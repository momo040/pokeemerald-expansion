--- conflicted
+++ resolved
@@ -25,12 +25,8 @@
     .ewram.sbss (NOLOAD) :
     ALIGN(4)
     {
-<<<<<<< HEAD
         src/*.o(.sbss);
         gflib/*.o(.sbss);
-=======
-        src/*.o(ewram_data);
->>>>>>> a55c75d3
     } > EWRAM
 
     .iwram ORIGIN(IWRAM) : AT (__iwram_lma)
