#include "global.h"
#include "test/battle.h"

ASSUMPTIONS
{
    ASSUME(gItemsInfo[ITEM_SHELL_BELL].holdEffect == HOLD_EFFECT_SHELL_BELL);
}

#define HITS 5
SINGLE_BATTLE_TEST("Shell Bell recovers 1/8 of HP from after the last hit from all hits of a multi hit move")
{
    s16 multiHitDamage[HITS];
    s16 totalDamage = 0;
    s16 shellBellRecovery = 0;

    GIVEN {
        PLAYER(SPECIES_WOBBUFFET) { HP(1); Item(ITEM_SHELL_BELL); }
        OPPONENT(SPECIES_WOBBUFFET);
    } WHEN {
        TURN { MOVE(player, MOVE_BULLET_SEED); }
    } SCENE {
        for (u32 i = 0; i < HITS; i++) {
            ANIMATION(ANIM_TYPE_MOVE, MOVE_BULLET_SEED, player);
            HP_BAR(opponent, captureDamage: &multiHitDamage[i]);
            totalDamage += multiHitDamage[i];
        }
        HP_BAR(player, captureDamage: &shellBellRecovery);
    } THEN {
        EXPECT_EQ(totalDamage / 8, -1 * shellBellRecovery);
    }
}
#undef HITS

SINGLE_BATTLE_TEST("Shell Bell recovers no HP if the move did no damage")
{
    GIVEN {
        PLAYER(SPECIES_WOBBUFFET) { HP(1); Item(ITEM_SHELL_BELL); }
        OPPONENT(SPECIES_WOBBUFFET) { HP(1); };
    } WHEN {
        TURN { MOVE(player, MOVE_FALSE_SWIPE); }
    } SCENE {
        ANIMATION(ANIM_TYPE_MOVE, MOVE_FALSE_SWIPE, player);
        HP_BAR(opponent);
        NONE_OF {
            ANIMATION(ANIM_TYPE_GENERAL, B_ANIM_HELD_ITEM_EFFECT, player);
            HP_BAR(player);
        }
    }
}

SINGLE_BATTLE_TEST("Shell Bell activates if it hits a Substitute")
{
    GIVEN {
        PLAYER(SPECIES_WOBBUFFET) { HP(1); Item(ITEM_SHELL_BELL); }
        OPPONENT(SPECIES_WOBBUFFET);
    } WHEN {
        TURN { MOVE(opponent, MOVE_SUBSTITUTE); MOVE(player, MOVE_TACKLE); }
    } SCENE {
        ANIMATION(ANIM_TYPE_MOVE, MOVE_SUBSTITUTE, opponent);
        ANIMATION(ANIM_TYPE_MOVE, MOVE_TACKLE, player);
        // HP_BAR(opponent); // When you hit a sub the hp bar check doesn't work. Not sure if this is a bug
        ANIMATION(ANIM_TYPE_GENERAL, B_ANIM_HELD_ITEM_EFFECT, player);
        HP_BAR(player);
    }
}

SINGLE_BATTLE_TEST("Shell Bell activates after Absorb")
{
    GIVEN {
        PLAYER(SPECIES_WOBBUFFET) { HP(1); Item(ITEM_SHELL_BELL); }
        OPPONENT(SPECIES_WOBBUFFET);
    } WHEN {
        TURN { MOVE(player, MOVE_ABSORB); }
    } SCENE {
        ANIMATION(ANIM_TYPE_MOVE, MOVE_ABSORB, player);
        HP_BAR(opponent);
        HP_BAR(player);
        ANIMATION(ANIM_TYPE_GENERAL, B_ANIM_HELD_ITEM_EFFECT, player);
        HP_BAR(player);
    }
}

SINGLE_BATTLE_TEST("Shell Bell activates after Rough Skin")
{
    GIVEN {
        PLAYER(SPECIES_WOBBUFFET) { Item(ITEM_SHELL_BELL); }
        OPPONENT(SPECIES_GIBLE) { Ability(ABILITY_ROUGH_SKIN); }
    } WHEN {
        TURN { MOVE(player, MOVE_TACKLE); }
    } SCENE {
        ANIMATION(ANIM_TYPE_MOVE, MOVE_TACKLE, player);
        HP_BAR(opponent);
        HP_BAR(player);
        ANIMATION(ANIM_TYPE_GENERAL, B_ANIM_HELD_ITEM_EFFECT, player);
        HP_BAR(player);
    }
}

SINGLE_BATTLE_TEST("Shell Bell does not activate on Future Sight if the original user is on the field")
{
    GIVEN {
        PLAYER(SPECIES_WOBBUFFET) { HP(1); Item(ITEM_SHELL_BELL); }
        OPPONENT(SPECIES_WYNAUT);
    } WHEN {
        TURN { MOVE(player, MOVE_FUTURE_SIGHT); }
        TURN {}
        TURN {}
    } SCENE {
        ANIMATION(ANIM_TYPE_MOVE, MOVE_FUTURE_SIGHT, player);
        MESSAGE("The opposing Wynaut took the Future Sight attack!");
        HP_BAR(opponent);
        NONE_OF {
            ANIMATION(ANIM_TYPE_GENERAL, B_ANIM_HELD_ITEM_EFFECT, player);
            HP_BAR(player);
        }
    }
}

SINGLE_BATTLE_TEST("Shell Bell restores 1/8 HP of damage dealt")
{
    GIVEN {
        PLAYER(SPECIES_WOBBUFFET) { Level(16); Item(ITEM_SHELL_BELL); HP(10); }
        OPPONENT(SPECIES_WOBBUFFET) { Level(16); };
    } WHEN {
        TURN { MOVE(player, MOVE_SEISMIC_TOSS); }
    } SCENE {
        ANIMATION(ANIM_TYPE_MOVE, MOVE_SEISMIC_TOSS, player);
        HP_BAR(opponent);
        HP_BAR(player, damage: -2);
    }
}

SINGLE_BATTLE_TEST("Shell Bell doesn't restore HP for damage dealt by a foreseen move")
{
    GIVEN {
        ASSUME(gMovesInfo[MOVE_FUTURE_SIGHT].effect == EFFECT_FUTURE_SIGHT);
        PLAYER(SPECIES_WOBBUFFET) { Level(16); Item(ITEM_SHELL_BELL); HP(10); }
        OPPONENT(SPECIES_WOBBUFFET) { Level(16); };
    } WHEN {
        TURN { MOVE(player, MOVE_FUTURE_SIGHT); }
        TURN { }
        TURN { }
    } SCENE {
        ANIMATION(ANIM_TYPE_MOVE, MOVE_FUTURE_SIGHT, player);
        MESSAGE("The opposing Wobbuffet took the Future Sight attack!");
        HP_BAR(opponent);
        NONE_OF {
            HP_BAR(player);
        }
    }
}

<<<<<<< HEAD

SINGLE_BATTLE_TEST("Shell Bell does not activate on Future Sight if the original user is not on the field")
{
    GIVEN {
        PLAYER(SPECIES_WYNAUT);
=======
SINGLE_BATTLE_TEST("Shell Bell does not activate on Future Sight if the original user is on the field")
{
    s16 damage = 0;
    s16 healed = 0;

    GIVEN {
>>>>>>> 9c7c94d4
        PLAYER(SPECIES_WOBBUFFET) { HP(1); Item(ITEM_SHELL_BELL); }
        OPPONENT(SPECIES_WYNAUT);
    } WHEN {
        TURN { MOVE(player, MOVE_FUTURE_SIGHT); }
<<<<<<< HEAD
        TURN { SWITCH(player, 1); }
        TURN {}
=======
        TURN {}
        TURN {}
        TURN { MOVE(player, MOVE_DRAGON_RAGE); }
>>>>>>> 9c7c94d4
    } SCENE {
        ANIMATION(ANIM_TYPE_MOVE, MOVE_FUTURE_SIGHT, player);
        MESSAGE("The opposing Wynaut took the Future Sight attack!");
        HP_BAR(opponent);
<<<<<<< HEAD
        NONE_OF {
            ANIMATION(ANIM_TYPE_GENERAL, B_ANIM_HELD_ITEM_EFFECT, player);
            HP_BAR(player);
        }
    }
}

TO_DO_BATTLE_TEST("If a Pokémon steals a Shell Bell with Thief or Covet, it will recover HP for the use of that move that stole the Shell Bell")
TO_DO_BATTLE_TEST("If a Pokémon steals a Shell Bell with Magician, it will recover HP for the use of that move that stole the Shell Bell")
=======
        ANIMATION(ANIM_TYPE_MOVE, MOVE_DRAGON_RAGE, player);
        HP_BAR(opponent, captureDamage: &damage);
        ANIMATION(ANIM_TYPE_GENERAL, B_ANIM_HELD_ITEM_EFFECT, player);
        HP_BAR(player, captureDamage: &healed);
    } THEN {
        EXPECT_MUL_EQ(damage, Q_4_12(-0.25), healed);
    }
}    
>>>>>>> 9c7c94d4
<|MERGE_RESOLUTION|>--- conflicted
+++ resolved
@@ -150,47 +150,45 @@
     }
 }
 
-<<<<<<< HEAD
-
 SINGLE_BATTLE_TEST("Shell Bell does not activate on Future Sight if the original user is not on the field")
 {
     GIVEN {
         PLAYER(SPECIES_WYNAUT);
-=======
+        PLAYER(SPECIES_WOBBUFFET) { HP(1); Item(ITEM_SHELL_BELL); }
+        OPPONENT(SPECIES_WYNAUT);
+    } WHEN {
+        TURN { MOVE(player, MOVE_FUTURE_SIGHT); }
+        TURN { SWITCH(player, 1); }
+        TURN {}
+    } SCENE {
+        ANIMATION(ANIM_TYPE_MOVE, MOVE_FUTURE_SIGHT, player);
+        MESSAGE("The opposing Wynaut took the Future Sight attack!");
+        HP_BAR(opponent);
+        NONE_OF {
+            ANIMATION(ANIM_TYPE_GENERAL, B_ANIM_HELD_ITEM_EFFECT, player);
+            HP_BAR(player);
+        }
+    }
+}
+
+
 SINGLE_BATTLE_TEST("Shell Bell does not activate on Future Sight if the original user is on the field")
 {
     s16 damage = 0;
     s16 healed = 0;
 
     GIVEN {
->>>>>>> 9c7c94d4
         PLAYER(SPECIES_WOBBUFFET) { HP(1); Item(ITEM_SHELL_BELL); }
         OPPONENT(SPECIES_WYNAUT);
     } WHEN {
         TURN { MOVE(player, MOVE_FUTURE_SIGHT); }
-<<<<<<< HEAD
-        TURN { SWITCH(player, 1); }
-        TURN {}
-=======
         TURN {}
         TURN {}
         TURN { MOVE(player, MOVE_DRAGON_RAGE); }
->>>>>>> 9c7c94d4
     } SCENE {
         ANIMATION(ANIM_TYPE_MOVE, MOVE_FUTURE_SIGHT, player);
         MESSAGE("The opposing Wynaut took the Future Sight attack!");
         HP_BAR(opponent);
-<<<<<<< HEAD
-        NONE_OF {
-            ANIMATION(ANIM_TYPE_GENERAL, B_ANIM_HELD_ITEM_EFFECT, player);
-            HP_BAR(player);
-        }
-    }
-}
-
-TO_DO_BATTLE_TEST("If a Pokémon steals a Shell Bell with Thief or Covet, it will recover HP for the use of that move that stole the Shell Bell")
-TO_DO_BATTLE_TEST("If a Pokémon steals a Shell Bell with Magician, it will recover HP for the use of that move that stole the Shell Bell")
-=======
         ANIMATION(ANIM_TYPE_MOVE, MOVE_DRAGON_RAGE, player);
         HP_BAR(opponent, captureDamage: &damage);
         ANIMATION(ANIM_TYPE_GENERAL, B_ANIM_HELD_ITEM_EFFECT, player);
@@ -198,5 +196,7 @@
     } THEN {
         EXPECT_MUL_EQ(damage, Q_4_12(-0.25), healed);
     }
-}    
->>>>>>> 9c7c94d4
+}
+
+TO_DO_BATTLE_TEST("If a Pokémon steals a Shell Bell with Thief or Covet, it will recover HP for the use of that move that stole the Shell Bell")
+TO_DO_BATTLE_TEST("If a Pokémon steals a Shell Bell with Magician, it will recover HP for the use of that move that stole the Shell Bell")