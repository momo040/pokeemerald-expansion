--- conflicted
+++ resolved
@@ -134,40 +134,7 @@
     }
 }
 
-<<<<<<< HEAD
-SINGLE_BATTLE_TEST("Critical hits occur at a 1/24 rate")
-{
-    PASSES_RANDOMLY(1, 24, RNG_CRITICAL_HIT);
-    GIVEN {
-        ASSUME(B_CRIT_CHANCE >= GEN_7);
-        PLAYER(SPECIES_WOBBUFFET);
-        OPPONENT(SPECIES_WOBBUFFET);
-    } WHEN {
-        TURN { MOVE(player, MOVE_SCRATCH); }
-    } SCENE {
-        MESSAGE("A critical hit!");
-    }
-}
-
-SINGLE_BATTLE_TEST("Slash's critical hits occur at a 1/8 rate")
-{
-    PASSES_RANDOMLY(1, 8, RNG_CRITICAL_HIT);
-    GIVEN {
-        ASSUME(B_CRIT_CHANCE >= GEN_7);
-        ASSUME(GetMoveCriticalHitStage(MOVE_SLASH) == 1);
-        PLAYER(SPECIES_WOBBUFFET);
-        OPPONENT(SPECIES_WOBBUFFET);
-    } WHEN {
-        TURN { MOVE(player, MOVE_SLASH); }
-    } SCENE {
-        MESSAGE("A critical hit!");
-    }
-}
-
-SINGLE_BATTLE_TEST("Critical hits deal 50% more damage", s16 damage)
-=======
 SINGLE_BATTLE_TEST("Critical hits deal 100% (Gen 1-5) or 50% (Gen 6+) more damage", s16 damage)
->>>>>>> 860c2f6c
 {
     bool32 criticalHit;
     u32 genConfig;
