--- conflicted
+++ resolved
@@ -173,13 +173,8 @@
     PARAMETRIZE { species = SPECIES_STARYU; ability = ABILITY_ILLUMINATE; }
 
     GIVEN {
-<<<<<<< HEAD
         ASSUME(GetMoveEffect(MOVE_HONE_CLAWS) == EFFECT_ATTACK_ACCURACY_UP);
-        ASSUME(MoveHasAdditionalEffect(MOVE_SPECTRAL_THIEF, MOVE_EFFECT_SPECTRAL_THIEF) == TRUE);
-=======
-        ASSUME(gMovesInfo[MOVE_HONE_CLAWS].effect == EFFECT_ATTACK_ACCURACY_UP);
-        ASSUME(gMovesInfo[MOVE_SPECTRAL_THIEF].effect == EFFECT_SPECTRAL_THIEF);
->>>>>>> 860c2f6c
+        ASSUME(GetMoveEffect(MOVE_SPECTRAL_THIEF) == EFFECT_SPECTRAL_THIEF);
         PLAYER(SPECIES_WOBBUFFET);
         OPPONENT(species) { Ability(ability); }
     } WHEN {
