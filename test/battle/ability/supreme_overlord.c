#include "global.h"
#include "test/battle.h"

DOUBLE_BATTLE_TEST("Supreme Overlord boosts Attack by an additive 10% per fainted mon on its side upon switch in", s16 damage)
{
    bool32 switchMon = 0;
    PARAMETRIZE { switchMon = FALSE; }
    PARAMETRIZE { switchMon = TRUE; }
    GIVEN {
        PLAYER(SPECIES_KINGAMBIT) { Ability(ABILITY_SUPREME_OVERLORD); }
        PLAYER(SPECIES_PAWNIARD);
        PLAYER(SPECIES_PAWNIARD);
        PLAYER(SPECIES_PAWNIARD);
        OPPONENT(SPECIES_WOBBUFFET);
        OPPONENT(SPECIES_WOBBUFFET);
    } WHEN {
        if (switchMon)
            TURN { SWITCH(playerLeft, 3); }
        TURN { MOVE(playerRight, MOVE_MEMENTO, target: opponentRight); SEND_OUT(playerRight, 2); }
        if (switchMon)
            TURN { SWITCH(playerLeft, 0); }
        TURN { MOVE(playerLeft, MOVE_TACKLE, target: opponentLeft); }
    } SCENE {
        if (switchMon) {
            ABILITY_POPUP(playerLeft, ABILITY_SUPREME_OVERLORD);
            MESSAGE("Kingambit gained strength from the fallen!");
        }
        ANIMATION(ANIM_TYPE_MOVE, MOVE_TACKLE, playerLeft);
        HP_BAR(opponentLeft, captureDamage: &results[i].damage);
    } FINALLY {
        EXPECT_MUL_EQ(results[0].damage, Q_4_12(1.1), results[1].damage);
    }
}

DOUBLE_BATTLE_TEST("Supreme Overlord's boost caps at a 1.5x multipler", s16 damage)
{
    u32 faintCount = 0;
    PARAMETRIZE { faintCount = 5; }
    PARAMETRIZE { faintCount = 6; }
    GIVEN {
        PLAYER(SPECIES_PAWNIARD);
        PLAYER(SPECIES_PAWNIARD);
        PLAYER(SPECIES_PAWNIARD);
        PLAYER(SPECIES_KINGAMBIT) { Ability(ABILITY_SUPREME_OVERLORD); }
        OPPONENT(SPECIES_WOBBUFFET);
        OPPONENT(SPECIES_WOBBUFFET);
    } WHEN {
        TURN { MOVE(playerLeft, MOVE_MEMENTO, target: opponentRight); SEND_OUT(playerLeft, 2); }
        TURN { MOVE(playerLeft, MOVE_MEMENTO, target: opponentRight); SEND_OUT(playerLeft, 0); USE_ITEM(playerRight, ITEM_REVIVE, 0); }
        TURN { MOVE(playerLeft, MOVE_MEMENTO, target: opponentRight); SEND_OUT(playerLeft, 2); USE_ITEM(playerRight, ITEM_REVIVE, 2); }
        TURN { MOVE(playerLeft, MOVE_MEMENTO, target: opponentRight); SEND_OUT(playerLeft, 0); USE_ITEM(playerRight, ITEM_REVIVE, 0); }
        TURN { MOVE(playerLeft, MOVE_MEMENTO, target: opponentRight); SEND_OUT(playerLeft, 2); USE_ITEM(playerRight, ITEM_REVIVE, 2); }
        if (faintCount == 6)
            TURN { MOVE(playerLeft, MOVE_MEMENTO, target: opponentRight); SEND_OUT(playerLeft, 0); USE_ITEM(playerRight, ITEM_REVIVE, 0); }
        TURN { SWITCH(playerRight, 3); }
        TURN { MOVE(playerRight, MOVE_TACKLE, target: opponentLeft); }
    } SCENE {
        ABILITY_POPUP(playerRight, ABILITY_SUPREME_OVERLORD);
        MESSAGE("Kingambit gained strength from the fallen!");
        ANIMATION(ANIM_TYPE_MOVE, MOVE_TACKLE, playerRight);
        HP_BAR(opponentLeft, captureDamage: &results[i].damage);
    } FINALLY {
        EXPECT_EQ(results[0].damage, results[1].damage);
    }
}

SINGLE_BATTLE_TEST("Supreme Overlord does not boost attack if party members are already fainted at the start of the battle", s16 damage)
{
    u32 fainted = 0;

    PARAMETRIZE { fainted = FALSE; }
    PARAMETRIZE { fainted = TRUE; }
    GIVEN {
        PLAYER(SPECIES_KINGAMBIT) { Ability(ABILITY_SUPREME_OVERLORD); }
        PLAYER(SPECIES_PAWNIARD) { HP(fainted ? 0 : 1); }
        PLAYER(SPECIES_PAWNIARD) { HP(fainted ? 0 : 1); }
        PLAYER(SPECIES_PAWNIARD) { HP(fainted ? 0 : 1); }
        PLAYER(SPECIES_PAWNIARD) { HP(fainted ? 0 : 1); }
        PLAYER(SPECIES_PAWNIARD) { HP(fainted ? 0 : 1); }
        OPPONENT(SPECIES_WOBBUFFET);
    } WHEN {
        TURN { MOVE(player, MOVE_TACKLE, target: opponent); }
    } SCENE {
        NONE_OF {
            ABILITY_POPUP(player, ABILITY_SUPREME_OVERLORD);
            MESSAGE("Kingambit gained strength from the fallen!");
        }
        ANIMATION(ANIM_TYPE_MOVE, MOVE_TACKLE, player);
        HP_BAR(opponent, captureDamage: &results[i].damage);
    } FINALLY {
        EXPECT_EQ(results[0].damage, results[1].damage);
    }
}

SINGLE_BATTLE_TEST("Supreme Overlord's message displays correctly after all battlers fainted - Player")
{
    GIVEN {
        ASSUME(gMovesInfo[MOVE_EXPLOSION].effect == EFFECT_EXPLOSION);
        PLAYER(SPECIES_WOBBUFFET) { HP(1);}
        PLAYER(SPECIES_KINGAMBIT) { Ability(ABILITY_SUPREME_OVERLORD); }
        OPPONENT(SPECIES_WOBBUFFET);
        OPPONENT(SPECIES_WOBBUFFET);
    } WHEN {
        TURN { MOVE(opponent, MOVE_EXPLOSION); SEND_OUT(player, 1); SEND_OUT(opponent, 1); }
    } SCENE {
        HP_BAR(opponent, hp: 0);
        ANIMATION(ANIM_TYPE_MOVE, MOVE_EXPLOSION, opponent);
        // Everyone faints.
<<<<<<< HEAD
        SEND_IN_MESSAGE("Kingambit");
=======
        MESSAGE("Go! Kingambit!");
        MESSAGE("2 sent out Wobbuffet!");
>>>>>>> 13b8daf3
        ABILITY_POPUP(player, ABILITY_SUPREME_OVERLORD);
        MESSAGE("Kingambit gained strength from the fallen!");
    }
}

SINGLE_BATTLE_TEST("Supreme Overlord's message displays correctly after all battlers fainted - Opponent")
{
    GIVEN {
        ASSUME(gMovesInfo[MOVE_EXPLOSION].effect == EFFECT_EXPLOSION);
        PLAYER(SPECIES_WOBBUFFET);
        PLAYER(SPECIES_WOBBUFFET);
        OPPONENT(SPECIES_WOBBUFFET) { HP(1);}
        OPPONENT(SPECIES_KINGAMBIT) { Ability(ABILITY_SUPREME_OVERLORD); }
    } WHEN {
        TURN { MOVE(player, MOVE_EXPLOSION); SEND_OUT(player, 1); SEND_OUT(opponent, 1); }
    } SCENE {
        HP_BAR(player, hp: 0);
        ANIMATION(ANIM_TYPE_MOVE, MOVE_EXPLOSION, player);
        // Everyone faints.
        SEND_IN_MESSAGE("Wobbuffet");
        MESSAGE("2 sent out Kingambit!");
        ABILITY_POPUP(opponent, ABILITY_SUPREME_OVERLORD);
        MESSAGE("Foe Kingambit gained strength from the fallen!");
    }
}<|MERGE_RESOLUTION|>--- conflicted
+++ resolved
@@ -106,12 +106,8 @@
         HP_BAR(opponent, hp: 0);
         ANIMATION(ANIM_TYPE_MOVE, MOVE_EXPLOSION, opponent);
         // Everyone faints.
-<<<<<<< HEAD
         SEND_IN_MESSAGE("Kingambit");
-=======
-        MESSAGE("Go! Kingambit!");
         MESSAGE("2 sent out Wobbuffet!");
->>>>>>> 13b8daf3
         ABILITY_POPUP(player, ABILITY_SUPREME_OVERLORD);
         MESSAGE("Kingambit gained strength from the fallen!");
     }
