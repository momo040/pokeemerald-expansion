--- conflicted
+++ resolved
@@ -82,13 +82,8 @@
     PARAMETRIZE { ability = ABILITY_CONTRARY; }
     PARAMETRIZE { ability = ABILITY_TANGLED_FEET; }
     GIVEN {
-<<<<<<< HEAD
         ASSUME(MoveHasMoveEffect(MOVE_OVERHEAT, MOVE_EFFECT_SP_ATK_TWO_DOWN, FALSE) == TRUE);
-        ASSUME(gBattleMoves[MOVE_OVERHEAT].split == SPLIT_SPECIAL);
-=======
-        ASSUME(gBattleMoves[MOVE_OVERHEAT].effect == EFFECT_OVERHEAT);
         ASSUME(gBattleMoves[MOVE_OVERHEAT].category == BATTLE_CATEGORY_SPECIAL);
->>>>>>> f700466e
         PLAYER(SPECIES_WOBBUFFET);
         OPPONENT(SPECIES_SPINDA) { Ability(ability); }
     } WHEN {
