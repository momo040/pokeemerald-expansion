#include "global.h"
#include "test/battle.h"

ASSUMPTIONS
{
    ASSUME(gMovesInfo[MOVE_TACKLE].category == DAMAGE_CATEGORY_PHYSICAL);
    ASSUME(gMovesInfo[MOVE_TRI_ATTACK].category == DAMAGE_CATEGORY_SPECIAL);
}

SINGLE_BATTLE_TEST("Download raises Attack if player has lower Def than Sp. Def", s16 damage)
{
    u32 ability;
    PARAMETRIZE { ability = ABILITY_TRACE; }
    PARAMETRIZE { ability = ABILITY_DOWNLOAD; }
    GIVEN {
        PLAYER(SPECIES_WOBBUFFET) { Defense(100); SpDefense(200); }
        OPPONENT(SPECIES_PORYGON) { Ability(ability); Attack(100); }
    } WHEN {
        TURN { MOVE(opponent, MOVE_TACKLE); }
    } SCENE {
        if (ability == ABILITY_DOWNLOAD)
        {
            ABILITY_POPUP(opponent, ABILITY_DOWNLOAD);
            ANIMATION(ANIM_TYPE_GENERAL, B_ANIM_STATS_CHANGE, opponent);
            MESSAGE("Foe Porygon's Download raised its Attack!");
        }
        HP_BAR(player, captureDamage: &results[i].damage);
    } FINALLY {
        EXPECT_MUL_EQ(results[0].damage, Q_4_12(1.5), results[1].damage);
    }
}

SINGLE_BATTLE_TEST("Download raises Sp.Attack if enemy has lower Sp. Def than Def", s16 damage)
{
    u32 ability;
    PARAMETRIZE { ability = ABILITY_TRACE; }
    PARAMETRIZE { ability = ABILITY_DOWNLOAD; }
    GIVEN {
        PLAYER(SPECIES_PORYGON) { Ability(ability); SpAttack(100); }
        OPPONENT(SPECIES_WOBBUFFET) { Defense(200); SpDefense(100); }
    } WHEN {
        TURN { MOVE(player, MOVE_TRI_ATTACK); }
    } SCENE {
        if (ability == ABILITY_DOWNLOAD)
        {
            ABILITY_POPUP(player, ABILITY_DOWNLOAD);
            ANIMATION(ANIM_TYPE_GENERAL, B_ANIM_STATS_CHANGE, player);
            MESSAGE("Porygon's Download raised its Sp. Atk!");
        }
        HP_BAR(opponent, captureDamage: &results[i].damage);
    } FINALLY {
        EXPECT_MUL_EQ(results[0].damage, Q_4_12(1.5), results[1].damage);
    }
}

SINGLE_BATTLE_TEST("Download doesn't activate if target hasn't been sent out yet", s16 damagePhysical, s16 damageSpecial)
{
    u32 ability;

    PARAMETRIZE { ability = ABILITY_TRACE; }
    PARAMETRIZE { ability = ABILITY_DOWNLOAD; }
    GIVEN {
        ASSUME(gMovesInfo[MOVE_EXPLOSION].effect == EFFECT_EXPLOSION);
        PLAYER(SPECIES_WOBBUFFET) { Speed(100); }
        PLAYER(SPECIES_PORYGON) { Ability(ability); Defense(400); SpDefense(300); Speed(300); Attack(100); }
        OPPONENT(SPECIES_WOBBUFFET) { HP(1); Speed(100); }
        OPPONENT(SPECIES_PORYGON2) { Ability(ability); Defense(100); SpDefense(200); Speed(200); }
    } WHEN {
        TURN { MOVE(player, MOVE_EXPLOSION); SEND_OUT(player, 1); SEND_OUT(opponent, 1); }
        TURN { MOVE(player, MOVE_TACKLE); MOVE(opponent, MOVE_TRI_ATTACK); }
    } SCENE {
        HP_BAR(player, hp: 0);
        ANIMATION(ANIM_TYPE_MOVE, MOVE_EXPLOSION, player);
        // Everyone faints.

<<<<<<< HEAD
        SEND_IN_MESSAGE("Porygon");
        MESSAGE("2 sent out Porygon2!");

=======
        MESSAGE("Go! Porygon!");
>>>>>>> 13b8daf3
        NONE_OF {
            ABILITY_POPUP(player, ABILITY_DOWNLOAD);
            ANIMATION(ANIM_TYPE_GENERAL, B_ANIM_STATS_CHANGE, player);
            MESSAGE("Porygon's Download raised its Attack!");
        }
        MESSAGE("2 sent out Porygon2!");

        if (ability == ABILITY_DOWNLOAD)
        {
            ABILITY_POPUP(opponent, ABILITY_DOWNLOAD);
            ANIMATION(ANIM_TYPE_GENERAL, B_ANIM_STATS_CHANGE, opponent);
            MESSAGE("Foe Porygon2's Download raised its Sp. Atk!");
        }

        ANIMATION(ANIM_TYPE_MOVE, MOVE_TRI_ATTACK, opponent);
        HP_BAR(player, captureDamage: &results[i].damageSpecial);
    } FINALLY {
        EXPECT_MUL_EQ(results[0].damageSpecial, Q_4_12(1.5), results[1].damageSpecial);
    }
}<|MERGE_RESOLUTION|>--- conflicted
+++ resolved
@@ -73,13 +73,7 @@
         ANIMATION(ANIM_TYPE_MOVE, MOVE_EXPLOSION, player);
         // Everyone faints.
 
-<<<<<<< HEAD
         SEND_IN_MESSAGE("Porygon");
-        MESSAGE("2 sent out Porygon2!");
-
-=======
-        MESSAGE("Go! Porygon!");
->>>>>>> 13b8daf3
         NONE_OF {
             ABILITY_POPUP(player, ABILITY_DOWNLOAD);
             ANIMATION(ANIM_TYPE_GENERAL, B_ANIM_STATS_CHANGE, player);
