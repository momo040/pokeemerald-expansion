#include "global.h"
#include "test/battle.h"

ASSUMPTIONS
{
    ASSUME(MoveHasAdditionalEffect(MOVE_TRIPLE_ARROWS, MOVE_EFFECT_DEF_MINUS_1) == TRUE);
    ASSUME(MoveHasAdditionalEffect(MOVE_TRIPLE_ARROWS, MOVE_EFFECT_FLINCH) == TRUE);
}

SINGLE_BATTLE_TEST("Triple Arrows may lower Defense by one stage")
{
    u32 ability;
    u32 chance;
    PARAMETRIZE { ability = ABILITY_HUSTLE; chance = 50; }
    PARAMETRIZE { ability = ABILITY_SERENE_GRACE; chance = 100; }
    PASSES_RANDOMLY(chance, 100, RNG_SECONDARY_EFFECT);
    GIVEN {
        PLAYER(SPECIES_TOGEPI) { Ability(ability); }
        OPPONENT(SPECIES_WOBBUFFET);
    } WHEN {
        TURN { MOVE(player, MOVE_TRIPLE_ARROWS); }
    } SCENE {
        ANIMATION(ANIM_TYPE_MOVE, MOVE_TRIPLE_ARROWS, player);
        ANIMATION(ANIM_TYPE_GENERAL, B_ANIM_STATS_CHANGE, opponent);
        MESSAGE("The opposing Wobbuffet's Defense fell!");
    }
}

SINGLE_BATTLE_TEST("Triple Arrows makes the foe flinch 30% of the time")
{
    u32 ability;
    u32 chance;
    PARAMETRIZE { ability = ABILITY_HUSTLE; chance = 30; }
    PARAMETRIZE { ability = ABILITY_SERENE_GRACE; chance = 60; }
    PASSES_RANDOMLY(chance, 100, RNG_SECONDARY_EFFECT_2);
    GIVEN {
        PLAYER(SPECIES_TOGEPI) { Ability(ability); }
        OPPONENT(SPECIES_WOBBUFFET);
    } WHEN {
        TURN { MOVE(player, MOVE_TRIPLE_ARROWS); }
    } SCENE {
        ANIMATION(ANIM_TYPE_MOVE, MOVE_TRIPLE_ARROWS, player);
        MESSAGE("The opposing Wobbuffet flinched and couldn't move!");
    }
}

SINGLE_BATTLE_TEST("Triple Arrows has an increased critical hit ratio")
{
    u32 j, genConfig = 0, passes = 0, trials = 0;

    PARAMETRIZE { genConfig = GEN_1; passes = 1; trials = 2; }     // 50% with Wobbuffet's base speed
    for (j = GEN_2; j <= GEN_9; j++) {
        PARAMETRIZE { genConfig = GEN_2; passes = 1; trials = 8; }
    }
    PASSES_RANDOMLY(passes, trials, RNG_CRITICAL_HIT);
    GIVEN {
<<<<<<< HEAD
        ASSUME(B_CRIT_CHANCE >= GEN_7);
        ASSUME(GetMoveCriticalHitStage(MOVE_TRIPLE_ARROWS) == 1);
=======
        WITH_CONFIG(GEN_CONFIG_CRIT_CHANCE, genConfig);
        ASSUME(gMovesInfo[MOVE_TRIPLE_ARROWS].criticalHitStage == 1);
>>>>>>> 860c2f6c
        PLAYER(SPECIES_WOBBUFFET);
        OPPONENT(SPECIES_WOBBUFFET);
    } WHEN {
        TURN { MOVE(player, MOVE_TRIPLE_ARROWS); }
    } SCENE {
        ANIMATION(ANIM_TYPE_MOVE, MOVE_TRIPLE_ARROWS, player);
        MESSAGE("A critical hit!");
    }
}

SINGLE_BATTLE_TEST("Triple Arrows can lower Defense and cause flinch at the time")
{
    GIVEN {
        PLAYER(SPECIES_WOBBUFFET);
        OPPONENT(SPECIES_WOBBUFFET);
    } WHEN {
        TURN { MOVE(player, MOVE_TRIPLE_ARROWS); }
    } SCENE {
        ANIMATION(ANIM_TYPE_MOVE, MOVE_TRIPLE_ARROWS, player);
        ANIMATION(ANIM_TYPE_GENERAL, B_ANIM_STATS_CHANGE, opponent);
        MESSAGE("The opposing Wobbuffet's Defense fell!");
        MESSAGE("The opposing Wobbuffet flinched and couldn't move!");
    }
}

SINGLE_BATTLE_TEST("Triple Arrows's flinching is prevented by Inner Focus")
{
    GIVEN {
        PLAYER(SPECIES_WOBBUFFET);
        OPPONENT(SPECIES_RIOLU) { Ability(ABILITY_INNER_FOCUS); }
    } WHEN {
        TURN { MOVE(player, MOVE_TRIPLE_ARROWS);
               MOVE(opponent, MOVE_TACKLE);
        }
    } SCENE {
        ANIMATION(ANIM_TYPE_MOVE, MOVE_TRIPLE_ARROWS, player);
        NONE_OF { MESSAGE("The opposing Wobbuffet flinched and couldn't move!"); }
        ANIMATION(ANIM_TYPE_MOVE, MOVE_TACKLE, opponent);
    }
}<|MERGE_RESOLUTION|>--- conflicted
+++ resolved
@@ -54,13 +54,8 @@
     }
     PASSES_RANDOMLY(passes, trials, RNG_CRITICAL_HIT);
     GIVEN {
-<<<<<<< HEAD
-        ASSUME(B_CRIT_CHANCE >= GEN_7);
+        WITH_CONFIG(GEN_CONFIG_CRIT_CHANCE, genConfig);
         ASSUME(GetMoveCriticalHitStage(MOVE_TRIPLE_ARROWS) == 1);
-=======
-        WITH_CONFIG(GEN_CONFIG_CRIT_CHANCE, genConfig);
-        ASSUME(gMovesInfo[MOVE_TRIPLE_ARROWS].criticalHitStage == 1);
->>>>>>> 860c2f6c
         PLAYER(SPECIES_WOBBUFFET);
         OPPONENT(SPECIES_WOBBUFFET);
     } WHEN {
