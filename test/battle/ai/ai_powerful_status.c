#include "global.h"
#include "test/battle.h"
#include "battle_ai_util.h"

AI_SINGLE_BATTLE_TEST("AI prefers to set up a powerful Status over fainting a target")
{
    GIVEN {
        ASSUME(GetMoveEffect(MOVE_TRICK_ROOM) == EFFECT_TRICK_ROOM);
        ASSUME(GetMovePower(MOVE_TACKLE) > 0);
        AI_FLAGS(AI_FLAG_CHECK_BAD_MOVE | AI_FLAG_TRY_TO_FAINT | AI_FLAG_CHECK_VIABILITY | AI_FLAG_POWERFUL_STATUS);
        PLAYER(SPECIES_WOBBUFFET) { HP(1); }
        PLAYER(SPECIES_WYNAUT);
        OPPONENT(SPECIES_DUSCLOPS) { Moves(MOVE_TRICK_ROOM, MOVE_TACKLE); }
    } WHEN {
        TURN { EXPECT_MOVE(opponent, MOVE_TRICK_ROOM); }
        TURN { EXPECT_MOVE(opponent, MOVE_TACKLE); SEND_OUT(player, 1); }
    } SCENE {
        MESSAGE("Wobbuffet fainted!");
    }
}

AI_SINGLE_BATTLE_TEST("AI will try to do damage on target instead of setting up hazards if target has a way to remove them")
{
    GIVEN {
<<<<<<< HEAD
        ASSUME(MoveHasAdditionalEffectSelf(MOVE_RAPID_SPIN, MOVE_EFFECT_RAPID_SPIN) == TRUE);
        ASSUME(GetMoveEffect(MOVE_STEALTH_ROCK) == EFFECT_STEALTH_ROCK);
        ASSUME(GetMovePower(MOVE_TACKLE) > 0);
=======
        ASSUME(gMovesInfo[MOVE_RAPID_SPIN].effect == EFFECT_RAPID_SPIN);
        ASSUME(gMovesInfo[MOVE_STEALTH_ROCK].effect == EFFECT_STEALTH_ROCK);
        ASSUME(gMovesInfo[MOVE_TACKLE].power > 0);
>>>>>>> b2f2a8c9
        AI_FLAGS(AI_FLAG_CHECK_BAD_MOVE | AI_FLAG_TRY_TO_FAINT | AI_FLAG_POWERFUL_STATUS | AI_FLAG_OMNISCIENT);
        PLAYER(SPECIES_WOBBUFFET) { HP(1); Moves(MOVE_RAPID_SPIN, MOVE_DEFOG, MOVE_CELEBRATE); }
        PLAYER(SPECIES_WYNAUT);
        OPPONENT(SPECIES_GLIGAR) { Moves(MOVE_STEALTH_ROCK, MOVE_TACKLE); }
        OPPONENT(SPECIES_WYNAUT);
    } WHEN {
        TURN { EXPECT_MOVE(opponent, MOVE_TACKLE); SEND_OUT(player, 1); }
    } SCENE {
        MESSAGE("Wobbuffet fainted!");
    }
}

AI_SINGLE_BATTLE_TEST("AI will not set up Rain if it is already raining")
{
    GIVEN {
        ASSUME(GetMoveEffect(MOVE_RAIN_DANCE) == EFFECT_RAIN_DANCE);
        ASSUME(GetMovePower(MOVE_TACKLE) > 0);
        AI_FLAGS(AI_FLAG_CHECK_BAD_MOVE | AI_FLAG_TRY_TO_FAINT | AI_FLAG_CHECK_VIABILITY | AI_FLAG_POWERFUL_STATUS);
        PLAYER(SPECIES_WOBBUFFET);
        PLAYER(SPECIES_WYNAUT);
        OPPONENT(SPECIES_WOBBUFFET) { Moves(MOVE_RAIN_DANCE, MOVE_TACKLE); }
        OPPONENT(SPECIES_WYNAUT);
    } WHEN {
        TURN { EXPECT_MOVE(opponent, MOVE_RAIN_DANCE); }
        TURN { EXPECT_MOVE(opponent, MOVE_TACKLE); }
    }
}<|MERGE_RESOLUTION|>--- conflicted
+++ resolved
@@ -22,15 +22,9 @@
 AI_SINGLE_BATTLE_TEST("AI will try to do damage on target instead of setting up hazards if target has a way to remove them")
 {
     GIVEN {
-<<<<<<< HEAD
-        ASSUME(MoveHasAdditionalEffectSelf(MOVE_RAPID_SPIN, MOVE_EFFECT_RAPID_SPIN) == TRUE);
+        ASSUME(GetMoveEffect(MOVE_RAPID_SPIN) == EFFECT_RAPID_SPIN);
         ASSUME(GetMoveEffect(MOVE_STEALTH_ROCK) == EFFECT_STEALTH_ROCK);
         ASSUME(GetMovePower(MOVE_TACKLE) > 0);
-=======
-        ASSUME(gMovesInfo[MOVE_RAPID_SPIN].effect == EFFECT_RAPID_SPIN);
-        ASSUME(gMovesInfo[MOVE_STEALTH_ROCK].effect == EFFECT_STEALTH_ROCK);
-        ASSUME(gMovesInfo[MOVE_TACKLE].power > 0);
->>>>>>> b2f2a8c9
         AI_FLAGS(AI_FLAG_CHECK_BAD_MOVE | AI_FLAG_TRY_TO_FAINT | AI_FLAG_POWERFUL_STATUS | AI_FLAG_OMNISCIENT);
         PLAYER(SPECIES_WOBBUFFET) { HP(1); Moves(MOVE_RAPID_SPIN, MOVE_DEFOG, MOVE_CELEBRATE); }
         PLAYER(SPECIES_WYNAUT);
