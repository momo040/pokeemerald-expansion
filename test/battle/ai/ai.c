#include "global.h"
#include "test/battle.h"
#include "battle_ai_util.h"

AI_SINGLE_BATTLE_TEST("AI prefers Bubble over Water Gun if it's slower")
{
    u32 speedPlayer, speedAi;

    PARAMETRIZE { speedPlayer = 200; speedAi = 10; }
    PARAMETRIZE { speedPlayer = 10; speedAi = 200; }

    GIVEN {
        AI_FLAGS(AI_FLAG_CHECK_BAD_MOVE | AI_FLAG_CHECK_VIABILITY | AI_FLAG_TRY_TO_FAINT);
        PLAYER(SPECIES_SCIZOR) { Speed(speedPlayer); }
        OPPONENT(SPECIES_WOBBUFFET) { Moves(MOVE_WATER_GUN, MOVE_BUBBLE); Speed(speedAi); }
    } WHEN {
        if (speedPlayer > speedAi)
        {
            TURN { SCORE_GT(opponent, MOVE_BUBBLE, MOVE_WATER_GUN); }
            TURN { SCORE_GT(opponent, MOVE_BUBBLE, MOVE_WATER_GUN); }
        }
        else
        {
            TURN { SCORE_EQ(opponent, MOVE_BUBBLE, MOVE_WATER_GUN); }
            TURN { SCORE_EQ(opponent, MOVE_BUBBLE, MOVE_WATER_GUN); }
        }
    }
}

AI_SINGLE_BATTLE_TEST("AI prefers Water Gun over Bubble if it knows that foe has Contrary")
{
    u32 abilityAI;

    PARAMETRIZE { abilityAI = ABILITY_MOXIE; }
    PARAMETRIZE { abilityAI = ABILITY_MOLD_BREAKER; } // Mold Breaker ignores Contrary.
    GIVEN {
        AI_FLAGS(AI_FLAG_CHECK_BAD_MOVE | AI_FLAG_CHECK_VIABILITY | AI_FLAG_TRY_TO_FAINT);
        PLAYER(SPECIES_SHUCKLE) { Ability(ABILITY_CONTRARY); }
        OPPONENT(SPECIES_PINSIR) { Moves(MOVE_WATER_GUN, MOVE_BUBBLE); Ability(abilityAI); }
    } WHEN {
            TURN { MOVE(player, MOVE_DEFENSE_CURL); }
            TURN { MOVE(player, MOVE_DEFENSE_CURL);
                   if (abilityAI == ABILITY_MOLD_BREAKER) { SCORE_EQ(opponent, MOVE_WATER_GUN, MOVE_BUBBLE); }
                   else { SCORE_GT(opponent, MOVE_WATER_GUN, MOVE_BUBBLE); }}
    } SCENE {
        MESSAGE("Shuckle's Defense fell!"); // Contrary activates
    } THEN {
        EXPECT(gAiLogicData->abilities[B_POSITION_PLAYER_LEFT] == ABILITY_CONTRARY);
    }
}

AI_SINGLE_BATTLE_TEST("AI prefers moves with better accuracy, but only if they both require the same number of hits to ko")
{
    u16 move1 = MOVE_NONE, move2 = MOVE_NONE, move3 = MOVE_NONE, move4 = MOVE_NONE;
    u16 hp, expectedMove, turns, abilityAtk, expectedMove2;

    abilityAtk = ABILITY_NONE;
    expectedMove2 = MOVE_NONE;

    // Here it's a simple test, both Slam and Strength deal the same damage, but Strength always hits, whereas Slam often misses.
    PARAMETRIZE { move1 = MOVE_SLAM; move2 = MOVE_STRENGTH; move3 = MOVE_SCRATCH; hp = 490; expectedMove = MOVE_STRENGTH; turns = 4; }
    PARAMETRIZE { move1 = MOVE_SLAM; move2 = MOVE_STRENGTH; move3 = MOVE_SWIFT; move4 = MOVE_SCRATCH; hp = 365; expectedMove = MOVE_STRENGTH; turns = 3; }
    PARAMETRIZE { move1 = MOVE_SLAM; move2 = MOVE_STRENGTH; move3 = MOVE_SWIFT; move4 = MOVE_SCRATCH; hp = 245; expectedMove = MOVE_STRENGTH; turns = 2; }
    PARAMETRIZE { move1 = MOVE_SLAM; move2 = MOVE_STRENGTH; move3 = MOVE_SWIFT; move4 = MOVE_SCRATCH; hp = 125; expectedMove = MOVE_STRENGTH; turns = 1; }
    // Mega Kick deals more damage, but can miss more often. Here, AI should choose Mega Kick if it can faint target in less number of turns than Strength. Otherwise, it should use Strength.
    PARAMETRIZE { move1 = MOVE_MEGA_KICK; move2 = MOVE_STRENGTH; move3 = MOVE_SWIFT; move4 = MOVE_SCRATCH; hp = 170; expectedMove = MOVE_MEGA_KICK; turns = 1; }
    PARAMETRIZE { move1 = MOVE_MEGA_KICK; move2 = MOVE_STRENGTH; move3 = MOVE_SWIFT; move4 = MOVE_SCRATCH; hp = 245; expectedMove = MOVE_STRENGTH; turns = 2; }
    // Swift always hits and Guts has accuracy of 100%. Hustle lowers accuracy of all physical moves.
    PARAMETRIZE { abilityAtk = ABILITY_HUSTLE; move1 = MOVE_MEGA_KICK; move2 = MOVE_STRENGTH; move3 = MOVE_SWIFT; move4 = MOVE_SCRATCH; hp = 5; expectedMove = MOVE_SWIFT; turns = 1; }
    PARAMETRIZE { abilityAtk = ABILITY_HUSTLE; move1 = MOVE_MEGA_KICK; move2 = MOVE_STRENGTH; move3 = MOVE_GUST; move4 = MOVE_SCRATCH; hp = 5; expectedMove = MOVE_GUST; turns = 1; }
    // Mega Kick and Slam both have lower accuracy. Gust and Scratch both have 100, so AI can choose either of them.
    PARAMETRIZE { move1 = MOVE_MEGA_KICK; move2 = MOVE_SLAM; move3 = MOVE_SCRATCH; move4 = MOVE_GUST; hp = 5; expectedMove = MOVE_GUST; expectedMove2 = MOVE_SCRATCH; turns = 1; }
    // All moves hit with No guard ability
    PARAMETRIZE { move1 = MOVE_MEGA_KICK; move2 = MOVE_GUST; hp = 5; expectedMove = MOVE_MEGA_KICK; expectedMove2 = MOVE_GUST; turns = 1; }
    // Tests to compare move that always hits and a beneficial effect. A move with higher acc should be chosen in this case.
    PARAMETRIZE { move1 = MOVE_SHOCK_WAVE; move2 = MOVE_ICY_WIND; hp = 5; expectedMove = MOVE_SHOCK_WAVE; turns = 1; }
    PARAMETRIZE { move1 = MOVE_SHOCK_WAVE; move2 = MOVE_ICY_WIND; move3 = MOVE_THUNDERBOLT; hp = 5; expectedMove = MOVE_SHOCK_WAVE; expectedMove2 = MOVE_THUNDERBOLT; turns = 1; }

    GIVEN {
        AI_FLAGS(AI_FLAG_CHECK_BAD_MOVE | AI_FLAG_CHECK_VIABILITY | AI_FLAG_TRY_TO_FAINT);
        PLAYER(SPECIES_WOBBUFFET) { HP(hp); }
        PLAYER(SPECIES_WOBBUFFET);
        ASSUME(GetMoveAccuracy(MOVE_SWIFT) == 0);
        ASSUME(GetMovePower(MOVE_SLAM) == GetMovePower(MOVE_STRENGTH));
        ASSUME(GetMovePower(MOVE_MEGA_KICK) > GetMovePower(MOVE_STRENGTH));
        ASSUME(GetMoveAccuracy(MOVE_SLAM) < GetMoveAccuracy(MOVE_STRENGTH));
        ASSUME(GetMoveAccuracy(MOVE_MEGA_KICK) < GetMoveAccuracy(MOVE_STRENGTH));
        ASSUME(GetMoveAccuracy(MOVE_SCRATCH) == 100);
        ASSUME(GetMoveAccuracy(MOVE_GUST) == 100);
        ASSUME(GetMoveAccuracy(MOVE_SHOCK_WAVE) == 0);
        ASSUME(GetMoveAccuracy(MOVE_THUNDERBOLT) == 100);
        ASSUME(GetMoveAccuracy(MOVE_ICY_WIND) != 100);
        ASSUME(GetMoveCategory(MOVE_SLAM) == DAMAGE_CATEGORY_PHYSICAL);
        ASSUME(GetMoveCategory(MOVE_STRENGTH) == DAMAGE_CATEGORY_PHYSICAL);
        ASSUME(GetMoveCategory(MOVE_SCRATCH) == DAMAGE_CATEGORY_PHYSICAL);
        ASSUME(GetMoveCategory(MOVE_MEGA_KICK) == DAMAGE_CATEGORY_PHYSICAL);
        ASSUME(GetMoveCategory(MOVE_SWIFT) == DAMAGE_CATEGORY_SPECIAL);
        ASSUME(GetMoveCategory(MOVE_SHOCK_WAVE) == DAMAGE_CATEGORY_SPECIAL);
        ASSUME(GetMoveCategory(MOVE_ICY_WIND) == DAMAGE_CATEGORY_SPECIAL);
        ASSUME(GetMoveCategory(MOVE_THUNDERBOLT) == DAMAGE_CATEGORY_SPECIAL);
        ASSUME(GetMoveCategory(MOVE_GUST) == DAMAGE_CATEGORY_SPECIAL);
        OPPONENT(SPECIES_EXPLOUD) { Moves(move1, move2, move3, move4); Ability(abilityAtk); SpAttack(50); } // Low Sp.Atk, so Swift deals less damage than Strength.
    } WHEN {
            switch (turns)
            {
            case 1:
                if (expectedMove2 != MOVE_NONE) {
                    TURN { EXPECT_MOVES(opponent, expectedMove, expectedMove2); SEND_OUT(player, 1); }
                }
                else {
                    TURN { EXPECT_MOVE(opponent, expectedMove); SEND_OUT(player, 1); }
                }
                break;
            case 2:
                TURN { EXPECT_MOVE(opponent, expectedMove); }
                TURN { EXPECT_MOVE(opponent, expectedMove); SEND_OUT(player, 1); }
                break;
            case 3:
                TURN { EXPECT_MOVE(opponent, expectedMove); }
                TURN { EXPECT_MOVE(opponent, expectedMove); }
                TURN { EXPECT_MOVE(opponent, expectedMove); SEND_OUT(player, 1); }
                break;
            case 4:
                TURN { EXPECT_MOVE(opponent, expectedMove); }
                TURN { EXPECT_MOVE(opponent, expectedMove); }
                TURN { EXPECT_MOVE(opponent, expectedMove); }
                TURN { EXPECT_MOVE(opponent, expectedMove); SEND_OUT(player, 1); }
                break;
            }
    } SCENE {
        MESSAGE("Wobbuffet fainted!");
    }
}

AI_SINGLE_BATTLE_TEST("AI prefers moves which deal more damage instead of moves which are super-effective but deal less damage")
{
    u8 turns = 0;
    u16 move1 = MOVE_NONE, move2 = MOVE_NONE, move3 = MOVE_NONE, move4 = MOVE_NONE;
    u16 expectedMove, abilityAtk, abilityDef;

    abilityAtk = ABILITY_NONE;

    // Scald and Poison Jab take 3 hits, Waterfall takes 2.
    PARAMETRIZE { move1 = MOVE_WATERFALL; move2 = MOVE_SCALD; move3 = MOVE_POISON_JAB; move4 = MOVE_WATER_GUN; expectedMove = MOVE_WATERFALL; turns = 2; }
    // Poison Jab takes 3 hits, Water gun 5. Immunity so there's no poison chip damage.
    PARAMETRIZE { move1 = MOVE_POISON_JAB; move2 = MOVE_WATER_GUN; expectedMove = MOVE_POISON_JAB; abilityDef = ABILITY_IMMUNITY; turns = 3; }

    GIVEN {
        ASSUME(GetMoveCategory(MOVE_WATERFALL) == DAMAGE_CATEGORY_PHYSICAL);
        ASSUME(GetMoveCategory(MOVE_SCALD) == DAMAGE_CATEGORY_SPECIAL);
        ASSUME(GetMoveCategory(MOVE_POISON_JAB) == DAMAGE_CATEGORY_PHYSICAL);
        ASSUME(GetMoveCategory(MOVE_WATER_GUN) == DAMAGE_CATEGORY_SPECIAL);
        AI_FLAGS(AI_FLAG_CHECK_BAD_MOVE | AI_FLAG_CHECK_VIABILITY | AI_FLAG_TRY_TO_FAINT);
        PLAYER(SPECIES_TYPHLOSION) { Ability(abilityDef); }
        PLAYER(SPECIES_WOBBUFFET);
        OPPONENT(SPECIES_NIDOQUEEN) { Moves(move1, move2, move3, move4); Ability(abilityAtk); }
    } WHEN {
            switch (turns)
            {
            case 2:
                TURN { EXPECT_MOVE(opponent, expectedMove); }
                TURN { EXPECT_MOVE(opponent, expectedMove); SEND_OUT(player, 1); }
                break;
            case 3:
                TURN { EXPECT_MOVE(opponent, expectedMove); }
                TURN { EXPECT_MOVE(opponent, expectedMove); }
                TURN { EXPECT_MOVE(opponent, expectedMove); SEND_OUT(player, 1); }
                break;
            }
    } SCENE {
        MESSAGE("Typhlosion fainted!");
    }
}

AI_SINGLE_BATTLE_TEST("AI prefers Earthquake over Drill Run if both require the same number of hits to ko")
{
    // Drill Run has less accuracy than E-quake, but can score a higher crit. However the chance is too small, so AI should ignore it.
    GIVEN {
        ASSUME(GetMoveCategory(MOVE_EARTHQUAKE) == DAMAGE_CATEGORY_PHYSICAL); // Added because Geodude has to KO Typhlosion
        ASSUME(GetMoveCategory(MOVE_DRILL_RUN) == DAMAGE_CATEGORY_PHYSICAL);  // Added because Geodude has to KO Typhlosion
        AI_FLAGS(AI_FLAG_CHECK_BAD_MOVE | AI_FLAG_CHECK_VIABILITY | AI_FLAG_TRY_TO_FAINT);
        PLAYER(SPECIES_TYPHLOSION);
        PLAYER(SPECIES_WOBBUFFET);
        OPPONENT(SPECIES_GEODUDE) { Moves(MOVE_EARTHQUAKE, MOVE_DRILL_RUN); }
    } WHEN {
        TURN { EXPECT_MOVE(opponent, MOVE_EARTHQUAKE); }
        TURN { EXPECT_MOVE(opponent, MOVE_EARTHQUAKE); SEND_OUT(player, 1); }
    }
    SCENE {
        MESSAGE("Typhlosion fainted!");
    }
}

AI_SINGLE_BATTLE_TEST("AI prefers a weaker move over a one with a downside effect if both require the same number of hits to ko")
{
    u16 move1 = MOVE_NONE, move2 = MOVE_NONE, move3 = MOVE_NONE, move4 = MOVE_NONE;
    u16 hp, expectedMove, turns;

    // Both moves require the same number of turns but Flamethrower will be chosen over Overheat (powerful effect)
    PARAMETRIZE { move1 = MOVE_OVERHEAT; move2 = MOVE_FLAMETHROWER; hp = 300; expectedMove = MOVE_FLAMETHROWER; turns = 2; }
    // Overheat kill in least amount of turns
    PARAMETRIZE { move1 = MOVE_OVERHEAT; move2 = MOVE_FLAMETHROWER; hp = 250; expectedMove = MOVE_OVERHEAT; turns = 1; }

    GIVEN {
        ASSUME(GetMoveCategory(MOVE_FLAMETHROWER) == DAMAGE_CATEGORY_SPECIAL); // Added because Typhlosion has to KO Wobbuffet
        ASSUME(GetMoveCategory(MOVE_OVERHEAT) == DAMAGE_CATEGORY_SPECIAL);     // Added because Typhlosion has to KO Wobbuffet
        AI_FLAGS(AI_FLAG_CHECK_BAD_MOVE | AI_FLAG_CHECK_VIABILITY | AI_FLAG_TRY_TO_FAINT);
        PLAYER(SPECIES_WOBBUFFET) { HP(hp); }
        PLAYER(SPECIES_WOBBUFFET);
        OPPONENT(SPECIES_TYPHLOSION) { Moves(move1, move2, move3, move4); }
    } WHEN {
        switch (turns)
        {
        case 1:
            TURN { EXPECT_MOVE(opponent, expectedMove); SEND_OUT(player, 1); }
            break;
        case 2:
            TURN { EXPECT_MOVE(opponent, expectedMove); }
            TURN { EXPECT_MOVE(opponent, expectedMove); SEND_OUT(player, 1); }
            break;
        }
    } SCENE {
        MESSAGE("Wobbuffet fainted!");
    }
}

AI_SINGLE_BATTLE_TEST("AI prefers moves with the best possible score, chosen randomly if tied")
{
    GIVEN {
        AI_FLAGS(AI_FLAG_CHECK_BAD_MOVE | AI_FLAG_CHECK_VIABILITY | AI_FLAG_TRY_TO_FAINT);
        PLAYER(SPECIES_WOBBUFFET) { HP(5); };
        PLAYER(SPECIES_WOBBUFFET);
        OPPONENT(SPECIES_WOBBUFFET) { Moves(MOVE_THUNDERBOLT, MOVE_SLUDGE_BOMB, MOVE_TAKE_DOWN); }
    } WHEN {
        TURN { EXPECT_MOVES(opponent, MOVE_THUNDERBOLT, MOVE_SLUDGE_BOMB); SEND_OUT(player, 1); }
    }
    SCENE {
        MESSAGE("Wobbuffet fainted!");
    }
}

AI_SINGLE_BATTLE_TEST("AI can choose a status move that boosts the attack by two")
{
    GIVEN {
        ASSUME(GetMoveCategory(MOVE_STRENGTH) == DAMAGE_CATEGORY_PHYSICAL);
        ASSUME(GetMoveCategory(MOVE_HORN_ATTACK) == DAMAGE_CATEGORY_PHYSICAL);
        AI_FLAGS(AI_FLAG_CHECK_BAD_MOVE | AI_FLAG_CHECK_VIABILITY | AI_FLAG_TRY_TO_FAINT);
        PLAYER(SPECIES_WOBBUFFET) { HP(277); };
        PLAYER(SPECIES_WOBBUFFET);
        OPPONENT(SPECIES_KANGASKHAN) { Moves(MOVE_STRENGTH, MOVE_HORN_ATTACK, MOVE_SWORDS_DANCE); }
    } WHEN {
        TURN { EXPECT_MOVES(opponent, MOVE_STRENGTH, MOVE_SWORDS_DANCE); }
        TURN { EXPECT_MOVE(opponent, MOVE_STRENGTH); SEND_OUT(player, 1); }
    }
}

AI_SINGLE_BATTLE_TEST("AI chooses the safest option to faint the target, taking into account accuracy and move effect")
{
    u16 move1 = MOVE_NONE, move2 = MOVE_NONE, move3 = MOVE_NONE, move4 = MOVE_NONE;
    u16 expectedMove, expectedMove2 = MOVE_NONE;
    u16 abilityAtk = ABILITY_NONE, holdItemAtk = ITEM_NONE;

    // Psychic is not very effective, but always hits. Solarbeam requires a charging turn, Double Edge has recoil and Focus Blast can miss;
    PARAMETRIZE { abilityAtk = ABILITY_STURDY; move1 = MOVE_FOCUS_BLAST; move2 = MOVE_SOLAR_BEAM; move3 = MOVE_PSYCHIC; move4 = MOVE_DOUBLE_EDGE; expectedMove = MOVE_PSYCHIC; }
    // Same as above, but ai mon has rock head ability, so it can use Double Edge without taking recoil damage. Psychic can also lower Special Defense,
    // but because it faints the target it doesn't matter.
    PARAMETRIZE { abilityAtk = ABILITY_ROCK_HEAD; move1 = MOVE_FOCUS_BLAST; move2 = MOVE_SOLAR_BEAM; move3 = MOVE_PSYCHIC; move4 = MOVE_DOUBLE_EDGE;
                  expectedMove = MOVE_PSYCHIC; expectedMove2 = MOVE_DOUBLE_EDGE; }
    // This time it's Solarbeam + Psychic, because the weather is sunny.
    PARAMETRIZE { abilityAtk = ABILITY_DROUGHT; move1 = MOVE_FOCUS_BLAST; move2 = MOVE_SOLAR_BEAM; move3 = MOVE_PSYCHIC; move4 = MOVE_DOUBLE_EDGE;
                  expectedMove = MOVE_PSYCHIC; expectedMove2 = MOVE_SOLAR_BEAM; }
    // Psychic and Solar Beam are chosen because user is holding Power Herb
    PARAMETRIZE { abilityAtk = ABILITY_STURDY; holdItemAtk = ITEM_POWER_HERB; move1 = MOVE_FOCUS_BLAST; move2 = MOVE_SOLAR_BEAM; move3 = MOVE_PSYCHIC; move4 = MOVE_DOUBLE_EDGE;
                  expectedMove = MOVE_PSYCHIC; expectedMove2 = MOVE_SOLAR_BEAM; }
    // Skull Bash is chosen because it's the most accurate and is holding Power Herb
    PARAMETRIZE { abilityAtk = ABILITY_STURDY; holdItemAtk = ITEM_POWER_HERB; move1 = MOVE_FOCUS_BLAST; move2 = MOVE_SKULL_BASH; move3 = MOVE_SLAM; move4 = MOVE_DOUBLE_EDGE;
                  expectedMove = MOVE_SKULL_BASH; }

    GIVEN {
        AI_FLAGS(AI_FLAG_CHECK_BAD_MOVE | AI_FLAG_CHECK_VIABILITY | AI_FLAG_TRY_TO_FAINT);
        PLAYER(SPECIES_WOBBUFFET) { HP(5); }
        PLAYER(SPECIES_WOBBUFFET);
        OPPONENT(SPECIES_GEODUDE) { Moves(move1, move2, move3, move4); Ability(abilityAtk); Item(holdItemAtk); }
    } WHEN {
        TURN {  if (expectedMove2 == MOVE_NONE) { EXPECT_MOVE(opponent, expectedMove); SEND_OUT(player, 1); }
                else {EXPECT_MOVES(opponent, expectedMove, expectedMove2); SCORE_EQ(opponent, expectedMove, expectedMove2); SEND_OUT(player, 1);}
             }
    }
    SCENE {
        MESSAGE("Wobbuffet fainted!");
    }
}

AI_SINGLE_BATTLE_TEST("AI chooses the safest option to faint the target, taking into account accuracy and move effect failing")
{
    u16 move1 = MOVE_NONE, move2 = MOVE_NONE, move3 = MOVE_NONE, move4 = MOVE_NONE;
    u16 expectedMove, expectedMove2 = MOVE_NONE;
    u16 abilityAtk = ABILITY_NONE, holdItemAtk = ITEM_NONE;

    // Fiery Dance and Skull Bash are chosen because user is holding Power Herb
    PARAMETRIZE { abilityAtk = ABILITY_STURDY; holdItemAtk = ITEM_POWER_HERB; move1 = MOVE_FOCUS_BLAST; move2 = MOVE_SKULL_BASH; move3 = MOVE_FIERY_DANCE; move4 = MOVE_DOUBLE_EDGE;
                  expectedMove = MOVE_FIERY_DANCE; expectedMove2 = MOVE_SKULL_BASH; }
    // Crabhammer is chosen even if Skull Bash is more accurate, the user has no Power Herb
    PARAMETRIZE { abilityAtk = ABILITY_STURDY; move1 = MOVE_FOCUS_BLAST; move2 = MOVE_SKULL_BASH; move3 = MOVE_SLAM; move4 = MOVE_CRABHAMMER;
                  expectedMove = MOVE_CRABHAMMER; }

    KNOWN_FAILING;
    GIVEN {
        AI_FLAGS(AI_FLAG_CHECK_BAD_MOVE | AI_FLAG_CHECK_VIABILITY | AI_FLAG_TRY_TO_FAINT);
        PLAYER(SPECIES_WOBBUFFET) { HP(5); }
        PLAYER(SPECIES_WOBBUFFET);
        OPPONENT(SPECIES_GEODUDE) { Moves(move1, move2, move3, move4); Ability(abilityAtk); Item(holdItemAtk); }
    } WHEN {
        TURN {  if (expectedMove2 == MOVE_NONE) { EXPECT_MOVE(opponent, expectedMove); SEND_OUT(player, 1); }
                else {EXPECT_MOVES(opponent, expectedMove, expectedMove2); SCORE_EQ(opponent, expectedMove, expectedMove2); SEND_OUT(player, 1);}
             }
    }
    SCENE {
        MESSAGE("Wobbuffet fainted!");
    }
}

AI_SINGLE_BATTLE_TEST("AI won't use Solar Beam if there is no Sun up or the user is not holding Power Herb")
{
    u16 abilityAtk = ABILITY_NONE;
    u16 holdItemAtk = ITEM_NONE;

    PARAMETRIZE { abilityAtk = ABILITY_DROUGHT; }
    PARAMETRIZE { holdItemAtk = ITEM_POWER_HERB; }
    PARAMETRIZE { }

    GIVEN {
        ASSUME(GetMoveCategory(MOVE_SOLAR_BEAM) == DAMAGE_CATEGORY_SPECIAL);
        ASSUME(GetMoveCategory(MOVE_GRASS_PLEDGE) == DAMAGE_CATEGORY_SPECIAL);
        AI_FLAGS(AI_FLAG_CHECK_BAD_MOVE | AI_FLAG_CHECK_VIABILITY | AI_FLAG_TRY_TO_FAINT);
        PLAYER(SPECIES_WOBBUFFET) { HP(211); }
        PLAYER(SPECIES_WOBBUFFET);
        OPPONENT(SPECIES_TYPHLOSION) { Moves(MOVE_SOLAR_BEAM, MOVE_GRASS_PLEDGE); Ability(abilityAtk); Item(holdItemAtk); }
    } WHEN {
        if (abilityAtk == ABILITY_DROUGHT) {
            TURN { EXPECT_MOVES(opponent, MOVE_SOLAR_BEAM, MOVE_GRASS_PLEDGE); }
            TURN { EXPECT_MOVES(opponent, MOVE_SOLAR_BEAM, MOVE_GRASS_PLEDGE); SEND_OUT(player, 1); }
        } else if (holdItemAtk == ITEM_POWER_HERB) {
            TURN { EXPECT_MOVES(opponent, MOVE_SOLAR_BEAM, MOVE_GRASS_PLEDGE); MOVE(player, MOVE_KNOCK_OFF); }
            TURN { EXPECT_MOVE(opponent, MOVE_GRASS_PLEDGE); SEND_OUT(player, 1); }
        } else {
            TURN { EXPECT_MOVE(opponent, MOVE_GRASS_PLEDGE); }
            TURN { EXPECT_MOVE(opponent, MOVE_GRASS_PLEDGE); SEND_OUT(player, 1); }
        }
    } SCENE {
        MESSAGE("Wobbuffet fainted!");
    }
}

AI_SINGLE_BATTLE_TEST("AI won't use ground type attacks against flying type Pokemon unless Gravity is in effect")
{
    GIVEN {
        ASSUME(GetMoveCategory(MOVE_EARTHQUAKE) == DAMAGE_CATEGORY_PHYSICAL); // Otherwise, it doesn't KO Crobat
        AI_FLAGS(AI_FLAG_CHECK_BAD_MOVE | AI_FLAG_CHECK_VIABILITY | AI_FLAG_TRY_TO_FAINT);
        PLAYER(SPECIES_CROBAT);
        PLAYER(SPECIES_WOBBUFFET);
        OPPONENT(SPECIES_NIDOQUEEN) { Moves(MOVE_EARTHQUAKE, MOVE_SCRATCH, MOVE_POISON_STING, MOVE_GUST); }
    } WHEN {
        TURN { NOT_EXPECT_MOVE(opponent, MOVE_EARTHQUAKE); }
        TURN { MOVE(player, MOVE_GRAVITY); NOT_EXPECT_MOVE(opponent, MOVE_EARTHQUAKE); }
        TURN { EXPECT_MOVE(opponent, MOVE_EARTHQUAKE); SEND_OUT(player, 1); }
    } SCENE {
        MESSAGE("Gravity intensified!");
    }
}


AI_SINGLE_BATTLE_TEST("AI without any flags chooses moves at random - singles")
{
    GIVEN {
        AI_FLAGS(0);
        PLAYER(SPECIES_WOBBUFFET);
        OPPONENT(SPECIES_NIDOQUEEN) { Moves(MOVE_SPLASH, MOVE_EXPLOSION, MOVE_RAGE, MOVE_HELPING_HAND); }
    } WHEN {
            TURN { EXPECT_MOVES(opponent, MOVE_SPLASH, MOVE_EXPLOSION, MOVE_RAGE, MOVE_HELPING_HAND);
                   SCORE_EQ_VAL(opponent, MOVE_SPLASH, AI_SCORE_DEFAULT);
                   SCORE_EQ_VAL(opponent, MOVE_EXPLOSION, AI_SCORE_DEFAULT);
                   SCORE_EQ_VAL(opponent, MOVE_RAGE, AI_SCORE_DEFAULT);
                   SCORE_EQ_VAL(opponent, MOVE_HELPING_HAND, AI_SCORE_DEFAULT);
                }
    }
}

AI_DOUBLE_BATTLE_TEST("AI without any flags chooses moves at random - doubles")
{
    GIVEN {
        AI_FLAGS(0);
        PLAYER(SPECIES_WOBBUFFET);
        PLAYER(SPECIES_WOBBUFFET);
        OPPONENT(SPECIES_NIDOQUEEN) { Moves(MOVE_SPLASH, MOVE_EXPLOSION, MOVE_RAGE, MOVE_HELPING_HAND); }
        OPPONENT(SPECIES_NIDOQUEEN) { Moves(MOVE_SPLASH, MOVE_EXPLOSION, MOVE_RAGE, MOVE_HELPING_HAND); }
    } WHEN {
            TURN { EXPECT_MOVES(opponentLeft, MOVE_SPLASH, MOVE_EXPLOSION, MOVE_RAGE, MOVE_HELPING_HAND);
                   EXPECT_MOVES(opponentRight, MOVE_SPLASH, MOVE_EXPLOSION, MOVE_RAGE, MOVE_HELPING_HAND);
                   SCORE_EQ_VAL(opponentLeft, MOVE_SPLASH, AI_SCORE_DEFAULT, target:playerLeft);
                   SCORE_EQ_VAL(opponentLeft, MOVE_EXPLOSION, AI_SCORE_DEFAULT, target:playerLeft);
                   SCORE_EQ_VAL(opponentLeft, MOVE_RAGE, AI_SCORE_DEFAULT, target:playerLeft);
                   SCORE_EQ_VAL(opponentLeft, MOVE_HELPING_HAND, AI_SCORE_DEFAULT, target:playerLeft);
                   SCORE_EQ_VAL(opponentRight, MOVE_SPLASH, AI_SCORE_DEFAULT, target:playerLeft);
                   SCORE_EQ_VAL(opponentRight, MOVE_EXPLOSION, AI_SCORE_DEFAULT, target:playerLeft);
                   SCORE_EQ_VAL(opponentRight, MOVE_RAGE, AI_SCORE_DEFAULT, target:playerLeft);
                   SCORE_EQ_VAL(opponentRight, MOVE_HELPING_HAND, AI_SCORE_DEFAULT, target:playerLeft);
                }
    }
}

AI_SINGLE_BATTLE_TEST("AI will choose either Rock Tomb or Bulldoze if Stat drop effect will activate and they kill with the same number of hits")
{
    GIVEN {
        AI_FLAGS(AI_FLAG_CHECK_BAD_MOVE | AI_FLAG_CHECK_VIABILITY | AI_FLAG_TRY_TO_FAINT);
        PLAYER(SPECIES_WOBBUFFET) { HP(46); Speed(20); }
        PLAYER(SPECIES_WYNAUT) { Speed(20); }
        OPPONENT(SPECIES_WOBBUFFET) { Speed(10); Moves(MOVE_BULLDOZE, MOVE_ROCK_TOMB); }
    } WHEN {
            TURN { EXPECT_MOVES(opponent, MOVE_BULLDOZE, MOVE_ROCK_TOMB); }
            TURN { EXPECT_MOVES(opponent, MOVE_BULLDOZE, MOVE_ROCK_TOMB); SEND_OUT(player, 1); }
    } SCENE {
        MESSAGE("Wobbuffet fainted!");
    }
}

AI_SINGLE_BATTLE_TEST("First Impression is preferred on the first turn of the species if it's the best dmg move")
{
    GIVEN {
        ASSUME(GetMoveEffect(MOVE_FIRST_IMPRESSION) == EFFECT_FIRST_TURN_ONLY);
        ASSUME(GetMovePower(MOVE_FIRST_IMPRESSION) == 90);
        ASSUME(GetMovePower(MOVE_LUNGE) == 80);
        AI_FLAGS(AI_FLAG_CHECK_BAD_MOVE | AI_FLAG_CHECK_VIABILITY | AI_FLAG_TRY_TO_FAINT);
        PLAYER(SPECIES_KANGASKHAN);
        OPPONENT(SPECIES_WOBBUFFET) { Moves(MOVE_FIRST_IMPRESSION, MOVE_LUNGE); }
    } WHEN {
        TURN { EXPECT_MOVE(opponent, MOVE_FIRST_IMPRESSION); }
        TURN { EXPECT_MOVE(opponent, MOVE_LUNGE); }
    }
}

AI_SINGLE_BATTLE_TEST("First Impression is not chosen if it's blocked by certain abilities")
{
    u16 species;
    u16 ability;

    PARAMETRIZE { species = SPECIES_BRUXISH; ability = ABILITY_DAZZLING; }
    PARAMETRIZE { species = SPECIES_FARIGIRAF; ability = ABILITY_ARMOR_TAIL; }
    PARAMETRIZE { species = SPECIES_TSAREENA; ability = ABILITY_QUEENLY_MAJESTY; }

    GIVEN {
        ASSUME(GetMoveEffect(MOVE_FIRST_IMPRESSION) == EFFECT_FIRST_TURN_ONLY);
        ASSUME(GetMovePower(MOVE_FIRST_IMPRESSION) == 90);
        ASSUME(GetMovePower(MOVE_LUNGE) == 80);
        AI_FLAGS(AI_FLAG_CHECK_BAD_MOVE | AI_FLAG_CHECK_VIABILITY | AI_FLAG_TRY_TO_FAINT | AI_FLAG_OMNISCIENT);
        PLAYER(species) { Ability(ability); }
        OPPONENT(SPECIES_WOBBUFFET) { Moves(MOVE_FIRST_IMPRESSION, MOVE_LUNGE); }
    } WHEN {
        TURN { EXPECT_MOVE(opponent, MOVE_LUNGE); }
    }
}

AI_SINGLE_BATTLE_TEST("AI will not choose Burn Up if the user lost the Fire typing")
{
    GIVEN {
        ASSUME(GetMoveEffect(MOVE_BURN_UP) == EFFECT_FAIL_IF_NOT_ARG_TYPE);
        AI_FLAGS(AI_FLAG_CHECK_BAD_MOVE | AI_FLAG_CHECK_VIABILITY | AI_FLAG_TRY_TO_FAINT);
        PLAYER(SPECIES_WOBBUFFET);
        OPPONENT(SPECIES_CYNDAQUIL) { Moves(MOVE_BURN_UP, MOVE_EXTRASENSORY, MOVE_FLAMETHROWER); }
    } WHEN {
        TURN { EXPECT_MOVE(opponent, MOVE_BURN_UP); }
        TURN { EXPECT_MOVE(opponent, MOVE_FLAMETHROWER); }
    }
}

AI_SINGLE_BATTLE_TEST("AI will only choose Surf 1/3 times if the opposing mon has Volt Absorb")
{
    PASSES_RANDOMLY(1, 3, RNG_AI_ABILITY);
    GIVEN {
        ASSUME(GetMoveType(MOVE_THUNDERBOLT) == TYPE_ELECTRIC);
        AI_FLAGS(AI_FLAG_CHECK_BAD_MOVE | AI_FLAG_CHECK_VIABILITY | AI_FLAG_TRY_TO_FAINT);
        PLAYER(SPECIES_LANTURN) { Ability(ABILITY_VOLT_ABSORB); };
        OPPONENT(SPECIES_LANTURN) { Moves(MOVE_THUNDERBOLT, MOVE_ICE_BEAM, MOVE_SURF); }
    } WHEN {
        TURN { EXPECT_MOVE(opponent, MOVE_SURF); }
        TURN { EXPECT_MOVE(opponent, MOVE_SURF); }
    } SCENE {
        MESSAGE("The opposing Lanturn used Surf!");
        MESSAGE("The opposing Lanturn used Surf!");
    }
}

AI_SINGLE_BATTLE_TEST("AI will choose Thunderbolt then Surf 2/3 times if the opposing mon has Volt Absorb")
{
    PASSES_RANDOMLY(2, 3, RNG_AI_ABILITY);
    GIVEN {
        ASSUME(GetMoveType(MOVE_THUNDERBOLT) == TYPE_ELECTRIC);
        AI_FLAGS(AI_FLAG_CHECK_BAD_MOVE | AI_FLAG_CHECK_VIABILITY | AI_FLAG_TRY_TO_FAINT);
        PLAYER(SPECIES_LANTURN) { Ability(ABILITY_VOLT_ABSORB); };
        OPPONENT(SPECIES_LANTURN) { Moves(MOVE_THUNDERBOLT, MOVE_ICE_BEAM, MOVE_SURF); }
    } WHEN {
        TURN { EXPECT_MOVE(opponent, MOVE_THUNDERBOLT); }
        TURN { EXPECT_MOVE(opponent, MOVE_SURF); }
    } SCENE {
        MESSAGE("The opposing Lanturn used Thunderbolt!");
        MESSAGE("The opposing Lanturn used Surf!");
    }
}

AI_SINGLE_BATTLE_TEST("AI will choose Scratch over Power-up Punch with Contrary")
{
    u32 ability;

    PARAMETRIZE {ability = ABILITY_SUCTION_CUPS; }
    PARAMETRIZE {ability = ABILITY_CONTRARY; }
    GIVEN {
        ASSUME(GetMovePower(MOVE_SCRATCH) == 40);
        ASSUME(GetMoveType(MOVE_SCRATCH) == TYPE_NORMAL);
        ASSUME(GetMovePower(MOVE_POWER_UP_PUNCH) == 40);
        ASSUME(GetMoveType(MOVE_POWER_UP_PUNCH) == TYPE_FIGHTING);
        ASSUME(GetSpeciesType(SPECIES_SQUIRTLE, 0) == TYPE_WATER);
        ASSUME(GetSpeciesType(SPECIES_SQUIRTLE, 1) == TYPE_WATER);
        AI_FLAGS(AI_FLAG_CHECK_BAD_MOVE | AI_FLAG_CHECK_VIABILITY | AI_FLAG_TRY_TO_FAINT);
        PLAYER(SPECIES_SQUIRTLE) { };
        OPPONENT(SPECIES_MALAMAR) { Ability(ability); Moves(MOVE_SCRATCH, MOVE_POWER_UP_PUNCH); }
    } WHEN {
        TURN {
            if (ability != ABILITY_CONTRARY)
                EXPECT_MOVE(opponent, MOVE_POWER_UP_PUNCH);
            else
                EXPECT_MOVE(opponent, MOVE_SCRATCH);
        }
    }
}

AI_SINGLE_BATTLE_TEST("AI will choose Superpower over Outrage with Contrary")
{
    u32 ability;

    PARAMETRIZE {ability = ABILITY_SUCTION_CUPS; }
    PARAMETRIZE {ability = ABILITY_CONTRARY; }
    GIVEN {
        ASSUME(GetMovePower(MOVE_SUPERPOWER) == 120);
        ASSUME(GetMoveType(MOVE_SUPERPOWER) == TYPE_FIGHTING);
        ASSUME(GetMovePower(MOVE_OUTRAGE) == 120);
        ASSUME(GetMoveType(MOVE_OUTRAGE) == TYPE_DRAGON);
        ASSUME(GetSpeciesType(SPECIES_SQUIRTLE, 0) == TYPE_WATER);
        ASSUME(GetSpeciesType(SPECIES_SQUIRTLE, 1) == TYPE_WATER);
        AI_FLAGS(AI_FLAG_CHECK_BAD_MOVE | AI_FLAG_CHECK_VIABILITY | AI_FLAG_TRY_TO_FAINT);
        PLAYER(SPECIES_SQUIRTLE) { };
        OPPONENT(SPECIES_MALAMAR) { Ability(ability); Moves(MOVE_OUTRAGE, MOVE_SUPERPOWER); }
    } WHEN {
        TURN {
            if (ability != ABILITY_CONTRARY)
                EXPECT_MOVE(opponent, MOVE_OUTRAGE);
            else
                EXPECT_MOVE(opponent, MOVE_SUPERPOWER);
        }
    }
}

AI_SINGLE_BATTLE_TEST("AI calculates guaranteed criticals and detects critical immunity")
{
    u32 ability;
    PARAMETRIZE { ability = ABILITY_SWIFT_SWIM; }
    PARAMETRIZE { ability = ABILITY_SHELL_ARMOR; }

    GIVEN {
        ASSUME(MoveAlwaysCrits(MOVE_STORM_THROW));
        ASSUME(GetMovePower(MOVE_STORM_THROW) == 60);
        ASSUME(GetMovePower(MOVE_BRICK_BREAK) == 75);
        ASSUME(GetMoveType(MOVE_STORM_THROW) == GetMoveType(MOVE_BRICK_BREAK));
        ASSUME(GetMoveCategory(MOVE_STORM_THROW) == GetMoveCategory(MOVE_BRICK_BREAK));
        AI_FLAGS(AI_FLAG_CHECK_BAD_MOVE | AI_FLAG_CHECK_VIABILITY | AI_FLAG_TRY_TO_FAINT | AI_FLAG_OMNISCIENT);
        PLAYER(SPECIES_OMASTAR) { Ability(ability); }
        OPPONENT(SPECIES_WOBBUFFET) { Moves(MOVE_STORM_THROW, MOVE_BRICK_BREAK); }
    } WHEN {
        if (ability == ABILITY_SHELL_ARMOR)
            TURN { EXPECT_MOVE(opponent, MOVE_BRICK_BREAK); }
        else
            TURN { EXPECT_MOVE(opponent, MOVE_STORM_THROW); }
    }
}

AI_SINGLE_BATTLE_TEST("AI avoids contact moves against rocky helmet")
{
    u32 item;

    PARAMETRIZE { item = ITEM_NONE; }
    PARAMETRIZE { item = ITEM_ROCKY_HELMET; }

    GIVEN {
        ASSUME(MoveMakesContact(MOVE_BRANCH_POKE));
        ASSUME(!MoveMakesContact(MOVE_LEAFAGE));
        ASSUME(GetMovePower(MOVE_BRANCH_POKE) == GetMovePower(MOVE_LEAFAGE));
        ASSUME(GetMoveType(MOVE_BRANCH_POKE) == GetMoveType(MOVE_LEAFAGE));
        ASSUME(GetMoveCategory(MOVE_BRANCH_POKE) == GetMoveCategory(MOVE_LEAFAGE));
        AI_FLAGS(AI_FLAG_CHECK_BAD_MOVE | AI_FLAG_CHECK_VIABILITY | AI_FLAG_TRY_TO_FAINT | AI_FLAG_OMNISCIENT);
        PLAYER(SPECIES_WOBBUFFET) { Item(item); }
        OPPONENT(SPECIES_WOBBUFFET) { Moves(MOVE_BRANCH_POKE, MOVE_LEAFAGE); }
    } WHEN {
        if (item == ITEM_ROCKY_HELMET)
            TURN { EXPECT_MOVE(opponent, MOVE_LEAFAGE); }
        else
            TURN { EXPECT_MOVES(opponent, MOVE_LEAFAGE, MOVE_BRANCH_POKE); }
    }
}

AI_SINGLE_BATTLE_TEST("AI uses a guaranteed KO move instead of the move with the highest expected damage")
{
    u32 flags;

    PARAMETRIZE { flags = AI_FLAG_CHECK_BAD_MOVE | AI_FLAG_CHECK_VIABILITY; }
    PARAMETRIZE { flags = AI_FLAG_CHECK_BAD_MOVE | AI_FLAG_CHECK_VIABILITY | AI_FLAG_TRY_TO_FAINT; }

    GIVEN {
        ASSUME(GetMoveCriticalHitStage(MOVE_SLASH) == 1);
        ASSUME(GetMovePower(MOVE_SLASH) == 70);
        ASSUME(GetMovePower(MOVE_STRENGTH) == 80);
        ASSUME(GetMoveType(MOVE_SLASH) == GetMoveType(MOVE_STRENGTH));
        ASSUME(GetMoveCategory(MOVE_SLASH) == GetMoveCategory(MOVE_STRENGTH));
        AI_FLAGS(flags);
        PLAYER(SPECIES_WOBBUFFET) { HP(225); }
        OPPONENT(SPECIES_ABSOL) { Ability(ABILITY_SUPER_LUCK); Moves(MOVE_SLASH, MOVE_STRENGTH); }
    } WHEN {
        TURN { EXPECT_MOVE(opponent, MOVE_SLASH); }
        if (flags & AI_FLAG_TRY_TO_FAINT)
            TURN { EXPECT_MOVE(opponent, MOVE_STRENGTH); }
        else
            TURN { EXPECT_MOVE(opponent, MOVE_SLASH); }
    } SCENE {
        if (flags & AI_FLAG_TRY_TO_FAINT)
            MESSAGE("Wobbuffet fainted!");
        else
            NOT MESSAGE("Wobbuffet fainted!");
    }
}

AI_SINGLE_BATTLE_TEST("AI stays choice locked into moves in spite of the player's ability disabling them")
{
    u32 playerMon, ability, aiMove;
    PARAMETRIZE { ability = ABILITY_DAZZLING;          playerMon = SPECIES_BRUXISH;       aiMove = MOVE_QUICK_ATTACK; }
    PARAMETRIZE { ability = ABILITY_QUEENLY_MAJESTY;   playerMon = SPECIES_TSAREENA;      aiMove = MOVE_QUICK_ATTACK; }
    PARAMETRIZE { ability = ABILITY_ARMOR_TAIL;        playerMon = SPECIES_FARIGIRAF;     aiMove = MOVE_QUICK_ATTACK; }
    PARAMETRIZE { ability = ABILITY_SOUNDPROOF;        playerMon = SPECIES_EXPLOUD;       aiMove = MOVE_BOOMBURST; }
    PARAMETRIZE { ability = ABILITY_BULLETPROOF;       playerMon = SPECIES_CHESNAUGHT;    aiMove = MOVE_BULLET_SEED; }

    GIVEN {
        ASSUME(gItemsInfo[ITEM_CHOICE_BAND].holdEffect == HOLD_EFFECT_CHOICE_BAND);
        ASSUME(GetMovePriority(MOVE_QUICK_ATTACK) == 1);
        ASSUME(IsSoundMove(MOVE_BOOMBURST));
        ASSUME(IsBallisticMove(MOVE_BULLET_SEED));
        ASSUME(GetMoveCategory(MOVE_TAIL_WHIP) == DAMAGE_CATEGORY_STATUS);
        AI_FLAGS(AI_FLAG_CHECK_BAD_MOVE | AI_FLAG_CHECK_VIABILITY | AI_FLAG_TRY_TO_FAINT);
        PLAYER(SPECIES_WOBBUFFET);
        PLAYER(playerMon) { Ability(ability); }
        OPPONENT(SPECIES_SMEARGLE) { Item(ITEM_CHOICE_BAND); Moves(aiMove, MOVE_SCRATCH); }
    } WHEN {
        TURN { SWITCH(player, 1); EXPECT_MOVE(opponent, aiMove); }
        TURN { EXPECT_MOVE(opponent, aiMove); }
    }
}

AI_SINGLE_BATTLE_TEST("AI won't use Sucker Punch if it expects a move of the same priority bracket and the opponent is faster")
{
    GIVEN {
        ASSUME(GetMovePriority(MOVE_QUICK_ATTACK) == 1);
        ASSUME(GetMovePriority(MOVE_SUCKER_PUNCH) == 1);
        AI_FLAGS(AI_FLAG_CHECK_BAD_MOVE | AI_FLAG_CHECK_VIABILITY | AI_FLAG_TRY_TO_FAINT);
        PLAYER(SPECIES_WOBBUFFET) { Speed(300); Moves(MOVE_QUICK_ATTACK); }
        OPPONENT(SPECIES_WOBBUFFET) { Speed(100); Moves(MOVE_SUCKER_PUNCH, MOVE_SCRATCH); }
    } WHEN {
        TURN { MOVE(player, MOVE_QUICK_ATTACK); EXPECT_MOVE(opponent, MOVE_SUCKER_PUNCH); }
        TURN { MOVE(player, MOVE_QUICK_ATTACK); EXPECT_MOVE(opponent, MOVE_SCRATCH); }
    }
}

AI_SINGLE_BATTLE_TEST("AI won't use thawing moves if target is frozen unless it is super effective or it has no other options")
{
    u32 aiFlags = 0; u32 status = 0; u32 aiMove = 0;
    PARAMETRIZE { status = STATUS1_FREEZE;      aiMove = MOVE_SCALD;    aiFlags = 0; }
    PARAMETRIZE { status = STATUS1_FREEZE;      aiMove = MOVE_SCALD;    aiFlags = AI_FLAG_CHECK_BAD_MOVE; }
    PARAMETRIZE { status = STATUS1_FROSTBITE;   aiMove = MOVE_SCALD;    aiFlags = 0; }
    PARAMETRIZE { status = STATUS1_FROSTBITE;   aiMove = MOVE_SCALD;    aiFlags = AI_FLAG_CHECK_BAD_MOVE; }
    PARAMETRIZE { status = STATUS1_FREEZE;      aiMove = MOVE_EMBER;    aiFlags = 0; }
    PARAMETRIZE { status = STATUS1_FREEZE;      aiMove = MOVE_EMBER;    aiFlags = AI_FLAG_CHECK_BAD_MOVE; }
    PARAMETRIZE { status = STATUS1_FROSTBITE;   aiMove = MOVE_EMBER;    aiFlags = 0; }
    PARAMETRIZE { status = STATUS1_FROSTBITE;   aiMove = MOVE_EMBER;    aiFlags = AI_FLAG_CHECK_BAD_MOVE; }

    GIVEN {
        ASSUME(GetMoveType(MOVE_EMBER) == TYPE_FIRE);
        ASSUME(GetMoveCategory(MOVE_TACKLE) == DAMAGE_CATEGORY_PHYSICAL);
        ASSUME(GetMoveCategory(MOVE_WATER_GUN) == DAMAGE_CATEGORY_SPECIAL);
        ASSUME(gMovesInfo[MOVE_SCALD].thawsUser == TRUE);
        AI_FLAGS(aiFlags | AI_FLAG_CHECK_VIABILITY | AI_FLAG_TRY_TO_FAINT);
        PLAYER(SPECIES_WOBBUFFET) { Moves(MOVE_TACKLE); Status1(status); }
        OPPONENT(SPECIES_VULPIX) { Moves(MOVE_TACKLE, aiMove); }
    } WHEN {
        if (aiFlags == AI_FLAG_CHECK_BAD_MOVE)
            TURN { MOVE(player, MOVE_TACKLE); EXPECT_MOVE(opponent, MOVE_TACKLE); }
        else
            TURN { MOVE(player, MOVE_TACKLE); EXPECT_MOVE(opponent, aiMove); }
    }
}

AI_SINGLE_BATTLE_TEST("AI score for Mean Look will be decreased if target can escape")
{
    GIVEN {
        AI_FLAGS(AI_FLAG_CHECK_BAD_MOVE | AI_FLAG_CHECK_VIABILITY | AI_FLAG_TRY_TO_FAINT | AI_FLAG_OMNISCIENT);
        PLAYER(SPECIES_BULBASAUR) { Item(ITEM_SHED_SHELL); }
        OPPONENT(SPECIES_BULBASAUR) { Moves(MOVE_TACKLE, MOVE_MEAN_LOOK); }
    } WHEN {
        TURN { SCORE_EQ_VAL(opponent, MOVE_MEAN_LOOK, 90); }
    }
}

AI_SINGLE_BATTLE_TEST("AI_FLAG_SMART_SWITCHING: AI considers Focus Sash when determining if it should switch out")
{
    GIVEN {
        ASSUME(gItemsInfo[ITEM_FOCUS_SASH].holdEffect == HOLD_EFFECT_FOCUS_SASH);
        AI_FLAGS(AI_FLAG_CHECK_BAD_MOVE | AI_FLAG_CHECK_BAD_MOVE | AI_FLAG_TRY_TO_FAINT | AI_FLAG_SMART_MON_CHOICES | AI_FLAG_SMART_SWITCHING | AI_FLAG_OMNISCIENT);
        PLAYER(SPECIES_BEAUTIFLY) { Speed(10); Moves(MOVE_AIR_SLASH); }
        OPPONENT(SPECIES_CACNEA) { Speed(1); Moves(MOVE_SCRATCH); }
        OPPONENT(SPECIES_COMBUSKEN) { Speed(1); Moves(MOVE_FLAMETHROWER); Item(ITEM_FOCUS_SASH); }
        OPPONENT(SPECIES_CROBAT) { Speed(11); Moves(MOVE_SLUDGE); }
    } WHEN {
        TURN { MOVE(player, MOVE_AIR_SLASH); EXPECT_MOVE(opponent, MOVE_SCRATCH); EXPECT_SEND_OUT(opponent, 1); }
        TURN { MOVE(player, MOVE_AIR_SLASH); EXPECT_MOVE(opponent, MOVE_FLAMETHROWER); }
    }
}

AI_SINGLE_BATTLE_TEST("AI sees popped Air Balloon")
{
    GIVEN {
        ASSUME(GetItemHoldEffect(ITEM_AIR_BALLOON) == HOLD_EFFECT_AIR_BALLOON);
        ASSUME(GetMoveType(MOVE_EARTHQUAKE) == TYPE_GROUND);
        AI_FLAGS(AI_FLAG_CHECK_BAD_MOVE | AI_FLAG_TRY_TO_FAINT | AI_FLAG_CHECK_VIABILITY | AI_FLAG_OMNISCIENT);
        PLAYER(SPECIES_TORCHIC) { Item(ITEM_AIR_BALLOON); Moves(MOVE_SCRATCH); }
        OPPONENT(SPECIES_GEODUDE) { Moves(MOVE_SCRATCH, MOVE_EARTHQUAKE); }
    } WHEN {
        TURN { MOVE(player, MOVE_SCRATCH); EXPECT_MOVE(opponent, MOVE_SCRATCH); }
        TURN { MOVE(player, MOVE_SCRATCH); EXPECT_MOVE(opponent, MOVE_EARTHQUAKE); }
    }
}

AI_SINGLE_BATTLE_TEST("AI sees popped Air Balloon after Air Balloon mon switches out and back in")
{
    GIVEN {
        ASSUME(GetItemHoldEffect(ITEM_AIR_BALLOON) == HOLD_EFFECT_AIR_BALLOON);
        ASSUME(GetMoveType(MOVE_EARTHQUAKE) == TYPE_GROUND);
        AI_FLAGS(AI_FLAG_CHECK_BAD_MOVE | AI_FLAG_TRY_TO_FAINT | AI_FLAG_CHECK_VIABILITY | AI_FLAG_OMNISCIENT);
        PLAYER(SPECIES_TORCHIC) { Item(ITEM_AIR_BALLOON); Moves(MOVE_SCRATCH); }
        PLAYER(SPECIES_TORCHIC) { Item(ITEM_AIR_BALLOON); Moves(MOVE_SCRATCH); }
        OPPONENT(SPECIES_GEODUDE) { Moves(MOVE_SCRATCH, MOVE_EARTHQUAKE); }
    } WHEN {
        TURN { MOVE(player, MOVE_SCRATCH); EXPECT_MOVE(opponent, MOVE_SCRATCH); }
        TURN { SWITCH(player, 1); EXPECT_MOVE(opponent, MOVE_EARTHQUAKE); }
        TURN { SWITCH(player, 0); EXPECT_MOVE(opponent, MOVE_SCRATCH); }
        TURN { MOVE(player, MOVE_SCRATCH); EXPECT_MOVE(opponent, MOVE_EARTHQUAKE); SEND_OUT(player, 1); }
    }
}

SINGLE_BATTLE_TEST("AI correctly records used moves")
{
    GIVEN {
        PLAYER(SPECIES_WOBBUFFET) { Moves(MOVE_TACKLE, MOVE_GROWL, MOVE_FLOWER_TRICK, MOVE_TORCH_SONG); }
        OPPONENT(SPECIES_WOBBUFFET) { Moves(MOVE_RAGE_FIST, MOVE_PSYCHIC, MOVE_SCRATCH, MOVE_EARTHQUAKE); }
    } WHEN {
        TURN { MOVE(player, MOVE_TACKLE);       MOVE(opponent, MOVE_EARTHQUAKE); }
        TURN { MOVE(player, MOVE_FLOWER_TRICK); MOVE(opponent, MOVE_SCRATCH);    }
        TURN { MOVE(player, MOVE_TORCH_SONG);   MOVE(opponent, MOVE_PSYCHIC);    }
        TURN { MOVE(player, MOVE_GROWL);        MOVE(opponent, MOVE_RAGE_FIST);  }
    } THEN {
        EXPECT_EQ(gBattleHistory->usedMoves[B_POSITION_PLAYER_LEFT][0], MOVE_TACKLE);
        EXPECT_EQ(gBattleHistory->usedMoves[B_POSITION_PLAYER_LEFT][1], MOVE_GROWL);
        EXPECT_EQ(gBattleHistory->usedMoves[B_POSITION_PLAYER_LEFT][2], MOVE_FLOWER_TRICK);
        EXPECT_EQ(gBattleHistory->usedMoves[B_POSITION_PLAYER_LEFT][3], MOVE_TORCH_SONG);

        EXPECT_EQ(gBattleHistory->usedMoves[B_POSITION_OPPONENT_LEFT][0], MOVE_RAGE_FIST);
        EXPECT_EQ(gBattleHistory->usedMoves[B_POSITION_OPPONENT_LEFT][1], MOVE_PSYCHIC);
        EXPECT_EQ(gBattleHistory->usedMoves[B_POSITION_OPPONENT_LEFT][2], MOVE_SCRATCH);
        EXPECT_EQ(gBattleHistory->usedMoves[B_POSITION_OPPONENT_LEFT][3], MOVE_EARTHQUAKE);
    }
}

AI_SINGLE_BATTLE_TEST("AI won't boost stats against opponent with Unaware")
{
    GIVEN {
        MoveHasAdditionalEffectSelf(MOVE_SWORDS_DANCE, MOVE_EFFECT_ATK_PLUS_2);
        AI_FLAGS(AI_FLAG_CHECK_BAD_MOVE | AI_FLAG_TRY_TO_FAINT | AI_FLAG_CHECK_VIABILITY);
        PLAYER(SPECIES_QUAGSIRE) { Ability(ABILITY_UNAWARE); Moves(MOVE_TACKLE); }
        OPPONENT(SPECIES_ZIGZAGOON) { Moves(MOVE_BODY_SLAM, MOVE_SWORDS_DANCE); }
    } WHEN {
        TURN { MOVE(player, MOVE_TACKLE); EXPECT_MOVE(opponent, MOVE_BODY_SLAM); }
    }
}

AI_SINGLE_BATTLE_TEST("AI won't use status moves against opponents that would benefit")
{
    u32 aiMove;
    PARAMETRIZE { aiMove = MOVE_WILL_O_WISP; }
    PARAMETRIZE { aiMove = MOVE_TOXIC; }
    PARAMETRIZE { aiMove = MOVE_THUNDER_WAVE; }
    GIVEN {
        ASSUME(GetMoveEffect(MOVE_WILL_O_WISP) == EFFECT_NON_VOLATILE_STATUS);
        ASSUME(GetMoveNonVolatileStatus(MOVE_WILL_O_WISP) == MOVE_EFFECT_BURN);
        ASSUME(GetMoveEffect(MOVE_TOXIC) == EFFECT_NON_VOLATILE_STATUS);
        ASSUME(GetMoveNonVolatileStatus(MOVE_TOXIC) == MOVE_EFFECT_TOXIC);
        ASSUME(GetMoveEffect(MOVE_THUNDER_WAVE) == EFFECT_NON_VOLATILE_STATUS);
        ASSUME(GetMoveNonVolatileStatus(MOVE_THUNDER_WAVE) == MOVE_EFFECT_PARALYSIS);
        AI_FLAGS(AI_FLAG_CHECK_BAD_MOVE | AI_FLAG_CHECK_VIABILITY | AI_FLAG_TRY_TO_FAINT | AI_FLAG_OMNISCIENT);
        PLAYER(SPECIES_SWELLOW) { Ability(ABILITY_GUTS); Moves(MOVE_TACKLE); }
        OPPONENT(SPECIES_WOBBUFFET) { Moves(MOVE_TACKLE, aiMove); }
    } WHEN {
        TURN { MOVE(player, MOVE_TACKLE); EXPECT_MOVE(opponent, MOVE_TACKLE); }
    }
}

AI_SINGLE_BATTLE_TEST("AI sees that Primal weather can block a move by type")
{
    GIVEN {
        ASSUME(GetMoveType(MOVE_HYDRO_PUMP) == TYPE_WATER);
        AI_FLAGS(AI_FLAG_CHECK_BAD_MOVE | AI_FLAG_TRY_TO_FAINT | AI_FLAG_CHECK_VIABILITY | AI_FLAG_OMNISCIENT);
        PLAYER(SPECIES_GROUDON) { Item(ITEM_RED_ORB); Moves(MOVE_SCRATCH); }
        OPPONENT(SPECIES_BLASTOISE) { Moves(MOVE_HYDRO_PUMP, MOVE_POUND); }
    } WHEN {
        TURN { MOVE(player, MOVE_SCRATCH); EXPECT_MOVE(opponent, MOVE_POUND); }
    }
}

AI_DOUBLE_BATTLE_TEST("AI sees opposing drain ability")
{
    GIVEN {
        ASSUME(GetMoveType(MOVE_THUNDERBOLT) == TYPE_ELECTRIC);
        ASSUME(GetMoveType(MOVE_RAZOR_LEAF) != TYPE_ELECTRIC);
        ASSUME(GetMoveType(MOVE_METAL_CLAW) != TYPE_ELECTRIC);
        AI_FLAGS(AI_FLAG_CHECK_BAD_MOVE | AI_FLAG_CHECK_VIABILITY | AI_FLAG_TRY_TO_FAINT | AI_FLAG_OMNISCIENT);
        PLAYER(SPECIES_RAICHU) { Ability(ABILITY_LIGHTNING_ROD); Moves(MOVE_CELEBRATE); }
        PLAYER(SPECIES_KRABBY) { Ability(ABILITY_VOLT_ABSORB); Moves(MOVE_CELEBRATE); }
        OPPONENT(SPECIES_MAGNETON) { Moves(MOVE_THUNDERBOLT, MOVE_RAZOR_LEAF); }
        OPPONENT(SPECIES_WOBBUFFET) { Moves(MOVE_THUNDERBOLT, MOVE_METAL_CLAW); }
    } WHEN {
        TURN {
            NOT_EXPECT_MOVE(opponentLeft, MOVE_THUNDERBOLT);
            NOT_EXPECT_MOVE(opponentRight, MOVE_THUNDERBOLT); }
    }
}

AI_SINGLE_BATTLE_TEST("AI will not set up Weather if it wont have any affect")
{
    u32 ability;

    PARAMETRIZE { ability = ABILITY_CLOUD_NINE; }
    PARAMETRIZE { ability = ABILITY_DAMP; }

    GIVEN {
        ASSUME(GetMoveEffect(MOVE_RAIN_DANCE) == EFFECT_RAIN_DANCE);
        AI_FLAGS(AI_FLAG_CHECK_BAD_MOVE | AI_FLAG_TRY_TO_FAINT | AI_FLAG_CHECK_VIABILITY);
        PLAYER(SPECIES_GOLDUCK) { Ability(ability); Moves(MOVE_SCRATCH); }
        OPPONENT(SPECIES_KABUTOPS) { Ability(ABILITY_SWIFT_SWIM); Moves(MOVE_RAIN_DANCE, MOVE_POUND); }
    } WHEN {
        if (ability == ABILITY_CLOUD_NINE)
            TURN { MOVE(player, MOVE_SCRATCH); EXPECT_MOVE(opponent, MOVE_POUND); }
        else
            TURN { MOVE(player, MOVE_SCRATCH); EXPECT_MOVE(opponent, MOVE_RAIN_DANCE); }
    }
}

<<<<<<< HEAD
AI_SINGLE_BATTLE_TEST("AI won't use stat boosting moves if the player has used Haze")
{
    PASSES_RANDOMLY(BOOST_INTO_HAZE_CHANCE, 100, RNG_AI_BOOST_INTO_HAZE);
    GIVEN {
        ASSUME(GetMoveEffect(MOVE_HAZE) == EFFECT_HAZE);
        ASSUME(GetMoveEffect(MOVE_DRAGON_DANCE) == EFFECT_DRAGON_DANCE);
        AI_FLAGS(AI_FLAG_CHECK_BAD_MOVE | AI_FLAG_CHECK_VIABILITY | AI_FLAG_TRY_TO_FAINT);
        PLAYER(SPECIES_WOBBUFFET) { Moves(MOVE_SCRATCH, MOVE_HAZE); }
        OPPONENT(SPECIES_WOBBUFFET) { Moves(MOVE_SCRATCH, MOVE_DRAGON_DANCE); }
    } WHEN {
        TURN { MOVE(player, MOVE_HAZE); EXPECT_MOVE(opponent, MOVE_DRAGON_DANCE); }
        TURN { MOVE(player, MOVE_HAZE); EXPECT_MOVE(opponent, MOVE_DRAGON_DANCE); }
=======
AI_SINGLE_BATTLE_TEST("Move scoring comparison properly awards bonus point to best OHKO move")
{
    GIVEN {
        ASSUME(MoveHasAdditionalEffect(MOVE_THUNDER, MOVE_EFFECT_PARALYSIS));
        ASSUME(GetMoveAdditionalEffectCount(MOVE_WATER_SPOUT) == 0);
        ASSUME(GetMoveAdditionalEffectCount(MOVE_WATER_GUN) == 0);
        ASSUME(GetMoveAdditionalEffectCount(MOVE_ORIGIN_PULSE) == 0);
        ASSUME(GetMoveAccuracy(MOVE_WATER_SPOUT) > GetMoveAccuracy(MOVE_THUNDER));
        AI_FLAGS(AI_FLAG_CHECK_BAD_MOVE | AI_FLAG_TRY_TO_FAINT | AI_FLAG_CHECK_VIABILITY);
        PLAYER(SPECIES_WAILORD) { Level(50); }
        OPPONENT(SPECIES_WAILORD) { Moves(MOVE_THUNDER, MOVE_WATER_SPOUT, MOVE_WATER_GUN, MOVE_SURF); }
    } WHEN {
        TURN { EXPECT_MOVE(opponent, MOVE_WATER_SPOUT); }
>>>>>>> d63f859d
    }
}<|MERGE_RESOLUTION|>--- conflicted
+++ resolved
@@ -866,20 +866,6 @@
     }
 }
 
-<<<<<<< HEAD
-AI_SINGLE_BATTLE_TEST("AI won't use stat boosting moves if the player has used Haze")
-{
-    PASSES_RANDOMLY(BOOST_INTO_HAZE_CHANCE, 100, RNG_AI_BOOST_INTO_HAZE);
-    GIVEN {
-        ASSUME(GetMoveEffect(MOVE_HAZE) == EFFECT_HAZE);
-        ASSUME(GetMoveEffect(MOVE_DRAGON_DANCE) == EFFECT_DRAGON_DANCE);
-        AI_FLAGS(AI_FLAG_CHECK_BAD_MOVE | AI_FLAG_CHECK_VIABILITY | AI_FLAG_TRY_TO_FAINT);
-        PLAYER(SPECIES_WOBBUFFET) { Moves(MOVE_SCRATCH, MOVE_HAZE); }
-        OPPONENT(SPECIES_WOBBUFFET) { Moves(MOVE_SCRATCH, MOVE_DRAGON_DANCE); }
-    } WHEN {
-        TURN { MOVE(player, MOVE_HAZE); EXPECT_MOVE(opponent, MOVE_DRAGON_DANCE); }
-        TURN { MOVE(player, MOVE_HAZE); EXPECT_MOVE(opponent, MOVE_DRAGON_DANCE); }
-=======
 AI_SINGLE_BATTLE_TEST("Move scoring comparison properly awards bonus point to best OHKO move")
 {
     GIVEN {
@@ -893,6 +879,21 @@
         OPPONENT(SPECIES_WAILORD) { Moves(MOVE_THUNDER, MOVE_WATER_SPOUT, MOVE_WATER_GUN, MOVE_SURF); }
     } WHEN {
         TURN { EXPECT_MOVE(opponent, MOVE_WATER_SPOUT); }
->>>>>>> d63f859d
+    }
+}
+
+AI_SINGLE_BATTLE_TEST("Move scoring comparison properly awards bonus point to best OHKO move")
+{
+    GIVEN {
+        ASSUME(MoveHasAdditionalEffect(MOVE_THUNDER, MOVE_EFFECT_PARALYSIS));
+        ASSUME(GetMoveAdditionalEffectCount(MOVE_WATER_SPOUT) == 0);
+        ASSUME(GetMoveAdditionalEffectCount(MOVE_WATER_GUN) == 0);
+        ASSUME(GetMoveAdditionalEffectCount(MOVE_ORIGIN_PULSE) == 0);
+        ASSUME(GetMoveAccuracy(MOVE_WATER_SPOUT) > GetMoveAccuracy(MOVE_THUNDER));
+        AI_FLAGS(AI_FLAG_CHECK_BAD_MOVE | AI_FLAG_TRY_TO_FAINT | AI_FLAG_CHECK_VIABILITY);
+        PLAYER(SPECIES_WAILORD) { Level(50); }
+        OPPONENT(SPECIES_WAILORD) { Moves(MOVE_THUNDER, MOVE_WATER_SPOUT, MOVE_WATER_GUN, MOVE_SURF); }
+    } WHEN {
+        TURN { EXPECT_MOVE(opponent, MOVE_WATER_SPOUT); }
     }
 }