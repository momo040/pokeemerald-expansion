--- conflicted
+++ resolved
@@ -86,22 +86,6 @@
     }
 }
 
-<<<<<<< HEAD
-// Passes for some reason even though it seems there is some code missing
-// AI_SINGLE_BATTLE_TEST("AI will use Shed Tail to pivot to another mon while in damage stalemate with player")
-// {
-//     KNOWN_FAILING; // missing AI code
-//     GIVEN {
-//         AI_FLAGS(AI_FLAG_CHECK_BAD_MOVE | AI_FLAG_CHECK_VIABILITY | AI_FLAG_TRY_TO_FAINT);
-//         PLAYER(SPECIES_WOBBUFFET) { Speed(100); Ability(ABILITY_RUN_AWAY); Moves(MOVE_TACKLE, MOVE_CELEBRATE); }
-//         OPPONENT(SPECIES_WOBBUFFET) { Speed(50); Ability(ABILITY_RUN_AWAY); Moves(MOVE_CONFUSION, MOVE_SHED_TAIL); }
-//         OPPONENT(SPECIES_SCIZOR) { Speed(101); Moves(MOVE_CELEBRATE, MOVE_X_SCISSOR); }
-//     } WHEN {
-//         TURN { MOVE(player, MOVE_TACKLE); EXPECT_MOVE(opponent, MOVE_CONFUSION); }
-//         TURN { MOVE(player, MOVE_TACKLE); EXPECT_MOVE(opponent, MOVE_SHED_TAIL); }
-//     }
-// }
-=======
 AI_SINGLE_BATTLE_TEST("AI will use Shed Tail to pivot to another mon while in damage stalemate with player")
 {
     KNOWN_FAILING; // missing AI code
@@ -137,5 +121,4 @@
         else
             NOT MESSAGE("Bulbasaur's substitute faded!");
     }
-}
->>>>>>> 9a0b5756
+}