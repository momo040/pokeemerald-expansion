#include "global.h"
#include "test/battle.h"

ASSUMPTIONS
{
    ASSUME(GetMoveEffect(MOVE_U_TURN) == EFFECT_HIT_ESCAPE);
}

SINGLE_BATTLE_TEST("Hit Escape: U-turn switches the user out")
{
    GIVEN {
        PLAYER(SPECIES_WOBBUFFET);
        PLAYER(SPECIES_WYNAUT);
        OPPONENT(SPECIES_WOBBUFFET);
    } WHEN {
        TURN { MOVE(player, MOVE_U_TURN); SEND_OUT(player, 1); }
    } SCENE {
        ANIMATION(ANIM_TYPE_MOVE, MOVE_U_TURN, player);
        HP_BAR(opponent);
        SEND_IN_MESSAGE("Wynaut");
    }
}

SINGLE_BATTLE_TEST("Hit Escape: U-turn does not switch the user out if the battle ends")
{
    GIVEN {
        PLAYER(SPECIES_WOBBUFFET);
        PLAYER(SPECIES_WYNAUT);
        OPPONENT(SPECIES_WOBBUFFET) { HP(1); }
    } WHEN {
        TURN { MOVE(player, MOVE_U_TURN); }
    } SCENE {
        ANIMATION(ANIM_TYPE_MOVE, MOVE_U_TURN, player);
        HP_BAR(opponent);
    }
}

SINGLE_BATTLE_TEST("Hit Escape: U-turn does not switch the user out if no replacements")
{
    GIVEN {
        PLAYER(SPECIES_WOBBUFFET);
        OPPONENT(SPECIES_WOBBUFFET);
    } WHEN {
        TURN { MOVE(player, MOVE_U_TURN); }
    } SCENE {
        ANIMATION(ANIM_TYPE_MOVE, MOVE_U_TURN, player);
        HP_BAR(opponent);
    }
}

SINGLE_BATTLE_TEST("Hit Escape: U-turn does not switch the user out if replacements fainted")
{
    GIVEN {
        PLAYER(SPECIES_WOBBUFFET);
        PLAYER(SPECIES_WYNAUT) { HP(0); }
        OPPONENT(SPECIES_WOBBUFFET);
    } WHEN {
        TURN { MOVE(player, MOVE_U_TURN); }
    } SCENE {
        ANIMATION(ANIM_TYPE_MOVE, MOVE_U_TURN, player);
        HP_BAR(opponent);
    }
}

SINGLE_BATTLE_TEST("Hit Escape: U-turn does not switch the user out if Wimp Out activates")
{
    GIVEN {
        PLAYER(SPECIES_WOBBUFFET);
        PLAYER(SPECIES_WYNAUT);
        OPPONENT(SPECIES_WIMPOD) { MaxHP(200); HP(101); Ability(ABILITY_WIMP_OUT); }
        OPPONENT(SPECIES_WOBBUFFET);
    } WHEN {
        TURN { MOVE(player, MOVE_U_TURN); SEND_OUT(opponent, 1); }
    } SCENE {
        ANIMATION(ANIM_TYPE_MOVE, MOVE_U_TURN, player);
        HP_BAR(opponent);
        ABILITY_POPUP(opponent, ABILITY_WIMP_OUT);
        MESSAGE("2 sent out Wobbuffet!");
    }
}

SINGLE_BATTLE_TEST("Hit Escape: U-turn switches the user out if Wimp Out fails to activate")
{
    GIVEN {
        PLAYER(SPECIES_WOBBUFFET);
        PLAYER(SPECIES_WYNAUT);
        OPPONENT(SPECIES_WIMPOD) { MaxHP(200); HP(101); Ability(ABILITY_WIMP_OUT); }
    } WHEN {
        TURN { MOVE(player, MOVE_U_TURN); SEND_OUT(player, 1); }
    } SCENE {
        ANIMATION(ANIM_TYPE_MOVE, MOVE_U_TURN, player);
        HP_BAR(opponent);
        NOT ABILITY_POPUP(opponent);
        SEND_IN_MESSAGE("Wynaut");
    }
}

SINGLE_BATTLE_TEST("Hit Escape: U-turn switches the user out after Ice Face activates")
{
    GIVEN {
        ASSUME(GetMoveCategory(MOVE_U_TURN) == DAMAGE_CATEGORY_PHYSICAL);
        PLAYER(SPECIES_BEEDRILL);
        PLAYER(SPECIES_WYNAUT);
        OPPONENT(SPECIES_EISCUE) { Ability(ABILITY_ICE_FACE); }
    } WHEN {
        TURN { MOVE(player, MOVE_U_TURN); SEND_OUT(player, 1); }
    } SCENE {
        ANIMATION(ANIM_TYPE_MOVE, MOVE_U_TURN, player);
        HP_BAR(opponent);
        ABILITY_POPUP(opponent, ABILITY_ICE_FACE);
        MESSAGE("The opposing Eiscue transformed!");
        SEND_IN_MESSAGE("Wynaut");
    }
}

SINGLE_BATTLE_TEST("Hit Escape: Held items are consumed immediately after a mon switched in by U-turn and Intimidate activates after it: player side")
{
    GIVEN {
        PLAYER(SPECIES_TAPU_KOKO) { Ability(ABILITY_ELECTRIC_SURGE); };
        PLAYER(SPECIES_EKANS) { Ability(ABILITY_INTIMIDATE); Item(ITEM_ELECTRIC_SEED); }
        OPPONENT(SPECIES_WYNAUT) { HP(1); }
        OPPONENT(SPECIES_WYNAUT);
    } WHEN {
        TURN { MOVE(player, MOVE_U_TURN); SEND_OUT(player, 1); SEND_OUT(opponent, 1); }
    } SCENE {
        ABILITY_POPUP(player, ABILITY_ELECTRIC_SURGE);
        ANIMATION(ANIM_TYPE_MOVE, MOVE_U_TURN, player);
        HP_BAR(opponent);
        ABILITY_POPUP(player, ABILITY_INTIMIDATE);
        ANIMATION(ANIM_TYPE_GENERAL, B_ANIM_HELD_ITEM_EFFECT, player);
        ANIMATION(ANIM_TYPE_GENERAL, B_ANIM_STATS_CHANGE, player);
        MESSAGE("2 sent out Wynaut!");
        NOT ABILITY_POPUP(player, ABILITY_INTIMIDATE);
    } THEN {
        EXPECT_EQ(player->statStages[STAT_DEF], DEFAULT_STAT_STAGE + 1);
    }
}

SINGLE_BATTLE_TEST("Hit Escape: Held items are consumed immediately after a mon switched in by U-turn and Intimidate activates after it: opposing side")
{
    GIVEN {
        PLAYER(SPECIES_TAPU_KOKO) { Ability(ABILITY_ELECTRIC_SURGE); };
        PLAYER(SPECIES_EKANS) { Ability(ABILITY_INTIMIDATE);  }
        OPPONENT(SPECIES_WYNAUT) { HP(1); }
        OPPONENT(SPECIES_WYNAUT) { Item(ITEM_ELECTRIC_SEED); }
    } WHEN {
        TURN { MOVE(player, MOVE_U_TURN); SEND_OUT(player, 1); SEND_OUT(opponent, 1); }
    } SCENE {
        ABILITY_POPUP(player, ABILITY_ELECTRIC_SURGE);
        ANIMATION(ANIM_TYPE_MOVE, MOVE_U_TURN, player);
        HP_BAR(opponent);
        ABILITY_POPUP(player, ABILITY_INTIMIDATE);
        MESSAGE("2 sent out Wynaut!");
        ANIMATION(ANIM_TYPE_GENERAL, B_ANIM_HELD_ITEM_EFFECT, opponent);
        ANIMATION(ANIM_TYPE_GENERAL, B_ANIM_STATS_CHANGE, opponent);
        NOT ABILITY_POPUP(player, ABILITY_INTIMIDATE);
    } THEN {
        EXPECT_EQ(opponent->statStages[STAT_DEF], DEFAULT_STAT_STAGE + 1);
    }
}

SINGLE_BATTLE_TEST("Hit Escape: Electric Seed boost is received by the right pokemon after U-turn and Intimidate")
{
    GIVEN {
        PLAYER(SPECIES_TAPU_KOKO) { Ability(ABILITY_ELECTRIC_SURGE); };
        PLAYER(SPECIES_EKANS) { Ability(ABILITY_INTIMIDATE); Item(ITEM_ELECTRIC_SEED); }
        OPPONENT(SPECIES_WYNAUT);
        OPPONENT(SPECIES_WYNAUT);
    } WHEN {
        TURN { MOVE(player, MOVE_U_TURN); SEND_OUT(player, 1); }
    } SCENE {
        ABILITY_POPUP(player, ABILITY_ELECTRIC_SURGE);
        ANIMATION(ANIM_TYPE_MOVE, MOVE_U_TURN, player);
        HP_BAR(opponent);
        ABILITY_POPUP(player, ABILITY_INTIMIDATE);
        ANIMATION(ANIM_TYPE_GENERAL, B_ANIM_HELD_ITEM_EFFECT, player);
        ANIMATION(ANIM_TYPE_GENERAL, B_ANIM_STATS_CHANGE, player);
    } THEN {
        EXPECT_EQ(player->statStages[STAT_DEF], DEFAULT_STAT_STAGE + 1);
    }
}

<<<<<<< HEAD
SINGLE_BATTLE_TEST("Hit Escape: U-turn will fail to switch if the user faints")
{
    GIVEN {
        PLAYER(SPECIES_WOBBUFFET) { HP(1); }
        PLAYER(SPECIES_WYNAUT);
        OPPONENT(SPECIES_WOBBUFFET) { Item(ITEM_ROCKY_HELMET); }
    } WHEN {
        TURN { MOVE(player, MOVE_U_TURN); SEND_OUT(player, 1); }
    } SCENE {
        ANIMATION(ANIM_TYPE_MOVE, MOVE_U_TURN, player);
        HP_BAR(opponent);
    }
}
=======
SINGLE_BATTLE_TEST("Hit Escape: U-turn triggers before Eject Pack")
{
    GIVEN {
        PLAYER(SPECIES_WOBBUFFET) { Item(ITEM_EJECT_PACK); };
        PLAYER(SPECIES_WYNAUT);
        OPPONENT(SPECIES_GOODRA_HISUI) { Ability(ABILITY_GOOEY); };
    } WHEN {
        TURN { MOVE(player, MOVE_U_TURN); SEND_OUT(player, 1); }
    } SCENE {
        NOT ANIMATION(ANIM_TYPE_GENERAL, B_ANIM_HELD_ITEM_EFFECT, player);
        ANIMATION(ANIM_TYPE_MOVE, MOVE_U_TURN, player);
        HP_BAR(opponent);
        SEND_IN_MESSAGE("Wynaut");
    }
}
>>>>>>> 9259b7ee
<|MERGE_RESOLUTION|>--- conflicted
+++ resolved
@@ -180,7 +180,22 @@
     }
 }
 
-<<<<<<< HEAD
+SINGLE_BATTLE_TEST("Hit Escape: U-turn triggers before Eject Pack")
+{
+    GIVEN {
+        PLAYER(SPECIES_WOBBUFFET) { Item(ITEM_EJECT_PACK); };
+        PLAYER(SPECIES_WYNAUT);
+        OPPONENT(SPECIES_GOODRA_HISUI) { Ability(ABILITY_GOOEY); };
+    } WHEN {
+        TURN { MOVE(player, MOVE_U_TURN); SEND_OUT(player, 1); }
+    } SCENE {
+        NOT ANIMATION(ANIM_TYPE_GENERAL, B_ANIM_HELD_ITEM_EFFECT, player);
+        ANIMATION(ANIM_TYPE_MOVE, MOVE_U_TURN, player);
+        HP_BAR(opponent);
+        SEND_IN_MESSAGE("Wynaut");
+    }
+}
+
 SINGLE_BATTLE_TEST("Hit Escape: U-turn will fail to switch if the user faints")
 {
     GIVEN {
@@ -193,21 +208,4 @@
         ANIMATION(ANIM_TYPE_MOVE, MOVE_U_TURN, player);
         HP_BAR(opponent);
     }
-}
-=======
-SINGLE_BATTLE_TEST("Hit Escape: U-turn triggers before Eject Pack")
-{
-    GIVEN {
-        PLAYER(SPECIES_WOBBUFFET) { Item(ITEM_EJECT_PACK); };
-        PLAYER(SPECIES_WYNAUT);
-        OPPONENT(SPECIES_GOODRA_HISUI) { Ability(ABILITY_GOOEY); };
-    } WHEN {
-        TURN { MOVE(player, MOVE_U_TURN); SEND_OUT(player, 1); }
-    } SCENE {
-        NOT ANIMATION(ANIM_TYPE_GENERAL, B_ANIM_HELD_ITEM_EFFECT, player);
-        ANIMATION(ANIM_TYPE_MOVE, MOVE_U_TURN, player);
-        HP_BAR(opponent);
-        SEND_IN_MESSAGE("Wynaut");
-    }
-}
->>>>>>> 9259b7ee
+}