--- conflicted
+++ resolved
@@ -21,7 +21,6 @@
     }
 }
 
-<<<<<<< HEAD
 SINGLE_BATTLE_TEST("Destiny Bond fails if used sequentially in Gen 7+")
 {
     GIVEN {
@@ -76,7 +75,25 @@
         NOT { ANIMATION(ANIM_TYPE_MOVE, MOVE_DESTINY_BOND, player); }
         MESSAGE("But it failed!");
         ANIMATION(ANIM_TYPE_MOVE, MOVE_DESTINY_BOND, player);
-=======
+    }
+}
+
+// can't be used at all in Raid, see "Documenting Dynamax"
+SINGLE_BATTLE_TEST("(DYNAMAX) Dynamaxed Pokemon are not affected by Destiny Bond")
+{
+    GIVEN {
+        PLAYER(SPECIES_WOBBUFFET) { Speed(50); };
+        OPPONENT(SPECIES_WOBBUFFET) { HP(1); Speed(100); }
+    } WHEN {
+        TURN { MOVE(opponent, MOVE_DESTINY_BOND); MOVE(player, MOVE_TACKLE, gimmick: GIMMICK_DYNAMAX); }
+    } SCENE {
+        MESSAGE("The opposing Wobbuffet used Destiny Bond!");
+        MESSAGE("Wobbuffet used Max Strike!");
+        MESSAGE("The opposing Wobbuffet fainted!");
+        NONE_OF { HP_BAR(player); }
+    }
+}
+
 TO_DO_BATTLE_TEST("Destiny Bond's effect disappears if the user takes a new turn - Move");
 TO_DO_BATTLE_TEST("Destiny Bond's effect disappears if the user takes a new turn - Sleep");
 TO_DO_BATTLE_TEST("Destiny Bond's effect disappears if the user takes a new turn - Paralysis");
@@ -91,20 +108,3 @@
 TO_DO_BATTLE_TEST("Destiny Bond can be used multiple times in a row (Gen 2-6)");
 TO_DO_BATTLE_TEST("Destiny Bond always fails if it was successfully used the previous turn (Gen 7+)");
 TO_DO_BATTLE_TEST("Destiny Bond cannot be used in Raids");
-
-// can't be used at all in Raid, see "Documenting Dynamax"
-SINGLE_BATTLE_TEST("(DYNAMAX) Dynamaxed Pokemon are not affected by Destiny Bond")
-{
-    GIVEN {
-        PLAYER(SPECIES_WOBBUFFET) { Speed(50); };
-        OPPONENT(SPECIES_WOBBUFFET) { HP(1); Speed(100); }
-    } WHEN {
-        TURN { MOVE(opponent, MOVE_DESTINY_BOND); MOVE(player, MOVE_TACKLE, gimmick: GIMMICK_DYNAMAX); }
-    } SCENE {
-        MESSAGE("The opposing Wobbuffet used Destiny Bond!");
-        MESSAGE("Wobbuffet used Max Strike!");
-        MESSAGE("The opposing Wobbuffet fainted!");
-        NONE_OF { HP_BAR(player); }
->>>>>>> 1bd1e934
-    }
-}