--- conflicted
+++ resolved
@@ -3,20 +3,12 @@
 
 ASSUMPTIONS
 {
-<<<<<<< HEAD
     ASSUME(GetMoveEffect(MOVE_BRICK_BREAK) == EFFECT_BRICK_BREAK);
+    ASSUME(GetMoveEffect(MOVE_PSYCHIC_FANGS) == EFFECT_BRICK_BREAK);
     ASSUME(GetMoveEffect(MOVE_SNOWSCAPE) == EFFECT_SNOWSCAPE);
     ASSUME(GetMoveEffect(MOVE_LIGHT_SCREEN) == EFFECT_LIGHT_SCREEN);
     ASSUME(GetMoveEffect(MOVE_REFLECT) == EFFECT_REFLECT);
     ASSUME(GetMoveEffect(MOVE_AURORA_VEIL) == EFFECT_AURORA_VEIL);
-=======
-    ASSUME(gMovesInfo[MOVE_BRICK_BREAK].effect == EFFECT_BRICK_BREAK);
-    ASSUME(gMovesInfo[MOVE_PSYCHIC_FANGS].effect == EFFECT_BRICK_BREAK);
-    ASSUME(gMovesInfo[MOVE_SNOWSCAPE].effect == EFFECT_SNOWSCAPE);
-    ASSUME(gMovesInfo[MOVE_LIGHT_SCREEN].effect == EFFECT_LIGHT_SCREEN);
-    ASSUME(gMovesInfo[MOVE_REFLECT].effect == EFFECT_REFLECT);
-    ASSUME(gMovesInfo[MOVE_AURORA_VEIL].effect == EFFECT_AURORA_VEIL);
->>>>>>> f6ff64cd
 }
 
 SINGLE_BATTLE_TEST("Brick Break and Psychic Fangs remove Light Screen, Reflect and Aurora Veil from the target's side of the field")
