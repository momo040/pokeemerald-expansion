--- conflicted
+++ resolved
@@ -83,42 +83,32 @@
     } SCENE {
         ANIMATION(ANIM_TYPE_MOVE, MOVE_SYRUP_BOMB, player);
         HP_BAR(opponent);
-        NOT ANIMATION(ANIM_TYPE_GENERAL, B_ANIM_STATS_CHANGE, opponent);
         if (species == SPECIES_BELDUM)
         {
             MESSAGE("Foe Beldum got covered in sticky syrup!");
             ABILITY_POPUP(opponent, ABILITY_CLEAR_BODY);
             MESSAGE("Foe Beldum's Clear Body prevents stat loss!");
-            NOT ANIMATION(ANIM_TYPE_GENERAL, B_ANIM_STATS_CHANGE, opponent);
-            NOT MESSAGE("Foe Beldum's Speed fell!");
         }
         else if (species == SPECIES_TORKOAL)
         {
             MESSAGE("Foe Torkoal got covered in sticky syrup!");
             ABILITY_POPUP(opponent, ABILITY_WHITE_SMOKE);
             MESSAGE("Foe Torkoal's White Smoke prevents stat loss!");
-            NOT ANIMATION(ANIM_TYPE_GENERAL, B_ANIM_STATS_CHANGE, opponent);
-            NOT MESSAGE("Foe Torkoal's Speed fell!");
         }
-        else
+        else if (species == SPECIES_SOLGALEO)
         {
             MESSAGE("Foe Solgaleo got covered in sticky syrup!");
             ABILITY_POPUP(opponent, ABILITY_FULL_METAL_BODY);
             MESSAGE("Foe Solgaleo's Full Metal Body prevents stat loss!");
-            NOT ANIMATION(ANIM_TYPE_GENERAL, B_ANIM_STATS_CHANGE, opponent);
-            NOT MESSAGE("Foe Solgaleo's Speed fell!");
         }
-<<<<<<< HEAD
-=======
         NONE_OF {
             ANIMATION(ANIM_TYPE_GENERAL, B_ANIM_STATS_CHANGE, opponent);
             MESSAGE("Foe Beldum's Speed fell!");
         }
->>>>>>> 81cbbdb1
     }
 }
 
-SINGLE_BATTLE_TEST("Sticky Syrup speed reduction is prevented by Clear Amulet")
+SINGLE_BATTLE_TEST("Clear Amulet prevents Sticky Syrup speed reduction")
 {
     GIVEN {
         PLAYER(SPECIES_WOBBUFFET);
@@ -129,10 +119,11 @@
         ANIMATION(ANIM_TYPE_MOVE, MOVE_SYRUP_BOMB, player);
         HP_BAR(opponent);
         MESSAGE("Foe Wobbuffet got covered in sticky syrup!");
-<<<<<<< HEAD
-        MESSAGE("Foe Wobbuffet's Clear Amulet prevents its stats from being lowered!");
-        NOT ANIMATION(ANIM_TYPE_GENERAL, B_ANIM_STATS_CHANGE, opponent);
-        NOT MESSAGE("Foe Wobbuffet's Speed fell!");
+        MESSAGE("Foe Wobbuffet's Speed was not lowered!");
+        NONE_OF {
+            ANIMATION(ANIM_TYPE_GENERAL, B_ANIM_STATS_CHANGE, opponent);
+            MESSAGE("Foe Wobbuffet's Speed fell!");
+        }
     }
 }
 
@@ -154,14 +145,9 @@
         HP_BAR(opponent);
         MESSAGE("Foe Wobbuffet got covered in sticky syrup!");
         MESSAGE("Foe Wobbuffet's Speed won't go lower!");
-        NOT ANIMATION(ANIM_TYPE_GENERAL, B_ANIM_STATS_CHANGE, opponent);
-        NOT MESSAGE("Foe Wobbuffet's Speed fell!");
-=======
-        MESSAGE("Foe Wobbuffet's Speed was not lowered!");
         NONE_OF {
             ANIMATION(ANIM_TYPE_GENERAL, B_ANIM_STATS_CHANGE, opponent);
             MESSAGE("Foe Wobbuffet's Speed fell!");
         }
->>>>>>> 81cbbdb1
     }
 }