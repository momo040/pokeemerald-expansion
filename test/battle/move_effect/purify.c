#include "global.h"
#include "test/battle.h"

TO_DO_BATTLE_TEST("TODO: Write Purify (Move Effect) test titles")

<<<<<<< HEAD
AI_DOUBLE_BATTLE_TEST("AI uses Purify")
{
    u32 status1;

    PARAMETRIZE { status1 = STATUS1_NONE; }
    PARAMETRIZE { status1 = STATUS1_FREEZE; }

    GIVEN {
        AI_FLAGS(AI_FLAG_CHECK_BAD_MOVE | AI_FLAG_TRY_TO_FAINT | AI_FLAG_CHECK_VIABILITY);
        PLAYER(SPECIES_WOBBUFFET);
        PLAYER(SPECIES_WOBBUFFET);
        OPPONENT(SPECIES_WOBBUFFET) { Moves(MOVE_HEADBUTT, MOVE_PURIFY); }
        OPPONENT(SPECIES_WOBBUFFET) { Status1(status1); Moves(MOVE_HEADBUTT); }
    } WHEN {
        if (status1 == STATUS1_NONE)
            TURN { NOT_EXPECT_MOVE(opponentLeft, MOVE_PURIFY); }
        else
            TURN { EXPECT_MOVE(opponentLeft, MOVE_PURIFY, target: opponentRight); }
    }
}
=======
TO_DO_BATTLE_TEST("Purify doesn't heal HP if the target has Comatose")
>>>>>>> 6df3a48c
<|MERGE_RESOLUTION|>--- conflicted
+++ resolved
@@ -1,9 +1,6 @@
 #include "global.h"
 #include "test/battle.h"
 
-TO_DO_BATTLE_TEST("TODO: Write Purify (Move Effect) test titles")
-
-<<<<<<< HEAD
 AI_DOUBLE_BATTLE_TEST("AI uses Purify")
 {
     u32 status1;
@@ -24,6 +21,6 @@
             TURN { EXPECT_MOVE(opponentLeft, MOVE_PURIFY, target: opponentRight); }
     }
 }
-=======
-TO_DO_BATTLE_TEST("Purify doesn't heal HP if the target has Comatose")
->>>>>>> 6df3a48c
+
+TO_DO_BATTLE_TEST("TODO: Write Purify (Move Effect) test titles")
+TO_DO_BATTLE_TEST("Purify doesn't heal HP if the target has Comatose")