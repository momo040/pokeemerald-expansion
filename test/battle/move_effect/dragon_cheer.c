#include "global.h"
#include "test/battle.h"

ASSUMPTIONS
{
    ASSUME(gMovesInfo[MOVE_DRAGON_CHEER].effect == EFFECT_DRAGON_CHEER);
}

SINGLE_BATTLE_TEST("Dragon Cheer fails in a single battle")
{
    GIVEN {
<<<<<<< HEAD
        ASSUME(GetMoveEffect(MOVE_DRAGON_CHEER) == EFFECT_DRAGON_CHEER);
=======
>>>>>>> 860c2f6c
        PLAYER(SPECIES_WOBBUFFET);
        OPPONENT(SPECIES_WOBBUFFET);
    } WHEN {
        TURN { MOVE(player, MOVE_DRAGON_CHEER); }
    } SCENE {
        MESSAGE("But it failed!");
    }
}

DOUBLE_BATTLE_TEST("Dragon Cheer increases critical hit ratio by 1 on non-Dragon types")
{
    bool32 useDragonCheer = 0;
    u32 genConfig = 0, chance = 0;
    for (u32 j = GEN_1; j <= GEN_9; j++) {
        PARAMETRIZE { genConfig = j; useDragonCheer = FALSE; chance = j >= GEN_7 ? 24 : 16; } // 6.25% with Wobbuffet's base speed
        PARAMETRIZE { genConfig = j; useDragonCheer = TRUE;  chance = 8; }  // 12.5% with Wobbuffet's base speed
    }
    PASSES_RANDOMLY(1, chance, RNG_CRITICAL_HIT);
    GIVEN {
<<<<<<< HEAD
        ASSUME(B_CRIT_CHANCE >= GEN_7);
        ASSUME(GetMoveCriticalHitStage(MOVE_TACKLE) == 0);
        ASSUME(GetMoveEffect(MOVE_DRAGON_CHEER) == EFFECT_DRAGON_CHEER);
=======
        WITH_CONFIG(GEN_CONFIG_CRIT_CHANCE, genConfig);
        ASSUME(gMovesInfo[MOVE_TACKLE].criticalHitStage == 0);
>>>>>>> 860c2f6c
        PLAYER(SPECIES_WOBBUFFET);
        PLAYER(SPECIES_WOBBUFFET);
        OPPONENT(SPECIES_WOBBUFFET);
        OPPONENT(SPECIES_WOBBUFFET);
    } WHEN {
        TURN {
            if (useDragonCheer)
                MOVE(playerLeft, MOVE_DRAGON_CHEER, target: playerRight);
            MOVE(playerRight, MOVE_TACKLE, target: opponentLeft);
        }
    } SCENE {
        if (useDragonCheer) {
            ANIMATION(ANIM_TYPE_MOVE, MOVE_DRAGON_CHEER, playerLeft);
            MESSAGE("Wobbuffet is getting pumped!");
        }
        ANIMATION(ANIM_TYPE_MOVE, MOVE_TACKLE, playerRight);
        MESSAGE("A critical hit!");
    }
}

DOUBLE_BATTLE_TEST("Dragon Cheer increases critical hit ratio by 2 on Dragon types")
{
    bool32 useDragonCheer;
    u32 genConfig, passes, trials;
    PARAMETRIZE { genConfig = GEN_1; useDragonCheer = FALSE; passes = 25; trials = 256; } //  ~9.77% with Dratini's base speed
    PARAMETRIZE { genConfig = GEN_1; useDragonCheer = TRUE;  passes = 25; trials = 64; }  // ~39.06% with Dratini's base speed
    for (u32 j = GEN_2; j <= GEN_9; j++) {
        PARAMETRIZE { genConfig = j; useDragonCheer = FALSE; passes = 1; trials = j >= GEN_7 ? 24 : 16; } // ~4.16%/6.25%
        PARAMETRIZE { genConfig = j; useDragonCheer = TRUE;  passes = 1; trials = j >= GEN_6 ? 2 : 4; }   // 50%/25%
    }
    PASSES_RANDOMLY(passes, trials, RNG_CRITICAL_HIT);
    GIVEN {
<<<<<<< HEAD
        ASSUME(B_CRIT_CHANCE >= GEN_7);
        ASSUME(GetMoveCriticalHitStage(MOVE_TACKLE) == 0);
        ASSUME(GetMoveEffect(MOVE_DRAGON_CHEER) == EFFECT_DRAGON_CHEER);
=======
        WITH_CONFIG(GEN_CONFIG_CRIT_CHANCE, genConfig);
        ASSUME(gMovesInfo[MOVE_TACKLE].criticalHitStage == 0);
        ASSUME(gSpeciesInfo[SPECIES_DRATINI].baseSpeed == 50);
>>>>>>> 860c2f6c
        PLAYER(SPECIES_WOBBUFFET);
        PLAYER(SPECIES_DRATINI);
        OPPONENT(SPECIES_WOBBUFFET);
        OPPONENT(SPECIES_WOBBUFFET);
    } WHEN {
        TURN {
            if (useDragonCheer)
                MOVE(playerLeft, MOVE_DRAGON_CHEER, target: playerRight);
            MOVE(playerRight, MOVE_TACKLE, target: opponentLeft);
        }
    } SCENE {
        if (useDragonCheer) {
            ANIMATION(ANIM_TYPE_MOVE, MOVE_DRAGON_CHEER, playerLeft);
            MESSAGE("Dratini is getting pumped!");
        }
        ANIMATION(ANIM_TYPE_MOVE, MOVE_TACKLE, playerRight);
        MESSAGE("A critical hit!");
    }
}

DOUBLE_BATTLE_TEST("Dragon Cheer fails if critical hit stage was already increased by Focus Energy")
{
    GIVEN {
<<<<<<< HEAD
        ASSUME(GetMoveCriticalHitStage(MOVE_SLASH) == 1);
        ASSUME(GetMoveEffect(MOVE_FOCUS_ENERGY) == EFFECT_FOCUS_ENERGY);
        ASSUME(GetMoveEffect(MOVE_DRAGON_CHEER) == EFFECT_DRAGON_CHEER);
=======
        ASSUME(gMovesInfo[MOVE_SLASH].criticalHitStage == 1);
        ASSUME(gMovesInfo[MOVE_FOCUS_ENERGY].effect == EFFECT_FOCUS_ENERGY);
>>>>>>> 860c2f6c
        PLAYER(SPECIES_WOBBUFFET);
        PLAYER(SPECIES_WOBBUFFET);
        OPPONENT(SPECIES_WOBBUFFET);
        OPPONENT(SPECIES_WOBBUFFET);
    } WHEN {
        TURN { MOVE(playerLeft, MOVE_FOCUS_ENERGY); MOVE(playerRight, MOVE_DRAGON_CHEER, target: playerLeft); }
    } SCENE {
        ANIMATION(ANIM_TYPE_MOVE, MOVE_FOCUS_ENERGY, playerLeft);
        MESSAGE("But it failed!");
    }
}

TO_DO_BATTLE_TEST("Baton Pass passes Dragon Cheer's effect");<|MERGE_RESOLUTION|>--- conflicted
+++ resolved
@@ -3,16 +3,12 @@
 
 ASSUMPTIONS
 {
-    ASSUME(gMovesInfo[MOVE_DRAGON_CHEER].effect == EFFECT_DRAGON_CHEER);
+    ASSUME(GetMoveEffect(MOVE_DRAGON_CHEER) == EFFECT_DRAGON_CHEER);
 }
 
 SINGLE_BATTLE_TEST("Dragon Cheer fails in a single battle")
 {
     GIVEN {
-<<<<<<< HEAD
-        ASSUME(GetMoveEffect(MOVE_DRAGON_CHEER) == EFFECT_DRAGON_CHEER);
-=======
->>>>>>> 860c2f6c
         PLAYER(SPECIES_WOBBUFFET);
         OPPONENT(SPECIES_WOBBUFFET);
     } WHEN {
@@ -32,14 +28,8 @@
     }
     PASSES_RANDOMLY(1, chance, RNG_CRITICAL_HIT);
     GIVEN {
-<<<<<<< HEAD
-        ASSUME(B_CRIT_CHANCE >= GEN_7);
+        WITH_CONFIG(GEN_CONFIG_CRIT_CHANCE, genConfig);
         ASSUME(GetMoveCriticalHitStage(MOVE_TACKLE) == 0);
-        ASSUME(GetMoveEffect(MOVE_DRAGON_CHEER) == EFFECT_DRAGON_CHEER);
-=======
-        WITH_CONFIG(GEN_CONFIG_CRIT_CHANCE, genConfig);
-        ASSUME(gMovesInfo[MOVE_TACKLE].criticalHitStage == 0);
->>>>>>> 860c2f6c
         PLAYER(SPECIES_WOBBUFFET);
         PLAYER(SPECIES_WOBBUFFET);
         OPPONENT(SPECIES_WOBBUFFET);
@@ -72,15 +62,9 @@
     }
     PASSES_RANDOMLY(passes, trials, RNG_CRITICAL_HIT);
     GIVEN {
-<<<<<<< HEAD
-        ASSUME(B_CRIT_CHANCE >= GEN_7);
+        WITH_CONFIG(GEN_CONFIG_CRIT_CHANCE, genConfig);
         ASSUME(GetMoveCriticalHitStage(MOVE_TACKLE) == 0);
-        ASSUME(GetMoveEffect(MOVE_DRAGON_CHEER) == EFFECT_DRAGON_CHEER);
-=======
-        WITH_CONFIG(GEN_CONFIG_CRIT_CHANCE, genConfig);
-        ASSUME(gMovesInfo[MOVE_TACKLE].criticalHitStage == 0);
         ASSUME(gSpeciesInfo[SPECIES_DRATINI].baseSpeed == 50);
->>>>>>> 860c2f6c
         PLAYER(SPECIES_WOBBUFFET);
         PLAYER(SPECIES_DRATINI);
         OPPONENT(SPECIES_WOBBUFFET);
@@ -104,14 +88,8 @@
 DOUBLE_BATTLE_TEST("Dragon Cheer fails if critical hit stage was already increased by Focus Energy")
 {
     GIVEN {
-<<<<<<< HEAD
         ASSUME(GetMoveCriticalHitStage(MOVE_SLASH) == 1);
         ASSUME(GetMoveEffect(MOVE_FOCUS_ENERGY) == EFFECT_FOCUS_ENERGY);
-        ASSUME(GetMoveEffect(MOVE_DRAGON_CHEER) == EFFECT_DRAGON_CHEER);
-=======
-        ASSUME(gMovesInfo[MOVE_SLASH].criticalHitStage == 1);
-        ASSUME(gMovesInfo[MOVE_FOCUS_ENERGY].effect == EFFECT_FOCUS_ENERGY);
->>>>>>> 860c2f6c
         PLAYER(SPECIES_WOBBUFFET);
         PLAYER(SPECIES_WOBBUFFET);
         OPPONENT(SPECIES_WOBBUFFET);
