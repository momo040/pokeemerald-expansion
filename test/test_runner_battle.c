#include "global.h"
#include "battle.h"
#include "battle_ai_util.h"
#include "battle_anim.h"
#include "battle_controllers.h"
#include "battle_gimmick.h"
#include "battle_z_move.h"
#include "event_data.h"
#include "fieldmap.h"
#include "item_menu.h"
#include "main.h"
#include "malloc.h"
#include "random.h"
#include "test/battle.h"
#include "window.h"
#include "constants/characters.h"
#include "constants/trainers.h"

#if defined(__INTELLISENSE__)
#undef TestRunner_Battle_RecordAbilityPopUp
#undef TestRunner_Battle_RecordAnimation
#undef TestRunner_Battle_RecordHP
#undef TestRunner_Battle_RecordMessage
#undef TestRunner_Battle_RecordStatus1
#undef TestRunner_Battle_AfterLastTurn
#undef TestRunner_Battle_CheckBattleRecordActionType
#undef TestRunner_Battle_GetForcedAbility
#endif

#define INVALID(fmt, ...) Test_ExitWithResult(TEST_RESULT_INVALID, sourceLine, ":L%s:%d: " fmt, gTestRunnerState.test->filename, sourceLine, ##__VA_ARGS__)
#define INVALID_IF(c, fmt, ...) do { if (c) Test_ExitWithResult(TEST_RESULT_INVALID, sourceLine, ":L%s:%d: " fmt, gTestRunnerState.test->filename, sourceLine, ##__VA_ARGS__); } while (0)

#define ASSUMPTION_FAIL_IF(c, fmt, ...) do { if (c) Test_ExitWithResult(TEST_RESULT_ASSUMPTION_FAIL, sourceLine, ":L%s:%d: " fmt, gTestRunnerState.test->filename, sourceLine, ##__VA_ARGS__); } while (0)

#define STATE gBattleTestRunnerState
#define DATA gBattleTestRunnerState->data

#define RNG_SEED_DEFAULT {0, 0, 0, 0}
static inline bool32 RngSeedNotDefault(const rng_value_t *seed)
{
    return (seed->a | seed->b | seed->c | seed->ctr) != 0;

}
#undef Q_4_12
#define Q_4_12(n) (s32)((n) * 4096)

// Alias sBackupMapData to avoid using heap.
struct BattleTestRunnerState *const gBattleTestRunnerState = (void *)sBackupMapData;
STATIC_ASSERT(sizeof(struct BattleTestRunnerState) <= sizeof(sBackupMapData), sBackupMapDataSpace);

static void CB2_BattleTest_NextParameter(void);
static void CB2_BattleTest_NextTrial(void);
static void PushBattlerAction(u32 sourceLine, s32 battlerId, u32 actionType, u32 byte);
static void PrintAiMoveLog(u32 battlerId, u32 moveSlot, u32 moveId, s32 totalScore);
static void ClearAiLog(u32 battlerId);
static const char *BattlerIdentifier(s32 battlerId);

NAKED static void InvokeSingleTestFunctionWithStack(void *results, u32 i, struct BattlePokemon *player, struct BattlePokemon *opponent, SingleBattleTestFunction function, void *stack)
{
    asm("push {r4-r6,lr}\n\
         ldr r4, [sp, #16] @ function\n\
         ldr r5, [sp, #20] @ stack\n\
         mov r6, sp\n\
         mov sp, r5\n\
         push {r6}\n\
         ldr r6, =SingleRestoreSP + 1\n\
         mov lr, r6\n\
         bx r4\n\
    SingleRestoreSP:\n\
         pop {r0}\n\
         mov sp, r0\n\
         pop {r4-r6}\n\
         pop {r0}\n\
         bx r0\n\
        .pool");
}

NAKED static void InvokeDoubleTestFunctionWithStack(void *results, u32 i, struct BattlePokemon *playerLeft, struct BattlePokemon *opponentLeft, struct BattlePokemon *playerRight, struct BattlePokemon *opponentRight, SingleBattleTestFunction function, void *stack)
{
    asm("push {r4-r7,lr}\n\
         ldr r4, [sp, #28] @ function\n\
         ldr r5, [sp, #32] @ stack\n\
         mov r6, sp\n\
         mov sp, r5\n\
         push {r6}\n\
         add r6, #20\n\
         ldmia r6, {r6, r7} @ playerRight, opponentRight\n\
         push {r6, r7}\n\
         ldr r6, =DoubleRestoreSP + 1\n\
         mov lr, r6\n\
         bx r4\n\
    DoubleRestoreSP:\n\
         add sp, #8\n\
         pop {r0}\n\
         mov sp, r0\n\
         pop {r4-r7}\n\
         pop {r0}\n\
         bx r0\n\
        .pool");
}

// Calls test->function, but pointing its stack at DATA.stack so that
// local variables are live after the function returns (and so can be
// referenced by HP_BAR, or the next call, etc).
// NOTE: This places the stack in EWRAM which has longer waitstates than
// IWRAM so could be much slower, but a) not that much code executes,
// and b) mga-rom-test isn't meaningfully limited by the GBA frame rate.
static void InvokeTestFunction(const struct BattleTest *test)
{
    STATE->parametersCount = 0;
    switch (test->type)
    {
    case BATTLE_TEST_SINGLES:
    case BATTLE_TEST_WILD:
    case BATTLE_TEST_AI_SINGLES:
        InvokeSingleTestFunctionWithStack(STATE->results, STATE->runParameter, &gBattleMons[B_POSITION_PLAYER_LEFT], &gBattleMons[B_POSITION_OPPONENT_LEFT], test->function.singles, &DATA.stack[BATTLE_TEST_STACK_SIZE]);
        break;
    case BATTLE_TEST_DOUBLES:
    case BATTLE_TEST_AI_DOUBLES:
        InvokeDoubleTestFunctionWithStack(STATE->results, STATE->runParameter, &gBattleMons[B_POSITION_PLAYER_LEFT], &gBattleMons[B_POSITION_OPPONENT_LEFT], &gBattleMons[B_POSITION_PLAYER_RIGHT], &gBattleMons[B_POSITION_OPPONENT_RIGHT], test->function.singles, &DATA.stack[BATTLE_TEST_STACK_SIZE]);
        break;
    }
}

static const struct BattleTest *GetBattleTest(void)
{
    const struct BattleTest *test = gTestRunnerState.test->data;
    return test;
}

static bool32 IsAITest(void)
{
    switch (GetBattleTest()->type)
    {
    case BATTLE_TEST_AI_SINGLES:
    case BATTLE_TEST_AI_DOUBLES:
        return TRUE;
    }
    return FALSE;
}

static u32 BattleTest_EstimateCost(void *data)
{
    u32 cost;
    const struct BattleTest *test = data;
    memset(STATE, 0, sizeof(*STATE));
    STATE->runRandomly = TRUE;
    InvokeTestFunction(test);
    cost = 1;
    if (STATE->parametersCount != 0)
        cost *= STATE->parametersCount;
    if (STATE->trials == 1)
        cost *= 3;
    else if (STATE->trials > 1)
        cost *= STATE->trials;
    return cost;
}

static void BattleTest_SetUp(void *data)
{
    const struct BattleTest *test = data;
    memset(STATE, 0, sizeof(*STATE));
    TestInitConfigData();
    InvokeTestFunction(test);
    STATE->parameters = STATE->parametersCount;
    if (STATE->parametersCount == 0 && test->resultsSize > 0)
        Test_ExitWithResult(TEST_RESULT_INVALID, SourceLine(0), ":Lresults without PARAMETRIZE");
    if (sizeof(*STATE) + test->resultsSize * STATE->parameters > sizeof(sBackupMapData))
        Test_ExitWithResult(TEST_RESULT_ERROR, SourceLine(0), ":LOOM: STATE (%d) + STATE->results (%d) too big for sBackupMapData (%d)", sizeof(*STATE), test->resultsSize * STATE->parameters, sizeof(sBackupMapData));
    STATE->results = (void *)((char *)sBackupMapData + sizeof(struct BattleTestRunnerState));
    memset(STATE->results, 0, test->resultsSize * STATE->parameters);
    switch (test->type)
    {
    case BATTLE_TEST_SINGLES:
    case BATTLE_TEST_WILD:
    case BATTLE_TEST_AI_SINGLES:
        STATE->battlersCount = 2;
        break;
    case BATTLE_TEST_DOUBLES:
    case BATTLE_TEST_AI_DOUBLES:
        STATE->battlersCount = 4;
        break;
    }
}

static void PrintTestName(void)
{
    if (STATE->trials && STATE->parameters)
    {
        if (STATE->trials == 1)
            Test_MgbaPrintf(":N%s %d/%d (%d/?)", gTestRunnerState.test->name, STATE->runParameter + 1, STATE->parameters, STATE->runTrial + 1);
        else
            Test_MgbaPrintf(":N%s %d/%d (%d/%d)", gTestRunnerState.test->name, STATE->runParameter + 1, STATE->parameters, STATE->runTrial + 1, STATE->trials);
    }
    else if (STATE->trials)
    {
        if (STATE->trials == 1)
            Test_MgbaPrintf(":N%s (%d/?)", gTestRunnerState.test->name, STATE->runTrial + 1);
        else
            Test_MgbaPrintf(":N%s (%d/%d)", gTestRunnerState.test->name, STATE->runTrial + 1, STATE->trials);
    }
    else if (STATE->parameters)
    {
        Test_MgbaPrintf(":N%s %d/%d", gTestRunnerState.test->name, STATE->runParameter + 1, STATE->parameters);
    }
}

// This does not take into account priority, statuses, or any other
// modifiers.
static void SetImplicitSpeeds(void)
{
    s32 i;
    u32 speed = 12;
    u32 hasSpeeds = 0;
    u32 allSpeeds = ((1 << DATA.playerPartySize) - 1) | (((1 << DATA.opponentPartySize) - 1) << 6);
    bool32 madeProgress;
    while (hasSpeeds != allSpeeds)
    {
        madeProgress = FALSE;
        for (i = 0; i < DATA.playerPartySize; i++)
        {
            if (!(hasSpeeds & (1 << i))
             && !(DATA.slowerThan[B_SIDE_PLAYER][i] & ~hasSpeeds))
            {
                SetMonData(&DATA.recordedBattle.playerParty[i], MON_DATA_SPEED, &speed);
                speed--;
                hasSpeeds |= 1 << i;
                madeProgress = TRUE;
            }
        }
        for (i = 0; i < DATA.opponentPartySize; i++)
        {
            if (!(hasSpeeds & ((1 << 6) << i))
             && !(DATA.slowerThan[B_SIDE_OPPONENT][i] & ~hasSpeeds))
            {
                SetMonData(&DATA.recordedBattle.opponentParty[i], MON_DATA_SPEED, &speed);
                speed--;
                hasSpeeds |= (1 << 6) << i;
                madeProgress = TRUE;
            }
        }
        if (!madeProgress)
            Test_ExitWithResult(TEST_RESULT_INVALID, SourceLine(0), ":LTURNs have contradictory speeds");
    }
}

static void BattleTest_Run(void *data)
{
    s32 i;
    u32 requiredPlayerPartySize;
    u32 requiredOpponentPartySize;
    const rng_value_t defaultSeed = RNG_SEED_DEFAULT;
    const struct BattleTest *test = data;

    memset(&DATA, 0, sizeof(DATA));

    DATA.recordedBattle.rngSeed = defaultSeed;
    DATA.recordedBattle.textSpeed = OPTIONS_TEXT_SPEED_FAST;
    // Set battle flags and opponent ids.
    switch (test->type)
    {
    case BATTLE_TEST_WILD:
        DATA.recordedBattle.battleFlags = BATTLE_TYPE_IS_MASTER;
        break;
    case BATTLE_TEST_AI_SINGLES:
        DATA.recordedBattle.battleFlags = BATTLE_TYPE_IS_MASTER | BATTLE_TYPE_TRAINER;
        DATA.recordedBattle.opponentA = TRAINER_LEAF;
        DATA.hasAI = TRUE;
        break;
    case BATTLE_TEST_AI_DOUBLES:
        DATA.recordedBattle.battleFlags = BATTLE_TYPE_IS_MASTER | BATTLE_TYPE_TRAINER | BATTLE_TYPE_DOUBLE;
        DATA.recordedBattle.opponentA = TRAINER_LEAF;
        DATA.recordedBattle.opponentB = TRAINER_RED;
        DATA.hasAI = TRUE;
        break;
    case BATTLE_TEST_SINGLES:
        DATA.recordedBattle.battleFlags = BATTLE_TYPE_IS_MASTER | BATTLE_TYPE_RECORDED_IS_MASTER | BATTLE_TYPE_RECORDED_LINK | BATTLE_TYPE_TRAINER;
        DATA.recordedBattle.opponentA = TRAINER_LINK_OPPONENT;
        break;
    case BATTLE_TEST_DOUBLES:
        DATA.recordedBattle.battleFlags = BATTLE_TYPE_IS_MASTER | BATTLE_TYPE_RECORDED_IS_MASTER | BATTLE_TYPE_RECORDED_LINK | BATTLE_TYPE_TRAINER | BATTLE_TYPE_DOUBLE;
        DATA.recordedBattle.opponentA = TRAINER_LINK_OPPONENT;
        DATA.recordedBattle.opponentB = TRAINER_LINK_OPPONENT;
        break;
    }

    for (i = 0; i < STATE->battlersCount; i++)
    {
        DATA.recordedBattle.playersName[i][0] = CHAR_1 + i;
        DATA.recordedBattle.playersName[i][1] = EOS;
        DATA.recordedBattle.playersLanguage[i] = GAME_LANGUAGE;
        DATA.recordedBattle.playersBattlers[i] = i;

        DATA.currentMonIndexes[i] = (i & BIT_FLANK) == B_FLANK_LEFT ? 0 : 1;
    }

    STATE->runRandomly = TRUE;
    STATE->runGiven = TRUE;
    STATE->runWhen = TRUE;
    STATE->runScene = TRUE;
    InvokeTestFunction(test);
    STATE->runRandomly = FALSE;
    STATE->runGiven = FALSE;
    STATE->runWhen = FALSE;
    STATE->runScene = FALSE;

    requiredPlayerPartySize = 0;
    requiredOpponentPartySize = 0;
    for (i = 0; i < STATE->battlersCount; i++)
    {
        if ((i & BIT_SIDE) == B_SIDE_PLAYER)
            requiredPlayerPartySize = DATA.currentMonIndexes[i] + 1;
        else
            requiredOpponentPartySize = DATA.currentMonIndexes[i] + 1;
    }
    if (DATA.playerPartySize < requiredPlayerPartySize)
        Test_ExitWithResult(TEST_RESULT_INVALID, SourceLine(0), ":L%d PLAYER Pokemon required", requiredPlayerPartySize);
    if (DATA.opponentPartySize < requiredOpponentPartySize)
        Test_ExitWithResult(TEST_RESULT_INVALID, SourceLine(0), ":L%d OPPONENT Pokemon required", requiredOpponentPartySize);

    for (i = 0; i < STATE->battlersCount; i++)
        PushBattlerAction(0, i, RECORDED_BYTE, 0xFF);

    if (DATA.hasExplicitSpeeds)
    {
        // TODO: If a battler is taking the default action maybe it
        // should not require an explicit speed?
        if (DATA.explicitSpeeds[B_SIDE_PLAYER] != (1 << DATA.playerPartySize) - 1
         || DATA.explicitSpeeds[B_SIDE_OPPONENT] != (1 << DATA.opponentPartySize) - 1)
        {
            Test_ExitWithResult(TEST_RESULT_INVALID, SourceLine(0), ":LSpeed required for all PLAYERs and OPPONENTs");
        }
    }
    else
    {
        SetImplicitSpeeds();
    }

    SetVariablesForRecordedBattle(&DATA.recordedBattle);
    if (STATE->trials)
        gMain.savedCallback = CB2_BattleTest_NextTrial;
    else if (STATE->parameters)
        gMain.savedCallback = CB2_BattleTest_NextParameter;
    else
        gMain.savedCallback = CB2_TestRunner;
    SetMainCallback2(CB2_InitBattle);

    STATE->checkProgressParameter = 0;
    STATE->checkProgressTrial = 0;
    STATE->checkProgressTurn = 0;

    PrintTestName();
}

u32 RandomUniform(enum RandomTag tag, u32 lo, u32 hi)
{
    const struct BattlerTurn *turn = NULL;

    if (gCurrentTurnActionNumber < gBattlersCount)
    {
        u32 battlerId = gBattlerByTurnOrder[gCurrentTurnActionNumber];
        turn = &DATA.battleRecordTurns[gBattleResults.battleTurnCounter][battlerId];
        if (turn && turn->rng.tag == tag)
            return turn->rng.value;
    }

    if (tag == STATE->rngTag)
    {
        STATE->didRunRandomly = TRUE;
        u32 n = hi - lo + 1;
        if (STATE->trials == 1)
        {
            STATE->trials = n;
            PrintTestName();
        }
        else if (STATE->trials != n)
        {
            Test_ExitWithResult(TEST_RESULT_ERROR, SourceLine(0), ":LRandomUniform called from %p with tag %d and inconsistent trials %d and %d", __builtin_extract_return_addr(__builtin_return_address(0)), tag, STATE->trials, n);
        }
        STATE->trialRatio = Q_4_12(1) / STATE->trials;
        return STATE->runTrial + lo;
    }

    return hi;
}

u32 RandomUniformExcept(enum RandomTag tag, u32 lo, u32 hi, bool32 (*reject)(u32))
{
    const struct BattlerTurn *turn = NULL;
    u32 default_;

    if (gCurrentTurnActionNumber < gBattlersCount)
    {
        u32 battlerId = gBattlerByTurnOrder[gCurrentTurnActionNumber];
        turn = &DATA.battleRecordTurns[gBattleResults.battleTurnCounter][battlerId];
        if (turn && turn->rng.tag == tag)
        {
            if (reject(turn->rng.value))
                Test_ExitWithResult(TEST_RESULT_INVALID, SourceLine(0), ":LWITH_RNG specified a rejected value (%d)", turn->rng.value);
            return turn->rng.value;
        }
    }

    if (tag == STATE->rngTag)
    {
        STATE->didRunRandomly = TRUE;
        if (STATE->trials == 1)
        {
            u32 n = 0, i;
            for (i = lo; i <= hi; i++)
                if (!reject(i))
                    n++;
            STATE->trials = n;
            PrintTestName();
        }
        STATE->trialRatio = Q_4_12(1) / STATE->trials;

        while (reject(STATE->runTrial + lo + STATE->rngTrialOffset))
        {
            if (STATE->runTrial + lo + STATE->rngTrialOffset > hi)
                Test_ExitWithResult(TEST_RESULT_ERROR, SourceLine(0), ":LRandomUniformExcept called from %p with tag %d and inconsistent reject", __builtin_extract_return_addr(__builtin_return_address(0)), tag);
            STATE->rngTrialOffset++;
        }

        return STATE->runTrial + lo + STATE->rngTrialOffset;
    }

    default_ = hi;
    while (reject(default_))
    {
        if (default_ == lo)
            Test_ExitWithResult(TEST_RESULT_ERROR, SourceLine(0), ":LRandomUniformExcept called from %p with tag %d rejected all values", __builtin_extract_return_addr(__builtin_return_address(0)), tag);
        default_--;
    }
    return default_;
}

u32 RandomWeightedArray(enum RandomTag tag, u32 sum, u32 n, const u8 *weights)
{
    const struct BattlerTurn *turn = NULL;

    if (sum == 0)
        Test_ExitWithResult(TEST_RESULT_ERROR, SourceLine(0), ":LRandomWeightedArray called with zero sum");

    if (gCurrentTurnActionNumber < gBattlersCount)
    {
        u32 battlerId = gBattlerByTurnOrder[gCurrentTurnActionNumber];
        turn = &DATA.battleRecordTurns[gBattleResults.battleTurnCounter][battlerId];
        if (turn && turn->rng.tag == tag)
            return turn->rng.value;
    }

    if (tag == STATE->rngTag)
    {
        STATE->didRunRandomly = TRUE;
        if (STATE->trials == 1)
        {
            STATE->trials = n;
            PrintTestName();
        }
        else if (STATE->trials != n)
        {
            Test_ExitWithResult(TEST_RESULT_ERROR, SourceLine(0), ":LRandomWeighted called from %p with tag %d and inconsistent trials %d and %d", __builtin_extract_return_addr(__builtin_return_address(0)), tag, STATE->trials, n);
        }
        // TODO: Detect inconsistent sum.
        STATE->trialRatio = Q_4_12(weights[STATE->runTrial]) / sum;
        return STATE->runTrial;
    }

    switch (tag)
    {
    case RNG_ACCURACY:
        ASSUME(n == 2);
        if (turn && turn->hit)
            return turn->hit - 1;
        else
            return TRUE;

    case RNG_CRITICAL_HIT:
        ASSUME(n == 2);
        if (turn && turn->criticalHit)
            return turn->criticalHit - 1;
        else
            return weights[FALSE] > 0 ? FALSE : TRUE;

    case RNG_SECONDARY_EFFECT:
        ASSUME(n == 2);
        if (turn && turn->secondaryEffect)
            return turn->secondaryEffect - 1;
        else
            return TRUE;

    default:
        while (weights[n-1] == 0)
        {
            if (n == 1)
                Test_ExitWithResult(TEST_RESULT_ERROR, SourceLine(0), ":LRandomWeightedArray called from %p with tag %d and all zero weights", __builtin_extract_return_addr(__builtin_return_address(0)), tag);
            n--;
        }
        return n-1;
    }
}

const void *RandomElementArray(enum RandomTag tag, const void *array, size_t size, size_t count)
{
    const struct BattlerTurn *turn = NULL;
    u32 index = count-1;

    if (gCurrentTurnActionNumber < gBattlersCount)
    {
        u32 battlerId = gBattlerByTurnOrder[gCurrentTurnActionNumber];
        turn = &DATA.battleRecordTurns[gBattleResults.battleTurnCounter][battlerId];
        if (turn && turn->rng.tag == tag)
        {
            u32 element = 0;
            for (index = 0; index < count; index++)
            {
                memcpy(&element, (const u8 *)array + size * index, size);
                if (element == turn->rng.value)
                    return (const u8 *)array + size * index;
            }
            // TODO: Incorporate the line number.
            Test_ExitWithResult(TEST_RESULT_ERROR, SourceLine(0), ":L%s: RandomElement illegal value requested: %d", gTestRunnerState.test->filename, turn->rng.value);
        }
    }

    if (tag == STATE->rngTag)
    {
        STATE->didRunRandomly = TRUE;
        if (STATE->trials == 1)
        {
            STATE->trials = count;
            PrintTestName();
        }
        else if (STATE->trials != count)
        {
            Test_ExitWithResult(TEST_RESULT_ERROR, SourceLine(0), ":LRandomElement called from %p with tag %d and inconsistent trials %d and %d", __builtin_extract_return_addr(__builtin_return_address(0)), tag, STATE->trials, count);
        }
        STATE->trialRatio = Q_4_12(1) / count;
        return (const u8 *)array + size * STATE->runTrial;
    }
    return (const u8 *)array + size * index;
}

static s32 TryAbilityPopUp(s32 i, s32 n, u32 battlerId, u32 ability)
{
    struct QueuedAbilityEvent *event;
    s32 iMax = i + n;
    for (; i < iMax; i++)
    {
        if (DATA.queuedEvents[i].type != QUEUED_ABILITY_POPUP_EVENT)
            continue;

        event = &DATA.queuedEvents[i].as.ability;

        if (event->battlerId == battlerId
         && (event->ability == ABILITY_NONE || event->ability == ability))
            return i;
    }
    return -1;
}

void TestRunner_Battle_RecordAbilityPopUp(u32 battlerId, u32 ability)
{
    s32 queuedEvent;
    s32 match;
    struct QueuedEvent *event;

    if (DATA.trial.queuedEvent == DATA.queuedEventsCount)
        return;

    event = &DATA.queuedEvents[DATA.trial.queuedEvent];
    switch (event->groupType)
    {
    case QUEUE_GROUP_NONE:
    case QUEUE_GROUP_ONE_OF:
        if (TryAbilityPopUp(DATA.trial.queuedEvent, event->groupSize, battlerId, ability) != -1)
            DATA.trial.queuedEvent += event->groupSize;
        break;
    case QUEUE_GROUP_NONE_OF:
        queuedEvent = DATA.trial.queuedEvent;
        do
        {
            if ((match = TryAbilityPopUp(queuedEvent, event->groupSize, battlerId, ability)) != -1)
            {
                const char *filename = gTestRunnerState.test->filename;
                u32 line = SourceLine(DATA.queuedEvents[match].sourceLineOffset);
                Test_ExitWithResult(TEST_RESULT_FAIL, line, ":L%s:%d: Matched ABILITY_POPUP", filename, line);
            }

            queuedEvent += event->groupSize;
            if (queuedEvent == DATA.queuedEventsCount)
                break;

            event = &DATA.queuedEvents[queuedEvent];
            if (event->groupType == QUEUE_GROUP_NONE_OF)
                continue;

            if (TryAbilityPopUp(queuedEvent, event->groupSize, battlerId, ability) != -1)
                DATA.trial.queuedEvent = queuedEvent + event->groupSize;
        } while (FALSE);
        break;
    }
}

static s32 TryAnimation(s32 i, s32 n, u32 animType, u32 animId)
{
    struct QueuedAnimationEvent *event;
    s32 iMax = i + n;
    for (; i < iMax; i++)
    {
        if (DATA.queuedEvents[i].type != QUEUED_ANIMATION_EVENT)
            continue;

        event = &DATA.queuedEvents[i].as.animation;

        if (event->type == animType
         && event->id == animId
         && (event->attacker == 0xF || event->attacker == gBattleAnimAttacker)
         && (event->target == 0xF || event->target == gBattleAnimTarget))
            return i;
    }
    return -1;
}

void TestRunner_Battle_RecordAnimation(u32 animType, u32 animId)
{
    s32 queuedEvent;
    s32 match;
    struct QueuedEvent *event;

    if (DATA.trial.queuedEvent == DATA.queuedEventsCount)
        return;

    event = &DATA.queuedEvents[DATA.trial.queuedEvent];
    switch (event->groupType)
    {
    case QUEUE_GROUP_NONE:
    case QUEUE_GROUP_ONE_OF:
        if (TryAnimation(DATA.trial.queuedEvent, event->groupSize, animType, animId) != -1)
            DATA.trial.queuedEvent += event->groupSize;
        break;
    case QUEUE_GROUP_NONE_OF:
        queuedEvent = DATA.trial.queuedEvent;
        do
        {
            if ((match = TryAnimation(queuedEvent, event->groupSize, animType, animId)) != -1)
            {
                const char *filename = gTestRunnerState.test->filename;
                u32 line = SourceLine(DATA.queuedEvents[match].sourceLineOffset);
                Test_ExitWithResult(TEST_RESULT_FAIL, line, ":L%s:%d: Matched ANIMATION", filename, line);
            }

            queuedEvent += event->groupSize;
            if (queuedEvent == DATA.queuedEventsCount)
                break;

            event = &DATA.queuedEvents[queuedEvent];
            if (event->groupType == QUEUE_GROUP_NONE_OF)
                continue;

            if (TryAnimation(queuedEvent, event->groupSize, animType, animId) != -1)
                DATA.trial.queuedEvent = queuedEvent + event->groupSize;
        } while (FALSE);
        break;
    }
}

static s32 TryHP(s32 i, s32 n, u32 battlerId, u32 oldHP, u32 newHP)
{
    struct QueuedHPEvent *event;
    s32 iMax = i + n;
    for (; i < iMax; i++)
    {
        if (DATA.queuedEvents[i].type != QUEUED_HP_EVENT)
            continue;

        event = &DATA.queuedEvents[i].as.hp;

        if (event->battlerId == battlerId)
        {
            if (event->address <= 0xFFFF)
            {
                switch (event->type)
                {
                case HP_EVENT_NEW_HP:
                    if (event->address == newHP)
                        return i;
                    break;
                case HP_EVENT_DELTA_HP:
                    if (event->address == 0)
                        return i;
                    else if ((s16)event->address == oldHP - newHP)
                        return i;
                    break;
                }
            }
            else
            {
                switch (event->type)
                {
                case HP_EVENT_NEW_HP:
                    *(u16 *)(u32)(event->address) = newHP;
                    break;
                case HP_EVENT_DELTA_HP:
                    *(s16 *)(u32)(event->address) = oldHP - newHP;
                    break;
                }
                return i;
            }
        }
    }
    return -1;
}

void TestRunner_Battle_RecordHP(u32 battlerId, u32 oldHP, u32 newHP)
{
    s32 queuedEvent;
    s32 match;
    struct QueuedEvent *event;

    if (DATA.trial.queuedEvent == DATA.queuedEventsCount)
        return;

    event = &DATA.queuedEvents[DATA.trial.queuedEvent];
    switch (event->groupType)
    {
    case QUEUE_GROUP_NONE:
    case QUEUE_GROUP_ONE_OF:
        if (TryHP(DATA.trial.queuedEvent, event->groupSize, battlerId, oldHP, newHP) != -1)
            DATA.trial.queuedEvent += event->groupSize;
        break;
    case QUEUE_GROUP_NONE_OF:
        queuedEvent = DATA.trial.queuedEvent;
        do
        {
            if ((match = TryHP(queuedEvent, event->groupSize, battlerId, oldHP, newHP)) != -1)
            {
                const char *filename = gTestRunnerState.test->filename;
                u32 line = SourceLine(DATA.queuedEvents[match].sourceLineOffset);
                Test_ExitWithResult(TEST_RESULT_FAIL, line, ":L%s:%d: Matched HP_BAR", filename, line);
            }

            queuedEvent += event->groupSize;
            if (queuedEvent == DATA.queuedEventsCount)
                break;

            event = &DATA.queuedEvents[queuedEvent];
            if (event->groupType == QUEUE_GROUP_NONE_OF)
                continue;

            if (TryHP(queuedEvent, event->groupSize, battlerId, oldHP, newHP) != -1)
                DATA.trial.queuedEvent = queuedEvent + event->groupSize;
        } while (FALSE);
        break;
    }
}

static const char *const sBattleActionNames[] =
{
    [B_ACTION_USE_MOVE] = "MOVE",
    [B_ACTION_USE_ITEM] = "USE_ITEM",
    [B_ACTION_SWITCH] = "SWITCH",
};

static u32 CountAiExpectMoves(struct ExpectedAIAction *expectedAction, u32 battlerId, bool32 printLog)
{
    u32 i, countExpected = 0;
    for (i = 0; i < MAX_MON_MOVES; i++)
    {
        if ((1u << i) & expectedAction->moveSlots)
        {
            if (printLog)
                PrintAiMoveLog(battlerId, i, gBattleMons[battlerId].moves[i], gAiBattleData->finalScore[battlerId][expectedAction->target][i]);
            countExpected++;
        }
    }
    return countExpected;
}

void TestRunner_Battle_CheckChosenMove(u32 battlerId, u32 moveId, u32 target)
{
    const char *filename = gTestRunnerState.test->filename;
    u32 id = DATA.trial.aiActionsPlayed[battlerId];
    struct ExpectedAIAction *expectedAction = &DATA.expectedAiActions[battlerId][id];

    if (!expectedAction->actionSet)
        return;

    DATA.trial.lastActionTurn = gBattleResults.battleTurnCounter;

    if (!expectedAction->pass)
    {
        u32 i, expectedMoveId = 0, countExpected;
        bool32 movePasses = FALSE;

        if (expectedAction->type != B_ACTION_USE_MOVE)
            Test_ExitWithResult(TEST_RESULT_FAIL, SourceLine(0), ":L%s:%d: Expected %s, got MOVE", filename, expectedAction->sourceLine, sBattleActionNames[expectedAction->type]);

        if (expectedAction->explicitTarget && expectedAction->target != target)
            Test_ExitWithResult(TEST_RESULT_FAIL, SourceLine(0), ":L%s:%d: Expected target %s, got %s", filename, expectedAction->sourceLine, BattlerIdentifier(expectedAction->target), BattlerIdentifier(target));

        for (i = 0; i < MAX_MON_MOVES; i++)
        {
            if ((1u << i) & expectedAction->moveSlots)
            {
                expectedMoveId = gBattleMons[battlerId].moves[i];
                if (!expectedAction->notMove)
                {
                    if (moveId == expectedMoveId)
                    {
                        movePasses = TRUE;
                        break;
                    }
                }
                else
                {
                    if (moveId == expectedMoveId)
                    {
                        movePasses = FALSE;
                        break;
                    }
                    movePasses = TRUE;
                }
            }
        }

        countExpected = CountAiExpectMoves(expectedAction, battlerId, TRUE);

        if (!expectedAction->notMove && !movePasses)
        {
            u32 moveSlot = GetMoveSlot(gBattleMons[battlerId].moves, moveId);
            PrintAiMoveLog(battlerId, moveSlot, moveId, gAiBattleData->finalScore[battlerId][expectedAction->target][moveSlot]);
            if (countExpected > 1)
                Test_ExitWithResult(TEST_RESULT_FAIL, SourceLine(0), ":L%s:%d: Unmatched EXPECT_MOVES %S, got %S", filename, expectedAction->sourceLine, GetMoveName(expectedMoveId), GetMoveName(moveId));
            else
                Test_ExitWithResult(TEST_RESULT_FAIL, SourceLine(0), ":L%s:%d: Unmatched EXPECT_MOVE %S, got %S", filename, expectedAction->sourceLine, GetMoveName(expectedMoveId), GetMoveName(moveId));
        }
        if (expectedAction->notMove && !movePasses)
        {
            if (countExpected > 1)
                Test_ExitWithResult(TEST_RESULT_FAIL, SourceLine(0), ":L%s:%d: Unmatched NOT_EXPECT_MOVES %S", filename, expectedAction->sourceLine, GetMoveName(expectedMoveId));
            else
                Test_ExitWithResult(TEST_RESULT_FAIL, SourceLine(0), ":L%s:%d: Unmatched NOT_EXPECT_MOVE %S", filename, expectedAction->sourceLine, GetMoveName(expectedMoveId));
        }
    }
    // Turn passed, clear logs from the turn
    ClearAiLog(battlerId);
    DATA.trial.aiActionsPlayed[battlerId]++;
}

void TestRunner_Battle_CheckSwitch(u32 battlerId, u32 partyIndex)
{
    const char *filename = gTestRunnerState.test->filename;
    u32 id = DATA.trial.aiActionsPlayed[battlerId];
    struct ExpectedAIAction *expectedAction = &DATA.expectedAiActions[battlerId][id];

    if (!expectedAction->actionSet)
        return;

    DATA.trial.lastActionTurn = gBattleResults.battleTurnCounter;

    if (!expectedAction->pass)
    {
        if (expectedAction->type != B_ACTION_SWITCH)
            Test_ExitWithResult(TEST_RESULT_FAIL, SourceLine(0), ":L%s:%d: Expected %s, got SWITCH/SEND_OUT", filename, expectedAction->sourceLine, sBattleActionNames[expectedAction->type]);

        if (expectedAction->target != partyIndex)
            Test_ExitWithResult(TEST_RESULT_FAIL, SourceLine(0), ":L%s:%d: Expected partyIndex %d, got %d", filename, expectedAction->sourceLine, expectedAction->target, partyIndex);
    }
    DATA.trial.aiActionsPlayed[battlerId]++;
}

void TestRunner_Battle_InvalidNoHPMon(u32 battlerId, u32 partyIndex)
{
    Test_ExitWithResult(TEST_RESULT_INVALID, SourceLine(0), ":L%s: INVALID: %s trying to send out a mon(id: %d) with 0 HP.",
                        gTestRunnerState.test->filename, BattlerIdentifier(battlerId), gBattlerPartyIndexes[battlerId]);
}

static bool32 CheckComparision(s32 val1, s32 val2, u32 cmp)
{
    switch (cmp)
    {
    case CMP_EQUAL:
        return (val1 == val2);
    case CMP_NOT_EQUAL:
        return (val1 != val2);
    case CMP_GREATER_THAN:
        return (val1 > val2);
    case CMP_LESS_THAN:
        return (val1 < val2);
    }
    return FALSE;
}

static const char *const sCmpToStringTable[] =
{
    [CMP_EQUAL] = "EQ",
    [CMP_NOT_EQUAL] = "NE",
    [CMP_LESS_THAN] = "LT",
    [CMP_GREATER_THAN] = "GT",
};

static void CheckIfMaxScoreEqualExpectMove(u32 battlerId, s32 target, struct ExpectedAIAction *aiAction, const char *filename)
{
    u32 i;
    s32 *scores = gAiBattleData->finalScore[battlerId][target];
    s32 bestScore = 0, bestScoreId = 0;
    u16 *moves = gBattleMons[battlerId].moves;
    for (i = 0; i < MAX_MON_MOVES; i++)
    {
        if (scores[i] > bestScore)
        {
            bestScore = scores[i];
            bestScoreId = i;
        }
    }
    for (i = 0; i < MAX_MON_MOVES; i++)
    {
        // We expect move 'i', but it has the same best score as another move that we didn't expect.
        if (scores[i] == scores[bestScoreId]
            && !aiAction->notMove
            && (aiAction->moveSlots & (1u << i))
            && !(aiAction->moveSlots & (1u << bestScoreId)))
        {
            Test_ExitWithResult(TEST_RESULT_FAIL, SourceLine(0), ":L%s:%d: EXPECT_MOVE %S has the same best score(%d) as not expected MOVE %S", filename,
                                aiAction->sourceLine, GetMoveName(moves[i]), scores[i], GetMoveName(moves[bestScoreId]));
        }
        // We DO NOT expect move 'i', but it has the same best score as another move.
        if (scores[i] == scores[bestScoreId]
            && aiAction->notMove
            && (aiAction->moveSlots & (1u << i))
            && !(aiAction->moveSlots & (1u << bestScoreId)))
        {
            Test_ExitWithResult(TEST_RESULT_FAIL, SourceLine(0), ":L%s:%d: NOT_EXPECT_MOVE %S has the same best score(%d) as MOVE %S", filename,
                                aiAction->sourceLine, GetMoveName(moves[i]), scores[i], GetMoveName(moves[bestScoreId]));
        }
    }
}

static void PrintAiMoveLog(u32 battlerId, u32 moveSlot, u32 moveId, s32 totalScore)
{
    s32 i, scoreFromLogs = 0;

    if (!DATA.logAI) return;
    if (DATA.aiLogPrintedForMove[battlerId] & (1u << moveSlot)) return;

    DATA.aiLogPrintedForMove[battlerId] |= 1u << moveSlot;
    Test_MgbaPrintf("Score Log for move %S:\n", GetMoveName(moveId));
    for (i = 0; i < MAX_AI_LOG_LINES; i++)
    {
        struct AILogLine *log = &DATA.aiLogLines[battlerId][moveSlot][i];
        if (log->file)
        {
            if (log->set)
            {
                scoreFromLogs = log->score;
                Test_MgbaPrintf("%s:%d: = %d\n", log->file, log->line, log->score);
            }
            else if (log->score > 0)
            {
                scoreFromLogs += log->score;
                Test_MgbaPrintf("%s:%d: +%d\n", log->file, log->line, log->score);
            }
            else
            {
                scoreFromLogs += log->score;
                Test_MgbaPrintf("%s:%d: %d\n", log->file, log->line, log->score);
            }
        }
        else
        {
            break;
        }
    }
    if (scoreFromLogs != totalScore)
    {
        Test_ExitWithResult(TEST_RESULT_ERROR, SourceLine(0), ":LWarning! Score from logs(%d) is different than actual score(%d). Make sure all of the score adjustments use the ADJUST_SCORE macro\n", scoreFromLogs, totalScore);
    }
    Test_MgbaPrintf("Total: %d\n", totalScore);
}

static void ClearAiLog(u32 battlerId)
{
    u32 i, j;
    for (i = 0; i < MAX_MON_MOVES; i++)
    {
        struct AILogLine *logs = DATA.aiLogLines[battlerId][i];
        for (j = 0; j < MAX_AI_LOG_LINES; j++)
            memset(&logs[j], 0, sizeof(struct AILogLine));
    }
    DATA.aiLogPrintedForMove[battlerId] = 0;
}

void TestRunner_Battle_CheckAiMoveScores(u32 battlerId)
{
    s32 i;
    struct ExpectedAIAction *aiAction;
    const char *filename = gTestRunnerState.test->filename;
    s32 turn = gBattleResults.battleTurnCounter;

    for (i = 0; i < MAX_AI_SCORE_COMPARISION_PER_TURN; i++)
    {
        struct ExpectedAiScore *scoreCtx = &DATA.expectedAiScores[battlerId][turn][i];
        if (scoreCtx->set)
        {
            u32 moveId1 = gBattleMons[battlerId].moves[scoreCtx->moveSlot1];
            s32 target = scoreCtx->target;
            s32 *scores = gAiBattleData->finalScore[battlerId][target];

            if (scoreCtx->toValue)
            {
                PrintAiMoveLog(battlerId, scoreCtx->moveSlot1, moveId1, scores[scoreCtx->moveSlot1]);
                if (!CheckComparision(scores[scoreCtx->moveSlot1], scoreCtx->value, scoreCtx->cmp))
                {
                    Test_ExitWithResult(TEST_RESULT_FAIL, SourceLine(0), ":L%s:%d: Unmatched SCORE_%s_VAL %S %d, got %d",
                                        filename, scoreCtx->sourceLine, sCmpToStringTable[scoreCtx->cmp], GetMoveName(moveId1), scoreCtx->value, scores[scoreCtx->moveSlot1]);
                }
            }
            else
            {
                u32 moveId2 = gBattleMons[battlerId].moves[scoreCtx->moveSlot2];
                PrintAiMoveLog(battlerId, scoreCtx->moveSlot1, moveId1, scores[scoreCtx->moveSlot1]);
                PrintAiMoveLog(battlerId, scoreCtx->moveSlot2, moveId2, scores[scoreCtx->moveSlot2]);
                if (!CheckComparision(scores[scoreCtx->moveSlot1], scores[scoreCtx->moveSlot2], scoreCtx->cmp))
                {
                    Test_ExitWithResult(TEST_RESULT_FAIL, SourceLine(0), ":L%s:%d: Unmatched SCORE_%s, got %S: %d, %S: %d",
                                        filename, scoreCtx->sourceLine, sCmpToStringTable[scoreCtx->cmp], GetMoveName(moveId1), scores[scoreCtx->moveSlot1], GetMoveName(moveId2), scores[scoreCtx->moveSlot2]);
                }
            }
        }
    }

    // We need to make sure that the expected move has the best score. We have to rule out a situation where the expected move is used, but it has the same number of points as some other moves.
    aiAction = &DATA.expectedAiActions[battlerId][DATA.trial.aiActionsPlayed[battlerId]];
    if (aiAction->actionSet && !aiAction->pass)
    {
        s32 target = aiAction->target;
        // AI's move targets self, but points for this move are distributed for all other battlers
        if (aiAction->target == battlerId)
        {
            for (i = 0; i < MAX_BATTLERS_COUNT; i++)
            {
                if (i != battlerId && IsBattlerAlive(i))
                    CheckIfMaxScoreEqualExpectMove(battlerId, i, aiAction, filename);
            }
        }
        else
        {
            CheckIfMaxScoreEqualExpectMove(battlerId, target, aiAction, filename);
        }
    }
}

static s32 TryExp(s32 i, s32 n, u32 battlerId, u32 oldExp, u32 newExp)
{
    struct QueuedExpEvent *event;
    s32 iMax = i + n;
    for (; i < iMax; i++)
    {
        if (DATA.queuedEvents[i].type != QUEUED_EXP_EVENT)
            continue;

        event = &DATA.queuedEvents[i].as.exp;

        if (event->battlerId == battlerId)
        {
            if (event->address <= 0xFFFF)
            {
                switch (event->type)
                {
                case EXP_EVENT_NEW_EXP:
                    if (event->address == newExp)
                        return i;
                    break;
                case EXP_EVENT_DELTA_EXP:
                    if (event->address == 0)
                        return i;
                    else if ((s16)event->address == oldExp - newExp)
                        return i;
                    break;
                }
            }
            else
            {
                switch (event->type)
                {
                case EXP_EVENT_NEW_EXP:
                    *(u32 *)(u32)(event->address) = newExp;
                    break;
                case EXP_EVENT_DELTA_EXP:
                    *(s32 *)(u32)(event->address) = oldExp - newExp;
                    break;
                }
                return i;
            }
        }
    }
    return -1;
}

void TestRunner_Battle_RecordExp(u32 battlerId, u32 oldExp, u32 newExp)
{
    s32 queuedEvent;
    s32 match;
    struct QueuedEvent *event;

    if (DATA.trial.queuedEvent == DATA.queuedEventsCount)
        return;

    event = &DATA.queuedEvents[DATA.trial.queuedEvent];
    switch (event->groupType)
    {
    case QUEUE_GROUP_NONE:
    case QUEUE_GROUP_ONE_OF:
        if (TryExp(DATA.trial.queuedEvent, event->groupSize, battlerId, oldExp, newExp) != -1)
            DATA.trial.queuedEvent += event->groupSize;
        break;
    case QUEUE_GROUP_NONE_OF:
        queuedEvent = DATA.trial.queuedEvent;
        do
        {
            if ((match = TryExp(queuedEvent, event->groupSize, battlerId, oldExp, newExp)) != -1)
            {
                const char *filename = gTestRunnerState.test->filename;
                u32 line = SourceLine(DATA.queuedEvents[match].sourceLineOffset);
                Test_ExitWithResult(TEST_RESULT_FAIL, line, ":L%s:%d: Matched EXPERIENCE_BAR", filename, line);
            }

            queuedEvent += event->groupSize;
            if (queuedEvent == DATA.queuedEventsCount)
                break;

            event = &DATA.queuedEvents[queuedEvent];
            if (event->groupType == QUEUE_GROUP_NONE_OF)
                continue;

            if (TryExp(queuedEvent, event->groupSize, battlerId, oldExp, newExp) != -1)
                DATA.trial.queuedEvent = queuedEvent + event->groupSize;
        } while (FALSE);
        break;
    }
}

static s32 TryMessage(s32 i, s32 n, const u8 *string)
{
    s32 j, k;
    struct QueuedMessageEvent *event;
    s32 iMax = i + n;
    for (; i < iMax; i++)
    {
        if (DATA.queuedEvents[i].type != QUEUED_MESSAGE_EVENT)
            continue;

        event = &DATA.queuedEvents[i].as.message;
        // Test_MgbaPrintf("Looking for: %S Found: %S\n", event->pattern, string); // Useful for debugging.
        for (j = k = 0; ; j++, k++)
        {
            if (event->pattern[k] == CHAR_SPACE)
            {
                switch (string[j])
                {
                case CHAR_SPACE:
                case CHAR_NBSP:
                case CHAR_PROMPT_SCROLL:
                case CHAR_PROMPT_CLEAR:
                case CHAR_NEWLINE:
                    j++;
                    k++;
                    break;
                }
            }
            if (event->pattern[k] == EOS)
            {
                // Consume any trailing '\p'.
                if (string[j] == CHAR_PROMPT_CLEAR)
                    j++;
            }
            if (string[j] != event->pattern[k])
            {
                break;
            }
            else if (string[j] == EOS)
            {
                return i;
            }
        }
    }
    return -1;
}

void TestRunner_Battle_RecordMessage(const u8 *string)
{
    s32 queuedEvent;
    s32 match;
    struct QueuedEvent *event;

    if (DATA.trial.queuedEvent == DATA.queuedEventsCount)
        return;

    event = &DATA.queuedEvents[DATA.trial.queuedEvent];
    switch (event->groupType)
    {
    case QUEUE_GROUP_NONE:
    case QUEUE_GROUP_ONE_OF:
        if (TryMessage(DATA.trial.queuedEvent, event->groupSize, string) != -1)
            DATA.trial.queuedEvent += event->groupSize;
        break;
    case QUEUE_GROUP_NONE_OF:
        queuedEvent = DATA.trial.queuedEvent;
        do
        {
            if ((match = TryMessage(queuedEvent, event->groupSize, string)) != -1)
            {
                const char *filename = gTestRunnerState.test->filename;
                u32 line = SourceLine(DATA.queuedEvents[match].sourceLineOffset);
                Test_ExitWithResult(TEST_RESULT_FAIL, line, ":L%s:%d: Matched MESSAGE", filename, line);
            }

            queuedEvent += event->groupSize;
            if (queuedEvent == DATA.queuedEventsCount)
                break;

            event = &DATA.queuedEvents[queuedEvent];
            if (event->groupType == QUEUE_GROUP_NONE_OF)
                continue;

            if (TryMessage(queuedEvent, event->groupSize, string) != -1)
                DATA.trial.queuedEvent = queuedEvent + event->groupSize;
        } while (FALSE);
        break;
    }
}

static s32 TryStatus(s32 i, s32 n, u32 battlerId, u32 status1)
{
    struct QueuedStatusEvent *event;
    s32 iMax = i + n;
    for (; i < iMax; i++)
    {
        if (DATA.queuedEvents[i].type != QUEUED_STATUS_EVENT)
            continue;

        event = &DATA.queuedEvents[i].as.status;

        if (event->battlerId == battlerId)
        {
            if (event->mask == 0 && status1 == STATUS1_NONE)
                return i;
            else if (event->mask & status1)
                return i;
        }
    }
    return -1;
}

void TestRunner_Battle_RecordStatus1(u32 battlerId, u32 status1)
{
    s32 queuedEvent;
    s32 match;
    struct QueuedEvent *event;

    if (DATA.trial.queuedEvent == DATA.queuedEventsCount)
        return;

    event = &DATA.queuedEvents[DATA.trial.queuedEvent];
    switch (event->groupType)
    {
    case QUEUE_GROUP_NONE:
    case QUEUE_GROUP_ONE_OF:
        if (TryStatus(DATA.trial.queuedEvent, event->groupSize, battlerId, status1) != -1)
            DATA.trial.queuedEvent += event->groupSize;
        break;
    case QUEUE_GROUP_NONE_OF:
        queuedEvent = DATA.trial.queuedEvent;
        do
        {
            if ((match = TryStatus(queuedEvent, event->groupSize, battlerId, status1)) != -1)
            {
                const char *filename = gTestRunnerState.test->filename;
                u32 line = SourceLine(DATA.queuedEvents[match].sourceLineOffset);
                Test_ExitWithResult(TEST_RESULT_FAIL, line, ":L%s:%d: Matched STATUS_ICON", filename, line);
            }

            queuedEvent += event->groupSize;
            if (queuedEvent == DATA.queuedEventsCount)
                break;

            event = &DATA.queuedEvents[queuedEvent];
            if (event->groupType == QUEUE_GROUP_NONE_OF)
                continue;

            if (TryStatus(queuedEvent, event->groupSize, battlerId, status1) != -1)
                DATA.trial.queuedEvent = queuedEvent + event->groupSize;
        } while (FALSE);
        break;
    }
}

static const char *const sEventTypeMacros[] =
{
    [QUEUED_ABILITY_POPUP_EVENT] = "ABILITY_POPUP",
    [QUEUED_ANIMATION_EVENT] = "ANIMATION",
    [QUEUED_HP_EVENT] = "HP_BAR",
    [QUEUED_EXP_EVENT] = "EXPERIENCE_BAR",
    [QUEUED_MESSAGE_EVENT] = "MESSAGE",
    [QUEUED_STATUS_EVENT] = "STATUS_ICON",
};

void TestRunner_Battle_AfterLastTurn(void)
{
    const struct BattleTest *test = GetBattleTest();

    if (DATA.turns - 1 != DATA.trial.lastActionTurn)
    {
        const char *filename = gTestRunnerState.test->filename;
        Test_ExitWithResult(TEST_RESULT_FAIL, SourceLine(0), ":L%s:%d: %d TURNs specified, but %d ran", filename, SourceLine(0), DATA.turns, DATA.trial.lastActionTurn + 1);
    }

    while (DATA.trial.queuedEvent < DATA.queuedEventsCount
        && DATA.queuedEvents[DATA.trial.queuedEvent].groupType == QUEUE_GROUP_NONE_OF)
    {
        DATA.trial.queuedEvent += DATA.queuedEvents[DATA.trial.queuedEvent].groupSize;
    }
    if (DATA.trial.queuedEvent != DATA.queuedEventsCount)
    {
        const char *filename = gTestRunnerState.test->filename;
        u32 line = SourceLine(DATA.queuedEvents[DATA.trial.queuedEvent].sourceLineOffset);
        const char *macro = sEventTypeMacros[DATA.queuedEvents[DATA.trial.queuedEvent].type];
        Test_ExitWithResult(TEST_RESULT_FAIL, line, ":L%s:%d: Unmatched %s", filename, line, macro);
    }

    STATE->runThen = TRUE;
    STATE->runFinally = STATE->runParameter + 1 == STATE->parameters && STATE->runTrial + 1 >= STATE->trials;
    InvokeTestFunction(test);
    STATE->runThen = FALSE;
    STATE->runFinally = FALSE;
}

static void TearDownBattle(void)
{
    FreeMonSpritesGfx();
    FreeBattleSpritesData();
    FreeBattleResources();
    FreeAllWindowBuffers();
}

static void CB2_BattleTest_NextParameter(void)
{
    TestRunner_CheckMemory();
    if (++STATE->runParameter >= STATE->parameters)
    {
        SetMainCallback2(CB2_TestRunner);
        ClearFlagAfterTest();
    }
    else
    {
        STATE->trials = 0;
        STATE->didRunRandomly = FALSE;
        BattleTest_Run(gTestRunnerState.test->data);
    }
}

static inline rng_value_t MakeRngValue(const u16 seed)
{
    int i;
    rng_value_t result = {0, 0, seed, 1};
    for (i = 0; i < 16; i++)
    {
            _SFC32_Next(&result);
    }
    return result;
}

static void CB2_BattleTest_NextTrial(void)
{
    TearDownBattle();

    SetMainCallback2(CB2_BattleTest_NextParameter);

    switch (gTestRunnerState.result)
    {
    case TEST_RESULT_FAIL:
        break;
    case TEST_RESULT_PASS:
        STATE->observedRatio += STATE->trialRatio;
        break;
    default:
        return;
    }
    if (STATE->rngTag)
        STATE->trialRatio = 0;

    if (++STATE->runTrial < STATE->trials)
    {
        PrintTestName();
        gTestRunnerState.result = TEST_RESULT_PASS;
        DATA.recordedBattle.rngSeed = MakeRngValue(STATE->runTrial);
        memset(&DATA.trial, 0, sizeof(DATA.trial));
        SetVariablesForRecordedBattle(&DATA.recordedBattle);
        SetMainCallback2(CB2_InitBattle);
    }
    else
    {
        if (STATE->rngTag && !STATE->didRunRandomly && STATE->expectedRatio != Q_4_12(0.0) && STATE->expectedRatio != Q_4_12(1.0))
            Test_ExitWithResult(TEST_RESULT_INVALID, SourceLine(0), ":L%s:%d: PASSES_RANDOMLY specified but no Random* call with that tag executed", gTestRunnerState.test->filename, SourceLine(0));

        // This is a tolerance of +/- ~2%.
        if (abs(STATE->observedRatio - STATE->expectedRatio) <= Q_4_12(0.02))
            gTestRunnerState.result = TEST_RESULT_PASS;
        else
            Test_ExitWithResult(TEST_RESULT_FAIL, SourceLine(0), ":L%s:%d: Expected %q passes/successes, observed %q", gTestRunnerState.test->filename, SourceLine(0), STATE->expectedRatio, STATE->observedRatio);
    }
}

static void BattleTest_TearDown(void *data)
{
    // Free resources that aren't cleaned up when the battle was
    // aborted unexpectedly.
    ClearFlagAfterTest();
    TestFreeConfigData();
    if (STATE->tearDownBattle)
        TearDownBattle();
}

static bool32 BattleTest_CheckProgress(void *data)
{
    bool32 madeProgress
         = STATE->checkProgressParameter < STATE->runParameter
        || STATE->checkProgressTrial < STATE->runTrial
        || STATE->checkProgressTurn < gBattleResults.battleTurnCounter;
    STATE->checkProgressParameter = STATE->runParameter;
    STATE->checkProgressTrial = STATE->runTrial;
    STATE->checkProgressTurn = gBattleResults.battleTurnCounter;
    return madeProgress;
}

static bool32 BattleTest_HandleExitWithResult(void *data, enum TestResult result)
{
    if (result != TEST_RESULT_ASSUMPTION_FAIL
     && result != TEST_RESULT_INVALID
     && result != TEST_RESULT_ERROR
     && result != TEST_RESULT_TIMEOUT
     && STATE->runTrial < STATE->trials)
    {
        SetMainCallback2(CB2_BattleTest_NextTrial);
        return TRUE;
    }
    else
    {
        STATE->tearDownBattle = TRUE;
        return FALSE;
    }
}

void Randomly(u32 sourceLine, u32 passes, u32 trials, struct RandomlyContext ctx)
{
    const struct BattleTest *test = GetBattleTest();
    INVALID_IF(STATE->trials != 0, "PASSES_RANDOMLY can only be used once per test");
    INVALID_IF(test->resultsSize > 0 && STATE->parametersCount > 1, "PASSES_RANDOMLY is incompatible with results");
    INVALID_IF(passes > trials, "%d passes specified, but only %d trials", passes, trials);
    STATE->rngTag = ctx.tag;
    STATE->rngTrialOffset = 0;
    STATE->runTrial = 0;
    STATE->expectedRatio = Q_4_12(passes) / trials;
    STATE->observedRatio = 0;
    if (STATE->rngTag)
    {
        STATE->trials = 1;
        STATE->trialRatio = Q_4_12(1);
    }
    else
    {
        const rng_value_t defaultSeed = RNG_SEED_DEFAULT;
        INVALID_IF(RngSeedNotDefault(&DATA.recordedBattle.rngSeed), "RNG seed already set");
        STATE->trials = 50;
        STATE->trialRatio = Q_4_12(1) / STATE->trials;
        DATA.recordedBattle.rngSeed = defaultSeed;
    }
}

void RNGSeed_(u32 sourceLine, rng_value_t seed)
{
    INVALID_IF(RngSeedNotDefault(&DATA.recordedBattle.rngSeed), "RNG seed already set");
    DATA.recordedBattle.rngSeed = seed;
}

void AIFlags_(u32 sourceLine, u64 flags)
{
    INVALID_IF(!IsAITest(), "AI_FLAGS is usable only in AI_SINGLE_BATTLE_TEST & AI_DOUBLE_BATTLE_TEST");
    DATA.recordedBattle.AI_scripts = flags;
    DATA.hasAI = TRUE;
}

void AILogScores(u32 sourceLine)
{
    INVALID_IF(!IsAITest(), "AI_LOG is usable only in AI_SINGLE_BATTLE_TEST & AI_DOUBLE_BATTLE_TEST");
    DATA.logAI = TRUE;
}

const struct TestRunner gBattleTestRunner =
{
    .estimateCost = BattleTest_EstimateCost,
    .setUp = BattleTest_SetUp,
    .run = BattleTest_Run,
    .tearDown = BattleTest_TearDown,
    .checkProgress = BattleTest_CheckProgress,
    .handleExitWithResult = BattleTest_HandleExitWithResult,
};

void SetFlagForTest(u32 sourceLine, u16 flagId)
{
    INVALID_IF(DATA.flagId != 0, "FLAG can only be set once per test");
    DATA.flagId = flagId;
    FlagSet(flagId);
}

void TestSetConfig(u32 sourceLine, enum GenConfigTag configTag, u32 value)
{
    INVALID_IF(!STATE->runGiven, "WITH_CONFIG outside of GIVEN");
    SetGenConfig(configTag, value);
}

void ClearFlagAfterTest(void)
{
    if (DATA.flagId != 0)
    {
        FlagClear(DATA.flagId);
        DATA.flagId = 0;
    }
}

void OpenPokemon(u32 sourceLine, u32 side, u32 species)
{
    s32 i, data;
    u8 *partySize;
    struct Pokemon *party;
    INVALID_IF(species >= SPECIES_EGG, "Invalid species: %d", species);
    ASSUMPTION_FAIL_IF(!IsSpeciesEnabled(species), "Species disabled: %d", species);
    if (side == B_SIDE_PLAYER)
    {
        partySize = &DATA.playerPartySize;
        party = DATA.recordedBattle.playerParty;
    }
    else
    {
        partySize = &DATA.opponentPartySize;
        party = DATA.recordedBattle.opponentParty;
    }
    INVALID_IF(*partySize >= PARTY_SIZE, "Too many Pokemon in party");
    DATA.currentSide = side;
    DATA.currentPartyIndex = *partySize;
    DATA.currentMon = &party[DATA.currentPartyIndex];
    DATA.gender = 0xFF; // Male
    DATA.nature = NATURE_HARDY;
    (*partySize)++;

    CreateMon(DATA.currentMon, species, 100, 0, TRUE, 0, OT_ID_PRESET, 0);
    data = MOVE_NONE;
    for (i = 0; i < MAX_MON_MOVES; i++)
        SetMonData(DATA.currentMon, MON_DATA_MOVE1 + i, &data);
}

// (sNaturePersonalities[i] % NUM_NATURES) == i
// (sNaturePersonalities[i] & 0xFF) == 0
// NOTE: Using 25 << 8 rather than 0 << 8 to prevent shiny females.
static const u16 sNaturePersonalities[NUM_NATURES] =
{
    25 << 8, 21 << 8, 17 << 8, 13 << 8,  9 << 8,
     5 << 8,  1 << 8, 22 << 8, 18 << 8, 14 << 8,
    10 << 8,  6 << 8,  2 << 8, 23 << 8, 19 << 8,
    15 << 8, 11 << 8,  7 << 8,  3 << 8, 24 << 8,
    20 << 8, 16 << 8, 12 << 8,  8 << 8,  4 << 8,
};

static u32 GenerateNature(u32 nature, u32 offset)
{
    if (offset <= nature)
        nature -= offset;
    else
        nature = nature + NUM_NATURES - offset;
    return sNaturePersonalities[nature];
}

void ClosePokemon(u32 sourceLine)
{
    s32 i;
    u32 data;
    INVALID_IF(DATA.hasExplicitSpeeds && !(DATA.explicitSpeeds[DATA.currentSide] & (1 << DATA.currentPartyIndex)), "Speed required");
    for (i = 0; i < STATE->battlersCount; i++)
    {
        if ((i & BIT_SIDE) == DATA.currentSide
         && DATA.currentMonIndexes[i] == DATA.currentPartyIndex)
        {
            INVALID_IF(GetMonData(DATA.currentMon, MON_DATA_HP) == 0, "Battlers cannot be fainted");
        }
    }
    data = FALSE;
    SetMonData(DATA.currentMon, MON_DATA_IS_SHINY, &data);
    UpdateMonPersonality(&DATA.currentMon->box, GenerateNature(DATA.nature, DATA.gender % NUM_NATURES) | DATA.gender);
    DATA.currentMon = NULL;
}

void Gender_(u32 sourceLine, u32 gender)
{
    const struct SpeciesInfo *info;
    INVALID_IF(!DATA.currentMon, "Gender outside of PLAYER/OPPONENT");
    info = &gSpeciesInfo[GetMonData(DATA.currentMon, MON_DATA_SPECIES)];
    switch (gender)
    {
    case MON_MALE:
        DATA.gender = 0xFF;
        INVALID_IF(info->genderRatio == MON_GENDERLESS || info->genderRatio == MON_FEMALE, "Illegal male");
        break;
    case MON_FEMALE:
        DATA.gender = 0x00;
        INVALID_IF(info->genderRatio == MON_GENDERLESS || info->genderRatio == MON_MALE, "Illegal female");
        break;
    case MON_GENDERLESS:
        INVALID_IF(info->genderRatio != gender, "Illegal genderless");
        break;
    }
}

void Nature_(u32 sourceLine, u32 nature)
{
    INVALID_IF(!DATA.currentMon, "Nature outside of PLAYER/OPPONENT");
    INVALID_IF(nature >= NUM_NATURES, "Illegal nature: %d", nature);
    DATA.nature = nature;
}

void Ability_(u32 sourceLine, u32 ability)
{
    s32 i;
    u32 species;
    const struct SpeciesInfo *info;
    INVALID_IF(!DATA.currentMon, "Ability outside of PLAYER/OPPONENT");
    INVALID_IF(ability >= ABILITIES_COUNT, "Illegal ability id: %d", ability);
    species = GetMonData(DATA.currentMon, MON_DATA_SPECIES);
    info = &gSpeciesInfo[species];
    for (i = 0; i < NUM_ABILITY_SLOTS; i++)
    {
        if (info->abilities[i] == ability)
        {
            SetMonData(DATA.currentMon, MON_DATA_ABILITY_NUM, &i);
            break;
        }
    }
    // Store forced ability to be set when the battle starts if invalid.
    if (i == NUM_ABILITY_SLOTS)
    {
        DATA.forcedAbilities[DATA.currentSide][DATA.currentPartyIndex] = ability;
    }
}

void Level_(u32 sourceLine, u32 level)
{
    // TODO: Preserve any explicitly-set stats.
    u32 species = GetMonData(DATA.currentMon, MON_DATA_SPECIES);
    INVALID_IF(!DATA.currentMon, "Level outside of PLAYER/OPPONENT");
    INVALID_IF(level == 0 || level > MAX_LEVEL, "Illegal level: %d", level);
    SetMonData(DATA.currentMon, MON_DATA_LEVEL, &level);
    SetMonData(DATA.currentMon, MON_DATA_EXP, &gExperienceTables[gSpeciesInfo[species].growthRate][level]);
    CalculateMonStats(DATA.currentMon);
}

void MaxHP_(u32 sourceLine, u32 maxHP)
{
    INVALID_IF(!DATA.currentMon, "MaxHP outside of PLAYER/OPPONENT");
    INVALID_IF(maxHP == 0, "Illegal max HP: %d", maxHP);
    SetMonData(DATA.currentMon, MON_DATA_MAX_HP, &maxHP);
}

void HP_(u32 sourceLine, u32 hp)
{
    INVALID_IF(!DATA.currentMon, "HP outside of PLAYER/OPPONENT");
    if (hp > GetMonData(DATA.currentMon, MON_DATA_MAX_HP))
        SetMonData(DATA.currentMon, MON_DATA_MAX_HP, &hp);
    SetMonData(DATA.currentMon, MON_DATA_HP, &hp);
}

void Attack_(u32 sourceLine, u32 attack)
{
    INVALID_IF(!DATA.currentMon, "Attack outside of PLAYER/OPPONENT");
    INVALID_IF(attack == 0, "Illegal attack: %d", attack);
    SetMonData(DATA.currentMon, MON_DATA_ATK, &attack);
}

void Defense_(u32 sourceLine, u32 defense)
{
    INVALID_IF(!DATA.currentMon, "Defense outside of PLAYER/OPPONENT");
    INVALID_IF(defense == 0, "Illegal defense: %d", defense);
    SetMonData(DATA.currentMon, MON_DATA_DEF, &defense);
}

void SpAttack_(u32 sourceLine, u32 spAttack)
{
    INVALID_IF(!DATA.currentMon, "SpAttack outside of PLAYER/OPPONENT");
    INVALID_IF(spAttack == 0, "Illegal special attack: %d", spAttack);
    SetMonData(DATA.currentMon, MON_DATA_SPATK, &spAttack);
}

void SpDefense_(u32 sourceLine, u32 spDefense)
{
    INVALID_IF(!DATA.currentMon, "SpDefense outside of PLAYER/OPPONENT");
    INVALID_IF(spDefense == 0, "Illegal special defense: %d", spDefense);
    SetMonData(DATA.currentMon, MON_DATA_SPDEF, &spDefense);
}

void Speed_(u32 sourceLine, u32 speed)
{
    INVALID_IF(!DATA.currentMon, "Speed outside of PLAYER/OPPONENT");
    INVALID_IF(speed == 0, "Illegal speed: %d", speed);
    SetMonData(DATA.currentMon, MON_DATA_SPEED, &speed);
    DATA.hasExplicitSpeeds = TRUE;
    DATA.explicitSpeeds[DATA.currentSide] |= 1 << DATA.currentPartyIndex;
}

void HPIV_(u32 sourceLine, u32 hpIV)
{
    INVALID_IF(!DATA.currentMon, "HP IV outside of PLAYER/OPPONENT");
    INVALID_IF(hpIV > MAX_PER_STAT_IVS, "Illegal HP IV: %d", hpIV);
    SetMonData(DATA.currentMon, MON_DATA_HP_IV, &hpIV);
}

void AttackIV_(u32 sourceLine, u32 attackIV)
{
    INVALID_IF(!DATA.currentMon, "Attack IV outside of PLAYER/OPPONENT");
    INVALID_IF(attackIV > MAX_PER_STAT_IVS, "Illegal attack IV: %d", attackIV);
    SetMonData(DATA.currentMon, MON_DATA_ATK_IV, &attackIV);
}

void DefenseIV_(u32 sourceLine, u32 defenseIV)
{
    INVALID_IF(!DATA.currentMon, "Defense IV outside of PLAYER/OPPONENT");
    INVALID_IF(defenseIV > MAX_PER_STAT_IVS, "Illegal defense IV: %d", defenseIV);
    SetMonData(DATA.currentMon, MON_DATA_DEF_IV, &defenseIV);
}

void SpAttackIV_(u32 sourceLine, u32 spAttackIV)
{
    INVALID_IF(!DATA.currentMon, "SpAttack IV outside of PLAYER/OPPONENT");
    INVALID_IF(spAttackIV > MAX_PER_STAT_IVS, "Illegal special attack IV: %d", spAttackIV);
    SetMonData(DATA.currentMon, MON_DATA_SPATK_IV, &spAttackIV);
}

void SpDefenseIV_(u32 sourceLine, u32 spDefenseIV)
{
    INVALID_IF(!DATA.currentMon, "SpDefense IV outside of PLAYER/OPPONENT");
    INVALID_IF(spDefenseIV > MAX_PER_STAT_IVS, "Illegal special defense IV: %d", spDefenseIV);
    SetMonData(DATA.currentMon, MON_DATA_SPDEF_IV, &spDefenseIV);
}

void SpeedIV_(u32 sourceLine, u32 speedIV)
{
    INVALID_IF(!DATA.currentMon, "Speed IV outside of PLAYER/OPPONENT");
    INVALID_IF(speedIV > MAX_PER_STAT_IVS, "Illegal speed IV: %d", speedIV);
    SetMonData(DATA.currentMon, MON_DATA_SPEED_IV, &speedIV);
}

void Item_(u32 sourceLine, u32 item)
{
    INVALID_IF(!DATA.currentMon, "Item outside of PLAYER/OPPONENT");
    INVALID_IF(item >= ITEMS_COUNT, "Illegal item: %d", item);
    SetMonData(DATA.currentMon, MON_DATA_HELD_ITEM, &item);
}

void Moves_(u32 sourceLine, u16 moves[MAX_MON_MOVES])
{
    s32 i;
    INVALID_IF(!DATA.currentMon, "Moves outside of PLAYER/OPPONENT");
    for (i = 0; i < MAX_MON_MOVES; i++)
    {
        if (moves[i] == MOVE_NONE)
            break;
        INVALID_IF(moves[i] >= MOVES_COUNT, "Illegal move: %d", moves[i]);
        SetMonData(DATA.currentMon, MON_DATA_MOVE1 + i, &moves[i]);
        u32 pp = GetMovePP(moves[i]);
        SetMonData(DATA.currentMon, MON_DATA_PP1 + i, &pp);
    }
    DATA.explicitMoves[DATA.currentSide] |= 1 << DATA.currentPartyIndex;
}

void MovesWithPP_(u32 sourceLine, struct moveWithPP moveWithPP[MAX_MON_MOVES])
{
    s32 i;
    INVALID_IF(!DATA.currentMon, "Moves outside of PLAYER/OPPONENT");
    for (i = 0; i < MAX_MON_MOVES; i++)
    {
        if (moveWithPP[i].moveId == MOVE_NONE)
            break;
        INVALID_IF(moveWithPP[i].moveId >= MOVES_COUNT, "Illegal move: %d", &moveWithPP[i].moveId);
        SetMonData(DATA.currentMon, MON_DATA_MOVE1 + i, &moveWithPP[i].moveId);
        SetMonData(DATA.currentMon, MON_DATA_PP1 + i, &moveWithPP[i].pp);
    }
    DATA.explicitMoves[DATA.currentSide] |= 1 << DATA.currentPartyIndex;
}

void Friendship_(u32 sourceLine, u32 friendship)
{
    INVALID_IF(!DATA.currentMon, "Friendship outside of PLAYER/OPPONENT");
    SetMonData(DATA.currentMon, MON_DATA_FRIENDSHIP, &friendship);
}

void Status1_(u32 sourceLine, u32 status1)
{
    INVALID_IF(!DATA.currentMon, "Status1 outside of PLAYER/OPPONENT");
    INVALID_IF(status1 & STATUS1_TOXIC_COUNTER, "Illegal status1: has TOXIC_TURN");
    SetMonData(DATA.currentMon, MON_DATA_STATUS, &status1);
}

void OTName_(u32 sourceLine, const u8 *otName)
{
    INVALID_IF(!DATA.currentMon, "OTName outside of PLAYER/OPPONENT");
    SetMonData(DATA.currentMon, MON_DATA_OT_NAME, &otName);
}

void DynamaxLevel_(u32 sourceLine, u32 dynamaxLevel)
{
    INVALID_IF(!DATA.currentMon, "DynamaxLevel outside of PLAYER/OPPONENT");
    SetMonData(DATA.currentMon, MON_DATA_DYNAMAX_LEVEL, &dynamaxLevel);
}

void GigantamaxFactor_(u32 sourceLine, bool32 gigantamaxFactor)
{
    INVALID_IF(!DATA.currentMon, "GigantamaxFactor outside of PLAYER/OPPONENT");
    SetMonData(DATA.currentMon, MON_DATA_GIGANTAMAX_FACTOR, &gigantamaxFactor);
}

void TeraType_(u32 sourceLine, u32 teraType)
{
    INVALID_IF(!DATA.currentMon, "TeraType outside of PLAYER/OPPONENT");
    SetMonData(DATA.currentMon, MON_DATA_TERA_TYPE, &teraType);
}

void Shadow_(u32 sourceLine, bool32 isShadow)
{
    INVALID_IF(!DATA.currentMon, "Shadow outside of PLAYER/OPPONENT");
    SetMonData(DATA.currentMon, MON_DATA_IS_SHADOW, &isShadow);
}

static const char *const sBattlerIdentifiersSingles[] =
{
    "player",
    "opponent",
};

static const char *const sBattlerIdentifiersDoubles[] =
{
    "playerLeft",
    "opponentLeft",
    "playerRight",
    "opponentRight",
};

static const char *BattlerIdentifier(s32 battlerId)
{
    const struct BattleTest *test = GetBattleTest();
    switch (test->type)
    {
    case BATTLE_TEST_SINGLES:
    case BATTLE_TEST_WILD:
    case BATTLE_TEST_AI_SINGLES:
        return sBattlerIdentifiersSingles[battlerId];
    case BATTLE_TEST_DOUBLES:
    case BATTLE_TEST_AI_DOUBLES:
        return sBattlerIdentifiersDoubles[battlerId];
    }
    return "<unknown>";
}

static void PushBattlerAction(u32 sourceLine, s32 battlerId, u32 actionType, u32 byte)
{
    u32 recordIndex = DATA.recordIndexes[battlerId]++;
    if (recordIndex >= BATTLER_RECORD_SIZE)
        Test_ExitWithResult(TEST_RESULT_INVALID, SourceLine(0), ":LToo many actions");
    DATA.battleRecordTypes[battlerId][recordIndex] = actionType;
    DATA.battleRecordTurnNumbers[battlerId][recordIndex] = DATA.turns;
    DATA.battleRecordSourceLineOffsets[battlerId][recordIndex] = SourceLineOffset(sourceLine);
    DATA.recordedBattle.battleRecord[battlerId][recordIndex] = byte;
}

void TestRunner_Battle_CheckBattleRecordActionType(u32 battlerId, u32 recordIndex, u32 actionType)
{
    // An illegal move choice will cause the battle to request a new
    // move slot and target. This detects the move slot.
    if (actionType == RECORDED_MOVE_SLOT
     && recordIndex > 0
     && DATA.battleRecordTypes[battlerId][recordIndex-1] != RECORDED_ACTION_TYPE)
    {
        s32 i;
        const char *filename = gTestRunnerState.test->filename;
        for (i = recordIndex; i > 0; i--)
        {
            if (DATA.battleRecordTypes[battlerId][i-1] == RECORDED_ACTION_TYPE
             && DATA.recordedBattle.battleRecord[battlerId][i-1] == B_ACTION_USE_MOVE)
            {
                u32 line = SourceLine(DATA.battleRecordSourceLineOffsets[battlerId][i-1]);
                Test_ExitWithResult(TEST_RESULT_INVALID, line, ":L%s:%d: Illegal MOVE", filename, line);
            }
        }
        Test_ExitWithResult(TEST_RESULT_INVALID, SourceLine(0), ":L%s:%d: Illegal MOVE", filename, SourceLine(0));
    }

    if (DATA.battleRecordTypes[battlerId][recordIndex] != RECORDED_BYTE)
    {
        DATA.trial.lastActionTurn = gBattleResults.battleTurnCounter;

        if (actionType != DATA.battleRecordTypes[battlerId][recordIndex])
        {
            const char *actualMacro = NULL;
            const char *filename = gTestRunnerState.test->filename;
            u32 line = SourceLine(DATA.battleRecordSourceLineOffsets[battlerId][recordIndex]);

            switch (DATA.battleRecordTypes[battlerId][recordIndex])
            {
            case RECORDED_ACTION_TYPE:
                actualMacro = sBattleActionNames[DATA.recordedBattle.battleRecord[battlerId][recordIndex]];
                break;
            case RECORDED_PARTY_INDEX:
                actualMacro = "SEND_OUT";
                break;
            }

            if (actualMacro)
            {
                if (gBattleResults.battleTurnCounter != DATA.battleRecordTurnNumbers[battlerId][recordIndex])
                {
                    switch (DATA.battleRecordTypes[battlerId][recordIndex])
                    {
                    case RECORDED_PARTY_INDEX:
                        Test_ExitWithResult(TEST_RESULT_INVALID, line, ":L%s:%d: %s not required (is the send out random?)", filename, line, actualMacro);
                    default:
                        Test_ExitWithResult(TEST_RESULT_INVALID, line, ":L%s:%d: %s not required", filename, line, actualMacro);
                    }
                }

                switch (actionType)
                {
                case RECORDED_ACTION_TYPE:
                    Test_ExitWithResult(TEST_RESULT_INVALID, line, ":L%s:%d: Expected MOVE/SWITCH, got %s", filename, line, actualMacro);
                case RECORDED_PARTY_INDEX:
                    Test_ExitWithResult(TEST_RESULT_INVALID, line, ":L%s:%d: Expected SEND_OUT, got %s", filename, line, actualMacro);
                }
            }

            Test_ExitWithResult(TEST_RESULT_ERROR, line, ":L%s:%d: Illegal battle record", filename, line);
        }
    }
    else
    {
        if (DATA.trial.lastActionTurn == gBattleResults.battleTurnCounter)
        {
            const char *filename = gTestRunnerState.test->filename;
            Test_ExitWithResult(TEST_RESULT_FAIL, SourceLine(0), ":L%s:%d: TURN %d incomplete", filename, SourceLine(0), gBattleResults.battleTurnCounter + 1);
        }
    }
}

void OpenTurn(u32 sourceLine)
{
    INVALID_IF(DATA.turnState != TURN_CLOSED, "Nested TURN");
    if (DATA.turns == MAX_TURNS)
        Test_ExitWithResult(TEST_RESULT_ERROR, sourceLine, ":L%s:%d: TURN exceeds MAX_TURNS", gTestRunnerState.test->filename, sourceLine);
    DATA.turnState = TURN_OPEN;
    DATA.actionBattlers = 0x00;
    DATA.moveBattlers = 0x00;
}

static void SetSlowerThan(s32 battlerId)
{
    s32 i, slowerThan;
    slowerThan = 0;
    for (i = 0; i < STATE->battlersCount; i++)
    {
        if (i == battlerId)
            continue;
        if (DATA.moveBattlers & (1 << i))
        {
            if ((i & BIT_SIDE) == B_SIDE_PLAYER)
                slowerThan |= 1 << DATA.currentMonIndexes[i];
            else
                slowerThan |= (1 << 6) << DATA.currentMonIndexes[i];
        }
    }
    DATA.slowerThan[battlerId & BIT_SIDE][DATA.currentMonIndexes[battlerId]] |= slowerThan;
}

static void SetAiActionToPass(u32 sourceLine, s32 battlerId)
{
    DATA.expectedAiActions[battlerId][DATA.expectedAiActionIndex[battlerId]].actionSet = TRUE;
    DATA.expectedAiActions[battlerId][DATA.expectedAiActionIndex[battlerId]].sourceLine = sourceLine;
    DATA.expectedAiActions[battlerId][DATA.expectedAiActionIndex[battlerId]].pass = TRUE;
    DATA.expectedAiActionIndex[battlerId]++;
}

void CloseTurn(u32 sourceLine)
{
    s32 i;
    INVALID_IF(DATA.turnState != TURN_OPEN, "Nested TURN");
    DATA.turnState = TURN_CLOSING;

    // If Move was not specified always use Celebrate. In AI Tests allow any taken action.
    for (i = 0; i < STATE->battlersCount; i++)
    {
        if (!(DATA.actionBattlers & (1 << i)))
        {
             if (IsAITest() && (i & BIT_SIDE) == B_SIDE_OPPONENT) // If Move was not specified, allow any move used.
                SetAiActionToPass(sourceLine, i);
             else
                Move(sourceLine, &gBattleMons[i], (struct MoveContext) { move: MOVE_CELEBRATE, explicitMove: TRUE });
        }
    }
    DATA.turnState = TURN_CLOSED;
    DATA.turns++;
}

static struct Pokemon *CurrentMon(s32 battlerId)
{
    struct Pokemon *party;
    if ((battlerId & BIT_SIDE) == B_SIDE_PLAYER)
        party = DATA.recordedBattle.playerParty;
    else
        party = DATA.recordedBattle.opponentParty;
    return &party[DATA.currentMonIndexes[battlerId]];
}

s32 MoveGetTarget(s32 battlerId, u32 moveId, struct MoveContext *ctx, u32 sourceLine)
{
    s32 target = battlerId;
    if (ctx->explicitTarget)
    {
        target = ctx->target - gBattleMons;
    }
    else
    {
        u32 moveTarget = GetMoveTarget(moveId);
        if (moveTarget == MOVE_TARGET_RANDOM
         || moveTarget == MOVE_TARGET_BOTH
         || moveTarget == MOVE_TARGET_DEPENDS
         || moveTarget == MOVE_TARGET_FOES_AND_ALLY
         || moveTarget == MOVE_TARGET_OPPONENTS_FIELD)
        {
            target = BATTLE_OPPOSITE(battlerId);
        }
        else if (moveTarget == MOVE_TARGET_SELECTED || moveTarget == MOVE_TARGET_OPPONENT)
        {
            // In AI Doubles not specified target allows any target for EXPECT_MOVE.
            if (GetBattleTest()->type != BATTLE_TEST_AI_DOUBLES)
            {
                INVALID_IF(STATE->battlersCount > 2, "%S requires explicit target", GetMoveName(moveId));
            }

            target = BATTLE_OPPOSITE(battlerId);
        }
        else if (moveTarget == MOVE_TARGET_USER || moveTarget == MOVE_TARGET_ALL_BATTLERS)
        {
            target = battlerId;
        }
        else if (moveTarget == MOVE_TARGET_ALLY)
        {
            target = BATTLE_PARTNER(battlerId);
        }
        else
        {
            // In AI Doubles not specified target allows any target for EXPECT_MOVE.
            if (GetBattleTest()->type != BATTLE_TEST_AI_DOUBLES)
            {
                INVALID("%S requires explicit target", GetMoveName(moveId));
            }
        }
    }
    return target;
}

void MoveGetIdAndSlot(s32 battlerId, struct MoveContext *ctx, u32 *moveId, u32 *moveSlot, u32 sourceLine)
{
    u32 i;
    struct Pokemon *mon = CurrentMon(battlerId);

    if (ctx->explicitMove)
    {
        INVALID_IF(ctx->move == MOVE_NONE || ctx->move >= MOVES_COUNT, "Illegal move: %d", ctx->move);
        for (i = 0; i < MAX_MON_MOVES; i++)
        {
            *moveId = GetMonData(mon, MON_DATA_MOVE1 + i);
            if (*moveId == ctx->move)
            {
                *moveSlot = i;
                break;
            }
            else if (*moveId == MOVE_NONE)
            {
                INVALID_IF(DATA.explicitMoves[battlerId & BIT_SIDE] & (1 << DATA.currentMonIndexes[battlerId]), "Missing explicit %S", GetMoveName(ctx->move));
                SetMonData(mon, MON_DATA_MOVE1 + i, &ctx->move);
                u32 pp = GetMovePP(ctx->move);
                SetMonData(DATA.currentMon, MON_DATA_PP1 + i, &pp);
                *moveSlot = i;
                *moveId = ctx->move;
                break;
            }
        }
        INVALID_IF(i == MAX_MON_MOVES, "Too many different moves for %s", BattlerIdentifier(battlerId));
    }
    else if (ctx->explicitMoveSlot)
    {
        *moveSlot = ctx->moveSlot;
        *moveId = GetMonData(mon, MON_DATA_MOVE1 + *moveSlot);
        INVALID_IF(moveId == MOVE_NONE, "Empty moveSlot: %d", ctx->moveSlot);
    }
    else
    {
        INVALID("No move or moveSlot");
    }

    if (ctx->explicitGimmick && ctx->gimmick != GIMMICK_NONE)
    {
        u32 item = GetMonData(mon, MON_DATA_HELD_ITEM);
<<<<<<< HEAD
        enum ItemHoldEffect holdEffect = ItemId_GetHoldEffect(item);
=======
        u32 holdEffect = GetItemHoldEffect(item);
>>>>>>> 812bde8a
        u32 species = GetMonData(mon, MON_DATA_SPECIES);
        u32 side = battlerId & BIT_SIDE;

        // Check invalid item usage.
        INVALID_IF(ctx->gimmick == GIMMICK_MEGA && holdEffect != HOLD_EFFECT_MEGA_STONE && species != SPECIES_RAYQUAZA, "Cannot Mega Evolve without a Mega Stone");
        INVALID_IF(ctx->gimmick == GIMMICK_Z_MOVE && holdEffect != HOLD_EFFECT_Z_CRYSTAL, "Cannot use a Z-Move without a Z-Crystal");
        INVALID_IF(ctx->gimmick == GIMMICK_Z_MOVE && GetItemSecondaryId(item) != GetMoveType(*moveId)
                   && GetSignatureZMove(*moveId, species, item) == MOVE_NONE
                   && *moveId != MOVE_PHOTON_GEYSER, // exception because test won't recognize Ultra Necrozma pre-Burst
                   "Cannot turn %S into a Z-Move with %S", GetMoveName(ctx->move), GetItemName(item));
        INVALID_IF(ctx->gimmick != GIMMICK_MEGA && holdEffect == HOLD_EFFECT_MEGA_STONE, "Cannot use another gimmick while holding a Mega Stone");
        INVALID_IF(ctx->gimmick != GIMMICK_Z_MOVE && ctx->gimmick != GIMMICK_ULTRA_BURST && holdEffect == HOLD_EFFECT_Z_CRYSTAL, "Cannot use another gimmick while holding a Z-Crystal");

        // Check multiple gimmick use.
        INVALID_IF(DATA.chosenGimmick[side][DATA.currentMonIndexes[battlerId]] != GIMMICK_NONE
                   && !(DATA.chosenGimmick[side][DATA.currentMonIndexes[battlerId]] == GIMMICK_ULTRA_BURST
                   && ctx->gimmick == GIMMICK_Z_MOVE), "Cannot use multiple gimmicks on the same battler");

        DATA.chosenGimmick[side][DATA.currentMonIndexes[battlerId]] = ctx->gimmick;
        *moveSlot |= RET_GIMMICK;
    }
}

u32 MoveGetFirstFainted(s32 battlerId)
{
    u32 i, partySize;
    struct Pokemon *party;

    if ((battlerId & BIT_SIDE) == B_SIDE_PLAYER)
    {
        partySize = DATA.playerPartySize;
        party = DATA.recordedBattle.playerParty;
    }
    else
    {
        partySize = DATA.opponentPartySize;
        party = DATA.recordedBattle.opponentParty;
    }

    // Loop through to find fainted battler.
    for (i = 0; i < partySize; ++i)
    {
        u32 species = GetMonData(&party[i], MON_DATA_SPECIES_OR_EGG);
        if (species != SPECIES_NONE
            && species != SPECIES_EGG
            && GetMonData(&party[i], MON_DATA_HP) == 0)
        {
            return i;
        }
    }

    // Returns PARTY_SIZE if none found.
    return PARTY_SIZE;
}

void Move(u32 sourceLine, struct BattlePokemon *battler, struct MoveContext ctx)
{
    s32 battlerId = battler - gBattleMons;
    u32 moveId, moveSlot;
    s32 target;
    bool32 requirePartyIndex = FALSE;

    INVALID_IF(DATA.turnState == TURN_CLOSED, "MOVE outside TURN");
    INVALID_IF(IsAITest() && (battlerId & BIT_SIDE) == B_SIDE_OPPONENT, "MOVE is not allowed for opponent in AI tests. Use EXPECT_MOVE instead");

    MoveGetIdAndSlot(battlerId, &ctx, &moveId, &moveSlot, sourceLine);
    target = MoveGetTarget(battlerId, moveId, &ctx, sourceLine);

    if (GetMoveEffect(moveId) == EFFECT_REVIVAL_BLESSING)
        requirePartyIndex = MoveGetFirstFainted(battlerId) != PARTY_SIZE;

    // Check party menu moves.
    INVALID_IF(requirePartyIndex && !ctx.explicitPartyIndex, "%S requires explicit party index", GetMoveName(moveId));
    INVALID_IF(requirePartyIndex && ctx.partyIndex >= ((battlerId & BIT_SIDE) == B_SIDE_PLAYER ? DATA.playerPartySize : DATA.opponentPartySize), \
                "MOVE to invalid party index");

    if (ctx.explicitHit)
        DATA.battleRecordTurns[DATA.turns][battlerId].hit = 1 + ctx.hit;
    if (ctx.explicitCriticalHit)
        DATA.battleRecordTurns[DATA.turns][battlerId].criticalHit = 1 + ctx.criticalHit;
    if (ctx.explicitSecondaryEffect)
        DATA.battleRecordTurns[DATA.turns][battlerId].secondaryEffect = 1 + ctx.secondaryEffect;
    if (ctx.explicitRNG)
        DATA.battleRecordTurns[DATA.turns][battlerId].rng = ctx.rng;

    if (!(DATA.actionBattlers & (1 << battlerId)))
    {
        PushBattlerAction(sourceLine, battlerId, RECORDED_ACTION_TYPE, B_ACTION_USE_MOVE);
    }

    if (!ctx.explicitAllowed || ctx.allowed)
    {
        PushBattlerAction(sourceLine, battlerId, RECORDED_MOVE_SLOT, moveSlot);
        PushBattlerAction(sourceLine, battlerId, RECORDED_MOVE_TARGET, target);
    }

    if (ctx.explicitPartyIndex)
        PushBattlerAction(sourceLine, battlerId, RECORDED_PARTY_INDEX, ctx.partyIndex);

    if (DATA.turnState == TURN_OPEN)
    {
        if (!DATA.hasExplicitSpeeds)
            SetSlowerThan(battlerId);

        DATA.actionBattlers |= 1 << battlerId;
        DATA.moveBattlers |= 1 << battlerId;
    }
}

void ForcedMove(u32 sourceLine, struct BattlePokemon *battler)
{
    s32 battlerId = battler - gBattleMons;
    INVALID_IF(DATA.turnState == TURN_CLOSED, "SKIP_TURN outside TURN");
    PushBattlerAction(sourceLine, battlerId, RECORDED_ACTION_TYPE, B_ACTION_USE_MOVE);
    if (DATA.turnState == TURN_OPEN)
    {
        if (!DATA.hasExplicitSpeeds)
            SetSlowerThan(battlerId);

        DATA.actionBattlers |= 1 << battlerId;
        DATA.moveBattlers |= 1 << battlerId;
    }
}

static void TryMarkExpectMove(u32 sourceLine, struct BattlePokemon *battler, struct MoveContext *ctx)
{
    s32 battlerId = battler - gBattleMons;
    u32 moveId, moveSlot, id;
    s32 target;

    INVALID_IF(DATA.turnState == TURN_CLOSED, "EXPECT_MOVE outside TURN");
    INVALID_IF(!IsAITest(), "EXPECT_MOVE is usable only in AI_SINGLE_BATTLE_TEST & AI_DOUBLE_BATTLE_TEST");
    MoveGetIdAndSlot(battlerId, ctx, &moveId, &moveSlot, sourceLine);
    target = MoveGetTarget(battlerId, moveId, ctx, sourceLine);

    id = DATA.expectedAiActionIndex[battlerId];
    DATA.expectedAiActions[battlerId][id].type = B_ACTION_USE_MOVE;
    DATA.expectedAiActions[battlerId][id].moveSlots |= 1 << moveSlot;
    DATA.expectedAiActions[battlerId][id].target = target;
    DATA.expectedAiActions[battlerId][id].explicitTarget = ctx->explicitTarget;
    DATA.expectedAiActions[battlerId][id].sourceLine = sourceLine;
    DATA.expectedAiActions[battlerId][id].actionSet = TRUE;
    if (ctx->explicitNotExpected)
        DATA.expectedAiActions[battlerId][id].notMove = ctx->notExpected;

    DATA.actionBattlers |= 1 << battlerId;
    DATA.moveBattlers |= 1 << battlerId;
}

void ExpectMove(u32 sourceLine, struct BattlePokemon *battler, struct MoveContext ctx)
{
    s32 battlerId = battler - gBattleMons;
    TryMarkExpectMove(sourceLine, battler, &ctx);
    DATA.expectedAiActionIndex[battlerId]++;
}

void ExpectSendOut(u32 sourceLine, struct BattlePokemon *battler, u32 partyIndex)
{
    s32 i, id;
    s32 battlerId = battler - gBattleMons;
    INVALID_IF(DATA.turnState == TURN_CLOSED, "EXPECT_SEND_OUT outside TURN");
    INVALID_IF(!IsAITest(), "EXPECT_SEND_OUT is usable only in AI_SINGLE_BATTLE_TEST & AI_DOUBLE_BATTLE_TEST");
    INVALID_IF(partyIndex >= ((battlerId & BIT_SIDE) == B_SIDE_PLAYER ? DATA.playerPartySize : DATA.opponentPartySize), "EXPECT_SEND_OUT to invalid party index");
    for (i = 0; i < STATE->battlersCount; i++)
    {
        if (battlerId != i && (battlerId & BIT_SIDE) == (i & BIT_SIDE))
            INVALID_IF(DATA.currentMonIndexes[i] == partyIndex, "EXPECT_SEND_OUT to battler");
    }
    if (!(DATA.actionBattlers & (1 << battlerId)))
    {
        if (IsAITest() && (battlerId & BIT_SIDE) == B_SIDE_OPPONENT) // If Move was not specified, allow any move used.
            SetAiActionToPass(sourceLine, battlerId);
        else
            Move(sourceLine, battler, (struct MoveContext) { move: MOVE_CELEBRATE, explicitMove: TRUE });
    }

    DATA.currentMonIndexes[battlerId] = partyIndex;
    DATA.actionBattlers |= 1 << battlerId;

    id = DATA.expectedAiActionIndex[battlerId];
    DATA.expectedAiActions[battlerId][id].type = B_ACTION_SWITCH;
    DATA.expectedAiActions[battlerId][id].target = partyIndex;
    DATA.expectedAiActions[battlerId][id].sourceLine = sourceLine;
    DATA.expectedAiActions[battlerId][id].actionSet = TRUE;
    DATA.expectedAiActionIndex[battlerId]++;
}

s32 GetAiMoveTargetForScoreCompare(u32 battlerId, u32 moveId, struct MoveContext *ctx, u32 sourceLine)
{
    s32 target;

    // In Single Battles ai always targets the opposing mon.
    if (GetBattleTest()->type == BATTLE_TEST_AI_SINGLES)
    {
        target = BATTLE_OPPOSITE(battlerId);
    }
    else
    {
        // TODO: Fix ai targeting self in double battles.
        INVALID_IF(!ctx->explicitTarget, "%S requires explicit target for score comparison in doubles", GetMoveName(moveId));
        target = MoveGetTarget(battlerId, moveId, ctx, sourceLine);
    }
    return target;
}

void Score(u32 sourceLine, struct BattlePokemon *battler, u32 cmp, bool32 toValue, struct TestAIScoreStruct cmpCtx)
{
    u32 moveSlot1, moveSlot2;
    s32 i, target;
    struct MoveContext moveCtx = {0};
    s32 battlerId = battler - gBattleMons;
    s32 turn = DATA.turns;

    INVALID_IF(!IsAITest(), "SCORE_%s%s is usable only in AI_SINGLE_BATTLE_TEST & AI_DOUBLE_BATTLE_TEST", sCmpToStringTable[cmp], (toValue == TRUE) ? "_VAL" : "");

    for (i = 0; i < MAX_AI_SCORE_COMPARISION_PER_TURN; i++)
    {
        if (!DATA.expectedAiScores[battlerId][turn][i].set)
            break;
    }

    INVALID_IF(i == MAX_AI_SCORE_COMPARISION_PER_TURN, "Too many EXPECTs in TURN");

    moveCtx.move = cmpCtx.move1;
    moveCtx.explicitMove = cmpCtx.explicitMove1;
    moveCtx.target = cmpCtx.target;
    moveCtx.explicitTarget = cmpCtx.explicitTarget;
    MoveGetIdAndSlot(battlerId, &moveCtx, &cmpCtx.move1, &moveSlot1, sourceLine);
    // For ai moves, target is never self.
    target = GetAiMoveTargetForScoreCompare(battlerId, cmpCtx.move1, &moveCtx, sourceLine);
    DATA.expectedAiScores[battlerId][turn][i].target = target;
    DATA.expectedAiScores[battlerId][turn][i].moveSlot1 = moveSlot1;
    DATA.expectedAiScores[battlerId][turn][i].cmp = cmp;
    DATA.expectedAiScores[battlerId][turn][i].toValue = toValue;
    if (toValue)
    {
        DATA.expectedAiScores[battlerId][turn][i].value = cmpCtx.valueOrMoveId2;
    }
    else
    {
        moveCtx.move = cmpCtx.valueOrMoveId2;
        moveCtx.explicitMove = cmpCtx.explicitValueOrMoveId2;
        moveCtx.target = cmpCtx.target;
        moveCtx.explicitTarget = cmpCtx.explicitTarget;
        MoveGetIdAndSlot(battlerId, &moveCtx, &cmpCtx.valueOrMoveId2, &moveSlot2, sourceLine);
        DATA.expectedAiScores[battlerId][turn][i].moveSlot2 = moveSlot2;
    }
    DATA.expectedAiScores[battlerId][turn][i].sourceLine = sourceLine;
    DATA.expectedAiScores[battlerId][turn][i].set = TRUE;
}

void ExpectMoves(u32 sourceLine, struct BattlePokemon *battler, bool32 notExpected, struct FourMoves moves)
{
    s32 battlerId = battler - gBattleMons;
    u32 i;

    for (i = 0; i < MAX_MON_MOVES; i++)
    {
        if (moves.moves[i] != MOVE_NONE)
        {
            struct MoveContext ctx = {0};
            ctx.move = moves.moves[i];
            ctx.explicitMove = ctx.explicitNotExpected = TRUE;
            ctx.notExpected = notExpected;
            TryMarkExpectMove(sourceLine, battler, &ctx);
        }
    }
    DATA.expectedAiActionIndex[battlerId]++;
}

void Switch(u32 sourceLine, struct BattlePokemon *battler, u32 partyIndex)
{
    s32 i;
    s32 battlerId = battler - gBattleMons;
    INVALID_IF(DATA.turnState == TURN_CLOSED, "SWITCH outside TURN");
    INVALID_IF(DATA.actionBattlers & (1 << battlerId), "Multiple battler actions");
    INVALID_IF(partyIndex >= ((battlerId & BIT_SIDE) == B_SIDE_PLAYER ? DATA.playerPartySize : DATA.opponentPartySize), "SWITCH to invalid party index");
    INVALID_IF(IsAITest() && (battlerId & BIT_SIDE) == B_SIDE_OPPONENT, "SWITCH is not allowed for opponent in AI tests. Use EXPECT_SWITCH instead");

    for (i = 0; i < STATE->battlersCount; i++)
    {
        if (battlerId != i && (battlerId & BIT_SIDE) == (i & BIT_SIDE))
            INVALID_IF(DATA.currentMonIndexes[i] == partyIndex, "SWITCH to battler");
    }

    PushBattlerAction(sourceLine, battlerId, RECORDED_ACTION_TYPE, B_ACTION_SWITCH);
    PushBattlerAction(sourceLine, battlerId, RECORDED_PARTY_INDEX, partyIndex);
    DATA.currentMonIndexes[battlerId] = partyIndex;

    DATA.actionBattlers |= 1 << battlerId;
}

void ExpectSwitch(u32 sourceLine, struct BattlePokemon *battler, u32 partyIndex)
{
    s32 i, id;
    s32 battlerId = battler - gBattleMons;
    INVALID_IF(DATA.turnState == TURN_CLOSED, "EXPECT_SWITCH outside TURN");
    INVALID_IF(!IsAITest(), "EXPECT_SWITCH is usable only in AI_SINGLE_BATTLE_TEST & AI_DOUBLE_BATTLE_TEST");
    INVALID_IF(DATA.actionBattlers & (1 << battlerId), "Multiple battler actions");
    INVALID_IF(partyIndex >= ((battlerId & BIT_SIDE) == B_SIDE_PLAYER ? DATA.playerPartySize : DATA.opponentPartySize), "EXPECT_SWITCH to invalid party index");

    for (i = 0; i < STATE->battlersCount; i++)
    {
        if (battlerId != i && (battlerId & BIT_SIDE) == (i & BIT_SIDE))
            INVALID_IF(DATA.currentMonIndexes[i] == partyIndex, "EXPECT_SWITCH to battler");
    }

    DATA.currentMonIndexes[battlerId] = partyIndex;
    DATA.actionBattlers |= 1 << battlerId;

    id = DATA.expectedAiActionIndex[battlerId];
    DATA.expectedAiActions[battlerId][id].type = B_ACTION_SWITCH;
    DATA.expectedAiActions[battlerId][id].target = partyIndex;
    DATA.expectedAiActions[battlerId][id].sourceLine = sourceLine;
    DATA.expectedAiActions[battlerId][id].actionSet = TRUE;
    DATA.expectedAiActionIndex[battlerId]++;
}

void SkipTurn(u32 sourceLine, struct BattlePokemon *battler)
{
    s32 battlerId = battler - gBattleMons;
    INVALID_IF(DATA.turnState == TURN_CLOSED, "SKIP_TURN outside TURN");
    DATA.actionBattlers |= 1 << battlerId;
}

void SendOut(u32 sourceLine, struct BattlePokemon *battler, u32 partyIndex)
{
    s32 i;
    s32 battlerId = battler - gBattleMons;
    INVALID_IF(DATA.turnState == TURN_CLOSED, "SEND_OUT outside TURN");
    INVALID_IF(partyIndex >= ((battlerId & BIT_SIDE) == B_SIDE_PLAYER ? DATA.playerPartySize : DATA.opponentPartySize), "SEND_OUT of invalid party index");
    INVALID_IF(IsAITest() && (battlerId & BIT_SIDE) == B_SIDE_OPPONENT, "SEND_OUT is not allowed for opponent in AI tests. Use EXPECT_SEND_OUT instead");
    for (i = 0; i < STATE->battlersCount; i++)
    {
        if (battlerId != i && (battlerId & BIT_SIDE) == (i & BIT_SIDE))
            INVALID_IF(DATA.currentMonIndexes[i] == partyIndex, "SEND_OUT to battler");
    }
    if (!(DATA.actionBattlers & (1 << battlerId)))
        Move(sourceLine, battler, (struct MoveContext) { move: MOVE_CELEBRATE, explicitMove: TRUE });
    PushBattlerAction(sourceLine, battlerId, RECORDED_PARTY_INDEX, partyIndex);
    DATA.currentMonIndexes[battlerId] = partyIndex;
}

void UseItem(u32 sourceLine, struct BattlePokemon *battler, struct ItemContext ctx)
{
    s32 i;
    s32 battlerId = battler - gBattleMons;
    bool32 requirePartyIndex = GetItemType(ctx.itemId) == ITEM_USE_PARTY_MENU || GetItemType(ctx.itemId) == ITEM_USE_PARTY_MENU_MOVES;
    // Check general bad use.
    INVALID_IF(DATA.turnState == TURN_CLOSED, "USE_ITEM outside TURN");
    INVALID_IF(DATA.actionBattlers & (1 << battlerId), "Multiple battler actions");
    INVALID_IF(ctx.itemId >= ITEMS_COUNT, "Illegal item: %d", ctx.itemId);
    // Check party menu items.
    INVALID_IF(requirePartyIndex && !ctx.explicitPartyIndex, "%S requires explicit party index", GetItemName(ctx.itemId));
    INVALID_IF(requirePartyIndex && ctx.partyIndex >= ((battlerId & BIT_SIDE) == B_SIDE_PLAYER ? DATA.playerPartySize : DATA.opponentPartySize), \
                "USE_ITEM to invalid party index");
    // Check move slot items.
    if (GetItemType(ctx.itemId) == ITEM_USE_PARTY_MENU_MOVES)
    {
        INVALID_IF(!ctx.explicitMove, "%S requires an explicit move", GetItemName(ctx.itemId));
        for (i = 0; i < MAX_MON_MOVES; i++)
        {
            if (GetMonData(CurrentMon(battlerId), MON_DATA_MOVE1 + i, NULL) == ctx.move)
                break;
        }
        INVALID_IF(i == MAX_MON_MOVES, "USE_ITEM on invalid move: %d", ctx.move);
    }
    else
    {
        i = 0;
    }
    PushBattlerAction(sourceLine, battlerId, RECORDED_ACTION_TYPE, B_ACTION_USE_ITEM);
    PushBattlerAction(sourceLine, battlerId, RECORDED_ITEM_ID, (ctx.itemId >> 8) & 0xFF);
    PushBattlerAction(sourceLine, battlerId, RECORDED_ITEM_ID, ctx.itemId & 0xFF);
    PushBattlerAction(sourceLine, battlerId, RECORDED_ITEM_TARGET, ctx.partyIndex);
    PushBattlerAction(sourceLine, battlerId, RECORDED_ITEM_MOVE, i);
    DATA.actionBattlers |= 1 << battlerId;
}

static const char *const sQueueGroupTypeMacros[] =
{
    [QUEUE_GROUP_NONE] = NULL,
    [QUEUE_GROUP_ONE_OF] = "ONE_OF",
    [QUEUE_GROUP_NONE_OF] = "NONE_OF",
};

void OpenQueueGroup(u32 sourceLine, enum QueueGroupType type)
{
    INVALID_IF(DATA.queueGroupType, "%s inside %s", sQueueGroupTypeMacros[type], sQueueGroupTypeMacros[DATA.queueGroupType]);
    if (DATA.queuedEventsCount > 0
     && DATA.queuedEvents[DATA.queueGroupStart].groupType == QUEUE_GROUP_NONE_OF
     && DATA.queuedEvents[DATA.queueGroupStart].groupSize == DATA.queuedEventsCount - DATA.queueGroupStart
     && type == QUEUE_GROUP_NONE_OF)
    {
        INVALID("'NOT x; NOT y;', did you mean 'NONE_OF { x; y; }'?");
    }
    else
    {
        DATA.queueGroupType = type;
        DATA.queueGroupStart = DATA.queuedEventsCount;
    }
}

void CloseQueueGroup(u32 sourceLine)
{
    u32 groupSize = DATA.queuedEventsCount - DATA.queueGroupStart;
    if (groupSize > 0)
    {
        DATA.queuedEvents[DATA.queueGroupStart].groupType = DATA.queueGroupType;
        DATA.queuedEvents[DATA.queueGroupStart].groupSize = groupSize;
        DATA.queueGroupType = QUEUE_GROUP_NONE;
    }
}

void QueueAbility(u32 sourceLine, struct BattlePokemon *battler, struct AbilityEventContext ctx)
{
#if B_ABILITY_POP_UP
    s32 battlerId = battler - gBattleMons;
    INVALID_IF(!STATE->runScene, "ABILITY_POPUP outside of SCENE");
    if (DATA.queuedEventsCount == MAX_QUEUED_EVENTS)
        Test_ExitWithResult(TEST_RESULT_ERROR, sourceLine, ":L%s:%d: ABILITY exceeds MAX_QUEUED_EVENTS", gTestRunnerState.test->filename, sourceLine);
    DATA.queuedEvents[DATA.queuedEventsCount++] = (struct QueuedEvent) {
        .type = QUEUED_ABILITY_POPUP_EVENT,
        .sourceLineOffset = SourceLineOffset(sourceLine),
        .groupType = QUEUE_GROUP_NONE,
        .groupSize = 1,
        .as = { .ability = {
            .battlerId = battlerId,
            .ability = ctx.ability,
        }},
    };
#endif
}

void QueueAnimation(u32 sourceLine, u32 type, u32 id, struct AnimationEventContext ctx)
{
    s32 attackerId, targetId;

    INVALID_IF(!STATE->runScene, "ANIMATION outside of SCENE");
    if (DATA.queuedEventsCount == MAX_QUEUED_EVENTS)
        Test_ExitWithResult(TEST_RESULT_ERROR, sourceLine, ":L%s:%d: ANIMATION exceeds MAX_QUEUED_EVENTS", gTestRunnerState.test->filename, sourceLine);

    attackerId = ctx.attacker ? ctx.attacker - gBattleMons : 0xF;
    if (type == ANIM_TYPE_MOVE)
    {
        targetId = ctx.target ? ctx.target - gBattleMons : 0xF;
    }
    else
    {
        INVALID_IF(ctx.target, "ANIMATION target set for non-ANIM_TYPE_MOVE");
        targetId = 0xF;
    }

    DATA.queuedEvents[DATA.queuedEventsCount++] = (struct QueuedEvent) {
        .type = QUEUED_ANIMATION_EVENT,
        .sourceLineOffset = SourceLineOffset(sourceLine),
        .groupType = QUEUE_GROUP_NONE,
        .groupSize = 1,
        .as = { .animation = {
            .type = type,
            .id = id,
            .attacker = attackerId,
            .target = targetId,
        }},
    };
}

void QueueHP(u32 sourceLine, struct BattlePokemon *battler, struct HPEventContext ctx)
{
    s32 battlerId = battler - gBattleMons;
    u32 type;
    uintptr_t address;

    INVALID_IF(!STATE->runScene, "HP_BAR outside of SCENE");
    if (DATA.queuedEventsCount == MAX_QUEUED_EVENTS)
        Test_ExitWithResult(TEST_RESULT_ERROR, sourceLine, ":L%s:%d: HP_BAR exceeds MAX_QUEUED_EVENTS", gTestRunnerState.test->filename, sourceLine);

    if (ctx.explicitHP)
    {
        type = HP_EVENT_NEW_HP;
        address = (u16)ctx.hp;
    }
    else if (ctx.explicitDamage)
    {
        INVALID_IF(ctx.damage == 0, "damage is 0");
        type = HP_EVENT_DELTA_HP;
        address = (u16)ctx.damage;
    }
    else if (ctx.explicitCaptureHP)
    {
        INVALID_IF(ctx.captureHP == NULL, "captureHP is NULL");
        type = HP_EVENT_NEW_HP;
        address = (uintptr_t)ctx.captureHP;
    }
    else if (ctx.explicitCaptureDamage)
    {
        INVALID_IF(ctx.captureDamage == NULL, "captureDamage is NULL");
        type = HP_EVENT_DELTA_HP;
        *ctx.captureDamage = 0;
        address = (uintptr_t)ctx.captureDamage;
    }
    else
    {
        type = HP_EVENT_DELTA_HP;
        address = 0;
    }

    DATA.queuedEvents[DATA.queuedEventsCount++] = (struct QueuedEvent) {
        .type = QUEUED_HP_EVENT,
        .sourceLineOffset = SourceLineOffset(sourceLine),
        .groupType = QUEUE_GROUP_NONE,
        .groupSize = 1,
        .as = { .hp = {
            .battlerId = battlerId,
            .type = type,
            .address = address,
        }},
    };
}

void QueueExp(u32 sourceLine, struct BattlePokemon *battler, struct ExpEventContext ctx)
{
    s32 battlerId = battler - gBattleMons;
    u32 type;
    uintptr_t address;

    INVALID_IF(!STATE->runScene, "EXPERIENCE_BAR outside of SCENE");
    if (DATA.queuedEventsCount == MAX_QUEUED_EVENTS)
        Test_ExitWithResult(TEST_RESULT_ERROR, sourceLine, ":L%s:%d: EXPERIENCE_BAR exceeds MAX_QUEUED_EVENTS", gTestRunnerState.test->filename, sourceLine);

    if (ctx.explicitExp)
    {
        type = EXP_EVENT_NEW_EXP;
        address = (u32)ctx.exp;
    }
    else if (ctx.explicitCaptureGainedExp)
    {
        INVALID_IF(ctx.captureGainedExp == NULL, "captureGainedExp is NULL");
        type = EXP_EVENT_DELTA_EXP;
        *ctx.captureGainedExp = 0;
        address = (uintptr_t)ctx.captureGainedExp;
    }
    else
    {
        type = EXP_EVENT_DELTA_EXP;
        address = 0;
    }

    DATA.queuedEvents[DATA.queuedEventsCount++] = (struct QueuedEvent) {
        .type = QUEUED_EXP_EVENT,
        .sourceLineOffset = SourceLineOffset(sourceLine),
        .groupType = QUEUE_GROUP_NONE,
        .groupSize = 1,
        .as = { .exp = {
            .battlerId = battlerId,
            .type = type,
            .address = address,
        }},
    };
}

void QueueMessage(u32 sourceLine, const u8 *pattern)
{
    INVALID_IF(!STATE->runScene, "MESSAGE outside of SCENE");
    if (DATA.queuedEventsCount == MAX_QUEUED_EVENTS)
        Test_ExitWithResult(TEST_RESULT_ERROR, sourceLine, ":L%s:%d: MESSAGE exceeds MAX_QUEUED_EVENTS", gTestRunnerState.test->filename, sourceLine);
    DATA.queuedEvents[DATA.queuedEventsCount++] = (struct QueuedEvent) {
        .type = QUEUED_MESSAGE_EVENT,
        .sourceLineOffset = SourceLineOffset(sourceLine),
        .groupType = QUEUE_GROUP_NONE,
        .groupSize = 1,
        .as = { .message = {
            .pattern = pattern,
        }},
    };
}

void QueueStatus(u32 sourceLine, struct BattlePokemon *battler, struct StatusEventContext ctx)
{
    s32 battlerId = battler - gBattleMons;
    u32 mask;

    INVALID_IF(!STATE->runScene, "STATUS_ICON outside of SCENE");
    if (DATA.queuedEventsCount == MAX_QUEUED_EVENTS)
        Test_ExitWithResult(TEST_RESULT_ERROR, sourceLine, ":L%s:%d: STATUS_ICON exceeds MAX_QUEUED_EVENTS", gTestRunnerState.test->filename, sourceLine);

    if (ctx.none)
        mask = 0;
    else if (ctx.sleep)
        mask = STATUS1_SLEEP;
    else if (ctx.poison)
        mask = STATUS1_POISON;
    else if (ctx.burn)
        mask = STATUS1_BURN;
    else if (ctx.freeze)
        mask = STATUS1_FREEZE;
    else if (ctx.paralysis)
        mask = STATUS1_PARALYSIS;
    else if (ctx.badPoison)
        mask = STATUS1_TOXIC_POISON;
    else if (ctx.frostbite)
        mask = STATUS1_FROSTBITE;
    else
        mask = ctx.status1;

    DATA.queuedEvents[DATA.queuedEventsCount++] = (struct QueuedEvent) {
        .type = QUEUED_STATUS_EVENT,
        .sourceLineOffset = SourceLineOffset(sourceLine),
        .groupType = QUEUE_GROUP_NONE,
        .groupSize = 1,
        .as = { .status = {
            .battlerId = battlerId,
            .mask = mask,
        }},
    };
}

void ValidateFinally(u32 sourceLine)
{
    // Defer this error until after estimating the cost.
    INVALID_IF(STATE->parametersCount == 0, "FINALLY without PARAMETRIZE");
}

u32 TestRunner_Battle_GetForcedAbility(u32 side, u32 partyIndex)
{
    return DATA.forcedAbilities[side][partyIndex];
}

u32 TestRunner_Battle_GetChosenGimmick(u32 side, u32 partyIndex)
{
    return DATA.chosenGimmick[side][partyIndex];
}

// TODO: Consider storing the last successful i and searching from i+1
// to improve performance.
struct AILogLine *GetLogLine(u32 battlerId, u32 moveIndex)
{
    s32 i;

    for (i = 0; i < MAX_AI_LOG_LINES; i++)
    {
        struct AILogLine *log = &DATA.aiLogLines[battlerId][moveIndex][i];
        if (log->file == NULL)
        {
            return log;
        }
    }

    Test_ExitWithResult(TEST_RESULT_ERROR, SourceLine(0), ":LToo many AI log lines");
    return NULL;
}

void TestRunner_Battle_AILogScore(const char *file, u32 line, u32 battlerId, u32 moveIndex, s32 score, bool32 setScore)
{
    struct AILogLine *log;

    if (!DATA.logAI) return;

    log = GetLogLine(battlerId, moveIndex);
    log->file = file;
    log->line = line;
    log->score = score;
    log->set = setScore;
}

void TestRunner_Battle_AISetScore(const char *file, u32 line, u32 battlerId, u32 moveIndex, s32 score)
{
    TestRunner_Battle_AILogScore(file, line, battlerId, moveIndex, score, TRUE);
}

void TestRunner_Battle_AIAdjustScore(const char *file, u32 line, u32 battlerId, u32 moveIndex, s32 score)
{
    TestRunner_Battle_AILogScore(file, line, battlerId, moveIndex, score, FALSE);
}<|MERGE_RESOLUTION|>--- conflicted
+++ resolved
@@ -2116,11 +2116,7 @@
     if (ctx->explicitGimmick && ctx->gimmick != GIMMICK_NONE)
     {
         u32 item = GetMonData(mon, MON_DATA_HELD_ITEM);
-<<<<<<< HEAD
-        enum ItemHoldEffect holdEffect = ItemId_GetHoldEffect(item);
-=======
-        u32 holdEffect = GetItemHoldEffect(item);
->>>>>>> 812bde8a
+        enum ItemHoldEffect holdEffect = GetItemHoldEffect(item);
         u32 species = GetMonData(mon, MON_DATA_SPECIES);
         u32 side = battlerId & BIT_SIDE;
 
