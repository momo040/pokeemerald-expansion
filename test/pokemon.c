#include "global.h"
#include "battle.h"
#include "event_data.h"
#include "pokemon.h"
#include "test/overworld_script.h"
#include "test/test.h"
#include "constants/characters.h"

TEST("Nature independent from Hidden Nature")
{
    u32 i, j, nature = 0, hiddenNature = 0;
    struct Pokemon mon;
    for (i = 0; i < NUM_NATURES; i++)
    {
        for (j = 0; j < NUM_NATURES; j++)
        {
            PARAMETRIZE { nature = i; hiddenNature = j; }
        }
    }
    CreateMonWithNature(&mon, SPECIES_WOBBUFFET, 100, 0, nature);
    SetMonData(&mon, MON_DATA_HIDDEN_NATURE, &hiddenNature);
    EXPECT_EQ(GetNature(&mon), nature);
    EXPECT_EQ(GetMonData(&mon, MON_DATA_HIDDEN_NATURE), hiddenNature);
}

TEST("Terastallization type defaults to primary or secondary type")
{
    u32 i, teraType;
    struct Pokemon mon;
    for (i = 0; i < 128; i++) PARAMETRIZE {}
    CreateMon(&mon, SPECIES_PIDGEY, 100, 0, FALSE, 0, OT_ID_PRESET, 0);
    teraType = GetMonData(&mon, MON_DATA_TERA_TYPE);
    EXPECT(teraType == GetSpeciesType(SPECIES_PIDGEY, 0)
        || teraType == GetSpeciesType(SPECIES_PIDGEY, 1));
}

TEST("Terastallization type can be set to any type except TYPE_NONE")
{
    u32 i, teraType;
    struct Pokemon mon;
    for (i = 1; i < NUMBER_OF_MON_TYPES; i++)
    {
        PARAMETRIZE { teraType = i; }
    }
    CreateMon(&mon, SPECIES_WOBBUFFET, 100, 0, FALSE, 0, OT_ID_PRESET, 0);
    SetMonData(&mon, MON_DATA_TERA_TYPE, &teraType);
    EXPECT_EQ(teraType, GetMonData(&mon, MON_DATA_TERA_TYPE));
}

TEST("Terastallization type is reset to the default types when setting Tera Type back to TYPE_NONE")
{
    u32 i, teraType, typeNone;
    struct Pokemon mon;
    for (i = 1; i < NUMBER_OF_MON_TYPES; i++)
    {
        PARAMETRIZE { teraType = i; typeNone = TYPE_NONE; }
    }
    CreateMon(&mon, SPECIES_PIDGEY, 100, 0, FALSE, 0, OT_ID_PRESET, 0);
    SetMonData(&mon, MON_DATA_TERA_TYPE, &teraType);
    EXPECT_EQ(teraType, GetMonData(&mon, MON_DATA_TERA_TYPE));
    if (typeNone == TYPE_NONE)
        typeNone = GetTeraTypeFromPersonality(&mon);
    SetMonData(&mon, MON_DATA_TERA_TYPE, &typeNone);
    typeNone = GetMonData(&mon, MON_DATA_TERA_TYPE);
    EXPECT(typeNone == GetSpeciesType(SPECIES_PIDGEY, 0)
        || typeNone == GetSpeciesType(SPECIES_PIDGEY, 1));
}

TEST("Shininess independent from PID and OTID")
{
    u32 pid, otId, data;
    bool32 isShiny;
    struct Pokemon mon;
    PARAMETRIZE { pid = 0; otId = 0; }
    CreateMon(&mon, SPECIES_WOBBUFFET, 100, 0, TRUE, pid, OT_ID_PRESET, otId);
    isShiny = IsMonShiny(&mon);
    data = !isShiny;
    SetMonData(&mon, MON_DATA_IS_SHINY, &data);
    EXPECT_EQ(pid, GetMonData(&mon, MON_DATA_PERSONALITY));
    EXPECT_EQ(otId, GetMonData(&mon, MON_DATA_OT_ID));
    EXPECT_EQ(!isShiny, GetMonData(&mon, MON_DATA_IS_SHINY));
}

TEST("Hyper Training increases stats without affecting IVs")
{
    u32 data, hp, atk, def, speed, spatk, spdef, friendship = 0;
    struct Pokemon mon;
    CreateMon(&mon, SPECIES_WOBBUFFET, 100, 3, TRUE, 0, OT_ID_PRESET, 0);

    // Consider B_FRIENDSHIP_BOOST.
    SetMonData(&mon, MON_DATA_FRIENDSHIP, &friendship);
    CalculateMonStats(&mon);

    hp = GetMonData(&mon, MON_DATA_HP);
    atk = GetMonData(&mon, MON_DATA_ATK);
    def = GetMonData(&mon, MON_DATA_DEF);
    speed = GetMonData(&mon, MON_DATA_SPEED);
    spatk = GetMonData(&mon, MON_DATA_SPATK);
    spdef = GetMonData(&mon, MON_DATA_SPDEF);

    data = TRUE;
    SetMonData(&mon, MON_DATA_HYPER_TRAINED_HP, &data);
    SetMonData(&mon, MON_DATA_HYPER_TRAINED_ATK, &data);
    SetMonData(&mon, MON_DATA_HYPER_TRAINED_DEF, &data);
    SetMonData(&mon, MON_DATA_HYPER_TRAINED_SPEED, &data);
    SetMonData(&mon, MON_DATA_HYPER_TRAINED_SPATK, &data);
    SetMonData(&mon, MON_DATA_HYPER_TRAINED_SPDEF, &data);
    CalculateMonStats(&mon);

    EXPECT_EQ(GetMonData(&mon, MON_DATA_HP_IV), 3);
    EXPECT_EQ(GetMonData(&mon, MON_DATA_ATK_IV), 3);
    EXPECT_EQ(GetMonData(&mon, MON_DATA_DEF_IV), 3);
    EXPECT_EQ(GetMonData(&mon, MON_DATA_SPEED_IV), 3);
    EXPECT_EQ(GetMonData(&mon, MON_DATA_SPATK_IV), 3);
    EXPECT_EQ(GetMonData(&mon, MON_DATA_SPDEF_IV), 3);
    EXPECT_EQ(GetMonData(&mon, MON_DATA_SPEED_IV), 3);

    EXPECT_EQ(hp - 3 + MAX_PER_STAT_IVS, GetMonData(&mon, MON_DATA_HP));
    EXPECT_EQ(atk - 3 + MAX_PER_STAT_IVS, GetMonData(&mon, MON_DATA_ATK));
    EXPECT_EQ(def - 3 + MAX_PER_STAT_IVS, GetMonData(&mon, MON_DATA_DEF));
    EXPECT_EQ(speed - 3 + MAX_PER_STAT_IVS, GetMonData(&mon, MON_DATA_SPEED));
    EXPECT_EQ(spatk - 3 + MAX_PER_STAT_IVS, GetMonData(&mon, MON_DATA_SPATK));
    EXPECT_EQ(spdef - 3 + MAX_PER_STAT_IVS, GetMonData(&mon, MON_DATA_SPDEF));
}

TEST("Status1 round-trips through BoxPokemon")
{
    u32 status1;
    struct Pokemon mon1, mon2;
    PARAMETRIZE { status1 = STATUS1_NONE; }
    PARAMETRIZE { status1 = STATUS1_SLEEP_TURN(1); }
    PARAMETRIZE { status1 = STATUS1_SLEEP_TURN(2); }
    PARAMETRIZE { status1 = STATUS1_SLEEP_TURN(3); }
    PARAMETRIZE { status1 = STATUS1_SLEEP_TURN(4); }
    PARAMETRIZE { status1 = STATUS1_SLEEP_TURN(5); }
    PARAMETRIZE { status1 = STATUS1_POISON; }
    PARAMETRIZE { status1 = STATUS1_BURN; }
    PARAMETRIZE { status1 = STATUS1_FREEZE; }
    PARAMETRIZE { status1 = STATUS1_PARALYSIS; }
    PARAMETRIZE { status1 = STATUS1_TOXIC_POISON; }
    PARAMETRIZE { status1 = STATUS1_FROSTBITE; }
    CreateMon(&mon1, SPECIES_WOBBUFFET, 100, 0, FALSE, 0, OT_ID_PRESET, 0);
    SetMonData(&mon1, MON_DATA_STATUS, &status1);
    BoxMonToMon(&mon1.box, &mon2);
    EXPECT_EQ(GetMonData(&mon2, MON_DATA_STATUS), status1);
}

TEST("canhypertrain/hypertrain affect MON_DATA_HYPER_TRAINED_* and recalculate stats")
{
    u32 atk, friendship = 0;
    CreateMon(&gPlayerParty[0], SPECIES_WOBBUFFET, 100, 0, FALSE, 0, OT_ID_PRESET, 0);

    // Consider B_FRIENDSHIP_BOOST.
    SetMonData(&gPlayerParty[0], MON_DATA_FRIENDSHIP, &friendship);
    CalculateMonStats(&gPlayerParty[0]);

    atk = GetMonData(&gPlayerParty[0], MON_DATA_ATK);

    RUN_OVERWORLD_SCRIPT(
        canhypertrain STAT_ATK, 0;
    );
    EXPECT(VarGet(VAR_RESULT));

    RUN_OVERWORLD_SCRIPT(
        hypertrain STAT_ATK, 0;
        canhypertrain STAT_ATK, 0;
    );
    EXPECT(GetMonData(&gPlayerParty[0], MON_DATA_HYPER_TRAINED_ATK));
    EXPECT_EQ(atk + 31, GetMonData(&gPlayerParty[0], MON_DATA_ATK));
    EXPECT(!VarGet(VAR_RESULT));
}

TEST("hasgigantamaxfactor/togglegigantamaxfactor affect MON_DATA_GIGANTAMAX_FACTOR")
{
    CreateMon(&gPlayerParty[0], SPECIES_WOBBUFFET, 100, 0, FALSE, 0, OT_ID_PRESET, 0);

    RUN_OVERWORLD_SCRIPT(
        hasgigantamaxfactor 0;
    );
    EXPECT(!VarGet(VAR_RESULT));

    RUN_OVERWORLD_SCRIPT(
        togglegigantamaxfactor 0;
        hasgigantamaxfactor 0;
    );
    EXPECT(VarGet(VAR_RESULT));
    EXPECT(GetMonData(&gPlayerParty[0], MON_DATA_GIGANTAMAX_FACTOR));

    RUN_OVERWORLD_SCRIPT(
        togglegigantamaxfactor 0;
        hasgigantamaxfactor 0;
    );
    EXPECT(!VarGet(VAR_RESULT));
    EXPECT(!GetMonData(&gPlayerParty[0], MON_DATA_GIGANTAMAX_FACTOR));
}

TEST("togglegigantamaxfactor fails for Melmetal")
{
    CreateMon(&gPlayerParty[0], SPECIES_MELMETAL, 100, 0, FALSE, 0, OT_ID_PRESET, 0);

    RUN_OVERWORLD_SCRIPT(
        hasgigantamaxfactor 0;
    );
    EXPECT(!VarGet(VAR_RESULT));

    RUN_OVERWORLD_SCRIPT(
        togglegigantamaxfactor 0;
    );
    EXPECT(!VarGet(VAR_RESULT));
    EXPECT(!GetMonData(&gPlayerParty[0], MON_DATA_GIGANTAMAX_FACTOR));
}

TEST("givemon [simple]")
{
    ZeroPlayerPartyMons();

    RUN_OVERWORLD_SCRIPT(
        givemon SPECIES_WOBBUFFET, 100;
    );

    EXPECT_EQ(GetMonData(&gPlayerParty[0], MON_DATA_SPECIES), SPECIES_WOBBUFFET);
    EXPECT_EQ(GetMonData(&gPlayerParty[0], MON_DATA_LEVEL), 100);
}

TEST("givemon respects perfectIVCount")
{
    ZeroPlayerPartyMons();
    u32 perfectIVs[6] = {0};

    ASSUME(gSpeciesInfo[SPECIES_MEW].perfectIVCount == 3);
    ASSUME(gSpeciesInfo[SPECIES_CELEBI].perfectIVCount == 3);
    ASSUME(gSpeciesInfo[SPECIES_JIRACHI].perfectIVCount == 3);
    ASSUME(gSpeciesInfo[SPECIES_MANAPHY].perfectIVCount == 3);
    ASSUME(gSpeciesInfo[SPECIES_VICTINI].perfectIVCount == 3);
    ASSUME(gSpeciesInfo[SPECIES_DIANCIE].perfectIVCount == 3);

    RUN_OVERWORLD_SCRIPT(
        givemon SPECIES_MEW, 100;
        givemon SPECIES_CELEBI, 100;
        givemon SPECIES_JIRACHI, 100;
        givemon SPECIES_MANAPHY, 100;
        givemon SPECIES_VICTINI, 100;
        givemon SPECIES_DIANCIE, 100;
    );

    EXPECT_EQ(GetMonData(&gPlayerParty[0], MON_DATA_SPECIES), SPECIES_MEW);
    EXPECT_EQ(GetMonData(&gPlayerParty[1], MON_DATA_SPECIES), SPECIES_CELEBI);
    EXPECT_EQ(GetMonData(&gPlayerParty[2], MON_DATA_SPECIES), SPECIES_JIRACHI);
    EXPECT_EQ(GetMonData(&gPlayerParty[3], MON_DATA_SPECIES), SPECIES_MANAPHY);
    EXPECT_EQ(GetMonData(&gPlayerParty[4], MON_DATA_SPECIES), SPECIES_VICTINI);
    EXPECT_EQ(GetMonData(&gPlayerParty[5], MON_DATA_SPECIES), SPECIES_DIANCIE);
    EXPECT_EQ(GetMonData(&gPlayerParty[0], MON_DATA_LEVEL), 100);
    EXPECT_EQ(GetMonData(&gPlayerParty[1], MON_DATA_LEVEL), 100);
    EXPECT_EQ(GetMonData(&gPlayerParty[2], MON_DATA_LEVEL), 100);
    EXPECT_EQ(GetMonData(&gPlayerParty[3], MON_DATA_LEVEL), 100);
    EXPECT_EQ(GetMonData(&gPlayerParty[4], MON_DATA_LEVEL), 100);
    EXPECT_EQ(GetMonData(&gPlayerParty[5], MON_DATA_LEVEL), 100);
    for (u32 j = 0; j < 6; j++)
    {
        for (u32 k = 0; k < NUM_STATS; k++)
        {
            if (GetMonData(&gPlayerParty[j], MON_DATA_HP_IV + k) == MAX_PER_STAT_IVS)
                perfectIVs[j]++;
        }
        EXPECT_GE(perfectIVs[j], 3);
    }
}

TEST("givemon respects FORM_CHANGE_ITEM_HOLD")
{
    ZeroPlayerPartyMons();

    RUN_OVERWORLD_SCRIPT(
        givemon SPECIES_ARCEUS_NORMAL, 100, item=ITEM_ZAP_PLATE;
        givemon SPECIES_ARCEUS_GRASS, 100, item=ITEM_ZAP_PLATE;
        givemon SPECIES_ARCEUS_ELECTRIC, 100, item=ITEM_ZAP_PLATE;
        givemon SPECIES_GIRATINA_ORIGIN, 100, item=ITEM_POTION;
    );

    EXPECT_EQ(GetMonData(&gPlayerParty[0], MON_DATA_SPECIES), SPECIES_ARCEUS_ELECTRIC);
    EXPECT_EQ(GetMonData(&gPlayerParty[1], MON_DATA_SPECIES), SPECIES_ARCEUS_ELECTRIC);
    EXPECT_EQ(GetMonData(&gPlayerParty[2], MON_DATA_SPECIES), SPECIES_ARCEUS_ELECTRIC);
    EXPECT_EQ(GetMonData(&gPlayerParty[3], MON_DATA_SPECIES), SPECIES_GIRATINA_ALTERED);
}

TEST("givemon [moves]")
{
    ZeroPlayerPartyMons();

    RUN_OVERWORLD_SCRIPT(
        givemon SPECIES_WOBBUFFET, 100, move1=MOVE_SCRATCH, move2=MOVE_SPLASH, move3=MOVE_NONE, move4=MOVE_NONE;
    );

    EXPECT_EQ(GetMonData(&gPlayerParty[0], MON_DATA_SPECIES), SPECIES_WOBBUFFET);
    EXPECT_EQ(GetMonData(&gPlayerParty[0], MON_DATA_LEVEL), 100);
    EXPECT_EQ(GetMonData(&gPlayerParty[0], MON_DATA_MOVE1), MOVE_SCRATCH);
    EXPECT_EQ(GetMonData(&gPlayerParty[0], MON_DATA_MOVE2), MOVE_SPLASH);
    EXPECT_EQ(GetMonData(&gPlayerParty[0], MON_DATA_MOVE3), MOVE_NONE);
    EXPECT_EQ(GetMonData(&gPlayerParty[0], MON_DATA_MOVE4), MOVE_NONE);
}

TEST("givemon [all]")
{
    ZeroPlayerPartyMons();

    RUN_OVERWORLD_SCRIPT(
        givemon SPECIES_WOBBUFFET, 100, item=ITEM_LEFTOVERS, ball=ITEM_MASTER_BALL, nature=NATURE_BOLD, abilityNum=2, gender=MON_MALE, hpEv=1, atkEv=2, defEv=3, speedEv=4, spAtkEv=5, spDefEv=6, hpIv=7, atkIv=8, defIv=9, speedIv=10, spAtkIv=11, spDefIv=12, move1=MOVE_SCRATCH, move2=MOVE_SPLASH, move3=MOVE_CELEBRATE, move4=MOVE_EXPLOSION, isShiny=TRUE, gmaxFactor=TRUE, teraType=TYPE_FIRE, dmaxLevel=7;
    );

    EXPECT_EQ(GetMonData(&gPlayerParty[0], MON_DATA_SPECIES), SPECIES_WOBBUFFET);
    EXPECT_EQ(GetMonData(&gPlayerParty[0], MON_DATA_LEVEL), 100);
    EXPECT_EQ(GetMonData(&gPlayerParty[0], MON_DATA_HELD_ITEM), ITEM_LEFTOVERS);
    EXPECT_EQ(GetMonData(&gPlayerParty[0], MON_DATA_POKEBALL), BALL_MASTER);
    EXPECT_EQ(GetNature(&gPlayerParty[0]), NATURE_BOLD);
    EXPECT_EQ(GetMonAbility(&gPlayerParty[0]), GetSpeciesAbility(SPECIES_WOBBUFFET, 2));
    EXPECT_EQ(GetMonGender(&gPlayerParty[0]), MON_MALE);
    EXPECT_EQ(GetMonData(&gPlayerParty[0], MON_DATA_HP_EV), 1);
    EXPECT_EQ(GetMonData(&gPlayerParty[0], MON_DATA_ATK_EV), 2);
    EXPECT_EQ(GetMonData(&gPlayerParty[0], MON_DATA_DEF_EV), 3);
    EXPECT_EQ(GetMonData(&gPlayerParty[0], MON_DATA_SPEED_EV), 4);
    EXPECT_EQ(GetMonData(&gPlayerParty[0], MON_DATA_SPATK_EV), 5);
    EXPECT_EQ(GetMonData(&gPlayerParty[0], MON_DATA_SPDEF_EV), 6);
    EXPECT_EQ(GetMonData(&gPlayerParty[0], MON_DATA_HP_IV), 7);
    EXPECT_EQ(GetMonData(&gPlayerParty[0], MON_DATA_ATK_IV), 8);
    EXPECT_EQ(GetMonData(&gPlayerParty[0], MON_DATA_DEF_IV), 9);
    EXPECT_EQ(GetMonData(&gPlayerParty[0], MON_DATA_SPEED_IV), 10);
    EXPECT_EQ(GetMonData(&gPlayerParty[0], MON_DATA_SPATK_IV), 11);
    EXPECT_EQ(GetMonData(&gPlayerParty[0], MON_DATA_SPDEF_IV), 12);
    EXPECT_EQ(GetMonData(&gPlayerParty[0], MON_DATA_MOVE1), MOVE_SCRATCH);
    EXPECT_EQ(GetMonData(&gPlayerParty[0], MON_DATA_MOVE2), MOVE_SPLASH);
    EXPECT_EQ(GetMonData(&gPlayerParty[0], MON_DATA_MOVE3), MOVE_CELEBRATE);
    EXPECT_EQ(GetMonData(&gPlayerParty[0], MON_DATA_MOVE4), MOVE_EXPLOSION);
    EXPECT_EQ(GetMonData(&gPlayerParty[0], MON_DATA_IS_SHINY), TRUE);
    EXPECT_EQ(GetMonData(&gPlayerParty[0], MON_DATA_GIGANTAMAX_FACTOR), TRUE);
    EXPECT_EQ(GetMonData(&gPlayerParty[0], MON_DATA_TERA_TYPE), TYPE_FIRE);
    EXPECT_EQ(GetMonData(&gPlayerParty[0], MON_DATA_DYNAMAX_LEVEL), 7);
}

TEST("givemon [vars]")
{
    ZeroPlayerPartyMons();

    VarSet(VAR_TEMP_C, SPECIES_WOBBUFFET);
    VarSet(VAR_TEMP_D, 100);
    VarSet(VAR_0x8000, ITEM_LEFTOVERS);
    VarSet(VAR_0x8001, ITEM_MASTER_BALL);
    VarSet(VAR_0x8002, NATURE_BOLD);
    VarSet(VAR_0x8003, 2);
    VarSet(VAR_0x8004, MON_MALE);
    VarSet(VAR_0x8005, 1);
    VarSet(VAR_0x8006, 2);
    VarSet(VAR_0x8007, 3);
    VarSet(VAR_0x8008, 4);
    VarSet(VAR_0x8009, 5);
    VarSet(VAR_0x800A, 6);
    VarSet(VAR_0x800B, 7);
    VarSet(VAR_TEMP_0, 8);
    VarSet(VAR_TEMP_1, 9);
    VarSet(VAR_TEMP_2, 10);
    VarSet(VAR_TEMP_3, 11);
    VarSet(VAR_TEMP_4, 12);
    VarSet(VAR_TEMP_5, MOVE_SCRATCH);
    VarSet(VAR_TEMP_6, MOVE_SPLASH);
    VarSet(VAR_TEMP_7, MOVE_CELEBRATE);
    VarSet(VAR_TEMP_8, MOVE_EXPLOSION);
    VarSet(VAR_TEMP_9, TRUE);
    VarSet(VAR_TEMP_A, TRUE);
    VarSet(VAR_TEMP_B, TYPE_FIRE);
    VarSet(VAR_TEMP_E, 7);

    RUN_OVERWORLD_SCRIPT(
        givemon VAR_TEMP_C, VAR_TEMP_D, item=VAR_0x8000, ball=VAR_0x8001, nature=VAR_0x8002, abilityNum=VAR_0x8003, gender=VAR_0x8004, hpEv=VAR_0x8005, atkEv=VAR_0x8006, defEv=VAR_0x8007, speedEv=VAR_0x8008, spAtkEv=VAR_0x8009, spDefEv=VAR_0x800A, hpIv=VAR_0x800B, atkIv=VAR_TEMP_0, defIv=VAR_TEMP_1, speedIv=VAR_TEMP_2, spAtkIv=VAR_TEMP_3, spDefIv=VAR_TEMP_4, move1=VAR_TEMP_5, move2=VAR_TEMP_6, move3=VAR_TEMP_7, move4=VAR_TEMP_8, isShiny=VAR_TEMP_9, gmaxFactor=VAR_TEMP_A, teraType=VAR_TEMP_B, dmaxLevel=VAR_TEMP_E;
    );

    EXPECT_EQ(GetMonData(&gPlayerParty[0], MON_DATA_SPECIES), SPECIES_WOBBUFFET);
    EXPECT_EQ(GetMonData(&gPlayerParty[0], MON_DATA_LEVEL), 100);
    EXPECT_EQ(GetMonData(&gPlayerParty[0], MON_DATA_HELD_ITEM), ITEM_LEFTOVERS);
    EXPECT_EQ(GetMonData(&gPlayerParty[0], MON_DATA_POKEBALL), BALL_MASTER);
    EXPECT_EQ(GetNature(&gPlayerParty[0]), NATURE_BOLD);
    EXPECT_EQ(GetMonAbility(&gPlayerParty[0]), GetSpeciesAbility(SPECIES_WOBBUFFET, 2));
    EXPECT_EQ(GetMonGender(&gPlayerParty[0]), MON_MALE);
    EXPECT_EQ(GetMonData(&gPlayerParty[0], MON_DATA_HP_EV), 1);
    EXPECT_EQ(GetMonData(&gPlayerParty[0], MON_DATA_ATK_EV), 2);
    EXPECT_EQ(GetMonData(&gPlayerParty[0], MON_DATA_DEF_EV), 3);
    EXPECT_EQ(GetMonData(&gPlayerParty[0], MON_DATA_SPEED_EV), 4);
    EXPECT_EQ(GetMonData(&gPlayerParty[0], MON_DATA_SPATK_EV), 5);
    EXPECT_EQ(GetMonData(&gPlayerParty[0], MON_DATA_SPDEF_EV), 6);
    EXPECT_EQ(GetMonData(&gPlayerParty[0], MON_DATA_HP_IV), 7);
    EXPECT_EQ(GetMonData(&gPlayerParty[0], MON_DATA_ATK_IV), 8);
    EXPECT_EQ(GetMonData(&gPlayerParty[0], MON_DATA_DEF_IV), 9);
    EXPECT_EQ(GetMonData(&gPlayerParty[0], MON_DATA_SPEED_IV), 10);
    EXPECT_EQ(GetMonData(&gPlayerParty[0], MON_DATA_SPATK_IV), 11);
    EXPECT_EQ(GetMonData(&gPlayerParty[0], MON_DATA_SPDEF_IV), 12);
    EXPECT_EQ(GetMonData(&gPlayerParty[0], MON_DATA_MOVE1), MOVE_SCRATCH);
    EXPECT_EQ(GetMonData(&gPlayerParty[0], MON_DATA_MOVE2), MOVE_SPLASH);
    EXPECT_EQ(GetMonData(&gPlayerParty[0], MON_DATA_MOVE3), MOVE_CELEBRATE);
    EXPECT_EQ(GetMonData(&gPlayerParty[0], MON_DATA_MOVE4), MOVE_EXPLOSION);
    EXPECT_EQ(GetMonData(&gPlayerParty[0], MON_DATA_IS_SHINY), TRUE);
    EXPECT_EQ(GetMonData(&gPlayerParty[0], MON_DATA_GIGANTAMAX_FACTOR), TRUE);
    EXPECT_EQ(GetMonData(&gPlayerParty[0], MON_DATA_TERA_TYPE), TYPE_FIRE);
    EXPECT_EQ(GetMonData(&gPlayerParty[0], MON_DATA_DYNAMAX_LEVEL), 7);
}

TEST("checkteratype/setteratype work")
{
    CreateMon(&gPlayerParty[0], SPECIES_WOBBUFFET, 100, 0, FALSE, 0, OT_ID_PRESET, 0);

    RUN_OVERWORLD_SCRIPT(
        checkteratype 0;
    );
    EXPECT(VarGet(VAR_RESULT) == TYPE_PSYCHIC);

    RUN_OVERWORLD_SCRIPT(
        setteratype TYPE_FIRE, 0;
        checkteratype 0;
    );
    EXPECT(VarGet(VAR_RESULT) == TYPE_FIRE);
}

TEST("createmon [simple]")
{
    ZeroPlayerPartyMons();

    RUN_OVERWORLD_SCRIPT(
        createmon 1, 0, SPECIES_WOBBUFFET, 100;
        createmon 1, 1, SPECIES_WYNAUT, 10;
    );

    EXPECT_EQ(GetMonData(&gEnemyParty[0], MON_DATA_SPECIES), SPECIES_WOBBUFFET);
    EXPECT_EQ(GetMonData(&gEnemyParty[0], MON_DATA_LEVEL), 100);
    EXPECT_EQ(GetMonData(&gEnemyParty[1], MON_DATA_SPECIES), SPECIES_WYNAUT);
    EXPECT_EQ(GetMonData(&gEnemyParty[1], MON_DATA_LEVEL), 10);
}

TEST("Pokémon level up learnsets fit within MAX_LEVEL_UP_MOVES and MAX_RELEARNER_MOVES")
{
    KNOWN_FAILING;

    u32 j, count, species = 0;
    const struct LevelUpMove *learnset;

    for(j = 0; j < SPECIES_EGG; j++)
    {
        PARAMETRIZE { species = j; }
    }

    learnset = GetSpeciesLevelUpLearnset(species);
    count = 0;
    for (j = 0; learnset[j].move != LEVEL_UP_MOVE_END; j++)
        count++;
    EXPECT_LT(count, MAX_LEVEL_UP_MOVES);
    EXPECT_LT(count, MAX_RELEARNER_MOVES - 1); // - 1 because at least one move is already known
}

<<<<<<< HEAD
TEST("Optimised GetMonData")
{
    CreateMon(&gPlayerParty[0], SPECIES_WOBBUFFET, 5, 0, FALSE, 0, OT_ID_PRESET, 0x12345678);
    u32 exp = 0x123456;
    SetMonData(&gPlayerParty[0], MON_DATA_EXP, &exp);
    struct Benchmark optimised,
        vanilla = (struct Benchmark) { .ticks = 137 }; // From prior testing
    u32 expGet = 0;
    BENCHMARK(&optimised) { expGet = GetMonData(&gPlayerParty[0], MON_DATA_EXP); }
    EXPECT_EQ(exp, expGet);
    EXPECT_FASTER(optimised, vanilla);
}

TEST("Optimised SetMonData")
{
    CreateMon(&gPlayerParty[0], SPECIES_WOBBUFFET, 5, 0, FALSE, 0, OT_ID_PRESET, 0x12345678);
    u32 exp = 0x123456;
    struct Benchmark optimised,
        vanilla = (struct Benchmark) { .ticks = 205 }; // From prior testing
    BENCHMARK(&optimised) { SetMonData(&gPlayerParty[0], MON_DATA_EXP, &exp); }
    EXPECT_EQ(GetMonData(&gPlayerParty[0], MON_DATA_SANITY_IS_BAD_EGG), FALSE);
    EXPECT_EQ(GetMonData(&gPlayerParty[0], MON_DATA_EXP), exp);
    EXPECT_FASTER(optimised, vanilla);
=======
TEST("BoxPokemon encryption works")
{
    u32 raw[20] =
    {
        990384375,
        2948624514,
        3907508686,
        14410461,
        35316705,
        3907508686,
        64742109,
        718729,
        3102307966,
        2160206402,
        49956971,
        2495766612,
        1424318580,
        273408756,
        2371630199,
        2708871082,
        3059937332,
        2529190026,
        2290634828,
        2870614922
    };

    struct Pokemon mon;
    BoxMonToMon((struct BoxPokemon *)&raw, &mon);

    EXPECT_EQ(GetMonData(&mon, MON_DATA_SANITY_IS_BAD_EGG), 0);
    EXPECT_EQ(GetMonData(&mon, MON_DATA_SPECIES), SPECIES_TORCHIC);
    EXPECT_EQ(GetMonData(&mon, MON_DATA_MARKINGS), 3);
    const u8 *actualNickname = COMPOUND_STRING("Testing mon");
    u8 nickname[12];
    GetMonData(&mon, MON_DATA_NICKNAME, nickname);
    u32 charIndex = 0;
    while (actualNickname[charIndex] != EOS)
    {
        EXPECT_EQ(actualNickname[charIndex], nickname[charIndex]);
        charIndex++;
    }
    EXPECT_EQ(GetNature(&mon), NATURE_HARDY);
    EXPECT_EQ(GetMonData(&mon, MON_DATA_HIDDEN_NATURE), NATURE_ADAMANT);
    EXPECT_EQ(GetMonData(&mon, MON_DATA_HP_LOST), 10);
    EXPECT_EQ(GetMonData(&mon, MON_DATA_HELD_ITEM), ITEM_ORAN_BERRY);
    EXPECT_EQ(GetMonData(&mon, MON_DATA_MOVE1), MOVE_TACKLE);
    EXPECT_EQ(GetMonData(&mon, MON_DATA_MOVE2), MOVE_SCRATCH);
    EXPECT_EQ(GetMonData(&mon, MON_DATA_MOVE3), MOVE_POUND);
    EXPECT_EQ(GetMonData(&mon, MON_DATA_MOVE4), MOVE_GROWL);
    EXPECT_EQ(GetMonData(&mon, MON_DATA_PP1), 1);
    EXPECT_EQ(GetMonData(&mon, MON_DATA_PP2), 2);
    EXPECT_EQ(GetMonData(&mon, MON_DATA_PP3), 3);
    EXPECT_EQ(GetMonData(&mon, MON_DATA_PP4), 4);
    EXPECT_EQ(GetMonData(&mon, MON_DATA_PP_BONUSES), 255);
    EXPECT_EQ(GetMonData(&mon, MON_DATA_COOL), 10);
    EXPECT_EQ(GetMonData(&mon, MON_DATA_BEAUTY), 20);
    EXPECT_EQ(GetMonData(&mon, MON_DATA_CUTE), 30);
    EXPECT_EQ(GetMonData(&mon, MON_DATA_SMART), 40);
    EXPECT_EQ(GetMonData(&mon, MON_DATA_TOUGH), 50);
    EXPECT_EQ(GetMonData(&mon, MON_DATA_SHEEN), 150);
    EXPECT_EQ(GetMonData(&mon, MON_DATA_EXP), 12345);
    EXPECT_EQ(GetMonData(&mon, MON_DATA_MET_LEVEL), 20);
    EXPECT_EQ(GetMonData(&mon, MON_DATA_HP_EV), 11);
    EXPECT_EQ(GetMonData(&mon, MON_DATA_ATK_EV), 22);
    EXPECT_EQ(GetMonData(&mon, MON_DATA_DEF_EV), 33);
    EXPECT_EQ(GetMonData(&mon, MON_DATA_SPEED_EV), 44);
    EXPECT_EQ(GetMonData(&mon, MON_DATA_SPATK_EV), 55);
    EXPECT_EQ(GetMonData(&mon, MON_DATA_SPDEF_EV), 66);
    EXPECT_EQ(GetMonData(&mon, MON_DATA_FRIENDSHIP), 123);
    EXPECT_EQ(GetMonData(&mon, MON_DATA_POKERUS), 2);
    EXPECT_EQ(GetMonData(&mon, MON_DATA_POKEBALL), BALL_FRIEND);
    EXPECT_EQ(GetMonData(&mon, MON_DATA_HP_IV), 31);
    EXPECT_EQ(GetMonData(&mon, MON_DATA_ATK_IV), 30);
    EXPECT_EQ(GetMonData(&mon, MON_DATA_DEF_IV), 29);
    EXPECT_EQ(GetMonData(&mon, MON_DATA_SPEED_IV), 28);
    EXPECT_EQ(GetMonData(&mon, MON_DATA_SPATK_IV), 27);
    EXPECT_EQ(GetMonData(&mon, MON_DATA_SPDEF_IV), 26);
    EXPECT_EQ(GetMonData(&mon, MON_DATA_CUTE_RIBBON), 1);
    EXPECT_EQ(GetMonData(&mon, MON_DATA_BEAUTY_RIBBON), 0);
    EXPECT_EQ(GetMonData(&mon, MON_DATA_TOUGH_RIBBON), 1);
    EXPECT_EQ(GetMonData(&mon, MON_DATA_SMART_RIBBON), 0);
    EXPECT_EQ(GetMonData(&mon, MON_DATA_CHAMPION_RIBBON), 1);
    EXPECT_EQ(GetMonData(&mon, MON_DATA_VICTORY_RIBBON), 1);
    EXPECT_EQ(GetMonData(&mon, MON_DATA_EFFORT_RIBBON), 1);
    EXPECT_EQ(GetMonData(&mon, MON_DATA_LAND_RIBBON), 1);
    EXPECT_EQ(GetMonData(&mon, MON_DATA_COUNTRY_RIBBON), 1);
    EXPECT_EQ(GetMonData(&mon, MON_DATA_EARTH_RIBBON), 1);
    EXPECT_EQ(GetMonData(&mon, MON_DATA_HYPER_TRAINED_HP), 1);
    EXPECT_EQ(GetMonData(&mon, MON_DATA_HYPER_TRAINED_ATK), 1);
    EXPECT_EQ(GetMonData(&mon, MON_DATA_HYPER_TRAINED_DEF), 1);
    EXPECT_EQ(GetMonData(&mon, MON_DATA_HYPER_TRAINED_SPEED), 1);
    EXPECT_EQ(GetMonData(&mon, MON_DATA_HYPER_TRAINED_SPATK), 1);
    EXPECT_EQ(GetMonData(&mon, MON_DATA_HYPER_TRAINED_SPDEF), 1);
    EXPECT_EQ(GetMonData(&mon, MON_DATA_DYNAMAX_LEVEL), 3);
    EXPECT_EQ(GetMonData(&mon, MON_DATA_OT_GENDER), 0);
>>>>>>> cc736c42
}<|MERGE_RESOLUTION|>--- conflicted
+++ resolved
@@ -452,7 +452,6 @@
     EXPECT_LT(count, MAX_RELEARNER_MOVES - 1); // - 1 because at least one move is already known
 }
 
-<<<<<<< HEAD
 TEST("Optimised GetMonData")
 {
     CreateMon(&gPlayerParty[0], SPECIES_WOBBUFFET, 5, 0, FALSE, 0, OT_ID_PRESET, 0x12345678);
@@ -476,7 +475,8 @@
     EXPECT_EQ(GetMonData(&gPlayerParty[0], MON_DATA_SANITY_IS_BAD_EGG), FALSE);
     EXPECT_EQ(GetMonData(&gPlayerParty[0], MON_DATA_EXP), exp);
     EXPECT_FASTER(optimised, vanilla);
-=======
+}
+
 TEST("BoxPokemon encryption works")
 {
     u32 raw[20] =
@@ -572,5 +572,4 @@
     EXPECT_EQ(GetMonData(&mon, MON_DATA_HYPER_TRAINED_SPDEF), 1);
     EXPECT_EQ(GetMonData(&mon, MON_DATA_DYNAMAX_LEVEL), 3);
     EXPECT_EQ(GetMonData(&mon, MON_DATA_OT_GENDER), 0);
->>>>>>> cc736c42
 }