@ the second big chunk of data

	.include "asm/macros.inc"
	.include "constants/constants.inc"

	.section .rodata

	.align 2
gUnknown_082FF1D8:: @ 82FF1D8
	.incbin "graphics/link/minigame_digits.gbapal"

	.align 2
gUnknown_082FF1F8:: @ 82FF1F8
	.incbin "graphics/link/minigame_digits.4bpp.lz"

	.align 2
gUnknown_082FF2B8:: @ 82FF2B8
	.incbin "graphics/link/minigame_digits2.4bpp.lz"

	.align 2
gUnknown_082FF3A8:: @ 82FF3A8
	.byte 0x00, 0x80, 0x00, 0x02, 0x00, 0x08, 0x00, 0x00
	.byte 0x00, 0x88, 0x00, 0x02, 0x00, 0x08, 0x00, 0x00
	.byte 0x00, 0x90, 0x00, 0x02, 0x00, 0x08, 0x00, 0x00
	.byte 0x00, 0x98, 0x00, 0x02, 0x00, 0x08, 0x00, 0x00

	.align 2
gUnknown_082FF3C8:: @ 82FF3C8
	.byte 0x00, 0xa0, 0x00, 0x02, 0x00, 0x08, 0x00, 0x00
	.byte 0x00, 0xa8, 0x00, 0x02, 0x00, 0x08, 0x00, 0x00
	.byte 0x00, 0xb0, 0x00, 0x02, 0x00, 0x08, 0x00, 0x00
	.byte 0x00, 0xb8, 0x00, 0x02, 0x00, 0x08, 0x00, 0x00

	.align 2
gUnknown_082FF3E8:: @ 82FF3E8
	.byte 0x00, 0xc0, 0x00, 0x02, 0x00, 0x08, 0x00, 0x00
	.byte 0x00, 0xc8, 0x00, 0x02, 0x00, 0x08, 0x00, 0x00
	.byte 0x00, 0xd0, 0x00, 0x02, 0x00, 0x08, 0x00, 0x00
	.byte 0x00, 0xd8, 0x00, 0x02, 0x00, 0x08, 0x00, 0x00

	.align 2
gUnknown_082FF408:: @ 82FF408
	.byte 0x00, 0xe0, 0x00, 0x02, 0x00, 0x08, 0x00, 0x00
	.byte 0x00, 0xe8, 0x00, 0x02, 0x00, 0x08, 0x00, 0x00
	.byte 0x00, 0xf0, 0x00, 0x02, 0x00, 0x08, 0x00, 0x00
	.byte 0x00, 0xf8, 0x00, 0x02, 0x00, 0x08, 0x00, 0x00

	.align 2
gUnknown_082FF428:: @ 82FF428
	obj_frame_tiles gTrainerBackPic_Brendan, 0x0800
	obj_frame_tiles gTrainerBackPic_Brendan + 0x0800, 0x0800
	obj_frame_tiles gTrainerBackPic_Brendan + 0x1000, 0x0800
	obj_frame_tiles gTrainerBackPic_Brendan + 0x1800, 0x0800

	.align 2
gUnknown_082FF448:: @ 82FF448
	obj_frame_tiles gTrainerBackPic_May, 0x0800
	obj_frame_tiles gTrainerBackPic_May + 0x0800, 0x0800
	obj_frame_tiles gTrainerBackPic_May + 0x1000, 0x0800
	obj_frame_tiles gTrainerBackPic_May + 0x1800, 0x0800

	.align 2
gUnknown_082FF468:: @ 82FF468
	obj_frame_tiles gTrainerBackPic_Red, 0x0800
	obj_frame_tiles gTrainerBackPic_Red + 0x0800, 0x0800
	obj_frame_tiles gTrainerBackPic_Red + 0x1000, 0x0800
	obj_frame_tiles gTrainerBackPic_Red + 0x1800, 0x0800
	obj_frame_tiles gTrainerBackPic_Red + 0x2000, 0x0800

	.align 2
gUnknown_082FF490:: @ 82FF490
	obj_frame_tiles gTrainerBackPic_Leaf, 0x0800
	obj_frame_tiles gTrainerBackPic_Leaf + 0x0800, 0x0800
	obj_frame_tiles gTrainerBackPic_Leaf + 0x1000, 0x0800
	obj_frame_tiles gTrainerBackPic_Leaf + 0x1800, 0x0800
	obj_frame_tiles gTrainerBackPic_Leaf + 0x2000, 0x0800

	.align 2
gUnknown_082FF4B8:: @ 82FF4B8
	obj_frame_tiles gTrainerBackPic_RubySapphireBrendan, 0x0800
	obj_frame_tiles gTrainerBackPic_RubySapphireBrendan + 0x0800, 0x0800
	obj_frame_tiles gTrainerBackPic_RubySapphireBrendan + 0x1000, 0x0800
	obj_frame_tiles gTrainerBackPic_RubySapphireBrendan + 0x1800, 0x0800

	.align 2
gUnknown_082FF4D8:: @ 82FF4D8
	obj_frame_tiles gTrainerBackPic_RubySapphireMay, 0x0800
	obj_frame_tiles gTrainerBackPic_RubySapphireMay + 0x0800, 0x0800
	obj_frame_tiles gTrainerBackPic_RubySapphireMay + 0x1000, 0x0800
	obj_frame_tiles gTrainerBackPic_RubySapphireMay + 0x1800, 0x0800

	.align 2
gUnknown_082FF4F8:: @ 82FF4F8
	obj_frame_tiles gTrainerBackPic_Wally, 0x0800
	obj_frame_tiles gTrainerBackPic_Wally + 0x0800, 0x0800
	obj_frame_tiles gTrainerBackPic_Wally + 0x1000, 0x0800
	obj_frame_tiles gTrainerBackPic_Wally + 0x1800, 0x0800

	.align 2
gUnknown_082FF518:: @ 82FF518
	obj_frame_tiles gTrainerBackPic_Steven, 0x0800
	obj_frame_tiles gTrainerBackPic_Steven + 0x0800, 0x0800
	obj_frame_tiles gTrainerBackPic_Steven + 0x1000, 0x0800
	obj_frame_tiles gTrainerBackPic_Steven + 0x1800, 0x0800

	.align 2
gAnimCmd_General_Frame0:: @ 82FF538
    obj_image_anim_frame 0, 0
    obj_image_anim_end

	.align 2
AnimCmd_82FF540:: @ 82FF540
	.2byte 0x0003, 0x0000, 0xffff, 0x0000

	.align 2
gUnknown_082FF548:: @ 82FF548
	.2byte 0x0100, 0x0100, 0x0000, 0x0000, 0x7fff, 0x0000, 0x0000, 0x0000

	.align 2
gUnknown_082FF558:: @ 82FF558
	.2byte 0xff00, 0x0100, 0x0000, 0x0000, 0x7fff, 0x0000, 0x0000, 0x0000

	.align 2
gUnknown_082FF568:: @ 82FF568
	.2byte 0x0028, 0x0028, 0x0000, 0x0000, 0x0012, 0x0012, 0x0c00, 0x0000
	.2byte 0x7fff, 0x0000, 0x0000, 0x0000

	.align 2
gUnknown_082FF580:: @ 82FF580
	.2byte 0xfffe, 0xfffe, 0x1200, 0x0000, 0xfff0, 0xfff0, 0x0f00, 0x0000
	.2byte 0x7fff, 0x0000, 0x0000, 0x0000

	.align 2
gUnknown_082FF598:: @ 82FF598
	.2byte 0x00a0, 0x0100, 0x0000, 0x0000, 0x0004, 0x0000, 0x0800, 0x0000
	.2byte 0xfffc, 0x0000, 0x0800, 0x0000, 0x7ffe, 0x0001, 0x0000, 0x0000

	.align 2
gUnknown_082FF5B8:: @ 82FF5B8
	.2byte 0x0002, 0x0002, 0x1400, 0x0000, 0x7fff, 0x0000, 0x0000, 0x0000

	.align 2
gUnknown_082FF5C8:: @ 82FF5C8
	.2byte 0xfffe, 0xfffe, 0x1400, 0x0000, 0x7fff, 0x0000, 0x0000, 0x0000

	.align 2
gUnknown_082FF5D8:: @ 82FF5D8
	.2byte 0x0100, 0x0100, 0x0000, 0x0000, 0xfff0, 0xfff0, 0x0900, 0x0000
	.2byte 0x7fff, 0x0000, 0x0000, 0x0000

	.align 2
gUnknown_082FF5F0:: @ 82FF5F0
	.2byte 0x0004, 0x0004, 0x3f00, 0x0000, 0x7fff, 0x0000, 0x0000, 0x0000

	.align 2
gUnknown_082FF600:: @ 82FF600
	.2byte 0x0000, 0x0000, 0x05fd, 0x0000, 0x0000, 0x0000, 0x0503, 0x0000
	.2byte 0x7fff, 0x0000, 0x0000, 0x0000

	.align 2
gUnknown_082FF618:: @ 82FF618
	.4byte gUnknown_082FF548
	.4byte gUnknown_082FF568
	.4byte gUnknown_082FF580
	.4byte gUnknown_082FF598
	.4byte gUnknown_082FF5B8
	.4byte gUnknown_082FF5C8
	.4byte gUnknown_082FF5F0
	.4byte gUnknown_082FF600
	.4byte gUnknown_082FF5D8

	.align 2
gUnknown_082FF63C:: @ 82FF63C
	.2byte 0xfffc, 0xfffc, 0x3f04, 0x0000, 0x7fff, 0x0000, 0x0000, 0x0000

	.align 2
gUnknown_082FF64C:: @ 82FF64C
	.2byte 0x0000, 0x0000, 0x0503, 0x0000, 0x0000, 0x0000, 0x05fd, 0x0000
	.2byte 0x7fff, 0x0000, 0x0000, 0x0000

	.align 2
gUnknown_082FF664:: @ 82FF664
	.2byte 0x0000, 0x0000, 0x14fb, 0x0000, 0x0000, 0x0000, 0x1400, 0x0000
	.2byte 0x0000, 0x0000, 0x1405, 0x0000, 0x7fff, 0x0000, 0x0000, 0x0000

	.align 2
gUnknown_082FF684:: @ 82FF684
	.2byte 0x0000, 0x0000, 0x6e09, 0x0000, 0x7fff, 0x0000, 0x0000, 0x0000

	.align 2
gUnknown_082FF694:: @ 82FF694
	.4byte gUnknown_082FF548
	.4byte gUnknown_082FF568
	.4byte gUnknown_082FF580
	.4byte gUnknown_082FF598
	.4byte gUnknown_082FF5B8
	.4byte gUnknown_082FF5C8
	.4byte gUnknown_082FF63C
	.4byte gUnknown_082FF64C
	.4byte gUnknown_082FF664
	.4byte gUnknown_082FF5D8
	.4byte gUnknown_082FF684

	.align 2
gUnknown_082FF6C0:: @ 82FF6C0
	.4byte gUnknown_082FF558
	.4byte gUnknown_082FF568
	.4byte gUnknown_082FF580
	.4byte gUnknown_082FF598
	.4byte gUnknown_082FF5B8
	.4byte gUnknown_082FF5C8
	.4byte gUnknown_082FF63C
	.4byte gUnknown_082FF64C
	.4byte gUnknown_082FF664
	.4byte gUnknown_082FF5D8
	.4byte gUnknown_082FF684

	.align 2
gUnknown_082FF6EC:: @ 82FF6EC
	.2byte 0x0000, 0x0000, 0xffff, 0x0000

	.align 2
gUnknown_082FF6F4:: @ 82FF6F4
	.2byte 0x0001, 0x0000, 0xffff, 0x0000

	.align 2
gUnknown_082FF6FC:: @ 82FF6FC
	.2byte 0x0002, 0x0000, 0xffff, 0x0000

	.align 2
gUnknown_082FF704:: @ 82FF704
	.2byte 0x0003, 0x0000, 0xffff, 0x0000

	.align 2
gUnknown_082FF70C:: @ 82FF70C
	.4byte gUnknown_082FF6EC
	.4byte gUnknown_082FF6F4
	.4byte gUnknown_082FF6FC
	.4byte gUnknown_082FF704

	.align 2
gUnknown_082FF71C:: @ 82FF71C
	.2byte 0x0000, 0x0001, 0x0001, 0x0019, 0x0000, 0x0007, 0x0001, 0x0007
	.2byte 0x0000, 0x0007, 0xffff, 0x0000

	.align 2
gUnknown_082FF734:: @ 82FF734
	.2byte 0x0000, 0x0001, 0x0002, 0x0008, 0x0000, 0x0008, 0xffff, 0x0000

	.align 2
gUnknown_082FF744:: @ 82FF744
	.2byte 0x0000, 0x000a, 0x0002, 0x000a, 0xffff, 0x0000

	.align 2
gUnknown_082FF750:: @ 82FF750
	.2byte 0x0000, 0x000a, 0xffff, 0x0000

	.align 2
gUnknown_082FF758:: @ 82FF758
	.2byte 0x0000, 0x0001, 0x0001, 0x0005, 0x0000, 0x0005, 0x0001, 0x0005
	.2byte 0x0000, 0x0005, 0x0001, 0x0005, 0xffff, 0x0000

	.align 2
gUnknown_082FF774:: @ 82FF774
	.2byte 0x0000, 0x0001, 0x0002, 0x000c, 0x0000, 0x000e, 0x0002, 0x000c
	.2byte 0x0000, 0x000e, 0x0002, 0x000c, 0xffff, 0x0000

	.align 2
gUnknown_082FF790:: @ 82FF790
	.2byte 0x0000, 0x000e, 0x0002, 0x000c, 0xffff, 0x0000

	.align 2
gUnknown_082FF79C:: @ 82FF79C
	.2byte 0x0000, 0x000a, 0x0001, 0x000a, 0x0000, 0x000a, 0x0001, 0x000a, 0xffff, 0x0000

	.align 2
gUnknown_082FF7B0:: @ 82FF7B0
	.2byte 0x0000, 0x000a, 0x0002, 0x000a, 0x0000, 0x000a, 0x0002, 0x000a, 0xffff, 0x0000

	.align 2
gUnknown_082FF7C4:: @ 82FF7C4
	.2byte 0x0000, 0x0001, 0xffff, 0x0000

	.align 2
gUnknown_082FF7CC:: @ 82FF7CC
	.2byte 0x0000, 0x0005, 0xffff, 0x0000

	.align 2
gUnknown_082FF7D4:: @ 82FF7D4
	.2byte 0x0000, 0x0005, 0xffff, 0x0000

	.align 2
gUnknown_082FF7DC:: @ 82FF7DC
	.2byte 0x0000, 0x0001, 0xffff, 0x0000

	.align 2
gUnknown_082FF7E4:: @ 82FF7E4
	.2byte 0x0001, 0x0001, 0xffff, 0x0000

	.align 2
gUnknown_082FF7EC:: @ 82FF7EC
	.2byte 0x0000, 0x0001, 0xffff, 0x0000

	.align 2
gUnknown_082FF7F4:: @ 82FF7F4
	.2byte 0x0001, 0x0001, 0xffff, 0x0000

	.align 2
gUnknown_082FF7FC:: @ 82FF7FC
	.2byte 0x0000, 0x0001, 0xffff, 0x0000

	.align 2
gUnknown_082FF804:: @ 82FF804
	.2byte 0x0001, 0x0001, 0xffff, 0x0000

	.align 2
gUnknown_082FF80C:: @ 82FF80C
	.2byte 0x0000, 0x0001, 0xffff, 0x0000

	.align 2
gUnknown_082FF814:: @ 82FF814
	.2byte 0x0001, 0x0001, 0xffff, 0x0000

	.align 2
gUnknown_082FF81C:: @ 82FF81C
	.2byte 0x0000, 0x0001, 0xffff, 0x0000

	.align 2
gUnknown_082FF824:: @ 82FF824
	.2byte 0x0001, 0x0001, 0xffff, 0x0000

	.align 2
gUnknown_082FF82C:: @ 82FF82C
	.2byte 0x0000, 0x0001, 0xffff, 0x0000

	.align 2
gUnknown_082FF834:: @ 82FF834
	.2byte 0x0000, 0x0001, 0xffff, 0x0000

	.align 2
gUnknown_082FF83C:: @ 82FF83C
	.2byte 0x0001, 0x0001, 0xffff, 0x0000

	.align 2
gUnknown_082FF844:: @ 82FF844
	.2byte 0x0000, 0x0001, 0xffff, 0x0000

	.align 2
gUnknown_082FF84C:: @ 82FF84C
	.2byte 0x0000, 0x0001, 0xffff, 0x0000

	.align 2
gUnknown_082FF854:: @ 82FF854
	.2byte 0x0000, 0x0001, 0xffff, 0x0000

	.align 2
gUnknown_082FF85C:: @ 82FF85C
	.2byte 0x0001, 0x0001, 0xffff, 0x0000

	.align 2
gUnknown_082FF864:: @ 82FF864
	.2byte 0x0000, 0x0005, 0xffff, 0x0000

	.align 2
gUnknown_082FF86C:: @ 82FF86C
	.2byte 0x0000, 0x0005, 0xffff, 0x0000

	.align 2
gUnknown_082FF874:: @ 82FF874
	.2byte 0x0000, 0x0005, 0xffff, 0x0000

	.align 2
gUnknown_082FF87C:: @ 82FF87C
	.2byte 0x0000, 0x0001, 0xffff, 0x0000

	.align 2
gUnknown_082FF884:: @ 82FF884
	.2byte 0x0000, 0x0001, 0xffff, 0x0000

	.align 2
gUnknown_082FF88C:: @ 82FF88C
	.2byte 0x0000, 0x0001, 0xffff, 0x0000

	.align 2
gUnknown_082FF894:: @ 82FF894
	.2byte 0x0001, 0x0001, 0xffff, 0x0000

	.align 2
gUnknown_082FF89C:: @ 82FF89C
	.2byte 0x0000, 0x0001, 0xffff, 0x0000

	.align 2
gUnknown_082FF8A4:: @ 82FF8A4
	.2byte 0x0001, 0x0001, 0xffff, 0x0000

	.align 2
gUnknown_082FF8AC:: @ 82FF8AC
	.2byte 0x0000, 0x0001, 0xffff, 0x0000

	.align 2
gUnknown_082FF8B4:: @ 82FF8B4
	.2byte 0x0001, 0x0001, 0xffff, 0x0000

	.align 2
gUnknown_082FF8BC:: @ 82FF8BC
	.2byte 0x0000, 0x000f, 0x0008, 0x000f, 0x0002, 0x0016, 0x0008, 0x0005
	.2byte 0x0003, 0x0008, 0x0004, 0x0005, 0x0006, 0x0005, 0x0004, 0x0005
	.2byte 0x0006, 0x0005, 0x0004, 0x0005, 0x0006, 0x0005, 0x0004, 0x0005
	.2byte 0x0006, 0x0005, 0x0005, 0x0005, 0x0007, 0x0005, 0xffff, 0x0000

	.align 2
gUnknown_082FF8FC:: @ 82FF8FC
	.2byte 0x0000, 0x000a, 0x0008, 0x000f, 0x0002, 0x000f, 0x0008, 0x000f
	.2byte 0x0009, 0x000f, 0x0000, 0x000a, 0x0009, 0x000a, 0xffff, 0x0000

	.align 2
gUnknown_082FF91C:: @ 82FF91C
	.2byte 0x0000, 0x000a, 0x0009, 0x000a, 0x0000, 0x000a, 0x000a, 0x0014, 0xffff, 0x0000

	.align 2
gUnknown_082FF930:: @ 82FF930
	.2byte 0x0000, 0x000f, 0x000b, 0x000f, 0xffff, 0x0000

	.align 2
gUnknown_082FF93C:: @ 82FF93C
	.2byte 0x0000, 0x0001, 0xffff, 0x0000

	.align 2
gUnknown_082FF944:: @ 82FF944
	.2byte 0x0000, 0x0001, 0xffff, 0x0000

	.align 2
gUnknown_082FF94C:: @ 82FF94C
	.2byte 0x0000, 0x000a, 0x0001, 0x0007, 0x0002, 0x0007, 0x0003, 0x0004
	.2byte 0x0004, 0x0004, 0x0003, 0x0004, 0x0004, 0x0004, 0x0003, 0x0004
	.2byte 0x0004, 0x0004, 0x0003, 0x0004, 0x0001, 0x0006, 0x0005, 0x0002
	.2byte 0x0000, 0x0002, 0x0005, 0x0002, 0x0000, 0x0002, 0x0005, 0x0002
	.2byte 0x0006, 0x0002, 0x0005, 0x0002, 0x0006, 0x0002, 0x0006, 0x000a
	.2byte 0x0005, 0x0004, 0x0000, 0x000a, 0xffff, 0x0000

	.align 2
gUnknown_082FF9A8:: @ 82FF9A8
	.2byte 0x0000, 0x000c, 0x0007, 0x000c, 0x0008, 0x000c, 0x0000, 0x000c
	.2byte 0x0007, 0x000c, 0x0008, 0x000c, 0x0000, 0x000c, 0x0007, 0x000c
	.2byte 0x0008, 0x000c, 0x0000, 0x000c, 0x0007, 0x000c, 0x0008, 0x000c
	.2byte 0x0000, 0x000c, 0x0007, 0x000c, 0x0008, 0x000c, 0x0009, 0x0003
	.2byte 0x0000, 0x0003, 0x0009, 0x0003, 0x0000, 0x0003, 0x0007, 0x000c
	.2byte 0x0008, 0x000c, 0xffff, 0x0000

	.align 2
gUnknown_082FFA00:: @ 82FFA00
	.2byte 0x0000, 0x000c, 0x0007, 0x000c, 0x0008, 0x000c, 0x0000, 0x000c
	.2byte 0x0007, 0x000c, 0x0008, 0x000c, 0x0000, 0x000c, 0x0007, 0x000c
	.2byte 0x0008, 0x000c, 0x0000, 0x000c, 0x0007, 0x000c, 0x0008, 0x000c
	.2byte 0x0000, 0x000c, 0x0007, 0x000c, 0x0008, 0x000c, 0x0009, 0x0003
	.2byte 0x0000, 0x0003, 0x0009, 0x0003, 0x0000, 0x0003, 0x0007, 0x000c
	.2byte 0x0008, 0x000c, 0xffff, 0x0000

	.align 2
gUnknown_082FFA58:: @ 82FFA58
	.2byte 0x0000, 0x0012, 0x000a, 0x0012, 0xffff, 0x0000

	.align 2
gUnknown_082FFA64:: @ 82FFA64
	.2byte 0x0000, 0x0001, 0xffff, 0x0000

	.align 2
gUnknown_082FFA6C:: @ 82FFA6C
	.2byte 0x0000, 0x0001, 0xffff, 0x0000

	.align 2
gUnknown_082FFA74:: @ 82FFA74
	.2byte 0x0000, 0x0001, 0xffff, 0x0000

	.align 2
gUnknown_082FFA7C:: @ 82FFA7C
	.2byte 0x0000, 0x0001, 0xffff, 0x0000

	.align 2
gUnknown_082FFA84:: @ 82FFA84
	.2byte 0x0001, 0x0001, 0xffff, 0x0000

	.align 2
gUnknown_082FFA8C:: @ 82FFA8C
	.2byte 0x0000, 0x0001, 0xffff, 0x0000

	.align 2
gUnknown_082FFA94:: @ 82FFA94
	.2byte 0x0001, 0x0001, 0xffff, 0x0000

	.align 2
gUnknown_082FFA9C:: @ 82FFA9C
	.2byte 0x0000, 0x0001, 0xffff, 0x0000

	.align 2
gUnknown_082FFAA4:: @ 82FFAA4
	.2byte 0x0001, 0x0001, 0xffff, 0x0000

	.align 2
gUnknown_082FFAAC:: @ 82FFAAC
	.2byte 0x0000, 0x0001, 0xffff, 0x0000

	.align 2
gUnknown_082FFAB4:: @ 82FFAB4
	.2byte 0x0001, 0x0001, 0xffff, 0x0000

	.align 2
gUnknown_082FFABC:: @ 82FFABC
	.2byte 0x0000, 0x0001, 0xffff, 0x0000

	.align 2
gUnknown_082FFAC4:: @ 82FFAC4
	.2byte 0x0001, 0x0001, 0xffff, 0x0000

	.align 2
gUnknown_082FFACC:: @ 82FFACC
	.2byte 0x0000, 0x0001, 0xffff, 0x0000

	.align 2
gUnknown_082FFAD4:: @ 82FFAD4
	.2byte 0x0001, 0x0001, 0xffff, 0x0000

	.align 2
gUnknown_082FFADC:: @ 82FFADC
	.2byte 0x0000, 0x0001, 0xffff, 0x0000

	.align 2
gUnknown_082FFAE4:: @ 82FFAE4
	.2byte 0x0000, 0x003f, 0xffff, 0x0000

	.align 2
gUnknown_082FFAEC:: @ 82FFAEC
	.2byte 0x0000, 0x003f, 0xffff, 0x0000

	.align 2
gUnknown_082FFAF4:: @ 82FFAF4
	.2byte 0x0000, 0x003f, 0xffff, 0x0000

	.align 2
gUnknown_082FFAFC:: @ 82FFAFC
	.2byte 0x0000, 0x003f, 0xffff, 0x0000

	.align 2
gUnknown_082FFB04:: @ 82FFB04
	.2byte 0x0000, 0x0001, 0xffff, 0x0000

	.align 2
gUnknown_082FFB0C:: @ 82FFB0C
	.2byte 0x0001, 0x0001, 0xffff, 0x0000

	.align 2
gUnknown_082FFB14:: @ 82FFB14
	.2byte 0x0000, 0x0001, 0xffff, 0x0000

	.align 2
gUnknown_082FFB1C:: @ 82FFB1C
	.2byte 0x0000, 0x0001, 0xffff, 0x0000

	.align 2
gUnknown_082FFB24:: @ 82FFB24
	.2byte 0x0001, 0x0001, 0xffff, 0x0000

	.align 2
gUnknown_082FFB2C:: @ 82FFB2C
	.2byte 0x0000, 0x0001, 0xffff, 0x0000

	.align 2
gUnknown_082FFB34:: @ 82FFB34
	.2byte 0x0000, 0x0005, 0xffff, 0x0000

	.align 2
gUnknown_082FFB3C:: @ 82FFB3C
	.2byte 0x0000, 0x0005, 0xffff, 0x0000

	.align 2
gUnknown_082FFB44:: @ 82FFB44
	.2byte 0x0000, 0x0001, 0x0001, 0x0012, 0x0000, 0x0012, 0x0001, 0x0012
	.2byte 0x0000, 0x0012, 0x0001, 0x0012, 0xffff, 0x0000

	.align 2
gUnknown_082FFB60:: @ 82FFB60
	.2byte 0x0000, 0x0001, 0x0002, 0x0012, 0x0000, 0x0012, 0x0002, 0x0012
	.2byte 0x0000, 0x0012, 0x0002, 0x0012, 0xffff, 0x0000

	.align 2
gUnknown_082FFB7C:: @ 82FFB7C
	.2byte 0x0000, 0x0005, 0x0002, 0x0005, 0x0003, 0x0006, 0x0001, 0x0005
	.2byte 0x0000, 0x0005, 0x0002, 0x0005, 0x0003, 0x0005, 0x0001, 0x0005
	.2byte 0x0000, 0x0005, 0x0001, 0x0007, 0x0000, 0x0004, 0x0004, 0x0004
	.2byte 0x0000, 0x0004, 0x0004, 0x0004, 0x0000, 0x0014, 0xffff, 0x0000

	.align 2
gUnknown_082FFBBC:: @ 82FFBBC
	.2byte 0x0000, 0x0006, 0x0001, 0x0006, 0x0002, 0x0006, 0x0003, 0x0006
	.2byte 0x0001, 0x0006, 0x0000, 0x0006, 0x0001, 0x0006, 0x0000, 0x001e
	.2byte 0xffff, 0x0000

	.align 2
gUnknown_082FFBE0:: @ 82FFBE0
	.2byte 0x0000, 0x000c, 0x0005, 0x000c, 0x0000, 0x000c, 0x0006, 0x000c, 0xffff, 0x0000

	.align 2
gUnknown_082FFBF4:: @ 82FFBF4
	.2byte 0x0007, 0x0001, 0xffff, 0x0000

	.align 2
gUnknown_082FFBFC:: @ 82FFBFC
	.2byte 0x0000, 0x0001, 0xffff, 0x0000

	.align 2
gUnknown_082FFC04:: @ 82FFC04
	.2byte 0x0001, 0x0001, 0xffff, 0x0000

	.align 2
gUnknown_082FFC0C:: @ 82FFC0C
	.2byte 0x0000, 0x003f, 0xffff, 0x0000

	.align 2
gUnknown_082FFC14:: @ 82FFC14
	.2byte 0x0000, 0x003f, 0xffff, 0x0000

	.align 2
gUnknown_082FFC1C:: @ 82FFC1C
	.2byte 0x0000, 0x003f, 0xffff, 0x0000

	.align 2
gUnknown_082FFC24:: @ 82FFC24
	.2byte 0x0000, 0x0001, 0xffff, 0x0000

	.align 2
gUnknown_082FFC2C:: @ 82FFC2C
	.2byte 0x0000, 0x0001, 0xffff, 0x0000

	.align 2
gUnknown_082FFC34:: @ 82FFC34
	.2byte 0x0000, 0x0001, 0xffff, 0x0000

	.align 2
gUnknown_082FFC3C:: @ 82FFC3C
	.2byte 0x0000, 0x0001, 0x0001, 0x000a, 0x0000, 0x000a, 0x0001, 0x000a
	.2byte 0x0000, 0x000a, 0x0001, 0x000a, 0xffff, 0x0000

	.align 2
gUnknown_082FFC58:: @ 82FFC58
	.2byte 0x0000, 0x0001, 0x0002, 0x0008, 0x0000, 0x000c, 0x0002, 0x0008
	.2byte 0x0000, 0x000c, 0x0002, 0x0008, 0xffff, 0x0000

	.align 2
gUnknown_082FFC74:: @ 82FFC74
	.2byte 0x0000, 0x0001, 0xffff, 0x0000

	.align 2
gUnknown_082FFC7C:: @ 82FFC7C
	.2byte 0x0000, 0x000a, 0xffff, 0x0000

	.align 2
gUnknown_082FFC84:: @ 82FFC84
	.2byte 0x0001, 0x0009, 0xffff, 0x0000

	.align 2
gUnknown_082FFC8C:: @ 82FFC8C
	.2byte 0x0000, 0x0001, 0xffff, 0x0000

	.align 2
gUnknown_082FFC94:: @ 82FFC94
	.2byte 0x0001, 0x0001, 0xffff, 0x0000

	.align 2
gUnknown_082FFC9C:: @ 82FFC9C
	.2byte 0x0000, 0x000a, 0xffff, 0x0000

	.align 2
gUnknown_082FFCA4:: @ 82FFCA4
	.2byte 0x0001, 0x000a, 0xffff, 0x0000

	.align 2
gUnknown_082FFCAC:: @ 82FFCAC
	.2byte 0x0000, 0x0005, 0xffff, 0x0000

	.align 2
gUnknown_082FFCB4:: @ 82FFCB4
	.2byte 0x0000, 0x0005, 0xffff, 0x0000

	.align 2
gUnknown_082FFCBC:: @ 82FFCBC
	.2byte 0x0000, 0x0005, 0xffff, 0x0000

	.align 2
gUnknown_082FFCC4:: @ 82FFCC4
	.2byte 0x0000, 0x0005, 0xffff, 0x0000

	.align 2
gUnknown_082FFCCC:: @ 82FFCCC
	.2byte 0x0000, 0x0005, 0xffff, 0x0000

	.align 2
gUnknown_082FFCD4:: @ 82FFCD4
	.2byte 0x0000, 0x0005, 0xffff, 0x0000

	.align 2
gUnknown_082FFCDC:: @ 82FFCDC
	.2byte 0x0000, 0x0001, 0xffff, 0x0000

	.align 2
gUnknown_082FFCE4:: @ 82FFCE4
	.2byte 0x0000, 0x0001, 0xffff, 0x0000

	.align 2
gUnknown_082FFCEC:: @ 82FFCEC
	.2byte 0x0000, 0x0001, 0xffff, 0x0000

	.align 2
gUnknown_082FFCF4:: @ 82FFCF4
	.2byte 0x0001, 0x0001, 0xffff, 0x0000

	.align 2
gUnknown_082FFCFC:: @ 82FFCFC
	.2byte 0x0000, 0x0001, 0xffff, 0x0000

	.align 2
gUnknown_082FFD04:: @ 82FFD04
	.2byte 0x0000, 0x0005, 0xffff, 0x0000

	.align 2
gUnknown_082FFD0C:: @ 82FFD0C
	.2byte 0x0000, 0x0005, 0xffff, 0x0000

	.align 2
gUnknown_082FFD14:: @ 82FFD14
	.2byte 0x0000, 0x0005, 0xffff, 0x0000

	.align 2
gUnknown_082FFD1C:: @ 82FFD1C
	.2byte 0x0000, 0x0001, 0xffff, 0x0000

	.align 2
gUnknown_082FFD24:: @ 82FFD24
	.2byte 0x0001, 0x0001, 0xffff, 0x0000

	.align 2
gUnknown_082FFD2C:: @ 82FFD2C
	.2byte 0x0002, 0x0001, 0xffff, 0x0000

	.align 2
gUnknown_082FFD34:: @ 82FFD34
	.2byte 0x0003, 0x0001, 0xffff, 0x0000

	.align 2
gUnknown_082FFD3C:: @ 82FFD3C
	.2byte 0x0000, 0x003f, 0xffff, 0x0000

	.align 2
gUnknown_082FFD44:: @ 82FFD44
	.2byte 0x0000, 0x003f, 0xffff, 0x0000

	.align 2
gUnknown_082FFD4C:: @ 82FFD4C
	.2byte 0x0000, 0x0001, 0xffff, 0x0000

	.align 2
gUnknown_082FFD54:: @ 82FFD54
	.2byte 0x0001, 0x0001, 0xffff, 0x0000

	.align 2
gUnknown_082FFD5C:: @ 82FFD5C
	.2byte 0x0000, 0x0001, 0xffff, 0x0000

	.align 2
gUnknown_082FFD64:: @ 82FFD64
	.2byte 0x0001, 0x0001, 0xffff, 0x0000

	.align 2
gUnknown_082FFD6C:: @ 82FFD6C
	.2byte 0x0000, 0x0001, 0xffff, 0x0000

	.align 2
gUnknown_082FFD74:: @ 82FFD74
	.2byte 0x0001, 0x0001, 0xffff, 0x0000

	.align 2
gUnknown_082FFD7C:: @ 82FFD7C
	.2byte 0x0000, 0x0001, 0xffff, 0x0000

	.align 2
gUnknown_082FFD84:: @ 82FFD84
	.2byte 0x0001, 0x0001, 0xffff, 0x0000

	.align 2
gUnknown_082FFD8C:: @ 82FFD8C
	.2byte 0x0000, 0x0014, 0x0001, 0x001e, 0x0000, 0x0014, 0x0001, 0x001e, 0xffff, 0x0000

	.align 2
gUnknown_082FFDA0:: @ 82FFDA0
	.2byte 0x0000, 0x0014, 0x0002, 0x0014, 0x0000, 0x0014, 0x0002, 0x0014, 0xffff, 0x0000

	.align 2
gUnknown_082FFDB4:: @ 82FFDB4
	.2byte 0x0000, 0x000a, 0xffff, 0x0000

	.align 2
gUnknown_082FFDBC:: @ 82FFDBC
	.2byte 0x0000, 0x000a, 0xffff, 0x0000

	.align 2
gUnknown_082FFDC4:: @ 82FFDC4
	.2byte 0x0000, 0x0001, 0xffff, 0x0000

	.align 2
gUnknown_082FFDCC:: @ 82FFDCC
	.4byte gAnimCmd_General_Frame0

	.align 2
gUnknown_082FFDD0:: @ 82FFDD0
	.4byte gAnimCmd_General_Frame0

	.align 2
gUnknown_082FFDD4:: @ 82FFDD4
	.4byte gAnimCmd_General_Frame0

	.align 2
gUnknown_082FFDD8:: @ 82FFDD8
	.4byte gAnimCmd_General_Frame0

	.align 2
gUnknown_082FFDDC:: @ 82FFDDC
	.4byte gAnimCmd_General_Frame0

	.align 2
gUnknown_082FFDE0:: @ 82FFDE0
	.4byte gAnimCmd_General_Frame0

	.align 2
gUnknown_082FFDE4:: @ 82FFDE4
	.4byte gAnimCmd_General_Frame0

	.align 2
gUnknown_082FFDE8:: @ 82FFDE8
	.4byte gAnimCmd_General_Frame0

	.align 2
gUnknown_082FFDEC:: @ 82FFDEC
	.4byte gAnimCmd_General_Frame0

	.align 2
gUnknown_082FFDF0:: @ 82FFDF0
	.4byte gAnimCmd_General_Frame0

	.align 2
gUnknown_082FFDF4:: @ 82FFDF4
	.4byte gAnimCmd_General_Frame0

	.align 2
gUnknown_082FFDF8:: @ 82FFDF8
	.4byte gAnimCmd_General_Frame0

	.align 2
gUnknown_082FFDFC:: @ 82FFDFC
	.4byte gAnimCmd_General_Frame0

	.align 2
gUnknown_082FFE00:: @ 82FFE00
	.4byte gAnimCmd_General_Frame0

	.align 2
gUnknown_082FFE04:: @ 82FFE04
	.4byte gAnimCmd_General_Frame0

	.align 2
gUnknown_082FFE08:: @ 82FFE08
	.4byte gAnimCmd_General_Frame0

	.align 2
gUnknown_082FFE0C:: @ 82FFE0C
	.4byte gAnimCmd_General_Frame0

	.align 2
gUnknown_082FFE10:: @ 82FFE10
	.4byte gAnimCmd_General_Frame0

	.align 2
gUnknown_082FFE14:: @ 82FFE14
	.4byte gAnimCmd_General_Frame0

	.align 2
gUnknown_082FFE18:: @ 82FFE18
	.4byte gAnimCmd_General_Frame0

	.align 2
gUnknown_082FFE1C:: @ 82FFE1C
	.4byte gAnimCmd_General_Frame0

	.align 2
gUnknown_082FFE20:: @ 82FFE20
	.4byte gAnimCmd_General_Frame0

	.align 2
gUnknown_082FFE24:: @ 82FFE24
	.4byte gAnimCmd_General_Frame0

	.align 2
gUnknown_082FFE28:: @ 82FFE28
	.4byte gAnimCmd_General_Frame0

	.align 2
gUnknown_082FFE2C:: @ 82FFE2C
	.4byte gAnimCmd_General_Frame0

	.align 2
gUnknown_082FFE30:: @ 82FFE30
	.4byte gAnimCmd_General_Frame0

	.align 2
gUnknown_082FFE34:: @ 82FFE34
	.4byte gAnimCmd_General_Frame0

	.align 2
gUnknown_082FFE38:: @ 82FFE38
	.4byte gAnimCmd_General_Frame0

	.align 2
gUnknown_082FFE3C:: @ 82FFE3C
	.4byte gAnimCmd_General_Frame0

	.align 2
gUnknown_082FFE40:: @ 82FFE40
	.4byte gAnimCmd_General_Frame0

	.align 2
gUnknown_082FFE44:: @ 82FFE44
	.4byte gAnimCmd_General_Frame0

	.align 2
gUnknown_082FFE48:: @ 82FFE48
	.4byte gAnimCmd_General_Frame0

	.align 2
gUnknown_082FFE4C:: @ 82FFE4C
	.4byte gAnimCmd_General_Frame0

	.align 2
gUnknown_082FFE50:: @ 82FFE50
	.4byte gAnimCmd_General_Frame0

	.align 2
gUnknown_082FFE54:: @ 82FFE54
	.4byte gAnimCmd_General_Frame0

	.align 2
gUnknown_082FFE58:: @ 82FFE58
	.4byte gAnimCmd_General_Frame0

	.align 2
gUnknown_082FFE5C:: @ 82FFE5C
	.4byte gAnimCmd_General_Frame0

	.align 2
gUnknown_082FFE60:: @ 82FFE60
	.4byte gAnimCmd_General_Frame0

	.align 2
gUnknown_082FFE64:: @ 82FFE64
	.4byte gAnimCmd_General_Frame0

	.align 2
gUnknown_082FFE68:: @ 82FFE68
	.4byte gAnimCmd_General_Frame0

	.align 2
gUnknown_082FFE6C:: @ 82FFE6C
	.4byte gAnimCmd_General_Frame0

	.align 2
gUnknown_082FFE70:: @ 82FFE70
	.4byte gAnimCmd_General_Frame0

	.align 2
gUnknown_082FFE74:: @ 82FFE74
	.4byte gAnimCmd_General_Frame0

	.align 2
gUnknown_082FFE78:: @ 82FFE78
	.4byte gAnimCmd_General_Frame0

	.align 2
gUnknown_082FFE7C:: @ 82FFE7C
	.4byte gAnimCmd_General_Frame0

	.align 2
gUnknown_082FFE80:: @ 82FFE80
	.4byte gAnimCmd_General_Frame0

	.align 2
gUnknown_082FFE84:: @ 82FFE84
	.4byte gAnimCmd_General_Frame0

	.align 2
gUnknown_082FFE88:: @ 82FFE88
	.4byte gAnimCmd_General_Frame0

	.align 2
gUnknown_082FFE8C:: @ 82FFE8C
	.4byte gAnimCmd_General_Frame0

	.align 2
gUnknown_082FFE90:: @ 82FFE90
	.4byte gAnimCmd_General_Frame0

	.align 2
gUnknown_082FFE94:: @ 82FFE94
	.4byte gAnimCmd_General_Frame0

	.align 2
gUnknown_082FFE98:: @ 82FFE98
	.4byte gAnimCmd_General_Frame0

	.align 2
gUnknown_082FFE9C:: @ 82FFE9C
	.4byte gAnimCmd_General_Frame0

	.align 2
gUnknown_082FFEA0:: @ 82FFEA0
	.4byte gAnimCmd_General_Frame0

	.align 2
gUnknown_082FFEA4:: @ 82FFEA4
	.4byte gAnimCmd_General_Frame0

	.align 2
gUnknown_082FFEA8:: @ 82FFEA8
	.4byte gAnimCmd_General_Frame0

	.align 2
gUnknown_082FFEAC:: @ 82FFEAC
	.4byte gAnimCmd_General_Frame0

	.align 2
gUnknown_082FFEB0:: @ 82FFEB0
	.4byte gAnimCmd_General_Frame0

	.align 2
gUnknown_082FFEB4:: @ 82FFEB4
	.4byte gAnimCmd_General_Frame0

	.align 2
gUnknown_082FFEB8:: @ 82FFEB8
	.4byte gAnimCmd_General_Frame0

	.align 2
gUnknown_082FFEBC:: @ 82FFEBC
	.4byte gAnimCmd_General_Frame0

	.align 2
gUnknown_082FFEC0:: @ 82FFEC0
	.4byte gAnimCmd_General_Frame0

	.align 2
gUnknown_082FFEC4:: @ 82FFEC4
	.4byte gAnimCmd_General_Frame0

	.align 2
gUnknown_082FFEC8:: @ 82FFEC8
	.4byte gAnimCmd_General_Frame0

	.align 2
gUnknown_082FFECC:: @ 82FFECC
	.4byte gAnimCmd_General_Frame0

	.align 2
gUnknown_082FFED0:: @ 82FFED0
	.4byte gAnimCmd_General_Frame0

	.align 2
gUnknown_082FFED4:: @ 82FFED4
	.4byte gAnimCmd_General_Frame0

	.align 2
gUnknown_082FFED8:: @ 82FFED8
	.4byte gAnimCmd_General_Frame0

	.align 2
gUnknown_082FFEDC:: @ 82FFEDC
	.4byte gAnimCmd_General_Frame0

	.align 2
gUnknown_082FFEE0:: @ 82FFEE0
	.4byte gAnimCmd_General_Frame0

	.align 2
gUnknown_082FFEE4:: @ 82FFEE4
	.4byte gAnimCmd_General_Frame0

	.align 2
gUnknown_082FFEE8:: @ 82FFEE8
	.4byte gAnimCmd_General_Frame0

	.align 2
gUnknown_082FFEEC:: @ 82FFEEC
	.4byte gAnimCmd_General_Frame0

	.align 2
gUnknown_082FFEF0:: @ 82FFEF0
	.4byte gAnimCmd_General_Frame0

	.align 2
gUnknown_082FFEF4:: @ 82FFEF4
	.4byte gAnimCmd_General_Frame0

	.align 2
gUnknown_082FFEF8:: @ 82FFEF8
	.4byte gAnimCmd_General_Frame0

	.align 2
gUnknown_082FFEFC:: @ 82FFEFC
	.4byte gAnimCmd_General_Frame0

	.align 2
gUnknown_082FFF00:: @ 82FFF00
	.4byte gAnimCmd_General_Frame0

	.align 2
gUnknown_082FFF04:: @ 82FFF04
	.4byte gAnimCmd_General_Frame0

	.align 2
gUnknown_082FFF08:: @ 82FFF08
	.4byte gAnimCmd_General_Frame0

	.align 2
gUnknown_082FFF0C:: @ 82FFF0C
	.4byte gAnimCmd_General_Frame0

	.align 2
gUnknown_082FFF10:: @ 82FFF10
	.4byte gAnimCmd_General_Frame0

	.align 2
gUnknown_082FFF14:: @ 82FFF14
	.4byte gAnimCmd_General_Frame0

	.align 2
gUnknown_082FFF18:: @ 82FFF18
	.4byte gAnimCmd_General_Frame0

	.align 2
gUnknown_082FFF1C:: @ 82FFF1C
	.4byte gAnimCmd_General_Frame0

	.align 2
gUnknown_082FFF20:: @ 82FFF20
	.4byte gAnimCmd_General_Frame0

	.align 2
gUnknown_082FFF24:: @ 82FFF24
	.4byte gAnimCmd_General_Frame0

	.align 2
gUnknown_082FFF28:: @ 82FFF28
	.4byte gAnimCmd_General_Frame0

	.align 2
gUnknown_082FFF2C:: @ 82FFF2C
	.4byte gAnimCmd_General_Frame0

	.align 2
gUnknown_082FFF30:: @ 82FFF30
	.4byte gAnimCmd_General_Frame0

	.align 2
gUnknown_082FFF34:: @ 82FFF34
	.4byte gAnimCmd_General_Frame0

	.align 2
gUnknown_082FFF38:: @ 82FFF38
	.4byte gAnimCmd_General_Frame0

	.align 2
gUnknown_082FFF3C:: @ 82FFF3C
	.4byte gAnimCmd_General_Frame0

	.align 2
gUnknown_082FFF40:: @ 82FFF40
	.4byte gAnimCmd_General_Frame0

	.align 2
gUnknown_082FFF44:: @ 82FFF44
	.4byte gAnimCmd_General_Frame0

	.align 2
gUnknown_082FFF48:: @ 82FFF48
	.4byte gAnimCmd_General_Frame0

	.align 2
gUnknown_082FFF4C:: @ 82FFF4C
	.4byte gAnimCmd_General_Frame0

	.align 2
gUnknown_082FFF50:: @ 82FFF50
	.4byte gAnimCmd_General_Frame0

	.align 2
gUnknown_082FFF54:: @ 82FFF54
	.4byte gAnimCmd_General_Frame0

	.align 2
gUnknown_082FFF58:: @ 82FFF58
	.4byte gAnimCmd_General_Frame0

	.align 2
gUnknown_082FFF5C:: @ 82FFF5C
	.4byte gAnimCmd_General_Frame0

	.align 2
gUnknown_082FFF60:: @ 82FFF60
	.4byte gAnimCmd_General_Frame0

	.align 2
gUnknown_082FFF64:: @ 82FFF64
	.4byte gAnimCmd_General_Frame0

	.align 2
gUnknown_082FFF68:: @ 82FFF68
	.4byte gAnimCmd_General_Frame0

	.align 2
gUnknown_082FFF6C:: @ 82FFF6C
	.4byte gAnimCmd_General_Frame0

	.align 2
gUnknown_082FFF70:: @ 82FFF70
	.4byte gAnimCmd_General_Frame0

	.align 2
gUnknown_082FFF74:: @ 82FFF74
	.4byte gAnimCmd_General_Frame0

	.align 2
gUnknown_082FFF78:: @ 82FFF78
	.4byte gAnimCmd_General_Frame0

	.align 2
gUnknown_082FFF7C:: @ 82FFF7C
	.4byte gAnimCmd_General_Frame0

	.align 2
gUnknown_082FFF80:: @ 82FFF80
	.4byte gAnimCmd_General_Frame0

	.align 2
gUnknown_082FFF84:: @ 82FFF84
	.4byte gAnimCmd_General_Frame0

	.align 2
gUnknown_082FFF88:: @ 82FFF88
	.4byte gAnimCmd_General_Frame0

	.align 2
gUnknown_082FFF8C:: @ 82FFF8C
	.4byte gAnimCmd_General_Frame0

	.align 2
gUnknown_082FFF90:: @ 82FFF90
	.4byte gAnimCmd_General_Frame0

	.align 2
gUnknown_082FFF94:: @ 82FFF94
	.4byte gAnimCmd_General_Frame0

	.align 2
gUnknown_082FFF98:: @ 82FFF98
	.4byte gAnimCmd_General_Frame0

	.align 2
gUnknown_082FFF9C:: @ 82FFF9C
	.4byte gAnimCmd_General_Frame0

	.align 2
gUnknown_082FFFA0:: @ 82FFFA0
	.4byte gAnimCmd_General_Frame0

	.align 2
gUnknown_082FFFA4:: @ 82FFFA4
	.4byte gAnimCmd_General_Frame0

	.align 2
gUnknown_082FFFA8:: @ 82FFFA8
	.4byte gAnimCmd_General_Frame0

	.align 2
gUnknown_082FFFAC:: @ 82FFFAC
	.4byte gAnimCmd_General_Frame0

	.align 2
gUnknown_082FFFB0:: @ 82FFFB0
	.4byte gAnimCmd_General_Frame0

	.align 2
gUnknown_082FFFB4:: @ 82FFFB4
	.4byte gAnimCmd_General_Frame0

	.align 2
gUnknown_082FFFB8:: @ 82FFFB8
	.4byte gAnimCmd_General_Frame0

	.align 2
gUnknown_082FFFBC:: @ 82FFFBC
	.4byte gAnimCmd_General_Frame0

	.align 2
gUnknown_082FFFC0:: @ 82FFFC0
	.4byte gAnimCmd_General_Frame0

	.align 2
gUnknown_082FFFC4:: @ 82FFFC4
	.4byte gAnimCmd_General_Frame0

	.align 2
gUnknown_082FFFC8:: @ 82FFFC8
	.4byte gAnimCmd_General_Frame0

	.align 2
gUnknown_082FFFCC:: @ 82FFFCC
	.4byte gAnimCmd_General_Frame0

	.align 2
gUnknown_082FFFD0:: @ 82FFFD0
	.4byte gAnimCmd_General_Frame0

	.align 2
gUnknown_082FFFD4:: @ 82FFFD4
	.4byte gAnimCmd_General_Frame0

	.align 2
gUnknown_082FFFD8:: @ 82FFFD8
	.4byte gAnimCmd_General_Frame0

	.align 2
gUnknown_082FFFDC:: @ 82FFFDC
	.4byte gAnimCmd_General_Frame0

	.align 2
gUnknown_082FFFE0:: @ 82FFFE0
	.4byte gAnimCmd_General_Frame0

	.align 2
gUnknown_082FFFE4:: @ 82FFFE4
	.4byte gAnimCmd_General_Frame0

	.align 2
gUnknown_082FFFE8:: @ 82FFFE8
	.4byte gAnimCmd_General_Frame0

	.align 2
gUnknown_082FFFEC:: @ 82FFFEC
	.4byte gAnimCmd_General_Frame0

	.align 2
gUnknown_082FFFF0:: @ 82FFFF0
	.4byte gAnimCmd_General_Frame0

	.align 2
gUnknown_082FFFF4:: @ 82FFFF4
	.4byte gAnimCmd_General_Frame0

	.align 2
gUnknown_082FFFF8:: @ 82FFFF8
	.4byte gAnimCmd_General_Frame0

	.align 2
gUnknown_082FFFFC:: @ 82FFFFC
	.4byte gAnimCmd_General_Frame0

	.align 2
gUnknown_08300000:: @ 8300000
	.4byte gAnimCmd_General_Frame0

	.align 2
gUnknown_08300004:: @ 8300004
	.4byte gAnimCmd_General_Frame0

	.align 2
gUnknown_08300008:: @ 8300008
	.4byte gAnimCmd_General_Frame0

	.align 2
gUnknown_0830000C:: @ 830000C
	.4byte gAnimCmd_General_Frame0

	.align 2
gUnknown_08300010:: @ 8300010
	.4byte gAnimCmd_General_Frame0

	.align 2
gUnknown_08300014:: @ 8300014
	.4byte gAnimCmd_General_Frame0

	.align 2
gUnknown_08300018:: @ 8300018
	.4byte gAnimCmd_General_Frame0

	.align 2
gUnknown_0830001C:: @ 830001C
	.4byte gAnimCmd_General_Frame0

	.align 2
gUnknown_08300020:: @ 8300020
	.4byte gAnimCmd_General_Frame0

	.align 2
gUnknown_08300024:: @ 8300024
	.4byte gAnimCmd_General_Frame0

	.align 2
gUnknown_08300028:: @ 8300028
	.4byte gAnimCmd_General_Frame0

	.align 2
gUnknown_0830002C:: @ 830002C
	.4byte gAnimCmd_General_Frame0

	.align 2
gUnknown_08300030:: @ 8300030
	.4byte gAnimCmd_General_Frame0

	.align 2
gUnknown_08300034:: @ 8300034
	.4byte gAnimCmd_General_Frame0

	.align 2
gUnknown_08300038:: @ 8300038
	.4byte gAnimCmd_General_Frame0

	.align 2
gUnknown_0830003C:: @ 830003C
	.4byte gAnimCmd_General_Frame0

	.align 2
gUnknown_08300040:: @ 8300040
	.4byte gAnimCmd_General_Frame0

	.align 2
gUnknown_08300044:: @ 8300044
	.4byte gAnimCmd_General_Frame0

	.align 2
gUnknown_08300048:: @ 8300048
	.4byte gAnimCmd_General_Frame0

	.align 2
gUnknown_0830004C:: @ 830004C
	.4byte gAnimCmd_General_Frame0

	.align 2
gUnknown_08300050:: @ 8300050
	.4byte gAnimCmd_General_Frame0

	.align 2
gUnknown_08300054:: @ 8300054
	.4byte gAnimCmd_General_Frame0

	.align 2
gUnknown_08300058:: @ 8300058
	.4byte gAnimCmd_General_Frame0

	.align 2
gUnknown_0830005C:: @ 830005C
	.4byte gAnimCmd_General_Frame0

	.align 2
gUnknown_08300060:: @ 8300060
	.4byte gAnimCmd_General_Frame0

	.align 2
gUnknown_08300064:: @ 8300064
	.4byte gAnimCmd_General_Frame0

	.align 2
gUnknown_08300068:: @ 8300068
	.4byte gAnimCmd_General_Frame0

	.align 2
gUnknown_0830006C:: @ 830006C
	.4byte gAnimCmd_General_Frame0

	.align 2
gUnknown_08300070:: @ 8300070
	.4byte gAnimCmd_General_Frame0

	.align 2
gUnknown_08300074:: @ 8300074
	.4byte gAnimCmd_General_Frame0

	.align 2
gUnknown_08300078:: @ 8300078
	.4byte gAnimCmd_General_Frame0

	.align 2
gUnknown_0830007C:: @ 830007C
	.4byte gAnimCmd_General_Frame0

	.align 2
gUnknown_08300080:: @ 8300080
	.4byte gAnimCmd_General_Frame0

	.align 2
gUnknown_08300084:: @ 8300084
	.4byte gAnimCmd_General_Frame0

	.align 2
gUnknown_08300088:: @ 8300088
	.4byte gAnimCmd_General_Frame0

	.align 2
gUnknown_0830008C:: @ 830008C
	.4byte gAnimCmd_General_Frame0

	.align 2
gUnknown_08300090:: @ 8300090
	.4byte gAnimCmd_General_Frame0

	.align 2
gUnknown_08300094:: @ 8300094
	.4byte gAnimCmd_General_Frame0

	.align 2
gUnknown_08300098:: @ 8300098
	.4byte gAnimCmd_General_Frame0

	.align 2
gUnknown_0830009C:: @ 830009C
	.4byte gAnimCmd_General_Frame0

	.align 2
gUnknown_083000A0:: @ 83000A0
	.4byte gAnimCmd_General_Frame0

	.align 2
gUnknown_083000A4:: @ 83000A4
	.4byte gAnimCmd_General_Frame0

	.align 2
gUnknown_083000A8:: @ 83000A8
	.4byte gAnimCmd_General_Frame0

	.align 2
gUnknown_083000AC:: @ 83000AC
	.4byte gAnimCmd_General_Frame0

	.align 2
gUnknown_083000B0:: @ 83000B0
	.4byte gAnimCmd_General_Frame0

	.align 2
gUnknown_083000B4:: @ 83000B4
	.4byte gAnimCmd_General_Frame0

	.align 2
gUnknown_083000B8:: @ 83000B8
	.4byte gAnimCmd_General_Frame0

	.align 2
gUnknown_083000BC:: @ 83000BC
	.4byte gAnimCmd_General_Frame0

	.align 2
gUnknown_083000C0:: @ 83000C0
	.4byte gAnimCmd_General_Frame0

	.align 2
gUnknown_083000C4:: @ 83000C4
	.4byte gAnimCmd_General_Frame0

	.align 2
gUnknown_083000C8:: @ 83000C8
	.4byte gAnimCmd_General_Frame0

	.align 2
gUnknown_083000CC:: @ 83000CC
	.4byte gAnimCmd_General_Frame0

	.align 2
gUnknown_083000D0:: @ 83000D0
	.4byte gAnimCmd_General_Frame0

	.align 2
gUnknown_083000D4:: @ 83000D4
	.4byte gAnimCmd_General_Frame0

	.align 2
gUnknown_083000D8:: @ 83000D8
	.4byte gAnimCmd_General_Frame0

	.align 2
gUnknown_083000DC:: @ 83000DC
	.4byte gAnimCmd_General_Frame0

	.align 2
gUnknown_083000E0:: @ 83000E0
	.4byte gAnimCmd_General_Frame0

	.align 2
gUnknown_083000E4:: @ 83000E4
	.4byte gAnimCmd_General_Frame0

	.align 2
gUnknown_083000E8:: @ 83000E8
	.4byte gAnimCmd_General_Frame0

	.align 2
gUnknown_083000EC:: @ 83000EC
	.4byte gAnimCmd_General_Frame0

	.align 2
gUnknown_083000F0:: @ 83000F0
	.4byte gAnimCmd_General_Frame0

	.align 2
gUnknown_083000F4:: @ 83000F4
	.4byte gAnimCmd_General_Frame0

	.align 2
gUnknown_083000F8:: @ 83000F8
	.4byte gAnimCmd_General_Frame0

	.align 2
gUnknown_083000FC:: @ 83000FC
	.4byte gAnimCmd_General_Frame0

	.align 2
gUnknown_08300100:: @ 8300100
	.4byte gAnimCmd_General_Frame0

	.align 2
gUnknown_08300104:: @ 8300104
	.4byte gAnimCmd_General_Frame0

	.align 2
gUnknown_08300108:: @ 8300108
	.4byte gAnimCmd_General_Frame0

	.align 2
gUnknown_0830010C:: @ 830010C
	.4byte gAnimCmd_General_Frame0

	.align 2
gUnknown_08300110:: @ 8300110
	.4byte gAnimCmd_General_Frame0

	.align 2
gUnknown_08300114:: @ 8300114
	.4byte gAnimCmd_General_Frame0

	.align 2
gUnknown_08300118:: @ 8300118
	.4byte gAnimCmd_General_Frame0

	.align 2
gUnknown_0830011C:: @ 830011C
	.4byte gAnimCmd_General_Frame0

	.align 2
gUnknown_08300120:: @ 8300120
	.4byte gAnimCmd_General_Frame0

	.align 2
gUnknown_08300124:: @ 8300124
	.4byte gAnimCmd_General_Frame0

	.align 2
gUnknown_08300128:: @ 8300128
	.4byte gAnimCmd_General_Frame0

	.align 2
gUnknown_0830012C:: @ 830012C
	.4byte gAnimCmd_General_Frame0

	.align 2
gUnknown_08300130:: @ 8300130
	.4byte gAnimCmd_General_Frame0

	.align 2
gUnknown_08300134:: @ 8300134
	.4byte gAnimCmd_General_Frame0

	.align 2
gUnknown_08300138:: @ 8300138
	.4byte gAnimCmd_General_Frame0

	.align 2
gUnknown_0830013C:: @ 830013C
	.4byte gAnimCmd_General_Frame0

	.align 2
gUnknown_08300140:: @ 8300140
	.4byte gAnimCmd_General_Frame0

	.align 2
gUnknown_08300144:: @ 8300144
	.4byte gAnimCmd_General_Frame0

	.align 2
gUnknown_08300148:: @ 8300148
	.4byte gAnimCmd_General_Frame0

	.align 2
gUnknown_0830014C:: @ 830014C
	.4byte gAnimCmd_General_Frame0

	.align 2
gUnknown_08300150:: @ 8300150
	.4byte gAnimCmd_General_Frame0

	.align 2
gUnknown_08300154:: @ 8300154
	.4byte gAnimCmd_General_Frame0

	.align 2
gUnknown_08300158:: @ 8300158
	.4byte gAnimCmd_General_Frame0

	.align 2
gUnknown_0830015C:: @ 830015C
	.4byte gAnimCmd_General_Frame0

	.align 2
gUnknown_08300160:: @ 8300160
	.4byte gAnimCmd_General_Frame0

	.align 2
gUnknown_08300164:: @ 8300164
	.4byte gAnimCmd_General_Frame0

	.align 2
gUnknown_08300168:: @ 8300168
	.4byte gAnimCmd_General_Frame0

	.align 2
gUnknown_0830016C:: @ 830016C
	.4byte gAnimCmd_General_Frame0

	.align 2
gUnknown_08300170:: @ 8300170
	.4byte gAnimCmd_General_Frame0

	.align 2
gUnknown_08300174:: @ 8300174
	.4byte gAnimCmd_General_Frame0

	.align 2
gUnknown_08300178:: @ 8300178
	.4byte gAnimCmd_General_Frame0

	.align 2
gUnknown_0830017C:: @ 830017C
	.4byte gAnimCmd_General_Frame0

	.align 2
gUnknown_08300180:: @ 8300180
	.4byte gAnimCmd_General_Frame0

	.align 2
gUnknown_08300184:: @ 8300184
	.4byte gAnimCmd_General_Frame0

	.align 2
gUnknown_08300188:: @ 8300188
	.4byte gAnimCmd_General_Frame0

	.align 2
gUnknown_0830018C:: @ 830018C
	.4byte gAnimCmd_General_Frame0

	.align 2
gUnknown_08300190:: @ 8300190
	.4byte gAnimCmd_General_Frame0

	.align 2
gUnknown_08300194:: @ 8300194
	.4byte gAnimCmd_General_Frame0

	.align 2
gUnknown_08300198:: @ 8300198
	.4byte gAnimCmd_General_Frame0

	.align 2
gUnknown_0830019C:: @ 830019C
	.4byte gAnimCmd_General_Frame0

	.align 2
gUnknown_083001A0:: @ 83001A0
	.4byte gAnimCmd_General_Frame0

	.align 2
gUnknown_083001A4:: @ 83001A4
	.4byte gAnimCmd_General_Frame0

	.align 2
gUnknown_083001A8:: @ 83001A8
	.4byte gAnimCmd_General_Frame0

	.align 2
gUnknown_083001AC:: @ 83001AC
	.4byte gAnimCmd_General_Frame0

	.align 2
gUnknown_083001B0:: @ 83001B0
	.4byte gAnimCmd_General_Frame0

	.align 2
gUnknown_083001B4:: @ 83001B4
	.4byte gAnimCmd_General_Frame0

	.align 2
gUnknown_083001B8:: @ 83001B8
	.4byte gAnimCmd_General_Frame0

	.align 2
gUnknown_083001BC:: @ 83001BC
	.4byte gAnimCmd_General_Frame0

	.align 2
gUnknown_083001C0:: @ 83001C0
	.4byte gAnimCmd_General_Frame0

	.align 2
gUnknown_083001C4:: @ 83001C4
	.4byte gAnimCmd_General_Frame0

	.align 2
gUnknown_083001C8:: @ 83001C8
	.4byte gAnimCmd_General_Frame0

	.align 2
gUnknown_083001CC:: @ 83001CC
	.4byte gAnimCmd_General_Frame0

	.align 2
gUnknown_083001D0: @ 83001D0
	.4byte gAnimCmd_General_Frame0

	.align 2
gUnknown_083001D4:: @ 83001D4
	.4byte gAnimCmd_General_Frame0
	.4byte gUnknown_082FF71C
	.4byte gUnknown_082FF734
	.4byte gUnknown_082FF744
	.4byte gUnknown_082FF750

	.align 2
gUnknown_083001E8:: @ 83001E8
	.4byte gAnimCmd_General_Frame0

	.align 2
gUnknown_083001EC:: @ 83001EC
	.4byte gAnimCmd_General_Frame0
	.4byte gUnknown_082FF758
	.4byte gUnknown_082FF774
	.4byte gUnknown_082FF790

	.align 2
gUnknown_083001FC:: @ 83001FC
	.4byte gAnimCmd_General_Frame0

	.align 2
gUnknown_08300200:: @ 8300200
	.4byte gAnimCmd_General_Frame0
	.4byte gUnknown_082FF79C
	.4byte gUnknown_082FF7B0

	.align 2
gUnknown_0830020C:: @ 830020C
	.4byte gAnimCmd_General_Frame0
	.4byte gUnknown_082FF7C4

	.align 2
gUnknown_08300214:: @ 8300214
	.4byte gAnimCmd_General_Frame0
	.4byte gUnknown_082FF7CC

	.align 2
gUnknown_0830021C:: @ 830021C
	.4byte gAnimCmd_General_Frame0
	.4byte gUnknown_082FF7D4

	.align 2
gUnknown_08300224:: @ 8300224
	.4byte gAnimCmd_General_Frame0
	.4byte gUnknown_082FF7DC
	.4byte gUnknown_082FF7E4

	.align 2
gUnknown_08300230:: @ 8300230
	.4byte gAnimCmd_General_Frame0
	.4byte gUnknown_082FF7EC
	.4byte gUnknown_082FF7F4

	.align 2
gUnknown_0830023C:: @ 830023C
	.4byte gAnimCmd_General_Frame0
	.4byte gUnknown_082FF7FC
	.4byte gUnknown_082FF804

	.align 2
gUnknown_08300248:: @ 8300248
	.4byte gAnimCmd_General_Frame0
	.4byte gUnknown_082FF80C
	.4byte gUnknown_082FF814

	.align 2
gUnknown_08300254:: @ 8300254
	.4byte gAnimCmd_General_Frame0
	.4byte gUnknown_082FF81C
	.4byte gUnknown_082FF824

	.align 2
gUnknown_08300260:: @ 8300260
	.4byte gAnimCmd_General_Frame0

	.align 2
gUnknown_08300264:: @ 8300264
	.4byte gAnimCmd_General_Frame0
	.4byte gUnknown_082FF82C

	.align 2
gUnknown_0830026C:: @ 830026C
	.4byte gAnimCmd_General_Frame0
	.4byte gUnknown_082FF834
	.4byte gUnknown_082FF83C

	.align 2
gUnknown_08300278:: @ 8300278
	.4byte gAnimCmd_General_Frame0
	.4byte gUnknown_082FF844

	.align 2
gUnknown_08300280:: @ 8300280
	.4byte gAnimCmd_General_Frame0
	.4byte gUnknown_082FF84C

	.align 2
gUnknown_08300288:: @ 8300288
	.4byte gAnimCmd_General_Frame0
	.4byte gUnknown_082FF854
	.4byte gUnknown_082FF85C

	.align 2
gUnknown_08300294:: @ 8300294
	.4byte gAnimCmd_General_Frame0

	.align 2
gUnknown_08300298:: @ 8300298
	.4byte gAnimCmd_General_Frame0

	.align 2
gUnknown_0830029C:: @ 830029C
	.4byte gAnimCmd_General_Frame0

	.align 2
gUnknown_083002A0:: @ 83002A0
	.4byte gAnimCmd_General_Frame0
	.4byte gUnknown_082FF864

	.align 2
gUnknown_083002A8:: @ 83002A8
	.4byte gAnimCmd_General_Frame0
	.4byte gUnknown_082FF86C

	.align 2
gUnknown_083002B0:: @ 83002B0
	.4byte gAnimCmd_General_Frame0
	.4byte gUnknown_082FF874

	.align 2
gUnknown_083002B8:: @ 83002B8
	.4byte gAnimCmd_General_Frame0
	.4byte gUnknown_082FF87C

	.align 2
gUnknown_083002C0:: @ 83002C0
	.4byte gAnimCmd_General_Frame0

	.align 2
gUnknown_083002C4:: @ 83002C4
	.4byte gAnimCmd_General_Frame0
	.4byte gUnknown_082FF884

	.align 2
gUnknown_083002CC:: @ 83002CC
	.4byte gAnimCmd_General_Frame0
	.4byte gUnknown_082FF88C
	.4byte gUnknown_082FF894

	.align 2
gUnknown_083002D8:: @ 83002D8
	.4byte gAnimCmd_General_Frame0
	.4byte gUnknown_082FF89C
	.4byte gUnknown_082FF8A4

	.align 2
gUnknown_083002E4:: @ 83002E4
	.4byte gAnimCmd_General_Frame0
	.4byte gUnknown_082FF8AC
	.4byte gUnknown_082FF8B4

	.align 2
gUnknown_083002F0:: @ 83002F0
	.4byte gAnimCmd_General_Frame0
	.4byte gUnknown_082FF8BC
	.4byte gUnknown_082FF8FC
	.4byte gUnknown_082FF91C
	.4byte gUnknown_082FF930

	.align 2
gUnknown_08300304:: @ 8300304
	.4byte gAnimCmd_General_Frame0

	.align 2
gUnknown_08300308:: @ 8300308
	.4byte gAnimCmd_General_Frame0
	.4byte gUnknown_082FF93C

	.align 2
gUnknown_08300310:: @ 8300310
	.4byte gAnimCmd_General_Frame0
	.4byte gUnknown_082FF944

	.align 2
gUnknown_08300318:: @ 8300318
	.4byte gAnimCmd_General_Frame0
	.4byte gUnknown_082FF94C
	.4byte gUnknown_082FF9A8
	.4byte gUnknown_082FFA00
	.4byte gUnknown_082FFA58

	.align 2
gUnknown_0830032C:: @ 830032C
	.4byte gAnimCmd_General_Frame0
	.4byte gUnknown_082FFA64

	.align 2
gUnknown_08300334:: @ 8300334
	.4byte gAnimCmd_General_Frame0
	.4byte gUnknown_082FFA6C

	.align 2
gUnknown_0830033C:: @ 830033C
	.4byte gAnimCmd_General_Frame0
	.4byte gUnknown_082FFA74

	.align 2
gUnknown_08300344:: @ 8300344
	.4byte gAnimCmd_General_Frame0

	.align 2
gUnknown_08300348:: @ 8300348
	.4byte gAnimCmd_General_Frame0
	.4byte gUnknown_082FFA7C
	.4byte gUnknown_082FFA84

	.align 2
gUnknown_08300354:: @ 8300354
	.4byte gAnimCmd_General_Frame0

	.align 2
gUnknown_08300358:: @ 8300358
	.4byte gAnimCmd_General_Frame0

	.align 2
gUnknown_0830035C:: @ 830035C
	.4byte gAnimCmd_General_Frame0
	.4byte gUnknown_082FFA8C
	.4byte gUnknown_082FFA94

	.align 2
gUnknown_08300368:: @ 8300368
	.4byte gAnimCmd_General_Frame0

	.align 2
gUnknown_0830036C:: @ 830036C
	.4byte gAnimCmd_General_Frame0

	.align 2
gUnknown_08300370:: @ 8300370
	.4byte gAnimCmd_General_Frame0
	.4byte gUnknown_082FFA9C
	.4byte gUnknown_082FFAA4

	.align 2
gUnknown_0830037C:: @ 830037C
	.4byte gAnimCmd_General_Frame0
	.4byte gUnknown_082FFAAC
	.4byte gUnknown_082FFAB4

	.align 2
gUnknown_08300388:: @ 8300388
	.4byte gAnimCmd_General_Frame0
	.4byte gUnknown_082FFABC
	.4byte gUnknown_082FFAC4

	.align 2
gUnknown_08300394:: @ 8300394
	.4byte gAnimCmd_General_Frame0
	.4byte gUnknown_082FFACC
	.4byte gUnknown_082FFAD4

	.align 2
gUnknown_083003A0:: @ 83003A0
	.4byte gAnimCmd_General_Frame0
	.4byte gUnknown_082FFADC

	.align 2
gUnknown_083003A8:: @ 83003A8
	.4byte gAnimCmd_General_Frame0
	.4byte gUnknown_082FFAE4

	.align 2
gUnknown_083003B0:: @ 83003B0
	.4byte gAnimCmd_General_Frame0
	.4byte gUnknown_082FFAEC

	.align 2
gUnknown_083003B8:: @ 83003B8
	.4byte gAnimCmd_General_Frame0
	.4byte gUnknown_082FFAF4

	.align 2
gUnknown_083003C0:: @ 83003C0
	.4byte gAnimCmd_General_Frame0
	.4byte gUnknown_082FFAFC

	.align 2
gUnknown_083003C8:: @ 83003C8
	.4byte gAnimCmd_General_Frame0
	.4byte gUnknown_082FFB04
	.4byte gUnknown_082FFB0C

	.align 2
gUnknown_083003D4:: @ 83003D4
	.4byte gAnimCmd_General_Frame0
	.4byte gUnknown_082FFB14

	.align 2
gUnknown_083003DC:: @ 83003DC
	.4byte gAnimCmd_General_Frame0
	.4byte gUnknown_082FFB1C
	.4byte gUnknown_082FFB24

	.align 2
gUnknown_083003E8:: @ 83003E8
	.4byte gAnimCmd_General_Frame0
	.4byte gUnknown_082FFB2C

	.align 2
gUnknown_083003F0:: @ 83003F0
	.4byte gAnimCmd_General_Frame0
	.4byte gUnknown_082FFB34

	.align 2
gUnknown_083003F8:: @ 83003F8
	.4byte gAnimCmd_General_Frame0
	.4byte gUnknown_082FFB3C

	.align 2
gUnknown_08300400:: @ 8300400
	.4byte gAnimCmd_General_Frame0
	.4byte gUnknown_082FFB44
	.4byte gUnknown_082FFB60

	.align 2
gUnknown_0830040C:: @ 830040C
	.4byte gAnimCmd_General_Frame0

	.align 2
gUnknown_08300410:: @ 8300410
	.4byte gAnimCmd_General_Frame0

	.align 2
gUnknown_08300414:: @ 8300414
	.4byte gAnimCmd_General_Frame0

	.align 2
gUnknown_08300418:: @ 8300418
	.4byte gAnimCmd_General_Frame0

	.align 2
gUnknown_0830041C:: @ 830041C
	.4byte gAnimCmd_General_Frame0

	.align 2
gUnknown_08300420:: @ 8300420
	.4byte gAnimCmd_General_Frame0

	.align 2
gUnknown_08300424:: @ 8300424
	.4byte gAnimCmd_General_Frame0
	.4byte gUnknown_082FFB7C
	.4byte gUnknown_082FFBBC
	.4byte gUnknown_082FFBE0
	.4byte gUnknown_082FFBF4

	.align 2
gUnknown_08300438:: @ 8300438
	.4byte gAnimCmd_General_Frame0
	.4byte gUnknown_082FFBFC
	.4byte gUnknown_082FFC04

	.align 2
gUnknown_08300444:: @ 8300444
	.4byte gAnimCmd_General_Frame0
	.4byte gUnknown_082FFC0C

	.align 2
gUnknown_0830044C:: @ 830044C
	.4byte gAnimCmd_General_Frame0
	.4byte gUnknown_082FFC14

	.align 2
gUnknown_08300454:: @ 8300454
	.4byte gAnimCmd_General_Frame0
	.4byte gUnknown_082FFC1C

	.align 2
gUnknown_0830045C:: @ 830045C
	.4byte gAnimCmd_General_Frame0
	.4byte gUnknown_082FFC24

	.align 2
gUnknown_08300464:: @ 8300464
	.4byte gAnimCmd_General_Frame0
	.4byte gUnknown_082FFC2C

	.align 2
gUnknown_0830046C:: @ 830046C
	.4byte gAnimCmd_General_Frame0
	.4byte gUnknown_082FFC34

	.align 2
gUnknown_08300474:: @ 8300474
	.4byte gAnimCmd_General_Frame0
	.4byte gUnknown_082FFC3C
	.4byte gUnknown_082FFC58

	.align 2
gUnknown_08300480:: @ 8300480
	.4byte gAnimCmd_General_Frame0
	.4byte gUnknown_082FFC74

	.align 2
gUnknown_08300488:: @ 8300488
	.4byte gAnimCmd_General_Frame0
	.4byte gUnknown_082FFC7C
	.4byte gUnknown_082FFC84

	.align 2
gUnknown_08300494:: @ 8300494
	.4byte gAnimCmd_General_Frame0
	.4byte gUnknown_082FFC8C
	.4byte gUnknown_082FFC94

	.align 2
gUnknown_083004A0:: @ 83004A0
	.4byte gAnimCmd_General_Frame0
	.4byte gUnknown_082FFC9C
	.4byte gUnknown_082FFCA4

	.align 2
gUnknown_083004AC:: @ 83004AC
	.4byte gAnimCmd_General_Frame0

	.align 2
gUnknown_083004B0:: @ 83004B0
	.4byte gAnimCmd_General_Frame0
	.4byte gUnknown_082FFCAC

	.align 2
gUnknown_083004B8:: @ 83004B8
	.4byte gAnimCmd_General_Frame0
	.4byte gUnknown_082FFCB4

	.align 2
gUnknown_083004C0:: @ 83004C0
	.4byte gAnimCmd_General_Frame0
	.4byte gUnknown_082FFCBC

	.align 2
gUnknown_083004C8:: @ 83004C8
	.4byte gAnimCmd_General_Frame0
	.4byte gUnknown_082FFCC4

	.align 2
gUnknown_083004D0:: @ 83004D0
	.4byte gAnimCmd_General_Frame0
	.4byte gUnknown_082FFCCC

	.align 2
gUnknown_083004D8:: @ 83004D8
	.4byte gAnimCmd_General_Frame0
	.4byte gUnknown_082FFCD4

	.align 2
gUnknown_083004E0:: @ 83004E0
	.4byte gAnimCmd_General_Frame0

	.align 2
gUnknown_083004E4:: @ 83004E4
	.4byte gAnimCmd_General_Frame0

	.align 2
gUnknown_083004E8:: @ 83004E8
	.4byte gAnimCmd_General_Frame0

	.align 2
gUnknown_083004EC:: @ 83004EC
	.4byte gAnimCmd_General_Frame0
	.4byte gUnknown_082FFCDC

	.align 2
gUnknown_083004F4:: @ 83004F4
	.4byte gAnimCmd_General_Frame0

	.align 2
gUnknown_083004F8:: @ 83004F8
	.4byte gAnimCmd_General_Frame0

	.align 2
gUnknown_083004FC:: @ 83004FC
	.4byte gAnimCmd_General_Frame0
	.4byte gUnknown_082FFCE4

	.align 2
gUnknown_08300504:: @ 8300504
	.4byte gAnimCmd_General_Frame0
	.4byte gUnknown_082FFCEC
	.4byte gUnknown_082FFCF4

	.align 2
gUnknown_08300510:: @ 8300510
	.4byte gAnimCmd_General_Frame0
	.4byte gUnknown_082FFCFC

	.align 2
gUnknown_08300518:: @ 8300518
	.4byte gAnimCmd_General_Frame0

	.align 2
gUnknown_0830051C:: @ 830051C
	.4byte gAnimCmd_General_Frame0

	.align 2
gUnknown_08300520:: @ 8300520
	.4byte gAnimCmd_General_Frame0

	.align 2
gUnknown_08300524:: @ 8300524
	.4byte gAnimCmd_General_Frame0
	.4byte gUnknown_082FFD04

	.align 2
gUnknown_0830052C:: @ 830052C
	.4byte gAnimCmd_General_Frame0
	.4byte gUnknown_082FFD0C

	.align 2
gUnknown_08300534:: @ 8300534
	.4byte gAnimCmd_General_Frame0
	.4byte gUnknown_082FFD14

	.align 2
gUnknown_0830053C:: @ 830053C
	.4byte gAnimCmd_General_Frame0
	.4byte gUnknown_082FFD1C
	.4byte gUnknown_082FFD24
	.4byte gUnknown_082FFD2C
	.4byte gUnknown_082FFD34

	.align 2
gUnknown_08300550:: @ 8300550
	.4byte gAnimCmd_General_Frame0
	.4byte gUnknown_082FFD3C

	.align 2
gUnknown_08300558:: @ 8300558
	.4byte gAnimCmd_General_Frame0
	.4byte gUnknown_082FFD44

	.align 2
gUnknown_08300560:: @ 8300560
	.4byte gAnimCmd_General_Frame0

	.align 2
gUnknown_08300564:: @ 8300564
	.4byte gAnimCmd_General_Frame0

	.align 2
gUnknown_08300568:: @ 8300568
	.4byte gAnimCmd_General_Frame0

	.align 2
gUnknown_0830056C:: @ 830056C
	.4byte gAnimCmd_General_Frame0

	.align 2
gUnknown_08300570:: @ 8300570
	.4byte gAnimCmd_General_Frame0

	.align 2
gUnknown_08300574:: @ 8300574
	.4byte gAnimCmd_General_Frame0

	.align 2
gUnknown_08300578:: @ 8300578
	.4byte gAnimCmd_General_Frame0

	.align 2
gUnknown_0830057C:: @ 830057C
	.4byte gAnimCmd_General_Frame0
	.4byte gUnknown_082FFD4C
	.4byte gUnknown_082FFD54

	.align 2
gUnknown_08300588:: @ 8300588
	.4byte gAnimCmd_General_Frame0

	.align 2
gUnknown_0830058C:: @ 830058C
	.4byte gAnimCmd_General_Frame0
	.4byte gUnknown_082FFD5C
	.4byte gUnknown_082FFD64

	.align 2
gUnknown_08300598:: @ 8300598
	.4byte gAnimCmd_General_Frame0

	.align 2
gUnknown_0830059C:: @ 830059C
	.4byte gAnimCmd_General_Frame0

	.align 2
gUnknown_083005A0:: @ 83005A0
	.4byte gAnimCmd_General_Frame0

	.align 2
gUnknown_083005A4:: @ 83005A4
	.4byte gAnimCmd_General_Frame0
	.4byte gUnknown_082FFD6C

	.align 2
gUnknown_083005AC:: @ 83005AC
	.4byte gAnimCmd_General_Frame0
	.4byte gUnknown_082FFD74

	.align 2
gUnknown_083005B4:: @ 83005B4
	.4byte gAnimCmd_General_Frame0
	.4byte gUnknown_082FFD7C
	.4byte gUnknown_082FFD84

	.align 2
gUnknown_083005C0:: @ 83005C0
	.4byte gAnimCmd_General_Frame0

	.align 2
gUnknown_083005C4:: @ 83005C4
	.4byte gAnimCmd_General_Frame0

	.align 2
gUnknown_083005C8:: @ 83005C8
	.4byte gAnimCmd_General_Frame0
	.4byte gUnknown_082FFD8C
	.4byte gUnknown_082FFDA0

	.align 2
gUnknown_083005D4:: @ 83005D4
	.4byte gAnimCmd_General_Frame0

	.align 2
gUnknown_083005D8:: @ 83005D8
	.4byte gAnimCmd_General_Frame0

	.align 2
gUnknown_083005DC:: @ 83005DC
	.4byte gAnimCmd_General_Frame0
	.4byte gUnknown_082FFDC4

	.align 2
gUnknown_083005E4:: @ 83005E4
	.4byte gAnimCmd_General_Frame0

	.align 2
gUnknown_083005E8:: @ 83005E8
	.4byte gAnimCmd_General_Frame0

	.align 2
gUnknown_083005EC:: @ 83005EC
	.4byte gAnimCmd_General_Frame0

	.align 2
gUnknown_083005F0:: @ 83005F0
	.4byte gAnimCmd_General_Frame0

	.align 2
gUnknown_083005F4:: @ 83005F4
	.4byte gAnimCmd_General_Frame0

	.align 2
gUnknown_083005F8:: @ 83005F8
	.4byte gAnimCmd_General_Frame0

	.align 2
gUnknown_083005FC:: @ 83005FC
	.4byte gAnimCmd_General_Frame0

	.align 2
gUnknown_08300600:: @ 8300600
	.4byte gAnimCmd_General_Frame0

	.align 2
gUnknown_08300604:: @ 8300604
	.4byte gAnimCmd_General_Frame0

	.align 2
gUnknown_08300608:: @ 8300608
	.4byte gAnimCmd_General_Frame0

	.align 2
gUnknown_0830060C:: @ 830060C
	.4byte gAnimCmd_General_Frame0

	.align 2
gUnknown_08300610:: @ 8300610
	.4byte gAnimCmd_General_Frame0

	.align 2
gUnknown_08300614:: @ 8300614
	.4byte gAnimCmd_General_Frame0

	.align 2
gUnknown_08300618:: @ 8300618
	.4byte gAnimCmd_General_Frame0

	.align 2
gUnknown_0830061C:: @ 830061C
	.4byte gAnimCmd_General_Frame0

	.align 2
gUnknown_08300620:: @ 8300620
	.4byte gAnimCmd_General_Frame0

	.align 2
gUnknown_08300624:: @ 8300624
	.4byte gAnimCmd_General_Frame0

	.align 2
gUnknown_08300628:: @ 8300628
	.4byte gAnimCmd_General_Frame0

	.align 2
gUnknown_0830062C:: @ 830062C
	.4byte gAnimCmd_General_Frame0

	.align 2
gUnknown_08300630:: @ 8300630
	.4byte gAnimCmd_General_Frame0

	.align 2
gUnknown_08300634:: @ 8300634
	.4byte gAnimCmd_General_Frame0

	.align 2
gUnknown_08300638:: @ 8300638
	.4byte gAnimCmd_General_Frame0

	.align 2
gUnknown_0830063C:: @ 830063C
	.4byte gAnimCmd_General_Frame0

	.align 2
gUnknown_08300640:: @ 8300640
	.4byte gAnimCmd_General_Frame0

	.align 2
gUnknown_08300644:: @ 8300644
	.4byte gAnimCmd_General_Frame0

	.align 2
gUnknown_08300648:: @ 8300648
	.4byte gAnimCmd_General_Frame0

	.align 2
gUnknown_0830064C:: @ 830064C
	.4byte gAnimCmd_General_Frame0

	.align 2
gUnknown_08300650:: @ 8300650
	.4byte gAnimCmd_General_Frame0

	.align 2
gUnknown_08300654:: @ 8300654
	.4byte gAnimCmd_General_Frame0

	.4byte gUnknown_082FFDCC
	.4byte gUnknown_082FFDD0
	.4byte gUnknown_082FFDD4
	.4byte gUnknown_082FFDD8
	.4byte gUnknown_082FFDDC
	.4byte gUnknown_082FFDE0
	.4byte gUnknown_082FFDE4
	.4byte gUnknown_082FFDE8
	.4byte gUnknown_082FFDEC
	.4byte gUnknown_082FFDF0
	.4byte gUnknown_082FFDF4
	.4byte gUnknown_082FFDF8
	.4byte gUnknown_082FFDFC
	.4byte gUnknown_082FFE00
	.4byte gUnknown_082FFE04
	.4byte gUnknown_082FFE08
	.4byte gUnknown_082FFE0C
	.4byte gUnknown_082FFE10
	.4byte gUnknown_082FFE14
	.4byte gUnknown_082FFE18
	.4byte gUnknown_082FFE1C
	.4byte gUnknown_082FFE20
	.4byte gUnknown_082FFE24
	.4byte gUnknown_082FFE28
	.4byte gUnknown_082FFE2C
	.4byte gUnknown_082FFE30
	.4byte gUnknown_082FFE34
	.4byte gUnknown_082FFE38
	.4byte gUnknown_082FFE3C
	.4byte gUnknown_082FFE40
	.4byte gUnknown_082FFE44
	.4byte gUnknown_082FFE48
	.4byte gUnknown_082FFE4C
	.4byte gUnknown_082FFE50
	.4byte gUnknown_082FFE54
	.4byte gUnknown_082FFE58
	.4byte gUnknown_082FFE5C
	.4byte gUnknown_082FFE60
	.4byte gUnknown_082FFE64
	.4byte gUnknown_082FFE68
	.4byte gUnknown_082FFE6C
	.4byte gUnknown_082FFE70
	.4byte gUnknown_082FFE74
	.4byte gUnknown_082FFE78
	.4byte gUnknown_082FFE7C
	.4byte gUnknown_082FFE80
	.4byte gUnknown_082FFE84
	.4byte gUnknown_082FFE88
	.4byte gUnknown_082FFE8C
	.4byte gUnknown_082FFE90
	.4byte gUnknown_082FFE94
	.4byte gUnknown_082FFE98
	.4byte gUnknown_082FFE9C
	.4byte gUnknown_082FFEA0
	.4byte gUnknown_082FFEA4
	.4byte gUnknown_082FFEA8
	.4byte gUnknown_082FFEAC
	.4byte gUnknown_082FFEB0
	.4byte gUnknown_082FFEB4
	.4byte gUnknown_082FFEB8
	.4byte gUnknown_082FFEBC
	.4byte gUnknown_082FFEC0
	.4byte gUnknown_082FFEC4
	.4byte gUnknown_082FFEC8
	.4byte gUnknown_082FFECC
	.4byte gUnknown_082FFED0
	.4byte gUnknown_082FFED4
	.4byte gUnknown_082FFED8
	.4byte gUnknown_082FFEDC
	.4byte gUnknown_082FFEE0
	.4byte gUnknown_082FFEE4
	.4byte gUnknown_082FFEE8
	.4byte gUnknown_082FFEEC
	.4byte gUnknown_082FFEF0
	.4byte gUnknown_082FFEF4
	.4byte gUnknown_082FFEF8
	.4byte gUnknown_082FFEFC
	.4byte gUnknown_082FFF00
	.4byte gUnknown_082FFF04
	.4byte gUnknown_082FFF08
	.4byte gUnknown_082FFF0C
	.4byte gUnknown_082FFF10
	.4byte gUnknown_082FFF14
	.4byte gUnknown_082FFF18
	.4byte gUnknown_082FFF1C
	.4byte gUnknown_082FFF20
	.4byte gUnknown_082FFF24
	.4byte gUnknown_082FFF28
	.4byte gUnknown_082FFF2C
	.4byte gUnknown_082FFF30
	.4byte gUnknown_082FFF34
	.4byte gUnknown_082FFF38
	.4byte gUnknown_082FFF3C
	.4byte gUnknown_082FFF40
	.4byte gUnknown_082FFF44
	.4byte gUnknown_082FFF48
	.4byte gUnknown_082FFF4C
	.4byte gUnknown_082FFF50
	.4byte gUnknown_082FFF54
	.4byte gUnknown_082FFF58
	.4byte gUnknown_082FFF5C
	.4byte gUnknown_082FFF60
	.4byte gUnknown_082FFF64
	.4byte gUnknown_082FFF68
	.4byte gUnknown_082FFF6C
	.4byte gUnknown_082FFF70
	.4byte gUnknown_082FFF74
	.4byte gUnknown_082FFF78
	.4byte gUnknown_082FFF7C
	.4byte gUnknown_082FFF80
	.4byte gUnknown_082FFF84
	.4byte gUnknown_082FFF88
	.4byte gUnknown_082FFF8C
	.4byte gUnknown_082FFF90
	.4byte gUnknown_082FFF94
	.4byte gUnknown_082FFF98
	.4byte gUnknown_082FFF9C
	.4byte gUnknown_082FFFA0
	.4byte gUnknown_082FFFA4
	.4byte gUnknown_082FFFA8
	.4byte gUnknown_082FFFAC
	.4byte gUnknown_082FFFB0
	.4byte gUnknown_082FFFB4
	.4byte gUnknown_082FFFB8
	.4byte gUnknown_082FFFBC
	.4byte gUnknown_082FFFC0
	.4byte gUnknown_082FFFC4
	.4byte gUnknown_082FFFC8
	.4byte gUnknown_082FFFCC
	.4byte gUnknown_082FFFD0
	.4byte gUnknown_082FFFD4
	.4byte gUnknown_082FFFD8
	.4byte gUnknown_082FFFDC
	.4byte gUnknown_082FFFE0
	.4byte gUnknown_082FFFE4
	.4byte gUnknown_082FFFE8
	.4byte gUnknown_082FFFEC
	.4byte gUnknown_082FFFF0
	.4byte gUnknown_082FFFF4
	.4byte gUnknown_082FFFF8
	.4byte gUnknown_082FFFFC
	.4byte gUnknown_08300000
	.4byte gUnknown_08300004
	.4byte gUnknown_08300008
	.4byte gUnknown_0830000C
	.4byte gUnknown_08300010
	.4byte gUnknown_08300014
	.4byte gUnknown_08300018
	.4byte gUnknown_0830001C
	.4byte gUnknown_08300020
	.4byte gUnknown_08300024
	.4byte gUnknown_08300028
	.4byte gUnknown_0830002C
	.4byte gUnknown_08300030
	.4byte gUnknown_08300034
	.4byte gUnknown_08300038
	.4byte gUnknown_0830003C
	.4byte gUnknown_08300040
	.4byte gUnknown_08300044
	.4byte gUnknown_08300048
	.4byte gUnknown_0830004C
	.4byte gUnknown_08300050
	.4byte gUnknown_08300054
	.4byte gUnknown_08300058
	.4byte gUnknown_0830005C
	.4byte gUnknown_08300060
	.4byte gUnknown_08300064
	.4byte gUnknown_08300068
	.4byte gUnknown_0830006C
	.4byte gUnknown_08300070
	.4byte gUnknown_08300074
	.4byte gUnknown_08300078
	.4byte gUnknown_0830007C
	.4byte gUnknown_08300080
	.4byte gUnknown_08300084
	.4byte gUnknown_08300088
	.4byte gUnknown_0830008C
	.4byte gUnknown_08300090
	.4byte gUnknown_08300094
	.4byte gUnknown_08300098
	.4byte gUnknown_0830009C
	.4byte gUnknown_083000A0
	.4byte gUnknown_083000A4
	.4byte gUnknown_083000A8
	.4byte gUnknown_083000AC
	.4byte gUnknown_083000B0
	.4byte gUnknown_083000B4
	.4byte gUnknown_083000B8
	.4byte gUnknown_083000BC
	.4byte gUnknown_083000C0
	.4byte gUnknown_083000C4
	.4byte gUnknown_083000C8
	.4byte gUnknown_083000CC
	.4byte gUnknown_083000D0
	.4byte gUnknown_083000D4
	.4byte gUnknown_083000D8
	.4byte gUnknown_083000DC
	.4byte gUnknown_083000E0
	.4byte gUnknown_083000E4
	.4byte gUnknown_083000E8
	.4byte gUnknown_083000EC
	.4byte gUnknown_083000F0
	.4byte gUnknown_083000F4
	.4byte gUnknown_083000F8
	.4byte gUnknown_083000FC
	.4byte gUnknown_08300100
	.4byte gUnknown_08300104
	.4byte gUnknown_08300108
	.4byte gUnknown_0830010C
	.4byte gUnknown_08300110
	.4byte gUnknown_08300114
	.4byte gUnknown_08300118
	.4byte gUnknown_0830011C
	.4byte gUnknown_08300120
	.4byte gUnknown_08300124
	.4byte gUnknown_08300128
	.4byte gUnknown_0830012C
	.4byte gUnknown_08300130
	.4byte gUnknown_08300134
	.4byte gUnknown_08300138
	.4byte gUnknown_0830013C
	.4byte gUnknown_08300140
	.4byte gUnknown_08300144
	.4byte gUnknown_08300148
	.4byte gUnknown_0830014C
	.4byte gUnknown_08300150
	.4byte gUnknown_08300154
	.4byte gUnknown_08300158
	.4byte gUnknown_0830015C
	.4byte gUnknown_08300160
	.4byte gUnknown_08300164
	.4byte gUnknown_08300168
	.4byte gUnknown_0830016C
	.4byte gUnknown_08300170
	.4byte gUnknown_08300174
	.4byte gUnknown_08300178
	.4byte gUnknown_0830017C
	.4byte gUnknown_08300180
	.4byte gUnknown_08300184
	.4byte gUnknown_08300188
	.4byte gUnknown_0830018C
	.4byte gUnknown_08300190
	.4byte gUnknown_08300194
	.4byte gUnknown_08300198
	.4byte gUnknown_0830019C
	.4byte gUnknown_083001A0
	.4byte gUnknown_083001A4
	.4byte gUnknown_083001A8
	.4byte gUnknown_083001AC
	.4byte gUnknown_083001B0
	.4byte gUnknown_083001B4
	.4byte gUnknown_083001B8
	.4byte gUnknown_083001BC
	.4byte gUnknown_083001BC
	.4byte gUnknown_083001BC
	.4byte gUnknown_083001BC
	.4byte gUnknown_083001BC
	.4byte gUnknown_083001BC
	.4byte gUnknown_083001BC
	.4byte gUnknown_083001BC
	.4byte gUnknown_083001BC
	.4byte gUnknown_083001BC
	.4byte gUnknown_083001BC
	.4byte gUnknown_083001BC
	.4byte gUnknown_083001BC
	.4byte gUnknown_083001BC
	.4byte gUnknown_083001BC
	.4byte gUnknown_083001BC
	.4byte gUnknown_083001BC
	.4byte gUnknown_083001BC
	.4byte gUnknown_083001BC
	.4byte gUnknown_083001BC
	.4byte gUnknown_083001BC
	.4byte gUnknown_083001BC
	.4byte gUnknown_083001BC
	.4byte gUnknown_083001BC
	.4byte gUnknown_083001BC
	.4byte gUnknown_083001C0
	.4byte gUnknown_083001C4
	.4byte gUnknown_083001C8
	.4byte gUnknown_083001CC
	.4byte gUnknown_083001D0
	.4byte gUnknown_083001D4
	.4byte gUnknown_083001E8
	.4byte gUnknown_083001EC
	.4byte gUnknown_083001FC
	.4byte gUnknown_08300200
	.4byte gUnknown_0830020C
	.4byte gUnknown_08300214
	.4byte gUnknown_0830021C
	.4byte gUnknown_08300224
	.4byte gUnknown_08300230
	.4byte gUnknown_0830023C
	.4byte gUnknown_08300248
	.4byte gUnknown_08300254
	.4byte gUnknown_08300260
	.4byte gUnknown_08300264
	.4byte gUnknown_0830026C
	.4byte gUnknown_08300278
	.4byte gUnknown_08300280
	.4byte gUnknown_08300288
	.4byte gUnknown_08300294
	.4byte gUnknown_08300298
	.4byte gUnknown_0830029C
	.4byte gUnknown_083002A0
	.4byte gUnknown_083002A8
	.4byte gUnknown_083002B0
	.4byte gUnknown_083002B8
	.4byte gUnknown_083002C0
	.4byte gUnknown_083002C4
	.4byte gUnknown_083002CC
	.4byte gUnknown_083002D8
	.4byte gUnknown_083002E4
	.4byte gUnknown_083002F0
	.4byte gUnknown_08300304
	.4byte gUnknown_08300308
	.4byte gUnknown_08300310
	.4byte gUnknown_08300318
	.4byte gUnknown_0830032C
	.4byte gUnknown_08300334
	.4byte gUnknown_0830033C
	.4byte gUnknown_08300344
	.4byte gUnknown_08300348
	.4byte gUnknown_08300354
	.4byte gUnknown_08300358
	.4byte gUnknown_0830035C
	.4byte gUnknown_08300368
	.4byte gUnknown_0830036C
	.4byte gUnknown_08300370
	.4byte gUnknown_0830037C
	.4byte gUnknown_08300388
	.4byte gUnknown_08300394
	.4byte gUnknown_083003A0
	.4byte gUnknown_083003A8
	.4byte gUnknown_083003B0
	.4byte gUnknown_083003B8
	.4byte gUnknown_083003C0
	.4byte gUnknown_083003C8
	.4byte gUnknown_083003D4
	.4byte gUnknown_083003DC
	.4byte gUnknown_083003E8
	.4byte gUnknown_083003F0
	.4byte gUnknown_083003F8
	.4byte gUnknown_08300400
	.4byte gUnknown_0830040C
	.4byte gUnknown_08300410
	.4byte gUnknown_08300414
	.4byte gUnknown_08300418
	.4byte gUnknown_0830041C
	.4byte gUnknown_08300420
	.4byte gUnknown_08300424
	.4byte gUnknown_08300438
	.4byte gUnknown_08300444
	.4byte gUnknown_0830044C
	.4byte gUnknown_08300454
	.4byte gUnknown_0830045C
	.4byte gUnknown_08300464
	.4byte gUnknown_0830046C
	.4byte gUnknown_08300474
	.4byte gUnknown_08300480
	.4byte gUnknown_08300488
	.4byte gUnknown_08300494
	.4byte gUnknown_083004A0
	.4byte gUnknown_083004AC
	.4byte gUnknown_083004B0
	.4byte gUnknown_083004B8
	.4byte gUnknown_083004C0
	.4byte gUnknown_083004C8
	.4byte gUnknown_083004D0
	.4byte gUnknown_083004D8
	.4byte gUnknown_083004E0
	.4byte gUnknown_083004E4
	.4byte gUnknown_083004E8
	.4byte gUnknown_083004EC
	.4byte gUnknown_083004F4
	.4byte gUnknown_083004F8
	.4byte gUnknown_083004FC
	.4byte gUnknown_08300504
	.4byte gUnknown_08300510
	.4byte gUnknown_08300518
	.4byte gUnknown_0830051C
	.4byte gUnknown_08300520
	.4byte gUnknown_08300524
	.4byte gUnknown_0830052C
	.4byte gUnknown_08300534
	.4byte gUnknown_0830053C
	.4byte gUnknown_08300550
	.4byte gUnknown_08300558
	.4byte gUnknown_08300560
	.4byte gUnknown_08300564
	.4byte gUnknown_08300568
	.4byte gUnknown_0830056C
	.4byte gUnknown_08300570
	.4byte gUnknown_08300574
	.4byte gUnknown_08300578
	.4byte gUnknown_0830057C
	.4byte gUnknown_08300588
	.4byte gUnknown_0830058C
	.4byte gUnknown_08300598
	.4byte gUnknown_0830059C
	.4byte gUnknown_083005A0
	.4byte gUnknown_083005A4
	.4byte gUnknown_083005AC
	.4byte gUnknown_083005B4
	.4byte gUnknown_083005C0
	.4byte gUnknown_083005C4
	.4byte gUnknown_083005C8
	.4byte gUnknown_083005D4
	.4byte gUnknown_083005D8
	.4byte gUnknown_083005DC
	.4byte gUnknown_083005E4
	.4byte gUnknown_083005E8
	.4byte gUnknown_083005EC
	.4byte gUnknown_083005EC
	.4byte gUnknown_083005F0
	.4byte gUnknown_083005F4
	.4byte gUnknown_083005F8
	.4byte gUnknown_083005FC
	.4byte gUnknown_08300600
	.4byte gUnknown_08300604
	.4byte gUnknown_08300608
	.4byte gUnknown_0830060C
	.4byte gUnknown_08300610
	.4byte gUnknown_08300614
	.4byte gUnknown_08300618
	.4byte gUnknown_0830061C
	.4byte gUnknown_08300620
	.4byte gUnknown_08300624
	.4byte gUnknown_08300628
	.4byte gUnknown_0830062C
	.4byte gUnknown_08300630
	.4byte gUnknown_08300634
	.4byte gUnknown_08300638
	.4byte gUnknown_0830063C
	.4byte gUnknown_08300640
	.4byte gUnknown_08300644
	.4byte gUnknown_08300648
	.4byte gUnknown_0830064C
	.4byte gUnknown_08300650
	.4byte gUnknown_08300654

	.align 2
gMonFrontPicCoords:: @ 8300D38
	.byte 0x88, 0x00, 0x00, 0x00
	.byte 0x45, 0x0e, 0x00, 0x00
	.byte 0x56, 0x0a, 0x00, 0x00
	.byte 0x88, 0x03, 0x00, 0x00
	.byte 0x55, 0x0c, 0x00, 0x00
	.byte 0x66, 0x09, 0x00, 0x00
	.byte 0x88, 0x01, 0x00, 0x00
	.byte 0x65, 0x0d, 0x00, 0x00
	.byte 0x66, 0x08, 0x00, 0x00
	.byte 0x88, 0x00, 0x00, 0x00
	.byte 0x45, 0x10, 0x00, 0x00
	.byte 0x54, 0x14, 0x00, 0x00
	.byte 0x76, 0x09, 0x00, 0x00
	.byte 0x54, 0x12, 0x00, 0x00
	.byte 0x45, 0x0e, 0x00, 0x00
	.byte 0x86, 0x09, 0x00, 0x00
	.byte 0x65, 0x0d, 0x00, 0x00
	.byte 0x67, 0x0b, 0x00, 0x00
	.byte 0x88, 0x01, 0x00, 0x00
	.byte 0x44, 0x10, 0x00, 0x00
	.byte 0x66, 0x0b, 0x00, 0x00
	.byte 0x45, 0x0f, 0x00, 0x00
	.byte 0x78, 0x00, 0x00, 0x00
	.byte 0x65, 0x0c, 0x00, 0x00
	.byte 0x88, 0x02, 0x00, 0x00
	.byte 0x67, 0x09, 0x00, 0x00
	.byte 0x67, 0x04, 0x00, 0x00
	.byte 0x55, 0x0e, 0x00, 0x00
	.byte 0x76, 0x09, 0x00, 0x00
	.byte 0x45, 0x0f, 0x00, 0x00
	.byte 0x66, 0x0b, 0x00, 0x00
	.byte 0x78, 0x03, 0x00, 0x00
	.byte 0x55, 0x0c, 0x00, 0x00
	.byte 0x66, 0x09, 0x00, 0x00
	.byte 0x78, 0x02, 0x00, 0x00
	.byte 0x55, 0x10, 0x00, 0x00
	.byte 0x66, 0x08, 0x00, 0x00
	.byte 0x65, 0x0c, 0x00, 0x00
	.byte 0x88, 0x03, 0x00, 0x00
	.byte 0x45, 0x10, 0x00, 0x00
	.byte 0x67, 0x08, 0x00, 0x00
	.byte 0x67, 0x06, 0x00, 0x00
	.byte 0x88, 0x03, 0x00, 0x00
	.byte 0x45, 0x0f, 0x00, 0x00
	.byte 0x66, 0x0a, 0x00, 0x00
	.byte 0x77, 0x06, 0x00, 0x00
	.byte 0x55, 0x0f, 0x00, 0x00
	.byte 0x86, 0x08, 0x00, 0x00
	.byte 0x66, 0x08, 0x00, 0x00
	.byte 0x88, 0x02, 0x00, 0x00
	.byte 0x54, 0x12, 0x00, 0x00
	.byte 0x75, 0x0d, 0x00, 0x00
	.byte 0x55, 0x0c, 0x00, 0x00
	.byte 0x77, 0x07, 0x00, 0x00
	.byte 0x56, 0x09, 0x00, 0x00
	.byte 0x78, 0x02, 0x00, 0x00
	.byte 0x65, 0x0e, 0x00, 0x00
	.byte 0x77, 0x07, 0x00, 0x00
	.byte 0x66, 0x0b, 0x00, 0x00
	.byte 0x88, 0x02, 0x00, 0x00
	.byte 0x74, 0x13, 0x00, 0x00
	.byte 0x76, 0x0a, 0x00, 0x00
	.byte 0x76, 0x08, 0x00, 0x00
	.byte 0x66, 0x0b, 0x00, 0x00
	.byte 0x77, 0x05, 0x00, 0x00
	.byte 0x87, 0x04, 0x00, 0x00
	.byte 0x56, 0x0b, 0x00, 0x00
	.byte 0x67, 0x06, 0x00, 0x00
	.byte 0x88, 0x01, 0x00, 0x00
	.byte 0x65, 0x0f, 0x00, 0x00
	.byte 0x66, 0x0b, 0x00, 0x00
	.byte 0x77, 0x05, 0x00, 0x00
	.byte 0x46, 0x09, 0x00, 0x00
	.byte 0x87, 0x04, 0x00, 0x00
	.byte 0x54, 0x12, 0x00, 0x00
	.byte 0x87, 0x04, 0x00, 0x00
	.byte 0x77, 0x05, 0x00, 0x00
	.byte 0x66, 0x08, 0x00, 0x00
	.byte 0x88, 0x01, 0x00, 0x00
	.byte 0x66, 0x0b, 0x00, 0x00
	.byte 0x86, 0x08, 0x00, 0x00
	.byte 0x43, 0x15, 0x00, 0x00
	.byte 0x76, 0x08, 0x00, 0x00
	.byte 0x66, 0x09, 0x00, 0x00
	.byte 0x57, 0x05, 0x00, 0x00
	.byte 0x88, 0x00, 0x00, 0x00
	.byte 0x76, 0x0a, 0x00, 0x00
	.byte 0x87, 0x07, 0x00, 0x00
	.byte 0x65, 0x0c, 0x00, 0x00
	.byte 0x87, 0x04, 0x00, 0x00
	.byte 0x55, 0x10, 0x00, 0x00
	.byte 0x87, 0x05, 0x00, 0x00
	.byte 0x77, 0x06, 0x00, 0x00
	.byte 0x77, 0x05, 0x00, 0x00
	.byte 0x77, 0x05, 0x00, 0x00
	.byte 0x78, 0x02, 0x00, 0x00
	.byte 0x77, 0x07, 0x00, 0x00
	.byte 0x77, 0x04, 0x00, 0x00
	.byte 0x65, 0x0d, 0x00, 0x00
	.byte 0x88, 0x03, 0x00, 0x00
	.byte 0x44, 0x13, 0x00, 0x00
	.byte 0x55, 0x0e, 0x00, 0x00
	.byte 0x87, 0x07, 0x00, 0x00
	.byte 0x88, 0x00, 0x00, 0x00
	.byte 0x55, 0x0f, 0x00, 0x00
	.byte 0x76, 0x0b, 0x00, 0x00
	.byte 0x87, 0x04, 0x00, 0x00
	.byte 0x67, 0x04, 0x00, 0x00
	.byte 0x86, 0x08, 0x00, 0x00
	.byte 0x66, 0x08, 0x00, 0x00
	.byte 0x88, 0x02, 0x00, 0x00
	.byte 0x76, 0x09, 0x00, 0x00
	.byte 0x88, 0x02, 0x00, 0x00
	.byte 0x76, 0x09, 0x00, 0x00
	.byte 0x67, 0x07, 0x00, 0x00
	.byte 0x88, 0x00, 0x00, 0x00
	.byte 0x45, 0x0f, 0x00, 0x00
	.byte 0x67, 0x07, 0x00, 0x00
	.byte 0x66, 0x0a, 0x00, 0x00
	.byte 0x77, 0x04, 0x00, 0x00
	.byte 0x66, 0x0a, 0x00, 0x00
	.byte 0x77, 0x06, 0x00, 0x00
	.byte 0x66, 0x08, 0x00, 0x00
	.byte 0x88, 0x00, 0x00, 0x00
	.byte 0x77, 0x04, 0x00, 0x00
	.byte 0x78, 0x02, 0x00, 0x00
	.byte 0x77, 0x04, 0x00, 0x00
	.byte 0x77, 0x04, 0x00, 0x00
	.byte 0x78, 0x00, 0x00, 0x00
	.byte 0x67, 0x06, 0x00, 0x00
	.byte 0x88, 0x08, 0x00, 0x00
	.byte 0x85, 0x0d, 0x00, 0x00
	.byte 0x54, 0x11, 0x00, 0x00
	.byte 0x56, 0x09, 0x00, 0x00
	.byte 0x67, 0x06, 0x00, 0x00
	.byte 0x76, 0x09, 0x00, 0x00
	.byte 0x66, 0x0a, 0x00, 0x00
	.byte 0x55, 0x0d, 0x00, 0x00
	.byte 0x45, 0x0f, 0x00, 0x00
	.byte 0x67, 0x07, 0x00, 0x00
	.byte 0x54, 0x11, 0x00, 0x00
	.byte 0x88, 0x03, 0x00, 0x00
	.byte 0x88, 0x01, 0x00, 0x00
	.byte 0x87, 0x05, 0x00, 0x00
	.byte 0x88, 0x03, 0x00, 0x00
	.byte 0x87, 0x04, 0x00, 0x00
	.byte 0x88, 0x00, 0x00, 0x00
	.byte 0x75, 0x0e, 0x00, 0x00
	.byte 0x87, 0x06, 0x00, 0x00
	.byte 0x88, 0x00, 0x00, 0x00
	.byte 0x88, 0x00, 0x00, 0x00
	.byte 0x55, 0x0d, 0x00, 0x00
	.byte 0x75, 0x0d, 0x00, 0x00
	.byte 0x77, 0x04, 0x00, 0x00
	.byte 0x88, 0x00, 0x00, 0x00
	.byte 0x55, 0x0e, 0x00, 0x00
	.byte 0x76, 0x08, 0x00, 0x00
	.byte 0x78, 0x00, 0x00, 0x00
	.byte 0x55, 0x0f, 0x00, 0x00
	.byte 0x67, 0x06, 0x00, 0x00
	.byte 0x88, 0x00, 0x00, 0x00
	.byte 0x47, 0x04, 0x00, 0x00
	.byte 0x67, 0x07, 0x00, 0x00
	.byte 0x55, 0x0d, 0x00, 0x00
	.byte 0x58, 0x03, 0x00, 0x00
	.byte 0x56, 0x0c, 0x00, 0x00
	.byte 0x67, 0x04, 0x00, 0x00
	.byte 0x54, 0x13, 0x00, 0x00
	.byte 0x87, 0x05, 0x00, 0x00
	.byte 0x88, 0x00, 0x00, 0x00
	.byte 0x75, 0x10, 0x00, 0x00
	.byte 0x87, 0x0b, 0x00, 0x00
	.byte 0x45, 0x0c, 0x00, 0x00
	.byte 0x44, 0x14, 0x00, 0x00
	.byte 0x44, 0x12, 0x00, 0x00
	.byte 0x34, 0x14, 0x00, 0x00
	.byte 0x46, 0x09, 0x00, 0x00
	.byte 0x44, 0x14, 0x00, 0x00
	.byte 0x47, 0x07, 0x00, 0x00
	.byte 0x55, 0x10, 0x00, 0x00
	.byte 0x56, 0x0a, 0x00, 0x00
	.byte 0x77, 0x05, 0x00, 0x00
	.byte 0x45, 0x0e, 0x00, 0x00
	.byte 0x65, 0x0e, 0x00, 0x00
	.byte 0x76, 0x09, 0x00, 0x00
	.byte 0x67, 0x06, 0x00, 0x00
	.byte 0x67, 0x06, 0x00, 0x00
	.byte 0x66, 0x0a, 0x00, 0x00
	.byte 0x55, 0x0f, 0x00, 0x00
	.byte 0x77, 0x07, 0x00, 0x00
	.byte 0x58, 0x03, 0x00, 0x00
	.byte 0x44, 0x10, 0x00, 0x00
	.byte 0x56, 0x08, 0x00, 0x00
	.byte 0x86, 0x0a, 0x00, 0x00
	.byte 0x54, 0x10, 0x00, 0x00
	.byte 0x77, 0x07, 0x00, 0x00
	.byte 0x66, 0x08, 0x00, 0x00
	.byte 0x67, 0x08, 0x00, 0x00
	.byte 0x66, 0x0b, 0x00, 0x00
	.byte 0x58, 0x01, 0x00, 0x00
	.byte 0x55, 0x0c, 0x00, 0x00
	.byte 0x35, 0x0f, 0x00, 0x00
	.byte 0x77, 0x06, 0x00, 0x00
	.byte 0x88, 0x03, 0x00, 0x00
	.byte 0x56, 0x0a, 0x00, 0x00
	.byte 0x76, 0x09, 0x00, 0x00
	.byte 0x74, 0x11, 0x00, 0x00
	.byte 0x78, 0x03, 0x00, 0x00
	.byte 0x88, 0x00, 0x00, 0x00
	.byte 0x55, 0x0d, 0x00, 0x00
	.byte 0x57, 0x06, 0x00, 0x00
	.byte 0x56, 0x0a, 0x00, 0x00
	.byte 0x88, 0x00, 0x00, 0x00
	.byte 0x66, 0x09, 0x00, 0x00
	.byte 0x88, 0x03, 0x00, 0x00
	.byte 0x67, 0x05, 0x00, 0x00
	.byte 0x45, 0x0d, 0x00, 0x00
	.byte 0x78, 0x01, 0x00, 0x00
	.byte 0x45, 0x0d, 0x00, 0x00
	.byte 0x57, 0x0d, 0x00, 0x00
	.byte 0x43, 0x14, 0x00, 0x00
	.byte 0x66, 0x08, 0x00, 0x00
	.byte 0x65, 0x0c, 0x00, 0x00
	.byte 0x55, 0x0e, 0x00, 0x00
	.byte 0x66, 0x0a, 0x00, 0x00
	.byte 0x56, 0x08, 0x00, 0x00
	.byte 0x88, 0x01, 0x00, 0x00
	.byte 0x88, 0x00, 0x00, 0x00
	.byte 0x56, 0x0b, 0x00, 0x00
	.byte 0x77, 0x05, 0x00, 0x00
	.byte 0x78, 0x04, 0x00, 0x00
	.byte 0x54, 0x10, 0x00, 0x00
	.byte 0x86, 0x08, 0x00, 0x00
	.byte 0x55, 0x0f, 0x00, 0x00
	.byte 0x88, 0x00, 0x00, 0x00
	.byte 0x77, 0x06, 0x00, 0x00
	.byte 0x46, 0x09, 0x00, 0x00
	.byte 0x67, 0x05, 0x00, 0x00
	.byte 0x35, 0x0f, 0x00, 0x00
	.byte 0x76, 0x0a, 0x00, 0x00
	.byte 0x45, 0x0d, 0x00, 0x00
	.byte 0x77, 0x04, 0x00, 0x00
	.byte 0x77, 0x06, 0x00, 0x00
	.byte 0x88, 0x00, 0x00, 0x00
	.byte 0x88, 0x00, 0x00, 0x00
	.byte 0x88, 0x00, 0x00, 0x00
	.byte 0x46, 0x09, 0x00, 0x00
	.byte 0x56, 0x09, 0x00, 0x00
	.byte 0x88, 0x00, 0x00, 0x00
	.byte 0x88, 0x00, 0x00, 0x00
	.byte 0x88, 0x00, 0x00, 0x00
	.byte 0x55, 0x0e, 0x00, 0x00
	.byte 0x87, 0x04, 0x00, 0x00
	.byte 0x87, 0x04, 0x00, 0x00
	.byte 0x87, 0x04, 0x00, 0x00
	.byte 0x87, 0x04, 0x00, 0x00
	.byte 0x87, 0x04, 0x00, 0x00
	.byte 0x87, 0x04, 0x00, 0x00
	.byte 0x87, 0x04, 0x00, 0x00
	.byte 0x87, 0x04, 0x00, 0x00
	.byte 0x87, 0x04, 0x00, 0x00
	.byte 0x87, 0x04, 0x00, 0x00
	.byte 0x87, 0x04, 0x00, 0x00
	.byte 0x87, 0x04, 0x00, 0x00
	.byte 0x87, 0x04, 0x00, 0x00
	.byte 0x87, 0x04, 0x00, 0x00
	.byte 0x87, 0x04, 0x00, 0x00
	.byte 0x87, 0x04, 0x00, 0x00
	.byte 0x87, 0x04, 0x00, 0x00
	.byte 0x87, 0x04, 0x00, 0x00
	.byte 0x87, 0x04, 0x00, 0x00
	.byte 0x87, 0x04, 0x00, 0x00
	.byte 0x87, 0x04, 0x00, 0x00
	.byte 0x87, 0x04, 0x00, 0x00
	.byte 0x87, 0x04, 0x00, 0x00
	.byte 0x87, 0x04, 0x00, 0x00
	.byte 0x87, 0x04, 0x00, 0x00
	.byte 0x66, 0x08, 0x00, 0x00
	.byte 0x87, 0x04, 0x00, 0x00
	.byte 0x88, 0x00, 0x00, 0x00
	.byte 0x56, 0x08, 0x00, 0x00
	.byte 0x88, 0x01, 0x00, 0x00
	.byte 0x88, 0x00, 0x00, 0x00
	.byte 0x56, 0x0c, 0x00, 0x00
	.byte 0x67, 0x06, 0x00, 0x00
	.byte 0x88, 0x00, 0x00, 0x00
	.byte 0x55, 0x0c, 0x00, 0x00
	.byte 0x87, 0x04, 0x00, 0x00
	.byte 0x85, 0x0f, 0x00, 0x00
	.byte 0x78, 0x03, 0x00, 0x00
	.byte 0x45, 0x0e, 0x00, 0x00
	.byte 0x75, 0x11, 0x00, 0x00
	.byte 0x86, 0x09, 0x00, 0x00
	.byte 0x74, 0x10, 0x00, 0x00
	.byte 0x86, 0x0f, 0x00, 0x00
	.byte 0x65, 0x0e, 0x00, 0x00
	.byte 0x66, 0x09, 0x00, 0x00
	.byte 0x88, 0x00, 0x00, 0x00
	.byte 0x46, 0x10, 0x00, 0x00
	.byte 0x56, 0x08, 0x00, 0x00
	.byte 0x88, 0x02, 0x00, 0x00
	.byte 0x74, 0x12, 0x00, 0x00
	.byte 0x86, 0x0a, 0x00, 0x00
	.byte 0x66, 0x0a, 0x00, 0x00
	.byte 0x64, 0x10, 0x00, 0x00
	.byte 0x87, 0x06, 0x00, 0x00
	.byte 0x54, 0x10, 0x00, 0x00
	.byte 0x77, 0x04, 0x00, 0x00
	.byte 0x68, 0x08, 0x00, 0x00
	.byte 0x84, 0x18, 0x00, 0x00
	.byte 0x77, 0x04, 0x00, 0x00
	.byte 0x65, 0x0f, 0x00, 0x00
	.byte 0x88, 0x01, 0x00, 0x00
	.byte 0x75, 0x0f, 0x00, 0x00
	.byte 0x87, 0x0a, 0x00, 0x00
	.byte 0x66, 0x0b, 0x00, 0x00
	.byte 0x66, 0x08, 0x00, 0x00
	.byte 0x67, 0x07, 0x00, 0x00
	.byte 0x55, 0x10, 0x00, 0x00
	.byte 0x78, 0x06, 0x00, 0x00
	.byte 0x56, 0x0c, 0x00, 0x00
	.byte 0x88, 0x02, 0x00, 0x00
	.byte 0x66, 0x09, 0x00, 0x00
	.byte 0x46, 0x0b, 0x00, 0x00
	.byte 0x76, 0x09, 0x00, 0x00
	.byte 0x46, 0x18, 0x00, 0x00
	.byte 0x66, 0x0c, 0x00, 0x00
	.byte 0x88, 0x01, 0x00, 0x00
	.byte 0x46, 0x0d, 0x00, 0x00
	.byte 0x88, 0x00, 0x00, 0x00
	.byte 0x67, 0x06, 0x00, 0x00
	.byte 0x78, 0x03, 0x00, 0x00
	.byte 0x54, 0x10, 0x00, 0x00
	.byte 0x86, 0x0c, 0x00, 0x00
	.byte 0x88, 0x01, 0x00, 0x00
	.byte 0x65, 0x0c, 0x00, 0x00
	.byte 0x88, 0x01, 0x00, 0x00
	.byte 0x64, 0x12, 0x00, 0x00
	.byte 0x67, 0x04, 0x00, 0x00
	.byte 0x65, 0x0f, 0x00, 0x00
	.byte 0x87, 0x09, 0x00, 0x00
	.byte 0x65, 0x10, 0x00, 0x00
	.byte 0x86, 0x0a, 0x00, 0x00
	.byte 0x88, 0x01, 0x00, 0x00
	.byte 0x74, 0x10, 0x00, 0x00
	.byte 0x88, 0x00, 0x00, 0x00
	.byte 0x56, 0x0b, 0x00, 0x00
	.byte 0x76, 0x0a, 0x00, 0x00
	.byte 0x66, 0x09, 0x00, 0x00
	.byte 0x88, 0x01, 0x00, 0x00
	.byte 0x55, 0x0f, 0x00, 0x00
	.byte 0x46, 0x09, 0x00, 0x00
	.byte 0x77, 0x05, 0x00, 0x00
	.byte 0x56, 0x0e, 0x00, 0x00
	.byte 0x66, 0x0c, 0x00, 0x00
	.byte 0x76, 0x08, 0x00, 0x00
	.byte 0x65, 0x0c, 0x00, 0x00
	.byte 0x68, 0x01, 0x00, 0x00
	.byte 0x76, 0x11, 0x00, 0x00
	.byte 0x88, 0x02, 0x00, 0x00
	.byte 0x55, 0x0c, 0x00, 0x00
	.byte 0x66, 0x0a, 0x00, 0x00
	.byte 0x77, 0x05, 0x00, 0x00
	.byte 0x76, 0x08, 0x00, 0x00
	.byte 0x74, 0x12, 0x00, 0x00
	.byte 0x78, 0x00, 0x00, 0x00
	.byte 0x86, 0x08, 0x00, 0x00
	.byte 0x55, 0x12, 0x00, 0x00
	.byte 0x66, 0x08, 0x00, 0x00
	.byte 0x88, 0x00, 0x00, 0x00
	.byte 0x55, 0x0e, 0x00, 0x00
	.byte 0x78, 0x03, 0x00, 0x00
	.byte 0x88, 0x01, 0x00, 0x00
	.byte 0x55, 0x0e, 0x00, 0x00
	.byte 0x78, 0x03, 0x00, 0x00
	.byte 0x86, 0x0b, 0x00, 0x00
	.byte 0x68, 0x00, 0x00, 0x00
	.byte 0x56, 0x0e, 0x00, 0x00
	.byte 0x55, 0x0c, 0x00, 0x00
	.byte 0x77, 0x08, 0x00, 0x00
	.byte 0x87, 0x05, 0x00, 0x00
	.byte 0x77, 0x0b, 0x00, 0x00
	.byte 0x43, 0x14, 0x00, 0x00
	.byte 0x75, 0x0d, 0x00, 0x00
	.byte 0x88, 0x00, 0x00, 0x00
	.byte 0x34, 0x11, 0x00, 0x00
	.byte 0x66, 0x08, 0x00, 0x00
	.byte 0x56, 0x08, 0x00, 0x00
	.byte 0x67, 0x07, 0x00, 0x00
	.byte 0x78, 0x00, 0x00, 0x00
	.byte 0x66, 0x08, 0x00, 0x00
	.byte 0x88, 0x00, 0x00, 0x00
	.byte 0x35, 0x0f, 0x00, 0x00
	.byte 0x47, 0x06, 0x00, 0x00
	.byte 0x78, 0x01, 0x00, 0x00
	.byte 0x56, 0x0b, 0x00, 0x00
	.byte 0x66, 0x09, 0x00, 0x00
	.byte 0x87, 0x04, 0x00, 0x00
	.byte 0x55, 0x0f, 0x00, 0x00
	.byte 0x87, 0x07, 0x00, 0x00
	.byte 0x87, 0x06, 0x00, 0x00
	.byte 0x78, 0x04, 0x00, 0x00
	.byte 0x88, 0x02, 0x00, 0x00
	.byte 0x88, 0x03, 0x00, 0x00
	.byte 0x87, 0x04, 0x00, 0x00
	.byte 0x88, 0x01, 0x00, 0x00
	.byte 0x88, 0x00, 0x00, 0x00
	.byte 0x88, 0x01, 0x00, 0x00
	.byte 0x88, 0x02, 0x00, 0x00
	.byte 0x66, 0x0d, 0x00, 0x00
	.byte 0x88, 0x01, 0x00, 0x00
	.byte 0x37, 0x06, 0x00, 0x00
	.byte 0x33, 0x14, 0x00, 0x00
	.byte 0x34, 0x10, 0x00, 0x00
	.byte 0x44, 0x10, 0x00, 0x00
	.byte 0x44, 0x10, 0x00, 0x00
	.byte 0x44, 0x11, 0x00, 0x00
	.byte 0x44, 0x11, 0x00, 0x00
	.byte 0x35, 0x0e, 0x00, 0x00
	.byte 0x44, 0x10, 0x00, 0x00
	.byte 0x34, 0x10, 0x00, 0x00
	.byte 0x34, 0x11, 0x00, 0x00
	.byte 0x44, 0x11, 0x00, 0x00
	.byte 0x34, 0x13, 0x00, 0x00
	.byte 0x44, 0x13, 0x00, 0x00
	.byte 0x43, 0x14, 0x00, 0x00
	.byte 0x44, 0x10, 0x00, 0x00
	.byte 0x34, 0x13, 0x00, 0x00
	.byte 0x43, 0x15, 0x00, 0x00
	.byte 0x34, 0x13, 0x00, 0x00
	.byte 0x45, 0x0c, 0x00, 0x00
	.byte 0x34, 0x12, 0x00, 0x00
	.byte 0x44, 0x12, 0x00, 0x00
	.byte 0x44, 0x12, 0x00, 0x00
	.byte 0x44, 0x13, 0x00, 0x00
	.byte 0x33, 0x15, 0x00, 0x00
	.byte 0x34, 0x11, 0x00, 0x00
	.byte 0x34, 0x10, 0x00, 0x00
	.byte 0x35, 0x0f, 0x00, 0x00
	.byte 0x35, 0x0d, 0x00, 0x00

@ 8301418
	.include "data/graphics/pokemon/still_front_pic_table.inc"

	.align 2
gUnknown_083021D8:: @ 83021D8
	.byte 0x88, 0x00, 0x00, 0x00
	.byte 0x64, 0x10, 0x00, 0x00
	.byte 0x66, 0x09, 0x00, 0x00
	.byte 0x87, 0x07, 0x00, 0x00
	.byte 0x65, 0x0e, 0x00, 0x00
	.byte 0x66, 0x09, 0x00, 0x00
	.byte 0x87, 0x04, 0x00, 0x00
	.byte 0x65, 0x0e, 0x00, 0x00
	.byte 0x76, 0x0a, 0x00, 0x00
	.byte 0x86, 0x08, 0x00, 0x00
	.byte 0x55, 0x0f, 0x00, 0x00
	.byte 0x65, 0x0c, 0x00, 0x00
	.byte 0x87, 0x06, 0x00, 0x00
	.byte 0x56, 0x0b, 0x00, 0x00
	.byte 0x46, 0x0a, 0x00, 0x00
	.byte 0x86, 0x09, 0x00, 0x00
	.byte 0x66, 0x08, 0x00, 0x00
	.byte 0x85, 0x0c, 0x00, 0x00
	.byte 0x78, 0x02, 0x00, 0x00
	.byte 0x65, 0x0d, 0x00, 0x00
	.byte 0x75, 0x0d, 0x00, 0x00
	.byte 0x65, 0x0c, 0x00, 0x00
	.byte 0x87, 0x05, 0x00, 0x00
	.byte 0x66, 0x09, 0x00, 0x00
	.byte 0x77, 0x04, 0x00, 0x00
	.byte 0x77, 0x07, 0x00, 0x00
	.byte 0x66, 0x08, 0x00, 0x00
	.byte 0x65, 0x0d, 0x00, 0x00
	.byte 0x86, 0x09, 0x00, 0x00
	.byte 0x55, 0x0c, 0x00, 0x00
	.byte 0x86, 0x0a, 0x00, 0x00
	.byte 0x77, 0x06, 0x00, 0x00
	.byte 0x56, 0x08, 0x00, 0x00
	.byte 0x86, 0x09, 0x00, 0x00
	.byte 0x88, 0x03, 0x00, 0x00
	.byte 0x65, 0x0d, 0x00, 0x00
	.byte 0x76, 0x0a, 0x00, 0x00
	.byte 0x76, 0x09, 0x00, 0x00
	.byte 0x77, 0x05, 0x00, 0x00
	.byte 0x65, 0x0d, 0x00, 0x00
	.byte 0x66, 0x08, 0x00, 0x00
	.byte 0x76, 0x0b, 0x00, 0x00
	.byte 0x87, 0x06, 0x00, 0x00
	.byte 0x56, 0x0b, 0x00, 0x00
	.byte 0x66, 0x0a, 0x00, 0x00
	.byte 0x87, 0x07, 0x00, 0x00
	.byte 0x63, 0x14, 0x00, 0x00
	.byte 0x87, 0x07, 0x00, 0x00
	.byte 0x77, 0x06, 0x00, 0x00
	.byte 0x77, 0x04, 0x00, 0x00
	.byte 0x54, 0x10, 0x00, 0x00
	.byte 0x66, 0x0b, 0x00, 0x00
	.byte 0x65, 0x0c, 0x00, 0x00
	.byte 0x87, 0x07, 0x00, 0x00
	.byte 0x67, 0x07, 0x00, 0x00
	.byte 0x77, 0x05, 0x00, 0x00
	.byte 0x76, 0x0b, 0x00, 0x00
	.byte 0x77, 0x07, 0x00, 0x00
	.byte 0x66, 0x08, 0x00, 0x00
	.byte 0x87, 0x06, 0x00, 0x00
	.byte 0x74, 0x10, 0x00, 0x00
	.byte 0x65, 0x0c, 0x00, 0x00
	.byte 0x86, 0x0b, 0x00, 0x00
	.byte 0x66, 0x0b, 0x00, 0x00
	.byte 0x76, 0x08, 0x00, 0x00
	.byte 0x67, 0x05, 0x00, 0x00
	.byte 0x65, 0x0c, 0x00, 0x00
	.byte 0x76, 0x09, 0x00, 0x00
	.byte 0x67, 0x04, 0x00, 0x00
	.byte 0x66, 0x0a, 0x00, 0x00
	.byte 0x66, 0x09, 0x00, 0x00
	.byte 0x87, 0x06, 0x00, 0x00
	.byte 0x56, 0x0a, 0x00, 0x00
	.byte 0x86, 0x0b, 0x00, 0x00
	.byte 0x66, 0x0b, 0x00, 0x00
	.byte 0x75, 0x0c, 0x00, 0x00
	.byte 0x84, 0x10, 0x00, 0x00
	.byte 0x66, 0x09, 0x00, 0x00
	.byte 0x87, 0x05, 0x00, 0x00
	.byte 0x85, 0x0e, 0x00, 0x00
	.byte 0x86, 0x0a, 0x00, 0x00
	.byte 0x43, 0x14, 0x00, 0x00
	.byte 0x66, 0x0a, 0x00, 0x00
	.byte 0x66, 0x0a, 0x00, 0x00
	.byte 0x66, 0x08, 0x00, 0x00
	.byte 0x88, 0x01, 0x00, 0x00
	.byte 0x66, 0x0a, 0x00, 0x00
	.byte 0x77, 0x05, 0x00, 0x00
	.byte 0x75, 0x0c, 0x00, 0x00
	.byte 0x87, 0x05, 0x00, 0x00
	.byte 0x76, 0x0b, 0x00, 0x00
	.byte 0x87, 0x06, 0x00, 0x00
	.byte 0x85, 0x0e, 0x00, 0x00
	.byte 0x76, 0x08, 0x00, 0x00
	.byte 0x76, 0x09, 0x00, 0x00
	.byte 0x78, 0x00, 0x00, 0x00
	.byte 0x65, 0x0d, 0x00, 0x00
	.byte 0x66, 0x09, 0x00, 0x00
	.byte 0x66, 0x0a, 0x00, 0x00
	.byte 0x77, 0x04, 0x00, 0x00
	.byte 0x55, 0x0e, 0x00, 0x00
	.byte 0x65, 0x0d, 0x00, 0x00
	.byte 0x65, 0x0d, 0x00, 0x00
	.byte 0x87, 0x04, 0x00, 0x00
	.byte 0x66, 0x0a, 0x00, 0x00
	.byte 0x66, 0x08, 0x00, 0x00
	.byte 0x65, 0x0c, 0x00, 0x00
	.byte 0x65, 0x0c, 0x00, 0x00
	.byte 0x65, 0x0e, 0x00, 0x00
	.byte 0x66, 0x09, 0x00, 0x00
	.byte 0x77, 0x06, 0x00, 0x00
	.byte 0x85, 0x0c, 0x00, 0x00
	.byte 0x88, 0x03, 0x00, 0x00
	.byte 0x86, 0x0b, 0x00, 0x00
	.byte 0x85, 0x0e, 0x00, 0x00
	.byte 0x77, 0x05, 0x00, 0x00
	.byte 0x66, 0x09, 0x00, 0x00
	.byte 0x66, 0x08, 0x00, 0x00
	.byte 0x66, 0x08, 0x00, 0x00
	.byte 0x76, 0x0b, 0x00, 0x00
	.byte 0x65, 0x0d, 0x00, 0x00
	.byte 0x85, 0x0e, 0x00, 0x00
	.byte 0x85, 0x0d, 0x00, 0x00
	.byte 0x77, 0x07, 0x00, 0x00
	.byte 0x86, 0x0a, 0x00, 0x00
	.byte 0x66, 0x08, 0x00, 0x00
	.byte 0x66, 0x08, 0x00, 0x00
	.byte 0x66, 0x09, 0x00, 0x00
	.byte 0x85, 0x0d, 0x00, 0x00
	.byte 0x76, 0x09, 0x00, 0x00
	.byte 0x78, 0x00, 0x00, 0x00
	.byte 0x77, 0x04, 0x00, 0x00
	.byte 0x54, 0x11, 0x00, 0x00
	.byte 0x66, 0x0a, 0x00, 0x00
	.byte 0x66, 0x0a, 0x00, 0x00
	.byte 0x87, 0x06, 0x00, 0x00
	.byte 0x67, 0x05, 0x00, 0x00
	.byte 0x65, 0x0d, 0x00, 0x00
	.byte 0x66, 0x0a, 0x00, 0x00
	.byte 0x66, 0x08, 0x00, 0x00
	.byte 0x65, 0x0d, 0x00, 0x00
	.byte 0x77, 0x05, 0x00, 0x00
	.byte 0x86, 0x08, 0x00, 0x00
	.byte 0x86, 0x0b, 0x00, 0x00
	.byte 0x65, 0x0c, 0x00, 0x00
	.byte 0x76, 0x0b, 0x00, 0x00
	.byte 0x87, 0x04, 0x00, 0x00
	.byte 0x66, 0x09, 0x00, 0x00
	.byte 0x78, 0x00, 0x00, 0x00
	.byte 0x87, 0x06, 0x00, 0x00
	.byte 0x78, 0x01, 0x00, 0x00
	.byte 0x66, 0x08, 0x00, 0x00
	.byte 0x56, 0x0a, 0x00, 0x00
	.byte 0x66, 0x08, 0x00, 0x00
	.byte 0x78, 0x00, 0x00, 0x00
	.byte 0x76, 0x09, 0x00, 0x00
	.byte 0x87, 0x04, 0x00, 0x00
	.byte 0x87, 0x04, 0x00, 0x00
	.byte 0x66, 0x0b, 0x00, 0x00
	.byte 0x67, 0x07, 0x00, 0x00
	.byte 0x88, 0x01, 0x00, 0x00
	.byte 0x67, 0x05, 0x00, 0x00
	.byte 0x66, 0x08, 0x00, 0x00
	.byte 0x66, 0x08, 0x00, 0x00
	.byte 0x68, 0x03, 0x00, 0x00
	.byte 0x76, 0x0b, 0x00, 0x00
	.byte 0x77, 0x07, 0x00, 0x00
	.byte 0x73, 0x15, 0x00, 0x00
	.byte 0x86, 0x0b, 0x00, 0x00
	.byte 0x87, 0x05, 0x00, 0x00
	.byte 0x86, 0x08, 0x00, 0x00
	.byte 0x86, 0x08, 0x00, 0x00
	.byte 0x66, 0x0b, 0x00, 0x00
	.byte 0x65, 0x0f, 0x00, 0x00
	.byte 0x66, 0x0b, 0x00, 0x00
	.byte 0x54, 0x10, 0x00, 0x00
	.byte 0x66, 0x08, 0x00, 0x00
	.byte 0x54, 0x11, 0x00, 0x00
	.byte 0x76, 0x08, 0x00, 0x00
	.byte 0x66, 0x09, 0x00, 0x00
	.byte 0x66, 0x09, 0x00, 0x00
	.byte 0x88, 0x01, 0x00, 0x00
	.byte 0x66, 0x0b, 0x00, 0x00
	.byte 0x75, 0x0c, 0x00, 0x00
	.byte 0x86, 0x08, 0x00, 0x00
	.byte 0x66, 0x08, 0x00, 0x00
	.byte 0x66, 0x09, 0x00, 0x00
	.byte 0x66, 0x0b, 0x00, 0x00
	.byte 0x65, 0x0d, 0x00, 0x00
	.byte 0x87, 0x04, 0x00, 0x00
	.byte 0x66, 0x09, 0x00, 0x00
	.byte 0x56, 0x0a, 0x00, 0x00
	.byte 0x66, 0x08, 0x00, 0x00
	.byte 0x77, 0x04, 0x00, 0x00
	.byte 0x85, 0x0f, 0x00, 0x00
	.byte 0x76, 0x08, 0x00, 0x00
	.byte 0x76, 0x0b, 0x00, 0x00
	.byte 0x87, 0x04, 0x00, 0x00
	.byte 0x66, 0x09, 0x00, 0x00
	.byte 0x66, 0x08, 0x00, 0x00
	.byte 0x66, 0x0a, 0x00, 0x00
	.byte 0x36, 0x08, 0x00, 0x00
	.byte 0x75, 0x0c, 0x00, 0x00
	.byte 0x87, 0x05, 0x00, 0x00
	.byte 0x65, 0x0f, 0x00, 0x00
	.byte 0x84, 0x10, 0x00, 0x00
	.byte 0x85, 0x0f, 0x00, 0x00
	.byte 0x87, 0x05, 0x00, 0x00
	.byte 0x88, 0x00, 0x00, 0x00
	.byte 0x76, 0x0a, 0x00, 0x00
	.byte 0x87, 0x05, 0x00, 0x00
	.byte 0x77, 0x07, 0x00, 0x00
	.byte 0x77, 0x04, 0x00, 0x00
	.byte 0x56, 0x0b, 0x00, 0x00
	.byte 0x77, 0x04, 0x00, 0x00
	.byte 0x66, 0x08, 0x00, 0x00
	.byte 0x66, 0x08, 0x00, 0x00
	.byte 0x88, 0x03, 0x00, 0x00
	.byte 0x66, 0x08, 0x00, 0x00
	.byte 0x76, 0x09, 0x00, 0x00
	.byte 0x63, 0x15, 0x00, 0x00
	.byte 0x75, 0x0d, 0x00, 0x00
	.byte 0x65, 0x0c, 0x00, 0x00
	.byte 0x75, 0x0d, 0x00, 0x00
	.byte 0x66, 0x0a, 0x00, 0x00
	.byte 0x67, 0x06, 0x00, 0x00
	.byte 0x87, 0x07, 0x00, 0x00
	.byte 0x87, 0x04, 0x00, 0x00
	.byte 0x55, 0x0c, 0x00, 0x00
	.byte 0x87, 0x07, 0x00, 0x00
	.byte 0x87, 0x06, 0x00, 0x00
	.byte 0x65, 0x0e, 0x00, 0x00
	.byte 0x85, 0x0d, 0x00, 0x00
	.byte 0x76, 0x0a, 0x00, 0x00
	.byte 0x78, 0x03, 0x00, 0x00
	.byte 0x76, 0x0a, 0x00, 0x00
	.byte 0x66, 0x08, 0x00, 0x00
	.byte 0x87, 0x05, 0x00, 0x00
	.byte 0x56, 0x09, 0x00, 0x00
	.byte 0x66, 0x08, 0x00, 0x00
	.byte 0x66, 0x0b, 0x00, 0x00
	.byte 0x87, 0x07, 0x00, 0x00
	.byte 0x85, 0x0d, 0x00, 0x00
	.byte 0x86, 0x0a, 0x00, 0x00
	.byte 0x87, 0x06, 0x00, 0x00
	.byte 0x88, 0x03, 0x00, 0x00
	.byte 0x66, 0x08, 0x00, 0x00
	.byte 0x67, 0x05, 0x00, 0x00
	.byte 0x88, 0x00, 0x00, 0x00
	.byte 0x88, 0x01, 0x00, 0x00
	.byte 0x88, 0x01, 0x00, 0x00
	.byte 0x66, 0x08, 0x00, 0x00
	.byte 0x88, 0x02, 0x00, 0x00
	.byte 0x88, 0x02, 0x00, 0x00
	.byte 0x88, 0x02, 0x00, 0x00
	.byte 0x88, 0x02, 0x00, 0x00
	.byte 0x88, 0x02, 0x00, 0x00
	.byte 0x88, 0x02, 0x00, 0x00
	.byte 0x88, 0x02, 0x00, 0x00
	.byte 0x88, 0x02, 0x00, 0x00
	.byte 0x88, 0x02, 0x00, 0x00
	.byte 0x88, 0x02, 0x00, 0x00
	.byte 0x88, 0x02, 0x00, 0x00
	.byte 0x88, 0x02, 0x00, 0x00
	.byte 0x88, 0x02, 0x00, 0x00
	.byte 0x88, 0x02, 0x00, 0x00
	.byte 0x88, 0x02, 0x00, 0x00
	.byte 0x88, 0x02, 0x00, 0x00
	.byte 0x88, 0x02, 0x00, 0x00
	.byte 0x88, 0x02, 0x00, 0x00
	.byte 0x88, 0x02, 0x00, 0x00
	.byte 0x88, 0x02, 0x00, 0x00
	.byte 0x88, 0x02, 0x00, 0x00
	.byte 0x88, 0x02, 0x00, 0x00
	.byte 0x88, 0x02, 0x00, 0x00
	.byte 0x88, 0x02, 0x00, 0x00
	.byte 0x88, 0x02, 0x00, 0x00
	.byte 0x87, 0x06, 0x00, 0x00
	.byte 0x86, 0x08, 0x00, 0x00
	.byte 0x88, 0x01, 0x00, 0x00
	.byte 0x67, 0x05, 0x00, 0x00
	.byte 0x88, 0x00, 0x00, 0x00
	.byte 0x88, 0x00, 0x00, 0x00
	.byte 0x77, 0x05, 0x00, 0x00
	.byte 0x87, 0x04, 0x00, 0x00
	.byte 0x87, 0x05, 0x00, 0x00
	.byte 0x76, 0x09, 0x00, 0x00
	.byte 0x87, 0x04, 0x00, 0x00
	.byte 0x76, 0x0b, 0x00, 0x00
	.byte 0x85, 0x0f, 0x00, 0x00
	.byte 0x76, 0x0b, 0x00, 0x00
	.byte 0x83, 0x15, 0x00, 0x00
	.byte 0x88, 0x00, 0x00, 0x00
	.byte 0x73, 0x14, 0x00, 0x00
	.byte 0x83, 0x14, 0x00, 0x00
	.byte 0x75, 0x0f, 0x00, 0x00
	.byte 0x86, 0x08, 0x00, 0x00
	.byte 0x86, 0x0a, 0x00, 0x00
	.byte 0x86, 0x09, 0x00, 0x00
	.byte 0x76, 0x0a, 0x00, 0x00
	.byte 0x86, 0x08, 0x00, 0x00
	.byte 0x83, 0x14, 0x00, 0x00
	.byte 0x86, 0x08, 0x00, 0x00
	.byte 0x77, 0x06, 0x00, 0x00
	.byte 0x64, 0x11, 0x00, 0x00
	.byte 0x86, 0x08, 0x00, 0x00
	.byte 0x85, 0x0d, 0x00, 0x00
	.byte 0x87, 0x04, 0x00, 0x00
	.byte 0x77, 0x04, 0x00, 0x00
	.byte 0x85, 0x0e, 0x00, 0x00
	.byte 0x87, 0x06, 0x00, 0x00
	.byte 0x86, 0x0b, 0x00, 0x00
	.byte 0x88, 0x00, 0x00, 0x00
	.byte 0x83, 0x15, 0x00, 0x00
	.byte 0x83, 0x16, 0x00, 0x00
	.byte 0x86, 0x0a, 0x00, 0x00
	.byte 0x86, 0x08, 0x00, 0x00
	.byte 0x87, 0x06, 0x00, 0x00
	.byte 0x86, 0x08, 0x00, 0x00
	.byte 0x87, 0x07, 0x00, 0x00
	.byte 0x85, 0x0c, 0x00, 0x00
	.byte 0x86, 0x0a, 0x00, 0x00
	.byte 0x76, 0x08, 0x00, 0x00
	.byte 0x66, 0x0a, 0x00, 0x00
	.byte 0x86, 0x0a, 0x00, 0x00
	.byte 0x46, 0x0a, 0x00, 0x00
	.byte 0x77, 0x07, 0x00, 0x00
	.byte 0x87, 0x05, 0x00, 0x00
	.byte 0x67, 0x07, 0x00, 0x00
	.byte 0x68, 0x02, 0x00, 0x00
	.byte 0x87, 0x07, 0x00, 0x00
	.byte 0x88, 0x02, 0x00, 0x00
	.byte 0x75, 0x0e, 0x00, 0x00
	.byte 0x74, 0x11, 0x00, 0x00
	.byte 0x88, 0x02, 0x00, 0x00
	.byte 0x76, 0x0b, 0x00, 0x00
	.byte 0x87, 0x07, 0x00, 0x00
	.byte 0x84, 0x10, 0x00, 0x00
	.byte 0x87, 0x04, 0x00, 0x00
	.byte 0x86, 0x0b, 0x00, 0x00
	.byte 0x84, 0x13, 0x00, 0x00
	.byte 0x64, 0x12, 0x00, 0x00
	.byte 0x86, 0x0a, 0x00, 0x00
	.byte 0x87, 0x06, 0x00, 0x00
	.byte 0x85, 0x0f, 0x00, 0x00
	.byte 0x87, 0x07, 0x00, 0x00
	.byte 0x76, 0x0a, 0x00, 0x00
	.byte 0x85, 0x0c, 0x00, 0x00
	.byte 0x87, 0x05, 0x00, 0x00
	.byte 0x87, 0x05, 0x00, 0x00
	.byte 0x86, 0x0a, 0x00, 0x00
	.byte 0x56, 0x0b, 0x00, 0x00
	.byte 0x87, 0x04, 0x00, 0x00
	.byte 0x76, 0x08, 0x00, 0x00
	.byte 0x76, 0x08, 0x00, 0x00
	.byte 0x87, 0x04, 0x00, 0x00
	.byte 0x76, 0x0b, 0x00, 0x00
	.byte 0x68, 0x03, 0x00, 0x00
	.byte 0x86, 0x09, 0x00, 0x00
	.byte 0x87, 0x06, 0x00, 0x00
	.byte 0x77, 0x07, 0x00, 0x00
	.byte 0x66, 0x0b, 0x00, 0x00
	.byte 0x86, 0x08, 0x00, 0x00
	.byte 0x86, 0x08, 0x00, 0x00
	.byte 0x85, 0x0f, 0x00, 0x00
	.byte 0x86, 0x0a, 0x00, 0x00
	.byte 0x86, 0x08, 0x00, 0x00
	.byte 0x66, 0x0b, 0x00, 0x00
	.byte 0x77, 0x06, 0x00, 0x00
	.byte 0x87, 0x07, 0x00, 0x00
	.byte 0x85, 0x0d, 0x00, 0x00
	.byte 0x86, 0x09, 0x00, 0x00
	.byte 0x88, 0x03, 0x00, 0x00
	.byte 0x85, 0x0d, 0x00, 0x00
	.byte 0x68, 0x02, 0x00, 0x00
	.byte 0x77, 0x05, 0x00, 0x00
	.byte 0x78, 0x03, 0x00, 0x00
	.byte 0x77, 0x06, 0x00, 0x00
	.byte 0x65, 0x0c, 0x00, 0x00
	.byte 0x88, 0x03, 0x00, 0x00
	.byte 0x88, 0x01, 0x00, 0x00
	.byte 0x86, 0x0a, 0x00, 0x00
	.byte 0x54, 0x11, 0x00, 0x00
	.byte 0x84, 0x11, 0x00, 0x00
	.byte 0x87, 0x07, 0x00, 0x00
	.byte 0x45, 0x0d, 0x00, 0x00
	.byte 0x76, 0x08, 0x00, 0x00
	.byte 0x67, 0x06, 0x00, 0x00
	.byte 0x86, 0x09, 0x00, 0x00
	.byte 0x77, 0x04, 0x00, 0x00
	.byte 0x83, 0x17, 0x00, 0x00
	.byte 0x77, 0x05, 0x00, 0x00
	.byte 0x45, 0x0d, 0x00, 0x00
	.byte 0x57, 0x06, 0x00, 0x00
	.byte 0x77, 0x04, 0x00, 0x00
	.byte 0x66, 0x08, 0x00, 0x00
	.byte 0x85, 0x0d, 0x00, 0x00
	.byte 0x77, 0x06, 0x00, 0x00
	.byte 0x66, 0x0a, 0x00, 0x00
	.byte 0x84, 0x10, 0x00, 0x00
	.byte 0x83, 0x14, 0x00, 0x00
	.byte 0x86, 0x0a, 0x00, 0x00
	.byte 0x85, 0x0e, 0x00, 0x00
	.byte 0x85, 0x0e, 0x00, 0x00
	.byte 0x84, 0x13, 0x00, 0x00
	.byte 0x87, 0x07, 0x00, 0x00
	.byte 0x78, 0x00, 0x00, 0x00
	.byte 0x88, 0x02, 0x00, 0x00
	.byte 0x88, 0x03, 0x00, 0x00
	.byte 0x87, 0x05, 0x00, 0x00
	.byte 0x86, 0x09, 0x00, 0x00
	.byte 0x47, 0x07, 0x00, 0x00
	.byte 0x36, 0x0a, 0x00, 0x00
	.byte 0x56, 0x09, 0x00, 0x00
	.byte 0x67, 0x06, 0x00, 0x00
	.byte 0x56, 0x08, 0x00, 0x00
	.byte 0x56, 0x0a, 0x00, 0x00
	.byte 0x66, 0x0a, 0x00, 0x00
	.byte 0x57, 0x05, 0x00, 0x00
	.byte 0x66, 0x08, 0x00, 0x00
	.byte 0x37, 0x07, 0x00, 0x00
	.byte 0x46, 0x09, 0x00, 0x00
	.byte 0x57, 0x07, 0x00, 0x00
	.byte 0x46, 0x0a, 0x00, 0x00
	.byte 0x65, 0x0d, 0x00, 0x00
	.byte 0x65, 0x0d, 0x00, 0x00
	.byte 0x66, 0x08, 0x00, 0x00
	.byte 0x46, 0x0a, 0x00, 0x00
	.byte 0x55, 0x0f, 0x00, 0x00
	.byte 0x45, 0x0c, 0x00, 0x00
	.byte 0x57, 0x04, 0x00, 0x00
	.byte 0x45, 0x0d, 0x00, 0x00
	.byte 0x65, 0x0d, 0x00, 0x00
	.byte 0x56, 0x0b, 0x00, 0x00
	.byte 0x55, 0x0d, 0x00, 0x00
	.byte 0x55, 0x0f, 0x00, 0x00
	.byte 0x46, 0x0a, 0x00, 0x00
	.byte 0x46, 0x0a, 0x00, 0x00
	.byte 0x37, 0x06, 0x00, 0x00
	.byte 0x47, 0x06, 0x00, 0x00

@ 83028B8
	.include "data/graphics/pokemon/back_pic_table.inc"

@ 8303678
	.include "data/graphics/pokemon/palette_table.inc"

@ 8304438
	.include "data/graphics/pokemon/shiny_palette_table.inc"

gUnknown_083051F8:: @ 83051F8
	.4byte gAnimCmd_General_Frame0

	.align 2
gUnknown_083051FC:: @ 83051FC
	.4byte gAnimCmd_General_Frame0

	.align 2
gUnknown_08305200:: @ 8305200
	.4byte gAnimCmd_General_Frame0

	.align 2
gUnknown_08305204:: @ 8305204
	.4byte gAnimCmd_General_Frame0

	.align 2
gUnknown_08305208:: @ 8305208
	.4byte gAnimCmd_General_Frame0

	.align 2
gUnknown_0830520C:: @ 830520C
	.4byte gAnimCmd_General_Frame0

	.align 2
gUnknown_08305210:: @ 8305210
	.4byte gAnimCmd_General_Frame0

	.align 2
gUnknown_08305214:: @ 8305214
	.4byte gAnimCmd_General_Frame0

	.align 2
gUnknown_08305218:: @ 8305218
	.4byte gAnimCmd_General_Frame0

	.align 2
gUnknown_0830521C:: @ 830521C
	.4byte gAnimCmd_General_Frame0

	.align 2
gUnknown_08305220:: @ 8305220
	.4byte gAnimCmd_General_Frame0

	.align 2
gUnknown_08305224:: @ 8305224
	.4byte gAnimCmd_General_Frame0

	.align 2
gUnknown_08305228:: @ 8305228
	.4byte gAnimCmd_General_Frame0

	.align 2
gUnknown_0830522C:: @ 830522C
	.4byte gAnimCmd_General_Frame0

	.align 2
gUnknown_08305230:: @ 8305230
	.4byte gAnimCmd_General_Frame0

	.align 2
gUnknown_08305234:: @ 8305234
	.4byte gAnimCmd_General_Frame0

	.align 2
gUnknown_08305238:: @ 8305238
	.4byte gAnimCmd_General_Frame0

	.align 2
gUnknown_0830523C:: @ 830523C
	.4byte gAnimCmd_General_Frame0

	.align 2
gUnknown_08305240:: @ 8305240
	.4byte gAnimCmd_General_Frame0

	.align 2
gUnknown_08305244:: @ 8305244
	.4byte gAnimCmd_General_Frame0

	.align 2
gUnknown_08305248:: @ 8305248
	.4byte gAnimCmd_General_Frame0

	.align 2
gUnknown_0830524C:: @ 830524C
	.4byte gAnimCmd_General_Frame0

	.align 2
gUnknown_08305250:: @ 8305250
	.4byte gAnimCmd_General_Frame0

	.align 2
gUnknown_08305254:: @ 8305254
	.4byte gAnimCmd_General_Frame0

	.align 2
gUnknown_08305258:: @ 8305258
	.4byte gAnimCmd_General_Frame0

	.align 2
gUnknown_0830525C:: @ 830525C
	.4byte gAnimCmd_General_Frame0

	.align 2
gUnknown_08305260:: @ 8305260
	.4byte gAnimCmd_General_Frame0

	.align 2
gUnknown_08305264:: @ 8305264
	.4byte gAnimCmd_General_Frame0

	.align 2
gUnknown_08305268:: @ 8305268
	.4byte gAnimCmd_General_Frame0

	.align 2
gUnknown_0830526C:: @ 830526C
	.4byte gAnimCmd_General_Frame0

	.align 2
gUnknown_08305270:: @ 8305270
	.4byte gAnimCmd_General_Frame0

	.align 2
gUnknown_08305274:: @ 8305274
	.4byte gAnimCmd_General_Frame0

	.align 2
gUnknown_08305278:: @ 8305278
	.4byte gAnimCmd_General_Frame0

	.align 2
gUnknown_0830527C:: @ 830527C
	.4byte gAnimCmd_General_Frame0

	.align 2
gUnknown_08305280:: @ 8305280
	.4byte gAnimCmd_General_Frame0

	.align 2
gUnknown_08305284:: @ 8305284
	.4byte gAnimCmd_General_Frame0

	.align 2
gUnknown_08305288:: @ 8305288
	.4byte gAnimCmd_General_Frame0

	.align 2
gUnknown_0830528C:: @ 830528C
	.4byte gAnimCmd_General_Frame0

	.align 2
gUnknown_08305290:: @ 8305290
	.4byte gAnimCmd_General_Frame0

	.align 2
gUnknown_08305294:: @ 8305294
	.4byte gAnimCmd_General_Frame0

	.align 2
gUnknown_08305298:: @ 8305298
	.4byte gAnimCmd_General_Frame0

	.align 2
gUnknown_0830529C:: @ 830529C
	.4byte gAnimCmd_General_Frame0

	.align 2
gUnknown_083052A0:: @ 83052A0
	.4byte gAnimCmd_General_Frame0

	.align 2
gUnknown_083052A4:: @ 83052A4
	.4byte gAnimCmd_General_Frame0

	.align 2
gUnknown_083052A8:: @ 83052A8
	.4byte gAnimCmd_General_Frame0

	.align 2
gUnknown_083052AC:: @ 83052AC
	.4byte gAnimCmd_General_Frame0

	.align 2
gUnknown_083052B0:: @ 83052B0
	.4byte gAnimCmd_General_Frame0

	.align 2
gUnknown_083052B4:: @ 83052B4
	.4byte gAnimCmd_General_Frame0

	.align 2
gUnknown_083052B8:: @ 83052B8
	.4byte gAnimCmd_General_Frame0

	.align 2
gUnknown_083052BC:: @ 83052BC
	.4byte gAnimCmd_General_Frame0

	.align 2
gUnknown_083052C0:: @ 83052C0
	.4byte gAnimCmd_General_Frame0

	.align 2
gUnknown_083052C4:: @ 83052C4
	.4byte gAnimCmd_General_Frame0

	.align 2
gUnknown_083052C8:: @ 83052C8
	.4byte gAnimCmd_General_Frame0

	.align 2
gUnknown_083052CC:: @ 83052CC
	.4byte gAnimCmd_General_Frame0

	.align 2
gUnknown_083052D0:: @ 83052D0
	.4byte gAnimCmd_General_Frame0

	.align 2
gUnknown_083052D4:: @ 83052D4
	.4byte gAnimCmd_General_Frame0

	.align 2
gUnknown_083052D8:: @ 83052D8
	.4byte gAnimCmd_General_Frame0

	.align 2
gUnknown_083052DC:: @ 83052DC
	.4byte gAnimCmd_General_Frame0

	.align 2
gUnknown_083052E0:: @ 83052E0
	.4byte gAnimCmd_General_Frame0

	.align 2
gUnknown_083052E4:: @ 83052E4
	.4byte gAnimCmd_General_Frame0

	.align 2
gUnknown_083052E8:: @ 83052E8
	.4byte gAnimCmd_General_Frame0

	.align 2
gUnknown_083052EC:: @ 83052EC
	.4byte gAnimCmd_General_Frame0

	.align 2
gUnknown_083052F0:: @ 83052F0
	.4byte gAnimCmd_General_Frame0

	.align 2
gUnknown_083052F4:: @ 83052F4
	.4byte gAnimCmd_General_Frame0

	.align 2
gUnknown_083052F8:: @ 83052F8
	.4byte gAnimCmd_General_Frame0

	.align 2
gUnknown_083052FC:: @ 83052FC
	.4byte gAnimCmd_General_Frame0

	.align 2
gUnknown_08305300:: @ 8305300
	.4byte gAnimCmd_General_Frame0

	.align 2
gUnknown_08305304:: @ 8305304
	.4byte gAnimCmd_General_Frame0

	.align 2
gUnknown_08305308:: @ 8305308
	.4byte gAnimCmd_General_Frame0

	.align 2
gUnknown_0830530C:: @ 830530C
	.4byte gAnimCmd_General_Frame0

	.align 2
gUnknown_08305310:: @ 8305310
	.4byte gAnimCmd_General_Frame0

	.align 2
gUnknown_08305314:: @ 8305314
	.4byte gAnimCmd_General_Frame0

	.align 2
gUnknown_08305318:: @ 8305318
	.4byte gAnimCmd_General_Frame0

	.align 2
gUnknown_0830531C:: @ 830531C
	.4byte gAnimCmd_General_Frame0

	.align 2
gUnknown_08305320:: @ 8305320
	.4byte gAnimCmd_General_Frame0

	.align 2
gUnknown_08305324:: @ 8305324
	.4byte gAnimCmd_General_Frame0

	.align 2
gUnknown_08305328:: @ 8305328
	.4byte gAnimCmd_General_Frame0

	.align 2
gUnknown_0830532C:: @ 830532C
	.4byte gAnimCmd_General_Frame0

	.align 2
gUnknown_08305330:: @ 8305330
	.4byte gAnimCmd_General_Frame0

	.align 2
gUnknown_08305334:: @ 8305334
	.4byte gAnimCmd_General_Frame0

	.align 2
gUnknown_08305338:: @ 8305338
	.4byte gAnimCmd_General_Frame0

	.align 2
gUnknown_0830533C:: @ 830533C
	.4byte gAnimCmd_General_Frame0

	.align 2
gUnknown_08305340:: @ 8305340
	.4byte gAnimCmd_General_Frame0

	.align 2
gUnknown_08305344:: @ 8305344
	.4byte gAnimCmd_General_Frame0

	.align 2
gUnknown_08305348:: @ 8305348
	.4byte gAnimCmd_General_Frame0

	.align 2
gUnknown_0830534C:: @ 830534C
	.4byte gAnimCmd_General_Frame0

	.align 2
gUnknown_08305350:: @ 8305350
	.4byte gAnimCmd_General_Frame0

	.align 2
gUnknown_08305354:: @ 8305354
	.4byte gAnimCmd_General_Frame0

	.align 2
gUnknown_08305358:: @ 8305358
	.4byte gAnimCmd_General_Frame0

	.align 2
gUnknown_0830535C:: @ 830535C
	.4byte gAnimCmd_General_Frame0

	.align 2
gUnknown_08305360:: @ 8305360
	.4byte gAnimCmd_General_Frame0

	.align 2
gUnknown_08305364:: @ 8305364
	.4byte gAnimCmd_General_Frame0

	.align 2
gUnknown_08305368:: @ 8305368
	.4byte gAnimCmd_General_Frame0

	.align 2
gUnknown_0830536C:: @ 830536C
	.4byte gUnknown_083051F8
	.4byte gUnknown_083051FC
	.4byte gUnknown_08305200
	.4byte gUnknown_08305204
	.4byte gUnknown_08305208
	.4byte gUnknown_0830520C
	.4byte gUnknown_08305210
	.4byte gUnknown_08305214
	.4byte gUnknown_08305218
	.4byte gUnknown_0830521C
	.4byte gUnknown_08305220
	.4byte gUnknown_08305224
	.4byte gUnknown_08305228
	.4byte gUnknown_0830522C
	.4byte gUnknown_08305230
	.4byte gUnknown_08305234
	.4byte gUnknown_08305238
	.4byte gUnknown_0830523C
	.4byte gUnknown_08305240
	.4byte gUnknown_08305244
	.4byte gUnknown_08305248
	.4byte gUnknown_0830524C
	.4byte gUnknown_08305250
	.4byte gUnknown_08305254
	.4byte gUnknown_08305258
	.4byte gUnknown_0830525C
	.4byte gUnknown_08305260
	.4byte gUnknown_08305264
	.4byte gUnknown_08305268
	.4byte gUnknown_0830526C
	.4byte gUnknown_08305270
	.4byte gUnknown_08305274
	.4byte gUnknown_08305278
	.4byte gUnknown_0830527C
	.4byte gUnknown_08305280
	.4byte gUnknown_08305284
	.4byte gUnknown_08305288
	.4byte gUnknown_0830528C
	.4byte gUnknown_08305290
	.4byte gUnknown_08305294
	.4byte gUnknown_08305298
	.4byte gUnknown_0830529C
	.4byte gUnknown_083052A0
	.4byte gUnknown_083052A4
	.4byte gUnknown_083052A8
	.4byte gUnknown_083052AC
	.4byte gUnknown_083052B0
	.4byte gUnknown_083052B4
	.4byte gUnknown_083052B8
	.4byte gUnknown_083052BC
	.4byte gUnknown_083052C0
	.4byte gUnknown_083052C4
	.4byte gUnknown_083052C8
	.4byte gUnknown_083052CC
	.4byte gUnknown_083052D0
	.4byte gUnknown_083052D4
	.4byte gUnknown_083052D8
	.4byte gUnknown_083052DC
	.4byte gUnknown_083052E0
	.4byte gUnknown_083052E4
	.4byte gUnknown_083052E8
	.4byte gUnknown_083052EC
	.4byte gUnknown_083052F0
	.4byte gUnknown_083052F4
	.4byte gUnknown_083052F8
	.4byte gUnknown_083052FC
	.4byte gUnknown_08305300
	.4byte gUnknown_08305304
	.4byte gUnknown_08305308
	.4byte gUnknown_0830530C
	.4byte gUnknown_08305310
	.4byte gUnknown_08305314
	.4byte gUnknown_08305318
	.4byte gUnknown_0830531C
	.4byte gUnknown_08305320
	.4byte gUnknown_08305324
	.4byte gUnknown_08305328
	.4byte gUnknown_0830532C
	.4byte gUnknown_08305330
	.4byte gUnknown_08305334
	.4byte gUnknown_08305338
	.4byte gUnknown_0830533C
	.4byte gUnknown_08305340
	.4byte gUnknown_08305344
	.4byte gUnknown_08305348
	.4byte gUnknown_0830534C
	.4byte gUnknown_08305350
	.4byte gUnknown_08305354
	.4byte gUnknown_08305358
	.4byte gUnknown_0830535C
	.4byte gUnknown_08305360
	.4byte gUnknown_08305364
	.4byte gUnknown_08305368

@ 83054E0
	.include "data/graphics/trainers/front_pic_coords.inc"

@ 8305654
	.include "data/graphics/trainers/front_pic_table.inc"

@ 830593C
	.include "data/graphics/trainers/front_pic_palette_table.inc"

gUnknown_08305C24:: @ 8305C24
	.2byte 0x0000, 0x0018, 0x0001, 0x0009, 0x0002, 0x0018, 0x0000, 0x0009
	.2byte 0x0003, 0x0032, 0xffff, 0x0000

	.align 2
gUnknown_08305C3C:: @ 8305C3C
	.2byte 0x0000, 0x0018, 0x0001, 0x0009, 0x0002, 0x0018, 0x0000, 0x0009
	.2byte 0x0003, 0x0032, 0xffff, 0x0000

	.align 2
gUnknown_08305C54:: @ 8305C54
	.2byte 0x0000, 0x0018, 0x0001, 0x0009, 0x0002, 0x0018, 0x0000, 0x0009
	.2byte 0x0003, 0x0032, 0xffff, 0x0000

	.align 2
gUnknown_08305C6C:: @ 8305C6C
	.2byte 0x0001, 0x0014, 0x0002, 0x0006, 0x0003, 0x0006, 0x0004, 0x0018
	.2byte 0x0000, 0x0001, 0xffff, 0x0000

	.align 2
gUnknown_08305C84:: @ 8305C84
	.2byte 0x0001, 0x0014, 0x0002, 0x0006, 0x0003, 0x0006, 0x0004, 0x0018
	.2byte 0x0000, 0x0001, 0xffff, 0x0000

	.align 2
gUnknown_08305C9C:: @ 8305C9C
	.2byte 0x0000, 0x0018, 0x0001, 0x0009, 0x0002, 0x0018, 0x0000, 0x0009
	.2byte 0x0003, 0x0032, 0xffff, 0x0000

	.align 2
gUnknown_08305CB4:: @ 8305CB4
	.2byte 0x0000, 0x0018, 0x0001, 0x0009, 0x0002, 0x0018, 0x0000, 0x0009
	.2byte 0x0003, 0x0032, 0xffff, 0x0000

	.align 2
gUnknown_08305CCC:: @ 8305CCC
	.4byte AnimCmd_82FF540
	.4byte gUnknown_08305C24

	.align 2
gUnknown_08305CD4:: @ 8305CD4
	.4byte AnimCmd_82FF540
	.4byte gUnknown_08305C3C

	.align 2
gUnknown_08305CDC:: @ 8305CDC
	.4byte gAnimCmd_General_Frame0
	.4byte gUnknown_08305C6C

	.align 2
gUnknown_08305CE4:: @ 8305CE4
	.4byte gAnimCmd_General_Frame0
	.4byte gUnknown_08305C84

	.align 2
gUnknown_08305CEC:: @ 8305CEC
	.4byte AnimCmd_82FF540
	.4byte gUnknown_08305C9C

	.align 2
gUnknown_08305CF4:: @ 8305CF4
	.4byte AnimCmd_82FF540
	.4byte gUnknown_08305CB4

	.align 2
gUnknown_08305CFC:: @ 8305CFC
	.4byte AnimCmd_82FF540
	.4byte gUnknown_08305C54

	.align 2
gUnknown_08305D04:: @ 8305D04
	.4byte AnimCmd_82FF540
	.4byte gUnknown_08305C3C

	.align 2
gUnknown_08305D0C:: @ 8305D0C
	.4byte gUnknown_08305CCC
	.4byte gUnknown_08305CD4
	.4byte gUnknown_08305CDC
	.4byte gUnknown_08305CE4
	.4byte gUnknown_08305CEC
	.4byte gUnknown_08305CF4
	.4byte gUnknown_08305CFC
	.4byte gUnknown_08305D04

<<<<<<< HEAD
gTrainerBackPicCoords:: @ 8305D2C
	.incbin "baserom.gba", 0x305d2c, 0x20
=======
@ 8305D2C
	.include "data/graphics/trainers/back_pic_coords.inc"
>>>>>>> 89146452

@ 8305D4C
	.include "data/graphics/trainers/back_pic_table.inc"

@ 8305D8C
	.include "data/graphics/trainers/back_pic_palette_table.inc"

@ 8305DCC
	.include "data/enemy_mon_elevation.inc"

<<<<<<< HEAD
gMonAnimationsSpriteAnimsPtrTable:: @ 8309AAC
	.incbin "baserom.gba", 0x309aac, 0x6e0
=======
@ 8305F68
	.include "data/graphics/pokemon/front_anims.inc"
>>>>>>> 89146452

@ 830A18C
	.include "data/graphics/pokemon/front_pic_table.inc"

@ 830AF4C
	.4byte 0x00000888, 0x00000888, 0x00000888, 0x00000888
	.4byte 0x00000088, 0x00000888, 0x00000888, 0x00000886
	.4byte 0x00000888, 0x00000886, 0x00000888, 0x00000888
	.4byte 0x00000888, 0x00000888, 0x00000888, 0x00000888
	.4byte 0x00000886, 0x00000888, 0x00000888, 0x00000888
	.4byte 0x00000888, 0x00000888, 0x00000886, 0x00000886
	.4byte 0x00000888, 0x00000088, 0x00000088, 0x00000088
	.4byte 0x00000088, 0x00000888, 0x00000886, 0x00000888
	.4byte 0x00000888, 0x00000888, 0x00000886, 0x00000886
	.4byte 0x00000888, 0x00000088, 0x00000088, 0x00000088
	.4byte 0x00000088, 0x00000886, 0x00000886, 0x00000088
	.4byte 0x00000886, 0x00000886, 0x00000888, 0x00000888
	.4byte 0x00000888, 0x00000888, 0x00000888, 0x00000888
	.4byte 0x00000886, 0x00000888, 0x00000088, 0x00000088
	.4byte 0x00000888, 0x00000888, 0x00000888, 0x00000886
	.4byte 0x00000888, 0x00000888, 0x00000888, 0x00000886
	.4byte 0x00000886, 0x00000886, 0x00000886, 0x00000886
	.4byte 0x00000886, 0x00000886, 0x00000888, 0x00000888
	.4byte 0x00000886, 0x00000886, 0x00000886, 0x00000886
	.4byte 0x00000886, 0x00000888, 0x00000888, 0x00000888
	.4byte 0x00000888, 0x00000886, 0x00000886, 0x00000888
	.4byte 0x00000886, 0x00000886, 0x00000888, 0x00000888
	.4byte 0x00000088, 0x00000088, 0x00000888, 0x00000888
	.4byte 0x00000888, 0x00000888, 0x00000888, 0x00000888
	.4byte 0x00000888, 0x00000888, 0x00000888, 0x00000888
	.4byte 0x00000886, 0x00000886, 0x00000888, 0x00000888
	.4byte 0x00000888, 0x00000888, 0x00000088, 0x00000886
	.4byte 0x00000888, 0x00000088, 0x00000088, 0x00000088
	.4byte 0x00000088, 0x00000888, 0x00000886, 0x00000888
	.4byte 0x00000088, 0x00000088, 0x00000886, 0x00000886
	.4byte 0x00000088, 0x00000088, 0x00000888, 0x00000886
	.4byte 0x00000886, 0x00000888, 0x00000888, 0x00000088
	.4byte 0x00000888, 0x00000886, 0x00000886, 0x00000888
	.4byte 0x00000886, 0x00000888, 0x00000888, 0x00000886
	.4byte 0x00000888, 0x00000888, 0x00000888, 0x00000888
	.4byte 0x00000888, 0x00000888, 0x00000888, 0x00000888
	.4byte 0x00000888, 0x00000888, 0x00000888, 0x00000888
	.4byte 0x00000888, 0x00000888, 0x00000088, 0x00000888
	.4byte 0x00000888, 0x00000888, 0x00000888, 0x00000888
	.4byte 0x00000088, 0x00000888, 0x00000888, 0x00000886
	.4byte 0x00000886, 0x00000888, 0x00000888, 0x00000888
	.4byte 0x00000888, 0x00000888, 0x00000888, 0x00000886
	.4byte 0x00000888, 0x00000886, 0x00000088, 0x00000088
	.4byte 0x00000088, 0x00000888, 0x00000088, 0x00000888
	.4byte 0x00000888, 0x00000088, 0x00000088, 0x00000888
	.4byte 0x00000886, 0x00000888, 0x00000886, 0x00000886
	.4byte 0x00000886, 0x00000888, 0x00000888, 0x00000888
	.4byte 0x00000088, 0x00000888, 0x00000888, 0x00000888
	.4byte 0x00000088, 0x00000888, 0x00000888, 0x00000888
	.4byte 0x00000888, 0x00000888, 0x00000888, 0x00000888
	.4byte 0x00000888, 0x00000888, 0x00000088, 0x00000088
	.4byte 0x00000886, 0x00000888, 0x00000888, 0x00000888
	.4byte 0x00000888, 0x00000888, 0x00000888, 0x00000888
	.4byte 0x00000888, 0x00000888, 0x00000088, 0x00000888
	.4byte 0x00000886, 0x00000888, 0x00000088, 0x00000088
	.4byte 0x00000888, 0x00000888, 0x00000088, 0x00000888
	.4byte 0x00000888, 0x00000888, 0x00000888, 0x00000088
	.4byte 0x00000888, 0x00000888, 0x00000088, 0x00000088
	.4byte 0x00000088, 0x00000888, 0x00000088, 0x00000888
	.4byte 0x00000888, 0x00000888, 0x00000888, 0x00000888
	.4byte 0x00000888, 0x00000888, 0x00000888, 0x00000888
	.4byte 0x00000888, 0x00000888, 0x00000888, 0x00000888
	.4byte 0x00000888, 0x00000886, 0x00000888, 0x00000888
	.4byte 0x00000888, 0x00000888, 0x00000888, 0x00000888
	.4byte 0x00000888, 0x00000888, 0x00000888, 0x00000888
	.4byte 0x00000888, 0x00000888, 0x00000888, 0x00000888
	.4byte 0x00000888, 0x00000888, 0x00000888, 0x00000888
	.4byte 0x00000888, 0x00000888, 0x00000888, 0x00000888
	.4byte 0x00000888, 0x00000888, 0x00000888, 0x00000888
	.4byte 0x00000888, 0x00000886, 0x00000886, 0x00000886
	.4byte 0x00000088, 0x00000088, 0x00000088, 0x00000886
	.4byte 0x00000088, 0x00000886, 0x00000886, 0x00000886
	.4byte 0x00000088, 0x00000886, 0x00000088, 0x00000088
	.4byte 0x00000088, 0x00000088, 0x00000088, 0x00000886
	.4byte 0x00000886, 0x00000886, 0x00000888, 0x00000888
	.4byte 0x00000886, 0x00000886, 0x00000886, 0x00000886
	.4byte 0x00000088, 0x00000088, 0x00000886, 0x00000886
	.4byte 0x00001882, 0x00000088, 0x00000088, 0x00000088
	.4byte 0x00000088, 0x00000886, 0x00000886, 0x00000886
	.4byte 0x00000088, 0x00000088, 0x00000088, 0x00000088
	.4byte 0x00000886, 0x00000088, 0x00000886, 0x00000088
	.4byte 0x00000088, 0x00000088, 0x00000088, 0x00000088
	.4byte 0x00000088, 0x00000088, 0x00000886, 0x00000886
	.4byte 0x00000088, 0x00000088, 0x00000088, 0x00000886
	.4byte 0x00000886, 0x00000088, 0x00000088, 0x00000088
	.4byte 0x00000088, 0x00000088, 0x00000088, 0x00000088
	.4byte 0x00000088, 0x00000088, 0x00000088, 0x00000088
	.4byte 0x00000088, 0x00000088, 0x00000886, 0x00000088
	.4byte 0x00000088, 0x00000886, 0x00000886, 0x00000886
	.4byte 0x00000886, 0x00000886, 0x00000088, 0x00000088
	.4byte 0x00000088, 0x00000088, 0x00000088, 0x00000886
	.4byte 0x00000886, 0x00000886, 0x00000886, 0x00000088
	.4byte 0x00000886, 0x00000088, 0x00000886, 0x00000886
	.4byte 0x00000886, 0x00000088, 0x00000088, 0x00000088
	.4byte 0x00000088, 0x00000088, 0x00000088, 0x00000088
	.4byte 0x00000088, 0x00000088, 0x00000886, 0x00000886
	.4byte 0x00000886, 0x00000888, 0x00000886, 0x00000886
	.4byte 0x00000088, 0x00000088, 0x00000088, 0x00000088
	.4byte 0x00000886, 0x00000886, 0x00000088, 0x00000088
	.4byte 0x00000088, 0x00000088, 0x00000088, 0x00000088
	.4byte 0x00000088, 0x00000088, 0x00000088, 0x00000088
	.4byte 0x00000088, 0x00000088, 0x00000088, 0x00000088
	.4byte 0x00000088, 0x00000088, 0x00000088, 0x00000088
	.4byte 0x00000088, 0x00000888, 0x00000888, 0x00000888
	.4byte 0x00000888, 0x00000888, 0x00000888, 0x00000888
	.4byte 0x00000888, 0x00000888, 0x00000888, 0x00000888
	.4byte 0x00000888, 0x00000888, 0x00000888, 0x00000888
	.4byte 0x00000888, 0x00000888, 0x00000888, 0x00000888
	.4byte 0x00000888, 0x00000888, 0x00000888, 0x00000888
	.4byte 0x00000888, 0x00000888, 0x00000888, 0x00000888

@ 830B62C
	.include "data/trainer_parties.inc"

@ 830FCD4
	.include "data/text/trainer_class_names.inc"

@ 8310030
	.include "data/trainers.inc"

@ 83185C8
	.include "data/text/species_names.inc"

@ 831977C
	.include "data/text/move_names.inc"

.align 2
	.2byte 0x0300, 0x0000

	.align 2
gUnknown_0831A988:: @ 831A988
	.byte 0x00, 0x03, 0x00, 0xc0, 0x00, 0x00, 0x00, 0x00

	.align 2
gUnknown_0831A990:: @ 831A990
	.byte 0x00, 0x03, 0x00, 0xc0, 0x40, 0x00, 0x00, 0x00

	.align 2
gUnknown_0831A998:: @ 831A998
	.2byte 0x0080, 0x0080, 0x0000, 0x0000, 0x7fff, 0x0000, 0x0000, 0x0000

	.align 2
gUnknown_0831A9A8:: @ 831A9A8
	.2byte 0x0080, 0x0080, 0x0000, 0x0000, 0x0018, 0x0018, 0x8000, 0x0000
	.2byte 0x0018, 0x0018, 0x8000, 0x0000, 0x7fff, 0x0000, 0x0000, 0x0000

	.align 2
gUnknown_0831A9C8:: @ 831A9C8
	.4byte gUnknown_0831A998
	.4byte gUnknown_0831A9A8

	.align 2
gUnknown_0831A9D0:: @ 831A9D0
	spr_template 0x2710, 0x2710, gUnknown_0831A988, gDummySpriteAnimTable, NULL, gUnknown_0831A9C8, nullsub_17

	.align 2
gUnknown_0831A9E8:: @ 831A9E8
	spr_template 0x2710, 0x2710, gUnknown_0831A990, gDummySpriteAnimTable, NULL, gUnknown_0831A9C8, nullsub_17

	.align 2
gUnknown_0831AA00:: @ 831AA00
	obj_tiles gUnknown_08D77B0C, 0x1000, 0x2710

	.align 2
gUnknown_0831AA08:: @ 831AA08
	.4byte 0x00000580, 0x000005c5, 0x000013e6, 0x000033ab

	.align 2
gUnknown_0831AA18:: @ 831AA18
	window_template 0x00, 0x02, 0x0f, 0x1a, 0x04, 0x00, 0x0090
	window_template 0x00, 0x01, 0x23, 0x0e, 0x04, 0x00, 0x01c0
	window_template 0x00, 0x11, 0x23, 0x0c, 0x04, 0x05, 0x0190
	window_template 0x00, 0x02, 0x37, 0x08, 0x02, 0x05, 0x0300
	window_template 0x00, 0x0b, 0x37, 0x08, 0x02, 0x05, 0x0310
	window_template 0x00, 0x02, 0x39, 0x08, 0x02, 0x05, 0x0320
	window_template 0x00, 0x0b, 0x39, 0x08, 0x02, 0x05, 0x0330
	window_template 0x00, 0x15, 0x37, 0x04, 0x02, 0x05, 0x0290
	window_template 0x00, 0x15, 0x39, 0x00, 0x00, 0x05, 0x0298
	window_template 0x00, 0x19, 0x37, 0x04, 0x02, 0x05, 0x0298
	window_template 0x00, 0x15, 0x39, 0x08, 0x02, 0x05, 0x02a0
	window_template 0x00, 0x15, 0x37, 0x08, 0x04, 0x05, 0x02b0
	window_template 0x00, 0x1a, 0x09, 0x03, 0x04, 0x05, 0x0100
	window_template 0x01, 0x13, 0x08, 0x0a, 0x0b, 0x05, 0x0100
	window_template 0x02, 0x12, 0x00, 0x0c, 0x03, 0x06, 0x016e
	window_template 0x01, 0x02, 0x03, 0x06, 0x02, 0x05, 0x0020
	window_template 0x02, 0x02, 0x03, 0x06, 0x02, 0x05, 0x0040
	window_template 0x01, 0x02, 0x02, 0x06, 0x02, 0x05, 0x0020
	window_template 0x02, 0x02, 0x02, 0x06, 0x02, 0x05, 0x0040
	window_template 0x01, 0x02, 0x06, 0x06, 0x02, 0x05, 0x0060
	window_template 0x02, 0x02, 0x06, 0x06, 0x02, 0x05, 0x0080
	window_template 0x00, 0x0c, 0x02, 0x06, 0x02, 0x00, 0x00a0
	window_template 0x00, 0x04, 0x02, 0x07, 0x02, 0x00, 0x00a0
	window_template 0x00, 0x13, 0x02, 0x07, 0x02, 0x00, 0x00b0
	window_template_terminator

	.align 2
gUnknown_0831AAE0:: @ 831AAE0
	window_template 0x00, 0x02, 0x0f, 0x1a, 0x04, 0x00, 0x0090
	window_template 0x00, 0x01, 0x23, 0x0e, 0x04, 0x00, 0x01c0
	window_template 0x00, 0x11, 0x23, 0x0c, 0x04, 0x05, 0x0190
	window_template 0x00, 0x02, 0x37, 0x08, 0x02, 0x05, 0x0300
	window_template 0x00, 0x0b, 0x37, 0x08, 0x02, 0x05, 0x0310
	window_template 0x00, 0x02, 0x39, 0x08, 0x02, 0x05, 0x0320
	window_template 0x00, 0x0b, 0x39, 0x08, 0x02, 0x05, 0x0330
	window_template 0x00, 0x15, 0x37, 0x04, 0x02, 0x05, 0x0290
	window_template 0x00, 0x15, 0x39, 0x00, 0x00, 0x05, 0x0298
	window_template 0x00, 0x19, 0x37, 0x04, 0x02, 0x05, 0x0298
	window_template 0x00, 0x15, 0x39, 0x08, 0x02, 0x05, 0x02a0
	window_template 0x00, 0x15, 0x37, 0x08, 0x04, 0x05, 0x02b0
	window_template 0x00, 0x1a, 0x09, 0x03, 0x04, 0x05, 0x0100
	window_template 0x01, 0x13, 0x08, 0x0a, 0x0b, 0x05, 0x0100
	window_template 0x02, 0x12, 0x00, 0x0c, 0x03, 0x06, 0x016e
	window_template 0x00, 0x06, 0x01, 0x08, 0x02, 0x05, 0x0100
	window_template 0x00, 0x0e, 0x01, 0x02, 0x02, 0x05, 0x0110
	window_template 0x00, 0x10, 0x01, 0x08, 0x02, 0x05, 0x0114
	window_template 0x00, 0x0c, 0x04, 0x06, 0x02, 0x05, 0x0124
	window_template 0x00, 0x0c, 0x06, 0x06, 0x02, 0x05, 0x0130
	window_template 0x00, 0x0c, 0x08, 0x06, 0x02, 0x05, 0x013c
	window_template 0x00, 0x08, 0x0b, 0x0e, 0x02, 0x05, 0x0148
	window_template 0x00, 0x02, 0x0f, 0x1a, 0x04, 0x07, 0x0090
	window_template_terminator

	.align 2
gUnknown_0831ABA0:: @ 831ABA0
	.4byte gUnknown_0831AA18
	.4byte gUnknown_0831AAE0

	.align 2
gBattleTerrainTable:: @ 831ABA8
	@ tall_grass
	.4byte gUnknown_08D77D68
	.4byte gUnknown_08D78350
	.4byte gUnknown_08D7E280
	.4byte gUnknown_08D7E808
	.4byte gUnknown_08D78318

	@ long_grass
	.4byte gUnknown_08D78600
	.4byte gUnknown_08D78CB8
	.4byte gUnknown_08D7E9C4
	.4byte gUnknown_08D7F0D4
	.4byte gUnknown_08D78C78

	@ sand
	.4byte gUnknown_08D78F68
	.4byte gUnknown_08D795A8
	.4byte gUnknown_08D7F30C
	.4byte gUnknown_08D7F850
	.4byte gUnknown_08D79560

	@ underwater
	.4byte gUnknown_08D79858
	.4byte gUnknown_08D79E58
	.4byte gUnknown_08D7F9F8
	.4byte gUnknown_08D7FEC4
	.4byte gUnknown_08D79E10

	@ water
	.4byte gUnknown_08D7A108
	.4byte gUnknown_08D7A720
	.4byte gUnknown_08D80054
	.4byte gUnknown_08D80660
	.4byte gUnknown_08D7A6DC

	@ pond_water
	.4byte gUnknown_08D7A9D0
	.4byte gUnknown_08D7AFB8
	.4byte gUnknown_08D80804
	.4byte gUnknown_08D80D50
	.4byte gUnknown_08D7AF78

	@ rock
	.4byte gUnknown_08D7B268
	.4byte gUnknown_08D7B864
	.4byte gUnknown_08D80E9C
	.4byte gUnknown_08D8147C
	.4byte gUnknown_08D7B828

	@ cave
	.4byte gUnknown_08D7BB14
	.4byte gUnknown_08D7C154
	.4byte gUnknown_08D81610
	.4byte gUnknown_08D81E2C
	.4byte gUnknown_08D7C10C

	@ building
	.4byte gUnknown_08D7C440
	.4byte gUnknown_08D7CA28
	.4byte gUnknown_08D820D4
	.4byte gUnknown_08D824E4
	.4byte gUnknown_08D7DEB4

	@ plain
	.4byte gUnknown_08D7C440
	.4byte gUnknown_08D7CA28
	.4byte gUnknown_08D820D4
	.4byte gUnknown_08D824E4
	.4byte gUnknown_08D7C404

	.align 2
gUnknown_0831AC70:: @ 831AC70
	.4byte REG_BG3HOFS
	.4byte ((DMA_ENABLE | DMA_START_HBLANK | DMA_REPEAT | DMA_DEST_RELOAD) << 16) | 1
	.4byte 1
	.4byte REG_BG3HOFS
	.4byte ((DMA_ENABLE | DMA_START_HBLANK | DMA_32BIT | DMA_REPEAT | DMA_DEST_RELOAD) << 16) | 1
	.4byte 1

	.align 2
gUnknown_0831AC88:: @ 831AC88
	spr_template 0x0000, 0x0000, gDummyOamData, gDummySpriteAnimTable, NULL, gDummySpriteAffineAnimTable, sub_8038528

gText_ShedinjaJapaneseName:: @ 831ACA0
	.string "ヌケニン$" @ Nukenin
    
	.align 2
gUnknown_0831ACA8:: @ 831ACA8
	.2byte 0x0100
	.2byte 0xC000
	.2byte 0x0800

	.align 2
gUnknown_0831ACB0:: @ 831ACB0
	.2byte 0x0100
	.2byte 0xC000
	.2byte 0x2800

	.align 2
gUnknown_0831ACB8:: @ 831ACB8
	.2byte 0x0000, 0x0005, 0xfffe, 0x0000

	.align 2
gUnknown_0831ACC0:: @ 831ACC0
	.4byte gUnknown_0831ACB8

	.align 2
gUnknown_0831ACC4:: @ 831ACC4
	.2byte 0xfff0, 0x0000, 0x0400, 0x0000, 0x0000, 0x0000, 0x3c00, 0x0000, 0x7ffe, 0x0001, 0x0000, 0x0000

	.align 2
gUnknown_0831ACDC:: @ 831ACDC
	.4byte gUnknown_0831ACC4

	.align 2
gUnknown_0831ACE0:: @ 831ACE0
	.byte 0xe0, 0xf0, 0xf0, 0xe0, 0xe0, 0x00, 0x00, 0x00

@ 831ACE8
	.include "data/type_effectiveness.inc"

@ 831AE38
	.include "data/text/type_names.inc"

@ 831AEB8
	.include "data/trainer_money.inc"

@ 831AF98
	.include "data/text/ability_descriptions.inc"

@ 831B6DB
	.include "data/text/ability_names.inc"

@ 831BAD4
	.include "data/text/ability_description_pointers.inc"<|MERGE_RESOLUTION|>--- conflicted
+++ resolved
@@ -4497,13 +4497,9 @@
 	.4byte gUnknown_08305CFC
 	.4byte gUnknown_08305D04
 
-<<<<<<< HEAD
-gTrainerBackPicCoords:: @ 8305D2C
-	.incbin "baserom.gba", 0x305d2c, 0x20
-=======
+
 @ 8305D2C
 	.include "data/graphics/trainers/back_pic_coords.inc"
->>>>>>> 89146452
 
 @ 8305D4C
 	.include "data/graphics/trainers/back_pic_table.inc"
@@ -4514,13 +4510,8 @@
 @ 8305DCC
 	.include "data/enemy_mon_elevation.inc"
 
-<<<<<<< HEAD
-gMonAnimationsSpriteAnimsPtrTable:: @ 8309AAC
-	.incbin "baserom.gba", 0x309aac, 0x6e0
-=======
-@ 8305F68
+@ 8309AAC
 	.include "data/graphics/pokemon/front_anims.inc"
->>>>>>> 89146452
 
 @ 830A18C
 	.include "data/graphics/pokemon/front_pic_table.inc"
