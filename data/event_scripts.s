#include "config.h"
#include "constants/global.h"
#include "constants/apprentice.h"
#include "constants/battle.h"
#include "constants/battle_arena.h"
#include "constants/battle_dome.h"
#include "constants/battle_factory.h"
#include "constants/battle_frontier.h"
#include "constants/battle_palace.h"
#include "constants/battle_pike.h"
#include "constants/battle_pyramid.h"
#include "constants/battle_setup.h"
#include "constants/battle_tent.h"
#include "constants/battle_tower.h"
#include "constants/berry.h"
#include "constants/cable_club.h"
#include "constants/coins.h"
#include "constants/contest.h"
#include "constants/daycare.h"
#include "constants/decorations.h"
#include "constants/easy_chat.h"
#include "constants/event_objects.h"
#include "constants/event_object_movement.h"
#include "constants/field_effects.h"
#include "constants/field_poison.h"
#include "constants/field_specials.h"
#include "constants/field_tasks.h"
#include "constants/field_weather.h"
#include "constants/flags.h"
#include "constants/frontier_util.h"
#include "constants/game_stat.h"
#include "constants/item.h"
#include "constants/items.h"
#include "constants/heal_locations.h"
#include "constants/layouts.h"
#include "constants/lilycove_lady.h"
#include "constants/map_scripts.h"
#include "constants/maps.h"
#include "constants/mauville_old_man.h"
#include "constants/metatile_labels.h"
#include "constants/moves.h"
#include "constants/party_menu.h"
#include "constants/pokemon.h"
#include "constants/roulette.h"
#include "constants/script_menu.h"
#include "constants/secret_bases.h"
#include "constants/songs.h"
#include "constants/sound.h"
#include "constants/species.h"
#include "constants/trade.h"
#include "constants/trainer_hill.h"
#include "constants/trainers.h"
#include "constants/tv.h"
#include "constants/union_room.h"
#include "constants/vars.h"
#include "constants/weather.h"
	.include "asm/macros.inc"
	.include "asm/macros/event.inc"
	.include "constants/constants.inc"

	.section script_data, "aw", %progbits

	.include "data/script_cmd_table.inc"

gSpecialVars::
	.4byte gSpecialVar_0x8000
	.4byte gSpecialVar_0x8001
	.4byte gSpecialVar_0x8002
	.4byte gSpecialVar_0x8003
	.4byte gSpecialVar_0x8004
	.4byte gSpecialVar_0x8005
	.4byte gSpecialVar_0x8006
	.4byte gSpecialVar_0x8007
	.4byte gSpecialVar_0x8008
	.4byte gSpecialVar_0x8009
	.4byte gSpecialVar_0x800A
	.4byte gSpecialVar_0x800B
	.4byte gSpecialVar_Facing
	.4byte gSpecialVar_Result
	.4byte gSpecialVar_ItemId
	.4byte gSpecialVar_LastTalked
	.4byte gSpecialVar_ContestRank
	.4byte gSpecialVar_ContestCategory
	.4byte gSpecialVar_MonBoxId
	.4byte gSpecialVar_MonBoxPos
	.4byte gSpecialVar_Unused_0x8014
	.4byte gTrainerBattleOpponent_A

	.include "data/specials.inc"

gStdScripts::
	.4byte Std_ObtainItem              @ STD_OBTAIN_ITEM
	.4byte Std_FindItem                @ STD_FIND_ITEM
	.4byte Std_MsgboxNPC               @ MSGBOX_NPC
	.4byte Std_MsgboxSign              @ MSGBOX_SIGN
	.4byte Std_MsgboxDefault           @ MSGBOX_DEFAULT
	.4byte Std_MsgboxYesNo             @ MSGBOX_YESNO
	.4byte Std_MsgboxAutoclose         @ MSGBOX_AUTOCLOSE
	.4byte Std_ObtainDecoration        @ STD_OBTAIN_DECORATION
	.4byte Std_RegisteredInMatchCall   @ STD_REGISTER_MATCH_CALL
	.4byte Std_MsgboxGetPoints         @ MSGBOX_GETPOINTS
	.4byte Std_MsgboxPokenav           @ MSGBOX_POKENAV
gStdScripts_End::

	.include "data/maps/PetalburgCity/scripts.inc"
	.include "data/maps/SlateportCity/scripts.inc"
	.include "data/maps/MauvilleCity/scripts.inc"
	.include "data/maps/RustboroCity/scripts.inc"
	.include "data/maps/FortreeCity/scripts.inc"
	.include "data/maps/LilycoveCity/scripts.inc"
	.include "data/maps/MossdeepCity/scripts.inc"
	.include "data/maps/SootopolisCity/scripts.inc"
	.include "data/maps/EverGrandeCity/scripts.inc"
	.include "data/maps/LittlerootTown/scripts.inc"
	.include "data/maps/OldaleTown/scripts.inc"
	.include "data/maps/DewfordTown/scripts.inc"
	.include "data/maps/LavaridgeTown/scripts.inc"
	.include "data/maps/FallarborTown/scripts.inc"
	.include "data/maps/VerdanturfTown/scripts.inc"
	.include "data/maps/PacifidlogTown/scripts.inc"
	.include "data/maps/Route101/scripts.inc"
	.include "data/maps/Route102/scripts.inc"
	.include "data/maps/Route103/scripts.inc"
	.include "data/maps/Route104/scripts.inc"
	.include "data/maps/Route105/scripts.inc"
	.include "data/maps/Route106/scripts.inc"
	.include "data/maps/Route107/scripts.inc"
	.include "data/maps/Route108/scripts.inc"
	.include "data/maps/Route109/scripts.inc"
	.include "data/maps/Route110/scripts.inc"
	.include "data/maps/Route111/scripts.inc"
	.include "data/maps/Route112/scripts.inc"
	.include "data/maps/Route113/scripts.inc"
	.include "data/maps/Route114/scripts.inc"
	.include "data/maps/Route115/scripts.inc"
	.include "data/maps/Route116/scripts.inc"
	.include "data/maps/Route117/scripts.inc"
	.include "data/maps/Route118/scripts.inc"
	.include "data/maps/Route119/scripts.inc"
	.include "data/maps/Route120/scripts.inc"
	.include "data/maps/Route121/scripts.inc"
	.include "data/maps/Route122/scripts.inc"
	.include "data/maps/Route123/scripts.inc"
	.include "data/maps/Route124/scripts.inc"
	.include "data/maps/Route125/scripts.inc"
	.include "data/maps/Route126/scripts.inc"
	.include "data/maps/Route127/scripts.inc"
	.include "data/maps/Route128/scripts.inc"
	.include "data/maps/Route129/scripts.inc"
	.include "data/maps/Route130/scripts.inc"
	.include "data/maps/Route131/scripts.inc"
	.include "data/maps/Route132/scripts.inc"
	.include "data/maps/Route133/scripts.inc"
	.include "data/maps/Route134/scripts.inc"
	.include "data/maps/Underwater_Route124/scripts.inc"
	.include "data/maps/Underwater_Route126/scripts.inc"
	.include "data/maps/Underwater_Route127/scripts.inc"
	.include "data/maps/Underwater_Route128/scripts.inc"
	.include "data/maps/Underwater_Route129/scripts.inc"
	.include "data/maps/Underwater_Route105/scripts.inc"
	.include "data/maps/Underwater_Route125/scripts.inc"
	.include "data/maps/LittlerootTown_BrendansHouse_1F/scripts.inc"
	.include "data/maps/LittlerootTown_BrendansHouse_2F/scripts.inc"
	.include "data/maps/LittlerootTown_MaysHouse_1F/scripts.inc"
	.include "data/maps/LittlerootTown_MaysHouse_2F/scripts.inc"
	.include "data/maps/LittlerootTown_ProfessorBirchsLab/scripts.inc"
	.include "data/maps/OldaleTown_House1/scripts.inc"
	.include "data/maps/OldaleTown_House2/scripts.inc"
	.include "data/maps/OldaleTown_PokemonCenter_1F/scripts.inc"
	.include "data/maps/OldaleTown_PokemonCenter_2F/scripts.inc"
	.include "data/maps/OldaleTown_Mart/scripts.inc"
	.include "data/maps/DewfordTown_House1/scripts.inc"
	.include "data/maps/DewfordTown_PokemonCenter_1F/scripts.inc"
	.include "data/maps/DewfordTown_PokemonCenter_2F/scripts.inc"
	.include "data/maps/DewfordTown_Gym/scripts.inc"
	.include "data/maps/DewfordTown_Hall/scripts.inc"
	.include "data/maps/DewfordTown_House2/scripts.inc"
	.include "data/maps/LavaridgeTown_HerbShop/scripts.inc"
	.include "data/maps/LavaridgeTown_Gym_1F/scripts.inc"
	.include "data/maps/LavaridgeTown_Gym_B1F/scripts.inc"
	.include "data/maps/LavaridgeTown_House/scripts.inc"
	.include "data/maps/LavaridgeTown_Mart/scripts.inc"
	.include "data/maps/LavaridgeTown_PokemonCenter_1F/scripts.inc"
	.include "data/maps/LavaridgeTown_PokemonCenter_2F/scripts.inc"
	.include "data/maps/FallarborTown_Mart/scripts.inc"
	.include "data/maps/FallarborTown_BattleTentLobby/scripts.inc"
	.include "data/maps/FallarborTown_BattleTentCorridor/scripts.inc"
	.include "data/maps/FallarborTown_BattleTentBattleRoom/scripts.inc"
	.include "data/maps/FallarborTown_PokemonCenter_1F/scripts.inc"
	.include "data/maps/FallarborTown_PokemonCenter_2F/scripts.inc"
	.include "data/maps/FallarborTown_CozmosHouse/scripts.inc"
	.include "data/maps/FallarborTown_MoveRelearnersHouse/scripts.inc"
	.include "data/maps/VerdanturfTown_BattleTentLobby/scripts.inc"
	.include "data/maps/VerdanturfTown_BattleTentCorridor/scripts.inc"
	.include "data/maps/VerdanturfTown_BattleTentBattleRoom/scripts.inc"
	.include "data/maps/VerdanturfTown_Mart/scripts.inc"
	.include "data/maps/VerdanturfTown_PokemonCenter_1F/scripts.inc"
	.include "data/maps/VerdanturfTown_PokemonCenter_2F/scripts.inc"
	.include "data/maps/VerdanturfTown_WandasHouse/scripts.inc"
	.include "data/maps/VerdanturfTown_FriendshipRatersHouse/scripts.inc"
	.include "data/maps/VerdanturfTown_House/scripts.inc"
	.include "data/maps/PacifidlogTown_PokemonCenter_1F/scripts.inc"
	.include "data/maps/PacifidlogTown_PokemonCenter_2F/scripts.inc"
	.include "data/maps/PacifidlogTown_House1/scripts.inc"
	.include "data/maps/PacifidlogTown_House2/scripts.inc"
	.include "data/maps/PacifidlogTown_House3/scripts.inc"
	.include "data/maps/PacifidlogTown_House4/scripts.inc"
	.include "data/maps/PacifidlogTown_House5/scripts.inc"
	.include "data/maps/PetalburgCity_WallysHouse/scripts.inc"
	.include "data/maps/PetalburgCity_Gym/scripts.inc"
	.include "data/maps/PetalburgCity_House1/scripts.inc"
	.include "data/maps/PetalburgCity_House2/scripts.inc"
	.include "data/maps/PetalburgCity_PokemonCenter_1F/scripts.inc"
	.include "data/maps/PetalburgCity_PokemonCenter_2F/scripts.inc"
	.include "data/maps/PetalburgCity_Mart/scripts.inc"
	.include "data/maps/SlateportCity_SternsShipyard_1F/scripts.inc"
	.include "data/maps/SlateportCity_SternsShipyard_2F/scripts.inc"
	.include "data/maps/SlateportCity_BattleTentLobby/scripts.inc"
	.include "data/maps/SlateportCity_BattleTentCorridor/scripts.inc"
	.include "data/maps/SlateportCity_BattleTentBattleRoom/scripts.inc"
	.include "data/maps/SlateportCity_NameRatersHouse/scripts.inc"
	.include "data/maps/SlateportCity_PokemonFanClub/scripts.inc"
	.include "data/maps/SlateportCity_OceanicMuseum_1F/scripts.inc"
	.include "data/maps/SlateportCity_OceanicMuseum_2F/scripts.inc"
	.include "data/maps/SlateportCity_Harbor/scripts.inc"
	.include "data/maps/SlateportCity_House/scripts.inc"
	.include "data/maps/SlateportCity_PokemonCenter_1F/scripts.inc"
	.include "data/maps/SlateportCity_PokemonCenter_2F/scripts.inc"
	.include "data/maps/SlateportCity_Mart/scripts.inc"
	.include "data/maps/MauvilleCity_Gym/scripts.inc"
	.include "data/maps/MauvilleCity_BikeShop/scripts.inc"
	.include "data/maps/MauvilleCity_House1/scripts.inc"
	.include "data/maps/MauvilleCity_GameCorner/scripts.inc"
	.include "data/maps/MauvilleCity_House2/scripts.inc"
	.include "data/maps/MauvilleCity_PokemonCenter_1F/scripts.inc"
	.include "data/maps/MauvilleCity_PokemonCenter_2F/scripts.inc"
	.include "data/maps/MauvilleCity_Mart/scripts.inc"
	.include "data/maps/RustboroCity_DevonCorp_1F/scripts.inc"
	.include "data/maps/RustboroCity_DevonCorp_2F/scripts.inc"
	.include "data/maps/RustboroCity_DevonCorp_3F/scripts.inc"
	.include "data/maps/RustboroCity_Gym/scripts.inc"
	.include "data/maps/RustboroCity_PokemonSchool/scripts.inc"
	.include "data/maps/RustboroCity_PokemonCenter_1F/scripts.inc"
	.include "data/maps/RustboroCity_PokemonCenter_2F/scripts.inc"
	.include "data/maps/RustboroCity_Mart/scripts.inc"
	.include "data/maps/RustboroCity_Flat1_1F/scripts.inc"
	.include "data/maps/RustboroCity_Flat1_2F/scripts.inc"
	.include "data/maps/RustboroCity_House1/scripts.inc"
	.include "data/maps/RustboroCity_CuttersHouse/scripts.inc"
	.include "data/maps/RustboroCity_House2/scripts.inc"
	.include "data/maps/RustboroCity_Flat2_1F/scripts.inc"
	.include "data/maps/RustboroCity_Flat2_2F/scripts.inc"
	.include "data/maps/RustboroCity_Flat2_3F/scripts.inc"
	.include "data/maps/RustboroCity_House3/scripts.inc"
	.include "data/maps/FortreeCity_House1/scripts.inc"
	.include "data/maps/FortreeCity_Gym/scripts.inc"
	.include "data/maps/FortreeCity_PokemonCenter_1F/scripts.inc"
	.include "data/maps/FortreeCity_PokemonCenter_2F/scripts.inc"
	.include "data/maps/FortreeCity_Mart/scripts.inc"
	.include "data/maps/FortreeCity_House2/scripts.inc"
	.include "data/maps/FortreeCity_House3/scripts.inc"
	.include "data/maps/FortreeCity_House4/scripts.inc"
	.include "data/maps/FortreeCity_House5/scripts.inc"
	.include "data/maps/FortreeCity_DecorationShop/scripts.inc"
	.include "data/maps/LilycoveCity_CoveLilyMotel_1F/scripts.inc"
	.include "data/maps/LilycoveCity_CoveLilyMotel_2F/scripts.inc"
	.include "data/maps/LilycoveCity_LilycoveMuseum_1F/scripts.inc"
	.include "data/maps/LilycoveCity_LilycoveMuseum_2F/scripts.inc"
	.include "data/maps/LilycoveCity_ContestLobby/scripts.inc"
	.include "data/maps/LilycoveCity_ContestHall/scripts.inc"
	.include "data/maps/LilycoveCity_PokemonCenter_1F/scripts.inc"
	.include "data/maps/LilycoveCity_PokemonCenter_2F/scripts.inc"
	.include "data/maps/LilycoveCity_UnusedMart/scripts.inc"
	.include "data/maps/LilycoveCity_PokemonTrainerFanClub/scripts.inc"
	.include "data/maps/LilycoveCity_Harbor/scripts.inc"
	.include "data/maps/LilycoveCity_MoveDeletersHouse/scripts.inc"
	.include "data/maps/LilycoveCity_House1/scripts.inc"
	.include "data/maps/LilycoveCity_House2/scripts.inc"
	.include "data/maps/LilycoveCity_House3/scripts.inc"
	.include "data/maps/LilycoveCity_House4/scripts.inc"
	.include "data/maps/LilycoveCity_DepartmentStore_1F/scripts.inc"
	.include "data/maps/LilycoveCity_DepartmentStore_2F/scripts.inc"
	.include "data/maps/LilycoveCity_DepartmentStore_3F/scripts.inc"
	.include "data/maps/LilycoveCity_DepartmentStore_4F/scripts.inc"
	.include "data/maps/LilycoveCity_DepartmentStore_5F/scripts.inc"
	.include "data/maps/LilycoveCity_DepartmentStoreRooftop/scripts.inc"
	.include "data/maps/LilycoveCity_DepartmentStoreElevator/scripts.inc"
	.include "data/maps/MossdeepCity_Gym/scripts.inc"
	.include "data/maps/MossdeepCity_House1/scripts.inc"
	.include "data/maps/MossdeepCity_House2/scripts.inc"
	.include "data/maps/MossdeepCity_PokemonCenter_1F/scripts.inc"
	.include "data/maps/MossdeepCity_PokemonCenter_2F/scripts.inc"
	.include "data/maps/MossdeepCity_Mart/scripts.inc"
	.include "data/maps/MossdeepCity_House3/scripts.inc"
	.include "data/maps/MossdeepCity_StevensHouse/scripts.inc"
	.include "data/maps/MossdeepCity_House4/scripts.inc"
	.include "data/maps/MossdeepCity_SpaceCenter_1F/scripts.inc"
	.include "data/maps/MossdeepCity_SpaceCenter_2F/scripts.inc"
	.include "data/maps/MossdeepCity_GameCorner_1F/scripts.inc"
	.include "data/maps/MossdeepCity_GameCorner_B1F/scripts.inc"
	.include "data/maps/SootopolisCity_Gym_1F/scripts.inc"
	.include "data/maps/SootopolisCity_Gym_B1F/scripts.inc"
	.include "data/maps/SootopolisCity_PokemonCenter_1F/scripts.inc"
	.include "data/maps/SootopolisCity_PokemonCenter_2F/scripts.inc"
	.include "data/maps/SootopolisCity_Mart/scripts.inc"
	.include "data/maps/SootopolisCity_House1/scripts.inc"
	.include "data/maps/SootopolisCity_House2/scripts.inc"
	.include "data/maps/SootopolisCity_House3/scripts.inc"
	.include "data/maps/SootopolisCity_House4/scripts.inc"
	.include "data/maps/SootopolisCity_House5/scripts.inc"
	.include "data/maps/SootopolisCity_House6/scripts.inc"
	.include "data/maps/SootopolisCity_House7/scripts.inc"
	.include "data/maps/SootopolisCity_LotadAndSeedotHouse/scripts.inc"
	.include "data/maps/SootopolisCity_MysteryEventsHouse_1F/scripts.inc"
	.include "data/maps/SootopolisCity_MysteryEventsHouse_B1F/scripts.inc"
	.include "data/maps/EverGrandeCity_SidneysRoom/scripts.inc"
	.include "data/maps/EverGrandeCity_PhoebesRoom/scripts.inc"
	.include "data/maps/EverGrandeCity_GlaciasRoom/scripts.inc"
	.include "data/maps/EverGrandeCity_DrakesRoom/scripts.inc"
	.include "data/maps/EverGrandeCity_ChampionsRoom/scripts.inc"
	.include "data/maps/EverGrandeCity_Hall1/scripts.inc"
	.include "data/maps/EverGrandeCity_Hall2/scripts.inc"
	.include "data/maps/EverGrandeCity_Hall3/scripts.inc"
	.include "data/maps/EverGrandeCity_Hall4/scripts.inc"
	.include "data/maps/EverGrandeCity_Hall5/scripts.inc"
	.include "data/maps/EverGrandeCity_PokemonLeague_1F/scripts.inc"
	.include "data/maps/EverGrandeCity_HallOfFame/scripts.inc"
	.include "data/maps/EverGrandeCity_PokemonCenter_1F/scripts.inc"
	.include "data/maps/EverGrandeCity_PokemonCenter_2F/scripts.inc"
	.include "data/maps/EverGrandeCity_PokemonLeague_2F/scripts.inc"
	.include "data/maps/Route104_MrBrineysHouse/scripts.inc"
	.include "data/maps/Route104_PrettyPetalFlowerShop/scripts.inc"
	.include "data/maps/Route111_WinstrateFamilysHouse/scripts.inc"
	.include "data/maps/Route111_OldLadysRestStop/scripts.inc"
	.include "data/maps/Route112_CableCarStation/scripts.inc"
	.include "data/maps/MtChimney_CableCarStation/scripts.inc"
	.include "data/maps/Route114_FossilManiacsHouse/scripts.inc"
	.include "data/maps/Route114_FossilManiacsTunnel/scripts.inc"
	.include "data/maps/Route114_LanettesHouse/scripts.inc"
	.include "data/maps/Route116_TunnelersRestHouse/scripts.inc"
	.include "data/maps/Route117_PokemonDayCare/scripts.inc"
	.include "data/maps/Route121_SafariZoneEntrance/scripts.inc"
	.include "data/maps/MeteorFalls_1F_1R/scripts.inc"
	.include "data/maps/MeteorFalls_1F_2R/scripts.inc"
	.include "data/maps/MeteorFalls_B1F_1R/scripts.inc"
	.include "data/maps/MeteorFalls_B1F_2R/scripts.inc"
	.include "data/maps/RusturfTunnel/scripts.inc"
	.include "data/maps/Underwater_SootopolisCity/scripts.inc"
	.include "data/maps/DesertRuins/scripts.inc"
	.include "data/maps/GraniteCave_1F/scripts.inc"
	.include "data/maps/GraniteCave_B1F/scripts.inc"
	.include "data/maps/GraniteCave_B2F/scripts.inc"
	.include "data/maps/GraniteCave_StevensRoom/scripts.inc"
	.include "data/maps/PetalburgWoods/scripts.inc"
	.include "data/maps/MtChimney/scripts.inc"
	.include "data/maps/JaggedPass/scripts.inc"
	.include "data/maps/FieryPath/scripts.inc"
	.include "data/maps/MtPyre_1F/scripts.inc"
	.include "data/maps/MtPyre_2F/scripts.inc"
	.include "data/maps/MtPyre_3F/scripts.inc"
	.include "data/maps/MtPyre_4F/scripts.inc"
	.include "data/maps/MtPyre_5F/scripts.inc"
	.include "data/maps/MtPyre_6F/scripts.inc"
	.include "data/maps/MtPyre_Exterior/scripts.inc"
	.include "data/maps/MtPyre_Summit/scripts.inc"
	.include "data/maps/AquaHideout_1F/scripts.inc"
	.include "data/maps/AquaHideout_B1F/scripts.inc"
	.include "data/maps/AquaHideout_B2F/scripts.inc"
	.include "data/maps/Underwater_SeafloorCavern/scripts.inc"
	.include "data/maps/SeafloorCavern_Entrance/scripts.inc"
	.include "data/maps/SeafloorCavern_Room1/scripts.inc"
	.include "data/maps/SeafloorCavern_Room2/scripts.inc"
	.include "data/maps/SeafloorCavern_Room3/scripts.inc"
	.include "data/maps/SeafloorCavern_Room4/scripts.inc"
	.include "data/maps/SeafloorCavern_Room5/scripts.inc"
	.include "data/maps/SeafloorCavern_Room6/scripts.inc"
	.include "data/maps/SeafloorCavern_Room7/scripts.inc"
	.include "data/maps/SeafloorCavern_Room8/scripts.inc"
	.include "data/maps/SeafloorCavern_Room9/scripts.inc"
	.include "data/maps/CaveOfOrigin_Entrance/scripts.inc"
	.include "data/maps/CaveOfOrigin_1F/scripts.inc"
	.include "data/maps/CaveOfOrigin_UnusedRubySapphireMap1/scripts.inc"
	.include "data/maps/CaveOfOrigin_UnusedRubySapphireMap2/scripts.inc"
	.include "data/maps/CaveOfOrigin_UnusedRubySapphireMap3/scripts.inc"
	.include "data/maps/CaveOfOrigin_B1F/scripts.inc"
	.include "data/maps/VictoryRoad_1F/scripts.inc"
	.include "data/maps/VictoryRoad_B1F/scripts.inc"
	.include "data/maps/VictoryRoad_B2F/scripts.inc"
	.include "data/maps/ShoalCave_LowTideEntranceRoom/scripts.inc"
	.include "data/maps/ShoalCave_LowTideInnerRoom/scripts.inc"
	.include "data/maps/ShoalCave_LowTideStairsRoom/scripts.inc"
	.include "data/maps/ShoalCave_LowTideLowerRoom/scripts.inc"
	.include "data/maps/ShoalCave_HighTideEntranceRoom/scripts.inc"
	.include "data/maps/ShoalCave_HighTideInnerRoom/scripts.inc"
	.include "data/maps/NewMauville_Entrance/scripts.inc"
	.include "data/maps/NewMauville_Inside/scripts.inc"
	.include "data/maps/AbandonedShip_Deck/scripts.inc"
	.include "data/maps/AbandonedShip_Corridors_1F/scripts.inc"
	.include "data/maps/AbandonedShip_Rooms_1F/scripts.inc"
	.include "data/maps/AbandonedShip_Corridors_B1F/scripts.inc"
	.include "data/maps/AbandonedShip_Rooms_B1F/scripts.inc"
	.include "data/maps/AbandonedShip_Rooms2_B1F/scripts.inc"
	.include "data/maps/AbandonedShip_Underwater1/scripts.inc"
	.include "data/maps/AbandonedShip_Room_B1F/scripts.inc"
	.include "data/maps/AbandonedShip_Rooms2_1F/scripts.inc"
	.include "data/maps/AbandonedShip_CaptainsOffice/scripts.inc"
	.include "data/maps/AbandonedShip_Underwater2/scripts.inc"
	.include "data/maps/AbandonedShip_HiddenFloorCorridors/scripts.inc"
	.include "data/maps/AbandonedShip_HiddenFloorRooms/scripts.inc"
	.include "data/maps/IslandCave/scripts.inc"
	.include "data/maps/AncientTomb/scripts.inc"
	.include "data/maps/Underwater_Route134/scripts.inc"
	.include "data/maps/Underwater_SealedChamber/scripts.inc"
	.include "data/maps/SealedChamber_OuterRoom/scripts.inc"
	.include "data/maps/SealedChamber_InnerRoom/scripts.inc"
	.include "data/maps/ScorchedSlab/scripts.inc"
	.include "data/maps/AquaHideout_UnusedRubyMap1/scripts.inc"
	.include "data/maps/AquaHideout_UnusedRubyMap2/scripts.inc"
	.include "data/maps/AquaHideout_UnusedRubyMap3/scripts.inc"
	.include "data/maps/SkyPillar_Entrance/scripts.inc"
	.include "data/maps/SkyPillar_Outside/scripts.inc"
	.include "data/maps/SkyPillar_1F/scripts.inc"
	.include "data/maps/SkyPillar_2F/scripts.inc"
	.include "data/maps/SkyPillar_3F/scripts.inc"
	.include "data/maps/SkyPillar_4F/scripts.inc"
	.include "data/maps/ShoalCave_LowTideIceRoom/scripts.inc"
	.include "data/maps/SkyPillar_5F/scripts.inc"
	.include "data/maps/SkyPillar_Top/scripts.inc"
	.include "data/maps/MagmaHideout_1F/scripts.inc"
	.include "data/maps/MagmaHideout_2F_1R/scripts.inc"
	.include "data/maps/MagmaHideout_2F_2R/scripts.inc"
	.include "data/maps/MagmaHideout_3F_1R/scripts.inc"
	.include "data/maps/MagmaHideout_3F_2R/scripts.inc"
	.include "data/maps/MagmaHideout_4F/scripts.inc"
	.include "data/maps/MagmaHideout_3F_3R/scripts.inc"
	.include "data/maps/MagmaHideout_2F_3R/scripts.inc"
	.include "data/maps/MirageTower_1F/scripts.inc"
	.include "data/maps/MirageTower_2F/scripts.inc"
	.include "data/maps/MirageTower_3F/scripts.inc"
	.include "data/maps/MirageTower_4F/scripts.inc"
	.include "data/maps/DesertUnderpass/scripts.inc"
	.include "data/maps/ArtisanCave_B1F/scripts.inc"
	.include "data/maps/ArtisanCave_1F/scripts.inc"
	.include "data/maps/Underwater_MarineCave/scripts.inc"
	.include "data/maps/MarineCave_Entrance/scripts.inc"
	.include "data/maps/MarineCave_End/scripts.inc"
	.include "data/maps/TerraCave_Entrance/scripts.inc"
	.include "data/maps/TerraCave_End/scripts.inc"
	.include "data/maps/AlteringCave/scripts.inc"
	.include "data/maps/MeteorFalls_StevensCave/scripts.inc"
	.include "data/scripts/shared_secret_base.inc"
	.include "data/maps/BattleColosseum_2P/scripts.inc"
	.include "data/maps/TradeCenter/scripts.inc"
	.include "data/maps/RecordCorner/scripts.inc"
	.include "data/maps/BattleColosseum_4P/scripts.inc"
	.include "data/maps/ContestHall/scripts.inc"
	.include "data/maps/InsideOfTruck/scripts.inc"
	.include "data/maps/SSTidalCorridor/scripts.inc"
	.include "data/maps/SSTidalLowerDeck/scripts.inc"
	.include "data/maps/SSTidalRooms/scripts.inc"
	.include "data/maps/BattlePyramidSquare01/scripts.inc"
	.include "data/maps/UnionRoom/scripts.inc"
	.include "data/maps/SafariZone_Northwest/scripts.inc"
	.include "data/maps/SafariZone_North/scripts.inc"
	.include "data/maps/SafariZone_Southwest/scripts.inc"
	.include "data/maps/SafariZone_South/scripts.inc"
	.include "data/maps/BattleFrontier_OutsideWest/scripts.inc"
	.include "data/maps/BattleFrontier_BattleTowerLobby/scripts.inc"
	.include "data/maps/BattleFrontier_BattleTowerElevator/scripts.inc"
	.include "data/maps/BattleFrontier_BattleTowerCorridor/scripts.inc"
	.include "data/maps/BattleFrontier_BattleTowerBattleRoom/scripts.inc"
	.include "data/maps/SouthernIsland_Exterior/scripts.inc"
	.include "data/maps/SouthernIsland_Interior/scripts.inc"
	.include "data/maps/SafariZone_RestHouse/scripts.inc"
	.include "data/maps/SafariZone_Northeast/scripts.inc"
	.include "data/maps/SafariZone_Southeast/scripts.inc"
	.include "data/maps/BattleFrontier_OutsideEast/scripts.inc"
	.include "data/maps/BattleFrontier_BattleTowerMultiPartnerRoom/scripts.inc"
	.include "data/maps/BattleFrontier_BattleTowerMultiCorridor/scripts.inc"
	.include "data/maps/BattleFrontier_BattleTowerMultiBattleRoom/scripts.inc"
	.include "data/maps/BattleFrontier_BattleDomeLobby/scripts.inc"
	.include "data/maps/BattleFrontier_BattleDomeCorridor/scripts.inc"
	.include "data/maps/BattleFrontier_BattleDomePreBattleRoom/scripts.inc"
	.include "data/maps/BattleFrontier_BattleDomeBattleRoom/scripts.inc"
	.include "data/maps/BattleFrontier_BattlePalaceLobby/scripts.inc"
	.include "data/maps/BattleFrontier_BattlePalaceCorridor/scripts.inc"
	.include "data/maps/BattleFrontier_BattlePalaceBattleRoom/scripts.inc"
	.include "data/maps/BattleFrontier_BattlePyramidLobby/scripts.inc"
	.include "data/maps/BattleFrontier_BattlePyramidFloor/scripts.inc"
	.include "data/maps/BattleFrontier_BattlePyramidTop/scripts.inc"
	.include "data/maps/BattleFrontier_BattleArenaLobby/scripts.inc"
	.include "data/maps/BattleFrontier_BattleArenaCorridor/scripts.inc"
	.include "data/maps/BattleFrontier_BattleArenaBattleRoom/scripts.inc"
	.include "data/maps/BattleFrontier_BattleFactoryLobby/scripts.inc"
	.include "data/maps/BattleFrontier_BattleFactoryPreBattleRoom/scripts.inc"
	.include "data/maps/BattleFrontier_BattleFactoryBattleRoom/scripts.inc"
	.include "data/maps/BattleFrontier_BattlePikeLobby/scripts.inc"
	.include "data/maps/BattleFrontier_BattlePikeCorridor/scripts.inc"
	.include "data/maps/BattleFrontier_BattlePikeThreePathRoom/scripts.inc"
	.include "data/maps/BattleFrontier_BattlePikeRoomNormal/scripts.inc"
	.include "data/maps/BattleFrontier_BattlePikeRoomFinal/scripts.inc"
	.include "data/maps/BattleFrontier_BattlePikeRoomWildMons/scripts.inc"
	.include "data/maps/BattleFrontier_RankingHall/scripts.inc"
	.include "data/maps/BattleFrontier_Lounge1/scripts.inc"
	.include "data/maps/BattleFrontier_ExchangeServiceCorner/scripts.inc"
	.include "data/maps/BattleFrontier_Lounge2/scripts.inc"
	.include "data/maps/BattleFrontier_Lounge3/scripts.inc"
	.include "data/maps/BattleFrontier_Lounge4/scripts.inc"
	.include "data/maps/BattleFrontier_ScottsHouse/scripts.inc"
	.include "data/maps/BattleFrontier_Lounge5/scripts.inc"
	.include "data/maps/BattleFrontier_Lounge6/scripts.inc"
	.include "data/maps/BattleFrontier_Lounge7/scripts.inc"
	.include "data/maps/BattleFrontier_ReceptionGate/scripts.inc"
	.include "data/maps/BattleFrontier_Lounge8/scripts.inc"
	.include "data/maps/BattleFrontier_Lounge9/scripts.inc"
	.include "data/maps/BattleFrontier_PokemonCenter_1F/scripts.inc"
	.include "data/maps/BattleFrontier_PokemonCenter_2F/scripts.inc"
	.include "data/maps/BattleFrontier_Mart/scripts.inc"
	.include "data/maps/FarawayIsland_Entrance/scripts.inc"
	.include "data/maps/FarawayIsland_Interior/scripts.inc"
	.include "data/maps/BirthIsland_Exterior/scripts.inc"
	.include "data/maps/BirthIsland_Harbor/scripts.inc"
	.include "data/maps/TrainerHill_Entrance/scripts.inc"
	.include "data/maps/TrainerHill_1F/scripts.inc"
	.include "data/maps/TrainerHill_2F/scripts.inc"
	.include "data/maps/TrainerHill_3F/scripts.inc"
	.include "data/maps/TrainerHill_4F/scripts.inc"
	.include "data/maps/TrainerHill_Roof/scripts.inc"
	.include "data/maps/NavelRock_Exterior/scripts.inc"
	.include "data/maps/NavelRock_Harbor/scripts.inc"
	.include "data/maps/NavelRock_Entrance/scripts.inc"
	.include "data/maps/NavelRock_B1F/scripts.inc"
	.include "data/maps/NavelRock_Fork/scripts.inc"
	.include "data/maps/NavelRock_Up1/scripts.inc"
	.include "data/maps/NavelRock_Up2/scripts.inc"
	.include "data/maps/NavelRock_Up3/scripts.inc"
	.include "data/maps/NavelRock_Up4/scripts.inc"
	.include "data/maps/NavelRock_Top/scripts.inc"
	.include "data/maps/NavelRock_Down01/scripts.inc"
	.include "data/maps/NavelRock_Down02/scripts.inc"
	.include "data/maps/NavelRock_Down03/scripts.inc"
	.include "data/maps/NavelRock_Down04/scripts.inc"
	.include "data/maps/NavelRock_Down05/scripts.inc"
	.include "data/maps/NavelRock_Down06/scripts.inc"
	.include "data/maps/NavelRock_Down07/scripts.inc"
	.include "data/maps/NavelRock_Down08/scripts.inc"
	.include "data/maps/NavelRock_Down09/scripts.inc"
	.include "data/maps/NavelRock_Down10/scripts.inc"
	.include "data/maps/NavelRock_Down11/scripts.inc"
	.include "data/maps/NavelRock_Bottom/scripts.inc"
	.include "data/maps/TrainerHill_Elevator/scripts.inc"
	.include "data/maps/Route104_Prototype/scripts.inc"
	.include "data/maps/Route104_PrototypePrettyPetalFlowerShop/scripts.inc"
	.include "data/maps/Route109_SeashoreHouse/scripts.inc"
	.include "data/maps/Route110_TrickHouseEntrance/scripts.inc"
	.include "data/maps/Route110_TrickHouseEnd/scripts.inc"
	.include "data/maps/Route110_TrickHouseCorridor/scripts.inc"
	.include "data/maps/Route110_TrickHousePuzzle1/scripts.inc"
	.include "data/maps/Route110_TrickHousePuzzle2/scripts.inc"
	.include "data/maps/Route110_TrickHousePuzzle3/scripts.inc"
	.include "data/maps/Route110_TrickHousePuzzle4/scripts.inc"
	.include "data/maps/Route110_TrickHousePuzzle5/scripts.inc"
	.include "data/maps/Route110_TrickHousePuzzle6/scripts.inc"
	.include "data/maps/Route110_TrickHousePuzzle7/scripts.inc"
	.include "data/maps/Route110_TrickHousePuzzle8/scripts.inc"
	.include "data/maps/Route110_SeasideCyclingRoadNorthEntrance/scripts.inc"
	.include "data/maps/Route110_SeasideCyclingRoadSouthEntrance/scripts.inc"
	.include "data/maps/Route113_GlassWorkshop/scripts.inc"
	.include "data/maps/Route123_BerryMastersHouse/scripts.inc"
	.include "data/maps/Route119_WeatherInstitute_1F/scripts.inc"
	.include "data/maps/Route119_WeatherInstitute_2F/scripts.inc"
	.include "data/maps/Route119_House/scripts.inc"
	.include "data/maps/Route124_DivingTreasureHuntersHouse/scripts.inc"

	.include "data/scripts/std_msgbox.inc"
	.include "data/scripts/trainer_battle.inc"
	.include "data/scripts/new_game.inc"
	.include "data/scripts/hall_of_fame.inc"

EventScript_WhiteOut::
	call EverGrandeCity_HallOfFame_EventScript_ResetEliteFour
	goto EventScript_ResetMrBriney
	end

EventScript_ResetMrBriney::
	goto_if_eq VAR_BRINEY_LOCATION, 1, EventScript_MoveMrBrineyToHouse
	goto_if_eq VAR_BRINEY_LOCATION, 2, EventScript_MoveMrBrineyToDewford
	goto_if_eq VAR_BRINEY_LOCATION, 3, EventScript_MoveMrBrineyToRoute109
	end

EventScript_MoveMrBrineyToHouse::
	setflag FLAG_HIDE_MR_BRINEY_DEWFORD_TOWN
	setflag FLAG_HIDE_MR_BRINEY_BOAT_DEWFORD_TOWN
	setflag FLAG_HIDE_ROUTE_109_MR_BRINEY
	setflag FLAG_HIDE_ROUTE_109_MR_BRINEY_BOAT
	clearflag FLAG_HIDE_ROUTE_104_MR_BRINEY_BOAT
	clearflag FLAG_HIDE_BRINEYS_HOUSE_MR_BRINEY
	clearflag FLAG_HIDE_BRINEYS_HOUSE_PEEKO
	end

EventScript_MoveMrBrineyToDewford::
	setflag FLAG_HIDE_ROUTE_109_MR_BRINEY
	setflag FLAG_HIDE_ROUTE_109_MR_BRINEY_BOAT
	setflag FLAG_HIDE_ROUTE_104_MR_BRINEY
	setflag FLAG_HIDE_ROUTE_104_MR_BRINEY_BOAT
	setflag FLAG_HIDE_BRINEYS_HOUSE_MR_BRINEY
	setflag FLAG_HIDE_BRINEYS_HOUSE_PEEKO
	clearflag FLAG_HIDE_MR_BRINEY_DEWFORD_TOWN
	clearflag FLAG_HIDE_MR_BRINEY_BOAT_DEWFORD_TOWN
	end

EventScript_MoveMrBrineyToRoute109::
	setflag FLAG_HIDE_ROUTE_104_MR_BRINEY
	setflag FLAG_HIDE_ROUTE_104_MR_BRINEY_BOAT
	setflag FLAG_HIDE_BRINEYS_HOUSE_MR_BRINEY
	setflag FLAG_HIDE_BRINEYS_HOUSE_PEEKO
	setflag FLAG_HIDE_MR_BRINEY_DEWFORD_TOWN
	setflag FLAG_HIDE_MR_BRINEY_BOAT_DEWFORD_TOWN
	clearflag FLAG_HIDE_ROUTE_109_MR_BRINEY
	clearflag FLAG_HIDE_ROUTE_109_MR_BRINEY_BOAT
	end

EverGrandeCity_HallOfFame_EventScript_ResetEliteFour::
	clearflag FLAG_DEFEATED_ELITE_4_SIDNEY
	clearflag FLAG_DEFEATED_ELITE_4_PHOEBE
	clearflag FLAG_DEFEATED_ELITE_4_GLACIA
	clearflag FLAG_DEFEATED_ELITE_4_DRAKE
	setvar VAR_ELITE_4_STATE, 0
	return

Common_EventScript_UpdateBrineyLocation::
	goto_if_unset FLAG_RECEIVED_POKENAV, Common_EventScript_NopReturn
	goto_if_set FLAG_DEFEATED_PETALBURG_GYM, Common_EventScript_NopReturn
	goto_if_unset FLAG_HIDE_ROUTE_104_MR_BRINEY_BOAT, EventScript_SetBrineyLocation_House
	goto_if_unset FLAG_HIDE_MR_BRINEY_DEWFORD_TOWN, EventScript_SetBrineyLocation_Dewford
	goto_if_unset FLAG_HIDE_ROUTE_109_MR_BRINEY, EventScript_SetBrineyLocation_Route109
	return

EventScript_SetBrineyLocation_House::
	setvar VAR_BRINEY_LOCATION, 1
	return

EventScript_SetBrineyLocation_Dewford::
	setvar VAR_BRINEY_LOCATION, 2
	return

EventScript_SetBrineyLocation_Route109::
	setvar VAR_BRINEY_LOCATION, 3
	return

	.include "data/scripts/pkmn_center_nurse.inc"
	.include "data/scripts/obtain_item.inc"
	.include "data/scripts/record_mix.inc"
	.include "data/scripts/pc.inc"

@ scripts/notices.inc? signs.inc? See comment about text/notices.inc
Common_EventScript_ShowPokemartSign::
	msgbox gText_PokemartSign, MSGBOX_SIGN
	end

Common_EventScript_ShowPokemonCenterSign::
	msgbox gText_PokemonCenterSign, MSGBOX_SIGN
	end

Common_ShowEasyChatScreen::
	fadescreen FADE_TO_BLACK
	special ShowEasyChatScreen
	fadescreen FADE_FROM_BLACK
	return

Common_EventScript_ReadyPetalburgGymForBattle::
	clearflag FLAG_HIDE_PETALBURG_GYM_GREETER
	setflag FLAG_PETALBURG_MART_EXPANDED_ITEMS
	return

Common_EventScript_BufferTrendyPhrase::
	dotimebasedevents
	setvar VAR_0x8004, 0
	special BufferTrendyPhraseString
	return

EventScript_BackupMrBrineyLocation::
	copyvar VAR_0x8008, VAR_BRINEY_LOCATION
	setvar VAR_BRINEY_LOCATION, 0
	return

	.include "data/scripts/surf.inc"
	.include "data/scripts/rival_graphics.inc"
	.include "data/scripts/set_gym_trainers.inc"

Common_EventScript_ShowBagIsFull::
	msgbox gText_TooBadBagIsFull, MSGBOX_DEFAULT
	release
	end

Common_EventScript_BagIsFull::
	msgbox gText_TooBadBagIsFull, MSGBOX_DEFAULT
	return

Common_EventScript_ShowNoRoomForDecor::
	msgbox gText_NoRoomLeftForAnother, MSGBOX_DEFAULT
	release
	end

Common_EventScript_NoRoomForDecor::
	msgbox gText_NoRoomLeftForAnother, MSGBOX_DEFAULT
	return

Common_EventScript_SetAbnormalWeather::
	setweather WEATHER_ABNORMAL
	return

Common_EventScript_PlayGymBadgeFanfare::
	playfanfare MUS_OBTAIN_BADGE
	waitfanfare
	return

Common_EventScript_OutOfCenterPartyHeal::
	fadescreenswapbuffers FADE_TO_BLACK
	playfanfare MUS_HEAL
	waitfanfare
	special HealPlayerParty
	callnative UpdateFollowingPokemon
<<<<<<< HEAD
	fadescreenswapbuffers FADE_FROM_BLACK
=======
	fadescreen FADE_FROM_BLACK
>>>>>>> 195d2bb7
	return

EventScript_RegionMap::
	lockall
	msgbox Common_Text_LookCloserAtMap, MSGBOX_DEFAULT
	fadescreen FADE_TO_BLACK
	special FieldShowRegionMap
	waitstate
	releaseall
	end

Common_EventScript_PlayBrineysBoatMusic::
	setflag FLAG_DONT_TRANSITION_MUSIC
	playbgm MUS_SAILING, FALSE
	return

Common_EventScript_StopBrineysBoatMusic::
	clearflag FLAG_DONT_TRANSITION_MUSIC
	fadedefaultbgm
	return

	.include "data/scripts/prof_birch.inc"

@ Below could be split as ferry.inc aside from the Rusturf tunnel script
Common_EventScript_FerryDepart::
	delay 60
	applymovement VAR_0x8004, Movement_FerryDepart
	waitmovement 0
	return

Movement_FerryDepart:
	walk_slow_right
	walk_slow_right
	walk_slow_right
	walk_right
	walk_right
	walk_right
	walk_right
	step_end

EventScript_HideMrBriney::
	setflag FLAG_HIDE_MR_BRINEY_DEWFORD_TOWN
	setflag FLAG_HIDE_MR_BRINEY_BOAT_DEWFORD_TOWN
	setflag FLAG_HIDE_ROUTE_109_MR_BRINEY
	setflag FLAG_HIDE_ROUTE_109_MR_BRINEY_BOAT
	setflag FLAG_HIDE_ROUTE_104_MR_BRINEY
	setflag FLAG_HIDE_ROUTE_104_MR_BRINEY_BOAT
	setflag FLAG_HIDE_BRINEYS_HOUSE_MR_BRINEY
	setflag FLAG_HIDE_BRINEYS_HOUSE_PEEKO
	setvar VAR_BRINEY_LOCATION, 0
	return

RusturfTunnel_EventScript_SetRusturfTunnelOpen::
	removeobject LOCALID_WANDAS_BF
	removeobject LOCALID_WANDA
	clearflag FLAG_HIDE_VERDANTURF_TOWN_WANDAS_HOUSE_WANDAS_BOYFRIEND
	clearflag FLAG_HIDE_VERDANTURF_TOWN_WANDAS_HOUSE_WANDA
	setvar VAR_RUSTURF_TUNNEL_STATE, 6
	setflag FLAG_RUSTURF_TUNNEL_OPENED
	return

EventScript_UnusedBoardFerry::
	delay 30
	applymovement OBJ_EVENT_ID_PLAYER, Common_Movement_WalkInPlaceFasterUp
	waitmovement 0
	showobjectat OBJ_EVENT_ID_PLAYER, 0
	delay 30
	applymovement OBJ_EVENT_ID_PLAYER, Movement_UnusedBoardFerry
	waitmovement 0
	delay 30
	return

Movement_UnusedBoardFerry:
	walk_up
	step_end

Common_EventScript_FerryDepartIsland::
	call_if_eq VAR_FACING, DIR_SOUTH, Ferry_EventScript_DepartIslandSouth
	call_if_eq VAR_FACING, DIR_WEST, Ferry_EventScript_DepartIslandWest
	delay 30
	hideobjectat OBJ_EVENT_ID_PLAYER, 0
	call Common_EventScript_FerryDepart
	return

	.include "data/scripts/cave_of_origin.inc"
	.include "data/scripts/kecleon.inc"

Common_EventScript_NameReceivedPartyMon::
	fadescreen FADE_TO_BLACK
	special ChangePokemonNickname
	waitstate
	return

Common_EventScript_PlayerHandedOverTheItem::
	bufferitemname STR_VAR_1, VAR_0x8004
	playfanfare MUS_OBTAIN_TMHM
	message gText_PlayerHandedOverTheItem
	waitmessage
	waitfanfare
	removeitem VAR_0x8004
	return

	.include "data/scripts/elite_four.inc"
	.include "data/scripts/movement.inc"
	.include "data/scripts/check_furniture.inc"
	.include "data/text/record_mix.inc"
	.include "data/text/pc.inc"
	.include "data/text/pkmn_center_nurse.inc"
	.include "data/text/mart_clerk.inc"
	.include "data/text/obtain_item.inc"

@ The below and surf.inc could be split into some text/notices.inc
gText_PokemartSign::
	.string "“Selected items for your convenience!”\n"
	.string "POKéMON MART$"

gText_PokemonCenterSign::
	.string "“Rejuvenate your tired partners!”\n"
	.string "POKéMON CENTER$"

gText_MomOrDadMightLikeThisProgram::
	.string "{STR_VAR_1} might like this program.\n"
	.string "… … … … … … … … … … … … … … … …\p"
	.string "Better get going!$"

gText_WhichFloorWouldYouLike::
	.string "Welcome to LILYCOVE DEPARTMENT STORE.\p"
	.string "Which floor would you like?$"

gText_SandstormIsVicious::
	.string "The sandstorm is vicious.\n"
	.string "It's impossible to keep going.$"

gText_SelectWithoutRegisteredItem::
	.string "An item in the BAG can be\n"
	.string "registered to SELECT for easy use.$"

gText_PokemonTrainerSchoolEmail::
	.string "There's an e-mail from POKéMON TRAINER\n"
	.string "SCHOOL.\p"
	.string "… … … … … …\p"
	.string "A POKéMON may learn up to four moves.\p"
	.string "A TRAINER's expertise is tested on the\n"
	.string "move sets chosen for POKéMON.\p"
	.string "… … … … … …$"

gText_PlayerHouseBootPC::
	.string "{PLAYER} booted up the PC.$"

gText_PokeblockLinkCanceled::
	.string "The link was canceled.$"

gText_UnusedNicknameReceivedPokemon::
	.string "Want to give a nickname to\n"
	.string "the {STR_VAR_2} you received?$"

gText_PlayerWhitedOut::
	.string "{PLAYER} is out of usable\n"
	.string "POKéMON!\p{PLAYER} whited out!$"

gText_RegisteredTrainerinPokeNav::
	.string "Registered {STR_VAR_1} {STR_VAR_2}\n"
	.string "in the POKéNAV.$"

gText_ComeBackWithSecretPower::
	.string "Do you know the TM SECRET POWER?\p"
	.string "Our group, we love the TM SECRET\n"
	.string "POWER.\p"
	.string "One of our members will give it to you.\n"
	.string "Come back and show me if you get it.\p"
	.string "We'll accept you as a member and sell\n"
	.string "you good stuff in secrecy.$"

gText_PokerusExplanation::
	.string "Your POKéMON may be infected with\n"
	.string "POKéRUS.\p"
	.string "Little is known about the POKéRUS\n"
	.string "except that they are microscopic life-\l"
	.string "forms that attach to POKéMON.\p"
	.string "While infected, POKéMON are said to\n"
	.string "grow exceptionally well.$"

	.include "data/text/surf.inc"

gText_DoorOpenedFarAway::
	.string "It sounded as if a door opened\n"
	.string "somewhere far away.$"

gText_BigHoleInTheWall::
	.string "There is a big hole in the wall.$"

gText_SorryWirelessClubAdjustments::
	.string "I'm terribly sorry.\n"
	.string "The POKéMON WIRELESS CLUB is\l"
	.string "undergoing adjustments now.$"

gText_UndergoingAdjustments::
	.string "It appears to be undergoing\n"
	.string "adjustments…$"

@ Unused
gText_SorryTradeCenterInspections::
	.string "I'm terribly sorry. The TRADE CENTER\n"
	.string "is undergoing inspections.$"

@ Unused
gText_SorryRecordCornerPreparation::
	.string "I'm terribly sorry. The RECORD CORNER\n"
	.string "is under preparation.$"

gText_PlayerHandedOverTheItem::
	.string "{PLAYER} handed over the\n"
	.string "{STR_VAR_1}.$"

gText_ThankYouForAccessingMysteryGift::
	.string "Thank you for accessing the\n"
	.string "MYSTERY GIFT System.$"

gText_PlayerFoundOneTMHM::
	.string "{PLAYER} found one {STR_VAR_1}\n"
	.string "{STR_VAR_2}!$"

gText_Sudowoodo_Attacked::
	.string "The weird tree doesn't like the\n"
	.string "WAILMER PAIL!\p"
	.string "The weird tree attacked!$"

gText_LegendaryFlewAway::
	.string "The {STR_VAR_1} flew away!$"

	.include "data/text/pc_transfer.inc"
	.include "data/text/questionnaire.inc"
	.include "data/text/abnormal_weather.inc"

EventScript_SelectWithoutRegisteredItem::
	msgbox gText_SelectWithoutRegisteredItem, MSGBOX_SIGN
	end

	.include "data/scripts/field_poison.inc"

Common_EventScript_NopReturn::
	return

@ Unused
EventScript_CableClub_SetVarResult1::
	setvar VAR_RESULT, 1
	return

EventScript_CableClub_SetVarResult0::
	setvar VAR_RESULT, 0
	return

Common_EventScript_UnionRoomAttendant::
	call CableClub_EventScript_UnionRoomAttendant
	end

Common_EventScript_WirelessClubAttendant::
	call CableClub_EventScript_WirelessClubAttendant
	end

Common_EventScript_DirectCornerAttendant::
	call CableClub_EventScript_DirectCornerAttendant
	end

Common_EventScript_RemoveStaticPokemon::
	fadescreenswapbuffers FADE_TO_BLACK
	removeobject VAR_LAST_TALKED
	fadescreenswapbuffers FADE_FROM_BLACK
	release
	end

Common_EventScript_LegendaryFlewAway::
	fadescreenswapbuffers FADE_TO_BLACK
	removeobject VAR_LAST_TALKED
	fadescreenswapbuffers FADE_FROM_BLACK
	bufferspeciesname STR_VAR_1, VAR_0x8004
	msgbox gText_LegendaryFlewAway, MSGBOX_DEFAULT
	release
	end

	.include "data/scripts/pc_transfer.inc"
	.include "data/scripts/questionnaire.inc"
	.include "data/scripts/abnormal_weather.inc"
	.include "data/scripts/trainer_script.inc"
	.include "data/scripts/berry_tree.inc"
	.include "data/scripts/secret_base.inc"
	.include "data/scripts/cable_club.inc"
	.include "data/text/cable_club.inc"
	.include "data/scripts/contest_hall.inc"
	.include "data/text/contest_strings.inc"
	.include "data/text/contest_link.inc"
	.include "data/text/contest_painting.inc"
	.include "data/text/trick_house_mechadolls.inc"
	.include "data/scripts/tv.inc"
	.include "data/text/tv.inc"
	.include "data/scripts/interview.inc"
	.include "data/scripts/gabby_and_ty.inc"
	.include "data/text/pokemon_news.inc"
	.include "data/scripts/mauville_man.inc"
	.include "data/scripts/field_move_scripts.inc"
	.include "data/scripts/item_ball_scripts.inc"
	.include "data/scripts/profile_man.inc"
	.include "data/scripts/day_care.inc"
	.include "data/scripts/flash.inc"
	.include "data/scripts/players_house.inc"
	.include "data/scripts/berry_blender.inc"
	.include "data/text/mauville_man.inc"
	.include "data/text/trainers.inc"
	.include "data/scripts/repel.inc"
	.include "data/scripts/safari_zone.inc"
	.include "data/scripts/roulette.inc"
	.include "data/text/pokedex_rating.inc"
	.include "data/text/lottery_corner.inc"
	.include "data/text/event_ticket_1.inc"
	.include "data/text/braille.inc"
	.include "data/text/berries.inc"
	.include "data/text/shoal_cave.inc"
	.include "data/text/check_furniture.inc"
	.include "data/scripts/cave_hole.inc"
	.include "data/scripts/lilycove_lady.inc"
	.include "data/text/match_call.inc"
	.include "data/scripts/apprentice.inc"
	.include "data/text/apprentice.inc"
	.include "data/text/battle_dome.inc"
	.include "data/scripts/battle_pike.inc"
	.include "data/text/blend_master.inc"
	.include "data/text/battle_tent.inc"
	.include "data/text/event_ticket_2.inc"
	.include "data/text/move_tutors.inc"
	.include "data/scripts/move_tutors.inc"
	.include "data/scripts/trainer_hill.inc"
	.include "data/scripts/test_signpost.inc"
	.include "data/scripts/follower.inc"
	.include "data/text/frontier_brain.inc"
	.include "data/text/save.inc"
	.include "data/text/birch_speech.inc"<|MERGE_RESOLUTION|>--- conflicted
+++ resolved
@@ -721,11 +721,7 @@
 	waitfanfare
 	special HealPlayerParty
 	callnative UpdateFollowingPokemon
-<<<<<<< HEAD
 	fadescreenswapbuffers FADE_FROM_BLACK
-=======
-	fadescreen FADE_FROM_BLACK
->>>>>>> 195d2bb7
 	return
 
 EventScript_RegionMap::
