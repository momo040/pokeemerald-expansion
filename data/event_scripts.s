#include "constants/global.h"
#include "constants/apprentice.h"
#include "constants/battle.h"
#include "constants/battle_arena.h"
#include "constants/battle_dome.h"
#include "constants/battle_factory.h"
#include "constants/battle_frontier.h"
#include "constants/battle_palace.h"
#include "constants/battle_pike.h"
#include "constants/battle_pyramid.h"
#include "constants/battle_setup.h"
#include "constants/battle_tent.h"
#include "constants/battle_tower.h"
#include "constants/berry.h"
#include "constants/cable_club.h"
#include "constants/coins.h"
#include "constants/contest.h"
#include "constants/daycare.h"
#include "constants/decorations.h"
#include "constants/easy_chat.h"
#include "constants/event_objects.h"
#include "constants/event_object_movement.h"
#include "constants/field_effects.h"
#include "constants/field_poison.h"
#include "constants/field_specials.h"
#include "constants/field_tasks.h"
#include "constants/field_weather.h"
#include "constants/flags.h"
#include "constants/frontier_util.h"
#include "constants/game_stat.h"
#include "constants/item.h"
#include "constants/items.h"
#include "constants/heal_locations.h"
#include "constants/layouts.h"
#include "constants/lilycove_lady.h"
#include "constants/map_scripts.h"
#include "constants/maps.h"
#include "constants/mauville_old_man.h"
#include "constants/metatile_labels.h"
#include "constants/moves.h"
#include "constants/party_menu.h"
#include "constants/pokemon.h"
#include "constants/roulette.h"
#include "constants/script_menu.h"
#include "constants/secret_bases.h"
#include "constants/songs.h"
#include "constants/sound.h"
#include "constants/species.h"
#include "constants/trade.h"
#include "constants/trainer_hill.h"
#include "constants/trainers.h"
#include "constants/tv.h"
#include "constants/union_room.h"
#include "constants/vars.h"
#include "constants/weather.h"
	.include "asm/macros.inc"
	.include "asm/macros/event.inc"
	.include "constants/constants.inc"

	.section script_data, "aw", %progbits

	.include "data/script_cmd_table.inc"

gSpecialVars::
	.4byte gSpecialVar_0x8000
	.4byte gSpecialVar_0x8001
	.4byte gSpecialVar_0x8002
	.4byte gSpecialVar_0x8003
	.4byte gSpecialVar_0x8004
	.4byte gSpecialVar_0x8005
	.4byte gSpecialVar_0x8006
	.4byte gSpecialVar_0x8007
	.4byte gSpecialVar_0x8008
	.4byte gSpecialVar_0x8009
	.4byte gSpecialVar_0x800A
	.4byte gSpecialVar_0x800B
	.4byte gSpecialVar_Facing
	.4byte gSpecialVar_Result
	.4byte gSpecialVar_ItemId
	.4byte gSpecialVar_LastTalked
	.4byte gSpecialVar_ContestRank
	.4byte gSpecialVar_ContestCategory
	.4byte gSpecialVar_MonBoxId
	.4byte gSpecialVar_MonBoxPos
	.4byte gSpecialVar_Unused_0x8014
	.4byte gTrainerBattleOpponent_A

	.include "data/specials.inc"

gStdScripts::
	.4byte Std_ObtainItem              @ STD_OBTAIN_ITEM
	.4byte Std_FindItem                @ STD_FIND_ITEM
	.4byte Std_MsgboxNPC               @ MSGBOX_NPC
	.4byte Std_MsgboxSign              @ MSGBOX_SIGN
	.4byte Std_MsgboxDefault           @ MSGBOX_DEFAULT
	.4byte Std_MsgboxYesNo             @ MSGBOX_YESNO
	.4byte Std_MsgboxAutoclose         @ MSGBOX_AUTOCLOSE
	.4byte Std_ObtainDecoration        @ STD_OBTAIN_DECORATION
	.4byte Std_RegisteredInMatchCall   @ STD_REGISTER_MATCH_CALL
	.4byte Std_MsgboxGetPoints         @ MSGBOX_GETPOINTS
	.4byte Std_MsgboxPokenav           @ MSGBOX_POKENAV
gStdScripts_End::

	.include "data/maps/PetalburgCity/scripts.inc"
	.include "data/maps/SlateportCity/scripts.inc"
	.include "data/maps/MauvilleCity/scripts.inc"
	.include "data/maps/RustboroCity/scripts.inc"
	.include "data/maps/FortreeCity/scripts.inc"
	.include "data/maps/LilycoveCity/scripts.inc"
	.include "data/maps/MossdeepCity/scripts.inc"
	.include "data/maps/SootopolisCity/scripts.inc"
	.include "data/maps/EverGrandeCity/scripts.inc"
	.include "data/maps/LittlerootTown/scripts.inc"
	.include "data/maps/OldaleTown/scripts.inc"
	.include "data/maps/DewfordTown/scripts.inc"
	.include "data/maps/LavaridgeTown/scripts.inc"
	.include "data/maps/FallarborTown/scripts.inc"
	.include "data/maps/VerdanturfTown/scripts.inc"
	.include "data/maps/PacifidlogTown/scripts.inc"
	.include "data/maps/Route101/scripts.inc"
	.include "data/maps/Route102/scripts.inc"
	.include "data/maps/Route103/scripts.inc"
	.include "data/maps/Route104/scripts.inc"
	.include "data/maps/Route105/scripts.inc"
	.include "data/maps/Route106/scripts.inc"
	.include "data/maps/Route107/scripts.inc"
	.include "data/maps/Route108/scripts.inc"
	.include "data/maps/Route109/scripts.inc"
	.include "data/maps/Route110/scripts.inc"
	.include "data/maps/Route111/scripts.inc"
	.include "data/maps/Route112/scripts.inc"
	.include "data/maps/Route113/scripts.inc"
	.include "data/maps/Route114/scripts.inc"
	.include "data/maps/Route115/scripts.inc"
	.include "data/maps/Route116/scripts.inc"
	.include "data/maps/Route117/scripts.inc"
	.include "data/maps/Route118/scripts.inc"
	.include "data/maps/Route119/scripts.inc"
	.include "data/maps/Route120/scripts.inc"
	.include "data/maps/Route121/scripts.inc"
	.include "data/maps/Route122/scripts.inc"
	.include "data/maps/Route123/scripts.inc"
	.include "data/maps/Route124/scripts.inc"
	.include "data/maps/Route125/scripts.inc"
	.include "data/maps/Route126/scripts.inc"
	.include "data/maps/Route127/scripts.inc"
	.include "data/maps/Route128/scripts.inc"
	.include "data/maps/Route129/scripts.inc"
	.include "data/maps/Route130/scripts.inc"
	.include "data/maps/Route131/scripts.inc"
	.include "data/maps/Route132/scripts.inc"
	.include "data/maps/Route133/scripts.inc"
	.include "data/maps/Route134/scripts.inc"
	.include "data/maps/Underwater_Route124/scripts.inc"
	.include "data/maps/Underwater_Route126/scripts.inc"
	.include "data/maps/Underwater_Route127/scripts.inc"
	.include "data/maps/Underwater_Route128/scripts.inc"
	.include "data/maps/Underwater_Route129/scripts.inc"
	.include "data/maps/Underwater_Route105/scripts.inc"
	.include "data/maps/Underwater_Route125/scripts.inc"
	.include "data/maps/LittlerootTown_BrendansHouse_1F/scripts.inc"
	.include "data/maps/LittlerootTown_BrendansHouse_2F/scripts.inc"
	.include "data/maps/LittlerootTown_MaysHouse_1F/scripts.inc"
	.include "data/maps/LittlerootTown_MaysHouse_2F/scripts.inc"
	.include "data/maps/LittlerootTown_ProfessorBirchsLab/scripts.inc"
	.include "data/maps/OldaleTown_House1/scripts.inc"
	.include "data/maps/OldaleTown_House2/scripts.inc"
	.include "data/maps/OldaleTown_PokemonCenter_1F/scripts.inc"
	.include "data/maps/OldaleTown_PokemonCenter_2F/scripts.inc"
	.include "data/maps/OldaleTown_Mart/scripts.inc"
	.include "data/maps/DewfordTown_House1/scripts.inc"
	.include "data/maps/DewfordTown_PokemonCenter_1F/scripts.inc"
	.include "data/maps/DewfordTown_PokemonCenter_2F/scripts.inc"
	.include "data/maps/DewfordTown_Gym/scripts.inc"
	.include "data/maps/DewfordTown_Hall/scripts.inc"
	.include "data/maps/DewfordTown_House2/scripts.inc"
	.include "data/maps/LavaridgeTown_HerbShop/scripts.inc"
	.include "data/maps/LavaridgeTown_Gym_1F/scripts.inc"
	.include "data/maps/LavaridgeTown_Gym_B1F/scripts.inc"
	.include "data/maps/LavaridgeTown_House/scripts.inc"
	.include "data/maps/LavaridgeTown_Mart/scripts.inc"
	.include "data/maps/LavaridgeTown_PokemonCenter_1F/scripts.inc"
	.include "data/maps/LavaridgeTown_PokemonCenter_2F/scripts.inc"
	.include "data/maps/FallarborTown_Mart/scripts.inc"
	.include "data/maps/FallarborTown_BattleTentLobby/scripts.inc"
	.include "data/maps/FallarborTown_BattleTentCorridor/scripts.inc"
	.include "data/maps/FallarborTown_BattleTentBattleRoom/scripts.inc"
	.include "data/maps/FallarborTown_PokemonCenter_1F/scripts.inc"
	.include "data/maps/FallarborTown_PokemonCenter_2F/scripts.inc"
	.include "data/maps/FallarborTown_CozmosHouse/scripts.inc"
	.include "data/maps/FallarborTown_MoveRelearnersHouse/scripts.inc"
	.include "data/maps/VerdanturfTown_BattleTentLobby/scripts.inc"
	.include "data/maps/VerdanturfTown_BattleTentCorridor/scripts.inc"
	.include "data/maps/VerdanturfTown_BattleTentBattleRoom/scripts.inc"
	.include "data/maps/VerdanturfTown_Mart/scripts.inc"
	.include "data/maps/VerdanturfTown_PokemonCenter_1F/scripts.inc"
	.include "data/maps/VerdanturfTown_PokemonCenter_2F/scripts.inc"
	.include "data/maps/VerdanturfTown_WandasHouse/scripts.inc"
	.include "data/maps/VerdanturfTown_FriendshipRatersHouse/scripts.inc"
	.include "data/maps/VerdanturfTown_House/scripts.inc"
	.include "data/maps/PacifidlogTown_PokemonCenter_1F/scripts.inc"
	.include "data/maps/PacifidlogTown_PokemonCenter_2F/scripts.inc"
	.include "data/maps/PacifidlogTown_House1/scripts.inc"
	.include "data/maps/PacifidlogTown_House2/scripts.inc"
	.include "data/maps/PacifidlogTown_House3/scripts.inc"
	.include "data/maps/PacifidlogTown_House4/scripts.inc"
	.include "data/maps/PacifidlogTown_House5/scripts.inc"
	.include "data/maps/PetalburgCity_WallysHouse/scripts.inc"
	.include "data/maps/PetalburgCity_Gym/scripts.inc"
	.include "data/maps/PetalburgCity_House1/scripts.inc"
	.include "data/maps/PetalburgCity_House2/scripts.inc"
	.include "data/maps/PetalburgCity_PokemonCenter_1F/scripts.inc"
	.include "data/maps/PetalburgCity_PokemonCenter_2F/scripts.inc"
	.include "data/maps/PetalburgCity_Mart/scripts.inc"
	.include "data/maps/SlateportCity_SternsShipyard_1F/scripts.inc"
	.include "data/maps/SlateportCity_SternsShipyard_2F/scripts.inc"
	.include "data/maps/SlateportCity_BattleTentLobby/scripts.inc"
	.include "data/maps/SlateportCity_BattleTentCorridor/scripts.inc"
	.include "data/maps/SlateportCity_BattleTentBattleRoom/scripts.inc"
	.include "data/maps/SlateportCity_NameRatersHouse/scripts.inc"
	.include "data/maps/SlateportCity_PokemonFanClub/scripts.inc"
	.include "data/maps/SlateportCity_OceanicMuseum_1F/scripts.inc"
	.include "data/maps/SlateportCity_OceanicMuseum_2F/scripts.inc"
	.include "data/maps/SlateportCity_Harbor/scripts.inc"
	.include "data/maps/SlateportCity_House/scripts.inc"
	.include "data/maps/SlateportCity_PokemonCenter_1F/scripts.inc"
	.include "data/maps/SlateportCity_PokemonCenter_2F/scripts.inc"
	.include "data/maps/SlateportCity_Mart/scripts.inc"
	.include "data/maps/MauvilleCity_Gym/scripts.inc"
	.include "data/maps/MauvilleCity_BikeShop/scripts.inc"
	.include "data/maps/MauvilleCity_House1/scripts.inc"
	.include "data/maps/MauvilleCity_GameCorner/scripts.inc"
	.include "data/maps/MauvilleCity_House2/scripts.inc"
	.include "data/maps/MauvilleCity_PokemonCenter_1F/scripts.inc"
	.include "data/maps/MauvilleCity_PokemonCenter_2F/scripts.inc"
	.include "data/maps/MauvilleCity_Mart/scripts.inc"
	.include "data/maps/RustboroCity_DevonCorp_1F/scripts.inc"
	.include "data/maps/RustboroCity_DevonCorp_2F/scripts.inc"
	.include "data/maps/RustboroCity_DevonCorp_3F/scripts.inc"
	.include "data/maps/RustboroCity_Gym/scripts.inc"
	.include "data/maps/RustboroCity_PokemonSchool/scripts.inc"
	.include "data/maps/RustboroCity_PokemonCenter_1F/scripts.inc"
	.include "data/maps/RustboroCity_PokemonCenter_2F/scripts.inc"
	.include "data/maps/RustboroCity_Mart/scripts.inc"
	.include "data/maps/RustboroCity_Flat1_1F/scripts.inc"
	.include "data/maps/RustboroCity_Flat1_2F/scripts.inc"
	.include "data/maps/RustboroCity_House1/scripts.inc"
	.include "data/maps/RustboroCity_CuttersHouse/scripts.inc"
	.include "data/maps/RustboroCity_House2/scripts.inc"
	.include "data/maps/RustboroCity_Flat2_1F/scripts.inc"
	.include "data/maps/RustboroCity_Flat2_2F/scripts.inc"
	.include "data/maps/RustboroCity_Flat2_3F/scripts.inc"
	.include "data/maps/RustboroCity_House3/scripts.inc"
	.include "data/maps/FortreeCity_House1/scripts.inc"
	.include "data/maps/FortreeCity_Gym/scripts.inc"
	.include "data/maps/FortreeCity_PokemonCenter_1F/scripts.inc"
	.include "data/maps/FortreeCity_PokemonCenter_2F/scripts.inc"
	.include "data/maps/FortreeCity_Mart/scripts.inc"
	.include "data/maps/FortreeCity_House2/scripts.inc"
	.include "data/maps/FortreeCity_House3/scripts.inc"
	.include "data/maps/FortreeCity_House4/scripts.inc"
	.include "data/maps/FortreeCity_House5/scripts.inc"
	.include "data/maps/FortreeCity_DecorationShop/scripts.inc"
	.include "data/maps/LilycoveCity_CoveLilyMotel_1F/scripts.inc"
	.include "data/maps/LilycoveCity_CoveLilyMotel_2F/scripts.inc"
	.include "data/maps/LilycoveCity_LilycoveMuseum_1F/scripts.inc"
	.include "data/maps/LilycoveCity_LilycoveMuseum_2F/scripts.inc"
	.include "data/maps/LilycoveCity_ContestLobby/scripts.inc"
	.include "data/maps/LilycoveCity_ContestHall/scripts.inc"
	.include "data/maps/LilycoveCity_PokemonCenter_1F/scripts.inc"
	.include "data/maps/LilycoveCity_PokemonCenter_2F/scripts.inc"
	.include "data/maps/LilycoveCity_UnusedMart/scripts.inc"
	.include "data/maps/LilycoveCity_PokemonTrainerFanClub/scripts.inc"
	.include "data/maps/LilycoveCity_Harbor/scripts.inc"
	.include "data/maps/LilycoveCity_MoveDeletersHouse/scripts.inc"
	.include "data/maps/LilycoveCity_House1/scripts.inc"
	.include "data/maps/LilycoveCity_House2/scripts.inc"
	.include "data/maps/LilycoveCity_House3/scripts.inc"
	.include "data/maps/LilycoveCity_House4/scripts.inc"
	.include "data/maps/LilycoveCity_DepartmentStore_1F/scripts.inc"
	.include "data/maps/LilycoveCity_DepartmentStore_2F/scripts.inc"
	.include "data/maps/LilycoveCity_DepartmentStore_3F/scripts.inc"
	.include "data/maps/LilycoveCity_DepartmentStore_4F/scripts.inc"
	.include "data/maps/LilycoveCity_DepartmentStore_5F/scripts.inc"
	.include "data/maps/LilycoveCity_DepartmentStoreRooftop/scripts.inc"
	.include "data/maps/LilycoveCity_DepartmentStoreElevator/scripts.inc"
	.include "data/maps/MossdeepCity_Gym/scripts.inc"
	.include "data/maps/MossdeepCity_House1/scripts.inc"
	.include "data/maps/MossdeepCity_House2/scripts.inc"
	.include "data/maps/MossdeepCity_PokemonCenter_1F/scripts.inc"
	.include "data/maps/MossdeepCity_PokemonCenter_2F/scripts.inc"
	.include "data/maps/MossdeepCity_Mart/scripts.inc"
	.include "data/maps/MossdeepCity_House3/scripts.inc"
	.include "data/maps/MossdeepCity_StevensHouse/scripts.inc"
	.include "data/maps/MossdeepCity_House4/scripts.inc"
	.include "data/maps/MossdeepCity_SpaceCenter_1F/scripts.inc"
	.include "data/maps/MossdeepCity_SpaceCenter_2F/scripts.inc"
	.include "data/maps/MossdeepCity_GameCorner_1F/scripts.inc"
	.include "data/maps/MossdeepCity_GameCorner_B1F/scripts.inc"
	.include "data/maps/SootopolisCity_Gym_1F/scripts.inc"
	.include "data/maps/SootopolisCity_Gym_B1F/scripts.inc"
	.include "data/maps/SootopolisCity_PokemonCenter_1F/scripts.inc"
	.include "data/maps/SootopolisCity_PokemonCenter_2F/scripts.inc"
	.include "data/maps/SootopolisCity_Mart/scripts.inc"
	.include "data/maps/SootopolisCity_House1/scripts.inc"
	.include "data/maps/SootopolisCity_House2/scripts.inc"
	.include "data/maps/SootopolisCity_House3/scripts.inc"
	.include "data/maps/SootopolisCity_House4/scripts.inc"
	.include "data/maps/SootopolisCity_House5/scripts.inc"
	.include "data/maps/SootopolisCity_House6/scripts.inc"
	.include "data/maps/SootopolisCity_House7/scripts.inc"
	.include "data/maps/SootopolisCity_LotadAndSeedotHouse/scripts.inc"
	.include "data/maps/SootopolisCity_MysteryEventsHouse_1F/scripts.inc"
	.include "data/maps/SootopolisCity_MysteryEventsHouse_B1F/scripts.inc"
	.include "data/maps/EverGrandeCity_SidneysRoom/scripts.inc"
	.include "data/maps/EverGrandeCity_PhoebesRoom/scripts.inc"
	.include "data/maps/EverGrandeCity_GlaciasRoom/scripts.inc"
	.include "data/maps/EverGrandeCity_DrakesRoom/scripts.inc"
	.include "data/maps/EverGrandeCity_ChampionsRoom/scripts.inc"
	.include "data/maps/EverGrandeCity_Hall1/scripts.inc"
	.include "data/maps/EverGrandeCity_Hall2/scripts.inc"
	.include "data/maps/EverGrandeCity_Hall3/scripts.inc"
	.include "data/maps/EverGrandeCity_Hall4/scripts.inc"
	.include "data/maps/EverGrandeCity_Hall5/scripts.inc"
	.include "data/maps/EverGrandeCity_PokemonLeague_1F/scripts.inc"
	.include "data/maps/EverGrandeCity_HallOfFame/scripts.inc"
	.include "data/maps/EverGrandeCity_PokemonCenter_1F/scripts.inc"
	.include "data/maps/EverGrandeCity_PokemonCenter_2F/scripts.inc"
	.include "data/maps/EverGrandeCity_PokemonLeague_2F/scripts.inc"
	.include "data/maps/Route104_MrBrineysHouse/scripts.inc"
	.include "data/maps/Route104_PrettyPetalFlowerShop/scripts.inc"
	.include "data/maps/Route111_WinstrateFamilysHouse/scripts.inc"
	.include "data/maps/Route111_OldLadysRestStop/scripts.inc"
	.include "data/maps/Route112_CableCarStation/scripts.inc"
	.include "data/maps/MtChimney_CableCarStation/scripts.inc"
	.include "data/maps/Route114_FossilManiacsHouse/scripts.inc"
	.include "data/maps/Route114_FossilManiacsTunnel/scripts.inc"
	.include "data/maps/Route114_LanettesHouse/scripts.inc"
	.include "data/maps/Route116_TunnelersRestHouse/scripts.inc"
	.include "data/maps/Route117_PokemonDayCare/scripts.inc"
	.include "data/maps/Route121_SafariZoneEntrance/scripts.inc"
	.include "data/maps/MeteorFalls_1F_1R/scripts.inc"
	.include "data/maps/MeteorFalls_1F_2R/scripts.inc"
	.include "data/maps/MeteorFalls_B1F_1R/scripts.inc"
	.include "data/maps/MeteorFalls_B1F_2R/scripts.inc"
	.include "data/maps/RusturfTunnel/scripts.inc"
	.include "data/maps/Underwater_SootopolisCity/scripts.inc"
	.include "data/maps/DesertRuins/scripts.inc"
	.include "data/maps/GraniteCave_1F/scripts.inc"
	.include "data/maps/GraniteCave_B1F/scripts.inc"
	.include "data/maps/GraniteCave_B2F/scripts.inc"
	.include "data/maps/GraniteCave_StevensRoom/scripts.inc"
	.include "data/maps/PetalburgWoods/scripts.inc"
	.include "data/maps/MtChimney/scripts.inc"
	.include "data/maps/JaggedPass/scripts.inc"
	.include "data/maps/FieryPath/scripts.inc"
	.include "data/maps/MtPyre_1F/scripts.inc"
	.include "data/maps/MtPyre_2F/scripts.inc"
	.include "data/maps/MtPyre_3F/scripts.inc"
	.include "data/maps/MtPyre_4F/scripts.inc"
	.include "data/maps/MtPyre_5F/scripts.inc"
	.include "data/maps/MtPyre_6F/scripts.inc"
	.include "data/maps/MtPyre_Exterior/scripts.inc"
	.include "data/maps/MtPyre_Summit/scripts.inc"
	.include "data/maps/AquaHideout_1F/scripts.inc"
	.include "data/maps/AquaHideout_B1F/scripts.inc"
	.include "data/maps/AquaHideout_B2F/scripts.inc"
	.include "data/maps/Underwater_SeafloorCavern/scripts.inc"
	.include "data/maps/SeafloorCavern_Entrance/scripts.inc"
	.include "data/maps/SeafloorCavern_Room1/scripts.inc"
	.include "data/maps/SeafloorCavern_Room2/scripts.inc"
	.include "data/maps/SeafloorCavern_Room3/scripts.inc"
	.include "data/maps/SeafloorCavern_Room4/scripts.inc"
	.include "data/maps/SeafloorCavern_Room5/scripts.inc"
	.include "data/maps/SeafloorCavern_Room6/scripts.inc"
	.include "data/maps/SeafloorCavern_Room7/scripts.inc"
	.include "data/maps/SeafloorCavern_Room8/scripts.inc"
	.include "data/maps/SeafloorCavern_Room9/scripts.inc"
	.include "data/maps/CaveOfOrigin_Entrance/scripts.inc"
	.include "data/maps/CaveOfOrigin_1F/scripts.inc"
	.include "data/maps/CaveOfOrigin_UnusedRubySapphireMap1/scripts.inc"
	.include "data/maps/CaveOfOrigin_UnusedRubySapphireMap2/scripts.inc"
	.include "data/maps/CaveOfOrigin_UnusedRubySapphireMap3/scripts.inc"
	.include "data/maps/CaveOfOrigin_B1F/scripts.inc"
	.include "data/maps/VictoryRoad_1F/scripts.inc"
	.include "data/maps/VictoryRoad_B1F/scripts.inc"
	.include "data/maps/VictoryRoad_B2F/scripts.inc"
	.include "data/maps/ShoalCave_LowTideEntranceRoom/scripts.inc"
	.include "data/maps/ShoalCave_LowTideInnerRoom/scripts.inc"
	.include "data/maps/ShoalCave_LowTideStairsRoom/scripts.inc"
	.include "data/maps/ShoalCave_LowTideLowerRoom/scripts.inc"
	.include "data/maps/ShoalCave_HighTideEntranceRoom/scripts.inc"
	.include "data/maps/ShoalCave_HighTideInnerRoom/scripts.inc"
	.include "data/maps/NewMauville_Entrance/scripts.inc"
	.include "data/maps/NewMauville_Inside/scripts.inc"
	.include "data/maps/AbandonedShip_Deck/scripts.inc"
	.include "data/maps/AbandonedShip_Corridors_1F/scripts.inc"
	.include "data/maps/AbandonedShip_Rooms_1F/scripts.inc"
	.include "data/maps/AbandonedShip_Corridors_B1F/scripts.inc"
	.include "data/maps/AbandonedShip_Rooms_B1F/scripts.inc"
	.include "data/maps/AbandonedShip_Rooms2_B1F/scripts.inc"
	.include "data/maps/AbandonedShip_Underwater1/scripts.inc"
	.include "data/maps/AbandonedShip_Room_B1F/scripts.inc"
	.include "data/maps/AbandonedShip_Rooms2_1F/scripts.inc"
	.include "data/maps/AbandonedShip_CaptainsOffice/scripts.inc"
	.include "data/maps/AbandonedShip_Underwater2/scripts.inc"
	.include "data/maps/AbandonedShip_HiddenFloorCorridors/scripts.inc"
	.include "data/maps/AbandonedShip_HiddenFloorRooms/scripts.inc"
	.include "data/maps/IslandCave/scripts.inc"
	.include "data/maps/AncientTomb/scripts.inc"
	.include "data/maps/Underwater_Route134/scripts.inc"
	.include "data/maps/Underwater_SealedChamber/scripts.inc"
	.include "data/maps/SealedChamber_OuterRoom/scripts.inc"
	.include "data/maps/SealedChamber_InnerRoom/scripts.inc"
	.include "data/maps/ScorchedSlab/scripts.inc"
	.include "data/maps/AquaHideout_UnusedRubyMap1/scripts.inc"
	.include "data/maps/AquaHideout_UnusedRubyMap2/scripts.inc"
	.include "data/maps/AquaHideout_UnusedRubyMap3/scripts.inc"
	.include "data/maps/SkyPillar_Entrance/scripts.inc"
	.include "data/maps/SkyPillar_Outside/scripts.inc"
	.include "data/maps/SkyPillar_1F/scripts.inc"
	.include "data/maps/SkyPillar_2F/scripts.inc"
	.include "data/maps/SkyPillar_3F/scripts.inc"
	.include "data/maps/SkyPillar_4F/scripts.inc"
	.include "data/maps/ShoalCave_LowTideIceRoom/scripts.inc"
	.include "data/maps/SkyPillar_5F/scripts.inc"
	.include "data/maps/SkyPillar_Top/scripts.inc"
	.include "data/maps/MagmaHideout_1F/scripts.inc"
	.include "data/maps/MagmaHideout_2F_1R/scripts.inc"
	.include "data/maps/MagmaHideout_2F_2R/scripts.inc"
	.include "data/maps/MagmaHideout_3F_1R/scripts.inc"
	.include "data/maps/MagmaHideout_3F_2R/scripts.inc"
	.include "data/maps/MagmaHideout_4F/scripts.inc"
	.include "data/maps/MagmaHideout_3F_3R/scripts.inc"
	.include "data/maps/MagmaHideout_2F_3R/scripts.inc"
	.include "data/maps/MirageTower_1F/scripts.inc"
	.include "data/maps/MirageTower_2F/scripts.inc"
	.include "data/maps/MirageTower_3F/scripts.inc"
	.include "data/maps/MirageTower_4F/scripts.inc"
	.include "data/maps/DesertUnderpass/scripts.inc"
	.include "data/maps/ArtisanCave_B1F/scripts.inc"
	.include "data/maps/ArtisanCave_1F/scripts.inc"
	.include "data/maps/Underwater_MarineCave/scripts.inc"
	.include "data/maps/MarineCave_Entrance/scripts.inc"
	.include "data/maps/MarineCave_End/scripts.inc"
	.include "data/maps/TerraCave_Entrance/scripts.inc"
	.include "data/maps/TerraCave_End/scripts.inc"
	.include "data/maps/AlteringCave/scripts.inc"
	.include "data/maps/MeteorFalls_StevensCave/scripts.inc"
	.include "data/scripts/shared_secret_base.inc"
	.include "data/maps/BattleColosseum_2P/scripts.inc"
	.include "data/maps/TradeCenter/scripts.inc"
	.include "data/maps/RecordCorner/scripts.inc"
	.include "data/maps/BattleColosseum_4P/scripts.inc"
	.include "data/maps/ContestHall/scripts.inc"
	.include "data/maps/InsideOfTruck/scripts.inc"
	.include "data/maps/SSTidalCorridor/scripts.inc"
	.include "data/maps/SSTidalLowerDeck/scripts.inc"
	.include "data/maps/SSTidalRooms/scripts.inc"
	.include "data/maps/BattlePyramidSquare01/scripts.inc"
	.include "data/maps/UnionRoom/scripts.inc"
	.include "data/maps/SafariZone_Northwest/scripts.inc"
	.include "data/maps/SafariZone_North/scripts.inc"
	.include "data/maps/SafariZone_Southwest/scripts.inc"
	.include "data/maps/SafariZone_South/scripts.inc"
	.include "data/maps/BattleFrontier_OutsideWest/scripts.inc"
	.include "data/maps/BattleFrontier_BattleTowerLobby/scripts.inc"
	.include "data/maps/BattleFrontier_BattleTowerElevator/scripts.inc"
	.include "data/maps/BattleFrontier_BattleTowerCorridor/scripts.inc"
	.include "data/maps/BattleFrontier_BattleTowerBattleRoom/scripts.inc"
	.include "data/maps/SouthernIsland_Exterior/scripts.inc"
	.include "data/maps/SouthernIsland_Interior/scripts.inc"
	.include "data/maps/SafariZone_RestHouse/scripts.inc"
	.include "data/maps/SafariZone_Northeast/scripts.inc"
	.include "data/maps/SafariZone_Southeast/scripts.inc"
	.include "data/maps/BattleFrontier_OutsideEast/scripts.inc"
	.include "data/maps/BattleFrontier_BattleTowerMultiPartnerRoom/scripts.inc"
	.include "data/maps/BattleFrontier_BattleTowerMultiCorridor/scripts.inc"
	.include "data/maps/BattleFrontier_BattleTowerMultiBattleRoom/scripts.inc"
	.include "data/maps/BattleFrontier_BattleDomeLobby/scripts.inc"
	.include "data/maps/BattleFrontier_BattleDomeCorridor/scripts.inc"
	.include "data/maps/BattleFrontier_BattleDomePreBattleRoom/scripts.inc"
	.include "data/maps/BattleFrontier_BattleDomeBattleRoom/scripts.inc"
	.include "data/maps/BattleFrontier_BattlePalaceLobby/scripts.inc"
	.include "data/maps/BattleFrontier_BattlePalaceCorridor/scripts.inc"
	.include "data/maps/BattleFrontier_BattlePalaceBattleRoom/scripts.inc"
	.include "data/maps/BattleFrontier_BattlePyramidLobby/scripts.inc"
	.include "data/maps/BattleFrontier_BattlePyramidFloor/scripts.inc"
	.include "data/maps/BattleFrontier_BattlePyramidTop/scripts.inc"
	.include "data/maps/BattleFrontier_BattleArenaLobby/scripts.inc"
	.include "data/maps/BattleFrontier_BattleArenaCorridor/scripts.inc"
	.include "data/maps/BattleFrontier_BattleArenaBattleRoom/scripts.inc"
	.include "data/maps/BattleFrontier_BattleFactoryLobby/scripts.inc"
	.include "data/maps/BattleFrontier_BattleFactoryPreBattleRoom/scripts.inc"
	.include "data/maps/BattleFrontier_BattleFactoryBattleRoom/scripts.inc"
	.include "data/maps/BattleFrontier_BattlePikeLobby/scripts.inc"
	.include "data/maps/BattleFrontier_BattlePikeCorridor/scripts.inc"
	.include "data/maps/BattleFrontier_BattlePikeThreePathRoom/scripts.inc"
	.include "data/maps/BattleFrontier_BattlePikeRoomNormal/scripts.inc"
	.include "data/maps/BattleFrontier_BattlePikeRoomFinal/scripts.inc"
	.include "data/maps/BattleFrontier_BattlePikeRoomWildMons/scripts.inc"
	.include "data/maps/BattleFrontier_RankingHall/scripts.inc"
	.include "data/maps/BattleFrontier_Lounge1/scripts.inc"
	.include "data/maps/BattleFrontier_ExchangeServiceCorner/scripts.inc"
	.include "data/maps/BattleFrontier_Lounge2/scripts.inc"
	.include "data/maps/BattleFrontier_Lounge3/scripts.inc"
	.include "data/maps/BattleFrontier_Lounge4/scripts.inc"
	.include "data/maps/BattleFrontier_ScottsHouse/scripts.inc"
	.include "data/maps/BattleFrontier_Lounge5/scripts.inc"
	.include "data/maps/BattleFrontier_Lounge6/scripts.inc"
	.include "data/maps/BattleFrontier_Lounge7/scripts.inc"
	.include "data/maps/BattleFrontier_ReceptionGate/scripts.inc"
	.include "data/maps/BattleFrontier_Lounge8/scripts.inc"
	.include "data/maps/BattleFrontier_Lounge9/scripts.inc"
	.include "data/maps/BattleFrontier_PokemonCenter_1F/scripts.inc"
	.include "data/maps/BattleFrontier_PokemonCenter_2F/scripts.inc"
	.include "data/maps/BattleFrontier_Mart/scripts.inc"
	.include "data/maps/FarawayIsland_Entrance/scripts.inc"
	.include "data/maps/FarawayIsland_Interior/scripts.inc"
	.include "data/maps/BirthIsland_Exterior/scripts.inc"
	.include "data/maps/BirthIsland_Harbor/scripts.inc"
	.include "data/maps/TrainerHill_Entrance/scripts.inc"
	.include "data/maps/TrainerHill_1F/scripts.inc"
	.include "data/maps/TrainerHill_2F/scripts.inc"
	.include "data/maps/TrainerHill_3F/scripts.inc"
	.include "data/maps/TrainerHill_4F/scripts.inc"
	.include "data/maps/TrainerHill_Roof/scripts.inc"
	.include "data/maps/NavelRock_Exterior/scripts.inc"
	.include "data/maps/NavelRock_Harbor/scripts.inc"
	.include "data/maps/NavelRock_Entrance/scripts.inc"
	.include "data/maps/NavelRock_B1F/scripts.inc"
	.include "data/maps/NavelRock_Fork/scripts.inc"
	.include "data/maps/NavelRock_Up1/scripts.inc"
	.include "data/maps/NavelRock_Up2/scripts.inc"
	.include "data/maps/NavelRock_Up3/scripts.inc"
	.include "data/maps/NavelRock_Up4/scripts.inc"
	.include "data/maps/NavelRock_Top/scripts.inc"
	.include "data/maps/NavelRock_Down01/scripts.inc"
	.include "data/maps/NavelRock_Down02/scripts.inc"
	.include "data/maps/NavelRock_Down03/scripts.inc"
	.include "data/maps/NavelRock_Down04/scripts.inc"
	.include "data/maps/NavelRock_Down05/scripts.inc"
	.include "data/maps/NavelRock_Down06/scripts.inc"
	.include "data/maps/NavelRock_Down07/scripts.inc"
	.include "data/maps/NavelRock_Down08/scripts.inc"
	.include "data/maps/NavelRock_Down09/scripts.inc"
	.include "data/maps/NavelRock_Down10/scripts.inc"
	.include "data/maps/NavelRock_Down11/scripts.inc"
	.include "data/maps/NavelRock_Bottom/scripts.inc"
	.include "data/maps/TrainerHill_Elevator/scripts.inc"
	.include "data/maps/Route104_Prototype/scripts.inc"
	.include "data/maps/Route104_PrototypePrettyPetalFlowerShop/scripts.inc"
	.include "data/maps/Route109_SeashoreHouse/scripts.inc"
	.include "data/maps/Route110_TrickHouseEntrance/scripts.inc"
	.include "data/maps/Route110_TrickHouseEnd/scripts.inc"
	.include "data/maps/Route110_TrickHouseCorridor/scripts.inc"
	.include "data/maps/Route110_TrickHousePuzzle1/scripts.inc"
	.include "data/maps/Route110_TrickHousePuzzle2/scripts.inc"
	.include "data/maps/Route110_TrickHousePuzzle3/scripts.inc"
	.include "data/maps/Route110_TrickHousePuzzle4/scripts.inc"
	.include "data/maps/Route110_TrickHousePuzzle5/scripts.inc"
	.include "data/maps/Route110_TrickHousePuzzle6/scripts.inc"
	.include "data/maps/Route110_TrickHousePuzzle7/scripts.inc"
	.include "data/maps/Route110_TrickHousePuzzle8/scripts.inc"
	.include "data/maps/Route110_SeasideCyclingRoadNorthEntrance/scripts.inc"
	.include "data/maps/Route110_SeasideCyclingRoadSouthEntrance/scripts.inc"
	.include "data/maps/Route113_GlassWorkshop/scripts.inc"
	.include "data/maps/Route123_BerryMastersHouse/scripts.inc"
	.include "data/maps/Route119_WeatherInstitute_1F/scripts.inc"
	.include "data/maps/Route119_WeatherInstitute_2F/scripts.inc"
	.include "data/maps/Route119_House/scripts.inc"
	.include "data/maps/Route124_DivingTreasureHuntersHouse/scripts.inc"

	.include "data/scripts/std_msgbox.inc"
	.include "data/scripts/trainer_battle.inc"
	.include "data/scripts/new_game.inc"
	.include "data/scripts/hall_of_fame.inc"

EventScript_WhiteOut::
	call EverGrandeCity_HallOfFame_EventScript_ResetEliteFour
	goto EventScript_ResetMrBriney
	end

EventScript_ResetMrBriney::
	goto_if_eq VAR_BRINEY_LOCATION, 1, EventScript_MoveMrBrineyToHouse
	goto_if_eq VAR_BRINEY_LOCATION, 2, EventScript_MoveMrBrineyToDewford
	goto_if_eq VAR_BRINEY_LOCATION, 3, EventScript_MoveMrBrineyToRoute109
	end

EventScript_MoveMrBrineyToHouse::
	setflag FLAG_HIDE_MR_BRINEY_DEWFORD_TOWN
	setflag FLAG_HIDE_MR_BRINEY_BOAT_DEWFORD_TOWN
	setflag FLAG_HIDE_ROUTE_109_MR_BRINEY
	setflag FLAG_HIDE_ROUTE_109_MR_BRINEY_BOAT
	clearflag FLAG_HIDE_ROUTE_104_MR_BRINEY_BOAT
	clearflag FLAG_HIDE_BRINEYS_HOUSE_MR_BRINEY
	clearflag FLAG_HIDE_BRINEYS_HOUSE_PEEKO
	end

EventScript_MoveMrBrineyToDewford::
	setflag FLAG_HIDE_ROUTE_109_MR_BRINEY
	setflag FLAG_HIDE_ROUTE_109_MR_BRINEY_BOAT
	setflag FLAG_HIDE_ROUTE_104_MR_BRINEY
	setflag FLAG_HIDE_ROUTE_104_MR_BRINEY_BOAT
	setflag FLAG_HIDE_BRINEYS_HOUSE_MR_BRINEY
	setflag FLAG_HIDE_BRINEYS_HOUSE_PEEKO
	clearflag FLAG_HIDE_MR_BRINEY_DEWFORD_TOWN
	clearflag FLAG_HIDE_MR_BRINEY_BOAT_DEWFORD_TOWN
	end

EventScript_MoveMrBrineyToRoute109::
	setflag FLAG_HIDE_ROUTE_104_MR_BRINEY
	setflag FLAG_HIDE_ROUTE_104_MR_BRINEY_BOAT
	setflag FLAG_HIDE_BRINEYS_HOUSE_MR_BRINEY
	setflag FLAG_HIDE_BRINEYS_HOUSE_PEEKO
	setflag FLAG_HIDE_MR_BRINEY_DEWFORD_TOWN
	setflag FLAG_HIDE_MR_BRINEY_BOAT_DEWFORD_TOWN
	clearflag FLAG_HIDE_ROUTE_109_MR_BRINEY
	clearflag FLAG_HIDE_ROUTE_109_MR_BRINEY_BOAT
	end

EverGrandeCity_HallOfFame_EventScript_ResetEliteFour::
	clearflag FLAG_DEFEATED_ELITE_4_SIDNEY
	clearflag FLAG_DEFEATED_ELITE_4_PHOEBE
	clearflag FLAG_DEFEATED_ELITE_4_GLACIA
	clearflag FLAG_DEFEATED_ELITE_4_DRAKE
	setvar VAR_ELITE_4_STATE, 0
	return

Common_EventScript_UpdateBrineyLocation::
	goto_if_unset FLAG_RECEIVED_POKENAV, Common_EventScript_NopReturn
	goto_if_set FLAG_DEFEATED_PETALBURG_GYM, Common_EventScript_NopReturn
	goto_if_unset FLAG_HIDE_ROUTE_104_MR_BRINEY_BOAT, EventScript_SetBrineyLocation_House
	goto_if_unset FLAG_HIDE_MR_BRINEY_DEWFORD_TOWN, EventScript_SetBrineyLocation_Dewford
	goto_if_unset FLAG_HIDE_ROUTE_109_MR_BRINEY, EventScript_SetBrineyLocation_Route109
	return

EventScript_SetBrineyLocation_House::
	setvar VAR_BRINEY_LOCATION, 1
	return

EventScript_SetBrineyLocation_Dewford::
	setvar VAR_BRINEY_LOCATION, 2
	return

EventScript_SetBrineyLocation_Route109::
	setvar VAR_BRINEY_LOCATION, 3
	return

	.include "data/scripts/pkmn_center_nurse.inc"
	.include "data/scripts/obtain_item.inc"
	.include "data/scripts/record_mix.inc"
	.include "data/scripts/pc.inc"

@ scripts/notices.inc? signs.inc? See comment about text/notices.inc
Common_EventScript_ShowPokemartSign::
	msgbox gText_PokemartSign, MSGBOX_SIGN
	end

Common_EventScript_ShowPokemonCenterSign::
	msgbox gText_PokemonCenterSign, MSGBOX_SIGN
	end

Common_ShowEasyChatScreen::
	fadescreen FADE_TO_BLACK
	special ShowEasyChatScreen
	fadescreen FADE_FROM_BLACK
	return

Common_EventScript_ReadyPetalburgGymForBattle::
	clearflag FLAG_HIDE_PETALBURG_GYM_GREETER
	setflag FLAG_PETALBURG_MART_EXPANDED_ITEMS
	return

Common_EventScript_BufferTrendyPhrase::
	dotimebasedevents
	setvar VAR_0x8004, 0
	special BufferTrendyPhraseString
	return

EventScript_BackupMrBrineyLocation::
	copyvar VAR_0x8008, VAR_BRINEY_LOCATION
	setvar VAR_BRINEY_LOCATION, 0
	return

	.include "data/scripts/surf.inc"
	.include "data/scripts/rival_graphics.inc"
	.include "data/scripts/set_gym_trainers.inc"

Common_EventScript_ShowBagIsFull::
	msgbox gText_TooBadBagIsFull, MSGBOX_DEFAULT
	release
	end

Common_EventScript_BagIsFull::
	msgbox gText_TooBadBagIsFull, MSGBOX_DEFAULT
	return

Common_EventScript_ShowNoRoomForDecor::
	msgbox gText_NoRoomLeftForAnother, MSGBOX_DEFAULT
	release
	end

Common_EventScript_NoRoomForDecor::
	msgbox gText_NoRoomLeftForAnother, MSGBOX_DEFAULT
	return

Common_EventScript_SetAbnormalWeather::
	setweather WEATHER_ABNORMAL
	return

Common_EventScript_PlayGymBadgeFanfare::
	playfanfare MUS_OBTAIN_BADGE
	waitfanfare
	return

Common_EventScript_OutOfCenterPartyHeal::
	fadescreenswapbuffers FADE_TO_BLACK
	playfanfare MUS_HEAL
	waitfanfare
	special HealPlayerParty
<<<<<<< HEAD
  @ start fade then immediately load following pokemon, and wait for fade
	fadescreenswapbuffers FADE_FROM_BLACK, 1
  callnative UpdateFollowingPokemon
  callfunc ScrFunc_WaitPaletteNotActive
=======
	callnative UpdateFollowingPokemon
	fadescreenswapbuffers FADE_FROM_BLACK
>>>>>>> c1953e5d
	return

EventScript_RegionMap::
	lockall
	msgbox Common_Text_LookCloserAtMap, MSGBOX_DEFAULT
	fadescreen FADE_TO_BLACK
	special FieldShowRegionMap
	waitstate
	releaseall
	end

Common_EventScript_PlayBrineysBoatMusic::
	setflag FLAG_DONT_TRANSITION_MUSIC
	playbgm MUS_SAILING, FALSE
	return

Common_EventScript_StopBrineysBoatMusic::
	clearflag FLAG_DONT_TRANSITION_MUSIC
	fadedefaultbgm
	return

	.include "data/scripts/prof_birch.inc"

@ Below could be split as ferry.inc aside from the Rusturf tunnel script
Common_EventScript_FerryDepart::
	delay 60
	applymovement VAR_0x8004, Movement_FerryDepart
	waitmovement 0
	return

Movement_FerryDepart:
	walk_slow_right
	walk_slow_right
	walk_slow_right
	walk_right
	walk_right
	walk_right
	walk_right
	step_end

EventScript_HideMrBriney::
	setflag FLAG_HIDE_MR_BRINEY_DEWFORD_TOWN
	setflag FLAG_HIDE_MR_BRINEY_BOAT_DEWFORD_TOWN
	setflag FLAG_HIDE_ROUTE_109_MR_BRINEY
	setflag FLAG_HIDE_ROUTE_109_MR_BRINEY_BOAT
	setflag FLAG_HIDE_ROUTE_104_MR_BRINEY
	setflag FLAG_HIDE_ROUTE_104_MR_BRINEY_BOAT
	setflag FLAG_HIDE_BRINEYS_HOUSE_MR_BRINEY
	setflag FLAG_HIDE_BRINEYS_HOUSE_PEEKO
	setvar VAR_BRINEY_LOCATION, 0
	return

RusturfTunnel_EventScript_SetRusturfTunnelOpen::
	removeobject LOCALID_WANDAS_BF
	removeobject LOCALID_WANDA
	clearflag FLAG_HIDE_VERDANTURF_TOWN_WANDAS_HOUSE_WANDAS_BOYFRIEND
	clearflag FLAG_HIDE_VERDANTURF_TOWN_WANDAS_HOUSE_WANDA
	setvar VAR_RUSTURF_TUNNEL_STATE, 6
	setflag FLAG_RUSTURF_TUNNEL_OPENED
	return

EventScript_UnusedBoardFerry::
	delay 30
	applymovement OBJ_EVENT_ID_PLAYER, Common_Movement_WalkInPlaceFasterUp
	waitmovement 0
	showobjectat OBJ_EVENT_ID_PLAYER, 0
	delay 30
	applymovement OBJ_EVENT_ID_PLAYER, Movement_UnusedBoardFerry
	waitmovement 0
	delay 30
	return

Movement_UnusedBoardFerry:
	walk_up
	step_end

Common_EventScript_FerryDepartIsland::
	call_if_eq VAR_FACING, DIR_SOUTH, Ferry_EventScript_DepartIslandSouth
	call_if_eq VAR_FACING, DIR_WEST, Ferry_EventScript_DepartIslandWest
	delay 30
	hideobjectat OBJ_EVENT_ID_PLAYER, 0
	call Common_EventScript_FerryDepart
	return

	.include "data/scripts/cave_of_origin.inc"
	.include "data/scripts/kecleon.inc"

Common_EventScript_NameReceivedPartyMon::
	fadescreen FADE_TO_BLACK
	special ChangePokemonNickname
	waitstate
	return

Common_EventScript_PlayerHandedOverTheItem::
	bufferitemname STR_VAR_1, VAR_0x8004
	playfanfare MUS_OBTAIN_TMHM
	message gText_PlayerHandedOverTheItem
	waitmessage
	waitfanfare
	removeitem VAR_0x8004
	return

	.include "data/scripts/elite_four.inc"
	.include "data/scripts/movement.inc"
	.include "data/scripts/check_furniture.inc"
	.include "data/text/record_mix.inc"
	.include "data/text/pc.inc"
	.include "data/text/pkmn_center_nurse.inc"
	.include "data/text/mart_clerk.inc"
	.include "data/text/obtain_item.inc"

@ The below and surf.inc could be split into some text/notices.inc
gText_PokemartSign::
	.string "“Selected items for your convenience!”\n"
	.string "POKéMON MART$"

gText_PokemonCenterSign::
	.string "“Rejuvenate your tired partners!”\n"
	.string "POKéMON CENTER$"

gText_MomOrDadMightLikeThisProgram::
	.string "{STR_VAR_1} might like this program.\n"
	.string "… … … … … … … … … … … … … … … …\p"
	.string "Better get going!$"

gText_WhichFloorWouldYouLike::
	.string "Welcome to LILYCOVE DEPARTMENT STORE.\p"
	.string "Which floor would you like?$"

gText_SandstormIsVicious::
	.string "The sandstorm is vicious.\n"
	.string "It's impossible to keep going.$"

gText_SelectWithoutRegisteredItem::
	.string "An item in the BAG can be\n"
	.string "registered to SELECT for easy use.$"

gText_PokemonTrainerSchoolEmail::
	.string "There's an e-mail from POKéMON TRAINER\n"
	.string "SCHOOL.\p"
	.string "… … … … … …\p"
	.string "A POKéMON may learn up to four moves.\p"
	.string "A TRAINER's expertise is tested on the\n"
	.string "move sets chosen for POKéMON.\p"
	.string "… … … … … …$"

gText_PlayerHouseBootPC::
	.string "{PLAYER} booted up the PC.$"

gText_PokeblockLinkCanceled::
	.string "The link was canceled.$"

gText_UnusedNicknameReceivedPokemon::
	.string "Want to give a nickname to\n"
	.string "the {STR_VAR_2} you received?$"

gText_PlayerWhitedOut::
	.string "{PLAYER} is out of usable\n"
	.string "POKéMON!\p{PLAYER} whited out!$"

gText_RegisteredTrainerinPokeNav::
	.string "Registered {STR_VAR_1} {STR_VAR_2}\n"
	.string "in the POKéNAV.$"

gText_ComeBackWithSecretPower::
	.string "Do you know the TM SECRET POWER?\p"
	.string "Our group, we love the TM SECRET\n"
	.string "POWER.\p"
	.string "One of our members will give it to you.\n"
	.string "Come back and show me if you get it.\p"
	.string "We'll accept you as a member and sell\n"
	.string "you good stuff in secrecy.$"

gText_PokerusExplanation::
	.string "Your POKéMON may be infected with\n"
	.string "POKéRUS.\p"
	.string "Little is known about the POKéRUS\n"
	.string "except that they are microscopic life-\l"
	.string "forms that attach to POKéMON.\p"
	.string "While infected, POKéMON are said to\n"
	.string "grow exceptionally well.$"

	.include "data/text/surf.inc"

gText_DoorOpenedFarAway::
	.string "It sounded as if a door opened\n"
	.string "somewhere far away.$"

gText_BigHoleInTheWall::
	.string "There is a big hole in the wall.$"

gText_SorryWirelessClubAdjustments::
	.string "I'm terribly sorry.\n"
	.string "The POKéMON WIRELESS CLUB is\l"
	.string "undergoing adjustments now.$"

gText_UndergoingAdjustments::
	.string "It appears to be undergoing\n"
	.string "adjustments…$"

@ Unused
gText_SorryTradeCenterInspections::
	.string "I'm terribly sorry. The TRADE CENTER\n"
	.string "is undergoing inspections.$"

@ Unused
gText_SorryRecordCornerPreparation::
	.string "I'm terribly sorry. The RECORD CORNER\n"
	.string "is under preparation.$"

gText_PlayerHandedOverTheItem::
	.string "{PLAYER} handed over the\n"
	.string "{STR_VAR_1}.$"

gText_ThankYouForAccessingMysteryGift::
	.string "Thank you for accessing the\n"
	.string "MYSTERY GIFT System.$"

gText_PlayerFoundOneTMHM::
	.string "{PLAYER} found one {STR_VAR_1}\n"
	.string "{STR_VAR_2}!$"

gText_Sudowoodo_Attacked::
	.string "The weird tree doesn't like the\n"
	.string "WAILMER PAIL!\p"
	.string "The weird tree attacked!$"

gText_LegendaryFlewAway::
	.string "The {STR_VAR_1} flew away!$"

	.include "data/text/pc_transfer.inc"
	.include "data/text/questionnaire.inc"
	.include "data/text/abnormal_weather.inc"

EventScript_SelectWithoutRegisteredItem::
	msgbox gText_SelectWithoutRegisteredItem, MSGBOX_SIGN
	end

	.include "data/scripts/field_poison.inc"

Common_EventScript_NopReturn::
	return

@ Unused
EventScript_CableClub_SetVarResult1::
	setvar VAR_RESULT, 1
	return

EventScript_CableClub_SetVarResult0::
	setvar VAR_RESULT, 0
	return

Common_EventScript_UnionRoomAttendant::
	call CableClub_EventScript_UnionRoomAttendant
	end

Common_EventScript_WirelessClubAttendant::
	call CableClub_EventScript_WirelessClubAttendant
	end

Common_EventScript_DirectCornerAttendant::
	call CableClub_EventScript_DirectCornerAttendant
	end

Common_EventScript_RemoveStaticPokemon::
	fadescreenswapbuffers FADE_TO_BLACK
	removeobject VAR_LAST_TALKED
	fadescreenswapbuffers FADE_FROM_BLACK
	release
	end

Common_EventScript_LegendaryFlewAway::
	fadescreenswapbuffers FADE_TO_BLACK
	removeobject VAR_LAST_TALKED
	fadescreenswapbuffers FADE_FROM_BLACK
	bufferspeciesname STR_VAR_1, VAR_0x8004
	msgbox gText_LegendaryFlewAway, MSGBOX_DEFAULT
	release
	end

	.include "data/scripts/pc_transfer.inc"
	.include "data/scripts/questionnaire.inc"
	.include "data/scripts/abnormal_weather.inc"
	.include "data/scripts/trainer_script.inc"
	.include "data/scripts/berry_tree.inc"
	.include "data/scripts/secret_base.inc"
	.include "data/scripts/cable_club.inc"
	.include "data/text/cable_club.inc"
	.include "data/scripts/contest_hall.inc"
	.include "data/text/contest_strings.inc"
	.include "data/text/contest_link.inc"
	.include "data/text/contest_painting.inc"
	.include "data/text/trick_house_mechadolls.inc"
	.include "data/scripts/tv.inc"
	.include "data/text/tv.inc"
	.include "data/scripts/interview.inc"
	.include "data/scripts/gabby_and_ty.inc"
	.include "data/text/pokemon_news.inc"
	.include "data/scripts/mauville_man.inc"
	.include "data/scripts/field_move_scripts.inc"
	.include "data/scripts/item_ball_scripts.inc"
	.include "data/scripts/profile_man.inc"
	.include "data/scripts/day_care.inc"
	.include "data/scripts/flash.inc"
	.include "data/scripts/players_house.inc"
	.include "data/scripts/berry_blender.inc"
	.include "data/text/mauville_man.inc"
	.include "data/text/trainers.inc"
	.include "data/scripts/repel.inc"
	.include "data/scripts/safari_zone.inc"
	.include "data/scripts/roulette.inc"
	.include "data/text/pokedex_rating.inc"
	.include "data/text/lottery_corner.inc"
	.include "data/text/event_ticket_1.inc"
	.include "data/text/braille.inc"
	.include "data/text/berries.inc"
	.include "data/text/shoal_cave.inc"
	.include "data/text/check_furniture.inc"
	.include "data/scripts/cave_hole.inc"
	.include "data/scripts/lilycove_lady.inc"
	.include "data/text/match_call.inc"
	.include "data/scripts/apprentice.inc"
	.include "data/text/apprentice.inc"
	.include "data/text/battle_dome.inc"
	.include "data/scripts/battle_pike.inc"
	.include "data/text/blend_master.inc"
	.include "data/text/battle_tent.inc"
	.include "data/text/event_ticket_2.inc"
	.include "data/text/move_tutors.inc"
	.include "data/scripts/move_tutors.inc"
	.include "data/scripts/trainer_hill.inc"
	.include "data/scripts/test_signpost.inc"
  .include "data/scripts/follower.inc"
	.include "data/text/frontier_brain.inc"
	.include "data/text/save.inc"
	.include "data/text/birch_speech.inc"<|MERGE_RESOLUTION|>--- conflicted
+++ resolved
@@ -719,15 +719,8 @@
 	playfanfare MUS_HEAL
 	waitfanfare
 	special HealPlayerParty
-<<<<<<< HEAD
-  @ start fade then immediately load following pokemon, and wait for fade
-	fadescreenswapbuffers FADE_FROM_BLACK, 1
-  callnative UpdateFollowingPokemon
-  callfunc ScrFunc_WaitPaletteNotActive
-=======
 	callnative UpdateFollowingPokemon
 	fadescreenswapbuffers FADE_FROM_BLACK
->>>>>>> c1953e5d
 	return
 
 EventScript_RegionMap::
