#include "config/battle.h"
#include "constants/battle.h"
#include "constants/battle_script_commands.h"
#include "constants/battle_anim.h"
#include "constants/battle_string_ids.h"
#include "constants/moves.h"
#include "constants/songs.h"
#include "constants/game_stat.h"
	.include "asm/macros.inc"
	.include "asm/macros/battle_script.inc"
	.include "constants/constants.inc"

	.section script_data, "aw", %progbits

	.align 2
gBattlescriptsForUsingItem::
	.4byte BattleScript_ItemRestoreHP                @ EFFECT_ITEM_RESTORE_HP
	.4byte BattleScript_ItemCureStatus               @ EFFECT_ITEM_CURE_STATUS
	.4byte BattleScript_ItemHealAndCureStatus        @ EFFECT_ITEM_HEAL_AND_CURE_STATUS
	.4byte BattleScript_ItemIncreaseStat             @ EFFECT_ITEM_INCREASE_STAT
	.4byte BattleScript_ItemSetMist                  @ EFFECT_ITEM_SET_MIST
	.4byte BattleScript_ItemSetFocusEnergy           @ EFFECT_ITEM_SET_FOCUS_ENERGY
	.4byte BattleScript_RunByUsingItem               @ EFFECT_ITEM_ESCAPE
	.4byte BattleScript_BallThrow                    @ EFFECT_ITEM_THROW_BALL
	.4byte BattleScript_ItemRestoreHP                @ EFFECT_ITEM_REVIVE
	.4byte BattleScript_ItemRestorePP                @ EFFECT_ITEM_RESTORE_PP
	.4byte BattleScript_ItemIncreaseAllStats         @ EFFECT_ITEM_INCREASE_ALL_STATS

	.align 2
gBattlescriptsForSafariActions::
	.4byte BattleScript_ActionWatchesCarefully
	.4byte BattleScript_ActionGetNear
	.4byte BattleScript_ActionThrowPokeblock
	.4byte BattleScript_ActionWallyThrow

BattleScript_ItemEnd:
	end

BattleScript_UseItemMessage:
	printstring STRINGID_EMPTYSTRING3
	pause B_WAIT_TIME_MED
	playse SE_USE_ITEM
	getbattlerside BS_ATTACKER
	copybyte cMULTISTRING_CHOOSER, gBattleCommunication
	printfromtable gTrainerUsedItemStringIds
	waitmessage B_WAIT_TIME_LONG
	return
	
BattleScript_ItemRestoreHPRet:
	bichalfword gMoveResultFlags, MOVE_RESULT_NO_EFFECT
	orword gHitMarker, HITMARKER_IGNORE_SUBSTITUTE
	healthbarupdate BS_SCRIPTING
	datahpupdate BS_SCRIPTING
	printstring STRINGID_ITEMRESTOREDSPECIESHEALTH
	waitmessage B_WAIT_TIME_LONG
	return

BattleScript_ItemRestoreHP::
	call BattleScript_UseItemMessage
	itemrestorehp BattleScript_ItemRestoreHPEnd
	call BattleScript_ItemRestoreHPRet
BattleScript_ItemRestoreHPEnd:
	end

BattleScript_ItemRestoreHP_Party::
	jumpifbyte CMP_EQUAL, gBattleCommunication, TRUE, BattleScript_ItemRestoreHP_SendOutRevivedBattler
	bichalfword gMoveResultFlags, MOVE_RESULT_NO_EFFECT
	printstring STRINGID_ITEMRESTOREDSPECIESHEALTH
	waitmessage B_WAIT_TIME_LONG
	end

BattleScript_ItemRestoreHP_SendOutRevivedBattler:
	switchinanim BS_SCRIPTING, FALSE
	waitstate
	switchineffects BS_SCRIPTING
	end

BattleScript_ItemCureStatus::
	call BattleScript_UseItemMessage
BattleScript_ItemCureStatusAfterItemMsg:
	itemcurestatus BattleScript_ItemCureStatusEnd
	updatestatusicon BS_SCRIPTING
	printstring STRINGID_ITEMCUREDSPECIESSTATUS
	waitmessage B_WAIT_TIME_LONG
BattleScript_ItemCureStatusEnd:
	end

BattleScript_ItemHealAndCureStatus::
	call BattleScript_UseItemMessage
	itemrestorehp BattleScript_ItemCureStatusAfterItemMsg
	call BattleScript_ItemRestoreHPRet
	goto BattleScript_ItemCureStatusAfterItemMsg

BattleScript_ItemIncreaseStat::
	call BattleScript_UseItemMessage
	itemincreasestat
	statbuffchange MOVE_EFFECT_AFFECTS_USER | STAT_CHANGE_NOT_PROTECT_AFFECTED | STAT_CHANGE_ALLOW_PTR, BattleScript_ItemEnd
	setgraphicalstatchangevalues
	playanimation BS_ATTACKER, B_ANIM_STATS_CHANGE, sB_ANIM_ARG1
	printfromtable gStatUpStringIds
	waitmessage B_WAIT_TIME_LONG
	end

BattleScript_ItemSetMist::
	call BattleScript_UseItemMessage
	setmist
	playmoveanimation BS_ATTACKER, MOVE_MIST
	waitanimation
	printfromtable gMistUsedStringIds
	waitmessage B_WAIT_TIME_LONG
	end

BattleScript_ItemSetFocusEnergy::
<<<<<<< HEAD
    call BattleScript_UseItemMessage
    jumpifstatus2 BS_ATTACKER, STATUS2_FOCUS_ENERGY_ANY, BattleScript_ButItFailed
    setfocusenergy
    playmoveanimation BS_ATTACKER, MOVE_FOCUS_ENERGY
    waitanimation
    copybyte sBATTLER, gBattlerAttacker
    printstring STRINGID_PKMNUSEDXTOGETPUMPED
    waitmessage B_WAIT_TIME_LONG
    end
=======
	call BattleScript_UseItemMessage
	jumpifstatus2 BS_ATTACKER, STATUS2_FOCUS_ENERGY, BattleScript_ButItFailed
	setfocusenergy
	playmoveanimation BS_ATTACKER, MOVE_FOCUS_ENERGY
	waitanimation
	copybyte sBATTLER, gBattlerAttacker
	printstring STRINGID_PKMNUSEDXTOGETPUMPED
	waitmessage B_WAIT_TIME_LONG
	end
>>>>>>> b4fa0b1b

BattleScript_ItemRestorePP::
	call BattleScript_UseItemMessage
	itemrestorepp
	printstring STRINGID_ITEMRESTOREDSPECIESPP
	waitmessage B_WAIT_TIME_LONG
	end

BattleScript_ItemIncreaseAllStats::
	call BattleScript_UseItemMessage
	call BattleScript_AllStatsUp
	end

BattleScript_BallThrow::
	jumpifword CMP_COMMON_BITS, gBattleTypeFlags, BATTLE_TYPE_WALLY_TUTORIAL, BattleScript_BallThrowByWally
	printstring STRINGID_PLAYERUSEDITEM
	handleballthrow

BattleScript_BallThrowByWally::
	printstring STRINGID_WALLYUSEDITEM
	handleballthrow

BattleScript_SafariBallThrow::
	printstring STRINGID_PLAYERUSEDITEM
	updatestatusicon BS_ATTACKER
	handleballthrow

BattleScript_SuccessBallThrow::
	setbyte sMON_CAUGHT, TRUE
	incrementgamestat GAME_STAT_POKEMON_CAPTURES
BattleScript_PrintCaughtMonInfo::
	printstring STRINGID_GOTCHAPKMNCAUGHTPLAYER
	jumpifbyte CMP_NOT_EQUAL, sEXP_CATCH, TRUE, BattleScript_TryPrintCaughtMonInfo
	setbyte sGIVEEXP_STATE, 0
	getexp BS_TARGET
	sethword gBattle_BG2_X, 0
BattleScript_TryPrintCaughtMonInfo:
	jumpifbattletype BATTLE_TYPE_RECORDED, BattleScript_GiveCaughtMonEnd
	trysetcaughtmondexflags BattleScript_TryNicknameCaughtMon
	printstring STRINGID_PKMNDATAADDEDTODEX
	waitstate
	setbyte gBattleCommunication, 0
	displaydexinfo
BattleScript_TryNicknameCaughtMon::
	printstring STRINGID_GIVENICKNAMECAPTURED
	waitstate
	setbyte gBattleCommunication, 0
	trygivecaughtmonnick BattleScript_GiveCaughtMonEnd
	givecaughtmon
	printfromtable gCaughtMonStringIds
	waitmessage B_WAIT_TIME_LONG
	goto BattleScript_SuccessBallThrowEnd
BattleScript_GiveCaughtMonEnd::
	givecaughtmon
BattleScript_SuccessBallThrowEnd::
	setbyte gBattleOutcome, B_OUTCOME_CAUGHT
	finishturn

BattleScript_WallyBallThrow::
	printstring STRINGID_GOTCHAPKMNCAUGHTWALLY
	setbyte gBattleOutcome, B_OUTCOME_CAUGHT
	finishturn

BattleScript_ShakeBallThrow::
	printfromtable gBallEscapeStringIds
	waitmessage B_WAIT_TIME_LONG
	jumpifword CMP_NO_COMMON_BITS, gBattleTypeFlags, BATTLE_TYPE_SAFARI, BattleScript_ShakeBallThrowEnd
	jumpifbyte CMP_NOT_EQUAL, gNumSafariBalls, 0, BattleScript_ShakeBallThrowEnd
	printstring STRINGID_OUTOFSAFARIBALLS
	waitmessage B_WAIT_TIME_LONG
	setbyte gBattleOutcome, B_OUTCOME_NO_SAFARI_BALLS
BattleScript_ShakeBallThrowEnd::
	finishaction

BattleScript_TrainerBallBlock::
	waitmessage B_WAIT_TIME_LONG
	printstring STRINGID_TRAINERBLOCKEDBALL
	waitmessage B_WAIT_TIME_LONG
	printstring STRINGID_DONTBEATHIEF
	waitmessage B_WAIT_TIME_LONG
	finishaction

BattleScript_RunByUsingItem::
	playse SE_FLEE
	setbyte gBattleOutcome, B_OUTCOME_RAN
	finishturn

BattleScript_ActionWatchesCarefully:
	printstring STRINGID_PKMNWATCHINGCAREFULLY
	waitmessage B_WAIT_TIME_LONG
	end2

BattleScript_ActionGetNear:
	printfromtable gSafariGetNearStringIds
	waitmessage B_WAIT_TIME_LONG
	end2

BattleScript_ActionThrowPokeblock:
	printstring STRINGID_THREWPOKEBLOCKATPKMN
	waitmessage B_WAIT_TIME_LONG
	playanimation BS_ATTACKER, B_ANIM_POKEBLOCK_THROW, NULL
	printfromtable gSafariPokeblockResultStringIds
	waitmessage B_WAIT_TIME_LONG
	end2

BattleScript_ActionWallyThrow:
	printstring STRINGID_RETURNMON
	waitmessage B_WAIT_TIME_LONG
	returnatktoball
	waitstate
	trainerslidein BS_TARGET
	waitstate
	printstring STRINGID_YOUTHROWABALLNOWRIGHT
	waitmessage B_WAIT_TIME_LONG
	end2

BattleScript_TrainerASlideMsgRet::
	handletrainerslidemsg BS_SCRIPTING, 0
	trainerslidein B_POSITION_OPPONENT_LEFT
	handletrainerslidemsg BS_SCRIPTING, 1
	waitstate
	trainerslideout B_POSITION_OPPONENT_LEFT
	waitstate
	handletrainerslidemsg BS_SCRIPTING, 2
	return

BattleScript_TrainerASlideMsgEnd2::
	call BattleScript_TrainerASlideMsgRet
	end2

BattleScript_TrainerBSlideMsgRet::
	handletrainerslidemsg BS_SCRIPTING, 0
	trainerslidein B_POSITION_OPPONENT_RIGHT
	handletrainerslidemsg BS_SCRIPTING, 1
	waitstate
	trainerslideout B_POSITION_OPPONENT_RIGHT
	waitstate
	handletrainerslidemsg BS_SCRIPTING, 2
	return

BattleScript_TrainerBSlideMsgEnd2::
	call BattleScript_TrainerBSlideMsgRet
	end2<|MERGE_RESOLUTION|>--- conflicted
+++ resolved
@@ -111,19 +111,8 @@
 	end
 
 BattleScript_ItemSetFocusEnergy::
-<<<<<<< HEAD
-    call BattleScript_UseItemMessage
-    jumpifstatus2 BS_ATTACKER, STATUS2_FOCUS_ENERGY_ANY, BattleScript_ButItFailed
-    setfocusenergy
-    playmoveanimation BS_ATTACKER, MOVE_FOCUS_ENERGY
-    waitanimation
-    copybyte sBATTLER, gBattlerAttacker
-    printstring STRINGID_PKMNUSEDXTOGETPUMPED
-    waitmessage B_WAIT_TIME_LONG
-    end
-=======
-	call BattleScript_UseItemMessage
-	jumpifstatus2 BS_ATTACKER, STATUS2_FOCUS_ENERGY, BattleScript_ButItFailed
+	call BattleScript_UseItemMessage
+	jumpifstatus2 BS_ATTACKER, STATUS2_FOCUS_ENERGY_ANY, BattleScript_ButItFailed
 	setfocusenergy
 	playmoveanimation BS_ATTACKER, MOVE_FOCUS_ENERGY
 	waitanimation
@@ -131,7 +120,6 @@
 	printstring STRINGID_PKMNUSEDXTOGETPUMPED
 	waitmessage B_WAIT_TIME_LONG
 	end
->>>>>>> b4fa0b1b
 
 BattleScript_ItemRestorePP::
 	call BattleScript_UseItemMessage
