	.include "asm/macros.inc"
	.include "constants/constants.inc"

	.section .rodata

gExpandedPlaceholder_Empty:: @ 85E8218
	.string "$"

gExpandedPlaceholder_Kun:: @ 85E8219
	.string "$"

gExpandedPlaceholder_Chan:: @ 85E821A
	.string "$"

gExpandedPlaceholder_Sapphire:: @ 85E821B
	.string "SAPPHIRE$"

gExpandedPlaceholder_Ruby:: @ 85E8224
	.string "RUBY$"

gExpandedPlaceholder_Emerald:: @ 85E8229
	.string "EMERALD$"

gExpandedPlaceholder_Aqua:: @ 85E8231
	.string "AQUA$"

gExpandedPlaceholder_Magma:: @ 85E8236
	.string "MAGMA$"

gExpandedPlaceholder_Archie:: @ 85E823C
	.string "ARCHIE$"

gExpandedPlaceholder_Maxie:: @ 85E8243
	.string "MAXIE$"

gExpandedPlaceholder_Kyogre:: @ 85E8249
	.string "KYOGRE$"

gExpandedPlaceholder_Groudon:: @ 85E8250
	.string "GROUDON$"

gExpandedPlaceholder_Brendan:: @ 85E8258
	.string "BRENDAN$"

gExpandedPlaceholder_May:: @ 85E8260
	.string "MAY$"

<<<<<<< HEAD
gText_Egg:: @ 85E8264
	.string "EGG$"

gText_Pokemon:: @ 85E8268
	.string "POKéMON$"
	.string "PROF. BIRCH$"

gText_MainMenuNewGame:: @ 85E827C
	.string "NEW GAME$"

gText_MainMenuContinue:: @ 85E8285
	.string "CONTINUE$"

gText_MainMenuOption:: @ 85E828E
	.string "OPTION$"

gText_MainMenuMysteryGift:: @ 85E8295
	.string "MYSTERY GIFT$"

gText_MainMenuMysteryGift2:: @ 85E82A2
	.string "MYSTERY GIFT$"

gText_MainMenuMysteryEvents:: @ 85E82AF
	.string "MYSTERY EVENTS$"

gText_WirelessNotConnected:: @ 85E82BE
	.string "The Wireless Adapter is not\nconnected.$"

gText_MysteryGiftCantUse:: @ 85E82E5
	.string "MYSTERY GIFT can’t be used while\nthe Wireless Adapter is attached.$"

gText_MysteryEventsCantUse:: @ 85E8328
	.string "MYSTERY EVENTS can’t be used while\nthe Wireless Adapter is attached.$"
	.string "Updating save file using external\ndata. Please wait.$"
	.string "The save file has been updated.$"

gText_SaveFileCorrupted:: @ 85E83C2
	.string "The save file is corrupted. The\nprevious save file will be loaded.$"

gText_SaveFileErased:: @ 85E8405
	.string "The save file has been erased\ndue to corruption or damage.$"

gJPText_No1MSubCircuit:: @ 85E8440
	.string "1Mサブきばんが ささっていません！$" @ "1Msabukibanga sasatteimasen!" ("The 1M sub-circuit board is not installed!" in Japanese)

gText_BatteryRunDry:: @ 85E8453
	.string "The internal battery has run dry.\nThe game can be played.\pHowever, clock-based events will\nno longer occur.$"
	.string "PLAYER$"
	.string "POKéDEX$"

gText_MainMenuTime:: @ 85E84CE
	.string "TIME$"
	.string "BADGES$"
	.string "A Button$"
	.string "B Button$"
	.string "R Button$"
	.string "L Button$"
	.string "START$"
	.string "SELECT$"
	.string "+ Control Pad$"
	.string "L Button  R Button$"
	.string "CONTROLS$"

	.align 2
	.string "{UNK_CTRL_F80A}PICK {UNK_CTRL_F800}OK$"

	.align 2
	.string "{UNK_CTRL_F800}NEXT$"

	.align 2
	.string "{UNK_CTRL_F800}NEXT {UNK_CTRL_F801}BACK$"

	.align 2
gText_PickNextCancel:: @ 85E855C
	.string "{UNK_CTRL_F80A}PICK {UNK_CTRL_F800}NEXT {UNK_CTRL_F801}CANCEL$"

	.align 2
gText_PickCancel:: @ 85E8574
	.string "{UNK_CTRL_F80A}PICK {UNK_CTRL_F800}{UNK_CTRL_F801}CANCEL$"

	.align 2
gText_UnkCtrlF800Exit:: @ 85E8588
	.string "{UNK_CTRL_F800}EXIT$"
	.string "BOY$"
	.string "GIRL$"
	.string "STU$"
	.string "MILTON$"
	.string "TOM$"
	.string "KENNY$"
	.string "REID$"
	.string "JUDE$"
	.string "JAXSON$"
	.string "EASTON$"
	.string "WALKER$"
	.string "TERU$"
	.string "JOHNNY$"
	.string "BRETT$"
	.string "SETH$"
	.string "TERRY$"
	.string "CASEY$"
	.string "DARREN$"
	.string "LANDON$"
	.string "COLLIN$"
	.string "STANLEY$"
	.string "QUINCY$"
	.string "KIMMY$"
	.string "TIARA$"
	.string "BELLA$"
	.string "JAYLA$"
	.string "ALLIE$"
	.string "LIANNA$"
	.string "SARA$"
	.string "MONICA$"
	.string "CAMILA$"
	.string "AUBREE$"
	.string "RUTHIE$"
	.string "HAZEL$"
	.string "NADINE$"
	.string "TANJA$"
	.string "YASMIN$"
	.string "NICOLA$"
	.string "LILLIE$"
	.string "TERRA$"
	.string "LUCY$"
	.string "HALIE$"

gText_ThisIsAPokemon:: @ 85E8692
	.string "This is what we call a “POKéMON.”{PAUSE 96}\p$"

gText_5MarksPokemon:: @ 85E86B8
	.string "????? POKéMON$"

gText_UnkHeight:: @ 85E86C6
	.string "{CLEAR_TO 0x0C}??’??”$"

gText_UnkWeight:: @ 85E86D0
	.string "????.? lbs.$"
	.string "                       POKéMON$"
	.string "{CLEAR_TO 0x0C}    ’    ”$"
	.string "        .   lbs.$"
	.string "$"
=======
gEggNickname:: @ 85E8264

.string "EGG$"

gUnknown_085E8268:: @ 85E8268

.string "POKéMON$"
.string "PROF. BIRCH$"

gUnknown_085E827C:: @ 85E827C

.string "NEW GAME$"

gUnknown_085E8285:: @ 85E8285

.string "CONTINUE$"

gUnknown_085E828E:: @ 85E828E

.string "OPTION$"

gUnknown_085E8295:: @ 85E8295

.string "MYSTERY GIFT$"

gUnknown_085E82A2:: @ 85E82A2

.string "MYSTERY GIFT$"

gUnknown_085E82AF:: @ 85E82AF

.string "MYSTERY EVENTS$"

gUnknown_085E82BE:: @ 85E82BE

.string "The Wireless Adapter is not\nconnected.$"

gUnknown_085E82E5:: @ 85E82E5

.string "MYSTERY GIFT can’t be used while\nthe Wireless Adapter is attached.$"

gUnknown_085E8328:: @ 85E8328

.string "MYSTERY EVENTS can’t be used while\nthe Wireless Adapter is attached.$"
.string "Updating save file using external\ndata. Please wait.$"
.string "The save file has been updated.$"

gUnknown_085E83C2:: @ 85E83C2

.string "The save file is corrupted. The\nprevious save file will be loaded.$"

gUnknown_085E8405:: @ 85E8405

.string "The save file has been erased\ndue to corruption or damage.$"

gUnknown_085E8440:: @ 85E8440

.string "1M%ブÊば+が ÎÎっÛÁまÓ+!$"

gUnknown_085E8453:: @ 85E8453

.string "The internal battery has run dry.\nThe game can be played.\pHowever, clock-based events will\nno longer occur.$"
.string "PLAYER$"
.string "POKéDEX$"

gUnknown_085E84CE:: @ 85E84CE
	.incbin "baserom.gba", 0x5e84ce, 0x8e

gUnknown_085E855C:: @ 85E855C
	.incbin "baserom.gba", 0x5e855c, 0x18

gUnknown_085E8574:: @ 85E8574
	.incbin "baserom.gba", 0x5e8574, 0x14

gUnknown_085E8588:: @ 85E8588

.string "{248} EXIT$"
.string "BOY$"
.string "GIRL$"
.string "STU$"
.string "MILTON$"
.string "TOM$"
.string "KENNY$"
.string "REID$"
.string "JUDE$"
.string "JAXSON$"
.string "EASTON$"
.string "WALKER$"
.string "TERU$"
.string "JOHNNY$"
.string "BRETT$"
.string "SETH$"
.string "TERRY$"
.string "CASEY$"
.string "DARREN$"
.string "LANDON$"
.string "COLLIN$"
.string "STANLEY$"
.string "QUINCY$"
.string "KIMMY$"
.string "TIARA$"
.string "BELLA$"
.string "JAYLA$"
.string "ALLIE$"
.string "LIANNA$"
.string "SARA$"
.string "MONICA$"
.string "CAMILA$"
.string "AUBREE$"
.string "RUTHIE$"
.string "HAZEL$"
.string "NADINE$"
.string "TANJA$"
.string "YASMIN$"
.string "NICOLA$"
.string "LILLIE$"
.string "TERRA$"
.string "LUCY$"
.string "HALIE$"

gUnknown_085E8692:: @ 85E8692

.string "This is what we call a “POKéMON.”{PAUSE 96}\p$"

gUnknown_085E86B8:: @ 85E86B8

.string "????? POKéMON$"

gUnknown_085E86C6:: @ 85E86C6

.string "{CLEAR_TO}Ï??’??”$"

gUnknown_085E86D0:: @ 85E86D0

.string "????.? lbs.$"
.string "                       POKéMON$"
.string "{CLEAR_TO}Ï    ’    ”$"
.string "        .   lbs.$"
.string "$"

gUnknown_085E871B:: @ 85E871B

.string "CRY OF$"
.string "$"

gUnknown_085E8723:: @ 85E8723

.string "SIZE COMPARED TO $"

gUnknown_085E8735:: @ 85E8735

.string "POKéDEX registration completed.$"

gUnknown_085E8755:: @ 85E8755
>>>>>>> 19d2d73c

gText_CryOf:: @ 85E871B
	.string "CRY OF$"
	.string "$"

gText_SizeComparedTo:: @ 85E8723
	.string "SIZE COMPARED TO $"

gText_PokedexRegistration:: @ 85E8735
	.string "POKéDEX registration completed.$"

gText_HTHeight:: @ 85E8755
	.string "HT$"

gText_WTWeight:: @ 85E8758
	.string "WT$"

gText_SearchingPleaseWait:: @ 85E875B
	.string "Searching…\nPlease wait.$"

gText_SearchCompleted:: @ 85E8773
	.string "Search completed.$"

gUnknown_085E8785:: @ 85E8785
	.string "No matching POKéMON were found.$"
	.string "Search for POKéMON based on\nselected parameters.$"
	.string "Switch POKéDEX listings.$"
	.string "Return to the POKéDEX.$"
	.string "Select the POKéDEX mode.$"
	.string "Select the POKéDEX listing mode.$"
	.string "List by the first letter in the name.\nSpotted POKéMON only.$"
	.string "List by body color.\nSpotted POKéMON only.$"
	.string "List by type.\nOwned POKéMON only.$"
	.string "Execute search/switch.$"
	.string "HOENN DEX$"
	.string "NATIONAL DEX$"
	.string "NUMERICAL MODE$"
	.string "A TO Z MODE$"
	.string "HEAVIEST MODE$"
	.string "LIGHTEST MODE$"
	.string "TALLEST MODE$"
	.string "SMALLEST MODE$"
	.string "ABC$"
	.string "DEF$"
	.string "GHI$"
	.string "JKL$"
	.string "MNO$"
	.string "PQR$"
	.string "STU$"
	.string "VWX$"
	.string "YZ$"
	.string "RED$"
	.string "BLUE$"
	.string "YELLOW$"
	.string "GREEN$"
	.string "BLACK$"
	.string "BROWN$"
	.string "PURPLE$"
	.string "GRAY$"
	.string "WHITE$"
	.string "PINK$"
	.string "HOENN region’s POKéDEX$"
	.string "National edition POKéDEX$"
	.string "POKéMON are listed according to their\nnumber.$"
	.string "Spotted and owned POKéMON are listed\nalphabetically.$"
	.string "Owned POKéMON are listed from the\nheaviest to the lightest.$"
	.string "Owned POKéMON are listed from the\nlightest to the heaviest.$"
	.string "Owned POKéMON are listed from the\ntallest to the smallest.$"
	.string "Owned POKéMON are listed from the\nsmallest to the tallest.$"
	.string "$"
	.string "DON’T SPECIFY.$"
	.string "NONE$"

gText_SelectorArrow:: @ 85E8B3A
	.string "▶$"
	.string " $"

gText_WelcomeToHOF:: @ 85E8B3E
	.string "Welcome to the HALL OF FAME!$"
	.string "Spotted POKéMON: {STR_VAR_1}!\nOwned POKéMON: {STR_VAR_2}!\pPROF. BIRCH’s POKéDEX rating!\pPROF. BIRCH: Let’s see…\p$"
	.string "SAVING…\nDON’T TURN OFF THE POWER.$"

gText_HOFCorrupted:: @ 85E8BDC
	.string "The HALL OF FAME data is corrupted.$"

gText_HOFNumber:: @ 85E8C00
	.string "HALL OF FAME No. {STR_VAR_1}$"

gText_LeagueChamp:: @ 85E8C14
	.string "LEAGUE CHAMPION!\nCONGRATULATIONS!$"

gText_Number:: @ 85E8C36
	.string "No. $"

gText_Level:: @ 85E8C3B
	.string "Lv. $"
	.string "IDNo. /$"

gText_Name:: @ 85E8C48
	.string "NAME$"

gText_IDNumber:: @ 85E8C4D
	.string "IDNo.$"

gText_BirchInTrouble:: @ 85E8C53
	.string "PROF. BIRCH is in trouble!\nRelease a POKéMON and rescue him!$"

gText_ConfirmStarterChoice:: @ 85E8C90
	.string "Do you choose this POKéMON?$"
	.string "POKéMON$"

gText_FlyToWhere:: @ 85E8CB4
	.string "FLY to where?$"
	.string "USE$"
	.string "TOSS$"
	.string "REGISTER$"
	.string "GIVE$"
	.string "CHECK TAG$"

gText_Confirm:: @ 85E8CE3
	.string "CONFIRM$"
	.string "WALK$"

gText_Cancel:: @ 85E8CF0
	.string "CANCEL$"

gText_Cancel2:: @ 85E8CF7
	.string "CANCEL$"
	.string "SHOW$"

gText_EmptyString2:: @ 85E8D03
	.string "$"
	.string "CANCEL$"
	.string "ITEM$"
	.string "MAIL$"
	.string "TAKE$"
	.string "STORE$"
	.string "CHECK$"

gText_None:: @ 85E8D26
	.string "NONE$"
	.string "DESELECT$"

gText_ThreeMarks:: @ 85E8D34
	.string "???$"

gText_FiveMarks:: @ 85E8D38
	.string "?????$"

gText_Slash:: @ 85E8D3E
	.string "/$"

gText_OneDash:: @ 85E8D40
	.string "-$"

gText_TwoDashes:: @ 85E8D42
	.string "--$"

gText_ThreeDashes:: @ 85E8D45
	.string "---$"

gText_MaleSymbol:: @ 85E8D49
	.string "♂$"

gText_FemaleSymbol:: @ 85E8D4B
	.string "♀$"

gText_LevelSymbol:: @ 85E8D4D
	.string "{LV}$"

gText_UnkCtrlF908Clear01:: @ 85E8D4F
	.string "{UNK_CTRL_F908}{CLEAR 0x01}$"
	.string "+$"
	.string "{RIGHT_ARROW}$"

gText_UnkCtrlF907F908:: @ 85E8D59
	.string "{UNK_CTRL_F907}{UNK_CTRL_F908}$"

gText_Space:: @ 85E8D5E
	.string " $"

gText_SelectorArrow2:: @ 85E8D60
	.string "▶$"

gText_GoBackPrevMenu:: @ 85E8D62
	.string "Go back to the\nprevious menu.$"

gText_WhatWouldYouLike:: @ 85E8D80
	.string "What would you like to do?$"
	.string "GIVE$"

gText_xVar1:: @ 85E8DA0
	.string "×{STR_VAR_1}$"
	.string " BERRY$"

gText_Coins:: @ 85E8DAB
	.string "{STR_VAR_1} COINS$"

gText_CloseBag:: @ 85E8DB4
	.string "CLOSE BAG$"

gText_Var1IsSelected:: @ 85E8DBE
	.string "{STR_VAR_1} is\nselected.$"

gText_CantWriteMail:: @ 85E8DCE
	.string "You can’t write\nMAIL here.$"

gText_NoPokemon:: @ 85E8DE9
	.string "There is no\nPOKéMON.$"

gText_MoveVar1Where:: @ 85E8DFE
	.string "Move the\n{STR_VAR_1}\nwhere?$"

gText_Var1CantBeHeld:: @ 85E8E11
	.string "The {STR_VAR_1} can’t be held.$"

gText_Var1CantBeHeldHere:: @ 85E8E27
	.string "The {STR_VAR_1} can’t be held\nhere.$"

gText_DepositHowManyVar1:: @ 85E8E42
	.string "Deposit how many\n{STR_VAR_1}(s)?$"

gText_DepositedVar2Var1s:: @ 85E8E5A
	.string "Deposited {STR_VAR_2}\n{STR_VAR_1}(s).$"

gText_NoRoomForItems:: @ 85E8E6E
	.string "There’s no room to\nstore items.$"

gText_CantStoreImportantItems:: @ 85E8E8E
	.string "Important items\ncan’t be stored in\nthe PC!$"

gText_TooImportantToToss:: @ 85E8EB9
	.string "That’s much too\nimportant to toss\nout!$"

gText_TossHowManyVar1s:: @ 85E8EE0
	.string "Toss out how many\n{STR_VAR_1}(s)?$"

gText_ThrewAwayVar2Var1s:: @ 85E8EF9
	.string "Threw away {STR_VAR_2}\n{STR_VAR_1}(s).$"

gText_ConfirmTossItems:: @ 85E8F0E
	.string "Is it okay to\nthrow away {STR_VAR_2}\n{STR_VAR_1}(s)?$"

gText_DadsAdvice:: @ 85E8F31
	.string "DAD’s advice…\n{PLAYER}, there’s a time and place for\leverything!{PAUSE_UNTIL_PRESS}$"

gText_CantDismountBike:: @ 85E8F6E
	.string "You can’t dismount your BIKE here.{PAUSE_UNTIL_PRESS}$"

gText_ItemFinderNearby:: @ 85E8F93
	.string "Huh?\nThe ITEMFINDER’s responding!\pThere’s an item buried around here!{PAUSE_UNTIL_PRESS}$"

gText_ItemFinderOnTop:: @ 85E8FDB
	.string "Oh!\nThe ITEMFINDER’s shaking wildly!{PAUSE_UNTIL_PRESS}$"

gText_ItemFinderNothing:: @ 85E9002
	.string "… … … …Nope!\nThere’s no response.{PAUSE_UNTIL_PRESS}$"

gText_CoinCase:: @ 85E9026
	.string "Your COINS:\n{STR_VAR_1}{PAUSE_UNTIL_PRESS}$"

gText_BootedUpTM:: @ 85E9037
	.string "Booted up a TM.$"

gText_BootedUpHM:: @ 85E9047
	.string "Booted up an HM.$"

gText_TMHMContainedVar1:: @ 85E9058
	.string "It contained\n{STR_VAR_1}.\pTeach {STR_VAR_1}\nto a POKéMON?$"

gText_PlayerUsedVar2:: @ 85E9080
	.string "{PLAYER} used the\n{STR_VAR_2}.{PAUSE_UNTIL_PRESS}$"

gText_RepelEffectsLingered:: @ 85E9092
	.string "But the effects of a REPEL\nlingered from earlier.{PAUSE_UNTIL_PRESS}$"

gText_UsedVar2WildLured:: @ 85E90C6
	.string "{PLAYER} used the\n{STR_VAR_2}.\pWild POKéMON will be lured.{PAUSE_UNTIL_PRESS}$"

gText_UsedVar2WildRepelled:: @ 85E90F4
	.string "{PLAYER} used the\n{STR_VAR_2}.\pWild POKéMON will be repelled.{PAUSE_UNTIL_PRESS}$"

gText_BoxFull:: @ 85E9125
	.string "The BOX is full.{PAUSE_UNTIL_PRESS}$"

gText_PowderQty:: @ 85E9138
	.string "POWDER QTY: {STR_VAR_1}{PAUSE_UNTIL_PRESS}$"

gText_TheField:: @ 85E9149
	.string "the field$"

gText_TheBattle:: @ 85E9153
	.string "the battle$"

gText_ThePokemonList:: @ 85E915E
	.string "the POKéMON LIST$"

gText_TheShop:: @ 85E916F
	.string "the shop$"

gText_ThePC:: @ 85E9178
	.string "the PC$"

	.align 2
gUnknown_085E9180:: @ 85E9180
	.4byte gText_TheField
	.4byte gText_TheBattle
	.4byte gText_ThePokemonList
	.4byte gText_TheShop
	.4byte gText_TheField
	.4byte gText_TheField
	.4byte gText_ThePC
	.4byte gText_TheField
	.4byte gText_TheField
	.4byte gText_TheField
	.4byte gText_TheBattle
	.4byte gText_ThePC

	.align 2
gUnknown_085E91B0:: @ 85E91B0
	.4byte gText_TheField
	.4byte gText_TheBattle
	.4byte gText_ThePokemonList
	.4byte gText_TheField

	.align 2
gText_ReturnToVar1:: @ 85E91C0
	.string "Return to\n{STR_VAR_1}.$"

gText_ItemsPocket:: @ 85E91CE
	.string "ITEMS$"

gText_PokeBallsPocket:: @ 85E91D4
	.string "POKé BALLS$"

gText_TMHMPocket:: @ 85E91DF
	.string "TMs & HMs$"

gText_BerriesPocket:: @ 85E91E9
	.string "BERRIES$"

gText_KeyItemsPocket:: @ 85E91F1
	.string "KEY ITEMS$"

	.align 2
gPocketNames:: @ 85E91FC
	.4byte gText_ItemsPocket
	.4byte gText_PokeBallsPocket
	.4byte gText_TMHMPocket
	.4byte gText_BerriesPocket
	.4byte gText_KeyItemsPocket

	.align 2
gUnknown_085E9210:: @ 85E9210
	.string "{UNK_CTRL_F908}{STR_VAR_1}{CLEAR 0x07}{STR_VAR_2}$"

gUnknown_085E921A:: @ 85E921A
	.string "{CLEAR_TO 0x11}{STR_VAR_1}{CLEAR 0x05}{STR_VAR_2}$"

gUnknown_085E9225:: @ 85E9225
	.string "SIZE /$"

gUnknown_085E922C:: @ 85E922C
	.string "FIRM /$"

gUnknown_085E9233:: @ 85E9233
	.string "{STR_VAR_1}.{STR_VAR_2}”$"


	.include "data/text/berry_firmness_strings.inc"

gUnknown_085E9263:: @ 85E9263
	.string "{UNK_CTRL_F908}{STR_VAR_1} {STR_VAR_2}$"

gUnknown_085E926B:: @ 85E926B
	.string "BERRY TAG$"
	.string "RED {POKEBLOCK}$"
	.string "BLUE {POKEBLOCK}$"
	.string "PINK {POKEBLOCK}$"
	.string "GREEN {POKEBLOCK}$"
	.string "YELLOW {POKEBLOCK}$"
	.string "PURPLE {POKEBLOCK}$"
	.string "INDIGO {POKEBLOCK}$"
	.string "BROWN {POKEBLOCK}$"
	.string "LITEBLUE {POKEBLOCK}$"
	.string "OLIVE {POKEBLOCK}$"
	.string "GRAY {POKEBLOCK}$"
	.string "BLACK {POKEBLOCK}$"
	.string "WHITE {POKEBLOCK}$"
	.string "GOLD {POKEBLOCK}$"

gUnknown_085E931D:: @ 85E931D
	.string "SPICY$"

gUnknown_085E9323:: @ 85E9323
	.string "DRY$"

gUnknown_085E9327:: @ 85E9327
	.string "SWEET$"

gUnknown_085E932D:: @ 85E932D
	.string "BITTER$"

gUnknown_085E9334:: @ 85E9334
	.string "SOUR$"
	.string "TASTY$"
	.string "FEEL$"

gUnknown_085E9344:: @ 85E9344
	.string "Stow CASE.$"

gUnknown_085E934F:: @ 85E934F
	.string "{LV}{STR_VAR_1}$"

gUnknown_085E9353:: @ 85E9353
	.string "Throw away this\n{STR_VAR_1}?$"

gUnknown_085E9367:: @ 85E9367
	.string "The {STR_VAR_1}\nwas thrown away.$"

gUnknown_085E937F:: @ 85E937F
	.string "{STR_VAR_1} ate the\n{STR_VAR_2}.{PAUSE_UNTIL_PRESS}$"

gUnknown_085E9390:: @ 85E9390
	.string "{STR_VAR_1} happily ate the\n{STR_VAR_2}.{PAUSE_UNTIL_PRESS}$"

gUnknown_085E93A9:: @ 85E93A9
	.string "{STR_VAR_1} disdainfully ate the\n{STR_VAR_2}.{PAUSE_UNTIL_PRESS}$"
	.string "BUY$"
	.string "SELL$"
	.string "QUIT$"

gUnknown_085E93D5:: @ 85E93D5
	.string "IN BAG: {STR_VAR_1}$"

gUnknown_085E93E0:: @ 85E93E0
	.string "Quit shopping.$"

gUnknown_085E93EF:: @ 85E93EF
	.string "{STR_VAR_1}? Certainly.\nHow many would you like?$"

gUnknown_085E9417:: @ 85E9417
	.string "{STR_VAR_1}? Certainly.\nHow many would you like?$"

gUnknown_085E943F:: @ 85E943F
	.string "{STR_VAR_1}? And you wanted {STR_VAR_2}?\nThat will be ¥{STR_VAR_3}.$"

gUnknown_085E9468:: @ 85E9468
	.string "{STR_VAR_1}, is it?\nThat’ll be ¥{STR_VAR_2}. Do you want it?$"

gUnknown_085E9493:: @ 85E9493
	.string "You wanted {STR_VAR_1}?\nThat’ll be ¥{STR_VAR_2}. Will that be okay?$"

gUnknown_085E94C5:: @ 85E94C5
	.string "Here you go!\nThank you very much.$"

gUnknown_085E94E7:: @ 85E94E7
	.string "Thank you!\nI’ll send it to your home PC.$"

gUnknown_085E9510:: @ 85E9510
	.string "Thanks!\nI’ll send it to your PC at home.$"

gUnknown_085E9539:: @ 85E9539
	.string "You don’t have enough money.{PAUSE_UNTIL_PRESS}$"

gUnknown_085E9558:: @ 85E9558
	.string "You have no more room for this\nitem.{PAUSE_UNTIL_PRESS}$"

gUnknown_085E957F:: @ 85E957F
	.string "The space for {STR_VAR_1} is full.{PAUSE_UNTIL_PRESS}$"

gUnknown_085E959B:: @ 85E959B
	.string "Is there anything else I can help\nyou with?$"

gUnknown_085E95C7:: @ 85E95C7
	.string "Can I help you with anything else?$"

gUnknown_085E95EA:: @ 85E95EA
	.string "I’ll throw in a PREMIER BALL, too.{PAUSE_UNTIL_PRESS}$"

gUnknown_085E960F:: @ 85E960F
	.string "{STR_VAR_2}? Oh, no.\nI can’t buy that.{PAUSE_UNTIL_PRESS}$"

gUnknown_085E962F:: @ 85E962F
	.string "{STR_VAR_2}?\nHow many would you like to sell?$"

gUnknown_085E9654:: @ 85E9654
	.string "I can pay ¥{STR_VAR_1}.\nWould that be okay?$"

gUnknown_085E9677:: @ 85E9677
	.string "Turned over the {STR_VAR_2}\nand received ¥{STR_VAR_1}.$"

gUnknown_085E969C:: @ 85E969C
	.string "¥{STR_VAR_1}$"
	.string "SHIFT$"
	.string "SEND OUT$"
	.string "SWITCH$"
	.string "SUMMARY$"
	.string "MOVES$"
	.string "ENTER$"
	.string "NO ENTRY$"
	.string "TAKE$"
	.string "READ$"
	.string "TRADE$"

gUnknown_085E96E3:: @ 85E96E3
	.string "HP$"

gUnknown_085E96E6:: @ 85E96E6
	.string "SP. ATK$"

gUnknown_085E96EE:: @ 85E96EE
	.string "SP. DEF$"

gUnknown_085E96F6:: @ 85E96F6
	.string "It won’t have any effect.{PAUSE_UNTIL_PRESS}$"

gUnknown_085E9712:: @ 85E9712
	.string "This can’t be used on\nthat POKéMON.{PAUSE_UNTIL_PRESS}$"

gUnknown_085E9738:: @ 85E9738
	.string "{STR_VAR_1} can’t be switched\nout!{PAUSE_UNTIL_PRESS}$"

gUnknown_085E9754:: @ 85E9754
	.string "{STR_VAR_1} is already\nin battle!{PAUSE_UNTIL_PRESS}$"

gUnknown_085E976F:: @ 85E976F
	.string "{STR_VAR_1} has already been\nselected.{PAUSE_UNTIL_PRESS}$"

gUnknown_085E978F:: @ 85E978F
	.string "{STR_VAR_1} has no energy\nleft to battle!{PAUSE_UNTIL_PRESS}$"

gUnknown_085E97B2:: @ 85E97B2
	.string "You can’t switch {STR_VAR_1}’s\nPOKéMON with one of yours!{PAUSE_UNTIL_PRESS}$"

gUnknown_085E97E5:: @ 85E97E5
	.string "An EGG can’t battle!{PAUSE_UNTIL_PRESS}$"

gUnknown_085E97FC:: @ 85E97FC
	.string "This can’t be used until a new\nBADGE is obtained.{PAUSE_UNTIL_PRESS}$"

gUnknown_085E9830:: @ 85E9830
	.string "No more than {STR_VAR_1} POKéMON\nmay enter.{PAUSE_UNTIL_PRESS}$"

gUnknown_085E9855:: @ 85E9855
	.string "Send the removed MAIL to\nyour PC?$"

gUnknown_085E9877:: @ 85E9877
	.string "The MAIL was sent to your PC.{PAUSE_UNTIL_PRESS}$"

gUnknown_085E9897:: @ 85E9897
	.string "Your PC’s MAILBOX is full.{PAUSE_UNTIL_PRESS}$"

gUnknown_085E98B4:: @ 85E98B4
	.string "If the MAIL is removed, the\nmessage will be lost. Okay?$"

gUnknown_085E98EC:: @ 85E98EC
	.string "MAIL must be removed before\nholding an item.{PAUSE_UNTIL_PRESS}$"

gUnknown_085E991B:: @ 85E991B
	.string "{STR_VAR_1} was given the\n{STR_VAR_2} to hold.{PAUSE_UNTIL_PRESS}$"

gUnknown_085E993A:: @ 85E993A
	.string "{STR_VAR_1} is already holding\none {STR_VAR_2}.\pWould you like to switch the\ntwo items?$"

gUnknown_085E9980:: @ 85E9980
	.string "{STR_VAR_1} isn’t holding\nanything.{PAUSE_UNTIL_PRESS}$"

gUnknown_085E999D:: @ 85E999D
	.string "Received the {STR_VAR_2}\nfrom {STR_VAR_1}.{PAUSE_UNTIL_PRESS}$"

gUnknown_085E99B8:: @ 85E99B8
	.string "MAIL was taken from the\nPOKéMON.{PAUSE_UNTIL_PRESS}$"

gUnknown_085E99DB:: @ 85E99DB
	.string "The {STR_VAR_2} was taken and\nreplaced with the {STR_VAR_1}.{PAUSE_UNTIL_PRESS}$"

gUnknown_085E9A08:: @ 85E9A08
	.string "This POKéMON is holding an\nitem. It cannot hold MAIL.{PAUSE_UNTIL_PRESS}$"

gUnknown_085E9A40:: @ 85E9A40
	.string "MAIL was transferred from\nthe MAILBOX.{PAUSE_UNTIL_PRESS}$"

gUnknown_085E9A69:: @ 85E9A69
	.string "The BAG is full. The POKéMON’s\nitem could not be removed.{PAUSE_UNTIL_PRESS}$"

gUnknown_085E9AA5:: @ 85E9AA5
	.string "{STR_VAR_1} learned\n{STR_VAR_2}!$"

gUnknown_085E9AB4:: @ 85E9AB4
	.string "{STR_VAR_1} and {STR_VAR_2}\nare not compatible.\p{STR_VAR_2} can’t be\nlearned.{PAUSE_UNTIL_PRESS}$"

gUnknown_085E9AE9:: @ 85E9AE9
	.string "{STR_VAR_1} wants to learn the\nmove {STR_VAR_2}.\pHowever, {STR_VAR_1} already\nknows four moves.\pShould a move be deleted and\nreplaced with {STR_VAR_2}?$"

gUnknown_085E9B5D:: @ 85E9B5D
	.string "Stop trying to teach\n{STR_VAR_2}?$"

gUnknown_085E9B76:: @ 85E9B76
	.string "{STR_VAR_1} did not learn the\nmove {STR_VAR_2}.{PAUSE_UNTIL_PRESS}$"

gUnknown_085E9B96:: @ 85E9B96
	.string "Which move should be forgotten?{PAUSE_UNTIL_PRESS}$"

gUnknown_085E9BB8:: @ 85E9BB8
	.string "1, {PAUSE 15}2, and{PAUSE 15}… {PAUSE 15}… {PAUSE 15}… {PAUSE 15}{PLAY_SE 0x0038}Poof!\p{STR_VAR_1} forgot how to\nuse {STR_VAR_2}.\pAnd…{PAUSE_UNTIL_PRESS}$"

gUnknown_085E9C00:: @ 85E9C00
	.string "{STR_VAR_1} already knows\n{STR_VAR_2}.{PAUSE_UNTIL_PRESS}$"

gUnknown_085E9C17:: @ 85E9C17
	.string "{STR_VAR_1}’s HP was restored\nby {STR_VAR_2} point(s).{PAUSE_UNTIL_PRESS}$"

gUnknown_085E9C3E:: @ 85E9C3E
	.string "{STR_VAR_1} was cured of its\npoisoning.{PAUSE_UNTIL_PRESS}$"

gUnknown_085E9C5F:: @ 85E9C5F
	.string "{STR_VAR_1} was cured of\nparalysis.{PAUSE_UNTIL_PRESS}$"

gUnknown_085E9C7C:: @ 85E9C7C
	.string "{STR_VAR_1} woke up.{PAUSE_UNTIL_PRESS}$"

gUnknown_085E9C8A:: @ 85E9C8A
	.string "{STR_VAR_1}’s burn was healed.{PAUSE_UNTIL_PRESS}$"

gUnknown_085E9CA2:: @ 85E9CA2
	.string "{STR_VAR_1} was thawed out.{PAUSE_UNTIL_PRESS}$"

gUnknown_085E9CB7:: @ 85E9CB7
	.string "PP was restored.{PAUSE_UNTIL_PRESS}$"
	.string "{STR_VAR_1} regained health.{PAUSE_UNTIL_PRESS}$"

gUnknown_085E9CE0:: @ 85E9CE0
	.string "{STR_VAR_1} became healthy.{PAUSE_UNTIL_PRESS}$"

gUnknown_085E9CF5:: @ 85E9CF5
	.string "{STR_VAR_1}’s PP increased.{PAUSE_UNTIL_PRESS}$"

gUnknown_085E9D0A:: @ 85E9D0A
	.string "{STR_VAR_1} was elevated to\nLv. {STR_VAR_2}.$"

gUnknown_085E9D25:: @ 85E9D25
	.string "{STR_VAR_1}’s base {STR_VAR_2}\nstat was raised.{PAUSE_UNTIL_PRESS}$"

gUnknown_085E9D45:: @ 85E9D45
	.string "{STR_VAR_1} turned friendly.\nThe base {STR_VAR_2} fell!{PAUSE_UNTIL_PRESS}$"

gUnknown_085E9D6D:: @ 85E9D6D
	.string "{STR_VAR_1} adores you!\nThe base {STR_VAR_2} fell!{PAUSE_UNTIL_PRESS}$"

gUnknown_085E9D90:: @ 85E9D90
	.string "{STR_VAR_1} turned friendly.\nThe base {STR_VAR_2} can’t fall!{PAUSE_UNTIL_PRESS}$"

gUnknown_085E9DBE:: @ 85E9DBE
	.string "{STR_VAR_1} snapped out of its\nconfusion.{PAUSE_UNTIL_PRESS}$"

gUnknown_085E9DE1:: @ 85E9DE1
	.string "{STR_VAR_1} got over its\ninfatuation.{PAUSE_UNTIL_PRESS}$"

gUnknown_085E9E00:: @ 85E9E00
	.string "Throw away this\n{STR_VAR_1}?$"

gUnknown_085E9E14:: @ 85E9E14
	.string "The {STR_VAR_1}\nwas thrown away.{PAUSE_UNTIL_PRESS}$"
	.string "Teach which POKéMON?$"
	.string "Choose a POKéMON.$"
	.string "Move to where?$"
	.string "Teach which POKéMON?$"
	.string "Use on which POKéMON?$"
	.string "Give to which POKéMON?$"
	.string "Do what with this {PKMN}?$"
	.string "There’s nothing to CUT.$"
	.string "You can’t SURF here.$"
	.string "You’re already SURFING.$"
	.string "Can’t use that here.$"
	.string "Restore which move?$"
	.string "Boost PP of which move?$"
	.string "Do what with an item?$"
	.string "No POKéMON for battle!$"
	.string "Choose a POKéMON.$"
	.string "Not enough HP…$"
	.string "{STR_VAR_1} POKéMON are needed.$"
	.string "POKéMON can’t be the same.$"
	.string "No identical hold items.$"
	.string "The current is much too fast!$"
	.string "Do what with the MAIL?$"
	.string "Choose POKéMON or CANCEL.$"
	.string "Choose POKéMON and confirm.$"
	.string "Let’s enjoy cycling!$"
	.string "This is in use already.$"
	.string "{STR_VAR_1} is already holding\none {STR_VAR_2}.$"
	.string "No use.$"
	.string "ABLE$"
	.string "FIRST$"
	.string "SECOND$"
	.string "THIRD$"
	.string "ABLE$"
	.string "NOT ABLE$"
	.string "ABLE!$"
	.string "NOT ABLE!$"
	.string "LEARNED$"
	.string "HAVE$"
	.string "DON’T HAVE$"
	.string "FOURTH$"

gUnknown_085EA0EE:: @ 85EA0EE
	.string "That POKéMON can’t participate.{PAUSE_UNTIL_PRESS}$"

gUnknown_085EA110:: @ 85EA110
	.string "Cancel participation?$"

gUnknown_085EA126:: @ 85EA126
	.string "Cancel the battle?$"

gUnknown_085EA139:: @ 85EA139
	.string "Return to the WAITING ROOM?$"

gUnknown_085EA155:: @ 85EA155
	.string "Cancel the challenge?$"

gUnknown_085EA16B:: @ 85EA16B
	.string "Want to escape from here and return\nto {STR_VAR_1}?$"

gUnknown_085EA196:: @ 85EA196
	.string "Want to return to the healing spot\nused last in {STR_VAR_1}?$"

gUnknown_085EA1CA:: @ 85EA1CA
	.string "{PAUSE_UNTIL_PRESS}$"

gUnknown_085EA1CD:: @ 85EA1CD
    .string "{STR_VAR_1}を ぐるぐるこうかんに\nだして よろしいですか？$" @ "{STR_VAR_1}wo gurugurukoukanni\ndashite yoroshiidesuka?" ("do you want to put {STR_VAR_1} into the spinner?" in Japanese)

    .align 2
gUnknown_085EA1E8:: @ 85EA1E8
	.string "That’s your only\nPOKéMON for battle.$"

    .align 2
gUnknown_085EA210:: @ 85EA210
	.string "That POKéMON can’t be traded\nnow.$"

    .align 2
gUnknown_085EA234:: @ 85EA234
    .string "An EGG can’t be traded now.$"
    
    .align 2
    .string "The other TRAINER’s POKéMON\ncan’t be traded now.$"
    
    .align 2
    .string "The other TRAINER can’t accept\nthat POKéMON now.$"
    
    .align 2
    .string "You can’t trade with that\nTRAINER now.$"
    
    .align 2
    .string "That isn’t the type of POKéMON\nthat the other TRAINER wants.$"
    
    .align 2
    .string "That isn’t an EGG.$"

gUnknown_085EA333:: @ 85EA333
	.string "REGISTER$"

gUnknown_085EA33C:: @ 85EA33C
	.string "ATTACK$"

gUnknown_085EA343:: @ 85EA343
	.string "DEFENSE$"

gUnknown_085EA34B:: @ 85EA34B
	.string "SP. ATK$"

gUnknown_085EA353:: @ 85EA353
	.string "SP. DEF$"

gUnknown_085EA35B:: @ 85EA35B
	.string "SPEED$"

gUnknown_085EA361:: @ 85EA361
	.string "HP$"
	.string "$"

gUnknown_085EA365:: @ 85EA365
	.string "OT/$"

gUnknown_085EA369:: @ 85EA369
	.string "RENTAL POKéMON$"

gUnknown_085EA378:: @ 85EA378
	.string "TYPE/$"

gUnknown_085EA37E:: @ 85EA37E
	.string "POWER$"

gUnknown_085EA384:: @ 85EA384
	.string "ACCURACY$"

gUnknown_085EA38D:: @ 85EA38D
	.string "APPEAL$"

gUnknown_085EA394:: @ 85EA394
	.string "JAM$"

gUnknown_085EA398:: @ 85EA398
	.string "STATUS$"

gUnknown_085EA39F:: @ 85EA39F
	.string "EXP. POINTS$"

gUnknown_085EA3AB:: @ 85EA3AB
	.string "NEXT LV.$"

gUnknown_085EA3B4:: @ 85EA3B4
	.string "RIBBONS: {STR_VAR_1}$"

gUnknown_085EA3C0:: @ 85EA3C0
	.string "$"
	.string "EVENTS$"

gUnknown_085EA3C8:: @ 85EA3C8
	.string "SWITCH$"

gUnknown_085EA3CF:: @ 85EA3CF
	.string "POKéMON INFO$"

gUnknown_085EA3DC:: @ 85EA3DC
	.string "POKéMON SKILLS$"

gUnknown_085EA3EB:: @ 85EA3EB
	.string "BATTLE MOVES$"

gUnknown_085EA3F8:: @ 85EA3F8
	.string "C0NTEST MOVES$"

gUnknown_085EA406:: @ 85EA406
	.string "INFO$"

gUnknown_085EA40B:: @ 85EA40B
	.string "It looks like this EGG will\ntake a long time to hatch.$"

gUnknown_085EA442:: @ 85EA442
	.string "What will hatch from this?\nIt will take some time.$"

gUnknown_085EA475:: @ 85EA475
	.string "It moves occasionally.\nIt should hatch soon.$"

gUnknown_085EA4A2:: @ 85EA4A2
	.string "It’s making sounds.\nIt’s about to hatch!$"

gUnknown_085EA4CB:: @ 85EA4CB
	.string "HM moves can’t be\nforgotten now.$"

gUnknown_085EA4EC:: @ 85EA4EC
	.string "{SPECIAL_F7 0x00}{SPECIAL_F7 0x02}{SPECIAL_F7 0x01}{SPECIAL_F7 0x05} nature,\nmet at {UNK_CTRL_F905}{SPECIAL_F7 0x00}{SPECIAL_F7 0x03}{SPECIAL_F7 0x01},\n{SPECIAL_F7 0x00}{SPECIAL_F7 0x04}{SPECIAL_F7 0x01}.$"

gUnknown_085EA516:: @ 85EA516
	.string "{SPECIAL_F7 0x00}{SPECIAL_F7 0x02}{SPECIAL_F7 0x01}{SPECIAL_F7 0x05} nature,\nhatched at {UNK_CTRL_F905}{SPECIAL_F7 0x00}{SPECIAL_F7 0x03}{SPECIAL_F7 0x01},\n{SPECIAL_F7 0x00}{SPECIAL_F7 0x04}{SPECIAL_F7 0x01}.$"

gUnknown_085EA544:: @ 85EA544
	.string "{SPECIAL_F7 0x00}{SPECIAL_F7 0x02}{SPECIAL_F7 0x01}{SPECIAL_F7 0x05} nature,\nobtained in a trade.$"

gUnknown_085EA56A:: @ 85EA56A
	.string "{SPECIAL_F7 0x00}{SPECIAL_F7 0x02}{SPECIAL_F7 0x01}{SPECIAL_F7 0x05} nature,\nobtained in a fateful\nencounter at {UNK_CTRL_F905}{SPECIAL_F7 0x00}{SPECIAL_F7 0x03}{SPECIAL_F7 0x01}.$"

gUnknown_085EA5A8:: @ 85EA5A8
	.string "{SPECIAL_F7 0x00}{SPECIAL_F7 0x02}{SPECIAL_F7 0x01}{SPECIAL_F7 0x05} nature,\nprobably met at {UNK_CTRL_F905}{SPECIAL_F7 0x00}{SPECIAL_F7 0x03}{SPECIAL_F7 0x01},\n{SPECIAL_F7 0x00}{SPECIAL_F7 0x04}{SPECIAL_F7 0x01}.$"

gUnknown_085EA5DB:: @ 85EA5DB
	.string "{SPECIAL_F7 0x00}{SPECIAL_F7 0x02}{SPECIAL_F7 0x01}{SPECIAL_F7 0x05} nature$"

gUnknown_085EA5EB:: @ 85EA5EB
	.string "{SPECIAL_F7 0x00}{SPECIAL_F7 0x02}{SPECIAL_F7 0x01}{SPECIAL_F7 0x05} nature,\nmet somewhere at {UNK_CTRL_F905}{SPECIAL_F7 0x00}{SPECIAL_F7 0x03}{SPECIAL_F7 0x01}.$"

gUnknown_085EA617:: @ 85EA617
	.string "{SPECIAL_F7 0x00}{SPECIAL_F7 0x02}{SPECIAL_F7 0x01}{SPECIAL_F7 0x05} nature,\nhatched somewhere at {UNK_CTRL_F905}{SPECIAL_F7 0x00}{SPECIAL_F7 0x03}{SPECIAL_F7 0x01}.$"

gUnknown_085EA647:: @ 85EA647
	.string "An odd POKéMON EGG found\nby the DAY CARE couple.$"

gUnknown_085EA678:: @ 85EA678
	.string "A peculiar POKéMON EGG\nobtained at the nice place.$"

gUnknown_085EA6AB:: @ 85EA6AB
	.string "A peculiar POKéMON EGG\nobtained in a trade.$"

gUnknown_085EA6D7:: @ 85EA6D7
	.string "A POKéMON EGG obtained\nat the hot springs.$"

gUnknown_085EA702:: @ 85EA702
	.string "An odd POKéMON EGG\nobtained from a traveler.$"

gUnknown_085EA72F:: @ 85EA72F
	.string "’s BASE$"

gUnknown_085EA737:: @ 85EA737
	.string "Is it okay to delete {STR_VAR_1}\nfrom the REGISTRY?$"

gUnknown_085EA762:: @ 85EA762
	.string "The registered data was deleted.{PAUSE_UNTIL_PRESS}$"

gUnknown_085EA785:: @ 85EA785
	.string "There is no REGISTRY.{PAUSE_UNTIL_PRESS}$"
	.string "DEL REGIST.$"
	.string "{STR_VAR_3}{STR_VAR_1}/{STR_VAR_2}$"
	.string "DECORATE$"
	.string "PUT AWAY$"
	.string "TOSS$"

gUnknown_085EA7C8:: @ 85EA7C8
	.string "{COLOR 161}{SHADOW 161}$"
	.string "Put out the selected decoration item.$"
	.string "Store the chosen decoration in the PC.$"
	.string "Throw away unwanted decorations.$"

gUnknown_085EA83D:: @ 85EA83D
	.string "There are no decorations.{PAUSE_UNTIL_PRESS}$"
	.string "DESK$"
	.string "CHAIR$"
	.string "PLANT$"
	.string "ORNAMENT$"
	.string "MAT$"
	.string "POSTER$"
	.string "DOLL$"
	.string "CUSHION$"

gUnknown_085EA88B:: @ 85EA88B
	.string "GOLD$"

gUnknown_085EA890:: @ 85EA890
	.string "SILVER$"

gUnknown_085EA897:: @ 85EA897
	.string "Place it here?$"

gUnknown_085EA8A6:: @ 85EA8A6
	.string "It can’t be placed here.$"

gUnknown_085EA8BF:: @ 85EA8BF
	.string "Cancel decorating?$"

gUnknown_085EA8D2:: @ 85EA8D2
	.string "This is in use already.$"

gUnknown_085EA8EA:: @ 85EA8EA
	.string "No more decorations can be placed.\nThe most that can be placed are {STR_VAR_1}.$"

gUnknown_085EA931:: @ 85EA931
	.string "No more decorations can be placed.\nThe most that can be placed are {STR_VAR_1}.$"
	.string "This can’t be placed here.\nIt must be on a DESK, etc.$"

gUnknown_085EA9AE:: @ 85EA9AE
	.string "This decoration can’t be placed in\nyour own room.$"

gUnknown_085EA9E0:: @ 85EA9E0
	.string "This decoration is in use.\nIt can’t be thrown away.$"

gUnknown_085EAA14:: @ 85EAA14
	.string "This {STR_VAR_1} will be discarded.\nIs that okay?$"

gUnknown_085EAA3D:: @ 85EAA3D
	.string "The decoration item was thrown away.$"

gUnknown_085EAA62:: @ 85EAA62
	.string "Stop putting away decorations?$"

gUnknown_085EAA81:: @ 85EAA81
	.string "There is no decoration item here.$"

gUnknown_085EAAA3:: @ 85EAAA3
	.string "Return this decoration to the PC?$"

gUnknown_085EAAC5:: @ 85EAAC5
	.string "The decoration was returned to the PC.$"

gUnknown_085EAAEC:: @ 85EAAEC
	.string "There are no decorations in use.{PAUSE_UNTIL_PRESS}$"
	.string "TRISTAN$"
	.string "PHILIP$"
	.string "DENNIS$"
	.string "ROBERTO$"
	.string "TURN OFF$"
	.string "DECORATION$"
	.string "ITEM STORAGE$"

gUnknown_085EAB4E:: @ 85EAB4E
	.string "MAILBOX$"
	.string "DEPOSIT ITEM$"

gUnknown_085EAB63:: @ 85EAB63
	.string "WITHDRAW ITEM$"

gUnknown_085EAB71:: @ 85EAB71
	.string "TOSS ITEM$"
	.string "Store items in the PC.$"
	.string "Take out items from the PC.$"
	.string "Throw away items stored in the PC.$"

gUnknown_085EABD1:: @ 85EABD1
	.string "There are no items.{PAUSE_UNTIL_PRESS}$"

gUnknown_085EABE7:: @ 85EABE7
	.string "There is no more\nroom in the BAG.$"

gUnknown_085EAC09:: @ 85EAC09
	.string "Withdraw how many\n{STR_VAR_1}(s)?$"

gUnknown_085EAC22:: @ 85EAC22
	.string "Withdrew {STR_VAR_2}\n{STR_VAR_1}(s).$"
	.string "READ$"
	.string "MOVE TO BAG$"
	.string "GIVE$"

gUnknown_085EAC4B:: @ 85EAC4B
	.string "There’s no MAIL here.{PAUSE_UNTIL_PRESS}$"

gUnknown_085EAC63:: @ 85EAC63
	.string "What would you like to do with\n{STR_VAR_1}’s MAIL?$"

gUnknown_085EAC8D:: @ 85EAC8D
	.string "The message will be lost.\nIs that okay?$"

gUnknown_085EACB5:: @ 85EACB5
	.string "The BAG is full.{PAUSE_UNTIL_PRESS}$"

gUnknown_085EACC8:: @ 85EACC8
	.string "The MAIL was returned to the BAG\nwith its message erased.{PAUSE_UNTIL_PRESS}$"

gUnknown_085EAD04:: @ 85EAD04
	.string "DAD$"

gUnknown_085EAD08:: @ 85EAD08
	.string "MOM$"

gUnknown_085EAD0C:: @ 85EAD0C
	.string "WALLACE$"

gUnknown_085EAD14:: @ 85EAD14
	.string "STEVEN$"

gUnknown_085EAD1B:: @ 85EAD1B
	.string "BRAWLY$"

gUnknown_085EAD22:: @ 85EAD22
	.string "WINONA$"

gUnknown_085EAD29:: @ 85EAD29
	.string "PHOEBE$"

gUnknown_085EAD30:: @ 85EAD30
	.string "GLACIA$"
	.string "PETALBURG$"
	.string "SLATEPORT$"
	.string "LITTLEROOT$"
	.string "LILYCOVE$"
	.string "DEWFORD$"
	.string "ENTER$"
	.string "INFO$"
	.string "What’s a CONTEST?$"
	.string "Types of CONTESTS$"
	.string "Ranks$"
	.string "Judging$"
	.string "COOLNESS CONTEST$"
	.string "BEAUTY CONTEST$"
	.string "CUTENESS CONTEST$"
	.string "SMARTNESS CONTEST$"
	.string "TOUGHNESS CONTEST$"
	.string "DECORATION$"
	.string "PACK UP$"
	.string "COUNT$"
	.string "REGISTRY$"
	.string "INFORMATION$"
	.string "MACH$"
	.string "ACRO$"
	.string "PSN$"
	.string "PAR$"
	.string "SLP$"
	.string "BRN$"
	.string "FRZ$"
	.string "TOXIC$"
	.string "OK$"
	.string "QUIT$"
	.string "Saw it$"
	.string "Not yet$"

gUnknown_085EAE62:: @ 85EAE62
	.string "YES$"

gUnknown_085EAE66:: @ 85EAE66
	.string "NO$"
	.string "INFO$"
	.string "SINGLE BATTLE$"
	.string "DOUBLE BATTLE$"
	.string "MULTI BATTLE$"
	.string "MR. BRINEY$"
	.string "CHALLENGE$"
	.string "INFO$"

gUnknown_085EAEB1:: @ 85EAEB1
	.string "LV. 50$"

gUnknown_085EAEB8:: @ 85EAEB8
	.string "OPEN LEVEL$"
	.string "FRESH WATER{CLEAR_TO 0x48}¥200$"
	.string "SODA POP{CLEAR_TO 0x48}¥300$"
	.string "LEMONADE{CLEAR_TO 0x48}¥350$"
	.string "HOW TO RIDE$"
	.string "HOW TO TURN$"
	.string "SANDY SLOPES$"
	.string "WHEELIES$"
	.string "BUNNY-HOPS$"
	.string "JUMP$"
	.string "Satisfied$"
	.string "Dissatisfied$"
	.string "DEEPSEATOOTH$"
	.string "DEEPSEASCALE$"
	.string "BLUE FLUTE$"
	.string "YELLOW FLUTE$"
	.string "RED FLUTE$"
	.string "WHITE FLUTE$"
	.string "BLACK FLUTE$"
	.string "GLASS CHAIR$"
	.string "GLASS DESK$"
	.string "TREECKO DOLL 1,000 COINS$"
	.string "TORCHIC DOLL 1,000 COINS$"
	.string "MUDKIP DOLL   1,000 COINS$"
	.string "  50 COINS    ¥1,000$"
	.string "500 COINS  ¥10,000$"
	.string "Excellent$"
	.string "Not so good$"
	.string "RED SHARD$"
	.string "YELLOW SHARD$"
	.string "BLUE SHARD$"
	.string "GREEN SHARD$"
	.string "BATTLE FRONTIER$"
	.string "Right$"
	.string "Left$"
	.string "TM32{CLEAR_TO 0x48}1,500 COINS$"
	.string "TM29{CLEAR_TO 0x48}3,500 COINS$"
	.string "TM35{CLEAR_TO 0x48}4,000 COINS$"
	.string "TM24{CLEAR_TO 0x48}4,000 COINS$"
	.string "TM13{CLEAR_TO 0x48}4,000 COINS$"

gUnknown_085EB0E8:: @ 85EB0E8
	.string "COOL$"

gUnknown_085EB0ED:: @ 85EB0ED
	.string "BEAUTY$"

gUnknown_085EB0F4:: @ 85EB0F4
	.string "CUTE$"

gUnknown_085EB0F9:: @ 85EB0F9
	.string "SMART$"

gUnknown_085EB0FF:: @ 85EB0FF
	.string "TOUGH$"
	.string "NORMAL$"
	.string "SUPER$"
	.string "HYPER$"
	.string "MASTER$"
	.string "COOL$"
	.string "BEAUTY$"
	.string "CUTE$"
	.string "SMART$"
	.string "TOUGH$"
	.string "ITEMS$"
	.string "KEY ITEMS$"
	.string "POKé BALLS$"
	.string "TMs & HMs$"
	.string "BERRIES$"

gUnknown_085EB169:: @ 85EB169
	.string "SOMEONE’S PC$"

gUnknown_085EB176:: @ 85EB176
	.string "LANETTE’S PC$"

gUnknown_085EB183:: @ 85EB183
	.string "{PLAYER}’s PC$"

gUnknown_085EB18B:: @ 85EB18B
	.string "HALL OF FAME$"

gUnknown_085EB198:: @ 85EB198
	.string "LOG OFF$"
	.string "OPPONENT$"
	.string "TOURNEY TREE$"
	.string "READY TO START$"
	.string "NORMAL RANK$"
	.string "SUPER RANK$"
	.string "HYPER RANK$"
	.string "MASTER RANK$"
	.string "SINGLE$"
	.string "DOUBLE$"
	.string "MULTI$"
	.string "MULTI-LINK$"
	.string "BATTLE BAG$"
	.string "HELD ITEM$"
	.string "LINK CONTEST$"
	.string "ABOUT E-MODE$"
	.string "ABOUT G-MODE$"
	.string "E-MODE$"
	.string "G-MODE$"

gUnknown_085EB25C:: @ 85EB25C
	.string "POKéDEX$"

gUnknown_085EB264:: @ 85EB264
	.string "POKéMON$"

gUnknown_085EB26C:: @ 85EB26C
	.string "BAG$"

gUnknown_085EB270:: @ 85EB270
	.string "POKéNAV$"
	.string "$"

gUnknown_085EB279:: @ 85EB279
	.string "SAVE$"

gUnknown_085EB27E:: @ 85EB27E
	.string "OPTION$"

gUnknown_085EB285:: @ 85EB285
	.string "EXIT$"
	.string "  5BP$"
	.string "10BP$"
	.string "15BP$"
	.string "RED TENT$"
	.string "BLUE TENT$"
	.string "SOUTHERN ISLAND$"
	.string "BIRTH ISLAND$"
	.string "FARAWAY ISLAND$"
	.string "NAVEL ROCK$"
	.string "CLAW FOSSIL$"
	.string "ROOT FOSSIL$"
	.string "NO$"
	.string "I’ll battle now!$"
	.string "I won!$"
	.string "I lost!$"
	.string "I won’t tell.$"
	.string "NORMAL TAG MATCH$"
	.string "VARIETY TAG MATCH$"
	.string "UNIQUE TAG MATCH$"
	.string "EXPERT TAG MATCH$"
	.string "TRADE CENTER$"
	.string "COLOSSEUM$"
	.string "RECORD CORNER$"
	.string "BERRY CRUSH$"
	.string "$"
	.string "POKéMON JUMP$"
	.string "DODRIO BERRY-PICKING$"
	.string "BECOME LEADER$"
	.string "JOIN GROUP$"
	.string "TWO STYLES$"
	.string "LV. 50$"
	.string "OPEN LEVEL$"
	.string "{PKMN} TYPE & NO.$"
	.string "HOLD ITEMS$"
	.string "SYMBOLS$"
	.string "RECORD$"
	.string "BATTLE PTS$"
	.string "TOWER INFO$"
	.string "BATTLE {PKMN}$"
	.string "BATTLE SALON$"
	.string "MULTI-LINK$"
	.string "BATTLE RULES$"
	.string "JUDGE: MIND$"
	.string "JUDGE: SKILL$"
	.string "JUDGE: BODY$"
	.string "MATCHUP$"
	.string "TOURNEY TREE$"
	.string "DOUBLE KO$"
	.string "BASIC RULES$"
	.string "SWAP: PARTNER$"
	.string "SWAP: NUMBER$"
	.string "SWAP: NOTES$"
	.string "OPEN LEVEL$"
	.string "BATTLE BASICS$"
	.string "POKéMON NATURE$"
	.string "POKéMON MOVES$"
	.string "UNDERPOWERED$"
	.string "WHEN IN DANGER$"
	.string "PYRAMID: POKéMON$"
	.string "PYRAMID: TRAINERS$"
	.string "PYRAMID: MAZE$"
	.string "BATTLE BAG$"
	.string "POKéNAV AND BAG$"
	.string "HELD ITEMS$"
	.string "POKéMON ORDER$"
	.string "BATTLE POKéMON$"
	.string "BATTLE TRAINERS$"
	.string "GO ON$"
	.string "RECORD$"
	.string "REST$"
	.string "RETIRE$"

gUnknown_085EB5CF:: @ 85EB5CF
	.string "99 times +$"

gUnknown_085EB5DA:: @ 85EB5DA
	.string "1 minute +$"

gUnknown_085EB5E5:: @ 85EB5E5
	.string " seconds$"

gUnknown_085EB5EE:: @ 85EB5EE
	.string " time(s)$"
	.string ".$"

gUnknown_085EB5F9:: @ 85EB5F9
	.string "Big guy$"

gUnknown_085EB601:: @ 85EB601
	.string "Big girl$"

gUnknown_085EB60A:: @ 85EB60A
	.string "son$"

gUnknown_085EB60E:: @ 85EB60E
	.string "daughter$"
	.string "BLUE FLUTE$"
	.string "YELLOW FLUTE$"
	.string "RED FLUTE$"
	.string "WHITE FLUTE$"
	.string "BLACK FLUTE$"
	.string "PRETTY CHAIR$"
	.string "PRETTY DESK$"
	.string "1F$"
	.string "2F$"
	.string "3F$"
	.string "4F$"
	.string "5F$"
	.string "6F$"
	.string "7F$"
	.string "8F$"
	.string "9F$"
	.string "10F$"
	.string "11F$"
	.string "B1F$"
	.string "B2F$"
	.string "B3F$"
	.string "B4F$"
	.string "ROOFTOP$"

gUnknown_085EB6A5:: @ 85EB6A5
	.string "Now on:$"

gUnknown_085EB6AD:: @ 85EB6AD
	.string "BP$"
	.string "ENERGYPOWDER{CLEAR_TO 0x72}{SIZE 0}50$"
	.string "ENERGY ROOT{CLEAR_TO 0x72}{SIZE 0}80$"
	.string "HEAL POWDER{CLEAR_TO 0x72}{SIZE 0}50$"
	.string "REVIVAL HERB{CLEAR_TO 0x6C}{SIZE 0}300$"
	.string "PROTEIN{CLEAR_TO 0x63}{SIZE 0}1,000$"
	.string "IRON{CLEAR_TO 0x63}{SIZE 0}1,000$"
	.string "CARBOS{CLEAR_TO 0x63}{SIZE 0}1,000$"
	.string "CALCIUM{CLEAR_TO 0x63}{SIZE 0}1,000$"
	.string "ZINC{CLEAR_TO 0x63}{SIZE 0}1,000$"
	.string "HP UP{CLEAR_TO 0x63}{SIZE 0}1,000$"
	.string "PP UP{CLEAR_TO 0x63}{SIZE 0}3,000$"
	.string "RANKING HALL$"
	.string "EXCHANGE SERVICE$"
	.string "LILYCOVE CITY$"
	.string "SLATEPORT CITY$"
	.string "CAVE OF ORIGIN$"
	.string "MT. PYRE$"
	.string "SKY PILLAR$"
	.string "Don’t remember$"

gUnknown_085EB7EA:: @ 85EB7EA
	.string "EXIT$"
	.string "Exit from the BOX?$"
	.string "What do you want to do?$"
	.string "Please pick a theme.$"
	.string "Pick the wallpaper.$"
	.string "{SPECIAL_F7 0x00} is selected.$"
	.string "Jump to which BOX?$"
	.string "Deposit in which BOX?$"
	.string "{SPECIAL_F7 0x00} was deposited.$"
	.string "The BOX is full.$"
	.string "Release this POKéMON?$"
	.string "{SPECIAL_F7 0x00} was released.$"
	.string "Bye-bye, {SPECIAL_F7 0x00}!$"
	.string "Mark your POKéMON.$"
	.string "That’s your last POKéMON!$"
	.string "Your party’s full!$"
	.string "You’re holding a POKéMON!$"
	.string "Which one will you take?$"
	.string "You can’t release an EGG.$"
	.string "Continue BOX operations?$"
	.string "{SPECIAL_F7 0x00} came back!$"
	.string "Was it worried about you?$"
	.string "… … … … !$"
	.string "Please remove the MAIL.$"
	.string "GIVE to a POKéMON?$"
	.string "Placed item in the BAG.$"
	.string "The BAG is full.$"
	.string "Put this item in the BAG?$"
	.string "{SPECIAL_F7 0x00} is now held.$"
	.string "Changed to {SPECIAL_F7 0x00}.$"
	.string "MAIL can’t be stored!$"
	.string "CANCEL$"
	.string "STORE$"
	.string "WITHDRAW$"
	.string "SHIFT$"
	.string "MOVE$"
	.string "PLACE$"
	.string "SUMMARY$"
	.string "RELEASE$"
	.string "MARK$"
	.string "NAME$"
	.string "JUMP$"
	.string "WALLPAPER$"
	.string "TAKE$"
	.string "GIVE$"
	.string "SWITCH$"
	.string "BAG$"
	.string "INFO$"
	.string "SCENERY 1$"
	.string "SCENERY 2$"
	.string "SCENERY 3$"
	.string "ETCETERA$"
	.string "FRIENDS$"
	.string "FOREST$"
	.string "CITY$"
	.string "DESERT$"
	.string "SAVANNA$"
	.string "CRAG$"
	.string "VOLCANO$"
	.string "SNOW$"
	.string "CAVE$"
	.string "BEACH$"
	.string "SEAFLOOR$"
	.string "RIVER$"
	.string "SKY$"
	.string "POLKA-DOT$"
	.string "POKéCENTER$"
	.string "MACHINE$"
	.string "SIMPLE$"
	.string "What would you like to do?$"
	.string "WITHDRAW POKéMON$"
	.string "DEPOSIT POKéMON$"
	.string "MOVE POKéMON$"
	.string "MOVE ITEMS$"
	.string "SEE YA!$"
	.string "Move POKéMON stored in BOXES to\nyour party.$"
	.string "Store POKéMON in your party in BOXES.$"
	.string "Organize the POKéMON in BOXES and\nin your party.$"
	.string "Move items held by any POKéMON\nin a BOX or your party.$"
	.string "Return to the previous menu.$"

gUnknown_085EBC89:: @ 85EBC89
	.string "There is just one POKéMON with you.$"

gUnknown_085EBCAD:: @ 85EBCAD
	.string "Your party is full!$"

gUnknown_085EBCC1:: @ 85EBCC1
	.string "BOX$"
	.string "Check the map of the HOENN region.$"
	.string "Check POKéMON in detail.$"
	.string "Call a registered TRAINER.$"
	.string "Check obtained RIBBONS.$"
	.string "Put away the POKéNAV.$"

gUnknown_085EBD4A:: @ 85EBD4A
	.string "There are no RIBBON winners.$"
	.string "No TRAINERS are registered.$"
	.string "Check party POKéMON in detail.$"
	.string "Check all POKéMON in detail.$"
	.string "Return to the POKéNAV menu.$"
	.string "Find cool POKéMON.$"
	.string "Find beautiful POKéMON.$"
	.string "Find cute POKéMON.$"
	.string "Find smart POKéMON.$"
	.string "Find tough POKéMON.$"
	.string "Return to the CONDITION menu.$"

gUnknown_085EBE5F:: @ 85EBE5F
	.string "No. registered$"

gUnknown_085EBE6E:: @ 85EBE6E
	.string "No. of battles$"
	.string "DETAIL$"
	.string "CALL$"
	.string "EXIT$"
	.string "Can’t call opponent here.$"
	.string "STRATEGY$"
	.string "TRAINER’S POKéMON$"
	.string "SELF-INTRODUCTION$"
	.string "{CLEAR 0x80}$"
	.string "{UNK_CTRL_F800}ZOOM {UNK_CTRL_F801}CANCEL$"
	.string "{UNK_CTRL_F800}FULL {UNK_CTRL_F801}CANCEL$"
	.string "{UNK_CTRL_F800}CONDITION {UNK_CTRL_F801}CANCEL$"
	.string "{UNK_CTRL_F800}MARKINGS {UNK_CTRL_F801}CANCEL$"
	.string "{UNK_CTRL_F800}SELECT MARK {UNK_CTRL_F801}CANCEL$"
	.string "{UNK_CTRL_F800}MENU {UNK_CTRL_F801}CANCEL$"
	.string "{UNK_CTRL_F800}OK {UNK_CTRL_F801}CANCEL$"
	.string "{UNK_CTRL_F801}CANCEL$"
	.string "{UNK_CTRL_F800}RIBBONS {UNK_CTRL_F801}CANCEL$"
	.string "{UNK_CTRL_F800}CHECK {UNK_CTRL_F801}CANCEL$"
	.string "{UNK_CTRL_F801}CANCEL$"

gUnknown_085EBF8D:: @ 85EBF8D
	.string "NATURE/$"

gUnknown_085EBF95:: @ 85EBF95
	.string "That TRAINER is close by.\nTalk to the TRAINER in person!$"

gUnknown_085EBFCE:: @ 85EBFCE
	.string "IN PARTY$"

gUnknown_085EBFD7:: @ 85EBFD7
	.string "No. $"
	.string "RIBBONS$"
	.string "{SPECIAL_F7 0x00}{COLOR_HIGHLIGHT_SHADOW LIGHT_RED WHITE GREEN}♂{COLOR_HIGHLIGHT_SHADOW DARK_GREY WHITE LIGHT_GREY}/{LV}{SPECIAL_F7 0x01}$"
	.string "{SPECIAL_F7 0x00}{COLOR_HIGHLIGHT_SHADOW LIGHT_GREEN WHITE BLUE}♀{COLOR_HIGHLIGHT_SHADOW DARK_GREY WHITE LIGHT_GREY}/{LV}{SPECIAL_F7 0x01}$"
	.string "{SPECIAL_F7 0x00}/{LV}{SPECIAL_F7 0x01}$"

gUnknown_085EC00F:: @ 85EC00F
	.string "UNKNOWN$"
	.string "CALL$"
	.string "CHECK$"
	.string "CANCEL$"

gUnknown_085EC029:: @ 85EC029
	.string "No. {SPECIAL_F7 0x00}$"

gUnknown_085EC030:: @ 85EC030
	.string "RIBBONS {SPECIAL_F7 0x00}$"
	.string "{SPECIAL_F7 0x00}{COLOR_HIGHLIGHT_SHADOW LIGHT_RED WHITE GREEN}♂{COLOR_HIGHLIGHT_SHADOW DARK_GREY WHITE LIGHT_GREY}/{LV}{SPECIAL_F7 0x01}{SPECIAL_F7 0x02}$"
	.string "{SPECIAL_F7 0x00}{COLOR_HIGHLIGHT_SHADOW LIGHT_GREEN WHITE BLUE}♀{COLOR_HIGHLIGHT_SHADOW DARK_GREY WHITE LIGHT_GREY}/{LV}{SPECIAL_F7 0x01}{SPECIAL_F7 0x02}$"
	.string "{SPECIAL_F7 0x00}/{LV}{SPECIAL_F7 0x01}{SPECIAL_F7 0x02}$"
	.string "Combine four words or phrases$"
	.string "and make your profile.$"
	.string "Combine six words or phrases$"
	.string "and make a message.$"
	.string "Find words that describe your$"
	.string "feelings right now.$"
	.string "With four phrases,$"
	.string "Combine nine words or phrases$"
	.string "and make a message.$"
	.string "Change just one word or phrase$"
	.string "and improve the BARD’s song.$"
	.string "Your profile$"
	.string "Your feeling at the battle’s start$"
	.string "What you say if you win a battle$"
	.string "What you say if you lose a battle$"
	.string "The answer$"
	.string "The MAIL message$"
	.string "The MAIL salutation$"
	.string "The new song$"
	.string "Combine two words or phrases$"
	.string "and make a trendy saying.$"
	.string "The trendy saying$"
	.string "is as shown. Okay?$"
	.string "Combine two words or phrases$"
	.string "to teach her a good saying.$"
	.string "Find words which fit$"
	.string "the TRAINER’s image.$"
	.string "The image:$"
	.string "Out of the listed choices,$"
	.string "select the answer to the quiz!$"
	.string "and create a quiz!$"
	.string "Pick a word or phrase and$"
	.string "set the quiz answer.$"
	.string "The answer:$"
	.string "The quiz:$"
	.string "Apprentice’s phrase:$"

gUnknown_085EC3A6:: @ 85EC3A6
	.string "Quit editing?$"

gUnknown_085EC3B4:: @ 85EC3B4
	.string "Stop giving the POKéMON MAIL?$"
	.string "and fill out the questionnaire.$"
	.string "Let’s reply to the interview!$"

gUnknown_085EC410:: @ 85EC410
	.string "All the text being edited will$"

gUnknown_085EC42F:: @ 85EC42F
	.string "be deleted. Is that okay?$"
	.string "Quit editing?$"
	.string "The edited text will not be saved.$"
	.string "Is that okay?$"
	.string "Please enter a phrase or word.$"
	.string "The entire text can’t be deleted.$"

gUnknown_085EC4C9:: @ 85EC4C9
	.string "Only one phrase may be changed.$"

gUnknown_085EC4E9:: @ 85EC4E9
	.string "The original song will be used.$"
	.string "That’s trendy already!$"

gUnknown_085EC520:: @ 85EC520
	.string "Combine two words or phrases.$"
	.string "Quit giving information?$"
	.string "Stop giving the POKéMON MAIL?$"
	.string "Create a quiz!$"
	.string "Set the answer!$"
	.string "Cancel the selection?$"
	.string "PROFILE$"
	.string "At the battle’s start:$"
	.string "Upon winning a battle:$"
	.string "Upon losing a battle:$"
	.string "The BARD’s Song$"
	.string "What’s hip and happening?$"
	.string "Interview$"
	.string "Good saying$"
	.string "Fan’s question$"
	.string "クイズの こたえは？$" @ "kuizuno kotaeha?" ("The quiz's answer is?" in Japanese)
	.string "Apprentice’s phrase$"
	.string "QUESTIONNAIRE$"

gUnknown_085EC672:: @ 85EC672
	.string "You cannot quit here.$"

gUnknown_085EC688:: @ 85EC688
	.string "This section must be completed.$"

gUnknown_085EC6A8:: @ 85EC6A8
	.string "{SPECIAL_F7 0x00}’s quiz$"

gUnknown_085EC6B2:: @ 85EC6B2
	.string "Lady$"
	.string "After you have read the quiz$"
	.string "question, press the A Button.$"
	.string "The quiz answer is?$"

gUnknown_085EC706:: @ 85EC706
	.string "Would you like to quit this quiz$"

gUnknown_085EC727:: @ 85EC727
	.string "challenge?$"
	.string "Is this quiz OK?$"

gUnknown_085EC743:: @ 85EC743
	.string "Create a quiz!$"

gUnknown_085EC752:: @ 85EC752
	.string "Select the answer!$"

gUnknown_085EC765:: @ 85EC765
	.string "The lyrics can’t be deleted.$"
	.string "POKéMON LEAGUE$"
	.string "POKéMON CENTER$"

gUnknown_085EC7A0:: @ 85EC7A0
	.string " gets a {POKEBLOCK}?$"
	.string "Coolness $"
	.string "Beauty $"
	.string "Cuteness $"
	.string "Smartness $"
	.string "Toughness $"

gUnknown_085EC7E1:: @ 85EC7E1
	.string "was enhanced!$"

gUnknown_085EC7EF:: @ 85EC7EF
	.string "Nothing changed!$"

gUnknown_085EC800:: @ 85EC800
	.string "It won’t eat anymore…$"

gUnknown_085EC816:: @ 85EC816
	.string "Save failed. Checking the backup\nmemory… Please wait.\n{COLOR RED}“Time required: about 1 minute”$"

gUnknown_085EC86F:: @ 85EC86F
	.string "The backup memory is damaged, or\nthe internal battery has run dry.\nYou can still play, but not save.$"

gUnknown_085EC8D4:: @ 85EC8D4
	.string "{COLOR RED}“Game play cannot be continued.\nReturning to the title screen…”$"

gUnknown_085EC917:: @ 85EC917
	.string "Check completed.\nAttempting to save again.\nPlease wait.$"

gUnknown_085EC94F:: @ 85EC94F
	.string "Save completed.\n{COLOR RED}“Game play cannot be continued.\nReturning to the title screen.”$"

gUnknown_085EC9A2:: @ 85EC9A2
	.string "Save completed.\n{COLOR RED}“Please press the A Button.”$"

gUnknown_085EC9D2:: @ 85EC9D2
	.string "FERRY$"

gUnknown_085EC9D8:: @ 85EC9D8
	.string "SECRET BASE$"

gUnknown_085EC9E4:: @ 85EC9E4
	.string "HIDEOUT$"

gUnknown_085EC9EC:: @ 85EC9EC
	.string "Reset RTC?\nA: Confirm, B: Cancel$"

gUnknown_085ECA0D:: @ 85ECA0D
	.string "Present time in game$"

gUnknown_085ECA22:: @ 85ECA22
	.string "Previous time in game$"

gUnknown_085ECA38:: @ 85ECA38
	.string "Please reset the time.$"

gUnknown_085ECA4F:: @ 85ECA4F
	.string "The clock has been reset.\nData will be saved. Please wait.$"

gUnknown_085ECA8A:: @ 85ECA8A
	.string "Save completed.$"

gUnknown_085ECA9A:: @ 85ECA9A
	.string "Save failed…$"

gUnknown_085ECAA7:: @ 85ECAA7
	.string "There is no save file, so the time\ncan’t be set.$"

gUnknown_085ECAD8:: @ 85ECAD8
	.string "The in-game clock adjustment system\nis now useable.$"

gUnknown_085ECB0C:: @ 85ECB0C
	.string "SLOTS$"

gUnknown_085ECB12:: @ 85ECB12
	.string "ROULETTE$"

gUnknown_085ECB1B:: @ 85ECB1B
	.string "Good$"

gUnknown_085ECB20:: @ 85ECB20
	.string "Very good$"

gUnknown_085ECB2A:: @ 85ECB2A
	.string "Excellent$"

gUnknown_085ECB34:: @ 85ECB34
	.string "So-so$"

gUnknown_085ECB3A:: @ 85ECB3A
	.string "Bad$"

gUnknown_085ECB3E:: @ 85ECB3E
	.string "The worst$"

gUnknown_085ECB48:: @ 85ECB48
	.string "spicy$"

gUnknown_085ECB4E:: @ 85ECB4E
	.string "dry$"

gUnknown_085ECB52:: @ 85ECB52
	.string "sweet$"

gUnknown_085ECB58:: @ 85ECB58
	.string "bitter$"

gUnknown_085ECB5F:: @ 85ECB5F
	.string "sour$"

gUnknown_085ECB64:: @ 85ECB64
	.string "SINGLE$"

gUnknown_085ECB6B:: @ 85ECB6B
	.string "DOUBLE$"

gUnknown_085ECB72:: @ 85ECB72
	.string "jackpot$"

gUnknown_085ECB7A:: @ 85ECB7A
	.string "first$"

gUnknown_085ECB80:: @ 85ECB80
	.string "second$"

gUnknown_085ECB87:: @ 85ECB87
	.string "third$"
	.string "0 pts$"
	.string "10 pts$"
	.string "20 pts$"
	.string "30 pts$"
	.string "40 pts$"
	.string "50 pts$"
	.string "60 pts$"
	.string "70 pts$"
	.string "80 pts$"
	.string "90 pts$"
	.string "100 pts$"
	.string "?$"
	.string "KISS POSTER{CLEAR_TO 0x5E}16BP$"
	.string "KISS CUSHION{CLEAR_TO 0x5E}32BP$"
	.string "SMOOCHUM DOLL{CLEAR_TO 0x5E}32BP$"
	.string "TOGEPI DOLL{CLEAR_TO 0x5E}48BP$"
	.string "MEOWTH DOLL{CLEAR_TO 0x5E}48BP$"
	.string "CLEFAIRY DOLL{CLEAR_TO 0x5E}48BP$"
	.string "DITTO DOLL{CLEAR_TO 0x5E}48BP$"
	.string "CYNDAQUIL DOLL{CLEAR_TO 0x5E}80BP$"
	.string "CHIKORITA DOLL{CLEAR_TO 0x5E}80BP$"
	.string "TOTODILE DOLL{CLEAR_TO 0x5E}80BP$"
	.string "LAPRAS DOLL{CLEAR_TO 0x58}128BP$"
	.string "SNORLAX DOLL{CLEAR_TO 0x58}128BP$"
	.string "VENUSAUR DOLL{CLEAR_TO 0x58}256BP$"
	.string "CHARIZARD DOLL{CLEAR_TO 0x58}256BP$"
	.string "BLASTOISE DOLL{CLEAR_TO 0x58}256BP$"
	.string "PROTEIN{CLEAR_TO 0x64}1BP$"
	.string "CALCIUM{CLEAR_TO 0x64}1BP$"
	.string "IRON{CLEAR_TO 0x64}1BP$"
	.string "ZINC{CLEAR_TO 0x64}1BP$"
	.string "CARBOS{CLEAR_TO 0x64}1BP$"
	.string "HP UP{CLEAR_TO 0x64}1BP$"
	.string "LEFTOVERS{CLEAR_TO 0x5E}48BP$"
	.string "WHITE HERB{CLEAR_TO 0x5E}48BP$"
	.string "QUICK CLAW{CLEAR_TO 0x5E}48BP$"
	.string "MENTAL HERB{CLEAR_TO 0x5E}48BP$"
	.string "BRIGHTPOWDER{CLEAR_TO 0x5E}64BP$"
	.string "CHOICE BAND{CLEAR_TO 0x5E}64BP$"
	.string "KING’S ROCK{CLEAR_TO 0x5E}64BP$"
	.string "FOCUS BAND{CLEAR_TO 0x5E}64BP$"
	.string "SCOPE LENS{CLEAR_TO 0x5E}64BP$"
	.string "SOFTBOILED{CLEAR_TO 0x4E}16BP$"
	.string "SEISMIC TOSS{CLEAR_TO 0x4E}24BP$"
	.string "DREAM EATER{CLEAR_TO 0x4E}24BP$"
	.string "MEGA PUNCH{CLEAR_TO 0x4E}24BP$"
	.string "MEGA KICK{CLEAR_TO 0x4E}48BP$"
	.string "BODY SLAM{CLEAR_TO 0x4E}48BP$"
	.string "ROCK SLIDE{CLEAR_TO 0x4E}48BP$"
	.string "COUNTER{CLEAR_TO 0x4E}48BP$"
	.string "THUNDER WAVE{CLEAR_TO 0x4E}48BP$"
	.string "SWORDS DANCE{CLEAR_TO 0x4E}48BP$"
	.string "DEFENSE CURL{CLEAR_TO 0x4E}16BP$"
	.string "SNORE{CLEAR_TO 0x4E}24BP$"
	.string "MUD-SLAP{CLEAR_TO 0x4E}24BP$"
	.string "SWIFT{CLEAR_TO 0x4E}24BP$"
	.string "ICY WIND{CLEAR_TO 0x4E}24BP$"
	.string "ENDURE{CLEAR_TO 0x4E}48BP$"
	.string "PSYCH UP{CLEAR_TO 0x4E}48BP$"
	.string "ICE PUNCH{CLEAR_TO 0x4E}48BP$"
	.string "THUNDERPUNCH{CLEAR_TO 0x4E}48BP$"
	.string "FIRE PUNCH{CLEAR_TO 0x4E}48BP$"
    
gUnknown_085ECF5D:: @ 85ECF5D
	.string "{STR_VAR_1} fainted…\p\n$"

gOtherText_Marco:: @ 85ECF6B
	.string "MARCO$"

gUnknown_085ECF71:: @ 85ECF71
	.string "NAME: $"

gUnknown_085ECF78:: @ 85ECF78
	.string "IDNo.$"

gUnknown_085ECF7E:: @ 85ECF7E
	.string "MONEY$"
	.string "¥$"

gUnknown_085ECF86:: @ 85ECF86
	.string "POKéDEX$"

gUnknown_085ECF8E:: @ 85ECF8E
	.string "$"

gUnknown_085ECF8F:: @ 85ECF8F
	.string ":$"
	.string " points$"

gUnknown_085ECF99:: @ 85ECF99
	.string "TIME$"
	.string "ゲ-ムポイント$" @ "geemupointo" ("game point" in Japanese)

gUnknown_085ECFA6:: @ 85ECFA6
	.string "{STR_VAR_1}’s TRAINER CARD$"

gUnknown_085ECFB8:: @ 85ECFB8
	.string "HALL OF FAME DEBUT  $"
	.string "LINK BATTLES$"
	.string "LINK CABLE BATTLES$"

gUnknown_085ECFED:: @ 85ECFED
	.string "W:{COLOR RED}{SHADOW LIGHT_RED}{STR_VAR_1}{COLOR DARK_GREY}{SHADOW LIGHT_GREY}  L:{COLOR RED}{SHADOW LIGHT_RED}{STR_VAR_2}{COLOR DARK_GREY}{SHADOW LIGHT_GREY}$"

gUnknown_085ED010:: @ 85ED010
	.string "POKéMON TRADES$"

gUnknown_085ED01F:: @ 85ED01F
	.string "UNION TRADES & BATTLES$"

gUnknown_085ED036:: @ 85ED036
	.string "BERRY CRUSH$"

gUnknown_085ED042:: @ 85ED042
	.string "Waiting for the other TRAINER to\nfinish reading your TRAINER CARD.$"

gUnknown_085ED085:: @ 85ED085
	.string "{POKEBLOCK}S W/FRIENDS$"

gUnknown_085ED096:: @ 85ED096
	.string "{STR_VAR_1}{COLOR DARK_GREY}{SHADOW LIGHT_GREY}$"

gUnknown_085ED09F:: @ 85ED09F
	.string "WON CONTESTS W/FRIENDS$"

gUnknown_085ED0B6:: @ 85ED0B6
	.string "BATTLE POINTS WON$"

gUnknown_085ED0C8:: @ 85ED0C8
	.string "{STR_VAR_1}{COLOR DARK_GREY}{SHADOW LIGHT_GREY}BP$"

gUnknown_085ED0D3:: @ 85ED0D3
	.string "BATTLE TOWER$"

gUnknown_085ED0E0:: @ 85ED0E0
	.string "W/{COLOR RED}{SHADOW LIGHT_RED}{STR_VAR_1}{COLOR DARK_GREY}{SHADOW LIGHT_GREY}  STRAIGHT/{COLOR RED}{SHADOW LIGHT_RED}{STR_VAR_2}$"
	.string "BATTLE TOWER$"
	.string "BATTLE DOME$"
	.string "BATTLE PALACE$"
	.string "BATTLE FACTORY$"
	.string "BATTLE ARENA$"
	.string "BATTLE PIKE$"
	.string "BATTLE PYRAMID$"

	.align 2
	.string "{STR_VAR_1} SINGLE$"

	.align 2
	.string "{STR_VAR_1} DOUBLE$"

	.align 2
	.string "{STR_VAR_1} MULTI$"

	.align 2
	.string "{STR_VAR_1} LINK$"

	.align 2
	.string "{STR_VAR_1}$"

gUnknown_085ED193:: @ 85ED193
	.string "Give$"

gUnknown_085ED198:: @ 85ED198
	.string "No need$"

gUnknown_085ED1A0:: @ 85ED1A0
	.string "{COLOR LIGHT_GREY}{SHADOW DARK_GREY}$"

gUnknown_085ED1A7:: @ 85ED1A7
	.string "{COLOR BLUE}$"

gUnknown_085ED1AB:: @ 85ED1AB
	.string "{HIGHLIGHT TRANSPARENT}{COLOR TRANSPARENT}$"

gUnknown_085ED1B2:: @ 85ED1B2
	.string "C.$"

gUnknown_085ED1B5:: @ 85ED1B5
	.string "B.$"

gUnknown_085ED1B8:: @ 85ED1B8
	.string "Announcing the results!$"

gUnknown_085ED1D0:: @ 85ED1D0
	.string "The preliminary results!$"

gUnknown_085ED1E9:: @ 85ED1E9
	.string "Round 2 results!$"

gUnknown_085ED1FA:: @ 85ED1FA
	.string "{STR_VAR_1}’s {STR_VAR_2} won!$"

gUnknown_085ED207:: @ 85ED207
	.string "Communication standby…$"

gUnknown_085ED21E:: @ 85ED21E
	.string "{COLOR DARK_GREY}$"
	.string "{COLOR_HIGHLIGHT_SHADOW BORDER_COLOR6 WHITE BORDER_COLOR5}$"

gUnknown_085ED228:: @ 85ED228
	.string "{HIGHLIGHT DARK_GREY}$"
	.string " $"

gUnknown_085ED22E:: @ 85ED22E
	.string "{COLOR BORDER_COLOR2}♂$"

gUnknown_085ED233:: @ 85ED233
	.string "{COLOR BORDER_COLOR1}♀$"

gUnknown_085ED238:: @ 85ED238
	.string "{COLOR BORDER_COLOR2}$"
	
gUnknown_085ED23C:: @ 85ED23C
	.string "UPPER$"
	
gUnknown_085ED242:: @ 85ED242
	.string "lower$"
	
gUnknown_085ED248:: @ 85ED248
	.string "OTHERS$"
	
gUnknown_085ED24F:: @ 85ED24F
	.string "SYMBOLS$"
	
gUnknown_085ED257:: @ 85ED257
	.string "REGISTER$"
	
gUnknown_085ED260:: @ 85ED260
	.string "EXIT$"

gUnknown_085ED265:: @ 85ED265
	.string "Quit chatting?$"

gUnknown_085ED274:: @ 85ED274
	.string "Register text where?$"

gUnknown_085ED289:: @ 85ED289
	.string "Register text here?$"

gUnknown_085ED29D:: @ 85ED29D
	.string "Input text.$"

gUnknown_085ED2A9:: @ 85ED2A9
	.string "{SPECIAL_F7 0x00} joined the chat!$"

gUnknown_085ED2BD:: @ 85ED2BD
	.string "{SPECIAL_F7 0x00} left the chat.$"
	.string "{SPECIAL_F7 0x00}の{SPECIAL_F7 0x01}ひきめ:$" @ "{SPECIAL_F7 0x00}'s {SPECIAL_F7 0x01}hikime"
	.string "{SPECIAL_F7 0x00}の{SPECIAL_F7 0x01}ひきめは いません$" @ "{SPECIAL_F7 0x00}'s {SPECIAL_F7 0x01}hikimeha imasen"

gUnknown_085ED2E8:: @ 85ED2E8
	.string "Exiting the chat…$"

gUnknown_085ED2FA:: @ 85ED2FA
	.string "The LEADER, {SPECIAL_F7 0x00}, has\nleft, ending the chat.$"

gUnknown_085ED325:: @ 85ED325
	.string "The registered text has been changed.\nIs it okay to save the game?$"

gUnknown_085ED368:: @ 85ED368
	.string "There is already a saved file.\nIs it okay to overwrite it?$"

gUnknown_085ED3A3:: @ 85ED3A3
	.string "SAVING…\nDON’T TURN OFF THE POWER.$"

gUnknown_085ED3C5:: @ 85ED3C5
	.string "{SPECIAL_F7 0x00} saved the game.$"

gUnknown_085ED3D8:: @ 85ED3D8
	.string "If the LEADER leaves, the chat\nwill end. Is that okay?$"

gUnknown_085ED40F:: @ 85ED40F
	.string "HELLO$"

gUnknown_085ED415:: @ 85ED415
	.string "POKéMON$"

gUnknown_085ED41D:: @ 85ED41D
	.string "TRADE$"

gUnknown_085ED423:: @ 85ED423
	.string "BATTLE$"

gUnknown_085ED42A:: @ 85ED42A
	.string "LET’S$"

gUnknown_085ED430:: @ 85ED430
	.string "OK!$"

gUnknown_085ED434:: @ 85ED434
	.string "SORRY$"

gUnknown_085ED43A:: @ 85ED43A
	.string "YAY{UNK_CTRL_F9F9}$"

gUnknown_085ED440:: @ 85ED440
	.string "THANK YOU$"

gUnknown_085ED44A:: @ 85ED44A
	.string "BYE-BYE!$"
	.string "Attack the weak points!$"
	.string "Ultimate STEEL POKéMON.$"
	.string "I’d climb even waterfalls$"
	.string "to find a rare stone!$"
	.string "I’m the strongest and most$"
	.string "energetic after all!$"
	.string "Battle with knowledge!$"
	.string "I will use various POKéMON.$"
	.string "I’ll be a better POKéMON$"
	.string "prof than my father is!$"
	.string "I’m not so good at battles.$"
	.string "I’ll use any POKéMON!$"
	.string "My POKéMON and I help$"
	.string "my father’s research.$"

gUnknown_085ED5A5:: @ 85ED5A5
	.string "{STR_VAR_1} hatched from the EGG!$"

gUnknown_085ED5BE:: @ 85ED5BE
	.string "Would you like to nickname the newly\nhatched {STR_VAR_1}?$"

	.align 2
gUnknown_085ED5F0:: @ 85ED5F0
	.string "Are you ready to BERRY-CRUSH?\nPlease pick a BERRY for use.\p$"

	.align 2
gUnknown_085ED62C:: @ 85ED62C
	.string "Please wait while each member\nchooses a BERRY.$"

	.align 2
gUnknown_085ED65C:: @ 85ED65C
	.string "{PAUSE_MUSIC}{PLAY_BGM BGM_FANFA1}You ended up with {STR_VAR_1} units of\nsilky-smooth BERRY POWDER.{RESUME_MUSIC}\pYour total amount of BERRY POWDER\nis {STR_VAR_2}.\p$"

	.align 2
gUnknown_085ED6C8:: @ 85ED6C8
	.string "Recording your game results in the\nsave file.\lPlease wait.$"

	.align 2
gUnknown_085ED704:: @ 85ED704
	.string "Want to play BERRY CRUSH again?$"

	.align 2
gUnknown_085ED724:: @ 85ED724
	.string "You have no BERRIES.\nThe game will be canceled.$"

	.align 2
gUnknown_085ED754:: @ 85ED754
	.string "A member dropped out.\nThe game will be canceled.$"

	.align 2
gUnknown_085ED788:: @ 85ED788
	.string "Time’s up.\pGood BERRY POWDER could not be\nmade…\p$"

	.align 2
gUnknown_085ED7BC:: @ 85ED7BC
	.string "Communication standby…$"

	.align 2
gUnknown_085ED7D4:: @ 85ED7D4
	.string "1. {COLOR BLUE}{SHADOW LIGHT_BLUE}{SPECIAL_F7 0x00}$"

	.align 2
gUnknown_085ED7E0:: @ 85ED7E0
	.string "1. {SPECIAL_F7 0x00}$"

	.align 2
gUnknown_085ED7E8:: @ 85ED7E8
	.string " time(s)$"

	.align 2
gUnknown_085ED7F4:: @ 85ED7F4
	.string "{STR_VAR_1}.{STR_VAR_2}$"

	.align 2
gUnknown_085ED7FC:: @ 85ED7FC
	.string "{STR_VAR_1} BERRY$"

	.align 2
gUnknown_085ED808:: @ 85ED808
	.string "Time:$"
	
	.align 2
gUnknown_085ED810:: @ 85ED810
	.string "Pressing Speed:$"

	.align 2
gUnknown_085ED820:: @ 85ED820
	.string "Silkiness:$"

	.align 2
gUnknown_085ED82C:: @ 85ED82C
	.string "{STR_VAR_1}$"

	.align 2
gUnknown_085ED830:: @ 85ED830
	.string " min. $"

	.align 2
gUnknown_085ED838:: @ 85ED838
	.string "{STR_VAR_1}.{STR_VAR_2}$"

	.align 2
gUnknown_085ED840:: @ 85ED840
	.string " sec.$"

	.align 2
gUnknown_085ED848:: @ 85ED848
	.string "{STR_VAR_1}.{STR_VAR_2}$"

	.align 2
gUnknown_085ED850:: @ 85ED850
	.string " Times/sec.$"

	.align 2
gUnknown_085ED85C:: @ 85ED85C
	.string "{STR_VAR_1}%$"

	.align 2
gUnknown_085ED860:: @ 85ED860
	.string "No. of Presses Rankings$"

	.align 2
gUnknown_085ED878:: @ 85ED878
	.string "Crushing Results$"

	.align 2
gUnknown_085ED88C:: @ 85ED88C
	.string "Neatness Rankings$"

	.align 2
gUnknown_085ED8A0:: @ 85ED8A0
	.string "Cooperative Rankings$"

	.align 2
gUnknown_085ED8B8:: @ 85ED8B8
	.string "Pressing-Power Rankings$"

gUnknown_085ED8D0:: @ 85ED8D0
	.string "BERRY CRUSH$"

gUnknown_085ED8DC:: @ 85ED8DC
	.string "Pressing-Speed Rankings$"

gUnknown_085ED8F4:: @ 85ED8F4
	.string "{STR_VAR_1} PLAYERS$"

gUnknown_085ED8FF:: @ 85ED8FF
	.string "Symbols Earned$"

gUnknown_085ED90E:: @ 85ED90E
	.string "Battle Record$"

gUnknown_085ED91C:: @ 85ED91C
	.string "Battle Points$"
	.string "CANCEL$"
	.string "$"
	.string "Check BATTLE FRONTIER MAP.$"
	.string "Check TRAINER CARD.$"
	.string "View recorded battle.$"
	.string "Put away the FRONTIER PASS.$"
	.string "Your current Battle Points.$"
	.string "Your collected Symbols.$"
	.string "Battle Tower - Ability Symbol$"
	.string "Battle Dome - Tactics Symbol$"
	.string "Battle Palace - Spirits Symbol$"
	.string "Battle Arena - Guts Symbol$"
	.string "Battle Factory - Knowledge Symbol$"
	.string "Battle Pike - Luck Symbol$"
	.string "Battle Pyramid - Brave Symbol$"
	.string "There is no Battle Record.$"
	.string "BATTLE TOWER$"
	.string "BATTLE DOME$"
	.string "BATTLE PALACE$"
	.string "BATTLE ARENA$"
	.string "BATTLE FACTORY$"
	.string "BATTLE PIKE$"
	.string "BATTLE PYRAMID$"
	.string "KO opponents and aim for the top!\nYour ability will be tested.$"
	.string "Keep winning at the tournament!\nYour tactics will be tested.$"
	.string "Watch your POKéMON battle!\nYour spirit will be tested.$"
	.string "Win battles with teamed-up POKéMON!\nYour guts will be tested.$"
	.string "Aim for victory using rental POKéMON!\nYour knowledge will be tested.$"
	.string "Select one of three paths to battle!\nYour luck will be tested.$"
	.string "Aim for the top with exploration!\nYour bravery will be tested.$"

gUnknown_085EDCC3:: @ 85EDCC3
	.string "PLAYER$"

gUnknown_085EDCCA:: @ 85EDCCA
	.string "TIME$"

gUnknown_085EDCCF:: @ 85EDCCF
	.string "POKéDEX$"

gUnknown_085EDCD7:: @ 85EDCD7
	.string "BADGES$"

gUnknown_085EDCDE:: @ 85EDCDE
	.string "POWDER$"

gUnknown_085EDCE5:: @ 85EDCE5
	.string "DODRIO BERRY-PICKING RECORDS$"

gUnknown_085EDD02:: @ 85EDD02
	.string "BERRIES picked:$"

gUnknown_085EDD12:: @ 85EDD12
	.string "Best score:$"

gUnknown_085EDD1E:: @ 85EDD1E
	.string "BERRIES picked in a row with\nfive players:$"

gUnknown_085EDD49:: @ 85EDD49
	.string "Announcing BERRY-PICKING results!$"

gUnknown_085EDD6B:: @ 85EDD6B
	.string "{CLEAR_TO 0x03}10P{CLEAR_TO 0x2B}30P{CLEAR_TO 0x53}50P{CLEAR_TO 0x77}{UNK_CTRL_F9DD}50P$"
    
gUnknown_085EDD86:: @ 85EDD86
	.string "Announcing rankings!$"

gUnknown_085EDD9B:: @ 85EDD9B
	.string "Announcing prizes!$"

gUnknown_085EDDAE:: @ 85EDDAE
	.string "1:$"

gUnknown_085EDDB1:: @ 85EDDB1
	.string "2:$"

gUnknown_085EDDB4:: @ 85EDDB4
	.string "3:$"

gUnknown_085EDDB7:: @ 85EDDB7
	.string "4:$"

gUnknown_085EDDBA:: @ 85EDDBA
	.string "5:$"

gUnknown_085EDDBD:: @ 85EDDBD
	.string "The first-place winner gets\nthis {SPECIAL_F7 0x00}!$"

gUnknown_085EDDE2:: @ 85EDDE2
	.string "You can’t hold any more!$"

gUnknown_085EDDFB:: @ 85EDDFB
	.string "It filled its storage space.$"

gUnknown_085EDE18:: @ 85EDE18
	.string "Want to play again?$"

gUnknown_085EDE2C:: @ 85EDE2C
	.string "Somebody dropped out.\nThe link will be canceled.$"

gUnknown_085EDE5D:: @ 85EDE5D
	.string " points$"

gUnknown_085EDE65:: @ 85EDE65
	.string "Communication standby…$"

gUnknown_085EDE7C:: @ 85EDE7C
	.string " points$"

gUnknown_085EDE84:: @ 85EDE84
	.string " time(s)$"

gUnknown_085EDE8D:: @ 85EDE8D
	.string "POKéMON JUMP RECORDS$"

gUnknown_085EDEA2:: @ 85EDEA2
	.string "Jumps in a row:$"

gUnknown_085EDEB2:: @ 85EDEB2
	.string "Best score:$"

gUnknown_085EDEBE:: @ 85EDEBE
	.string "EXCELLENTS in a row:$"

gUnknown_085EDED3:: @ 85EDED3
	.string "Awesome score! You’ve\nwon {SPECIAL_F7 0x01} {SPECIAL_F7 0x00}!$"

gUnknown_085EDEF4:: @ 85EDEF4
	.string "It filled its storage space.$"

gUnknown_085EDF11:: @ 85EDF11
	.string "You can’t hold any more!$"

gUnknown_085EDF2A:: @ 85EDF2A
	.string "Want to play again?$"

gUnknown_085EDF3E:: @ 85EDF3E
	.string "Somebody dropped out.\nThe link will be canceled.$"

gUnknown_085EDF6F:: @ 85EDF6F
	.string "Communication standby…$"

gUnknown_085EDF86:: @ 85EDF86
	.string "{PLAYER}’s Link Contest Results$"

gUnknown_085EDFA0:: @ 85EDFA0
	.string "1st$"

gUnknown_085EDFA4:: @ 85EDFA4
	.string "2nd$"

gUnknown_085EDFA8:: @ 85EDFA8
	.string "3rd$"

gUnknown_085EDFAC:: @ 85EDFAC
	.string "4th$"

gUnknown_085EDFB0:: @ 85EDFB0
	.string "Friend$"
	.string "POKeMON$"

gUnknown_085EDFBF:: @ 85EDFBF
	.string "ふしぎなもらいもの$" @ "fushiginamoraimono" ("Mystery Gift" in Japanese)

gUnknown_085EDFC9:: @ 85EDFC9
	.string "{UNK_CTRL_F800}けってい {UNK_CTRL_F801}やめる$" @ "{UNK_CTRL_F800}kettei {UNK_CTRL_F801}yameru" ("{UNK_CTRL_F800}decide {UNK_CTRL_F801}stop" in Japanese)

@ A bunch of Japanese strings here, waiting for updated datadump to dump properly
gUnknown_085EDFD6:: @ 85EDFD6
	.byte 0x56, 0xae, 0x95, 0xd9, 0x78, 0xae, 0x91, 0xae, 0xf9, 0x04, 0x00, 0x44, 0xfe, 0x1c, 0x0c, 0x38, 0x15, 0x23, 0x27, 0x02, 0x23, 0x19, 0x2d, 0x00, 0x26, 0x20, 0x0a, 0x20, 0x1f, 0x0d, 0xff

gUnknown_085EDFF5:: @ 85EDFF5
	.byte 0x56, 0xae, 0x95, 0xd9, 0x78, 0xae, 0x91, 0xae, 0xf9, 0x04, 0x19, 0x00, 0x72, 0x66, 0x85, 0xae, 0x06, 0x27, 0xfe, 0xb3, 0x12, 0x03, 0x0c, 0x2e, 0xb4, 0x2d, 0x00, 0x04, 0x27, 0x47, 0xff

gUnknown_085EE014:: @ 85EE014
	.byte 0xb3, 0x8a, 0xae, 0x71, 0x9a, 0xae, 0x52, 0x51, 0x95, 0x96, 0x7e, 0x5d, 0x14, 0x12, 0x03, 0x0c, 0x2e, 0xb4, 0xfe, 0x2d, 0x00, 0x0e, 0x2e, 0x10, 0x08, 0x00, 0x0c, 0x13, 0x08, 0x41, 0x0b, 0x02
	.byte 0xff, 0x56, 0xae, 0x95, 0xd9, 0x78, 0xae, 0x91, 0xae, 0xf9, 0x04, 0x19, 0x00, 0xb3, 0x12, 0x03, 0x0c, 0x2e, 0xb4, 0x2d, 0xfe, 0x04, 0x27, 0x2e, 0x44, 0x00, 0xbb, 0x9a, 0x60, 0x7e, 0x2d, 0x00
	.byte 0x05, 0x0c, 0x13, 0x08, 0x41, 0x0b, 0x02, 0xff

gUnknown_085EE05C:: @ 85EE05C
	.byte 0x0e, 0x12, 0x40, 0x08, 0x37, 0x00, 0x1f, 0x11, 0x37, 0x50, 0x13, 0x02, 0x1f, 0x0d, 0xff

gUnknown_085EE06B:: @ 85EE06B
	.byte 0x56, 0xae, 0x95, 0x19, 0x00, 0x26, 0x20, 0x0a, 0x20, 0x2d, 0xfe, 0x11, 0x35, 0x03, 0x0c, 0x00, 0x0c, 0x1f, 0x0c, 0x10, 0xff, 0x56, 0xae, 0x95, 0xd9, 0x78, 0xae, 0x91, 0xae, 0xf9, 0x04, 0x14
	.byte 0xfe, 0x12, 0x03, 0x0c, 0x2e, 0x00, 0x44, 0x07, 0x1f, 0x0e, 0x2e, 0xff

gUnknown_085EE097:: @ 85EE097
	.byte 0x12, 0x03, 0x0c, 0x2e, 0x00, 0x11, 0x35, 0x03, 0x00, 0x44, 0x0d, 0xff

gUnknown_085EE0A3:: @ 85EE0A3
	.byte 0x12, 0x03, 0x0c, 0x2e, 0x00, 0x54, 0x77, 0xae, 0x44, 0x0d, 0xfe, 0x0e, 0x12, 0x40, 0x08, 0x2d, 0x00, 0x10, 0x0c, 0x06, 0x22, 0x13, 0x00, 0x08, 0x41, 0x0b, 0x02, 0xff

gUnknown_085EE0BF:: @ 85EE0BF
	.byte 0x12, 0x03, 0x0c, 0x2e, 0x00, 0x54, 0x77, 0xae, 0x44, 0x0d, 0xfe, 0x1a, 0x3d, 0x22, 0x06, 0x27, 0x00, 0x24, 0x28, 0x15, 0x05, 0x0c, 0x13, 0x00, 0x08, 0x41, 0x0b, 0x02, 0xff

gUnknown_085EE0DC:: @ 85EE0DC
	.byte 0x56, 0xae, 0x95, 0xd9, 0x78, 0xae, 0x91, 0xae, 0xf9, 0x04, 0x00, 0x16, 0xfe, 0x56, 0xae, 0x95, 0x2d, 0x00, 0x26, 0x20, 0x0a, 0x1f, 0x0e, 0x13, 0x00, 0x08, 0x41, 0x0b, 0x02, 0xff

gUnknown_085EE0FA:: @ 85EE0FA
	.byte 0x12, 0x03, 0x0c, 0x2e, 0x00, 0x0c, 0x35, 0x03, 0x28, 0x36, 0x03, 0xab, 0xff

gUnknown_085EE107:: @ 85EE107
	.byte 0x01, 0x27, 0x10, 0x15, 0x00, 0x64, 0x7a, 0xae, 0x65, 0xae, 0x37, 0xfe, 0x6e, 0x53, 0x54, 0x7e, 0x16, 0x00, 0x24, 0x50, 0x13, 0x07, 0x10, 0xab, 0xff

gUnknown_085EE120:: @ 85EE120
	.byte 0x0c, 0x46, 0x27, 0x08, 0x00, 0x05, 0x1f, 0x11, 0x08, 0x41, 0x0b, 0x02, 0xff

gUnknown_085EE12D:: @ 85EE12D
	.byte 0x06, 0x07, 0x0a, 0x20, 0x00, 0x54, 0x77, 0xae, 0x00, 0x44, 0x0d, 0xfe, 0x94, 0xae, 0x60, 0x37, 0x00, 0x1e, 0x40, 0x2e, 0x00, 0x44, 0x07, 0x1f, 0x0e, 0x2e, 0x44, 0x0c, 0x10, 0xff

	.string "RED$"
	.string "BLUE$"
	.string "---$"

gUnknown_085EE158:: @ 85EE158
	.string "{PLAYER}’s Single Battle Room Results$"

gUnknown_085EE178:: @ 85EE178
	.string "{PLAYER}’s Double Battle Room Results$"

gUnknown_085EE198:: @ 85EE198
	.string "{PLAYER}’s Multi Battle Room Results$"

gUnknown_085EE1B7:: @ 85EE1B7
	.string "{PLAYER}’s Link Multi Battle Room Results$"

gUnknown_085EE1DB:: @ 85EE1DB
	.string "{PLAYER}’s Single Battle Tourney Results$"

gUnknown_085EE1FE:: @ 85EE1FE
	.string "{PLAYER}’s Double Battle Tourney Results$"

gUnknown_085EE221:: @ 85EE221
	.string "{PLAYER}’s Single Battle Hall Results$"

gUnknown_085EE241:: @ 85EE241
	.string "{PLAYER}’s Double Battle Hall Results$"

gUnknown_085EE261:: @ 85EE261
	.string "{PLAYER}’s Battle Choice Results$"

gUnknown_085EE27C:: @ 85EE27C
	.string "{PLAYER}’s Set KO Tourney Results$"

gUnknown_085EE298:: @ 85EE298
	.string "{PLAYER}’s Battle Swap Single Results$"

gUnknown_085EE2B8:: @ 85EE2B8
	.string "{PLAYER}’s Battle Swap Double Results$"

gUnknown_085EE2D8:: @ 85EE2D8
	.string "{PLAYER}’s Battle Quest Results$"

gUnknown_085EE2F2:: @ 85EE2F2
	.string "LV. 50$"

gUnknown_085EE2F9:: @ 85EE2F9
	.string "OPEN LV.$"

gUnknown_085EE302:: @ 85EE302
	.string "Win streak: {STR_VAR_1}$"

gUnknown_085EE311:: @ 85EE311
	.string "CURRENT$"

gUnknown_085EE319:: @ 85EE319
	.string "RECORD$"

gUnknown_085EE320:: @ 85EE320
	.string "PREV.$"

gUnknown_085EE326:: @ 85EE326
	.string "Rental/Swap$"

gUnknown_085EE332:: @ 85EE332
	.string "Total$"

gUnknown_085EE338:: @ 85EE338
	.string "Clear streak: {STR_VAR_1}$"

gUnknown_085EE349:: @ 85EE349
	.string "Championships: {STR_VAR_1}$"

gUnknown_085EE35B:: @ 85EE35B
	.string "Rooms cleared: {STR_VAR_1}$"

gUnknown_085EE36D:: @ 85EE36D
	.string "Times cleared:{CLEAR 0x05}{STR_VAR_1}$"

gUnknown_085EE381:: @ 85EE381
	.string "KOs in a row: {STR_VAR_1}$"

gUnknown_085EE392:: @ 85EE392
	.string "Times: {STR_VAR_1}$"
	
	.align 2
gUnknown_085EE39C:: @ 85EE39C
	.string "Floors cleared: {STR_VAR_1}$"

	.align 2
	.string "LV. 50$"

	.align 2
	.string "OPEN LEVEL$"

	.align 2
	.string "Win streak: {STR_VAR_2}$"

	.align 2
	.string "Clear streak: {STR_VAR_2}$"

	.align 2
	.string "Rooms cleared: {STR_VAR_2}$"

	.align 2
	.string "KOs in a row: {STR_VAR_2}$"

	.align 2
	.string "Floors cleared: {STR_VAR_2}$"

	.align 2
gUnknown_085EE424:: @ 85EE424
	.string "1.$"
	.string "2.$"
	.string "3.$"

gUnknown_085EE42D:: @ 85EE42D
	.string "SAVING…\nDON’T TURN OFF THE POWER.$"

gUnknown_085EE44F:: @ 85EE44F
	.string "BERRY BLENDER\nMAXIMUM SPEED RECORD!$"

gUnknown_085EE473:: @ 85EE473
	.string "2 PLAYERS\n3 PLAYERS\n4 PLAYERS$"

gUnknown_085EE491:: @ 85EE491
	.string "YES\nNO$"

gUnknown_085EE498:: @ 85EE498
	.string "▶$"

gUnknown_085EE49A:: @ 85EE49A
	.string "PEEKABOO!$"

gUnknown_085EE4A4:: @ 85EE4A4
	.string "Communication error…\nPlease check all connections,\nthen turn the power OFF and ON.$"

gUnknown_085EE4F7:: @ 85EE4F7
	.string "Communication error…$"

gUnknown_085EE50C:: @ 85EE50C
	.string "Move closer to your link partner(s).\nAvoid obstacles between partners.$"

gUnknown_085EE553:: @ 85EE553
	.string "A Button: Registration Counter$"

gUnknown_085EE572:: @ 85EE572
	.string "A Button: Title Screen$"

gUnknown_085EE589:: @ 85EE589
	.string "OPTION$"
	.string "TEXT SPEED$"
	.string "BATTLE SCENE$"
	.string "BATTLE STYLE$"
	.string "SOUND$"
	.string "FRAME$"
	.string "CANCEL$"
	.string "BUTTON MODE$"

gUnknown_085EE5D4:: @ 85EE5D4
	.string "{COLOR GREEN}{SHADOW LIGHT_GREEN}SLOW$"

gUnknown_085EE5DF:: @ 85EE5DF
	.string "{COLOR GREEN}{SHADOW LIGHT_GREEN}MID$"

gUnknown_085EE5E9:: @ 85EE5E9
	.string "{COLOR GREEN}{SHADOW LIGHT_GREEN}FAST$"

gUnknown_085EE5F4:: @ 85EE5F4
	.string "{COLOR GREEN}{SHADOW LIGHT_GREEN}ON$"

gUnknown_085EE5FD:: @ 85EE5FD
	.string "{COLOR GREEN}{SHADOW LIGHT_GREEN}OFF$"

gUnknown_085EE607:: @ 85EE607
	.string "{COLOR GREEN}{SHADOW LIGHT_GREEN}SHIFT$"

gUnknown_085EE613:: @ 85EE613
	.string "{COLOR GREEN}{SHADOW LIGHT_GREEN}SET$"

gUnknown_085EE61D:: @ 85EE61D
	.string "{COLOR GREEN}{SHADOW LIGHT_GREEN}MONO$"

gUnknown_085EE628:: @ 85EE628
	.string "{COLOR GREEN}{SHADOW LIGHT_GREEN}STEREO$"

gUnknown_085EE635:: @ 85EE635
	.string "{COLOR GREEN}{SHADOW LIGHT_GREEN}TYPE$"

gUnknown_085EE640:: @ 85EE640
	.string "{COLOR GREEN}{SHADOW LIGHT_GREEN}$"

gUnknown_085EE647:: @ 85EE647
	.string "{COLOR GREEN}{SHADOW LIGHT_GREEN}NORMAL$"

gUnknown_085EE654:: @ 85EE654
	.string "{COLOR GREEN}{SHADOW LIGHT_GREEN}LR$"

gUnknown_085EE65D:: @ 85EE65D
	.string "{COLOR GREEN}{SHADOW LIGHT_GREEN}L=A$"

gUnknown_085EE667:: @ 85EE667
	.string "{STR_VAR_1}P LINK$"
	.string "BRONZE$"
	.string "COPPER$"
	.string "SILVER$"
	.string "GOLD$"

gUnknown_085EE68A:: @ 85EE68A
	.string "DAY$"

gUnknown_085EE68E:: @ 85EE68E
	.string ":$"

gUnknown_085EE690:: @ 85EE690
	.string "CONFIRM$"
	.string "Days$"
	.string "Time:$"
	.string "Game time$"
	.string "RTC time$"
	.string "Updated time$"
	.string "POKéDEX$"
	.string "POKéMON$"
	.string "BAG$"
	.string "POKéNAV$"
	.string "{PLAYER}$"
	.string "SAVE$"
	.string "OPTION$"
	.string "EXIT$"
	.string "RETIRE$"
	.string "REST$"

gOtherText_SafariStock:: @ 85EE6FF
	.string "SAFARI BALLS\nStock: {STR_VAR_1}$"

gOtherText_BattlePyramid_X:: @ 85EE716
	.string "Battle Pyramid\n{STR_VAR_1}$"
	.string "Floor 1$"
	.string "Floor 2$"
	.string "Floor 3$"
	.string "Floor 4$"
	.string "Floor 5$"
	.string "Floor 6$"
	.string "Floor 7$"
	.string "Peak$"

gUnknown_085EE765:: @ 85EE765
	.string "Link standby…\n… … B Button: Cancel$"

gUnknown_085EE788:: @ 85EE788
	.string "Press the A Button to load event.\n… … B Button: Cancel$"

gUnknown_085EE7BF:: @ 85EE7BF
	.string "Loading event…$"

gUnknown_085EE7CE:: @ 85EE7CE
	.string "Don’t remove the Game Link cable.\nDon’t turn off the power.$"

gUnknown_085EE80A:: @ 85EE80A
	.string "The event was safely loaded.$"

gUnknown_085EE827:: @ 85EE827
	.string "Loading error.\nEnding session.$"
	.string "プレイヤー$" @ "pureiyaa" ("player" in Japanese)
	.string "さま$" @ "sama" (a very high honorific)

gUnknown_085EE84F:: @ 85EE84F
	.string "HOENN$"

gUnknown_085EE855:: @ 85EE855
	.string "NATIONAL$"

gUnknown_085EE85E:: @ 85EE85E
	.string "PLAYER: {CLEAR 0x10}{COLOR RED}{SHADOW LIGHT_RED}{PLAYER}{COLOR DARK_GREY}{SHADOW LIGHT_GREY}\n\nThis document certifies\nthat you have successfully\ncompleted your\n{STR_VAR_1} POKéDEX.\n\n{CLEAR_TO 0x42}{COLOR RED}{SHADOW LIGHT_RED}GAME FREAK$"
	
	.string "{COLOR RED}{SHADOW LIGHT_RED}ゲ-ムフリ-ク$" @ geemufuriku ("Game Freak" in Japanese)
	.string "{COLOR RED}{SHADOW LIGHT_RED}$"

gUnknown_085EE8F1:: @ 85EE8F1
	.string "HOENN$"

gUnknown_085EE8F7:: @ 85EE8F7
	.string "Oh! A bite!$"

gUnknown_085EE903:: @ 85EE903
	.string "A POKéMON’s on the hook!{PAUSE_UNTIL_PRESS}$"

gUnknown_085EE91E:: @ 85EE91E
	.string "Not even a nibble…{PAUSE_UNTIL_PRESS}$"

gUnknown_085EE933:: @ 85EE933
	.string "It got away…{PAUSE_UNTIL_PRESS}$"

gUnknown_085EE942:: @ 85EE942
	.string "{STR_VAR_2} will be\nsent to {STR_VAR_1}.$"

gUnknown_085EE959:: @ 85EE959
	.string "Bye-bye, {STR_VAR_2}!$"

gUnknown_085EE966:: @ 85EE966
	.string "{STR_VAR_1} sent over {STR_VAR_3}.$"

gUnknown_085EE977:: @ 85EE977
	.string "Take good care of {STR_VAR_3}!$"


	.include "data/text/easy_chat/easy_chat_group_names.inc"

gUnknown_085EEA42:: @ 85EEA42
	.string "???$"
	.string "MAX. HP$"
	.string "ATTACK$"
	.string "DEFENSE$"
	.string "SPEED$"
	.string "SP. ATK$"
	.string "SP. DEF$"

gUnknown_085EEA73:: @ 85EEA73
	.string "{UNK_CTRL_F904}$"

gUnknown_085EEA76:: @ 85EEA76
	.string "-$"

gUnknown_085EEA78:: @ 85EEA78
	.string "From $"

gUnknown_085EEA7E:: @ 85EEA7E
	.string "Mixing records…$"

gUnknown_085EEA8E:: @ 85EEA8E
	.string "Record mixing completed.\nThank you for waiting.$"
	.string "YOUR NAME?$"
	.string "BOX NAME?$"
	.string "{STR_VAR_1}’s nickname?$"
	.string "Tell him the words.$"

gUnknown_085EEAF6:: @ 85EEAF6
	.string "{UNK_CTRL_F80C}MOVE  {UNK_CTRL_F800}OK  {UNK_CTRL_F801}BACK$"

gUnknown_085EEB0B:: @ 85EEB0B
	.string "A call can’t be made from here.$"
	.string "HANDSOME$"
	.string "VINNY$"
	.string "MOREME$"
	.string "IRONHARD$"
	.string "MUSCLE$"
	.string "coolness$"
	.string "beauty$"
	.string "cuteness$"
	.string "smartness$"
	.string "toughness$"

gUnknown_085EEB7E:: @ 85EEB7E
	.string "Lady$"
	.string "slippery$"
	.string "roundish$"
	.string "wham-ish$"
	.string "shiny$"
	.string "sticky$"
	.string "pointy$"

gUnknown_085EEBB2:: @ 85EEBB2
	.string "RENTAL POKéMON$"

gUnknown_085EEBC1:: @ 85EEBC1
	.string "Select the first POKéMON.$"

gUnknown_085EEBDB:: @ 85EEBDB
	.string "Select the second POKéMON.$"

gUnknown_085EEBF6:: @ 85EEBF6
	.string "Select the third POKéMON.$"

gUnknown_085EEC10:: @ 85EEC10
	.string "RENT$"

gUnknown_085EEC15:: @ 85EEC15
	.string "SUMMARY$"

gUnknown_085EEC1D:: @ 85EEC1D
	.string "OTHERS$"

gUnknown_085EEC24:: @ 85EEC24
	.string "DESELECT$"

gUnknown_085EEC2D:: @ 85EEC2D
	.string "Are these three POKéMON OK?$"

gUnknown_085EEC49:: @ 85EEC49
	.string "YES$"

gUnknown_085EEC4D:: @ 85EEC4D
	.string "NO$"

gUnknown_085EEC50:: @ 85EEC50
	.string "Can’t select same {PKMN}.$"

gUnknown_085EEC66:: @ 85EEC66
	.string "POKéMON SWAP$"

gUnknown_085EEC73:: @ 85EEC73
	.string "Select POKéMON to swap.$"

gUnknown_085EEC8B:: @ 85EEC8B
	.string "Select POKéMON to accept.$"

gUnknown_085EECA5:: @ 85EECA5
	.string "SWAP$"

gUnknown_085EECAA:: @ 85EECAA
	.string "SUMMARY$"

gUnknown_085EECB2:: @ 85EECB2
	.string "RECHOOSE$"

gUnknown_085EECBB:: @ 85EECBB
	.string "Quit swapping?$"

gUnknown_085EECCA:: @ 85EECCA
	.string "YES$"

gUnknown_085EECCE:: @ 85EECCE
	.string "NO$"

gUnknown_085EECD1:: @ 85EECD1
	.string "{PKMN} FOR SWAP$"

gUnknown_085EECDD:: @ 85EECDD
	.string "CANCEL$"
	.string "SWAP$"
	.string "ACCEPT$"

gUnknown_085EECF0:: @ 85EECF0
	.string "Accept this POKéMON?$"
	.string "    $"

gUnknown_085EED0A:: @ 85EED0A
	.string "Same {PKMN} in party already.$"

gOtherText_DecimalPoint:: @ 85EED24
	.string ".$"

gUnknown_085EED26:: @ 85EED26
	.string "PLAYER$"

gUnknown_085EED2D:: @ 85EED2D
	.string "BADGES$"

gUnknown_085EED34:: @ 85EED34
	.string "POKéDEX$"

gUnknown_085EED3C:: @ 85EED3C
	.string "TIME$"

gUnknown_085EED41:: @ 85EED41
	.string "Wireless Communication Status$"

gUnknown_085EED5F:: @ 85EED5F
	.string "People trading:$"

gUnknown_085EED6F:: @ 85EED6F
	.string "People battling:$"
	
gUnknown_085EED80:: @ 85EED80
	.string "People in the UNION ROOM:$"

gUnknown_085EED9A:: @ 85EED9A
	.string "People communicating:$"

gUnknown_085EEDB0:: @ 85EEDB0
	.string "{SPECIAL_F7 0} players$"
	
gUnknown_085EEDBB:: @ 85EEDBB
	.string "{SPECIAL_F7 1} players$"
	
gUnknown_085EEDC6:: @ 85EEDC6
	.string "{SPECIAL_F7 2} players$"
	
gUnknown_085EEDD1:: @ 85EEDD1
	.string "{SPECIAL_F7 3} players$"

	.align 2
	.4byte gUnknown_085EEDB0
	.4byte gUnknown_085EEDBB
	.4byte gUnknown_085EEDC6
	.4byte gUnknown_085EEDD1

    .align 2
gUnknown_085EEDEC:: @ 85EEDEC
    .string "WONDER CARDS$"

    .align 2
gUnknown_085EEDFC:: @ 85EEDFC
    .string "WONDER NEWS$"

    .align 2
gUnknown_085EEE08:: @ 85EEE08
    .string "WIRELESS COMMUNICATION$"

    .align 2
gUnknown_085EEE20:: @ 85EEE20
    .string "FRIEND$"

    .align 2
gUnknown_085EEE28:: @ 85EEE28
    .string "EXIT$"

    .align 2
gUnknown_085EEE30:: @ 85EEE30
    .string "RECEIVE$"

    .align 2
gUnknown_085EEE38:: @ 85EEE38
    .string "SEND$"

    .align 2
gUnknown_085EEE40:: @ 85EEE40
    .string "TOSS$"

    .align 2
gUnknown_085EEE48:: @ 85EEE48
    .string "A variety of events will be imported\nover Wireless Communication.$"

    .align 2
gUnknown_085EEE8C:: @ 85EEE40
    .string "Read the WONDER CARDS in your\npossession.$"

    .align 2
gUnknown_085EEEB8:: @ 85EEEB8
    .string "Read the NEWS that arrived.$"

    .align 2
gUnknown_085EEED4:: @ 85EEED4
    .string "Return to the title screen.$"

	.align 2
gUnknown_085EEEF0:: @ 85EEEF0
	.string "You don’t have a WONDER CARD,\nso a new CARD will be input.$"

	.align 2
gUnknown_085EEF2C:: @ 85EEF2C
	.string "You don’t have any WONDER NEWS,\nso new NEWS will be input.$"

	.align 2
gUnknown_085EEF68:: @ 85EEF68
	.string "Where should the WONDER CARD\nbe accessed?$"

	.align 2
gUnknown_085EEF94:: @ 85EEF94
	.string "Where should the WONDER NEWS\nbe accessed?$"

	.align 2
	.string "Communication standby…\nB Button: Cancel$"

	.align 2
gUnknown_085EEFE8:: @ 85EEFE8
    .string "Communicating…$"

	.align 2
gUnknown_085EEFF8:: @ 85EEFF8
    .string "Communication completed.$"

	.align 2
gUnknown_085EF014:: @ 85EF014
    .string "Communication error.$"

	.align 2
gUnknown_085EF02C:: @ 85EF02C
    .string "Communication has been canceled.$"

	.align 2
gUnknown_085EF050:: @ 85EF050
    .string "Throw away the WONDER CARD\nand input a new CARD?$"

	.align 2
gUnknown_085EF084:: @ 85EF084
    .string "You haven’t received the CARD’s gift\nyet. Input a new CARD anyway?$"

	.align 2
gUnknown_085EF0C8:: @ 85EF0C8
    .string "A WONDER CARD has been received\nfrom {STR_VAR_1}.$"

	.align 2
gUnknown_085EF0F4:: @ 85EF0F4
    .string "A WONDER NEWS item has been\nreceived from {STR_VAR_1}.$"

	.align 2
gUnknown_085EF124:: @ 85EF124
    .string "A new WONDER CARD has been\nreceived.$"

	.align 2
gUnknown_085EF14C:: @ 85EF14C
    .string "A new WONDER NEWS item has been\nreceived.$"

	.align 2
gUnknown_085EF178:: @ 85EF178
    .string "A new STAMP has been received.$"

	.align 2
gUnknown_085EF198:: @ 85EF198
    .string "A new TRAINER has arrived.$"

	.align 2
gUnknown_085EF1B4:: @ 85EF1B4
    .string "You already had that\nWONDER CARD.$"

	.align 2
gUnknown_085EF1D8:: @ 85EF1D8
    .string "You already had that\nWONDER NEWS item.$"

	.align 2
gUnknown_085EF200:: @ 85EF200
	.string "You already had that\nSTAMP.$"

	.align 2
gUnknown_085EF21C:: @ 85EF21C
	.string "There’s no more room for adding\nSTAMPS.$"

	.align 2
gUnknown_085EF244:: @ 85EF244
	.string "Your record has been uploaded via\nWIRELESS COMMUNICATION.$"

	.align 2
gUnknown_085EF280:: @ 85EF280
	.string "You can’t accept a WONDER CARD\nfrom this TRAINER.$"

	.align 2
gUnknown_085EF2B4:: @ 85EF2B4
	.string "You can’t accept WONDER NEWS\nfrom this TRAINER.$"

	.align 2
gUnknown_085EF2E4:: @ 85EF2E4
	.string "Nothing was sent over…$"

	.align 2
gUnknown_085EF2FC:: @ 85EF2FC
	.string "What would you like to do\nwith the WONDER CARDS?$"

	.align 2
gUnknown_085EF330:: @ 85EF330
	.string "What would you like to do\nwith the WONDER NEWS?$"

	.align 2
gUnknown_085EF360:: @ 85EF360
	.string "Sending your WONDER CARD…$"

	.align 2
gUnknown_085EF37C:: @ 85EF37C
	.string "Sending your WONDER NEWS item…$"

	.align 2
gUnknown_085EF39C:: @ 85EF39C
	.string "Your WONDER CARD has been sent\nto {STR_VAR_1}.$"

	.align 2
gUnknown_085EF3C4:: @ 85EF3C4
	.string "Your WONDER NEWS item has been\nsent to {STR_VAR_1}.$"

	.align 2
gUnknown_085EF3F0:: @ 85EF3F0
	.string "A STAMP has been sent to {STR_VAR_1}.$"

	.align 2
gUnknown_085EF410:: @ 85EF410
	.string "A GIFT has been sent to {STR_VAR_1}.$"

	.align 2
gUnknown_085EF42C:: @ 85EF42C
	.string "The other TRAINER has the same\nWONDER CARD already.$"

	.align 2
gUnknown_085EF460:: @ 85EF460
	.string "The other TRAINER has the same\nWONDER NEWS already.$"

	.align 2
gUnknown_085EF494:: @ 85EF494
	.string "The other TRAINER has the same\nSTAMP already.$"

	.align 2
gUnknown_085EF4C4:: @ 85EF4C4
	.string "The other TRAINER canceled\ncommunication.$"

	.align 2
gUnknown_085EF4F0:: @ 85EF4F0
	.string "You can’t send a MYSTERY GIFT to\nthis TRAINER.$"

	.align 2
gUnknown_085EF520:: @ 85EF520
	.string "If you throw away the CARD,\nits event won’t happen. Okay?$"

	.align 2
gUnknown_085EF55C:: @ 85EF55C
	.string "Is it okay to discard this\nNEWS item?$"

	.align 2
gUnknown_085EF584:: @ 85EF584
	.string "You haven’t received the\nGIFT. Is it okay to discard?$"

	.align 2
gUnknown_085EF5BC:: @ 85EF5BC
	.string "Data will be saved.\nPlease wait.$"

	.align 2
gUnknown_085EF5E0:: @ 85EF5E0
	.string "Save completed.\nPlease press the A Button.$"

	.align 2
gUnknown_085EF60C:: @ 85EF60C
	.string "The WONDER CARD was thrown away.$"

	.align 2
gUnknown_085EF630:: @ 85EF630
	.string "The WONDER NEWS was thrown away.$"

	.align 2
gUnknown_085EF654:: @ 85EF654
	.string "MYSTERY GIFT$"

	.align 2
gUnknown_085EF664:: @ 85EF664
	.string "{UNK_CTRL_F80A}PICK {UNK_CTRL_F800}OK {UNK_CTRL_F801}EXIT$"

	.align 2
gUnknown_085EF678:: @ 85EF678
	.string "{UNK_CTRL_F80A}PICK {UNK_CTRL_F800}OK {UNK_CTRL_F801}CANCEL$"

gUnknown_085EF68D:: @ 85EF68D
	.string "{PLAYER}’s BATTLE RESULTS$"

gUnknown_085EF6A1:: @ 85EF6A1
	.string "TOTAL RECORD W:{STR_VAR_1} L:{STR_VAR_2} D:{STR_VAR_3}$"

gUnknown_085EF6BD:: @ 85EF6BD
	.string "{CLEAR_TO 0x53}WIN{CLEAR_TO 0x80}LOSE{CLEAR_TO 0xB0}DRAW$"
    
gUnknown_085EF6D2:: @ 85EF6D2
	.string "Communication standby…$"

gUnknown_085EF6E9:: @ 85EF6E9
	.string "Quit the game?$"

gUnknown_085EF6F8:: @ 85EF6F8
	.string "You’ve got 9,999 COINS.$"

gUnknown_085EF710:: @ 85EF710
	.string "You’ve run out of COINS.\nGame over!$"

gUnknown_085EF734:: @ 85EF734
	.string "You don’t have three COINS.$"

gUnknown_085EF750:: @ 85EF750
	.string "REEL TIME\nHere’s your chance to take\naim and nail marks!\nReel Time continues for the\nawarded number of spins.\nIt all ends on a Big Bonus.$"
	.string "The two seem to get along\nvery well.$"
	.string "The two seem to get along.$"
	.string "The two don’t seem to like\neach other much.$"
	.string "The two prefer to play with other\nPOKéMON than each other.$"

gUnknown_085EF881:: @ 85EF881
	.string "\n$"

gUnknown_085EF883:: @ 85EF883
	.string "EXIT$"

gUnknown_085EF888:: @ 85EF888
	.string "{LV}$"

gUnknown_085EF88A:: @ 85EF88A
	.string "TIME BOARD$"

gUnknown_085EF895:: @ 85EF895
	.string "TIME CLEARED $"

gUnknown_085EF8A3:: @ 85EF8A3
	.string "{STR_VAR_1} min. {STR_VAR_2}.{STR_VAR_3} sec.$"
	.string "1F$"
	.string "2F$"
	.string "3F$"
	.string "4F$"

gUnknown_085EF8C2:: @ 85EF8C2
	.string "Teach which move to {STR_VAR_1}?$"

gUnknown_085EF8DA:: @ 85EF8DA
	.string "Teach {STR_VAR_2}?$"

gUnknown_085EF8E4:: @ 85EF8E4
	.string "{STR_VAR_1} learned\n{STR_VAR_2}!$"

gUnknown_085EF8F3:: @ 85EF8F3
	.string "{STR_VAR_1} is trying to learn\n{STR_VAR_2}.\pBut {STR_VAR_1} can’t learn more\nthan four moves.\pDelete an older move to make\nroom for {STR_VAR_2}?$"

gUnknown_085EF960:: @ 85EF960
	.string "Stop trying to teach\n{STR_VAR_2}?$"

gUnknown_085EF979:: @ 85EF979
	.string "{PAUSE 32}1, {PAUSE 15}2, and {PAUSE 15}… {PAUSE 15}… {PAUSE 15}… {PAUSE 15}{PLAY_SE 0x0038}Poof!\p$"

gUnknown_085EF9A6:: @ 85EF9A6
	.string "{STR_VAR_1} forgot {STR_VAR_3}.\pAnd…\p{STR_VAR_1} learned {STR_VAR_2}.$"
	.string "{STR_VAR_1} did not learn the\nmove {STR_VAR_2}.$"

gUnknown_085EF9E6:: @ 85EF9E6
	.string "Give up trying to teach a new\nmove to {STR_VAR_1}?$"

gUnknown_085EFA10:: @ 85EFA10
	.string "Which move should be\nforgotten?\p$"

gUnknown_085EFA31:: @ 85EFA31
	.string "BATTLE MOVES$"

gUnknown_085EFA3E:: @ 85EFA3E
	.string "CONTEST MOVES$"
	.string "TYPE/$"

gUnknown_085EFA52:: @ 85EFA52
	.string "PP/$"

gUnknown_085EFA56:: @ 85EFA56
	.string "POWER/$"

gUnknown_085EFA5D:: @ 85EFA5D
	.string "ACCURACY/$"

gUnknown_085EFA67:: @ 85EFA67
	.string "APPEAL$"

gUnknown_085EFA6E:: @ 85EFA6E
	.string "JAM$"
	.string "KIRA$"
	.string "AMY$"
	.string "JOHN$"
	.string "ROY$"
	.string "GABBY$"
	.string "ANNA$"

gUnknown_085EFA8F:: @ 85EFA8F
	.string "Clear all save data areas?$"

gUnknown_085EFAAA:: @ 85EFAAA
	.string "Clearing data…\nPlease wait.$"

gUnknown_085EFAC6:: @ 85EFAC6
	.string "Is this the correct time?$"

gUnknown_085EFAE0:: @ 85EFAE0
	.string "CONFIRM$"

gUnknown_085EFAE8:: @ 85EFAE8
	.string "CANCEL$"
	.string "DEVON PRES$"
	.string "MR. STONE$"
	.string "HARD AS ROCK$"
	.string "STEVEN$"
	.string "RAD NEIGHBOR$"
	.string "RELIABLE ONE$"
	.string "CALM & KIND$"
	.string "{PKMN} LOVER$"
	.string "DAD$"
	.string "MOM$"
	.string "ELUSIVE EYES$"
	.string "SCOTT$"
	.string "ROCKIN’ WHIZ$"
	.string "THE BIG HIT$"
	.string "SWELL SHOCK$"
	.string "PASSION BURN$"
	.string "SKY TAMER$"
	.string "MYSTIC DUO$"
	.string "DANDY CHARM$"
	.string "ELITE FOUR$"
	.string "CHAMPION$"
	.string "{PKMN} PROF.$"

gUnknown_085EFBD2:: @ 85EFBD2
	.string "Communication standby…\nAwaiting another player to choose.$"

gUnknown_085EFC0C:: @ 85EFC0C
	.string "The battle was refused.{PAUSE 60}$"

gUnknown_085EFC27:: @ 85EFC27
	.string "Refused the battle.{PAUSE 60}$"
	.string "NO WEATHER$"
	.string "SUNNY$"
	.string "SUNNY2$"
	.string "RAIN$"
	.string "SNOW$"
	.string "LIGHTNING$"
	.string "FOG$"
	.string "VOLCANO ASH$"
	.string "SANDSTORM$"
	.string "FOG2$"
	.string "SEAFLOOR$"
	.string "CLOUDY$"
	.string "SUNNY3$"
	.string "HEAVY RAIN$"
	.string "SEAFLOOR2$"
	.string "DEL. ALL$"
	.string "CANCEL$"
	.string "OK$"
	.string "QUIZ$"
	.string "ANSWER$"

gOtherText_PokeBalls:: @ 85EFCD4
	.string "POKé BALLS$"

gOtherText_Berry:: @ 85EFCDF
	.string "BERRY$"

gOtherText_Berries:: @ 85EFCE5
	.string "BERRIES$"
<|MERGE_RESOLUTION|>--- conflicted
+++ resolved
@@ -45,8 +45,7 @@
 gExpandedPlaceholder_May:: @ 85E8260
 	.string "MAY$"
 
-<<<<<<< HEAD
-gText_Egg:: @ 85E8264
+gText_EggNickname:: @ 85E8264
 	.string "EGG$"
 
 gText_Pokemon:: @ 85E8268
@@ -187,162 +186,6 @@
 	.string "{CLEAR_TO 0x0C}    ’    ”$"
 	.string "        .   lbs.$"
 	.string "$"
-=======
-gEggNickname:: @ 85E8264
-
-.string "EGG$"
-
-gUnknown_085E8268:: @ 85E8268
-
-.string "POKéMON$"
-.string "PROF. BIRCH$"
-
-gUnknown_085E827C:: @ 85E827C
-
-.string "NEW GAME$"
-
-gUnknown_085E8285:: @ 85E8285
-
-.string "CONTINUE$"
-
-gUnknown_085E828E:: @ 85E828E
-
-.string "OPTION$"
-
-gUnknown_085E8295:: @ 85E8295
-
-.string "MYSTERY GIFT$"
-
-gUnknown_085E82A2:: @ 85E82A2
-
-.string "MYSTERY GIFT$"
-
-gUnknown_085E82AF:: @ 85E82AF
-
-.string "MYSTERY EVENTS$"
-
-gUnknown_085E82BE:: @ 85E82BE
-
-.string "The Wireless Adapter is not\nconnected.$"
-
-gUnknown_085E82E5:: @ 85E82E5
-
-.string "MYSTERY GIFT can’t be used while\nthe Wireless Adapter is attached.$"
-
-gUnknown_085E8328:: @ 85E8328
-
-.string "MYSTERY EVENTS can’t be used while\nthe Wireless Adapter is attached.$"
-.string "Updating save file using external\ndata. Please wait.$"
-.string "The save file has been updated.$"
-
-gUnknown_085E83C2:: @ 85E83C2
-
-.string "The save file is corrupted. The\nprevious save file will be loaded.$"
-
-gUnknown_085E8405:: @ 85E8405
-
-.string "The save file has been erased\ndue to corruption or damage.$"
-
-gUnknown_085E8440:: @ 85E8440
-
-.string "1M%ブÊば+が ÎÎっÛÁまÓ+!$"
-
-gUnknown_085E8453:: @ 85E8453
-
-.string "The internal battery has run dry.\nThe game can be played.\pHowever, clock-based events will\nno longer occur.$"
-.string "PLAYER$"
-.string "POKéDEX$"
-
-gUnknown_085E84CE:: @ 85E84CE
-	.incbin "baserom.gba", 0x5e84ce, 0x8e
-
-gUnknown_085E855C:: @ 85E855C
-	.incbin "baserom.gba", 0x5e855c, 0x18
-
-gUnknown_085E8574:: @ 85E8574
-	.incbin "baserom.gba", 0x5e8574, 0x14
-
-gUnknown_085E8588:: @ 85E8588
-
-.string "{248} EXIT$"
-.string "BOY$"
-.string "GIRL$"
-.string "STU$"
-.string "MILTON$"
-.string "TOM$"
-.string "KENNY$"
-.string "REID$"
-.string "JUDE$"
-.string "JAXSON$"
-.string "EASTON$"
-.string "WALKER$"
-.string "TERU$"
-.string "JOHNNY$"
-.string "BRETT$"
-.string "SETH$"
-.string "TERRY$"
-.string "CASEY$"
-.string "DARREN$"
-.string "LANDON$"
-.string "COLLIN$"
-.string "STANLEY$"
-.string "QUINCY$"
-.string "KIMMY$"
-.string "TIARA$"
-.string "BELLA$"
-.string "JAYLA$"
-.string "ALLIE$"
-.string "LIANNA$"
-.string "SARA$"
-.string "MONICA$"
-.string "CAMILA$"
-.string "AUBREE$"
-.string "RUTHIE$"
-.string "HAZEL$"
-.string "NADINE$"
-.string "TANJA$"
-.string "YASMIN$"
-.string "NICOLA$"
-.string "LILLIE$"
-.string "TERRA$"
-.string "LUCY$"
-.string "HALIE$"
-
-gUnknown_085E8692:: @ 85E8692
-
-.string "This is what we call a “POKéMON.”{PAUSE 96}\p$"
-
-gUnknown_085E86B8:: @ 85E86B8
-
-.string "????? POKéMON$"
-
-gUnknown_085E86C6:: @ 85E86C6
-
-.string "{CLEAR_TO}Ï??’??”$"
-
-gUnknown_085E86D0:: @ 85E86D0
-
-.string "????.? lbs.$"
-.string "                       POKéMON$"
-.string "{CLEAR_TO}Ï    ’    ”$"
-.string "        .   lbs.$"
-.string "$"
-
-gUnknown_085E871B:: @ 85E871B
-
-.string "CRY OF$"
-.string "$"
-
-gUnknown_085E8723:: @ 85E8723
-
-.string "SIZE COMPARED TO $"
-
-gUnknown_085E8735:: @ 85E8735
-
-.string "POKéDEX registration completed.$"
-
-gUnknown_085E8755:: @ 85E8755
->>>>>>> 19d2d73c
 
 gText_CryOf:: @ 85E871B
 	.string "CRY OF$"
