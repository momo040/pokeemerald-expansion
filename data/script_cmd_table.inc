--- conflicted
+++ resolved
@@ -1,252 +1,15 @@
-<<<<<<< HEAD
 @ 'requests_effects' should be set to 1 if the command contains a call
 @ to 'Script_RequestEffects', which allows it to be analyzed with
 @ 'RunScriptImmediatelyUntilEffect'.
-.macro cmd func:req, requests_effects=0
-	.if \requests_effects == 0
-	.4byte \func
-	.else
-	.4byte \func + ROM_SIZE
-	.endif
-.endm
-
-	.align 2
-gScriptCmdTable::
-	cmd ScrCmd_nop, requests_effects=1                         @ 0x00
-	cmd ScrCmd_nop1, requests_effects=1                        @ 0x01
-	cmd ScrCmd_end, requests_effects=1                         @ 0x02
-	cmd ScrCmd_return, requests_effects=1                      @ 0x03
-	cmd ScrCmd_call, requests_effects=1                        @ 0x04
-	cmd ScrCmd_goto, requests_effects=1                        @ 0x05
-	cmd ScrCmd_goto_if, requests_effects=1                     @ 0x06
-	cmd ScrCmd_call_if, requests_effects=1                     @ 0x07
-	cmd ScrCmd_gotostd, requests_effects=1                     @ 0x08
-	cmd ScrCmd_callstd, requests_effects=1                     @ 0x09
-	cmd ScrCmd_gotostd_if, requests_effects=1                  @ 0x0a
-	cmd ScrCmd_callstd_if, requests_effects=1                  @ 0x0b
-	cmd ScrCmd_returnram, requests_effects=1                   @ 0x0c
-	cmd ScrCmd_endram, requests_effects=1                      @ 0x0d
-	cmd ScrCmd_setmysteryeventstatus, requests_effects=1       @ 0x0e
-	cmd ScrCmd_loadword, requests_effects=1                    @ 0x0f
-	cmd ScrCmd_loadbyte, requests_effects=1                    @ 0x10
-	cmd ScrCmd_setptr, requests_effects=1                      @ 0x11
-	cmd ScrCmd_loadbytefromptr, requests_effects=1             @ 0x12
-	cmd ScrCmd_setptrbyte, requests_effects=1                  @ 0x13
-	cmd ScrCmd_copylocal, requests_effects=1                   @ 0x14
-	cmd ScrCmd_copybyte, requests_effects=1                    @ 0x15
-	cmd ScrCmd_setvar, requests_effects=1                      @ 0x16
-	cmd ScrCmd_addvar, requests_effects=1                      @ 0x17
-	cmd ScrCmd_subvar, requests_effects=1                      @ 0x18
-	cmd ScrCmd_copyvar, requests_effects=1                     @ 0x19
-	cmd ScrCmd_setorcopyvar, requests_effects=1                @ 0x1a
-	cmd ScrCmd_compare_local_to_local, requests_effects=1      @ 0x1b
-	cmd ScrCmd_compare_local_to_value, requests_effects=1      @ 0x1c
-	cmd ScrCmd_compare_local_to_ptr, requests_effects=1        @ 0x1d
-	cmd ScrCmd_compare_ptr_to_local, requests_effects=1        @ 0x1e
-	cmd ScrCmd_compare_ptr_to_value, requests_effects=1        @ 0x1f
-	cmd ScrCmd_compare_ptr_to_ptr, requests_effects=1          @ 0x20
-	cmd ScrCmd_compare_var_to_value, requests_effects=1        @ 0x21
-	cmd ScrCmd_compare_var_to_var, requests_effects=1          @ 0x22
-	cmd ScrCmd_callnative, requests_effects=1                  @ 0x23
-	cmd ScrCmd_gotonative, requests_effects=1                  @ 0x24
-	cmd ScrCmd_special, requests_effects=1                     @ 0x25
-	cmd ScrCmd_specialvar, requests_effects=1                  @ 0x26
-	cmd ScrCmd_waitstate, requests_effects=1                   @ 0x27
-	cmd ScrCmd_delay, requests_effects=1                       @ 0x28
-	cmd ScrCmd_setflag, requests_effects=1                     @ 0x29
-	cmd ScrCmd_clearflag, requests_effects=1                   @ 0x2a
-	cmd ScrCmd_checkflag, requests_effects=1                   @ 0x2b
-	cmd ScrCmd_initclock, requests_effects=1                   @ 0x2c
-	cmd ScrCmd_dotimebasedevents, requests_effects=1           @ 0x2d
-	cmd ScrCmd_gettime, requests_effects=1                     @ 0x2e
-	cmd ScrCmd_playse, requests_effects=1                      @ 0x2f
-	cmd ScrCmd_waitse, requests_effects=1                      @ 0x30
-	cmd ScrCmd_playfanfare, requests_effects=1                 @ 0x31
-	cmd ScrCmd_waitfanfare, requests_effects=1                 @ 0x32
-	cmd ScrCmd_playbgm, requests_effects=1                     @ 0x33
-	cmd ScrCmd_savebgm, requests_effects=1                     @ 0x34
-	cmd ScrCmd_fadedefaultbgm, requests_effects=1              @ 0x35
-	cmd ScrCmd_fadenewbgm, requests_effects=1                  @ 0x36
-	cmd ScrCmd_fadeoutbgm, requests_effects=1                  @ 0x37
-	cmd ScrCmd_fadeinbgm, requests_effects=1                   @ 0x38
-	cmd ScrCmd_warp, requests_effects=1                        @ 0x39
-	cmd ScrCmd_warpsilent, requests_effects=1                  @ 0x3a
-	cmd ScrCmd_warpdoor, requests_effects=1                    @ 0x3b
-	cmd ScrCmd_warphole, requests_effects=1                    @ 0x3c
-	cmd ScrCmd_warpteleport, requests_effects=1                @ 0x3d
-	cmd ScrCmd_setwarp, requests_effects=1                     @ 0x3e
-	cmd ScrCmd_setdynamicwarp, requests_effects=1              @ 0x3f
-	cmd ScrCmd_setdivewarp, requests_effects=1                 @ 0x40
-	cmd ScrCmd_setholewarp, requests_effects=1                 @ 0x41
-	cmd ScrCmd_getplayerxy, requests_effects=1                 @ 0x42
-	cmd ScrCmd_getpartysize, requests_effects=1                @ 0x43
-	cmd ScrCmd_additem, requests_effects=1                     @ 0x44
-	cmd ScrCmd_removeitem, requests_effects=1                  @ 0x45
-	cmd ScrCmd_checkitemspace, requests_effects=1              @ 0x46
-	cmd ScrCmd_checkitem, requests_effects=1                   @ 0x47
-	cmd ScrCmd_checkitemtype, requests_effects=1               @ 0x48
-	cmd ScrCmd_addpcitem, requests_effects=1                   @ 0x49
-	cmd ScrCmd_checkpcitem, requests_effects=1                 @ 0x4a
-	cmd ScrCmd_adddecoration, requests_effects=1               @ 0x4b
-	cmd ScrCmd_removedecoration, requests_effects=1            @ 0x4c
-	cmd ScrCmd_checkdecor, requests_effects=1                  @ 0x4d
-	cmd ScrCmd_checkdecorspace, requests_effects=1             @ 0x4e
-	cmd ScrCmd_applymovement, requests_effects=1               @ 0x4f
-	cmd ScrCmd_applymovementat, requests_effects=1             @ 0x50
-	cmd ScrCmd_waitmovement, requests_effects=1                @ 0x51
-	cmd ScrCmd_waitmovementat, requests_effects=1              @ 0x52
-	cmd ScrCmd_removeobject, requests_effects=1                @ 0x53
-	cmd ScrCmd_removeobjectat, requests_effects=1              @ 0x54
-	cmd ScrCmd_addobject, requests_effects=1                   @ 0x55
-	cmd ScrCmd_addobjectat, requests_effects=1                 @ 0x56
-	cmd ScrCmd_setobjectxy, requests_effects=1                 @ 0x57
-	cmd ScrCmd_showobjectat, requests_effects=1                @ 0x58
-	cmd ScrCmd_hideobjectat, requests_effects=1                @ 0x59
-	cmd ScrCmd_faceplayer, requests_effects=1                  @ 0x5a
-	cmd ScrCmd_turnobject, requests_effects=1                  @ 0x5b
-	cmd ScrCmd_trainerbattle, requests_effects=1               @ 0x5c
-	cmd ScrCmd_dotrainerbattle, requests_effects=1             @ 0x5d
-	cmd ScrCmd_gotopostbattlescript, requests_effects=1        @ 0x5e
-	cmd ScrCmd_gotobeatenscript, requests_effects=1            @ 0x5f
-	cmd ScrCmd_checktrainerflag, requests_effects=1            @ 0x60
-	cmd ScrCmd_settrainerflag, requests_effects=1              @ 0x61
-	cmd ScrCmd_cleartrainerflag, requests_effects=1            @ 0x62
-	cmd ScrCmd_setobjectxyperm, requests_effects=1             @ 0x63
-	cmd ScrCmd_copyobjectxytoperm, requests_effects=1          @ 0x64
-	cmd ScrCmd_setobjectmovementtype, requests_effects=1       @ 0x65
-	cmd ScrCmd_waitmessage, requests_effects=1                 @ 0x66
-	cmd ScrCmd_message, requests_effects=1                     @ 0x67
-	cmd ScrCmd_closemessage, requests_effects=1                @ 0x68
-	cmd ScrCmd_lockall, requests_effects=1                     @ 0x69
-	cmd ScrCmd_lock, requests_effects=1                        @ 0x6a
-	cmd ScrCmd_releaseall, requests_effects=1                  @ 0x6b
-	cmd ScrCmd_release, requests_effects=1                     @ 0x6c
-	cmd ScrCmd_waitbuttonpress, requests_effects=1             @ 0x6d
-	cmd ScrCmd_yesnobox, requests_effects=1                    @ 0x6e
-	cmd ScrCmd_multichoice, requests_effects=1                 @ 0x6f
-	cmd ScrCmd_multichoicedefault, requests_effects=1          @ 0x70
-	cmd ScrCmd_multichoicegrid, requests_effects=1             @ 0x71
-	cmd ScrCmd_drawbox, requests_effects=1                     @ 0x72
-	cmd ScrCmd_erasebox, requests_effects=1                    @ 0x73
-	cmd ScrCmd_drawboxtext, requests_effects=1                 @ 0x74
-	cmd ScrCmd_showmonpic, requests_effects=1                  @ 0x75
-	cmd ScrCmd_hidemonpic, requests_effects=1                  @ 0x76
-	cmd ScrCmd_showcontestpainting, requests_effects=1         @ 0x77
-	cmd ScrCmd_braillemessage, requests_effects=1              @ 0x78
-	cmd ScrCmd_nop1, requests_effects=1                        @ 0x79
-	cmd ScrCmd_giveegg, requests_effects=1                     @ 0x7a
-	cmd ScrCmd_setmonmove, requests_effects=1                  @ 0x7b
-	cmd ScrCmd_checkpartymove, requests_effects=1              @ 0x7c
-	cmd ScrCmd_bufferspeciesname, requests_effects=1           @ 0x7d
-	cmd ScrCmd_bufferleadmonspeciesname, requests_effects=1    @ 0x7e
-	cmd ScrCmd_bufferpartymonnick, requests_effects=1          @ 0x7f
-	cmd ScrCmd_bufferitemname, requests_effects=1              @ 0x80
-	cmd ScrCmd_bufferdecorationname, requests_effects=1        @ 0x81
-	cmd ScrCmd_buffermovename, requests_effects=1              @ 0x82
-	cmd ScrCmd_buffernumberstring, requests_effects=1          @ 0x83
-	cmd ScrCmd_bufferstdstring, requests_effects=1             @ 0x84
-	cmd ScrCmd_bufferstring, requests_effects=1                @ 0x85
-	cmd ScrCmd_pokemart, requests_effects=1                    @ 0x86
-	cmd ScrCmd_pokemartdecoration, requests_effects=1          @ 0x87
-	cmd ScrCmd_pokemartdecoration2, requests_effects=1         @ 0x88
-	cmd ScrCmd_playslotmachine, requests_effects=1             @ 0x89
-	cmd ScrCmd_setberrytree, requests_effects=1                @ 0x8a
-	cmd ScrCmd_choosecontestmon, requests_effects=1            @ 0x8b
-	cmd ScrCmd_startcontest, requests_effects=1                @ 0x8c
-	cmd ScrCmd_showcontestresults, requests_effects=1          @ 0x8d
-	cmd ScrCmd_contestlinktransfer, requests_effects=1         @ 0x8e
-	cmd ScrCmd_random, requests_effects=1                      @ 0x8f
-	cmd ScrCmd_addmoney, requests_effects=1                    @ 0x90
-	cmd ScrCmd_removemoney, requests_effects=1                 @ 0x91
-	cmd ScrCmd_checkmoney, requests_effects=1                  @ 0x92
-	cmd ScrCmd_showmoneybox, requests_effects=1                @ 0x93
-	cmd ScrCmd_hidemoneybox, requests_effects=1                @ 0x94
-	cmd ScrCmd_updatemoneybox, requests_effects=1              @ 0x95
-	cmd ScrCmd_getpokenewsactive, requests_effects=1           @ 0x96
-	cmd ScrCmd_fadescreen, requests_effects=1                  @ 0x97
-	cmd ScrCmd_fadescreenspeed, requests_effects=1             @ 0x98
-	cmd ScrCmd_setflashlevel, requests_effects=1               @ 0x99
-	cmd ScrCmd_animateflash, requests_effects=1                @ 0x9a
-	cmd ScrCmd_messageautoscroll, requests_effects=1           @ 0x9b
-	cmd ScrCmd_dofieldeffect, requests_effects=1               @ 0x9c
-	cmd ScrCmd_setfieldeffectargument, requests_effects=1      @ 0x9d
-	cmd ScrCmd_waitfieldeffect, requests_effects=1             @ 0x9e
-	cmd ScrCmd_setrespawn, requests_effects=1                  @ 0x9f
-	cmd ScrCmd_checkplayergender, requests_effects=1           @ 0xa0
-	cmd ScrCmd_playmoncry, requests_effects=1                  @ 0xa1
-	cmd ScrCmd_setmetatile, requests_effects=1                 @ 0xa2
-	cmd ScrCmd_resetweather, requests_effects=1                @ 0xa3
-	cmd ScrCmd_setweather, requests_effects=1                  @ 0xa4
-	cmd ScrCmd_doweather, requests_effects=1                   @ 0xa5
-	cmd ScrCmd_setstepcallback, requests_effects=1             @ 0xa6
-	cmd ScrCmd_setmaplayoutindex, requests_effects=1           @ 0xa7
-	cmd ScrCmd_setobjectsubpriority, requests_effects=1        @ 0xa8
-	cmd ScrCmd_resetobjectsubpriority, requests_effects=1      @ 0xa9
-	cmd ScrCmd_createvobject, requests_effects=1               @ 0xaa
-	cmd ScrCmd_turnvobject, requests_effects=1                 @ 0xab
-	cmd ScrCmd_opendoor, requests_effects=1                    @ 0xac
-	cmd ScrCmd_closedoor, requests_effects=1                   @ 0xad
-	cmd ScrCmd_waitdooranim, requests_effects=1                @ 0xae
-	cmd ScrCmd_setdooropen, requests_effects=1                 @ 0xaf
-	cmd ScrCmd_setdoorclosed, requests_effects=1               @ 0xb0
-	cmd ScrCmd_addelevmenuitem, requests_effects=1             @ 0xb1
-	cmd ScrCmd_showelevmenu, requests_effects=1                @ 0xb2
-	cmd ScrCmd_checkcoins, requests_effects=1                  @ 0xb3
-	cmd ScrCmd_addcoins, requests_effects=1                    @ 0xb4
-	cmd ScrCmd_removecoins, requests_effects=1                 @ 0xb5
-	cmd ScrCmd_setwildbattle, requests_effects=1               @ 0xb6
-	cmd ScrCmd_dowildbattle, requests_effects=1                @ 0xb7
-	cmd ScrCmd_setvaddress, requests_effects=1                 @ 0xb8
-	cmd ScrCmd_vgoto, requests_effects=1                       @ 0xb9
-	cmd ScrCmd_vcall, requests_effects=1                       @ 0xba
-	cmd ScrCmd_vgoto_if, requests_effects=1                    @ 0xbb
-	cmd ScrCmd_vcall_if, requests_effects=1                    @ 0xbc
-	cmd ScrCmd_vmessage, requests_effects=1                    @ 0xbd
-	cmd ScrCmd_vbuffermessage, requests_effects=1              @ 0xbe
-	cmd ScrCmd_vbufferstring, requests_effects=1               @ 0xbf
-	cmd ScrCmd_showcoinsbox, requests_effects=1                @ 0xc0
-	cmd ScrCmd_hidecoinsbox, requests_effects=1                @ 0xc1
-	cmd ScrCmd_updatecoinsbox, requests_effects=1              @ 0xc2
-	cmd ScrCmd_incrementgamestat, requests_effects=1           @ 0xc3
-	cmd ScrCmd_setescapewarp, requests_effects=1               @ 0xc4
-	cmd ScrCmd_waitmoncry, requests_effects=1                  @ 0xc5
-	cmd ScrCmd_bufferboxname, requests_effects=1               @ 0xc6
-	cmd ScrCmd_nop1, requests_effects=1                        @ 0xc7
-	cmd ScrCmd_nop1, requests_effects=1                        @ 0xc8
-	cmd ScrCmd_nop1, requests_effects=1                        @ 0xc9
-	cmd ScrCmd_nop1, requests_effects=1                        @ 0xca
-	cmd ScrCmd_nop1, requests_effects=1                        @ 0xcb
-	cmd ScrCmd_nop1, requests_effects=1                        @ 0xcc
-	cmd ScrCmd_setmodernfatefulencounter, requests_effects=1   @ 0xcd
-	cmd ScrCmd_checkmodernfatefulencounter, requests_effects=1 @ 0xce
-	cmd ScrCmd_trywondercardscript, requests_effects=1         @ 0xcf
-	cmd ScrCmd_nop1, requests_effects=1                        @ 0xd0
-	cmd ScrCmd_warpspinenter, requests_effects=1               @ 0xd1
-	cmd ScrCmd_setmonmetlocation, requests_effects=1           @ 0xd2
-	cmd ScrCmd_moverotatingtileobjects, requests_effects=1     @ 0xd3
-	cmd ScrCmd_turnrotatingtileobjects, requests_effects=1     @ 0xd4
-	cmd ScrCmd_initrotatingtilepuzzle, requests_effects=1      @ 0xd5
-	cmd ScrCmd_freerotatingtilepuzzle, requests_effects=1      @ 0xd6
-	cmd ScrCmd_warpmossdeepgym, requests_effects=1             @ 0xd7
-	cmd ScrCmd_selectapproachingtrainer, requests_effects=1    @ 0xd8
-	cmd ScrCmd_lockfortrainer, requests_effects=1              @ 0xd9
-	cmd ScrCmd_closebraillemessage, requests_effects=1         @ 0xda
-	cmd ScrCmd_messageinstant, requests_effects=1              @ 0xdb
-	cmd ScrCmd_fadescreenswapbuffers, requests_effects=1       @ 0xdc
-	cmd ScrCmd_buffertrainerclassname, requests_effects=1      @ 0xdd
-	cmd ScrCmd_buffertrainername, requests_effects=1           @ 0xde
-	cmd ScrCmd_pokenavcall, requests_effects=1                 @ 0xdf
-	cmd ScrCmd_warpwhitefade, requests_effects=1               @ 0xe0
-	cmd ScrCmd_buffercontestname, requests_effects=1           @ 0xe1
-	cmd ScrCmd_bufferitemnameplural, requests_effects=1        @ 0xe2
-	cmd ScrCmd_dynmultichoice, requests_effects=1              @ 0xe3
-	cmd ScrCmd_dynmultipush, requests_effects=1                @ 0xe4
-=======
 	.ifndef SCRIPT_CMD_TABLE_ENTRY_MACRO
 	.set SCRIPT_CMD_TABLE_ENTRY_MACRO, 1
-	.macro script_cmd_table_entry constant:req value:req
+	.macro script_cmd_table_entry constant:req value:req, requests_effects=0
 	.if ALLOCATE_SCRIPT_CMD_TABLE
+	.if \requests_effects == 0
 	.4byte \value
+	.else
+	.4byte \value + ROM_SIZE
+	.endif
 	.else
 	enum \constant
 	.endif
@@ -259,236 +22,235 @@
 	.align 2
 gScriptCmdTable::
 	.endif
-	script_cmd_table_entry SCR_OP_NOP                           ScrCmd_nop                            @ 0x00
-	script_cmd_table_entry SCR_OP_NOP1                          ScrCmd_nop1                           @ 0x01
-	script_cmd_table_entry SCR_OP_END                           ScrCmd_end                            @ 0x02
-	script_cmd_table_entry SCR_OP_RETURN                        ScrCmd_return                         @ 0x03
-	script_cmd_table_entry SCR_OP_CALL                          ScrCmd_call                           @ 0x04
-	script_cmd_table_entry SCR_OP_GOTO                          ScrCmd_goto                           @ 0x05
-	script_cmd_table_entry SCR_OP_GOTO_IF                       ScrCmd_goto_if                        @ 0x06
-	script_cmd_table_entry SCR_OP_CALL_IF                       ScrCmd_call_if                        @ 0x07
-	script_cmd_table_entry SCR_OP_GOTO_STD                      ScrCmd_gotostd                        @ 0x08
-	script_cmd_table_entry SCR_OP_CALL_STD                      ScrCmd_callstd                        @ 0x09
-	script_cmd_table_entry SCR_OP_GOTO_STD_IF                   ScrCmd_gotostd_if                     @ 0x0a
-	script_cmd_table_entry SCR_OP_CALL_STD_IF                   ScrCmd_callstd_if                     @ 0x0b
-	script_cmd_table_entry SCR_OP_RETURNRAM                     ScrCmd_returnram                      @ 0x0c
-	script_cmd_table_entry SCR_OP_ENDRAM                        ScrCmd_endram                         @ 0x0d
-	script_cmd_table_entry SCR_OP_SETMYSTERYEVENTSTATUS         ScrCmd_setmysteryeventstatus          @ 0x0e
-	script_cmd_table_entry SCR_OP_LOAD_WORD                     ScrCmd_loadword                       @ 0x0f
-	script_cmd_table_entry SCR_OP_LOAD_BYTE                     ScrCmd_loadbyte                       @ 0x10
-	script_cmd_table_entry SCR_OP_SETPTR                        ScrCmd_setptr                         @ 0x11
-	script_cmd_table_entry SCR_OP_LOADBYTEFROMPTR               ScrCmd_loadbytefromptr                @ 0x12
-	script_cmd_table_entry SCR_OP_SETPTRBYTE                    ScrCmd_setptrbyte                     @ 0x13
-	script_cmd_table_entry SCR_OP_COPYLOCAL                     ScrCmd_copylocal                      @ 0x14
-	script_cmd_table_entry SCR_OP_COPYBYTE                      ScrCmd_copybyte                       @ 0x15
-	script_cmd_table_entry SCR_OP_SETVAR                        ScrCmd_setvar                         @ 0x16
-	script_cmd_table_entry SCR_OP_ADDVAR                        ScrCmd_addvar                         @ 0x17
-	script_cmd_table_entry SCR_OP_SUBVAR                        ScrCmd_subvar                         @ 0x18
-	script_cmd_table_entry SCR_OP_COPYVAR                       ScrCmd_copyvar                        @ 0x19
-	script_cmd_table_entry SCR_OP_SETORCOPYVAR                  ScrCmd_setorcopyvar                   @ 0x1a
-	script_cmd_table_entry SCR_OP_COMPARE_LOCAL_TO_LOCAL        ScrCmd_compare_local_to_local         @ 0x1b
-	script_cmd_table_entry SCR_OP_COMPARE_LOCAL_TO_VALUE        ScrCmd_compare_local_to_value         @ 0x1c
-	script_cmd_table_entry SCR_OP_COMPARE_LOCAL_TO_PTR          ScrCmd_compare_local_to_ptr           @ 0x1d
-	script_cmd_table_entry SCR_OP_COMPARE_PTR_TO_LOCAL          ScrCmd_compare_ptr_to_local           @ 0x1e
-	script_cmd_table_entry SCR_OP_COMPARE_PTR_TO_VALUE          ScrCmd_compare_ptr_to_value           @ 0x1f
-	script_cmd_table_entry SCR_OP_COMPARE_PTR_TO_PTR            ScrCmd_compare_ptr_to_ptr             @ 0x20
-	script_cmd_table_entry SCR_OP_COMPARE_VAR_TO_VALUE          ScrCmd_compare_var_to_value           @ 0x21
-	script_cmd_table_entry SCR_OP_COMPARE_VAR_TO_VAR            ScrCmd_compare_var_to_var             @ 0x22
-	script_cmd_table_entry SCR_OP_CALLNATIVE                    ScrCmd_callnative                     @ 0x23
-	script_cmd_table_entry SCR_OP_GOTONATIVE                    ScrCmd_gotonative                     @ 0x24
-	script_cmd_table_entry SCR_OP_SPECIAL                       ScrCmd_special                        @ 0x25
-	script_cmd_table_entry SCR_OP_SPECIALVAR                    ScrCmd_specialvar                     @ 0x26
-	script_cmd_table_entry SCR_OP_WAITSTATE                     ScrCmd_waitstate                      @ 0x27
-	script_cmd_table_entry SCR_OP_DELAY                         ScrCmd_delay                          @ 0x28
-	script_cmd_table_entry SCR_OP_SETFLAG                       ScrCmd_setflag                        @ 0x29
-	script_cmd_table_entry SCR_OP_CLEARFLAG                     ScrCmd_clearflag                      @ 0x2a
-	script_cmd_table_entry SCR_OP_CHECKFLAG                     ScrCmd_checkflag                      @ 0x2b
-	script_cmd_table_entry SCR_OP_INITCLOCK                     ScrCmd_initclock                      @ 0x2c
-	script_cmd_table_entry SCR_OP_DOTIMEBASEDEVENTS             ScrCmd_dotimebasedevents              @ 0x2d
-	script_cmd_table_entry SCR_OP_GETTIME                       ScrCmd_gettime                        @ 0x2e
-	script_cmd_table_entry SCR_OP_PLAYSE                        ScrCmd_playse                         @ 0x2f
-	script_cmd_table_entry SCR_OP_WAITSE                        ScrCmd_waitse                         @ 0x30
-	script_cmd_table_entry SCR_OP_PLAYFANFARE                   ScrCmd_playfanfare                    @ 0x31
-	script_cmd_table_entry SCR_OP_WAITFANFARE                   ScrCmd_waitfanfare                    @ 0x32
-	script_cmd_table_entry SCR_OP_PLAYBGM                       ScrCmd_playbgm                        @ 0x33
-	script_cmd_table_entry SCR_OP_SAVEBGM                       ScrCmd_savebgm                        @ 0x34
-	script_cmd_table_entry SCR_OP_FADEDEFAULTBGM                ScrCmd_fadedefaultbgm                 @ 0x35
-	script_cmd_table_entry SCR_OP_FADENEWBGM                    ScrCmd_fadenewbgm                     @ 0x36
-	script_cmd_table_entry SCR_OP_FADEOUTBGM                    ScrCmd_fadeoutbgm                     @ 0x37
-	script_cmd_table_entry SCR_OP_FADEINBGM                     ScrCmd_fadeinbgm                      @ 0x38
-	script_cmd_table_entry SCR_OP_WARP                          ScrCmd_warp                           @ 0x39
-	script_cmd_table_entry SCR_OP_WARPSILENT                    ScrCmd_warpsilent                     @ 0x3a
-	script_cmd_table_entry SCR_OP_WARPDOOR                      ScrCmd_warpdoor                       @ 0x3b
-	script_cmd_table_entry SCR_OP_WARPHOLE                      ScrCmd_warphole                       @ 0x3c
-	script_cmd_table_entry SCR_OP_WARPTELEPORT                  ScrCmd_warpteleport                   @ 0x3d
-	script_cmd_table_entry SCR_OP_SETWARP                       ScrCmd_setwarp                        @ 0x3e
-	script_cmd_table_entry SCR_OP_SETDYNAMICWARP                ScrCmd_setdynamicwarp                 @ 0x3f
-	script_cmd_table_entry SCR_OP_SETDIVEWARP                   ScrCmd_setdivewarp                    @ 0x40
-	script_cmd_table_entry SCR_OP_SETHOLEWARP                   ScrCmd_setholewarp                    @ 0x41
-	script_cmd_table_entry SCR_OP_GETPLAYERXY                   ScrCmd_getplayerxy                    @ 0x42
-	script_cmd_table_entry SCR_OP_GETPARTYSIZE                  ScrCmd_getpartysize                   @ 0x43
-	script_cmd_table_entry SCR_OP_ADDITEM                       ScrCmd_additem                        @ 0x44
-	script_cmd_table_entry SCR_OP_REMOVEITEM                    ScrCmd_removeitem                     @ 0x45
-	script_cmd_table_entry SCR_OP_CHECKITEMSPACE                ScrCmd_checkitemspace                 @ 0x46
-	script_cmd_table_entry SCR_OP_CHECKITEM                     ScrCmd_checkitem                      @ 0x47
-	script_cmd_table_entry SCR_OP_CHECKITEMTYPE                 ScrCmd_checkitemtype                  @ 0x48
-	script_cmd_table_entry SCR_OP_ADDPCITEM                     ScrCmd_addpcitem                      @ 0x49
-	script_cmd_table_entry SCR_OP_CHECKPCITEM                   ScrCmd_checkpcitem                    @ 0x4a
-	script_cmd_table_entry SCR_OP_ADDDECORATION                 ScrCmd_adddecoration                  @ 0x4b
-	script_cmd_table_entry SCR_OP_REMOVEDECORATION              ScrCmd_removedecoration               @ 0x4c
-	script_cmd_table_entry SCR_OP_CHECKDECOR                    ScrCmd_checkdecor                     @ 0x4d
-	script_cmd_table_entry SCR_OP_CHECKDECORSPACE               ScrCmd_checkdecorspace                @ 0x4e
-	script_cmd_table_entry SCR_OP_APPLYMOVEMENT                 ScrCmd_applymovement                  @ 0x4f
-	script_cmd_table_entry SCR_OP_APPLYMOVEMENTAT               ScrCmd_applymovementat                @ 0x50
-	script_cmd_table_entry SCR_OP_WAITMOVEMENT                  ScrCmd_waitmovement                   @ 0x51
-	script_cmd_table_entry SCR_OP_WAITMOVEMENTAT                ScrCmd_waitmovementat                 @ 0x52
-	script_cmd_table_entry SCR_OP_REMOVEOBJECT                  ScrCmd_removeobject                   @ 0x53
-	script_cmd_table_entry SCR_OP_REMOVEOBJECTAT                ScrCmd_removeobjectat                 @ 0x54
-	script_cmd_table_entry SCR_OP_ADDOBJECT                     ScrCmd_addobject                      @ 0x55
-	script_cmd_table_entry SCR_OP_ADDOBJECTAT                   ScrCmd_addobjectat                    @ 0x56
-	script_cmd_table_entry SCR_OP_SETOBJECTXY                   ScrCmd_setobjectxy                    @ 0x57
-	script_cmd_table_entry SCR_OP_SHOWOBJECTAT                  ScrCmd_showobjectat                   @ 0x58
-	script_cmd_table_entry SCR_OP_HIDEOBJECTAT                  ScrCmd_hideobjectat                   @ 0x59
-	script_cmd_table_entry SCR_OP_FACEPLAYER                    ScrCmd_faceplayer                     @ 0x5a
-	script_cmd_table_entry SCR_OP_TURNOBJECT                    ScrCmd_turnobject                     @ 0x5b
-	script_cmd_table_entry SCR_OP_TRAINERBATTLE                 ScrCmd_trainerbattle                  @ 0x5c
-	script_cmd_table_entry SCR_OP_DOTRAINERBATTLE               ScrCmd_dotrainerbattle                @ 0x5d
-	script_cmd_table_entry SCR_OP_GOTOPOSTBATTLESCRIPT          ScrCmd_gotopostbattlescript           @ 0x5e
-	script_cmd_table_entry SCR_OP_GOTOBEATENSCRIPT              ScrCmd_gotobeatenscript               @ 0x5f
-	script_cmd_table_entry SCR_OP_CHECKTRAINERFLAG              ScrCmd_checktrainerflag               @ 0x60
-	script_cmd_table_entry SCR_OP_SETTRAINERFLAG                ScrCmd_settrainerflag                 @ 0x61
-	script_cmd_table_entry SCR_OP_CLEARTRAINERFLAG              ScrCmd_cleartrainerflag               @ 0x62
-	script_cmd_table_entry SCR_OP_SETOBJECTXYPERM               ScrCmd_setobjectxyperm                @ 0x63
-	script_cmd_table_entry SCR_OP_COPYOBJECTXYTOPERM            ScrCmd_copyobjectxytoperm             @ 0x64
-	script_cmd_table_entry SCR_OP_SETOBJECTMOVEMENTTYPE         ScrCmd_setobjectmovementtype          @ 0x65
-	script_cmd_table_entry SCR_OP_WAITMESSAGE                   ScrCmd_waitmessage                    @ 0x66
-	script_cmd_table_entry SCR_OP_MESSAGE                       ScrCmd_message                        @ 0x67
-	script_cmd_table_entry SCR_OP_CLOSEMESSAGE                  ScrCmd_closemessage                   @ 0x68
-	script_cmd_table_entry SCR_OP_LOCKALL                       ScrCmd_lockall                        @ 0x69
-	script_cmd_table_entry SCR_OP_LOCK                          ScrCmd_lock                           @ 0x6a
-	script_cmd_table_entry SCR_OP_RELEASEALL                    ScrCmd_releaseall                     @ 0x6b
-	script_cmd_table_entry SCR_OP_RELEASE                       ScrCmd_release                        @ 0x6c
-	script_cmd_table_entry SCR_OP_WAITBUTTONPRESS               ScrCmd_waitbuttonpress                @ 0x6d
-	script_cmd_table_entry SCR_OP_YESNOBOX                      ScrCmd_yesnobox                       @ 0x6e
-	script_cmd_table_entry SCR_OP_MULTICHOICE                   ScrCmd_multichoice                    @ 0x6f
-	script_cmd_table_entry SCR_OP_MULTICHOICEDEFAULT            ScrCmd_multichoicedefault             @ 0x70
-	script_cmd_table_entry SCR_OP_MULTICHOICEGRID               ScrCmd_multichoicegrid                @ 0x71
-	script_cmd_table_entry SCR_OP_DRAWBOX                       ScrCmd_drawbox                        @ 0x72
-	script_cmd_table_entry SCR_OP_ERASEBOX                      ScrCmd_erasebox                       @ 0x73
-	script_cmd_table_entry SCR_OP_DRAWBOXTEXT                   ScrCmd_drawboxtext                    @ 0x74
-	script_cmd_table_entry SCR_OP_SHOWMONPIC                    ScrCmd_showmonpic                     @ 0x75
-	script_cmd_table_entry SCR_OP_HIDEMONPIC                    ScrCmd_hidemonpic                     @ 0x76
-	script_cmd_table_entry SCR_OP_SHOWCONTESTPAINTING           ScrCmd_showcontestpainting            @ 0x77
-	script_cmd_table_entry SCR_OP_BRAILLEMESSAGE                ScrCmd_braillemessage                 @ 0x78
-	script_cmd_table_entry SCR_OP_GIVEMON                       ScrCmd_nop1                           @ 0x79
-	script_cmd_table_entry SCR_OP_GIVEEGG                       ScrCmd_giveegg                        @ 0x7a
-	script_cmd_table_entry SCR_OP_SETMONMOVE                    ScrCmd_setmonmove                     @ 0x7b
-	script_cmd_table_entry SCR_OP_CHECKPARTYMOVE                ScrCmd_checkpartymove                 @ 0x7c
-	script_cmd_table_entry SCR_OP_BUFFERSPECIESNAME             ScrCmd_bufferspeciesname              @ 0x7d
-	script_cmd_table_entry SCR_OP_BUFFERLEADMONSPECIESNAME      ScrCmd_bufferleadmonspeciesname       @ 0x7e
-	script_cmd_table_entry SCR_OP_BUFFERPARTYMONNICK            ScrCmd_bufferpartymonnick             @ 0x7f
-	script_cmd_table_entry SCR_OP_BUFFERITEMNAME                ScrCmd_bufferitemname                 @ 0x80
-	script_cmd_table_entry SCR_OP_BUFFERDECORATIONNAME          ScrCmd_bufferdecorationname           @ 0x81
-	script_cmd_table_entry SCR_OP_BUFFERMOVENAME                ScrCmd_buffermovename                 @ 0x82
-	script_cmd_table_entry SCR_OP_BUFFERNUMBERSTRING            ScrCmd_buffernumberstring             @ 0x83
-	script_cmd_table_entry SCR_OP_BUFFERSTDSTRING               ScrCmd_bufferstdstring                @ 0x84
-	script_cmd_table_entry SCR_OP_BUFFERSTRING                  ScrCmd_bufferstring                   @ 0x85
-	script_cmd_table_entry SCR_OP_POKEMART                      ScrCmd_pokemart                       @ 0x86
-	script_cmd_table_entry SCR_OP_POKEMARTDECORATION            ScrCmd_pokemartdecoration             @ 0x87
-	script_cmd_table_entry SCR_OP_POKEMARTDECORATION2           ScrCmd_pokemartdecoration2            @ 0x88
-	script_cmd_table_entry SCR_OP_PLAYSLOTMACHINE               ScrCmd_playslotmachine                @ 0x89
-	script_cmd_table_entry SCR_OP_SETBERRYTREE                  ScrCmd_setberrytree                   @ 0x8a
-	script_cmd_table_entry SCR_OP_CHOOSECONTESTMON              ScrCmd_choosecontestmon               @ 0x8b
-	script_cmd_table_entry SCR_OP_STARTCONTEST                  ScrCmd_startcontest                   @ 0x8c
-	script_cmd_table_entry SCR_OP_SHOWCONTESTRESULTS            ScrCmd_showcontestresults             @ 0x8d
-	script_cmd_table_entry SCR_OP_CONTESTLINKTRANSFER           ScrCmd_contestlinktransfer            @ 0x8e
-	script_cmd_table_entry SCR_OP_RANDOM                        ScrCmd_random                         @ 0x8f
-	script_cmd_table_entry SCR_OP_ADDMONEY                      ScrCmd_addmoney                       @ 0x90
-	script_cmd_table_entry SCR_OP_REMOVEMONEY                   ScrCmd_removemoney                    @ 0x91
-	script_cmd_table_entry SCR_OP_CHECKMONEY                    ScrCmd_checkmoney                     @ 0x92
-	script_cmd_table_entry SCR_OP_SHOWMONEYBOX                  ScrCmd_showmoneybox                   @ 0x93
-	script_cmd_table_entry SCR_OP_HIDEMONEYBOX                  ScrCmd_hidemoneybox                   @ 0x94
-	script_cmd_table_entry SCR_OP_UPDATEMONEYBOX                ScrCmd_updatemoneybox                 @ 0x95
-	script_cmd_table_entry SCR_OP_GETPOKENEWSACTIVE             ScrCmd_getpokenewsactive              @ 0x96
-	script_cmd_table_entry SCR_OP_FADESCREEN                    ScrCmd_fadescreen                     @ 0x97
-	script_cmd_table_entry SCR_OP_FADESCREENSPEED               ScrCmd_fadescreenspeed                @ 0x98
-	script_cmd_table_entry SCR_OP_SETFLASHLEVEL                 ScrCmd_setflashlevel                  @ 0x99
-	script_cmd_table_entry SCR_OP_ANIMATEFLASH                  ScrCmd_animateflash                   @ 0x9a
-	script_cmd_table_entry SCR_OP_MESSAGEAUTOSCROLL             ScrCmd_messageautoscroll              @ 0x9b
-	script_cmd_table_entry SCR_OP_DOFIELDEFFECT                 ScrCmd_dofieldeffect                  @ 0x9c
-	script_cmd_table_entry SCR_OP_SETFIELDEFFECTARGUMENT        ScrCmd_setfieldeffectargument         @ 0x9d
-	script_cmd_table_entry SCR_OP_WAITFIELDEFFECT               ScrCmd_waitfieldeffect                @ 0x9e
-	script_cmd_table_entry SCR_OP_SETRESPAWN                    ScrCmd_setrespawn                     @ 0x9f
-	script_cmd_table_entry SCR_OP_CHECKPLAYERGENDER             ScrCmd_checkplayergender              @ 0xa0
-	script_cmd_table_entry SCR_OP_PLAYMONCRY                    ScrCmd_playmoncry                     @ 0xa1
-	script_cmd_table_entry SCR_OP_SETMETATILE                   ScrCmd_setmetatile                    @ 0xa2
-	script_cmd_table_entry SCR_OP_RESETWEATHER                  ScrCmd_resetweather                   @ 0xa3
-	script_cmd_table_entry SCR_OP_SETWEATHER                    ScrCmd_setweather                     @ 0xa4
-	script_cmd_table_entry SCR_OP_DOWEATHER                     ScrCmd_doweather                      @ 0xa5
-	script_cmd_table_entry SCR_OP_SETSTEPCALLBACK               ScrCmd_setstepcallback                @ 0xa6
-	script_cmd_table_entry SCR_OP_SETMAPLAYOUTINDEX             ScrCmd_setmaplayoutindex              @ 0xa7
-	script_cmd_table_entry SCR_OP_SETOBJECTSUBPRIORITY          ScrCmd_setobjectsubpriority           @ 0xa8
-	script_cmd_table_entry SCR_OP_RESETOBJECTSUBPRIORITY        ScrCmd_resetobjectsubpriority         @ 0xa9
-	script_cmd_table_entry SCR_OP_CREATEVOBJECT                 ScrCmd_createvobject                  @ 0xaa
-	script_cmd_table_entry SCR_OP_TURNVOBJECT                   ScrCmd_turnvobject                    @ 0xab
-	script_cmd_table_entry SCR_OP_OPENDOOR                      ScrCmd_opendoor                       @ 0xac
-	script_cmd_table_entry SCR_OP_CLOSEDOOR                     ScrCmd_closedoor                      @ 0xad
-	script_cmd_table_entry SCR_OP_WAITDOORANIM                  ScrCmd_waitdooranim                   @ 0xae
-	script_cmd_table_entry SCR_OP_SETDOOROPEN                   ScrCmd_setdooropen                    @ 0xaf
-	script_cmd_table_entry SCR_OP_SETDOORCLOSED                 ScrCmd_setdoorclosed                  @ 0xb0
-	script_cmd_table_entry SCR_OP_ADDELEVMENUITEM               ScrCmd_addelevmenuitem                @ 0xb1
-	script_cmd_table_entry SCR_OP_SHOWELEVMENU                  ScrCmd_showelevmenu                   @ 0xb2
-	script_cmd_table_entry SCR_OP_CHECKCOINS                    ScrCmd_checkcoins                     @ 0xb3
-	script_cmd_table_entry SCR_OP_ADDCOINS                      ScrCmd_addcoins                       @ 0xb4
-	script_cmd_table_entry SCR_OP_REMOVECOINS                   ScrCmd_removecoins                    @ 0xb5
-	script_cmd_table_entry SCR_OP_SETWILDBATTLE                 ScrCmd_setwildbattle                  @ 0xb6
-	script_cmd_table_entry SCR_OP_DOWILDBATTLE                  ScrCmd_dowildbattle                   @ 0xb7
-	script_cmd_table_entry SCR_OP_SETVADDRESS                   ScrCmd_setvaddress                    @ 0xb8
-	script_cmd_table_entry SCR_OP_VGOTO                         ScrCmd_vgoto                          @ 0xb9
-	script_cmd_table_entry SCR_OP_VCALL                         ScrCmd_vcall                          @ 0xba
-	script_cmd_table_entry SCR_OP_VGOTO_IF                      ScrCmd_vgoto_if                       @ 0xbb
-	script_cmd_table_entry SCR_OP_VCALL_IF                      ScrCmd_vcall_if                       @ 0xbc
-	script_cmd_table_entry SCR_OP_VMESSAGE                      ScrCmd_vmessage                       @ 0xbd
-	script_cmd_table_entry SCR_OP_VBUFFERMESSAGE                ScrCmd_vbuffermessage                 @ 0xbe
-	script_cmd_table_entry SCR_OP_VBUFFERSTRING                 ScrCmd_vbufferstring                  @ 0xbf
-	script_cmd_table_entry SCR_OP_SHOWCOINSBOX                  ScrCmd_showcoinsbox                   @ 0xc0
-	script_cmd_table_entry SCR_OP_HIDECOINSBOX                  ScrCmd_hidecoinsbox                   @ 0xc1
-	script_cmd_table_entry SCR_OP_UPDATECOINSBOX                ScrCmd_updatecoinsbox                 @ 0xc2
-	script_cmd_table_entry SCR_OP_INCREMENTGAMESTAT             ScrCmd_incrementgamestat              @ 0xc3
-	script_cmd_table_entry SCR_OP_SETESCAPEWARP                 ScrCmd_setescapewarp                  @ 0xc4
-	script_cmd_table_entry SCR_OP_WAITMONCRY                    ScrCmd_waitmoncry                     @ 0xc5
-	script_cmd_table_entry SCR_OP_BUFFERBOXNAME                 ScrCmd_bufferboxname                  @ 0xc6
-	script_cmd_table_entry SCR_OP_TEXTCOLOR                     ScrCmd_nop1                           @ 0xc7
-	script_cmd_table_entry SCR_OP_LOADHELP                      ScrCmd_nop1                           @ 0xc8
-	script_cmd_table_entry SCR_OP_UNLOADHELP                    ScrCmd_nop1                           @ 0xc9
-	script_cmd_table_entry SCR_OP_SIGNMSG                       ScrCmd_nop1                           @ 0xca
-	script_cmd_table_entry SCR_OP_NORMALMSG                     ScrCmd_nop1                           @ 0xcb
-	script_cmd_table_entry SCR_OP_COMPAREHIDDENVAR              ScrCmd_nop1                           @ 0xcc
-	script_cmd_table_entry SCR_OP_SETMODERNFATEFULENCOUNTER     ScrCmd_setmodernfatefulencounter      @ 0xcd
-	script_cmd_table_entry SCR_OP_CHECKMODERNFATEFULENCOUNTER   ScrCmd_checkmodernfatefulencounter    @ 0xce
-	script_cmd_table_entry SCR_OP_TRYWONDERCARDSCRIPT           ScrCmd_trywondercardscript            @ 0xcf
-	script_cmd_table_entry SCR_OP_SETWORLDMAPFLAG               ScrCmd_nop1                           @ 0xd0
-	script_cmd_table_entry SCR_OP_WARPSPINENTER                 ScrCmd_warpspinenter                  @ 0xd1
-	script_cmd_table_entry SCR_OP_SETMONMETLOCATION             ScrCmd_setmonmetlocation              @ 0xd2
-	script_cmd_table_entry SCR_OP_MOVEROTATINGTILEOBJECTS       ScrCmd_moverotatingtileobjects        @ 0xd3
-	script_cmd_table_entry SCR_OP_TURNROTATINGTILEOBJECTS       ScrCmd_turnrotatingtileobjects        @ 0xd4
-	script_cmd_table_entry SCR_OP_INITROTATINGTILEPUZZLE        ScrCmd_initrotatingtilepuzzle         @ 0xd5
-	script_cmd_table_entry SCR_OP_FREEROTATINGTILEPUZZLE        ScrCmd_freerotatingtilepuzzle         @ 0xd6
-	script_cmd_table_entry SCR_OP_WARPMOSSDEEPGYM               ScrCmd_warpmossdeepgym                @ 0xd7
-	script_cmd_table_entry SCR_OP_SELECTAPPROACHINGTRAINER      ScrCmd_selectapproachingtrainer       @ 0xd8
-	script_cmd_table_entry SCR_OP_LOCKFORTRAINER                ScrCmd_lockfortrainer                 @ 0xd9
-	script_cmd_table_entry SCR_OP_CLOSEBRAILLEMESSAGE           ScrCmd_closebraillemessage            @ 0xda
-	script_cmd_table_entry SCR_OP_MESSAGEINSTANT                ScrCmd_messageinstant                 @ 0xdb
-	script_cmd_table_entry SCR_OP_FADESCREENSWAPBUFFERS         ScrCmd_fadescreenswapbuffers          @ 0xdc
-	script_cmd_table_entry SCR_OP_BUFFERTRAINERCLASSNAME        ScrCmd_buffertrainerclassname         @ 0xdd
-	script_cmd_table_entry SCR_OP_BUFFERTRAINERNAME             ScrCmd_buffertrainername              @ 0xde
-	script_cmd_table_entry SCR_OP_POKENAVCALL                   ScrCmd_pokenavcall                    @ 0xdf
-	script_cmd_table_entry SCR_OP_WARPWHITEFADE                 ScrCmd_warpwhitefade                  @ 0xe0
-	script_cmd_table_entry SCR_OP_BUFFERCONTESTNAME             ScrCmd_buffercontestname              @ 0xe1
-	script_cmd_table_entry SCR_OP_BUFFERITEMNAMEPLURAL          ScrCmd_bufferitemnameplural           @ 0xe2
-	script_cmd_table_entry SCR_OP_DYNMULTICHOICE                ScrCmd_dynmultichoice                 @ 0xe3
-	script_cmd_table_entry SCR_OP_DYNMULTIPUSH                  ScrCmd_dynmultipush                   @ 0xe4
->>>>>>> b9acfdbb
+	script_cmd_table_entry SCR_OP_NOP                           ScrCmd_nop,                         requests_effects=1  @ 0x00
+	script_cmd_table_entry SCR_OP_NOP1                          ScrCmd_nop1,                        requests_effects=1  @ 0x01
+	script_cmd_table_entry SCR_OP_END                           ScrCmd_end,                         requests_effects=1  @ 0x02
+	script_cmd_table_entry SCR_OP_RETURN                        ScrCmd_return,                      requests_effects=1  @ 0x03
+	script_cmd_table_entry SCR_OP_CALL                          ScrCmd_call,                        requests_effects=1  @ 0x04
+	script_cmd_table_entry SCR_OP_GOTO                          ScrCmd_goto,                        requests_effects=1  @ 0x05
+	script_cmd_table_entry SCR_OP_GOTO_IF                       ScrCmd_goto_if,                     requests_effects=1  @ 0x06
+	script_cmd_table_entry SCR_OP_CALL_IF                       ScrCmd_call_if,                     requests_effects=1  @ 0x07
+	script_cmd_table_entry SCR_OP_GOTO_STD                      ScrCmd_gotostd,                     requests_effects=1  @ 0x08
+	script_cmd_table_entry SCR_OP_CALL_STD                      ScrCmd_callstd,                     requests_effects=1  @ 0x09
+	script_cmd_table_entry SCR_OP_GOTO_STD_IF                   ScrCmd_gotostd_if,                  requests_effects=1  @ 0x0a
+	script_cmd_table_entry SCR_OP_CALL_STD_IF                   ScrCmd_callstd_if,                  requests_effects=1  @ 0x0b
+	script_cmd_table_entry SCR_OP_RETURNRAM                     ScrCmd_returnram,                   requests_effects=1  @ 0x0c
+	script_cmd_table_entry SCR_OP_ENDRAM                        ScrCmd_endram,                      requests_effects=1  @ 0x0d
+	script_cmd_table_entry SCR_OP_SETMYSTERYEVENTSTATUS         ScrCmd_setmysteryeventstatus,       requests_effects=1  @ 0x0e
+	script_cmd_table_entry SCR_OP_LOAD_WORD                     ScrCmd_loadword,                    requests_effects=1  @ 0x0f
+	script_cmd_table_entry SCR_OP_LOAD_BYTE                     ScrCmd_loadbyte,                    requests_effects=1  @ 0x10
+	script_cmd_table_entry SCR_OP_SETPTR                        ScrCmd_setptr,                      requests_effects=1  @ 0x11
+	script_cmd_table_entry SCR_OP_LOADBYTEFROMPTR               ScrCmd_loadbytefromptr,             requests_effects=1  @ 0x12
+	script_cmd_table_entry SCR_OP_SETPTRBYTE                    ScrCmd_setptrbyte,                  requests_effects=1  @ 0x13
+	script_cmd_table_entry SCR_OP_COPYLOCAL                     ScrCmd_copylocal,                   requests_effects=1  @ 0x14
+	script_cmd_table_entry SCR_OP_COPYBYTE                      ScrCmd_copybyte,                    requests_effects=1  @ 0x15
+	script_cmd_table_entry SCR_OP_SETVAR                        ScrCmd_setvar,                      requests_effects=1  @ 0x16
+	script_cmd_table_entry SCR_OP_ADDVAR                        ScrCmd_addvar,                      requests_effects=1  @ 0x17
+	script_cmd_table_entry SCR_OP_SUBVAR                        ScrCmd_subvar,                      requests_effects=1  @ 0x18
+	script_cmd_table_entry SCR_OP_COPYVAR                       ScrCmd_copyvar,                     requests_effects=1  @ 0x19
+	script_cmd_table_entry SCR_OP_SETORCOPYVAR                  ScrCmd_setorcopyvar,                requests_effects=1  @ 0x1a
+	script_cmd_table_entry SCR_OP_COMPARE_LOCAL_TO_LOCAL        ScrCmd_compare_local_to_local,      requests_effects=1  @ 0x1b
+	script_cmd_table_entry SCR_OP_COMPARE_LOCAL_TO_VALUE        ScrCmd_compare_local_to_value,      requests_effects=1  @ 0x1c
+	script_cmd_table_entry SCR_OP_COMPARE_LOCAL_TO_PTR          ScrCmd_compare_local_to_ptr,        requests_effects=1  @ 0x1d
+	script_cmd_table_entry SCR_OP_COMPARE_PTR_TO_LOCAL          ScrCmd_compare_ptr_to_local,        requests_effects=1  @ 0x1e
+	script_cmd_table_entry SCR_OP_COMPARE_PTR_TO_VALUE          ScrCmd_compare_ptr_to_value,        requests_effects=1  @ 0x1f
+	script_cmd_table_entry SCR_OP_COMPARE_PTR_TO_PTR            ScrCmd_compare_ptr_to_ptr,          requests_effects=1  @ 0x20
+	script_cmd_table_entry SCR_OP_COMPARE_VAR_TO_VALUE          ScrCmd_compare_var_to_value,        requests_effects=1  @ 0x21
+	script_cmd_table_entry SCR_OP_COMPARE_VAR_TO_VAR            ScrCmd_compare_var_to_var,          requests_effects=1  @ 0x22
+	script_cmd_table_entry SCR_OP_CALLNATIVE                    ScrCmd_callnative,                  requests_effects=1  @ 0x23
+	script_cmd_table_entry SCR_OP_GOTONATIVE                    ScrCmd_gotonative,                  requests_effects=1  @ 0x24
+	script_cmd_table_entry SCR_OP_SPECIAL                       ScrCmd_special,                     requests_effects=1  @ 0x25
+	script_cmd_table_entry SCR_OP_SPECIALVAR                    ScrCmd_specialvar,                  requests_effects=1  @ 0x26
+	script_cmd_table_entry SCR_OP_WAITSTATE                     ScrCmd_waitstate,                   requests_effects=1  @ 0x27
+	script_cmd_table_entry SCR_OP_DELAY                         ScrCmd_delay,                       requests_effects=1  @ 0x28
+	script_cmd_table_entry SCR_OP_SETFLAG                       ScrCmd_setflag,                     requests_effects=1  @ 0x29
+	script_cmd_table_entry SCR_OP_CLEARFLAG                     ScrCmd_clearflag,                   requests_effects=1  @ 0x2a
+	script_cmd_table_entry SCR_OP_CHECKFLAG                     ScrCmd_checkflag,                   requests_effects=1  @ 0x2b
+	script_cmd_table_entry SCR_OP_INITCLOCK                     ScrCmd_initclock,                   requests_effects=1  @ 0x2c
+	script_cmd_table_entry SCR_OP_DOTIMEBASEDEVENTS             ScrCmd_dotimebasedevents,           requests_effects=1  @ 0x2d
+	script_cmd_table_entry SCR_OP_GETTIME                       ScrCmd_gettime,                     requests_effects=1  @ 0x2e
+	script_cmd_table_entry SCR_OP_PLAYSE                        ScrCmd_playse,                      requests_effects=1  @ 0x2f
+	script_cmd_table_entry SCR_OP_WAITSE                        ScrCmd_waitse,                      requests_effects=1  @ 0x30
+	script_cmd_table_entry SCR_OP_PLAYFANFARE                   ScrCmd_playfanfare,                 requests_effects=1  @ 0x31
+	script_cmd_table_entry SCR_OP_WAITFANFARE                   ScrCmd_waitfanfare,                 requests_effects=1  @ 0x32
+	script_cmd_table_entry SCR_OP_PLAYBGM                       ScrCmd_playbgm,                     requests_effects=1  @ 0x33
+	script_cmd_table_entry SCR_OP_SAVEBGM                       ScrCmd_savebgm,                     requests_effects=1  @ 0x34
+	script_cmd_table_entry SCR_OP_FADEDEFAULTBGM                ScrCmd_fadedefaultbgm,              requests_effects=1  @ 0x35
+	script_cmd_table_entry SCR_OP_FADENEWBGM                    ScrCmd_fadenewbgm,                  requests_effects=1  @ 0x36
+	script_cmd_table_entry SCR_OP_FADEOUTBGM                    ScrCmd_fadeoutbgm,                  requests_effects=1  @ 0x37
+	script_cmd_table_entry SCR_OP_FADEINBGM                     ScrCmd_fadeinbgm,                   requests_effects=1  @ 0x38
+	script_cmd_table_entry SCR_OP_WARP                          ScrCmd_warp,                        requests_effects=1  @ 0x39
+	script_cmd_table_entry SCR_OP_WARPSILENT                    ScrCmd_warpsilent,                  requests_effects=1  @ 0x3a
+	script_cmd_table_entry SCR_OP_WARPDOOR                      ScrCmd_warpdoor,                    requests_effects=1  @ 0x3b
+	script_cmd_table_entry SCR_OP_WARPHOLE                      ScrCmd_warphole,                    requests_effects=1  @ 0x3c
+	script_cmd_table_entry SCR_OP_WARPTELEPORT                  ScrCmd_warpteleport,                requests_effects=1  @ 0x3d
+	script_cmd_table_entry SCR_OP_SETWARP                       ScrCmd_setwarp,                     requests_effects=1  @ 0x3e
+	script_cmd_table_entry SCR_OP_SETDYNAMICWARP                ScrCmd_setdynamicwarp,              requests_effects=1  @ 0x3f
+	script_cmd_table_entry SCR_OP_SETDIVEWARP                   ScrCmd_setdivewarp,                 requests_effects=1  @ 0x40
+	script_cmd_table_entry SCR_OP_SETHOLEWARP                   ScrCmd_setholewarp,                 requests_effects=1  @ 0x41
+	script_cmd_table_entry SCR_OP_GETPLAYERXY                   ScrCmd_getplayerxy,                 requests_effects=1  @ 0x42
+	script_cmd_table_entry SCR_OP_GETPARTYSIZE                  ScrCmd_getpartysize,                requests_effects=1  @ 0x43
+	script_cmd_table_entry SCR_OP_ADDITEM                       ScrCmd_additem,                     requests_effects=1  @ 0x44
+	script_cmd_table_entry SCR_OP_REMOVEITEM                    ScrCmd_removeitem,                  requests_effects=1  @ 0x45
+	script_cmd_table_entry SCR_OP_CHECKITEMSPACE                ScrCmd_checkitemspace,              requests_effects=1  @ 0x46
+	script_cmd_table_entry SCR_OP_CHECKITEM                     ScrCmd_checkitem,                   requests_effects=1  @ 0x47
+	script_cmd_table_entry SCR_OP_CHECKITEMTYPE                 ScrCmd_checkitemtype,               requests_effects=1  @ 0x48
+	script_cmd_table_entry SCR_OP_ADDPCITEM                     ScrCmd_addpcitem,                   requests_effects=1  @ 0x49
+	script_cmd_table_entry SCR_OP_CHECKPCITEM                   ScrCmd_checkpcitem,                 requests_effects=1  @ 0x4a
+	script_cmd_table_entry SCR_OP_ADDDECORATION                 ScrCmd_adddecoration,               requests_effects=1  @ 0x4b
+	script_cmd_table_entry SCR_OP_REMOVEDECORATION              ScrCmd_removedecoration,            requests_effects=1  @ 0x4c
+	script_cmd_table_entry SCR_OP_CHECKDECOR                    ScrCmd_checkdecor,                  requests_effects=1  @ 0x4d
+	script_cmd_table_entry SCR_OP_CHECKDECORSPACE               ScrCmd_checkdecorspace,             requests_effects=1  @ 0x4e
+	script_cmd_table_entry SCR_OP_APPLYMOVEMENT                 ScrCmd_applymovement,               requests_effects=1  @ 0x4f
+	script_cmd_table_entry SCR_OP_APPLYMOVEMENTAT               ScrCmd_applymovementat,             requests_effects=1  @ 0x50
+	script_cmd_table_entry SCR_OP_WAITMOVEMENT                  ScrCmd_waitmovement,                requests_effects=1  @ 0x51
+	script_cmd_table_entry SCR_OP_WAITMOVEMENTAT                ScrCmd_waitmovementat,              requests_effects=1  @ 0x52
+	script_cmd_table_entry SCR_OP_REMOVEOBJECT                  ScrCmd_removeobject,                requests_effects=1  @ 0x53
+	script_cmd_table_entry SCR_OP_REMOVEOBJECTAT                ScrCmd_removeobjectat,              requests_effects=1  @ 0x54
+	script_cmd_table_entry SCR_OP_ADDOBJECT                     ScrCmd_addobject,                   requests_effects=1  @ 0x55
+	script_cmd_table_entry SCR_OP_ADDOBJECTAT                   ScrCmd_addobjectat,                 requests_effects=1  @ 0x56
+	script_cmd_table_entry SCR_OP_SETOBJECTXY                   ScrCmd_setobjectxy,                 requests_effects=1  @ 0x57
+	script_cmd_table_entry SCR_OP_SHOWOBJECTAT                  ScrCmd_showobjectat,                requests_effects=1  @ 0x58
+	script_cmd_table_entry SCR_OP_HIDEOBJECTAT                  ScrCmd_hideobjectat,                requests_effects=1  @ 0x59
+	script_cmd_table_entry SCR_OP_FACEPLAYER                    ScrCmd_faceplayer,                  requests_effects=1  @ 0x5a
+	script_cmd_table_entry SCR_OP_TURNOBJECT                    ScrCmd_turnobject,                  requests_effects=1  @ 0x5b
+	script_cmd_table_entry SCR_OP_TRAINERBATTLE                 ScrCmd_trainerbattle,               requests_effects=1  @ 0x5c
+	script_cmd_table_entry SCR_OP_DOTRAINERBATTLE               ScrCmd_dotrainerbattle,             requests_effects=1  @ 0x5d
+	script_cmd_table_entry SCR_OP_GOTOPOSTBATTLESCRIPT          ScrCmd_gotopostbattlescript,        requests_effects=1  @ 0x5e
+	script_cmd_table_entry SCR_OP_GOTOBEATENSCRIPT              ScrCmd_gotobeatenscript,            requests_effects=1  @ 0x5f
+	script_cmd_table_entry SCR_OP_CHECKTRAINERFLAG              ScrCmd_checktrainerflag,            requests_effects=1  @ 0x60
+	script_cmd_table_entry SCR_OP_SETTRAINERFLAG                ScrCmd_settrainerflag,              requests_effects=1  @ 0x61
+	script_cmd_table_entry SCR_OP_CLEARTRAINERFLAG              ScrCmd_cleartrainerflag,            requests_effects=1  @ 0x62
+	script_cmd_table_entry SCR_OP_SETOBJECTXYPERM               ScrCmd_setobjectxyperm,             requests_effects=1  @ 0x63
+	script_cmd_table_entry SCR_OP_COPYOBJECTXYTOPERM            ScrCmd_copyobjectxytoperm,          requests_effects=1  @ 0x64
+	script_cmd_table_entry SCR_OP_SETOBJECTMOVEMENTTYPE         ScrCmd_setobjectmovementtype,       requests_effects=1  @ 0x65
+	script_cmd_table_entry SCR_OP_WAITMESSAGE                   ScrCmd_waitmessage,                 requests_effects=1  @ 0x66
+	script_cmd_table_entry SCR_OP_MESSAGE                       ScrCmd_message,                     requests_effects=1  @ 0x67
+	script_cmd_table_entry SCR_OP_CLOSEMESSAGE                  ScrCmd_closemessage,                requests_effects=1  @ 0x68
+	script_cmd_table_entry SCR_OP_LOCKALL                       ScrCmd_lockall,                     requests_effects=1  @ 0x69
+	script_cmd_table_entry SCR_OP_LOCK                          ScrCmd_lock,                        requests_effects=1  @ 0x6a
+	script_cmd_table_entry SCR_OP_RELEASEALL                    ScrCmd_releaseall,                  requests_effects=1  @ 0x6b
+	script_cmd_table_entry SCR_OP_RELEASE                       ScrCmd_release,                     requests_effects=1  @ 0x6c
+	script_cmd_table_entry SCR_OP_WAITBUTTONPRESS               ScrCmd_waitbuttonpress,             requests_effects=1  @ 0x6d
+	script_cmd_table_entry SCR_OP_YESNOBOX                      ScrCmd_yesnobox,                    requests_effects=1  @ 0x6e
+	script_cmd_table_entry SCR_OP_MULTICHOICE                   ScrCmd_multichoice,                 requests_effects=1  @ 0x6f
+	script_cmd_table_entry SCR_OP_MULTICHOICEDEFAULT            ScrCmd_multichoicedefault,          requests_effects=1  @ 0x70
+	script_cmd_table_entry SCR_OP_MULTICHOICEGRID               ScrCmd_multichoicegrid,             requests_effects=1  @ 0x71
+	script_cmd_table_entry SCR_OP_DRAWBOX                       ScrCmd_drawbox,                     requests_effects=1  @ 0x72
+	script_cmd_table_entry SCR_OP_ERASEBOX                      ScrCmd_erasebox,                    requests_effects=1  @ 0x73
+	script_cmd_table_entry SCR_OP_DRAWBOXTEXT                   ScrCmd_drawboxtext,                 requests_effects=1  @ 0x74
+	script_cmd_table_entry SCR_OP_SHOWMONPIC                    ScrCmd_showmonpic,                  requests_effects=1  @ 0x75
+	script_cmd_table_entry SCR_OP_HIDEMONPIC                    ScrCmd_hidemonpic,                  requests_effects=1  @ 0x76
+	script_cmd_table_entry SCR_OP_SHOWCONTESTPAINTING           ScrCmd_showcontestpainting,         requests_effects=1  @ 0x77
+	script_cmd_table_entry SCR_OP_BRAILLEMESSAGE                ScrCmd_braillemessage,              requests_effects=1  @ 0x78
+	script_cmd_table_entry SCR_OP_GIVEMON                       ScrCmd_nop1,                        requests_effects=1  @ 0x79
+	script_cmd_table_entry SCR_OP_GIVEEGG                       ScrCmd_giveegg,                     requests_effects=1  @ 0x7a
+	script_cmd_table_entry SCR_OP_SETMONMOVE                    ScrCmd_setmonmove,                  requests_effects=1  @ 0x7b
+	script_cmd_table_entry SCR_OP_CHECKPARTYMOVE                ScrCmd_checkpartymove,              requests_effects=1  @ 0x7c
+	script_cmd_table_entry SCR_OP_BUFFERSPECIESNAME             ScrCmd_bufferspeciesname,           requests_effects=1  @ 0x7d
+	script_cmd_table_entry SCR_OP_BUFFERLEADMONSPECIESNAME      ScrCmd_bufferleadmonspeciesname,    requests_effects=1  @ 0x7e
+	script_cmd_table_entry SCR_OP_BUFFERPARTYMONNICK            ScrCmd_bufferpartymonnick,          requests_effects=1  @ 0x7f
+	script_cmd_table_entry SCR_OP_BUFFERITEMNAME                ScrCmd_bufferitemname,              requests_effects=1  @ 0x80
+	script_cmd_table_entry SCR_OP_BUFFERDECORATIONNAME          ScrCmd_bufferdecorationname,        requests_effects=1  @ 0x81
+	script_cmd_table_entry SCR_OP_BUFFERMOVENAME                ScrCmd_buffermovename,              requests_effects=1  @ 0x82
+	script_cmd_table_entry SCR_OP_BUFFERNUMBERSTRING            ScrCmd_buffernumberstring,          requests_effects=1  @ 0x83
+	script_cmd_table_entry SCR_OP_BUFFERSTDSTRING               ScrCmd_bufferstdstring,             requests_effects=1  @ 0x84
+	script_cmd_table_entry SCR_OP_BUFFERSTRING                  ScrCmd_bufferstring,                requests_effects=1  @ 0x85
+	script_cmd_table_entry SCR_OP_POKEMART                      ScrCmd_pokemart,                    requests_effects=1  @ 0x86
+	script_cmd_table_entry SCR_OP_POKEMARTDECORATION            ScrCmd_pokemartdecoration,          requests_effects=1  @ 0x87
+	script_cmd_table_entry SCR_OP_POKEMARTDECORATION2           ScrCmd_pokemartdecoration2,         requests_effects=1  @ 0x88
+	script_cmd_table_entry SCR_OP_PLAYSLOTMACHINE               ScrCmd_playslotmachine,             requests_effects=1  @ 0x89
+	script_cmd_table_entry SCR_OP_SETBERRYTREE                  ScrCmd_setberrytree,                requests_effects=1  @ 0x8a
+	script_cmd_table_entry SCR_OP_CHOOSECONTESTMON              ScrCmd_choosecontestmon,            requests_effects=1  @ 0x8b
+	script_cmd_table_entry SCR_OP_STARTCONTEST                  ScrCmd_startcontest,                requests_effects=1  @ 0x8c
+	script_cmd_table_entry SCR_OP_SHOWCONTESTRESULTS            ScrCmd_showcontestresults,          requests_effects=1  @ 0x8d
+	script_cmd_table_entry SCR_OP_CONTESTLINKTRANSFER           ScrCmd_contestlinktransfer,         requests_effects=1  @ 0x8e
+	script_cmd_table_entry SCR_OP_RANDOM                        ScrCmd_random,                      requests_effects=1  @ 0x8f
+	script_cmd_table_entry SCR_OP_ADDMONEY                      ScrCmd_addmoney,                    requests_effects=1  @ 0x90
+	script_cmd_table_entry SCR_OP_REMOVEMONEY                   ScrCmd_removemoney,                 requests_effects=1  @ 0x91
+	script_cmd_table_entry SCR_OP_CHECKMONEY                    ScrCmd_checkmoney,                  requests_effects=1  @ 0x92
+	script_cmd_table_entry SCR_OP_SHOWMONEYBOX                  ScrCmd_showmoneybox,                requests_effects=1  @ 0x93
+	script_cmd_table_entry SCR_OP_HIDEMONEYBOX                  ScrCmd_hidemoneybox,                requests_effects=1  @ 0x94
+	script_cmd_table_entry SCR_OP_UPDATEMONEYBOX                ScrCmd_updatemoneybox,              requests_effects=1  @ 0x95
+	script_cmd_table_entry SCR_OP_GETPOKENEWSACTIVE             ScrCmd_getpokenewsactive,           requests_effects=1  @ 0x96
+	script_cmd_table_entry SCR_OP_FADESCREEN                    ScrCmd_fadescreen,                  requests_effects=1  @ 0x97
+	script_cmd_table_entry SCR_OP_FADESCREENSPEED               ScrCmd_fadescreenspeed,             requests_effects=1  @ 0x98
+	script_cmd_table_entry SCR_OP_SETFLASHLEVEL                 ScrCmd_setflashlevel,               requests_effects=1  @ 0x99
+	script_cmd_table_entry SCR_OP_ANIMATEFLASH                  ScrCmd_animateflash,                requests_effects=1  @ 0x9a
+	script_cmd_table_entry SCR_OP_MESSAGEAUTOSCROLL             ScrCmd_messageautoscroll,           requests_effects=1  @ 0x9b
+	script_cmd_table_entry SCR_OP_DOFIELDEFFECT                 ScrCmd_dofieldeffect,               requests_effects=1  @ 0x9c
+	script_cmd_table_entry SCR_OP_SETFIELDEFFECTARGUMENT        ScrCmd_setfieldeffectargument,      requests_effects=1  @ 0x9d
+	script_cmd_table_entry SCR_OP_WAITFIELDEFFECT               ScrCmd_waitfieldeffect,             requests_effects=1  @ 0x9e
+	script_cmd_table_entry SCR_OP_SETRESPAWN                    ScrCmd_setrespawn,                  requests_effects=1  @ 0x9f
+	script_cmd_table_entry SCR_OP_CHECKPLAYERGENDER             ScrCmd_checkplayergender,           requests_effects=1  @ 0xa0
+	script_cmd_table_entry SCR_OP_PLAYMONCRY                    ScrCmd_playmoncry,                  requests_effects=1  @ 0xa1
+	script_cmd_table_entry SCR_OP_SETMETATILE                   ScrCmd_setmetatile,                 requests_effects=1  @ 0xa2
+	script_cmd_table_entry SCR_OP_RESETWEATHER                  ScrCmd_resetweather,                requests_effects=1  @ 0xa3
+	script_cmd_table_entry SCR_OP_SETWEATHER                    ScrCmd_setweather,                  requests_effects=1  @ 0xa4
+	script_cmd_table_entry SCR_OP_DOWEATHER                     ScrCmd_doweather,                   requests_effects=1  @ 0xa5
+	script_cmd_table_entry SCR_OP_SETSTEPCALLBACK               ScrCmd_setstepcallback,             requests_effects=1  @ 0xa6
+	script_cmd_table_entry SCR_OP_SETMAPLAYOUTINDEX             ScrCmd_setmaplayoutindex,           requests_effects=1  @ 0xa7
+	script_cmd_table_entry SCR_OP_SETOBJECTSUBPRIORITY          ScrCmd_setobjectsubpriority,        requests_effects=1  @ 0xa8
+	script_cmd_table_entry SCR_OP_RESETOBJECTSUBPRIORITY        ScrCmd_resetobjectsubpriority,      requests_effects=1  @ 0xa9
+	script_cmd_table_entry SCR_OP_CREATEVOBJECT                 ScrCmd_createvobject,               requests_effects=1  @ 0xaa
+	script_cmd_table_entry SCR_OP_TURNVOBJECT                   ScrCmd_turnvobject,                 requests_effects=1  @ 0xab
+	script_cmd_table_entry SCR_OP_OPENDOOR                      ScrCmd_opendoor,                    requests_effects=1  @ 0xac
+	script_cmd_table_entry SCR_OP_CLOSEDOOR                     ScrCmd_closedoor,                   requests_effects=1  @ 0xad
+	script_cmd_table_entry SCR_OP_WAITDOORANIM                  ScrCmd_waitdooranim,                requests_effects=1  @ 0xae
+	script_cmd_table_entry SCR_OP_SETDOOROPEN                   ScrCmd_setdooropen,                 requests_effects=1  @ 0xaf
+	script_cmd_table_entry SCR_OP_SETDOORCLOSED                 ScrCmd_setdoorclosed,               requests_effects=1  @ 0xb0
+	script_cmd_table_entry SCR_OP_ADDELEVMENUITEM               ScrCmd_addelevmenuitem,             requests_effects=1  @ 0xb1
+	script_cmd_table_entry SCR_OP_SHOWELEVMENU                  ScrCmd_showelevmenu,                requests_effects=1  @ 0xb2
+	script_cmd_table_entry SCR_OP_CHECKCOINS                    ScrCmd_checkcoins,                  requests_effects=1  @ 0xb3
+	script_cmd_table_entry SCR_OP_ADDCOINS                      ScrCmd_addcoins,                    requests_effects=1  @ 0xb4
+	script_cmd_table_entry SCR_OP_REMOVECOINS                   ScrCmd_removecoins,                 requests_effects=1  @ 0xb5
+	script_cmd_table_entry SCR_OP_SETWILDBATTLE                 ScrCmd_setwildbattle,               requests_effects=1  @ 0xb6
+	script_cmd_table_entry SCR_OP_DOWILDBATTLE                  ScrCmd_dowildbattle,                requests_effects=1  @ 0xb7
+	script_cmd_table_entry SCR_OP_SETVADDRESS                   ScrCmd_setvaddress,                 requests_effects=1  @ 0xb8
+	script_cmd_table_entry SCR_OP_VGOTO                         ScrCmd_vgoto,                       requests_effects=1  @ 0xb9
+	script_cmd_table_entry SCR_OP_VCALL                         ScrCmd_vcall,                       requests_effects=1  @ 0xba
+	script_cmd_table_entry SCR_OP_VGOTO_IF                      ScrCmd_vgoto_if,                    requests_effects=1  @ 0xbb
+	script_cmd_table_entry SCR_OP_VCALL_IF                      ScrCmd_vcall_if,                    requests_effects=1  @ 0xbc
+	script_cmd_table_entry SCR_OP_VMESSAGE                      ScrCmd_vmessage,                    requests_effects=1  @ 0xbd
+	script_cmd_table_entry SCR_OP_VBUFFERMESSAGE                ScrCmd_vbuffermessage,              requests_effects=1  @ 0xbe
+	script_cmd_table_entry SCR_OP_VBUFFERSTRING                 ScrCmd_vbufferstring,               requests_effects=1  @ 0xbf
+	script_cmd_table_entry SCR_OP_SHOWCOINSBOX                  ScrCmd_showcoinsbox,                requests_effects=1  @ 0xc0
+	script_cmd_table_entry SCR_OP_HIDECOINSBOX                  ScrCmd_hidecoinsbox,                requests_effects=1  @ 0xc1
+	script_cmd_table_entry SCR_OP_UPDATECOINSBOX                ScrCmd_updatecoinsbox,              requests_effects=1  @ 0xc2
+	script_cmd_table_entry SCR_OP_INCREMENTGAMESTAT             ScrCmd_incrementgamestat,           requests_effects=1  @ 0xc3
+	script_cmd_table_entry SCR_OP_SETESCAPEWARP                 ScrCmd_setescapewarp,               requests_effects=1  @ 0xc4
+	script_cmd_table_entry SCR_OP_WAITMONCRY                    ScrCmd_waitmoncry,                  requests_effects=1  @ 0xc5
+	script_cmd_table_entry SCR_OP_BUFFERBOXNAME                 ScrCmd_bufferboxname,               requests_effects=1  @ 0xc6
+	script_cmd_table_entry SCR_OP_TEXTCOLOR                     ScrCmd_nop1,                        requests_effects=1  @ 0xc7
+	script_cmd_table_entry SCR_OP_LOADHELP                      ScrCmd_nop1,                        requests_effects=1  @ 0xc8
+	script_cmd_table_entry SCR_OP_UNLOADHELP                    ScrCmd_nop1,                        requests_effects=1  @ 0xc9
+	script_cmd_table_entry SCR_OP_SIGNMSG                       ScrCmd_nop1,                        requests_effects=1  @ 0xca
+	script_cmd_table_entry SCR_OP_NORMALMSG                     ScrCmd_nop1,                        requests_effects=1  @ 0xcb
+	script_cmd_table_entry SCR_OP_COMPAREHIDDENVAR              ScrCmd_nop1,                        requests_effects=1  @ 0xcc
+	script_cmd_table_entry SCR_OP_SETMODERNFATEFULENCOUNTER     ScrCmd_setmodernfatefulencounter,   requests_effects=1  @ 0xcd
+	script_cmd_table_entry SCR_OP_CHECKMODERNFATEFULENCOUNTER   ScrCmd_checkmodernfatefulencounter, requests_effects=1  @ 0xce
+	script_cmd_table_entry SCR_OP_TRYWONDERCARDSCRIPT           ScrCmd_trywondercardscript,         requests_effects=1  @ 0xcf
+	script_cmd_table_entry SCR_OP_SETWORLDMAPFLAG               ScrCmd_nop1,                        requests_effects=1  @ 0xd0
+	script_cmd_table_entry SCR_OP_WARPSPINENTER                 ScrCmd_warpspinenter,               requests_effects=1  @ 0xd1
+	script_cmd_table_entry SCR_OP_SETMONMETLOCATION             ScrCmd_setmonmetlocation,           requests_effects=1  @ 0xd2
+	script_cmd_table_entry SCR_OP_MOVEROTATINGTILEOBJECTS       ScrCmd_moverotatingtileobjects,     requests_effects=1  @ 0xd3
+	script_cmd_table_entry SCR_OP_TURNROTATINGTILEOBJECTS       ScrCmd_turnrotatingtileobjects,     requests_effects=1  @ 0xd4
+	script_cmd_table_entry SCR_OP_INITROTATINGTILEPUZZLE        ScrCmd_initrotatingtilepuzzle,      requests_effects=1  @ 0xd5
+	script_cmd_table_entry SCR_OP_FREEROTATINGTILEPUZZLE        ScrCmd_freerotatingtilepuzzle,      requests_effects=1  @ 0xd6
+	script_cmd_table_entry SCR_OP_WARPMOSSDEEPGYM               ScrCmd_warpmossdeepgym,             requests_effects=1  @ 0xd7
+	script_cmd_table_entry SCR_OP_SELECTAPPROACHINGTRAINER      ScrCmd_selectapproachingtrainer,    requests_effects=1  @ 0xd8
+	script_cmd_table_entry SCR_OP_LOCKFORTRAINER                ScrCmd_lockfortrainer,              requests_effects=1  @ 0xd9
+	script_cmd_table_entry SCR_OP_CLOSEBRAILLEMESSAGE           ScrCmd_closebraillemessage,         requests_effects=1  @ 0xda
+	script_cmd_table_entry SCR_OP_MESSAGEINSTANT                ScrCmd_messageinstant,              requests_effects=1  @ 0xdb
+	script_cmd_table_entry SCR_OP_FADESCREENSWAPBUFFERS         ScrCmd_fadescreenswapbuffers,       requests_effects=1  @ 0xdc
+	script_cmd_table_entry SCR_OP_BUFFERTRAINERCLASSNAME        ScrCmd_buffertrainerclassname,      requests_effects=1  @ 0xdd
+	script_cmd_table_entry SCR_OP_BUFFERTRAINERNAME             ScrCmd_buffertrainername,           requests_effects=1  @ 0xde
+	script_cmd_table_entry SCR_OP_POKENAVCALL                   ScrCmd_pokenavcall,                 requests_effects=1  @ 0xdf
+	script_cmd_table_entry SCR_OP_WARPWHITEFADE                 ScrCmd_warpwhitefade,               requests_effects=1  @ 0xe0
+	script_cmd_table_entry SCR_OP_BUFFERCONTESTNAME             ScrCmd_buffercontestname,           requests_effects=1  @ 0xe1
+	script_cmd_table_entry SCR_OP_BUFFERITEMNAMEPLURAL          ScrCmd_bufferitemnameplural,        requests_effects=1  @ 0xe2
+	script_cmd_table_entry SCR_OP_DYNMULTICHOICE                ScrCmd_dynmultichoice,              requests_effects=1  @ 0xe3
+	script_cmd_table_entry SCR_OP_DYNMULTIPUSH                  ScrCmd_dynmultipush,                requests_effects=1  @ 0xe4
 
 	.if ALLOCATE_SCRIPT_CMD_TABLE
 gScriptCmdTableEnd::
