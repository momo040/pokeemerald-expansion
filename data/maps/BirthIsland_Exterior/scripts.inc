.set LOCALID_DEOXYS_ROCK, 1
.set LOCALID_DEOXYS, 2

BirthIsland_Exterior_MapScripts:: @ 8267F15
	map_script MAP_SCRIPT_ON_TRANSITION, BirthIsland_Exterior_OnTransition
	map_script MAP_SCRIPT_ON_RESUME, BirthIsland_Exterior_OnResume
	map_script MAP_SCRIPT_ON_RETURN_TO_FIELD, BirthIsland_Exterior_OnReturnToField
	.byte 0

BirthIsland_Exterior_OnReturnToField: @ 8267F25
	special SetDeoxysRockPalette
	end

BirthIsland_Exterior_OnTransition: @ 8267F29
	setflag FLAG_MAP_SCRIPT_CHECKED_DEOXYS
	setvar VAR_OBJ_GFX_ID_0, OBJ_EVENT_GFX_RIVAL_BRENDAN_NORMAL
	setvar VAR_DEOXYS_ROCK_STEP_COUNT, 0
	setvar VAR_DEOXYS_ROCK_LEVEL, 0
	call_if_set FLAG_BATTLED_DEOXYS, BirthIsland_Exterior_EventScript_HideDeoxysAndPuzzle
	call_if_unset FLAG_BATTLED_DEOXYS, BirthIsland_Exterior_EventScript_TryShowDeoxysPuzzle
	end

BirthIsland_Exterior_EventScript_HideDeoxysAndPuzzle:: @ 8267F4E
	setflag FLAG_HIDE_DEOXYS
	setflag FLAG_HIDE_BIRTH_ISLAND_DEOXYS_TRIANGLE
	return

BirthIsland_Exterior_EventScript_TryShowDeoxysPuzzle:: @ 8267F55
	goto_if_set FLAG_DEFEATED_DEOXYS, Common_EventScript_NopReturn
	clearflag FLAG_HIDE_BIRTH_ISLAND_DEOXYS_TRIANGLE
	clearflag FLAG_DEOXYS_ROCK_COMPLETE
	return

BirthIsland_Exterior_OnResume: @ 8267F65
	call_if_set FLAG_SYS_CTRL_OBJ_DELETE, BirthIsland_Exterior_EventScript_TryRemoveDeoxys
	end

BirthIsland_Exterior_EventScript_TryRemoveDeoxys:: @ 8267F6F
	specialvar VAR_RESULT, GetBattleOutcome
	compare VAR_RESULT, B_OUTCOME_CAUGHT
	goto_if_ne Common_EventScript_NopReturn
	removeobject LOCALID_DEOXYS
	return

BirthIsland_Exterior_EventScript_Triangle:: @ 8267F83
	lock
	faceplayer
	special DoDeoxysRockInteraction
	waitstate
	switch VAR_RESULT
	case 0, BirthIsland_Exterior_EventScript_NotSolved1
	case 1, BirthIsland_Exterior_EventScript_NotSolved2
	case 2, BirthIsland_Exterior_EventScript_Deoxys
	case 3, BirthIsland_Exterior_EventScript_NotSolved3
	end

BirthIsland_Exterior_EventScript_NotSolved1:: @ 8267FBB
	release
	end

BirthIsland_Exterior_EventScript_NotSolved2:: @ 8267FBD
	release
	end

BirthIsland_Exterior_EventScript_NotSolved3:: @ 8267FBF
	release
	end

BirthIsland_Exterior_EventScript_Deoxys:: @ 8267FC1
	waitse
	setfieldeffectargument 0, LOCALID_DEOXYS_ROCK
	setfieldeffectargument 1, 58
	setfieldeffectargument 2, 26
	dofieldeffect FLDEFF_DESTROY_DEOXYS_ROCK
	playbgm MUS_RG_DEOEYE, 0
<<<<<<< HEAD
	waitfieldeffect FLDEFF_DESTROY_DEOXYS_ROCK
	addobject 2
	applymovement 2, BirthIsland_Exterior_Movement_DeoxysApproach
=======
	waitfieldeffect FLDEFF_65
	addobject LOCALID_DEOXYS
	applymovement LOCALID_DEOXYS, BirthIsland_Exterior_Movement_DeoxysApproach
>>>>>>> 8e6dd3ba
	waitmovement 0
	waitse
	playmoncry SPECIES_DEOXYS, 2
	delay 40
	waitmoncry
	setvar VAR_LAST_TALKED, LOCALID_DEOXYS
	setvar VAR_0x8004, SPECIES_DEOXYS
	setvar VAR_0x8005, 30 @ level
	setvar VAR_0x8006, ITEM_NONE
	special CreateObedientEnemyMon
	setflag FLAG_SYS_CTRL_OBJ_DELETE
	special BattleSetup_StartLegendaryBattle
	waitstate
	clearflag FLAG_SYS_CTRL_OBJ_DELETE
	specialvar VAR_RESULT, GetBattleOutcome
	compare VAR_RESULT, B_OUTCOME_WON
	goto_if_eq BirthIsland_Exterior_EventScript_DefeatedDeoxys
	compare VAR_RESULT, B_OUTCOME_RAN
	goto_if_eq BirthIsland_Exterior_EventScript_RanFromDeoxys
	compare VAR_RESULT, B_OUTCOME_PLAYER_TELEPORTED
	goto_if_eq BirthIsland_Exterior_EventScript_RanFromDeoxys
	setflag FLAG_BATTLED_DEOXYS
	release
	end

BirthIsland_Exterior_EventScript_DefeatedDeoxys:: @ 826803B
	setflag FLAG_DEFEATED_DEOXYS
	setvar VAR_0x8004, SPECIES_DEOXYS
	goto Common_EventScript_LegendaryFlewAway
	end

BirthIsland_Exterior_EventScript_RanFromDeoxys:: @ 8268049
	setvar VAR_0x8004, SPECIES_DEOXYS
	goto Common_EventScript_LegendaryFlewAway
	end

BirthIsland_Exterior_Movement_DeoxysApproach: @ 8268054
	walk_slow_down
	walk_slow_down
	walk_slow_down
	walk_slow_down
	walk_slow_down
	walk_slow_down
	walk_slow_down
	step_end<|MERGE_RESOLUTION|>--- conflicted
+++ resolved
@@ -73,15 +73,9 @@
 	setfieldeffectargument 2, 26
 	dofieldeffect FLDEFF_DESTROY_DEOXYS_ROCK
 	playbgm MUS_RG_DEOEYE, 0
-<<<<<<< HEAD
 	waitfieldeffect FLDEFF_DESTROY_DEOXYS_ROCK
-	addobject 2
-	applymovement 2, BirthIsland_Exterior_Movement_DeoxysApproach
-=======
-	waitfieldeffect FLDEFF_65
 	addobject LOCALID_DEOXYS
 	applymovement LOCALID_DEOXYS, BirthIsland_Exterior_Movement_DeoxysApproach
->>>>>>> 8e6dd3ba
 	waitmovement 0
 	waitse
 	playmoncry SPECIES_DEOXYS, 2
