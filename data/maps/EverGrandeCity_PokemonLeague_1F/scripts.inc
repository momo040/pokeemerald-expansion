EverGrandeCity_PokemonLeague_1F_MapScripts:: @ 82295D2
	map_script MAP_SCRIPT_ON_TRANSITION, EverGrandeCity_PokemonLeague_1F_OnTransition
	map_script MAP_SCRIPT_ON_RESUME, CableClub_OnResume
	.byte 0

EverGrandeCity_PokemonLeague_1F_OnTransition: @ 82295DD
	setrespawn HEAL_LOCATION_EVER_GRANDE_CITY_2
	setflag FLAG_LANDMARK_POKEMON_LEAGUE
	call_if_unset FLAG_ENTERED_ELITE_FOUR, EverGrandeCity_PokemonLeague_1F_EventScript_GuardsBlockDoor
	end

EverGrandeCity_PokemonLeague_1F_EventScript_GuardsBlockDoor:: @ 82295ED
	setobjectxyperm 3, 9, 2
	setobjectxyperm 4, 10, 2
	return

@ VAR_0x800B is the Nurse's object event id
EverGrandeCity_PokemonLeague_1F_EventScript_Nurse:: @ 82295FC
	setvar VAR_0x800B, 1
	call Common_EventScript_PkmnCenterNurse
	waitmessage
	waitbuttonpress
	release
	end

EverGrandeCity_PokemonLeague_1F_EventScript_Clerk:: @ 822960A
	lock
	faceplayer
	message gText_HowMayIServeYou
	waitmessage
	pokemart EverGrandeCity_PokemonLeague_1F_Pokemart
	msgbox gText_PleaseComeAgain, MSGBOX_DEFAULT
	release
	end

	.align 2
EverGrandeCity_PokemonLeague_1F_Pokemart: @ 8229624
	.2byte ITEM_ULTRA_BALL
	.2byte ITEM_HYPER_POTION
	.2byte ITEM_MAX_POTION
	.2byte ITEM_FULL_RESTORE
	.2byte ITEM_FULL_HEAL
	.2byte ITEM_REVIVE
	.2byte ITEM_MAX_REPEL
	.2byte ITEM_NONE
	release
	end

<<<<<<< HEAD
EverGrandeCity_PokemonLeague_1F_EventScript_229636:: @ 8229636
	special SavePlayerParty
	
	fadescreen 1
    special ChooseHalfPartyForBattle
    waitstate
	@ Check here to see if the player didn't choose Cancel.
	
	special ReducePlayerPartyToSelectedMons
    setvar VAR_0x8004, 2
    setvar VAR_0x8005, 4
    special CallFrontierUtilFunc
	
	trainerbattle 10, 1, 0, NULL, EverGrandeCity_PokemonLeague_1F_Text_2296E8
	trainerbattle 11, TRAINER_ALEXA, 0, NULL, EverGrandeCity_PokemonLeague_1F_Text_2297EF
	
	setvar VAR_0x8004, SPECIAL_BATTLE_MULTI
	setvar VAR_0x8005, 2 | 0x80
	setvar VAR_0x8006, TRAINER_EDWARDO
	setvar VAR_0x8007, TRAINER_BACK_PIC_LEAF
	special DoSpecialTrainerBattle
	waitstate
	
	setvar VAR_0x8004, 6
    special CallFrontierUtilFunc
	
	special LoadPlayerParty
	
=======
@ The door guards only check for FLAG_BADGE06_GET because Winonas badge is the only one that can be skipped
@ Its assumed the player has the remaining badges
EverGrandeCity_PokemonLeague_1F_EventScript_DoorGuard:: @ 8229636
>>>>>>> 5ef300c1
	lockall
	goto_if_set FLAG_ENTERED_ELITE_FOUR, EverGrandeCity_PokemonLeague_1F_EventScript_GoForth
	getplayerxy VAR_TEMP_0, VAR_TEMP_1
	compare VAR_TEMP_0, 11
	call_if_ge EverGrandeCity_PokemonLeague_1F_EventScript_PlayerMoveToFrontFromRight
	compare VAR_TEMP_0, 8
	call_if_le EverGrandeCity_PokemonLeague_1F_EventScript_PlayerMoveToFrontFromLeft
	message EverGrandeCity_PokemonLeague_1F_Text_MustHaveAllGymBadges
	waitmessage
	delay 120
	goto_if_unset FLAG_BADGE06_GET, EverGrandeCity_PokemonLeague_1F_EventScript_NotAllBadges
	closemessage
	applymovement 3, EverGrandeCity_PokemonLeague_1F_Movement_LeftGuardOutOfWay
	applymovement 4, EverGrandeCity_PokemonLeague_1F_Movement_RightGuardOutOfWay
	waitmovement 0
	delay 10
	playfanfare MUS_ME_BACHI
	message EverGrandeCity_PokemonLeague_1F_Text_GoForth
	waitmessage
	waitfanfare
	closemessage
	copyobjectxytoperm 3
	copyobjectxytoperm 4
	setflag FLAG_ENTERED_ELITE_FOUR
	releaseall
	end

EverGrandeCity_PokemonLeague_1F_EventScript_PlayerMoveToFrontFromRight:: @ 8229698
	applymovement EVENT_OBJ_ID_PLAYER, EverGrandeCity_PokemonLeague_1F_Movement_MoveToFrontFromRight
	waitmovement 0
	return

EverGrandeCity_PokemonLeague_1F_EventScript_PlayerMoveToFrontFromLeft:: @ 82296A3
	applymovement EVENT_OBJ_ID_PLAYER, EverGrandeCity_PokemonLeague_1F_Movement_MoveToFrontFromLeft
	waitmovement 0
	return

EverGrandeCity_PokemonLeague_1F_EventScript_NotAllBadges:: @ 82296AE
	playse SE_HAZURE
	msgbox EverGrandeCity_PokemonLeague_1F_Text_HaventObtainedAllBadges, MSGBOX_DEFAULT
	releaseall
	end

EverGrandeCity_PokemonLeague_1F_EventScript_GoForth:: @ 82296BB
	applymovement VAR_LAST_TALKED, Common_Movement_FacePlayer
	waitmovement 0
	msgbox EverGrandeCity_PokemonLeague_1F_Text_GoForth, MSGBOX_DEFAULT
	closemessage
	applymovement VAR_LAST_TALKED, Common_Movement_FaceOriginalDirection
	waitmovement 0
	releaseall
	end

EverGrandeCity_PokemonLeague_1F_Movement_MoveToFrontFromRight: @ 82296DA
	walk_down
	walk_left
	walk_in_place_fastest_up
	step_end

EverGrandeCity_PokemonLeague_1F_Movement_MoveToFrontFromLeft: @ 82296DE
	walk_down
	walk_right
	walk_in_place_fastest_up
	step_end

EverGrandeCity_PokemonLeague_1F_Movement_LeftGuardOutOfWay: @ 82296E2
	walk_left
	walk_in_place_fastest_down
	step_end

EverGrandeCity_PokemonLeague_1F_Movement_RightGuardOutOfWay: @ 82296E5
	walk_right
	walk_in_place_fastest_down
	step_end

EverGrandeCity_PokemonLeague_1F_Text_MustHaveAllGymBadges: @ 82296E8
	.string "Beyond this point, only those TRAINERS\n"
	.string "who have collected all the GYM BADGES\l"
	.string "are permitted to enter.\p"
	.string "TRAINER, let us confirm that you have\n"
	.string "all the GYM BADGES.$"

EverGrandeCity_PokemonLeague_1F_Text_HaventObtainedAllBadges: @ 8229787
	.string "You haven't obtained all the BADGES.\p"
	.string "If you're bound for the POKéMON\n"
	.string "LEAGUE, you must return with them.$"

EverGrandeCity_PokemonLeague_1F_Text_GoForth: @ 82297EF
	.string "TRAINER! Believe in yourself and your\n"
	.string "POKéMON, and go forth!$"
<|MERGE_RESOLUTION|>--- conflicted
+++ resolved
@@ -46,40 +46,9 @@
 	release
 	end
 
-<<<<<<< HEAD
-EverGrandeCity_PokemonLeague_1F_EventScript_229636:: @ 8229636
-	special SavePlayerParty
-	
-	fadescreen 1
-    special ChooseHalfPartyForBattle
-    waitstate
-	@ Check here to see if the player didn't choose Cancel.
-	
-	special ReducePlayerPartyToSelectedMons
-    setvar VAR_0x8004, 2
-    setvar VAR_0x8005, 4
-    special CallFrontierUtilFunc
-	
-	trainerbattle 10, 1, 0, NULL, EverGrandeCity_PokemonLeague_1F_Text_2296E8
-	trainerbattle 11, TRAINER_ALEXA, 0, NULL, EverGrandeCity_PokemonLeague_1F_Text_2297EF
-	
-	setvar VAR_0x8004, SPECIAL_BATTLE_MULTI
-	setvar VAR_0x8005, 2 | 0x80
-	setvar VAR_0x8006, TRAINER_EDWARDO
-	setvar VAR_0x8007, TRAINER_BACK_PIC_LEAF
-	special DoSpecialTrainerBattle
-	waitstate
-	
-	setvar VAR_0x8004, 6
-    special CallFrontierUtilFunc
-	
-	special LoadPlayerParty
-	
-=======
 @ The door guards only check for FLAG_BADGE06_GET because Winonas badge is the only one that can be skipped
 @ Its assumed the player has the remaining badges
 EverGrandeCity_PokemonLeague_1F_EventScript_DoorGuard:: @ 8229636
->>>>>>> 5ef300c1
 	lockall
 	goto_if_set FLAG_ENTERED_ELITE_FOUR, EverGrandeCity_PokemonLeague_1F_EventScript_GoForth
 	getplayerxy VAR_TEMP_0, VAR_TEMP_1
