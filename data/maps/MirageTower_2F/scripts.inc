MirageTower_2F_MapScripts:: @ 823AD11
	map_script MAP_SCRIPT_ON_FRAME_TABLE, CaveHole_CheckFallDownHole
	map_script MAP_SCRIPT_ON_TRANSITION, CaveHole_FixCrackedGround
	map_script MAP_SCRIPT_ON_RESUME, MirageTower_2F_SetHoleWarp
	.byte 0

<<<<<<< HEAD
MirageTower_2F_MapScript1_23AD21: @ 823AD21
	setstepcallback STEP_CB_CRACKED_FLOOR
=======
MirageTower_2F_SetHoleWarp: @ 823AD21
	setstepcallback 7
>>>>>>> 60a592a2
	setholewarp MAP_MIRAGE_TOWER_1F, 255, 0, 0
	end
<|MERGE_RESOLUTION|>--- conflicted
+++ resolved
@@ -4,12 +4,7 @@
 	map_script MAP_SCRIPT_ON_RESUME, MirageTower_2F_SetHoleWarp
 	.byte 0
 
-<<<<<<< HEAD
-MirageTower_2F_MapScript1_23AD21: @ 823AD21
+MirageTower_2F_SetHoleWarp: @ 823AD21
 	setstepcallback STEP_CB_CRACKED_FLOOR
-=======
-MirageTower_2F_SetHoleWarp: @ 823AD21
-	setstepcallback 7
->>>>>>> 60a592a2
 	setholewarp MAP_MIRAGE_TOWER_1F, 255, 0, 0
 	end
