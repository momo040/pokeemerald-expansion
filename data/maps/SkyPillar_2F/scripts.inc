--- conflicted
+++ resolved
@@ -14,12 +14,7 @@
 	setmaplayoutindex LAYOUT_SKY_PILLAR_2F_CLEAN
 	return
 
-<<<<<<< HEAD
-SkyPillar_2F_MapScript1_239650: @ 8239650
+SkyPillar_2F_SetHoleWarp: @ 8239650
 	setstepcallback STEP_CB_CRACKED_FLOOR
-=======
-SkyPillar_2F_SetHoleWarp: @ 8239650
-	setstepcallback 7
->>>>>>> 60a592a2
 	setholewarp MAP_SKY_PILLAR_1F, 255, 0, 0
 	end
