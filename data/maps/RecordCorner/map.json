--- conflicted
+++ resolved
@@ -65,13 +65,8 @@
       "y": 4,
       "elevation": 3,
       "var": "VAR_TEMP_0",
-<<<<<<< HEAD
-      "var_value": 0,
+      "var_value": "0",
       "script": "EventScript_RecordCenter_Spot0"
-=======
-      "var_value": "0",
-      "script": "gUnknown_0827741D"
->>>>>>> 367c7b5f
     },
     {
       "type": "trigger",
@@ -79,13 +74,8 @@
       "y": 6,
       "elevation": 3,
       "var": "VAR_TEMP_0",
-<<<<<<< HEAD
-      "var_value": 0,
+      "var_value": "0",
       "script": "EventScript_RecordCenter_Spot2"
-=======
-      "var_value": "0",
-      "script": "gUnknown_08277447"
->>>>>>> 367c7b5f
     },
     {
       "type": "trigger",
@@ -93,13 +83,8 @@
       "y": 4,
       "elevation": 3,
       "var": "VAR_TEMP_0",
-<<<<<<< HEAD
-      "var_value": 0,
+      "var_value": "0",
       "script": "EventScript_RecordCenter_Spot1"
-=======
-      "var_value": "0",
-      "script": "gUnknown_08277432"
->>>>>>> 367c7b5f
     },
     {
       "type": "trigger",
@@ -107,13 +92,8 @@
       "y": 6,
       "elevation": 3,
       "var": "VAR_TEMP_0",
-<<<<<<< HEAD
-      "var_value": 0,
+      "var_value": "0",
       "script": "EventScript_RecordCenter_Spot3"
-=======
-      "var_value": "0",
-      "script": "gUnknown_0827745C"
->>>>>>> 367c7b5f
     }
   ],
   "bg_events": []
