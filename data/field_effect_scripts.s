--- conflicted
+++ resolved
@@ -73,18 +73,14 @@
 	.4byte gFieldEffectScript_RayquazaSpotlight         @ FLDEFF_RAYQUAZA_SPOTLIGHT
 	.4byte gFieldEffectScript_DestroyDeoxysRock         @ FLDEFF_DESTROY_DEOXYS_ROCK
 	.4byte gFieldEffectScript_MoveDeoxysRock            @ FLDEFF_MOVE_DEOXYS_ROCK
-<<<<<<< HEAD
 	.4byte gFldEffScript_UseVsSeeker                    @ FLDEFF_USE_VS_SEEKER
 	.4byte gFldEffScript_XIcon                          @ FLDEFF_X_ICON
 	.4byte gFldEffScript_DoubleExclMarkIcon             @ FLDEFF_DOUBLE_EXCL_MARK_ICON
 	.4byte gFieldEffectScript_TracksSlither             @ FLDEFF_TRACKS_SLITHER
 	.4byte gFieldEffectScript_TracksBug                 @ FLDEFF_TRACKS_BUG
 	.4byte gFieldEffectScript_TracksSpot                @ FLDEFF_TRACKS_SPOT
-
-=======
-    .4byte gFieldEffectScript_CaveDust                  @ FLDEFF_CAVE_DUST
+	.4byte gFieldEffectScript_CaveDust                  @ FLDEFF_CAVE_DUST
     
->>>>>>> 652cb007
 gFieldEffectScript_ExclamationMarkIcon1::
 	field_eff_callnative FldEff_ExclamationMarkIcon
 	field_eff_end
@@ -355,7 +351,6 @@
 gFieldEffectScript_MoveDeoxysRock::
 	field_eff_callnative FldEff_MoveDeoxysRock
 	field_eff_end
-<<<<<<< HEAD
 
 gFldEffScript_UseVsSeeker::
 	field_eff_callnative FldEff_UseVsSeeker
@@ -380,10 +375,7 @@
 gFieldEffectScript_TracksSlither::
 	field_eff_loadfadedpal_callnative gSpritePalette_GeneralFieldEffect0, FldEff_TracksSlither
 	field_eff_end
-=======
-    
-@ NEW
+
 gFieldEffectScript_CaveDust::
-    field_eff_loadfadedpal_callnative gSpritePalette_CaveDust FldEff_CaveDust
-    field_eff_end
->>>>>>> 652cb007
+	field_eff_loadfadedpal_callnative gSpritePalette_CaveDust FldEff_CaveDust
+	field_eff_end