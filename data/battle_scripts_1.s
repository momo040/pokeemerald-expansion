--- conflicted
+++ resolved
@@ -370,11 +370,6 @@
 	.4byte BattleScript_EffectRelicSong               @ EFFECT_RELIC_SONG
 	.4byte BattleScript_EffectAttackerDefenseDownHit  @ EFFECT_ATTACKER_DEFENSE_DOWN_HIT
 	.4byte BattleScript_EffectHit                     @ EFFECT_BODY_PRESS
-<<<<<<< HEAD
-	.4byte BattleScript_EffectExtremeEvoboost         @ EFFECT_EXTREME_EVOBOOST
-	.4byte BattleScript_EffectTerrainHit              @ EFFECT_DAMAGE_SET_TERRAIN
-	.4byte BattleScript_EffectHit
-=======
 	.4byte BattleScript_EffectEerieSpell              @ EFFECT_EERIE_SPELL
 	.4byte BattleScript_EffectJungleHealing           @ EFFECT_JUNGLE_HEALING
 	.4byte BattleScript_EffectCoaching                @ EFFECT_COACHING
@@ -408,12 +403,14 @@
 	.4byte BattleScript_EffectOctolock                @ EFFECT_OCTOLOCK
 	.4byte BattleScript_EffectClangorousSoul          @ EFFECT_CLANGOROUS_SOUL
 	.4byte BattleScript_EffectHit                     @ EFFECT_BOLT_BEAK
+	.4byte BattleScript_EffectExtremeEvoboost         @ EFFECT_EXTREME_EVOBOOST
+	.4byte BattleScript_EffectTerrainHit              @ EFFECT_DAMAGE_SET_TERRAIN
+	.4byte BattleScript_EffectHit                     @ NUM_BATTLE_MOVE_EFFECTS
 
 BattleScript_EffectShellSideArm:
 	shellsidearmcheck
 	setmoveeffect MOVE_EFFECT_POISON
 	goto BattleScript_EffectHit
->>>>>>> aa2b2e6a
 
 BattleScript_EffectPhotonGeyser:
 	attackcanceler
@@ -9247,7 +9244,7 @@
 @@@ TODO - 'restore' bg @@@
 	printfromtable gTerrainStringIds
 BattleScript_TryFaint:
-	tryfaintmon BS_TARGET, FALSE, NULL
+	tryfaintmon BS_TARGET
 	goto BattleScript_MoveEnd
 
 BattleScript_Pickpocket::
