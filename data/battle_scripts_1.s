#include "config.h"
#include "config/battle.h"
#include "constants/global.h"
#include "constants/battle.h"
#include "constants/pokemon.h"
#include "constants/battle_arena.h"
#include "constants/battle_script_commands.h"
#include "constants/battle_anim.h"
#include "constants/battle_string_ids.h"
#include "constants/abilities.h"
#include "constants/hold_effects.h"
#include "constants/moves.h"
#include "constants/songs.h"
#include "constants/game_stat.h"
#include "constants/trainers.h"
#include "constants/species.h"
	.include "asm/macros.inc"
	.include "asm/macros/battle_script.inc"
	.include "constants/constants.inc"

	.section script_data, "aw", %progbits

.align 2
gBattleScriptsForMoveEffects::
	.4byte BattleScript_EffectHit                     @ EFFECT_HIT
	.4byte BattleScript_EffectSleep                   @ EFFECT_SLEEP
	.4byte BattleScript_EffectPoisonHit               @ EFFECT_POISON_HIT
	.4byte BattleScript_EffectAbsorb                  @ EFFECT_ABSORB
	.4byte BattleScript_EffectBurnHit                 @ EFFECT_BURN_HIT
	.4byte BattleScript_EffectFreezeHit               @ EFFECT_FREEZE_HIT
	.4byte BattleScript_EffectParalyzeHit             @ EFFECT_PARALYZE_HIT
	.4byte BattleScript_EffectExplosion               @ EFFECT_EXPLOSION
	.4byte BattleScript_EffectDreamEater              @ EFFECT_DREAM_EATER
	.4byte BattleScript_EffectMirrorMove              @ EFFECT_MIRROR_MOVE
	.4byte BattleScript_EffectAttackUp                @ EFFECT_ATTACK_UP
	.4byte BattleScript_EffectDefenseUp               @ EFFECT_DEFENSE_UP
	.4byte BattleScript_EffectSpeedUp                 @ EFFECT_SPEED_UP
	.4byte BattleScript_EffectSpecialAttackUp         @ EFFECT_SPECIAL_ATTACK_UP
	.4byte BattleScript_EffectSpecialDefenseUp        @ EFFECT_SPECIAL_DEFENSE_UP
	.4byte BattleScript_EffectAccuracyUp              @ EFFECT_ACCURACY_UP
	.4byte BattleScript_EffectEvasionUp               @ EFFECT_EVASION_UP
	.4byte BattleScript_EffectSpecialAttackUp3        @ EFFECT_SPECIAL_ATTACK_UP_3
	.4byte BattleScript_EffectAttackDown              @ EFFECT_ATTACK_DOWN
	.4byte BattleScript_EffectDefenseDown             @ EFFECT_DEFENSE_DOWN
	.4byte BattleScript_EffectSpeedDown               @ EFFECT_SPEED_DOWN
	.4byte BattleScript_EffectSpecialAttackDown       @ EFFECT_SPECIAL_ATTACK_DOWN
	.4byte BattleScript_EffectSpecialDefenseDown      @ EFFECT_SPECIAL_DEFENSE_DOWN
	.4byte BattleScript_EffectAccuracyDown            @ EFFECT_ACCURACY_DOWN
	.4byte BattleScript_EffectEvasionDown             @ EFFECT_EVASION_DOWN
	.4byte BattleScript_EffectHaze                    @ EFFECT_HAZE
	.4byte BattleScript_EffectBide                    @ EFFECT_BIDE
	.4byte BattleScript_EffectRampage                 @ EFFECT_RAMPAGE
	.4byte BattleScript_EffectRoar                    @ EFFECT_ROAR
	.4byte BattleScript_EffectHit                     @ EFFECT_MULTI_HIT
	.4byte BattleScript_EffectConversion              @ EFFECT_CONVERSION
	.4byte BattleScript_EffectFlinchHit               @ EFFECT_FLINCH_HIT
	.4byte BattleScript_EffectRestoreHp               @ EFFECT_RESTORE_HP
	.4byte BattleScript_EffectToxic                   @ EFFECT_TOXIC
	.4byte BattleScript_EffectPayDay                  @ EFFECT_PAY_DAY
	.4byte BattleScript_EffectLightScreen             @ EFFECT_LIGHT_SCREEN
	.4byte BattleScript_EffectTriAttack               @ EFFECT_TRI_ATTACK
	.4byte BattleScript_EffectRest                    @ EFFECT_REST
	.4byte BattleScript_EffectOHKO                    @ EFFECT_OHKO
	.4byte BattleScript_EffectHit                     @ EFFECT_FUSION_COMBO
	.4byte BattleScript_EffectSuperFang               @ EFFECT_SUPER_FANG
	.4byte BattleScript_EffectDragonRage              @ EFFECT_DRAGON_RAGE
	.4byte BattleScript_EffectTrap                    @ EFFECT_TRAP
	.4byte BattleScript_EffectHealBlock               @ EFFECT_HEAL_BLOCK
	.4byte BattleScript_EffectRecoilIfMiss            @ EFFECT_RECOIL_IF_MISS
	.4byte BattleScript_EffectMist                    @ EFFECT_MIST
	.4byte BattleScript_EffectFocusEnergy             @ EFFECT_FOCUS_ENERGY
	.4byte BattleScript_EffectHit                     @ EFFECT_RECOIL_25
	.4byte BattleScript_EffectConfuse                 @ EFFECT_CONFUSE
	.4byte BattleScript_EffectAttackUp2               @ EFFECT_ATTACK_UP_2
	.4byte BattleScript_EffectDefenseUp2              @ EFFECT_DEFENSE_UP_2
	.4byte BattleScript_EffectSpeedUp2                @ EFFECT_SPEED_UP_2
	.4byte BattleScript_EffectSpecialAttackUp2        @ EFFECT_SPECIAL_ATTACK_UP_2
	.4byte BattleScript_EffectSpecialDefenseUp2       @ EFFECT_SPECIAL_DEFENSE_UP_2
	.4byte BattleScript_EffectAccuracyUp2             @ EFFECT_ACCURACY_UP_2
	.4byte BattleScript_EffectEvasionUp2              @ EFFECT_EVASION_UP_2
	.4byte BattleScript_EffectTransform               @ EFFECT_TRANSFORM
	.4byte BattleScript_EffectAttackDown2             @ EFFECT_ATTACK_DOWN_2
	.4byte BattleScript_EffectDefenseDown2            @ EFFECT_DEFENSE_DOWN_2
	.4byte BattleScript_EffectSpeedDown2              @ EFFECT_SPEED_DOWN_2
	.4byte BattleScript_EffectSpecialAttackDown2      @ EFFECT_SPECIAL_ATTACK_DOWN_2
	.4byte BattleScript_EffectSpecialDefenseDown2     @ EFFECT_SPECIAL_DEFENSE_DOWN_2
	.4byte BattleScript_EffectAccuracyDown2           @ EFFECT_ACCURACY_DOWN_2
	.4byte BattleScript_EffectEvasionDown2            @ EFFECT_EVASION_DOWN_2
	.4byte BattleScript_EffectReflect                 @ EFFECT_REFLECT
	.4byte BattleScript_EffectPoison                  @ EFFECT_POISON
	.4byte BattleScript_EffectParalyze                @ EFFECT_PARALYZE
	.4byte BattleScript_EffectAttackDownHit           @ EFFECT_ATTACK_DOWN_HIT
	.4byte BattleScript_EffectDefenseDownHit          @ EFFECT_DEFENSE_DOWN_HIT
	.4byte BattleScript_EffectSpeedDownHit            @ EFFECT_SPEED_DOWN_HIT
	.4byte BattleScript_EffectSpecialAttackDownHit    @ EFFECT_SPECIAL_ATTACK_DOWN_HIT
	.4byte BattleScript_EffectSpecialDefenseDownHit   @ EFFECT_SPECIAL_DEFENSE_DOWN_HIT
	.4byte BattleScript_EffectAccuracyDownHit         @ EFFECT_ACCURACY_DOWN_HIT
	.4byte BattleScript_EffectHit                     @ EFFECT_EVASION_DOWN_HIT
	.4byte BattleScript_EffectTwoTurnsAttack          @ EFFECT_TWO_TURNS_ATTACK
	.4byte BattleScript_EffectConfuseHit              @ EFFECT_CONFUSE_HIT
	.4byte BattleScript_EffectHit                     @ EFFECT_VITAL_THROW
	.4byte BattleScript_EffectSubstitute              @ EFFECT_SUBSTITUTE
	.4byte BattleScript_EffectRecharge                @ EFFECT_RECHARGE
	.4byte BattleScript_EffectRage                    @ EFFECT_RAGE
	.4byte BattleScript_EffectMimic                   @ EFFECT_MIMIC
	.4byte BattleScript_EffectMetronome               @ EFFECT_METRONOME
	.4byte BattleScript_EffectLeechSeed               @ EFFECT_LEECH_SEED
	.4byte BattleScript_EffectDoNothing               @ EFFECT_DO_NOTHING
	.4byte BattleScript_EffectDisable                 @ EFFECT_DISABLE
	.4byte BattleScript_EffectLevelDamage             @ EFFECT_LEVEL_DAMAGE
	.4byte BattleScript_EffectPsywave                 @ EFFECT_PSYWAVE
	.4byte BattleScript_EffectCounter                 @ EFFECT_COUNTER
	.4byte BattleScript_EffectEncore                  @ EFFECT_ENCORE
	.4byte BattleScript_EffectPainSplit               @ EFFECT_PAIN_SPLIT
	.4byte BattleScript_EffectSnore                   @ EFFECT_SNORE
	.4byte BattleScript_EffectConversion2             @ EFFECT_CONVERSION_2
	.4byte BattleScript_EffectLockOn                  @ EFFECT_LOCK_ON
	.4byte BattleScript_EffectSketch                  @ EFFECT_SKETCH
	.4byte BattleScript_EffectHammerArm               @ EFFECT_HAMMER_ARM
	.4byte BattleScript_EffectSleepTalk               @ EFFECT_SLEEP_TALK
	.4byte BattleScript_EffectDestinyBond             @ EFFECT_DESTINY_BOND
	.4byte BattleScript_EffectHit                     @ EFFECT_FLAIL
	.4byte BattleScript_EffectSpite                   @ EFFECT_SPITE
	.4byte BattleScript_EffectHit                     @ EFFECT_FALSE_SWIPE
	.4byte BattleScript_EffectHealBell                @ EFFECT_HEAL_BELL
	.4byte BattleScript_EffectHit                     @ EFFECT_ALWAYS_CRIT
	.4byte BattleScript_EffectTripleKick              @ EFFECT_TRIPLE_KICK
	.4byte BattleScript_EffectThief                   @ EFFECT_THIEF
	.4byte BattleScript_EffectMeanLook                @ EFFECT_MEAN_LOOK
	.4byte BattleScript_EffectNightmare               @ EFFECT_NIGHTMARE
	.4byte BattleScript_EffectMinimize                @ EFFECT_MINIMIZE
	.4byte BattleScript_EffectCurse                   @ EFFECT_CURSE
	.4byte BattleScript_EffectHealingWish             @ EFFECT_HEALING_WISH
	.4byte BattleScript_EffectProtect                 @ EFFECT_PROTECT
	.4byte BattleScript_EffectSpikes                  @ EFFECT_SPIKES
	.4byte BattleScript_EffectForesight               @ EFFECT_FORESIGHT
	.4byte BattleScript_EffectPerishSong              @ EFFECT_PERISH_SONG
	.4byte BattleScript_EffectSandstorm               @ EFFECT_SANDSTORM
	.4byte BattleScript_EffectEndure                  @ EFFECT_ENDURE
	.4byte BattleScript_EffectRollout                 @ EFFECT_ROLLOUT
	.4byte BattleScript_EffectSwagger                 @ EFFECT_SWAGGER
	.4byte BattleScript_EffectFuryCutter              @ EFFECT_FURY_CUTTER
	.4byte BattleScript_EffectAttract                 @ EFFECT_ATTRACT
	.4byte BattleScript_EffectHit                     @ EFFECT_RETURN
	.4byte BattleScript_EffectPresent                 @ EFFECT_PRESENT
	.4byte BattleScript_EffectHit                     @ EFFECT_FRUSTRATION
	.4byte BattleScript_EffectSafeguard               @ EFFECT_SAFEGUARD
	.4byte BattleScript_EffectHit                     @ EFFECT_UNUSED_125
	.4byte BattleScript_EffectMagnitude               @ EFFECT_MAGNITUDE
	.4byte BattleScript_EffectBatonPass               @ EFFECT_BATON_PASS
	.4byte BattleScript_EffectHit                     @ EFFECT_PURSUIT
	.4byte BattleScript_EffectRapidSpin               @ EFFECT_RAPID_SPIN
	.4byte BattleScript_EffectSonicboom               @ EFFECT_SONICBOOM
	.4byte BattleScript_EffectCaptivate               @ EFFECT_CAPTIVATE
	.4byte BattleScript_EffectMorningSun              @ EFFECT_MORNING_SUN
	.4byte BattleScript_EffectSynthesis               @ EFFECT_SYNTHESIS
	.4byte BattleScript_EffectMoonlight               @ EFFECT_MOONLIGHT
	.4byte BattleScript_EffectHit                     @ EFFECT_HIDDEN_POWER
	.4byte BattleScript_EffectRainDance               @ EFFECT_RAIN_DANCE
	.4byte BattleScript_EffectSunnyDay                @ EFFECT_SUNNY_DAY
	.4byte BattleScript_EffectDefenseUpHit            @ EFFECT_DEFENSE_UP_HIT
	.4byte BattleScript_EffectAttackUpHit             @ EFFECT_ATTACK_UP_HIT
	.4byte BattleScript_EffectAllStatsUpHit           @ EFFECT_ALL_STATS_UP_HIT
	.4byte BattleScript_EffectHit                     @ EFFECT_FELL_STINGER
	.4byte BattleScript_EffectBellyDrum               @ EFFECT_BELLY_DRUM
	.4byte BattleScript_EffectPsychUp                 @ EFFECT_PSYCH_UP
	.4byte BattleScript_EffectMirrorCoat              @ EFFECT_MIRROR_COAT
	.4byte BattleScript_EffectSkullBash               @ EFFECT_SKULL_BASH
	.4byte BattleScript_EffectEarthquake              @ EFFECT_EARTHQUAKE
	.4byte BattleScript_EffectFutureSight             @ EFFECT_FUTURE_SIGHT
	.4byte BattleScript_EffectGust                    @ EFFECT_GUST
	.4byte BattleScript_EffectSolarBeam               @ EFFECT_SOLAR_BEAM
	.4byte BattleScript_EffectThunder                 @ EFFECT_THUNDER
	.4byte BattleScript_EffectTeleport                @ EFFECT_TELEPORT
	.4byte BattleScript_EffectBeatUp                  @ EFFECT_BEAT_UP
	.4byte BattleScript_EffectSemiInvulnerable        @ EFFECT_SEMI_INVULNERABLE
	.4byte BattleScript_EffectDefenseCurl             @ EFFECT_DEFENSE_CURL
	.4byte BattleScript_EffectSoftboiled              @ EFFECT_SOFTBOILED
	.4byte BattleScript_EffectFakeOut                 @ EFFECT_FAKE_OUT
	.4byte BattleScript_EffectUproar                  @ EFFECT_UPROAR
	.4byte BattleScript_EffectStockpile               @ EFFECT_STOCKPILE
	.4byte BattleScript_EffectSpitUp                  @ EFFECT_SPIT_UP
	.4byte BattleScript_EffectSwallow                 @ EFFECT_SWALLOW
	.4byte BattleScript_EffectWorrySeed               @ EFFECT_WORRY_SEED
	.4byte BattleScript_EffectHail                    @ EFFECT_HAIL
	.4byte BattleScript_EffectTorment                 @ EFFECT_TORMENT
	.4byte BattleScript_EffectFlatter                 @ EFFECT_FLATTER
	.4byte BattleScript_EffectWillOWisp               @ EFFECT_WILL_O_WISP
	.4byte BattleScript_EffectMemento                 @ EFFECT_MEMENTO
	.4byte BattleScript_EffectHit                     @ EFFECT_FACADE
	.4byte BattleScript_EffectFocusPunch              @ EFFECT_FOCUS_PUNCH
	.4byte BattleScript_EffectSmellingsalt            @ EFFECT_SMELLINGSALT
	.4byte BattleScript_EffectFollowMe                @ EFFECT_FOLLOW_ME
	.4byte BattleScript_EffectNaturePower             @ EFFECT_NATURE_POWER
	.4byte BattleScript_EffectCharge                  @ EFFECT_CHARGE
	.4byte BattleScript_EffectTaunt                   @ EFFECT_TAUNT
	.4byte BattleScript_EffectHelpingHand             @ EFFECT_HELPING_HAND
	.4byte BattleScript_EffectTrick                   @ EFFECT_TRICK
	.4byte BattleScript_EffectRolePlay                @ EFFECT_ROLE_PLAY
	.4byte BattleScript_EffectWish                    @ EFFECT_WISH
	.4byte BattleScript_EffectAssist                  @ EFFECT_ASSIST
	.4byte BattleScript_EffectIngrain                 @ EFFECT_INGRAIN
	.4byte BattleScript_EffectSuperpower              @ EFFECT_SUPERPOWER
	.4byte BattleScript_EffectMagicCoat               @ EFFECT_MAGIC_COAT
	.4byte BattleScript_EffectRecycle                 @ EFFECT_RECYCLE
	.4byte BattleScript_EffectHit                     @ EFFECT_REVENGE
	.4byte BattleScript_EffectBrickBreak              @ EFFECT_BRICK_BREAK
	.4byte BattleScript_EffectYawn                    @ EFFECT_YAWN
	.4byte BattleScript_EffectKnockOff                @ EFFECT_KNOCK_OFF
	.4byte BattleScript_EffectEndeavor                @ EFFECT_ENDEAVOR
	.4byte BattleScript_EffectHit                     @ EFFECT_ERUPTION
	.4byte BattleScript_EffectSkillSwap               @ EFFECT_SKILL_SWAP
	.4byte BattleScript_EffectImprison                @ EFFECT_IMPRISON
	.4byte BattleScript_EffectRefresh                 @ EFFECT_REFRESH
	.4byte BattleScript_EffectGrudge                  @ EFFECT_GRUDGE
	.4byte BattleScript_EffectSnatch                  @ EFFECT_SNATCH
	.4byte BattleScript_EffectHit                     @ EFFECT_LOW_KICK
	.4byte BattleScript_EffectSecretPower             @ EFFECT_SECRET_POWER
	.4byte BattleScript_EffectHit                     @ EFFECT_RECOIL_33
	.4byte BattleScript_EffectTeeterDance             @ EFFECT_TEETER_DANCE
	.4byte BattleScript_EffectHitEscape               @ EFFECT_HIT_ESCAPE
	.4byte BattleScript_EffectMudSport                @ EFFECT_MUD_SPORT
	.4byte BattleScript_EffectPoisonFang              @ EFFECT_POISON_FANG
	.4byte BattleScript_EffectHit                     @ EFFECT_WEATHER_BALL
	.4byte BattleScript_EffectOverheat                @ EFFECT_OVERHEAT
	.4byte BattleScript_EffectTickle                  @ EFFECT_TICKLE
	.4byte BattleScript_EffectCosmicPower             @ EFFECT_COSMIC_POWER
	.4byte BattleScript_EffectSkyUppercut             @ EFFECT_SKY_UPPERCUT
	.4byte BattleScript_EffectBulkUp                  @ EFFECT_BULK_UP
	.4byte BattleScript_EffectPlaceholder             @ EFFECT_PLACEHOLDER
	.4byte BattleScript_EffectWaterSport              @ EFFECT_WATER_SPORT
	.4byte BattleScript_EffectCalmMind                @ EFFECT_CALM_MIND
	.4byte BattleScript_EffectDragonDance             @ EFFECT_DRAGON_DANCE
	.4byte BattleScript_EffectCamouflage              @ EFFECT_CAMOUFLAGE
	.4byte BattleScript_EffectHit                     @ EFFECT_PLEDGE
	.4byte BattleScript_EffectFling                   @ EFFECT_FLING
	.4byte BattleScript_EffectNaturalGift             @ EFFECT_NATURAL_GIFT
	.4byte BattleScript_EffectWakeUpSlap              @ EFFECT_WAKE_UP_SLAP
	.4byte BattleScript_EffectHit                     @ EFFECT_WRING_OUT
	.4byte BattleScript_EffectHit                     @ EFFECT_HEX
	.4byte BattleScript_EffectHit                     @ EFFECT_ASSURANCE
	.4byte BattleScript_EffectHit                     @ EFFECT_TRUMP_CARD
	.4byte BattleScript_EffectHit                     @ EFFECT_ACROBATICS
	.4byte BattleScript_EffectHit                     @ EFFECT_HEAT_CRASH
	.4byte BattleScript_EffectHit                     @ EFFECT_PUNISHMENT
	.4byte BattleScript_EffectHit                     @ EFFECT_STORED_POWER
	.4byte BattleScript_EffectHit                     @ EFFECT_ELECTRO_BALL
	.4byte BattleScript_EffectHit                     @ EFFECT_GYRO_BALL
	.4byte BattleScript_EffectHit                     @ EFFECT_ECHOED_VOICE
	.4byte BattleScript_EffectHit                     @ EFFECT_PAYBACK
	.4byte BattleScript_EffectRound                   @ EFFECT_ROUND
	.4byte BattleScript_EffectHit                     @ EFFECT_BRINE
	.4byte BattleScript_EffectHit                     @ EFFECT_VENOSHOCK
	.4byte BattleScript_EffectHit                     @ EFFECT_RETALIATE
	.4byte BattleScript_EffectBulldoze                @ EFFECT_BULLDOZE
	.4byte BattleScript_EffectHit                     @ EFFECT_FOUL_PLAY
	.4byte BattleScript_EffectHit                     @ EFFECT_PSYSHOCK
	.4byte BattleScript_EffectRoost                   @ EFFECT_ROOST
	.4byte BattleScript_EffectGravity                 @ EFFECT_GRAVITY
	.4byte BattleScript_EffectMircleEye               @ EFFECT_MIRACLE_EYE
	.4byte BattleScript_EffectTailwind                @ EFFECT_TAILWIND
	.4byte BattleScript_EffectEmbargo                 @ EFFECT_EMBARGO
	.4byte BattleScript_EffectAquaRing                @ EFFECT_AQUA_RING
	.4byte BattleScript_EffectTrickRoom               @ EFFECT_TRICK_ROOM
	.4byte BattleScript_EffectWonderRoom              @ EFFECT_WONDER_ROOM
	.4byte BattleScript_EffectMagicRoom               @ EFFECT_MAGIC_ROOM
	.4byte BattleScript_EffectMagnetRise              @ EFFECT_MAGNET_RISE
	.4byte BattleScript_EffectToxicSpikes             @ EFFECT_TOXIC_SPIKES
	.4byte BattleScript_EffectGastroAcid              @ EFFECT_GASTRO_ACID
	.4byte BattleScript_EffectStealthRock             @ EFFECT_STEALTH_ROCK
	.4byte BattleScript_EffectTelekinesis             @ EFFECT_TELEKINESIS
	.4byte BattleScript_EffectPowerSwap               @ EFFECT_POWER_SWAP
	.4byte BattleScript_EffectGuardSwap               @ EFFECT_GUARD_SWAP
	.4byte BattleScript_EffectHeartSwap               @ EFFECT_HEART_SWAP
	.4byte BattleScript_EffectPowerSplit              @ EFFECT_POWER_SPLIT
	.4byte BattleScript_EffectGuardSplit              @ EFFECT_GUARD_SPLIT
	.4byte BattleScript_EffectStickyWeb               @ EFFECT_STICKY_WEB
	.4byte BattleScript_EffectMetalBurst              @ EFFECT_METAL_BURST
	.4byte BattleScript_EffectLuckyChant              @ EFFECT_LUCKY_CHANT
	.4byte BattleScript_EffectSuckerPunch             @ EFFECT_SUCKER_PUNCH
	.4byte BattleScript_EffectSpecialDefenseDownHit2  @ EFFECT_SPECIAL_DEFENSE_DOWN_HIT_2
	.4byte BattleScript_EffectSimpleBeam              @ EFFECT_SIMPLE_BEAM
	.4byte BattleScript_EffectEntrainment             @ EFFECT_ENTRAINMENT
	.4byte BattleScript_EffectHealPulse               @ EFFECT_HEAL_PULSE
	.4byte BattleScript_EffectQuash                   @ EFFECT_QUASH
	.4byte BattleScript_EffectIonDeluge               @ EFFECT_ION_DELUGE
#if B_USE_FROSTBITE == TRUE
	.4byte BattleScript_EffectFrostbiteHit            @ EFFECT_FREEZE_DRY
#else
	.4byte BattleScript_EffectFreezeHit               @ EFFECT_FREEZE_DRY
#endif
	.4byte BattleScript_EffectTopsyTurvy              @ EFFECT_TOPSY_TURVY
	.4byte BattleScript_EffectMistyTerrain            @ EFFECT_MISTY_TERRAIN
	.4byte BattleScript_EffectGrassyTerrain           @ EFFECT_GRASSY_TERRAIN
	.4byte BattleScript_EffectElectricTerrain         @ EFFECT_ELECTRIC_TERRAIN
	.4byte BattleScript_EffectPsychicTerrain          @ EFFECT_PSYCHIC_TERRAIN
	.4byte BattleScript_EffectAttackAccUp             @ EFFECT_ATTACK_ACCURACY_UP
	.4byte BattleScript_EffectAttackSpAttackUp        @ EFFECT_ATTACK_SPATK_UP
	.4byte BattleScript_EffectHurricane               @ EFFECT_HURRICANE
	.4byte BattleScript_EffectHit                     @ EFFECT_TWO_TYPED_MOVE
	.4byte BattleScript_EffectMeFirst                 @ EFFECT_ME_FIRST
	.4byte BattleScript_EffectSpeedUpHit              @ EFFECT_SPEED_UP_HIT
	.4byte BattleScript_EffectQuiverDance             @ EFFECT_QUIVER_DANCE
	.4byte BattleScript_EffectCoil                    @ EFFECT_COIL
	.4byte BattleScript_EffectElectrify               @ EFFECT_ELECTRIFY
	.4byte BattleScript_EffectReflectType             @ EFFECT_REFLECT_TYPE
	.4byte BattleScript_EffectSoak                    @ EFFECT_SOAK
	.4byte BattleScript_EffectGrowth                  @ EFFECT_GROWTH
	.4byte BattleScript_EffectCloseCombat             @ EFFECT_CLOSE_COMBAT
	.4byte BattleScript_EffectLastResort              @ EFFECT_LAST_RESORT
	.4byte BattleScript_EffectHit                     @ EFFECT_RECOIL_33_STATUS
	.4byte BattleScript_EffectFlinchStatus            @ EFFECT_FLINCH_STATUS
	.4byte BattleScript_EffectHit                     @ EFFECT_RECOIL_50
	.4byte BattleScript_EffectShellSmash              @ EFFECT_SHELL_SMASH
	.4byte BattleScript_EffectShiftGear               @ EFFECT_SHIFT_GEAR
	.4byte BattleScript_EffectDefenseUp3              @ EFFECT_DEFENSE_UP_3
	.4byte BattleScript_EffectNobleRoar               @ EFFECT_NOBLE_ROAR
	.4byte BattleScript_EffectVenomDrench             @ EFFECT_VENOM_DRENCH
	.4byte BattleScript_EffectToxicThread             @ EFFECT_TOXIC_THREAD
	.4byte BattleScript_EffectClearSmog               @ EFFECT_CLEAR_SMOG
	.4byte BattleScript_EffectHitSwitchTarget         @ EFFECT_HIT_SWITCH_TARGET
	.4byte BattleScript_EffectFinalGambit             @ EFFECT_FINAL_GAMBIT
	.4byte BattleScript_EffectHit                     @ EFFECT_CHANGE_TYPE_ON_ITEM
	.4byte BattleScript_EffectAutotomize              @ EFFECT_AUTOTOMIZE
	.4byte BattleScript_EffectCopycat                 @ EFFECT_COPYCAT
	.4byte BattleScript_EffectDefog                   @ EFFECT_DEFOG
	.4byte BattleScript_EffectHitEnemyHealAlly        @ EFFECT_HIT_ENEMY_HEAL_ALLY
	.4byte BattleScript_EffectSmackDown               @ EFFECT_SMACK_DOWN
	.4byte BattleScript_EffectSynchronoise            @ EFFECT_SYNCHRONOISE
	.4byte BattleScript_EffectPsychoShift             @ EFFECT_PSYCHO_SHIFT
	.4byte BattleScript_EffectPowerTrick              @ EFFECT_POWER_TRICK
	.4byte BattleScript_EffectFlameBurst              @ EFFECT_FLAME_BURST
	.4byte BattleScript_EffectAfterYou                @ EFFECT_AFTER_YOU
	.4byte BattleScript_EffectBestow                  @ EFFECT_BESTOW
	.4byte BattleScript_EffectRototiller              @ EFFECT_ROTOTILLER
	.4byte BattleScript_EffectFlowerShield            @ EFFECT_FLOWER_SHIELD
	.4byte BattleScript_EffectHitPreventEscape        @ EFFECT_HIT_PREVENT_ESCAPE
	.4byte BattleScript_EffectSpeedSwap               @ EFFECT_SPEED_SWAP
	.4byte BattleScript_EffectDefenseUp2Hit           @ EFFECT_DEFENSE_UP2_HIT
	.4byte BattleScript_EffectHit                     @ EFFECT_REVELATION_DANCE
	.4byte BattleScript_EffectAuroraVeil              @ EFFECT_AURORA_VEIL
	.4byte BattleScript_EffectThirdType               @ EFFECT_THIRD_TYPE
	.4byte BattleScript_EffectFeint                   @ EFFECT_FEINT
	.4byte BattleScript_EffectSparklingAria           @ EFFECT_SPARKLING_ARIA
	.4byte BattleScript_EffectAcupressure             @ EFFECT_ACUPRESSURE
	.4byte BattleScript_EffectAromaticMist            @ EFFECT_AROMATIC_MIST
	.4byte BattleScript_EffectPowder                  @ EFFECT_POWDER
	.4byte BattleScript_EffectSpAtkUpHit              @ EFFECT_SP_ATTACK_UP_HIT
	.4byte BattleScript_EffectHit                     @ EFFECT_BELCH
	.4byte BattleScript_EffectPartingShot             @ EFFECT_PARTING_SHOT
	.4byte BattleScript_EffectSpectralThief           @ EFFECT_SPECTRAL_THIEF
	.4byte BattleScript_EffectVCreate                 @ EFFECT_V_CREATE
	.4byte BattleScript_EffectMatBlock                @ EFFECT_MAT_BLOCK
	.4byte BattleScript_EffectHit                     @ EFFECT_STOMPING_TANTRUM
	.4byte BattleScript_EffectCoreEnforcer            @ EFFECT_CORE_ENFORCER
	.4byte BattleScript_EffectInstruct                @ EFFECT_INSTRUCT
	.4byte BattleScript_EffectThroatChop              @ EFFECT_THROAT_CHOP
	.4byte BattleScript_EffectLaserFocus              @ EFFECT_LASER_FOCUS
	.4byte BattleScript_EffectMagneticFlux            @ EFFECT_MAGNETIC_FLUX
	.4byte BattleScript_EffectGearUp                  @ EFFECT_GEAR_UP
	.4byte BattleScript_EffectIncinerate              @ EFFECT_INCINERATE
	.4byte BattleScript_EffectBugBite                 @ EFFECT_BUG_BITE
	.4byte BattleScript_EffectStrengthSap             @ EFFECT_STRENGTH_SAP
	.4byte BattleScript_EffectMindBlown               @ EFFECT_MIND_BLOWN
	.4byte BattleScript_EffectPurify                  @ EFFECT_PURIFY
	.4byte BattleScript_EffectBurnUp                  @ EFFECT_BURN_UP
	.4byte BattleScript_EffectShoreUp                 @ EFFECT_SHORE_UP
	.4byte BattleScript_EffectGeomancy                @ EFFECT_GEOMANCY
	.4byte BattleScript_EffectFairyLock               @ EFFECT_FAIRY_LOCK
	.4byte BattleScript_EffectAllySwitch              @ EFFECT_ALLY_SWITCH
	.4byte BattleScript_EffectRelicSong               @ EFFECT_RELIC_SONG
	.4byte BattleScript_EffectAttackerDefenseDownHit  @ EFFECT_ATTACKER_DEFENSE_DOWN_HIT
	.4byte BattleScript_EffectHit                     @ EFFECT_BODY_PRESS
	.4byte BattleScript_EffectEerieSpell              @ EFFECT_EERIE_SPELL
	.4byte BattleScript_EffectJungleHealing           @ EFFECT_JUNGLE_HEALING
	.4byte BattleScript_EffectCoaching                @ EFFECT_COACHING
	.4byte BattleScript_EffectHit                     @ EFFECT_LASH_OUT
	.4byte BattleScript_EffectHit                     @ EFFECT_GRASSY_GLIDE
	.4byte BattleScript_EffectRemoveTerrain           @ EFFECT_REMOVE_TERRAIN
	.4byte BattleScript_EffectHit                     @ EFFECT_DYNAMAX_DOUBLE_DMG
	.4byte BattleScript_EffectDecorate                @ EFFECT_DECORATE
	.4byte BattleScript_EffectHit                     @ EFFECT_SNIPE_SHOT
	.4byte BattleScript_EffectRecoilHP25              @ EFFECT_RECOIL_HP_25
	.4byte BattleScript_EffectStuffCheeks             @ EFFECT_STUFF_CHEEKS
	.4byte BattleScript_EffectDefenseDownHit          @ EFFECT_GRAV_APPLE
	.4byte BattleScript_EffectEvasionUpHit            @ EFFECT_EVASION_UP_HIT
	.4byte BattleScript_EffectGlitzyGlow              @ EFFECT_GLITZY_GLOW
	.4byte BattleScript_EffectBaddyBad                @ EFFECT_BADDY_BAD
	.4byte BattleScript_EffectSappySeed               @ EFFECT_SAPPY_SEED
	.4byte BattleScript_EffectFreezyFrost             @ EFFECT_FREEZY_FROST
	.4byte BattleScript_EffectSparklySwirl            @ EFFECT_SPARKLY_SWIRL
	.4byte BattleScript_EffectPlasmaFists             @ EFFECT_PLASMA_FISTS
	.4byte BattleScript_EffectHyperspaceFury          @ EFFECT_HYPERSPACE_FURY
	.4byte BattleScript_EffectAuraWheel               @ EFFECT_AURA_WHEEL
	.4byte BattleScript_EffectPhotonGeyser            @ EFFECT_PHOTON_GEYSER
	.4byte BattleScript_EffectShellSideArm            @ EFFECT_SHELL_SIDE_ARM
	.4byte BattleScript_EffectHit                     @ EFFECT_TERRAIN_PULSE
	.4byte BattleScript_EffectJawLock                 @ EFFECT_JAW_LOCK
	.4byte BattleScript_EffectNoRetreat               @ EFFECT_NO_RETREAT
	.4byte BattleScript_EffectTarShot                 @ EFFECT_TAR_SHOT
	.4byte BattleScript_EffectPoltergeist             @ EFFECT_POLTERGEIST
	.4byte BattleScript_EffectOctolock                @ EFFECT_OCTOLOCK
	.4byte BattleScript_EffectClangorousSoul          @ EFFECT_CLANGOROUS_SOUL
	.4byte BattleScript_EffectHit                     @ EFFECT_BOLT_BEAK
	.4byte BattleScript_EffectSkyDrop                 @ EFFECT_SKY_DROP
	.4byte BattleScript_EffectHit                     @ EFFECT_EXPANDING_FORCE
	.4byte BattleScript_EffectScaleShot               @ EFFECT_SCALE_SHOT
	.4byte BattleScript_EffectMeteorBeam              @ EFFECT_METEOR_BEAM
	.4byte BattleScript_EffectHit                     @ EFFECT_RISING_VOLTAGE
	.4byte BattleScript_EffectHit                     @ EFFECT_BEAK_BLAST
	.4byte BattleScript_EffectCourtChange             @ EFFECT_COURT_CHANGE
	.4byte BattleScript_EffectSteelBeam               @ EFFECT_STEEL_BEAM
	.4byte BattleScript_EffectExtremeEvoboost         @ EFFECT_EXTREME_EVOBOOST
	.4byte BattleScript_EffectHitSetRemoveTerrain     @ EFFECT_HIT_SET_REMOVE_TERRAIN
	.4byte BattleScript_EffectDarkVoid                @ EFFECT_DARK_VOID
	.4byte BattleScript_EffectSleepHit                @ EFFECT_SLEEP_HIT
	.4byte BattleScript_EffectDoubleShock             @ EFFECT_DOUBLE_SHOCK
	.4byte BattleScript_EffectSpecialAttackUpHit      @ EFFECT_SPECIAL_ATTACK_UP_HIT
	.4byte BattleScript_EffectVictoryDance            @ EFFECT_VICTORY_DANCE
	.4byte BattleScript_EffectTeatime                 @ EFFECT_TEATIME
	.4byte BattleScript_EffectAttackUpUserAlly        @ EFFECT_ATTACK_UP_USER_ALLY
	.4byte BattleScript_EffectShellTrap               @ EFFECT_SHELL_TRAP
	.4byte BattleScript_EffectHit                     @ EFFECT_PSYBLADE
	.4byte BattleScript_EffectHit                     @ EFFECT_HYDRO_STEAM
	.4byte BattleScript_EffectHitSetEntryHazard       @ EFFECT_HIT_SET_ENTRY_HAZARD
	.4byte BattleScript_EffectDireClaw                @ EFFECT_DIRE_CLAW
	.4byte BattleScript_EffectBarbBarrage             @ EFFECT_BARB_BARRAGE
	.4byte BattleScript_EffectRevivalBlessing         @ EFFECT_REVIVAL_BLESSING
	.4byte BattleScript_EffectFrostbiteHit            @ EFFECT_FROSTBITE_HIT
	.4byte BattleScript_EffectSnow                    @ EFFECT_SNOWSCAPE
	.4byte BattleScript_EffectTripleArrows            @ EFFECT_TRIPLE_ARROWS
	.4byte BattleScript_EffectInfernalParade          @ EFFECT_INFERNAL_PARADE
	.4byte BattleScript_EffectTakeHeart               @ EFFECT_TAKE_HEART
	.4byte BattleScript_EffectAxeKick                 @ EFFECT_AXE_KICK
	.4byte BattleScript_EffectHit                     @ EFFECT_COLLISION_COURSE
	.4byte BattleScript_EffectSpinOut                 @ EFFECT_SPIN_OUT
	.4byte BattleScript_EffectMakeItRain              @ EFFECT_MAKE_IT_RAIN
<<<<<<< HEAD
	.4byte BattleScript_EffectHit                     @ EFFECT_POPULATION_BOMB
	.4byte BattleScript_EffectMortalSpin              @ EFFECT_MORTAL_SPIN

BattleScript_EffectMortalSpin:
	call BattleScript_EffectHit_Ret
	rapidspinfree
	setmoveeffect MOVE_EFFECT_POISON
	seteffectwithchance
	tryfaintmon BS_TARGET
	moveendall
	end
=======
	.4byte BattleScript_EffectCorrosiveGas            @ EFFECT_CORROSIVE_GAS
	
BattleScript_EffectCorrosiveGas:
	attackcanceler
	accuracycheck BattleScript_PrintMoveMissed, ACC_CURR_MOVE
	attackstring
	ppreduce
	jumpifsubstituteblocks BattleScript_CorrosiveGasFail
	jumpifcantloseitem BS_TARGET, BattleScript_CorrosiveGasFail
	attackanimation
	waitanimation
	jumpifability BS_TARGET, ABILITY_STICKY_HOLD, BattleScript_StickyHoldActivates
	setlastuseditem BS_TARGET
	removeitem BS_TARGET
	printstring STRINGID_PKMNITEMMELTED
	waitmessage B_WAIT_TIME_LONG
	goto BattleScript_MoveEnd
	
BattleScript_CorrosiveGasFail:
	pause B_WAIT_TIME_SHORT
	orhalfword gMoveResultFlags, MOVE_RESULT_FAILED
	printstring STRINGID_NOEFFECTONTARGET
	waitmessage B_WAIT_TIME_LONG
	goto BattleScript_MoveEnd
>>>>>>> 34d38bdb

BattleScript_EffectMakeItRain:
	setmoveeffect MOVE_EFFECT_PAYDAY
	call BattleScript_EffectHit_Ret
	seteffectwithchance
	tryfaintmon BS_TARGET
	setmoveeffect MOVE_EFFECT_SP_ATK_MINUS_1 | MOVE_EFFECT_AFFECTS_USER | MOVE_EFFECT_CERTAIN
	seteffectprimary
	goto BattleScript_MoveEnd

BattleScript_EffectSpinOut::
	setmoveeffect MOVE_EFFECT_SPD_MINUS_2 | MOVE_EFFECT_AFFECTS_USER | MOVE_EFFECT_CERTAIN
	goto BattleScript_EffectHit

BattleScript_EffectAxeKick::
	setmoveeffect MOVE_EFFECT_CONFUSION
	goto BattleScript_EffectRecoilIfMiss

BattleScript_EffectTakeHeart::
	attackcanceler
	attackstring
	ppreduce
	cureifburnedparalysedorpoisoned BattleScript_CalmMindTryToRaiseStats
	attackanimation
	waitanimation
	updatestatusicon BS_ATTACKER
	printstring STRINGID_PKMNSTATUSNORMAL
	waitmessage B_WAIT_TIME_LONG
	jumpifstat BS_ATTACKER, CMP_LESS_THAN, STAT_SPATK, MAX_STAT_STAGE, BattleScript_CalmMindStatRaise
	jumpifstat BS_ATTACKER, CMP_LESS_THAN, STAT_SPDEF, MAX_STAT_STAGE, BattleScript_CalmMindStatRaise
	goto BattleScript_CantRaiseMultipleStats

BattleScript_EffectTripleArrows::
	setmoveeffect MOVE_EFFECT_TRIPLE_ARROWS
	goto BattleScript_EffectHit

BattleScript_EffectRevivalBlessing::
	attackcanceler
	attackstring
	ppreduce
	tryrevivalblessing BattleScript_ButItFailed
	attackanimation
	waitanimation
	printstring STRINGID_PKMNREVIVEDREADYTOFIGHT
	waitmessage B_WAIT_TIME_LONG
    jumpifbyte CMP_EQUAL, gBattleCommunication, TRUE, BattleScript_EffectRevivalBlessingSendOut
	goto BattleScript_MoveEnd

BattleScript_EffectRevivalBlessingSendOut:
    switchinanim BS_SCRIPTING, FALSE
	waitstate
	switchineffects BS_SCRIPTING
    goto BattleScript_MoveEnd

BattleScript_StealthRockActivates::
	setstealthrock BattleScript_MoveEnd
	printfromtable gDmgHazardsStringIds
	waitmessage B_WAIT_TIME_LONG
	return

BattleScript_EffectDireClaw::
	setmoveeffect MOVE_EFFECT_DIRE_CLAW
	goto BattleScript_EffectHit

BattleScript_EffectHitSetEntryHazard::
	argumenttomoveeffect
	goto BattleScript_EffectHit

BattleScript_SpikesActivates::
	trysetspikes BattleScript_MoveEnd
	printfromtable gDmgHazardsStringIds
	waitmessage B_WAIT_TIME_LONG
	return

BattleScript_EffectAttackUpUserAlly:
	jumpifnoally BS_ATTACKER, BattleScript_EffectAttackUp
	attackcanceler
	attackstring
	ppreduce
	jumpifstat BS_ATTACKER, CMP_NOT_EQUAL, STAT_ATK, MAX_STAT_STAGE, BattleScript_EffectAttackUpUserAlly_Works
	jumpifstat BS_ATTACKER_PARTNER, CMP_EQUAL, STAT_ATK, MAX_STAT_STAGE, BattleScript_ButItFailed
BattleScript_EffectAttackUpUserAlly_Works:
	attackanimation
	waitanimation
	setstatchanger STAT_ATK, 1, FALSE
	statbuffchange MOVE_EFFECT_AFFECTS_USER | STAT_CHANGE_ALLOW_PTR, BattleScript_EffectAttackUpUserAlly_TryAlly
	jumpifbyte CMP_EQUAL, cMULTISTRING_CHOOSER, B_MSG_STAT_WONT_INCREASE, BattleScript_EffectAttackUpUserAllyUser_PrintString
	setgraphicalstatchangevalues
	playanimation BS_ATTACKER, B_ANIM_STATS_CHANGE, sB_ANIM_ARG1
BattleScript_EffectAttackUpUserAllyUser_PrintString:
	printfromtable gStatUpStringIds
	waitmessage B_WAIT_TIME_LONG
BattleScript_EffectAttackUpUserAlly_TryAlly:
	setallytonexttarget BattleScript_EffectAttackUpUserAlly_TryAlly_
BattleScript_EffectAttackUpUserAlly_End:
	goto BattleScript_MoveEnd
BattleScript_EffectAttackUpUserAlly_TryAlly_:
	setstatchanger STAT_ATK, 1, FALSE
	statbuffchange STAT_CHANGE_ALLOW_PTR, BattleScript_EffectAttackUpUserAlly_End
	jumpifbyte CMP_NOT_EQUAL, cMULTISTRING_CHOOSER, B_MSG_STAT_WONT_INCREASE, BattleScript_EffectAttackUpUserAlly_AllyAnim
	pause B_WAIT_TIME_SHORTEST
	printstring STRINGID_TARGETSTATWONTGOHIGHER
	waitmessage B_WAIT_TIME_LONG
	goto BattleScript_EffectAttackUpUserAlly_End
BattleScript_EffectAttackUpUserAlly_AllyAnim:
	setgraphicalstatchangevalues
	playanimation BS_TARGET, B_ANIM_STATS_CHANGE, sB_ANIM_ARG1
	printfromtable gStatUpStringIds
	waitmessage B_WAIT_TIME_LONG
	goto BattleScript_EffectAttackUpUserAlly_End

BattleScript_EffectTeatime::
	attackcanceler
	attackstring
	ppreduce
	jumpifteanoberry BattleScript_ButItFailed
@ at least one battler is affected
	attackanimation
	waitanimation
	setbyte gBattlerTarget, 0
BattleScript_TeatimeLoop:
	jumpifrodaffected BS_TARGET, BattleScript_Teatimerod
	jumpifabsorbaffected BS_TARGET, BattleScript_Teatimesorb
	jumpifmotoraffected BS_TARGET, BattleScript_Teatimemotor
	jumpifteainvulnerable BS_TARGET, BattleScript_Teatimevul @ in semi-invulnerable state OR held item is not a Berry
	orword gHitMarker, HITMARKER_NO_ANIMATIONS | HITMARKER_IGNORE_SUBSTITUTE | HITMARKER_IGNORE_DISGUISE
	setbyte sBERRY_OVERRIDE, TRUE   @ override the requirements for eating berries
	consumeberry BS_TARGET, TRUE  @ consume the berry, then restore the item from changedItems
	bicword gHitMarker, HITMARKER_NO_ANIMATIONS | HITMARKER_IGNORE_SUBSTITUTE | HITMARKER_IGNORE_DISGUISE
	setbyte sBERRY_OVERRIDE, FALSE
	removeitem BS_TARGET
	moveendto MOVEEND_NEXT_TARGET
	jumpifnexttargetvalid BattleScript_TeatimeLoop
	moveendcase MOVEEND_CLEAR_BITS
	goto BattleScript_MoveEnd
BattleScript_Teatimevul:
	moveendto MOVEEND_NEXT_TARGET
	jumpifnexttargetvalid BattleScript_TeatimeLoop
	moveendcase MOVEEND_CLEAR_BITS
	goto BattleScript_MoveEnd
BattleScript_Teatimesorb:
	call BattleScript_AbilityPopUpTarget
	tryhealquarterhealth BS_TARGET BattleScript_Teatimesorb_end
	healthbarupdate BS_TARGET
	datahpupdate BS_TARGET
	printstring STRINGID_PKMNREGAINEDHEALTH
	waitmessage B_WAIT_TIME_LONG
BattleScript_Teatimesorb_end:
	moveendto MOVEEND_NEXT_TARGET
	jumpifnexttargetvalid BattleScript_TeatimeLoop
	moveendcase MOVEEND_CLEAR_BITS
	goto BattleScript_MoveEnd
BattleScript_Teatimerod:
	call BattleScript_AbilityPopUpTarget
	playstatchangeanimation BS_TARGET, BIT_SPATK, STAT_CHANGE_BY_TWO
	setstatchanger STAT_SPATK, 1, FALSE
	statbuffchange STAT_CHANGE_ALLOW_PTR, BattleScript_TeatimeBuffer
	jumpifbyte CMP_EQUAL, cMULTISTRING_CHOOSER, 0x2, BattleScript_TeatimeBuffer
	printfromtable gStatUpStringIds
	waitmessage 0x40
	moveendto MOVEEND_NEXT_TARGET
	jumpifnexttargetvalid BattleScript_TeatimeLoop
	moveendcase MOVEEND_CLEAR_BITS
	goto BattleScript_MoveEnd
BattleScript_Teatimemotor:
	call BattleScript_AbilityPopUpTarget
	playstatchangeanimation BS_TARGET, BIT_SPEED, STAT_CHANGE_BY_TWO
	setstatchanger STAT_SPEED, 1, FALSE
	statbuffchange STAT_CHANGE_ALLOW_PTR, BattleScript_TeatimeBuffer
	jumpifbyte CMP_EQUAL, cMULTISTRING_CHOOSER, 0x2, BattleScript_TeatimeBuffer
	printfromtable gStatUpStringIds
	waitmessage 0x40
	moveendto MOVEEND_NEXT_TARGET
	jumpifnexttargetvalid BattleScript_TeatimeLoop
	moveendcase MOVEEND_CLEAR_BITS
	goto BattleScript_MoveEnd
BattleScript_TeatimeBuffer:
	moveendto MOVEEND_NEXT_TARGET
	jumpifnexttargetvalid BattleScript_TeatimeLoop
	moveendcase MOVEEND_CLEAR_BITS
	goto BattleScript_MoveEnd

BattleScript_AffectionBasedEndurance::
	playanimation BS_TARGET, B_ANIM_AFFECTION_HANGED_ON
	printstring STRINGID_TARGETTOUGHEDITOUT
	waitmessage B_WAIT_TIME_LONG
	return

BattleScript_AffectionBasedStatusHeal::
	jumpifstatus BS_ATTACKER, STATUS1_POISON | STATUS1_TOXIC_POISON, BattleScript_AffectionBasedStatus_HealPoisonString
	jumpifstatus BS_ATTACKER, STATUS1_SLEEP, BattleScript_AffectionBasedStatus_HealSleepString
	jumpifstatus BS_ATTACKER, STATUS1_PARALYSIS, BattleScript_AffectionBasedStatus_HealParalysisString
	jumpifstatus BS_ATTACKER, STATUS1_BURN, BattleScript_AffectionBasedStatus_HealBurnString
	jumpifstatus BS_ATTACKER, STATUS1_FREEZE, BattleScript_AffectionBasedStatus_HealFreezeString
	jumpifstatus BS_ATTACKER, STATUS1_FROSTBITE, BattleScript_AffectionBasedStatus_HealFrostbiteString
	end2
BattleScript_AffectionBasedStatus_HealPoisonString:
	printstring STRINGID_ATTACKEREXPELLEDTHEPOISON
	goto BattleScript_AffectionBasedStatusHeal_Continue
BattleScript_AffectionBasedStatus_HealSleepString:
	printstring STRINGID_ATTACKERSHOOKITSELFAWAKE
	goto BattleScript_AffectionBasedStatusHeal_Continue
BattleScript_AffectionBasedStatus_HealParalysisString:
	printstring STRINGID_ATTACKERBROKETHROUGHPARALYSIS
	goto BattleScript_AffectionBasedStatusHeal_Continue
BattleScript_AffectionBasedStatus_HealBurnString:
	printstring STRINGID_ATTACKERHEALEDITSBURN
	goto BattleScript_AffectionBasedStatusHeal_Continue
BattleScript_AffectionBasedStatus_HealFreezeString:
	printstring STRINGID_ATTACKERMELTEDTHEICE
	goto BattleScript_AffectionBasedStatusHeal_Continue
BattleScript_AffectionBasedStatus_HealFrostbiteString:
	printstring STRINGID_ATTACKERHEALEDITSFROSTBITE
BattleScript_AffectionBasedStatusHeal_Continue:
	waitmessage B_WAIT_TIME_LONG
	clearstatus BS_ATTACKER
	waitstate
	updatestatusicon BS_ATTACKER
	waitstate
	end2

BattleScript_ShellTrapSetUp::
	printstring STRINGID_EMPTYSTRING3
	waitmessage 0x1
	playanimation BS_ATTACKER, B_ANIM_SHELL_TRAP_SETUP, NULL
	printstring STRINGID_PREPARESHELLTRAP
	waitmessage B_WAIT_TIME_LONG
	end3

BattleScript_EffectShellTrap::
	attackcanceler
	jumpifshelltrap BS_ATTACKER, BattleScript_HitFromAccCheck
	jumpifword CMP_COMMON_BITS, gHitMarker, HITMARKER_NO_ATTACKSTRING | HITMARKER_NO_PPDEDUCT, BattleScript_MoveEnd
	ppreduce
	printstring STRINGID_SHELLTRAPDIDNTWORK
	waitmessage B_WAIT_TIME_LONG
	goto BattleScript_MoveEnd

BattleScript_EffectSteelBeam::
	attackcanceler
	attackstring
	ppreduce
	accuracycheck BattleScript_SteelBeamMiss, ACC_CURR_MOVE
	critcalc
	damagecalc
	adjustdamage
	attackanimation
	waitanimation
	effectivenesssound
	hitanimation BS_TARGET
	waitstate
	healthbarupdate BS_TARGET
	datahpupdate BS_TARGET
	critmessage
	waitmessage B_WAIT_TIME_LONG
	resultmessage
	waitmessage B_WAIT_TIME_LONG
	seteffectwithchance
	jumpifability BS_ATTACKER, ABILITY_MAGIC_GUARD, BattleScript_SteelBeamAfterSelfDamage
	call BattleScript_SteelBeamSelfDamage
BattleScript_SteelBeamAfterSelfDamage::
	waitstate
	tryfaintmon BS_ATTACKER
	tryfaintmon BS_TARGET
	goto BattleScript_MoveEnd
BattleScript_SteelBeamMiss::
	pause B_WAIT_TIME_SHORT
	effectivenesssound
	resultmessage
	waitmessage B_WAIT_TIME_LONG
	jumpifability BS_ATTACKER, ABILITY_MAGIC_GUARD, BattleScript_MoveEnd
	bichalfword gMoveResultFlags, MOVE_RESULT_MISSED
	call BattleScript_SteelBeamSelfDamage
	orhalfword gMoveResultFlags, MOVE_RESULT_MISSED
	goto BattleScript_SteelBeamAfterSelfDamage

BattleScript_SteelBeamSelfDamage::
	dmg_1_2_attackerhp
	healthbarupdate BS_ATTACKER
	datahpupdate BS_ATTACKER
	return

BattleScript_EffectCourtChange::
	attackcanceler
	accuracycheck BattleScript_PrintMoveMissed, ACC_CURR_MOVE
	attackstring
	ppreduce
	swapsidestatuses
	attackanimation
	waitanimation
	printstring STRINGID_COURTCHANGE
	waitmessage B_WAIT_TIME_LONG
	goto BattleScript_MoveEnd

BattleScript_BeakBlastSetUp::
	setbeakblast BS_ATTACKER
	printstring STRINGID_EMPTYSTRING3
	waitmessage 1
	playanimation BS_ATTACKER, B_ANIM_BEAK_BLAST_SETUP, NULL
	printstring STRINGID_HEATUPBEAK
	waitmessage B_WAIT_TIME_LONG
	end3

BattleScript_BeakBlastBurn::
	setbyte cMULTISTRING_CHOOSER, 0
	copybyte gEffectBattler, gBattlerAttacker
	call BattleScript_MoveEffectBurn
	return

BattleScript_EffectMeteorBeam::
	@ DecideTurn
	jumpifstatus2 BS_ATTACKER, STATUS2_MULTIPLETURNS, BattleScript_TwoTurnMovesSecondTurn
	jumpifword CMP_COMMON_BITS, gHitMarker, HITMARKER_NO_ATTACKSTRING, BattleScript_TwoTurnMovesSecondTurn
	setbyte sTWOTURN_STRINGID, B_MSG_TURN1_METEOR_BEAM
	call BattleScript_FirstChargingTurnMeteorBeam
	jumpifnoholdeffect BS_ATTACKER, HOLD_EFFECT_POWER_HERB, BattleScript_MoveEnd
	call BattleScript_PowerHerbActivation
	goto BattleScript_TwoTurnMovesSecondTurn

BattleScript_FirstChargingTurnMeteorBeam::
	attackcanceler
	printstring STRINGID_EMPTYSTRING3
	ppreduce
	attackanimation
	waitanimation
	orword gHitMarker, HITMARKER_CHARGING
	setmoveeffect MOVE_EFFECT_CHARGING | MOVE_EFFECT_AFFECTS_USER
	seteffectprimary
	copybyte cMULTISTRING_CHOOSER, sTWOTURN_STRINGID
	printfromtable gFirstTurnOfTwoStringIds
	waitmessage B_WAIT_TIME_LONG
	setmoveeffect MOVE_EFFECT_SP_ATK_PLUS_1 | MOVE_EFFECT_AFFECTS_USER
	seteffectsecondary
	return

BattleScript_EffectScaleShot::
	attackcanceler
	accuracycheck BattleScript_PrintMoveMissed, ACC_CURR_MOVE
	attackstring
	ppreduce
	setmultihitcounter 0x0
	initmultihitstring
	sethword sMULTIHIT_EFFECT, 0x0
BattleScript_ScaleShotLoop::
	jumpifhasnohp BS_ATTACKER, BattleScript_ScaleShotEnd
	jumpifhasnohp BS_TARGET, BattleScript_ScaleShotPrintStrings
	jumpifhalfword CMP_EQUAL, gChosenMove, MOVE_SLEEP_TALK, BattleScript_ScaleShotDoMultiHit
	jumpifstatus BS_ATTACKER, STATUS1_SLEEP, BattleScript_ScaleShotPrintStrings
BattleScript_ScaleShotDoMultiHit::
	movevaluescleanup
	copyhword sMOVE_EFFECT, sMULTIHIT_EFFECT
	critcalc
	damagecalc
	jumpifmovehadnoeffect BattleScript_ScaleShotMultiHitNoMoreHits
	adjustdamage
	attackanimation
	waitanimation
	effectivenesssound
	hitanimation BS_TARGET
	waitstate
	healthbarupdate BS_TARGET
	datahpupdate BS_TARGET
	critmessage
	waitmessage B_WAIT_TIME_LONG
	multihitresultmessage
	printstring STRINGID_EMPTYSTRING3
	waitmessage 1
	addbyte sMULTIHIT_STRING + 4, 0x1
	moveendto MOVEEND_NEXT_TARGET
	jumpifbyte CMP_COMMON_BITS, gMoveResultFlags, MOVE_RESULT_FOE_ENDURED, BattleScript_ScaleShotPrintStrings
	decrementmultihit BattleScript_ScaleShotLoop
	goto BattleScript_ScaleShotPrintStrings
BattleScript_ScaleShotMultiHitNoMoreHits::
	pause B_WAIT_TIME_SHORT
BattleScript_ScaleShotPrintStrings::
	resultmessage
	waitmessage B_WAIT_TIME_LONG
	jumpifmovehadnoeffect BattleScript_ScaleShotEnd
	copyarray gBattleTextBuff1, sMULTIHIT_STRING, 0x6
	printstring STRINGID_HITXTIMES
	waitmessage B_WAIT_TIME_LONG
BattleScript_ScaleShotEnd::
	setmoveeffect MOVE_EFFECT_SCALE_SHOT | MOVE_EFFECT_AFFECTS_USER | MOVE_EFFECT_CERTAIN
	seteffectwithchance
	tryfaintmon BS_TARGET
	moveendcase MOVEEND_SYNCHRONIZE_TARGET
	moveendfrom MOVEEND_STATUS_IMMUNITY_ABILITIES
	end

BattleScript_EffectSkyDrop:
	jumpifstatus2 BS_ATTACKER, STATUS2_MULTIPLETURNS, BattleScript_SkyDropTurn2
	attackcanceler
	ppreduce
	accuracycheck BattleScript_PrintMoveMissed, ACC_CURR_MOVE
	attackstring
	jumpifsubstituteblocks BattleScript_ButItFailed
	jumpiftargetally BattleScript_ButItFailed
	jumpifunder200 BS_TARGET, BattleScript_SkyDropWork
	pause B_WAIT_TIME_SHORT
	printstring STRINGID_TARGETTOOHEAVY
	waitmessage B_WAIT_TIME_LONG
	goto BattleScript_MoveEnd

BattleScript_SkyDropWork:
	setskydrop
	setbyte sTWOTURN_STRINGID, B_MSG_TURN1_SKY_DROP
	setsemiinvulnerablebit
	call BattleScriptFirstChargingTurnAfterAttackString
	goto BattleScript_MoveEnd
BattleScript_SkyDropTurn2:
	attackcanceler
	setmoveeffect MOVE_EFFECT_CHARGING
	setbyte sB_ANIM_TURN, 0x1
	clearstatusfromeffect BS_ATTACKER
	orword gHitMarker, HITMARKER_NO_PPDEDUCT
	argumenttomoveeffect
	clearsemiinvulnerablebit
	attackstring
	clearskydrop BattleScript_SkyDropChangedTarget
	jumpiftype BS_TARGET, TYPE_FLYING, BattleScript_SkyDropFlyingType
	goto BattleScript_HitFromCritCalc
BattleScript_SkyDropFlyingType:
	makevisible BS_TARGET
	printstring STRINGID_ITDOESNTAFFECT
	waitmessage B_WAIT_TIME_LONG
	makevisible BS_ATTACKER
	jumpifstatus2 BS_TARGET, STATUS2_CONFUSION, BattleScript_SkyDropFlyingAlreadyConfused
	jumpifstatus2 BS_TARGET, STATUS2_LOCK_CONFUSE, BattleScript_SkyDropFlyingConfuseLock
	goto BattleScript_MoveEnd
BattleScript_SkyDropChangedTarget:
	pause B_WAIT_TIME_SHORT
	orhalfword gMoveResultFlags, MOVE_RESULT_FAILED
	resultmessage
	waitmessage B_WAIT_TIME_LONG
	makevisible BS_ATTACKER
	goto BattleScript_MoveEnd

BattleScript_SkyDropFlyingConfuseLock:
	setmoveeffect MOVE_EFFECT_CONFUSION
	seteffectprimary
BattleScript_SkyDropFlyingAlreadyConfused:
	setmoveeffect MOVE_EFFECT_THRASH
	clearstatusfromeffect BS_TARGET
	jumpifstatus2 BS_TARGET, STATUS2_CONFUSION, BattleScript_MoveEnd
	setbyte BS_ATTACKER, BS_TARGET
	goto BattleScript_ThrashConfuses

BattleScript_EffectFling:
	jumpifcantfling BS_ATTACKER, BattleScript_ButItFailedAtkStringPpReduce
	jumpifstatus3 BS_ATTACKER, STATUS3_EMBARGO, BattleScript_ButItFailedAtkStringPpReduce
	jumpifword CMP_COMMON_BITS, gFieldStatuses, STATUS_FIELD_MAGIC_ROOM, BattleScript_ButItFailedAtkStringPpReduce
	setlastuseditem BS_ATTACKER
	removeitem BS_ATTACKER
	attackcanceler
	accuracycheck BattleScript_PrintMoveMissed, ACC_CURR_MOVE
	attackstring
	pause B_WAIT_TIME_SHORT
	printstring STRINGID_PKMNFLUNG
	waitmessage B_WAIT_TIME_SHORT
	ppreduce
	critcalc
	damagecalc
	adjustdamage
	attackanimation
	waitanimation
	effectivenesssound
	hitanimation BS_TARGET
	waitstate
	healthbarupdate BS_TARGET
	datahpupdate BS_TARGET
	critmessage
	waitmessage B_WAIT_TIME_MED
	resultmessage
	waitmessage B_WAIT_TIME_MED
	jumpiflastuseditemberry BattleScript_EffectFlingConsumeBerry
	jumpiflastuseditemholdeffect BS_ATTACKER, HOLD_EFFECT_FLAME_ORB, BattleScript_FlingFlameOrb
	jumpiflastuseditemholdeffect BS_ATTACKER, HOLD_EFFECT_FLINCH, BattleScript_FlingFlinch
	jumpiflastuseditemholdeffect BS_ATTACKER, HOLD_EFFECT_LIGHT_BALL, BattleScript_FlingLightBall
	jumpiflastuseditemholdeffect BS_ATTACKER, HOLD_EFFECT_MENTAL_HERB, BattleScript_FlingMentalHerb
	jumpiflastuseditemholdeffect BS_ATTACKER, HOLD_EFFECT_POISON_POWER, BattleScript_FlingPoisonBarb
	jumpiflastuseditemholdeffect BS_ATTACKER, HOLD_EFFECT_TOXIC_ORB, BattleScript_FlingToxicOrb
	jumpiflastuseditemholdeffect BS_ATTACKER, HOLD_EFFECT_RESTORE_STATS, BattleScript_FlingWhiteHerb
BattleScript_EffectFlingConsumeBerry:
	savebattleritem BS_TARGET
	battleritemtolastuseditem BS_TARGET
	setbyte sBERRY_OVERRIDE, 1 @ override the requirements for eating berries
	orword gHitMarker, HITMARKER_NO_ANIMATIONS
	consumeberry BS_TARGET, TRUE
	bicword gHitMarker, HITMARKER_NO_ANIMATIONS
	setbyte sBERRY_OVERRIDE, 0
	restorebattleritem BS_TARGET
BattleScript_FlingEnd:
	tryfaintmon BS_TARGET
	trysymbiosis
	goto BattleScript_MoveEnd

BattleScript_FlingFlameOrb:
	setmoveeffect MOVE_EFFECT_BURN
	seteffectprimary
	goto BattleScript_FlingEnd
BattleScript_FlingFlinch:
	setmoveeffect MOVE_EFFECT_FLINCH
	seteffectprimary
	goto BattleScript_FlingEnd
BattleScript_FlingLightBall:
	setmoveeffect MOVE_EFFECT_PARALYSIS
	seteffectprimary
	goto BattleScript_FlingEnd
BattleScript_FlingMentalHerb:
	curecertainstatuses BS_TARGET
	savetarget
	copybyte gBattlerAttacker, gBattlerTarget
	playanimation BS_ATTACKER, B_ANIM_HELD_ITEM_EFFECT, NULL
	printfromtable gMentalHerbCureStringIds
	waitmessage B_WAIT_TIME_LONG
	updatestatusicon BS_ATTACKER
	restoretarget
	goto BattleScript_FlingEnd
BattleScript_FlingPoisonBarb:
	setmoveeffect MOVE_EFFECT_POISON
	seteffectprimary
	goto BattleScript_FlingEnd
BattleScript_FlingToxicOrb:
	setmoveeffect MOVE_EFFECT_TOXIC
	seteffectprimary
	goto BattleScript_FlingEnd
BattleScript_FlingWhiteHerb:
	tryresetnegativestatstages BS_TARGET
	swapattackerwithtarget
	printstring STRINGID_PKMNSTATUSNORMAL
	waitmessage B_WAIT_TIME_MED
	swapattackerwithtarget
	goto BattleScript_FlingEnd

BattleScript_EffectShellSideArm:
	shellsidearmcheck
	setmoveeffect MOVE_EFFECT_POISON
	goto BattleScript_EffectHit

BattleScript_EffectPhotonGeyser:
	attackcanceler
	accuracycheck BattleScript_PrintMoveMissed, ACC_CURR_MOVE
	attackstring
	ppreduce
	critcalc
	damagecalc
	adjustdamage
	photongeysercheck BS_ATTACKER
	attackanimation
	waitanimation
	effectivenesssound
	hitanimation BS_TARGET
	waitstate
	healthbarupdate BS_TARGET
	datahpupdate BS_TARGET
	critmessage
	waitmessage B_WAIT_TIME_LONG
	resultmessage
	waitmessage B_WAIT_TIME_LONG
	seteffectwithchance
	tryfaintmon BS_TARGET
	goto BattleScript_MoveEnd

BattleScript_EffectAuraWheel: @ Aura Wheel can only be used by Morpeko
	jumpifspecies BS_ATTACKER, SPECIES_MORPEKO, BattleScript_EffectSpeedUpHit
	jumpifspecies BS_ATTACKER, SPECIES_MORPEKO_HANGRY, BattleScript_EffectSpeedUpHit
	goto BattleScript_PokemonCantUseTheMove

BattleScript_EffectClangorousSoul:
	attackcanceler
	attackstring
	ppreduce
	cutonethirdhpraisestats BattleScript_ButItFailed
	orword gHitMarker, HITMARKER_IGNORE_SUBSTITUTE | HITMARKER_SKIP_DMG_TRACK | HITMARKER_PASSIVE_DAMAGE | HITMARKER_IGNORE_DISGUISE
	attackanimation
	waitanimation
	healthbarupdate BS_ATTACKER
	datahpupdate BS_ATTACKER
	call BattleScript_AllStatsUp
	goto BattleScript_MoveEnd

BattleScript_EffectOctolock:
	attackcanceler
	jumpifsubstituteblocks BattleScript_ButItFailedAtkStringPpReduce
	accuracycheck BattleScript_PrintMoveMissed, ACC_CURR_MOVE
	attackstring
	ppreduce
	setoctolock BS_TARGET, BattleScript_ButItFailed
	attackanimation
	waitanimation
	printstring STRINGID_CANTESCAPEBECAUSEOFCURRENTMOVE
	waitmessage B_WAIT_TIME_LONG
	goto BattleScript_MoveEnd

BattleScript_OctolockEndTurn::
	setbyte sSTAT_ANIM_PLAYED, FALSE
	jumpifstat BS_TARGET, CMP_GREATER_THAN, STAT_DEF, MIN_STAT_STAGE, BattleScript_OctolockLowerDef
	jumpifstat BS_TARGET, CMP_GREATER_THAN, STAT_SPDEF, MIN_STAT_STAGE, BattleScript_OctolockTryLowerSpDef
	goto BattleScript_OctolockEnd2
BattleScript_OctolockLowerDef:
	jumpifability BS_TARGET, ABILITY_BIG_PECKS, BattleScript_OctolockTryLowerSpDef
	playstatchangeanimation BS_ATTACKER, BIT_DEF | BIT_SPDEF, STAT_CHANGE_NEGATIVE
	setbyte sSTAT_ANIM_PLAYED, TRUE
	setstatchanger STAT_DEF, 1, TRUE
	statbuffchange STAT_CHANGE_ALLOW_PTR, BattleScript_OctolockTryLowerSpDef
	jumpifbyte CMP_EQUAL, cMULTISTRING_CHOOSER, B_MSG_STAT_WONT_DECREASE, BattleScript_OctolockTryLowerSpDef
	printfromtable gStatUpStringIds
	waitmessage B_WAIT_TIME_LONG
BattleScript_OctolockTryLowerSpDef:
	jumpifbyte CMP_EQUAL, sSTAT_ANIM_PLAYED, TRUE, BattleScript_OctolockSkipSpDefAnim
	playstatchangeanimation BS_ATTACKER, BIT_SPDEF, STAT_CHANGE_NEGATIVE
BattleScript_OctolockSkipSpDefAnim:
	setstatchanger STAT_SPDEF, 1, TRUE
	statbuffchange STAT_CHANGE_ALLOW_PTR, BattleScript_OctolockEnd2
	jumpifbyte CMP_EQUAL, cMULTISTRING_CHOOSER, B_MSG_STAT_WONT_DECREASE, BattleScript_OctolockEnd2
	printfromtable gStatUpStringIds
	waitmessage B_WAIT_TIME_LONG
BattleScript_OctolockEnd2::
	end2

BattleScript_EffectPoltergeist:
	attackcanceler
	attackstring
	ppreduce
	checkpoltergeist BS_TARGET, BattleScript_ButItFailed
	printstring STRINGID_ABOUTTOUSEPOLTERGEIST
	waitmessage B_WAIT_TIME_LONG
	goto BattleScript_HitFromCritCalc

BattleScript_EffectTarShot:
	attackcanceler
	jumpifsubstituteblocks BattleScript_ButItFailedAtkStringPpReduce
	accuracycheck BattleScript_PrintMoveMissed, ACC_CURR_MOVE
	cantarshotwork BS_TARGET, BattleScript_ButItFailedAtkStringPpReduce
	attackstring
	ppreduce
	setstatchanger STAT_SPEED, 1, TRUE
	attackanimation
	waitanimation
	statbuffchange STAT_CHANGE_ALLOW_PTR, BattleScript_TryTarShot
	setgraphicalstatchangevalues
	playanimation BS_TARGET, B_ANIM_STATS_CHANGE, sB_ANIM_ARG1
	printfromtable gStatDownStringIds
	waitmessage B_WAIT_TIME_LONG
BattleScript_TryTarShot:
	trytarshot BS_TARGET, BattleScript_MoveEnd
	printstring STRINGID_PKMNBECAMEWEAKERTOFIRE
	waitmessage B_WAIT_TIME_LONG
	goto BattleScript_MoveEnd

BattleScript_EffectNoRetreat:
	attackcanceler
	accuracycheck BattleScript_PrintMoveMissed, ACC_CURR_MOVE
	attackstring
	ppreduce
	trynoretreat BS_TARGET, BattleScript_ButItFailed
	attackanimation
	waitanimation
	call BattleScript_AllStatsUp
	jumpifstatus2 BS_TARGET, STATUS2_ESCAPE_PREVENTION, BattleScript_MoveEnd
	setmoveeffect MOVE_EFFECT_PREVENT_ESCAPE
	seteffectprimary
	printstring STRINGID_CANTESCAPEDUETOUSEDMOVE
	waitmessage B_WAIT_TIME_LONG
	goto BattleScript_MoveEnd

BattleScript_EffectJawLock:
	setmoveeffect MOVE_EFFECT_TRAP_BOTH | MOVE_EFFECT_CERTAIN
	goto BattleScript_EffectHit

BattleScript_BothCanNoLongerEscape::
	printstring STRINGID_BOTHCANNOLONGERESCAPE
	waitmessage B_WAIT_TIME_LONG
	return

BattleScript_EffectHyperspaceFury:
	jumpifspecies BS_ATTACKER, SPECIES_HOOPA_UNBOUND, BattleScript_EffectHyperspaceFuryUnbound
	jumpifspecies BS_ATTACKER, SPECIES_HOOPA, BattleScript_ButHoopaCantUseIt
	goto BattleScript_PokemonCantUseTheMove

BattleScript_EffectHyperspaceFuryUnbound::
	attackcanceler
	accuracycheck BattleScript_PrintMoveMissed, ACC_CURR_MOVE
	attackstring
	pause B_WAIT_TIME_LONG
	ppreduce
	setmoveeffect MOVE_EFFECT_FEINT
	seteffectwithchance
	setmoveeffect MOVE_EFFECT_DEF_MINUS_1 | MOVE_EFFECT_AFFECTS_USER | MOVE_EFFECT_CERTAIN
	goto BattleScript_HitFromCritCalc

BattleScript_ButHoopaCantUseIt:
	printstring STRINGID_BUTHOOPACANTUSEIT
	waitmessage B_WAIT_TIME_LONG
	goto BattleScript_MoveEnd

BattleScript_HyperspaceFuryRemoveProtect::
	printstring STRINGID_BROKETHROUGHPROTECTION
	waitmessage B_WAIT_TIME_LONG
	return

BattleScript_EffectPlasmaFists:
	call BattleScript_EffectHit_Ret
	seteffectwithchance
	tryfaintmon BS_TARGET
	applyplasmafists
	printstring STRINGID_IONDELUGEON
	waitmessage B_WAIT_TIME_LONG
	goto BattleScript_MoveEnd

BattleScript_EffectSparklySwirl:
	call BattleScript_EffectHit_Ret
	tryfaintmon BS_TARGET
	healpartystatus
	waitstate
	updatestatusicon BS_ATTACKER_WITH_PARTNER
	waitstate
	goto BattleScript_MoveEnd

BattleScript_EffectFreezyFrost:
	call BattleScript_EffectHit_Ret
	tryfaintmon BS_TARGET
	normalisebuffs
	printstring STRINGID_STATCHANGESGONE
	waitmessage B_WAIT_TIME_LONG
	goto BattleScript_MoveEnd

BattleScript_EffectSappySeed:
	jumpifstatus3 BS_TARGET, STATUS3_LEECHSEED, BattleScript_EffectHit
	call BattleScript_EffectHit_Ret
	tryfaintmon BS_TARGET
	jumpifhasnohp BS_TARGET, BattleScript_MoveEnd
	setseeded
	printfromtable gLeechSeedStringIds
	waitmessage B_WAIT_TIME_LONG
	goto BattleScript_MoveEnd

BattleScript_EffectBaddyBad:
	jumpifsideaffecting BS_ATTACKER, SIDE_STATUS_REFLECT, BattleScript_EffectHit
	call BattleScript_EffectHit_Ret
	tryfaintmon BS_TARGET
	setreflect
	printfromtable gReflectLightScreenSafeguardStringIds
	waitmessage B_WAIT_TIME_LONG
	goto BattleScript_MoveEnd

BattleScript_EffectGlitzyGlow:
	jumpifsideaffecting BS_ATTACKER, SIDE_STATUS_LIGHTSCREEN, BattleScript_EffectHit
	call BattleScript_EffectHit_Ret
	tryfaintmon BS_TARGET
	setlightscreen
	printfromtable gReflectLightScreenSafeguardStringIds
	waitmessage B_WAIT_TIME_LONG
	goto BattleScript_MoveEnd

BattleScript_EffectEvasionUpHit:
	setmoveeffect MOVE_EFFECT_EVS_PLUS_1 | MOVE_EFFECT_AFFECTS_USER
	goto BattleScript_EffectHit

BattleScript_EffectStuffCheeks::
	attackcanceler
	attackstring
	ppreduce
	jumpifnotberry BS_ATTACKER, BattleScript_ButItFailed
	attackanimation
	waitanimation
BattleScript_StuffCheeksEatBerry:
	setbyte sBERRY_OVERRIDE, 1
	orword gHitMarker, HITMARKER_NO_ANIMATIONS
	consumeberry BS_ATTACKER, TRUE
	bicword gHitMarker, HITMARKER_NO_ANIMATIONS
	setbyte sBERRY_OVERRIDE, 0
	removeitem BS_ATTACKER
	setstatchanger STAT_DEF, 2, FALSE
	statbuffchange MOVE_EFFECT_AFFECTS_USER | STAT_CHANGE_ALLOW_PTR, BattleScript_StuffCheeksEnd
	setgraphicalstatchangevalues
	jumpifbyte CMP_EQUAL, cMULTISTRING_CHOOSER, B_MSG_STAT_WONT_INCREASE, BattleScript_StuffCheeksEnd @ cant raise def
	playanimation BS_ATTACKER, B_ANIM_STATS_CHANGE, sB_ANIM_ARG1
	printfromtable gStatUpStringIds
	waitmessage B_WAIT_TIME_LONG
BattleScript_StuffCheeksEnd:
	goto BattleScript_MoveEnd

BattleScript_EffectDecorate:
	attackcanceler
	accuracycheck BattleScript_PrintMoveMissed, ACC_CURR_MOVE
	attackstring
	ppreduce
	jumpifstat BS_TARGET, CMP_NOT_EQUAL, STAT_ATK, 12, BattleScript_DecorateBoost
	jumpifstat BS_TARGET, CMP_NOT_EQUAL, STAT_SPATK, 12, BattleScript_DecorateBoost
	goto BattleScript_ButItFailed
BattleScript_DecorateBoost:
	attackanimation
	waitanimation
	setbyte sSTAT_ANIM_PLAYED, FALSE
	playstatchangeanimation BS_TARGET, BIT_ATK | BIT_SPATK, 0x0
	setstatchanger STAT_ATK, 2, FALSE
	statbuffchange STAT_CHANGE_ALLOW_PTR | STAT_CHANGE_NOT_PROTECT_AFFECTED, BattleScript_DecorateBoostSpAtk
	jumpifbyte CMP_EQUAL, cMULTISTRING_CHOOSER, 0x2, BattleScript_DecorateBoostSpAtk
	printfromtable gStatUpStringIds
	waitmessage B_WAIT_TIME_LONG
BattleScript_DecorateBoostSpAtk:
	setstatchanger STAT_SPATK, 2, FALSE
	statbuffchange STAT_CHANGE_ALLOW_PTR | STAT_CHANGE_NOT_PROTECT_AFFECTED, BattleScript_MoveEnd
	jumpifbyte CMP_EQUAL, cMULTISTRING_CHOOSER, 0x2, BattleScript_MoveEnd
	printfromtable gStatUpStringIds
	waitmessage B_WAIT_TIME_LONG
	goto BattleScript_MoveEnd

BattleScript_EffectRemoveTerrain:
	attackcanceler
	attackstring
	ppreduce
	jumpifword CMP_NO_COMMON_BITS, gFieldStatuses, STATUS_FIELD_TERRAIN_ANY, BattleScript_ButItFailed
	critcalc
	damagecalc
	adjustdamage
	attackanimation
	waitanimation
	effectivenesssound
	hitanimation BS_TARGET
	waitstate
	healthbarupdate BS_TARGET
	datahpupdate BS_TARGET
	critmessage
	waitmessage B_WAIT_TIME_LONG
	resultmessage
	waitmessage B_WAIT_TIME_LONG
	removeterrain
	jumpifbyte CMP_EQUAL, cMULTISTRING_CHOOSER, B_MSG_TERRAINENDS_COUNT, BattleScript_MoveEnd
	printfromtable gTerrainEndingStringIds
	waitmessage B_WAIT_TIME_LONG
	playanimation BS_ATTACKER, B_ANIM_RESTORE_BG
	tryfaintmon BS_TARGET
	goto BattleScript_MoveEnd

BattleScript_EffectCoaching:
	attackcanceler
	attackstring
	ppreduce
	jumpifnoally BS_ATTACKER, BattleScript_ButItFailed
	copybyte gBattlerTarget, gBattlerAttacker
	setallytonexttarget EffectCoaching_CheckAllyStats
	goto BattleScript_ButItFailed
EffectCoaching_CheckAllyStats:
	jumpifstat BS_TARGET, CMP_NOT_EQUAL, STAT_ATK, MAX_STAT_STAGE, BattleScript_CoachingWorks
	jumpifstat BS_TARGET, CMP_NOT_EQUAL, STAT_DEF, MAX_STAT_STAGE, BattleScript_CoachingWorks
	goto BattleScript_ButItFailed   @ ally at max atk, def
BattleScript_CoachingWorks:
	attackanimation
	waitanimation
	setbyte sSTAT_ANIM_PLAYED, FALSE
	playstatchangeanimation BS_TARGET, BIT_ATK | BIT_DEF, 0x0
	setstatchanger STAT_ATK, 1, FALSE
	statbuffchange STAT_CHANGE_ALLOW_PTR | STAT_CHANGE_NOT_PROTECT_AFFECTED, BattleScript_CoachingBoostDef
	jumpifbyte CMP_EQUAL, cMULTISTRING_CHOOSER, 0x2, BattleScript_CoachingBoostDef
	printfromtable gStatUpStringIds
	waitmessage B_WAIT_TIME_LONG
BattleScript_CoachingBoostDef:
	setstatchanger STAT_DEF, 1, FALSE
	statbuffchange STAT_CHANGE_ALLOW_PTR | STAT_CHANGE_NOT_PROTECT_AFFECTED, BattleScript_MoveEnd
	jumpifbyte CMP_EQUAL, cMULTISTRING_CHOOSER, 0x2, BattleScript_MoveEnd
	printfromtable gStatUpStringIds
	waitmessage B_WAIT_TIME_LONG
	goto BattleScript_MoveEnd

BattleScript_EffectJungleHealing:
	attackcanceler
	attackstring
	ppreduce
	jumpifteamhealthy BS_ATTACKER, BattleScript_ButItFailed
	attackanimation
	waitanimation
	copybyte gBattlerTarget, gBattlerAttacker
	setbyte gBattleCommunication, 0
JungleHealing_RestoreTargetHealth:
	copybyte gBattlerAttacker, gBattlerTarget
	tryhealquarterhealth BS_TARGET, BattleScript_JungleHealing_TryCureStatus
	orword gHitMarker, HITMARKER_IGNORE_SUBSTITUTE
	healthbarupdate BS_TARGET
	datahpupdate BS_TARGET
	printstring STRINGID_PKMNREGAINEDHEALTH
	waitmessage B_WAIT_TIME_LONG
BattleScript_JungleHealing_TryCureStatus:
	jumpifmove MOVE_LIFE_DEW, BattleScript_JungleHealingTryRestoreAlly  @ life dew only heals
	jumpifstatus BS_TARGET, STATUS1_ANY, BattleScript_JungleHealingCureStatus
	goto BattleScript_JungleHealingTryRestoreAlly
BattleScript_JungleHealingCureStatus:
	curestatus BS_TARGET
	updatestatusicon BS_TARGET
	printstring STRINGID_PKMNSTATUSNORMAL
	waitmessage B_WAIT_TIME_LONG
BattleScript_JungleHealingTryRestoreAlly:
	jumpifbyte CMP_NOT_EQUAL, gBattleCommunication, 0x0, BattleScript_MoveEnd
	addbyte gBattleCommunication, 1
	jumpifnoally BS_TARGET, BattleScript_MoveEnd
	setallytonexttarget JungleHealing_RestoreTargetHealth
	goto BattleScript_MoveEnd

BattleScript_EffectAttackerDefenseDownHit:
	jumpifword CMP_COMMON_BITS, gHitMarker, HITMARKER_NO_ATTACKSTRING | HITMARKER_NO_PPDEDUCT, BattleScript_NoMoveEffect
	setmoveeffect MOVE_EFFECT_DEF_MINUS_1 | MOVE_EFFECT_AFFECTS_USER | MOVE_EFFECT_CERTAIN
	goto BattleScript_EffectHit
BattleScript_NoMoveEffect:
	setmoveeffect 0
	goto BattleScript_EffectHit

BattleScript_EffectRelicSong:
	setmoveeffect MOVE_EFFECT_RELIC_SONG | MOVE_EFFECT_AFFECTS_USER | MOVE_EFFECT_CERTAIN
	call BattleScript_EffectHit_Ret
	seteffectwithchance
	argumentstatuseffect
	tryfaintmon BS_TARGET
	goto BattleScript_MoveEnd

BattleScript_EffectAllySwitch:
	attackcanceler
	accuracycheck BattleScript_PrintMoveMissed, ACC_CURR_MOVE
	attackstring
	ppreduce
	jumpifnoally BS_ATTACKER, BattleScript_ButItFailed
	attackanimation
	waitanimation
	printstring STRINGID_ALLYSWITCHPOSITION
	waitmessage B_WAIT_TIME_LONG
	goto BattleScript_MoveEnd

BattleScript_EffectFairyLock:
	attackcanceler
	accuracycheck BattleScript_PrintMoveMissed, ACC_CURR_MOVE
	attackstring
	ppreduce
	trysetfairylock BattleScript_ButItFailed
	attackanimation
	waitanimation
	printstring STRINGID_NOONEWILLBEABLETORUNAWAY
	waitmessage B_WAIT_TIME_LONG
	goto BattleScript_MoveEnd

BattleScript_EffectBurnUp:
	attackcanceler
	attackstring
	ppreduce
	jumpiftype BS_ATTACKER, TYPE_FIRE, BattleScript_BurnUpWorks
	goto BattleScript_ButItFailed

BattleScript_BurnUpWorks:
	setmoveeffect MOVE_EFFECT_BURN_UP | MOVE_EFFECT_AFFECTS_USER | MOVE_EFFECT_CERTAIN
	accuracycheck BattleScript_PrintMoveMissed, ACC_CURR_MOVE
	goto BattleScript_HitFromCritCalc

BattleScript_BurnUpRemoveType::
	losetype BS_ATTACKER, TYPE_FIRE
	printstring STRINGID_ATTACKERLOSTFIRETYPE
	waitmessage B_WAIT_TIME_LONG
	return

BattleScript_EffectDoubleShock:
	attackcanceler
	attackstring
	ppreduce
	jumpiftype BS_ATTACKER, TYPE_ELECTRIC, BattleScript_DoubleShockWorks
	goto BattleScript_ButItFailed

BattleScript_DoubleShockWorks:
	setmoveeffect MOVE_EFFECT_DOUBLE_SHOCK | MOVE_EFFECT_AFFECTS_USER | MOVE_EFFECT_CERTAIN
	accuracycheck BattleScript_PrintMoveMissed, ACC_CURR_MOVE
	goto BattleScript_HitFromCritCalc

BattleScript_DoubleShockRemoveType::
	losetype BS_ATTACKER, TYPE_ELECTRIC
	printstring STRINGID_ATTACKERLOSTELECTRICTYPE
	waitmessage B_WAIT_TIME_LONG
	return

BattleScript_DefDown::
	modifybattlerstatstage BS_TARGET, STAT_DEF, DECREASE, 1, BattleScript_DefDown_Ret, ANIM_ON
BattleScript_DefDown_Ret:
	return

BattleScript_EffectPurify:
	attackcanceler
	attackstring
	ppreduce
	accuracycheck BattleScript_ButItFailed, NO_ACC_CALC_CHECK_LOCK_ON
	jumpifstatus BS_TARGET, STATUS1_ANY, BattleScript_PurifyWorks
	goto BattleScript_ButItFailed
BattleScript_PurifyWorks:
	attackanimation
	waitanimation
	curestatus BS_TARGET
	updatestatusicon BS_TARGET
	printstring STRINGID_ATTACKERCUREDTARGETSTATUS
	waitmessage B_WAIT_TIME_LONG
	tryhealhalfhealth BattleScript_AlreadyAtFullHp, BS_ATTACKER
	goto BattleScript_RestoreHp

BattleScript_EffectStrengthSap:
	setstatchanger STAT_ATK, 1, TRUE
	attackcanceler
	jumpifsubstituteblocks BattleScript_ButItFailedAtkStringPpReduce
	accuracycheck BattleScript_PrintMoveMissed, ACC_CURR_MOVE
	attackstring
	ppreduce
	jumpifstat BS_TARGET, CMP_NOT_EQUAL, STAT_ATK, MIN_STAT_STAGE, BattleScript_StrengthSapTryLower
	pause B_WAIT_TIME_SHORT
	statbuffchange STAT_CHANGE_ALLOW_PTR, BattleScript_MoveEnd
	printfromtable gStatDownStringIds
	waitmessage B_WAIT_TIME_LONG
	goto BattleScript_MoveEnd
BattleScript_StrengthSapTryLower:
	getstatvalue BS_TARGET, STAT_ATK
	jumpiffullhp BS_ATTACKER, BattleScript_StrengthSapMustLower
	attackanimation
	waitanimation
	statbuffchange STAT_CHANGE_ALLOW_PTR, BattleScript_StrengthSapHp
	jumpifbyte CMP_EQUAL, cMULTISTRING_CHOOSER, B_MSG_STAT_FELL_EMPTY, BattleScript_StrengthSapHp
BattleScript_StrengthSapLower:
	setgraphicalstatchangevalues
	playanimation BS_TARGET, B_ANIM_STATS_CHANGE, sB_ANIM_ARG1
	printfromtable gStatDownStringIds
	waitmessage B_WAIT_TIME_LONG
	goto BattleScript_StrengthSapHp
@ Drain HP without lowering a stat
BattleScript_StrengthSapTryHp:
	jumpiffullhp BS_ATTACKER, BattleScript_ButItFailed
	attackanimation
	waitanimation
BattleScript_StrengthSapHp:
	jumpifstatus3 BS_ATTACKER, STATUS3_HEAL_BLOCK, BattleScript_MoveEnd
	jumpiffullhp BS_ATTACKER, BattleScript_MoveEnd
	manipulatedamage DMG_BIG_ROOT
	healthbarupdate BS_ATTACKER
	datahpupdate BS_ATTACKER
	printstring STRINGID_PKMNENERGYDRAINED
	waitmessage B_WAIT_TIME_LONG
	goto BattleScript_MoveEnd
BattleScript_StrengthSapMustLower:
	statbuffchange STAT_CHANGE_ALLOW_PTR, BattleScript_MoveEnd
	jumpifbyte CMP_EQUAL, cMULTISTRING_CHOOSER, B_MSG_STAT_FELL_EMPTY, BattleScript_MoveEnd
	attackanimation
	waitanimation
	goto BattleScript_StrengthSapLower

BattleScript_EffectBugBite:
	setmoveeffect MOVE_EFFECT_BUG_BITE | MOVE_EFFECT_CERTAIN
	goto BattleScript_EffectHit

BattleScript_EffectIncinerate:
	setmoveeffect MOVE_EFFECT_INCINERATE | MOVE_EFFECT_CERTAIN
	goto BattleScript_EffectHit

BattleScript_MoveEffectIncinerate::
	printstring STRINGID_INCINERATEBURN
	waitmessage B_WAIT_TIME_LONG
	return

BattleScript_MoveEffectBugBite::
	printstring STRINGID_BUGBITE
	waitmessage B_WAIT_TIME_LONG
	orword gHitMarker, HITMARKER_NO_ANIMATIONS
	setbyte sBERRY_OVERRIDE, 1   @ override the requirements for eating berries
	savetarget
	consumeberry BS_ATTACKER, FALSE
	bicword gHitMarker, HITMARKER_NO_ANIMATIONS
	setbyte sBERRY_OVERRIDE, 0
	trysymbiosis
	restoretarget
	return

BattleScript_EffectCoreEnforcer:
	setmoveeffect MOVE_EFFECT_CORE_ENFORCER | MOVE_EFFECT_CERTAIN
	goto BattleScript_EffectHit

BattleScript_MoveEffectCoreEnforcer::
	setgastroacid BattleScript_CoreEnforcerRet
	printstring STRINGID_PKMNSABILITYSUPPRESSED
	waitmessage B_WAIT_TIME_LONG
	trytoclearprimalweather
	tryrevertweatherform
	printstring STRINGID_EMPTYSTRING3
	waitmessage 1
BattleScript_CoreEnforcerRet:
	return

BattleScript_EffectLaserFocus:
	attackcanceler
	attackstring
	ppreduce
	setuserstatus3 STATUS3_LASER_FOCUS, BattleScript_ButItFailed
	attackanimation
	waitanimation
	printstring STRINGID_LASERFOCUS
	waitmessage B_WAIT_TIME_LONG
	goto BattleScript_MoveEnd

BattleScript_EffectVCreate:
	setmoveeffect MOVE_EFFECT_V_CREATE | MOVE_EFFECT_AFFECTS_USER
	goto BattleScript_EffectHit

BattleScript_VCreateStatLoss::
	jumpifstat BS_ATTACKER, CMP_GREATER_THAN, STAT_DEF, MIN_STAT_STAGE, BattleScript_VCreateStatAnim
	jumpifstat BS_ATTACKER, CMP_GREATER_THAN, STAT_SPDEF, MIN_STAT_STAGE, BattleScript_VCreateStatAnim
	jumpifstat BS_ATTACKER, CMP_EQUAL, STAT_SPEED, MIN_STAT_STAGE, BattleScript_VCreateStatLossRet
BattleScript_VCreateStatAnim:
	setbyte sSTAT_ANIM_PLAYED, FALSE
	playstatchangeanimation BS_ATTACKER, BIT_DEF | BIT_SPDEF | BIT_SPEED, STAT_CHANGE_NEGATIVE | STAT_CHANGE_CANT_PREVENT
	setstatchanger STAT_DEF, 1, TRUE
	statbuffchange MOVE_EFFECT_AFFECTS_USER | STAT_CHANGE_NOT_PROTECT_AFFECTED | MOVE_EFFECT_CERTAIN, BattleScript_VCreateTrySpDef
	jumpifbyte CMP_EQUAL, cMULTISTRING_CHOOSER, B_MSG_STAT_WONT_DECREASE, BattleScript_VCreateTrySpDef
	printfromtable gStatDownStringIds
	waitmessage B_WAIT_TIME_LONG
BattleScript_VCreateTrySpDef:
	setstatchanger STAT_SPDEF, 1, TRUE
	statbuffchange MOVE_EFFECT_AFFECTS_USER | STAT_CHANGE_NOT_PROTECT_AFFECTED | MOVE_EFFECT_CERTAIN, BattleScript_VCreateTrySpeed
	jumpifbyte CMP_EQUAL, cMULTISTRING_CHOOSER, B_MSG_STAT_WONT_DECREASE, BattleScript_VCreateTrySpeed
	printfromtable gStatDownStringIds
	waitmessage B_WAIT_TIME_LONG
BattleScript_VCreateTrySpeed:
	setstatchanger STAT_SPEED, 1, TRUE
	statbuffchange MOVE_EFFECT_AFFECTS_USER | STAT_CHANGE_NOT_PROTECT_AFFECTED | MOVE_EFFECT_CERTAIN, BattleScript_VCreateStatLossRet
	jumpifbyte CMP_EQUAL, cMULTISTRING_CHOOSER, B_MSG_STAT_WONT_DECREASE, BattleScript_VCreateStatLossRet
	printfromtable gStatDownStringIds
	waitmessage B_WAIT_TIME_LONG
BattleScript_VCreateStatLossRet:
	return

BattleScript_SpectralThiefSteal::
	printstring STRINGID_SPECTRALTHIEFSTEAL
	waitmessage B_WAIT_TIME_LONG
	setbyte sB_ANIM_ARG2, 0
	playanimation BS_ATTACKER, B_ANIM_STATS_CHANGE, sB_ANIM_ARG1
	spectralthiefprintstats
	return

BattleScript_EffectSpectralThief:
	setmoveeffect MOVE_EFFECT_SPECTRAL_THIEF
	goto BattleScript_EffectHit

BattleScript_EffectPartingShot::
	attackcanceler
	attackstring
	ppreduce
	jumpifstat BS_TARGET, CMP_GREATER_THAN, STAT_ATK, MIN_STAT_STAGE, BattleScript_EffectPartingShotTryAtk
	jumpifstat BS_TARGET, CMP_EQUAL, STAT_SPATK, MIN_STAT_STAGE, BattleScript_CantLowerMultipleStats
BattleScript_EffectPartingShotTryAtk:
	accuracycheck BattleScript_PrintMoveMissed, ACC_CURR_MOVE
	attackanimation
	waitanimation
	setbyte sSTAT_ANIM_PLAYED, FALSE
	playstatchangeanimation BS_TARGET, BIT_ATK | BIT_SPATK, STAT_CHANGE_NEGATIVE | STAT_CHANGE_MULTIPLE_STATS
	playstatchangeanimation BS_TARGET, BIT_ATK, STAT_CHANGE_NEGATIVE
	setstatchanger STAT_ATK, 1, TRUE
	statbuffchange STAT_CHANGE_ALLOW_PTR, BattleScript_EffectPartingShotTrySpAtk
	printfromtable gStatDownStringIds
	waitmessage B_WAIT_TIME_LONG
BattleScript_EffectPartingShotTrySpAtk:
	playstatchangeanimation BS_TARGET, BIT_SPATK, STAT_CHANGE_NEGATIVE
	setstatchanger STAT_SPATK, 1, TRUE
	statbuffchange STAT_CHANGE_ALLOW_PTR, BattleScript_EffectPartingShotSwitch
	printfromtable gStatDownStringIds
	waitmessage B_WAIT_TIME_LONG
BattleScript_EffectPartingShotSwitch:
	moveendall
	jumpifbattletype BATTLE_TYPE_ARENA, BattleScript_PartingShotEnd
	jumpifcantswitch SWITCH_IGNORE_ESCAPE_PREVENTION | BS_ATTACKER, BattleScript_PartingShotEnd
	openpartyscreen BS_ATTACKER, BattleScript_PartingShotEnd
	switchoutabilities BS_ATTACKER
	waitstate
	switchhandleorder BS_ATTACKER, 2
	returntoball BS_ATTACKER
	getswitchedmondata BS_ATTACKER
	switchindataupdate BS_ATTACKER
	hpthresholds BS_ATTACKER
	trytoclearprimalweather
	printstring STRINGID_EMPTYSTRING3
	waitmessage 1
	printstring STRINGID_SWITCHINMON
	switchinanim BS_ATTACKER, TRUE
	waitstate
	switchineffects BS_ATTACKER
BattleScript_PartingShotEnd:
	end

BattleScript_EffectSpAtkUpHit:
	setmoveeffect MOVE_EFFECT_SP_ATK_PLUS_1 | MOVE_EFFECT_AFFECTS_USER
	goto BattleScript_EffectHit

BattleScript_EffectPowder:
	attackcanceler
	accuracycheck BattleScript_PrintMoveMissed, NO_ACC_CALC_CHECK_LOCK_ON
	attackstring
	ppreduce
	jumpifstatus2 BS_TARGET, STATUS2_POWDER, BattleScript_ButItFailed
	setpowder BS_TARGET
	attackanimation
	waitanimation
	printstring STRINGID_COVEREDINPOWDER
	waitmessage B_WAIT_TIME_LONG
	goto BattleScript_MoveEnd

BattleScript_EffectAromaticMist:
	attackcanceler
	attackstring
	ppreduce
	jumpifbyteequal gBattlerTarget, gBattlerAttacker, BattleScript_ButItFailed
	jumpiftargetally BattleScript_EffectAromaticMistWorks
	goto BattleScript_ButItFailed
BattleScript_EffectAromaticMistWorks:
	setstatchanger STAT_SPDEF, 1, FALSE
	statbuffchange STAT_CHANGE_ALLOW_PTR, BattleScript_EffectAromaticMistEnd
	jumpifbyte CMP_NOT_EQUAL, cMULTISTRING_CHOOSER, B_MSG_STAT_WONT_INCREASE, BattleScript_AromaticMistAnim
	pause B_WAIT_TIME_SHORTEST
	printstring STRINGID_TARGETSTATWONTGOHIGHER
	waitmessage B_WAIT_TIME_LONG
	goto BattleScript_EffectAromaticMistEnd
BattleScript_AromaticMistAnim:
	attackanimation
	waitanimation
	setgraphicalstatchangevalues
	playanimation BS_TARGET, B_ANIM_STATS_CHANGE, sB_ANIM_ARG1
	printfromtable gStatUpStringIds
	waitmessage B_WAIT_TIME_LONG
BattleScript_EffectAromaticMistEnd:
	goto BattleScript_MoveEnd

BattleScript_EffectMagneticFlux::
	attackcanceler
	attackstring
	ppreduce
	setbyte gBattleCommunication, 0
BattleScript_EffectMagneticFluxStart:
	jumpifability BS_TARGET, ABILITY_MINUS, BattleScript_EffectMagneticFluxCheckStats
	jumpifability BS_TARGET, ABILITY_PLUS, BattleScript_EffectMagneticFluxCheckStats
	goto BattleScript_EffectMagneticFluxLoop
BattleScript_EffectMagneticFluxCheckStats:
	jumpifstat BS_TARGET, CMP_LESS_THAN, STAT_DEF, MAX_STAT_STAGE, BattleScript_EffectMagneticFluxTryDef
	jumpifstat BS_TARGET, CMP_EQUAL, STAT_SPDEF, MAX_STAT_STAGE, BattleScript_EffectMagneticFluxLoop
BattleScript_EffectMagneticFluxTryDef:
	jumpifbyte CMP_NOT_EQUAL, gBattleCommunication, 0, BattleScript_EffectMagneticFluxSkipAnim
	attackanimation
	waitanimation
BattleScript_EffectMagneticFluxSkipAnim:
	setbyte sSTAT_ANIM_PLAYED, FALSE
	playstatchangeanimation BS_TARGET, BIT_DEF | BIT_SPDEF, 0
	setstatchanger STAT_DEF, 1, FALSE
	statbuffchange STAT_CHANGE_ALLOW_PTR, BattleScript_EffectMagneticFluxTrySpDef
	jumpifbyte CMP_EQUAL, cMULTISTRING_CHOOSER, B_MSG_STAT_WONT_INCREASE, BattleScript_EffectMagneticFluxTrySpDef
	addbyte gBattleCommunication, 1
	printfromtable gStatUpStringIds
	waitmessage B_WAIT_TIME_LONG
BattleScript_EffectMagneticFluxTrySpDef:
	setstatchanger STAT_SPDEF, 1, FALSE
	statbuffchange STAT_CHANGE_ALLOW_PTR, BattleScript_EffectMagneticFluxLoop
	jumpifbyte CMP_EQUAL, cMULTISTRING_CHOOSER, B_MSG_STAT_WONT_INCREASE, BattleScript_EffectMagneticFluxLoop
	addbyte gBattleCommunication, 1
	printfromtable gStatUpStringIds
	waitmessage B_WAIT_TIME_LONG
BattleScript_EffectMagneticFluxLoop:
	jumpifbytenotequal gBattlerTarget, gBattlerAttacker, BattleScript_EffectMagneticFluxEnd
	setallytonexttarget BattleScript_EffectMagneticFluxStart
BattleScript_EffectMagneticFluxEnd:
	jumpifbyte CMP_NOT_EQUAL, gBattleCommunication, 0, BattleScript_MoveEnd
	goto BattleScript_ButItFailed

BattleScript_EffectGearUp::
	attackcanceler
	attackstring
	ppreduce
	setbyte gBattleCommunication, 0
BattleScript_EffectGearUpStart:
	jumpifability BS_TARGET, ABILITY_MINUS, BattleScript_EffectGearUpCheckStats
	jumpifability BS_TARGET, ABILITY_PLUS, BattleScript_EffectGearUpCheckStats
	goto BattleScript_EffectGearUpLoop
BattleScript_EffectGearUpCheckStats:
	jumpifstat BS_TARGET, CMP_LESS_THAN, STAT_ATK, MAX_STAT_STAGE, BattleScript_EffectGearUpTryAtk
	jumpifstat BS_TARGET, CMP_EQUAL, STAT_SPATK, MAX_STAT_STAGE, BattleScript_EffectGearUpLoop
BattleScript_EffectGearUpTryAtk:
	jumpifbyte CMP_NOT_EQUAL, gBattleCommunication, 0, BattleScript_EffectGearUpSkipAnim
	attackanimation
	waitanimation
BattleScript_EffectGearUpSkipAnim:
	setbyte sSTAT_ANIM_PLAYED, FALSE
	playstatchangeanimation BS_TARGET, BIT_ATK | BIT_SPATK, 0
	setstatchanger STAT_ATK, 1, FALSE
	statbuffchange STAT_CHANGE_ALLOW_PTR, BattleScript_EffectGearUpTrySpAtk
	jumpifbyte CMP_EQUAL, cMULTISTRING_CHOOSER, B_MSG_STAT_WONT_INCREASE, BattleScript_EffectGearUpTrySpAtk
	addbyte gBattleCommunication, 1
	printfromtable gStatUpStringIds
	waitmessage B_WAIT_TIME_LONG
BattleScript_EffectGearUpTrySpAtk:
	setstatchanger STAT_SPATK, 1, FALSE
	statbuffchange STAT_CHANGE_ALLOW_PTR, BattleScript_EffectGearUpLoop
	jumpifbyte CMP_EQUAL, cMULTISTRING_CHOOSER, B_MSG_STAT_WONT_INCREASE, BattleScript_EffectGearUpLoop
	addbyte gBattleCommunication, 1
	printfromtable gStatUpStringIds
	waitmessage B_WAIT_TIME_LONG
BattleScript_EffectGearUpLoop:
	jumpifbytenotequal gBattlerTarget, gBattlerAttacker, BattleScript_EffectGearUpEnd
	setallytonexttarget BattleScript_EffectGearUpStart
BattleScript_EffectGearUpEnd:
	jumpifbyte CMP_NOT_EQUAL, gBattleCommunication, 0, BattleScript_MoveEnd
	goto BattleScript_ButItFailed

BattleScript_EffectAcupressure:
	attackcanceler
	jumpifbyteequal gBattlerTarget, gBattlerAttacker, BattleScript_EffectAcupressureTry
	jumpifstatus2 BS_TARGET, STATUS2_SUBSTITUTE, BattleScript_PrintMoveMissed
BattleScript_EffectAcupressureTry:
	attackstring
	ppreduce
	tryaccupressure BS_TARGET, BattleScript_ButItFailed
	attackanimation
	waitanimation
	setgraphicalstatchangevalues
	playanimation BS_TARGET, B_ANIM_STATS_CHANGE, sB_ANIM_ARG1
	statbuffchange MOVE_EFFECT_CERTAIN, BattleScript_MoveEnd
	printstring STRINGID_DEFENDERSSTATROSE
	waitmessage B_WAIT_TIME_LONG
	goto BattleScript_MoveEnd

BattleScript_MoveEffectFeint::
	printstring STRINGID_FELLFORFEINT
	waitmessage B_WAIT_TIME_LONG
	return

BattleScript_EffectFeint:
	setmoveeffect MOVE_EFFECT_FEINT
	goto BattleScript_EffectHit

BattleScript_EffectThirdType:
	attackcanceler
	accuracycheck BattleScript_PrintMoveMissed, ACC_CURR_MOVE
	attackstring
	ppreduce
	trysetthirdtype BS_TARGET, BattleScript_ButItFailed
	attackanimation
	waitanimation
	printstring STRINGID_THIRDTYPEADDED
	waitmessage B_WAIT_TIME_LONG
	goto BattleScript_MoveEnd

BattleScript_EffectDefenseUp2Hit:
	setmoveeffect MOVE_EFFECT_DEF_PLUS_2 | MOVE_EFFECT_AFFECTS_USER
	goto BattleScript_EffectHit

BattleScript_EffectFlowerShield:
	attackcanceler
	attackstring
	ppreduce
	selectfirstvalidtarget
BattleScript_FlowerShieldIsAnyGrass:
	jumpiftype BS_TARGET, TYPE_GRASS, BattleScript_FlowerShieldLoopStart
	jumpifnexttargetvalid BattleScript_FlowerShieldIsAnyGrass
	goto BattleScript_ButItFailed
BattleScript_FlowerShieldLoopStart:
	selectfirstvalidtarget
BattleScript_FlowerShieldLoop:
	movevaluescleanup
	jumpiftype BS_TARGET, TYPE_GRASS, BattleScript_FlowerShieldLoop2
	goto BattleScript_FlowerShieldMoveTargetEnd
BattleScript_FlowerShieldLoop2:
	setstatchanger STAT_DEF, 1, FALSE
	statbuffchange STAT_CHANGE_ALLOW_PTR, BattleScript_FlowerShieldMoveTargetEnd
	jumpifbyte CMP_LESS_THAN, cMULTISTRING_CHOOSER, B_MSG_STAT_WONT_INCREASE, BattleScript_FlowerShieldDoAnim
	jumpifbyte CMP_EQUAL, cMULTISTRING_CHOOSER, B_MSG_STAT_ROSE_EMPTY, BattleScript_FlowerShieldMoveTargetEnd
	pause 21
	goto BattleScript_FlowerShieldString
BattleScript_FlowerShieldDoAnim:
	attackanimation
	waitanimation
	setgraphicalstatchangevalues
	playanimation BS_TARGET, B_ANIM_STATS_CHANGE, sB_ANIM_ARG1
BattleScript_FlowerShieldString:
	printfromtable gStatUpStringIds
	waitmessage B_WAIT_TIME_LONG
BattleScript_FlowerShieldMoveTargetEnd:
	moveendto MOVEEND_NEXT_TARGET
	jumpifnexttargetvalid BattleScript_FlowerShieldLoop
	end

BattleScript_EffectRototiller:
	attackcanceler
	attackstring
	ppreduce
	getrototillertargets BattleScript_ButItFailed
	@ at least one battler is affected
	attackanimation
	waitanimation
	savetarget
	setbyte gBattlerTarget, 0
BattleScript_RototillerLoop:
	movevaluescleanup
	jumpifstat BS_TARGET, CMP_LESS_THAN, STAT_ATK, MAX_STAT_STAGE, BattleScript_RototillerCheckAffected
	jumpifstat BS_TARGET, CMP_EQUAL, STAT_SPATK, MAX_STAT_STAGE, BattleScript_RototillerCantRaiseMultipleStats
BattleScript_RototillerCheckAffected:
	jumpifnotrototilleraffected BS_TARGET, BattleScript_RototillerNoEffect
BattleScript_RototillerAffected:
	setbyte sSTAT_ANIM_PLAYED, FALSE
	playstatchangeanimation BS_TARGET, BIT_ATK | BIT_SPATK, 0
	setstatchanger STAT_ATK, 1, FALSE
	statbuffchange STAT_CHANGE_ALLOW_PTR, BattleScript_RototillerTrySpAtk
	jumpifbyte CMP_EQUAL, cMULTISTRING_CHOOSER, B_MSG_STAT_WONT_INCREASE, BattleScript_RototillerTrySpAtk
	printfromtable gStatUpStringIds
	waitmessage B_WAIT_TIME_LONG
BattleScript_RototillerTrySpAtk::
	setstatchanger STAT_SPATK, 1, FALSE
	statbuffchange STAT_CHANGE_ALLOW_PTR, BattleScript_RototillerMoveTargetEnd
	jumpifbyte CMP_EQUAL, cMULTISTRING_CHOOSER, B_MSG_STAT_WONT_INCREASE, BattleScript_RototillerMoveTargetEnd
	printfromtable gStatUpStringIds
	waitmessage B_WAIT_TIME_LONG
BattleScript_RototillerMoveTargetEnd:
	moveendto MOVEEND_NEXT_TARGET
	addbyte gBattlerTarget, 1
	jumpifbytenotequal gBattlerTarget, gBattlersCount, BattleScript_RototillerLoop
	end

BattleScript_RototillerCantRaiseMultipleStats:
	copybyte gBattlerAttacker, gBattlerTarget
	printstring STRINGID_STATSWONTINCREASE2
	waitmessage B_WAIT_TIME_LONG
	goto BattleScript_RototillerMoveTargetEnd

BattleScript_RototillerNoEffect:
	pause B_WAIT_TIME_SHORT
	printstring STRINGID_NOEFFECTONTARGET
	waitmessage B_WAIT_TIME_LONG
	goto BattleScript_RototillerMoveTargetEnd

BattleScript_EffectBestow:
	attackcanceler
	accuracycheck BattleScript_PrintMoveMissed, NO_ACC_CALC_CHECK_LOCK_ON
	attackstring
	ppreduce
	jumpifsubstituteblocks BattleScript_ButItFailed
	trybestow BattleScript_ButItFailed
	attackanimation
	waitanimation
	printstring STRINGID_BESTOWITEMGIVING
	waitmessage B_WAIT_TIME_LONG
	trysymbiosis
	goto BattleScript_MoveEnd

BattleScript_EffectAfterYou:
	attackcanceler
	accuracycheck BattleScript_PrintMoveMissed, ACC_CURR_MOVE
	attackstring
	ppreduce
	tryafteryou BattleScript_ButItFailed
	attackanimation
	waitanimation
	printstring STRINGID_KINDOFFER
	waitmessage B_WAIT_TIME_LONG
	goto BattleScript_MoveEnd

BattleScript_EffectFlameBurst:
	setmoveeffect MOVE_EFFECT_FLAME_BURST | MOVE_EFFECT_AFFECTS_USER
	goto BattleScript_EffectHit

BattleScript_MoveEffectFlameBurst::
	tryfaintmon BS_TARGET
	copybyte sBATTLER, sSAVED_BATTLER
	printstring STRINGID_BURSTINGFLAMESHIT
	waitmessage B_WAIT_TIME_LONG
	savetarget
	copybyte gBattlerTarget, sSAVED_BATTLER
	healthbarupdate BS_TARGET
	datahpupdate BS_TARGET
	tryfaintmon BS_TARGET
	restoretarget
	goto BattleScript_MoveEnd

BattleScript_EffectPowerTrick:
	attackcanceler
	accuracycheck BattleScript_PrintMoveMissed, ACC_CURR_MOVE
	attackstring
	ppreduce
	powertrick BS_ATTACKER
	attackanimation
	waitanimation
	printstring STRINGID_PKMNSWITCHEDATKANDDEF
	waitmessage B_WAIT_TIME_LONG
	goto BattleScript_MoveEnd

BattleScript_EffectPsychoShift:
	attackcanceler
	accuracycheck BattleScript_PrintMoveMissed, ACC_CURR_MOVE
	attackstring
	ppreduce
	jumpifstatus BS_ATTACKER, STATUS1_ANY, BattleScript_EffectPsychoShiftCanWork
	goto BattleScript_ButItFailed
BattleScript_EffectPsychoShiftCanWork:
	jumpifstatus BS_TARGET, STATUS1_ANY, BattleScript_ButItFailed
	jumpifsafeguard BattleScript_SafeguardProtected
	trypsychoshift BattleScript_ButItFailed
	attackanimation
	waitanimation
	copybyte gEffectBattler, gBattlerTarget
	printfromtable gStatusConditionsStringIds
	waitmessage B_WAIT_TIME_LONG
	statusanimation BS_TARGET
	updatestatusicon BS_TARGET
	curestatus BS_ATTACKER
	printstring STRINGID_PKMNSTATUSNORMAL
	waitmessage B_WAIT_TIME_LONG
	updatestatusicon BS_ATTACKER
	goto BattleScript_MoveEnd

BattleScript_EffectSynchronoise:
	attackcanceler
	attackstring
	ppreduce
	selectfirstvalidtarget
BattleScript_SynchronoiseLoop:
	movevaluescleanup
	jumpifcantusesynchronoise BattleScript_SynchronoiseNoEffect
	accuracycheck BattleScript_SynchronoiseMissed, ACC_CURR_MOVE
	critcalc
	damagecalc
	adjustdamage
	attackanimation
	waitanimation
	effectivenesssound
	hitanimation BS_TARGET
	waitstate
	healthbarupdate BS_TARGET
	datahpupdate BS_TARGET
	critmessage
	waitmessage B_WAIT_TIME_LONG
	resultmessage
	waitmessage B_WAIT_TIME_LONG
	printstring STRINGID_EMPTYSTRING3
	waitmessage 1
	tryfaintmon BS_TARGET
BattleScript_SynchronoiseMoveTargetEnd:
	moveendto MOVEEND_NEXT_TARGET
	jumpifnexttargetvalid BattleScript_SynchronoiseLoop
	end
BattleScript_SynchronoiseMissed:
	pause B_WAIT_TIME_SHORT
	resultmessage
	waitmessage B_WAIT_TIME_LONG
	goto BattleScript_SynchronoiseMoveTargetEnd
BattleScript_SynchronoiseNoEffect:
	pause B_WAIT_TIME_SHORT
	printstring STRINGID_NOEFFECTONTARGET
	waitmessage B_WAIT_TIME_LONG
	goto BattleScript_SynchronoiseMoveTargetEnd

BattleScript_EffectSmackDown:
	setmoveeffect MOVE_EFFECT_SMACK_DOWN
	goto BattleScript_EffectHit

BattleScript_MoveEffectSmackDown::
	printstring STRINGID_FELLSTRAIGHTDOWN
	waitmessage B_WAIT_TIME_LONG
	return

BattleScript_EffectHitEnemyHealAlly:
	jumpiftargetally BattleScript_EffectHealPulse
	goto BattleScript_EffectHit

BattleScript_EffectDefog:
	setstatchanger STAT_EVASION, 1, TRUE
	attackcanceler
	jumpifsubstituteblocks BattleScript_DefogIfCanClearHazards
	jumpifstat BS_TARGET, CMP_NOT_EQUAL, STAT_EVASION, MIN_STAT_STAGE, BattleScript_DefogWorks
BattleScript_DefogIfCanClearHazards:
	defogclear BS_ATTACKER, FALSE, BattleScript_ButItFailedAtkStringPpReduce
BattleScript_DefogWorks:
	accuracycheck BattleScript_PrintMoveMissed, ACC_CURR_MOVE
	attackstring
	ppreduce
	statbuffchange STAT_CHANGE_ALLOW_PTR, BattleScript_DefogTryHazardsWithAnim
	jumpifbyte CMP_LESS_THAN, cMULTISTRING_CHOOSER, B_MSG_STAT_WONT_DECREASE, BattleScript_DefogDoAnim
	jumpifbyte CMP_EQUAL, cMULTISTRING_CHOOSER, B_MSG_STAT_FELL_EMPTY, BattleScript_DefogTryHazardsWithAnim
	pause B_WAIT_TIME_SHORT
	goto BattleScript_DefogPrintString
BattleScript_DefogDoAnim::
	attackanimation
	waitanimation
	setgraphicalstatchangevalues
	playanimation BS_TARGET, B_ANIM_STATS_CHANGE, sB_ANIM_ARG1
BattleScript_DefogPrintString::
	printfromtable gStatDownStringIds
	waitmessage B_WAIT_TIME_LONG
BattleScript_DefogTryHazards::
	copybyte gEffectBattler, gBattlerAttacker
	defogclear BS_ATTACKER, TRUE, NULL
	copybyte gBattlerAttacker, gEffectBattler
	goto BattleScript_MoveEnd
BattleScript_DefogTryHazardsWithAnim:
	attackanimation
	waitanimation
	goto BattleScript_DefogTryHazards

BattleScript_EffectCopycat:
	attackcanceler
	attackstring
	pause 5
	trycopycat BattleScript_CopycatFail
	attackanimation
	waitanimation
	jumptocalledmove TRUE
BattleScript_CopycatFail:
	ppreduce
	goto BattleScript_ButItFailed

BattleScript_EffectInstruct:
	attackcanceler
	attackstring
	ppreduce
	pause 5
	tryinstruct BattleScript_ButItFailed
	attackanimation
	waitanimation
	printstring STRINGID_USEDINSTRUCTEDMOVE
	waitmessage B_WAIT_TIME_LONG
	setbyte sB_ANIM_TURN, 0
	setbyte sB_ANIM_TARGETS_HIT, 0
	jumptocalledmove TRUE

BattleScript_EffectAutotomize:
	setstatchanger STAT_SPEED, 2, FALSE
	attackcanceler
	attackstring
	ppreduce
	statbuffchange MOVE_EFFECT_AFFECTS_USER | STAT_CHANGE_ALLOW_PTR, BattleScript_AutotomizeWeightLoss
	jumpifbyte CMP_NOT_EQUAL, cMULTISTRING_CHOOSER, B_MSG_STAT_WONT_INCREASE, BattleScript_AutotomizeAttackAnim
	pause B_WAIT_TIME_SHORT
	goto BattleScript_AutotomizePrintString
BattleScript_AutotomizeAttackAnim::
	attackanimation
	waitanimation
BattleScript_AutotomizeDoAnim::
	setgraphicalstatchangevalues
	playanimation BS_ATTACKER, B_ANIM_STATS_CHANGE, sB_ANIM_ARG1
BattleScript_AutotomizePrintString::
	printfromtable gStatUpStringIds
	waitmessage B_WAIT_TIME_LONG
BattleScript_AutotomizeWeightLoss::
	jumpifmovehadnoeffect BattleScript_MoveEnd
	tryautotomize BS_ATTACKER, BattleScript_MoveEnd
	printstring STRINGID_BECAMENIMBLE
	waitmessage B_WAIT_TIME_LONG
	goto BattleScript_MoveEnd

BattleScript_EffectFinalGambit:
	attackcanceler
	accuracycheck BattleScript_PrintMoveMissed, ACC_CURR_MOVE
	attackstring
	ppreduce
	critcalc
	typecalc
	bichalfword gMoveResultFlags, MOVE_RESULT_SUPER_EFFECTIVE | MOVE_RESULT_NOT_VERY_EFFECTIVE
	dmgtocurrattackerhp
	adjustdamage
	attackanimation
	waitanimation
	effectivenesssound
	hitanimation BS_TARGET
	waitstate
	healthbarupdate BS_TARGET
	datahpupdate BS_TARGET
	resultmessage
	waitmessage B_WAIT_TIME_LONG
	dmgtocurrattackerhp
	healthbarupdate BS_ATTACKER
	datahpupdate BS_ATTACKER
	seteffectwithchance
	tryfaintmon BS_ATTACKER
	tryfaintmon BS_TARGET
	jumpifmovehadnoeffect BattleScript_MoveEnd
	goto BattleScript_MoveEnd

BattleScript_EffectHitSwitchTarget:
	call BattleScript_EffectHit_Ret
	tryfaintmon BS_TARGET
	moveendall
	jumpifability BS_TARGET, ABILITY_SUCTION_CUPS, BattleScript_AbilityPreventsPhasingOut
	jumpifstatus3 BS_TARGET, STATUS3_ROOTED, BattleScript_PrintMonIsRooted
	tryhitswitchtarget BattleScript_MoveEnd
	forcerandomswitch BattleScript_HitSwitchTargetForceRandomSwitchFailed
	goto BattleScript_MoveEnd

BattleScript_HitSwitchTargetForceRandomSwitchFailed:
	hitswitchtargetfailed
	setbyte sSWITCH_CASE, B_SWITCH_NORMAL
	goto BattleScript_MoveEnd

BattleScript_EffectClearSmog:
	setmoveeffect MOVE_EFFECT_CLEAR_SMOG
	goto BattleScript_EffectHit

BattleScript_EffectToxicThread:
	setstatchanger STAT_SPEED, 2, TRUE
	attackcanceler
	jumpifsubstituteblocks BattleScript_ButItFailedAtkStringPpReduce
	jumpifstat BS_TARGET, CMP_NOT_EQUAL, STAT_SPEED, MIN_STAT_STAGE, BattleScript_ToxicThreadWorks
	jumpifstatus BS_TARGET, STATUS1_PSN_ANY, BattleScript_ButItFailedAtkStringPpReduce
BattleScript_ToxicThreadWorks:
	accuracycheck BattleScript_PrintMoveMissed, ACC_CURR_MOVE
	attackstring
	ppreduce
	statbuffchange STAT_CHANGE_ALLOW_PTR, BattleScript_ToxicThreadTryPsn
	jumpifbyte CMP_LESS_THAN, cMULTISTRING_CHOOSER, B_MSG_STAT_WONT_DECREASE, BattleScript_ToxicThreadDoAnim
	jumpifbyte CMP_EQUAL, cMULTISTRING_CHOOSER, B_MSG_STAT_FELL_EMPTY, BattleScript_ToxicThreadTryPsn
	pause B_WAIT_TIME_SHORT
	goto BattleScript_ToxicThreadPrintString
BattleScript_ToxicThreadDoAnim::
	attackanimation
	waitanimation
	setgraphicalstatchangevalues
	playanimation BS_TARGET, B_ANIM_STATS_CHANGE, sB_ANIM_ARG1
BattleScript_ToxicThreadPrintString::
	printfromtable gStatDownStringIds
	waitmessage B_WAIT_TIME_LONG
BattleScript_ToxicThreadTryPsn::
	setmoveeffect MOVE_EFFECT_POISON
	seteffectprimary
	goto BattleScript_MoveEnd

BattleScript_EffectVenomDrench:
	attackcanceler
	attackstring
	ppreduce
	jumpifstatus BS_TARGET, STATUS1_PSN_ANY, BattleScript_EffectVenomDrenchCanBeUsed
	goto BattleScript_ButItFailed
BattleScript_EffectVenomDrenchCanBeUsed:
	jumpifstat BS_TARGET, CMP_GREATER_THAN, STAT_ATK, MIN_STAT_STAGE, BattleScript_VenomDrenchDoMoveAnim
	jumpifstat BS_TARGET, CMP_GREATER_THAN, STAT_SPATK, MIN_STAT_STAGE, BattleScript_VenomDrenchDoMoveAnim
	jumpifstat BS_TARGET, CMP_EQUAL, STAT_SPEED, MIN_STAT_STAGE, BattleScript_CantLowerMultipleStats
BattleScript_VenomDrenchDoMoveAnim::
	accuracycheck BattleScript_ButItFailed, ACC_CURR_MOVE
	attackanimation
	waitanimation
	setbyte sSTAT_ANIM_PLAYED, FALSE
	playstatchangeanimation BS_TARGET, BIT_ATK | BIT_SPATK | BIT_SPEED, STAT_CHANGE_NEGATIVE | STAT_CHANGE_MULTIPLE_STATS
	playstatchangeanimation BS_TARGET, BIT_ATK, STAT_CHANGE_NEGATIVE
	setstatchanger STAT_ATK, 1, TRUE
	statbuffchange STAT_CHANGE_ALLOW_PTR, BattleScript_VenomDrenchTryLowerSpAtk
	jumpifbyte CMP_EQUAL, cMULTISTRING_CHOOSER, B_MSG_STAT_WONT_DECREASE, BattleScript_VenomDrenchTryLowerSpAtk
	printfromtable gStatDownStringIds
	waitmessage B_WAIT_TIME_LONG
BattleScript_VenomDrenchTryLowerSpAtk::
	playstatchangeanimation BS_TARGET, BIT_SPATK, STAT_CHANGE_NEGATIVE
	setstatchanger STAT_SPATK, 1, TRUE
	statbuffchange STAT_CHANGE_ALLOW_PTR, BattleScript_VenomDrenchTryLowerSpeed
	jumpifbyte CMP_EQUAL, cMULTISTRING_CHOOSER, B_MSG_STAT_WONT_DECREASE, BattleScript_VenomDrenchTryLowerSpeed
	printfromtable gStatDownStringIds
	waitmessage B_WAIT_TIME_LONG
BattleScript_VenomDrenchTryLowerSpeed::
	playstatchangeanimation BS_TARGET, BIT_SPEED, STAT_CHANGE_NEGATIVE
	setstatchanger STAT_SPEED, 1, TRUE
	statbuffchange STAT_CHANGE_ALLOW_PTR, BattleScript_VenomDrenchEnd
	jumpifbyte CMP_EQUAL, cMULTISTRING_CHOOSER, B_MSG_STAT_WONT_DECREASE, BattleScript_VenomDrenchEnd
	printfromtable gStatDownStringIds
	waitmessage B_WAIT_TIME_LONG
BattleScript_VenomDrenchEnd::
	goto BattleScript_MoveEnd

BattleScript_EffectNobleRoar:
	attackcanceler
	attackstring
	ppreduce
	jumpifstat BS_TARGET, CMP_GREATER_THAN, STAT_ATK, MIN_STAT_STAGE, BattleScript_NobleRoarDoMoveAnim
	jumpifstat BS_TARGET, CMP_EQUAL, STAT_SPATK, MIN_STAT_STAGE, BattleScript_CantLowerMultipleStats
BattleScript_NobleRoarDoMoveAnim::
	accuracycheck BattleScript_ButItFailed, ACC_CURR_MOVE
	attackanimation
	waitanimation
	setbyte sSTAT_ANIM_PLAYED, FALSE
	playstatchangeanimation BS_TARGET, BIT_ATK | BIT_SPATK, STAT_CHANGE_NEGATIVE | STAT_CHANGE_MULTIPLE_STATS
	playstatchangeanimation BS_TARGET, BIT_ATK, STAT_CHANGE_NEGATIVE
	setstatchanger STAT_ATK, 1, TRUE
	statbuffchange STAT_CHANGE_ALLOW_PTR, BattleScript_NobleRoarTryLowerSpAtk
	jumpifbyte CMP_EQUAL, cMULTISTRING_CHOOSER, B_MSG_STAT_WONT_DECREASE, BattleScript_NobleRoarTryLowerSpAtk
	printfromtable gStatDownStringIds
	waitmessage B_WAIT_TIME_LONG
BattleScript_NobleRoarTryLowerSpAtk::
	playstatchangeanimation BS_TARGET, BIT_SPATK, STAT_CHANGE_NEGATIVE
	setstatchanger STAT_SPATK, 1, TRUE
	statbuffchange STAT_CHANGE_ALLOW_PTR, BattleScript_NobleRoarEnd
	jumpifbyte CMP_EQUAL, cMULTISTRING_CHOOSER, B_MSG_STAT_WONT_DECREASE, BattleScript_NobleRoarEnd
	printfromtable gStatDownStringIds
	waitmessage B_WAIT_TIME_LONG
BattleScript_NobleRoarEnd::
	goto BattleScript_MoveEnd

BattleScript_EffectShellSmash:
	attackcanceler
	attackstring
	ppreduce
	jumpifstat BS_ATTACKER, CMP_LESS_THAN, STAT_ATK, MAX_STAT_STAGE, BattleScript_ShellSmashTryDef
	jumpifstat BS_ATTACKER, CMP_LESS_THAN, STAT_SPATK, MAX_STAT_STAGE, BattleScript_ShellSmashTryDef
	jumpifstat BS_ATTACKER, CMP_LESS_THAN, STAT_SPEED, MAX_STAT_STAGE, BattleScript_ShellSmashTryDef
	jumpifstat BS_ATTACKER, CMP_GREATER_THAN, STAT_DEF, MIN_STAT_STAGE, BattleScript_ShellSmashTryDef
	jumpifstat BS_ATTACKER, CMP_EQUAL, STAT_SPDEF, MIN_STAT_STAGE, BattleScript_ButItFailed
BattleScript_ShellSmashTryDef::
	attackanimation
	waitanimation
	setbyte sSTAT_ANIM_PLAYED, FALSE
	playstatchangeanimation BS_ATTACKER, BIT_DEF | BIT_SPDEF, STAT_CHANGE_NEGATIVE | STAT_CHANGE_CANT_PREVENT
	setstatchanger STAT_DEF, 1, TRUE
	statbuffchange MOVE_EFFECT_AFFECTS_USER | STAT_CHANGE_ALLOW_PTR | MOVE_EFFECT_CERTAIN, BattleScript_ShellSmashTrySpDef
	jumpifbyte CMP_EQUAL, cMULTISTRING_CHOOSER, B_MSG_STAT_WONT_INCREASE, BattleScript_ShellSmashTrySpDef
	printfromtable gStatUpStringIds
	waitmessage B_WAIT_TIME_LONG
BattleScript_ShellSmashTrySpDef:
	setstatchanger STAT_SPDEF, 1, TRUE
	statbuffchange MOVE_EFFECT_AFFECTS_USER | STAT_CHANGE_ALLOW_PTR | MOVE_EFFECT_CERTAIN, BattleScript_ShellSmashTryAttack
	jumpifbyte CMP_EQUAL, cMULTISTRING_CHOOSER, B_MSG_STAT_WONT_INCREASE, BattleScript_ShellSmashTryAttack
	printfromtable gStatUpStringIds
	waitmessage B_WAIT_TIME_LONG
BattleScript_ShellSmashTryAttack:
	setbyte sSTAT_ANIM_PLAYED, FALSE
	playstatchangeanimation BS_ATTACKER, BIT_SPATK | BIT_ATK | BIT_SPEED, STAT_CHANGE_BY_TWO
	setstatchanger STAT_ATK, 2, FALSE
	statbuffchange MOVE_EFFECT_AFFECTS_USER | STAT_CHANGE_ALLOW_PTR, BattleScript_ShellSmashTrySpAtk
	jumpifbyte CMP_EQUAL, cMULTISTRING_CHOOSER, B_MSG_STAT_WONT_INCREASE, BattleScript_ShellSmashTrySpAtk
	printfromtable gStatUpStringIds
	waitmessage B_WAIT_TIME_LONG
BattleScript_ShellSmashTrySpAtk:
	setstatchanger STAT_SPATK, 2, FALSE
	statbuffchange MOVE_EFFECT_AFFECTS_USER | STAT_CHANGE_ALLOW_PTR, BattleScript_ShellSmashTrySpeed
	jumpifbyte CMP_EQUAL, cMULTISTRING_CHOOSER, B_MSG_STAT_WONT_INCREASE, BattleScript_ShellSmashTrySpeed
	printfromtable gStatUpStringIds
	waitmessage B_WAIT_TIME_LONG
BattleScript_ShellSmashTrySpeed:
	setstatchanger STAT_SPEED, 2, FALSE
	statbuffchange MOVE_EFFECT_AFFECTS_USER | STAT_CHANGE_ALLOW_PTR, BattleScript_ShellSmashEnd
	jumpifbyte CMP_EQUAL, cMULTISTRING_CHOOSER, B_MSG_STAT_WONT_INCREASE, BattleScript_ShellSmashEnd
	printfromtable gStatUpStringIds
	waitmessage B_WAIT_TIME_LONG
BattleScript_ShellSmashEnd:
	goto BattleScript_MoveEnd

BattleScript_EffectLastResort:
	attackcanceler
	attackstring
	ppreduce
	jumpifcantuselastresort BS_ATTACKER, BattleScript_ButItFailed
	accuracycheck BattleScript_PrintMoveMissed, ACC_CURR_MOVE
	goto BattleScript_HitFromCritCalc

BattleScript_EffectGrowth:
	attackcanceler
	attackstring
	ppreduce
	jumpifstat BS_ATTACKER, CMP_LESS_THAN, STAT_ATK, MAX_STAT_STAGE, BattleScript_GrowthDoMoveAnim
	jumpifstat BS_ATTACKER, CMP_EQUAL, STAT_SPATK, MAX_STAT_STAGE, BattleScript_CantRaiseMultipleStats
BattleScript_GrowthDoMoveAnim::
	attackanimation
	waitanimation
	setbyte sSTAT_ANIM_PLAYED, FALSE
	playstatchangeanimation BS_ATTACKER, BIT_ATK | BIT_SPATK, 0
	jumpifweatheraffected BS_ATTACKER, B_WEATHER_SUN, BattleScript_GrowthAtk2
	setstatchanger STAT_ATK, 1, FALSE
	goto BattleScript_GrowthAtk
BattleScript_GrowthAtk2:
	setstatchanger STAT_ATK, 2, FALSE
BattleScript_GrowthAtk:
	statbuffchange MOVE_EFFECT_AFFECTS_USER | STAT_CHANGE_ALLOW_PTR, BattleScript_GrowthTrySpAtk
	jumpifbyte CMP_EQUAL, cMULTISTRING_CHOOSER, B_MSG_STAT_WONT_INCREASE, BattleScript_GrowthTrySpAtk
	printfromtable gStatUpStringIds
	waitmessage B_WAIT_TIME_LONG
BattleScript_GrowthTrySpAtk::
	jumpifweatheraffected BS_ATTACKER, B_WEATHER_SUN, BattleScript_GrowthSpAtk2
	setstatchanger STAT_SPATK, 1, FALSE
	goto BattleScript_GrowthSpAtk
BattleScript_GrowthSpAtk2:
	setstatchanger STAT_SPATK, 2, FALSE
BattleScript_GrowthSpAtk:
	statbuffchange MOVE_EFFECT_AFFECTS_USER | STAT_CHANGE_ALLOW_PTR, BattleScript_GrowthEnd
	jumpifbyte CMP_EQUAL, cMULTISTRING_CHOOSER, B_MSG_STAT_WONT_INCREASE, BattleScript_GrowthEnd
	printfromtable gStatUpStringIds
	waitmessage B_WAIT_TIME_LONG
BattleScript_GrowthEnd:
	goto BattleScript_MoveEnd

BattleScript_EffectSoak:
	attackcanceler
	accuracycheck BattleScript_PrintMoveMissed, ACC_CURR_MOVE
	attackstring
	ppreduce
	jumpifability BS_TARGET, ABILITY_MULTITYPE, BattleScript_ButItFailed
	jumpifability BS_TARGET, ABILITY_RKS_SYSTEM, BattleScript_ButItFailed
	jumpifsubstituteblocks BattleScript_ButItFailed
	attackanimation
	waitanimation
	trysoak BattleScript_ButItFailed
	printstring STRINGID_TARGETCHANGEDTYPE
	waitmessage B_WAIT_TIME_LONG
	goto BattleScript_MoveEnd

BattleScript_EffectReflectType:
	attackcanceler
	accuracycheck BattleScript_PrintMoveMissed, ACC_CURR_MOVE
	attackstring
	ppreduce
	tryreflecttype BattleScript_ButItFailed
	attackanimation
	waitanimation
	printstring STRINGID_REFLECTTARGETSTYPE
	waitmessage B_WAIT_TIME_LONG
	goto BattleScript_MoveEnd

BattleScript_EffectElectrify:
	attackcanceler
	accuracycheck BattleScript_PrintMoveMissed, ACC_CURR_MOVE
	attackstring
	ppreduce
	tryelectrify BattleScript_ButItFailed
	attackanimation
	waitanimation
	printstring STRINGID_TARGETELECTRIFIED
	waitmessage B_WAIT_TIME_LONG
	goto BattleScript_MoveEnd

BattleScript_EffectShiftGear:
	attackcanceler
	attackstring
	ppreduce
	jumpifstat BS_ATTACKER, CMP_LESS_THAN, STAT_SPEED, MAX_STAT_STAGE, BattleScript_ShiftGearDoMoveAnim
	jumpifstat BS_ATTACKER, CMP_EQUAL, STAT_ATK, MAX_STAT_STAGE, BattleScript_CantRaiseMultipleStats
BattleScript_ShiftGearDoMoveAnim:
	attackanimation
	waitanimation
	setbyte sSTAT_ANIM_PLAYED, FALSE
	jumpifstat BS_ATTACKER, CMP_GREATER_THAN, STAT_SPEED, 10, BattleScript_ShiftGearSpeedBy1
	playstatchangeanimation BS_ATTACKER, BIT_SPEED | BIT_ATK, STAT_CHANGE_BY_TWO
	setstatchanger STAT_SPEED, 2, FALSE
	goto BattleScript_ShiftGearDoSpeed
BattleScript_ShiftGearSpeedBy1:
	playstatchangeanimation BS_ATTACKER, BIT_SPEED | BIT_ATK, 0
	setstatchanger STAT_SPEED, 1, FALSE
BattleScript_ShiftGearDoSpeed:
	statbuffchange MOVE_EFFECT_AFFECTS_USER | STAT_CHANGE_ALLOW_PTR, BattleScript_ShiftGearTryAtk
	jumpifbyte CMP_EQUAL, cMULTISTRING_CHOOSER, B_MSG_STAT_WONT_INCREASE, BattleScript_ShiftGearTryAtk
	printfromtable gStatUpStringIds
	waitmessage B_WAIT_TIME_LONG
BattleScript_ShiftGearTryAtk:
	setstatchanger STAT_ATK, 1, FALSE
	statbuffchange MOVE_EFFECT_AFFECTS_USER | STAT_CHANGE_ALLOW_PTR, BattleScript_ShiftGearEnd
	jumpifbyte CMP_EQUAL, cMULTISTRING_CHOOSER, B_MSG_STAT_WONT_INCREASE, BattleScript_ShiftGearEnd
	printfromtable gStatUpStringIds
	waitmessage B_WAIT_TIME_LONG
BattleScript_ShiftGearEnd:
	goto BattleScript_MoveEnd

BattleScript_EffectCoil:
	attackcanceler
	attackstring
	ppreduce
	jumpifstat BS_ATTACKER, CMP_LESS_THAN, STAT_ATK, MAX_STAT_STAGE, BattleScript_CoilDoMoveAnim
	jumpifstat BS_ATTACKER, CMP_LESS_THAN, STAT_DEF, MAX_STAT_STAGE, BattleScript_CoilDoMoveAnim
	jumpifstat BS_ATTACKER, CMP_EQUAL, STAT_ACC, MAX_STAT_STAGE, BattleScript_CantRaiseMultipleStats
BattleScript_CoilDoMoveAnim:
	attackanimation
	waitanimation
	setbyte sSTAT_ANIM_PLAYED, FALSE
	playstatchangeanimation BS_ATTACKER, BIT_ATK | BIT_DEF | BIT_ACC, 0
	setstatchanger STAT_ATK, 1, FALSE
	statbuffchange MOVE_EFFECT_AFFECTS_USER | STAT_CHANGE_ALLOW_PTR, BattleScript_CoilTryDef
	jumpifbyte CMP_EQUAL, cMULTISTRING_CHOOSER, B_MSG_STAT_WONT_INCREASE, BattleScript_CoilTryDef
	printfromtable gStatUpStringIds
	waitmessage B_WAIT_TIME_LONG
BattleScript_CoilTryDef:
	setstatchanger STAT_DEF, 1, FALSE
	statbuffchange MOVE_EFFECT_AFFECTS_USER | STAT_CHANGE_ALLOW_PTR, BattleScript_CoilTryAcc
	jumpifbyte CMP_EQUAL, cMULTISTRING_CHOOSER, B_MSG_STAT_WONT_INCREASE, BattleScript_CoilTryAcc
	printfromtable gStatUpStringIds
	waitmessage B_WAIT_TIME_LONG
BattleScript_CoilTryAcc:
	setstatchanger STAT_ACC, 1, FALSE
	statbuffchange MOVE_EFFECT_AFFECTS_USER | STAT_CHANGE_ALLOW_PTR, BattleScript_CoilEnd
	jumpifbyte CMP_EQUAL, cMULTISTRING_CHOOSER, B_MSG_STAT_WONT_INCREASE, BattleScript_CoilEnd
	printfromtable gStatUpStringIds
	waitmessage B_WAIT_TIME_LONG
BattleScript_CoilEnd:
	goto BattleScript_MoveEnd

BattleScript_EffectQuiverDance:
	attackcanceler
	attackstring
	ppreduce
	jumpifstat BS_ATTACKER, CMP_LESS_THAN, STAT_SPATK, MAX_STAT_STAGE, BattleScript_QuiverDanceDoMoveAnim
	jumpifstat BS_ATTACKER, CMP_LESS_THAN, STAT_SPDEF, MAX_STAT_STAGE, BattleScript_QuiverDanceDoMoveAnim
	jumpifstat BS_ATTACKER, CMP_EQUAL, STAT_SPEED, MAX_STAT_STAGE, BattleScript_CantRaiseMultipleStats
BattleScript_QuiverDanceDoMoveAnim::
	attackanimation
	waitanimation
	setbyte sSTAT_ANIM_PLAYED, FALSE
	playstatchangeanimation BS_ATTACKER, BIT_SPATK | BIT_SPDEF | BIT_SPEED, 0
	setstatchanger STAT_SPATK, 1, FALSE
	statbuffchange MOVE_EFFECT_AFFECTS_USER | STAT_CHANGE_ALLOW_PTR, BattleScript_QuiverDanceTrySpDef
	jumpifbyte CMP_EQUAL, cMULTISTRING_CHOOSER, B_MSG_STAT_WONT_INCREASE, BattleScript_QuiverDanceTrySpDef
	printfromtable gStatUpStringIds
	waitmessage B_WAIT_TIME_LONG
BattleScript_QuiverDanceTrySpDef::
	setstatchanger STAT_SPDEF, 1, FALSE
	statbuffchange MOVE_EFFECT_AFFECTS_USER | STAT_CHANGE_ALLOW_PTR, BattleScript_QuiverDanceTrySpeed
	jumpifbyte CMP_EQUAL, cMULTISTRING_CHOOSER, B_MSG_STAT_WONT_INCREASE, BattleScript_QuiverDanceTrySpeed
	printfromtable gStatUpStringIds
	waitmessage B_WAIT_TIME_LONG
BattleScript_QuiverDanceTrySpeed::
	setstatchanger STAT_SPEED, 1, FALSE
	statbuffchange MOVE_EFFECT_AFFECTS_USER | STAT_CHANGE_ALLOW_PTR, BattleScript_QuiverDanceEnd
	jumpifbyte CMP_EQUAL, cMULTISTRING_CHOOSER, B_MSG_STAT_WONT_INCREASE, BattleScript_QuiverDanceEnd
	printfromtable gStatUpStringIds
	waitmessage B_WAIT_TIME_LONG
BattleScript_QuiverDanceEnd::
	goto BattleScript_MoveEnd

BattleScript_EffectVictoryDance:
	attackcanceler
	attackstring
	ppreduce
	jumpifstat BS_ATTACKER, CMP_LESS_THAN, STAT_ATK, MAX_STAT_STAGE, BattleScript_VictoryDanceDoMoveAnim
	jumpifstat BS_ATTACKER, CMP_LESS_THAN, STAT_DEF, MAX_STAT_STAGE, BattleScript_VictoryDanceDoMoveAnim
	jumpifstat BS_ATTACKER, CMP_EQUAL, STAT_SPEED, MAX_STAT_STAGE, BattleScript_CantRaiseMultipleStats
BattleScript_VictoryDanceDoMoveAnim::
	attackanimation
	waitanimation
	setbyte sSTAT_ANIM_PLAYED, FALSE
	playstatchangeanimation BS_ATTACKER, BIT_ATK | BIT_DEF | BIT_SPEED, 0
	setstatchanger STAT_ATK, 1, FALSE
	statbuffchange MOVE_EFFECT_AFFECTS_USER | STAT_CHANGE_ALLOW_PTR, BattleScript_VictoryDanceTryDef
	jumpifbyte CMP_EQUAL, cMULTISTRING_CHOOSER, B_MSG_STAT_WONT_INCREASE, BattleScript_VictoryDanceTryDef
	printfromtable gStatUpStringIds
	waitmessage B_WAIT_TIME_LONG
BattleScript_VictoryDanceTryDef::
	setstatchanger STAT_DEF, 1, FALSE
	statbuffchange MOVE_EFFECT_AFFECTS_USER | STAT_CHANGE_ALLOW_PTR, BattleScript_VictoryDanceTrySpeed
	jumpifbyte CMP_EQUAL, cMULTISTRING_CHOOSER, B_MSG_STAT_WONT_INCREASE, BattleScript_VictoryDanceTrySpeed
	printfromtable gStatUpStringIds
	waitmessage B_WAIT_TIME_LONG
BattleScript_VictoryDanceTrySpeed::
	setstatchanger STAT_SPEED, 1, FALSE
	statbuffchange MOVE_EFFECT_AFFECTS_USER | STAT_CHANGE_ALLOW_PTR, BattleScript_VictoryDanceEnd
	jumpifbyte CMP_EQUAL, cMULTISTRING_CHOOSER, B_MSG_STAT_WONT_INCREASE, BattleScript_VictoryDanceEnd
	printfromtable gStatUpStringIds
	waitmessage B_WAIT_TIME_LONG
BattleScript_VictoryDanceEnd::
	goto BattleScript_MoveEnd

BattleScript_EffectSpeedUpHit:
	setmoveeffect MOVE_EFFECT_SPD_PLUS_1 | MOVE_EFFECT_AFFECTS_USER
	goto BattleScript_EffectHit

BattleScript_EffectMeFirst:
	attackcanceler
	attackstring
	trymefirst BattleScript_ButItFailedPpReduce
	attackanimation
	waitanimation
	setbyte sB_ANIM_TURN, 0
	setbyte sB_ANIM_TARGETS_HIT, 0
	jumptocalledmove TRUE

BattleScript_EffectAttackSpAttackUp:
	attackcanceler
	attackstring
	ppreduce
	jumpifstat BS_ATTACKER, CMP_LESS_THAN, STAT_ATK, MAX_STAT_STAGE, BattleScript_AttackSpAttackUpDoMoveAnim
	jumpifstat BS_ATTACKER, CMP_EQUAL, STAT_SPATK, MAX_STAT_STAGE, BattleScript_CantRaiseMultipleStats
BattleScript_AttackSpAttackUpDoMoveAnim::
	attackanimation
	waitanimation
	setbyte sSTAT_ANIM_PLAYED, FALSE
	playstatchangeanimation BS_ATTACKER, BIT_ATK | BIT_SPATK, 0
	setstatchanger STAT_ATK, 1, FALSE
	statbuffchange MOVE_EFFECT_AFFECTS_USER | STAT_CHANGE_ALLOW_PTR, BattleScript_AttackSpAttackUpTrySpAtk
	jumpifbyte CMP_EQUAL, cMULTISTRING_CHOOSER, B_MSG_STAT_WONT_INCREASE, BattleScript_AttackSpAttackUpTrySpAtk
	printfromtable gStatUpStringIds
	waitmessage B_WAIT_TIME_LONG
BattleScript_AttackSpAttackUpTrySpAtk::
	setstatchanger STAT_SPATK, 1, FALSE
	statbuffchange MOVE_EFFECT_AFFECTS_USER | STAT_CHANGE_ALLOW_PTR, BattleScript_AttackSpAttackUpEnd
	jumpifbyte CMP_EQUAL, cMULTISTRING_CHOOSER, B_MSG_STAT_WONT_INCREASE, BattleScript_AttackSpAttackUpEnd
	printfromtable gStatUpStringIds
	waitmessage B_WAIT_TIME_LONG
BattleScript_AttackSpAttackUpEnd:
	goto BattleScript_MoveEnd

BattleScript_EffectAttackAccUp:
	attackcanceler
	attackstring
	ppreduce
	jumpifstat BS_ATTACKER, CMP_LESS_THAN, STAT_ATK, MAX_STAT_STAGE, BattleScript_AttackAccUpDoMoveAnim
	jumpifstat BS_ATTACKER, CMP_EQUAL, STAT_ACC, MAX_STAT_STAGE, BattleScript_CantRaiseMultipleStats
BattleScript_AttackAccUpDoMoveAnim::
	attackanimation
	waitanimation
	setbyte sSTAT_ANIM_PLAYED, FALSE
	playstatchangeanimation BS_ATTACKER, BIT_SPATK | BIT_SPDEF, 0
	setstatchanger STAT_ATK, 1, FALSE
	statbuffchange MOVE_EFFECT_AFFECTS_USER | STAT_CHANGE_ALLOW_PTR, BattleScript_AttackAccUpTrySpDef
	jumpifbyte CMP_EQUAL, cMULTISTRING_CHOOSER, B_MSG_STAT_WONT_INCREASE, BattleScript_AttackAccUpTrySpDef
	printfromtable gStatUpStringIds
	waitmessage B_WAIT_TIME_LONG
BattleScript_AttackAccUpTrySpDef::
	setstatchanger STAT_ACC, 1, FALSE
	statbuffchange MOVE_EFFECT_AFFECTS_USER | STAT_CHANGE_ALLOW_PTR, BattleScript_AttackAccUpEnd
	jumpifbyte CMP_EQUAL, cMULTISTRING_CHOOSER, B_MSG_STAT_WONT_INCREASE, BattleScript_AttackAccUpEnd
	printfromtable gStatUpStringIds
	waitmessage B_WAIT_TIME_LONG
BattleScript_AttackAccUpEnd:
	goto BattleScript_MoveEnd

BattleScript_EffectMistyTerrain:
BattleScript_EffectGrassyTerrain:
BattleScript_EffectElectricTerrain:
BattleScript_EffectPsychicTerrain:
	attackcanceler
	attackstring
	ppreduce
	setterrain BattleScript_ButItFailed
	attackanimation
	waitanimation
	printfromtable gTerrainStringIds
	waitmessage B_WAIT_TIME_LONG
	playanimation BS_ATTACKER, B_ANIM_RESTORE_BG
	call BattleScript_ActivateTerrainEffects
	goto BattleScript_MoveEnd

BattleScript_EffectTopsyTurvy:
	attackcanceler
	attackstring
	ppreduce
	accuracycheck BattleScript_ButItFailed, NO_ACC_CALC_CHECK_LOCK_ON
	jumpifstat BS_TARGET, CMP_NOT_EQUAL, STAT_ATK, 6, BattleScript_EffectTopsyTurvyWorks
	jumpifstat BS_TARGET, CMP_NOT_EQUAL, STAT_DEF, 6, BattleScript_EffectTopsyTurvyWorks
	jumpifstat BS_TARGET, CMP_NOT_EQUAL, STAT_SPATK, 6, BattleScript_EffectTopsyTurvyWorks
	jumpifstat BS_TARGET, CMP_NOT_EQUAL, STAT_SPDEF, 6, BattleScript_EffectTopsyTurvyWorks
	jumpifstat BS_TARGET, CMP_NOT_EQUAL, STAT_SPEED, 6, BattleScript_EffectTopsyTurvyWorks
	jumpifstat BS_TARGET, CMP_NOT_EQUAL, STAT_ACC, 6, BattleScript_EffectTopsyTurvyWorks
	jumpifstat BS_TARGET, CMP_EQUAL, STAT_EVASION, 6, BattleScript_ButItFailed
BattleScript_EffectTopsyTurvyWorks:
	attackanimation
	waitanimation
	invertstatstages BS_TARGET
	printstring STRINGID_TOPSYTURVYSWITCHEDSTATS
	waitmessage B_WAIT_TIME_LONG
	goto BattleScript_MoveEnd

BattleScript_EffectIonDeluge:
	attackcanceler
	accuracycheck BattleScript_PrintMoveMissed, ACC_CURR_MOVE
	attackstring
	ppreduce
	orword gFieldStatuses, STATUS_FIELD_ION_DELUGE
	attackanimation
	waitanimation
	printstring STRINGID_IONDELUGEON
	waitmessage B_WAIT_TIME_LONG
	goto BattleScript_MoveEnd

BattleScript_EffectQuash:
	attackcanceler
	accuracycheck BattleScript_PrintMoveMissed, ACC_CURR_MOVE
	attackstring
	ppreduce
	tryquash BattleScript_ButItFailed
	attackanimation
	waitanimation
	printstring STRINGID_QUASHSUCCESS
	waitmessage B_WAIT_TIME_LONG
	goto BattleScript_MoveEnd

BattleScript_EffectHealPulse:
	attackcanceler
	attackstring
	ppreduce
    jumpifstatus3 BS_ATTACKER, STATUS3_HEAL_BLOCK, BattleScript_MoveUsedHealBlockPrevents @ stops pollen puff
    jumpifstatus3 BS_TARGET, STATUS3_HEAL_BLOCK, BattleScript_MoveUsedHealBlockPrevents
	accuracycheck BattleScript_ButItFailed, NO_ACC_CALC_CHECK_LOCK_ON
	jumpifsubstituteblocks BattleScript_ButItFailed
	tryhealpulse BS_TARGET, BattleScript_AlreadyAtFullHp
	attackanimation
	waitanimation
	healthbarupdate BS_TARGET
	datahpupdate BS_TARGET
	printstring STRINGID_PKMNREGAINEDHEALTH
	waitmessage B_WAIT_TIME_LONG
	goto BattleScript_MoveEnd

BattleScript_EffectEntrainment:
	attackcanceler
	accuracycheck BattleScript_PrintMoveMissed, ACC_CURR_MOVE
	attackstring
	ppreduce
	tryentrainment BattleScript_ButItFailed
	attackanimation
	waitanimation
	setlastusedability BS_TARGET
	printstring STRINGID_PKMNACQUIREDABILITY
	waitmessage B_WAIT_TIME_LONG
	goto BattleScript_MoveEnd

BattleScript_EffectSimpleBeam:
	attackcanceler
	accuracycheck BattleScript_PrintMoveMissed, ACC_CURR_MOVE
	attackstring
	ppreduce
	setabilitysimple BS_TARGET, BattleScript_ButItFailed
	attackanimation
	waitanimation
	printstring STRINGID_PKMNACQUIREDSIMPLE
	waitmessage B_WAIT_TIME_LONG
	trytoclearprimalweather
	tryrevertweatherform
	printstring STRINGID_EMPTYSTRING3
	waitmessage 1
	tryendneutralizinggas BS_TARGET
	goto BattleScript_MoveEnd

BattleScript_EffectSuckerPunch:
	attackcanceler
	suckerpunchcheck BattleScript_ButItFailedAtkStringPpReduce
	accuracycheck BattleScript_PrintMoveMissed, ACC_CURR_MOVE
	goto BattleScript_HitFromAtkString

BattleScript_EffectLuckyChant:
	attackcanceler
	attackstring
	ppreduce
	setluckychant BS_ATTACKER, BattleScript_ButItFailed
	attackanimation
	waitanimation
	printstring STRINGID_SHIELDEDFROMCRITICALHITS
	waitmessage B_WAIT_TIME_LONG
	goto BattleScript_MoveEnd

BattleScript_EffectMetalBurst:
	attackcanceler
	metalburstdamagecalculator BattleScript_ButItFailedAtkStringPpReduce
	accuracycheck BattleScript_PrintMoveMissed, ACC_CURR_MOVE
	attackstring
	ppreduce
	typecalc
	bichalfword gMoveResultFlags, MOVE_RESULT_NOT_VERY_EFFECTIVE | MOVE_RESULT_SUPER_EFFECTIVE
	adjustdamage
	goto BattleScript_HitFromAtkAnimation

BattleScript_EffectHealingWish:
	attackcanceler
	jumpifcantswitch SWITCH_IGNORE_ESCAPE_PREVENTION | BS_ATTACKER, BattleScript_ButItFailedAtkStringPpReduce
	attackstring
	ppreduce
	attackanimation
	waitanimation
	instanthpdrop BS_ATTACKER
	setatkhptozero
	tryfaintmon BS_ATTACKER
	storehealingwish BS_ATTACKER
.if B_HEALING_WISH_SWITCH <= GEN_4
	openpartyscreen BS_ATTACKER, BattleScript_EffectHealingWishEnd
	switchoutabilities BS_ATTACKER
	waitstate
	switchhandleorder BS_ATTACKER, 2
	returnatktoball
	getswitchedmondata BS_ATTACKER
	switchindataupdate BS_ATTACKER
	hpthresholds BS_ATTACKER
	trytoclearprimalweather
	printstring STRINGID_EMPTYSTRING3
	waitmessage 1
	printstring STRINGID_SWITCHINMON
	switchinanim BS_ATTACKER, TRUE
	waitstate
	switchineffects BS_ATTACKER
.endif
BattleScript_EffectHealingWishEnd:
	moveendall
	end

BattleScript_HealingWishActivates::
	setbyte cMULTISTRING_CHOOSER, 0
	goto BattleScript_EffectHealingWishRestore
BattleScript_LunarDanceActivates::
	setbyte cMULTISTRING_CHOOSER, 1
	restorepp BS_ATTACKER
BattleScript_EffectHealingWishRestore:
	printfromtable gHealingWishStringIds
	waitmessage B_WAIT_TIME_LONG
	playanimation BS_ATTACKER, B_ANIM_WISH_HEAL
	waitanimation
	dmgtomaxattackerhp
	manipulatedamage DMG_CHANGE_SIGN
	healthbarupdate BS_ATTACKER
	datahpupdate BS_ATTACKER
	clearstatus BS_ATTACKER
	waitstate
	updatestatusicon BS_ATTACKER
	waitstate
	printstring STRINGID_HEALINGWISHHEALED
	waitmessage B_WAIT_TIME_LONG
	return

BattleScript_EffectWorrySeed:
	attackcanceler
	accuracycheck BattleScript_PrintMoveMissed, ACC_CURR_MOVE
	attackstring
	ppreduce
	tryworryseed BattleScript_ButItFailed
	attackanimation
	waitanimation
	printstring STRINGID_PKMNACQUIREDABILITY
	waitmessage B_WAIT_TIME_LONG
	trytoclearprimalweather
	tryrevertweatherform
	printstring STRINGID_EMPTYSTRING3
	waitmessage 1
	goto BattleScript_MoveEnd

BattleScript_EffectPowerSplit:
	attackcanceler
	attackstring
	ppreduce
	accuracycheck BattleScript_ButItFailed, NO_ACC_CALC_CHECK_LOCK_ON
	averagestats STAT_ATK
	averagestats STAT_SPATK
	attackanimation
	waitanimation
	printstring STRINGID_SHAREDITSPOWER
	waitmessage B_WAIT_TIME_LONG
	goto BattleScript_MoveEnd

BattleScript_EffectGuardSplit:
	attackcanceler
	attackstring
	ppreduce
	accuracycheck BattleScript_ButItFailed, NO_ACC_CALC_CHECK_LOCK_ON
	averagestats STAT_DEF
	averagestats STAT_SPDEF
	attackanimation
	waitanimation
	printstring STRINGID_SHAREDITSGUARD
	waitmessage B_WAIT_TIME_LONG
	goto BattleScript_MoveEnd

BattleScript_EffectHeartSwap:
	attackcanceler
	attackstring
	ppreduce
	accuracycheck BattleScript_ButItFailed, NO_ACC_CALC_CHECK_LOCK_ON
	swapstatstages STAT_ATK
	swapstatstages STAT_DEF
	swapstatstages STAT_SPEED
	swapstatstages STAT_SPATK
	swapstatstages STAT_SPDEF
	swapstatstages STAT_EVASION
	swapstatstages STAT_ACC
	attackanimation
	waitanimation
	printstring STRINGID_PKMNSWITCHEDSTATCHANGES
	waitmessage B_WAIT_TIME_LONG
	goto BattleScript_MoveEnd

BattleScript_EffectPowerSwap:
	attackcanceler
	attackstring
	ppreduce
	accuracycheck BattleScript_ButItFailed, NO_ACC_CALC_CHECK_LOCK_ON
	swapstatstages STAT_ATK
	swapstatstages STAT_SPATK
	attackanimation
	waitanimation
	printstring STRINGID_PKMNSWITCHEDSTATCHANGES
	waitmessage B_WAIT_TIME_LONG
	goto BattleScript_MoveEnd

BattleScript_EffectGuardSwap:
	attackcanceler
	attackstring
	ppreduce
	accuracycheck BattleScript_ButItFailed, NO_ACC_CALC_CHECK_LOCK_ON
	swapstatstages STAT_DEF
	swapstatstages STAT_SPDEF
	attackanimation
	waitanimation
	printstring STRINGID_PKMNSWITCHEDSTATCHANGES
	waitmessage B_WAIT_TIME_LONG
	goto BattleScript_MoveEnd

BattleScript_EffectSpeedSwap:
	attackcanceler
	attackstring
	ppreduce
	accuracycheck BattleScript_ButItFailed, NO_ACC_CALC_CHECK_LOCK_ON
	swapstats STAT_SPEED
	attackanimation
	waitanimation
	printstring STRINGID_ATTACKERSWITCHEDSTATWITHTARGET
	waitmessage B_WAIT_TIME_LONG
	goto BattleScript_MoveEnd

BattleScript_EffectTelekinesis:
	attackcanceler
	accuracycheck BattleScript_PrintMoveMissed, NO_ACC_CALC_CHECK_LOCK_ON
	attackstring
	ppreduce
	settelekinesis BattleScript_ButItFailed
	attackanimation
	waitanimation
	printstring STRINGID_PKMNIDENTIFIED
	waitmessage B_WAIT_TIME_LONG
	goto BattleScript_MoveEnd

BattleScript_EffectStealthRock:
	attackcanceler
	attackstring
	ppreduce
	setstealthrock BattleScript_ButItFailed
	attackanimation
	waitanimation
	printstring STRINGID_POINTEDSTONESFLOAT
	waitmessage B_WAIT_TIME_LONG
	goto BattleScript_MoveEnd

BattleScript_EffectStickyWeb:
	attackcanceler
	attackstring
	ppreduce
	setstickyweb BattleScript_ButItFailed
	attackanimation
	waitanimation
	printstring STRINGID_STICKYWEBUSED
	waitmessage B_WAIT_TIME_LONG
	goto BattleScript_MoveEnd

BattleScript_EffectGastroAcid:
	attackcanceler
	accuracycheck BattleScript_PrintMoveMissed, ACC_CURR_MOVE
	attackstring
	ppreduce
	setgastroacid BattleScript_ButItFailed
	attackanimation
	waitanimation
	printstring STRINGID_PKMNSABILITYSUPPRESSED
	waitmessage B_WAIT_TIME_LONG
	trytoclearprimalweather
	tryrevertweatherform
	printstring STRINGID_EMPTYSTRING3
	waitmessage 1
	tryendneutralizinggas BS_TARGET
	goto BattleScript_MoveEnd

BattleScript_EffectToxicSpikes:
	attackcanceler
	attackstring
	ppreduce
	settoxicspikes BattleScript_ButItFailed
	attackanimation
	waitanimation
	printstring STRINGID_POISONSPIKESSCATTERED
	waitmessage B_WAIT_TIME_LONG
	goto BattleScript_MoveEnd

BattleScript_EffectMagnetRise:
	attackcanceler
	attackstring
	ppreduce
	setuserstatus3 STATUS3_MAGNET_RISE, BattleScript_ButItFailed
	attackanimation
	waitanimation
	printstring STRINGID_PKMNLEVITATEDONELECTROMAGNETISM
	waitmessage B_WAIT_TIME_LONG
	goto BattleScript_MoveEnd

BattleScript_EffectTrickRoom:
	attackcanceler
	attackstring
	ppreduce
	setroom
	attackanimation
	waitanimation
	printfromtable gRoomsStringIds
	waitmessage B_WAIT_TIME_LONG
	savetarget
	setbyte gBattlerTarget, 0
BattleScript_RoomServiceLoop:
	copybyte sBATTLER, gBattlerTarget
	tryroomservice BS_TARGET, BattleScript_RoomServiceLoop_NextBattler
	removeitem BS_TARGET
BattleScript_RoomServiceLoop_NextBattler:
	addbyte gBattlerTarget, 0x1
	jumpifbytenotequal gBattlerTarget, gBattlersCount, BattleScript_RoomServiceLoop
	restoretarget
	goto BattleScript_MoveEnd

BattleScript_EffectWonderRoom:
BattleScript_EffectMagicRoom:
	attackcanceler
	attackstring
	ppreduce
	setroom
	attackanimation
	waitanimation
	printfromtable gRoomsStringIds
	waitmessage B_WAIT_TIME_LONG
	goto BattleScript_MoveEnd

BattleScript_EffectAquaRing:
	attackcanceler
	attackstring
	ppreduce
	setuserstatus3 STATUS3_AQUA_RING, BattleScript_ButItFailed
	attackanimation
	waitanimation
	printstring STRINGID_PKMNSURROUNDEDWITHVEILOFWATER
	waitmessage B_WAIT_TIME_LONG
	goto BattleScript_MoveEnd

BattleScript_EffectEmbargo:
	attackcanceler
	accuracycheck BattleScript_PrintMoveMissed, ACC_CURR_MOVE
	attackstring
	ppreduce
	setembargo BattleScript_ButItFailed
	attackanimation
	waitanimation
	printstring STRINGID_PKMNCANTUSEITEMSANYMORE
	waitmessage B_WAIT_TIME_LONG
	goto BattleScript_MoveEnd

BattleScript_EffectTailwind:
	attackcanceler
	attackstring
	ppreduce
	settailwind BattleScript_ButItFailed
	attackanimation
	waitanimation
	printstring STRINGID_TAILWINDBLEW
	waitmessage B_WAIT_TIME_LONG
	call BattleScript_TryTailwindAbilitiesLoop
	goto BattleScript_MoveEnd

BattleScript_TryTailwindAbilitiesLoop:
	savetarget
	setbyte gBattlerTarget, 0
BattleScript_TryTailwindAbilitiesLoop_Iter:
	trywindriderpower BS_TARGET, BattleScript_TryTailwindAbilitiesLoop_Increment
	jumpifability BS_TARGET, ABILITY_WIND_RIDER, BattleScript_TryTailwindAbilitiesLoop_WindRider
	jumpifability BS_TARGET, ABILITY_WIND_POWER, BattleScript_TryTailwindAbilitiesLoop_WindPower
BattleScript_TryTailwindAbilitiesLoop_Increment:
	addbyte gBattlerTarget, 0x1
	jumpifbytenotequal gBattlerTarget, gBattlersCount, BattleScript_TryTailwindAbilitiesLoop_Iter
BattleScript_TryTailwindAbilitiesLoop_Ret:
	restoretarget
	return

BattleScript_TryTailwindAbilitiesLoop_WindRider:
	call BattleScript_AbilityPopUp
	modifybattlerstatstage BS_TARGET, STAT_ATK, INCREASE, 1, BattleScript_TryTailwindAbilitiesLoop_Increment, ANIM_ON
	goto BattleScript_TryTailwindAbilitiesLoop_Increment

BattleScript_TryTailwindAbilitiesLoop_WindPower:
	call BattleScript_AbilityPopUp
	setcharge BS_TARGET
	printstring STRINGID_BEINGHITCHARGEDPKMNWITHPOWER
	waitmessage B_WAIT_TIME_LONG
	goto BattleScript_TryTailwindAbilitiesLoop_Increment

BattleScript_EffectMircleEye:
	attackcanceler
	accuracycheck BattleScript_PrintMoveMissed, ACC_CURR_MOVE
	attackstring
	ppreduce
	setmiracleeye BattleScript_ButItFailed
	goto BattleScript_IdentifiedFoe

BattleScript_EffectGravity:
	attackcanceler
	attackstring
	ppreduce
	setgravity BattleScript_ButItFailed
	attackanimation
	waitanimation
	printstring STRINGID_GRAVITYINTENSIFIED
	waitmessage B_WAIT_TIME_LONG
	selectfirstvalidtarget
BattleScript_GravityLoop:
	movevaluescleanup
	jumpifstatus3 BS_TARGET, STATUS3_ON_AIR | STATUS3_MAGNET_RISE | STATUS3_TELEKINESIS, BattleScript_GravityLoopDrop
	goto BattleScript_GravityLoopEnd
BattleScript_GravityLoopDrop:
	bringdownairbornebattler BS_TARGET
	printstring STRINGID_GRAVITYGROUNDING
	waitmessage B_WAIT_TIME_LONG
BattleScript_GravityLoopEnd:
	moveendto MOVEEND_NEXT_TARGET
	jumpifnexttargetvalid BattleScript_GravityLoop
	end

BattleScript_EffectRoost:
	attackcanceler
	attackstring
	ppreduce
	tryhealhalfhealth BattleScript_AlreadyAtFullHp, BS_TARGET
	setroost
	goto BattleScript_PresentHealTarget

BattleScript_EffectCaptivate:
	setstatchanger STAT_SPATK, 2, TRUE
	attackcanceler
	jumpifsubstituteblocks BattleScript_ButItFailedAtkStringPpReduce
	jumpifoppositegenders BattleScript_CaptivateCheckAcc
	goto BattleScript_ButItFailedAtkStringPpReduce
BattleScript_CaptivateCheckAcc:
	accuracycheck BattleScript_PrintMoveMissed, ACC_CURR_MOVE
	goto BattleScript_StatDownFromAttackString

BattleScript_EffectHealBlock:
	attackcanceler
	accuracycheck BattleScript_PrintMoveMissed, ACC_CURR_MOVE
	attackstring
	ppreduce
	jumpifability BS_TARGET_SIDE, ABILITY_AROMA_VEIL, BattleScript_AromaVeilProtects
	sethealblock BattleScript_ButItFailed
	attackanimation
	waitanimation
	printstring STRINGID_PKMNPREVENTEDFROMHEALING
	waitmessage B_WAIT_TIME_LONG
	goto BattleScript_MoveEnd

BattleScript_EffectThroatChop:
	jumpifsubstituteblocks BattleScript_EffectHit
	setmoveeffect MOVE_EFFECT_THROAT_CHOP | MOVE_EFFECT_CERTAIN
	goto BattleScript_EffectHit

BattleScript_EffectHitEscape:
	call BattleScript_EffectHit_Ret
	jumpifmovehadnoeffect BattleScript_MoveEnd
	jumpifability BS_TARGET, ABILITY_GUARD_DOG, BattleScript_MoveEnd
	seteffectwithchance
	tryfaintmon BS_TARGET
	moveendto MOVEEND_ATTACKER_VISIBLE
	moveendfrom MOVEEND_TARGET_VISIBLE
	jumpifbattleend BattleScript_HitEscapeEnd
	jumpifbyte CMP_NOT_EQUAL gBattleOutcome 0, BattleScript_HitEscapeEnd
	jumpifbattletype BATTLE_TYPE_ARENA, BattleScript_HitEscapeEnd
	jumpifcantswitch SWITCH_IGNORE_ESCAPE_PREVENTION | BS_ATTACKER, BattleScript_HitEscapeEnd
	jumpifemergencyexited BS_TARGET, BattleScript_HitEscapeEnd
	openpartyscreen BS_ATTACKER, BattleScript_HitEscapeEnd
	switchoutabilities BS_ATTACKER
	waitstate
	switchhandleorder BS_ATTACKER, 2
	returntoball BS_ATTACKER
	getswitchedmondata BS_ATTACKER
	switchindataupdate BS_ATTACKER
	hpthresholds BS_ATTACKER
	trytoclearprimalweather
	printstring STRINGID_EMPTYSTRING3
	waitmessage 1
	printstring STRINGID_SWITCHINMON
	switchinanim BS_ATTACKER, TRUE
	waitstate
	switchineffects BS_ATTACKER
BattleScript_HitEscapeEnd:
	end

BattleScript_EffectPlaceholder:
	attackcanceler
	attackstring
	ppreduce
	pause 5
	printstring STRINGID_NOTDONEYET
	goto BattleScript_MoveEnd

BattleScript_EffectRound:
	setmoveeffect MOVE_EFFECT_ROUND
	goto BattleScript_EffectHit

BattleScript_EffectHit::
BattleScript_HitFromAtkCanceler::
	attackcanceler
BattleScript_HitFromAccCheck::
	accuracycheck BattleScript_PrintMoveMissed, ACC_CURR_MOVE
BattleScript_HitFromAtkString::
	attackstring
	ppreduce
BattleScript_HitFromCritCalc::
	critcalc
	damagecalc
	adjustdamage
BattleScript_HitFromAtkAnimation::
	attackanimation
	waitanimation
	effectivenesssound
	hitanimation BS_TARGET
	waitstate
	healthbarupdate BS_TARGET
	datahpupdate BS_TARGET
	critmessage
	waitmessage B_WAIT_TIME_LONG
	resultmessage
	waitmessage B_WAIT_TIME_LONG
	seteffectwithchance
	tryfaintmon BS_TARGET
BattleScript_MoveEnd::
	moveendall
	end

BattleScript_EffectHit_Ret::
	attackcanceler
	accuracycheck BattleScript_PrintMoveMissed, ACC_CURR_MOVE
	attackstring
	ppreduce
	critcalc
	damagecalc
	adjustdamage
	attackanimation
	waitanimation
	effectivenesssound
	hitanimation BS_TARGET
	waitstate
	healthbarupdate BS_TARGET
	datahpupdate BS_TARGET
	critmessage
	waitmessage B_WAIT_TIME_LONG
	resultmessage
	waitmessage B_WAIT_TIME_LONG
	return

BattleScript_EffectNaturalGift:
	attackcanceler
	attackstring
	ppreduce
	jumpifnotberry BS_ATTACKER, BattleScript_ButItFailed
	jumpifword CMP_COMMON_BITS, gFieldStatuses, STATUS_FIELD_MAGIC_ROOM, BattleScript_ButItFailed
	jumpifability BS_ATTACKER, ABILITY_KLUTZ, BattleScript_ButItFailed
	jumpifstatus3 BS_ATTACKER, STATUS3_EMBARGO, BattleScript_ButItFailed
	accuracycheck BattleScript_MoveMissedPause, ACC_CURR_MOVE
	critcalc
	damagecalc
	adjustdamage
	attackanimation
	waitanimation
	effectivenesssound
	hitanimation BS_TARGET
	waitstate
	healthbarupdate BS_TARGET
	datahpupdate BS_TARGET
	critmessage
	waitmessage B_WAIT_TIME_LONG
	resultmessage
	waitmessage B_WAIT_TIME_LONG
	seteffectwithchance
	jumpifmovehadnoeffect BattleScript_EffectNaturalGiftEnd
	checkparentalbondcounter 2, BattleScript_EffectNaturalGiftEnd
	removeitem BS_ATTACKER
BattleScript_EffectNaturalGiftEnd:
	tryfaintmon BS_TARGET
	goto BattleScript_MoveEnd

BattleScript_MakeMoveMissed::
	orhalfword gMoveResultFlags, MOVE_RESULT_MISSED
BattleScript_PrintMoveMissed::
	attackstring
	ppreduce
BattleScript_MoveMissedPause::
	pause B_WAIT_TIME_SHORT
BattleScript_MoveMissed::
	effectivenesssound
	resultmessage
	waitmessage B_WAIT_TIME_LONG
	goto BattleScript_MoveEnd

BattleScript_EffectDarkVoid::
.if B_DARK_VOID_FAIL >= GEN_7
	jumpifspecies BS_ATTACKER, SPECIES_DARKRAI, BattleScript_EffectSleep
	goto BattleScript_PokemonCantUseTheMove
.endif
BattleScript_EffectSleep::
	attackcanceler
	attackstring
	ppreduce
	jumpifsubstituteblocks BattleScript_ButItFailed
	jumpifstatus BS_TARGET, STATUS1_SLEEP, BattleScript_AlreadyAsleep
	jumpifuproarwakes BattleScript_CantMakeAsleep
	jumpifability BS_TARGET, ABILITY_INSOMNIA, BattleScript_InsomniaProtects
	jumpifability BS_TARGET, ABILITY_VITAL_SPIRIT, BattleScript_InsomniaProtects
	jumpifability BS_TARGET, ABILITY_COMATOSE, BattleScript_AbilityProtectsDoesntAffect
	jumpifability BS_TARGET, ABILITY_PURIFYING_SALT, BattleScript_AbilityProtectsDoesntAffect
	jumpifflowerveil BattleScript_FlowerVeilProtects
	jumpifability BS_TARGET_SIDE, ABILITY_SWEET_VEIL, BattleScript_SweetVeilProtects
	jumpifleafguardprotected BS_TARGET, BattleScript_AbilityProtectsDoesntAffect
	jumpifshieldsdown BS_TARGET, BattleScript_AbilityProtectsDoesntAffect
	jumpifstatus BS_TARGET, STATUS1_ANY, BattleScript_ButItFailed
	jumpifterrainaffected BS_TARGET, STATUS_FIELD_ELECTRIC_TERRAIN, BattleScript_ElectricTerrainPrevents
	jumpifterrainaffected BS_TARGET, STATUS_FIELD_MISTY_TERRAIN, BattleScript_MistyTerrainPrevents
	accuracycheck BattleScript_ButItFailed, ACC_CURR_MOVE
	jumpifsafeguard BattleScript_SafeguardProtected
	attackanimation
	waitanimation
	setmoveeffect MOVE_EFFECT_SLEEP
	seteffectprimary
	goto BattleScript_MoveEnd

BattleScript_TerrainPreventsEnd2::
	pause B_WAIT_TIME_SHORT
	printfromtable gTerrainPreventsStringIds
	waitmessage B_WAIT_TIME_LONG
	end2

BattleScript_ElectricTerrainPrevents::
	pause B_WAIT_TIME_SHORT
	printstring STRINGID_ELECTRICTERRAINPREVENTS
	waitmessage B_WAIT_TIME_LONG
	orhalfword gMoveResultFlags, MOVE_RESULT_FAILED
	goto BattleScript_MoveEnd

BattleScript_MistyTerrainPrevents::
	pause B_WAIT_TIME_SHORT
	printstring STRINGID_MISTYTERRAINPREVENTS
	waitmessage B_WAIT_TIME_LONG
	orhalfword gMoveResultFlags, MOVE_RESULT_FAILED
	goto BattleScript_MoveEnd

BattleScript_FlowerVeilProtectsRet::
	pause B_WAIT_TIME_SHORT
	call BattleScript_AbilityPopUp
	printstring STRINGID_FLOWERVEILPROTECTED
	waitmessage B_WAIT_TIME_LONG
	return

BattleScript_FlowerVeilProtects:
	call BattleScript_FlowerVeilProtectsRet
	orhalfword gMoveResultFlags, MOVE_RESULT_FAILED
	goto BattleScript_MoveEnd

BattleScript_SweetVeilProtectsRet::
	pause B_WAIT_TIME_SHORT
	call BattleScript_AbilityPopUp
	printstring STRINGID_FLOWERVEILPROTECTED
	waitmessage B_WAIT_TIME_LONG
	return

BattleScript_SweetVeilProtects:
	call BattleScript_SweetVeilProtectsRet
	orhalfword gMoveResultFlags, MOVE_RESULT_FAILED
	goto BattleScript_MoveEnd

BattleScript_AromaVeilProtectsRet::
	pause B_WAIT_TIME_SHORT
	call BattleScript_AbilityPopUp
	printstring STRINGID_AROMAVEILPROTECTED
	waitmessage B_WAIT_TIME_LONG
	return

BattleScript_AromaVeilProtects:
	call BattleScript_AromaVeilProtectsRet
	orhalfword gMoveResultFlags, MOVE_RESULT_FAILED
	goto BattleScript_MoveEnd

BattleScript_PastelVeilProtectsRet::
	pause B_WAIT_TIME_SHORT
	call BattleScript_AbilityPopUp
	printstring STRINGID_PASTELVEILPROTECTED
	waitmessage B_WAIT_TIME_LONG
	return

BattleScript_PastelVeilProtects:
	call BattleScript_PastelVeilProtectsRet
	orhalfword gMoveResultFlags, MOVE_RESULT_FAILED
	goto BattleScript_MoveEnd

BattleScript_AbilityProtectsDoesntAffectRet::
	pause B_WAIT_TIME_SHORT
	call BattleScript_AbilityPopUp
	printstring STRINGID_ITDOESNTAFFECT
	waitmessage B_WAIT_TIME_LONG
	return

BattleScript_AbilityProtectsDoesntAffect:
	call BattleScript_AbilityProtectsDoesntAffectRet
	orhalfword gMoveResultFlags, MOVE_RESULT_FAILED
	goto BattleScript_MoveEnd

BattleScript_InsomniaProtects:
	pause B_WAIT_TIME_SHORT
	call BattleScript_AbilityPopUp
	printstring STRINGID_PKMNSTAYEDAWAKEUSING
	waitmessage B_WAIT_TIME_LONG
	orhalfword gMoveResultFlags, MOVE_RESULT_FAILED
	goto BattleScript_MoveEnd

BattleScript_AlreadyAsleep::
	setalreadystatusedmoveattempt BS_ATTACKER
	pause B_WAIT_TIME_SHORT
	printstring STRINGID_PKMNALREADYASLEEP
	waitmessage B_WAIT_TIME_LONG
	orhalfword gMoveResultFlags, MOVE_RESULT_FAILED
	goto BattleScript_MoveEnd

BattleScript_WasntAffected::
	pause B_WAIT_TIME_SHORT
	printstring STRINGID_PKMNWASNTAFFECTED
	waitmessage B_WAIT_TIME_LONG
	orhalfword gMoveResultFlags, MOVE_RESULT_FAILED
	goto BattleScript_MoveEnd

BattleScript_CantMakeAsleep::
	pause B_WAIT_TIME_SHORT
	printfromtable gUproarAwakeStringIds
	waitmessage B_WAIT_TIME_LONG
	orhalfword gMoveResultFlags, MOVE_RESULT_FAILED
	goto BattleScript_MoveEnd

BattleScript_EffectBarbBarrage:
BattleScript_EffectPoisonHit:
	setmoveeffect MOVE_EFFECT_POISON
	goto BattleScript_EffectHit

BattleScript_EffectAbsorb::
	call BattleScript_EffectHit_Ret
	jumpifstatus3 BS_ATTACKER, STATUS3_HEAL_BLOCK, BattleScript_AbsorbHealBlock
	setdrainedhp
	manipulatedamage DMG_BIG_ROOT
	orword gHitMarker, HITMARKER_IGNORE_SUBSTITUTE | HITMARKER_IGNORE_DISGUISE
	jumpifability BS_TARGET, ABILITY_LIQUID_OOZE, BattleScript_AbsorbLiquidOoze
	setbyte cMULTISTRING_CHOOSER, B_MSG_ABSORB
	goto BattleScript_AbsorbUpdateHp
BattleScript_AbsorbLiquidOoze::
	call BattleScript_AbilityPopUpTarget
	manipulatedamage DMG_CHANGE_SIGN
	setbyte cMULTISTRING_CHOOSER, B_MSG_ABSORB_OOZE
BattleScript_AbsorbUpdateHp::
	healthbarupdate BS_ATTACKER
	datahpupdate BS_ATTACKER
	jumpifmovehadnoeffect BattleScript_AbsorbTryFainting
	printfromtable gAbsorbDrainStringIds
	waitmessage B_WAIT_TIME_LONG
BattleScript_AbsorbTryFainting::
	tryfaintmon BS_ATTACKER
BattleScript_AbsorbHealBlock::
	tryfaintmon BS_TARGET
	goto BattleScript_MoveEnd

BattleScript_EffectInfernalParade::
BattleScript_EffectBurnHit::
	setmoveeffect MOVE_EFFECT_BURN
	goto BattleScript_EffectHit

BattleScript_EffectFrostbiteHit::
	setmoveeffect MOVE_EFFECT_FROSTBITE
	goto BattleScript_EffectHit

BattleScript_EffectSleepHit::
	setmoveeffect MOVE_EFFECT_SLEEP
	goto BattleScript_EffectHit

BattleScript_EffectFreezeHit::
	setmoveeffect MOVE_EFFECT_FREEZE
	goto BattleScript_EffectHit

BattleScript_EffectParalyzeHit::
	setmoveeffect MOVE_EFFECT_PARALYSIS
	goto BattleScript_EffectHit

BattleScript_EffectExplosion_AnimDmgRet:
	jumpifbyte CMP_NO_COMMON_BITS, gMoveResultFlags, MOVE_RESULT_MISSED, BattleScript_ExplosionAnimRet
	call BattleScript_PreserveMissedBitDoMoveAnim
	goto BattleScript_ExplosionDmgRet
BattleScript_ExplosionAnimRet:
	attackanimation
	waitanimation
BattleScript_ExplosionDmgRet:
	movevaluescleanup
	critcalc
	damagecalc
	adjustdamage
	accuracycheck BattleScript_ExplosionMissedRet, ACC_CURR_MOVE
	effectivenesssound
	hitanimation BS_TARGET
	waitstate
	healthbarupdate BS_TARGET
	datahpupdate BS_TARGET
	critmessage
	waitmessage B_WAIT_TIME_LONG
	resultmessage
	waitmessage B_WAIT_TIME_LONG
	tryfaintmon BS_TARGET
BattleScript_ExplosionAnimEndRet_Return:
	return
BattleScript_ExplosionMissedRet:
	effectivenesssound
	resultmessage
	waitmessage B_WAIT_TIME_LONG
	goto BattleScript_ExplosionAnimEndRet_Return

BattleScript_EffectExplosion::
	attackcanceler
	attackstring
	ppreduce
@ Below jumps to BattleScript_DampStopsExplosion if it fails (only way it can)
	tryexplosion
	waitstate
BattleScript_EffectExplosion_AnimDmgFaintAttacker:
	call BattleScript_EffectExplosion_AnimDmgRet
	moveendall
	setatkhptozero
	tryfaintmon BS_ATTACKER
	end

BattleScript_EffectMindBlown::
	attackcanceler
	attackstring
	ppreduce
	jumpifbyte CMP_GREATER_THAN, sB_ANIM_TARGETS_HIT, 0, BattleScript_EffectMindBlown_NoHpLoss
	jumpifabilitypresent ABILITY_DAMP, BattleScript_MindBlownDamp
	jumpifmorethanhalfHP BS_ATTACKER, BattleScript_EffectMindBlown_HpDown
	setbyte sMULTIHIT_EFFECT, 0 @ Note to faint the attacker
	instanthpdrop BS_ATTACKER
	waitstate
	goto BattleScript_EffectExplosion_AnimDmgFaintAttacker
BattleScript_EffectMindBlown_NoHpLoss:
	jumpifbyte CMP_EQUAL, sMULTIHIT_EFFECT, 0, BattleScript_EffectExplosion_AnimDmgFaintAttacker
	goto BattleScript_EffectMindBlown_AnimDmgNoFaint
BattleScript_MindBlownDamp:
	copybyte gBattlerTarget, gBattlerAbility
	goto BattleScript_DampStopsExplosion
BattleScript_EffectMindBlown_HpDown:
	setbyte sMULTIHIT_EFFECT, 1 @ Note to not faint the attacker
	dmg_1_2_attackerhp
	healthbarupdate BS_ATTACKER
	datahpupdate BS_ATTACKER
	waitstate
BattleScript_EffectMindBlown_AnimDmgNoFaint:
	call BattleScript_EffectExplosion_AnimDmgRet
	goto BattleScript_MoveEnd

BattleScript_PreserveMissedBitDoMoveAnim:
	bichalfword gMoveResultFlags, MOVE_RESULT_MISSED
	attackanimation
	waitanimation
	orhalfword gMoveResultFlags, MOVE_RESULT_MISSED
	return

BattleScript_EffectDreamEater::
	attackcanceler
	jumpifsubstituteblocks BattleScript_DreamEaterNoEffect
	jumpifstatus BS_TARGET, STATUS1_SLEEP, BattleScript_DreamEaterWorked
	jumpifability BS_TARGET, ABILITY_COMATOSE, BattleScript_DreamEaterWorked
BattleScript_DreamEaterNoEffect:
	attackstring
	ppreduce
	waitmessage B_WAIT_TIME_LONG
	goto BattleScript_WasntAffected
BattleScript_DreamEaterWorked:
	accuracycheck BattleScript_PrintMoveMissed, ACC_CURR_MOVE
	attackstring
	ppreduce
	critcalc
	damagecalc
	adjustdamage
	attackanimation
	waitanimation
	effectivenesssound
	hitanimation BS_TARGET
	waitstate
	healthbarupdate BS_TARGET
	datahpupdate BS_TARGET
	critmessage
	waitmessage B_WAIT_TIME_LONG
	resultmessage
	waitmessage B_WAIT_TIME_LONG
	jumpifstatus3 BS_ATTACKER, STATUS3_HEAL_BLOCK, BattleScript_DreamEaterTryFaintEnd
	setdrainedhp
	manipulatedamage DMG_BIG_ROOT
	orword gHitMarker, HITMARKER_IGNORE_SUBSTITUTE
	healthbarupdate BS_ATTACKER
	datahpupdate BS_ATTACKER
	jumpifmovehadnoeffect BattleScript_DreamEaterTryFaintEnd
	printstring STRINGID_PKMNDREAMEATEN
	waitmessage B_WAIT_TIME_LONG
BattleScript_DreamEaterTryFaintEnd:
	tryfaintmon BS_TARGET
	goto BattleScript_MoveEnd

BattleScript_EffectMirrorMove::
	attackcanceler
	attackstring
	pause B_WAIT_TIME_LONG
	trymirrormove
	ppreduce
	orhalfword gMoveResultFlags, MOVE_RESULT_FAILED
	printstring STRINGID_MIRRORMOVEFAILED
	waitmessage B_WAIT_TIME_LONG
	goto BattleScript_MoveEnd

BattleScript_EffectAttackUp::
	setstatchanger STAT_ATK, 1, FALSE
	goto BattleScript_EffectStatUp

BattleScript_EffectDefenseUp::
	setstatchanger STAT_DEF, 1, FALSE
	goto BattleScript_EffectStatUp

BattleScript_EffectSpecialAttackUp::
	setstatchanger STAT_SPATK, 1, FALSE
	goto BattleScript_EffectStatUp

BattleScript_EffectSpeedUp:
	setstatchanger STAT_SPEED, 1, FALSE
	goto BattleScript_EffectStatUp

BattleScript_EffectSpecialDefenseUp:
	setstatchanger STAT_SPDEF, 1, FALSE
	goto BattleScript_EffectStatUp

BattleScript_EffectAccuracyUp:
	setstatchanger STAT_ACC, 1, FALSE
	goto BattleScript_EffectStatUp

BattleScript_EffectEvasionUp::
	setstatchanger STAT_EVASION, 1, FALSE
BattleScript_EffectStatUp::
	attackcanceler
BattleScript_EffectStatUpAfterAtkCanceler::
	attackstring
	ppreduce
	statbuffchange MOVE_EFFECT_AFFECTS_USER | STAT_CHANGE_ALLOW_PTR, BattleScript_StatUpEnd
	jumpifbyte CMP_NOT_EQUAL, cMULTISTRING_CHOOSER, B_MSG_STAT_WONT_INCREASE, BattleScript_StatUpAttackAnim
	pause B_WAIT_TIME_SHORT
	goto BattleScript_StatUpPrintString
BattleScript_StatUpAttackAnim::
	attackanimation
	waitanimation
BattleScript_StatUpDoAnim::
	setgraphicalstatchangevalues
	playanimation BS_ATTACKER, B_ANIM_STATS_CHANGE, sB_ANIM_ARG1
BattleScript_StatUpPrintString::
	printfromtable gStatUpStringIds
	waitmessage B_WAIT_TIME_LONG
BattleScript_StatUpEnd::
	goto BattleScript_MoveEnd

BattleScript_StatUp::
	playanimation BS_EFFECT_BATTLER, B_ANIM_STATS_CHANGE, sB_ANIM_ARG1
BattleScript_StatUpMsg::
	printfromtable gStatUpStringIds
	waitmessage B_WAIT_TIME_LONG
	return

BattleScript_EffectAttackDown:
	setstatchanger STAT_ATK, 1, TRUE
	goto BattleScript_EffectStatDown

BattleScript_EffectDefenseDown:
	setstatchanger STAT_DEF, 1, TRUE
	goto BattleScript_EffectStatDown

BattleScript_EffectSpeedDown:
	setstatchanger STAT_SPEED, 1, TRUE
	goto BattleScript_EffectStatDown

BattleScript_EffectAccuracyDown:
	setstatchanger STAT_ACC, 1, TRUE
	goto BattleScript_EffectStatDown

BattleScript_EffectSpecialAttackDown:
	setstatchanger STAT_SPATK, 1, TRUE
	goto BattleScript_EffectStatDown

BattleScript_EffectSpecialDefenseDown:
	setstatchanger STAT_SPDEF, 1, TRUE
	goto BattleScript_EffectStatDown

BattleScript_EffectEvasionDown:
	setstatchanger STAT_EVASION, 1, TRUE
BattleScript_EffectStatDown:
	attackcanceler
	jumpifsubstituteblocks BattleScript_ButItFailedAtkStringPpReduce
	accuracycheck BattleScript_PrintMoveMissed, ACC_CURR_MOVE
BattleScript_StatDownFromAttackString:
	attackstring
	ppreduce
	statbuffchange STAT_CHANGE_ALLOW_PTR, BattleScript_StatDownEnd
	jumpifbyte CMP_LESS_THAN, cMULTISTRING_CHOOSER, B_MSG_STAT_WONT_DECREASE, BattleScript_StatDownDoAnim
	jumpifbyte CMP_EQUAL, cMULTISTRING_CHOOSER, B_MSG_STAT_FELL_EMPTY, BattleScript_StatDownEnd
	pause B_WAIT_TIME_SHORT
	goto BattleScript_StatDownPrintString
BattleScript_StatDownDoAnim::
	attackanimation
	waitanimation
	setgraphicalstatchangevalues
	playanimation BS_TARGET, B_ANIM_STATS_CHANGE, sB_ANIM_ARG1
BattleScript_StatDownPrintString::
	printfromtable gStatDownStringIds
	waitmessage B_WAIT_TIME_LONG
BattleScript_StatDownEnd::
	goto BattleScript_MoveEnd

BattleScript_MirrorArmorReflect::
	pause B_WAIT_TIME_SHORT
	call BattleScript_AbilityPopUp
	jumpifsubstituteblocks BattleScript_AbilityNoSpecificStatLoss
BattleScript_MirrorArmorReflectStatLoss:
	statbuffchange MOVE_EFFECT_AFFECTS_USER | STAT_CHANGE_MIRROR_ARMOR | STAT_CHANGE_NOT_PROTECT_AFFECTED | STAT_CHANGE_ALLOW_PTR, BattleScript_MirrorArmorReflectEnd
	jumpifbyte CMP_LESS_THAN, cMULTISTRING_CHOOSER, B_MSG_STAT_WONT_DECREASE, BattleScript_MirrorArmorReflectAnim
	goto BattleScript_MirrorArmorReflectWontFall
BattleScript_MirrorArmorReflectAnim:
	setgraphicalstatchangevalues
	playanimation BS_ATTACKER, B_ANIM_STATS_CHANGE, sB_ANIM_ARG1
BattleScript_MirrorArmorReflectPrintString:
	printfromtable gStatDownStringIds
	waitmessage B_WAIT_TIME_LONG
BattleScript_MirrorArmorReflectEnd:
	return

BattleScript_MirrorArmorReflectWontFall:
	copybyte gBattlerTarget, gBattlerAttacker   @ STRINGID_STATSWONTDECREASE uses target
	goto BattleScript_MirrorArmorReflectPrintString

@ gBattlerTarget is battler with Mirror Armor
BattleScript_MirrorArmorReflectStickyWeb:
	call BattleScript_AbilityPopUp
	setattackertostickywebuser
	jumpifbyteequal gBattlerAttacker, gBattlerTarget, BattleScript_StickyWebOnSwitchInEnd   @ Sticky web user not on field -> no stat loss
	goto BattleScript_MirrorArmorReflectStatLoss

BattleScript_StatDown::
	playanimation BS_EFFECT_BATTLER, B_ANIM_STATS_CHANGE, sB_ANIM_ARG1
	printfromtable gStatDownStringIds
	waitmessage B_WAIT_TIME_LONG
	return

BattleScript_EffectHaze::
	attackcanceler
	attackstring
	ppreduce
	attackanimation
	waitanimation
	normalisebuffs
	printstring STRINGID_STATCHANGESGONE
	waitmessage B_WAIT_TIME_LONG
	goto BattleScript_MoveEnd

BattleScript_EffectBide::
	attackcanceler
	attackstring
	ppreduce
	attackanimation
	waitanimation
	orword gHitMarker, HITMARKER_CHARGING
	setbide
	goto BattleScript_MoveEnd

BattleScript_EffectRampage::
	attackcanceler
	accuracycheck BattleScript_PrintMoveMissed, ACC_CURR_MOVE
	attackstring
	jumpifstatus2 BS_ATTACKER, STATUS2_MULTIPLETURNS, BattleScript_EffectRampage2
	ppreduce
BattleScript_EffectRampage2:
	confuseifrepeatingattackends
	goto BattleScript_HitFromCritCalc

BattleScript_EffectRoar::
	attackcanceler
	attackstring
	ppreduce
	jumpifroarfails BattleScript_ButItFailed
	jumpifability BS_TARGET, ABILITY_GUARD_DOG, BattleScript_ButItFailed
	jumpifability BS_TARGET, ABILITY_SUCTION_CUPS, BattleScript_AbilityPreventsPhasingOut
	jumpifstatus3 BS_TARGET, STATUS3_ROOTED, BattleScript_PrintMonIsRooted
	accuracycheck BattleScript_ButItFailed, NO_ACC_CALC_CHECK_LOCK_ON
	accuracycheck BattleScript_MoveMissedPause, ACC_CURR_MOVE
	jumpifbattletype BATTLE_TYPE_ARENA, BattleScript_ButItFailed
	forcerandomswitch BattleScript_ButItFailed

BattleScript_EffectMultiHit::
	attackcanceler
	accuracycheck BattleScript_PrintMoveMissed, ACC_CURR_MOVE
	attackstring
	ppreduce
	setmultihitcounter 0
	initmultihitstring
	sethword sMULTIHIT_EFFECT, 0
BattleScript_MultiHitLoop::
	jumpifhasnohp BS_ATTACKER, BattleScript_MultiHitEnd
	jumpifhasnohp BS_TARGET, BattleScript_MultiHitPrintStrings
	jumpifhalfword CMP_EQUAL, gChosenMove, MOVE_SLEEP_TALK, BattleScript_DoMultiHit
	jumpifstatus BS_ATTACKER, STATUS1_SLEEP, BattleScript_MultiHitPrintStrings
BattleScript_DoMultiHit::
	movevaluescleanup
	copyhword sMOVE_EFFECT, sMULTIHIT_EFFECT
	critcalc
	damagecalc
	jumpifmovehadnoeffect BattleScript_MultiHitNoMoreHits
	adjustdamage
	attackanimation
	waitanimation
	effectivenesssound
	hitanimation BS_TARGET
	waitstate
	healthbarupdate BS_TARGET
	datahpupdate BS_TARGET
	critmessage
	waitmessage B_WAIT_TIME_LONG
	multihitresultmessage
	printstring STRINGID_EMPTYSTRING3
	waitmessage 1
	addbyte sMULTIHIT_STRING + 4, 1
	moveendto MOVEEND_NEXT_TARGET
	jumpifbyte CMP_COMMON_BITS, gMoveResultFlags, MOVE_RESULT_FOE_ENDURED, BattleScript_MultiHitPrintStrings
	decrementmultihit BattleScript_MultiHitLoop
	goto BattleScript_MultiHitPrintStrings
BattleScript_MultiHitNoMoreHits::
	pause B_WAIT_TIME_SHORT
BattleScript_MultiHitPrintStrings::
	resultmessage
	waitmessage B_WAIT_TIME_LONG
	jumpifmovehadnoeffect BattleScript_MultiHitEnd
	copyarray gBattleTextBuff1, sMULTIHIT_STRING, 6
	printstring STRINGID_HITXTIMES
	waitmessage B_WAIT_TIME_LONG
	return

BattleScript_MultiHitEnd::
	seteffectwithchance
	tryfaintmon BS_TARGET
	moveendcase MOVEEND_SYNCHRONIZE_TARGET
	moveendfrom MOVEEND_STATUS_IMMUNITY_ABILITIES
	end

BattleScript_EffectConversion::
	attackcanceler
	attackstring
	ppreduce
	tryconversiontypechange BattleScript_ButItFailed
	attackanimation
	waitanimation
	printstring STRINGID_PKMNCHANGEDTYPE
	waitmessage B_WAIT_TIME_LONG
	goto BattleScript_MoveEnd

BattleScript_EffectFlinchHit::
	setmoveeffect MOVE_EFFECT_FLINCH
	goto BattleScript_EffectHit

BattleScript_EffectFlinchStatus:
	setmoveeffect MOVE_EFFECT_FLINCH
	call BattleScript_EffectHit_Ret
	seteffectwithchance
	argumentstatuseffect
	tryfaintmon BS_TARGET
	goto BattleScript_MoveEnd

BattleScript_EffectRestoreHp::
	attackcanceler
	attackstring
	ppreduce
	tryhealhalfhealth BattleScript_AlreadyAtFullHp, BS_ATTACKER
	attackanimation
	waitanimation
BattleScript_RestoreHp:
	orword gHitMarker, HITMARKER_IGNORE_SUBSTITUTE
	healthbarupdate BS_ATTACKER
	datahpupdate BS_ATTACKER
	printstring STRINGID_PKMNREGAINEDHEALTH
	waitmessage B_WAIT_TIME_LONG
	goto BattleScript_MoveEnd

BattleScript_EffectToxic::
	attackcanceler
	attackstring
	ppreduce
	jumpifability BS_TARGET, ABILITY_IMMUNITY, BattleScript_ImmunityProtected
	jumpifability BS_TARGET, ABILITY_COMATOSE, BattleScript_AbilityProtectsDoesntAffect
	jumpifability BS_TARGET, ABILITY_PURIFYING_SALT, BattleScript_AbilityProtectsDoesntAffect
	jumpifability BS_TARGET_SIDE, ABILITY_PASTEL_VEIL, BattleScript_PastelVeilProtects
	jumpifflowerveil BattleScript_FlowerVeilProtects
	jumpifleafguardprotected BS_TARGET, BattleScript_AbilityProtectsDoesntAffect
	jumpifshieldsdown BS_TARGET, BattleScript_AbilityProtectsDoesntAffect
	jumpifsubstituteblocks BattleScript_ButItFailed
	jumpifstatus BS_TARGET, STATUS1_POISON | STATUS1_TOXIC_POISON, BattleScript_AlreadyPoisoned
	jumpifstatus BS_TARGET, STATUS1_ANY, BattleScript_ButItFailed
	jumpifterrainaffected BS_TARGET, STATUS_FIELD_MISTY_TERRAIN, BattleScript_MistyTerrainPrevents
	trypoisontype BS_ATTACKER, BS_TARGET, BattleScript_NotAffected
	accuracycheck BattleScript_ButItFailed, ACC_CURR_MOVE
	jumpifsafeguard BattleScript_SafeguardProtected
	attackanimation
	waitanimation
	setmoveeffect MOVE_EFFECT_TOXIC
	seteffectprimary
	resultmessage
	waitmessage B_WAIT_TIME_LONG
	goto BattleScript_MoveEnd

BattleScript_AlreadyPoisoned::
	setalreadystatusedmoveattempt BS_ATTACKER
	pause B_WAIT_TIME_LONG
	printstring STRINGID_PKMNALREADYPOISONED
	waitmessage B_WAIT_TIME_LONG
	goto BattleScript_MoveEnd

BattleScript_ImmunityProtected::
	copybyte gEffectBattler, gBattlerTarget
	call BattleScript_AbilityPopUp
	setbyte cMULTISTRING_CHOOSER, B_MSG_ABILITY_PREVENTS_MOVE_STATUS
	call BattleScript_PSNPrevention
	goto BattleScript_MoveEnd

BattleScript_EffectPayDay::
	setmoveeffect MOVE_EFFECT_PAYDAY
	goto BattleScript_EffectHit

BattleScript_EffectAuroraVeil:
	attackcanceler
	attackstring
	ppreduce
	setauroraveil BS_ATTACKER
	goto BattleScript_PrintReflectLightScreenSafeguardString

BattleScript_EffectLightScreen::
	attackcanceler
	attackstring
	ppreduce
	setlightscreen
	goto BattleScript_PrintReflectLightScreenSafeguardString

BattleScript_EffectTriAttack::
	setmoveeffect MOVE_EFFECT_TRI_ATTACK
	goto BattleScript_EffectHit

BattleScript_EffectRest::
	attackcanceler
	attackstring
	ppreduce
	jumpifstatus BS_ATTACKER, STATUS1_SLEEP, BattleScript_RestIsAlreadyAsleep
	jumpifability BS_ATTACKER, ABILITY_COMATOSE, BattleScript_RestIsAlreadyAsleep
	jumpifuproarwakes BattleScript_RestCantSleep
	jumpifability BS_TARGET, ABILITY_INSOMNIA, BattleScript_InsomniaProtects
	jumpifability BS_TARGET, ABILITY_VITAL_SPIRIT, BattleScript_InsomniaProtects
.if B_LEAF_GUARD_PREVENTS_REST >= GEN_5
	jumpifleafguardprotected BS_TARGET, BattleScript_LeafGuardPreventsRest
.endif
	trysetrest BattleScript_AlreadyAtFullHp
	pause B_WAIT_TIME_SHORT
	printfromtable gRestUsedStringIds
	waitmessage B_WAIT_TIME_LONG
	updatestatusicon BS_ATTACKER
	waitstate
	goto BattleScript_PresentHealTarget

BattleScript_RestCantSleep::
	pause B_WAIT_TIME_LONG
	printfromtable gUproarAwakeStringIds
	waitmessage B_WAIT_TIME_LONG
	goto BattleScript_MoveEnd

BattleScript_RestIsAlreadyAsleep::
	setalreadystatusedmoveattempt BS_ATTACKER
	pause B_WAIT_TIME_SHORT
	printstring STRINGID_PKMNALREADYASLEEP2
	waitmessage B_WAIT_TIME_LONG
	goto BattleScript_MoveEnd

BattleScript_LeafGuardPreventsRest::
	pause B_WAIT_TIME_SHORT
	printstring STRINGID_BUTITFAILED
	waitmessage B_WAIT_TIME_LONG
	goto BattleScript_MoveEnd

BattleScript_EffectOHKO::
	attackcanceler
	attackstring
	ppreduce
	accuracycheck BattleScript_ButItFailed, NO_ACC_CALC_CHECK_LOCK_ON
	typecalc
	jumpifmovehadnoeffect BattleScript_HitFromAtkAnimation
	tryKO BattleScript_KOFail
	trysetdestinybondtohappen
	goto BattleScript_HitFromAtkAnimation
BattleScript_KOFail::
	pause B_WAIT_TIME_LONG
	printfromtable gKOFailedStringIds
	waitmessage B_WAIT_TIME_LONG
	goto BattleScript_MoveEnd

BattleScript_TwoTurnMovesSecondTurn::
	attackcanceler
	setmoveeffect MOVE_EFFECT_CHARGING
	setbyte sB_ANIM_TURN, 1
	clearstatusfromeffect BS_ATTACKER
	orword gHitMarker, HITMARKER_NO_PPDEDUCT
	argumenttomoveeffect
	goto BattleScript_HitFromAccCheck

BattleScriptFirstChargingTurn::
	attackcanceler
	printstring STRINGID_EMPTYSTRING3
	ppreduce
	attackstring
BattleScriptFirstChargingTurnAfterAttackString:
	pause B_WAIT_TIME_LONG
	copybyte cMULTISTRING_CHOOSER, sTWOTURN_STRINGID
	printfromtable gFirstTurnOfTwoStringIds
	waitmessage B_WAIT_TIME_LONG
	attackanimation
	waitanimation
	orword gHitMarker, HITMARKER_CHARGING
	setmoveeffect MOVE_EFFECT_CHARGING | MOVE_EFFECT_AFFECTS_USER
	seteffectprimary
	return

BattleScript_EffectSuperFang::
	attackcanceler
	accuracycheck BattleScript_PrintMoveMissed, ACC_CURR_MOVE
	attackstring
	ppreduce
	typecalc
	bichalfword gMoveResultFlags, MOVE_RESULT_SUPER_EFFECTIVE | MOVE_RESULT_NOT_VERY_EFFECTIVE
	damagetohalftargethp
	goto BattleScript_HitFromAtkAnimation

BattleScript_EffectDragonRage::
	attackcanceler
	accuracycheck BattleScript_PrintMoveMissed, ACC_CURR_MOVE
	attackstring
	ppreduce
	typecalc
	bichalfword gMoveResultFlags, MOVE_RESULT_SUPER_EFFECTIVE | MOVE_RESULT_NOT_VERY_EFFECTIVE
	setword gBattleMoveDamage, 40
	adjustdamage
	goto BattleScript_HitFromAtkAnimation

BattleScript_EffectTrap::
	setmoveeffect MOVE_EFFECT_WRAP
	goto BattleScript_EffectHit

BattleScript_EffectRecoilIfMiss::
	attackcanceler
	accuracycheck BattleScript_MoveMissedDoDamage, ACC_CURR_MOVE
.if B_CRASH_IF_TARGET_IMMUNE >= GEN_4
	typecalc
	jumpifhalfword CMP_COMMON_BITS, gMoveResultFlags, MOVE_RESULT_DOESNT_AFFECT_FOE, BattleScript_MoveMissedDoDamage
.endif
	goto BattleScript_HitFromAtkString
BattleScript_MoveMissedDoDamage::
	jumpifability BS_ATTACKER, ABILITY_MAGIC_GUARD, BattleScript_PrintMoveMissed
	attackstring
	ppreduce
	pause B_WAIT_TIME_LONG
	resultmessage
	waitmessage B_WAIT_TIME_LONG
.if B_CRASH_IF_TARGET_IMMUNE < GEN_4
	jumpifhalfword CMP_COMMON_BITS, gMoveResultFlags, MOVE_RESULT_DOESNT_AFFECT_FOE, BattleScript_MoveEnd
.endif
	printstring STRINGID_PKMNCRASHED
	waitmessage B_WAIT_TIME_LONG
	damagecalc
	typecalc
	adjustdamage
.if B_CRASH_IF_TARGET_IMMUNE == GEN_4
	manipulatedamage DMG_RECOIL_FROM_IMMUNE
.else
	manipulatedamage DMG_RECOIL_FROM_MISS
.endif
.if B_CRASH_IF_TARGET_IMMUNE >= GEN_4
	bichalfword gMoveResultFlags, MOVE_RESULT_MISSED | MOVE_RESULT_DOESNT_AFFECT_FOE
.else
	bichalfword gMoveResultFlags, MOVE_RESULT_MISSED
.endif
	orword gHitMarker, HITMARKER_IGNORE_SUBSTITUTE | HITMARKER_IGNORE_DISGUISE
	healthbarupdate BS_ATTACKER
	datahpupdate BS_ATTACKER
	tryfaintmon BS_ATTACKER
.if B_CRASH_IF_TARGET_IMMUNE >= GEN_4
	orhalfword gMoveResultFlags, MOVE_RESULT_MISSED | MOVE_RESULT_DOESNT_AFFECT_FOE
.else
	orhalfword gMoveResultFlags, MOVE_RESULT_MISSED
.endif
	goto BattleScript_MoveEnd

BattleScript_EffectMist::
	attackcanceler
	attackstring
	ppreduce
	setmist
	attackanimation
	waitanimation
	printfromtable gMistUsedStringIds
	waitmessage B_WAIT_TIME_LONG
	goto BattleScript_MoveEnd

BattleScript_EffectFocusEnergy:
	attackcanceler
	attackstring
	ppreduce
	jumpifstatus2 BS_ATTACKER, STATUS2_FOCUS_ENERGY, BattleScript_ButItFailed
	setfocusenergy
	attackanimation
	waitanimation
	printfromtable gFocusEnergyUsedStringIds
	waitmessage B_WAIT_TIME_LONG
	goto BattleScript_MoveEnd

BattleScript_EffectConfuse:
	attackcanceler
	attackstring
	ppreduce
	jumpifability BS_TARGET, ABILITY_OWN_TEMPO, BattleScript_OwnTempoPrevents
	jumpifsubstituteblocks BattleScript_ButItFailed
	jumpifstatus2 BS_TARGET, STATUS2_CONFUSION, BattleScript_AlreadyConfused
	jumpifterrainaffected BS_TARGET, STATUS_FIELD_MISTY_TERRAIN, BattleScript_MistyTerrainPrevents
	accuracycheck BattleScript_ButItFailed, ACC_CURR_MOVE
	jumpifsafeguard BattleScript_SafeguardProtected
	attackanimation
	waitanimation
	setmoveeffect MOVE_EFFECT_CONFUSION
	seteffectprimary
	resultmessage
	waitmessage B_WAIT_TIME_LONG
	goto BattleScript_MoveEnd

BattleScript_AlreadyConfused::
	setalreadystatusedmoveattempt BS_ATTACKER
	pause B_WAIT_TIME_SHORT
	printstring STRINGID_PKMNALREADYCONFUSED
	waitmessage B_WAIT_TIME_LONG
	goto BattleScript_MoveEnd

BattleScript_EffectAttackUp2::
	setstatchanger STAT_ATK, 2, FALSE
	goto BattleScript_EffectStatUp

BattleScript_EffectDefenseUp2::
	setstatchanger STAT_DEF, 2, FALSE
	goto BattleScript_EffectStatUp

BattleScript_EffectDefenseUp3:
	setstatchanger STAT_DEF, 3, FALSE
	goto BattleScript_EffectStatUp

BattleScript_EffectSpeedUp2::
	setstatchanger STAT_SPEED, 2, FALSE
	goto BattleScript_EffectStatUp

BattleScript_EffectSpecialAttackUp2::
	setstatchanger STAT_SPATK, 2, FALSE
	goto BattleScript_EffectStatUp

BattleScript_EffectSpecialAttackUp3::
	setstatchanger STAT_SPATK, 3, FALSE
	goto BattleScript_EffectStatUp

BattleScript_EffectSpecialDefenseUp2::
	setstatchanger STAT_SPDEF, 2, FALSE
	goto BattleScript_EffectStatUp

BattleScript_EffectAccuracyUp2:
	setstatchanger STAT_ACC, 2, FALSE
	goto BattleScript_EffectStatUp

BattleScript_EffectEvasionUp2:
	setstatchanger STAT_EVASION, 2, FALSE
	goto BattleScript_EffectStatUp

BattleScript_EffectTransform::
	attackcanceler
	attackstring
	ppreduce
	trytoclearprimalweather
	printstring STRINGID_EMPTYSTRING3
	waitmessage 1
	transformdataexecution
	attackanimation
	waitanimation
	printfromtable gTransformUsedStringIds
	waitmessage B_WAIT_TIME_LONG
	goto BattleScript_MoveEnd

BattleScript_EffectAttackDown2:
	setstatchanger STAT_ATK, 2, TRUE
	goto BattleScript_EffectStatDown

BattleScript_EffectDefenseDown2:
	setstatchanger STAT_DEF, 2, TRUE
	goto BattleScript_EffectStatDown

BattleScript_EffectSpeedDown2:
	setstatchanger STAT_SPEED, 2, TRUE
	goto BattleScript_EffectStatDown

BattleScript_EffectSpecialDefenseDown2:
	setstatchanger STAT_SPDEF, 2, TRUE
	goto BattleScript_EffectStatDown

BattleScript_EffectSpecialAttackDown2:
	setstatchanger STAT_SPATK, 2, TRUE
	goto BattleScript_EffectStatDown

BattleScript_EffectAccuracyDown2:
	setstatchanger STAT_ACC, 2, TRUE
	goto BattleScript_EffectStatDown

BattleScript_EffectEvasionDown2:
	setstatchanger STAT_EVASION, 2, TRUE
	goto BattleScript_EffectStatDown

BattleScript_EffectReflect::
	attackcanceler
	attackstring
	ppreduce
	setreflect
BattleScript_PrintReflectLightScreenSafeguardString::
	attackanimation
	waitanimation
	printfromtable gReflectLightScreenSafeguardStringIds
	waitmessage B_WAIT_TIME_LONG
	goto BattleScript_MoveEnd

BattleScript_EffectPoison::
	attackcanceler
	attackstring
	ppreduce
	jumpifability BS_TARGET, ABILITY_IMMUNITY, BattleScript_ImmunityProtected
	jumpifability BS_TARGET, ABILITY_COMATOSE, BattleScript_AbilityProtectsDoesntAffect
	jumpifability BS_TARGET, ABILITY_PURIFYING_SALT, BattleScript_AbilityProtectsDoesntAffect
	jumpifability BS_TARGET_SIDE, ABILITY_PASTEL_VEIL, BattleScript_PastelVeilProtects
	jumpifflowerveil BattleScript_FlowerVeilProtects
	jumpifleafguardprotected BS_TARGET, BattleScript_AbilityProtectsDoesntAffect
	jumpifshieldsdown BS_TARGET, BattleScript_AbilityProtectsDoesntAffect
	jumpifsubstituteblocks BattleScript_ButItFailed
	jumpifstatus BS_TARGET, STATUS1_POISON, BattleScript_AlreadyPoisoned
	jumpifstatus BS_TARGET, STATUS1_TOXIC_POISON, BattleScript_AlreadyPoisoned
	trypoisontype BS_ATTACKER, BS_TARGET, BattleScript_NotAffected
	jumpifstatus BS_TARGET, STATUS1_ANY, BattleScript_ButItFailed
	jumpifterrainaffected BS_TARGET, STATUS_FIELD_MISTY_TERRAIN, BattleScript_MistyTerrainPrevents
	accuracycheck BattleScript_ButItFailed, ACC_CURR_MOVE
	jumpifsafeguard BattleScript_SafeguardProtected
	attackanimation
	waitanimation
	setmoveeffect MOVE_EFFECT_POISON
	seteffectprimary
	resultmessage
	waitmessage B_WAIT_TIME_LONG
	goto BattleScript_MoveEnd

BattleScript_EffectParalyze:
	attackcanceler
	attackstring
	ppreduce
	jumpifability BS_TARGET, ABILITY_LIMBER, BattleScript_LimberProtected
	jumpifability BS_TARGET, ABILITY_COMATOSE, BattleScript_AbilityProtectsDoesntAffect
	jumpifability BS_TARGET, ABILITY_PURIFYING_SALT, BattleScript_AbilityProtectsDoesntAffect
	jumpifflowerveil BattleScript_FlowerVeilProtects
	jumpifleafguardprotected BS_TARGET, BattleScript_AbilityProtectsDoesntAffect
	jumpifshieldsdown BS_TARGET, BattleScript_AbilityProtectsDoesntAffect
	jumpifsubstituteblocks BattleScript_ButItFailed
	typecalc
BattleScript_BattleScript_EffectParalyzeNoTypeCalc:
	jumpifmovehadnoeffect BattleScript_ButItFailed
	jumpifstatus BS_TARGET, STATUS1_PARALYSIS, BattleScript_AlreadyParalyzed
	jumpifabsorbaffected BS_TARGET, BattleScript_VoltAbsorbHeal
	tryparalyzetype BS_ATTACKER, BS_TARGET, BattleScript_NotAffected
	jumpifstatus BS_TARGET, STATUS1_ANY, BattleScript_ButItFailed
	jumpifterrainaffected BS_TARGET, STATUS_FIELD_MISTY_TERRAIN, BattleScript_MistyTerrainPrevents
	accuracycheck BattleScript_ButItFailed, ACC_CURR_MOVE
	jumpifsafeguard BattleScript_SafeguardProtected
	bichalfword gMoveResultFlags, MOVE_RESULT_SUPER_EFFECTIVE | MOVE_RESULT_NOT_VERY_EFFECTIVE
	attackanimation
	waitanimation
	setmoveeffect MOVE_EFFECT_PARALYSIS
	seteffectprimary
	resultmessage
	waitmessage B_WAIT_TIME_LONG
	goto BattleScript_MoveEnd

BattleScript_VoltAbsorbHeal:
	copybyte gBattlerAbility, gBattlerTarget
	tryhealquarterhealth BS_TARGET BattleScript_MonMadeMoveUseless @ Check if max hp
	goto BattleScript_MoveHPDrain

BattleScript_AlreadyParalyzed:
	setalreadystatusedmoveattempt BS_ATTACKER
	pause B_WAIT_TIME_SHORT
	printstring STRINGID_PKMNISALREADYPARALYZED
	waitmessage B_WAIT_TIME_LONG
	goto BattleScript_MoveEnd

BattleScript_LimberProtected::
	copybyte gEffectBattler, gBattlerTarget
	setbyte cMULTISTRING_CHOOSER, B_MSG_ABILITY_PREVENTS_MOVE_STATUS
	call BattleScript_PRLZPrevention
	goto BattleScript_MoveEnd

BattleScript_EffectAttackDownHit::
	setmoveeffect MOVE_EFFECT_ATK_MINUS_1
	goto BattleScript_EffectHit

BattleScript_EffectDefenseDownHit::
	setmoveeffect MOVE_EFFECT_DEF_MINUS_1
	goto BattleScript_EffectHit

BattleScript_EffectSpeedDownHit::
	setmoveeffect MOVE_EFFECT_SPD_MINUS_1
	goto BattleScript_EffectHit

BattleScript_EffectSpecialAttackDownHit::
	setmoveeffect MOVE_EFFECT_SP_ATK_MINUS_1
	goto BattleScript_EffectHit

BattleScript_EffectSpecialDefenseDownHit::
	setmoveeffect MOVE_EFFECT_SP_DEF_MINUS_1
	goto BattleScript_EffectHit

BattleScript_EffectSpecialDefenseDownHit2::
	setmoveeffect MOVE_EFFECT_SP_DEF_MINUS_2
	goto BattleScript_EffectHit

BattleScript_EffectAccuracyDownHit::
	setmoveeffect MOVE_EFFECT_ACC_MINUS_1
	goto BattleScript_EffectHit

BattleScript_PowerHerbActivation:
	playanimation BS_ATTACKER, B_ANIM_HELD_ITEM_EFFECT
	printstring STRINGID_POWERHERB
	waitmessage B_WAIT_TIME_LONG
	removeitem BS_ATTACKER
	return

BattleScript_EffectTwoTurnsAttack::
	jumpifstatus2 BS_ATTACKER, STATUS2_MULTIPLETURNS, BattleScript_TwoTurnMovesSecondTurn
	jumpifword CMP_COMMON_BITS, gHitMarker, HITMARKER_NO_ATTACKSTRING, BattleScript_TwoTurnMovesSecondTurn
	jumpifmove MOVE_SKY_ATTACK, BattleScript_EffectTwoTurnsAttackSkyAttack
	jumpifmove MOVE_RAZOR_WIND, BattleScript_EffectTwoTurnsAttackRazorWind
	jumpifmove MOVE_ICE_BURN, BattleScript_EffectTwoTurnsAttackIceBurn
	jumpifmove MOVE_FREEZE_SHOCK, BattleScript_EffectTwoTurnsAttackFreezeShock
	setbyte sTWOTURN_STRINGID, B_MSG_TURN1_RAZOR_WIND
BattleScript_EffectTwoTurnsAttackContinue:
	call BattleScriptFirstChargingTurn
	jumpifnoholdeffect BS_ATTACKER, HOLD_EFFECT_POWER_HERB, BattleScript_MoveEnd
	call BattleScript_PowerHerbActivation
	goto BattleScript_TwoTurnMovesSecondTurn
BattleScript_EffectTwoTurnsAttackSkyAttack:
	setbyte sTWOTURN_STRINGID, B_MSG_TURN1_SKY_ATTACK
	goto BattleScript_EffectTwoTurnsAttackContinue
BattleScript_EffectTwoTurnsAttackRazorWind:
	setbyte sTWOTURN_STRINGID, B_MSG_TURN1_RAZOR_WIND
	goto BattleScript_EffectTwoTurnsAttackContinue
BattleScript_EffectTwoTurnsAttackIceBurn:
	setbyte sTWOTURN_STRINGID, B_MSG_TURN1_RAZOR_WIND
	goto BattleScript_EffectTwoTurnsAttackContinue
BattleScript_EffectTwoTurnsAttackFreezeShock:
	setbyte sTWOTURN_STRINGID, B_MSG_TURN1_FREEZE_SHOCK
	goto BattleScript_EffectTwoTurnsAttackContinue

BattleScript_EffectGeomancy:
	jumpifstatus2 BS_ATTACKER, STATUS2_MULTIPLETURNS, BattleScript_GeomancySecondTurn
	jumpifword CMP_COMMON_BITS, gHitMarker, HITMARKER_NO_ATTACKSTRING, BattleScript_GeomancySecondTurn
	setbyte sTWOTURN_STRINGID, B_MSG_TURN1_GEOMANCY
	call BattleScriptFirstChargingTurn
	jumpifnoholdeffect BS_ATTACKER, HOLD_EFFECT_POWER_HERB, BattleScript_MoveEnd
	call BattleScript_PowerHerbActivation
BattleScript_GeomancySecondTurn:
	attackcanceler
	setmoveeffect MOVE_EFFECT_CHARGING
	setbyte sB_ANIM_TURN, 1
	clearstatusfromeffect BS_ATTACKER
	orword gHitMarker, HITMARKER_NO_PPDEDUCT
	attackstring
	jumpifstat BS_ATTACKER, CMP_LESS_THAN, STAT_SPATK, MAX_STAT_STAGE, BattleScript_GeomancyDoMoveAnim
	jumpifstat BS_ATTACKER, CMP_LESS_THAN, STAT_SPDEF, MAX_STAT_STAGE, BattleScript_GeomancyDoMoveAnim
	jumpifstat BS_ATTACKER, CMP_EQUAL, STAT_SPEED, MAX_STAT_STAGE, BattleScript_CantRaiseMultipleStats
BattleScript_GeomancyDoMoveAnim::
	attackanimation
	waitanimation
	setbyte sSTAT_ANIM_PLAYED, FALSE
	playstatchangeanimation BS_ATTACKER, BIT_SPATK | BIT_SPDEF | BIT_SPEED, 0
	setstatchanger STAT_SPATK, 2, FALSE
	statbuffchange MOVE_EFFECT_AFFECTS_USER | STAT_CHANGE_ALLOW_PTR, BattleScript_GeomancyTrySpDef
	jumpifbyte CMP_EQUAL, cMULTISTRING_CHOOSER, B_MSG_STAT_WONT_INCREASE, BattleScript_GeomancyTrySpDef
	printfromtable gStatUpStringIds
	waitmessage B_WAIT_TIME_LONG
BattleScript_GeomancyTrySpDef::
	setstatchanger STAT_SPDEF, 2, FALSE
	statbuffchange MOVE_EFFECT_AFFECTS_USER | STAT_CHANGE_ALLOW_PTR, BattleScript_GeomancyTrySpeed
	jumpifbyte CMP_EQUAL, cMULTISTRING_CHOOSER, B_MSG_STAT_WONT_INCREASE, BattleScript_GeomancyTrySpeed
	printfromtable gStatUpStringIds
	waitmessage B_WAIT_TIME_LONG
BattleScript_GeomancyTrySpeed::
	setstatchanger STAT_SPEED, 2, FALSE
	statbuffchange MOVE_EFFECT_AFFECTS_USER | STAT_CHANGE_ALLOW_PTR, BattleScript_GeomancyEnd
	jumpifbyte CMP_EQUAL, cMULTISTRING_CHOOSER, B_MSG_STAT_WONT_INCREASE, BattleScript_GeomancyEnd
	printfromtable gStatUpStringIds
	waitmessage B_WAIT_TIME_LONG
BattleScript_GeomancyEnd::
	goto BattleScript_MoveEnd

BattleScript_EffectConfuseHit::
	setmoveeffect MOVE_EFFECT_CONFUSION
	goto BattleScript_EffectHit

BattleScript_EffectSubstitute::
	attackcanceler
	ppreduce
	attackstring
	waitstate
	jumpifstatus2 BS_ATTACKER, STATUS2_SUBSTITUTE, BattleScript_AlreadyHasSubstitute
	setsubstitute
	jumpifbyte CMP_NOT_EQUAL, cMULTISTRING_CHOOSER, B_MSG_SUBSTITUTE_FAILED, BattleScript_SubstituteAnim
	pause B_WAIT_TIME_SHORT
	goto BattleScript_SubstituteString
BattleScript_SubstituteAnim::
	attackanimation
	waitanimation
	healthbarupdate BS_ATTACKER
	datahpupdate BS_ATTACKER
BattleScript_SubstituteString::
	printfromtable gSubstituteUsedStringIds
	waitmessage B_WAIT_TIME_LONG
	goto BattleScript_MoveEnd
BattleScript_AlreadyHasSubstitute::
	setalreadystatusedmoveattempt BS_ATTACKER
	pause B_WAIT_TIME_SHORT
	printstring STRINGID_PKMNHASSUBSTITUTE
	waitmessage B_WAIT_TIME_LONG
	goto BattleScript_MoveEnd

BattleScript_EffectRecharge::
	attackcanceler
	accuracycheck BattleScript_PrintMoveMissed, ACC_CURR_MOVE
	setmoveeffect MOVE_EFFECT_RECHARGE | MOVE_EFFECT_AFFECTS_USER | MOVE_EFFECT_CERTAIN
	goto BattleScript_HitFromAtkString

BattleScript_MoveUsedMustRecharge::
	printstring STRINGID_PKMNMUSTRECHARGE
	waitmessage B_WAIT_TIME_LONG
	goto BattleScript_MoveEnd

BattleScript_EffectRage::
	attackcanceler
	accuracycheck BattleScript_RageMiss, ACC_CURR_MOVE
	setmoveeffect MOVE_EFFECT_RAGE
	seteffectprimary
	setmoveeffect 0
	goto BattleScript_HitFromAtkString
BattleScript_RageMiss::
	setmoveeffect MOVE_EFFECT_RAGE
	clearstatusfromeffect BS_ATTACKER
	goto BattleScript_PrintMoveMissed

BattleScript_EffectMimic::
	attackcanceler
	attackstring
	ppreduce
	jumpifsubstituteblocks BattleScript_ButItFailed
	accuracycheck BattleScript_ButItFailed, NO_ACC_CALC_CHECK_LOCK_ON
	mimicattackcopy BattleScript_ButItFailed
	attackanimation
	waitanimation
	printstring STRINGID_PKMNLEARNEDMOVE2
	waitmessage B_WAIT_TIME_LONG
	goto BattleScript_MoveEnd

BattleScript_EffectMetronome::
	attackcanceler
	attackstring
	pause B_WAIT_TIME_SHORT
	attackanimation
	waitanimation
	setbyte sB_ANIM_TURN, 0
	setbyte sB_ANIM_TARGETS_HIT, 0
	metronome

BattleScript_EffectLeechSeed::
	attackcanceler
	attackstring
	pause B_WAIT_TIME_SHORT
	ppreduce
	jumpifsubstituteblocks BattleScript_ButItFailed
	accuracycheck BattleScript_DoLeechSeed, ACC_CURR_MOVE
BattleScript_DoLeechSeed::
	setseeded
	attackanimation
	waitanimation
	printfromtable gLeechSeedStringIds
	waitmessage B_WAIT_TIME_LONG
	goto BattleScript_MoveEnd

BattleScript_EffectDoNothing::
	attackcanceler
	attackstring
	ppreduce
	jumpifmove MOVE_HOLD_HANDS, BattleScript_EffectHoldHands
	attackanimation
	waitanimation
	jumpifmove MOVE_CELEBRATE, BattleScript_EffectCelebrate
	jumpifmove MOVE_HAPPY_HOUR, BattleScript_EffectHappyHour
	incrementgamestat GAME_STAT_USED_SPLASH
	printstring STRINGID_BUTNOTHINGHAPPENED
	waitmessage B_WAIT_TIME_LONG
	goto BattleScript_MoveEnd
BattleScript_EffectHoldHands:
	jumpifsideaffecting BS_TARGET, SIDE_STATUS_CRAFTY_SHIELD, BattleScript_ButItFailed
	jumpifbyteequal gBattlerTarget, gBattlerAttacker, BattleScript_ButItFailed
	attackanimation
	waitanimation
	goto BattleScript_MoveEnd
BattleScript_EffectCelebrate:
	printstring STRINGID_CELEBRATEMESSAGE
	waitmessage B_WAIT_TIME_LONG
	goto BattleScript_MoveEnd
BattleScript_EffectHappyHour:
	setmoveeffect MOVE_EFFECT_HAPPY_HOUR
	seteffectprimary
	goto BattleScript_MoveEnd

BattleScript_EffectDisable::
	attackcanceler
	attackstring
	ppreduce
	jumpifability BS_TARGET_SIDE, ABILITY_AROMA_VEIL, BattleScript_AromaVeilProtects
	accuracycheck BattleScript_ButItFailed, ACC_CURR_MOVE
	disablelastusedattack BattleScript_ButItFailed
	attackanimation
	waitanimation
	printstring STRINGID_PKMNMOVEWASDISABLED
	waitmessage B_WAIT_TIME_LONG
	goto BattleScript_MoveEnd

BattleScript_EffectLevelDamage::
	attackcanceler
	accuracycheck BattleScript_PrintMoveMissed, ACC_CURR_MOVE
	attackstring
	ppreduce
	typecalc
	bichalfword gMoveResultFlags, MOVE_RESULT_SUPER_EFFECTIVE | MOVE_RESULT_NOT_VERY_EFFECTIVE
	dmgtolevel
	adjustdamage
	goto BattleScript_HitFromAtkAnimation

BattleScript_EffectPsywave::
	attackcanceler
	accuracycheck BattleScript_PrintMoveMissed, ACC_CURR_MOVE
	attackstring
	ppreduce
	typecalc
	bichalfword gMoveResultFlags, MOVE_RESULT_SUPER_EFFECTIVE | MOVE_RESULT_NOT_VERY_EFFECTIVE
	psywavedamageeffect
	adjustdamage
	goto BattleScript_HitFromAtkAnimation

BattleScript_EffectCounter::
	attackcanceler
	counterdamagecalculator BattleScript_ButItFailedAtkStringPpReduce
	accuracycheck BattleScript_PrintMoveMissed, ACC_CURR_MOVE
	attackstring
	ppreduce
	typecalc
	bichalfword gMoveResultFlags, MOVE_RESULT_NOT_VERY_EFFECTIVE | MOVE_RESULT_SUPER_EFFECTIVE
	adjustdamage
	goto BattleScript_HitFromAtkAnimation

BattleScript_EffectEncore::
	attackcanceler
	accuracycheck BattleScript_PrintMoveMissed, ACC_CURR_MOVE
	attackstring
	ppreduce
	jumpifability BS_TARGET_SIDE, ABILITY_AROMA_VEIL, BattleScript_AromaVeilProtects
	trysetencore BattleScript_ButItFailed
	attackanimation
	waitanimation
	printstring STRINGID_PKMNGOTENCORE
	waitmessage B_WAIT_TIME_LONG
	goto BattleScript_MoveEnd

BattleScript_EffectPainSplit::
	attackcanceler
	attackstring
	ppreduce
	accuracycheck BattleScript_ButItFailed, NO_ACC_CALC_CHECK_LOCK_ON
	painsplitdmgcalc BattleScript_ButItFailed
	attackanimation
	waitanimation
	orword gHitMarker, HITMARKER_IGNORE_SUBSTITUTE
	healthbarupdate BS_ATTACKER
	datahpupdate BS_ATTACKER
	copyword gBattleMoveDamage, sPAINSPLIT_HP
	healthbarupdate BS_TARGET
	datahpupdate BS_TARGET
	printstring STRINGID_SHAREDPAIN
	waitmessage B_WAIT_TIME_LONG
	goto BattleScript_MoveEnd

BattleScript_EffectSnore::
	attackcanceler
	jumpifability BS_ATTACKER, ABILITY_COMATOSE, BattleScript_SnoreIsAsleep
	jumpifstatus BS_ATTACKER, STATUS1_SLEEP, BattleScript_SnoreIsAsleep
	attackstring
	ppreduce
	goto BattleScript_ButItFailed
BattleScript_SnoreIsAsleep::
	jumpifhalfword CMP_EQUAL, gChosenMove, MOVE_SLEEP_TALK, BattleScript_DoSnore
	printstring STRINGID_PKMNFASTASLEEP
	waitmessage B_WAIT_TIME_LONG
	statusanimation BS_ATTACKER
BattleScript_DoSnore::
	attackstring
	ppreduce
	accuracycheck BattleScript_MoveMissedPause, ACC_CURR_MOVE
	setmoveeffect MOVE_EFFECT_FLINCH
	goto BattleScript_HitFromCritCalc

BattleScript_EffectConversion2::
	attackcanceler
	attackstring
	ppreduce
	settypetorandomresistance BattleScript_ButItFailed
	attackanimation
	waitanimation
	printstring STRINGID_PKMNCHANGEDTYPE
	waitmessage B_WAIT_TIME_LONG
	goto BattleScript_MoveEnd

BattleScript_EffectLockOn::
	attackcanceler
	attackstring
	ppreduce
	jumpifsubstituteblocks BattleScript_ButItFailed
	accuracycheck BattleScript_ButItFailed, ACC_CURR_MOVE
	setalwayshitflag
	attackanimation
	waitanimation
	printstring STRINGID_PKMNTOOKAIM
	waitmessage B_WAIT_TIME_LONG
	goto BattleScript_MoveEnd

BattleScript_EffectSketch::
	attackcanceler
	attackstring
	ppreduce
	copymovepermanently BattleScript_ButItFailed
	attackanimation
	waitanimation
	printstring STRINGID_PKMNSKETCHEDMOVE
	waitmessage B_WAIT_TIME_LONG
	goto BattleScript_MoveEnd

BattleScript_EffectSleepTalk::
	attackcanceler
	jumpifability BS_ATTACKER, ABILITY_COMATOSE, BattleScript_SleepTalkIsAsleep
	jumpifstatus BS_ATTACKER, STATUS1_SLEEP, BattleScript_SleepTalkIsAsleep
	attackstring
	ppreduce
	goto BattleScript_ButItFailed
BattleScript_SleepTalkIsAsleep::
	printstring STRINGID_PKMNFASTASLEEP
	waitmessage B_WAIT_TIME_LONG
	statusanimation BS_ATTACKER
	attackstring
	ppreduce
	orword gHitMarker, HITMARKER_NO_PPDEDUCT
	trychoosesleeptalkmove BattleScript_SleepTalkUsingMove
	pause B_WAIT_TIME_LONG
	goto BattleScript_ButItFailed
BattleScript_SleepTalkUsingMove::
	attackanimation
	waitanimation
	setbyte sB_ANIM_TURN, 0
	setbyte sB_ANIM_TARGETS_HIT, 0
	jumptocalledmove TRUE

BattleScript_EffectDestinyBond::
	attackcanceler
	attackstring
	ppreduce
	setdestinybond
	attackanimation
	waitanimation
	printstring STRINGID_PKMNTRYINGTOTAKEFOE
	waitmessage B_WAIT_TIME_LONG
	goto BattleScript_MoveEnd

BattleScript_EffectEerieSpell::
	attackcanceler
	attackstring
	ppreduce
	accuracycheck BattleScript_ButItFailed, ACC_CURR_MOVE
	attackstring
	ppreduce
	critcalc
	damagecalc
	adjustdamage
	attackanimation
	waitanimation
	effectivenesssound
	hitanimation BS_TARGET
	waitstate
	healthbarupdate BS_TARGET
	datahpupdate BS_TARGET
	critmessage
	waitmessage B_WAIT_TIME_LONG
	resultmessage
	waitmessage B_WAIT_TIME_LONG
	tryfaintmon BS_TARGET
	eeriespellppreduce BattleScript_MoveEnd
	printstring STRINGID_PKMNREDUCEDPP
	waitmessage B_WAIT_TIME_LONG
	goto BattleScript_MoveEnd

BattleScript_EffectSpite::
	attackcanceler
	attackstring
	ppreduce
	accuracycheck BattleScript_ButItFailed, ACC_CURR_MOVE
	tryspiteppreduce BattleScript_ButItFailed
	attackanimation
	waitanimation
	printstring STRINGID_PKMNREDUCEDPP
	waitmessage B_WAIT_TIME_LONG
	goto BattleScript_MoveEnd

BattleScript_EffectHealBell::
	attackcanceler
	attackstring
	ppreduce
	healpartystatus
	waitstate
	attackanimation
	waitanimation
	printfromtable gPartyStatusHealStringIds
	waitmessage B_WAIT_TIME_LONG
	jumpifnotmove MOVE_HEAL_BELL, BattleScript_PartyHealEnd
	jumpifbyte CMP_NO_COMMON_BITS, cMULTISTRING_CHOOSER, B_MSG_BELL_SOUNDPROOF_ATTACKER, BattleScript_CheckHealBellMon2Unaffected
	printstring STRINGID_PKMNSXBLOCKSY
	waitmessage B_WAIT_TIME_LONG
BattleScript_CheckHealBellMon2Unaffected::
	jumpifbyte CMP_NO_COMMON_BITS, cMULTISTRING_CHOOSER, B_MSG_BELL_SOUNDPROOF_PARTNER, BattleScript_PartyHealEnd
	printstring STRINGID_PKMNSXBLOCKSY2
	waitmessage B_WAIT_TIME_LONG
BattleScript_PartyHealEnd::
	updatestatusicon BS_ATTACKER_WITH_PARTNER
	waitstate
	goto BattleScript_MoveEnd

BattleScript_EffectTripleKick::
	attackcanceler
	accuracycheck BattleScript_PrintMoveMissed, ACC_CURR_MOVE
	jumpifmove MOVE_TRIPLE_AXEL BS_TripleAxel
	addbyte sTRIPLE_KICK_POWER, 10 @ triple kick gets +10 power
	goto BattleScript_HitFromAtkString

BS_TripleAxel:
	addbyte sTRIPLE_KICK_POWER, 20 @ triple axel gets +20 power
	goto BattleScript_HitFromAtkString

BattleScript_EffectThief::
	setmoveeffect MOVE_EFFECT_STEAL_ITEM
	goto BattleScript_EffectHit

BattleScript_EffectHitPreventEscape:
	setmoveeffect MOVE_EFFECT_PREVENT_ESCAPE
	goto BattleScript_EffectHit

BattleScript_EffectMeanLook::
	attackcanceler
	attackstring
	ppreduce
	accuracycheck BattleScript_ButItFailed, NO_ACC_CALC_CHECK_LOCK_ON
	jumpifstatus2 BS_TARGET, STATUS2_ESCAPE_PREVENTION, BattleScript_ButItFailed
	jumpifsubstituteblocks BattleScript_ButItFailed
.if B_GHOSTS_ESCAPE >= GEN_6
	jumpiftype BS_TARGET, TYPE_GHOST, BattleScript_ButItFailed
.endif
	attackanimation
	waitanimation
	setmoveeffect MOVE_EFFECT_PREVENT_ESCAPE
	seteffectprimary
	printstring STRINGID_TARGETCANTESCAPENOW
	waitmessage B_WAIT_TIME_LONG
	goto BattleScript_MoveEnd

BattleScript_EffectNightmare::
	attackcanceler
	attackstring
	ppreduce
	jumpifsubstituteblocks BattleScript_ButItFailed
	jumpifstatus2 BS_TARGET, STATUS2_NIGHTMARE, BattleScript_ButItFailed
	jumpifstatus BS_TARGET, STATUS1_SLEEP, BattleScript_NightmareWorked
	jumpifability BS_TARGET, ABILITY_COMATOSE, BattleScript_NightmareWorked
	goto BattleScript_ButItFailed
BattleScript_NightmareWorked::
	attackanimation
	waitanimation
	setmoveeffect MOVE_EFFECT_NIGHTMARE
	seteffectprimary
	printstring STRINGID_PKMNFELLINTONIGHTMARE
	waitmessage B_WAIT_TIME_LONG
	goto BattleScript_MoveEnd

BattleScript_EffectMinimize::
	attackcanceler
	setminimize
.if B_MINIMIZE_EVASION >= GEN_5
	setstatchanger STAT_EVASION, 2, FALSE
.else
	setstatchanger STAT_EVASION, 1, FALSE
.endif
	goto BattleScript_EffectStatUpAfterAtkCanceler

BattleScript_EffectCurse::
	jumpiftype BS_ATTACKER, TYPE_GHOST, BattleScript_GhostCurse
	attackcanceler
	attackstring
	ppreduce
	jumpifstat BS_ATTACKER, CMP_GREATER_THAN, STAT_SPEED, MIN_STAT_STAGE, BattleScript_CurseTrySpeed
	jumpifstat BS_ATTACKER, CMP_NOT_EQUAL, STAT_ATK, MAX_STAT_STAGE, BattleScript_CurseTrySpeed
	jumpifstat BS_ATTACKER, CMP_EQUAL, STAT_DEF, MAX_STAT_STAGE, BattleScript_ButItFailed
BattleScript_CurseTrySpeed::
	copybyte gBattlerTarget, gBattlerAttacker
	setbyte sB_ANIM_TURN, 1
	attackanimation
	waitanimation
	setstatchanger STAT_SPEED, 1, TRUE
	statbuffchange MOVE_EFFECT_AFFECTS_USER | STAT_CHANGE_ALLOW_PTR, BattleScript_CurseTryAttack
	printfromtable gStatDownStringIds
	waitmessage B_WAIT_TIME_LONG
BattleScript_CurseTryAttack::
	setstatchanger STAT_ATK, 1, FALSE
	statbuffchange MOVE_EFFECT_AFFECTS_USER | STAT_CHANGE_ALLOW_PTR, BattleScript_CurseTryDefense
	printfromtable gStatUpStringIds
	waitmessage B_WAIT_TIME_LONG
BattleScript_CurseTryDefense::
	setstatchanger STAT_DEF, 1, FALSE
	statbuffchange MOVE_EFFECT_AFFECTS_USER | STAT_CHANGE_ALLOW_PTR, BattleScript_CurseEnd
	printfromtable gStatUpStringIds
	waitmessage B_WAIT_TIME_LONG
BattleScript_CurseEnd::
	goto BattleScript_MoveEnd
BattleScript_GhostCurse::
	jumpifbytenotequal gBattlerAttacker, gBattlerTarget, BattleScript_DoGhostCurse
	getmovetarget BS_ATTACKER
BattleScript_DoGhostCurse::
	attackcanceler
	attackstring
	ppreduce
	accuracycheck BattleScript_ButItFailed, NO_ACC_CALC_CHECK_LOCK_ON
	cursetarget BattleScript_ButItFailed
	orword gHitMarker, HITMARKER_IGNORE_SUBSTITUTE
	setbyte sB_ANIM_TURN, 0
	attackanimation
	waitanimation
	healthbarupdate BS_ATTACKER
	datahpupdate BS_ATTACKER
	printstring STRINGID_PKMNLAIDCURSE
	waitmessage B_WAIT_TIME_LONG
	tryfaintmon BS_ATTACKER
	goto BattleScript_MoveEnd

BattleScript_EffectMatBlock::
	attackcanceler
	jumpifnotfirstturn BattleScript_ButItFailedAtkStringPpReduce
	goto BattleScript_ProtectLikeAtkString

BattleScript_EffectProtect::
BattleScript_EffectEndure::
	attackcanceler
BattleScript_ProtectLikeAtkString:
	attackstring
	ppreduce
	setprotectlike
	attackanimation
	waitanimation
	printfromtable gProtectLikeUsedStringIds
	waitmessage B_WAIT_TIME_LONG
	goto BattleScript_MoveEnd

BattleScript_EffectSpikes::
	attackcanceler
	trysetspikes BattleScript_ButItFailedAtkStringPpReduce
	attackstring
	ppreduce
	attackanimation
	waitanimation
	printstring STRINGID_SPIKESSCATTERED
	waitmessage B_WAIT_TIME_LONG
	goto BattleScript_MoveEnd

BattleScript_EffectForesight:
	attackcanceler
	attackstring
	ppreduce
	accuracycheck BattleScript_ButItFailed, NO_ACC_CALC_CHECK_LOCK_ON
	jumpifstatus2 BS_TARGET, STATUS2_FORESIGHT, BattleScript_ButItFailed
	setforesight
BattleScript_IdentifiedFoe:
	attackanimation
	waitanimation
	printstring STRINGID_PKMNIDENTIFIED
	waitmessage B_WAIT_TIME_LONG
	goto BattleScript_MoveEnd

BattleScript_EffectPerishSong::
	attackcanceler
	attackstring
	ppreduce
	trysetperishsong BattleScript_ButItFailed
	attackanimation
	waitanimation
	printstring STRINGID_FAINTINTHREE
	waitmessage B_WAIT_TIME_LONG
	setbyte gBattlerTarget, 0
BattleScript_PerishSongLoop::
	jumpifability BS_TARGET, ABILITY_SOUNDPROOF, BattleScript_PerishSongBlocked
	jumpifpranksterblocked BS_TARGET, BattleScript_PerishSongNotAffected
BattleScript_PerishSongLoopIncrement::
	addbyte gBattlerTarget, 1
	jumpifbytenotequal gBattlerTarget, gBattlersCount, BattleScript_PerishSongLoop
	goto BattleScript_MoveEnd

BattleScript_PerishSongBlocked::
	copybyte sBATTLER, gBattlerTarget
	printstring STRINGID_PKMNSXBLOCKSY2
	waitmessage B_WAIT_TIME_LONG
	goto BattleScript_PerishSongLoopIncrement

BattleScript_PerishSongNotAffected:
	printstring STRINGID_ITDOESNTAFFECT
	waitmessage B_WAIT_TIME_LONG
	goto BattleScript_PerishSongLoopIncrement

BattleScript_EffectSandstorm::
	attackcanceler
	attackstring
	ppreduce
	jumpifhalfword CMP_COMMON_BITS, gBattleWeather, B_WEATHER_SUN_PRIMAL, BattleScript_ExtremelyHarshSunlightWasNotLessened
	jumpifhalfword CMP_COMMON_BITS, gBattleWeather, B_WEATHER_RAIN_PRIMAL, BattleScript_NoReliefFromHeavyRain
	jumpifhalfword CMP_COMMON_BITS, gBattleWeather, B_WEATHER_STRONG_WINDS, BattleScript_MysteriousAirCurrentBlowsOn
	setsandstorm
	goto BattleScript_MoveWeatherChange

BattleScript_EffectRollout::
	attackcanceler
	attackstring
	jumpifstatus2 BS_ATTACKER, STATUS2_MULTIPLETURNS, BattleScript_RolloutCheckAccuracy
	ppreduce
BattleScript_RolloutCheckAccuracy::
	accuracycheck BattleScript_RolloutHit, ACC_CURR_MOVE
BattleScript_RolloutHit::
	typecalc
	handlerollout
	goto BattleScript_HitFromCritCalc

BattleScript_EffectSwagger::
	attackcanceler
	jumpifsubstituteblocks BattleScript_MakeMoveMissed
	accuracycheck BattleScript_PrintMoveMissed, ACC_CURR_MOVE
	attackstring
	ppreduce
	jumpifconfusedandstatmaxed STAT_ATK, BattleScript_ButItFailed
	attackanimation
	waitanimation
	setstatchanger STAT_ATK, 2, FALSE
	statbuffchange STAT_CHANGE_ALLOW_PTR, BattleScript_SwaggerTryConfuse
	jumpifbyte CMP_EQUAL, cMULTISTRING_CHOOSER, B_MSG_STAT_WONT_INCREASE, BattleScript_SwaggerTryConfuse
	setgraphicalstatchangevalues
	playanimation BS_TARGET, B_ANIM_STATS_CHANGE, sB_ANIM_ARG1
	printfromtable gStatUpStringIds
	waitmessage B_WAIT_TIME_LONG
BattleScript_SwaggerTryConfuse:
	jumpifability BS_TARGET, ABILITY_OWN_TEMPO, BattleScript_OwnTempoPrevents
	jumpifsafeguard BattleScript_SafeguardProtected
	setmoveeffect MOVE_EFFECT_CONFUSION
	seteffectprimary
	goto BattleScript_MoveEnd

BattleScript_EffectFuryCutter:
	attackcanceler
	attackstring
	ppreduce
	accuracycheck BattleScript_FuryCutterHit, ACC_CURR_MOVE
BattleScript_FuryCutterHit:
	handlefurycutter
	critcalc
	damagecalc
	jumpifmovehadnoeffect BattleScript_FuryCutterHit
	adjustdamage
	goto BattleScript_HitFromAtkAnimation

BattleScript_TryDestinyKnotTarget:
	jumpifnoholdeffect BS_ATTACKER, HOLD_EFFECT_DESTINY_KNOT, BattleScript_TryDestinyKnotTargetRet
	infatuatewithbattler BS_TARGET, BS_ATTACKER
	playanimation BS_ATTACKER, B_ANIM_HELD_ITEM_EFFECT
	waitanimation
	status2animation BS_TARGET, STATUS2_INFATUATION
	waitanimation
	printstring STRINGID_DESTINYKNOTACTIVATES
	waitmessage B_WAIT_TIME_LONG
BattleScript_TryDestinyKnotTargetRet:
	return

BattleScript_TryDestinyKnotAttacker:
	jumpifnoholdeffect BS_TARGET, HOLD_EFFECT_DESTINY_KNOT, BattleScript_TryDestinyKnotAttackerRet
	infatuatewithbattler BS_ATTACKER, BS_TARGET
	playanimation BS_TARGET, B_ANIM_HELD_ITEM_EFFECT
	waitanimation
	status2animation BS_ATTACKER, STATUS2_INFATUATION
	waitanimation
	printstring STRINGID_DESTINYKNOTACTIVATES
	waitmessage B_WAIT_TIME_LONG
BattleScript_TryDestinyKnotAttackerRet:
	return

BattleScript_EffectAttract::
	attackcanceler
	attackstring
	ppreduce
	accuracycheck BattleScript_ButItFailed, ACC_CURR_MOVE
	jumpifability BS_TARGET_SIDE, ABILITY_AROMA_VEIL, BattleScript_AromaVeilProtects
	tryinfatuating BattleScript_ButItFailed
	attackanimation
	waitanimation
	printstring STRINGID_PKMNFELLINLOVE
	waitmessage B_WAIT_TIME_LONG
	call BattleScript_TryDestinyKnotAttacker
	goto BattleScript_MoveEnd

BattleScript_EffectPresent::
	attackcanceler
	accuracycheck BattleScript_PrintMoveMissed, ACC_CURR_MOVE
	attackstring
	ppreduce
	typecalc
	presentdamagecalculation

BattleScript_EffectSafeguard::
	attackcanceler
	attackstring
	ppreduce
	setsafeguard
	goto BattleScript_PrintReflectLightScreenSafeguardString

BattleScript_EffectMagnitude::
	jumpifword CMP_COMMON_BITS, gHitMarker, HITMARKER_NO_ATTACKSTRING | HITMARKER_NO_PPDEDUCT, BattleScript_EffectMagnitudeTarget
	attackcanceler
	attackstring
	ppreduce
	magnitudedamagecalculation
	pause B_WAIT_TIME_SHORT
	printstring STRINGID_MAGNITUDESTRENGTH
	waitmessage B_WAIT_TIME_LONG
BattleScript_EffectMagnitudeTarget:
	accuracycheck BattleScript_MoveMissedPause, ACC_CURR_MOVE
	goto BattleScript_HitFromCritCalc

BattleScript_EffectBatonPass::
	attackcanceler
	attackstring
	ppreduce
	jumpifbattletype BATTLE_TYPE_ARENA, BattleScript_ButItFailed
	jumpifcantswitch SWITCH_IGNORE_ESCAPE_PREVENTION | BS_ATTACKER, BattleScript_ButItFailed
	attackanimation
	waitanimation
	openpartyscreen BS_ATTACKER, BattleScript_ButItFailed
	switchoutabilities BS_ATTACKER
	waitstate
	switchhandleorder BS_ATTACKER, 2
	returntoball BS_ATTACKER
	getswitchedmondata BS_ATTACKER
	switchindataupdate BS_ATTACKER
	hpthresholds BS_ATTACKER
	trytoclearprimalweather
	printstring STRINGID_EMPTYSTRING3
	waitmessage 1
	printstring STRINGID_SWITCHINMON
	switchinanim BS_ATTACKER, TRUE
	waitstate
	switchineffects BS_ATTACKER
	goto BattleScript_MoveEnd

BattleScript_EffectRapidSpin::
.if B_SPEED_BUFFING_RAPID_SPIN == GEN_8
	call BattleScript_EffectHit_Ret
	jumpifhalfword CMP_COMMON_BITS, gMoveResultFlags, MOVE_RESULT_DOESNT_AFFECT_FOE, BattleScript_MoveEnd
	setmoveeffect MOVE_EFFECT_RAPIDSPIN | MOVE_EFFECT_AFFECTS_USER | MOVE_EFFECT_CERTAIN
	seteffectwithchance
	setstatchanger STAT_SPEED, 1, FALSE
	statbuffchange MOVE_EFFECT_AFFECTS_USER | STAT_CHANGE_ALLOW_PTR, BattleScript_EffectRapidSpinEnd
	jumpifbyte CMP_EQUAL, cMULTISTRING_CHOOSER, B_MSG_STAT_WONT_INCREASE, BattleScript_EffectRapidSpinEnd
	setgraphicalstatchangevalues
	playanimation BS_ATTACKER, B_ANIM_STATS_CHANGE, sB_ANIM_ARG1
	printfromtable gStatUpStringIds
	waitmessage B_WAIT_TIME_LONG
BattleScript_EffectRapidSpinEnd::
	tryfaintmon BS_TARGET
	moveendall
	end
.else
	setmoveeffect MOVE_EFFECT_RAPIDSPIN | MOVE_EFFECT_AFFECTS_USER | MOVE_EFFECT_CERTAIN
	goto BattleScript_EffectHit
.endif

BattleScript_EffectSonicboom::
	attackcanceler
	accuracycheck BattleScript_PrintMoveMissed, ACC_CURR_MOVE
	attackstring
	ppreduce
	typecalc
	bichalfword gMoveResultFlags, MOVE_RESULT_SUPER_EFFECTIVE | MOVE_RESULT_NOT_VERY_EFFECTIVE
	setword gBattleMoveDamage, 20
	adjustdamage
	goto BattleScript_HitFromAtkAnimation

BattleScript_EffectMorningSun::
BattleScript_EffectSynthesis::
BattleScript_EffectMoonlight::
BattleScript_EffectShoreUp::
	attackcanceler
	attackstring
	ppreduce
	recoverbasedonsunlight BattleScript_AlreadyAtFullHp
	goto BattleScript_PresentHealTarget

BattleScript_EffectRainDance::
	attackcanceler
	attackstring
	ppreduce
	jumpifhalfword CMP_COMMON_BITS, gBattleWeather, B_WEATHER_SUN_PRIMAL, BattleScript_ExtremelyHarshSunlightWasNotLessened
	jumpifhalfword CMP_COMMON_BITS, gBattleWeather, B_WEATHER_RAIN_PRIMAL, BattleScript_NoReliefFromHeavyRain
	jumpifhalfword CMP_COMMON_BITS, gBattleWeather, B_WEATHER_STRONG_WINDS, BattleScript_MysteriousAirCurrentBlowsOn
	setrain
BattleScript_MoveWeatherChange::
	attackanimation
	waitanimation
	printfromtable gMoveWeatherChangeStringIds
	waitmessage B_WAIT_TIME_LONG
	call BattleScript_ActivateWeatherAbilities
	goto BattleScript_MoveEnd

BattleScript_EffectSunnyDay::
	attackcanceler
	attackstring
	ppreduce
	jumpifhalfword CMP_COMMON_BITS, gBattleWeather, B_WEATHER_SUN_PRIMAL, BattleScript_ExtremelyHarshSunlightWasNotLessened
	jumpifhalfword CMP_COMMON_BITS, gBattleWeather, B_WEATHER_RAIN_PRIMAL, BattleScript_NoReliefFromHeavyRain
	jumpifhalfword CMP_COMMON_BITS, gBattleWeather, B_WEATHER_STRONG_WINDS, BattleScript_MysteriousAirCurrentBlowsOn
	setsunny
	goto BattleScript_MoveWeatherChange

BattleScript_ExtremelyHarshSunlightWasNotLessened:
	pause B_WAIT_TIME_SHORT
	printstring STRINGID_EXTREMELYHARSHSUNLIGHTWASNOTLESSENED
	waitmessage B_WAIT_TIME_LONG
	goto BattleScript_MoveEnd

BattleScript_ExtremelyHarshSunlightWasNotLessenedEnd3:
	pause B_WAIT_TIME_SHORT
	printstring STRINGID_EXTREMELYHARSHSUNLIGHTWASNOTLESSENED
	waitmessage B_WAIT_TIME_LONG
	end3

BattleScript_ExtremelyHarshSunlightWasNotLessenedRet:
	pause B_WAIT_TIME_SHORT
	printstring STRINGID_EXTREMELYHARSHSUNLIGHTWASNOTLESSENED
	waitmessage B_WAIT_TIME_LONG
	return

BattleScript_NoReliefFromHeavyRain:
	pause B_WAIT_TIME_SHORT
	printstring STRINGID_NORELIEFROMHEAVYRAIN
	waitmessage B_WAIT_TIME_LONG
	goto BattleScript_MoveEnd

BattleScript_NoReliefFromHeavyRainEnd3:
	pause B_WAIT_TIME_SHORT
	printstring STRINGID_NORELIEFROMHEAVYRAIN
	waitmessage B_WAIT_TIME_LONG
	end3

BattleScript_NoReliefFromHeavyRainRet:
	pause B_WAIT_TIME_SHORT
	printstring STRINGID_NORELIEFROMHEAVYRAIN
	waitmessage B_WAIT_TIME_LONG
	return

BattleScript_MysteriousAirCurrentBlowsOn:
	pause B_WAIT_TIME_SHORT
	printstring STRINGID_MYSTERIOUSAIRCURRENTBLOWSON
	waitmessage B_WAIT_TIME_LONG
	goto BattleScript_MoveEnd

BattleScript_MysteriousAirCurrentBlowsOnEnd3:
	pause B_WAIT_TIME_SHORT
	printstring STRINGID_MYSTERIOUSAIRCURRENTBLOWSON
	waitmessage B_WAIT_TIME_LONG
	end3

BattleScript_MysteriousAirCurrentBlowsOnRet:
	pause B_WAIT_TIME_SHORT
	printstring STRINGID_MYSTERIOUSAIRCURRENTBLOWSON
	waitmessage B_WAIT_TIME_LONG
	return

BattleScript_BlockedByPrimalWeatherEnd3::
	call BattleScript_AbilityPopUp
	jumpifhalfword CMP_COMMON_BITS, gBattleWeather, B_WEATHER_SUN_PRIMAL, BattleScript_ExtremelyHarshSunlightWasNotLessenedEnd3
	jumpifhalfword CMP_COMMON_BITS, gBattleWeather, B_WEATHER_RAIN_PRIMAL, BattleScript_NoReliefFromHeavyRainEnd3
	jumpifhalfword CMP_COMMON_BITS, gBattleWeather, B_WEATHER_STRONG_WINDS, BattleScript_MysteriousAirCurrentBlowsOnEnd3
	end3

BattleScript_BlockedByPrimalWeatherRet::
	call BattleScript_AbilityPopUp
	jumpifhalfword CMP_COMMON_BITS, gBattleWeather, B_WEATHER_SUN_PRIMAL, BattleScript_ExtremelyHarshSunlightWasNotLessenedRet
	jumpifhalfword CMP_COMMON_BITS, gBattleWeather, B_WEATHER_RAIN_PRIMAL, BattleScript_NoReliefFromHeavyRainRet
	jumpifhalfword CMP_COMMON_BITS, gBattleWeather, B_WEATHER_STRONG_WINDS, BattleScript_MysteriousAirCurrentBlowsOnRet
	return

BattleScript_EffectDefenseUpHit::
	setmoveeffect MOVE_EFFECT_DEF_PLUS_1 | MOVE_EFFECT_AFFECTS_USER
	goto BattleScript_EffectHit

BattleScript_EffectAttackUpHit::
	setmoveeffect MOVE_EFFECT_ATK_PLUS_1 | MOVE_EFFECT_AFFECTS_USER
	goto BattleScript_EffectHit

BattleScript_EffectSpecialAttackUpHit::
	setmoveeffect MOVE_EFFECT_SP_ATK_PLUS_1 | MOVE_EFFECT_AFFECTS_USER
	goto BattleScript_EffectHit

BattleScript_EffectAllStatsUpHit::
	setmoveeffect MOVE_EFFECT_ALL_STATS_UP | MOVE_EFFECT_AFFECTS_USER
	goto BattleScript_EffectHit

BattleScript_EffectBellyDrum::
	attackcanceler
	attackstring
	ppreduce
	maxattackhalvehp BattleScript_ButItFailed
	orword gHitMarker, HITMARKER_IGNORE_SUBSTITUTE
	attackanimation
	waitanimation
	healthbarupdate BS_ATTACKER
	datahpupdate BS_ATTACKER
	printstring STRINGID_PKMNCUTHPMAXEDATTACK
	waitmessage B_WAIT_TIME_LONG
	goto BattleScript_MoveEnd

BattleScript_EffectPsychUp::
	attackcanceler
	attackstring
	ppreduce
	copyfoestats BattleScript_ButItFailed
	attackanimation
	waitanimation
	printstring STRINGID_PKMNCOPIEDSTATCHANGES
	waitmessage B_WAIT_TIME_LONG
	goto BattleScript_MoveEnd

BattleScript_EffectMirrorCoat::
	attackcanceler
	mirrorcoatdamagecalculator BattleScript_ButItFailedAtkStringPpReduce
	accuracycheck BattleScript_PrintMoveMissed, ACC_CURR_MOVE
	attackstring
	ppreduce
	typecalc
	bichalfword gMoveResultFlags, MOVE_RESULT_NOT_VERY_EFFECTIVE | MOVE_RESULT_SUPER_EFFECTIVE
	adjustdamage
	goto BattleScript_HitFromAtkAnimation

BattleScript_EffectSkullBash::
	jumpifstatus2 BS_ATTACKER, STATUS2_MULTIPLETURNS, BattleScript_TwoTurnMovesSecondTurn
	jumpifword CMP_COMMON_BITS, gHitMarker, HITMARKER_NO_ATTACKSTRING, BattleScript_TwoTurnMovesSecondTurn
	setbyte sTWOTURN_STRINGID, B_MSG_TURN1_SKULL_BASH
	call BattleScriptFirstChargingTurn
	setstatchanger STAT_DEF, 1, FALSE
	statbuffchange MOVE_EFFECT_AFFECTS_USER | STAT_CHANGE_ALLOW_PTR, BattleScript_SkullBashEnd
	jumpifbyte CMP_EQUAL, cMULTISTRING_CHOOSER, B_MSG_STAT_WONT_INCREASE, BattleScript_SkullBashEnd
	setgraphicalstatchangevalues
	playanimation BS_ATTACKER, B_ANIM_STATS_CHANGE, sB_ANIM_ARG1
	printfromtable gStatUpStringIds
	waitmessage B_WAIT_TIME_LONG
BattleScript_SkullBashEnd::
	jumpifnoholdeffect BS_ATTACKER, HOLD_EFFECT_POWER_HERB, BattleScript_MoveEnd
	call BattleScript_PowerHerbActivation
	goto BattleScript_TwoTurnMovesSecondTurn

BattleScript_EffectBulldoze:
	setmoveeffect MOVE_EFFECT_SPD_MINUS_1
BattleScript_EffectEarthquake:
	goto BattleScript_EffectHit

BattleScript_EffectFutureSight::
	attackcanceler
	attackstring
	ppreduce
	trysetfutureattack BattleScript_ButItFailed
	attackanimation
	waitanimation
	printfromtable gFutureMoveUsedStringIds
	waitmessage B_WAIT_TIME_LONG
	goto BattleScript_MoveEnd

BattleScript_EffectGust::
	goto BattleScript_EffectHit

BattleScript_EffectSolarBeam::
	jumpifweatheraffected BS_ATTACKER, B_WEATHER_SUN, BattleScript_SolarBeamOnFirstTurn
BattleScript_SolarBeamDecideTurn::
	jumpifstatus2 BS_ATTACKER, STATUS2_MULTIPLETURNS, BattleScript_TwoTurnMovesSecondTurn
	jumpifword CMP_COMMON_BITS, gHitMarker, HITMARKER_NO_ATTACKSTRING, BattleScript_TwoTurnMovesSecondTurn
	setbyte sTWOTURN_STRINGID, B_MSG_TURN1_SOLAR_BEAM
	call BattleScriptFirstChargingTurn
	jumpifnoholdeffect BS_ATTACKER, HOLD_EFFECT_POWER_HERB, BattleScript_MoveEnd
	call BattleScript_PowerHerbActivation
	goto BattleScript_TwoTurnMovesSecondTurn
BattleScript_SolarBeamOnFirstTurn::
	orword gHitMarker, HITMARKER_CHARGING
	setmoveeffect MOVE_EFFECT_CHARGING | MOVE_EFFECT_AFFECTS_USER
	seteffectprimary
	ppreduce
	goto BattleScript_TwoTurnMovesSecondTurn

BattleScript_EffectThunder:
	setmoveeffect MOVE_EFFECT_PARALYSIS
	goto BattleScript_EffectHit

BattleScript_EffectHurricane:
	setmoveeffect MOVE_EFFECT_CONFUSION
	goto BattleScript_EffectHit

BattleScript_EffectTeleport:
	attackcanceler
	attackstring
	ppreduce
.if B_TELEPORT_BEHAVIOR >= GEN_7
	canteleport BS_ATTACKER
	jumpifbyte CMP_EQUAL, gBattleCommunication, TRUE, BattleScript_EffectTeleportNew
	goto BattleScript_ButItFailed
.else
	jumpifbattletype BATTLE_TYPE_TRAINER, BattleScript_ButItFailed
.endif
BattleScript_EffectTeleportTryToRunAway:
	getifcantrunfrombattle BS_ATTACKER
	jumpifbyte CMP_EQUAL, gBattleCommunication, BATTLE_RUN_FORBIDDEN, BattleScript_ButItFailed
	jumpifbyte CMP_EQUAL, gBattleCommunication, BATTLE_RUN_FAILURE, BattleScript_PrintAbilityMadeIneffective
	attackanimation
	waitanimation
	printstring STRINGID_PKMNFLEDFROMBATTLE
	waitmessage B_WAIT_TIME_LONG
	setoutcomeonteleport BS_ATTACKER
	goto BattleScript_MoveEnd

BattleScript_EffectTeleportNew:
	getbattlerside BS_ATTACKER
	jumpifbyte CMP_EQUAL, gBattleCommunication, B_SIDE_OPPONENT, BattleScript_EffectTeleportTryToRunAway
	attackanimation
	waitanimation
	openpartyscreen BS_ATTACKER, BattleScript_EffectTeleportNewEnd
	switchoutabilities BS_ATTACKER
	waitstate
	switchhandleorder BS_ATTACKER, 2
	returntoball BS_ATTACKER
	getswitchedmondata BS_ATTACKER
	switchindataupdate BS_ATTACKER
	hpthresholds BS_ATTACKER
	trytoclearprimalweather
	printstring STRINGID_EMPTYSTRING3
	waitmessage 1
	printstring STRINGID_SWITCHINMON
	switchinanim BS_ATTACKER, TRUE
	waitstate
	switchineffects BS_ATTACKER
BattleScript_EffectTeleportNewEnd:
	goto BattleScript_MoveEnd

BattleScript_EffectBeatUp::
	attackcanceler
	accuracycheck BattleScript_PrintMoveMissed, ACC_CURR_MOVE
.if B_BEAT_UP >= GEN_5
	attackstring
	ppreduce
	critcalc
	damagecalc
	adjustdamage
	trydobeatup
	goto BattleScript_HitFromAtkAnimation
.else
	attackstring
	pause B_WAIT_TIME_SHORT
	ppreduce
	setbyte gBattleCommunication, 0
BattleScript_BeatUpLoop::
	movevaluescleanup
	trydobeatup BattleScript_BeatUpEnd, BattleScript_ButItFailed
	printstring STRINGID_PKMNATTACK
	critcalc
	jumpifbyte CMP_NOT_EQUAL, gIsCriticalHit, TRUE, BattleScript_BeatUpAttack
	manipulatedamage DMG_DOUBLED
BattleScript_BeatUpAttack::
	adjustdamage
	attackanimation
	waitanimation
	effectivenesssound
	hitanimation BS_TARGET
	waitstate
	healthbarupdate BS_TARGET
	datahpupdate BS_TARGET
	critmessage
	waitmessage B_WAIT_TIME_LONG
	resultmessage
	waitmessage B_WAIT_TIME_LONG
	tryfaintmon BS_TARGET
	moveendto MOVEEND_NEXT_TARGET
	goto BattleScript_BeatUpLoop
BattleScript_BeatUpEnd::
	end
.endif

BattleScript_EffectSemiInvulnerable::
	jumpifstatus2 BS_ATTACKER, STATUS2_MULTIPLETURNS, BattleScript_SecondTurnSemiInvulnerable
	jumpifword CMP_COMMON_BITS, gHitMarker, HITMARKER_NO_ATTACKSTRING, BattleScript_SecondTurnSemiInvulnerable
	jumpifmove MOVE_FLY, BattleScript_FirstTurnFly
	jumpifmove MOVE_DIVE, BattleScript_FirstTurnDive
	jumpifmove MOVE_BOUNCE, BattleScript_FirstTurnBounce
	jumpifmove MOVE_PHANTOM_FORCE, BattleScript_FirstTurnPhantomForce
	jumpifmove MOVE_SHADOW_FORCE, BattleScript_FirstTurnPhantomForce
	setbyte sTWOTURN_STRINGID, B_MSG_TURN1_DIG
	goto BattleScript_FirstTurnSemiInvulnerable
BattleScript_FirstTurnBounce::
	setbyte sTWOTURN_STRINGID, B_MSG_TURN1_BOUNCE
	goto BattleScript_FirstTurnSemiInvulnerable
BattleScript_FirstTurnDive::
	setbyte sTWOTURN_STRINGID, B_MSG_TURN1_DIVE
	goto BattleScript_FirstTurnSemiInvulnerable
BattleScript_FirstTurnPhantomForce:
	setbyte sTWOTURN_STRINGID, B_MSG_TURN1_PHANTOM_FORCE
	goto BattleScript_FirstTurnSemiInvulnerable
BattleScript_FirstTurnFly::
	setbyte sTWOTURN_STRINGID, B_MSG_TURN1_FLY
BattleScript_FirstTurnSemiInvulnerable::
	call BattleScriptFirstChargingTurn
	setsemiinvulnerablebit
	jumpifnoholdeffect BS_ATTACKER, HOLD_EFFECT_POWER_HERB, BattleScript_MoveEnd
	call BattleScript_PowerHerbActivation
BattleScript_SecondTurnSemiInvulnerable::
	attackcanceler
	setmoveeffect MOVE_EFFECT_CHARGING
	setbyte sB_ANIM_TURN, 1
	clearstatusfromeffect BS_ATTACKER
	orword gHitMarker, HITMARKER_NO_PPDEDUCT
	argumenttomoveeffect
BattleScript_SemiInvulnerableTryHit::
	accuracycheck BattleScript_SemiInvulnerableMiss, ACC_CURR_MOVE
	clearsemiinvulnerablebit
	goto BattleScript_HitFromAtkString

BattleScript_SemiInvulnerableMiss::
	clearsemiinvulnerablebit
	goto BattleScript_PrintMoveMissed

BattleScript_EffectDefenseCurl::
	attackcanceler
	attackstring
	ppreduce
	setdefensecurlbit
	setstatchanger STAT_DEF, 1, FALSE
	statbuffchange MOVE_EFFECT_AFFECTS_USER | STAT_CHANGE_ALLOW_PTR, BattleScript_DefenseCurlDoStatUpAnim
	jumpifbyte CMP_EQUAL, cMULTISTRING_CHOOSER, B_MSG_STAT_WONT_INCREASE, BattleScript_StatUpPrintString
	attackanimation
	waitanimation
BattleScript_DefenseCurlDoStatUpAnim::
	goto BattleScript_StatUpDoAnim

BattleScript_EffectSoftboiled::
	attackcanceler
	attackstring
	ppreduce
	tryhealhalfhealth BattleScript_AlreadyAtFullHp, BS_TARGET
BattleScript_PresentHealTarget::
	attackanimation
	waitanimation
	orword gHitMarker, HITMARKER_IGNORE_SUBSTITUTE
	healthbarupdate BS_TARGET
	datahpupdate BS_TARGET
	printstring STRINGID_PKMNREGAINEDHEALTH
	waitmessage B_WAIT_TIME_LONG
	goto BattleScript_MoveEnd

BattleScript_AlreadyAtFullHp::
	pause B_WAIT_TIME_SHORT
	printstring STRINGID_PKMNHPFULL
	waitmessage B_WAIT_TIME_LONG
	goto BattleScript_MoveEnd

BattleScript_EffectFakeOut::
	attackcanceler
	jumpifnotfirstturn BattleScript_ButItFailedAtkStringPpReduce
	setmoveeffect MOVE_EFFECT_FLINCH
	goto BattleScript_EffectHit

BattleScript_ButItFailedAtkStringPpReduce::
	attackstring
BattleScript_ButItFailedPpReduce::
	ppreduce
BattleScript_ButItFailed::
	pause B_WAIT_TIME_SHORT
	orhalfword gMoveResultFlags, MOVE_RESULT_FAILED
	resultmessage
	waitmessage B_WAIT_TIME_LONG
	goto BattleScript_MoveEnd

BattleScript_NotAffected::
	pause B_WAIT_TIME_SHORT
	orhalfword gMoveResultFlags, MOVE_RESULT_DOESNT_AFFECT_FOE
	resultmessage
	waitmessage B_WAIT_TIME_LONG
	goto BattleScript_MoveEnd

BattleScript_NotAffectedAbilityPopUp::
	pause B_WAIT_TIME_SHORT
	call BattleScript_AbilityPopUpTarget
	orhalfword gMoveResultFlags, MOVE_RESULT_DOESNT_AFFECT_FOE
	resultmessage
	waitmessage B_WAIT_TIME_LONG
	goto BattleScript_MoveEnd

BattleScript_EffectUproar::
	attackcanceler
	accuracycheck BattleScript_PrintMoveMissed, ACC_CURR_MOVE
	setmoveeffect MOVE_EFFECT_UPROAR | MOVE_EFFECT_AFFECTS_USER
	attackstring
	jumpifstatus2 BS_ATTACKER, STATUS2_MULTIPLETURNS, BattleScript_UproarHit
	ppreduce
BattleScript_UproarHit::
	goto BattleScript_HitFromCritCalc

BattleScript_EffectStockpile::
	attackcanceler
	attackstring
	ppreduce
	stockpile 0
	attackanimation
	waitanimation
	printfromtable gStockpileUsedStringIds
	waitmessage B_WAIT_TIME_LONG
	.if B_STOCKPILE_RAISES_DEFS < GEN_4
	goto BattleScript_EffectStockpileEnd
	.endif
	jumpifmovehadnoeffect BattleScript_EffectStockpileEnd
	jumpifstat BS_ATTACKER, CMP_LESS_THAN, STAT_DEF, MAX_STAT_STAGE, BattleScript_EffectStockpileDef
	jumpifstat BS_ATTACKER, CMP_EQUAL, STAT_SPDEF, MAX_STAT_STAGE, BattleScript_EffectStockpileEnd
BattleScript_EffectStockpileDef:
	setbyte sSTAT_ANIM_PLAYED, FALSE
	playstatchangeanimation BS_ATTACKER, BIT_DEF | BIT_SPDEF, 0
	setstatchanger STAT_DEF, 1, FALSE
	statbuffchange MOVE_EFFECT_AFFECTS_USER | STAT_CHANGE_ALLOW_PTR, BattleScript_EffectStockpileSpDef
	jumpifbyte CMP_EQUAL, cMULTISTRING_CHOOSER, B_MSG_STAT_WONT_INCREASE, BattleScript_EffectStockpileSpDef
	printfromtable gStatUpStringIds
	waitmessage B_WAIT_TIME_LONG
BattleScript_EffectStockpileSpDef::
	setstatchanger STAT_SPDEF, 1, FALSE
	statbuffchange MOVE_EFFECT_AFFECTS_USER | STAT_CHANGE_ALLOW_PTR, BattleScript_EffectStockpileEnd
	jumpifbyte CMP_EQUAL, cMULTISTRING_CHOOSER, B_MSG_STAT_WONT_INCREASE, BattleScript_EffectStockpileEnd
	printfromtable gStatUpStringIds
	waitmessage B_WAIT_TIME_LONG
BattleScript_EffectStockpileEnd:
	stockpile 1
	goto BattleScript_MoveEnd

BattleScript_MoveEffectStockpileWoreOff::
	.if B_STOCKPILE_RAISES_DEFS >= GEN_4
	dostockpilestatchangeswearoff BS_ATTACKER, BattleScript_StockpileStatChangeDown
	printstring STRINGID_STOCKPILEDEFFECTWOREOFF
	waitmessage B_WAIT_TIME_SHORT
	.endif
	return

BattleScript_StockpileStatChangeDown:
	statbuffchange MOVE_EFFECT_AFFECTS_USER, BattleScript_StockpileStatChangeDown_Ret
	setgraphicalstatchangevalues
	playanimation BS_ATTACKER, B_ANIM_STATS_CHANGE, sB_ANIM_ARG1
	printfromtable gStatDownStringIds
	waitmessage B_WAIT_TIME_LONG
BattleScript_StockpileStatChangeDown_Ret:
	return

BattleScript_EffectSpitUp::
	attackcanceler
	jumpifbyte CMP_EQUAL, cMISS_TYPE, B_MSG_PROTECTED, BattleScript_SpitUpFailProtect
	attackstring
	ppreduce
	accuracycheck BattleScript_PrintMoveMissed, ACC_CURR_MOVE
	setbyte gIsCriticalHit, FALSE
	damagecalc
	adjustdamage
	stockpiletobasedamage BattleScript_SpitUpFail
	goto BattleScript_HitFromAtkAnimation
BattleScript_SpitUpFail::
	checkparentalbondcounter 2, BattleScript_SpitUpEnd
	pause B_WAIT_TIME_SHORT
	printstring STRINGID_FAILEDTOSPITUP
	waitmessage B_WAIT_TIME_LONG
BattleScript_SpitUpEnd:
	goto BattleScript_MoveEnd

BattleScript_SpitUpFailProtect::
	attackstring
	ppreduce
	pause B_WAIT_TIME_LONG
	stockpiletobasedamage BattleScript_SpitUpFail
	resultmessage
	waitmessage B_WAIT_TIME_LONG
	goto BattleScript_MoveEnd

BattleScript_EffectSwallow::
	attackcanceler
	attackstring
	ppreduce
	stockpiletohpheal BattleScript_SwallowFail
	goto BattleScript_PresentHealTarget

BattleScript_SwallowFail::
	pause B_WAIT_TIME_SHORT
	printfromtable gSwallowFailStringIds
	waitmessage B_WAIT_TIME_LONG
	goto BattleScript_MoveEnd

BattleScript_EffectHail::
	attackcanceler
	attackstring
	ppreduce
	jumpifhalfword CMP_COMMON_BITS, gBattleWeather, B_WEATHER_SUN_PRIMAL, BattleScript_ExtremelyHarshSunlightWasNotLessened
	jumpifhalfword CMP_COMMON_BITS, gBattleWeather, B_WEATHER_RAIN_PRIMAL, BattleScript_NoReliefFromHeavyRain
	jumpifhalfword CMP_COMMON_BITS, gBattleWeather, B_WEATHER_STRONG_WINDS, BattleScript_MysteriousAirCurrentBlowsOn
	sethail
	goto BattleScript_MoveWeatherChange

BattleScript_EffectTorment::
	attackcanceler
	attackstring
	ppreduce
	accuracycheck BattleScript_ButItFailed, ACC_CURR_MOVE
	jumpifability BS_TARGET_SIDE, ABILITY_AROMA_VEIL, BattleScript_AromaVeilProtects
	settorment BattleScript_ButItFailed
	attackanimation
	waitanimation
	printstring STRINGID_PKMNSUBJECTEDTOTORMENT
	waitmessage B_WAIT_TIME_LONG
	goto BattleScript_MoveEnd

BattleScript_EffectFlatter::
	attackcanceler
	jumpifsubstituteblocks BattleScript_MakeMoveMissed
	accuracycheck BattleScript_PrintMoveMissed, ACC_CURR_MOVE
	attackstring
	ppreduce
	jumpifconfusedandstatmaxed STAT_SPATK, BattleScript_ButItFailed
	attackanimation
	waitanimation
	setstatchanger STAT_SPATK, 1, FALSE
	statbuffchange STAT_CHANGE_ALLOW_PTR, BattleScript_FlatterTryConfuse
	jumpifbyte CMP_EQUAL, cMULTISTRING_CHOOSER, B_MSG_STAT_WONT_INCREASE, BattleScript_FlatterTryConfuse
	setgraphicalstatchangevalues
	playanimation BS_TARGET, B_ANIM_STATS_CHANGE, sB_ANIM_ARG1
	printfromtable gStatUpStringIds
	waitmessage B_WAIT_TIME_LONG
BattleScript_FlatterTryConfuse::
	jumpifability BS_TARGET, ABILITY_OWN_TEMPO, BattleScript_OwnTempoPrevents
	jumpifsafeguard BattleScript_SafeguardProtected
	setmoveeffect MOVE_EFFECT_CONFUSION
	seteffectprimary
	goto BattleScript_MoveEnd

BattleScript_EffectWillOWisp::
	attackcanceler
	attackstring
	ppreduce
	jumpifsubstituteblocks BattleScript_ButItFailed
	jumpifstatus BS_TARGET, STATUS1_BURN, BattleScript_AlreadyBurned
	jumpiftype BS_TARGET, TYPE_FIRE, BattleScript_NotAffected
	jumpifability BS_TARGET, ABILITY_WATER_VEIL, BattleScript_WaterVeilPrevents
	jumpifability BS_TARGET, ABILITY_WATER_BUBBLE, BattleScript_WaterVeilPrevents
	jumpifability BS_TARGET, ABILITY_COMATOSE, BattleScript_AbilityProtectsDoesntAffect
	jumpifability BS_TARGET, ABILITY_PURIFYING_SALT, BattleScript_AbilityProtectsDoesntAffect
	jumpifflowerveil BattleScript_FlowerVeilProtects
	jumpifleafguardprotected BS_TARGET, BattleScript_AbilityProtectsDoesntAffect
	jumpifshieldsdown BS_TARGET, BattleScript_AbilityProtectsDoesntAffect
	jumpifstatus BS_TARGET, STATUS1_ANY, BattleScript_ButItFailed
	jumpifterrainaffected BS_TARGET, STATUS_FIELD_MISTY_TERRAIN, BattleScript_MistyTerrainPrevents
	accuracycheck BattleScript_ButItFailed, ACC_CURR_MOVE
	jumpifsafeguard BattleScript_SafeguardProtected
	attackanimation
	waitanimation
	setmoveeffect MOVE_EFFECT_BURN
	seteffectprimary
	goto BattleScript_MoveEnd

BattleScript_WaterVeilPrevents::
	call BattleScript_AbilityPopUp
	copybyte gEffectBattler, gBattlerTarget
	setbyte cMULTISTRING_CHOOSER, B_MSG_ABILITY_PREVENTS_MOVE_STATUS
	call BattleScript_BRNPrevention
	goto BattleScript_MoveEnd

BattleScript_AlreadyBurned::
	setalreadystatusedmoveattempt BS_ATTACKER
	pause B_WAIT_TIME_SHORT
	printstring STRINGID_PKMNALREADYHASBURN
	waitmessage B_WAIT_TIME_LONG
	goto BattleScript_MoveEnd

BattleScript_EffectMemento::
	attackcanceler
	jumpifbyte CMP_EQUAL, cMISS_TYPE, B_MSG_PROTECTED, BattleScript_MementoTargetProtect
	attackstring
	ppreduce
	trymemento BattleScript_ButItFailed
	setatkhptozero
	attackanimation
	waitanimation
	jumpifsubstituteblocks BattleScript_EffectMementoPrintNoEffect
	setbyte sSTAT_ANIM_PLAYED, FALSE
	playstatchangeanimation BS_TARGET, BIT_ATK | BIT_SPATK, STAT_CHANGE_NEGATIVE | STAT_CHANGE_BY_TWO | STAT_CHANGE_MULTIPLE_STATS
	playstatchangeanimation BS_TARGET, BIT_ATK, STAT_CHANGE_NEGATIVE | STAT_CHANGE_BY_TWO
	setstatchanger STAT_ATK, 2, TRUE
	statbuffchange STAT_CHANGE_ALLOW_PTR, BattleScript_EffectMementoTrySpAtk
@ Greater than B_MSG_DEFENDER_STAT_FELL is checking if the stat cannot decrease
	jumpifbyte CMP_GREATER_THAN, cMULTISTRING_CHOOSER, B_MSG_DEFENDER_STAT_FELL, BattleScript_EffectMementoTrySpAtk
	printfromtable gStatDownStringIds
	waitmessage B_WAIT_TIME_LONG
BattleScript_EffectMementoTrySpAtk:
	playstatchangeanimation BS_TARGET, BIT_SPATK, STAT_CHANGE_NEGATIVE | STAT_CHANGE_BY_TWO
	setstatchanger STAT_SPATK, 2, TRUE
	statbuffchange STAT_CHANGE_ALLOW_PTR, BattleScript_EffectMementoTryFaint
@ Greater than B_MSG_DEFENDER_STAT_FELL is checking if the stat cannot decrease
	jumpifbyte CMP_GREATER_THAN, cMULTISTRING_CHOOSER, B_MSG_DEFENDER_STAT_FELL, BattleScript_EffectMementoTryFaint
	printfromtable gStatDownStringIds
	waitmessage B_WAIT_TIME_LONG
BattleScript_EffectMementoTryFaint:
	tryfaintmon BS_ATTACKER
	goto BattleScript_MoveEnd
BattleScript_EffectMementoPrintNoEffect:
	printstring STRINGID_BUTNOEFFECT
	waitmessage B_WAIT_TIME_LONG
	goto BattleScript_EffectMementoTryFaint
@ If the target is protected there's no need to check the target's stats or animate, the user will just faint
BattleScript_MementoTargetProtect:
	attackstring
	ppreduce
	trymemento BattleScript_MementoTargetProtectEnd
BattleScript_MementoTargetProtectEnd:
	setatkhptozero
	pause B_WAIT_TIME_LONG
	effectivenesssound
	resultmessage
	waitmessage B_WAIT_TIME_LONG
	tryfaintmon BS_ATTACKER
	goto BattleScript_MoveEnd

BattleScript_EffectFocusPunch::
	attackcanceler
	jumpifnodamage BattleScript_HitFromAccCheck
	ppreduce
	printstring STRINGID_PKMNLOSTFOCUS
	waitmessage B_WAIT_TIME_LONG
	goto BattleScript_MoveEnd

BattleScript_EffectSmellingsalt:
BattleScript_EffectWakeUpSlap:
BattleScript_EffectSparklingAria:
	jumpifsubstituteblocks BattleScript_EffectHit
	setmoveeffect MOVE_EFFECT_REMOVE_STATUS | MOVE_EFFECT_CERTAIN
	goto BattleScript_EffectHit

BattleScript_EffectFollowMe::
	attackcanceler
	attackstring
	ppreduce
	.if B_UPDATED_MOVE_DATA >= GEN_6
	jumpifnotbattletype BATTLE_TYPE_DOUBLE, BattleScript_ButItFailed
	.endif
	setforcedtarget
	attackanimation
	waitanimation
	printstring STRINGID_PKMNCENTERATTENTION
	waitmessage B_WAIT_TIME_LONG
	goto BattleScript_MoveEnd

BattleScript_EffectNaturePower::
	attackcanceler
	attackstring
	pause B_WAIT_TIME_SHORT
	callterrainattack
	printstring STRINGID_NATUREPOWERTURNEDINTO
	waitmessage B_WAIT_TIME_LONG
	return

BattleScript_EffectCharge::
	attackcanceler
	attackstring
	ppreduce
	setcharge BS_ATTACKER
	attackanimation
	waitanimation
.if B_CHARGE_SPDEF_RAISE >= GEN_5
	setstatchanger STAT_SPDEF, 1, FALSE
	statbuffchange MOVE_EFFECT_AFFECTS_USER | STAT_CHANGE_ALLOW_PTR, BattleScript_EffectChargeString
	jumpifbyte CMP_EQUAL, cMULTISTRING_CHOOSER, B_MSG_STAT_WONT_INCREASE, BattleScript_EffectChargeString
	setgraphicalstatchangevalues
	playanimation BS_ATTACKER, B_ANIM_STATS_CHANGE, sB_ANIM_ARG1
	printfromtable gStatUpStringIds
	waitmessage B_WAIT_TIME_LONG
BattleScript_EffectChargeString:
.endif
	printstring STRINGID_PKMNCHARGINGPOWER
	waitmessage B_WAIT_TIME_LONG
	goto BattleScript_MoveEnd

BattleScript_EffectTaunt::
	attackcanceler
	attackstring
	ppreduce
	jumpifability BS_TARGET_SIDE, ABILITY_AROMA_VEIL, BattleScript_AromaVeilProtects
	accuracycheck BattleScript_ButItFailed, ACC_CURR_MOVE
	settaunt BattleScript_ButItFailed
	attackanimation
	waitanimation
	printstring STRINGID_PKMNFELLFORTAUNT
	waitmessage B_WAIT_TIME_LONG
	goto BattleScript_MoveEnd

BattleScript_EffectHelpingHand::
	attackcanceler
	attackstring
	ppreduce
	trysethelpinghand BattleScript_ButItFailed
	attackanimation
	waitanimation
	printstring STRINGID_PKMNREADYTOHELP
	waitmessage B_WAIT_TIME_LONG
	goto BattleScript_MoveEnd

BattleScript_EffectTrick::
	attackcanceler
	attackstring
	ppreduce
	jumpifsubstituteblocks BattleScript_ButItFailed
	accuracycheck BattleScript_ButItFailed, ACC_CURR_MOVE
	tryswapitems BattleScript_ButItFailed
	attackanimation
	waitanimation
	printstring STRINGID_PKMNSWITCHEDITEMS
	waitmessage B_WAIT_TIME_LONG
	printfromtable gItemSwapStringIds
	waitmessage B_WAIT_TIME_LONG
	goto BattleScript_MoveEnd

BattleScript_EffectRolePlay::
	attackcanceler
	attackstring
	ppreduce
	accuracycheck BattleScript_ButItFailed, NO_ACC_CALC_CHECK_LOCK_ON
	trycopyability BattleScript_ButItFailed
	attackanimation
	waitanimation
.if B_ABILITY_POP_UP == TRUE
	setbyte sFIXED_ABILITY_POPUP, TRUE
	showabilitypopup BS_ATTACKER
	pause 60
	sethword sABILITY_OVERWRITE, 0
	updateabilitypopup BS_ATTACKER
	pause 20
	destroyabilitypopup
	pause 40
.endif
	printstring STRINGID_PKMNCOPIEDFOE
	waitmessage B_WAIT_TIME_LONG
	switchinabilities BS_ATTACKER
	goto BattleScript_MoveEnd

BattleScript_EffectWish::
	attackcanceler
	attackstring
	ppreduce
	trywish 0, BattleScript_ButItFailed
	attackanimation
	waitanimation
	goto BattleScript_MoveEnd

BattleScript_EffectAssist:
	attackcanceler
	attackstring
	assistattackselect BattleScript_ButItFailedPpReduce
	attackanimation
	waitanimation
	setbyte sB_ANIM_TURN, 0
	setbyte sB_ANIM_TARGETS_HIT, 0
	jumptocalledmove TRUE

BattleScript_EffectIngrain:
	attackcanceler
	attackstring
	ppreduce
	setuserstatus3 STATUS3_ROOTED, BattleScript_ButItFailed
	attackanimation
	waitanimation
	printstring STRINGID_PKMNPLANTEDROOTS
	waitmessage B_WAIT_TIME_LONG
	goto BattleScript_MoveEnd

BattleScript_EffectSuperpower:
	setmoveeffect MOVE_EFFECT_ATK_DEF_DOWN | MOVE_EFFECT_AFFECTS_USER | MOVE_EFFECT_CERTAIN
	goto BattleScript_EffectHit

BattleScript_EffectCloseCombat:
	setmoveeffect MOVE_EFFECT_DEF_SPDEF_DOWN | MOVE_EFFECT_AFFECTS_USER | MOVE_EFFECT_CERTAIN
	goto BattleScript_EffectHit

BattleScript_EffectMagicCoat:
	attackcanceler
	trysetmagiccoat BattleScript_ButItFailedAtkStringPpReduce
	attackstring
	ppreduce
	attackanimation
	waitanimation
	printstring STRINGID_PKMNSHROUDEDITSELF
	waitmessage B_WAIT_TIME_LONG
	goto BattleScript_MoveEnd

BattleScript_EffectRecycle::
	attackcanceler
	attackstring
	ppreduce
	tryrecycleitem BattleScript_ButItFailed
	attackanimation
	waitanimation
	printstring STRINGID_XFOUNDONEY
	waitmessage B_WAIT_TIME_LONG
	goto BattleScript_MoveEnd

BattleScript_EffectBrickBreak::
	attackcanceler
	accuracycheck BattleScript_PrintMoveMissed, ACC_CURR_MOVE
	attackstring
	ppreduce
	removelightscreenreflect
	critcalc
	damagecalc
	adjustdamage
	jumpifbyte CMP_EQUAL, sB_ANIM_TURN, 0, BattleScript_BrickBreakAnim
	bichalfword gMoveResultFlags, MOVE_RESULT_MISSED | MOVE_RESULT_DOESNT_AFFECT_FOE
BattleScript_BrickBreakAnim::
	attackanimation
	waitanimation
	jumpifbyte CMP_LESS_THAN, sB_ANIM_TURN, 2, BattleScript_BrickBreakDoHit
	printstring STRINGID_THEWALLSHATTERED
	waitmessage B_WAIT_TIME_LONG
BattleScript_BrickBreakDoHit::
	typecalc
	effectivenesssound
	hitanimation BS_TARGET
	waitstate
	healthbarupdate BS_TARGET
	datahpupdate BS_TARGET
	critmessage
	waitmessage B_WAIT_TIME_LONG
	resultmessage
	waitmessage B_WAIT_TIME_LONG
	seteffectwithchance
	tryfaintmon BS_TARGET
	goto BattleScript_MoveEnd

BattleScript_EffectYawn::
	attackcanceler
	attackstring
	ppreduce
	jumpifability BS_TARGET, ABILITY_VITAL_SPIRIT, BattleScript_PrintBattlerAbilityMadeIneffective
	jumpifability BS_TARGET, ABILITY_INSOMNIA, BattleScript_PrintBattlerAbilityMadeIneffective
	jumpifability BS_TARGET, ABILITY_COMATOSE, BattleScript_PrintBattlerAbilityMadeIneffective
	jumpifability BS_TARGET, ABILITY_PURIFYING_SALT, BattleScript_AbilityProtectsDoesntAffect
	jumpifflowerveil BattleScript_FlowerVeilProtects
	jumpifleafguardprotected BS_TARGET, BattleScript_AbilityProtectsDoesntAffect
	jumpifshieldsdown BS_TARGET, BattleScript_AbilityProtectsDoesntAffect
	jumpifsubstituteblocks BattleScript_ButItFailed
	jumpifsafeguard BattleScript_SafeguardProtected
	accuracycheck BattleScript_ButItFailed, NO_ACC_CALC_CHECK_LOCK_ON
	jumpifuproarwakes BattleScript_ButItFailed
	setyawn BattleScript_ButItFailed
	attackanimation
	waitanimation
	printstring STRINGID_PKMNWASMADEDROWSY
	waitmessage B_WAIT_TIME_LONG
	goto BattleScript_MoveEnd
BattleScript_PrintBattlerAbilityMadeIneffective::
	copybyte sBATTLER, gBattlerAbility
BattleScript_PrintAbilityMadeIneffective::
	pause B_WAIT_TIME_SHORT
	call BattleScript_AbilityPopUp
	printstring STRINGID_PKMNSXMADEITINEFFECTIVE
	waitmessage B_WAIT_TIME_LONG
	goto BattleScript_MoveEnd

BattleScript_EffectKnockOff::
	setmoveeffect MOVE_EFFECT_KNOCK_OFF
	goto BattleScript_EffectHit

BattleScript_EffectEndeavor::
	attackcanceler
	attackstring
	ppreduce
	setdamagetohealthdifference BattleScript_ButItFailed
	copyword gHpDealt, gBattleMoveDamage
	accuracycheck BattleScript_MoveMissedPause, ACC_CURR_MOVE
	typecalc
	jumpifmovehadnoeffect BattleScript_HitFromAtkAnimation
	bichalfword gMoveResultFlags, MOVE_RESULT_SUPER_EFFECTIVE | MOVE_RESULT_NOT_VERY_EFFECTIVE
	copyword gBattleMoveDamage, gHpDealt
	adjustdamage
	goto BattleScript_HitFromAtkAnimation

BattleScript_EffectSkillSwap:
	attackcanceler
	attackstring
	ppreduce
	accuracycheck BattleScript_ButItFailed, NO_ACC_CALC_CHECK_LOCK_ON
	tryswapabilities BattleScript_ButItFailed
	attackanimation
	waitanimation
.if B_ABILITY_POP_UP == TRUE
	call BattleScript_AbilityPopUpTarget
	pause 20
	copybyte gBattlerAbility, gBattlerAttacker
	call BattleScript_AbilityPopUp
.endif
	printstring STRINGID_PKMNSWAPPEDABILITIES
	waitmessage B_WAIT_TIME_LONG
.if B_SKILL_SWAP >= GEN_4
	switchinabilities BS_ATTACKER
	switchinabilities BS_TARGET
.endif
	goto BattleScript_MoveEnd

BattleScript_EffectImprison::
	attackcanceler
	attackstring
	ppreduce
	tryimprison BattleScript_ButItFailed
	attackanimation
	waitanimation
	printstring STRINGID_PKMNSEALEDOPPONENTMOVE
	waitmessage B_WAIT_TIME_LONG
	goto BattleScript_MoveEnd

BattleScript_EffectRefresh:
	attackcanceler
	attackstring
	ppreduce
	cureifburnedparalysedorpoisoned BattleScript_ButItFailed
	attackanimation
	waitanimation
	printstring STRINGID_PKMNSTATUSNORMAL
	waitmessage B_WAIT_TIME_LONG
	updatestatusicon BS_ATTACKER
	goto BattleScript_MoveEnd

BattleScript_EffectGrudge:
	attackcanceler
	attackstring
	ppreduce
	setuserstatus3 STATUS3_GRUDGE, BattleScript_ButItFailed
	attackanimation
	waitanimation
	printstring STRINGID_PKMNWANTSGRUDGE
	waitmessage B_WAIT_TIME_LONG
	goto BattleScript_MoveEnd

BattleScript_EffectSnatch:
	attackcanceler
	trysetsnatch BattleScript_ButItFailedAtkStringPpReduce
	attackstring
	ppreduce
	attackanimation
	waitanimation
	pause B_WAIT_TIME_SHORT
	printstring STRINGID_PKMNWAITSFORTARGET
	waitmessage B_WAIT_TIME_LONG
	goto BattleScript_MoveEnd

BattleScript_EffectSecretPower::
	getsecretpowereffect
	goto BattleScript_EffectHit

BattleScript_EffectRecoilHP25:
	setmoveeffect MOVE_EFFECT_RECOIL_HP_25 | MOVE_EFFECT_AFFECTS_USER | MOVE_EFFECT_CERTAIN
	jumpifnotmove MOVE_STRUGGLE, BattleScript_EffectHit
	incrementgamestat GAME_STAT_USED_STRUGGLE
	goto BattleScript_EffectHit

BattleScript_EffectTeeterDance::
	attackcanceler
	attackstring
	ppreduce
	setbyte gBattlerTarget, 0
BattleScript_TeeterDanceLoop::
	movevaluescleanup
	setmoveeffect MOVE_EFFECT_CONFUSION
	jumpifbyteequal gBattlerAttacker, gBattlerTarget, BattleScript_TeeterDanceLoopIncrement
	jumpifability BS_TARGET, ABILITY_OWN_TEMPO, BattleScript_TeeterDanceOwnTempoPrevents
	jumpifsubstituteblocks BattleScript_TeeterDanceSubstitutePrevents
	jumpifstatus2 BS_TARGET, STATUS2_CONFUSION, BattleScript_TeeterDanceAlreadyConfused
	jumpifhasnohp BS_TARGET, BattleScript_TeeterDanceLoopIncrement
	accuracycheck BattleScript_TeeterDanceMissed, ACC_CURR_MOVE
	jumpifsafeguard BattleScript_TeeterDanceSafeguardProtected
	attackanimation
	waitanimation
	seteffectprimary
	resultmessage
	waitmessage B_WAIT_TIME_LONG
BattleScript_TeeterDanceDoMoveEndIncrement::
	moveendto MOVEEND_NEXT_TARGET
BattleScript_TeeterDanceLoopIncrement::
	addbyte gBattlerTarget, 1
	jumpifbytenotequal gBattlerTarget, gBattlersCount, BattleScript_TeeterDanceLoop
	end

BattleScript_TeeterDanceOwnTempoPrevents::
	pause B_WAIT_TIME_SHORT
	printstring STRINGID_PKMNPREVENTSCONFUSIONWITH
	waitmessage B_WAIT_TIME_LONG
	goto BattleScript_TeeterDanceDoMoveEndIncrement

BattleScript_TeeterDanceSafeguardProtected::
	pause B_WAIT_TIME_SHORT
	printstring STRINGID_PKMNUSEDSAFEGUARD
	waitmessage B_WAIT_TIME_LONG
	goto BattleScript_TeeterDanceDoMoveEndIncrement

BattleScript_TeeterDanceSubstitutePrevents::
	pause B_WAIT_TIME_SHORT
	printstring STRINGID_BUTITFAILED
	waitmessage B_WAIT_TIME_LONG
	goto BattleScript_TeeterDanceDoMoveEndIncrement

BattleScript_TeeterDanceAlreadyConfused::
	setalreadystatusedmoveattempt BS_ATTACKER
	pause B_WAIT_TIME_SHORT
	printstring STRINGID_PKMNALREADYCONFUSED
	waitmessage B_WAIT_TIME_LONG
	goto BattleScript_TeeterDanceDoMoveEndIncrement

BattleScript_TeeterDanceMissed::
	resultmessage
	waitmessage B_WAIT_TIME_LONG
	goto BattleScript_TeeterDanceDoMoveEndIncrement

BattleScript_EffectMudSport::
BattleScript_EffectWaterSport::
	attackcanceler
	attackstring
	ppreduce
	settypebasedhalvers BattleScript_ButItFailed
	attackanimation
	waitanimation
	printfromtable gSportsUsedStringIds
	waitmessage B_WAIT_TIME_LONG
	goto BattleScript_MoveEnd

BattleScript_EffectPoisonFang::
	setmoveeffect MOVE_EFFECT_TOXIC
	goto BattleScript_EffectHit

BattleScript_EffectOverheat::
	setmoveeffect MOVE_EFFECT_SP_ATK_TWO_DOWN | MOVE_EFFECT_AFFECTS_USER | MOVE_EFFECT_CERTAIN
	goto BattleScript_EffectHit

BattleScript_EffectHammerArm::
	setmoveeffect MOVE_EFFECT_SPD_MINUS_1 | MOVE_EFFECT_AFFECTS_USER | MOVE_EFFECT_CERTAIN
	goto BattleScript_EffectHit

BattleScript_EffectTickle::
	attackcanceler
	attackstring
	ppreduce
	jumpifstat BS_TARGET, CMP_GREATER_THAN, STAT_ATK, MIN_STAT_STAGE, BattleScript_TickleDoMoveAnim
	jumpifstat BS_TARGET, CMP_EQUAL, STAT_DEF, MIN_STAT_STAGE, BattleScript_CantLowerMultipleStats
BattleScript_TickleDoMoveAnim::
	accuracycheck BattleScript_ButItFailed, ACC_CURR_MOVE
	attackanimation
	waitanimation
	setbyte sSTAT_ANIM_PLAYED, FALSE
	playstatchangeanimation BS_TARGET, BIT_ATK | BIT_DEF, STAT_CHANGE_NEGATIVE | STAT_CHANGE_MULTIPLE_STATS
	playstatchangeanimation BS_TARGET, BIT_ATK, STAT_CHANGE_NEGATIVE
	setstatchanger STAT_ATK, 1, TRUE
	statbuffchange STAT_CHANGE_ALLOW_PTR, BattleScript_TickleTryLowerDef
	jumpifbyte CMP_EQUAL, cMULTISTRING_CHOOSER, B_MSG_STAT_WONT_DECREASE, BattleScript_TickleTryLowerDef
	printfromtable gStatDownStringIds
	waitmessage B_WAIT_TIME_LONG
BattleScript_TickleTryLowerDef::
	playstatchangeanimation BS_TARGET, BIT_DEF, STAT_CHANGE_NEGATIVE
	setstatchanger STAT_DEF, 1, TRUE
	statbuffchange STAT_CHANGE_ALLOW_PTR, BattleScript_TickleEnd
	jumpifbyte CMP_EQUAL, cMULTISTRING_CHOOSER, B_MSG_STAT_WONT_DECREASE, BattleScript_TickleEnd
	printfromtable gStatDownStringIds
	waitmessage B_WAIT_TIME_LONG
BattleScript_TickleEnd::
	goto BattleScript_MoveEnd

BattleScript_CantLowerMultipleStats::
	pause B_WAIT_TIME_SHORT
	orhalfword gMoveResultFlags, MOVE_RESULT_FAILED
	printstring STRINGID_STATSWONTDECREASE2
	waitmessage B_WAIT_TIME_LONG
	goto BattleScript_MoveEnd

BattleScript_EffectCosmicPower::
	attackcanceler
	attackstring
	ppreduce
	jumpifstat BS_ATTACKER, CMP_LESS_THAN, STAT_DEF, MAX_STAT_STAGE, BattleScript_CosmicPowerDoMoveAnim
	jumpifstat BS_ATTACKER, CMP_EQUAL, STAT_SPDEF, MAX_STAT_STAGE, BattleScript_CantRaiseMultipleStats
BattleScript_CosmicPowerDoMoveAnim::
	attackanimation
	waitanimation
	setbyte sSTAT_ANIM_PLAYED, FALSE
	playstatchangeanimation BS_ATTACKER, BIT_DEF | BIT_SPDEF, 0
	setstatchanger STAT_DEF, 1, FALSE
	statbuffchange MOVE_EFFECT_AFFECTS_USER | STAT_CHANGE_ALLOW_PTR, BattleScript_CosmicPowerTrySpDef
	jumpifbyte CMP_EQUAL, cMULTISTRING_CHOOSER, B_MSG_STAT_WONT_INCREASE, BattleScript_CosmicPowerTrySpDef
	printfromtable gStatUpStringIds
	waitmessage B_WAIT_TIME_LONG
BattleScript_CosmicPowerTrySpDef::
	setstatchanger STAT_SPDEF, 1, FALSE
	statbuffchange MOVE_EFFECT_AFFECTS_USER | STAT_CHANGE_ALLOW_PTR, BattleScript_CosmicPowerEnd
	jumpifbyte CMP_EQUAL, cMULTISTRING_CHOOSER, B_MSG_STAT_WONT_INCREASE, BattleScript_CosmicPowerEnd
	printfromtable gStatUpStringIds
	waitmessage B_WAIT_TIME_LONG
BattleScript_CosmicPowerEnd::
	goto BattleScript_MoveEnd

BattleScript_EffectSkyUppercut::
	goto BattleScript_EffectHit

BattleScript_EffectBulkUp::
	attackcanceler
	attackstring
	ppreduce
	jumpifstat BS_ATTACKER, CMP_LESS_THAN, STAT_ATK, MAX_STAT_STAGE, BattleScript_BulkUpDoMoveAnim
	jumpifstat BS_ATTACKER, CMP_EQUAL, STAT_DEF, MAX_STAT_STAGE, BattleScript_CantRaiseMultipleStats
BattleScript_BulkUpDoMoveAnim::
	attackanimation
	waitanimation
	setbyte sSTAT_ANIM_PLAYED, FALSE
	playstatchangeanimation BS_ATTACKER, BIT_ATK | BIT_DEF, 0
	setstatchanger STAT_ATK, 1, FALSE
	statbuffchange MOVE_EFFECT_AFFECTS_USER | STAT_CHANGE_ALLOW_PTR, BattleScript_BulkUpTryDef
	jumpifbyte CMP_EQUAL, cMULTISTRING_CHOOSER, B_MSG_STAT_WONT_INCREASE, BattleScript_BulkUpTryDef
	printfromtable gStatUpStringIds
	waitmessage B_WAIT_TIME_LONG
BattleScript_BulkUpTryDef::
	setstatchanger STAT_DEF, 1, FALSE
	statbuffchange MOVE_EFFECT_AFFECTS_USER | STAT_CHANGE_ALLOW_PTR, BattleScript_BulkUpEnd
	jumpifbyte CMP_EQUAL, cMULTISTRING_CHOOSER, B_MSG_STAT_WONT_INCREASE, BattleScript_BulkUpEnd
	printfromtable gStatUpStringIds
	waitmessage B_WAIT_TIME_LONG
BattleScript_BulkUpEnd::
	goto BattleScript_MoveEnd

BattleScript_EffectCalmMind::
	attackcanceler
	attackstring
	ppreduce
BattleScript_CalmMindTryToRaiseStats::
	jumpifstat BS_ATTACKER, CMP_LESS_THAN, STAT_SPATK, MAX_STAT_STAGE, BattleScript_CalmMindDoMoveAnim
	jumpifstat BS_ATTACKER, CMP_EQUAL, STAT_SPDEF, MAX_STAT_STAGE, BattleScript_CantRaiseMultipleStats
BattleScript_CalmMindDoMoveAnim::
	attackanimation
	waitanimation
BattleScript_CalmMindStatRaise::
	setbyte sSTAT_ANIM_PLAYED, FALSE
	playstatchangeanimation BS_ATTACKER, BIT_SPATK | BIT_SPDEF, 0
	setstatchanger STAT_SPATK, 1, FALSE
	statbuffchange MOVE_EFFECT_AFFECTS_USER | STAT_CHANGE_ALLOW_PTR, BattleScript_CalmMindTrySpDef
	jumpifbyte CMP_EQUAL, cMULTISTRING_CHOOSER, B_MSG_STAT_WONT_INCREASE, BattleScript_CalmMindTrySpDef
	printfromtable gStatUpStringIds
	waitmessage B_WAIT_TIME_LONG
BattleScript_CalmMindTrySpDef::
	setstatchanger STAT_SPDEF, 1, FALSE
	statbuffchange MOVE_EFFECT_AFFECTS_USER | STAT_CHANGE_ALLOW_PTR, BattleScript_CalmMindEnd
	jumpifbyte CMP_EQUAL, cMULTISTRING_CHOOSER, B_MSG_STAT_WONT_INCREASE, BattleScript_CalmMindEnd
	printfromtable gStatUpStringIds
	waitmessage B_WAIT_TIME_LONG
BattleScript_CalmMindEnd::
	goto BattleScript_MoveEnd

BattleScript_CantRaiseMultipleStats::
	pause B_WAIT_TIME_SHORT
	orhalfword gMoveResultFlags, MOVE_RESULT_FAILED
	printstring STRINGID_STATSWONTINCREASE2
	waitmessage B_WAIT_TIME_LONG
	goto BattleScript_MoveEnd

BattleScript_EffectDragonDance::
	attackcanceler
	attackstring
	ppreduce
	jumpifstat BS_ATTACKER, CMP_LESS_THAN, STAT_ATK, MAX_STAT_STAGE, BattleScript_DragonDanceDoMoveAnim
	jumpifstat BS_ATTACKER, CMP_EQUAL, STAT_SPEED, MAX_STAT_STAGE, BattleScript_CantRaiseMultipleStats
BattleScript_DragonDanceDoMoveAnim::
	attackanimation
	waitanimation
	setbyte sSTAT_ANIM_PLAYED, FALSE
	playstatchangeanimation BS_ATTACKER, BIT_ATK | BIT_SPEED, 0
	setstatchanger STAT_ATK, 1, FALSE
	statbuffchange MOVE_EFFECT_AFFECTS_USER | STAT_CHANGE_ALLOW_PTR, BattleScript_DragonDanceTrySpeed
	jumpifbyte CMP_EQUAL, cMULTISTRING_CHOOSER, B_MSG_STAT_WONT_INCREASE, BattleScript_DragonDanceTrySpeed
	printfromtable gStatUpStringIds
	waitmessage B_WAIT_TIME_LONG
BattleScript_DragonDanceTrySpeed::
	setstatchanger STAT_SPEED, 1, FALSE
	statbuffchange MOVE_EFFECT_AFFECTS_USER | STAT_CHANGE_ALLOW_PTR, BattleScript_DragonDanceEnd
	jumpifbyte CMP_EQUAL, cMULTISTRING_CHOOSER, B_MSG_STAT_WONT_INCREASE, BattleScript_DragonDanceEnd
	printfromtable gStatUpStringIds
	waitmessage B_WAIT_TIME_LONG
BattleScript_DragonDanceEnd::
	goto BattleScript_MoveEnd

BattleScript_EffectCamouflage::
	attackcanceler
	attackstring
	ppreduce
	settypetoterrain BattleScript_ButItFailed
	attackanimation
	waitanimation
	printstring STRINGID_PKMNCHANGEDTYPE
	waitmessage B_WAIT_TIME_LONG
	goto BattleScript_MoveEnd

BattleScript_FaintAttacker::
	tryillusionoff BS_ATTACKER
	playfaintcry BS_ATTACKER
	pause B_WAIT_TIME_LONG
	dofaintanimation BS_ATTACKER
	printstring STRINGID_ATTACKERFAINTED
	cleareffectsonfaint BS_ATTACKER
	tryactivatesoulheart
	tryactivatereceiver BS_ATTACKER
	trytrainerslidefirstdownmsg BS_ATTACKER
	return

BattleScript_FaintTarget::
	tryillusionoff BS_TARGET
	playfaintcry BS_TARGET
	pause B_WAIT_TIME_LONG
	dofaintanimation BS_TARGET
	printstring STRINGID_TARGETFAINTED
	cleareffectsonfaint BS_TARGET
	tryactivatefellstinger BS_ATTACKER
	tryactivatesoulheart
	tryactivatereceiver BS_TARGET
	tryactivatemoxie BS_ATTACKER        @ and chilling neigh, as one ice rider
	tryactivatebeastboost BS_ATTACKER
	tryactivategrimneigh BS_ATTACKER    @ and as one shadow rider
	tryactivatebattlebond BS_ATTACKER
	trytrainerslidefirstdownmsg BS_TARGET
	return

BattleScript_GiveExp::
	setbyte sGIVEEXP_STATE, 0
	getexp BS_TARGET
	end2

BattleScript_HandleFaintedMon::
	setbyte sSHIFT_SWITCHED, 0
	checkteamslost BattleScript_LinkHandleFaintedMonMultiple
	jumpifbyte CMP_NOT_EQUAL, gBattleOutcome, 0, BattleScript_FaintedMonEnd
	jumpifbattletype BATTLE_TYPE_TRAINER | BATTLE_TYPE_DOUBLE, BattleScript_FaintedMonTryChoose
	jumpifword CMP_NO_COMMON_BITS, gHitMarker, HITMARKER_PLAYER_FAINTED, BattleScript_FaintedMonTryChoose
@ Yes/No for sending out a new Pokémon if one is defeated in a wild battle
	printstring STRINGID_USENEXTPKMN
	setbyte gBattleCommunication, 0
	yesnobox
	jumpifbyte CMP_EQUAL, gBattleCommunication + 1, 0, BattleScript_FaintedMonTryChoose
@ Player said no, try to run
	jumpifplayerran BattleScript_FaintedMonEnd
	printstring STRINGID_CANTESCAPE2
BattleScript_FaintedMonTryChoose:
	openpartyscreen BS_FAINTED, BattleScript_FaintedMonEnd
	switchhandleorder BS_FAINTED, 2
	jumpifnotbattletype BATTLE_TYPE_TRAINER, BattleScript_FaintedMonSendOutNew
	jumpifbattletype BATTLE_TYPE_LINK, BattleScript_FaintedMonSendOutNew
	jumpifbattletype BATTLE_TYPE_RECORDED_LINK, BattleScript_FaintedMonSendOutNew
	jumpifbattletype BATTLE_TYPE_FRONTIER, BattleScript_FaintedMonSendOutNew
	jumpifbattletype BATTLE_TYPE_DOUBLE, BattleScript_FaintedMonSendOutNew
	jumpifword CMP_COMMON_BITS, gHitMarker, HITMARKER_PLAYER_FAINTED, BattleScript_FaintedMonSendOutNew
	jumpifbyte CMP_EQUAL, sBATTLE_STYLE, OPTIONS_BATTLE_STYLE_SET, BattleScript_FaintedMonSendOutNew
	jumpifcantswitch BS_PLAYER1, BattleScript_FaintedMonSendOutNew
	setbyte sILLUSION_NICK_HACK, 1
@ Yes/No for sending out a new Pokémon when the opponent is switching
	printstring STRINGID_ENEMYABOUTTOSWITCHPKMN
	setbyte gBattleCommunication, 0
	yesnobox
	jumpifbyte CMP_EQUAL, gBattleCommunication + 1, 1, BattleScript_FaintedMonSendOutNew
@ Player said yes, go to party screen (note optional flag, player may exit the menu instead)
	setatktoplayer0
	openpartyscreen BS_ATTACKER | PARTY_SCREEN_OPTIONAL, BattleScript_FaintedMonSendOutNew
	switchhandleorder BS_ATTACKER, 2
	jumpifbyte CMP_EQUAL, gBattleCommunication, PARTY_SIZE, BattleScript_FaintedMonSendOutNew
@ Switch Pokémon before opponent
	atknameinbuff1
	resetswitchinabilitybits BS_ATTACKER
	hpthresholds2 BS_ATTACKER
	printstring STRINGID_RETURNMON
	switchoutabilities BS_ATTACKER
	waitstate
	returnatktoball
	waitstate
	drawpartystatussummary BS_ATTACKER
	getswitchedmondata BS_ATTACKER
	switchindataupdate BS_ATTACKER
	hpthresholds BS_ATTACKER
	trytoclearprimalweather
	printstring STRINGID_EMPTYSTRING3
	waitmessage 1
	printstring STRINGID_SWITCHINMON
	hidepartystatussummary BS_ATTACKER
	switchinanim BS_ATTACKER, 0
	waitstate
	setbyte sSHIFT_SWITCHED, 1
BattleScript_FaintedMonSendOutNew:
	drawpartystatussummary BS_FAINTED
	getswitchedmondata BS_FAINTED
	switchindataupdate BS_FAINTED
	hpthresholds BS_FAINTED
	trytoclearprimalweather
	printstring STRINGID_EMPTYSTRING3
	waitmessage 1
	printstring STRINGID_SWITCHINMON
	hidepartystatussummary BS_FAINTED
	switchinanim BS_FAINTED, FALSE
	waitstate
	resetplayerfainted
	trytrainerslidelastonmsg BS_FAINTED
	jumpifbytenotequal sSHIFT_SWITCHED, sZero, BattleScript_FaintedMonShiftSwitched
BattleScript_FaintedMonSendOutNewEnd:
	switchineffects BS_FAINTED
	jumpifbattletype BATTLE_TYPE_DOUBLE, BattleScript_FaintedMonEnd
	cancelallactions
BattleScript_FaintedMonEnd::
	end2
BattleScript_FaintedMonShiftSwitched:
	copybyte sSAVED_BATTLER, gBattlerTarget
	switchineffects BS_ATTACKER
	resetsentmonsvalue
	copybyte gBattlerTarget, sSAVED_BATTLER
	goto BattleScript_FaintedMonSendOutNewEnd

BattleScript_LinkHandleFaintedMonMultiple::
	openpartyscreen BS_FAINTED_LINK_MULTIPLE_1, BattleScript_LinkHandleFaintedMonMultipleStart
BattleScript_LinkHandleFaintedMonMultipleStart::
	switchhandleorder BS_FAINTED, 0
	openpartyscreen BS_FAINTED_LINK_MULTIPLE_2, BattleScript_LinkHandleFaintedMonMultipleEnd
	switchhandleorder BS_FAINTED, 0
BattleScript_LinkHandleFaintedMonLoop::
	switchhandleorder BS_FAINTED, 3
	drawpartystatussummary BS_FAINTED
	getswitchedmondata BS_FAINTED
	switchindataupdate BS_FAINTED
	hpthresholds BS_FAINTED
	trytoclearprimalweather
	printstring STRINGID_EMPTYSTRING3
	waitmessage 1
	printstring STRINGID_SWITCHINMON
	hidepartystatussummary BS_FAINTED
	switchinanim BS_FAINTED, FALSE
	waitstate
	switchineffects BS_FAINTED_LINK_MULTIPLE_1
	jumpifbytenotequal gBattlerFainted, gBattlersCount, BattleScript_LinkHandleFaintedMonLoop
BattleScript_LinkHandleFaintedMonMultipleEnd::
	end2

BattleScript_LocalTrainerBattleWon::
	jumpifbattletype BATTLE_TYPE_TWO_OPPONENTS, BattleScript_LocalTwoTrainersDefeated
	printstring STRINGID_PLAYERDEFEATEDTRAINER1
	goto BattleScript_LocalBattleWonLoseTexts
BattleScript_LocalTwoTrainersDefeated::
	printstring STRINGID_TWOENEMIESDEFEATED
BattleScript_LocalBattleWonLoseTexts::
	trainerslidein BS_ATTACKER
	waitstate
	printstring STRINGID_TRAINER1LOSETEXT
	jumpifnotbattletype BATTLE_TYPE_TWO_OPPONENTS, BattleScript_LocalBattleWonReward
	trainerslideout B_POSITION_OPPONENT_LEFT
	waitstate
	trainerslidein BS_FAINTED
	waitstate
	printstring STRINGID_TRAINER2LOSETEXT
BattleScript_LocalBattleWonReward::
	getmoneyreward
	printstring STRINGID_PLAYERGOTMONEY
	waitmessage B_WAIT_TIME_LONG
BattleScript_PayDayMoneyAndPickUpItems::
	givepaydaymoney
	pickup
	end2

BattleScript_LocalBattleLost::
	jumpifbattletype BATTLE_TYPE_INGAME_PARTNER, BattleScript_LocalBattleLostPrintWhiteOut
	jumpifbattletype BATTLE_TYPE_DOME, BattleScript_CheckDomeDrew
	jumpifbattletype BATTLE_TYPE_FRONTIER, BattleScript_LocalBattleLostPrintTrainersWinText
	jumpifbattletype BATTLE_TYPE_TRAINER_HILL, BattleScript_LocalBattleLostPrintTrainersWinText
	jumpifbattletype BATTLE_TYPE_EREADER_TRAINER, BattleScript_LocalBattleLostEnd
	jumpifhalfword CMP_EQUAL, gTrainerBattleOpponent_A, TRAINER_SECRET_BASE, BattleScript_LocalBattleLostEnd
BattleScript_LocalBattleLostPrintWhiteOut::
.if B_WHITEOUT_MONEY >= GEN_4
	jumpifbattletype BATTLE_TYPE_TRAINER, BattleScript_LocalBattleLostEnd
	printstring STRINGID_PLAYERWHITEOUT
	waitmessage B_WAIT_TIME_LONG
	getmoneyreward
	printstring STRINGID_PLAYERWHITEOUT2
	waitmessage B_WAIT_TIME_LONG
	end2
BattleScript_LocalBattleLostEnd::
	printstring STRINGID_PLAYERLOSTTOENEMYTRAINER
	waitmessage B_WAIT_TIME_LONG
	getmoneyreward
	printstring STRINGID_PLAYERPAIDPRIZEMONEY
	waitmessage B_WAIT_TIME_LONG
	end2
.else
	printstring STRINGID_PLAYERWHITEOUT
	waitmessage B_WAIT_TIME_LONG
	printstring STRINGID_PLAYERWHITEOUT2
	waitmessage B_WAIT_TIME_LONG
BattleScript_LocalBattleLostEnd::
	end2
.endif

BattleScript_CheckDomeDrew::
	jumpifbyte CMP_EQUAL, gBattleOutcome, B_OUTCOME_DREW, BattleScript_LocalBattleLostEnd_
BattleScript_LocalBattleLostPrintTrainersWinText::
	jumpifnotbattletype BATTLE_TYPE_TRAINER, BattleScript_LocalBattleLostPrintWhiteOut
	returnopponentmon1toball BS_ATTACKER
	waitstate
	returnopponentmon2toball BS_ATTACKER
	waitstate
	trainerslidein BS_ATTACKER
	waitstate
	printstring STRINGID_TRAINER1WINTEXT
	jumpifbattletype BATTLE_TYPE_TOWER_LINK_MULTI, BattleScript_LocalBattleLostDoTrainer2WinText
	jumpifnotbattletype BATTLE_TYPE_TWO_OPPONENTS, BattleScript_LocalBattleLostEnd_
BattleScript_LocalBattleLostDoTrainer2WinText::
	trainerslideout B_POSITION_OPPONENT_LEFT
	waitstate
	trainerslidein BS_FAINTED
	waitstate
	printstring STRINGID_TRAINER2WINTEXT
BattleScript_LocalBattleLostEnd_::
	end2

BattleScript_FrontierLinkBattleLost::
	returnopponentmon1toball BS_ATTACKER
	waitstate
	returnopponentmon2toball BS_ATTACKER
	waitstate
	trainerslidein BS_ATTACKER
	waitstate
	printstring STRINGID_TRAINER1WINTEXT
	trainerslideout B_POSITION_OPPONENT_LEFT
	waitstate
	trainerslidein BS_FAINTED
	waitstate
	printstring STRINGID_TRAINER2WINTEXT
	jumpifbattletype BATTLE_TYPE_RECORDED, BattleScript_FrontierLinkBattleLostEnd
	endlinkbattle
BattleScript_FrontierLinkBattleLostEnd::
	waitmessage B_WAIT_TIME_LONG
	end2

BattleScript_LinkBattleWonOrLost::
	jumpifbattletype BATTLE_TYPE_BATTLE_TOWER, BattleScript_TowerLinkBattleWon
	printstring STRINGID_BATTLEEND
	waitmessage B_WAIT_TIME_LONG
	jumpifbattletype BATTLE_TYPE_RECORDED, BattleScript_LinkBattleWonOrLostWaitEnd
	endlinkbattle
BattleScript_LinkBattleWonOrLostWaitEnd::
	waitmessage B_WAIT_TIME_LONG
	end2

BattleScript_TowerLinkBattleWon::
	playtrainerdefeatbgm BS_ATTACKER
	printstring STRINGID_BATTLEEND
	waitmessage B_WAIT_TIME_LONG
	trainerslidein BS_ATTACKER
	waitstate
	printstring STRINGID_TRAINER1LOSETEXT
	trainerslideout B_POSITION_OPPONENT_LEFT
	waitstate
	trainerslidein BS_FAINTED
	waitstate
	printstring STRINGID_TRAINER2LOSETEXT
	jumpifbattletype BATTLE_TYPE_RECORDED, BattleScript_TowerLinkBattleWonEnd
	endlinkbattle
BattleScript_TowerLinkBattleWonEnd::
	waitmessage B_WAIT_TIME_LONG
	end2

BattleScript_FrontierTrainerBattleWon::
	jumpifnotbattletype BATTLE_TYPE_TRAINER, BattleScript_PayDayMoneyAndPickUpItems
	jumpifbattletype BATTLE_TYPE_TWO_OPPONENTS, BattleScript_FrontierTrainerBattleWon_TwoDefeated
	printstring STRINGID_PLAYERDEFEATEDTRAINER1
	goto BattleScript_FrontierTrainerBattleWon_LoseTexts
BattleScript_FrontierTrainerBattleWon_TwoDefeated:
	printstring STRINGID_TWOENEMIESDEFEATED
BattleScript_FrontierTrainerBattleWon_LoseTexts:
	trainerslidein BS_ATTACKER
	waitstate
	printstring STRINGID_TRAINER1LOSETEXT
	jumpifnotbattletype BATTLE_TYPE_TWO_OPPONENTS, BattleScript_TryPickUpItems
	trainerslideout B_POSITION_OPPONENT_LEFT
	waitstate
	trainerslidein BS_FAINTED
	waitstate
	printstring STRINGID_TRAINER2LOSETEXT
BattleScript_TryPickUpItems:
	jumpifnotbattletype BATTLE_TYPE_PYRAMID, BattleScript_FrontierTrainerBattleWon_End
	pickup
BattleScript_FrontierTrainerBattleWon_End:
	end2

BattleScript_SmokeBallEscape::
	playanimation BS_ATTACKER, B_ANIM_SMOKEBALL_ESCAPE
	printstring STRINGID_PKMNFLEDUSINGITS
	waitmessage B_WAIT_TIME_LONG
	end2

BattleScript_RanAwayUsingMonAbility::
	printstring STRINGID_PKMNFLEDUSING
	waitmessage B_WAIT_TIME_LONG
	end2

BattleScript_GotAwaySafely::
	printstring STRINGID_GOTAWAYSAFELY
	waitmessage B_WAIT_TIME_LONG
	end2

BattleScript_WildMonFled::
	printstring STRINGID_WILDPKMNFLED
	waitmessage B_WAIT_TIME_LONG
	end2

BattleScript_PrintCantRunFromTrainer::
	printstring STRINGID_NORUNNINGFROMTRAINERS
	end2

BattleScript_PrintFailedToRunString::
	printfromtable gNoEscapeStringIds
	waitmessage B_WAIT_TIME_LONG
	end2

BattleScript_PrintCantEscapeFromBattle::
	printselectionstringfromtable gNoEscapeStringIds
	endselectionscript

BattleScript_PrintFullBox::
	printselectionstring STRINGID_BOXISFULL
	endselectionscript

BattleScript_ActionSwitch::
	hpthresholds2 BS_ATTACKER
	printstring STRINGID_RETURNMON
	jumpifbattletype BATTLE_TYPE_DOUBLE, BattleScript_PursuitSwitchDmgSetMultihit
	setmultihit 1
	goto BattleScript_PursuitSwitchDmgLoop
BattleScript_PursuitSwitchDmgSetMultihit::
	setmultihit 2
BattleScript_PursuitSwitchDmgLoop::
	jumpifnopursuitswitchdmg BattleScript_DoSwitchOut
	swapattackerwithtarget
	trysetdestinybondtohappen
	call BattleScript_PursuitDmgOnSwitchOut
	swapattackerwithtarget
BattleScript_DoSwitchOut::
	decrementmultihit BattleScript_PursuitSwitchDmgLoop
	switchoutabilities BS_ATTACKER
	waitstate
	returnatktoball
	waitstate
	drawpartystatussummary BS_ATTACKER
	switchhandleorder BS_ATTACKER, 1
	getswitchedmondata BS_ATTACKER
	switchindataupdate BS_ATTACKER
	hpthresholds BS_ATTACKER
	trytoclearprimalweather
	printstring STRINGID_EMPTYSTRING3
	waitmessage 1
	printstring STRINGID_SWITCHINMON
	hidepartystatussummary BS_ATTACKER
	switchinanim BS_ATTACKER, FALSE
	waitstate
	switchineffects BS_ATTACKER
	moveendcase MOVEEND_STATUS_IMMUNITY_ABILITIES
	moveendcase MOVEEND_MIRROR_MOVE
	end2

BattleScript_PursuitDmgOnSwitchOut::
	pause B_WAIT_TIME_SHORT
	attackstring
	ppreduce
	critcalc
	damagecalc
	adjustdamage
	attackanimation
	waitanimation
	effectivenesssound
	hitanimation BS_TARGET
	waitstate
	healthbarupdate BS_TARGET
	datahpupdate BS_TARGET
	critmessage
	waitmessage B_WAIT_TIME_LONG
	resultmessage
	waitmessage B_WAIT_TIME_LONG
	tryfaintmon BS_TARGET
	moveendfromto MOVEEND_ABILITIES, MOVEEND_CHOICE_MOVE
	getbattlerfainted BS_TARGET
	jumpifbyte CMP_EQUAL, gBattleCommunication, FALSE, BattleScript_PursuitDmgOnSwitchOutRet
	setbyte sGIVEEXP_STATE, 0
	getexp BS_TARGET
BattleScript_PursuitDmgOnSwitchOutRet:
	return

BattleScript_Pausex20::
	pause B_WAIT_TIME_SHORT
	return

BattleScript_LevelUp::
	fanfare MUS_LEVEL_UP
	printstring STRINGID_PKMNGREWTOLV
	setbyte sLVLBOX_STATE, 0
	drawlvlupbox
	handlelearnnewmove BattleScript_LearnedNewMove, BattleScript_LearnMoveReturn, TRUE
	goto BattleScript_AskToLearnMove
BattleScript_TryLearnMoveLoop::
	handlelearnnewmove BattleScript_LearnedNewMove, BattleScript_LearnMoveReturn, FALSE
BattleScript_AskToLearnMove::
	buffermovetolearn
	printstring STRINGID_TRYTOLEARNMOVE1
	printstring STRINGID_TRYTOLEARNMOVE2
	printstring STRINGID_TRYTOLEARNMOVE3
	waitstate
	setbyte sLEARNMOVE_STATE, 0
	yesnoboxlearnmove BattleScript_ForgotAndLearnedNewMove
	printstring STRINGID_STOPLEARNINGMOVE
	waitstate
	setbyte sLEARNMOVE_STATE, 0
	yesnoboxstoplearningmove BattleScript_AskToLearnMove
	printstring STRINGID_DIDNOTLEARNMOVE
	goto BattleScript_TryLearnMoveLoop
BattleScript_ForgotAndLearnedNewMove::
	printstring STRINGID_123POOF
	printstring STRINGID_PKMNFORGOTMOVE
	printstring STRINGID_ANDELLIPSIS
BattleScript_LearnedNewMove::
	buffermovetolearn
	fanfare MUS_LEVEL_UP
	printstring STRINGID_PKMNLEARNEDMOVE
	waitmessage B_WAIT_TIME_LONG
	updatechoicemoveonlvlup BS_ATTACKER
	goto BattleScript_TryLearnMoveLoop
BattleScript_LearnMoveReturn::
	return

BattleScript_RainContinuesOrEnds::
	printfromtable gRainContinuesStringIds
	waitmessage B_WAIT_TIME_LONG
	jumpifbyte CMP_EQUAL, cMULTISTRING_CHOOSER, B_MSG_RAIN_STOPPED, BattleScript_RainContinuesOrEndsEnd
	playanimation BS_ATTACKER, B_ANIM_RAIN_CONTINUES
BattleScript_RainContinuesOrEndsEnd::
	call BattleScript_ActivateWeatherAbilities
	end2

BattleScript_DamagingWeatherContinues::
	printfromtable gSandStormHailSnowContinuesStringIds
	waitmessage B_WAIT_TIME_LONG
	playanimation_var BS_ATTACKER, sB_ANIM_ARG1
	setbyte gBattleCommunication, 0
BattleScript_DamagingWeatherLoop::
	copyarraywithindex gBattlerAttacker, gBattlerByTurnOrder, gBattleCommunication, 1
	weatherdamage
	jumpifword CMP_EQUAL, gBattleMoveDamage, 0, BattleScript_DamagingWeatherLoopIncrement
	jumpifword CMP_COMMON_BITS gBattleMoveDamage, 1 << 31, BattleScript_DamagingWeatherHeal
	printfromtable gSandStormHailDmgStringIds
	waitmessage B_WAIT_TIME_LONG
	effectivenesssound
	hitanimation BS_ATTACKER
	goto BattleScript_DamagingWeatherHpChange
BattleScript_DamagingWeatherHeal:
	call BattleScript_AbilityPopUp
	printstring STRINGID_ICEBODYHPGAIN
	waitmessage B_WAIT_TIME_LONG
BattleScript_DamagingWeatherHpChange:
	orword gHitMarker, HITMARKER_SKIP_DMG_TRACK | HITMARKER_IGNORE_SUBSTITUTE | HITMARKER_PASSIVE_DAMAGE | HITMARKER_GRUDGE
	healthbarupdate BS_ATTACKER
	datahpupdate BS_ATTACKER
	tryfaintmon BS_ATTACKER
	checkteamslost BattleScript_DamagingWeatherLoopIncrement
BattleScript_DamagingWeatherLoopIncrement::
	jumpifbyte CMP_NOT_EQUAL, gBattleOutcome, 0, BattleScript_DamagingWeatherContinuesEnd
	addbyte gBattleCommunication, 1
	jumpifbytenotequal gBattleCommunication, gBattlersCount, BattleScript_DamagingWeatherLoop
BattleScript_DamagingWeatherContinuesEnd::
	bicword gHitMarker, HITMARKER_SKIP_DMG_TRACK | HITMARKER_IGNORE_SUBSTITUTE | HITMARKER_PASSIVE_DAMAGE | HITMARKER_GRUDGE
	call BattleScript_ActivateWeatherAbilities
	end2

BattleScript_SandStormHailSnowEnds::
	printfromtable gSandStormHailSnowEndStringIds
	waitmessage B_WAIT_TIME_LONG
	call BattleScript_ActivateWeatherAbilities
	end2

BattleScript_SunlightContinues::
	printstring STRINGID_SUNLIGHTSTRONG
	waitmessage B_WAIT_TIME_LONG
	playanimation BS_ATTACKER, B_ANIM_SUN_CONTINUES
	call BattleScript_ActivateWeatherAbilities
	end2

BattleScript_SunlightFaded::
	printstring STRINGID_SUNLIGHTFADED
	waitmessage B_WAIT_TIME_LONG
	call BattleScript_ActivateWeatherAbilities
	end2

BattleScript_OverworldWeatherStarts::
	printfromtable gWeatherStartsStringIds
	waitmessage B_WAIT_TIME_LONG
	playanimation_var BS_BATTLER_0, sB_ANIM_ARG1
	call BattleScript_ActivateWeatherAbilities
	end3

BattleScript_OverworldTerrain::
	printfromtable gTerrainStringIds
	waitmessage B_WAIT_TIME_LONG
	playanimation BS_BATTLER_0, B_ANIM_RESTORE_BG
	call BattleScript_ActivateTerrainEffects
	end3

BattleScript_SideStatusWoreOff::
	printstring STRINGID_PKMNSXWOREOFF
	waitmessage B_WAIT_TIME_LONG
	end2

BattleScript_SideStatusWoreOffReturn::
	printstring STRINGID_PKMNSXWOREOFF
	waitmessage B_WAIT_TIME_LONG
	return

BattleScript_LuckyChantEnds::
	printstring STRINGID_LUCKYCHANTENDS
	waitmessage B_WAIT_TIME_LONG
	end2

BattleScript_TailwindEnds::
	printstring STRINGID_TAILWINDENDS
	waitmessage B_WAIT_TIME_LONG
	end2

BattleScript_TrickRoomEnds::
	printstring STRINGID_TRICKROOMENDS
	waitmessage B_WAIT_TIME_LONG
	end2

BattleScript_WonderRoomEnds::
	printstring STRINGID_WONDERROOMENDS
	waitmessage B_WAIT_TIME_LONG
	end2

BattleScript_MagicRoomEnds::
	printstring STRINGID_MAGICROOMENDS
	waitmessage B_WAIT_TIME_LONG
	end2

BattleScript_TerrainEnds_Ret::
	printfromtable gTerrainEndingStringIds
	waitmessage B_WAIT_TIME_LONG
	playanimation BS_ATTACKER, B_ANIM_RESTORE_BG
	return

BattleScript_TerrainEnds::
	call BattleScript_TerrainEnds_Ret
	end2

BattleScript_MudSportEnds::
	printstring STRINGID_MUDSPORTENDS
	waitmessage B_WAIT_TIME_LONG
	end2

BattleScript_WaterSportEnds::
	printstring STRINGID_WATERSPORTENDS
	waitmessage B_WAIT_TIME_LONG
	end2

BattleScript_GravityEnds::
	printstring STRINGID_GRAVITYENDS
	waitmessage B_WAIT_TIME_LONG
	end2

BattleScript_SafeguardProtected::
	pause B_WAIT_TIME_SHORT
	printstring STRINGID_PKMNUSEDSAFEGUARD
	waitmessage B_WAIT_TIME_LONG
	end2

BattleScript_SafeguardEnds::
	pause B_WAIT_TIME_SHORT
	printstring STRINGID_PKMNSAFEGUARDEXPIRED
	waitmessage B_WAIT_TIME_LONG
	end2

BattleScript_LeechSeedTurnDrain::
	playanimation BS_ATTACKER, B_ANIM_LEECH_SEED_DRAIN, sB_ANIM_ARG1
	orword gHitMarker, HITMARKER_IGNORE_SUBSTITUTE | HITMARKER_PASSIVE_DAMAGE
	healthbarupdate BS_ATTACKER
	datahpupdate BS_ATTACKER
	copyword gBattleMoveDamage, gHpDealt
	jumpifability BS_ATTACKER, ABILITY_LIQUID_OOZE, BattleScript_LeechSeedTurnPrintLiquidOoze
	setbyte cMULTISTRING_CHOOSER, B_MSG_LEECH_SEED_DRAIN
	jumpifstatus3 BS_TARGET, STATUS3_HEAL_BLOCK, BattleScript_LeechSeedHealBlock
	manipulatedamage DMG_BIG_ROOT
	goto BattleScript_LeechSeedTurnPrintAndUpdateHp
BattleScript_LeechSeedTurnPrintLiquidOoze::
	copybyte gBattlerAbility, gBattlerAttacker
	call BattleScript_AbilityPopUp
	setbyte cMULTISTRING_CHOOSER, B_MSG_LEECH_SEED_OOZE
BattleScript_LeechSeedTurnPrintAndUpdateHp::
	orword gHitMarker, HITMARKER_IGNORE_SUBSTITUTE | HITMARKER_PASSIVE_DAMAGE
	healthbarupdate BS_TARGET
	datahpupdate BS_TARGET
	printfromtable gLeechSeedStringIds
	waitmessage B_WAIT_TIME_LONG
	tryfaintmon BS_ATTACKER
	tryfaintmon BS_TARGET
	end2
BattleScript_LeechSeedHealBlock:
	setword gBattleMoveDamage, 0
	goto BattleScript_LeechSeedTurnPrintAndUpdateHp

BattleScript_BideStoringEnergy::
	printstring STRINGID_PKMNSTORINGENERGY
	waitmessage B_WAIT_TIME_LONG
	goto BattleScript_MoveEnd

BattleScript_BideAttack::
	attackcanceler
	setmoveeffect MOVE_EFFECT_CHARGING
	clearstatusfromeffect BS_ATTACKER
	printstring STRINGID_PKMNUNLEASHEDENERGY
	waitmessage B_WAIT_TIME_LONG
	accuracycheck BattleScript_MoveMissed, ACC_CURR_MOVE
	typecalc
	bichalfword gMoveResultFlags, MOVE_RESULT_SUPER_EFFECTIVE | MOVE_RESULT_NOT_VERY_EFFECTIVE
	copyword gBattleMoveDamage, sBIDE_DMG
	adjustdamage
	setbyte sB_ANIM_TURN, 1
	attackanimation
	waitanimation
	effectivenesssound
	hitanimation BS_TARGET
	waitstate
	healthbarupdate BS_TARGET
	datahpupdate BS_TARGET
	resultmessage
	waitmessage B_WAIT_TIME_LONG
	tryfaintmon BS_TARGET
	goto BattleScript_MoveEnd

BattleScript_BideNoEnergyToAttack::
	attackcanceler
	setmoveeffect MOVE_EFFECT_CHARGING
	clearstatusfromeffect BS_ATTACKER
	printstring STRINGID_PKMNUNLEASHEDENERGY
	waitmessage B_WAIT_TIME_LONG
	goto BattleScript_ButItFailed

BattleScript_RoarSuccessSwitch::
	call BattleScript_RoarSuccessRet
	getswitchedmondata BS_TARGET
	switchindataupdate BS_TARGET
	trytoclearprimalweather
	printstring STRINGID_EMPTYSTRING3
	waitmessage 1
	switchinanim BS_TARGET, FALSE
	waitstate
	printstring STRINGID_PKMNWASDRAGGEDOUT
	switchineffects BS_TARGET
	jumpifbyte CMP_EQUAL, sSWITCH_CASE, B_SWITCH_RED_CARD, BattleScript_RoarSuccessSwitch_Ret
	setbyte sSWITCH_CASE, B_SWITCH_NORMAL
	goto BattleScript_MoveEnd
BattleScript_RoarSuccessSwitch_Ret:
	swapattackerwithtarget  @ continuation of RedCardActivates
	restoretarget
	removeitem BS_TARGET
	setbyte sSWITCH_CASE, B_SWITCH_NORMAL
	return

BattleScript_RoarSuccessEndBattle::
	call BattleScript_RoarSuccessRet
	setbyte sSWITCH_CASE, B_SWITCH_NORMAL
	setoutcomeonteleport BS_ATTACKER
	finishaction

BattleScript_RoarSuccessRet:
	jumpifbyte CMP_EQUAL, sSWITCH_CASE, B_SWITCH_HIT, BattleScript_RoarSuccessRet_Ret
	jumpifbyte CMP_EQUAL, sSWITCH_CASE, B_SWITCH_RED_CARD, BattleScript_RoarSuccessRet_Ret
	attackanimation
	waitanimation
BattleScript_RoarSuccessRet_Ret:
	switchoutabilities BS_TARGET
	returntoball BS_TARGET
	waitstate
	return

BattleScript_WeaknessPolicy::
	copybyte sBATTLER, gBattlerTarget
	jumpifstat BS_TARGET, CMP_LESS_THAN, STAT_ATK, MAX_STAT_STAGE, BattleScript_WeaknessPolicyAtk
	jumpifstat BS_TARGET, CMP_EQUAL, STAT_SPATK, MAX_STAT_STAGE, BattleScript_WeaknessPolicyEnd
BattleScript_WeaknessPolicyAtk:
	playanimation BS_TARGET, B_ANIM_HELD_ITEM_EFFECT
	waitanimation
	setbyte sSTAT_ANIM_PLAYED, FALSE
	playstatchangeanimation BS_TARGET, BIT_ATK | BIT_SPATK, STAT_CHANGE_BY_TWO
	setstatchanger STAT_ATK, 2, FALSE
	statbuffchange STAT_CHANGE_ALLOW_PTR, BattleScript_WeaknessPolicySpAtk
	jumpifbyte CMP_EQUAL, cMULTISTRING_CHOOSER, B_MSG_STAT_WONT_INCREASE, BattleScript_WeaknessPolicySpAtk
	printstring STRINGID_USINGITEMSTATOFPKMNROSE
	waitmessage B_WAIT_TIME_LONG
BattleScript_WeaknessPolicySpAtk:
	setstatchanger STAT_SPATK, 2, FALSE
	statbuffchange STAT_CHANGE_ALLOW_PTR, BattleScript_WeaknessPolicyRemoveItem
	jumpifbyte CMP_EQUAL, cMULTISTRING_CHOOSER, B_MSG_STAT_WONT_INCREASE, BattleScript_WeaknessPolicyRemoveItem
	printstring STRINGID_USINGITEMSTATOFPKMNROSE
	waitmessage B_WAIT_TIME_LONG
BattleScript_WeaknessPolicyRemoveItem:
	removeitem BS_TARGET
BattleScript_WeaknessPolicyEnd:
	return

BattleScript_TargetItemStatRaise::
	copybyte sBATTLER, gBattlerTarget
	statbuffchange 0, BattleScript_TargetItemStatRaiseRemoveItemRet
	jumpifbyte CMP_EQUAL, cMULTISTRING_CHOOSER, B_MSG_STAT_WONT_INCREASE, BattleScript_TargetItemStatRaiseRemoveItemRet
	playanimation BS_TARGET, B_ANIM_HELD_ITEM_EFFECT
	waitanimation
	setgraphicalstatchangevalues
	playanimation BS_TARGET, B_ANIM_STATS_CHANGE, sB_ANIM_ARG1
	waitanimation
	printstring STRINGID_USINGITEMSTATOFPKMNROSE
	waitmessage B_WAIT_TIME_LONG
	removeitem BS_TARGET
BattleScript_TargetItemStatRaiseRemoveItemRet:
	return

BattleScript_AttackerItemStatRaise::
	copybyte sBATTLER, gBattlerAttacker
	statbuffchange MOVE_EFFECT_AFFECTS_USER, BattleScript_AttackerItemStatRaiseRet
	jumpifbyte CMP_EQUAL, cMULTISTRING_CHOOSER, 0x2, BattleScript_AttackerItemStatRaiseRet
	playanimation BS_ATTACKER, B_ANIM_HELD_ITEM_EFFECT
	waitanimation
	setgraphicalstatchangevalues
	playanimation BS_ATTACKER, B_ANIM_STATS_CHANGE, sB_ANIM_ARG1
	waitanimation
	printstring STRINGID_USINGITEMSTATOFPKMNROSE
	waitmessage B_WAIT_TIME_LONG
	removeitem BS_ATTACKER
BattleScript_AttackerItemStatRaiseRet:
	return

BattleScript_MistProtected::
	pause B_WAIT_TIME_SHORT
	printstring STRINGID_PKMNPROTECTEDBYMIST
	waitmessage B_WAIT_TIME_LONG
	return

BattleScript_RageIsBuilding::
	statbuffchange STAT_CHANGE_ALLOW_PTR, BattleScript_RageIsBuildingEnd
	printstring STRINGID_PKMNRAGEBUILDING
	waitmessage B_WAIT_TIME_LONG
BattleScript_RageIsBuildingEnd:
	return

BattleScript_MoveUsedIsDisabled::
	printstring STRINGID_PKMNMOVEISDISABLED
	waitmessage B_WAIT_TIME_LONG
	goto BattleScript_MoveEnd

BattleScript_SelectingDisabledMove::
	printselectionstring STRINGID_PKMNMOVEISDISABLED
	endselectionscript

BattleScript_DisabledNoMore::
	printstring STRINGID_PKMNMOVEDISABLEDNOMORE
	waitmessage B_WAIT_TIME_LONG
	end2

BattleScript_SelectingDisabledMoveInPalace::
	printstring STRINGID_PKMNMOVEISDISABLED
BattleScript_SelectingUnusableMoveInPalace::
	moveendto MOVEEND_NEXT_TARGET
	end

BattleScript_EncoredNoMore::
	printstring STRINGID_PKMNENCOREENDED
	waitmessage B_WAIT_TIME_LONG
	end2

BattleScript_DestinyBondTakesLife::
	printstring STRINGID_PKMNTOOKFOE
	waitmessage B_WAIT_TIME_LONG
	orword gHitMarker, HITMARKER_IGNORE_SUBSTITUTE | HITMARKER_PASSIVE_DAMAGE
	healthbarupdate BS_ATTACKER
	datahpupdate BS_ATTACKER
	tryfaintmon BS_ATTACKER
	return

BattleScript_DmgHazardsOnAttacker::
	orword gHitMarker, HITMARKER_IGNORE_SUBSTITUTE | HITMARKER_PASSIVE_DAMAGE
	healthbarupdate BS_ATTACKER
	datahpupdate BS_ATTACKER
	call BattleScript_PrintHurtByDmgHazards
	tryfaintmon BS_ATTACKER
	tryfaintmon_spikes BS_ATTACKER, BattleScript_DmgHazardsOnAttackerFainted
	return

BattleScript_DmgHazardsOnAttackerFainted::
	setbyte sGIVEEXP_STATE, 0
	getexp BS_ATTACKER
	moveendall
	goto BattleScript_HandleFaintedMon

BattleScript_DmgHazardsOnTarget::
	orword gHitMarker, HITMARKER_IGNORE_SUBSTITUTE | HITMARKER_PASSIVE_DAMAGE
	healthbarupdate BS_TARGET
	datahpupdate BS_TARGET
	call BattleScript_PrintHurtByDmgHazards
	tryfaintmon BS_TARGET
	tryfaintmon_spikes BS_TARGET, BattleScript_DmgHazardsOnTargetFainted
	return

BattleScript_DmgHazardsOnTargetFainted::
	setbyte sGIVEEXP_STATE, 0
	getexp BS_TARGET
	moveendall
	goto BattleScript_HandleFaintedMon

BattleScript_DmgHazardsOnFaintedBattler::
	orword gHitMarker, HITMARKER_IGNORE_SUBSTITUTE | HITMARKER_PASSIVE_DAMAGE
	healthbarupdate BS_FAINTED
	datahpupdate BS_FAINTED
	call BattleScript_PrintHurtByDmgHazards
	tryfaintmon BS_FAINTED
	tryfaintmon_spikes BS_FAINTED, BattleScript_DmgHazardsOnFaintedBattlerFainted
	return

BattleScript_DmgHazardsOnFaintedBattlerFainted::
	setbyte sGIVEEXP_STATE, 0
	getexp BS_FAINTED
	moveendall
	goto BattleScript_HandleFaintedMon

BattleScript_PrintHurtByDmgHazards::
	printfromtable gDmgHazardsStringIds
	waitmessage B_WAIT_TIME_LONG
	return

BattleScript_ToxicSpikesAbsorbed::
	printstring STRINGID_TOXICSPIKESABSORBED
	waitmessage B_WAIT_TIME_LONG
	return

BattleScript_ToxicSpikesPoisoned::
	printstring STRINGID_TOXICSPIKESPOISONED
	waitmessage B_WAIT_TIME_LONG
	statusanimation BS_SCRIPTING
	updatestatusicon BS_SCRIPTING
	waitstate
	return

BattleScript_StickyWebOnSwitchIn::
	savetarget
	copybyte gBattlerTarget, sBATTLER
	setbyte sSTICKY_WEB_STAT_DROP, 1
	printstring STRINGID_STICKYWEBSWITCHIN
	waitmessage B_WAIT_TIME_LONG
	jumpifability BS_TARGET, ABILITY_MIRROR_ARMOR, BattleScript_MirrorArmorReflectStickyWeb
	statbuffchange STAT_CHANGE_ALLOW_PTR, BattleScript_StickyWebOnSwitchInEnd
	jumpifbyte CMP_LESS_THAN, cMULTISTRING_CHOOSER, B_MSG_STAT_WONT_DECREASE, BattleScript_StickyWebOnSwitchInStatAnim
	jumpifbyte CMP_EQUAL, cMULTISTRING_CHOOSER, B_MSG_STAT_FELL_EMPTY, BattleScript_StickyWebOnSwitchInEnd
	pause B_WAIT_TIME_SHORT
	goto BattleScript_StickyWebOnSwitchInPrintStatMsg
BattleScript_StickyWebOnSwitchInStatAnim:
	setgraphicalstatchangevalues
	playanimation BS_TARGET, B_ANIM_STATS_CHANGE, sB_ANIM_ARG1
BattleScript_StickyWebOnSwitchInPrintStatMsg:
	printfromtable gStatDownStringIds
	waitmessage B_WAIT_TIME_LONG
BattleScript_StickyWebOnSwitchInEnd:
	restoretarget
	return

BattleScript_PerishSongTakesLife::
	printstring STRINGID_PKMNPERISHCOUNTFELL
	waitmessage B_WAIT_TIME_LONG
	orword gHitMarker, HITMARKER_IGNORE_SUBSTITUTE | HITMARKER_PASSIVE_DAMAGE
	healthbarupdate BS_ATTACKER
	datahpupdate BS_ATTACKER
	tryfaintmon BS_ATTACKER
	end2

BattleScript_PerishBodyActivates::
	call BattleScript_AbilityPopUp
	printstring STRINGID_PKMNSWILLPERISHIN3TURNS
	waitmessage B_WAIT_TIME_LONG
	orword gHitMarker, HITMARKER_IGNORE_SUBSTITUTE | HITMARKER_PASSIVE_DAMAGE
	return

BattleScript_GulpMissileGorging::
	call BattleScript_AbilityPopUp
	playanimation BS_ATTACKER, B_ANIM_GULP_MISSILE
	waitanimation
	orword gHitMarker, HITMARKER_IGNORE_SUBSTITUTE | HITMARKER_PASSIVE_DAMAGE
	effectivenesssound
	hitanimation BS_ATTACKER
	waitstate
	jumpifability BS_ATTACKER, ABILITY_MAGIC_GUARD, BattleScript_GulpMissileNoDmgGorging
	healthbarupdate BS_ATTACKER
	datahpupdate BS_ATTACKER
	tryfaintmon BS_ATTACKER
	getbattlerfainted BS_ATTACKER
	jumpifbyte CMP_EQUAL, gBattleCommunication, TRUE, BattleScript_GulpMissileNoSecondEffectGorging
BattleScript_GulpMissileNoDmgGorging:
	handleformchange BS_TARGET, 0
	playanimation BS_TARGET, B_ANIM_FORM_CHANGE
	waitanimation
	swapattackerwithtarget
	setmoveeffect MOVE_EFFECT_PARALYSIS
	seteffectprimary
	swapattackerwithtarget
	return
BattleScript_GulpMissileNoSecondEffectGorging:
	handleformchange BS_TARGET, 0
	playanimation BS_TARGET, B_ANIM_FORM_CHANGE
	waitanimation
	return

BattleScript_GulpMissileGulping::
	call BattleScript_AbilityPopUp
	playanimation BS_ATTACKER, B_ANIM_GULP_MISSILE
	waitanimation
	orword gHitMarker, HITMARKER_IGNORE_SUBSTITUTE | HITMARKER_PASSIVE_DAMAGE
	effectivenesssound
	hitanimation BS_ATTACKER
	waitstate
	jumpifability BS_ATTACKER, ABILITY_MAGIC_GUARD, BattleScript_GulpMissileNoDmgGulping
	healthbarupdate BS_ATTACKER
	datahpupdate BS_ATTACKER
	tryfaintmon BS_ATTACKER
	getbattlerfainted BS_ATTACKER
	jumpifbyte CMP_EQUAL, gBattleCommunication, TRUE, BattleScript_GulpMissileNoSecondEffectGulping
	jumpifholdeffect BS_ATTACKER, HOLD_EFFECT_CLEAR_AMULET, BattleScript_GulpMissileNoSecondEffectGulping
	jumpifability BS_ATTACKER, ABILITY_CLEAR_BODY, BattleScript_GulpMissileNoSecondEffectGulping
	jumpifability BS_ATTACKER, ABILITY_FULL_METAL_BODY, BattleScript_GulpMissileNoSecondEffectGulping
	jumpifability BS_ATTACKER, ABILITY_WHITE_SMOKE, BattleScript_GulpMissileNoSecondEffectGulping
	jumpifflowerveilattacker BattleScript_GulpMissileNoSecondEffectGulping
BattleScript_GulpMissileNoDmgGulping:
	handleformchange BS_TARGET, 0
	playanimation BS_TARGET, B_ANIM_FORM_CHANGE
	waitanimation
	swapattackerwithtarget @ to make gStatDownStringIds down below print the right battler
	setstatchanger STAT_DEF, 1, TRUE
	statbuffchange STAT_CHANGE_NOT_PROTECT_AFFECTED, BattleScript_GulpMissileGorgingTargetDefenseCantGoLower
	setgraphicalstatchangevalues
	playanimation BS_TARGET, B_ANIM_STATS_CHANGE, sB_ANIM_ARG1
	printfromtable gStatDownStringIds
	waitmessage B_WAIT_TIME_LONG
	swapattackerwithtarget @ restore the battlers, just in case
	return
BattleScript_GulpMissileNoSecondEffectGulping:
	handleformchange BS_TARGET, 0
	playanimation BS_TARGET, B_ANIM_FORM_CHANGE
	waitanimation
	return
BattleScript_GulpMissileGorgingTargetDefenseCantGoLower:
	printstring STRINGID_STATSWONTDECREASE
	waitmessage B_WAIT_TIME_LONG
	return

BattleScript_SeedSowerActivates::
	pause B_WAIT_TIME_SHORT
	call BattleScript_AbilityPopUp
	printstring STRINGID_TERRAINBECOMESGRASSY
	waitmessage B_WAIT_TIME_LONG
	playanimation BS_SCRIPTING, B_ANIM_RESTORE_BG
	call BattleScript_ActivateTerrainEffects
	return

BattleScript_AngerShellActivates::
	call BattleScript_AbilityPopUp
	jumpifstat BS_TARGET, CMP_LESS_THAN, STAT_ATK, MAX_STAT_STAGE, BattleScript_AngerShellTryDef
	jumpifstat BS_TARGET, CMP_LESS_THAN, STAT_SPATK, MAX_STAT_STAGE, BattleScript_AngerShellTryDef
	jumpifstat BS_TARGET, CMP_LESS_THAN, STAT_SPEED, MAX_STAT_STAGE, BattleScript_AngerShellTryDef
	jumpifstat BS_TARGET, CMP_GREATER_THAN, STAT_DEF, MIN_STAT_STAGE, BattleScript_AngerShellTryDef
	jumpifstat BS_TARGET, CMP_EQUAL, STAT_SPDEF, MIN_STAT_STAGE, BattleScript_ButItFailed
BattleScript_AngerShellTryDef::
	setbyte sSTAT_ANIM_PLAYED, FALSE
	modifybattlerstatstage BS_ATTACKER, STAT_DEF, DECREASE, 1, BattleScript_AngerShellTrySpDef, ANIM_ON
BattleScript_AngerShellTrySpDef:
	modifybattlerstatstage BS_ATTACKER, STAT_SPDEF, DECREASE, 1, BattleScript_AngerShellTryAttack, ANIM_ON
BattleScript_AngerShellTryAttack:
	setbyte sSTAT_ANIM_PLAYED, FALSE
	modifybattlerstatstage BS_ATTACKER, STAT_ATK, INCREASE, 1, BattleScript_AngerShellTrySpAtk, ANIM_ON
BattleScript_AngerShellTrySpAtk:
	modifybattlerstatstage BS_ATTACKER, STAT_SPATK, INCREASE, 1, BattleScript_AngerShellTrySpeed, ANIM_ON
BattleScript_AngerShellTrySpeed:
	modifybattlerstatstage BS_ATTACKER, STAT_SPEED, INCREASE, 1, BattleScript_AngerShellRet, ANIM_ON
BattleScript_AngerShellRet:
	return

BattleScript_WindPowerActivates::
	call BattleScript_AbilityPopUp
	setcharge BS_TARGET
	printstring STRINGID_BEINGHITCHARGEDPKMNWITHPOWER
	waitmessage B_WAIT_TIME_LONG
BattleScript_WindPowerActivates_Ret:
	return

BattleScript_ToxicDebrisActivates::
	call BattleScript_AbilityPopUp
	pause B_WAIT_TIME_SHORT
	settoxicspikes BattleScript_ToxicDebrisRet
	printstring STRINGID_POISONSPIKESSCATTERED
	waitmessage B_WAIT_TIME_LONG
BattleScript_ToxicDebrisRet:
	return

BattleScript_EarthEaterActivates::
	call BattleScript_AbilityPopUp
	pause B_WAIT_TIME_LONG
	tryhealquarterhealth BS_TARGET, BattleScript_EarthEaterRet
	orword gHitMarker, HITMARKER_SKIP_DMG_TRACK | HITMARKER_IGNORE_SUBSTITUTE | HITMARKER_PASSIVE_DAMAGE
	healthbarupdate BS_TARGET
	datahpupdate BS_TARGET
	printstring STRINGID_PKMNREGAINEDHEALTH
	waitmessage B_WAIT_TIME_LONG
BattleScript_EarthEaterRet:
	return

BattleScript_PerishSongCountGoesDown::
	printstring STRINGID_PKMNPERISHCOUNTFELL
	waitmessage B_WAIT_TIME_LONG
	end2

BattleScript_AllStatsUp::
	jumpifstat BS_ATTACKER, CMP_LESS_THAN, STAT_ATK, MAX_STAT_STAGE, BattleScript_AllStatsUpAtk
	jumpifstat BS_ATTACKER, CMP_LESS_THAN, STAT_DEF, MAX_STAT_STAGE, BattleScript_AllStatsUpAtk
	jumpifstat BS_ATTACKER, CMP_LESS_THAN, STAT_SPEED, MAX_STAT_STAGE, BattleScript_AllStatsUpAtk
	jumpifstat BS_ATTACKER, CMP_LESS_THAN, STAT_SPATK, MAX_STAT_STAGE, BattleScript_AllStatsUpAtk
	jumpifstat BS_ATTACKER, CMP_EQUAL, STAT_SPDEF, MAX_STAT_STAGE, BattleScript_AllStatsUpRet
BattleScript_AllStatsUpAtk::
	setbyte sSTAT_ANIM_PLAYED, FALSE
	playstatchangeanimation BS_ATTACKER, BIT_ATK | BIT_DEF | BIT_SPEED | BIT_SPATK | BIT_SPDEF, 0
	setstatchanger STAT_ATK, 1, FALSE
	statbuffchange MOVE_EFFECT_AFFECTS_USER | STAT_CHANGE_ALLOW_PTR, BattleScript_AllStatsUpDef
	printfromtable gStatUpStringIds
	waitmessage B_WAIT_TIME_LONG
BattleScript_AllStatsUpDef::
	setstatchanger STAT_DEF, 1, FALSE
	statbuffchange MOVE_EFFECT_AFFECTS_USER | STAT_CHANGE_ALLOW_PTR, BattleScript_AllStatsUpSpeed
	printfromtable gStatUpStringIds
	waitmessage B_WAIT_TIME_LONG
BattleScript_AllStatsUpSpeed::
	setstatchanger STAT_SPEED, 1, FALSE
	statbuffchange MOVE_EFFECT_AFFECTS_USER | STAT_CHANGE_ALLOW_PTR, BattleScript_AllStatsUpSpAtk
	printfromtable gStatUpStringIds
	waitmessage B_WAIT_TIME_LONG
BattleScript_AllStatsUpSpAtk::
	setstatchanger STAT_SPATK, 1, FALSE
	statbuffchange MOVE_EFFECT_AFFECTS_USER | STAT_CHANGE_ALLOW_PTR, BattleScript_AllStatsUpSpDef
	printfromtable gStatUpStringIds
	waitmessage B_WAIT_TIME_LONG
BattleScript_AllStatsUpSpDef::
	setstatchanger STAT_SPDEF, 1, FALSE
	statbuffchange MOVE_EFFECT_AFFECTS_USER | STAT_CHANGE_ALLOW_PTR, BattleScript_AllStatsUpRet
	printfromtable gStatUpStringIds
	waitmessage B_WAIT_TIME_LONG
BattleScript_AllStatsUpRet::
	return

BattleScript_RapidSpinAway::
	rapidspinfree
	return

BattleScript_WrapFree::
	printstring STRINGID_PKMNGOTFREE
	waitmessage B_WAIT_TIME_LONG
	copybyte gBattlerTarget, sBATTLER
	return

BattleScript_LeechSeedFree::
	printstring STRINGID_PKMNSHEDLEECHSEED
	waitmessage B_WAIT_TIME_LONG
	return

BattleScript_SpikesFree::
	printstring STRINGID_PKMNBLEWAWAYSPIKES
	waitmessage B_WAIT_TIME_LONG
	return

BattleScript_ToxicSpikesFree::
	printstring STRINGID_PKMNBLEWAWAYTOXICSPIKES
	waitmessage B_WAIT_TIME_LONG
	return

BattleScript_StickyWebFree::
	printstring STRINGID_PKMNBLEWAWAYSTICKYWEB
	waitmessage B_WAIT_TIME_LONG
	return

BattleScript_StealthRockFree::
	printstring STRINGID_PKMNBLEWAWAYSTEALTHROCK
	waitmessage B_WAIT_TIME_LONG
	return

BattleScript_SpikesDefog::
	printstring STRINGID_SPIKESDISAPPEAREDFROMTEAM
	waitmessage B_WAIT_TIME_LONG
	return

BattleScript_ToxicSpikesDefog::
	printstring STRINGID_TOXICSPIKESDISAPPEAREDFROMTEAM
	waitmessage B_WAIT_TIME_LONG
	return

BattleScript_StickyWebDefog::
	printstring STRINGID_STICKYWEBDISAPPEAREDFROMTEAM
	waitmessage B_WAIT_TIME_LONG
	return

BattleScript_StealthRockDefog::
	printstring STRINGID_STEALTHROCKDISAPPEAREDFROMTEAM
	waitmessage B_WAIT_TIME_LONG
	return

BattleScript_MonTookFutureAttack::
	printstring STRINGID_PKMNTOOKATTACK
	waitmessage B_WAIT_TIME_LONG
	jumpifbyte CMP_NOT_EQUAL, cMULTISTRING_CHOOSER, B_MSG_FUTURE_SIGHT, BattleScript_CheckDoomDesireMiss
	accuracycheck BattleScript_FutureAttackMiss, MOVE_FUTURE_SIGHT
	goto BattleScript_FutureAttackAnimate
BattleScript_CheckDoomDesireMiss::
	accuracycheck BattleScript_FutureAttackMiss, MOVE_DOOM_DESIRE
BattleScript_FutureAttackAnimate::
	critcalc
	damagecalc
	adjustdamage
	jumpifmovehadnoeffect BattleScript_DoFutureAttackResult
	jumpifbyte CMP_NOT_EQUAL, cMULTISTRING_CHOOSER, B_MSG_FUTURE_SIGHT, BattleScript_FutureHitAnimDoomDesire
	playanimation BS_ATTACKER, B_ANIM_FUTURE_SIGHT_HIT
	goto BattleScript_DoFutureAttackHit
BattleScript_FutureHitAnimDoomDesire::
	playanimation BS_ATTACKER, B_ANIM_DOOM_DESIRE_HIT
BattleScript_DoFutureAttackHit::
	effectivenesssound
	hitanimation BS_TARGET
	waitstate
	healthbarupdate BS_TARGET
	datahpupdate BS_TARGET
	critmessage
	waitmessage B_WAIT_TIME_LONG
BattleScript_DoFutureAttackResult:
	resultmessage
	waitmessage B_WAIT_TIME_LONG
	tryfaintmon BS_TARGET
	checkteamslost BattleScript_FutureAttackEnd
BattleScript_FutureAttackEnd::
	moveendcase MOVEEND_RAGE
	moveendfromto MOVEEND_ITEM_EFFECTS_ALL, MOVEEND_UPDATE_LAST_MOVES
	setbyte gMoveResultFlags, 0
	end2
BattleScript_FutureAttackMiss::
	pause B_WAIT_TIME_SHORT
	sethword gMoveResultFlags, MOVE_RESULT_FAILED
	resultmessage
	waitmessage B_WAIT_TIME_LONG
	sethword gMoveResultFlags, 0
	end2

BattleScript_NoMovesLeft::
	printselectionstring STRINGID_PKMNHASNOMOVESLEFT
	endselectionscript

BattleScript_SelectingMoveWithNoPP::
	printselectionstring STRINGID_NOPPLEFT
	endselectionscript

BattleScript_NoPPForMove::
	attackstring
	pause B_WAIT_TIME_SHORT
	printstring STRINGID_BUTNOPPLEFT
	waitmessage B_WAIT_TIME_LONG
	goto BattleScript_MoveEnd

BattleScript_SelectingTormentedMove::
	printselectionstring STRINGID_PKMNCANTUSEMOVETORMENT
	endselectionscript

BattleScript_MoveUsedIsTormented::
	printstring STRINGID_PKMNCANTUSEMOVETORMENT
	waitmessage B_WAIT_TIME_LONG
	goto BattleScript_MoveEnd

BattleScript_SelectingTormentedMoveInPalace::
	printstring STRINGID_PKMNCANTUSEMOVETORMENT
	goto BattleScript_SelectingUnusableMoveInPalace

BattleScript_SelectingNotAllowedMoveTaunt::
	printselectionstring STRINGID_PKMNCANTUSEMOVETAUNT
	endselectionscript

BattleScript_MoveUsedIsTaunted::
	printstring STRINGID_PKMNCANTUSEMOVETAUNT
	waitmessage B_WAIT_TIME_LONG
	goto BattleScript_MoveEnd

BattleScript_SelectingNotAllowedMoveTauntInPalace::
	printstring STRINGID_PKMNCANTUSEMOVETAUNT
	goto BattleScript_SelectingUnusableMoveInPalace

BattleScript_SelectingNotAllowedMoveThroatChop::
	printselectionstring STRINGID_PKMNCANTUSEMOVETHROATCHOP
	endselectionscript

BattleScript_MoveUsedIsThroatChopPrevented::
	printstring STRINGID_PKMNCANTUSEMOVETHROATCHOP
	waitmessage B_WAIT_TIME_LONG
	goto BattleScript_MoveEnd

BattleScript_SelectingNotAllowedMoveThroatChopInPalace::
	printstring STRINGID_PKMNCANTUSEMOVETHROATCHOP
	goto BattleScript_SelectingUnusableMoveInPalace

BattleScript_ThroatChopEndTurn::
	printstring STRINGID_THROATCHOPENDS
	waitmessage B_WAIT_TIME_LONG
	end2

BattleScript_SlowStartEnds::
	pause 5
	copybyte gBattlerAbility, gBattlerAttacker
	call BattleScript_AbilityPopUp
	printstring STRINGID_SLOWSTARTEND
	waitmessage B_WAIT_TIME_LONG
	end2

BattleScript_SelectingNotAllowedMoveGravity::
	printselectionstring STRINGID_GRAVITYPREVENTSUSAGE
	endselectionscript

BattleScript_SelectingNotAllowedStuffCheeks::
	printselectionstring STRINGID_STUFFCHEEKSCANTSELECT
	endselectionscript

BattleScript_SelectingNotAllowedStuffCheeksInPalace::
	printstring STRINGID_STUFFCHEEKSCANTSELECT
	goto BattleScript_SelectingUnusableMoveInPalace

BattleScript_SelectingNotAllowedBelch::
	printselectionstring STRINGID_BELCHCANTSELECT
	endselectionscript

BattleScript_SelectingNotAllowedBelchInPalace::
	printstring STRINGID_BELCHCANTSELECT
	goto BattleScript_SelectingUnusableMoveInPalace

BattleScript_MoveUsedGravityPrevents::
	printstring STRINGID_GRAVITYPREVENTSUSAGE
	waitmessage B_WAIT_TIME_LONG
	goto BattleScript_MoveEnd

BattleScript_SelectingNotAllowedMoveGravityInPalace::
	printstring STRINGID_GRAVITYPREVENTSUSAGE
	goto BattleScript_SelectingUnusableMoveInPalace

BattleScript_SelectingNotAllowedMoveHealBlock::
	printselectionstring STRINGID_HEALBLOCKPREVENTSUSAGE
	endselectionscript

BattleScript_MoveUsedHealBlockPrevents::
	printstring STRINGID_HEALBLOCKPREVENTSUSAGE
	waitmessage B_WAIT_TIME_LONG
	goto BattleScript_MoveEnd

BattleScript_SelectingNotAllowedMoveHealBlockInPalace::
	printstring STRINGID_HEALBLOCKPREVENTSUSAGE
	goto BattleScript_SelectingUnusableMoveInPalace

BattleScript_WishComesTrue::
	trywish 1, BattleScript_WishButFullHp
	playanimation BS_TARGET, B_ANIM_WISH_HEAL
	printstring STRINGID_PKMNWISHCAMETRUE
	waitmessage B_WAIT_TIME_LONG
	orword gHitMarker, HITMARKER_IGNORE_SUBSTITUTE
	healthbarupdate BS_TARGET
	datahpupdate BS_TARGET
	printstring STRINGID_PKMNREGAINEDHEALTH
	waitmessage B_WAIT_TIME_LONG
	end2

BattleScript_WishButFullHp::
	printstring STRINGID_PKMNWISHCAMETRUE
	waitmessage B_WAIT_TIME_LONG
	pause B_WAIT_TIME_SHORT
	printstring STRINGID_PKMNHPFULL
	waitmessage B_WAIT_TIME_LONG
	end2

BattleScript_IngrainTurnHeal::
	playanimation BS_ATTACKER, B_ANIM_INGRAIN_HEAL
	printstring STRINGID_PKMNABSORBEDNUTRIENTS
BattleScript_TurnHeal:
	waitmessage B_WAIT_TIME_LONG
	orword gHitMarker, HITMARKER_IGNORE_SUBSTITUTE
	healthbarupdate BS_ATTACKER
	datahpupdate BS_ATTACKER
	end2

BattleScript_AquaRingHeal::
	playanimation BS_ATTACKER, B_ANIM_AQUA_RING_HEAL
	printstring STRINGID_AQUARINGHEAL
	goto BattleScript_TurnHeal

BattleScript_PrintMonIsRooted::
	pause B_WAIT_TIME_SHORT
	printstring STRINGID_PKMNANCHOREDITSELF
	waitmessage B_WAIT_TIME_LONG
	goto BattleScript_MoveEnd

BattleScript_AtkDefDown::
	setbyte sSTAT_ANIM_PLAYED, FALSE
	playstatchangeanimation BS_ATTACKER, BIT_DEF | BIT_ATK, STAT_CHANGE_CANT_PREVENT | STAT_CHANGE_NEGATIVE | STAT_CHANGE_MULTIPLE_STATS
	playstatchangeanimation BS_ATTACKER, BIT_ATK, STAT_CHANGE_CANT_PREVENT | STAT_CHANGE_NEGATIVE
	setstatchanger STAT_ATK, 1, TRUE
	statbuffchange MOVE_EFFECT_AFFECTS_USER | MOVE_EFFECT_CERTAIN | STAT_CHANGE_ALLOW_PTR, BattleScript_AtkDefDownTryDef
	jumpifbyte CMP_EQUAL, cMULTISTRING_CHOOSER, B_MSG_STAT_WONT_DECREASE, BattleScript_AtkDefDownTryDef
	printfromtable gStatDownStringIds
	waitmessage B_WAIT_TIME_LONG
BattleScript_AtkDefDownTryDef:
	playstatchangeanimation BS_ATTACKER, BIT_DEF, STAT_CHANGE_CANT_PREVENT | STAT_CHANGE_NEGATIVE
	setstatchanger STAT_DEF, 1, TRUE
	statbuffchange MOVE_EFFECT_AFFECTS_USER | MOVE_EFFECT_CERTAIN | STAT_CHANGE_ALLOW_PTR, BattleScript_AtkDefDownRet
	jumpifbyte CMP_EQUAL, cMULTISTRING_CHOOSER, B_MSG_STAT_WONT_DECREASE, BattleScript_AtkDefDownRet
	printfromtable gStatDownStringIds
	waitmessage B_WAIT_TIME_LONG
BattleScript_AtkDefDownRet:
	return

BattleScript_DefSpDefDown::
	setbyte sSTAT_ANIM_PLAYED, FALSE
	playstatchangeanimation BS_ATTACKER, BIT_DEF | BIT_SPDEF, STAT_CHANGE_CANT_PREVENT | STAT_CHANGE_NEGATIVE | STAT_CHANGE_MULTIPLE_STATS
	playstatchangeanimation BS_ATTACKER, BIT_DEF, STAT_CHANGE_CANT_PREVENT | STAT_CHANGE_NEGATIVE
	setstatchanger STAT_DEF, 1, TRUE
	statbuffchange MOVE_EFFECT_AFFECTS_USER | MOVE_EFFECT_CERTAIN | STAT_CHANGE_ALLOW_PTR, BattleScript_DefSpDefDownTrySpDef
	jumpifbyte CMP_EQUAL, cMULTISTRING_CHOOSER, B_MSG_STAT_WONT_DECREASE, BattleScript_DefSpDefDownTrySpDef
	printfromtable gStatDownStringIds
	waitmessage B_WAIT_TIME_LONG
BattleScript_DefSpDefDownTrySpDef::
	playstatchangeanimation BS_ATTACKER, BIT_SPDEF, STAT_CHANGE_CANT_PREVENT | STAT_CHANGE_NEGATIVE
	setstatchanger STAT_SPDEF, 1, TRUE
	statbuffchange MOVE_EFFECT_AFFECTS_USER | MOVE_EFFECT_CERTAIN | STAT_CHANGE_ALLOW_PTR, BattleScript_DefSpDefDownRet
	jumpifbyte CMP_EQUAL, cMULTISTRING_CHOOSER, B_MSG_STAT_WONT_DECREASE, BattleScript_DefSpDefDownRet
	printfromtable gStatDownStringIds
	waitmessage B_WAIT_TIME_LONG
BattleScript_DefSpDefDownRet::
	return

BattleScript_DefDownSpeedUp::
	jumpifstat BS_ATTACKER, CMP_GREATER_THAN, STAT_DEF, MIN_STAT_STAGE, BattleScript_DefDownSpeedUpTryDef
	jumpifstat BS_ATTACKER, CMP_EQUAL, STAT_SPEED, MAX_STAT_STAGE, BattleScript_DefDownSpeedUpRet
BattleScript_DefDownSpeedUpTryDef::
	playstatchangeanimation BS_ATTACKER, BIT_DEF, STAT_CHANGE_NEGATIVE | STAT_CHANGE_CANT_PREVENT
	setstatchanger STAT_DEF, 1, TRUE
	statbuffchange MOVE_EFFECT_AFFECTS_USER | STAT_CHANGE_ALLOW_PTR | MOVE_EFFECT_CERTAIN, BattleScript_DefDownSpeedUpTrySpeed
	jumpifbyte CMP_EQUAL, cMULTISTRING_CHOOSER, B_MSG_STAT_WONT_INCREASE, BattleScript_DefDownSpeedUpTrySpeed
	printfromtable gStatDownStringIds
	waitmessage B_WAIT_TIME_LONG
BattleScript_DefDownSpeedUpTrySpeed:
	playstatchangeanimation BS_ATTACKER, BIT_SPEED, 0
	setstatchanger STAT_SPEED, 1, FALSE
	statbuffchange MOVE_EFFECT_AFFECTS_USER | STAT_CHANGE_ALLOW_PTR | MOVE_EFFECT_CERTAIN, BattleScript_DefDownSpeedUpRet
	jumpifbyte CMP_EQUAL, cMULTISTRING_CHOOSER, B_MSG_STAT_WONT_INCREASE, BattleScript_DefDownSpeedUpRet
	printfromtable gStatUpStringIds
	waitmessage B_WAIT_TIME_LONG
BattleScript_DefDownSpeedUpRet::
	return

BattleScript_KnockedOff::
	playanimation BS_TARGET, B_ANIM_ITEM_KNOCKOFF
	printstring STRINGID_PKMNKNOCKEDOFF
	waitmessage B_WAIT_TIME_LONG
	return

BattleScript_MoveUsedIsImprisoned::
	printstring STRINGID_PKMNCANTUSEMOVESEALED
	waitmessage B_WAIT_TIME_LONG
	goto BattleScript_MoveEnd

BattleScript_SelectingImprisonedMove::
	printselectionstring STRINGID_PKMNCANTUSEMOVESEALED
	endselectionscript

BattleScript_SelectingImprisonedMoveInPalace::
	printstring STRINGID_PKMNCANTUSEMOVESEALED
	goto BattleScript_SelectingUnusableMoveInPalace

BattleScript_GrudgeTakesPp::
	printstring STRINGID_PKMNLOSTPPGRUDGE
	waitmessage B_WAIT_TIME_LONG
	return

BattleScript_MagicCoatBounce::
	attackstring
	ppreduce
	pause B_WAIT_TIME_SHORT
	jumpifbyte CMP_EQUAL, cMULTISTRING_CHOOSER, 0, BattleScript_MagicCoatBounce_Print
	call BattleScript_AbilityPopUp
BattleScript_MagicCoatBounce_Print:
	printfromtable gMagicCoatBounceStringIds
	waitmessage B_WAIT_TIME_LONG
	orword gHitMarker, HITMARKER_ATTACKSTRING_PRINTED | HITMARKER_NO_PPDEDUCT | HITMARKER_ALLOW_NO_PP
	bicword gHitMarker, HITMARKER_NO_ATTACKSTRING
	setmagiccoattarget BS_ATTACKER
	return

BattleScript_MagicCoatBouncePrankster::
	attackstring
	ppreduce
	pause B_WAIT_TIME_SHORT
	printfromtable gMagicCoatBounceStringIds
	waitmessage B_WAIT_TIME_LONG
	printstring STRINGID_ITDOESNTAFFECT
	waitmessage B_WAIT_TIME_LONG
	orhalfword gMoveResultFlags, MOVE_RESULT_NO_EFFECT
	goto BattleScript_MoveEnd

BattleScript_SnatchedMove::
	attackstring
	ppreduce
	snatchsetbattlers
	playanimation BS_TARGET, B_ANIM_SNATCH_MOVE
	printstring STRINGID_PKMNSNATCHEDMOVE
	waitmessage B_WAIT_TIME_LONG
	orword gHitMarker, HITMARKER_ATTACKSTRING_PRINTED | HITMARKER_NO_PPDEDUCT | HITMARKER_ALLOW_NO_PP
	swapattackerwithtarget
	return

BattleScript_EnduredMsg::
	printstring STRINGID_PKMNENDUREDHIT
	waitmessage B_WAIT_TIME_LONG
	return

BattleScript_SturdiedMsg::
	pause B_WAIT_TIME_SHORTEST
	call BattleScript_AbilityPopUpTarget
	printstring STRINGID_ENDUREDSTURDY
	waitmessage B_WAIT_TIME_LONG
	return

BattleScript_OneHitKOMsg::
	printstring STRINGID_ONEHITKO
	waitmessage B_WAIT_TIME_LONG
	return

BattleScript_SAtkDown2::
	setbyte sSTAT_ANIM_PLAYED, FALSE
	playstatchangeanimation BS_ATTACKER, BIT_SPATK, STAT_CHANGE_CANT_PREVENT | STAT_CHANGE_NEGATIVE | STAT_CHANGE_BY_TWO
	setstatchanger STAT_SPATK, 2, TRUE
	statbuffchange MOVE_EFFECT_AFFECTS_USER | MOVE_EFFECT_CERTAIN | STAT_CHANGE_ALLOW_PTR, BattleScript_SAtkDown2End
	jumpifbyte CMP_EQUAL, cMULTISTRING_CHOOSER, B_MSG_STAT_WONT_DECREASE, BattleScript_SAtkDown2End
	printfromtable gStatDownStringIds
	waitmessage B_WAIT_TIME_LONG
BattleScript_SAtkDown2End::
	return

BattleScript_MoveEffectClearSmog::
	printstring STRINGID_RESETSTARGETSSTATLEVELS
	waitmessage B_WAIT_TIME_LONG
	return

BattleScript_FocusPunchSetUp::
	printstring STRINGID_EMPTYSTRING3
	waitmessage 1
	playanimation BS_ATTACKER, B_ANIM_FOCUS_PUNCH_SETUP
	printstring STRINGID_PKMNTIGHTENINGFOCUS
	waitmessage B_WAIT_TIME_LONG
	end3

BattleScript_MegaEvolution::
	printstring STRINGID_EMPTYSTRING3
	trytrainerslidemegaevolutionmsg BS_ATTACKER
	printstring STRINGID_MEGAEVOREACTING
BattleScript_MegaEvolutionAfterString:
	waitmessage B_WAIT_TIME_LONG
	setbyte gIsCriticalHit, 0
	handlemegaevo BS_ATTACKER, 0
	playanimation BS_ATTACKER, B_ANIM_MEGA_EVOLUTION
	waitanimation
	handlemegaevo BS_ATTACKER, 1
	printstring STRINGID_MEGAEVOEVOLVED
	waitmessage B_WAIT_TIME_LONG
	switchinabilities BS_ATTACKER
	end3

BattleScript_WishMegaEvolution::
	printstring STRINGID_EMPTYSTRING3
	trytrainerslidemegaevolutionmsg BS_ATTACKER
	printstring STRINGID_FERVENTWISHREACHED
	goto BattleScript_MegaEvolutionAfterString

BattleScript_PrimalReversion::
	call BattleScript_PrimalReversionRet
	end2

BattleScript_PrimalReversionRestoreAttacker::
	call BattleScript_PrimalReversionRet
	copybyte gBattlerAttacker, sSAVED_BATTLER
	end2

BattleScript_PrimalReversionRet::
	printstring STRINGID_EMPTYSTRING3
	waitmessage 1
	setbyte gIsCriticalHit, 0
	handleprimalreversion BS_ATTACKER, 0
	handleprimalreversion BS_ATTACKER, 1
	playanimation BS_ATTACKER, B_ANIM_PRIMAL_REVERSION
	waitanimation
	handleprimalreversion BS_ATTACKER, 2
	printstring STRINGID_PKMNREVERTEDTOPRIMAL
	waitmessage B_WAIT_TIME_LONG
	switchinabilities BS_ATTACKER
	return

BattleScript_AttackerFormChange::
	pause 5
	copybyte gBattlerAbility, gBattlerAttacker
	call BattleScript_AbilityPopUp
	printstring STRINGID_EMPTYSTRING3
	waitmessage 1
BattleScript_AttackerFormChangeNoPopup::
	handleformchange BS_ATTACKER, 0
	handleformchange BS_ATTACKER, 1
	playanimation BS_ATTACKER, B_ANIM_FORM_CHANGE
	waitanimation
	handleformchange BS_ATTACKER, 2
	return

BattleScript_AttackerFormChangeEnd3::
	call BattleScript_AttackerFormChange
	end3

BattleScript_AttackerFormChangeEnd3NoPopup::
	call BattleScript_AttackerFormChangeNoPopup
	end3

BattleScript_AttackerFormChangeMoveEffect::
	waitmessage 1
	handleformchange BS_ATTACKER, 0
	handleformchange BS_ATTACKER, 1
	playanimation BS_ATTACKER, B_ANIM_FORM_CHANGE
	waitanimation
	copybyte sBATTLER, gBattlerAttacker
	printstring STRINGID_PKMNTRANSFORMED
	waitmessage B_WAIT_TIME_LONG
	handleformchange BS_ATTACKER, 2
	end3

BattleScript_BallFetch::
	call BattleScript_AbilityPopUp
	printstring STRINGID_FETCHEDPOKEBALL
	waitmessage B_WAIT_TIME_LONG
	end3

BattleScript_CudChewActivates::
	pause B_WAIT_TIME_SHORTEST
	call BattleScript_AbilityPopUp
	setbyte sBERRY_OVERRIDE, 1 @ override the requirements for eating berries
	consumeberry BS_TARGET, FALSE
	orword gHitMarker, HITMARKER_SKIP_DMG_TRACK | HITMARKER_IGNORE_SUBSTITUTE | HITMARKER_PASSIVE_DAMAGE
	healthbarupdate BS_ATTACKER
	datahpupdate BS_ATTACKER
	setbyte sBERRY_OVERRIDE, 0
	end3

BattleScript_TargetFormChangeNoPopup:
	printstring STRINGID_EMPTYSTRING3
	waitmessage 1
	handleformchange BS_TARGET, 0
	handleformchange BS_TARGET, 1
	playanimation BS_TARGET, B_ANIM_FORM_CHANGE
	waitanimation
	handleformchange BS_TARGET, 2
	return

BattleScript_TargetFormChange::
	pause 5
	call BattleScript_AbilityPopUpTarget
	call BattleScript_TargetFormChangeNoPopup
	return

BattleScript_TargetFormChangeWithString::
	pause 5
	call BattleScript_AbilityPopUpTarget
	call BattleScript_TargetFormChangeNoPopup
	printstring STRINGID_PKMNTRANSFORMED
	waitmessage B_WAIT_TIME_LONG
	return

BattleScript_TargetFormChangeWithStringNoPopup::
	call BattleScript_TargetFormChangeNoPopup
	printstring STRINGID_PKMNTRANSFORMED
	waitmessage B_WAIT_TIME_LONG
	return

BattleScript_BattlerFormChangeWithStringEnd3::
	pause 5
	call BattleScript_AbilityPopUp
	printstring STRINGID_EMPTYSTRING3
	waitmessage 1
	handleformchange BS_SCRIPTING, 0
	handleformchange BS_SCRIPTING, 1
	playanimation BS_SCRIPTING, B_ANIM_FORM_CHANGE, NULL
	waitanimation
	handleformchange BS_SCRIPTING, 2
	printstring STRINGID_PKMNTRANSFORMED
	waitmessage B_WAIT_TIME_LONG
	end3

BattleScript_IllusionOff::
	spriteignore0hp TRUE
	playanimation BS_TARGET, B_ANIM_ILLUSION_OFF
	waitanimation
	updatenick BS_TARGET
	waitstate
	spriteignore0hp FALSE
	printstring STRINGID_ILLUSIONWOREOFF
	waitmessage B_WAIT_TIME_LONG
	return

BattleScript_CottonDownActivates::
	setbyte sFIXED_ABILITY_POPUP, TRUE
	call BattleScript_AbilityPopUp
	copybyte gEffectBattler, gBattlerTarget
	savetarget
	setbyte gBattlerTarget, 0
BattleScript_CottonDownLoop:
	getbattlerfainted BS_TARGET
	jumpifbyte CMP_EQUAL, gBattleCommunication, TRUE, BattleScript_CottonDownLoopIncrement
	setstatchanger STAT_SPEED, 1, TRUE
	jumpifbyteequal gBattlerTarget, gEffectBattler, BattleScript_CottonDownLoopIncrement
	statbuffchange STAT_CHANGE_NOT_PROTECT_AFFECTED, BattleScript_CottonDownTargetSpeedCantGoLower
	setgraphicalstatchangevalues
	playanimation BS_TARGET, B_ANIM_STATS_CHANGE, sB_ANIM_ARG1
	printfromtable gStatDownStringIds
	waitmessage B_WAIT_TIME_LONG
	goto BattleScript_CottonDownLoopIncrement
BattleScript_CottonDownTargetSpeedCantGoLower:
	printstring STRINGID_STATSWONTDECREASE
	waitmessage B_WAIT_TIME_LONG
BattleScript_CottonDownLoopIncrement:
	addbyte gBattlerTarget, 1
	jumpifbytenotequal gBattlerTarget, gBattlersCount, BattleScript_CottonDownLoop
BattleScript_CottonDownReturn:
	restoretarget
	destroyabilitypopup
	return

BattleScript_AnticipationActivates::
	pause 5
	call BattleScript_AbilityPopUp
	printstring STRINGID_ANTICIPATIONACTIVATES
	waitmessage B_WAIT_TIME_LONG
	return

BattleScript_AftermathDmg::
	pause B_WAIT_TIME_SHORT
	call BattleScript_AbilityPopUp
	orword gHitMarker, HITMARKER_IGNORE_SUBSTITUTE | HITMARKER_PASSIVE_DAMAGE
	healthbarupdate BS_ATTACKER
	datahpupdate BS_ATTACKER
	printstring STRINGID_AFTERMATHDMG
	waitmessage B_WAIT_TIME_LONG
	tryfaintmon BS_ATTACKER
	return

BattleScript_DampPreventsAftermath::
	pause B_WAIT_TIME_SHORT
	call BattleScript_AbilityPopUp
	pause 40
	copybyte gBattlerAbility, sBATTLER
	call BattleScript_AbilityPopUp
	printstring STRINGID_PKMNSABILITYPREVENTSABILITY
	waitmessage B_WAIT_TIME_LONG
	return

BattleScript_MoveUsedIsAsleep::
	printstring STRINGID_PKMNFASTASLEEP
	waitmessage B_WAIT_TIME_LONG
	statusanimation BS_ATTACKER
	goto BattleScript_MoveEnd

BattleScript_MoveUsedWokeUp::
	bicword gHitMarker, HITMARKER_WAKE_UP_CLEAR
	printfromtable gWokeUpStringIds
	waitmessage B_WAIT_TIME_LONG
	updatestatusicon BS_ATTACKER
	return

BattleScript_MonWokeUpInUproar::
	printstring STRINGID_PKMNWOKEUPINUPROAR
	waitmessage B_WAIT_TIME_LONG
	updatestatusicon BS_ATTACKER
	end2

BattleScript_PoisonTurnDmg::
	printstring STRINGID_PKMNHURTBYPOISON
	waitmessage B_WAIT_TIME_LONG
BattleScript_DoStatusTurnDmg::
	statusanimation BS_ATTACKER
BattleScript_DoTurnDmg:
	orword gHitMarker, HITMARKER_IGNORE_SUBSTITUTE | HITMARKER_PASSIVE_DAMAGE
	healthbarupdate BS_ATTACKER
	datahpupdate BS_ATTACKER
	tryfaintmon BS_ATTACKER
	checkteamslost BattleScript_DoTurnDmgEnd
BattleScript_DoTurnDmgEnd:
	end2

BattleScript_PoisonHealActivates::
	printstring STRINGID_POISONHEALHPUP
	waitmessage B_WAIT_TIME_LONG
	recordability BS_ATTACKER
	statusanimation BS_ATTACKER
	orword gHitMarker, HITMARKER_IGNORE_SUBSTITUTE | HITMARKER_PASSIVE_DAMAGE
	healthbarupdate BS_ATTACKER
	datahpupdate BS_ATTACKER
	end2

BattleScript_BurnTurnDmg::
	printstring STRINGID_PKMNHURTBYBURN
	waitmessage B_WAIT_TIME_LONG
	goto BattleScript_DoStatusTurnDmg

BattleScript_FrostbiteTurnDmg::
	printstring STRINGID_PKMNHURTBYFROSTBITE
	waitmessage B_WAIT_TIME_LONG
	goto BattleScript_DoStatusTurnDmg

BattleScript_MoveUsedIsFrozen::
	printstring STRINGID_PKMNISFROZEN
	waitmessage B_WAIT_TIME_LONG
	statusanimation BS_ATTACKER
	goto BattleScript_MoveEnd

BattleScript_MoveUsedUnfroze::
	printfromtable gGotDefrostedStringIds
	waitmessage B_WAIT_TIME_LONG
	updatestatusicon BS_ATTACKER
	return

BattleScript_MoveUsedUnfrostbite::
	printfromtable gFrostbiteHealedStringIds
	waitmessage B_WAIT_TIME_LONG
	updatestatusicon BS_ATTACKER
	return

BattleScript_DefrostedViaFireMove::
	printstring STRINGID_PKMNWASDEFROSTED
	waitmessage B_WAIT_TIME_LONG
	updatestatusicon BS_TARGET
	return

BattleScript_FrostbiteHealedViaFireMove::
	printstring STRINGID_PKMNFROSTBITEHEALED
	waitmessage B_WAIT_TIME_LONG
	updatestatusicon BS_TARGET
	return

BattleScript_MoveUsedIsParalyzed::
	printstring STRINGID_PKMNISPARALYZED
	waitmessage B_WAIT_TIME_LONG
	statusanimation BS_ATTACKER
	cancelmultiturnmoves BS_ATTACKER
	goto BattleScript_MoveEnd

BattleScript_PowderMoveNoEffect::
	attackstring
	ppreduce
	pause B_WAIT_TIME_SHORT
	jumpiftype BS_TARGET, TYPE_GRASS, BattleScript_PowderMoveNoEffectPrint
	jumpifability BS_TARGET, ABILITY_OVERCOAT, BattleScript_PowderMoveNoEffectOvercoat
	printstring STRINGID_SAFETYGOGGLESPROTECTED
	goto BattleScript_PowderMoveNoEffectWaitMsg
BattleScript_PowderMoveNoEffectOvercoat:
	call BattleScript_AbilityPopUp
BattleScript_PowderMoveNoEffectPrint:
	printstring STRINGID_ITDOESNTAFFECT
BattleScript_PowderMoveNoEffectWaitMsg:
	waitmessage B_WAIT_TIME_LONG
	cancelmultiturnmoves BS_ATTACKER
	sethword gMoveResultFlags, MOVE_RESULT_FAILED
	goto BattleScript_MoveEnd

BattleScript_MoveUsedFlinched::
	printstring STRINGID_PKMNFLINCHED
	waitmessage B_WAIT_TIME_LONG
	jumpifability BS_ATTACKER ABILITY_STEADFAST BattleScript_TryActivateSteadFast
BattleScript_MoveUsedFlinchedEnd:
	goto BattleScript_MoveEnd
BattleScript_TryActivateSteadFast:
	setstatchanger STAT_SPEED, 1, FALSE
	statbuffchange MOVE_EFFECT_AFFECTS_USER | STAT_CHANGE_ALLOW_PTR, BattleScript_MoveUsedFlinchedEnd
	jumpifbyte CMP_EQUAL, cMULTISTRING_CHOOSER, B_MSG_STAT_WONT_INCREASE, BattleScript_MoveUsedFlinchedEnd
	copybyte gBattlerAbility, gBattlerAttacker
	call BattleScript_AbilityPopUp
	setgraphicalstatchangevalues
	playanimation BS_ATTACKER, B_ANIM_STATS_CHANGE, sB_ANIM_ARG1
	setbyte gBattleCommunication STAT_SPEED
	stattextbuffer BS_ATTACKER
	printstring STRINGID_ATTACKERABILITYSTATRAISE
	waitmessage B_WAIT_TIME_LONG
	goto BattleScript_MoveUsedFlinchedEnd

BattleScript_PrintUproarOverTurns::
	printfromtable gUproarOverTurnStringIds
	waitmessage B_WAIT_TIME_LONG
	end2

BattleScript_ThrashConfuses::
	chosenstatus2animation BS_ATTACKER, STATUS2_CONFUSION
	printstring STRINGID_PKMNFATIGUECONFUSION
	waitmessage B_WAIT_TIME_LONG
	end2

BattleScript_MoveUsedIsConfused::
	printstring STRINGID_PKMNISCONFUSED
	waitmessage B_WAIT_TIME_LONG
	status2animation BS_ATTACKER, STATUS2_CONFUSION
	jumpifbyte CMP_EQUAL, cMULTISTRING_CHOOSER, FALSE, BattleScript_MoveUsedIsConfusedRet
BattleScript_DoSelfConfusionDmg::
	cancelmultiturnmoves BS_ATTACKER
	adjustdamage
	printstring STRINGID_ITHURTCONFUSION
	waitmessage B_WAIT_TIME_LONG
	effectivenesssound
	hitanimation BS_ATTACKER
	waitstate
	orword gHitMarker, HITMARKER_IGNORE_SUBSTITUTE | HITMARKER_PASSIVE_DAMAGE
	healthbarupdate BS_ATTACKER
	datahpupdate BS_ATTACKER
	resultmessage
	waitmessage B_WAIT_TIME_LONG
	tryfaintmon BS_ATTACKER
	goto BattleScript_MoveEnd
BattleScript_MoveUsedIsConfusedRet::
	return

BattleScript_MoveUsedPowder::
	bicword gHitMarker, HITMARKER_NO_ATTACKSTRING | HITMARKER_ATTACKSTRING_PRINTED
	attackstring
	ppreduce
	pause B_WAIT_TIME_SHORT
	cancelmultiturnmoves BS_ATTACKER
	status2animation BS_ATTACKER, STATUS2_POWDER
	waitanimation
	effectivenesssound
	hitanimation BS_ATTACKER
	waitstate
	orword gHitMarker, HITMARKER_IGNORE_SUBSTITUTE | HITMARKER_PASSIVE_DAMAGE
	healthbarupdate BS_ATTACKER
	datahpupdate BS_ATTACKER
	printstring STRINGID_POWDEREXPLODES
	waitmessage B_WAIT_TIME_LONG
	tryfaintmon BS_ATTACKER
	goto BattleScript_MoveEnd

BattleScript_MoveUsedIsConfusedNoMore::
	printstring STRINGID_PKMNHEALEDCONFUSION
	waitmessage B_WAIT_TIME_LONG
	return

BattleScript_PrintPayDayMoneyString::
	printstring STRINGID_PLAYERPICKEDUPMONEY
	waitmessage B_WAIT_TIME_LONG
	return

BattleScript_WrapTurnDmg::
	jumpifability BS_ATTACKER, ABILITY_MAGIC_GUARD, BattleScript_DoTurnDmgEnd
	playanimation BS_ATTACKER, B_ANIM_TURN_TRAP, sB_ANIM_ARG1
	printstring STRINGID_PKMNHURTBY
	waitmessage B_WAIT_TIME_LONG
	goto BattleScript_DoTurnDmg

BattleScript_WrapEnds::
	printstring STRINGID_PKMNFREEDFROM
	waitmessage B_WAIT_TIME_LONG
	end2

BattleScript_MoveUsedIsInLove::
	printstring STRINGID_PKMNINLOVE
	waitmessage B_WAIT_TIME_LONG
	status2animation BS_ATTACKER, STATUS2_INFATUATION
	return

BattleScript_MoveUsedIsInLoveCantAttack::
	printstring STRINGID_PKMNIMMOBILIZEDBYLOVE
	waitmessage B_WAIT_TIME_LONG
	goto BattleScript_MoveEnd

BattleScript_NightmareTurnDmg::
	printstring STRINGID_PKMNLOCKEDINNIGHTMARE
	waitmessage B_WAIT_TIME_LONG
	status2animation BS_ATTACKER, STATUS2_NIGHTMARE
	goto BattleScript_DoTurnDmg

BattleScript_CurseTurnDmg::
	printstring STRINGID_PKMNAFFLICTEDBYCURSE
	waitmessage B_WAIT_TIME_LONG
	status2animation BS_ATTACKER, STATUS2_CURSED
	goto BattleScript_DoTurnDmg

BattleScript_TargetPRLZHeal::
	printstring STRINGID_PKMNHEALEDPARALYSIS
	waitmessage B_WAIT_TIME_LONG
	updatestatusicon BS_TARGET
	return

BattleScript_TargetWokeUp::
	printstring STRINGID_TARGETWOKEUP
	waitmessage B_WAIT_TIME_LONG
	updatestatusicon BS_TARGET
	return

BattleScript_TargetBurnHeal::
	printstring STRINGID_PKMNBURNHEALED
	waitmessage B_WAIT_TIME_LONG
	updatestatusicon BS_TARGET
	return

BattleScript_MoveEffectSleep::
	statusanimation BS_EFFECT_BATTLER
	printfromtable gFellAsleepStringIds
	waitmessage B_WAIT_TIME_LONG
BattleScript_UpdateEffectStatusIconRet::
	updatestatusicon BS_EFFECT_BATTLER
	waitstate
	return

BattleScript_YawnMakesAsleep::
	statusanimation BS_EFFECT_BATTLER
	printstring STRINGID_PKMNFELLASLEEP
	waitmessage B_WAIT_TIME_LONG
	updatestatusicon BS_EFFECT_BATTLER
	waitstate
	jumpifstatus3 BS_EFFECT_BATTLER, STATUS3_SKY_DROPPED, BattleScript_YawnEnd
	makevisible BS_EFFECT_BATTLER
	skydropyawn
BattleScript_YawnEnd:
	end2

BattleScript_EmbargoEndTurn::
	printstring STRINGID_EMBARGOENDS
	waitmessage B_WAIT_TIME_LONG
	end2

BattleScript_TelekinesisEndTurn::
	printstring STRINGID_TELEKINESISENDS
	waitmessage B_WAIT_TIME_LONG
	end2

BattleScript_BufferEndTurn::
	printstring STRINGID_BUFFERENDS
	waitmessage B_WAIT_TIME_LONG
	end2

BattleScript_ToxicOrb::
	setbyte cMULTISTRING_CHOOSER, 0
	copybyte gEffectBattler, gBattlerAttacker
	call BattleScript_MoveEffectToxic
	end2

BattleScript_FlameOrb::
	setbyte cMULTISTRING_CHOOSER, 0
	copybyte gEffectBattler, gBattlerAttacker
	call BattleScript_MoveEffectBurn
	end2

BattleScript_MoveEffectPoison::
	statusanimation BS_EFFECT_BATTLER
	printfromtable gGotPoisonedStringIds
	waitmessage B_WAIT_TIME_LONG
	goto BattleScript_UpdateEffectStatusIconRet

BattleScript_MoveEffectBurn::
	statusanimation BS_EFFECT_BATTLER
	printfromtable gGotBurnedStringIds
	waitmessage B_WAIT_TIME_LONG
	goto BattleScript_UpdateEffectStatusIconRet

BattleScript_MoveEffectFrostbite::
	statusanimation BS_EFFECT_BATTLER
	printfromtable gGotFrostbiteStringIds
	waitmessage B_WAIT_TIME_LONG
	goto BattleScript_UpdateEffectStatusIconRet

BattleScript_MoveEffectFreeze::
	statusanimation BS_EFFECT_BATTLER
	printfromtable gGotFrozenStringIds
	waitmessage B_WAIT_TIME_LONG
	goto BattleScript_UpdateEffectStatusIconRet

BattleScript_MoveEffectParalysis::
	statusanimation BS_EFFECT_BATTLER
	printfromtable gGotParalyzedStringIds
	waitmessage B_WAIT_TIME_LONG
	goto BattleScript_UpdateEffectStatusIconRet

BattleScript_MoveEffectUproar::
	printstring STRINGID_PKMNCAUSEDUPROAR
	waitmessage B_WAIT_TIME_LONG
	return

BattleScript_MoveEffectToxic::
	statusanimation BS_EFFECT_BATTLER
	printstring STRINGID_PKMNBADLYPOISONED
	waitmessage B_WAIT_TIME_LONG
	goto BattleScript_UpdateEffectStatusIconRet

BattleScript_MoveEffectPayDay::
	printstring STRINGID_COINSSCATTERED
	waitmessage B_WAIT_TIME_LONG
	return

BattleScript_MoveEffectWrap::
	printfromtable gWrappedStringIds
	waitmessage B_WAIT_TIME_LONG
	return

BattleScript_MoveEffectConfusion::
	chosenstatus2animation BS_EFFECT_BATTLER, STATUS2_CONFUSION
	printstring STRINGID_PKMNWASCONFUSED
	waitmessage B_WAIT_TIME_LONG
	return

BattleScript_MoveEffectRecoilWithStatus::
	argumentstatuseffect
BattleScript_MoveEffectRecoil::
	jumpifmove MOVE_STRUGGLE, BattleScript_DoRecoil
	jumpifability BS_ATTACKER, ABILITY_ROCK_HEAD, BattleScript_RecoilEnd
BattleScript_DoRecoil::
	orword gHitMarker, HITMARKER_IGNORE_SUBSTITUTE | HITMARKER_PASSIVE_DAMAGE | HITMARKER_IGNORE_DISGUISE
	healthbarupdate BS_ATTACKER
	datahpupdate BS_ATTACKER
	printstring STRINGID_PKMNHITWITHRECOIL
	waitmessage B_WAIT_TIME_LONG
	tryfaintmon BS_ATTACKER
BattleScript_RecoilEnd::
	return

BattleScript_EffectWithChance::
	seteffectwithchance
	return

BattleScript_ItemSteal::
	playanimation BS_TARGET, B_ANIM_ITEM_STEAL
	printstring STRINGID_PKMNSTOLEITEM
	waitmessage B_WAIT_TIME_LONG
	return

BattleScript_DrizzleActivates::
	pause B_WAIT_TIME_SHORT
	call BattleScript_AbilityPopUp
	printstring STRINGID_PKMNMADEITRAIN
	waitstate
	playanimation BS_BATTLER_0, B_ANIM_RAIN_CONTINUES
	call BattleScript_ActivateWeatherAbilities
	end3

BattleScript_AbilityRaisesDefenderStat::
	pause B_WAIT_TIME_SHORT
	call BattleScript_AbilityPopUp
	statbuffchange 0, NULL
	setgraphicalstatchangevalues
	playanimation BS_ABILITY_BATTLER, B_ANIM_STATS_CHANGE, sB_ANIM_ARG1
	printstring STRINGID_DEFENDERSSTATROSE
	waitmessage B_WAIT_TIME_LONG
	return

BattleScript_AbilityPopUpTarget:
	copybyte gBattlerAbility, gBattlerTarget
BattleScript_AbilityPopUp:
	.if B_ABILITY_POP_UP == TRUE
	showabilitypopup BS_ABILITY_BATTLER
	pause 40
	.endif
	recordability BS_ABILITY_BATTLER
	sethword sABILITY_OVERWRITE, 0
	return

BattleScript_SpeedBoostActivates::
	statbuffchange MOVE_EFFECT_AFFECTS_USER | STAT_CHANGE_ALLOW_PTR, BattleScript_SpeedBoostActivatesEnd
	call BattleScript_AbilityPopUp
	setgraphicalstatchangevalues
	playanimation BS_ATTACKER, B_ANIM_STATS_CHANGE, sB_ANIM_ARG1
	printstring STRINGID_PKMNRAISEDSPEED
	waitmessage B_WAIT_TIME_LONG
BattleScript_SpeedBoostActivatesEnd:
	end3

@ Can't compare directly to a value, have to compare to value at pointer
sZero:
.byte 0

BattleScript_MoodyActivates::
	call BattleScript_AbilityPopUp
	jumpifbyteequal sSTATCHANGER, sZero, BattleScript_MoodyLower
	statbuffchange MOVE_EFFECT_AFFECTS_USER | MOVE_EFFECT_CERTAIN | STAT_CHANGE_NOT_PROTECT_AFFECTED, BattleScript_MoodyLower
	jumpifbyte CMP_GREATER_THAN, cMULTISTRING_CHOOSER, B_MSG_DEFENDER_STAT_ROSE, BattleScript_MoodyLower
	setgraphicalstatchangevalues
	playanimation BS_ATTACKER, B_ANIM_STATS_CHANGE, sB_ANIM_ARG1
	printfromtable gStatUpStringIds
	waitmessage B_WAIT_TIME_LONG
BattleScript_MoodyLower:
	jumpifbyteequal sSAVED_STAT_CHANGER, sZero, BattleScript_MoodyEnd
	copybyte sSTATCHANGER, sSAVED_STAT_CHANGER
	statbuffchange MOVE_EFFECT_AFFECTS_USER | MOVE_EFFECT_CERTAIN | STAT_CHANGE_NOT_PROTECT_AFFECTED, BattleScript_MoodyEnd
	jumpifbyte CMP_GREATER_THAN, cMULTISTRING_CHOOSER, B_MSG_DEFENDER_STAT_FELL, BattleScript_MoodyEnd
	setgraphicalstatchangevalues
	playanimation BS_ATTACKER, B_ANIM_STATS_CHANGE, sB_ANIM_ARG1
	printfromtable gStatDownStringIds
	waitmessage B_WAIT_TIME_LONG
BattleScript_MoodyEnd:
	end3

BattleScript_EmergencyExit::
	pause 5
	call BattleScript_AbilityPopUp
	pause B_WAIT_TIME_LONG
BattleScript_EmergencyExitNoPopUp::
	playanimation BS_TARGET, B_ANIM_SLIDE_OFFSCREEN
	waitanimation
	openpartyscreen BS_TARGET, BattleScript_EmergencyExitRet
	switchoutabilities BS_TARGET
	waitstate
	switchhandleorder BS_TARGET, 2
	returntoball BS_TARGET
	getswitchedmondata BS_TARGET
	switchindataupdate BS_TARGET
	hpthresholds BS_TARGET
	printstring STRINGID_SWITCHINMON
	switchinanim BS_TARGET, TRUE
	waitstate
	switchineffects BS_TARGET
BattleScript_EmergencyExitRet:
	return

BattleScript_EmergencyExitWild::
	pause 5
	call BattleScript_AbilityPopUp
	pause B_WAIT_TIME_LONG
BattleScript_EmergencyExitWildNoPopUp::
	playanimation BS_TARGET, B_ANIM_SLIDE_OFFSCREEN
	waitanimation
	setoutcomeonteleport BS_TARGET
	finishaction
	return

BattleScript_TraceActivates::
	pause B_WAIT_TIME_SHORT
	call BattleScript_AbilityPopUp
	printstring STRINGID_PKMNTRACED
	waitmessage B_WAIT_TIME_LONG
	settracedability BS_SCRIPTING
	switchinabilities BS_SCRIPTING
	return

BattleScript_TraceActivatesEnd3::
	call BattleScript_TraceActivates
	end3

BattleScript_ReceiverActivates::
	call BattleScript_AbilityPopUp
	printstring STRINGID_RECEIVERABILITYTAKEOVER
	waitmessage B_WAIT_TIME_LONG
	settracedability BS_ABILITY_BATTLER
	return

BattleScript_AbilityHpHeal:
	call BattleScript_AbilityPopUp
	printstring STRINGID_PKMNSXRESTOREDHPALITTLE2
	waitmessage B_WAIT_TIME_LONG
	orword gHitMarker, HITMARKER_IGNORE_SUBSTITUTE
	healthbarupdate BS_ATTACKER
	datahpupdate BS_ATTACKER
	return

BattleScript_RainDishActivates::
	call BattleScript_AbilityHpHeal
	end3

BattleScript_CheekPouchActivates::
	copybyte sSAVED_BATTLER, gBattlerAttacker
	copybyte gBattlerAttacker, gBattlerAbility
	call BattleScript_AbilityHpHeal
	copybyte gBattlerAttacker, sSAVED_BATTLER
	return

BattleScript_HarvestActivates::
	pause 5
	tryrecycleitem BattleScript_HarvestActivatesEnd
	call BattleScript_AbilityPopUp
	printstring STRINGID_HARVESTBERRY
	waitmessage B_WAIT_TIME_LONG
BattleScript_HarvestActivatesEnd:
	end3

BattleScript_SolarPowerActivates::
	orword gHitMarker, HITMARKER_IGNORE_SUBSTITUTE | HITMARKER_PASSIVE_DAMAGE
	call BattleScript_AbilityPopUp
	healthbarupdate BS_ATTACKER
	datahpupdate BS_ATTACKER
	printstring STRINGID_SOLARPOWERHPDROP
	waitmessage B_WAIT_TIME_LONG
	tryfaintmon BS_ATTACKER
	end3

BattleScript_HealerActivates::
	call BattleScript_AbilityPopUp
	curestatus BS_SCRIPTING
	updatestatusicon BS_SCRIPTING
	printstring STRINGID_HEALERCURE
	waitmessage B_WAIT_TIME_LONG
	end3

BattleScript_SandstreamActivates::
	pause B_WAIT_TIME_SHORT
	call BattleScript_AbilityPopUp
	printstring STRINGID_PKMNSXWHIPPEDUPSANDSTORM
	waitstate
	playanimation BS_BATTLER_0, B_ANIM_SANDSTORM_CONTINUES
	call BattleScript_ActivateWeatherAbilities
	end3

BattleScript_SandSpitActivates::
	pause B_WAIT_TIME_SHORT
	call BattleScript_AbilityPopUp
	printstring STRINGID_ASANDSTORMKICKEDUP
	waitstate
	playanimation BS_BATTLER_0, B_ANIM_SANDSTORM_CONTINUES
	call BattleScript_ActivateWeatherAbilities
	return

BattleScript_ShedSkinActivates::
	call BattleScript_AbilityPopUp
	printstring STRINGID_PKMNSXCUREDYPROBLEM
	waitmessage B_WAIT_TIME_LONG
	updatestatusicon BS_ATTACKER
	end3

BattleScript_ActivateWeatherAbilities:
	savetarget
	setbyte gBattlerTarget, 0
BattleScript_ActivateWeatherAbilities_Loop:
	copybyte sBATTLER, gBattlerTarget
	activateweatherchangeabilities BS_TARGET
BattleScript_ActivateWeatherAbilities_Increment:
	addbyte gBattlerTarget, 1
	jumpifbytenotequal gBattlerTarget, gBattlersCount, BattleScript_ActivateWeatherAbilities_Loop
	restoretarget
	return

BattleScript_TryAdrenalineOrb:
	jumpifnoholdeffect BS_TARGET, HOLD_EFFECT_ADRENALINE_ORB, BattleScript_TryAdrenalineOrbRet
	jumpifstat BS_TARGET, CMP_EQUAL, STAT_SPEED, 12, BattleScript_TryAdrenalineOrbRet
	setstatchanger STAT_SPEED, 1, FALSE
	statbuffchange STAT_CHANGE_NOT_PROTECT_AFFECTED | MOVE_EFFECT_CERTAIN | STAT_CHANGE_ALLOW_PTR, BattleScript_TryAdrenalineOrbRet
	playanimation BS_TARGET, B_ANIM_HELD_ITEM_EFFECT
	setgraphicalstatchangevalues
	playanimation BS_TARGET, B_ANIM_STATS_CHANGE, sB_ANIM_ARG1
	copybyte sBATTLER, gBattlerTarget
	setlastuseditem BS_TARGET
	printstring STRINGID_USINGITEMSTATOFPKMNROSE
	waitmessage B_WAIT_TIME_LONG
	removeitem BS_TARGET
BattleScript_TryAdrenalineOrbRet:
	return

BattleScript_IntimidateActivates::
	showabilitypopup BS_ATTACKER
	pause B_WAIT_TIME_LONG
	destroyabilitypopup
	setbyte gBattlerTarget, 0
BattleScript_IntimidateLoop:
	jumpifbyteequal gBattlerTarget, gBattlerAttacker, BattleScript_IntimidateLoopIncrement
	jumpiftargetally BattleScript_IntimidateLoopIncrement
	jumpifabsent BS_TARGET, BattleScript_IntimidateLoopIncrement
	jumpifstatus2 BS_TARGET, STATUS2_SUBSTITUTE, BattleScript_IntimidateLoopIncrement
	jumpifability BS_TARGET, ABILITY_HYPER_CUTTER, BattleScript_IntimidatePrevented
.if B_UPDATED_INTIMIDATE >= GEN_8
	jumpifability BS_TARGET, ABILITY_INNER_FOCUS, BattleScript_IntimidatePrevented
	jumpifability BS_TARGET, ABILITY_SCRAPPY, BattleScript_IntimidatePrevented
	jumpifability BS_TARGET, ABILITY_OWN_TEMPO, BattleScript_IntimidatePrevented
	jumpifability BS_TARGET, ABILITY_OBLIVIOUS, BattleScript_IntimidatePrevented
.endif
	jumpifability BS_TARGET, ABILITY_GUARD_DOG, BattleScript_IntimidateInReverse
BattleScript_IntimidateEffect:
	copybyte sBATTLER, gBattlerAttacker
	statbuffchange STAT_CHANGE_NOT_PROTECT_AFFECTED | STAT_CHANGE_ALLOW_PTR, BattleScript_IntimidateLoopIncrement
	setgraphicalstatchangevalues
	jumpifability BS_TARGET, ABILITY_CONTRARY, BattleScript_IntimidateContrary
	playanimation BS_TARGET, B_ANIM_STATS_CHANGE, sB_ANIM_ARG1
	printstring STRINGID_PKMNCUTSATTACKWITH
BattleScript_IntimidateEffect_WaitString:
	waitmessage B_WAIT_TIME_LONG
	copybyte sBATTLER, gBattlerTarget
	call BattleScript_TryAdrenalineOrb
BattleScript_IntimidateLoopIncrement:
	addbyte gBattlerTarget, 1
	jumpifbytenotequal gBattlerTarget, gBattlersCount, BattleScript_IntimidateLoop
BattleScript_IntimidateEnd:
	copybyte sBATTLER, gBattlerAttacker
	destroyabilitypopup
	pause B_WAIT_TIME_MED
	end3

BattleScript_IntimidateContrary:
	call BattleScript_AbilityPopUpTarget
	jumpifbyte CMP_EQUAL, cMULTISTRING_CHOOSER, B_MSG_STAT_WONT_INCREASE, BattleScript_IntimidateContrary_WontIncrease
	playanimation BS_TARGET, B_ANIM_STATS_CHANGE, sB_ANIM_ARG1
	printfromtable gStatUpStringIds
	goto BattleScript_IntimidateEffect_WaitString
BattleScript_IntimidateContrary_WontIncrease:
	printstring STRINGID_TARGETSTATWONTGOHIGHER
	goto BattleScript_IntimidateEffect_WaitString

BattleScript_IntimidatePrevented:
	call BattleScript_AbilityPopUp
	pause B_WAIT_TIME_LONG
	setbyte gBattleCommunication STAT_ATK
	stattextbuffer BS_TARGET
	printstring STRINGID_STATWASNOTLOWERED
	waitmessage B_WAIT_TIME_LONG
	call BattleScript_TryAdrenalineOrb
	goto BattleScript_IntimidateLoopIncrement

BattleScript_IntimidateInReverse:
	copybyte sBATTLER, gBattlerTarget
	call BattleScript_AbilityPopUpTarget
	pause B_WAIT_TIME_SHORT
	modifybattlerstatstage BS_TARGET, STAT_ATK, INCREASE, 1, BattleScript_IntimidateLoopIncrement, ANIM_ON
	call BattleScript_TryAdrenalineOrb
	goto BattleScript_IntimidateLoopIncrement

BattleScript_DroughtActivates::
	pause B_WAIT_TIME_SHORT
	call BattleScript_AbilityPopUp
	printstring STRINGID_PKMNSXINTENSIFIEDSUN
	waitstate
	playanimation BS_BATTLER_0, B_ANIM_SUN_CONTINUES
	call BattleScript_ActivateWeatherAbilities
	end3

BattleScript_DesolateLandActivates::
	pause B_WAIT_TIME_SHORT
	call BattleScript_AbilityPopUp
	printstring STRINGID_EXTREMELYHARSHSUNLIGHT
	waitstate
	playanimation BS_BATTLER_0, B_ANIM_SUN_CONTINUES
	call BattleScript_ActivateWeatherAbilities
	end3

BattleScript_PrimalWeatherBlocksMove::
	jumpifword CMP_COMMON_BITS, gHitMarker, HITMARKER_ATTACKSTRING_PRINTED, BattleScript_MoveEnd @in case of multi-target moves, if move fails once, no point in printing the message twice
	accuracycheck BattleScript_PrintMoveMissed, NO_ACC_CALC_CHECK_LOCK_ON
	attackstring
	pause B_WAIT_TIME_SHORT
	ppreduce
	printfromtable gPrimalWeatherBlocksStringIds
	waitmessage B_WAIT_TIME_LONG
	goto BattleScript_MoveEnd

BattleScript_PrimordialSeaActivates::
	pause B_WAIT_TIME_SHORT
	call BattleScript_AbilityPopUp
	printstring STRINGID_HEAVYRAIN
	waitstate
	playanimation BS_BATTLER_0, B_ANIM_RAIN_CONTINUES
	call BattleScript_ActivateWeatherAbilities
	end3

BattleScript_DeltaStreamActivates::
	pause B_WAIT_TIME_SHORT
	call BattleScript_AbilityPopUp
	printstring STRINGID_MYSTERIOUSAIRCURRENT
	waitstate
	playanimation BS_ATTACKER, B_ANIM_STRONG_WINDS
	end3

BattleScript_ProtosynthesisActivates::
	call BattleScript_AbilityPopUp
	printstring STRINGID_SUNLIGHTACTIVATEDABILITY
	waitmessage B_WAIT_TIME_MED
	printstring STRINGID_STATWASHEIGHTENED
	waitmessage B_WAIT_TIME_MED
	end3

BattleScript_QuarkDriveActivates::
	call BattleScript_AbilityPopUp
	printstring STRINGID_ELECTRICTERRAINACTIVATEDABILITY
	waitmessage B_WAIT_TIME_MED
	printstring STRINGID_STATWASHEIGHTENED
	waitmessage B_WAIT_TIME_MED
	end3

BattleScript_RuinAbilityActivates::
	call BattleScript_AbilityPopUp
	printstring STRINGID_ABILITYWEAKENEDFSURROUNDINGMONSSTAT
	waitmessage B_WAIT_TIME_LONG
	end3

BattleScript_SupremeOverlordActivates::
	pause B_WAIT_TIME_SHORT
	call BattleScript_AbilityPopUp
	printstring STRINGID_ATTACKERGAINEDSTRENGTHFROMTHEFALLEN
	waitmessage B_WAIT_TIME_LONG
	end3

BattleScript_CostarActivates::
	pause B_WAIT_TIME_SHORT
	call BattleScript_AbilityPopUp
	printstring STRINGID_PKMNCOPIEDSTATCHANGES
	waitmessage B_WAIT_TIME_LONG
	end3

BattleScript_AttackWeakenedByStrongWinds::
	pause B_WAIT_TIME_SHORT
	printstring STRINGID_ATTACKWEAKENEDBSTRONGWINDS
	waitmessage B_WAIT_TIME_LONG
	return

BattleScript_MimicryActivates_End3::
	pause B_WAIT_TIME_SHORT
	call BattleScript_AbilityPopUp
	printstring STRINGID_BATTLERTYPECHANGEDTO
	waitmessage B_WAIT_TIME_SHORT
	end3

BattleScript_SnowWarningActivatesHail::
	pause B_WAIT_TIME_SHORT
	call BattleScript_AbilityPopUp
	printstring STRINGID_SNOWWARNINGHAIL
	waitstate
	playanimation BS_BATTLER_0, B_ANIM_HAIL_CONTINUES
	call BattleScript_ActivateWeatherAbilities
	end3

BattleScript_SnowWarningActivatesSnow::
	pause B_WAIT_TIME_SHORT
	call BattleScript_AbilityPopUp
	printstring STRINGID_SNOWWARNINGSNOW
	waitstate
	playanimation BS_BATTLER_0, B_ANIM_SNOW_CONTINUES
	call BattleScript_ActivateWeatherAbilities
	end3

BattleScript_ActivateTerrainEffects:
	savetarget
	setbyte gBattlerTarget, 0
BattleScript_ActivateTerrainSeed:
	copybyte sBATTLER, gBattlerTarget
	doterrainseed BS_TARGET, BattleScript_ActivateTerrainAbility
	removeitem BS_TARGET
BattleScript_ActivateTerrainAbility:
	activateterrainchangeabilities BS_TARGET
BattleScript_ActivateTerrainEffects_Increment:
	addbyte gBattlerTarget, 0x1
	jumpifbytenotequal gBattlerTarget, gBattlersCount, BattleScript_ActivateTerrainSeed
	restoretarget
	return

BattleScript_ActivateSwitchInAbilities:
	copybyte sBATTLER, gBattlerAttacker
	setbyte gBattlerAttacker, 0
BattleScript_ActivateSwitchInAbilities_Loop:
	switchinabilities BS_ATTACKER
BattleScript_ActivateSwitchInAbilities_Increment:
	addbyte gBattlerAttacker, 1
	jumpifbytenotequal gBattlerAttacker, gBattlersCount, BattleScript_ActivateSwitchInAbilities_Loop
	copybyte gBattlerAttacker, sBATTLER
	return

BattleScript_ElectricSurgeActivates::
	pause B_WAIT_TIME_SHORT
	call BattleScript_AbilityPopUp
	printstring STRINGID_TERRAINBECOMESELECTRIC
	waitmessage B_WAIT_TIME_LONG
	playanimation BS_SCRIPTING, B_ANIM_RESTORE_BG
	call BattleScript_ActivateTerrainEffects
	end3

BattleScript_MistySurgeActivates::
	pause B_WAIT_TIME_SHORT
	call BattleScript_AbilityPopUp
	printstring STRINGID_TERRAINBECOMESMISTY
	waitmessage B_WAIT_TIME_LONG
	playanimation BS_SCRIPTING, B_ANIM_RESTORE_BG
	call BattleScript_ActivateTerrainEffects
	end3

BattleScript_GrassySurgeActivates::
	pause B_WAIT_TIME_SHORT
	call BattleScript_AbilityPopUp
	printstring STRINGID_TERRAINBECOMESGRASSY
	waitmessage B_WAIT_TIME_LONG
	playanimation BS_SCRIPTING, B_ANIM_RESTORE_BG
	call BattleScript_ActivateTerrainEffects
	end3

BattleScript_PsychicSurgeActivates::
	pause B_WAIT_TIME_SHORT
	call BattleScript_AbilityPopUp
	printstring STRINGID_TERRAINBECOMESPSYCHIC
	waitmessage B_WAIT_TIME_LONG
	playanimation BS_SCRIPTING, B_ANIM_RESTORE_BG
	call BattleScript_ActivateTerrainEffects
	end3

BattleScript_BadDreamsActivates::
	setbyte gBattlerTarget, 0
BattleScript_BadDreamsLoop:
	jumpiftargetally BattleScript_BadDreamsIncrement
	jumpifability BS_TARGET, ABILITY_MAGIC_GUARD, BattleScript_BadDreamsIncrement
	jumpifability BS_TARGET, ABILITY_COMATOSE, BattleScript_BadDreams_Dmg
	jumpifstatus BS_TARGET, STATUS1_SLEEP, BattleScript_BadDreams_Dmg
	goto BattleScript_BadDreamsIncrement
BattleScript_BadDreams_Dmg:
	jumpifbyteequal sFIXED_ABILITY_POPUP, sZero, BattleScript_BadDreams_ShowPopUp
BattleScript_BadDreams_DmgAfterPopUp:
	printstring STRINGID_BADDREAMSDMG
	waitmessage B_WAIT_TIME_LONG
	dmg_1_8_targethp
	orword gHitMarker, HITMARKER_IGNORE_SUBSTITUTE | HITMARKER_PASSIVE_DAMAGE
	healthbarupdate BS_TARGET
	datahpupdate BS_TARGET
	jumpifhasnohp BS_TARGET, BattleScript_BadDreams_HidePopUp
BattleScript_BadDreamsIncrement:
	addbyte gBattlerTarget, 1
	jumpifbytenotequal gBattlerTarget, gBattlersCount, BattleScript_BadDreamsLoop
	jumpifbyteequal sFIXED_ABILITY_POPUP, sZero, BattleScript_BadDreamsEnd
	destroyabilitypopup
	pause 15
BattleScript_BadDreamsEnd:
	end3
BattleScript_BadDreams_ShowPopUp:
	copybyte gBattlerAbility, gBattlerAttacker
	call BattleScript_AbilityPopUp
	setbyte sFIXED_ABILITY_POPUP, TRUE
	goto BattleScript_BadDreams_DmgAfterPopUp
BattleScript_BadDreams_HidePopUp:
	destroyabilitypopup
	tryfaintmon BS_TARGET
	goto BattleScript_BadDreamsIncrement

BattleScript_TookAttack::
	attackstring
	pause B_WAIT_TIME_SHORT
	printstring STRINGID_PKMNSXTOOKATTACK
	waitmessage B_WAIT_TIME_LONG
	orword gHitMarker, HITMARKER_ATTACKSTRING_PRINTED
	return

BattleScript_SturdyPreventsOHKO::
	pause B_WAIT_TIME_SHORT
	call BattleScript_AbilityPopUp
	printstring STRINGID_PKMNPROTECTEDBY
	pause B_WAIT_TIME_LONG
	goto BattleScript_MoveEnd

BattleScript_DampStopsExplosion::
	pause B_WAIT_TIME_SHORT
	call BattleScript_AbilityPopUpTarget
	printstring STRINGID_PKMNPREVENTSUSAGE
	pause B_WAIT_TIME_LONG
	moveendto MOVEEND_NEXT_TARGET
	moveendcase MOVEEND_CLEAR_BITS
	end

BattleScript_MoveHPDrain_PPLoss::
	ppreduce
BattleScript_MoveHPDrain::
	attackstring
	pause B_WAIT_TIME_SHORT
	call BattleScript_AbilityPopUp
	orword gHitMarker, HITMARKER_IGNORE_SUBSTITUTE
	healthbarupdate BS_TARGET
	datahpupdate BS_TARGET
	printstring STRINGID_PKMNRESTOREDHPUSING
	waitmessage B_WAIT_TIME_LONG
	orhalfword gMoveResultFlags, MOVE_RESULT_DOESNT_AFFECT_FOE
	goto BattleScript_MoveEnd

BattleScript_MoveStatDrain_PPLoss::
	ppreduce
BattleScript_MoveStatDrain::
	attackstring
	pause B_WAIT_TIME_SHORT
	call BattleScript_AbilityPopUp
	setgraphicalstatchangevalues
	playanimation BS_TARGET, B_ANIM_STATS_CHANGE, sB_ANIM_ARG1
	waitanimation
	statbuffchange STAT_CHANGE_ALLOW_PTR, BattleScript_MoveStatDrain_Cont
.if B_ABSORBING_ABILITY_STRING >= GEN_5
	printfromtable gStatUpStringIds
	waitmessage B_WAIT_TIME_LONG
.else
	printstring STRINGID_TARGETABILITYSTATRAISE
	waitmessage B_WAIT_TIME_LONG
.endif
BattleScript_MoveStatDrain_Cont:
	clearsemiinvulnerablebit
	tryfaintmon BS_ATTACKER
	goto BattleScript_MoveEnd

BattleScript_MonMadeMoveUseless_PPLoss::
	ppreduce
BattleScript_MonMadeMoveUseless::
	attackstring
	pause B_WAIT_TIME_SHORT
	call BattleScript_AbilityPopUp
	printstring STRINGID_PKMNSXMADEYUSELESS
	waitmessage B_WAIT_TIME_LONG
	tryfaintmon BS_ATTACKER
	orhalfword gMoveResultFlags, MOVE_RESULT_DOESNT_AFFECT_FOE
	goto BattleScript_MoveEnd

BattleScript_FlashFireBoost_PPLoss::
	ppreduce
BattleScript_FlashFireBoost::
	attackstring
	pause B_WAIT_TIME_SHORT
	call BattleScript_AbilityPopUp
	printfromtable gFlashFireStringIds
	waitmessage B_WAIT_TIME_LONG
	tryfaintmon BS_ATTACKER
	goto BattleScript_MoveEnd

BattleScript_AbilityPreventsPhasingOut::
	pause B_WAIT_TIME_SHORT
	call BattleScript_AbilityPopUp
	printstring STRINGID_PKMNANCHORSITSELFWITH
	waitmessage B_WAIT_TIME_LONG
	goto BattleScript_MoveEnd

BattleScript_AbilityNoStatLoss::
	pause B_WAIT_TIME_SHORT
	call BattleScript_AbilityPopUp
	printstring STRINGID_PKMNPREVENTSSTATLOSSWITH
	waitmessage B_WAIT_TIME_LONG
	return

BattleScript_ItemNoStatLoss::
	pause B_WAIT_TIME_SHORT
	printstring STRINGID_STATWASNOTLOWERED
	waitmessage B_WAIT_TIME_LONG
	return

BattleScript_BRNPrevention::
	pause B_WAIT_TIME_SHORT
	printfromtable gBRNPreventionStringIds
	waitmessage B_WAIT_TIME_LONG
	return

BattleScript_PRLZPrevention::
	pause B_WAIT_TIME_SHORT
	printfromtable gPRLZPreventionStringIds
	waitmessage B_WAIT_TIME_LONG
	return

BattleScript_PSNPrevention::
	pause B_WAIT_TIME_SHORT
	printfromtable gPSNPreventionStringIds
	waitmessage B_WAIT_TIME_LONG
	return

BattleScript_ObliviousPreventsAttraction::
	pause B_WAIT_TIME_SHORT
	call BattleScript_AbilityPopUp
	printstring STRINGID_PKMNPREVENTSROMANCEWITH
	waitmessage B_WAIT_TIME_LONG
	goto BattleScript_MoveEnd

BattleScript_FlinchPrevention::
	pause B_WAIT_TIME_SHORT
	call BattleScript_AbilityPopUp
	printstring STRINGID_PKMNSXPREVENTSFLINCHING
	waitmessage B_WAIT_TIME_LONG
	goto BattleScript_MoveEnd

BattleScript_OwnTempoPrevents::
	pause B_WAIT_TIME_SHORT
	call BattleScript_AbilityPopUp
	printstring STRINGID_PKMNPREVENTSCONFUSIONWITH
	waitmessage B_WAIT_TIME_LONG
	goto BattleScript_MoveEnd

BattleScript_SoundproofProtected::
	attackstring
	ppreduce
	pause B_WAIT_TIME_SHORT
	call BattleScript_AbilityPopUp
	printstring STRINGID_PKMNSXBLOCKSY
	waitmessage B_WAIT_TIME_LONG
	orhalfword gMoveResultFlags, MOVE_RESULT_DOESNT_AFFECT_FOE
	goto BattleScript_MoveEnd

BattleScript_IceFaceNullsDamage::
	attackstring
	attackanimation
	waitanimation
	effectivenesssound
	hitanimation BS_TARGET
	waitstate
	call BattleScript_TargetFormChangeWithString
	goto BattleScript_MoveEnd

BattleScript_DazzlingProtected::
	attackstring
	ppreduce
	pause B_WAIT_TIME_SHORT
	call BattleScript_AbilityPopUp
	printstring STRINGID_POKEMONCANNOTUSEMOVE
	waitmessage B_WAIT_TIME_LONG
	goto BattleScript_MoveEnd

BattleScript_MoveUsedPsychicTerrainPrevents::
	printstring STRINGID_POKEMONCANNOTUSEMOVE
	waitmessage B_WAIT_TIME_LONG
	goto BattleScript_MoveEnd

BattleScript_GrassyTerrainHeals::
	setbyte gBattleCommunication, 0
BattleScript_GrassyTerrainLoop:
	copyarraywithindex gBattlerAttacker, gBattlerByTurnOrder, gBattleCommunication, 1
	checkgrassyterrainheal BS_ATTACKER, BattleScript_GrassyTerrainLoopIncrement
	printstring STRINGID_GRASSYTERRAINHEALS
	waitmessage B_WAIT_TIME_LONG
BattleScript_GrassyTerrainHpChange:
	orword gHitMarker, HITMARKER_SKIP_DMG_TRACK | HITMARKER_IGNORE_SUBSTITUTE | HITMARKER_PASSIVE_DAMAGE
	healthbarupdate BS_ATTACKER
	datahpupdate BS_ATTACKER
BattleScript_GrassyTerrainLoopIncrement::
	addbyte gBattleCommunication, 1
	jumpifbytenotequal gBattleCommunication, gBattlersCount, BattleScript_GrassyTerrainLoop
BattleScript_GrassyTerrainLoopEnd::
	bicword gHitMarker, HITMARKER_SKIP_DMG_TRACK | HITMARKER_IGNORE_SUBSTITUTE | HITMARKER_PASSIVE_DAMAGE
	jumpifword CMP_COMMON_BITS, gFieldStatuses, STATUS_FIELD_TERRAIN_PERMANENT, BattleScript_GrassyTerrainHealEnd
BattleScript_GrassyTerrainHealEnd:
	end2

BattleScript_AbilityNoSpecificStatLoss::
	pause B_WAIT_TIME_SHORT
	call BattleScript_AbilityPopUp
BattleScript_AbilityNoSpecificStatLossPrint:
	printstring STRINGID_PKMNSXPREVENTSYLOSS
	waitmessage B_WAIT_TIME_LONG
	setbyte cMULTISTRING_CHOOSER, B_MSG_STAT_FELL_EMPTY
	orhalfword gMoveResultFlags, MOVE_RESULT_NO_EFFECT
	return

BattleScript_StickyHoldActivates::
	pause B_WAIT_TIME_SHORT
	call BattleScript_AbilityPopUp
	printstring STRINGID_PKMNSXMADEYINEFFECTIVE
	waitmessage B_WAIT_TIME_LONG
	goto BattleScript_MoveEnd

BattleScript_ColorChangeActivates::
	call BattleScript_AbilityPopUp
	printstring STRINGID_PKMNCHANGEDTYPEWITH
	waitmessage B_WAIT_TIME_LONG
	return

BattleScript_ProteanActivates::
	pause B_WAIT_TIME_SHORTEST
	call BattleScript_AbilityPopUp
	printstring STRINGID_PKMNCHANGEDTYPE
	waitmessage B_WAIT_TIME_LONG
	return

BattleScript_CursedBodyActivates::
	call BattleScript_AbilityPopUp
	printstring STRINGID_CUSEDBODYDISABLED
	waitmessage B_WAIT_TIME_LONG
	return

BattleScript_MummyActivates::
	call BattleScript_AbilityPopUp
	printstring STRINGID_ATTACKERACQUIREDABILITY
	waitmessage B_WAIT_TIME_LONG
	return

BattleScript_WanderingSpiritActivates::
.if B_ABILITY_POP_UP == TRUE
	setbyte sFIXED_ABILITY_POPUP, TRUE
	sethword sABILITY_OVERWRITE, ABILITY_WANDERING_SPIRIT
	showabilitypopup BS_TARGET
	pause 60
	sethword sABILITY_OVERWRITE, 0
	updateabilitypopup BS_TARGET
	pause 20
	destroyabilitypopup
	pause 40
	copybyte gBattlerAbility, gBattlerAttacker
	setbyte sFIXED_ABILITY_POPUP, TRUE
	copyhword sABILITY_OVERWRITE, gLastUsedAbility
	showabilitypopup BS_ATTACKER
	pause 60
	sethword sABILITY_OVERWRITE, 0
	updateabilitypopup BS_ATTACKER
	pause 20
	destroyabilitypopup
	pause 40
.endif
	printstring STRINGID_SWAPPEDABILITIES
	waitmessage B_WAIT_TIME_LONG
	switchinabilities BS_ATTACKER
	switchinabilities BS_TARGET
	return

BattleScript_TargetsStatWasMaxedOut::
	call BattleScript_AbilityPopUp
	statbuffchange STAT_CHANGE_NOT_PROTECT_AFFECTED | MOVE_EFFECT_CERTAIN, NULL
	setgraphicalstatchangevalues
	playanimation BS_TARGET, B_ANIM_STATS_CHANGE, sB_ANIM_ARG1
	printstring STRINGID_TARGETSSTATWASMAXEDOUT
	waitmessage B_WAIT_TIME_LONG
	return

BattleScript_BattlerAbilityStatRaiseOnSwitchIn::
	copybyte gBattlerAbility, gBattlerAttacker
	call BattleScript_AbilityPopUp
	statbuffchange MOVE_EFFECT_AFFECTS_USER | STAT_CHANGE_NOT_PROTECT_AFFECTED | MOVE_EFFECT_CERTAIN, NULL
	setgraphicalstatchangevalues
	playanimation BS_ATTACKER, B_ANIM_STATS_CHANGE, sB_ANIM_ARG1
	waitanimation
	printstring STRINGID_BATTLERABILITYRAISEDSTAT
	waitmessage B_WAIT_TIME_LONG
	end3

BattleScript_ScriptingAbilityStatRaise::
	copybyte gBattlerAbility, sBATTLER
	call BattleScript_AbilityPopUp
	copybyte sSAVED_DMG, gBattlerAttacker
	copybyte gBattlerAttacker, sBATTLER
	statbuffchange STAT_CHANGE_NOT_PROTECT_AFFECTED | MOVE_EFFECT_CERTAIN, NULL
	setgraphicalstatchangevalues
	playanimation BS_SCRIPTING, B_ANIM_STATS_CHANGE, sB_ANIM_ARG1
	waitanimation
	printstring STRINGID_ATTACKERABILITYSTATRAISE
	waitmessage B_WAIT_TIME_LONG
	copybyte gBattlerAttacker, sSAVED_DMG
	return

BattleScript_WeakArmorActivates::
	call BattleScript_AbilityPopUp
	setstatchanger STAT_DEF, 1, TRUE
	statbuffchange STAT_CHANGE_ALLOW_PTR, BattleScript_WeakArmorActivatesSpeed
	jumpifbyte CMP_LESS_THAN, cMULTISTRING_CHOOSER, B_MSG_STAT_WONT_DECREASE, BattleScript_WeakArmorDefAnim
	jumpifbyte CMP_EQUAL, cMULTISTRING_CHOOSER, B_MSG_STAT_FELL_EMPTY, BattleScript_WeakArmorActivatesSpeed
	pause B_WAIT_TIME_SHORTEST
	printfromtable gStatDownStringIds
	waitmessage B_WAIT_TIME_LONG
	goto BattleScript_WeakArmorActivatesSpeed
BattleScript_WeakArmorDefAnim:
	setgraphicalstatchangevalues
	playanimation BS_TARGET, B_ANIM_STATS_CHANGE, sB_ANIM_ARG1
	printstring STRINGID_TARGETABILITYSTATLOWER
	waitmessage B_WAIT_TIME_LONG
BattleScript_WeakArmorActivatesSpeed:
	setstatchanger STAT_SPEED, 2, FALSE
	statbuffchange STAT_CHANGE_ALLOW_PTR, BattleScript_WeakArmorActivatesEnd
	jumpifbyte CMP_LESS_THAN, cMULTISTRING_CHOOSER, B_MSG_STAT_WONT_INCREASE, BattleScript_WeakArmorSpeedAnim
	jumpifbyte CMP_EQUAL, cMULTISTRING_CHOOSER, B_MSG_STAT_ROSE_EMPTY, BattleScript_WeakArmorActivatesEnd
	pause B_WAIT_TIME_SHORTEST
	printstring STRINGID_TARGETSTATWONTGOHIGHER
	waitmessage B_WAIT_TIME_LONG
	goto BattleScript_WeakArmorActivatesEnd
BattleScript_WeakArmorSpeedAnim:
	setgraphicalstatchangevalues
	playanimation BS_TARGET, B_ANIM_STATS_CHANGE, sB_ANIM_ARG1
	printstring STRINGID_TARGETABILITYSTATRAISE
	waitmessage B_WAIT_TIME_LONG
BattleScript_WeakArmorActivatesEnd:
	return

BattleScript_RaiseStatOnFaintingTarget::
	statbuffchange MOVE_EFFECT_AFFECTS_USER | STAT_CHANGE_ALLOW_PTR, BattleScript_RaiseStatOnFaintingTarget_End
	copybyte gBattlerAbility, gBattlerAttacker
	call BattleScript_AbilityPopUp
	setgraphicalstatchangevalues
	playanimation BS_ATTACKER, B_ANIM_STATS_CHANGE, sB_ANIM_ARG1
	waitanimation
	printstring STRINGID_LASTABILITYRAISEDSTAT
	waitmessage B_WAIT_TIME_LONG
BattleScript_RaiseStatOnFaintingTarget_End:
	return

BattleScript_AttackerAbilityStatRaise::
	statbuffchange MOVE_EFFECT_AFFECTS_USER | STAT_CHANGE_ALLOW_PTR, BattleScript_AttackerAbilityStatRaise_End
	copybyte gBattlerAbility, gBattlerAttacker
	call BattleScript_AbilityPopUp
	setgraphicalstatchangevalues
	playanimation BS_ATTACKER, B_ANIM_STATS_CHANGE, sB_ANIM_ARG1
	waitanimation
	printstring STRINGID_ATTACKERABILITYSTATRAISE
	waitmessage B_WAIT_TIME_LONG
BattleScript_AttackerAbilityStatRaise_End:
	return

BattleScript_FellStingerRaisesStat::
	statbuffchange MOVE_EFFECT_AFFECTS_USER | STAT_CHANGE_ALLOW_PTR, BattleScript_FellStingerRaisesAtkEnd
	jumpifbyte CMP_GREATER_THAN, cMULTISTRING_CHOOSER, B_MSG_DEFENDER_STAT_ROSE, BattleScript_FellStingerRaisesAtkEnd
	setgraphicalstatchangevalues
	playanimation BS_ATTACKER, B_ANIM_STATS_CHANGE, sB_ANIM_ARG1
	printfromtable gStatUpStringIds
	waitmessage B_WAIT_TIME_LONG
BattleScript_FellStingerRaisesAtkEnd:
	return

BattleScript_AttackerAbilityStatRaiseEnd3::
	call BattleScript_AttackerAbilityStatRaise
	end3

BattleScript_SwitchInAbilityMsg::
	call BattleScript_AbilityPopUp
	printfromtable gSwitchInAbilityStringIds
	waitmessage B_WAIT_TIME_LONG
	end3

BattleScript_SwitchInAbilityMsgRet::
	call BattleScript_AbilityPopUp
	printfromtable gSwitchInAbilityStringIds
	waitmessage B_WAIT_TIME_LONG
	return

BattleScript_ActivateAsOne::
	call BattleScript_AbilityPopUp
	printfromtable gSwitchInAbilityStringIds
	waitmessage B_WAIT_TIME_LONG
	@ show unnerve
	sethword sABILITY_OVERWRITE, ABILITY_UNNERVE
	setbyte cMULTISTRING_CHOOSER, B_MSG_SWITCHIN_UNNERVE
	call BattleScript_AbilityPopUp
	printfromtable gSwitchInAbilityStringIds
	waitmessage B_WAIT_TIME_LONG
	end3

BattleScript_FriskMsgWithPopup::
	copybyte gBattlerAbility, gBattlerAttacker
	call BattleScript_AbilityPopUp
BattleScript_FriskMsg::
	printstring STRINGID_FRISKACTIVATES
	waitmessage B_WAIT_TIME_LONG
	return

BattleScript_FriskActivates::
	tryfriskmsg BS_ATTACKER
	end3

BattleScript_ImposterActivates::
	call BattleScript_AbilityPopUp
	transformdataexecution
	playmoveanimation BS_ATTACKER, MOVE_TRANSFORM
	waitanimation
	printstring STRINGID_IMPOSTERTRANSFORM
	waitmessage B_WAIT_TIME_LONG
	end3

BattleScript_HurtAttacker:
	orword gHitMarker, HITMARKER_IGNORE_SUBSTITUTE | HITMARKER_PASSIVE_DAMAGE
	healthbarupdate BS_ATTACKER
	datahpupdate BS_ATTACKER
	printstring STRINGID_PKMNHURTSWITH
	waitmessage B_WAIT_TIME_LONG
	tryfaintmon BS_ATTACKER
	return

BattleScript_RoughSkinActivates::
	call BattleScript_AbilityPopUp
	call BattleScript_HurtAttacker
	return

BattleScript_RockyHelmetActivates::
	@ don't play the animation for a fainted mon
	jumpifabsent BS_TARGET, BattleScript_RockyHelmetActivatesDmg
	playanimation BS_TARGET, B_ANIM_HELD_ITEM_EFFECT
	waitanimation
BattleScript_RockyHelmetActivatesDmg:
	call BattleScript_HurtAttacker
	return

BattleScript_SpikyShieldEffect::
	jumpifabsent BS_ATTACKER, BattleScript_SpikyShieldRet
	orword gHitMarker, HITMARKER_IGNORE_SUBSTITUTE | HITMARKER_PASSIVE_DAMAGE
	bichalfword gMoveResultFlags, MOVE_RESULT_NO_EFFECT
	healthbarupdate BS_ATTACKER
	datahpupdate BS_ATTACKER
	printstring STRINGID_PKMNHURTSWITH
	waitmessage B_WAIT_TIME_LONG
	tryfaintmon BS_ATTACKER
BattleScript_SpikyShieldRet::
	return

BattleScript_KingsShieldEffect::
	orword gHitMarker, HITMARKER_IGNORE_SUBSTITUTE | HITMARKER_PASSIVE_DAMAGE
	bichalfword gMoveResultFlags, MOVE_RESULT_NO_EFFECT
	seteffectsecondary
	setmoveeffect 0
	copybyte sBATTLER, gBattlerTarget
	copybyte gBattlerTarget, gBattlerAttacker
	copybyte gBattlerAttacker, sBATTLER
	return

BattleScript_BanefulBunkerEffect::
	orword gHitMarker, HITMARKER_IGNORE_SUBSTITUTE | HITMARKER_IGNORE_SAFEGUARD | HITMARKER_PASSIVE_DAMAGE
	bichalfword gMoveResultFlags, MOVE_RESULT_NO_EFFECT
	seteffectsecondary
	setmoveeffect 0
	return

BattleScript_CuteCharmActivates::
	call BattleScript_AbilityPopUp
	status2animation BS_ATTACKER, STATUS2_INFATUATION
	printstring STRINGID_PKMNSXINFATUATEDY
	waitmessage B_WAIT_TIME_LONG
	call BattleScript_TryDestinyKnotTarget
	return

BattleScript_GooeyActivates::
	waitstate
	call BattleScript_AbilityPopUp
	swapattackerwithtarget  @ for defiant, mirror armor
	seteffectsecondary
	return

BattleScript_AbilityStatusEffect::
	waitstate
	call BattleScript_AbilityPopUp
	seteffectsecondary
	return

BattleScript_BattleBondActivatesOnMoveEndAttacker::
	pause 5
	copybyte gBattlerAbility, gBattlerAttacker
	call BattleScript_AbilityPopUp
	printstring STRINGID_ATTACKERBECAMEFULLYCHARGED
	handleformchange BS_ATTACKER, 0
	handleformchange BS_ATTACKER, 1
	playanimation BS_ATTACKER, B_ANIM_FORM_CHANGE
	waitanimation
	handleformchange BS_ATTACKER, 2
	printstring STRINGID_ATTACKERBECAMEASHSPECIES
	return

BattleScript_DancerActivates::
	call BattleScript_AbilityPopUp
	waitmessage B_WAIT_TIME_SHORT
	setbyte sB_ANIM_TURN, 0
	setbyte sB_ANIM_TARGETS_HIT, 0
	orword gHitMarker, HITMARKER_ALLOW_NO_PP
	jumptocalledmove TRUE

BattleScript_SynchronizeActivates::
	waitstate
	call BattleScript_AbilityPopUp
	seteffectprimary
	return

BattleScript_NoItemSteal::
	pause B_WAIT_TIME_SHORT
	printstring STRINGID_PKMNSXMADEYINEFFECTIVE
	waitmessage B_WAIT_TIME_LONG
	return

BattleScript_AbilityCuredStatus::
	call BattleScript_AbilityPopUp
	printstring STRINGID_PKMNSXCUREDITSYPROBLEM
	waitmessage B_WAIT_TIME_LONG
	updatestatusicon BS_SCRIPTING
	return

BattleScript_BattlerShookOffTaunt::
	call BattleScript_AbilityPopUp
	printstring STRINGID_PKMNSHOOKOFFTHETAUNT
	waitmessage B_WAIT_TIME_LONG
	return

BattleScript_BattlerGotOverItsInfatuation::
	call BattleScript_AbilityPopUp
	printstring STRINGID_PKMNGOTOVERITSINFATUATION
	waitmessage B_WAIT_TIME_LONG
	return

BattleScript_IgnoresWhileAsleep::
	printstring STRINGID_PKMNIGNORESASLEEP
	waitmessage B_WAIT_TIME_LONG
	moveendto MOVEEND_NEXT_TARGET
	end

BattleScript_IgnoresAndUsesRandomMove::
	printstring STRINGID_PKMNIGNOREDORDERS
	waitmessage B_WAIT_TIME_LONG
	setbyte sMOVE_EFFECT, 0
	jumptocalledmove FALSE

BattleScript_MoveUsedLoafingAround::
	jumpifbyte CMP_EQUAL, cMULTISTRING_CHOOSER, B_MSG_LOAFING, BattleScript_MoveUsedLoafingAroundMsg
	@ Skip ahead if not the Battle Palace message
	jumpifbyte CMP_NOT_EQUAL, cMULTISTRING_CHOOSER, B_MSG_INCAPABLE_OF_POWER, BattleScript_MoveUsedLoafingAroundMsg
	setbyte gBattleCommunication, 0
	palacetryescapestatus BS_ATTACKER
	setbyte cMULTISTRING_CHOOSER, B_MSG_INCAPABLE_OF_POWER
BattleScript_MoveUsedLoafingAroundMsg::
	printfromtable gInobedientStringIds
	waitmessage B_WAIT_TIME_LONG
	moveendto MOVEEND_NEXT_TARGET
	end
BattleScript_TruantLoafingAround::
	call BattleScript_AbilityPopUp
	goto BattleScript_MoveUsedLoafingAroundMsg

BattleScript_IgnoresAndFallsAsleep::
	printstring STRINGID_PKMNBEGANTONAP
	waitmessage B_WAIT_TIME_LONG
	setmoveeffect MOVE_EFFECT_SLEEP | MOVE_EFFECT_AFFECTS_USER
	seteffectprimary
	moveendto MOVEEND_NEXT_TARGET
	end

BattleScript_IgnoresAndHitsItself::
	printstring STRINGID_PKMNWONTOBEY
	waitmessage B_WAIT_TIME_LONG
	goto BattleScript_DoSelfConfusionDmg

BattleScript_SubstituteFade::
	playanimation BS_TARGET, B_ANIM_SUBSTITUTE_FADE
	printstring STRINGID_PKMNSUBSTITUTEFADED
	return

BattleScript_BerryCurePrlzEnd2::
	call BattleScript_BerryCureParRet
	end2

BattleScript_BerryCureParRet::
	playanimation BS_SCRIPTING, B_ANIM_HELD_ITEM_EFFECT
	printstring STRINGID_PKMNSITEMCUREDPARALYSIS
	waitmessage B_WAIT_TIME_LONG
	updatestatusicon BS_SCRIPTING
	removeitem BS_SCRIPTING
	return

BattleScript_BerryCurePsnEnd2::
	call BattleScript_BerryCurePsnRet
	end2

BattleScript_BerryCurePsnRet::
	playanimation BS_SCRIPTING, B_ANIM_HELD_ITEM_EFFECT
	printstring STRINGID_PKMNSITEMCUREDPOISON
	waitmessage B_WAIT_TIME_LONG
	updatestatusicon BS_SCRIPTING
	removeitem BS_SCRIPTING
	return

BattleScript_BerryCureBrnEnd2::
	call BattleScript_BerryCureBrnRet
	end2

BattleScript_BerryCureBrnRet::
	playanimation BS_SCRIPTING, B_ANIM_HELD_ITEM_EFFECT
	printstring STRINGID_PKMNSITEMHEALEDBURN
	waitmessage B_WAIT_TIME_LONG
	updatestatusicon BS_SCRIPTING
	removeitem BS_SCRIPTING
	return

BattleScript_BerryCureFrzEnd2::
	call BattleScript_BerryCureFrzRet
	end2

BattleScript_BerryCureFrzRet::
	playanimation BS_SCRIPTING, B_ANIM_HELD_ITEM_EFFECT
	printstring STRINGID_PKMNSITEMDEFROSTEDIT
	waitmessage B_WAIT_TIME_LONG
	updatestatusicon BS_SCRIPTING
	removeitem BS_SCRIPTING
	return

BattleScript_BerryCureFsbEnd2::
	call BattleScript_BerryCureFrzRet
	end2

BattleScript_BerryCureFsbRet::
	playanimation BS_SCRIPTING, B_ANIM_HELD_ITEM_EFFECT
	printstring STRINGID_PKMNSITEMHEALEDFROSTBITE
	waitmessage B_WAIT_TIME_LONG
	updatestatusicon BS_SCRIPTING
	removeitem BS_SCRIPTING
	return

BattleScript_BerryCureSlpEnd2::
	call BattleScript_BerryCureSlpRet
	end2

BattleScript_BerryCureSlpRet::
	playanimation BS_SCRIPTING, B_ANIM_HELD_ITEM_EFFECT
	printstring STRINGID_PKMNSITEMWOKEIT
	waitmessage B_WAIT_TIME_LONG
	updatestatusicon BS_SCRIPTING
	removeitem BS_SCRIPTING
	return

BattleScript_GemActivates::
	playanimation BS_ATTACKER, B_ANIM_HELD_ITEM_EFFECT
	waitanimation
	setlastuseditem BS_ATTACKER
	printstring STRINGID_GEMACTIVATES
	waitmessage B_WAIT_TIME_LONG
	removeitem BS_ATTACKER
	return

BattleScript_BerryReduceDmg::
	playanimation BS_TARGET, B_ANIM_HELD_ITEM_EFFECT
	waitanimation
	setlastuseditem BS_TARGET
	printstring STRINGID_TARGETATEITEM
	waitmessage B_WAIT_TIME_LONG
	removeitem BS_TARGET
	return

BattleScript_PrintBerryReduceString::
	waitmessage B_WAIT_TIME_LONG
	printstring STRINGID_BERRYDMGREDUCES
	waitmessage B_WAIT_TIME_LONG
	return

BattleScript_BerryCureConfusionEnd2::
	call BattleScript_BerryCureConfusionRet
	end2

BattleScript_BerryCureConfusionRet::
	playanimation BS_SCRIPTING, B_ANIM_HELD_ITEM_EFFECT
	printstring STRINGID_PKMNSITEMSNAPPEDOUT
	waitmessage B_WAIT_TIME_LONG
	removeitem BS_SCRIPTING
	return

BattleScript_BerryCureChosenStatusEnd2::
	call BattleScript_BerryCureChosenStatusRet
	end2

BattleScript_BerryCureChosenStatusRet::
	playanimation BS_SCRIPTING, B_ANIM_HELD_ITEM_EFFECT
	printfromtable gBerryEffectStringIds
	waitmessage B_WAIT_TIME_LONG
	updatestatusicon BS_SCRIPTING
	removeitem BS_SCRIPTING
	return

BattleScript_MentalHerbCureRet::
	playanimation BS_ATTACKER, B_ANIM_HELD_ITEM_EFFECT
	printfromtable gMentalHerbCureStringIds
	waitmessage B_WAIT_TIME_LONG
	updatestatusicon BS_SCRIPTING
	removeitem BS_SCRIPTING
	copybyte gBattlerAttacker, sSAVED_BATTLER   @ restore the original attacker just to be safe
	return

BattleScript_MentalHerbCureEnd2::
	call BattleScript_MentalHerbCureRet
	end2

BattleScript_WhiteHerbEnd2::
	call BattleScript_WhiteHerbRet
	end2

BattleScript_WhiteHerbRet::
	playanimation BS_SCRIPTING, B_ANIM_HELD_ITEM_EFFECT
	printstring STRINGID_PKMNSITEMRESTOREDSTATUS
	waitmessage B_WAIT_TIME_LONG
	removeitem BS_SCRIPTING
	return

BattleScript_ItemHealHP_RemoveItemRet::
	jumpifability BS_SCRIPTING, ABILITY_RIPEN, BattleScript_ItemHealHP_RemoveItemRet_AbilityPopUp
	goto BattleScript_ItemHealHP_RemoveItemRet_Anim
BattleScript_ItemHealHP_RemoveItemRet_AbilityPopUp:
	call BattleScript_AbilityPopUp
BattleScript_ItemHealHP_RemoveItemRet_Anim:
	playanimation BS_SCRIPTING, B_ANIM_HELD_ITEM_EFFECT
	printstring STRINGID_PKMNSITEMRESTOREDHEALTH
	waitmessage B_WAIT_TIME_LONG
	orword gHitMarker, HITMARKER_SKIP_DMG_TRACK | HITMARKER_IGNORE_SUBSTITUTE | HITMARKER_PASSIVE_DAMAGE
	healthbarupdate BS_SCRIPTING
	datahpupdate BS_SCRIPTING
	removeitem BS_SCRIPTING
	return

BattleScript_ItemHealHP_RemoveItemEnd2::
	jumpifability BS_ATTACKER, ABILITY_RIPEN, BattleScript_ItemHealHP_RemoveItemEnd2_AbilityPopUp
	goto BattleScript_ItemHealHP_RemoveItemEnd2_Anim
BattleScript_ItemHealHP_RemoveItemEnd2_AbilityPopUp:
	call BattleScript_AbilityPopUp
BattleScript_ItemHealHP_RemoveItemEnd2_Anim:
	playanimation BS_ATTACKER, B_ANIM_HELD_ITEM_EFFECT
	printstring STRINGID_PKMNSITEMRESTOREDHEALTH
	waitmessage B_WAIT_TIME_LONG
	orword gHitMarker, HITMARKER_SKIP_DMG_TRACK | HITMARKER_IGNORE_SUBSTITUTE | HITMARKER_PASSIVE_DAMAGE
	healthbarupdate BS_ATTACKER
	datahpupdate BS_ATTACKER
	removeitem BS_ATTACKER
	end2

BattleScript_BerryPPHealEnd2::
	jumpifability BS_ATTACKER, ABILITY_RIPEN, BattleScript_BerryPPHealEnd2_AbilityPopup
	goto BattleScript_BerryPPHealEnd2_Anim
BattleScript_BerryPPHealEnd2_AbilityPopup:
	call BattleScript_AbilityPopUp
BattleScript_BerryPPHealEnd2_Anim:
	playanimation BS_ATTACKER, B_ANIM_HELD_ITEM_EFFECT
	printstring STRINGID_PKMNSITEMRESTOREDPP
	waitmessage B_WAIT_TIME_LONG
	removeitem BS_ATTACKER
	end2

BattleScript_ItemHealHP_End2::
	call BattleScript_ItemHealHP_Ret
	end2

BattleScript_AirBaloonMsgIn::
	printstring STRINGID_AIRBALLOONFLOAT
	waitmessage B_WAIT_TIME_LONG
	end3

BattleScript_AirBaloonMsgPop::
	printstring STRINGID_AIRBALLOONPOP
	waitmessage B_WAIT_TIME_LONG
	removeitem BS_TARGET
	return

BattleScript_ItemHurtRet::
	orword gHitMarker, HITMARKER_IGNORE_SUBSTITUTE | HITMARKER_PASSIVE_DAMAGE | HITMARKER_IGNORE_DISGUISE
	healthbarupdate BS_ATTACKER
	datahpupdate BS_ATTACKER
	printstring STRINGID_HURTBYITEM
	waitmessage B_WAIT_TIME_LONG
	tryfaintmon BS_ATTACKER
	return

BattleScript_ItemHurtEnd2::
	playanimation BS_ATTACKER, B_ANIM_MON_HIT
	waitanimation
	call BattleScript_ItemHurtRet
	end2

BattleScript_ItemHealHP_Ret::
	playanimation BS_ATTACKER, B_ANIM_HELD_ITEM_EFFECT
	printstring STRINGID_PKMNSITEMRESTOREDHPALITTLE
	waitmessage B_WAIT_TIME_LONG
	orword gHitMarker, HITMARKER_SKIP_DMG_TRACK | HITMARKER_IGNORE_SUBSTITUTE | HITMARKER_IGNORE_DISGUISE | HITMARKER_PASSIVE_DAMAGE
	healthbarupdate BS_ATTACKER
	datahpupdate BS_ATTACKER
	return

BattleScript_SelectingNotAllowedMoveChoiceItem::
	printselectionstring STRINGID_ITEMALLOWSONLYYMOVE
	endselectionscript

BattleScript_SelectingNotAllowedMoveChoiceItemInPalace::
	printstring STRINGID_ITEMALLOWSONLYYMOVE
	goto BattleScript_SelectingUnusableMoveInPalace

BattleScript_SelectingNotAllowedMoveGorillaTactics::
	printselectionstring STRINGID_ABILITYALLOWSONLYMOVE
	endselectionscript

BattleScript_SelectingNotAllowedMoveGorillaTacticsInPalace::
	printstring STRINGID_ABILITYALLOWSONLYMOVE
	goto BattleScript_SelectingUnusableMoveInPalace

BattleScript_SelectingNotAllowedMoveAssaultVest::
	printselectionstring STRINGID_ASSAULTVESTDOESNTALLOW
	endselectionscript

BattleScript_SelectingNotAllowedMoveAssaultVestInPalace::
	printstring STRINGID_ASSAULTVESTDOESNTALLOW
	goto BattleScript_SelectingUnusableMoveInPalace

BattleScript_SelectingNotAllowedPlaceholder::
	printselectionstring STRINGID_NOTDONEYET
	endselectionscript

BattleScript_SelectingNotAllowedPlaceholderInPalace::
	printstring STRINGID_NOTDONEYET
	goto BattleScript_SelectingUnusableMoveInPalace

BattleScript_HangedOnMsg::
	playanimation BS_TARGET, B_ANIM_HANGED_ON
	printstring STRINGID_PKMNHUNGONWITHX
	waitmessage B_WAIT_TIME_LONG
	jumpifnoholdeffect BS_TARGET, HOLD_EFFECT_FOCUS_SASH, BattleScript_HangedOnMsgRet
	removeitem BS_TARGET
BattleScript_HangedOnMsgRet:
	return

BattleScript_BerryConfuseHealEnd2::
	jumpifability BS_SCRIPTING, ABILITY_RIPEN, BattleScript_BerryConfuseHealEnd2_AbilityPopup
	goto BattleScript_BerryConfuseHealEnd2_Anim
BattleScript_BerryConfuseHealEnd2_AbilityPopup:
	call BattleScript_AbilityPopUp
BattleScript_BerryConfuseHealEnd2_Anim:
	playanimation BS_SCRIPTING, B_ANIM_HELD_ITEM_EFFECT
	printstring STRINGID_PKMNSITEMRESTOREDHEALTH
	waitmessage B_WAIT_TIME_LONG
	orword gHitMarker, HITMARKER_SKIP_DMG_TRACK | HITMARKER_IGNORE_SUBSTITUTE | HITMARKER_PASSIVE_DAMAGE
	healthbarupdate BS_SCRIPTING
	datahpupdate BS_SCRIPTING
	printstring STRINGID_FORXCOMMAYZ
	waitmessage B_WAIT_TIME_LONG
	setmoveeffect MOVE_EFFECT_CONFUSION | MOVE_EFFECT_AFFECTS_USER
	seteffectprimary
	removeitem BS_SCRIPTING
	end2

BattleScript_BerryConfuseHealRet::
	jumpifability BS_SCRIPTING, ABILITY_RIPEN, BattleScript_BerryConfuseHealRet_AbilityPopup
	goto BattleScript_BerryConfuseHealRet_Anim
BattleScript_BerryConfuseHealRet_AbilityPopup:
	call BattleScript_AbilityPopUp
BattleScript_BerryConfuseHealRet_Anim:
	playanimation BS_SCRIPTING, B_ANIM_HELD_ITEM_EFFECT
	printstring STRINGID_PKMNSITEMRESTOREDHEALTH
	waitmessage B_WAIT_TIME_LONG
	orword gHitMarker, HITMARKER_SKIP_DMG_TRACK | HITMARKER_IGNORE_SUBSTITUTE | HITMARKER_PASSIVE_DAMAGE
	healthbarupdate BS_SCRIPTING
	datahpupdate BS_SCRIPTING
	printstring STRINGID_FORXCOMMAYZ
	waitmessage B_WAIT_TIME_LONG
	setmoveeffect MOVE_EFFECT_CONFUSION | MOVE_EFFECT_CERTAIN
	seteffectprimary
	removeitem BS_TARGET
	return

BattleScript_BerryStatRaiseEnd2::
	jumpifability BS_ATTACKER, ABILITY_RIPEN, BattleScript_BerryStatRaiseEnd2_AbilityPopup
	goto BattleScript_BerryStatRaiseEnd2_Anim
BattleScript_BerryStatRaiseEnd2_AbilityPopup:
	call BattleScript_AbilityPopUp
BattleScript_BerryStatRaiseEnd2_Anim:
	statbuffchange STAT_CHANGE_ALLOW_PTR, BattleScript_BerryStatRaiseEnd2_End
	setgraphicalstatchangevalues
	playanimation BS_ATTACKER, B_ANIM_HELD_ITEM_EFFECT, sB_ANIM_ARG1
	setbyte cMULTISTRING_CHOOSER, B_MSG_STAT_ROSE_ITEM
	call BattleScript_StatUp
	removeitem BS_ATTACKER
BattleScript_BerryStatRaiseEnd2_End::
	end2

BattleScript_BerryStatRaiseRet::
	jumpifability BS_SCRIPTING, ABILITY_RIPEN, BattleScript_BerryStatRaiseRet_AbilityPopup
	goto BattleScript_BerryStatRaiseRet_Anim
BattleScript_BerryStatRaiseRet_AbilityPopup:
	call BattleScript_AbilityPopUp
BattleScript_BerryStatRaiseRet_Anim:
	statbuffchange STAT_CHANGE_ALLOW_PTR, BattleScript_BerryStatRaiseRet_End
	setgraphicalstatchangevalues
	playanimation BS_SCRIPTING, B_ANIM_HELD_ITEM_EFFECT, sB_ANIM_ARG1
	setbyte cMULTISTRING_CHOOSER, B_MSG_STAT_ROSE_ITEM
	call BattleScript_StatUp
	removeitem BS_SCRIPTING
BattleScript_BerryStatRaiseRet_End:
	return

BattleScript_BerryFocusEnergyRet::
	playanimation BS_SCRIPTING, B_ANIM_HELD_ITEM_EFFECT
	printstring STRINGID_PKMNUSEDXTOGETPUMPED
	waitmessage B_WAIT_TIME_LONG
	removeitem BS_SCRIPTING
	return

BattleScript_BerryFocusEnergyEnd2::
	call BattleScript_BerryFocusEnergyRet
	end2

BattleScript_ActionSelectionItemsCantBeUsed::
	printselectionstring STRINGID_ITEMSCANTBEUSEDNOW
	endselectionscript

BattleScript_FlushMessageBox::
	printstring STRINGID_EMPTYSTRING3
	return

BattleScript_PalacePrintFlavorText::
	setbyte gBattleCommunication + 1, 0
BattleScript_PalaceTryBattlerFlavorText::
	palaceflavortext BS_ATTACKER @ BS_ATTACKER here overwritten by gBattleCommunication + 1
	jumpifbyte CMP_NOT_EQUAL, gBattleCommunication, TRUE, BattleScript_PalaceEndFlavorText
	printfromtable gBattlePalaceFlavorTextTable
	waitmessage B_WAIT_TIME_LONG
BattleScript_PalaceEndFlavorText::
	addbyte gBattleCommunication + 1, 1
	jumpifbytenotequal gBattleCommunication + 1, gBattlersCount, BattleScript_PalaceTryBattlerFlavorText
	setbyte gBattleCommunication, 0
	setbyte gBattleCommunication + 1, 0
	end2

BattleScript_ArenaTurnBeginning::
	waitcry BS_ATTACKER
	volumedown
	playse SE_ARENA_TIMEUP1
	pause 8
	playse SE_ARENA_TIMEUP1
	arenadrawreftextbox
	arenajudgmentstring B_MSG_REF_COMMENCE_BATTLE
	arenawaitmessage B_MSG_REF_COMMENCE_BATTLE
	pause B_WAIT_TIME_LONG
	arenaerasereftextbox
	volumeup
	end2

@ Unused
BattleScript_ArenaNothingDecided::
	playse SE_DING_DONG
	arenadrawreftextbox
	arenajudgmentstring B_MSG_REF_NOTHING_IS_DECIDED
	arenawaitmessage B_MSG_REF_NOTHING_IS_DECIDED
	pause B_WAIT_TIME_LONG
	arenaerasereftextbox
	end2

BattleScript_ArenaDoJudgment::
	makevisible BS_PLAYER1
	waitstate
	makevisible BS_OPPONENT1
	waitstate
	volumedown
	playse SE_ARENA_TIMEUP1
	pause 8
	playse SE_ARENA_TIMEUP1
	pause B_WAIT_TIME_LONG
	arenadrawreftextbox
	arenajudgmentstring B_MSG_REF_THATS_IT
	arenawaitmessage B_MSG_REF_THATS_IT
	pause B_WAIT_TIME_LONG
	setbyte gBattleCommunication, 0  @ Reset state for arenajudgmentwindow
	arenajudgmentwindow
	pause B_WAIT_TIME_LONG
	arenajudgmentwindow
	arenajudgmentstring B_MSG_REF_JUDGE_MIND
	arenawaitmessage B_MSG_REF_JUDGE_MIND
	arenajudgmentwindow
	arenajudgmentstring B_MSG_REF_JUDGE_SKILL
	arenawaitmessage B_MSG_REF_JUDGE_SKILL
	arenajudgmentwindow
	arenajudgmentstring B_MSG_REF_JUDGE_BODY
	arenawaitmessage B_MSG_REF_JUDGE_BODY
	arenajudgmentwindow
	jumpifbyte CMP_EQUAL, gBattleCommunication + 1, ARENA_RESULT_PLAYER_LOST, BattleScript_ArenaJudgmentPlayerLoses
	jumpifbyte CMP_EQUAL, gBattleCommunication + 1, ARENA_RESULT_TIE, BattleScript_ArenaJudgmentDraw
@ ARENA_RESULT_PLAYER_WON
	arenajudgmentstring B_MSG_REF_PLAYER_WON
	arenawaitmessage B_MSG_REF_PLAYER_WON
	arenajudgmentwindow
	arenaerasereftextbox
	printstring STRINGID_DEFEATEDOPPONENTBYREFEREE
	waitmessage B_WAIT_TIME_LONG
	playfaintcry BS_OPPONENT1
	waitcry BS_ATTACKER
	dofaintanimation BS_OPPONENT1
	cleareffectsonfaint BS_OPPONENT1
	arenaopponentmonlost
	end2

BattleScript_ArenaJudgmentPlayerLoses:
	arenajudgmentstring B_MSG_REF_OPPONENT_WON
	arenawaitmessage B_MSG_REF_OPPONENT_WON
	arenajudgmentwindow
	arenaerasereftextbox
	printstring STRINGID_LOSTTOOPPONENTBYREFEREE
	waitmessage B_WAIT_TIME_LONG
	playfaintcry BS_PLAYER1
	waitcry BS_ATTACKER
	dofaintanimation BS_PLAYER1
	cleareffectsonfaint BS_PLAYER1
	arenaplayermonlost
	end2

BattleScript_ArenaJudgmentDraw:
	arenajudgmentstring B_MSG_REF_DRAW
	arenawaitmessage B_MSG_REF_DRAW
	arenajudgmentwindow
	arenaerasereftextbox
	printstring STRINGID_TIEDOPPONENTBYREFEREE
	waitmessage B_WAIT_TIME_LONG
	playfaintcry BS_PLAYER1
	waitcry BS_ATTACKER
	dofaintanimation BS_PLAYER1
	cleareffectsonfaint BS_PLAYER1
	playfaintcry BS_OPPONENT1
	waitcry BS_ATTACKER
	dofaintanimation BS_OPPONENT1
	cleareffectsonfaint BS_OPPONENT1
	arenabothmonlost
	end2

BattleScript_AskIfWantsToForfeitMatch::
	printselectionstring STRINGID_QUESTIONFORFEITMATCH
	forfeityesnobox BS_ATTACKER
	endselectionscript

BattleScript_PrintPlayerForfeited::
	printstring STRINGID_FORFEITEDMATCH
	waitmessage B_WAIT_TIME_LONG
	end2

BattleScript_PrintPlayerForfeitedLinkBattle::
	printstring STRINGID_FORFEITEDMATCH
	waitmessage B_WAIT_TIME_LONG
	endlinkbattle
	waitmessage B_WAIT_TIME_LONG
	end2

BattleScript_TotemFlaredToLife::
	playanimation BS_ATTACKER, B_ANIM_TOTEM_FLARE, NULL
	printstring STRINGID_AURAFLAREDTOLIFE
	waitmessage B_WAIT_TIME_LONG
	call BattleScript_ApplyTotemVarBoost
	end2

@ remove the mirror herb, do totem loop
BattleScript_MirrorHerbCopyStatChangeEnd2::
	call BattleScript_MirrorHerbCopyStatChange
	end2

BattleScript_MirrorHerbCopyStatChange::
	playanimation BS_SCRIPTING, B_ANIM_HELD_ITEM_EFFECT, NULL
	printstring STRINGID_MIRRORHERBCOPIED
	waitmessage B_WAIT_TIME_LONG
	removeitem BS_SCRIPTING
	call BattleScript_TotemVar_Ret
	copybyte gBattlerAttacker, sSAVED_BATTLER	@ restore the original attacker just to be safe
	return

BattleScript_TotemVar::
	call BattleScript_TotemVar_Ret
	end2

BattleScript_TotemVar_Ret::
	gettotemboost BattleScript_ApplyTotemVarBoost
BattleScript_TotemVarEnd:
	return
BattleScript_ApplyTotemVarBoost:
	statbuffchange STAT_CHANGE_ALLOW_PTR, BattleScript_TotemVarEnd
	setgraphicalstatchangevalues
	playanimation BS_SCRIPTING, B_ANIM_STATS_CHANGE, sB_ANIM_ARG1
	printfromtable gStatUpStringIds
	waitmessage B_WAIT_TIME_LONG
	goto BattleScript_TotemVar_Ret  @loop until stats bitfield is empty


BattleScript_AnnounceAirLockCloudNine::
	call BattleScript_AbilityPopUp
	printstring STRINGID_AIRLOCKACTIVATES
	waitmessage B_WAIT_TIME_LONG
	call BattleScript_ActivateWeatherAbilities
	end3

BattleScript_QuickClawActivation::
	printstring STRINGID_EMPTYSTRING3
	waitmessage 1
	playanimation BS_ATTACKER, B_ANIM_HELD_ITEM_EFFECT
	waitanimation
	printstring STRINGID_CANACTFASTERTHANKSTO
	waitmessage B_WAIT_TIME_LONG
	end2

BattleScript_QuickDrawActivation::
	printstring STRINGID_EMPTYSTRING3
	waitmessage 1
	call BattleScript_AbilityPopUp
	printstring STRINGID_CANACTFASTERTHANKSTO
	waitmessage B_WAIT_TIME_LONG
	end2

BattleScript_CustapBerryActivation::
	printstring STRINGID_EMPTYSTRING3
	waitmessage 1
	playanimation BS_ATTACKER, B_ANIM_HELD_ITEM_EFFECT
	waitanimation
	printstring STRINGID_CANACTFASTERTHANKSTO
	waitmessage B_WAIT_TIME_LONG
	removeitem BS_ATTACKER
	end2

BattleScript_MicleBerryActivateEnd2::
	jumpifability BS_ATTACKER, ABILITY_RIPEN, BattleScript_MicleBerryActivateEnd2_Ripen
	goto BattleScript_MicleBerryActivateEnd2_Anim
BattleScript_MicleBerryActivateEnd2_Ripen:
	call BattleScript_AbilityPopUp
BattleScript_MicleBerryActivateEnd2_Anim:
	playanimation BS_ATTACKER, B_ANIM_HELD_ITEM_EFFECT
	printstring STRINGID_MICLEBERRYACTIVATES
	waitmessage B_WAIT_TIME_LONG
	removeitem BS_ATTACKER
	end2

BattleScript_MicleBerryActivateRet::
	jumpifability BS_SCRIPTING, ABILITY_RIPEN, BattleScript_MicleBerryActivateRet_Ripen
	goto BattleScript_MicleBerryActivateRet_Anim
BattleScript_MicleBerryActivateRet_Ripen:
	call BattleScript_AbilityPopUp
BattleScript_MicleBerryActivateRet_Anim:
	playanimation BS_SCRIPTING, B_ANIM_HELD_ITEM_EFFECT
	printstring STRINGID_MICLEBERRYACTIVATES
	waitmessage B_WAIT_TIME_LONG
	removeitem BS_SCRIPTING
	return

BattleScript_JabocaRowapBerryActivates::
	jumpifability BS_TARGET, ABILITY_RIPEN, BattleScript_JabocaRowapBerryActivate_Ripen
	goto BattleScript_JabocaRowapBerryActivate_Anim
BattleScript_JabocaRowapBerryActivate_Ripen:
	call BattleScript_AbilityPopUp
BattleScript_JabocaRowapBerryActivate_Anim:
	jumpifabsent BS_TARGET, BattleScript_JabocaRowapBerryActivate_Dmg   @ dont play the animation for a fainted target
	playanimation BS_TARGET, B_ANIM_HELD_ITEM_EFFECT
	waitanimation
BattleScript_JabocaRowapBerryActivate_Dmg:
	call BattleScript_HurtAttacker
	removeitem BS_TARGET
	return

@ z moves / effects
BattleScript_ZMoveActivateDamaging::
	printstring STRINGID_EMPTYSTRING3
	trytrainerslidezmovemsg BS_ATTACKER
	printstring STRINGID_ZPOWERSURROUNDS
	playanimation BS_ATTACKER, B_ANIM_ZMOVE_ACTIVATE, NULL
	printstring STRINGID_ZMOVEUNLEASHED
	waitmessage B_WAIT_TIME_LONG
	return

BattleScript_ZMoveActivateStatus::
	printstring STRINGID_EMPTYSTRING3
	trytrainerslidezmovemsg BS_ATTACKER
	savetarget
	printstring STRINGID_ZPOWERSURROUNDS
	playanimation BS_ATTACKER, B_ANIM_ZMOVE_ACTIVATE, NULL
	setzeffect
	restoretarget
	copybyte sSTATCHANGER, sSAVED_STAT_CHANGER
	return

BattleScript_ZEffectPrintString::
	printfromtable gZEffectStringIds
	waitmessage B_WAIT_TIME_LONG
	return

BattleScript_RecoverHPZMove::
	healthbarupdate BS_SCRIPTING
	datahpupdate BS_SCRIPTING
	printfromtable gZEffectStringIds
	waitmessage B_WAIT_TIME_LONG
	return

BattleScript_StatUpZMove::
	statbuffchange MOVE_EFFECT_AFFECTS_USER | STAT_CHANGE_ALLOW_PTR, BattleScript_StatUpZMoveEnd
	jumpifbyte CMP_EQUAL, cMULTISTRING_CHOOSER, B_MSG_STAT_WONT_INCREASE, BattleScript_StatUpZMoveEnd
	setgraphicalstatchangevalues
	playanimation BS_ATTACKER, B_ANIM_STATS_CHANGE, sB_ANIM_ARG1
	printstring STRINGID_ZMOVESTATUP
	waitmessage B_WAIT_TIME_LONG
	printfromtable gStatUpStringIds
	waitmessage B_WAIT_TIME_LONG
BattleScript_StatUpZMoveEnd:
	return

BattleScript_HealReplacementZMove::
	playanimation BS_SCRIPTING B_ANIM_WISH_HEAL 0x0
	printfromtable gZEffectStringIds
	waitmessage B_WAIT_TIME_LONG
	healthbarupdate BS_SCRIPTING
	datahpupdate BS_SCRIPTING
	return

BattleScript_EffectExtremeEvoboost::
	attackcanceler
	attackstring
	ppreduce
	jumpifstat BS_ATTACKER, CMP_LESS_THAN, STAT_ATK, MAX_STAT_STAGE, BattleScript_ExtremeEvoboostAnim
	jumpifstat BS_ATTACKER, CMP_LESS_THAN, STAT_DEF, MAX_STAT_STAGE, BattleScript_ExtremeEvoboostAnim
	jumpifstat BS_ATTACKER, CMP_LESS_THAN, STAT_SPEED, MAX_STAT_STAGE, BattleScript_ExtremeEvoboostAnim
	jumpifstat BS_ATTACKER, CMP_LESS_THAN, STAT_SPATK, MAX_STAT_STAGE, BattleScript_ExtremeEvoboostAnim
	jumpifstat BS_ATTACKER, CMP_LESS_THAN, STAT_SPDEF, MAX_STAT_STAGE, BattleScript_ExtremeEvoboostAnim
	goto BattleScript_ButItFailed
BattleScript_ExtremeEvoboostAnim:
	attackanimation
	waitanimation
BattleScript_ExtremeEvoboostAtk::
	setbyte sSTAT_ANIM_PLAYED, FALSE
	playstatchangeanimation BS_ATTACKER, BIT_ATK | BIT_DEF | BIT_SPEED | BIT_SPATK | BIT_SPDEF, 0x0
	setstatchanger STAT_ATK, 2, FALSE
	statbuffchange MOVE_EFFECT_AFFECTS_USER | STAT_CHANGE_ALLOW_PTR, BattleScript_ExtremeEvoboostDef
	printfromtable gStatUpStringIds
	waitmessage B_WAIT_TIME_LONG
BattleScript_ExtremeEvoboostDef::
	setstatchanger STAT_DEF, 2, FALSE
	statbuffchange MOVE_EFFECT_AFFECTS_USER | STAT_CHANGE_ALLOW_PTR, BattleScript_ExtremeEvoboostSpeed
	printfromtable gStatUpStringIds
	waitmessage B_WAIT_TIME_LONG
BattleScript_ExtremeEvoboostSpeed::
	setstatchanger STAT_SPEED, 2, FALSE
	statbuffchange MOVE_EFFECT_AFFECTS_USER | STAT_CHANGE_ALLOW_PTR, BattleScript_ExtremeEvoboostSpAtk
	printfromtable gStatUpStringIds
	waitmessage B_WAIT_TIME_LONG
BattleScript_ExtremeEvoboostSpAtk::
	setstatchanger STAT_SPATK, 2, FALSE
	statbuffchange MOVE_EFFECT_AFFECTS_USER | STAT_CHANGE_ALLOW_PTR, BattleScript_ExtremeEvoboostSpDef
	printfromtable gStatUpStringIds
	waitmessage B_WAIT_TIME_LONG
BattleScript_ExtremeEvoboostSpDef::
	setstatchanger STAT_SPDEF, 2, FALSE
	statbuffchange MOVE_EFFECT_AFFECTS_USER | STAT_CHANGE_ALLOW_PTR, BattleScript_ExtremeEvoboostEnd
	printfromtable gStatUpStringIds
	waitmessage B_WAIT_TIME_LONG
BattleScript_ExtremeEvoboostEnd::
	goto BattleScript_MoveEnd

BattleScript_EffectHitSetRemoveTerrain:
	call BattleScript_EffectHit_Ret
	setterrain BattleScript_TryFaint
	playanimation BS_ATTACKER, B_ANIM_RESTORE_BG
	printfromtable gTerrainStringIds
BattleScript_TryFaint:
	tryfaintmon BS_TARGET
	goto BattleScript_MoveEnd

BattleScript_Pickpocket::
	call BattleScript_AbilityPopUp
	jumpifability BS_ATTACKER, ABILITY_STICKY_HOLD, BattleScript_PickpocketPrevented
	swapattackerwithtarget
	call BattleScript_ItemSteal
	swapattackerwithtarget
	activateitemeffects BS_TARGET
	return

BattleScript_PickpocketPrevented:
	pause B_WAIT_TIME_SHORT
	copybyte gBattlerAbility, gBattlerAttacker
	call BattleScript_AbilityPopUp
	printstring STRINGID_ITEMCANNOTBEREMOVED
	waitmessage B_WAIT_TIME_LONG
	return

BattleScript_StickyBarbTransfer::
	playanimation BS_TARGET, B_ANIM_ITEM_STEAL
	printstring STRINGID_STICKYBARBTRANSFER
	waitmessage B_WAIT_TIME_LONG
	removeitem BS_TARGET
	return

BattleScript_RedCardActivates::
	playanimation BS_SCRIPTING, B_ANIM_HELD_ITEM_EFFECT
	printstring STRINGID_REDCARDACTIVATE
	waitmessage B_WAIT_TIME_LONG
	swapattackerwithtarget
	jumpifstatus3 BS_EFFECT_BATTLER, STATUS3_ROOTED, BattleScript_RedCardIngrain
	jumpifability BS_EFFECT_BATTLER, ABILITY_SUCTION_CUPS, BattleScript_RedCardSuctionCups
	setbyte sSWITCH_CASE, B_SWITCH_RED_CARD
	forcerandomswitch BattleScript_RedCardEnd
	@ changes the current battle script. the rest happens in BattleScript_RoarSuccessSwitch_Ret, if switch is successful
BattleScript_RedCardEnd:
	return
BattleScript_RedCardIngrain:
	printstring STRINGID_PKMNANCHOREDITSELF
	waitmessage B_WAIT_TIME_LONG
	removeitem BS_SCRIPTING
	swapattackerwithtarget
	return
BattleScript_RedCardSuctionCups:
	printstring STRINGID_PKMNANCHORSITSELFWITH
	waitmessage B_WAIT_TIME_LONG
	removeitem BS_SCRIPTING
	swapattackerwithtarget
	return

BattleScript_EjectButtonActivates::
	makevisible BS_ATTACKER
	playanimation BS_SCRIPTING, B_ANIM_HELD_ITEM_EFFECT
	printstring STRINGID_EJECTBUTTONACTIVATE
	waitmessage B_WAIT_TIME_LONG
	removeitem BS_SCRIPTING
	makeinvisible BS_SCRIPTING
	openpartyscreen BS_SCRIPTING, BattleScript_EjectButtonEnd
	switchoutabilities BS_SCRIPTING
	waitstate
	switchhandleorder BS_SCRIPTING 0x2
	returntoball BS_SCRIPTING
	getswitchedmondata BS_SCRIPTING
	switchindataupdate BS_SCRIPTING
	hpthresholds BS_SCRIPTING
	trytoclearprimalweather
	printstring STRINGID_EMPTYSTRING3
	waitmessage 1
	printstring 0x3
	switchinanim BS_SCRIPTING 0x1
	waitstate
	switchineffects BS_SCRIPTING
BattleScript_EjectButtonEnd:
	return

BattleScript_EjectPackActivate_Ret::
	goto BattleScript_EjectButtonActivates

BattleScript_EjectPackActivate_End2::
	call BattleScript_EjectPackActivate_Ret
	end2

BattleScript_EjectPackActivates::
	jumpifcantswitch BS_SCRIPTING, BattleScript_EjectButtonEnd
	goto BattleScript_EjectPackActivate_Ret

BattleScript_DarkTypePreventsPrankster::
	attackstring
	ppreduce
	pause B_WAIT_TIME_SHORT
	printstring STRINGID_ITDOESNTAFFECT
	waitmessage B_WAIT_TIME_LONG
	orhalfword gMoveResultFlags, MOVE_RESULT_NO_EFFECT
	goto BattleScript_MoveEnd

BattleScript_WellBakedBodyActivates::
	attackstring
	ppreduce
	pause B_WAIT_TIME_SHORT
	showabilitypopup BS_TARGET
	orhalfword gMoveResultFlags, MOVE_RESULT_NO_EFFECT
	modifybattlerstatstage BS_TARGET, STAT_DEF, INCREASE, 1, BattleScript_WellBakedBodyEnd, ANIM_ON
BattleScript_WellBakedBodyEnd:
	goto BattleScript_MoveEnd

BattleScript_WindRiderActivatesMoveEnd::
	attackstring
	ppreduce
	pause B_WAIT_TIME_SHORT
	showabilitypopup BS_TARGET
	orhalfword gMoveResultFlags, MOVE_RESULT_NO_EFFECT
	modifybattlerstatstage BS_TARGET, STAT_ATK, INCREASE, 1, BattleScript_WindRiderActivatesMoveEnd_End, ANIM_ON
BattleScript_WindRiderActivatesMoveEnd_End:
	goto BattleScript_MoveEnd

BattleScript_GoodAsGoldActivates::
	attackstring
	ppreduce
	showabilitypopup BS_TARGET
	pause B_WAIT_TIME_SHORT
	printstring STRINGID_ITDOESNTAFFECT
	waitmessage B_WAIT_TIME_MED
	goto BattleScript_MoveEnd

BattleScript_PastelVeilActivates::
	setbyte gBattleCommunication, 0
	setbyte gBattleCommunication + 1, 0
BattleScript_PastelVeil_TryCurePoison:
	jumpifstatus BS_TARGET, STATUS1_POISON | STATUS1_TOXIC_POISON, BattleScript_PastelVeilCurePoison
	goto BattleScript_PastelVeilLoopIncrement
BattleScript_PastelVeilCurePoison:
	jumpifbyte CMP_NOT_EQUAL, gBattleCommunication + 1, 0x0, BattleScript_PastelVeilCurePoisonNoPopUp
	call BattleScript_AbilityPopUp
	setbyte gBattleCommunication + 1, 1
BattleScript_PastelVeilCurePoisonNoPopUp: @ Only show Pastel Veil pop up once if it cures two mons
	printfromtable gSwitchInAbilityStringIds
	waitmessage B_WAIT_TIME_LONG
	curestatus BS_TARGET
	updatestatusicon BS_TARGET
BattleScript_PastelVeilLoopIncrement:
	jumpifbyte CMP_NOT_EQUAL, gBattleCommunication, 0x0, BattleScript_PastelVeilEnd
	addbyte gBattleCommunication, 1
	jumpifnoally BS_TARGET, BattleScript_PastelVeilEnd
	setallytonexttarget BattleScript_PastelVeil_TryCurePoison
	goto BattleScript_PastelVeilEnd
BattleScript_PastelVeilEnd:
	end3

sByteFour:
.byte MAX_BATTLERS_COUNT

BattleScript_NeutralizingGasExits::
	savetarget
	pause B_WAIT_TIME_SHORT
	printstring STRINGID_NEUTRALIZINGGASOVER
	waitmessage B_WAIT_TIME_LONG
	setbyte gBattlerTarget, 0
BattleScript_NeutralizingGasExitsLoop:
	switchinabilities BS_TARGET
	addbyte gBattlerTarget, 1
	jumpifbytenotequal gBattlerTarget, sByteFour, BattleScript_NeutralizingGasExitsLoop	@ SOMEHOW, comparing to gBattlersCount is problematic.
	restoretarget
	return

BattleScript_MagicianActivates::
	call BattleScript_AbilityPopUp
	call BattleScript_ItemSteal
	return

BattleScript_SymbiosisActivates::
	call BattleScript_AbilityPopUp
	printstring STRINGID_SYMBIOSISITEMPASS
	waitmessage B_WAIT_TIME_LONG
	return

BattleScript_TargetAbilityStatRaiseRet::
	copybyte sSAVED_BATTLER, gBattlerAttacker
	copybyte gBattlerAbility, gEffectBattler
	copybyte gBattlerAttacker, gBattlerTarget
	call BattleScript_AbilityPopUp
	statbuffchange MOVE_EFFECT_AFFECTS_USER | MOVE_EFFECT_CERTAIN, BattleScript_TargetAbilityStatRaiseRet_End
	setgraphicalstatchangevalues
	call BattleScript_StatUp
BattleScript_TargetAbilityStatRaiseRet_End:
	copybyte gBattlerAttacker, sSAVED_BATTLER
	return

BattleScript_PokemonCantUseTheMove::
	attackstring
	ppreduce
	pause B_WAIT_TIME_SHORT
	printstring STRINGID_BUTPOKEMONCANTUSETHEMOVE
	waitmessage B_WAIT_TIME_LONG
	goto BattleScript_MoveEnd

BattleScript_CouldntFullyProtect::
	printstring STRINGID_COULDNTFULLYPROTECT
	waitmessage B_WAIT_TIME_LONG
	return

BattleScript_BerserkGeneRet::
BattleScript_BerserkGeneRet_Anim:
	statbuffchange STAT_CHANGE_ALLOW_PTR, BattleScript_BerserkGeneRet_TryConfuse
	setgraphicalstatchangevalues
	playanimation BS_SCRIPTING, B_ANIM_HELD_ITEM_EFFECT, sB_ANIM_ARG1
	setbyte cMULTISTRING_CHOOSER, B_MSG_STAT_ROSE_ITEM
	call BattleScript_StatUp
BattleScript_BerserkGeneRet_TryConfuse:
	jumpifability BS_SCRIPTING, ABILITY_OWN_TEMPO, BattleScript_BerserkGeneRet_OwnTempoPrevents
	jumpifsafeguard BattleScript_BerserkGeneRet_SafeguardProtected
	setmoveeffect MOVE_EFFECT_CONFUSION
	seteffectprimary
	goto BattleScript_BerserkGeneRet_End
BattleScript_BerserkGeneRet_SafeguardProtected::
	pause B_WAIT_TIME_SHORT
	printstring STRINGID_PKMNUSEDSAFEGUARD
	waitmessage B_WAIT_TIME_LONG
	goto BattleScript_BerserkGeneRet_End
BattleScript_BerserkGeneRet_OwnTempoPrevents:
	pause B_WAIT_TIME_SHORT
	call BattleScript_AbilityPopUp
	printstring STRINGID_PKMNPREVENTSCONFUSIONWITH
	waitmessage B_WAIT_TIME_LONG
BattleScript_BerserkGeneRet_End:
	removeitem BS_SCRIPTING
	end3

BattleScript_EffectSnow::
	attackcanceler
	attackstring
	ppreduce
	jumpifhalfword CMP_COMMON_BITS, gBattleWeather, B_WEATHER_SUN_PRIMAL, BattleScript_ExtremelyHarshSunlightWasNotLessened
	jumpifhalfword CMP_COMMON_BITS, gBattleWeather, B_WEATHER_RAIN_PRIMAL, BattleScript_NoReliefFromHeavyRain
	jumpifhalfword CMP_COMMON_BITS, gBattleWeather, B_WEATHER_STRONG_WINDS, BattleScript_MysteriousAirCurrentBlowsOn
	setsnow
	goto BattleScript_MoveWeatherChange<|MERGE_RESOLUTION|>--- conflicted
+++ resolved
@@ -435,7 +435,7 @@
 	.4byte BattleScript_EffectHit                     @ EFFECT_COLLISION_COURSE
 	.4byte BattleScript_EffectSpinOut                 @ EFFECT_SPIN_OUT
 	.4byte BattleScript_EffectMakeItRain              @ EFFECT_MAKE_IT_RAIN
-<<<<<<< HEAD
+	.4byte BattleScript_EffectCorrosiveGas            @ EFFECT_CORROSIVE_GAS
 	.4byte BattleScript_EffectHit                     @ EFFECT_POPULATION_BOMB
 	.4byte BattleScript_EffectMortalSpin              @ EFFECT_MORTAL_SPIN
 
@@ -447,9 +447,7 @@
 	tryfaintmon BS_TARGET
 	moveendall
 	end
-=======
-	.4byte BattleScript_EffectCorrosiveGas            @ EFFECT_CORROSIVE_GAS
-	
+
 BattleScript_EffectCorrosiveGas:
 	attackcanceler
 	accuracycheck BattleScript_PrintMoveMissed, ACC_CURR_MOVE
@@ -465,14 +463,13 @@
 	printstring STRINGID_PKMNITEMMELTED
 	waitmessage B_WAIT_TIME_LONG
 	goto BattleScript_MoveEnd
-	
+
 BattleScript_CorrosiveGasFail:
 	pause B_WAIT_TIME_SHORT
 	orhalfword gMoveResultFlags, MOVE_RESULT_FAILED
 	printstring STRINGID_NOEFFECTONTARGET
 	waitmessage B_WAIT_TIME_LONG
 	goto BattleScript_MoveEnd
->>>>>>> 34d38bdb
 
 BattleScript_EffectMakeItRain:
 	setmoveeffect MOVE_EFFECT_PAYDAY
