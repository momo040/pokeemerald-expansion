#include "config.h"
#include "config/battle.h"
#include "constants/global.h"
#include "constants/battle.h"
#include "constants/pokemon.h"
#include "constants/battle_arena.h"
#include "constants/battle_script_commands.h"
#include "constants/battle_anim.h"
#include "constants/battle_string_ids.h"
#include "constants/abilities.h"
#include "constants/hold_effects.h"
#include "constants/moves.h"
#include "constants/songs.h"
#include "constants/game_stat.h"
#include "constants/trainers.h"
#include "constants/species.h"
	.include "asm/macros.inc"
	.include "asm/macros/battle_script.inc"
	.include "constants/constants.inc"

	.section script_data, "aw", %progbits

.align 2
gBattleScriptsForMoveEffects::
	.4byte BattleScript_EffectHit                     @ EFFECT_HIT
	.4byte BattleScript_EffectSleep                   @ EFFECT_SLEEP
	.4byte BattleScript_EffectPoisonHit               @ EFFECT_POISON_HIT
	.4byte BattleScript_EffectAbsorb                  @ EFFECT_ABSORB
	.4byte BattleScript_EffectBurnHit                 @ EFFECT_BURN_HIT
	.4byte BattleScript_EffectFreezeHit               @ EFFECT_FREEZE_HIT
	.4byte BattleScript_EffectParalyzeHit             @ EFFECT_PARALYZE_HIT
	.4byte BattleScript_EffectExplosion               @ EFFECT_EXPLOSION
	.4byte BattleScript_EffectDreamEater              @ EFFECT_DREAM_EATER
	.4byte BattleScript_EffectMirrorMove              @ EFFECT_MIRROR_MOVE
	.4byte BattleScript_EffectAttackUp                @ EFFECT_ATTACK_UP
	.4byte BattleScript_EffectDefenseUp               @ EFFECT_DEFENSE_UP
	.4byte BattleScript_EffectSpeedUp                 @ EFFECT_SPEED_UP
	.4byte BattleScript_EffectSpecialAttackUp         @ EFFECT_SPECIAL_ATTACK_UP
	.4byte BattleScript_EffectSpecialDefenseUp        @ EFFECT_SPECIAL_DEFENSE_UP
	.4byte BattleScript_EffectAccuracyUp              @ EFFECT_ACCURACY_UP
	.4byte BattleScript_EffectEvasionUp               @ EFFECT_EVASION_UP
	.4byte BattleScript_EffectSpecialAttackUp3        @ EFFECT_SPECIAL_ATTACK_UP_3
	.4byte BattleScript_EffectAttackDown              @ EFFECT_ATTACK_DOWN
	.4byte BattleScript_EffectDefenseDown             @ EFFECT_DEFENSE_DOWN
	.4byte BattleScript_EffectSpeedDown               @ EFFECT_SPEED_DOWN
	.4byte BattleScript_EffectSpecialAttackDown       @ EFFECT_SPECIAL_ATTACK_DOWN
	.4byte BattleScript_EffectSpecialDefenseDown      @ EFFECT_SPECIAL_DEFENSE_DOWN
	.4byte BattleScript_EffectAccuracyDown            @ EFFECT_ACCURACY_DOWN
	.4byte BattleScript_EffectEvasionDown             @ EFFECT_EVASION_DOWN
	.4byte BattleScript_EffectHaze                    @ EFFECT_HAZE
	.4byte BattleScript_EffectBide                    @ EFFECT_BIDE
	.4byte BattleScript_EffectRampage                 @ EFFECT_RAMPAGE
	.4byte BattleScript_EffectRoar                    @ EFFECT_ROAR
	.4byte BattleScript_EffectHit                     @ EFFECT_MULTI_HIT
	.4byte BattleScript_EffectConversion              @ EFFECT_CONVERSION
	.4byte BattleScript_EffectFlinchHit               @ EFFECT_FLINCH_HIT
	.4byte BattleScript_EffectRestoreHp               @ EFFECT_RESTORE_HP
	.4byte BattleScript_EffectToxic                   @ EFFECT_TOXIC
	.4byte BattleScript_EffectPayDay                  @ EFFECT_PAY_DAY
	.4byte BattleScript_EffectLightScreen             @ EFFECT_LIGHT_SCREEN
	.4byte BattleScript_EffectTriAttack               @ EFFECT_TRI_ATTACK
	.4byte BattleScript_EffectRest                    @ EFFECT_REST
	.4byte BattleScript_EffectOHKO                    @ EFFECT_OHKO
	.4byte BattleScript_EffectHit                     @ EFFECT_FUSION_COMBO
	.4byte BattleScript_EffectSuperFang               @ EFFECT_SUPER_FANG
	.4byte BattleScript_EffectDragonRage              @ EFFECT_DRAGON_RAGE
	.4byte BattleScript_EffectTrap                    @ EFFECT_TRAP
	.4byte BattleScript_EffectHealBlock               @ EFFECT_HEAL_BLOCK
	.4byte BattleScript_EffectRecoilIfMiss            @ EFFECT_RECOIL_IF_MISS
	.4byte BattleScript_EffectMist                    @ EFFECT_MIST
	.4byte BattleScript_EffectFocusEnergy             @ EFFECT_FOCUS_ENERGY
	.4byte BattleScript_EffectHit                     @ EFFECT_RECOIL_25
	.4byte BattleScript_EffectConfuse                 @ EFFECT_CONFUSE
	.4byte BattleScript_EffectAttackUp2               @ EFFECT_ATTACK_UP_2
	.4byte BattleScript_EffectDefenseUp2              @ EFFECT_DEFENSE_UP_2
	.4byte BattleScript_EffectSpeedUp2                @ EFFECT_SPEED_UP_2
	.4byte BattleScript_EffectSpecialAttackUp2        @ EFFECT_SPECIAL_ATTACK_UP_2
	.4byte BattleScript_EffectSpecialDefenseUp2       @ EFFECT_SPECIAL_DEFENSE_UP_2
	.4byte BattleScript_EffectAccuracyUp2             @ EFFECT_ACCURACY_UP_2
	.4byte BattleScript_EffectEvasionUp2              @ EFFECT_EVASION_UP_2
	.4byte BattleScript_EffectTransform               @ EFFECT_TRANSFORM
	.4byte BattleScript_EffectAttackDown2             @ EFFECT_ATTACK_DOWN_2
	.4byte BattleScript_EffectDefenseDown2            @ EFFECT_DEFENSE_DOWN_2
	.4byte BattleScript_EffectSpeedDown2              @ EFFECT_SPEED_DOWN_2
	.4byte BattleScript_EffectSpecialAttackDown2      @ EFFECT_SPECIAL_ATTACK_DOWN_2
	.4byte BattleScript_EffectSpecialDefenseDown2     @ EFFECT_SPECIAL_DEFENSE_DOWN_2
	.4byte BattleScript_EffectAccuracyDown2           @ EFFECT_ACCURACY_DOWN_2
	.4byte BattleScript_EffectEvasionDown2            @ EFFECT_EVASION_DOWN_2
	.4byte BattleScript_EffectReflect                 @ EFFECT_REFLECT
	.4byte BattleScript_EffectPoison                  @ EFFECT_POISON
	.4byte BattleScript_EffectParalyze                @ EFFECT_PARALYZE
	.4byte BattleScript_EffectAttackDownHit           @ EFFECT_ATTACK_DOWN_HIT
	.4byte BattleScript_EffectDefenseDownHit          @ EFFECT_DEFENSE_DOWN_HIT
	.4byte BattleScript_EffectSpeedDownHit            @ EFFECT_SPEED_DOWN_HIT
	.4byte BattleScript_EffectSpecialAttackDownHit    @ EFFECT_SPECIAL_ATTACK_DOWN_HIT
	.4byte BattleScript_EffectSpecialDefenseDownHit   @ EFFECT_SPECIAL_DEFENSE_DOWN_HIT
	.4byte BattleScript_EffectAccuracyDownHit         @ EFFECT_ACCURACY_DOWN_HIT
	.4byte BattleScript_EffectHit                     @ EFFECT_EVASION_DOWN_HIT
	.4byte BattleScript_EffectTwoTurnsAttack          @ EFFECT_TWO_TURNS_ATTACK
	.4byte BattleScript_EffectConfuseHit              @ EFFECT_CONFUSE_HIT
	.4byte BattleScript_EffectHit                     @ EFFECT_VITAL_THROW
	.4byte BattleScript_EffectSubstitute              @ EFFECT_SUBSTITUTE
	.4byte BattleScript_EffectRecharge                @ EFFECT_RECHARGE
	.4byte BattleScript_EffectRage                    @ EFFECT_RAGE
	.4byte BattleScript_EffectMimic                   @ EFFECT_MIMIC
	.4byte BattleScript_EffectMetronome               @ EFFECT_METRONOME
	.4byte BattleScript_EffectLeechSeed               @ EFFECT_LEECH_SEED
	.4byte BattleScript_EffectDoNothing               @ EFFECT_DO_NOTHING
	.4byte BattleScript_EffectDisable                 @ EFFECT_DISABLE
	.4byte BattleScript_EffectLevelDamage             @ EFFECT_LEVEL_DAMAGE
	.4byte BattleScript_EffectPsywave                 @ EFFECT_PSYWAVE
	.4byte BattleScript_EffectCounter                 @ EFFECT_COUNTER
	.4byte BattleScript_EffectEncore                  @ EFFECT_ENCORE
	.4byte BattleScript_EffectPainSplit               @ EFFECT_PAIN_SPLIT
	.4byte BattleScript_EffectSnore                   @ EFFECT_SNORE
	.4byte BattleScript_EffectConversion2             @ EFFECT_CONVERSION_2
	.4byte BattleScript_EffectLockOn                  @ EFFECT_LOCK_ON
	.4byte BattleScript_EffectSketch                  @ EFFECT_SKETCH
	.4byte BattleScript_EffectHammerArm               @ EFFECT_HAMMER_ARM
	.4byte BattleScript_EffectSleepTalk               @ EFFECT_SLEEP_TALK
	.4byte BattleScript_EffectDestinyBond             @ EFFECT_DESTINY_BOND
	.4byte BattleScript_EffectHit                     @ EFFECT_FLAIL
	.4byte BattleScript_EffectSpite                   @ EFFECT_SPITE
	.4byte BattleScript_EffectHit                     @ EFFECT_FALSE_SWIPE
	.4byte BattleScript_EffectHealBell                @ EFFECT_HEAL_BELL
	.4byte BattleScript_EffectHit                     @ EFFECT_ALWAYS_CRIT
	.4byte BattleScript_EffectTripleKick              @ EFFECT_TRIPLE_KICK
	.4byte BattleScript_EffectThief                   @ EFFECT_THIEF
	.4byte BattleScript_EffectMeanLook                @ EFFECT_MEAN_LOOK
	.4byte BattleScript_EffectNightmare               @ EFFECT_NIGHTMARE
	.4byte BattleScript_EffectMinimize                @ EFFECT_MINIMIZE
	.4byte BattleScript_EffectCurse                   @ EFFECT_CURSE
	.4byte BattleScript_EffectHealingWish             @ EFFECT_HEALING_WISH
	.4byte BattleScript_EffectProtect                 @ EFFECT_PROTECT
	.4byte BattleScript_EffectSpikes                  @ EFFECT_SPIKES
	.4byte BattleScript_EffectForesight               @ EFFECT_FORESIGHT
	.4byte BattleScript_EffectPerishSong              @ EFFECT_PERISH_SONG
	.4byte BattleScript_EffectSandstorm               @ EFFECT_SANDSTORM
	.4byte BattleScript_EffectEndure                  @ EFFECT_ENDURE
	.4byte BattleScript_EffectRollout                 @ EFFECT_ROLLOUT
	.4byte BattleScript_EffectSwagger                 @ EFFECT_SWAGGER
	.4byte BattleScript_EffectFuryCutter              @ EFFECT_FURY_CUTTER
	.4byte BattleScript_EffectAttract                 @ EFFECT_ATTRACT
	.4byte BattleScript_EffectHit                     @ EFFECT_RETURN
	.4byte BattleScript_EffectPresent                 @ EFFECT_PRESENT
	.4byte BattleScript_EffectHit                     @ EFFECT_FRUSTRATION
	.4byte BattleScript_EffectSafeguard               @ EFFECT_SAFEGUARD
	.4byte BattleScript_EffectMagnitude               @ EFFECT_MAGNITUDE
	.4byte BattleScript_EffectBatonPass               @ EFFECT_BATON_PASS
	.4byte BattleScript_EffectHit                     @ EFFECT_PURSUIT
	.4byte BattleScript_EffectRapidSpin               @ EFFECT_RAPID_SPIN
	.4byte BattleScript_EffectSonicboom               @ EFFECT_SONICBOOM
	.4byte BattleScript_EffectCaptivate               @ EFFECT_CAPTIVATE
	.4byte BattleScript_EffectMorningSun              @ EFFECT_MORNING_SUN
	.4byte BattleScript_EffectSynthesis               @ EFFECT_SYNTHESIS
	.4byte BattleScript_EffectMoonlight               @ EFFECT_MOONLIGHT
	.4byte BattleScript_EffectHit                     @ EFFECT_HIDDEN_POWER
	.4byte BattleScript_EffectRainDance               @ EFFECT_RAIN_DANCE
	.4byte BattleScript_EffectSunnyDay                @ EFFECT_SUNNY_DAY
	.4byte BattleScript_EffectDefenseUpHit            @ EFFECT_DEFENSE_UP_HIT
	.4byte BattleScript_EffectAttackUpHit             @ EFFECT_ATTACK_UP_HIT
	.4byte BattleScript_EffectAllStatsUpHit           @ EFFECT_ALL_STATS_UP_HIT
	.4byte BattleScript_EffectHit                     @ EFFECT_FELL_STINGER
	.4byte BattleScript_EffectBellyDrum               @ EFFECT_BELLY_DRUM
	.4byte BattleScript_EffectPsychUp                 @ EFFECT_PSYCH_UP
	.4byte BattleScript_EffectMirrorCoat              @ EFFECT_MIRROR_COAT
	.4byte BattleScript_EffectSkullBash               @ EFFECT_SKULL_BASH
	.4byte BattleScript_EffectTwister                 @ EFFECT_TWISTER
	.4byte BattleScript_EffectEarthquake              @ EFFECT_EARTHQUAKE
	.4byte BattleScript_EffectFutureSight             @ EFFECT_FUTURE_SIGHT
	.4byte BattleScript_EffectGust                    @ EFFECT_GUST
	.4byte BattleScript_EffectStomp                   @ EFFECT_FLINCH_MINIMIZE_HIT
	.4byte BattleScript_EffectSolarBeam               @ EFFECT_SOLAR_BEAM
	.4byte BattleScript_EffectThunder                 @ EFFECT_THUNDER
	.4byte BattleScript_EffectTeleport                @ EFFECT_TELEPORT
	.4byte BattleScript_EffectBeatUp                  @ EFFECT_BEAT_UP
	.4byte BattleScript_EffectSemiInvulnerable        @ EFFECT_SEMI_INVULNERABLE
	.4byte BattleScript_EffectDefenseCurl             @ EFFECT_DEFENSE_CURL
	.4byte BattleScript_EffectSoftboiled              @ EFFECT_SOFTBOILED
	.4byte BattleScript_EffectFakeOut                 @ EFFECT_FAKE_OUT
	.4byte BattleScript_EffectUproar                  @ EFFECT_UPROAR
	.4byte BattleScript_EffectStockpile               @ EFFECT_STOCKPILE
	.4byte BattleScript_EffectSpitUp                  @ EFFECT_SPIT_UP
	.4byte BattleScript_EffectSwallow                 @ EFFECT_SWALLOW
	.4byte BattleScript_EffectWorrySeed               @ EFFECT_WORRY_SEED
	.4byte BattleScript_EffectHail                    @ EFFECT_HAIL
	.4byte BattleScript_EffectTorment                 @ EFFECT_TORMENT
	.4byte BattleScript_EffectFlatter                 @ EFFECT_FLATTER
	.4byte BattleScript_EffectWillOWisp               @ EFFECT_WILL_O_WISP
	.4byte BattleScript_EffectMemento                 @ EFFECT_MEMENTO
	.4byte BattleScript_EffectHit                     @ EFFECT_FACADE
	.4byte BattleScript_EffectFocusPunch              @ EFFECT_FOCUS_PUNCH
	.4byte BattleScript_EffectSmellingsalt            @ EFFECT_SMELLINGSALT
	.4byte BattleScript_EffectFollowMe                @ EFFECT_FOLLOW_ME
	.4byte BattleScript_EffectNaturePower             @ EFFECT_NATURE_POWER
	.4byte BattleScript_EffectCharge                  @ EFFECT_CHARGE
	.4byte BattleScript_EffectTaunt                   @ EFFECT_TAUNT
	.4byte BattleScript_EffectHelpingHand             @ EFFECT_HELPING_HAND
	.4byte BattleScript_EffectTrick                   @ EFFECT_TRICK
	.4byte BattleScript_EffectRolePlay                @ EFFECT_ROLE_PLAY
	.4byte BattleScript_EffectWish                    @ EFFECT_WISH
	.4byte BattleScript_EffectAssist                  @ EFFECT_ASSIST
	.4byte BattleScript_EffectIngrain                 @ EFFECT_INGRAIN
	.4byte BattleScript_EffectSuperpower              @ EFFECT_SUPERPOWER
	.4byte BattleScript_EffectMagicCoat               @ EFFECT_MAGIC_COAT
	.4byte BattleScript_EffectRecycle                 @ EFFECT_RECYCLE
	.4byte BattleScript_EffectHit                     @ EFFECT_REVENGE
	.4byte BattleScript_EffectBrickBreak              @ EFFECT_BRICK_BREAK
	.4byte BattleScript_EffectYawn                    @ EFFECT_YAWN
	.4byte BattleScript_EffectKnockOff                @ EFFECT_KNOCK_OFF
	.4byte BattleScript_EffectEndeavor                @ EFFECT_ENDEAVOR
	.4byte BattleScript_EffectHit                     @ EFFECT_ERUPTION
	.4byte BattleScript_EffectSkillSwap               @ EFFECT_SKILL_SWAP
	.4byte BattleScript_EffectImprison                @ EFFECT_IMPRISON
	.4byte BattleScript_EffectRefresh                 @ EFFECT_REFRESH
	.4byte BattleScript_EffectGrudge                  @ EFFECT_GRUDGE
	.4byte BattleScript_EffectSnatch                  @ EFFECT_SNATCH
	.4byte BattleScript_EffectHit                     @ EFFECT_LOW_KICK
	.4byte BattleScript_EffectSecretPower             @ EFFECT_SECRET_POWER
	.4byte BattleScript_EffectHit                     @ EFFECT_RECOIL_33
	.4byte BattleScript_EffectTeeterDance             @ EFFECT_TEETER_DANCE
	.4byte BattleScript_EffectHitEscape               @ EFFECT_HIT_ESCAPE
	.4byte BattleScript_EffectMudSport                @ EFFECT_MUD_SPORT
	.4byte BattleScript_EffectPoisonFang              @ EFFECT_POISON_FANG
	.4byte BattleScript_EffectHit                     @ EFFECT_WEATHER_BALL
	.4byte BattleScript_EffectOverheat                @ EFFECT_OVERHEAT
	.4byte BattleScript_EffectTickle                  @ EFFECT_TICKLE
	.4byte BattleScript_EffectCosmicPower             @ EFFECT_COSMIC_POWER
	.4byte BattleScript_EffectSkyUppercut             @ EFFECT_SKY_UPPERCUT
	.4byte BattleScript_EffectBulkUp                  @ EFFECT_BULK_UP
	.4byte BattleScript_EffectPlaceholder             @ EFFECT_PLACEHOLDER
	.4byte BattleScript_EffectWaterSport              @ EFFECT_WATER_SPORT
	.4byte BattleScript_EffectCalmMind                @ EFFECT_CALM_MIND
	.4byte BattleScript_EffectDragonDance             @ EFFECT_DRAGON_DANCE
	.4byte BattleScript_EffectCamouflage              @ EFFECT_CAMOUFLAGE
	.4byte BattleScript_EffectHit                     @ EFFECT_PLEDGE
	.4byte BattleScript_EffectFling                   @ EFFECT_FLING
	.4byte BattleScript_EffectNaturalGift             @ EFFECT_NATURAL_GIFT
	.4byte BattleScript_EffectWakeUpSlap              @ EFFECT_WAKE_UP_SLAP
	.4byte BattleScript_EffectHit                     @ EFFECT_WRING_OUT
	.4byte BattleScript_EffectHit                     @ EFFECT_HEX
	.4byte BattleScript_EffectHit                     @ EFFECT_ASSURANCE
	.4byte BattleScript_EffectHit                     @ EFFECT_TRUMP_CARD
	.4byte BattleScript_EffectHit                     @ EFFECT_ACROBATICS
	.4byte BattleScript_EffectHit                     @ EFFECT_HEAT_CRASH
	.4byte BattleScript_EffectHit                     @ EFFECT_PUNISHMENT
	.4byte BattleScript_EffectHit                     @ EFFECT_STORED_POWER
	.4byte BattleScript_EffectHit                     @ EFFECT_ELECTRO_BALL
	.4byte BattleScript_EffectHit                     @ EFFECT_GYRO_BALL
	.4byte BattleScript_EffectHit                     @ EFFECT_ECHOED_VOICE
	.4byte BattleScript_EffectHit                     @ EFFECT_PAYBACK
	.4byte BattleScript_EffectRound                   @ EFFECT_ROUND
	.4byte BattleScript_EffectHit                     @ EFFECT_BRINE
	.4byte BattleScript_EffectHit                     @ EFFECT_VENOSHOCK
	.4byte BattleScript_EffectHit                     @ EFFECT_RETALIATE
	.4byte BattleScript_EffectBulldoze                @ EFFECT_BULLDOZE
	.4byte BattleScript_EffectHit                     @ EFFECT_FOUL_PLAY
	.4byte BattleScript_EffectHit                     @ EFFECT_PSYSHOCK
	.4byte BattleScript_EffectRoost                   @ EFFECT_ROOST
	.4byte BattleScript_EffectGravity                 @ EFFECT_GRAVITY
	.4byte BattleScript_EffectMircleEye               @ EFFECT_MIRACLE_EYE
	.4byte BattleScript_EffectTailwind                @ EFFECT_TAILWIND
	.4byte BattleScript_EffectEmbargo                 @ EFFECT_EMBARGO
	.4byte BattleScript_EffectAquaRing                @ EFFECT_AQUA_RING
	.4byte BattleScript_EffectTrickRoom               @ EFFECT_TRICK_ROOM
	.4byte BattleScript_EffectWonderRoom              @ EFFECT_WONDER_ROOM
	.4byte BattleScript_EffectMagicRoom               @ EFFECT_MAGIC_ROOM
	.4byte BattleScript_EffectMagnetRise              @ EFFECT_MAGNET_RISE
	.4byte BattleScript_EffectToxicSpikes             @ EFFECT_TOXIC_SPIKES
	.4byte BattleScript_EffectGastroAcid              @ EFFECT_GASTRO_ACID
	.4byte BattleScript_EffectStealthRock             @ EFFECT_STEALTH_ROCK
	.4byte BattleScript_EffectTelekinesis             @ EFFECT_TELEKINESIS
	.4byte BattleScript_EffectPowerSwap               @ EFFECT_POWER_SWAP
	.4byte BattleScript_EffectGuardSwap               @ EFFECT_GUARD_SWAP
	.4byte BattleScript_EffectHeartSwap               @ EFFECT_HEART_SWAP
	.4byte BattleScript_EffectPowerSplit              @ EFFECT_POWER_SPLIT
	.4byte BattleScript_EffectGuardSplit              @ EFFECT_GUARD_SPLIT
	.4byte BattleScript_EffectStickyWeb               @ EFFECT_STICKY_WEB
	.4byte BattleScript_EffectMetalBurst              @ EFFECT_METAL_BURST
	.4byte BattleScript_EffectLuckyChant              @ EFFECT_LUCKY_CHANT
	.4byte BattleScript_EffectSuckerPunch             @ EFFECT_SUCKER_PUNCH
	.4byte BattleScript_EffectSpecialDefenseDownHit2  @ EFFECT_SPECIAL_DEFENSE_DOWN_HIT_2
	.4byte BattleScript_EffectSimpleBeam              @ EFFECT_SIMPLE_BEAM
	.4byte BattleScript_EffectEntrainment             @ EFFECT_ENTRAINMENT
	.4byte BattleScript_EffectHealPulse               @ EFFECT_HEAL_PULSE
	.4byte BattleScript_EffectQuash                   @ EFFECT_QUASH
	.4byte BattleScript_EffectIonDeluge               @ EFFECT_ION_DELUGE
#if B_USE_FROSTBITE == TRUE
	.4byte BattleScript_EffectFrostbiteHit            @ EFFECT_FREEZE_DRY
#else
	.4byte BattleScript_EffectFreezeHit               @ EFFECT_FREEZE_DRY
#endif
	.4byte BattleScript_EffectTopsyTurvy              @ EFFECT_TOPSY_TURVY
	.4byte BattleScript_EffectMistyTerrain            @ EFFECT_MISTY_TERRAIN
	.4byte BattleScript_EffectGrassyTerrain           @ EFFECT_GRASSY_TERRAIN
	.4byte BattleScript_EffectElectricTerrain         @ EFFECT_ELECTRIC_TERRAIN
	.4byte BattleScript_EffectPsychicTerrain          @ EFFECT_PSYCHIC_TERRAIN
	.4byte BattleScript_EffectAttackAccUp             @ EFFECT_ATTACK_ACCURACY_UP
	.4byte BattleScript_EffectAttackSpAttackUp        @ EFFECT_ATTACK_SPATK_UP
	.4byte BattleScript_EffectHurricane               @ EFFECT_HURRICANE
	.4byte BattleScript_EffectHit                     @ EFFECT_TWO_TYPED_MOVE
	.4byte BattleScript_EffectMeFirst                 @ EFFECT_ME_FIRST
	.4byte BattleScript_EffectSpeedUpHit              @ EFFECT_SPEED_UP_HIT
	.4byte BattleScript_EffectQuiverDance             @ EFFECT_QUIVER_DANCE
	.4byte BattleScript_EffectCoil                    @ EFFECT_COIL
	.4byte BattleScript_EffectElectrify               @ EFFECT_ELECTRIFY
	.4byte BattleScript_EffectReflectType             @ EFFECT_REFLECT_TYPE
	.4byte BattleScript_EffectSoak                    @ EFFECT_SOAK
	.4byte BattleScript_EffectGrowth                  @ EFFECT_GROWTH
	.4byte BattleScript_EffectCloseCombat             @ EFFECT_CLOSE_COMBAT
	.4byte BattleScript_EffectLastResort              @ EFFECT_LAST_RESORT
	.4byte BattleScript_EffectHit                     @ EFFECT_RECOIL_33_STATUS
	.4byte BattleScript_EffectFlinchStatus            @ EFFECT_FLINCH_STATUS
	.4byte BattleScript_EffectHit                     @ EFFECT_RECOIL_50
	.4byte BattleScript_EffectShellSmash              @ EFFECT_SHELL_SMASH
	.4byte BattleScript_EffectShiftGear               @ EFFECT_SHIFT_GEAR
	.4byte BattleScript_EffectDefenseUp3              @ EFFECT_DEFENSE_UP_3
	.4byte BattleScript_EffectNobleRoar               @ EFFECT_NOBLE_ROAR
	.4byte BattleScript_EffectVenomDrench             @ EFFECT_VENOM_DRENCH
	.4byte BattleScript_EffectToxicThread             @ EFFECT_TOXIC_THREAD
	.4byte BattleScript_EffectClearSmog               @ EFFECT_CLEAR_SMOG
	.4byte BattleScript_EffectHitSwitchTarget         @ EFFECT_HIT_SWITCH_TARGET
	.4byte BattleScript_EffectFinalGambit             @ EFFECT_FINAL_GAMBIT
	.4byte BattleScript_EffectHit                     @ EFFECT_CHANGE_TYPE_ON_ITEM
	.4byte BattleScript_EffectAutotomize              @ EFFECT_AUTOTOMIZE
	.4byte BattleScript_EffectCopycat                 @ EFFECT_COPYCAT
	.4byte BattleScript_EffectDefog                   @ EFFECT_DEFOG
	.4byte BattleScript_EffectHitEnemyHealAlly        @ EFFECT_HIT_ENEMY_HEAL_ALLY
	.4byte BattleScript_EffectSmackDown               @ EFFECT_SMACK_DOWN
	.4byte BattleScript_EffectSynchronoise            @ EFFECT_SYNCHRONOISE
	.4byte BattleScript_EffectPsychoShift             @ EFFECT_PSYCHO_SHIFT
	.4byte BattleScript_EffectPowerTrick              @ EFFECT_POWER_TRICK
	.4byte BattleScript_EffectFlameBurst              @ EFFECT_FLAME_BURST
	.4byte BattleScript_EffectAfterYou                @ EFFECT_AFTER_YOU
	.4byte BattleScript_EffectBestow                  @ EFFECT_BESTOW
	.4byte BattleScript_EffectRototiller              @ EFFECT_ROTOTILLER
	.4byte BattleScript_EffectFlowerShield            @ EFFECT_FLOWER_SHIELD
	.4byte BattleScript_EffectHitPreventEscape        @ EFFECT_HIT_PREVENT_ESCAPE
	.4byte BattleScript_EffectSpeedSwap               @ EFFECT_SPEED_SWAP
	.4byte BattleScript_EffectDefenseUp2Hit           @ EFFECT_DEFENSE_UP2_HIT
	.4byte BattleScript_EffectHit                     @ EFFECT_REVELATION_DANCE
	.4byte BattleScript_EffectAuroraVeil              @ EFFECT_AURORA_VEIL
	.4byte BattleScript_EffectThirdType               @ EFFECT_THIRD_TYPE
	.4byte BattleScript_EffectFeint                   @ EFFECT_FEINT
	.4byte BattleScript_EffectSparklingAria           @ EFFECT_SPARKLING_ARIA
	.4byte BattleScript_EffectAcupressure             @ EFFECT_ACUPRESSURE
	.4byte BattleScript_EffectAromaticMist            @ EFFECT_AROMATIC_MIST
	.4byte BattleScript_EffectPowder                  @ EFFECT_POWDER
	.4byte BattleScript_EffectSpAtkUpHit              @ EFFECT_SP_ATTACK_UP_HIT
	.4byte BattleScript_EffectHit                     @ EFFECT_BELCH
	.4byte BattleScript_EffectPartingShot             @ EFFECT_PARTING_SHOT
	.4byte BattleScript_EffectSpectralThief           @ EFFECT_SPECTRAL_THIEF
	.4byte BattleScript_EffectVCreate                 @ EFFECT_V_CREATE
	.4byte BattleScript_EffectMatBlock                @ EFFECT_MAT_BLOCK
	.4byte BattleScript_EffectHit                     @ EFFECT_STOMPING_TANTRUM
	.4byte BattleScript_EffectCoreEnforcer            @ EFFECT_CORE_ENFORCER
	.4byte BattleScript_EffectInstruct                @ EFFECT_INSTRUCT
	.4byte BattleScript_EffectThroatChop              @ EFFECT_THROAT_CHOP
	.4byte BattleScript_EffectLaserFocus              @ EFFECT_LASER_FOCUS
	.4byte BattleScript_EffectMagneticFlux            @ EFFECT_MAGNETIC_FLUX
	.4byte BattleScript_EffectGearUp                  @ EFFECT_GEAR_UP
	.4byte BattleScript_EffectIncinerate              @ EFFECT_INCINERATE
	.4byte BattleScript_EffectBugBite                 @ EFFECT_BUG_BITE
	.4byte BattleScript_EffectStrengthSap             @ EFFECT_STRENGTH_SAP
	.4byte BattleScript_EffectMindBlown               @ EFFECT_MIND_BLOWN
	.4byte BattleScript_EffectPurify                  @ EFFECT_PURIFY
	.4byte BattleScript_EffectBurnUp                  @ EFFECT_BURN_UP
	.4byte BattleScript_EffectShoreUp                 @ EFFECT_SHORE_UP
	.4byte BattleScript_EffectGeomancy                @ EFFECT_GEOMANCY
	.4byte BattleScript_EffectFairyLock               @ EFFECT_FAIRY_LOCK
	.4byte BattleScript_EffectAllySwitch              @ EFFECT_ALLY_SWITCH
	.4byte BattleScript_EffectRelicSong               @ EFFECT_RELIC_SONG
	.4byte BattleScript_EffectAttackerDefenseDownHit  @ EFFECT_ATTACKER_DEFENSE_DOWN_HIT
	.4byte BattleScript_EffectHit                     @ EFFECT_BODY_PRESS
	.4byte BattleScript_EffectEerieSpell              @ EFFECT_EERIE_SPELL
	.4byte BattleScript_EffectJungleHealing           @ EFFECT_JUNGLE_HEALING
	.4byte BattleScript_EffectCoaching                @ EFFECT_COACHING
	.4byte BattleScript_EffectHit                     @ EFFECT_LASH_OUT
	.4byte BattleScript_EffectHit                     @ EFFECT_GRASSY_GLIDE
	.4byte BattleScript_EffectRemoveTerrain           @ EFFECT_REMOVE_TERRAIN
	.4byte BattleScript_EffectHit                     @ EFFECT_DYNAMAX_DOUBLE_DMG
	.4byte BattleScript_EffectDecorate                @ EFFECT_DECORATE
	.4byte BattleScript_EffectHit                     @ EFFECT_SNIPE_SHOT
	.4byte BattleScript_EffectRecoilHP25              @ EFFECT_RECOIL_HP_25
	.4byte BattleScript_EffectStuffCheeks             @ EFFECT_STUFF_CHEEKS
	.4byte BattleScript_EffectDefenseDownHit          @ EFFECT_GRAV_APPLE
	.4byte BattleScript_EffectEvasionUpHit            @ EFFECT_EVASION_UP_HIT
	.4byte BattleScript_EffectGlitzyGlow              @ EFFECT_GLITZY_GLOW
	.4byte BattleScript_EffectBaddyBad                @ EFFECT_BADDY_BAD
	.4byte BattleScript_EffectSappySeed               @ EFFECT_SAPPY_SEED
	.4byte BattleScript_EffectFreezyFrost             @ EFFECT_FREEZY_FROST
	.4byte BattleScript_EffectSparklySwirl            @ EFFECT_SPARKLY_SWIRL
	.4byte BattleScript_EffectPlasmaFists             @ EFFECT_PLASMA_FISTS
	.4byte BattleScript_EffectHyperspaceFury          @ EFFECT_HYPERSPACE_FURY
	.4byte BattleScript_EffectAuraWheel               @ EFFECT_AURA_WHEEL
	.4byte BattleScript_EffectPhotonGeyser            @ EFFECT_PHOTON_GEYSER
	.4byte BattleScript_EffectShellSideArm            @ EFFECT_SHELL_SIDE_ARM
	.4byte BattleScript_EffectHit                     @ EFFECT_TERRAIN_PULSE
	.4byte BattleScript_EffectJawLock                 @ EFFECT_JAW_LOCK
	.4byte BattleScript_EffectNoRetreat               @ EFFECT_NO_RETREAT
	.4byte BattleScript_EffectTarShot                 @ EFFECT_TAR_SHOT
	.4byte BattleScript_EffectPoltergeist             @ EFFECT_POLTERGEIST
	.4byte BattleScript_EffectOctolock                @ EFFECT_OCTOLOCK
	.4byte BattleScript_EffectClangorousSoul          @ EFFECT_CLANGOROUS_SOUL
	.4byte BattleScript_EffectHit                     @ EFFECT_BOLT_BEAK
	.4byte BattleScript_EffectSkyDrop                 @ EFFECT_SKY_DROP
	.4byte BattleScript_EffectHit                     @ EFFECT_EXPANDING_FORCE
	.4byte BattleScript_EffectMeteorBeam              @ EFFECT_METEOR_BEAM
	.4byte BattleScript_EffectHit                     @ EFFECT_RISING_VOLTAGE
	.4byte BattleScript_EffectHit                     @ EFFECT_BEAK_BLAST
	.4byte BattleScript_EffectCourtChange             @ EFFECT_COURT_CHANGE
	.4byte BattleScript_EffectSteelBeam               @ EFFECT_STEEL_BEAM
	.4byte BattleScript_EffectExtremeEvoboost         @ EFFECT_EXTREME_EVOBOOST
	.4byte BattleScript_EffectHitSetRemoveTerrain     @ EFFECT_HIT_SET_REMOVE_TERRAIN
	.4byte BattleScript_EffectDarkVoid                @ EFFECT_DARK_VOID
	.4byte BattleScript_EffectSleepHit                @ EFFECT_SLEEP_HIT
	.4byte BattleScript_EffectDoubleShock             @ EFFECT_DOUBLE_SHOCK
	.4byte BattleScript_EffectSpecialAttackUpHit      @ EFFECT_SPECIAL_ATTACK_UP_HIT
	.4byte BattleScript_EffectVictoryDance            @ EFFECT_VICTORY_DANCE
	.4byte BattleScript_EffectTeatime                 @ EFFECT_TEATIME
	.4byte BattleScript_EffectAttackUpUserAlly        @ EFFECT_ATTACK_UP_USER_ALLY
	.4byte BattleScript_EffectShellTrap               @ EFFECT_SHELL_TRAP
	.4byte BattleScript_EffectHit                     @ EFFECT_PSYBLADE
	.4byte BattleScript_EffectHit                     @ EFFECT_HYDRO_STEAM
	.4byte BattleScript_EffectHitSetEntryHazard       @ EFFECT_HIT_SET_ENTRY_HAZARD
	.4byte BattleScript_EffectDireClaw                @ EFFECT_DIRE_CLAW
	.4byte BattleScript_EffectBarbBarrage             @ EFFECT_BARB_BARRAGE
	.4byte BattleScript_EffectRevivalBlessing         @ EFFECT_REVIVAL_BLESSING
	.4byte BattleScript_EffectFrostbiteHit            @ EFFECT_FROSTBITE_HIT
	.4byte BattleScript_EffectSnow                    @ EFFECT_SNOWSCAPE

BattleScript_EffectRevivalBlessing::
	attackcanceler
	attackstring
	ppreduce
	tryrevivalblessing BattleScript_ButItFailed
	attackanimation
	waitanimation
	printstring STRINGID_PKMNREVIVEDREADYTOFIGHT
	waitmessage B_WAIT_TIME_LONG
    jumpifbyte CMP_EQUAL, gBattleCommunication, TRUE, BattleScript_EffectRevivalBlessingSendOut
	goto BattleScript_MoveEnd

BattleScript_EffectRevivalBlessingSendOut:
    switchinanim BS_SCRIPTING, FALSE
	waitstate
	switchineffects BS_SCRIPTING
    goto BattleScript_MoveEnd

BattleScript_StealthRockActivates::
	setstealthrock BattleScript_MoveEnd
	printfromtable gDmgHazardsStringIds
	waitmessage B_WAIT_TIME_LONG
	return

BattleScript_EffectDireClaw::
	setmoveeffect MOVE_EFFECT_DIRE_CLAW
	goto BattleScript_EffectHit

BattleScript_EffectHitSetEntryHazard::
	argumenttomoveeffect
	goto BattleScript_EffectHit

BattleScript_SpikesActivates::
	trysetspikes BattleScript_MoveEnd
	printfromtable gDmgHazardsStringIds
	waitmessage B_WAIT_TIME_LONG
	return

BattleScript_EffectAttackUpUserAlly:
	jumpifnoally BS_ATTACKER, BattleScript_EffectAttackUp
	attackcanceler
	attackstring
	ppreduce
	jumpifstat BS_ATTACKER, CMP_NOT_EQUAL, STAT_ATK, MAX_STAT_STAGE, BattleScript_EffectAttackUpUserAlly_Works
	jumpifstat BS_ATTACKER_PARTNER, CMP_EQUAL, STAT_ATK, MAX_STAT_STAGE, BattleScript_ButItFailed
BattleScript_EffectAttackUpUserAlly_Works:
	attackanimation
	waitanimation
	setstatchanger STAT_ATK, 1, FALSE
	statbuffchange MOVE_EFFECT_AFFECTS_USER | STAT_CHANGE_ALLOW_PTR, BattleScript_EffectAttackUpUserAlly_TryAlly
	jumpifbyte CMP_EQUAL, cMULTISTRING_CHOOSER, B_MSG_STAT_WONT_INCREASE, BattleScript_EffectAttackUpUserAllyUser_PrintString
	setgraphicalstatchangevalues
	playanimation BS_ATTACKER, B_ANIM_STATS_CHANGE, sB_ANIM_ARG1
BattleScript_EffectAttackUpUserAllyUser_PrintString:
	printfromtable gStatUpStringIds
	waitmessage B_WAIT_TIME_LONG
BattleScript_EffectAttackUpUserAlly_TryAlly:
	setallytonexttarget BattleScript_EffectAttackUpUserAlly_TryAlly_
BattleScript_EffectAttackUpUserAlly_End:
	goto BattleScript_MoveEnd
BattleScript_EffectAttackUpUserAlly_TryAlly_:
	setstatchanger STAT_ATK, 1, FALSE
	statbuffchange STAT_CHANGE_ALLOW_PTR, BattleScript_EffectAttackUpUserAlly_End
	jumpifbyte CMP_NOT_EQUAL, cMULTISTRING_CHOOSER, B_MSG_STAT_WONT_INCREASE, BattleScript_EffectAttackUpUserAlly_AllyAnim
	pause B_WAIT_TIME_SHORTEST
	printstring STRINGID_TARGETSTATWONTGOHIGHER
	waitmessage B_WAIT_TIME_LONG
	goto BattleScript_EffectAttackUpUserAlly_End
BattleScript_EffectAttackUpUserAlly_AllyAnim:
	setgraphicalstatchangevalues
	playanimation BS_TARGET, B_ANIM_STATS_CHANGE, sB_ANIM_ARG1
	printfromtable gStatUpStringIds
	waitmessage B_WAIT_TIME_LONG
	goto BattleScript_EffectAttackUpUserAlly_End

BattleScript_EffectTeatime::
	attackcanceler
	attackstring
	ppreduce
	jumpifteanoberry BattleScript_ButItFailed
@ at least one battler is affected
	attackanimation
	waitanimation
BattleScript_TeatimeLoop:
	jumpifteainvulnerable BS_TARGET, BattleScript_Teatimevul
	jumpifrodaffected BS_TARGET, BattleScript_Teatimerod
	jumpifabsorbaffected BS_TARGET, BattleScript_Teatimesorb
	jumpifmotoraffected BS_TARGET, BattleScript_Teatimemotor
	orword gHitMarker, HITMARKER_NO_ANIMATIONS | HITMARKER_IGNORE_SUBSTITUTE | HITMARKER_IGNORE_DISGUISE
	setbyte sBERRY_OVERRIDE, TRUE   @ override the requirements for eating berries
	consumeberry BS_TARGET, TRUE  @ consume the berry, then restore the item from changedItems
	bicword gHitMarker, HITMARKER_NO_ANIMATIONS | HITMARKER_IGNORE_SUBSTITUTE | HITMARKER_IGNORE_DISGUISE
	setbyte sBERRY_OVERRIDE, FALSE
	removeitem BS_TARGET
	moveendto MOVEEND_NEXT_TARGET
	jumpifnexttargetvalid BattleScript_TeatimeLoop
	moveendcase MOVEEND_CLEAR_BITS
	goto BattleScript_MoveEnd
BattleScript_Teatimevul:
	moveendto MOVEEND_NEXT_TARGET
	jumpifnexttargetvalid BattleScript_TeatimeLoop
	moveendcase MOVEEND_CLEAR_BITS
	goto BattleScript_MoveEnd
BattleScript_Teatimesorb:
	call BattleScript_AbilityPopUpTarget
	moveendto MOVEEND_NEXT_TARGET
	jumpifnexttargetvalid BattleScript_TeatimeLoop
	moveendcase MOVEEND_CLEAR_BITS
	goto BattleScript_MoveEnd
BattleScript_Teatimerod:
	call BattleScript_AbilityPopUpTarget
	playstatchangeanimation BS_TARGET, BIT_SPATK, STAT_CHANGE_BY_TWO
	setstatchanger STAT_SPATK, 1, FALSE
	statbuffchange STAT_CHANGE_ALLOW_PTR, BattleScript_TeatimeBuffer
	jumpifbyte CMP_EQUAL, cMULTISTRING_CHOOSER, 0x2, BattleScript_TeatimeBuffer
	printfromtable gStatUpStringIds
	waitmessage 0x40
	moveendto MOVEEND_NEXT_TARGET
	jumpifnexttargetvalid BattleScript_TeatimeLoop
	moveendcase MOVEEND_CLEAR_BITS
	goto BattleScript_MoveEnd
BattleScript_Teatimemotor:
	call BattleScript_AbilityPopUpTarget
	playstatchangeanimation BS_TARGET, BIT_SPEED, STAT_CHANGE_BY_TWO
	setstatchanger STAT_SPEED, 1, FALSE
	statbuffchange STAT_CHANGE_ALLOW_PTR, BattleScript_TeatimeBuffer
	jumpifbyte CMP_EQUAL, cMULTISTRING_CHOOSER, 0x2, BattleScript_TeatimeBuffer
	printfromtable gStatUpStringIds
	waitmessage 0x40
	moveendto MOVEEND_NEXT_TARGET
	jumpifnexttargetvalid BattleScript_TeatimeLoop
	moveendcase MOVEEND_CLEAR_BITS
	goto BattleScript_MoveEnd
BattleScript_TeatimeBuffer:
	moveendto MOVEEND_NEXT_TARGET
	jumpifnexttargetvalid BattleScript_TeatimeLoop
	moveendcase MOVEEND_CLEAR_BITS
	goto BattleScript_MoveEnd

BattleScript_AffectionBasedEndurance::
	playanimation BS_TARGET, B_ANIM_AFFECTION_HANGED_ON
	printstring STRINGID_TARGETTOUGHEDITOUT
	waitmessage B_WAIT_TIME_LONG
	return

BattleScript_AffectionBasedStatusHeal::
	jumpifstatus BS_ATTACKER, STATUS1_POISON | STATUS1_TOXIC_POISON, BattleScript_AffectionBasedStatus_HealPoisonString
	jumpifstatus BS_ATTACKER, STATUS1_SLEEP, BattleScript_AffectionBasedStatus_HealSleepString
	jumpifstatus BS_ATTACKER, STATUS1_PARALYSIS, BattleScript_AffectionBasedStatus_HealParalysisString
	jumpifstatus BS_ATTACKER, STATUS1_BURN, BattleScript_AffectionBasedStatus_HealBurnString
	jumpifstatus BS_ATTACKER, STATUS1_FREEZE, BattleScript_AffectionBasedStatus_HealFreezeString
	jumpifstatus BS_ATTACKER, STATUS1_FROSTBITE, BattleScript_AffectionBasedStatus_HealFrostbiteString
	end2
BattleScript_AffectionBasedStatus_HealPoisonString:
	printstring STRINGID_ATTACKEREXPELLEDTHEPOISON
	goto BattleScript_AffectionBasedStatusHeal_Continue
BattleScript_AffectionBasedStatus_HealSleepString:
	printstring STRINGID_ATTACKERSHOOKITSELFAWAKE
	goto BattleScript_AffectionBasedStatusHeal_Continue
BattleScript_AffectionBasedStatus_HealParalysisString:
	printstring STRINGID_ATTACKERBROKETHROUGHPARALYSIS
	goto BattleScript_AffectionBasedStatusHeal_Continue
BattleScript_AffectionBasedStatus_HealBurnString:
	printstring STRINGID_ATTACKERHEALEDITSBURN
	goto BattleScript_AffectionBasedStatusHeal_Continue
BattleScript_AffectionBasedStatus_HealFreezeString:
	printstring STRINGID_ATTACKERMELTEDTHEICE
	goto BattleScript_AffectionBasedStatusHeal_Continue
BattleScript_AffectionBasedStatus_HealFrostbiteString:
	printstring STRINGID_ATTACKERHEALEDITSFROSTBITE
BattleScript_AffectionBasedStatusHeal_Continue:
	waitmessage B_WAIT_TIME_LONG
	clearstatus BS_ATTACKER
	waitstate
	updatestatusicon BS_ATTACKER
	waitstate
	end2

BattleScript_ShellTrapSetUp::
	printstring STRINGID_EMPTYSTRING3
	waitmessage 0x1
	playanimation BS_ATTACKER, B_ANIM_SHELL_TRAP_SETUP, NULL
	printstring STRINGID_PREPARESHELLTRAP
	waitmessage B_WAIT_TIME_LONG
	end3

BattleScript_EffectShellTrap::
	attackcanceler
	jumpifshelltrap BS_ATTACKER, BattleScript_HitFromAccCheck
	jumpifword CMP_COMMON_BITS, gHitMarker, HITMARKER_NO_ATTACKSTRING | HITMARKER_NO_PPDEDUCT, BattleScript_MoveEnd
	ppreduce
	printstring STRINGID_SHELLTRAPDIDNTWORK
	waitmessage B_WAIT_TIME_LONG
	goto BattleScript_MoveEnd

BattleScript_EffectSteelBeam::
	attackcanceler
	attackstring
	ppreduce
	accuracycheck BattleScript_SteelBeamMiss, ACC_CURR_MOVE
	critcalc
	damagecalc
	adjustdamage
	attackanimation
	waitanimation
	effectivenesssound
	hitanimation BS_TARGET
	waitstate
	healthbarupdate BS_TARGET
	datahpupdate BS_TARGET
	critmessage
	waitmessage B_WAIT_TIME_LONG
	resultmessage
	waitmessage B_WAIT_TIME_LONG
	seteffectwithchance
	jumpifability BS_ATTACKER, ABILITY_MAGIC_GUARD, BattleScript_SteelBeamAfterSelfDamage
	call BattleScript_SteelBeamSelfDamage
BattleScript_SteelBeamAfterSelfDamage::
	waitstate
	tryfaintmon BS_ATTACKER
	tryfaintmon BS_TARGET
	goto BattleScript_MoveEnd
BattleScript_SteelBeamMiss::
	pause B_WAIT_TIME_SHORT
	effectivenesssound
	resultmessage
	waitmessage B_WAIT_TIME_LONG
	jumpifability BS_ATTACKER, ABILITY_MAGIC_GUARD, BattleScript_MoveEnd
	bichalfword gMoveResultFlags, MOVE_RESULT_MISSED
	call BattleScript_SteelBeamSelfDamage
	orhalfword gMoveResultFlags, MOVE_RESULT_MISSED
	goto BattleScript_SteelBeamAfterSelfDamage

BattleScript_SteelBeamSelfDamage::
	dmg_1_2_attackerhp
	healthbarupdate BS_ATTACKER
	datahpupdate BS_ATTACKER
	return

BattleScript_EffectCourtChange::
	attackcanceler
	accuracycheck BattleScript_PrintMoveMissed, ACC_CURR_MOVE
	attackstring
	ppreduce
	swapsidestatuses
	attackanimation
	waitanimation
	printstring STRINGID_COURTCHANGE
	waitmessage B_WAIT_TIME_LONG
	goto BattleScript_MoveEnd

BattleScript_BeakBlastSetUp::
	setbeakblast BS_ATTACKER
	printstring STRINGID_EMPTYSTRING3
	waitmessage 1
	playanimation BS_ATTACKER, B_ANIM_BEAK_BLAST_SETUP, NULL
	printstring STRINGID_HEATUPBEAK
	waitmessage B_WAIT_TIME_LONG
	end3

BattleScript_BeakBlastBurn::
	setbyte cMULTISTRING_CHOOSER, 0
	copybyte gEffectBattler, gBattlerAttacker
	call BattleScript_MoveEffectBurn
	return

BattleScript_EffectMeteorBeam::
	@ DecideTurn
	jumpifstatus2 BS_ATTACKER, STATUS2_MULTIPLETURNS, BattleScript_TwoTurnMovesSecondTurn
	jumpifword CMP_COMMON_BITS, gHitMarker, HITMARKER_NO_ATTACKSTRING, BattleScript_TwoTurnMovesSecondTurn
	setbyte sTWOTURN_STRINGID, B_MSG_TURN1_METEOR_BEAM
	call BattleScript_FirstChargingTurnMeteorBeam
	jumpifnoholdeffect BS_ATTACKER, HOLD_EFFECT_POWER_HERB, BattleScript_MoveEnd
	call BattleScript_PowerHerbActivation
	goto BattleScript_TwoTurnMovesSecondTurn

BattleScript_FirstChargingTurnMeteorBeam::
	attackcanceler
	printstring STRINGID_EMPTYSTRING3
	ppreduce
	attackanimation
	waitanimation
	orword gHitMarker, HITMARKER_CHARGING
	setmoveeffect MOVE_EFFECT_CHARGING | MOVE_EFFECT_AFFECTS_USER
	seteffectprimary
	copybyte cMULTISTRING_CHOOSER, sTWOTURN_STRINGID
	printfromtable gFirstTurnOfTwoStringIds
	waitmessage B_WAIT_TIME_LONG
	setmoveeffect MOVE_EFFECT_SP_ATK_PLUS_1 | MOVE_EFFECT_AFFECTS_USER
	seteffectsecondary
	return

BattleScript_EffectSkyDrop:
	jumpifstatus2 BS_ATTACKER, STATUS2_MULTIPLETURNS, BattleScript_SkyDropTurn2
	attackcanceler
	ppreduce
	accuracycheck BattleScript_PrintMoveMissed, ACC_CURR_MOVE
	attackstring
	jumpifsubstituteblocks BattleScript_ButItFailed
	jumpiftargetally BattleScript_ButItFailed
	jumpifunder200 BS_TARGET, BattleScript_SkyDropWork
	pause B_WAIT_TIME_SHORT
	printstring STRINGID_TARGETTOOHEAVY
	waitmessage B_WAIT_TIME_LONG
	goto BattleScript_MoveEnd

BattleScript_SkyDropWork:
	setskydrop
	setbyte sTWOTURN_STRINGID, B_MSG_TURN1_SKY_DROP
	setsemiinvulnerablebit
	call BattleScriptFirstChargingTurnAfterAttackString
	goto BattleScript_MoveEnd
BattleScript_SkyDropTurn2:
	attackcanceler
	setmoveeffect MOVE_EFFECT_CHARGING
	setbyte sB_ANIM_TURN, 0x1
	clearstatusfromeffect BS_ATTACKER
	orword gHitMarker, HITMARKER_NO_PPDEDUCT
	argumenttomoveeffect
	clearsemiinvulnerablebit
	attackstring
	clearskydrop BattleScript_SkyDropChangedTarget
	jumpiftype BS_TARGET, TYPE_FLYING, BattleScript_SkyDropFlyingType
	goto BattleScript_HitFromCritCalc
BattleScript_SkyDropFlyingType:
	makevisible BS_TARGET
	printstring STRINGID_ITDOESNTAFFECT
	waitmessage B_WAIT_TIME_LONG
	makevisible BS_ATTACKER
	jumpifstatus2 BS_TARGET, STATUS2_CONFUSION, BattleScript_SkyDropFlyingAlreadyConfused
	jumpifstatus2 BS_TARGET, STATUS2_LOCK_CONFUSE, BattleScript_SkyDropFlyingConfuseLock
	goto BattleScript_MoveEnd
BattleScript_SkyDropChangedTarget:
	pause B_WAIT_TIME_SHORT
	orhalfword gMoveResultFlags, MOVE_RESULT_FAILED
	resultmessage
	waitmessage B_WAIT_TIME_LONG
	makevisible BS_ATTACKER
	goto BattleScript_MoveEnd

BattleScript_SkyDropFlyingConfuseLock:
	setmoveeffect MOVE_EFFECT_CONFUSION
	seteffectprimary
BattleScript_SkyDropFlyingAlreadyConfused:
	setmoveeffect MOVE_EFFECT_THRASH
	clearstatusfromeffect BS_TARGET
	jumpifstatus2 BS_TARGET, STATUS2_CONFUSION, BattleScript_MoveEnd
	setbyte BS_ATTACKER, BS_TARGET
	goto BattleScript_ThrashConfuses

BattleScript_EffectFling:
	attackcanceler
	jumpifcantfling BS_ATTACKER, BattleScript_FailedFromAtkString
	setlastuseditem BS_ATTACKER
	removeitem BS_ATTACKER
	accuracycheck BattleScript_PrintMoveMissed, ACC_CURR_MOVE
	attackstring
	pause B_WAIT_TIME_SHORT
	printstring STRINGID_PKMNFLUNG
	waitmessage B_WAIT_TIME_SHORT
	ppreduce
	critcalc
	damagecalc
	adjustdamage
	attackanimation
	waitanimation
	effectivenesssound
	hitanimation BS_TARGET
	waitstate
	healthbarupdate BS_TARGET
	datahpupdate BS_TARGET
	critmessage
	waitmessage B_WAIT_TIME_MED
	resultmessage
	waitmessage B_WAIT_TIME_MED
	jumpiflastuseditemberry BattleScript_EffectFlingConsumeBerry
	jumpiflastuseditemholdeffect BS_ATTACKER, HOLD_EFFECT_FLAME_ORB, BattleScript_FlingFlameOrb
	jumpiflastuseditemholdeffect BS_ATTACKER, HOLD_EFFECT_FLINCH, BattleScript_FlingFlinch
	jumpiflastuseditemholdeffect BS_ATTACKER, HOLD_EFFECT_LIGHT_BALL, BattleScript_FlingLightBall
	jumpiflastuseditemholdeffect BS_ATTACKER, HOLD_EFFECT_MENTAL_HERB, BattleScript_FlingMentalHerb
	jumpiflastuseditemholdeffect BS_ATTACKER, HOLD_EFFECT_POISON_POWER, BattleScript_FlingPoisonBarb
	jumpiflastuseditemholdeffect BS_ATTACKER, HOLD_EFFECT_TOXIC_ORB, BattleScript_FlingToxicOrb
	jumpiflastuseditemholdeffect BS_ATTACKER, HOLD_EFFECT_RESTORE_STATS, BattleScript_FlingWhiteHerb
BattleScript_EffectFlingConsumeBerry:
	savebattleritem BS_TARGET
	battleritemtolastuseditem BS_TARGET
	setbyte sBERRY_OVERRIDE, 1 @ override the requirements for eating berries
	orword gHitMarker, HITMARKER_NO_ANIMATIONS
	consumeberry BS_TARGET, TRUE
	bicword gHitMarker, HITMARKER_NO_ANIMATIONS
	setbyte sBERRY_OVERRIDE, 0
	restorebattleritem BS_TARGET
BattleScript_FlingEnd:
	tryfaintmon BS_TARGET
	trysymbiosis
	goto BattleScript_MoveEnd

BattleScript_FlingFailConsumeItem::
	removeitem BS_ATTACKER
	goto BattleScript_FailedFromAtkString

BattleScript_FlingFlameOrb:
	setmoveeffect MOVE_EFFECT_BURN
	seteffectprimary
	goto BattleScript_FlingEnd
BattleScript_FlingFlinch:
	setmoveeffect MOVE_EFFECT_FLINCH
	seteffectprimary
	goto BattleScript_FlingEnd
BattleScript_FlingLightBall:
	setmoveeffect MOVE_EFFECT_PARALYSIS
	seteffectprimary
	goto BattleScript_FlingEnd
BattleScript_FlingMentalHerb:
	curecertainstatuses BS_TARGET
	savetarget
	copybyte gBattlerAttacker, gBattlerTarget
	playanimation BS_ATTACKER, B_ANIM_HELD_ITEM_EFFECT, NULL
	printfromtable gMentalHerbCureStringIds
	waitmessage B_WAIT_TIME_LONG
	updatestatusicon BS_ATTACKER
	restoretarget
	goto BattleScript_FlingEnd
BattleScript_FlingPoisonBarb:
	setmoveeffect MOVE_EFFECT_POISON
	seteffectprimary
	goto BattleScript_FlingEnd
BattleScript_FlingToxicOrb:
	setmoveeffect MOVE_EFFECT_TOXIC
	seteffectprimary
	goto BattleScript_FlingEnd
BattleScript_FlingWhiteHerb:
	tryresetnegativestatstages BS_TARGET
	swapattackerwithtarget
	printstring STRINGID_PKMNSTATUSNORMAL
	waitmessage B_WAIT_TIME_MED
	swapattackerwithtarget
	goto BattleScript_FlingEnd

BattleScript_EffectShellSideArm:
	shellsidearmcheck
	setmoveeffect MOVE_EFFECT_POISON
	goto BattleScript_EffectHit

BattleScript_EffectPhotonGeyser:
	attackcanceler
	accuracycheck BattleScript_PrintMoveMissed, ACC_CURR_MOVE
	attackstring
	ppreduce
	critcalc
	damagecalc
	adjustdamage
	photongeysercheck BS_ATTACKER
	attackanimation
	waitanimation
	effectivenesssound
	hitanimation BS_TARGET
	waitstate
	healthbarupdate BS_TARGET
	datahpupdate BS_TARGET
	critmessage
	waitmessage B_WAIT_TIME_LONG
	resultmessage
	waitmessage B_WAIT_TIME_LONG
	seteffectwithchance
	tryfaintmon BS_TARGET
	goto BattleScript_MoveEnd

BattleScript_EffectAuraWheel: @ Aura Wheel can only be used by Morpeko
	jumpifspecies BS_ATTACKER, SPECIES_MORPEKO, BattleScript_EffectSpeedUpHit
	jumpifspecies BS_ATTACKER, SPECIES_MORPEKO_HANGRY, BattleScript_EffectSpeedUpHit
	goto BattleScript_PokemonCantUseTheMove

BattleScript_EffectClangorousSoul:
	attackcanceler
	attackstring
	ppreduce
	cutonethirdhpraisestats BattleScript_ButItFailed
	orword gHitMarker, HITMARKER_IGNORE_SUBSTITUTE | HITMARKER_SKIP_DMG_TRACK | HITMARKER_PASSIVE_DAMAGE | HITMARKER_IGNORE_DISGUISE
	attackanimation
	waitanimation
	healthbarupdate BS_ATTACKER
	datahpupdate BS_ATTACKER
	call BattleScript_AllStatsUp
	goto BattleScript_MoveEnd

BattleScript_EffectOctolock:
	attackcanceler
	jumpifsubstituteblocks BattleScript_FailedFromAtkString
	accuracycheck BattleScript_PrintMoveMissed, ACC_CURR_MOVE
	attackstring
	ppreduce
	setoctolock BS_TARGET, BattleScript_ButItFailed
	attackanimation
	waitanimation
	printstring STRINGID_CANTESCAPEBECAUSEOFCURRENTMOVE
	waitmessage B_WAIT_TIME_LONG
	goto BattleScript_MoveEnd

BattleScript_OctolockEndTurn::
	setbyte sSTAT_ANIM_PLAYED, FALSE
	jumpifstat BS_TARGET, CMP_GREATER_THAN, STAT_DEF, MIN_STAT_STAGE, BattleScript_OctolockLowerDef
	jumpifstat BS_TARGET, CMP_GREATER_THAN, STAT_SPDEF, MIN_STAT_STAGE, BattleScript_OctolockTryLowerSpDef
	goto BattleScript_OctolockEnd2
BattleScript_OctolockLowerDef:
	jumpifability BS_TARGET, ABILITY_BIG_PECKS, BattleScript_OctolockTryLowerSpDef
	playstatchangeanimation BS_ATTACKER, BIT_DEF | BIT_SPDEF, STAT_CHANGE_NEGATIVE
	setbyte sSTAT_ANIM_PLAYED, TRUE
	setstatchanger STAT_DEF, 1, TRUE
	statbuffchange STAT_CHANGE_ALLOW_PTR, BattleScript_OctolockTryLowerSpDef
	jumpifbyte CMP_EQUAL, cMULTISTRING_CHOOSER, B_MSG_STAT_WONT_DECREASE, BattleScript_OctolockTryLowerSpDef
	printfromtable gStatUpStringIds
	waitmessage B_WAIT_TIME_LONG
BattleScript_OctolockTryLowerSpDef:
	jumpifbyte CMP_EQUAL, sSTAT_ANIM_PLAYED, TRUE, BattleScript_OctolockSkipSpDefAnim
	playstatchangeanimation BS_ATTACKER, BIT_SPDEF, STAT_CHANGE_NEGATIVE
BattleScript_OctolockSkipSpDefAnim:
	setstatchanger STAT_SPDEF, 1, TRUE
	statbuffchange STAT_CHANGE_ALLOW_PTR, BattleScript_OctolockEnd2
	jumpifbyte CMP_EQUAL, cMULTISTRING_CHOOSER, B_MSG_STAT_WONT_DECREASE, BattleScript_OctolockEnd2
	printfromtable gStatUpStringIds
	waitmessage B_WAIT_TIME_LONG
BattleScript_OctolockEnd2::
	end2

BattleScript_EffectPoltergeist:
	attackcanceler
	attackstring
	ppreduce
	checkpoltergeist BS_TARGET, BattleScript_ButItFailed
	printstring STRINGID_ABOUTTOUSEPOLTERGEIST
	waitmessage B_WAIT_TIME_LONG
	goto BattleScript_HitFromCritCalc

BattleScript_EffectTarShot:
	attackcanceler
	jumpifsubstituteblocks BattleScript_FailedFromAtkString
	accuracycheck BattleScript_PrintMoveMissed, ACC_CURR_MOVE
	cantarshotwork BS_TARGET, BattleScript_FailedFromAtkString
	attackstring
	ppreduce
	setstatchanger STAT_SPEED, 1, TRUE
	attackanimation
	waitanimation
	statbuffchange STAT_CHANGE_ALLOW_PTR, BattleScript_TryTarShot
	setgraphicalstatchangevalues
	playanimation BS_TARGET, B_ANIM_STATS_CHANGE, sB_ANIM_ARG1
	printfromtable gStatDownStringIds
	waitmessage B_WAIT_TIME_LONG
BattleScript_TryTarShot:
	trytarshot BS_TARGET, BattleScript_MoveEnd
	printstring STRINGID_PKMNBECAMEWEAKERTOFIRE
	waitmessage B_WAIT_TIME_LONG
	goto BattleScript_MoveEnd

BattleScript_EffectNoRetreat:
	attackcanceler
	accuracycheck BattleScript_PrintMoveMissed, ACC_CURR_MOVE
	attackstring
	ppreduce
	trynoretreat BS_TARGET, BattleScript_ButItFailed
	attackanimation
	waitanimation
	call BattleScript_AllStatsUp
	jumpifstatus2 BS_TARGET, STATUS2_ESCAPE_PREVENTION, BattleScript_MoveEnd
	setmoveeffect MOVE_EFFECT_PREVENT_ESCAPE
	seteffectprimary
	printstring STRINGID_CANTESCAPEDUETOUSEDMOVE
	waitmessage B_WAIT_TIME_LONG
	goto BattleScript_MoveEnd

BattleScript_EffectJawLock:
	setmoveeffect MOVE_EFFECT_TRAP_BOTH | MOVE_EFFECT_CERTAIN
	goto BattleScript_EffectHit

BattleScript_BothCanNoLongerEscape::
	printstring STRINGID_BOTHCANNOLONGERESCAPE
	waitmessage B_WAIT_TIME_LONG
	return

BattleScript_EffectHyperspaceFury:
	jumpifspecies BS_ATTACKER, SPECIES_HOOPA_UNBOUND, BattleScript_EffectHyperspaceFuryUnbound
	jumpifspecies BS_ATTACKER, SPECIES_HOOPA, BattleScript_ButHoopaCantUseIt
	goto BattleScript_PokemonCantUseTheMove

BattleScript_EffectHyperspaceFuryUnbound::
	attackcanceler
	accuracycheck BattleScript_PrintMoveMissed, ACC_CURR_MOVE
	attackstring
	pause B_WAIT_TIME_LONG
	ppreduce
	setmoveeffect MOVE_EFFECT_FEINT
	seteffectwithchance
	setmoveeffect MOVE_EFFECT_DEF_MINUS_1 | MOVE_EFFECT_AFFECTS_USER | MOVE_EFFECT_CERTAIN
	goto BattleScript_HitFromCritCalc

BattleScript_ButHoopaCantUseIt:
	printstring STRINGID_BUTHOOPACANTUSEIT
	waitmessage B_WAIT_TIME_LONG
	goto BattleScript_MoveEnd

BattleScript_HyperspaceFuryRemoveProtect::
	printstring STRINGID_BROKETHROUGHPROTECTION
	waitmessage B_WAIT_TIME_LONG
	return

BattleScript_EffectPlasmaFists:
	attackcanceler
	accuracycheck BattleScript_PrintMoveMissed, ACC_CURR_MOVE
	attackstring
	ppreduce
	critcalc
	damagecalc
	adjustdamage
	attackanimation
	waitanimation
	effectivenesssound
	hitanimation BS_TARGET
	waitstate
	healthbarupdate BS_TARGET
	datahpupdate BS_TARGET
	critmessage
	waitmessage B_WAIT_TIME_LONG
	resultmessage
	waitmessage B_WAIT_TIME_LONG
	seteffectwithchance
	tryfaintmon BS_TARGET
	applyplasmafists
	printstring STRINGID_IONDELUGEON
	waitmessage B_WAIT_TIME_LONG
	goto BattleScript_MoveEnd

BattleScript_EffectSparklySwirl:
	attackcanceler
	accuracycheck BattleScript_PrintMoveMissed, ACC_CURR_MOVE
	attackstring
	ppreduce
	critcalc
	damagecalc
	adjustdamage
	attackanimation
	waitanimation
	effectivenesssound
	hitanimation BS_TARGET
	waitstate
	healthbarupdate BS_TARGET
	datahpupdate BS_TARGET
	critmessage
	waitmessage B_WAIT_TIME_LONG
	resultmessage
	waitmessage B_WAIT_TIME_LONG
	tryfaintmon BS_TARGET
	healpartystatus
	waitstate
	updatestatusicon BS_ATTACKER_WITH_PARTNER
	waitstate
	goto BattleScript_MoveEnd

BattleScript_EffectFreezyFrost:
	attackcanceler
	accuracycheck BattleScript_PrintMoveMissed, ACC_CURR_MOVE
	attackstring
	ppreduce
	critcalc
	damagecalc
	adjustdamage
	attackanimation
	waitanimation
	effectivenesssound
	hitanimation BS_TARGET
	waitstate
	healthbarupdate BS_TARGET
	datahpupdate BS_TARGET
	critmessage
	waitmessage B_WAIT_TIME_LONG
	resultmessage
	waitmessage B_WAIT_TIME_LONG
	tryfaintmon BS_TARGET
	normalisebuffs
	printstring STRINGID_STATCHANGESGONE
	waitmessage B_WAIT_TIME_LONG
	goto BattleScript_MoveEnd

BattleScript_EffectSappySeed:
	jumpifstatus3 BS_TARGET, STATUS3_LEECHSEED, BattleScript_EffectHit
	attackcanceler
	accuracycheck BattleScript_PrintMoveMissed, ACC_CURR_MOVE
	attackstring
	ppreduce
	critcalc
	damagecalc
	adjustdamage
	attackanimation
	waitanimation
	effectivenesssound
	hitanimation BS_TARGET
	waitstate
	healthbarupdate BS_TARGET
	datahpupdate BS_TARGET
	critmessage
	waitmessage B_WAIT_TIME_LONG
	resultmessage
	waitmessage B_WAIT_TIME_LONG
	tryfaintmon BS_TARGET
	jumpifhasnohp BS_TARGET, BattleScript_MoveEnd
	setseeded
	printfromtable gLeechSeedStringIds
	waitmessage B_WAIT_TIME_LONG
	goto BattleScript_MoveEnd

BattleScript_EffectBaddyBad:
	jumpifsideaffecting BS_ATTACKER, SIDE_STATUS_REFLECT, BattleScript_EffectHit
	attackcanceler
	accuracycheck BattleScript_PrintMoveMissed, ACC_CURR_MOVE
	attackstring
	ppreduce
	critcalc
	damagecalc
	adjustdamage
	attackanimation
	waitanimation
	effectivenesssound
	hitanimation BS_TARGET
	waitstate
	healthbarupdate BS_TARGET
	datahpupdate BS_TARGET
	critmessage
	waitmessage B_WAIT_TIME_LONG
	resultmessage
	waitmessage B_WAIT_TIME_LONG
	tryfaintmon BS_TARGET
	setreflect
	printfromtable gReflectLightScreenSafeguardStringIds
	waitmessage B_WAIT_TIME_LONG
	goto BattleScript_MoveEnd

BattleScript_EffectGlitzyGlow:
	jumpifsideaffecting BS_ATTACKER, SIDE_STATUS_LIGHTSCREEN, BattleScript_EffectHit
	attackcanceler
	accuracycheck BattleScript_PrintMoveMissed, ACC_CURR_MOVE
	attackstring
	ppreduce
	critcalc
	damagecalc
	adjustdamage
	attackanimation
	waitanimation
	effectivenesssound
	hitanimation BS_TARGET
	waitstate
	healthbarupdate BS_TARGET
	datahpupdate BS_TARGET
	critmessage
	waitmessage B_WAIT_TIME_LONG
	resultmessage
	waitmessage B_WAIT_TIME_LONG
	tryfaintmon BS_TARGET
	setlightscreen
	printfromtable gReflectLightScreenSafeguardStringIds
	waitmessage B_WAIT_TIME_LONG
	goto BattleScript_MoveEnd

BattleScript_EffectEvasionUpHit:
	setmoveeffect MOVE_EFFECT_EVS_PLUS_1 | MOVE_EFFECT_AFFECTS_USER
	goto BattleScript_EffectHit

BattleScript_EffectStuffCheeks::
	attackcanceler
	attackstring
	ppreduce
	jumpifnotberry BS_ATTACKER, BattleScript_ButItFailed
	attackanimation
	waitanimation
BattleScript_StuffCheeksEatBerry:
	setbyte sBERRY_OVERRIDE, 1
	orword gHitMarker, HITMARKER_NO_ANIMATIONS
	consumeberry BS_ATTACKER, TRUE
	bicword gHitMarker, HITMARKER_NO_ANIMATIONS
	setbyte sBERRY_OVERRIDE, 0
	removeitem BS_ATTACKER
	setstatchanger STAT_DEF, 2, FALSE
	statbuffchange MOVE_EFFECT_AFFECTS_USER | STAT_CHANGE_ALLOW_PTR, BattleScript_StuffCheeksEnd
	setgraphicalstatchangevalues
	jumpifbyte CMP_EQUAL, cMULTISTRING_CHOOSER, B_MSG_STAT_WONT_INCREASE, BattleScript_StuffCheeksEnd @ cant raise def
	playanimation BS_ATTACKER, B_ANIM_STATS_CHANGE, sB_ANIM_ARG1
	printfromtable gStatUpStringIds
	waitmessage B_WAIT_TIME_LONG
BattleScript_StuffCheeksEnd:
	goto BattleScript_MoveEnd

BattleScript_EffectDecorate:
	attackcanceler
	accuracycheck BattleScript_PrintMoveMissed, ACC_CURR_MOVE
	attackstring
	ppreduce
	jumpifstat BS_TARGET, CMP_NOT_EQUAL, STAT_ATK, 12, BattleScript_DecorateBoost
	jumpifstat BS_TARGET, CMP_NOT_EQUAL, STAT_SPATK, 12, BattleScript_DecorateBoost
	goto BattleScript_ButItFailed
BattleScript_DecorateBoost:
	attackanimation
	waitanimation
	setbyte sSTAT_ANIM_PLAYED, FALSE
	playstatchangeanimation BS_TARGET, BIT_ATK | BIT_SPATK, 0x0
	setstatchanger STAT_ATK, 2, FALSE
	statbuffchange STAT_CHANGE_ALLOW_PTR | STAT_CHANGE_NOT_PROTECT_AFFECTED, BattleScript_DecorateBoostSpAtk
	jumpifbyte CMP_EQUAL, cMULTISTRING_CHOOSER, 0x2, BattleScript_DecorateBoostSpAtk
	printfromtable gStatUpStringIds
	waitmessage B_WAIT_TIME_LONG
BattleScript_DecorateBoostSpAtk:
	setstatchanger STAT_SPATK, 2, FALSE
	statbuffchange STAT_CHANGE_ALLOW_PTR | STAT_CHANGE_NOT_PROTECT_AFFECTED, BattleScript_MoveEnd
	jumpifbyte CMP_EQUAL, cMULTISTRING_CHOOSER, 0x2, BattleScript_MoveEnd
	printfromtable gStatUpStringIds
	waitmessage B_WAIT_TIME_LONG
	goto BattleScript_MoveEnd

BattleScript_EffectRemoveTerrain:
	attackcanceler
	attackstring
	ppreduce
	jumpifword CMP_NO_COMMON_BITS, gFieldStatuses, STATUS_FIELD_TERRAIN_ANY, BattleScript_ButItFailed
	critcalc
	damagecalc
	adjustdamage
	attackanimation
	waitanimation
	effectivenesssound
	hitanimation BS_TARGET
	waitstate
	healthbarupdate BS_TARGET
	datahpupdate BS_TARGET
	critmessage
	waitmessage B_WAIT_TIME_LONG
	resultmessage
	waitmessage B_WAIT_TIME_LONG
	removeterrain
	jumpifbyte CMP_EQUAL, cMULTISTRING_CHOOSER, B_MSG_TERRAINENDS_COUNT, BattleScript_MoveEnd
	printfromtable gTerrainEndingStringIds
	waitmessage B_WAIT_TIME_LONG
	playanimation BS_ATTACKER, B_ANIM_RESTORE_BG
	tryfaintmon BS_TARGET
	goto BattleScript_MoveEnd

BattleScript_EffectCoaching:
	attackcanceler
	attackstring
	ppreduce
	jumpifnoally BS_ATTACKER, BattleScript_ButItFailed
	copybyte gBattlerTarget, gBattlerAttacker
	setallytonexttarget EffectCoaching_CheckAllyStats
	goto BattleScript_ButItFailed
EffectCoaching_CheckAllyStats:
	jumpifstat BS_TARGET, CMP_NOT_EQUAL, STAT_ATK, MAX_STAT_STAGE, BattleScript_CoachingWorks
	jumpifstat BS_TARGET, CMP_NOT_EQUAL, STAT_DEF, MAX_STAT_STAGE, BattleScript_CoachingWorks
	goto BattleScript_ButItFailed   @ ally at max atk, def
BattleScript_CoachingWorks:
	attackanimation
	waitanimation
	setbyte sSTAT_ANIM_PLAYED, FALSE
	playstatchangeanimation BS_TARGET, BIT_ATK | BIT_DEF, 0x0
	setstatchanger STAT_ATK, 1, FALSE
	statbuffchange STAT_CHANGE_ALLOW_PTR | STAT_CHANGE_NOT_PROTECT_AFFECTED, BattleScript_CoachingBoostDef
	jumpifbyte CMP_EQUAL, cMULTISTRING_CHOOSER, 0x2, BattleScript_CoachingBoostDef
	printfromtable gStatUpStringIds
	waitmessage B_WAIT_TIME_LONG
BattleScript_CoachingBoostDef:
	setstatchanger STAT_DEF, 1, FALSE
	statbuffchange STAT_CHANGE_ALLOW_PTR | STAT_CHANGE_NOT_PROTECT_AFFECTED, BattleScript_MoveEnd
	jumpifbyte CMP_EQUAL, cMULTISTRING_CHOOSER, 0x2, BattleScript_MoveEnd
	printfromtable gStatUpStringIds
	waitmessage B_WAIT_TIME_LONG
	goto BattleScript_MoveEnd

BattleScript_EffectJungleHealing:
	attackcanceler
	attackstring
	ppreduce
	jumpifteamhealthy BS_ATTACKER, BattleScript_ButItFailed
	attackanimation
	waitanimation
	copybyte gBattlerTarget, gBattlerAttacker
	setbyte gBattleCommunication, 0
JungleHealing_RestoreTargetHealth:
	copybyte gBattlerAttacker, gBattlerTarget
	tryhealquarterhealth BS_TARGET, BattleScript_JungleHealing_TryCureStatus
	orword gHitMarker, HITMARKER_IGNORE_SUBSTITUTE
	healthbarupdate BS_TARGET
	datahpupdate BS_TARGET
	printstring STRINGID_PKMNREGAINEDHEALTH
	waitmessage B_WAIT_TIME_LONG
BattleScript_JungleHealing_TryCureStatus:
	jumpifmove MOVE_LIFE_DEW, BattleScript_JungleHealingTryRestoreAlly  @ life dew only heals
	jumpifstatus BS_TARGET, STATUS1_ANY, BattleScript_JungleHealingCureStatus
	goto BattleScript_JungleHealingTryRestoreAlly
BattleScript_JungleHealingCureStatus:
	curestatus BS_TARGET
	updatestatusicon BS_TARGET
	printstring STRINGID_PKMNSTATUSNORMAL
	waitmessage B_WAIT_TIME_LONG
BattleScript_JungleHealingTryRestoreAlly:
	jumpifbyte CMP_NOT_EQUAL, gBattleCommunication, 0x0, BattleScript_MoveEnd
	addbyte gBattleCommunication, 1
	jumpifnoally BS_TARGET, BattleScript_MoveEnd
	setallytonexttarget JungleHealing_RestoreTargetHealth
	goto BattleScript_MoveEnd

BattleScript_EffectAttackerDefenseDownHit:
	jumpifword CMP_COMMON_BITS, gHitMarker, HITMARKER_NO_ATTACKSTRING | HITMARKER_NO_PPDEDUCT, BattleScript_NoMoveEffect
	setmoveeffect MOVE_EFFECT_DEF_MINUS_1 | MOVE_EFFECT_AFFECTS_USER | MOVE_EFFECT_CERTAIN
	goto BattleScript_EffectHit
BattleScript_NoMoveEffect:
	setmoveeffect 0
	goto BattleScript_EffectHit

BattleScript_EffectRelicSong:
	setmoveeffect MOVE_EFFECT_RELIC_SONG | MOVE_EFFECT_AFFECTS_USER | MOVE_EFFECT_CERTAIN
	attackcanceler
	accuracycheck BattleScript_PrintMoveMissed, ACC_CURR_MOVE
	attackstring
	ppreduce
	critcalc
	damagecalc
	adjustdamage
	attackanimation
	waitanimation
	effectivenesssound
	hitanimation BS_TARGET
	waitstate
	healthbarupdate BS_TARGET
	datahpupdate BS_TARGET
	critmessage
	waitmessage B_WAIT_TIME_LONG
	resultmessage
	waitmessage B_WAIT_TIME_LONG
	seteffectwithchance
	argumentstatuseffect
	tryfaintmon BS_TARGET
	goto BattleScript_MoveEnd

BattleScript_EffectAllySwitch:
	attackcanceler
	accuracycheck BattleScript_PrintMoveMissed, ACC_CURR_MOVE
	attackstring
	ppreduce
	jumpifnoally BS_ATTACKER, BattleScript_ButItFailed
	attackanimation
	waitanimation
	printstring STRINGID_ALLYSWITCHPOSITION
	waitmessage B_WAIT_TIME_LONG
	goto BattleScript_MoveEnd

BattleScript_EffectFairyLock:
	attackcanceler
	accuracycheck BattleScript_PrintMoveMissed, ACC_CURR_MOVE
	attackstring
	ppreduce
	trysetfairylock BattleScript_ButItFailed
	attackanimation
	waitanimation
	printstring STRINGID_NOONEWILLBEABLETORUNAWAY
	waitmessage B_WAIT_TIME_LONG
	goto BattleScript_MoveEnd

BattleScript_EffectBurnUp:
	attackcanceler
	attackstring
	ppreduce
	jumpiftype BS_ATTACKER, TYPE_FIRE, BattleScript_BurnUpWorks
	goto BattleScript_ButItFailed

BattleScript_BurnUpWorks:
	setmoveeffect MOVE_EFFECT_BURN_UP | MOVE_EFFECT_AFFECTS_USER | MOVE_EFFECT_CERTAIN
	accuracycheck BattleScript_PrintMoveMissed, ACC_CURR_MOVE
	goto BattleScript_HitFromCritCalc

BattleScript_BurnUpRemoveType::
	losetype BS_ATTACKER, TYPE_FIRE
	printstring STRINGID_ATTACKERLOSTFIRETYPE
	waitmessage B_WAIT_TIME_LONG
	return

BattleScript_EffectDoubleShock:
	attackcanceler
	attackstring
	ppreduce
	jumpiftype BS_ATTACKER, TYPE_ELECTRIC, BattleScript_DoubleShockWorks
	goto BattleScript_ButItFailed

BattleScript_DoubleShockWorks:
	setmoveeffect MOVE_EFFECT_DOUBLE_SHOCK | MOVE_EFFECT_AFFECTS_USER | MOVE_EFFECT_CERTAIN
	accuracycheck BattleScript_PrintMoveMissed, ACC_CURR_MOVE
	goto BattleScript_HitFromCritCalc

BattleScript_DoubleShockRemoveType::
	losetype BS_ATTACKER, TYPE_ELECTRIC
	printstring STRINGID_ATTACKERLOSTELECTRICTYPE
	waitmessage B_WAIT_TIME_LONG
	return

BattleScript_EffectPurify:
	attackcanceler
	attackstring
	ppreduce
	accuracycheck BattleScript_ButItFailed, NO_ACC_CALC_CHECK_LOCK_ON
	jumpifstatus BS_TARGET, STATUS1_ANY, BattleScript_PurifyWorks
	goto BattleScript_ButItFailed
BattleScript_PurifyWorks:
	attackanimation
	waitanimation
	curestatus BS_TARGET
	updatestatusicon BS_TARGET
	printstring STRINGID_ATTACKERCUREDTARGETSTATUS
	waitmessage B_WAIT_TIME_LONG
	tryhealhalfhealth BattleScript_AlreadyAtFullHp, BS_ATTACKER
	goto BattleScript_RestoreHp

BattleScript_EffectStrengthSap:
	setstatchanger STAT_ATK, 1, TRUE
	attackcanceler
	jumpifsubstituteblocks BattleScript_FailedFromAtkString
	accuracycheck BattleScript_PrintMoveMissed, ACC_CURR_MOVE
	attackstring
	ppreduce
	jumpifstat BS_TARGET, CMP_NOT_EQUAL, STAT_ATK, MIN_STAT_STAGE, BattleScript_StrengthSapTryLower
	pause B_WAIT_TIME_SHORT
	statbuffchange STAT_CHANGE_ALLOW_PTR, BattleScript_MoveEnd
	printfromtable gStatDownStringIds
	waitmessage B_WAIT_TIME_LONG
	goto BattleScript_MoveEnd
BattleScript_StrengthSapTryLower:
	getstatvalue BS_TARGET, STAT_ATK
	jumpiffullhp BS_ATTACKER, BattleScript_StrengthSapMustLower
	attackanimation
	waitanimation
	statbuffchange STAT_CHANGE_ALLOW_PTR, BattleScript_StrengthSapHp
	jumpifbyte CMP_EQUAL, cMULTISTRING_CHOOSER, B_MSG_STAT_FELL_EMPTY, BattleScript_StrengthSapHp
BattleScript_StrengthSapLower:
	setgraphicalstatchangevalues
	playanimation BS_TARGET, B_ANIM_STATS_CHANGE, sB_ANIM_ARG1
	printfromtable gStatDownStringIds
	waitmessage B_WAIT_TIME_LONG
	goto BattleScript_StrengthSapHp
@ Drain HP without lowering a stat
BattleScript_StrengthSapTryHp:
	jumpiffullhp BS_ATTACKER, BattleScript_ButItFailed
	attackanimation
	waitanimation
BattleScript_StrengthSapHp:
	jumpifstatus3 BS_ATTACKER, STATUS3_HEAL_BLOCK, BattleScript_MoveEnd
	jumpiffullhp BS_ATTACKER, BattleScript_MoveEnd
	manipulatedamage DMG_BIG_ROOT
	healthbarupdate BS_ATTACKER
	datahpupdate BS_ATTACKER
	printstring STRINGID_PKMNENERGYDRAINED
	waitmessage B_WAIT_TIME_LONG
	goto BattleScript_MoveEnd
BattleScript_StrengthSapMustLower:
	statbuffchange STAT_CHANGE_ALLOW_PTR, BattleScript_MoveEnd
	jumpifbyte CMP_EQUAL, cMULTISTRING_CHOOSER, B_MSG_STAT_FELL_EMPTY, BattleScript_MoveEnd
	attackanimation
	waitanimation
	goto BattleScript_StrengthSapLower

BattleScript_EffectBugBite:
	setmoveeffect MOVE_EFFECT_BUG_BITE | MOVE_EFFECT_CERTAIN
	goto BattleScript_EffectHit

BattleScript_EffectIncinerate:
	setmoveeffect MOVE_EFFECT_INCINERATE | MOVE_EFFECT_CERTAIN
	goto BattleScript_EffectHit

BattleScript_MoveEffectIncinerate::
	printstring STRINGID_INCINERATEBURN
	waitmessage B_WAIT_TIME_LONG
	return

BattleScript_MoveEffectBugBite::
	printstring STRINGID_BUGBITE
	waitmessage B_WAIT_TIME_LONG
	orword gHitMarker, HITMARKER_NO_ANIMATIONS
	setbyte sBERRY_OVERRIDE, 1   @ override the requirements for eating berries
	savetarget
	consumeberry BS_ATTACKER, FALSE
	bicword gHitMarker, HITMARKER_NO_ANIMATIONS
	setbyte sBERRY_OVERRIDE, 0
	trysymbiosis
	restoretarget
	return

BattleScript_EffectCoreEnforcer:
	setmoveeffect MOVE_EFFECT_CORE_ENFORCER | MOVE_EFFECT_CERTAIN
	goto BattleScript_EffectHit

BattleScript_MoveEffectCoreEnforcer::
	setgastroacid BattleScript_CoreEnforcerRet
	printstring STRINGID_PKMNSABILITYSUPPRESSED
	waitmessage B_WAIT_TIME_LONG
	trytoclearprimalweather
	tryrevertweatherform
	printstring STRINGID_EMPTYSTRING3
	waitmessage 1
BattleScript_CoreEnforcerRet:
	return

BattleScript_EffectLaserFocus:
	attackcanceler
	attackstring
	ppreduce
	setuserstatus3 STATUS3_LASER_FOCUS, BattleScript_ButItFailed
	attackanimation
	waitanimation
	printstring STRINGID_LASERFOCUS
	waitmessage B_WAIT_TIME_LONG
	goto BattleScript_MoveEnd

BattleScript_EffectVCreate:
	setmoveeffect MOVE_EFFECT_V_CREATE | MOVE_EFFECT_AFFECTS_USER
	goto BattleScript_EffectHit

BattleScript_VCreateStatLoss::
	jumpifstat BS_ATTACKER, CMP_GREATER_THAN, STAT_DEF, MIN_STAT_STAGE, BattleScript_VCreateStatAnim
	jumpifstat BS_ATTACKER, CMP_GREATER_THAN, STAT_SPDEF, MIN_STAT_STAGE, BattleScript_VCreateStatAnim
	jumpifstat BS_ATTACKER, CMP_EQUAL, STAT_SPEED, MIN_STAT_STAGE, BattleScript_VCreateStatLossRet
BattleScript_VCreateStatAnim:
	setbyte sSTAT_ANIM_PLAYED, FALSE
	playstatchangeanimation BS_ATTACKER, BIT_DEF | BIT_SPDEF | BIT_SPEED, STAT_CHANGE_NEGATIVE | STAT_CHANGE_CANT_PREVENT
	setstatchanger STAT_DEF, 1, TRUE
	statbuffchange MOVE_EFFECT_AFFECTS_USER | STAT_CHANGE_NOT_PROTECT_AFFECTED | MOVE_EFFECT_CERTAIN, BattleScript_VCreateTrySpDef
	jumpifbyte CMP_EQUAL, cMULTISTRING_CHOOSER, B_MSG_STAT_WONT_DECREASE, BattleScript_VCreateTrySpDef
	printfromtable gStatDownStringIds
	waitmessage B_WAIT_TIME_LONG
BattleScript_VCreateTrySpDef:
	setstatchanger STAT_SPDEF, 1, TRUE
	statbuffchange MOVE_EFFECT_AFFECTS_USER | STAT_CHANGE_NOT_PROTECT_AFFECTED | MOVE_EFFECT_CERTAIN, BattleScript_VCreateTrySpeed
	jumpifbyte CMP_EQUAL, cMULTISTRING_CHOOSER, B_MSG_STAT_WONT_DECREASE, BattleScript_VCreateTrySpeed
	printfromtable gStatDownStringIds
	waitmessage B_WAIT_TIME_LONG
BattleScript_VCreateTrySpeed:
	setstatchanger STAT_SPEED, 1, TRUE
	statbuffchange MOVE_EFFECT_AFFECTS_USER | STAT_CHANGE_NOT_PROTECT_AFFECTED | MOVE_EFFECT_CERTAIN, BattleScript_VCreateStatLossRet
	jumpifbyte CMP_EQUAL, cMULTISTRING_CHOOSER, B_MSG_STAT_WONT_DECREASE, BattleScript_VCreateStatLossRet
	printfromtable gStatDownStringIds
	waitmessage B_WAIT_TIME_LONG
BattleScript_VCreateStatLossRet:
	return

BattleScript_SpectralThiefSteal::
	printstring STRINGID_SPECTRALTHIEFSTEAL
	waitmessage B_WAIT_TIME_LONG
	setbyte sB_ANIM_ARG2, 0
	playanimation BS_ATTACKER, B_ANIM_STATS_CHANGE, sB_ANIM_ARG1
	spectralthiefprintstats
	return

BattleScript_EffectSpectralThief:
	setmoveeffect MOVE_EFFECT_SPECTRAL_THIEF
	goto BattleScript_EffectHit

BattleScript_EffectPartingShot::
	attackcanceler
	attackstring
	ppreduce
	jumpifstat BS_TARGET, CMP_GREATER_THAN, STAT_ATK, MIN_STAT_STAGE, BattleScript_EffectPartingShotTryAtk
	jumpifstat BS_TARGET, CMP_EQUAL, STAT_SPATK, MIN_STAT_STAGE, BattleScript_CantLowerMultipleStats
BattleScript_EffectPartingShotTryAtk:
	accuracycheck BattleScript_PrintMoveMissed, ACC_CURR_MOVE
	attackanimation
	waitanimation
	setbyte sSTAT_ANIM_PLAYED, FALSE
	playstatchangeanimation BS_TARGET, BIT_ATK | BIT_SPATK, STAT_CHANGE_NEGATIVE | STAT_CHANGE_MULTIPLE_STATS
	playstatchangeanimation BS_TARGET, BIT_ATK, STAT_CHANGE_NEGATIVE
	setstatchanger STAT_ATK, 1, TRUE
	statbuffchange STAT_CHANGE_ALLOW_PTR, BattleScript_EffectPartingShotTrySpAtk
	printfromtable gStatDownStringIds
	waitmessage B_WAIT_TIME_LONG
BattleScript_EffectPartingShotTrySpAtk:
	playstatchangeanimation BS_TARGET, BIT_SPATK, STAT_CHANGE_NEGATIVE
	setstatchanger STAT_SPATK, 1, TRUE
	statbuffchange STAT_CHANGE_ALLOW_PTR, BattleScript_EffectPartingShotSwitch
	printfromtable gStatDownStringIds
	waitmessage B_WAIT_TIME_LONG
BattleScript_EffectPartingShotSwitch:
	moveendall
	jumpifbattletype BATTLE_TYPE_ARENA, BattleScript_PartingShotEnd
	jumpifcantswitch SWITCH_IGNORE_ESCAPE_PREVENTION | BS_ATTACKER, BattleScript_PartingShotEnd
	openpartyscreen BS_ATTACKER, BattleScript_PartingShotEnd
	switchoutabilities BS_ATTACKER
	waitstate
	switchhandleorder BS_ATTACKER, 2
	returntoball BS_ATTACKER
	getswitchedmondata BS_ATTACKER
	switchindataupdate BS_ATTACKER
	hpthresholds BS_ATTACKER
	trytoclearprimalweather
	printstring STRINGID_EMPTYSTRING3
	waitmessage 1
	printstring STRINGID_SWITCHINMON
	switchinanim BS_ATTACKER, TRUE
	waitstate
	switchineffects BS_ATTACKER
BattleScript_PartingShotEnd:
	end

BattleScript_EffectSpAtkUpHit:
	setmoveeffect MOVE_EFFECT_SP_ATK_PLUS_1 | MOVE_EFFECT_AFFECTS_USER
	goto BattleScript_EffectHit

BattleScript_EffectPowder:
	attackcanceler
	accuracycheck BattleScript_PrintMoveMissed, NO_ACC_CALC_CHECK_LOCK_ON
	attackstring
	ppreduce
	jumpifstatus2 BS_TARGET, STATUS2_POWDER, BattleScript_ButItFailed
	setpowder BS_TARGET
	attackanimation
	waitanimation
	printstring STRINGID_COVEREDINPOWDER
	waitmessage B_WAIT_TIME_LONG
	goto BattleScript_MoveEnd

BattleScript_EffectAromaticMist:
	attackcanceler
	attackstring
	ppreduce
	jumpifbyteequal gBattlerTarget, gBattlerAttacker, BattleScript_ButItFailed
	jumpiftargetally BattleScript_EffectAromaticMistWorks
	goto BattleScript_ButItFailed
BattleScript_EffectAromaticMistWorks:
	setstatchanger STAT_SPDEF, 1, FALSE
	statbuffchange STAT_CHANGE_ALLOW_PTR, BattleScript_EffectAromaticMistEnd
	jumpifbyte CMP_NOT_EQUAL, cMULTISTRING_CHOOSER, B_MSG_STAT_WONT_INCREASE, BattleScript_AromaticMistAnim
	pause B_WAIT_TIME_SHORTEST
	printstring STRINGID_TARGETSTATWONTGOHIGHER
	waitmessage B_WAIT_TIME_LONG
	goto BattleScript_EffectAromaticMistEnd
BattleScript_AromaticMistAnim:
	attackanimation
	waitanimation
	setgraphicalstatchangevalues
	playanimation BS_TARGET, B_ANIM_STATS_CHANGE, sB_ANIM_ARG1
	printfromtable gStatUpStringIds
	waitmessage B_WAIT_TIME_LONG
BattleScript_EffectAromaticMistEnd:
	goto BattleScript_MoveEnd

BattleScript_EffectMagneticFlux::
	attackcanceler
	attackstring
	ppreduce
	setbyte gBattleCommunication, 0
BattleScript_EffectMagneticFluxStart:
	jumpifability BS_TARGET, ABILITY_MINUS, BattleScript_EffectMagneticFluxCheckStats
	jumpifability BS_TARGET, ABILITY_PLUS, BattleScript_EffectMagneticFluxCheckStats
	goto BattleScript_EffectMagneticFluxLoop
BattleScript_EffectMagneticFluxCheckStats:
	jumpifstat BS_TARGET, CMP_LESS_THAN, STAT_DEF, MAX_STAT_STAGE, BattleScript_EffectMagneticFluxTryDef
	jumpifstat BS_TARGET, CMP_EQUAL, STAT_SPDEF, MAX_STAT_STAGE, BattleScript_EffectMagneticFluxLoop
BattleScript_EffectMagneticFluxTryDef:
	jumpifbyte CMP_NOT_EQUAL, gBattleCommunication, 0, BattleScript_EffectMagneticFluxSkipAnim
	attackanimation
	waitanimation
BattleScript_EffectMagneticFluxSkipAnim:
	setbyte sSTAT_ANIM_PLAYED, FALSE
	playstatchangeanimation BS_TARGET, BIT_DEF | BIT_SPDEF, 0
	setstatchanger STAT_DEF, 1, FALSE
	statbuffchange STAT_CHANGE_ALLOW_PTR, BattleScript_EffectMagneticFluxTrySpDef
	jumpifbyte CMP_EQUAL, cMULTISTRING_CHOOSER, B_MSG_STAT_WONT_INCREASE, BattleScript_EffectMagneticFluxTrySpDef
	addbyte gBattleCommunication, 1
	printfromtable gStatUpStringIds
	waitmessage B_WAIT_TIME_LONG
BattleScript_EffectMagneticFluxTrySpDef:
	setstatchanger STAT_SPDEF, 1, FALSE
	statbuffchange STAT_CHANGE_ALLOW_PTR, BattleScript_EffectMagneticFluxLoop
	jumpifbyte CMP_EQUAL, cMULTISTRING_CHOOSER, B_MSG_STAT_WONT_INCREASE, BattleScript_EffectMagneticFluxLoop
	addbyte gBattleCommunication, 1
	printfromtable gStatUpStringIds
	waitmessage B_WAIT_TIME_LONG
BattleScript_EffectMagneticFluxLoop:
	jumpifbytenotequal gBattlerTarget, gBattlerAttacker, BattleScript_EffectMagneticFluxEnd
	setallytonexttarget BattleScript_EffectMagneticFluxStart
BattleScript_EffectMagneticFluxEnd:
	jumpifbyte CMP_NOT_EQUAL, gBattleCommunication, 0, BattleScript_MoveEnd
	goto BattleScript_ButItFailed

BattleScript_EffectGearUp::
	attackcanceler
	attackstring
	ppreduce
	setbyte gBattleCommunication, 0
BattleScript_EffectGearUpStart:
	jumpifability BS_TARGET, ABILITY_MINUS, BattleScript_EffectGearUpCheckStats
	jumpifability BS_TARGET, ABILITY_PLUS, BattleScript_EffectGearUpCheckStats
	goto BattleScript_EffectGearUpLoop
BattleScript_EffectGearUpCheckStats:
	jumpifstat BS_TARGET, CMP_LESS_THAN, STAT_ATK, MAX_STAT_STAGE, BattleScript_EffectGearUpTryAtk
	jumpifstat BS_TARGET, CMP_EQUAL, STAT_SPATK, MAX_STAT_STAGE, BattleScript_EffectGearUpLoop
BattleScript_EffectGearUpTryAtk:
	jumpifbyte CMP_NOT_EQUAL, gBattleCommunication, 0, BattleScript_EffectGearUpSkipAnim
	attackanimation
	waitanimation
BattleScript_EffectGearUpSkipAnim:
	setbyte sSTAT_ANIM_PLAYED, FALSE
	playstatchangeanimation BS_TARGET, BIT_ATK | BIT_SPATK, 0
	setstatchanger STAT_ATK, 1, FALSE
	statbuffchange STAT_CHANGE_ALLOW_PTR, BattleScript_EffectGearUpTrySpAtk
	jumpifbyte CMP_EQUAL, cMULTISTRING_CHOOSER, B_MSG_STAT_WONT_INCREASE, BattleScript_EffectGearUpTrySpAtk
	addbyte gBattleCommunication, 1
	printfromtable gStatUpStringIds
	waitmessage B_WAIT_TIME_LONG
BattleScript_EffectGearUpTrySpAtk:
	setstatchanger STAT_SPATK, 1, FALSE
	statbuffchange STAT_CHANGE_ALLOW_PTR, BattleScript_EffectGearUpLoop
	jumpifbyte CMP_EQUAL, cMULTISTRING_CHOOSER, B_MSG_STAT_WONT_INCREASE, BattleScript_EffectGearUpLoop
	addbyte gBattleCommunication, 1
	printfromtable gStatUpStringIds
	waitmessage B_WAIT_TIME_LONG
BattleScript_EffectGearUpLoop:
	jumpifbytenotequal gBattlerTarget, gBattlerAttacker, BattleScript_EffectGearUpEnd
	setallytonexttarget BattleScript_EffectGearUpStart
BattleScript_EffectGearUpEnd:
	jumpifbyte CMP_NOT_EQUAL, gBattleCommunication, 0, BattleScript_MoveEnd
	goto BattleScript_ButItFailed

BattleScript_EffectAcupressure:
	attackcanceler
	jumpifbyteequal gBattlerTarget, gBattlerAttacker, BattleScript_EffectAcupressureTry
	jumpifstatus2 BS_TARGET, STATUS2_SUBSTITUTE, BattleScript_PrintMoveMissed
BattleScript_EffectAcupressureTry:
	attackstring
	ppreduce
	tryaccupressure BS_TARGET, BattleScript_ButItFailed
	attackanimation
	waitanimation
	setgraphicalstatchangevalues
	playanimation BS_TARGET, B_ANIM_STATS_CHANGE, sB_ANIM_ARG1
	statbuffchange MOVE_EFFECT_CERTAIN, BattleScript_MoveEnd
	printstring STRINGID_DEFENDERSSTATROSE
	waitmessage B_WAIT_TIME_LONG
	goto BattleScript_MoveEnd

BattleScript_MoveEffectFeint::
	printstring STRINGID_FELLFORFEINT
	waitmessage B_WAIT_TIME_LONG
	return

BattleScript_EffectFeint:
	setmoveeffect MOVE_EFFECT_FEINT
	goto BattleScript_EffectHit

BattleScript_EffectThirdType:
	attackcanceler
	accuracycheck BattleScript_PrintMoveMissed, ACC_CURR_MOVE
	attackstring
	ppreduce
	trysetthirdtype BS_TARGET, BattleScript_ButItFailed
	attackanimation
	waitanimation
	printstring STRINGID_THIRDTYPEADDED
	waitmessage B_WAIT_TIME_LONG
	goto BattleScript_MoveEnd

BattleScript_EffectDefenseUp2Hit:
	setmoveeffect MOVE_EFFECT_DEF_PLUS_2 | MOVE_EFFECT_AFFECTS_USER
	goto BattleScript_EffectHit

BattleScript_EffectFlowerShield:
	attackcanceler
	attackstring
	ppreduce
	selectfirstvalidtarget
BattleScript_FlowerShieldIsAnyGrass:
	jumpiftype BS_TARGET, TYPE_GRASS, BattleScript_FlowerShieldLoopStart
	jumpifnexttargetvalid BattleScript_FlowerShieldIsAnyGrass
	goto BattleScript_ButItFailed
BattleScript_FlowerShieldLoopStart:
	selectfirstvalidtarget
BattleScript_FlowerShieldLoop:
	movevaluescleanup
	jumpiftype BS_TARGET, TYPE_GRASS, BattleScript_FlowerShieldLoop2
	goto BattleScript_FlowerShieldMoveTargetEnd
BattleScript_FlowerShieldLoop2:
	setstatchanger STAT_DEF, 1, FALSE
	statbuffchange STAT_CHANGE_ALLOW_PTR, BattleScript_FlowerShieldMoveTargetEnd
	jumpifbyte CMP_LESS_THAN, cMULTISTRING_CHOOSER, B_MSG_STAT_WONT_INCREASE, BattleScript_FlowerShieldDoAnim
	jumpifbyte CMP_EQUAL, cMULTISTRING_CHOOSER, B_MSG_STAT_ROSE_EMPTY, BattleScript_FlowerShieldMoveTargetEnd
	pause 21
	goto BattleScript_FlowerShieldString
BattleScript_FlowerShieldDoAnim:
	attackanimation
	waitanimation
	setgraphicalstatchangevalues
	playanimation BS_TARGET, B_ANIM_STATS_CHANGE, sB_ANIM_ARG1
BattleScript_FlowerShieldString:
	printfromtable gStatUpStringIds
	waitmessage B_WAIT_TIME_LONG
BattleScript_FlowerShieldMoveTargetEnd:
	moveendto MOVEEND_NEXT_TARGET
	jumpifnexttargetvalid BattleScript_FlowerShieldLoop
	end

BattleScript_EffectRototiller:
	attackcanceler
	attackstring
	ppreduce
	getrototillertargets BattleScript_ButItFailed
	@ at least one battler is affected
	attackanimation
	waitanimation
	savetarget
	setbyte gBattlerTarget, 0
BattleScript_RototillerLoop:
	movevaluescleanup
	jumpifstat BS_TARGET, CMP_LESS_THAN, STAT_ATK, MAX_STAT_STAGE, BattleScript_RototillerCheckAffected
	jumpifstat BS_TARGET, CMP_EQUAL, STAT_SPATK, MAX_STAT_STAGE, BattleScript_RototillerCantRaiseMultipleStats
BattleScript_RototillerCheckAffected:
	jumpifnotrototilleraffected BS_TARGET, BattleScript_RototillerNoEffect
BattleScript_RototillerAffected:
	setbyte sSTAT_ANIM_PLAYED, FALSE
	playstatchangeanimation BS_TARGET, BIT_ATK | BIT_SPATK, 0
	setstatchanger STAT_ATK, 1, FALSE
	statbuffchange STAT_CHANGE_ALLOW_PTR, BattleScript_RototillerTrySpAtk
	jumpifbyte CMP_EQUAL, cMULTISTRING_CHOOSER, B_MSG_STAT_WONT_INCREASE, BattleScript_RototillerTrySpAtk
	printfromtable gStatUpStringIds
	waitmessage B_WAIT_TIME_LONG
BattleScript_RototillerTrySpAtk::
	setstatchanger STAT_SPATK, 1, FALSE
	statbuffchange STAT_CHANGE_ALLOW_PTR, BattleScript_RototillerMoveTargetEnd
	jumpifbyte CMP_EQUAL, cMULTISTRING_CHOOSER, B_MSG_STAT_WONT_INCREASE, BattleScript_RototillerMoveTargetEnd
	printfromtable gStatUpStringIds
	waitmessage B_WAIT_TIME_LONG
BattleScript_RototillerMoveTargetEnd:
	moveendto MOVEEND_NEXT_TARGET
	addbyte gBattlerTarget, 1
	jumpifbytenotequal gBattlerTarget, gBattlersCount, BattleScript_RototillerLoop
	end

BattleScript_RototillerCantRaiseMultipleStats:
	copybyte gBattlerAttacker, gBattlerTarget
	printstring STRINGID_STATSWONTINCREASE2
	waitmessage B_WAIT_TIME_LONG
	goto BattleScript_RototillerMoveTargetEnd

BattleScript_RototillerNoEffect:
	pause B_WAIT_TIME_SHORT
	printstring STRINGID_NOEFFECTONTARGET
	waitmessage B_WAIT_TIME_LONG
	goto BattleScript_RototillerMoveTargetEnd

BattleScript_EffectBestow:
	attackcanceler
	accuracycheck BattleScript_PrintMoveMissed, NO_ACC_CALC_CHECK_LOCK_ON
	attackstring
	ppreduce
	jumpifsubstituteblocks BattleScript_ButItFailed
	trybestow BattleScript_ButItFailed
	attackanimation
	waitanimation
	printstring STRINGID_BESTOWITEMGIVING
	waitmessage B_WAIT_TIME_LONG
	trysymbiosis
	goto BattleScript_MoveEnd

BattleScript_EffectAfterYou:
	attackcanceler
	accuracycheck BattleScript_PrintMoveMissed, ACC_CURR_MOVE
	attackstring
	ppreduce
	tryafteryou BattleScript_ButItFailed
	attackanimation
	waitanimation
	printstring STRINGID_KINDOFFER
	waitmessage B_WAIT_TIME_LONG
	goto BattleScript_MoveEnd

BattleScript_EffectFlameBurst:
	setmoveeffect MOVE_EFFECT_FLAME_BURST | MOVE_EFFECT_AFFECTS_USER
	goto BattleScript_EffectHit

BattleScript_MoveEffectFlameBurst::
	tryfaintmon BS_TARGET
	copybyte sBATTLER, sSAVED_BATTLER
	printstring STRINGID_BURSTINGFLAMESHIT
	waitmessage B_WAIT_TIME_LONG
	savetarget
	copybyte gBattlerTarget, sSAVED_BATTLER
	healthbarupdate BS_TARGET
	datahpupdate BS_TARGET
	tryfaintmon BS_TARGET
	restoretarget
	goto BattleScript_MoveEnd

BattleScript_EffectPowerTrick:
	attackcanceler
	accuracycheck BattleScript_PrintMoveMissed, ACC_CURR_MOVE
	attackstring
	ppreduce
	powertrick BS_ATTACKER
	attackanimation
	waitanimation
	printstring STRINGID_PKMNSWITCHEDATKANDDEF
	waitmessage B_WAIT_TIME_LONG
	goto BattleScript_MoveEnd

BattleScript_EffectPsychoShift:
	attackcanceler
	accuracycheck BattleScript_PrintMoveMissed, ACC_CURR_MOVE
	attackstring
	ppreduce
	jumpifstatus BS_ATTACKER, STATUS1_ANY, BattleScript_EffectPsychoShiftCanWork
	goto BattleScript_ButItFailed
BattleScript_EffectPsychoShiftCanWork:
	jumpifstatus BS_TARGET, STATUS1_ANY, BattleScript_ButItFailed
	jumpifsafeguard BattleScript_SafeguardProtected
	trypsychoshift BattleScript_ButItFailed
	attackanimation
	waitanimation
	copybyte gEffectBattler, gBattlerTarget
	printfromtable gStatusConditionsStringIds
	waitmessage B_WAIT_TIME_LONG
	statusanimation BS_TARGET
	updatestatusicon BS_TARGET
	curestatus BS_ATTACKER
	printstring STRINGID_PKMNSTATUSNORMAL
	waitmessage B_WAIT_TIME_LONG
	updatestatusicon BS_ATTACKER
	goto BattleScript_MoveEnd

BattleScript_EffectSynchronoise:
	attackcanceler
	attackstring
	ppreduce
	selectfirstvalidtarget
BattleScript_SynchronoiseLoop:
	movevaluescleanup
	jumpifcantusesynchronoise BattleScript_SynchronoiseNoEffect
	accuracycheck BattleScript_SynchronoiseMissed, ACC_CURR_MOVE
	critcalc
	damagecalc
	adjustdamage
	attackanimation
	waitanimation
	effectivenesssound
	hitanimation BS_TARGET
	waitstate
	healthbarupdate BS_TARGET
	datahpupdate BS_TARGET
	critmessage
	waitmessage B_WAIT_TIME_LONG
	resultmessage
	waitmessage B_WAIT_TIME_LONG
	printstring STRINGID_EMPTYSTRING3
	waitmessage 1
	tryfaintmon BS_TARGET
BattleScript_SynchronoiseMoveTargetEnd:
	moveendto MOVEEND_NEXT_TARGET
	jumpifnexttargetvalid BattleScript_SynchronoiseLoop
	end
BattleScript_SynchronoiseMissed:
	pause B_WAIT_TIME_SHORT
	resultmessage
	waitmessage B_WAIT_TIME_LONG
	goto BattleScript_SynchronoiseMoveTargetEnd
BattleScript_SynchronoiseNoEffect:
	pause B_WAIT_TIME_SHORT
	printstring STRINGID_NOEFFECTONTARGET
	waitmessage B_WAIT_TIME_LONG
	goto BattleScript_SynchronoiseMoveTargetEnd

BattleScript_EffectSmackDown:
	setmoveeffect MOVE_EFFECT_SMACK_DOWN
	goto BattleScript_EffectHit

BattleScript_MoveEffectSmackDown::
	printstring STRINGID_FELLSTRAIGHTDOWN
	waitmessage B_WAIT_TIME_LONG
	return

BattleScript_EffectHitEnemyHealAlly:
	jumpiftargetally BattleScript_EffectHealPulse
	goto BattleScript_EffectHit

BattleScript_EffectDefog:
	setstatchanger STAT_EVASION, 1, TRUE
	attackcanceler
	jumpifsubstituteblocks BattleScript_DefogIfCanClearHazards
	jumpifstat BS_TARGET, CMP_NOT_EQUAL, STAT_EVASION, MIN_STAT_STAGE, BattleScript_DefogWorks
BattleScript_DefogIfCanClearHazards:
	defogclear BS_ATTACKER, FALSE, BattleScript_FailedFromAtkString
BattleScript_DefogWorks:
	accuracycheck BattleScript_PrintMoveMissed, ACC_CURR_MOVE
	attackstring
	ppreduce
	statbuffchange STAT_CHANGE_ALLOW_PTR, BattleScript_DefogTryHazardsWithAnim
	jumpifbyte CMP_LESS_THAN, cMULTISTRING_CHOOSER, B_MSG_STAT_WONT_DECREASE, BattleScript_DefogDoAnim
	jumpifbyte CMP_EQUAL, cMULTISTRING_CHOOSER, B_MSG_STAT_FELL_EMPTY, BattleScript_DefogTryHazardsWithAnim
	pause B_WAIT_TIME_SHORT
	goto BattleScript_DefogPrintString
BattleScript_DefogDoAnim::
	attackanimation
	waitanimation
	setgraphicalstatchangevalues
	playanimation BS_TARGET, B_ANIM_STATS_CHANGE, sB_ANIM_ARG1
BattleScript_DefogPrintString::
	printfromtable gStatDownStringIds
	waitmessage B_WAIT_TIME_LONG
BattleScript_DefogTryHazards::
	copybyte gEffectBattler, gBattlerAttacker
	defogclear BS_ATTACKER, TRUE, NULL
	copybyte gBattlerAttacker, gEffectBattler
	goto BattleScript_MoveEnd
BattleScript_DefogTryHazardsWithAnim:
	attackanimation
	waitanimation
	goto BattleScript_DefogTryHazards

BattleScript_EffectCopycat:
	attackcanceler
	attackstring
	pause 5
	trycopycat BattleScript_CopycatFail
	attackanimation
	waitanimation
	jumptocalledmove TRUE
BattleScript_CopycatFail:
	ppreduce
	goto BattleScript_ButItFailed

BattleScript_EffectInstruct:
	attackcanceler
	attackstring
	ppreduce
	pause 5
	tryinstruct BattleScript_ButItFailed
	attackanimation
	waitanimation
	printstring STRINGID_USEDINSTRUCTEDMOVE
	waitmessage B_WAIT_TIME_LONG
	setbyte sB_ANIM_TURN, 0
	setbyte sB_ANIM_TARGETS_HIT, 0
	jumptocalledmove TRUE

BattleScript_EffectAutotomize:
	setstatchanger STAT_SPEED, 2, FALSE
	attackcanceler
	attackstring
	ppreduce
	statbuffchange MOVE_EFFECT_AFFECTS_USER | STAT_CHANGE_ALLOW_PTR, BattleScript_AutotomizeWeightLoss
	jumpifbyte CMP_NOT_EQUAL, cMULTISTRING_CHOOSER, B_MSG_STAT_WONT_INCREASE, BattleScript_AutotomizeAttackAnim
	pause B_WAIT_TIME_SHORT
	goto BattleScript_AutotomizePrintString
BattleScript_AutotomizeAttackAnim::
	attackanimation
	waitanimation
BattleScript_AutotomizeDoAnim::
	setgraphicalstatchangevalues
	playanimation BS_ATTACKER, B_ANIM_STATS_CHANGE, sB_ANIM_ARG1
BattleScript_AutotomizePrintString::
	printfromtable gStatUpStringIds
	waitmessage B_WAIT_TIME_LONG
BattleScript_AutotomizeWeightLoss::
	jumpifmovehadnoeffect BattleScript_MoveEnd
	tryautotomize BS_ATTACKER, BattleScript_MoveEnd
	printstring STRINGID_BECAMENIMBLE
	waitmessage B_WAIT_TIME_LONG
	goto BattleScript_MoveEnd

BattleScript_EffectFinalGambit:
	attackcanceler
	accuracycheck BattleScript_PrintMoveMissed, ACC_CURR_MOVE
	attackstring
	ppreduce
	critcalc
	typecalc
	bichalfword gMoveResultFlags, MOVE_RESULT_SUPER_EFFECTIVE | MOVE_RESULT_NOT_VERY_EFFECTIVE
	dmgtocurrattackerhp
	adjustdamage
	attackanimation
	waitanimation
	effectivenesssound
	hitanimation BS_TARGET
	waitstate
	healthbarupdate BS_TARGET
	datahpupdate BS_TARGET
	resultmessage
	waitmessage B_WAIT_TIME_LONG
	dmgtocurrattackerhp
	healthbarupdate BS_ATTACKER
	datahpupdate BS_ATTACKER
	seteffectwithchance
	tryfaintmon BS_ATTACKER
	tryfaintmon BS_TARGET
	jumpifmovehadnoeffect BattleScript_MoveEnd
	goto BattleScript_MoveEnd

BattleScript_EffectHitSwitchTarget:
	attackcanceler
	accuracycheck BattleScript_PrintMoveMissed, ACC_CURR_MOVE
	attackstring
	ppreduce
	critcalc
	damagecalc
	adjustdamage
	attackanimation
	waitanimation
	effectivenesssound
	hitanimation BS_TARGET
	waitstate
	healthbarupdate BS_TARGET
	datahpupdate BS_TARGET
	critmessage
	waitmessage B_WAIT_TIME_LONG
	resultmessage
	waitmessage B_WAIT_TIME_LONG
	tryfaintmon BS_TARGET
	moveendall
	jumpifability BS_TARGET, ABILITY_SUCTION_CUPS, BattleScript_AbilityPreventsPhasingOut
	jumpifstatus3 BS_TARGET, STATUS3_ROOTED, BattleScript_PrintMonIsRooted
	tryhitswitchtarget BattleScript_MoveEnd
	forcerandomswitch BattleScript_HitSwitchTargetForceRandomSwitchFailed
	goto BattleScript_MoveEnd

BattleScript_HitSwitchTargetForceRandomSwitchFailed:
	hitswitchtargetfailed
	setbyte sSWITCH_CASE, B_SWITCH_NORMAL
	goto BattleScript_MoveEnd

BattleScript_EffectClearSmog:
	setmoveeffect MOVE_EFFECT_CLEAR_SMOG
	goto BattleScript_EffectHit

BattleScript_EffectToxicThread:
	setstatchanger STAT_SPEED, 2, TRUE
	attackcanceler
	jumpifsubstituteblocks BattleScript_FailedFromAtkString
	jumpifstat BS_TARGET, CMP_NOT_EQUAL, STAT_SPEED, MIN_STAT_STAGE, BattleScript_ToxicThreadWorks
	jumpifstatus BS_TARGET, STATUS1_PSN_ANY, BattleScript_FailedFromAtkString
BattleScript_ToxicThreadWorks:
	accuracycheck BattleScript_PrintMoveMissed, ACC_CURR_MOVE
	attackstring
	ppreduce
	statbuffchange STAT_CHANGE_ALLOW_PTR, BattleScript_ToxicThreadTryPsn
	jumpifbyte CMP_LESS_THAN, cMULTISTRING_CHOOSER, B_MSG_STAT_WONT_DECREASE, BattleScript_ToxicThreadDoAnim
	jumpifbyte CMP_EQUAL, cMULTISTRING_CHOOSER, B_MSG_STAT_FELL_EMPTY, BattleScript_ToxicThreadTryPsn
	pause B_WAIT_TIME_SHORT
	goto BattleScript_ToxicThreadPrintString
BattleScript_ToxicThreadDoAnim::
	attackanimation
	waitanimation
	setgraphicalstatchangevalues
	playanimation BS_TARGET, B_ANIM_STATS_CHANGE, sB_ANIM_ARG1
BattleScript_ToxicThreadPrintString::
	printfromtable gStatDownStringIds
	waitmessage B_WAIT_TIME_LONG
BattleScript_ToxicThreadTryPsn::
	setmoveeffect MOVE_EFFECT_POISON
	seteffectprimary
	goto BattleScript_MoveEnd

BattleScript_EffectVenomDrench:
	attackcanceler
	attackstring
	ppreduce
	jumpifstatus BS_TARGET, STATUS1_PSN_ANY, BattleScript_EffectVenomDrenchCanBeUsed
	goto BattleScript_ButItFailed
BattleScript_EffectVenomDrenchCanBeUsed:
	jumpifstat BS_TARGET, CMP_GREATER_THAN, STAT_ATK, MIN_STAT_STAGE, BattleScript_VenomDrenchDoMoveAnim
	jumpifstat BS_TARGET, CMP_GREATER_THAN, STAT_SPATK, MIN_STAT_STAGE, BattleScript_VenomDrenchDoMoveAnim
	jumpifstat BS_TARGET, CMP_EQUAL, STAT_SPEED, MIN_STAT_STAGE, BattleScript_CantLowerMultipleStats
BattleScript_VenomDrenchDoMoveAnim::
	accuracycheck BattleScript_ButItFailed, ACC_CURR_MOVE
	attackanimation
	waitanimation
	setbyte sSTAT_ANIM_PLAYED, FALSE
	playstatchangeanimation BS_TARGET, BIT_ATK | BIT_SPATK | BIT_SPEED, STAT_CHANGE_NEGATIVE | STAT_CHANGE_MULTIPLE_STATS
	playstatchangeanimation BS_TARGET, BIT_ATK, STAT_CHANGE_NEGATIVE
	setstatchanger STAT_ATK, 1, TRUE
	statbuffchange STAT_CHANGE_ALLOW_PTR, BattleScript_VenomDrenchTryLowerSpAtk
	jumpifbyte CMP_EQUAL, cMULTISTRING_CHOOSER, B_MSG_STAT_WONT_DECREASE, BattleScript_VenomDrenchTryLowerSpAtk
	printfromtable gStatDownStringIds
	waitmessage B_WAIT_TIME_LONG
BattleScript_VenomDrenchTryLowerSpAtk::
	playstatchangeanimation BS_TARGET, BIT_SPATK, STAT_CHANGE_NEGATIVE
	setstatchanger STAT_SPATK, 1, TRUE
	statbuffchange STAT_CHANGE_ALLOW_PTR, BattleScript_VenomDrenchTryLowerSpeed
	jumpifbyte CMP_EQUAL, cMULTISTRING_CHOOSER, B_MSG_STAT_WONT_DECREASE, BattleScript_VenomDrenchTryLowerSpeed
	printfromtable gStatDownStringIds
	waitmessage B_WAIT_TIME_LONG
BattleScript_VenomDrenchTryLowerSpeed::
	playstatchangeanimation BS_TARGET, BIT_SPEED, STAT_CHANGE_NEGATIVE
	setstatchanger STAT_SPEED, 1, TRUE
	statbuffchange STAT_CHANGE_ALLOW_PTR, BattleScript_VenomDrenchEnd
	jumpifbyte CMP_EQUAL, cMULTISTRING_CHOOSER, B_MSG_STAT_WONT_DECREASE, BattleScript_VenomDrenchEnd
	printfromtable gStatDownStringIds
	waitmessage B_WAIT_TIME_LONG
BattleScript_VenomDrenchEnd::
	goto BattleScript_MoveEnd

BattleScript_EffectNobleRoar:
	attackcanceler
	attackstring
	ppreduce
	jumpifstat BS_TARGET, CMP_GREATER_THAN, STAT_ATK, MIN_STAT_STAGE, BattleScript_NobleRoarDoMoveAnim
	jumpifstat BS_TARGET, CMP_EQUAL, STAT_SPATK, MIN_STAT_STAGE, BattleScript_CantLowerMultipleStats
BattleScript_NobleRoarDoMoveAnim::
	accuracycheck BattleScript_ButItFailed, ACC_CURR_MOVE
	attackanimation
	waitanimation
	setbyte sSTAT_ANIM_PLAYED, FALSE
	playstatchangeanimation BS_TARGET, BIT_ATK | BIT_SPATK, STAT_CHANGE_NEGATIVE | STAT_CHANGE_MULTIPLE_STATS
	playstatchangeanimation BS_TARGET, BIT_ATK, STAT_CHANGE_NEGATIVE
	setstatchanger STAT_ATK, 1, TRUE
	statbuffchange STAT_CHANGE_ALLOW_PTR, BattleScript_NobleRoarTryLowerSpAtk
	jumpifbyte CMP_EQUAL, cMULTISTRING_CHOOSER, B_MSG_STAT_WONT_DECREASE, BattleScript_NobleRoarTryLowerSpAtk
	printfromtable gStatDownStringIds
	waitmessage B_WAIT_TIME_LONG
BattleScript_NobleRoarTryLowerSpAtk::
	playstatchangeanimation BS_TARGET, BIT_SPATK, STAT_CHANGE_NEGATIVE
	setstatchanger STAT_SPATK, 1, TRUE
	statbuffchange STAT_CHANGE_ALLOW_PTR, BattleScript_NobleRoarEnd
	jumpifbyte CMP_EQUAL, cMULTISTRING_CHOOSER, B_MSG_STAT_WONT_DECREASE, BattleScript_NobleRoarEnd
	printfromtable gStatDownStringIds
	waitmessage B_WAIT_TIME_LONG
BattleScript_NobleRoarEnd::
	goto BattleScript_MoveEnd

BattleScript_EffectShellSmash:
	attackcanceler
	attackstring
	ppreduce
	jumpifstat BS_ATTACKER, CMP_LESS_THAN, STAT_ATK, MAX_STAT_STAGE, BattleScript_ShellSmashTryDef
	jumpifstat BS_ATTACKER, CMP_LESS_THAN, STAT_SPATK, MAX_STAT_STAGE, BattleScript_ShellSmashTryDef
	jumpifstat BS_ATTACKER, CMP_LESS_THAN, STAT_SPEED, MAX_STAT_STAGE, BattleScript_ShellSmashTryDef
	jumpifstat BS_ATTACKER, CMP_GREATER_THAN, STAT_DEF, MIN_STAT_STAGE, BattleScript_ShellSmashTryDef
	jumpifstat BS_ATTACKER, CMP_EQUAL, STAT_SPDEF, MIN_STAT_STAGE, BattleScript_ButItFailed
BattleScript_ShellSmashTryDef::
	attackanimation
	waitanimation
	setbyte sSTAT_ANIM_PLAYED, FALSE
	playstatchangeanimation BS_ATTACKER, BIT_DEF | BIT_SPDEF, STAT_CHANGE_NEGATIVE | STAT_CHANGE_CANT_PREVENT
	setstatchanger STAT_DEF, 1, TRUE
	statbuffchange MOVE_EFFECT_AFFECTS_USER | STAT_CHANGE_ALLOW_PTR | MOVE_EFFECT_CERTAIN, BattleScript_ShellSmashTrySpDef
	jumpifbyte CMP_EQUAL, cMULTISTRING_CHOOSER, B_MSG_STAT_WONT_INCREASE, BattleScript_ShellSmashTrySpDef
	printfromtable gStatUpStringIds
	waitmessage B_WAIT_TIME_LONG
BattleScript_ShellSmashTrySpDef:
	setstatchanger STAT_SPDEF, 1, TRUE
	statbuffchange MOVE_EFFECT_AFFECTS_USER | STAT_CHANGE_ALLOW_PTR | MOVE_EFFECT_CERTAIN, BattleScript_ShellSmashTryAttack
	jumpifbyte CMP_EQUAL, cMULTISTRING_CHOOSER, B_MSG_STAT_WONT_INCREASE, BattleScript_ShellSmashTryAttack
	printfromtable gStatUpStringIds
	waitmessage B_WAIT_TIME_LONG
BattleScript_ShellSmashTryAttack:
	setbyte sSTAT_ANIM_PLAYED, FALSE
	playstatchangeanimation BS_ATTACKER, BIT_SPATK | BIT_ATK | BIT_SPEED, STAT_CHANGE_BY_TWO
	setstatchanger STAT_ATK, 2, FALSE
	statbuffchange MOVE_EFFECT_AFFECTS_USER | STAT_CHANGE_ALLOW_PTR, BattleScript_ShellSmashTrySpAtk
	jumpifbyte CMP_EQUAL, cMULTISTRING_CHOOSER, B_MSG_STAT_WONT_INCREASE, BattleScript_ShellSmashTrySpAtk
	printfromtable gStatUpStringIds
	waitmessage B_WAIT_TIME_LONG
BattleScript_ShellSmashTrySpAtk:
	setstatchanger STAT_SPATK, 2, FALSE
	statbuffchange MOVE_EFFECT_AFFECTS_USER | STAT_CHANGE_ALLOW_PTR, BattleScript_ShellSmashTrySpeed
	jumpifbyte CMP_EQUAL, cMULTISTRING_CHOOSER, B_MSG_STAT_WONT_INCREASE, BattleScript_ShellSmashTrySpeed
	printfromtable gStatUpStringIds
	waitmessage B_WAIT_TIME_LONG
BattleScript_ShellSmashTrySpeed:
	setstatchanger STAT_SPEED, 2, FALSE
	statbuffchange MOVE_EFFECT_AFFECTS_USER | STAT_CHANGE_ALLOW_PTR, BattleScript_ShellSmashEnd
	jumpifbyte CMP_EQUAL, cMULTISTRING_CHOOSER, B_MSG_STAT_WONT_INCREASE, BattleScript_ShellSmashEnd
	printfromtable gStatUpStringIds
	waitmessage B_WAIT_TIME_LONG
BattleScript_ShellSmashEnd:
	goto BattleScript_MoveEnd

BattleScript_EffectLastResort:
	attackcanceler
	attackstring
	ppreduce
	jumpifcantuselastresort BS_ATTACKER, BattleScript_ButItFailed
	accuracycheck BattleScript_PrintMoveMissed, ACC_CURR_MOVE
	goto BattleScript_HitFromCritCalc

BattleScript_EffectGrowth:
	attackcanceler
	attackstring
	ppreduce
	jumpifstat BS_ATTACKER, CMP_LESS_THAN, STAT_ATK, MAX_STAT_STAGE, BattleScript_GrowthDoMoveAnim
	jumpifstat BS_ATTACKER, CMP_EQUAL, STAT_SPATK, MAX_STAT_STAGE, BattleScript_CantRaiseMultipleStats
BattleScript_GrowthDoMoveAnim::
	attackanimation
	waitanimation
	setbyte sSTAT_ANIM_PLAYED, FALSE
	playstatchangeanimation BS_ATTACKER, BIT_ATK | BIT_SPATK, 0
	jumpifweatheraffected BS_ATTACKER, B_WEATHER_SUN, BattleScript_GrowthAtk2
	setstatchanger STAT_ATK, 1, FALSE
	goto BattleScript_GrowthAtk
BattleScript_GrowthAtk2:
	setstatchanger STAT_ATK, 2, FALSE
BattleScript_GrowthAtk:
	statbuffchange MOVE_EFFECT_AFFECTS_USER | STAT_CHANGE_ALLOW_PTR, BattleScript_GrowthTrySpAtk
	jumpifbyte CMP_EQUAL, cMULTISTRING_CHOOSER, B_MSG_STAT_WONT_INCREASE, BattleScript_GrowthTrySpAtk
	printfromtable gStatUpStringIds
	waitmessage B_WAIT_TIME_LONG
BattleScript_GrowthTrySpAtk::
	jumpifweatheraffected BS_ATTACKER, B_WEATHER_SUN, BattleScript_GrowthSpAtk2
	setstatchanger STAT_SPATK, 1, FALSE
	goto BattleScript_GrowthSpAtk
BattleScript_GrowthSpAtk2:
	setstatchanger STAT_SPATK, 2, FALSE
BattleScript_GrowthSpAtk:
	statbuffchange MOVE_EFFECT_AFFECTS_USER | STAT_CHANGE_ALLOW_PTR, BattleScript_GrowthEnd
	jumpifbyte CMP_EQUAL, cMULTISTRING_CHOOSER, B_MSG_STAT_WONT_INCREASE, BattleScript_GrowthEnd
	printfromtable gStatUpStringIds
	waitmessage B_WAIT_TIME_LONG
BattleScript_GrowthEnd:
	goto BattleScript_MoveEnd

BattleScript_EffectSoak:
	attackcanceler
	accuracycheck BattleScript_PrintMoveMissed, ACC_CURR_MOVE
	attackstring
	ppreduce
	jumpifability BS_TARGET, ABILITY_MULTITYPE, BattleScript_ButItFailed
	jumpifability BS_TARGET, ABILITY_RKS_SYSTEM, BattleScript_ButItFailed
	jumpifsubstituteblocks BattleScript_ButItFailed
	attackanimation
	waitanimation
	trysoak BattleScript_ButItFailed
	printstring STRINGID_TARGETCHANGEDTYPE
	waitmessage B_WAIT_TIME_LONG
	goto BattleScript_MoveEnd

BattleScript_EffectReflectType:
	attackcanceler
	accuracycheck BattleScript_PrintMoveMissed, ACC_CURR_MOVE
	attackstring
	ppreduce
	tryreflecttype BattleScript_ButItFailed
	attackanimation
	waitanimation
	printstring STRINGID_REFLECTTARGETSTYPE
	waitmessage B_WAIT_TIME_LONG
	goto BattleScript_MoveEnd

BattleScript_EffectElectrify:
	attackcanceler
	accuracycheck BattleScript_PrintMoveMissed, ACC_CURR_MOVE
	attackstring
	ppreduce
	tryelectrify BattleScript_ButItFailed
	attackanimation
	waitanimation
	printstring STRINGID_TARGETELECTRIFIED
	waitmessage B_WAIT_TIME_LONG
	goto BattleScript_MoveEnd

BattleScript_EffectShiftGear:
	attackcanceler
	attackstring
	ppreduce
	jumpifstat BS_ATTACKER, CMP_LESS_THAN, STAT_SPEED, MAX_STAT_STAGE, BattleScript_ShiftGearDoMoveAnim
	jumpifstat BS_ATTACKER, CMP_EQUAL, STAT_ATK, MAX_STAT_STAGE, BattleScript_CantRaiseMultipleStats
BattleScript_ShiftGearDoMoveAnim:
	attackanimation
	waitanimation
	setbyte sSTAT_ANIM_PLAYED, FALSE
	jumpifstat BS_ATTACKER, CMP_GREATER_THAN, STAT_SPEED, 10, BattleScript_ShiftGearSpeedBy1
	playstatchangeanimation BS_ATTACKER, BIT_SPEED | BIT_ATK, STAT_CHANGE_BY_TWO
	setstatchanger STAT_SPEED, 2, FALSE
	goto BattleScript_ShiftGearDoSpeed
BattleScript_ShiftGearSpeedBy1:
	playstatchangeanimation BS_ATTACKER, BIT_SPEED | BIT_ATK, 0
	setstatchanger STAT_SPEED, 1, FALSE
BattleScript_ShiftGearDoSpeed:
	statbuffchange MOVE_EFFECT_AFFECTS_USER | STAT_CHANGE_ALLOW_PTR, BattleScript_ShiftGearTryAtk
	jumpifbyte CMP_EQUAL, cMULTISTRING_CHOOSER, B_MSG_STAT_WONT_INCREASE, BattleScript_ShiftGearTryAtk
	printfromtable gStatUpStringIds
	waitmessage B_WAIT_TIME_LONG
BattleScript_ShiftGearTryAtk:
	setstatchanger STAT_ATK, 1, FALSE
	statbuffchange MOVE_EFFECT_AFFECTS_USER | STAT_CHANGE_ALLOW_PTR, BattleScript_ShiftGearEnd
	jumpifbyte CMP_EQUAL, cMULTISTRING_CHOOSER, B_MSG_STAT_WONT_INCREASE, BattleScript_ShiftGearEnd
	printfromtable gStatUpStringIds
	waitmessage B_WAIT_TIME_LONG
BattleScript_ShiftGearEnd:
	goto BattleScript_MoveEnd

BattleScript_EffectCoil:
	attackcanceler
	attackstring
	ppreduce
	jumpifstat BS_ATTACKER, CMP_LESS_THAN, STAT_ATK, MAX_STAT_STAGE, BattleScript_CoilDoMoveAnim
	jumpifstat BS_ATTACKER, CMP_LESS_THAN, STAT_DEF, MAX_STAT_STAGE, BattleScript_CoilDoMoveAnim
	jumpifstat BS_ATTACKER, CMP_EQUAL, STAT_ACC, MAX_STAT_STAGE, BattleScript_CantRaiseMultipleStats
BattleScript_CoilDoMoveAnim:
	attackanimation
	waitanimation
	setbyte sSTAT_ANIM_PLAYED, FALSE
	playstatchangeanimation BS_ATTACKER, BIT_ATK | BIT_DEF | BIT_ACC, 0
	setstatchanger STAT_ATK, 1, FALSE
	statbuffchange MOVE_EFFECT_AFFECTS_USER | STAT_CHANGE_ALLOW_PTR, BattleScript_CoilTryDef
	jumpifbyte CMP_EQUAL, cMULTISTRING_CHOOSER, B_MSG_STAT_WONT_INCREASE, BattleScript_CoilTryDef
	printfromtable gStatUpStringIds
	waitmessage B_WAIT_TIME_LONG
BattleScript_CoilTryDef:
	setstatchanger STAT_DEF, 1, FALSE
	statbuffchange MOVE_EFFECT_AFFECTS_USER | STAT_CHANGE_ALLOW_PTR, BattleScript_CoilTryAcc
	jumpifbyte CMP_EQUAL, cMULTISTRING_CHOOSER, B_MSG_STAT_WONT_INCREASE, BattleScript_CoilTryAcc
	printfromtable gStatUpStringIds
	waitmessage B_WAIT_TIME_LONG
BattleScript_CoilTryAcc:
	setstatchanger STAT_ACC, 1, FALSE
	statbuffchange MOVE_EFFECT_AFFECTS_USER | STAT_CHANGE_ALLOW_PTR, BattleScript_CoilEnd
	jumpifbyte CMP_EQUAL, cMULTISTRING_CHOOSER, B_MSG_STAT_WONT_INCREASE, BattleScript_CoilEnd
	printfromtable gStatUpStringIds
	waitmessage B_WAIT_TIME_LONG
BattleScript_CoilEnd:
	goto BattleScript_MoveEnd

BattleScript_EffectQuiverDance:
	attackcanceler
	attackstring
	ppreduce
	jumpifstat BS_ATTACKER, CMP_LESS_THAN, STAT_SPATK, MAX_STAT_STAGE, BattleScript_QuiverDanceDoMoveAnim
	jumpifstat BS_ATTACKER, CMP_LESS_THAN, STAT_SPDEF, MAX_STAT_STAGE, BattleScript_QuiverDanceDoMoveAnim
	jumpifstat BS_ATTACKER, CMP_EQUAL, STAT_SPEED, MAX_STAT_STAGE, BattleScript_CantRaiseMultipleStats
BattleScript_QuiverDanceDoMoveAnim::
	attackanimation
	waitanimation
	setbyte sSTAT_ANIM_PLAYED, FALSE
	playstatchangeanimation BS_ATTACKER, BIT_SPATK | BIT_SPDEF | BIT_SPEED, 0
	setstatchanger STAT_SPATK, 1, FALSE
	statbuffchange MOVE_EFFECT_AFFECTS_USER | STAT_CHANGE_ALLOW_PTR, BattleScript_QuiverDanceTrySpDef
	jumpifbyte CMP_EQUAL, cMULTISTRING_CHOOSER, B_MSG_STAT_WONT_INCREASE, BattleScript_QuiverDanceTrySpDef
	printfromtable gStatUpStringIds
	waitmessage B_WAIT_TIME_LONG
BattleScript_QuiverDanceTrySpDef::
	setstatchanger STAT_SPDEF, 1, FALSE
	statbuffchange MOVE_EFFECT_AFFECTS_USER | STAT_CHANGE_ALLOW_PTR, BattleScript_QuiverDanceTrySpeed
	jumpifbyte CMP_EQUAL, cMULTISTRING_CHOOSER, B_MSG_STAT_WONT_INCREASE, BattleScript_QuiverDanceTrySpeed
	printfromtable gStatUpStringIds
	waitmessage B_WAIT_TIME_LONG
BattleScript_QuiverDanceTrySpeed::
	setstatchanger STAT_SPEED, 1, FALSE
	statbuffchange MOVE_EFFECT_AFFECTS_USER | STAT_CHANGE_ALLOW_PTR, BattleScript_QuiverDanceEnd
	jumpifbyte CMP_EQUAL, cMULTISTRING_CHOOSER, B_MSG_STAT_WONT_INCREASE, BattleScript_QuiverDanceEnd
	printfromtable gStatUpStringIds
	waitmessage B_WAIT_TIME_LONG
BattleScript_QuiverDanceEnd::
	goto BattleScript_MoveEnd

BattleScript_EffectVictoryDance:
	attackcanceler
	attackstring
	ppreduce
	jumpifstat BS_ATTACKER, CMP_LESS_THAN, STAT_ATK, MAX_STAT_STAGE, BattleScript_VictoryDanceDoMoveAnim
	jumpifstat BS_ATTACKER, CMP_LESS_THAN, STAT_DEF, MAX_STAT_STAGE, BattleScript_VictoryDanceDoMoveAnim
	jumpifstat BS_ATTACKER, CMP_EQUAL, STAT_SPEED, MAX_STAT_STAGE, BattleScript_CantRaiseMultipleStats
BattleScript_VictoryDanceDoMoveAnim::
	attackanimation
	waitanimation
	setbyte sSTAT_ANIM_PLAYED, FALSE
	playstatchangeanimation BS_ATTACKER, BIT_ATK | BIT_DEF | BIT_SPEED, 0
	setstatchanger STAT_ATK, 1, FALSE
	statbuffchange MOVE_EFFECT_AFFECTS_USER | STAT_CHANGE_ALLOW_PTR, BattleScript_VictoryDanceTryDef
	jumpifbyte CMP_EQUAL, cMULTISTRING_CHOOSER, B_MSG_STAT_WONT_INCREASE, BattleScript_VictoryDanceTryDef
	printfromtable gStatUpStringIds
	waitmessage B_WAIT_TIME_LONG
BattleScript_VictoryDanceTryDef::
	setstatchanger STAT_DEF, 1, FALSE
	statbuffchange MOVE_EFFECT_AFFECTS_USER | STAT_CHANGE_ALLOW_PTR, BattleScript_VictoryDanceTrySpeed
	jumpifbyte CMP_EQUAL, cMULTISTRING_CHOOSER, B_MSG_STAT_WONT_INCREASE, BattleScript_VictoryDanceTrySpeed
	printfromtable gStatUpStringIds
	waitmessage B_WAIT_TIME_LONG
BattleScript_VictoryDanceTrySpeed::
	setstatchanger STAT_SPEED, 1, FALSE
	statbuffchange MOVE_EFFECT_AFFECTS_USER | STAT_CHANGE_ALLOW_PTR, BattleScript_VictoryDanceEnd
	jumpifbyte CMP_EQUAL, cMULTISTRING_CHOOSER, B_MSG_STAT_WONT_INCREASE, BattleScript_VictoryDanceEnd
	printfromtable gStatUpStringIds
	waitmessage B_WAIT_TIME_LONG
BattleScript_VictoryDanceEnd::
	goto BattleScript_MoveEnd

BattleScript_EffectSpeedUpHit:
	setmoveeffect MOVE_EFFECT_SPD_PLUS_1 | MOVE_EFFECT_AFFECTS_USER
	goto BattleScript_EffectHit

BattleScript_EffectMeFirst:
	attackcanceler
	attackstring
	trymefirst BattleScript_FailedFromPpReduce
	attackanimation
	waitanimation
	setbyte sB_ANIM_TURN, 0
	setbyte sB_ANIM_TARGETS_HIT, 0
	jumptocalledmove TRUE

BattleScript_EffectAttackSpAttackUp:
	attackcanceler
	attackstring
	ppreduce
	jumpifstat BS_ATTACKER, CMP_LESS_THAN, STAT_ATK, MAX_STAT_STAGE, BattleScript_AttackSpAttackUpDoMoveAnim
	jumpifstat BS_ATTACKER, CMP_EQUAL, STAT_SPATK, MAX_STAT_STAGE, BattleScript_CantRaiseMultipleStats
BattleScript_AttackSpAttackUpDoMoveAnim::
	attackanimation
	waitanimation
	setbyte sSTAT_ANIM_PLAYED, FALSE
	playstatchangeanimation BS_ATTACKER, BIT_ATK | BIT_SPATK, 0
	setstatchanger STAT_ATK, 1, FALSE
	statbuffchange MOVE_EFFECT_AFFECTS_USER | STAT_CHANGE_ALLOW_PTR, BattleScript_AttackSpAttackUpTrySpAtk
	jumpifbyte CMP_EQUAL, cMULTISTRING_CHOOSER, B_MSG_STAT_WONT_INCREASE, BattleScript_AttackSpAttackUpTrySpAtk
	printfromtable gStatUpStringIds
	waitmessage B_WAIT_TIME_LONG
BattleScript_AttackSpAttackUpTrySpAtk::
	setstatchanger STAT_SPATK, 1, FALSE
	statbuffchange MOVE_EFFECT_AFFECTS_USER | STAT_CHANGE_ALLOW_PTR, BattleScript_AttackSpAttackUpEnd
	jumpifbyte CMP_EQUAL, cMULTISTRING_CHOOSER, B_MSG_STAT_WONT_INCREASE, BattleScript_AttackSpAttackUpEnd
	printfromtable gStatUpStringIds
	waitmessage B_WAIT_TIME_LONG
BattleScript_AttackSpAttackUpEnd:
	goto BattleScript_MoveEnd

BattleScript_EffectAttackAccUp:
	attackcanceler
	attackstring
	ppreduce
	jumpifstat BS_ATTACKER, CMP_LESS_THAN, STAT_ATK, MAX_STAT_STAGE, BattleScript_AttackAccUpDoMoveAnim
	jumpifstat BS_ATTACKER, CMP_EQUAL, STAT_ACC, MAX_STAT_STAGE, BattleScript_CantRaiseMultipleStats
BattleScript_AttackAccUpDoMoveAnim::
	attackanimation
	waitanimation
	setbyte sSTAT_ANIM_PLAYED, FALSE
	playstatchangeanimation BS_ATTACKER, BIT_SPATK | BIT_SPDEF, 0
	setstatchanger STAT_ATK, 1, FALSE
	statbuffchange MOVE_EFFECT_AFFECTS_USER | STAT_CHANGE_ALLOW_PTR, BattleScript_AttackAccUpTrySpDef
	jumpifbyte CMP_EQUAL, cMULTISTRING_CHOOSER, B_MSG_STAT_WONT_INCREASE, BattleScript_AttackAccUpTrySpDef
	printfromtable gStatUpStringIds
	waitmessage B_WAIT_TIME_LONG
BattleScript_AttackAccUpTrySpDef::
	setstatchanger STAT_ACC, 1, FALSE
	statbuffchange MOVE_EFFECT_AFFECTS_USER | STAT_CHANGE_ALLOW_PTR, BattleScript_AttackAccUpEnd
	jumpifbyte CMP_EQUAL, cMULTISTRING_CHOOSER, B_MSG_STAT_WONT_INCREASE, BattleScript_AttackAccUpEnd
	printfromtable gStatUpStringIds
	waitmessage B_WAIT_TIME_LONG
BattleScript_AttackAccUpEnd:
	goto BattleScript_MoveEnd

BattleScript_EffectMistyTerrain:
BattleScript_EffectGrassyTerrain:
BattleScript_EffectElectricTerrain:
BattleScript_EffectPsychicTerrain:
	attackcanceler
	attackstring
	ppreduce
	setterrain BattleScript_ButItFailed
	attackanimation
	waitanimation
	printfromtable gTerrainStringIds
	waitmessage B_WAIT_TIME_LONG
	playanimation BS_ATTACKER, B_ANIM_RESTORE_BG
	call BattleScript_ActivateTerrainEffects
	goto BattleScript_MoveEnd

BattleScript_EffectTopsyTurvy:
	attackcanceler
	attackstring
	ppreduce
	accuracycheck BattleScript_ButItFailed, NO_ACC_CALC_CHECK_LOCK_ON
	jumpifstat BS_TARGET, CMP_NOT_EQUAL, STAT_ATK, 6, BattleScript_EffectTopsyTurvyWorks
	jumpifstat BS_TARGET, CMP_NOT_EQUAL, STAT_DEF, 6, BattleScript_EffectTopsyTurvyWorks
	jumpifstat BS_TARGET, CMP_NOT_EQUAL, STAT_SPATK, 6, BattleScript_EffectTopsyTurvyWorks
	jumpifstat BS_TARGET, CMP_NOT_EQUAL, STAT_SPDEF, 6, BattleScript_EffectTopsyTurvyWorks
	jumpifstat BS_TARGET, CMP_NOT_EQUAL, STAT_SPEED, 6, BattleScript_EffectTopsyTurvyWorks
	jumpifstat BS_TARGET, CMP_NOT_EQUAL, STAT_ACC, 6, BattleScript_EffectTopsyTurvyWorks
	jumpifstat BS_TARGET, CMP_EQUAL, STAT_EVASION, 6, BattleScript_ButItFailed
BattleScript_EffectTopsyTurvyWorks:
	attackanimation
	waitanimation
	invertstatstages BS_TARGET
	printstring STRINGID_TOPSYTURVYSWITCHEDSTATS
	waitmessage B_WAIT_TIME_LONG
	goto BattleScript_MoveEnd

BattleScript_EffectIonDeluge:
	attackcanceler
	accuracycheck BattleScript_PrintMoveMissed, ACC_CURR_MOVE
	attackstring
	ppreduce
	orword gFieldStatuses, STATUS_FIELD_ION_DELUGE
	attackanimation
	waitanimation
	printstring STRINGID_IONDELUGEON
	waitmessage B_WAIT_TIME_LONG
	goto BattleScript_MoveEnd

BattleScript_EffectQuash:
	attackcanceler
	accuracycheck BattleScript_PrintMoveMissed, ACC_CURR_MOVE
	attackstring
	ppreduce
	tryquash BattleScript_ButItFailed
	attackanimation
	waitanimation
	printstring STRINGID_QUASHSUCCESS
	waitmessage B_WAIT_TIME_LONG
	goto BattleScript_MoveEnd

BattleScript_EffectHealPulse:
	attackcanceler
	attackstring
	ppreduce
    jumpifstatus3 BS_ATTACKER, STATUS3_HEAL_BLOCK, BattleScript_MoveUsedHealBlockPrevents @ stops pollen puff
    jumpifstatus3 BS_TARGET, STATUS3_HEAL_BLOCK, BattleScript_MoveUsedHealBlockPrevents
	accuracycheck BattleScript_ButItFailed, NO_ACC_CALC_CHECK_LOCK_ON
	jumpifsubstituteblocks BattleScript_ButItFailed
	tryhealpulse BS_TARGET, BattleScript_AlreadyAtFullHp
	attackanimation
	waitanimation
	healthbarupdate BS_TARGET
	datahpupdate BS_TARGET
	printstring STRINGID_PKMNREGAINEDHEALTH
	waitmessage B_WAIT_TIME_LONG
	goto BattleScript_MoveEnd

BattleScript_EffectEntrainment:
	attackcanceler
	accuracycheck BattleScript_PrintMoveMissed, ACC_CURR_MOVE
	attackstring
	ppreduce
	tryentrainment BattleScript_ButItFailed
	attackanimation
	waitanimation
	setlastusedability BS_TARGET
	printstring STRINGID_PKMNACQUIREDABILITY
	waitmessage B_WAIT_TIME_LONG
	goto BattleScript_MoveEnd

BattleScript_EffectSimpleBeam:
	attackcanceler
	accuracycheck BattleScript_PrintMoveMissed, ACC_CURR_MOVE
	attackstring
	ppreduce
	setabilitysimple BS_TARGET, BattleScript_ButItFailed
	attackanimation
	waitanimation
	printstring STRINGID_PKMNACQUIREDSIMPLE
	waitmessage B_WAIT_TIME_LONG
	trytoclearprimalweather
	tryrevertweatherform
	printstring STRINGID_EMPTYSTRING3
	waitmessage 1
	tryendneutralizinggas BS_TARGET
	goto BattleScript_MoveEnd

BattleScript_EffectSuckerPunch:
	attackcanceler
	suckerpunchcheck BattleScript_FailedFromAtkString
	accuracycheck BattleScript_PrintMoveMissed, ACC_CURR_MOVE
	goto BattleScript_HitFromAtkString

BattleScript_EffectLuckyChant:
	attackcanceler
	attackstring
	ppreduce
	setluckychant BS_ATTACKER, BattleScript_ButItFailed
	attackanimation
	waitanimation
	printstring STRINGID_SHIELDEDFROMCRITICALHITS
	waitmessage B_WAIT_TIME_LONG
	goto BattleScript_MoveEnd

BattleScript_EffectMetalBurst:
	attackcanceler
	metalburstdamagecalculator BattleScript_FailedFromAtkString
	accuracycheck BattleScript_PrintMoveMissed, ACC_CURR_MOVE
	attackstring
	ppreduce
	typecalc
	bichalfword gMoveResultFlags, MOVE_RESULT_NOT_VERY_EFFECTIVE | MOVE_RESULT_SUPER_EFFECTIVE
	adjustdamage
	goto BattleScript_HitFromAtkAnimation

BattleScript_EffectHealingWish:
	attackcanceler
	jumpifcantswitch SWITCH_IGNORE_ESCAPE_PREVENTION | BS_ATTACKER, BattleScript_FailedFromAtkString
	attackstring
	ppreduce
	attackanimation
	waitanimation
	instanthpdrop BS_ATTACKER
	setatkhptozero
	tryfaintmon BS_ATTACKER
	storehealingwish BS_ATTACKER
.if B_HEALING_WISH_SWITCH <= GEN_4
	openpartyscreen BS_ATTACKER, BattleScript_EffectHealingWishEnd
	switchoutabilities BS_ATTACKER
	waitstate
	switchhandleorder BS_ATTACKER, 2
	returnatktoball
	getswitchedmondata BS_ATTACKER
	switchindataupdate BS_ATTACKER
	hpthresholds BS_ATTACKER
	trytoclearprimalweather
	printstring STRINGID_EMPTYSTRING3
	waitmessage 1
	printstring STRINGID_SWITCHINMON
	switchinanim BS_ATTACKER, TRUE
	waitstate
	switchineffects BS_ATTACKER
.endif
BattleScript_EffectHealingWishEnd:
	moveendall
	end

BattleScript_HealingWishActivates::
	setbyte cMULTISTRING_CHOOSER, 0
	goto BattleScript_EffectHealingWishRestore
BattleScript_LunarDanceActivates::
	setbyte cMULTISTRING_CHOOSER, 1
	restorepp BS_ATTACKER
BattleScript_EffectHealingWishRestore:
	printfromtable gHealingWishStringIds
	waitmessage B_WAIT_TIME_LONG
	playanimation BS_ATTACKER, B_ANIM_WISH_HEAL
	waitanimation
	dmgtomaxattackerhp
	manipulatedamage DMG_CHANGE_SIGN
	healthbarupdate BS_ATTACKER
	datahpupdate BS_ATTACKER
	clearstatus BS_ATTACKER
	waitstate
	updatestatusicon BS_ATTACKER
	waitstate
	printstring STRINGID_HEALINGWISHHEALED
	waitmessage B_WAIT_TIME_LONG
	return

BattleScript_EffectWorrySeed:
	attackcanceler
	accuracycheck BattleScript_PrintMoveMissed, ACC_CURR_MOVE
	attackstring
	ppreduce
	tryworryseed BattleScript_ButItFailed
	attackanimation
	waitanimation
	printstring STRINGID_PKMNACQUIREDABILITY
	waitmessage B_WAIT_TIME_LONG
	trytoclearprimalweather
	tryrevertweatherform
	printstring STRINGID_EMPTYSTRING3
	waitmessage 1
	goto BattleScript_MoveEnd

BattleScript_EffectPowerSplit:
	attackcanceler
	attackstring
	ppreduce
	accuracycheck BattleScript_ButItFailed, NO_ACC_CALC_CHECK_LOCK_ON
	averagestats STAT_ATK
	averagestats STAT_SPATK
	attackanimation
	waitanimation
	printstring STRINGID_SHAREDITSPOWER
	waitmessage B_WAIT_TIME_LONG
	goto BattleScript_MoveEnd

BattleScript_EffectGuardSplit:
	attackcanceler
	attackstring
	ppreduce
	accuracycheck BattleScript_ButItFailed, NO_ACC_CALC_CHECK_LOCK_ON
	averagestats STAT_DEF
	averagestats STAT_SPDEF
	attackanimation
	waitanimation
	printstring STRINGID_SHAREDITSGUARD
	waitmessage B_WAIT_TIME_LONG
	goto BattleScript_MoveEnd

BattleScript_EffectHeartSwap:
	attackcanceler
	attackstring
	ppreduce
	accuracycheck BattleScript_ButItFailed, NO_ACC_CALC_CHECK_LOCK_ON
	swapstatstages STAT_ATK
	swapstatstages STAT_DEF
	swapstatstages STAT_SPEED
	swapstatstages STAT_SPATK
	swapstatstages STAT_SPDEF
	swapstatstages STAT_EVASION
	swapstatstages STAT_ACC
	attackanimation
	waitanimation
	printstring STRINGID_PKMNSWITCHEDSTATCHANGES
	waitmessage B_WAIT_TIME_LONG
	goto BattleScript_MoveEnd

BattleScript_EffectPowerSwap:
	attackcanceler
	attackstring
	ppreduce
	accuracycheck BattleScript_ButItFailed, NO_ACC_CALC_CHECK_LOCK_ON
	swapstatstages STAT_ATK
	swapstatstages STAT_SPATK
	attackanimation
	waitanimation
	printstring STRINGID_PKMNSWITCHEDSTATCHANGES
	waitmessage B_WAIT_TIME_LONG
	goto BattleScript_MoveEnd

BattleScript_EffectGuardSwap:
	attackcanceler
	attackstring
	ppreduce
	accuracycheck BattleScript_ButItFailed, NO_ACC_CALC_CHECK_LOCK_ON
	swapstatstages STAT_DEF
	swapstatstages STAT_SPDEF
	attackanimation
	waitanimation
	printstring STRINGID_PKMNSWITCHEDSTATCHANGES
	waitmessage B_WAIT_TIME_LONG
	goto BattleScript_MoveEnd

BattleScript_EffectSpeedSwap:
	attackcanceler
	attackstring
	ppreduce
	accuracycheck BattleScript_ButItFailed, NO_ACC_CALC_CHECK_LOCK_ON
	swapstats STAT_SPEED
	attackanimation
	waitanimation
	printstring STRINGID_ATTACKERSWITCHEDSTATWITHTARGET
	waitmessage B_WAIT_TIME_LONG
	goto BattleScript_MoveEnd

BattleScript_EffectTelekinesis:
	attackcanceler
	accuracycheck BattleScript_PrintMoveMissed, NO_ACC_CALC_CHECK_LOCK_ON
	attackstring
	ppreduce
	settelekinesis BattleScript_ButItFailed
	attackanimation
	waitanimation
	printstring STRINGID_PKMNIDENTIFIED
	waitmessage B_WAIT_TIME_LONG
	goto BattleScript_MoveEnd

BattleScript_EffectStealthRock:
	attackcanceler
	attackstring
	ppreduce
	setstealthrock BattleScript_ButItFailed
	attackanimation
	waitanimation
	printstring STRINGID_POINTEDSTONESFLOAT
	waitmessage B_WAIT_TIME_LONG
	goto BattleScript_MoveEnd

BattleScript_EffectStickyWeb:
	attackcanceler
	attackstring
	ppreduce
	setstickyweb BattleScript_ButItFailed
	attackanimation
	waitanimation
	printstring STRINGID_STICKYWEBUSED
	waitmessage B_WAIT_TIME_LONG
	goto BattleScript_MoveEnd

BattleScript_EffectGastroAcid:
	attackcanceler
	accuracycheck BattleScript_PrintMoveMissed, ACC_CURR_MOVE
	attackstring
	ppreduce
	setgastroacid BattleScript_ButItFailed
	attackanimation
	waitanimation
	printstring STRINGID_PKMNSABILITYSUPPRESSED
	waitmessage B_WAIT_TIME_LONG
	trytoclearprimalweather
	tryrevertweatherform
	printstring STRINGID_EMPTYSTRING3
	waitmessage 1
	tryendneutralizinggas BS_TARGET
	goto BattleScript_MoveEnd

BattleScript_EffectToxicSpikes:
	attackcanceler
	attackstring
	ppreduce
	settoxicspikes BattleScript_ButItFailed
	attackanimation
	waitanimation
	printstring STRINGID_POISONSPIKESSCATTERED
	waitmessage B_WAIT_TIME_LONG
	goto BattleScript_MoveEnd

BattleScript_EffectMagnetRise:
	attackcanceler
	attackstring
	ppreduce
	setuserstatus3 STATUS3_MAGNET_RISE, BattleScript_ButItFailed
	attackanimation
	waitanimation
	printstring STRINGID_PKMNLEVITATEDONELECTROMAGNETISM
	waitmessage B_WAIT_TIME_LONG
	goto BattleScript_MoveEnd

BattleScript_EffectTrickRoom:
	attackcanceler
	attackstring
	ppreduce
	setroom
	attackanimation
	waitanimation
	printfromtable gRoomsStringIds
	waitmessage B_WAIT_TIME_LONG
	savetarget
	setbyte gBattlerTarget, 0
BattleScript_RoomServiceLoop:
	copybyte sBATTLER, gBattlerTarget
	tryroomservice BS_TARGET, BattleScript_RoomServiceLoop_NextBattler
	removeitem BS_TARGET
BattleScript_RoomServiceLoop_NextBattler:
	addbyte gBattlerTarget, 0x1
	jumpifbytenotequal gBattlerTarget, gBattlersCount, BattleScript_RoomServiceLoop
	restoretarget
	goto BattleScript_MoveEnd

BattleScript_EffectWonderRoom:
BattleScript_EffectMagicRoom:
	attackcanceler
	attackstring
	ppreduce
	setroom
	attackanimation
	waitanimation
	printfromtable gRoomsStringIds
	waitmessage B_WAIT_TIME_LONG
	goto BattleScript_MoveEnd

BattleScript_EffectAquaRing:
	attackcanceler
	attackstring
	ppreduce
	setuserstatus3 STATUS3_AQUA_RING, BattleScript_ButItFailed
	attackanimation
	waitanimation
	printstring STRINGID_PKMNSURROUNDEDWITHVEILOFWATER
	waitmessage B_WAIT_TIME_LONG
	goto BattleScript_MoveEnd

BattleScript_EffectEmbargo:
	attackcanceler
	accuracycheck BattleScript_PrintMoveMissed, ACC_CURR_MOVE
	attackstring
	ppreduce
	setembargo BattleScript_ButItFailed
	attackanimation
	waitanimation
	printstring STRINGID_PKMNCANTUSEITEMSANYMORE
	waitmessage B_WAIT_TIME_LONG
	goto BattleScript_MoveEnd

BattleScript_EffectTailwind:
	attackcanceler
	attackstring
	ppreduce
	settailwind BattleScript_ButItFailed
	attackanimation
	waitanimation
	printstring STRINGID_TAILWINDBLEW
	waitmessage B_WAIT_TIME_LONG
	call BattleScript_TryTailwindAbilitiesLoop
	goto BattleScript_MoveEnd

BattleScript_TryTailwindAbilitiesLoop:
	savetarget
	setbyte gBattlerTarget, 0
BattleScript_TryTailwindAbilitiesLoop_Iter:
	trywindriderpower BS_TARGET, BattleScript_TryTailwindAbilitiesLoop_Increment
	jumpifability BS_TARGET, ABILITY_WIND_RIDER, BattleScript_TryTailwindAbilitiesLoop_WindRider
	jumpifability BS_TARGET, ABILITY_WIND_POWER, BattleScript_TryTailwindAbilitiesLoop_WindPower
BattleScript_TryTailwindAbilitiesLoop_Increment:
	addbyte gBattlerTarget, 0x1
	jumpifbytenotequal gBattlerTarget, gBattlersCount, BattleScript_TryTailwindAbilitiesLoop_Iter
BattleScript_TryTailwindAbilitiesLoop_Ret:
	restoretarget
	return

BattleScript_TryTailwindAbilitiesLoop_WindRider:
	call BattleScript_AbilityPopUp
	modifybattlerstatstage BS_TARGET, STAT_ATK, INCREASE, 1, BattleScript_TryTailwindAbilitiesLoop_Increment, ANIM_ON
	goto BattleScript_TryTailwindAbilitiesLoop_Increment

BattleScript_TryTailwindAbilitiesLoop_WindPower:
	call BattleScript_AbilityPopUp
	setcharge BS_TARGET
	printstring STRINGID_BEINGHITCHARGEDPKMNWITHPOWER
	waitmessage B_WAIT_TIME_LONG
	goto BattleScript_TryTailwindAbilitiesLoop_Increment

BattleScript_EffectMircleEye:
	attackcanceler
	accuracycheck BattleScript_PrintMoveMissed, ACC_CURR_MOVE
	attackstring
	ppreduce
	setmiracleeye BattleScript_ButItFailed
	goto BattleScript_IdentifiedFoe

BattleScript_EffectGravity:
	attackcanceler
	attackstring
	ppreduce
	setgravity BattleScript_ButItFailed
	attackanimation
	waitanimation
	printstring STRINGID_GRAVITYINTENSIFIED
	waitmessage B_WAIT_TIME_LONG
	selectfirstvalidtarget
BattleScript_GravityLoop:
	movevaluescleanup
	jumpifstatus3 BS_TARGET, STATUS3_ON_AIR | STATUS3_MAGNET_RISE | STATUS3_TELEKINESIS, BattleScript_GravityLoopDrop
	goto BattleScript_GravityLoopEnd
BattleScript_GravityLoopDrop:
	bringdownairbornebattler BS_TARGET
	printstring STRINGID_GRAVITYGROUNDING
	waitmessage B_WAIT_TIME_LONG
BattleScript_GravityLoopEnd:
	moveendto MOVEEND_NEXT_TARGET
	jumpifnexttargetvalid BattleScript_GravityLoop
	end

BattleScript_EffectRoost:
	attackcanceler
	attackstring
	ppreduce
	tryhealhalfhealth BattleScript_AlreadyAtFullHp, BS_TARGET
	setroost
	goto BattleScript_PresentHealTarget

BattleScript_EffectCaptivate:
	setstatchanger STAT_SPATK, 2, TRUE
	attackcanceler
	jumpifsubstituteblocks BattleScript_FailedFromAtkString
	jumpifoppositegenders BattleScript_CaptivateCheckAcc
	goto BattleScript_FailedFromAtkString
BattleScript_CaptivateCheckAcc:
	accuracycheck BattleScript_PrintMoveMissed, ACC_CURR_MOVE
	goto BattleScript_StatDownFromAttackString

BattleScript_EffectHealBlock:
	attackcanceler
	accuracycheck BattleScript_PrintMoveMissed, ACC_CURR_MOVE
	attackstring
	ppreduce
	jumpifability BS_TARGET_SIDE, ABILITY_AROMA_VEIL, BattleScript_AromaVeilProtects
	sethealblock BattleScript_ButItFailed
	attackanimation
	waitanimation
	printstring STRINGID_PKMNPREVENTEDFROMHEALING
	waitmessage B_WAIT_TIME_LONG
	goto BattleScript_MoveEnd

BattleScript_EffectThroatChop:
	jumpifsubstituteblocks BattleScript_EffectHit
	setmoveeffect MOVE_EFFECT_THROAT_CHOP | MOVE_EFFECT_CERTAIN
	goto BattleScript_EffectHit

BattleScript_EffectHitEscape:
	attackcanceler
	accuracycheck BattleScript_PrintMoveMissed, ACC_CURR_MOVE
	attackstring
	ppreduce
	critcalc
	damagecalc
	adjustdamage
	attackanimation
	waitanimation
	effectivenesssound
	hitanimation BS_TARGET
	waitstate
	healthbarupdate BS_TARGET
	datahpupdate BS_TARGET
	critmessage
	waitmessage B_WAIT_TIME_LONG
	resultmessage
	waitmessage B_WAIT_TIME_LONG
	jumpifmovehadnoeffect BattleScript_MoveEnd
	jumpifability BS_TARGET, ABILITY_GUARD_DOG, BattleScript_MoveEnd
	seteffectwithchance
	tryfaintmon BS_TARGET
	moveendto MOVEEND_ATTACKER_VISIBLE
	moveendfrom MOVEEND_TARGET_VISIBLE
	jumpifbattleend BattleScript_HitEscapeEnd
	jumpifbyte CMP_NOT_EQUAL gBattleOutcome 0, BattleScript_HitEscapeEnd
	jumpifbattletype BATTLE_TYPE_ARENA, BattleScript_HitEscapeEnd
	jumpifcantswitch SWITCH_IGNORE_ESCAPE_PREVENTION | BS_ATTACKER, BattleScript_HitEscapeEnd
	jumpifemergencyexited BS_TARGET, BattleScript_HitEscapeEnd
	openpartyscreen BS_ATTACKER, BattleScript_HitEscapeEnd
	switchoutabilities BS_ATTACKER
	waitstate
	switchhandleorder BS_ATTACKER, 2
	returntoball BS_ATTACKER
	getswitchedmondata BS_ATTACKER
	switchindataupdate BS_ATTACKER
	hpthresholds BS_ATTACKER
	trytoclearprimalweather
	printstring STRINGID_EMPTYSTRING3
	waitmessage 1
	printstring STRINGID_SWITCHINMON
	switchinanim BS_ATTACKER, TRUE
	waitstate
	switchineffects BS_ATTACKER
BattleScript_HitEscapeEnd:
	end

BattleScript_EffectPlaceholder:
	attackcanceler
	attackstring
	ppreduce
	pause 5
	printstring STRINGID_NOTDONEYET
	goto BattleScript_MoveEnd

BattleScript_EffectRound:
	setmoveeffect MOVE_EFFECT_ROUND
	goto BattleScript_EffectHit

BattleScript_EffectHit::
BattleScript_HitFromAtkCanceler::
	attackcanceler
BattleScript_HitFromAccCheck::
	accuracycheck BattleScript_PrintMoveMissed, ACC_CURR_MOVE
BattleScript_HitFromAtkString::
	attackstring
	ppreduce
BattleScript_HitFromCritCalc::
	critcalc
	damagecalc
	adjustdamage
BattleScript_HitFromAtkAnimation::
	attackanimation
	waitanimation
	effectivenesssound
	hitanimation BS_TARGET
	waitstate
	healthbarupdate BS_TARGET
	datahpupdate BS_TARGET
	critmessage
	waitmessage B_WAIT_TIME_LONG
	resultmessage
	waitmessage B_WAIT_TIME_LONG
	seteffectwithchance
	tryfaintmon BS_TARGET
BattleScript_MoveEnd::
	moveendall
	end

BattleScript_EffectNaturalGift:
	attackcanceler
	attackstring
	ppreduce
	jumpifnotberry BS_ATTACKER, BattleScript_ButItFailed
	jumpifword CMP_COMMON_BITS, gFieldStatuses, STATUS_FIELD_MAGIC_ROOM, BattleScript_ButItFailed
	jumpifability BS_ATTACKER, ABILITY_KLUTZ, BattleScript_ButItFailed
	jumpifstatus3 BS_ATTACKER, STATUS3_EMBARGO, BattleScript_ButItFailed
	accuracycheck BattleScript_MoveMissedPause, ACC_CURR_MOVE
	critcalc
	damagecalc
	adjustdamage
	attackanimation
	waitanimation
	effectivenesssound
	hitanimation BS_TARGET
	waitstate
	healthbarupdate BS_TARGET
	datahpupdate BS_TARGET
	critmessage
	waitmessage B_WAIT_TIME_LONG
	resultmessage
	waitmessage B_WAIT_TIME_LONG
	seteffectwithchance
	jumpifmovehadnoeffect BattleScript_EffectNaturalGiftEnd
	checkparentalbondcounter 2, BattleScript_EffectNaturalGiftEnd
	removeitem BS_ATTACKER
BattleScript_EffectNaturalGiftEnd:
	tryfaintmon BS_TARGET
	goto BattleScript_MoveEnd

BattleScript_MakeMoveMissed::
	orhalfword gMoveResultFlags, MOVE_RESULT_MISSED
BattleScript_PrintMoveMissed::
	attackstring
	ppreduce
BattleScript_MoveMissedPause::
	pause B_WAIT_TIME_SHORT
BattleScript_MoveMissed::
	effectivenesssound
	resultmessage
	waitmessage B_WAIT_TIME_LONG
	goto BattleScript_MoveEnd

BattleScript_EffectDarkVoid::
.if B_DARK_VOID_FAIL >= GEN_7
	jumpifspecies BS_ATTACKER, SPECIES_DARKRAI, BattleScript_EffectSleep
	goto BattleScript_PokemonCantUseTheMove
.endif
BattleScript_EffectSleep::
	attackcanceler
	attackstring
	ppreduce
	jumpifsubstituteblocks BattleScript_ButItFailed
	jumpifstatus BS_TARGET, STATUS1_SLEEP, BattleScript_AlreadyAsleep
	jumpifuproarwakes BattleScript_CantMakeAsleep
	jumpifability BS_TARGET, ABILITY_INSOMNIA, BattleScript_InsomniaProtects
	jumpifability BS_TARGET, ABILITY_VITAL_SPIRIT, BattleScript_InsomniaProtects
	jumpifability BS_TARGET, ABILITY_COMATOSE, BattleScript_AbilityProtectsDoesntAffect
	jumpifability BS_TARGET, ABILITY_PURIFYING_SALT, BattleScript_AbilityProtectsDoesntAffect
	jumpifflowerveil BattleScript_FlowerVeilProtects
	jumpifability BS_TARGET_SIDE, ABILITY_SWEET_VEIL, BattleScript_SweetVeilProtects
	jumpifleafguardprotected BS_TARGET, BattleScript_AbilityProtectsDoesntAffect
	jumpifshieldsdown BS_TARGET, BattleScript_AbilityProtectsDoesntAffect
	jumpifstatus BS_TARGET, STATUS1_ANY, BattleScript_ButItFailed
	jumpifterrainaffected BS_TARGET, STATUS_FIELD_ELECTRIC_TERRAIN, BattleScript_ElectricTerrainPrevents
	jumpifterrainaffected BS_TARGET, STATUS_FIELD_MISTY_TERRAIN, BattleScript_MistyTerrainPrevents
	accuracycheck BattleScript_ButItFailed, ACC_CURR_MOVE
	jumpifsafeguard BattleScript_SafeguardProtected
	attackanimation
	waitanimation
	setmoveeffect MOVE_EFFECT_SLEEP
	seteffectprimary
	goto BattleScript_MoveEnd

BattleScript_TerrainPreventsEnd2::
	pause B_WAIT_TIME_SHORT
	printfromtable gTerrainPreventsStringIds
	waitmessage B_WAIT_TIME_LONG
	end2

BattleScript_ElectricTerrainPrevents::
	pause B_WAIT_TIME_SHORT
	printstring STRINGID_ELECTRICTERRAINPREVENTS
	waitmessage B_WAIT_TIME_LONG
	orhalfword gMoveResultFlags, MOVE_RESULT_FAILED
	goto BattleScript_MoveEnd

BattleScript_MistyTerrainPrevents::
	pause B_WAIT_TIME_SHORT
	printstring STRINGID_MISTYTERRAINPREVENTS
	waitmessage B_WAIT_TIME_LONG
	orhalfword gMoveResultFlags, MOVE_RESULT_FAILED
	goto BattleScript_MoveEnd

BattleScript_FlowerVeilProtectsRet::
	pause B_WAIT_TIME_SHORT
	call BattleScript_AbilityPopUp
	printstring STRINGID_FLOWERVEILPROTECTED
	waitmessage B_WAIT_TIME_LONG
	return

BattleScript_FlowerVeilProtects:
	call BattleScript_FlowerVeilProtectsRet
	orhalfword gMoveResultFlags, MOVE_RESULT_FAILED
	goto BattleScript_MoveEnd

BattleScript_SweetVeilProtectsRet::
	pause B_WAIT_TIME_SHORT
	call BattleScript_AbilityPopUp
	printstring STRINGID_FLOWERVEILPROTECTED
	waitmessage B_WAIT_TIME_LONG
	return

BattleScript_SweetVeilProtects:
	call BattleScript_SweetVeilProtectsRet
	orhalfword gMoveResultFlags, MOVE_RESULT_FAILED
	goto BattleScript_MoveEnd

BattleScript_AromaVeilProtectsRet::
	pause B_WAIT_TIME_SHORT
	call BattleScript_AbilityPopUp
	printstring STRINGID_AROMAVEILPROTECTED
	waitmessage B_WAIT_TIME_LONG
	return

BattleScript_AromaVeilProtects:
	call BattleScript_AromaVeilProtectsRet
	orhalfword gMoveResultFlags, MOVE_RESULT_FAILED
	goto BattleScript_MoveEnd

BattleScript_PastelVeilProtectsRet::
	pause B_WAIT_TIME_SHORT
	call BattleScript_AbilityPopUp
	printstring STRINGID_PASTELVEILPROTECTED
	waitmessage B_WAIT_TIME_LONG
	return

BattleScript_PastelVeilProtects:
	call BattleScript_PastelVeilProtectsRet
	orhalfword gMoveResultFlags, MOVE_RESULT_FAILED
	goto BattleScript_MoveEnd

BattleScript_AbilityProtectsDoesntAffectRet::
	pause B_WAIT_TIME_SHORT
	call BattleScript_AbilityPopUp
	printstring STRINGID_ITDOESNTAFFECT
	waitmessage B_WAIT_TIME_LONG
	return

BattleScript_AbilityProtectsDoesntAffect:
	call BattleScript_AbilityProtectsDoesntAffectRet
	orhalfword gMoveResultFlags, MOVE_RESULT_FAILED
	goto BattleScript_MoveEnd

BattleScript_InsomniaProtects:
	pause B_WAIT_TIME_SHORT
	call BattleScript_AbilityPopUp
	printstring STRINGID_PKMNSTAYEDAWAKEUSING
	waitmessage B_WAIT_TIME_LONG
	orhalfword gMoveResultFlags, MOVE_RESULT_FAILED
	goto BattleScript_MoveEnd

BattleScript_AlreadyAsleep::
	setalreadystatusedmoveattempt BS_ATTACKER
	pause B_WAIT_TIME_SHORT
	printstring STRINGID_PKMNALREADYASLEEP
	waitmessage B_WAIT_TIME_LONG
	orhalfword gMoveResultFlags, MOVE_RESULT_FAILED
	goto BattleScript_MoveEnd

BattleScript_WasntAffected::
	pause B_WAIT_TIME_SHORT
	printstring STRINGID_PKMNWASNTAFFECTED
	waitmessage B_WAIT_TIME_LONG
	orhalfword gMoveResultFlags, MOVE_RESULT_FAILED
	goto BattleScript_MoveEnd

BattleScript_CantMakeAsleep::
	pause B_WAIT_TIME_SHORT
	printfromtable gUproarAwakeStringIds
	waitmessage B_WAIT_TIME_LONG
	orhalfword gMoveResultFlags, MOVE_RESULT_FAILED
	goto BattleScript_MoveEnd

BattleScript_EffectBarbBarrage:
BattleScript_EffectPoisonHit:
	setmoveeffect MOVE_EFFECT_POISON
	goto BattleScript_EffectHit

BattleScript_EffectAbsorb::
	attackcanceler
	accuracycheck BattleScript_PrintMoveMissed, ACC_CURR_MOVE
	attackstring
	ppreduce
	critcalc
	damagecalc
	adjustdamage
	attackanimation
	waitanimation
	effectivenesssound
	hitanimation BS_TARGET
	waitstate
	healthbarupdate BS_TARGET
	datahpupdate BS_TARGET
	critmessage
	waitmessage B_WAIT_TIME_LONG
	resultmessage
	waitmessage B_WAIT_TIME_LONG
	jumpifstatus3 BS_ATTACKER, STATUS3_HEAL_BLOCK, BattleScript_AbsorbHealBlock
	setdrainedhp
	manipulatedamage DMG_BIG_ROOT
	orword gHitMarker, HITMARKER_IGNORE_SUBSTITUTE | HITMARKER_IGNORE_DISGUISE
	jumpifability BS_TARGET, ABILITY_LIQUID_OOZE, BattleScript_AbsorbLiquidOoze
	setbyte cMULTISTRING_CHOOSER, B_MSG_ABSORB
	goto BattleScript_AbsorbUpdateHp
BattleScript_AbsorbLiquidOoze::
	call BattleScript_AbilityPopUpTarget
	manipulatedamage DMG_CHANGE_SIGN
	setbyte cMULTISTRING_CHOOSER, B_MSG_ABSORB_OOZE
BattleScript_AbsorbUpdateHp::
	healthbarupdate BS_ATTACKER
	datahpupdate BS_ATTACKER
	jumpifmovehadnoeffect BattleScript_AbsorbTryFainting
	printfromtable gAbsorbDrainStringIds
	waitmessage B_WAIT_TIME_LONG
BattleScript_AbsorbTryFainting::
	tryfaintmon BS_ATTACKER
BattleScript_AbsorbHealBlock::
	tryfaintmon BS_TARGET
	goto BattleScript_MoveEnd

BattleScript_EffectBurnHit::
	setmoveeffect MOVE_EFFECT_BURN
	goto BattleScript_EffectHit

BattleScript_EffectFrostbiteHit::
	setmoveeffect MOVE_EFFECT_FROSTBITE
	goto BattleScript_EffectHit

BattleScript_EffectSleepHit::
	setmoveeffect MOVE_EFFECT_SLEEP
	goto BattleScript_EffectHit

BattleScript_EffectFreezeHit::
	setmoveeffect MOVE_EFFECT_FREEZE
	goto BattleScript_EffectHit

BattleScript_EffectParalyzeHit::
	setmoveeffect MOVE_EFFECT_PARALYSIS
	goto BattleScript_EffectHit

BattleScript_EffectExplosion_AnimDmgRet:
	jumpifbyte CMP_NO_COMMON_BITS, gMoveResultFlags, MOVE_RESULT_MISSED, BattleScript_ExplosionAnimRet
	call BattleScript_PreserveMissedBitDoMoveAnim
	goto BattleScript_ExplosionDmgRet
BattleScript_ExplosionAnimRet:
	attackanimation
	waitanimation
BattleScript_ExplosionDmgRet:
	movevaluescleanup
	critcalc
	damagecalc
	adjustdamage
	accuracycheck BattleScript_ExplosionMissedRet, ACC_CURR_MOVE
	effectivenesssound
	hitanimation BS_TARGET
	waitstate
	healthbarupdate BS_TARGET
	datahpupdate BS_TARGET
	critmessage
	waitmessage B_WAIT_TIME_LONG
	resultmessage
	waitmessage B_WAIT_TIME_LONG
	tryfaintmon BS_TARGET
BattleScript_ExplosionAnimEndRet_Return:
	return
BattleScript_ExplosionMissedRet:
	effectivenesssound
	resultmessage
	waitmessage B_WAIT_TIME_LONG
	goto BattleScript_ExplosionAnimEndRet_Return

BattleScript_EffectExplosion::
	attackcanceler
	attackstring
	ppreduce
@ Below jumps to BattleScript_DampStopsExplosion if it fails (only way it can)
	tryexplosion
	waitstate
BattleScript_EffectExplosion_AnimDmgFaintAttacker:
	call BattleScript_EffectExplosion_AnimDmgRet
	moveendall
	setatkhptozero
	tryfaintmon BS_ATTACKER
	end

BattleScript_EffectMindBlown::
	attackcanceler
	attackstring
	ppreduce
	jumpifbyte CMP_GREATER_THAN, sB_ANIM_TARGETS_HIT, 0, BattleScript_EffectMindBlown_NoHpLoss
	jumpifabilitypresent ABILITY_DAMP, BattleScript_MindBlownDamp
	jumpifmorethanhalfHP BS_ATTACKER, BattleScript_EffectMindBlown_HpDown
	setbyte sMULTIHIT_EFFECT, 0 @ Note to faint the attacker
	instanthpdrop BS_ATTACKER
	waitstate
	goto BattleScript_EffectExplosion_AnimDmgFaintAttacker
BattleScript_EffectMindBlown_NoHpLoss:
	jumpifbyte CMP_EQUAL, sMULTIHIT_EFFECT, 0, BattleScript_EffectExplosion_AnimDmgFaintAttacker
	goto BattleScript_EffectMindBlown_AnimDmgNoFaint
BattleScript_MindBlownDamp:
	copybyte gBattlerTarget, gBattlerAbility
	goto BattleScript_DampStopsExplosion
BattleScript_EffectMindBlown_HpDown:
	setbyte sMULTIHIT_EFFECT, 1 @ Note to not faint the attacker
	dmg_1_2_attackerhp
	healthbarupdate BS_ATTACKER
	datahpupdate BS_ATTACKER
	waitstate
BattleScript_EffectMindBlown_AnimDmgNoFaint:
	call BattleScript_EffectExplosion_AnimDmgRet
	goto BattleScript_MoveEnd

BattleScript_PreserveMissedBitDoMoveAnim:
	bichalfword gMoveResultFlags, MOVE_RESULT_MISSED
	attackanimation
	waitanimation
	orhalfword gMoveResultFlags, MOVE_RESULT_MISSED
	return

BattleScript_EffectDreamEater::
	attackcanceler
	jumpifsubstituteblocks BattleScript_DreamEaterNoEffect
	jumpifstatus BS_TARGET, STATUS1_SLEEP, BattleScript_DreamEaterWorked
	jumpifability BS_TARGET, ABILITY_COMATOSE, BattleScript_DreamEaterWorked
BattleScript_DreamEaterNoEffect:
	attackstring
	ppreduce
	waitmessage B_WAIT_TIME_LONG
	goto BattleScript_WasntAffected
BattleScript_DreamEaterWorked:
	accuracycheck BattleScript_PrintMoveMissed, ACC_CURR_MOVE
	attackstring
	ppreduce
	critcalc
	damagecalc
	adjustdamage
	attackanimation
	waitanimation
	effectivenesssound
	hitanimation BS_TARGET
	waitstate
	healthbarupdate BS_TARGET
	datahpupdate BS_TARGET
	critmessage
	waitmessage B_WAIT_TIME_LONG
	resultmessage
	waitmessage B_WAIT_TIME_LONG
	jumpifstatus3 BS_ATTACKER, STATUS3_HEAL_BLOCK, BattleScript_DreamEaterTryFaintEnd
	setdrainedhp
	manipulatedamage DMG_BIG_ROOT
	orword gHitMarker, HITMARKER_IGNORE_SUBSTITUTE
	healthbarupdate BS_ATTACKER
	datahpupdate BS_ATTACKER
	jumpifmovehadnoeffect BattleScript_DreamEaterTryFaintEnd
	printstring STRINGID_PKMNDREAMEATEN
	waitmessage B_WAIT_TIME_LONG
BattleScript_DreamEaterTryFaintEnd:
	tryfaintmon BS_TARGET
	goto BattleScript_MoveEnd

BattleScript_EffectMirrorMove::
	attackcanceler
	attackstring
	pause B_WAIT_TIME_LONG
	trymirrormove
	ppreduce
	orhalfword gMoveResultFlags, MOVE_RESULT_FAILED
	printstring STRINGID_MIRRORMOVEFAILED
	waitmessage B_WAIT_TIME_LONG
	goto BattleScript_MoveEnd

BattleScript_EffectAttackUp::
	setstatchanger STAT_ATK, 1, FALSE
	goto BattleScript_EffectStatUp

BattleScript_EffectDefenseUp::
	setstatchanger STAT_DEF, 1, FALSE
	goto BattleScript_EffectStatUp

BattleScript_EffectSpecialAttackUp::
	setstatchanger STAT_SPATK, 1, FALSE
	goto BattleScript_EffectStatUp

BattleScript_EffectSpeedUp:
	setstatchanger STAT_SPEED, 1, FALSE
	goto BattleScript_EffectStatUp

BattleScript_EffectSpecialDefenseUp:
	setstatchanger STAT_SPDEF, 1, FALSE
	goto BattleScript_EffectStatUp

BattleScript_EffectAccuracyUp:
	setstatchanger STAT_ACC, 1, FALSE
	goto BattleScript_EffectStatUp

BattleScript_EffectEvasionUp::
	setstatchanger STAT_EVASION, 1, FALSE
BattleScript_EffectStatUp::
	attackcanceler
BattleScript_EffectStatUpAfterAtkCanceler::
	attackstring
	ppreduce
	statbuffchange MOVE_EFFECT_AFFECTS_USER | STAT_CHANGE_ALLOW_PTR, BattleScript_StatUpEnd
	jumpifbyte CMP_NOT_EQUAL, cMULTISTRING_CHOOSER, B_MSG_STAT_WONT_INCREASE, BattleScript_StatUpAttackAnim
	pause B_WAIT_TIME_SHORT
	goto BattleScript_StatUpPrintString
BattleScript_StatUpAttackAnim::
	attackanimation
	waitanimation
BattleScript_StatUpDoAnim::
	setgraphicalstatchangevalues
	playanimation BS_ATTACKER, B_ANIM_STATS_CHANGE, sB_ANIM_ARG1
BattleScript_StatUpPrintString::
	printfromtable gStatUpStringIds
	waitmessage B_WAIT_TIME_LONG
BattleScript_StatUpEnd::
	goto BattleScript_MoveEnd

BattleScript_StatUp::
	playanimation BS_EFFECT_BATTLER, B_ANIM_STATS_CHANGE, sB_ANIM_ARG1
BattleScript_StatUpMsg::
	printfromtable gStatUpStringIds
	waitmessage B_WAIT_TIME_LONG
	return

BattleScript_EffectAttackDown:
	setstatchanger STAT_ATK, 1, TRUE
	goto BattleScript_EffectStatDown

BattleScript_EffectDefenseDown:
	setstatchanger STAT_DEF, 1, TRUE
	goto BattleScript_EffectStatDown

BattleScript_EffectSpeedDown:
	setstatchanger STAT_SPEED, 1, TRUE
	goto BattleScript_EffectStatDown

BattleScript_EffectAccuracyDown:
	setstatchanger STAT_ACC, 1, TRUE
	goto BattleScript_EffectStatDown

BattleScript_EffectSpecialAttackDown:
	setstatchanger STAT_SPATK, 1, TRUE
	goto BattleScript_EffectStatDown

BattleScript_EffectSpecialDefenseDown:
	setstatchanger STAT_SPDEF, 1, TRUE
	goto BattleScript_EffectStatDown

BattleScript_EffectEvasionDown:
	setstatchanger STAT_EVASION, 1, TRUE
BattleScript_EffectStatDown:
	attackcanceler
	jumpifsubstituteblocks BattleScript_FailedFromAtkString
	accuracycheck BattleScript_PrintMoveMissed, ACC_CURR_MOVE
BattleScript_StatDownFromAttackString:
	attackstring
	ppreduce
	statbuffchange STAT_CHANGE_ALLOW_PTR, BattleScript_StatDownEnd
	jumpifbyte CMP_LESS_THAN, cMULTISTRING_CHOOSER, B_MSG_STAT_WONT_DECREASE, BattleScript_StatDownDoAnim
	jumpifbyte CMP_EQUAL, cMULTISTRING_CHOOSER, B_MSG_STAT_FELL_EMPTY, BattleScript_StatDownEnd
	pause B_WAIT_TIME_SHORT
	goto BattleScript_StatDownPrintString
BattleScript_StatDownDoAnim::
	attackanimation
	waitanimation
	setgraphicalstatchangevalues
	playanimation BS_TARGET, B_ANIM_STATS_CHANGE, sB_ANIM_ARG1
BattleScript_StatDownPrintString::
	printfromtable gStatDownStringIds
	waitmessage B_WAIT_TIME_LONG
BattleScript_StatDownEnd::
	goto BattleScript_MoveEnd

BattleScript_MirrorArmorReflect::
	pause B_WAIT_TIME_SHORT
	call BattleScript_AbilityPopUp
	jumpifsubstituteblocks BattleScript_AbilityNoSpecificStatLoss
BattleScript_MirrorArmorReflectStatLoss:
	statbuffchange MOVE_EFFECT_AFFECTS_USER | STAT_CHANGE_MIRROR_ARMOR | STAT_CHANGE_NOT_PROTECT_AFFECTED | STAT_CHANGE_ALLOW_PTR, BattleScript_MirrorArmorReflectEnd
	jumpifbyte CMP_LESS_THAN, cMULTISTRING_CHOOSER, B_MSG_STAT_WONT_DECREASE, BattleScript_MirrorArmorReflectAnim
	goto BattleScript_MirrorArmorReflectWontFall
BattleScript_MirrorArmorReflectAnim:
	setgraphicalstatchangevalues
	playanimation BS_ATTACKER, B_ANIM_STATS_CHANGE, sB_ANIM_ARG1
BattleScript_MirrorArmorReflectPrintString:
	printfromtable gStatDownStringIds
	waitmessage B_WAIT_TIME_LONG
BattleScript_MirrorArmorReflectEnd:
	return

BattleScript_MirrorArmorReflectWontFall:
	copybyte gBattlerTarget, gBattlerAttacker   @ STRINGID_STATSWONTDECREASE uses target
	goto BattleScript_MirrorArmorReflectPrintString

@ gBattlerTarget is battler with Mirror Armor
BattleScript_MirrorArmorReflectStickyWeb:
	call BattleScript_AbilityPopUp
	setattackertostickywebuser
	jumpifbyteequal gBattlerAttacker, gBattlerTarget, BattleScript_StickyWebOnSwitchInEnd   @ Sticky web user not on field -> no stat loss
	goto BattleScript_MirrorArmorReflectStatLoss

BattleScript_StatDown::
	playanimation BS_EFFECT_BATTLER, B_ANIM_STATS_CHANGE, sB_ANIM_ARG1
	printfromtable gStatDownStringIds
	waitmessage B_WAIT_TIME_LONG
	return

BattleScript_EffectHaze::
	attackcanceler
	attackstring
	ppreduce
	attackanimation
	waitanimation
	normalisebuffs
	printstring STRINGID_STATCHANGESGONE
	waitmessage B_WAIT_TIME_LONG
	goto BattleScript_MoveEnd

BattleScript_EffectBide::
	attackcanceler
	attackstring
	ppreduce
	attackanimation
	waitanimation
	orword gHitMarker, HITMARKER_CHARGING
	setbide
	goto BattleScript_MoveEnd

BattleScript_EffectRampage::
	attackcanceler
	accuracycheck BattleScript_PrintMoveMissed, ACC_CURR_MOVE
	attackstring
	jumpifstatus2 BS_ATTACKER, STATUS2_MULTIPLETURNS, BattleScript_EffectRampage2
	ppreduce
BattleScript_EffectRampage2:
	confuseifrepeatingattackends
	goto BattleScript_HitFromCritCalc

BattleScript_EffectRoar::
	attackcanceler
	attackstring
	ppreduce
	jumpifroarfails BattleScript_ButItFailed
	jumpifability BS_TARGET, ABILITY_GUARD_DOG, BattleScript_ButItFailed
	jumpifability BS_TARGET, ABILITY_SUCTION_CUPS, BattleScript_AbilityPreventsPhasingOut
	jumpifstatus3 BS_TARGET, STATUS3_ROOTED, BattleScript_PrintMonIsRooted
	accuracycheck BattleScript_ButItFailed, NO_ACC_CALC_CHECK_LOCK_ON
	accuracycheck BattleScript_MoveMissedPause, ACC_CURR_MOVE
	jumpifbattletype BATTLE_TYPE_ARENA, BattleScript_ButItFailed
	forcerandomswitch BattleScript_ButItFailed

BattleScript_EffectMultiHit::
	attackcanceler
	accuracycheck BattleScript_PrintMoveMissed, ACC_CURR_MOVE
	attackstring
	ppreduce
	setmultihitcounter 0
	initmultihitstring
	sethword sMULTIHIT_EFFECT, 0
BattleScript_MultiHitLoop::
	jumpifhasnohp BS_ATTACKER, BattleScript_MultiHitEnd
	jumpifhasnohp BS_TARGET, BattleScript_MultiHitPrintStrings
	jumpifhalfword CMP_EQUAL, gChosenMove, MOVE_SLEEP_TALK, BattleScript_DoMultiHit
	jumpifstatus BS_ATTACKER, STATUS1_SLEEP, BattleScript_MultiHitPrintStrings
BattleScript_DoMultiHit::
	movevaluescleanup
	copyhword sMOVE_EFFECT, sMULTIHIT_EFFECT
	critcalc
	damagecalc
	jumpifmovehadnoeffect BattleScript_MultiHitNoMoreHits
	adjustdamage
	attackanimation
	waitanimation
	effectivenesssound
	hitanimation BS_TARGET
	waitstate
	healthbarupdate BS_TARGET
	datahpupdate BS_TARGET
	critmessage
	waitmessage B_WAIT_TIME_LONG
	multihitresultmessage
	printstring STRINGID_EMPTYSTRING3
	waitmessage 1
	addbyte sMULTIHIT_STRING + 4, 1
	moveendto MOVEEND_NEXT_TARGET
	jumpifbyte CMP_COMMON_BITS, gMoveResultFlags, MOVE_RESULT_FOE_ENDURED, BattleScript_MultiHitPrintStrings
	decrementmultihit BattleScript_MultiHitLoop
	goto BattleScript_MultiHitPrintStrings
BattleScript_MultiHitNoMoreHits::
	pause B_WAIT_TIME_SHORT
BattleScript_MultiHitPrintStrings::
	resultmessage
	waitmessage B_WAIT_TIME_LONG
	jumpifmovehadnoeffect BattleScript_MultiHitEnd
	copyarray gBattleTextBuff1, sMULTIHIT_STRING, 6
	printstring STRINGID_HITXTIMES
	waitmessage B_WAIT_TIME_LONG
	return

BattleScript_MultiHitEnd::
	seteffectwithchance
	tryfaintmon BS_TARGET
	moveendcase MOVEEND_SYNCHRONIZE_TARGET
	moveendfrom MOVEEND_STATUS_IMMUNITY_ABILITIES
	end

BattleScript_EffectConversion::
	attackcanceler
	attackstring
	ppreduce
	tryconversiontypechange BattleScript_ButItFailed
	attackanimation
	waitanimation
	printstring STRINGID_PKMNCHANGEDTYPE
	waitmessage B_WAIT_TIME_LONG
	goto BattleScript_MoveEnd

BattleScript_EffectFlinchHit::
	setmoveeffect MOVE_EFFECT_FLINCH
	goto BattleScript_EffectHit

BattleScript_EffectFlinchStatus:
	setmoveeffect MOVE_EFFECT_FLINCH
	attackcanceler
	accuracycheck BattleScript_PrintMoveMissed, ACC_CURR_MOVE
	attackstring
	ppreduce
	critcalc
	damagecalc
	adjustdamage
	attackanimation
	waitanimation
	effectivenesssound
	hitanimation BS_TARGET
	waitstate
	healthbarupdate BS_TARGET
	datahpupdate BS_TARGET
	critmessage
	waitmessage B_WAIT_TIME_LONG
	resultmessage
	waitmessage B_WAIT_TIME_LONG
	seteffectwithchance
	argumentstatuseffect
	tryfaintmon BS_TARGET
	goto BattleScript_MoveEnd

BattleScript_EffectRestoreHp::
	attackcanceler
	attackstring
	ppreduce
	tryhealhalfhealth BattleScript_AlreadyAtFullHp, BS_ATTACKER
	attackanimation
	waitanimation
BattleScript_RestoreHp:
	orword gHitMarker, HITMARKER_IGNORE_SUBSTITUTE
	healthbarupdate BS_ATTACKER
	datahpupdate BS_ATTACKER
	printstring STRINGID_PKMNREGAINEDHEALTH
	waitmessage B_WAIT_TIME_LONG
	goto BattleScript_MoveEnd

BattleScript_EffectToxic::
	attackcanceler
	attackstring
	ppreduce
	jumpifability BS_TARGET, ABILITY_IMMUNITY, BattleScript_ImmunityProtected
	jumpifability BS_TARGET, ABILITY_COMATOSE, BattleScript_AbilityProtectsDoesntAffect
	jumpifability BS_TARGET, ABILITY_PURIFYING_SALT, BattleScript_AbilityProtectsDoesntAffect
	jumpifability BS_TARGET_SIDE, ABILITY_PASTEL_VEIL, BattleScript_PastelVeilProtects
	jumpifflowerveil BattleScript_FlowerVeilProtects
	jumpifleafguardprotected BS_TARGET, BattleScript_AbilityProtectsDoesntAffect
	jumpifshieldsdown BS_TARGET, BattleScript_AbilityProtectsDoesntAffect
	jumpifsubstituteblocks BattleScript_ButItFailed
	jumpifstatus BS_TARGET, STATUS1_POISON | STATUS1_TOXIC_POISON, BattleScript_AlreadyPoisoned
	jumpifstatus BS_TARGET, STATUS1_ANY, BattleScript_ButItFailed
	jumpifterrainaffected BS_TARGET, STATUS_FIELD_MISTY_TERRAIN, BattleScript_MistyTerrainPrevents
	trypoisontype BS_ATTACKER, BS_TARGET, BattleScript_NotAffected
	accuracycheck BattleScript_ButItFailed, ACC_CURR_MOVE
	jumpifsafeguard BattleScript_SafeguardProtected
	attackanimation
	waitanimation
	setmoveeffect MOVE_EFFECT_TOXIC
	seteffectprimary
	resultmessage
	waitmessage B_WAIT_TIME_LONG
	goto BattleScript_MoveEnd

BattleScript_AlreadyPoisoned::
	setalreadystatusedmoveattempt BS_ATTACKER
	pause B_WAIT_TIME_LONG
	printstring STRINGID_PKMNALREADYPOISONED
	waitmessage B_WAIT_TIME_LONG
	goto BattleScript_MoveEnd

BattleScript_ImmunityProtected::
	copybyte gEffectBattler, gBattlerTarget
	call BattleScript_AbilityPopUp
	setbyte cMULTISTRING_CHOOSER, B_MSG_ABILITY_PREVENTS_MOVE_STATUS
	call BattleScript_PSNPrevention
	goto BattleScript_MoveEnd

BattleScript_EffectPayDay::
	setmoveeffect MOVE_EFFECT_PAYDAY
	goto BattleScript_EffectHit

BattleScript_EffectAuroraVeil:
	attackcanceler
	attackstring
	ppreduce
	setauroraveil BS_ATTACKER
	goto BattleScript_PrintReflectLightScreenSafeguardString

BattleScript_EffectLightScreen::
	attackcanceler
	attackstring
	ppreduce
	setlightscreen
	goto BattleScript_PrintReflectLightScreenSafeguardString

BattleScript_EffectTriAttack::
	setmoveeffect MOVE_EFFECT_TRI_ATTACK
	goto BattleScript_EffectHit

BattleScript_EffectRest::
	attackcanceler
	attackstring
	ppreduce
	jumpifstatus BS_ATTACKER, STATUS1_SLEEP, BattleScript_RestIsAlreadyAsleep
	jumpifability BS_ATTACKER, ABILITY_COMATOSE, BattleScript_RestIsAlreadyAsleep
	jumpifuproarwakes BattleScript_RestCantSleep
	jumpifability BS_TARGET, ABILITY_INSOMNIA, BattleScript_InsomniaProtects
	jumpifability BS_TARGET, ABILITY_VITAL_SPIRIT, BattleScript_InsomniaProtects
.if B_LEAF_GUARD_PREVENTS_REST >= GEN_5
	jumpifleafguardprotected BS_TARGET, BattleScript_LeafGuardPreventsRest
.endif
	trysetrest BattleScript_AlreadyAtFullHp
	pause B_WAIT_TIME_SHORT
	printfromtable gRestUsedStringIds
	waitmessage B_WAIT_TIME_LONG
	updatestatusicon BS_ATTACKER
	waitstate
	goto BattleScript_PresentHealTarget

BattleScript_RestCantSleep::
	pause B_WAIT_TIME_LONG
	printfromtable gUproarAwakeStringIds
	waitmessage B_WAIT_TIME_LONG
	goto BattleScript_MoveEnd

BattleScript_RestIsAlreadyAsleep::
	setalreadystatusedmoveattempt BS_ATTACKER
	pause B_WAIT_TIME_SHORT
	printstring STRINGID_PKMNALREADYASLEEP2
	waitmessage B_WAIT_TIME_LONG
	goto BattleScript_MoveEnd

BattleScript_LeafGuardPreventsRest::
	pause B_WAIT_TIME_SHORT
	printstring STRINGID_BUTITFAILED
	waitmessage B_WAIT_TIME_LONG
	goto BattleScript_MoveEnd

BattleScript_EffectOHKO::
	attackcanceler
	attackstring
	ppreduce
	accuracycheck BattleScript_ButItFailed, NO_ACC_CALC_CHECK_LOCK_ON
	typecalc
	jumpifmovehadnoeffect BattleScript_HitFromAtkAnimation
	tryKO BattleScript_KOFail
	trysetdestinybondtohappen
	goto BattleScript_HitFromAtkAnimation
BattleScript_KOFail::
	pause B_WAIT_TIME_LONG
	printfromtable gKOFailedStringIds
	waitmessage B_WAIT_TIME_LONG
	goto BattleScript_MoveEnd

BattleScript_TwoTurnMovesSecondTurn::
	attackcanceler
	setmoveeffect MOVE_EFFECT_CHARGING
	setbyte sB_ANIM_TURN, 1
	clearstatusfromeffect BS_ATTACKER
	orword gHitMarker, HITMARKER_NO_PPDEDUCT
	argumenttomoveeffect
	goto BattleScript_HitFromAccCheck

BattleScriptFirstChargingTurn::
	attackcanceler
	printstring STRINGID_EMPTYSTRING3
	ppreduce
	attackstring
BattleScriptFirstChargingTurnAfterAttackString:
	pause B_WAIT_TIME_LONG
	copybyte cMULTISTRING_CHOOSER, sTWOTURN_STRINGID
	printfromtable gFirstTurnOfTwoStringIds
	waitmessage B_WAIT_TIME_LONG
	attackanimation
	waitanimation
	orword gHitMarker, HITMARKER_CHARGING
	setmoveeffect MOVE_EFFECT_CHARGING | MOVE_EFFECT_AFFECTS_USER
	seteffectprimary
	return

BattleScript_EffectSuperFang::
	attackcanceler
	accuracycheck BattleScript_PrintMoveMissed, ACC_CURR_MOVE
	attackstring
	ppreduce
	typecalc
	bichalfword gMoveResultFlags, MOVE_RESULT_SUPER_EFFECTIVE | MOVE_RESULT_NOT_VERY_EFFECTIVE
	damagetohalftargethp
	goto BattleScript_HitFromAtkAnimation

BattleScript_EffectDragonRage::
	attackcanceler
	accuracycheck BattleScript_PrintMoveMissed, ACC_CURR_MOVE
	attackstring
	ppreduce
	typecalc
	bichalfword gMoveResultFlags, MOVE_RESULT_SUPER_EFFECTIVE | MOVE_RESULT_NOT_VERY_EFFECTIVE
	setword gBattleMoveDamage, 40
	adjustdamage
	goto BattleScript_HitFromAtkAnimation

BattleScript_EffectTrap::
	setmoveeffect MOVE_EFFECT_WRAP
	goto BattleScript_EffectHit

BattleScript_EffectRecoilIfMiss::
	attackcanceler
	accuracycheck BattleScript_MoveMissedDoDamage, ACC_CURR_MOVE
.if B_CRASH_IF_TARGET_IMMUNE >= GEN_4
	typecalc
	jumpifhalfword CMP_COMMON_BITS, gMoveResultFlags, MOVE_RESULT_DOESNT_AFFECT_FOE, BattleScript_MoveMissedDoDamage
.endif
	goto BattleScript_HitFromAtkString
BattleScript_MoveMissedDoDamage::
	jumpifability BS_ATTACKER, ABILITY_MAGIC_GUARD, BattleScript_PrintMoveMissed
	attackstring
	ppreduce
	pause B_WAIT_TIME_LONG
	resultmessage
	waitmessage B_WAIT_TIME_LONG
.if B_CRASH_IF_TARGET_IMMUNE < GEN_4
	jumpifhalfword CMP_COMMON_BITS, gMoveResultFlags, MOVE_RESULT_DOESNT_AFFECT_FOE, BattleScript_MoveEnd
.endif
	moveendcase MOVEEND_PROTECT_LIKE_EFFECT @ Spiky Shield's damage happens before recoil.
	jumpifhasnohp BS_ATTACKER, BattleScript_MoveEnd
	printstring STRINGID_PKMNCRASHED
	waitmessage B_WAIT_TIME_LONG
	damagecalc
	typecalc
	adjustdamage
.if B_CRASH_IF_TARGET_IMMUNE == GEN_4
	manipulatedamage DMG_RECOIL_FROM_IMMUNE
.else
	manipulatedamage DMG_RECOIL_FROM_MISS
.endif
.if B_CRASH_IF_TARGET_IMMUNE >= GEN_4
	bichalfword gMoveResultFlags, MOVE_RESULT_MISSED | MOVE_RESULT_DOESNT_AFFECT_FOE
.else
	bichalfword gMoveResultFlags, MOVE_RESULT_MISSED
.endif
	orword gHitMarker, HITMARKER_IGNORE_SUBSTITUTE | HITMARKER_IGNORE_DISGUISE
	healthbarupdate BS_ATTACKER
	datahpupdate BS_ATTACKER
	tryfaintmon BS_ATTACKER
.if B_CRASH_IF_TARGET_IMMUNE >= GEN_4
	orhalfword gMoveResultFlags, MOVE_RESULT_MISSED | MOVE_RESULT_DOESNT_AFFECT_FOE
.else
	orhalfword gMoveResultFlags, MOVE_RESULT_MISSED
.endif
	goto BattleScript_MoveEnd

BattleScript_EffectMist::
	attackcanceler
	attackstring
	ppreduce
	setmist
	attackanimation
	waitanimation
	printfromtable gMistUsedStringIds
	waitmessage B_WAIT_TIME_LONG
	goto BattleScript_MoveEnd

BattleScript_EffectFocusEnergy:
	attackcanceler
	attackstring
	ppreduce
	jumpifstatus2 BS_ATTACKER, STATUS2_FOCUS_ENERGY, BattleScript_ButItFailed
	setfocusenergy
	attackanimation
	waitanimation
	printfromtable gFocusEnergyUsedStringIds
	waitmessage B_WAIT_TIME_LONG
	goto BattleScript_MoveEnd

BattleScript_EffectConfuse:
	attackcanceler
	attackstring
	ppreduce
	jumpifability BS_TARGET, ABILITY_OWN_TEMPO, BattleScript_OwnTempoPrevents
	jumpifsubstituteblocks BattleScript_ButItFailed
	jumpifstatus2 BS_TARGET, STATUS2_CONFUSION, BattleScript_AlreadyConfused
	jumpifterrainaffected BS_TARGET, STATUS_FIELD_MISTY_TERRAIN, BattleScript_MistyTerrainPrevents
	accuracycheck BattleScript_ButItFailed, ACC_CURR_MOVE
	jumpifsafeguard BattleScript_SafeguardProtected
	attackanimation
	waitanimation
	setmoveeffect MOVE_EFFECT_CONFUSION
	seteffectprimary
	resultmessage
	waitmessage B_WAIT_TIME_LONG
	goto BattleScript_MoveEnd

BattleScript_AlreadyConfused::
	setalreadystatusedmoveattempt BS_ATTACKER
	pause B_WAIT_TIME_SHORT
	printstring STRINGID_PKMNALREADYCONFUSED
	waitmessage B_WAIT_TIME_LONG
	goto BattleScript_MoveEnd

BattleScript_EffectAttackUp2::
	setstatchanger STAT_ATK, 2, FALSE
	goto BattleScript_EffectStatUp

BattleScript_EffectDefenseUp2::
	setstatchanger STAT_DEF, 2, FALSE
	goto BattleScript_EffectStatUp

BattleScript_EffectDefenseUp3:
	setstatchanger STAT_DEF, 3, FALSE
	goto BattleScript_EffectStatUp

BattleScript_EffectSpeedUp2::
	setstatchanger STAT_SPEED, 2, FALSE
	goto BattleScript_EffectStatUp

BattleScript_EffectSpecialAttackUp2::
	setstatchanger STAT_SPATK, 2, FALSE
	goto BattleScript_EffectStatUp

BattleScript_EffectSpecialAttackUp3::
	setstatchanger STAT_SPATK, 3, FALSE
	goto BattleScript_EffectStatUp

BattleScript_EffectSpecialDefenseUp2::
	setstatchanger STAT_SPDEF, 2, FALSE
	goto BattleScript_EffectStatUp

BattleScript_EffectAccuracyUp2:
	setstatchanger STAT_ACC, 2, FALSE
	goto BattleScript_EffectStatUp

BattleScript_EffectEvasionUp2:
	setstatchanger STAT_EVASION, 2, FALSE
	goto BattleScript_EffectStatUp

BattleScript_EffectTransform::
	attackcanceler
	attackstring
	ppreduce
	trytoclearprimalweather
	printstring STRINGID_EMPTYSTRING3
	waitmessage 1
	transformdataexecution
	attackanimation
	waitanimation
	printfromtable gTransformUsedStringIds
	waitmessage B_WAIT_TIME_LONG
	goto BattleScript_MoveEnd

BattleScript_EffectAttackDown2:
	setstatchanger STAT_ATK, 2, TRUE
	goto BattleScript_EffectStatDown

BattleScript_EffectDefenseDown2:
	setstatchanger STAT_DEF, 2, TRUE
	goto BattleScript_EffectStatDown

BattleScript_EffectSpeedDown2:
	setstatchanger STAT_SPEED, 2, TRUE
	goto BattleScript_EffectStatDown

BattleScript_EffectSpecialDefenseDown2:
	setstatchanger STAT_SPDEF, 2, TRUE
	goto BattleScript_EffectStatDown

BattleScript_EffectSpecialAttackDown2:
	setstatchanger STAT_SPATK, 2, TRUE
	goto BattleScript_EffectStatDown

BattleScript_EffectAccuracyDown2:
	setstatchanger STAT_ACC, 2, TRUE
	goto BattleScript_EffectStatDown

BattleScript_EffectEvasionDown2:
	setstatchanger STAT_EVASION, 2, TRUE
	goto BattleScript_EffectStatDown

BattleScript_EffectReflect::
	attackcanceler
	attackstring
	ppreduce
	setreflect
BattleScript_PrintReflectLightScreenSafeguardString::
	attackanimation
	waitanimation
	printfromtable gReflectLightScreenSafeguardStringIds
	waitmessage B_WAIT_TIME_LONG
	goto BattleScript_MoveEnd

BattleScript_EffectPoison::
	attackcanceler
	attackstring
	ppreduce
	jumpifability BS_TARGET, ABILITY_IMMUNITY, BattleScript_ImmunityProtected
	jumpifability BS_TARGET, ABILITY_COMATOSE, BattleScript_AbilityProtectsDoesntAffect
	jumpifability BS_TARGET, ABILITY_PURIFYING_SALT, BattleScript_AbilityProtectsDoesntAffect
	jumpifability BS_TARGET_SIDE, ABILITY_PASTEL_VEIL, BattleScript_PastelVeilProtects
	jumpifflowerveil BattleScript_FlowerVeilProtects
	jumpifleafguardprotected BS_TARGET, BattleScript_AbilityProtectsDoesntAffect
	jumpifshieldsdown BS_TARGET, BattleScript_AbilityProtectsDoesntAffect
	jumpifsubstituteblocks BattleScript_ButItFailed
	jumpifstatus BS_TARGET, STATUS1_POISON, BattleScript_AlreadyPoisoned
	jumpifstatus BS_TARGET, STATUS1_TOXIC_POISON, BattleScript_AlreadyPoisoned
	trypoisontype BS_ATTACKER, BS_TARGET, BattleScript_NotAffected
	jumpifstatus BS_TARGET, STATUS1_ANY, BattleScript_ButItFailed
	jumpifterrainaffected BS_TARGET, STATUS_FIELD_MISTY_TERRAIN, BattleScript_MistyTerrainPrevents
	accuracycheck BattleScript_ButItFailed, ACC_CURR_MOVE
	jumpifsafeguard BattleScript_SafeguardProtected
	attackanimation
	waitanimation
	setmoveeffect MOVE_EFFECT_POISON
	seteffectprimary
	resultmessage
	waitmessage B_WAIT_TIME_LONG
	goto BattleScript_MoveEnd

BattleScript_EffectParalyze:
	attackcanceler
	attackstring
	ppreduce
	jumpifability BS_TARGET, ABILITY_LIMBER, BattleScript_LimberProtected
	jumpifability BS_TARGET, ABILITY_COMATOSE, BattleScript_AbilityProtectsDoesntAffect
	jumpifability BS_TARGET, ABILITY_PURIFYING_SALT, BattleScript_AbilityProtectsDoesntAffect
	jumpifflowerveil BattleScript_FlowerVeilProtects
	jumpifleafguardprotected BS_TARGET, BattleScript_AbilityProtectsDoesntAffect
	jumpifshieldsdown BS_TARGET, BattleScript_AbilityProtectsDoesntAffect
	jumpifsubstituteblocks BattleScript_ButItFailed
	typecalc
BattleScript_BattleScript_EffectParalyzeNoTypeCalc:
	jumpifmovehadnoeffect BattleScript_ButItFailed
	jumpifstatus BS_TARGET, STATUS1_PARALYSIS, BattleScript_AlreadyParalyzed
	jumpifabsorbaffected BS_TARGET, BattleScript_VoltAbsorbHeal
	tryparalyzetype BS_ATTACKER, BS_TARGET, BattleScript_NotAffected
	jumpifstatus BS_TARGET, STATUS1_ANY, BattleScript_ButItFailed
	jumpifterrainaffected BS_TARGET, STATUS_FIELD_MISTY_TERRAIN, BattleScript_MistyTerrainPrevents
	accuracycheck BattleScript_ButItFailed, ACC_CURR_MOVE
	jumpifsafeguard BattleScript_SafeguardProtected
	bichalfword gMoveResultFlags, MOVE_RESULT_SUPER_EFFECTIVE | MOVE_RESULT_NOT_VERY_EFFECTIVE
	attackanimation
	waitanimation
	setmoveeffect MOVE_EFFECT_PARALYSIS
	seteffectprimary
	resultmessage
	waitmessage B_WAIT_TIME_LONG
	goto BattleScript_MoveEnd

BattleScript_VoltAbsorbHeal:
	copybyte gBattlerAbility, gBattlerTarget
	tryhealquarterhealth BS_TARGET BattleScript_MonMadeMoveUseless @ Check if max hp
	goto BattleScript_MoveHPDrain

BattleScript_AlreadyParalyzed:
	setalreadystatusedmoveattempt BS_ATTACKER
	pause B_WAIT_TIME_SHORT
	printstring STRINGID_PKMNISALREADYPARALYZED
	waitmessage B_WAIT_TIME_LONG
	goto BattleScript_MoveEnd

BattleScript_LimberProtected::
	copybyte gEffectBattler, gBattlerTarget
	setbyte cMULTISTRING_CHOOSER, B_MSG_ABILITY_PREVENTS_MOVE_STATUS
	call BattleScript_PRLZPrevention
	goto BattleScript_MoveEnd

BattleScript_EffectAttackDownHit::
	setmoveeffect MOVE_EFFECT_ATK_MINUS_1
	goto BattleScript_EffectHit

BattleScript_EffectDefenseDownHit::
	setmoveeffect MOVE_EFFECT_DEF_MINUS_1
	goto BattleScript_EffectHit

BattleScript_EffectSpeedDownHit::
	setmoveeffect MOVE_EFFECT_SPD_MINUS_1
	goto BattleScript_EffectHit

BattleScript_EffectSpecialAttackDownHit::
	setmoveeffect MOVE_EFFECT_SP_ATK_MINUS_1
	goto BattleScript_EffectHit

BattleScript_EffectSpecialDefenseDownHit::
	setmoveeffect MOVE_EFFECT_SP_DEF_MINUS_1
	goto BattleScript_EffectHit

BattleScript_EffectSpecialDefenseDownHit2::
	setmoveeffect MOVE_EFFECT_SP_DEF_MINUS_2
	goto BattleScript_EffectHit

BattleScript_EffectAccuracyDownHit::
	setmoveeffect MOVE_EFFECT_ACC_MINUS_1
	goto BattleScript_EffectHit

BattleScript_PowerHerbActivation:
	playanimation BS_ATTACKER, B_ANIM_HELD_ITEM_EFFECT
	printstring STRINGID_POWERHERB
	waitmessage B_WAIT_TIME_LONG
	removeitem BS_ATTACKER
	return

BattleScript_EffectTwoTurnsAttack::
	jumpifstatus2 BS_ATTACKER, STATUS2_MULTIPLETURNS, BattleScript_TwoTurnMovesSecondTurn
	jumpifword CMP_COMMON_BITS, gHitMarker, HITMARKER_NO_ATTACKSTRING, BattleScript_TwoTurnMovesSecondTurn
	jumpifmove MOVE_SKY_ATTACK, BattleScript_EffectTwoTurnsAttackSkyAttack
	jumpifmove MOVE_RAZOR_WIND, BattleScript_EffectTwoTurnsAttackRazorWind
	jumpifmove MOVE_ICE_BURN, BattleScript_EffectTwoTurnsAttackIceBurn
	jumpifmove MOVE_FREEZE_SHOCK, BattleScript_EffectTwoTurnsAttackFreezeShock
	setbyte sTWOTURN_STRINGID, B_MSG_TURN1_RAZOR_WIND
BattleScript_EffectTwoTurnsAttackContinue:
	call BattleScriptFirstChargingTurn
	jumpifnoholdeffect BS_ATTACKER, HOLD_EFFECT_POWER_HERB, BattleScript_MoveEnd
	call BattleScript_PowerHerbActivation
	goto BattleScript_TwoTurnMovesSecondTurn
BattleScript_EffectTwoTurnsAttackSkyAttack:
	setbyte sTWOTURN_STRINGID, B_MSG_TURN1_SKY_ATTACK
	goto BattleScript_EffectTwoTurnsAttackContinue
BattleScript_EffectTwoTurnsAttackRazorWind:
	setbyte sTWOTURN_STRINGID, B_MSG_TURN1_RAZOR_WIND
	goto BattleScript_EffectTwoTurnsAttackContinue
BattleScript_EffectTwoTurnsAttackIceBurn:
	setbyte sTWOTURN_STRINGID, B_MSG_TURN1_RAZOR_WIND
	goto BattleScript_EffectTwoTurnsAttackContinue
BattleScript_EffectTwoTurnsAttackFreezeShock:
	setbyte sTWOTURN_STRINGID, B_MSG_TURN1_FREEZE_SHOCK
	goto BattleScript_EffectTwoTurnsAttackContinue

BattleScript_EffectGeomancy:
	jumpifstatus2 BS_ATTACKER, STATUS2_MULTIPLETURNS, BattleScript_GeomancySecondTurn
	jumpifword CMP_COMMON_BITS, gHitMarker, HITMARKER_NO_ATTACKSTRING, BattleScript_GeomancySecondTurn
	setbyte sTWOTURN_STRINGID, B_MSG_TURN1_GEOMANCY
	call BattleScriptFirstChargingTurn
	jumpifnoholdeffect BS_ATTACKER, HOLD_EFFECT_POWER_HERB, BattleScript_MoveEnd
	call BattleScript_PowerHerbActivation
BattleScript_GeomancySecondTurn:
	attackcanceler
	setmoveeffect MOVE_EFFECT_CHARGING
	setbyte sB_ANIM_TURN, 1
	clearstatusfromeffect BS_ATTACKER
	orword gHitMarker, HITMARKER_NO_PPDEDUCT
	attackstring
	jumpifstat BS_ATTACKER, CMP_LESS_THAN, STAT_SPATK, MAX_STAT_STAGE, BattleScript_GeomancyDoMoveAnim
	jumpifstat BS_ATTACKER, CMP_LESS_THAN, STAT_SPDEF, MAX_STAT_STAGE, BattleScript_GeomancyDoMoveAnim
	jumpifstat BS_ATTACKER, CMP_EQUAL, STAT_SPEED, MAX_STAT_STAGE, BattleScript_CantRaiseMultipleStats
BattleScript_GeomancyDoMoveAnim::
	attackanimation
	waitanimation
	setbyte sSTAT_ANIM_PLAYED, FALSE
	playstatchangeanimation BS_ATTACKER, BIT_SPATK | BIT_SPDEF | BIT_SPEED, 0
	setstatchanger STAT_SPATK, 2, FALSE
	statbuffchange MOVE_EFFECT_AFFECTS_USER | STAT_CHANGE_ALLOW_PTR, BattleScript_GeomancyTrySpDef
	jumpifbyte CMP_EQUAL, cMULTISTRING_CHOOSER, B_MSG_STAT_WONT_INCREASE, BattleScript_GeomancyTrySpDef
	printfromtable gStatUpStringIds
	waitmessage B_WAIT_TIME_LONG
BattleScript_GeomancyTrySpDef::
	setstatchanger STAT_SPDEF, 2, FALSE
	statbuffchange MOVE_EFFECT_AFFECTS_USER | STAT_CHANGE_ALLOW_PTR, BattleScript_GeomancyTrySpeed
	jumpifbyte CMP_EQUAL, cMULTISTRING_CHOOSER, B_MSG_STAT_WONT_INCREASE, BattleScript_GeomancyTrySpeed
	printfromtable gStatUpStringIds
	waitmessage B_WAIT_TIME_LONG
BattleScript_GeomancyTrySpeed::
	setstatchanger STAT_SPEED, 2, FALSE
	statbuffchange MOVE_EFFECT_AFFECTS_USER | STAT_CHANGE_ALLOW_PTR, BattleScript_GeomancyEnd
	jumpifbyte CMP_EQUAL, cMULTISTRING_CHOOSER, B_MSG_STAT_WONT_INCREASE, BattleScript_GeomancyEnd
	printfromtable gStatUpStringIds
	waitmessage B_WAIT_TIME_LONG
BattleScript_GeomancyEnd::
	goto BattleScript_MoveEnd

BattleScript_EffectConfuseHit::
	setmoveeffect MOVE_EFFECT_CONFUSION
	goto BattleScript_EffectHit

BattleScript_EffectSubstitute::
	attackcanceler
	ppreduce
	attackstring
	waitstate
	jumpifstatus2 BS_ATTACKER, STATUS2_SUBSTITUTE, BattleScript_AlreadyHasSubstitute
	setsubstitute
	jumpifbyte CMP_NOT_EQUAL, cMULTISTRING_CHOOSER, B_MSG_SUBSTITUTE_FAILED, BattleScript_SubstituteAnim
	pause B_WAIT_TIME_SHORT
	goto BattleScript_SubstituteString
BattleScript_SubstituteAnim::
	attackanimation
	waitanimation
	healthbarupdate BS_ATTACKER
	datahpupdate BS_ATTACKER
BattleScript_SubstituteString::
	printfromtable gSubstituteUsedStringIds
	waitmessage B_WAIT_TIME_LONG
	goto BattleScript_MoveEnd
BattleScript_AlreadyHasSubstitute::
	setalreadystatusedmoveattempt BS_ATTACKER
	pause B_WAIT_TIME_SHORT
	printstring STRINGID_PKMNHASSUBSTITUTE
	waitmessage B_WAIT_TIME_LONG
	goto BattleScript_MoveEnd

BattleScript_EffectRecharge::
	attackcanceler
	accuracycheck BattleScript_PrintMoveMissed, ACC_CURR_MOVE
	setmoveeffect MOVE_EFFECT_RECHARGE | MOVE_EFFECT_AFFECTS_USER | MOVE_EFFECT_CERTAIN
	goto BattleScript_HitFromAtkString

BattleScript_MoveUsedMustRecharge::
	printstring STRINGID_PKMNMUSTRECHARGE
	waitmessage B_WAIT_TIME_LONG
	goto BattleScript_MoveEnd

BattleScript_EffectRage::
	attackcanceler
	accuracycheck BattleScript_RageMiss, ACC_CURR_MOVE
	setmoveeffect MOVE_EFFECT_RAGE
	seteffectprimary
	setmoveeffect 0
	goto BattleScript_HitFromAtkString
BattleScript_RageMiss::
	setmoveeffect MOVE_EFFECT_RAGE
	clearstatusfromeffect BS_ATTACKER
	goto BattleScript_PrintMoveMissed

BattleScript_EffectMimic::
	attackcanceler
	attackstring
	ppreduce
	jumpifsubstituteblocks BattleScript_ButItFailed
	accuracycheck BattleScript_ButItFailed, NO_ACC_CALC_CHECK_LOCK_ON
	mimicattackcopy BattleScript_ButItFailed
	attackanimation
	waitanimation
	printstring STRINGID_PKMNLEARNEDMOVE2
	waitmessage B_WAIT_TIME_LONG
	goto BattleScript_MoveEnd

BattleScript_EffectMetronome::
	attackcanceler
	attackstring
	pause B_WAIT_TIME_SHORT
	attackanimation
	waitanimation
	setbyte sB_ANIM_TURN, 0
	setbyte sB_ANIM_TARGETS_HIT, 0
	metronome

BattleScript_EffectLeechSeed::
	attackcanceler
	attackstring
	pause B_WAIT_TIME_SHORT
	ppreduce
	jumpifsubstituteblocks BattleScript_ButItFailed
	accuracycheck BattleScript_DoLeechSeed, ACC_CURR_MOVE
BattleScript_DoLeechSeed::
	setseeded
	attackanimation
	waitanimation
	printfromtable gLeechSeedStringIds
	waitmessage B_WAIT_TIME_LONG
	goto BattleScript_MoveEnd

BattleScript_EffectDoNothing::
	attackcanceler
	attackstring
	ppreduce
	jumpifmove MOVE_HOLD_HANDS, BattleScript_EffectHoldHands
	attackanimation
	waitanimation
	jumpifmove MOVE_CELEBRATE, BattleScript_EffectCelebrate
	jumpifmove MOVE_HAPPY_HOUR, BattleScript_EffectHappyHour
	incrementgamestat GAME_STAT_USED_SPLASH
	printstring STRINGID_BUTNOTHINGHAPPENED
	waitmessage B_WAIT_TIME_LONG
	goto BattleScript_MoveEnd
BattleScript_EffectHoldHands:
	jumpifsideaffecting BS_TARGET, SIDE_STATUS_CRAFTY_SHIELD, BattleScript_ButItFailed
	jumpifbyteequal gBattlerTarget, gBattlerAttacker, BattleScript_ButItFailed
	attackanimation
	waitanimation
	goto BattleScript_MoveEnd
BattleScript_EffectCelebrate:
	printstring STRINGID_CELEBRATEMESSAGE
	waitmessage B_WAIT_TIME_LONG
	goto BattleScript_MoveEnd
BattleScript_EffectHappyHour:
	setmoveeffect MOVE_EFFECT_HAPPY_HOUR
	seteffectprimary
	goto BattleScript_MoveEnd

BattleScript_EffectDisable::
	attackcanceler
	attackstring
	ppreduce
	jumpifability BS_TARGET_SIDE, ABILITY_AROMA_VEIL, BattleScript_AromaVeilProtects
	accuracycheck BattleScript_ButItFailed, ACC_CURR_MOVE
	disablelastusedattack BattleScript_ButItFailed
	attackanimation
	waitanimation
	printstring STRINGID_PKMNMOVEWASDISABLED
	waitmessage B_WAIT_TIME_LONG
	goto BattleScript_MoveEnd

BattleScript_EffectLevelDamage::
	attackcanceler
	accuracycheck BattleScript_PrintMoveMissed, ACC_CURR_MOVE
	attackstring
	ppreduce
	typecalc
	bichalfword gMoveResultFlags, MOVE_RESULT_SUPER_EFFECTIVE | MOVE_RESULT_NOT_VERY_EFFECTIVE
	dmgtolevel
	adjustdamage
	goto BattleScript_HitFromAtkAnimation

BattleScript_EffectPsywave::
	attackcanceler
	accuracycheck BattleScript_PrintMoveMissed, ACC_CURR_MOVE
	attackstring
	ppreduce
	typecalc
	bichalfword gMoveResultFlags, MOVE_RESULT_SUPER_EFFECTIVE | MOVE_RESULT_NOT_VERY_EFFECTIVE
	psywavedamageeffect
	adjustdamage
	goto BattleScript_HitFromAtkAnimation

BattleScript_EffectCounter::
	attackcanceler
	counterdamagecalculator BattleScript_FailedFromAtkString
	accuracycheck BattleScript_PrintMoveMissed, ACC_CURR_MOVE
	attackstring
	ppreduce
	typecalc
	bichalfword gMoveResultFlags, MOVE_RESULT_NOT_VERY_EFFECTIVE | MOVE_RESULT_SUPER_EFFECTIVE
	adjustdamage
	goto BattleScript_HitFromAtkAnimation

BattleScript_EffectEncore::
	attackcanceler
	accuracycheck BattleScript_PrintMoveMissed, ACC_CURR_MOVE
	attackstring
	ppreduce
	jumpifability BS_TARGET_SIDE, ABILITY_AROMA_VEIL, BattleScript_AromaVeilProtects
	trysetencore BattleScript_ButItFailed
	attackanimation
	waitanimation
	printstring STRINGID_PKMNGOTENCORE
	waitmessage B_WAIT_TIME_LONG
	goto BattleScript_MoveEnd

BattleScript_EffectPainSplit::
	attackcanceler
	attackstring
	ppreduce
	accuracycheck BattleScript_ButItFailed, NO_ACC_CALC_CHECK_LOCK_ON
	painsplitdmgcalc BattleScript_ButItFailed
	attackanimation
	waitanimation
	orword gHitMarker, HITMARKER_IGNORE_SUBSTITUTE
	healthbarupdate BS_ATTACKER
	datahpupdate BS_ATTACKER
	copyword gBattleMoveDamage, sPAINSPLIT_HP
	healthbarupdate BS_TARGET
	datahpupdate BS_TARGET
	printstring STRINGID_SHAREDPAIN
	waitmessage B_WAIT_TIME_LONG
	goto BattleScript_MoveEnd

BattleScript_EffectSnore::
	attackcanceler
	jumpifability BS_ATTACKER, ABILITY_COMATOSE, BattleScript_SnoreIsAsleep
	jumpifstatus BS_ATTACKER, STATUS1_SLEEP, BattleScript_SnoreIsAsleep
	attackstring
	ppreduce
	goto BattleScript_ButItFailed
BattleScript_SnoreIsAsleep::
	jumpifhalfword CMP_EQUAL, gChosenMove, MOVE_SLEEP_TALK, BattleScript_DoSnore
	printstring STRINGID_PKMNFASTASLEEP
	waitmessage B_WAIT_TIME_LONG
	statusanimation BS_ATTACKER
BattleScript_DoSnore::
	attackstring
	ppreduce
	accuracycheck BattleScript_MoveMissedPause, ACC_CURR_MOVE
	setmoveeffect MOVE_EFFECT_FLINCH
	goto BattleScript_HitFromCritCalc

BattleScript_EffectConversion2::
	attackcanceler
	attackstring
	ppreduce
	settypetorandomresistance BattleScript_ButItFailed
	attackanimation
	waitanimation
	printstring STRINGID_PKMNCHANGEDTYPE
	waitmessage B_WAIT_TIME_LONG
	goto BattleScript_MoveEnd

BattleScript_EffectLockOn::
	attackcanceler
	attackstring
	ppreduce
	jumpifsubstituteblocks BattleScript_ButItFailed
	accuracycheck BattleScript_ButItFailed, ACC_CURR_MOVE
	setalwayshitflag
	attackanimation
	waitanimation
	printstring STRINGID_PKMNTOOKAIM
	waitmessage B_WAIT_TIME_LONG
	goto BattleScript_MoveEnd

BattleScript_EffectSketch::
	attackcanceler
	attackstring
	ppreduce
	copymovepermanently BattleScript_ButItFailed
	attackanimation
	waitanimation
	printstring STRINGID_PKMNSKETCHEDMOVE
	waitmessage B_WAIT_TIME_LONG
	goto BattleScript_MoveEnd

BattleScript_EffectSleepTalk::
	attackcanceler
	jumpifability BS_ATTACKER, ABILITY_COMATOSE, BattleScript_SleepTalkIsAsleep
	jumpifstatus BS_ATTACKER, STATUS1_SLEEP, BattleScript_SleepTalkIsAsleep
	attackstring
	ppreduce
	goto BattleScript_ButItFailed
BattleScript_SleepTalkIsAsleep::
	printstring STRINGID_PKMNFASTASLEEP
	waitmessage B_WAIT_TIME_LONG
	statusanimation BS_ATTACKER
	attackstring
	ppreduce
	orword gHitMarker, HITMARKER_NO_PPDEDUCT
	trychoosesleeptalkmove BattleScript_SleepTalkUsingMove
	pause B_WAIT_TIME_LONG
	goto BattleScript_ButItFailed
BattleScript_SleepTalkUsingMove::
	attackanimation
	waitanimation
	setbyte sB_ANIM_TURN, 0
	setbyte sB_ANIM_TARGETS_HIT, 0
	jumptocalledmove TRUE

BattleScript_EffectDestinyBond::
	attackcanceler
	attackstring
	ppreduce
	setdestinybond
	attackanimation
	waitanimation
	printstring STRINGID_PKMNTRYINGTOTAKEFOE
	waitmessage B_WAIT_TIME_LONG
	goto BattleScript_MoveEnd

BattleScript_EffectEerieSpell::
	attackcanceler
	attackstring
	ppreduce
	accuracycheck BattleScript_ButItFailed, ACC_CURR_MOVE
	attackstring
	ppreduce
	critcalc
	damagecalc
	adjustdamage
	attackanimation
	waitanimation
	effectivenesssound
	hitanimation BS_TARGET
	waitstate
	healthbarupdate BS_TARGET
	datahpupdate BS_TARGET
	critmessage
	waitmessage B_WAIT_TIME_LONG
	resultmessage
	waitmessage B_WAIT_TIME_LONG
	tryfaintmon BS_TARGET
	eeriespellppreduce BattleScript_MoveEnd
	printstring STRINGID_PKMNREDUCEDPP
	waitmessage B_WAIT_TIME_LONG
	goto BattleScript_MoveEnd

BattleScript_EffectSpite::
	attackcanceler
	attackstring
	ppreduce
	accuracycheck BattleScript_ButItFailed, ACC_CURR_MOVE
	tryspiteppreduce BattleScript_ButItFailed
	attackanimation
	waitanimation
	printstring STRINGID_PKMNREDUCEDPP
	waitmessage B_WAIT_TIME_LONG
	goto BattleScript_MoveEnd

BattleScript_EffectHealBell::
	attackcanceler
	attackstring
	ppreduce
	healpartystatus
	waitstate
	attackanimation
	waitanimation
	printfromtable gPartyStatusHealStringIds
	waitmessage B_WAIT_TIME_LONG
	jumpifnotmove MOVE_HEAL_BELL, BattleScript_PartyHealEnd
	jumpifbyte CMP_NO_COMMON_BITS, cMULTISTRING_CHOOSER, B_MSG_BELL_SOUNDPROOF_ATTACKER, BattleScript_CheckHealBellMon2Unaffected
	printstring STRINGID_PKMNSXBLOCKSY
	waitmessage B_WAIT_TIME_LONG
BattleScript_CheckHealBellMon2Unaffected::
	jumpifbyte CMP_NO_COMMON_BITS, cMULTISTRING_CHOOSER, B_MSG_BELL_SOUNDPROOF_PARTNER, BattleScript_PartyHealEnd
	printstring STRINGID_PKMNSXBLOCKSY2
	waitmessage B_WAIT_TIME_LONG
BattleScript_PartyHealEnd::
	updatestatusicon BS_ATTACKER_WITH_PARTNER
	waitstate
	goto BattleScript_MoveEnd

BattleScript_EffectTripleKick::
	attackcanceler
	accuracycheck BattleScript_PrintMoveMissed, ACC_CURR_MOVE
	jumpifmove MOVE_TRIPLE_AXEL BS_TripleAxel
	addbyte sTRIPLE_KICK_POWER, 10 @ triple kick gets +10 power
	goto BattleScript_HitFromAtkString

BS_TripleAxel:
	addbyte sTRIPLE_KICK_POWER, 20 @ triple axel gets +20 power
	goto BattleScript_HitFromAtkString

BattleScript_EffectThief::
	setmoveeffect MOVE_EFFECT_STEAL_ITEM
	goto BattleScript_EffectHit

BattleScript_EffectHitPreventEscape:
	setmoveeffect MOVE_EFFECT_PREVENT_ESCAPE
	goto BattleScript_EffectHit

BattleScript_EffectMeanLook::
	attackcanceler
	attackstring
	ppreduce
	accuracycheck BattleScript_ButItFailed, NO_ACC_CALC_CHECK_LOCK_ON
	jumpifstatus2 BS_TARGET, STATUS2_ESCAPE_PREVENTION, BattleScript_ButItFailed
	jumpifsubstituteblocks BattleScript_ButItFailed
.if B_GHOSTS_ESCAPE >= GEN_6
	jumpiftype BS_TARGET, TYPE_GHOST, BattleScript_ButItFailed
.endif
	attackanimation
	waitanimation
	setmoveeffect MOVE_EFFECT_PREVENT_ESCAPE
	seteffectprimary
	printstring STRINGID_TARGETCANTESCAPENOW
	waitmessage B_WAIT_TIME_LONG
	goto BattleScript_MoveEnd

BattleScript_EffectNightmare::
	attackcanceler
	attackstring
	ppreduce
	jumpifsubstituteblocks BattleScript_ButItFailed
	jumpifstatus2 BS_TARGET, STATUS2_NIGHTMARE, BattleScript_ButItFailed
	jumpifstatus BS_TARGET, STATUS1_SLEEP, BattleScript_NightmareWorked
	jumpifability BS_TARGET, ABILITY_COMATOSE, BattleScript_NightmareWorked
	goto BattleScript_ButItFailed
BattleScript_NightmareWorked::
	attackanimation
	waitanimation
	setmoveeffect MOVE_EFFECT_NIGHTMARE
	seteffectprimary
	printstring STRINGID_PKMNFELLINTONIGHTMARE
	waitmessage B_WAIT_TIME_LONG
	goto BattleScript_MoveEnd

BattleScript_EffectMinimize::
	attackcanceler
	setminimize
.if B_MINIMIZE_EVASION >= GEN_5
	setstatchanger STAT_EVASION, 2, FALSE
.else
	setstatchanger STAT_EVASION, 1, FALSE
.endif
	goto BattleScript_EffectStatUpAfterAtkCanceler

BattleScript_EffectCurse::
	jumpiftype BS_ATTACKER, TYPE_GHOST, BattleScript_GhostCurse
	attackcanceler
	attackstring
	ppreduce
	jumpifstat BS_ATTACKER, CMP_GREATER_THAN, STAT_SPEED, MIN_STAT_STAGE, BattleScript_CurseTrySpeed
	jumpifstat BS_ATTACKER, CMP_NOT_EQUAL, STAT_ATK, MAX_STAT_STAGE, BattleScript_CurseTrySpeed
	jumpifstat BS_ATTACKER, CMP_EQUAL, STAT_DEF, MAX_STAT_STAGE, BattleScript_ButItFailed
BattleScript_CurseTrySpeed::
	copybyte gBattlerTarget, gBattlerAttacker
	setbyte sB_ANIM_TURN, 1
	attackanimation
	waitanimation
	setstatchanger STAT_SPEED, 1, TRUE
	statbuffchange MOVE_EFFECT_AFFECTS_USER | STAT_CHANGE_ALLOW_PTR, BattleScript_CurseTryAttack
	printfromtable gStatDownStringIds
	waitmessage B_WAIT_TIME_LONG
BattleScript_CurseTryAttack::
	setstatchanger STAT_ATK, 1, FALSE
	statbuffchange MOVE_EFFECT_AFFECTS_USER | STAT_CHANGE_ALLOW_PTR, BattleScript_CurseTryDefense
	printfromtable gStatUpStringIds
	waitmessage B_WAIT_TIME_LONG
BattleScript_CurseTryDefense::
	setstatchanger STAT_DEF, 1, FALSE
	statbuffchange MOVE_EFFECT_AFFECTS_USER | STAT_CHANGE_ALLOW_PTR, BattleScript_CurseEnd
	printfromtable gStatUpStringIds
	waitmessage B_WAIT_TIME_LONG
BattleScript_CurseEnd::
	goto BattleScript_MoveEnd
BattleScript_GhostCurse::
	jumpifbytenotequal gBattlerAttacker, gBattlerTarget, BattleScript_DoGhostCurse
	getmovetarget BS_ATTACKER
BattleScript_DoGhostCurse::
	attackcanceler
	attackstring
	ppreduce
	accuracycheck BattleScript_ButItFailed, NO_ACC_CALC_CHECK_LOCK_ON
	cursetarget BattleScript_ButItFailed
	orword gHitMarker, HITMARKER_IGNORE_SUBSTITUTE
	setbyte sB_ANIM_TURN, 0
	attackanimation
	waitanimation
	healthbarupdate BS_ATTACKER
	datahpupdate BS_ATTACKER
	printstring STRINGID_PKMNLAIDCURSE
	waitmessage B_WAIT_TIME_LONG
	tryfaintmon BS_ATTACKER
	goto BattleScript_MoveEnd

BattleScript_EffectMatBlock::
	attackcanceler
	jumpifnotfirstturn BattleScript_FailedFromAtkString
	goto BattleScript_ProtectLikeAtkString

BattleScript_EffectProtect::
BattleScript_EffectEndure::
	attackcanceler
BattleScript_ProtectLikeAtkString:
	attackstring
	ppreduce
	setprotectlike
	attackanimation
	waitanimation
	printfromtable gProtectLikeUsedStringIds
	waitmessage B_WAIT_TIME_LONG
	goto BattleScript_MoveEnd

BattleScript_EffectSpikes::
	attackcanceler
	trysetspikes BattleScript_FailedFromAtkString
	attackstring
	ppreduce
	attackanimation
	waitanimation
	printstring STRINGID_SPIKESSCATTERED
	waitmessage B_WAIT_TIME_LONG
	goto BattleScript_MoveEnd

BattleScript_EffectForesight:
	attackcanceler
	attackstring
	ppreduce
	accuracycheck BattleScript_ButItFailed, NO_ACC_CALC_CHECK_LOCK_ON
	jumpifstatus2 BS_TARGET, STATUS2_FORESIGHT, BattleScript_ButItFailed
	setforesight
BattleScript_IdentifiedFoe:
	attackanimation
	waitanimation
	printstring STRINGID_PKMNIDENTIFIED
	waitmessage B_WAIT_TIME_LONG
	goto BattleScript_MoveEnd

BattleScript_EffectPerishSong::
	attackcanceler
	attackstring
	ppreduce
	trysetperishsong BattleScript_ButItFailed
	attackanimation
	waitanimation
	printstring STRINGID_FAINTINTHREE
	waitmessage B_WAIT_TIME_LONG
	setbyte gBattlerTarget, 0
BattleScript_PerishSongLoop::
	jumpifability BS_TARGET, ABILITY_SOUNDPROOF, BattleScript_PerishSongBlocked
	jumpifpranksterblocked BS_TARGET, BattleScript_PerishSongNotAffected
BattleScript_PerishSongLoopIncrement::
	addbyte gBattlerTarget, 1
	jumpifbytenotequal gBattlerTarget, gBattlersCount, BattleScript_PerishSongLoop
	goto BattleScript_MoveEnd

BattleScript_PerishSongBlocked::
	copybyte sBATTLER, gBattlerTarget
	printstring STRINGID_PKMNSXBLOCKSY2
	waitmessage B_WAIT_TIME_LONG
	goto BattleScript_PerishSongLoopIncrement

BattleScript_PerishSongNotAffected:
	printstring STRINGID_ITDOESNTAFFECT
	waitmessage B_WAIT_TIME_LONG
	goto BattleScript_PerishSongLoopIncrement

BattleScript_EffectSandstorm::
	attackcanceler
	attackstring
	ppreduce
	jumpifhalfword CMP_COMMON_BITS, gBattleWeather, B_WEATHER_SUN_PRIMAL, BattleScript_ExtremelyHarshSunlightWasNotLessened
	jumpifhalfword CMP_COMMON_BITS, gBattleWeather, B_WEATHER_RAIN_PRIMAL, BattleScript_NoReliefFromHeavyRain
	jumpifhalfword CMP_COMMON_BITS, gBattleWeather, B_WEATHER_STRONG_WINDS, BattleScript_MysteriousAirCurrentBlowsOn
	setsandstorm
	goto BattleScript_MoveWeatherChange

BattleScript_EffectRollout::
	attackcanceler
	attackstring
	jumpifstatus2 BS_ATTACKER, STATUS2_MULTIPLETURNS, BattleScript_RolloutCheckAccuracy
	ppreduce
BattleScript_RolloutCheckAccuracy::
	accuracycheck BattleScript_RolloutHit, ACC_CURR_MOVE
BattleScript_RolloutHit::
	typecalc
	handlerollout
	goto BattleScript_HitFromCritCalc

BattleScript_EffectSwagger::
	attackcanceler
	jumpifsubstituteblocks BattleScript_MakeMoveMissed
	accuracycheck BattleScript_PrintMoveMissed, ACC_CURR_MOVE
	attackstring
	ppreduce
	jumpifconfusedandstatmaxed STAT_ATK, BattleScript_ButItFailed
	attackanimation
	waitanimation
	setstatchanger STAT_ATK, 2, FALSE
	statbuffchange STAT_CHANGE_ALLOW_PTR, BattleScript_SwaggerTryConfuse
	jumpifbyte CMP_EQUAL, cMULTISTRING_CHOOSER, B_MSG_STAT_WONT_INCREASE, BattleScript_SwaggerTryConfuse
	setgraphicalstatchangevalues
	playanimation BS_TARGET, B_ANIM_STATS_CHANGE, sB_ANIM_ARG1
	printfromtable gStatUpStringIds
	waitmessage B_WAIT_TIME_LONG
BattleScript_SwaggerTryConfuse:
	jumpifability BS_TARGET, ABILITY_OWN_TEMPO, BattleScript_OwnTempoPrevents
	jumpifsafeguard BattleScript_SafeguardProtected
	setmoveeffect MOVE_EFFECT_CONFUSION
	seteffectprimary
	goto BattleScript_MoveEnd

BattleScript_EffectFuryCutter:
	attackcanceler
	attackstring
	ppreduce
	accuracycheck BattleScript_FuryCutterHit, ACC_CURR_MOVE
BattleScript_FuryCutterHit:
	handlefurycutter
	critcalc
	damagecalc
	jumpifmovehadnoeffect BattleScript_FuryCutterHit
	adjustdamage
	goto BattleScript_HitFromAtkAnimation

BattleScript_TryDestinyKnotTarget:
	jumpifnoholdeffect BS_ATTACKER, HOLD_EFFECT_DESTINY_KNOT, BattleScript_TryDestinyKnotTargetRet
	infatuatewithbattler BS_TARGET, BS_ATTACKER
	playanimation BS_ATTACKER, B_ANIM_HELD_ITEM_EFFECT
	waitanimation
	status2animation BS_TARGET, STATUS2_INFATUATION
	waitanimation
	printstring STRINGID_DESTINYKNOTACTIVATES
	waitmessage B_WAIT_TIME_LONG
BattleScript_TryDestinyKnotTargetRet:
	return

BattleScript_TryDestinyKnotAttacker:
	jumpifnoholdeffect BS_TARGET, HOLD_EFFECT_DESTINY_KNOT, BattleScript_TryDestinyKnotAttackerRet
	infatuatewithbattler BS_ATTACKER, BS_TARGET
	playanimation BS_TARGET, B_ANIM_HELD_ITEM_EFFECT
	waitanimation
	status2animation BS_ATTACKER, STATUS2_INFATUATION
	waitanimation
	printstring STRINGID_DESTINYKNOTACTIVATES
	waitmessage B_WAIT_TIME_LONG
BattleScript_TryDestinyKnotAttackerRet:
	return

BattleScript_EffectAttract::
	attackcanceler
	attackstring
	ppreduce
	accuracycheck BattleScript_ButItFailed, ACC_CURR_MOVE
	jumpifability BS_TARGET_SIDE, ABILITY_AROMA_VEIL, BattleScript_AromaVeilProtects
	tryinfatuating BattleScript_ButItFailed
	attackanimation
	waitanimation
	printstring STRINGID_PKMNFELLINLOVE
	waitmessage B_WAIT_TIME_LONG
	call BattleScript_TryDestinyKnotAttacker
	goto BattleScript_MoveEnd

BattleScript_EffectPresent::
	attackcanceler
	accuracycheck BattleScript_PrintMoveMissed, ACC_CURR_MOVE
	attackstring
	ppreduce
	typecalc
	presentdamagecalculation

BattleScript_EffectSafeguard::
	attackcanceler
	attackstring
	ppreduce
	setsafeguard
	goto BattleScript_PrintReflectLightScreenSafeguardString

BattleScript_EffectMagnitude::
	jumpifword CMP_COMMON_BITS, gHitMarker, HITMARKER_NO_ATTACKSTRING | HITMARKER_NO_PPDEDUCT, BattleScript_EffectMagnitudeTarget
	attackcanceler
	attackstring
	ppreduce
	magnitudedamagecalculation
	pause B_WAIT_TIME_SHORT
	printstring STRINGID_MAGNITUDESTRENGTH
	waitmessage B_WAIT_TIME_LONG
BattleScript_EffectMagnitudeTarget:
	accuracycheck BattleScript_MoveMissedPause, ACC_CURR_MOVE
	goto BattleScript_HitFromCritCalc

BattleScript_EffectBatonPass::
	attackcanceler
	attackstring
	ppreduce
	jumpifbattletype BATTLE_TYPE_ARENA, BattleScript_ButItFailed
	jumpifcantswitch SWITCH_IGNORE_ESCAPE_PREVENTION | BS_ATTACKER, BattleScript_ButItFailed
	attackanimation
	waitanimation
	openpartyscreen BS_ATTACKER, BattleScript_ButItFailed
	switchoutabilities BS_ATTACKER
	waitstate
	switchhandleorder BS_ATTACKER, 2
	returntoball BS_ATTACKER
	getswitchedmondata BS_ATTACKER
	switchindataupdate BS_ATTACKER
	hpthresholds BS_ATTACKER
	trytoclearprimalweather
	printstring STRINGID_EMPTYSTRING3
	waitmessage 1
	printstring STRINGID_SWITCHINMON
	switchinanim BS_ATTACKER, TRUE
	waitstate
	switchineffects BS_ATTACKER
	goto BattleScript_MoveEnd

BattleScript_EffectRapidSpin::
.if B_SPEED_BUFFING_RAPID_SPIN >= GEN_8
	attackcanceler
	accuracycheck BattleScript_PrintMoveMissed, ACC_CURR_MOVE
	attackstring
	ppreduce
	critcalc
	damagecalc
	adjustdamage
	attackanimation
	waitanimation
	effectivenesssound
	hitanimation BS_TARGET
	waitstate
	healthbarupdate BS_TARGET
	datahpupdate BS_TARGET
	critmessage
	waitmessage B_WAIT_TIME_LONG
	resultmessage
	waitmessage B_WAIT_TIME_LONG
	jumpifhalfword CMP_COMMON_BITS, gMoveResultFlags, MOVE_RESULT_DOESNT_AFFECT_FOE, BattleScript_MoveEnd
	setmoveeffect MOVE_EFFECT_RAPIDSPIN | MOVE_EFFECT_AFFECTS_USER | MOVE_EFFECT_CERTAIN
	seteffectwithchance
	setstatchanger STAT_SPEED, 1, FALSE
	statbuffchange MOVE_EFFECT_AFFECTS_USER | STAT_CHANGE_ALLOW_PTR, BattleScript_EffectRapidSpinEnd
	jumpifbyte CMP_EQUAL, cMULTISTRING_CHOOSER, B_MSG_STAT_WONT_INCREASE, BattleScript_EffectRapidSpinEnd
	setgraphicalstatchangevalues
	playanimation BS_ATTACKER, B_ANIM_STATS_CHANGE, sB_ANIM_ARG1
	printfromtable gStatUpStringIds
	waitmessage B_WAIT_TIME_LONG
BattleScript_EffectRapidSpinEnd::
	tryfaintmon BS_TARGET
	moveendall
	end
.else
	setmoveeffect MOVE_EFFECT_RAPIDSPIN | MOVE_EFFECT_AFFECTS_USER | MOVE_EFFECT_CERTAIN
	goto BattleScript_EffectHit
.endif

BattleScript_EffectSonicboom::
	attackcanceler
	accuracycheck BattleScript_PrintMoveMissed, ACC_CURR_MOVE
	attackstring
	ppreduce
	typecalc
	bichalfword gMoveResultFlags, MOVE_RESULT_SUPER_EFFECTIVE | MOVE_RESULT_NOT_VERY_EFFECTIVE
	setword gBattleMoveDamage, 20
	adjustdamage
	goto BattleScript_HitFromAtkAnimation

BattleScript_EffectMorningSun::
BattleScript_EffectSynthesis::
BattleScript_EffectMoonlight::
BattleScript_EffectShoreUp::
	attackcanceler
	attackstring
	ppreduce
	recoverbasedonsunlight BattleScript_AlreadyAtFullHp
	goto BattleScript_PresentHealTarget

BattleScript_EffectRainDance::
	attackcanceler
	attackstring
	ppreduce
	jumpifhalfword CMP_COMMON_BITS, gBattleWeather, B_WEATHER_SUN_PRIMAL, BattleScript_ExtremelyHarshSunlightWasNotLessened
	jumpifhalfword CMP_COMMON_BITS, gBattleWeather, B_WEATHER_RAIN_PRIMAL, BattleScript_NoReliefFromHeavyRain
	jumpifhalfword CMP_COMMON_BITS, gBattleWeather, B_WEATHER_STRONG_WINDS, BattleScript_MysteriousAirCurrentBlowsOn
	setrain
BattleScript_MoveWeatherChange::
	attackanimation
	waitanimation
	printfromtable gMoveWeatherChangeStringIds
	waitmessage B_WAIT_TIME_LONG
	call BattleScript_ActivateWeatherAbilities
	goto BattleScript_MoveEnd

BattleScript_EffectSunnyDay::
	attackcanceler
	attackstring
	ppreduce
	jumpifhalfword CMP_COMMON_BITS, gBattleWeather, B_WEATHER_SUN_PRIMAL, BattleScript_ExtremelyHarshSunlightWasNotLessened
	jumpifhalfword CMP_COMMON_BITS, gBattleWeather, B_WEATHER_RAIN_PRIMAL, BattleScript_NoReliefFromHeavyRain
	jumpifhalfword CMP_COMMON_BITS, gBattleWeather, B_WEATHER_STRONG_WINDS, BattleScript_MysteriousAirCurrentBlowsOn
	setsunny
	goto BattleScript_MoveWeatherChange

BattleScript_ExtremelyHarshSunlightWasNotLessened:
	pause B_WAIT_TIME_SHORT
	printstring STRINGID_EXTREMELYHARSHSUNLIGHTWASNOTLESSENED
	waitmessage B_WAIT_TIME_LONG
	goto BattleScript_MoveEnd

BattleScript_ExtremelyHarshSunlightWasNotLessenedEnd3:
	pause B_WAIT_TIME_SHORT
	printstring STRINGID_EXTREMELYHARSHSUNLIGHTWASNOTLESSENED
	waitmessage B_WAIT_TIME_LONG
	end3

BattleScript_ExtremelyHarshSunlightWasNotLessenedRet:
	pause B_WAIT_TIME_SHORT
	printstring STRINGID_EXTREMELYHARSHSUNLIGHTWASNOTLESSENED
	waitmessage B_WAIT_TIME_LONG
	return

BattleScript_NoReliefFromHeavyRain:
	pause B_WAIT_TIME_SHORT
	printstring STRINGID_NORELIEFROMHEAVYRAIN
	waitmessage B_WAIT_TIME_LONG
	goto BattleScript_MoveEnd

BattleScript_NoReliefFromHeavyRainEnd3:
	pause B_WAIT_TIME_SHORT
	printstring STRINGID_NORELIEFROMHEAVYRAIN
	waitmessage B_WAIT_TIME_LONG
	end3

BattleScript_NoReliefFromHeavyRainRet:
	pause B_WAIT_TIME_SHORT
	printstring STRINGID_NORELIEFROMHEAVYRAIN
	waitmessage B_WAIT_TIME_LONG
	return

BattleScript_MysteriousAirCurrentBlowsOn:
	pause B_WAIT_TIME_SHORT
	printstring STRINGID_MYSTERIOUSAIRCURRENTBLOWSON
	waitmessage B_WAIT_TIME_LONG
	goto BattleScript_MoveEnd

BattleScript_MysteriousAirCurrentBlowsOnEnd3:
	pause B_WAIT_TIME_SHORT
	printstring STRINGID_MYSTERIOUSAIRCURRENTBLOWSON
	waitmessage B_WAIT_TIME_LONG
	end3

BattleScript_MysteriousAirCurrentBlowsOnRet:
	pause B_WAIT_TIME_SHORT
	printstring STRINGID_MYSTERIOUSAIRCURRENTBLOWSON
	waitmessage B_WAIT_TIME_LONG
	return

BattleScript_BlockedByPrimalWeatherEnd3::
	call BattleScript_AbilityPopUp
	jumpifhalfword CMP_COMMON_BITS, gBattleWeather, B_WEATHER_SUN_PRIMAL, BattleScript_ExtremelyHarshSunlightWasNotLessenedEnd3
	jumpifhalfword CMP_COMMON_BITS, gBattleWeather, B_WEATHER_RAIN_PRIMAL, BattleScript_NoReliefFromHeavyRainEnd3
	jumpifhalfword CMP_COMMON_BITS, gBattleWeather, B_WEATHER_STRONG_WINDS, BattleScript_MysteriousAirCurrentBlowsOnEnd3
	end3

BattleScript_BlockedByPrimalWeatherRet::
	call BattleScript_AbilityPopUp
	jumpifhalfword CMP_COMMON_BITS, gBattleWeather, B_WEATHER_SUN_PRIMAL, BattleScript_ExtremelyHarshSunlightWasNotLessenedRet
	jumpifhalfword CMP_COMMON_BITS, gBattleWeather, B_WEATHER_RAIN_PRIMAL, BattleScript_NoReliefFromHeavyRainRet
	jumpifhalfword CMP_COMMON_BITS, gBattleWeather, B_WEATHER_STRONG_WINDS, BattleScript_MysteriousAirCurrentBlowsOnRet
	return

BattleScript_EffectDefenseUpHit::
	setmoveeffect MOVE_EFFECT_DEF_PLUS_1 | MOVE_EFFECT_AFFECTS_USER
	goto BattleScript_EffectHit

BattleScript_EffectAttackUpHit::
	setmoveeffect MOVE_EFFECT_ATK_PLUS_1 | MOVE_EFFECT_AFFECTS_USER
	goto BattleScript_EffectHit

BattleScript_EffectSpecialAttackUpHit::
	setmoveeffect MOVE_EFFECT_SP_ATK_PLUS_1 | MOVE_EFFECT_AFFECTS_USER
	goto BattleScript_EffectHit

BattleScript_EffectAllStatsUpHit::
	setmoveeffect MOVE_EFFECT_ALL_STATS_UP | MOVE_EFFECT_AFFECTS_USER
	goto BattleScript_EffectHit

BattleScript_EffectBellyDrum::
	attackcanceler
	attackstring
	ppreduce
	maxattackhalvehp BattleScript_ButItFailed
	orword gHitMarker, HITMARKER_IGNORE_SUBSTITUTE
	attackanimation
	waitanimation
	healthbarupdate BS_ATTACKER
	datahpupdate BS_ATTACKER
	printstring STRINGID_PKMNCUTHPMAXEDATTACK
	waitmessage B_WAIT_TIME_LONG
	goto BattleScript_MoveEnd

BattleScript_EffectPsychUp::
	attackcanceler
	attackstring
	ppreduce
	copyfoestats BattleScript_ButItFailed
	attackanimation
	waitanimation
	printstring STRINGID_PKMNCOPIEDSTATCHANGES
	waitmessage B_WAIT_TIME_LONG
	goto BattleScript_MoveEnd

BattleScript_EffectMirrorCoat::
	attackcanceler
	mirrorcoatdamagecalculator BattleScript_FailedFromAtkString
	accuracycheck BattleScript_PrintMoveMissed, ACC_CURR_MOVE
	attackstring
	ppreduce
	typecalc
	bichalfword gMoveResultFlags, MOVE_RESULT_NOT_VERY_EFFECTIVE | MOVE_RESULT_SUPER_EFFECTIVE
	adjustdamage
	goto BattleScript_HitFromAtkAnimation

BattleScript_EffectSkullBash::
	jumpifstatus2 BS_ATTACKER, STATUS2_MULTIPLETURNS, BattleScript_TwoTurnMovesSecondTurn
	jumpifword CMP_COMMON_BITS, gHitMarker, HITMARKER_NO_ATTACKSTRING, BattleScript_TwoTurnMovesSecondTurn
	setbyte sTWOTURN_STRINGID, B_MSG_TURN1_SKULL_BASH
	call BattleScriptFirstChargingTurn
	setstatchanger STAT_DEF, 1, FALSE
	statbuffchange MOVE_EFFECT_AFFECTS_USER | STAT_CHANGE_ALLOW_PTR, BattleScript_SkullBashEnd
	jumpifbyte CMP_EQUAL, cMULTISTRING_CHOOSER, B_MSG_STAT_WONT_INCREASE, BattleScript_SkullBashEnd
	setgraphicalstatchangevalues
	playanimation BS_ATTACKER, B_ANIM_STATS_CHANGE, sB_ANIM_ARG1
	printfromtable gStatUpStringIds
	waitmessage B_WAIT_TIME_LONG
BattleScript_SkullBashEnd::
	jumpifnoholdeffect BS_ATTACKER, HOLD_EFFECT_POWER_HERB, BattleScript_MoveEnd
	call BattleScript_PowerHerbActivation
	goto BattleScript_TwoTurnMovesSecondTurn

BattleScript_EffectTwister:
BattleScript_FlinchEffect:
BattleScript_EffectStomp:
	setmoveeffect MOVE_EFFECT_FLINCH
	goto BattleScript_EffectHit

BattleScript_EffectBulldoze:
	setmoveeffect MOVE_EFFECT_SPD_MINUS_1
BattleScript_EffectEarthquake:
	goto BattleScript_EffectHit

BattleScript_EffectFutureSight::
	attackcanceler
	attackstring
	ppreduce
	trysetfutureattack BattleScript_ButItFailed
	attackanimation
	waitanimation
	printfromtable gFutureMoveUsedStringIds
	waitmessage B_WAIT_TIME_LONG
	goto BattleScript_MoveEnd

BattleScript_EffectGust::
	goto BattleScript_EffectHit

BattleScript_EffectSolarBeam::
	jumpifweatheraffected BS_ATTACKER, B_WEATHER_SUN, BattleScript_SolarBeamOnFirstTurn
BattleScript_SolarBeamDecideTurn::
	jumpifstatus2 BS_ATTACKER, STATUS2_MULTIPLETURNS, BattleScript_TwoTurnMovesSecondTurn
	jumpifword CMP_COMMON_BITS, gHitMarker, HITMARKER_NO_ATTACKSTRING, BattleScript_TwoTurnMovesSecondTurn
	setbyte sTWOTURN_STRINGID, B_MSG_TURN1_SOLAR_BEAM
	call BattleScriptFirstChargingTurn
	jumpifnoholdeffect BS_ATTACKER, HOLD_EFFECT_POWER_HERB, BattleScript_MoveEnd
	call BattleScript_PowerHerbActivation
	goto BattleScript_TwoTurnMovesSecondTurn
BattleScript_SolarBeamOnFirstTurn::
	orword gHitMarker, HITMARKER_CHARGING
	setmoveeffect MOVE_EFFECT_CHARGING | MOVE_EFFECT_AFFECTS_USER
	seteffectprimary
	ppreduce
	goto BattleScript_TwoTurnMovesSecondTurn

BattleScript_EffectThunder:
	setmoveeffect MOVE_EFFECT_PARALYSIS
	goto BattleScript_EffectHit

BattleScript_EffectHurricane:
	setmoveeffect MOVE_EFFECT_CONFUSION
	goto BattleScript_EffectHit

BattleScript_EffectTeleport:
.if B_TELEPORT_BEHAVIOR >= GEN_7
	jumpifbattletype BATTLE_TYPE_TRAINER, BattleScript_EffectBatonPass
	jumpifside BS_ATTACKER, B_SIDE_PLAYER, BattleScript_EffectBatonPass
.else
	jumpifbattletype BATTLE_TYPE_TRAINER, BattleScript_ButItFailedAtkCanceler
.endif
BattleScript_EffectTeleportTryToRunAway:
	attackcanceler
	attackstring
	ppreduce
	getifcantrunfrombattle BS_ATTACKER
	jumpifbyte CMP_EQUAL, gBattleCommunication, BATTLE_RUN_FORBIDDEN, BattleScript_ButItFailed
	jumpifbyte CMP_EQUAL, gBattleCommunication, BATTLE_RUN_FAILURE, BattleScript_PrintAbilityMadeIneffective
	attackanimation
	waitanimation
	printstring STRINGID_PKMNFLEDFROMBATTLE
	waitmessage B_WAIT_TIME_LONG
	setoutcomeonteleport BS_ATTACKER
	goto BattleScript_MoveEnd

BattleScript_EffectBeatUp::
	attackcanceler
	accuracycheck BattleScript_PrintMoveMissed, ACC_CURR_MOVE
.if B_BEAT_UP >= GEN_5
	attackstring
	ppreduce
	critcalc
	damagecalc
	adjustdamage
	trydobeatup
	goto BattleScript_HitFromAtkAnimation
.else
	attackstring
	pause B_WAIT_TIME_SHORT
	ppreduce
	setbyte gBattleCommunication, 0
BattleScript_BeatUpLoop::
	movevaluescleanup
	trydobeatup BattleScript_BeatUpEnd, BattleScript_ButItFailed
	printstring STRINGID_PKMNATTACK
	critcalc
	jumpifbyte CMP_NOT_EQUAL, gIsCriticalHit, TRUE, BattleScript_BeatUpAttack
	manipulatedamage DMG_DOUBLED
BattleScript_BeatUpAttack::
	adjustdamage
	attackanimation
	waitanimation
	effectivenesssound
	hitanimation BS_TARGET
	waitstate
	healthbarupdate BS_TARGET
	datahpupdate BS_TARGET
	critmessage
	waitmessage B_WAIT_TIME_LONG
	resultmessage
	waitmessage B_WAIT_TIME_LONG
	tryfaintmon BS_TARGET
	moveendto MOVEEND_NEXT_TARGET
	goto BattleScript_BeatUpLoop
BattleScript_BeatUpEnd::
	end
.endif

BattleScript_EffectSemiInvulnerable::
	jumpifstatus2 BS_ATTACKER, STATUS2_MULTIPLETURNS, BattleScript_SecondTurnSemiInvulnerable
	jumpifword CMP_COMMON_BITS, gHitMarker, HITMARKER_NO_ATTACKSTRING, BattleScript_SecondTurnSemiInvulnerable
	jumpifmove MOVE_FLY, BattleScript_FirstTurnFly
	jumpifmove MOVE_DIVE, BattleScript_FirstTurnDive
	jumpifmove MOVE_BOUNCE, BattleScript_FirstTurnBounce
	jumpifmove MOVE_PHANTOM_FORCE, BattleScript_FirstTurnPhantomForce
	jumpifmove MOVE_SHADOW_FORCE, BattleScript_FirstTurnPhantomForce
	setbyte sTWOTURN_STRINGID, B_MSG_TURN1_DIG
	goto BattleScript_FirstTurnSemiInvulnerable
BattleScript_FirstTurnBounce::
	setbyte sTWOTURN_STRINGID, B_MSG_TURN1_BOUNCE
	goto BattleScript_FirstTurnSemiInvulnerable
BattleScript_FirstTurnDive::
	setbyte sTWOTURN_STRINGID, B_MSG_TURN1_DIVE
	goto BattleScript_FirstTurnSemiInvulnerable
BattleScript_FirstTurnPhantomForce:
	setbyte sTWOTURN_STRINGID, B_MSG_TURN1_PHANTOM_FORCE
	goto BattleScript_FirstTurnSemiInvulnerable
BattleScript_FirstTurnFly::
	setbyte sTWOTURN_STRINGID, B_MSG_TURN1_FLY
BattleScript_FirstTurnSemiInvulnerable::
	call BattleScriptFirstChargingTurn
	setsemiinvulnerablebit
	jumpifnoholdeffect BS_ATTACKER, HOLD_EFFECT_POWER_HERB, BattleScript_MoveEnd
	call BattleScript_PowerHerbActivation
BattleScript_SecondTurnSemiInvulnerable::
	attackcanceler
	setmoveeffect MOVE_EFFECT_CHARGING
	setbyte sB_ANIM_TURN, 1
	clearstatusfromeffect BS_ATTACKER
	orword gHitMarker, HITMARKER_NO_PPDEDUCT
	argumenttomoveeffect
BattleScript_SemiInvulnerableTryHit::
	accuracycheck BattleScript_SemiInvulnerableMiss, ACC_CURR_MOVE
	clearsemiinvulnerablebit
	goto BattleScript_HitFromAtkString

BattleScript_SemiInvulnerableMiss::
	clearsemiinvulnerablebit
	goto BattleScript_PrintMoveMissed

BattleScript_EffectDefenseCurl::
	attackcanceler
	attackstring
	ppreduce
	setdefensecurlbit
	setstatchanger STAT_DEF, 1, FALSE
	statbuffchange MOVE_EFFECT_AFFECTS_USER | STAT_CHANGE_ALLOW_PTR, BattleScript_DefenseCurlDoStatUpAnim
	jumpifbyte CMP_EQUAL, cMULTISTRING_CHOOSER, B_MSG_STAT_WONT_INCREASE, BattleScript_StatUpPrintString
	attackanimation
	waitanimation
BattleScript_DefenseCurlDoStatUpAnim::
	goto BattleScript_StatUpDoAnim

BattleScript_EffectSoftboiled::
	attackcanceler
	attackstring
	ppreduce
	tryhealhalfhealth BattleScript_AlreadyAtFullHp, BS_TARGET
BattleScript_PresentHealTarget::
	attackanimation
	waitanimation
	orword gHitMarker, HITMARKER_IGNORE_SUBSTITUTE
	healthbarupdate BS_TARGET
	datahpupdate BS_TARGET
	printstring STRINGID_PKMNREGAINEDHEALTH
	waitmessage B_WAIT_TIME_LONG
	goto BattleScript_MoveEnd

BattleScript_AlreadyAtFullHp::
	pause B_WAIT_TIME_SHORT
	printstring STRINGID_PKMNHPFULL
	waitmessage B_WAIT_TIME_LONG
	goto BattleScript_MoveEnd

BattleScript_EffectFakeOut::
	attackcanceler
	jumpifnotfirstturn BattleScript_FailedFromAtkString
	setmoveeffect MOVE_EFFECT_FLINCH
	goto BattleScript_EffectHit

BattleScript_FailedFromAtkString::
	attackstring
BattleScript_FailedFromPpReduce::
	ppreduce
BattleScript_ButItFailed::
	pause B_WAIT_TIME_SHORT
	orhalfword gMoveResultFlags, MOVE_RESULT_FAILED
	resultmessage
	waitmessage B_WAIT_TIME_LONG
	goto BattleScript_MoveEnd

BattleScript_NotAffected::
	pause B_WAIT_TIME_SHORT
	orhalfword gMoveResultFlags, MOVE_RESULT_DOESNT_AFFECT_FOE
	resultmessage
	waitmessage B_WAIT_TIME_LONG
	goto BattleScript_MoveEnd

BattleScript_NotAffectedAbilityPopUp::
	pause B_WAIT_TIME_SHORT
	call BattleScript_AbilityPopUpTarget
	orhalfword gMoveResultFlags, MOVE_RESULT_DOESNT_AFFECT_FOE
	resultmessage
	waitmessage B_WAIT_TIME_LONG
	goto BattleScript_MoveEnd

BattleScript_EffectUproar::
	attackcanceler
	accuracycheck BattleScript_PrintMoveMissed, ACC_CURR_MOVE
	setmoveeffect MOVE_EFFECT_UPROAR | MOVE_EFFECT_AFFECTS_USER
	attackstring
	jumpifstatus2 BS_ATTACKER, STATUS2_MULTIPLETURNS, BattleScript_UproarHit
	ppreduce
BattleScript_UproarHit::
	goto BattleScript_HitFromCritCalc

BattleScript_EffectStockpile::
	attackcanceler
	attackstring
	ppreduce
	stockpile 0
	attackanimation
	waitanimation
	printfromtable gStockpileUsedStringIds
	waitmessage B_WAIT_TIME_LONG
	.if B_STOCKPILE_RAISES_DEFS < GEN_4
	goto BattleScript_EffectStockpileEnd
	.endif
	jumpifmovehadnoeffect BattleScript_EffectStockpileEnd
	jumpifstat BS_ATTACKER, CMP_LESS_THAN, STAT_DEF, MAX_STAT_STAGE, BattleScript_EffectStockpileDef
	jumpifstat BS_ATTACKER, CMP_EQUAL, STAT_SPDEF, MAX_STAT_STAGE, BattleScript_EffectStockpileEnd
BattleScript_EffectStockpileDef:
	setbyte sSTAT_ANIM_PLAYED, FALSE
	playstatchangeanimation BS_ATTACKER, BIT_DEF | BIT_SPDEF, 0
	setstatchanger STAT_DEF, 1, FALSE
	statbuffchange MOVE_EFFECT_AFFECTS_USER | STAT_CHANGE_ALLOW_PTR, BattleScript_EffectStockpileSpDef
	jumpifbyte CMP_EQUAL, cMULTISTRING_CHOOSER, B_MSG_STAT_WONT_INCREASE, BattleScript_EffectStockpileSpDef
	printfromtable gStatUpStringIds
	waitmessage B_WAIT_TIME_LONG
BattleScript_EffectStockpileSpDef::
	setstatchanger STAT_SPDEF, 1, FALSE
	statbuffchange MOVE_EFFECT_AFFECTS_USER | STAT_CHANGE_ALLOW_PTR, BattleScript_EffectStockpileEnd
	jumpifbyte CMP_EQUAL, cMULTISTRING_CHOOSER, B_MSG_STAT_WONT_INCREASE, BattleScript_EffectStockpileEnd
	printfromtable gStatUpStringIds
	waitmessage B_WAIT_TIME_LONG
BattleScript_EffectStockpileEnd:
	stockpile 1
	goto BattleScript_MoveEnd

BattleScript_MoveEffectStockpileWoreOff::
	.if B_STOCKPILE_RAISES_DEFS >= GEN_4
	dostockpilestatchangeswearoff BS_ATTACKER, BattleScript_StockpileStatChangeDown
	printstring STRINGID_STOCKPILEDEFFECTWOREOFF
	waitmessage B_WAIT_TIME_SHORT
	.endif
	return

BattleScript_StockpileStatChangeDown:
	statbuffchange MOVE_EFFECT_AFFECTS_USER, BattleScript_StockpileStatChangeDown_Ret
	setgraphicalstatchangevalues
	playanimation BS_ATTACKER, B_ANIM_STATS_CHANGE, sB_ANIM_ARG1
	printfromtable gStatDownStringIds
	waitmessage B_WAIT_TIME_LONG
BattleScript_StockpileStatChangeDown_Ret:
	return

BattleScript_EffectSpitUp::
	attackcanceler
	jumpifbyte CMP_EQUAL, cMISS_TYPE, B_MSG_PROTECTED, BattleScript_SpitUpFailProtect
	attackstring
	ppreduce
	accuracycheck BattleScript_PrintMoveMissed, ACC_CURR_MOVE
	setbyte gIsCriticalHit, FALSE
	damagecalc
	adjustdamage
	stockpiletobasedamage BattleScript_SpitUpFail
	goto BattleScript_HitFromAtkAnimation
BattleScript_SpitUpFail::
	checkparentalbondcounter 2, BattleScript_SpitUpEnd
	pause B_WAIT_TIME_SHORT
	printstring STRINGID_FAILEDTOSPITUP
	waitmessage B_WAIT_TIME_LONG
BattleScript_SpitUpEnd:
	goto BattleScript_MoveEnd

BattleScript_SpitUpFailProtect::
	attackstring
	ppreduce
	pause B_WAIT_TIME_LONG
	stockpiletobasedamage BattleScript_SpitUpFail
	resultmessage
	waitmessage B_WAIT_TIME_LONG
	goto BattleScript_MoveEnd

BattleScript_EffectSwallow::
	attackcanceler
	attackstring
	ppreduce
	stockpiletohpheal BattleScript_SwallowFail
	goto BattleScript_PresentHealTarget

BattleScript_SwallowFail::
	pause B_WAIT_TIME_SHORT
	printfromtable gSwallowFailStringIds
	waitmessage B_WAIT_TIME_LONG
	goto BattleScript_MoveEnd

BattleScript_EffectHail::
	attackcanceler
	attackstring
	ppreduce
	jumpifhalfword CMP_COMMON_BITS, gBattleWeather, B_WEATHER_SUN_PRIMAL, BattleScript_ExtremelyHarshSunlightWasNotLessened
	jumpifhalfword CMP_COMMON_BITS, gBattleWeather, B_WEATHER_RAIN_PRIMAL, BattleScript_NoReliefFromHeavyRain
	jumpifhalfword CMP_COMMON_BITS, gBattleWeather, B_WEATHER_STRONG_WINDS, BattleScript_MysteriousAirCurrentBlowsOn
	sethail
	goto BattleScript_MoveWeatherChange

BattleScript_EffectTorment::
	attackcanceler
	attackstring
	ppreduce
	accuracycheck BattleScript_ButItFailed, ACC_CURR_MOVE
	jumpifability BS_TARGET_SIDE, ABILITY_AROMA_VEIL, BattleScript_AromaVeilProtects
	settorment BattleScript_ButItFailed
	attackanimation
	waitanimation
	printstring STRINGID_PKMNSUBJECTEDTOTORMENT
	waitmessage B_WAIT_TIME_LONG
	goto BattleScript_MoveEnd

BattleScript_EffectFlatter::
	attackcanceler
	jumpifsubstituteblocks BattleScript_MakeMoveMissed
	accuracycheck BattleScript_PrintMoveMissed, ACC_CURR_MOVE
	attackstring
	ppreduce
	jumpifconfusedandstatmaxed STAT_SPATK, BattleScript_ButItFailed
	attackanimation
	waitanimation
	setstatchanger STAT_SPATK, 1, FALSE
	statbuffchange STAT_CHANGE_ALLOW_PTR, BattleScript_FlatterTryConfuse
	jumpifbyte CMP_EQUAL, cMULTISTRING_CHOOSER, B_MSG_STAT_WONT_INCREASE, BattleScript_FlatterTryConfuse
	setgraphicalstatchangevalues
	playanimation BS_TARGET, B_ANIM_STATS_CHANGE, sB_ANIM_ARG1
	printfromtable gStatUpStringIds
	waitmessage B_WAIT_TIME_LONG
BattleScript_FlatterTryConfuse::
	jumpifability BS_TARGET, ABILITY_OWN_TEMPO, BattleScript_OwnTempoPrevents
	jumpifsafeguard BattleScript_SafeguardProtected
	setmoveeffect MOVE_EFFECT_CONFUSION
	seteffectprimary
	goto BattleScript_MoveEnd

BattleScript_EffectWillOWisp::
	attackcanceler
	attackstring
	ppreduce
	jumpifsubstituteblocks BattleScript_ButItFailed
	jumpifstatus BS_TARGET, STATUS1_BURN, BattleScript_AlreadyBurned
	jumpiftype BS_TARGET, TYPE_FIRE, BattleScript_NotAffected
	jumpifability BS_TARGET, ABILITY_WATER_VEIL, BattleScript_WaterVeilPrevents
	jumpifability BS_TARGET, ABILITY_WATER_BUBBLE, BattleScript_WaterVeilPrevents
	jumpifability BS_TARGET, ABILITY_COMATOSE, BattleScript_AbilityProtectsDoesntAffect
	jumpifability BS_TARGET, ABILITY_PURIFYING_SALT, BattleScript_AbilityProtectsDoesntAffect
	jumpifflowerveil BattleScript_FlowerVeilProtects
	jumpifleafguardprotected BS_TARGET, BattleScript_AbilityProtectsDoesntAffect
	jumpifshieldsdown BS_TARGET, BattleScript_AbilityProtectsDoesntAffect
	jumpifstatus BS_TARGET, STATUS1_ANY, BattleScript_ButItFailed
	jumpifterrainaffected BS_TARGET, STATUS_FIELD_MISTY_TERRAIN, BattleScript_MistyTerrainPrevents
	accuracycheck BattleScript_ButItFailed, ACC_CURR_MOVE
	jumpifsafeguard BattleScript_SafeguardProtected
	attackanimation
	waitanimation
	setmoveeffect MOVE_EFFECT_BURN
	seteffectprimary
	goto BattleScript_MoveEnd

BattleScript_WaterVeilPrevents::
	call BattleScript_AbilityPopUp
	copybyte gEffectBattler, gBattlerTarget
	setbyte cMULTISTRING_CHOOSER, B_MSG_ABILITY_PREVENTS_MOVE_STATUS
	call BattleScript_BRNPrevention
	goto BattleScript_MoveEnd

BattleScript_AlreadyBurned::
	setalreadystatusedmoveattempt BS_ATTACKER
	pause B_WAIT_TIME_SHORT
	printstring STRINGID_PKMNALREADYHASBURN
	waitmessage B_WAIT_TIME_LONG
	goto BattleScript_MoveEnd

BattleScript_EffectMemento::
	attackcanceler
	jumpifbyte CMP_EQUAL, cMISS_TYPE, B_MSG_PROTECTED, BattleScript_MementoTargetProtect
	attackstring
	ppreduce
	trymemento BattleScript_ButItFailed
	setatkhptozero
	attackanimation
	waitanimation
	jumpifsubstituteblocks BattleScript_EffectMementoPrintNoEffect
	setbyte sSTAT_ANIM_PLAYED, FALSE
	playstatchangeanimation BS_TARGET, BIT_ATK | BIT_SPATK, STAT_CHANGE_NEGATIVE | STAT_CHANGE_BY_TWO | STAT_CHANGE_MULTIPLE_STATS
	playstatchangeanimation BS_TARGET, BIT_ATK, STAT_CHANGE_NEGATIVE | STAT_CHANGE_BY_TWO
	setstatchanger STAT_ATK, 2, TRUE
	statbuffchange STAT_CHANGE_ALLOW_PTR, BattleScript_EffectMementoTrySpAtk
@ Greater than B_MSG_DEFENDER_STAT_FELL is checking if the stat cannot decrease
	jumpifbyte CMP_GREATER_THAN, cMULTISTRING_CHOOSER, B_MSG_DEFENDER_STAT_FELL, BattleScript_EffectMementoTrySpAtk
	printfromtable gStatDownStringIds
	waitmessage B_WAIT_TIME_LONG
BattleScript_EffectMementoTrySpAtk:
	playstatchangeanimation BS_TARGET, BIT_SPATK, STAT_CHANGE_NEGATIVE | STAT_CHANGE_BY_TWO
	setstatchanger STAT_SPATK, 2, TRUE
	statbuffchange STAT_CHANGE_ALLOW_PTR, BattleScript_EffectMementoTryFaint
@ Greater than B_MSG_DEFENDER_STAT_FELL is checking if the stat cannot decrease
	jumpifbyte CMP_GREATER_THAN, cMULTISTRING_CHOOSER, B_MSG_DEFENDER_STAT_FELL, BattleScript_EffectMementoTryFaint
	printfromtable gStatDownStringIds
	waitmessage B_WAIT_TIME_LONG
BattleScript_EffectMementoTryFaint:
	tryfaintmon BS_ATTACKER
	goto BattleScript_MoveEnd
BattleScript_EffectMementoPrintNoEffect:
	printstring STRINGID_BUTNOEFFECT
	waitmessage B_WAIT_TIME_LONG
	goto BattleScript_EffectMementoTryFaint
@ If the target is protected there's no need to check the target's stats or animate, the user will just faint
BattleScript_MementoTargetProtect:
	attackstring
	ppreduce
	trymemento BattleScript_MementoTargetProtectEnd
BattleScript_MementoTargetProtectEnd:
	setatkhptozero
	pause B_WAIT_TIME_LONG
	effectivenesssound
	resultmessage
	waitmessage B_WAIT_TIME_LONG
	tryfaintmon BS_ATTACKER
	goto BattleScript_MoveEnd

BattleScript_EffectFocusPunch::
	attackcanceler
	jumpifnodamage BattleScript_HitFromAccCheck
	ppreduce
	printstring STRINGID_PKMNLOSTFOCUS
	waitmessage B_WAIT_TIME_LONG
	goto BattleScript_MoveEnd

BattleScript_EffectSmellingsalt:
BattleScript_EffectWakeUpSlap:
BattleScript_EffectSparklingAria:
	jumpifsubstituteblocks BattleScript_EffectHit
	setmoveeffect MOVE_EFFECT_REMOVE_STATUS | MOVE_EFFECT_CERTAIN
	goto BattleScript_EffectHit

BattleScript_EffectFollowMe::
	attackcanceler
	attackstring
	ppreduce
	.if B_UPDATED_MOVE_DATA >= GEN_6
	jumpifnotbattletype BATTLE_TYPE_DOUBLE, BattleScript_ButItFailed
	.endif
	setforcedtarget
	attackanimation
	waitanimation
	printstring STRINGID_PKMNCENTERATTENTION
	waitmessage B_WAIT_TIME_LONG
	goto BattleScript_MoveEnd

BattleScript_EffectNaturePower::
	attackcanceler
	attackstring
	pause B_WAIT_TIME_SHORT
	callterrainattack
	printstring STRINGID_NATUREPOWERTURNEDINTO
	waitmessage B_WAIT_TIME_LONG
	return

BattleScript_EffectCharge::
	attackcanceler
	attackstring
	ppreduce
	setcharge BS_ATTACKER
	attackanimation
	waitanimation
.if B_CHARGE_SPDEF_RAISE >= GEN_5
	setstatchanger STAT_SPDEF, 1, FALSE
	statbuffchange MOVE_EFFECT_AFFECTS_USER | STAT_CHANGE_ALLOW_PTR, BattleScript_EffectChargeString
	jumpifbyte CMP_EQUAL, cMULTISTRING_CHOOSER, B_MSG_STAT_WONT_INCREASE, BattleScript_EffectChargeString
	setgraphicalstatchangevalues
	playanimation BS_ATTACKER, B_ANIM_STATS_CHANGE, sB_ANIM_ARG1
	printfromtable gStatUpStringIds
	waitmessage B_WAIT_TIME_LONG
BattleScript_EffectChargeString:
.endif
	printstring STRINGID_PKMNCHARGINGPOWER
	waitmessage B_WAIT_TIME_LONG
	goto BattleScript_MoveEnd

BattleScript_EffectTaunt::
	attackcanceler
	attackstring
	ppreduce
	jumpifability BS_TARGET_SIDE, ABILITY_AROMA_VEIL, BattleScript_AromaVeilProtects
	accuracycheck BattleScript_ButItFailed, ACC_CURR_MOVE
	settaunt BattleScript_ButItFailed
	attackanimation
	waitanimation
	printstring STRINGID_PKMNFELLFORTAUNT
	waitmessage B_WAIT_TIME_LONG
	goto BattleScript_MoveEnd

BattleScript_EffectHelpingHand::
	attackcanceler
	attackstring
	ppreduce
	trysethelpinghand BattleScript_ButItFailed
	attackanimation
	waitanimation
	printstring STRINGID_PKMNREADYTOHELP
	waitmessage B_WAIT_TIME_LONG
	goto BattleScript_MoveEnd

BattleScript_EffectTrick::
	attackcanceler
	attackstring
	ppreduce
	jumpifsubstituteblocks BattleScript_ButItFailed
	accuracycheck BattleScript_ButItFailed, ACC_CURR_MOVE
	tryswapitems BattleScript_ButItFailed
	attackanimation
	waitanimation
	printstring STRINGID_PKMNSWITCHEDITEMS
	waitmessage B_WAIT_TIME_LONG
	printfromtable gItemSwapStringIds
	waitmessage B_WAIT_TIME_LONG
	goto BattleScript_MoveEnd

BattleScript_EffectRolePlay::
	attackcanceler
	attackstring
	ppreduce
	accuracycheck BattleScript_ButItFailed, NO_ACC_CALC_CHECK_LOCK_ON
	trycopyability BattleScript_ButItFailed
	attackanimation
	waitanimation
.if B_ABILITY_POP_UP == TRUE
	setbyte sFIXED_ABILITY_POPUP, TRUE
	showabilitypopup BS_ATTACKER
	pause 60
	sethword sABILITY_OVERWRITE, 0
	updateabilitypopup BS_ATTACKER
	pause 20
	destroyabilitypopup
	pause 40
.endif
	printstring STRINGID_PKMNCOPIEDFOE
	waitmessage B_WAIT_TIME_LONG
	switchinabilities BS_ATTACKER
	goto BattleScript_MoveEnd

BattleScript_EffectWish::
	attackcanceler
	attackstring
	ppreduce
	trywish 0, BattleScript_ButItFailed
	attackanimation
	waitanimation
	goto BattleScript_MoveEnd

BattleScript_EffectAssist:
	attackcanceler
	attackstring
	assistattackselect BattleScript_FailedFromPpReduce
	attackanimation
	waitanimation
	setbyte sB_ANIM_TURN, 0
	setbyte sB_ANIM_TARGETS_HIT, 0
	jumptocalledmove TRUE

BattleScript_EffectIngrain:
	attackcanceler
	attackstring
	ppreduce
	setuserstatus3 STATUS3_ROOTED, BattleScript_ButItFailed
	attackanimation
	waitanimation
	printstring STRINGID_PKMNPLANTEDROOTS
	waitmessage B_WAIT_TIME_LONG
	goto BattleScript_MoveEnd

BattleScript_EffectSuperpower:
	setmoveeffect MOVE_EFFECT_ATK_DEF_DOWN | MOVE_EFFECT_AFFECTS_USER | MOVE_EFFECT_CERTAIN
	goto BattleScript_EffectHit

BattleScript_EffectCloseCombat:
	setmoveeffect MOVE_EFFECT_DEF_SPDEF_DOWN | MOVE_EFFECT_AFFECTS_USER | MOVE_EFFECT_CERTAIN
	goto BattleScript_EffectHit

BattleScript_EffectMagicCoat:
	attackcanceler
	trysetmagiccoat BattleScript_FailedFromAtkString
	attackstring
	ppreduce
	attackanimation
	waitanimation
	printstring STRINGID_PKMNSHROUDEDITSELF
	waitmessage B_WAIT_TIME_LONG
	goto BattleScript_MoveEnd

BattleScript_EffectRecycle::
	attackcanceler
	attackstring
	ppreduce
	tryrecycleitem BattleScript_ButItFailed
	attackanimation
	waitanimation
	printstring STRINGID_XFOUNDONEY
	waitmessage B_WAIT_TIME_LONG
	goto BattleScript_MoveEnd

BattleScript_EffectBrickBreak::
	attackcanceler
	accuracycheck BattleScript_PrintMoveMissed, ACC_CURR_MOVE
	attackstring
	ppreduce
	removelightscreenreflect
	critcalc
	damagecalc
	adjustdamage
	jumpifbyte CMP_EQUAL, sB_ANIM_TURN, 0, BattleScript_BrickBreakAnim
	bichalfword gMoveResultFlags, MOVE_RESULT_MISSED | MOVE_RESULT_DOESNT_AFFECT_FOE
BattleScript_BrickBreakAnim::
	attackanimation
	waitanimation
	jumpifbyte CMP_LESS_THAN, sB_ANIM_TURN, 2, BattleScript_BrickBreakDoHit
	printstring STRINGID_THEWALLSHATTERED
	waitmessage B_WAIT_TIME_LONG
BattleScript_BrickBreakDoHit::
	typecalc
	effectivenesssound
	hitanimation BS_TARGET
	waitstate
	healthbarupdate BS_TARGET
	datahpupdate BS_TARGET
	critmessage
	waitmessage B_WAIT_TIME_LONG
	resultmessage
	waitmessage B_WAIT_TIME_LONG
	seteffectwithchance
	tryfaintmon BS_TARGET
	goto BattleScript_MoveEnd

BattleScript_EffectYawn::
	attackcanceler
	attackstring
	ppreduce
	jumpifability BS_TARGET, ABILITY_VITAL_SPIRIT, BattleScript_PrintBattlerAbilityMadeIneffective
	jumpifability BS_TARGET, ABILITY_INSOMNIA, BattleScript_PrintBattlerAbilityMadeIneffective
	jumpifability BS_TARGET, ABILITY_COMATOSE, BattleScript_PrintBattlerAbilityMadeIneffective
	jumpifability BS_TARGET, ABILITY_PURIFYING_SALT, BattleScript_AbilityProtectsDoesntAffect
	jumpifflowerveil BattleScript_FlowerVeilProtects
	jumpifleafguardprotected BS_TARGET, BattleScript_AbilityProtectsDoesntAffect
	jumpifshieldsdown BS_TARGET, BattleScript_AbilityProtectsDoesntAffect
	jumpifsubstituteblocks BattleScript_ButItFailed
	jumpifsafeguard BattleScript_SafeguardProtected
	accuracycheck BattleScript_ButItFailed, NO_ACC_CALC_CHECK_LOCK_ON
	jumpifuproarwakes BattleScript_ButItFailed
	setyawn BattleScript_ButItFailed
	attackanimation
	waitanimation
	printstring STRINGID_PKMNWASMADEDROWSY
	waitmessage B_WAIT_TIME_LONG
	goto BattleScript_MoveEnd
BattleScript_PrintBattlerAbilityMadeIneffective::
	copybyte sBATTLER, gBattlerAbility
BattleScript_PrintAbilityMadeIneffective::
	pause B_WAIT_TIME_SHORT
	call BattleScript_AbilityPopUp
	printstring STRINGID_PKMNSXMADEITINEFFECTIVE
	waitmessage B_WAIT_TIME_LONG
	goto BattleScript_MoveEnd

BattleScript_EffectKnockOff::
	setmoveeffect MOVE_EFFECT_KNOCK_OFF
	goto BattleScript_EffectHit

BattleScript_EffectEndeavor::
	attackcanceler
	attackstring
	ppreduce
	setdamagetohealthdifference BattleScript_ButItFailed
	copyword gHpDealt, gBattleMoveDamage
	accuracycheck BattleScript_MoveMissedPause, ACC_CURR_MOVE
	typecalc
	jumpifmovehadnoeffect BattleScript_HitFromAtkAnimation
	bichalfword gMoveResultFlags, MOVE_RESULT_SUPER_EFFECTIVE | MOVE_RESULT_NOT_VERY_EFFECTIVE
	copyword gBattleMoveDamage, gHpDealt
	adjustdamage
	goto BattleScript_HitFromAtkAnimation

BattleScript_EffectSkillSwap:
	attackcanceler
	attackstring
	ppreduce
	accuracycheck BattleScript_ButItFailed, NO_ACC_CALC_CHECK_LOCK_ON
	tryswapabilities BattleScript_ButItFailed
	attackanimation
	waitanimation
.if B_ABILITY_POP_UP == TRUE
	call BattleScript_AbilityPopUpTarget
	pause 20
	copybyte gBattlerAbility, gBattlerAttacker
	call BattleScript_AbilityPopUp
.endif
	printstring STRINGID_PKMNSWAPPEDABILITIES
	waitmessage B_WAIT_TIME_LONG
.if B_SKILL_SWAP >= GEN_4
	switchinabilities BS_ATTACKER
	switchinabilities BS_TARGET
.endif
	goto BattleScript_MoveEnd

BattleScript_EffectImprison::
	attackcanceler
	attackstring
	ppreduce
	tryimprison BattleScript_ButItFailed
	attackanimation
	waitanimation
	printstring STRINGID_PKMNSEALEDOPPONENTMOVE
	waitmessage B_WAIT_TIME_LONG
	goto BattleScript_MoveEnd

BattleScript_EffectRefresh:
	attackcanceler
	attackstring
	ppreduce
	cureifburnedparalysedorpoisoned BattleScript_ButItFailed
	attackanimation
	waitanimation
	printstring STRINGID_PKMNSTATUSNORMAL
	waitmessage B_WAIT_TIME_LONG
	updatestatusicon BS_ATTACKER
	goto BattleScript_MoveEnd

BattleScript_EffectGrudge:
	attackcanceler
	attackstring
	ppreduce
	setuserstatus3 STATUS3_GRUDGE, BattleScript_ButItFailed
	attackanimation
	waitanimation
	printstring STRINGID_PKMNWANTSGRUDGE
	waitmessage B_WAIT_TIME_LONG
	goto BattleScript_MoveEnd

BattleScript_EffectSnatch:
	attackcanceler
	trysetsnatch BattleScript_FailedFromAtkString
	attackstring
	ppreduce
	attackanimation
	waitanimation
	pause B_WAIT_TIME_SHORT
	printstring STRINGID_PKMNWAITSFORTARGET
	waitmessage B_WAIT_TIME_LONG
	goto BattleScript_MoveEnd

BattleScript_EffectSecretPower::
	getsecretpowereffect
	goto BattleScript_EffectHit

BattleScript_EffectRecoilHP25:
	setmoveeffect MOVE_EFFECT_RECOIL_HP_25 | MOVE_EFFECT_AFFECTS_USER | MOVE_EFFECT_CERTAIN
	jumpifnotmove MOVE_STRUGGLE, BattleScript_EffectHit
	incrementgamestat GAME_STAT_USED_STRUGGLE
	goto BattleScript_EffectHit

BattleScript_EffectTeeterDance::
	attackcanceler
	attackstring
	ppreduce
	setbyte gBattlerTarget, 0
BattleScript_TeeterDanceLoop::
	movevaluescleanup
	setmoveeffect MOVE_EFFECT_CONFUSION
	jumpifbyteequal gBattlerAttacker, gBattlerTarget, BattleScript_TeeterDanceLoopIncrement
	jumpifability BS_TARGET, ABILITY_OWN_TEMPO, BattleScript_TeeterDanceOwnTempoPrevents
	jumpifsubstituteblocks BattleScript_TeeterDanceSubstitutePrevents
	jumpifstatus2 BS_TARGET, STATUS2_CONFUSION, BattleScript_TeeterDanceAlreadyConfused
	jumpifhasnohp BS_TARGET, BattleScript_TeeterDanceLoopIncrement
	accuracycheck BattleScript_TeeterDanceMissed, ACC_CURR_MOVE
	jumpifsafeguard BattleScript_TeeterDanceSafeguardProtected
	attackanimation
	waitanimation
	seteffectprimary
	resultmessage
	waitmessage B_WAIT_TIME_LONG
BattleScript_TeeterDanceDoMoveEndIncrement::
	moveendto MOVEEND_NEXT_TARGET
BattleScript_TeeterDanceLoopIncrement::
	addbyte gBattlerTarget, 1
	jumpifbytenotequal gBattlerTarget, gBattlersCount, BattleScript_TeeterDanceLoop
	end

BattleScript_TeeterDanceOwnTempoPrevents::
	pause B_WAIT_TIME_SHORT
	printstring STRINGID_PKMNPREVENTSCONFUSIONWITH
	waitmessage B_WAIT_TIME_LONG
	goto BattleScript_TeeterDanceDoMoveEndIncrement

BattleScript_TeeterDanceSafeguardProtected::
	pause B_WAIT_TIME_SHORT
	printstring STRINGID_PKMNUSEDSAFEGUARD
	waitmessage B_WAIT_TIME_LONG
	goto BattleScript_TeeterDanceDoMoveEndIncrement

BattleScript_TeeterDanceSubstitutePrevents::
	pause B_WAIT_TIME_SHORT
	printstring STRINGID_BUTITFAILED
	waitmessage B_WAIT_TIME_LONG
	goto BattleScript_TeeterDanceDoMoveEndIncrement

BattleScript_TeeterDanceAlreadyConfused::
	setalreadystatusedmoveattempt BS_ATTACKER
	pause B_WAIT_TIME_SHORT
	printstring STRINGID_PKMNALREADYCONFUSED
	waitmessage B_WAIT_TIME_LONG
	goto BattleScript_TeeterDanceDoMoveEndIncrement

BattleScript_TeeterDanceMissed::
	resultmessage
	waitmessage B_WAIT_TIME_LONG
	goto BattleScript_TeeterDanceDoMoveEndIncrement

BattleScript_EffectMudSport::
BattleScript_EffectWaterSport::
	attackcanceler
	attackstring
	ppreduce
	settypebasedhalvers BattleScript_ButItFailed
	attackanimation
	waitanimation
	printfromtable gSportsUsedStringIds
	waitmessage B_WAIT_TIME_LONG
	goto BattleScript_MoveEnd

BattleScript_EffectPoisonFang::
	setmoveeffect MOVE_EFFECT_TOXIC
	goto BattleScript_EffectHit

BattleScript_EffectOverheat::
	setmoveeffect MOVE_EFFECT_SP_ATK_TWO_DOWN | MOVE_EFFECT_AFFECTS_USER | MOVE_EFFECT_CERTAIN
	goto BattleScript_EffectHit

BattleScript_EffectHammerArm::
	setmoveeffect MOVE_EFFECT_SPD_MINUS_1 | MOVE_EFFECT_AFFECTS_USER | MOVE_EFFECT_CERTAIN
	goto BattleScript_EffectHit

BattleScript_EffectTickle::
	attackcanceler
	attackstring
	ppreduce
	jumpifstat BS_TARGET, CMP_GREATER_THAN, STAT_ATK, MIN_STAT_STAGE, BattleScript_TickleDoMoveAnim
	jumpifstat BS_TARGET, CMP_EQUAL, STAT_DEF, MIN_STAT_STAGE, BattleScript_CantLowerMultipleStats
BattleScript_TickleDoMoveAnim::
	accuracycheck BattleScript_ButItFailed, ACC_CURR_MOVE
	attackanimation
	waitanimation
	setbyte sSTAT_ANIM_PLAYED, FALSE
	playstatchangeanimation BS_TARGET, BIT_ATK | BIT_DEF, STAT_CHANGE_NEGATIVE | STAT_CHANGE_MULTIPLE_STATS
	playstatchangeanimation BS_TARGET, BIT_ATK, STAT_CHANGE_NEGATIVE
	setstatchanger STAT_ATK, 1, TRUE
	statbuffchange STAT_CHANGE_ALLOW_PTR, BattleScript_TickleTryLowerDef
	jumpifbyte CMP_EQUAL, cMULTISTRING_CHOOSER, B_MSG_STAT_WONT_DECREASE, BattleScript_TickleTryLowerDef
	printfromtable gStatDownStringIds
	waitmessage B_WAIT_TIME_LONG
BattleScript_TickleTryLowerDef::
	playstatchangeanimation BS_TARGET, BIT_DEF, STAT_CHANGE_NEGATIVE
	setstatchanger STAT_DEF, 1, TRUE
	statbuffchange STAT_CHANGE_ALLOW_PTR, BattleScript_TickleEnd
	jumpifbyte CMP_EQUAL, cMULTISTRING_CHOOSER, B_MSG_STAT_WONT_DECREASE, BattleScript_TickleEnd
	printfromtable gStatDownStringIds
	waitmessage B_WAIT_TIME_LONG
BattleScript_TickleEnd::
	goto BattleScript_MoveEnd

BattleScript_CantLowerMultipleStats::
	pause B_WAIT_TIME_SHORT
	orhalfword gMoveResultFlags, MOVE_RESULT_FAILED
	printstring STRINGID_STATSWONTDECREASE2
	waitmessage B_WAIT_TIME_LONG
	goto BattleScript_MoveEnd

BattleScript_EffectCosmicPower::
	attackcanceler
	attackstring
	ppreduce
	jumpifstat BS_ATTACKER, CMP_LESS_THAN, STAT_DEF, MAX_STAT_STAGE, BattleScript_CosmicPowerDoMoveAnim
	jumpifstat BS_ATTACKER, CMP_EQUAL, STAT_SPDEF, MAX_STAT_STAGE, BattleScript_CantRaiseMultipleStats
BattleScript_CosmicPowerDoMoveAnim::
	attackanimation
	waitanimation
	setbyte sSTAT_ANIM_PLAYED, FALSE
	playstatchangeanimation BS_ATTACKER, BIT_DEF | BIT_SPDEF, 0
	setstatchanger STAT_DEF, 1, FALSE
	statbuffchange MOVE_EFFECT_AFFECTS_USER | STAT_CHANGE_ALLOW_PTR, BattleScript_CosmicPowerTrySpDef
	jumpifbyte CMP_EQUAL, cMULTISTRING_CHOOSER, B_MSG_STAT_WONT_INCREASE, BattleScript_CosmicPowerTrySpDef
	printfromtable gStatUpStringIds
	waitmessage B_WAIT_TIME_LONG
BattleScript_CosmicPowerTrySpDef::
	setstatchanger STAT_SPDEF, 1, FALSE
	statbuffchange MOVE_EFFECT_AFFECTS_USER | STAT_CHANGE_ALLOW_PTR, BattleScript_CosmicPowerEnd
	jumpifbyte CMP_EQUAL, cMULTISTRING_CHOOSER, B_MSG_STAT_WONT_INCREASE, BattleScript_CosmicPowerEnd
	printfromtable gStatUpStringIds
	waitmessage B_WAIT_TIME_LONG
BattleScript_CosmicPowerEnd::
	goto BattleScript_MoveEnd

BattleScript_EffectSkyUppercut::
	goto BattleScript_EffectHit

BattleScript_EffectBulkUp::
	attackcanceler
	attackstring
	ppreduce
	jumpifstat BS_ATTACKER, CMP_LESS_THAN, STAT_ATK, MAX_STAT_STAGE, BattleScript_BulkUpDoMoveAnim
	jumpifstat BS_ATTACKER, CMP_EQUAL, STAT_DEF, MAX_STAT_STAGE, BattleScript_CantRaiseMultipleStats
BattleScript_BulkUpDoMoveAnim::
	attackanimation
	waitanimation
	setbyte sSTAT_ANIM_PLAYED, FALSE
	playstatchangeanimation BS_ATTACKER, BIT_ATK | BIT_DEF, 0
	setstatchanger STAT_ATK, 1, FALSE
	statbuffchange MOVE_EFFECT_AFFECTS_USER | STAT_CHANGE_ALLOW_PTR, BattleScript_BulkUpTryDef
	jumpifbyte CMP_EQUAL, cMULTISTRING_CHOOSER, B_MSG_STAT_WONT_INCREASE, BattleScript_BulkUpTryDef
	printfromtable gStatUpStringIds
	waitmessage B_WAIT_TIME_LONG
BattleScript_BulkUpTryDef::
	setstatchanger STAT_DEF, 1, FALSE
	statbuffchange MOVE_EFFECT_AFFECTS_USER | STAT_CHANGE_ALLOW_PTR, BattleScript_BulkUpEnd
	jumpifbyte CMP_EQUAL, cMULTISTRING_CHOOSER, B_MSG_STAT_WONT_INCREASE, BattleScript_BulkUpEnd
	printfromtable gStatUpStringIds
	waitmessage B_WAIT_TIME_LONG
BattleScript_BulkUpEnd::
	goto BattleScript_MoveEnd

BattleScript_EffectCalmMind::
	attackcanceler
	attackstring
	ppreduce
	jumpifstat BS_ATTACKER, CMP_LESS_THAN, STAT_SPATK, MAX_STAT_STAGE, BattleScript_CalmMindDoMoveAnim
	jumpifstat BS_ATTACKER, CMP_EQUAL, STAT_SPDEF, MAX_STAT_STAGE, BattleScript_CantRaiseMultipleStats
BattleScript_CalmMindDoMoveAnim::
	attackanimation
	waitanimation
	setbyte sSTAT_ANIM_PLAYED, FALSE
	playstatchangeanimation BS_ATTACKER, BIT_SPATK | BIT_SPDEF, 0
	setstatchanger STAT_SPATK, 1, FALSE
	statbuffchange MOVE_EFFECT_AFFECTS_USER | STAT_CHANGE_ALLOW_PTR, BattleScript_CalmMindTrySpDef
	jumpifbyte CMP_EQUAL, cMULTISTRING_CHOOSER, B_MSG_STAT_WONT_INCREASE, BattleScript_CalmMindTrySpDef
	printfromtable gStatUpStringIds
	waitmessage B_WAIT_TIME_LONG
BattleScript_CalmMindTrySpDef::
	setstatchanger STAT_SPDEF, 1, FALSE
	statbuffchange MOVE_EFFECT_AFFECTS_USER | STAT_CHANGE_ALLOW_PTR, BattleScript_CalmMindEnd
	jumpifbyte CMP_EQUAL, cMULTISTRING_CHOOSER, B_MSG_STAT_WONT_INCREASE, BattleScript_CalmMindEnd
	printfromtable gStatUpStringIds
	waitmessage B_WAIT_TIME_LONG
BattleScript_CalmMindEnd::
	goto BattleScript_MoveEnd

BattleScript_CantRaiseMultipleStats::
	pause B_WAIT_TIME_SHORT
	orhalfword gMoveResultFlags, MOVE_RESULT_FAILED
	printstring STRINGID_STATSWONTINCREASE2
	waitmessage B_WAIT_TIME_LONG
	goto BattleScript_MoveEnd

BattleScript_EffectDragonDance::
	attackcanceler
	attackstring
	ppreduce
	jumpifstat BS_ATTACKER, CMP_LESS_THAN, STAT_ATK, MAX_STAT_STAGE, BattleScript_DragonDanceDoMoveAnim
	jumpifstat BS_ATTACKER, CMP_EQUAL, STAT_SPEED, MAX_STAT_STAGE, BattleScript_CantRaiseMultipleStats
BattleScript_DragonDanceDoMoveAnim::
	attackanimation
	waitanimation
	setbyte sSTAT_ANIM_PLAYED, FALSE
	playstatchangeanimation BS_ATTACKER, BIT_ATK | BIT_SPEED, 0
	setstatchanger STAT_ATK, 1, FALSE
	statbuffchange MOVE_EFFECT_AFFECTS_USER | STAT_CHANGE_ALLOW_PTR, BattleScript_DragonDanceTrySpeed
	jumpifbyte CMP_EQUAL, cMULTISTRING_CHOOSER, B_MSG_STAT_WONT_INCREASE, BattleScript_DragonDanceTrySpeed
	printfromtable gStatUpStringIds
	waitmessage B_WAIT_TIME_LONG
BattleScript_DragonDanceTrySpeed::
	setstatchanger STAT_SPEED, 1, FALSE
	statbuffchange MOVE_EFFECT_AFFECTS_USER | STAT_CHANGE_ALLOW_PTR, BattleScript_DragonDanceEnd
	jumpifbyte CMP_EQUAL, cMULTISTRING_CHOOSER, B_MSG_STAT_WONT_INCREASE, BattleScript_DragonDanceEnd
	printfromtable gStatUpStringIds
	waitmessage B_WAIT_TIME_LONG
BattleScript_DragonDanceEnd::
	goto BattleScript_MoveEnd

BattleScript_EffectCamouflage::
	attackcanceler
	attackstring
	ppreduce
	settypetoterrain BattleScript_ButItFailed
	attackanimation
	waitanimation
	printstring STRINGID_PKMNCHANGEDTYPE
	waitmessage B_WAIT_TIME_LONG
	goto BattleScript_MoveEnd

BattleScript_FaintAttacker::
	tryillusionoff BS_ATTACKER
	playfaintcry BS_ATTACKER
	pause B_WAIT_TIME_LONG
	dofaintanimation BS_ATTACKER
	printstring STRINGID_ATTACKERFAINTED
	cleareffectsonfaint BS_ATTACKER
	tryactivatesoulheart
	tryactivatereceiver BS_ATTACKER
	trytrainerslidefirstdownmsg BS_ATTACKER
	return

BattleScript_FaintTarget::
	tryillusionoff BS_TARGET
	playfaintcry BS_TARGET
	pause B_WAIT_TIME_LONG
	dofaintanimation BS_TARGET
	printstring STRINGID_TARGETFAINTED
	cleareffectsonfaint BS_TARGET
	tryactivatefellstinger BS_ATTACKER
	tryactivatesoulheart
	tryactivatereceiver BS_TARGET
	tryactivatemoxie BS_ATTACKER        @ and chilling neigh, as one ice rider
	tryactivatebeastboost BS_ATTACKER
	tryactivategrimneigh BS_ATTACKER    @ and as one shadow rider
	tryactivatebattlebond BS_ATTACKER
	trytrainerslidefirstdownmsg BS_TARGET
	return

BattleScript_GiveExp::
	setbyte sGIVEEXP_STATE, 0
	getexp BS_TARGET
	end2

BattleScript_HandleFaintedMon::
	setbyte sSHIFT_SWITCHED, 0
	checkteamslost BattleScript_LinkHandleFaintedMonMultiple
	jumpifbyte CMP_NOT_EQUAL, gBattleOutcome, 0, BattleScript_FaintedMonEnd
	jumpifbattletype BATTLE_TYPE_TRAINER | BATTLE_TYPE_DOUBLE, BattleScript_FaintedMonTryChoose
	jumpifword CMP_NO_COMMON_BITS, gHitMarker, HITMARKER_PLAYER_FAINTED, BattleScript_FaintedMonTryChoose
@ Yes/No for sending out a new Pokémon if one is defeated in a wild battle
	printstring STRINGID_USENEXTPKMN
	setbyte gBattleCommunication, 0
	yesnobox
	jumpifbyte CMP_EQUAL, gBattleCommunication + 1, 0, BattleScript_FaintedMonTryChoose
@ Player said no, try to run
	jumpifplayerran BattleScript_FaintedMonEnd
	printstring STRINGID_CANTESCAPE2
BattleScript_FaintedMonTryChoose:
	openpartyscreen BS_FAINTED, BattleScript_FaintedMonEnd
	switchhandleorder BS_FAINTED, 2
	jumpifnotbattletype BATTLE_TYPE_TRAINER, BattleScript_FaintedMonSendOutNew
	jumpifbattletype BATTLE_TYPE_LINK, BattleScript_FaintedMonSendOutNew
	jumpifbattletype BATTLE_TYPE_RECORDED_LINK, BattleScript_FaintedMonSendOutNew
	jumpifbattletype BATTLE_TYPE_FRONTIER, BattleScript_FaintedMonSendOutNew
	jumpifbattletype BATTLE_TYPE_DOUBLE, BattleScript_FaintedMonSendOutNew
	jumpifword CMP_COMMON_BITS, gHitMarker, HITMARKER_PLAYER_FAINTED, BattleScript_FaintedMonSendOutNew
	jumpifbyte CMP_EQUAL, sBATTLE_STYLE, OPTIONS_BATTLE_STYLE_SET, BattleScript_FaintedMonSendOutNew
	jumpifcantswitch BS_PLAYER1, BattleScript_FaintedMonSendOutNew
	setbyte sILLUSION_NICK_HACK, 1
@ Yes/No for sending out a new Pokémon when the opponent is switching
	printstring STRINGID_ENEMYABOUTTOSWITCHPKMN
	setbyte gBattleCommunication, 0
	yesnobox
	jumpifbyte CMP_EQUAL, gBattleCommunication + 1, 1, BattleScript_FaintedMonSendOutNew
@ Player said yes, go to party screen (note optional flag, player may exit the menu instead)
	setatktoplayer0
	openpartyscreen BS_ATTACKER | PARTY_SCREEN_OPTIONAL, BattleScript_FaintedMonSendOutNew
	switchhandleorder BS_ATTACKER, 2
	jumpifbyte CMP_EQUAL, gBattleCommunication, PARTY_SIZE, BattleScript_FaintedMonSendOutNew
@ Switch Pokémon before opponent
	atknameinbuff1
	resetswitchinabilitybits BS_ATTACKER
	hpthresholds2 BS_ATTACKER
	printstring STRINGID_RETURNMON
	switchoutabilities BS_ATTACKER
	waitstate
	returnatktoball
	waitstate
	drawpartystatussummary BS_ATTACKER
	getswitchedmondata BS_ATTACKER
	switchindataupdate BS_ATTACKER
	hpthresholds BS_ATTACKER
	trytoclearprimalweather
	printstring STRINGID_EMPTYSTRING3
	waitmessage 1
	printstring STRINGID_SWITCHINMON
	hidepartystatussummary BS_ATTACKER
	switchinanim BS_ATTACKER, 0
	waitstate
	setbyte sSHIFT_SWITCHED, 1
BattleScript_FaintedMonSendOutNew:
	drawpartystatussummary BS_FAINTED
	getswitchedmondata BS_FAINTED
	switchindataupdate BS_FAINTED
	hpthresholds BS_FAINTED
	trytoclearprimalweather
	printstring STRINGID_EMPTYSTRING3
	waitmessage 1
	printstring STRINGID_SWITCHINMON
	hidepartystatussummary BS_FAINTED
	switchinanim BS_FAINTED, FALSE
	waitstate
	resetplayerfainted
	trytrainerslidelastonmsg BS_FAINTED
	jumpifbytenotequal sSHIFT_SWITCHED, sZero, BattleScript_FaintedMonShiftSwitched
BattleScript_FaintedMonSendOutNewEnd:
	switchineffects BS_FAINTED
	jumpifbattletype BATTLE_TYPE_DOUBLE, BattleScript_FaintedMonEnd
	cancelallactions
BattleScript_FaintedMonEnd::
	end2
BattleScript_FaintedMonShiftSwitched:
	copybyte sSAVED_BATTLER, gBattlerTarget
	switchineffects BS_ATTACKER
	resetsentmonsvalue
	copybyte gBattlerTarget, sSAVED_BATTLER
	goto BattleScript_FaintedMonSendOutNewEnd

BattleScript_LinkHandleFaintedMonMultiple::
	openpartyscreen BS_FAINTED_LINK_MULTIPLE_1, BattleScript_LinkHandleFaintedMonMultipleStart
BattleScript_LinkHandleFaintedMonMultipleStart::
	switchhandleorder BS_FAINTED, 0
	openpartyscreen BS_FAINTED_LINK_MULTIPLE_2, BattleScript_LinkHandleFaintedMonMultipleEnd
	switchhandleorder BS_FAINTED, 0
BattleScript_LinkHandleFaintedMonLoop::
	switchhandleorder BS_FAINTED, 3
	drawpartystatussummary BS_FAINTED
	getswitchedmondata BS_FAINTED
	switchindataupdate BS_FAINTED
	hpthresholds BS_FAINTED
	trytoclearprimalweather
	printstring STRINGID_EMPTYSTRING3
	waitmessage 1
	printstring STRINGID_SWITCHINMON
	hidepartystatussummary BS_FAINTED
	switchinanim BS_FAINTED, FALSE
	waitstate
	switchineffects BS_FAINTED_LINK_MULTIPLE_1
	jumpifbytenotequal gBattlerFainted, gBattlersCount, BattleScript_LinkHandleFaintedMonLoop
BattleScript_LinkHandleFaintedMonMultipleEnd::
	end2

BattleScript_LocalTrainerBattleWon::
	jumpifbattletype BATTLE_TYPE_TWO_OPPONENTS, BattleScript_LocalTwoTrainersDefeated
	printstring STRINGID_PLAYERDEFEATEDTRAINER1
	goto BattleScript_LocalBattleWonLoseTexts
BattleScript_LocalTwoTrainersDefeated::
	printstring STRINGID_TWOENEMIESDEFEATED
BattleScript_LocalBattleWonLoseTexts::
	trainerslidein BS_ATTACKER
	waitstate
	printstring STRINGID_TRAINER1LOSETEXT
	jumpifnotbattletype BATTLE_TYPE_TWO_OPPONENTS, BattleScript_LocalBattleWonReward
	trainerslideout B_POSITION_OPPONENT_LEFT
	waitstate
	trainerslidein BS_FAINTED
	waitstate
	printstring STRINGID_TRAINER2LOSETEXT
BattleScript_LocalBattleWonReward::
	getmoneyreward
	printstring STRINGID_PLAYERGOTMONEY
	waitmessage B_WAIT_TIME_LONG
BattleScript_PayDayMoneyAndPickUpItems::
	givepaydaymoney
	pickup
	end2

BattleScript_LocalBattleLost::
	jumpifbattletype BATTLE_TYPE_INGAME_PARTNER, BattleScript_LocalBattleLostPrintWhiteOut
	jumpifbattletype BATTLE_TYPE_DOME, BattleScript_CheckDomeDrew
	jumpifbattletype BATTLE_TYPE_FRONTIER, BattleScript_LocalBattleLostPrintTrainersWinText
	jumpifbattletype BATTLE_TYPE_TRAINER_HILL, BattleScript_LocalBattleLostPrintTrainersWinText
	jumpifbattletype BATTLE_TYPE_EREADER_TRAINER, BattleScript_LocalBattleLostEnd
	jumpifhalfword CMP_EQUAL, gTrainerBattleOpponent_A, TRAINER_SECRET_BASE, BattleScript_LocalBattleLostEnd
BattleScript_LocalBattleLostPrintWhiteOut::
.if B_WHITEOUT_MONEY >= GEN_4
	jumpifbattletype BATTLE_TYPE_TRAINER, BattleScript_LocalBattleLostEnd
	printstring STRINGID_PLAYERWHITEOUT
	waitmessage B_WAIT_TIME_LONG
	getmoneyreward
	printstring STRINGID_PLAYERWHITEOUT2
	waitmessage B_WAIT_TIME_LONG
	end2
BattleScript_LocalBattleLostEnd::
	printstring STRINGID_PLAYERLOSTTOENEMYTRAINER
	waitmessage B_WAIT_TIME_LONG
	getmoneyreward
	printstring STRINGID_PLAYERPAIDPRIZEMONEY
	waitmessage B_WAIT_TIME_LONG
	end2
.else
	printstring STRINGID_PLAYERWHITEOUT
	waitmessage B_WAIT_TIME_LONG
	printstring STRINGID_PLAYERWHITEOUT2
	waitmessage B_WAIT_TIME_LONG
BattleScript_LocalBattleLostEnd::
	end2
.endif

BattleScript_CheckDomeDrew::
	jumpifbyte CMP_EQUAL, gBattleOutcome, B_OUTCOME_DREW, BattleScript_LocalBattleLostEnd_
BattleScript_LocalBattleLostPrintTrainersWinText::
	jumpifnotbattletype BATTLE_TYPE_TRAINER, BattleScript_LocalBattleLostPrintWhiteOut
	returnopponentmon1toball BS_ATTACKER
	waitstate
	returnopponentmon2toball BS_ATTACKER
	waitstate
	trainerslidein BS_ATTACKER
	waitstate
	printstring STRINGID_TRAINER1WINTEXT
	jumpifbattletype BATTLE_TYPE_TOWER_LINK_MULTI, BattleScript_LocalBattleLostDoTrainer2WinText
	jumpifnotbattletype BATTLE_TYPE_TWO_OPPONENTS, BattleScript_LocalBattleLostEnd_
BattleScript_LocalBattleLostDoTrainer2WinText::
	trainerslideout B_POSITION_OPPONENT_LEFT
	waitstate
	trainerslidein BS_FAINTED
	waitstate
	printstring STRINGID_TRAINER2WINTEXT
BattleScript_LocalBattleLostEnd_::
	end2

BattleScript_FrontierLinkBattleLost::
	returnopponentmon1toball BS_ATTACKER
	waitstate
	returnopponentmon2toball BS_ATTACKER
	waitstate
	trainerslidein BS_ATTACKER
	waitstate
	printstring STRINGID_TRAINER1WINTEXT
	trainerslideout B_POSITION_OPPONENT_LEFT
	waitstate
	trainerslidein BS_FAINTED
	waitstate
	printstring STRINGID_TRAINER2WINTEXT
	jumpifbattletype BATTLE_TYPE_RECORDED, BattleScript_FrontierLinkBattleLostEnd
	endlinkbattle
BattleScript_FrontierLinkBattleLostEnd::
	waitmessage B_WAIT_TIME_LONG
	end2

BattleScript_LinkBattleWonOrLost::
	jumpifbattletype BATTLE_TYPE_BATTLE_TOWER, BattleScript_TowerLinkBattleWon
	printstring STRINGID_BATTLEEND
	waitmessage B_WAIT_TIME_LONG
	jumpifbattletype BATTLE_TYPE_RECORDED, BattleScript_LinkBattleWonOrLostWaitEnd
	endlinkbattle
BattleScript_LinkBattleWonOrLostWaitEnd::
	waitmessage B_WAIT_TIME_LONG
	end2

BattleScript_TowerLinkBattleWon::
	playtrainerdefeatbgm BS_ATTACKER
	printstring STRINGID_BATTLEEND
	waitmessage B_WAIT_TIME_LONG
	trainerslidein BS_ATTACKER
	waitstate
	printstring STRINGID_TRAINER1LOSETEXT
	trainerslideout B_POSITION_OPPONENT_LEFT
	waitstate
	trainerslidein BS_FAINTED
	waitstate
	printstring STRINGID_TRAINER2LOSETEXT
	jumpifbattletype BATTLE_TYPE_RECORDED, BattleScript_TowerLinkBattleWonEnd
	endlinkbattle
BattleScript_TowerLinkBattleWonEnd::
	waitmessage B_WAIT_TIME_LONG
	end2

BattleScript_FrontierTrainerBattleWon::
	jumpifnotbattletype BATTLE_TYPE_TRAINER, BattleScript_PayDayMoneyAndPickUpItems
	jumpifbattletype BATTLE_TYPE_TWO_OPPONENTS, BattleScript_FrontierTrainerBattleWon_TwoDefeated
	printstring STRINGID_PLAYERDEFEATEDTRAINER1
	goto BattleScript_FrontierTrainerBattleWon_LoseTexts
BattleScript_FrontierTrainerBattleWon_TwoDefeated:
	printstring STRINGID_TWOENEMIESDEFEATED
BattleScript_FrontierTrainerBattleWon_LoseTexts:
	trainerslidein BS_ATTACKER
	waitstate
	printstring STRINGID_TRAINER1LOSETEXT
	jumpifnotbattletype BATTLE_TYPE_TWO_OPPONENTS, BattleScript_TryPickUpItems
	trainerslideout B_POSITION_OPPONENT_LEFT
	waitstate
	trainerslidein BS_FAINTED
	waitstate
	printstring STRINGID_TRAINER2LOSETEXT
BattleScript_TryPickUpItems:
	jumpifnotbattletype BATTLE_TYPE_PYRAMID, BattleScript_FrontierTrainerBattleWon_End
	pickup
BattleScript_FrontierTrainerBattleWon_End:
	end2

BattleScript_SmokeBallEscape::
	playanimation BS_ATTACKER, B_ANIM_SMOKEBALL_ESCAPE
	printstring STRINGID_PKMNFLEDUSINGITS
	waitmessage B_WAIT_TIME_LONG
	end2

BattleScript_RanAwayUsingMonAbility::
	printstring STRINGID_PKMNFLEDUSING
	waitmessage B_WAIT_TIME_LONG
	end2

BattleScript_GotAwaySafely::
	printstring STRINGID_GOTAWAYSAFELY
	waitmessage B_WAIT_TIME_LONG
	end2

BattleScript_WildMonFled::
	printstring STRINGID_WILDPKMNFLED
	waitmessage B_WAIT_TIME_LONG
	end2

BattleScript_PrintCantRunFromTrainer::
	printstring STRINGID_NORUNNINGFROMTRAINERS
	end2

BattleScript_PrintFailedToRunString::
	printfromtable gNoEscapeStringIds
	waitmessage B_WAIT_TIME_LONG
	end2

BattleScript_PrintCantEscapeFromBattle::
	printselectionstringfromtable gNoEscapeStringIds
	endselectionscript

BattleScript_PrintFullBox::
	printselectionstring STRINGID_BOXISFULL
	endselectionscript

BattleScript_ActionSwitch::
	hpthresholds2 BS_ATTACKER
	printstring STRINGID_RETURNMON
	jumpifbattletype BATTLE_TYPE_DOUBLE, BattleScript_PursuitSwitchDmgSetMultihit
	setmultihit 1
	goto BattleScript_PursuitSwitchDmgLoop
BattleScript_PursuitSwitchDmgSetMultihit::
	setmultihit 2
BattleScript_PursuitSwitchDmgLoop::
	jumpifnopursuitswitchdmg BattleScript_DoSwitchOut
	swapattackerwithtarget
	trysetdestinybondtohappen
	call BattleScript_PursuitDmgOnSwitchOut
	swapattackerwithtarget
BattleScript_DoSwitchOut::
	decrementmultihit BattleScript_PursuitSwitchDmgLoop
	switchoutabilities BS_ATTACKER
	waitstate
	returnatktoball
	waitstate
	drawpartystatussummary BS_ATTACKER
	switchhandleorder BS_ATTACKER, 1
	getswitchedmondata BS_ATTACKER
	switchindataupdate BS_ATTACKER
	hpthresholds BS_ATTACKER
	trytoclearprimalweather
	printstring STRINGID_EMPTYSTRING3
	waitmessage 1
	printstring STRINGID_SWITCHINMON
	hidepartystatussummary BS_ATTACKER
	switchinanim BS_ATTACKER, FALSE
	waitstate
	switchineffects BS_ATTACKER
	moveendcase MOVEEND_STATUS_IMMUNITY_ABILITIES
	moveendcase MOVEEND_MIRROR_MOVE
	end2

BattleScript_PursuitDmgOnSwitchOut::
	pause B_WAIT_TIME_SHORT
	attackstring
	ppreduce
	critcalc
	damagecalc
	adjustdamage
	attackanimation
	waitanimation
	effectivenesssound
	hitanimation BS_TARGET
	waitstate
	healthbarupdate BS_TARGET
	datahpupdate BS_TARGET
	critmessage
	waitmessage B_WAIT_TIME_LONG
	resultmessage
	waitmessage B_WAIT_TIME_LONG
	tryfaintmon BS_TARGET
	moveendfromto MOVEEND_ABILITIES, MOVEEND_CHOICE_MOVE
	getbattlerfainted BS_TARGET
	jumpifbyte CMP_EQUAL, gBattleCommunication, FALSE, BattleScript_PursuitDmgOnSwitchOutRet
	setbyte sGIVEEXP_STATE, 0
	getexp BS_TARGET
BattleScript_PursuitDmgOnSwitchOutRet:
	return

BattleScript_Pausex20::
	pause B_WAIT_TIME_SHORT
	return

BattleScript_LevelUp::
	fanfare MUS_LEVEL_UP
	printstring STRINGID_PKMNGREWTOLV
	setbyte sLVLBOX_STATE, 0
	drawlvlupbox
	handlelearnnewmove BattleScript_LearnedNewMove, BattleScript_LearnMoveReturn, TRUE
	goto BattleScript_AskToLearnMove
BattleScript_TryLearnMoveLoop::
	handlelearnnewmove BattleScript_LearnedNewMove, BattleScript_LearnMoveReturn, FALSE
BattleScript_AskToLearnMove::
	buffermovetolearn
	printstring STRINGID_TRYTOLEARNMOVE1
	printstring STRINGID_TRYTOLEARNMOVE2
	printstring STRINGID_TRYTOLEARNMOVE3
	waitstate
	setbyte sLEARNMOVE_STATE, 0
	yesnoboxlearnmove BattleScript_ForgotAndLearnedNewMove
	printstring STRINGID_STOPLEARNINGMOVE
	waitstate
	setbyte sLEARNMOVE_STATE, 0
	yesnoboxstoplearningmove BattleScript_AskToLearnMove
	printstring STRINGID_DIDNOTLEARNMOVE
	goto BattleScript_TryLearnMoveLoop
BattleScript_ForgotAndLearnedNewMove::
	printstring STRINGID_123POOF
	printstring STRINGID_PKMNFORGOTMOVE
	printstring STRINGID_ANDELLIPSIS
BattleScript_LearnedNewMove::
	buffermovetolearn
	fanfare MUS_LEVEL_UP
	printstring STRINGID_PKMNLEARNEDMOVE
	waitmessage B_WAIT_TIME_LONG
	updatechoicemoveonlvlup BS_ATTACKER
	goto BattleScript_TryLearnMoveLoop
BattleScript_LearnMoveReturn::
	return

BattleScript_RainContinuesOrEnds::
	printfromtable gRainContinuesStringIds
	waitmessage B_WAIT_TIME_LONG
	jumpifbyte CMP_EQUAL, cMULTISTRING_CHOOSER, B_MSG_RAIN_STOPPED, BattleScript_RainContinuesOrEndsEnd
	playanimation BS_ATTACKER, B_ANIM_RAIN_CONTINUES
BattleScript_RainContinuesOrEndsEnd::
	call BattleScript_ActivateWeatherAbilities
	end2

BattleScript_DamagingWeatherContinues::
	printfromtable gSandStormHailSnowContinuesStringIds
	waitmessage B_WAIT_TIME_LONG
	playanimation_var BS_ATTACKER, sB_ANIM_ARG1
	setbyte gBattleCommunication, 0
BattleScript_DamagingWeatherLoop::
	copyarraywithindex gBattlerAttacker, gBattlerByTurnOrder, gBattleCommunication, 1
	weatherdamage
	jumpifword CMP_EQUAL, gBattleMoveDamage, 0, BattleScript_DamagingWeatherLoopIncrement
	jumpifword CMP_COMMON_BITS gBattleMoveDamage, 1 << 31, BattleScript_DamagingWeatherHeal
	printfromtable gSandStormHailDmgStringIds
	waitmessage B_WAIT_TIME_LONG
	effectivenesssound
	hitanimation BS_ATTACKER
	goto BattleScript_DamagingWeatherHpChange
BattleScript_DamagingWeatherHeal:
	call BattleScript_AbilityPopUp
	printstring STRINGID_ICEBODYHPGAIN
	waitmessage B_WAIT_TIME_LONG
BattleScript_DamagingWeatherHpChange:
	orword gHitMarker, HITMARKER_SKIP_DMG_TRACK | HITMARKER_IGNORE_SUBSTITUTE | HITMARKER_PASSIVE_DAMAGE | HITMARKER_GRUDGE
	healthbarupdate BS_ATTACKER
	datahpupdate BS_ATTACKER
	tryfaintmon BS_ATTACKER
	checkteamslost BattleScript_DamagingWeatherLoopIncrement
BattleScript_DamagingWeatherLoopIncrement::
	jumpifbyte CMP_NOT_EQUAL, gBattleOutcome, 0, BattleScript_DamagingWeatherContinuesEnd
	addbyte gBattleCommunication, 1
	jumpifbytenotequal gBattleCommunication, gBattlersCount, BattleScript_DamagingWeatherLoop
BattleScript_DamagingWeatherContinuesEnd::
	bicword gHitMarker, HITMARKER_SKIP_DMG_TRACK | HITMARKER_IGNORE_SUBSTITUTE | HITMARKER_PASSIVE_DAMAGE | HITMARKER_GRUDGE
	call BattleScript_ActivateWeatherAbilities
	end2

BattleScript_SandStormHailSnowEnds::
	printfromtable gSandStormHailSnowEndStringIds
	waitmessage B_WAIT_TIME_LONG
	call BattleScript_ActivateWeatherAbilities
	end2

BattleScript_SunlightContinues::
	printstring STRINGID_SUNLIGHTSTRONG
	waitmessage B_WAIT_TIME_LONG
	playanimation BS_ATTACKER, B_ANIM_SUN_CONTINUES
	call BattleScript_ActivateWeatherAbilities
	end2

BattleScript_SunlightFaded::
	printstring STRINGID_SUNLIGHTFADED
	waitmessage B_WAIT_TIME_LONG
	call BattleScript_ActivateWeatherAbilities
	end2

BattleScript_OverworldWeatherStarts::
	printfromtable gWeatherStartsStringIds
	waitmessage B_WAIT_TIME_LONG
	playanimation_var BS_ATTACKER, sB_ANIM_ARG1
	call BattleScript_ActivateWeatherAbilities
	end3

BattleScript_OverworldTerrain::
	printfromtable gTerrainStringIds
	waitmessage B_WAIT_TIME_LONG
	playanimation BS_SCRIPTING, B_ANIM_RESTORE_BG
	call BattleScript_ActivateTerrainEffects
	end3

BattleScript_SideStatusWoreOff::
	printstring STRINGID_PKMNSXWOREOFF
	waitmessage B_WAIT_TIME_LONG
	end2

BattleScript_SideStatusWoreOffReturn::
	printstring STRINGID_PKMNSXWOREOFF
	waitmessage B_WAIT_TIME_LONG
	return

BattleScript_LuckyChantEnds::
	printstring STRINGID_LUCKYCHANTENDS
	waitmessage B_WAIT_TIME_LONG
	end2

BattleScript_TailwindEnds::
	printstring STRINGID_TAILWINDENDS
	waitmessage B_WAIT_TIME_LONG
	end2

BattleScript_TrickRoomEnds::
	printstring STRINGID_TRICKROOMENDS
	waitmessage B_WAIT_TIME_LONG
	end2

BattleScript_WonderRoomEnds::
	printstring STRINGID_WONDERROOMENDS
	waitmessage B_WAIT_TIME_LONG
	end2

BattleScript_MagicRoomEnds::
	printstring STRINGID_MAGICROOMENDS
	waitmessage B_WAIT_TIME_LONG
	end2

BattleScript_TerrainEnds_Ret::
	printfromtable gTerrainEndingStringIds
	waitmessage B_WAIT_TIME_LONG
	playanimation BS_ATTACKER, B_ANIM_RESTORE_BG
	return

BattleScript_TerrainEnds::
	call BattleScript_TerrainEnds_Ret
	end2

BattleScript_MudSportEnds::
	printstring STRINGID_MUDSPORTENDS
	waitmessage B_WAIT_TIME_LONG
	end2

BattleScript_WaterSportEnds::
	printstring STRINGID_WATERSPORTENDS
	waitmessage B_WAIT_TIME_LONG
	end2

BattleScript_GravityEnds::
	printstring STRINGID_GRAVITYENDS
	waitmessage B_WAIT_TIME_LONG
	end2

BattleScript_SafeguardProtected::
	pause B_WAIT_TIME_SHORT
	printstring STRINGID_PKMNUSEDSAFEGUARD
	waitmessage B_WAIT_TIME_LONG
	end2

BattleScript_SafeguardEnds::
	pause B_WAIT_TIME_SHORT
	printstring STRINGID_PKMNSAFEGUARDEXPIRED
	waitmessage B_WAIT_TIME_LONG
	end2

BattleScript_LeechSeedTurnDrain::
	playanimation BS_ATTACKER, B_ANIM_LEECH_SEED_DRAIN, sB_ANIM_ARG1
	orword gHitMarker, HITMARKER_IGNORE_SUBSTITUTE | HITMARKER_PASSIVE_DAMAGE
	healthbarupdate BS_ATTACKER
	datahpupdate BS_ATTACKER
	copyword gBattleMoveDamage, gHpDealt
	jumpifability BS_ATTACKER, ABILITY_LIQUID_OOZE, BattleScript_LeechSeedTurnPrintLiquidOoze
	setbyte cMULTISTRING_CHOOSER, B_MSG_LEECH_SEED_DRAIN
	jumpifstatus3 BS_TARGET, STATUS3_HEAL_BLOCK, BattleScript_LeechSeedHealBlock
	manipulatedamage DMG_BIG_ROOT
	goto BattleScript_LeechSeedTurnPrintAndUpdateHp
BattleScript_LeechSeedTurnPrintLiquidOoze::
	copybyte gBattlerAbility, gBattlerAttacker
	call BattleScript_AbilityPopUp
	setbyte cMULTISTRING_CHOOSER, B_MSG_LEECH_SEED_OOZE
BattleScript_LeechSeedTurnPrintAndUpdateHp::
	orword gHitMarker, HITMARKER_IGNORE_SUBSTITUTE | HITMARKER_PASSIVE_DAMAGE
	healthbarupdate BS_TARGET
	datahpupdate BS_TARGET
	printfromtable gLeechSeedStringIds
	waitmessage B_WAIT_TIME_LONG
	tryfaintmon BS_ATTACKER
	tryfaintmon BS_TARGET
	end2
BattleScript_LeechSeedHealBlock:
	setword gBattleMoveDamage, 0
	goto BattleScript_LeechSeedTurnPrintAndUpdateHp

BattleScript_BideStoringEnergy::
	printstring STRINGID_PKMNSTORINGENERGY
	waitmessage B_WAIT_TIME_LONG
	goto BattleScript_MoveEnd

BattleScript_BideAttack::
	attackcanceler
	setmoveeffect MOVE_EFFECT_CHARGING
	clearstatusfromeffect BS_ATTACKER
	printstring STRINGID_PKMNUNLEASHEDENERGY
	waitmessage B_WAIT_TIME_LONG
	accuracycheck BattleScript_MoveMissed, ACC_CURR_MOVE
	typecalc
	bichalfword gMoveResultFlags, MOVE_RESULT_SUPER_EFFECTIVE | MOVE_RESULT_NOT_VERY_EFFECTIVE
	copyword gBattleMoveDamage, sBIDE_DMG
	adjustdamage
	setbyte sB_ANIM_TURN, 1
	attackanimation
	waitanimation
	effectivenesssound
	hitanimation BS_TARGET
	waitstate
	healthbarupdate BS_TARGET
	datahpupdate BS_TARGET
	resultmessage
	waitmessage B_WAIT_TIME_LONG
	tryfaintmon BS_TARGET
	goto BattleScript_MoveEnd

BattleScript_BideNoEnergyToAttack::
	attackcanceler
	setmoveeffect MOVE_EFFECT_CHARGING
	clearstatusfromeffect BS_ATTACKER
	printstring STRINGID_PKMNUNLEASHEDENERGY
	waitmessage B_WAIT_TIME_LONG
	goto BattleScript_ButItFailed

BattleScript_RoarSuccessSwitch::
	call BattleScript_RoarSuccessRet
	getswitchedmondata BS_TARGET
	switchindataupdate BS_TARGET
	trytoclearprimalweather
	printstring STRINGID_EMPTYSTRING3
	waitmessage 1
	switchinanim BS_TARGET, FALSE
	waitstate
	printstring STRINGID_PKMNWASDRAGGEDOUT
	switchineffects BS_TARGET
	jumpifbyte CMP_EQUAL, sSWITCH_CASE, B_SWITCH_RED_CARD, BattleScript_RoarSuccessSwitch_Ret
	setbyte sSWITCH_CASE, B_SWITCH_NORMAL
	goto BattleScript_MoveEnd
BattleScript_RoarSuccessSwitch_Ret:
	swapattackerwithtarget  @ continuation of RedCardActivates
	restoretarget
	removeitem BS_TARGET
	setbyte sSWITCH_CASE, B_SWITCH_NORMAL
	return

BattleScript_RoarSuccessEndBattle::
	call BattleScript_RoarSuccessRet
	setbyte sSWITCH_CASE, B_SWITCH_NORMAL
	setoutcomeonteleport BS_ATTACKER
	finishaction

BattleScript_RoarSuccessRet:
	jumpifbyte CMP_EQUAL, sSWITCH_CASE, B_SWITCH_HIT, BattleScript_RoarSuccessRet_Ret
	jumpifbyte CMP_EQUAL, sSWITCH_CASE, B_SWITCH_RED_CARD, BattleScript_RoarSuccessRet_Ret
	attackanimation
	waitanimation
BattleScript_RoarSuccessRet_Ret:
	switchoutabilities BS_TARGET
	returntoball BS_TARGET
	waitstate
	return

BattleScript_WeaknessPolicy::
	copybyte sBATTLER, gBattlerTarget
	jumpifstat BS_TARGET, CMP_LESS_THAN, STAT_ATK, MAX_STAT_STAGE, BattleScript_WeaknessPolicyAtk
	jumpifstat BS_TARGET, CMP_EQUAL, STAT_SPATK, MAX_STAT_STAGE, BattleScript_WeaknessPolicyEnd
BattleScript_WeaknessPolicyAtk:
	playanimation BS_TARGET, B_ANIM_HELD_ITEM_EFFECT
	waitanimation
	setbyte sSTAT_ANIM_PLAYED, FALSE
	playstatchangeanimation BS_TARGET, BIT_ATK | BIT_SPATK, STAT_CHANGE_BY_TWO
	setstatchanger STAT_ATK, 2, FALSE
	statbuffchange STAT_CHANGE_ALLOW_PTR, BattleScript_WeaknessPolicySpAtk
	jumpifbyte CMP_EQUAL, cMULTISTRING_CHOOSER, B_MSG_STAT_WONT_INCREASE, BattleScript_WeaknessPolicySpAtk
	printstring STRINGID_USINGITEMSTATOFPKMNROSE
	waitmessage B_WAIT_TIME_LONG
BattleScript_WeaknessPolicySpAtk:
	setstatchanger STAT_SPATK, 2, FALSE
	statbuffchange STAT_CHANGE_ALLOW_PTR, BattleScript_WeaknessPolicyRemoveItem
	jumpifbyte CMP_EQUAL, cMULTISTRING_CHOOSER, B_MSG_STAT_WONT_INCREASE, BattleScript_WeaknessPolicyRemoveItem
	printstring STRINGID_USINGITEMSTATOFPKMNROSE
	waitmessage B_WAIT_TIME_LONG
BattleScript_WeaknessPolicyRemoveItem:
	removeitem BS_TARGET
BattleScript_WeaknessPolicyEnd:
	return

BattleScript_TargetItemStatRaise::
	copybyte sBATTLER, gBattlerTarget
	statbuffchange 0, BattleScript_TargetItemStatRaiseRemoveItemRet
	jumpifbyte CMP_EQUAL, cMULTISTRING_CHOOSER, B_MSG_STAT_WONT_INCREASE, BattleScript_TargetItemStatRaiseRemoveItemRet
	playanimation BS_TARGET, B_ANIM_HELD_ITEM_EFFECT
	waitanimation
	setgraphicalstatchangevalues
	playanimation BS_TARGET, B_ANIM_STATS_CHANGE, sB_ANIM_ARG1
	waitanimation
	printstring STRINGID_USINGITEMSTATOFPKMNROSE
	waitmessage B_WAIT_TIME_LONG
	removeitem BS_TARGET
BattleScript_TargetItemStatRaiseRemoveItemRet:
	return

BattleScript_AttackerItemStatRaise::
	copybyte sBATTLER, gBattlerAttacker
	statbuffchange MOVE_EFFECT_AFFECTS_USER, BattleScript_AttackerItemStatRaiseRet
	jumpifbyte CMP_EQUAL, cMULTISTRING_CHOOSER, 0x2, BattleScript_AttackerItemStatRaiseRet
	playanimation BS_ATTACKER, B_ANIM_HELD_ITEM_EFFECT
	waitanimation
	setgraphicalstatchangevalues
	playanimation BS_ATTACKER, B_ANIM_STATS_CHANGE, sB_ANIM_ARG1
	waitanimation
	printstring STRINGID_USINGITEMSTATOFPKMNROSE
	waitmessage B_WAIT_TIME_LONG
	removeitem BS_ATTACKER
BattleScript_AttackerItemStatRaiseRet:
	return

BattleScript_MistProtected::
	pause B_WAIT_TIME_SHORT
	printstring STRINGID_PKMNPROTECTEDBYMIST
	waitmessage B_WAIT_TIME_LONG
	return

BattleScript_RageIsBuilding::
	statbuffchange STAT_CHANGE_ALLOW_PTR, BattleScript_RageIsBuildingEnd
	printstring STRINGID_PKMNRAGEBUILDING
	waitmessage B_WAIT_TIME_LONG
BattleScript_RageIsBuildingEnd:
	return

BattleScript_MoveUsedIsDisabled::
	printstring STRINGID_PKMNMOVEISDISABLED
	waitmessage B_WAIT_TIME_LONG
	goto BattleScript_MoveEnd

BattleScript_SelectingDisabledMove::
	printselectionstring STRINGID_PKMNMOVEISDISABLED
	endselectionscript

BattleScript_DisabledNoMore::
	printstring STRINGID_PKMNMOVEDISABLEDNOMORE
	waitmessage B_WAIT_TIME_LONG
	end2

BattleScript_SelectingDisabledMoveInPalace::
	printstring STRINGID_PKMNMOVEISDISABLED
BattleScript_SelectingUnusableMoveInPalace::
	moveendto MOVEEND_NEXT_TARGET
	end

BattleScript_EncoredNoMore::
	printstring STRINGID_PKMNENCOREENDED
	waitmessage B_WAIT_TIME_LONG
	end2

BattleScript_DestinyBondTakesLife::
	printstring STRINGID_PKMNTOOKFOE
	waitmessage B_WAIT_TIME_LONG
	orword gHitMarker, HITMARKER_IGNORE_SUBSTITUTE | HITMARKER_PASSIVE_DAMAGE
	healthbarupdate BS_ATTACKER
	datahpupdate BS_ATTACKER
	tryfaintmon BS_ATTACKER
	return

BattleScript_DmgHazardsOnAttacker::
	orword gHitMarker, HITMARKER_IGNORE_SUBSTITUTE | HITMARKER_PASSIVE_DAMAGE
	healthbarupdate BS_ATTACKER
	datahpupdate BS_ATTACKER
	call BattleScript_PrintHurtByDmgHazards
	tryfaintmon BS_ATTACKER
	tryfaintmon_spikes BS_ATTACKER, BattleScript_DmgHazardsOnAttackerFainted
	return

BattleScript_DmgHazardsOnAttackerFainted::
	setbyte sGIVEEXP_STATE, 0
	getexp BS_ATTACKER
	moveendall
	goto BattleScript_HandleFaintedMon

BattleScript_DmgHazardsOnTarget::
	orword gHitMarker, HITMARKER_IGNORE_SUBSTITUTE | HITMARKER_PASSIVE_DAMAGE
	healthbarupdate BS_TARGET
	datahpupdate BS_TARGET
	call BattleScript_PrintHurtByDmgHazards
	tryfaintmon BS_TARGET
	tryfaintmon_spikes BS_TARGET, BattleScript_DmgHazardsOnTargetFainted
	return

BattleScript_DmgHazardsOnTargetFainted::
	setbyte sGIVEEXP_STATE, 0
	getexp BS_TARGET
	moveendall
	goto BattleScript_HandleFaintedMon

BattleScript_DmgHazardsOnFaintedBattler::
	orword gHitMarker, HITMARKER_IGNORE_SUBSTITUTE | HITMARKER_PASSIVE_DAMAGE
	healthbarupdate BS_FAINTED
	datahpupdate BS_FAINTED
	call BattleScript_PrintHurtByDmgHazards
	tryfaintmon BS_FAINTED
	tryfaintmon_spikes BS_FAINTED, BattleScript_DmgHazardsOnFaintedBattlerFainted
	return

BattleScript_DmgHazardsOnFaintedBattlerFainted::
	setbyte sGIVEEXP_STATE, 0
	getexp BS_FAINTED
	moveendall
	goto BattleScript_HandleFaintedMon

BattleScript_PrintHurtByDmgHazards::
	printfromtable gDmgHazardsStringIds
	waitmessage B_WAIT_TIME_LONG
	return

BattleScript_ToxicSpikesAbsorbed::
	printstring STRINGID_TOXICSPIKESABSORBED
	waitmessage B_WAIT_TIME_LONG
	return

BattleScript_ToxicSpikesPoisoned::
	printstring STRINGID_TOXICSPIKESPOISONED
	waitmessage B_WAIT_TIME_LONG
	statusanimation BS_SCRIPTING
	updatestatusicon BS_SCRIPTING
	waitstate
	return

BattleScript_StickyWebOnSwitchIn::
	savetarget
	copybyte gBattlerTarget, sBATTLER
	setbyte sSTICKY_WEB_STAT_DROP, 1
	printstring STRINGID_STICKYWEBSWITCHIN
	waitmessage B_WAIT_TIME_LONG
	jumpifability BS_TARGET, ABILITY_MIRROR_ARMOR, BattleScript_MirrorArmorReflectStickyWeb
	statbuffchange STAT_CHANGE_ALLOW_PTR, BattleScript_StickyWebOnSwitchInEnd
	jumpifbyte CMP_LESS_THAN, cMULTISTRING_CHOOSER, B_MSG_STAT_WONT_DECREASE, BattleScript_StickyWebOnSwitchInStatAnim
	jumpifbyte CMP_EQUAL, cMULTISTRING_CHOOSER, B_MSG_STAT_FELL_EMPTY, BattleScript_StickyWebOnSwitchInEnd
	pause B_WAIT_TIME_SHORT
	goto BattleScript_StickyWebOnSwitchInPrintStatMsg
BattleScript_StickyWebOnSwitchInStatAnim:
	setgraphicalstatchangevalues
	playanimation BS_TARGET, B_ANIM_STATS_CHANGE, sB_ANIM_ARG1
BattleScript_StickyWebOnSwitchInPrintStatMsg:
	printfromtable gStatDownStringIds
	waitmessage B_WAIT_TIME_LONG
BattleScript_StickyWebOnSwitchInEnd:
	restoretarget
	return

BattleScript_PerishSongTakesLife::
	printstring STRINGID_PKMNPERISHCOUNTFELL
	waitmessage B_WAIT_TIME_LONG
	orword gHitMarker, HITMARKER_IGNORE_SUBSTITUTE | HITMARKER_PASSIVE_DAMAGE
	healthbarupdate BS_ATTACKER
	datahpupdate BS_ATTACKER
	tryfaintmon BS_ATTACKER
	end2

BattleScript_PerishBodyActivates::
	call BattleScript_AbilityPopUp
	printstring STRINGID_PKMNSWILLPERISHIN3TURNS
	waitmessage B_WAIT_TIME_LONG
	orword gHitMarker, HITMARKER_IGNORE_SUBSTITUTE | HITMARKER_PASSIVE_DAMAGE
	return

BattleScript_GulpMissileGorging::
	call BattleScript_AbilityPopUp
	playanimation BS_ATTACKER, B_ANIM_GULP_MISSILE
	waitanimation
	orword gHitMarker, HITMARKER_IGNORE_SUBSTITUTE | HITMARKER_PASSIVE_DAMAGE
	effectivenesssound
	hitanimation BS_ATTACKER
	waitstate
	jumpifability BS_ATTACKER, ABILITY_MAGIC_GUARD, BattleScript_GulpMissileNoDmgGorging
	healthbarupdate BS_ATTACKER
	datahpupdate BS_ATTACKER
	tryfaintmon BS_ATTACKER
	getbattlerfainted BS_ATTACKER
	jumpifbyte CMP_EQUAL, gBattleCommunication, TRUE, BattleScript_GulpMissileNoSecondEffectGorging
BattleScript_GulpMissileNoDmgGorging:
	handleformchange BS_TARGET, 0
	playanimation BS_TARGET, B_ANIM_FORM_CHANGE
	waitanimation
	swapattackerwithtarget
	setmoveeffect MOVE_EFFECT_PARALYSIS
	seteffectprimary
	swapattackerwithtarget
	return
BattleScript_GulpMissileNoSecondEffectGorging:
	handleformchange BS_TARGET, 0
	playanimation BS_TARGET, B_ANIM_FORM_CHANGE
	waitanimation
	return

BattleScript_GulpMissileGulping::
	call BattleScript_AbilityPopUp
	playanimation BS_ATTACKER, B_ANIM_GULP_MISSILE
	waitanimation
	orword gHitMarker, HITMARKER_IGNORE_SUBSTITUTE | HITMARKER_PASSIVE_DAMAGE
	effectivenesssound
	hitanimation BS_ATTACKER
	waitstate
	jumpifability BS_ATTACKER, ABILITY_MAGIC_GUARD, BattleScript_GulpMissileNoDmgGulping
	healthbarupdate BS_ATTACKER
	datahpupdate BS_ATTACKER
	tryfaintmon BS_ATTACKER
	getbattlerfainted BS_ATTACKER
	jumpifbyte CMP_EQUAL, gBattleCommunication, TRUE, BattleScript_GulpMissileNoSecondEffectGulping
	jumpifholdeffect BS_ATTACKER, HOLD_EFFECT_CLEAR_AMULET, BattleScript_GulpMissileNoSecondEffectGulping
	jumpifability BS_ATTACKER, ABILITY_CLEAR_BODY, BattleScript_GulpMissileNoSecondEffectGulping
	jumpifability BS_ATTACKER, ABILITY_FULL_METAL_BODY, BattleScript_GulpMissileNoSecondEffectGulping
	jumpifability BS_ATTACKER, ABILITY_WHITE_SMOKE, BattleScript_GulpMissileNoSecondEffectGulping
	jumpifflowerveilattacker BattleScript_GulpMissileNoSecondEffectGulping
BattleScript_GulpMissileNoDmgGulping:
	handleformchange BS_TARGET, 0
	playanimation BS_TARGET, B_ANIM_FORM_CHANGE
	waitanimation
	swapattackerwithtarget @ to make gStatDownStringIds down below print the right battler
	setstatchanger STAT_DEF, 1, TRUE
	statbuffchange STAT_CHANGE_NOT_PROTECT_AFFECTED, BattleScript_GulpMissileGorgingTargetDefenseCantGoLower
	setgraphicalstatchangevalues
	playanimation BS_TARGET, B_ANIM_STATS_CHANGE, sB_ANIM_ARG1
	printfromtable gStatDownStringIds
	waitmessage B_WAIT_TIME_LONG
	swapattackerwithtarget @ restore the battlers, just in case
	return
BattleScript_GulpMissileNoSecondEffectGulping:
	handleformchange BS_TARGET, 0
	playanimation BS_TARGET, B_ANIM_FORM_CHANGE
	waitanimation
	return
BattleScript_GulpMissileGorgingTargetDefenseCantGoLower:
	printstring STRINGID_STATSWONTDECREASE
	waitmessage B_WAIT_TIME_LONG
	return

BattleScript_SeedSowerActivates::
	pause B_WAIT_TIME_SHORT
	call BattleScript_AbilityPopUp
	printstring STRINGID_TERRAINBECOMESGRASSY
	waitmessage B_WAIT_TIME_LONG
	playanimation BS_SCRIPTING, B_ANIM_RESTORE_BG
	call BattleScript_ActivateTerrainEffects
	return

BattleScript_AngerShellActivates::
	call BattleScript_AbilityPopUp
	jumpifstat BS_TARGET, CMP_LESS_THAN, STAT_ATK, MAX_STAT_STAGE, BattleScript_AngerShellTryDef
	jumpifstat BS_TARGET, CMP_LESS_THAN, STAT_SPATK, MAX_STAT_STAGE, BattleScript_AngerShellTryDef
	jumpifstat BS_TARGET, CMP_LESS_THAN, STAT_SPEED, MAX_STAT_STAGE, BattleScript_AngerShellTryDef
	jumpifstat BS_TARGET, CMP_GREATER_THAN, STAT_DEF, MIN_STAT_STAGE, BattleScript_AngerShellTryDef
	jumpifstat BS_TARGET, CMP_EQUAL, STAT_SPDEF, MIN_STAT_STAGE, BattleScript_ButItFailed
BattleScript_AngerShellTryDef::
	setbyte sSTAT_ANIM_PLAYED, FALSE
	modifybattlerstatstage BS_ATTACKER, STAT_DEF, DECREASE, 1, BattleScript_AngerShellTrySpDef, ANIM_ON
BattleScript_AngerShellTrySpDef:
	modifybattlerstatstage BS_ATTACKER, STAT_SPDEF, DECREASE, 1, BattleScript_AngerShellTryAttack, ANIM_ON
BattleScript_AngerShellTryAttack:
	setbyte sSTAT_ANIM_PLAYED, FALSE
	modifybattlerstatstage BS_ATTACKER, STAT_ATK, INCREASE, 1, BattleScript_AngerShellTrySpAtk, ANIM_ON
BattleScript_AngerShellTrySpAtk:
	modifybattlerstatstage BS_ATTACKER, STAT_SPATK, INCREASE, 1, BattleScript_AngerShellTrySpeed, ANIM_ON
BattleScript_AngerShellTrySpeed:
	modifybattlerstatstage BS_ATTACKER, STAT_SPEED, INCREASE, 1, BattleScript_AngerShellRet, ANIM_ON
BattleScript_AngerShellRet:
	return

BattleScript_WindPowerActivates::
	call BattleScript_AbilityPopUp
	setcharge BS_TARGET
	printstring STRINGID_BEINGHITCHARGEDPKMNWITHPOWER
	waitmessage B_WAIT_TIME_LONG
BattleScript_WindPowerActivates_Ret:
	return

BattleScript_ToxicDebrisActivates::
	call BattleScript_AbilityPopUp
	pause B_WAIT_TIME_SHORT
	settoxicspikes BattleScript_ToxicDebrisRet
	printstring STRINGID_POISONSPIKESSCATTERED
	waitmessage B_WAIT_TIME_LONG
BattleScript_ToxicDebrisRet:
	copybyte sBATTLER, gBattlerTarget
	copybyte gBattlerTarget, gBattlerAttacker
	copybyte gBattlerAttacker, sBATTLER
	return

BattleScript_EarthEaterActivates::
	call BattleScript_AbilityPopUp
	pause B_WAIT_TIME_LONG
	tryhealquarterhealth BS_TARGET, BattleScript_EarthEaterRet
	orword gHitMarker, HITMARKER_SKIP_DMG_TRACK | HITMARKER_IGNORE_SUBSTITUTE | HITMARKER_PASSIVE_DAMAGE
	healthbarupdate BS_TARGET
	datahpupdate BS_TARGET
	printstring STRINGID_PKMNREGAINEDHEALTH
	waitmessage B_WAIT_TIME_LONG
BattleScript_EarthEaterRet:
	return

BattleScript_PerishSongCountGoesDown::
	printstring STRINGID_PKMNPERISHCOUNTFELL
	waitmessage B_WAIT_TIME_LONG
	end2

BattleScript_AllStatsUp::
	jumpifstat BS_ATTACKER, CMP_LESS_THAN, STAT_ATK, MAX_STAT_STAGE, BattleScript_AllStatsUpAtk
	jumpifstat BS_ATTACKER, CMP_LESS_THAN, STAT_DEF, MAX_STAT_STAGE, BattleScript_AllStatsUpAtk
	jumpifstat BS_ATTACKER, CMP_LESS_THAN, STAT_SPEED, MAX_STAT_STAGE, BattleScript_AllStatsUpAtk
	jumpifstat BS_ATTACKER, CMP_LESS_THAN, STAT_SPATK, MAX_STAT_STAGE, BattleScript_AllStatsUpAtk
	jumpifstat BS_ATTACKER, CMP_EQUAL, STAT_SPDEF, MAX_STAT_STAGE, BattleScript_AllStatsUpRet
BattleScript_AllStatsUpAtk::
	setbyte sSTAT_ANIM_PLAYED, FALSE
	playstatchangeanimation BS_ATTACKER, BIT_ATK | BIT_DEF | BIT_SPEED | BIT_SPATK | BIT_SPDEF, 0
	setstatchanger STAT_ATK, 1, FALSE
	statbuffchange MOVE_EFFECT_AFFECTS_USER | STAT_CHANGE_ALLOW_PTR, BattleScript_AllStatsUpDef
	printfromtable gStatUpStringIds
	waitmessage B_WAIT_TIME_LONG
BattleScript_AllStatsUpDef::
	setstatchanger STAT_DEF, 1, FALSE
	statbuffchange MOVE_EFFECT_AFFECTS_USER | STAT_CHANGE_ALLOW_PTR, BattleScript_AllStatsUpSpeed
	printfromtable gStatUpStringIds
	waitmessage B_WAIT_TIME_LONG
BattleScript_AllStatsUpSpeed::
	setstatchanger STAT_SPEED, 1, FALSE
	statbuffchange MOVE_EFFECT_AFFECTS_USER | STAT_CHANGE_ALLOW_PTR, BattleScript_AllStatsUpSpAtk
	printfromtable gStatUpStringIds
	waitmessage B_WAIT_TIME_LONG
BattleScript_AllStatsUpSpAtk::
	setstatchanger STAT_SPATK, 1, FALSE
	statbuffchange MOVE_EFFECT_AFFECTS_USER | STAT_CHANGE_ALLOW_PTR, BattleScript_AllStatsUpSpDef
	printfromtable gStatUpStringIds
	waitmessage B_WAIT_TIME_LONG
BattleScript_AllStatsUpSpDef::
	setstatchanger STAT_SPDEF, 1, FALSE
	statbuffchange MOVE_EFFECT_AFFECTS_USER | STAT_CHANGE_ALLOW_PTR, BattleScript_AllStatsUpRet
	printfromtable gStatUpStringIds
	waitmessage B_WAIT_TIME_LONG
BattleScript_AllStatsUpRet::
	return

BattleScript_RapidSpinAway::
	rapidspinfree
	return

BattleScript_WrapFree::
	printstring STRINGID_PKMNGOTFREE
	waitmessage B_WAIT_TIME_LONG
	copybyte gBattlerTarget, sBATTLER
	return

BattleScript_LeechSeedFree::
	printstring STRINGID_PKMNSHEDLEECHSEED
	waitmessage B_WAIT_TIME_LONG
	return

BattleScript_SpikesFree::
	printstring STRINGID_PKMNBLEWAWAYSPIKES
	waitmessage B_WAIT_TIME_LONG
	return

BattleScript_ToxicSpikesFree::
	printstring STRINGID_PKMNBLEWAWAYTOXICSPIKES
	waitmessage B_WAIT_TIME_LONG
	return

BattleScript_StickyWebFree::
	printstring STRINGID_PKMNBLEWAWAYSTICKYWEB
	waitmessage B_WAIT_TIME_LONG
	return

BattleScript_StealthRockFree::
	printstring STRINGID_PKMNBLEWAWAYSTEALTHROCK
	waitmessage B_WAIT_TIME_LONG
	return

BattleScript_SpikesDefog::
	printstring STRINGID_SPIKESDISAPPEAREDFROMTEAM
	waitmessage B_WAIT_TIME_LONG
	return

BattleScript_ToxicSpikesDefog::
	printstring STRINGID_TOXICSPIKESDISAPPEAREDFROMTEAM
	waitmessage B_WAIT_TIME_LONG
	return

BattleScript_StickyWebDefog::
	printstring STRINGID_STICKYWEBDISAPPEAREDFROMTEAM
	waitmessage B_WAIT_TIME_LONG
	return

BattleScript_StealthRockDefog::
	printstring STRINGID_STEALTHROCKDISAPPEAREDFROMTEAM
	waitmessage B_WAIT_TIME_LONG
	return

BattleScript_MonTookFutureAttack::
	printstring STRINGID_PKMNTOOKATTACK
	waitmessage B_WAIT_TIME_LONG
	jumpifbyte CMP_NOT_EQUAL, cMULTISTRING_CHOOSER, B_MSG_FUTURE_SIGHT, BattleScript_CheckDoomDesireMiss
	accuracycheck BattleScript_FutureAttackMiss, MOVE_FUTURE_SIGHT
	goto BattleScript_FutureAttackAnimate
BattleScript_CheckDoomDesireMiss::
	accuracycheck BattleScript_FutureAttackMiss, MOVE_DOOM_DESIRE
BattleScript_FutureAttackAnimate::
	critcalc
	damagecalc
	adjustdamage
	jumpifmovehadnoeffect BattleScript_DoFutureAttackResult
	jumpifbyte CMP_NOT_EQUAL, cMULTISTRING_CHOOSER, B_MSG_FUTURE_SIGHT, BattleScript_FutureHitAnimDoomDesire
	playanimation BS_ATTACKER, B_ANIM_FUTURE_SIGHT_HIT
	goto BattleScript_DoFutureAttackHit
BattleScript_FutureHitAnimDoomDesire::
	playanimation BS_ATTACKER, B_ANIM_DOOM_DESIRE_HIT
BattleScript_DoFutureAttackHit::
	effectivenesssound
	hitanimation BS_TARGET
	waitstate
	healthbarupdate BS_TARGET
	datahpupdate BS_TARGET
	critmessage
	waitmessage B_WAIT_TIME_LONG
BattleScript_DoFutureAttackResult:
	resultmessage
	waitmessage B_WAIT_TIME_LONG
	tryfaintmon BS_TARGET
	checkteamslost BattleScript_FutureAttackEnd
BattleScript_FutureAttackEnd::
	moveendcase MOVEEND_RAGE
	moveendfromto MOVEEND_ITEM_EFFECTS_ALL, MOVEEND_UPDATE_LAST_MOVES
	setbyte gMoveResultFlags, 0
	end2
BattleScript_FutureAttackMiss::
	pause B_WAIT_TIME_SHORT
	sethword gMoveResultFlags, MOVE_RESULT_FAILED
	resultmessage
	waitmessage B_WAIT_TIME_LONG
	sethword gMoveResultFlags, 0
	end2

BattleScript_NoMovesLeft::
	printselectionstring STRINGID_PKMNHASNOMOVESLEFT
	endselectionscript

BattleScript_SelectingMoveWithNoPP::
	printselectionstring STRINGID_NOPPLEFT
	endselectionscript

BattleScript_NoPPForMove::
	attackstring
	pause B_WAIT_TIME_SHORT
	printstring STRINGID_BUTNOPPLEFT
	waitmessage B_WAIT_TIME_LONG
	goto BattleScript_MoveEnd

BattleScript_SelectingTormentedMove::
	printselectionstring STRINGID_PKMNCANTUSEMOVETORMENT
	endselectionscript

BattleScript_MoveUsedIsTormented::
	printstring STRINGID_PKMNCANTUSEMOVETORMENT
	waitmessage B_WAIT_TIME_LONG
	goto BattleScript_MoveEnd

BattleScript_SelectingTormentedMoveInPalace::
	printstring STRINGID_PKMNCANTUSEMOVETORMENT
	goto BattleScript_SelectingUnusableMoveInPalace

BattleScript_SelectingNotAllowedMoveTaunt::
	printselectionstring STRINGID_PKMNCANTUSEMOVETAUNT
	endselectionscript

BattleScript_MoveUsedIsTaunted::
	printstring STRINGID_PKMNCANTUSEMOVETAUNT
	waitmessage B_WAIT_TIME_LONG
	goto BattleScript_MoveEnd

BattleScript_SelectingNotAllowedMoveTauntInPalace::
	printstring STRINGID_PKMNCANTUSEMOVETAUNT
	goto BattleScript_SelectingUnusableMoveInPalace

BattleScript_SelectingNotAllowedMoveThroatChop::
	printselectionstring STRINGID_PKMNCANTUSEMOVETHROATCHOP
	endselectionscript

BattleScript_MoveUsedIsThroatChopPrevented::
	printstring STRINGID_PKMNCANTUSEMOVETHROATCHOP
	waitmessage B_WAIT_TIME_LONG
	goto BattleScript_MoveEnd

BattleScript_SelectingNotAllowedMoveThroatChopInPalace::
	printstring STRINGID_PKMNCANTUSEMOVETHROATCHOP
	goto BattleScript_SelectingUnusableMoveInPalace

BattleScript_ThroatChopEndTurn::
	printstring STRINGID_THROATCHOPENDS
	waitmessage B_WAIT_TIME_LONG
	end2

BattleScript_SlowStartEnds::
	pause 5
	copybyte gBattlerAbility, gBattlerAttacker
	call BattleScript_AbilityPopUp
	printstring STRINGID_SLOWSTARTEND
	waitmessage B_WAIT_TIME_LONG
	end2

BattleScript_SelectingNotAllowedMoveGravity::
	printselectionstring STRINGID_GRAVITYPREVENTSUSAGE
	endselectionscript

BattleScript_SelectingNotAllowedStuffCheeks::
	printselectionstring STRINGID_STUFFCHEEKSCANTSELECT
	endselectionscript

BattleScript_SelectingNotAllowedStuffCheeksInPalace::
	printstring STRINGID_STUFFCHEEKSCANTSELECT
	goto BattleScript_SelectingUnusableMoveInPalace

BattleScript_SelectingNotAllowedBelch::
	printselectionstring STRINGID_BELCHCANTSELECT
	endselectionscript

BattleScript_SelectingNotAllowedBelchInPalace::
	printstring STRINGID_BELCHCANTSELECT
	goto BattleScript_SelectingUnusableMoveInPalace

BattleScript_MoveUsedGravityPrevents::
	printstring STRINGID_GRAVITYPREVENTSUSAGE
	waitmessage B_WAIT_TIME_LONG
	goto BattleScript_MoveEnd

BattleScript_SelectingNotAllowedMoveGravityInPalace::
	printstring STRINGID_GRAVITYPREVENTSUSAGE
	goto BattleScript_SelectingUnusableMoveInPalace

BattleScript_SelectingNotAllowedMoveHealBlock::
	printselectionstring STRINGID_HEALBLOCKPREVENTSUSAGE
	endselectionscript

BattleScript_MoveUsedHealBlockPrevents::
	printstring STRINGID_HEALBLOCKPREVENTSUSAGE
	waitmessage B_WAIT_TIME_LONG
	goto BattleScript_MoveEnd

BattleScript_SelectingNotAllowedMoveHealBlockInPalace::
	printstring STRINGID_HEALBLOCKPREVENTSUSAGE
	goto BattleScript_SelectingUnusableMoveInPalace

BattleScript_WishComesTrue::
	trywish 1, BattleScript_WishButFullHp
	playanimation BS_TARGET, B_ANIM_WISH_HEAL
	printstring STRINGID_PKMNWISHCAMETRUE
	waitmessage B_WAIT_TIME_LONG
	orword gHitMarker, HITMARKER_IGNORE_SUBSTITUTE
	healthbarupdate BS_TARGET
	datahpupdate BS_TARGET
	printstring STRINGID_PKMNREGAINEDHEALTH
	waitmessage B_WAIT_TIME_LONG
	end2

BattleScript_WishButFullHp::
	printstring STRINGID_PKMNWISHCAMETRUE
	waitmessage B_WAIT_TIME_LONG
	pause B_WAIT_TIME_SHORT
	printstring STRINGID_PKMNHPFULL
	waitmessage B_WAIT_TIME_LONG
	end2

BattleScript_IngrainTurnHeal::
	playanimation BS_ATTACKER, B_ANIM_INGRAIN_HEAL
	printstring STRINGID_PKMNABSORBEDNUTRIENTS
BattleScript_TurnHeal:
	waitmessage B_WAIT_TIME_LONG
	orword gHitMarker, HITMARKER_IGNORE_SUBSTITUTE
	healthbarupdate BS_ATTACKER
	datahpupdate BS_ATTACKER
	end2

BattleScript_AquaRingHeal::
	playanimation BS_ATTACKER, B_ANIM_AQUA_RING_HEAL
	printstring STRINGID_AQUARINGHEAL
	goto BattleScript_TurnHeal

BattleScript_PrintMonIsRooted::
	pause B_WAIT_TIME_SHORT
	printstring STRINGID_PKMNANCHOREDITSELF
	waitmessage B_WAIT_TIME_LONG
	goto BattleScript_MoveEnd

BattleScript_AtkDefDown::
	setbyte sSTAT_ANIM_PLAYED, FALSE
	playstatchangeanimation BS_ATTACKER, BIT_DEF | BIT_ATK, STAT_CHANGE_CANT_PREVENT | STAT_CHANGE_NEGATIVE | STAT_CHANGE_MULTIPLE_STATS
	playstatchangeanimation BS_ATTACKER, BIT_ATK, STAT_CHANGE_CANT_PREVENT | STAT_CHANGE_NEGATIVE
	setstatchanger STAT_ATK, 1, TRUE
	statbuffchange MOVE_EFFECT_AFFECTS_USER | MOVE_EFFECT_CERTAIN | STAT_CHANGE_ALLOW_PTR, BattleScript_AtkDefDownTryDef
	jumpifbyte CMP_EQUAL, cMULTISTRING_CHOOSER, B_MSG_STAT_WONT_DECREASE, BattleScript_AtkDefDownTryDef
	printfromtable gStatDownStringIds
	waitmessage B_WAIT_TIME_LONG
BattleScript_AtkDefDownTryDef:
	playstatchangeanimation BS_ATTACKER, BIT_DEF, STAT_CHANGE_CANT_PREVENT | STAT_CHANGE_NEGATIVE
	setstatchanger STAT_DEF, 1, TRUE
	statbuffchange MOVE_EFFECT_AFFECTS_USER | MOVE_EFFECT_CERTAIN | STAT_CHANGE_ALLOW_PTR, BattleScript_AtkDefDownRet
	jumpifbyte CMP_EQUAL, cMULTISTRING_CHOOSER, B_MSG_STAT_WONT_DECREASE, BattleScript_AtkDefDownRet
	printfromtable gStatDownStringIds
	waitmessage B_WAIT_TIME_LONG
BattleScript_AtkDefDownRet:
	return

BattleScript_DefSpDefDown::
	setbyte sSTAT_ANIM_PLAYED, FALSE
	playstatchangeanimation BS_ATTACKER, BIT_DEF | BIT_SPDEF, STAT_CHANGE_CANT_PREVENT | STAT_CHANGE_NEGATIVE | STAT_CHANGE_MULTIPLE_STATS
	playstatchangeanimation BS_ATTACKER, BIT_DEF, STAT_CHANGE_CANT_PREVENT | STAT_CHANGE_NEGATIVE
	setstatchanger STAT_DEF, 1, TRUE
	statbuffchange MOVE_EFFECT_AFFECTS_USER | MOVE_EFFECT_CERTAIN | STAT_CHANGE_ALLOW_PTR, BattleScript_DefSpDefDownTrySpDef
	jumpifbyte CMP_EQUAL, cMULTISTRING_CHOOSER, B_MSG_STAT_WONT_DECREASE, BattleScript_DefSpDefDownTrySpDef
	printfromtable gStatDownStringIds
	waitmessage B_WAIT_TIME_LONG
BattleScript_DefSpDefDownTrySpDef::
	playstatchangeanimation BS_ATTACKER, BIT_SPDEF, STAT_CHANGE_CANT_PREVENT | STAT_CHANGE_NEGATIVE
	setstatchanger STAT_SPDEF, 1, TRUE
	statbuffchange MOVE_EFFECT_AFFECTS_USER | MOVE_EFFECT_CERTAIN | STAT_CHANGE_ALLOW_PTR, BattleScript_DefSpDefDownRet
	jumpifbyte CMP_EQUAL, cMULTISTRING_CHOOSER, B_MSG_STAT_WONT_DECREASE, BattleScript_DefSpDefDownRet
	printfromtable gStatDownStringIds
	waitmessage B_WAIT_TIME_LONG
BattleScript_DefSpDefDownRet::
	return

BattleScript_DefDownSpeedUp::
	jumpifstat BS_ATTACKER, CMP_GREATER_THAN, STAT_DEF, MIN_STAT_STAGE, BattleScript_DefDownSpeedUpTryDef
	jumpifstat BS_ATTACKER, CMP_EQUAL, STAT_SPEED, MAX_STAT_STAGE, BattleScript_DefDownSpeedUpRet
BattleScript_DefDownSpeedUpTryDef::
	playstatchangeanimation BS_ATTACKER, BIT_DEF, STAT_CHANGE_NEGATIVE | STAT_CHANGE_CANT_PREVENT
	setstatchanger STAT_DEF, 1, TRUE
	statbuffchange MOVE_EFFECT_AFFECTS_USER | STAT_CHANGE_ALLOW_PTR | MOVE_EFFECT_CERTAIN, BattleScript_DefDownSpeedUpTrySpeed
	jumpifbyte CMP_EQUAL, cMULTISTRING_CHOOSER, B_MSG_STAT_WONT_INCREASE, BattleScript_DefDownSpeedUpTrySpeed
	printfromtable gStatDownStringIds
	waitmessage B_WAIT_TIME_LONG
BattleScript_DefDownSpeedUpTrySpeed:
	playstatchangeanimation BS_ATTACKER, BIT_SPEED, 0
	setstatchanger STAT_SPEED, 1, FALSE
	statbuffchange MOVE_EFFECT_AFFECTS_USER | STAT_CHANGE_ALLOW_PTR | MOVE_EFFECT_CERTAIN, BattleScript_DefDownSpeedUpRet
	jumpifbyte CMP_EQUAL, cMULTISTRING_CHOOSER, B_MSG_STAT_WONT_INCREASE, BattleScript_DefDownSpeedUpRet
	printfromtable gStatUpStringIds
	waitmessage B_WAIT_TIME_LONG
BattleScript_DefDownSpeedUpRet::
	return

BattleScript_KnockedOff::
	playanimation BS_TARGET, B_ANIM_ITEM_KNOCKOFF
	printstring STRINGID_PKMNKNOCKEDOFF
	waitmessage B_WAIT_TIME_LONG
	return

BattleScript_MoveUsedIsImprisoned::
	printstring STRINGID_PKMNCANTUSEMOVESEALED
	waitmessage B_WAIT_TIME_LONG
	goto BattleScript_MoveEnd

BattleScript_SelectingImprisonedMove::
	printselectionstring STRINGID_PKMNCANTUSEMOVESEALED
	endselectionscript

BattleScript_SelectingImprisonedMoveInPalace::
	printstring STRINGID_PKMNCANTUSEMOVESEALED
	goto BattleScript_SelectingUnusableMoveInPalace

BattleScript_GrudgeTakesPp::
	printstring STRINGID_PKMNLOSTPPGRUDGE
	waitmessage B_WAIT_TIME_LONG
	return

BattleScript_MagicCoatBounce::
	attackstring
	ppreduce
	pause B_WAIT_TIME_SHORT
	jumpifbyte CMP_EQUAL, cMULTISTRING_CHOOSER, 0, BattleScript_MagicCoatBounce_Print
	call BattleScript_AbilityPopUp
BattleScript_MagicCoatBounce_Print:
	printfromtable gMagicCoatBounceStringIds
	waitmessage B_WAIT_TIME_LONG
	orword gHitMarker, HITMARKER_ATTACKSTRING_PRINTED | HITMARKER_NO_PPDEDUCT | HITMARKER_ALLOW_NO_PP
	bicword gHitMarker, HITMARKER_NO_ATTACKSTRING
	setmagiccoattarget BS_ATTACKER
	return

BattleScript_MagicCoatBouncePrankster::
	attackstring
	ppreduce
	pause B_WAIT_TIME_SHORT
	printfromtable gMagicCoatBounceStringIds
	waitmessage B_WAIT_TIME_LONG
	printstring STRINGID_ITDOESNTAFFECT
	waitmessage B_WAIT_TIME_LONG
	orhalfword gMoveResultFlags, MOVE_RESULT_NO_EFFECT
	goto BattleScript_MoveEnd

BattleScript_SnatchedMove::
	attackstring
	ppreduce
	snatchsetbattlers
	playanimation BS_TARGET, B_ANIM_SNATCH_MOVE
	printstring STRINGID_PKMNSNATCHEDMOVE
	waitmessage B_WAIT_TIME_LONG
	orword gHitMarker, HITMARKER_ATTACKSTRING_PRINTED | HITMARKER_NO_PPDEDUCT | HITMARKER_ALLOW_NO_PP
	swapattackerwithtarget
	return

BattleScript_EnduredMsg::
	printstring STRINGID_PKMNENDUREDHIT
	waitmessage B_WAIT_TIME_LONG
	return

BattleScript_SturdiedMsg::
	pause B_WAIT_TIME_SHORTEST
	call BattleScript_AbilityPopUpTarget
	printstring STRINGID_ENDUREDSTURDY
	waitmessage B_WAIT_TIME_LONG
	return

BattleScript_OneHitKOMsg::
	printstring STRINGID_ONEHITKO
	waitmessage B_WAIT_TIME_LONG
	return

BattleScript_SAtkDown2::
	setbyte sSTAT_ANIM_PLAYED, FALSE
	playstatchangeanimation BS_ATTACKER, BIT_SPATK, STAT_CHANGE_CANT_PREVENT | STAT_CHANGE_NEGATIVE | STAT_CHANGE_BY_TWO
	setstatchanger STAT_SPATK, 2, TRUE
	statbuffchange MOVE_EFFECT_AFFECTS_USER | MOVE_EFFECT_CERTAIN | STAT_CHANGE_ALLOW_PTR, BattleScript_SAtkDown2End
	jumpifbyte CMP_EQUAL, cMULTISTRING_CHOOSER, B_MSG_STAT_WONT_DECREASE, BattleScript_SAtkDown2End
	printfromtable gStatDownStringIds
	waitmessage B_WAIT_TIME_LONG
BattleScript_SAtkDown2End::
	return

BattleScript_MoveEffectClearSmog::
	printstring STRINGID_RESETSTARGETSSTATLEVELS
	waitmessage B_WAIT_TIME_LONG
	return

BattleScript_FocusPunchSetUp::
	printstring STRINGID_EMPTYSTRING3
	waitmessage 1
	playanimation BS_ATTACKER, B_ANIM_FOCUS_PUNCH_SETUP
	printstring STRINGID_PKMNTIGHTENINGFOCUS
	waitmessage B_WAIT_TIME_LONG
	end3

BattleScript_MegaEvolution::
	printstring STRINGID_EMPTYSTRING3
	trytrainerslidemegaevolutionmsg BS_ATTACKER
	printstring STRINGID_MEGAEVOREACTING
BattleScript_MegaEvolutionAfterString:
	waitmessage B_WAIT_TIME_LONG
	setbyte gIsCriticalHit, 0
	handlemegaevo BS_ATTACKER, 0
	playanimation BS_ATTACKER, B_ANIM_MEGA_EVOLUTION
	waitanimation
	handlemegaevo BS_ATTACKER, 1
	printstring STRINGID_MEGAEVOEVOLVED
	waitmessage B_WAIT_TIME_LONG
	switchinabilities BS_ATTACKER
	end3

BattleScript_WishMegaEvolution::
	printstring STRINGID_EMPTYSTRING3
	trytrainerslidemegaevolutionmsg BS_ATTACKER
	printstring STRINGID_FERVENTWISHREACHED
	goto BattleScript_MegaEvolutionAfterString

BattleScript_PrimalReversion::
	call BattleScript_PrimalReversionRet
	end2

BattleScript_PrimalReversionRestoreAttacker::
	call BattleScript_PrimalReversionRet
	copybyte gBattlerAttacker, sSAVED_BATTLER
	end2

BattleScript_PrimalReversionRet::
	printstring STRINGID_EMPTYSTRING3
	waitmessage 1
	setbyte gIsCriticalHit, 0
	handleprimalreversion BS_ATTACKER, 0
	handleprimalreversion BS_ATTACKER, 1
	playanimation BS_ATTACKER, B_ANIM_PRIMAL_REVERSION
	waitanimation
	handleprimalreversion BS_ATTACKER, 2
	printstring STRINGID_PKMNREVERTEDTOPRIMAL
	waitmessage B_WAIT_TIME_LONG
	switchinabilities BS_ATTACKER
	return

BattleScript_AttackerFormChange::
	pause 5
	copybyte gBattlerAbility, gBattlerAttacker
	call BattleScript_AbilityPopUp
	printstring STRINGID_EMPTYSTRING3
	waitmessage 1
BattleScript_AttackerFormChangeNoPopup::
	handleformchange BS_ATTACKER, 0
	handleformchange BS_ATTACKER, 1
	playanimation BS_ATTACKER, B_ANIM_FORM_CHANGE
	waitanimation
	handleformchange BS_ATTACKER, 2
	return

BattleScript_AttackerFormChangeEnd3::
	call BattleScript_AttackerFormChange
	end3

BattleScript_AttackerFormChangeEnd3NoPopup::
	call BattleScript_AttackerFormChangeNoPopup
	end3

BattleScript_AttackerFormChangeMoveEffect::
	waitmessage 1
	handleformchange BS_ATTACKER, 0
	handleformchange BS_ATTACKER, 1
	playanimation BS_ATTACKER, B_ANIM_FORM_CHANGE
	waitanimation
	copybyte sBATTLER, gBattlerAttacker
	printstring STRINGID_PKMNTRANSFORMED
	waitmessage B_WAIT_TIME_LONG
	handleformchange BS_ATTACKER, 2
	end3

BattleScript_BallFetch::
	call BattleScript_AbilityPopUp
	printstring STRINGID_FETCHEDPOKEBALL
	waitmessage B_WAIT_TIME_LONG
	end3

BattleScript_CudChewActivates::
	pause B_WAIT_TIME_SHORTEST
	call BattleScript_AbilityPopUp
	setbyte sBERRY_OVERRIDE, 1 @ override the requirements for eating berries
	consumeberry BS_TARGET, FALSE
	orword gHitMarker, HITMARKER_SKIP_DMG_TRACK | HITMARKER_IGNORE_SUBSTITUTE | HITMARKER_PASSIVE_DAMAGE
	healthbarupdate BS_ATTACKER
	datahpupdate BS_ATTACKER
	setbyte sBERRY_OVERRIDE, 0
	end3

BattleScript_TargetFormChangeNoPopup:
	printstring STRINGID_EMPTYSTRING3
	waitmessage 1
	handleformchange BS_TARGET, 0
	handleformchange BS_TARGET, 1
	playanimation BS_TARGET, B_ANIM_FORM_CHANGE
	waitanimation
	handleformchange BS_TARGET, 2
	return

BattleScript_TargetFormChange::
	pause 5
	call BattleScript_AbilityPopUpTarget
	call BattleScript_TargetFormChangeNoPopup
	return

BattleScript_TargetFormChangeWithString::
	pause 5
	call BattleScript_AbilityPopUpTarget
	call BattleScript_TargetFormChangeNoPopup
	printstring STRINGID_PKMNTRANSFORMED
	waitmessage B_WAIT_TIME_LONG
	return

BattleScript_TargetFormChangeWithStringNoPopup::
	call BattleScript_TargetFormChangeNoPopup
	printstring STRINGID_PKMNTRANSFORMED
	waitmessage B_WAIT_TIME_LONG
	return

BattleScript_BattlerFormChangeWithStringEnd3::
	pause 5
	call BattleScript_AbilityPopUp
	printstring STRINGID_EMPTYSTRING3
	waitmessage 1
	handleformchange BS_SCRIPTING, 0
	handleformchange BS_SCRIPTING, 1
	playanimation BS_SCRIPTING, B_ANIM_FORM_CHANGE, NULL
	waitanimation
	handleformchange BS_SCRIPTING, 2
	printstring STRINGID_PKMNTRANSFORMED
	waitmessage B_WAIT_TIME_LONG
	end3

BattleScript_IllusionOff::
	spriteignore0hp TRUE
	playanimation BS_TARGET, B_ANIM_ILLUSION_OFF
	waitanimation
	updatenick BS_TARGET
	waitstate
	spriteignore0hp FALSE
	printstring STRINGID_ILLUSIONWOREOFF
	waitmessage B_WAIT_TIME_LONG
	return

BattleScript_CottonDownActivates::
	setbyte sFIXED_ABILITY_POPUP, TRUE
	call BattleScript_AbilityPopUp
	copybyte gEffectBattler, gBattlerTarget
	savetarget
	setbyte gBattlerTarget, 0
BattleScript_CottonDownLoop:
	getbattlerfainted BS_TARGET
	jumpifbyte CMP_EQUAL, gBattleCommunication, TRUE, BattleScript_CottonDownLoopIncrement
	setstatchanger STAT_SPEED, 1, TRUE
	jumpifbyteequal gBattlerTarget, gEffectBattler, BattleScript_CottonDownLoopIncrement
	statbuffchange STAT_CHANGE_NOT_PROTECT_AFFECTED, BattleScript_CottonDownTargetSpeedCantGoLower
	setgraphicalstatchangevalues
	playanimation BS_TARGET, B_ANIM_STATS_CHANGE, sB_ANIM_ARG1
	printfromtable gStatDownStringIds
	waitmessage B_WAIT_TIME_LONG
	goto BattleScript_CottonDownLoopIncrement
BattleScript_CottonDownTargetSpeedCantGoLower:
	printstring STRINGID_STATSWONTDECREASE
	waitmessage B_WAIT_TIME_LONG
BattleScript_CottonDownLoopIncrement:
	addbyte gBattlerTarget, 1
	jumpifbytenotequal gBattlerTarget, gBattlersCount, BattleScript_CottonDownLoop
BattleScript_CottonDownReturn:
	restoretarget
	destroyabilitypopup
	return

BattleScript_AnticipationActivates::
	pause 5
	call BattleScript_AbilityPopUp
	printstring STRINGID_ANTICIPATIONACTIVATES
	waitmessage B_WAIT_TIME_LONG
	return

BattleScript_AftermathDmg::
	pause B_WAIT_TIME_SHORT
	call BattleScript_AbilityPopUp
	orword gHitMarker, HITMARKER_IGNORE_SUBSTITUTE | HITMARKER_PASSIVE_DAMAGE
	healthbarupdate BS_ATTACKER
	datahpupdate BS_ATTACKER
	printstring STRINGID_AFTERMATHDMG
	waitmessage B_WAIT_TIME_LONG
	tryfaintmon BS_ATTACKER
	return

BattleScript_DampPreventsAftermath::
	pause B_WAIT_TIME_SHORT
	call BattleScript_AbilityPopUp
	pause 40
	copybyte gBattlerAbility, sBATTLER
	call BattleScript_AbilityPopUp
	printstring STRINGID_PKMNSABILITYPREVENTSABILITY
	waitmessage B_WAIT_TIME_LONG
	return

BattleScript_MoveUsedIsAsleep::
	printstring STRINGID_PKMNFASTASLEEP
	waitmessage B_WAIT_TIME_LONG
	statusanimation BS_ATTACKER
	goto BattleScript_MoveEnd

BattleScript_MoveUsedWokeUp::
	bicword gHitMarker, HITMARKER_WAKE_UP_CLEAR
	printfromtable gWokeUpStringIds
	waitmessage B_WAIT_TIME_LONG
	updatestatusicon BS_ATTACKER
	return

BattleScript_MonWokeUpInUproar::
	printstring STRINGID_PKMNWOKEUPINUPROAR
	waitmessage B_WAIT_TIME_LONG
	updatestatusicon BS_ATTACKER
	end2

BattleScript_PoisonTurnDmg::
	printstring STRINGID_PKMNHURTBYPOISON
	waitmessage B_WAIT_TIME_LONG
BattleScript_DoStatusTurnDmg::
	statusanimation BS_ATTACKER
BattleScript_DoTurnDmg:
	orword gHitMarker, HITMARKER_IGNORE_SUBSTITUTE | HITMARKER_PASSIVE_DAMAGE
	healthbarupdate BS_ATTACKER
	datahpupdate BS_ATTACKER
	tryfaintmon BS_ATTACKER
	checkteamslost BattleScript_DoTurnDmgEnd
BattleScript_DoTurnDmgEnd:
	end2

BattleScript_PoisonHealActivates::
	printstring STRINGID_POISONHEALHPUP
	waitmessage B_WAIT_TIME_LONG
	recordability BS_ATTACKER
	statusanimation BS_ATTACKER
	orword gHitMarker, HITMARKER_IGNORE_SUBSTITUTE | HITMARKER_PASSIVE_DAMAGE
	healthbarupdate BS_ATTACKER
	datahpupdate BS_ATTACKER
	end2

BattleScript_BurnTurnDmg::
	printstring STRINGID_PKMNHURTBYBURN
	waitmessage B_WAIT_TIME_LONG
	goto BattleScript_DoStatusTurnDmg

BattleScript_FrostbiteTurnDmg::
	printstring STRINGID_PKMNHURTBYFROSTBITE
	waitmessage B_WAIT_TIME_LONG
	goto BattleScript_DoStatusTurnDmg

BattleScript_MoveUsedIsFrozen::
	printstring STRINGID_PKMNISFROZEN
	waitmessage B_WAIT_TIME_LONG
	statusanimation BS_ATTACKER
	goto BattleScript_MoveEnd

BattleScript_MoveUsedUnfroze::
	printfromtable gGotDefrostedStringIds
	waitmessage B_WAIT_TIME_LONG
	updatestatusicon BS_ATTACKER
	return

BattleScript_MoveUsedUnfrostbite::
	printfromtable gFrostbiteHealedStringIds
	waitmessage B_WAIT_TIME_LONG
	updatestatusicon BS_ATTACKER
	return

BattleScript_DefrostedViaFireMove::
	printstring STRINGID_PKMNWASDEFROSTED
	waitmessage B_WAIT_TIME_LONG
	updatestatusicon BS_TARGET
	return

BattleScript_FrostbiteHealedViaFireMove::
	printstring STRINGID_PKMNFROSTBITEHEALED
	waitmessage B_WAIT_TIME_LONG
	updatestatusicon BS_TARGET
	return

BattleScript_MoveUsedIsParalyzed::
	printstring STRINGID_PKMNISPARALYZED
	waitmessage B_WAIT_TIME_LONG
	statusanimation BS_ATTACKER
	cancelmultiturnmoves BS_ATTACKER
	goto BattleScript_MoveEnd

BattleScript_PowderMoveNoEffect::
	attackstring
	ppreduce
	pause B_WAIT_TIME_SHORT
	jumpiftype BS_TARGET, TYPE_GRASS, BattleScript_PowderMoveNoEffectPrint
	jumpifability BS_TARGET, ABILITY_OVERCOAT, BattleScript_PowderMoveNoEffectOvercoat
	printstring STRINGID_SAFETYGOGGLESPROTECTED
	goto BattleScript_PowderMoveNoEffectWaitMsg
BattleScript_PowderMoveNoEffectOvercoat:
	call BattleScript_AbilityPopUp
BattleScript_PowderMoveNoEffectPrint:
	printstring STRINGID_ITDOESNTAFFECT
BattleScript_PowderMoveNoEffectWaitMsg:
	waitmessage B_WAIT_TIME_LONG
	cancelmultiturnmoves BS_ATTACKER
	sethword gMoveResultFlags, MOVE_RESULT_FAILED
	goto BattleScript_MoveEnd

BattleScript_MoveUsedFlinched::
	printstring STRINGID_PKMNFLINCHED
	waitmessage B_WAIT_TIME_LONG
	jumpifability BS_ATTACKER ABILITY_STEADFAST BattleScript_TryActivateSteadFast
BattleScript_MoveUsedFlinchedEnd:
	goto BattleScript_MoveEnd
BattleScript_TryActivateSteadFast:
	setstatchanger STAT_SPEED, 1, FALSE
	statbuffchange MOVE_EFFECT_AFFECTS_USER | STAT_CHANGE_ALLOW_PTR, BattleScript_MoveUsedFlinchedEnd
	jumpifbyte CMP_EQUAL, cMULTISTRING_CHOOSER, B_MSG_STAT_WONT_INCREASE, BattleScript_MoveUsedFlinchedEnd
	copybyte gBattlerAbility, gBattlerAttacker
	call BattleScript_AbilityPopUp
	setgraphicalstatchangevalues
	playanimation BS_ATTACKER, B_ANIM_STATS_CHANGE, sB_ANIM_ARG1
	setbyte gBattleCommunication STAT_SPEED
	stattextbuffer BS_ATTACKER
	printstring STRINGID_ATTACKERABILITYSTATRAISE
	waitmessage B_WAIT_TIME_LONG
	goto BattleScript_MoveUsedFlinchedEnd

BattleScript_PrintUproarOverTurns::
	printfromtable gUproarOverTurnStringIds
	waitmessage B_WAIT_TIME_LONG
	end2

BattleScript_ThrashConfuses::
	chosenstatus2animation BS_ATTACKER, STATUS2_CONFUSION
	printstring STRINGID_PKMNFATIGUECONFUSION
	waitmessage B_WAIT_TIME_LONG
	end2

BattleScript_MoveUsedIsConfused::
	printstring STRINGID_PKMNISCONFUSED
	waitmessage B_WAIT_TIME_LONG
	status2animation BS_ATTACKER, STATUS2_CONFUSION
	jumpifbyte CMP_EQUAL, cMULTISTRING_CHOOSER, FALSE, BattleScript_MoveUsedIsConfusedRet
BattleScript_DoSelfConfusionDmg::
	cancelmultiturnmoves BS_ATTACKER
	adjustdamage
	printstring STRINGID_ITHURTCONFUSION
	waitmessage B_WAIT_TIME_LONG
	effectivenesssound
	hitanimation BS_ATTACKER
	waitstate
	orword gHitMarker, HITMARKER_IGNORE_SUBSTITUTE | HITMARKER_PASSIVE_DAMAGE
	healthbarupdate BS_ATTACKER
	datahpupdate BS_ATTACKER
	resultmessage
	waitmessage B_WAIT_TIME_LONG
	tryfaintmon BS_ATTACKER
	goto BattleScript_MoveEnd
BattleScript_MoveUsedIsConfusedRet::
	return

BattleScript_MoveUsedPowder::
	bicword gHitMarker, HITMARKER_NO_ATTACKSTRING | HITMARKER_ATTACKSTRING_PRINTED
	attackstring
	ppreduce
	pause B_WAIT_TIME_SHORT
	cancelmultiturnmoves BS_ATTACKER
	status2animation BS_ATTACKER, STATUS2_POWDER
	waitanimation
	effectivenesssound
	hitanimation BS_ATTACKER
	waitstate
	orword gHitMarker, HITMARKER_IGNORE_SUBSTITUTE | HITMARKER_PASSIVE_DAMAGE
	healthbarupdate BS_ATTACKER
	datahpupdate BS_ATTACKER
	printstring STRINGID_POWDEREXPLODES
	waitmessage B_WAIT_TIME_LONG
	tryfaintmon BS_ATTACKER
	goto BattleScript_MoveEnd

BattleScript_MoveUsedIsConfusedNoMore::
	printstring STRINGID_PKMNHEALEDCONFUSION
	waitmessage B_WAIT_TIME_LONG
	return

BattleScript_PrintPayDayMoneyString::
	printstring STRINGID_PLAYERPICKEDUPMONEY
	waitmessage B_WAIT_TIME_LONG
	return

BattleScript_WrapTurnDmg::
	jumpifability BS_ATTACKER, ABILITY_MAGIC_GUARD, BattleScript_DoTurnDmgEnd
	playanimation BS_ATTACKER, B_ANIM_TURN_TRAP, sB_ANIM_ARG1
	printstring STRINGID_PKMNHURTBY
	waitmessage B_WAIT_TIME_LONG
	goto BattleScript_DoTurnDmg

BattleScript_WrapEnds::
	printstring STRINGID_PKMNFREEDFROM
	waitmessage B_WAIT_TIME_LONG
	end2

BattleScript_MoveUsedIsInLove::
	printstring STRINGID_PKMNINLOVE
	waitmessage B_WAIT_TIME_LONG
	status2animation BS_ATTACKER, STATUS2_INFATUATION
	return

BattleScript_MoveUsedIsInLoveCantAttack::
	printstring STRINGID_PKMNIMMOBILIZEDBYLOVE
	waitmessage B_WAIT_TIME_LONG
	goto BattleScript_MoveEnd

BattleScript_NightmareTurnDmg::
	printstring STRINGID_PKMNLOCKEDINNIGHTMARE
	waitmessage B_WAIT_TIME_LONG
	status2animation BS_ATTACKER, STATUS2_NIGHTMARE
	goto BattleScript_DoTurnDmg

BattleScript_CurseTurnDmg::
	printstring STRINGID_PKMNAFFLICTEDBYCURSE
	waitmessage B_WAIT_TIME_LONG
	status2animation BS_ATTACKER, STATUS2_CURSED
	goto BattleScript_DoTurnDmg

BattleScript_TargetPRLZHeal::
	printstring STRINGID_PKMNHEALEDPARALYSIS
	waitmessage B_WAIT_TIME_LONG
	updatestatusicon BS_TARGET
	return

BattleScript_TargetWokeUp::
	printstring STRINGID_TARGETWOKEUP
	waitmessage B_WAIT_TIME_LONG
	updatestatusicon BS_TARGET
	return

BattleScript_TargetBurnHeal::
	printstring STRINGID_PKMNBURNHEALED
	waitmessage B_WAIT_TIME_LONG
	updatestatusicon BS_TARGET
	return

BattleScript_MoveEffectSleep::
	statusanimation BS_EFFECT_BATTLER
	printfromtable gFellAsleepStringIds
	waitmessage B_WAIT_TIME_LONG
BattleScript_UpdateEffectStatusIconRet::
	updatestatusicon BS_EFFECT_BATTLER
	waitstate
	return

BattleScript_YawnMakesAsleep::
	statusanimation BS_EFFECT_BATTLER
	printstring STRINGID_PKMNFELLASLEEP
	waitmessage B_WAIT_TIME_LONG
	updatestatusicon BS_EFFECT_BATTLER
	waitstate
	jumpifstatus3 BS_EFFECT_BATTLER, STATUS3_SKY_DROPPED, BattleScript_YawnEnd
	makevisible BS_EFFECT_BATTLER
	skydropyawn
BattleScript_YawnEnd:
	end2

BattleScript_EmbargoEndTurn::
	printstring STRINGID_EMBARGOENDS
	waitmessage B_WAIT_TIME_LONG
	end2

BattleScript_TelekinesisEndTurn::
	printstring STRINGID_TELEKINESISENDS
	waitmessage B_WAIT_TIME_LONG
	end2

BattleScript_BufferEndTurn::
	printstring STRINGID_BUFFERENDS
	waitmessage B_WAIT_TIME_LONG
	end2

BattleScript_ToxicOrb::
	setbyte cMULTISTRING_CHOOSER, 0
	copybyte gEffectBattler, gBattlerAttacker
	call BattleScript_MoveEffectToxic
	end2

BattleScript_FlameOrb::
	setbyte cMULTISTRING_CHOOSER, 0
	copybyte gEffectBattler, gBattlerAttacker
	call BattleScript_MoveEffectBurn
	end2

BattleScript_MoveEffectPoison::
	statusanimation BS_EFFECT_BATTLER
	printfromtable gGotPoisonedStringIds
	waitmessage B_WAIT_TIME_LONG
	goto BattleScript_UpdateEffectStatusIconRet

BattleScript_MoveEffectBurn::
	statusanimation BS_EFFECT_BATTLER
	printfromtable gGotBurnedStringIds
	waitmessage B_WAIT_TIME_LONG
	goto BattleScript_UpdateEffectStatusIconRet

BattleScript_MoveEffectFrostbite::
	statusanimation BS_EFFECT_BATTLER
	printfromtable gGotFrostbiteStringIds
	waitmessage B_WAIT_TIME_LONG
	goto BattleScript_UpdateEffectStatusIconRet

BattleScript_MoveEffectFreeze::
	statusanimation BS_EFFECT_BATTLER
	printfromtable gGotFrozenStringIds
	waitmessage B_WAIT_TIME_LONG
	goto BattleScript_UpdateEffectStatusIconRet

BattleScript_MoveEffectParalysis::
	statusanimation BS_EFFECT_BATTLER
	printfromtable gGotParalyzedStringIds
	waitmessage B_WAIT_TIME_LONG
	goto BattleScript_UpdateEffectStatusIconRet

BattleScript_MoveEffectUproar::
	printstring STRINGID_PKMNCAUSEDUPROAR
	waitmessage B_WAIT_TIME_LONG
	return

BattleScript_MoveEffectToxic::
	statusanimation BS_EFFECT_BATTLER
	printstring STRINGID_PKMNBADLYPOISONED
	waitmessage B_WAIT_TIME_LONG
	goto BattleScript_UpdateEffectStatusIconRet

BattleScript_MoveEffectPayDay::
	printstring STRINGID_COINSSCATTERED
	waitmessage B_WAIT_TIME_LONG
	return

BattleScript_MoveEffectWrap::
	printfromtable gWrappedStringIds
	waitmessage B_WAIT_TIME_LONG
	return

BattleScript_MoveEffectConfusion::
	chosenstatus2animation BS_EFFECT_BATTLER, STATUS2_CONFUSION
	printstring STRINGID_PKMNWASCONFUSED
	waitmessage B_WAIT_TIME_LONG
	return

BattleScript_MoveEffectRecoilWithStatus::
	argumentstatuseffect
BattleScript_MoveEffectRecoil::
	jumpifmove MOVE_STRUGGLE, BattleScript_DoRecoil
	jumpifability BS_ATTACKER, ABILITY_ROCK_HEAD, BattleScript_RecoilEnd
BattleScript_DoRecoil::
	orword gHitMarker, HITMARKER_IGNORE_SUBSTITUTE | HITMARKER_PASSIVE_DAMAGE | HITMARKER_IGNORE_DISGUISE
	healthbarupdate BS_ATTACKER
	datahpupdate BS_ATTACKER
	printstring STRINGID_PKMNHITWITHRECOIL
	waitmessage B_WAIT_TIME_LONG
	tryfaintmon BS_ATTACKER
BattleScript_RecoilEnd::
	return

BattleScript_EffectWithChance::
	seteffectwithchance
	return

BattleScript_ItemSteal::
	playanimation BS_TARGET, B_ANIM_ITEM_STEAL
	printstring STRINGID_PKMNSTOLEITEM
	waitmessage B_WAIT_TIME_LONG
	return

BattleScript_DrizzleActivates::
	pause B_WAIT_TIME_SHORT
	call BattleScript_AbilityPopUp
	printstring STRINGID_PKMNMADEITRAIN
	waitstate
	playanimation BS_BATTLER_0, B_ANIM_RAIN_CONTINUES
	call BattleScript_ActivateWeatherAbilities
	end3

BattleScript_AbilityRaisesDefenderStat::
	pause B_WAIT_TIME_SHORT
	call BattleScript_AbilityPopUp
	statbuffchange 0, NULL
	setgraphicalstatchangevalues
	playanimation BS_ABILITY_BATTLER, B_ANIM_STATS_CHANGE, sB_ANIM_ARG1
	printstring STRINGID_DEFENDERSSTATROSE
	waitmessage B_WAIT_TIME_LONG
	return

BattleScript_AbilityPopUpTarget:
	copybyte gBattlerAbility, gBattlerTarget
BattleScript_AbilityPopUp:
	.if B_ABILITY_POP_UP == TRUE
	showabilitypopup BS_ABILITY_BATTLER
	pause 40
	.endif
	recordability BS_ABILITY_BATTLER
	sethword sABILITY_OVERWRITE, 0
	return

BattleScript_SpeedBoostActivates::
	statbuffchange MOVE_EFFECT_AFFECTS_USER | STAT_CHANGE_ALLOW_PTR, BattleScript_SpeedBoostActivatesEnd
	call BattleScript_AbilityPopUp
	setgraphicalstatchangevalues
	playanimation BS_ATTACKER, B_ANIM_STATS_CHANGE, sB_ANIM_ARG1
	printstring STRINGID_PKMNRAISEDSPEED
	waitmessage B_WAIT_TIME_LONG
BattleScript_SpeedBoostActivatesEnd:
	end3

@ Can't compare directly to a value, have to compare to value at pointer
sZero:
.byte 0

BattleScript_MoodyActivates::
	call BattleScript_AbilityPopUp
	jumpifbyteequal sSTATCHANGER, sZero, BattleScript_MoodyLower
	statbuffchange MOVE_EFFECT_AFFECTS_USER | MOVE_EFFECT_CERTAIN | STAT_CHANGE_NOT_PROTECT_AFFECTED, BattleScript_MoodyLower
	jumpifbyte CMP_GREATER_THAN, cMULTISTRING_CHOOSER, B_MSG_DEFENDER_STAT_ROSE, BattleScript_MoodyLower
	setgraphicalstatchangevalues
	playanimation BS_ATTACKER, B_ANIM_STATS_CHANGE, sB_ANIM_ARG1
	printfromtable gStatUpStringIds
	waitmessage B_WAIT_TIME_LONG
BattleScript_MoodyLower:
	jumpifbyteequal sSAVED_STAT_CHANGER, sZero, BattleScript_MoodyEnd
	copybyte sSTATCHANGER, sSAVED_STAT_CHANGER
	statbuffchange MOVE_EFFECT_AFFECTS_USER | MOVE_EFFECT_CERTAIN | STAT_CHANGE_NOT_PROTECT_AFFECTED, BattleScript_MoodyEnd
	jumpifbyte CMP_GREATER_THAN, cMULTISTRING_CHOOSER, B_MSG_DEFENDER_STAT_FELL, BattleScript_MoodyEnd
	setgraphicalstatchangevalues
	playanimation BS_ATTACKER, B_ANIM_STATS_CHANGE, sB_ANIM_ARG1
	printfromtable gStatDownStringIds
	waitmessage B_WAIT_TIME_LONG
BattleScript_MoodyEnd:
	end3

BattleScript_EmergencyExit::
	pause 5
	call BattleScript_AbilityPopUp
	pause B_WAIT_TIME_LONG
BattleScript_EmergencyExitNoPopUp::
	playanimation BS_TARGET, B_ANIM_SLIDE_OFFSCREEN
	waitanimation
	openpartyscreen BS_TARGET, BattleScript_EmergencyExitRet
	switchoutabilities BS_TARGET
	waitstate
	switchhandleorder BS_TARGET, 2
	returntoball BS_TARGET
	getswitchedmondata BS_TARGET
	switchindataupdate BS_TARGET
	hpthresholds BS_TARGET
	printstring STRINGID_SWITCHINMON
	switchinanim BS_TARGET, TRUE
	waitstate
	switchineffects BS_TARGET
BattleScript_EmergencyExitRet:
	return

BattleScript_EmergencyExitWild::
	pause 5
	call BattleScript_AbilityPopUp
	pause B_WAIT_TIME_LONG
BattleScript_EmergencyExitWildNoPopUp::
	playanimation BS_TARGET, B_ANIM_SLIDE_OFFSCREEN
	waitanimation
	setoutcomeonteleport BS_TARGET
	finishaction
	return

BattleScript_TraceActivates::
	pause B_WAIT_TIME_SHORT
	call BattleScript_AbilityPopUp
	printstring STRINGID_PKMNTRACED
	waitmessage B_WAIT_TIME_LONG
	settracedability BS_SCRIPTING
	switchinabilities BS_SCRIPTING
	return

BattleScript_TraceActivatesEnd3::
	call BattleScript_TraceActivates
	end3

BattleScript_ReceiverActivates::
	call BattleScript_AbilityPopUp
	printstring STRINGID_RECEIVERABILITYTAKEOVER
	waitmessage B_WAIT_TIME_LONG
	settracedability BS_ABILITY_BATTLER
	return

BattleScript_AbilityHpHeal:
	call BattleScript_AbilityPopUp
	printstring STRINGID_PKMNSXRESTOREDHPALITTLE2
	waitmessage B_WAIT_TIME_LONG
	orword gHitMarker, HITMARKER_IGNORE_SUBSTITUTE
	healthbarupdate BS_ATTACKER
	datahpupdate BS_ATTACKER
	return

BattleScript_RainDishActivates::
	call BattleScript_AbilityHpHeal
	end3

BattleScript_CheekPouchActivates::
	copybyte sSAVED_BATTLER, gBattlerAttacker
	copybyte gBattlerAttacker, gBattlerAbility
	call BattleScript_AbilityHpHeal
	copybyte gBattlerAttacker, sSAVED_BATTLER
	return

BattleScript_HarvestActivates::
	pause 5
	tryrecycleitem BattleScript_HarvestActivatesEnd
	call BattleScript_AbilityPopUp
	printstring STRINGID_HARVESTBERRY
	waitmessage B_WAIT_TIME_LONG
BattleScript_HarvestActivatesEnd:
	end3

BattleScript_SolarPowerActivates::
	orword gHitMarker, HITMARKER_IGNORE_SUBSTITUTE | HITMARKER_PASSIVE_DAMAGE
	call BattleScript_AbilityPopUp
	healthbarupdate BS_ATTACKER
	datahpupdate BS_ATTACKER
	printstring STRINGID_SOLARPOWERHPDROP
	waitmessage B_WAIT_TIME_LONG
	tryfaintmon BS_ATTACKER
	end3

BattleScript_HealerActivates::
	call BattleScript_AbilityPopUp
	curestatus BS_SCRIPTING
	updatestatusicon BS_SCRIPTING
	printstring STRINGID_HEALERCURE
	waitmessage B_WAIT_TIME_LONG
	end3

BattleScript_SandstreamActivates::
	pause B_WAIT_TIME_SHORT
	call BattleScript_AbilityPopUp
	printstring STRINGID_PKMNSXWHIPPEDUPSANDSTORM
	waitstate
	playanimation BS_BATTLER_0, B_ANIM_SANDSTORM_CONTINUES
	call BattleScript_ActivateWeatherAbilities
	end3

BattleScript_SandSpitActivates::
	pause B_WAIT_TIME_SHORT
	call BattleScript_AbilityPopUp
	printstring STRINGID_ASANDSTORMKICKEDUP
	waitstate
	playanimation BS_BATTLER_0, B_ANIM_SANDSTORM_CONTINUES
	call BattleScript_ActivateWeatherAbilities
	return

BattleScript_ShedSkinActivates::
	call BattleScript_AbilityPopUp
	printstring STRINGID_PKMNSXCUREDYPROBLEM
	waitmessage B_WAIT_TIME_LONG
	updatestatusicon BS_ATTACKER
	end3

BattleScript_ActivateWeatherAbilities:
	savetarget
	setbyte gBattlerTarget, 0
BattleScript_ActivateWeatherAbilities_Loop:
	copybyte sBATTLER, gBattlerTarget
	activateweatherchangeabilities BS_TARGET
BattleScript_ActivateWeatherAbilities_Increment:
	addbyte gBattlerTarget, 1
	jumpifbytenotequal gBattlerTarget, gBattlersCount, BattleScript_ActivateWeatherAbilities_Loop
	restoretarget
	return

BattleScript_TryAdrenalineOrb:
	jumpifnoholdeffect BS_TARGET, HOLD_EFFECT_ADRENALINE_ORB, BattleScript_TryAdrenalineOrbRet
	jumpifstat BS_TARGET, CMP_EQUAL, STAT_SPEED, 12, BattleScript_TryAdrenalineOrbRet
	setstatchanger STAT_SPEED, 1, FALSE
	statbuffchange STAT_CHANGE_NOT_PROTECT_AFFECTED | MOVE_EFFECT_CERTAIN | STAT_CHANGE_ALLOW_PTR, BattleScript_TryAdrenalineOrbRet
	playanimation BS_TARGET, B_ANIM_HELD_ITEM_EFFECT
	setgraphicalstatchangevalues
	playanimation BS_TARGET, B_ANIM_STATS_CHANGE, sB_ANIM_ARG1
	copybyte sBATTLER, gBattlerTarget
	setlastuseditem BS_TARGET
	printstring STRINGID_USINGITEMSTATOFPKMNROSE
	waitmessage B_WAIT_TIME_LONG
	removeitem BS_TARGET
BattleScript_TryAdrenalineOrbRet:
	return

BattleScript_IntimidateActivates::
	showabilitypopup BS_ATTACKER
	pause B_WAIT_TIME_LONG
	destroyabilitypopup
	setbyte gBattlerTarget, 0
BattleScript_IntimidateLoop:
	jumpifbyteequal gBattlerTarget, gBattlerAttacker, BattleScript_IntimidateLoopIncrement
	jumpiftargetally BattleScript_IntimidateLoopIncrement
	jumpifabsent BS_TARGET, BattleScript_IntimidateLoopIncrement
	jumpifstatus2 BS_TARGET, STATUS2_SUBSTITUTE, BattleScript_IntimidateLoopIncrement
	jumpifability BS_TARGET, ABILITY_HYPER_CUTTER, BattleScript_IntimidatePrevented
.if B_UPDATED_INTIMIDATE >= GEN_8
	jumpifability BS_TARGET, ABILITY_INNER_FOCUS, BattleScript_IntimidatePrevented
	jumpifability BS_TARGET, ABILITY_SCRAPPY, BattleScript_IntimidatePrevented
	jumpifability BS_TARGET, ABILITY_OWN_TEMPO, BattleScript_IntimidatePrevented
	jumpifability BS_TARGET, ABILITY_OBLIVIOUS, BattleScript_IntimidatePrevented
.endif
	jumpifability BS_TARGET, ABILITY_GUARD_DOG, BattleScript_IntimidateInReverse
BattleScript_IntimidateEffect:
	copybyte sBATTLER, gBattlerAttacker
	statbuffchange STAT_CHANGE_NOT_PROTECT_AFFECTED | STAT_CHANGE_ALLOW_PTR, BattleScript_IntimidateLoopIncrement
	setgraphicalstatchangevalues
	jumpifability BS_TARGET, ABILITY_CONTRARY, BattleScript_IntimidateContrary
	playanimation BS_TARGET, B_ANIM_STATS_CHANGE, sB_ANIM_ARG1
	printstring STRINGID_PKMNCUTSATTACKWITH
BattleScript_IntimidateEffect_WaitString:
	waitmessage B_WAIT_TIME_LONG
	copybyte sBATTLER, gBattlerTarget
	call BattleScript_TryAdrenalineOrb
BattleScript_IntimidateLoopIncrement:
	addbyte gBattlerTarget, 1
	jumpifbytenotequal gBattlerTarget, gBattlersCount, BattleScript_IntimidateLoop
BattleScript_IntimidateEnd:
	copybyte sBATTLER, gBattlerAttacker
	destroyabilitypopup
	pause B_WAIT_TIME_MED
	end3

BattleScript_IntimidateContrary:
	call BattleScript_AbilityPopUpTarget
	jumpifbyte CMP_EQUAL, cMULTISTRING_CHOOSER, B_MSG_STAT_WONT_INCREASE, BattleScript_IntimidateContrary_WontIncrease
	playanimation BS_TARGET, B_ANIM_STATS_CHANGE, sB_ANIM_ARG1
	printfromtable gStatUpStringIds
	goto BattleScript_IntimidateEffect_WaitString
BattleScript_IntimidateContrary_WontIncrease:
	printstring STRINGID_TARGETSTATWONTGOHIGHER
	goto BattleScript_IntimidateEffect_WaitString

BattleScript_IntimidatePrevented:
	call BattleScript_AbilityPopUp
	pause B_WAIT_TIME_LONG
	setbyte gBattleCommunication STAT_ATK
	stattextbuffer BS_TARGET
	printstring STRINGID_STATWASNOTLOWERED
	waitmessage B_WAIT_TIME_LONG
	call BattleScript_TryAdrenalineOrb
	goto BattleScript_IntimidateLoopIncrement

BattleScript_IntimidateInReverse:
	copybyte sBATTLER, gBattlerTarget
	call BattleScript_AbilityPopUpTarget
	pause B_WAIT_TIME_SHORT
	modifybattlerstatstage BS_TARGET, STAT_ATK, INCREASE, 1, BattleScript_IntimidateLoopIncrement, ANIM_ON
	call BattleScript_TryAdrenalineOrb
	goto BattleScript_IntimidateLoopIncrement

BattleScript_DroughtActivates::
	pause B_WAIT_TIME_SHORT
	call BattleScript_AbilityPopUp
	printstring STRINGID_PKMNSXINTENSIFIEDSUN
	waitstate
	playanimation BS_BATTLER_0, B_ANIM_SUN_CONTINUES
	call BattleScript_ActivateWeatherAbilities
	end3

BattleScript_DesolateLandActivates::
	pause B_WAIT_TIME_SHORT
	call BattleScript_AbilityPopUp
	printstring STRINGID_EXTREMELYHARSHSUNLIGHT
	waitstate
	playanimation BS_BATTLER_0, B_ANIM_SUN_CONTINUES
	call BattleScript_ActivateWeatherAbilities
	end3

BattleScript_PrimalWeatherBlocksMove::
	jumpifword CMP_COMMON_BITS, gHitMarker, HITMARKER_ATTACKSTRING_PRINTED, BattleScript_MoveEnd @in case of multi-target moves, if move fails once, no point in printing the message twice
	accuracycheck BattleScript_PrintMoveMissed, NO_ACC_CALC_CHECK_LOCK_ON
	attackstring
	pause B_WAIT_TIME_SHORT
	ppreduce
	printfromtable gPrimalWeatherBlocksStringIds
	waitmessage B_WAIT_TIME_LONG
	goto BattleScript_MoveEnd

BattleScript_PrimordialSeaActivates::
	pause B_WAIT_TIME_SHORT
	call BattleScript_AbilityPopUp
	printstring STRINGID_HEAVYRAIN
	waitstate
	playanimation BS_BATTLER_0, B_ANIM_RAIN_CONTINUES
	call BattleScript_ActivateWeatherAbilities
	end3

BattleScript_DeltaStreamActivates::
	pause B_WAIT_TIME_SHORT
	call BattleScript_AbilityPopUp
	printstring STRINGID_MYSTERIOUSAIRCURRENT
	waitstate
	playanimation BS_ATTACKER, B_ANIM_STRONG_WINDS
	end3

BattleScript_ProtosynthesisActivates::
	call BattleScript_AbilityPopUp
	printstring STRINGID_SUNLIGHTACTIVATEDABILITY
	waitmessage B_WAIT_TIME_MED
	printstring STRINGID_STATWASHEIGHTENED
	waitmessage B_WAIT_TIME_MED
	end3

BattleScript_QuarkDriveActivates::
	call BattleScript_AbilityPopUp
	printstring STRINGID_ELECTRICTERRAINACTIVATEDABILITY
	waitmessage B_WAIT_TIME_MED
	printstring STRINGID_STATWASHEIGHTENED
	waitmessage B_WAIT_TIME_MED
	end3

BattleScript_RuinAbilityActivates::
	call BattleScript_AbilityPopUp
	printstring STRINGID_ABILITYWEAKENEDFSURROUNDINGMONSSTAT
	waitmessage B_WAIT_TIME_LONG
	end3

BattleScript_SupremeOverlordActivates::
	pause B_WAIT_TIME_SHORT
	call BattleScript_AbilityPopUp
	printstring STRINGID_ATTACKERGAINEDSTRENGTHFROMTHEFALLEN
	waitmessage B_WAIT_TIME_LONG
	end3

BattleScript_CostarActivates::
	pause B_WAIT_TIME_SHORT
	call BattleScript_AbilityPopUp
	printstring STRINGID_PKMNCOPIEDSTATCHANGES
	waitmessage B_WAIT_TIME_LONG
	end3

BattleScript_AttackWeakenedByStrongWinds::
	pause B_WAIT_TIME_SHORT
	printstring STRINGID_ATTACKWEAKENEDBSTRONGWINDS
	waitmessage B_WAIT_TIME_LONG
	return

BattleScript_MimicryActivates_End3::
	pause B_WAIT_TIME_SHORT
	call BattleScript_AbilityPopUp
	printstring STRINGID_BATTLERTYPECHANGEDTO
	waitmessage B_WAIT_TIME_SHORT
	end3

BattleScript_SnowWarningActivatesHail::
	pause B_WAIT_TIME_SHORT
	call BattleScript_AbilityPopUp
	printstring STRINGID_SNOWWARNINGHAIL
	waitstate
	playanimation BS_BATTLER_0, B_ANIM_HAIL_CONTINUES
	call BattleScript_ActivateWeatherAbilities
	end3

BattleScript_SnowWarningActivatesSnow::
	pause B_WAIT_TIME_SHORT
	call BattleScript_AbilityPopUp
	printstring STRINGID_SNOWWARNINGSNOW
	waitstate
	playanimation BS_BATTLER_0, B_ANIM_SNOW_CONTINUES
	call BattleScript_ActivateWeatherAbilities
	end3

BattleScript_ActivateTerrainEffects:
	savetarget
	setbyte gBattlerTarget, 0
BattleScript_ActivateTerrainSeed:
	copybyte sBATTLER, gBattlerTarget
	doterrainseed BS_TARGET, BattleScript_ActivateTerrainAbility
	removeitem BS_TARGET
BattleScript_ActivateTerrainAbility:
	activateterrainchangeabilities BS_TARGET
BattleScript_ActivateTerrainEffects_Increment:
	addbyte gBattlerTarget, 0x1
	jumpifbytenotequal gBattlerTarget, gBattlersCount, BattleScript_ActivateTerrainSeed
	restoretarget
	return

BattleScript_ActivateSwitchInAbilities:
	copybyte sBATTLER, gBattlerAttacker
	setbyte gBattlerAttacker, 0
BattleScript_ActivateSwitchInAbilities_Loop:
	switchinabilities BS_ATTACKER
BattleScript_ActivateSwitchInAbilities_Increment:
	addbyte gBattlerAttacker, 1
	jumpifbytenotequal gBattlerAttacker, gBattlersCount, BattleScript_ActivateSwitchInAbilities_Loop
	copybyte gBattlerAttacker, sBATTLER
	return

<<<<<<< HEAD
=======
BattleScript_ActivateTerrainAbilities:
	savetarget
	setbyte gBattlerTarget, 0
BattleScript_ActivateTerrainAbilities_Loop:
	activateterrainchangeabilities BS_ATTACKER
BattleScript_ActivateTerrainAbilities_Increment:
	addbyte gBattlerTarget, 1
	jumpifbytenotequal gBattlerTarget, gBattlersCount, BattleScript_ActivateTerrainAbilities_Loop
	restoretarget
	return

>>>>>>> b399d1e8
BattleScript_ElectricSurgeActivates::
	pause B_WAIT_TIME_SHORT
	call BattleScript_AbilityPopUp
	printstring STRINGID_TERRAINBECOMESELECTRIC
	waitmessage B_WAIT_TIME_LONG
	playanimation BS_SCRIPTING, B_ANIM_RESTORE_BG
	call BattleScript_ActivateTerrainEffects
	end3

BattleScript_MistySurgeActivates::
	pause B_WAIT_TIME_SHORT
	call BattleScript_AbilityPopUp
	printstring STRINGID_TERRAINBECOMESMISTY
	waitmessage B_WAIT_TIME_LONG
	playanimation BS_SCRIPTING, B_ANIM_RESTORE_BG
	call BattleScript_ActivateTerrainEffects
	end3

BattleScript_GrassySurgeActivates::
	pause B_WAIT_TIME_SHORT
	call BattleScript_AbilityPopUp
	printstring STRINGID_TERRAINBECOMESGRASSY
	waitmessage B_WAIT_TIME_LONG
	playanimation BS_SCRIPTING, B_ANIM_RESTORE_BG
	call BattleScript_ActivateTerrainEffects
	end3

BattleScript_PsychicSurgeActivates::
	pause B_WAIT_TIME_SHORT
	call BattleScript_AbilityPopUp
	printstring STRINGID_TERRAINBECOMESPSYCHIC
	waitmessage B_WAIT_TIME_LONG
	playanimation BS_SCRIPTING, B_ANIM_RESTORE_BG
	call BattleScript_ActivateTerrainEffects
	end3

BattleScript_BadDreamsActivates::
	setbyte gBattlerTarget, 0
BattleScript_BadDreamsLoop:
	jumpiftargetally BattleScript_BadDreamsIncrement
	jumpifability BS_TARGET, ABILITY_MAGIC_GUARD, BattleScript_BadDreamsIncrement
	jumpifability BS_TARGET, ABILITY_COMATOSE, BattleScript_BadDreams_Dmg
	jumpifstatus BS_TARGET, STATUS1_SLEEP, BattleScript_BadDreams_Dmg
	goto BattleScript_BadDreamsIncrement
BattleScript_BadDreams_Dmg:
	jumpifbyteequal sFIXED_ABILITY_POPUP, sZero, BattleScript_BadDreams_ShowPopUp
BattleScript_BadDreams_DmgAfterPopUp:
	printstring STRINGID_BADDREAMSDMG
	waitmessage B_WAIT_TIME_LONG
	dmg_1_8_targethp
	orword gHitMarker, HITMARKER_IGNORE_SUBSTITUTE | HITMARKER_PASSIVE_DAMAGE
	healthbarupdate BS_TARGET
	datahpupdate BS_TARGET
	jumpifhasnohp BS_TARGET, BattleScript_BadDreams_HidePopUp
BattleScript_BadDreamsIncrement:
	addbyte gBattlerTarget, 1
	jumpifbytenotequal gBattlerTarget, gBattlersCount, BattleScript_BadDreamsLoop
	jumpifbyteequal sFIXED_ABILITY_POPUP, sZero, BattleScript_BadDreamsEnd
	destroyabilitypopup
	pause 15
BattleScript_BadDreamsEnd:
	end3
BattleScript_BadDreams_ShowPopUp:
	copybyte gBattlerAbility, gBattlerAttacker
	call BattleScript_AbilityPopUp
	setbyte sFIXED_ABILITY_POPUP, TRUE
	goto BattleScript_BadDreams_DmgAfterPopUp
BattleScript_BadDreams_HidePopUp:
	destroyabilitypopup
	tryfaintmon BS_TARGET
	goto BattleScript_BadDreamsIncrement

BattleScript_TookAttack::
	attackstring
	pause B_WAIT_TIME_SHORT
	printstring STRINGID_PKMNSXTOOKATTACK
	waitmessage B_WAIT_TIME_LONG
	orword gHitMarker, HITMARKER_ATTACKSTRING_PRINTED
	return

BattleScript_SturdyPreventsOHKO::
	pause B_WAIT_TIME_SHORT
	call BattleScript_AbilityPopUp
	printstring STRINGID_PKMNPROTECTEDBY
	pause B_WAIT_TIME_LONG
	goto BattleScript_MoveEnd

BattleScript_DampStopsExplosion::
	pause B_WAIT_TIME_SHORT
	call BattleScript_AbilityPopUpTarget
	printstring STRINGID_PKMNPREVENTSUSAGE
	pause B_WAIT_TIME_LONG
	moveendto MOVEEND_NEXT_TARGET
	moveendcase MOVEEND_CLEAR_BITS
	end

BattleScript_MoveHPDrain_PPLoss::
	ppreduce
BattleScript_MoveHPDrain::
	attackstring
	pause B_WAIT_TIME_SHORT
	call BattleScript_AbilityPopUp
	orword gHitMarker, HITMARKER_IGNORE_SUBSTITUTE
	healthbarupdate BS_TARGET
	datahpupdate BS_TARGET
	printstring STRINGID_PKMNRESTOREDHPUSING
	waitmessage B_WAIT_TIME_LONG
	orhalfword gMoveResultFlags, MOVE_RESULT_DOESNT_AFFECT_FOE
	goto BattleScript_MoveEnd

BattleScript_MoveStatDrain_PPLoss::
	ppreduce
BattleScript_MoveStatDrain::
	attackstring
	pause B_WAIT_TIME_SHORT
	call BattleScript_AbilityPopUp
	setgraphicalstatchangevalues
	playanimation BS_TARGET, B_ANIM_STATS_CHANGE, sB_ANIM_ARG1
	waitanimation
	statbuffchange STAT_CHANGE_ALLOW_PTR, BattleScript_MoveStatDrain_Cont
.if B_ABSORBING_ABILITY_STRING >= GEN_5
	printfromtable gStatUpStringIds
	waitmessage B_WAIT_TIME_LONG
.else
	printstring STRINGID_TARGETABILITYSTATRAISE
	waitmessage B_WAIT_TIME_LONG
.endif
BattleScript_MoveStatDrain_Cont:
	clearsemiinvulnerablebit
	tryfaintmon BS_ATTACKER
	goto BattleScript_MoveEnd

BattleScript_MonMadeMoveUseless_PPLoss::
	ppreduce
BattleScript_MonMadeMoveUseless::
	attackstring
	pause B_WAIT_TIME_SHORT
	call BattleScript_AbilityPopUp
	printstring STRINGID_PKMNSXMADEYUSELESS
	waitmessage B_WAIT_TIME_LONG
	tryfaintmon BS_ATTACKER
	orhalfword gMoveResultFlags, MOVE_RESULT_DOESNT_AFFECT_FOE
	goto BattleScript_MoveEnd

BattleScript_FlashFireBoost_PPLoss::
	ppreduce
BattleScript_FlashFireBoost::
	attackstring
	pause B_WAIT_TIME_SHORT
	call BattleScript_AbilityPopUp
	printfromtable gFlashFireStringIds
	waitmessage B_WAIT_TIME_LONG
	tryfaintmon BS_ATTACKER
	goto BattleScript_MoveEnd

BattleScript_AbilityPreventsPhasingOut::
	pause B_WAIT_TIME_SHORT
	call BattleScript_AbilityPopUp
	printstring STRINGID_PKMNANCHORSITSELFWITH
	waitmessage B_WAIT_TIME_LONG
	goto BattleScript_MoveEnd

BattleScript_AbilityNoStatLoss::
	pause B_WAIT_TIME_SHORT
	call BattleScript_AbilityPopUp
	printstring STRINGID_PKMNPREVENTSSTATLOSSWITH
	waitmessage B_WAIT_TIME_LONG
	return

BattleScript_ItemNoStatLoss::
	pause B_WAIT_TIME_SHORT
	printstring STRINGID_STATWASNOTLOWERED
	waitmessage B_WAIT_TIME_LONG
	return

BattleScript_BRNPrevention::
	pause B_WAIT_TIME_SHORT
	printfromtable gBRNPreventionStringIds
	waitmessage B_WAIT_TIME_LONG
	return

BattleScript_PRLZPrevention::
	pause B_WAIT_TIME_SHORT
	printfromtable gPRLZPreventionStringIds
	waitmessage B_WAIT_TIME_LONG
	return

BattleScript_PSNPrevention::
	pause B_WAIT_TIME_SHORT
	printfromtable gPSNPreventionStringIds
	waitmessage B_WAIT_TIME_LONG
	return

BattleScript_ObliviousPreventsAttraction::
	pause B_WAIT_TIME_SHORT
	call BattleScript_AbilityPopUp
	printstring STRINGID_PKMNPREVENTSROMANCEWITH
	waitmessage B_WAIT_TIME_LONG
	goto BattleScript_MoveEnd

BattleScript_FlinchPrevention::
	pause B_WAIT_TIME_SHORT
	call BattleScript_AbilityPopUp
	printstring STRINGID_PKMNSXPREVENTSFLINCHING
	waitmessage B_WAIT_TIME_LONG
	goto BattleScript_MoveEnd

BattleScript_OwnTempoPrevents::
	pause B_WAIT_TIME_SHORT
	call BattleScript_AbilityPopUp
	printstring STRINGID_PKMNPREVENTSCONFUSIONWITH
	waitmessage B_WAIT_TIME_LONG
	goto BattleScript_MoveEnd

BattleScript_SoundproofProtected::
	attackstring
	ppreduce
	pause B_WAIT_TIME_SHORT
	call BattleScript_AbilityPopUp
	printstring STRINGID_PKMNSXBLOCKSY
	waitmessage B_WAIT_TIME_LONG
	orhalfword gMoveResultFlags, MOVE_RESULT_DOESNT_AFFECT_FOE
	goto BattleScript_MoveEnd

BattleScript_IceFaceNullsDamage::
	attackstring
	attackanimation
	waitanimation
	effectivenesssound
	hitanimation BS_TARGET
	waitstate
	call BattleScript_TargetFormChangeWithString
	goto BattleScript_MoveEnd

BattleScript_DazzlingProtected::
	attackstring
	ppreduce
	pause B_WAIT_TIME_SHORT
	call BattleScript_AbilityPopUp
	printstring STRINGID_POKEMONCANNOTUSEMOVE
	waitmessage B_WAIT_TIME_LONG
	goto BattleScript_MoveEnd

BattleScript_MoveUsedPsychicTerrainPrevents::
	printstring STRINGID_POKEMONCANNOTUSEMOVE
	waitmessage B_WAIT_TIME_LONG
	goto BattleScript_MoveEnd

BattleScript_GrassyTerrainHeals::
	setbyte gBattleCommunication, 0
BattleScript_GrassyTerrainLoop:
	copyarraywithindex gBattlerAttacker, gBattlerByTurnOrder, gBattleCommunication, 1
	checkgrassyterrainheal BS_ATTACKER, BattleScript_GrassyTerrainLoopIncrement
	printstring STRINGID_GRASSYTERRAINHEALS
	waitmessage B_WAIT_TIME_LONG
BattleScript_GrassyTerrainHpChange:
	orword gHitMarker, HITMARKER_SKIP_DMG_TRACK | HITMARKER_IGNORE_SUBSTITUTE | HITMARKER_PASSIVE_DAMAGE
	healthbarupdate BS_ATTACKER
	datahpupdate BS_ATTACKER
BattleScript_GrassyTerrainLoopIncrement::
	addbyte gBattleCommunication, 1
	jumpifbytenotequal gBattleCommunication, gBattlersCount, BattleScript_GrassyTerrainLoop
BattleScript_GrassyTerrainLoopEnd::
	bicword gHitMarker, HITMARKER_SKIP_DMG_TRACK | HITMARKER_IGNORE_SUBSTITUTE | HITMARKER_PASSIVE_DAMAGE
	jumpifword CMP_COMMON_BITS, gFieldStatuses, STATUS_FIELD_TERRAIN_PERMANENT, BattleScript_GrassyTerrainHealEnd
BattleScript_GrassyTerrainHealEnd:
	end2

BattleScript_AbilityNoSpecificStatLoss::
	pause B_WAIT_TIME_SHORT
	call BattleScript_AbilityPopUp
BattleScript_AbilityNoSpecificStatLossPrint:
	printstring STRINGID_PKMNSXPREVENTSYLOSS
	waitmessage B_WAIT_TIME_LONG
	setbyte cMULTISTRING_CHOOSER, B_MSG_STAT_FELL_EMPTY
	orhalfword gMoveResultFlags, MOVE_RESULT_NO_EFFECT
	return

BattleScript_StickyHoldActivates::
	pause B_WAIT_TIME_SHORT
	call BattleScript_AbilityPopUp
	printstring STRINGID_PKMNSXMADEYINEFFECTIVE
	waitmessage B_WAIT_TIME_LONG
	goto BattleScript_MoveEnd

BattleScript_ColorChangeActivates::
	call BattleScript_AbilityPopUp
	printstring STRINGID_PKMNCHANGEDTYPEWITH
	waitmessage B_WAIT_TIME_LONG
	return

BattleScript_ProteanActivates::
	pause B_WAIT_TIME_SHORTEST
	call BattleScript_AbilityPopUp
	printstring STRINGID_PKMNCHANGEDTYPE
	waitmessage B_WAIT_TIME_LONG
	return

BattleScript_CursedBodyActivates::
	call BattleScript_AbilityPopUp
	printstring STRINGID_CUSEDBODYDISABLED
	waitmessage B_WAIT_TIME_LONG
	return

BattleScript_MummyActivates::
	call BattleScript_AbilityPopUp
	printstring STRINGID_ATTACKERACQUIREDABILITY
	waitmessage B_WAIT_TIME_LONG
	return

BattleScript_WanderingSpiritActivates::
.if B_ABILITY_POP_UP == TRUE
	setbyte sFIXED_ABILITY_POPUP, TRUE
	sethword sABILITY_OVERWRITE, ABILITY_WANDERING_SPIRIT
	showabilitypopup BS_TARGET
	pause 60
	sethword sABILITY_OVERWRITE, 0
	updateabilitypopup BS_TARGET
	pause 20
	destroyabilitypopup
	pause 40
	copybyte gBattlerAbility, gBattlerAttacker
	setbyte sFIXED_ABILITY_POPUP, TRUE
	copyhword sABILITY_OVERWRITE, gLastUsedAbility
	showabilitypopup BS_ATTACKER
	pause 60
	sethword sABILITY_OVERWRITE, 0
	updateabilitypopup BS_ATTACKER
	pause 20
	destroyabilitypopup
	pause 40
.endif
	printstring STRINGID_SWAPPEDABILITIES
	waitmessage B_WAIT_TIME_LONG
	switchinabilities BS_ATTACKER
	switchinabilities BS_TARGET
	return

BattleScript_TargetsStatWasMaxedOut::
	call BattleScript_AbilityPopUp
	statbuffchange STAT_CHANGE_NOT_PROTECT_AFFECTED | MOVE_EFFECT_CERTAIN, NULL
	setgraphicalstatchangevalues
	playanimation BS_TARGET, B_ANIM_STATS_CHANGE, sB_ANIM_ARG1
	printstring STRINGID_TARGETSSTATWASMAXEDOUT
	waitmessage B_WAIT_TIME_LONG
	return

BattleScript_BattlerAbilityStatRaiseOnSwitchIn::
	copybyte gBattlerAbility, gBattlerAttacker
	call BattleScript_AbilityPopUp
	statbuffchange MOVE_EFFECT_AFFECTS_USER | STAT_CHANGE_NOT_PROTECT_AFFECTED | MOVE_EFFECT_CERTAIN, NULL
	setgraphicalstatchangevalues
	playanimation BS_ATTACKER, B_ANIM_STATS_CHANGE, sB_ANIM_ARG1
	waitanimation
	printstring STRINGID_BATTLERABILITYRAISEDSTAT
	waitmessage B_WAIT_TIME_LONG
	end3

BattleScript_ScriptingAbilityStatRaise::
	copybyte gBattlerAbility, sBATTLER
	call BattleScript_AbilityPopUp
	copybyte sSAVED_DMG, gBattlerAttacker
	copybyte gBattlerAttacker, sBATTLER
	statbuffchange STAT_CHANGE_NOT_PROTECT_AFFECTED | MOVE_EFFECT_CERTAIN, NULL
	setgraphicalstatchangevalues
	playanimation BS_SCRIPTING, B_ANIM_STATS_CHANGE, sB_ANIM_ARG1
	waitanimation
	printstring STRINGID_ATTACKERABILITYSTATRAISE
	waitmessage B_WAIT_TIME_LONG
	copybyte gBattlerAttacker, sSAVED_DMG
	return

BattleScript_WeakArmorActivates::
	call BattleScript_AbilityPopUp
	setstatchanger STAT_DEF, 1, TRUE
	statbuffchange STAT_CHANGE_ALLOW_PTR, BattleScript_WeakArmorActivatesSpeed
	jumpifbyte CMP_LESS_THAN, cMULTISTRING_CHOOSER, B_MSG_STAT_WONT_DECREASE, BattleScript_WeakArmorDefAnim
	jumpifbyte CMP_EQUAL, cMULTISTRING_CHOOSER, B_MSG_STAT_FELL_EMPTY, BattleScript_WeakArmorActivatesSpeed
	pause B_WAIT_TIME_SHORTEST
	printfromtable gStatDownStringIds
	waitmessage B_WAIT_TIME_LONG
	goto BattleScript_WeakArmorActivatesSpeed
BattleScript_WeakArmorDefAnim:
	setgraphicalstatchangevalues
	playanimation BS_TARGET, B_ANIM_STATS_CHANGE, sB_ANIM_ARG1
	printstring STRINGID_TARGETABILITYSTATLOWER
	waitmessage B_WAIT_TIME_LONG
BattleScript_WeakArmorActivatesSpeed:
	setstatchanger STAT_SPEED, 2, FALSE
	statbuffchange STAT_CHANGE_ALLOW_PTR, BattleScript_WeakArmorActivatesEnd
	jumpifbyte CMP_LESS_THAN, cMULTISTRING_CHOOSER, B_MSG_STAT_WONT_INCREASE, BattleScript_WeakArmorSpeedAnim
	jumpifbyte CMP_EQUAL, cMULTISTRING_CHOOSER, B_MSG_STAT_ROSE_EMPTY, BattleScript_WeakArmorActivatesEnd
	pause B_WAIT_TIME_SHORTEST
	printstring STRINGID_TARGETSTATWONTGOHIGHER
	waitmessage B_WAIT_TIME_LONG
	goto BattleScript_WeakArmorActivatesEnd
BattleScript_WeakArmorSpeedAnim:
	setgraphicalstatchangevalues
	playanimation BS_TARGET, B_ANIM_STATS_CHANGE, sB_ANIM_ARG1
	printstring STRINGID_TARGETABILITYSTATRAISE
	waitmessage B_WAIT_TIME_LONG
BattleScript_WeakArmorActivatesEnd:
	return

BattleScript_RaiseStatOnFaintingTarget::
	statbuffchange MOVE_EFFECT_AFFECTS_USER | STAT_CHANGE_ALLOW_PTR, BattleScript_RaiseStatOnFaintingTarget_End
	copybyte gBattlerAbility, gBattlerAttacker
	call BattleScript_AbilityPopUp
	setgraphicalstatchangevalues
	playanimation BS_ATTACKER, B_ANIM_STATS_CHANGE, sB_ANIM_ARG1
	waitanimation
	printstring STRINGID_LASTABILITYRAISEDSTAT
	waitmessage B_WAIT_TIME_LONG
BattleScript_RaiseStatOnFaintingTarget_End:
	return

BattleScript_AttackerAbilityStatRaise::
	statbuffchange MOVE_EFFECT_AFFECTS_USER | STAT_CHANGE_ALLOW_PTR, BattleScript_AttackerAbilityStatRaise_End
	copybyte gBattlerAbility, gBattlerAttacker
	call BattleScript_AbilityPopUp
	setgraphicalstatchangevalues
	playanimation BS_ATTACKER, B_ANIM_STATS_CHANGE, sB_ANIM_ARG1
	waitanimation
	printstring STRINGID_ATTACKERABILITYSTATRAISE
	waitmessage B_WAIT_TIME_LONG
BattleScript_AttackerAbilityStatRaise_End:
	return

BattleScript_FellStingerRaisesStat::
	statbuffchange MOVE_EFFECT_AFFECTS_USER | STAT_CHANGE_ALLOW_PTR, BattleScript_FellStingerRaisesAtkEnd
	jumpifbyte CMP_GREATER_THAN, cMULTISTRING_CHOOSER, B_MSG_DEFENDER_STAT_ROSE, BattleScript_FellStingerRaisesAtkEnd
	setgraphicalstatchangevalues
	playanimation BS_ATTACKER, B_ANIM_STATS_CHANGE, sB_ANIM_ARG1
	printfromtable gStatUpStringIds
	waitmessage B_WAIT_TIME_LONG
BattleScript_FellStingerRaisesAtkEnd:
	return

BattleScript_AttackerAbilityStatRaiseEnd3::
	call BattleScript_AttackerAbilityStatRaise
	end3

BattleScript_SwitchInAbilityMsg::
	call BattleScript_AbilityPopUp
	printfromtable gSwitchInAbilityStringIds
	waitmessage B_WAIT_TIME_LONG
	end3

BattleScript_SwitchInAbilityMsgRet::
	call BattleScript_AbilityPopUp
	printfromtable gSwitchInAbilityStringIds
	waitmessage B_WAIT_TIME_LONG
	return

BattleScript_ActivateAsOne::
	call BattleScript_AbilityPopUp
	printfromtable gSwitchInAbilityStringIds
	waitmessage B_WAIT_TIME_LONG
	@ show unnerve
	sethword sABILITY_OVERWRITE, ABILITY_UNNERVE
	setbyte cMULTISTRING_CHOOSER, B_MSG_SWITCHIN_UNNERVE
	call BattleScript_AbilityPopUp
	printfromtable gSwitchInAbilityStringIds
	waitmessage B_WAIT_TIME_LONG
	end3

BattleScript_FriskMsgWithPopup::
	copybyte gBattlerAbility, gBattlerAttacker
	call BattleScript_AbilityPopUp
BattleScript_FriskMsg::
	printstring STRINGID_FRISKACTIVATES
	waitmessage B_WAIT_TIME_LONG
	return

BattleScript_FriskActivates::
	tryfriskmsg BS_ATTACKER
	end3

BattleScript_ImposterActivates::
	call BattleScript_AbilityPopUp
	transformdataexecution
	playmoveanimation BS_ATTACKER, MOVE_TRANSFORM
	waitanimation
	printstring STRINGID_IMPOSTERTRANSFORM
	waitmessage B_WAIT_TIME_LONG
	end3

BattleScript_HurtAttacker:
	orword gHitMarker, HITMARKER_IGNORE_SUBSTITUTE | HITMARKER_PASSIVE_DAMAGE
	healthbarupdate BS_ATTACKER
	datahpupdate BS_ATTACKER
	printstring STRINGID_PKMNHURTSWITH
	waitmessage B_WAIT_TIME_LONG
	tryfaintmon BS_ATTACKER
	return

BattleScript_RoughSkinActivates::
	call BattleScript_AbilityPopUp
	call BattleScript_HurtAttacker
	return

BattleScript_RockyHelmetActivates::
	@ don't play the animation for a fainted mon
	jumpifabsent BS_TARGET, BattleScript_RockyHelmetActivatesDmg
	playanimation BS_TARGET, B_ANIM_HELD_ITEM_EFFECT
	waitanimation
BattleScript_RockyHelmetActivatesDmg:
	call BattleScript_HurtAttacker
	return

BattleScript_SpikyShieldEffect::
	jumpifabsent BS_ATTACKER, BattleScript_SpikyShieldRet
	orword gHitMarker, HITMARKER_IGNORE_SUBSTITUTE | HITMARKER_PASSIVE_DAMAGE
	bichalfword gMoveResultFlags, MOVE_RESULT_NO_EFFECT
	healthbarupdate BS_ATTACKER
	datahpupdate BS_ATTACKER
	printstring STRINGID_PKMNHURTSWITH
	waitmessage B_WAIT_TIME_LONG
	tryfaintmon BS_ATTACKER
BattleScript_SpikyShieldRet::
	return

BattleScript_KingsShieldEffect::
	orword gHitMarker, HITMARKER_IGNORE_SUBSTITUTE | HITMARKER_PASSIVE_DAMAGE
	bichalfword gMoveResultFlags, MOVE_RESULT_NO_EFFECT
	seteffectsecondary
	setmoveeffect 0
	copybyte sBATTLER, gBattlerTarget
	copybyte gBattlerTarget, gBattlerAttacker
	copybyte gBattlerAttacker, sBATTLER
	return

BattleScript_BanefulBunkerEffect::
	orword gHitMarker, HITMARKER_IGNORE_SUBSTITUTE | HITMARKER_IGNORE_SAFEGUARD | HITMARKER_PASSIVE_DAMAGE
	bichalfword gMoveResultFlags, MOVE_RESULT_NO_EFFECT
	seteffectsecondary
	setmoveeffect 0
	return

BattleScript_CuteCharmActivates::
	call BattleScript_AbilityPopUp
	status2animation BS_ATTACKER, STATUS2_INFATUATION
	printstring STRINGID_PKMNSXINFATUATEDY
	waitmessage B_WAIT_TIME_LONG
	call BattleScript_TryDestinyKnotTarget
	return

BattleScript_GooeyActivates::
	waitstate
	call BattleScript_AbilityPopUp
	swapattackerwithtarget  @ for defiant, mirror armor
	seteffectsecondary
	return

BattleScript_AbilityStatusEffect::
	waitstate
	call BattleScript_AbilityPopUp
	seteffectsecondary
	return

BattleScript_BattleBondActivatesOnMoveEndAttacker::
	pause 5
	copybyte gBattlerAbility, gBattlerAttacker
	call BattleScript_AbilityPopUp
	printstring STRINGID_ATTACKERBECAMEFULLYCHARGED
	handleformchange BS_ATTACKER, 0
	handleformchange BS_ATTACKER, 1
	playanimation BS_ATTACKER, B_ANIM_FORM_CHANGE
	waitanimation
	handleformchange BS_ATTACKER, 2
	printstring STRINGID_ATTACKERBECAMEASHSPECIES
	return

BattleScript_DancerActivates::
	call BattleScript_AbilityPopUp
	waitmessage B_WAIT_TIME_SHORT
	setbyte sB_ANIM_TURN, 0
	setbyte sB_ANIM_TARGETS_HIT, 0
	orword gHitMarker, HITMARKER_ALLOW_NO_PP
	jumptocalledmove TRUE

BattleScript_SynchronizeActivates::
	waitstate
	call BattleScript_AbilityPopUp
	seteffectprimary
	return

BattleScript_NoItemSteal::
	pause B_WAIT_TIME_SHORT
	printstring STRINGID_PKMNSXMADEYINEFFECTIVE
	waitmessage B_WAIT_TIME_LONG
	return

BattleScript_AbilityCuredStatus::
	call BattleScript_AbilityPopUp
	printstring STRINGID_PKMNSXCUREDITSYPROBLEM
	waitmessage B_WAIT_TIME_LONG
	updatestatusicon BS_SCRIPTING
	return

BattleScript_BattlerShookOffTaunt::
	call BattleScript_AbilityPopUp
	printstring STRINGID_PKMNSHOOKOFFTHETAUNT
	waitmessage B_WAIT_TIME_LONG
	return

BattleScript_BattlerGotOverItsInfatuation::
	call BattleScript_AbilityPopUp
	printstring STRINGID_PKMNGOTOVERITSINFATUATION
	waitmessage B_WAIT_TIME_LONG
	return

BattleScript_IgnoresWhileAsleep::
	printstring STRINGID_PKMNIGNORESASLEEP
	waitmessage B_WAIT_TIME_LONG
	moveendto MOVEEND_NEXT_TARGET
	end

BattleScript_IgnoresAndUsesRandomMove::
	printstring STRINGID_PKMNIGNOREDORDERS
	waitmessage B_WAIT_TIME_LONG
	setbyte sMOVE_EFFECT, 0
	jumptocalledmove FALSE

BattleScript_MoveUsedLoafingAround::
	jumpifbyte CMP_EQUAL, cMULTISTRING_CHOOSER, B_MSG_LOAFING, BattleScript_MoveUsedLoafingAroundMsg
	@ Skip ahead if not the Battle Palace message
	jumpifbyte CMP_NOT_EQUAL, cMULTISTRING_CHOOSER, B_MSG_INCAPABLE_OF_POWER, BattleScript_MoveUsedLoafingAroundMsg
	setbyte gBattleCommunication, 0
	palacetryescapestatus BS_ATTACKER
	setbyte cMULTISTRING_CHOOSER, B_MSG_INCAPABLE_OF_POWER
BattleScript_MoveUsedLoafingAroundMsg::
	printfromtable gInobedientStringIds
	waitmessage B_WAIT_TIME_LONG
	moveendto MOVEEND_NEXT_TARGET
	end
BattleScript_TruantLoafingAround::
	call BattleScript_AbilityPopUp
	goto BattleScript_MoveUsedLoafingAroundMsg

BattleScript_IgnoresAndFallsAsleep::
	printstring STRINGID_PKMNBEGANTONAP
	waitmessage B_WAIT_TIME_LONG
	setmoveeffect MOVE_EFFECT_SLEEP | MOVE_EFFECT_AFFECTS_USER
	seteffectprimary
	moveendto MOVEEND_NEXT_TARGET
	end

BattleScript_IgnoresAndHitsItself::
	printstring STRINGID_PKMNWONTOBEY
	waitmessage B_WAIT_TIME_LONG
	goto BattleScript_DoSelfConfusionDmg

BattleScript_SubstituteFade::
	playanimation BS_TARGET, B_ANIM_SUBSTITUTE_FADE
	printstring STRINGID_PKMNSUBSTITUTEFADED
	return

BattleScript_BerryCurePrlzEnd2::
	call BattleScript_BerryCureParRet
	end2

BattleScript_BerryCureParRet::
	playanimation BS_SCRIPTING, B_ANIM_HELD_ITEM_EFFECT
	printstring STRINGID_PKMNSITEMCUREDPARALYSIS
	waitmessage B_WAIT_TIME_LONG
	updatestatusicon BS_SCRIPTING
	removeitem BS_SCRIPTING
	return

BattleScript_BerryCurePsnEnd2::
	call BattleScript_BerryCurePsnRet
	end2

BattleScript_BerryCurePsnRet::
	playanimation BS_SCRIPTING, B_ANIM_HELD_ITEM_EFFECT
	printstring STRINGID_PKMNSITEMCUREDPOISON
	waitmessage B_WAIT_TIME_LONG
	updatestatusicon BS_SCRIPTING
	removeitem BS_SCRIPTING
	return

BattleScript_BerryCureBrnEnd2::
	call BattleScript_BerryCureBrnRet
	end2

BattleScript_BerryCureBrnRet::
	playanimation BS_SCRIPTING, B_ANIM_HELD_ITEM_EFFECT
	printstring STRINGID_PKMNSITEMHEALEDBURN
	waitmessage B_WAIT_TIME_LONG
	updatestatusicon BS_SCRIPTING
	removeitem BS_SCRIPTING
	return

BattleScript_BerryCureFrzEnd2::
	call BattleScript_BerryCureFrzRet
	end2

BattleScript_BerryCureFrzRet::
	playanimation BS_SCRIPTING, B_ANIM_HELD_ITEM_EFFECT
	printstring STRINGID_PKMNSITEMDEFROSTEDIT
	waitmessage B_WAIT_TIME_LONG
	updatestatusicon BS_SCRIPTING
	removeitem BS_SCRIPTING
	return

BattleScript_BerryCureFsbEnd2::
	call BattleScript_BerryCureFrzRet
	end2

BattleScript_BerryCureFsbRet::
	playanimation BS_SCRIPTING, B_ANIM_HELD_ITEM_EFFECT
	printstring STRINGID_PKMNSITEMHEALEDFROSTBITE
	waitmessage B_WAIT_TIME_LONG
	updatestatusicon BS_SCRIPTING
	removeitem BS_SCRIPTING
	return

BattleScript_BerryCureSlpEnd2::
	call BattleScript_BerryCureSlpRet
	end2

BattleScript_BerryCureSlpRet::
	playanimation BS_SCRIPTING, B_ANIM_HELD_ITEM_EFFECT
	printstring STRINGID_PKMNSITEMWOKEIT
	waitmessage B_WAIT_TIME_LONG
	updatestatusicon BS_SCRIPTING
	removeitem BS_SCRIPTING
	return

BattleScript_GemActivates::
	playanimation BS_ATTACKER, B_ANIM_HELD_ITEM_EFFECT
	waitanimation
	setlastuseditem BS_ATTACKER
	printstring STRINGID_GEMACTIVATES
	waitmessage B_WAIT_TIME_LONG
	removeitem BS_ATTACKER
	return

BattleScript_BerryReduceDmg::
	playanimation BS_TARGET, B_ANIM_HELD_ITEM_EFFECT
	waitanimation
	setlastuseditem BS_TARGET
	printstring STRINGID_TARGETATEITEM
	waitmessage B_WAIT_TIME_LONG
	removeitem BS_TARGET
	return

BattleScript_PrintBerryReduceString::
	waitmessage B_WAIT_TIME_LONG
	printstring STRINGID_BERRYDMGREDUCES
	waitmessage B_WAIT_TIME_LONG
	return

BattleScript_BerryCureConfusionEnd2::
	call BattleScript_BerryCureConfusionRet
	end2

BattleScript_BerryCureConfusionRet::
	playanimation BS_SCRIPTING, B_ANIM_HELD_ITEM_EFFECT
	printstring STRINGID_PKMNSITEMSNAPPEDOUT
	waitmessage B_WAIT_TIME_LONG
	removeitem BS_SCRIPTING
	return

BattleScript_BerryCureChosenStatusEnd2::
	call BattleScript_BerryCureChosenStatusRet
	end2

BattleScript_BerryCureChosenStatusRet::
	playanimation BS_SCRIPTING, B_ANIM_HELD_ITEM_EFFECT
	printfromtable gBerryEffectStringIds
	waitmessage B_WAIT_TIME_LONG
	updatestatusicon BS_SCRIPTING
	removeitem BS_SCRIPTING
	return

BattleScript_MentalHerbCureRet::
	playanimation BS_ATTACKER, B_ANIM_HELD_ITEM_EFFECT
	printfromtable gMentalHerbCureStringIds
	waitmessage B_WAIT_TIME_LONG
	updatestatusicon BS_SCRIPTING
	removeitem BS_SCRIPTING
	copybyte gBattlerAttacker, sSAVED_BATTLER   @ restore the original attacker just to be safe
	return

BattleScript_MentalHerbCureEnd2::
	call BattleScript_MentalHerbCureRet
	end2

BattleScript_WhiteHerbEnd2::
	call BattleScript_WhiteHerbRet
	end2

BattleScript_WhiteHerbRet::
	playanimation BS_SCRIPTING, B_ANIM_HELD_ITEM_EFFECT
	printstring STRINGID_PKMNSITEMRESTOREDSTATUS
	waitmessage B_WAIT_TIME_LONG
	removeitem BS_SCRIPTING
	return

BattleScript_ItemHealHP_RemoveItemRet::
	jumpifability BS_SCRIPTING, ABILITY_RIPEN, BattleScript_ItemHealHP_RemoveItemRet_AbilityPopUp
	goto BattleScript_ItemHealHP_RemoveItemRet_Anim
BattleScript_ItemHealHP_RemoveItemRet_AbilityPopUp:
	call BattleScript_AbilityPopUp
BattleScript_ItemHealHP_RemoveItemRet_Anim:
	playanimation BS_SCRIPTING, B_ANIM_HELD_ITEM_EFFECT
	printstring STRINGID_PKMNSITEMRESTOREDHEALTH
	waitmessage B_WAIT_TIME_LONG
	orword gHitMarker, HITMARKER_SKIP_DMG_TRACK | HITMARKER_IGNORE_SUBSTITUTE | HITMARKER_PASSIVE_DAMAGE
	healthbarupdate BS_SCRIPTING
	datahpupdate BS_SCRIPTING
	removeitem BS_SCRIPTING
	return

BattleScript_ItemHealHP_RemoveItemEnd2::
	jumpifability BS_ATTACKER, ABILITY_RIPEN, BattleScript_ItemHealHP_RemoveItemEnd2_AbilityPopUp
	goto BattleScript_ItemHealHP_RemoveItemEnd2_Anim
BattleScript_ItemHealHP_RemoveItemEnd2_AbilityPopUp:
	call BattleScript_AbilityPopUp
BattleScript_ItemHealHP_RemoveItemEnd2_Anim:
	playanimation BS_ATTACKER, B_ANIM_HELD_ITEM_EFFECT
	printstring STRINGID_PKMNSITEMRESTOREDHEALTH
	waitmessage B_WAIT_TIME_LONG
	orword gHitMarker, HITMARKER_SKIP_DMG_TRACK | HITMARKER_IGNORE_SUBSTITUTE | HITMARKER_PASSIVE_DAMAGE
	healthbarupdate BS_ATTACKER
	datahpupdate BS_ATTACKER
	removeitem BS_ATTACKER
	end2

BattleScript_BerryPPHealRet::
	jumpifability BS_ATTACKER, ABILITY_RIPEN, BattleScript_BerryPPHeal_AbilityPopup
	goto BattleScript_BerryPPHeal_Anim
BattleScript_BerryPPHeal_AbilityPopup:
	call BattleScript_AbilityPopUp
BattleScript_BerryPPHeal_Anim:
	playanimation BS_ATTACKER, B_ANIM_HELD_ITEM_EFFECT
	printstring STRINGID_PKMNSITEMRESTOREDPP
	waitmessage B_WAIT_TIME_LONG
	removeitem BS_ATTACKER
	return

BattleScript_BerryPPHealEnd2::
	call BattleScript_BerryPPHealRet
	end2

BattleScript_ItemHealHP_End2::
	call BattleScript_ItemHealHP_Ret
	end2

BattleScript_AirBaloonMsgIn::
	printstring STRINGID_AIRBALLOONFLOAT
	waitmessage B_WAIT_TIME_LONG
	end3

BattleScript_AirBaloonMsgPop::
	printstring STRINGID_AIRBALLOONPOP
	waitmessage B_WAIT_TIME_LONG
	removeitem BS_TARGET
	return

BattleScript_ItemHurtRet::
	orword gHitMarker, HITMARKER_IGNORE_SUBSTITUTE | HITMARKER_PASSIVE_DAMAGE | HITMARKER_IGNORE_DISGUISE
	healthbarupdate BS_ATTACKER
	datahpupdate BS_ATTACKER
	printstring STRINGID_HURTBYITEM
	waitmessage B_WAIT_TIME_LONG
	tryfaintmon BS_ATTACKER
	return

BattleScript_ItemHurtEnd2::
	playanimation BS_ATTACKER, B_ANIM_MON_HIT
	waitanimation
	call BattleScript_ItemHurtRet
	end2

BattleScript_ItemHealHP_Ret::
	playanimation BS_ATTACKER, B_ANIM_HELD_ITEM_EFFECT
	printstring STRINGID_PKMNSITEMRESTOREDHPALITTLE
	waitmessage B_WAIT_TIME_LONG
	orword gHitMarker, HITMARKER_SKIP_DMG_TRACK | HITMARKER_IGNORE_SUBSTITUTE | HITMARKER_IGNORE_DISGUISE | HITMARKER_PASSIVE_DAMAGE
	healthbarupdate BS_ATTACKER
	datahpupdate BS_ATTACKER
	return

BattleScript_SelectingNotAllowedMoveChoiceItem::
	printselectionstring STRINGID_ITEMALLOWSONLYYMOVE
	endselectionscript

BattleScript_SelectingNotAllowedMoveChoiceItemInPalace::
	printstring STRINGID_ITEMALLOWSONLYYMOVE
	goto BattleScript_SelectingUnusableMoveInPalace

BattleScript_SelectingNotAllowedMoveGorillaTactics::
	printselectionstring STRINGID_ABILITYALLOWSONLYMOVE
	endselectionscript

BattleScript_SelectingNotAllowedMoveGorillaTacticsInPalace::
	printstring STRINGID_ABILITYALLOWSONLYMOVE
	goto BattleScript_SelectingUnusableMoveInPalace

BattleScript_SelectingNotAllowedMoveAssaultVest::
	printselectionstring STRINGID_ASSAULTVESTDOESNTALLOW
	endselectionscript

BattleScript_SelectingNotAllowedMoveAssaultVestInPalace::
	printstring STRINGID_ASSAULTVESTDOESNTALLOW
	goto BattleScript_SelectingUnusableMoveInPalace

BattleScript_SelectingNotAllowedPlaceholder::
	printselectionstring STRINGID_NOTDONEYET
	endselectionscript

BattleScript_SelectingNotAllowedPlaceholderInPalace::
	printstring STRINGID_NOTDONEYET
	goto BattleScript_SelectingUnusableMoveInPalace

BattleScript_HangedOnMsg::
	playanimation BS_TARGET, B_ANIM_HANGED_ON
	printstring STRINGID_PKMNHUNGONWITHX
	waitmessage B_WAIT_TIME_LONG
	jumpifnoholdeffect BS_TARGET, HOLD_EFFECT_FOCUS_SASH, BattleScript_HangedOnMsgRet
	removeitem BS_TARGET
BattleScript_HangedOnMsgRet:
	return

BattleScript_BerryConfuseHealEnd2::
	jumpifability BS_SCRIPTING, ABILITY_RIPEN, BattleScript_BerryConfuseHealEnd2_AbilityPopup
	goto BattleScript_BerryConfuseHealEnd2_Anim
BattleScript_BerryConfuseHealEnd2_AbilityPopup:
	call BattleScript_AbilityPopUp
BattleScript_BerryConfuseHealEnd2_Anim:
	playanimation BS_SCRIPTING, B_ANIM_HELD_ITEM_EFFECT
	printstring STRINGID_PKMNSITEMRESTOREDHEALTH
	waitmessage B_WAIT_TIME_LONG
	orword gHitMarker, HITMARKER_SKIP_DMG_TRACK | HITMARKER_IGNORE_SUBSTITUTE | HITMARKER_PASSIVE_DAMAGE
	healthbarupdate BS_SCRIPTING
	datahpupdate BS_SCRIPTING
	printstring STRINGID_FORXCOMMAYZ
	waitmessage B_WAIT_TIME_LONG
	setmoveeffect MOVE_EFFECT_CONFUSION | MOVE_EFFECT_AFFECTS_USER
	seteffectprimary
	removeitem BS_SCRIPTING
	end2

BattleScript_BerryConfuseHealRet::
	jumpifability BS_SCRIPTING, ABILITY_RIPEN, BattleScript_BerryConfuseHealRet_AbilityPopup
	goto BattleScript_BerryConfuseHealRet_Anim
BattleScript_BerryConfuseHealRet_AbilityPopup:
	call BattleScript_AbilityPopUp
BattleScript_BerryConfuseHealRet_Anim:
	playanimation BS_SCRIPTING, B_ANIM_HELD_ITEM_EFFECT
	printstring STRINGID_PKMNSITEMRESTOREDHEALTH
	waitmessage B_WAIT_TIME_LONG
	orword gHitMarker, HITMARKER_SKIP_DMG_TRACK | HITMARKER_IGNORE_SUBSTITUTE | HITMARKER_PASSIVE_DAMAGE
	healthbarupdate BS_SCRIPTING
	datahpupdate BS_SCRIPTING
	printstring STRINGID_FORXCOMMAYZ
	waitmessage B_WAIT_TIME_LONG
	setmoveeffect MOVE_EFFECT_CONFUSION | MOVE_EFFECT_CERTAIN
	seteffectprimary
	removeitem BS_TARGET
	return

BattleScript_BerryStatRaiseEnd2::
	jumpifability BS_ATTACKER, ABILITY_RIPEN, BattleScript_BerryStatRaiseEnd2_AbilityPopup
	goto BattleScript_BerryStatRaiseEnd2_Anim
BattleScript_BerryStatRaiseEnd2_AbilityPopup:
	call BattleScript_AbilityPopUp
BattleScript_BerryStatRaiseEnd2_Anim:
	statbuffchange STAT_CHANGE_ALLOW_PTR, BattleScript_BerryStatRaiseEnd2_End
	setgraphicalstatchangevalues
	playanimation BS_ATTACKER, B_ANIM_HELD_ITEM_EFFECT, sB_ANIM_ARG1
	setbyte cMULTISTRING_CHOOSER, B_MSG_STAT_ROSE_ITEM
	call BattleScript_StatUp
	removeitem BS_ATTACKER
BattleScript_BerryStatRaiseEnd2_End::
	end2

BattleScript_BerryStatRaiseRet::
	jumpifability BS_SCRIPTING, ABILITY_RIPEN, BattleScript_BerryStatRaiseRet_AbilityPopup
	goto BattleScript_BerryStatRaiseRet_Anim
BattleScript_BerryStatRaiseRet_AbilityPopup:
	call BattleScript_AbilityPopUp
BattleScript_BerryStatRaiseRet_Anim:
	statbuffchange STAT_CHANGE_ALLOW_PTR, BattleScript_BerryStatRaiseRet_End
	setgraphicalstatchangevalues
	playanimation BS_SCRIPTING, B_ANIM_HELD_ITEM_EFFECT, sB_ANIM_ARG1
	setbyte cMULTISTRING_CHOOSER, B_MSG_STAT_ROSE_ITEM
	call BattleScript_StatUp
	removeitem BS_SCRIPTING
BattleScript_BerryStatRaiseRet_End:
	return

BattleScript_BerryFocusEnergyRet::
	playanimation BS_SCRIPTING, B_ANIM_HELD_ITEM_EFFECT
	printstring STRINGID_PKMNUSEDXTOGETPUMPED
	waitmessage B_WAIT_TIME_LONG
	removeitem BS_SCRIPTING
	return

BattleScript_BerryFocusEnergyEnd2::
	call BattleScript_BerryFocusEnergyRet
	end2

BattleScript_ActionSelectionItemsCantBeUsed::
	printselectionstring STRINGID_ITEMSCANTBEUSEDNOW
	endselectionscript

BattleScript_FlushMessageBox::
	printstring STRINGID_EMPTYSTRING3
	return

BattleScript_PalacePrintFlavorText::
	setbyte gBattleCommunication + 1, 0
BattleScript_PalaceTryBattlerFlavorText::
	palaceflavortext BS_ATTACKER @ BS_ATTACKER here overwritten by gBattleCommunication + 1
	jumpifbyte CMP_NOT_EQUAL, gBattleCommunication, TRUE, BattleScript_PalaceEndFlavorText
	printfromtable gBattlePalaceFlavorTextTable
	waitmessage B_WAIT_TIME_LONG
BattleScript_PalaceEndFlavorText::
	addbyte gBattleCommunication + 1, 1
	jumpifbytenotequal gBattleCommunication + 1, gBattlersCount, BattleScript_PalaceTryBattlerFlavorText
	setbyte gBattleCommunication, 0
	setbyte gBattleCommunication + 1, 0
	end2

BattleScript_ArenaTurnBeginning::
	waitcry BS_ATTACKER
	volumedown
	playse SE_ARENA_TIMEUP1
	pause 8
	playse SE_ARENA_TIMEUP1
	arenadrawreftextbox
	arenajudgmentstring B_MSG_REF_COMMENCE_BATTLE
	arenawaitmessage B_MSG_REF_COMMENCE_BATTLE
	pause B_WAIT_TIME_LONG
	arenaerasereftextbox
	volumeup
	end2

@ Unused
BattleScript_ArenaNothingDecided::
	playse SE_DING_DONG
	arenadrawreftextbox
	arenajudgmentstring B_MSG_REF_NOTHING_IS_DECIDED
	arenawaitmessage B_MSG_REF_NOTHING_IS_DECIDED
	pause B_WAIT_TIME_LONG
	arenaerasereftextbox
	end2

BattleScript_ArenaDoJudgment::
	makevisible BS_PLAYER1
	waitstate
	makevisible BS_OPPONENT1
	waitstate
	volumedown
	playse SE_ARENA_TIMEUP1
	pause 8
	playse SE_ARENA_TIMEUP1
	pause B_WAIT_TIME_LONG
	arenadrawreftextbox
	arenajudgmentstring B_MSG_REF_THATS_IT
	arenawaitmessage B_MSG_REF_THATS_IT
	pause B_WAIT_TIME_LONG
	setbyte gBattleCommunication, 0  @ Reset state for arenajudgmentwindow
	arenajudgmentwindow
	pause B_WAIT_TIME_LONG
	arenajudgmentwindow
	arenajudgmentstring B_MSG_REF_JUDGE_MIND
	arenawaitmessage B_MSG_REF_JUDGE_MIND
	arenajudgmentwindow
	arenajudgmentstring B_MSG_REF_JUDGE_SKILL
	arenawaitmessage B_MSG_REF_JUDGE_SKILL
	arenajudgmentwindow
	arenajudgmentstring B_MSG_REF_JUDGE_BODY
	arenawaitmessage B_MSG_REF_JUDGE_BODY
	arenajudgmentwindow
	jumpifbyte CMP_EQUAL, gBattleCommunication + 1, ARENA_RESULT_PLAYER_LOST, BattleScript_ArenaJudgmentPlayerLoses
	jumpifbyte CMP_EQUAL, gBattleCommunication + 1, ARENA_RESULT_TIE, BattleScript_ArenaJudgmentDraw
@ ARENA_RESULT_PLAYER_WON
	arenajudgmentstring B_MSG_REF_PLAYER_WON
	arenawaitmessage B_MSG_REF_PLAYER_WON
	arenajudgmentwindow
	arenaerasereftextbox
	printstring STRINGID_DEFEATEDOPPONENTBYREFEREE
	waitmessage B_WAIT_TIME_LONG
	playfaintcry BS_OPPONENT1
	waitcry BS_ATTACKER
	dofaintanimation BS_OPPONENT1
	cleareffectsonfaint BS_OPPONENT1
	arenaopponentmonlost
	end2

BattleScript_ArenaJudgmentPlayerLoses:
	arenajudgmentstring B_MSG_REF_OPPONENT_WON
	arenawaitmessage B_MSG_REF_OPPONENT_WON
	arenajudgmentwindow
	arenaerasereftextbox
	printstring STRINGID_LOSTTOOPPONENTBYREFEREE
	waitmessage B_WAIT_TIME_LONG
	playfaintcry BS_PLAYER1
	waitcry BS_ATTACKER
	dofaintanimation BS_PLAYER1
	cleareffectsonfaint BS_PLAYER1
	arenaplayermonlost
	end2

BattleScript_ArenaJudgmentDraw:
	arenajudgmentstring B_MSG_REF_DRAW
	arenawaitmessage B_MSG_REF_DRAW
	arenajudgmentwindow
	arenaerasereftextbox
	printstring STRINGID_TIEDOPPONENTBYREFEREE
	waitmessage B_WAIT_TIME_LONG
	playfaintcry BS_PLAYER1
	waitcry BS_ATTACKER
	dofaintanimation BS_PLAYER1
	cleareffectsonfaint BS_PLAYER1
	playfaintcry BS_OPPONENT1
	waitcry BS_ATTACKER
	dofaintanimation BS_OPPONENT1
	cleareffectsonfaint BS_OPPONENT1
	arenabothmonlost
	end2

BattleScript_AskIfWantsToForfeitMatch::
	printselectionstring STRINGID_QUESTIONFORFEITMATCH
	forfeityesnobox BS_ATTACKER
	endselectionscript

BattleScript_PrintPlayerForfeited::
	printstring STRINGID_FORFEITEDMATCH
	waitmessage B_WAIT_TIME_LONG
	end2

BattleScript_PrintPlayerForfeitedLinkBattle::
	printstring STRINGID_FORFEITEDMATCH
	waitmessage B_WAIT_TIME_LONG
	endlinkbattle
	waitmessage B_WAIT_TIME_LONG
	end2

BattleScript_TotemFlaredToLife::
	playanimation BS_ATTACKER, B_ANIM_TOTEM_FLARE, NULL
	printstring STRINGID_AURAFLAREDTOLIFE
	waitmessage B_WAIT_TIME_LONG
	call BattleScript_ApplyTotemVarBoost
	end2

@ remove the mirror herb, do totem loop
BattleScript_MirrorHerbCopyStatChangeEnd2::
	call BattleScript_MirrorHerbCopyStatChange
	end2

BattleScript_MirrorHerbCopyStatChange::
	playanimation BS_SCRIPTING, B_ANIM_HELD_ITEM_EFFECT, NULL
	printstring STRINGID_MIRRORHERBCOPIED
	waitmessage B_WAIT_TIME_LONG
	removeitem BS_SCRIPTING
	call BattleScript_TotemVar_Ret
	copybyte gBattlerAttacker, sSAVED_BATTLER	@ restore the original attacker just to be safe
	return

BattleScript_TotemVar::
	call BattleScript_TotemVar_Ret
	end2

BattleScript_TotemVar_Ret::
	gettotemboost BattleScript_ApplyTotemVarBoost
BattleScript_TotemVarEnd:
	return
BattleScript_ApplyTotemVarBoost:
	statbuffchange STAT_CHANGE_ALLOW_PTR, BattleScript_TotemVarEnd
	setgraphicalstatchangevalues
	playanimation BS_SCRIPTING, B_ANIM_STATS_CHANGE, sB_ANIM_ARG1
	printfromtable gStatUpStringIds
	waitmessage B_WAIT_TIME_LONG
	goto BattleScript_TotemVar_Ret  @loop until stats bitfield is empty


BattleScript_AnnounceAirLockCloudNine::
	call BattleScript_AbilityPopUp
	printstring STRINGID_AIRLOCKACTIVATES
	waitmessage B_WAIT_TIME_LONG
	call BattleScript_ActivateWeatherAbilities
	end3

BattleScript_QuickClawActivation::
	printstring STRINGID_EMPTYSTRING3
	waitmessage 1
	playanimation BS_ATTACKER, B_ANIM_HELD_ITEM_EFFECT
	waitanimation
	printstring STRINGID_CANACTFASTERTHANKSTO
	waitmessage B_WAIT_TIME_LONG
	end2

BattleScript_QuickDrawActivation::
	printstring STRINGID_EMPTYSTRING3
	waitmessage 1
	call BattleScript_AbilityPopUp
	printstring STRINGID_CANACTFASTERTHANKSTO
	waitmessage B_WAIT_TIME_LONG
	end2

BattleScript_CustapBerryActivation::
	printstring STRINGID_EMPTYSTRING3
	waitmessage 1
	playanimation BS_ATTACKER, B_ANIM_HELD_ITEM_EFFECT
	waitanimation
	printstring STRINGID_CANACTFASTERTHANKSTO
	waitmessage B_WAIT_TIME_LONG
	removeitem BS_ATTACKER
	end2

BattleScript_MicleBerryActivateEnd2::
	jumpifability BS_ATTACKER, ABILITY_RIPEN, BattleScript_MicleBerryActivateEnd2_Ripen
	goto BattleScript_MicleBerryActivateEnd2_Anim
BattleScript_MicleBerryActivateEnd2_Ripen:
	call BattleScript_AbilityPopUp
BattleScript_MicleBerryActivateEnd2_Anim:
	playanimation BS_ATTACKER, B_ANIM_HELD_ITEM_EFFECT
	printstring STRINGID_MICLEBERRYACTIVATES
	waitmessage B_WAIT_TIME_LONG
	removeitem BS_ATTACKER
	end2

BattleScript_MicleBerryActivateRet::
	jumpifability BS_SCRIPTING, ABILITY_RIPEN, BattleScript_MicleBerryActivateRet_Ripen
	goto BattleScript_MicleBerryActivateRet_Anim
BattleScript_MicleBerryActivateRet_Ripen:
	call BattleScript_AbilityPopUp
BattleScript_MicleBerryActivateRet_Anim:
	playanimation BS_SCRIPTING, B_ANIM_HELD_ITEM_EFFECT
	printstring STRINGID_MICLEBERRYACTIVATES
	waitmessage B_WAIT_TIME_LONG
	removeitem BS_SCRIPTING
	return

BattleScript_JabocaRowapBerryActivates::
	jumpifability BS_TARGET, ABILITY_RIPEN, BattleScript_JabocaRowapBerryActivate_Ripen
	goto BattleScript_JabocaRowapBerryActivate_Anim
BattleScript_JabocaRowapBerryActivate_Ripen:
	call BattleScript_AbilityPopUp
BattleScript_JabocaRowapBerryActivate_Anim:
	jumpifabsent BS_TARGET, BattleScript_JabocaRowapBerryActivate_Dmg   @ dont play the animation for a fainted target
	playanimation BS_TARGET, B_ANIM_HELD_ITEM_EFFECT
	waitanimation
BattleScript_JabocaRowapBerryActivate_Dmg:
	call BattleScript_HurtAttacker
	removeitem BS_TARGET
	return

@ z moves / effects
BattleScript_ZMoveActivateDamaging::
	printstring STRINGID_EMPTYSTRING3
	trytrainerslidezmovemsg BS_ATTACKER
	printstring STRINGID_ZPOWERSURROUNDS
	playanimation BS_ATTACKER, B_ANIM_ZMOVE_ACTIVATE, NULL
	printstring STRINGID_ZMOVEUNLEASHED
	waitmessage B_WAIT_TIME_LONG
	return

BattleScript_ZMoveActivateStatus::
	printstring STRINGID_EMPTYSTRING3
	trytrainerslidezmovemsg BS_ATTACKER
	savetarget
	printstring STRINGID_ZPOWERSURROUNDS
	playanimation BS_ATTACKER, B_ANIM_ZMOVE_ACTIVATE, NULL
	setzeffect
	restoretarget
	copybyte sSTATCHANGER, sSAVED_STAT_CHANGER
	return

BattleScript_ZEffectPrintString::
	printfromtable gZEffectStringIds
	waitmessage B_WAIT_TIME_LONG
	return

BattleScript_RecoverHPZMove::
	healthbarupdate BS_SCRIPTING
	datahpupdate BS_SCRIPTING
	printfromtable gZEffectStringIds
	waitmessage B_WAIT_TIME_LONG
	return

BattleScript_StatUpZMove::
	statbuffchange MOVE_EFFECT_AFFECTS_USER | STAT_CHANGE_ALLOW_PTR, BattleScript_StatUpZMoveEnd
	jumpifbyte CMP_EQUAL, cMULTISTRING_CHOOSER, B_MSG_STAT_WONT_INCREASE, BattleScript_StatUpZMoveEnd
	setgraphicalstatchangevalues
	playanimation BS_ATTACKER, B_ANIM_STATS_CHANGE, sB_ANIM_ARG1
	printstring STRINGID_ZMOVESTATUP
	waitmessage B_WAIT_TIME_LONG
	printfromtable gStatUpStringIds
	waitmessage B_WAIT_TIME_LONG
BattleScript_StatUpZMoveEnd:
	return

BattleScript_HealReplacementZMove::
	playanimation BS_SCRIPTING B_ANIM_WISH_HEAL 0x0
	printfromtable gZEffectStringIds
	waitmessage B_WAIT_TIME_LONG
	healthbarupdate BS_SCRIPTING
	datahpupdate BS_SCRIPTING
	return

BattleScript_EffectExtremeEvoboost::
	attackcanceler
	attackstring
	ppreduce
	jumpifstat BS_ATTACKER, CMP_LESS_THAN, STAT_ATK, MAX_STAT_STAGE, BattleScript_ExtremeEvoboostAnim
	jumpifstat BS_ATTACKER, CMP_LESS_THAN, STAT_DEF, MAX_STAT_STAGE, BattleScript_ExtremeEvoboostAnim
	jumpifstat BS_ATTACKER, CMP_LESS_THAN, STAT_SPEED, MAX_STAT_STAGE, BattleScript_ExtremeEvoboostAnim
	jumpifstat BS_ATTACKER, CMP_LESS_THAN, STAT_SPATK, MAX_STAT_STAGE, BattleScript_ExtremeEvoboostAnim
	jumpifstat BS_ATTACKER, CMP_LESS_THAN, STAT_SPDEF, MAX_STAT_STAGE, BattleScript_ExtremeEvoboostAnim
	goto BattleScript_ButItFailed
BattleScript_ExtremeEvoboostAnim:
	attackanimation
	waitanimation
BattleScript_ExtremeEvoboostAtk::
	setbyte sSTAT_ANIM_PLAYED, FALSE
	playstatchangeanimation BS_ATTACKER, BIT_ATK | BIT_DEF | BIT_SPEED | BIT_SPATK | BIT_SPDEF, 0x0
	setstatchanger STAT_ATK, 2, FALSE
	statbuffchange MOVE_EFFECT_AFFECTS_USER | STAT_CHANGE_ALLOW_PTR, BattleScript_ExtremeEvoboostDef
	printfromtable gStatUpStringIds
	waitmessage B_WAIT_TIME_LONG
BattleScript_ExtremeEvoboostDef::
	setstatchanger STAT_DEF, 2, FALSE
	statbuffchange MOVE_EFFECT_AFFECTS_USER | STAT_CHANGE_ALLOW_PTR, BattleScript_ExtremeEvoboostSpeed
	printfromtable gStatUpStringIds
	waitmessage B_WAIT_TIME_LONG
BattleScript_ExtremeEvoboostSpeed::
	setstatchanger STAT_SPEED, 2, FALSE
	statbuffchange MOVE_EFFECT_AFFECTS_USER | STAT_CHANGE_ALLOW_PTR, BattleScript_ExtremeEvoboostSpAtk
	printfromtable gStatUpStringIds
	waitmessage B_WAIT_TIME_LONG
BattleScript_ExtremeEvoboostSpAtk::
	setstatchanger STAT_SPATK, 2, FALSE
	statbuffchange MOVE_EFFECT_AFFECTS_USER | STAT_CHANGE_ALLOW_PTR, BattleScript_ExtremeEvoboostSpDef
	printfromtable gStatUpStringIds
	waitmessage B_WAIT_TIME_LONG
BattleScript_ExtremeEvoboostSpDef::
	setstatchanger STAT_SPDEF, 2, FALSE
	statbuffchange MOVE_EFFECT_AFFECTS_USER | STAT_CHANGE_ALLOW_PTR, BattleScript_ExtremeEvoboostEnd
	printfromtable gStatUpStringIds
	waitmessage B_WAIT_TIME_LONG
BattleScript_ExtremeEvoboostEnd::
	goto BattleScript_MoveEnd

BattleScript_EffectHitSetRemoveTerrain:
	attackcanceler
	accuracycheck BattleScript_PrintMoveMissed, ACC_CURR_MOVE
	attackstring
	ppreduce
	critcalc
	damagecalc
	adjustdamage
	attackanimation
	waitanimation
	effectivenesssound
	hitanimation BS_TARGET
	waitstate
	healthbarupdate BS_TARGET
	datahpupdate BS_TARGET
	critmessage
	waitmessage B_WAIT_TIME_LONG
	resultmessage
	waitmessage B_WAIT_TIME_LONG
	setterrain BattleScript_TryFaint
	playanimation BS_ATTACKER, B_ANIM_RESTORE_BG
	printfromtable gTerrainStringIds
BattleScript_TryFaint:
	tryfaintmon BS_TARGET
	goto BattleScript_MoveEnd

BattleScript_Pickpocket::
	call BattleScript_AbilityPopUp
	jumpifability BS_ATTACKER, ABILITY_STICKY_HOLD, BattleScript_PickpocketPrevented
	swapattackerwithtarget
	call BattleScript_ItemSteal
	swapattackerwithtarget
	activateitemeffects BS_TARGET
	return

BattleScript_PickpocketPrevented:
	pause B_WAIT_TIME_SHORT
	copybyte gBattlerAbility, gBattlerAttacker
	call BattleScript_AbilityPopUp
	printstring STRINGID_ITEMCANNOTBEREMOVED
	waitmessage B_WAIT_TIME_LONG
	return

BattleScript_StickyBarbTransfer::
	playanimation BS_TARGET, B_ANIM_ITEM_STEAL
	printstring STRINGID_STICKYBARBTRANSFER
	waitmessage B_WAIT_TIME_LONG
	removeitem BS_TARGET
	return

BattleScript_RedCardActivates::
	playanimation BS_SCRIPTING, B_ANIM_HELD_ITEM_EFFECT
	printstring STRINGID_REDCARDACTIVATE
	waitmessage B_WAIT_TIME_LONG
	swapattackerwithtarget
	jumpifstatus3 BS_EFFECT_BATTLER, STATUS3_ROOTED, BattleScript_RedCardIngrain
	jumpifability BS_EFFECT_BATTLER, ABILITY_SUCTION_CUPS, BattleScript_RedCardSuctionCups
	setbyte sSWITCH_CASE, B_SWITCH_RED_CARD
	forcerandomswitch BattleScript_RedCardEnd
	@ changes the current battle script. the rest happens in BattleScript_RoarSuccessSwitch_Ret, if switch is successful
BattleScript_RedCardEnd:
	return
BattleScript_RedCardIngrain:
	printstring STRINGID_PKMNANCHOREDITSELF
	waitmessage B_WAIT_TIME_LONG
	removeitem BS_SCRIPTING
	swapattackerwithtarget
	return
BattleScript_RedCardSuctionCups:
	printstring STRINGID_PKMNANCHORSITSELFWITH
	waitmessage B_WAIT_TIME_LONG
	removeitem BS_SCRIPTING
	swapattackerwithtarget
	return

BattleScript_EjectButtonActivates::
	makevisible BS_ATTACKER
	playanimation BS_SCRIPTING, B_ANIM_HELD_ITEM_EFFECT
	printstring STRINGID_EJECTBUTTONACTIVATE
	waitmessage B_WAIT_TIME_LONG
	removeitem BS_SCRIPTING
	makeinvisible BS_SCRIPTING
	openpartyscreen BS_SCRIPTING, BattleScript_EjectButtonEnd
	switchoutabilities BS_SCRIPTING
	waitstate
	switchhandleorder BS_SCRIPTING 0x2
	returntoball BS_SCRIPTING
	getswitchedmondata BS_SCRIPTING
	switchindataupdate BS_SCRIPTING
	hpthresholds BS_SCRIPTING
	trytoclearprimalweather
	printstring STRINGID_EMPTYSTRING3
	waitmessage 1
	printstring 0x3
	switchinanim BS_SCRIPTING 0x1
	waitstate
	switchineffects BS_SCRIPTING
BattleScript_EjectButtonEnd:
	return

BattleScript_EjectPackActivate_Ret::
	goto BattleScript_EjectButtonActivates

BattleScript_EjectPackActivate_End2::
	call BattleScript_EjectPackActivate_Ret
	end2

BattleScript_EjectPackActivates::
	jumpifcantswitch BS_SCRIPTING, BattleScript_EjectButtonEnd
	goto BattleScript_EjectPackActivate_Ret

BattleScript_DarkTypePreventsPrankster::
	attackstring
	ppreduce
	pause B_WAIT_TIME_SHORT
	printstring STRINGID_ITDOESNTAFFECT
	waitmessage B_WAIT_TIME_LONG
	orhalfword gMoveResultFlags, MOVE_RESULT_NO_EFFECT
	goto BattleScript_MoveEnd

BattleScript_WellBakedBodyActivates::
	attackstring
	ppreduce
	pause B_WAIT_TIME_SHORT
	showabilitypopup BS_TARGET
	orhalfword gMoveResultFlags, MOVE_RESULT_NO_EFFECT
	modifybattlerstatstage BS_TARGET, STAT_DEF, INCREASE, 1, BattleScript_WellBakedBodyEnd, ANIM_ON
BattleScript_WellBakedBodyEnd:
	goto BattleScript_MoveEnd

BattleScript_WindRiderActivatesMoveEnd::
	attackstring
	ppreduce
	pause B_WAIT_TIME_SHORT
	showabilitypopup BS_TARGET
	orhalfword gMoveResultFlags, MOVE_RESULT_NO_EFFECT
	modifybattlerstatstage BS_TARGET, STAT_ATK, INCREASE, 1, BattleScript_WindRiderActivatesMoveEnd_End, ANIM_ON
BattleScript_WindRiderActivatesMoveEnd_End:
	goto BattleScript_MoveEnd

BattleScript_GoodAsGoldActivates::
	attackstring
	ppreduce
	showabilitypopup BS_TARGET
	pause B_WAIT_TIME_SHORT
	printstring STRINGID_ITDOESNTAFFECT
	waitmessage B_WAIT_TIME_MED
	goto BattleScript_MoveEnd

BattleScript_PastelVeilActivates::
	setbyte gBattleCommunication, 0
	setbyte gBattleCommunication + 1, 0
BattleScript_PastelVeil_TryCurePoison:
	jumpifstatus BS_TARGET, STATUS1_POISON | STATUS1_TOXIC_POISON, BattleScript_PastelVeilCurePoison
	goto BattleScript_PastelVeilLoopIncrement
BattleScript_PastelVeilCurePoison:
	jumpifbyte CMP_NOT_EQUAL, gBattleCommunication + 1, 0x0, BattleScript_PastelVeilCurePoisonNoPopUp
	call BattleScript_AbilityPopUp
	setbyte gBattleCommunication + 1, 1
BattleScript_PastelVeilCurePoisonNoPopUp: @ Only show Pastel Veil pop up once if it cures two mons
	printfromtable gSwitchInAbilityStringIds
	waitmessage B_WAIT_TIME_LONG
	curestatus BS_TARGET
	updatestatusicon BS_TARGET
BattleScript_PastelVeilLoopIncrement:
	jumpifbyte CMP_NOT_EQUAL, gBattleCommunication, 0x0, BattleScript_PastelVeilEnd
	addbyte gBattleCommunication, 1
	jumpifnoally BS_TARGET, BattleScript_PastelVeilEnd
	setallytonexttarget BattleScript_PastelVeil_TryCurePoison
	goto BattleScript_PastelVeilEnd
BattleScript_PastelVeilEnd:
	end3

sByteFour:
.byte MAX_BATTLERS_COUNT

BattleScript_NeutralizingGasExits::
	savetarget
	pause B_WAIT_TIME_SHORT
	printstring STRINGID_NEUTRALIZINGGASOVER
	waitmessage B_WAIT_TIME_LONG
	setbyte gBattlerTarget, 0
BattleScript_NeutralizingGasExitsLoop:
	switchinabilities BS_TARGET
	addbyte gBattlerTarget, 1
	jumpifbytenotequal gBattlerTarget, sByteFour, BattleScript_NeutralizingGasExitsLoop	@ SOMEHOW, comparing to gBattlersCount is problematic.
	restoretarget
	return

BattleScript_MagicianActivates::
	call BattleScript_AbilityPopUp
	call BattleScript_ItemSteal
	return

BattleScript_SymbiosisActivates::
	call BattleScript_AbilityPopUp
	printstring STRINGID_SYMBIOSISITEMPASS
	waitmessage B_WAIT_TIME_LONG
	return

BattleScript_TargetAbilityStatRaiseRet::
	copybyte sSAVED_BATTLER, gBattlerAttacker
	copybyte gBattlerAbility, gEffectBattler
	copybyte gBattlerAttacker, gBattlerTarget
	call BattleScript_AbilityPopUp
	statbuffchange MOVE_EFFECT_AFFECTS_USER | MOVE_EFFECT_CERTAIN, BattleScript_TargetAbilityStatRaiseRet_End
	setgraphicalstatchangevalues
	call BattleScript_StatUp
BattleScript_TargetAbilityStatRaiseRet_End:
	copybyte gBattlerAttacker, sSAVED_BATTLER
	return

BattleScript_PokemonCantUseTheMove::
	attackstring
	ppreduce
	pause B_WAIT_TIME_SHORT
	printstring STRINGID_BUTPOKEMONCANTUSETHEMOVE
	waitmessage B_WAIT_TIME_LONG
	goto BattleScript_MoveEnd

BattleScript_CouldntFullyProtect::
	printstring STRINGID_COULDNTFULLYPROTECT
	waitmessage B_WAIT_TIME_LONG
	return

BattleScript_BerserkGeneRet::
BattleScript_BerserkGeneRet_Anim:
	statbuffchange STAT_CHANGE_ALLOW_PTR, BattleScript_BerserkGeneRet_TryConfuse
	setgraphicalstatchangevalues
	playanimation BS_SCRIPTING, B_ANIM_HELD_ITEM_EFFECT, sB_ANIM_ARG1
	setbyte cMULTISTRING_CHOOSER, B_MSG_STAT_ROSE_ITEM
	call BattleScript_StatUp
BattleScript_BerserkGeneRet_TryConfuse:
	jumpifability BS_SCRIPTING, ABILITY_OWN_TEMPO, BattleScript_BerserkGeneRet_OwnTempoPrevents
	jumpifsafeguard BattleScript_BerserkGeneRet_SafeguardProtected
	setmoveeffect MOVE_EFFECT_CONFUSION
	seteffectprimary
	goto BattleScript_BerserkGeneRet_End
BattleScript_BerserkGeneRet_SafeguardProtected::
	pause B_WAIT_TIME_SHORT
	printstring STRINGID_PKMNUSEDSAFEGUARD
	waitmessage B_WAIT_TIME_LONG
	goto BattleScript_BerserkGeneRet_End
BattleScript_BerserkGeneRet_OwnTempoPrevents:
	pause B_WAIT_TIME_SHORT
	call BattleScript_AbilityPopUp
	printstring STRINGID_PKMNPREVENTSCONFUSIONWITH
	waitmessage B_WAIT_TIME_LONG
BattleScript_BerserkGeneRet_End:
	removeitem BS_SCRIPTING
	end3

BattleScript_EffectSnow::
	attackcanceler
	attackstring
	ppreduce
	jumpifhalfword CMP_COMMON_BITS, gBattleWeather, B_WEATHER_SUN_PRIMAL, BattleScript_ExtremelyHarshSunlightWasNotLessened
	jumpifhalfword CMP_COMMON_BITS, gBattleWeather, B_WEATHER_RAIN_PRIMAL, BattleScript_NoReliefFromHeavyRain
	jumpifhalfword CMP_COMMON_BITS, gBattleWeather, B_WEATHER_STRONG_WINDS, BattleScript_MysteriousAirCurrentBlowsOn
	setsnow
	goto BattleScript_MoveWeatherChange<|MERGE_RESOLUTION|>--- conflicted
+++ resolved
@@ -8802,8 +8802,6 @@
 	copybyte gBattlerAttacker, sBATTLER
 	return
 
-<<<<<<< HEAD
-=======
 BattleScript_ActivateTerrainAbilities:
 	savetarget
 	setbyte gBattlerTarget, 0
@@ -8815,7 +8813,6 @@
 	restoretarget
 	return
 
->>>>>>> b399d1e8
 BattleScript_ElectricSurgeActivates::
 	pause B_WAIT_TIME_SHORT
 	call BattleScript_AbilityPopUp
