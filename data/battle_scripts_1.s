--- conflicted
+++ resolved
@@ -425,9 +425,6 @@
 	.4byte BattleScript_EffectRevivalBlessing         @ EFFECT_REVIVAL_BLESSING
 	.4byte BattleScript_EffectFrostbiteHit            @ EFFECT_FROSTBITE_HIT
 	.4byte BattleScript_EffectSnow                    @ EFFECT_SNOWSCAPE
-<<<<<<< HEAD
-	.4byte BattleScript_EffectMaxMove 				  @ EFFECT_MAX_MOVE
-=======
 	.4byte BattleScript_EffectTripleArrows            @ EFFECT_TRIPLE_ARROWS
 	.4byte BattleScript_EffectInfernalParade          @ EFFECT_INFERNAL_PARADE
 	.4byte BattleScript_EffectTakeHeart               @ EFFECT_TAKE_HEART
@@ -440,6 +437,7 @@
 	.4byte BattleScript_EffectMortalSpin              @ EFFECT_MORTAL_SPIN
 	.4byte BattleScript_EffectHit                     @ EFFECT_GIGATON_HAMMER
 	.4byte BattleScript_EffectSaltCure                @ EFFECT_SALT_CURE
+	.4byte BattleScript_EffectMaxMove 				  @ EFFECT_MAX_MOVE
 
 BattleScript_EffectSaltCure:
 	call BattleScript_EffectHit_Ret
@@ -531,7 +529,6 @@
 BattleScript_EffectTripleArrows::
 	setmoveeffect MOVE_EFFECT_TRIPLE_ARROWS
 	goto BattleScript_EffectHit
->>>>>>> b5f7a513
 
 BattleScript_EffectRevivalBlessing::
 	attackcanceler
@@ -10198,11 +10195,8 @@
 	swapattackerwithtarget
 	jumpifstatus3 BS_EFFECT_BATTLER, STATUS3_ROOTED, BattleScript_RedCardIngrain
 	jumpifability BS_EFFECT_BATTLER, ABILITY_SUCTION_CUPS, BattleScript_RedCardSuctionCups
-<<<<<<< HEAD
 	jumpiftargetdynamaxed BattleScript_RedCardDynamaxed
-=======
 	removeitem BS_SCRIPTING
->>>>>>> b5f7a513
 	setbyte sSWITCH_CASE, B_SWITCH_RED_CARD
 	forcerandomswitch BattleScript_RedCardEnd
 	@ changes the current battle script. the rest happens in BattleScript_RoarSuccessSwitch_Ret, if switch is successful
