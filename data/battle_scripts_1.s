--- conflicted
+++ resolved
@@ -416,7 +416,8 @@
 	.4byte BattleScript_EffectSpecialAttackUpHit      @ EFFECT_SPECIAL_ATTACK_UP_HIT
 	.4byte BattleScript_EffectVictoryDance            @ EFFECT_VICTORY_DANCE
 	.4byte BattleScript_EffectTeatime                 @ EFFECT_TEATIME
-<<<<<<< HEAD
+	.4byte BattleScript_EffectAttackUpUserAlly        @ EFFECT_ATTACK_UP_USER_ALLY
+	.4byte BattleScript_EffectShellTrap				  @ EFFECT_SHELL_TRAP
 	.4byte BattleScript_EffectCeaselessEdge           @ EFFECT_CEASELESS_EDGE
 	.4byte BattleScript_EffectDireClaw                @ EFFECT_DIRE_CLAW
 	.4byte BattleScript_EffectStoneAxe                @ EFFECT_STONE_AXE
@@ -487,9 +488,6 @@
 	printstring STRINGID_SPIKESSCATTERED
 	waitmessage B_WAIT_TIME_LONG
 	goto BattleScript_MoveEnd
-=======
-	.4byte BattleScript_EffectAttackUpUserAlly        @ EFFECT_ATTACK_UP_USER_ALLY
-	.4byte BattleScript_EffectShellTrap				  @ EFFECT_SHELL_TRAP
 
 BattleScript_EffectAttackUpUserAlly:
 	jumpifnoally BS_ATTACKER, BattleScript_EffectAttackUp
@@ -526,8 +524,7 @@
 	playanimation BS_TARGET, B_ANIM_STATS_CHANGE, sB_ANIM_ARG1
 	printfromtable gStatUpStringIds
 	waitmessage B_WAIT_TIME_LONG
-	goto BattleScript_EffectAttackUpUserAlly_End
->>>>>>> 86144c6a
+	goto BattleScript_EffectAttackUpUserAlly_Ends
 
 BattleScript_EffectTeatime::
 	attackcanceler
