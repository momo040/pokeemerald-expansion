#include "config.h"
#include "config/battle.h"
#include "constants/global.h"
#include "constants/battle.h"
#include "constants/pokemon.h"
#include "constants/battle_arena.h"
#include "constants/battle_script_commands.h"
#include "constants/battle_anim.h"
#include "constants/battle_string_ids.h"
#include "constants/abilities.h"
#include "constants/hold_effects.h"
#include "constants/moves.h"
#include "constants/songs.h"
#include "constants/game_stat.h"
#include "constants/trainers.h"
#include "constants/species.h"
	.include "asm/macros.inc"
	.include "asm/macros/battle_script.inc"
	.include "constants/constants.inc"

	.section script_data, "aw", %progbits

.align 2
gBattleScriptsForMoveEffects::
	.4byte BattleScript_EffectHit                     @ EFFECT_HIT
	.4byte BattleScript_EffectSleep                   @ EFFECT_SLEEP
	.4byte BattleScript_EffectPoisonHit               @ EFFECT_POISON_HIT
	.4byte BattleScript_EffectAbsorb                  @ EFFECT_ABSORB
	.4byte BattleScript_EffectBurnHit                 @ EFFECT_BURN_HIT
	.4byte BattleScript_EffectFreezeHit               @ EFFECT_FREEZE_HIT
	.4byte BattleScript_EffectParalyzeHit             @ EFFECT_PARALYZE_HIT
	.4byte BattleScript_EffectExplosion               @ EFFECT_EXPLOSION
	.4byte BattleScript_EffectDreamEater              @ EFFECT_DREAM_EATER
	.4byte BattleScript_EffectMirrorMove              @ EFFECT_MIRROR_MOVE
	.4byte BattleScript_EffectAttackUp                @ EFFECT_ATTACK_UP
	.4byte BattleScript_EffectDefenseUp               @ EFFECT_DEFENSE_UP
	.4byte BattleScript_EffectSpeedUp                 @ EFFECT_SPEED_UP
	.4byte BattleScript_EffectSpecialAttackUp         @ EFFECT_SPECIAL_ATTACK_UP
	.4byte BattleScript_EffectSpecialDefenseUp        @ EFFECT_SPECIAL_DEFENSE_UP
	.4byte BattleScript_EffectAccuracyUp              @ EFFECT_ACCURACY_UP
	.4byte BattleScript_EffectEvasionUp               @ EFFECT_EVASION_UP
	.4byte BattleScript_EffectSpecialAttackUp3        @ EFFECT_SPECIAL_ATTACK_UP_3
	.4byte BattleScript_EffectAttackDown              @ EFFECT_ATTACK_DOWN
	.4byte BattleScript_EffectDefenseDown             @ EFFECT_DEFENSE_DOWN
	.4byte BattleScript_EffectSpeedDown               @ EFFECT_SPEED_DOWN
	.4byte BattleScript_EffectSpecialAttackDown       @ EFFECT_SPECIAL_ATTACK_DOWN
	.4byte BattleScript_EffectSpecialDefenseDown      @ EFFECT_SPECIAL_DEFENSE_DOWN
	.4byte BattleScript_EffectAccuracyDown            @ EFFECT_ACCURACY_DOWN
	.4byte BattleScript_EffectEvasionDown             @ EFFECT_EVASION_DOWN
	.4byte BattleScript_EffectHaze                    @ EFFECT_HAZE
	.4byte BattleScript_EffectBide                    @ EFFECT_BIDE
	.4byte BattleScript_EffectRampage                 @ EFFECT_RAMPAGE
	.4byte BattleScript_EffectRoar                    @ EFFECT_ROAR
	.4byte BattleScript_EffectHit                     @ EFFECT_MULTI_HIT
	.4byte BattleScript_EffectConversion              @ EFFECT_CONVERSION
	.4byte BattleScript_EffectFlinchHit               @ EFFECT_FLINCH_HIT
	.4byte BattleScript_EffectRestoreHp               @ EFFECT_RESTORE_HP
	.4byte BattleScript_EffectToxic                   @ EFFECT_TOXIC
	.4byte BattleScript_EffectPayDay                  @ EFFECT_PAY_DAY
	.4byte BattleScript_EffectLightScreen             @ EFFECT_LIGHT_SCREEN
	.4byte BattleScript_EffectTriAttack               @ EFFECT_TRI_ATTACK
	.4byte BattleScript_EffectRest                    @ EFFECT_REST
	.4byte BattleScript_EffectOHKO                    @ EFFECT_OHKO
	.4byte BattleScript_EffectHit                     @ EFFECT_FUSION_COMBO
	.4byte BattleScript_EffectSuperFang               @ EFFECT_SUPER_FANG
	.4byte BattleScript_EffectDragonRage              @ EFFECT_DRAGON_RAGE
	.4byte BattleScript_EffectTrap                    @ EFFECT_TRAP
	.4byte BattleScript_EffectHealBlock               @ EFFECT_HEAL_BLOCK
	.4byte BattleScript_EffectRecoilIfMiss            @ EFFECT_RECOIL_IF_MISS
	.4byte BattleScript_EffectMist                    @ EFFECT_MIST
	.4byte BattleScript_EffectFocusEnergy             @ EFFECT_FOCUS_ENERGY
	.4byte BattleScript_EffectHit                     @ EFFECT_RECOIL_25
	.4byte BattleScript_EffectConfuse                 @ EFFECT_CONFUSE
	.4byte BattleScript_EffectAttackUp2               @ EFFECT_ATTACK_UP_2
	.4byte BattleScript_EffectDefenseUp2              @ EFFECT_DEFENSE_UP_2
	.4byte BattleScript_EffectSpeedUp2                @ EFFECT_SPEED_UP_2
	.4byte BattleScript_EffectSpecialAttackUp2        @ EFFECT_SPECIAL_ATTACK_UP_2
	.4byte BattleScript_EffectSpecialDefenseUp2       @ EFFECT_SPECIAL_DEFENSE_UP_2
	.4byte BattleScript_EffectAccuracyUp2             @ EFFECT_ACCURACY_UP_2
	.4byte BattleScript_EffectEvasionUp2              @ EFFECT_EVASION_UP_2
	.4byte BattleScript_EffectTransform               @ EFFECT_TRANSFORM
	.4byte BattleScript_EffectAttackDown2             @ EFFECT_ATTACK_DOWN_2
	.4byte BattleScript_EffectDefenseDown2            @ EFFECT_DEFENSE_DOWN_2
	.4byte BattleScript_EffectSpeedDown2              @ EFFECT_SPEED_DOWN_2
	.4byte BattleScript_EffectSpecialAttackDown2      @ EFFECT_SPECIAL_ATTACK_DOWN_2
	.4byte BattleScript_EffectSpecialDefenseDown2     @ EFFECT_SPECIAL_DEFENSE_DOWN_2
	.4byte BattleScript_EffectAccuracyDown2           @ EFFECT_ACCURACY_DOWN_2
	.4byte BattleScript_EffectEvasionDown2            @ EFFECT_EVASION_DOWN_2
	.4byte BattleScript_EffectReflect                 @ EFFECT_REFLECT
	.4byte BattleScript_EffectPoison                  @ EFFECT_POISON
	.4byte BattleScript_EffectParalyze                @ EFFECT_PARALYZE
	.4byte BattleScript_EffectAttackDownHit           @ EFFECT_ATTACK_DOWN_HIT
	.4byte BattleScript_EffectDefenseDownHit          @ EFFECT_DEFENSE_DOWN_HIT
	.4byte BattleScript_EffectSpeedDownHit            @ EFFECT_SPEED_DOWN_HIT
	.4byte BattleScript_EffectSpecialAttackDownHit    @ EFFECT_SPECIAL_ATTACK_DOWN_HIT
	.4byte BattleScript_EffectSpecialDefenseDownHit   @ EFFECT_SPECIAL_DEFENSE_DOWN_HIT
	.4byte BattleScript_EffectAccuracyDownHit         @ EFFECT_ACCURACY_DOWN_HIT
	.4byte BattleScript_EffectHit                     @ EFFECT_EVASION_DOWN_HIT
	.4byte BattleScript_EffectTwoTurnsAttack          @ EFFECT_TWO_TURNS_ATTACK
	.4byte BattleScript_EffectConfuseHit              @ EFFECT_CONFUSE_HIT
	.4byte BattleScript_EffectHit                     @ EFFECT_VITAL_THROW
	.4byte BattleScript_EffectSubstitute              @ EFFECT_SUBSTITUTE
	.4byte BattleScript_EffectRecharge                @ EFFECT_RECHARGE
	.4byte BattleScript_EffectRage                    @ EFFECT_RAGE
	.4byte BattleScript_EffectMimic                   @ EFFECT_MIMIC
	.4byte BattleScript_EffectMetronome               @ EFFECT_METRONOME
	.4byte BattleScript_EffectLeechSeed               @ EFFECT_LEECH_SEED
	.4byte BattleScript_EffectDoNothing               @ EFFECT_DO_NOTHING
	.4byte BattleScript_EffectDisable                 @ EFFECT_DISABLE
	.4byte BattleScript_EffectLevelDamage             @ EFFECT_LEVEL_DAMAGE
	.4byte BattleScript_EffectPsywave                 @ EFFECT_PSYWAVE
	.4byte BattleScript_EffectCounter                 @ EFFECT_COUNTER
	.4byte BattleScript_EffectEncore                  @ EFFECT_ENCORE
	.4byte BattleScript_EffectPainSplit               @ EFFECT_PAIN_SPLIT
	.4byte BattleScript_EffectSnore                   @ EFFECT_SNORE
	.4byte BattleScript_EffectConversion2             @ EFFECT_CONVERSION_2
	.4byte BattleScript_EffectLockOn                  @ EFFECT_LOCK_ON
	.4byte BattleScript_EffectSketch                  @ EFFECT_SKETCH
	.4byte BattleScript_EffectHammerArm               @ EFFECT_HAMMER_ARM
	.4byte BattleScript_EffectSleepTalk               @ EFFECT_SLEEP_TALK
	.4byte BattleScript_EffectDestinyBond             @ EFFECT_DESTINY_BOND
	.4byte BattleScript_EffectHit                     @ EFFECT_FLAIL
	.4byte BattleScript_EffectSpite                   @ EFFECT_SPITE
	.4byte BattleScript_EffectHit                     @ EFFECT_FALSE_SWIPE
	.4byte BattleScript_EffectHealBell                @ EFFECT_HEAL_BELL
	.4byte BattleScript_EffectHit                     @ EFFECT_ALWAYS_CRIT
	.4byte BattleScript_EffectTripleKick              @ EFFECT_TRIPLE_KICK
	.4byte BattleScript_EffectThief                   @ EFFECT_THIEF
	.4byte BattleScript_EffectMeanLook                @ EFFECT_MEAN_LOOK
	.4byte BattleScript_EffectNightmare               @ EFFECT_NIGHTMARE
	.4byte BattleScript_EffectMinimize                @ EFFECT_MINIMIZE
	.4byte BattleScript_EffectCurse                   @ EFFECT_CURSE
	.4byte BattleScript_EffectHealingWish             @ EFFECT_HEALING_WISH
	.4byte BattleScript_EffectProtect                 @ EFFECT_PROTECT
	.4byte BattleScript_EffectSpikes                  @ EFFECT_SPIKES
	.4byte BattleScript_EffectForesight               @ EFFECT_FORESIGHT
	.4byte BattleScript_EffectPerishSong              @ EFFECT_PERISH_SONG
	.4byte BattleScript_EffectSandstorm               @ EFFECT_SANDSTORM
	.4byte BattleScript_EffectEndure                  @ EFFECT_ENDURE
	.4byte BattleScript_EffectRollout                 @ EFFECT_ROLLOUT
	.4byte BattleScript_EffectSwagger                 @ EFFECT_SWAGGER
	.4byte BattleScript_EffectFuryCutter              @ EFFECT_FURY_CUTTER
	.4byte BattleScript_EffectAttract                 @ EFFECT_ATTRACT
	.4byte BattleScript_EffectHit                     @ EFFECT_RETURN
	.4byte BattleScript_EffectPresent                 @ EFFECT_PRESENT
	.4byte BattleScript_EffectHit                     @ EFFECT_FRUSTRATION
	.4byte BattleScript_EffectSafeguard               @ EFFECT_SAFEGUARD
	.4byte BattleScript_EffectHit                     @ EFFECT_UNUSED_125
	.4byte BattleScript_EffectMagnitude               @ EFFECT_MAGNITUDE
	.4byte BattleScript_EffectBatonPass               @ EFFECT_BATON_PASS
	.4byte BattleScript_EffectHit                     @ EFFECT_PURSUIT
	.4byte BattleScript_EffectRapidSpin               @ EFFECT_RAPID_SPIN
	.4byte BattleScript_EffectSonicboom               @ EFFECT_SONICBOOM
	.4byte BattleScript_EffectCaptivate               @ EFFECT_CAPTIVATE
	.4byte BattleScript_EffectMorningSun              @ EFFECT_MORNING_SUN
	.4byte BattleScript_EffectSynthesis               @ EFFECT_SYNTHESIS
	.4byte BattleScript_EffectMoonlight               @ EFFECT_MOONLIGHT
	.4byte BattleScript_EffectHit                     @ EFFECT_HIDDEN_POWER
	.4byte BattleScript_EffectRainDance               @ EFFECT_RAIN_DANCE
	.4byte BattleScript_EffectSunnyDay                @ EFFECT_SUNNY_DAY
	.4byte BattleScript_EffectDefenseUpHit            @ EFFECT_DEFENSE_UP_HIT
	.4byte BattleScript_EffectAttackUpHit             @ EFFECT_ATTACK_UP_HIT
	.4byte BattleScript_EffectAllStatsUpHit           @ EFFECT_ALL_STATS_UP_HIT
	.4byte BattleScript_EffectHit                     @ EFFECT_FELL_STINGER
	.4byte BattleScript_EffectBellyDrum               @ EFFECT_BELLY_DRUM
	.4byte BattleScript_EffectPsychUp                 @ EFFECT_PSYCH_UP
	.4byte BattleScript_EffectMirrorCoat              @ EFFECT_MIRROR_COAT
	.4byte BattleScript_EffectSkullBash               @ EFFECT_SKULL_BASH
	.4byte BattleScript_EffectTwister                 @ EFFECT_TWISTER
	.4byte BattleScript_EffectEarthquake              @ EFFECT_EARTHQUAKE
	.4byte BattleScript_EffectFutureSight             @ EFFECT_FUTURE_SIGHT
	.4byte BattleScript_EffectGust                    @ EFFECT_GUST
	.4byte BattleScript_EffectStomp                   @ EFFECT_FLINCH_MINIMIZE_HIT
	.4byte BattleScript_EffectSolarBeam               @ EFFECT_SOLAR_BEAM
	.4byte BattleScript_EffectThunder                 @ EFFECT_THUNDER
	.4byte BattleScript_EffectTeleport                @ EFFECT_TELEPORT
	.4byte BattleScript_EffectBeatUp                  @ EFFECT_BEAT_UP
	.4byte BattleScript_EffectSemiInvulnerable        @ EFFECT_SEMI_INVULNERABLE
	.4byte BattleScript_EffectDefenseCurl             @ EFFECT_DEFENSE_CURL
	.4byte BattleScript_EffectSoftboiled              @ EFFECT_SOFTBOILED
	.4byte BattleScript_EffectFakeOut                 @ EFFECT_FAKE_OUT
	.4byte BattleScript_EffectUproar                  @ EFFECT_UPROAR
	.4byte BattleScript_EffectStockpile               @ EFFECT_STOCKPILE
	.4byte BattleScript_EffectSpitUp                  @ EFFECT_SPIT_UP
	.4byte BattleScript_EffectSwallow                 @ EFFECT_SWALLOW
	.4byte BattleScript_EffectWorrySeed               @ EFFECT_WORRY_SEED
	.4byte BattleScript_EffectHail                    @ EFFECT_HAIL
	.4byte BattleScript_EffectTorment                 @ EFFECT_TORMENT
	.4byte BattleScript_EffectFlatter                 @ EFFECT_FLATTER
	.4byte BattleScript_EffectWillOWisp               @ EFFECT_WILL_O_WISP
	.4byte BattleScript_EffectMemento                 @ EFFECT_MEMENTO
	.4byte BattleScript_EffectHit                     @ EFFECT_FACADE
	.4byte BattleScript_EffectFocusPunch              @ EFFECT_FOCUS_PUNCH
	.4byte BattleScript_EffectSmellingsalt            @ EFFECT_SMELLINGSALT
	.4byte BattleScript_EffectFollowMe                @ EFFECT_FOLLOW_ME
	.4byte BattleScript_EffectNaturePower             @ EFFECT_NATURE_POWER
	.4byte BattleScript_EffectCharge                  @ EFFECT_CHARGE
	.4byte BattleScript_EffectTaunt                   @ EFFECT_TAUNT
	.4byte BattleScript_EffectHelpingHand             @ EFFECT_HELPING_HAND
	.4byte BattleScript_EffectTrick                   @ EFFECT_TRICK
	.4byte BattleScript_EffectRolePlay                @ EFFECT_ROLE_PLAY
	.4byte BattleScript_EffectWish                    @ EFFECT_WISH
	.4byte BattleScript_EffectAssist                  @ EFFECT_ASSIST
	.4byte BattleScript_EffectIngrain                 @ EFFECT_INGRAIN
	.4byte BattleScript_EffectSuperpower              @ EFFECT_SUPERPOWER
	.4byte BattleScript_EffectMagicCoat               @ EFFECT_MAGIC_COAT
	.4byte BattleScript_EffectRecycle                 @ EFFECT_RECYCLE
	.4byte BattleScript_EffectHit                     @ EFFECT_REVENGE
	.4byte BattleScript_EffectBrickBreak              @ EFFECT_BRICK_BREAK
	.4byte BattleScript_EffectYawn                    @ EFFECT_YAWN
	.4byte BattleScript_EffectKnockOff                @ EFFECT_KNOCK_OFF
	.4byte BattleScript_EffectEndeavor                @ EFFECT_ENDEAVOR
	.4byte BattleScript_EffectHit                     @ EFFECT_ERUPTION
	.4byte BattleScript_EffectSkillSwap               @ EFFECT_SKILL_SWAP
	.4byte BattleScript_EffectImprison                @ EFFECT_IMPRISON
	.4byte BattleScript_EffectRefresh                 @ EFFECT_REFRESH
	.4byte BattleScript_EffectGrudge                  @ EFFECT_GRUDGE
	.4byte BattleScript_EffectSnatch                  @ EFFECT_SNATCH
	.4byte BattleScript_EffectHit                     @ EFFECT_LOW_KICK
	.4byte BattleScript_EffectSecretPower             @ EFFECT_SECRET_POWER
	.4byte BattleScript_EffectHit                     @ EFFECT_RECOIL_33
	.4byte BattleScript_EffectTeeterDance             @ EFFECT_TEETER_DANCE
	.4byte BattleScript_EffectHitEscape               @ EFFECT_HIT_ESCAPE
	.4byte BattleScript_EffectMudSport                @ EFFECT_MUD_SPORT
	.4byte BattleScript_EffectPoisonFang              @ EFFECT_POISON_FANG
	.4byte BattleScript_EffectHit                     @ EFFECT_WEATHER_BALL
	.4byte BattleScript_EffectOverheat                @ EFFECT_OVERHEAT
	.4byte BattleScript_EffectTickle                  @ EFFECT_TICKLE
	.4byte BattleScript_EffectCosmicPower             @ EFFECT_COSMIC_POWER
	.4byte BattleScript_EffectSkyUppercut             @ EFFECT_SKY_UPPERCUT
	.4byte BattleScript_EffectBulkUp                  @ EFFECT_BULK_UP
	.4byte BattleScript_EffectPlaceholder             @ EFFECT_PLACEHOLDER
	.4byte BattleScript_EffectWaterSport              @ EFFECT_WATER_SPORT
	.4byte BattleScript_EffectCalmMind                @ EFFECT_CALM_MIND
	.4byte BattleScript_EffectDragonDance             @ EFFECT_DRAGON_DANCE
	.4byte BattleScript_EffectCamouflage              @ EFFECT_CAMOUFLAGE
	.4byte BattleScript_EffectHit                     @ EFFECT_PLEDGE
	.4byte BattleScript_EffectFling                   @ EFFECT_FLING
	.4byte BattleScript_EffectNaturalGift             @ EFFECT_NATURAL_GIFT
	.4byte BattleScript_EffectWakeUpSlap              @ EFFECT_WAKE_UP_SLAP
	.4byte BattleScript_EffectHit                     @ EFFECT_WRING_OUT
	.4byte BattleScript_EffectHit                     @ EFFECT_HEX
	.4byte BattleScript_EffectHit                     @ EFFECT_ASSURANCE
	.4byte BattleScript_EffectHit                     @ EFFECT_TRUMP_CARD
	.4byte BattleScript_EffectHit                     @ EFFECT_ACROBATICS
	.4byte BattleScript_EffectHit                     @ EFFECT_HEAT_CRASH
	.4byte BattleScript_EffectHit                     @ EFFECT_PUNISHMENT
	.4byte BattleScript_EffectHit                     @ EFFECT_STORED_POWER
	.4byte BattleScript_EffectHit                     @ EFFECT_ELECTRO_BALL
	.4byte BattleScript_EffectHit                     @ EFFECT_GYRO_BALL
	.4byte BattleScript_EffectHit                     @ EFFECT_ECHOED_VOICE
	.4byte BattleScript_EffectHit                     @ EFFECT_PAYBACK
	.4byte BattleScript_EffectRound                   @ EFFECT_ROUND
	.4byte BattleScript_EffectHit                     @ EFFECT_BRINE
	.4byte BattleScript_EffectHit                     @ EFFECT_VENOSHOCK
	.4byte BattleScript_EffectHit                     @ EFFECT_RETALIATE
	.4byte BattleScript_EffectBulldoze                @ EFFECT_BULLDOZE
	.4byte BattleScript_EffectHit                     @ EFFECT_FOUL_PLAY
	.4byte BattleScript_EffectHit                     @ EFFECT_PSYSHOCK
	.4byte BattleScript_EffectRoost                   @ EFFECT_ROOST
	.4byte BattleScript_EffectGravity                 @ EFFECT_GRAVITY
	.4byte BattleScript_EffectMircleEye               @ EFFECT_MIRACLE_EYE
	.4byte BattleScript_EffectTailwind                @ EFFECT_TAILWIND
	.4byte BattleScript_EffectEmbargo                 @ EFFECT_EMBARGO
	.4byte BattleScript_EffectAquaRing                @ EFFECT_AQUA_RING
	.4byte BattleScript_EffectTrickRoom               @ EFFECT_TRICK_ROOM
	.4byte BattleScript_EffectWonderRoom              @ EFFECT_WONDER_ROOM
	.4byte BattleScript_EffectMagicRoom               @ EFFECT_MAGIC_ROOM
	.4byte BattleScript_EffectMagnetRise              @ EFFECT_MAGNET_RISE
	.4byte BattleScript_EffectToxicSpikes             @ EFFECT_TOXIC_SPIKES
	.4byte BattleScript_EffectGastroAcid              @ EFFECT_GASTRO_ACID
	.4byte BattleScript_EffectStealthRock             @ EFFECT_STEALTH_ROCK
	.4byte BattleScript_EffectTelekinesis             @ EFFECT_TELEKINESIS
	.4byte BattleScript_EffectPowerSwap               @ EFFECT_POWER_SWAP
	.4byte BattleScript_EffectGuardSwap               @ EFFECT_GUARD_SWAP
	.4byte BattleScript_EffectHeartSwap               @ EFFECT_HEART_SWAP
	.4byte BattleScript_EffectPowerSplit              @ EFFECT_POWER_SPLIT
	.4byte BattleScript_EffectGuardSplit              @ EFFECT_GUARD_SPLIT
	.4byte BattleScript_EffectStickyWeb               @ EFFECT_STICKY_WEB
	.4byte BattleScript_EffectMetalBurst              @ EFFECT_METAL_BURST
	.4byte BattleScript_EffectLuckyChant              @ EFFECT_LUCKY_CHANT
	.4byte BattleScript_EffectSuckerPunch             @ EFFECT_SUCKER_PUNCH
	.4byte BattleScript_EffectSpecialDefenseDownHit2  @ EFFECT_SPECIAL_DEFENSE_DOWN_HIT_2
	.4byte BattleScript_EffectSimpleBeam              @ EFFECT_SIMPLE_BEAM
	.4byte BattleScript_EffectEntrainment             @ EFFECT_ENTRAINMENT
	.4byte BattleScript_EffectHealPulse               @ EFFECT_HEAL_PULSE
	.4byte BattleScript_EffectQuash                   @ EFFECT_QUASH
	.4byte BattleScript_EffectIonDeluge               @ EFFECT_ION_DELUGE
#if B_USE_FROSTBITE == TRUE
	.4byte BattleScript_EffectFrostbiteHit            @ EFFECT_FREEZE_DRY
#else
	.4byte BattleScript_EffectFreezeHit               @ EFFECT_FREEZE_DRY
#endif
	.4byte BattleScript_EffectTopsyTurvy              @ EFFECT_TOPSY_TURVY
	.4byte BattleScript_EffectMistyTerrain            @ EFFECT_MISTY_TERRAIN
	.4byte BattleScript_EffectGrassyTerrain           @ EFFECT_GRASSY_TERRAIN
	.4byte BattleScript_EffectElectricTerrain         @ EFFECT_ELECTRIC_TERRAIN
	.4byte BattleScript_EffectPsychicTerrain          @ EFFECT_PSYCHIC_TERRAIN
	.4byte BattleScript_EffectAttackAccUp             @ EFFECT_ATTACK_ACCURACY_UP
	.4byte BattleScript_EffectAttackSpAttackUp        @ EFFECT_ATTACK_SPATK_UP
	.4byte BattleScript_EffectHurricane               @ EFFECT_HURRICANE
	.4byte BattleScript_EffectHit                     @ EFFECT_TWO_TYPED_MOVE
	.4byte BattleScript_EffectMeFirst                 @ EFFECT_ME_FIRST
	.4byte BattleScript_EffectSpeedUpHit              @ EFFECT_SPEED_UP_HIT
	.4byte BattleScript_EffectQuiverDance             @ EFFECT_QUIVER_DANCE
	.4byte BattleScript_EffectCoil                    @ EFFECT_COIL
	.4byte BattleScript_EffectElectrify               @ EFFECT_ELECTRIFY
	.4byte BattleScript_EffectReflectType             @ EFFECT_REFLECT_TYPE
	.4byte BattleScript_EffectSoak                    @ EFFECT_SOAK
	.4byte BattleScript_EffectGrowth                  @ EFFECT_GROWTH
	.4byte BattleScript_EffectCloseCombat             @ EFFECT_CLOSE_COMBAT
	.4byte BattleScript_EffectLastResort              @ EFFECT_LAST_RESORT
	.4byte BattleScript_EffectHit                     @ EFFECT_RECOIL_33_STATUS
	.4byte BattleScript_EffectFlinchStatus            @ EFFECT_FLINCH_STATUS
	.4byte BattleScript_EffectHit                     @ EFFECT_RECOIL_50
	.4byte BattleScript_EffectShellSmash              @ EFFECT_SHELL_SMASH
	.4byte BattleScript_EffectShiftGear               @ EFFECT_SHIFT_GEAR
	.4byte BattleScript_EffectDefenseUp3              @ EFFECT_DEFENSE_UP_3
	.4byte BattleScript_EffectNobleRoar               @ EFFECT_NOBLE_ROAR
	.4byte BattleScript_EffectVenomDrench             @ EFFECT_VENOM_DRENCH
	.4byte BattleScript_EffectToxicThread             @ EFFECT_TOXIC_THREAD
	.4byte BattleScript_EffectClearSmog               @ EFFECT_CLEAR_SMOG
	.4byte BattleScript_EffectHitSwitchTarget         @ EFFECT_HIT_SWITCH_TARGET
	.4byte BattleScript_EffectFinalGambit             @ EFFECT_FINAL_GAMBIT
	.4byte BattleScript_EffectHit                     @ EFFECT_CHANGE_TYPE_ON_ITEM
	.4byte BattleScript_EffectAutotomize              @ EFFECT_AUTOTOMIZE
	.4byte BattleScript_EffectCopycat                 @ EFFECT_COPYCAT
	.4byte BattleScript_EffectDefog                   @ EFFECT_DEFOG
	.4byte BattleScript_EffectHitEnemyHealAlly        @ EFFECT_HIT_ENEMY_HEAL_ALLY
	.4byte BattleScript_EffectSmackDown               @ EFFECT_SMACK_DOWN
	.4byte BattleScript_EffectSynchronoise            @ EFFECT_SYNCHRONOISE
	.4byte BattleScript_EffectPsychoShift             @ EFFECT_PSYCHO_SHIFT
	.4byte BattleScript_EffectPowerTrick              @ EFFECT_POWER_TRICK
	.4byte BattleScript_EffectFlameBurst              @ EFFECT_FLAME_BURST
	.4byte BattleScript_EffectAfterYou                @ EFFECT_AFTER_YOU
	.4byte BattleScript_EffectBestow                  @ EFFECT_BESTOW
	.4byte BattleScript_EffectRototiller              @ EFFECT_ROTOTILLER
	.4byte BattleScript_EffectFlowerShield            @ EFFECT_FLOWER_SHIELD
	.4byte BattleScript_EffectHitPreventEscape        @ EFFECT_HIT_PREVENT_ESCAPE
	.4byte BattleScript_EffectSpeedSwap               @ EFFECT_SPEED_SWAP
	.4byte BattleScript_EffectDefenseUp2Hit           @ EFFECT_DEFENSE_UP2_HIT
	.4byte BattleScript_EffectHit                     @ EFFECT_REVELATION_DANCE
	.4byte BattleScript_EffectAuroraVeil              @ EFFECT_AURORA_VEIL
	.4byte BattleScript_EffectThirdType               @ EFFECT_THIRD_TYPE
	.4byte BattleScript_EffectFeint                   @ EFFECT_FEINT
	.4byte BattleScript_EffectSparklingAria           @ EFFECT_SPARKLING_ARIA
	.4byte BattleScript_EffectAcupressure             @ EFFECT_ACUPRESSURE
	.4byte BattleScript_EffectAromaticMist            @ EFFECT_AROMATIC_MIST
	.4byte BattleScript_EffectPowder                  @ EFFECT_POWDER
	.4byte BattleScript_EffectSpAtkUpHit              @ EFFECT_SP_ATTACK_UP_HIT
	.4byte BattleScript_EffectHit                     @ EFFECT_BELCH
	.4byte BattleScript_EffectPartingShot             @ EFFECT_PARTING_SHOT
	.4byte BattleScript_EffectSpectralThief           @ EFFECT_SPECTRAL_THIEF
	.4byte BattleScript_EffectVCreate                 @ EFFECT_V_CREATE
	.4byte BattleScript_EffectMatBlock                @ EFFECT_MAT_BLOCK
	.4byte BattleScript_EffectHit                     @ EFFECT_STOMPING_TANTRUM
	.4byte BattleScript_EffectCoreEnforcer            @ EFFECT_CORE_ENFORCER
	.4byte BattleScript_EffectInstruct                @ EFFECT_INSTRUCT
	.4byte BattleScript_EffectThroatChop              @ EFFECT_THROAT_CHOP
	.4byte BattleScript_EffectLaserFocus              @ EFFECT_LASER_FOCUS
	.4byte BattleScript_EffectMagneticFlux            @ EFFECT_MAGNETIC_FLUX
	.4byte BattleScript_EffectGearUp                  @ EFFECT_GEAR_UP
	.4byte BattleScript_EffectIncinerate              @ EFFECT_INCINERATE
	.4byte BattleScript_EffectBugBite                 @ EFFECT_BUG_BITE
	.4byte BattleScript_EffectStrengthSap             @ EFFECT_STRENGTH_SAP
	.4byte BattleScript_EffectMindBlown               @ EFFECT_MIND_BLOWN
	.4byte BattleScript_EffectPurify                  @ EFFECT_PURIFY
	.4byte BattleScript_EffectBurnUp                  @ EFFECT_BURN_UP
	.4byte BattleScript_EffectShoreUp                 @ EFFECT_SHORE_UP
	.4byte BattleScript_EffectGeomancy                @ EFFECT_GEOMANCY
	.4byte BattleScript_EffectFairyLock               @ EFFECT_FAIRY_LOCK
	.4byte BattleScript_EffectAllySwitch              @ EFFECT_ALLY_SWITCH
	.4byte BattleScript_EffectRelicSong               @ EFFECT_RELIC_SONG
	.4byte BattleScript_EffectAttackerDefenseDownHit  @ EFFECT_ATTACKER_DEFENSE_DOWN_HIT
	.4byte BattleScript_EffectHit                     @ EFFECT_BODY_PRESS
	.4byte BattleScript_EffectEerieSpell              @ EFFECT_EERIE_SPELL
	.4byte BattleScript_EffectJungleHealing           @ EFFECT_JUNGLE_HEALING
	.4byte BattleScript_EffectCoaching                @ EFFECT_COACHING
	.4byte BattleScript_EffectHit                     @ EFFECT_LASH_OUT
	.4byte BattleScript_EffectHit                     @ EFFECT_GRASSY_GLIDE
	.4byte BattleScript_EffectRemoveTerrain           @ EFFECT_REMOVE_TERRAIN
	.4byte BattleScript_EffectHit                     @ EFFECT_DYNAMAX_DOUBLE_DMG
	.4byte BattleScript_EffectDecorate                @ EFFECT_DECORATE
	.4byte BattleScript_EffectHit                     @ EFFECT_SNIPE_SHOT
	.4byte BattleScript_EffectRecoilHP25              @ EFFECT_RECOIL_HP_25
	.4byte BattleScript_EffectStuffCheeks             @ EFFECT_STUFF_CHEEKS
	.4byte BattleScript_EffectDefenseDownHit          @ EFFECT_GRAV_APPLE
	.4byte BattleScript_EffectEvasionUpHit            @ EFFECT_EVASION_UP_HIT
	.4byte BattleScript_EffectGlitzyGlow              @ EFFECT_GLITZY_GLOW
	.4byte BattleScript_EffectBaddyBad                @ EFFECT_BADDY_BAD
	.4byte BattleScript_EffectSappySeed               @ EFFECT_SAPPY_SEED
	.4byte BattleScript_EffectFreezyFrost             @ EFFECT_FREEZY_FROST
	.4byte BattleScript_EffectSparklySwirl            @ EFFECT_SPARKLY_SWIRL
	.4byte BattleScript_EffectPlasmaFists             @ EFFECT_PLASMA_FISTS
	.4byte BattleScript_EffectHyperspaceFury          @ EFFECT_HYPERSPACE_FURY
	.4byte BattleScript_EffectAuraWheel               @ EFFECT_AURA_WHEEL
	.4byte BattleScript_EffectPhotonGeyser            @ EFFECT_PHOTON_GEYSER
	.4byte BattleScript_EffectShellSideArm            @ EFFECT_SHELL_SIDE_ARM
	.4byte BattleScript_EffectHit                     @ EFFECT_TERRAIN_PULSE
	.4byte BattleScript_EffectJawLock                 @ EFFECT_JAW_LOCK
	.4byte BattleScript_EffectNoRetreat               @ EFFECT_NO_RETREAT
	.4byte BattleScript_EffectTarShot                 @ EFFECT_TAR_SHOT
	.4byte BattleScript_EffectPoltergeist             @ EFFECT_POLTERGEIST
	.4byte BattleScript_EffectOctolock                @ EFFECT_OCTOLOCK
	.4byte BattleScript_EffectClangorousSoul          @ EFFECT_CLANGOROUS_SOUL
	.4byte BattleScript_EffectHit                     @ EFFECT_BOLT_BEAK
	.4byte BattleScript_EffectSkyDrop                 @ EFFECT_SKY_DROP
	.4byte BattleScript_EffectHit                     @ EFFECT_EXPANDING_FORCE
	.4byte BattleScript_EffectScaleShot               @ EFFECT_SCALE_SHOT
	.4byte BattleScript_EffectMeteorBeam              @ EFFECT_METEOR_BEAM
	.4byte BattleScript_EffectHit                     @ EFFECT_RISING_VOLTAGE
	.4byte BattleScript_EffectHit                     @ EFFECT_BEAK_BLAST
	.4byte BattleScript_EffectCourtChange             @ EFFECT_COURT_CHANGE
	.4byte BattleScript_EffectSteelBeam               @ EFFECT_STEEL_BEAM
	.4byte BattleScript_EffectExtremeEvoboost         @ EFFECT_EXTREME_EVOBOOST
	.4byte BattleScript_EffectHitSetRemoveTerrain     @ EFFECT_HIT_SET_REMOVE_TERRAIN
	.4byte BattleScript_EffectDarkVoid                @ EFFECT_DARK_VOID
	.4byte BattleScript_EffectSleepHit                @ EFFECT_SLEEP_HIT
	.4byte BattleScript_EffectDoubleShock             @ EFFECT_DOUBLE_SHOCK
	.4byte BattleScript_EffectSpecialAttackUpHit      @ EFFECT_SPECIAL_ATTACK_UP_HIT
	.4byte BattleScript_EffectVictoryDance            @ EFFECT_VICTORY_DANCE
	.4byte BattleScript_EffectTeatime                 @ EFFECT_TEATIME
	.4byte BattleScript_EffectAttackUpUserAlly        @ EFFECT_ATTACK_UP_USER_ALLY
	.4byte BattleScript_EffectShellTrap               @ EFFECT_SHELL_TRAP
	.4byte BattleScript_EffectHit                     @ EFFECT_PSYBLADE
	.4byte BattleScript_EffectHit                     @ EFFECT_HYDRO_STEAM
	.4byte BattleScript_EffectHitSetEntryHazard       @ EFFECT_HIT_SET_ENTRY_HAZARD
	.4byte BattleScript_EffectDireClaw                @ EFFECT_DIRE_CLAW
	.4byte BattleScript_EffectBarbBarrage             @ EFFECT_BARB_BARRAGE
	.4byte BattleScript_EffectRevivalBlessing         @ EFFECT_REVIVAL_BLESSING
<<<<<<< HEAD
	.4byte BattleScript_EffectFrostbiteHit            @ EFFECT_FROSTBITE_HIT
=======
>>>>>>> d6f15104
	.4byte BattleScript_EffectSnow					  @ EFFECT_SNOW

BattleScript_EffectRevivalBlessing::
	attackcanceler
	attackstring
	ppreduce
	attackanimation
	waitanimation
	tryrevivalblessing BattleScript_ButItFailed
	printstring STRINGID_PKMNREVIVEDREADYTOFIGHT
	waitmessage B_WAIT_TIME_LONG
    jumpifbyte CMP_EQUAL, gBattleCommunication, TRUE, BattleScript_EffectRevivalBlessingSendOut
	goto BattleScript_MoveEnd

BattleScript_EffectRevivalBlessingSendOut:
    switchinanim BS_SCRIPTING, FALSE
	waitstate
	switchineffects BS_SCRIPTING
    goto BattleScript_MoveEnd

BattleScript_StealthRockActivates::
	setstealthrock BattleScript_MoveEnd
	printfromtable gDmgHazardsStringIds
	waitmessage B_WAIT_TIME_LONG
	goto BattleScript_MoveEnd

BattleScript_EffectDireClaw::
	setmoveeffect MOVE_EFFECT_DIRE_CLAW
	goto BattleScript_EffectHit

BattleScript_EffectHitSetEntryHazard::
	argumenttomoveeffect
	goto BattleScript_EffectHit

BattleScript_SpikesActivates::
	trysetspikes BattleScript_MoveEnd
	printfromtable gDmgHazardsStringIds
	waitmessage B_WAIT_TIME_LONG
	goto BattleScript_MoveEnd

BattleScript_EffectAttackUpUserAlly:
	jumpifnoally BS_ATTACKER, BattleScript_EffectAttackUp
	attackcanceler
	attackstring
	ppreduce
	jumpifstat BS_ATTACKER, CMP_NOT_EQUAL, STAT_ATK, MAX_STAT_STAGE, BattleScript_EffectAttackUpUserAlly_Works
	jumpifstat BS_ATTACKER_PARTNER, CMP_EQUAL, STAT_ATK, MAX_STAT_STAGE, BattleScript_ButItFailed
BattleScript_EffectAttackUpUserAlly_Works:
	attackanimation
	waitanimation
	setstatchanger STAT_ATK, 1, FALSE
	statbuffchange MOVE_EFFECT_AFFECTS_USER | STAT_CHANGE_ALLOW_PTR, BattleScript_EffectAttackUpUserAlly_TryAlly
	jumpifbyte CMP_EQUAL, cMULTISTRING_CHOOSER, B_MSG_STAT_WONT_INCREASE, BattleScript_EffectAttackUpUserAllyUser_PrintString
	setgraphicalstatchangevalues
	playanimation BS_ATTACKER, B_ANIM_STATS_CHANGE, sB_ANIM_ARG1
BattleScript_EffectAttackUpUserAllyUser_PrintString:
	printfromtable gStatUpStringIds
	waitmessage B_WAIT_TIME_LONG
BattleScript_EffectAttackUpUserAlly_TryAlly:
	setallytonexttarget BattleScript_EffectAttackUpUserAlly_TryAlly_
BattleScript_EffectAttackUpUserAlly_End:
	goto BattleScript_MoveEnd
BattleScript_EffectAttackUpUserAlly_TryAlly_:
	setstatchanger STAT_ATK, 1, FALSE
	statbuffchange STAT_CHANGE_ALLOW_PTR, BattleScript_EffectAttackUpUserAlly_End
	jumpifbyte CMP_NOT_EQUAL, cMULTISTRING_CHOOSER, B_MSG_STAT_WONT_INCREASE, BattleScript_EffectAttackUpUserAlly_AllyAnim
	pause B_WAIT_TIME_SHORTEST
	printstring STRINGID_TARGETSTATWONTGOHIGHER
	waitmessage B_WAIT_TIME_LONG
	goto BattleScript_EffectAttackUpUserAlly_End
BattleScript_EffectAttackUpUserAlly_AllyAnim:
	setgraphicalstatchangevalues
	playanimation BS_TARGET, B_ANIM_STATS_CHANGE, sB_ANIM_ARG1
	printfromtable gStatUpStringIds
	waitmessage B_WAIT_TIME_LONG
	goto BattleScript_EffectAttackUpUserAlly_End

BattleScript_EffectTeatime::
	attackcanceler
	attackstring
	ppreduce
	jumpifteanoberry BattleScript_ButItFailed
@ at least one battler is affected
	attackanimation
	waitanimation
BattleScript_TeatimeLoop:
	jumpifteainvulnerable BS_TARGET, BattleScript_Teatimevul
	jumpifrodaffected BS_TARGET, BattleScript_Teatimerod
	jumpifabsorbaffected BS_TARGET, BattleScript_Teatimesorb
	jumpifmotoraffected BS_TARGET, BattleScript_Teatimemotor
	orword gHitMarker, HITMARKER_NO_ANIMATIONS | HITMARKER_IGNORE_SUBSTITUTE | HITMARKER_IGNORE_DISGUISE
	setbyte sBERRY_OVERRIDE, TRUE   @ override the requirements for eating berries
	consumeberry BS_TARGET, TRUE  @ consume the berry, then restore the item from changedItems
	bicword gHitMarker, HITMARKER_NO_ANIMATIONS | HITMARKER_IGNORE_SUBSTITUTE | HITMARKER_IGNORE_DISGUISE
	setbyte sBERRY_OVERRIDE, FALSE
	removeitem BS_TARGET
	moveendto MOVEEND_NEXT_TARGET
	jumpifnexttargetvalid BattleScript_TeatimeLoop
	moveendcase MOVEEND_CLEAR_BITS
	goto BattleScript_MoveEnd
BattleScript_Teatimevul:
	moveendto MOVEEND_NEXT_TARGET
	jumpifnexttargetvalid BattleScript_TeatimeLoop
	moveendcase MOVEEND_CLEAR_BITS
	goto BattleScript_MoveEnd
BattleScript_Teatimesorb:
	call BattleScript_AbilityPopUpTarget
	moveendto MOVEEND_NEXT_TARGET
	jumpifnexttargetvalid BattleScript_TeatimeLoop
	moveendcase MOVEEND_CLEAR_BITS
	goto BattleScript_MoveEnd
BattleScript_Teatimerod:
	call BattleScript_AbilityPopUpTarget
	playstatchangeanimation BS_TARGET, BIT_SPATK, STAT_CHANGE_BY_TWO
	setstatchanger STAT_SPATK, 1, FALSE
	statbuffchange STAT_CHANGE_ALLOW_PTR, BattleScript_TeatimeBuffer
	jumpifbyte CMP_EQUAL, cMULTISTRING_CHOOSER, 0x2, BattleScript_TeatimeBuffer
	printfromtable gStatUpStringIds
	waitmessage 0x40
	moveendto MOVEEND_NEXT_TARGET
	jumpifnexttargetvalid BattleScript_TeatimeLoop
	moveendcase MOVEEND_CLEAR_BITS
	goto BattleScript_MoveEnd
BattleScript_Teatimemotor:
	call BattleScript_AbilityPopUpTarget
	playstatchangeanimation BS_TARGET, BIT_SPEED, STAT_CHANGE_BY_TWO
	setstatchanger STAT_SPEED, 1, FALSE
	statbuffchange STAT_CHANGE_ALLOW_PTR, BattleScript_TeatimeBuffer
	jumpifbyte CMP_EQUAL, cMULTISTRING_CHOOSER, 0x2, BattleScript_TeatimeBuffer
	printfromtable gStatUpStringIds
	waitmessage 0x40
	moveendto MOVEEND_NEXT_TARGET
	jumpifnexttargetvalid BattleScript_TeatimeLoop
	moveendcase MOVEEND_CLEAR_BITS
	goto BattleScript_MoveEnd
BattleScript_TeatimeBuffer:
	moveendto MOVEEND_NEXT_TARGET
	jumpifnexttargetvalid BattleScript_TeatimeLoop
	moveendcase MOVEEND_CLEAR_BITS
	goto BattleScript_MoveEnd

BattleScript_AffectionBasedEndurance::
	playanimation BS_TARGET, B_ANIM_AFFECTION_HANGED_ON
	printstring STRINGID_TARGETTOUGHEDITOUT
	waitmessage B_WAIT_TIME_LONG
	return

BattleScript_AffectionBasedStatusHeal::
	jumpifstatus BS_ATTACKER, STATUS1_POISON | STATUS1_TOXIC_POISON, BattleScript_AffectionBasedStatus_HealPoisonString
	jumpifstatus BS_ATTACKER, STATUS1_SLEEP, BattleScript_AffectionBasedStatus_HealSleepString
	jumpifstatus BS_ATTACKER, STATUS1_PARALYSIS, BattleScript_AffectionBasedStatus_HealParalysisString
	jumpifstatus BS_ATTACKER, STATUS1_BURN, BattleScript_AffectionBasedStatus_HealBurnString
	jumpifstatus BS_ATTACKER, STATUS1_FREEZE, BattleScript_AffectionBasedStatus_HealFreezeString
	jumpifstatus BS_ATTACKER, STATUS1_FROSTBITE, BattleScript_AffectionBasedStatus_HealFrostbiteString
	end2
BattleScript_AffectionBasedStatus_HealPoisonString:
	printstring STRINGID_ATTACKEREXPELLEDTHEPOISON
	goto BattleScript_AffectionBasedStatusHeal_Continue
BattleScript_AffectionBasedStatus_HealSleepString:
	printstring STRINGID_ATTACKERSHOOKITSELFAWAKE
	goto BattleScript_AffectionBasedStatusHeal_Continue
BattleScript_AffectionBasedStatus_HealParalysisString:
	printstring STRINGID_ATTACKERBROKETHROUGHPARALYSIS
	goto BattleScript_AffectionBasedStatusHeal_Continue
BattleScript_AffectionBasedStatus_HealBurnString:
	printstring STRINGID_ATTACKERHEALEDITSBURN
	goto BattleScript_AffectionBasedStatusHeal_Continue
BattleScript_AffectionBasedStatus_HealFreezeString:
	printstring STRINGID_ATTACKERMELTEDTHEICE
	goto BattleScript_AffectionBasedStatusHeal_Continue
BattleScript_AffectionBasedStatus_HealFrostbiteString:
	printstring STRINGID_ATTACKERHEALEDITSFROSTBITE
BattleScript_AffectionBasedStatusHeal_Continue:
	waitmessage B_WAIT_TIME_LONG
	clearstatus BS_ATTACKER
	waitstate
	updatestatusicon BS_ATTACKER
	waitstate
	end2

BattleScript_ShellTrapSetUp::
	printstring STRINGID_EMPTYSTRING3
	waitmessage 0x1
	playanimation BS_ATTACKER, B_ANIM_SHELL_TRAP_SETUP, NULL
	printstring STRINGID_PREPARESHELLTRAP
	waitmessage B_WAIT_TIME_LONG
	end2

BattleScript_EffectShellTrap::
	attackcanceler
	jumpifshelltrap BS_ATTACKER, BattleScript_HitFromAccCheck
	jumpifword CMP_COMMON_BITS, gHitMarker, HITMARKER_NO_ATTACKSTRING | HITMARKER_NO_PPDEDUCT, BattleScript_MoveEnd
	ppreduce
	printstring STRINGID_SHELLTRAPDIDNTWORK
	waitmessage B_WAIT_TIME_LONG
	goto BattleScript_MoveEnd

BattleScript_EffectSteelBeam::
	attackcanceler
	attackstring
	ppreduce
	accuracycheck BattleScript_SteelBeamMiss, ACC_CURR_MOVE
	critcalc
	damagecalc
	adjustdamage
	attackanimation
	waitanimation
	effectivenesssound
	hitanimation BS_TARGET
	waitstate
	healthbarupdate BS_TARGET
	datahpupdate BS_TARGET
	critmessage
	waitmessage B_WAIT_TIME_LONG
	resultmessage
	waitmessage B_WAIT_TIME_LONG
	seteffectwithchance
	jumpifability BS_ATTACKER, ABILITY_MAGIC_GUARD, BattleScript_SteelBeamAfterSelfDamage
	call BattleScript_SteelBeamSelfDamage
BattleScript_SteelBeamAfterSelfDamage::
	waitstate
	tryfaintmon BS_ATTACKER
	tryfaintmon BS_TARGET
	goto BattleScript_MoveEnd
BattleScript_SteelBeamMiss::
	pause B_WAIT_TIME_SHORT
	effectivenesssound
	resultmessage
	waitmessage B_WAIT_TIME_LONG
	jumpifability BS_ATTACKER, ABILITY_MAGIC_GUARD, BattleScript_MoveEnd
	bichalfword gMoveResultFlags, MOVE_RESULT_MISSED
	call BattleScript_SteelBeamSelfDamage
	orhalfword gMoveResultFlags, MOVE_RESULT_MISSED
	goto BattleScript_SteelBeamAfterSelfDamage

BattleScript_SteelBeamSelfDamage::
	dmg_1_2_attackerhp
	healthbarupdate BS_ATTACKER
	datahpupdate BS_ATTACKER
	return

BattleScript_EffectCourtChange::
	attackcanceler
	accuracycheck BattleScript_PrintMoveMissed, ACC_CURR_MOVE
	attackstring
	ppreduce
	swapsidestatuses
	attackanimation
	waitanimation
	printstring STRINGID_COURTCHANGE
	waitmessage B_WAIT_TIME_LONG
	goto BattleScript_MoveEnd

BattleScript_BeakBlastSetUp::
	setbeakblast BS_ATTACKER
	printstring STRINGID_EMPTYSTRING3
	waitmessage 1
	playanimation BS_ATTACKER, B_ANIM_BEAK_BLAST_SETUP, NULL
	printstring STRINGID_HEATUPBEAK
	waitmessage B_WAIT_TIME_LONG
	end2

BattleScript_BeakBlastBurn::
	setbyte cMULTISTRING_CHOOSER, 0
	copybyte gEffectBattler, gBattlerAttacker
	call BattleScript_MoveEffectBurn
	return

BattleScript_EffectMeteorBeam::
	@ DecideTurn
	jumpifstatus2 BS_ATTACKER, STATUS2_MULTIPLETURNS, BattleScript_TwoTurnMovesSecondTurn
	jumpifword CMP_COMMON_BITS, gHitMarker, HITMARKER_NO_ATTACKSTRING, BattleScript_TwoTurnMovesSecondTurn
	setbyte sTWOTURN_STRINGID, B_MSG_TURN1_METEOR_BEAM
	call BattleScript_FirstChargingTurnMeteorBeam
	jumpifnoholdeffect BS_ATTACKER, HOLD_EFFECT_POWER_HERB, BattleScript_MoveEnd
	call BattleScript_PowerHerbActivation
	goto BattleScript_TwoTurnMovesSecondTurn

BattleScript_FirstChargingTurnMeteorBeam::
	attackcanceler
	printstring STRINGID_EMPTYSTRING3
	ppreduce
	attackanimation
	waitanimation
	orword gHitMarker, HITMARKER_CHARGING
	setmoveeffect MOVE_EFFECT_CHARGING | MOVE_EFFECT_AFFECTS_USER
	seteffectprimary
	copybyte cMULTISTRING_CHOOSER, sTWOTURN_STRINGID
	printfromtable gFirstTurnOfTwoStringIds
	waitmessage B_WAIT_TIME_LONG
	setmoveeffect MOVE_EFFECT_SP_ATK_PLUS_1 | MOVE_EFFECT_AFFECTS_USER
	seteffectsecondary
	return

BattleScript_EffectScaleShot::
	attackcanceler
	accuracycheck BattleScript_PrintMoveMissed, ACC_CURR_MOVE
	attackstring
	ppreduce
	setmultihitcounter 0x0
	initmultihitstring
	sethword sMULTIHIT_EFFECT, 0x0
BattleScript_ScaleShotLoop::
	jumpifhasnohp BS_ATTACKER, BattleScript_ScaleShotEnd
	jumpifhasnohp BS_TARGET, BattleScript_ScaleShotPrintStrings
	jumpifhalfword CMP_EQUAL, gChosenMove, MOVE_SLEEP_TALK, BattleScript_ScaleShotDoMultiHit
	jumpifstatus BS_ATTACKER, STATUS1_SLEEP, BattleScript_ScaleShotPrintStrings
BattleScript_ScaleShotDoMultiHit::
	movevaluescleanup
	copyhword sMOVE_EFFECT, sMULTIHIT_EFFECT
	critcalc
	damagecalc
	jumpifmovehadnoeffect BattleScript_ScaleShotMultiHitNoMoreHits
	adjustdamage
	attackanimation
	waitanimation
	effectivenesssound
	hitanimation BS_TARGET
	waitstate
	healthbarupdate BS_TARGET
	datahpupdate BS_TARGET
	critmessage
	waitmessage B_WAIT_TIME_LONG
	multihitresultmessage
	printstring STRINGID_EMPTYSTRING3
	waitmessage 1
	addbyte sMULTIHIT_STRING + 4, 0x1
	moveendto MOVEEND_NEXT_TARGET
	jumpifbyte CMP_COMMON_BITS, gMoveResultFlags, MOVE_RESULT_FOE_ENDURED, BattleScript_ScaleShotPrintStrings
	decrementmultihit BattleScript_ScaleShotLoop
	goto BattleScript_ScaleShotPrintStrings
BattleScript_ScaleShotMultiHitNoMoreHits::
	pause B_WAIT_TIME_SHORT
BattleScript_ScaleShotPrintStrings::
	resultmessage
	waitmessage B_WAIT_TIME_LONG
	jumpifmovehadnoeffect BattleScript_ScaleShotEnd
	copyarray gBattleTextBuff1, sMULTIHIT_STRING, 0x6
	printstring STRINGID_HITXTIMES
	waitmessage B_WAIT_TIME_LONG
BattleScript_ScaleShotEnd::
	setmoveeffect MOVE_EFFECT_SCALE_SHOT | MOVE_EFFECT_AFFECTS_USER | MOVE_EFFECT_CERTAIN
	seteffectwithchance
	tryfaintmon BS_TARGET
	moveendcase MOVEEND_SYNCHRONIZE_TARGET
	moveendfrom MOVEEND_STATUS_IMMUNITY_ABILITIES
	end

BattleScript_EffectSkyDrop:
	jumpifstatus2 BS_ATTACKER, STATUS2_MULTIPLETURNS, BattleScript_SkyDropTurn2
	attackcanceler
	ppreduce
	accuracycheck BattleScript_PrintMoveMissed, ACC_CURR_MOVE
	attackstring
	jumpifsubstituteblocks BattleScript_ButItFailed
	jumpiftargetally BattleScript_ButItFailed
	jumpifunder200 BS_TARGET, BattleScript_SkyDropWork
	pause B_WAIT_TIME_SHORT
	printstring STRINGID_TARGETTOOHEAVY
	waitmessage B_WAIT_TIME_LONG
	goto BattleScript_MoveEnd

BattleScript_SkyDropWork:
	setskydrop
	setbyte sTWOTURN_STRINGID, B_MSG_TURN1_SKY_DROP
	setsemiinvulnerablebit
	call BattleScriptFirstChargingTurnAfterAttackString
	goto BattleScript_MoveEnd
BattleScript_SkyDropTurn2:
	attackcanceler
	setmoveeffect MOVE_EFFECT_CHARGING
	setbyte sB_ANIM_TURN, 0x1
	clearstatusfromeffect BS_ATTACKER
	orword gHitMarker, HITMARKER_NO_PPDEDUCT
	argumenttomoveeffect
	clearsemiinvulnerablebit
	attackstring
	clearskydrop BattleScript_SkyDropChangedTarget
	jumpiftype BS_TARGET, TYPE_FLYING, BattleScript_SkyDropFlyingType
	goto BattleScript_HitFromCritCalc
BattleScript_SkyDropFlyingType:
	makevisible BS_TARGET
	printstring STRINGID_ITDOESNTAFFECT
	waitmessage B_WAIT_TIME_LONG
	makevisible BS_ATTACKER
	jumpifstatus2 BS_TARGET, STATUS2_CONFUSION, BattleScript_SkyDropFlyingAlreadyConfused
	jumpifstatus2 BS_TARGET, STATUS2_LOCK_CONFUSE, BattleScript_SkyDropFlyingConfuseLock
	goto BattleScript_MoveEnd
BattleScript_SkyDropChangedTarget:
	pause B_WAIT_TIME_SHORT
	orhalfword gMoveResultFlags, MOVE_RESULT_FAILED
	resultmessage
	waitmessage B_WAIT_TIME_LONG
	makevisible BS_ATTACKER
	goto BattleScript_MoveEnd

BattleScript_SkyDropFlyingConfuseLock:
	setmoveeffect MOVE_EFFECT_CONFUSION
	seteffectprimary
BattleScript_SkyDropFlyingAlreadyConfused:
	setmoveeffect MOVE_EFFECT_THRASH
	clearstatusfromeffect BS_TARGET
	jumpifstatus2 BS_TARGET, STATUS2_CONFUSION, BattleScript_MoveEnd
	setbyte BS_ATTACKER, BS_TARGET
	goto BattleScript_ThrashConfuses

BattleScript_EffectFling:
	jumpifcantfling BS_ATTACKER, BattleScript_ButItFailedAtkStringPpReduce
	jumpifstatus3 BS_ATTACKER, STATUS3_EMBARGO, BattleScript_ButItFailedAtkStringPpReduce
	jumpifword CMP_COMMON_BITS, gFieldStatuses, STATUS_FIELD_MAGIC_ROOM, BattleScript_ButItFailedAtkStringPpReduce
	setlastuseditem BS_ATTACKER
	removeitem BS_ATTACKER
	attackcanceler
	accuracycheck BattleScript_PrintMoveMissed, ACC_CURR_MOVE
	attackstring
	pause B_WAIT_TIME_SHORT
	printstring STRINGID_PKMNFLUNG
	waitmessage B_WAIT_TIME_SHORT
	ppreduce
	critcalc
	damagecalc
	adjustdamage
	attackanimation
	waitanimation
	effectivenesssound
	hitanimation BS_TARGET
	waitstate
	healthbarupdate BS_TARGET
	datahpupdate BS_TARGET
	critmessage
	waitmessage B_WAIT_TIME_MED
	resultmessage
	waitmessage B_WAIT_TIME_MED
	jumpiflastuseditemberry BattleScript_EffectFlingConsumeBerry
	jumpiflastuseditemholdeffect BS_ATTACKER, HOLD_EFFECT_FLAME_ORB, BattleScript_FlingFlameOrb
	jumpiflastuseditemholdeffect BS_ATTACKER, HOLD_EFFECT_FLINCH, BattleScript_FlingFlinch
	jumpiflastuseditemholdeffect BS_ATTACKER, HOLD_EFFECT_LIGHT_BALL, BattleScript_FlingLightBall
	jumpiflastuseditemholdeffect BS_ATTACKER, HOLD_EFFECT_MENTAL_HERB, BattleScript_FlingMentalHerb
	jumpiflastuseditemholdeffect BS_ATTACKER, HOLD_EFFECT_POISON_POWER, BattleScript_FlingPoisonBarb
	jumpiflastuseditemholdeffect BS_ATTACKER, HOLD_EFFECT_TOXIC_ORB, BattleScript_FlingToxicOrb
	jumpiflastuseditemholdeffect BS_ATTACKER, HOLD_EFFECT_RESTORE_STATS, BattleScript_FlingWhiteHerb
BattleScript_EffectFlingConsumeBerry:
	savebattleritem BS_TARGET
	battleritemtolastuseditem BS_TARGET
	setbyte sBERRY_OVERRIDE, 1 @ override the requirements for eating berries
	orword gHitMarker, HITMARKER_NO_ANIMATIONS
	consumeberry BS_TARGET, TRUE
	bicword gHitMarker, HITMARKER_NO_ANIMATIONS
	setbyte sBERRY_OVERRIDE, 0
	restorebattleritem BS_TARGET
BattleScript_FlingEnd:
	tryfaintmon BS_TARGET
	trysymbiosis
	goto BattleScript_MoveEnd

BattleScript_FlingFlameOrb:
	setmoveeffect MOVE_EFFECT_BURN
	seteffectprimary
	goto BattleScript_FlingEnd
BattleScript_FlingFlinch:
	setmoveeffect MOVE_EFFECT_FLINCH
	seteffectprimary
	goto BattleScript_FlingEnd
BattleScript_FlingLightBall:
	setmoveeffect MOVE_EFFECT_PARALYSIS
	seteffectprimary
	goto BattleScript_FlingEnd
BattleScript_FlingMentalHerb:
	curecertainstatuses BS_TARGET
	savetarget
	copybyte gBattlerAttacker, gBattlerTarget
	playanimation BS_ATTACKER, B_ANIM_HELD_ITEM_EFFECT, NULL
	printfromtable gMentalHerbCureStringIds
	waitmessage B_WAIT_TIME_LONG
	updatestatusicon BS_ATTACKER
	restoretarget
	goto BattleScript_FlingEnd
BattleScript_FlingPoisonBarb:
	setmoveeffect MOVE_EFFECT_POISON
	seteffectprimary
	goto BattleScript_FlingEnd
BattleScript_FlingToxicOrb:
	setmoveeffect MOVE_EFFECT_TOXIC
	seteffectprimary
	goto BattleScript_FlingEnd
BattleScript_FlingWhiteHerb:
	tryresetnegativestatstages BS_TARGET
	swapattackerwithtarget
	printstring STRINGID_PKMNSTATUSNORMAL
	waitmessage B_WAIT_TIME_MED
	swapattackerwithtarget
	goto BattleScript_FlingEnd

BattleScript_EffectShellSideArm:
	shellsidearmcheck
	setmoveeffect MOVE_EFFECT_POISON
	goto BattleScript_EffectHit

BattleScript_EffectPhotonGeyser:
	attackcanceler
	accuracycheck BattleScript_PrintMoveMissed, ACC_CURR_MOVE
	attackstring
	ppreduce
	critcalc
	damagecalc
	adjustdamage
	photongeysercheck BS_ATTACKER
	attackanimation
	waitanimation
	effectivenesssound
	hitanimation BS_TARGET
	waitstate
	healthbarupdate BS_TARGET
	datahpupdate BS_TARGET
	critmessage
	waitmessage B_WAIT_TIME_LONG
	resultmessage
	waitmessage B_WAIT_TIME_LONG
	seteffectwithchance
	tryfaintmon BS_TARGET
	goto BattleScript_MoveEnd

BattleScript_EffectAuraWheel: @ Aura Wheel can only be used by Morpeko
	jumpifspecies BS_ATTACKER, SPECIES_MORPEKO, BattleScript_EffectSpeedUpHit
	jumpifspecies BS_ATTACKER, SPECIES_MORPEKO_HANGRY, BattleScript_EffectSpeedUpHit
	goto BattleScript_PokemonCantUseTheMove

BattleScript_EffectClangorousSoul:
	attackcanceler
	attackstring
	ppreduce
	cutonethirdhpraisestats BattleScript_ButItFailed
	orword gHitMarker, HITMARKER_IGNORE_SUBSTITUTE | HITMARKER_SKIP_DMG_TRACK | HITMARKER_PASSIVE_DAMAGE | HITMARKER_IGNORE_DISGUISE
	attackanimation
	waitanimation
	healthbarupdate BS_ATTACKER
	datahpupdate BS_ATTACKER
	call BattleScript_AllStatsUp
	goto BattleScript_MoveEnd

BattleScript_EffectOctolock:
	attackcanceler
	jumpifsubstituteblocks BattleScript_ButItFailedAtkStringPpReduce
	accuracycheck BattleScript_PrintMoveMissed, ACC_CURR_MOVE
	attackstring
	ppreduce
	setoctolock BS_TARGET, BattleScript_ButItFailed
	attackanimation
	waitanimation
	printstring STRINGID_CANTESCAPEBECAUSEOFCURRENTMOVE
	waitmessage B_WAIT_TIME_LONG
	goto BattleScript_MoveEnd

BattleScript_OctolockEndTurn::
	setbyte sSTAT_ANIM_PLAYED, FALSE
	jumpifstat BS_TARGET, CMP_GREATER_THAN, STAT_DEF, MIN_STAT_STAGE, BattleScript_OctolockLowerDef
	jumpifstat BS_TARGET, CMP_GREATER_THAN, STAT_SPDEF, MIN_STAT_STAGE, BattleScript_OctolockTryLowerSpDef
	goto BattleScript_OctolockEnd2
BattleScript_OctolockLowerDef:
	jumpifability BS_TARGET, ABILITY_BIG_PECKS, BattleScript_OctolockTryLowerSpDef
	playstatchangeanimation BS_ATTACKER, BIT_DEF | BIT_SPDEF, STAT_CHANGE_NEGATIVE
	setbyte sSTAT_ANIM_PLAYED, TRUE
	setstatchanger STAT_DEF, 1, TRUE
	statbuffchange STAT_CHANGE_ALLOW_PTR, BattleScript_OctolockTryLowerSpDef
	jumpifbyte CMP_EQUAL, cMULTISTRING_CHOOSER, B_MSG_STAT_WONT_DECREASE, BattleScript_OctolockTryLowerSpDef
	printfromtable gStatUpStringIds
	waitmessage B_WAIT_TIME_LONG
BattleScript_OctolockTryLowerSpDef:
	jumpifbyte CMP_EQUAL, sSTAT_ANIM_PLAYED, TRUE, BattleScript_OctolockSkipSpDefAnim
	playstatchangeanimation BS_ATTACKER, BIT_SPDEF, STAT_CHANGE_NEGATIVE
BattleScript_OctolockSkipSpDefAnim:
	setstatchanger STAT_SPDEF, 1, TRUE
	statbuffchange STAT_CHANGE_ALLOW_PTR, BattleScript_OctolockEnd2
	jumpifbyte CMP_EQUAL, cMULTISTRING_CHOOSER, B_MSG_STAT_WONT_DECREASE, BattleScript_OctolockEnd2
	printfromtable gStatUpStringIds
	waitmessage B_WAIT_TIME_LONG
BattleScript_OctolockEnd2::
	end2

BattleScript_EffectPoltergeist:
	attackcanceler
	attackstring
	ppreduce
	checkpoltergeist BS_TARGET, BattleScript_ButItFailed
	printstring STRINGID_ABOUTTOUSEPOLTERGEIST
	waitmessage B_WAIT_TIME_LONG
	goto BattleScript_HitFromCritCalc

BattleScript_EffectTarShot:
	attackcanceler
	jumpifsubstituteblocks BattleScript_ButItFailedAtkStringPpReduce
	accuracycheck BattleScript_PrintMoveMissed, ACC_CURR_MOVE
	cantarshotwork BS_TARGET, BattleScript_ButItFailedAtkStringPpReduce
	attackstring
	ppreduce
	setstatchanger STAT_SPEED, 1, TRUE
	attackanimation
	waitanimation
	statbuffchange STAT_CHANGE_ALLOW_PTR, BattleScript_TryTarShot
	setgraphicalstatchangevalues
	playanimation BS_TARGET, B_ANIM_STATS_CHANGE, sB_ANIM_ARG1
	printfromtable gStatDownStringIds
	waitmessage B_WAIT_TIME_LONG
BattleScript_TryTarShot:
	trytarshot BS_TARGET, BattleScript_MoveEnd
	printstring STRINGID_PKMNBECAMEWEAKERTOFIRE
	waitmessage B_WAIT_TIME_LONG
	goto BattleScript_MoveEnd

BattleScript_EffectNoRetreat:
	attackcanceler
	accuracycheck BattleScript_PrintMoveMissed, ACC_CURR_MOVE
	attackstring
	ppreduce
	trynoretreat BS_TARGET, BattleScript_ButItFailed
	attackanimation
	waitanimation
	call BattleScript_AllStatsUp
	jumpifstatus2 BS_TARGET, STATUS2_ESCAPE_PREVENTION, BattleScript_MoveEnd
	setmoveeffect MOVE_EFFECT_PREVENT_ESCAPE
	seteffectprimary
	printstring STRINGID_CANTESCAPEDUETOUSEDMOVE
	waitmessage B_WAIT_TIME_LONG
	goto BattleScript_MoveEnd

BattleScript_EffectJawLock:
	setmoveeffect MOVE_EFFECT_TRAP_BOTH | MOVE_EFFECT_CERTAIN
	goto BattleScript_EffectHit

BattleScript_BothCanNoLongerEscape::
	printstring STRINGID_BOTHCANNOLONGERESCAPE
	waitmessage B_WAIT_TIME_LONG
	return

BattleScript_EffectHyperspaceFury:
	jumpifspecies BS_ATTACKER, SPECIES_HOOPA_UNBOUND, BattleScript_EffectHyperspaceFuryUnbound
	jumpifspecies BS_ATTACKER, SPECIES_HOOPA, BattleScript_ButHoopaCantUseIt
	goto BattleScript_PokemonCantUseTheMove

BattleScript_EffectHyperspaceFuryUnbound::
	attackcanceler
	accuracycheck BattleScript_PrintMoveMissed, ACC_CURR_MOVE
	attackstring
	pause B_WAIT_TIME_LONG
	ppreduce
	setmoveeffect MOVE_EFFECT_FEINT
	seteffectwithchance
	setmoveeffect MOVE_EFFECT_DEF_MINUS_1 | MOVE_EFFECT_AFFECTS_USER | MOVE_EFFECT_CERTAIN
	goto BattleScript_HitFromCritCalc

BattleScript_ButHoopaCantUseIt:
	printstring STRINGID_BUTHOOPACANTUSEIT
	waitmessage B_WAIT_TIME_LONG
	goto BattleScript_MoveEnd

BattleScript_HyperspaceFuryRemoveProtect::
	printstring STRINGID_BROKETHROUGHPROTECTION
	waitmessage B_WAIT_TIME_LONG
	return

BattleScript_EffectPlasmaFists:
	attackcanceler
	accuracycheck BattleScript_PrintMoveMissed, ACC_CURR_MOVE
	attackstring
	ppreduce
	critcalc
	damagecalc
	adjustdamage
	attackanimation
	waitanimation
	effectivenesssound
	hitanimation BS_TARGET
	waitstate
	healthbarupdate BS_TARGET
	datahpupdate BS_TARGET
	critmessage
	waitmessage B_WAIT_TIME_LONG
	resultmessage
	waitmessage B_WAIT_TIME_LONG
	seteffectwithchance
	tryfaintmon BS_TARGET
	applyplasmafists
	printstring STRINGID_IONDELUGEON
	waitmessage B_WAIT_TIME_LONG
	goto BattleScript_MoveEnd

BattleScript_EffectSparklySwirl:
	attackcanceler
	accuracycheck BattleScript_PrintMoveMissed, ACC_CURR_MOVE
	attackstring
	ppreduce
	critcalc
	damagecalc
	adjustdamage
	attackanimation
	waitanimation
	effectivenesssound
	hitanimation BS_TARGET
	waitstate
	healthbarupdate BS_TARGET
	datahpupdate BS_TARGET
	critmessage
	waitmessage B_WAIT_TIME_LONG
	resultmessage
	waitmessage B_WAIT_TIME_LONG
	tryfaintmon BS_TARGET
	healpartystatus
	waitstate
	updatestatusicon BS_ATTACKER_WITH_PARTNER
	waitstate
	goto BattleScript_MoveEnd

BattleScript_EffectFreezyFrost:
	attackcanceler
	accuracycheck BattleScript_PrintMoveMissed, ACC_CURR_MOVE
	attackstring
	ppreduce
	critcalc
	damagecalc
	adjustdamage
	attackanimation
	waitanimation
	effectivenesssound
	hitanimation BS_TARGET
	waitstate
	healthbarupdate BS_TARGET
	datahpupdate BS_TARGET
	critmessage
	waitmessage B_WAIT_TIME_LONG
	resultmessage
	waitmessage B_WAIT_TIME_LONG
	tryfaintmon BS_TARGET
	normalisebuffs
	printstring STRINGID_STATCHANGESGONE
	waitmessage B_WAIT_TIME_LONG
	goto BattleScript_MoveEnd

BattleScript_EffectSappySeed:
	jumpifstatus3 BS_TARGET, STATUS3_LEECHSEED, BattleScript_EffectHit
	attackcanceler
	accuracycheck BattleScript_PrintMoveMissed, ACC_CURR_MOVE
	attackstring
	ppreduce
	critcalc
	damagecalc
	adjustdamage
	attackanimation
	waitanimation
	effectivenesssound
	hitanimation BS_TARGET
	waitstate
	healthbarupdate BS_TARGET
	datahpupdate BS_TARGET
	critmessage
	waitmessage B_WAIT_TIME_LONG
	resultmessage
	waitmessage B_WAIT_TIME_LONG
	tryfaintmon BS_TARGET
	jumpifhasnohp BS_TARGET, BattleScript_MoveEnd
	setseeded
	printfromtable gLeechSeedStringIds
	waitmessage B_WAIT_TIME_LONG
	goto BattleScript_MoveEnd

BattleScript_EffectBaddyBad:
	jumpifsideaffecting BS_ATTACKER, SIDE_STATUS_REFLECT, BattleScript_EffectHit
	attackcanceler
	accuracycheck BattleScript_PrintMoveMissed, ACC_CURR_MOVE
	attackstring
	ppreduce
	critcalc
	damagecalc
	adjustdamage
	attackanimation
	waitanimation
	effectivenesssound
	hitanimation BS_TARGET
	waitstate
	healthbarupdate BS_TARGET
	datahpupdate BS_TARGET
	critmessage
	waitmessage B_WAIT_TIME_LONG
	resultmessage
	waitmessage B_WAIT_TIME_LONG
	tryfaintmon BS_TARGET
	setreflect
	printfromtable gReflectLightScreenSafeguardStringIds
	waitmessage B_WAIT_TIME_LONG
	goto BattleScript_MoveEnd

BattleScript_EffectGlitzyGlow:
	jumpifsideaffecting BS_ATTACKER, SIDE_STATUS_LIGHTSCREEN, BattleScript_EffectHit
	attackcanceler
	accuracycheck BattleScript_PrintMoveMissed, ACC_CURR_MOVE
	attackstring
	ppreduce
	critcalc
	damagecalc
	adjustdamage
	attackanimation
	waitanimation
	effectivenesssound
	hitanimation BS_TARGET
	waitstate
	healthbarupdate BS_TARGET
	datahpupdate BS_TARGET
	critmessage
	waitmessage B_WAIT_TIME_LONG
	resultmessage
	waitmessage B_WAIT_TIME_LONG
	tryfaintmon BS_TARGET
	setlightscreen
	printfromtable gReflectLightScreenSafeguardStringIds
	waitmessage B_WAIT_TIME_LONG
	goto BattleScript_MoveEnd

BattleScript_EffectEvasionUpHit:
	setmoveeffect MOVE_EFFECT_EVS_PLUS_1 | MOVE_EFFECT_AFFECTS_USER
	goto BattleScript_EffectHit

BattleScript_EffectStuffCheeks::
	attackcanceler
	attackstring
	ppreduce
	jumpifnotberry BS_ATTACKER, BattleScript_ButItFailed
	attackanimation
	waitanimation
BattleScript_StuffCheeksEatBerry:
	setbyte sBERRY_OVERRIDE, 1
	orword gHitMarker, HITMARKER_NO_ANIMATIONS
	consumeberry BS_ATTACKER, TRUE
	bicword gHitMarker, HITMARKER_NO_ANIMATIONS
	setbyte sBERRY_OVERRIDE, 0
	removeitem BS_ATTACKER
	setstatchanger STAT_DEF, 2, FALSE
	statbuffchange MOVE_EFFECT_AFFECTS_USER | STAT_CHANGE_ALLOW_PTR, BattleScript_StuffCheeksEnd
	setgraphicalstatchangevalues
	jumpifbyte CMP_EQUAL, cMULTISTRING_CHOOSER, B_MSG_STAT_WONT_INCREASE, BattleScript_StuffCheeksEnd @ cant raise def
	playanimation BS_ATTACKER, B_ANIM_STATS_CHANGE, sB_ANIM_ARG1
	printfromtable gStatUpStringIds
	waitmessage B_WAIT_TIME_LONG
BattleScript_StuffCheeksEnd:
	goto BattleScript_MoveEnd

BattleScript_EffectDecorate:
	attackcanceler
	accuracycheck BattleScript_PrintMoveMissed, ACC_CURR_MOVE
	attackstring
	ppreduce
	jumpifstat BS_TARGET, CMP_NOT_EQUAL, STAT_ATK, 12, BattleScript_DecorateBoost
	jumpifstat BS_TARGET, CMP_NOT_EQUAL, STAT_SPATK, 12, BattleScript_DecorateBoost
	goto BattleScript_ButItFailed
BattleScript_DecorateBoost:
	attackanimation
	waitanimation
	setbyte sSTAT_ANIM_PLAYED, FALSE
	playstatchangeanimation BS_TARGET, BIT_ATK | BIT_SPATK, 0x0
	setstatchanger STAT_ATK, 2, FALSE
	statbuffchange STAT_CHANGE_ALLOW_PTR | STAT_CHANGE_NOT_PROTECT_AFFECTED, BattleScript_DecorateBoostSpAtk
	jumpifbyte CMP_EQUAL, cMULTISTRING_CHOOSER, 0x2, BattleScript_DecorateBoostSpAtk
	printfromtable gStatUpStringIds
	waitmessage B_WAIT_TIME_LONG
BattleScript_DecorateBoostSpAtk:
	setstatchanger STAT_SPATK, 2, FALSE
	statbuffchange STAT_CHANGE_ALLOW_PTR | STAT_CHANGE_NOT_PROTECT_AFFECTED, BattleScript_MoveEnd
	jumpifbyte CMP_EQUAL, cMULTISTRING_CHOOSER, 0x2, BattleScript_MoveEnd
	printfromtable gStatUpStringIds
	waitmessage B_WAIT_TIME_LONG
	goto BattleScript_MoveEnd

BattleScript_EffectRemoveTerrain:
	attackcanceler
	attackstring
	ppreduce
	jumpifword CMP_NO_COMMON_BITS, gFieldStatuses, STATUS_FIELD_TERRAIN_ANY, BattleScript_ButItFailed
	critcalc
	damagecalc
	adjustdamage
	attackanimation
	waitanimation
	effectivenesssound
	hitanimation BS_TARGET
	waitstate
	healthbarupdate BS_TARGET
	datahpupdate BS_TARGET
	critmessage
	waitmessage B_WAIT_TIME_LONG
	resultmessage
	waitmessage B_WAIT_TIME_LONG
	removeterrain
	jumpifbyte CMP_EQUAL, cMULTISTRING_CHOOSER, B_MSG_TERRAINENDS_COUNT, BattleScript_MoveEnd
	printfromtable gTerrainEndingStringIds
	waitmessage B_WAIT_TIME_LONG
	playanimation BS_ATTACKER, B_ANIM_RESTORE_BG
	tryfaintmon BS_TARGET
	goto BattleScript_MoveEnd

BattleScript_EffectCoaching:
	attackcanceler
	attackstring
	ppreduce
	jumpifnoally BS_ATTACKER, BattleScript_ButItFailed
	copybyte gBattlerTarget, gBattlerAttacker
	setallytonexttarget EffectCoaching_CheckAllyStats
	goto BattleScript_ButItFailed
EffectCoaching_CheckAllyStats:
	jumpifstat BS_TARGET, CMP_NOT_EQUAL, STAT_ATK, MAX_STAT_STAGE, BattleScript_CoachingWorks
	jumpifstat BS_TARGET, CMP_NOT_EQUAL, STAT_DEF, MAX_STAT_STAGE, BattleScript_CoachingWorks
	goto BattleScript_ButItFailed   @ ally at max atk, def
BattleScript_CoachingWorks:
	attackanimation
	waitanimation
	setbyte sSTAT_ANIM_PLAYED, FALSE
	playstatchangeanimation BS_TARGET, BIT_ATK | BIT_DEF, 0x0
	setstatchanger STAT_ATK, 1, FALSE
	statbuffchange STAT_CHANGE_ALLOW_PTR | STAT_CHANGE_NOT_PROTECT_AFFECTED, BattleScript_CoachingBoostDef
	jumpifbyte CMP_EQUAL, cMULTISTRING_CHOOSER, 0x2, BattleScript_CoachingBoostDef
	printfromtable gStatUpStringIds
	waitmessage B_WAIT_TIME_LONG
BattleScript_CoachingBoostDef:
	setstatchanger STAT_DEF, 1, FALSE
	statbuffchange STAT_CHANGE_ALLOW_PTR | STAT_CHANGE_NOT_PROTECT_AFFECTED, BattleScript_MoveEnd
	jumpifbyte CMP_EQUAL, cMULTISTRING_CHOOSER, 0x2, BattleScript_MoveEnd
	printfromtable gStatUpStringIds
	waitmessage B_WAIT_TIME_LONG
	goto BattleScript_MoveEnd

BattleScript_EffectJungleHealing:
	attackcanceler
	attackstring
	ppreduce
	jumpifteamhealthy BS_ATTACKER, BattleScript_ButItFailed
	attackanimation
	waitanimation
	copybyte gBattlerTarget, gBattlerAttacker
	setbyte gBattleCommunication, 0
JungleHealing_RestoreTargetHealth:
	copybyte gBattlerAttacker, gBattlerTarget
	tryhealquarterhealth BS_TARGET, BattleScript_JungleHealing_TryCureStatus
	orword gHitMarker, HITMARKER_IGNORE_SUBSTITUTE
	healthbarupdate BS_TARGET
	datahpupdate BS_TARGET
	printstring STRINGID_PKMNREGAINEDHEALTH
	waitmessage B_WAIT_TIME_LONG
BattleScript_JungleHealing_TryCureStatus:
	jumpifmove MOVE_LIFE_DEW, BattleScript_JungleHealingTryRestoreAlly  @ life dew only heals
	jumpifstatus BS_TARGET, STATUS1_ANY, BattleScript_JungleHealingCureStatus
	goto BattleScript_JungleHealingTryRestoreAlly
BattleScript_JungleHealingCureStatus:
	curestatus BS_TARGET
	updatestatusicon BS_TARGET
	printstring STRINGID_PKMNSTATUSNORMAL
	waitmessage B_WAIT_TIME_LONG
BattleScript_JungleHealingTryRestoreAlly:
	jumpifbyte CMP_NOT_EQUAL, gBattleCommunication, 0x0, BattleScript_MoveEnd
	addbyte gBattleCommunication, 1
	jumpifnoally BS_TARGET, BattleScript_MoveEnd
	setallytonexttarget JungleHealing_RestoreTargetHealth
	goto BattleScript_MoveEnd

BattleScript_EffectAttackerDefenseDownHit:
	jumpifword CMP_COMMON_BITS, gHitMarker, HITMARKER_NO_ATTACKSTRING | HITMARKER_NO_PPDEDUCT, BattleScript_NoMoveEffect
	setmoveeffect MOVE_EFFECT_DEF_MINUS_1 | MOVE_EFFECT_AFFECTS_USER | MOVE_EFFECT_CERTAIN
	goto BattleScript_EffectHit
BattleScript_NoMoveEffect:
	setmoveeffect 0
	goto BattleScript_EffectHit

BattleScript_EffectRelicSong:
	setmoveeffect MOVE_EFFECT_RELIC_SONG | MOVE_EFFECT_AFFECTS_USER | MOVE_EFFECT_CERTAIN
	attackcanceler
	accuracycheck BattleScript_PrintMoveMissed, ACC_CURR_MOVE
	attackstring
	ppreduce
	critcalc
	damagecalc
	adjustdamage
	attackanimation
	waitanimation
	effectivenesssound
	hitanimation BS_TARGET
	waitstate
	healthbarupdate BS_TARGET
	datahpupdate BS_TARGET
	critmessage
	waitmessage B_WAIT_TIME_LONG
	resultmessage
	waitmessage B_WAIT_TIME_LONG
	seteffectwithchance
	argumentstatuseffect
	tryfaintmon BS_TARGET
	goto BattleScript_MoveEnd

BattleScript_EffectAllySwitch:
	attackcanceler
	accuracycheck BattleScript_PrintMoveMissed, ACC_CURR_MOVE
	attackstring
	ppreduce
	jumpifnoally BS_ATTACKER, BattleScript_ButItFailed
	attackanimation
	waitanimation
	printstring STRINGID_ALLYSWITCHPOSITION
	waitmessage B_WAIT_TIME_LONG
	goto BattleScript_MoveEnd

BattleScript_EffectFairyLock:
	attackcanceler
	accuracycheck BattleScript_PrintMoveMissed, ACC_CURR_MOVE
	attackstring
	ppreduce
	trysetfairylock BattleScript_ButItFailed
	attackanimation
	waitanimation
	printstring STRINGID_NOONEWILLBEABLETORUNAWAY
	waitmessage B_WAIT_TIME_LONG
	goto BattleScript_MoveEnd

BattleScript_EffectBurnUp:
	attackcanceler
	attackstring
	ppreduce
	jumpiftype BS_ATTACKER, TYPE_FIRE, BattleScript_BurnUpWorks
	goto BattleScript_ButItFailed

BattleScript_BurnUpWorks:
	setmoveeffect MOVE_EFFECT_BURN_UP | MOVE_EFFECT_AFFECTS_USER | MOVE_EFFECT_CERTAIN
	accuracycheck BattleScript_PrintMoveMissed, ACC_CURR_MOVE
	goto BattleScript_HitFromCritCalc

BattleScript_BurnUpRemoveType::
	losetype BS_ATTACKER, TYPE_FIRE
	printstring STRINGID_ATTACKERLOSTFIRETYPE
	waitmessage B_WAIT_TIME_LONG
	return

BattleScript_EffectDoubleShock:
	attackcanceler
	attackstring
	ppreduce
	jumpiftype BS_ATTACKER, TYPE_ELECTRIC, BattleScript_DoubleShockWorks
	goto BattleScript_ButItFailed

BattleScript_DoubleShockWorks:
	setmoveeffect MOVE_EFFECT_DOUBLE_SHOCK | MOVE_EFFECT_AFFECTS_USER | MOVE_EFFECT_CERTAIN
	accuracycheck BattleScript_PrintMoveMissed, ACC_CURR_MOVE
	goto BattleScript_HitFromCritCalc

BattleScript_DoubleShockRemoveType::
	losetype BS_ATTACKER, TYPE_ELECTRIC
	printstring STRINGID_ATTACKERLOSTELECTRICTYPE
	waitmessage B_WAIT_TIME_LONG
	return

BattleScript_EffectPurify:
	attackcanceler
	attackstring
	ppreduce
	accuracycheck BattleScript_ButItFailed, NO_ACC_CALC_CHECK_LOCK_ON
	jumpifstatus BS_TARGET, STATUS1_ANY, BattleScript_PurifyWorks
	goto BattleScript_ButItFailed
BattleScript_PurifyWorks:
	attackanimation
	waitanimation
	curestatus BS_TARGET
	updatestatusicon BS_TARGET
	printstring STRINGID_ATTACKERCUREDTARGETSTATUS
	waitmessage B_WAIT_TIME_LONG
	tryhealhalfhealth BattleScript_AlreadyAtFullHp, BS_ATTACKER
	goto BattleScript_RestoreHp

BattleScript_EffectStrengthSap:
	setstatchanger STAT_ATK, 1, TRUE
	attackcanceler
	jumpifsubstituteblocks BattleScript_ButItFailedAtkStringPpReduce
	accuracycheck BattleScript_PrintMoveMissed, ACC_CURR_MOVE
	attackstring
	ppreduce
	jumpifstat BS_TARGET, CMP_NOT_EQUAL, STAT_ATK, MIN_STAT_STAGE, BattleScript_StrengthSapTryLower
	pause B_WAIT_TIME_SHORT
	statbuffchange STAT_CHANGE_ALLOW_PTR, BattleScript_MoveEnd
	printfromtable gStatDownStringIds
	waitmessage B_WAIT_TIME_LONG
	goto BattleScript_MoveEnd
BattleScript_StrengthSapTryLower:
	getstatvalue BS_TARGET, STAT_ATK
	jumpiffullhp BS_ATTACKER, BattleScript_StrengthSapMustLower
	attackanimation
	waitanimation
	statbuffchange STAT_CHANGE_ALLOW_PTR, BattleScript_StrengthSapHp
	jumpifbyte CMP_EQUAL, cMULTISTRING_CHOOSER, B_MSG_STAT_FELL_EMPTY, BattleScript_StrengthSapHp
BattleScript_StrengthSapLower:
	setgraphicalstatchangevalues
	playanimation BS_TARGET, B_ANIM_STATS_CHANGE, sB_ANIM_ARG1
	printfromtable gStatDownStringIds
	waitmessage B_WAIT_TIME_LONG
	goto BattleScript_StrengthSapHp
@ Drain HP without lowering a stat
BattleScript_StrengthSapTryHp:
	jumpiffullhp BS_ATTACKER, BattleScript_ButItFailed
	attackanimation
	waitanimation
BattleScript_StrengthSapHp:
	jumpifstatus3 BS_ATTACKER, STATUS3_HEAL_BLOCK, BattleScript_MoveEnd
	jumpiffullhp BS_ATTACKER, BattleScript_MoveEnd
	manipulatedamage DMG_BIG_ROOT
	healthbarupdate BS_ATTACKER
	datahpupdate BS_ATTACKER
	printstring STRINGID_PKMNENERGYDRAINED
	waitmessage B_WAIT_TIME_LONG
	goto BattleScript_MoveEnd
BattleScript_StrengthSapMustLower:
	statbuffchange STAT_CHANGE_ALLOW_PTR, BattleScript_MoveEnd
	jumpifbyte CMP_EQUAL, cMULTISTRING_CHOOSER, B_MSG_STAT_FELL_EMPTY, BattleScript_MoveEnd
	attackanimation
	waitanimation
	goto BattleScript_StrengthSapLower

BattleScript_EffectBugBite:
	setmoveeffect MOVE_EFFECT_BUG_BITE | MOVE_EFFECT_CERTAIN
	goto BattleScript_EffectHit

BattleScript_EffectIncinerate:
	setmoveeffect MOVE_EFFECT_INCINERATE | MOVE_EFFECT_CERTAIN
	goto BattleScript_EffectHit

BattleScript_MoveEffectIncinerate::
	printstring STRINGID_INCINERATEBURN
	waitmessage B_WAIT_TIME_LONG
	return

BattleScript_MoveEffectBugBite::
	printstring STRINGID_BUGBITE
	waitmessage B_WAIT_TIME_LONG
	orword gHitMarker, HITMARKER_NO_ANIMATIONS
	setbyte sBERRY_OVERRIDE, 1   @ override the requirements for eating berries
	savetarget
	consumeberry BS_ATTACKER, FALSE
	bicword gHitMarker, HITMARKER_NO_ANIMATIONS
	setbyte sBERRY_OVERRIDE, 0
	trysymbiosis
	restoretarget
	return

BattleScript_EffectCoreEnforcer:
	setmoveeffect MOVE_EFFECT_CORE_ENFORCER | MOVE_EFFECT_CERTAIN
	goto BattleScript_EffectHit

BattleScript_MoveEffectCoreEnforcer::
	setgastroacid BattleScript_CoreEnforcerRet
	printstring STRINGID_PKMNSABILITYSUPPRESSED
	waitmessage B_WAIT_TIME_LONG
	trytoclearprimalweather
	printstring STRINGID_EMPTYSTRING3
	waitmessage 1
BattleScript_CoreEnforcerRet:
	return

BattleScript_EffectLaserFocus:
	attackcanceler
	attackstring
	ppreduce
	setuserstatus3 STATUS3_LASER_FOCUS, BattleScript_ButItFailed
	attackanimation
	waitanimation
	printstring STRINGID_LASERFOCUS
	waitmessage B_WAIT_TIME_LONG
	goto BattleScript_MoveEnd

BattleScript_EffectVCreate:
	setmoveeffect MOVE_EFFECT_V_CREATE | MOVE_EFFECT_AFFECTS_USER
	goto BattleScript_EffectHit

BattleScript_VCreateStatLoss::
	jumpifstat BS_ATTACKER, CMP_GREATER_THAN, STAT_DEF, MIN_STAT_STAGE, BattleScript_VCreateStatAnim
	jumpifstat BS_ATTACKER, CMP_GREATER_THAN, STAT_SPDEF, MIN_STAT_STAGE, BattleScript_VCreateStatAnim
	jumpifstat BS_ATTACKER, CMP_EQUAL, STAT_SPEED, MIN_STAT_STAGE, BattleScript_VCreateStatLossRet
BattleScript_VCreateStatAnim:
	setbyte sSTAT_ANIM_PLAYED, FALSE
	playstatchangeanimation BS_ATTACKER, BIT_DEF | BIT_SPDEF | BIT_SPEED, STAT_CHANGE_NEGATIVE | STAT_CHANGE_CANT_PREVENT
	setstatchanger STAT_DEF, 1, TRUE
	statbuffchange MOVE_EFFECT_AFFECTS_USER | STAT_CHANGE_NOT_PROTECT_AFFECTED | MOVE_EFFECT_CERTAIN, BattleScript_VCreateTrySpDef
	jumpifbyte CMP_EQUAL, cMULTISTRING_CHOOSER, B_MSG_STAT_WONT_DECREASE, BattleScript_VCreateTrySpDef
	printfromtable gStatDownStringIds
	waitmessage B_WAIT_TIME_LONG
BattleScript_VCreateTrySpDef:
	setstatchanger STAT_SPDEF, 1, TRUE
	statbuffchange MOVE_EFFECT_AFFECTS_USER | STAT_CHANGE_NOT_PROTECT_AFFECTED | MOVE_EFFECT_CERTAIN, BattleScript_VCreateTrySpeed
	jumpifbyte CMP_EQUAL, cMULTISTRING_CHOOSER, B_MSG_STAT_WONT_DECREASE, BattleScript_VCreateTrySpeed
	printfromtable gStatDownStringIds
	waitmessage B_WAIT_TIME_LONG
BattleScript_VCreateTrySpeed:
	setstatchanger STAT_SPEED, 1, TRUE
	statbuffchange MOVE_EFFECT_AFFECTS_USER | STAT_CHANGE_NOT_PROTECT_AFFECTED | MOVE_EFFECT_CERTAIN, BattleScript_VCreateStatLossRet
	jumpifbyte CMP_EQUAL, cMULTISTRING_CHOOSER, B_MSG_STAT_WONT_DECREASE, BattleScript_VCreateStatLossRet
	printfromtable gStatDownStringIds
	waitmessage B_WAIT_TIME_LONG
BattleScript_VCreateStatLossRet:
	return

BattleScript_SpectralThiefSteal::
	printstring STRINGID_SPECTRALTHIEFSTEAL
	waitmessage B_WAIT_TIME_LONG
	setbyte sB_ANIM_ARG2, 0
	playanimation BS_ATTACKER, B_ANIM_STATS_CHANGE, sB_ANIM_ARG1
	spectralthiefprintstats
	return

BattleScript_EffectSpectralThief:
	setmoveeffect MOVE_EFFECT_SPECTRAL_THIEF
	goto BattleScript_EffectHit

BattleScript_EffectPartingShot::
	attackcanceler
	attackstring
	ppreduce
	jumpifstat BS_TARGET, CMP_GREATER_THAN, STAT_ATK, MIN_STAT_STAGE, BattleScript_EffectPartingShotTryAtk
	jumpifstat BS_TARGET, CMP_EQUAL, STAT_SPATK, MIN_STAT_STAGE, BattleScript_CantLowerMultipleStats
BattleScript_EffectPartingShotTryAtk:
	accuracycheck BattleScript_PrintMoveMissed, ACC_CURR_MOVE
	attackanimation
	waitanimation
	setbyte sSTAT_ANIM_PLAYED, FALSE
	playstatchangeanimation BS_TARGET, BIT_ATK | BIT_SPATK, STAT_CHANGE_NEGATIVE | STAT_CHANGE_MULTIPLE_STATS
	playstatchangeanimation BS_TARGET, BIT_ATK, STAT_CHANGE_NEGATIVE
	setstatchanger STAT_ATK, 1, TRUE
	statbuffchange STAT_CHANGE_ALLOW_PTR, BattleScript_EffectPartingShotTrySpAtk
	printfromtable gStatDownStringIds
	waitmessage B_WAIT_TIME_LONG
BattleScript_EffectPartingShotTrySpAtk:
	playstatchangeanimation BS_TARGET, BIT_SPATK, STAT_CHANGE_NEGATIVE
	setstatchanger STAT_SPATK, 1, TRUE
	statbuffchange STAT_CHANGE_ALLOW_PTR, BattleScript_EffectPartingShotSwitch
	printfromtable gStatDownStringIds
	waitmessage B_WAIT_TIME_LONG
BattleScript_EffectPartingShotSwitch:
	moveendall
	jumpifbattletype BATTLE_TYPE_ARENA, BattleScript_PartingShotEnd
	jumpifcantswitch SWITCH_IGNORE_ESCAPE_PREVENTION | BS_ATTACKER, BattleScript_PartingShotEnd
	openpartyscreen BS_ATTACKER, BattleScript_PartingShotEnd
	switchoutabilities BS_ATTACKER
	waitstate
	switchhandleorder BS_ATTACKER, 2
	returntoball BS_ATTACKER
	getswitchedmondata BS_ATTACKER
	switchindataupdate BS_ATTACKER
	hpthresholds BS_ATTACKER
	trytoclearprimalweather
	printstring STRINGID_EMPTYSTRING3
	waitmessage 1
	printstring STRINGID_SWITCHINMON
	switchinanim BS_ATTACKER, TRUE
	waitstate
	switchineffects BS_ATTACKER
BattleScript_PartingShotEnd:
	end

BattleScript_EffectSpAtkUpHit:
	setmoveeffect MOVE_EFFECT_SP_ATK_PLUS_1 | MOVE_EFFECT_AFFECTS_USER
	goto BattleScript_EffectHit

BattleScript_EffectPowder:
	attackcanceler
	accuracycheck BattleScript_PrintMoveMissed, NO_ACC_CALC_CHECK_LOCK_ON
	attackstring
	ppreduce
	jumpifstatus2 BS_TARGET, STATUS2_POWDER, BattleScript_ButItFailed
	setpowder BS_TARGET
	attackanimation
	waitanimation
	printstring STRINGID_COVEREDINPOWDER
	waitmessage B_WAIT_TIME_LONG
	goto BattleScript_MoveEnd

BattleScript_EffectAromaticMist:
	attackcanceler
	attackstring
	ppreduce
	jumpifbyteequal gBattlerTarget, gBattlerAttacker, BattleScript_ButItFailed
	jumpiftargetally BattleScript_EffectAromaticMistWorks
	goto BattleScript_ButItFailed
BattleScript_EffectAromaticMistWorks:
	setstatchanger STAT_SPDEF, 1, FALSE
	statbuffchange STAT_CHANGE_ALLOW_PTR, BattleScript_EffectAromaticMistEnd
	jumpifbyte CMP_NOT_EQUAL, cMULTISTRING_CHOOSER, B_MSG_STAT_WONT_INCREASE, BattleScript_AromaticMistAnim
	pause B_WAIT_TIME_SHORTEST
	printstring STRINGID_TARGETSTATWONTGOHIGHER
	waitmessage B_WAIT_TIME_LONG
	goto BattleScript_EffectAromaticMistEnd
BattleScript_AromaticMistAnim:
	attackanimation
	waitanimation
	setgraphicalstatchangevalues
	playanimation BS_TARGET, B_ANIM_STATS_CHANGE, sB_ANIM_ARG1
	printfromtable gStatUpStringIds
	waitmessage B_WAIT_TIME_LONG
BattleScript_EffectAromaticMistEnd:
	goto BattleScript_MoveEnd

BattleScript_EffectMagneticFlux::
	attackcanceler
	attackstring
	ppreduce
	setbyte gBattleCommunication, 0
BattleScript_EffectMagneticFluxStart:
	jumpifability BS_TARGET, ABILITY_MINUS, BattleScript_EffectMagneticFluxCheckStats
	jumpifability BS_TARGET, ABILITY_PLUS, BattleScript_EffectMagneticFluxCheckStats
	goto BattleScript_EffectMagneticFluxLoop
BattleScript_EffectMagneticFluxCheckStats:
	jumpifstat BS_TARGET, CMP_LESS_THAN, STAT_DEF, MAX_STAT_STAGE, BattleScript_EffectMagneticFluxTryDef
	jumpifstat BS_TARGET, CMP_EQUAL, STAT_SPDEF, MAX_STAT_STAGE, BattleScript_EffectMagneticFluxLoop
BattleScript_EffectMagneticFluxTryDef:
	jumpifbyte CMP_NOT_EQUAL, gBattleCommunication, 0, BattleScript_EffectMagneticFluxSkipAnim
	attackanimation
	waitanimation
BattleScript_EffectMagneticFluxSkipAnim:
	setbyte sSTAT_ANIM_PLAYED, FALSE
	playstatchangeanimation BS_TARGET, BIT_DEF | BIT_SPDEF, 0
	setstatchanger STAT_DEF, 1, FALSE
	statbuffchange STAT_CHANGE_ALLOW_PTR, BattleScript_EffectMagneticFluxTrySpDef
	jumpifbyte CMP_EQUAL, cMULTISTRING_CHOOSER, B_MSG_STAT_WONT_INCREASE, BattleScript_EffectMagneticFluxTrySpDef
	addbyte gBattleCommunication, 1
	printfromtable gStatUpStringIds
	waitmessage B_WAIT_TIME_LONG
BattleScript_EffectMagneticFluxTrySpDef:
	setstatchanger STAT_SPDEF, 1, FALSE
	statbuffchange STAT_CHANGE_ALLOW_PTR, BattleScript_EffectMagneticFluxLoop
	jumpifbyte CMP_EQUAL, cMULTISTRING_CHOOSER, B_MSG_STAT_WONT_INCREASE, BattleScript_EffectMagneticFluxLoop
	addbyte gBattleCommunication, 1
	printfromtable gStatUpStringIds
	waitmessage B_WAIT_TIME_LONG
BattleScript_EffectMagneticFluxLoop:
	jumpifbytenotequal gBattlerTarget, gBattlerAttacker, BattleScript_EffectMagneticFluxEnd
	setallytonexttarget BattleScript_EffectMagneticFluxStart
BattleScript_EffectMagneticFluxEnd:
	jumpifbyte CMP_NOT_EQUAL, gBattleCommunication, 0, BattleScript_MoveEnd
	goto BattleScript_ButItFailed

BattleScript_EffectGearUp::
	attackcanceler
	attackstring
	ppreduce
	setbyte gBattleCommunication, 0
BattleScript_EffectGearUpStart:
	jumpifability BS_TARGET, ABILITY_MINUS, BattleScript_EffectGearUpCheckStats
	jumpifability BS_TARGET, ABILITY_PLUS, BattleScript_EffectGearUpCheckStats
	goto BattleScript_EffectGearUpLoop
BattleScript_EffectGearUpCheckStats:
	jumpifstat BS_TARGET, CMP_LESS_THAN, STAT_ATK, MAX_STAT_STAGE, BattleScript_EffectGearUpTryAtk
	jumpifstat BS_TARGET, CMP_EQUAL, STAT_SPATK, MAX_STAT_STAGE, BattleScript_EffectGearUpLoop
BattleScript_EffectGearUpTryAtk:
	jumpifbyte CMP_NOT_EQUAL, gBattleCommunication, 0, BattleScript_EffectGearUpSkipAnim
	attackanimation
	waitanimation
BattleScript_EffectGearUpSkipAnim:
	setbyte sSTAT_ANIM_PLAYED, FALSE
	playstatchangeanimation BS_TARGET, BIT_ATK | BIT_SPATK, 0
	setstatchanger STAT_ATK, 1, FALSE
	statbuffchange STAT_CHANGE_ALLOW_PTR, BattleScript_EffectGearUpTrySpAtk
	jumpifbyte CMP_EQUAL, cMULTISTRING_CHOOSER, B_MSG_STAT_WONT_INCREASE, BattleScript_EffectGearUpTrySpAtk
	addbyte gBattleCommunication, 1
	printfromtable gStatUpStringIds
	waitmessage B_WAIT_TIME_LONG
BattleScript_EffectGearUpTrySpAtk:
	setstatchanger STAT_SPATK, 1, FALSE
	statbuffchange STAT_CHANGE_ALLOW_PTR, BattleScript_EffectGearUpLoop
	jumpifbyte CMP_EQUAL, cMULTISTRING_CHOOSER, B_MSG_STAT_WONT_INCREASE, BattleScript_EffectGearUpLoop
	addbyte gBattleCommunication, 1
	printfromtable gStatUpStringIds
	waitmessage B_WAIT_TIME_LONG
BattleScript_EffectGearUpLoop:
	jumpifbytenotequal gBattlerTarget, gBattlerAttacker, BattleScript_EffectGearUpEnd
	setallytonexttarget BattleScript_EffectGearUpStart
BattleScript_EffectGearUpEnd:
	jumpifbyte CMP_NOT_EQUAL, gBattleCommunication, 0, BattleScript_MoveEnd
	goto BattleScript_ButItFailed

BattleScript_EffectAcupressure:
	attackcanceler
	jumpifbyteequal gBattlerTarget, gBattlerAttacker, BattleScript_EffectAcupressureTry
	jumpifstatus2 BS_TARGET, STATUS2_SUBSTITUTE, BattleScript_PrintMoveMissed
BattleScript_EffectAcupressureTry:
	attackstring
	ppreduce
	tryaccupressure BS_TARGET, BattleScript_ButItFailed
	attackanimation
	waitanimation
	setgraphicalstatchangevalues
	playanimation BS_TARGET, B_ANIM_STATS_CHANGE, sB_ANIM_ARG1
	statbuffchange MOVE_EFFECT_CERTAIN, BattleScript_MoveEnd
	printstring STRINGID_DEFENDERSSTATROSE
	waitmessage B_WAIT_TIME_LONG
	goto BattleScript_MoveEnd

BattleScript_MoveEffectFeint::
	printstring STRINGID_FELLFORFEINT
	waitmessage B_WAIT_TIME_LONG
	return

BattleScript_EffectFeint:
	setmoveeffect MOVE_EFFECT_FEINT
	goto BattleScript_EffectHit

BattleScript_EffectThirdType:
	attackcanceler
	accuracycheck BattleScript_PrintMoveMissed, ACC_CURR_MOVE
	attackstring
	ppreduce
	trysetthirdtype BS_TARGET, BattleScript_ButItFailed
	attackanimation
	waitanimation
	printstring STRINGID_THIRDTYPEADDED
	waitmessage B_WAIT_TIME_LONG
	goto BattleScript_MoveEnd

BattleScript_EffectDefenseUp2Hit:
	setmoveeffect MOVE_EFFECT_DEF_PLUS_2 | MOVE_EFFECT_AFFECTS_USER
	goto BattleScript_EffectHit

BattleScript_EffectFlowerShield:
	attackcanceler
	attackstring
	ppreduce
	selectfirstvalidtarget
BattleScript_FlowerShieldIsAnyGrass:
	jumpiftype BS_TARGET, TYPE_GRASS, BattleScript_FlowerShieldLoopStart
	jumpifnexttargetvalid BattleScript_FlowerShieldIsAnyGrass
	goto BattleScript_ButItFailed
BattleScript_FlowerShieldLoopStart:
	selectfirstvalidtarget
BattleScript_FlowerShieldLoop:
	movevaluescleanup
	jumpiftype BS_TARGET, TYPE_GRASS, BattleScript_FlowerShieldLoop2
	goto BattleScript_FlowerShieldMoveTargetEnd
BattleScript_FlowerShieldLoop2:
	setstatchanger STAT_DEF, 1, FALSE
	statbuffchange STAT_CHANGE_ALLOW_PTR, BattleScript_FlowerShieldMoveTargetEnd
	jumpifbyte CMP_LESS_THAN, cMULTISTRING_CHOOSER, B_MSG_STAT_WONT_INCREASE, BattleScript_FlowerShieldDoAnim
	jumpifbyte CMP_EQUAL, cMULTISTRING_CHOOSER, B_MSG_STAT_ROSE_EMPTY, BattleScript_FlowerShieldMoveTargetEnd
	pause 21
	goto BattleScript_FlowerShieldString
BattleScript_FlowerShieldDoAnim:
	attackanimation
	waitanimation
	setgraphicalstatchangevalues
	playanimation BS_TARGET, B_ANIM_STATS_CHANGE, sB_ANIM_ARG1
BattleScript_FlowerShieldString:
	printfromtable gStatUpStringIds
	waitmessage B_WAIT_TIME_LONG
BattleScript_FlowerShieldMoveTargetEnd:
	moveendto MOVEEND_NEXT_TARGET
	jumpifnexttargetvalid BattleScript_FlowerShieldLoop
	end

BattleScript_EffectRototiller:
	attackcanceler
	attackstring
	ppreduce
	getrototillertargets BattleScript_ButItFailed
	@ at least one battler is affected
	attackanimation
	waitanimation
	savetarget
	setbyte gBattlerTarget, 0
BattleScript_RototillerLoop:
	movevaluescleanup
	jumpifstat BS_TARGET, CMP_LESS_THAN, STAT_ATK, MAX_STAT_STAGE, BattleScript_RototillerCheckAffected
	jumpifstat BS_TARGET, CMP_EQUAL, STAT_SPATK, MAX_STAT_STAGE, BattleScript_RototillerCantRaiseMultipleStats
BattleScript_RototillerCheckAffected:
	jumpifnotrototilleraffected BS_TARGET, BattleScript_RototillerNoEffect
BattleScript_RototillerAffected:
	setbyte sSTAT_ANIM_PLAYED, FALSE
	playstatchangeanimation BS_TARGET, BIT_ATK | BIT_SPATK, 0
	setstatchanger STAT_ATK, 1, FALSE
	statbuffchange STAT_CHANGE_ALLOW_PTR, BattleScript_RototillerTrySpAtk
	jumpifbyte CMP_EQUAL, cMULTISTRING_CHOOSER, B_MSG_STAT_WONT_INCREASE, BattleScript_RototillerTrySpAtk
	printfromtable gStatUpStringIds
	waitmessage B_WAIT_TIME_LONG
BattleScript_RototillerTrySpAtk::
	setstatchanger STAT_SPATK, 1, FALSE
	statbuffchange STAT_CHANGE_ALLOW_PTR, BattleScript_RototillerMoveTargetEnd
	jumpifbyte CMP_EQUAL, cMULTISTRING_CHOOSER, B_MSG_STAT_WONT_INCREASE, BattleScript_RototillerMoveTargetEnd
	printfromtable gStatUpStringIds
	waitmessage B_WAIT_TIME_LONG
BattleScript_RototillerMoveTargetEnd:
	moveendto MOVEEND_NEXT_TARGET
	addbyte gBattlerTarget, 1
	jumpifbytenotequal gBattlerTarget, gBattlersCount, BattleScript_RototillerLoop
	end

BattleScript_RototillerCantRaiseMultipleStats:
	copybyte gBattlerAttacker, gBattlerTarget
	printstring STRINGID_STATSWONTINCREASE2
	waitmessage B_WAIT_TIME_LONG
	goto BattleScript_RototillerMoveTargetEnd

BattleScript_RototillerNoEffect:
	pause B_WAIT_TIME_SHORT
	printstring STRINGID_NOEFFECTONTARGET
	waitmessage B_WAIT_TIME_LONG
	goto BattleScript_RototillerMoveTargetEnd

BattleScript_EffectBestow:
	attackcanceler
	accuracycheck BattleScript_PrintMoveMissed, NO_ACC_CALC_CHECK_LOCK_ON
	attackstring
	ppreduce
	jumpifsubstituteblocks BattleScript_ButItFailed
	trybestow BattleScript_ButItFailed
	attackanimation
	waitanimation
	printstring STRINGID_BESTOWITEMGIVING
	waitmessage B_WAIT_TIME_LONG
	trysymbiosis
	goto BattleScript_MoveEnd

BattleScript_EffectAfterYou:
	attackcanceler
	accuracycheck BattleScript_PrintMoveMissed, ACC_CURR_MOVE
	attackstring
	ppreduce
	tryafteryou BattleScript_ButItFailed
	attackanimation
	waitanimation
	printstring STRINGID_KINDOFFER
	waitmessage B_WAIT_TIME_LONG
	goto BattleScript_MoveEnd

BattleScript_EffectFlameBurst:
	setmoveeffect MOVE_EFFECT_FLAME_BURST | MOVE_EFFECT_AFFECTS_USER
	goto BattleScript_EffectHit

BattleScript_MoveEffectFlameBurst::
	tryfaintmon BS_TARGET
	copybyte sBATTLER, sSAVED_BATTLER
	printstring STRINGID_BURSTINGFLAMESHIT
	waitmessage B_WAIT_TIME_LONG
	savetarget
	copybyte gBattlerTarget, sSAVED_BATTLER
	healthbarupdate BS_TARGET
	datahpupdate BS_TARGET
	tryfaintmon BS_TARGET
	restoretarget
	goto BattleScript_MoveEnd

BattleScript_EffectPowerTrick:
	attackcanceler
	accuracycheck BattleScript_PrintMoveMissed, ACC_CURR_MOVE
	attackstring
	ppreduce
	powertrick BS_ATTACKER
	attackanimation
	waitanimation
	printstring STRINGID_PKMNSWITCHEDATKANDDEF
	waitmessage B_WAIT_TIME_LONG
	goto BattleScript_MoveEnd

BattleScript_EffectPsychoShift:
	attackcanceler
	accuracycheck BattleScript_PrintMoveMissed, ACC_CURR_MOVE
	attackstring
	ppreduce
	jumpifstatus BS_ATTACKER, STATUS1_ANY, BattleScript_EffectPsychoShiftCanWork
	goto BattleScript_ButItFailed
BattleScript_EffectPsychoShiftCanWork:
	jumpifstatus BS_TARGET, STATUS1_ANY, BattleScript_ButItFailed
	jumpifsafeguard BattleScript_SafeguardProtected
	trypsychoshift BattleScript_ButItFailed
	attackanimation
	waitanimation
	copybyte gEffectBattler, gBattlerTarget
	printfromtable gStatusConditionsStringIds
	waitmessage B_WAIT_TIME_LONG
	statusanimation BS_TARGET
	updatestatusicon BS_TARGET
	curestatus BS_ATTACKER
	printstring STRINGID_PKMNSTATUSNORMAL
	waitmessage B_WAIT_TIME_LONG
	updatestatusicon BS_ATTACKER
	goto BattleScript_MoveEnd

BattleScript_EffectSynchronoise:
	attackcanceler
	attackstring
	ppreduce
	selectfirstvalidtarget
BattleScript_SynchronoiseLoop:
	movevaluescleanup
	jumpifcantusesynchronoise BattleScript_SynchronoiseNoEffect
	accuracycheck BattleScript_SynchronoiseMissed, ACC_CURR_MOVE
	critcalc
	damagecalc
	adjustdamage
	attackanimation
	waitanimation
	effectivenesssound
	hitanimation BS_TARGET
	waitstate
	healthbarupdate BS_TARGET
	datahpupdate BS_TARGET
	critmessage
	waitmessage B_WAIT_TIME_LONG
	resultmessage
	waitmessage B_WAIT_TIME_LONG
	printstring STRINGID_EMPTYSTRING3
	waitmessage 1
	tryfaintmon BS_TARGET
BattleScript_SynchronoiseMoveTargetEnd:
	moveendto MOVEEND_NEXT_TARGET
	jumpifnexttargetvalid BattleScript_SynchronoiseLoop
	end
BattleScript_SynchronoiseMissed:
	pause B_WAIT_TIME_SHORT
	resultmessage
	waitmessage B_WAIT_TIME_LONG
	goto BattleScript_SynchronoiseMoveTargetEnd
BattleScript_SynchronoiseNoEffect:
	pause B_WAIT_TIME_SHORT
	printstring STRINGID_NOEFFECTONTARGET
	waitmessage B_WAIT_TIME_LONG
	goto BattleScript_SynchronoiseMoveTargetEnd

BattleScript_EffectSmackDown:
	setmoveeffect MOVE_EFFECT_SMACK_DOWN
	goto BattleScript_EffectHit

BattleScript_MoveEffectSmackDown::
	printstring STRINGID_FELLSTRAIGHTDOWN
	waitmessage B_WAIT_TIME_LONG
	return

BattleScript_EffectHitEnemyHealAlly:
	jumpiftargetally BattleScript_EffectHealPulse
	goto BattleScript_EffectHit

BattleScript_EffectDefog:
	setstatchanger STAT_EVASION, 1, TRUE
	attackcanceler
	jumpifsubstituteblocks BattleScript_DefogIfCanClearHazards
	jumpifstat BS_TARGET, CMP_NOT_EQUAL, STAT_EVASION, MIN_STAT_STAGE, BattleScript_DefogWorks
BattleScript_DefogIfCanClearHazards:
	defogclear BS_ATTACKER, FALSE, BattleScript_ButItFailedAtkStringPpReduce
BattleScript_DefogWorks:
	accuracycheck BattleScript_PrintMoveMissed, ACC_CURR_MOVE
	attackstring
	ppreduce
	statbuffchange STAT_CHANGE_ALLOW_PTR, BattleScript_DefogTryHazardsWithAnim
	jumpifbyte CMP_LESS_THAN, cMULTISTRING_CHOOSER, B_MSG_STAT_WONT_DECREASE, BattleScript_DefogDoAnim
	jumpifbyte CMP_EQUAL, cMULTISTRING_CHOOSER, B_MSG_STAT_FELL_EMPTY, BattleScript_DefogTryHazardsWithAnim
	pause B_WAIT_TIME_SHORT
	goto BattleScript_DefogPrintString
BattleScript_DefogDoAnim::
	attackanimation
	waitanimation
	setgraphicalstatchangevalues
	playanimation BS_TARGET, B_ANIM_STATS_CHANGE, sB_ANIM_ARG1
BattleScript_DefogPrintString::
	printfromtable gStatDownStringIds
	waitmessage B_WAIT_TIME_LONG
BattleScript_DefogTryHazards::
	copybyte gEffectBattler, gBattlerAttacker
	defogclear BS_ATTACKER, TRUE, NULL
	copybyte gBattlerAttacker, gEffectBattler
	goto BattleScript_MoveEnd
BattleScript_DefogTryHazardsWithAnim:
	attackanimation
	waitanimation
	goto BattleScript_DefogTryHazards

BattleScript_EffectCopycat:
	attackcanceler
	attackstring
	pause 5
	trycopycat BattleScript_CopycatFail
	attackanimation
	waitanimation
	jumptocalledmove TRUE
BattleScript_CopycatFail:
	ppreduce
	goto BattleScript_ButItFailed

BattleScript_EffectInstruct:
	attackcanceler
	attackstring
	ppreduce
	pause 5
	tryinstruct BattleScript_ButItFailed
	attackanimation
	waitanimation
	printstring STRINGID_USEDINSTRUCTEDMOVE
	waitmessage B_WAIT_TIME_LONG
	setbyte sB_ANIM_TURN, 0
	setbyte sB_ANIM_TARGETS_HIT, 0
	jumptocalledmove TRUE

BattleScript_EffectAutotomize:
	setstatchanger STAT_SPEED, 2, FALSE
	attackcanceler
	attackstring
	ppreduce
	statbuffchange MOVE_EFFECT_AFFECTS_USER | STAT_CHANGE_ALLOW_PTR, BattleScript_AutotomizeWeightLoss
	jumpifbyte CMP_NOT_EQUAL, cMULTISTRING_CHOOSER, B_MSG_STAT_WONT_INCREASE, BattleScript_AutotomizeAttackAnim
	pause B_WAIT_TIME_SHORT
	goto BattleScript_AutotomizePrintString
BattleScript_AutotomizeAttackAnim::
	attackanimation
	waitanimation
BattleScript_AutotomizeDoAnim::
	setgraphicalstatchangevalues
	playanimation BS_ATTACKER, B_ANIM_STATS_CHANGE, sB_ANIM_ARG1
BattleScript_AutotomizePrintString::
	printfromtable gStatUpStringIds
	waitmessage B_WAIT_TIME_LONG
BattleScript_AutotomizeWeightLoss::
	jumpifmovehadnoeffect BattleScript_MoveEnd
	tryautotomize BS_ATTACKER, BattleScript_MoveEnd
	printstring STRINGID_BECAMENIMBLE
	waitmessage B_WAIT_TIME_LONG
	goto BattleScript_MoveEnd

BattleScript_EffectFinalGambit:
	attackcanceler
	accuracycheck BattleScript_PrintMoveMissed, ACC_CURR_MOVE
	attackstring
	ppreduce
	critcalc
	typecalc
	bichalfword gMoveResultFlags, MOVE_RESULT_SUPER_EFFECTIVE | MOVE_RESULT_NOT_VERY_EFFECTIVE
	dmgtocurrattackerhp
	adjustdamage
	attackanimation
	waitanimation
	effectivenesssound
	hitanimation BS_TARGET
	waitstate
	healthbarupdate BS_TARGET
	datahpupdate BS_TARGET
	resultmessage
	waitmessage B_WAIT_TIME_LONG
	dmgtocurrattackerhp
	healthbarupdate BS_ATTACKER
	datahpupdate BS_ATTACKER
	seteffectwithchance
	tryfaintmon BS_ATTACKER
	tryfaintmon BS_TARGET
	jumpifmovehadnoeffect BattleScript_MoveEnd
	goto BattleScript_MoveEnd

BattleScript_EffectHitSwitchTarget:
	attackcanceler
	accuracycheck BattleScript_PrintMoveMissed, ACC_CURR_MOVE
	attackstring
	ppreduce
	critcalc
	damagecalc
	adjustdamage
	attackanimation
	waitanimation
	effectivenesssound
	hitanimation BS_TARGET
	waitstate
	healthbarupdate BS_TARGET
	datahpupdate BS_TARGET
	critmessage
	waitmessage B_WAIT_TIME_LONG
	resultmessage
	waitmessage B_WAIT_TIME_LONG
	tryfaintmon BS_TARGET
	moveendall
	jumpifability BS_TARGET, ABILITY_SUCTION_CUPS, BattleScript_AbilityPreventsPhasingOut
	jumpifstatus3 BS_TARGET, STATUS3_ROOTED, BattleScript_PrintMonIsRooted
	tryhitswitchtarget BattleScript_MoveEnd
	forcerandomswitch BattleScript_HitSwitchTargetForceRandomSwitchFailed
	goto BattleScript_MoveEnd

BattleScript_HitSwitchTargetForceRandomSwitchFailed:
	hitswitchtargetfailed
	setbyte sSWITCH_CASE, B_SWITCH_NORMAL
	goto BattleScript_MoveEnd

BattleScript_EffectClearSmog:
	setmoveeffect MOVE_EFFECT_CLEAR_SMOG
	goto BattleScript_EffectHit

BattleScript_EffectToxicThread:
	setstatchanger STAT_SPEED, 2, TRUE
	attackcanceler
	jumpifsubstituteblocks BattleScript_ButItFailedAtkStringPpReduce
	jumpifstat BS_TARGET, CMP_NOT_EQUAL, STAT_SPEED, MIN_STAT_STAGE, BattleScript_ToxicThreadWorks
	jumpifstatus BS_TARGET, STATUS1_PSN_ANY, BattleScript_ButItFailedAtkStringPpReduce
BattleScript_ToxicThreadWorks:
	accuracycheck BattleScript_PrintMoveMissed, ACC_CURR_MOVE
	attackstring
	ppreduce
	statbuffchange STAT_CHANGE_ALLOW_PTR, BattleScript_ToxicThreadTryPsn
	jumpifbyte CMP_LESS_THAN, cMULTISTRING_CHOOSER, B_MSG_STAT_WONT_DECREASE, BattleScript_ToxicThreadDoAnim
	jumpifbyte CMP_EQUAL, cMULTISTRING_CHOOSER, B_MSG_STAT_FELL_EMPTY, BattleScript_ToxicThreadTryPsn
	pause B_WAIT_TIME_SHORT
	goto BattleScript_ToxicThreadPrintString
BattleScript_ToxicThreadDoAnim::
	attackanimation
	waitanimation
	setgraphicalstatchangevalues
	playanimation BS_TARGET, B_ANIM_STATS_CHANGE, sB_ANIM_ARG1
BattleScript_ToxicThreadPrintString::
	printfromtable gStatDownStringIds
	waitmessage B_WAIT_TIME_LONG
BattleScript_ToxicThreadTryPsn::
	setmoveeffect MOVE_EFFECT_POISON
	seteffectprimary
	goto BattleScript_MoveEnd

BattleScript_EffectVenomDrench:
	attackcanceler
	attackstring
	ppreduce
	jumpifstatus BS_TARGET, STATUS1_PSN_ANY, BattleScript_EffectVenomDrenchCanBeUsed
	goto BattleScript_ButItFailed
BattleScript_EffectVenomDrenchCanBeUsed:
	jumpifstat BS_TARGET, CMP_GREATER_THAN, STAT_ATK, MIN_STAT_STAGE, BattleScript_VenomDrenchDoMoveAnim
	jumpifstat BS_TARGET, CMP_GREATER_THAN, STAT_SPATK, MIN_STAT_STAGE, BattleScript_VenomDrenchDoMoveAnim
	jumpifstat BS_TARGET, CMP_EQUAL, STAT_SPEED, MIN_STAT_STAGE, BattleScript_CantLowerMultipleStats
BattleScript_VenomDrenchDoMoveAnim::
	accuracycheck BattleScript_ButItFailed, ACC_CURR_MOVE
	attackanimation
	waitanimation
	setbyte sSTAT_ANIM_PLAYED, FALSE
	playstatchangeanimation BS_TARGET, BIT_ATK | BIT_SPATK | BIT_SPEED, STAT_CHANGE_NEGATIVE | STAT_CHANGE_MULTIPLE_STATS
	playstatchangeanimation BS_TARGET, BIT_ATK, STAT_CHANGE_NEGATIVE
	setstatchanger STAT_ATK, 1, TRUE
	statbuffchange STAT_CHANGE_ALLOW_PTR, BattleScript_VenomDrenchTryLowerSpAtk
	jumpifbyte CMP_EQUAL, cMULTISTRING_CHOOSER, B_MSG_STAT_WONT_DECREASE, BattleScript_VenomDrenchTryLowerSpAtk
	printfromtable gStatDownStringIds
	waitmessage B_WAIT_TIME_LONG
BattleScript_VenomDrenchTryLowerSpAtk::
	playstatchangeanimation BS_TARGET, BIT_SPATK, STAT_CHANGE_NEGATIVE
	setstatchanger STAT_SPATK, 1, TRUE
	statbuffchange STAT_CHANGE_ALLOW_PTR, BattleScript_VenomDrenchTryLowerSpeed
	jumpifbyte CMP_EQUAL, cMULTISTRING_CHOOSER, B_MSG_STAT_WONT_DECREASE, BattleScript_VenomDrenchTryLowerSpeed
	printfromtable gStatDownStringIds
	waitmessage B_WAIT_TIME_LONG
BattleScript_VenomDrenchTryLowerSpeed::
	playstatchangeanimation BS_TARGET, BIT_SPEED, STAT_CHANGE_NEGATIVE
	setstatchanger STAT_SPEED, 1, TRUE
	statbuffchange STAT_CHANGE_ALLOW_PTR, BattleScript_VenomDrenchEnd
	jumpifbyte CMP_EQUAL, cMULTISTRING_CHOOSER, B_MSG_STAT_WONT_DECREASE, BattleScript_VenomDrenchEnd
	printfromtable gStatDownStringIds
	waitmessage B_WAIT_TIME_LONG
BattleScript_VenomDrenchEnd::
	goto BattleScript_MoveEnd

BattleScript_EffectNobleRoar:
	attackcanceler
	attackstring
	ppreduce
	jumpifstat BS_TARGET, CMP_GREATER_THAN, STAT_ATK, MIN_STAT_STAGE, BattleScript_NobleRoarDoMoveAnim
	jumpifstat BS_TARGET, CMP_EQUAL, STAT_SPATK, MIN_STAT_STAGE, BattleScript_CantLowerMultipleStats
BattleScript_NobleRoarDoMoveAnim::
	accuracycheck BattleScript_ButItFailed, ACC_CURR_MOVE
	attackanimation
	waitanimation
	setbyte sSTAT_ANIM_PLAYED, FALSE
	playstatchangeanimation BS_TARGET, BIT_ATK | BIT_SPATK, STAT_CHANGE_NEGATIVE | STAT_CHANGE_MULTIPLE_STATS
	playstatchangeanimation BS_TARGET, BIT_ATK, STAT_CHANGE_NEGATIVE
	setstatchanger STAT_ATK, 1, TRUE
	statbuffchange STAT_CHANGE_ALLOW_PTR, BattleScript_NobleRoarTryLowerSpAtk
	jumpifbyte CMP_EQUAL, cMULTISTRING_CHOOSER, B_MSG_STAT_WONT_DECREASE, BattleScript_NobleRoarTryLowerSpAtk
	printfromtable gStatDownStringIds
	waitmessage B_WAIT_TIME_LONG
BattleScript_NobleRoarTryLowerSpAtk::
	playstatchangeanimation BS_TARGET, BIT_SPATK, STAT_CHANGE_NEGATIVE
	setstatchanger STAT_SPATK, 1, TRUE
	statbuffchange STAT_CHANGE_ALLOW_PTR, BattleScript_NobleRoarEnd
	jumpifbyte CMP_EQUAL, cMULTISTRING_CHOOSER, B_MSG_STAT_WONT_DECREASE, BattleScript_NobleRoarEnd
	printfromtable gStatDownStringIds
	waitmessage B_WAIT_TIME_LONG
BattleScript_NobleRoarEnd::
	goto BattleScript_MoveEnd

BattleScript_EffectShellSmash:
	attackcanceler
	attackstring
	ppreduce
	jumpifstat BS_ATTACKER, CMP_LESS_THAN, STAT_ATK, MAX_STAT_STAGE, BattleScript_ShellSmashTryDef
	jumpifstat BS_ATTACKER, CMP_LESS_THAN, STAT_SPATK, MAX_STAT_STAGE, BattleScript_ShellSmashTryDef
	jumpifstat BS_ATTACKER, CMP_LESS_THAN, STAT_SPEED, MAX_STAT_STAGE, BattleScript_ShellSmashTryDef
	jumpifstat BS_ATTACKER, CMP_GREATER_THAN, STAT_DEF, MIN_STAT_STAGE, BattleScript_ShellSmashTryDef
	jumpifstat BS_ATTACKER, CMP_EQUAL, STAT_SPDEF, MIN_STAT_STAGE, BattleScript_ButItFailed
BattleScript_ShellSmashTryDef::
	attackanimation
	waitanimation
	setbyte sSTAT_ANIM_PLAYED, FALSE
	playstatchangeanimation BS_ATTACKER, BIT_DEF | BIT_SPDEF, STAT_CHANGE_NEGATIVE | STAT_CHANGE_CANT_PREVENT
	setstatchanger STAT_DEF, 1, TRUE
	statbuffchange MOVE_EFFECT_AFFECTS_USER | STAT_CHANGE_ALLOW_PTR | MOVE_EFFECT_CERTAIN, BattleScript_ShellSmashTrySpDef
	jumpifbyte CMP_EQUAL, cMULTISTRING_CHOOSER, B_MSG_STAT_WONT_INCREASE, BattleScript_ShellSmashTrySpDef
	printfromtable gStatUpStringIds
	waitmessage B_WAIT_TIME_LONG
BattleScript_ShellSmashTrySpDef:
	setstatchanger STAT_SPDEF, 1, TRUE
	statbuffchange MOVE_EFFECT_AFFECTS_USER | STAT_CHANGE_ALLOW_PTR | MOVE_EFFECT_CERTAIN, BattleScript_ShellSmashTryAttack
	jumpifbyte CMP_EQUAL, cMULTISTRING_CHOOSER, B_MSG_STAT_WONT_INCREASE, BattleScript_ShellSmashTryAttack
	printfromtable gStatUpStringIds
	waitmessage B_WAIT_TIME_LONG
BattleScript_ShellSmashTryAttack:
	setbyte sSTAT_ANIM_PLAYED, FALSE
	playstatchangeanimation BS_ATTACKER, BIT_SPATK | BIT_ATK | BIT_SPEED, STAT_CHANGE_BY_TWO
	setstatchanger STAT_ATK, 2, FALSE
	statbuffchange MOVE_EFFECT_AFFECTS_USER | STAT_CHANGE_ALLOW_PTR, BattleScript_ShellSmashTrySpAtk
	jumpifbyte CMP_EQUAL, cMULTISTRING_CHOOSER, B_MSG_STAT_WONT_INCREASE, BattleScript_ShellSmashTrySpAtk
	printfromtable gStatUpStringIds
	waitmessage B_WAIT_TIME_LONG
BattleScript_ShellSmashTrySpAtk:
	setstatchanger STAT_SPATK, 2, FALSE
	statbuffchange MOVE_EFFECT_AFFECTS_USER | STAT_CHANGE_ALLOW_PTR, BattleScript_ShellSmashTrySpeed
	jumpifbyte CMP_EQUAL, cMULTISTRING_CHOOSER, B_MSG_STAT_WONT_INCREASE, BattleScript_ShellSmashTrySpeed
	printfromtable gStatUpStringIds
	waitmessage B_WAIT_TIME_LONG
BattleScript_ShellSmashTrySpeed:
	setstatchanger STAT_SPEED, 2, FALSE
	statbuffchange MOVE_EFFECT_AFFECTS_USER | STAT_CHANGE_ALLOW_PTR, BattleScript_ShellSmashEnd
	jumpifbyte CMP_EQUAL, cMULTISTRING_CHOOSER, B_MSG_STAT_WONT_INCREASE, BattleScript_ShellSmashEnd
	printfromtable gStatUpStringIds
	waitmessage B_WAIT_TIME_LONG
BattleScript_ShellSmashEnd:
	goto BattleScript_MoveEnd

BattleScript_EffectLastResort:
	attackcanceler
	attackstring
	ppreduce
	jumpifcantuselastresort BS_ATTACKER, BattleScript_ButItFailed
	accuracycheck BattleScript_PrintMoveMissed, ACC_CURR_MOVE
	goto BattleScript_HitFromCritCalc

BattleScript_EffectGrowth:
	attackcanceler
	attackstring
	ppreduce
	jumpifstat BS_ATTACKER, CMP_LESS_THAN, STAT_ATK, MAX_STAT_STAGE, BattleScript_GrowthDoMoveAnim
	jumpifstat BS_ATTACKER, CMP_EQUAL, STAT_SPATK, MAX_STAT_STAGE, BattleScript_CantRaiseMultipleStats
BattleScript_GrowthDoMoveAnim::
	attackanimation
	waitanimation
	setbyte sSTAT_ANIM_PLAYED, FALSE
	playstatchangeanimation BS_ATTACKER, BIT_ATK | BIT_SPATK, 0
	jumpifweatheraffected BS_ATTACKER, B_WEATHER_SUN, BattleScript_GrowthAtk2
	setstatchanger STAT_ATK, 1, FALSE
	goto BattleScript_GrowthAtk
BattleScript_GrowthAtk2:
	setstatchanger STAT_ATK, 2, FALSE
BattleScript_GrowthAtk:
	statbuffchange MOVE_EFFECT_AFFECTS_USER | STAT_CHANGE_ALLOW_PTR, BattleScript_GrowthTrySpAtk
	jumpifbyte CMP_EQUAL, cMULTISTRING_CHOOSER, B_MSG_STAT_WONT_INCREASE, BattleScript_GrowthTrySpAtk
	printfromtable gStatUpStringIds
	waitmessage B_WAIT_TIME_LONG
BattleScript_GrowthTrySpAtk::
	jumpifweatheraffected BS_ATTACKER, B_WEATHER_SUN, BattleScript_GrowthSpAtk2
	setstatchanger STAT_SPATK, 1, FALSE
	goto BattleScript_GrowthSpAtk
BattleScript_GrowthSpAtk2:
	setstatchanger STAT_SPATK, 2, FALSE
BattleScript_GrowthSpAtk:
	statbuffchange MOVE_EFFECT_AFFECTS_USER | STAT_CHANGE_ALLOW_PTR, BattleScript_GrowthEnd
	jumpifbyte CMP_EQUAL, cMULTISTRING_CHOOSER, B_MSG_STAT_WONT_INCREASE, BattleScript_GrowthEnd
	printfromtable gStatUpStringIds
	waitmessage B_WAIT_TIME_LONG
BattleScript_GrowthEnd:
	goto BattleScript_MoveEnd

BattleScript_EffectSoak:
	attackcanceler
	accuracycheck BattleScript_PrintMoveMissed, ACC_CURR_MOVE
	attackstring
	ppreduce
	jumpifability BS_TARGET, ABILITY_MULTITYPE, BattleScript_ButItFailed
	jumpifability BS_TARGET, ABILITY_RKS_SYSTEM, BattleScript_ButItFailed
	jumpifsubstituteblocks BattleScript_ButItFailed
	attackanimation
	waitanimation
	trysoak BattleScript_ButItFailed
	printstring STRINGID_TARGETCHANGEDTYPE
	waitmessage B_WAIT_TIME_LONG
	goto BattleScript_MoveEnd

BattleScript_EffectReflectType:
	attackcanceler
	accuracycheck BattleScript_PrintMoveMissed, ACC_CURR_MOVE
	attackstring
	ppreduce
	tryreflecttype BattleScript_ButItFailed
	attackanimation
	waitanimation
	printstring STRINGID_REFLECTTARGETSTYPE
	waitmessage B_WAIT_TIME_LONG
	goto BattleScript_MoveEnd

BattleScript_EffectElectrify:
	attackcanceler
	accuracycheck BattleScript_PrintMoveMissed, ACC_CURR_MOVE
	attackstring
	ppreduce
	tryelectrify BattleScript_ButItFailed
	attackanimation
	waitanimation
	printstring STRINGID_TARGETELECTRIFIED
	waitmessage B_WAIT_TIME_LONG
	goto BattleScript_MoveEnd

BattleScript_EffectShiftGear:
	attackcanceler
	attackstring
	ppreduce
	jumpifstat BS_ATTACKER, CMP_LESS_THAN, STAT_SPEED, MAX_STAT_STAGE, BattleScript_ShiftGearDoMoveAnim
	jumpifstat BS_ATTACKER, CMP_EQUAL, STAT_ATK, MAX_STAT_STAGE, BattleScript_CantRaiseMultipleStats
BattleScript_ShiftGearDoMoveAnim:
	attackanimation
	waitanimation
	setbyte sSTAT_ANIM_PLAYED, FALSE
	jumpifstat BS_ATTACKER, CMP_GREATER_THAN, STAT_SPEED, 10, BattleScript_ShiftGearSpeedBy1
	playstatchangeanimation BS_ATTACKER, BIT_SPEED | BIT_ATK, STAT_CHANGE_BY_TWO
	setstatchanger STAT_SPEED, 2, FALSE
	goto BattleScript_ShiftGearDoSpeed
BattleScript_ShiftGearSpeedBy1:
	playstatchangeanimation BS_ATTACKER, BIT_SPEED | BIT_ATK, 0
	setstatchanger STAT_SPEED, 1, FALSE
BattleScript_ShiftGearDoSpeed:
	statbuffchange MOVE_EFFECT_AFFECTS_USER | STAT_CHANGE_ALLOW_PTR, BattleScript_ShiftGearTryAtk
	jumpifbyte CMP_EQUAL, cMULTISTRING_CHOOSER, B_MSG_STAT_WONT_INCREASE, BattleScript_ShiftGearTryAtk
	printfromtable gStatUpStringIds
	waitmessage B_WAIT_TIME_LONG
BattleScript_ShiftGearTryAtk:
	setstatchanger STAT_ATK, 1, FALSE
	statbuffchange MOVE_EFFECT_AFFECTS_USER | STAT_CHANGE_ALLOW_PTR, BattleScript_ShiftGearEnd
	jumpifbyte CMP_EQUAL, cMULTISTRING_CHOOSER, B_MSG_STAT_WONT_INCREASE, BattleScript_ShiftGearEnd
	printfromtable gStatUpStringIds
	waitmessage B_WAIT_TIME_LONG
BattleScript_ShiftGearEnd:
	goto BattleScript_MoveEnd

BattleScript_EffectCoil:
	attackcanceler
	attackstring
	ppreduce
	jumpifstat BS_ATTACKER, CMP_LESS_THAN, STAT_ATK, MAX_STAT_STAGE, BattleScript_CoilDoMoveAnim
	jumpifstat BS_ATTACKER, CMP_LESS_THAN, STAT_DEF, MAX_STAT_STAGE, BattleScript_CoilDoMoveAnim
	jumpifstat BS_ATTACKER, CMP_EQUAL, STAT_ACC, MAX_STAT_STAGE, BattleScript_CantRaiseMultipleStats
BattleScript_CoilDoMoveAnim:
	attackanimation
	waitanimation
	setbyte sSTAT_ANIM_PLAYED, FALSE
	playstatchangeanimation BS_ATTACKER, BIT_ATK | BIT_DEF | BIT_ACC, 0
	setstatchanger STAT_ATK, 1, FALSE
	statbuffchange MOVE_EFFECT_AFFECTS_USER | STAT_CHANGE_ALLOW_PTR, BattleScript_CoilTryDef
	jumpifbyte CMP_EQUAL, cMULTISTRING_CHOOSER, B_MSG_STAT_WONT_INCREASE, BattleScript_CoilTryDef
	printfromtable gStatUpStringIds
	waitmessage B_WAIT_TIME_LONG
BattleScript_CoilTryDef:
	setstatchanger STAT_DEF, 1, FALSE
	statbuffchange MOVE_EFFECT_AFFECTS_USER | STAT_CHANGE_ALLOW_PTR, BattleScript_CoilTryAcc
	jumpifbyte CMP_EQUAL, cMULTISTRING_CHOOSER, B_MSG_STAT_WONT_INCREASE, BattleScript_CoilTryAcc
	printfromtable gStatUpStringIds
	waitmessage B_WAIT_TIME_LONG
BattleScript_CoilTryAcc:
	setstatchanger STAT_ACC, 1, FALSE
	statbuffchange MOVE_EFFECT_AFFECTS_USER | STAT_CHANGE_ALLOW_PTR, BattleScript_CoilEnd
	jumpifbyte CMP_EQUAL, cMULTISTRING_CHOOSER, B_MSG_STAT_WONT_INCREASE, BattleScript_CoilEnd
	printfromtable gStatUpStringIds
	waitmessage B_WAIT_TIME_LONG
BattleScript_CoilEnd:
	goto BattleScript_MoveEnd

BattleScript_EffectQuiverDance:
	attackcanceler
	attackstring
	ppreduce
	jumpifstat BS_ATTACKER, CMP_LESS_THAN, STAT_SPATK, MAX_STAT_STAGE, BattleScript_QuiverDanceDoMoveAnim
	jumpifstat BS_ATTACKER, CMP_LESS_THAN, STAT_SPDEF, MAX_STAT_STAGE, BattleScript_QuiverDanceDoMoveAnim
	jumpifstat BS_ATTACKER, CMP_EQUAL, STAT_SPEED, MAX_STAT_STAGE, BattleScript_CantRaiseMultipleStats
BattleScript_QuiverDanceDoMoveAnim::
	attackanimation
	waitanimation
	setbyte sSTAT_ANIM_PLAYED, FALSE
	playstatchangeanimation BS_ATTACKER, BIT_SPATK | BIT_SPDEF | BIT_SPEED, 0
	setstatchanger STAT_SPATK, 1, FALSE
	statbuffchange MOVE_EFFECT_AFFECTS_USER | STAT_CHANGE_ALLOW_PTR, BattleScript_QuiverDanceTrySpDef
	jumpifbyte CMP_EQUAL, cMULTISTRING_CHOOSER, B_MSG_STAT_WONT_INCREASE, BattleScript_QuiverDanceTrySpDef
	printfromtable gStatUpStringIds
	waitmessage B_WAIT_TIME_LONG
BattleScript_QuiverDanceTrySpDef::
	setstatchanger STAT_SPDEF, 1, FALSE
	statbuffchange MOVE_EFFECT_AFFECTS_USER | STAT_CHANGE_ALLOW_PTR, BattleScript_QuiverDanceTrySpeed
	jumpifbyte CMP_EQUAL, cMULTISTRING_CHOOSER, B_MSG_STAT_WONT_INCREASE, BattleScript_QuiverDanceTrySpeed
	printfromtable gStatUpStringIds
	waitmessage B_WAIT_TIME_LONG
BattleScript_QuiverDanceTrySpeed::
	setstatchanger STAT_SPEED, 1, FALSE
	statbuffchange MOVE_EFFECT_AFFECTS_USER | STAT_CHANGE_ALLOW_PTR, BattleScript_QuiverDanceEnd
	jumpifbyte CMP_EQUAL, cMULTISTRING_CHOOSER, B_MSG_STAT_WONT_INCREASE, BattleScript_QuiverDanceEnd
	printfromtable gStatUpStringIds
	waitmessage B_WAIT_TIME_LONG
BattleScript_QuiverDanceEnd::
	goto BattleScript_MoveEnd

BattleScript_EffectVictoryDance:
	attackcanceler
	attackstring
	ppreduce
	jumpifstat BS_ATTACKER, CMP_LESS_THAN, STAT_ATK, MAX_STAT_STAGE, BattleScript_VictoryDanceDoMoveAnim
	jumpifstat BS_ATTACKER, CMP_LESS_THAN, STAT_DEF, MAX_STAT_STAGE, BattleScript_VictoryDanceDoMoveAnim
	jumpifstat BS_ATTACKER, CMP_EQUAL, STAT_SPEED, MAX_STAT_STAGE, BattleScript_CantRaiseMultipleStats
BattleScript_VictoryDanceDoMoveAnim::
	attackanimation
	waitanimation
	setbyte sSTAT_ANIM_PLAYED, FALSE
	playstatchangeanimation BS_ATTACKER, BIT_ATK | BIT_DEF | BIT_SPEED, 0
	setstatchanger STAT_ATK, 1, FALSE
	statbuffchange MOVE_EFFECT_AFFECTS_USER | STAT_CHANGE_ALLOW_PTR, BattleScript_VictoryDanceTryDef
	jumpifbyte CMP_EQUAL, cMULTISTRING_CHOOSER, B_MSG_STAT_WONT_INCREASE, BattleScript_VictoryDanceTryDef
	printfromtable gStatUpStringIds
	waitmessage B_WAIT_TIME_LONG
BattleScript_VictoryDanceTryDef::
	setstatchanger STAT_DEF, 1, FALSE
	statbuffchange MOVE_EFFECT_AFFECTS_USER | STAT_CHANGE_ALLOW_PTR, BattleScript_VictoryDanceTrySpeed
	jumpifbyte CMP_EQUAL, cMULTISTRING_CHOOSER, B_MSG_STAT_WONT_INCREASE, BattleScript_VictoryDanceTrySpeed
	printfromtable gStatUpStringIds
	waitmessage B_WAIT_TIME_LONG
BattleScript_VictoryDanceTrySpeed::
	setstatchanger STAT_SPEED, 1, FALSE
	statbuffchange MOVE_EFFECT_AFFECTS_USER | STAT_CHANGE_ALLOW_PTR, BattleScript_VictoryDanceEnd
	jumpifbyte CMP_EQUAL, cMULTISTRING_CHOOSER, B_MSG_STAT_WONT_INCREASE, BattleScript_VictoryDanceEnd
	printfromtable gStatUpStringIds
	waitmessage B_WAIT_TIME_LONG
BattleScript_VictoryDanceEnd::
	goto BattleScript_MoveEnd

BattleScript_EffectSpeedUpHit:
	setmoveeffect MOVE_EFFECT_SPD_PLUS_1 | MOVE_EFFECT_AFFECTS_USER
	goto BattleScript_EffectHit

BattleScript_EffectMeFirst:
	attackcanceler
	attackstring
	trymefirst BattleScript_ButItFailedPpReduce
	attackanimation
	waitanimation
	setbyte sB_ANIM_TURN, 0
	setbyte sB_ANIM_TARGETS_HIT, 0
	jumptocalledmove TRUE

BattleScript_EffectAttackSpAttackUp:
	attackcanceler
	attackstring
	ppreduce
	jumpifstat BS_ATTACKER, CMP_LESS_THAN, STAT_ATK, MAX_STAT_STAGE, BattleScript_AttackSpAttackUpDoMoveAnim
	jumpifstat BS_ATTACKER, CMP_EQUAL, STAT_SPATK, MAX_STAT_STAGE, BattleScript_CantRaiseMultipleStats
BattleScript_AttackSpAttackUpDoMoveAnim::
	attackanimation
	waitanimation
	setbyte sSTAT_ANIM_PLAYED, FALSE
	playstatchangeanimation BS_ATTACKER, BIT_ATK | BIT_SPATK, 0
	setstatchanger STAT_ATK, 1, FALSE
	statbuffchange MOVE_EFFECT_AFFECTS_USER | STAT_CHANGE_ALLOW_PTR, BattleScript_AttackSpAttackUpTrySpAtk
	jumpifbyte CMP_EQUAL, cMULTISTRING_CHOOSER, B_MSG_STAT_WONT_INCREASE, BattleScript_AttackSpAttackUpTrySpAtk
	printfromtable gStatUpStringIds
	waitmessage B_WAIT_TIME_LONG
BattleScript_AttackSpAttackUpTrySpAtk::
	setstatchanger STAT_SPATK, 1, FALSE
	statbuffchange MOVE_EFFECT_AFFECTS_USER | STAT_CHANGE_ALLOW_PTR, BattleScript_AttackSpAttackUpEnd
	jumpifbyte CMP_EQUAL, cMULTISTRING_CHOOSER, B_MSG_STAT_WONT_INCREASE, BattleScript_AttackSpAttackUpEnd
	printfromtable gStatUpStringIds
	waitmessage B_WAIT_TIME_LONG
BattleScript_AttackSpAttackUpEnd:
	goto BattleScript_MoveEnd

BattleScript_EffectAttackAccUp:
	attackcanceler
	attackstring
	ppreduce
	jumpifstat BS_ATTACKER, CMP_LESS_THAN, STAT_ATK, MAX_STAT_STAGE, BattleScript_AttackAccUpDoMoveAnim
	jumpifstat BS_ATTACKER, CMP_EQUAL, STAT_ACC, MAX_STAT_STAGE, BattleScript_CantRaiseMultipleStats
BattleScript_AttackAccUpDoMoveAnim::
	attackanimation
	waitanimation
	setbyte sSTAT_ANIM_PLAYED, FALSE
	playstatchangeanimation BS_ATTACKER, BIT_SPATK | BIT_SPDEF, 0
	setstatchanger STAT_ATK, 1, FALSE
	statbuffchange MOVE_EFFECT_AFFECTS_USER | STAT_CHANGE_ALLOW_PTR, BattleScript_AttackAccUpTrySpDef
	jumpifbyte CMP_EQUAL, cMULTISTRING_CHOOSER, B_MSG_STAT_WONT_INCREASE, BattleScript_AttackAccUpTrySpDef
	printfromtable gStatUpStringIds
	waitmessage B_WAIT_TIME_LONG
BattleScript_AttackAccUpTrySpDef::
	setstatchanger STAT_ACC, 1, FALSE
	statbuffchange MOVE_EFFECT_AFFECTS_USER | STAT_CHANGE_ALLOW_PTR, BattleScript_AttackAccUpEnd
	jumpifbyte CMP_EQUAL, cMULTISTRING_CHOOSER, B_MSG_STAT_WONT_INCREASE, BattleScript_AttackAccUpEnd
	printfromtable gStatUpStringIds
	waitmessage B_WAIT_TIME_LONG
BattleScript_AttackAccUpEnd:
	goto BattleScript_MoveEnd

BattleScript_EffectMistyTerrain:
BattleScript_EffectGrassyTerrain:
BattleScript_EffectElectricTerrain:
BattleScript_EffectPsychicTerrain:
	attackcanceler
	attackstring
	ppreduce
	setterrain BattleScript_ButItFailed
	attackanimation
	waitanimation
	printfromtable gTerrainStringIds
	waitmessage B_WAIT_TIME_LONG
	playanimation BS_ATTACKER, B_ANIM_RESTORE_BG
	call BattleScript_ActivateTerrainEffects
	goto BattleScript_MoveEnd

BattleScript_EffectTopsyTurvy:
	attackcanceler
	attackstring
	ppreduce
	accuracycheck BattleScript_ButItFailed, NO_ACC_CALC_CHECK_LOCK_ON
	jumpifstat BS_TARGET, CMP_NOT_EQUAL, STAT_ATK, 6, BattleScript_EffectTopsyTurvyWorks
	jumpifstat BS_TARGET, CMP_NOT_EQUAL, STAT_DEF, 6, BattleScript_EffectTopsyTurvyWorks
	jumpifstat BS_TARGET, CMP_NOT_EQUAL, STAT_SPATK, 6, BattleScript_EffectTopsyTurvyWorks
	jumpifstat BS_TARGET, CMP_NOT_EQUAL, STAT_SPDEF, 6, BattleScript_EffectTopsyTurvyWorks
	jumpifstat BS_TARGET, CMP_NOT_EQUAL, STAT_SPEED, 6, BattleScript_EffectTopsyTurvyWorks
	jumpifstat BS_TARGET, CMP_NOT_EQUAL, STAT_ACC, 6, BattleScript_EffectTopsyTurvyWorks
	jumpifstat BS_TARGET, CMP_EQUAL, STAT_EVASION, 6, BattleScript_ButItFailed
BattleScript_EffectTopsyTurvyWorks:
	attackanimation
	waitanimation
	invertstatstages BS_TARGET
	printstring STRINGID_TOPSYTURVYSWITCHEDSTATS
	waitmessage B_WAIT_TIME_LONG
	goto BattleScript_MoveEnd

BattleScript_EffectIonDeluge:
	attackcanceler
	accuracycheck BattleScript_PrintMoveMissed, ACC_CURR_MOVE
	attackstring
	ppreduce
	orword gFieldStatuses, STATUS_FIELD_ION_DELUGE
	attackanimation
	waitanimation
	printstring STRINGID_IONDELUGEON
	waitmessage B_WAIT_TIME_LONG
	goto BattleScript_MoveEnd

BattleScript_EffectQuash:
	attackcanceler
	accuracycheck BattleScript_PrintMoveMissed, ACC_CURR_MOVE
	attackstring
	ppreduce
	tryquash BattleScript_ButItFailed
	attackanimation
	waitanimation
	printstring STRINGID_QUASHSUCCESS
	waitmessage B_WAIT_TIME_LONG
	goto BattleScript_MoveEnd

BattleScript_EffectHealPulse:
	attackcanceler
	attackstring
	ppreduce
    jumpifstatus3 BS_ATTACKER, STATUS3_HEAL_BLOCK, BattleScript_MoveUsedHealBlockPrevents @ stops pollen puff
    jumpifstatus3 BS_TARGET, STATUS3_HEAL_BLOCK, BattleScript_MoveUsedHealBlockPrevents
	accuracycheck BattleScript_ButItFailed, NO_ACC_CALC_CHECK_LOCK_ON
	jumpifsubstituteblocks BattleScript_ButItFailed
	tryhealpulse BS_TARGET, BattleScript_AlreadyAtFullHp
	attackanimation
	waitanimation
	healthbarupdate BS_TARGET
	datahpupdate BS_TARGET
	printstring STRINGID_PKMNREGAINEDHEALTH
	waitmessage B_WAIT_TIME_LONG
	goto BattleScript_MoveEnd

BattleScript_EffectEntrainment:
	attackcanceler
	accuracycheck BattleScript_PrintMoveMissed, ACC_CURR_MOVE
	attackstring
	ppreduce
	tryentrainment BattleScript_ButItFailed
	attackanimation
	waitanimation
	setlastusedability BS_TARGET
	printstring STRINGID_PKMNACQUIREDABILITY
	waitmessage B_WAIT_TIME_LONG
	goto BattleScript_MoveEnd

BattleScript_EffectSimpleBeam:
	attackcanceler
	accuracycheck BattleScript_PrintMoveMissed, ACC_CURR_MOVE
	attackstring
	ppreduce
	setabilitysimple BS_TARGET, BattleScript_ButItFailed
	attackanimation
	waitanimation
	printstring STRINGID_PKMNACQUIREDSIMPLE
	waitmessage B_WAIT_TIME_LONG
	trytoclearprimalweather
	printstring STRINGID_EMPTYSTRING3
	waitmessage 1
	tryendneutralizinggas BS_TARGET
	goto BattleScript_MoveEnd

BattleScript_EffectSuckerPunch:
	attackcanceler
	suckerpunchcheck BattleScript_ButItFailedAtkStringPpReduce
	accuracycheck BattleScript_PrintMoveMissed, ACC_CURR_MOVE
	goto BattleScript_HitFromAtkString

BattleScript_EffectLuckyChant:
	attackcanceler
	attackstring
	ppreduce
	setluckychant BS_ATTACKER, BattleScript_ButItFailed
	attackanimation
	waitanimation
	printstring STRINGID_SHIELDEDFROMCRITICALHITS
	waitmessage B_WAIT_TIME_LONG
	goto BattleScript_MoveEnd

BattleScript_EffectMetalBurst:
	attackcanceler
	metalburstdamagecalculator BattleScript_ButItFailedAtkStringPpReduce
	accuracycheck BattleScript_PrintMoveMissed, ACC_CURR_MOVE
	attackstring
	ppreduce
	typecalc
	bichalfword gMoveResultFlags, MOVE_RESULT_NOT_VERY_EFFECTIVE | MOVE_RESULT_SUPER_EFFECTIVE
	adjustdamage
	goto BattleScript_HitFromAtkAnimation

BattleScript_EffectHealingWish:
	attackcanceler
	jumpifcantswitch SWITCH_IGNORE_ESCAPE_PREVENTION | BS_ATTACKER, BattleScript_ButItFailedAtkStringPpReduce
	attackstring
	ppreduce
	attackanimation
	waitanimation
	instanthpdrop BS_ATTACKER
	setatkhptozero
	tryfaintmon BS_ATTACKER
	storehealingwish BS_ATTACKER
.if B_HEALING_WISH_SWITCH <= GEN_4
	openpartyscreen BS_ATTACKER, BattleScript_EffectHealingWishEnd
	switchoutabilities BS_ATTACKER
	waitstate
	switchhandleorder BS_ATTACKER, 2
	returnatktoball
	getswitchedmondata BS_ATTACKER
	switchindataupdate BS_ATTACKER
	hpthresholds BS_ATTACKER
	trytoclearprimalweather
	printstring STRINGID_EMPTYSTRING3
	waitmessage 1
	printstring STRINGID_SWITCHINMON
	switchinanim BS_ATTACKER, TRUE
	waitstate
	switchineffects BS_ATTACKER
.endif
BattleScript_EffectHealingWishEnd:
	moveendall
	end

BattleScript_HealingWishActivates::
	setbyte cMULTISTRING_CHOOSER, 0
	goto BattleScript_EffectHealingWishRestore
BattleScript_LunarDanceActivates::
	setbyte cMULTISTRING_CHOOSER, 1
	restorepp BS_ATTACKER
BattleScript_EffectHealingWishRestore:
	printfromtable gHealingWishStringIds
	waitmessage B_WAIT_TIME_LONG
	playanimation BS_ATTACKER, B_ANIM_WISH_HEAL
	waitanimation
	dmgtomaxattackerhp
	manipulatedamage DMG_CHANGE_SIGN
	healthbarupdate BS_ATTACKER
	datahpupdate BS_ATTACKER
	clearstatus BS_ATTACKER
	waitstate
	updatestatusicon BS_ATTACKER
	waitstate
	printstring STRINGID_HEALINGWISHHEALED
	waitmessage B_WAIT_TIME_LONG
	return

BattleScript_EffectWorrySeed:
	attackcanceler
	accuracycheck BattleScript_PrintMoveMissed, ACC_CURR_MOVE
	attackstring
	ppreduce
	tryworryseed BattleScript_ButItFailed
	attackanimation
	waitanimation
	printstring STRINGID_PKMNACQUIREDABILITY
	waitmessage B_WAIT_TIME_LONG
	trytoclearprimalweather
	printstring STRINGID_EMPTYSTRING3
	waitmessage 1
	goto BattleScript_MoveEnd

BattleScript_EffectPowerSplit:
	attackcanceler
	attackstring
	ppreduce
	accuracycheck BattleScript_ButItFailed, NO_ACC_CALC_CHECK_LOCK_ON
	averagestats STAT_ATK
	averagestats STAT_SPATK
	attackanimation
	waitanimation
	printstring STRINGID_SHAREDITSPOWER
	waitmessage B_WAIT_TIME_LONG
	goto BattleScript_MoveEnd

BattleScript_EffectGuardSplit:
	attackcanceler
	attackstring
	ppreduce
	accuracycheck BattleScript_ButItFailed, NO_ACC_CALC_CHECK_LOCK_ON
	averagestats STAT_DEF
	averagestats STAT_SPDEF
	attackanimation
	waitanimation
	printstring STRINGID_SHAREDITSGUARD
	waitmessage B_WAIT_TIME_LONG
	goto BattleScript_MoveEnd

BattleScript_EffectHeartSwap:
	attackcanceler
	attackstring
	ppreduce
	accuracycheck BattleScript_ButItFailed, NO_ACC_CALC_CHECK_LOCK_ON
	swapstatstages STAT_ATK
	swapstatstages STAT_DEF
	swapstatstages STAT_SPEED
	swapstatstages STAT_SPATK
	swapstatstages STAT_SPDEF
	swapstatstages STAT_EVASION
	swapstatstages STAT_ACC
	attackanimation
	waitanimation
	printstring STRINGID_PKMNSWITCHEDSTATCHANGES
	waitmessage B_WAIT_TIME_LONG
	goto BattleScript_MoveEnd

BattleScript_EffectPowerSwap:
	attackcanceler
	attackstring
	ppreduce
	accuracycheck BattleScript_ButItFailed, NO_ACC_CALC_CHECK_LOCK_ON
	swapstatstages STAT_ATK
	swapstatstages STAT_SPATK
	attackanimation
	waitanimation
	printstring STRINGID_PKMNSWITCHEDSTATCHANGES
	waitmessage B_WAIT_TIME_LONG
	goto BattleScript_MoveEnd

BattleScript_EffectGuardSwap:
	attackcanceler
	attackstring
	ppreduce
	accuracycheck BattleScript_ButItFailed, NO_ACC_CALC_CHECK_LOCK_ON
	swapstatstages STAT_DEF
	swapstatstages STAT_SPDEF
	attackanimation
	waitanimation
	printstring STRINGID_PKMNSWITCHEDSTATCHANGES
	waitmessage B_WAIT_TIME_LONG
	goto BattleScript_MoveEnd

BattleScript_EffectSpeedSwap:
	attackcanceler
	attackstring
	ppreduce
	accuracycheck BattleScript_ButItFailed, NO_ACC_CALC_CHECK_LOCK_ON
	swapstats STAT_SPEED
	attackanimation
	waitanimation
	printstring STRINGID_ATTACKERSWITCHEDSTATWITHTARGET
	waitmessage B_WAIT_TIME_LONG
	goto BattleScript_MoveEnd

BattleScript_EffectTelekinesis:
	attackcanceler
	accuracycheck BattleScript_PrintMoveMissed, NO_ACC_CALC_CHECK_LOCK_ON
	attackstring
	ppreduce
	settelekinesis BattleScript_ButItFailed
	attackanimation
	waitanimation
	printstring STRINGID_PKMNIDENTIFIED
	waitmessage B_WAIT_TIME_LONG
	goto BattleScript_MoveEnd

BattleScript_EffectStealthRock:
	attackcanceler
	attackstring
	ppreduce
	setstealthrock BattleScript_ButItFailed
	attackanimation
	waitanimation
	printstring STRINGID_POINTEDSTONESFLOAT
	waitmessage B_WAIT_TIME_LONG
	goto BattleScript_MoveEnd

BattleScript_EffectStickyWeb:
	attackcanceler
	attackstring
	ppreduce
	setstickyweb BattleScript_ButItFailed
	attackanimation
	waitanimation
	printstring STRINGID_STICKYWEBUSED
	waitmessage B_WAIT_TIME_LONG
	goto BattleScript_MoveEnd

BattleScript_EffectGastroAcid:
	attackcanceler
	accuracycheck BattleScript_PrintMoveMissed, ACC_CURR_MOVE
	attackstring
	ppreduce
	setgastroacid BattleScript_ButItFailed
	attackanimation
	waitanimation
	printstring STRINGID_PKMNSABILITYSUPPRESSED
	waitmessage B_WAIT_TIME_LONG
	trytoclearprimalweather
	printstring STRINGID_EMPTYSTRING3
	waitmessage 1
	tryendneutralizinggas BS_TARGET
	goto BattleScript_MoveEnd

BattleScript_EffectToxicSpikes:
	attackcanceler
	attackstring
	ppreduce
	settoxicspikes BattleScript_ButItFailed
	attackanimation
	waitanimation
	printstring STRINGID_POISONSPIKESSCATTERED
	waitmessage B_WAIT_TIME_LONG
	goto BattleScript_MoveEnd

BattleScript_EffectMagnetRise:
	attackcanceler
	attackstring
	ppreduce
	setuserstatus3 STATUS3_MAGNET_RISE, BattleScript_ButItFailed
	attackanimation
	waitanimation
	printstring STRINGID_PKMNLEVITATEDONELECTROMAGNETISM
	waitmessage B_WAIT_TIME_LONG
	goto BattleScript_MoveEnd

BattleScript_EffectTrickRoom:
	attackcanceler
	attackstring
	ppreduce
	setroom
	attackanimation
	waitanimation
	printfromtable gRoomsStringIds
	waitmessage B_WAIT_TIME_LONG
	savetarget
	setbyte gBattlerTarget, 0
BattleScript_RoomServiceLoop:
	copybyte sBATTLER, gBattlerTarget
	tryroomservice BS_TARGET, BattleScript_RoomServiceLoop_NextBattler
	removeitem BS_TARGET
BattleScript_RoomServiceLoop_NextBattler:
	addbyte gBattlerTarget, 0x1
	jumpifbytenotequal gBattlerTarget, gBattlersCount, BattleScript_RoomServiceLoop
	restoretarget
	goto BattleScript_MoveEnd

BattleScript_EffectWonderRoom:
BattleScript_EffectMagicRoom:
	attackcanceler
	attackstring
	ppreduce
	setroom
	attackanimation
	waitanimation
	printfromtable gRoomsStringIds
	waitmessage B_WAIT_TIME_LONG
	goto BattleScript_MoveEnd

BattleScript_EffectAquaRing:
	attackcanceler
	attackstring
	ppreduce
	setuserstatus3 STATUS3_AQUA_RING, BattleScript_ButItFailed
	attackanimation
	waitanimation
	printstring STRINGID_PKMNSURROUNDEDWITHVEILOFWATER
	waitmessage B_WAIT_TIME_LONG
	goto BattleScript_MoveEnd

BattleScript_EffectEmbargo:
	attackcanceler
	accuracycheck BattleScript_PrintMoveMissed, ACC_CURR_MOVE
	attackstring
	ppreduce
	setembargo BattleScript_ButItFailed
	attackanimation
	waitanimation
	printstring STRINGID_PKMNCANTUSEITEMSANYMORE
	waitmessage B_WAIT_TIME_LONG
	goto BattleScript_MoveEnd

BattleScript_EffectTailwind:
	attackcanceler
	attackstring
	ppreduce
	settailwind BattleScript_ButItFailed
	attackanimation
	waitanimation
	printstring STRINGID_TAILWINDBLEW
	waitmessage B_WAIT_TIME_LONG
	call BattleScript_TryTailwindAbilitiesLoop
	goto BattleScript_MoveEnd

BattleScript_TryTailwindAbilitiesLoop:
	savetarget
	setbyte gBattlerTarget, 0
BattleScript_TryTailwindAbilitiesLoop_Iter:
	trywindriderpower BS_TARGET, BattleScript_TryTailwindAbilitiesLoop_Increment
	jumpifability BS_TARGET, ABILITY_WIND_RIDER, BattleScript_TryTailwindAbilitiesLoop_WindRider
	jumpifability BS_TARGET, ABILITY_WIND_POWER, BattleScript_TryTailwindAbilitiesLoop_WindPower
BattleScript_TryTailwindAbilitiesLoop_Increment:
	addbyte gBattlerTarget, 0x1
	jumpifbytenotequal gBattlerTarget, gBattlersCount, BattleScript_TryTailwindAbilitiesLoop_Iter
BattleScript_TryTailwindAbilitiesLoop_Ret:
	restoretarget
	return

BattleScript_TryTailwindAbilitiesLoop_WindRider:
	call BattleScript_AbilityPopUp
	modifybattlerstatstage BS_TARGET, STAT_ATK, INCREASE, 1, BattleScript_TryTailwindAbilitiesLoop_Increment, ANIM_ON
	goto BattleScript_TryTailwindAbilitiesLoop_Increment

BattleScript_TryTailwindAbilitiesLoop_WindPower:
	call BattleScript_AbilityPopUp
	copybyte sSAVED_BATTLER, gBattlerAttacker
	copybyte gBattlerAttacker, gBattlerTarget
	setcharge
	printstring STRINGID_BEINGHITCHARGEDPKMNWITHPOWER
	waitmessage B_WAIT_TIME_LONG
	copybyte gBattlerAttacker, sSAVED_BATTLER
	goto BattleScript_TryTailwindAbilitiesLoop_Increment

BattleScript_EffectMircleEye:
	attackcanceler
	accuracycheck BattleScript_PrintMoveMissed, ACC_CURR_MOVE
	attackstring
	ppreduce
	setmiracleeye BattleScript_ButItFailed
	goto BattleScript_IdentifiedFoe

BattleScript_EffectGravity:
	attackcanceler
	attackstring
	ppreduce
	setgravity BattleScript_ButItFailed
	attackanimation
	waitanimation
	printstring STRINGID_GRAVITYINTENSIFIED
	waitmessage B_WAIT_TIME_LONG
	selectfirstvalidtarget
BattleScript_GravityLoop:
	movevaluescleanup
	jumpifstatus3 BS_TARGET, STATUS3_ON_AIR | STATUS3_MAGNET_RISE | STATUS3_TELEKINESIS, BattleScript_GravityLoopDrop
	goto BattleScript_GravityLoopEnd
BattleScript_GravityLoopDrop:
	bringdownairbornebattler BS_TARGET
	printstring STRINGID_GRAVITYGROUNDING
	waitmessage B_WAIT_TIME_LONG
BattleScript_GravityLoopEnd:
	moveendto MOVEEND_NEXT_TARGET
	jumpifnexttargetvalid BattleScript_GravityLoop
	end

BattleScript_EffectRoost:
	attackcanceler
	attackstring
	ppreduce
	tryhealhalfhealth BattleScript_AlreadyAtFullHp, BS_TARGET
	setroost
	goto BattleScript_PresentHealTarget

BattleScript_EffectCaptivate:
	setstatchanger STAT_SPATK, 2, TRUE
	attackcanceler
	jumpifsubstituteblocks BattleScript_ButItFailedAtkStringPpReduce
	jumpifoppositegenders BattleScript_CaptivateCheckAcc
	goto BattleScript_ButItFailedAtkStringPpReduce
BattleScript_CaptivateCheckAcc:
	accuracycheck BattleScript_PrintMoveMissed, ACC_CURR_MOVE
	goto BattleScript_StatDownFromAttackString

BattleScript_EffectHealBlock:
	attackcanceler
	accuracycheck BattleScript_PrintMoveMissed, ACC_CURR_MOVE
	attackstring
	ppreduce
	jumpifability BS_TARGET_SIDE, ABILITY_AROMA_VEIL, BattleScript_AromaVeilProtects
	sethealblock BattleScript_ButItFailed
	attackanimation
	waitanimation
	printstring STRINGID_PKMNPREVENTEDFROMHEALING
	waitmessage B_WAIT_TIME_LONG
	goto BattleScript_MoveEnd

BattleScript_EffectThroatChop:
	jumpifsubstituteblocks BattleScript_EffectHit
	setmoveeffect MOVE_EFFECT_THROAT_CHOP | MOVE_EFFECT_CERTAIN
	goto BattleScript_EffectHit

BattleScript_EffectHitEscape:
	attackcanceler
	accuracycheck BattleScript_PrintMoveMissed, ACC_CURR_MOVE
	attackstring
	ppreduce
	critcalc
	damagecalc
	adjustdamage
	attackanimation
	waitanimation
	effectivenesssound
	hitanimation BS_TARGET
	waitstate
	healthbarupdate BS_TARGET
	datahpupdate BS_TARGET
	critmessage
	waitmessage B_WAIT_TIME_LONG
	resultmessage
	waitmessage B_WAIT_TIME_LONG
	jumpifmovehadnoeffect BattleScript_MoveEnd
	jumpifability BS_TARGET, ABILITY_GUARD_DOG, BattleScript_MoveEnd
	seteffectwithchance
	tryfaintmon BS_TARGET
	moveendto MOVEEND_ATTACKER_VISIBLE
	moveendfrom MOVEEND_TARGET_VISIBLE
	jumpifbattleend BattleScript_HitEscapeEnd
	jumpifbyte CMP_NOT_EQUAL gBattleOutcome 0, BattleScript_HitEscapeEnd
	jumpifbattletype BATTLE_TYPE_ARENA, BattleScript_HitEscapeEnd
	jumpifcantswitch SWITCH_IGNORE_ESCAPE_PREVENTION | BS_ATTACKER, BattleScript_HitEscapeEnd
	jumpifemergencyexited BS_TARGET, BattleScript_HitEscapeEnd
	openpartyscreen BS_ATTACKER, BattleScript_HitEscapeEnd
	switchoutabilities BS_ATTACKER
	waitstate
	switchhandleorder BS_ATTACKER, 2
	returntoball BS_ATTACKER
	getswitchedmondata BS_ATTACKER
	switchindataupdate BS_ATTACKER
	hpthresholds BS_ATTACKER
	trytoclearprimalweather
	printstring STRINGID_EMPTYSTRING3
	waitmessage 1
	printstring STRINGID_SWITCHINMON
	switchinanim BS_ATTACKER, TRUE
	waitstate
	switchineffects BS_ATTACKER
BattleScript_HitEscapeEnd:
	end

BattleScript_EffectPlaceholder:
	attackcanceler
	attackstring
	ppreduce
	pause 5
	printstring STRINGID_NOTDONEYET
	goto BattleScript_MoveEnd

BattleScript_EffectRound:
	setmoveeffect MOVE_EFFECT_ROUND
	goto BattleScript_EffectHit

BattleScript_EffectHit::
BattleScript_HitFromAtkCanceler::
	attackcanceler
BattleScript_HitFromAccCheck::
	accuracycheck BattleScript_PrintMoveMissed, ACC_CURR_MOVE
BattleScript_HitFromAtkString::
	attackstring
	ppreduce
BattleScript_HitFromCritCalc::
	critcalc
	damagecalc
	adjustdamage
BattleScript_HitFromAtkAnimation::
	attackanimation
	waitanimation
	effectivenesssound
	hitanimation BS_TARGET
	waitstate
	healthbarupdate BS_TARGET
	datahpupdate BS_TARGET
	critmessage
	waitmessage B_WAIT_TIME_LONG
	resultmessage
	waitmessage B_WAIT_TIME_LONG
	seteffectwithchance
	tryfaintmon BS_TARGET
BattleScript_MoveEnd::
	moveendall
	end

BattleScript_EffectNaturalGift:
	attackcanceler
	attackstring
	ppreduce
	jumpifnotberry BS_ATTACKER, BattleScript_ButItFailed
	jumpifword CMP_COMMON_BITS, gFieldStatuses, STATUS_FIELD_MAGIC_ROOM, BattleScript_ButItFailed
	jumpifability BS_ATTACKER, ABILITY_KLUTZ, BattleScript_ButItFailed
	jumpifstatus3 BS_ATTACKER, STATUS3_EMBARGO, BattleScript_ButItFailed
	accuracycheck BattleScript_MoveMissedPause, ACC_CURR_MOVE
	critcalc
	damagecalc
	adjustdamage
	attackanimation
	waitanimation
	effectivenesssound
	hitanimation BS_TARGET
	waitstate
	healthbarupdate BS_TARGET
	datahpupdate BS_TARGET
	critmessage
	waitmessage B_WAIT_TIME_LONG
	resultmessage
	waitmessage B_WAIT_TIME_LONG
	seteffectwithchance
	jumpifmovehadnoeffect BattleScript_EffectNaturalGiftEnd
	checkparentalbondcounter 2, BattleScript_EffectNaturalGiftEnd
	removeitem BS_ATTACKER
BattleScript_EffectNaturalGiftEnd:
	tryfaintmon BS_TARGET
	goto BattleScript_MoveEnd

BattleScript_MakeMoveMissed::
	orhalfword gMoveResultFlags, MOVE_RESULT_MISSED
BattleScript_PrintMoveMissed::
	attackstring
	ppreduce
BattleScript_MoveMissedPause::
	pause B_WAIT_TIME_SHORT
BattleScript_MoveMissed::
	effectivenesssound
	resultmessage
	waitmessage B_WAIT_TIME_LONG
	goto BattleScript_MoveEnd

BattleScript_EffectDarkVoid::
.if B_DARK_VOID_FAIL >= GEN_7
	jumpifspecies BS_ATTACKER, SPECIES_DARKRAI, BattleScript_EffectSleep
	goto BattleScript_PokemonCantUseTheMove
.endif
BattleScript_EffectSleep::
	attackcanceler
	attackstring
	ppreduce
	jumpifsubstituteblocks BattleScript_ButItFailed
	jumpifstatus BS_TARGET, STATUS1_SLEEP, BattleScript_AlreadyAsleep
	jumpifuproarwakes BattleScript_CantMakeAsleep
	jumpifability BS_TARGET, ABILITY_INSOMNIA, BattleScript_InsomniaProtects
	jumpifability BS_TARGET, ABILITY_VITAL_SPIRIT, BattleScript_InsomniaProtects
	jumpifability BS_TARGET, ABILITY_COMATOSE, BattleScript_AbilityProtectsDoesntAffect
	jumpifability BS_TARGET, ABILITY_PURIFYING_SALT, BattleScript_AbilityProtectsDoesntAffect
	jumpifflowerveil BattleScript_FlowerVeilProtects
	jumpifability BS_TARGET_SIDE, ABILITY_SWEET_VEIL, BattleScript_SweetVeilProtects
	jumpifleafguardprotected BS_TARGET, BattleScript_AbilityProtectsDoesntAffect
	jumpifshieldsdown BS_TARGET, BattleScript_AbilityProtectsDoesntAffect
	jumpifstatus BS_TARGET, STATUS1_ANY, BattleScript_ButItFailed
	jumpifterrainaffected BS_TARGET, STATUS_FIELD_ELECTRIC_TERRAIN, BattleScript_ElectricTerrainPrevents
	jumpifterrainaffected BS_TARGET, STATUS_FIELD_MISTY_TERRAIN, BattleScript_MistyTerrainPrevents
	accuracycheck BattleScript_ButItFailed, ACC_CURR_MOVE
	jumpifsafeguard BattleScript_SafeguardProtected
	attackanimation
	waitanimation
	setmoveeffect MOVE_EFFECT_SLEEP
	seteffectprimary
	goto BattleScript_MoveEnd

BattleScript_TerrainPreventsEnd2::
	pause B_WAIT_TIME_SHORT
	printfromtable gTerrainPreventsStringIds
	waitmessage B_WAIT_TIME_LONG
	end2

BattleScript_ElectricTerrainPrevents::
	pause B_WAIT_TIME_SHORT
	printstring STRINGID_ELECTRICTERRAINPREVENTS
	waitmessage B_WAIT_TIME_LONG
	orhalfword gMoveResultFlags, MOVE_RESULT_FAILED
	goto BattleScript_MoveEnd

BattleScript_MistyTerrainPrevents::
	pause B_WAIT_TIME_SHORT
	printstring STRINGID_MISTYTERRAINPREVENTS
	waitmessage B_WAIT_TIME_LONG
	orhalfword gMoveResultFlags, MOVE_RESULT_FAILED
	goto BattleScript_MoveEnd

BattleScript_FlowerVeilProtectsRet::
	pause B_WAIT_TIME_SHORT
	call BattleScript_AbilityPopUp
	printstring STRINGID_FLOWERVEILPROTECTED
	waitmessage B_WAIT_TIME_LONG
	return

BattleScript_FlowerVeilProtects:
	call BattleScript_FlowerVeilProtectsRet
	orhalfword gMoveResultFlags, MOVE_RESULT_FAILED
	goto BattleScript_MoveEnd

BattleScript_SweetVeilProtectsRet::
	pause B_WAIT_TIME_SHORT
	call BattleScript_AbilityPopUp
	printstring STRINGID_FLOWERVEILPROTECTED
	waitmessage B_WAIT_TIME_LONG
	return

BattleScript_SweetVeilProtects:
	call BattleScript_SweetVeilProtectsRet
	orhalfword gMoveResultFlags, MOVE_RESULT_FAILED
	goto BattleScript_MoveEnd

BattleScript_AromaVeilProtectsRet::
	pause B_WAIT_TIME_SHORT
	call BattleScript_AbilityPopUp
	printstring STRINGID_AROMAVEILPROTECTED
	waitmessage B_WAIT_TIME_LONG
	return

BattleScript_AromaVeilProtects:
	call BattleScript_AromaVeilProtectsRet
	orhalfword gMoveResultFlags, MOVE_RESULT_FAILED
	goto BattleScript_MoveEnd

BattleScript_PastelVeilProtectsRet::
	pause B_WAIT_TIME_SHORT
	call BattleScript_AbilityPopUp
	printstring STRINGID_PASTELVEILPROTECTED
	waitmessage B_WAIT_TIME_LONG
	return

BattleScript_PastelVeilProtects:
	call BattleScript_PastelVeilProtectsRet
	orhalfword gMoveResultFlags, MOVE_RESULT_FAILED
	goto BattleScript_MoveEnd

BattleScript_AbilityProtectsDoesntAffectRet::
	pause B_WAIT_TIME_SHORT
	call BattleScript_AbilityPopUp
	printstring STRINGID_ITDOESNTAFFECT
	waitmessage B_WAIT_TIME_LONG
	return

BattleScript_AbilityProtectsDoesntAffect:
	call BattleScript_AbilityProtectsDoesntAffectRet
	orhalfword gMoveResultFlags, MOVE_RESULT_FAILED
	goto BattleScript_MoveEnd

BattleScript_InsomniaProtects:
	pause B_WAIT_TIME_SHORT
	call BattleScript_AbilityPopUp
	printstring STRINGID_PKMNSTAYEDAWAKEUSING
	waitmessage B_WAIT_TIME_LONG
	orhalfword gMoveResultFlags, MOVE_RESULT_FAILED
	goto BattleScript_MoveEnd

BattleScript_AlreadyAsleep::
	setalreadystatusedmoveattempt BS_ATTACKER
	pause B_WAIT_TIME_SHORT
	printstring STRINGID_PKMNALREADYASLEEP
	waitmessage B_WAIT_TIME_LONG
	orhalfword gMoveResultFlags, MOVE_RESULT_FAILED
	goto BattleScript_MoveEnd

BattleScript_WasntAffected::
	pause B_WAIT_TIME_SHORT
	printstring STRINGID_PKMNWASNTAFFECTED
	waitmessage B_WAIT_TIME_LONG
	orhalfword gMoveResultFlags, MOVE_RESULT_FAILED
	goto BattleScript_MoveEnd

BattleScript_CantMakeAsleep::
	pause B_WAIT_TIME_SHORT
	printfromtable gUproarAwakeStringIds
	waitmessage B_WAIT_TIME_LONG
	orhalfword gMoveResultFlags, MOVE_RESULT_FAILED
	goto BattleScript_MoveEnd

BattleScript_EffectBarbBarrage:
BattleScript_EffectPoisonHit:
	setmoveeffect MOVE_EFFECT_POISON
	goto BattleScript_EffectHit

BattleScript_EffectAbsorb::
	attackcanceler
	accuracycheck BattleScript_PrintMoveMissed, ACC_CURR_MOVE
	attackstring
	ppreduce
	critcalc
	damagecalc
	adjustdamage
	attackanimation
	waitanimation
	effectivenesssound
	hitanimation BS_TARGET
	waitstate
	healthbarupdate BS_TARGET
	datahpupdate BS_TARGET
	critmessage
	waitmessage B_WAIT_TIME_LONG
	resultmessage
	waitmessage B_WAIT_TIME_LONG
	jumpifstatus3 BS_ATTACKER, STATUS3_HEAL_BLOCK, BattleScript_AbsorbHealBlock
	setdrainedhp
	manipulatedamage DMG_BIG_ROOT
	orword gHitMarker, HITMARKER_IGNORE_SUBSTITUTE | HITMARKER_IGNORE_DISGUISE
	jumpifability BS_TARGET, ABILITY_LIQUID_OOZE, BattleScript_AbsorbLiquidOoze
	setbyte cMULTISTRING_CHOOSER, B_MSG_ABSORB
	goto BattleScript_AbsorbUpdateHp
BattleScript_AbsorbLiquidOoze::
	call BattleScript_AbilityPopUpTarget
	manipulatedamage DMG_CHANGE_SIGN
	setbyte cMULTISTRING_CHOOSER, B_MSG_ABSORB_OOZE
BattleScript_AbsorbUpdateHp::
	healthbarupdate BS_ATTACKER
	datahpupdate BS_ATTACKER
	jumpifmovehadnoeffect BattleScript_AbsorbTryFainting
	printfromtable gAbsorbDrainStringIds
	waitmessage B_WAIT_TIME_LONG
BattleScript_AbsorbTryFainting::
	tryfaintmon BS_ATTACKER
BattleScript_AbsorbHealBlock::
	tryfaintmon BS_TARGET
	goto BattleScript_MoveEnd

BattleScript_EffectBurnHit::
	setmoveeffect MOVE_EFFECT_BURN
	goto BattleScript_EffectHit

BattleScript_EffectFrostbiteHit::
	setmoveeffect MOVE_EFFECT_FROSTBITE
	goto BattleScript_EffectHit

BattleScript_EffectSleepHit::
	setmoveeffect MOVE_EFFECT_SLEEP
	goto BattleScript_EffectHit

BattleScript_EffectFreezeHit::
	setmoveeffect MOVE_EFFECT_FREEZE
	goto BattleScript_EffectHit

BattleScript_EffectParalyzeHit::
	setmoveeffect MOVE_EFFECT_PARALYSIS
	goto BattleScript_EffectHit

BattleScript_EffectExplosion_AnimDmgRet:
	jumpifbyte CMP_NO_COMMON_BITS, gMoveResultFlags, MOVE_RESULT_MISSED, BattleScript_ExplosionAnimRet
	call BattleScript_PreserveMissedBitDoMoveAnim
	goto BattleScript_ExplosionDmgRet
BattleScript_ExplosionAnimRet:
	attackanimation
	waitanimation
BattleScript_ExplosionDmgRet:
	movevaluescleanup
	critcalc
	damagecalc
	adjustdamage
	accuracycheck BattleScript_ExplosionMissedRet, ACC_CURR_MOVE
	effectivenesssound
	hitanimation BS_TARGET
	waitstate
	healthbarupdate BS_TARGET
	datahpupdate BS_TARGET
	critmessage
	waitmessage B_WAIT_TIME_LONG
	resultmessage
	waitmessage B_WAIT_TIME_LONG
	tryfaintmon BS_TARGET
BattleScript_ExplosionAnimEndRet_Return:
	return
BattleScript_ExplosionMissedRet:
	effectivenesssound
	resultmessage
	waitmessage B_WAIT_TIME_LONG
	goto BattleScript_ExplosionAnimEndRet_Return

BattleScript_EffectExplosion::
	attackcanceler
	attackstring
	ppreduce
@ Below jumps to BattleScript_DampStopsExplosion if it fails (only way it can)
	tryexplosion
	waitstate
BattleScript_EffectExplosion_AnimDmgFaintAttacker:
	call BattleScript_EffectExplosion_AnimDmgRet
	moveendall
	setatkhptozero
	tryfaintmon BS_ATTACKER
	end

BattleScript_EffectMindBlown::
	attackcanceler
	attackstring
	ppreduce
	jumpifbyte CMP_GREATER_THAN, sB_ANIM_TARGETS_HIT, 0, BattleScript_EffectMindBlown_NoHpLoss
	jumpifabilitypresent ABILITY_DAMP, BattleScript_MindBlownDamp
	jumpifmorethanhalfHP BS_ATTACKER, BattleScript_EffectMindBlown_HpDown
	setbyte sMULTIHIT_EFFECT, 0 @ Note to faint the attacker
	instanthpdrop BS_ATTACKER
	waitstate
	goto BattleScript_EffectExplosion_AnimDmgFaintAttacker
BattleScript_EffectMindBlown_NoHpLoss:
	jumpifbyte CMP_EQUAL, sMULTIHIT_EFFECT, 0, BattleScript_EffectExplosion_AnimDmgFaintAttacker
	goto BattleScript_EffectMindBlown_AnimDmgNoFaint
BattleScript_MindBlownDamp:
	copybyte gBattlerTarget, gBattlerAbility
	goto BattleScript_DampStopsExplosion
BattleScript_EffectMindBlown_HpDown:
	setbyte sMULTIHIT_EFFECT, 1 @ Note to not faint the attacker
	dmg_1_2_attackerhp
	healthbarupdate BS_ATTACKER
	datahpupdate BS_ATTACKER
	waitstate
BattleScript_EffectMindBlown_AnimDmgNoFaint:
	call BattleScript_EffectExplosion_AnimDmgRet
	goto BattleScript_MoveEnd

BattleScript_PreserveMissedBitDoMoveAnim:
	bichalfword gMoveResultFlags, MOVE_RESULT_MISSED
	attackanimation
	waitanimation
	orhalfword gMoveResultFlags, MOVE_RESULT_MISSED
	return

BattleScript_EffectDreamEater::
	attackcanceler
	jumpifsubstituteblocks BattleScript_DreamEaterNoEffect
	jumpifstatus BS_TARGET, STATUS1_SLEEP, BattleScript_DreamEaterWorked
	jumpifability BS_TARGET, ABILITY_COMATOSE, BattleScript_DreamEaterWorked
BattleScript_DreamEaterNoEffect:
	attackstring
	ppreduce
	waitmessage B_WAIT_TIME_LONG
	goto BattleScript_WasntAffected
BattleScript_DreamEaterWorked:
	accuracycheck BattleScript_PrintMoveMissed, ACC_CURR_MOVE
	attackstring
	ppreduce
	critcalc
	damagecalc
	adjustdamage
	attackanimation
	waitanimation
	effectivenesssound
	hitanimation BS_TARGET
	waitstate
	healthbarupdate BS_TARGET
	datahpupdate BS_TARGET
	critmessage
	waitmessage B_WAIT_TIME_LONG
	resultmessage
	waitmessage B_WAIT_TIME_LONG
	jumpifstatus3 BS_ATTACKER, STATUS3_HEAL_BLOCK, BattleScript_DreamEaterTryFaintEnd
	setdrainedhp
	manipulatedamage DMG_BIG_ROOT
	orword gHitMarker, HITMARKER_IGNORE_SUBSTITUTE
	healthbarupdate BS_ATTACKER
	datahpupdate BS_ATTACKER
	jumpifmovehadnoeffect BattleScript_DreamEaterTryFaintEnd
	printstring STRINGID_PKMNDREAMEATEN
	waitmessage B_WAIT_TIME_LONG
BattleScript_DreamEaterTryFaintEnd:
	tryfaintmon BS_TARGET
	goto BattleScript_MoveEnd

BattleScript_EffectMirrorMove::
	attackcanceler
	attackstring
	pause B_WAIT_TIME_LONG
	trymirrormove
	ppreduce
	orhalfword gMoveResultFlags, MOVE_RESULT_FAILED
	printstring STRINGID_MIRRORMOVEFAILED
	waitmessage B_WAIT_TIME_LONG
	goto BattleScript_MoveEnd

BattleScript_EffectAttackUp::
	setstatchanger STAT_ATK, 1, FALSE
	goto BattleScript_EffectStatUp

BattleScript_EffectDefenseUp::
	setstatchanger STAT_DEF, 1, FALSE
	goto BattleScript_EffectStatUp

BattleScript_EffectSpecialAttackUp::
	setstatchanger STAT_SPATK, 1, FALSE
	goto BattleScript_EffectStatUp

BattleScript_EffectSpeedUp:
	setstatchanger STAT_SPEED, 1, FALSE
	goto BattleScript_EffectStatUp

BattleScript_EffectSpecialDefenseUp:
	setstatchanger STAT_SPDEF, 1, FALSE
	goto BattleScript_EffectStatUp

BattleScript_EffectAccuracyUp:
	setstatchanger STAT_ACC, 1, FALSE
	goto BattleScript_EffectStatUp

BattleScript_EffectEvasionUp::
	setstatchanger STAT_EVASION, 1, FALSE
BattleScript_EffectStatUp::
	attackcanceler
BattleScript_EffectStatUpAfterAtkCanceler::
	attackstring
	ppreduce
	statbuffchange MOVE_EFFECT_AFFECTS_USER | STAT_CHANGE_ALLOW_PTR, BattleScript_StatUpEnd
	jumpifbyte CMP_NOT_EQUAL, cMULTISTRING_CHOOSER, B_MSG_STAT_WONT_INCREASE, BattleScript_StatUpAttackAnim
	pause B_WAIT_TIME_SHORT
	goto BattleScript_StatUpPrintString
BattleScript_StatUpAttackAnim::
	attackanimation
	waitanimation
BattleScript_StatUpDoAnim::
	setgraphicalstatchangevalues
	playanimation BS_ATTACKER, B_ANIM_STATS_CHANGE, sB_ANIM_ARG1
BattleScript_StatUpPrintString::
	printfromtable gStatUpStringIds
	waitmessage B_WAIT_TIME_LONG
BattleScript_StatUpEnd::
	goto BattleScript_MoveEnd

BattleScript_StatUp::
	playanimation BS_EFFECT_BATTLER, B_ANIM_STATS_CHANGE, sB_ANIM_ARG1
BattleScript_StatUpMsg::
	printfromtable gStatUpStringIds
	waitmessage B_WAIT_TIME_LONG
	return

BattleScript_EffectAttackDown:
	setstatchanger STAT_ATK, 1, TRUE
	goto BattleScript_EffectStatDown

BattleScript_EffectDefenseDown:
	setstatchanger STAT_DEF, 1, TRUE
	goto BattleScript_EffectStatDown

BattleScript_EffectSpeedDown:
	setstatchanger STAT_SPEED, 1, TRUE
	goto BattleScript_EffectStatDown

BattleScript_EffectAccuracyDown:
	setstatchanger STAT_ACC, 1, TRUE
	goto BattleScript_EffectStatDown

BattleScript_EffectSpecialAttackDown:
	setstatchanger STAT_SPATK, 1, TRUE
	goto BattleScript_EffectStatDown

BattleScript_EffectSpecialDefenseDown:
	setstatchanger STAT_SPDEF, 1, TRUE
	goto BattleScript_EffectStatDown

BattleScript_EffectEvasionDown:
	setstatchanger STAT_EVASION, 1, TRUE
BattleScript_EffectStatDown:
	attackcanceler
	jumpifsubstituteblocks BattleScript_ButItFailedAtkStringPpReduce
	accuracycheck BattleScript_PrintMoveMissed, ACC_CURR_MOVE
BattleScript_StatDownFromAttackString:
	attackstring
	ppreduce
	statbuffchange STAT_CHANGE_ALLOW_PTR, BattleScript_StatDownEnd
	jumpifbyte CMP_LESS_THAN, cMULTISTRING_CHOOSER, B_MSG_STAT_WONT_DECREASE, BattleScript_StatDownDoAnim
	jumpifbyte CMP_EQUAL, cMULTISTRING_CHOOSER, B_MSG_STAT_FELL_EMPTY, BattleScript_StatDownEnd
	pause B_WAIT_TIME_SHORT
	goto BattleScript_StatDownPrintString
BattleScript_StatDownDoAnim::
	attackanimation
	waitanimation
	setgraphicalstatchangevalues
	playanimation BS_TARGET, B_ANIM_STATS_CHANGE, sB_ANIM_ARG1
BattleScript_StatDownPrintString::
	printfromtable gStatDownStringIds
	waitmessage B_WAIT_TIME_LONG
BattleScript_StatDownEnd::
	goto BattleScript_MoveEnd

BattleScript_MirrorArmorReflect::
	pause B_WAIT_TIME_SHORT
	call BattleScript_AbilityPopUp
	jumpifsubstituteblocks BattleScript_AbilityNoSpecificStatLoss
BattleScript_MirrorArmorReflectStatLoss:
	statbuffchange MOVE_EFFECT_AFFECTS_USER | STAT_CHANGE_MIRROR_ARMOR | STAT_CHANGE_NOT_PROTECT_AFFECTED | STAT_CHANGE_ALLOW_PTR, BattleScript_MirrorArmorReflectEnd
	jumpifbyte CMP_LESS_THAN, cMULTISTRING_CHOOSER, B_MSG_STAT_WONT_DECREASE, BattleScript_MirrorArmorReflectAnim
	goto BattleScript_MirrorArmorReflectWontFall
BattleScript_MirrorArmorReflectAnim:
	setgraphicalstatchangevalues
	playanimation BS_ATTACKER, B_ANIM_STATS_CHANGE, sB_ANIM_ARG1
BattleScript_MirrorArmorReflectPrintString:
	printfromtable gStatDownStringIds
	waitmessage B_WAIT_TIME_LONG
BattleScript_MirrorArmorReflectEnd:
	return

BattleScript_MirrorArmorReflectWontFall:
	copybyte gBattlerTarget, gBattlerAttacker   @ STRINGID_STATSWONTDECREASE uses target
	goto BattleScript_MirrorArmorReflectPrintString

@ gBattlerTarget is battler with Mirror Armor
BattleScript_MirrorArmorReflectStickyWeb:
	call BattleScript_AbilityPopUp
	setattackertostickywebuser
	jumpifbyteequal gBattlerAttacker, gBattlerTarget, BattleScript_StickyWebOnSwitchInEnd   @ Sticky web user not on field -> no stat loss
	goto BattleScript_MirrorArmorReflectStatLoss

BattleScript_StatDown::
	playanimation BS_EFFECT_BATTLER, B_ANIM_STATS_CHANGE, sB_ANIM_ARG1
	printfromtable gStatDownStringIds
	waitmessage B_WAIT_TIME_LONG
	return

BattleScript_EffectHaze::
	attackcanceler
	attackstring
	ppreduce
	attackanimation
	waitanimation
	normalisebuffs
	printstring STRINGID_STATCHANGESGONE
	waitmessage B_WAIT_TIME_LONG
	goto BattleScript_MoveEnd

BattleScript_EffectBide::
	attackcanceler
	attackstring
	ppreduce
	attackanimation
	waitanimation
	orword gHitMarker, HITMARKER_CHARGING
	setbide
	goto BattleScript_MoveEnd

BattleScript_EffectRampage::
	attackcanceler
	accuracycheck BattleScript_PrintMoveMissed, ACC_CURR_MOVE
	attackstring
	jumpifstatus2 BS_ATTACKER, STATUS2_MULTIPLETURNS, BattleScript_EffectRampage2
	ppreduce
BattleScript_EffectRampage2:
	confuseifrepeatingattackends
	goto BattleScript_HitFromCritCalc

BattleScript_EffectRoar::
	attackcanceler
	attackstring
	ppreduce
	jumpifroarfails BattleScript_ButItFailed
	jumpifability BS_TARGET, ABILITY_GUARD_DOG, BattleScript_ButItFailed
	jumpifability BS_TARGET, ABILITY_SUCTION_CUPS, BattleScript_AbilityPreventsPhasingOut
	jumpifstatus3 BS_TARGET, STATUS3_ROOTED, BattleScript_PrintMonIsRooted
	accuracycheck BattleScript_ButItFailed, NO_ACC_CALC_CHECK_LOCK_ON
	accuracycheck BattleScript_MoveMissedPause, ACC_CURR_MOVE
	jumpifbattletype BATTLE_TYPE_ARENA, BattleScript_ButItFailed
	forcerandomswitch BattleScript_ButItFailed

BattleScript_EffectMultiHit::
	attackcanceler
	accuracycheck BattleScript_PrintMoveMissed, ACC_CURR_MOVE
	attackstring
	ppreduce
	setmultihitcounter 0
	initmultihitstring
	sethword sMULTIHIT_EFFECT, 0
BattleScript_MultiHitLoop::
	jumpifhasnohp BS_ATTACKER, BattleScript_MultiHitEnd
	jumpifhasnohp BS_TARGET, BattleScript_MultiHitPrintStrings
	jumpifhalfword CMP_EQUAL, gChosenMove, MOVE_SLEEP_TALK, BattleScript_DoMultiHit
	jumpifstatus BS_ATTACKER, STATUS1_SLEEP, BattleScript_MultiHitPrintStrings
BattleScript_DoMultiHit::
	movevaluescleanup
	copyhword sMOVE_EFFECT, sMULTIHIT_EFFECT
	critcalc
	damagecalc
	jumpifmovehadnoeffect BattleScript_MultiHitNoMoreHits
	adjustdamage
	attackanimation
	waitanimation
	effectivenesssound
	hitanimation BS_TARGET
	waitstate
	healthbarupdate BS_TARGET
	datahpupdate BS_TARGET
	critmessage
	waitmessage B_WAIT_TIME_LONG
	multihitresultmessage
	printstring STRINGID_EMPTYSTRING3
	waitmessage 1
	addbyte sMULTIHIT_STRING + 4, 1
	moveendto MOVEEND_NEXT_TARGET
	jumpifbyte CMP_COMMON_BITS, gMoveResultFlags, MOVE_RESULT_FOE_ENDURED, BattleScript_MultiHitPrintStrings
	decrementmultihit BattleScript_MultiHitLoop
	goto BattleScript_MultiHitPrintStrings
BattleScript_MultiHitNoMoreHits::
	pause B_WAIT_TIME_SHORT
BattleScript_MultiHitPrintStrings::
	resultmessage
	waitmessage B_WAIT_TIME_LONG
	jumpifmovehadnoeffect BattleScript_MultiHitEnd
	copyarray gBattleTextBuff1, sMULTIHIT_STRING, 6
	printstring STRINGID_HITXTIMES
	waitmessage B_WAIT_TIME_LONG
	return

BattleScript_MultiHitEnd::
	seteffectwithchance
	tryfaintmon BS_TARGET
	moveendcase MOVEEND_SYNCHRONIZE_TARGET
	moveendfrom MOVEEND_STATUS_IMMUNITY_ABILITIES
	end

BattleScript_EffectConversion::
	attackcanceler
	attackstring
	ppreduce
	tryconversiontypechange BattleScript_ButItFailed
	attackanimation
	waitanimation
	printstring STRINGID_PKMNCHANGEDTYPE
	waitmessage B_WAIT_TIME_LONG
	goto BattleScript_MoveEnd

BattleScript_EffectFlinchHit::
	setmoveeffect MOVE_EFFECT_FLINCH
	goto BattleScript_EffectHit

BattleScript_EffectFlinchStatus:
	setmoveeffect MOVE_EFFECT_FLINCH
	attackcanceler
	accuracycheck BattleScript_PrintMoveMissed, ACC_CURR_MOVE
	attackstring
	ppreduce
	critcalc
	damagecalc
	adjustdamage
	attackanimation
	waitanimation
	effectivenesssound
	hitanimation BS_TARGET
	waitstate
	healthbarupdate BS_TARGET
	datahpupdate BS_TARGET
	critmessage
	waitmessage B_WAIT_TIME_LONG
	resultmessage
	waitmessage B_WAIT_TIME_LONG
	seteffectwithchance
	argumentstatuseffect
	tryfaintmon BS_TARGET
	goto BattleScript_MoveEnd

BattleScript_EffectRestoreHp::
	attackcanceler
	attackstring
	ppreduce
	tryhealhalfhealth BattleScript_AlreadyAtFullHp, BS_ATTACKER
	attackanimation
	waitanimation
BattleScript_RestoreHp:
	orword gHitMarker, HITMARKER_IGNORE_SUBSTITUTE
	healthbarupdate BS_ATTACKER
	datahpupdate BS_ATTACKER
	printstring STRINGID_PKMNREGAINEDHEALTH
	waitmessage B_WAIT_TIME_LONG
	goto BattleScript_MoveEnd

BattleScript_EffectToxic::
	attackcanceler
	attackstring
	ppreduce
	jumpifability BS_TARGET, ABILITY_IMMUNITY, BattleScript_ImmunityProtected
	jumpifability BS_TARGET, ABILITY_COMATOSE, BattleScript_AbilityProtectsDoesntAffect
	jumpifability BS_TARGET, ABILITY_PURIFYING_SALT, BattleScript_AbilityProtectsDoesntAffect
	jumpifability BS_TARGET_SIDE, ABILITY_PASTEL_VEIL, BattleScript_PastelVeilProtects
	jumpifflowerveil BattleScript_FlowerVeilProtects
	jumpifleafguardprotected BS_TARGET, BattleScript_AbilityProtectsDoesntAffect
	jumpifshieldsdown BS_TARGET, BattleScript_AbilityProtectsDoesntAffect
	jumpifsubstituteblocks BattleScript_ButItFailed
	jumpifstatus BS_TARGET, STATUS1_POISON | STATUS1_TOXIC_POISON, BattleScript_AlreadyPoisoned
	jumpifstatus BS_TARGET, STATUS1_ANY, BattleScript_ButItFailed
	jumpifterrainaffected BS_TARGET, STATUS_FIELD_MISTY_TERRAIN, BattleScript_MistyTerrainPrevents
	trypoisontype BS_ATTACKER, BS_TARGET, BattleScript_NotAffected
	accuracycheck BattleScript_ButItFailed, ACC_CURR_MOVE
	jumpifsafeguard BattleScript_SafeguardProtected
	attackanimation
	waitanimation
	setmoveeffect MOVE_EFFECT_TOXIC
	seteffectprimary
	resultmessage
	waitmessage B_WAIT_TIME_LONG
	goto BattleScript_MoveEnd

BattleScript_AlreadyPoisoned::
	setalreadystatusedmoveattempt BS_ATTACKER
	pause B_WAIT_TIME_LONG
	printstring STRINGID_PKMNALREADYPOISONED
	waitmessage B_WAIT_TIME_LONG
	goto BattleScript_MoveEnd

BattleScript_ImmunityProtected::
	copybyte gEffectBattler, gBattlerTarget
	call BattleScript_AbilityPopUp
	setbyte cMULTISTRING_CHOOSER, B_MSG_ABILITY_PREVENTS_MOVE_STATUS
	call BattleScript_PSNPrevention
	goto BattleScript_MoveEnd

BattleScript_EffectPayDay::
	setmoveeffect MOVE_EFFECT_PAYDAY
	goto BattleScript_EffectHit

BattleScript_EffectAuroraVeil:
	attackcanceler
	attackstring
	ppreduce
	setauroraveil BS_ATTACKER
	goto BattleScript_PrintReflectLightScreenSafeguardString

BattleScript_EffectLightScreen::
	attackcanceler
	attackstring
	ppreduce
	setlightscreen
	goto BattleScript_PrintReflectLightScreenSafeguardString

BattleScript_EffectTriAttack::
	setmoveeffect MOVE_EFFECT_TRI_ATTACK
	goto BattleScript_EffectHit

BattleScript_EffectRest::
	attackcanceler
	attackstring
	ppreduce
	jumpifstatus BS_ATTACKER, STATUS1_SLEEP, BattleScript_RestIsAlreadyAsleep
	jumpifability BS_ATTACKER, ABILITY_COMATOSE, BattleScript_RestIsAlreadyAsleep
	jumpifuproarwakes BattleScript_RestCantSleep
	jumpifability BS_TARGET, ABILITY_INSOMNIA, BattleScript_InsomniaProtects
	jumpifability BS_TARGET, ABILITY_VITAL_SPIRIT, BattleScript_InsomniaProtects
	trysetrest BattleScript_AlreadyAtFullHp
	pause B_WAIT_TIME_SHORT
	printfromtable gRestUsedStringIds
	waitmessage B_WAIT_TIME_LONG
	updatestatusicon BS_ATTACKER
	waitstate
	goto BattleScript_PresentHealTarget

BattleScript_RestCantSleep::
	pause B_WAIT_TIME_LONG
	printfromtable gUproarAwakeStringIds
	waitmessage B_WAIT_TIME_LONG
	goto BattleScript_MoveEnd

BattleScript_RestIsAlreadyAsleep::
	setalreadystatusedmoveattempt BS_ATTACKER
	pause B_WAIT_TIME_SHORT
	printstring STRINGID_PKMNALREADYASLEEP2
	waitmessage B_WAIT_TIME_LONG
	goto BattleScript_MoveEnd

BattleScript_EffectOHKO::
	attackcanceler
	attackstring
	ppreduce
	accuracycheck BattleScript_ButItFailed, NO_ACC_CALC_CHECK_LOCK_ON
	typecalc
	jumpifmovehadnoeffect BattleScript_HitFromAtkAnimation
	tryKO BattleScript_KOFail
	trysetdestinybondtohappen
	goto BattleScript_HitFromAtkAnimation
BattleScript_KOFail::
	pause B_WAIT_TIME_LONG
	printfromtable gKOFailedStringIds
	waitmessage B_WAIT_TIME_LONG
	goto BattleScript_MoveEnd

BattleScript_TwoTurnMovesSecondTurn::
	attackcanceler
	setmoveeffect MOVE_EFFECT_CHARGING
	setbyte sB_ANIM_TURN, 1
	clearstatusfromeffect BS_ATTACKER
	orword gHitMarker, HITMARKER_NO_PPDEDUCT
	argumenttomoveeffect
	goto BattleScript_HitFromAccCheck

BattleScriptFirstChargingTurn::
	attackcanceler
	printstring STRINGID_EMPTYSTRING3
	ppreduce
	attackstring
BattleScriptFirstChargingTurnAfterAttackString:
	pause B_WAIT_TIME_LONG
	copybyte cMULTISTRING_CHOOSER, sTWOTURN_STRINGID
	printfromtable gFirstTurnOfTwoStringIds
	waitmessage B_WAIT_TIME_LONG
	attackanimation
	waitanimation
	orword gHitMarker, HITMARKER_CHARGING
	setmoveeffect MOVE_EFFECT_CHARGING | MOVE_EFFECT_AFFECTS_USER
	seteffectprimary
	return

BattleScript_EffectSuperFang::
	attackcanceler
	accuracycheck BattleScript_PrintMoveMissed, ACC_CURR_MOVE
	attackstring
	ppreduce
	typecalc
	bichalfword gMoveResultFlags, MOVE_RESULT_SUPER_EFFECTIVE | MOVE_RESULT_NOT_VERY_EFFECTIVE
	damagetohalftargethp
	goto BattleScript_HitFromAtkAnimation

BattleScript_EffectDragonRage::
	attackcanceler
	accuracycheck BattleScript_PrintMoveMissed, ACC_CURR_MOVE
	attackstring
	ppreduce
	typecalc
	bichalfword gMoveResultFlags, MOVE_RESULT_SUPER_EFFECTIVE | MOVE_RESULT_NOT_VERY_EFFECTIVE
	setword gBattleMoveDamage, 40
	adjustdamage
	goto BattleScript_HitFromAtkAnimation

BattleScript_EffectTrap::
	setmoveeffect MOVE_EFFECT_WRAP
	goto BattleScript_EffectHit

BattleScript_EffectRecoilIfMiss::
	attackcanceler
	accuracycheck BattleScript_MoveMissedDoDamage, ACC_CURR_MOVE
.if B_CRASH_IF_TARGET_IMMUNE >= GEN_4
	typecalc
	jumpifhalfword CMP_COMMON_BITS, gMoveResultFlags, MOVE_RESULT_DOESNT_AFFECT_FOE, BattleScript_MoveMissedDoDamage
.endif
	goto BattleScript_HitFromAtkString
BattleScript_MoveMissedDoDamage::
	jumpifability BS_ATTACKER, ABILITY_MAGIC_GUARD, BattleScript_PrintMoveMissed
	attackstring
	ppreduce
	pause B_WAIT_TIME_LONG
	resultmessage
	waitmessage B_WAIT_TIME_LONG
.if B_CRASH_IF_TARGET_IMMUNE < GEN_4
	jumpifhalfword CMP_COMMON_BITS, gMoveResultFlags, MOVE_RESULT_DOESNT_AFFECT_FOE, BattleScript_MoveEnd
.endif
	printstring STRINGID_PKMNCRASHED
	waitmessage B_WAIT_TIME_LONG
	damagecalc
	typecalc
	adjustdamage
.if B_CRASH_IF_TARGET_IMMUNE == GEN_4
	manipulatedamage DMG_RECOIL_FROM_IMMUNE
.else
	manipulatedamage DMG_RECOIL_FROM_MISS
.endif
.if B_CRASH_IF_TARGET_IMMUNE >= GEN_4
	bichalfword gMoveResultFlags, MOVE_RESULT_MISSED | MOVE_RESULT_DOESNT_AFFECT_FOE
.else
	bichalfword gMoveResultFlags, MOVE_RESULT_MISSED
.endif
	orword gHitMarker, HITMARKER_IGNORE_SUBSTITUTE | HITMARKER_IGNORE_DISGUISE
	healthbarupdate BS_ATTACKER
	datahpupdate BS_ATTACKER
	tryfaintmon BS_ATTACKER
.if B_CRASH_IF_TARGET_IMMUNE >= GEN_4
	orhalfword gMoveResultFlags, MOVE_RESULT_MISSED | MOVE_RESULT_DOESNT_AFFECT_FOE
.else
	orhalfword gMoveResultFlags, MOVE_RESULT_MISSED
.endif
	goto BattleScript_MoveEnd

BattleScript_EffectMist::
	attackcanceler
	attackstring
	ppreduce
	setmist
	attackanimation
	waitanimation
	printfromtable gMistUsedStringIds
	waitmessage B_WAIT_TIME_LONG
	goto BattleScript_MoveEnd

BattleScript_EffectFocusEnergy:
	attackcanceler
	attackstring
	ppreduce
	jumpifstatus2 BS_ATTACKER, STATUS2_FOCUS_ENERGY, BattleScript_ButItFailed
	setfocusenergy
	attackanimation
	waitanimation
	printfromtable gFocusEnergyUsedStringIds
	waitmessage B_WAIT_TIME_LONG
	goto BattleScript_MoveEnd

BattleScript_EffectConfuse:
	attackcanceler
	attackstring
	ppreduce
	jumpifability BS_TARGET, ABILITY_OWN_TEMPO, BattleScript_OwnTempoPrevents
	jumpifsubstituteblocks BattleScript_ButItFailed
	jumpifstatus2 BS_TARGET, STATUS2_CONFUSION, BattleScript_AlreadyConfused
	jumpifterrainaffected BS_TARGET, STATUS_FIELD_MISTY_TERRAIN, BattleScript_MistyTerrainPrevents
	accuracycheck BattleScript_ButItFailed, ACC_CURR_MOVE
	jumpifsafeguard BattleScript_SafeguardProtected
	attackanimation
	waitanimation
	setmoveeffect MOVE_EFFECT_CONFUSION
	seteffectprimary
	resultmessage
	waitmessage B_WAIT_TIME_LONG
	goto BattleScript_MoveEnd

BattleScript_AlreadyConfused::
	setalreadystatusedmoveattempt BS_ATTACKER
	pause B_WAIT_TIME_SHORT
	printstring STRINGID_PKMNALREADYCONFUSED
	waitmessage B_WAIT_TIME_LONG
	goto BattleScript_MoveEnd

BattleScript_EffectAttackUp2::
	setstatchanger STAT_ATK, 2, FALSE
	goto BattleScript_EffectStatUp

BattleScript_EffectDefenseUp2::
	setstatchanger STAT_DEF, 2, FALSE
	goto BattleScript_EffectStatUp

BattleScript_EffectDefenseUp3:
	setstatchanger STAT_DEF, 3, FALSE
	goto BattleScript_EffectStatUp

BattleScript_EffectSpeedUp2::
	setstatchanger STAT_SPEED, 2, FALSE
	goto BattleScript_EffectStatUp

BattleScript_EffectSpecialAttackUp2::
	setstatchanger STAT_SPATK, 2, FALSE
	goto BattleScript_EffectStatUp

BattleScript_EffectSpecialAttackUp3::
	setstatchanger STAT_SPATK, 3, FALSE
	goto BattleScript_EffectStatUp

BattleScript_EffectSpecialDefenseUp2::
	setstatchanger STAT_SPDEF, 2, FALSE
	goto BattleScript_EffectStatUp

BattleScript_EffectAccuracyUp2:
	setstatchanger STAT_ACC, 2, FALSE
	goto BattleScript_EffectStatUp

BattleScript_EffectEvasionUp2:
	setstatchanger STAT_EVASION, 2, FALSE
	goto BattleScript_EffectStatUp

BattleScript_EffectTransform::
	attackcanceler
	attackstring
	ppreduce
	trytoclearprimalweather
	printstring STRINGID_EMPTYSTRING3
	waitmessage 1
	transformdataexecution
	attackanimation
	waitanimation
	printfromtable gTransformUsedStringIds
	waitmessage B_WAIT_TIME_LONG
	goto BattleScript_MoveEnd

BattleScript_EffectAttackDown2:
	setstatchanger STAT_ATK, 2, TRUE
	goto BattleScript_EffectStatDown

BattleScript_EffectDefenseDown2:
	setstatchanger STAT_DEF, 2, TRUE
	goto BattleScript_EffectStatDown

BattleScript_EffectSpeedDown2:
	setstatchanger STAT_SPEED, 2, TRUE
	goto BattleScript_EffectStatDown

BattleScript_EffectSpecialDefenseDown2:
	setstatchanger STAT_SPDEF, 2, TRUE
	goto BattleScript_EffectStatDown

BattleScript_EffectSpecialAttackDown2:
	setstatchanger STAT_SPATK, 2, TRUE
	goto BattleScript_EffectStatDown

BattleScript_EffectAccuracyDown2:
	setstatchanger STAT_ACC, 2, TRUE
	goto BattleScript_EffectStatDown

BattleScript_EffectEvasionDown2:
	setstatchanger STAT_EVASION, 2, TRUE
	goto BattleScript_EffectStatDown

BattleScript_EffectReflect::
	attackcanceler
	attackstring
	ppreduce
	setreflect
BattleScript_PrintReflectLightScreenSafeguardString::
	attackanimation
	waitanimation
	printfromtable gReflectLightScreenSafeguardStringIds
	waitmessage B_WAIT_TIME_LONG
	goto BattleScript_MoveEnd

BattleScript_EffectPoison::
	attackcanceler
	attackstring
	ppreduce
	jumpifability BS_TARGET, ABILITY_IMMUNITY, BattleScript_ImmunityProtected
	jumpifability BS_TARGET, ABILITY_COMATOSE, BattleScript_AbilityProtectsDoesntAffect
	jumpifability BS_TARGET, ABILITY_PURIFYING_SALT, BattleScript_AbilityProtectsDoesntAffect
	jumpifability BS_TARGET_SIDE, ABILITY_PASTEL_VEIL, BattleScript_PastelVeilProtects
	jumpifflowerveil BattleScript_FlowerVeilProtects
	jumpifleafguardprotected BS_TARGET, BattleScript_AbilityProtectsDoesntAffect
	jumpifshieldsdown BS_TARGET, BattleScript_AbilityProtectsDoesntAffect
	jumpifsubstituteblocks BattleScript_ButItFailed
	jumpifstatus BS_TARGET, STATUS1_POISON, BattleScript_AlreadyPoisoned
	jumpifstatus BS_TARGET, STATUS1_TOXIC_POISON, BattleScript_AlreadyPoisoned
	trypoisontype BS_ATTACKER, BS_TARGET, BattleScript_NotAffected
	jumpifstatus BS_TARGET, STATUS1_ANY, BattleScript_ButItFailed
	jumpifterrainaffected BS_TARGET, STATUS_FIELD_MISTY_TERRAIN, BattleScript_MistyTerrainPrevents
	accuracycheck BattleScript_ButItFailed, ACC_CURR_MOVE
	jumpifsafeguard BattleScript_SafeguardProtected
	attackanimation
	waitanimation
	setmoveeffect MOVE_EFFECT_POISON
	seteffectprimary
	resultmessage
	waitmessage B_WAIT_TIME_LONG
	goto BattleScript_MoveEnd

BattleScript_EffectParalyze:
	attackcanceler
	attackstring
	ppreduce
	jumpifability BS_TARGET, ABILITY_LIMBER, BattleScript_LimberProtected
	jumpifability BS_TARGET, ABILITY_COMATOSE, BattleScript_AbilityProtectsDoesntAffect
	jumpifability BS_TARGET, ABILITY_PURIFYING_SALT, BattleScript_AbilityProtectsDoesntAffect
	jumpifflowerveil BattleScript_FlowerVeilProtects
	jumpifleafguardprotected BS_TARGET, BattleScript_AbilityProtectsDoesntAffect
	jumpifshieldsdown BS_TARGET, BattleScript_AbilityProtectsDoesntAffect
	jumpifsubstituteblocks BattleScript_ButItFailed
	typecalc
BattleScript_BattleScript_EffectParalyzeNoTypeCalc:
	jumpifmovehadnoeffect BattleScript_ButItFailed
	jumpifstatus BS_TARGET, STATUS1_PARALYSIS, BattleScript_AlreadyParalyzed
	jumpifabsorbaffected BS_TARGET, BattleScript_VoltAbsorbHeal
	tryparalyzetype BS_ATTACKER, BS_TARGET, BattleScript_NotAffected
	jumpifstatus BS_TARGET, STATUS1_ANY, BattleScript_ButItFailed
	jumpifterrainaffected BS_TARGET, STATUS_FIELD_MISTY_TERRAIN, BattleScript_MistyTerrainPrevents
	accuracycheck BattleScript_ButItFailed, ACC_CURR_MOVE
	jumpifsafeguard BattleScript_SafeguardProtected
	bichalfword gMoveResultFlags, MOVE_RESULT_SUPER_EFFECTIVE | MOVE_RESULT_NOT_VERY_EFFECTIVE
	attackanimation
	waitanimation
	setmoveeffect MOVE_EFFECT_PARALYSIS
	seteffectprimary
	resultmessage
	waitmessage B_WAIT_TIME_LONG
	goto BattleScript_MoveEnd

BattleScript_VoltAbsorbHeal:
	copybyte gBattlerAbility, gBattlerTarget
	tryhealquarterhealth BS_TARGET BattleScript_MonMadeMoveUseless @ Check if max hp
	goto BattleScript_MoveHPDrain

BattleScript_AlreadyParalyzed:
	setalreadystatusedmoveattempt BS_ATTACKER
	pause B_WAIT_TIME_SHORT
	printstring STRINGID_PKMNISALREADYPARALYZED
	waitmessage B_WAIT_TIME_LONG
	goto BattleScript_MoveEnd

BattleScript_LimberProtected::
	copybyte gEffectBattler, gBattlerTarget
	setbyte cMULTISTRING_CHOOSER, B_MSG_ABILITY_PREVENTS_MOVE_STATUS
	call BattleScript_PRLZPrevention
	goto BattleScript_MoveEnd

BattleScript_EffectAttackDownHit::
	setmoveeffect MOVE_EFFECT_ATK_MINUS_1
	goto BattleScript_EffectHit

BattleScript_EffectDefenseDownHit::
	setmoveeffect MOVE_EFFECT_DEF_MINUS_1
	goto BattleScript_EffectHit

BattleScript_EffectSpeedDownHit::
	setmoveeffect MOVE_EFFECT_SPD_MINUS_1
	goto BattleScript_EffectHit

BattleScript_EffectSpecialAttackDownHit::
	setmoveeffect MOVE_EFFECT_SP_ATK_MINUS_1
	goto BattleScript_EffectHit

BattleScript_EffectSpecialDefenseDownHit::
	setmoveeffect MOVE_EFFECT_SP_DEF_MINUS_1
	goto BattleScript_EffectHit

BattleScript_EffectSpecialDefenseDownHit2::
	setmoveeffect MOVE_EFFECT_SP_DEF_MINUS_2
	goto BattleScript_EffectHit

BattleScript_EffectAccuracyDownHit::
	setmoveeffect MOVE_EFFECT_ACC_MINUS_1
	goto BattleScript_EffectHit

BattleScript_PowerHerbActivation:
	playanimation BS_ATTACKER, B_ANIM_HELD_ITEM_EFFECT
	printstring STRINGID_POWERHERB
	waitmessage B_WAIT_TIME_LONG
	removeitem BS_ATTACKER
	return

BattleScript_EffectTwoTurnsAttack::
	jumpifstatus2 BS_ATTACKER, STATUS2_MULTIPLETURNS, BattleScript_TwoTurnMovesSecondTurn
	jumpifword CMP_COMMON_BITS, gHitMarker, HITMARKER_NO_ATTACKSTRING, BattleScript_TwoTurnMovesSecondTurn
	jumpifmove MOVE_SKY_ATTACK, BattleScript_EffectTwoTurnsAttackSkyAttack
	jumpifmove MOVE_RAZOR_WIND, BattleScript_EffectTwoTurnsAttackRazorWind
	jumpifmove MOVE_ICE_BURN, BattleScript_EffectTwoTurnsAttackIceBurn
	jumpifmove MOVE_FREEZE_SHOCK, BattleScript_EffectTwoTurnsAttackFreezeShock
	setbyte sTWOTURN_STRINGID, B_MSG_TURN1_RAZOR_WIND
BattleScript_EffectTwoTurnsAttackContinue:
	call BattleScriptFirstChargingTurn
	jumpifnoholdeffect BS_ATTACKER, HOLD_EFFECT_POWER_HERB, BattleScript_MoveEnd
	call BattleScript_PowerHerbActivation
	goto BattleScript_TwoTurnMovesSecondTurn
BattleScript_EffectTwoTurnsAttackSkyAttack:
	setbyte sTWOTURN_STRINGID, B_MSG_TURN1_SKY_ATTACK
	goto BattleScript_EffectTwoTurnsAttackContinue
BattleScript_EffectTwoTurnsAttackRazorWind:
	setbyte sTWOTURN_STRINGID, B_MSG_TURN1_RAZOR_WIND
	goto BattleScript_EffectTwoTurnsAttackContinue
BattleScript_EffectTwoTurnsAttackIceBurn:
	setbyte sTWOTURN_STRINGID, B_MSG_TURN1_RAZOR_WIND
	goto BattleScript_EffectTwoTurnsAttackContinue
BattleScript_EffectTwoTurnsAttackFreezeShock:
	setbyte sTWOTURN_STRINGID, B_MSG_TURN1_FREEZE_SHOCK
	goto BattleScript_EffectTwoTurnsAttackContinue

BattleScript_EffectGeomancy:
	jumpifstatus2 BS_ATTACKER, STATUS2_MULTIPLETURNS, BattleScript_GeomancySecondTurn
	jumpifword CMP_COMMON_BITS, gHitMarker, HITMARKER_NO_ATTACKSTRING, BattleScript_GeomancySecondTurn
	setbyte sTWOTURN_STRINGID, B_MSG_TURN1_GEOMANCY
	call BattleScriptFirstChargingTurn
	jumpifnoholdeffect BS_ATTACKER, HOLD_EFFECT_POWER_HERB, BattleScript_MoveEnd
	call BattleScript_PowerHerbActivation
BattleScript_GeomancySecondTurn:
	attackcanceler
	setmoveeffect MOVE_EFFECT_CHARGING
	setbyte sB_ANIM_TURN, 1
	clearstatusfromeffect BS_ATTACKER
	orword gHitMarker, HITMARKER_NO_PPDEDUCT
	attackstring
	jumpifstat BS_ATTACKER, CMP_LESS_THAN, STAT_SPATK, MAX_STAT_STAGE, BattleScript_GeomancyDoMoveAnim
	jumpifstat BS_ATTACKER, CMP_LESS_THAN, STAT_SPDEF, MAX_STAT_STAGE, BattleScript_GeomancyDoMoveAnim
	jumpifstat BS_ATTACKER, CMP_EQUAL, STAT_SPEED, MAX_STAT_STAGE, BattleScript_CantRaiseMultipleStats
BattleScript_GeomancyDoMoveAnim::
	attackanimation
	waitanimation
	setbyte sSTAT_ANIM_PLAYED, FALSE
	playstatchangeanimation BS_ATTACKER, BIT_SPATK | BIT_SPDEF | BIT_SPEED, 0
	setstatchanger STAT_SPATK, 2, FALSE
	statbuffchange MOVE_EFFECT_AFFECTS_USER | STAT_CHANGE_ALLOW_PTR, BattleScript_GeomancyTrySpDef
	jumpifbyte CMP_EQUAL, cMULTISTRING_CHOOSER, B_MSG_STAT_WONT_INCREASE, BattleScript_GeomancyTrySpDef
	printfromtable gStatUpStringIds
	waitmessage B_WAIT_TIME_LONG
BattleScript_GeomancyTrySpDef::
	setstatchanger STAT_SPDEF, 2, FALSE
	statbuffchange MOVE_EFFECT_AFFECTS_USER | STAT_CHANGE_ALLOW_PTR, BattleScript_GeomancyTrySpeed
	jumpifbyte CMP_EQUAL, cMULTISTRING_CHOOSER, B_MSG_STAT_WONT_INCREASE, BattleScript_GeomancyTrySpeed
	printfromtable gStatUpStringIds
	waitmessage B_WAIT_TIME_LONG
BattleScript_GeomancyTrySpeed::
	setstatchanger STAT_SPEED, 2, FALSE
	statbuffchange MOVE_EFFECT_AFFECTS_USER | STAT_CHANGE_ALLOW_PTR, BattleScript_GeomancyEnd
	jumpifbyte CMP_EQUAL, cMULTISTRING_CHOOSER, B_MSG_STAT_WONT_INCREASE, BattleScript_GeomancyEnd
	printfromtable gStatUpStringIds
	waitmessage B_WAIT_TIME_LONG
BattleScript_GeomancyEnd::
	goto BattleScript_MoveEnd

BattleScript_EffectConfuseHit::
	setmoveeffect MOVE_EFFECT_CONFUSION
	goto BattleScript_EffectHit

BattleScript_EffectSubstitute::
	attackcanceler
	ppreduce
	attackstring
	waitstate
	jumpifstatus2 BS_ATTACKER, STATUS2_SUBSTITUTE, BattleScript_AlreadyHasSubstitute
	setsubstitute
	jumpifbyte CMP_NOT_EQUAL, cMULTISTRING_CHOOSER, B_MSG_SUBSTITUTE_FAILED, BattleScript_SubstituteAnim
	pause B_WAIT_TIME_SHORT
	goto BattleScript_SubstituteString
BattleScript_SubstituteAnim::
	attackanimation
	waitanimation
	healthbarupdate BS_ATTACKER
	datahpupdate BS_ATTACKER
BattleScript_SubstituteString::
	printfromtable gSubstituteUsedStringIds
	waitmessage B_WAIT_TIME_LONG
	goto BattleScript_MoveEnd
BattleScript_AlreadyHasSubstitute::
	setalreadystatusedmoveattempt BS_ATTACKER
	pause B_WAIT_TIME_SHORT
	printstring STRINGID_PKMNHASSUBSTITUTE
	waitmessage B_WAIT_TIME_LONG
	goto BattleScript_MoveEnd

BattleScript_EffectRecharge::
	attackcanceler
	accuracycheck BattleScript_PrintMoveMissed, ACC_CURR_MOVE
	setmoveeffect MOVE_EFFECT_RECHARGE | MOVE_EFFECT_AFFECTS_USER | MOVE_EFFECT_CERTAIN
	goto BattleScript_HitFromAtkString

BattleScript_MoveUsedMustRecharge::
	printstring STRINGID_PKMNMUSTRECHARGE
	waitmessage B_WAIT_TIME_LONG
	goto BattleScript_MoveEnd

BattleScript_EffectRage::
	attackcanceler
	accuracycheck BattleScript_RageMiss, ACC_CURR_MOVE
	setmoveeffect MOVE_EFFECT_RAGE
	seteffectprimary
	setmoveeffect 0
	goto BattleScript_HitFromAtkString
BattleScript_RageMiss::
	setmoveeffect MOVE_EFFECT_RAGE
	clearstatusfromeffect BS_ATTACKER
	goto BattleScript_PrintMoveMissed

BattleScript_EffectMimic::
	attackcanceler
	attackstring
	ppreduce
	jumpifsubstituteblocks BattleScript_ButItFailed
	accuracycheck BattleScript_ButItFailed, NO_ACC_CALC_CHECK_LOCK_ON
	mimicattackcopy BattleScript_ButItFailed
	attackanimation
	waitanimation
	printstring STRINGID_PKMNLEARNEDMOVE2
	waitmessage B_WAIT_TIME_LONG
	goto BattleScript_MoveEnd

BattleScript_EffectMetronome::
	attackcanceler
	attackstring
	pause B_WAIT_TIME_SHORT
	attackanimation
	waitanimation
	setbyte sB_ANIM_TURN, 0
	setbyte sB_ANIM_TARGETS_HIT, 0
	metronome

BattleScript_EffectLeechSeed::
	attackcanceler
	attackstring
	pause B_WAIT_TIME_SHORT
	ppreduce
	jumpifsubstituteblocks BattleScript_ButItFailed
	accuracycheck BattleScript_DoLeechSeed, ACC_CURR_MOVE
BattleScript_DoLeechSeed::
	setseeded
	attackanimation
	waitanimation
	printfromtable gLeechSeedStringIds
	waitmessage B_WAIT_TIME_LONG
	goto BattleScript_MoveEnd

BattleScript_EffectDoNothing::
	attackcanceler
	attackstring
	ppreduce
	jumpifmove MOVE_HOLD_HANDS, BattleScript_EffectHoldHands
	attackanimation
	waitanimation
	jumpifmove MOVE_CELEBRATE, BattleScript_EffectCelebrate
	jumpifmove MOVE_HAPPY_HOUR, BattleScript_EffectHappyHour
	incrementgamestat GAME_STAT_USED_SPLASH
	printstring STRINGID_BUTNOTHINGHAPPENED
	waitmessage B_WAIT_TIME_LONG
	goto BattleScript_MoveEnd
BattleScript_EffectHoldHands:
	jumpifsideaffecting BS_TARGET, SIDE_STATUS_CRAFTY_SHIELD, BattleScript_ButItFailed
	jumpifbyteequal gBattlerTarget, gBattlerAttacker, BattleScript_ButItFailed
	attackanimation
	waitanimation
	goto BattleScript_MoveEnd
BattleScript_EffectCelebrate:
	printstring STRINGID_CELEBRATEMESSAGE
	waitmessage B_WAIT_TIME_LONG
	goto BattleScript_MoveEnd
BattleScript_EffectHappyHour:
	setmoveeffect MOVE_EFFECT_HAPPY_HOUR
	seteffectprimary
	goto BattleScript_MoveEnd

BattleScript_EffectDisable::
	attackcanceler
	attackstring
	ppreduce
	jumpifability BS_TARGET_SIDE, ABILITY_AROMA_VEIL, BattleScript_AromaVeilProtects
	accuracycheck BattleScript_ButItFailed, ACC_CURR_MOVE
	disablelastusedattack BattleScript_ButItFailed
	attackanimation
	waitanimation
	printstring STRINGID_PKMNMOVEWASDISABLED
	waitmessage B_WAIT_TIME_LONG
	goto BattleScript_MoveEnd

BattleScript_EffectLevelDamage::
	attackcanceler
	accuracycheck BattleScript_PrintMoveMissed, ACC_CURR_MOVE
	attackstring
	ppreduce
	typecalc
	bichalfword gMoveResultFlags, MOVE_RESULT_SUPER_EFFECTIVE | MOVE_RESULT_NOT_VERY_EFFECTIVE
	dmgtolevel
	adjustdamage
	goto BattleScript_HitFromAtkAnimation

BattleScript_EffectPsywave::
	attackcanceler
	accuracycheck BattleScript_PrintMoveMissed, ACC_CURR_MOVE
	attackstring
	ppreduce
	typecalc
	bichalfword gMoveResultFlags, MOVE_RESULT_SUPER_EFFECTIVE | MOVE_RESULT_NOT_VERY_EFFECTIVE
	psywavedamageeffect
	adjustdamage
	goto BattleScript_HitFromAtkAnimation

BattleScript_EffectCounter::
	attackcanceler
	counterdamagecalculator BattleScript_ButItFailedAtkStringPpReduce
	accuracycheck BattleScript_PrintMoveMissed, ACC_CURR_MOVE
	attackstring
	ppreduce
	typecalc
	bichalfword gMoveResultFlags, MOVE_RESULT_NOT_VERY_EFFECTIVE | MOVE_RESULT_SUPER_EFFECTIVE
	adjustdamage
	goto BattleScript_HitFromAtkAnimation

BattleScript_EffectEncore::
	attackcanceler
	accuracycheck BattleScript_PrintMoveMissed, ACC_CURR_MOVE
	attackstring
	ppreduce
	jumpifability BS_TARGET_SIDE, ABILITY_AROMA_VEIL, BattleScript_AromaVeilProtects
	trysetencore BattleScript_ButItFailed
	attackanimation
	waitanimation
	printstring STRINGID_PKMNGOTENCORE
	waitmessage B_WAIT_TIME_LONG
	goto BattleScript_MoveEnd

BattleScript_EffectPainSplit::
	attackcanceler
	attackstring
	ppreduce
	accuracycheck BattleScript_ButItFailed, NO_ACC_CALC_CHECK_LOCK_ON
	painsplitdmgcalc BattleScript_ButItFailed
	attackanimation
	waitanimation
	orword gHitMarker, HITMARKER_IGNORE_SUBSTITUTE
	healthbarupdate BS_ATTACKER
	datahpupdate BS_ATTACKER
	copyword gBattleMoveDamage, sPAINSPLIT_HP
	healthbarupdate BS_TARGET
	datahpupdate BS_TARGET
	printstring STRINGID_SHAREDPAIN
	waitmessage B_WAIT_TIME_LONG
	goto BattleScript_MoveEnd

BattleScript_EffectSnore::
	attackcanceler
	jumpifability BS_ATTACKER, ABILITY_COMATOSE, BattleScript_SnoreIsAsleep
	jumpifstatus BS_ATTACKER, STATUS1_SLEEP, BattleScript_SnoreIsAsleep
	attackstring
	ppreduce
	goto BattleScript_ButItFailed
BattleScript_SnoreIsAsleep::
	jumpifhalfword CMP_EQUAL, gChosenMove, MOVE_SLEEP_TALK, BattleScript_DoSnore
	printstring STRINGID_PKMNFASTASLEEP
	waitmessage B_WAIT_TIME_LONG
	statusanimation BS_ATTACKER
BattleScript_DoSnore::
	attackstring
	ppreduce
	accuracycheck BattleScript_MoveMissedPause, ACC_CURR_MOVE
	setmoveeffect MOVE_EFFECT_FLINCH
	goto BattleScript_HitFromCritCalc

BattleScript_EffectConversion2::
	attackcanceler
	attackstring
	ppreduce
	settypetorandomresistance BattleScript_ButItFailed
	attackanimation
	waitanimation
	printstring STRINGID_PKMNCHANGEDTYPE
	waitmessage B_WAIT_TIME_LONG
	goto BattleScript_MoveEnd

BattleScript_EffectLockOn::
	attackcanceler
	attackstring
	ppreduce
	jumpifsubstituteblocks BattleScript_ButItFailed
	accuracycheck BattleScript_ButItFailed, ACC_CURR_MOVE
	setalwayshitflag
	attackanimation
	waitanimation
	printstring STRINGID_PKMNTOOKAIM
	waitmessage B_WAIT_TIME_LONG
	goto BattleScript_MoveEnd

BattleScript_EffectSketch::
	attackcanceler
	attackstring
	ppreduce
	copymovepermanently BattleScript_ButItFailed
	attackanimation
	waitanimation
	printstring STRINGID_PKMNSKETCHEDMOVE
	waitmessage B_WAIT_TIME_LONG
	goto BattleScript_MoveEnd

BattleScript_EffectSleepTalk::
	attackcanceler
	jumpifability BS_ATTACKER, ABILITY_COMATOSE, BattleScript_SleepTalkIsAsleep
	jumpifstatus BS_ATTACKER, STATUS1_SLEEP, BattleScript_SleepTalkIsAsleep
	attackstring
	ppreduce
	goto BattleScript_ButItFailed
BattleScript_SleepTalkIsAsleep::
	printstring STRINGID_PKMNFASTASLEEP
	waitmessage B_WAIT_TIME_LONG
	statusanimation BS_ATTACKER
	attackstring
	ppreduce
	orword gHitMarker, HITMARKER_NO_PPDEDUCT
	trychoosesleeptalkmove BattleScript_SleepTalkUsingMove
	pause B_WAIT_TIME_LONG
	goto BattleScript_ButItFailed
BattleScript_SleepTalkUsingMove::
	attackanimation
	waitanimation
	setbyte sB_ANIM_TURN, 0
	setbyte sB_ANIM_TARGETS_HIT, 0
	jumptocalledmove TRUE

BattleScript_EffectDestinyBond::
	attackcanceler
	attackstring
	ppreduce
	setdestinybond
	attackanimation
	waitanimation
	printstring STRINGID_PKMNTRYINGTOTAKEFOE
	waitmessage B_WAIT_TIME_LONG
	goto BattleScript_MoveEnd

BattleScript_EffectEerieSpell::
	attackcanceler
	attackstring
	ppreduce
	accuracycheck BattleScript_ButItFailed, ACC_CURR_MOVE
	attackstring
	ppreduce
	critcalc
	damagecalc
	adjustdamage
	attackanimation
	waitanimation
	effectivenesssound
	hitanimation BS_TARGET
	waitstate
	healthbarupdate BS_TARGET
	datahpupdate BS_TARGET
	critmessage
	waitmessage B_WAIT_TIME_LONG
	resultmessage
	waitmessage B_WAIT_TIME_LONG
	tryfaintmon BS_TARGET
	eeriespellppreduce BattleScript_MoveEnd
	printstring STRINGID_PKMNREDUCEDPP
	waitmessage B_WAIT_TIME_LONG
	goto BattleScript_MoveEnd

BattleScript_EffectSpite::
	attackcanceler
	attackstring
	ppreduce
	accuracycheck BattleScript_ButItFailed, ACC_CURR_MOVE
	tryspiteppreduce BattleScript_ButItFailed
	attackanimation
	waitanimation
	printstring STRINGID_PKMNREDUCEDPP
	waitmessage B_WAIT_TIME_LONG
	goto BattleScript_MoveEnd

BattleScript_EffectHealBell::
	attackcanceler
	attackstring
	ppreduce
	healpartystatus
	waitstate
	attackanimation
	waitanimation
	printfromtable gPartyStatusHealStringIds
	waitmessage B_WAIT_TIME_LONG
	jumpifnotmove MOVE_HEAL_BELL, BattleScript_PartyHealEnd
	jumpifbyte CMP_NO_COMMON_BITS, cMULTISTRING_CHOOSER, B_MSG_BELL_SOUNDPROOF_ATTACKER, BattleScript_CheckHealBellMon2Unaffected
	printstring STRINGID_PKMNSXBLOCKSY
	waitmessage B_WAIT_TIME_LONG
BattleScript_CheckHealBellMon2Unaffected::
	jumpifbyte CMP_NO_COMMON_BITS, cMULTISTRING_CHOOSER, B_MSG_BELL_SOUNDPROOF_PARTNER, BattleScript_PartyHealEnd
	printstring STRINGID_PKMNSXBLOCKSY2
	waitmessage B_WAIT_TIME_LONG
BattleScript_PartyHealEnd::
	updatestatusicon BS_ATTACKER_WITH_PARTNER
	waitstate
	goto BattleScript_MoveEnd

BattleScript_EffectTripleKick::
	attackcanceler
	accuracycheck BattleScript_PrintMoveMissed, ACC_CURR_MOVE
	attackstring
	ppreduce
	jumpifmove MOVE_TRIPLE_AXEL BS_TripleAxel
	addbyte sTRIPLE_KICK_POWER, 10 @ triple kick gets +10 power
	goto BattleScript_HitFromAtkString

BS_TripleAxel:
	addbyte sTRIPLE_KICK_POWER, 20 @ triple axel gets +20 power
	goto BattleScript_HitFromAtkString

BattleScript_EffectThief::
	setmoveeffect MOVE_EFFECT_STEAL_ITEM
	goto BattleScript_EffectHit

BattleScript_EffectHitPreventEscape:
	setmoveeffect MOVE_EFFECT_PREVENT_ESCAPE
	goto BattleScript_EffectHit

BattleScript_EffectMeanLook::
	attackcanceler
	attackstring
	ppreduce
	accuracycheck BattleScript_ButItFailed, NO_ACC_CALC_CHECK_LOCK_ON
	jumpifstatus2 BS_TARGET, STATUS2_ESCAPE_PREVENTION, BattleScript_ButItFailed
	jumpifsubstituteblocks BattleScript_ButItFailed
.if B_GHOSTS_ESCAPE >= GEN_6
	jumpiftype BS_TARGET, TYPE_GHOST, BattleScript_ButItFailed
.endif
	attackanimation
	waitanimation
	setmoveeffect MOVE_EFFECT_PREVENT_ESCAPE
	seteffectprimary
	printstring STRINGID_TARGETCANTESCAPENOW
	waitmessage B_WAIT_TIME_LONG
	goto BattleScript_MoveEnd

BattleScript_EffectNightmare::
	attackcanceler
	attackstring
	ppreduce
	jumpifsubstituteblocks BattleScript_ButItFailed
	jumpifstatus2 BS_TARGET, STATUS2_NIGHTMARE, BattleScript_ButItFailed
	jumpifstatus BS_TARGET, STATUS1_SLEEP, BattleScript_NightmareWorked
	jumpifability BS_TARGET, ABILITY_COMATOSE, BattleScript_NightmareWorked
	goto BattleScript_ButItFailed
BattleScript_NightmareWorked::
	attackanimation
	waitanimation
	setmoveeffect MOVE_EFFECT_NIGHTMARE
	seteffectprimary
	printstring STRINGID_PKMNFELLINTONIGHTMARE
	waitmessage B_WAIT_TIME_LONG
	goto BattleScript_MoveEnd

BattleScript_EffectMinimize::
	attackcanceler
	setminimize
.if B_MINIMIZE_EVASION >= GEN_5
	setstatchanger STAT_EVASION, 2, FALSE
.else
	setstatchanger STAT_EVASION, 1, FALSE
.endif
	goto BattleScript_EffectStatUpAfterAtkCanceler

BattleScript_EffectCurse::
	jumpiftype BS_ATTACKER, TYPE_GHOST, BattleScript_GhostCurse
	attackcanceler
	attackstring
	ppreduce
	jumpifstat BS_ATTACKER, CMP_GREATER_THAN, STAT_SPEED, MIN_STAT_STAGE, BattleScript_CurseTrySpeed
	jumpifstat BS_ATTACKER, CMP_NOT_EQUAL, STAT_ATK, MAX_STAT_STAGE, BattleScript_CurseTrySpeed
	jumpifstat BS_ATTACKER, CMP_EQUAL, STAT_DEF, MAX_STAT_STAGE, BattleScript_ButItFailed
BattleScript_CurseTrySpeed::
	copybyte gBattlerTarget, gBattlerAttacker
	setbyte sB_ANIM_TURN, 1
	attackanimation
	waitanimation
	setstatchanger STAT_SPEED, 1, TRUE
	statbuffchange MOVE_EFFECT_AFFECTS_USER | STAT_CHANGE_ALLOW_PTR, BattleScript_CurseTryAttack
	printfromtable gStatDownStringIds
	waitmessage B_WAIT_TIME_LONG
BattleScript_CurseTryAttack::
	setstatchanger STAT_ATK, 1, FALSE
	statbuffchange MOVE_EFFECT_AFFECTS_USER | STAT_CHANGE_ALLOW_PTR, BattleScript_CurseTryDefense
	printfromtable gStatUpStringIds
	waitmessage B_WAIT_TIME_LONG
BattleScript_CurseTryDefense::
	setstatchanger STAT_DEF, 1, FALSE
	statbuffchange MOVE_EFFECT_AFFECTS_USER | STAT_CHANGE_ALLOW_PTR, BattleScript_CurseEnd
	printfromtable gStatUpStringIds
	waitmessage B_WAIT_TIME_LONG
BattleScript_CurseEnd::
	goto BattleScript_MoveEnd
BattleScript_GhostCurse::
	jumpifbytenotequal gBattlerAttacker, gBattlerTarget, BattleScript_DoGhostCurse
	getmovetarget BS_ATTACKER
BattleScript_DoGhostCurse::
	attackcanceler
	attackstring
	ppreduce
	accuracycheck BattleScript_ButItFailed, NO_ACC_CALC_CHECK_LOCK_ON
	cursetarget BattleScript_ButItFailed
	orword gHitMarker, HITMARKER_IGNORE_SUBSTITUTE
	setbyte sB_ANIM_TURN, 0
	attackanimation
	waitanimation
	healthbarupdate BS_ATTACKER
	datahpupdate BS_ATTACKER
	printstring STRINGID_PKMNLAIDCURSE
	waitmessage B_WAIT_TIME_LONG
	tryfaintmon BS_ATTACKER
	goto BattleScript_MoveEnd

BattleScript_EffectMatBlock::
	attackcanceler
	jumpifnotfirstturn BattleScript_ButItFailedAtkStringPpReduce
	goto BattleScript_ProtectLikeAtkString

BattleScript_EffectProtect::
BattleScript_EffectEndure::
	attackcanceler
BattleScript_ProtectLikeAtkString:
	attackstring
	ppreduce
	setprotectlike
	attackanimation
	waitanimation
	printfromtable gProtectLikeUsedStringIds
	waitmessage B_WAIT_TIME_LONG
	goto BattleScript_MoveEnd

BattleScript_EffectSpikes::
	attackcanceler
	trysetspikes BattleScript_ButItFailedAtkStringPpReduce
	attackstring
	ppreduce
	attackanimation
	waitanimation
	printstring STRINGID_SPIKESSCATTERED
	waitmessage B_WAIT_TIME_LONG
	goto BattleScript_MoveEnd

BattleScript_EffectForesight:
	attackcanceler
	attackstring
	ppreduce
	accuracycheck BattleScript_ButItFailed, NO_ACC_CALC_CHECK_LOCK_ON
	jumpifstatus2 BS_TARGET, STATUS2_FORESIGHT, BattleScript_ButItFailed
	setforesight
BattleScript_IdentifiedFoe:
	attackanimation
	waitanimation
	printstring STRINGID_PKMNIDENTIFIED
	waitmessage B_WAIT_TIME_LONG
	goto BattleScript_MoveEnd

BattleScript_EffectPerishSong::
	attackcanceler
	attackstring
	ppreduce
	trysetperishsong BattleScript_ButItFailed
	attackanimation
	waitanimation
	printstring STRINGID_FAINTINTHREE
	waitmessage B_WAIT_TIME_LONG
	setbyte gBattlerTarget, 0
BattleScript_PerishSongLoop::
	jumpifability BS_TARGET, ABILITY_SOUNDPROOF, BattleScript_PerishSongBlocked
	jumpifpranksterblocked BS_TARGET, BattleScript_PerishSongNotAffected
BattleScript_PerishSongLoopIncrement::
	addbyte gBattlerTarget, 1
	jumpifbytenotequal gBattlerTarget, gBattlersCount, BattleScript_PerishSongLoop
	goto BattleScript_MoveEnd

BattleScript_PerishSongBlocked::
	copybyte sBATTLER, gBattlerTarget
	printstring STRINGID_PKMNSXBLOCKSY2
	waitmessage B_WAIT_TIME_LONG
	goto BattleScript_PerishSongLoopIncrement

BattleScript_PerishSongNotAffected:
	printstring STRINGID_ITDOESNTAFFECT
	waitmessage B_WAIT_TIME_LONG
	goto BattleScript_PerishSongLoopIncrement

BattleScript_EffectSandstorm::
	attackcanceler
	attackstring
	ppreduce
	jumpifhalfword CMP_COMMON_BITS, gBattleWeather, B_WEATHER_SUN_PRIMAL, BattleScript_ExtremelyHarshSunlightWasNotLessened
	jumpifhalfword CMP_COMMON_BITS, gBattleWeather, B_WEATHER_RAIN_PRIMAL, BattleScript_NoReliefFromHeavyRain
	jumpifhalfword CMP_COMMON_BITS, gBattleWeather, B_WEATHER_STRONG_WINDS, BattleScript_MysteriousAirCurrentBlowsOn
	setsandstorm
	goto BattleScript_MoveWeatherChange

BattleScript_EffectRollout::
	attackcanceler
	attackstring
	jumpifstatus2 BS_ATTACKER, STATUS2_MULTIPLETURNS, BattleScript_RolloutCheckAccuracy
	ppreduce
BattleScript_RolloutCheckAccuracy::
	accuracycheck BattleScript_RolloutHit, ACC_CURR_MOVE
BattleScript_RolloutHit::
	typecalc
	handlerollout
	goto BattleScript_HitFromCritCalc

BattleScript_EffectSwagger::
	attackcanceler
	jumpifsubstituteblocks BattleScript_MakeMoveMissed
	accuracycheck BattleScript_PrintMoveMissed, ACC_CURR_MOVE
	attackstring
	ppreduce
	jumpifconfusedandstatmaxed STAT_ATK, BattleScript_ButItFailed
	attackanimation
	waitanimation
	setstatchanger STAT_ATK, 2, FALSE
	statbuffchange STAT_CHANGE_ALLOW_PTR, BattleScript_SwaggerTryConfuse
	jumpifbyte CMP_EQUAL, cMULTISTRING_CHOOSER, B_MSG_STAT_WONT_INCREASE, BattleScript_SwaggerTryConfuse
	setgraphicalstatchangevalues
	playanimation BS_TARGET, B_ANIM_STATS_CHANGE, sB_ANIM_ARG1
	printfromtable gStatUpStringIds
	waitmessage B_WAIT_TIME_LONG
BattleScript_SwaggerTryConfuse:
	jumpifability BS_TARGET, ABILITY_OWN_TEMPO, BattleScript_OwnTempoPrevents
	jumpifsafeguard BattleScript_SafeguardProtected
	setmoveeffect MOVE_EFFECT_CONFUSION
	seteffectprimary
	goto BattleScript_MoveEnd

BattleScript_EffectFuryCutter:
	attackcanceler
	attackstring
	ppreduce
	accuracycheck BattleScript_FuryCutterHit, ACC_CURR_MOVE
BattleScript_FuryCutterHit:
	handlefurycutter
	critcalc
	damagecalc
	jumpifmovehadnoeffect BattleScript_FuryCutterHit
	adjustdamage
	goto BattleScript_HitFromAtkAnimation

BattleScript_TryDestinyKnotTarget:
	jumpifnoholdeffect BS_ATTACKER, HOLD_EFFECT_DESTINY_KNOT, BattleScript_TryDestinyKnotTargetRet
	infatuatewithbattler BS_TARGET, BS_ATTACKER
	playanimation BS_ATTACKER, B_ANIM_HELD_ITEM_EFFECT
	waitanimation
	status2animation BS_TARGET, STATUS2_INFATUATION
	waitanimation
	printstring STRINGID_DESTINYKNOTACTIVATES
	waitmessage B_WAIT_TIME_LONG
BattleScript_TryDestinyKnotTargetRet:
	return

BattleScript_TryDestinyKnotAttacker:
	jumpifnoholdeffect BS_TARGET, HOLD_EFFECT_DESTINY_KNOT, BattleScript_TryDestinyKnotAttackerRet
	infatuatewithbattler BS_ATTACKER, BS_TARGET
	playanimation BS_TARGET, B_ANIM_HELD_ITEM_EFFECT
	waitanimation
	status2animation BS_ATTACKER, STATUS2_INFATUATION
	waitanimation
	printstring STRINGID_DESTINYKNOTACTIVATES
	waitmessage B_WAIT_TIME_LONG
BattleScript_TryDestinyKnotAttackerRet:
	return

BattleScript_EffectAttract::
	attackcanceler
	attackstring
	ppreduce
	accuracycheck BattleScript_ButItFailed, ACC_CURR_MOVE
	jumpifability BS_TARGET_SIDE, ABILITY_AROMA_VEIL, BattleScript_AromaVeilProtects
	tryinfatuating BattleScript_ButItFailed
	attackanimation
	waitanimation
	printstring STRINGID_PKMNFELLINLOVE
	waitmessage B_WAIT_TIME_LONG
	call BattleScript_TryDestinyKnotAttacker
	goto BattleScript_MoveEnd

BattleScript_EffectPresent::
	attackcanceler
	accuracycheck BattleScript_PrintMoveMissed, ACC_CURR_MOVE
	attackstring
	ppreduce
	typecalc
	presentdamagecalculation

BattleScript_EffectSafeguard::
	attackcanceler
	attackstring
	ppreduce
	setsafeguard
	goto BattleScript_PrintReflectLightScreenSafeguardString

BattleScript_EffectMagnitude::
	jumpifword CMP_COMMON_BITS, gHitMarker, HITMARKER_NO_ATTACKSTRING | HITMARKER_NO_PPDEDUCT, BattleScript_EffectMagnitudeTarget
	attackcanceler
	attackstring
	ppreduce
	magnitudedamagecalculation
	pause B_WAIT_TIME_SHORT
	printstring STRINGID_MAGNITUDESTRENGTH
	waitmessage B_WAIT_TIME_LONG
BattleScript_EffectMagnitudeTarget:
	accuracycheck BattleScript_MoveMissedPause, ACC_CURR_MOVE
	goto BattleScript_HitFromCritCalc

BattleScript_EffectBatonPass::
	attackcanceler
	attackstring
	ppreduce
	jumpifbattletype BATTLE_TYPE_ARENA, BattleScript_ButItFailed
	jumpifcantswitch SWITCH_IGNORE_ESCAPE_PREVENTION | BS_ATTACKER, BattleScript_ButItFailed
	attackanimation
	waitanimation
	openpartyscreen BS_ATTACKER, BattleScript_ButItFailed
	switchoutabilities BS_ATTACKER
	waitstate
	switchhandleorder BS_ATTACKER, 2
	returntoball BS_ATTACKER
	getswitchedmondata BS_ATTACKER
	switchindataupdate BS_ATTACKER
	hpthresholds BS_ATTACKER
	trytoclearprimalweather
	printstring STRINGID_EMPTYSTRING3
	waitmessage 1
	printstring STRINGID_SWITCHINMON
	switchinanim BS_ATTACKER, TRUE
	waitstate
	switchineffects BS_ATTACKER
	goto BattleScript_MoveEnd

BattleScript_EffectRapidSpin::
.if B_SPEED_BUFFING_RAPID_SPIN == GEN_8
	attackcanceler
	accuracycheck BattleScript_PrintMoveMissed, ACC_CURR_MOVE
	attackstring
	ppreduce
	critcalc
	damagecalc
	adjustdamage
	attackanimation
	waitanimation
	effectivenesssound
	hitanimation BS_TARGET
	waitstate
	healthbarupdate BS_TARGET
	datahpupdate BS_TARGET
	critmessage
	waitmessage B_WAIT_TIME_LONG
	resultmessage
	waitmessage B_WAIT_TIME_LONG
	jumpifhalfword CMP_COMMON_BITS, gMoveResultFlags, MOVE_RESULT_DOESNT_AFFECT_FOE, BattleScript_MoveEnd
	setmoveeffect MOVE_EFFECT_RAPIDSPIN | MOVE_EFFECT_AFFECTS_USER | MOVE_EFFECT_CERTAIN
	seteffectwithchance
	setstatchanger STAT_SPEED, 1, FALSE
	statbuffchange MOVE_EFFECT_AFFECTS_USER | STAT_CHANGE_ALLOW_PTR, BattleScript_EffectRapidSpinEnd
	jumpifbyte CMP_EQUAL, cMULTISTRING_CHOOSER, B_MSG_STAT_WONT_INCREASE, BattleScript_EffectRapidSpinEnd
	setgraphicalstatchangevalues
	playanimation BS_ATTACKER, B_ANIM_STATS_CHANGE, sB_ANIM_ARG1
	printfromtable gStatUpStringIds
	waitmessage B_WAIT_TIME_LONG
BattleScript_EffectRapidSpinEnd::
	tryfaintmon BS_TARGET
	moveendall
	end
.else
	setmoveeffect MOVE_EFFECT_RAPIDSPIN | MOVE_EFFECT_AFFECTS_USER | MOVE_EFFECT_CERTAIN
	goto BattleScript_EffectHit
.endif

BattleScript_EffectSonicboom::
	attackcanceler
	accuracycheck BattleScript_PrintMoveMissed, ACC_CURR_MOVE
	attackstring
	ppreduce
	typecalc
	bichalfword gMoveResultFlags, MOVE_RESULT_SUPER_EFFECTIVE | MOVE_RESULT_NOT_VERY_EFFECTIVE
	setword gBattleMoveDamage, 20
	adjustdamage
	goto BattleScript_HitFromAtkAnimation

BattleScript_EffectMorningSun::
BattleScript_EffectSynthesis::
BattleScript_EffectMoonlight::
BattleScript_EffectShoreUp::
	attackcanceler
	attackstring
	ppreduce
	recoverbasedonsunlight BattleScript_AlreadyAtFullHp
	goto BattleScript_PresentHealTarget

BattleScript_EffectRainDance::
	attackcanceler
	attackstring
	ppreduce
	jumpifhalfword CMP_COMMON_BITS, gBattleWeather, B_WEATHER_SUN_PRIMAL, BattleScript_ExtremelyHarshSunlightWasNotLessened
	jumpifhalfword CMP_COMMON_BITS, gBattleWeather, B_WEATHER_RAIN_PRIMAL, BattleScript_NoReliefFromHeavyRain
	jumpifhalfword CMP_COMMON_BITS, gBattleWeather, B_WEATHER_STRONG_WINDS, BattleScript_MysteriousAirCurrentBlowsOn
	setrain
BattleScript_MoveWeatherChange::
	attackanimation
	waitanimation
	printfromtable gMoveWeatherChangeStringIds
	waitmessage B_WAIT_TIME_LONG
	call BattleScript_ActivateWeatherAbilities
	goto BattleScript_MoveEnd

BattleScript_EffectSunnyDay::
	attackcanceler
	attackstring
	ppreduce
	jumpifhalfword CMP_COMMON_BITS, gBattleWeather, B_WEATHER_SUN_PRIMAL, BattleScript_ExtremelyHarshSunlightWasNotLessened
	jumpifhalfword CMP_COMMON_BITS, gBattleWeather, B_WEATHER_RAIN_PRIMAL, BattleScript_NoReliefFromHeavyRain
	jumpifhalfword CMP_COMMON_BITS, gBattleWeather, B_WEATHER_STRONG_WINDS, BattleScript_MysteriousAirCurrentBlowsOn
	setsunny
	goto BattleScript_MoveWeatherChange

BattleScript_ExtremelyHarshSunlightWasNotLessened:
	pause B_WAIT_TIME_SHORT
	printstring STRINGID_EXTREMELYHARSHSUNLIGHTWASNOTLESSENED
	waitmessage B_WAIT_TIME_LONG
	goto BattleScript_MoveEnd

BattleScript_ExtremelyHarshSunlightWasNotLessenedEnd3:
	pause B_WAIT_TIME_SHORT
	printstring STRINGID_EXTREMELYHARSHSUNLIGHTWASNOTLESSENED
	waitmessage B_WAIT_TIME_LONG
	end3

BattleScript_ExtremelyHarshSunlightWasNotLessenedRet:
	pause B_WAIT_TIME_SHORT
	printstring STRINGID_EXTREMELYHARSHSUNLIGHTWASNOTLESSENED
	waitmessage B_WAIT_TIME_LONG
	return

BattleScript_NoReliefFromHeavyRain:
	pause B_WAIT_TIME_SHORT
	printstring STRINGID_NORELIEFROMHEAVYRAIN
	waitmessage B_WAIT_TIME_LONG
	goto BattleScript_MoveEnd

BattleScript_NoReliefFromHeavyRainEnd3:
	pause B_WAIT_TIME_SHORT
	printstring STRINGID_NORELIEFROMHEAVYRAIN
	waitmessage B_WAIT_TIME_LONG
	end3

BattleScript_NoReliefFromHeavyRainRet:
	pause B_WAIT_TIME_SHORT
	printstring STRINGID_NORELIEFROMHEAVYRAIN
	waitmessage B_WAIT_TIME_LONG
	return

BattleScript_MysteriousAirCurrentBlowsOn:
	pause B_WAIT_TIME_SHORT
	printstring STRINGID_MYSTERIOUSAIRCURRENTBLOWSON
	waitmessage B_WAIT_TIME_LONG
	goto BattleScript_MoveEnd

BattleScript_MysteriousAirCurrentBlowsOnEnd3:
	pause B_WAIT_TIME_SHORT
	printstring STRINGID_MYSTERIOUSAIRCURRENTBLOWSON
	waitmessage B_WAIT_TIME_LONG
	end3

BattleScript_MysteriousAirCurrentBlowsOnRet:
	pause B_WAIT_TIME_SHORT
	printstring STRINGID_MYSTERIOUSAIRCURRENTBLOWSON
	waitmessage B_WAIT_TIME_LONG
	return

BattleScript_BlockedByPrimalWeatherEnd3::
	call BattleScript_AbilityPopUp
	jumpifhalfword CMP_COMMON_BITS, gBattleWeather, B_WEATHER_SUN_PRIMAL, BattleScript_ExtremelyHarshSunlightWasNotLessenedEnd3
	jumpifhalfword CMP_COMMON_BITS, gBattleWeather, B_WEATHER_RAIN_PRIMAL, BattleScript_NoReliefFromHeavyRainEnd3
	jumpifhalfword CMP_COMMON_BITS, gBattleWeather, B_WEATHER_STRONG_WINDS, BattleScript_MysteriousAirCurrentBlowsOnEnd3
	end3

BattleScript_BlockedByPrimalWeatherRet::
	call BattleScript_AbilityPopUp
	jumpifhalfword CMP_COMMON_BITS, gBattleWeather, B_WEATHER_SUN_PRIMAL, BattleScript_ExtremelyHarshSunlightWasNotLessenedRet
	jumpifhalfword CMP_COMMON_BITS, gBattleWeather, B_WEATHER_RAIN_PRIMAL, BattleScript_NoReliefFromHeavyRainRet
	jumpifhalfword CMP_COMMON_BITS, gBattleWeather, B_WEATHER_STRONG_WINDS, BattleScript_MysteriousAirCurrentBlowsOnRet
	return

BattleScript_EffectDefenseUpHit::
	setmoveeffect MOVE_EFFECT_DEF_PLUS_1 | MOVE_EFFECT_AFFECTS_USER
	goto BattleScript_EffectHit

BattleScript_EffectAttackUpHit::
	setmoveeffect MOVE_EFFECT_ATK_PLUS_1 | MOVE_EFFECT_AFFECTS_USER
	goto BattleScript_EffectHit

BattleScript_EffectSpecialAttackUpHit::
	setmoveeffect MOVE_EFFECT_SP_ATK_PLUS_1 | MOVE_EFFECT_AFFECTS_USER
	goto BattleScript_EffectHit

BattleScript_EffectAllStatsUpHit::
	setmoveeffect MOVE_EFFECT_ALL_STATS_UP | MOVE_EFFECT_AFFECTS_USER
	goto BattleScript_EffectHit

BattleScript_EffectBellyDrum::
	attackcanceler
	attackstring
	ppreduce
	maxattackhalvehp BattleScript_ButItFailed
	orword gHitMarker, HITMARKER_IGNORE_SUBSTITUTE
	attackanimation
	waitanimation
	healthbarupdate BS_ATTACKER
	datahpupdate BS_ATTACKER
	printstring STRINGID_PKMNCUTHPMAXEDATTACK
	waitmessage B_WAIT_TIME_LONG
	goto BattleScript_MoveEnd

BattleScript_EffectPsychUp::
	attackcanceler
	attackstring
	ppreduce
	copyfoestats BattleScript_ButItFailed
	attackanimation
	waitanimation
	printstring STRINGID_PKMNCOPIEDSTATCHANGES
	waitmessage B_WAIT_TIME_LONG
	goto BattleScript_MoveEnd

BattleScript_EffectMirrorCoat::
	attackcanceler
	mirrorcoatdamagecalculator BattleScript_ButItFailedAtkStringPpReduce
	accuracycheck BattleScript_PrintMoveMissed, ACC_CURR_MOVE
	attackstring
	ppreduce
	typecalc
	bichalfword gMoveResultFlags, MOVE_RESULT_NOT_VERY_EFFECTIVE | MOVE_RESULT_SUPER_EFFECTIVE
	adjustdamage
	goto BattleScript_HitFromAtkAnimation

BattleScript_EffectSkullBash::
	jumpifstatus2 BS_ATTACKER, STATUS2_MULTIPLETURNS, BattleScript_TwoTurnMovesSecondTurn
	jumpifword CMP_COMMON_BITS, gHitMarker, HITMARKER_NO_ATTACKSTRING, BattleScript_TwoTurnMovesSecondTurn
	setbyte sTWOTURN_STRINGID, B_MSG_TURN1_SKULL_BASH
	call BattleScriptFirstChargingTurn
	setstatchanger STAT_DEF, 1, FALSE
	statbuffchange MOVE_EFFECT_AFFECTS_USER | STAT_CHANGE_ALLOW_PTR, BattleScript_SkullBashEnd
	jumpifbyte CMP_EQUAL, cMULTISTRING_CHOOSER, B_MSG_STAT_WONT_INCREASE, BattleScript_SkullBashEnd
	setgraphicalstatchangevalues
	playanimation BS_ATTACKER, B_ANIM_STATS_CHANGE, sB_ANIM_ARG1
	printfromtable gStatUpStringIds
	waitmessage B_WAIT_TIME_LONG
BattleScript_SkullBashEnd::
	jumpifnoholdeffect BS_ATTACKER, HOLD_EFFECT_POWER_HERB, BattleScript_MoveEnd
	call BattleScript_PowerHerbActivation
	goto BattleScript_TwoTurnMovesSecondTurn

BattleScript_EffectTwister:
BattleScript_FlinchEffect:
BattleScript_EffectStomp:
	setmoveeffect MOVE_EFFECT_FLINCH
	goto BattleScript_EffectHit

BattleScript_EffectBulldoze:
	setmoveeffect MOVE_EFFECT_SPD_MINUS_1
BattleScript_EffectEarthquake:
	goto BattleScript_EffectHit

BattleScript_EffectFutureSight::
	attackcanceler
	attackstring
	ppreduce
	trysetfutureattack BattleScript_ButItFailed
	attackanimation
	waitanimation
	printfromtable gFutureMoveUsedStringIds
	waitmessage B_WAIT_TIME_LONG
	goto BattleScript_MoveEnd

BattleScript_EffectGust::
	goto BattleScript_EffectHit

BattleScript_EffectSolarBeam::
	jumpifweatheraffected BS_ATTACKER, B_WEATHER_SUN, BattleScript_SolarBeamOnFirstTurn
BattleScript_SolarBeamDecideTurn::
	jumpifstatus2 BS_ATTACKER, STATUS2_MULTIPLETURNS, BattleScript_TwoTurnMovesSecondTurn
	jumpifword CMP_COMMON_BITS, gHitMarker, HITMARKER_NO_ATTACKSTRING, BattleScript_TwoTurnMovesSecondTurn
	setbyte sTWOTURN_STRINGID, B_MSG_TURN1_SOLAR_BEAM
	call BattleScriptFirstChargingTurn
	jumpifnoholdeffect BS_ATTACKER, HOLD_EFFECT_POWER_HERB, BattleScript_MoveEnd
	call BattleScript_PowerHerbActivation
	goto BattleScript_TwoTurnMovesSecondTurn
BattleScript_SolarBeamOnFirstTurn::
	orword gHitMarker, HITMARKER_CHARGING
	setmoveeffect MOVE_EFFECT_CHARGING | MOVE_EFFECT_AFFECTS_USER
	seteffectprimary
	ppreduce
	goto BattleScript_TwoTurnMovesSecondTurn

BattleScript_EffectThunder:
	setmoveeffect MOVE_EFFECT_PARALYSIS
	goto BattleScript_EffectHit

BattleScript_EffectHurricane:
	setmoveeffect MOVE_EFFECT_CONFUSION
	goto BattleScript_EffectHit

BattleScript_EffectTeleport:
	attackcanceler
	attackstring
	ppreduce
.if B_TELEPORT_BEHAVIOR >= GEN_7
	canteleport BS_ATTACKER
	jumpifbyte CMP_EQUAL, gBattleCommunication, TRUE, BattleScript_EffectTeleportNew
	goto BattleScript_ButItFailed
.else
	jumpifbattletype BATTLE_TYPE_TRAINER, BattleScript_ButItFailed
.endif
BattleScript_EffectTeleportTryToRunAway:
	getifcantrunfrombattle BS_ATTACKER
	jumpifbyte CMP_EQUAL, gBattleCommunication, BATTLE_RUN_FORBIDDEN, BattleScript_ButItFailed
	jumpifbyte CMP_EQUAL, gBattleCommunication, BATTLE_RUN_FAILURE, BattleScript_PrintAbilityMadeIneffective
	attackanimation
	waitanimation
	printstring STRINGID_PKMNFLEDFROMBATTLE
	waitmessage B_WAIT_TIME_LONG
	setoutcomeonteleport BS_ATTACKER
	goto BattleScript_MoveEnd

BattleScript_EffectTeleportNew:
	getbattlerside BS_ATTACKER
	jumpifbyte CMP_EQUAL, gBattleCommunication, B_SIDE_OPPONENT, BattleScript_EffectTeleportTryToRunAway
	attackanimation
	waitanimation
	openpartyscreen BS_ATTACKER, BattleScript_EffectTeleportNewEnd
	switchoutabilities BS_ATTACKER
	waitstate
	switchhandleorder BS_ATTACKER, 2
	returntoball BS_ATTACKER
	getswitchedmondata BS_ATTACKER
	switchindataupdate BS_ATTACKER
	hpthresholds BS_ATTACKER
	trytoclearprimalweather
	printstring STRINGID_EMPTYSTRING3
	waitmessage 1
	printstring STRINGID_SWITCHINMON
	switchinanim BS_ATTACKER, TRUE
	waitstate
	switchineffects BS_ATTACKER
BattleScript_EffectTeleportNewEnd:
	goto BattleScript_MoveEnd

BattleScript_EffectBeatUp::
	attackcanceler
	accuracycheck BattleScript_PrintMoveMissed, ACC_CURR_MOVE
.if B_BEAT_UP >= GEN_5
	attackstring
	ppreduce
	critcalc
	damagecalc
	adjustdamage
	trydobeatup
	goto BattleScript_HitFromAtkAnimation
.else
	attackstring
	pause B_WAIT_TIME_SHORT
	ppreduce
	setbyte gBattleCommunication, 0
BattleScript_BeatUpLoop::
	movevaluescleanup
	trydobeatup BattleScript_BeatUpEnd, BattleScript_ButItFailed
	printstring STRINGID_PKMNATTACK
	critcalc
	jumpifbyte CMP_NOT_EQUAL, gIsCriticalHit, TRUE, BattleScript_BeatUpAttack
	manipulatedamage DMG_DOUBLED
BattleScript_BeatUpAttack::
	adjustdamage
	attackanimation
	waitanimation
	effectivenesssound
	hitanimation BS_TARGET
	waitstate
	healthbarupdate BS_TARGET
	datahpupdate BS_TARGET
	critmessage
	waitmessage B_WAIT_TIME_LONG
	resultmessage
	waitmessage B_WAIT_TIME_LONG
	tryfaintmon BS_TARGET
	moveendto MOVEEND_NEXT_TARGET
	goto BattleScript_BeatUpLoop
BattleScript_BeatUpEnd::
	end
.endif

BattleScript_EffectSemiInvulnerable::
	jumpifstatus2 BS_ATTACKER, STATUS2_MULTIPLETURNS, BattleScript_SecondTurnSemiInvulnerable
	jumpifword CMP_COMMON_BITS, gHitMarker, HITMARKER_NO_ATTACKSTRING, BattleScript_SecondTurnSemiInvulnerable
	jumpifmove MOVE_FLY, BattleScript_FirstTurnFly
	jumpifmove MOVE_DIVE, BattleScript_FirstTurnDive
	jumpifmove MOVE_BOUNCE, BattleScript_FirstTurnBounce
	jumpifmove MOVE_PHANTOM_FORCE, BattleScript_FirstTurnPhantomForce
	jumpifmove MOVE_SHADOW_FORCE, BattleScript_FirstTurnPhantomForce
	setbyte sTWOTURN_STRINGID, B_MSG_TURN1_DIG
	goto BattleScript_FirstTurnSemiInvulnerable
BattleScript_FirstTurnBounce::
	setbyte sTWOTURN_STRINGID, B_MSG_TURN1_BOUNCE
	goto BattleScript_FirstTurnSemiInvulnerable
BattleScript_FirstTurnDive::
	setbyte sTWOTURN_STRINGID, B_MSG_TURN1_DIVE
	goto BattleScript_FirstTurnSemiInvulnerable
BattleScript_FirstTurnPhantomForce:
	setbyte sTWOTURN_STRINGID, B_MSG_TURN1_PHANTOM_FORCE
	goto BattleScript_FirstTurnSemiInvulnerable
BattleScript_FirstTurnFly::
	setbyte sTWOTURN_STRINGID, B_MSG_TURN1_FLY
BattleScript_FirstTurnSemiInvulnerable::
	call BattleScriptFirstChargingTurn
	setsemiinvulnerablebit
	jumpifnoholdeffect BS_ATTACKER, HOLD_EFFECT_POWER_HERB, BattleScript_MoveEnd
	call BattleScript_PowerHerbActivation
BattleScript_SecondTurnSemiInvulnerable::
	attackcanceler
	setmoveeffect MOVE_EFFECT_CHARGING
	setbyte sB_ANIM_TURN, 1
	clearstatusfromeffect BS_ATTACKER
	orword gHitMarker, HITMARKER_NO_PPDEDUCT
	argumenttomoveeffect
BattleScript_SemiInvulnerableTryHit::
	accuracycheck BattleScript_SemiInvulnerableMiss, ACC_CURR_MOVE
	clearsemiinvulnerablebit
	goto BattleScript_HitFromAtkString

BattleScript_SemiInvulnerableMiss::
	clearsemiinvulnerablebit
	goto BattleScript_PrintMoveMissed

BattleScript_EffectDefenseCurl::
	attackcanceler
	attackstring
	ppreduce
	setdefensecurlbit
	setstatchanger STAT_DEF, 1, FALSE
	statbuffchange MOVE_EFFECT_AFFECTS_USER | STAT_CHANGE_ALLOW_PTR, BattleScript_DefenseCurlDoStatUpAnim
	jumpifbyte CMP_EQUAL, cMULTISTRING_CHOOSER, B_MSG_STAT_WONT_INCREASE, BattleScript_StatUpPrintString
	attackanimation
	waitanimation
BattleScript_DefenseCurlDoStatUpAnim::
	goto BattleScript_StatUpDoAnim

BattleScript_EffectSoftboiled::
	attackcanceler
	attackstring
	ppreduce
	tryhealhalfhealth BattleScript_AlreadyAtFullHp, BS_TARGET
BattleScript_PresentHealTarget::
	attackanimation
	waitanimation
	orword gHitMarker, HITMARKER_IGNORE_SUBSTITUTE
	healthbarupdate BS_TARGET
	datahpupdate BS_TARGET
	printstring STRINGID_PKMNREGAINEDHEALTH
	waitmessage B_WAIT_TIME_LONG
	goto BattleScript_MoveEnd

BattleScript_AlreadyAtFullHp::
	pause B_WAIT_TIME_SHORT
	printstring STRINGID_PKMNHPFULL
	waitmessage B_WAIT_TIME_LONG
	goto BattleScript_MoveEnd

BattleScript_EffectFakeOut::
	attackcanceler
	jumpifnotfirstturn BattleScript_ButItFailedAtkStringPpReduce
	setmoveeffect MOVE_EFFECT_FLINCH
	goto BattleScript_EffectHit

BattleScript_ButItFailedAtkStringPpReduce::
	attackstring
BattleScript_ButItFailedPpReduce::
	ppreduce
BattleScript_ButItFailed::
	pause B_WAIT_TIME_SHORT
	orhalfword gMoveResultFlags, MOVE_RESULT_FAILED
	resultmessage
	waitmessage B_WAIT_TIME_LONG
	goto BattleScript_MoveEnd

BattleScript_NotAffected::
	pause B_WAIT_TIME_SHORT
	orhalfword gMoveResultFlags, MOVE_RESULT_DOESNT_AFFECT_FOE
	resultmessage
	waitmessage B_WAIT_TIME_LONG
	goto BattleScript_MoveEnd

BattleScript_NotAffectedAbilityPopUp::
	pause B_WAIT_TIME_SHORT
	call BattleScript_AbilityPopUpTarget
	orhalfword gMoveResultFlags, MOVE_RESULT_DOESNT_AFFECT_FOE
	resultmessage
	waitmessage B_WAIT_TIME_LONG
	goto BattleScript_MoveEnd

BattleScript_EffectUproar::
	attackcanceler
	accuracycheck BattleScript_PrintMoveMissed, ACC_CURR_MOVE
	setmoveeffect MOVE_EFFECT_UPROAR | MOVE_EFFECT_AFFECTS_USER
	attackstring
	jumpifstatus2 BS_ATTACKER, STATUS2_MULTIPLETURNS, BattleScript_UproarHit
	ppreduce
BattleScript_UproarHit::
	goto BattleScript_HitFromCritCalc

BattleScript_EffectStockpile::
	attackcanceler
	attackstring
	ppreduce
	stockpile 0
	attackanimation
	waitanimation
	printfromtable gStockpileUsedStringIds
	waitmessage B_WAIT_TIME_LONG
	.if B_STOCKPILE_RAISES_DEFS < GEN_4
	goto BattleScript_EffectStockpileEnd
	.endif
	jumpifmovehadnoeffect BattleScript_EffectStockpileEnd
	jumpifstat BS_ATTACKER, CMP_LESS_THAN, STAT_DEF, MAX_STAT_STAGE, BattleScript_EffectStockpileDef
	jumpifstat BS_ATTACKER, CMP_EQUAL, STAT_SPDEF, MAX_STAT_STAGE, BattleScript_EffectStockpileEnd
BattleScript_EffectStockpileDef:
	setbyte sSTAT_ANIM_PLAYED, FALSE
	playstatchangeanimation BS_ATTACKER, BIT_DEF | BIT_SPDEF, 0
	setstatchanger STAT_DEF, 1, FALSE
	statbuffchange MOVE_EFFECT_AFFECTS_USER | STAT_CHANGE_ALLOW_PTR, BattleScript_EffectStockpileSpDef
	jumpifbyte CMP_EQUAL, cMULTISTRING_CHOOSER, B_MSG_STAT_WONT_INCREASE, BattleScript_EffectStockpileSpDef
	printfromtable gStatUpStringIds
	waitmessage B_WAIT_TIME_LONG
BattleScript_EffectStockpileSpDef::
	setstatchanger STAT_SPDEF, 1, FALSE
	statbuffchange MOVE_EFFECT_AFFECTS_USER | STAT_CHANGE_ALLOW_PTR, BattleScript_EffectStockpileEnd
	jumpifbyte CMP_EQUAL, cMULTISTRING_CHOOSER, B_MSG_STAT_WONT_INCREASE, BattleScript_EffectStockpileEnd
	printfromtable gStatUpStringIds
	waitmessage B_WAIT_TIME_LONG
BattleScript_EffectStockpileEnd:
	stockpile 1
	goto BattleScript_MoveEnd

BattleScript_MoveEffectStockpileWoreOff::
	.if B_STOCKPILE_RAISES_DEFS >= GEN_4
	dostockpilestatchangeswearoff BS_ATTACKER, BattleScript_StockpileStatChangeDown
	printstring STRINGID_STOCKPILEDEFFECTWOREOFF
	waitmessage B_WAIT_TIME_SHORT
	.endif
	return

BattleScript_StockpileStatChangeDown:
	statbuffchange MOVE_EFFECT_AFFECTS_USER, BattleScript_StockpileStatChangeDown_Ret
	setgraphicalstatchangevalues
	playanimation BS_ATTACKER, B_ANIM_STATS_CHANGE, sB_ANIM_ARG1
	printfromtable gStatDownStringIds
	waitmessage B_WAIT_TIME_LONG
BattleScript_StockpileStatChangeDown_Ret:
	return

BattleScript_EffectSpitUp::
	attackcanceler
	jumpifbyte CMP_EQUAL, cMISS_TYPE, B_MSG_PROTECTED, BattleScript_SpitUpFailProtect
	attackstring
	ppreduce
	accuracycheck BattleScript_PrintMoveMissed, ACC_CURR_MOVE
	setbyte gIsCriticalHit, FALSE
	damagecalc
	adjustdamage
	stockpiletobasedamage BattleScript_SpitUpFail
	goto BattleScript_HitFromAtkAnimation
BattleScript_SpitUpFail::
	checkparentalbondcounter 2, BattleScript_SpitUpEnd
	pause B_WAIT_TIME_SHORT
	printstring STRINGID_FAILEDTOSPITUP
	waitmessage B_WAIT_TIME_LONG
BattleScript_SpitUpEnd:
	goto BattleScript_MoveEnd

BattleScript_SpitUpFailProtect::
	attackstring
	ppreduce
	pause B_WAIT_TIME_LONG
	stockpiletobasedamage BattleScript_SpitUpFail
	resultmessage
	waitmessage B_WAIT_TIME_LONG
	goto BattleScript_MoveEnd

BattleScript_EffectSwallow::
	attackcanceler
	attackstring
	ppreduce
	stockpiletohpheal BattleScript_SwallowFail
	goto BattleScript_PresentHealTarget

BattleScript_SwallowFail::
	pause B_WAIT_TIME_SHORT
	printfromtable gSwallowFailStringIds
	waitmessage B_WAIT_TIME_LONG
	goto BattleScript_MoveEnd

BattleScript_EffectHail::
	attackcanceler
	attackstring
	ppreduce
	jumpifhalfword CMP_COMMON_BITS, gBattleWeather, B_WEATHER_SUN_PRIMAL, BattleScript_ExtremelyHarshSunlightWasNotLessened
	jumpifhalfword CMP_COMMON_BITS, gBattleWeather, B_WEATHER_RAIN_PRIMAL, BattleScript_NoReliefFromHeavyRain
	jumpifhalfword CMP_COMMON_BITS, gBattleWeather, B_WEATHER_STRONG_WINDS, BattleScript_MysteriousAirCurrentBlowsOn
	sethail
	goto BattleScript_MoveWeatherChange

BattleScript_EffectTorment::
	attackcanceler
	attackstring
	ppreduce
	accuracycheck BattleScript_ButItFailed, ACC_CURR_MOVE
	jumpifability BS_TARGET_SIDE, ABILITY_AROMA_VEIL, BattleScript_AromaVeilProtects
	settorment BattleScript_ButItFailed
	attackanimation
	waitanimation
	printstring STRINGID_PKMNSUBJECTEDTOTORMENT
	waitmessage B_WAIT_TIME_LONG
	goto BattleScript_MoveEnd

BattleScript_EffectFlatter::
	attackcanceler
	jumpifsubstituteblocks BattleScript_MakeMoveMissed
	accuracycheck BattleScript_PrintMoveMissed, ACC_CURR_MOVE
	attackstring
	ppreduce
	jumpifconfusedandstatmaxed STAT_SPATK, BattleScript_ButItFailed
	attackanimation
	waitanimation
	setstatchanger STAT_SPATK, 1, FALSE
	statbuffchange STAT_CHANGE_ALLOW_PTR, BattleScript_FlatterTryConfuse
	jumpifbyte CMP_EQUAL, cMULTISTRING_CHOOSER, B_MSG_STAT_WONT_INCREASE, BattleScript_FlatterTryConfuse
	setgraphicalstatchangevalues
	playanimation BS_TARGET, B_ANIM_STATS_CHANGE, sB_ANIM_ARG1
	printfromtable gStatUpStringIds
	waitmessage B_WAIT_TIME_LONG
BattleScript_FlatterTryConfuse::
	jumpifability BS_TARGET, ABILITY_OWN_TEMPO, BattleScript_OwnTempoPrevents
	jumpifsafeguard BattleScript_SafeguardProtected
	setmoveeffect MOVE_EFFECT_CONFUSION
	seteffectprimary
	goto BattleScript_MoveEnd

BattleScript_EffectWillOWisp::
	attackcanceler
	attackstring
	ppreduce
	jumpifsubstituteblocks BattleScript_ButItFailed
	jumpifstatus BS_TARGET, STATUS1_BURN, BattleScript_AlreadyBurned
	jumpiftype BS_TARGET, TYPE_FIRE, BattleScript_NotAffected
	jumpifability BS_TARGET, ABILITY_WATER_VEIL, BattleScript_WaterVeilPrevents
	jumpifability BS_TARGET, ABILITY_WATER_BUBBLE, BattleScript_WaterVeilPrevents
	jumpifability BS_TARGET, ABILITY_COMATOSE, BattleScript_AbilityProtectsDoesntAffect
	jumpifability BS_TARGET, ABILITY_PURIFYING_SALT, BattleScript_AbilityProtectsDoesntAffect
	jumpifflowerveil BattleScript_FlowerVeilProtects
	jumpifleafguardprotected BS_TARGET, BattleScript_AbilityProtectsDoesntAffect
	jumpifshieldsdown BS_TARGET, BattleScript_AbilityProtectsDoesntAffect
	jumpifstatus BS_TARGET, STATUS1_ANY, BattleScript_ButItFailed
	jumpifterrainaffected BS_TARGET, STATUS_FIELD_MISTY_TERRAIN, BattleScript_MistyTerrainPrevents
	accuracycheck BattleScript_ButItFailed, ACC_CURR_MOVE
	jumpifsafeguard BattleScript_SafeguardProtected
	attackanimation
	waitanimation
	setmoveeffect MOVE_EFFECT_BURN
	seteffectprimary
	goto BattleScript_MoveEnd

BattleScript_WaterVeilPrevents::
	call BattleScript_AbilityPopUp
	copybyte gEffectBattler, gBattlerTarget
	setbyte cMULTISTRING_CHOOSER, B_MSG_ABILITY_PREVENTS_MOVE_STATUS
	call BattleScript_BRNPrevention
	goto BattleScript_MoveEnd

BattleScript_AlreadyBurned::
	setalreadystatusedmoveattempt BS_ATTACKER
	pause B_WAIT_TIME_SHORT
	printstring STRINGID_PKMNALREADYHASBURN
	waitmessage B_WAIT_TIME_LONG
	goto BattleScript_MoveEnd

BattleScript_EffectMemento::
	attackcanceler
	jumpifbyte CMP_EQUAL, cMISS_TYPE, B_MSG_PROTECTED, BattleScript_MementoTargetProtect
	attackstring
	ppreduce
	trymemento BattleScript_ButItFailed
	setatkhptozero
	attackanimation
	waitanimation
	jumpifsubstituteblocks BattleScript_EffectMementoPrintNoEffect
	setbyte sSTAT_ANIM_PLAYED, FALSE
	playstatchangeanimation BS_TARGET, BIT_ATK | BIT_SPATK, STAT_CHANGE_NEGATIVE | STAT_CHANGE_BY_TWO | STAT_CHANGE_MULTIPLE_STATS
	playstatchangeanimation BS_TARGET, BIT_ATK, STAT_CHANGE_NEGATIVE | STAT_CHANGE_BY_TWO
	setstatchanger STAT_ATK, 2, TRUE
	statbuffchange STAT_CHANGE_ALLOW_PTR, BattleScript_EffectMementoTrySpAtk
@ Greater than B_MSG_DEFENDER_STAT_FELL is checking if the stat cannot decrease
	jumpifbyte CMP_GREATER_THAN, cMULTISTRING_CHOOSER, B_MSG_DEFENDER_STAT_FELL, BattleScript_EffectMementoTrySpAtk
	printfromtable gStatDownStringIds
	waitmessage B_WAIT_TIME_LONG
BattleScript_EffectMementoTrySpAtk:
	playstatchangeanimation BS_TARGET, BIT_SPATK, STAT_CHANGE_NEGATIVE | STAT_CHANGE_BY_TWO
	setstatchanger STAT_SPATK, 2, TRUE
	statbuffchange STAT_CHANGE_ALLOW_PTR, BattleScript_EffectMementoTryFaint
@ Greater than B_MSG_DEFENDER_STAT_FELL is checking if the stat cannot decrease
	jumpifbyte CMP_GREATER_THAN, cMULTISTRING_CHOOSER, B_MSG_DEFENDER_STAT_FELL, BattleScript_EffectMementoTryFaint
	printfromtable gStatDownStringIds
	waitmessage B_WAIT_TIME_LONG
BattleScript_EffectMementoTryFaint:
	tryfaintmon BS_ATTACKER
	goto BattleScript_MoveEnd
BattleScript_EffectMementoPrintNoEffect:
	printstring STRINGID_BUTNOEFFECT
	waitmessage B_WAIT_TIME_LONG
	goto BattleScript_EffectMementoTryFaint
@ If the target is protected there's no need to check the target's stats or animate, the user will just faint
BattleScript_MementoTargetProtect:
	attackstring
	ppreduce
	trymemento BattleScript_MementoTargetProtectEnd
BattleScript_MementoTargetProtectEnd:
	setatkhptozero
	pause B_WAIT_TIME_LONG
	effectivenesssound
	resultmessage
	waitmessage B_WAIT_TIME_LONG
	tryfaintmon BS_ATTACKER
	goto BattleScript_MoveEnd

BattleScript_EffectFocusPunch::
	attackcanceler
	jumpifnodamage BattleScript_HitFromAccCheck
	ppreduce
	printstring STRINGID_PKMNLOSTFOCUS
	waitmessage B_WAIT_TIME_LONG
	goto BattleScript_MoveEnd

BattleScript_EffectSmellingsalt:
BattleScript_EffectWakeUpSlap:
BattleScript_EffectSparklingAria:
	jumpifsubstituteblocks BattleScript_EffectHit
	setmoveeffect MOVE_EFFECT_REMOVE_STATUS | MOVE_EFFECT_CERTAIN
	goto BattleScript_EffectHit

BattleScript_EffectFollowMe::
	attackcanceler
	attackstring
	ppreduce
	.if B_UPDATED_MOVE_DATA >= GEN_6
	jumpifnotbattletype BATTLE_TYPE_DOUBLE, BattleScript_ButItFailed
	.endif
	setforcedtarget
	attackanimation
	waitanimation
	printstring STRINGID_PKMNCENTERATTENTION
	waitmessage B_WAIT_TIME_LONG
	goto BattleScript_MoveEnd

BattleScript_EffectNaturePower::
	attackcanceler
	attackstring
	pause B_WAIT_TIME_SHORT
	callterrainattack
	printstring STRINGID_NATUREPOWERTURNEDINTO
	waitmessage B_WAIT_TIME_LONG
	return

BattleScript_EffectCharge::
	attackcanceler
	attackstring
	ppreduce
	setcharge
	attackanimation
	waitanimation
.if B_CHARGE_SPDEF_RAISE >= GEN_5
	setstatchanger STAT_SPDEF, 1, FALSE
	statbuffchange MOVE_EFFECT_AFFECTS_USER | STAT_CHANGE_ALLOW_PTR, BattleScript_EffectChargeString
	jumpifbyte CMP_EQUAL, cMULTISTRING_CHOOSER, B_MSG_STAT_WONT_INCREASE, BattleScript_EffectChargeString
	setgraphicalstatchangevalues
	playanimation BS_ATTACKER, B_ANIM_STATS_CHANGE, sB_ANIM_ARG1
	printfromtable gStatUpStringIds
	waitmessage B_WAIT_TIME_LONG
BattleScript_EffectChargeString:
.endif
	printstring STRINGID_PKMNCHARGINGPOWER
	waitmessage B_WAIT_TIME_LONG
	goto BattleScript_MoveEnd

BattleScript_EffectTaunt::
	attackcanceler
	attackstring
	ppreduce
	jumpifability BS_TARGET_SIDE, ABILITY_AROMA_VEIL, BattleScript_AromaVeilProtects
	accuracycheck BattleScript_ButItFailed, ACC_CURR_MOVE
	settaunt BattleScript_ButItFailed
	attackanimation
	waitanimation
	printstring STRINGID_PKMNFELLFORTAUNT
	waitmessage B_WAIT_TIME_LONG
	goto BattleScript_MoveEnd

BattleScript_EffectHelpingHand::
	attackcanceler
	attackstring
	ppreduce
	trysethelpinghand BattleScript_ButItFailed
	attackanimation
	waitanimation
	printstring STRINGID_PKMNREADYTOHELP
	waitmessage B_WAIT_TIME_LONG
	goto BattleScript_MoveEnd

BattleScript_EffectTrick::
	attackcanceler
	attackstring
	ppreduce
	jumpifsubstituteblocks BattleScript_ButItFailed
	accuracycheck BattleScript_ButItFailed, ACC_CURR_MOVE
	tryswapitems BattleScript_ButItFailed
	attackanimation
	waitanimation
	printstring STRINGID_PKMNSWITCHEDITEMS
	waitmessage B_WAIT_TIME_LONG
	printfromtable gItemSwapStringIds
	waitmessage B_WAIT_TIME_LONG
	goto BattleScript_MoveEnd

BattleScript_EffectRolePlay::
	attackcanceler
	attackstring
	ppreduce
	accuracycheck BattleScript_ButItFailed, NO_ACC_CALC_CHECK_LOCK_ON
	trycopyability BattleScript_ButItFailed
	attackanimation
	waitanimation
.if B_ABILITY_POP_UP == TRUE
	setbyte sFIXED_ABILITY_POPUP, TRUE
	showabilitypopup BS_ATTACKER
	pause 60
	sethword sABILITY_OVERWRITE, 0
	updateabilitypopup BS_ATTACKER
	pause 20
	destroyabilitypopup
	pause 40
.endif
	printstring STRINGID_PKMNCOPIEDFOE
	waitmessage B_WAIT_TIME_LONG
	switchinabilities BS_ATTACKER
	goto BattleScript_MoveEnd

BattleScript_EffectWish::
	attackcanceler
	attackstring
	ppreduce
	trywish 0, BattleScript_ButItFailed
	attackanimation
	waitanimation
	goto BattleScript_MoveEnd

BattleScript_EffectAssist:
	attackcanceler
	attackstring
	assistattackselect BattleScript_ButItFailedPpReduce
	attackanimation
	waitanimation
	setbyte sB_ANIM_TURN, 0
	setbyte sB_ANIM_TARGETS_HIT, 0
	jumptocalledmove TRUE

BattleScript_EffectIngrain:
	attackcanceler
	attackstring
	ppreduce
	setuserstatus3 STATUS3_ROOTED, BattleScript_ButItFailed
	attackanimation
	waitanimation
	printstring STRINGID_PKMNPLANTEDROOTS
	waitmessage B_WAIT_TIME_LONG
	goto BattleScript_MoveEnd

BattleScript_EffectSuperpower:
	setmoveeffect MOVE_EFFECT_ATK_DEF_DOWN | MOVE_EFFECT_AFFECTS_USER | MOVE_EFFECT_CERTAIN
	goto BattleScript_EffectHit

BattleScript_EffectCloseCombat:
	setmoveeffect MOVE_EFFECT_DEF_SPDEF_DOWN | MOVE_EFFECT_AFFECTS_USER | MOVE_EFFECT_CERTAIN
	goto BattleScript_EffectHit

BattleScript_EffectMagicCoat:
	attackcanceler
	trysetmagiccoat BattleScript_ButItFailedAtkStringPpReduce
	attackstring
	ppreduce
	attackanimation
	waitanimation
	printstring STRINGID_PKMNSHROUDEDITSELF
	waitmessage B_WAIT_TIME_LONG
	goto BattleScript_MoveEnd

BattleScript_EffectRecycle::
	attackcanceler
	attackstring
	ppreduce
	tryrecycleitem BattleScript_ButItFailed
	attackanimation
	waitanimation
	printstring STRINGID_XFOUNDONEY
	waitmessage B_WAIT_TIME_LONG
	goto BattleScript_MoveEnd

BattleScript_EffectBrickBreak::
	attackcanceler
	accuracycheck BattleScript_PrintMoveMissed, ACC_CURR_MOVE
	attackstring
	ppreduce
	removelightscreenreflect
	critcalc
	damagecalc
	adjustdamage
	jumpifbyte CMP_EQUAL, sB_ANIM_TURN, 0, BattleScript_BrickBreakAnim
	bichalfword gMoveResultFlags, MOVE_RESULT_MISSED | MOVE_RESULT_DOESNT_AFFECT_FOE
BattleScript_BrickBreakAnim::
	attackanimation
	waitanimation
	jumpifbyte CMP_LESS_THAN, sB_ANIM_TURN, 2, BattleScript_BrickBreakDoHit
	printstring STRINGID_THEWALLSHATTERED
	waitmessage B_WAIT_TIME_LONG
BattleScript_BrickBreakDoHit::
	typecalc
	effectivenesssound
	hitanimation BS_TARGET
	waitstate
	healthbarupdate BS_TARGET
	datahpupdate BS_TARGET
	critmessage
	waitmessage B_WAIT_TIME_LONG
	resultmessage
	waitmessage B_WAIT_TIME_LONG
	seteffectwithchance
	tryfaintmon BS_TARGET
	goto BattleScript_MoveEnd

BattleScript_EffectYawn::
	attackcanceler
	attackstring
	ppreduce
	jumpifability BS_TARGET, ABILITY_VITAL_SPIRIT, BattleScript_PrintBattlerAbilityMadeIneffective
	jumpifability BS_TARGET, ABILITY_INSOMNIA, BattleScript_PrintBattlerAbilityMadeIneffective
	jumpifability BS_TARGET, ABILITY_COMATOSE, BattleScript_PrintBattlerAbilityMadeIneffective
	jumpifability BS_TARGET, ABILITY_PURIFYING_SALT, BattleScript_AbilityProtectsDoesntAffect
	jumpifflowerveil BattleScript_FlowerVeilProtects
	jumpifleafguardprotected BS_TARGET, BattleScript_AbilityProtectsDoesntAffect
	jumpifshieldsdown BS_TARGET, BattleScript_AbilityProtectsDoesntAffect
	jumpifsubstituteblocks BattleScript_ButItFailed
	jumpifsafeguard BattleScript_SafeguardProtected
	accuracycheck BattleScript_ButItFailed, NO_ACC_CALC_CHECK_LOCK_ON
	jumpifuproarwakes BattleScript_ButItFailed
	setyawn BattleScript_ButItFailed
	attackanimation
	waitanimation
	printstring STRINGID_PKMNWASMADEDROWSY
	waitmessage B_WAIT_TIME_LONG
	goto BattleScript_MoveEnd
BattleScript_PrintBattlerAbilityMadeIneffective::
	copybyte sBATTLER, gBattlerAbility
BattleScript_PrintAbilityMadeIneffective::
	pause B_WAIT_TIME_SHORT
	call BattleScript_AbilityPopUp
	printstring STRINGID_PKMNSXMADEITINEFFECTIVE
	waitmessage B_WAIT_TIME_LONG
	goto BattleScript_MoveEnd

BattleScript_EffectKnockOff::
	setmoveeffect MOVE_EFFECT_KNOCK_OFF
	goto BattleScript_EffectHit

BattleScript_EffectEndeavor::
	attackcanceler
	attackstring
	ppreduce
	setdamagetohealthdifference BattleScript_ButItFailed
	copyword gHpDealt, gBattleMoveDamage
	accuracycheck BattleScript_MoveMissedPause, ACC_CURR_MOVE
	typecalc
	jumpifmovehadnoeffect BattleScript_HitFromAtkAnimation
	bichalfword gMoveResultFlags, MOVE_RESULT_SUPER_EFFECTIVE | MOVE_RESULT_NOT_VERY_EFFECTIVE
	copyword gBattleMoveDamage, gHpDealt
	adjustdamage
	goto BattleScript_HitFromAtkAnimation

BattleScript_EffectSkillSwap:
	attackcanceler
	attackstring
	ppreduce
	accuracycheck BattleScript_ButItFailed, NO_ACC_CALC_CHECK_LOCK_ON
	tryswapabilities BattleScript_ButItFailed
	attackanimation
	waitanimation
.if B_ABILITY_POP_UP == TRUE
	call BattleScript_AbilityPopUpTarget
	pause 20
	copybyte gBattlerAbility, gBattlerAttacker
	call BattleScript_AbilityPopUp
.endif
	printstring STRINGID_PKMNSWAPPEDABILITIES
	waitmessage B_WAIT_TIME_LONG
.if B_SKILL_SWAP >= GEN_4
	switchinabilities BS_ATTACKER
	switchinabilities BS_TARGET
.endif
	goto BattleScript_MoveEnd

BattleScript_EffectImprison::
	attackcanceler
	attackstring
	ppreduce
	tryimprison BattleScript_ButItFailed
	attackanimation
	waitanimation
	printstring STRINGID_PKMNSEALEDOPPONENTMOVE
	waitmessage B_WAIT_TIME_LONG
	goto BattleScript_MoveEnd

BattleScript_EffectRefresh:
	attackcanceler
	attackstring
	ppreduce
	cureifburnedparalysedorpoisoned BattleScript_ButItFailed
	attackanimation
	waitanimation
	printstring STRINGID_PKMNSTATUSNORMAL
	waitmessage B_WAIT_TIME_LONG
	updatestatusicon BS_ATTACKER
	goto BattleScript_MoveEnd

BattleScript_EffectGrudge:
	attackcanceler
	attackstring
	ppreduce
	setuserstatus3 STATUS3_GRUDGE, BattleScript_ButItFailed
	attackanimation
	waitanimation
	printstring STRINGID_PKMNWANTSGRUDGE
	waitmessage B_WAIT_TIME_LONG
	goto BattleScript_MoveEnd

BattleScript_EffectSnatch:
	attackcanceler
	trysetsnatch BattleScript_ButItFailedAtkStringPpReduce
	attackstring
	ppreduce
	attackanimation
	waitanimation
	pause B_WAIT_TIME_SHORT
	printstring STRINGID_PKMNWAITSFORTARGET
	waitmessage B_WAIT_TIME_LONG
	goto BattleScript_MoveEnd

BattleScript_EffectSecretPower::
	getsecretpowereffect
	goto BattleScript_EffectHit

BattleScript_EffectRecoilHP25:
	setmoveeffect MOVE_EFFECT_RECOIL_HP_25 | MOVE_EFFECT_AFFECTS_USER | MOVE_EFFECT_CERTAIN
	jumpifnotmove MOVE_STRUGGLE, BattleScript_EffectHit
	incrementgamestat GAME_STAT_USED_STRUGGLE
	goto BattleScript_EffectHit

BattleScript_EffectTeeterDance::
	attackcanceler
	attackstring
	ppreduce
	setbyte gBattlerTarget, 0
BattleScript_TeeterDanceLoop::
	movevaluescleanup
	setmoveeffect MOVE_EFFECT_CONFUSION
	jumpifbyteequal gBattlerAttacker, gBattlerTarget, BattleScript_TeeterDanceLoopIncrement
	jumpifability BS_TARGET, ABILITY_OWN_TEMPO, BattleScript_TeeterDanceOwnTempoPrevents
	jumpifsubstituteblocks BattleScript_TeeterDanceSubstitutePrevents
	jumpifstatus2 BS_TARGET, STATUS2_CONFUSION, BattleScript_TeeterDanceAlreadyConfused
	jumpifhasnohp BS_TARGET, BattleScript_TeeterDanceLoopIncrement
	accuracycheck BattleScript_TeeterDanceMissed, ACC_CURR_MOVE
	jumpifsafeguard BattleScript_TeeterDanceSafeguardProtected
	attackanimation
	waitanimation
	seteffectprimary
	resultmessage
	waitmessage B_WAIT_TIME_LONG
BattleScript_TeeterDanceDoMoveEndIncrement::
	moveendto MOVEEND_NEXT_TARGET
BattleScript_TeeterDanceLoopIncrement::
	addbyte gBattlerTarget, 1
	jumpifbytenotequal gBattlerTarget, gBattlersCount, BattleScript_TeeterDanceLoop
	end

BattleScript_TeeterDanceOwnTempoPrevents::
	pause B_WAIT_TIME_SHORT
	printstring STRINGID_PKMNPREVENTSCONFUSIONWITH
	waitmessage B_WAIT_TIME_LONG
	goto BattleScript_TeeterDanceDoMoveEndIncrement

BattleScript_TeeterDanceSafeguardProtected::
	pause B_WAIT_TIME_SHORT
	printstring STRINGID_PKMNUSEDSAFEGUARD
	waitmessage B_WAIT_TIME_LONG
	goto BattleScript_TeeterDanceDoMoveEndIncrement

BattleScript_TeeterDanceSubstitutePrevents::
	pause B_WAIT_TIME_SHORT
	printstring STRINGID_BUTITFAILED
	waitmessage B_WAIT_TIME_LONG
	goto BattleScript_TeeterDanceDoMoveEndIncrement

BattleScript_TeeterDanceAlreadyConfused::
	setalreadystatusedmoveattempt BS_ATTACKER
	pause B_WAIT_TIME_SHORT
	printstring STRINGID_PKMNALREADYCONFUSED
	waitmessage B_WAIT_TIME_LONG
	goto BattleScript_TeeterDanceDoMoveEndIncrement

BattleScript_TeeterDanceMissed::
	resultmessage
	waitmessage B_WAIT_TIME_LONG
	goto BattleScript_TeeterDanceDoMoveEndIncrement

BattleScript_EffectMudSport::
BattleScript_EffectWaterSport::
	attackcanceler
	attackstring
	ppreduce
	settypebasedhalvers BattleScript_ButItFailed
	attackanimation
	waitanimation
	printfromtable gSportsUsedStringIds
	waitmessage B_WAIT_TIME_LONG
	goto BattleScript_MoveEnd

BattleScript_EffectPoisonFang::
	setmoveeffect MOVE_EFFECT_TOXIC
	goto BattleScript_EffectHit

BattleScript_EffectOverheat::
	setmoveeffect MOVE_EFFECT_SP_ATK_TWO_DOWN | MOVE_EFFECT_AFFECTS_USER | MOVE_EFFECT_CERTAIN
	goto BattleScript_EffectHit

BattleScript_EffectHammerArm::
	setmoveeffect MOVE_EFFECT_SPD_MINUS_1 | MOVE_EFFECT_AFFECTS_USER | MOVE_EFFECT_CERTAIN
	goto BattleScript_EffectHit

BattleScript_EffectTickle::
	attackcanceler
	attackstring
	ppreduce
	jumpifstat BS_TARGET, CMP_GREATER_THAN, STAT_ATK, MIN_STAT_STAGE, BattleScript_TickleDoMoveAnim
	jumpifstat BS_TARGET, CMP_EQUAL, STAT_DEF, MIN_STAT_STAGE, BattleScript_CantLowerMultipleStats
BattleScript_TickleDoMoveAnim::
	accuracycheck BattleScript_ButItFailed, ACC_CURR_MOVE
	attackanimation
	waitanimation
	setbyte sSTAT_ANIM_PLAYED, FALSE
	playstatchangeanimation BS_TARGET, BIT_ATK | BIT_DEF, STAT_CHANGE_NEGATIVE | STAT_CHANGE_MULTIPLE_STATS
	playstatchangeanimation BS_TARGET, BIT_ATK, STAT_CHANGE_NEGATIVE
	setstatchanger STAT_ATK, 1, TRUE
	statbuffchange STAT_CHANGE_ALLOW_PTR, BattleScript_TickleTryLowerDef
	jumpifbyte CMP_EQUAL, cMULTISTRING_CHOOSER, B_MSG_STAT_WONT_DECREASE, BattleScript_TickleTryLowerDef
	printfromtable gStatDownStringIds
	waitmessage B_WAIT_TIME_LONG
BattleScript_TickleTryLowerDef::
	playstatchangeanimation BS_TARGET, BIT_DEF, STAT_CHANGE_NEGATIVE
	setstatchanger STAT_DEF, 1, TRUE
	statbuffchange STAT_CHANGE_ALLOW_PTR, BattleScript_TickleEnd
	jumpifbyte CMP_EQUAL, cMULTISTRING_CHOOSER, B_MSG_STAT_WONT_DECREASE, BattleScript_TickleEnd
	printfromtable gStatDownStringIds
	waitmessage B_WAIT_TIME_LONG
BattleScript_TickleEnd::
	goto BattleScript_MoveEnd

BattleScript_CantLowerMultipleStats::
	pause B_WAIT_TIME_SHORT
	orhalfword gMoveResultFlags, MOVE_RESULT_FAILED
	printstring STRINGID_STATSWONTDECREASE2
	waitmessage B_WAIT_TIME_LONG
	goto BattleScript_MoveEnd

BattleScript_EffectCosmicPower::
	attackcanceler
	attackstring
	ppreduce
	jumpifstat BS_ATTACKER, CMP_LESS_THAN, STAT_DEF, MAX_STAT_STAGE, BattleScript_CosmicPowerDoMoveAnim
	jumpifstat BS_ATTACKER, CMP_EQUAL, STAT_SPDEF, MAX_STAT_STAGE, BattleScript_CantRaiseMultipleStats
BattleScript_CosmicPowerDoMoveAnim::
	attackanimation
	waitanimation
	setbyte sSTAT_ANIM_PLAYED, FALSE
	playstatchangeanimation BS_ATTACKER, BIT_DEF | BIT_SPDEF, 0
	setstatchanger STAT_DEF, 1, FALSE
	statbuffchange MOVE_EFFECT_AFFECTS_USER | STAT_CHANGE_ALLOW_PTR, BattleScript_CosmicPowerTrySpDef
	jumpifbyte CMP_EQUAL, cMULTISTRING_CHOOSER, B_MSG_STAT_WONT_INCREASE, BattleScript_CosmicPowerTrySpDef
	printfromtable gStatUpStringIds
	waitmessage B_WAIT_TIME_LONG
BattleScript_CosmicPowerTrySpDef::
	setstatchanger STAT_SPDEF, 1, FALSE
	statbuffchange MOVE_EFFECT_AFFECTS_USER | STAT_CHANGE_ALLOW_PTR, BattleScript_CosmicPowerEnd
	jumpifbyte CMP_EQUAL, cMULTISTRING_CHOOSER, B_MSG_STAT_WONT_INCREASE, BattleScript_CosmicPowerEnd
	printfromtable gStatUpStringIds
	waitmessage B_WAIT_TIME_LONG
BattleScript_CosmicPowerEnd::
	goto BattleScript_MoveEnd

BattleScript_EffectSkyUppercut::
	goto BattleScript_EffectHit

BattleScript_EffectBulkUp::
	attackcanceler
	attackstring
	ppreduce
	jumpifstat BS_ATTACKER, CMP_LESS_THAN, STAT_ATK, MAX_STAT_STAGE, BattleScript_BulkUpDoMoveAnim
	jumpifstat BS_ATTACKER, CMP_EQUAL, STAT_DEF, MAX_STAT_STAGE, BattleScript_CantRaiseMultipleStats
BattleScript_BulkUpDoMoveAnim::
	attackanimation
	waitanimation
	setbyte sSTAT_ANIM_PLAYED, FALSE
	playstatchangeanimation BS_ATTACKER, BIT_ATK | BIT_DEF, 0
	setstatchanger STAT_ATK, 1, FALSE
	statbuffchange MOVE_EFFECT_AFFECTS_USER | STAT_CHANGE_ALLOW_PTR, BattleScript_BulkUpTryDef
	jumpifbyte CMP_EQUAL, cMULTISTRING_CHOOSER, B_MSG_STAT_WONT_INCREASE, BattleScript_BulkUpTryDef
	printfromtable gStatUpStringIds
	waitmessage B_WAIT_TIME_LONG
BattleScript_BulkUpTryDef::
	setstatchanger STAT_DEF, 1, FALSE
	statbuffchange MOVE_EFFECT_AFFECTS_USER | STAT_CHANGE_ALLOW_PTR, BattleScript_BulkUpEnd
	jumpifbyte CMP_EQUAL, cMULTISTRING_CHOOSER, B_MSG_STAT_WONT_INCREASE, BattleScript_BulkUpEnd
	printfromtable gStatUpStringIds
	waitmessage B_WAIT_TIME_LONG
BattleScript_BulkUpEnd::
	goto BattleScript_MoveEnd

BattleScript_EffectCalmMind::
	attackcanceler
	attackstring
	ppreduce
	jumpifstat BS_ATTACKER, CMP_LESS_THAN, STAT_SPATK, MAX_STAT_STAGE, BattleScript_CalmMindDoMoveAnim
	jumpifstat BS_ATTACKER, CMP_EQUAL, STAT_SPDEF, MAX_STAT_STAGE, BattleScript_CantRaiseMultipleStats
BattleScript_CalmMindDoMoveAnim::
	attackanimation
	waitanimation
	setbyte sSTAT_ANIM_PLAYED, FALSE
	playstatchangeanimation BS_ATTACKER, BIT_SPATK | BIT_SPDEF, 0
	setstatchanger STAT_SPATK, 1, FALSE
	statbuffchange MOVE_EFFECT_AFFECTS_USER | STAT_CHANGE_ALLOW_PTR, BattleScript_CalmMindTrySpDef
	jumpifbyte CMP_EQUAL, cMULTISTRING_CHOOSER, B_MSG_STAT_WONT_INCREASE, BattleScript_CalmMindTrySpDef
	printfromtable gStatUpStringIds
	waitmessage B_WAIT_TIME_LONG
BattleScript_CalmMindTrySpDef::
	setstatchanger STAT_SPDEF, 1, FALSE
	statbuffchange MOVE_EFFECT_AFFECTS_USER | STAT_CHANGE_ALLOW_PTR, BattleScript_CalmMindEnd
	jumpifbyte CMP_EQUAL, cMULTISTRING_CHOOSER, B_MSG_STAT_WONT_INCREASE, BattleScript_CalmMindEnd
	printfromtable gStatUpStringIds
	waitmessage B_WAIT_TIME_LONG
BattleScript_CalmMindEnd::
	goto BattleScript_MoveEnd

BattleScript_CantRaiseMultipleStats::
	pause B_WAIT_TIME_SHORT
	orhalfword gMoveResultFlags, MOVE_RESULT_FAILED
	printstring STRINGID_STATSWONTINCREASE2
	waitmessage B_WAIT_TIME_LONG
	goto BattleScript_MoveEnd

BattleScript_EffectDragonDance::
	attackcanceler
	attackstring
	ppreduce
	jumpifstat BS_ATTACKER, CMP_LESS_THAN, STAT_ATK, MAX_STAT_STAGE, BattleScript_DragonDanceDoMoveAnim
	jumpifstat BS_ATTACKER, CMP_EQUAL, STAT_SPEED, MAX_STAT_STAGE, BattleScript_CantRaiseMultipleStats
BattleScript_DragonDanceDoMoveAnim::
	attackanimation
	waitanimation
	setbyte sSTAT_ANIM_PLAYED, FALSE
	playstatchangeanimation BS_ATTACKER, BIT_ATK | BIT_SPEED, 0
	setstatchanger STAT_ATK, 1, FALSE
	statbuffchange MOVE_EFFECT_AFFECTS_USER | STAT_CHANGE_ALLOW_PTR, BattleScript_DragonDanceTrySpeed
	jumpifbyte CMP_EQUAL, cMULTISTRING_CHOOSER, B_MSG_STAT_WONT_INCREASE, BattleScript_DragonDanceTrySpeed
	printfromtable gStatUpStringIds
	waitmessage B_WAIT_TIME_LONG
BattleScript_DragonDanceTrySpeed::
	setstatchanger STAT_SPEED, 1, FALSE
	statbuffchange MOVE_EFFECT_AFFECTS_USER | STAT_CHANGE_ALLOW_PTR, BattleScript_DragonDanceEnd
	jumpifbyte CMP_EQUAL, cMULTISTRING_CHOOSER, B_MSG_STAT_WONT_INCREASE, BattleScript_DragonDanceEnd
	printfromtable gStatUpStringIds
	waitmessage B_WAIT_TIME_LONG
BattleScript_DragonDanceEnd::
	goto BattleScript_MoveEnd

BattleScript_EffectCamouflage::
	attackcanceler
	attackstring
	ppreduce
	settypetoterrain BattleScript_ButItFailed
	attackanimation
	waitanimation
	printstring STRINGID_PKMNCHANGEDTYPE
	waitmessage B_WAIT_TIME_LONG
	goto BattleScript_MoveEnd

BattleScript_FaintAttacker::
	tryillusionoff BS_ATTACKER
	playfaintcry BS_ATTACKER
	pause B_WAIT_TIME_LONG
	dofaintanimation BS_ATTACKER
	printstring STRINGID_ATTACKERFAINTED
	cleareffectsonfaint BS_ATTACKER
	tryactivatesoulheart
	tryactivatereceiver BS_ATTACKER
	trytrainerslidefirstdownmsg BS_ATTACKER
	return

BattleScript_FaintTarget::
	tryillusionoff BS_TARGET
	playfaintcry BS_TARGET
	pause B_WAIT_TIME_LONG
	dofaintanimation BS_TARGET
	printstring STRINGID_TARGETFAINTED
	cleareffectsonfaint BS_TARGET
	tryactivatefellstinger BS_ATTACKER
	tryactivatesoulheart
	tryactivatereceiver BS_TARGET
	tryactivatemoxie BS_ATTACKER        @ and chilling neigh, as one ice rider
	tryactivatebeastboost BS_ATTACKER
	tryactivategrimneigh BS_ATTACKER    @ and as one shadow rider
	tryactivatebattlebond BS_ATTACKER
	trytrainerslidefirstdownmsg BS_TARGET
	return

BattleScript_GiveExp::
	setbyte sGIVEEXP_STATE, 0
	getexp BS_TARGET
	end2

BattleScript_HandleFaintedMon::
	setbyte sSHIFT_SWITCHED, 0
	checkteamslost BattleScript_LinkHandleFaintedMonMultiple
	jumpifbyte CMP_NOT_EQUAL, gBattleOutcome, 0, BattleScript_FaintedMonEnd
	jumpifbattletype BATTLE_TYPE_TRAINER | BATTLE_TYPE_DOUBLE, BattleScript_FaintedMonTryChoose
	jumpifword CMP_NO_COMMON_BITS, gHitMarker, HITMARKER_PLAYER_FAINTED, BattleScript_FaintedMonTryChoose
@ Yes/No for sending out a new Pokémon if one is defeated in a wild battle
	printstring STRINGID_USENEXTPKMN
	setbyte gBattleCommunication, 0
	yesnobox
	jumpifbyte CMP_EQUAL, gBattleCommunication + 1, 0, BattleScript_FaintedMonTryChoose
@ Player said no, try to run
	jumpifplayerran BattleScript_FaintedMonEnd
	printstring STRINGID_CANTESCAPE2
BattleScript_FaintedMonTryChoose:
	openpartyscreen BS_FAINTED, BattleScript_FaintedMonEnd
	switchhandleorder BS_FAINTED, 2
	jumpifnotbattletype BATTLE_TYPE_TRAINER, BattleScript_FaintedMonSendOutNew
	jumpifbattletype BATTLE_TYPE_LINK, BattleScript_FaintedMonSendOutNew
	jumpifbattletype BATTLE_TYPE_RECORDED_LINK, BattleScript_FaintedMonSendOutNew
	jumpifbattletype BATTLE_TYPE_FRONTIER, BattleScript_FaintedMonSendOutNew
	jumpifbattletype BATTLE_TYPE_DOUBLE, BattleScript_FaintedMonSendOutNew
	jumpifword CMP_COMMON_BITS, gHitMarker, HITMARKER_PLAYER_FAINTED, BattleScript_FaintedMonSendOutNew
	jumpifbyte CMP_EQUAL, sBATTLE_STYLE, OPTIONS_BATTLE_STYLE_SET, BattleScript_FaintedMonSendOutNew
	jumpifcantswitch BS_PLAYER1, BattleScript_FaintedMonSendOutNew
	setbyte sILLUSION_NICK_HACK, 1
@ Yes/No for sending out a new Pokémon when the opponent is switching
	printstring STRINGID_ENEMYABOUTTOSWITCHPKMN
	setbyte gBattleCommunication, 0
	yesnobox
	jumpifbyte CMP_EQUAL, gBattleCommunication + 1, 1, BattleScript_FaintedMonSendOutNew
@ Player said yes, go to party screen (note optional flag, player may exit the menu instead)
	setatktoplayer0
	openpartyscreen BS_ATTACKER | PARTY_SCREEN_OPTIONAL, BattleScript_FaintedMonSendOutNew
	switchhandleorder BS_ATTACKER, 2
	jumpifbyte CMP_EQUAL, gBattleCommunication, PARTY_SIZE, BattleScript_FaintedMonSendOutNew
@ Switch Pokémon before opponent
	atknameinbuff1
	resetswitchinabilitybits BS_ATTACKER
	hpthresholds2 BS_ATTACKER
	printstring STRINGID_RETURNMON
	switchoutabilities BS_ATTACKER
	waitstate
	returnatktoball
	waitstate
	drawpartystatussummary BS_ATTACKER
	getswitchedmondata BS_ATTACKER
	switchindataupdate BS_ATTACKER
	hpthresholds BS_ATTACKER
	trytoclearprimalweather
	printstring STRINGID_EMPTYSTRING3
	waitmessage 1
	printstring STRINGID_SWITCHINMON
	hidepartystatussummary BS_ATTACKER
	switchinanim BS_ATTACKER, 0
	waitstate
	setbyte sSHIFT_SWITCHED, 1
BattleScript_FaintedMonSendOutNew:
	drawpartystatussummary BS_FAINTED
	getswitchedmondata BS_FAINTED
	switchindataupdate BS_FAINTED
	hpthresholds BS_FAINTED
	trytoclearprimalweather
	printstring STRINGID_EMPTYSTRING3
	waitmessage 1
	printstring STRINGID_SWITCHINMON
	hidepartystatussummary BS_FAINTED
	switchinanim BS_FAINTED, FALSE
	waitstate
	resetplayerfainted
	trytrainerslidelastonmsg BS_FAINTED
	jumpifbytenotequal sSHIFT_SWITCHED, sZero, BattleScript_FaintedMonShiftSwitched
BattleScript_FaintedMonSendOutNewEnd:
	switchineffects BS_FAINTED
	jumpifbattletype BATTLE_TYPE_DOUBLE, BattleScript_FaintedMonEnd
	cancelallactions
BattleScript_FaintedMonEnd::
	end2
BattleScript_FaintedMonShiftSwitched:
	copybyte sSAVED_BATTLER, gBattlerTarget
	switchineffects BS_ATTACKER
	resetsentmonsvalue
	copybyte gBattlerTarget, sSAVED_BATTLER
	goto BattleScript_FaintedMonSendOutNewEnd

BattleScript_LinkHandleFaintedMonMultiple::
	openpartyscreen BS_FAINTED_LINK_MULTIPLE_1, BattleScript_LinkHandleFaintedMonMultipleStart
BattleScript_LinkHandleFaintedMonMultipleStart::
	switchhandleorder BS_FAINTED, 0
	openpartyscreen BS_FAINTED_LINK_MULTIPLE_2, BattleScript_LinkHandleFaintedMonMultipleEnd
	switchhandleorder BS_FAINTED, 0
BattleScript_LinkHandleFaintedMonLoop::
	switchhandleorder BS_FAINTED, 3
	drawpartystatussummary BS_FAINTED
	getswitchedmondata BS_FAINTED
	switchindataupdate BS_FAINTED
	hpthresholds BS_FAINTED
	trytoclearprimalweather
	printstring STRINGID_EMPTYSTRING3
	waitmessage 1
	printstring STRINGID_SWITCHINMON
	hidepartystatussummary BS_FAINTED
	switchinanim BS_FAINTED, FALSE
	waitstate
	switchineffects BS_FAINTED_LINK_MULTIPLE_1
	jumpifbytenotequal gBattlerFainted, gBattlersCount, BattleScript_LinkHandleFaintedMonLoop
BattleScript_LinkHandleFaintedMonMultipleEnd::
	end2

BattleScript_LocalTrainerBattleWon::
	jumpifbattletype BATTLE_TYPE_TWO_OPPONENTS, BattleScript_LocalTwoTrainersDefeated
	printstring STRINGID_PLAYERDEFEATEDTRAINER1
	goto BattleScript_LocalBattleWonLoseTexts
BattleScript_LocalTwoTrainersDefeated::
	printstring STRINGID_TWOENEMIESDEFEATED
BattleScript_LocalBattleWonLoseTexts::
	trainerslidein BS_ATTACKER
	waitstate
	printstring STRINGID_TRAINER1LOSETEXT
	jumpifnotbattletype BATTLE_TYPE_TWO_OPPONENTS, BattleScript_LocalBattleWonReward
	trainerslideout B_POSITION_OPPONENT_LEFT
	waitstate
	trainerslidein BS_FAINTED
	waitstate
	printstring STRINGID_TRAINER2LOSETEXT
BattleScript_LocalBattleWonReward::
	getmoneyreward
	printstring STRINGID_PLAYERGOTMONEY
	waitmessage B_WAIT_TIME_LONG
BattleScript_PayDayMoneyAndPickUpItems::
	givepaydaymoney
	pickup
	end2

BattleScript_LocalBattleLost::
	jumpifbattletype BATTLE_TYPE_INGAME_PARTNER, BattleScript_LocalBattleLostPrintWhiteOut
	jumpifbattletype BATTLE_TYPE_DOME, BattleScript_CheckDomeDrew
	jumpifbattletype BATTLE_TYPE_FRONTIER, BattleScript_LocalBattleLostPrintTrainersWinText
	jumpifbattletype BATTLE_TYPE_TRAINER_HILL, BattleScript_LocalBattleLostPrintTrainersWinText
	jumpifbattletype BATTLE_TYPE_EREADER_TRAINER, BattleScript_LocalBattleLostEnd
	jumpifhalfword CMP_EQUAL, gTrainerBattleOpponent_A, TRAINER_SECRET_BASE, BattleScript_LocalBattleLostEnd
BattleScript_LocalBattleLostPrintWhiteOut::
.if B_WHITEOUT_MONEY >= GEN_4
	jumpifbattletype BATTLE_TYPE_TRAINER, BattleScript_LocalBattleLostEnd
	printstring STRINGID_PLAYERWHITEOUT
	waitmessage B_WAIT_TIME_LONG
	getmoneyreward
	printstring STRINGID_PLAYERWHITEOUT2
	waitmessage B_WAIT_TIME_LONG
	end2
BattleScript_LocalBattleLostEnd::
	printstring STRINGID_PLAYERLOSTTOENEMYTRAINER
	waitmessage B_WAIT_TIME_LONG
	getmoneyreward
	printstring STRINGID_PLAYERPAIDPRIZEMONEY
	waitmessage B_WAIT_TIME_LONG
	end2
.else
	printstring STRINGID_PLAYERWHITEOUT
	waitmessage B_WAIT_TIME_LONG
	printstring STRINGID_PLAYERWHITEOUT2
	waitmessage B_WAIT_TIME_LONG
BattleScript_LocalBattleLostEnd::
	end2
.endif

BattleScript_CheckDomeDrew::
	jumpifbyte CMP_EQUAL, gBattleOutcome, B_OUTCOME_DREW, BattleScript_LocalBattleLostEnd_
BattleScript_LocalBattleLostPrintTrainersWinText::
	jumpifnotbattletype BATTLE_TYPE_TRAINER, BattleScript_LocalBattleLostPrintWhiteOut
	returnopponentmon1toball BS_ATTACKER
	waitstate
	returnopponentmon2toball BS_ATTACKER
	waitstate
	trainerslidein BS_ATTACKER
	waitstate
	printstring STRINGID_TRAINER1WINTEXT
	jumpifbattletype BATTLE_TYPE_TOWER_LINK_MULTI, BattleScript_LocalBattleLostDoTrainer2WinText
	jumpifnotbattletype BATTLE_TYPE_TWO_OPPONENTS, BattleScript_LocalBattleLostEnd_
BattleScript_LocalBattleLostDoTrainer2WinText::
	trainerslideout B_POSITION_OPPONENT_LEFT
	waitstate
	trainerslidein BS_FAINTED
	waitstate
	printstring STRINGID_TRAINER2WINTEXT
BattleScript_LocalBattleLostEnd_::
	end2

BattleScript_FrontierLinkBattleLost::
	returnopponentmon1toball BS_ATTACKER
	waitstate
	returnopponentmon2toball BS_ATTACKER
	waitstate
	trainerslidein BS_ATTACKER
	waitstate
	printstring STRINGID_TRAINER1WINTEXT
	trainerslideout B_POSITION_OPPONENT_LEFT
	waitstate
	trainerslidein BS_FAINTED
	waitstate
	printstring STRINGID_TRAINER2WINTEXT
	jumpifbattletype BATTLE_TYPE_RECORDED, BattleScript_FrontierLinkBattleLostEnd
	endlinkbattle
BattleScript_FrontierLinkBattleLostEnd::
	waitmessage B_WAIT_TIME_LONG
	end2

BattleScript_LinkBattleWonOrLost::
	jumpifbattletype BATTLE_TYPE_BATTLE_TOWER, BattleScript_TowerLinkBattleWon
	printstring STRINGID_BATTLEEND
	waitmessage B_WAIT_TIME_LONG
	jumpifbattletype BATTLE_TYPE_RECORDED, BattleScript_LinkBattleWonOrLostWaitEnd
	endlinkbattle
BattleScript_LinkBattleWonOrLostWaitEnd::
	waitmessage B_WAIT_TIME_LONG
	end2

BattleScript_TowerLinkBattleWon::
	playtrainerdefeatbgm BS_ATTACKER
	printstring STRINGID_BATTLEEND
	waitmessage B_WAIT_TIME_LONG
	trainerslidein BS_ATTACKER
	waitstate
	printstring STRINGID_TRAINER1LOSETEXT
	trainerslideout B_POSITION_OPPONENT_LEFT
	waitstate
	trainerslidein BS_FAINTED
	waitstate
	printstring STRINGID_TRAINER2LOSETEXT
	jumpifbattletype BATTLE_TYPE_RECORDED, BattleScript_TowerLinkBattleWonEnd
	endlinkbattle
BattleScript_TowerLinkBattleWonEnd::
	waitmessage B_WAIT_TIME_LONG
	end2

BattleScript_FrontierTrainerBattleWon::
	jumpifnotbattletype BATTLE_TYPE_TRAINER, BattleScript_PayDayMoneyAndPickUpItems
	jumpifbattletype BATTLE_TYPE_TWO_OPPONENTS, BattleScript_FrontierTrainerBattleWon_TwoDefeated
	printstring STRINGID_PLAYERDEFEATEDTRAINER1
	goto BattleScript_FrontierTrainerBattleWon_LoseTexts
BattleScript_FrontierTrainerBattleWon_TwoDefeated:
	printstring STRINGID_TWOENEMIESDEFEATED
BattleScript_FrontierTrainerBattleWon_LoseTexts:
	trainerslidein BS_ATTACKER
	waitstate
	printstring STRINGID_TRAINER1LOSETEXT
	jumpifnotbattletype BATTLE_TYPE_TWO_OPPONENTS, BattleScript_TryPickUpItems
	trainerslideout B_POSITION_OPPONENT_LEFT
	waitstate
	trainerslidein BS_FAINTED
	waitstate
	printstring STRINGID_TRAINER2LOSETEXT
BattleScript_TryPickUpItems:
	jumpifnotbattletype BATTLE_TYPE_PYRAMID, BattleScript_FrontierTrainerBattleWon_End
	pickup
BattleScript_FrontierTrainerBattleWon_End:
	end2

BattleScript_SmokeBallEscape::
	playanimation BS_ATTACKER, B_ANIM_SMOKEBALL_ESCAPE
	printstring STRINGID_PKMNFLEDUSINGITS
	waitmessage B_WAIT_TIME_LONG
	end2

BattleScript_RanAwayUsingMonAbility::
	printstring STRINGID_PKMNFLEDUSING
	waitmessage B_WAIT_TIME_LONG
	end2

BattleScript_GotAwaySafely::
	printstring STRINGID_GOTAWAYSAFELY
	waitmessage B_WAIT_TIME_LONG
	end2

BattleScript_WildMonFled::
	printstring STRINGID_WILDPKMNFLED
	waitmessage B_WAIT_TIME_LONG
	end2

BattleScript_PrintCantRunFromTrainer::
	printstring STRINGID_NORUNNINGFROMTRAINERS
	end2

BattleScript_PrintFailedToRunString::
	printfromtable gNoEscapeStringIds
	waitmessage B_WAIT_TIME_LONG
	end2

BattleScript_PrintCantEscapeFromBattle::
	printselectionstringfromtable gNoEscapeStringIds
	endselectionscript

BattleScript_PrintFullBox::
	printselectionstring STRINGID_BOXISFULL
	endselectionscript

BattleScript_ActionSwitch::
	hpthresholds2 BS_ATTACKER
	printstring STRINGID_RETURNMON
	jumpifbattletype BATTLE_TYPE_DOUBLE, BattleScript_PursuitSwitchDmgSetMultihit
	setmultihit 1
	goto BattleScript_PursuitSwitchDmgLoop
BattleScript_PursuitSwitchDmgSetMultihit::
	setmultihit 2
BattleScript_PursuitSwitchDmgLoop::
	jumpifnopursuitswitchdmg BattleScript_DoSwitchOut
	swapattackerwithtarget
	trysetdestinybondtohappen
	call BattleScript_PursuitDmgOnSwitchOut
	swapattackerwithtarget
BattleScript_DoSwitchOut::
	decrementmultihit BattleScript_PursuitSwitchDmgLoop
	switchoutabilities BS_ATTACKER
	waitstate
	returnatktoball
	waitstate
	drawpartystatussummary BS_ATTACKER
	switchhandleorder BS_ATTACKER, 1
	getswitchedmondata BS_ATTACKER
	switchindataupdate BS_ATTACKER
	hpthresholds BS_ATTACKER
	trytoclearprimalweather
	printstring STRINGID_EMPTYSTRING3
	waitmessage 1
	printstring STRINGID_SWITCHINMON
	hidepartystatussummary BS_ATTACKER
	switchinanim BS_ATTACKER, FALSE
	waitstate
	jumpifcantreverttoprimal BattleScript_DoSwitchOut2
	call BattleScript_PrimalReversionRet
BattleScript_DoSwitchOut2:
	switchineffects BS_ATTACKER
	moveendcase MOVEEND_STATUS_IMMUNITY_ABILITIES
	moveendcase MOVEEND_MIRROR_MOVE
	end2

BattleScript_PursuitDmgOnSwitchOut::
	pause B_WAIT_TIME_SHORT
	attackstring
	ppreduce
	critcalc
	damagecalc
	adjustdamage
	attackanimation
	waitanimation
	effectivenesssound
	hitanimation BS_TARGET
	waitstate
	healthbarupdate BS_TARGET
	datahpupdate BS_TARGET
	critmessage
	waitmessage B_WAIT_TIME_LONG
	resultmessage
	waitmessage B_WAIT_TIME_LONG
	tryfaintmon BS_TARGET
	moveendfromto MOVEEND_ABILITIES, MOVEEND_CHOICE_MOVE
	getbattlerfainted BS_TARGET
	jumpifbyte CMP_EQUAL, gBattleCommunication, FALSE, BattleScript_PursuitDmgOnSwitchOutRet
	setbyte sGIVEEXP_STATE, 0
	getexp BS_TARGET
BattleScript_PursuitDmgOnSwitchOutRet:
	return

BattleScript_Pausex20::
	pause B_WAIT_TIME_SHORT
	return

BattleScript_LevelUp::
	fanfare MUS_LEVEL_UP
	printstring STRINGID_PKMNGREWTOLV
	setbyte sLVLBOX_STATE, 0
	drawlvlupbox
	handlelearnnewmove BattleScript_LearnedNewMove, BattleScript_LearnMoveReturn, TRUE
	goto BattleScript_AskToLearnMove
BattleScript_TryLearnMoveLoop::
	handlelearnnewmove BattleScript_LearnedNewMove, BattleScript_LearnMoveReturn, FALSE
BattleScript_AskToLearnMove::
	buffermovetolearn
	printstring STRINGID_TRYTOLEARNMOVE1
	printstring STRINGID_TRYTOLEARNMOVE2
	printstring STRINGID_TRYTOLEARNMOVE3
	waitstate
	setbyte sLEARNMOVE_STATE, 0
	yesnoboxlearnmove BattleScript_ForgotAndLearnedNewMove
	printstring STRINGID_STOPLEARNINGMOVE
	waitstate
	setbyte sLEARNMOVE_STATE, 0
	yesnoboxstoplearningmove BattleScript_AskToLearnMove
	printstring STRINGID_DIDNOTLEARNMOVE
	goto BattleScript_TryLearnMoveLoop
BattleScript_ForgotAndLearnedNewMove::
	printstring STRINGID_123POOF
	printstring STRINGID_PKMNFORGOTMOVE
	printstring STRINGID_ANDELLIPSIS
BattleScript_LearnedNewMove::
	buffermovetolearn
	fanfare MUS_LEVEL_UP
	printstring STRINGID_PKMNLEARNEDMOVE
	waitmessage B_WAIT_TIME_LONG
	updatechoicemoveonlvlup BS_ATTACKER
	goto BattleScript_TryLearnMoveLoop
BattleScript_LearnMoveReturn::
	return

BattleScript_RainContinuesOrEnds::
	printfromtable gRainContinuesStringIds
	waitmessage B_WAIT_TIME_LONG
	jumpifbyte CMP_EQUAL, cMULTISTRING_CHOOSER, B_MSG_RAIN_STOPPED, BattleScript_RainContinuesOrEndsEnd
	playanimation BS_ATTACKER, B_ANIM_RAIN_CONTINUES
BattleScript_RainContinuesOrEndsEnd::
	end2

BattleScript_DamagingWeatherContinues::
	printfromtable gSandStormHailContinuesStringIds
	waitmessage B_WAIT_TIME_LONG
	playanimation_var BS_ATTACKER, sB_ANIM_ARG1
	setbyte gBattleCommunication, 0
BattleScript_DamagingWeatherLoop::
	copyarraywithindex gBattlerAttacker, gBattlerByTurnOrder, gBattleCommunication, 1
	weatherdamage
	jumpifword CMP_EQUAL, gBattleMoveDamage, 0, BattleScript_DamagingWeatherLoopIncrement
	jumpifword CMP_COMMON_BITS gBattleMoveDamage, 1 << 31, BattleScript_DamagingWeatherHeal
	printfromtable gSandStormHailDmgStringIds
	waitmessage B_WAIT_TIME_LONG
	effectivenesssound
	hitanimation BS_ATTACKER
	goto BattleScript_DamagingWeatherHpChange
BattleScript_DamagingWeatherHeal:
	call BattleScript_AbilityPopUp
	printstring STRINGID_ICEBODYHPGAIN
	waitmessage B_WAIT_TIME_LONG
BattleScript_DamagingWeatherHpChange:
	orword gHitMarker, HITMARKER_SKIP_DMG_TRACK | HITMARKER_IGNORE_SUBSTITUTE | HITMARKER_PASSIVE_DAMAGE | HITMARKER_GRUDGE
	healthbarupdate BS_ATTACKER
	datahpupdate BS_ATTACKER
	tryfaintmon BS_ATTACKER
	checkteamslost BattleScript_DamagingWeatherLoopIncrement
BattleScript_DamagingWeatherLoopIncrement::
	jumpifbyte CMP_NOT_EQUAL, gBattleOutcome, 0, BattleScript_DamagingWeatherContinuesEnd
	addbyte gBattleCommunication, 1
	jumpifbytenotequal gBattleCommunication, gBattlersCount, BattleScript_DamagingWeatherLoop
BattleScript_DamagingWeatherContinuesEnd::
	bicword gHitMarker, HITMARKER_SKIP_DMG_TRACK | HITMARKER_IGNORE_SUBSTITUTE | HITMARKER_PASSIVE_DAMAGE | HITMARKER_GRUDGE
	end2

BattleScript_SnowContinuesOrEnds::
	printfromtable gSnowContinuesStringIds
	waitmessage B_WAIT_TIME_LONG
	jumpifbyte CMP_EQUAL, cMULTISTRING_CHOOSER, B_MSG_SNOW_STOPPED, BattleScript_SnowContinuesOrEndsEnd
	playanimation BS_ATTACKER, B_ANIM_SNOW_CONTINUES
BattleScript_SnowContinuesOrEndsEnd::
	end2

BattleScript_SandStormHailEnds::
	printfromtable gSandStormHailEndStringIds
	waitmessage B_WAIT_TIME_LONG
	end2

BattleScript_SunlightContinues::
	printstring STRINGID_SUNLIGHTSTRONG
	waitmessage B_WAIT_TIME_LONG
	playanimation BS_ATTACKER, B_ANIM_SUN_CONTINUES
	end2

BattleScript_SunlightFaded::
	printstring STRINGID_SUNLIGHTFADED
	waitmessage B_WAIT_TIME_LONG
	end2

BattleScript_OverworldWeatherStarts::
	printfromtable gWeatherStartsStringIds
	waitmessage B_WAIT_TIME_LONG
	playanimation_var BS_ATTACKER, sB_ANIM_ARG1
	call BattleScript_ActivateWeatherAbilities
	end3

BattleScript_OverworldTerrain::
	printfromtable gTerrainStringIds
	waitmessage B_WAIT_TIME_LONG
	playanimation BS_SCRIPTING, B_ANIM_RESTORE_BG
	call BattleScript_ActivateTerrainEffects
	end3

BattleScript_SideStatusWoreOff::
	printstring STRINGID_PKMNSXWOREOFF
	waitmessage B_WAIT_TIME_LONG
	end2

BattleScript_SideStatusWoreOffReturn::
	printstring STRINGID_PKMNSXWOREOFF
	waitmessage B_WAIT_TIME_LONG
	return

BattleScript_LuckyChantEnds::
	printstring STRINGID_LUCKYCHANTENDS
	waitmessage B_WAIT_TIME_LONG
	end2

BattleScript_TailwindEnds::
	printstring STRINGID_TAILWINDENDS
	waitmessage B_WAIT_TIME_LONG
	end2

BattleScript_WindPowerActivatesEnd2::
	setbyte gBattlerAttacker, 0
BattleScript_WindPowerLoop:
	printstring STRINGID_EMPTYSTRING3
	jumpifability BS_ATTACKER, ABILITY_WIND_POWER, BattleScript_WindPowerLoop_Cont
	goto BattleScript_WindPowerIncrement
BattleScript_WindPowerLoop_Cont:
	jumpifstatus3 BS_ATTACKER, STATUS3_CHARGED_UP, BattleScript_WindPowerIncrement
	goto BattleScript_WindPower_Activate
BattleScript_WindPower_Activate:
	call BattleScript_AbilityPopUp
	setcharge
	printstring STRINGID_BEINGHITCHARGEDPKMNWITHPOWER
	waitmessage B_WAIT_TIME_LONG
BattleScript_WindPowerIncrement:
	addbyte gBattlerAttacker, 1
	jumpifbytenotequal gBattlerAttacker, gBattlersCount, BattleScript_WindPowerLoop
BattleScript_WindPowerEnd:
	destroyabilitypopup
	end2

BattleScript_TrickRoomEnds::
	printstring STRINGID_TRICKROOMENDS
	waitmessage B_WAIT_TIME_LONG
	end2

BattleScript_WonderRoomEnds::
	printstring STRINGID_WONDERROOMENDS
	waitmessage B_WAIT_TIME_LONG
	end2

BattleScript_MagicRoomEnds::
	printstring STRINGID_MAGICROOMENDS
	waitmessage B_WAIT_TIME_LONG
	end2

BattleScript_TerrainEnds_Ret::
	printfromtable gTerrainEndingStringIds
	waitmessage B_WAIT_TIME_LONG
	playanimation BS_ATTACKER, B_ANIM_RESTORE_BG
	return

BattleScript_GrassyTerrainEnds:
	setbyte cMULTISTRING_CHOOSER, B_MSG_TERRAINENDS_GRASS
BattleScript_TerrainEnds::
	call BattleScript_TerrainEnds_Ret
	end2

BattleScript_MudSportEnds::
	printstring STRINGID_MUDSPORTENDS
	waitmessage B_WAIT_TIME_LONG
	end2

BattleScript_WaterSportEnds::
	printstring STRINGID_WATERSPORTENDS
	waitmessage B_WAIT_TIME_LONG
	end2

BattleScript_GravityEnds::
	printstring STRINGID_GRAVITYENDS
	waitmessage B_WAIT_TIME_LONG
	end2

BattleScript_SafeguardProtected::
	pause B_WAIT_TIME_SHORT
	printstring STRINGID_PKMNUSEDSAFEGUARD
	waitmessage B_WAIT_TIME_LONG
	end2

BattleScript_SafeguardEnds::
	pause B_WAIT_TIME_SHORT
	printstring STRINGID_PKMNSAFEGUARDEXPIRED
	waitmessage B_WAIT_TIME_LONG
	end2

BattleScript_LeechSeedTurnDrain::
	playanimation BS_ATTACKER, B_ANIM_LEECH_SEED_DRAIN, sB_ANIM_ARG1
	orword gHitMarker, HITMARKER_IGNORE_SUBSTITUTE | HITMARKER_PASSIVE_DAMAGE
	healthbarupdate BS_ATTACKER
	datahpupdate BS_ATTACKER
	copyword gBattleMoveDamage, gHpDealt
	jumpifability BS_ATTACKER, ABILITY_LIQUID_OOZE, BattleScript_LeechSeedTurnPrintLiquidOoze
	setbyte cMULTISTRING_CHOOSER, B_MSG_LEECH_SEED_DRAIN
	jumpifstatus3 BS_TARGET, STATUS3_HEAL_BLOCK, BattleScript_LeechSeedHealBlock
	manipulatedamage DMG_BIG_ROOT
	goto BattleScript_LeechSeedTurnPrintAndUpdateHp
BattleScript_LeechSeedTurnPrintLiquidOoze::
	copybyte gBattlerAbility, gBattlerAttacker
	call BattleScript_AbilityPopUp
	setbyte cMULTISTRING_CHOOSER, B_MSG_LEECH_SEED_OOZE
BattleScript_LeechSeedTurnPrintAndUpdateHp::
	orword gHitMarker, HITMARKER_IGNORE_SUBSTITUTE | HITMARKER_PASSIVE_DAMAGE
	healthbarupdate BS_TARGET
	datahpupdate BS_TARGET
	printfromtable gLeechSeedStringIds
	waitmessage B_WAIT_TIME_LONG
	tryfaintmon BS_ATTACKER
	tryfaintmon BS_TARGET
	end2
BattleScript_LeechSeedHealBlock:
	setword gBattleMoveDamage, 0
	goto BattleScript_LeechSeedTurnPrintAndUpdateHp

BattleScript_BideStoringEnergy::
	printstring STRINGID_PKMNSTORINGENERGY
	waitmessage B_WAIT_TIME_LONG
	goto BattleScript_MoveEnd

BattleScript_BideAttack::
	attackcanceler
	setmoveeffect MOVE_EFFECT_CHARGING
	clearstatusfromeffect BS_ATTACKER
	printstring STRINGID_PKMNUNLEASHEDENERGY
	waitmessage B_WAIT_TIME_LONG
	accuracycheck BattleScript_MoveMissed, ACC_CURR_MOVE
	typecalc
	bichalfword gMoveResultFlags, MOVE_RESULT_SUPER_EFFECTIVE | MOVE_RESULT_NOT_VERY_EFFECTIVE
	copyword gBattleMoveDamage, sBIDE_DMG
	adjustdamage
	setbyte sB_ANIM_TURN, 1
	attackanimation
	waitanimation
	effectivenesssound
	hitanimation BS_TARGET
	waitstate
	healthbarupdate BS_TARGET
	datahpupdate BS_TARGET
	resultmessage
	waitmessage B_WAIT_TIME_LONG
	tryfaintmon BS_TARGET
	goto BattleScript_MoveEnd

BattleScript_BideNoEnergyToAttack::
	attackcanceler
	setmoveeffect MOVE_EFFECT_CHARGING
	clearstatusfromeffect BS_ATTACKER
	printstring STRINGID_PKMNUNLEASHEDENERGY
	waitmessage B_WAIT_TIME_LONG
	goto BattleScript_ButItFailed

BattleScript_RoarSuccessSwitch::
	call BattleScript_RoarSuccessRet
	getswitchedmondata BS_TARGET
	switchindataupdate BS_TARGET
	trytoclearprimalweather
	printstring STRINGID_EMPTYSTRING3
	waitmessage 1
	switchinanim BS_TARGET, FALSE
	waitstate
	printstring STRINGID_PKMNWASDRAGGEDOUT
	switchineffects BS_TARGET
	jumpifbyte CMP_EQUAL, sSWITCH_CASE, B_SWITCH_RED_CARD, BattleScript_RoarSuccessSwitch_Ret
	setbyte sSWITCH_CASE, B_SWITCH_NORMAL
	goto BattleScript_MoveEnd
BattleScript_RoarSuccessSwitch_Ret:
	swapattackerwithtarget  @ continuation of RedCardActivates
	restoretarget
	removeitem BS_TARGET
	setbyte sSWITCH_CASE, B_SWITCH_NORMAL
	return

BattleScript_RoarSuccessEndBattle::
	call BattleScript_RoarSuccessRet
	setbyte sSWITCH_CASE, B_SWITCH_NORMAL
	setoutcomeonteleport BS_ATTACKER
	finishaction

BattleScript_RoarSuccessRet:
	jumpifbyte CMP_EQUAL, sSWITCH_CASE, B_SWITCH_HIT, BattleScript_RoarSuccessRet_Ret
	jumpifbyte CMP_EQUAL, sSWITCH_CASE, B_SWITCH_RED_CARD, BattleScript_RoarSuccessRet_Ret
	attackanimation
	waitanimation
BattleScript_RoarSuccessRet_Ret:
	switchoutabilities BS_TARGET
	returntoball BS_TARGET
	waitstate
	return

BattleScript_WeaknessPolicy::
	copybyte sBATTLER, gBattlerTarget
	jumpifstat BS_TARGET, CMP_LESS_THAN, STAT_ATK, MAX_STAT_STAGE, BattleScript_WeaknessPolicyAtk
	jumpifstat BS_TARGET, CMP_EQUAL, STAT_SPATK, MAX_STAT_STAGE, BattleScript_WeaknessPolicyEnd
BattleScript_WeaknessPolicyAtk:
	playanimation BS_TARGET, B_ANIM_HELD_ITEM_EFFECT
	waitanimation
	setbyte sSTAT_ANIM_PLAYED, FALSE
	playstatchangeanimation BS_TARGET, BIT_ATK | BIT_SPATK, STAT_CHANGE_BY_TWO
	setstatchanger STAT_ATK, 2, FALSE
	statbuffchange STAT_CHANGE_ALLOW_PTR, BattleScript_WeaknessPolicySpAtk
	jumpifbyte CMP_EQUAL, cMULTISTRING_CHOOSER, B_MSG_STAT_WONT_INCREASE, BattleScript_WeaknessPolicySpAtk
	printstring STRINGID_USINGITEMSTATOFPKMNROSE
	waitmessage B_WAIT_TIME_LONG
BattleScript_WeaknessPolicySpAtk:
	setstatchanger STAT_SPATK, 2, FALSE
	statbuffchange STAT_CHANGE_ALLOW_PTR, BattleScript_WeaknessPolicyRemoveItem
	jumpifbyte CMP_EQUAL, cMULTISTRING_CHOOSER, B_MSG_STAT_WONT_INCREASE, BattleScript_WeaknessPolicyRemoveItem
	printstring STRINGID_USINGITEMSTATOFPKMNROSE
	waitmessage B_WAIT_TIME_LONG
BattleScript_WeaknessPolicyRemoveItem:
	removeitem BS_TARGET
BattleScript_WeaknessPolicyEnd:
	return

BattleScript_TargetItemStatRaise::
	copybyte sBATTLER, gBattlerTarget
	statbuffchange 0, BattleScript_TargetItemStatRaiseRemoveItemRet
	jumpifbyte CMP_EQUAL, cMULTISTRING_CHOOSER, B_MSG_STAT_WONT_INCREASE, BattleScript_TargetItemStatRaiseRemoveItemRet
	playanimation BS_TARGET, B_ANIM_HELD_ITEM_EFFECT
	waitanimation
	setgraphicalstatchangevalues
	playanimation BS_TARGET, B_ANIM_STATS_CHANGE, sB_ANIM_ARG1
	waitanimation
	printstring STRINGID_USINGITEMSTATOFPKMNROSE
	waitmessage B_WAIT_TIME_LONG
	removeitem BS_TARGET
BattleScript_TargetItemStatRaiseRemoveItemRet:
	return

BattleScript_AttackerItemStatRaise::
	copybyte sBATTLER, gBattlerAttacker
	statbuffchange MOVE_EFFECT_AFFECTS_USER, BattleScript_AttackerItemStatRaiseRet
	jumpifbyte CMP_EQUAL, cMULTISTRING_CHOOSER, 0x2, BattleScript_AttackerItemStatRaiseRet
	playanimation BS_ATTACKER, B_ANIM_HELD_ITEM_EFFECT
	waitanimation
	setgraphicalstatchangevalues
	playanimation BS_ATTACKER, B_ANIM_STATS_CHANGE, sB_ANIM_ARG1
	waitanimation
	printstring STRINGID_USINGITEMSTATOFPKMNROSE
	waitmessage B_WAIT_TIME_LONG
	removeitem BS_ATTACKER
BattleScript_AttackerItemStatRaiseRet:
	return

BattleScript_MistProtected::
	pause B_WAIT_TIME_SHORT
	printstring STRINGID_PKMNPROTECTEDBYMIST
	waitmessage B_WAIT_TIME_LONG
	return

BattleScript_RageIsBuilding::
	printstring STRINGID_PKMNRAGEBUILDING
	waitmessage B_WAIT_TIME_LONG
	return

BattleScript_MoveUsedIsDisabled::
	printstring STRINGID_PKMNMOVEISDISABLED
	waitmessage B_WAIT_TIME_LONG
	goto BattleScript_MoveEnd

BattleScript_SelectingDisabledMove::
	printselectionstring STRINGID_PKMNMOVEISDISABLED
	endselectionscript

BattleScript_DisabledNoMore::
	printstring STRINGID_PKMNMOVEDISABLEDNOMORE
	waitmessage B_WAIT_TIME_LONG
	end2

BattleScript_SelectingDisabledMoveInPalace::
	printstring STRINGID_PKMNMOVEISDISABLED
BattleScript_SelectingUnusableMoveInPalace::
	moveendto MOVEEND_NEXT_TARGET
	end

BattleScript_EncoredNoMore::
	printstring STRINGID_PKMNENCOREENDED
	waitmessage B_WAIT_TIME_LONG
	end2

BattleScript_DestinyBondTakesLife::
	printstring STRINGID_PKMNTOOKFOE
	waitmessage B_WAIT_TIME_LONG
	orword gHitMarker, HITMARKER_IGNORE_SUBSTITUTE | HITMARKER_PASSIVE_DAMAGE
	healthbarupdate BS_ATTACKER
	datahpupdate BS_ATTACKER
	tryfaintmon BS_ATTACKER
	return

BattleScript_DmgHazardsOnAttacker::
	orword gHitMarker, HITMARKER_IGNORE_SUBSTITUTE | HITMARKER_PASSIVE_DAMAGE
	healthbarupdate BS_ATTACKER
	datahpupdate BS_ATTACKER
	call BattleScript_PrintHurtByDmgHazards
	tryfaintmon BS_ATTACKER
	tryfaintmon_spikes BS_ATTACKER, BattleScript_DmgHazardsOnAttackerFainted
	return

BattleScript_DmgHazardsOnAttackerFainted::
	setbyte sGIVEEXP_STATE, 0
	getexp BS_ATTACKER
	moveendall
	goto BattleScript_HandleFaintedMon

BattleScript_DmgHazardsOnTarget::
	orword gHitMarker, HITMARKER_IGNORE_SUBSTITUTE | HITMARKER_PASSIVE_DAMAGE
	healthbarupdate BS_TARGET
	datahpupdate BS_TARGET
	call BattleScript_PrintHurtByDmgHazards
	tryfaintmon BS_TARGET
	tryfaintmon_spikes BS_TARGET, BattleScript_DmgHazardsOnTargetFainted
	return

BattleScript_DmgHazardsOnTargetFainted::
	setbyte sGIVEEXP_STATE, 0
	getexp BS_TARGET
	moveendall
	goto BattleScript_HandleFaintedMon

BattleScript_DmgHazardsOnFaintedBattler::
	orword gHitMarker, HITMARKER_IGNORE_SUBSTITUTE | HITMARKER_PASSIVE_DAMAGE
	healthbarupdate BS_FAINTED
	datahpupdate BS_FAINTED
	call BattleScript_PrintHurtByDmgHazards
	tryfaintmon BS_FAINTED
	tryfaintmon_spikes BS_FAINTED, BattleScript_DmgHazardsOnFaintedBattlerFainted
	return

BattleScript_DmgHazardsOnFaintedBattlerFainted::
	setbyte sGIVEEXP_STATE, 0
	getexp BS_FAINTED
	moveendall
	goto BattleScript_HandleFaintedMon

BattleScript_PrintHurtByDmgHazards::
	printfromtable gDmgHazardsStringIds
	waitmessage B_WAIT_TIME_LONG
	return

BattleScript_ToxicSpikesAbsorbed::
	printstring STRINGID_TOXICSPIKESABSORBED
	waitmessage B_WAIT_TIME_LONG
	return

BattleScript_ToxicSpikesPoisoned::
	printstring STRINGID_TOXICSPIKESPOISONED
	waitmessage B_WAIT_TIME_LONG
	statusanimation BS_SCRIPTING
	updatestatusicon BS_SCRIPTING
	waitstate
	return

BattleScript_StickyWebOnSwitchIn::
	savetarget
	copybyte gBattlerTarget, sBATTLER
	setbyte sSTICKY_WEB_STAT_DROP, 1
	printstring STRINGID_STICKYWEBSWITCHIN
	waitmessage B_WAIT_TIME_LONG
	jumpifability BS_TARGET, ABILITY_MIRROR_ARMOR, BattleScript_MirrorArmorReflectStickyWeb
	statbuffchange STAT_CHANGE_ALLOW_PTR, BattleScript_StickyWebOnSwitchInEnd
	jumpifbyte CMP_LESS_THAN, cMULTISTRING_CHOOSER, B_MSG_STAT_WONT_DECREASE, BattleScript_StickyWebOnSwitchInStatAnim
	jumpifbyte CMP_EQUAL, cMULTISTRING_CHOOSER, B_MSG_STAT_FELL_EMPTY, BattleScript_StickyWebOnSwitchInEnd
	pause B_WAIT_TIME_SHORT
	goto BattleScript_StickyWebOnSwitchInPrintStatMsg
BattleScript_StickyWebOnSwitchInStatAnim:
	setgraphicalstatchangevalues
	playanimation BS_TARGET, B_ANIM_STATS_CHANGE, sB_ANIM_ARG1
BattleScript_StickyWebOnSwitchInPrintStatMsg:
	printfromtable gStatDownStringIds
	waitmessage B_WAIT_TIME_LONG
BattleScript_StickyWebOnSwitchInEnd:
	restoretarget
	return

BattleScript_PerishSongTakesLife::
	printstring STRINGID_PKMNPERISHCOUNTFELL
	waitmessage B_WAIT_TIME_LONG
	orword gHitMarker, HITMARKER_IGNORE_SUBSTITUTE | HITMARKER_PASSIVE_DAMAGE
	healthbarupdate BS_ATTACKER
	datahpupdate BS_ATTACKER
	tryfaintmon BS_ATTACKER
	end2

BattleScript_PerishBodyActivates::
	call BattleScript_AbilityPopUp
	printstring STRINGID_PKMNSWILLPERISHIN3TURNS
	waitmessage B_WAIT_TIME_LONG
	orword gHitMarker, HITMARKER_IGNORE_SUBSTITUTE | HITMARKER_PASSIVE_DAMAGE
	return

BattleScript_GulpMissileGorging::
	call BattleScript_AbilityPopUp
	playanimation BS_ATTACKER, B_ANIM_GULP_MISSILE
	waitanimation
	orword gHitMarker, HITMARKER_IGNORE_SUBSTITUTE | HITMARKER_PASSIVE_DAMAGE
	effectivenesssound
	hitanimation BS_ATTACKER
	waitstate
	jumpifability BS_ATTACKER, ABILITY_MAGIC_GUARD, BattleScript_GulpMissileNoDmgGorging
	healthbarupdate BS_ATTACKER
	datahpupdate BS_ATTACKER
	tryfaintmon BS_ATTACKER
	getbattlerfainted BS_ATTACKER
	jumpifbyte CMP_EQUAL, gBattleCommunication, TRUE, BattleScript_GulpMissileNoSecondEffectGorging
BattleScript_GulpMissileNoDmgGorging:
	handleformchange BS_TARGET, 0
	playanimation BS_TARGET, B_ANIM_FORM_CHANGE
	waitanimation
	swapattackerwithtarget
	setmoveeffect MOVE_EFFECT_PARALYSIS
	seteffectprimary
	swapattackerwithtarget
	return
BattleScript_GulpMissileNoSecondEffectGorging:
	handleformchange BS_TARGET, 0
	playanimation BS_TARGET, B_ANIM_FORM_CHANGE
	waitanimation
	return

BattleScript_GulpMissileGulping::
	call BattleScript_AbilityPopUp
	playanimation BS_ATTACKER, B_ANIM_GULP_MISSILE
	waitanimation
	orword gHitMarker, HITMARKER_IGNORE_SUBSTITUTE | HITMARKER_PASSIVE_DAMAGE
	effectivenesssound
	hitanimation BS_ATTACKER
	waitstate
	jumpifability BS_ATTACKER, ABILITY_MAGIC_GUARD, BattleScript_GulpMissileNoDmgGulping
	healthbarupdate BS_ATTACKER
	datahpupdate BS_ATTACKER
	tryfaintmon BS_ATTACKER
	getbattlerfainted BS_ATTACKER
	jumpifbyte CMP_EQUAL, gBattleCommunication, TRUE, BattleScript_GulpMissileNoSecondEffectGulping
	jumpifholdeffect BS_ATTACKER, HOLD_EFFECT_CLEAR_AMULET, BattleScript_GulpMissileNoSecondEffectGulping
	jumpifability BS_ATTACKER, ABILITY_CLEAR_BODY, BattleScript_GulpMissileNoSecondEffectGulping
	jumpifability BS_ATTACKER, ABILITY_FULL_METAL_BODY, BattleScript_GulpMissileNoSecondEffectGulping
	jumpifability BS_ATTACKER, ABILITY_WHITE_SMOKE, BattleScript_GulpMissileNoSecondEffectGulping
	jumpifflowerveilattacker BattleScript_GulpMissileNoSecondEffectGulping
BattleScript_GulpMissileNoDmgGulping:
	handleformchange BS_TARGET, 0
	playanimation BS_TARGET, B_ANIM_FORM_CHANGE
	waitanimation
	swapattackerwithtarget @ to make gStatDownStringIds down below print the right battler
	setstatchanger STAT_DEF, 1, TRUE
	statbuffchange STAT_CHANGE_NOT_PROTECT_AFFECTED, BattleScript_GulpMissileGorgingTargetDefenseCantGoLower
	setgraphicalstatchangevalues
	playanimation BS_TARGET, B_ANIM_STATS_CHANGE, sB_ANIM_ARG1
	printfromtable gStatDownStringIds
	waitmessage B_WAIT_TIME_LONG
	swapattackerwithtarget @ restore the battlers, just in case
	return
BattleScript_GulpMissileNoSecondEffectGulping:
	handleformchange BS_TARGET, 0
	playanimation BS_TARGET, B_ANIM_FORM_CHANGE
	waitanimation
	return
BattleScript_GulpMissileGorgingTargetDefenseCantGoLower:
	printstring STRINGID_STATSWONTDECREASE
	waitmessage B_WAIT_TIME_LONG
	return

BattleScript_SeedSowerActivates::
	pause B_WAIT_TIME_SHORT
	call BattleScript_AbilityPopUp
	printstring STRINGID_TERRAINBECOMESGRASSY
	waitmessage B_WAIT_TIME_LONG
	playanimation BS_SCRIPTING, B_ANIM_RESTORE_BG
	call BattleScript_ActivateTerrainEffects
	return

BattleScript_AngerShellActivates::
	call BattleScript_AbilityPopUp
	jumpifstat BS_TARGET, CMP_LESS_THAN, STAT_ATK, MAX_STAT_STAGE, BattleScript_AngerShellTryDef
	jumpifstat BS_TARGET, CMP_LESS_THAN, STAT_SPATK, MAX_STAT_STAGE, BattleScript_AngerShellTryDef
	jumpifstat BS_TARGET, CMP_LESS_THAN, STAT_SPEED, MAX_STAT_STAGE, BattleScript_AngerShellTryDef
	jumpifstat BS_TARGET, CMP_GREATER_THAN, STAT_DEF, MIN_STAT_STAGE, BattleScript_AngerShellTryDef
	jumpifstat BS_TARGET, CMP_EQUAL, STAT_SPDEF, MIN_STAT_STAGE, BattleScript_ButItFailed
BattleScript_AngerShellTryDef::
	setbyte sSTAT_ANIM_PLAYED, FALSE
	modifybattlerstatstage BS_ATTACKER, STAT_DEF, DECREASE, 1, BattleScript_AngerShellTrySpDef, ANIM_ON
BattleScript_AngerShellTrySpDef:
	modifybattlerstatstage BS_ATTACKER, STAT_SPDEF, DECREASE, 1, BattleScript_AngerShellTryAttack, ANIM_ON
BattleScript_AngerShellTryAttack:
	setbyte sSTAT_ANIM_PLAYED, FALSE
	modifybattlerstatstage BS_ATTACKER, STAT_ATK, INCREASE, 1, BattleScript_AngerShellTrySpAtk, ANIM_ON
BattleScript_AngerShellTrySpAtk:
	modifybattlerstatstage BS_ATTACKER, STAT_SPATK, INCREASE, 1, BattleScript_AngerShellTrySpeed, ANIM_ON
BattleScript_AngerShellTrySpeed:
	modifybattlerstatstage BS_ATTACKER, STAT_SPEED, INCREASE, 1, BattleScript_AngerShellRet, ANIM_ON
BattleScript_AngerShellRet:
	return

BattleScript_WindPowerActivates::
.if B_CHECK_IF_CHARGED_UP == TRUE
	jumpifstatus3 BS_ATTACKER, STATUS3_CHARGED_UP, BattleScript_WindPowerActivates_Ret
.endif
	call BattleScript_AbilityPopUp
	setcharge
	printstring STRINGID_BEINGHITCHARGEDPKMNWITHPOWER
	waitmessage B_WAIT_TIME_LONG
BattleScript_WindPowerActivates_Ret:
	return

BattleScript_ToxicDebrisActivates::
	call BattleScript_AbilityPopUp
	pause B_WAIT_TIME_SHORT
	settoxicspikes BattleScript_ToxicDebrisRet
	printstring STRINGID_POISONSPIKESSCATTERED
	waitmessage B_WAIT_TIME_LONG
BattleScript_ToxicDebrisRet:
	return

BattleScript_EarthEaterActivates::
	call BattleScript_AbilityPopUp
	pause B_WAIT_TIME_LONG
	tryhealquarterhealth BS_TARGET, BattleScript_EarthEaterRet
	orword gHitMarker, HITMARKER_SKIP_DMG_TRACK | HITMARKER_IGNORE_SUBSTITUTE | HITMARKER_PASSIVE_DAMAGE
	healthbarupdate BS_TARGET
	datahpupdate BS_TARGET
	printstring STRINGID_PKMNREGAINEDHEALTH
	waitmessage B_WAIT_TIME_LONG
BattleScript_EarthEaterRet:
	return

BattleScript_PerishSongCountGoesDown::
	printstring STRINGID_PKMNPERISHCOUNTFELL
	waitmessage B_WAIT_TIME_LONG
	end2

BattleScript_AllStatsUp::
	jumpifstat BS_ATTACKER, CMP_LESS_THAN, STAT_ATK, MAX_STAT_STAGE, BattleScript_AllStatsUpAtk
	jumpifstat BS_ATTACKER, CMP_LESS_THAN, STAT_DEF, MAX_STAT_STAGE, BattleScript_AllStatsUpAtk
	jumpifstat BS_ATTACKER, CMP_LESS_THAN, STAT_SPEED, MAX_STAT_STAGE, BattleScript_AllStatsUpAtk
	jumpifstat BS_ATTACKER, CMP_LESS_THAN, STAT_SPATK, MAX_STAT_STAGE, BattleScript_AllStatsUpAtk
	jumpifstat BS_ATTACKER, CMP_EQUAL, STAT_SPDEF, MAX_STAT_STAGE, BattleScript_AllStatsUpRet
BattleScript_AllStatsUpAtk::
	setbyte sSTAT_ANIM_PLAYED, FALSE
	playstatchangeanimation BS_ATTACKER, BIT_ATK | BIT_DEF | BIT_SPEED | BIT_SPATK | BIT_SPDEF, 0
	setstatchanger STAT_ATK, 1, FALSE
	statbuffchange MOVE_EFFECT_AFFECTS_USER | STAT_CHANGE_ALLOW_PTR, BattleScript_AllStatsUpDef
	printfromtable gStatUpStringIds
	waitmessage B_WAIT_TIME_LONG
BattleScript_AllStatsUpDef::
	setstatchanger STAT_DEF, 1, FALSE
	statbuffchange MOVE_EFFECT_AFFECTS_USER | STAT_CHANGE_ALLOW_PTR, BattleScript_AllStatsUpSpeed
	printfromtable gStatUpStringIds
	waitmessage B_WAIT_TIME_LONG
BattleScript_AllStatsUpSpeed::
	setstatchanger STAT_SPEED, 1, FALSE
	statbuffchange MOVE_EFFECT_AFFECTS_USER | STAT_CHANGE_ALLOW_PTR, BattleScript_AllStatsUpSpAtk
	printfromtable gStatUpStringIds
	waitmessage B_WAIT_TIME_LONG
BattleScript_AllStatsUpSpAtk::
	setstatchanger STAT_SPATK, 1, FALSE
	statbuffchange MOVE_EFFECT_AFFECTS_USER | STAT_CHANGE_ALLOW_PTR, BattleScript_AllStatsUpSpDef
	printfromtable gStatUpStringIds
	waitmessage B_WAIT_TIME_LONG
BattleScript_AllStatsUpSpDef::
	setstatchanger STAT_SPDEF, 1, FALSE
	statbuffchange MOVE_EFFECT_AFFECTS_USER | STAT_CHANGE_ALLOW_PTR, BattleScript_AllStatsUpRet
	printfromtable gStatUpStringIds
	waitmessage B_WAIT_TIME_LONG
BattleScript_AllStatsUpRet::
	return

BattleScript_RapidSpinAway::
	rapidspinfree
	return

BattleScript_WrapFree::
	printstring STRINGID_PKMNGOTFREE
	waitmessage B_WAIT_TIME_LONG
	copybyte gBattlerTarget, sBATTLER
	return

BattleScript_LeechSeedFree::
	printstring STRINGID_PKMNSHEDLEECHSEED
	waitmessage B_WAIT_TIME_LONG
	return

BattleScript_SpikesFree::
	printstring STRINGID_PKMNBLEWAWAYSPIKES
	waitmessage B_WAIT_TIME_LONG
	return

BattleScript_ToxicSpikesFree::
	printstring STRINGID_PKMNBLEWAWAYTOXICSPIKES
	waitmessage B_WAIT_TIME_LONG
	return

BattleScript_StickyWebFree::
	printstring STRINGID_PKMNBLEWAWAYSTICKYWEB
	waitmessage B_WAIT_TIME_LONG
	return

BattleScript_StealthRockFree::
	printstring STRINGID_PKMNBLEWAWAYSTEALTHROCK
	waitmessage B_WAIT_TIME_LONG
	return

BattleScript_SpikesDefog::
	printstring STRINGID_SPIKESDISAPPEAREDFROMTEAM
	waitmessage B_WAIT_TIME_LONG
	return

BattleScript_ToxicSpikesDefog::
	printstring STRINGID_TOXICSPIKESDISAPPEAREDFROMTEAM
	waitmessage B_WAIT_TIME_LONG
	return

BattleScript_StickyWebDefog::
	printstring STRINGID_STICKYWEBDISAPPEAREDFROMTEAM
	waitmessage B_WAIT_TIME_LONG
	return

BattleScript_StealthRockDefog::
	printstring STRINGID_STEALTHROCKDISAPPEAREDFROMTEAM
	waitmessage B_WAIT_TIME_LONG
	return

BattleScript_MonTookFutureAttack::
	printstring STRINGID_PKMNTOOKATTACK
	waitmessage B_WAIT_TIME_LONG
	jumpifbyte CMP_NOT_EQUAL, cMULTISTRING_CHOOSER, B_MSG_FUTURE_SIGHT, BattleScript_CheckDoomDesireMiss
	accuracycheck BattleScript_FutureAttackMiss, MOVE_FUTURE_SIGHT
	goto BattleScript_FutureAttackAnimate
BattleScript_CheckDoomDesireMiss::
	accuracycheck BattleScript_FutureAttackMiss, MOVE_DOOM_DESIRE
BattleScript_FutureAttackAnimate::
	critcalc
	damagecalc
	adjustdamage
	jumpifmovehadnoeffect BattleScript_DoFutureAttackResult
	jumpifbyte CMP_NOT_EQUAL, cMULTISTRING_CHOOSER, B_MSG_FUTURE_SIGHT, BattleScript_FutureHitAnimDoomDesire
	playanimation BS_ATTACKER, B_ANIM_FUTURE_SIGHT_HIT
	goto BattleScript_DoFutureAttackHit
BattleScript_FutureHitAnimDoomDesire::
	playanimation BS_ATTACKER, B_ANIM_DOOM_DESIRE_HIT
BattleScript_DoFutureAttackHit::
	effectivenesssound
	hitanimation BS_TARGET
	waitstate
	healthbarupdate BS_TARGET
	datahpupdate BS_TARGET
	critmessage
	waitmessage B_WAIT_TIME_LONG
BattleScript_DoFutureAttackResult:
	resultmessage
	waitmessage B_WAIT_TIME_LONG
	tryfaintmon BS_TARGET
	checkteamslost BattleScript_FutureAttackEnd
BattleScript_FutureAttackEnd::
	moveendcase MOVEEND_RAGE
	moveendfromto MOVEEND_ITEM_EFFECTS_ALL, MOVEEND_UPDATE_LAST_MOVES
	setbyte gMoveResultFlags, 0
	end2
BattleScript_FutureAttackMiss::
	pause B_WAIT_TIME_SHORT
	sethword gMoveResultFlags, MOVE_RESULT_FAILED
	resultmessage
	waitmessage B_WAIT_TIME_LONG
	sethword gMoveResultFlags, 0
	end2

BattleScript_NoMovesLeft::
	printselectionstring STRINGID_PKMNHASNOMOVESLEFT
	endselectionscript

BattleScript_SelectingMoveWithNoPP::
	printselectionstring STRINGID_NOPPLEFT
	endselectionscript

BattleScript_NoPPForMove::
	attackstring
	pause B_WAIT_TIME_SHORT
	printstring STRINGID_BUTNOPPLEFT
	waitmessage B_WAIT_TIME_LONG
	goto BattleScript_MoveEnd

BattleScript_SelectingTormentedMove::
	printselectionstring STRINGID_PKMNCANTUSEMOVETORMENT
	endselectionscript

BattleScript_MoveUsedIsTormented::
	printstring STRINGID_PKMNCANTUSEMOVETORMENT
	waitmessage B_WAIT_TIME_LONG
	goto BattleScript_MoveEnd

BattleScript_SelectingTormentedMoveInPalace::
	printstring STRINGID_PKMNCANTUSEMOVETORMENT
	goto BattleScript_SelectingUnusableMoveInPalace

BattleScript_SelectingNotAllowedMoveTaunt::
	printselectionstring STRINGID_PKMNCANTUSEMOVETAUNT
	endselectionscript

BattleScript_MoveUsedIsTaunted::
	printstring STRINGID_PKMNCANTUSEMOVETAUNT
	waitmessage B_WAIT_TIME_LONG
	goto BattleScript_MoveEnd

BattleScript_SelectingNotAllowedMoveTauntInPalace::
	printstring STRINGID_PKMNCANTUSEMOVETAUNT
	goto BattleScript_SelectingUnusableMoveInPalace

BattleScript_SelectingNotAllowedMoveThroatChop::
	printselectionstring STRINGID_PKMNCANTUSEMOVETHROATCHOP
	endselectionscript

BattleScript_MoveUsedIsThroatChopPrevented::
	printstring STRINGID_PKMNCANTUSEMOVETHROATCHOP
	waitmessage B_WAIT_TIME_LONG
	goto BattleScript_MoveEnd

BattleScript_SelectingNotAllowedMoveThroatChopInPalace::
	printstring STRINGID_PKMNCANTUSEMOVETHROATCHOP
	goto BattleScript_SelectingUnusableMoveInPalace

BattleScript_ThroatChopEndTurn::
	printstring STRINGID_THROATCHOPENDS
	waitmessage B_WAIT_TIME_LONG
	end2

BattleScript_SlowStartEnds::
	pause 5
	copybyte gBattlerAbility, gBattlerAttacker
	call BattleScript_AbilityPopUp
	printstring STRINGID_SLOWSTARTEND
	waitmessage B_WAIT_TIME_LONG
	end2

BattleScript_SelectingNotAllowedMoveGravity::
	printselectionstring STRINGID_GRAVITYPREVENTSUSAGE
	endselectionscript

BattleScript_SelectingNotAllowedStuffCheeks::
	printselectionstring STRINGID_STUFFCHEEKSCANTSELECT
	endselectionscript

BattleScript_SelectingNotAllowedStuffCheeksInPalace::
	printstring STRINGID_STUFFCHEEKSCANTSELECT
	goto BattleScript_SelectingUnusableMoveInPalace

BattleScript_SelectingNotAllowedBelch::
	printselectionstring STRINGID_BELCHCANTSELECT
	endselectionscript

BattleScript_SelectingNotAllowedBelchInPalace::
	printstring STRINGID_BELCHCANTSELECT
	goto BattleScript_SelectingUnusableMoveInPalace

BattleScript_MoveUsedGravityPrevents::
	printstring STRINGID_GRAVITYPREVENTSUSAGE
	waitmessage B_WAIT_TIME_LONG
	goto BattleScript_MoveEnd

BattleScript_SelectingNotAllowedMoveGravityInPalace::
	printstring STRINGID_GRAVITYPREVENTSUSAGE
	goto BattleScript_SelectingUnusableMoveInPalace

BattleScript_SelectingNotAllowedMoveHealBlock::
	printselectionstring STRINGID_HEALBLOCKPREVENTSUSAGE
	endselectionscript

BattleScript_MoveUsedHealBlockPrevents::
	printstring STRINGID_HEALBLOCKPREVENTSUSAGE
	waitmessage B_WAIT_TIME_LONG
	goto BattleScript_MoveEnd

BattleScript_SelectingNotAllowedMoveHealBlockInPalace::
	printstring STRINGID_HEALBLOCKPREVENTSUSAGE
	goto BattleScript_SelectingUnusableMoveInPalace

BattleScript_WishComesTrue::
	trywish 1, BattleScript_WishButFullHp
	playanimation BS_TARGET, B_ANIM_WISH_HEAL
	printstring STRINGID_PKMNWISHCAMETRUE
	waitmessage B_WAIT_TIME_LONG
	orword gHitMarker, HITMARKER_IGNORE_SUBSTITUTE
	healthbarupdate BS_TARGET
	datahpupdate BS_TARGET
	printstring STRINGID_PKMNREGAINEDHEALTH
	waitmessage B_WAIT_TIME_LONG
	end2

BattleScript_WishButFullHp::
	printstring STRINGID_PKMNWISHCAMETRUE
	waitmessage B_WAIT_TIME_LONG
	pause B_WAIT_TIME_SHORT
	printstring STRINGID_PKMNHPFULL
	waitmessage B_WAIT_TIME_LONG
	end2

BattleScript_IngrainTurnHeal::
	playanimation BS_ATTACKER, B_ANIM_INGRAIN_HEAL
	printstring STRINGID_PKMNABSORBEDNUTRIENTS
BattleScript_TurnHeal:
	waitmessage B_WAIT_TIME_LONG
	orword gHitMarker, HITMARKER_IGNORE_SUBSTITUTE
	healthbarupdate BS_ATTACKER
	datahpupdate BS_ATTACKER
	end2

BattleScript_AquaRingHeal::
	playanimation BS_ATTACKER, B_ANIM_AQUA_RING_HEAL
	printstring STRINGID_AQUARINGHEAL
	goto BattleScript_TurnHeal

BattleScript_PrintMonIsRooted::
	pause B_WAIT_TIME_SHORT
	printstring STRINGID_PKMNANCHOREDITSELF
	waitmessage B_WAIT_TIME_LONG
	goto BattleScript_MoveEnd

BattleScript_AtkDefDown::
	setbyte sSTAT_ANIM_PLAYED, FALSE
	playstatchangeanimation BS_ATTACKER, BIT_DEF | BIT_ATK, STAT_CHANGE_CANT_PREVENT | STAT_CHANGE_NEGATIVE | STAT_CHANGE_MULTIPLE_STATS
	playstatchangeanimation BS_ATTACKER, BIT_ATK, STAT_CHANGE_CANT_PREVENT | STAT_CHANGE_NEGATIVE
	setstatchanger STAT_ATK, 1, TRUE
	statbuffchange MOVE_EFFECT_AFFECTS_USER | MOVE_EFFECT_CERTAIN | STAT_CHANGE_ALLOW_PTR, BattleScript_AtkDefDownTryDef
	jumpifbyte CMP_EQUAL, cMULTISTRING_CHOOSER, B_MSG_STAT_WONT_DECREASE, BattleScript_AtkDefDownTryDef
	printfromtable gStatDownStringIds
	waitmessage B_WAIT_TIME_LONG
BattleScript_AtkDefDownTryDef:
	playstatchangeanimation BS_ATTACKER, BIT_DEF, STAT_CHANGE_CANT_PREVENT | STAT_CHANGE_NEGATIVE
	setstatchanger STAT_DEF, 1, TRUE
	statbuffchange MOVE_EFFECT_AFFECTS_USER | MOVE_EFFECT_CERTAIN | STAT_CHANGE_ALLOW_PTR, BattleScript_AtkDefDownRet
	jumpifbyte CMP_EQUAL, cMULTISTRING_CHOOSER, B_MSG_STAT_WONT_DECREASE, BattleScript_AtkDefDownRet
	printfromtable gStatDownStringIds
	waitmessage B_WAIT_TIME_LONG
BattleScript_AtkDefDownRet:
	return

BattleScript_DefSpDefDown::
	setbyte sSTAT_ANIM_PLAYED, FALSE
	playstatchangeanimation BS_ATTACKER, BIT_DEF | BIT_SPDEF, STAT_CHANGE_CANT_PREVENT | STAT_CHANGE_NEGATIVE | STAT_CHANGE_MULTIPLE_STATS
	playstatchangeanimation BS_ATTACKER, BIT_DEF, STAT_CHANGE_CANT_PREVENT | STAT_CHANGE_NEGATIVE
	setstatchanger STAT_DEF, 1, TRUE
	statbuffchange MOVE_EFFECT_AFFECTS_USER | MOVE_EFFECT_CERTAIN | STAT_CHANGE_ALLOW_PTR, BattleScript_DefSpDefDownTrySpDef
	jumpifbyte CMP_EQUAL, cMULTISTRING_CHOOSER, B_MSG_STAT_WONT_DECREASE, BattleScript_DefSpDefDownTrySpDef
	printfromtable gStatDownStringIds
	waitmessage B_WAIT_TIME_LONG
BattleScript_DefSpDefDownTrySpDef::
	playstatchangeanimation BS_ATTACKER, BIT_SPDEF, STAT_CHANGE_CANT_PREVENT | STAT_CHANGE_NEGATIVE
	setstatchanger STAT_SPDEF, 1, TRUE
	statbuffchange MOVE_EFFECT_AFFECTS_USER | MOVE_EFFECT_CERTAIN | STAT_CHANGE_ALLOW_PTR, BattleScript_DefSpDefDownRet
	jumpifbyte CMP_EQUAL, cMULTISTRING_CHOOSER, B_MSG_STAT_WONT_DECREASE, BattleScript_DefSpDefDownRet
	printfromtable gStatDownStringIds
	waitmessage B_WAIT_TIME_LONG
BattleScript_DefSpDefDownRet::
	return

BattleScript_DefDownSpeedUp::
	jumpifstat BS_ATTACKER, CMP_GREATER_THAN, STAT_DEF, MIN_STAT_STAGE, BattleScript_DefDownSpeedUpTryDef
	jumpifstat BS_ATTACKER, CMP_EQUAL, STAT_SPEED, MAX_STAT_STAGE, BattleScript_DefDownSpeedUpRet
BattleScript_DefDownSpeedUpTryDef::
	playstatchangeanimation BS_ATTACKER, BIT_DEF, STAT_CHANGE_NEGATIVE | STAT_CHANGE_CANT_PREVENT
	setstatchanger STAT_DEF, 1, TRUE
	statbuffchange MOVE_EFFECT_AFFECTS_USER | STAT_CHANGE_ALLOW_PTR | MOVE_EFFECT_CERTAIN, BattleScript_DefDownSpeedUpTrySpeed
	jumpifbyte CMP_EQUAL, cMULTISTRING_CHOOSER, B_MSG_STAT_WONT_INCREASE, BattleScript_DefDownSpeedUpTrySpeed
	printfromtable gStatDownStringIds
	waitmessage B_WAIT_TIME_LONG
BattleScript_DefDownSpeedUpTrySpeed:
	playstatchangeanimation BS_ATTACKER, BIT_SPEED, 0
	setstatchanger STAT_SPEED, 1, FALSE
	statbuffchange MOVE_EFFECT_AFFECTS_USER | STAT_CHANGE_ALLOW_PTR | MOVE_EFFECT_CERTAIN, BattleScript_DefDownSpeedUpRet
	jumpifbyte CMP_EQUAL, cMULTISTRING_CHOOSER, B_MSG_STAT_WONT_INCREASE, BattleScript_DefDownSpeedUpRet
	printfromtable gStatUpStringIds
	waitmessage B_WAIT_TIME_LONG
BattleScript_DefDownSpeedUpRet::
	return

BattleScript_KnockedOff::
	playanimation BS_TARGET, B_ANIM_ITEM_KNOCKOFF
	printstring STRINGID_PKMNKNOCKEDOFF
	waitmessage B_WAIT_TIME_LONG
	return

BattleScript_MoveUsedIsImprisoned::
	printstring STRINGID_PKMNCANTUSEMOVESEALED
	waitmessage B_WAIT_TIME_LONG
	goto BattleScript_MoveEnd

BattleScript_SelectingImprisonedMove::
	printselectionstring STRINGID_PKMNCANTUSEMOVESEALED
	endselectionscript

BattleScript_SelectingImprisonedMoveInPalace::
	printstring STRINGID_PKMNCANTUSEMOVESEALED
	goto BattleScript_SelectingUnusableMoveInPalace

BattleScript_GrudgeTakesPp::
	printstring STRINGID_PKMNLOSTPPGRUDGE
	waitmessage B_WAIT_TIME_LONG
	return

BattleScript_MagicCoatBounce::
	attackstring
	ppreduce
	pause B_WAIT_TIME_SHORT
	jumpifbyte CMP_EQUAL, cMULTISTRING_CHOOSER, 0, BattleScript_MagicCoatBounce_Print
	call BattleScript_AbilityPopUp
BattleScript_MagicCoatBounce_Print:
	printfromtable gMagicCoatBounceStringIds
	waitmessage B_WAIT_TIME_LONG
	orword gHitMarker, HITMARKER_ATTACKSTRING_PRINTED | HITMARKER_NO_PPDEDUCT | HITMARKER_ALLOW_NO_PP
	bicword gHitMarker, HITMARKER_NO_ATTACKSTRING
	setmagiccoattarget BS_ATTACKER
	return

BattleScript_MagicCoatBouncePrankster::
	attackstring
	ppreduce
	pause B_WAIT_TIME_SHORT
	printfromtable gMagicCoatBounceStringIds
	waitmessage B_WAIT_TIME_LONG
	printstring STRINGID_ITDOESNTAFFECT
	waitmessage B_WAIT_TIME_LONG
	orhalfword gMoveResultFlags, MOVE_RESULT_NO_EFFECT
	goto BattleScript_MoveEnd

BattleScript_SnatchedMove::
	attackstring
	ppreduce
	snatchsetbattlers
	playanimation BS_TARGET, B_ANIM_SNATCH_MOVE
	printstring STRINGID_PKMNSNATCHEDMOVE
	waitmessage B_WAIT_TIME_LONG
	orword gHitMarker, HITMARKER_ATTACKSTRING_PRINTED | HITMARKER_NO_PPDEDUCT | HITMARKER_ALLOW_NO_PP
	swapattackerwithtarget
	return

BattleScript_EnduredMsg::
	printstring STRINGID_PKMNENDUREDHIT
	waitmessage B_WAIT_TIME_LONG
	return

BattleScript_SturdiedMsg::
	pause B_WAIT_TIME_SHORTEST
	call BattleScript_AbilityPopUpTarget
	printstring STRINGID_ENDUREDSTURDY
	waitmessage B_WAIT_TIME_LONG
	return

BattleScript_OneHitKOMsg::
	printstring STRINGID_ONEHITKO
	waitmessage B_WAIT_TIME_LONG
	return

BattleScript_SAtkDown2::
	setbyte sSTAT_ANIM_PLAYED, FALSE
	playstatchangeanimation BS_ATTACKER, BIT_SPATK, STAT_CHANGE_CANT_PREVENT | STAT_CHANGE_NEGATIVE | STAT_CHANGE_BY_TWO
	setstatchanger STAT_SPATK, 2, TRUE
	statbuffchange MOVE_EFFECT_AFFECTS_USER | MOVE_EFFECT_CERTAIN | STAT_CHANGE_ALLOW_PTR, BattleScript_SAtkDown2End
	jumpifbyte CMP_EQUAL, cMULTISTRING_CHOOSER, B_MSG_STAT_WONT_DECREASE, BattleScript_SAtkDown2End
	printfromtable gStatDownStringIds
	waitmessage B_WAIT_TIME_LONG
BattleScript_SAtkDown2End::
	return

BattleScript_MoveEffectClearSmog::
	printstring STRINGID_RESETSTARGETSSTATLEVELS
	waitmessage B_WAIT_TIME_LONG
	return

BattleScript_FocusPunchSetUp::
	printstring STRINGID_EMPTYSTRING3
	waitmessage 1
	playanimation BS_ATTACKER, B_ANIM_FOCUS_PUNCH_SETUP
	printstring STRINGID_PKMNTIGHTENINGFOCUS
	waitmessage B_WAIT_TIME_LONG
	end2

BattleScript_MegaEvolution::
	printstring STRINGID_EMPTYSTRING3
	trytrainerslidemegaevolutionmsg BS_ATTACKER
	printstring STRINGID_MEGAEVOREACTING
BattleScript_MegaEvolutionAfterString:
	waitmessage B_WAIT_TIME_LONG
	setbyte gIsCriticalHit, 0
	handlemegaevo BS_ATTACKER, 0
	playanimation BS_ATTACKER, B_ANIM_MEGA_EVOLUTION
	waitanimation
	handlemegaevo BS_ATTACKER, 1
	printstring STRINGID_MEGAEVOEVOLVED
	waitmessage B_WAIT_TIME_LONG
	switchinabilities BS_ATTACKER
	end2

BattleScript_WishMegaEvolution::
	printstring STRINGID_EMPTYSTRING3
	trytrainerslidemegaevolutionmsg BS_ATTACKER
	printstring STRINGID_FERVENTWISHREACHED
	goto BattleScript_MegaEvolutionAfterString

BattleScript_PrimalReversion::
	printstring STRINGID_EMPTYSTRING3
	waitmessage 1
	setbyte gIsCriticalHit, 0
	handleprimalreversion BS_ATTACKER, 0
	handleprimalreversion BS_ATTACKER, 1
	playanimation BS_ATTACKER, B_ANIM_PRIMAL_REVERSION
	waitanimation
	handleprimalreversion BS_ATTACKER, 2
	printstring STRINGID_PKMNREVERTEDTOPRIMAL
	waitmessage B_WAIT_TIME_LONG
	switchinabilities BS_ATTACKER
	end2

BattleScript_PrimalReversionRet::
	printstring STRINGID_EMPTYSTRING3
	waitmessage 1
	setbyte gIsCriticalHit, 0
	handleprimalreversion BS_ATTACKER, 0
	handleprimalreversion BS_ATTACKER, 1
	playanimation BS_ATTACKER, B_ANIM_PRIMAL_REVERSION
	waitanimation
	handleprimalreversion BS_ATTACKER, 2
	printstring STRINGID_PKMNREVERTEDTOPRIMAL
	waitmessage B_WAIT_TIME_LONG
	return

BattleScript_AttackerFormChange::
	pause 5
	copybyte gBattlerAbility, gBattlerAttacker
	call BattleScript_AbilityPopUp
	printstring STRINGID_EMPTYSTRING3
	waitmessage 1
BattleScript_AttackerFormChangeNoPopup::
	handleformchange BS_ATTACKER, 0
	handleformchange BS_ATTACKER, 1
	playanimation BS_ATTACKER, B_ANIM_FORM_CHANGE
	waitanimation
	handleformchange BS_ATTACKER, 2
	return

BattleScript_AttackerFormChangeEnd3::
	call BattleScript_AttackerFormChange
	end3

BattleScript_AttackerFormChangeEnd3NoPopup::
	call BattleScript_AttackerFormChangeNoPopup
	end3

BattleScript_AttackerFormChangeMoveEffect::
	waitmessage 1
	handleformchange BS_ATTACKER, 0
	handleformchange BS_ATTACKER, 1
	playanimation BS_ATTACKER, B_ANIM_FORM_CHANGE
	waitanimation
	copybyte sBATTLER, gBattlerAttacker
	printstring STRINGID_PKMNTRANSFORMED
	waitmessage B_WAIT_TIME_LONG
	handleformchange BS_ATTACKER, 2
	end3

BattleScript_BallFetch::
	call BattleScript_AbilityPopUp
	printstring STRINGID_FETCHEDPOKEBALL
	waitmessage B_WAIT_TIME_LONG
	end3

BattleScript_CudChewActivates::
	pause B_WAIT_TIME_SHORTEST
	call BattleScript_AbilityPopUp
	setbyte sBERRY_OVERRIDE, 1 @ override the requirements for eating berries
	consumeberry BS_TARGET, FALSE
	orword gHitMarker, HITMARKER_SKIP_DMG_TRACK | HITMARKER_IGNORE_SUBSTITUTE | HITMARKER_PASSIVE_DAMAGE
	healthbarupdate BS_ATTACKER
	datahpupdate BS_ATTACKER
	setbyte sBERRY_OVERRIDE, 0
	end3

BattleScript_TargetFormChange::
	pause 5
	call BattleScript_AbilityPopUpTarget
	printstring STRINGID_EMPTYSTRING3
	waitmessage 1
	handleformchange BS_TARGET, 0
	handleformchange BS_TARGET, 1
	playanimation BS_TARGET, B_ANIM_FORM_CHANGE
	waitanimation
	handleformchange BS_TARGET, 2
	return

BattleScript_TargetFormChangeWithString::
	pause 5
	call BattleScript_AbilityPopUpTarget
	printstring STRINGID_EMPTYSTRING3
	waitmessage 1
	handleformchange BS_TARGET, 0
	handleformchange BS_TARGET, 1
	playanimation BS_TARGET, B_ANIM_FORM_CHANGE, NULL
	waitanimation
	handleformchange BS_TARGET, 2
	printstring STRINGID_PKMNTRANSFORMED
	waitmessage B_WAIT_TIME_LONG
	return

BattleScript_BattlerFormChangeWithStringEnd3::
	pause 5
	call BattleScript_AbilityPopUp
	printstring STRINGID_EMPTYSTRING3
	waitmessage 1
	handleformchange BS_SCRIPTING, 0
	handleformchange BS_SCRIPTING, 1
	playanimation BS_SCRIPTING, B_ANIM_FORM_CHANGE, NULL
	waitanimation
	handleformchange BS_SCRIPTING, 2
	printstring STRINGID_PKMNTRANSFORMED
	waitmessage B_WAIT_TIME_LONG
	end3

BattleScript_IllusionOff::
	spriteignore0hp TRUE
	playanimation BS_TARGET, B_ANIM_ILLUSION_OFF
	waitanimation
	updatenick BS_TARGET
	waitstate
	spriteignore0hp FALSE
	printstring STRINGID_ILLUSIONWOREOFF
	waitmessage B_WAIT_TIME_LONG
	return

BattleScript_CottonDownActivates::
	setbyte sFIXED_ABILITY_POPUP, TRUE
	call BattleScript_AbilityPopUp
	copybyte gEffectBattler, gBattlerTarget
	savetarget
	setbyte gBattlerTarget, 0
BattleScript_CottonDownLoop:
	getbattlerfainted BS_TARGET
	jumpifbyte CMP_EQUAL, gBattleCommunication, TRUE, BattleScript_CottonDownLoopIncrement
	setstatchanger STAT_SPEED, 1, TRUE
	jumpifbyteequal gBattlerTarget, gEffectBattler, BattleScript_CottonDownLoopIncrement
	statbuffchange STAT_CHANGE_NOT_PROTECT_AFFECTED, BattleScript_CottonDownTargetSpeedCantGoLower
	setgraphicalstatchangevalues
	playanimation BS_TARGET, B_ANIM_STATS_CHANGE, sB_ANIM_ARG1
	printfromtable gStatDownStringIds
	waitmessage B_WAIT_TIME_LONG
	goto BattleScript_CottonDownLoopIncrement
BattleScript_CottonDownTargetSpeedCantGoLower:
	printstring STRINGID_STATSWONTDECREASE
	waitmessage B_WAIT_TIME_LONG
BattleScript_CottonDownLoopIncrement:
	addbyte gBattlerTarget, 1
	jumpifbytenotequal gBattlerTarget, gBattlersCount, BattleScript_CottonDownLoop
BattleScript_CottonDownReturn:
	restoretarget
	destroyabilitypopup
	return

BattleScript_AnticipationActivates::
	pause 5
	call BattleScript_AbilityPopUp
	printstring STRINGID_ANTICIPATIONACTIVATES
	waitmessage B_WAIT_TIME_LONG
	return

BattleScript_AftermathDmg::
	pause B_WAIT_TIME_SHORT
	call BattleScript_AbilityPopUp
	orword gHitMarker, HITMARKER_IGNORE_SUBSTITUTE | HITMARKER_PASSIVE_DAMAGE
	healthbarupdate BS_ATTACKER
	datahpupdate BS_ATTACKER
	printstring STRINGID_AFTERMATHDMG
	waitmessage B_WAIT_TIME_LONG
	tryfaintmon BS_ATTACKER
	return

BattleScript_DampPreventsAftermath::
	pause B_WAIT_TIME_SHORT
	call BattleScript_AbilityPopUp
	pause 40
	copybyte gBattlerAbility, sBATTLER
	call BattleScript_AbilityPopUp
	printstring STRINGID_PKMNSABILITYPREVENTSABILITY
	waitmessage B_WAIT_TIME_LONG
	return

BattleScript_MoveUsedIsAsleep::
	printstring STRINGID_PKMNFASTASLEEP
	waitmessage B_WAIT_TIME_LONG
	statusanimation BS_ATTACKER
	goto BattleScript_MoveEnd

BattleScript_MoveUsedWokeUp::
	bicword gHitMarker, HITMARKER_WAKE_UP_CLEAR
	printfromtable gWokeUpStringIds
	waitmessage B_WAIT_TIME_LONG
	updatestatusicon BS_ATTACKER
	return

BattleScript_MonWokeUpInUproar::
	printstring STRINGID_PKMNWOKEUPINUPROAR
	waitmessage B_WAIT_TIME_LONG
	updatestatusicon BS_ATTACKER
	end2

BattleScript_PoisonTurnDmg::
	printstring STRINGID_PKMNHURTBYPOISON
	waitmessage B_WAIT_TIME_LONG
BattleScript_DoStatusTurnDmg::
	statusanimation BS_ATTACKER
BattleScript_DoTurnDmg:
	orword gHitMarker, HITMARKER_IGNORE_SUBSTITUTE | HITMARKER_PASSIVE_DAMAGE
	healthbarupdate BS_ATTACKER
	datahpupdate BS_ATTACKER
	tryfaintmon BS_ATTACKER
	checkteamslost BattleScript_DoTurnDmgEnd
BattleScript_DoTurnDmgEnd:
	end2

BattleScript_PoisonHealActivates::
	printstring STRINGID_POISONHEALHPUP
	waitmessage B_WAIT_TIME_LONG
	recordability BS_ATTACKER
	statusanimation BS_ATTACKER
	orword gHitMarker, HITMARKER_IGNORE_SUBSTITUTE | HITMARKER_PASSIVE_DAMAGE
	healthbarupdate BS_ATTACKER
	datahpupdate BS_ATTACKER
	end2

BattleScript_BurnTurnDmg::
	printstring STRINGID_PKMNHURTBYBURN
	waitmessage B_WAIT_TIME_LONG
	goto BattleScript_DoStatusTurnDmg

BattleScript_FrostbiteTurnDmg::
	printstring STRINGID_PKMNHURTBYFROSTBITE
	waitmessage B_WAIT_TIME_LONG
	goto BattleScript_DoStatusTurnDmg

BattleScript_MoveUsedIsFrozen::
	printstring STRINGID_PKMNISFROZEN
	waitmessage B_WAIT_TIME_LONG
	statusanimation BS_ATTACKER
	goto BattleScript_MoveEnd

BattleScript_MoveUsedUnfroze::
	printfromtable gGotDefrostedStringIds
	waitmessage B_WAIT_TIME_LONG
	updatestatusicon BS_ATTACKER
	return

BattleScript_MoveUsedUnfrostbite::
	printfromtable gFrostbiteHealedStringIds
	waitmessage B_WAIT_TIME_LONG
	updatestatusicon BS_ATTACKER
	return

BattleScript_DefrostedViaFireMove::
	printstring STRINGID_PKMNWASDEFROSTED
	waitmessage B_WAIT_TIME_LONG
	updatestatusicon BS_TARGET
	return

BattleScript_FrostbiteHealedViaFireMove::
	printstring STRINGID_PKMNFROSTBITEHEALED
	waitmessage B_WAIT_TIME_LONG
	updatestatusicon BS_TARGET
	return

BattleScript_MoveUsedIsParalyzed::
	printstring STRINGID_PKMNISPARALYZED
	waitmessage B_WAIT_TIME_LONG
	statusanimation BS_ATTACKER
	cancelmultiturnmoves BS_ATTACKER
	goto BattleScript_MoveEnd

BattleScript_PowderMoveNoEffect::
	attackstring
	ppreduce
	pause B_WAIT_TIME_SHORT
	jumpiftype BS_TARGET, TYPE_GRASS, BattleScript_PowderMoveNoEffectPrint
	jumpifability BS_TARGET, ABILITY_OVERCOAT, BattleScript_PowderMoveNoEffectOvercoat
	printstring STRINGID_SAFETYGOGGLESPROTECTED
	goto BattleScript_PowderMoveNoEffectWaitMsg
BattleScript_PowderMoveNoEffectOvercoat:
	call BattleScript_AbilityPopUp
BattleScript_PowderMoveNoEffectPrint:
	printstring STRINGID_ITDOESNTAFFECT
BattleScript_PowderMoveNoEffectWaitMsg:
	waitmessage B_WAIT_TIME_LONG
	cancelmultiturnmoves BS_ATTACKER
	sethword gMoveResultFlags, MOVE_RESULT_FAILED
	goto BattleScript_MoveEnd

BattleScript_MoveUsedFlinched::
	printstring STRINGID_PKMNFLINCHED
	waitmessage B_WAIT_TIME_LONG
	jumpifability BS_ATTACKER ABILITY_STEADFAST BattleScript_TryActivateSteadFast
BattleScript_MoveUsedFlinchedEnd:
	goto BattleScript_MoveEnd
BattleScript_TryActivateSteadFast:
	setstatchanger STAT_SPEED, 1, FALSE
	statbuffchange MOVE_EFFECT_AFFECTS_USER | STAT_CHANGE_ALLOW_PTR, BattleScript_MoveUsedFlinchedEnd
	jumpifbyte CMP_EQUAL, cMULTISTRING_CHOOSER, B_MSG_STAT_WONT_INCREASE, BattleScript_MoveUsedFlinchedEnd
	copybyte gBattlerAbility, gBattlerAttacker
	call BattleScript_AbilityPopUp
	setgraphicalstatchangevalues
	playanimation BS_ATTACKER, B_ANIM_STATS_CHANGE, sB_ANIM_ARG1
	setbyte gBattleCommunication STAT_SPEED
	stattextbuffer BS_ATTACKER
	printstring STRINGID_ATTACKERABILITYSTATRAISE
	waitmessage B_WAIT_TIME_LONG
	goto BattleScript_MoveUsedFlinchedEnd

BattleScript_PrintUproarOverTurns::
	printfromtable gUproarOverTurnStringIds
	waitmessage B_WAIT_TIME_LONG
	end2

BattleScript_ThrashConfuses::
	chosenstatus2animation BS_ATTACKER, STATUS2_CONFUSION
	printstring STRINGID_PKMNFATIGUECONFUSION
	waitmessage B_WAIT_TIME_LONG
	end2

BattleScript_MoveUsedIsConfused::
	printstring STRINGID_PKMNISCONFUSED
	waitmessage B_WAIT_TIME_LONG
	status2animation BS_ATTACKER, STATUS2_CONFUSION
	jumpifbyte CMP_EQUAL, cMULTISTRING_CHOOSER, FALSE, BattleScript_MoveUsedIsConfusedRet
BattleScript_DoSelfConfusionDmg::
	cancelmultiturnmoves BS_ATTACKER
	adjustdamage
	printstring STRINGID_ITHURTCONFUSION
	waitmessage B_WAIT_TIME_LONG
	effectivenesssound
	hitanimation BS_ATTACKER
	waitstate
	orword gHitMarker, HITMARKER_IGNORE_SUBSTITUTE | HITMARKER_PASSIVE_DAMAGE
	healthbarupdate BS_ATTACKER
	datahpupdate BS_ATTACKER
	resultmessage
	waitmessage B_WAIT_TIME_LONG
	tryfaintmon BS_ATTACKER
	goto BattleScript_MoveEnd
BattleScript_MoveUsedIsConfusedRet::
	return

BattleScript_MoveUsedPowder::
	bicword gHitMarker, HITMARKER_NO_ATTACKSTRING | HITMARKER_ATTACKSTRING_PRINTED
	attackstring
	ppreduce
	pause B_WAIT_TIME_SHORT
	cancelmultiturnmoves BS_ATTACKER
	status2animation BS_ATTACKER, STATUS2_POWDER
	waitanimation
	effectivenesssound
	hitanimation BS_ATTACKER
	waitstate
	orword gHitMarker, HITMARKER_IGNORE_SUBSTITUTE | HITMARKER_PASSIVE_DAMAGE
	healthbarupdate BS_ATTACKER
	datahpupdate BS_ATTACKER
	printstring STRINGID_POWDEREXPLODES
	waitmessage B_WAIT_TIME_LONG
	tryfaintmon BS_ATTACKER
	goto BattleScript_MoveEnd

BattleScript_MoveUsedIsConfusedNoMore::
	printstring STRINGID_PKMNHEALEDCONFUSION
	waitmessage B_WAIT_TIME_LONG
	return

BattleScript_PrintPayDayMoneyString::
	printstring STRINGID_PLAYERPICKEDUPMONEY
	waitmessage B_WAIT_TIME_LONG
	return

BattleScript_WrapTurnDmg::
	jumpifability BS_ATTACKER, ABILITY_MAGIC_GUARD, BattleScript_DoTurnDmgEnd
	playanimation BS_ATTACKER, B_ANIM_TURN_TRAP, sB_ANIM_ARG1
	printstring STRINGID_PKMNHURTBY
	waitmessage B_WAIT_TIME_LONG
	goto BattleScript_DoTurnDmg

BattleScript_WrapEnds::
	printstring STRINGID_PKMNFREEDFROM
	waitmessage B_WAIT_TIME_LONG
	end2

BattleScript_MoveUsedIsInLove::
	printstring STRINGID_PKMNINLOVE
	waitmessage B_WAIT_TIME_LONG
	status2animation BS_ATTACKER, STATUS2_INFATUATION
	return

BattleScript_MoveUsedIsInLoveCantAttack::
	printstring STRINGID_PKMNIMMOBILIZEDBYLOVE
	waitmessage B_WAIT_TIME_LONG
	goto BattleScript_MoveEnd

BattleScript_NightmareTurnDmg::
	printstring STRINGID_PKMNLOCKEDINNIGHTMARE
	waitmessage B_WAIT_TIME_LONG
	status2animation BS_ATTACKER, STATUS2_NIGHTMARE
	goto BattleScript_DoTurnDmg

BattleScript_CurseTurnDmg::
	printstring STRINGID_PKMNAFFLICTEDBYCURSE
	waitmessage B_WAIT_TIME_LONG
	status2animation BS_ATTACKER, STATUS2_CURSED
	goto BattleScript_DoTurnDmg

BattleScript_TargetPRLZHeal::
	printstring STRINGID_PKMNHEALEDPARALYSIS
	waitmessage B_WAIT_TIME_LONG
	updatestatusicon BS_TARGET
	return

BattleScript_TargetWokeUp::
	printstring STRINGID_TARGETWOKEUP
	waitmessage B_WAIT_TIME_LONG
	updatestatusicon BS_TARGET
	return

BattleScript_TargetBurnHeal::
	printstring STRINGID_PKMNBURNHEALED
	waitmessage B_WAIT_TIME_LONG
	updatestatusicon BS_TARGET
	return

BattleScript_MoveEffectSleep::
	statusanimation BS_EFFECT_BATTLER
	printfromtable gFellAsleepStringIds
	waitmessage B_WAIT_TIME_LONG
BattleScript_UpdateEffectStatusIconRet::
	updatestatusicon BS_EFFECT_BATTLER
	waitstate
	return

BattleScript_YawnMakesAsleep::
	statusanimation BS_EFFECT_BATTLER
	printstring STRINGID_PKMNFELLASLEEP
	waitmessage B_WAIT_TIME_LONG
	updatestatusicon BS_EFFECT_BATTLER
	waitstate
	jumpifstatus3 BS_EFFECT_BATTLER, STATUS3_SKY_DROPPED, BattleScript_YawnEnd
	makevisible BS_EFFECT_BATTLER
	skydropyawn
BattleScript_YawnEnd:
	end2

BattleScript_EmbargoEndTurn::
	printstring STRINGID_EMBARGOENDS
	waitmessage B_WAIT_TIME_LONG
	end2

BattleScript_TelekinesisEndTurn::
	printstring STRINGID_TELEKINESISENDS
	waitmessage B_WAIT_TIME_LONG
	end2

BattleScript_BufferEndTurn::
	printstring STRINGID_BUFFERENDS
	waitmessage B_WAIT_TIME_LONG
	end2

BattleScript_ToxicOrb::
	setbyte cMULTISTRING_CHOOSER, 0
	copybyte gEffectBattler, gBattlerAttacker
	call BattleScript_MoveEffectToxic
	end2

BattleScript_FlameOrb::
	setbyte cMULTISTRING_CHOOSER, 0
	copybyte gEffectBattler, gBattlerAttacker
	call BattleScript_MoveEffectBurn
	end2

BattleScript_MoveEffectPoison::
	statusanimation BS_EFFECT_BATTLER
	printfromtable gGotPoisonedStringIds
	waitmessage B_WAIT_TIME_LONG
	goto BattleScript_UpdateEffectStatusIconRet

BattleScript_MoveEffectBurn::
	statusanimation BS_EFFECT_BATTLER
	printfromtable gGotBurnedStringIds
	waitmessage B_WAIT_TIME_LONG
	goto BattleScript_UpdateEffectStatusIconRet

BattleScript_MoveEffectFrostbite::
	statusanimation BS_EFFECT_BATTLER
	printfromtable gGotFrostbiteStringIds
	waitmessage B_WAIT_TIME_LONG
	goto BattleScript_UpdateEffectStatusIconRet

BattleScript_MoveEffectFreeze::
	statusanimation BS_EFFECT_BATTLER
	printfromtable gGotFrozenStringIds
	waitmessage B_WAIT_TIME_LONG
	goto BattleScript_UpdateEffectStatusIconRet

BattleScript_MoveEffectParalysis::
	statusanimation BS_EFFECT_BATTLER
	printfromtable gGotParalyzedStringIds
	waitmessage B_WAIT_TIME_LONG
	goto BattleScript_UpdateEffectStatusIconRet

BattleScript_MoveEffectUproar::
	printstring STRINGID_PKMNCAUSEDUPROAR
	waitmessage B_WAIT_TIME_LONG
	return

BattleScript_MoveEffectToxic::
	statusanimation BS_EFFECT_BATTLER
	printstring STRINGID_PKMNBADLYPOISONED
	waitmessage B_WAIT_TIME_LONG
	goto BattleScript_UpdateEffectStatusIconRet

BattleScript_MoveEffectPayDay::
	printstring STRINGID_COINSSCATTERED
	waitmessage B_WAIT_TIME_LONG
	return

BattleScript_MoveEffectWrap::
	printfromtable gWrappedStringIds
	waitmessage B_WAIT_TIME_LONG
	return

BattleScript_MoveEffectConfusion::
	chosenstatus2animation BS_EFFECT_BATTLER, STATUS2_CONFUSION
	printstring STRINGID_PKMNWASCONFUSED
	waitmessage B_WAIT_TIME_LONG
	return

BattleScript_MoveEffectRecoilWithStatus::
	argumentstatuseffect
BattleScript_MoveEffectRecoil::
	jumpifmove MOVE_STRUGGLE, BattleScript_DoRecoil
	jumpifability BS_ATTACKER, ABILITY_ROCK_HEAD, BattleScript_RecoilEnd
BattleScript_DoRecoil::
	orword gHitMarker, HITMARKER_IGNORE_SUBSTITUTE | HITMARKER_PASSIVE_DAMAGE | HITMARKER_IGNORE_DISGUISE
	healthbarupdate BS_ATTACKER
	datahpupdate BS_ATTACKER
	printstring STRINGID_PKMNHITWITHRECOIL
	waitmessage B_WAIT_TIME_LONG
	tryfaintmon BS_ATTACKER
BattleScript_RecoilEnd::
	return

BattleScript_EffectWithChance::
	seteffectwithchance
	return

BattleScript_ItemSteal::
	playanimation BS_TARGET, B_ANIM_ITEM_STEAL
	printstring STRINGID_PKMNSTOLEITEM
	waitmessage B_WAIT_TIME_LONG
	return

BattleScript_DrizzleActivates::
	pause B_WAIT_TIME_SHORT
	call BattleScript_AbilityPopUp
	printstring STRINGID_PKMNMADEITRAIN
	waitstate
	playanimation BS_BATTLER_0, B_ANIM_RAIN_CONTINUES
	call BattleScript_ActivateWeatherAbilities
	end3

BattleScript_AbilityRaisesDefenderStat::
	pause B_WAIT_TIME_SHORT
	call BattleScript_AbilityPopUp
	statbuffchange 0, NULL
	setgraphicalstatchangevalues
	playanimation BS_ABILITY_BATTLER, B_ANIM_STATS_CHANGE, sB_ANIM_ARG1
	printstring STRINGID_DEFENDERSSTATROSE
	waitmessage B_WAIT_TIME_LONG
	return

BattleScript_AbilityPopUpTarget:
	copybyte gBattlerAbility, gBattlerTarget
BattleScript_AbilityPopUp:
	.if B_ABILITY_POP_UP == TRUE
	showabilitypopup BS_ABILITY_BATTLER
	pause 40
	.endif
	recordability BS_ABILITY_BATTLER
	sethword sABILITY_OVERWRITE, 0
	return

BattleScript_SpeedBoostActivates::
	call BattleScript_AbilityPopUp
	playanimation BS_ATTACKER, B_ANIM_STATS_CHANGE, sB_ANIM_ARG1
	printstring STRINGID_PKMNRAISEDSPEED
	waitmessage B_WAIT_TIME_LONG
	end3

@ Can't compare directly to a value, have to compare to value at pointer
sZero:
.byte 0

BattleScript_MoodyActivates::
	call BattleScript_AbilityPopUp
	jumpifbyteequal sSTATCHANGER, sZero, BattleScript_MoodyLower
	statbuffchange MOVE_EFFECT_AFFECTS_USER | MOVE_EFFECT_CERTAIN | STAT_CHANGE_NOT_PROTECT_AFFECTED, BattleScript_MoodyLower
	jumpifbyte CMP_GREATER_THAN, cMULTISTRING_CHOOSER, B_MSG_DEFENDER_STAT_ROSE, BattleScript_MoodyLower
	setgraphicalstatchangevalues
	playanimation BS_ATTACKER, B_ANIM_STATS_CHANGE, sB_ANIM_ARG1
	printfromtable gStatUpStringIds
	waitmessage B_WAIT_TIME_LONG
BattleScript_MoodyLower:
	jumpifbyteequal sSAVED_STAT_CHANGER, sZero, BattleScript_MoodyEnd
	copybyte sSTATCHANGER, sSAVED_STAT_CHANGER
	statbuffchange MOVE_EFFECT_AFFECTS_USER | MOVE_EFFECT_CERTAIN | STAT_CHANGE_NOT_PROTECT_AFFECTED, BattleScript_MoodyEnd
	jumpifbyte CMP_GREATER_THAN, cMULTISTRING_CHOOSER, B_MSG_DEFENDER_STAT_FELL, BattleScript_MoodyEnd
	setgraphicalstatchangevalues
	playanimation BS_ATTACKER, B_ANIM_STATS_CHANGE, sB_ANIM_ARG1
	printfromtable gStatDownStringIds
	waitmessage B_WAIT_TIME_LONG
BattleScript_MoodyEnd:
	end3

BattleScript_EmergencyExit::
	pause 5
	call BattleScript_AbilityPopUp
	pause B_WAIT_TIME_LONG
BattleScript_EmergencyExitNoPopUp::
	playanimation BS_TARGET, B_ANIM_SLIDE_OFFSCREEN
	waitanimation
	openpartyscreen BS_TARGET, BattleScript_EmergencyExitRet
	switchoutabilities BS_TARGET
	waitstate
	switchhandleorder BS_TARGET, 2
	returntoball BS_TARGET
	getswitchedmondata BS_TARGET
	switchindataupdate BS_TARGET
	hpthresholds BS_TARGET
	printstring STRINGID_SWITCHINMON
	switchinanim BS_TARGET, TRUE
	waitstate
	switchineffects BS_TARGET
BattleScript_EmergencyExitRet:
	return

BattleScript_EmergencyExitWild::
	pause 5
	call BattleScript_AbilityPopUp
	pause B_WAIT_TIME_LONG
BattleScript_EmergencyExitWildNoPopUp::
	playanimation BS_TARGET, B_ANIM_SLIDE_OFFSCREEN
	waitanimation
	setoutcomeonteleport BS_TARGET
	finishaction
	return

BattleScript_TraceActivates::
	pause B_WAIT_TIME_SHORT
	call BattleScript_AbilityPopUp
	printstring STRINGID_PKMNTRACED
	waitmessage B_WAIT_TIME_LONG
	settracedability BS_SCRIPTING
	switchinabilities BS_SCRIPTING
	return

BattleScript_TraceActivatesEnd3::
	call BattleScript_TraceActivates
	end3

BattleScript_ReceiverActivates::
	call BattleScript_AbilityPopUp
	printstring STRINGID_RECEIVERABILITYTAKEOVER
	waitmessage B_WAIT_TIME_LONG
	settracedability BS_ABILITY_BATTLER
	return

BattleScript_AbilityHpHeal:
	call BattleScript_AbilityPopUp
	printstring STRINGID_PKMNSXRESTOREDHPALITTLE2
	waitmessage B_WAIT_TIME_LONG
	orword gHitMarker, HITMARKER_IGNORE_SUBSTITUTE
	healthbarupdate BS_ATTACKER
	datahpupdate BS_ATTACKER
	return

BattleScript_RainDishActivates::
	call BattleScript_AbilityHpHeal
	end3

BattleScript_CheekPouchActivates::
	copybyte sSAVED_BATTLER, gBattlerAttacker
	copybyte gBattlerAttacker, gBattlerAbility
	call BattleScript_AbilityHpHeal
	copybyte gBattlerAttacker, sSAVED_BATTLER
	return

BattleScript_HarvestActivates::
	pause 5
	tryrecycleitem BattleScript_HarvestActivatesEnd
	call BattleScript_AbilityPopUp
	printstring STRINGID_HARVESTBERRY
	waitmessage B_WAIT_TIME_LONG
BattleScript_HarvestActivatesEnd:
	end3

BattleScript_SolarPowerActivates::
	orword gHitMarker, HITMARKER_IGNORE_SUBSTITUTE | HITMARKER_PASSIVE_DAMAGE
	call BattleScript_AbilityPopUp
	healthbarupdate BS_ATTACKER
	datahpupdate BS_ATTACKER
	printstring STRINGID_SOLARPOWERHPDROP
	waitmessage B_WAIT_TIME_LONG
	tryfaintmon BS_ATTACKER
	end3

BattleScript_HealerActivates::
	call BattleScript_AbilityPopUp
	curestatus BS_SCRIPTING
	updatestatusicon BS_SCRIPTING
	printstring STRINGID_HEALERCURE
	waitmessage B_WAIT_TIME_LONG
	end3

BattleScript_SandstreamActivates::
	pause B_WAIT_TIME_SHORT
	call BattleScript_AbilityPopUp
	printstring STRINGID_PKMNSXWHIPPEDUPSANDSTORM
	waitstate
	playanimation BS_BATTLER_0, B_ANIM_SANDSTORM_CONTINUES
	call BattleScript_ActivateWeatherAbilities
	end3

BattleScript_SandSpitActivates::
	pause B_WAIT_TIME_SHORT
	call BattleScript_AbilityPopUp
	printstring STRINGID_ASANDSTORMKICKEDUP
	waitstate
	playanimation BS_BATTLER_0, B_ANIM_SANDSTORM_CONTINUES
	call BattleScript_ActivateWeatherAbilities
	return

BattleScript_ShedSkinActivates::
	call BattleScript_AbilityPopUp
	printstring STRINGID_PKMNSXCUREDYPROBLEM
	waitmessage B_WAIT_TIME_LONG
	updatestatusicon BS_ATTACKER
	end3

BattleScript_ActivateWeatherAbilities:
	copybyte sBATTLER, gBattlerAttacker
	setbyte gBattlerAttacker, 0
BattleScript_ActivateWeatherAbilities_Loop:
	activateweatherchangeabilities BS_ATTACKER
BattleScript_ActivateWeatherAbilities_Increment:
	addbyte gBattlerAttacker, 1
	jumpifbytenotequal gBattlerAttacker, gBattlersCount, BattleScript_ActivateWeatherAbilities_Loop
	copybyte gBattlerAttacker, sBATTLER
	return

BattleScript_TryAdrenalineOrb:
	jumpifnoholdeffect BS_TARGET, HOLD_EFFECT_ADRENALINE_ORB, BattleScript_TryAdrenalineOrbRet
	jumpifstat BS_TARGET, CMP_EQUAL, STAT_SPEED, 12, BattleScript_TryAdrenalineOrbRet
	setstatchanger STAT_SPEED, 1, FALSE
	statbuffchange STAT_CHANGE_NOT_PROTECT_AFFECTED | MOVE_EFFECT_CERTAIN | STAT_CHANGE_ALLOW_PTR, BattleScript_TryAdrenalineOrbRet
	playanimation BS_TARGET, B_ANIM_HELD_ITEM_EFFECT
	setgraphicalstatchangevalues
	playanimation BS_TARGET, B_ANIM_STATS_CHANGE, sB_ANIM_ARG1
	copybyte sBATTLER, gBattlerTarget
	setlastuseditem BS_TARGET
	printstring STRINGID_USINGITEMSTATOFPKMNROSE
	waitmessage B_WAIT_TIME_LONG
	removeitem BS_TARGET
BattleScript_TryAdrenalineOrbRet:
	return

BattleScript_IntimidateActivates::
	showabilitypopup BS_ATTACKER
	pause B_WAIT_TIME_LONG
	destroyabilitypopup
	setbyte gBattlerTarget, 0
BattleScript_IntimidateLoop:
	jumpifbyteequal gBattlerTarget, gBattlerAttacker, BattleScript_IntimidateLoopIncrement
	jumpiftargetally BattleScript_IntimidateLoopIncrement
	jumpifabsent BS_TARGET, BattleScript_IntimidateLoopIncrement
	jumpifstatus2 BS_TARGET, STATUS2_SUBSTITUTE, BattleScript_IntimidateLoopIncrement
	jumpifholdeffect BS_TARGET, HOLD_EFFECT_CLEAR_AMULET, BattleScript_IntimidatePrevented_Item
	jumpifability BS_TARGET, ABILITY_CLEAR_BODY, BattleScript_IntimidatePrevented
	jumpifability BS_TARGET, ABILITY_HYPER_CUTTER, BattleScript_IntimidatePrevented
	jumpifability BS_TARGET, ABILITY_WHITE_SMOKE, BattleScript_IntimidatePrevented
.if B_UPDATED_INTIMIDATE >= GEN_8
	jumpifability BS_TARGET, ABILITY_INNER_FOCUS, BattleScript_IntimidatePrevented
	jumpifability BS_TARGET, ABILITY_SCRAPPY, BattleScript_IntimidatePrevented
	jumpifability BS_TARGET, ABILITY_OWN_TEMPO, BattleScript_IntimidatePrevented
	jumpifability BS_TARGET, ABILITY_OBLIVIOUS, BattleScript_IntimidatePrevented
.endif
	jumpifability BS_TARGET, ABILITY_GUARD_DOG, BattleScript_IntimidateInReverse
BattleScript_IntimidateEffect:
	copybyte sBATTLER, gBattlerAttacker
	statbuffchange STAT_CHANGE_NOT_PROTECT_AFFECTED | STAT_CHANGE_ALLOW_PTR, BattleScript_IntimidateLoopIncrement
	setgraphicalstatchangevalues
	jumpifability BS_TARGET, ABILITY_CONTRARY, BattleScript_IntimidateContrary
	playanimation BS_TARGET, B_ANIM_STATS_CHANGE, sB_ANIM_ARG1
	printstring STRINGID_PKMNCUTSATTACKWITH
BattleScript_IntimidateEffect_WaitString:
	waitmessage B_WAIT_TIME_LONG
	copybyte sBATTLER, gBattlerTarget
	call BattleScript_TryAdrenalineOrb
BattleScript_IntimidateLoopIncrement:
	addbyte gBattlerTarget, 1
	jumpifbytenotequal gBattlerTarget, gBattlersCount, BattleScript_IntimidateLoop
BattleScript_IntimidateEnd:
	copybyte sBATTLER, gBattlerAttacker
	destroyabilitypopup
	pause B_WAIT_TIME_MED
	end3

BattleScript_IntimidateContrary:
	call BattleScript_AbilityPopUpTarget
	jumpifbyte CMP_EQUAL, cMULTISTRING_CHOOSER, B_MSG_STAT_WONT_INCREASE, BattleScript_IntimidateContrary_WontIncrease
	playanimation BS_TARGET, B_ANIM_STATS_CHANGE, sB_ANIM_ARG1
	printfromtable gStatUpStringIds
	goto BattleScript_IntimidateEffect_WaitString
BattleScript_IntimidateContrary_WontIncrease:
	printstring STRINGID_TARGETSTATWONTGOHIGHER
	goto BattleScript_IntimidateEffect_WaitString

BattleScript_IntimidatePrevented:
	call BattleScript_AbilityPopUp
	pause B_WAIT_TIME_LONG
BattleScript_IntimidatePrevented_Item:
	setbyte gBattleCommunication STAT_ATK
	stattextbuffer BS_TARGET
	printstring STRINGID_STATWASNOTLOWERED
	waitmessage B_WAIT_TIME_LONG
	call BattleScript_TryAdrenalineOrb
	goto BattleScript_IntimidateLoopIncrement

BattleScript_IntimidateInReverse:
	copybyte sBATTLER, gBattlerTarget
	call BattleScript_AbilityPopUpTarget
	pause B_WAIT_TIME_SHORT
	modifybattlerstatstage BS_TARGET, STAT_ATK, INCREASE, 1, BattleScript_IntimidateLoopIncrement, ANIM_ON
	call BattleScript_TryAdrenalineOrb
	goto BattleScript_IntimidateLoopIncrement

BattleScript_DroughtActivates::
	pause B_WAIT_TIME_SHORT
	call BattleScript_AbilityPopUp
	printstring STRINGID_PKMNSXINTENSIFIEDSUN
	waitstate
	playanimation BS_BATTLER_0, B_ANIM_SUN_CONTINUES
	call BattleScript_ActivateWeatherAbilities
	end3

BattleScript_DesolateLandActivates::
	pause B_WAIT_TIME_SHORT
	call BattleScript_AbilityPopUp
	printstring STRINGID_EXTREMELYHARSHSUNLIGHT
	waitstate
	playanimation BS_BATTLER_0, B_ANIM_SUN_CONTINUES
	call BattleScript_ActivateWeatherAbilities
	end3

BattleScript_DesolateLandEvaporatesWaterTypeMoves::
	accuracycheck BattleScript_PrintMoveMissed, ACC_CURR_MOVE
	attackstring
	pause B_WAIT_TIME_SHORT
	ppreduce
	jumpifword CMP_COMMON_BITS, gHitMarker, HITMARKER_STRING_PRINTED, BattleScript_MoveEnd
	printstring STRINGID_MOVEEVAPORATEDINTHEHARSHSUNLIGHT
	waitmessage B_WAIT_TIME_LONG
	orword gHitMarker, HITMARKER_STRING_PRINTED
	goto BattleScript_MoveEnd

BattleScript_PrimordialSeaActivates::
	pause B_WAIT_TIME_SHORT
	call BattleScript_AbilityPopUp
	printstring STRINGID_HEAVYRAIN
	waitstate
	playanimation BS_BATTLER_0, B_ANIM_RAIN_CONTINUES
	call BattleScript_ActivateWeatherAbilities
	end3

BattleScript_PrimordialSeaFizzlesOutFireTypeMoves::
	accuracycheck BattleScript_PrintMoveMissed, ACC_CURR_MOVE
	attackstring
	pause B_WAIT_TIME_SHORT
	ppreduce
	jumpifword CMP_COMMON_BITS, gHitMarker, HITMARKER_STRING_PRINTED, BattleScript_MoveEnd
	printstring STRINGID_MOVEFIZZLEDOUTINTHEHEAVYRAIN
	waitmessage B_WAIT_TIME_LONG
	orword gHitMarker, HITMARKER_STRING_PRINTED
	goto BattleScript_MoveEnd

BattleScript_DeltaStreamActivates::
	pause B_WAIT_TIME_SHORT
	call BattleScript_AbilityPopUp
	printstring STRINGID_MYSTERIOUSAIRCURRENT
	waitstate
	playanimation BS_ATTACKER, B_ANIM_STRONG_WINDS
	end3

BattleScript_ProtosynthesisActivates::
	call BattleScript_AbilityPopUp
	printstring STRINGID_SUNLIGHTACTIVATEDABILITY
	waitmessage B_WAIT_TIME_MED
	printstring STRINGID_STATWASHEIGHTENED
	waitmessage B_WAIT_TIME_MED
	end3

BattleScript_QuarkDriveActivates::
	call BattleScript_AbilityPopUp
	printstring STRINGID_ELECTRICTERRAINACTIVATEDABILITY
	waitmessage B_WAIT_TIME_MED
	printstring STRINGID_STATWASHEIGHTENED
	waitmessage B_WAIT_TIME_MED
	end3

BattleScript_RuinAbilityActivates::
	call BattleScript_AbilityPopUp
	printstring STRINGID_ABILITYWEAKENEDFSURROUNDINGMONSSTAT
	waitmessage B_WAIT_TIME_LONG
	end3

BattleScript_SupremeOverlordActivates::
	pause B_WAIT_TIME_SHORT
	call BattleScript_AbilityPopUp
	printstring STRINGID_ATTACKERGAINEDSTRENGTHFROMTHEFALLEN
	waitmessage B_WAIT_TIME_LONG
	end3

BattleScript_CostarActivates::
	pause B_WAIT_TIME_SHORT
	call BattleScript_AbilityPopUp
	printstring STRINGID_PKMNCOPIEDSTATCHANGES
	waitmessage B_WAIT_TIME_LONG
	end3

BattleScript_AttackWeakenedByStrongWinds::
	pause B_WAIT_TIME_SHORT
	printstring STRINGID_ATTACKWEAKENEDBSTRONGWINDS
	waitmessage B_WAIT_TIME_LONG
	return

BattleScript_MimicryActivates_End3::
	pause B_WAIT_TIME_SHORT
	call BattleScript_AbilityPopUp
	printstring STRINGID_BATTLERTYPECHANGEDTO
	waitmessage B_WAIT_TIME_SHORT
	end3

BattleScript_SnowWarningActivatesHail::
	pause B_WAIT_TIME_SHORT
	call BattleScript_AbilityPopUp
	printstring STRINGID_SNOWWARNINGHAIL
	waitstate
	playanimation BS_BATTLER_0, B_ANIM_HAIL_CONTINUES
	call BattleScript_ActivateWeatherAbilities
	end3

BattleScript_SnowWarningActivatesSnow::
	pause B_WAIT_TIME_SHORT
	call BattleScript_AbilityPopUp
	printstring STRINGID_SNOWWARNINGSNOW
	waitstate
	playanimation BS_BATTLER_0, B_ANIM_SNOW_CONTINUES
	call BattleScript_WeatherFormChanges
	end3

BattleScript_SnowWarningActivatesSnow::
	pause B_WAIT_TIME_SHORT
	call BattleScript_AbilityPopUp
	printstring STRINGID_SNOWWARNINGSNOW
	waitstate
	playanimation BS_BATTLER_0, B_ANIM_SNOW_CONTINUES
	call BattleScript_WeatherFormChanges
	end3

BattleScript_ActivateTerrainEffects:
	savetarget
	setbyte gBattlerTarget, 0
BattleScript_ActivateTerrainSeed:
	copybyte sBATTLER, gBattlerTarget
	doterrainseed BS_TARGET, BattleScript_ActivateTerrainAbility
	removeitem BS_TARGET
BattleScript_ActivateTerrainAbility:
	activateterrainchangeabilities BS_TARGET
BattleScript_ActivateTerrainEffects_Increment:
	addbyte gBattlerTarget, 0x1
	jumpifbytenotequal gBattlerTarget, gBattlersCount, BattleScript_ActivateTerrainSeed
	restoretarget
	return

BattleScript_ActivateSwitchInAbilities:
	copybyte sBATTLER, gBattlerAttacker
	setbyte gBattlerAttacker, 0
BattleScript_ActivateSwitchInAbilities_Loop:
	switchinabilities BS_ATTACKER
BattleScript_ActivateSwitchInAbilities_Increment:
	addbyte gBattlerAttacker, 1
	jumpifbytenotequal gBattlerAttacker, gBattlersCount, BattleScript_ActivateSwitchInAbilities_Loop
	copybyte gBattlerAttacker, sBATTLER
	return

BattleScript_ElectricSurgeActivates::
	pause B_WAIT_TIME_SHORT
	call BattleScript_AbilityPopUp
	printstring STRINGID_TERRAINBECOMESELECTRIC
	waitmessage B_WAIT_TIME_LONG
	playanimation BS_SCRIPTING, B_ANIM_RESTORE_BG
	call BattleScript_ActivateTerrainEffects
	end3

BattleScript_MistySurgeActivates::
	pause B_WAIT_TIME_SHORT
	call BattleScript_AbilityPopUp
	printstring STRINGID_TERRAINBECOMESMISTY
	waitmessage B_WAIT_TIME_LONG
	playanimation BS_SCRIPTING, B_ANIM_RESTORE_BG
	call BattleScript_ActivateTerrainEffects
	end3

BattleScript_GrassySurgeActivates::
	pause B_WAIT_TIME_SHORT
	call BattleScript_AbilityPopUp
	printstring STRINGID_TERRAINBECOMESGRASSY
	waitmessage B_WAIT_TIME_LONG
	playanimation BS_SCRIPTING, B_ANIM_RESTORE_BG
	call BattleScript_ActivateTerrainEffects
	end3

BattleScript_PsychicSurgeActivates::
	pause B_WAIT_TIME_SHORT
	call BattleScript_AbilityPopUp
	printstring STRINGID_TERRAINBECOMESPSYCHIC
	waitmessage B_WAIT_TIME_LONG
	playanimation BS_SCRIPTING, B_ANIM_RESTORE_BG
	call BattleScript_ActivateTerrainEffects
	end3

BattleScript_HurtTarget_NoString:
	orword gHitMarker, HITMARKER_IGNORE_SUBSTITUTE | HITMARKER_PASSIVE_DAMAGE
	healthbarupdate BS_TARGET
	datahpupdate BS_TARGET
	tryfaintmon BS_TARGET
	return

BattleScript_BadDreamsActivates::
	call BattleScript_AbilityPopUp
	setbyte sFIXED_ABILITY_POPUP, TRUE
	setbyte gBattlerTarget, 0
BattleScript_BadDreamsLoop:
	jumpiftargetally BattleScript_BadDreamsIncrement
	jumpifability BS_TARGET, ABILITY_MAGIC_GUARD, BattleScript_BadDreamsIncrement
	jumpifability BS_TARGET, ABILITY_COMATOSE, BattleScript_BadDreams_Dmg
	jumpifstatus BS_TARGET, STATUS1_SLEEP, BattleScript_BadDreams_Dmg
	goto BattleScript_BadDreamsIncrement
BattleScript_BadDreams_Dmg:
	printstring STRINGID_BADDREAMSDMG
	waitmessage B_WAIT_TIME_LONG
	dmg_1_8_targethp
	call BattleScript_HurtTarget_NoString
BattleScript_BadDreamsIncrement:
	addbyte gBattlerTarget, 1
	jumpifbytenotequal gBattlerTarget, gBattlersCount, BattleScript_BadDreamsLoop
BattleScript_BadDreamsEnd:
	destroyabilitypopup
	end3

BattleScript_TookAttack::
	attackstring
	pause B_WAIT_TIME_SHORT
	printstring STRINGID_PKMNSXTOOKATTACK
	waitmessage B_WAIT_TIME_LONG
	orword gHitMarker, HITMARKER_ATTACKSTRING_PRINTED
	return

BattleScript_SturdyPreventsOHKO::
	pause B_WAIT_TIME_SHORT
	call BattleScript_AbilityPopUp
	printstring STRINGID_PKMNPROTECTEDBY
	pause B_WAIT_TIME_LONG
	goto BattleScript_MoveEnd

BattleScript_DampStopsExplosion::
	pause B_WAIT_TIME_SHORT
	call BattleScript_AbilityPopUpTarget
	printstring STRINGID_PKMNPREVENTSUSAGE
	pause B_WAIT_TIME_LONG
	moveendto MOVEEND_NEXT_TARGET
	moveendcase MOVEEND_CLEAR_BITS
	end

BattleScript_MoveHPDrain_PPLoss::
	ppreduce
BattleScript_MoveHPDrain::
	attackstring
	pause B_WAIT_TIME_SHORT
	call BattleScript_AbilityPopUp
	orword gHitMarker, HITMARKER_IGNORE_SUBSTITUTE
	healthbarupdate BS_TARGET
	datahpupdate BS_TARGET
	printstring STRINGID_PKMNRESTOREDHPUSING
	waitmessage B_WAIT_TIME_LONG
	orhalfword gMoveResultFlags, MOVE_RESULT_DOESNT_AFFECT_FOE
	goto BattleScript_MoveEnd

BattleScript_MoveStatDrain_PPLoss::
	ppreduce
BattleScript_MoveStatDrain::
	attackstring
	pause B_WAIT_TIME_SHORT
	call BattleScript_AbilityPopUp
	setgraphicalstatchangevalues
	playanimation BS_TARGET, B_ANIM_STATS_CHANGE, sB_ANIM_ARG1
	waitanimation
.if B_ABSORBING_ABILITY_STRING >= GEN_5
	statbuffchange STAT_CHANGE_ALLOW_PTR, BattleScript_MoveStatDrain_Cont
	printfromtable gStatUpStringIds
	waitmessage B_WAIT_TIME_LONG
.else
	printstring STRINGID_TARGETABILITYSTATRAISE
	waitmessage B_WAIT_TIME_LONG
.endif
BattleScript_MoveStatDrain_Cont:
	clearsemiinvulnerablebit
	tryfaintmon BS_ATTACKER
	goto BattleScript_MoveEnd

BattleScript_MonMadeMoveUseless_PPLoss::
	ppreduce
BattleScript_MonMadeMoveUseless::
	attackstring
	pause B_WAIT_TIME_SHORT
	call BattleScript_AbilityPopUp
	printstring STRINGID_PKMNSXMADEYUSELESS
	waitmessage B_WAIT_TIME_LONG
	tryfaintmon BS_ATTACKER
	orhalfword gMoveResultFlags, MOVE_RESULT_DOESNT_AFFECT_FOE
	goto BattleScript_MoveEnd

BattleScript_FlashFireBoost_PPLoss::
	ppreduce
BattleScript_FlashFireBoost::
	attackstring
	pause B_WAIT_TIME_SHORT
	call BattleScript_AbilityPopUp
	printfromtable gFlashFireStringIds
	waitmessage B_WAIT_TIME_LONG
	tryfaintmon BS_ATTACKER
	goto BattleScript_MoveEnd

BattleScript_AbilityPreventsPhasingOut::
	pause B_WAIT_TIME_SHORT
	call BattleScript_AbilityPopUp
	printstring STRINGID_PKMNANCHORSITSELFWITH
	waitmessage B_WAIT_TIME_LONG
	goto BattleScript_MoveEnd

BattleScript_AbilityNoStatLoss::
	pause B_WAIT_TIME_SHORT
	call BattleScript_AbilityPopUp
	printstring STRINGID_PKMNPREVENTSSTATLOSSWITH
	waitmessage B_WAIT_TIME_LONG
	return

BattleScript_BRNPrevention::
	pause B_WAIT_TIME_SHORT
	printfromtable gBRNPreventionStringIds
	waitmessage B_WAIT_TIME_LONG
	return

BattleScript_PRLZPrevention::
	pause B_WAIT_TIME_SHORT
	printfromtable gPRLZPreventionStringIds
	waitmessage B_WAIT_TIME_LONG
	return

BattleScript_PSNPrevention::
	pause B_WAIT_TIME_SHORT
	printfromtable gPSNPreventionStringIds
	waitmessage B_WAIT_TIME_LONG
	return

BattleScript_ObliviousPreventsAttraction::
	pause B_WAIT_TIME_SHORT
	call BattleScript_AbilityPopUp
	printstring STRINGID_PKMNPREVENTSROMANCEWITH
	waitmessage B_WAIT_TIME_LONG
	goto BattleScript_MoveEnd

BattleScript_FlinchPrevention::
	pause B_WAIT_TIME_SHORT
	call BattleScript_AbilityPopUp
	printstring STRINGID_PKMNSXPREVENTSFLINCHING
	waitmessage B_WAIT_TIME_LONG
	goto BattleScript_MoveEnd

BattleScript_OwnTempoPrevents::
	pause B_WAIT_TIME_SHORT
	call BattleScript_AbilityPopUp
	printstring STRINGID_PKMNPREVENTSCONFUSIONWITH
	waitmessage B_WAIT_TIME_LONG
	goto BattleScript_MoveEnd

BattleScript_SoundproofProtected::
	attackstring
	ppreduce
	pause B_WAIT_TIME_SHORT
	call BattleScript_AbilityPopUp
	printstring STRINGID_PKMNSXBLOCKSY
	waitmessage B_WAIT_TIME_LONG
	orhalfword gMoveResultFlags, MOVE_RESULT_DOESNT_AFFECT_FOE
	goto BattleScript_MoveEnd

BattleScript_IceFaceNullsDamage::
	attackstring
	attackanimation
	waitanimation
	effectivenesssound
	hitanimation BS_TARGET
	waitstate
	call BattleScript_TargetFormChangeWithString
	goto BattleScript_MoveEnd

BattleScript_DazzlingProtected::
	attackstring
	ppreduce
	pause B_WAIT_TIME_SHORT
	call BattleScript_AbilityPopUp
	printstring STRINGID_POKEMONCANNOTUSEMOVE
	waitmessage B_WAIT_TIME_LONG
	goto BattleScript_MoveEnd

BattleScript_MoveUsedPsychicTerrainPrevents::
	printstring STRINGID_POKEMONCANNOTUSEMOVE
	waitmessage B_WAIT_TIME_LONG
	goto BattleScript_MoveEnd

BattleScript_GrassyTerrainHeals::
	setbyte gBattleCommunication, 0
BattleScript_GrassyTerrainLoop:
	copyarraywithindex gBattlerAttacker, gBattlerByTurnOrder, gBattleCommunication, 1
	checkgrassyterrainheal BS_ATTACKER, BattleScript_GrassyTerrainLoopIncrement
	printstring STRINGID_GRASSYTERRAINHEALS
	waitmessage B_WAIT_TIME_LONG
BattleScript_GrassyTerrainHpChange:
	orword gHitMarker, HITMARKER_SKIP_DMG_TRACK | HITMARKER_IGNORE_SUBSTITUTE | HITMARKER_PASSIVE_DAMAGE
	healthbarupdate BS_ATTACKER
	datahpupdate BS_ATTACKER
BattleScript_GrassyTerrainLoopIncrement::
	addbyte gBattleCommunication, 1
	jumpifbytenotequal gBattleCommunication, gBattlersCount, BattleScript_GrassyTerrainLoop
BattleScript_GrassyTerrainLoopEnd::
	bicword gHitMarker, HITMARKER_SKIP_DMG_TRACK | HITMARKER_IGNORE_SUBSTITUTE | HITMARKER_PASSIVE_DAMAGE
	jumpifword CMP_COMMON_BITS, gFieldStatuses, STATUS_FIELD_TERRAIN_PERMANENT, BattleScript_GrassyTerrainHealEnd
	jumpifbyte CMP_EQUAL, gFieldTimers + 5, 0, BattleScript_GrassyTerrainEnds
BattleScript_GrassyTerrainHealEnd:
	end2

BattleScript_AbilityNoSpecificStatLoss::
	pause B_WAIT_TIME_SHORT
	call BattleScript_AbilityPopUp
BattleScript_AbilityNoSpecificStatLossPrint:
	printstring STRINGID_PKMNSXPREVENTSYLOSS
	waitmessage B_WAIT_TIME_LONG
	setbyte cMULTISTRING_CHOOSER, B_MSG_STAT_FELL_EMPTY
	orhalfword gMoveResultFlags, MOVE_RESULT_NO_EFFECT
	return

BattleScript_StickyHoldActivates::
	pause B_WAIT_TIME_SHORT
	call BattleScript_AbilityPopUp
	printstring STRINGID_PKMNSXMADEYINEFFECTIVE
	waitmessage B_WAIT_TIME_LONG
	goto BattleScript_MoveEnd

BattleScript_ColorChangeActivates::
	call BattleScript_AbilityPopUp
	printstring STRINGID_PKMNCHANGEDTYPEWITH
	waitmessage B_WAIT_TIME_LONG
	return

BattleScript_ProteanActivates::
	pause B_WAIT_TIME_SHORTEST
	call BattleScript_AbilityPopUp
	printstring STRINGID_PKMNCHANGEDTYPE
	waitmessage B_WAIT_TIME_LONG
	return

BattleScript_CursedBodyActivates::
	call BattleScript_AbilityPopUp
	printstring STRINGID_CUSEDBODYDISABLED
	waitmessage B_WAIT_TIME_LONG
	return

BattleScript_MummyActivates::
	call BattleScript_AbilityPopUp
	printstring STRINGID_ATTACKERACQUIREDABILITY
	waitmessage B_WAIT_TIME_LONG
	return

BattleScript_WanderingSpiritActivates::
.if B_ABILITY_POP_UP == TRUE
	setbyte sFIXED_ABILITY_POPUP, TRUE
	sethword sABILITY_OVERWRITE, ABILITY_WANDERING_SPIRIT
	showabilitypopup BS_TARGET
	pause 60
	sethword sABILITY_OVERWRITE, 0
	updateabilitypopup BS_TARGET
	pause 20
	destroyabilitypopup
	pause 40
	copybyte gBattlerAbility, gBattlerAttacker
	setbyte sFIXED_ABILITY_POPUP, TRUE
	copyhword sABILITY_OVERWRITE, gLastUsedAbility
	showabilitypopup BS_ATTACKER
	pause 60
	sethword sABILITY_OVERWRITE, 0
	updateabilitypopup BS_ATTACKER
	pause 20
	destroyabilitypopup
	pause 40
.endif
	printstring STRINGID_SWAPPEDABILITIES
	waitmessage B_WAIT_TIME_LONG
	switchinabilities BS_ATTACKER
	switchinabilities BS_TARGET
	return

BattleScript_TargetsStatWasMaxedOut::
	call BattleScript_AbilityPopUp
	statbuffchange STAT_CHANGE_NOT_PROTECT_AFFECTED | MOVE_EFFECT_CERTAIN, NULL
	setgraphicalstatchangevalues
	playanimation BS_TARGET, B_ANIM_STATS_CHANGE, sB_ANIM_ARG1
	printstring STRINGID_TARGETSSTATWASMAXEDOUT
	waitmessage B_WAIT_TIME_LONG
	return

BattleScript_BattlerAbilityStatRaiseOnSwitchIn::
	copybyte gBattlerAbility, gBattlerAttacker
	call BattleScript_AbilityPopUp
	statbuffchange MOVE_EFFECT_AFFECTS_USER | STAT_CHANGE_NOT_PROTECT_AFFECTED | MOVE_EFFECT_CERTAIN, NULL
	setgraphicalstatchangevalues
	playanimation BS_ATTACKER, B_ANIM_STATS_CHANGE, sB_ANIM_ARG1
	waitanimation
	printstring STRINGID_BATTLERABILITYRAISEDSTAT
	waitmessage B_WAIT_TIME_LONG
	end3

BattleScript_ScriptingAbilityStatRaise::
	copybyte gBattlerAbility, sBATTLER
	call BattleScript_AbilityPopUp
	copybyte sSAVED_DMG, gBattlerAttacker
	copybyte gBattlerAttacker, sBATTLER
	statbuffchange STAT_CHANGE_NOT_PROTECT_AFFECTED | MOVE_EFFECT_CERTAIN, NULL
	setgraphicalstatchangevalues
	playanimation BS_SCRIPTING, B_ANIM_STATS_CHANGE, sB_ANIM_ARG1
	waitanimation
	printstring STRINGID_ATTACKERABILITYSTATRAISE
	waitmessage B_WAIT_TIME_LONG
	copybyte gBattlerAttacker, sSAVED_DMG
	return

BattleScript_WeakArmorActivates::
	call BattleScript_AbilityPopUp
	setstatchanger STAT_DEF, 1, TRUE
	statbuffchange STAT_CHANGE_ALLOW_PTR, BattleScript_WeakArmorActivatesSpeed
	jumpifbyte CMP_LESS_THAN, cMULTISTRING_CHOOSER, B_MSG_STAT_WONT_DECREASE, BattleScript_WeakArmorDefAnim
	jumpifbyte CMP_EQUAL, cMULTISTRING_CHOOSER, B_MSG_STAT_FELL_EMPTY, BattleScript_WeakArmorActivatesSpeed
	pause B_WAIT_TIME_SHORTEST
	printfromtable gStatDownStringIds
	waitmessage B_WAIT_TIME_LONG
	goto BattleScript_WeakArmorActivatesSpeed
BattleScript_WeakArmorDefAnim:
	setgraphicalstatchangevalues
	playanimation BS_TARGET, B_ANIM_STATS_CHANGE, sB_ANIM_ARG1
	printstring STRINGID_TARGETABILITYSTATLOWER
	waitmessage B_WAIT_TIME_LONG
BattleScript_WeakArmorActivatesSpeed:
	setstatchanger STAT_SPEED, 2, FALSE
	statbuffchange STAT_CHANGE_ALLOW_PTR, BattleScript_WeakArmorActivatesEnd
	jumpifbyte CMP_LESS_THAN, cMULTISTRING_CHOOSER, B_MSG_STAT_WONT_INCREASE, BattleScript_WeakArmorSpeedAnim
	jumpifbyte CMP_EQUAL, cMULTISTRING_CHOOSER, B_MSG_STAT_ROSE_EMPTY, BattleScript_WeakArmorActivatesEnd
	pause B_WAIT_TIME_SHORTEST
	printstring STRINGID_TARGETSTATWONTGOHIGHER
	waitmessage B_WAIT_TIME_LONG
	goto BattleScript_WeakArmorActivatesEnd
BattleScript_WeakArmorSpeedAnim:
	setgraphicalstatchangevalues
	playanimation BS_TARGET, B_ANIM_STATS_CHANGE, sB_ANIM_ARG1
	printstring STRINGID_TARGETABILITYSTATRAISE
	waitmessage B_WAIT_TIME_LONG
BattleScript_WeakArmorActivatesEnd:
	return

BattleScript_RaiseStatOnFaintingTarget::
	copybyte gBattlerAbility, gBattlerAttacker
	call BattleScript_AbilityPopUp
	setgraphicalstatchangevalues
	playanimation BS_ATTACKER, B_ANIM_STATS_CHANGE, sB_ANIM_ARG1
	waitanimation
	printstring STRINGID_LASTABILITYRAISEDSTAT
	waitmessage B_WAIT_TIME_LONG
	return

BattleScript_AttackerAbilityStatRaise::
	copybyte gBattlerAbility, gBattlerAttacker
	call BattleScript_AbilityPopUp
	setgraphicalstatchangevalues
	playanimation BS_ATTACKER, B_ANIM_STATS_CHANGE, sB_ANIM_ARG1
	waitanimation
	printstring STRINGID_ATTACKERABILITYSTATRAISE
	waitmessage B_WAIT_TIME_LONG
	return

BattleScript_FellStingerRaisesStat::
	statbuffchange MOVE_EFFECT_AFFECTS_USER | STAT_CHANGE_ALLOW_PTR, BattleScript_FellStingerRaisesAtkEnd
	jumpifbyte CMP_GREATER_THAN, cMULTISTRING_CHOOSER, B_MSG_DEFENDER_STAT_ROSE, BattleScript_FellStingerRaisesAtkEnd
	setgraphicalstatchangevalues
	playanimation BS_ATTACKER, B_ANIM_STATS_CHANGE, sB_ANIM_ARG1
	printfromtable gStatUpStringIds
	waitmessage B_WAIT_TIME_LONG
BattleScript_FellStingerRaisesAtkEnd:
	return

BattleScript_AttackerAbilityStatRaiseEnd3::
	call BattleScript_AttackerAbilityStatRaise
	end3

BattleScript_SwitchInAbilityMsg::
	call BattleScript_AbilityPopUp
	printfromtable gSwitchInAbilityStringIds
	waitmessage B_WAIT_TIME_LONG
	end3

BattleScript_SwitchInAbilityMsgRet::
	call BattleScript_AbilityPopUp
	printfromtable gSwitchInAbilityStringIds
	waitmessage B_WAIT_TIME_LONG
	return

BattleScript_ActivateAsOne::
	call BattleScript_AbilityPopUp
	printfromtable gSwitchInAbilityStringIds
	waitmessage B_WAIT_TIME_LONG
	@ show unnerve
	sethword sABILITY_OVERWRITE, ABILITY_UNNERVE
	setbyte cMULTISTRING_CHOOSER, B_MSG_SWITCHIN_UNNERVE
	call BattleScript_AbilityPopUp
	printfromtable gSwitchInAbilityStringIds
	waitmessage B_WAIT_TIME_LONG
	end3

BattleScript_FriskMsgWithPopup::
	copybyte gBattlerAbility, gBattlerAttacker
	call BattleScript_AbilityPopUp
BattleScript_FriskMsg::
	printstring STRINGID_FRISKACTIVATES
	waitmessage B_WAIT_TIME_LONG
	return

BattleScript_FriskActivates::
	tryfriskmsg BS_ATTACKER
	end3

BattleScript_ImposterActivates::
	transformdataexecution
	call BattleScript_AbilityPopUp
	playmoveanimation BS_ATTACKER, MOVE_TRANSFORM
	waitanimation
	printstring STRINGID_IMPOSTERTRANSFORM
	waitmessage B_WAIT_TIME_LONG
	end3

BattleScript_HurtAttacker:
	orword gHitMarker, HITMARKER_IGNORE_SUBSTITUTE | HITMARKER_PASSIVE_DAMAGE
	healthbarupdate BS_ATTACKER
	datahpupdate BS_ATTACKER
	printstring STRINGID_PKMNHURTSWITH
	waitmessage B_WAIT_TIME_LONG
	tryfaintmon BS_ATTACKER
	return

BattleScript_RoughSkinActivates::
	call BattleScript_AbilityPopUp
	call BattleScript_HurtAttacker
	return

BattleScript_RockyHelmetActivates::
	@ don't play the animation for a fainted mon
	jumpifabsent BS_TARGET, BattleScript_RockyHelmetActivatesDmg
	playanimation BS_TARGET, B_ANIM_HELD_ITEM_EFFECT
	waitanimation
BattleScript_RockyHelmetActivatesDmg:
	call BattleScript_HurtAttacker
	return

BattleScript_SpikyShieldEffect::
	jumpifabsent BS_ATTACKER, BattleScript_SpikyShieldRet
	orword gHitMarker, HITMARKER_IGNORE_SUBSTITUTE | HITMARKER_PASSIVE_DAMAGE
	bichalfword gMoveResultFlags, MOVE_RESULT_NO_EFFECT
	healthbarupdate BS_ATTACKER
	datahpupdate BS_ATTACKER
	printstring STRINGID_PKMNHURTSWITH
	waitmessage B_WAIT_TIME_LONG
	tryfaintmon BS_ATTACKER
BattleScript_SpikyShieldRet::
	return

BattleScript_KingsShieldEffect::
	orword gHitMarker, HITMARKER_IGNORE_SUBSTITUTE | HITMARKER_PASSIVE_DAMAGE
	bichalfword gMoveResultFlags, MOVE_RESULT_NO_EFFECT
	seteffectsecondary
	setmoveeffect 0
	copybyte sBATTLER, gBattlerTarget
	copybyte gBattlerTarget, gBattlerAttacker
	copybyte gBattlerAttacker, sBATTLER
	return

BattleScript_BanefulBunkerEffect::
	orword gHitMarker, HITMARKER_IGNORE_SUBSTITUTE | HITMARKER_IGNORE_SAFEGUARD | HITMARKER_PASSIVE_DAMAGE
	bichalfword gMoveResultFlags, MOVE_RESULT_NO_EFFECT
	seteffectsecondary
	setmoveeffect 0
	return

BattleScript_CuteCharmActivates::
	call BattleScript_AbilityPopUp
	status2animation BS_ATTACKER, STATUS2_INFATUATION
	printstring STRINGID_PKMNSXINFATUATEDY
	waitmessage B_WAIT_TIME_LONG
	call BattleScript_TryDestinyKnotTarget
	return

BattleScript_GooeyActivates::
	waitstate
	call BattleScript_AbilityPopUp
	swapattackerwithtarget  @ for defiant, mirror armor
	seteffectsecondary
	return

BattleScript_AbilityStatusEffect::
	waitstate
	call BattleScript_AbilityPopUp
	seteffectsecondary
	return

BattleScript_BattleBondActivatesOnMoveEndAttacker::
	pause 5
	copybyte gBattlerAbility, gBattlerAttacker
	call BattleScript_AbilityPopUp
	printstring STRINGID_ATTACKERBECAMEFULLYCHARGED
	handleformchange BS_ATTACKER, 0
	handleformchange BS_ATTACKER, 1
	playanimation BS_ATTACKER, B_ANIM_FORM_CHANGE
	waitanimation
	handleformchange BS_ATTACKER, 2
	printstring STRINGID_ATTACKERBECAMEASHSPECIES
	return

BattleScript_DancerActivates::
	call BattleScript_AbilityPopUp
	waitmessage B_WAIT_TIME_SHORT
	setbyte sB_ANIM_TURN, 0
	setbyte sB_ANIM_TARGETS_HIT, 0
	orword gHitMarker, HITMARKER_ALLOW_NO_PP
	jumptocalledmove TRUE

BattleScript_SynchronizeActivates::
	waitstate
	call BattleScript_AbilityPopUp
	seteffectprimary
	return

BattleScript_NoItemSteal::
	pause B_WAIT_TIME_SHORT
	printstring STRINGID_PKMNSXMADEYINEFFECTIVE
	waitmessage B_WAIT_TIME_LONG
	return

BattleScript_AbilityCuredStatus::
	call BattleScript_AbilityPopUp
	printstring STRINGID_PKMNSXCUREDITSYPROBLEM
	waitmessage B_WAIT_TIME_LONG
	updatestatusicon BS_SCRIPTING
	return

BattleScript_BattlerShookOffTaunt::
	call BattleScript_AbilityPopUp
	printstring STRINGID_PKMNSHOOKOFFTHETAUNT
	waitmessage B_WAIT_TIME_LONG
	return

BattleScript_BattlerGotOverItsInfatuation::
	call BattleScript_AbilityPopUp
	printstring STRINGID_PKMNGOTOVERITSINFATUATION
	waitmessage B_WAIT_TIME_LONG
	return

BattleScript_IgnoresWhileAsleep::
	printstring STRINGID_PKMNIGNORESASLEEP
	waitmessage B_WAIT_TIME_LONG
	moveendto MOVEEND_NEXT_TARGET
	end

BattleScript_IgnoresAndUsesRandomMove::
	printstring STRINGID_PKMNIGNOREDORDERS
	waitmessage B_WAIT_TIME_LONG
	jumptocalledmove FALSE

BattleScript_MoveUsedLoafingAround::
	jumpifbyte CMP_EQUAL, cMULTISTRING_CHOOSER, B_MSG_LOAFING, BattleScript_MoveUsedLoafingAroundMsg
	@ Skip ahead if not the Battle Palace message
	jumpifbyte CMP_NOT_EQUAL, cMULTISTRING_CHOOSER, B_MSG_INCAPABLE_OF_POWER, BattleScript_MoveUsedLoafingAroundMsg
	setbyte gBattleCommunication, 0
	palacetryescapestatus BS_ATTACKER
	setbyte cMULTISTRING_CHOOSER, B_MSG_INCAPABLE_OF_POWER
BattleScript_MoveUsedLoafingAroundMsg::
	printfromtable gInobedientStringIds
	waitmessage B_WAIT_TIME_LONG
	moveendto MOVEEND_NEXT_TARGET
	end
BattleScript_TruantLoafingAround::
	call BattleScript_AbilityPopUp
	goto BattleScript_MoveUsedLoafingAroundMsg

BattleScript_IgnoresAndFallsAsleep::
	printstring STRINGID_PKMNBEGANTONAP
	waitmessage B_WAIT_TIME_LONG
	setmoveeffect MOVE_EFFECT_SLEEP | MOVE_EFFECT_AFFECTS_USER
	seteffectprimary
	moveendto MOVEEND_NEXT_TARGET
	end

BattleScript_IgnoresAndHitsItself::
	printstring STRINGID_PKMNWONTOBEY
	waitmessage B_WAIT_TIME_LONG
	goto BattleScript_DoSelfConfusionDmg

BattleScript_SubstituteFade::
	playanimation BS_TARGET, B_ANIM_SUBSTITUTE_FADE
	printstring STRINGID_PKMNSUBSTITUTEFADED
	return

BattleScript_BerryCurePrlzEnd2::
	call BattleScript_BerryCureParRet
	end2

BattleScript_BerryCureParRet::
	playanimation BS_SCRIPTING, B_ANIM_HELD_ITEM_EFFECT
	printstring STRINGID_PKMNSITEMCUREDPARALYSIS
	waitmessage B_WAIT_TIME_LONG
	updatestatusicon BS_SCRIPTING
	removeitem BS_SCRIPTING
	return

BattleScript_BerryCurePsnEnd2::
	call BattleScript_BerryCurePsnRet
	end2

BattleScript_BerryCurePsnRet::
	playanimation BS_SCRIPTING, B_ANIM_HELD_ITEM_EFFECT
	printstring STRINGID_PKMNSITEMCUREDPOISON
	waitmessage B_WAIT_TIME_LONG
	updatestatusicon BS_SCRIPTING
	removeitem BS_SCRIPTING
	return

BattleScript_BerryCureBrnEnd2::
	call BattleScript_BerryCureBrnRet
	end2

BattleScript_BerryCureBrnRet::
	playanimation BS_SCRIPTING, B_ANIM_HELD_ITEM_EFFECT
	printstring STRINGID_PKMNSITEMHEALEDBURN
	waitmessage B_WAIT_TIME_LONG
	updatestatusicon BS_SCRIPTING
	removeitem BS_SCRIPTING
	return

BattleScript_BerryCureFrzEnd2::
	call BattleScript_BerryCureFrzRet
	end2

BattleScript_BerryCureFrzRet::
	playanimation BS_SCRIPTING, B_ANIM_HELD_ITEM_EFFECT
	printstring STRINGID_PKMNSITEMDEFROSTEDIT
	waitmessage B_WAIT_TIME_LONG
	updatestatusicon BS_SCRIPTING
	removeitem BS_SCRIPTING
	return

BattleScript_BerryCureFsbEnd2::
	call BattleScript_BerryCureFrzRet
	end2

BattleScript_BerryCureFsbRet::
	playanimation BS_SCRIPTING, B_ANIM_HELD_ITEM_EFFECT
	printstring STRINGID_PKMNSITEMHEALEDFROSTBITE
	waitmessage B_WAIT_TIME_LONG
	updatestatusicon BS_SCRIPTING
	removeitem BS_SCRIPTING
	return

BattleScript_BerryCureSlpEnd2::
	call BattleScript_BerryCureSlpRet
	end2

BattleScript_BerryCureSlpRet::
	playanimation BS_SCRIPTING, B_ANIM_HELD_ITEM_EFFECT
	printstring STRINGID_PKMNSITEMWOKEIT
	waitmessage B_WAIT_TIME_LONG
	updatestatusicon BS_SCRIPTING
	removeitem BS_SCRIPTING
	return

BattleScript_GemActivates::
	playanimation BS_ATTACKER, B_ANIM_HELD_ITEM_EFFECT
	waitanimation
	setlastuseditem BS_ATTACKER
	printstring STRINGID_GEMACTIVATES
	waitmessage B_WAIT_TIME_LONG
	removeitem BS_ATTACKER
	return

BattleScript_BerryReduceDmg::
	playanimation BS_TARGET, B_ANIM_HELD_ITEM_EFFECT
	waitanimation
	setlastuseditem BS_TARGET
	printstring STRINGID_TARGETATEITEM
	waitmessage B_WAIT_TIME_LONG
	removeitem BS_TARGET
	return

BattleScript_PrintBerryReduceString::
	waitmessage B_WAIT_TIME_LONG
	printstring STRINGID_BERRYDMGREDUCES
	waitmessage B_WAIT_TIME_LONG
	return

BattleScript_BerryCureConfusionEnd2::
	call BattleScript_BerryCureConfusionRet
	end2

BattleScript_BerryCureConfusionRet::
	playanimation BS_SCRIPTING, B_ANIM_HELD_ITEM_EFFECT
	printstring STRINGID_PKMNSITEMSNAPPEDOUT
	waitmessage B_WAIT_TIME_LONG
	removeitem BS_SCRIPTING
	return

BattleScript_BerryCureChosenStatusEnd2::
	call BattleScript_BerryCureChosenStatusRet
	end2

BattleScript_BerryCureChosenStatusRet::
	playanimation BS_SCRIPTING, B_ANIM_HELD_ITEM_EFFECT
	printfromtable gBerryEffectStringIds
	waitmessage B_WAIT_TIME_LONG
	updatestatusicon BS_SCRIPTING
	removeitem BS_SCRIPTING
	return

BattleScript_MentalHerbCureRet::
	playanimation BS_ATTACKER, B_ANIM_HELD_ITEM_EFFECT
	printfromtable gMentalHerbCureStringIds
	waitmessage B_WAIT_TIME_LONG
	updatestatusicon BS_SCRIPTING
	removeitem BS_SCRIPTING
	copybyte gBattlerAttacker, sSAVED_BATTLER   @ restore the original attacker just to be safe
	return

BattleScript_MentalHerbCureEnd2::
	call BattleScript_MentalHerbCureRet
	end2

BattleScript_WhiteHerbEnd2::
	call BattleScript_WhiteHerbRet
	end2

BattleScript_WhiteHerbRet::
	playanimation BS_SCRIPTING, B_ANIM_HELD_ITEM_EFFECT
	printstring STRINGID_PKMNSITEMRESTOREDSTATUS
	waitmessage B_WAIT_TIME_LONG
	removeitem BS_SCRIPTING
	return

BattleScript_ItemHealHP_RemoveItemRet::
	jumpifability BS_SCRIPTING, ABILITY_RIPEN, BattleScript_ItemHealHP_RemoveItemRet_AbilityPopUp
	goto BattleScript_ItemHealHP_RemoveItemRet_Anim
BattleScript_ItemHealHP_RemoveItemRet_AbilityPopUp:
	call BattleScript_AbilityPopUp
BattleScript_ItemHealHP_RemoveItemRet_Anim:
	playanimation BS_SCRIPTING, B_ANIM_HELD_ITEM_EFFECT
	printstring STRINGID_PKMNSITEMRESTOREDHEALTH
	waitmessage B_WAIT_TIME_LONG
	orword gHitMarker, HITMARKER_SKIP_DMG_TRACK | HITMARKER_IGNORE_SUBSTITUTE | HITMARKER_PASSIVE_DAMAGE
	healthbarupdate BS_SCRIPTING
	datahpupdate BS_SCRIPTING
	removeitem BS_SCRIPTING
	return

BattleScript_ItemHealHP_RemoveItemEnd2::
	jumpifability BS_ATTACKER, ABILITY_RIPEN, BattleScript_ItemHealHP_RemoveItemEnd2_AbilityPopUp
	goto BattleScript_ItemHealHP_RemoveItemEnd2_Anim
BattleScript_ItemHealHP_RemoveItemEnd2_AbilityPopUp:
	call BattleScript_AbilityPopUp
BattleScript_ItemHealHP_RemoveItemEnd2_Anim:
	playanimation BS_ATTACKER, B_ANIM_HELD_ITEM_EFFECT
	printstring STRINGID_PKMNSITEMRESTOREDHEALTH
	waitmessage B_WAIT_TIME_LONG
	orword gHitMarker, HITMARKER_SKIP_DMG_TRACK | HITMARKER_IGNORE_SUBSTITUTE | HITMARKER_PASSIVE_DAMAGE
	healthbarupdate BS_ATTACKER
	datahpupdate BS_ATTACKER
	removeitem BS_ATTACKER
	end2

BattleScript_BerryPPHealEnd2::
	jumpifability BS_ATTACKER, ABILITY_RIPEN, BattleScript_BerryPPHealEnd2_AbilityPopup
	goto BattleScript_BerryPPHealEnd2_Anim
BattleScript_BerryPPHealEnd2_AbilityPopup:
	call BattleScript_AbilityPopUp
BattleScript_BerryPPHealEnd2_Anim:
	playanimation BS_ATTACKER, B_ANIM_HELD_ITEM_EFFECT
	printstring STRINGID_PKMNSITEMRESTOREDPP
	waitmessage B_WAIT_TIME_LONG
	removeitem BS_ATTACKER
	end2

BattleScript_ItemHealHP_End2::
	call BattleScript_ItemHealHP_Ret
	end2

BattleScript_AirBaloonMsgIn::
	printstring STRINGID_AIRBALLOONFLOAT
	waitmessage B_WAIT_TIME_LONG
	end3

BattleScript_AirBaloonMsgPop::
	printstring STRINGID_AIRBALLOONPOP
	waitmessage B_WAIT_TIME_LONG
	removeitem BS_TARGET
	return

BattleScript_ItemHurtRet::
	orword gHitMarker, HITMARKER_IGNORE_SUBSTITUTE | HITMARKER_PASSIVE_DAMAGE | HITMARKER_IGNORE_DISGUISE
	healthbarupdate BS_ATTACKER
	datahpupdate BS_ATTACKER
	printstring STRINGID_HURTBYITEM
	waitmessage B_WAIT_TIME_LONG
	tryfaintmon BS_ATTACKER
	return

BattleScript_ItemHurtEnd2::
	playanimation BS_ATTACKER, B_ANIM_MON_HIT
	waitanimation
	call BattleScript_ItemHurtRet
	end2

BattleScript_ItemHealHP_Ret::
	playanimation BS_ATTACKER, B_ANIM_HELD_ITEM_EFFECT
	printstring STRINGID_PKMNSITEMRESTOREDHPALITTLE
	waitmessage B_WAIT_TIME_LONG
	orword gHitMarker, HITMARKER_SKIP_DMG_TRACK | HITMARKER_IGNORE_SUBSTITUTE | HITMARKER_IGNORE_DISGUISE | HITMARKER_PASSIVE_DAMAGE
	healthbarupdate BS_ATTACKER
	datahpupdate BS_ATTACKER
	return

BattleScript_SelectingNotAllowedMoveChoiceItem::
	printselectionstring STRINGID_ITEMALLOWSONLYYMOVE
	endselectionscript

BattleScript_SelectingNotAllowedMoveChoiceItemInPalace::
	printstring STRINGID_ITEMALLOWSONLYYMOVE
	goto BattleScript_SelectingUnusableMoveInPalace

BattleScript_SelectingNotAllowedMoveGorillaTactics::
	printselectionstring STRINGID_ABILITYALLOWSONLYMOVE
	endselectionscript

BattleScript_SelectingNotAllowedMoveGorillaTacticsInPalace::
	printstring STRINGID_ABILITYALLOWSONLYMOVE
	goto BattleScript_SelectingUnusableMoveInPalace

BattleScript_SelectingNotAllowedMoveAssaultVest::
	printselectionstring STRINGID_ASSAULTVESTDOESNTALLOW
	endselectionscript

BattleScript_SelectingNotAllowedMoveAssaultVestInPalace::
	printstring STRINGID_ASSAULTVESTDOESNTALLOW
	goto BattleScript_SelectingUnusableMoveInPalace

BattleScript_SelectingNotAllowedPlaceholder::
	printselectionstring STRINGID_NOTDONEYET
	endselectionscript

BattleScript_SelectingNotAllowedPlaceholderInPalace::
	printstring STRINGID_NOTDONEYET
	goto BattleScript_SelectingUnusableMoveInPalace

BattleScript_HangedOnMsg::
	playanimation BS_TARGET, B_ANIM_HANGED_ON
	printstring STRINGID_PKMNHUNGONWITHX
	waitmessage B_WAIT_TIME_LONG
	jumpifnoholdeffect BS_TARGET, HOLD_EFFECT_FOCUS_SASH, BattleScript_HangedOnMsgRet
	removeitem BS_TARGET
BattleScript_HangedOnMsgRet:
	return

BattleScript_BerryConfuseHealEnd2::
	jumpifability BS_SCRIPTING, ABILITY_RIPEN, BattleScript_BerryConfuseHealEnd2_AbilityPopup
	goto BattleScript_BerryConfuseHealEnd2_Anim
BattleScript_BerryConfuseHealEnd2_AbilityPopup:
	call BattleScript_AbilityPopUp
BattleScript_BerryConfuseHealEnd2_Anim:
	playanimation BS_SCRIPTING, B_ANIM_HELD_ITEM_EFFECT
	printstring STRINGID_PKMNSITEMRESTOREDHEALTH
	waitmessage B_WAIT_TIME_LONG
	orword gHitMarker, HITMARKER_SKIP_DMG_TRACK | HITMARKER_IGNORE_SUBSTITUTE | HITMARKER_PASSIVE_DAMAGE
	healthbarupdate BS_SCRIPTING
	datahpupdate BS_SCRIPTING
	printstring STRINGID_FORXCOMMAYZ
	waitmessage B_WAIT_TIME_LONG
	setmoveeffect MOVE_EFFECT_CONFUSION | MOVE_EFFECT_AFFECTS_USER
	seteffectprimary
	removeitem BS_SCRIPTING
	end2

BattleScript_BerryConfuseHealRet::
	jumpifability BS_SCRIPTING, ABILITY_RIPEN, BattleScript_BerryConfuseHealRet_AbilityPopup
	goto BattleScript_BerryConfuseHealRet_Anim
BattleScript_BerryConfuseHealRet_AbilityPopup:
	call BattleScript_AbilityPopUp
BattleScript_BerryConfuseHealRet_Anim:
	playanimation BS_SCRIPTING, B_ANIM_HELD_ITEM_EFFECT
	printstring STRINGID_PKMNSITEMRESTOREDHEALTH
	waitmessage B_WAIT_TIME_LONG
	orword gHitMarker, HITMARKER_SKIP_DMG_TRACK | HITMARKER_IGNORE_SUBSTITUTE | HITMARKER_PASSIVE_DAMAGE
	healthbarupdate BS_SCRIPTING
	datahpupdate BS_SCRIPTING
	printstring STRINGID_FORXCOMMAYZ
	waitmessage B_WAIT_TIME_LONG
	setmoveeffect MOVE_EFFECT_CONFUSION | MOVE_EFFECT_CERTAIN
	seteffectprimary
	removeitem BS_TARGET
	return

BattleScript_BerryStatRaiseEnd2::
	jumpifability BS_ATTACKER, ABILITY_RIPEN, BattleScript_BerryStatRaiseEnd2_AbilityPopup
	goto BattleScript_BerryStatRaiseEnd2_Anim
BattleScript_BerryStatRaiseEnd2_AbilityPopup:
	call BattleScript_AbilityPopUp
BattleScript_BerryStatRaiseEnd2_Anim:
	statbuffchange STAT_CHANGE_ALLOW_PTR, BattleScript_BerryStatRaiseEnd2_End
	setgraphicalstatchangevalues
	playanimation BS_ATTACKER, B_ANIM_HELD_ITEM_EFFECT, sB_ANIM_ARG1
	setbyte cMULTISTRING_CHOOSER, B_MSG_STAT_ROSE_ITEM
	call BattleScript_StatUp
	removeitem BS_ATTACKER
BattleScript_BerryStatRaiseEnd2_End::
	end2

BattleScript_BerryStatRaiseRet::
	jumpifability BS_SCRIPTING, ABILITY_RIPEN, BattleScript_BerryStatRaiseRet_AbilityPopup
	goto BattleScript_BerryStatRaiseRet_Anim
BattleScript_BerryStatRaiseRet_AbilityPopup:
	call BattleScript_AbilityPopUp
BattleScript_BerryStatRaiseRet_Anim:
	statbuffchange STAT_CHANGE_ALLOW_PTR, BattleScript_BerryStatRaiseRet_End
	setgraphicalstatchangevalues
	playanimation BS_SCRIPTING, B_ANIM_HELD_ITEM_EFFECT, sB_ANIM_ARG1
	setbyte cMULTISTRING_CHOOSER, B_MSG_STAT_ROSE_ITEM
	call BattleScript_StatUp
	removeitem BS_SCRIPTING
BattleScript_BerryStatRaiseRet_End:
	return

BattleScript_BerryFocusEnergyRet::
	playanimation BS_SCRIPTING, B_ANIM_HELD_ITEM_EFFECT
	printstring STRINGID_PKMNUSEDXTOGETPUMPED
	waitmessage B_WAIT_TIME_LONG
	removeitem BS_SCRIPTING
	return

BattleScript_BerryFocusEnergyEnd2::
	call BattleScript_BerryFocusEnergyRet
	end2

BattleScript_ActionSelectionItemsCantBeUsed::
	printselectionstring STRINGID_ITEMSCANTBEUSEDNOW
	endselectionscript

BattleScript_FlushMessageBox::
	printstring STRINGID_EMPTYSTRING3
	return

BattleScript_PalacePrintFlavorText::
	setbyte gBattleCommunication + 1, 0
BattleScript_PalaceTryBattlerFlavorText::
	palaceflavortext BS_ATTACKER @ BS_ATTACKER here overwritten by gBattleCommunication + 1
	jumpifbyte CMP_NOT_EQUAL, gBattleCommunication, TRUE, BattleScript_PalaceEndFlavorText
	printfromtable gBattlePalaceFlavorTextTable
	waitmessage B_WAIT_TIME_LONG
BattleScript_PalaceEndFlavorText::
	addbyte gBattleCommunication + 1, 1
	jumpifbytenotequal gBattleCommunication + 1, gBattlersCount, BattleScript_PalaceTryBattlerFlavorText
	setbyte gBattleCommunication, 0
	setbyte gBattleCommunication + 1, 0
	end2

BattleScript_ArenaTurnBeginning::
	waitcry BS_ATTACKER
	volumedown
	playse SE_ARENA_TIMEUP1
	pause 8
	playse SE_ARENA_TIMEUP1
	arenadrawreftextbox
	arenajudgmentstring B_MSG_REF_COMMENCE_BATTLE
	arenawaitmessage B_MSG_REF_COMMENCE_BATTLE
	pause B_WAIT_TIME_LONG
	arenaerasereftextbox
	volumeup
	end2

@ Unused
BattleScript_ArenaNothingDecided::
	playse SE_DING_DONG
	arenadrawreftextbox
	arenajudgmentstring B_MSG_REF_NOTHING_IS_DECIDED
	arenawaitmessage B_MSG_REF_NOTHING_IS_DECIDED
	pause B_WAIT_TIME_LONG
	arenaerasereftextbox
	end2

BattleScript_ArenaDoJudgment::
	makevisible BS_PLAYER1
	waitstate
	makevisible BS_OPPONENT1
	waitstate
	volumedown
	playse SE_ARENA_TIMEUP1
	pause 8
	playse SE_ARENA_TIMEUP1
	pause B_WAIT_TIME_LONG
	arenadrawreftextbox
	arenajudgmentstring B_MSG_REF_THATS_IT
	arenawaitmessage B_MSG_REF_THATS_IT
	pause B_WAIT_TIME_LONG
	setbyte gBattleCommunication, 0  @ Reset state for arenajudgmentwindow
	arenajudgmentwindow
	pause B_WAIT_TIME_LONG
	arenajudgmentwindow
	arenajudgmentstring B_MSG_REF_JUDGE_MIND
	arenawaitmessage B_MSG_REF_JUDGE_MIND
	arenajudgmentwindow
	arenajudgmentstring B_MSG_REF_JUDGE_SKILL
	arenawaitmessage B_MSG_REF_JUDGE_SKILL
	arenajudgmentwindow
	arenajudgmentstring B_MSG_REF_JUDGE_BODY
	arenawaitmessage B_MSG_REF_JUDGE_BODY
	arenajudgmentwindow
	jumpifbyte CMP_EQUAL, gBattleCommunication + 1, ARENA_RESULT_PLAYER_LOST, BattleScript_ArenaJudgmentPlayerLoses
	jumpifbyte CMP_EQUAL, gBattleCommunication + 1, ARENA_RESULT_TIE, BattleScript_ArenaJudgmentDraw
@ ARENA_RESULT_PLAYER_WON
	arenajudgmentstring B_MSG_REF_PLAYER_WON
	arenawaitmessage B_MSG_REF_PLAYER_WON
	arenajudgmentwindow
	arenaerasereftextbox
	printstring STRINGID_DEFEATEDOPPONENTBYREFEREE
	waitmessage B_WAIT_TIME_LONG
	playfaintcry BS_OPPONENT1
	waitcry BS_ATTACKER
	dofaintanimation BS_OPPONENT1
	cleareffectsonfaint BS_OPPONENT1
	arenaopponentmonlost
	end2

BattleScript_ArenaJudgmentPlayerLoses:
	arenajudgmentstring B_MSG_REF_OPPONENT_WON
	arenawaitmessage B_MSG_REF_OPPONENT_WON
	arenajudgmentwindow
	arenaerasereftextbox
	printstring STRINGID_LOSTTOOPPONENTBYREFEREE
	waitmessage B_WAIT_TIME_LONG
	playfaintcry BS_PLAYER1
	waitcry BS_ATTACKER
	dofaintanimation BS_PLAYER1
	cleareffectsonfaint BS_PLAYER1
	arenaplayermonlost
	end2

BattleScript_ArenaJudgmentDraw:
	arenajudgmentstring B_MSG_REF_DRAW
	arenawaitmessage B_MSG_REF_DRAW
	arenajudgmentwindow
	arenaerasereftextbox
	printstring STRINGID_TIEDOPPONENTBYREFEREE
	waitmessage B_WAIT_TIME_LONG
	playfaintcry BS_PLAYER1
	waitcry BS_ATTACKER
	dofaintanimation BS_PLAYER1
	cleareffectsonfaint BS_PLAYER1
	playfaintcry BS_OPPONENT1
	waitcry BS_ATTACKER
	dofaintanimation BS_OPPONENT1
	cleareffectsonfaint BS_OPPONENT1
	arenabothmonlost
	end2

BattleScript_AskIfWantsToForfeitMatch::
	printselectionstring STRINGID_QUESTIONFORFEITMATCH
	forfeityesnobox BS_ATTACKER
	endselectionscript

BattleScript_PrintPlayerForfeited::
	printstring STRINGID_FORFEITEDMATCH
	waitmessage B_WAIT_TIME_LONG
	end2

BattleScript_PrintPlayerForfeitedLinkBattle::
	printstring STRINGID_FORFEITEDMATCH
	waitmessage B_WAIT_TIME_LONG
	endlinkbattle
	waitmessage B_WAIT_TIME_LONG
	end2

BattleScript_TotemFlaredToLife::
	playanimation BS_ATTACKER, B_ANIM_TOTEM_FLARE
	printstring STRINGID_AURAFLAREDTOLIFE
	waitmessage B_WAIT_TIME_LONG
	goto BattleScript_ApplyTotemVarBoost

BattleScript_TotemVar::
	gettotemboost BattleScript_ApplyTotemVarBoost
BattleScript_TotemVarEnd:
	end2
BattleScript_ApplyTotemVarBoost:
	statbuffchange STAT_CHANGE_ALLOW_PTR, BattleScript_TotemVarEnd
	setgraphicalstatchangevalues
	playanimation BS_SCRIPTING, B_ANIM_STATS_CHANGE, sB_ANIM_ARG1
BattleScript_TotemVarPrintStatMsg:
	printfromtable gStatUpStringIds
	waitmessage B_WAIT_TIME_LONG
	goto BattleScript_TotemVar  @loop until stats bitfield is empty

BattleScript_AnnounceAirLockCloudNine::
	call BattleScript_AbilityPopUp
	printstring STRINGID_AIRLOCKACTIVATES
	waitmessage B_WAIT_TIME_LONG
	call BattleScript_ActivateWeatherAbilities
	end3

BattleScript_QuickClawActivation::
	printstring STRINGID_EMPTYSTRING3
	waitmessage 1
	playanimation BS_ATTACKER, B_ANIM_HELD_ITEM_EFFECT
	waitanimation
	printstring STRINGID_CANACTFASTERTHANKSTO
	waitmessage B_WAIT_TIME_LONG
	end2

BattleScript_QuickDrawActivation::
	printstring STRINGID_EMPTYSTRING3
	waitmessage 1
	call BattleScript_AbilityPopUp
	printstring STRINGID_CANACTFASTERTHANKSTO
	waitmessage B_WAIT_TIME_LONG
	end2

BattleScript_CustapBerryActivation::
	printstring STRINGID_EMPTYSTRING3
	waitmessage 1
	playanimation BS_ATTACKER, B_ANIM_HELD_ITEM_EFFECT
	waitanimation
	printstring STRINGID_CANACTFASTERTHANKSTO
	waitmessage B_WAIT_TIME_LONG
	removeitem BS_ATTACKER
	end2

BattleScript_MicleBerryActivateEnd2::
	jumpifability BS_ATTACKER, ABILITY_RIPEN, BattleScript_MicleBerryActivateEnd2_Ripen
	goto BattleScript_MicleBerryActivateEnd2_Anim
BattleScript_MicleBerryActivateEnd2_Ripen:
	call BattleScript_AbilityPopUp
BattleScript_MicleBerryActivateEnd2_Anim:
	playanimation BS_ATTACKER, B_ANIM_HELD_ITEM_EFFECT
	printstring STRINGID_MICLEBERRYACTIVATES
	waitmessage B_WAIT_TIME_LONG
	removeitem BS_ATTACKER
	end2

BattleScript_MicleBerryActivateRet::
	jumpifability BS_SCRIPTING, ABILITY_RIPEN, BattleScript_MicleBerryActivateRet_Ripen
	goto BattleScript_MicleBerryActivateRet_Anim
BattleScript_MicleBerryActivateRet_Ripen:
	call BattleScript_AbilityPopUp
BattleScript_MicleBerryActivateRet_Anim:
	playanimation BS_SCRIPTING, B_ANIM_HELD_ITEM_EFFECT
	printstring STRINGID_MICLEBERRYACTIVATES
	waitmessage B_WAIT_TIME_LONG
	removeitem BS_SCRIPTING
	return

BattleScript_JabocaRowapBerryActivates::
	jumpifability BS_TARGET, ABILITY_RIPEN, BattleScript_JabocaRowapBerryActivate_Ripen
	goto BattleScript_JabocaRowapBerryActivate_Anim
BattleScript_JabocaRowapBerryActivate_Ripen:
	call BattleScript_AbilityPopUp
BattleScript_JabocaRowapBerryActivate_Anim:
	jumpifabsent BS_TARGET, BattleScript_JabocaRowapBerryActivate_Dmg   @ dont play the animation for a fainted target
	playanimation BS_TARGET, B_ANIM_HELD_ITEM_EFFECT
	waitanimation
BattleScript_JabocaRowapBerryActivate_Dmg:
	call BattleScript_HurtAttacker
	removeitem BS_TARGET
	return

@ z moves / effects
BattleScript_ZMoveActivateDamaging::
	printstring STRINGID_EMPTYSTRING3
	trytrainerslidezmovemsg BS_ATTACKER
	printstring STRINGID_ZPOWERSURROUNDS
	playanimation BS_ATTACKER, B_ANIM_ZMOVE_ACTIVATE, NULL
	printstring STRINGID_ZMOVEUNLEASHED
	waitmessage B_WAIT_TIME_LONG
	return

BattleScript_ZMoveActivateStatus::
	printstring STRINGID_EMPTYSTRING3
	trytrainerslidezmovemsg BS_ATTACKER
	savetarget
	printstring STRINGID_ZPOWERSURROUNDS
	playanimation BS_ATTACKER, B_ANIM_ZMOVE_ACTIVATE, NULL
	setzeffect
	restoretarget
	copybyte sSTATCHANGER, sSAVED_STAT_CHANGER
	return

BattleScript_ZEffectPrintString::
	printfromtable gZEffectStringIds
	waitmessage B_WAIT_TIME_LONG
	return

BattleScript_RecoverHPZMove::
	healthbarupdate BS_SCRIPTING
	datahpupdate BS_SCRIPTING
	printfromtable gZEffectStringIds
	waitmessage B_WAIT_TIME_LONG
	return

BattleScript_StatUpZMove::
	statbuffchange MOVE_EFFECT_AFFECTS_USER | STAT_CHANGE_ALLOW_PTR, BattleScript_StatUpZMoveEnd
	jumpifbyte CMP_EQUAL, cMULTISTRING_CHOOSER, B_MSG_STAT_WONT_INCREASE, BattleScript_StatUpZMoveEnd
	setgraphicalstatchangevalues
	playanimation BS_ATTACKER, B_ANIM_STATS_CHANGE, sB_ANIM_ARG1
	printstring STRINGID_ZMOVESTATUP
	waitmessage B_WAIT_TIME_LONG
	printfromtable gStatUpStringIds
	waitmessage B_WAIT_TIME_LONG
BattleScript_StatUpZMoveEnd:
	return

BattleScript_HealReplacementZMove::
	playanimation BS_SCRIPTING B_ANIM_WISH_HEAL 0x0
	printfromtable gZEffectStringIds
	waitmessage B_WAIT_TIME_LONG
	healthbarupdate BS_SCRIPTING
	datahpupdate BS_SCRIPTING
	return

BattleScript_EffectExtremeEvoboost::
	attackcanceler
	attackstring
	ppreduce
	jumpifstat BS_ATTACKER, CMP_LESS_THAN, STAT_ATK, MAX_STAT_STAGE, BattleScript_ExtremeEvoboostAnim
	jumpifstat BS_ATTACKER, CMP_LESS_THAN, STAT_DEF, MAX_STAT_STAGE, BattleScript_ExtremeEvoboostAnim
	jumpifstat BS_ATTACKER, CMP_LESS_THAN, STAT_SPEED, MAX_STAT_STAGE, BattleScript_ExtremeEvoboostAnim
	jumpifstat BS_ATTACKER, CMP_LESS_THAN, STAT_SPATK, MAX_STAT_STAGE, BattleScript_ExtremeEvoboostAnim
	jumpifstat BS_ATTACKER, CMP_LESS_THAN, STAT_SPDEF, MAX_STAT_STAGE, BattleScript_ExtremeEvoboostAnim
	goto BattleScript_ButItFailed
BattleScript_ExtremeEvoboostAnim:
	attackanimation
	waitanimation
BattleScript_ExtremeEvoboostAtk::
	setbyte sSTAT_ANIM_PLAYED, FALSE
	playstatchangeanimation BS_ATTACKER, BIT_ATK | BIT_DEF | BIT_SPEED | BIT_SPATK | BIT_SPDEF, 0x0
	setstatchanger STAT_ATK, 2, FALSE
	statbuffchange MOVE_EFFECT_AFFECTS_USER | STAT_CHANGE_ALLOW_PTR, BattleScript_ExtremeEvoboostDef
	printfromtable gStatUpStringIds
	waitmessage B_WAIT_TIME_LONG
BattleScript_ExtremeEvoboostDef::
	setstatchanger STAT_DEF, 2, FALSE
	statbuffchange MOVE_EFFECT_AFFECTS_USER | STAT_CHANGE_ALLOW_PTR, BattleScript_ExtremeEvoboostSpeed
	printfromtable gStatUpStringIds
	waitmessage B_WAIT_TIME_LONG
BattleScript_ExtremeEvoboostSpeed::
	setstatchanger STAT_SPEED, 2, FALSE
	statbuffchange MOVE_EFFECT_AFFECTS_USER | STAT_CHANGE_ALLOW_PTR, BattleScript_ExtremeEvoboostSpAtk
	printfromtable gStatUpStringIds
	waitmessage B_WAIT_TIME_LONG
BattleScript_ExtremeEvoboostSpAtk::
	setstatchanger STAT_SPATK, 2, FALSE
	statbuffchange MOVE_EFFECT_AFFECTS_USER | STAT_CHANGE_ALLOW_PTR, BattleScript_ExtremeEvoboostSpDef
	printfromtable gStatUpStringIds
	waitmessage B_WAIT_TIME_LONG
BattleScript_ExtremeEvoboostSpDef::
	setstatchanger STAT_SPDEF, 2, FALSE
	statbuffchange MOVE_EFFECT_AFFECTS_USER | STAT_CHANGE_ALLOW_PTR, BattleScript_ExtremeEvoboostEnd
	printfromtable gStatUpStringIds
	waitmessage B_WAIT_TIME_LONG
BattleScript_ExtremeEvoboostEnd::
	goto BattleScript_MoveEnd

BattleScript_EffectHitSetRemoveTerrain:
	attackcanceler
	accuracycheck BattleScript_PrintMoveMissed, ACC_CURR_MOVE
	attackstring
	ppreduce
	critcalc
	damagecalc
	adjustdamage
	attackanimation
	waitanimation
	effectivenesssound
	hitanimation BS_TARGET
	waitstate
	healthbarupdate BS_TARGET
	datahpupdate BS_TARGET
	critmessage
	waitmessage B_WAIT_TIME_LONG
	resultmessage
	waitmessage B_WAIT_TIME_LONG
	setterrain BattleScript_TryFaint
	playanimation BS_ATTACKER, B_ANIM_RESTORE_BG
	printfromtable gTerrainStringIds
BattleScript_TryFaint:
	tryfaintmon BS_TARGET
	goto BattleScript_MoveEnd

BattleScript_Pickpocket::
	call BattleScript_AbilityPopUp
	jumpifability BS_ATTACKER, ABILITY_STICKY_HOLD, BattleScript_PickpocketPrevented
	swapattackerwithtarget
	call BattleScript_ItemSteal
	swapattackerwithtarget
	activateitemeffects BS_TARGET
	return

BattleScript_PickpocketPrevented:
	pause B_WAIT_TIME_SHORT
	copybyte gBattlerAbility, gBattlerAttacker
	call BattleScript_AbilityPopUp
	printstring STRINGID_ITEMCANNOTBEREMOVED
	waitmessage B_WAIT_TIME_LONG
	return

BattleScript_StickyBarbTransfer::
	playanimation BS_TARGET, B_ANIM_ITEM_STEAL
	printstring STRINGID_STICKYBARBTRANSFER
	waitmessage B_WAIT_TIME_LONG
	removeitem BS_TARGET
	return

BattleScript_RedCardActivates::
	playanimation BS_SCRIPTING, B_ANIM_HELD_ITEM_EFFECT
	printstring STRINGID_REDCARDACTIVATE
	waitmessage B_WAIT_TIME_LONG
	swapattackerwithtarget
	jumpifstatus3 BS_EFFECT_BATTLER, STATUS3_ROOTED, BattleScript_RedCardIngrain
	jumpifability BS_EFFECT_BATTLER, ABILITY_SUCTION_CUPS, BattleScript_RedCardSuctionCups
	setbyte sSWITCH_CASE, B_SWITCH_RED_CARD
	forcerandomswitch BattleScript_RedCardEnd
	@ changes the current battle script. the rest happens in BattleScript_RoarSuccessSwitch_Ret, if switch is successful
BattleScript_RedCardEnd:
	return
BattleScript_RedCardIngrain:
	printstring STRINGID_PKMNANCHOREDITSELF
	waitmessage B_WAIT_TIME_LONG
	removeitem BS_SCRIPTING
	swapattackerwithtarget
	return
BattleScript_RedCardSuctionCups:
	printstring STRINGID_PKMNANCHORSITSELFWITH
	waitmessage B_WAIT_TIME_LONG
	removeitem BS_SCRIPTING
	swapattackerwithtarget
	return

BattleScript_EjectButtonActivates::
	makevisible BS_ATTACKER
	playanimation BS_SCRIPTING, B_ANIM_HELD_ITEM_EFFECT
	printstring STRINGID_EJECTBUTTONACTIVATE
	waitmessage B_WAIT_TIME_LONG
	removeitem BS_SCRIPTING
	makeinvisible BS_SCRIPTING
	openpartyscreen BS_SCRIPTING, BattleScript_EjectButtonEnd
	switchoutabilities BS_SCRIPTING
	waitstate
	switchhandleorder BS_SCRIPTING 0x2
	returntoball BS_SCRIPTING
	getswitchedmondata BS_SCRIPTING
	switchindataupdate BS_SCRIPTING
	hpthresholds BS_SCRIPTING
	trytoclearprimalweather
	printstring STRINGID_EMPTYSTRING3
	waitmessage 1
	printstring 0x3
	switchinanim BS_SCRIPTING 0x1
	waitstate
	switchineffects BS_SCRIPTING
BattleScript_EjectButtonEnd:
	return

BattleScript_EjectPackActivate_Ret::
	goto BattleScript_EjectButtonActivates

BattleScript_EjectPackActivate_End2::
	call BattleScript_EjectPackActivate_Ret
	end2

BattleScript_EjectPackActivates::
	jumpifcantswitch BS_SCRIPTING, BattleScript_EjectButtonEnd
	goto BattleScript_EjectPackActivate_Ret

BattleScript_DarkTypePreventsPrankster::
	attackstring
	ppreduce
	pause B_WAIT_TIME_SHORT
	printstring STRINGID_ITDOESNTAFFECT
	waitmessage B_WAIT_TIME_LONG
	orhalfword gMoveResultFlags, MOVE_RESULT_NO_EFFECT
	goto BattleScript_MoveEnd

BattleScript_WellBakedBodyActivates::
	attackstring
	ppreduce
	pause B_WAIT_TIME_SHORT
	showabilitypopup BS_TARGET
	orhalfword gMoveResultFlags, MOVE_RESULT_NO_EFFECT
	modifybattlerstatstage BS_TARGET, STAT_DEF, INCREASE, 1, BattleScript_WellBakedBodyEnd, ANIM_ON
BattleScript_WellBakedBodyEnd:
	goto BattleScript_MoveEnd

BattleScript_WindRiderActivatesMoveEnd::
	attackstring
	ppreduce
	pause B_WAIT_TIME_SHORT
	showabilitypopup BS_TARGET
	orhalfword gMoveResultFlags, MOVE_RESULT_NO_EFFECT
	modifybattlerstatstage BS_TARGET, STAT_ATK, INCREASE, 1, BattleScript_WindRiderActivatesMoveEnd_End, ANIM_ON
BattleScript_WindRiderActivatesMoveEnd_End:
	goto BattleScript_MoveEnd

BattleScript_GoodAsGoldActivates::
	attackstring
	ppreduce
	showabilitypopup BS_TARGET
	pause B_WAIT_TIME_SHORT
	printstring STRINGID_ITDOESNTAFFECT
	waitmessage B_WAIT_TIME_MED
	goto BattleScript_MoveEnd

BattleScript_PastelVeilActivates::
	setbyte gBattleCommunication, 0
	setbyte gBattleCommunication + 1, 0
BattleScript_PastelVeil_TryCurePoison:
	jumpifstatus BS_TARGET, STATUS1_POISON | STATUS1_TOXIC_POISON, BattleScript_PastelVeilCurePoison
	goto BattleScript_PastelVeilLoopIncrement
BattleScript_PastelVeilCurePoison:
	jumpifbyte CMP_NOT_EQUAL, gBattleCommunication + 1, 0x0, BattleScript_PastelVeilCurePoisonNoPopUp
	call BattleScript_AbilityPopUp
	setbyte gBattleCommunication + 1, 1
BattleScript_PastelVeilCurePoisonNoPopUp: @ Only show Pastel Veil pop up once if it cures two mons
	printfromtable gSwitchInAbilityStringIds
	waitmessage B_WAIT_TIME_LONG
	curestatus BS_TARGET
	updatestatusicon BS_TARGET
BattleScript_PastelVeilLoopIncrement:
	jumpifbyte CMP_NOT_EQUAL, gBattleCommunication, 0x0, BattleScript_PastelVeilEnd
	addbyte gBattleCommunication, 1
	jumpifnoally BS_TARGET, BattleScript_PastelVeilEnd
	setallytonexttarget BattleScript_PastelVeil_TryCurePoison
	goto BattleScript_PastelVeilEnd
BattleScript_PastelVeilEnd:
	end3

sByteFour:
.byte MAX_BATTLERS_COUNT

BattleScript_NeutralizingGasExits::
	savetarget
	pause B_WAIT_TIME_SHORT
	printstring STRINGID_NEUTRALIZINGGASOVER
	waitmessage B_WAIT_TIME_LONG
	setbyte gBattlerTarget, 0
BattleScript_NeutralizingGasExitsLoop:
	switchinabilities BS_TARGET
	addbyte gBattlerTarget, 1
	jumpifbytenotequal gBattlerTarget, sByteFour, BattleScript_NeutralizingGasExitsLoop	@ SOMEHOW, comparing to gBattlersCount is problematic.
	restoretarget
	return

BattleScript_MagicianActivates::
	call BattleScript_AbilityPopUp
	call BattleScript_ItemSteal
	return

BattleScript_SymbiosisActivates::
	call BattleScript_AbilityPopUp
	printstring STRINGID_SYMBIOSISITEMPASS
	waitmessage B_WAIT_TIME_LONG
	return

BattleScript_TargetAbilityStatRaiseRet::
	copybyte gBattlerAbility, gEffectBattler
	copybyte gBattlerAttacker, gBattlerTarget
	call BattleScript_AbilityPopUp
	statbuffchange MOVE_EFFECT_AFFECTS_USER | MOVE_EFFECT_CERTAIN, BattleScript_TargetAbilityStatRaiseRet_End
	setgraphicalstatchangevalues
	call BattleScript_StatUp
BattleScript_TargetAbilityStatRaiseRet_End:
	return

BattleScript_PokemonCantUseTheMove::
	attackstring
	ppreduce
	pause B_WAIT_TIME_SHORT
	printstring STRINGID_BUTPOKEMONCANTUSETHEMOVE
	waitmessage B_WAIT_TIME_LONG
	goto BattleScript_MoveEnd

BattleScript_CouldntFullyProtect::
	printstring STRINGID_COULDNTFULLYPROTECT
	waitmessage B_WAIT_TIME_LONG
	return

BattleScript_BerserkGeneRet::
BattleScript_BerserkGeneRet_Anim:
	statbuffchange STAT_CHANGE_ALLOW_PTR, BattleScript_BerserkGeneRet_TryConfuse
	setgraphicalstatchangevalues
	playanimation BS_SCRIPTING, B_ANIM_HELD_ITEM_EFFECT, sB_ANIM_ARG1
	setbyte cMULTISTRING_CHOOSER, B_MSG_STAT_ROSE_ITEM
	call BattleScript_StatUp
BattleScript_BerserkGeneRet_TryConfuse:
	jumpifability BS_SCRIPTING, ABILITY_OWN_TEMPO, BattleScript_BerserkGeneRet_OwnTempoPrevents
	jumpifsafeguard BattleScript_BerserkGeneRet_SafeguardProtected
	setmoveeffect MOVE_EFFECT_CONFUSION
	seteffectprimary
	goto BattleScript_BerserkGeneRet_End
BattleScript_BerserkGeneRet_SafeguardProtected::
	pause B_WAIT_TIME_SHORT
	printstring STRINGID_PKMNUSEDSAFEGUARD
	waitmessage B_WAIT_TIME_LONG
	goto BattleScript_BerserkGeneRet_End
BattleScript_BerserkGeneRet_OwnTempoPrevents:
	pause B_WAIT_TIME_SHORT
	call BattleScript_AbilityPopUp
	printstring STRINGID_PKMNPREVENTSCONFUSIONWITH
	waitmessage B_WAIT_TIME_LONG
BattleScript_BerserkGeneRet_End:
	removeitem BS_SCRIPTING
	end3

BattleScript_EffectSnow::
	attackcanceler
	attackstring
	ppreduce
	jumpifhalfword CMP_COMMON_BITS, gBattleWeather, B_WEATHER_SUN_PRIMAL, BattleScript_ExtremelyHarshSunlightWasNotLessened
	jumpifhalfword CMP_COMMON_BITS, gBattleWeather, B_WEATHER_RAIN_PRIMAL, BattleScript_NoReliefFromHeavyRain
	jumpifhalfword CMP_COMMON_BITS, gBattleWeather, B_WEATHER_STRONG_WINDS, BattleScript_MysteriousAirCurrentBlowsOn
	setsnow
	goto BattleScript_MoveWeatherChange<|MERGE_RESOLUTION|>--- conflicted
+++ resolved
@@ -428,10 +428,7 @@
 	.4byte BattleScript_EffectDireClaw                @ EFFECT_DIRE_CLAW
 	.4byte BattleScript_EffectBarbBarrage             @ EFFECT_BARB_BARRAGE
 	.4byte BattleScript_EffectRevivalBlessing         @ EFFECT_REVIVAL_BLESSING
-<<<<<<< HEAD
 	.4byte BattleScript_EffectFrostbiteHit            @ EFFECT_FROSTBITE_HIT
-=======
->>>>>>> d6f15104
 	.4byte BattleScript_EffectSnow					  @ EFFECT_SNOW
 
 BattleScript_EffectRevivalBlessing::
