#include "constants/global.h"
#include "constants/battle.h"
#include "constants/pokemon.h"
#include "constants/battle_script_commands.h"
#include "constants/battle_anim.h"
#include "constants/battle_string_ids.h"
#include "constants/abilities.h"
#include "constants/hold_effects.h"
#include "constants/moves.h"
#include "constants/songs.h"
#include "constants/game_stat.h"
#include "constants/trainers.h"
#include "constants/battle_config.h"
	.include "asm/macros.inc"
	.include "asm/macros/battle_script.inc"
	.include "constants/constants.inc"

	.section script_data, "aw", %progbits
	
.align 2
gBattleScriptsForMoveEffects::
	.4byte BattleScript_EffectHit                     @ EFFECT_HIT
	.4byte BattleScript_EffectSleep                   @ EFFECT_SLEEP
	.4byte BattleScript_EffectPoisonHit               @ EFFECT_POISON_HIT
	.4byte BattleScript_EffectAbsorb                  @ EFFECT_ABSORB
	.4byte BattleScript_EffectBurnHit                 @ EFFECT_BURN_HIT
	.4byte BattleScript_EffectFreezeHit               @ EFFECT_FREEZE_HIT
	.4byte BattleScript_EffectParalyzeHit             @ EFFECT_PARALYZE_HIT
	.4byte BattleScript_EffectExplosion               @ EFFECT_EXPLOSION
	.4byte BattleScript_EffectDreamEater              @ EFFECT_DREAM_EATER
	.4byte BattleScript_EffectMirrorMove              @ EFFECT_MIRROR_MOVE
	.4byte BattleScript_EffectAttackUp                @ EFFECT_ATTACK_UP
	.4byte BattleScript_EffectDefenseUp               @ EFFECT_DEFENSE_UP
	.4byte BattleScript_EffectSpeedUp                 @ EFFECT_SPEED_UP
	.4byte BattleScript_EffectSpecialAttackUp         @ EFFECT_SPECIAL_ATTACK_UP
	.4byte BattleScript_EffectSpecialDefenseUp        @ EFFECT_SPECIAL_DEFENSE_UP
	.4byte BattleScript_EffectAccuracyUp              @ EFFECT_ACCURACY_UP
	.4byte BattleScript_EffectEvasionUp               @ EFFECT_EVASION_UP
	.4byte BattleScript_EffectSpecialAttackUp3        @ EFFECT_SPECIAL_ATTACK_UP_3
	.4byte BattleScript_EffectAttackDown              @ EFFECT_ATTACK_DOWN
	.4byte BattleScript_EffectDefenseDown             @ EFFECT_DEFENSE_DOWN
	.4byte BattleScript_EffectSpeedDown               @ EFFECT_SPEED_DOWN
	.4byte BattleScript_EffectSpecialAttackDown       @ EFFECT_SPECIAL_ATTACK_DOWN
	.4byte BattleScript_EffectSpecialDefenseDown      @ EFFECT_SPECIAL_DEFENSE_DOWN
	.4byte BattleScript_EffectAccuracyDown            @ EFFECT_ACCURACY_DOWN
	.4byte BattleScript_EffectEvasionDown             @ EFFECT_EVASION_DOWN
	.4byte BattleScript_EffectHaze                    @ EFFECT_HAZE
	.4byte BattleScript_EffectBide                    @ EFFECT_BIDE
	.4byte BattleScript_EffectRampage                 @ EFFECT_RAMPAGE
	.4byte BattleScript_EffectRoar                    @ EFFECT_ROAR
	.4byte BattleScript_EffectMultiHit                @ EFFECT_MULTI_HIT
	.4byte BattleScript_EffectConversion              @ EFFECT_CONVERSION
	.4byte BattleScript_EffectFlinchHit               @ EFFECT_FLINCH_HIT
	.4byte BattleScript_EffectRestoreHp               @ EFFECT_RESTORE_HP
	.4byte BattleScript_EffectToxic                   @ EFFECT_TOXIC
	.4byte BattleScript_EffectPayDay                  @ EFFECT_PAY_DAY
	.4byte BattleScript_EffectLightScreen             @ EFFECT_LIGHT_SCREEN
	.4byte BattleScript_EffectTriAttack               @ EFFECT_TRI_ATTACK
	.4byte BattleScript_EffectRest                    @ EFFECT_REST
	.4byte BattleScript_EffectOHKO                    @ EFFECT_OHKO
	.4byte BattleScript_EffectHit                     @ EFFECT_FUSION_COMBO
	.4byte BattleScript_EffectSuperFang               @ EFFECT_SUPER_FANG
	.4byte BattleScript_EffectDragonRage              @ EFFECT_DRAGON_RAGE
	.4byte BattleScript_EffectTrap                    @ EFFECT_TRAP
	.4byte BattleScript_EffectHealBlock               @ EFFECT_HEAL_BLOCK
	.4byte BattleScript_EffectDoubleHit               @ EFFECT_DOUBLE_HIT
	.4byte BattleScript_EffectRecoilIfMiss            @ EFFECT_RECOIL_IF_MISS
	.4byte BattleScript_EffectMist                    @ EFFECT_MIST
	.4byte BattleScript_EffectFocusEnergy             @ EFFECT_FOCUS_ENERGY
	.4byte BattleScript_EffectRecoil25                @ EFFECT_RECOIL_25
	.4byte BattleScript_EffectConfuse                 @ EFFECT_CONFUSE
	.4byte BattleScript_EffectAttackUp2               @ EFFECT_ATTACK_UP_2
	.4byte BattleScript_EffectDefenseUp2              @ EFFECT_DEFENSE_UP_2
	.4byte BattleScript_EffectSpeedUp2                @ EFFECT_SPEED_UP_2
	.4byte BattleScript_EffectSpecialAttackUp2        @ EFFECT_SPECIAL_ATTACK_UP_2
	.4byte BattleScript_EffectSpecialDefenseUp2       @ EFFECT_SPECIAL_DEFENSE_UP_2
	.4byte BattleScript_EffectAccuracyUp2             @ EFFECT_ACCURACY_UP_2
	.4byte BattleScript_EffectEvasionUp2              @ EFFECT_EVASION_UP_2
	.4byte BattleScript_EffectTransform               @ EFFECT_TRANSFORM
	.4byte BattleScript_EffectAttackDown2             @ EFFECT_ATTACK_DOWN_2
	.4byte BattleScript_EffectDefenseDown2            @ EFFECT_DEFENSE_DOWN_2
	.4byte BattleScript_EffectSpeedDown2              @ EFFECT_SPEED_DOWN_2
	.4byte BattleScript_EffectSpecialAttackDown2      @ EFFECT_SPECIAL_ATTACK_DOWN_2
	.4byte BattleScript_EffectSpecialDefenseDown2     @ EFFECT_SPECIAL_DEFENSE_DOWN_2
	.4byte BattleScript_EffectAccuracyDown2           @ EFFECT_ACCURACY_DOWN_2
	.4byte BattleScript_EffectEvasionDown2            @ EFFECT_EVASION_DOWN_2
	.4byte BattleScript_EffectReflect                 @ EFFECT_REFLECT
	.4byte BattleScript_EffectPoison                  @ EFFECT_POISON
	.4byte BattleScript_EffectParalyze                @ EFFECT_PARALYZE
	.4byte BattleScript_EffectAttackDownHit           @ EFFECT_ATTACK_DOWN_HIT
	.4byte BattleScript_EffectDefenseDownHit          @ EFFECT_DEFENSE_DOWN_HIT
	.4byte BattleScript_EffectSpeedDownHit            @ EFFECT_SPEED_DOWN_HIT
	.4byte BattleScript_EffectSpecialAttackDownHit    @ EFFECT_SPECIAL_ATTACK_DOWN_HIT
	.4byte BattleScript_EffectSpecialDefenseDownHit   @ EFFECT_SPECIAL_DEFENSE_DOWN_HIT
	.4byte BattleScript_EffectAccuracyDownHit         @ EFFECT_ACCURACY_DOWN_HIT
	.4byte BattleScript_EffectHit                     @ EFFECT_EVASION_DOWN_HIT
	.4byte BattleScript_EffectTwoTurnsAttack          @ EFFECT_TWO_TURNS_ATTACK
	.4byte BattleScript_EffectConfuseHit              @ EFFECT_CONFUSE_HIT
	.4byte BattleScript_EffectTwineedle               @ EFFECT_TWINEEDLE
	.4byte BattleScript_EffectHit                     @ EFFECT_VITAL_THROW
	.4byte BattleScript_EffectSubstitute              @ EFFECT_SUBSTITUTE
	.4byte BattleScript_EffectRecharge                @ EFFECT_RECHARGE
	.4byte BattleScript_EffectRage                    @ EFFECT_RAGE
	.4byte BattleScript_EffectMimic                   @ EFFECT_MIMIC
	.4byte BattleScript_EffectMetronome               @ EFFECT_METRONOME
	.4byte BattleScript_EffectLeechSeed               @ EFFECT_LEECH_SEED
	.4byte BattleScript_EffectDoNothing               @ EFFECT_DO_NOTHING
	.4byte BattleScript_EffectDisable                 @ EFFECT_DISABLE
	.4byte BattleScript_EffectLevelDamage             @ EFFECT_LEVEL_DAMAGE
	.4byte BattleScript_EffectPsywave                 @ EFFECT_PSYWAVE
	.4byte BattleScript_EffectCounter                 @ EFFECT_COUNTER
	.4byte BattleScript_EffectEncore                  @ EFFECT_ENCORE
	.4byte BattleScript_EffectPainSplit               @ EFFECT_PAIN_SPLIT
	.4byte BattleScript_EffectSnore                   @ EFFECT_SNORE
	.4byte BattleScript_EffectConversion2             @ EFFECT_CONVERSION_2
	.4byte BattleScript_EffectLockOn                  @ EFFECT_LOCK_ON
	.4byte BattleScript_EffectSketch                  @ EFFECT_SKETCH
	.4byte BattleScript_EffectHammerArm               @ EFFECT_HAMMER_ARM
	.4byte BattleScript_EffectSleepTalk               @ EFFECT_SLEEP_TALK
	.4byte BattleScript_EffectDestinyBond             @ EFFECT_DESTINY_BOND
	.4byte BattleScript_EffectHit                     @ EFFECT_FLAIL
	.4byte BattleScript_EffectSpite                   @ EFFECT_SPITE
	.4byte BattleScript_EffectHit                     @ EFFECT_FALSE_SWIPE
	.4byte BattleScript_EffectHealBell                @ EFFECT_HEAL_BELL
	.4byte BattleScript_EffectHit                     @ EFFECT_ALWAYS_CRIT
	.4byte BattleScript_EffectTripleKick              @ EFFECT_TRIPLE_KICK
	.4byte BattleScript_EffectThief                   @ EFFECT_THIEF
	.4byte BattleScript_EffectMeanLook                @ EFFECT_MEAN_LOOK
	.4byte BattleScript_EffectNightmare               @ EFFECT_NIGHTMARE
	.4byte BattleScript_EffectMinimize                @ EFFECT_MINIMIZE
	.4byte BattleScript_EffectCurse                   @ EFFECT_CURSE
	.4byte BattleScript_EffectHealingWish             @ EFFECT_HEALING_WISH
	.4byte BattleScript_EffectProtect                 @ EFFECT_PROTECT
	.4byte BattleScript_EffectSpikes                  @ EFFECT_SPIKES
	.4byte BattleScript_EffectForesight               @ EFFECT_FORESIGHT
	.4byte BattleScript_EffectPerishSong              @ EFFECT_PERISH_SONG
	.4byte BattleScript_EffectSandstorm               @ EFFECT_SANDSTORM
	.4byte BattleScript_EffectEndure                  @ EFFECT_ENDURE
	.4byte BattleScript_EffectRollout                 @ EFFECT_ROLLOUT
	.4byte BattleScript_EffectSwagger                 @ EFFECT_SWAGGER
	.4byte BattleScript_EffectFuryCutter              @ EFFECT_FURY_CUTTER
	.4byte BattleScript_EffectAttract                 @ EFFECT_ATTRACT
	.4byte BattleScript_EffectHit                     @ EFFECT_RETURN
	.4byte BattleScript_EffectPresent                 @ EFFECT_PRESENT
	.4byte BattleScript_EffectHit                     @ EFFECT_FRUSTRATION
	.4byte BattleScript_EffectSafeguard               @ EFFECT_SAFEGUARD
	.4byte BattleScript_EffectHit                     @ EFFECT_UNUSED_125
	.4byte BattleScript_EffectMagnitude               @ EFFECT_MAGNITUDE
	.4byte BattleScript_EffectBatonPass               @ EFFECT_BATON_PASS
	.4byte BattleScript_EffectHit                     @ EFFECT_PURSUIT
	.4byte BattleScript_EffectRapidSpin               @ EFFECT_RAPID_SPIN
	.4byte BattleScript_EffectSonicboom               @ EFFECT_SONICBOOM
	.4byte BattleScript_EffectCaptivate               @ EFFECT_CAPTIVATE
	.4byte BattleScript_EffectMorningSun              @ EFFECT_MORNING_SUN
	.4byte BattleScript_EffectSynthesis               @ EFFECT_SYNTHESIS
	.4byte BattleScript_EffectMoonlight               @ EFFECT_MOONLIGHT
	.4byte BattleScript_EffectHit                     @ EFFECT_HIDDEN_POWER
	.4byte BattleScript_EffectRainDance               @ EFFECT_RAIN_DANCE
	.4byte BattleScript_EffectSunnyDay                @ EFFECT_SUNNY_DAY
	.4byte BattleScript_EffectDefenseUpHit            @ EFFECT_DEFENSE_UP_HIT
	.4byte BattleScript_EffectAttackUpHit             @ EFFECT_ATTACK_UP_HIT
	.4byte BattleScript_EffectAllStatsUpHit           @ EFFECT_ALL_STATS_UP_HIT
	.4byte BattleScript_EffectHit                     @ EFFECT_FELL_STINGER
	.4byte BattleScript_EffectBellyDrum               @ EFFECT_BELLY_DRUM
	.4byte BattleScript_EffectPsychUp                 @ EFFECT_PSYCH_UP
	.4byte BattleScript_EffectMirrorCoat              @ EFFECT_MIRROR_COAT
	.4byte BattleScript_EffectSkullBash               @ EFFECT_SKULL_BASH
	.4byte BattleScript_EffectTwister                 @ EFFECT_TWISTER
	.4byte BattleScript_EffectEarthquake              @ EFFECT_EARTHQUAKE
	.4byte BattleScript_EffectFutureSight             @ EFFECT_FUTURE_SIGHT
	.4byte BattleScript_EffectGust                    @ EFFECT_GUST
	.4byte BattleScript_EffectStomp                   @ EFFECT_FLINCH_MINIMIZE_HIT
	.4byte BattleScript_EffectSolarbeam               @ EFFECT_SOLARBEAM
	.4byte BattleScript_EffectThunder                 @ EFFECT_THUNDER
	.4byte BattleScript_EffectTeleport                @ EFFECT_TELEPORT
	.4byte BattleScript_EffectBeatUp                  @ EFFECT_BEAT_UP
	.4byte BattleScript_EffectSemiInvulnerable        @ EFFECT_SEMI_INVULNERABLE
	.4byte BattleScript_EffectDefenseCurl             @ EFFECT_DEFENSE_CURL
	.4byte BattleScript_EffectSoftboiled              @ EFFECT_SOFTBOILED
	.4byte BattleScript_EffectFakeOut                 @ EFFECT_FAKE_OUT
	.4byte BattleScript_EffectUproar                  @ EFFECT_UPROAR
	.4byte BattleScript_EffectStockpile               @ EFFECT_STOCKPILE
	.4byte BattleScript_EffectSpitUp                  @ EFFECT_SPIT_UP
	.4byte BattleScript_EffectSwallow                 @ EFFECT_SWALLOW
	.4byte BattleScript_EffectWorrySeed               @ EFFECT_WORRY_SEED
	.4byte BattleScript_EffectHail                    @ EFFECT_HAIL
	.4byte BattleScript_EffectTorment                 @ EFFECT_TORMENT
	.4byte BattleScript_EffectFlatter                 @ EFFECT_FLATTER
	.4byte BattleScript_EffectWillOWisp               @ EFFECT_WILL_O_WISP
	.4byte BattleScript_EffectMemento                 @ EFFECT_MEMENTO
	.4byte BattleScript_EffectHit                     @ EFFECT_FACADE
	.4byte BattleScript_EffectFocusPunch              @ EFFECT_FOCUS_PUNCH
	.4byte BattleScript_EffectSmellingsalt            @ EFFECT_SMELLINGSALT
	.4byte BattleScript_EffectFollowMe                @ EFFECT_FOLLOW_ME
	.4byte BattleScript_EffectNaturePower             @ EFFECT_NATURE_POWER
	.4byte BattleScript_EffectCharge                  @ EFFECT_CHARGE
	.4byte BattleScript_EffectTaunt                   @ EFFECT_TAUNT
	.4byte BattleScript_EffectHelpingHand             @ EFFECT_HELPING_HAND
	.4byte BattleScript_EffectTrick                   @ EFFECT_TRICK
	.4byte BattleScript_EffectRolePlay                @ EFFECT_ROLE_PLAY
	.4byte BattleScript_EffectWish                    @ EFFECT_WISH
	.4byte BattleScript_EffectAssist                  @ EFFECT_ASSIST
	.4byte BattleScript_EffectIngrain                 @ EFFECT_INGRAIN
	.4byte BattleScript_EffectSuperpower              @ EFFECT_SUPERPOWER
	.4byte BattleScript_EffectMagicCoat               @ EFFECT_MAGIC_COAT
	.4byte BattleScript_EffectRecycle                 @ EFFECT_RECYCLE
	.4byte BattleScript_EffectHit                     @ EFFECT_REVENGE
	.4byte BattleScript_EffectBrickBreak              @ EFFECT_BRICK_BREAK
	.4byte BattleScript_EffectYawn                    @ EFFECT_YAWN
	.4byte BattleScript_EffectKnockOff                @ EFFECT_KNOCK_OFF
	.4byte BattleScript_EffectEndeavor                @ EFFECT_ENDEAVOR
	.4byte BattleScript_EffectHit                     @ EFFECT_ERUPTION
	.4byte BattleScript_EffectSkillSwap               @ EFFECT_SKILL_SWAP
	.4byte BattleScript_EffectImprison                @ EFFECT_IMPRISON
	.4byte BattleScript_EffectRefresh                 @ EFFECT_REFRESH
	.4byte BattleScript_EffectGrudge                  @ EFFECT_GRUDGE
	.4byte BattleScript_EffectSnatch                  @ EFFECT_SNATCH
	.4byte BattleScript_EffectHit                     @ EFFECT_LOW_KICK
	.4byte BattleScript_EffectSecretPower             @ EFFECT_SECRET_POWER
	.4byte BattleScript_EffectRecoil33                @ EFFECT_RECOIL_33
	.4byte BattleScript_EffectTeeterDance             @ EFFECT_TEETER_DANCE
	.4byte BattleScript_EffectHitEscape               @ EFFECT_HIT_ESCAPE
	.4byte BattleScript_EffectMudSport                @ EFFECT_MUD_SPORT
	.4byte BattleScript_EffectPoisonFang              @ EFFECT_POISON_FANG
	.4byte BattleScript_EffectHit                     @ EFFECT_WEATHER_BALL
	.4byte BattleScript_EffectOverheat                @ EFFECT_OVERHEAT
	.4byte BattleScript_EffectTickle                  @ EFFECT_TICKLE
	.4byte BattleScript_EffectCosmicPower             @ EFFECT_COSMIC_POWER
	.4byte BattleScript_EffectSkyUppercut             @ EFFECT_SKY_UPPERCUT
	.4byte BattleScript_EffectBulkUp                  @ EFFECT_BULK_UP
	.4byte BattleScript_EffectPlaceholder             @ EFFECT_PLACEHOLDER
	.4byte BattleScript_EffectWaterSport              @ EFFECT_WATER_SPORT
	.4byte BattleScript_EffectCalmMind                @ EFFECT_CALM_MIND
	.4byte BattleScript_EffectDragonDance             @ EFFECT_DRAGON_DANCE
	.4byte BattleScript_EffectCamouflage              @ EFFECT_CAMOUFLAGE
	.4byte BattleScript_EffectHit                     @ EFFECT_PLEDGE
	.4byte BattleScript_EffectHit                     @ EFFECT_FLING
	.4byte BattleScript_EffectNaturalGift             @ EFFECT_NATURAL_GIFT
	.4byte BattleScript_EffectWakeUpSlap              @ EFFECT_WAKE_UP_SLAP
	.4byte BattleScript_EffectHit                     @ EFFECT_WRING_OUT
	.4byte BattleScript_EffectHit                     @ EFFECT_HEX
	.4byte BattleScript_EffectHit                     @ EFFECT_ASSURANCE
	.4byte BattleScript_EffectHit                     @ EFFECT_TRUMP_CARD
	.4byte BattleScript_EffectHit                     @ EFFECT_ACROBATICS
	.4byte BattleScript_EffectHit                     @ EFFECT_HEAT_CRASH
	.4byte BattleScript_EffectHit                     @ EFFECT_PUNISHMENT
	.4byte BattleScript_EffectHit                     @ EFFECT_STORED_POWER
	.4byte BattleScript_EffectHit                     @ EFFECT_ELECTRO_BALL
	.4byte BattleScript_EffectHit                     @ EFFECT_GYRO_BALL
	.4byte BattleScript_EffectHit                     @ EFFECT_ECHOED_VOICE
	.4byte BattleScript_EffectHit                     @ EFFECT_PAYBACK
	.4byte BattleScript_EffectHit                     @ EFFECT_ROUND
	.4byte BattleScript_EffectHit                     @ EFFECT_BRINE
	.4byte BattleScript_EffectHit                     @ EFFECT_VENOSHOCK
	.4byte BattleScript_EffectHit                     @ EFFECT_RETALIATE
	.4byte BattleScript_EffectBulldoze                @ EFFECT_BULLDOZE
	.4byte BattleScript_EffectHit                     @ EFFECT_FOUL_PLAY
	.4byte BattleScript_EffectHit                     @ EFFECT_PSYSHOCK
	.4byte BattleScript_EffectRoost                   @ EFFECT_ROOST
	.4byte BattleScript_EffectGravity                 @ EFFECT_GRAVITY
	.4byte BattleScript_EffectMircleEye               @ EFFECT_MIRACLE_EYE
	.4byte BattleScript_EffectTailwind                @ EFFECT_TAILWIND
	.4byte BattleScript_EffectEmbargo                 @ EFFECT_EMBARGO
	.4byte BattleScript_EffectAquaRing                @ EFFECT_AQUA_RING
	.4byte BattleScript_EffectTrickRoom               @ EFFECT_TRICK_ROOM
	.4byte BattleScript_EffectWonderRoom              @ EFFECT_WONDER_ROOM
	.4byte BattleScript_EffectMagicRoom               @ EFFECT_MAGIC_ROOM
	.4byte BattleScript_EffectMagnetRise              @ EFFECT_MAGNET_RISE
	.4byte BattleScript_EffectToxicSpikes             @ EFFECT_TOXIC_SPIKES
	.4byte BattleScript_EffectGastroAcid              @ EFFECT_GASTRO_ACID
	.4byte BattleScript_EffectStealthRock             @ EFFECT_STEALTH_ROCK
	.4byte BattleScript_EffectTelekinesis             @ EFFECT_TELEKINESIS
	.4byte BattleScript_EffectPowerSwap               @ EFFECT_POWER_SWAP
	.4byte BattleScript_EffectGuardSwap               @ EFFECT_GUARD_SWAP
	.4byte BattleScript_EffectHeartSwap               @ EFFECT_HEART_SWAP
	.4byte BattleScript_EffectPowerSplit              @ EFFECT_POWER_SPLIT
	.4byte BattleScript_EffectGuardSplit              @ EFFECT_GUARD_SPLIT
	.4byte BattleScript_EffectStickyWeb               @ EFFECT_STICKY_WEB
	.4byte BattleScript_EffectMetalBurst              @ EFFECT_METAL_BURST
	.4byte BattleScript_EffectLuckyChant              @ EFFECT_LUCKY_CHANT
	.4byte BattleScript_EffectSuckerPunch             @ EFFECT_SUCKER_PUNCH
	.4byte BattleScript_EffectSpecialDefenseDownHit2  @ EFFECT_SPECIAL_DEFENSE_DOWN_HIT_2
	.4byte BattleScript_EffectSimpleBeam              @ EFFECT_SIMPLE_BEAM
	.4byte BattleScript_EffectEntrainment             @ EFFECT_ENTRAINMENT
	.4byte BattleScript_EffectHealPulse               @ EFFECT_HEAL_PULSE
	.4byte BattleScript_EffectQuash                   @ EFFECT_QUASH
	.4byte BattleScript_EffectIonDeluge               @ EFFECT_ION_DELUGE
	.4byte BattleScript_EffectFreezeHit               @ EFFECT_FREEZE_DRY
	.4byte BattleScript_EffectTopsyTurvy              @ EFFECT_TOPSY_TURVY
	.4byte BattleScript_EffectMistyTerrain            @ EFFECT_MISTY_TERRAIN
	.4byte BattleScript_EffectGrassyTerrain           @ EFFECT_GRASSY_TERRAIN
	.4byte BattleScript_EffectElectricTerrain         @ EFFECT_ELECTRIC_TERRAIN
	.4byte BattleScript_EffectPsychicTerrain          @ EFFECT_PSYCHIC_TERRAIN
	.4byte BattleScript_EffectAttackAccUp             @ EFFECT_ATTACK_ACCURACY_UP
	.4byte BattleScript_EffectAttackSpAttackUp        @ EFFECT_ATTACK_SPATK_UP
	.4byte BattleScript_EffectHurricane               @ EFFECT_HURRICANE
	.4byte BattleScript_EffectHit                     @ EFFECT_TWO_TYPED_MOVE
	.4byte BattleScript_EffectMeFirst                 @ EFFECT_ME_FIRST
	.4byte BattleScript_EffectSpeedUpHit              @ EFFECT_SPEED_UP_HIT
	.4byte BattleScript_EffectQuiverDance             @ EFFECT_QUIVER_DANCE
	.4byte BattleScript_EffectCoil                    @ EFFECT_COIL
	.4byte BattleScript_EffectElectrify               @ EFFECT_ELECTRIFY
	.4byte BattleScript_EffectBurnHit                 @ EFFECT_SCALD
	.4byte BattleScript_EffectReflectType             @ EFFECT_REFLECT_TYPE
	.4byte BattleScript_EffectSoak                    @ EFFECT_SOAK
	.4byte BattleScript_EffectGrowth                  @ EFFECT_GROWTH
	.4byte BattleScript_EffectCloseCombat             @ EFFECT_CLOSE_COMBAT
	.4byte BattleScript_EffectLastResort              @ EFFECT_LAST_RESORT
	.4byte BattleScript_EffectRecoil33WithStatus      @ EFFECT_RECOIL_33_STATUS
	.4byte BattleScript_EffectFlinchWithStatus        @ EFFECT_FLINCH_STATUS
	.4byte BattleScript_EffectRecoil50                @ EFFECT_RECOIL_50
	.4byte BattleScript_EffectShellSmash              @ EFFECT_SHELL_SMASH
	.4byte BattleScript_EffectShiftGear               @ EFFECT_SHIFT_GEAR
	.4byte BattleScript_EffectDefenseUp3              @ EFFECT_DEFENSE_UP_3
	.4byte BattleScript_EffectNobleRoar               @ EFFECT_NOBLE_ROAR
	.4byte BattleScript_EffectVenomDrench             @ EFFECT_VENOM_DRENCH
	.4byte BattleScript_EffectToxicThread             @ EFFECT_TOXIC_THREAD
	.4byte BattleScript_EffectClearSmog               @ EFFECT_CLEAR_SMOG
	.4byte BattleScript_EffectHitSwitchTarget         @ EFFECT_HIT_SWITCH_TARGET
	.4byte BattleScript_EffectFinalGambit             @ EFFECT_FINAL_GAMBIT
	.4byte BattleScript_EffectHit                     @ EFFECT_CHANGE_TYPE_ON_ITEM
	.4byte BattleScript_EffectAutotomize              @ EFFECT_AUTOTOMIZE
	.4byte BattleScript_EffectCopycat                 @ EFFECT_COPYCAT
	.4byte BattleScript_EffectDefog                   @ EFFECT_DEFOG
	.4byte BattleScript_EffectHitEnemyHealAlly        @ EFFECT_HIT_ENEMY_HEAL_ALLY
	.4byte BattleScript_EffectSmackDown               @ EFFECT_SMACK_DOWN
	.4byte BattleScript_EffectSynchronoise            @ EFFECT_SYNCHRONOISE
	.4byte BattleScript_EffectPsychoShift             @ EFFECT_PSYCHO_SHIFT
	.4byte BattleScript_EffectPowerTrick              @ EFFECT_POWER_TRICK
	.4byte BattleScript_EffectFlameBurst              @ EFFECT_FLAME_BURST
	.4byte BattleScript_EffectAfterYou                @ EFFECT_AFTER_YOU
	.4byte BattleScript_EffectBestow                  @ EFFECT_BESTOW
	.4byte BattleScript_EffectRototiller              @ EFFECT_ROTOTILLER
	.4byte BattleScript_EffectFlowerShield            @ EFFECT_FLOWER_SHIELD
	.4byte BattleScript_EffectHitPreventEscape        @ EFFECT_HIT_PREVENT_ESCAPE
	.4byte BattleScript_EffectSpeedSwap               @ EFFECT_SPEED_SWAP
	.4byte BattleScript_EffectDefenseUp2Hit           @ EFFECT_DEFENSE_UP2_HIT
	.4byte BattleScript_EffectHit                     @ EFFECT_REVELATION_DANCE
	.4byte BattleScript_EffectAuroraVeil              @ EFFECT_AURORA_VEIL
	.4byte BattleScript_EffectThirdType               @ EFFECT_THIRD_TYPE
	.4byte BattleScript_EffectFeint                   @ EFFECT_FEINT
	.4byte BattleScript_EffectSparklingAria           @ EFFECT_SPARKLING_ARIA
	.4byte BattleScript_EffectAcupressure             @ EFFECT_ACUPRESSURE
	.4byte BattleScript_EffectAromaticMist            @ EFFECT_AROMATIC_MIST
	.4byte BattleScript_EffectPowder                  @ EFFECT_POWDER
	.4byte BattleScript_EffectSpAtkUpHit              @ EFFECT_SP_ATTACK_UP_HIT
	.4byte BattleScript_EffectHit                     @ EFFECT_BELCH
	.4byte BattleScript_EffectPartingShot             @ EFFECT_PARTING_SHOT
	.4byte BattleScript_EffectSpectralThief           @ EFFECT_SPECTRAL_THIEF
	.4byte BattleScript_EffectVCreate                 @ EFFECT_V_CREATE
	.4byte BattleScript_EffectMatBlock                @ EFFECT_MAT_BLOCK
	.4byte BattleScript_EffectHit                     @ EFFECT_STOMPING_TANTRUM
	.4byte BattleScript_EffectCoreEnforcer            @ EFFECT_CORE_ENFORCER
	.4byte BattleScript_EffectInstruct                @ EFFECT_INSTRUCT
	.4byte BattleScript_EffectThroatChop              @ EFFECT_THROAT_CHOP
	.4byte BattleScript_EffectLaserFocus              @ EFFECT_LASER_FOCUS
	.4byte BattleScript_EffectMagneticFlux            @ EFFECT_MAGNETIC_FLUX
	.4byte BattleScript_EffectGearUp                  @ EFFECT_GEAR_UP
	.4byte BattleScript_EffectIncinerate              @ EFFECT_INCINERATE
	.4byte BattleScript_EffectBugBite                 @ EFFECT_BUG_BITE
	.4byte BattleScript_EffectStrengthSap             @ EFFECT_STRENGTH_SAP
	.4byte BattleScript_EffectMindBlown               @ EFFECT_MIND_BLOWN
	.4byte BattleScript_EffectPurify                  @ EFFECT_PURIFY
	.4byte BattleScript_EffectBurnUp                  @ EFFECT_BURN_UP
	.4byte BattleScript_EffectShoreUp                 @ EFFECT_SHORE_UP
	.4byte BattleScript_EffectGeomancy                @ EFFECT_GEOMANCY
	.4byte BattleScript_EffectFairyLock               @ EFFECT_FAIRY_LOCK
	.4byte BattleScript_EffectAllySwitch              @ EFFECT_ALLY_SWITCH
	.4byte BattleScript_EffectSleepHit                @ EFFECT_SLEEP_HIT
	.4byte BattleScript_EffectAttackerDefenseDownHit  @ EFFECT_ATTACKER_DEFENSE_DOWN_HIT
	.4byte BattleScript_EffectHit                     @ EFFECT_BODY_PRESS
	.4byte BattleScript_EffectEerieSpell              @ EFFECT_EERIE_SPELL
	.4byte BattleScript_EffectJungleHealing           @ EFFECT_JUNGLE_HEALING
	.4byte BattleScript_EffectCoaching                @ EFFECT_COACHING
	.4byte BattleScript_EffectHit                     @ EFFECT_LASH_OUT
	.4byte BattleScript_EffectHit             		  @ EFFECT_GRASSY_GLIDE
	.4byte BattleScript_EffectRemoveTerrain           @ EFFECT_REMOVE_TERRAIN
	.4byte BattleScript_EffectHit                     @ EFFECT_DYNAMAX_DOUBLE_DMG
	.4byte BattleScript_EffectDecorate                @ EFFECT_DECORATE
	.4byte BattleScript_EffectHit                     @ EFFECT_SNIPE_SHOT
	.4byte BattleScript_EffectTripleHit               @ EFFECT_TRIPLE_HIT
<<<<<<< HEAD
	.4byte BattleScript_EffectStuffCheeks			  @ EFFECT_STUFF_CHEEKS

BattleScript_EffectStuffCheeks::
	attackcanceler
	attackstring
	ppreduce
	jumpifnotberry BS_ATTACKER, BattleScript_ButItFailed
	attackanimation
	waitanimation
BattleScript_StuffCheeksEatBerry:
	setbyte sBERRY_OVERRIDE, TRUE
	orword gHitMarker, HITMARKER_NO_ANIMATIONS
	consumeberry BS_ATTACKER
	bicword gHitMarker, HITMARKER_NO_ANIMATIONS
	setbyte sBERRY_OVERRIDE, FALSE
	setstatchanger STAT_DEF, 2, FALSE
	statbuffchange MOVE_EFFECT_AFFECTS_USER | STAT_BUFF_ALLOW_PTR, BattleScript_StuffCheeksEnd
	setgraphicalstatchangevalues
	jumpifbyte CMP_EQUAL, cMULTISTRING_CHOOSER, B_MSG_STAT_WONT_INCREASE, BattleScript_StuffCheeksEnd	@ cant raise def
	playanimation BS_ATTACKER, B_ANIM_STATS_CHANGE, sB_ANIM_ARG1
	printfromtable gStatUpStringIds
	waitmessage B_WAIT_TIME_LONG
BattleScript_StuffCheeksEnd:
	goto BattleScript_MoveEnd
=======
	.4byte BattleScript_EffectRecoilHP25              @ EFFECT_RECOIL_HP_25
>>>>>>> 471eab40

BattleScript_EffectDecorate:
	attackcanceler
	accuracycheck BattleScript_PrintMoveMissed, ACC_CURR_MOVE
	attackstring
	ppreduce
	jumpifstat BS_TARGET, CMP_NOT_EQUAL, STAT_ATK, 12, BattleScript_DecorateBoost
	jumpifstat BS_TARGET, CMP_NOT_EQUAL, STAT_SPATK, 12, BattleScript_DecorateBoost
	goto BattleScript_ButItFailed
BattleScript_DecorateBoost:
	attackanimation
	waitanimation
	setbyte sSTAT_ANIM_PLAYED, FALSE
	playstatchangeanimation BS_TARGET, BIT_ATK | BIT_SPATK, 0x0
	setstatchanger STAT_ATK, 2, FALSE
	statbuffchange STAT_BUFF_ALLOW_PTR | STAT_BUFF_NOT_PROTECT_AFFECTED, BattleScript_DecorateBoostSpAtk
	jumpifbyte CMP_EQUAL, cMULTISTRING_CHOOSER, 0x2, BattleScript_DecorateBoostSpAtk
	printfromtable gStatUpStringIds
	waitmessage B_WAIT_TIME_LONG
BattleScript_DecorateBoostSpAtk:
	setstatchanger STAT_SPATK, 2, FALSE
	statbuffchange STAT_BUFF_ALLOW_PTR | STAT_BUFF_NOT_PROTECT_AFFECTED, BattleScript_MoveEnd
	jumpifbyte CMP_EQUAL, cMULTISTRING_CHOOSER, 0x2, BattleScript_MoveEnd
	printfromtable gStatUpStringIds
	waitmessage B_WAIT_TIME_LONG
	goto BattleScript_MoveEnd

BattleScript_EffectRemoveTerrain:
	attackcanceler
	attackstring
	ppreduce
	jumpifword CMP_NO_COMMON_BITS, gFieldStatuses, STATUS_FIELD_TERRAIN_ANY, BattleScript_ButItFailed
	critcalc
	damagecalc
	adjustdamage
	attackanimation
	waitanimation
	effectivenesssound
	hitanimation BS_TARGET
	waitstate
	healthbarupdate BS_TARGET
	datahpupdate BS_TARGET
	critmessage
	waitmessage B_WAIT_TIME_LONG
	resultmessage
	waitmessage B_WAIT_TIME_LONG
	removeterrain
	jumpifbyte CMP_EQUAL, cMULTISTRING_CHOOSER, 4, BattleScript_MoveEnd
	printfromtable gTerrainEndingStringIds
	waitmessage B_WAIT_TIME_LONG
	playanimation BS_ATTACKER, B_ANIM_RESTORE_BG, NULL
	tryfaintmon BS_TARGET, FALSE, NULL
	goto BattleScript_MoveEnd

BattleScript_EffectCoaching:
	attackcanceler
	attackstring
	ppreduce
	jumpifnoally BS_ATTACKER, BattleScript_ButItFailed
	copybyte gBattlerTarget, gBattlerAttacker
	setallytonexttarget EffectCoaching_CheckAllyStats
	goto BattleScript_ButItFailed
EffectCoaching_CheckAllyStats:
	jumpifstat BS_TARGET, CMP_NOT_EQUAL, STAT_ATK, MAX_STAT_STAGE, BattleScript_CoachingWorks
	jumpifstat BS_TARGET, CMP_NOT_EQUAL, STAT_DEF, MAX_STAT_STAGE, BattleScript_CoachingWorks
	goto BattleScript_ButItFailed	@ ally at max atk, def
BattleScript_CoachingWorks:
	attackanimation
	waitanimation
	setbyte sSTAT_ANIM_PLAYED, FALSE
	playstatchangeanimation BS_TARGET, BIT_ATK | BIT_DEF, 0x0
	setstatchanger STAT_ATK, 1, FALSE
	statbuffchange STAT_BUFF_ALLOW_PTR | STAT_BUFF_NOT_PROTECT_AFFECTED, BattleScript_CoachingBoostDef
	jumpifbyte CMP_EQUAL, cMULTISTRING_CHOOSER, 0x2, BattleScript_CoachingBoostDef
	printfromtable gStatUpStringIds
	waitmessage B_WAIT_TIME_LONG
BattleScript_CoachingBoostDef:
	setstatchanger STAT_DEF, 1, FALSE
	statbuffchange STAT_BUFF_ALLOW_PTR | STAT_BUFF_NOT_PROTECT_AFFECTED, BattleScript_MoveEnd
	jumpifbyte CMP_EQUAL, cMULTISTRING_CHOOSER, 0x2, BattleScript_MoveEnd
	printfromtable gStatUpStringIds
	waitmessage B_WAIT_TIME_LONG
	goto BattleScript_MoveEnd

BattleScript_EffectJungleHealing:
	attackcanceler
	attackstring
	ppreduce
	jumpifteamhealthy BS_ATTACKER, BattleScript_ButItFailed
	attackanimation
	waitanimation
	copybyte gBattlerTarget, gBattlerAttacker
	setbyte gBattleCommunication, 0
JungleHealing_RestoreTargetHealth:
	copybyte gBattlerAttacker, gBattlerTarget
	tryhealquarterhealth BS_TARGET, BattleScript_JungleHealing_TryCureStatus
	orword gHitMarker, HITMARKER_IGNORE_SUBSTITUTE
	healthbarupdate BS_TARGET
	datahpupdate BS_TARGET
	printstring STRINGID_PKMNREGAINEDHEALTH
	waitmessage B_WAIT_TIME_LONG
BattleScript_JungleHealing_TryCureStatus:
	jumpifmove MOVE_LIFE_DEW, BattleScript_JungleHealingTryRestoreAlly	@ life dew only heals
	jumpifstatus BS_TARGET, STATUS1_ANY, BattleScript_JungleHealingCureStatus
	goto BattleScript_JungleHealingTryRestoreAlly
BattleScript_JungleHealingCureStatus:
	curestatus BS_TARGET
	updatestatusicon BS_TARGET
	printstring STRINGID_PKMNSTATUSNORMAL
	waitmessage B_WAIT_TIME_LONG
BattleScript_JungleHealingTryRestoreAlly:
	jumpifbyte CMP_NOT_EQUAL, gBattleCommunication, 0x0, BattleScript_MoveEnd
	addbyte gBattleCommunication, 1
	jumpifnoally BS_TARGET, BattleScript_MoveEnd
	setallytonexttarget JungleHealing_RestoreTargetHealth
	goto BattleScript_MoveEnd

BattleScript_EffectAttackerDefenseDownHit:
	setmoveeffect MOVE_EFFECT_DEF_MINUS_1 | MOVE_EFFECT_AFFECTS_USER | MOVE_EFFECT_CERTAIN
	goto BattleScript_EffectHit

BattleScript_EffectSleepHit:
	setmoveeffect MOVE_EFFECT_SLEEP
	goto BattleScript_EffectHit
	
BattleScript_EffectAllySwitch:
	attackcanceler
	accuracycheck BattleScript_PrintMoveMissed, ACC_CURR_MOVE
	attackstring
	ppreduce
	jumpifnoally BS_ATTACKER, BattleScript_ButItFailed
	attackanimation
	waitanimation
	printstring STRINGID_ALLYSWITCHPOSITION
	waitmessage B_WAIT_TIME_LONG
	goto BattleScript_MoveEnd
	
BattleScript_EffectFairyLock:
	attackcanceler
	accuracycheck BattleScript_PrintMoveMissed, ACC_CURR_MOVE
	attackstring
	ppreduce
	trysetfairylock BattleScript_ButItFailed
	attackanimation
	waitanimation
	printstring STRINGID_NOONEWILLBEABLETORUNAWAY
	waitmessage B_WAIT_TIME_LONG
	goto BattleScript_MoveEnd
	
BattleScript_EffectBurnUp:
	attackcanceler
	attackstring
	ppreduce
	jumpiftype BS_ATTACKER, TYPE_FIRE, BattleScript_BurnUpWorks
	goto BattleScript_ButItFailed
BattleScript_BurnUpWorks:
	accuracycheck BattleScript_MoveMissedPause, ACC_CURR_MOVE
	critcalc
	damagecalc
	adjustdamage
	attackanimation
	waitanimation
	effectivenesssound
	hitanimation BS_TARGET
	waitstate
	healthbarupdate BS_TARGET
	datahpupdate BS_TARGET
	critmessage
	waitmessage B_WAIT_TIME_LONG
	resultmessage
	waitmessage B_WAIT_TIME_LONG
	losetype BS_ATTACKER, TYPE_FIRE
	printstring STRINGID_ATTACKERLOSTFIRETYPE
	waitmessage B_WAIT_TIME_LONG
	tryfaintmon BS_TARGET, FALSE, NULL
	goto BattleScript_MoveEnd
	
BattleScript_EffectPurify:
	attackcanceler
	attackstring
	ppreduce
	accuracycheck BattleScript_ButItFailed, NO_ACC_CALC_CHECK_LOCK_ON
	jumpifstatus BS_TARGET, STATUS1_ANY, BattleScript_PurifyWorks
	goto BattleScript_ButItFailed
BattleScript_PurifyWorks:
	attackanimation
	waitanimation
	curestatus BS_TARGET
	updatestatusicon BS_TARGET
	printstring STRINGID_ATTACKERCUREDTARGETSTATUS
	waitmessage B_WAIT_TIME_LONG
	tryhealhalfhealth BattleScript_AlreadyAtFullHp, BS_ATTACKER
	goto BattleScript_RestoreHp
	
BattleScript_EffectStrengthSap:
	setstatchanger STAT_ATK, 1, TRUE
	attackcanceler
	jumpifsubstituteblocks BattleScript_ButItFailedAtkStringPpReduce
	accuracycheck BattleScript_PrintMoveMissed, ACC_CURR_MOVE
	attackstring
	ppreduce
	jumpifstat BS_TARGET, CMP_NOT_EQUAL, STAT_ATK, MIN_STAT_STAGE, BattleScript_StrengthSapTryLower
	pause B_WAIT_TIME_SHORT
	statbuffchange STAT_BUFF_ALLOW_PTR, BattleScript_MoveEnd
	printfromtable gStatDownStringIds
	waitmessage B_WAIT_TIME_LONG
	goto BattleScript_MoveEnd
BattleScript_StrengthSapTryLower:
	getstatvalue BS_TARGET, STAT_ATK
	jumpiffullhp BS_ATTACKER, BattleScript_StrengthSapMustLower
	attackanimation
	waitanimation
	statbuffchange STAT_BUFF_ALLOW_PTR, BattleScript_StrengthSapHp
	jumpifbyte CMP_EQUAL, cMULTISTRING_CHOOSER, B_MSG_STAT_FELL_EMPTY, BattleScript_StrengthSapHp
BattleScript_StrengthSapLower:
	setgraphicalstatchangevalues
	playanimation BS_TARGET, B_ANIM_STATS_CHANGE, sB_ANIM_ARG1
	printfromtable gStatDownStringIds
	waitmessage B_WAIT_TIME_LONG
	goto BattleScript_StrengthSapHp
@ Drain HP without lowering a stat
BattleScript_StrengthSapTryHp:
	jumpiffullhp BS_ATTACKER, BattleScript_ButItFailed
	attackanimation
	waitanimation
BattleScript_StrengthSapHp:
	jumpiffullhp BS_ATTACKER, BattleScript_MoveEnd
	manipulatedamage DMG_BIG_ROOT
	healthbarupdate BS_ATTACKER
	datahpupdate BS_ATTACKER
	printstring STRINGID_PKMNENERGYDRAINED
	waitmessage B_WAIT_TIME_LONG
	goto BattleScript_MoveEnd
BattleScript_StrengthSapMustLower:
	statbuffchange STAT_BUFF_ALLOW_PTR, BattleScript_MoveEnd
	jumpifbyte CMP_EQUAL, cMULTISTRING_CHOOSER, B_MSG_STAT_FELL_EMPTY, BattleScript_MoveEnd
	attackanimation
	waitanimation
	goto BattleScript_StrengthSapLower

BattleScript_EffectBugBite:
	setmoveeffect MOVE_EFFECT_BUG_BITE | MOVE_EFFECT_CERTAIN
	goto BattleScript_EffectHit

BattleScript_EffectIncinerate:
	setmoveeffect MOVE_EFFECT_INCINERATE | MOVE_EFFECT_CERTAIN
	goto BattleScript_EffectHit

BattleScript_MoveEffectIncinerate::
	printstring STRINGID_INCINERATEBURN
	waitmessage B_WAIT_TIME_LONG
	return

BattleScript_MoveEffectBugBite::
	printstring STRINGID_BUGBITE
	waitmessage B_WAIT_TIME_LONG
	orword gHitMarker, HITMARKER_NO_ANIMATIONS
	setbyte sBERRY_OVERRIDE, TRUE	@ override the requirements for eating berries
	consumeberry BS_ATTACKER, TRUE	@ consume the berry, then restore the item from changedItems
	bicword gHitMarker, HITMARKER_NO_ANIMATIONS
	setbyte sBERRY_OVERRIDE, FALSE
	return

BattleScript_EffectCoreEnforcer:
	setmoveeffect MOVE_EFFECT_CORE_ENFORCER | MOVE_EFFECT_CERTAIN
	goto BattleScript_EffectHit

BattleScript_MoveEffectCoreEnforcer::
	setgastroacid BattleScript_CoreEnforcerRet
	printstring STRINGID_PKMNSABILITYSUPPRESSED
	waitmessage B_WAIT_TIME_LONG
BattleScript_CoreEnforcerRet:
	return

BattleScript_EffectLaserFocus:
	attackcanceler
	attackstring
	ppreduce
	setuserstatus3 STATUS3_LASER_FOCUS, BattleScript_ButItFailed
	attackanimation
	waitanimation
	printstring STRINGID_LASERFOCUS
	waitmessage B_WAIT_TIME_LONG
	goto BattleScript_MoveEnd

BattleScript_EffectVCreate:
	setmoveeffect MOVE_EFFECT_V_CREATE | MOVE_EFFECT_AFFECTS_USER
	goto BattleScript_EffectHit

BattleScript_VCreateStatLoss::
	jumpifstat BS_ATTACKER, CMP_GREATER_THAN, STAT_DEF, MIN_STAT_STAGE, BattleScript_VCreateStatAnim
	jumpifstat BS_ATTACKER, CMP_GREATER_THAN, STAT_SPDEF, MIN_STAT_STAGE, BattleScript_VCreateStatAnim
	jumpifstat BS_ATTACKER, CMP_EQUAL, STAT_SPEED, MIN_STAT_STAGE, BattleScript_VCreateStatLossRet
BattleScript_VCreateStatAnim:
	setbyte sSTAT_ANIM_PLAYED, FALSE
	playstatchangeanimation BS_ATTACKER, BIT_DEF | BIT_SPDEF | BIT_SPEED, STAT_CHANGE_NEGATIVE | STAT_CHANGE_CANT_PREVENT
	setstatchanger STAT_DEF, 1, TRUE
	statbuffchange MOVE_EFFECT_AFFECTS_USER | STAT_BUFF_NOT_PROTECT_AFFECTED | MOVE_EFFECT_CERTAIN, BattleScript_VCreateTrySpDef
	jumpifbyte CMP_EQUAL, cMULTISTRING_CHOOSER, B_MSG_STAT_WONT_INCREASE, BattleScript_VCreateTrySpDef
	printfromtable gStatUpStringIds
	waitmessage B_WAIT_TIME_LONG
BattleScript_VCreateTrySpDef:
	setstatchanger STAT_SPDEF, 1, TRUE
	statbuffchange MOVE_EFFECT_AFFECTS_USER | STAT_BUFF_NOT_PROTECT_AFFECTED | MOVE_EFFECT_CERTAIN, BattleScript_VCreateTrySpeed
	jumpifbyte CMP_EQUAL, cMULTISTRING_CHOOSER, B_MSG_STAT_WONT_INCREASE, BattleScript_VCreateTrySpeed
	printfromtable gStatUpStringIds
	waitmessage B_WAIT_TIME_LONG
BattleScript_VCreateTrySpeed:
	setstatchanger STAT_SPEED, 1, TRUE
	statbuffchange MOVE_EFFECT_AFFECTS_USER | STAT_BUFF_NOT_PROTECT_AFFECTED | MOVE_EFFECT_CERTAIN, BattleScript_VCreateStatLossRet
	jumpifbyte CMP_EQUAL, cMULTISTRING_CHOOSER, B_MSG_STAT_WONT_INCREASE, BattleScript_VCreateStatLossRet
	printfromtable gStatUpStringIds
	waitmessage B_WAIT_TIME_LONG
BattleScript_VCreateStatLossRet:
	return

BattleScript_SpectralThiefSteal::
	printstring STRINGID_SPECTRALTHIEFSTEAL
	waitmessage B_WAIT_TIME_LONG
	setbyte sB_ANIM_ARG2, 0
	playanimation BS_ATTACKER, B_ANIM_STATS_CHANGE, sB_ANIM_ARG1
	spectralthiefprintstats
	return

BattleScript_EffectSpectralThief:
	setmoveeffect MOVE_EFFECT_SPECTRAL_THIEF
	goto BattleScript_EffectHit

BattleScript_EffectPartingShot::
	attackcanceler
	attackstring
	ppreduce
	jumpifstat BS_TARGET, CMP_GREATER_THAN, STAT_ATK, MIN_STAT_STAGE, BattleScript_EffectPartingShotTryAtk
	jumpifstat BS_TARGET, CMP_EQUAL, STAT_SPATK, MIN_STAT_STAGE, BattleScript_CantLowerMultipleStats
BattleScript_EffectPartingShotTryAtk:
	accuracycheck BattleScript_PrintMoveMissed, ACC_CURR_MOVE	
	attackanimation
	waitanimation
	setbyte sSTAT_ANIM_PLAYED, FALSE
	playstatchangeanimation BS_TARGET, BIT_ATK | BIT_SPATK, STAT_CHANGE_NEGATIVE | STAT_CHANGE_MULTIPLE_STATS
	playstatchangeanimation BS_TARGET, BIT_ATK, STAT_CHANGE_NEGATIVE
	setstatchanger STAT_ATK, 1, TRUE
	statbuffchange STAT_BUFF_ALLOW_PTR, BattleScript_EffectPartingShotTrySpAtk
	printfromtable gStatDownStringIds
	waitmessage B_WAIT_TIME_LONG
BattleScript_EffectPartingShotTrySpAtk:
	playstatchangeanimation BS_TARGET, BIT_SPATK, STAT_CHANGE_NEGATIVE
	setstatchanger STAT_SPATK, 1, TRUE
	statbuffchange STAT_BUFF_ALLOW_PTR, BattleScript_EffectPartingShotSwitch
	printfromtable gStatDownStringIds
	waitmessage B_WAIT_TIME_LONG
BattleScript_EffectPartingShotSwitch:	
	moveendall
	jumpifbattletype BATTLE_TYPE_ARENA, BattleScript_PartingShotEnd
	jumpifcantswitch SWITCH_IGNORE_ESCAPE_PREVENTION | BS_ATTACKER, BattleScript_PartingShotEnd
	openpartyscreen BS_ATTACKER, BattleScript_PartingShotEnd
	switchoutabilities BS_ATTACKER
	waitstate
	switchhandleorder BS_ATTACKER, 2
	returntoball BS_ATTACKER
	getswitchedmondata BS_ATTACKER
	switchindataupdate BS_ATTACKER
	hpthresholds BS_ATTACKER
	printstring STRINGID_SWITCHINMON
	switchinanim BS_ATTACKER, TRUE
	waitstate
	switchineffects BS_ATTACKER
BattleScript_PartingShotEnd:
	end

BattleScript_EffectSpAtkUpHit:
	setmoveeffect MOVE_EFFECT_SP_ATK_PLUS_1 | MOVE_EFFECT_AFFECTS_USER
	goto BattleScript_EffectHit

BattleScript_EffectPowder:
	attackcanceler
	accuracycheck BattleScript_PrintMoveMissed, NO_ACC_CALC_CHECK_LOCK_ON
	attackstring
	ppreduce
	jumpifstatus2 BS_TARGET, STATUS2_POWDER, BattleScript_ButItFailed
	setpowder BS_TARGET
	attackanimation
	waitanimation
	printstring STRINGID_COVEREDINPOWDER
	waitmessage B_WAIT_TIME_LONG
	goto BattleScript_MoveEnd

BattleScript_EffectAromaticMist:
	attackcanceler
	attackstring
	ppreduce
	jumpifbyteequal gBattlerTarget, gBattlerAttacker, BattleScript_ButItFailed
	jumpiftargetally BattleScript_EffectAromaticMistWorks
	goto BattleScript_ButItFailed
BattleScript_EffectAromaticMistWorks:
	setstatchanger STAT_SPDEF, 1, FALSE
	statbuffchange STAT_BUFF_ALLOW_PTR, BattleScript_EffectAromaticMistEnd
	jumpifbyte CMP_NOT_EQUAL, cMULTISTRING_CHOOSER, B_MSG_STAT_WONT_INCREASE, BattleScript_AromaticMistAnim
	pause 16
	printstring STRINGID_TARGETSTATWONTGOHIGHER
	waitmessage B_WAIT_TIME_LONG
	goto BattleScript_EffectAromaticMistEnd
BattleScript_AromaticMistAnim:
	attackanimation
	waitanimation
	setgraphicalstatchangevalues
	playanimation BS_TARGET, B_ANIM_STATS_CHANGE, sB_ANIM_ARG1
	printfromtable gStatUpStringIds
	waitmessage B_WAIT_TIME_LONG
BattleScript_EffectAromaticMistEnd:
	goto BattleScript_MoveEnd

BattleScript_EffectMagneticFlux::
	attackcanceler
	attackstring
	ppreduce
	setbyte gBattleCommunication, 0
BattleScript_EffectMagneticFluxStart:
	jumpifability BS_TARGET, ABILITY_MINUS, BattleScript_EffectMagneticFluxCheckStats
	jumpifability BS_TARGET, ABILITY_PLUS, BattleScript_EffectMagneticFluxCheckStats
	goto BattleScript_EffectMagneticFluxLoop
BattleScript_EffectMagneticFluxCheckStats:
	jumpifstat BS_TARGET, CMP_LESS_THAN, STAT_DEF, MAX_STAT_STAGE, BattleScript_EffectMagneticFluxTryDef
	jumpifstat BS_TARGET, CMP_EQUAL, STAT_SPDEF, MAX_STAT_STAGE, BattleScript_EffectMagneticFluxLoop
BattleScript_EffectMagneticFluxTryDef:
	jumpifbyte CMP_NOT_EQUAL, gBattleCommunication, 0, BattleScript_EffectMagneticFluxSkipAnim
	attackanimation
	waitanimation
BattleScript_EffectMagneticFluxSkipAnim:
	setbyte sSTAT_ANIM_PLAYED, FALSE
	playstatchangeanimation BS_TARGET, BIT_DEF | BIT_SPDEF, 0
	setstatchanger STAT_DEF, 1, FALSE
	statbuffchange STAT_BUFF_ALLOW_PTR, BattleScript_EffectMagneticFluxTrySpDef
	jumpifbyte CMP_EQUAL, cMULTISTRING_CHOOSER, B_MSG_STAT_WONT_INCREASE, BattleScript_EffectMagneticFluxTrySpDef
	addbyte gBattleCommunication, 1
	printfromtable gStatUpStringIds
	waitmessage B_WAIT_TIME_LONG
BattleScript_EffectMagneticFluxTrySpDef:
	setstatchanger STAT_SPDEF, 1, FALSE
	statbuffchange STAT_BUFF_ALLOW_PTR, BattleScript_EffectMagneticFluxLoop
	jumpifbyte CMP_EQUAL, cMULTISTRING_CHOOSER, B_MSG_STAT_WONT_INCREASE, BattleScript_EffectMagneticFluxLoop
	addbyte gBattleCommunication, 1
	printfromtable gStatUpStringIds
	waitmessage B_WAIT_TIME_LONG
BattleScript_EffectMagneticFluxLoop:
	jumpifbytenotequal gBattlerTarget, gBattlerAttacker, BattleScript_EffectMagneticFluxEnd
	setallytonexttarget BattleScript_EffectMagneticFluxStart
BattleScript_EffectMagneticFluxEnd:
	jumpifbyte CMP_NOT_EQUAL, gBattleCommunication, 0, BattleScript_MoveEnd
	goto BattleScript_ButItFailed

BattleScript_EffectGearUp::
	attackcanceler
	attackstring
	ppreduce
	setbyte gBattleCommunication, 0
BattleScript_EffectGearUpStart:
	jumpifability BS_TARGET, ABILITY_MINUS, BattleScript_EffectGearUpCheckStats
	jumpifability BS_TARGET, ABILITY_PLUS, BattleScript_EffectGearUpCheckStats
	goto BattleScript_EffectGearUpLoop
BattleScript_EffectGearUpCheckStats:
	jumpifstat BS_TARGET, CMP_LESS_THAN, STAT_ATK, MAX_STAT_STAGE, BattleScript_EffectGearUpTryAtk
	jumpifstat BS_TARGET, CMP_EQUAL, STAT_SPATK, MAX_STAT_STAGE, BattleScript_EffectGearUpLoop
BattleScript_EffectGearUpTryAtk:
	jumpifbyte CMP_NOT_EQUAL, gBattleCommunication, 0, BattleScript_EffectGearUpSkipAnim
	attackanimation
	waitanimation
BattleScript_EffectGearUpSkipAnim:
	setbyte sSTAT_ANIM_PLAYED, FALSE
	playstatchangeanimation BS_TARGET, BIT_ATK | BIT_SPATK, 0
	setstatchanger STAT_ATK, 1, FALSE
	statbuffchange STAT_BUFF_ALLOW_PTR, BattleScript_EffectGearUpTrySpAtk
	jumpifbyte CMP_EQUAL, cMULTISTRING_CHOOSER, B_MSG_STAT_WONT_INCREASE, BattleScript_EffectGearUpTrySpAtk
	addbyte gBattleCommunication, 1
	printfromtable gStatUpStringIds
	waitmessage B_WAIT_TIME_LONG
BattleScript_EffectGearUpTrySpAtk:
	setstatchanger STAT_SPATK, 1, FALSE
	statbuffchange STAT_BUFF_ALLOW_PTR, BattleScript_EffectGearUpLoop
	jumpifbyte CMP_EQUAL, cMULTISTRING_CHOOSER, B_MSG_STAT_WONT_INCREASE, BattleScript_EffectGearUpLoop
	addbyte gBattleCommunication, 1
	printfromtable gStatUpStringIds
	waitmessage B_WAIT_TIME_LONG
BattleScript_EffectGearUpLoop:
	jumpifbytenotequal gBattlerTarget, gBattlerAttacker, BattleScript_EffectGearUpEnd
	setallytonexttarget BattleScript_EffectGearUpStart
BattleScript_EffectGearUpEnd:
	jumpifbyte CMP_NOT_EQUAL, gBattleCommunication, 0, BattleScript_MoveEnd
	goto BattleScript_ButItFailed

BattleScript_EffectAcupressure:
	attackcanceler
	jumpifbyteequal gBattlerTarget, gBattlerAttacker, BattleScript_EffectAcupressureTry
	jumpifstatus2 BS_TARGET, STATUS2_SUBSTITUTE, BattleScript_PrintMoveMissed
BattleScript_EffectAcupressureTry:
	attackstring
	ppreduce
	tryaccupressure BS_TARGET, BattleScript_ButItFailed
	attackanimation
	waitanimation
	setgraphicalstatchangevalues
	playanimation BS_TARGET, B_ANIM_STATS_CHANGE, sB_ANIM_ARG1
	statbuffchange MOVE_EFFECT_CERTAIN, BattleScript_MoveEnd
	printstring STRINGID_DEFENDERSSTATROSE
	waitmessage B_WAIT_TIME_LONG
	goto BattleScript_MoveEnd

BattleScript_MoveEffectFeint::
	printstring STRINGID_FELLFORFEINT
	waitmessage B_WAIT_TIME_LONG
	return

BattleScript_EffectFeint:
	setmoveeffect MOVE_EFFECT_FEINT
	goto BattleScript_EffectHit

BattleScript_EffectThirdType:
	attackcanceler
	accuracycheck BattleScript_PrintMoveMissed, ACC_CURR_MOVE
	attackstring
	ppreduce
	trysetthirdtype BS_TARGET, BattleScript_ButItFailed
	attackanimation
	waitanimation
	printstring STRINGID_THIRDTYPEADDED
	waitmessage B_WAIT_TIME_LONG
	goto BattleScript_MoveEnd

BattleScript_EffectDefenseUp2Hit:
	setmoveeffect MOVE_EFFECT_DEF_PLUS_2 | MOVE_EFFECT_AFFECTS_USER
	goto BattleScript_EffectHit

BattleScript_EffectFlowerShield:
	attackcanceler
	attackstring
	ppreduce
	selectfirstvalidtarget
BattleScript_FlowerShieldIsAnyGrass:
	jumpiftype BS_TARGET, TYPE_GRASS, BattleScript_FlowerShieldLoopStart
	jumpifnexttargetvalid BattleScript_FlowerShieldIsAnyGrass
	goto BattleScript_ButItFailed
BattleScript_FlowerShieldLoopStart:
	selectfirstvalidtarget
BattleScript_FlowerShieldLoop:
	movevaluescleanup
	jumpiftype BS_TARGET, TYPE_GRASS, BattleScript_FlowerShieldLoop2
	goto BattleScript_FlowerShieldMoveTargetEnd
BattleScript_FlowerShieldLoop2:
	setstatchanger STAT_DEF, 1, FALSE
	statbuffchange STAT_BUFF_ALLOW_PTR, BattleScript_FlowerShieldMoveTargetEnd
	jumpifbyte CMP_LESS_THAN, cMULTISTRING_CHOOSER, B_MSG_STAT_WONT_INCREASE, BattleScript_FlowerShieldDoAnim
	jumpifbyte CMP_EQUAL, cMULTISTRING_CHOOSER, B_MSG_STAT_ROSE_EMPTY, BattleScript_FlowerShieldMoveTargetEnd
	pause 21
	goto BattleScript_FlowerShieldString
BattleScript_FlowerShieldDoAnim:
	attackanimation
	waitanimation
	setgraphicalstatchangevalues
	playanimation BS_TARGET, B_ANIM_STATS_CHANGE, sB_ANIM_ARG1
BattleScript_FlowerShieldString:
	printfromtable gStatUpStringIds
	waitmessage B_WAIT_TIME_LONG
BattleScript_FlowerShieldMoveTargetEnd:
	moveendto MOVEEND_NEXT_TARGET
	jumpifnexttargetvalid BattleScript_FlowerShieldLoop
	end

BattleScript_EffectRototiller:
	attackcanceler
	attackstring
	ppreduce
	selectfirstvalidtarget
BattleScript_RototillerLoop:
	movevaluescleanup
	jumpifnotgrounded BS_TARGET, BattleScript_RototillerNoEffect
	jumpiftype BS_TARGET, TYPE_GRASS, BattleScript_RototillerLoop2
BattleScript_RototillerNoEffect:
	pause B_WAIT_TIME_SHORT
	printstring STRINGID_NOEFFECTONTARGET
	waitmessage B_WAIT_TIME_LONG
	goto BattleScript_RototillerMoveTargetEnd
BattleScript_RototillerLoop2:
	jumpifstat BS_TARGET, CMP_LESS_THAN, STAT_ATK, MAX_STAT_STAGE, BattleScript_RototillerDoMoveAnim
	jumpifstat BS_TARGET, CMP_EQUAL, STAT_SPATK, MAX_STAT_STAGE, BattleScript_RototillerCantRaiseMultipleStats
BattleScript_RototillerDoMoveAnim::
	attackanimation
	waitanimation
	setbyte sSTAT_ANIM_PLAYED, FALSE
	playstatchangeanimation BS_TARGET, BIT_ATK | BIT_SPATK, 0
	setstatchanger STAT_ATK, 1, FALSE
	statbuffchange STAT_BUFF_ALLOW_PTR, BattleScript_RototillerTrySpAtk
	jumpifbyte CMP_EQUAL, cMULTISTRING_CHOOSER, B_MSG_STAT_WONT_INCREASE, BattleScript_RototillerTrySpAtk
	printfromtable gStatUpStringIds
	waitmessage B_WAIT_TIME_LONG
BattleScript_RototillerTrySpAtk::
	setstatchanger STAT_SPATK, 1, FALSE
	statbuffchange STAT_BUFF_ALLOW_PTR, BattleScript_RototillerMoveTargetEnd
	jumpifbyte CMP_EQUAL, cMULTISTRING_CHOOSER, B_MSG_STAT_WONT_INCREASE, BattleScript_RototillerMoveTargetEnd
	printfromtable gStatUpStringIds
	waitmessage B_WAIT_TIME_LONG
BattleScript_RototillerMoveTargetEnd:
	moveendto MOVEEND_NEXT_TARGET
	jumpifnexttargetvalid BattleScript_RototillerLoop
	end
BattleScript_RototillerCantRaiseMultipleStats:
	printstring STRINGID_STATSWONTINCREASE2
	waitmessage B_WAIT_TIME_LONG
	goto BattleScript_RototillerMoveTargetEnd

BattleScript_EffectBestow:
	attackcanceler
	accuracycheck BattleScript_PrintMoveMissed, NO_ACC_CALC_CHECK_LOCK_ON
	attackstring
	ppreduce
	jumpifsubstituteblocks BattleScript_ButItFailed
	trybestow BattleScript_ButItFailed
	attackanimation
	waitanimation
	printstring STRINGID_BESTOWITEMGIVING
	waitmessage B_WAIT_TIME_LONG
	goto BattleScript_MoveEnd

BattleScript_EffectAfterYou:
	attackcanceler
	accuracycheck BattleScript_PrintMoveMissed, ACC_CURR_MOVE
	attackstring
	ppreduce
	tryafteryou BattleScript_ButItFailed
	attackanimation
	waitanimation
	printstring STRINGID_KINDOFFER
	waitmessage B_WAIT_TIME_LONG
	goto BattleScript_MoveEnd

BattleScript_EffectFlameBurst:
	setmoveeffect MOVE_EFFECT_FLAME_BURST | MOVE_EFFECT_AFFECTS_USER
	goto BattleScript_EffectHit

BattleScript_MoveEffectFlameBurst::
	tryfaintmon BS_TARGET, FALSE, NULL
	copybyte sBATTLER, sSAVED_BATTLER
	printstring STRINGID_BURSTINGFLAMESHIT
	waitmessage B_WAIT_TIME_LONG
	savetarget
	copybyte gBattlerTarget, sSAVED_BATTLER
	healthbarupdate BS_TARGET
	datahpupdate BS_TARGET
	tryfaintmon BS_TARGET, FALSE, NULL
	restoretarget
	goto BattleScript_MoveEnd

BattleScript_EffectPowerTrick:
	attackcanceler
	accuracycheck BattleScript_PrintMoveMissed, ACC_CURR_MOVE
	attackstring
	ppreduce
	powertrick BS_ATTACKER
	attackanimation
	waitanimation
	printstring STRINGID_PKMNSWITCHEDATKANDDEF
	waitmessage B_WAIT_TIME_LONG
	goto BattleScript_MoveEnd

BattleScript_EffectPsychoShift:
	attackcanceler
	accuracycheck BattleScript_PrintMoveMissed, ACC_CURR_MOVE
	attackstring
	ppreduce
	jumpifstatus BS_ATTACKER, STATUS1_ANY, BattleScript_EffectPsychoShiftCanWork
	goto BattleScript_ButItFailed
BattleScript_EffectPsychoShiftCanWork:
	jumpifstatus BS_TARGET, STATUS1_ANY, BattleScript_ButItFailed
	jumpifsafeguard BattleScript_SafeguardProtected
	trypsychoshift BattleScript_MoveEnd
	attackanimation
	waitanimation
	copybyte gEffectBattler, gBattlerTarget
	printfromtable gStatusConditionsStringIds
	waitmessage B_WAIT_TIME_LONG
	statusanimation BS_TARGET
	updatestatusicon BS_TARGET
	curestatus BS_ATTACKER
	printstring STRINGID_PKMNSTATUSNORMAL
	waitmessage B_WAIT_TIME_LONG
	updatestatusicon BS_ATTACKER
	goto BattleScript_MoveEnd

BattleScript_EffectSynchronoise:
	attackcanceler
	attackstring
	ppreduce
	selectfirstvalidtarget
BattleScript_SynchronoiseLoop:
	movevaluescleanup
	jumpifcantusesynchronoise BattleScript_SynchronoiseNoEffect
	accuracycheck BattleScript_SynchronoiseMissed, ACC_CURR_MOVE
	critcalc
	damagecalc
	adjustdamage
	attackanimation
	waitanimation
	effectivenesssound
	hitanimation BS_TARGET
	waitstate
	healthbarupdate BS_TARGET
	datahpupdate BS_TARGET
	critmessage
	waitmessage B_WAIT_TIME_LONG
	resultmessage
	waitmessage B_WAIT_TIME_LONG
	printstring STRINGID_EMPTYSTRING3
	waitmessage 1
	tryfaintmon BS_TARGET, FALSE, NULL
BattleScript_SynchronoiseMoveTargetEnd:
	moveendto MOVEEND_NEXT_TARGET
	jumpifnexttargetvalid BattleScript_SynchronoiseLoop
	end
BattleScript_SynchronoiseMissed:
	pause B_WAIT_TIME_SHORT
	resultmessage
	waitmessage B_WAIT_TIME_LONG
	goto BattleScript_SynchronoiseMoveTargetEnd
BattleScript_SynchronoiseNoEffect:
	pause B_WAIT_TIME_SHORT
	printstring STRINGID_NOEFFECTONTARGET
	waitmessage B_WAIT_TIME_LONG
	goto BattleScript_SynchronoiseMoveTargetEnd

BattleScript_EffectSmackDown:
	setmoveeffect MOVE_EFFECT_SMACK_DOWN
	goto BattleScript_EffectHit

BattleScript_MoveEffectSmackDown::
	printstring STRINGID_FELLSTRAIGHTDOWN
	waitmessage B_WAIT_TIME_LONG
	return

BattleScript_EffectHitEnemyHealAlly:
	jumpiftargetally BattleScript_EffectHealPulse
	goto BattleScript_EffectHit

BattleScript_EffectDefog:
	setstatchanger STAT_EVASION, 1, TRUE
	attackcanceler
	jumpifsubstituteblocks BattleScript_DefogIfCanClearHazards
	jumpifstat BS_TARGET, CMP_NOT_EQUAL, STAT_EVASION, MIN_STAT_STAGE, BattleScript_DefogWorks
BattleScript_DefogIfCanClearHazards:
	defogclear BS_ATTACKER, FALSE, BattleScript_ButItFailedAtkStringPpReduce
BattleScript_DefogWorks:
	accuracycheck BattleScript_PrintMoveMissed, ACC_CURR_MOVE
	attackstring
	ppreduce
	statbuffchange STAT_BUFF_ALLOW_PTR, BattleScript_DefogTryHazardsWithAnim
	jumpifbyte CMP_LESS_THAN, cMULTISTRING_CHOOSER, B_MSG_STAT_WONT_DECREASE, BattleScript_DefogDoAnim
	jumpifbyte CMP_EQUAL, cMULTISTRING_CHOOSER, B_MSG_STAT_FELL_EMPTY, BattleScript_DefogTryHazardsWithAnim
	pause B_WAIT_TIME_SHORT
	goto BattleScript_DefogPrintString
BattleScript_DefogDoAnim::
	attackanimation
	waitanimation
	setgraphicalstatchangevalues
	playanimation BS_TARGET, B_ANIM_STATS_CHANGE, sB_ANIM_ARG1
BattleScript_DefogPrintString::
	printfromtable gStatDownStringIds
	waitmessage B_WAIT_TIME_LONG
BattleScript_DefogTryHazards::
	copybyte gEffectBattler, gBattlerAttacker
	defogclear BS_ATTACKER, TRUE, NULL
	copybyte gBattlerAttacker, gEffectBattler
	goto BattleScript_MoveEnd
BattleScript_DefogTryHazardsWithAnim:
	attackanimation
	waitanimation
	goto BattleScript_DefogTryHazards

BattleScript_EffectCopycat:
	attackcanceler
	attackstring
	pause 5
	trycopycat BattleScript_CopycatFail
	attackanimation
	waitanimation
	jumptocalledmove TRUE
BattleScript_CopycatFail:
	ppreduce
	goto BattleScript_ButItFailed

BattleScript_EffectInstruct:
	attackcanceler
	attackstring
	ppreduce
	pause 5
	tryinstruct BattleScript_ButItFailed
	attackanimation
	waitanimation
	printstring STRINGID_USEDINSTRUCTEDMOVE
	waitmessage B_WAIT_TIME_LONG
	setbyte sB_ANIM_TURN, 0
	setbyte sB_ANIM_TARGETS_HIT, 0
	jumptocalledmove TRUE

BattleScript_EffectAutotomize:
	setstatchanger STAT_SPEED, 2, FALSE
	attackcanceler
	attackstring
	ppreduce
	statbuffchange MOVE_EFFECT_AFFECTS_USER | STAT_BUFF_ALLOW_PTR, BattleScript_AutotomizeWeightLoss
	jumpifbyte CMP_NOT_EQUAL, cMULTISTRING_CHOOSER, B_MSG_STAT_WONT_INCREASE, BattleScript_AutotomizeAttackAnim
	pause B_WAIT_TIME_SHORT
	goto BattleScript_AutotomizePrintString
BattleScript_AutotomizeAttackAnim::
	attackanimation
	waitanimation
BattleScript_AutotomizeDoAnim::
	setgraphicalstatchangevalues
	playanimation BS_ATTACKER, B_ANIM_STATS_CHANGE, sB_ANIM_ARG1
BattleScript_AutotomizePrintString::
	printfromtable gStatUpStringIds
	waitmessage B_WAIT_TIME_LONG
BattleScript_AutotomizeWeightLoss::
	jumpifmovehadnoeffect BattleScript_MoveEnd
	tryautotomize BS_ATTACKER, BattleScript_MoveEnd
	printstring STRINGID_BECAMENIMBLE
	waitmessage B_WAIT_TIME_LONG
	goto BattleScript_MoveEnd

BattleScript_EffectFinalGambit:
	attackcanceler
	accuracycheck BattleScript_PrintMoveMissed, ACC_CURR_MOVE
	attackstring
	ppreduce
	critcalc
	typecalc
	bichalfword gMoveResultFlags, MOVE_RESULT_SUPER_EFFECTIVE | MOVE_RESULT_NOT_VERY_EFFECTIVE
	dmgtocurrattackerhp
	adjustdamage
	attackanimation
	waitanimation
	effectivenesssound
	hitanimation BS_TARGET
	waitstate
	healthbarupdate BS_TARGET
	datahpupdate BS_TARGET
	resultmessage
	waitmessage B_WAIT_TIME_LONG
	dmgtocurrattackerhp
	healthbarupdate BS_ATTACKER
	datahpupdate BS_ATTACKER
	seteffectwithchance
	tryfaintmon BS_ATTACKER, FALSE, NULL
	tryfaintmon BS_TARGET, FALSE, NULL
	jumpifmovehadnoeffect BattleScript_MoveEnd
	goto BattleScript_MoveEnd

BattleScript_EffectHitSwitchTarget:
	attackcanceler
	accuracycheck BattleScript_PrintMoveMissed, ACC_CURR_MOVE
	attackstring
	ppreduce
	critcalc
	damagecalc
	adjustdamage
	attackanimation
	waitanimation
	effectivenesssound
	hitanimation BS_TARGET
	waitstate
	healthbarupdate BS_TARGET
	datahpupdate BS_TARGET
	critmessage
	waitmessage B_WAIT_TIME_LONG
	resultmessage
	waitmessage B_WAIT_TIME_LONG
	tryfaintmon BS_TARGET, FALSE, NULL
	jumpifability BS_TARGET, ABILITY_SUCTION_CUPS, BattleScript_AbilityPreventsPhasingOut
	jumpifstatus3 BS_TARGET, STATUS3_ROOTED, BattleScript_PrintMonIsRooted
	tryhitswitchtarget BattleScript_EffectHitSwitchTargetMoveEnd
BattleScript_EffectHitSwitchTargetMoveEnd:
	moveendall
	end

BattleScript_EffectClearSmog:
	setmoveeffect MOVE_EFFECT_CLEAR_SMOG
	goto BattleScript_EffectHit

BattleScript_EffectToxicThread:
	setstatchanger STAT_SPEED, 2, TRUE
	attackcanceler
	jumpifsubstituteblocks BattleScript_ButItFailedAtkStringPpReduce
	jumpifstat BS_TARGET, CMP_NOT_EQUAL, STAT_SPEED, MIN_STAT_STAGE, BattleScript_ToxicThreadWorks
	jumpifstatus BS_TARGET, STATUS1_PSN_ANY, BattleScript_ButItFailedAtkStringPpReduce
BattleScript_ToxicThreadWorks:
	accuracycheck BattleScript_PrintMoveMissed, ACC_CURR_MOVE
	attackstring
	ppreduce
	statbuffchange STAT_BUFF_ALLOW_PTR, BattleScript_ToxicThreadTryPsn
	jumpifbyte CMP_LESS_THAN, cMULTISTRING_CHOOSER, B_MSG_STAT_WONT_DECREASE, BattleScript_ToxicThreadDoAnim
	jumpifbyte CMP_EQUAL, cMULTISTRING_CHOOSER, B_MSG_STAT_FELL_EMPTY, BattleScript_ToxicThreadTryPsn
	pause B_WAIT_TIME_SHORT
	goto BattleScript_ToxicThreadPrintString
BattleScript_ToxicThreadDoAnim::
	attackanimation
	waitanimation
	setgraphicalstatchangevalues
	playanimation BS_TARGET, B_ANIM_STATS_CHANGE, sB_ANIM_ARG1
BattleScript_ToxicThreadPrintString::
	printfromtable gStatDownStringIds
	waitmessage B_WAIT_TIME_LONG
BattleScript_ToxicThreadTryPsn::
	setmoveeffect MOVE_EFFECT_POISON
	seteffectprimary
	goto BattleScript_MoveEnd

BattleScript_EffectVenomDrench:
	attackcanceler
	attackstring
	ppreduce
	jumpifstatus BS_TARGET, STATUS1_PSN_ANY, BattleScript_EffectVenomDrenchCanBeUsed
	goto BattleScript_ButItFailed
BattleScript_EffectVenomDrenchCanBeUsed:
	jumpifstat BS_TARGET, CMP_GREATER_THAN, STAT_ATK, MIN_STAT_STAGE, BattleScript_VenomDrenchDoMoveAnim
	jumpifstat BS_TARGET, CMP_GREATER_THAN, STAT_SPATK, MIN_STAT_STAGE, BattleScript_VenomDrenchDoMoveAnim
	jumpifstat BS_TARGET, CMP_EQUAL, STAT_SPEED, MIN_STAT_STAGE, BattleScript_CantLowerMultipleStats
BattleScript_VenomDrenchDoMoveAnim::
	accuracycheck BattleScript_ButItFailed, ACC_CURR_MOVE
	attackanimation
	waitanimation
	setbyte sSTAT_ANIM_PLAYED, FALSE
	playstatchangeanimation BS_TARGET, BIT_ATK | BIT_SPATK | BIT_SPEED, STAT_CHANGE_NEGATIVE | STAT_CHANGE_MULTIPLE_STATS
	playstatchangeanimation BS_TARGET, BIT_ATK, STAT_CHANGE_NEGATIVE
	setstatchanger STAT_ATK, 1, TRUE
	statbuffchange STAT_BUFF_ALLOW_PTR, BattleScript_VenomDrenchTryLowerSpAtk
	jumpifbyte CMP_EQUAL, cMULTISTRING_CHOOSER, B_MSG_STAT_WONT_DECREASE, BattleScript_VenomDrenchTryLowerSpAtk
	printfromtable gStatDownStringIds
	waitmessage B_WAIT_TIME_LONG
BattleScript_VenomDrenchTryLowerSpAtk::
	playstatchangeanimation BS_TARGET, BIT_SPATK, STAT_CHANGE_NEGATIVE
	setstatchanger STAT_SPATK, 1, TRUE
	statbuffchange STAT_BUFF_ALLOW_PTR, BattleScript_VenomDrenchTryLowerSpeed
	jumpifbyte CMP_EQUAL, cMULTISTRING_CHOOSER, B_MSG_STAT_WONT_DECREASE, BattleScript_VenomDrenchTryLowerSpeed
	printfromtable gStatDownStringIds
	waitmessage B_WAIT_TIME_LONG
BattleScript_VenomDrenchTryLowerSpeed::
	playstatchangeanimation BS_TARGET, BIT_SPEED, STAT_CHANGE_NEGATIVE
	setstatchanger STAT_SPEED, 1, TRUE
	statbuffchange STAT_BUFF_ALLOW_PTR, BattleScript_VenomDrenchEnd
	jumpifbyte CMP_EQUAL, cMULTISTRING_CHOOSER, B_MSG_STAT_WONT_DECREASE, BattleScript_VenomDrenchEnd
	printfromtable gStatDownStringIds
	waitmessage B_WAIT_TIME_LONG
BattleScript_VenomDrenchEnd::
	goto BattleScript_MoveEnd

BattleScript_EffectNobleRoar:
	attackcanceler
	attackstring
	ppreduce
	jumpifstat BS_TARGET, CMP_GREATER_THAN, STAT_ATK, MIN_STAT_STAGE, BattleScript_NobleRoarDoMoveAnim
	jumpifstat BS_TARGET, CMP_EQUAL, STAT_SPATK, MIN_STAT_STAGE, BattleScript_CantLowerMultipleStats
BattleScript_NobleRoarDoMoveAnim::
	accuracycheck BattleScript_ButItFailed, ACC_CURR_MOVE
	attackanimation
	waitanimation
	setbyte sSTAT_ANIM_PLAYED, FALSE
	playstatchangeanimation BS_TARGET, BIT_ATK | BIT_SPATK, STAT_CHANGE_NEGATIVE | STAT_CHANGE_MULTIPLE_STATS
	playstatchangeanimation BS_TARGET, BIT_ATK, STAT_CHANGE_NEGATIVE
	setstatchanger STAT_ATK, 1, TRUE
	statbuffchange STAT_BUFF_ALLOW_PTR, BattleScript_NobleRoarTryLowerSpAtk
	jumpifbyte CMP_EQUAL, cMULTISTRING_CHOOSER, B_MSG_STAT_WONT_DECREASE, BattleScript_NobleRoarTryLowerSpAtk
	printfromtable gStatDownStringIds
	waitmessage B_WAIT_TIME_LONG
BattleScript_NobleRoarTryLowerSpAtk::
	playstatchangeanimation BS_TARGET, BIT_SPATK, STAT_CHANGE_NEGATIVE
	setstatchanger STAT_SPATK, 1, TRUE
	statbuffchange STAT_BUFF_ALLOW_PTR, BattleScript_NobleRoarEnd
	jumpifbyte CMP_EQUAL, cMULTISTRING_CHOOSER, B_MSG_STAT_WONT_DECREASE, BattleScript_NobleRoarEnd
	printfromtable gStatDownStringIds
	waitmessage B_WAIT_TIME_LONG
BattleScript_NobleRoarEnd::
	goto BattleScript_MoveEnd

BattleScript_EffectShellSmash:
	attackcanceler
	attackstring
	ppreduce
	jumpifstat BS_ATTACKER, CMP_LESS_THAN, STAT_ATK, MAX_STAT_STAGE, BattleScript_ShellSmashTryDef
	jumpifstat BS_ATTACKER, CMP_LESS_THAN, STAT_SPATK, MAX_STAT_STAGE, BattleScript_ShellSmashTryDef
	jumpifstat BS_ATTACKER, CMP_LESS_THAN, STAT_SPEED, MAX_STAT_STAGE, BattleScript_ShellSmashTryDef
	jumpifstat BS_ATTACKER, CMP_GREATER_THAN, STAT_DEF, MIN_STAT_STAGE, BattleScript_ShellSmashTryDef
	jumpifstat BS_ATTACKER, CMP_EQUAL, STAT_SPDEF, MIN_STAT_STAGE, BattleScript_ButItFailed
BattleScript_ShellSmashTryDef::
	attackanimation
	waitanimation
	setbyte sSTAT_ANIM_PLAYED, FALSE
	playstatchangeanimation BS_ATTACKER, BIT_DEF | BIT_SPDEF, STAT_CHANGE_NEGATIVE | STAT_CHANGE_CANT_PREVENT
	setstatchanger STAT_DEF, 1, TRUE
	statbuffchange MOVE_EFFECT_AFFECTS_USER | STAT_BUFF_ALLOW_PTR | MOVE_EFFECT_CERTAIN, BattleScript_ShellSmashTrySpDef
	jumpifbyte CMP_EQUAL, cMULTISTRING_CHOOSER, B_MSG_STAT_WONT_INCREASE, BattleScript_ShellSmashTrySpDef
	printfromtable gStatUpStringIds
	waitmessage B_WAIT_TIME_LONG
BattleScript_ShellSmashTrySpDef:
	setstatchanger STAT_SPDEF, 1, TRUE
	statbuffchange MOVE_EFFECT_AFFECTS_USER | STAT_BUFF_ALLOW_PTR | MOVE_EFFECT_CERTAIN, BattleScript_ShellSmashTryAttack
	jumpifbyte CMP_EQUAL, cMULTISTRING_CHOOSER, B_MSG_STAT_WONT_INCREASE, BattleScript_ShellSmashTryAttack
	printfromtable gStatUpStringIds
	waitmessage B_WAIT_TIME_LONG
BattleScript_ShellSmashTryAttack:
	setbyte sSTAT_ANIM_PLAYED, FALSE
	playstatchangeanimation BS_ATTACKER, BIT_SPATK | BIT_ATK | BIT_SPEED, STAT_CHANGE_BY_TWO
	setstatchanger STAT_ATK, 2, FALSE
	statbuffchange MOVE_EFFECT_AFFECTS_USER | STAT_BUFF_ALLOW_PTR, BattleScript_ShellSmashTrySpAtk
	jumpifbyte CMP_EQUAL, cMULTISTRING_CHOOSER, B_MSG_STAT_WONT_INCREASE, BattleScript_ShellSmashTrySpAtk
	printfromtable gStatUpStringIds
	waitmessage B_WAIT_TIME_LONG
BattleScript_ShellSmashTrySpAtk:
	setstatchanger STAT_SPATK, 2, FALSE
	statbuffchange MOVE_EFFECT_AFFECTS_USER | STAT_BUFF_ALLOW_PTR, BattleScript_ShellSmashTrySpeed
	jumpifbyte CMP_EQUAL, cMULTISTRING_CHOOSER, B_MSG_STAT_WONT_INCREASE, BattleScript_ShellSmashTrySpeed
	printfromtable gStatUpStringIds
	waitmessage B_WAIT_TIME_LONG
BattleScript_ShellSmashTrySpeed:
	setstatchanger STAT_SPEED, 2, FALSE
	statbuffchange MOVE_EFFECT_AFFECTS_USER | STAT_BUFF_ALLOW_PTR, BattleScript_ShellSmashEnd
	jumpifbyte CMP_EQUAL, cMULTISTRING_CHOOSER, B_MSG_STAT_WONT_INCREASE, BattleScript_ShellSmashEnd
	printfromtable gStatUpStringIds
	waitmessage B_WAIT_TIME_LONG
BattleScript_ShellSmashEnd:
	goto BattleScript_MoveEnd

BattleScript_EffectLastResort:
	attackcanceler
	attackstring
	ppreduce
	jumpifcantuselastresort BS_ATTACKER, BattleScript_ButItFailed
	accuracycheck BattleScript_PrintMoveMissed, ACC_CURR_MOVE
	goto BattleScript_HitFromCritCalc

BattleScript_EffectGrowth:
	attackcanceler
	attackstring
	ppreduce
	jumpifstat BS_ATTACKER, CMP_LESS_THAN, STAT_ATK, MAX_STAT_STAGE, BattleScript_GrowthDoMoveAnim
	jumpifstat BS_ATTACKER, CMP_EQUAL, STAT_SPATK, MAX_STAT_STAGE, BattleScript_CantRaiseMultipleStats
BattleScript_GrowthDoMoveAnim::
	attackanimation
	waitanimation
	setbyte sSTAT_ANIM_PLAYED, FALSE
	playstatchangeanimation BS_ATTACKER, BIT_ATK | BIT_SPATK, 0
	jumpifhalfword CMP_COMMON_BITS, gBattleWeather, WEATHER_SUN_ANY, BattleScript_GrowthAtk2
	setstatchanger STAT_ATK, 1, FALSE
	goto BattleScript_GrowthAtk
BattleScript_GrowthAtk2:
	setstatchanger STAT_ATK, 2, FALSE
BattleScript_GrowthAtk:
	statbuffchange MOVE_EFFECT_AFFECTS_USER | STAT_BUFF_ALLOW_PTR, BattleScript_GrowthTrySpAtk
	jumpifbyte CMP_EQUAL, cMULTISTRING_CHOOSER, B_MSG_STAT_WONT_INCREASE, BattleScript_GrowthTrySpAtk
	printfromtable gStatUpStringIds
	waitmessage B_WAIT_TIME_LONG
BattleScript_GrowthTrySpAtk::
	jumpifhalfword CMP_COMMON_BITS, gBattleWeather, WEATHER_SUN_ANY, BattleScript_GrowthSpAtk2
	setstatchanger STAT_SPATK, 1, FALSE
	goto BattleScript_GrowthSpAtk
BattleScript_GrowthSpAtk2:
	setstatchanger STAT_SPATK, 2, FALSE
BattleScript_GrowthSpAtk:
	statbuffchange MOVE_EFFECT_AFFECTS_USER | STAT_BUFF_ALLOW_PTR, BattleScript_GrowthEnd
	jumpifbyte CMP_EQUAL, cMULTISTRING_CHOOSER, B_MSG_STAT_WONT_INCREASE, BattleScript_GrowthEnd
	printfromtable gStatUpStringIds
	waitmessage B_WAIT_TIME_LONG
BattleScript_GrowthEnd:
	goto BattleScript_MoveEnd

BattleScript_EffectSoak:
	attackcanceler
	accuracycheck BattleScript_PrintMoveMissed, ACC_CURR_MOVE
	attackstring
	ppreduce
	jumpifability BS_TARGET, ABILITY_MULTITYPE, BattleScript_ButItFailed
	jumpifability BS_TARGET, ABILITY_RKS_SYSTEM, BattleScript_ButItFailed
	jumpifsubstituteblocks BattleScript_ButItFailed
	attackanimation
	waitanimation
	trysoak BattleScript_ButItFailed
	printstring STRINGID_TRANSFORMEDINTOWATERTYPE
	waitmessage B_WAIT_TIME_LONG
	goto BattleScript_MoveEnd

BattleScript_EffectReflectType:
	attackcanceler
	accuracycheck BattleScript_PrintMoveMissed, ACC_CURR_MOVE
	attackstring
	ppreduce
	tryreflecttype BattleScript_ButItFailed
	attackanimation
	waitanimation
	printstring STRINGID_REFLECTTARGETSTYPE
	waitmessage B_WAIT_TIME_LONG
	goto BattleScript_MoveEnd

BattleScript_EffectElectrify:
	attackcanceler
	accuracycheck BattleScript_PrintMoveMissed, ACC_CURR_MOVE
	attackstring
	ppreduce
	tryelectrify BattleScript_ButItFailed
	attackanimation
	waitanimation
	printstring STRINGID_TARGETELECTRIFIED
	waitmessage B_WAIT_TIME_LONG
	goto BattleScript_MoveEnd

BattleScript_EffectShiftGear:
	attackcanceler
	attackstring
	ppreduce
	jumpifstat BS_ATTACKER, CMP_LESS_THAN, STAT_SPEED, MAX_STAT_STAGE, BattleScript_ShiftGearDoMoveAnim
	jumpifstat BS_ATTACKER, CMP_EQUAL, STAT_ATK, MAX_STAT_STAGE, BattleScript_CantRaiseMultipleStats
BattleScript_ShiftGearDoMoveAnim:
	attackanimation
	waitanimation
	setbyte sSTAT_ANIM_PLAYED, FALSE
	jumpifstat BS_ATTACKER, CMP_GREATER_THAN, STAT_SPEED, 10, BattleScript_ShiftGearSpeedBy1
	playstatchangeanimation BS_ATTACKER, BIT_SPEED | BIT_ATK, STAT_CHANGE_BY_TWO
	setstatchanger STAT_SPEED, 2, FALSE
	goto BattleScript_ShiftGearDoSpeed
BattleScript_ShiftGearSpeedBy1:
	playstatchangeanimation BS_ATTACKER, BIT_SPEED | BIT_ATK, 0
	setstatchanger STAT_SPEED, 1, FALSE
BattleScript_ShiftGearDoSpeed:
	statbuffchange MOVE_EFFECT_AFFECTS_USER | STAT_BUFF_ALLOW_PTR, BattleScript_ShiftGearTryAtk
	jumpifbyte CMP_EQUAL, cMULTISTRING_CHOOSER, B_MSG_STAT_WONT_INCREASE, BattleScript_ShiftGearTryAtk
	printfromtable gStatUpStringIds
	waitmessage B_WAIT_TIME_LONG
BattleScript_ShiftGearTryAtk:
	setstatchanger STAT_ATK, 1, FALSE
	statbuffchange MOVE_EFFECT_AFFECTS_USER | STAT_BUFF_ALLOW_PTR, BattleScript_ShiftGearEnd
	jumpifbyte CMP_EQUAL, cMULTISTRING_CHOOSER, B_MSG_STAT_WONT_INCREASE, BattleScript_ShiftGearEnd
	printfromtable gStatUpStringIds
	waitmessage B_WAIT_TIME_LONG
BattleScript_ShiftGearEnd:
	goto BattleScript_MoveEnd

BattleScript_EffectCoil:
	attackcanceler
	attackstring
	ppreduce
	jumpifstat BS_ATTACKER, CMP_LESS_THAN, STAT_ATK, MAX_STAT_STAGE, BattleScript_CoilDoMoveAnim
	jumpifstat BS_ATTACKER, CMP_LESS_THAN, STAT_DEF, MAX_STAT_STAGE, BattleScript_CoilDoMoveAnim
	jumpifstat BS_ATTACKER, CMP_EQUAL, STAT_ACC, MAX_STAT_STAGE, BattleScript_CantRaiseMultipleStats
BattleScript_CoilDoMoveAnim:
	attackanimation
	waitanimation
	setbyte sSTAT_ANIM_PLAYED, FALSE
	playstatchangeanimation BS_ATTACKER, BIT_ATK | BIT_DEF | BIT_ACC, 0
	setstatchanger STAT_ATK, 1, FALSE
	statbuffchange MOVE_EFFECT_AFFECTS_USER | STAT_BUFF_ALLOW_PTR, BattleScript_CoilTryDef
	jumpifbyte CMP_EQUAL, cMULTISTRING_CHOOSER, B_MSG_STAT_WONT_INCREASE, BattleScript_CoilTryDef
	printfromtable gStatUpStringIds
	waitmessage B_WAIT_TIME_LONG
BattleScript_CoilTryDef:
	setstatchanger STAT_DEF, 1, FALSE
	statbuffchange MOVE_EFFECT_AFFECTS_USER | STAT_BUFF_ALLOW_PTR, BattleScript_CoilTryAcc
	jumpifbyte CMP_EQUAL, cMULTISTRING_CHOOSER, B_MSG_STAT_WONT_INCREASE, BattleScript_CoilTryAcc
	printfromtable gStatUpStringIds
	waitmessage B_WAIT_TIME_LONG
BattleScript_CoilTryAcc:
	setstatchanger STAT_ACC, 1, FALSE
	statbuffchange MOVE_EFFECT_AFFECTS_USER | STAT_BUFF_ALLOW_PTR, BattleScript_CoilEnd
	jumpifbyte CMP_EQUAL, cMULTISTRING_CHOOSER, B_MSG_STAT_WONT_INCREASE, BattleScript_CoilEnd
	printfromtable gStatUpStringIds
	waitmessage B_WAIT_TIME_LONG
BattleScript_CoilEnd:
	goto BattleScript_MoveEnd

BattleScript_EffectQuiverDance:
	attackcanceler
	attackstring
	ppreduce
	jumpifstat BS_ATTACKER, CMP_LESS_THAN, STAT_SPATK, MAX_STAT_STAGE, BattleScript_QuiverDanceDoMoveAnim
	jumpifstat BS_ATTACKER, CMP_LESS_THAN, STAT_SPDEF, MAX_STAT_STAGE, BattleScript_QuiverDanceDoMoveAnim
	jumpifstat BS_ATTACKER, CMP_EQUAL, STAT_SPEED, MAX_STAT_STAGE, BattleScript_CantRaiseMultipleStats
BattleScript_QuiverDanceDoMoveAnim::
	attackanimation
	waitanimation
	setbyte sSTAT_ANIM_PLAYED, FALSE
	playstatchangeanimation BS_ATTACKER, BIT_SPATK | BIT_SPDEF | BIT_SPEED, 0
	setstatchanger STAT_SPATK, 1, FALSE
	statbuffchange MOVE_EFFECT_AFFECTS_USER | STAT_BUFF_ALLOW_PTR, BattleScript_QuiverDanceTrySpDef
	jumpifbyte CMP_EQUAL, cMULTISTRING_CHOOSER, B_MSG_STAT_WONT_INCREASE, BattleScript_QuiverDanceTrySpDef
	printfromtable gStatUpStringIds
	waitmessage B_WAIT_TIME_LONG
BattleScript_QuiverDanceTrySpDef::
	setstatchanger STAT_SPDEF, 1, FALSE
	statbuffchange MOVE_EFFECT_AFFECTS_USER | STAT_BUFF_ALLOW_PTR, BattleScript_QuiverDanceTrySpeed
	jumpifbyte CMP_EQUAL, cMULTISTRING_CHOOSER, B_MSG_STAT_WONT_INCREASE, BattleScript_QuiverDanceTrySpeed
	printfromtable gStatUpStringIds
	waitmessage B_WAIT_TIME_LONG
BattleScript_QuiverDanceTrySpeed::
	setstatchanger STAT_SPEED, 1, FALSE
	statbuffchange MOVE_EFFECT_AFFECTS_USER | STAT_BUFF_ALLOW_PTR, BattleScript_QuiverDanceEnd
	jumpifbyte CMP_EQUAL, cMULTISTRING_CHOOSER, B_MSG_STAT_WONT_INCREASE, BattleScript_QuiverDanceEnd
	printfromtable gStatUpStringIds
	waitmessage B_WAIT_TIME_LONG
BattleScript_QuiverDanceEnd::
	goto BattleScript_MoveEnd

BattleScript_EffectSpeedUpHit:
	setmoveeffect MOVE_EFFECT_SPD_PLUS_1 | MOVE_EFFECT_AFFECTS_USER
	goto BattleScript_EffectHit

BattleScript_EffectMeFirst:
	attackcanceler
	attackstring
	trymefirst BattleScript_ButItFailedPpReduce
	attackanimation
	waitanimation
	setbyte sB_ANIM_TURN, 0
	setbyte sB_ANIM_TARGETS_HIT, 0
	jumptocalledmove TRUE

BattleScript_EffectAttackSpAttackUp:
	attackcanceler
	attackstring
	ppreduce
	jumpifstat BS_ATTACKER, CMP_LESS_THAN, STAT_ATK, MAX_STAT_STAGE, BattleScript_AttackSpAttackUpDoMoveAnim
	jumpifstat BS_ATTACKER, CMP_EQUAL, STAT_SPATK, MAX_STAT_STAGE, BattleScript_CantRaiseMultipleStats
BattleScript_AttackSpAttackUpDoMoveAnim::
	attackanimation
	waitanimation
	setbyte sSTAT_ANIM_PLAYED, FALSE
	playstatchangeanimation BS_ATTACKER, BIT_ATK | BIT_SPATK, 0
	setstatchanger STAT_ATK, 1, FALSE
	statbuffchange MOVE_EFFECT_AFFECTS_USER | STAT_BUFF_ALLOW_PTR, BattleScript_AttackSpAttackUpTrySpAtk
	jumpifbyte CMP_EQUAL, cMULTISTRING_CHOOSER, B_MSG_STAT_WONT_INCREASE, BattleScript_AttackSpAttackUpTrySpAtk
	printfromtable gStatUpStringIds
	waitmessage B_WAIT_TIME_LONG
BattleScript_AttackSpAttackUpTrySpAtk::
	setstatchanger STAT_SPATK, 1, FALSE
	statbuffchange MOVE_EFFECT_AFFECTS_USER | STAT_BUFF_ALLOW_PTR, BattleScript_AttackSpAttackUpEnd
	jumpifbyte CMP_EQUAL, cMULTISTRING_CHOOSER, B_MSG_STAT_WONT_INCREASE, BattleScript_AttackSpAttackUpEnd
	printfromtable gStatUpStringIds
	waitmessage B_WAIT_TIME_LONG
BattleScript_AttackSpAttackUpEnd:
	goto BattleScript_MoveEnd

BattleScript_EffectAttackAccUp:
	attackcanceler
	attackstring
	ppreduce
	jumpifstat BS_ATTACKER, CMP_LESS_THAN, STAT_ATK, MAX_STAT_STAGE, BattleScript_AttackAccUpDoMoveAnim
	jumpifstat BS_ATTACKER, CMP_EQUAL, STAT_ACC, MAX_STAT_STAGE, BattleScript_CantRaiseMultipleStats
BattleScript_AttackAccUpDoMoveAnim::
	attackanimation
	waitanimation
	setbyte sSTAT_ANIM_PLAYED, FALSE
	playstatchangeanimation BS_ATTACKER, BIT_SPATK | BIT_SPDEF, 0
	setstatchanger STAT_ATK, 1, FALSE
	statbuffchange MOVE_EFFECT_AFFECTS_USER | STAT_BUFF_ALLOW_PTR, BattleScript_AttackAccUpTrySpDef
	jumpifbyte CMP_EQUAL, cMULTISTRING_CHOOSER, B_MSG_STAT_WONT_INCREASE, BattleScript_AttackAccUpTrySpDef
	printfromtable gStatUpStringIds
	waitmessage B_WAIT_TIME_LONG
BattleScript_AttackAccUpTrySpDef::
	setstatchanger STAT_ACC, 1, FALSE
	statbuffchange MOVE_EFFECT_AFFECTS_USER | STAT_BUFF_ALLOW_PTR, BattleScript_AttackAccUpEnd
	jumpifbyte CMP_EQUAL, cMULTISTRING_CHOOSER, B_MSG_STAT_WONT_INCREASE, BattleScript_AttackAccUpEnd
	printfromtable gStatUpStringIds
	waitmessage B_WAIT_TIME_LONG
BattleScript_AttackAccUpEnd:
	goto BattleScript_MoveEnd

BattleScript_EffectMistyTerrain:
BattleScript_EffectGrassyTerrain:
BattleScript_EffectElectricTerrain:
BattleScript_EffectPsychicTerrain:
	attackcanceler
	attackstring
	ppreduce
	setterrain BattleScript_ButItFailed
	attackanimation
	waitanimation
	printfromtable gTerrainStringIds
	waitmessage B_WAIT_TIME_LONG
	playanimation BS_SCRIPTING, B_ANIM_RESTORE_BG, NULL
	call BattleScript_TerrainSeedLoop
	goto BattleScript_MoveEnd

BattleScript_EffectTopsyTurvy:
	attackcanceler
	attackstring
	ppreduce
	accuracycheck BattleScript_ButItFailed, NO_ACC_CALC_CHECK_LOCK_ON
	jumpifstat BS_TARGET, CMP_NOT_EQUAL, STAT_ATK, 6, BattleScript_EffectTopsyTurvyWorks
	jumpifstat BS_TARGET, CMP_NOT_EQUAL, STAT_DEF, 6, BattleScript_EffectTopsyTurvyWorks
	jumpifstat BS_TARGET, CMP_NOT_EQUAL, STAT_SPATK, 6, BattleScript_EffectTopsyTurvyWorks
	jumpifstat BS_TARGET, CMP_NOT_EQUAL, STAT_SPDEF, 6, BattleScript_EffectTopsyTurvyWorks
	jumpifstat BS_TARGET, CMP_NOT_EQUAL, STAT_SPEED, 6, BattleScript_EffectTopsyTurvyWorks
	jumpifstat BS_TARGET, CMP_NOT_EQUAL, STAT_ACC, 6, BattleScript_EffectTopsyTurvyWorks
	jumpifstat BS_TARGET, CMP_EQUAL, STAT_EVASION, 6, BattleScript_ButItFailed
BattleScript_EffectTopsyTurvyWorks:
	attackanimation
	waitanimation
	invertstatstages BS_TARGET
	printstring STRINGID_TOPSYTURVYSWITCHEDSTATS
	waitmessage B_WAIT_TIME_LONG
	goto BattleScript_MoveEnd

BattleScript_EffectIonDeluge:
	attackcanceler
	accuracycheck BattleScript_PrintMoveMissed, ACC_CURR_MOVE
	attackstring
	ppreduce
	orword gFieldStatuses, STATUS_FIELD_ION_DELUGE
	attackanimation
	waitanimation
	printstring STRINGID_IONDELUGEON
	waitmessage B_WAIT_TIME_LONG
	goto BattleScript_MoveEnd

BattleScript_EffectQuash:
	attackcanceler
	accuracycheck BattleScript_PrintMoveMissed, ACC_CURR_MOVE
	attackstring
	ppreduce
	tryquash BattleScript_ButItFailed
	attackanimation
	waitanimation
	printstring STRINGID_QUASHSUCCESS
	waitmessage B_WAIT_TIME_LONG
	goto BattleScript_MoveEnd

BattleScript_EffectHealPulse:
	attackcanceler
	attackstring
	ppreduce
	accuracycheck BattleScript_ButItFailed, NO_ACC_CALC_CHECK_LOCK_ON
	jumpifsubstituteblocks BattleScript_ButItFailed
	tryhealpulse BS_TARGET, BattleScript_AlreadyAtFullHp
	attackanimation
	waitanimation
	healthbarupdate BS_TARGET
	datahpupdate BS_TARGET
	printstring STRINGID_PKMNREGAINEDHEALTH
	waitmessage B_WAIT_TIME_LONG
	goto BattleScript_MoveEnd

BattleScript_EffectEntrainment:
	attackcanceler
	accuracycheck BattleScript_PrintMoveMissed, ACC_CURR_MOVE
	attackstring
	ppreduce
	tryentrainment BattleScript_ButItFailed
	attackanimation
	waitanimation
	setlastusedability BS_TARGET
	printstring STRINGID_PKMNACQUIREDABILITY
	waitmessage B_WAIT_TIME_LONG
	goto BattleScript_MoveEnd

BattleScript_EffectSimpleBeam:
	attackcanceler
	accuracycheck BattleScript_PrintMoveMissed, ACC_CURR_MOVE
	attackstring
	ppreduce
	setabilitysimple BS_TARGET, BattleScript_ButItFailed
	attackanimation
	waitanimation
	printstring STRINGID_PKMNACQUIREDSIMPLE
	waitmessage B_WAIT_TIME_LONG
	goto BattleScript_MoveEnd

BattleScript_EffectSuckerPunch:
	attackcanceler
	suckerpunchcheck BattleScript_ButItFailedAtkStringPpReduce
	accuracycheck BattleScript_PrintMoveMissed, ACC_CURR_MOVE
	goto BattleScript_HitFromAtkString

BattleScript_EffectLuckyChant:
	attackcanceler
	attackstring
	ppreduce
	setluckychant BS_ATTACKER, BattleScript_ButItFailed
	attackanimation
	waitanimation
	printstring STRINGID_SHIELDEDFROMCRITICALHITS
	waitmessage B_WAIT_TIME_LONG
	goto BattleScript_MoveEnd

BattleScript_EffectMetalBurst:
	attackcanceler
	metalburstdamagecalculator BattleScript_ButItFailedAtkStringPpReduce
	accuracycheck BattleScript_PrintMoveMissed, ACC_CURR_MOVE
	attackstring
	ppreduce
	typecalc
	bichalfword gMoveResultFlags, MOVE_RESULT_NOT_VERY_EFFECTIVE | MOVE_RESULT_SUPER_EFFECTIVE
	adjustdamage
	goto BattleScript_HitFromAtkAnimation

BattleScript_EffectHealingWish:
	attackcanceler
	jumpifcantswitch SWITCH_IGNORE_ESCAPE_PREVENTION | BS_ATTACKER, BattleScript_ButItFailedAtkStringPpReduce
	attackstring
	ppreduce
	attackanimation
	waitanimation
	instanthpdrop BS_ATTACKER
	setatkhptozero
	tryfaintmon BS_ATTACKER, FALSE, NULL
	openpartyscreen BS_ATTACKER, BattleScript_EffectHealingWishEnd
	switchoutabilities BS_ATTACKER
	waitstate
	switchhandleorder BS_ATTACKER, 2
	returnatktoball
	getswitchedmondata BS_ATTACKER
	switchindataupdate BS_ATTACKER
	hpthresholds BS_ATTACKER
	printstring STRINGID_SWITCHINMON
	switchinanim BS_ATTACKER, TRUE
	waitstate
	setbyte cMULTISTRING_CHOOSER 0
	jumpifnotchosenmove MOVE_LUNAR_DANCE BattleScript_EffectHealingWishNewMon
	setbyte cMULTISTRING_CHOOSER 1
	restorepp BS_ATTACKER
BattleScript_EffectHealingWishNewMon:
	printfromtable gHealingWishStringIds
	waitmessage B_WAIT_TIME_LONG
	playanimation BS_ATTACKER, B_ANIM_WISH_HEAL, NULL
	waitanimation
	dmgtomaxattackerhp
	manipulatedamage DMG_CHANGE_SIGN
	healthbarupdate BS_ATTACKER
	datahpupdate BS_ATTACKER
	clearstatus BS_ATTACKER
	waitstate
	updatestatusicon BS_ATTACKER
	waitstate
	printstring STRINGID_HEALINGWISHHEALED
	waitmessage B_WAIT_TIME_LONG
	switchineffects BS_ATTACKER
BattleScript_EffectHealingWishEnd:
	moveendall
	end

BattleScript_EffectWorrySeed:
	attackcanceler
	accuracycheck BattleScript_PrintMoveMissed, ACC_CURR_MOVE
	attackstring
	ppreduce
	tryworryseed BattleScript_ButItFailed
	attackanimation
	waitanimation
	printstring STRINGID_PKMNACQUIREDABILITY
	waitmessage B_WAIT_TIME_LONG
	goto BattleScript_MoveEnd

BattleScript_EffectPowerSplit:
	attackcanceler
	attackstring
	ppreduce
	accuracycheck BattleScript_ButItFailed, NO_ACC_CALC_CHECK_LOCK_ON
	averagestats STAT_ATK
	averagestats STAT_SPATK
	attackanimation
	waitanimation
	printstring STRINGID_SHAREDITSPOWER
	waitmessage B_WAIT_TIME_LONG
	goto BattleScript_MoveEnd

BattleScript_EffectGuardSplit:
	attackcanceler
	attackstring
	ppreduce
	accuracycheck BattleScript_ButItFailed, NO_ACC_CALC_CHECK_LOCK_ON
	averagestats STAT_DEF
	averagestats STAT_SPDEF
	attackanimation
	waitanimation
	printstring STRINGID_SHAREDITSGUARD
	waitmessage B_WAIT_TIME_LONG
	goto BattleScript_MoveEnd

BattleScript_EffectHeartSwap:
	attackcanceler
	attackstring
	ppreduce
	accuracycheck BattleScript_ButItFailed, NO_ACC_CALC_CHECK_LOCK_ON
	swapstatstages STAT_ATK
	swapstatstages STAT_DEF
	swapstatstages STAT_SPEED
	swapstatstages STAT_SPATK
	swapstatstages STAT_SPDEF
	swapstatstages STAT_EVASION
	swapstatstages STAT_ACC
	attackanimation
	waitanimation
	printstring STRINGID_PKMNSWITCHEDSTATCHANGES
	waitmessage B_WAIT_TIME_LONG
	goto BattleScript_MoveEnd

BattleScript_EffectPowerSwap:
	attackcanceler
	attackstring
	ppreduce
	accuracycheck BattleScript_ButItFailed, NO_ACC_CALC_CHECK_LOCK_ON
	swapstatstages STAT_ATK
	swapstatstages STAT_SPATK
	attackanimation
	waitanimation
	printstring STRINGID_PKMNSWITCHEDSTATCHANGES
	waitmessage B_WAIT_TIME_LONG
	goto BattleScript_MoveEnd

BattleScript_EffectGuardSwap:
	attackcanceler
	attackstring
	ppreduce
	accuracycheck BattleScript_ButItFailed, NO_ACC_CALC_CHECK_LOCK_ON
	swapstatstages STAT_DEF
	swapstatstages STAT_SPDEF
	attackanimation
	waitanimation
	printstring STRINGID_PKMNSWITCHEDSTATCHANGES
	waitmessage B_WAIT_TIME_LONG
	goto BattleScript_MoveEnd

BattleScript_EffectSpeedSwap:
	attackcanceler
	attackstring
	ppreduce
	accuracycheck BattleScript_ButItFailed, NO_ACC_CALC_CHECK_LOCK_ON
	swapstatstages STAT_SPEED
	attackanimation
	waitanimation
	printstring STRINGID_PKMNSWITCHEDSTATCHANGES
	waitmessage B_WAIT_TIME_LONG
	goto BattleScript_MoveEnd

BattleScript_EffectTelekinesis:
	attackcanceler
	accuracycheck BattleScript_PrintMoveMissed, NO_ACC_CALC_CHECK_LOCK_ON
	attackstring
	ppreduce
	settelekinesis BattleScript_ButItFailed
	attackanimation
	waitanimation
	printstring STRINGID_PKMNIDENTIFIED
	waitmessage B_WAIT_TIME_LONG
	goto BattleScript_MoveEnd

BattleScript_EffectStealthRock:
	attackcanceler
	attackstring
	ppreduce
	setstealthrock BattleScript_ButItFailed
	attackanimation
	waitanimation
	printstring STRINGID_POINTEDSTONESFLOAT
	waitmessage B_WAIT_TIME_LONG
	goto BattleScript_MoveEnd

BattleScript_EffectStickyWeb:
	attackcanceler
	attackstring
	ppreduce
	setstickyweb BattleScript_ButItFailed
	attackanimation
	waitanimation
	printstring STRINGID_STICKYWEBUSED
	waitmessage B_WAIT_TIME_LONG
	goto BattleScript_MoveEnd

BattleScript_EffectGastroAcid:
	attackcanceler
	accuracycheck BattleScript_PrintMoveMissed, ACC_CURR_MOVE
	attackstring
	ppreduce
	setgastroacid BattleScript_ButItFailed
	attackanimation
	waitanimation
	printstring STRINGID_PKMNSABILITYSUPPRESSED
	waitmessage B_WAIT_TIME_LONG
	goto BattleScript_MoveEnd

BattleScript_EffectToxicSpikes:
	attackcanceler
	attackstring
	ppreduce
	settoxicspikes BattleScript_ButItFailed
	attackanimation
	waitanimation
	printstring STRINGID_POISONSPIKESSCATTERED
	waitmessage B_WAIT_TIME_LONG
	goto BattleScript_MoveEnd

BattleScript_EffectMagnetRise:
	attackcanceler
	attackstring
	ppreduce
	setuserstatus3 STATUS3_MAGNET_RISE, BattleScript_ButItFailed
	attackanimation
	waitanimation
	printstring STRINGID_PKMNLEVITATEDONELECTROMAGNETISM
	waitmessage B_WAIT_TIME_LONG
	goto BattleScript_MoveEnd

BattleScript_EffectTrickRoom:
	attackcanceler
	attackstring
	ppreduce
	setroom
	attackanimation
	waitanimation
	printfromtable gRoomsStringIds
	waitmessage B_WAIT_TIME_LONG
	savetarget
	setbyte gBattlerTarget, 0
BattleScript_RoomServiceLoop:
	copybyte sBATTLER, gBattlerTarget
	tryroomservice BS_TARGET, BattleScript_RoomServiceLoop_NextBattler
	removeitem BS_TARGET
BattleScript_RoomServiceLoop_NextBattler:
	addbyte gBattlerTarget, 0x1
	jumpifbytenotequal gBattlerTarget, gBattlersCount, BattleScript_RoomServiceLoop
	restoretarget
	goto BattleScript_MoveEnd
	
BattleScript_EffectWonderRoom:
BattleScript_EffectMagicRoom:
	attackcanceler
	attackstring
	ppreduce
	setroom
	attackanimation
	waitanimation
	printfromtable gRoomsStringIds
	waitmessage B_WAIT_TIME_LONG
	goto BattleScript_MoveEnd

BattleScript_EffectAquaRing:
	attackcanceler
	attackstring
	ppreduce
	setuserstatus3 STATUS3_AQUA_RING, BattleScript_ButItFailed
	attackanimation
	waitanimation
	printstring STRINGID_PKMNSURROUNDEDWITHVEILOFWATER
	waitmessage B_WAIT_TIME_LONG
	goto BattleScript_MoveEnd

BattleScript_EffectEmbargo:
	attackcanceler
	accuracycheck BattleScript_PrintMoveMissed, ACC_CURR_MOVE
	attackstring
	ppreduce
	setembargo BattleScript_ButItFailed
	attackanimation
	waitanimation
	printstring STRINGID_PKMNCANTUSEITEMSANYMORE
	waitmessage B_WAIT_TIME_LONG
	goto BattleScript_MoveEnd

BattleScript_EffectTailwind:
	attackcanceler
	attackstring
	ppreduce
	settailwind BattleScript_ButItFailed
	attackanimation
	waitanimation
	printstring STRINGID_TAILWINDBLEW
	waitmessage B_WAIT_TIME_LONG
	goto BattleScript_MoveEnd

BattleScript_EffectMircleEye:
	attackcanceler
	accuracycheck BattleScript_PrintMoveMissed, ACC_CURR_MOVE
	attackstring
	ppreduce
	setmiracleeye BattleScript_ButItFailed
	goto BattleScript_IdentifiedFoe

BattleScript_EffectGravity:
	attackcanceler
	attackstring
	ppreduce
	setgravity BattleScript_ButItFailed
	attackanimation
	waitanimation
	printstring STRINGID_GRAVITYINTENSIFIED 
	waitmessage B_WAIT_TIME_LONG
	selectfirstvalidtarget
BattleScript_GravityLoop:
	movevaluescleanup
	jumpifstatus3 BS_TARGET, STATUS3_ON_AIR | STATUS3_MAGNET_RISE | STATUS3_TELEKINESIS, BattleScript_GravityLoopDrop
	goto BattleScript_GravityLoopEnd
BattleScript_GravityLoopDrop:
	bringdownairbornebattler BS_TARGET
	printstring STRINGID_GRAVITYGROUNDING 
	waitmessage B_WAIT_TIME_LONG
BattleScript_GravityLoopEnd:	
	moveendto MOVEEND_NEXT_TARGET
	jumpifnexttargetvalid BattleScript_GravityLoop
	end   

BattleScript_EffectRoost:
	attackcanceler
	attackstring
	ppreduce
	tryhealhalfhealth BattleScript_AlreadyAtFullHp, BS_TARGET
	setroost
	goto BattleScript_PresentHealTarget

BattleScript_EffectCaptivate:
	setstatchanger STAT_SPATK, 2, TRUE
	attackcanceler
	jumpifsubstituteblocks BattleScript_ButItFailedAtkStringPpReduce
	jumpifoppositegenders BattleScript_CaptivateCheckAcc
	goto BattleScript_ButItFailedAtkStringPpReduce
BattleScript_CaptivateCheckAcc:
	accuracycheck BattleScript_PrintMoveMissed, ACC_CURR_MOVE
	goto BattleScript_StatDownFromAttackString

BattleScript_EffectHealBlock:
	attackcanceler
	accuracycheck BattleScript_PrintMoveMissed, ACC_CURR_MOVE
	attackstring
	ppreduce
	jumpifability BS_TARGET_SIDE, ABILITY_AROMA_VEIL, BattleScript_AromaVeilProtects
	sethealblock BattleScript_ButItFailed
	attackanimation
	waitanimation
	printstring STRINGID_PKMNPREVENTEDFROMHEALING
	waitmessage B_WAIT_TIME_LONG
	goto BattleScript_MoveEnd

BattleScript_EffectThroatChop:
	jumpifsubstituteblocks BattleScript_EffectHit
	setmoveeffect MOVE_EFFECT_THROAT_CHOP | MOVE_EFFECT_CERTAIN
	goto BattleScript_EffectHit

BattleScript_EffectHitEscape:
	attackcanceler
	accuracycheck BattleScript_PrintMoveMissed, ACC_CURR_MOVE
	attackstring
	ppreduce
	critcalc
	damagecalc
	adjustdamage
	attackanimation
	waitanimation
	effectivenesssound
	hitanimation BS_TARGET
	waitstate
	healthbarupdate BS_TARGET
	datahpupdate BS_TARGET
	critmessage
	waitmessage B_WAIT_TIME_LONG
	resultmessage
	waitmessage B_WAIT_TIME_LONG
	jumpifmovehadnoeffect BattleScript_MoveEnd
	seteffectwithchance
	tryfaintmon BS_TARGET, FALSE, NULL
	moveendto MOVEEND_ATTACKER_VISIBLE
	moveendfrom MOVEEND_TARGET_VISIBLE
	jumpifbattleend BattleScript_HitEscapeEnd
	jumpifbyte CMP_NOT_EQUAL gBattleOutcome 0, BattleScript_HitEscapeEnd
	jumpifbattletype BATTLE_TYPE_ARENA, BattleScript_HitEscapeEnd
	jumpifcantswitch SWITCH_IGNORE_ESCAPE_PREVENTION | BS_ATTACKER, BattleScript_HitEscapeEnd
	openpartyscreen BS_ATTACKER, BattleScript_HitEscapeEnd
	switchoutabilities BS_ATTACKER
	waitstate
	switchhandleorder BS_ATTACKER, 2
	returntoball BS_ATTACKER
	getswitchedmondata BS_ATTACKER
	switchindataupdate BS_ATTACKER
	hpthresholds BS_ATTACKER
	printstring STRINGID_SWITCHINMON
	switchinanim BS_ATTACKER, TRUE
	waitstate
	switchineffects BS_ATTACKER
BattleScript_HitEscapeEnd:
	end

BattleScript_EffectPlaceholder:
	attackcanceler
	attackstring
	ppreduce
	pause 5
	printstring STRINGID_NOTDONEYET
	goto BattleScript_MoveEnd

BattleScript_EffectHit::
BattleScript_HitFromAtkCanceler::
	attackcanceler
BattleScript_HitFromAccCheck::
	accuracycheck BattleScript_PrintMoveMissed, ACC_CURR_MOVE
BattleScript_HitFromAtkString::
	attackstring
	ppreduce
BattleScript_HitFromCritCalc::
	critcalc
	damagecalc
	adjustdamage
BattleScript_HitFromAtkAnimation::
	attackanimation
	waitanimation
	effectivenesssound
	hitanimation BS_TARGET
	waitstate
	healthbarupdate BS_TARGET
	datahpupdate BS_TARGET
	critmessage
	waitmessage B_WAIT_TIME_LONG
	resultmessage
	waitmessage B_WAIT_TIME_LONG
	seteffectwithchance
	tryfaintmon BS_TARGET, FALSE, NULL
BattleScript_MoveEnd::
	moveendall
	end

BattleScript_EffectNaturalGift:
	attackcanceler
	attackstring
	ppreduce
	jumpifnotberry BS_ATTACKER, BattleScript_ButItFailed
	jumpifword CMP_COMMON_BITS, gFieldStatuses, STATUS_FIELD_MAGIC_ROOM, BattleScript_ButItFailed
	jumpifability BS_ATTACKER, ABILITY_KLUTZ, BattleScript_ButItFailed
	jumpifstatus3 BS_ATTACKER, STATUS3_EMBARGO, BattleScript_ButItFailed
	accuracycheck BattleScript_MoveMissedPause, ACC_CURR_MOVE
	critcalc
	damagecalc
	adjustdamage
	attackanimation
	waitanimation
	effectivenesssound
	hitanimation BS_TARGET
	waitstate
	healthbarupdate BS_TARGET
	datahpupdate BS_TARGET
	critmessage
	waitmessage B_WAIT_TIME_LONG
	resultmessage
	waitmessage B_WAIT_TIME_LONG
	seteffectwithchance
	jumpifmovehadnoeffect BattleScript_EffectNaturalGiftEnd
	removeitem BS_ATTACKER
BattleScript_EffectNaturalGiftEnd:
	tryfaintmon BS_TARGET, FALSE, NULL
	goto BattleScript_MoveEnd

BattleScript_MakeMoveMissed::
	orhalfword gMoveResultFlags, MOVE_RESULT_MISSED
BattleScript_PrintMoveMissed::
	attackstring
	ppreduce
BattleScript_MoveMissedPause::
	pause B_WAIT_TIME_SHORT
BattleScript_MoveMissed::
	effectivenesssound
	resultmessage
	waitmessage B_WAIT_TIME_LONG
	goto BattleScript_MoveEnd

BattleScript_EffectSleep::
	attackcanceler
	attackstring
	ppreduce
	jumpifsubstituteblocks BattleScript_ButItFailed
	jumpifstatus BS_TARGET, STATUS1_SLEEP, BattleScript_AlreadyAsleep
	jumpifcantmakeasleep BattleScript_CantMakeAsleep
	jumpifability BS_TARGET, ABILITY_COMATOSE, BattleScript_LeafGuardProtects
	jumpifflowerveil BattleScript_FlowerVeilProtects
	jumpifability BS_TARGET_SIDE, ABILITY_SWEET_VEIL, BattleScript_SweetVeilProtects
	jumpifleafguard BattleScript_LeafGuardProtects
	jumpifshieldsdown BS_TARGET, BattleScript_LeafGuardProtects
	jumpifstatus BS_TARGET, STATUS1_ANY, BattleScript_ButItFailed
	jumpifterrainaffected BS_TARGET, STATUS_FIELD_ELECTRIC_TERRAIN, BattleScript_ElectricTerrainPrevents
	jumpifterrainaffected BS_TARGET, STATUS_FIELD_MISTY_TERRAIN, BattleScript_MistyTerrainPrevents
	accuracycheck BattleScript_ButItFailed, ACC_CURR_MOVE
	jumpifsafeguard BattleScript_SafeguardProtected
	attackanimation
	waitanimation
	setmoveeffect MOVE_EFFECT_SLEEP
	seteffectprimary
	goto BattleScript_MoveEnd
	
BattleScript_TerrainPreventsEnd2::
	pause B_WAIT_TIME_SHORT
	printfromtable gTerrainPreventsStringIds
	waitmessage B_WAIT_TIME_LONG
	end2
	
BattleScript_ElectricTerrainPrevents::
	pause B_WAIT_TIME_SHORT
	printstring STRINGID_ELECTRICTERRAINPREVENTS
	waitmessage B_WAIT_TIME_LONG
	orhalfword gMoveResultFlags, MOVE_RESULT_FAILED
	goto BattleScript_MoveEnd

BattleScript_MistyTerrainPrevents::
	pause B_WAIT_TIME_SHORT
	printstring STRINGID_MISTYTERRAINPREVENTS
	waitmessage B_WAIT_TIME_LONG
	orhalfword gMoveResultFlags, MOVE_RESULT_FAILED
	goto BattleScript_MoveEnd

BattleScript_FlowerVeilProtectsRet::
	pause B_WAIT_TIME_SHORT
	call BattleScript_AbilityPopUp
	printstring STRINGID_FLOWERVEILPROTECTED
	waitmessage B_WAIT_TIME_LONG
	return

BattleScript_FlowerVeilProtects:
	call BattleScript_FlowerVeilProtectsRet
	orhalfword gMoveResultFlags, MOVE_RESULT_FAILED
	goto BattleScript_MoveEnd

BattleScript_SweetVeilProtectsRet::
	pause B_WAIT_TIME_SHORT
	call BattleScript_AbilityPopUp
	printstring STRINGID_FLOWERVEILPROTECTED
	waitmessage B_WAIT_TIME_LONG
	return

BattleScript_SweetVeilProtects:
	call BattleScript_SweetVeilProtectsRet
	orhalfword gMoveResultFlags, MOVE_RESULT_FAILED
	goto BattleScript_MoveEnd

BattleScript_AromaVeilProtectsRet::
	pause B_WAIT_TIME_SHORT
	call BattleScript_AbilityPopUp
	printstring STRINGID_AROMAVEILPROTECTED
	waitmessage B_WAIT_TIME_LONG
	return

BattleScript_AromaVeilProtects:
	call BattleScript_AromaVeilProtectsRet
	orhalfword gMoveResultFlags, MOVE_RESULT_FAILED
	goto BattleScript_MoveEnd

BattleScript_LeafGuardProtectsRet::
	pause B_WAIT_TIME_SHORT
	call BattleScript_AbilityPopUp
	printstring STRINGID_ITDOESNTAFFECT
	waitmessage B_WAIT_TIME_LONG
	return

BattleScript_LeafGuardProtects:
	call BattleScript_LeafGuardProtectsRet
	orhalfword gMoveResultFlags, MOVE_RESULT_FAILED
	goto BattleScript_MoveEnd

BattleScript_AlreadyAsleep::
	setalreadystatusedmoveattempt BS_ATTACKER
	pause B_WAIT_TIME_SHORT
	printstring STRINGID_PKMNALREADYASLEEP
	waitmessage B_WAIT_TIME_LONG
	orhalfword gMoveResultFlags, MOVE_RESULT_FAILED
	goto BattleScript_MoveEnd

BattleScript_WasntAffected::
	pause B_WAIT_TIME_SHORT
	printstring STRINGID_PKMNWASNTAFFECTED
	waitmessage B_WAIT_TIME_LONG
	orhalfword gMoveResultFlags, MOVE_RESULT_FAILED
	goto BattleScript_MoveEnd

BattleScript_CantMakeAsleep::
	pause B_WAIT_TIME_SHORT
	printfromtable gUproarAwakeStringIds
	waitmessage B_WAIT_TIME_LONG
	orhalfword gMoveResultFlags, MOVE_RESULT_FAILED
	goto BattleScript_MoveEnd

BattleScript_EffectPoisonHit:
	setmoveeffect MOVE_EFFECT_POISON
	goto BattleScript_EffectHit

BattleScript_EffectAbsorb::
	attackcanceler
	accuracycheck BattleScript_PrintMoveMissed, ACC_CURR_MOVE
	attackstring
	ppreduce
	critcalc
	damagecalc
	adjustdamage
	attackanimation
	waitanimation
	effectivenesssound
	hitanimation BS_TARGET
	waitstate
	healthbarupdate BS_TARGET
	datahpupdate BS_TARGET
	critmessage
	waitmessage B_WAIT_TIME_LONG
	resultmessage
	waitmessage B_WAIT_TIME_LONG
	setdrainedhp
	manipulatedamage DMG_BIG_ROOT
	orword gHitMarker, HITMARKER_IGNORE_SUBSTITUTE | HITMARKER_IGNORE_DISGUISE
	jumpifability BS_TARGET, ABILITY_LIQUID_OOZE, BattleScript_AbsorbLiquidOoze
	setbyte cMULTISTRING_CHOOSER, B_MSG_ABSORB
	goto BattleScript_AbsorbUpdateHp
BattleScript_AbsorbLiquidOoze::
	copybyte gBattlerAbility, gBattlerTarget
	call BattleScript_AbilityPopUp
	manipulatedamage DMG_CHANGE_SIGN
	setbyte cMULTISTRING_CHOOSER, B_MSG_ABSORB_OOZE
BattleScript_AbsorbUpdateHp::
	healthbarupdate BS_ATTACKER
	datahpupdate BS_ATTACKER
	jumpifmovehadnoeffect BattleScript_AbsorbTryFainting
	printfromtable gAbsorbDrainStringIds
	waitmessage B_WAIT_TIME_LONG
BattleScript_AbsorbTryFainting::
	tryfaintmon BS_ATTACKER, FALSE, NULL
	tryfaintmon BS_TARGET, FALSE, NULL
	goto BattleScript_MoveEnd

BattleScript_EffectBurnHit::
	setmoveeffect MOVE_EFFECT_BURN
	goto BattleScript_EffectHit

BattleScript_EffectFreezeHit::
	setmoveeffect MOVE_EFFECT_FREEZE
	goto BattleScript_EffectHit

BattleScript_EffectParalyzeHit::
	setmoveeffect MOVE_EFFECT_PARALYSIS
	goto BattleScript_EffectHit

BattleScript_EffectExplosion::
	attackcanceler
	attackstring
	ppreduce
	faintifabilitynotdamp
	setatkhptozero
	waitstate
	jumpifbyte CMP_NO_COMMON_BITS, gMoveResultFlags, MOVE_RESULT_MISSED, BattleScript_ExplosionDoAnimStartLoop
	call BattleScript_PreserveMissedBitDoMoveAnim
	goto BattleScript_ExplosionLoop
BattleScript_ExplosionDoAnimStartLoop:
	attackanimation
	waitanimation
BattleScript_ExplosionLoop:
	movevaluescleanup
	critcalc
	damagecalc
	adjustdamage
	accuracycheck BattleScript_ExplosionMissed, ACC_CURR_MOVE
	effectivenesssound
	hitanimation BS_TARGET
	waitstate
	healthbarupdate BS_TARGET
	datahpupdate BS_TARGET
	critmessage
	waitmessage B_WAIT_TIME_LONG
	resultmessage
	waitmessage B_WAIT_TIME_LONG
	tryfaintmon BS_TARGET, FALSE, NULL
	moveendto MOVEEND_NEXT_TARGET
	jumpifnexttargetvalid BattleScript_ExplosionLoop
	tryfaintmon BS_ATTACKER, FALSE, NULL
	moveendcase MOVEEND_CLEAR_BITS
	end
BattleScript_ExplosionMissed:
	effectivenesssound
	resultmessage
	waitmessage B_WAIT_TIME_LONG
	moveendto MOVEEND_NEXT_TARGET
	jumpifnexttargetvalid BattleScript_ExplosionLoop
	tryfaintmon BS_ATTACKER, FALSE, NULL
	end

BattleScript_EffectMindBlown::
	attackcanceler
	attackstring
	ppreduce
	faintifabilitynotdamp
	dmg_1_2_attackerhp
	healthbarupdate BS_ATTACKER
	datahpupdate BS_ATTACKER
	waitstate
	jumpifbyte CMP_NO_COMMON_BITS, gMoveResultFlags, MOVE_RESULT_MISSED, BattleScript_ExplosionDoAnimStartLoop
	call BattleScript_PreserveMissedBitDoMoveAnim
	goto BattleScript_ExplosionLoop

BattleScript_PreserveMissedBitDoMoveAnim:
	bichalfword gMoveResultFlags, MOVE_RESULT_MISSED
	attackanimation
	waitanimation
	orhalfword gMoveResultFlags, MOVE_RESULT_MISSED
	return

BattleScript_EffectDreamEater::
	attackcanceler
	jumpifsubstituteblocks BattleScript_DreamEaterNoEffect
	jumpifstatus BS_TARGET, STATUS1_SLEEP, BattleScript_DreamEaterWorked
	jumpifability BS_TARGET, ABILITY_COMATOSE, BattleScript_DreamEaterWorked
BattleScript_DreamEaterNoEffect:
	attackstring
	ppreduce
	waitmessage B_WAIT_TIME_LONG
	goto BattleScript_WasntAffected
BattleScript_DreamEaterWorked:
	accuracycheck BattleScript_PrintMoveMissed, ACC_CURR_MOVE
	attackstring
	ppreduce
	critcalc
	damagecalc
	adjustdamage
	attackanimation
	waitanimation
	effectivenesssound
	hitanimation BS_TARGET
	waitstate
	healthbarupdate BS_TARGET
	datahpupdate BS_TARGET
	critmessage
	waitmessage B_WAIT_TIME_LONG
	resultmessage
	waitmessage B_WAIT_TIME_LONG
	setdrainedhp
	manipulatedamage DMG_BIG_ROOT
	orword gHitMarker, HITMARKER_IGNORE_SUBSTITUTE
	healthbarupdate BS_ATTACKER
	datahpupdate BS_ATTACKER
	jumpifmovehadnoeffect BattleScript_DreamEaterTryFaintEnd
	printstring STRINGID_PKMNDREAMEATEN
	waitmessage B_WAIT_TIME_LONG
BattleScript_DreamEaterTryFaintEnd:
	tryfaintmon BS_TARGET, FALSE, NULL
	goto BattleScript_MoveEnd

BattleScript_EffectMirrorMove::
	attackcanceler
	attackstring
	pause B_WAIT_TIME_LONG
	trymirrormove
	ppreduce
	orhalfword gMoveResultFlags, MOVE_RESULT_FAILED
	printstring STRINGID_MIRRORMOVEFAILED
	waitmessage B_WAIT_TIME_LONG
	goto BattleScript_MoveEnd

BattleScript_EffectAttackUp::
	setstatchanger STAT_ATK, 1, FALSE
	goto BattleScript_EffectStatUp

BattleScript_EffectDefenseUp::
	setstatchanger STAT_DEF, 1, FALSE
	goto BattleScript_EffectStatUp

BattleScript_EffectSpecialAttackUp::
	setstatchanger STAT_SPATK, 1, FALSE
	goto BattleScript_EffectStatUp

BattleScript_EffectSpeedUp:
	setstatchanger STAT_SPEED, 1, FALSE
	goto BattleScript_EffectStatUp

BattleScript_EffectSpecialDefenseUp:
	setstatchanger STAT_SPDEF, 1, FALSE
	goto BattleScript_EffectStatUp

BattleScript_EffectAccuracyUp:
	setstatchanger STAT_ACC, 1, FALSE
	goto BattleScript_EffectStatUp

BattleScript_EffectEvasionUp::
	setstatchanger STAT_EVASION, 1, FALSE
BattleScript_EffectStatUp::
	attackcanceler
BattleScript_EffectStatUpAfterAtkCanceler::
	attackstring
	ppreduce
	statbuffchange MOVE_EFFECT_AFFECTS_USER | STAT_BUFF_ALLOW_PTR, BattleScript_StatUpEnd
	jumpifbyte CMP_NOT_EQUAL, cMULTISTRING_CHOOSER, B_MSG_STAT_WONT_INCREASE, BattleScript_StatUpAttackAnim
	pause B_WAIT_TIME_SHORT
	goto BattleScript_StatUpPrintString
BattleScript_StatUpAttackAnim::
	attackanimation
	waitanimation
BattleScript_StatUpDoAnim::
	setgraphicalstatchangevalues
	playanimation BS_ATTACKER, B_ANIM_STATS_CHANGE, sB_ANIM_ARG1
BattleScript_StatUpPrintString::
	printfromtable gStatUpStringIds
	waitmessage B_WAIT_TIME_LONG
BattleScript_StatUpEnd::
	goto BattleScript_MoveEnd

BattleScript_StatUp::
	playanimation BS_EFFECT_BATTLER, B_ANIM_STATS_CHANGE, sB_ANIM_ARG1
BattleScript_StatUpMsg::
	printfromtable gStatUpStringIds
	waitmessage B_WAIT_TIME_LONG
	return

BattleScript_EffectAttackDown:
	setstatchanger STAT_ATK, 1, TRUE
	goto BattleScript_EffectStatDown

BattleScript_EffectDefenseDown:
	setstatchanger STAT_DEF, 1, TRUE
	goto BattleScript_EffectStatDown

BattleScript_EffectSpeedDown:
	setstatchanger STAT_SPEED, 1, TRUE
	goto BattleScript_EffectStatDown

BattleScript_EffectAccuracyDown:
	setstatchanger STAT_ACC, 1, TRUE
	goto BattleScript_EffectStatDown

BattleScript_EffectSpecialAttackDown:
	setstatchanger STAT_SPATK, 1, TRUE
	goto BattleScript_EffectStatDown

BattleScript_EffectSpecialDefenseDown:
	setstatchanger STAT_SPDEF, 1, TRUE
	goto BattleScript_EffectStatDown

BattleScript_EffectEvasionDown:
	setstatchanger STAT_EVASION, 1, TRUE
BattleScript_EffectStatDown:
	attackcanceler
	jumpifsubstituteblocks BattleScript_ButItFailedAtkStringPpReduce
	accuracycheck BattleScript_PrintMoveMissed, ACC_CURR_MOVE
BattleScript_StatDownFromAttackString:
	attackstring
	ppreduce
	statbuffchange STAT_BUFF_ALLOW_PTR, BattleScript_StatDownEnd
	jumpifbyte CMP_LESS_THAN, cMULTISTRING_CHOOSER, B_MSG_STAT_WONT_DECREASE, BattleScript_StatDownDoAnim
	jumpifbyte CMP_EQUAL, cMULTISTRING_CHOOSER, B_MSG_STAT_FELL_EMPTY, BattleScript_StatDownEnd
	pause B_WAIT_TIME_SHORT
	goto BattleScript_StatDownPrintString
BattleScript_StatDownDoAnim::
	attackanimation
	waitanimation
	setgraphicalstatchangevalues
	playanimation BS_TARGET, B_ANIM_STATS_CHANGE, sB_ANIM_ARG1
BattleScript_StatDownPrintString::
	printfromtable gStatDownStringIds
	waitmessage B_WAIT_TIME_LONG
BattleScript_StatDownEnd::
	goto BattleScript_MoveEnd

BattleScript_StatDown::
	playanimation BS_EFFECT_BATTLER, B_ANIM_STATS_CHANGE, sB_ANIM_ARG1
	printfromtable gStatDownStringIds
	waitmessage B_WAIT_TIME_LONG
	return

BattleScript_EffectHaze::
	attackcanceler
	attackstring
	ppreduce
	attackanimation
	waitanimation
	normalisebuffs
	printstring STRINGID_STATCHANGESGONE
	waitmessage B_WAIT_TIME_LONG
	goto BattleScript_MoveEnd

BattleScript_EffectBide::
	attackcanceler
	attackstring
	ppreduce
	attackanimation
	waitanimation
	orword gHitMarker, HITMARKER_CHARGING
	setbide
	goto BattleScript_MoveEnd

BattleScript_EffectRampage::
	attackcanceler
	accuracycheck BattleScript_PrintMoveMissed, ACC_CURR_MOVE
	attackstring
	jumpifstatus2 BS_ATTACKER, STATUS2_MULTIPLETURNS, BattleScript_EffectRampage2
	ppreduce
BattleScript_EffectRampage2:
	confuseifrepeatingattackends
	goto BattleScript_HitFromCritCalc

BattleScript_EffectRoar::
	attackcanceler
	attackstring
	ppreduce
	jumpifroarfails BattleScript_ButItFailed
	jumpifability BS_TARGET, ABILITY_SUCTION_CUPS, BattleScript_AbilityPreventsPhasingOut
	jumpifstatus3 BS_TARGET, STATUS3_ROOTED, BattleScript_PrintMonIsRooted
	accuracycheck BattleScript_ButItFailed, NO_ACC_CALC_CHECK_LOCK_ON
	accuracycheck BattleScript_MoveMissedPause, ACC_CURR_MOVE
	jumpifbattletype BATTLE_TYPE_ARENA, BattleScript_ButItFailed
BattleScript_ForceRandomSwitch::
	forcerandomswitch BattleScript_ButItFailed

BattleScript_EffectMultiHit::
	attackcanceler
	accuracycheck BattleScript_PrintMoveMissed, ACC_CURR_MOVE
	attackstring
	ppreduce
	setmultihitcounter 0
	initmultihitstring
	sethword sMULTIHIT_EFFECT, 0
BattleScript_MultiHitLoop::
	jumpifhasnohp BS_ATTACKER, BattleScript_MultiHitEnd
	jumpifhasnohp BS_TARGET, BattleScript_MultiHitPrintStrings
	jumpifhalfword CMP_EQUAL, gChosenMove, MOVE_SLEEP_TALK, BattleScript_DoMultiHit
	jumpifstatus BS_ATTACKER, STATUS1_SLEEP, BattleScript_MultiHitPrintStrings
BattleScript_DoMultiHit::
	movevaluescleanup
	copyhword sMOVE_EFFECT, sMULTIHIT_EFFECT
	critcalc
	damagecalc
	jumpifmovehadnoeffect BattleScript_MultiHitNoMoreHits
	adjustdamage
	attackanimation
	waitanimation
	effectivenesssound
	hitanimation BS_TARGET
	waitstate
	healthbarupdate BS_TARGET
	datahpupdate BS_TARGET
	critmessage
	waitmessage B_WAIT_TIME_LONG
	multihitresultmessage
	printstring STRINGID_EMPTYSTRING3
	waitmessage 1
	addbyte sMULTIHIT_STRING + 4, 1
	moveendto MOVEEND_NEXT_TARGET
	jumpifbyte CMP_COMMON_BITS, gMoveResultFlags, MOVE_RESULT_FOE_ENDURED, BattleScript_MultiHitPrintStrings
	decrementmultihit BattleScript_MultiHitLoop
	goto BattleScript_MultiHitPrintStrings
BattleScript_MultiHitNoMoreHits::
	pause B_WAIT_TIME_SHORT
BattleScript_MultiHitPrintStrings::
	resultmessage
	waitmessage B_WAIT_TIME_LONG
	jumpifmovehadnoeffect BattleScript_MultiHitEnd
	copyarray gBattleTextBuff1, sMULTIHIT_STRING, 6
	printstring STRINGID_HITXTIMES
	waitmessage B_WAIT_TIME_LONG
BattleScript_MultiHitEnd::
	seteffectwithchance
	tryfaintmon BS_TARGET, FALSE, NULL
	moveendcase MOVEEND_SYNCHRONIZE_TARGET
	moveendfrom MOVEEND_STATUS_IMMUNITY_ABILITIES
	end

BattleScript_EffectConversion::
	attackcanceler
	attackstring
	ppreduce
	tryconversiontypechange BattleScript_ButItFailed
	attackanimation
	waitanimation
	printstring STRINGID_PKMNCHANGEDTYPE
	waitmessage B_WAIT_TIME_LONG
	goto BattleScript_MoveEnd

BattleScript_EffectFlinchHit::
	setmoveeffect MOVE_EFFECT_FLINCH
	goto BattleScript_EffectHit

BattleScript_EffectFlinchWithStatus:
	setmoveeffect MOVE_EFFECT_FLINCH
	attackcanceler
	accuracycheck BattleScript_PrintMoveMissed, ACC_CURR_MOVE
	attackstring
	ppreduce
	critcalc
	damagecalc
	adjustdamage
	attackanimation
	waitanimation
	effectivenesssound
	hitanimation BS_TARGET
	waitstate
	healthbarupdate BS_TARGET
	datahpupdate BS_TARGET
	critmessage
	waitmessage B_WAIT_TIME_LONG
	resultmessage
	waitmessage B_WAIT_TIME_LONG
	seteffectwithchance
	argumentstatuseffect
	tryfaintmon BS_TARGET, FALSE, NULL
	goto BattleScript_MoveEnd

BattleScript_EffectRestoreHp::
	attackcanceler
	attackstring
	ppreduce
	tryhealhalfhealth BattleScript_AlreadyAtFullHp, BS_ATTACKER
	attackanimation
	waitanimation
BattleScript_RestoreHp:
	orword gHitMarker, HITMARKER_IGNORE_SUBSTITUTE
	healthbarupdate BS_ATTACKER
	datahpupdate BS_ATTACKER
	printstring STRINGID_PKMNREGAINEDHEALTH
	waitmessage B_WAIT_TIME_LONG
	goto BattleScript_MoveEnd

BattleScript_EffectToxic::
	attackcanceler
	attackstring
	ppreduce
	jumpifability BS_TARGET, ABILITY_IMMUNITY, BattleScript_ImmunityProtected
	jumpifability BS_TARGET, ABILITY_COMATOSE, BattleScript_LeafGuardProtects
	jumpifflowerveil BattleScript_FlowerVeilProtects
	jumpifleafguard BattleScript_LeafGuardProtects
	jumpifshieldsdown BS_TARGET, BattleScript_LeafGuardProtects
	jumpifsubstituteblocks BattleScript_ButItFailed
	jumpifstatus BS_TARGET, STATUS1_POISON | STATUS1_TOXIC_POISON, BattleScript_AlreadyPoisoned
	jumpifstatus BS_TARGET, STATUS1_ANY, BattleScript_ButItFailed
	jumpifterrainaffected BS_TARGET, STATUS_FIELD_MISTY_TERRAIN, BattleScript_MistyTerrainPrevents
	trypoisontype BS_ATTACKER, BS_TARGET, BattleScript_NotAffected
	accuracycheck BattleScript_ButItFailed, ACC_CURR_MOVE
	jumpifsafeguard BattleScript_SafeguardProtected
	attackanimation
	waitanimation
	setmoveeffect MOVE_EFFECT_TOXIC
	seteffectprimary
	resultmessage
	waitmessage B_WAIT_TIME_LONG
	goto BattleScript_MoveEnd

BattleScript_AlreadyPoisoned::
	setalreadystatusedmoveattempt BS_ATTACKER
	pause B_WAIT_TIME_LONG
	printstring STRINGID_PKMNALREADYPOISONED
	waitmessage B_WAIT_TIME_LONG
	goto BattleScript_MoveEnd

BattleScript_ImmunityProtected::
	copybyte gEffectBattler, gBattlerTarget
	setbyte cMULTISTRING_CHOOSER, B_MSG_ABILITY_PREVENTS_MOVE_STATUS
	call BattleScript_PSNPrevention
	goto BattleScript_MoveEnd

BattleScript_EffectPayDay::
	setmoveeffect MOVE_EFFECT_PAYDAY
	goto BattleScript_EffectHit

BattleScript_EffectAuroraVeil:
	attackcanceler
	attackstring
	ppreduce
	setauroraveil BS_ATTACKER
	goto BattleScript_PrintReflectLightScreenSafeguardString

BattleScript_EffectLightScreen::
	attackcanceler
	attackstring
	ppreduce
	setlightscreen
	goto BattleScript_PrintReflectLightScreenSafeguardString

BattleScript_EffectTriAttack::
	setmoveeffect MOVE_EFFECT_TRI_ATTACK
	goto BattleScript_EffectHit

BattleScript_EffectRest::
	attackcanceler
	attackstring
	ppreduce
	jumpifstatus BS_ATTACKER, STATUS1_SLEEP, BattleScript_RestIsAlreadyAsleep
	jumpifability BS_ATTACKER, ABILITY_COMATOSE, BattleScript_RestIsAlreadyAsleep
	jumpifcantmakeasleep BattleScript_RestCantSleep
	trysetrest BattleScript_AlreadyAtFullHp
	pause B_WAIT_TIME_SHORT
	printfromtable gRestUsedStringIds
	waitmessage B_WAIT_TIME_LONG
	updatestatusicon BS_ATTACKER
	waitstate
	goto BattleScript_PresentHealTarget

BattleScript_RestCantSleep::
	pause B_WAIT_TIME_LONG
	printfromtable gUproarAwakeStringIds
	waitmessage B_WAIT_TIME_LONG
	goto BattleScript_MoveEnd

BattleScript_RestIsAlreadyAsleep::
	setalreadystatusedmoveattempt BS_ATTACKER
	pause B_WAIT_TIME_SHORT
	printstring STRINGID_PKMNALREADYASLEEP2
	waitmessage B_WAIT_TIME_LONG
	goto BattleScript_MoveEnd

BattleScript_EffectOHKO::
	attackcanceler
	attackstring
	ppreduce
	accuracycheck BattleScript_ButItFailed, NO_ACC_CALC_CHECK_LOCK_ON
	typecalc
	jumpifmovehadnoeffect BattleScript_HitFromAtkAnimation
	tryKO BattleScript_KOFail
	trysetdestinybondtohappen
	goto BattleScript_HitFromAtkAnimation
BattleScript_KOFail::
	pause B_WAIT_TIME_LONG
	printfromtable gKOFailedStringIds
	waitmessage B_WAIT_TIME_LONG
	goto BattleScript_MoveEnd

BattleScript_TwoTurnMovesSecondTurn::
	attackcanceler
	setmoveeffect MOVE_EFFECT_CHARGING
	setbyte sB_ANIM_TURN, 1
	clearstatusfromeffect BS_ATTACKER
	orword gHitMarker, HITMARKER_NO_PPDEDUCT
	argumenttomoveeffect
	goto BattleScript_HitFromAccCheck

BattleScriptFirstChargingTurn::
	attackcanceler
	printstring STRINGID_EMPTYSTRING3
	ppreduce
	attackstring
	pause B_WAIT_TIME_LONG
	copybyte cMULTISTRING_CHOOSER, sTWOTURN_STRINGID
	printfromtable gFirstTurnOfTwoStringIds
	waitmessage B_WAIT_TIME_LONG
	attackanimation
	waitanimation
	orword gHitMarker, HITMARKER_CHARGING
	setmoveeffect MOVE_EFFECT_CHARGING | MOVE_EFFECT_AFFECTS_USER
	seteffectprimary
	return

BattleScript_EffectSuperFang::
	attackcanceler
	accuracycheck BattleScript_PrintMoveMissed, ACC_CURR_MOVE
	attackstring
	ppreduce
	typecalc
	bichalfword gMoveResultFlags, MOVE_RESULT_SUPER_EFFECTIVE | MOVE_RESULT_NOT_VERY_EFFECTIVE
	damagetohalftargethp
	goto BattleScript_HitFromAtkAnimation

BattleScript_EffectDragonRage::
	attackcanceler
	accuracycheck BattleScript_PrintMoveMissed, ACC_CURR_MOVE
	attackstring
	ppreduce
	typecalc
	bichalfword gMoveResultFlags, MOVE_RESULT_SUPER_EFFECTIVE | MOVE_RESULT_NOT_VERY_EFFECTIVE
	setword gBattleMoveDamage, 40
	adjustdamage
	goto BattleScript_HitFromAtkAnimation

BattleScript_EffectTrap::
	setmoveeffect MOVE_EFFECT_WRAP
	goto BattleScript_EffectHit

BattleScript_EffectTripleHit::
	attackcanceler
	accuracycheck BattleScript_PrintMoveMissed, ACC_CURR_MOVE
	attackstring
	ppreduce
	setmultihitcounter 3
	initmultihitstring
	sethword sMULTIHIT_EFFECT, 0
	goto BattleScript_MultiHitLoop

BattleScript_EffectDoubleHit::
	attackcanceler
	accuracycheck BattleScript_PrintMoveMissed, ACC_CURR_MOVE
	attackstring
	ppreduce
	setmultihitcounter 2
	initmultihitstring
	sethword sMULTIHIT_EFFECT, 0
	goto BattleScript_MultiHitLoop

BattleScript_EffectRecoilIfMiss::
	attackcanceler
	accuracycheck BattleScript_MoveMissedDoDamage, ACC_CURR_MOVE
.if B_CRASH_IF_TARGET_IMMUNE >= GEN_4
	typecalc
	jumpifbyte CMP_COMMON_BITS, gMoveResultFlags, MOVE_RESULT_DOESNT_AFFECT_FOE, BattleScript_MoveMissedDoDamage
.endif
	goto BattleScript_HitFromAtkString
BattleScript_MoveMissedDoDamage::
	jumpifability BS_ATTACKER, ABILITY_MAGIC_GUARD, BattleScript_PrintMoveMissed
	attackstring
	ppreduce
	pause B_WAIT_TIME_LONG
	resultmessage
	waitmessage B_WAIT_TIME_LONG
.if B_CRASH_IF_TARGET_IMMUNE < GEN_4
	jumpifbyte CMP_COMMON_BITS, gMoveResultFlags, MOVE_RESULT_DOESNT_AFFECT_FOE, BattleScript_MoveEnd
.endif
	printstring STRINGID_PKMNCRASHED
	waitmessage B_WAIT_TIME_LONG
	damagecalc
	typecalc
	adjustdamage
.if B_CRASH_IF_TARGET_IMMUNE == GEN_4
	manipulatedamage DMG_RECOIL_FROM_IMMUNE
.else
	manipulatedamage DMG_RECOIL_FROM_MISS
.endif
.if B_CRASH_IF_TARGET_IMMUNE >= GEN_4
	bichalfword gMoveResultFlags, MOVE_RESULT_MISSED | MOVE_RESULT_DOESNT_AFFECT_FOE
.else
	bichalfword gMoveResultFlags, MOVE_RESULT_MISSED
.endif
	orword gHitMarker, HITMARKER_IGNORE_SUBSTITUTE | HITMARKER_IGNORE_DISGUISE
	healthbarupdate BS_ATTACKER
	datahpupdate BS_ATTACKER
	tryfaintmon BS_ATTACKER, FALSE, NULL
.if B_CRASH_IF_TARGET_IMMUNE >= GEN_4
	orhalfword gMoveResultFlags, MOVE_RESULT_MISSED | MOVE_RESULT_DOESNT_AFFECT_FOE
.else
	orhalfword gMoveResultFlags, MOVE_RESULT_MISSED
.endif
	goto BattleScript_MoveEnd

BattleScript_EffectMist::
	attackcanceler
	attackstring
	ppreduce
	setmist
	attackanimation
	waitanimation
	printfromtable gMistUsedStringIds
	waitmessage B_WAIT_TIME_LONG
	goto BattleScript_MoveEnd

BattleScript_EffectFocusEnergy:
	attackcanceler
	attackstring
	ppreduce
	jumpifstatus2 BS_ATTACKER, STATUS2_FOCUS_ENERGY, BattleScript_ButItFailed
	setfocusenergy
	attackanimation
	waitanimation
	printfromtable gFocusEnergyUsedStringIds
	waitmessage B_WAIT_TIME_LONG
	goto BattleScript_MoveEnd

BattleScript_EffectConfuse:
	attackcanceler
	attackstring
	ppreduce
	jumpifability BS_TARGET, ABILITY_OWN_TEMPO, BattleScript_OwnTempoPrevents
	jumpifsubstituteblocks BattleScript_ButItFailed
	jumpifstatus2 BS_TARGET, STATUS2_CONFUSION, BattleScript_AlreadyConfused
	jumpifterrainaffected BS_TARGET, STATUS_FIELD_MISTY_TERRAIN, BattleScript_MistyTerrainPrevents
	accuracycheck BattleScript_ButItFailed, ACC_CURR_MOVE
	jumpifsafeguard BattleScript_SafeguardProtected
	attackanimation
	waitanimation
	setmoveeffect MOVE_EFFECT_CONFUSION
	seteffectprimary
	resultmessage
	waitmessage B_WAIT_TIME_LONG
	goto BattleScript_MoveEnd

BattleScript_AlreadyConfused::
	setalreadystatusedmoveattempt BS_ATTACKER
	pause B_WAIT_TIME_SHORT
	printstring STRINGID_PKMNALREADYCONFUSED
	waitmessage B_WAIT_TIME_LONG
	goto BattleScript_MoveEnd

BattleScript_EffectAttackUp2::
	setstatchanger STAT_ATK, 2, FALSE
	goto BattleScript_EffectStatUp

BattleScript_EffectDefenseUp2::
	setstatchanger STAT_DEF, 2, FALSE
	goto BattleScript_EffectStatUp

BattleScript_EffectDefenseUp3:
	setstatchanger STAT_DEF, 3, FALSE
	goto BattleScript_EffectStatUp

BattleScript_EffectSpeedUp2::
	setstatchanger STAT_SPEED, 2, FALSE
	goto BattleScript_EffectStatUp

BattleScript_EffectSpecialAttackUp2::
	setstatchanger STAT_SPATK, 2, FALSE
	goto BattleScript_EffectStatUp

BattleScript_EffectSpecialAttackUp3::
	setstatchanger STAT_SPATK, 3, FALSE
	goto BattleScript_EffectStatUp

BattleScript_EffectSpecialDefenseUp2::
	setstatchanger STAT_SPDEF, 2, FALSE
	goto BattleScript_EffectStatUp

BattleScript_EffectAccuracyUp2:
	setstatchanger STAT_ACC, 2, FALSE
	goto BattleScript_EffectStatUp

BattleScript_EffectEvasionUp2:
	setstatchanger STAT_EVASION, 2, FALSE
	goto BattleScript_EffectStatUp

BattleScript_EffectTransform::
	attackcanceler
	attackstring
	ppreduce
	transformdataexecution
	attackanimation
	waitanimation
	printfromtable gTransformUsedStringIds
	waitmessage B_WAIT_TIME_LONG
	goto BattleScript_MoveEnd

BattleScript_EffectAttackDown2:
	setstatchanger STAT_ATK, 2, TRUE
	goto BattleScript_EffectStatDown

BattleScript_EffectDefenseDown2:
	setstatchanger STAT_DEF, 2, TRUE
	goto BattleScript_EffectStatDown

BattleScript_EffectSpeedDown2:
	setstatchanger STAT_SPEED, 2, TRUE
	goto BattleScript_EffectStatDown

BattleScript_EffectSpecialDefenseDown2:
	setstatchanger STAT_SPDEF, 2, TRUE
	goto BattleScript_EffectStatDown

BattleScript_EffectSpecialAttackDown2:
	setstatchanger STAT_SPATK, 2, TRUE
	goto BattleScript_EffectStatDown

BattleScript_EffectAccuracyDown2:
	setstatchanger STAT_ACC, 2, TRUE
	goto BattleScript_EffectStatDown

BattleScript_EffectEvasionDown2:
	setstatchanger STAT_EVASION, 2, TRUE
	goto BattleScript_EffectStatDown

BattleScript_EffectReflect::
	attackcanceler
	attackstring
	ppreduce
	setreflect
BattleScript_PrintReflectLightScreenSafeguardString::
	attackanimation
	waitanimation
	printfromtable gReflectLightScreenSafeguardStringIds
	waitmessage B_WAIT_TIME_LONG
	goto BattleScript_MoveEnd

BattleScript_EffectPoison::
	attackcanceler
	attackstring
	ppreduce
	jumpifability BS_TARGET, ABILITY_IMMUNITY, BattleScript_ImmunityProtected
	jumpifability BS_TARGET, ABILITY_COMATOSE, BattleScript_LeafGuardProtects
	jumpifflowerveil BattleScript_FlowerVeilProtects
	jumpifleafguard BattleScript_LeafGuardProtects
	jumpifshieldsdown BS_TARGET, BattleScript_LeafGuardProtects
	jumpifsubstituteblocks BattleScript_ButItFailed
	jumpifstatus BS_TARGET, STATUS1_POISON, BattleScript_AlreadyPoisoned
	jumpifstatus BS_TARGET, STATUS1_TOXIC_POISON, BattleScript_AlreadyPoisoned
	trypoisontype BS_ATTACKER, BS_TARGET, BattleScript_NotAffected
	jumpifstatus BS_TARGET, STATUS1_ANY, BattleScript_ButItFailed
	jumpifterrainaffected BS_TARGET, STATUS_FIELD_MISTY_TERRAIN, BattleScript_MistyTerrainPrevents
	accuracycheck BattleScript_ButItFailed, ACC_CURR_MOVE
	jumpifsafeguard BattleScript_SafeguardProtected
	attackanimation
	waitanimation
	setmoveeffect MOVE_EFFECT_POISON
	seteffectprimary
	resultmessage
	waitmessage B_WAIT_TIME_LONG
	goto BattleScript_MoveEnd

BattleScript_EffectParalyze:
	attackcanceler
	attackstring
	ppreduce
	jumpifability BS_TARGET, ABILITY_LIMBER, BattleScript_LimberProtected
	jumpifability BS_TARGET, ABILITY_COMATOSE, BattleScript_LeafGuardProtects
	jumpifflowerveil BattleScript_FlowerVeilProtects
	jumpifleafguard BattleScript_LeafGuardProtects
	jumpifshieldsdown BS_TARGET, BattleScript_LeafGuardProtects
	jumpifsubstituteblocks BattleScript_ButItFailed
	typecalc
	jumpifmovehadnoeffect BattleScript_ButItFailed
	jumpifstatus BS_TARGET, STATUS1_PARALYSIS, BattleScript_AlreadyParalyzed
	tryparalyzetype BS_ATTACKER, BS_TARGET, BattleScript_NotAffected
	jumpifstatus BS_TARGET, STATUS1_ANY, BattleScript_ButItFailed
	jumpifterrainaffected BS_TARGET, STATUS_FIELD_MISTY_TERRAIN, BattleScript_MistyTerrainPrevents
	accuracycheck BattleScript_ButItFailed, ACC_CURR_MOVE
	jumpifsafeguard BattleScript_SafeguardProtected
	bichalfword gMoveResultFlags, MOVE_RESULT_SUPER_EFFECTIVE | MOVE_RESULT_NOT_VERY_EFFECTIVE
	attackanimation
	waitanimation
	setmoveeffect MOVE_EFFECT_PARALYSIS
	seteffectprimary
	resultmessage
	waitmessage B_WAIT_TIME_LONG
	goto BattleScript_MoveEnd

BattleScript_AlreadyParalyzed:
	setalreadystatusedmoveattempt BS_ATTACKER
	pause B_WAIT_TIME_SHORT
	printstring STRINGID_PKMNISALREADYPARALYZED
	waitmessage B_WAIT_TIME_LONG
	goto BattleScript_MoveEnd

BattleScript_LimberProtected::
	copybyte gEffectBattler, gBattlerTarget
	setbyte cMULTISTRING_CHOOSER, B_MSG_ABILITY_PREVENTS_MOVE_STATUS
	call BattleScript_PRLZPrevention
	goto BattleScript_MoveEnd

BattleScript_EffectAttackDownHit::
	setmoveeffect MOVE_EFFECT_ATK_MINUS_1
	goto BattleScript_EffectHit

BattleScript_EffectDefenseDownHit::
	setmoveeffect MOVE_EFFECT_DEF_MINUS_1
	goto BattleScript_EffectHit

BattleScript_EffectSpeedDownHit::
	setmoveeffect MOVE_EFFECT_SPD_MINUS_1
	goto BattleScript_EffectHit

BattleScript_EffectSpecialAttackDownHit::
	setmoveeffect MOVE_EFFECT_SP_ATK_MINUS_1
	goto BattleScript_EffectHit

BattleScript_EffectSpecialDefenseDownHit::
	setmoveeffect MOVE_EFFECT_SP_DEF_MINUS_1
	goto BattleScript_EffectHit

BattleScript_EffectSpecialDefenseDownHit2::
	setmoveeffect MOVE_EFFECT_SP_DEF_MINUS_2
	goto BattleScript_EffectHit

BattleScript_EffectAccuracyDownHit::
	setmoveeffect MOVE_EFFECT_ACC_MINUS_1
	goto BattleScript_EffectHit
	
BattleScript_PowerHerbActivation:
	playanimation BS_ATTACKER, B_ANIM_HELD_ITEM_EFFECT, NULL
	printstring STRINGID_POWERHERB
	waitmessage B_WAIT_TIME_LONG
	removeitem BS_ATTACKER
	return

BattleScript_EffectTwoTurnsAttack::
	jumpifstatus2 BS_ATTACKER, STATUS2_MULTIPLETURNS, BattleScript_TwoTurnMovesSecondTurn
	jumpifword CMP_COMMON_BITS, gHitMarker, HITMARKER_NO_ATTACKSTRING, BattleScript_TwoTurnMovesSecondTurn
	jumpifmove MOVE_SKY_ATTACK, BattleScript_EffectTwoTurnsAttackSkyAttack
	jumpifmove MOVE_RAZOR_WIND, BattleScript_EffectTwoTurnsAttackRazorWind
	jumpifmove MOVE_ICE_BURN, BattleScript_EffectTwoTurnsAttackIceBurn
	jumpifmove MOVE_FREEZE_SHOCK, BattleScript_EffectTwoTurnsAttackFreezeShock
	setbyte sTWOTURN_STRINGID, B_MSG_TURN1_RAZOR_WIND
BattleScript_EffectTwoTurnsAttackContinue:
	call BattleScriptFirstChargingTurn
	jumpifnoholdeffect BS_ATTACKER, HOLD_EFFECT_POWER_HERB, BattleScript_MoveEnd
	call BattleScript_PowerHerbActivation
	goto BattleScript_TwoTurnMovesSecondTurn
BattleScript_EffectTwoTurnsAttackSkyAttack:
	setbyte sTWOTURN_STRINGID, B_MSG_TURN1_SKY_ATTACK
	goto BattleScript_EffectTwoTurnsAttackContinue
BattleScript_EffectTwoTurnsAttackRazorWind:
	setbyte sTWOTURN_STRINGID, B_MSG_TURN1_RAZOR_WIND
	goto BattleScript_EffectTwoTurnsAttackContinue
BattleScript_EffectTwoTurnsAttackIceBurn:
	setbyte sTWOTURN_STRINGID, B_MSG_TURN1_RAZOR_WIND
	goto BattleScript_EffectTwoTurnsAttackContinue
BattleScript_EffectTwoTurnsAttackFreezeShock:
	setbyte sTWOTURN_STRINGID, B_MSG_TURN1_FREEZE_SHOCK
	goto BattleScript_EffectTwoTurnsAttackContinue	
	
BattleScript_EffectGeomancy:
	jumpifstatus2 BS_ATTACKER, STATUS2_MULTIPLETURNS, BattleScript_GeomancySecondTurn
	jumpifword CMP_COMMON_BITS, gHitMarker, HITMARKER_NO_ATTACKSTRING, BattleScript_GeomancySecondTurn
	setbyte sTWOTURN_STRINGID, B_MSG_TURN1_GEOMANCY
	call BattleScriptFirstChargingTurn
	jumpifnoholdeffect BS_ATTACKER, HOLD_EFFECT_POWER_HERB, BattleScript_MoveEnd
	call BattleScript_PowerHerbActivation
BattleScript_GeomancySecondTurn:
	attackcanceler
	setmoveeffect MOVE_EFFECT_CHARGING
	setbyte sB_ANIM_TURN, 1
	clearstatusfromeffect BS_ATTACKER
	orword gHitMarker, HITMARKER_NO_PPDEDUCT
	attackstring
	jumpifstat BS_ATTACKER, CMP_LESS_THAN, STAT_SPATK, MAX_STAT_STAGE, BattleScript_GeomancyDoMoveAnim
	jumpifstat BS_ATTACKER, CMP_LESS_THAN, STAT_SPDEF, MAX_STAT_STAGE, BattleScript_GeomancyDoMoveAnim
	jumpifstat BS_ATTACKER, CMP_EQUAL, STAT_SPEED, MAX_STAT_STAGE, BattleScript_CantRaiseMultipleStats
BattleScript_GeomancyDoMoveAnim::
	attackanimation
	waitanimation
	setbyte sSTAT_ANIM_PLAYED, FALSE
	playstatchangeanimation BS_ATTACKER, BIT_SPATK | BIT_SPDEF | BIT_SPEED, 0
	setstatchanger STAT_SPATK, 2, FALSE
	statbuffchange MOVE_EFFECT_AFFECTS_USER | STAT_BUFF_ALLOW_PTR, BattleScript_GeomancyTrySpDef
	jumpifbyte CMP_EQUAL, cMULTISTRING_CHOOSER, B_MSG_STAT_WONT_INCREASE, BattleScript_GeomancyTrySpDef
	printfromtable gStatUpStringIds
	waitmessage B_WAIT_TIME_LONG
BattleScript_GeomancyTrySpDef::
	setstatchanger STAT_SPDEF, 2, FALSE
	statbuffchange MOVE_EFFECT_AFFECTS_USER | STAT_BUFF_ALLOW_PTR, BattleScript_GeomancyTrySpeed
	jumpifbyte CMP_EQUAL, cMULTISTRING_CHOOSER, B_MSG_STAT_WONT_INCREASE, BattleScript_GeomancyTrySpeed
	printfromtable gStatUpStringIds
	waitmessage B_WAIT_TIME_LONG
BattleScript_GeomancyTrySpeed::
	setstatchanger STAT_SPEED, 2, FALSE
	statbuffchange MOVE_EFFECT_AFFECTS_USER | STAT_BUFF_ALLOW_PTR, BattleScript_GeomancyEnd
	jumpifbyte CMP_EQUAL, cMULTISTRING_CHOOSER, B_MSG_STAT_WONT_INCREASE, BattleScript_GeomancyEnd
	printfromtable gStatUpStringIds
	waitmessage B_WAIT_TIME_LONG
BattleScript_GeomancyEnd::
	goto BattleScript_MoveEnd

BattleScript_EffectConfuseHit::
	setmoveeffect MOVE_EFFECT_CONFUSION
	goto BattleScript_EffectHit

BattleScript_EffectTwineedle::
	attackcanceler
	accuracycheck BattleScript_PrintMoveMissed, ACC_CURR_MOVE
	sethword sMULTIHIT_EFFECT, MOVE_EFFECT_POISON
	attackstring
	ppreduce
	setmultihitcounter 2
	initmultihitstring
	goto BattleScript_MultiHitLoop

BattleScript_EffectSubstitute::
	attackcanceler
	ppreduce
	attackstring
	waitstate
	jumpifstatus2 BS_ATTACKER, STATUS2_SUBSTITUTE, BattleScript_AlreadyHasSubstitute
	setsubstitute
	jumpifbyte CMP_NOT_EQUAL, cMULTISTRING_CHOOSER, B_MSG_SUBSTITUTE_FAILED, BattleScript_SubstituteAnim
	pause B_WAIT_TIME_SHORT
	goto BattleScript_SubstituteString
BattleScript_SubstituteAnim::
	attackanimation
	waitanimation
	healthbarupdate BS_ATTACKER
	datahpupdate BS_ATTACKER
BattleScript_SubstituteString::
	printfromtable gSubstituteUsedStringIds
	waitmessage B_WAIT_TIME_LONG
	goto BattleScript_MoveEnd
BattleScript_AlreadyHasSubstitute::
	setalreadystatusedmoveattempt BS_ATTACKER
	pause B_WAIT_TIME_SHORT
	printstring STRINGID_PKMNHASSUBSTITUTE
	waitmessage B_WAIT_TIME_LONG
	goto BattleScript_MoveEnd

BattleScript_EffectRecharge::
	attackcanceler
	accuracycheck BattleScript_PrintMoveMissed, ACC_CURR_MOVE
	setmoveeffect MOVE_EFFECT_RECHARGE | MOVE_EFFECT_AFFECTS_USER | MOVE_EFFECT_CERTAIN
	goto BattleScript_HitFromAtkString

BattleScript_MoveUsedMustRecharge::
	printstring STRINGID_PKMNMUSTRECHARGE
	waitmessage B_WAIT_TIME_LONG
	goto BattleScript_MoveEnd

BattleScript_EffectRage::
	attackcanceler
	accuracycheck BattleScript_RageMiss, ACC_CURR_MOVE
	setmoveeffect MOVE_EFFECT_RAGE
	seteffectprimary
	setmoveeffect 0
	goto BattleScript_HitFromAtkString
BattleScript_RageMiss::
	setmoveeffect MOVE_EFFECT_RAGE
	clearstatusfromeffect BS_ATTACKER
	goto BattleScript_PrintMoveMissed

BattleScript_EffectMimic::
	attackcanceler
	attackstring
	ppreduce
	jumpifsubstituteblocks BattleScript_ButItFailed
	accuracycheck BattleScript_ButItFailed, NO_ACC_CALC_CHECK_LOCK_ON
	mimicattackcopy BattleScript_ButItFailed
	attackanimation
	waitanimation
	printstring STRINGID_PKMNLEARNEDMOVE2
	waitmessage B_WAIT_TIME_LONG
	goto BattleScript_MoveEnd

BattleScript_EffectMetronome::
	attackcanceler
	attackstring
	pause B_WAIT_TIME_SHORT
	attackanimation
	waitanimation
	setbyte sB_ANIM_TURN, 0
	setbyte sB_ANIM_TARGETS_HIT, 0
	metronome

BattleScript_EffectLeechSeed::
	attackcanceler
	attackstring
	pause B_WAIT_TIME_SHORT
	ppreduce
	jumpifsubstituteblocks BattleScript_ButItFailed
	accuracycheck BattleScript_DoLeechSeed, ACC_CURR_MOVE
BattleScript_DoLeechSeed::
	setseeded
	attackanimation
	waitanimation
	printfromtable gLeechSeedStringIds
	waitmessage B_WAIT_TIME_LONG
	goto BattleScript_MoveEnd

BattleScript_EffectDoNothing::
	attackcanceler
	attackstring
	ppreduce
	jumpifmove MOVE_HOLD_HANDS, BattleScript_EffectHoldHands
	attackanimation
	waitanimation
	jumpifmove MOVE_CELEBRATE, BattleScript_EffectCelebrate
	jumpifmove MOVE_HAPPY_HOUR, BattleScript_EffectHappyHour
	incrementgamestat GAME_STAT_USED_SPLASH
	printstring STRINGID_BUTNOTHINGHAPPENED
	waitmessage B_WAIT_TIME_LONG
	goto BattleScript_MoveEnd
BattleScript_EffectHoldHands:
	jumpifsideaffecting BS_TARGET, SIDE_STATUS_CRAFTY_SHIELD, BattleScript_ButItFailed
	jumpifbyteequal gBattlerTarget, gBattlerAttacker, BattleScript_ButItFailed
	attackanimation
	waitanimation
	goto BattleScript_MoveEnd
BattleScript_EffectCelebrate:
	printstring STRINGID_CELEBRATEMESSAGE
	waitmessage B_WAIT_TIME_LONG
	goto BattleScript_MoveEnd
BattleScript_EffectHappyHour:
	setmoveeffect MOVE_EFFECT_HAPPY_HOUR
	seteffectprimary
	goto BattleScript_MoveEnd

BattleScript_EffectDisable::
	attackcanceler
	attackstring
	ppreduce
	jumpifability BS_TARGET_SIDE, ABILITY_AROMA_VEIL, BattleScript_AromaVeilProtects
	accuracycheck BattleScript_ButItFailed, ACC_CURR_MOVE
	disablelastusedattack BattleScript_ButItFailed
	attackanimation
	waitanimation
	printstring STRINGID_PKMNMOVEWASDISABLED
	waitmessage B_WAIT_TIME_LONG
	goto BattleScript_MoveEnd

BattleScript_EffectLevelDamage::
	attackcanceler
	accuracycheck BattleScript_PrintMoveMissed, ACC_CURR_MOVE
	attackstring
	ppreduce
	typecalc
	bichalfword gMoveResultFlags, MOVE_RESULT_SUPER_EFFECTIVE | MOVE_RESULT_NOT_VERY_EFFECTIVE
	dmgtolevel
	adjustdamage
	goto BattleScript_HitFromAtkAnimation

BattleScript_EffectPsywave::
	attackcanceler
	accuracycheck BattleScript_PrintMoveMissed, ACC_CURR_MOVE
	attackstring
	ppreduce
	typecalc
	bichalfword gMoveResultFlags, MOVE_RESULT_SUPER_EFFECTIVE | MOVE_RESULT_NOT_VERY_EFFECTIVE
	psywavedamageeffect
	adjustdamage
	goto BattleScript_HitFromAtkAnimation

BattleScript_EffectCounter::
	attackcanceler
	counterdamagecalculator BattleScript_ButItFailedAtkStringPpReduce
	accuracycheck BattleScript_PrintMoveMissed, ACC_CURR_MOVE
	attackstring
	ppreduce
	typecalc
	bichalfword gMoveResultFlags, MOVE_RESULT_NOT_VERY_EFFECTIVE | MOVE_RESULT_SUPER_EFFECTIVE
	adjustdamage
	goto BattleScript_HitFromAtkAnimation

BattleScript_EffectEncore::
	attackcanceler
	accuracycheck BattleScript_PrintMoveMissed, ACC_CURR_MOVE
	attackstring
	ppreduce
	jumpifability BS_TARGET_SIDE, ABILITY_AROMA_VEIL, BattleScript_AromaVeilProtects
	trysetencore BattleScript_ButItFailed
	attackanimation
	waitanimation
	printstring STRINGID_PKMNGOTENCORE
	waitmessage B_WAIT_TIME_LONG
	goto BattleScript_MoveEnd

BattleScript_EffectPainSplit::
	attackcanceler
	attackstring
	ppreduce
	accuracycheck BattleScript_ButItFailed, NO_ACC_CALC_CHECK_LOCK_ON
	painsplitdmgcalc BattleScript_ButItFailed
	attackanimation
	waitanimation
	orword gHitMarker, HITMARKER_IGNORE_SUBSTITUTE
	healthbarupdate BS_ATTACKER
	datahpupdate BS_ATTACKER
	copyword gBattleMoveDamage, sPAINSPLIT_HP
	healthbarupdate BS_TARGET
	datahpupdate BS_TARGET
	printstring STRINGID_SHAREDPAIN
	waitmessage B_WAIT_TIME_LONG
	goto BattleScript_MoveEnd

BattleScript_EffectSnore::
	attackcanceler
	jumpifability BS_ATTACKER, ABILITY_COMATOSE, BattleScript_SnoreIsAsleep
	jumpifstatus BS_ATTACKER, STATUS1_SLEEP, BattleScript_SnoreIsAsleep
	attackstring
	ppreduce
	goto BattleScript_ButItFailed
BattleScript_SnoreIsAsleep::
	jumpifhalfword CMP_EQUAL, gChosenMove, MOVE_SLEEP_TALK, BattleScript_DoSnore
	printstring STRINGID_PKMNFASTASLEEP
	waitmessage B_WAIT_TIME_LONG
	statusanimation BS_ATTACKER
BattleScript_DoSnore::
	attackstring
	ppreduce
	accuracycheck BattleScript_MoveMissedPause, ACC_CURR_MOVE
	setmoveeffect MOVE_EFFECT_FLINCH
	goto BattleScript_HitFromCritCalc

BattleScript_EffectConversion2::
	attackcanceler
	attackstring
	ppreduce
	settypetorandomresistance BattleScript_ButItFailed
	attackanimation
	waitanimation
	printstring STRINGID_PKMNCHANGEDTYPE
	waitmessage B_WAIT_TIME_LONG
	goto BattleScript_MoveEnd

BattleScript_EffectLockOn::
	attackcanceler
	attackstring
	ppreduce
	jumpifsubstituteblocks BattleScript_ButItFailed
	accuracycheck BattleScript_ButItFailed, ACC_CURR_MOVE
	setalwayshitflag
	attackanimation
	waitanimation
	printstring STRINGID_PKMNTOOKAIM
	waitmessage B_WAIT_TIME_LONG
	goto BattleScript_MoveEnd

BattleScript_EffectSketch::
	attackcanceler
	attackstring
	ppreduce
	copymovepermanently BattleScript_ButItFailed
	attackanimation
	waitanimation
	printstring STRINGID_PKMNSKETCHEDMOVE
	waitmessage B_WAIT_TIME_LONG
	goto BattleScript_MoveEnd

BattleScript_EffectSleepTalk::
	attackcanceler
	jumpifability BS_ATTACKER, ABILITY_COMATOSE, BattleScript_SleepTalkIsAsleep
	jumpifstatus BS_ATTACKER, STATUS1_SLEEP, BattleScript_SleepTalkIsAsleep
	attackstring
	ppreduce
	goto BattleScript_ButItFailed
BattleScript_SleepTalkIsAsleep::
	printstring STRINGID_PKMNFASTASLEEP
	waitmessage B_WAIT_TIME_LONG
	statusanimation BS_ATTACKER
	attackstring
	ppreduce
	orword gHitMarker, HITMARKER_NO_PPDEDUCT
	trychoosesleeptalkmove BattleScript_SleepTalkUsingMove
	pause B_WAIT_TIME_LONG
	goto BattleScript_ButItFailed
BattleScript_SleepTalkUsingMove::
	attackanimation
	waitanimation
	setbyte sB_ANIM_TURN, 0
	setbyte sB_ANIM_TARGETS_HIT, 0
	jumptocalledmove TRUE

BattleScript_EffectDestinyBond::
	attackcanceler
	attackstring
	ppreduce
	setdestinybond
	attackanimation
	waitanimation
	printstring STRINGID_PKMNTRYINGTOTAKEFOE
	waitmessage B_WAIT_TIME_LONG
	goto BattleScript_MoveEnd

BattleScript_EffectEerieSpell::
	attackcanceler
	attackstring
	ppreduce
	accuracycheck BattleScript_ButItFailed, ACC_CURR_MOVE
	attackstring
	ppreduce
	critcalc
	damagecalc
	adjustdamage
	attackanimation
	waitanimation
	effectivenesssound
	hitanimation BS_TARGET
	waitstate
	healthbarupdate BS_TARGET
	datahpupdate BS_TARGET
	critmessage
	waitmessage B_WAIT_TIME_LONG
	resultmessage
	waitmessage B_WAIT_TIME_LONG
	tryfaintmon BS_TARGET, FALSE, NULL
	eeriespellppreduce BattleScript_MoveEnd
	printstring STRINGID_PKMNREDUCEDPP
	waitmessage B_WAIT_TIME_LONG
	goto BattleScript_MoveEnd

BattleScript_EffectSpite::
	attackcanceler
	attackstring
	ppreduce
	accuracycheck BattleScript_ButItFailed, ACC_CURR_MOVE
	tryspiteppreduce BattleScript_ButItFailed
	attackanimation
	waitanimation
	printstring STRINGID_PKMNREDUCEDPP
	waitmessage B_WAIT_TIME_LONG
	goto BattleScript_MoveEnd

BattleScript_EffectHealBell::
	attackcanceler
	attackstring
	ppreduce
	healpartystatus
	waitstate
	attackanimation
	waitanimation
	printfromtable gPartyStatusHealStringIds
	waitmessage B_WAIT_TIME_LONG
	jumpifnotmove MOVE_HEAL_BELL, BattleScript_PartyHealEnd
	jumpifbyte CMP_NO_COMMON_BITS, cMULTISTRING_CHOOSER, B_MSG_BELL_SOUNDPROOF_ATTACKER, BattleScript_CheckHealBellMon2Unaffected
	printstring STRINGID_PKMNSXBLOCKSY
	waitmessage B_WAIT_TIME_LONG
BattleScript_CheckHealBellMon2Unaffected::
	jumpifbyte CMP_NO_COMMON_BITS, cMULTISTRING_CHOOSER, B_MSG_BELL_SOUNDPROOF_PARTNER, BattleScript_PartyHealEnd
	printstring STRINGID_PKMNSXBLOCKSY2
	waitmessage B_WAIT_TIME_LONG
BattleScript_PartyHealEnd::
	updatestatusicon BS_ATTACKER_WITH_PARTNER
	waitstate
	goto BattleScript_MoveEnd

BattleScript_EffectTripleKick::
	attackcanceler
	attackstring
	ppreduce
	sethword sTRIPLE_KICK_POWER, 0
	initmultihitstring
	setmultihit 3
BattleScript_TripleKickLoop::
	jumpifhasnohp BS_ATTACKER, BattleScript_TripleKickEnd
	jumpifhasnohp BS_TARGET, BattleScript_TripleKickNoMoreHits
	jumpifhalfword CMP_EQUAL, gChosenMove, MOVE_SLEEP_TALK, BattleScript_DoTripleKickAttack
	jumpifstatus BS_ATTACKER, STATUS1_SLEEP, BattleScript_TripleKickNoMoreHits
BattleScript_DoTripleKickAttack::
	accuracycheck BattleScript_TripleKickNoMoreHits, ACC_CURR_MOVE
	movevaluescleanup
	jumpifmove MOVE_SURGING_STRIKES, EffectTripleKick_DoDmgCalcs	@ no power boost each hit
	jumpifmove MOVE_TRIPLE_AXEL, EffectTripleKick_TripleAxelBoost	@ triple axel gets +20 power
	addbyte sTRIPLE_KICK_POWER, 10									@ triple kick gets +10 power
	goto EffectTripleKick_DoDmgCalcs
EffectTripleKick_TripleAxelBoost:
	addbyte sTRIPLE_KICK_POWER, 20
EffectTripleKick_DoDmgCalcs:
	addbyte sTRIPLE_KICK_POWER, 10
	addbyte sMULTIHIT_STRING + 4, 1
	critcalc
	damagecalc
	adjustdamage
	jumpifmovehadnoeffect BattleScript_TripleKickNoMoreHits
	attackanimation
	waitanimation
	effectivenesssound
	hitanimation BS_TARGET
	waitstate
	healthbarupdate BS_TARGET
	datahpupdate BS_TARGET
	critmessage
	waitmessage B_WAIT_TIME_LONG
	printstring STRINGID_EMPTYSTRING3
	waitmessage 1
	moveendto MOVEEND_NEXT_TARGET
	jumpifbyte CMP_COMMON_BITS, gMoveResultFlags, MOVE_RESULT_FOE_ENDURED, BattleScript_TripleKickPrintStrings
	decrementmultihit BattleScript_TripleKickLoop
	goto BattleScript_TripleKickPrintStrings
BattleScript_TripleKickNoMoreHits::
	pause B_WAIT_TIME_SHORT
	jumpifbyte CMP_EQUAL, sMULTIHIT_STRING + 4, 0, BattleScript_TripleKickPrintStrings
	bichalfword gMoveResultFlags, MOVE_RESULT_MISSED
BattleScript_TripleKickPrintStrings::
	resultmessage
	waitmessage B_WAIT_TIME_LONG
	jumpifbyte CMP_EQUAL, sMULTIHIT_STRING + 4, 0, BattleScript_TripleKickEnd
	jumpifbyte CMP_COMMON_BITS, gMoveResultFlags, MOVE_RESULT_DOESNT_AFFECT_FOE, BattleScript_TripleKickEnd
	copyarray gBattleTextBuff1, sMULTIHIT_STRING, 6
	printstring STRINGID_HITXTIMES
	waitmessage B_WAIT_TIME_LONG
BattleScript_TripleKickEnd::
	seteffectwithchance
	tryfaintmon BS_TARGET, FALSE, NULL
	moveendfrom MOVEEND_UPDATE_LAST_MOVES
	end

BattleScript_EffectThief::
	setmoveeffect MOVE_EFFECT_STEAL_ITEM
	goto BattleScript_EffectHit

BattleScript_EffectHitPreventEscape:
	setmoveeffect MOVE_EFFECT_PREVENT_ESCAPE
	goto BattleScript_EffectHit

BattleScript_EffectMeanLook::
	attackcanceler
	attackstring
	ppreduce
	accuracycheck BattleScript_ButItFailed, NO_ACC_CALC_CHECK_LOCK_ON
	jumpifstatus2 BS_TARGET, STATUS2_ESCAPE_PREVENTION, BattleScript_ButItFailed
	jumpifsubstituteblocks BattleScript_ButItFailed
	attackanimation
	waitanimation
	setmoveeffect MOVE_EFFECT_PREVENT_ESCAPE
	seteffectprimary
	printstring STRINGID_TARGETCANTESCAPENOW
	waitmessage B_WAIT_TIME_LONG
	goto BattleScript_MoveEnd

BattleScript_EffectNightmare::
	attackcanceler
	attackstring
	ppreduce
	jumpifsubstituteblocks BattleScript_ButItFailed
	jumpifstatus2 BS_TARGET, STATUS2_NIGHTMARE, BattleScript_ButItFailed
	jumpifstatus BS_TARGET, STATUS1_SLEEP, BattleScript_NightmareWorked
	jumpifability BS_TARGET, ABILITY_COMATOSE, BattleScript_NightmareWorked
	goto BattleScript_ButItFailed
BattleScript_NightmareWorked::
	attackanimation
	waitanimation
	setmoveeffect MOVE_EFFECT_NIGHTMARE
	seteffectprimary
	printstring STRINGID_PKMNFELLINTONIGHTMARE
	waitmessage B_WAIT_TIME_LONG
	goto BattleScript_MoveEnd

BattleScript_EffectMinimize::
	attackcanceler
	setminimize
	setstatchanger STAT_EVASION, 1, FALSE
	goto BattleScript_EffectStatUpAfterAtkCanceler

BattleScript_EffectCurse::
	jumpiftype BS_ATTACKER, TYPE_GHOST, BattleScript_GhostCurse
	attackcanceler
	attackstring
	ppreduce
	jumpifstat BS_ATTACKER, CMP_GREATER_THAN, STAT_SPEED, MIN_STAT_STAGE, BattleScript_CurseTrySpeed
	jumpifstat BS_ATTACKER, CMP_NOT_EQUAL, STAT_ATK, MAX_STAT_STAGE, BattleScript_CurseTrySpeed
	jumpifstat BS_ATTACKER, CMP_EQUAL, STAT_DEF, MAX_STAT_STAGE, BattleScript_ButItFailed
BattleScript_CurseTrySpeed::
	copybyte gBattlerTarget, gBattlerAttacker
	setbyte sB_ANIM_TURN, 1
	attackanimation
	waitanimation
	setstatchanger STAT_SPEED, 1, TRUE
	statbuffchange MOVE_EFFECT_AFFECTS_USER | STAT_BUFF_ALLOW_PTR, BattleScript_CurseTryAttack
	printfromtable gStatDownStringIds
	waitmessage B_WAIT_TIME_LONG
BattleScript_CurseTryAttack::
	setstatchanger STAT_ATK, 1, FALSE
	statbuffchange MOVE_EFFECT_AFFECTS_USER | STAT_BUFF_ALLOW_PTR, BattleScript_CurseTryDefense
	printfromtable gStatUpStringIds
	waitmessage B_WAIT_TIME_LONG
BattleScript_CurseTryDefense::
	setstatchanger STAT_DEF, 1, FALSE
	statbuffchange MOVE_EFFECT_AFFECTS_USER | STAT_BUFF_ALLOW_PTR, BattleScript_CurseEnd
	printfromtable gStatUpStringIds
	waitmessage B_WAIT_TIME_LONG
BattleScript_CurseEnd::
	goto BattleScript_MoveEnd
BattleScript_GhostCurse::
	jumpifbytenotequal gBattlerAttacker, gBattlerTarget, BattleScript_DoGhostCurse
	getmovetarget BS_ATTACKER
BattleScript_DoGhostCurse::
	attackcanceler
	attackstring
	ppreduce
	accuracycheck BattleScript_ButItFailed, NO_ACC_CALC_CHECK_LOCK_ON
	cursetarget BattleScript_ButItFailed
	orword gHitMarker, HITMARKER_IGNORE_SUBSTITUTE
	setbyte sB_ANIM_TURN, 0
	attackanimation
	waitanimation
	healthbarupdate BS_ATTACKER
	datahpupdate BS_ATTACKER
	printstring STRINGID_PKMNLAIDCURSE
	waitmessage B_WAIT_TIME_LONG
	tryfaintmon BS_ATTACKER, FALSE, NULL
	goto BattleScript_MoveEnd

BattleScript_EffectMatBlock::
	attackcanceler
	jumpifnotfirstturn BattleScript_ButItFailedAtkStringPpReduce
	goto BattleScript_ProtectLikeAtkString

BattleScript_EffectProtect::
BattleScript_EffectEndure::
	attackcanceler
BattleScript_ProtectLikeAtkString:
	attackstring
	ppreduce
	setprotectlike
	attackanimation
	waitanimation
	printfromtable gProtectLikeUsedStringIds
	waitmessage B_WAIT_TIME_LONG
	goto BattleScript_MoveEnd

BattleScript_EffectSpikes::
	attackcanceler
	trysetspikes BattleScript_ButItFailedAtkStringPpReduce
	attackstring
	ppreduce
	attackanimation
	waitanimation
	printstring STRINGID_SPIKESSCATTERED
	waitmessage B_WAIT_TIME_LONG
	goto BattleScript_MoveEnd

BattleScript_EffectForesight:
	attackcanceler
	attackstring
	ppreduce
	accuracycheck BattleScript_ButItFailed, NO_ACC_CALC_CHECK_LOCK_ON
	jumpifstatus2 BS_TARGET, STATUS2_FORESIGHT, BattleScript_ButItFailed
	setforesight
BattleScript_IdentifiedFoe:
	attackanimation
	waitanimation
	printstring STRINGID_PKMNIDENTIFIED
	waitmessage B_WAIT_TIME_LONG
	goto BattleScript_MoveEnd

BattleScript_EffectPerishSong::
	attackcanceler
	attackstring
	ppreduce
	trysetperishsong BattleScript_ButItFailed
	attackanimation
	waitanimation
	printstring STRINGID_FAINTINTHREE
	waitmessage B_WAIT_TIME_LONG
	setbyte gBattlerTarget, 0
BattleScript_PerishSongLoop::
	jumpifability BS_TARGET, ABILITY_SOUNDPROOF, BattleScript_PerishSongBlocked
	jumpifpranksterblocked BS_TARGET, BattleScript_PerishSongNotAffected
BattleScript_PerishSongLoopIncrement::
	addbyte gBattlerTarget, 1
	jumpifbytenotequal gBattlerTarget, gBattlersCount, BattleScript_PerishSongLoop
	goto BattleScript_MoveEnd

BattleScript_PerishSongBlocked::
	printstring STRINGID_PKMNSXBLOCKSY2
	waitmessage B_WAIT_TIME_LONG
	goto BattleScript_PerishSongLoopIncrement

BattleScript_PerishSongNotAffected:
	printstring STRINGID_ITDOESNTAFFECT
	waitmessage B_WAIT_TIME_LONG
	goto BattleScript_PerishSongLoopIncrement	

BattleScript_EffectSandstorm::
	attackcanceler
	attackstring
	ppreduce
	setsandstorm
	goto BattleScript_MoveWeatherChange

BattleScript_EffectRollout::
	attackcanceler
	attackstring
	jumpifstatus2 BS_ATTACKER, STATUS2_MULTIPLETURNS, BattleScript_RolloutCheckAccuracy
	ppreduce
BattleScript_RolloutCheckAccuracy::
	accuracycheck BattleScript_RolloutHit, ACC_CURR_MOVE
BattleScript_RolloutHit::
	typecalc
	handlerollout
	goto BattleScript_HitFromCritCalc

BattleScript_EffectSwagger::
	attackcanceler
	jumpifsubstituteblocks BattleScript_MakeMoveMissed
	accuracycheck BattleScript_PrintMoveMissed, ACC_CURR_MOVE
	attackstring
	ppreduce
	jumpifconfusedandstatmaxed STAT_ATK, BattleScript_ButItFailed
	attackanimation
	waitanimation
	setstatchanger STAT_ATK, 2, FALSE
	statbuffchange STAT_BUFF_ALLOW_PTR, BattleScript_SwaggerTryConfuse
	jumpifbyte CMP_EQUAL, cMULTISTRING_CHOOSER, B_MSG_STAT_WONT_INCREASE, BattleScript_SwaggerTryConfuse
	setgraphicalstatchangevalues
	playanimation BS_TARGET, B_ANIM_STATS_CHANGE, sB_ANIM_ARG1
	printfromtable gStatUpStringIds
	waitmessage B_WAIT_TIME_LONG
BattleScript_SwaggerTryConfuse:
	jumpifability BS_TARGET, ABILITY_OWN_TEMPO, BattleScript_OwnTempoPrevents
	jumpifsafeguard BattleScript_SafeguardProtected
	setmoveeffect MOVE_EFFECT_CONFUSION
	seteffectprimary
	goto BattleScript_MoveEnd

BattleScript_EffectFuryCutter:
	attackcanceler
	attackstring
	ppreduce
	accuracycheck BattleScript_FuryCutterHit, ACC_CURR_MOVE
BattleScript_FuryCutterHit:
	handlefurycutter
	critcalc
	damagecalc
	jumpifmovehadnoeffect BattleScript_FuryCutterHit
	adjustdamage
	goto BattleScript_HitFromAtkAnimation
	
BattleScript_TryDestinyKnotTarget:
	jumpifnoholdeffect BS_ATTACKER, HOLD_EFFECT_DESTINY_KNOT, BattleScript_TryDestinyKnotTargetRet
	infatuatewithbattler BS_TARGET, BS_ATTACKER
	playanimation BS_ATTACKER, B_ANIM_HELD_ITEM_EFFECT, NULL
	waitanimation
	status2animation BS_TARGET, STATUS2_INFATUATION
	waitanimation
	printstring STRINGID_DESTINYKNOTACTIVATES
	waitmessage B_WAIT_TIME_LONG
BattleScript_TryDestinyKnotTargetRet:
	return
	
BattleScript_TryDestinyKnotAttacker:
	jumpifnoholdeffect BS_TARGET, HOLD_EFFECT_DESTINY_KNOT, BattleScript_TryDestinyKnotAttackerRet
	infatuatewithbattler BS_ATTACKER, BS_TARGET
	playanimation BS_TARGET, B_ANIM_HELD_ITEM_EFFECT, NULL
	waitanimation
	status2animation BS_ATTACKER, STATUS2_INFATUATION
	waitanimation
	printstring STRINGID_DESTINYKNOTACTIVATES
	waitmessage B_WAIT_TIME_LONG
BattleScript_TryDestinyKnotAttackerRet:
	return

BattleScript_EffectAttract::
	attackcanceler
	attackstring
	ppreduce
	accuracycheck BattleScript_ButItFailed, ACC_CURR_MOVE
	jumpifability BS_TARGET_SIDE, ABILITY_AROMA_VEIL, BattleScript_AromaVeilProtects
	tryinfatuating BattleScript_ButItFailed
	attackanimation
	waitanimation
	printstring STRINGID_PKMNFELLINLOVE
	waitmessage B_WAIT_TIME_LONG
	call BattleScript_TryDestinyKnotAttacker
	goto BattleScript_MoveEnd

BattleScript_EffectPresent::
	attackcanceler
	accuracycheck BattleScript_PrintMoveMissed, ACC_CURR_MOVE
	attackstring
	ppreduce
	typecalc
	presentdamagecalculation

BattleScript_EffectSafeguard::
	attackcanceler
	attackstring
	ppreduce
	setsafeguard
	goto BattleScript_PrintReflectLightScreenSafeguardString

BattleScript_EffectMagnitude::
	jumpifword CMP_COMMON_BITS, gHitMarker, HITMARKER_NO_ATTACKSTRING | HITMARKER_NO_PPDEDUCT, BattleScript_EffectMagnitudeTarget 
	attackcanceler
	attackstring
	ppreduce
	magnitudedamagecalculation
	pause B_WAIT_TIME_SHORT
	printstring STRINGID_MAGNITUDESTRENGTH
	waitmessage B_WAIT_TIME_LONG
BattleScript_EffectMagnitudeTarget:
	accuracycheck BattleScript_MoveMissedPause, ACC_CURR_MOVE
	goto BattleScript_HitFromCritCalc

BattleScript_EffectBatonPass::
	attackcanceler
	attackstring
	ppreduce
	jumpifbattletype BATTLE_TYPE_ARENA, BattleScript_ButItFailed
	jumpifcantswitch SWITCH_IGNORE_ESCAPE_PREVENTION | BS_ATTACKER, BattleScript_ButItFailed
	attackanimation
	waitanimation
	openpartyscreen BS_ATTACKER, BattleScript_ButItFailed
	switchoutabilities BS_ATTACKER
	waitstate
	switchhandleorder BS_ATTACKER, 2
	returntoball BS_ATTACKER
	getswitchedmondata BS_ATTACKER
	switchindataupdate BS_ATTACKER
	hpthresholds BS_ATTACKER
	printstring STRINGID_SWITCHINMON
	switchinanim BS_ATTACKER, TRUE
	waitstate
	switchineffects BS_ATTACKER
	goto BattleScript_MoveEnd

BattleScript_EffectRapidSpin::
.if B_SPEED_BUFFING_RAPID_SPIN == GEN_8
	attackcanceler
	accuracycheck BattleScript_PrintMoveMissed, ACC_CURR_MOVE
	attackstring
	ppreduce
	critcalc
	damagecalc
	adjustdamage
	attackanimation
	waitanimation
	effectivenesssound
	hitanimation BS_TARGET
	waitstate
	healthbarupdate BS_TARGET
	datahpupdate BS_TARGET
	critmessage
	waitmessage B_WAIT_TIME_LONG
	resultmessage
	waitmessage B_WAIT_TIME_LONG
	setmoveeffect MOVE_EFFECT_RAPIDSPIN | MOVE_EFFECT_AFFECTS_USER | MOVE_EFFECT_CERTAIN
	seteffectwithchance
	setstatchanger STAT_SPEED, 1, FALSE
	statbuffchange MOVE_EFFECT_AFFECTS_USER | STAT_BUFF_ALLOW_PTR, BattleScript_EffectRapidSpinEnd
	jumpifbyte CMP_EQUAL, cMULTISTRING_CHOOSER, B_MSG_STAT_WONT_INCREASE, BattleScript_EffectRapidSpinEnd
	setgraphicalstatchangevalues
	playanimation BS_ATTACKER, B_ANIM_STATS_CHANGE, sB_ANIM_ARG1
	printfromtable gStatUpStringIds
	waitmessage B_WAIT_TIME_LONG
BattleScript_EffectRapidSpinEnd::
	tryfaintmon BS_TARGET, FALSE, NULL
	moveendall
	end
.else
	setmoveeffect MOVE_EFFECT_RAPIDSPIN | MOVE_EFFECT_AFFECTS_USER | MOVE_EFFECT_CERTAIN
.endif
	goto BattleScript_EffectHit

BattleScript_EffectSonicboom::
	attackcanceler
	accuracycheck BattleScript_PrintMoveMissed, ACC_CURR_MOVE
	attackstring
	ppreduce
	typecalc
	bichalfword gMoveResultFlags, MOVE_RESULT_SUPER_EFFECTIVE | MOVE_RESULT_NOT_VERY_EFFECTIVE
	setword gBattleMoveDamage, 20
	adjustdamage
	goto BattleScript_HitFromAtkAnimation

BattleScript_EffectMorningSun::
BattleScript_EffectSynthesis::
BattleScript_EffectMoonlight::
BattleScript_EffectShoreUp::
	attackcanceler
	attackstring
	ppreduce
	recoverbasedonsunlight BattleScript_AlreadyAtFullHp
	goto BattleScript_PresentHealTarget

BattleScript_EffectRainDance::
	attackcanceler
	attackstring
	ppreduce
	setrain
BattleScript_MoveWeatherChange::
	attackanimation
	waitanimation
	printfromtable gMoveWeatherChangeStringIds
	waitmessage B_WAIT_TIME_LONG
	call BattleScript_WeatherFormChanges
	goto BattleScript_MoveEnd

BattleScript_EffectSunnyDay::
	attackcanceler
	attackstring
	ppreduce
	setsunny
	goto BattleScript_MoveWeatherChange

BattleScript_EffectDefenseUpHit::
	setmoveeffect MOVE_EFFECT_DEF_PLUS_1 | MOVE_EFFECT_AFFECTS_USER
	goto BattleScript_EffectHit

BattleScript_EffectAttackUpHit::
	setmoveeffect MOVE_EFFECT_ATK_PLUS_1 | MOVE_EFFECT_AFFECTS_USER
	goto BattleScript_EffectHit

BattleScript_EffectAllStatsUpHit::
	setmoveeffect MOVE_EFFECT_ALL_STATS_UP | MOVE_EFFECT_AFFECTS_USER
	goto BattleScript_EffectHit

BattleScript_EffectBellyDrum::
	attackcanceler
	attackstring
	ppreduce
	maxattackhalvehp BattleScript_ButItFailed
	orword gHitMarker, HITMARKER_IGNORE_SUBSTITUTE
	attackanimation
	waitanimation
	healthbarupdate BS_ATTACKER
	datahpupdate BS_ATTACKER
	printstring STRINGID_PKMNCUTHPMAXEDATTACK
	waitmessage B_WAIT_TIME_LONG
	goto BattleScript_MoveEnd

BattleScript_EffectPsychUp::
	attackcanceler
	attackstring
	ppreduce
	copyfoestats BattleScript_ButItFailed
	attackanimation
	waitanimation
	printstring STRINGID_PKMNCOPIEDSTATCHANGES
	waitmessage B_WAIT_TIME_LONG
	goto BattleScript_MoveEnd

BattleScript_EffectMirrorCoat::
	attackcanceler
	mirrorcoatdamagecalculator BattleScript_ButItFailedAtkStringPpReduce
	accuracycheck BattleScript_PrintMoveMissed, ACC_CURR_MOVE
	attackstring
	ppreduce
	typecalc
	bichalfword gMoveResultFlags, MOVE_RESULT_NOT_VERY_EFFECTIVE | MOVE_RESULT_SUPER_EFFECTIVE
	adjustdamage
	goto BattleScript_HitFromAtkAnimation

BattleScript_EffectSkullBash::
	jumpifstatus2 BS_ATTACKER, STATUS2_MULTIPLETURNS, BattleScript_TwoTurnMovesSecondTurn
	jumpifword CMP_COMMON_BITS, gHitMarker, HITMARKER_NO_ATTACKSTRING, BattleScript_TwoTurnMovesSecondTurn
	setbyte sTWOTURN_STRINGID, B_MSG_TURN1_SKULL_BASH
	call BattleScriptFirstChargingTurn
	setstatchanger STAT_DEF, 1, FALSE
	statbuffchange MOVE_EFFECT_AFFECTS_USER | STAT_BUFF_ALLOW_PTR, BattleScript_SkullBashEnd
	jumpifbyte CMP_EQUAL, cMULTISTRING_CHOOSER, B_MSG_STAT_WONT_INCREASE, BattleScript_SkullBashEnd
	setgraphicalstatchangevalues
	playanimation BS_ATTACKER, B_ANIM_STATS_CHANGE, sB_ANIM_ARG1
	printfromtable gStatUpStringIds
	waitmessage B_WAIT_TIME_LONG
BattleScript_SkullBashEnd::
	jumpifnoholdeffect BS_ATTACKER, HOLD_EFFECT_POWER_HERB, BattleScript_MoveEnd
	call BattleScript_PowerHerbActivation
	goto BattleScript_TwoTurnMovesSecondTurn

BattleScript_EffectTwister:
BattleScript_FlinchEffect:
BattleScript_EffectStomp:
	setmoveeffect MOVE_EFFECT_FLINCH
	goto BattleScript_EffectHit

BattleScript_EffectBulldoze:
	setmoveeffect MOVE_EFFECT_SPD_MINUS_1
BattleScript_EffectEarthquake:
	goto BattleScript_EffectHit

BattleScript_EffectFutureSight::
	attackcanceler
	attackstring
	ppreduce
	trysetfutureattack BattleScript_ButItFailed
	attackanimation
	waitanimation
	printfromtable gFutureMoveUsedStringIds
	waitmessage B_WAIT_TIME_LONG
	goto BattleScript_MoveEnd

BattleScript_EffectGust::
	goto BattleScript_EffectHit

BattleScript_EffectSolarbeam::
	jumpifabilitypresent ABILITY_CLOUD_NINE, BattleScript_SolarbeamDecideTurn
	jumpifabilitypresent ABILITY_AIR_LOCK, BattleScript_SolarbeamDecideTurn
	jumpifhalfword CMP_COMMON_BITS, gBattleWeather, WEATHER_SUN_TEMPORARY | WEATHER_SUN_PERMANENT, BattleScript_SolarbeamOnFirstTurn
BattleScript_SolarbeamDecideTurn::
	jumpifstatus2 BS_ATTACKER, STATUS2_MULTIPLETURNS, BattleScript_TwoTurnMovesSecondTurn
	jumpifword CMP_COMMON_BITS, gHitMarker, HITMARKER_NO_ATTACKSTRING, BattleScript_TwoTurnMovesSecondTurn
	setbyte sTWOTURN_STRINGID, B_MSG_TURN1_SOLAR_BEAM
	call BattleScriptFirstChargingTurn
	jumpifnoholdeffect BS_ATTACKER, HOLD_EFFECT_POWER_HERB, BattleScript_MoveEnd
	call BattleScript_PowerHerbActivation
	goto BattleScript_TwoTurnMovesSecondTurn
BattleScript_SolarbeamOnFirstTurn::
	orword gHitMarker, HITMARKER_CHARGING
	setmoveeffect MOVE_EFFECT_CHARGING | MOVE_EFFECT_AFFECTS_USER
	seteffectprimary
	ppreduce
	goto BattleScript_TwoTurnMovesSecondTurn

BattleScript_EffectThunder:
	setmoveeffect MOVE_EFFECT_PARALYSIS
	goto BattleScript_EffectHit

BattleScript_EffectHurricane:
	setmoveeffect MOVE_EFFECT_CONFUSION
	goto BattleScript_EffectHit

BattleScript_EffectTeleport:
	attackcanceler
	attackstring
	ppreduce
	jumpifbattletype BATTLE_TYPE_TRAINER, BattleScript_ButItFailed
	getifcantrunfrombattle BS_ATTACKER
	jumpifbyte CMP_EQUAL, gBattleCommunication, 1, BattleScript_ButItFailed
	jumpifbyte CMP_EQUAL, gBattleCommunication, 2, BattleScript_PrintAbilityMadeIneffective
	attackanimation
	waitanimation
	printstring STRINGID_PKMNFLEDFROMBATTLE
	waitmessage B_WAIT_TIME_LONG
	setoutcomeonteleport BS_ATTACKER
	goto BattleScript_MoveEnd

BattleScript_EffectBeatUp::
	attackcanceler
	accuracycheck BattleScript_PrintMoveMissed, ACC_CURR_MOVE
	attackstring
	pause B_WAIT_TIME_SHORT
	ppreduce
	setbyte gBattleCommunication, 0
BattleScript_BeatUpLoop::
	movevaluescleanup
	trydobeatup BattleScript_BeatUpEnd, BattleScript_ButItFailed
	printstring STRINGID_PKMNATTACK
	critcalc
	jumpifbyte CMP_NOT_EQUAL, gIsCriticalHit, TRUE, BattleScript_BeatUpAttack
	manipulatedamage DMG_DOUBLED
BattleScript_BeatUpAttack::
	adjustdamage
	attackanimation
	waitanimation
	effectivenesssound
	hitanimation BS_TARGET
	waitstate
	healthbarupdate BS_TARGET
	datahpupdate BS_TARGET
	critmessage
	waitmessage B_WAIT_TIME_LONG
	resultmessage
	waitmessage B_WAIT_TIME_LONG
	tryfaintmon BS_TARGET, FALSE, NULL
	moveendto MOVEEND_NEXT_TARGET
	goto BattleScript_BeatUpLoop
BattleScript_BeatUpEnd::
	end

BattleScript_EffectSemiInvulnerable::
	jumpifstatus2 BS_ATTACKER, STATUS2_MULTIPLETURNS, BattleScript_SecondTurnSemiInvulnerable
	jumpifword CMP_COMMON_BITS, gHitMarker, HITMARKER_NO_ATTACKSTRING, BattleScript_SecondTurnSemiInvulnerable
	jumpifmove MOVE_FLY, BattleScript_FirstTurnFly
	jumpifmove MOVE_DIVE, BattleScript_FirstTurnDive
	jumpifmove MOVE_BOUNCE, BattleScript_FirstTurnBounce
	jumpifmove MOVE_PHANTOM_FORCE, BattleScript_FirstTurnPhantomForce
	jumpifmove MOVE_SHADOW_FORCE, BattleScript_FirstTurnPhantomForce
	setbyte sTWOTURN_STRINGID, B_MSG_TURN1_DIG
	goto BattleScript_FirstTurnSemiInvulnerable
BattleScript_FirstTurnBounce::
	setbyte sTWOTURN_STRINGID, B_MSG_TURN1_BOUNCE
	goto BattleScript_FirstTurnSemiInvulnerable
BattleScript_FirstTurnDive::
	setbyte sTWOTURN_STRINGID, B_MSG_TURN1_DIVE
	goto BattleScript_FirstTurnSemiInvulnerable
BattleScript_FirstTurnPhantomForce:
	setbyte sTWOTURN_STRINGID, B_MSG_TURN1_PHANTOM_FORCE
	goto BattleScript_FirstTurnSemiInvulnerable
BattleScript_FirstTurnFly::
	setbyte sTWOTURN_STRINGID, B_MSG_TURN1_FLY
BattleScript_FirstTurnSemiInvulnerable::
	call BattleScriptFirstChargingTurn
	setsemiinvulnerablebit
	jumpifnoholdeffect BS_ATTACKER, HOLD_EFFECT_POWER_HERB, BattleScript_MoveEnd
	call BattleScript_PowerHerbActivation
BattleScript_SecondTurnSemiInvulnerable::
	attackcanceler
	setmoveeffect MOVE_EFFECT_CHARGING
	setbyte sB_ANIM_TURN, 1
	clearstatusfromeffect BS_ATTACKER
	orword gHitMarker, HITMARKER_NO_PPDEDUCT
	argumenttomoveeffect
BattleScript_SemiInvulnerableTryHit::
	accuracycheck BattleScript_SemiInvulnerableMiss, ACC_CURR_MOVE
	clearsemiinvulnerablebit
	goto BattleScript_HitFromAtkString

BattleScript_SemiInvulnerableMiss::
	clearsemiinvulnerablebit
	goto BattleScript_PrintMoveMissed

BattleScript_EffectDefenseCurl::
	attackcanceler
	attackstring
	ppreduce
	setdefensecurlbit
	setstatchanger STAT_DEF, 1, FALSE
	statbuffchange MOVE_EFFECT_AFFECTS_USER | STAT_BUFF_ALLOW_PTR, BattleScript_DefenseCurlDoStatUpAnim
	jumpifbyte CMP_EQUAL, cMULTISTRING_CHOOSER, B_MSG_STAT_WONT_INCREASE, BattleScript_StatUpPrintString
	attackanimation
	waitanimation
BattleScript_DefenseCurlDoStatUpAnim::
	goto BattleScript_StatUpDoAnim

BattleScript_EffectSoftboiled::
	attackcanceler
	attackstring
	ppreduce
	tryhealhalfhealth BattleScript_AlreadyAtFullHp, BS_TARGET
BattleScript_PresentHealTarget::
	attackanimation
	waitanimation
	orword gHitMarker, HITMARKER_IGNORE_SUBSTITUTE
	healthbarupdate BS_TARGET
	datahpupdate BS_TARGET
	printstring STRINGID_PKMNREGAINEDHEALTH
	waitmessage B_WAIT_TIME_LONG
	goto BattleScript_MoveEnd

BattleScript_AlreadyAtFullHp::
	pause B_WAIT_TIME_SHORT
	printstring STRINGID_PKMNHPFULL
	waitmessage B_WAIT_TIME_LONG
	goto BattleScript_MoveEnd

BattleScript_EffectFakeOut::
	attackcanceler
	jumpifnotfirstturn BattleScript_ButItFailedAtkStringPpReduce
	setmoveeffect MOVE_EFFECT_FLINCH
	goto BattleScript_EffectHit

BattleScript_ButItFailedAtkStringPpReduce::
	attackstring
BattleScript_ButItFailedPpReduce::
	ppreduce
BattleScript_ButItFailed::
	pause B_WAIT_TIME_SHORT
	orhalfword gMoveResultFlags, MOVE_RESULT_FAILED
	resultmessage
	waitmessage B_WAIT_TIME_LONG
	goto BattleScript_MoveEnd

BattleScript_NotAffected::
	pause B_WAIT_TIME_SHORT
	orhalfword gMoveResultFlags, MOVE_RESULT_DOESNT_AFFECT_FOE
	resultmessage
	waitmessage B_WAIT_TIME_LONG
	goto BattleScript_MoveEnd

BattleScript_NotAffectedAbilityPopUp::
	copybyte gBattlerAbility, gBattlerTarget
	pause B_WAIT_TIME_SHORT
	call BattleScript_AbilityPopUp
	orhalfword gMoveResultFlags, MOVE_RESULT_DOESNT_AFFECT_FOE
	resultmessage
	waitmessage B_WAIT_TIME_LONG
	goto BattleScript_MoveEnd

BattleScript_EffectUproar::
	attackcanceler
	accuracycheck BattleScript_PrintMoveMissed, ACC_CURR_MOVE
	setmoveeffect MOVE_EFFECT_UPROAR | MOVE_EFFECT_AFFECTS_USER
	attackstring
	jumpifstatus2 BS_ATTACKER, STATUS2_MULTIPLETURNS, BattleScript_UproarHit
	ppreduce
BattleScript_UproarHit::
	goto BattleScript_HitFromCritCalc

BattleScript_EffectStockpile::
	attackcanceler
	attackstring
	ppreduce
	stockpile 0
	attackanimation
	waitanimation
	printfromtable gStockpileUsedStringIds
	waitmessage B_WAIT_TIME_LONG
	jumpifmovehadnoeffect BattleScript_EffectStockpileEnd
	jumpifstat BS_ATTACKER, CMP_LESS_THAN, STAT_DEF, MAX_STAT_STAGE, BattleScript_EffectStockpileDef
	jumpifstat BS_ATTACKER, CMP_EQUAL, STAT_SPDEF, MAX_STAT_STAGE, BattleScript_EffectStockpileEnd
BattleScript_EffectStockpileDef:
	setbyte sSTAT_ANIM_PLAYED, FALSE
	playstatchangeanimation BS_ATTACKER, BIT_DEF | BIT_SPDEF, 0
	setstatchanger STAT_DEF, 1, FALSE
	statbuffchange MOVE_EFFECT_AFFECTS_USER | STAT_BUFF_ALLOW_PTR, BattleScript_EffectStockpileSpDef
	jumpifbyte CMP_EQUAL, cMULTISTRING_CHOOSER, B_MSG_STAT_WONT_INCREASE, BattleScript_EffectStockpileSpDef
	printfromtable gStatUpStringIds
	waitmessage B_WAIT_TIME_LONG
BattleScript_EffectStockpileSpDef::
	setstatchanger STAT_SPDEF, 1, FALSE
	statbuffchange MOVE_EFFECT_AFFECTS_USER | STAT_BUFF_ALLOW_PTR, BattleScript_EffectStockpileEnd
	jumpifbyte CMP_EQUAL, cMULTISTRING_CHOOSER, B_MSG_STAT_WONT_INCREASE, BattleScript_EffectStockpileEnd
	printfromtable gStatUpStringIds
	waitmessage B_WAIT_TIME_LONG
BattleScript_EffectStockpileEnd:
	stockpile 1
	goto BattleScript_MoveEnd

BattleScript_EffectSpitUp::
	attackcanceler
	jumpifbyte CMP_EQUAL, cMISS_TYPE, B_MSG_PROTECTED, BattleScript_SpitUpFailProtect
	attackstring
	ppreduce
	accuracycheck BattleScript_PrintMoveMissed, ACC_CURR_MOVE
	setbyte gIsCriticalHit, FALSE
	damagecalc
	adjustdamage
	stockpiletobasedamage BattleScript_SpitUpFail
	goto BattleScript_HitFromAtkAnimation
BattleScript_SpitUpFail::
	pause B_WAIT_TIME_SHORT
	printstring STRINGID_FAILEDTOSPITUP
	waitmessage B_WAIT_TIME_LONG
	goto BattleScript_MoveEnd

BattleScript_SpitUpFailProtect::
	attackstring
	ppreduce
	pause B_WAIT_TIME_LONG
	stockpiletobasedamage BattleScript_SpitUpFail
	resultmessage
	waitmessage B_WAIT_TIME_LONG
	goto BattleScript_MoveEnd

BattleScript_EffectSwallow::
	attackcanceler
	attackstring
	ppreduce
	stockpiletohpheal BattleScript_SwallowFail
	goto BattleScript_PresentHealTarget

BattleScript_SwallowFail::
	pause B_WAIT_TIME_SHORT
	printfromtable gSwallowFailStringIds
	waitmessage B_WAIT_TIME_LONG
	goto BattleScript_MoveEnd

BattleScript_EffectHail::
	attackcanceler
	attackstring
	ppreduce
	sethail
	goto BattleScript_MoveWeatherChange

BattleScript_EffectTorment::
	attackcanceler
	attackstring
	ppreduce
	accuracycheck BattleScript_ButItFailed, ACC_CURR_MOVE
	jumpifability BS_TARGET_SIDE, ABILITY_AROMA_VEIL, BattleScript_AromaVeilProtects
	settorment BattleScript_ButItFailed
	attackanimation
	waitanimation
	printstring STRINGID_PKMNSUBJECTEDTOTORMENT
	waitmessage B_WAIT_TIME_LONG
	goto BattleScript_MoveEnd

BattleScript_EffectFlatter::
	attackcanceler
	jumpifsubstituteblocks BattleScript_MakeMoveMissed
	accuracycheck BattleScript_PrintMoveMissed, ACC_CURR_MOVE
	attackstring
	ppreduce
	jumpifconfusedandstatmaxed STAT_SPATK, BattleScript_ButItFailed
	attackanimation
	waitanimation
	setstatchanger STAT_SPATK, 1, FALSE
	statbuffchange STAT_BUFF_ALLOW_PTR, BattleScript_FlatterTryConfuse
	jumpifbyte CMP_EQUAL, cMULTISTRING_CHOOSER, B_MSG_STAT_WONT_INCREASE, BattleScript_FlatterTryConfuse
	setgraphicalstatchangevalues
	playanimation BS_TARGET, B_ANIM_STATS_CHANGE, sB_ANIM_ARG1
	printfromtable gStatUpStringIds
	waitmessage B_WAIT_TIME_LONG
BattleScript_FlatterTryConfuse::
	jumpifability BS_TARGET, ABILITY_OWN_TEMPO, BattleScript_OwnTempoPrevents
	jumpifsafeguard BattleScript_SafeguardProtected
	setmoveeffect MOVE_EFFECT_CONFUSION
	seteffectprimary
	goto BattleScript_MoveEnd

BattleScript_EffectWillOWisp::
	attackcanceler
	attackstring
	ppreduce
	jumpifsubstituteblocks BattleScript_ButItFailed
	jumpifstatus BS_TARGET, STATUS1_BURN, BattleScript_AlreadyBurned
	jumpiftype BS_TARGET, TYPE_FIRE, BattleScript_NotAffected
	jumpifability BS_TARGET, ABILITY_WATER_VEIL, BattleScript_WaterVeilPrevents
	jumpifability BS_TARGET, ABILITY_WATER_BUBBLE, BattleScript_WaterVeilPrevents
	jumpifability BS_TARGET, ABILITY_COMATOSE, BattleScript_LeafGuardProtects
	jumpifflowerveil BattleScript_FlowerVeilProtects
	jumpifleafguard BattleScript_LeafGuardProtects
	jumpifshieldsdown BS_TARGET, BattleScript_LeafGuardProtects
	jumpifstatus BS_TARGET, STATUS1_ANY, BattleScript_ButItFailed
	jumpifterrainaffected BS_TARGET, STATUS_FIELD_MISTY_TERRAIN, BattleScript_MistyTerrainPrevents
	accuracycheck BattleScript_ButItFailed, ACC_CURR_MOVE
	jumpifsafeguard BattleScript_SafeguardProtected
	attackanimation
	waitanimation
	setmoveeffect MOVE_EFFECT_BURN
	seteffectprimary
	goto BattleScript_MoveEnd

BattleScript_WaterVeilPrevents::
	call BattleScript_AbilityPopUp
	copybyte gEffectBattler, gBattlerTarget
	setbyte cMULTISTRING_CHOOSER, B_MSG_ABILITY_PREVENTS_MOVE_STATUS
	call BattleScript_BRNPrevention
	goto BattleScript_MoveEnd

BattleScript_AlreadyBurned::
	setalreadystatusedmoveattempt BS_ATTACKER
	pause B_WAIT_TIME_SHORT
	printstring STRINGID_PKMNALREADYHASBURN
	waitmessage B_WAIT_TIME_LONG
	goto BattleScript_MoveEnd

BattleScript_EffectMemento::
	attackcanceler
	jumpifbyte CMP_EQUAL, cMISS_TYPE, B_MSG_PROTECTED, BattleScript_MementoFailProtect
	attackstring
	ppreduce
	jumpifattackandspecialattackcannotfall BattleScript_ButItFailed
	setatkhptozero
	attackanimation
	waitanimation
	jumpifsubstituteblocks BattleScript_EffectMementoPrintNoEffect
	setbyte sSTAT_ANIM_PLAYED, FALSE
	playstatchangeanimation BS_TARGET, BIT_ATK | BIT_SPATK, STAT_CHANGE_NEGATIVE | STAT_CHANGE_BY_TWO | STAT_CHANGE_MULTIPLE_STATS
	playstatchangeanimation BS_TARGET, BIT_ATK, STAT_CHANGE_NEGATIVE | STAT_CHANGE_BY_TWO
	setstatchanger STAT_ATK, 2, TRUE
	statbuffchange STAT_BUFF_ALLOW_PTR, BattleScript_EffectMementoTrySpAtk
	@ Greater than STAT_FELL is checking if the stat cannot decrease
	jumpifbyte CMP_GREATER_THAN, cMULTISTRING_CHOOSER, B_MSG_DEFENDER_STAT_FELL, BattleScript_EffectMementoTrySpAtk
	printfromtable gStatDownStringIds
	waitmessage B_WAIT_TIME_LONG
BattleScript_EffectMementoTrySpAtk:
	playstatchangeanimation BS_TARGET, BIT_SPATK, STAT_CHANGE_NEGATIVE | STAT_CHANGE_BY_TWO
	setstatchanger STAT_SPATK, 2, TRUE
	statbuffchange STAT_BUFF_ALLOW_PTR, BattleScript_EffectMementoTryFaint
	@ Greater than STAT_FELL is checking if the stat cannot decrease
	jumpifbyte CMP_GREATER_THAN, cMULTISTRING_CHOOSER, B_MSG_DEFENDER_STAT_FELL, BattleScript_EffectMementoTryFaint
	printfromtable gStatDownStringIds
	waitmessage B_WAIT_TIME_LONG
BattleScript_EffectMementoTryFaint:
	tryfaintmon BS_ATTACKER, FALSE, NULL
	goto BattleScript_MoveEnd
BattleScript_EffectMementoPrintNoEffect:
	printstring STRINGID_BUTNOEFFECT
	waitmessage B_WAIT_TIME_LONG
	goto BattleScript_EffectMementoTryFaint
BattleScript_MementoFailProtect:
	attackstring
	ppreduce
	jumpifattackandspecialattackcannotfall BattleScript_MementoFailEnd
BattleScript_MementoFailEnd:
	setatkhptozero
	pause B_WAIT_TIME_LONG
	effectivenesssound
	resultmessage
	waitmessage B_WAIT_TIME_LONG
	tryfaintmon BS_ATTACKER, FALSE, NULL
	goto BattleScript_MoveEnd

BattleScript_EffectFocusPunch::
	attackcanceler
	jumpifnodamage BattleScript_HitFromAccCheck
	ppreduce
	printstring STRINGID_PKMNLOSTFOCUS
	waitmessage B_WAIT_TIME_LONG
	goto BattleScript_MoveEnd

BattleScript_EffectSmellingsalt:
BattleScript_EffectWakeUpSlap:
BattleScript_EffectSparklingAria:
	jumpifsubstituteblocks BattleScript_EffectHit
	setmoveeffect MOVE_EFFECT_REMOVE_STATUS | MOVE_EFFECT_CERTAIN
	goto BattleScript_EffectHit

BattleScript_EffectFollowMe::
	attackcanceler
	attackstring
	ppreduce
	setforcedtarget
	attackanimation
	waitanimation
	printstring STRINGID_PKMNCENTERATTENTION
	waitmessage B_WAIT_TIME_LONG
	goto BattleScript_MoveEnd

BattleScript_EffectNaturePower::
	attackcanceler
	attackstring
	pause B_WAIT_TIME_SHORT
	callterrainattack
	printstring STRINGID_NATUREPOWERTURNEDINTO
	waitmessage B_WAIT_TIME_LONG
	return

BattleScript_EffectCharge::
	attackcanceler
	attackstring
	ppreduce
	setcharge
	attackanimation
	waitanimation
	setstatchanger STAT_SPDEF, 1, FALSE
	statbuffchange MOVE_EFFECT_AFFECTS_USER | STAT_BUFF_ALLOW_PTR, BattleScript_EffectChargeString
	jumpifbyte CMP_EQUAL, cMULTISTRING_CHOOSER, B_MSG_STAT_WONT_INCREASE, BattleScript_EffectChargeString
	setgraphicalstatchangevalues
	playanimation BS_ATTACKER, B_ANIM_STATS_CHANGE, sB_ANIM_ARG1
	printfromtable gStatUpStringIds
	waitmessage B_WAIT_TIME_LONG
BattleScript_EffectChargeString:
	printstring STRINGID_PKMNCHARGINGPOWER
	waitmessage B_WAIT_TIME_LONG
	goto BattleScript_MoveEnd

BattleScript_EffectTaunt::
	attackcanceler
	attackstring
	ppreduce
	jumpifability BS_TARGET_SIDE, ABILITY_AROMA_VEIL, BattleScript_AromaVeilProtects
	accuracycheck BattleScript_ButItFailed, ACC_CURR_MOVE
	settaunt BattleScript_ButItFailed
	attackanimation
	waitanimation
	printstring STRINGID_PKMNFELLFORTAUNT
	waitmessage B_WAIT_TIME_LONG
	goto BattleScript_MoveEnd

BattleScript_EffectHelpingHand::
	attackcanceler
	attackstring
	ppreduce
	trysethelpinghand BattleScript_ButItFailed
	attackanimation
	waitanimation
	printstring STRINGID_PKMNREADYTOHELP
	waitmessage B_WAIT_TIME_LONG
	goto BattleScript_MoveEnd

BattleScript_EffectTrick::
	attackcanceler
	attackstring
	ppreduce
	jumpifsubstituteblocks BattleScript_ButItFailed
	accuracycheck BattleScript_ButItFailed, ACC_CURR_MOVE
	tryswapitems BattleScript_ButItFailed
	attackanimation
	waitanimation
	printstring STRINGID_PKMNSWITCHEDITEMS
	waitmessage B_WAIT_TIME_LONG
	printfromtable gItemSwapStringIds
	waitmessage B_WAIT_TIME_LONG
	goto BattleScript_MoveEnd

BattleScript_EffectRolePlay::
	attackcanceler
	attackstring
	ppreduce
	accuracycheck BattleScript_ButItFailed, NO_ACC_CALC_CHECK_LOCK_ON
	trycopyability BattleScript_ButItFailed
	attackanimation
	waitanimation
	printstring STRINGID_PKMNCOPIEDFOE
	waitmessage B_WAIT_TIME_LONG
	goto BattleScript_MoveEnd

BattleScript_EffectWish::
	attackcanceler
	attackstring
	ppreduce
	trywish 0, BattleScript_ButItFailed
	attackanimation
	waitanimation
	goto BattleScript_MoveEnd

BattleScript_EffectAssist:
	attackcanceler
	attackstring
	assistattackselect BattleScript_ButItFailedPpReduce
	attackanimation
	waitanimation
	setbyte sB_ANIM_TURN, 0
	setbyte sB_ANIM_TARGETS_HIT, 0
	jumptocalledmove TRUE

BattleScript_EffectIngrain:
	attackcanceler
	attackstring
	ppreduce
	setuserstatus3 STATUS3_ROOTED, BattleScript_ButItFailed
	attackanimation
	waitanimation
	printstring STRINGID_PKMNPLANTEDROOTS
	waitmessage B_WAIT_TIME_LONG
	goto BattleScript_MoveEnd

BattleScript_EffectSuperpower:
	setmoveeffect MOVE_EFFECT_ATK_DEF_DOWN | MOVE_EFFECT_AFFECTS_USER | MOVE_EFFECT_CERTAIN
	goto BattleScript_EffectHit

BattleScript_EffectCloseCombat:
	setmoveeffect MOVE_EFFECT_DEF_SPDEF_DOWN | MOVE_EFFECT_AFFECTS_USER | MOVE_EFFECT_CERTAIN
	goto BattleScript_EffectHit

BattleScript_EffectMagicCoat:
	attackcanceler
	trysetmagiccoat BattleScript_ButItFailedAtkStringPpReduce
	attackstring
	ppreduce
	attackanimation
	waitanimation
	printstring STRINGID_PKMNSHROUDEDITSELF
	waitmessage B_WAIT_TIME_LONG
	goto BattleScript_MoveEnd

BattleScript_EffectRecycle::
	attackcanceler
	attackstring
	ppreduce
	tryrecycleitem BattleScript_ButItFailed
	attackanimation
	waitanimation
	printstring STRINGID_XFOUNDONEY
	waitmessage B_WAIT_TIME_LONG
	goto BattleScript_MoveEnd

BattleScript_EffectBrickBreak::
	attackcanceler
	accuracycheck BattleScript_PrintMoveMissed, ACC_CURR_MOVE
	attackstring
	ppreduce
	removelightscreenreflect
	critcalc
	damagecalc
	adjustdamage
	jumpifbyte CMP_EQUAL, sB_ANIM_TURN, 0, BattleScript_BrickBreakAnim
	bichalfword gMoveResultFlags, MOVE_RESULT_MISSED | MOVE_RESULT_DOESNT_AFFECT_FOE
BattleScript_BrickBreakAnim::
	attackanimation
	waitanimation
	jumpifbyte CMP_LESS_THAN, sB_ANIM_TURN, 2, BattleScript_BrickBreakDoHit
	printstring STRINGID_THEWALLSHATTERED
	waitmessage B_WAIT_TIME_LONG
BattleScript_BrickBreakDoHit::
	typecalc
	effectivenesssound
	hitanimation BS_TARGET
	waitstate
	healthbarupdate BS_TARGET
	datahpupdate BS_TARGET
	critmessage
	waitmessage B_WAIT_TIME_LONG
	resultmessage
	waitmessage B_WAIT_TIME_LONG
	seteffectwithchance
	tryfaintmon BS_TARGET, FALSE, NULL
	goto BattleScript_MoveEnd

BattleScript_EffectYawn::
	attackcanceler
	attackstring
	ppreduce
	jumpifability BS_TARGET, ABILITY_VITAL_SPIRIT, BattleScript_PrintBankAbilityMadeIneffective
	jumpifability BS_TARGET, ABILITY_INSOMNIA, BattleScript_PrintBankAbilityMadeIneffective
	jumpifability BS_TARGET, ABILITY_COMATOSE, BattleScript_PrintBankAbilityMadeIneffective
	jumpifflowerveil BattleScript_FlowerVeilProtects
	jumpifleafguard BattleScript_LeafGuardProtects
	jumpifshieldsdown BS_TARGET, BattleScript_LeafGuardProtects
	jumpifsubstituteblocks BattleScript_ButItFailed
	jumpifsafeguard BattleScript_SafeguardProtected
	accuracycheck BattleScript_ButItFailed, NO_ACC_CALC_CHECK_LOCK_ON
	jumpifcantmakeasleep BattleScript_ButItFailed
	setyawn BattleScript_ButItFailed
	attackanimation
	waitanimation
	printstring STRINGID_PKMNWASMADEDROWSY
	waitmessage B_WAIT_TIME_LONG
	goto BattleScript_MoveEnd
BattleScript_PrintBankAbilityMadeIneffective::
	copybyte sBATTLER, gBattlerAbility
BattleScript_PrintAbilityMadeIneffective::
	pause B_WAIT_TIME_SHORT
	printstring STRINGID_PKMNSXMADEITINEFFECTIVE
	waitmessage B_WAIT_TIME_LONG
	goto BattleScript_MoveEnd

BattleScript_EffectKnockOff::
	setmoveeffect MOVE_EFFECT_KNOCK_OFF
	goto BattleScript_EffectHit

BattleScript_EffectEndeavor::
	attackcanceler
	attackstring
	ppreduce
	setdamagetohealthdifference BattleScript_ButItFailed
	copyword gHpDealt, gBattleMoveDamage
	accuracycheck BattleScript_MoveMissedPause, ACC_CURR_MOVE
	typecalc
	jumpifmovehadnoeffect BattleScript_HitFromAtkAnimation
	bichalfword gMoveResultFlags, MOVE_RESULT_SUPER_EFFECTIVE | MOVE_RESULT_NOT_VERY_EFFECTIVE
	copyword gBattleMoveDamage, gHpDealt
	adjustdamage
	goto BattleScript_HitFromAtkAnimation

BattleScript_EffectSkillSwap:
	attackcanceler
	attackstring
	ppreduce
	accuracycheck BattleScript_ButItFailed, NO_ACC_CALC_CHECK_LOCK_ON
	tryswapabilities BattleScript_ButItFailed
	attackanimation
	waitanimation
	printstring STRINGID_PKMNSWAPPEDABILITIES
	waitmessage B_WAIT_TIME_LONG
	goto BattleScript_MoveEnd

BattleScript_EffectImprison::
	attackcanceler
	attackstring
	ppreduce
	tryimprison BattleScript_ButItFailed
	attackanimation
	waitanimation
	printstring STRINGID_PKMNSEALEDOPPONENTMOVE
	waitmessage B_WAIT_TIME_LONG
	goto BattleScript_MoveEnd

BattleScript_EffectRefresh:
	attackcanceler
	attackstring
	ppreduce
	cureifburnedparalysedorpoisoned BattleScript_ButItFailed
	attackanimation
	waitanimation
	printstring STRINGID_PKMNSTATUSNORMAL
	waitmessage B_WAIT_TIME_LONG
	updatestatusicon BS_ATTACKER
	goto BattleScript_MoveEnd

BattleScript_EffectGrudge:
	attackcanceler
	attackstring
	ppreduce
	setuserstatus3 STATUS3_GRUDGE, BattleScript_ButItFailed
	attackanimation
	waitanimation
	printstring STRINGID_PKMNWANTSGRUDGE
	waitmessage B_WAIT_TIME_LONG
	goto BattleScript_MoveEnd

BattleScript_EffectSnatch:
	attackcanceler
	trysetsnatch BattleScript_ButItFailedAtkStringPpReduce
	attackstring
	ppreduce
	attackanimation
	waitanimation
	pause B_WAIT_TIME_SHORT
	printstring STRINGID_PKMNWAITSFORTARGET
	waitmessage B_WAIT_TIME_LONG
	goto BattleScript_MoveEnd

BattleScript_EffectSecretPower::
	getsecretpowereffect
	goto BattleScript_EffectHit

BattleScript_EffectRecoil25:
	setmoveeffect MOVE_EFFECT_RECOIL_25 | MOVE_EFFECT_AFFECTS_USER | MOVE_EFFECT_CERTAIN
	jumpifnotmove MOVE_STRUGGLE, BattleScript_EffectHit
	incrementgamestat GAME_STAT_USED_STRUGGLE
	goto BattleScript_EffectHit

BattleScript_EffectRecoil33::
	setmoveeffect MOVE_EFFECT_RECOIL_33 | MOVE_EFFECT_AFFECTS_USER | MOVE_EFFECT_CERTAIN
	goto BattleScript_EffectHit

BattleScript_EffectRecoil33WithStatus:
	setmoveeffect MOVE_EFFECT_RECOIL_33_STATUS | MOVE_EFFECT_AFFECTS_USER | MOVE_EFFECT_CERTAIN
	goto BattleScript_EffectHit

BattleScript_EffectRecoil50:
	setmoveeffect MOVE_EFFECT_RECOIL_50 | MOVE_EFFECT_AFFECTS_USER | MOVE_EFFECT_CERTAIN
	goto BattleScript_EffectHit

BattleScript_EffectRecoilHP25:
	setmoveeffect MOVE_EFFECT_RECOIL_HP_25 | MOVE_EFFECT_AFFECTS_USER | MOVE_EFFECT_CERTAIN
	jumpifnotmove MOVE_STRUGGLE, BattleScript_EffectHit
	incrementgamestat GAME_STAT_USED_STRUGGLE
	goto BattleScript_EffectHit

BattleScript_EffectTeeterDance::
	attackcanceler
	attackstring
	ppreduce
	setbyte gBattlerTarget, 0
BattleScript_TeeterDanceLoop::
	movevaluescleanup
	setmoveeffect MOVE_EFFECT_CONFUSION
	jumpifbyteequal gBattlerAttacker, gBattlerTarget, BattleScript_TeeterDanceLoopIncrement
	jumpifability BS_TARGET, ABILITY_OWN_TEMPO, BattleScript_TeeterDanceOwnTempoPrevents
	jumpifsubstituteblocks BattleScript_TeeterDanceSubstitutePrevents
	jumpifstatus2 BS_TARGET, STATUS2_CONFUSION, BattleScript_TeeterDanceAlreadyConfused
	jumpifhasnohp BS_TARGET, BattleScript_TeeterDanceLoopIncrement
	accuracycheck BattleScript_TeeterDanceMissed, ACC_CURR_MOVE
	jumpifsafeguard BattleScript_TeeterDanceSafeguardProtected
	attackanimation
	waitanimation
	seteffectprimary
	resultmessage
	waitmessage B_WAIT_TIME_LONG
BattleScript_TeeterDanceDoMoveEndIncrement::
	moveendto MOVEEND_NEXT_TARGET
BattleScript_TeeterDanceLoopIncrement::
	addbyte gBattlerTarget, 1
	jumpifbytenotequal gBattlerTarget, gBattlersCount, BattleScript_TeeterDanceLoop
	end

BattleScript_TeeterDanceOwnTempoPrevents::
	pause B_WAIT_TIME_SHORT
	printstring STRINGID_PKMNPREVENTSCONFUSIONWITH
	waitmessage B_WAIT_TIME_LONG
	goto BattleScript_TeeterDanceDoMoveEndIncrement

BattleScript_TeeterDanceSafeguardProtected::
	pause B_WAIT_TIME_SHORT
	printstring STRINGID_PKMNUSEDSAFEGUARD
	waitmessage B_WAIT_TIME_LONG
	goto BattleScript_TeeterDanceDoMoveEndIncrement

BattleScript_TeeterDanceSubstitutePrevents::
	pause B_WAIT_TIME_SHORT
	printstring STRINGID_BUTITFAILED
	waitmessage B_WAIT_TIME_LONG
	goto BattleScript_TeeterDanceDoMoveEndIncrement

BattleScript_TeeterDanceAlreadyConfused::
	setalreadystatusedmoveattempt BS_ATTACKER
	pause B_WAIT_TIME_SHORT
	printstring STRINGID_PKMNALREADYCONFUSED
	waitmessage B_WAIT_TIME_LONG
	goto BattleScript_TeeterDanceDoMoveEndIncrement

BattleScript_TeeterDanceMissed::
	resultmessage
	waitmessage B_WAIT_TIME_LONG
	goto BattleScript_TeeterDanceDoMoveEndIncrement

BattleScript_EffectMudSport::
BattleScript_EffectWaterSport::
	attackcanceler
	attackstring
	ppreduce
	settypebasedhalvers BattleScript_ButItFailed
	attackanimation
	waitanimation
	printfromtable gSportsUsedStringIds
	waitmessage B_WAIT_TIME_LONG
	goto BattleScript_MoveEnd

BattleScript_EffectPoisonFang::
	setmoveeffect MOVE_EFFECT_TOXIC
	goto BattleScript_EffectHit

BattleScript_EffectOverheat::
	setmoveeffect MOVE_EFFECT_SP_ATK_TWO_DOWN | MOVE_EFFECT_AFFECTS_USER | MOVE_EFFECT_CERTAIN
	goto BattleScript_EffectHit

BattleScript_EffectHammerArm::
	setmoveeffect MOVE_EFFECT_SPD_MINUS_1 | MOVE_EFFECT_AFFECTS_USER | MOVE_EFFECT_CERTAIN
	goto BattleScript_EffectHit

BattleScript_EffectTickle::
	attackcanceler
	attackstring
	ppreduce
	jumpifstat BS_TARGET, CMP_GREATER_THAN, STAT_ATK, MIN_STAT_STAGE, BattleScript_TickleDoMoveAnim
	jumpifstat BS_TARGET, CMP_EQUAL, STAT_DEF, MIN_STAT_STAGE, BattleScript_CantLowerMultipleStats
BattleScript_TickleDoMoveAnim::
	accuracycheck BattleScript_ButItFailed, ACC_CURR_MOVE
	attackanimation
	waitanimation
	setbyte sSTAT_ANIM_PLAYED, FALSE
	playstatchangeanimation BS_TARGET, BIT_ATK | BIT_DEF, STAT_CHANGE_NEGATIVE | STAT_CHANGE_MULTIPLE_STATS
	playstatchangeanimation BS_TARGET, BIT_ATK, STAT_CHANGE_NEGATIVE
	setstatchanger STAT_ATK, 1, TRUE
	statbuffchange STAT_BUFF_ALLOW_PTR, BattleScript_TickleTryLowerDef
	jumpifbyte CMP_EQUAL, cMULTISTRING_CHOOSER, B_MSG_STAT_WONT_DECREASE, BattleScript_TickleTryLowerDef
	printfromtable gStatDownStringIds
	waitmessage B_WAIT_TIME_LONG
BattleScript_TickleTryLowerDef::
	playstatchangeanimation BS_TARGET, BIT_DEF, STAT_CHANGE_NEGATIVE
	setstatchanger STAT_DEF, 1, TRUE
	statbuffchange STAT_BUFF_ALLOW_PTR, BattleScript_TickleEnd
	jumpifbyte CMP_EQUAL, cMULTISTRING_CHOOSER, B_MSG_STAT_WONT_DECREASE, BattleScript_TickleEnd
	printfromtable gStatDownStringIds
	waitmessage B_WAIT_TIME_LONG
BattleScript_TickleEnd::
	goto BattleScript_MoveEnd

BattleScript_CantLowerMultipleStats::
	pause B_WAIT_TIME_SHORT
	orhalfword gMoveResultFlags, MOVE_RESULT_FAILED
	printstring STRINGID_STATSWONTDECREASE2
	waitmessage B_WAIT_TIME_LONG
	goto BattleScript_MoveEnd

BattleScript_EffectCosmicPower::
	attackcanceler
	attackstring
	ppreduce
	jumpifstat BS_ATTACKER, CMP_LESS_THAN, STAT_DEF, MAX_STAT_STAGE, BattleScript_CosmicPowerDoMoveAnim
	jumpifstat BS_ATTACKER, CMP_EQUAL, STAT_SPDEF, MAX_STAT_STAGE, BattleScript_CantRaiseMultipleStats
BattleScript_CosmicPowerDoMoveAnim::
	attackanimation
	waitanimation
	setbyte sSTAT_ANIM_PLAYED, FALSE
	playstatchangeanimation BS_ATTACKER, BIT_DEF | BIT_SPDEF, 0
	setstatchanger STAT_DEF, 1, FALSE
	statbuffchange MOVE_EFFECT_AFFECTS_USER | STAT_BUFF_ALLOW_PTR, BattleScript_CosmicPowerTrySpDef
	jumpifbyte CMP_EQUAL, cMULTISTRING_CHOOSER, B_MSG_STAT_WONT_INCREASE, BattleScript_CosmicPowerTrySpDef
	printfromtable gStatUpStringIds
	waitmessage B_WAIT_TIME_LONG
BattleScript_CosmicPowerTrySpDef::
	setstatchanger STAT_SPDEF, 1, FALSE
	statbuffchange MOVE_EFFECT_AFFECTS_USER | STAT_BUFF_ALLOW_PTR, BattleScript_CosmicPowerEnd
	jumpifbyte CMP_EQUAL, cMULTISTRING_CHOOSER, B_MSG_STAT_WONT_INCREASE, BattleScript_CosmicPowerEnd
	printfromtable gStatUpStringIds
	waitmessage B_WAIT_TIME_LONG
BattleScript_CosmicPowerEnd::
	goto BattleScript_MoveEnd

BattleScript_EffectSkyUppercut::
	goto BattleScript_EffectHit

BattleScript_EffectBulkUp::
	attackcanceler
	attackstring
	ppreduce
	jumpifstat BS_ATTACKER, CMP_LESS_THAN, STAT_ATK, MAX_STAT_STAGE, BattleScript_BulkUpDoMoveAnim
	jumpifstat BS_ATTACKER, CMP_EQUAL, STAT_DEF, MAX_STAT_STAGE, BattleScript_CantRaiseMultipleStats
BattleScript_BulkUpDoMoveAnim::
	attackanimation
	waitanimation
	setbyte sSTAT_ANIM_PLAYED, FALSE
	playstatchangeanimation BS_ATTACKER, BIT_ATK | BIT_DEF, 0
	setstatchanger STAT_ATK, 1, FALSE
	statbuffchange MOVE_EFFECT_AFFECTS_USER | STAT_BUFF_ALLOW_PTR, BattleScript_BulkUpTryDef
	jumpifbyte CMP_EQUAL, cMULTISTRING_CHOOSER, B_MSG_STAT_WONT_INCREASE, BattleScript_BulkUpTryDef
	printfromtable gStatUpStringIds
	waitmessage B_WAIT_TIME_LONG
BattleScript_BulkUpTryDef::
	setstatchanger STAT_DEF, 1, FALSE
	statbuffchange MOVE_EFFECT_AFFECTS_USER | STAT_BUFF_ALLOW_PTR, BattleScript_BulkUpEnd
	jumpifbyte CMP_EQUAL, cMULTISTRING_CHOOSER, B_MSG_STAT_WONT_INCREASE, BattleScript_BulkUpEnd
	printfromtable gStatUpStringIds
	waitmessage B_WAIT_TIME_LONG
BattleScript_BulkUpEnd::
	goto BattleScript_MoveEnd

BattleScript_EffectCalmMind::
	attackcanceler
	attackstring
	ppreduce
	jumpifstat BS_ATTACKER, CMP_LESS_THAN, STAT_SPATK, MAX_STAT_STAGE, BattleScript_CalmMindDoMoveAnim
	jumpifstat BS_ATTACKER, CMP_EQUAL, STAT_SPDEF, MAX_STAT_STAGE, BattleScript_CantRaiseMultipleStats
BattleScript_CalmMindDoMoveAnim::
	attackanimation
	waitanimation
	setbyte sSTAT_ANIM_PLAYED, FALSE
	playstatchangeanimation BS_ATTACKER, BIT_SPATK | BIT_SPDEF, 0
	setstatchanger STAT_SPATK, 1, FALSE
	statbuffchange MOVE_EFFECT_AFFECTS_USER | STAT_BUFF_ALLOW_PTR, BattleScript_CalmMindTrySpDef
	jumpifbyte CMP_EQUAL, cMULTISTRING_CHOOSER, B_MSG_STAT_WONT_INCREASE, BattleScript_CalmMindTrySpDef
	printfromtable gStatUpStringIds
	waitmessage B_WAIT_TIME_LONG
BattleScript_CalmMindTrySpDef::
	setstatchanger STAT_SPDEF, 1, FALSE
	statbuffchange MOVE_EFFECT_AFFECTS_USER | STAT_BUFF_ALLOW_PTR, BattleScript_CalmMindEnd
	jumpifbyte CMP_EQUAL, cMULTISTRING_CHOOSER, B_MSG_STAT_WONT_INCREASE, BattleScript_CalmMindEnd
	printfromtable gStatUpStringIds
	waitmessage B_WAIT_TIME_LONG
BattleScript_CalmMindEnd::
	goto BattleScript_MoveEnd

BattleScript_CantRaiseMultipleStats::
	pause B_WAIT_TIME_SHORT
	orhalfword gMoveResultFlags, MOVE_RESULT_FAILED
	printstring STRINGID_STATSWONTINCREASE2
	waitmessage B_WAIT_TIME_LONG
	goto BattleScript_MoveEnd

BattleScript_EffectDragonDance::
	attackcanceler
	attackstring
	ppreduce
	jumpifstat BS_ATTACKER, CMP_LESS_THAN, STAT_ATK, MAX_STAT_STAGE, BattleScript_DragonDanceDoMoveAnim
	jumpifstat BS_ATTACKER, CMP_EQUAL, STAT_SPEED, MAX_STAT_STAGE, BattleScript_CantRaiseMultipleStats
BattleScript_DragonDanceDoMoveAnim::
	attackanimation
	waitanimation
	setbyte sSTAT_ANIM_PLAYED, FALSE
	playstatchangeanimation BS_ATTACKER, BIT_ATK | BIT_SPEED, 0
	setstatchanger STAT_ATK, 1, FALSE
	statbuffchange MOVE_EFFECT_AFFECTS_USER | STAT_BUFF_ALLOW_PTR, BattleScript_DragonDanceTrySpeed
	jumpifbyte CMP_EQUAL, cMULTISTRING_CHOOSER, B_MSG_STAT_WONT_INCREASE, BattleScript_DragonDanceTrySpeed
	printfromtable gStatUpStringIds
	waitmessage B_WAIT_TIME_LONG
BattleScript_DragonDanceTrySpeed::
	setstatchanger STAT_SPEED, 1, FALSE
	statbuffchange MOVE_EFFECT_AFFECTS_USER | STAT_BUFF_ALLOW_PTR, BattleScript_DragonDanceEnd
	jumpifbyte CMP_EQUAL, cMULTISTRING_CHOOSER, B_MSG_STAT_WONT_INCREASE, BattleScript_DragonDanceEnd
	printfromtable gStatUpStringIds
	waitmessage B_WAIT_TIME_LONG
BattleScript_DragonDanceEnd::
	goto BattleScript_MoveEnd

BattleScript_EffectCamouflage::
	attackcanceler
	attackstring
	ppreduce
	settypetoterrain BattleScript_ButItFailed
	attackanimation
	waitanimation
	printstring STRINGID_PKMNCHANGEDTYPE
	waitmessage B_WAIT_TIME_LONG
	goto BattleScript_MoveEnd

BattleScript_FaintAttacker::
	tryillusionoff BS_ATTACKER
	playfaintcry BS_ATTACKER
	pause B_WAIT_TIME_LONG
	dofaintanimation BS_ATTACKER
	printstring STRINGID_ATTACKERFAINTED
	cleareffectsonfaint BS_ATTACKER
	tryactivatesoulheart
	tryactivatereceiver BS_ATTACKER
	trytrainerslidefirstdownmsg BS_ATTACKER
	return

BattleScript_FaintTarget::
	tryillusionoff BS_TARGET
	playfaintcry BS_TARGET
	pause B_WAIT_TIME_LONG
	dofaintanimation BS_TARGET
	printstring STRINGID_TARGETFAINTED
	cleareffectsonfaint BS_TARGET
	tryactivatefellstinger BS_ATTACKER
	tryactivatesoulheart
	tryactivatereceiver BS_TARGET
	tryactivatemoxie BS_ATTACKER		@ and chilling neigh, as one ice rider
	tryactivatebeastboost BS_ATTACKER
	tryactivategrimneigh BS_ATTACKER	@ and as one shadow rider
	trytrainerslidefirstdownmsg BS_TARGET
	return

BattleScript_GiveExp::
	setbyte sGIVEEXP_STATE, 0
	getexp BS_TARGET
	end2

BattleScript_HandleFaintedMon::
	setbyte sSHIFT_SWITCHED, 0
	atk24 BattleScript_HandleFaintedMonMultiple
	jumpifbyte CMP_NOT_EQUAL, gBattleOutcome, 0, BattleScript_FaintedMonEnd
	jumpifbattletype BATTLE_TYPE_TRAINER | BATTLE_TYPE_DOUBLE, BattleScript_FaintedMonTryChooseAnother
	jumpifword CMP_NO_COMMON_BITS, gHitMarker, HITMARKER_x400000, BattleScript_FaintedMonTryChooseAnother
	printstring STRINGID_USENEXTPKMN
	setbyte gBattleCommunication, 0
	yesnobox
	jumpifbyte CMP_EQUAL, gBattleCommunication + 1, 0, BattleScript_FaintedMonTryChooseAnother
	jumpifplayerran BattleScript_FaintedMonEnd
	printstring STRINGID_CANTESCAPE2
BattleScript_FaintedMonTryChooseAnother:
	openpartyscreen BS_FAINTED, BattleScript_FaintedMonEnd
	switchhandleorder BS_FAINTED, 2
	jumpifnotbattletype BATTLE_TYPE_TRAINER, BattleScript_FaintedMonChooseAnother
	jumpifbattletype BATTLE_TYPE_LINK, BattleScript_FaintedMonChooseAnother
	jumpifbattletype BATTLE_TYPE_RECORDED_LINK, BattleScript_FaintedMonChooseAnother
	jumpifbattletype BATTLE_TYPE_FRONTIER, BattleScript_FaintedMonChooseAnother
	jumpifbattletype BATTLE_TYPE_DOUBLE, BattleScript_FaintedMonChooseAnother
	jumpifword CMP_COMMON_BITS, gHitMarker, HITMARKER_x400000, BattleScript_FaintedMonChooseAnother
	jumpifbyte CMP_EQUAL, sBATTLE_STYLE, OPTIONS_BATTLE_STYLE_SET, BattleScript_FaintedMonChooseAnother
	jumpifcantswitch BS_PLAYER1, BattleScript_FaintedMonChooseAnother
	setbyte sILLUSION_NICK_HACK, 1
	printstring STRINGID_ENEMYABOUTTOSWITCHPKMN
	setbyte gBattleCommunication, 0
	yesnobox
	jumpifbyte CMP_EQUAL, gBattleCommunication + 1, 1, BattleScript_FaintedMonChooseAnother
	setatktoplayer0
	openpartyscreen BS_ATTACKER | PARTY_SCREEN_OPTIONAL, BattleScript_FaintedMonChooseAnother
	switchhandleorder BS_ATTACKER, 2
	jumpifbyte CMP_EQUAL, gBattleCommunication, PARTY_SIZE, BattleScript_FaintedMonChooseAnother
	atknameinbuff1
	resetintimidatetracebits BS_ATTACKER
	hpthresholds2 BS_ATTACKER
	printstring STRINGID_RETURNMON
	switchoutabilities BS_ATTACKER
	waitstate
	returnatktoball
	waitstate
	drawpartystatussummary BS_ATTACKER
	getswitchedmondata BS_ATTACKER
	switchindataupdate BS_ATTACKER
	hpthresholds BS_ATTACKER
	printstring STRINGID_SWITCHINMON
	hidepartystatussummary BS_ATTACKER
	switchinanim BS_ATTACKER, 0
	waitstate
	setbyte sSHIFT_SWITCHED, 1
BattleScript_FaintedMonChooseAnother:
	drawpartystatussummary BS_FAINTED
	getswitchedmondata BS_FAINTED
	switchindataupdate BS_FAINTED
	hpthresholds BS_FAINTED
	printstring STRINGID_SWITCHINMON
	hidepartystatussummary BS_FAINTED
	switchinanim BS_FAINTED, FALSE
	waitstate
	various7 BS_ATTACKER
	trytrainerslidelastonmsg BS_FAINTED
	jumpifbytenotequal sSHIFT_SWITCHED, sZero, BattleScript_FaintedMonShiftSwitched
BattleScript_FaintedMonChooseAnotherEnd:
	switchineffects BS_FAINTED
	jumpifbattletype BATTLE_TYPE_DOUBLE, BattleScript_FaintedMonEnd
	cancelallactions
BattleScript_FaintedMonEnd::
	end2
BattleScript_FaintedMonShiftSwitched:
	copybyte sSAVED_BATTLER, gBattlerTarget
	switchineffects BS_ATTACKER
	resetsentmonsvalue
	copybyte gBattlerTarget, sSAVED_BATTLER
	goto BattleScript_FaintedMonChooseAnotherEnd

BattleScript_HandleFaintedMonMultiple::
	openpartyscreen BS_UNK_5, BattleScript_HandleFaintedMonMultipleStart
BattleScript_HandleFaintedMonMultipleStart::
	switchhandleorder BS_FAINTED, 0
	openpartyscreen BS_UNK_6, BattleScript_HandleFaintedMonMultipleEnd
	switchhandleorder BS_FAINTED, 0
BattleScript_HandleFaintedMonLoop::
	switchhandleorder BS_FAINTED, 3
	drawpartystatussummary BS_FAINTED
	getswitchedmondata BS_FAINTED
	switchindataupdate BS_FAINTED
	hpthresholds BS_FAINTED
	printstring STRINGID_SWITCHINMON
	hidepartystatussummary BS_FAINTED
	switchinanim BS_FAINTED, FALSE
	waitstate
	switchineffects 5
	jumpifbytenotequal gBattlerFainted, gBattlersCount, BattleScript_HandleFaintedMonLoop
BattleScript_HandleFaintedMonMultipleEnd::
	end2

BattleScript_LocalTrainerBattleWon::
	jumpifbattletype BATTLE_TYPE_TWO_OPPONENTS, BattleScript_LocalTwoTrainersDefeated
	printstring STRINGID_PLAYERDEFEATEDTRAINER1
	goto BattleScript_LocalBattleWonLoseTexts
BattleScript_LocalTwoTrainersDefeated::
	printstring STRINGID_TWOENEMIESDEFEATED
BattleScript_LocalBattleWonLoseTexts::
	trainerslidein BS_ATTACKER
	waitstate
	printstring STRINGID_TRAINER1LOSETEXT
	jumpifnotbattletype BATTLE_TYPE_TWO_OPPONENTS, BattleScript_LocalBattleWonReward
	trainerslideout B_POSITION_OPPONENT_LEFT
	waitstate
	trainerslidein BS_FAINTED
	waitstate
	printstring STRINGID_TRAINER2LOSETEXT
BattleScript_LocalBattleWonReward::
	getmoneyreward
	printstring STRINGID_PLAYERGOTMONEY
	waitmessage B_WAIT_TIME_LONG
BattleScript_PayDayMoneyAndPickUpItems::
	givepaydaymoney
	pickup
	end2

BattleScript_LocalBattleLost::
	jumpifbattletype BATTLE_TYPE_DOME, BattleScript_CheckDomeDrew
	jumpifbattletype BATTLE_TYPE_FRONTIER, BattleScript_LocalBattleLostPrintTrainersWinText
	jumpifbattletype BATTLE_TYPE_TRAINER_HILL, BattleScript_LocalBattleLostPrintTrainersWinText
	jumpifbattletype BATTLE_TYPE_EREADER_TRAINER, BattleScript_LocalBattleLostEnd
	jumpifhalfword CMP_EQUAL, gTrainerBattleOpponent_A, TRAINER_SECRET_BASE, BattleScript_LocalBattleLostEnd
BattleScript_LocalBattleLostPrintWhiteOut::
	printstring STRINGID_PLAYERWHITEOUT
	waitmessage B_WAIT_TIME_LONG
	printstring STRINGID_PLAYERWHITEOUT2
	waitmessage B_WAIT_TIME_LONG
BattleScript_LocalBattleLostEnd::
	end2
BattleScript_CheckDomeDrew::
	jumpifbyte CMP_EQUAL, gBattleOutcome, B_OUTCOME_DREW, BattleScript_LocalBattleLostEnd_
BattleScript_LocalBattleLostPrintTrainersWinText::
	jumpifnotbattletype BATTLE_TYPE_TRAINER, BattleScript_LocalBattleLostPrintWhiteOut
	returnopponentmon1toball BS_ATTACKER
	waitstate
	returnopponentmon2toball BS_ATTACKER
	waitstate
	trainerslidein BS_ATTACKER
	waitstate
	printstring STRINGID_TRAINER1WINTEXT
	jumpifbattletype BATTLE_TYPE_TOWER_LINK_MULTI, BattleScript_LocalBattleLostDoTrainer2WinText
	jumpifnotbattletype BATTLE_TYPE_TWO_OPPONENTS, BattleScript_LocalBattleLostEnd_
BattleScript_LocalBattleLostDoTrainer2WinText::
	trainerslideout B_POSITION_OPPONENT_LEFT
	waitstate
	trainerslidein BS_FAINTED
	waitstate
	printstring STRINGID_TRAINER2WINTEXT
BattleScript_LocalBattleLostEnd_::
	end2

BattleScript_FrontierLinkBattleLost::
	returnopponentmon1toball BS_ATTACKER
	waitstate
	returnopponentmon2toball BS_ATTACKER
	waitstate
	trainerslidein BS_ATTACKER
	waitstate
	printstring STRINGID_TRAINER1WINTEXT
	trainerslideout B_POSITION_OPPONENT_LEFT
	waitstate
	trainerslidein BS_FAINTED
	waitstate
	printstring STRINGID_TRAINER2WINTEXT
	jumpifbattletype BATTLE_TYPE_RECORDED, BattleScript_FrontierLinkBattleLostEnd
	endlinkbattle
BattleScript_FrontierLinkBattleLostEnd::
	waitmessage B_WAIT_TIME_LONG
	end2

BattleScript_LinkBattleWonOrLost::
	jumpifbattletype BATTLE_TYPE_BATTLE_TOWER, BattleScript_TowerLinkBattleWon
	printstring STRINGID_BATTLEEND
	waitmessage B_WAIT_TIME_LONG
	jumpifbattletype BATTLE_TYPE_RECORDED, BattleScript_LinkBattleWonOrLostWaitEnd
	endlinkbattle
BattleScript_LinkBattleWonOrLostWaitEnd::
	waitmessage B_WAIT_TIME_LONG
	end2

BattleScript_TowerLinkBattleWon::
	playtrainerdefeatbgm BS_ATTACKER
	printstring STRINGID_BATTLEEND
	waitmessage B_WAIT_TIME_LONG
	trainerslidein BS_ATTACKER
	waitstate
	printstring STRINGID_TRAINER1LOSETEXT
	trainerslideout B_POSITION_OPPONENT_LEFT
	waitstate
	trainerslidein BS_FAINTED
	waitstate
	printstring STRINGID_TRAINER2LOSETEXT
	jumpifbattletype BATTLE_TYPE_RECORDED, BattleScript_TowerLinkBattleWonEnd
	endlinkbattle
BattleScript_TowerLinkBattleWonEnd::
	waitmessage B_WAIT_TIME_LONG
	end2

BattleScript_FrontierTrainerBattleWon::
	jumpifnotbattletype BATTLE_TYPE_TRAINER, BattleScript_PayDayMoneyAndPickUpItems
	jumpifbattletype BATTLE_TYPE_TWO_OPPONENTS, BattleScript_FrontierTrainerBattleWon_TwoDefeated
	printstring STRINGID_PLAYERDEFEATEDTRAINER1
	goto BattleScript_FrontierTrainerBattleWon_LoseTexts
BattleScript_FrontierTrainerBattleWon_TwoDefeated:
	printstring STRINGID_TWOENEMIESDEFEATED
BattleScript_FrontierTrainerBattleWon_LoseTexts:
	trainerslidein BS_ATTACKER
	waitstate
	printstring STRINGID_TRAINER1LOSETEXT
	jumpifnotbattletype BATTLE_TYPE_TWO_OPPONENTS, BattleScript_TryPickUpItems
	trainerslideout B_POSITION_OPPONENT_LEFT
	waitstate
	trainerslidein BS_FAINTED
	waitstate
	printstring STRINGID_TRAINER2LOSETEXT
BattleScript_TryPickUpItems:
	jumpifnotbattletype BATTLE_TYPE_PYRAMID, BattleScript_FrontierTrainerBattleWon_End
	pickup
BattleScript_FrontierTrainerBattleWon_End:
	end2

BattleScript_SmokeBallEscape::
	playanimation BS_ATTACKER, B_ANIM_SMOKEBALL_ESCAPE, NULL
	printstring STRINGID_PKMNFLEDUSINGITS
	waitmessage B_WAIT_TIME_LONG
	end2

BattleScript_RanAwayUsingMonAbility::
	printstring STRINGID_PKMNFLEDUSING
	waitmessage B_WAIT_TIME_LONG
	end2

BattleScript_GotAwaySafely::
	printstring STRINGID_GOTAWAYSAFELY
	waitmessage B_WAIT_TIME_LONG
	end2

BattleScript_WildMonFled::
	printstring STRINGID_WILDPKMNFLED
	waitmessage B_WAIT_TIME_LONG
	end2

BattleScript_PrintCantRunFromTrainer::
	printstring STRINGID_NORUNNINGFROMTRAINERS
	end2

BattleScript_PrintFailedToRunString::
	printfromtable gNoEscapeStringIds
	waitmessage B_WAIT_TIME_LONG
	end2

BattleScript_PrintCantEscapeFromBattle::
	printselectionstringfromtable gNoEscapeStringIds
	endselectionscript

BattleScript_PrintFullBox::
	printselectionstring STRINGID_BOXISFULL
	endselectionscript

BattleScript_ActionSwitch::
	hpthresholds2 BS_ATTACKER
	printstring STRINGID_RETURNMON
	jumpifbattletype BATTLE_TYPE_DOUBLE, BattleScript_PursuitSwitchDmgSetMultihit
	setmultihit 1
	goto BattleScript_PursuitSwitchDmgLoop
BattleScript_PursuitSwitchDmgSetMultihit::
	setmultihit 2
BattleScript_PursuitSwitchDmgLoop::
	jumpifnopursuitswitchdmg BattleScript_DoSwitchOut
	swapattackerwithtarget
	trysetdestinybondtohappen
	call BattleScript_PursuitDmgOnSwitchOut
	swapattackerwithtarget
BattleScript_DoSwitchOut::
	decrementmultihit BattleScript_PursuitSwitchDmgLoop
	switchoutabilities BS_ATTACKER
	waitstate
	returnatktoball
	waitstate
	drawpartystatussummary BS_ATTACKER
	switchhandleorder BS_ATTACKER, 1
	getswitchedmondata BS_ATTACKER
	switchindataupdate BS_ATTACKER
	hpthresholds BS_ATTACKER
	printstring STRINGID_SWITCHINMON
	hidepartystatussummary BS_ATTACKER
	switchinanim BS_ATTACKER, FALSE
	waitstate
	switchineffects BS_ATTACKER
	moveendcase MOVEEND_STATUS_IMMUNITY_ABILITIES
	moveendcase MOVEEND_MIRROR_MOVE
	end2

BattleScript_PursuitDmgOnSwitchOut::
	pause B_WAIT_TIME_SHORT
	attackstring
	ppreduce
	critcalc
	damagecalc
	adjustdamage
	attackanimation
	waitanimation
	effectivenesssound
	hitanimation BS_TARGET
	waitstate
	healthbarupdate BS_TARGET
	datahpupdate BS_TARGET
	critmessage
	waitmessage B_WAIT_TIME_LONG
	resultmessage
	waitmessage B_WAIT_TIME_LONG
	tryfaintmon BS_TARGET, FALSE, NULL
	moveendfromto MOVEEND_ABILITIES, MOVEEND_CHOICE_MOVE
	getbattlerfainted BS_TARGET
	jumpifbyte CMP_EQUAL, gBattleCommunication, FALSE, BattleScript_PursuitDmgOnSwitchOutRet
	setbyte sGIVEEXP_STATE, 0
	getexp BS_TARGET
BattleScript_PursuitDmgOnSwitchOutRet:
	return

BattleScript_Pausex20::
	pause B_WAIT_TIME_SHORT
	return

BattleScript_LevelUp::
	fanfare MUS_LEVEL_UP
	printstring STRINGID_PKMNGREWTOLV
	setbyte sLVLBOX_STATE, 0
	drawlvlupbox
	handlelearnnewmove BattleScript_LearnedNewMove, BattleScript_LearnMoveReturn, TRUE
	goto BattleScript_AskToLearnMove
BattleScript_TryLearnMoveLoop::
	handlelearnnewmove BattleScript_LearnedNewMove, BattleScript_LearnMoveReturn, FALSE
BattleScript_AskToLearnMove::
	buffermovetolearn
	printstring STRINGID_TRYTOLEARNMOVE1
	printstring STRINGID_TRYTOLEARNMOVE2
	printstring STRINGID_TRYTOLEARNMOVE3
	waitstate
	setbyte sLEARNMOVE_STATE, 0
	yesnoboxlearnmove BattleScript_ForgotAndLearnedNewMove
	printstring STRINGID_STOPLEARNINGMOVE
	waitstate
	setbyte sLEARNMOVE_STATE, 0
	yesnoboxstoplearningmove BattleScript_AskToLearnMove
	printstring STRINGID_DIDNOTLEARNMOVE
	goto BattleScript_TryLearnMoveLoop
BattleScript_ForgotAndLearnedNewMove::
	printstring STRINGID_123POOF
	printstring STRINGID_PKMNFORGOTMOVE
	printstring STRINGID_ANDELLIPSIS
BattleScript_LearnedNewMove::
	buffermovetolearn
	fanfare MUS_LEVEL_UP
	printstring STRINGID_PKMNLEARNEDMOVE
	waitmessage B_WAIT_TIME_LONG
	updatechoicemoveonlvlup BS_ATTACKER
	goto BattleScript_TryLearnMoveLoop
BattleScript_LearnMoveReturn::
	return

BattleScript_RainContinuesOrEnds::
	printfromtable gRainContinuesStringIds
	waitmessage B_WAIT_TIME_LONG
	jumpifbyte CMP_EQUAL, cMULTISTRING_CHOOSER, B_MSG_RAIN_STOPPED, BattleScript_RainContinuesOrEndsEnd
	playanimation BS_ATTACKER, B_ANIM_RAIN_CONTINUES, NULL
BattleScript_RainContinuesOrEndsEnd::
	end2

BattleScript_DamagingWeatherContinues::
	printfromtable gSandStormHailContinuesStringIds
	waitmessage B_WAIT_TIME_LONG
	playanimation2 BS_ATTACKER, sB_ANIM_ARG1, NULL
	setbyte gBattleCommunication, 0
BattleScript_DamagingWeatherLoop::
	copyarraywithindex gBattlerAttacker, gBattlerByTurnOrder, gBattleCommunication, 1
	weatherdamage
	jumpifword CMP_EQUAL, gBattleMoveDamage, 0, BattleScript_DamagingWeatherLoopIncrement
	jumpifword CMP_COMMON_BITS gBattleMoveDamage, 1 << 31, BattleScript_DamagingWeatherHeal
	printfromtable gSandStormHailDmgStringIds
	waitmessage B_WAIT_TIME_LONG
	effectivenesssound
	hitanimation BS_ATTACKER
	goto BattleScript_DamagingWeatherHpChange
BattleScript_DamagingWeatherHeal:
	call BattleScript_AbilityPopUp
	printstring STRINGID_ICEBODYHPGAIN
	waitmessage B_WAIT_TIME_LONG
BattleScript_DamagingWeatherHpChange:
	orword gHitMarker, HITMARKER_x20 | HITMARKER_IGNORE_SUBSTITUTE | HITMARKER_x100000 | HITMARKER_GRUDGE
	healthbarupdate BS_ATTACKER
	datahpupdate BS_ATTACKER
	tryfaintmon BS_ATTACKER, FALSE, NULL
	atk24 BattleScript_DamagingWeatherLoopIncrement
BattleScript_DamagingWeatherLoopIncrement::
	jumpifbyte CMP_NOT_EQUAL, gBattleOutcome, 0, BattleScript_DamagingWeatherContinuesEnd
	addbyte gBattleCommunication, 1
	jumpifbytenotequal gBattleCommunication, gBattlersCount, BattleScript_DamagingWeatherLoop
BattleScript_DamagingWeatherContinuesEnd::
	bicword gHitMarker, HITMARKER_x20 | HITMARKER_IGNORE_SUBSTITUTE | HITMARKER_x100000 | HITMARKER_GRUDGE
	end2

BattleScript_SandStormHailEnds::
	printfromtable gSandStormHailEndStringIds
	waitmessage B_WAIT_TIME_LONG
	end2

BattleScript_SunlightContinues::
	printstring STRINGID_SUNLIGHTSTRONG
	waitmessage B_WAIT_TIME_LONG
	playanimation BS_ATTACKER, B_ANIM_SUN_CONTINUES, NULL
	end2

BattleScript_SunlightFaded::
	printstring STRINGID_SUNLIGHTFADED
	waitmessage B_WAIT_TIME_LONG
	end2

BattleScript_OverworldWeatherStarts::
	printfromtable gWeatherStartsStringIds
	waitmessage B_WAIT_TIME_LONG
	playanimation2 BS_ATTACKER, sB_ANIM_ARG1, NULL
	end3

BattleScript_OverworldTerrain::
	printfromtable gTerrainStringIds
	waitmessage B_WAIT_TIME_LONG
	playanimation BS_SCRIPTING, B_ANIM_RESTORE_BG, NULL
	end3

BattleScript_SideStatusWoreOff::
	printstring STRINGID_PKMNSXWOREOFF
	waitmessage B_WAIT_TIME_LONG
	end2

BattleScript_SideStatusWoreOffReturn::
	printstring STRINGID_PKMNSXWOREOFF
	waitmessage B_WAIT_TIME_LONG
	return

BattleScript_LuckyChantEnds::
	printstring STRINGID_LUCKYCHANTENDS
	waitmessage B_WAIT_TIME_LONG
	end2

BattleScript_TailwindEnds::
	printstring STRINGID_TAILWINDENDS
	waitmessage B_WAIT_TIME_LONG
	end2

BattleScript_TrickRoomEnds::
	printstring STRINGID_TRICKROOMENDS
	waitmessage B_WAIT_TIME_LONG
	end2

BattleScript_WonderRoomEnds::
	printstring STRINGID_WONDERROOMENDS
	waitmessage B_WAIT_TIME_LONG
	end2

BattleScript_MagicRoomEnds::
	printstring STRINGID_MAGICROOMENDS
	waitmessage B_WAIT_TIME_LONG
	end2

BattleScript_ElectricTerrainEnds::
	printstring STRINGID_ELECTRICTERRAINENDS
	waitmessage B_WAIT_TIME_LONG
	playanimation BS_ATTACKER, B_ANIM_RESTORE_BG, NULL
	end2

BattleScript_MistyTerrainEnds::
	printstring STRINGID_MISTYTERRAINENDS
	waitmessage B_WAIT_TIME_LONG
	playanimation BS_ATTACKER, B_ANIM_RESTORE_BG, NULL
	end2

BattleScript_GrassyTerrainEnds::
	printstring STRINGID_GRASSYTERRAINENDS
	waitmessage B_WAIT_TIME_LONG
	playanimation BS_ATTACKER, B_ANIM_RESTORE_BG, NULL
	end2

BattleScript_PsychicTerrainEnds::
	printstring STRINGID_PSYCHICTERRAINENDS
	waitmessage B_WAIT_TIME_LONG
	playanimation BS_ATTACKER, B_ANIM_RESTORE_BG, NULL
	end2

BattleScript_MudSportEnds::
	printstring STRINGID_MUDSPORTENDS
	waitmessage B_WAIT_TIME_LONG
	end2

BattleScript_WaterSportEnds::
	printstring STRINGID_WATERSPORTENDS
	waitmessage B_WAIT_TIME_LONG
	end2

BattleScript_GravityEnds::
	printstring STRINGID_GRAVITYENDS
	waitmessage B_WAIT_TIME_LONG
	end2

BattleScript_SafeguardProtected::
	pause B_WAIT_TIME_SHORT
	printstring STRINGID_PKMNUSEDSAFEGUARD
	waitmessage B_WAIT_TIME_LONG
	end2

BattleScript_SafeguardEnds::
	pause B_WAIT_TIME_SHORT
	printstring STRINGID_PKMNSAFEGUARDEXPIRED
	waitmessage B_WAIT_TIME_LONG
	end2

BattleScript_LeechSeedTurnDrain::
	playanimation BS_ATTACKER, B_ANIM_LEECH_SEED_DRAIN, sB_ANIM_ARG1
	orword gHitMarker, HITMARKER_IGNORE_SUBSTITUTE | HITMARKER_x100000
	healthbarupdate BS_ATTACKER
	datahpupdate BS_ATTACKER
	copyword gBattleMoveDamage, gHpDealt
	jumpifability BS_ATTACKER, ABILITY_LIQUID_OOZE, BattleScript_LeechSeedTurnPrintLiquidOoze
	setbyte cMULTISTRING_CHOOSER, B_MSG_LEECH_SEED_DRAIN
	jumpifstatus3 BS_TARGET, STATUS3_HEAL_BLOCK, BattleScript_LeechSeedHealBlock
	manipulatedamage DMG_BIG_ROOT
	goto BattleScript_LeechSeedTurnPrintAndUpdateHp
BattleScript_LeechSeedTurnPrintLiquidOoze::
	copybyte gBattlerAbility, gBattlerAttacker
	call BattleScript_AbilityPopUp
	setbyte cMULTISTRING_CHOOSER, B_MSG_LEECH_SEED_OOZE
BattleScript_LeechSeedTurnPrintAndUpdateHp::
	orword gHitMarker, HITMARKER_IGNORE_SUBSTITUTE | HITMARKER_x100000
	healthbarupdate BS_TARGET
	datahpupdate BS_TARGET
	printfromtable gLeechSeedStringIds
	waitmessage B_WAIT_TIME_LONG
	tryfaintmon BS_ATTACKER, FALSE, NULL
	tryfaintmon BS_TARGET, FALSE, NULL
	end2
BattleScript_LeechSeedHealBlock:
	setword gBattleMoveDamage, 0
	goto BattleScript_LeechSeedTurnPrintAndUpdateHp

BattleScript_BideStoringEnergy::
	printstring STRINGID_PKMNSTORINGENERGY
	waitmessage B_WAIT_TIME_LONG
	goto BattleScript_MoveEnd

BattleScript_BideAttack::
	attackcanceler
	setmoveeffect MOVE_EFFECT_CHARGING
	clearstatusfromeffect BS_ATTACKER
	printstring STRINGID_PKMNUNLEASHEDENERGY
	waitmessage B_WAIT_TIME_LONG
	accuracycheck BattleScript_MoveMissed, ACC_CURR_MOVE
	typecalc
	bichalfword gMoveResultFlags, MOVE_RESULT_SUPER_EFFECTIVE | MOVE_RESULT_NOT_VERY_EFFECTIVE
	copyword gBattleMoveDamage, sBIDE_DMG
	adjustdamage
	setbyte sB_ANIM_TURN, 1
	attackanimation
	waitanimation
	effectivenesssound
	hitanimation BS_TARGET
	waitstate
	healthbarupdate BS_TARGET
	datahpupdate BS_TARGET
	resultmessage
	waitmessage B_WAIT_TIME_LONG
	tryfaintmon BS_TARGET, FALSE, NULL
	goto BattleScript_MoveEnd

BattleScript_BideNoEnergyToAttack::
	attackcanceler
	setmoveeffect MOVE_EFFECT_CHARGING
	clearstatusfromeffect BS_ATTACKER
	printstring STRINGID_PKMNUNLEASHEDENERGY
	waitmessage B_WAIT_TIME_LONG
	goto BattleScript_ButItFailed

BattleScript_RoarSuccessSwitch::
	call BattleScript_RoarSuccessRet
	getswitchedmondata BS_TARGET
	switchindataupdate BS_TARGET
	switchinanim BS_TARGET, FALSE
	waitstate
	printstring STRINGID_PKMNWASDRAGGEDOUT
	switchineffects BS_TARGET
	jumpifbyte CMP_EQUAL, sSWITCH_CASE, B_SWITCH_RED_CARD, BattleScript_RoarSuccessSwitch_Ret
	setbyte sSWITCH_CASE, B_SWITCH_NORMAL
	goto BattleScript_MoveEnd
BattleScript_RoarSuccessSwitch_Ret:
	swapattackerwithtarget	@ continuation of RedCardActivates
	restoretarget
	removeitem BS_TARGET
	setbyte sSWITCH_CASE, B_SWITCH_NORMAL
	return

BattleScript_RoarSuccessEndBattle::
	call BattleScript_RoarSuccessRet
	setbyte sSWITCH_CASE, B_SWITCH_NORMAL
	setoutcomeonteleport BS_ATTACKER
	finishaction

BattleScript_RoarSuccessRet:
	jumpifbyte CMP_EQUAL, sSWITCH_CASE, B_SWITCH_HIT, BattleScript_RoarSuccessRet_Ret
	jumpifbyte CMP_EQUAL, sSWITCH_CASE, B_SWITCH_RED_CARD, BattleScript_RoarSuccessRet_Ret
	attackanimation
	waitanimation
BattleScript_RoarSuccessRet_Ret:
	switchoutabilities BS_TARGET
	returntoball BS_TARGET
	waitstate
	return

BattleScript_WeaknessPolicy::
	copybyte sBATTLER, gBattlerTarget
	jumpifstat BS_TARGET, CMP_LESS_THAN, STAT_ATK, MAX_STAT_STAGE, BattleScript_WeaknessPolicyAtk
	jumpifstat BS_TARGET, CMP_EQUAL, STAT_SPATK, MAX_STAT_STAGE, BattleScript_WeaknessPolicyEnd
BattleScript_WeaknessPolicyAtk:
	playanimation BS_TARGET, B_ANIM_HELD_ITEM_EFFECT, NULL
	waitanimation
	setbyte sSTAT_ANIM_PLAYED, FALSE
	playstatchangeanimation BS_TARGET, BIT_ATK | BIT_SPATK, STAT_CHANGE_BY_TWO
	setstatchanger STAT_ATK, 2, FALSE
	statbuffchange STAT_BUFF_ALLOW_PTR, BattleScript_WeaknessPolicySpAtk
	jumpifbyte CMP_EQUAL, cMULTISTRING_CHOOSER, B_MSG_STAT_WONT_INCREASE, BattleScript_WeaknessPolicySpAtk
	printstring STRINGID_USINGITEMSTATOFPKMNROSE
	waitmessage B_WAIT_TIME_LONG
BattleScript_WeaknessPolicySpAtk:
	setstatchanger STAT_SPATK, 2, FALSE
	statbuffchange STAT_BUFF_ALLOW_PTR, BattleScript_WeaknessPolicyRemoveItem
	jumpifbyte CMP_EQUAL, cMULTISTRING_CHOOSER, B_MSG_STAT_WONT_INCREASE, BattleScript_WeaknessPolicyRemoveItem
	printstring STRINGID_USINGITEMSTATOFPKMNROSE
	waitmessage B_WAIT_TIME_LONG
BattleScript_WeaknessPolicyRemoveItem:
	removeitem BS_TARGET
BattleScript_WeaknessPolicyEnd:
	return

BattleScript_TargetItemStatRaise::
	copybyte sBATTLER, gBattlerTarget
	statbuffchange 0, BattleScript_TargetItemStatRaiseRemoveItemRet
	jumpifbyte CMP_EQUAL, cMULTISTRING_CHOOSER, B_MSG_STAT_WONT_INCREASE, BattleScript_TargetItemStatRaiseRemoveItemRet
	playanimation BS_TARGET, B_ANIM_HELD_ITEM_EFFECT, NULL
	waitanimation
	setgraphicalstatchangevalues
	playanimation BS_TARGET, B_ANIM_STATS_CHANGE, sB_ANIM_ARG1
	waitanimation
	printstring STRINGID_USINGITEMSTATOFPKMNROSE
	waitmessage B_WAIT_TIME_LONG
	removeitem BS_TARGET
BattleScript_TargetItemStatRaiseRemoveItemRet:
	return
	
BattleScript_AttackerItemStatRaise::
	copybyte sBATTLER, gBattlerAttacker
	statbuffchange MOVE_EFFECT_AFFECTS_USER, BattleScript_AttackerItemStatRaiseRet
	jumpifbyte CMP_EQUAL, cMULTISTRING_CHOOSER, 0x2, BattleScript_AttackerItemStatRaiseRet
	playanimation BS_ATTACKER, B_ANIM_HELD_ITEM_EFFECT, NULL
	waitanimation
	setgraphicalstatchangevalues
	playanimation BS_ATTACKER, B_ANIM_STATS_CHANGE, sB_ANIM_ARG1
	waitanimation
	printstring STRINGID_USINGITEMSTATOFPKMNROSE
	waitmessage 0x40
	removeitem BS_ATTACKER
BattleScript_AttackerItemStatRaiseRet:
	return

BattleScript_MistProtected::
	pause B_WAIT_TIME_SHORT
	printstring STRINGID_PKMNPROTECTEDBYMIST
	waitmessage B_WAIT_TIME_LONG
	return

BattleScript_RageIsBuilding::
	printstring STRINGID_PKMNRAGEBUILDING
	waitmessage B_WAIT_TIME_LONG
	return

BattleScript_MoveUsedIsDisabled::
	printstring STRINGID_PKMNMOVEISDISABLED
	waitmessage B_WAIT_TIME_LONG
	goto BattleScript_MoveEnd

BattleScript_SelectingDisabledMove::
	printselectionstring STRINGID_PKMNMOVEISDISABLED
	endselectionscript

BattleScript_DisabledNoMore::
	printstring STRINGID_PKMNMOVEDISABLEDNOMORE
	waitmessage B_WAIT_TIME_LONG
	end2

BattleScript_SelectingDisabledMoveInPalace::
	printstring STRINGID_PKMNMOVEISDISABLED
BattleScript_SelectingUnusableMoveInPalace::
	moveendto MOVEEND_NEXT_TARGET
	end

BattleScript_EncoredNoMore::
	printstring STRINGID_PKMNENCOREENDED
	waitmessage B_WAIT_TIME_LONG
	end2

BattleScript_DestinyBondTakesLife::
	printstring STRINGID_PKMNTOOKFOE
	waitmessage B_WAIT_TIME_LONG
	orword gHitMarker, HITMARKER_IGNORE_SUBSTITUTE | HITMARKER_x100000
	healthbarupdate BS_ATTACKER
	datahpupdate BS_ATTACKER
	tryfaintmon BS_ATTACKER, FALSE, NULL
	return

BattleScript_DmgHazardsOnAttacker::
	orword gHitMarker, HITMARKER_IGNORE_SUBSTITUTE | HITMARKER_x100000
	healthbarupdate BS_ATTACKER
	datahpupdate BS_ATTACKER
	call BattleScript_PrintHurtByDmgHazards
	tryfaintmon BS_ATTACKER, FALSE, NULL
	tryfaintmon BS_ATTACKER, TRUE, BattleScript_DmgHazardsOnAttackerFainted
	return

BattleScript_DmgHazardsOnAttackerFainted::
	setbyte sGIVEEXP_STATE, 0
	getexp BS_ATTACKER
	moveendall
	goto BattleScript_HandleFaintedMon

BattleScript_DmgHazardsOnTarget::
	orword gHitMarker, HITMARKER_IGNORE_SUBSTITUTE | HITMARKER_x100000
	healthbarupdate BS_TARGET
	datahpupdate BS_TARGET
	call BattleScript_PrintHurtByDmgHazards
	tryfaintmon BS_TARGET, FALSE, NULL
	tryfaintmon BS_TARGET, TRUE, BattleScript_DmgHazardsOnTargetFainted
	return

BattleScript_DmgHazardsOnTargetFainted::
	setbyte sGIVEEXP_STATE, 0
	getexp BS_TARGET
	moveendall
	goto BattleScript_HandleFaintedMon

BattleScript_DmgHazardsOnFaintedBattler::
	orword gHitMarker, HITMARKER_IGNORE_SUBSTITUTE | HITMARKER_x100000
	healthbarupdate BS_FAINTED
	datahpupdate BS_FAINTED
	call BattleScript_PrintHurtByDmgHazards
	tryfaintmon BS_FAINTED, FALSE, NULL
	tryfaintmon BS_FAINTED, TRUE, BattleScript_DmgHazardsOnFaintedBattlerFainted
	return

BattleScript_DmgHazardsOnFaintedBattlerFainted::
	setbyte sGIVEEXP_STATE, 0
	getexp BS_FAINTED
	moveendall
	goto BattleScript_HandleFaintedMon

BattleScript_PrintHurtByDmgHazards::
	printfromtable gDmgHazardsStringIds
	waitmessage B_WAIT_TIME_LONG
	return

BattleScript_ToxicSpikesAbsorbed::
	printstring STRINGID_TOXICSPIKESABSORBED
	waitmessage B_WAIT_TIME_LONG
	return

BattleScript_ToxicSpikesPoisoned::
	printstring STRINGID_TOXICSPIKESPOISONED
	waitmessage B_WAIT_TIME_LONG
	statusanimation BS_SCRIPTING
	updatestatusicon BS_SCRIPTING
	waitstate
	return

BattleScript_StickyWebOnSwitchIn::
	savetarget
	copybyte gBattlerTarget, sBATTLER
	printstring STRINGID_STICKYWEBSWITCHIN
	waitmessage B_WAIT_TIME_LONG
	statbuffchange STAT_BUFF_ALLOW_PTR, BattleScript_StickyWebOnSwitchInEnd
	jumpifbyte CMP_LESS_THAN, cMULTISTRING_CHOOSER, B_MSG_STAT_WONT_DECREASE, BattleScript_StickyWebOnSwitchInStatAnim
	jumpifbyte CMP_EQUAL, cMULTISTRING_CHOOSER, B_MSG_STAT_FELL_EMPTY, BattleScript_StickyWebOnSwitchInEnd
	pause B_WAIT_TIME_SHORT
	goto BattleScript_StickyWebOnSwitchInPrintStatMsg
BattleScript_StickyWebOnSwitchInStatAnim:
	setgraphicalstatchangevalues
	playanimation BS_TARGET, B_ANIM_STATS_CHANGE, sB_ANIM_ARG1
BattleScript_StickyWebOnSwitchInPrintStatMsg:
	printfromtable gStatDownStringIds
	waitmessage B_WAIT_TIME_LONG
BattleScript_StickyWebOnSwitchInEnd:
	restoretarget
	return

BattleScript_PerishSongTakesLife::
	printstring STRINGID_PKMNPERISHCOUNTFELL
	waitmessage B_WAIT_TIME_LONG
	orword gHitMarker, HITMARKER_IGNORE_SUBSTITUTE | HITMARKER_x100000
	healthbarupdate BS_ATTACKER
	datahpupdate BS_ATTACKER
	tryfaintmon BS_ATTACKER, FALSE, NULL
	end2

BattleScript_PerishBodyActivates::
	call BattleScript_AbilityPopUp
	printstring STRINGID_PKMNSWILLPERISHIN3TURNS
	waitmessage B_WAIT_TIME_LONG
	orword gHitMarker, HITMARKER_IGNORE_SUBSTITUTE | HITMARKER_x100000
	return

BattleScript_GulpMissileGorging::
	call BattleScript_AbilityPopUp
	playanimation BS_ATTACKER, B_ANIM_GULP_MISSILE, NULL
	waitanimation
	orword gHitMarker, HITMARKER_IGNORE_SUBSTITUTE | HITMARKER_x100000
	effectivenesssound
	hitanimation BS_ATTACKER
	waitstate
	jumpifability BS_ATTACKER, ABILITY_MAGIC_GUARD, BattleScript_GulpMissileNoDmgGorging
	healthbarupdate BS_ATTACKER
	datahpupdate BS_ATTACKER
	tryfaintmon BS_ATTACKER, FALSE, NULL
	getbattlerfainted BS_ATTACKER
	jumpifbyte CMP_EQUAL, gBattleCommunication, TRUE, BattleScript_GulpMissileNoSecondEffectGorging
BattleScript_GulpMissileNoDmgGorging:
	handleformchange BS_TARGET, 0
	playanimation BS_TARGET, B_ANIM_FORM_CHANGE, NULL
	waitanimation
	swapattackerwithtarget
	setmoveeffect MOVE_EFFECT_PARALYSIS
	seteffectprimary
	swapattackerwithtarget
	return
BattleScript_GulpMissileNoSecondEffectGorging:
	handleformchange BS_TARGET, 0
	playanimation BS_TARGET, B_ANIM_FORM_CHANGE, NULL
	waitanimation
	return

BattleScript_GulpMissileGulping::
	call BattleScript_AbilityPopUp
	playanimation BS_ATTACKER, B_ANIM_GULP_MISSILE, NULL
	waitanimation
	orword gHitMarker, HITMARKER_IGNORE_SUBSTITUTE | HITMARKER_x100000
	effectivenesssound
	hitanimation BS_ATTACKER
	waitstate
	jumpifability BS_ATTACKER, ABILITY_MAGIC_GUARD, BattleScript_GulpMissileNoDmgGulping
	healthbarupdate BS_ATTACKER
	datahpupdate BS_ATTACKER
	tryfaintmon BS_ATTACKER, FALSE, NULL
	getbattlerfainted BS_ATTACKER
	jumpifbyte CMP_EQUAL, gBattleCommunication, TRUE, BattleScript_GulpMissileNoSecondEffectGulping
	jumpifability BS_ATTACKER, ABILITY_CLEAR_BODY, BattleScript_GulpMissileNoSecondEffectGulping
	jumpifability BS_ATTACKER, ABILITY_FULL_METAL_BODY, BattleScript_GulpMissileNoSecondEffectGulping
	jumpifability BS_ATTACKER, ABILITY_WHITE_SMOKE, BattleScript_GulpMissileNoSecondEffectGulping
	jumpifflowerveilattacker BattleScript_GulpMissileNoSecondEffectGulping
BattleScript_GulpMissileNoDmgGulping:
	handleformchange BS_TARGET, 0
	playanimation BS_TARGET, B_ANIM_FORM_CHANGE, NULL
	waitanimation
	swapattackerwithtarget @ to make gStatDownStringIds down below print the right battler
	setstatchanger STAT_DEF, 1, TRUE
	statbuffchange STAT_BUFF_NOT_PROTECT_AFFECTED, BattleScript_GulpMissileGorgingTargetDefenseCantGoLower
	setgraphicalstatchangevalues
	playanimation BS_TARGET, B_ANIM_STATS_CHANGE, sB_ANIM_ARG1
	printfromtable gStatDownStringIds
	waitmessage B_WAIT_TIME_LONG
	swapattackerwithtarget @ restore the battlers, just in case
	return
BattleScript_GulpMissileNoSecondEffectGulping:
	handleformchange BS_TARGET, 0
	playanimation BS_TARGET, B_ANIM_FORM_CHANGE, NULL
	waitanimation
	return
BattleScript_GulpMissileGorgingTargetDefenseCantGoLower:
	printstring STRINGID_STATSWONTDECREASE
	waitmessage B_WAIT_TIME_LONG
	return

BattleScript_PerishSongCountGoesDown::
	printstring STRINGID_PKMNPERISHCOUNTFELL
	waitmessage B_WAIT_TIME_LONG
	end2

BattleScript_AllStatsUp::
	jumpifstat BS_ATTACKER, CMP_LESS_THAN, STAT_ATK, MAX_STAT_STAGE, BattleScript_AllStatsUpAtk
	jumpifstat BS_ATTACKER, CMP_LESS_THAN, STAT_DEF, MAX_STAT_STAGE, BattleScript_AllStatsUpAtk
	jumpifstat BS_ATTACKER, CMP_LESS_THAN, STAT_SPEED, MAX_STAT_STAGE, BattleScript_AllStatsUpAtk
	jumpifstat BS_ATTACKER, CMP_LESS_THAN, STAT_SPATK, MAX_STAT_STAGE, BattleScript_AllStatsUpAtk
	jumpifstat BS_ATTACKER, CMP_EQUAL, STAT_SPDEF, MAX_STAT_STAGE, BattleScript_AllStatsUpRet
BattleScript_AllStatsUpAtk::
	setbyte sSTAT_ANIM_PLAYED, FALSE
	playstatchangeanimation BS_ATTACKER, BIT_ATK | BIT_DEF | BIT_SPEED | BIT_SPATK | BIT_SPDEF, 0
	setstatchanger STAT_ATK, 1, FALSE
	statbuffchange MOVE_EFFECT_AFFECTS_USER | STAT_BUFF_ALLOW_PTR, BattleScript_AllStatsUpDef
	printfromtable gStatUpStringIds
	waitmessage B_WAIT_TIME_LONG
BattleScript_AllStatsUpDef::
	setstatchanger STAT_DEF, 1, FALSE
	statbuffchange MOVE_EFFECT_AFFECTS_USER | STAT_BUFF_ALLOW_PTR, BattleScript_AllStatsUpSpeed
	printfromtable gStatUpStringIds
	waitmessage B_WAIT_TIME_LONG
BattleScript_AllStatsUpSpeed::
	setstatchanger STAT_SPEED, 1, FALSE
	statbuffchange MOVE_EFFECT_AFFECTS_USER | STAT_BUFF_ALLOW_PTR, BattleScript_AllStatsUpSpAtk
	printfromtable gStatUpStringIds
	waitmessage B_WAIT_TIME_LONG
BattleScript_AllStatsUpSpAtk::
	setstatchanger STAT_SPATK, 1, FALSE
	statbuffchange MOVE_EFFECT_AFFECTS_USER | STAT_BUFF_ALLOW_PTR, BattleScript_AllStatsUpSpDef
	printfromtable gStatUpStringIds
	waitmessage B_WAIT_TIME_LONG
BattleScript_AllStatsUpSpDef::
	setstatchanger STAT_SPDEF, 1, FALSE
	statbuffchange MOVE_EFFECT_AFFECTS_USER | STAT_BUFF_ALLOW_PTR, BattleScript_AllStatsUpRet
	printfromtable gStatUpStringIds
	waitmessage B_WAIT_TIME_LONG
BattleScript_AllStatsUpRet::
	return

BattleScript_RapidSpinAway::
	rapidspinfree
	return

BattleScript_WrapFree::
	printstring STRINGID_PKMNGOTFREE
	waitmessage B_WAIT_TIME_LONG
	copybyte gBattlerTarget, sBATTLER
	return

BattleScript_LeechSeedFree::
	printstring STRINGID_PKMNSHEDLEECHSEED
	waitmessage B_WAIT_TIME_LONG
	return

BattleScript_SpikesFree::
	printstring STRINGID_PKMNBLEWAWAYSPIKES
	waitmessage B_WAIT_TIME_LONG
	return

BattleScript_ToxicSpikesFree::
	printstring STRINGID_PKMNBLEWAWAYTOXICSPIKES
	waitmessage B_WAIT_TIME_LONG
	return

BattleScript_StickyWebFree::
	printstring STRINGID_PKMNBLEWAWAYSTICKYWEB
	waitmessage B_WAIT_TIME_LONG
	return

BattleScript_StealthRockFree::
	printstring STRINGID_PKMNBLEWAWAYSTEALTHROCK
	waitmessage B_WAIT_TIME_LONG
	return

BattleScript_MonTookFutureAttack::
	printstring STRINGID_PKMNTOOKATTACK
	waitmessage B_WAIT_TIME_LONG
	jumpifbyte CMP_NOT_EQUAL, cMULTISTRING_CHOOSER, B_MSG_FUTURE_SIGHT, BattleScript_CheckDoomDesireMiss
	accuracycheck BattleScript_FutureAttackMiss, MOVE_FUTURE_SIGHT
	goto BattleScript_FutureAttackAnimate
BattleScript_CheckDoomDesireMiss::
	accuracycheck BattleScript_FutureAttackMiss, MOVE_DOOM_DESIRE
BattleScript_FutureAttackAnimate::
	critcalc
	damagecalc
	adjustdamage
	jumpifmovehadnoeffect BattleScript_DoFutureAttackResult
	jumpifbyte CMP_NOT_EQUAL, cMULTISTRING_CHOOSER, B_MSG_FUTURE_SIGHT, BattleScript_FutureHitAnimDoomDesire
	playanimation BS_ATTACKER, B_ANIM_FUTURE_SIGHT_HIT, NULL
	goto BattleScript_DoFutureAttackHit
BattleScript_FutureHitAnimDoomDesire::
	playanimation BS_ATTACKER, B_ANIM_DOOM_DESIRE_HIT, NULL
BattleScript_DoFutureAttackHit::
	effectivenesssound
	hitanimation BS_TARGET
	waitstate
	healthbarupdate BS_TARGET
	datahpupdate BS_TARGET
	critmessage
	waitmessage B_WAIT_TIME_LONG
BattleScript_DoFutureAttackResult:
	resultmessage
	waitmessage B_WAIT_TIME_LONG
	tryfaintmon BS_TARGET, FALSE, NULL
	atk24 BattleScript_FutureAttackEnd
BattleScript_FutureAttackEnd::
	moveendcase MOVEEND_RAGE
	moveendfromto MOVEEND_ITEM_EFFECTS_ALL, MOVEEND_UPDATE_LAST_MOVES
	setbyte gMoveResultFlags, 0
	end2
BattleScript_FutureAttackMiss::
	pause B_WAIT_TIME_SHORT
	sethword gMoveResultFlags, MOVE_RESULT_FAILED
	resultmessage
	waitmessage B_WAIT_TIME_LONG
	sethword gMoveResultFlags, 0
	end2

BattleScript_NoMovesLeft::
	printselectionstring STRINGID_PKMNHASNOMOVESLEFT
	endselectionscript

BattleScript_SelectingMoveWithNoPP::
	printselectionstring STRINGID_NOPPLEFT
	endselectionscript

BattleScript_NoPPForMove::
	attackstring
	pause B_WAIT_TIME_SHORT
	printstring STRINGID_BUTNOPPLEFT
	waitmessage B_WAIT_TIME_LONG
	goto BattleScript_MoveEnd

BattleScript_SelectingTormentedMove::
	printselectionstring STRINGID_PKMNCANTUSEMOVETORMENT
	endselectionscript

BattleScript_MoveUsedIsTormented::
	printstring STRINGID_PKMNCANTUSEMOVETORMENT
	waitmessage B_WAIT_TIME_LONG
	goto BattleScript_MoveEnd

BattleScript_SelectingTormentedMoveInPalace::
	printstring STRINGID_PKMNCANTUSEMOVETORMENT
	goto BattleScript_SelectingUnusableMoveInPalace

BattleScript_SelectingNotAllowedMoveTaunt::
	printselectionstring STRINGID_PKMNCANTUSEMOVETAUNT
	endselectionscript

BattleScript_MoveUsedIsTaunted::
	printstring STRINGID_PKMNCANTUSEMOVETAUNT
	waitmessage B_WAIT_TIME_LONG
	goto BattleScript_MoveEnd

BattleScript_SelectingNotAllowedMoveTauntInPalace::
	printstring STRINGID_PKMNCANTUSEMOVETAUNT
	goto BattleScript_SelectingUnusableMoveInPalace

BattleScript_SelectingNotAllowedMoveThroatChop::
	printselectionstring STRINGID_PKMNCANTUSEMOVETHROATCHOP
	endselectionscript

BattleScript_MoveUsedIsThroatChopPrevented::
	printstring STRINGID_PKMNCANTUSEMOVETHROATCHOP
	waitmessage B_WAIT_TIME_LONG
	goto BattleScript_MoveEnd

BattleScript_SelectingNotAllowedMoveThroatChopInPalace::
	printstring STRINGID_PKMNCANTUSEMOVETHROATCHOP
	goto BattleScript_SelectingUnusableMoveInPalace

BattleScript_ThroatChopEndTurn::
	printstring STRINGID_THROATCHOPENDS
	waitmessage B_WAIT_TIME_LONG
	end2
	
BattleScript_SlowStartEnds::
	pause 5
	copybyte gBattlerAbility, gBattlerAttacker
	call BattleScript_AbilityPopUp
	printstring STRINGID_SLOWSTARTEND
	waitmessage B_WAIT_TIME_LONG
	end2

BattleScript_SelectingNotAllowedMoveGravity::
	printselectionstring STRINGID_GRAVITYPREVENTSUSAGE
	endselectionscript

BattleScript_SelectingNotAllowedStuffCheeks::
	printselectionstring STRINGID_STUFFCHEEKSCANTSELECT
	endselectionscript

BattleScript_SelectingNotAllowedBelch::
	printselectionstring STRINGID_BELCHCANTSELECT
	endselectionscript

BattleScript_SelectingNotAllowedBelchInPalace::
	printstring STRINGID_BELCHCANTSELECT
	goto BattleScript_SelectingUnusableMoveInPalace

BattleScript_MoveUsedGravityPrevents::
	printstring STRINGID_GRAVITYPREVENTSUSAGE
	waitmessage B_WAIT_TIME_LONG
	goto BattleScript_MoveEnd

BattleScript_SelectingNotAllowedMoveGravityInPalace::
	printstring STRINGID_GRAVITYPREVENTSUSAGE
	goto BattleScript_SelectingUnusableMoveInPalace

BattleScript_SelectingNotAllowedMoveHealBlock::
	printselectionstring STRINGID_HEALBLOCKPREVENTSUSAGE
	endselectionscript

BattleScript_MoveUsedHealBlockPrevents::
	printstring STRINGID_HEALBLOCKPREVENTSUSAGE
	waitmessage B_WAIT_TIME_LONG
	goto BattleScript_MoveEnd

BattleScript_SelectingNotAllowedMoveHealBlockInPalace::
	printstring STRINGID_HEALBLOCKPREVENTSUSAGE
	goto BattleScript_SelectingUnusableMoveInPalace

BattleScript_WishComesTrue::
	trywish 1, BattleScript_WishButFullHp
	playanimation BS_TARGET, B_ANIM_WISH_HEAL, NULL
	printstring STRINGID_PKMNWISHCAMETRUE
	waitmessage B_WAIT_TIME_LONG
	orword gHitMarker, HITMARKER_IGNORE_SUBSTITUTE
	healthbarupdate BS_TARGET
	datahpupdate BS_TARGET
	printstring STRINGID_PKMNREGAINEDHEALTH
	waitmessage B_WAIT_TIME_LONG
	end2

BattleScript_WishButFullHp::
	printstring STRINGID_PKMNWISHCAMETRUE
	waitmessage B_WAIT_TIME_LONG
	pause B_WAIT_TIME_SHORT
	printstring STRINGID_PKMNHPFULL
	waitmessage B_WAIT_TIME_LONG
	end2

BattleScript_IngrainTurnHeal::
	playanimation BS_ATTACKER, B_ANIM_INGRAIN_HEAL, NULL
	printstring STRINGID_PKMNABSORBEDNUTRIENTS
BattleScript_TurnHeal:
	waitmessage B_WAIT_TIME_LONG
	orword gHitMarker, HITMARKER_IGNORE_SUBSTITUTE
	healthbarupdate BS_ATTACKER
	datahpupdate BS_ATTACKER
	end2

BattleScript_AquaRingHeal::
	playanimation BS_ATTACKER, B_ANIM_INGRAIN_HEAL, NULL
	printstring STRINGID_AQUARINGHEAL
	goto BattleScript_TurnHeal

BattleScript_PrintMonIsRooted::
	pause B_WAIT_TIME_SHORT
	printstring STRINGID_PKMNANCHOREDITSELF
	waitmessage B_WAIT_TIME_LONG
	goto BattleScript_MoveEnd

BattleScript_AtkDefDown::
	setbyte sSTAT_ANIM_PLAYED, FALSE
	playstatchangeanimation BS_ATTACKER, BIT_DEF | BIT_ATK, STAT_CHANGE_CANT_PREVENT | STAT_CHANGE_NEGATIVE | STAT_CHANGE_MULTIPLE_STATS
	playstatchangeanimation BS_ATTACKER, BIT_ATK, STAT_CHANGE_CANT_PREVENT | STAT_CHANGE_NEGATIVE
	setstatchanger STAT_ATK, 1, TRUE
	statbuffchange MOVE_EFFECT_AFFECTS_USER | MOVE_EFFECT_CERTAIN | STAT_BUFF_ALLOW_PTR, BattleScript_AtkDefDownTryDef
	jumpifbyte CMP_EQUAL, cMULTISTRING_CHOOSER, B_MSG_STAT_WONT_DECREASE, BattleScript_AtkDefDownTryDef
	printfromtable gStatDownStringIds
	waitmessage B_WAIT_TIME_LONG
BattleScript_AtkDefDownTryDef:
	playstatchangeanimation BS_ATTACKER, BIT_DEF, STAT_CHANGE_CANT_PREVENT | STAT_CHANGE_NEGATIVE
	setstatchanger STAT_DEF, 1, TRUE
	statbuffchange MOVE_EFFECT_AFFECTS_USER | MOVE_EFFECT_CERTAIN | STAT_BUFF_ALLOW_PTR, BattleScript_AtkDefDownRet
	jumpifbyte CMP_EQUAL, cMULTISTRING_CHOOSER, B_MSG_STAT_WONT_DECREASE, BattleScript_AtkDefDownRet
	printfromtable gStatDownStringIds
	waitmessage B_WAIT_TIME_LONG
BattleScript_AtkDefDownRet:
	return

BattleScript_DefSpDefDown::
	setbyte sSTAT_ANIM_PLAYED, FALSE
	playstatchangeanimation BS_ATTACKER, BIT_DEF | BIT_SPDEF, STAT_CHANGE_CANT_PREVENT | STAT_CHANGE_NEGATIVE | STAT_CHANGE_MULTIPLE_STATS
	playstatchangeanimation BS_ATTACKER, BIT_DEF, STAT_CHANGE_CANT_PREVENT | STAT_CHANGE_NEGATIVE
	setstatchanger STAT_DEF, 1, TRUE
	statbuffchange MOVE_EFFECT_AFFECTS_USER | MOVE_EFFECT_CERTAIN | STAT_BUFF_ALLOW_PTR, BattleScript_DefSpDefDownTrySpDef
	jumpifbyte CMP_EQUAL, cMULTISTRING_CHOOSER, B_MSG_STAT_WONT_DECREASE, BattleScript_DefSpDefDownTrySpDef
	printfromtable gStatDownStringIds
	waitmessage B_WAIT_TIME_LONG
BattleScript_DefSpDefDownTrySpDef::
	playstatchangeanimation BS_ATTACKER, BIT_SPDEF, STAT_CHANGE_CANT_PREVENT | STAT_CHANGE_NEGATIVE
	setstatchanger STAT_SPDEF, 1, TRUE
	statbuffchange MOVE_EFFECT_AFFECTS_USER | MOVE_EFFECT_CERTAIN | STAT_BUFF_ALLOW_PTR, BattleScript_DefSpDefDownRet
	jumpifbyte CMP_EQUAL, cMULTISTRING_CHOOSER, B_MSG_STAT_WONT_DECREASE, BattleScript_DefSpDefDownRet
	printfromtable gStatDownStringIds
	waitmessage B_WAIT_TIME_LONG
BattleScript_DefSpDefDownRet::
	return

BattleScript_KnockedOff::
	playanimation BS_TARGET, B_ANIM_ITEM_KNOCKOFF, NULL
	printstring STRINGID_PKMNKNOCKEDOFF
	waitmessage B_WAIT_TIME_LONG
	return

BattleScript_MoveUsedIsImprisoned::
	printstring STRINGID_PKMNCANTUSEMOVESEALED
	waitmessage B_WAIT_TIME_LONG
	goto BattleScript_MoveEnd

BattleScript_SelectingImprisonedMove::
	printselectionstring STRINGID_PKMNCANTUSEMOVESEALED
	endselectionscript

BattleScript_SelectingImprisonedMoveInPalace::
	printstring STRINGID_PKMNCANTUSEMOVESEALED
	goto BattleScript_SelectingUnusableMoveInPalace

BattleScript_GrudgeTakesPp::
	printstring STRINGID_PKMNLOSTPPGRUDGE
	waitmessage B_WAIT_TIME_LONG
	return

BattleScript_MagicCoatBounce::
	attackstring
	ppreduce
	pause B_WAIT_TIME_SHORT
	printfromtable gMagicCoatBounceStringIds
	waitmessage B_WAIT_TIME_LONG
	orword gHitMarker, HITMARKER_ATTACKSTRING_PRINTED | HITMARKER_NO_PPDEDUCT | HITMARKER_x800000
	setmagiccoattarget BS_ATTACKER
	return

BattleScript_MagicCoatBouncePrankster::
	attackstring
	ppreduce
	pause B_WAIT_TIME_SHORT
	printfromtable gMagicCoatBounceStringIds
	waitmessage B_WAIT_TIME_LONG
	printstring STRINGID_ITDOESNTAFFECT
	waitmessage B_WAIT_TIME_LONG
	orhalfword gMoveResultFlags, MOVE_RESULT_NO_EFFECT
	goto BattleScript_MoveEnd
	
BattleScript_SnatchedMove::
	attackstring
	ppreduce
	snatchsetbattlers
	playanimation BS_TARGET, B_ANIM_SNATCH_MOVE, NULL
	printstring STRINGID_PKMNSNATCHEDMOVE
	waitmessage B_WAIT_TIME_LONG
	orword gHitMarker, HITMARKER_ATTACKSTRING_PRINTED | HITMARKER_NO_PPDEDUCT | HITMARKER_x800000
	swapattackerwithtarget
	return

BattleScript_EnduredMsg::
	printstring STRINGID_PKMNENDUREDHIT
	waitmessage B_WAIT_TIME_LONG
	return

BattleScript_SturdiedMsg::
	copybyte gBattlerAbility, gBattlerTarget
	pause 16
	call BattleScript_AbilityPopUp
	printstring STRINGID_ENDUREDSTURDY
	waitmessage B_WAIT_TIME_LONG
	return

BattleScript_OneHitKOMsg::
	printstring STRINGID_ONEHITKO
	waitmessage B_WAIT_TIME_LONG
	return

BattleScript_SAtkDown2::
	setbyte sSTAT_ANIM_PLAYED, FALSE
	playstatchangeanimation BS_ATTACKER, BIT_SPATK, STAT_CHANGE_CANT_PREVENT | STAT_CHANGE_NEGATIVE | STAT_CHANGE_BY_TWO
	setstatchanger STAT_SPATK, 2, TRUE
	statbuffchange MOVE_EFFECT_AFFECTS_USER | MOVE_EFFECT_CERTAIN | STAT_BUFF_ALLOW_PTR, BattleScript_SAtkDown2End
	jumpifbyte CMP_EQUAL, cMULTISTRING_CHOOSER, B_MSG_STAT_WONT_DECREASE, BattleScript_SAtkDown2End
	printfromtable gStatDownStringIds
	waitmessage B_WAIT_TIME_LONG
BattleScript_SAtkDown2End::
	return

BattleScript_MoveEffectClearSmog::
	printstring STRINGID_RESETSTARGETSSTATLEVELS
	waitmessage B_WAIT_TIME_LONG
	return

BattleScript_FocusPunchSetUp::
	printstring STRINGID_EMPTYSTRING3
	waitmessage 1
	playanimation BS_ATTACKER, B_ANIM_FOCUS_PUNCH_SETUP, NULL
	printstring STRINGID_PKMNTIGHTENINGFOCUS
	waitmessage B_WAIT_TIME_LONG
	end2

BattleScript_MegaEvolution::
	printstring STRINGID_MEGAEVOREACTING
	waitmessage B_WAIT_TIME_LONG
	setbyte gIsCriticalHit, 0
	handlemegaevo BS_ATTACKER, 0
	handlemegaevo BS_ATTACKER, 1
	playanimation BS_ATTACKER, B_ANIM_MEGA_EVOLUTION, NULL
	waitanimation
	handlemegaevo BS_ATTACKER, 2
	printstring STRINGID_MEGAEVOEVOLVED
	waitmessage B_WAIT_TIME_LONG
	switchinabilities BS_ATTACKER
	end2

BattleScript_WishMegaEvolution::
	printstring STRINGID_FERVENTWISHREACHED
	waitmessage B_WAIT_TIME_LONG
	setbyte gIsCriticalHit, 0
	handlemegaevo BS_ATTACKER, 0
	handlemegaevo BS_ATTACKER, 1
	playanimation BS_ATTACKER, B_ANIM_MEGA_EVOLUTION, NULL
	waitanimation
	handlemegaevo BS_ATTACKER, 2
	printstring STRINGID_MEGAEVOEVOLVED
	waitmessage B_WAIT_TIME_LONG
	switchinabilities BS_ATTACKER
	end2

BattleScript_AttackerFormChange::
	pause 5
	copybyte gBattlerAbility, gBattlerAttacker
	call BattleScript_AbilityPopUp
	printstring STRINGID_EMPTYSTRING3
	waitmessage 1
	handleformchange BS_ATTACKER, 0
	handleformchange BS_ATTACKER, 1
	playanimation BS_ATTACKER, B_ANIM_FORM_CHANGE, NULL
	waitanimation
	handleformchange BS_ATTACKER, 2 
	return
	
BattleScript_AttackerFormChangeEnd3::
	call BattleScript_AttackerFormChange
	end3

BattleScript_BallFetch::
	call BattleScript_AbilityPopUp
	printstring STRINGID_FETCHEDPOKEBALL
	waitmessage B_WAIT_TIME_LONG
	end3

BattleScript_TargetFormChange::
	pause 5
	copybyte gBattlerAbility, gBattlerTarget
	call BattleScript_AbilityPopUp
	printstring STRINGID_EMPTYSTRING3
	waitmessage 1
	handleformchange BS_TARGET, 0
	handleformchange BS_TARGET, 1
	playanimation BS_TARGET, B_ANIM_FORM_CHANGE, NULL
	waitanimation
	handleformchange BS_TARGET, 2 
	return

BattleScript_IllusionOff::
	spriteignore0hp TRUE
	playanimation BS_TARGET, B_ANIM_ILLUSION_OFF, NULL
	waitanimation
	updatenick BS_TARGET
	waitstate
	spriteignore0hp FALSE
	printstring STRINGID_ILLUSIONWOREOFF
	waitmessage B_WAIT_TIME_LONG
	return

BattleScript_CottonDownActivates::
	setbyte sFIXED_ABILITY_POPUP, TRUE
	call BattleScript_AbilityPopUp
	copybyte gEffectBattler, gBattlerTarget
	savetarget
	setbyte gBattlerTarget, 0
BattleScript_CottonDownLoop:
	getbattlerfainted BS_TARGET
	jumpifbyte CMP_EQUAL, gBattleCommunication, TRUE, BattleScript_CottonDownLoopIncrement
	setstatchanger STAT_SPEED, 1, TRUE
	jumpifbyteequal gBattlerTarget, gEffectBattler, BattleScript_CottonDownLoopIncrement
	statbuffchange STAT_BUFF_NOT_PROTECT_AFFECTED, BattleScript_CottonDownTargetSpeedCantGoLower
	setgraphicalstatchangevalues
	playanimation BS_TARGET, B_ANIM_STATS_CHANGE, sB_ANIM_ARG1
	printfromtable gStatDownStringIds
	waitmessage B_WAIT_TIME_LONG
	goto BattleScript_CottonDownLoopIncrement
BattleScript_CottonDownTargetSpeedCantGoLower:
	printstring STRINGID_STATSWONTDECREASE
	waitmessage B_WAIT_TIME_LONG
BattleScript_CottonDownLoopIncrement:
	addbyte gBattlerTarget, 1
	jumpifbytenotequal gBattlerTarget, gBattlersCount, BattleScript_CottonDownLoop
BattleScript_CottonDownReturn:
	restoretarget
	destroyabilitypopup
	return

BattleScript_AnticipationActivates::
	pause 5
	call BattleScript_AbilityPopUp
	printstring STRINGID_ANTICIPATIONACTIVATES
	waitmessage B_WAIT_TIME_LONG
	return

BattleScript_AftermathDmg::
	pause B_WAIT_TIME_SHORT
	call BattleScript_AbilityPopUp
	orword gHitMarker, HITMARKER_IGNORE_SUBSTITUTE | HITMARKER_x100000
	healthbarupdate BS_ATTACKER
	datahpupdate BS_ATTACKER
	printstring STRINGID_AFTERMATHDMG
	waitmessage B_WAIT_TIME_LONG
	tryfaintmon BS_ATTACKER, FALSE, NULL
	return

BattleScript_MoveUsedIsAsleep::
	printstring STRINGID_PKMNFASTASLEEP
	waitmessage B_WAIT_TIME_LONG
	statusanimation BS_ATTACKER
	goto BattleScript_MoveEnd

BattleScript_MoveUsedWokeUp::
	bicword gHitMarker, HITMARKER_x10
	printfromtable gWokeUpStringIds
	waitmessage B_WAIT_TIME_LONG
	updatestatusicon BS_ATTACKER
	return

BattleScript_MonWokeUpInUproar::
	printstring STRINGID_PKMNWOKEUPINUPROAR
	waitmessage B_WAIT_TIME_LONG
	updatestatusicon BS_ATTACKER
	end2

BattleScript_PoisonTurnDmg::
	printstring STRINGID_PKMNHURTBYPOISON
	waitmessage B_WAIT_TIME_LONG
BattleScript_DoStatusTurnDmg::
	statusanimation BS_ATTACKER
BattleScript_DoTurnDmg:
	orword gHitMarker, HITMARKER_IGNORE_SUBSTITUTE | HITMARKER_x100000
	healthbarupdate BS_ATTACKER
	datahpupdate BS_ATTACKER
	tryfaintmon BS_ATTACKER, FALSE, NULL
	atk24 BattleScript_DoTurnDmgEnd
BattleScript_DoTurnDmgEnd:
	end2

BattleScript_PoisonHealActivates::
	printstring STRINGID_POISONHEALHPUP
	waitmessage B_WAIT_TIME_LONG
	recordability BS_ATTACKER
	statusanimation BS_ATTACKER
	orword gHitMarker, HITMARKER_IGNORE_SUBSTITUTE | HITMARKER_x100000
	healthbarupdate BS_ATTACKER
	datahpupdate BS_ATTACKER
	end2

BattleScript_BurnTurnDmg::
	printstring STRINGID_PKMNHURTBYBURN
	waitmessage B_WAIT_TIME_LONG
	goto BattleScript_DoStatusTurnDmg

BattleScript_MoveUsedIsFrozen::
	printstring STRINGID_PKMNISFROZEN
	waitmessage B_WAIT_TIME_LONG
	statusanimation BS_ATTACKER
	goto BattleScript_MoveEnd

BattleScript_MoveUsedUnfroze::
	printfromtable gGotDefrostedStringIds
	waitmessage B_WAIT_TIME_LONG
	updatestatusicon BS_ATTACKER
	return

BattleScript_DefrostedViaFireMove::
	printstring STRINGID_PKMNWASDEFROSTED
	waitmessage B_WAIT_TIME_LONG
	updatestatusicon BS_TARGET
	return

BattleScript_MoveUsedIsParalyzed::
	printstring STRINGID_PKMNISPARALYZED
	waitmessage B_WAIT_TIME_LONG
	statusanimation BS_ATTACKER
	cancelmultiturnmoves BS_ATTACKER
	goto BattleScript_MoveEnd

BattleScript_PowderMoveNoEffect::
	attackstring
	ppreduce
	pause B_WAIT_TIME_SHORT
	jumpiftype BS_TARGET, TYPE_GRASS, BattleScript_PowderMoveNoEffectPrint
	jumpifability BS_TARGET, ABILITY_OVERCOAT, BattleScript_PowderMoveNoEffectOvercoat
	printstring STRINGID_SAFETYGOOGLESPROTECTED
	goto BattleScript_PowderMoveNoEffectWaitMsg
BattleScript_PowderMoveNoEffectOvercoat:
	call BattleScript_AbilityPopUp
BattleScript_PowderMoveNoEffectPrint:
	printstring STRINGID_ITDOESNTAFFECT
BattleScript_PowderMoveNoEffectWaitMsg:
	waitmessage B_WAIT_TIME_LONG
	cancelmultiturnmoves BS_ATTACKER
	sethword gMoveResultFlags, MOVE_RESULT_FAILED
	goto BattleScript_MoveEnd

BattleScript_MoveUsedFlinched::
	printstring STRINGID_PKMNFLINCHED
	waitmessage B_WAIT_TIME_LONG
	jumpifability BS_ATTACKER ABILITY_STEADFAST BattleScript_TryActivateSteadFast
BattleScript_MoveUsedFlinchedEnd:
	goto BattleScript_MoveEnd
BattleScript_TryActivateSteadFast:
	setstatchanger STAT_SPEED, 1, FALSE
	statbuffchange MOVE_EFFECT_AFFECTS_USER | STAT_BUFF_ALLOW_PTR, BattleScript_MoveUsedFlinchedEnd
	jumpifbyte CMP_EQUAL, cMULTISTRING_CHOOSER, B_MSG_STAT_WONT_INCREASE, BattleScript_MoveUsedFlinchedEnd
	copybyte gBattlerAbility, gBattlerAttacker
	call BattleScript_AbilityPopUp
	setgraphicalstatchangevalues
	playanimation BS_ATTACKER, B_ANIM_STATS_CHANGE, sB_ANIM_ARG1
	setbyte gBattleCommunication STAT_SPEED
	stattextbuffer BS_ATTACKER
	printstring STRINGID_ATTACKERABILITYSTATRAISE
	waitmessage B_WAIT_TIME_LONG
	goto BattleScript_MoveUsedFlinchedEnd

BattleScript_PrintUproarOverTurns::
	printfromtable gUproarOverTurnStringIds
	waitmessage B_WAIT_TIME_LONG
	end2

BattleScript_ThrashConfuses::
	chosenstatus2animation BS_ATTACKER, STATUS2_CONFUSION
	printstring STRINGID_PKMNFATIGUECONFUSION
	waitmessage B_WAIT_TIME_LONG
	end2

BattleScript_MoveUsedIsConfused::
	printstring STRINGID_PKMNISCONFUSED
	waitmessage B_WAIT_TIME_LONG
	status2animation BS_ATTACKER, STATUS2_CONFUSION
	jumpifbyte CMP_EQUAL, cMULTISTRING_CHOOSER, FALSE, BattleScript_MoveUsedIsConfusedRet
BattleScript_DoSelfConfusionDmg::
	cancelmultiturnmoves BS_ATTACKER
	adjustdamage
	printstring STRINGID_ITHURTCONFUSION
	waitmessage B_WAIT_TIME_LONG
	effectivenesssound
	hitanimation BS_ATTACKER
	waitstate
	orword gHitMarker, HITMARKER_IGNORE_SUBSTITUTE | HITMARKER_x100000
	healthbarupdate BS_ATTACKER
	datahpupdate BS_ATTACKER
	resultmessage
	waitmessage B_WAIT_TIME_LONG
	tryfaintmon BS_ATTACKER, FALSE, NULL
	goto BattleScript_MoveEnd
BattleScript_MoveUsedIsConfusedRet::
	return

BattleScript_MoveUsedPowder::
	bicword gHitMarker, HITMARKER_NO_ATTACKSTRING | HITMARKER_ATTACKSTRING_PRINTED
	attackstring
	ppreduce
	pause B_WAIT_TIME_SHORT
	cancelmultiturnmoves BS_ATTACKER
	status2animation BS_ATTACKER, STATUS2_POWDER
	waitanimation
	effectivenesssound
	hitanimation BS_ATTACKER
	waitstate
	orword gHitMarker, HITMARKER_IGNORE_SUBSTITUTE | HITMARKER_x100000
	healthbarupdate BS_ATTACKER
	datahpupdate BS_ATTACKER
	printstring STRINGID_POWDEREXPLODES
	waitmessage B_WAIT_TIME_LONG
	tryfaintmon BS_ATTACKER, FALSE, NULL
	goto BattleScript_MoveEnd

BattleScript_MoveUsedIsConfusedNoMore::
	printstring STRINGID_PKMNHEALEDCONFUSION
	waitmessage B_WAIT_TIME_LONG
	return

BattleScript_PrintPayDayMoneyString::
	printstring STRINGID_PLAYERPICKEDUPMONEY
	waitmessage B_WAIT_TIME_LONG
	return

BattleScript_WrapTurnDmg::
	jumpifability BS_ATTACKER, ABILITY_MAGIC_GUARD, BattleScript_DoTurnDmgEnd
	playanimation BS_ATTACKER, B_ANIM_TURN_TRAP, sB_ANIM_ARG1
	printstring STRINGID_PKMNHURTBY
	waitmessage B_WAIT_TIME_LONG
	goto BattleScript_DoTurnDmg

BattleScript_WrapEnds::
	printstring STRINGID_PKMNFREEDFROM
	waitmessage B_WAIT_TIME_LONG
	end2

BattleScript_MoveUsedIsInLove::
	printstring STRINGID_PKMNINLOVE
	waitmessage B_WAIT_TIME_LONG
	status2animation BS_ATTACKER, STATUS2_INFATUATION
	return

BattleScript_MoveUsedIsInLoveCantAttack::
	printstring STRINGID_PKMNIMMOBILIZEDBYLOVE
	waitmessage B_WAIT_TIME_LONG
	goto BattleScript_MoveEnd

BattleScript_NightmareTurnDmg::
	printstring STRINGID_PKMNLOCKEDINNIGHTMARE
	waitmessage B_WAIT_TIME_LONG
	status2animation BS_ATTACKER, STATUS2_NIGHTMARE
	goto BattleScript_DoTurnDmg

BattleScript_CurseTurnDmg::
	printstring STRINGID_PKMNAFFLICTEDBYCURSE
	waitmessage B_WAIT_TIME_LONG
	status2animation BS_ATTACKER, STATUS2_CURSED
	goto BattleScript_DoTurnDmg

BattleScript_TargetPRLZHeal::
	printstring STRINGID_PKMNHEALEDPARALYSIS
	waitmessage B_WAIT_TIME_LONG
	updatestatusicon BS_TARGET
	return

BattleScript_TargetWokeUp::
	printstring STRINGID_TARGETWOKEUP
	waitmessage B_WAIT_TIME_LONG
	updatestatusicon BS_TARGET
	return

BattleScript_TargetBurnHeal::
	printstring STRINGID_PKMNBURNHEALED
	waitmessage B_WAIT_TIME_LONG
	updatestatusicon BS_TARGET
	return

BattleScript_MoveEffectSleep::
	statusanimation BS_EFFECT_BATTLER
	printfromtable gFellAsleepStringIds
	waitmessage B_WAIT_TIME_LONG
BattleScript_UpdateEffectStatusIconRet::
	updatestatusicon BS_EFFECT_BATTLER
	waitstate
	return

BattleScript_YawnMakesAsleep::
	statusanimation BS_EFFECT_BATTLER
	printstring STRINGID_PKMNFELLASLEEP
	waitmessage B_WAIT_TIME_LONG
	updatestatusicon BS_EFFECT_BATTLER
	waitstate
	makevisible BS_EFFECT_BATTLER
	end2

BattleScript_EmbargoEndTurn::
	printstring STRINGID_EMBARGOENDS
	waitmessage B_WAIT_TIME_LONG
	end2

BattleScript_TelekinesisEndTurn::
	printstring STRINGID_TELEKINESISENDS
	waitmessage B_WAIT_TIME_LONG
	end2

BattleScript_BufferEndTurn::
	printstring STRINGID_BUFFERENDS
	waitmessage B_WAIT_TIME_LONG
	end2

BattleScript_ToxicOrb::
	setbyte cMULTISTRING_CHOOSER, 0
	copybyte gEffectBattler, gBattlerAttacker
	call BattleScript_MoveEffectToxic
	end2

BattleScript_FlameOrb::
	setbyte cMULTISTRING_CHOOSER, 0
	copybyte gEffectBattler, gBattlerAttacker
	call BattleScript_MoveEffectBurn
	end2

BattleScript_MoveEffectPoison::
	statusanimation BS_EFFECT_BATTLER
	printfromtable gGotPoisonedStringIds
	waitmessage B_WAIT_TIME_LONG
	goto BattleScript_UpdateEffectStatusIconRet

BattleScript_MoveEffectBurn::
	statusanimation BS_EFFECT_BATTLER
	printfromtable gGotBurnedStringIds
	waitmessage B_WAIT_TIME_LONG
	goto BattleScript_UpdateEffectStatusIconRet

BattleScript_MoveEffectFreeze::
	statusanimation BS_EFFECT_BATTLER
	printfromtable gGotFrozenStringIds
	waitmessage B_WAIT_TIME_LONG
	goto BattleScript_UpdateEffectStatusIconRet

BattleScript_MoveEffectParalysis::
	statusanimation BS_EFFECT_BATTLER
	printfromtable gGotParalyzedStringIds
	waitmessage B_WAIT_TIME_LONG
	goto BattleScript_UpdateEffectStatusIconRet

BattleScript_MoveEffectUproar::
	printstring STRINGID_PKMNCAUSEDUPROAR
	waitmessage B_WAIT_TIME_LONG
	return

BattleScript_MoveEffectToxic::
	statusanimation BS_EFFECT_BATTLER
	printstring STRINGID_PKMNBADLYPOISONED
	waitmessage B_WAIT_TIME_LONG
	goto BattleScript_UpdateEffectStatusIconRet

BattleScript_MoveEffectPayDay::
	printstring STRINGID_COINSSCATTERED
	waitmessage B_WAIT_TIME_LONG
	return

BattleScript_MoveEffectWrap::
	printfromtable gWrappedStringIds
	waitmessage B_WAIT_TIME_LONG
	return

BattleScript_MoveEffectConfusion::
	chosenstatus2animation BS_EFFECT_BATTLER, STATUS2_CONFUSION
	printstring STRINGID_PKMNWASCONFUSED
	waitmessage B_WAIT_TIME_LONG
	return

BattleScript_MoveEffectRecoilWithStatus::
	argumentstatuseffect
	copyword gBattleMoveDamage, sSAVED_DMG
BattleScript_MoveEffectRecoil::
	jumpifmove MOVE_STRUGGLE, BattleScript_DoRecoil
	jumpifability BS_ATTACKER, ABILITY_ROCK_HEAD, BattleScript_RecoilEnd
BattleScript_DoRecoil::
	orword gHitMarker, HITMARKER_IGNORE_SUBSTITUTE | HITMARKER_x100000 | HITMARKER_IGNORE_DISGUISE
	healthbarupdate BS_ATTACKER
	datahpupdate BS_ATTACKER
	printstring STRINGID_PKMNHITWITHRECOIL
	waitmessage B_WAIT_TIME_LONG
	tryfaintmon BS_ATTACKER, FALSE, NULL
BattleScript_RecoilEnd::
	return

BattleScript_EffectWithChance::
	seteffectwithchance
	return

BattleScript_ItemSteal::
	playanimation BS_TARGET, B_ANIM_ITEM_STEAL, NULL
	printstring STRINGID_PKMNSTOLEITEM
	waitmessage B_WAIT_TIME_LONG
	return

BattleScript_DrizzleActivates::
	pause B_WAIT_TIME_SHORT
	call BattleScript_AbilityPopUp
	printstring STRINGID_PKMNMADEITRAIN
	waitstate
	playanimation BS_BATTLER_0, B_ANIM_RAIN_CONTINUES, NULL
	call BattleScript_WeatherFormChanges
	end3

BattleScript_DefiantActivates::
	pause B_WAIT_TIME_SHORT
	call BattleScript_AbilityPopUp
	statbuffchange 0, NULL
	setgraphicalstatchangevalues
	playanimation BS_ABILITY_BATTLER, B_ANIM_STATS_CHANGE, sB_ANIM_ARG1
	printstring STRINGID_DEFENDERSSTATROSE
	waitmessage B_WAIT_TIME_LONG
	return

BattleScript_AbilityPopUp:
	.if B_ABILITY_POP_UP == TRUE
	showabilitypopup BS_ABILITY_BATTLER
	recordability BS_ABILITY_BATTLER
	pause 40
	.endif
	sethword sABILITY_OVERWRITE, 0
	return

BattleScript_SpeedBoostActivates::
	call BattleScript_AbilityPopUp
	playanimation BS_ATTACKER, B_ANIM_STATS_CHANGE, sB_ANIM_ARG1
	printstring STRINGID_PKMNRAISEDSPEED
	waitmessage B_WAIT_TIME_LONG
	end3
	
@ Can't compare directly to a value, have to compare to value at pointer
sZero:
.byte 0
	
BattleScript_MoodyActivates::
	call BattleScript_AbilityPopUp
	jumpifbyteequal sSTATCHANGER, sZero, BattleScript_MoodyLower
	statbuffchange MOVE_EFFECT_AFFECTS_USER | MOVE_EFFECT_CERTAIN | STAT_BUFF_NOT_PROTECT_AFFECTED, BattleScript_MoodyLower
	jumpifbyte CMP_GREATER_THAN, cMULTISTRING_CHOOSER, B_MSG_DEFENDER_STAT_ROSE, BattleScript_MoodyLower
	setgraphicalstatchangevalues
	playanimation BS_ATTACKER, B_ANIM_STATS_CHANGE, sB_ANIM_ARG1
	printfromtable gStatUpStringIds
	waitmessage B_WAIT_TIME_LONG
BattleScript_MoodyLower:
	jumpifbyteequal sSAVED_STAT_CHANGER, sZero, BattleScript_MoodyEnd
	copybyte sSTATCHANGER, sSAVED_STAT_CHANGER
	statbuffchange MOVE_EFFECT_AFFECTS_USER | MOVE_EFFECT_CERTAIN | STAT_BUFF_NOT_PROTECT_AFFECTED, BattleScript_MoodyEnd
	jumpifbyte CMP_GREATER_THAN, cMULTISTRING_CHOOSER, B_MSG_DEFENDER_STAT_FELL, BattleScript_MoodyEnd
	setgraphicalstatchangevalues
	playanimation BS_ATTACKER, B_ANIM_STATS_CHANGE, sB_ANIM_ARG1
	printfromtable gStatDownStringIds
	waitmessage B_WAIT_TIME_LONG
BattleScript_MoodyEnd:
	end3
	
BattleScript_EmergencyExit::
	pause 5
	call BattleScript_AbilityPopUp
	pause B_WAIT_TIME_LONG
BattleScript_EmergencyExitNoPopUp::
	playanimation BS_TARGET, B_ANIM_SLIDE_OFFSCREEN, NULL
	waitanimation
	openpartyscreen BS_TARGET, BattleScript_EmergencyExitRet
	switchoutabilities BS_TARGET
	waitstate
	switchhandleorder BS_TARGET, 2
	returntoball BS_TARGET
	getswitchedmondata BS_TARGET
	switchindataupdate BS_TARGET
	hpthresholds BS_TARGET
	printstring STRINGID_SWITCHINMON
	switchinanim BS_TARGET, TRUE
	waitstate
	switchineffects BS_TARGET
BattleScript_EmergencyExitRet:
	return
	
BattleScript_EmergencyExitWild::
	pause 5
	call BattleScript_AbilityPopUp
	pause B_WAIT_TIME_LONG
BattleScript_EmergencyExitWildNoPopUp::
	playanimation BS_TARGET, B_ANIM_SLIDE_OFFSCREEN, NULL
	waitanimation
	setoutcomeonteleport BS_TARGET
	finishaction
	return

BattleScript_TraceActivates::
	pause B_WAIT_TIME_SHORT
	call BattleScript_AbilityPopUp
	printstring STRINGID_PKMNTRACED
	waitmessage B_WAIT_TIME_LONG
	settracedability BS_SCRIPTING
	switchinabilities BS_SCRIPTING
	return

BattleScript_TraceActivatesEnd3::
	call BattleScript_TraceActivates
	end3

BattleScript_ReceiverActivates::
	call BattleScript_AbilityPopUp
	printstring STRINGID_RECEIVERABILITYTAKEOVER
	waitmessage B_WAIT_TIME_LONG
	settracedability BS_ABILITY_BATTLER
	return
	
BattleScript_AbilityHpHeal:
	call BattleScript_AbilityPopUp
	printstring STRINGID_PKMNSXRESTOREDHPALITTLE2
	waitmessage B_WAIT_TIME_LONG
	orword gHitMarker, HITMARKER_IGNORE_SUBSTITUTE
	healthbarupdate BS_ATTACKER
	datahpupdate BS_ATTACKER
	return

BattleScript_RainDishActivates::
	call BattleScript_AbilityHpHeal
	end3
	
BattleScript_CheekPouchActivates::
	copybyte sSAVED_BATTLER, gBattlerAttacker
	copybyte gBattlerAttacker, gBattlerAbility
	call BattleScript_AbilityHpHeal
	copybyte gBattlerAttacker, sSAVED_BATTLER
	return

BattleScript_HarvestActivates::
	pause 5
	call BattleScript_AbilityPopUp
	printstring STRINGID_HARVESTBERRY
	waitmessage B_WAIT_TIME_LONG
	end3

BattleScript_SolarPowerActivates::
	orword gHitMarker, HITMARKER_IGNORE_SUBSTITUTE | HITMARKER_x100000
	call BattleScript_AbilityPopUp
	healthbarupdate BS_ATTACKER
	datahpupdate BS_ATTACKER
	printstring STRINGID_SOLARPOWERHPDROP
	waitmessage B_WAIT_TIME_LONG
	tryfaintmon BS_ATTACKER, FALSE, NULL
	end3
	
BattleScript_HealerActivates::
	call BattleScript_AbilityPopUp
	curestatus BS_SCRIPTING
	updatestatusicon BS_SCRIPTING
	printstring STRINGID_HEALERCURE
	waitmessage B_WAIT_TIME_LONG
	end3

BattleScript_SandstreamActivates::
	pause B_WAIT_TIME_SHORT
	call BattleScript_AbilityPopUp
	printstring STRINGID_PKMNSXWHIPPEDUPSANDSTORM
	waitstate
	playanimation BS_BATTLER_0, B_ANIM_SANDSTORM_CONTINUES, NULL
	call BattleScript_WeatherFormChanges
	end3

BattleScript_SandSpitActivates::
	pause B_WAIT_TIME_SHORT
	call BattleScript_AbilityPopUp
	printstring STRINGID_ASANDSTORMKICKEDUP
	waitstate
	playanimation BS_BATTLER_0, B_ANIM_SANDSTORM_CONTINUES, NULL
	call BattleScript_WeatherFormChanges
	return

BattleScript_ShedSkinActivates::
	call BattleScript_AbilityPopUp
	printstring STRINGID_PKMNSXCUREDYPROBLEM
	waitmessage B_WAIT_TIME_LONG
	updatestatusicon BS_ATTACKER
	end3

BattleScript_WeatherFormChanges::
	setbyte sBATTLER, 0
BattleScript_WeatherFormChangesLoop::
	trycastformdatachange
	addbyte sBATTLER, 1
	jumpifbytenotequal sBATTLER, gBattlersCount, BattleScript_WeatherFormChangesLoop
	return

BattleScript_CastformChange::
	call BattleScript_DoCastformChange
	end3

BattleScript_DoCastformChange::
	copybyte gBattlerAbility, sBATTLER
	call BattleScript_AbilityPopUp
	docastformchangeanimation
	waitstate
	printstring STRINGID_PKMNTRANSFORMED
	waitmessage B_WAIT_TIME_LONG
	return
	
BattleScript_TryAdrenalineOrb:
	jumpifnoholdeffect BS_TARGET, HOLD_EFFECT_ADRENALINE_ORB, BattleScript_TryAdrenalineOrbRet
	jumpifstat BS_TARGET, CMP_EQUAL, STAT_SPEED, 12, BattleScript_TryAdrenalineOrbRet
	setstatchanger STAT_SPEED, 1, FALSE
	statbuffchange STAT_BUFF_NOT_PROTECT_AFFECTED | MOVE_EFFECT_CERTAIN | STAT_BUFF_ALLOW_PTR, BattleScript_TryAdrenalineOrbRet
	playanimation BS_TARGET, B_ANIM_HELD_ITEM_EFFECT, NULL
	setgraphicalstatchangevalues
	playanimation BS_TARGET, B_ANIM_STATS_CHANGE, sB_ANIM_ARG1
	copybyte sBATTLER, gBattlerTarget
	setlastuseditem BS_TARGET
	printstring STRINGID_USINGITEMSTATOFPKMNROSE
	waitmessage B_WAIT_TIME_LONG
	removeitem BS_TARGET
BattleScript_TryAdrenalineOrbRet:
	return

BattleScript_IntimidateActivatesEnd3::
	call BattleScript_PauseIntimidateActivates
	end3

BattleScript_PauseIntimidateActivates:
	pause B_WAIT_TIME_SHORT
BattleScript_IntimidateActivates::
	setbyte gBattlerTarget, 0
	call BattleScript_AbilityPopUp
BattleScript_IntimidateActivatesLoop:
	setstatchanger STAT_ATK, 1, TRUE
	trygetintimidatetarget BattleScript_IntimidateActivatesReturn
	jumpifstatus2 BS_TARGET, STATUS2_SUBSTITUTE, BattleScript_IntimidateActivatesLoopIncrement
	jumpifability BS_TARGET, ABILITY_CLEAR_BODY, BattleScript_IntimidatePrevented
	jumpifability BS_TARGET, ABILITY_HYPER_CUTTER, BattleScript_IntimidatePrevented
	jumpifability BS_TARGET, ABILITY_WHITE_SMOKE, BattleScript_IntimidatePrevented
.if B_UPDATED_INTIMIDATE >= GEN_8
	jumpifability BS_TARGET, ABILITY_INNER_FOCUS, BattleScript_IntimidatePrevented
	jumpifability BS_TARGET, ABILITY_SCRAPPY, BattleScript_IntimidatePrevented
	jumpifability BS_TARGET, ABILITY_OWN_TEMPO, BattleScript_IntimidatePrevented
	jumpifability BS_TARGET, ABILITY_OBLIVIOUS, BattleScript_IntimidatePrevented
.endif
	statbuffchange STAT_BUFF_NOT_PROTECT_AFFECTED | STAT_BUFF_ALLOW_PTR, BattleScript_IntimidateActivatesLoopIncrement
	jumpifbyte CMP_GREATER_THAN, cMULTISTRING_CHOOSER, 1, BattleScript_IntimidateActivatesLoopIncrement
	setgraphicalstatchangevalues
	playanimation BS_TARGET, B_ANIM_STATS_CHANGE, sB_ANIM_ARG1
	printstring STRINGID_PKMNCUTSATTACKWITH
	waitmessage B_WAIT_TIME_LONG
	call BattleScript_TryAdrenalineOrb
BattleScript_IntimidateActivatesLoopIncrement:
	addbyte gBattlerTarget, 1
	goto BattleScript_IntimidateActivatesLoop
BattleScript_IntimidateActivatesReturn:
	return
BattleScript_IntimidatePrevented:
	pause B_WAIT_TIME_SHORT
	call BattleScript_AbilityPopUp
	setbyte gBattleCommunication STAT_ATK
	stattextbuffer BS_ATTACKER
	printstring STRINGID_STATWASNOTLOWERED
	waitmessage B_WAIT_TIME_LONG
	call BattleScript_TryAdrenalineOrb
	goto BattleScript_IntimidateActivatesLoopIncrement

BattleScript_DroughtActivates::
	pause B_WAIT_TIME_SHORT
	call BattleScript_AbilityPopUp
	printstring STRINGID_PKMNSXINTENSIFIEDSUN
	waitstate
	playanimation BS_BATTLER_0, B_ANIM_SUN_CONTINUES, NULL
	call BattleScript_WeatherFormChanges
	end3

BattleScript_SnowWarningActivates::
	pause B_WAIT_TIME_SHORT
	call BattleScript_AbilityPopUp
	printstring STRINGID_SNOWWARNINGHAIL
	waitstate
	playanimation BS_BATTLER_0, B_ANIM_HAIL_CONTINUES, NULL
	call BattleScript_WeatherFormChanges
	end3
	
BattleScript_TerrainSeedLoop:	
	savetarget
	setbyte gBattlerTarget, 0
BattleScript_TerrainSeedLoopIter:
	copybyte sBATTLER, gBattlerTarget
	doterrainseed BS_TARGET, BattleScript_TerrainSeedLoop_NextBattler
	removeitem BS_TARGET
BattleScript_TerrainSeedLoop_NextBattler:
	addbyte gBattlerTarget, 0x1
	jumpifbytenotequal gBattlerTarget, gBattlersCount, BattleScript_TerrainSeedLoopIter
	restoretarget
	return

BattleScript_ElectricSurgeActivates::
	pause B_WAIT_TIME_SHORT
	call BattleScript_AbilityPopUp
	printstring STRINGID_TERRAINBECOMESELECTRIC
	waitmessage B_WAIT_TIME_LONG
	playanimation BS_SCRIPTING, B_ANIM_RESTORE_BG, NULL
	call BattleScript_TerrainSeedLoop
	end3

BattleScript_MistySurgeActivates::
	pause B_WAIT_TIME_SHORT
	call BattleScript_AbilityPopUp
	printstring STRINGID_TERRAINBECOMESMISTY
	waitmessage B_WAIT_TIME_LONG
	playanimation BS_SCRIPTING, B_ANIM_RESTORE_BG, NULL
	call BattleScript_TerrainSeedLoop
	end3

BattleScript_GrassySurgeActivates::
	pause B_WAIT_TIME_SHORT
	call BattleScript_AbilityPopUp
	printstring STRINGID_TERRAINBECOMESGRASSY
	waitmessage B_WAIT_TIME_LONG
	playanimation BS_SCRIPTING, B_ANIM_RESTORE_BG, NULL
	call BattleScript_TerrainSeedLoop
	end3

BattleScript_PsychicSurgeActivates::
	pause B_WAIT_TIME_SHORT
	call BattleScript_AbilityPopUp
	printstring STRINGID_TERRAINBECOMESPSYCHIC
	waitmessage B_WAIT_TIME_LONG
	playanimation BS_SCRIPTING, B_ANIM_RESTORE_BG, NULL
	call BattleScript_TerrainSeedLoop
	end3

BattleScript_BadDreamsActivates::
	setbyte gBattlerTarget, 0
	call BattleScript_AbilityPopUp
BattleScript_BadDreamsLoop:
	trygetbaddreamstarget BattleScript_BadDreamsEnd
	dmg_1_8_targethp
	orword gHitMarker, HITMARKER_IGNORE_SUBSTITUTE | HITMARKER_x100000
	printstring STRINGID_BADDREAMSDMG
	waitmessage B_WAIT_TIME_LONG
	jumpifability BS_TARGET, ABILITY_MAGIC_GUARD, BattleScript_BadDreamsIncrement
	healthbarupdate BS_TARGET
	datahpupdate BS_TARGET
	tryfaintmon BS_TARGET, FALSE, NULL
	atk24 BattleScript_BadDreamsIncrement
BattleScript_BadDreamsIncrement:
	addbyte gBattlerTarget, 1
	goto BattleScript_BadDreamsLoop
BattleScript_BadDreamsEnd:
	end3

BattleScript_TookAttack::
	attackstring
	pause B_WAIT_TIME_SHORT
	printstring STRINGID_PKMNSXTOOKATTACK
	waitmessage B_WAIT_TIME_LONG
	orword gHitMarker, HITMARKER_ATTACKSTRING_PRINTED
	return

BattleScript_SturdyPreventsOHKO::
	pause B_WAIT_TIME_SHORT
	call BattleScript_AbilityPopUp
	printstring STRINGID_PKMNPROTECTEDBY
	pause B_WAIT_TIME_LONG
	goto BattleScript_MoveEnd

BattleScript_DampStopsExplosion::
	pause B_WAIT_TIME_SHORT
	copybyte gBattlerAbility, gBattlerTarget
	call BattleScript_AbilityPopUp
	printstring STRINGID_PKMNPREVENTSUSAGE
	pause B_WAIT_TIME_LONG
	moveendto MOVEEND_NEXT_TARGET
	moveendcase MOVEEND_CLEAR_BITS
	end

BattleScript_MoveHPDrain_PPLoss::
	ppreduce
BattleScript_MoveHPDrain::
	attackstring
	pause B_WAIT_TIME_SHORT
	call BattleScript_AbilityPopUp
	orword gHitMarker, HITMARKER_IGNORE_SUBSTITUTE
	healthbarupdate BS_TARGET
	datahpupdate BS_TARGET
	printstring STRINGID_PKMNRESTOREDHPUSING
	waitmessage B_WAIT_TIME_LONG
	orhalfword gMoveResultFlags, MOVE_RESULT_DOESNT_AFFECT_FOE
	goto BattleScript_MoveEnd

BattleScript_MoveStatDrain_PPLoss::
	ppreduce
BattleScript_MoveStatDrain::
	attackstring
	pause B_WAIT_TIME_SHORT
	call BattleScript_AbilityPopUp
	setgraphicalstatchangevalues
	playanimation BS_TARGET, B_ANIM_STATS_CHANGE, sB_ANIM_ARG1
	waitanimation
	printstring STRINGID_TARGETABILITYSTATRAISE
	waitmessage B_WAIT_TIME_LONG
	tryfaintmon BS_ATTACKER, FALSE, NULL
	goto BattleScript_MoveEnd

BattleScript_MonMadeMoveUseless_PPLoss::
	ppreduce
BattleScript_MonMadeMoveUseless::
	attackstring
	pause B_WAIT_TIME_SHORT
	call BattleScript_AbilityPopUp
	printstring STRINGID_PKMNSXMADEYUSELESS
	waitmessage B_WAIT_TIME_LONG
	tryfaintmon BS_ATTACKER, FALSE, NULL
	orhalfword gMoveResultFlags, MOVE_RESULT_DOESNT_AFFECT_FOE
	goto BattleScript_MoveEnd

BattleScript_FlashFireBoost_PPLoss::
	ppreduce
BattleScript_FlashFireBoost::
	attackstring
	pause B_WAIT_TIME_SHORT
	call BattleScript_AbilityPopUp
	printfromtable gFlashFireStringIds
	waitmessage B_WAIT_TIME_LONG
	tryfaintmon BS_ATTACKER, FALSE, NULL
	goto BattleScript_MoveEnd

BattleScript_AbilityPreventsPhasingOut::
	pause B_WAIT_TIME_SHORT
	call BattleScript_AbilityPopUp
	printstring STRINGID_PKMNANCHORSITSELFWITH
	waitmessage B_WAIT_TIME_LONG
	goto BattleScript_MoveEnd

BattleScript_AbilityNoStatLoss::
	pause B_WAIT_TIME_SHORT
	call BattleScript_AbilityPopUp
	printstring STRINGID_PKMNPREVENTSSTATLOSSWITH
	waitmessage B_WAIT_TIME_LONG
	return

BattleScript_BRNPrevention::
	pause B_WAIT_TIME_SHORT
	printfromtable gBRNPreventionStringIds
	waitmessage B_WAIT_TIME_LONG
	return

BattleScript_PRLZPrevention::
	pause B_WAIT_TIME_SHORT
	printfromtable gPRLZPreventionStringIds
	waitmessage B_WAIT_TIME_LONG
	return

BattleScript_PSNPrevention::
	pause B_WAIT_TIME_SHORT
	printfromtable gPSNPreventionStringIds
	waitmessage B_WAIT_TIME_LONG
	return

BattleScript_ObliviousPreventsAttraction::
	pause B_WAIT_TIME_SHORT
	call BattleScript_AbilityPopUp
	printstring STRINGID_PKMNPREVENTSROMANCEWITH
	waitmessage B_WAIT_TIME_LONG
	goto BattleScript_MoveEnd

BattleScript_OwnTempoPrevents::
	pause B_WAIT_TIME_SHORT
	call BattleScript_AbilityPopUp
	printstring STRINGID_PKMNPREVENTSCONFUSIONWITH
	waitmessage B_WAIT_TIME_LONG
	goto BattleScript_MoveEnd

BattleScript_SoundproofProtected::
	attackstring
	ppreduce
	pause B_WAIT_TIME_SHORT
	call BattleScript_AbilityPopUp
	printstring STRINGID_PKMNSXBLOCKSY
	waitmessage B_WAIT_TIME_LONG
	orhalfword gMoveResultFlags, MOVE_RESULT_DOESNT_AFFECT_FOE
	goto BattleScript_MoveEnd

BattleScript_DazzlingProtected::
	attackstring
	ppreduce
	pause B_WAIT_TIME_SHORT
	call BattleScript_AbilityPopUp
	printstring STRINGID_POKEMONCANNOTUSEMOVE
	waitmessage B_WAIT_TIME_LONG
	goto BattleScript_MoveEnd

BattleScript_MoveUsedPsychicTerrainPrevents::
	printstring STRINGID_POKEMONCANNOTUSEMOVE
	waitmessage B_WAIT_TIME_LONG
	goto BattleScript_MoveEnd

BattleScript_GrassyTerrainHeals::
	setbyte gBattleCommunication, 0
BattleScript_GrassyTerrainLoop:
	copyarraywithindex gBattlerAttacker, gBattlerByTurnOrder, gBattleCommunication, 1
	checkgrassyterrainheal BS_ATTACKER, BattleScript_GrassyTerrainLoopIncrement
	printstring STRINGID_GRASSYTERRAINHEALS
	waitmessage B_WAIT_TIME_LONG
BattleScript_GrassyTerrainHpChange:
	orword gHitMarker, HITMARKER_x20 | HITMARKER_IGNORE_SUBSTITUTE | HITMARKER_x100000
	healthbarupdate BS_ATTACKER
	datahpupdate BS_ATTACKER
BattleScript_GrassyTerrainLoopIncrement::
	addbyte gBattleCommunication, 1
	jumpifbytenotequal gBattleCommunication, gBattlersCount, BattleScript_GrassyTerrainLoop
BattleScript_GrassyTerrainLoopEnd::
	bicword gHitMarker, HITMARKER_x20 | HITMARKER_IGNORE_SUBSTITUTE | HITMARKER_x100000
	jumpifword CMP_COMMON_BITS, gFieldStatuses, STATUS_FIELD_TERRAIN_PERMANENT, BattleScript_GrassyTerrainHealEnd
	jumpifbyte CMP_EQUAL, gFieldTimers + 5, 0, BattleScript_GrassyTerrainEnds
BattleScript_GrassyTerrainHealEnd:
	end2

BattleScript_AbilityNoSpecificStatLoss::
	pause B_WAIT_TIME_SHORT
	call BattleScript_AbilityPopUp
	printstring STRINGID_PKMNSXPREVENTSYLOSS
	waitmessage B_WAIT_TIME_LONG
	setbyte cMULTISTRING_CHOOSER, B_MSG_STAT_FELL_EMPTY
	orhalfword gMoveResultFlags, MOVE_RESULT_NO_EFFECT
	return

BattleScript_StickyHoldActivates::
	pause B_WAIT_TIME_SHORT
	call BattleScript_AbilityPopUp
	printstring STRINGID_PKMNSXMADEYINEFFECTIVE
	waitmessage B_WAIT_TIME_LONG
	goto BattleScript_MoveEnd

BattleScript_ColorChangeActivates::
	call BattleScript_AbilityPopUp
	printstring STRINGID_PKMNCHANGEDTYPEWITH
	waitmessage B_WAIT_TIME_LONG
	return

BattleScript_ProteanActivates::
	call BattleScript_AbilityPopUp
	printstring STRINGID_PKMNCHANGEDTYPE
	waitmessage B_WAIT_TIME_LONG
	return

BattleScript_CursedBodyActivates::
	call BattleScript_AbilityPopUp
	printstring STRINGID_CUSEDBODYDISABLED
	waitmessage B_WAIT_TIME_LONG
	return

BattleScript_MummyActivates::
	call BattleScript_AbilityPopUp
	printstring STRINGID_ATTACKERACQUIREDABILITY
	waitmessage B_WAIT_TIME_LONG
	return

BattleScript_TargetsStatWasMaxedOut::
	call BattleScript_AbilityPopUp
	statbuffchange STAT_BUFF_NOT_PROTECT_AFFECTED | MOVE_EFFECT_CERTAIN, NULL
	setgraphicalstatchangevalues
	playanimation BS_TARGET, B_ANIM_STATS_CHANGE, sB_ANIM_ARG1
	printstring STRINGID_TARGETSSTATWASMAXEDOUT
	waitmessage B_WAIT_TIME_LONG
	return

BattleScript_BattlerAbilityStatRaiseOnSwitchIn::
	copybyte gBattlerAbility, gBattlerAttacker
	call BattleScript_AbilityPopUp
	statbuffchange MOVE_EFFECT_AFFECTS_USER | STAT_BUFF_NOT_PROTECT_AFFECTED | MOVE_EFFECT_CERTAIN, NULL
	setgraphicalstatchangevalues
	playanimation BS_ATTACKER, B_ANIM_STATS_CHANGE, sB_ANIM_ARG1
	waitanimation
	printstring STRINGID_BATTLERABILITYRAISEDSTAT
	waitmessage B_WAIT_TIME_LONG
	end3

BattleScript_TargetAbilityStatRaiseOnMoveEnd::
	call BattleScript_AbilityPopUp
	statbuffchange STAT_BUFF_NOT_PROTECT_AFFECTED | MOVE_EFFECT_CERTAIN, NULL
	setgraphicalstatchangevalues
	playanimation BS_TARGET, B_ANIM_STATS_CHANGE, sB_ANIM_ARG1
	waitanimation
	printstring STRINGID_ABILITYRAISEDSTATDRASTICALLY
	waitmessage B_WAIT_TIME_LONG
	return
	
BattleScript_ScriptingAbilityStatRaise::
	copybyte gBattlerAbility, sBATTLER
	call BattleScript_AbilityPopUp
	copybyte sSAVED_DMG, gBattlerAttacker
	copybyte gBattlerAttacker, sBATTLER
	statbuffchange STAT_BUFF_NOT_PROTECT_AFFECTED | MOVE_EFFECT_CERTAIN, NULL
	setgraphicalstatchangevalues
	playanimation BS_SCRIPTING, B_ANIM_STATS_CHANGE, sB_ANIM_ARG1
	waitanimation
	printstring STRINGID_ATTACKERABILITYSTATRAISE
	waitmessage B_WAIT_TIME_LONG
	copybyte gBattlerAttacker, sSAVED_DMG
	return

BattleScript_WeakArmorActivates::
	call BattleScript_AbilityPopUp
	setstatchanger STAT_DEF, 1, TRUE
	statbuffchange STAT_BUFF_ALLOW_PTR, BattleScript_WeakArmorActivatesSpeed
	jumpifbyte CMP_LESS_THAN, cMULTISTRING_CHOOSER, B_MSG_STAT_WONT_DECREASE, BattleScript_WeakArmorDefAnim
	jumpifbyte CMP_EQUAL, cMULTISTRING_CHOOSER, B_MSG_STAT_FELL_EMPTY, BattleScript_WeakArmorActivatesSpeed
	pause 16
	printfromtable gStatDownStringIds
	waitmessage B_WAIT_TIME_LONG
	goto BattleScript_WeakArmorActivatesSpeed
BattleScript_WeakArmorDefAnim:
	setgraphicalstatchangevalues
	playanimation BS_TARGET, B_ANIM_STATS_CHANGE, sB_ANIM_ARG1
	printstring STRINGID_TARGETABILITYSTATLOWER
	waitmessage B_WAIT_TIME_LONG
BattleScript_WeakArmorActivatesSpeed:
	setstatchanger STAT_SPEED, 2, FALSE
	statbuffchange STAT_BUFF_ALLOW_PTR, BattleScript_WeakArmorActivatesEnd
	jumpifbyte CMP_LESS_THAN, cMULTISTRING_CHOOSER, B_MSG_STAT_WONT_INCREASE, BattleScript_WeakArmorSpeedAnim
	jumpifbyte CMP_EQUAL, cMULTISTRING_CHOOSER, B_MSG_STAT_ROSE_EMPTY, BattleScript_WeakArmorActivatesEnd
	pause 16
	printstring STRINGID_TARGETSTATWONTGOHIGHER
	waitmessage B_WAIT_TIME_LONG
	goto BattleScript_WeakArmorActivatesEnd
BattleScript_WeakArmorSpeedAnim:
	setgraphicalstatchangevalues
	playanimation BS_TARGET, B_ANIM_STATS_CHANGE, sB_ANIM_ARG1
	printstring STRINGID_TARGETABILITYSTATRAISE
	waitmessage B_WAIT_TIME_LONG
BattleScript_WeakArmorActivatesEnd:
	return

BattleScript_RaiseStatOnFaintingTarget::
	copybyte gBattlerAbility, gBattlerAttacker
	call BattleScript_AbilityPopUp
	setgraphicalstatchangevalues
	playanimation BS_ATTACKER, B_ANIM_STATS_CHANGE, sB_ANIM_ARG1
	waitanimation
	printstring STRINGID_LASTABILITYRAISEDSTAT
	waitmessage B_WAIT_TIME_LONG
	return	

BattleScript_AttackerAbilityStatRaise::
	copybyte gBattlerAbility, gBattlerAttacker
	call BattleScript_AbilityPopUp
	setgraphicalstatchangevalues
	playanimation BS_ATTACKER, B_ANIM_STATS_CHANGE, sB_ANIM_ARG1
	waitanimation
	printstring STRINGID_ATTACKERABILITYSTATRAISE
	waitmessage B_WAIT_TIME_LONG
	return

BattleScript_FellStingerRaisesStat::
	statbuffchange MOVE_EFFECT_AFFECTS_USER | STAT_BUFF_ALLOW_PTR, BattleScript_FellStingerRaisesAtkEnd
	jumpifbyte CMP_GREATER_THAN, cMULTISTRING_CHOOSER, B_MSG_DEFENDER_STAT_ROSE, BattleScript_FellStingerRaisesAtkEnd
	setgraphicalstatchangevalues
	playanimation BS_ATTACKER, B_ANIM_STATS_CHANGE, sB_ANIM_ARG1
	printfromtable gStatUpStringIds
	waitmessage B_WAIT_TIME_LONG
BattleScript_FellStingerRaisesAtkEnd:
	return

BattleScript_AttackerAbilityStatRaiseEnd3::
	call BattleScript_AttackerAbilityStatRaise
	end3

BattleScript_SwitchInAbilityMsg::
	call BattleScript_AbilityPopUp
	printfromtable gSwitchInAbilityStringIds
	waitmessage B_WAIT_TIME_LONG
	end3

BattleScript_ActivateAsOne::
	call BattleScript_AbilityPopUp
	printfromtable gSwitchInAbilityStringIds
	waitmessage B_WAIT_TIME_LONG
	@ show unnerve
	sethword sABILITY_OVERWRITE, ABILITY_UNNERVE
	setbyte cMULTISTRING_CHOOSER, B_MSG_SWITCHIN_UNNERVE
	call BattleScript_AbilityPopUp
	printfromtable gSwitchInAbilityStringIds
	waitmessage B_WAIT_TIME_LONG
	end3
	
BattleScript_FriskMsgWithPopup::
	copybyte gBattlerAbility, gBattlerAttacker
	call BattleScript_AbilityPopUp
BattleScript_FriskMsg::
	printstring STRINGID_FRISKACTIVATES
	waitmessage B_WAIT_TIME_LONG
	return
	
BattleScript_FriskActivates::
	tryfriskmsg BS_ATTACKER
	end3

BattleScript_ImposterActivates::
	transformdataexecution
	call BattleScript_AbilityPopUp
	playmoveanimation BS_ATTACKER, MOVE_TRANSFORM
	waitanimation
	printstring STRINGID_IMPOSTERTRANSFORM
	waitmessage B_WAIT_TIME_LONG
	end3

BattleScript_HurtAttacker:
	orword gHitMarker, HITMARKER_IGNORE_SUBSTITUTE | HITMARKER_x100000
	healthbarupdate BS_ATTACKER
	datahpupdate BS_ATTACKER
	printstring STRINGID_PKMNHURTSWITH
	waitmessage B_WAIT_TIME_LONG
	tryfaintmon BS_ATTACKER, FALSE, NULL
	return

BattleScript_RoughSkinActivates::
	call BattleScript_AbilityPopUp
	call BattleScript_HurtAttacker
	return

BattleScript_RockyHelmetActivates::
	@ don't play the animation for a fainted mon
	jumpifabsent BS_TARGET, BattleScript_RockyHelmetActivatesDmg
	playanimation BS_TARGET, B_ANIM_HELD_ITEM_EFFECT, NULL
	waitanimation
BattleScript_RockyHelmetActivatesDmg:
	call BattleScript_HurtAttacker
	return

BattleScript_SpikyShieldEffect::
	jumpifabsent BS_ATTACKER, BattleScript_SpikyShieldRet
	orword gHitMarker, HITMARKER_IGNORE_SUBSTITUTE | HITMARKER_x100000
	bichalfword gMoveResultFlags, MOVE_RESULT_NO_EFFECT
	healthbarupdate BS_ATTACKER
	datahpupdate BS_ATTACKER
	printstring STRINGID_PKMNHURTSWITH
	waitmessage B_WAIT_TIME_LONG
	tryfaintmon BS_ATTACKER, FALSE, NULL
BattleScript_SpikyShieldRet::
	return

BattleScript_KingsShieldEffect::
	orword gHitMarker, HITMARKER_IGNORE_SUBSTITUTE | HITMARKER_x100000
	bichalfword gMoveResultFlags, MOVE_RESULT_NO_EFFECT
	seteffectsecondary
	setmoveeffect 0
	copybyte sBATTLER, gBattlerTarget
	copybyte gBattlerTarget, gBattlerAttacker
	copybyte gBattlerAttacker, sBATTLER
	return

BattleScript_BanefulBunkerEffect::
	orword gHitMarker, HITMARKER_IGNORE_SUBSTITUTE | HITMARKER_IGNORE_SAFEGUARD | HITMARKER_x100000
	bichalfword gMoveResultFlags, MOVE_RESULT_NO_EFFECT
	seteffectsecondary
	setmoveeffect 0
	return

BattleScript_CuteCharmActivates::
	call BattleScript_AbilityPopUp
	status2animation BS_ATTACKER, STATUS2_INFATUATION
	printstring STRINGID_PKMNSXINFATUATEDY
	waitmessage B_WAIT_TIME_LONG
	call BattleScript_TryDestinyKnotTarget
	return

BattleScript_AbilityStatusEffect::
	waitstate
	call BattleScript_AbilityPopUp
	seteffectsecondary
	return

BattleScript_BattleBondActivatesOnMoveEndAttacker::
	pause 5
	copybyte gBattlerAbility, gBattlerAttacker
	call BattleScript_AbilityPopUp
	printstring STRINGID_ATTACKERBECAMEFULLYCHARGED
	handleformchange BS_ATTACKER, 0
	handleformchange BS_ATTACKER, 1
	playanimation BS_ATTACKER, B_ANIM_FORM_CHANGE, NULL
	waitanimation
	handleformchange BS_ATTACKER, 2
	printstring STRINGID_ATTACKERBECAMEASHSPECIES
	return

BattleScript_DancerActivates::
	call BattleScript_AbilityPopUp
	waitmessage B_WAIT_TIME_SHORT
	setbyte sB_ANIM_TURN, 0
	setbyte sB_ANIM_TARGETS_HIT, 0
	orword gHitMarker, HITMARKER_x800000
	jumptocalledmove TRUE

BattleScript_SynchronizeActivates::
	waitstate
	call BattleScript_AbilityPopUp
	seteffectprimary
	return

BattleScript_NoItemSteal::
	pause B_WAIT_TIME_SHORT
	printstring STRINGID_PKMNSXMADEYINEFFECTIVE
	waitmessage B_WAIT_TIME_LONG
	return

BattleScript_AbilityCuredStatus::
	call BattleScript_AbilityPopUp
	printstring STRINGID_PKMNSXCUREDITSYPROBLEM
	waitmessage B_WAIT_TIME_LONG
	updatestatusicon BS_SCRIPTING
	return

BattleScript_BattlerShookOffTaunt::
	call BattleScript_AbilityPopUp
	printstring STRINGID_PKMNSHOOKOFFTHETAUNT
	waitmessage B_WAIT_TIME_LONG
	return

BattleScript_BattlerGotOverItsInfatuation::
	call BattleScript_AbilityPopUp
	printstring STRINGID_PKMNGOTOVERITSINFATUATION
	waitmessage B_WAIT_TIME_LONG
	return

BattleScript_IgnoresWhileAsleep::
	printstring STRINGID_PKMNIGNORESASLEEP
	waitmessage B_WAIT_TIME_LONG
	moveendto MOVEEND_NEXT_TARGET
	end

BattleScript_IgnoresAndUsesRandomMove::
	printstring STRINGID_PKMNIGNOREDORDERS
	waitmessage B_WAIT_TIME_LONG
	jumptocalledmove FALSE

BattleScript_MoveUsedLoafingAround::
	jumpifbyte CMP_EQUAL, cMULTISTRING_CHOOSER, B_MSG_LOAFING, BattleScript_MoveUsedLoafingAroundMsg
	jumpifbyte CMP_NOT_EQUAL, cMULTISTRING_CHOOSER, B_MSG_INCAPABLE_OF_POWER, BattleScript_MoveUsedLoafingAroundMsg
	setbyte gBattleCommunication, 0
	various24 BS_ATTACKER
	setbyte cMULTISTRING_CHOOSER, B_MSG_INCAPABLE_OF_POWER
BattleScript_MoveUsedLoafingAroundMsg::
	printfromtable gInobedientStringIds
	waitmessage B_WAIT_TIME_LONG
	moveendto MOVEEND_NEXT_TARGET
	end	
BattleScript_TruantLoafingAround::
	call BattleScript_AbilityPopUp
	goto BattleScript_MoveUsedLoafingAroundMsg

BattleScript_IgnoresAndFallsAsleep::
	printstring STRINGID_PKMNBEGANTONAP
	waitmessage B_WAIT_TIME_LONG
	setmoveeffect MOVE_EFFECT_SLEEP | MOVE_EFFECT_AFFECTS_USER
	seteffectprimary
	moveendto MOVEEND_NEXT_TARGET
	end

BattleScript_IgnoresAndHitsItself::
	printstring STRINGID_PKMNWONTOBEY
	waitmessage B_WAIT_TIME_LONG
	goto BattleScript_DoSelfConfusionDmg

BattleScript_SubstituteFade::
	playanimation BS_TARGET, B_ANIM_SUBSTITUTE_FADE, NULL
	printstring STRINGID_PKMNSUBSTITUTEFADED
	return

BattleScript_BerryCurePrlzEnd2::
	call BattleScript_BerryCureParRet
	end2

BattleScript_BerryCureParRet::
	playanimation BS_SCRIPTING, B_ANIM_HELD_ITEM_EFFECT, NULL
	printstring STRINGID_PKMNSITEMCUREDPARALYSIS
	waitmessage B_WAIT_TIME_LONG
	updatestatusicon BS_SCRIPTING
	removeitem BS_SCRIPTING
	return

BattleScript_BerryCurePsnEnd2::
	call BattleScript_BerryCurePsnRet
	end2

BattleScript_BerryCurePsnRet::
	playanimation BS_SCRIPTING, B_ANIM_HELD_ITEM_EFFECT, NULL
	printstring STRINGID_PKMNSITEMCUREDPOISON
	waitmessage B_WAIT_TIME_LONG
	updatestatusicon BS_SCRIPTING
	removeitem BS_SCRIPTING
	return

BattleScript_BerryCureBrnEnd2::
	call BattleScript_BerryCureBrnRet
	end2

BattleScript_BerryCureBrnRet::
	playanimation BS_SCRIPTING, B_ANIM_HELD_ITEM_EFFECT, NULL
	printstring STRINGID_PKMNSITEMHEALEDBURN
	waitmessage B_WAIT_TIME_LONG
	updatestatusicon BS_SCRIPTING
	removeitem BS_SCRIPTING
	return

BattleScript_BerryCureFrzEnd2::
	call BattleScript_BerryCureFrzRet
	end2

BattleScript_BerryCureFrzRet::
	playanimation BS_SCRIPTING, B_ANIM_HELD_ITEM_EFFECT, NULL
	printstring STRINGID_PKMNSITEMDEFROSTEDIT
	waitmessage B_WAIT_TIME_LONG
	updatestatusicon BS_SCRIPTING
	removeitem BS_SCRIPTING
	return

BattleScript_BerryCureSlpEnd2::
	call BattleScript_BerryCureSlpRet
	end2

BattleScript_BerryCureSlpRet::
	playanimation BS_SCRIPTING, B_ANIM_HELD_ITEM_EFFECT, NULL
	printstring STRINGID_PKMNSITEMWOKEIT
	waitmessage B_WAIT_TIME_LONG
	updatestatusicon BS_SCRIPTING
	removeitem BS_SCRIPTING
	return

BattleScript_GemActivates::
	playanimation BS_ATTACKER, B_ANIM_HELD_ITEM_EFFECT, NULL
	waitanimation
	printstring STRINGID_GEMACTIVATES
	waitmessage B_WAIT_TIME_LONG
	removeitem BS_ATTACKER
	return

BattleScript_BerryReduceDmg::
	playanimation BS_TARGET, B_ANIM_HELD_ITEM_EFFECT, NULL
	waitanimation
	printstring STRINGID_TARGETATEITEM
	waitmessage B_WAIT_TIME_LONG
	removeitem BS_TARGET
	return

BattleScript_PrintBerryReduceString::
	waitmessage B_WAIT_TIME_LONG
	printstring STRINGID_BERRYDMGREDUCES
	waitmessage B_WAIT_TIME_LONG
	return

BattleScript_BerryCureConfusionEnd2::
	call BattleScript_BerryCureConfusionRet
	end2

BattleScript_BerryCureConfusionRet::
	playanimation BS_SCRIPTING, B_ANIM_HELD_ITEM_EFFECT, NULL
	printstring STRINGID_PKMNSITEMSNAPPEDOUT
	waitmessage B_WAIT_TIME_LONG
	removeitem BS_SCRIPTING
	return

BattleScript_BerryCureChosenStatusEnd2::
	call BattleScript_BerryCureChosenStatusRet
	end2

BattleScript_BerryCureChosenStatusRet::
	playanimation BS_SCRIPTING, B_ANIM_HELD_ITEM_EFFECT, NULL
	printfromtable gBerryEffectStringIds
	waitmessage B_WAIT_TIME_LONG
	updatestatusicon BS_SCRIPTING
	removeitem BS_SCRIPTING
	return

BattleScript_MentalHerbCureRet::
	playanimation BS_ATTACKER, B_ANIM_HELD_ITEM_EFFECT, NULL
	printfromtable gMentalHerbCureStringIds
	waitmessage B_WAIT_TIME_LONG
	updatestatusicon BS_SCRIPTING
	removeitem BS_SCRIPTING
	copybyte gBattlerAttacker, sSAVED_BATTLER	@ restore the original attacker just to be safe
	return
	
BattleScript_MentalHerbCureEnd2::
	call BattleScript_MentalHerbCureRet
	end2

BattleScript_WhiteHerbEnd2::
	call BattleScript_WhiteHerbRet
	end2

BattleScript_WhiteHerbRet::
	playanimation BS_SCRIPTING, B_ANIM_HELD_ITEM_EFFECT, NULL
	printstring STRINGID_PKMNSITEMRESTOREDSTATUS
	waitmessage B_WAIT_TIME_LONG
	removeitem BS_SCRIPTING
	return
	
BattleScript_ItemHealHP_RemoveItemRet::
	jumpifability BS_SCRIPTING, ABILITY_RIPEN, BattleScript_ItemHealHP_RemoveItemRet_AbilityPopUp
	goto BattleScript_ItemHealHP_RemoveItemRet_Anim
BattleScript_ItemHealHP_RemoveItemRet_AbilityPopUp:
	call BattleScript_AbilityPopUp
BattleScript_ItemHealHP_RemoveItemRet_Anim:
	playanimation BS_SCRIPTING, B_ANIM_HELD_ITEM_EFFECT, NULL
	printstring STRINGID_PKMNSITEMRESTOREDHEALTH
	waitmessage B_WAIT_TIME_LONG
	orword gHitMarker, HITMARKER_IGNORE_SUBSTITUTE
	healthbarupdate BS_SCRIPTING
	datahpupdate BS_SCRIPTING
	removeitem BS_SCRIPTING
	return

BattleScript_ItemHealHP_RemoveItemEnd2::
	jumpifability BS_ATTACKER, ABILITY_RIPEN, BattleScript_ItemHealHP_RemoveItemEnd2_AbilityPopUp
	goto BattleScript_ItemHealHP_RemoveItemEnd2_Anim
BattleScript_ItemHealHP_RemoveItemEnd2_AbilityPopUp:
	call BattleScript_AbilityPopUp
BattleScript_ItemHealHP_RemoveItemEnd2_Anim:
	playanimation BS_ATTACKER, B_ANIM_HELD_ITEM_EFFECT, NULL
	printstring STRINGID_PKMNSITEMRESTOREDHEALTH
	waitmessage B_WAIT_TIME_LONG
	orword gHitMarker, HITMARKER_IGNORE_SUBSTITUTE
	healthbarupdate BS_ATTACKER
	datahpupdate BS_ATTACKER
	removeitem BS_ATTACKER
	end2

BattleScript_BerryPPHealEnd2::
	jumpifability BS_ATTACKER, ABILITY_RIPEN, BattleScript_BerryPPHealEnd2_AbilityPopup
	goto BattleScript_BerryPPHealEnd2_Anim
BattleScript_BerryPPHealEnd2_AbilityPopup:
	call BattleScript_AbilityPopUp
BattleScript_BerryPPHealEnd2_Anim:
	playanimation BS_ATTACKER, B_ANIM_HELD_ITEM_EFFECT, NULL
	printstring STRINGID_PKMNSITEMRESTOREDPP
	waitmessage B_WAIT_TIME_LONG
	removeitem BS_ATTACKER
	end2

BattleScript_ItemHealHP_End2::
	call BattleScript_ItemHealHP_Ret
	end2

BattleScript_AirBaloonMsgIn::
	printstring STRINGID_AIRBALLOONFLOAT
	waitmessage B_WAIT_TIME_LONG
	end3

BattleScript_AirBaloonMsgPop::
	printstring STRINGID_AIRBALLOONPOP
	waitmessage B_WAIT_TIME_LONG
	removeitem BS_TARGET
	return

BattleScript_ItemHurtRet::
	orword gHitMarker, HITMARKER_IGNORE_SUBSTITUTE | HITMARKER_x100000 | HITMARKER_IGNORE_DISGUISE
	healthbarupdate BS_ATTACKER
	datahpupdate BS_ATTACKER
	printstring STRINGID_HURTBYITEM
	waitmessage B_WAIT_TIME_LONG
	tryfaintmon BS_ATTACKER, FALSE, NULL
	return

BattleScript_ItemHurtEnd2::
	playanimation BS_ATTACKER, B_ANIM_MON_HIT, NULL
	waitanimation
	call BattleScript_ItemHurtRet
	end2

BattleScript_ItemHealHP_Ret::
	playanimation BS_ATTACKER, B_ANIM_HELD_ITEM_EFFECT, NULL
	printstring STRINGID_PKMNSITEMRESTOREDHPALITTLE
	waitmessage B_WAIT_TIME_LONG
	orword gHitMarker, HITMARKER_IGNORE_SUBSTITUTE | HITMARKER_IGNORE_DISGUISE
	healthbarupdate BS_ATTACKER
	datahpupdate BS_ATTACKER
	return

BattleScript_SelectingNotAllowedMoveChoiceItem::
	printselectionstring STRINGID_ITEMALLOWSONLYYMOVE
	endselectionscript

BattleScript_SelectingNotAllowedMoveAssaultVest::
	printselectionstring STRINGID_ASSAULTVESTDOESNTALLOW
	endselectionscript

BattleScript_HangedOnMsg::
	playanimation BS_TARGET, B_ANIM_HANGED_ON, NULL
	printstring STRINGID_PKMNHUNGONWITHX
	waitmessage B_WAIT_TIME_LONG
	jumpifnoholdeffect BS_TARGET, HOLD_EFFECT_FOCUS_SASH, BattleScript_HangedOnMsgRet
	removeitem BS_TARGET
BattleScript_HangedOnMsgRet:
	return

BattleScript_BerryConfuseHealEnd2::
	jumpifability BS_ATTACKER, ABILITY_RIPEN, BattleScript_BerryConfuseHealEnd2_AbilityPopup
	goto BattleScript_BerryConfuseHealEnd2_Anim
BattleScript_BerryConfuseHealEnd2_AbilityPopup:
	call BattleScript_AbilityPopUp
BattleScript_BerryConfuseHealEnd2_Anim:
	playanimation BS_ATTACKER, B_ANIM_HELD_ITEM_EFFECT, NULL
	printstring STRINGID_PKMNSITEMRESTOREDHEALTH
	waitmessage B_WAIT_TIME_LONG
	orword gHitMarker, HITMARKER_IGNORE_SUBSTITUTE
	healthbarupdate BS_ATTACKER
	datahpupdate BS_ATTACKER
	printstring STRINGID_FORXCOMMAYZ
	waitmessage B_WAIT_TIME_LONG
	setmoveeffect MOVE_EFFECT_CONFUSION | MOVE_EFFECT_AFFECTS_USER
	seteffectprimary
	removeitem BS_ATTACKER
	end2

BattleScript_BerryConfuseHealRet::
	jumpifability BS_SCRIPTING, ABILITY_RIPEN, BattleScript_BerryConfuseHealRet_AbilityPopup
	goto BattleScript_BerryConfuseHealRet_Anim
BattleScript_BerryConfuseHealRet_AbilityPopup:
	call BattleScript_AbilityPopUp
BattleScript_BerryConfuseHealRet_Anim:
	playanimation BS_SCRIPTING, B_ANIM_HELD_ITEM_EFFECT, NULL
	printstring STRINGID_PKMNSITEMRESTOREDHEALTH
	waitmessage B_WAIT_TIME_LONG
	orword gHitMarker, HITMARKER_IGNORE_SUBSTITUTE
	healthbarupdate BS_SCRIPTING
	datahpupdate BS_SCRIPTING
	printstring STRINGID_FORXCOMMAYZ
	waitmessage B_WAIT_TIME_LONG
	setmoveeffect MOVE_EFFECT_CONFUSION | MOVE_EFFECT_AFFECTS_USER
	seteffectprimary
	removeitem BS_SCRIPTING
	return

BattleScript_BerryStatRaiseEnd2::
	jumpifability BS_ATTACKER, ABILITY_RIPEN, BattleScript_BerryStatRaiseEnd2_AbilityPopup
	goto BattleScript_BerryStatRaiseEnd2_Anim
BattleScript_BerryStatRaiseEnd2_AbilityPopup:
	call BattleScript_AbilityPopUp
BattleScript_BerryStatRaiseEnd2_Anim:
	statbuffchange STAT_BUFF_ALLOW_PTR, BattleScript_BerryStatRaiseEnd2_End
	setgraphicalstatchangevalues
	playanimation BS_ATTACKER, B_ANIM_HELD_ITEM_EFFECT, sB_ANIM_ARG1
	setbyte cMULTISTRING_CHOOSER, B_MSG_STAT_ROSE_ITEM
	call BattleScript_StatUp
	removeitem BS_ATTACKER
BattleScript_BerryStatRaiseEnd2_End::
	end2

BattleScript_BerryStatRaiseRet::
	jumpifability BS_SCRIPTING, ABILITY_RIPEN, BattleScript_BerryStatRaiseRet_AbilityPopup
	goto BattleScript_BerryStatRaiseRet_Anim
BattleScript_BerryStatRaiseRet_AbilityPopup:
	call BattleScript_AbilityPopUp
BattleScript_BerryStatRaiseRet_Anim:
	statbuffchange STAT_BUFF_ALLOW_PTR, BattleScript_BerryStatRaiseRet_End
	setgraphicalstatchangevalues
	playanimation BS_SCRIPTING, B_ANIM_HELD_ITEM_EFFECT, sB_ANIM_ARG1
	setbyte cMULTISTRING_CHOOSER, B_MSG_STAT_ROSE_ITEM
	call BattleScript_StatUp
	removeitem BS_SCRIPTING
BattleScript_BerryStatRaiseRet_End:
	return

BattleScript_BerryFocusEnergyEnd2::
	playanimation BS_ATTACKER, B_ANIM_HELD_ITEM_EFFECT, NULL
	printstring STRINGID_PKMNUSEDXTOGETPUMPED
	waitmessage B_WAIT_TIME_LONG
	removeitem BS_ATTACKER
	end2

BattleScript_ActionSelectionItemsCantBeUsed::
	printselectionstring STRINGID_ITEMSCANTBEUSEDNOW
	endselectionscript

BattleScript_FlushMessageBox::
	printstring STRINGID_EMPTYSTRING3
	return

BattleScript_PalacePrintFlavorText::
	setbyte gBattleCommunication + 1, 0
BattleScript_PalaceTryBattlerFlavorText::
	palaceflavortext BS_ATTACKER @ BS_ATTACKER here overwritten by gBattleCommunication + 1
	jumpifbyte CMP_NOT_EQUAL, gBattleCommunication, TRUE, BattleScript_PalaceEndFlavorText
	printfromtable gBattlePalaceFlavorTextTable
	waitmessage B_WAIT_TIME_LONG
BattleScript_PalaceEndFlavorText::
	addbyte gBattleCommunication + 1, 1
	jumpifbytenotequal gBattleCommunication + 1, gBattlersCount, BattleScript_PalaceTryBattlerFlavorText
	setbyte gBattleCommunication, 0
	setbyte gBattleCommunication + 1, 0
	end2

BattleScript_ArenaTurnBeginning::
	waitcry BS_ATTACKER
	volumedown
	playse SE_ARENA_TIMEUP1
	pause 8
	playse SE_ARENA_TIMEUP1
	various14 BS_ATTACKER
	arenajudgmentstring B_MSG_REF_COMMENCE_BATTLE
	arenawaitmessage B_MSG_REF_COMMENCE_BATTLE
	pause B_WAIT_TIME_LONG
	various15 BS_ATTACKER
	volumeup
	end2

@ Unused
BattleScript_ArenaNothingDecided::
	playse SE_DING_DONG
	various14 BS_ATTACKER
	arenajudgmentstring B_MSG_REF_NOTHING_IS_DECIDED
	arenawaitmessage B_MSG_REF_NOTHING_IS_DECIDED
	pause B_WAIT_TIME_LONG
	various15 BS_ATTACKER
	end2

BattleScript_ArenaDoJudgment::
	makevisible BS_PLAYER1
	waitstate
	makevisible BS_OPPONENT1
	waitstate
	volumedown
	playse SE_ARENA_TIMEUP1
	pause 8
	playse SE_ARENA_TIMEUP1
	pause B_WAIT_TIME_LONG
	various14 BS_ATTACKER
	arenajudgmentstring B_MSG_REF_THATS_IT
	arenawaitmessage B_MSG_REF_THATS_IT
	pause B_WAIT_TIME_LONG
	setbyte gBattleCommunication, 0
	arenajudgmentwindow
	pause B_WAIT_TIME_LONG
	arenajudgmentwindow
	arenajudgmentstring B_MSG_REF_JUDGE_MIND
	arenawaitmessage B_MSG_REF_JUDGE_MIND
	arenajudgmentwindow
	arenajudgmentstring B_MSG_REF_JUDGE_SKILL
	arenawaitmessage B_MSG_REF_JUDGE_SKILL
	arenajudgmentwindow
	arenajudgmentstring B_MSG_REF_JUDGE_BODY
	arenawaitmessage B_MSG_REF_JUDGE_BODY
	arenajudgmentwindow
	jumpifbyte CMP_EQUAL, gBattleCommunication + 1, 3, BattleScript_ArenaJudgmentPlayerLoses
	jumpifbyte CMP_EQUAL, gBattleCommunication + 1, 4, BattleScript_ArenaJudgmentDraw
	arenajudgmentstring B_MSG_REF_PLAYER_WON
	arenawaitmessage B_MSG_REF_PLAYER_WON
	arenajudgmentwindow
	various15 BS_ATTACKER
	printstring STRINGID_DEFEATEDOPPONENTBYREFEREE
	waitmessage B_WAIT_TIME_LONG
	playfaintcry BS_OPPONENT1
	waitcry BS_ATTACKER
	dofaintanimation BS_OPPONENT1
	cleareffectsonfaint BS_OPPONENT1
	arenaopponentmonlost
	end2

BattleScript_ArenaJudgmentPlayerLoses:
	arenajudgmentstring B_MSG_REF_OPPONENT_WON
	arenawaitmessage B_MSG_REF_OPPONENT_WON
	arenajudgmentwindow
	various15 BS_ATTACKER
	printstring STRINGID_LOSTTOOPPONENTBYREFEREE
	waitmessage B_WAIT_TIME_LONG
	playfaintcry BS_PLAYER1
	waitcry BS_ATTACKER
	dofaintanimation BS_PLAYER1
	cleareffectsonfaint BS_PLAYER1
	arenaplayermonlost
	end2

BattleScript_ArenaJudgmentDraw:
	arenajudgmentstring B_MSG_REF_DRAW
	arenawaitmessage B_MSG_REF_DRAW
	arenajudgmentwindow
	various15 BS_ATTACKER
	printstring STRINGID_TIEDOPPONENTBYREFEREE
	waitmessage B_WAIT_TIME_LONG
	playfaintcry BS_PLAYER1
	waitcry BS_ATTACKER
	dofaintanimation BS_PLAYER1
	cleareffectsonfaint BS_PLAYER1
	playfaintcry BS_OPPONENT1
	waitcry BS_ATTACKER
	dofaintanimation BS_OPPONENT1
	cleareffectsonfaint BS_OPPONENT1
	arenabothmonlost
	end2

BattleScript_AskIfWantsToForfeitMatch::
	printselectionstring STRINGID_QUESTIONFORFEITMATCH
	forfeityesnobox BS_ATTACKER
	endselectionscript

BattleScript_PrintPlayerForfeited::
	printstring STRINGID_FORFEITEDMATCH
	waitmessage B_WAIT_TIME_LONG
	end2

BattleScript_PrintPlayerForfeitedLinkBattle::
	printstring STRINGID_FORFEITEDMATCH
	waitmessage B_WAIT_TIME_LONG
	endlinkbattle
	waitmessage B_WAIT_TIME_LONG
	end2

BattleScript_TotemFlaredToLife::
	playanimation BS_ATTACKER, B_ANIM_TOTEM_FLARE, NULL
	printstring STRINGID_AURAFLAREDTOLIFE
	waitmessage B_WAIT_TIME_LONG
	goto BattleScript_ApplyTotemVarBoost

BattleScript_TotemVar::
	gettotemboost BattleScript_ApplyTotemVarBoost
BattleScript_TotemVarEnd:
	end2
BattleScript_ApplyTotemVarBoost:
	statbuffchange STAT_BUFF_ALLOW_PTR, BattleScript_TotemVarEnd
	setgraphicalstatchangevalues
	playanimation BS_SCRIPTING, B_ANIM_STATS_CHANGE, sB_ANIM_ARG1
BattleScript_TotemVarPrintStatMsg:
	printfromtable gStatUpStringIds
	waitmessage B_WAIT_TIME_LONG
	goto BattleScript_TotemVar  @loop until stats bitfield is empty

BattleScript_AnnounceAirLockCloudNine::
	call BattleScript_AbilityPopUp
	printstring STRINGID_AIRLOCKACTIVATES
	waitmessage B_WAIT_TIME_LONG
	call BattleScript_WeatherFormChanges
	end3

BattleScript_QuickClawActivation::
	printstring STRINGID_EMPTYSTRING3
	waitmessage 1
	playanimation BS_ATTACKER, B_ANIM_HELD_ITEM_EFFECT, NULL
	waitanimation
	printstring STRINGID_CANACTFASTERTHANKSTO
	waitmessage B_WAIT_TIME_LONG
	end2

BattleScript_CustapBerryActivation::
	printstring STRINGID_EMPTYSTRING3
	waitmessage 1
	playanimation BS_ATTACKER, B_ANIM_HELD_ITEM_EFFECT, NULL
	waitanimation
	printstring STRINGID_CANACTFASTERTHANKSTO
	waitmessage B_WAIT_TIME_LONG
	removeitem BS_ATTACKER
	end2

BattleScript_MicleBerryActivateEnd2::
	jumpifability BS_ATTACKER, ABILITY_RIPEN, BattleScript_MicleBerryActivateEnd2_Ripen
	goto BattleScript_MicleBerryActivateEnd2_Anim
BattleScript_MicleBerryActivateEnd2_Ripen:
	call BattleScript_AbilityPopUp
BattleScript_MicleBerryActivateEnd2_Anim:
	playanimation BS_ATTACKER, B_ANIM_HELD_ITEM_EFFECT, NULL
	printstring STRINGID_MICLEBERRYACTIVATES
	waitmessage B_WAIT_TIME_LONG
	removeitem BS_ATTACKER
	end2

BattleScript_MicleBerryActivateRet::
	jumpifability BS_SCRIPTING, ABILITY_RIPEN, BattleScript_MicleBerryActivateRet_Ripen
	goto BattleScript_MicleBerryActivateRet_Anim
BattleScript_MicleBerryActivateRet_Ripen:
	call BattleScript_AbilityPopUp
BattleScript_MicleBerryActivateRet_Anim:
	playanimation BS_SCRIPTING, B_ANIM_HELD_ITEM_EFFECT, NULL
	printstring STRINGID_MICLEBERRYACTIVATES
	waitmessage B_WAIT_TIME_LONG
	removeitem BS_SCRIPTING
	return

BattleScript_JabocaRowapBerryActivates::
	jumpifability BS_TARGET, ABILITY_RIPEN, BattleScript_JabocaRowapBerryActivate_Ripen
	goto BattleScript_JabocaRowapBerryActivate_Anim
BattleScript_JabocaRowapBerryActivate_Ripen:
	call BattleScript_AbilityPopUp
BattleScript_JabocaRowapBerryActivate_Anim:
	jumpifabsent BS_TARGET, BattleScript_JabocaRowapBerryActivate_Dmg	@ dont play the animation for a fainted target
	playanimation BS_TARGET, B_ANIM_HELD_ITEM_EFFECT, NULL
	waitanimation
BattleScript_JabocaRowapBerryActivate_Dmg:
	call BattleScript_HurtAttacker
	removeitem BS_TARGET
	return

BattleScript_Pickpocket::
	call BattleScript_AbilityPopUp
	jumpifability BS_ATTACKER, ABILITY_STICKY_HOLD, BattleScript_PickpocketPrevented
	swapattackerwithtarget
	call BattleScript_ItemSteal
	swapattackerwithtarget
	activateitemeffects BS_TARGET
	return

BattleScript_PickpocketPrevented:
	pause B_WAIT_TIME_SHORT
	copybyte gBattlerAbility, gBattlerAttacker
	call BattleScript_AbilityPopUp
	printstring STRINGID_ITEMCANNOTBEREMOVED
	waitmessage B_WAIT_TIME_LONG
	return

BattleScript_StickyBarbTransfer::
	playanimation BS_TARGET, B_ANIM_ITEM_STEAL, NULL
	printstring STRINGID_STICKYBARBTRANSFER
	waitmessage B_WAIT_TIME_LONG
	removeitem BS_TARGET
	return

BattleScript_RedCardActivates::
	playanimation BS_SCRIPTING, B_ANIM_HELD_ITEM_EFFECT, NULL
	printstring STRINGID_REDCARDACTIVATE
	waitmessage 0x40
	swapattackerwithtarget
	jumpifstatus3 BS_EFFECT_BATTLER, STATUS3_ROOTED, BattleScript_RedCardIngrain
	jumpifability BS_EFFECT_BATTLER, ABILITY_SUCTION_CUPS, BattleScript_RedCardSuctionCups
	setbyte sSWITCH_CASE, B_SWITCH_RED_CARD
	forcerandomswitch BattleScript_RedCardEnd
	@ changes the current battle script. the rest happens in BattleScript_RoarSuccessSwitch_Ret, if switch is successful
BattleScript_RedCardEnd:
	return
BattleScript_RedCardIngrain:
	printstring STRINGID_PKMNANCHOREDITSELF
	waitmessage 0x40
	removeitem BS_SCRIPTING
	swapattackerwithtarget
	return
BattleScript_RedCardSuctionCups:
	printstring STRINGID_PKMNANCHORSITSELFWITH	
	waitmessage 0x40
	removeitem BS_SCRIPTING
	swapattackerwithtarget
	return

BattleScript_EjectButtonActivates::
	makevisible BS_ATTACKER
	playanimation BS_SCRIPTING, B_ANIM_HELD_ITEM_EFFECT, NULL
	printstring STRINGID_EJECTBUTTONACTIVATE
	waitmessage 0x40
	removeitem BS_SCRIPTING
	makeinvisible BS_SCRIPTING
	openpartyscreen BS_SCRIPTING, BattleScript_EjectButtonEnd
	switchoutabilities BS_SCRIPTING
	waitstate
	switchhandleorder BS_SCRIPTING 0x2
	returntoball BS_SCRIPTING
	getswitchedmondata BS_SCRIPTING
	switchindataupdate BS_SCRIPTING
	hpthresholds BS_SCRIPTING
	printstring 0x3
	switchinanim BS_SCRIPTING 0x1
	waitstate
	switchineffects BS_SCRIPTING
BattleScript_EjectButtonEnd:
	return

BattleScript_EjectPackActivate_Ret::
	goto BattleScript_EjectButtonActivates

BattleScript_EjectPackActivate_End2::
	call BattleScript_EjectPackActivate_Ret
	end2

BattleScript_EjectPackActivates::
	jumpifcantswitch BS_SCRIPTING, BattleScript_EjectButtonEnd
	goto BattleScript_EjectPackActivate_Ret

BattleScript_DarkTypePreventsPrankster::
	attackstring
	ppreduce
	pause B_WAIT_TIME_SHORT
	printstring STRINGID_ITDOESNTAFFECT
	waitmessage B_WAIT_TIME_LONG
	orhalfword gMoveResultFlags, MOVE_RESULT_NO_EFFECT
	goto BattleScript_MoveEnd<|MERGE_RESOLUTION|>--- conflicted
+++ resolved
@@ -379,7 +379,7 @@
 	.4byte BattleScript_EffectDecorate                @ EFFECT_DECORATE
 	.4byte BattleScript_EffectHit                     @ EFFECT_SNIPE_SHOT
 	.4byte BattleScript_EffectTripleHit               @ EFFECT_TRIPLE_HIT
-<<<<<<< HEAD
+	.4byte BattleScript_EffectRecoilHP25              @ EFFECT_RECOIL_HP_25
 	.4byte BattleScript_EffectStuffCheeks			  @ EFFECT_STUFF_CHEEKS
 
 BattleScript_EffectStuffCheeks::
@@ -404,9 +404,6 @@
 	waitmessage B_WAIT_TIME_LONG
 BattleScript_StuffCheeksEnd:
 	goto BattleScript_MoveEnd
-=======
-	.4byte BattleScript_EffectRecoilHP25              @ EFFECT_RECOIL_HP_25
->>>>>>> 471eab40
 
 BattleScript_EffectDecorate:
 	attackcanceler
