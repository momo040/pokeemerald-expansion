	.section gfx_data, "aw", %progbits

gUnknown_08C00000:: @ 8C00000
	.incbin "baserom.gba", 0xc00000, 0x4e0

gUnknown_08C004E0:: @ 8C004E0
	.incbin "baserom.gba", 0xc004e0, 0x44

gUnknown_08C00524:: @ 8C00524
	.incbin "baserom.gba", 0xc00524, 0x22c

@ 8C00750
	.include "data/graphics/pokemon/circled_question_mark_graphics.inc"

@ 8C00C10
	.incbin "baserom.gba", 0xc00c10, 0xa34

gUnknown_08C01644:: @ 8C01644
	.incbin "baserom.gba", 0xc01644, 0xE0

gUnknown_08C01724:: @ 8C01724
	.incbin "baserom.gba", 0xc01724, 0xBDC

gUnknown_08C02300:: @ 8C02300
	.incbin "baserom.gba", 0xc02300, 0x7c

gUnknown_08C0237C:: @ 8C0237C
	.incbin "baserom.gba", 0xc0237c, 0x7074

gUnknown_08C093F0:: @ 8C093F0
	.incbin "baserom.gba", 0xc093f0, 0x87ac

    .align 2
gBattleInterface_BallStatusBarPal:: @ 8C11B9C
	.incbin "graphics/battle_interface/ball_status_bar.gbapal"

    .align 2
gBattleInterface_BallDisplayPal:: @ 8C11BBC
	.incbin "graphics/battle_interface/ball_display.gbapal"

    .align 2
gHealthboxElementsGfxTable:: @ 8C11BDC
	.incbin "baserom.gba", 0xc11bdc, 0x840

    .align 2
gBattleInterface_BallDisplayGfx:: @ 8C1241C
	.incbin "graphics/battle_interface/ball_display.4bpp"

    .align 2
gUnknown_08C1249C:: @ 8C1249C
	.incbin "baserom.gba", 0xc1249c, 0x49f4

gUnknown_08C16E90:: @ 8C16E90
	.incbin "baserom.gba", 0xc16e90, 0x118

gUnknown_08C16FA8:: @ 8C16FA8
	.incbin "baserom.gba", 0xc16fa8, 0x1c8

gUnknown_08C17170:: @ 8C17170
	.incbin "baserom.gba", 0xc17170, 0x810

gUnknown_08C17980:: @ 8C17980
	.incbin "baserom.gba", 0xc17980, 0x130

gUnknown_08C17AB0:: @ 8C17AB0
	.incbin "baserom.gba", 0xc17ab0, 0xa5c

gUnknown_08C1850C:: @ 8C1850C
	.incbin "baserom.gba", 0xc1850c, 0x107c

gUnknown_08C19588:: @ 8C19588
	.incbin "baserom.gba", 0xc19588, 0x964

gUnknown_08C19EEC:: @ 8C19EEC
	.incbin "baserom.gba", 0xc19eec, 0x114

gUnknown_08C1A000:: @ 8C1A000
	.incbin "baserom.gba", 0xc1a000, 0x12c

gUnknown_08C1A12C:: @ 8C1A12C
	.incbin "baserom.gba", 0xc1a12c, 0x188

gUnknown_08C1A2B4:: @ 8C1A2B4
	.incbin "baserom.gba", 0xc1a2b4, 0x1DC

gUnknown_08C1A490:: @ 8C1A490
	.incbin "baserom.gba", 0xc1a490, 0xD4

gUnknown_08C1A564:: @ 8C1A564
	.incbin "baserom.gba", 0xc1a564, 0x2154

gUnknown_08C1C6B8:: @ 8C1C6B8
	.incbin "baserom.gba", 0xc1c6b8, 0x9f4

gUnknown_08C1D0AC:: @ 8C1D0AC
	.incbin "baserom.gba", 0xc1d0ac, 0x13c

gUnknown_08C1D1E8:: @ 8C1D1E8
	.incbin "baserom.gba", 0xc1d1e8, 0x28

gUnknown_08C1D210:: @ 8C1D210
	.incbin "baserom.gba", 0xc1d210, 0x1fb8

gUnknown_08C1F1C8:: @ 8C1F1C8
	.incbin "baserom.gba", 0xc1f1c8, 0x2a4

gUnknown_08C1F46C:: @ 8C1F46C
	.incbin "baserom.gba", 0xc1f46c, 0x17c

gUnknown_08C1F5E8:: @ 8C1F5E8
	.incbin "baserom.gba", 0xc1f5e8, 0x184

gUnknown_08C1F76C:: @ 8C1F76C
	.incbin "baserom.gba", 0xc1f76c, 0x17c

gUnknown_08C1F8E8:: @ 8C1F8E8
	.incbin "baserom.gba", 0xc1f8e8, 0xd80

gUnknown_08C20668:: @ 8C20668
	.incbin "baserom.gba", 0xc20668, 0x1c

gUnknown_08C20684:: @ 8C20684
	.incbin "baserom.gba", 0xc20684, 0x1f8c

gUnknown_08C22610:: @ 8C22610
	.incbin "baserom.gba", 0xc22610, 0xcd0

gUnknown_08C232E0:: @ 8C232E0
	.incbin "baserom.gba", 0xc232e0, 0xa70

gUnknown_08C23D50:: @ 8C23D50
	.incbin "baserom.gba", 0xc23d50, 0x28

gUnknown_08C23D78:: @ 8C23D78
	.incbin "baserom.gba", 0xc23d78, 0xc58

gUnknown_08C249D0:: @ 8C249D0
	.incbin "baserom.gba", 0xc249d0, 0x28

gUnknown_08C249F8:: @ 8C249F8
	.incbin "baserom.gba", 0xc249f8, 0x5c3c

gUnknown_08C2A634:: @ 8C2A634
	.incbin "baserom.gba", 0xc2a634, 0xa0

gUnknown_08C2A6D4:: @ 8C2A6D4
	.incbin "baserom.gba", 0xc2a6d4, 0x18

gUnknown_08C2A6EC:: @ 8C2A6EC
	.incbin "baserom.gba", 0xc2a6ec, 0x27d0

gSubstituteDollPal:: @ 8C2CEBC
	.incbin "baserom.gba", 0xc2cebc, 0x24

gSubstituteDollGfx:: @ 8C2CEE0
	.incbin "baserom.gba", 0xc2cee0, 0x240

<<<<<<< HEAD
gUnknown_08C2D120:: @ 8C2D120
	.incbin "baserom.gba", 0xc2d120, 552
    
gUnknown_08C2D348:: @ 8C2D348
	.incbin "baserom.gba", 0xC2D348, 196
    
gUnknown_08C2D40C:: @ 8C2D40C
	.incbin "baserom.gba", 0xC2D40C, 28
    
gContestConfetti_Gfx:: @ 8C2D428
	.incbin "baserom.gba", 0xC2D428, 288
    
gContestConfetti_Pal:: @ 8C2D548
	.incbin "baserom.gba", 0xC2D548, 40
    
gUnknown_08C2D570:: @ 8C2D570
	.incbin "baserom.gba", 0xC2D570, 316
    
gUnknown_08C2D6AC:: @ 8C2D6AC
	.incbin "baserom.gba", 0xC2D6AC, 36
    
gUnknown_08C2D6D0:: @ 8C2D6D0
	.incbin "baserom.gba", 0xC2D6D0, 40
    
gUnknown_08C2D6F8:: @ 8C2D6F8
	.incbin "baserom.gba", 0xC2D6F8, 40
=======
gSubstituteDollTilemap:: @ 8C2D120
	.incbin "baserom.gba", 0xc2d120, 0x600
>>>>>>> d1fe93bf

gUnknown_08C2D720:: @ 8C2D720
	.incbin "baserom.gba", 0xc2d720, 0x210

gUnknown_08C2D930:: @ 8C2D930
	.incbin "baserom.gba", 0xc2d930, 0x11c

gUnknown_08C2DA4C:: @ 8C2DA4C
	.incbin "baserom.gba", 0xc2da4c, 0x11c

gUnknown_08C2DB68:: @ 8C2DB68
	.incbin "baserom.gba", 0xc2db68, 0x20

gUnknown_08C2DB88:: @ 8C2DB88
	.incbin "baserom.gba", 0xc2db88, 0x20

gUnknown_08C2DBA8:: @ 8C2DBA8
	.incbin "baserom.gba", 0xc2dba8, 0x20

gUnknown_08C2DBC8:: @ 8C2DBC8
	.incbin "baserom.gba", 0xc2dbc8, 0x20

gUnknown_08C2DBE8:: @ 8C2DBE8
	.incbin "baserom.gba", 0xc2dbe8, 0x20

gUnknown_08C2DC08:: @ 8C2DC08
	.incbin "baserom.gba", 0xc2dc08, 0x20

gUnknown_08C2DC28:: @ 8C2DC28
	.incbin "baserom.gba", 0xc2dc28, 0x20

gUnknown_08C2DC48:: @ 8C2DC48
	.incbin "baserom.gba", 0xc2dc48, 0x20

gUnknown_08C2DC68:: @ 8C2DC68
	.incbin "baserom.gba", 0xc2dc68, 0x13c

gUnknown_08C2DDA4:: @ 8C2DDA4
	.incbin "baserom.gba", 0xc2dda4, 0x20

gUnknown_08C2DDC4:: @ 8C2DDC4
	.incbin "baserom.gba", 0xc2ddc4, 0xc8c

gUnknown_08C2EA50:: @ 8C2EA50
	.incbin "baserom.gba", 0xc2ea50, 0x4c

gUnknown_08C2EA9C:: @ 8C2EA9C
	.incbin "baserom.gba", 0xc2ea9c, 0xf6c

@ 8C2FA08
	.include "data/graphics/pokemon/graphics.inc"

@ 8D51DC8
	.include "data/graphics/trainers/graphics.inc"

	.align 2
gMonIcon_QuestionMark:: @ 8D774D0
	.incbin "graphics/pokemon/icons/question_mark_icon.4bpp"

	.align 2
gMonFootprint_QuestionMark:: @ 8D778D0
	.incbin "graphics/pokemon/footprints/question_mark_footprint.1bpp"

gUnknown_08D778F0:: @ 8D778F0
	.incbin "baserom.gba", 0xd778f0, 0xe8

gUnknown_08D779D8:: @ 8D779D8
	.incbin "baserom.gba", 0xd779d8, 0x10c

gUnknown_08D77AE4:: @ 8D77AE4
	.incbin "baserom.gba", 0xd77ae4, 0x28

gUnknown_08D77B0C:: @ 8D77B0C
	.incbin "baserom.gba", 0xd77b0c, 0x25c

gUnknown_08D77D68:: @ 8D77D68
	.incbin "baserom.gba", 0xd77d68, 0x5b0

gUnknown_08D78318:: @ 8D78318
	.incbin "baserom.gba", 0xd78318, 0x38

gUnknown_08D78350:: @ 8D78350
	.incbin "baserom.gba", 0xd78350, 0x2b0

gUnknown_08D78600:: @ 8D78600
	.incbin "baserom.gba", 0xd78600, 0x678

gUnknown_08D78C78:: @ 8D78C78
	.incbin "baserom.gba", 0xd78C78, 0x40

gUnknown_08D78CB8:: @ 8D78CB8
	.incbin "baserom.gba", 0xd78CB8, 0x2b0

gUnknown_08D78F68:: @ 8D78F68
	.incbin "baserom.gba", 0xd78f68, 0x5f8

gUnknown_08D79560:: @ 8D79560
	.incbin "baserom.gba", 0xd79560, 0x48

gUnknown_08D795A8:: @ 8D795A8
	.incbin "baserom.gba", 0xd795A8, 0x2b0

gUnknown_08D79858:: @ 8D79858
	.incbin "baserom.gba", 0xd79858, 0x5b8

gUnknown_08D79E10:: @ 8D79E10
	.incbin "baserom.gba", 0xd79E10, 0x48

gUnknown_08D79E58:: @ 8D79E58
	.incbin "baserom.gba", 0xd79e58, 0x2b0

gUnknown_08D7A108:: @ 8D7A108
	.incbin "baserom.gba", 0xd7a108, 0x5d4

gUnknown_08D7A6DC:: @ 8D7A6DC
	.incbin "baserom.gba", 0xd7a6DC, 0x44

gUnknown_08D7A720:: @ 8D7A720
	.incbin "baserom.gba", 0xd7a720, 0x2b0

gUnknown_08D7A9D0:: @ 8D7A9D0
	.incbin "baserom.gba", 0xd7a9D0, 0x5a8

gUnknown_08D7AF78:: @ 8D7AF78
	.incbin "baserom.gba", 0xd7af78, 0x40

gUnknown_08D7AFB8:: @ 8D7AFB8
	.incbin "baserom.gba", 0xd7aFB8, 0x2b0

gUnknown_08D7B268:: @ 8D7B268
	.incbin "baserom.gba", 0xd7b268, 0x5c0

gUnknown_08D7B828:: @ 8D7B828
	.incbin "baserom.gba", 0xd7b828, 0x3c

gUnknown_08D7B864:: @ 8D7B864
	.incbin "baserom.gba", 0xd7b864, 0x2b0

gUnknown_08D7BB14:: @ 8D7BB14
	.incbin "baserom.gba", 0xd7bb14, 0x5f8

gUnknown_08D7C10C:: @ 8D7C10C
	.incbin "baserom.gba", 0xd7c10c, 0x48

gUnknown_08D7C154:: @ 8D7C154
	.incbin "baserom.gba", 0xd7c154, 0x2b0

gUnknown_08D7C404:: @ 8D7C404
	.incbin "baserom.gba", 0xd7c404, 0x3c

gUnknown_08D7C440:: @ 8D7C440
	.incbin "baserom.gba", 0xd7c440, 0x5ac

gUnknown_08D7C9EC:: @ 8D7C9EC
	.incbin "baserom.gba", 0xd7c9ec, 0x3c

gUnknown_08D7CA28:: @ 8D7CA28
	.incbin "baserom.gba", 0xd7ca28, 0x2b0

gUnknown_08D7CCD8:: @ 8D7CCD8
	.incbin "baserom.gba", 0xd7ccd8, 0x608

gUnknown_08D7D2E0:: @ 8D7D2E0
	.incbin "baserom.gba", 0xd7d2e0, 0x2b0

gUnknown_08D7D590:: @ 8D7D590
	.incbin "baserom.gba", 0xd7d590, 0x674

gUnknown_08D7DC04:: @ 8D7DC04
	.incbin "baserom.gba", 0xd7dc04, 0x2b0

gUnknown_08D7DEB4:: @ 8D7DEB4
	.incbin "baserom.gba", 0xd7deb4, 0x40

gUnknown_08D7DEF4:: @ 8D7DEF4
	.incbin "baserom.gba", 0xd7def4, 0x3c

gUnknown_08D7DF30:: @ 8D7DF30
	.incbin "baserom.gba", 0xd7df30, 0x58

gUnknown_08D7DF88:: @ 8D7DF88
	.incbin "baserom.gba", 0xd7df88, 0x3c

gUnknown_08D7DFC4:: @ 8D7DFC4
	.incbin "baserom.gba", 0xd7dfc4, 0x3c

gUnknown_08D7E000:: @ 8D7E000
	.incbin "baserom.gba", 0xd7e000, 0x60

gUnknown_08D7E060:: @ 8D7E060
	.incbin "baserom.gba", 0xd7e060, 0x6c

gUnknown_08D7E0CC:: @ 8D7E0CC
	.incbin "baserom.gba", 0xd7e0cc, 0x50

gUnknown_08D7E11C:: @ 8D7E11C
	.incbin "baserom.gba", 0xd7e11c, 0x48

gUnknown_08D7E164:: @ 8D7E164
	.incbin "baserom.gba", 0xd7e164, 0x44

gUnknown_08D7E1A8:: @ 8D7E1A8
	.incbin "baserom.gba", 0xd7e1a8, 0x50

gUnknown_08D7E1F8:: @ 8D7E1F8
	.incbin "baserom.gba", 0xd7e1f8, 0x3c

gUnknown_08D7E234:: @ 8D7E234
	.incbin "baserom.gba", 0xd7e234, 0x4c

gUnknown_08D7E280:: @ 8D7E280
	.incbin "baserom.gba", 0xd7e280, 0x588

gUnknown_08D7E808:: @ 8D7E808
	.incbin "baserom.gba", 0xd7e808, 0x1bc

gUnknown_08D7E9C4:: @ 8D7E9C4
	.incbin "baserom.gba", 0xd7e9C4, 0x710

gUnknown_08D7F0D4:: @ 8D7F0D4
	.incbin "baserom.gba", 0xd7F0D4, 0x238

gUnknown_08D7F30C:: @ 8D7F30C
	.incbin "baserom.gba", 0xd7F30c, 0x544

gUnknown_08D7F850:: @ 8D7F850
	.incbin "baserom.gba", 0xd7F850, 0x1a8

gUnknown_08D7F9F8:: @ 8D7F9F8
	.incbin "baserom.gba", 0xd7f9f8, 0x4cc

gUnknown_08D7FEC4:: @ 8D7FEC4
	.incbin "baserom.gba", 0xd7fec4, 0x190

gUnknown_08D80054:: @ 8D80054
	.incbin "baserom.gba", 0xd80054, 0x60c

gUnknown_08D80660:: @ 8D80660
	.incbin "baserom.gba", 0xd80660, 0x1a4

gUnknown_08D80804:: @ 8D80804
	.incbin "baserom.gba", 0xd80804, 0x54c

gUnknown_08D80D50:: @ 8D80D50
	.incbin "baserom.gba", 0xd80d50, 0x14C

gUnknown_08D80E9C:: @ 8D80E9C
	.incbin "baserom.gba", 0xd80e9c, 0x5e0

gUnknown_08D8147C:: @ 8D8147C
	.incbin "baserom.gba", 0xd8147C, 0x194

gUnknown_08D81610:: @ 8D81610
	.incbin "baserom.gba", 0xd81610, 0x81c

gUnknown_08D81E2C:: @ 8D81E2C
	.incbin "baserom.gba", 0xd81e2c, 0x2a8

gUnknown_08D820D4:: @ 8D820D4
	.incbin "baserom.gba", 0xd820d4, 0x410

gUnknown_08D824E4:: @ 8D824E4
	.incbin "baserom.gba", 0xd824e4, 0x124

gUnknown_08D82608:: @ 8D82608
	.incbin "baserom.gba", 0xd82608, 0x668

gUnknown_08D82C70:: @ 8D82C70
	.incbin "baserom.gba", 0xd82c70, 0x2a0

gUnknown_08D82F10:: @ 8D82F10
	.incbin "baserom.gba", 0xd82f10, 0x5ec

gUnknown_08D834FC:: @ 8D834FC
	.incbin "baserom.gba", 0xd834fc, 0x404

gUnknown_08D83900:: @ 8D83900
	.incbin "baserom.gba", 0xd83900, 0x22c

gUnknown_08D83B2C:: @ 8D83B2C
	.incbin "baserom.gba", 0xd83b2c, 0x110

gUnknown_08D83C3C:: @ 8D83C3C
	.incbin "baserom.gba", 0xd83c3c, 0x114

gUnknown_08D83D50:: @ 8D83D50
	.incbin "baserom.gba", 0xd83d50, 0xc20

gUnknown_08D84970:: @ 8D84970
	.incbin "baserom.gba", 0xd84970, 0x590

gUnknown_08D84F00:: @ 8D84F00
	.incbin "baserom.gba", 0xd84f00, 0x458

gUnknown_08D85358:: @ 8D85358
	.incbin "baserom.gba", 0xd85358, 0xec

gUnknown_08D85444:: @ 8D85444
	.incbin "baserom.gba", 0xd85444, 0x84

gUnknown_08D854C8:: @ 8D854C8
	.incbin "baserom.gba", 0xd854c8, 0x120

gUnknown_08D855E8:: @ 8D855E8
	.incbin "baserom.gba", 0xd855e8, 0x18

gUnknown_08D85600:: @ 8D85600
	.incbin "baserom.gba", 0xd85600, 0x20

gUnknown_08D85620:: @ 8D85620
	.incbin "baserom.gba", 0xd85620, 0x20

gUnknown_08D85640:: @ 8D85640
	.incbin "baserom.gba", 0xd85640, 0x20

gUnknown_08D85660:: @ 8D85660
	.incbin "baserom.gba", 0xd85660, 0x20

gUnknown_08D85680:: @ 8D85680
	.incbin "baserom.gba", 0xd85680, 0x20

gUnknown_08D856A0:: @ 8D856A0
	.incbin "baserom.gba", 0xd856a0, 0x28

gUnknown_08D856C8:: @ 8D856C8
	.incbin "baserom.gba", 0xd856c8, 0xe0

gUnknown_08D857A8:: @ 8D857A8
	.incbin "baserom.gba", 0xd857a8, 0x274

gUnknown_08D85A1C:: @ 8D85A1C
	.incbin "baserom.gba", 0xd85a1c, 0x234

gUnknown_08D85C50:: @ 8D85C50
	.incbin "baserom.gba", 0xd85c50, 0x60

	.align 2
gIntro2BrendanNoTurnPal:: @ 8D85CB0
	.incbin "graphics/intro/intro2_brendan_noturn.gbapal"

	.align 2
gUnknown_08D85CD0:: @ 8D85CD0
	.incbin "baserom.gba", 0xd85cd0, 0x182

gUnknown_08D85E52:: @ 8D85E52
	.incbin "baserom.gba", 0xd85e52, 0x20

gUnknown_08D85E72:: @ 8D85E72
	.incbin "baserom.gba", 0xd85e72, 0xa

gUnknown_08D85E7C:: @ 8D85E7C
	.incbin "baserom.gba", 0xd85e7c, 0x54

	.align 2
gIntro2VolbeatPal:: @ 8D85ED0
	.incbin "graphics/intro/intro2_volbeat.gbapal"

	.align 2
gIntro2TorchicPal:: @ 8D85EF0
	.incbin "graphics/intro/intro2_torchic.gbapal"

	.align 2
gIntro2ManectricPal:: @ 8D85ED0
	.incbin "graphics/intro/intro2_manectric.gbapal"

	.align 2
gIntro2FlygonPal:: @ 8D85F30
	.incbin "graphics/intro/intro2_flygon.gbapal"

	.align 2
gIntro2VolbeatGfx:: @ 8D85F50
	.incbin "graphics/intro/intro2_volbeat.4bpp.lz"

	.align 2
gIntro2TorchicGfx:: @ 8D86130
	.incbin "graphics/intro/intro2_torchic.4bpp.lz"

	.align 2
gIntro2ManectricGfx:: @ 8D86550
	.incbin "graphics/intro/intro2_manectric.4bpp.lz"

	.align 2
gIntro2FlygonGfx:: @ 8D8702C
	.incbin "graphics/intro/intro2_flygon.4bpp.lz"

	.align 2
gIntro2BrendanNoTurnGfx:: @ 8D87568
	.incbin "graphics/intro/intro2_brendan_noturn.4bpp.lz"

	.align 2
gIntro2MayNoTurnGfx:: @ 8D87CA4
	.incbin "graphics/intro/intro2_may_noturn.4bpp.lz"

	.align 2
gUnknown_08D88494:: @ 8D88494
	.incbin "baserom.gba", 0xd88494, 0x8ac

gUnknown_08D88D40:: @ 8D88D40
	.incbin "baserom.gba", 0xd88d40, 0x4e4

gUnknown_08D89224:: @ 8D89224
	.incbin "baserom.gba", 0xd89224, 0x898

gUnknown_08D89ABC:: @ 8D89ABC
	.incbin "baserom.gba", 0xd89abc, 0x4c0

gUnknown_08D89F7C:: @ 8D89F7C
	.incbin "baserom.gba", 0xd89f7c, 0x89c

gUnknown_08D8A818:: @ 8D8A818
	.incbin "baserom.gba", 0xd8a818, 0x11c

gUnknown_08D8A934:: @ 8D8A934
	.incbin "baserom.gba", 0xd8a934, 0x120

gUnknown_08D8AA54:: @ 8D8AA54
	.incbin "baserom.gba", 0xd8aa54, 0x72c

gUnknown_08D8B180:: @ 8D8B180
	.incbin "baserom.gba", 0xd8b180, 0x2c0

gUnknown_08D8B440:: @ 8D8B440
	.incbin "baserom.gba", 0xd8b440, 0x2a8

gUnknown_08D8B6E8:: @ 8D8B6E8
	.incbin "baserom.gba", 0xd8b6e8, 0x124

	.align 2
gIntro3LightningGfx:: @ 8D8B80C
	.incbin "graphics/intro/intro3_lightning.4bpp.lz"

	.align 2
gIntro3LightningPal:: @ 8D8BA54
	.incbin "graphics/intro/intro3_lightning.gbapal"

	.align 2
gUnknown_08D8BA74:: @ 8D8BA74
	.incbin "baserom.gba", 0xd8ba74, 0x6f8

gUnknown_08D8C16C:: @ 8D8C16C
	.incbin "baserom.gba", 0xd8c16c, 0x6cc

gUnknown_08D8C838:: @ 8D8C838
	.incbin "baserom.gba", 0xd8c838, 0x490

gUnknown_08D8CCC8:: @ 8D8CCC8
	.incbin "baserom.gba", 0xd8ccc8, 0x27c

	.align 2
gIntro2BubblesGfx:: @ 8D8CF44
	.incbin "graphics/intro/intro2_bubbles.4bpp.lz"

	.align 2
gIntro2BubblesPal:: @ 8D8D110
	.incbin "graphics/intro/intro2_bubbles.gbapal"

	.align 2
gIntro1FlygonGfx:: @ 8D8D130
	.incbin "graphics/intro/intro1_flygon.4bpp.lz"

	.align 2
gIntro1SparkleGfx:: @ 8D8D208
	.incbin "graphics/intro/intro1_sparkle.4bpp.lz"

	.align 2
	.incbin "baserom.gba", 0xd8d2a4, 0x16c

gUnknown_08D8D410:: @ 8D8D410
	.incbin "baserom.gba", 0xd8d410, 0x17c

gUnknown_08D8D58C:: @ 8D8D58C
	.incbin "baserom.gba", 0xd8d58c, 0x52c

gUnknown_08D8DAB8:: @ 8D8DAB8
	.incbin "baserom.gba", 0xd8dab8, 0xefc

gUnknown_08D8E9B4:: @ 8D8E9B4
	.incbin "baserom.gba", 0xd8e9b4, 0x80

gUnknown_08D8EA34:: @ 8D8EA34
	.incbin "baserom.gba", 0xd8ea34, 0x1f0

gUnknown_08D8EC24:: @ 8D8EC24
	.incbin "baserom.gba", 0xd8ec24, 0xf78

gUnknown_08D8FB9C:: @ 8D8FB9C
	.incbin "baserom.gba", 0xd8fb9c, 0x24

gUnknown_08D8FBC0:: @ 8D8FBC0
	.incbin "baserom.gba", 0xd8fbc0, 0x30

	.align 2
gBattleInterface_BallStatusBarGfx:: @ 8D8FBF0
	.incbin "graphics/battle_interface/ball_status_bar.4bpp.lz"

	.align 2
gMonIcon_Egg:: @ 8D8FC74
	.incbin "graphics/pokemon/icons/egg_icon.4bpp"

	.incbin "baserom.gba", 0xd90074, 0x1524

gUnknown_08D91598:: @ 8D91598
	.incbin "baserom.gba", 0xd91598, 0x820

gUnknown_08D91DB8:: @ 8D91DB8
	.incbin "baserom.gba", 0xd91db8, 0xa34

gUnknown_08D927EC:: @ 8D927EC
	.incbin "baserom.gba", 0xd927ec, 0xaf4

gUnknown_08D932E0:: @ 8D932E0
	.incbin "baserom.gba", 0xd932e0, 0x2b8

gUnknown_08D93598:: @ 8D93598
	.incbin "baserom.gba", 0xd93598, 0x1e4

gUnknown_08D9377C:: @ 8D9377C
	.incbin "baserom.gba", 0xd9377c, 0x1e4

gUnknown_08D93960:: @ 8D93960
	.incbin "baserom.gba", 0xd93960, 0x1158

gUnknown_08D94AB8:: @ 8D94AB8
	.incbin "baserom.gba", 0xd94ab8, 0x1320

gUnknown_08D95DD8:: @ 8D95DD8
	.incbin "baserom.gba", 0xd95dd8, 0x28

gUnknown_08D95E00:: @ 8D95E00
	.incbin "baserom.gba", 0xd95e00, 0x2d0

gUnknown_08D960D0:: @ 8D960D0
	.incbin "baserom.gba", 0xd960d0, 0x2d4

gUnknown_08D963A4:: @ 8D963A4
	.incbin "baserom.gba", 0xd963a4, 0x448

gUnknown_08D967EC:: @ 8D967EC
	.incbin "baserom.gba", 0xd967ec, 0x2c8

gUnknown_08D96AB4:: @ 8D96AB4
	.incbin "baserom.gba", 0xd96ab4, 0xec

gUnknown_08D96BA0:: @ 8D96BA0
	.incbin "baserom.gba", 0xd96ba0, 0xfe4

gUnknown_08D97B84:: @ 8D97B84
	.incbin "baserom.gba", 0xd97b84, 0x188

gUnknown_08D97D0C:: @ 8D97D0C
	.incbin "baserom.gba", 0xd97d0c, 0x830

gUnknown_08D9853C:: @ 8D9853C
	.incbin "baserom.gba", 0xd9853c, 0xf0

gUnknown_08D9862C:: @ 8D9862C
	.incbin "baserom.gba", 0xd9862c, 0x1d0

gUnknown_08D987FC:: @ 8D987FC
	.incbin "baserom.gba", 0xd987fc, 0x190

gUnknown_08D9898C:: @ 8D9898C
	.incbin "baserom.gba", 0xd9898c, 0x19c

gUnknown_08D98B28:: @ 8D98B28
	.incbin "baserom.gba", 0xd98b28, 0x1a0

gUnknown_08D98CC8:: @ 8D98CC8
	.incbin "baserom.gba", 0xd98cc8, 0x18c0

gUnknown_08D9A588:: @ 8D9A588
	.incbin "baserom.gba", 0xd9a588, 0x4c

gUnknown_08D9A5D4:: @ 8D9A5D4
	.incbin "baserom.gba", 0xd9a5d4, 0x4c

gUnknown_08D9A620:: @ 8D9A620
	.incbin "baserom.gba", 0xd9a620, 0x26c

gUnknown_08D9A88C:: @ 8D9A88C
	.incbin "baserom.gba", 0xd9a88c, 0x544

gUnknown_08D9ADD0:: @ 8D9ADD0
	.incbin "baserom.gba", 0xd9add0, 0x34

gUnknown_08D9AE04:: @ 8D9AE04
	.incbin "baserom.gba", 0xd9ae04, 0x140

gUnknown_08D9AF44:: @ 8D9AF44
	.incbin "baserom.gba", 0xd9af44, 0x78

gBuyMenuFrame_Gfx:: @ 8D9AFBC
	.incbin "baserom.gba", 0xd9afbc, 0x10c

gMenuMoneyPal:: @ 8D9B0C8
	.incbin "baserom.gba", 0xd9b0c8, 0x28

gBuyMenuFrame_Tilemap:: @ 8D9B0F0
	.incbin "baserom.gba", 0xd9b0f0, 0x140
    
gMenuMoneyGfx:: @ 8D9B230
    .incbin "baserom.gba", 0xd9b230, 0x84

gUnknown_08D9B2B4:: @ 8D9B2B4
	.incbin "baserom.gba", 0xd9b2b4, 0x1bc

gUnknown_08D9B470:: @ 8D9B470
	.incbin "baserom.gba", 0xd9b470, 0x358

gUnknown_08D9B7C8:: @ 8D9B7C8
	.incbin "baserom.gba", 0xd9b7c8, 0x27c

gUnknown_08D9BA44:: @ 8D9BA44
	.incbin "baserom.gba", 0xd9ba44, 0x100

gUnknown_08D9BB44:: @ 8D9BB44
	.incbin "baserom.gba", 0xd9bb44, 0x3ac

gUnknown_08D9BEF0:: @ 8D9BEF0
	.incbin "baserom.gba", 0xd9bef0, 0xa8

gUnknown_08D9BF98:: @ 8D9BF98
	.incbin "baserom.gba", 0xd9bf98, 0x1a4

gUnknown_08D9C13C:: @ 8D9C13C
	.incbin "baserom.gba", 0xd9c13c, 0x26c

@ 8D9C3A8
	.include "data/graphics/berries/berry_graphics.inc"

@ 8DA1E78
	.incbin "baserom.gba", 0xda1e78, 0x1548

gUnknown_08DA33C0:: @ 8DA33C0
	.incbin "baserom.gba", 0xda33c0, 0x428

gUnknown_08DA37E8:: @ 8DA37E8
	.incbin "baserom.gba", 0xda37e8, 0x3c

gUnknown_08DA3824:: @ 8DA3824
	.incbin "baserom.gba", 0xda3824, 0x164

gUnknown_08DA3988:: @ 8DA3988
	.incbin "baserom.gba", 0xda3988, 0x100

gUnknown_08DA3A88:: @ 8DA3A88
	.incbin "baserom.gba", 0xda3a88, 0x20c

gUnknown_08DA3C94:: @ 8DA3C94
	.incbin "baserom.gba", 0xda3c94, 0x1114

gUnknown_08DA4DA8:: @ 8DA4DA8
	.incbin "baserom.gba", 0xda4da8, 0x44

gUnknown_08DA4DEC:: @ 8DA4DEC
	.incbin "baserom.gba", 0xda4dec, 0x184

gUnknown_08DA4F70:: @ 8DA4F70
	.incbin "baserom.gba", 0xda4f70, 0x1148

gUnknown_08DA60B8:: @ 8DA60B8
	.incbin "baserom.gba", 0xda60b8, 0x904

gUnknown_08DA69BC:: @ 8DA69BC
	.incbin "baserom.gba", 0xda69bc, 0xb6c

gUnknown_08DA7528:: @ 8DA7528
	.incbin "baserom.gba", 0xda7528, 0x21c

gUnknown_08DA7744:: @ 8DA7744
	.incbin "baserom.gba", 0xda7744, 0x40

gUnknown_08DA7784:: @ 8DA7784
	.incbin "baserom.gba", 0xda7784, 0x328

gUnknown_08DA7AAC:: @ 8DA7AAC
	.incbin "baserom.gba", 0xda7aac, 0x184

gUnknown_08DA7C30:: @ 8DA7C30
	.incbin "baserom.gba", 0xda7c30, 0x13c

gUnknown_08DA7D6C:: @ 8DA7D6C
	.incbin "baserom.gba", 0xda7d6c, 0x140

gUnknown_08DA7EAC:: @ 8DA7EAC
	.incbin "baserom.gba", 0xda7eac, 0x108

gUnknown_08DA7FB4:: @ 8DA7FB4
	.incbin "baserom.gba", 0xda7fb4, 0x108

gUnknown_08DA80BC:: @ 8DA80BC
	.incbin "baserom.gba", 0xda80bc, 0xa84

gUnknown_08DA8B40:: @ 8DA8B40
	.incbin "baserom.gba", 0xda8b40, 0x22c

gUnknown_08DA8D6C:: @ 8DA8D6C
	.incbin "baserom.gba", 0xda8d6c, 0x118

gUnknown_08DA8E84:: @ 8DA8E84
	.incbin "baserom.gba", 0xda8e84, 0x1a30

gUnknown_08DAA8B4:: @ 8DAA8B4
	.incbin "baserom.gba", 0xdaa8b4, 0x270

gUnknown_08DAAB24:: @ 8DAAB24
	.incbin "baserom.gba", 0xdaab24, 0xf8

gUnknown_08DAAC1C:: @ 8DAAC1C
	.incbin "baserom.gba", 0xdaac1c, 0x238

gUnknown_08DAAE54:: @ 8DAAE54
	.incbin "baserom.gba", 0xdaae54, 0x144

gUnknown_08DAAF98:: @ 8DAAF98
	.incbin "baserom.gba", 0xdaaf98, 0x54

gUnknown_08DAAFEC:: @ 8DAAFEC
	.incbin "baserom.gba", 0xdaafec, 0x6c

@ 8DAB058
	.include "data/graphics/items/item_graphics.inc"

@ 8DB7AA0
	.include "data/graphics/decorations/decoration_graphics.inc"

@ 8DBA14C
    .incbin "baserom.gba", 0xdba14c, 0x3cc

gUnknown_08DBA518:: @ 8DBA518
	.incbin "baserom.gba", 0xdba518, 0x80

	.align 2
gCableCar_Pal:: @ 8DBA598
	.incbin "graphics/misc/cable_car.gbapal"

	.align 2
gUnknown_08DBA5B8:: @ 8DBA5B8
	.incbin "baserom.gba", 0xdba5b8, 0x19d8

	.align 2
gCableCar_Gfx:: @ 8DBBF90
	.incbin "graphics/misc/cable_car.4bpp.lz"

	.align 2
gCableCarDoor_Gfx:: @ 8DBC290
	.incbin "graphics/misc/cable_car_door.4bpp.lz"

	.align 2
gCableCarCord_Gfx:: @ 8DBC2C0
	.incbin "graphics/misc/cable_car_cord.4bpp.lz"

	.align 2
gUnknown_08DBC2E8:: @ 8DBC2E8
	.incbin "baserom.gba", 0xdbc2e8, 0x72c

gUnknown_08DBCA14:: @ 0x08DBCA14
	.incbin "baserom.gba", 0xdbca14, 0x1e04

gUnknown_08DBE818:: @ 0x08DBE818
	.incbin "baserom.gba", 0xdbe818, 0x20

gUnknown_08DBE838:: @ 0x08DBE838
	.incbin "baserom.gba", 0xdbe838, 0x20

gUnknown_08DBE858:: @ 0x08DBE858
	.incbin "baserom.gba", 0xdbe858, 0x20

gUnknown_08DBE878:: @ 0x08DBE878
	.incbin "baserom.gba", 0xdbe878, 0x20

gUnknown_08DBE898:: @ 0x08DBE898
	.incbin "baserom.gba", 0xdbe898, 0x20

gUnknown_08DBE8B8:: @ 0x08DBE8B8
	.incbin "baserom.gba", 0xdbe8b8, 0x20

gUnknown_08DBE8D8:: @ 0x08DBE8D8
	.incbin "baserom.gba", 0xdbe8d8, 0x20

gUnknown_08DBE8F8:: @ 0x08DBE8F8
	.incbin "baserom.gba", 0xdbe8f8, 0x20

gUnknown_08DBE918:: @ 0x08DBE918
	.incbin "baserom.gba", 0xdbe918, 0x20

gUnknown_08DBE938:: @ 0x08DBE938
	.incbin "baserom.gba", 0xdbe938, 0x20

gUnknown_08DBE958:: @ 0x08DBE958
	.incbin "baserom.gba", 0xdbe958, 0x20

gUnknown_08DBE978:: @ 0x08DBE978
	.incbin "baserom.gba", 0xdbe978, 0x20

gUnknown_08DBE998:: @ 0x08DBE998
	.incbin "baserom.gba", 0xdbe998, 0x1a0

gUnknown_08DBEB38:: @ 0x08DBEB38
	.incbin "baserom.gba", 0xdbeb38, 0x13c

gUnknown_08DBEC74:: @ 0x08DBEC74
	.incbin "baserom.gba", 0xdbec74, 0x210

gUnknown_08DBEE84:: @ 0x08DBEE84
	.incbin "baserom.gba", 0xdbee84, 0xd8

gUnknown_08DBEF5C:: @ 0x08DBEF5C
	.incbin "baserom.gba", 0xdbef5c, 0x1f8

gUnknown_08DBF154:: @ 0x08DBF154
	.incbin "baserom.gba", 0xdbf154, 0x180

gUnknown_08DBF2D4:: @ 0x08DBF2D4
	.incbin "baserom.gba", 0xdbf2d4, 0xa8

gUnknown_08DBF37C:: @ 0x08DBF37C
	.incbin "baserom.gba", 0xdbf37c, 0x190

gUnknown_08DBF50C:: @ 0x08DBF50C
	.incbin "baserom.gba", 0xdbf50c, 0x140

gUnknown_08DBF64C:: @ 0x08DBF64C
	.incbin "baserom.gba", 0xdbf64c, 0x168

gUnknown_08DBF7B4:: @ 0x08DBF7B4
	.incbin "baserom.gba", 0xdbf7b4, 0x150

gUnknown_08DBF904:: @ 0x08DBF904
	.incbin "baserom.gba", 0xdbf904, 0x2a0

gUnknown_08DBFBA4:: @ 0x08DBFBA4
	.incbin "baserom.gba", 0xdbfba4, 0xd8

gUnknown_08DBFC7C:: @ 0x08DBFC7C
	.incbin "baserom.gba", 0xdbfc7c, 0xe0

gUnknown_08DBFD5C:: @ 0x08DBFD5C
	.incbin "baserom.gba", 0xdbfd5c, 0x10c

gUnknown_08DBFE68:: @ 0x08DBFE68
	.incbin "baserom.gba", 0xdbfe68, 0xdc

gUnknown_08DBFF44:: @ 0x08DBFF44
	.incbin "baserom.gba", 0xdbff44, 0xf0

gUnknown_08DC0034:: @ 0x08DC0034
	.incbin "baserom.gba", 0xdc0034, 0xe0

gUnknown_08DC0114:: @ 0x08DC0114
	.incbin "baserom.gba", 0xdc0114, 0xe0

gUnknown_08DC01F4:: @ 0x08DC01F4
	.incbin "baserom.gba", 0xdc01f4, 0x10c

gUnknown_08DC0300:: @ 0x08DC0300
	.incbin "baserom.gba", 0xdc0300, 0xf0

gUnknown_08DC03F0:: @ 0x08DC03F0
	.incbin "baserom.gba", 0xdc03f0, 0xf8

gUnknown_08DC04E8:: @ 0x08DC04E8
	.incbin "baserom.gba", 0xdc04e8, 0x118

gUnknown_08DC0600:: @ 0x08DC0600
	.incbin "baserom.gba", 0xdc0600, 0x114

gUnknown_08DC0714:: @ 8DC0714
	.incbin "baserom.gba", 0xdc0714, 0x40

gUnknown_08DC0754:: @ 8DC0754
	.incbin "baserom.gba", 0xdc0754, 0x440

gUnknown_08DC0B94:: @ 8DC0B94
	.incbin "baserom.gba", 0xdc0b94, 0xb62

gUnknown_08DC16F6:: @ 8DC16F6
	.incbin "baserom.gba", 0xdc16f6, 0x60

gUnknown_08DC1756:: @ 8DC1756
	.incbin "baserom.gba", 0xdc1756, 0x60

gUnknown_08DC17B6:: @ 8DC17B6
	.incbin "baserom.gba", 0xdc17b6, 0xc0

gUnknown_08DC1876:: @ 8DC1876
	.incbin "baserom.gba", 0xdc1876, 0xbe

gUnknown_08DC1934:: @ 8DC1934
	.incbin "baserom.gba", 0xdc1934, 0x10d4

gUnknown_08DC2A08:: @ 8DC2A08
	.incbin "baserom.gba", 0xdc2a08, 0x114

gUnknown_08DC2B1C:: @ 8DC2B1C
	.incbin "baserom.gba", 0xdc2b1c, 0x140

gUnknown_08DC2C5C:: @ 8DC2C5C
	.incbin "baserom.gba", 0xdc2c5c, 0x150

gUnknown_08DC2DAC:: @ 8DC2DAC
	.incbin "baserom.gba", 0xdc2dac, 0xc0

gUnknown_08DC2E6C:: @ 8DC2E6C
	.incbin "baserom.gba", 0xdc2e6c, 0xf0

gUnknown_08DC2F5C:: @ 8DC2F5C
	.incbin "baserom.gba", 0xdc2f5c, 0x90

gUnknown_08DC2FEC:: @ 8DC2FEC
	.incbin "baserom.gba", 0xdc2fec, 0x94

gUnknown_08DC3080:: @ 8DC3080
	.incbin "baserom.gba", 0xdc3080, 0x118

gUnknown_08DC3198:: @ 8DC3198
	.incbin "baserom.gba", 0xdc3198, 0xee

gUnknown_08DC3286:: @ 8DC3286
	.incbin "baserom.gba", 0xdc3286, 0x7e

gUnknown_08DC3304:: @ 8DC3304
	.incbin "baserom.gba", 0xdc3304, 0x56c

gUnknown_08DC3870:: @ 8DC3870
	.incbin "baserom.gba", 0xdc3870, 0x19c

gUnknown_08DC3A0C:: @ 8DC3A0C
	.incbin "baserom.gba", 0xdc3a0c, 0x2c8

gUnknown_08DC3CD4:: @ 8DC3CD4
	.incbin "baserom.gba", 0xdc3cd4, 0x80

	.align 2
gIntroCopyright_Pal:: @ 8DC3D54
	.incbin "graphics/intro/copyright.gbapal"

	.align 2
gIntroCopyright_Gfx:: @ 8DC3D74
	.incbin "graphics/intro/copyright.4bpp.lz"

	.align 2
gIntroCopyright_Tilemap:: @ 8DC3FD4
	.incbin "graphics/intro/copyright.bin.lz"

	.align 2
gUnknown_08DC4120:: @ 8DC4120
	.incbin "baserom.gba", 0xdc4120, 0x20

gUnknown_08DC4140:: @ 8DC4140
	.incbin "baserom.gba", 0xdc4140, 0x1d8

gUnknown_08DC4318:: @ 8DC4318
	.incbin "baserom.gba", 0xdc4318, 0x20

gUnknown_08DC4338:: @ 8DC4338
	.incbin "baserom.gba", 0xdc4338, 0x20

gUnknown_08DC4358:: @ 8DC4358
	.incbin "baserom.gba", 0xdc4358, 0x20

gUnknown_08DC4378:: @ 8DC4378
	.incbin "baserom.gba", 0xdc4378, 0x2000

gUnknown_08DC6378:: @ 8DC6378
	.incbin "baserom.gba", 0xdc6378, 0x80

gUnknown_08DC63F8:: @ 8DC63F8
	.incbin "baserom.gba", 0xdc63f8, 0x28

gUnknown_08DC6420:: @ 8DC6420
	.incbin "baserom.gba", 0xdc6420, 0x28

gUnknown_08DC6448:: @ 8DC6448
	.incbin "baserom.gba", 0xdc6448, 0x28

gUnknown_08DC6470:: @ 8DC6470
	.incbin "baserom.gba", 0xdc6470, 0x28

gUnknown_08DC6498:: @ 8DC6498
	.incbin "baserom.gba", 0xdc6498, 0x14

gUnknown_08DC64AC:: @ 8DC64AC
	.incbin "baserom.gba", 0xdc64ac, 0x14

gUnknown_08DC64C0:: @ 8DC64C0
	.incbin "baserom.gba", 0xdc64c0, 0x14

gUnknown_08DC64D4:: @ 8DC64D4
	.incbin "baserom.gba", 0xdc64d4, 0x14

gUnknown_08DC64E8:: @ 8DC64E8
	.incbin "baserom.gba", 0xdc64e8, 0x14

gUnknown_08DC64FC:: @ 8DC64FC
	.incbin "baserom.gba", 0xdc64fc, 0x14

gUnknown_08DC6510:: @ 8DC6510
	.incbin "baserom.gba", 0xdc6510, 0x18

gUnknown_08DC6528:: @ 8DC6528
	.incbin "baserom.gba", 0xdc6528, 0x20

gUnknown_08DC6548:: @ 8DC6548
	.incbin "baserom.gba", 0xdc6548, 0x8b4

gUnknown_08DC6DFC:: @ 8DC6DFC
	.incbin "baserom.gba", 0xdc6dfc, 0x274

gUnknown_08DC7070:: @ 8DC7070
	.incbin "baserom.gba", 0xdc7070, 0xaf0

gUnknown_08DC7B60:: @ 8DC7B60
	.incbin "baserom.gba", 0xdc7b60, 0x20

gUnknown_08DC7B80:: @ 8DC7B80
	.incbin "baserom.gba", 0xdc7b80, 0x204

gUnknown_08DC7D84:: @ 8DC7D84
	.incbin "baserom.gba", 0xdc7d84, 0x17c

gUnknown_08DC7F00:: @ 8DC7F00
	.incbin "baserom.gba", 0xdc7f00, 0x11c0

gUnknown_08DC90C0:: @ 8DC90C0
	.incbin "baserom.gba", 0xdc90c0, 0x20

gUnknown_08DC90E0:: @ 8DC90E0
	.incbin "baserom.gba", 0xdc90e0, 0x50

gUnknown_08DC9130:: @ 8DC9130
	.incbin "baserom.gba", 0xdc9130, 0xb8

gUnknown_08DC91E8:: @ 8DC91E8
	.incbin "baserom.gba", 0xdc91e8, 0x420

gUnknown_08DC9608:: @ 8DC9608
	.incbin "baserom.gba", 0xdc9608, 0x20

gUnknown_08DC9628:: @ 8DC9628
	.incbin "baserom.gba", 0xdc9628, 0x320
    
gBerryBlenderMiscPalette:: @ 8DCAB88
	.incbin "graphics/berry_blender/misc.gbapal"
    
gBerryBlenderArrowPalette:: @ 8DC9948
	.incbin "graphics/berry_blender/arrow.gbapal"

gUnknown_8DC9988:: @ 8DC9988
    .incbin "baserom.gba", 0xdc9988, 0x200
    
	.align 2
gBerryBlenderMarubatsuTiles:: @ 8DC9B88
	.incbin "graphics/berry_blender/marubatsu.4bpp"
    
	.align 2
gBerryBlenderParticlesTiles:: @ 8E90818
	.incbin "graphics/berry_blender/particles.4bpp"
    
	.space 0x120

	.align 2
gBerryBlenderCountdownNumbersTiles:: @ 8DC9F88
	.incbin "graphics/berry_blender/countdown_numbers.4bpp"
    
	.align 2
gBerryBlenderStartTiles:: @ 8DCA588
	.incbin "graphics/berry_blender/start.4bpp"
    
    .space 0x200
    
   .align 2
gBerryBlenderArrowTiles:: @ 8DCAB88
	.incbin "graphics/berry_blender/arrow.4bpp"

gUnknown_08DCB388:: @ 8DCB388
	.incbin "baserom.gba", 0xdcb388, 0xA28
    
gUnknown_08DCBDB0:: @ 8DCBDB0
	.incbin "baserom.gba", 0xdcbdb0, 0x20

gUnknown_08DCBDD0:: @ 8DCBDD0
	.incbin "baserom.gba", 0xdcbdd0, 0x140

gUnknown_08DCBF10:: @ 8DCBF10
	.incbin "baserom.gba", 0xdcbf10, 0x10c

gUnknown_08DCC01C:: @ 8DCC01C
	.incbin "baserom.gba", 0xdcc01c, 0x20

gUnknown_08DCC03C:: @ 8DCC03C
	.incbin "baserom.gba", 0xdcc03c, 0x20

gUnknown_08DCC05C:: @ 8DCC05C
	.incbin "baserom.gba", 0xdcc05c, 0x5ec

gUnknown_08DCC648:: @ 8DCC648
	.incbin "baserom.gba", 0xdcc648, 0x2c0

gUnknown_08DCC908:: @ 8DCC908
	.incbin "baserom.gba", 0xdcc908, 0x2b0

gUnknown_08DCCBB8:: @ 8DCCBB8
	.incbin "baserom.gba", 0xdccbb8, 0x3a4

gUnknown_08DCCF5C:: @ 8DCCF5C
	.incbin "baserom.gba", 0xdccf5c, 0x20

gUnknown_08DCCF7C:: @ 8DCCF7C
	.incbin "baserom.gba", 0xdccf7c, 0x8a0

gUnknown_08DCD81C:: @ 8DCD81C
	.incbin "baserom.gba", 0xdcd81c, 0x214

gUnknown_08DCDA30:: @ 8DCDA30
	.incbin "baserom.gba", 0xdcda30, 0x60

gUnknown_08DCDA90:: @ 8DCDA90
	.incbin "baserom.gba", 0xdcda90, 0xa0

gUnknown_08DCDB30:: @ 8DCDB30
	.incbin "baserom.gba", 0xdcdb30, 0xc40

gUnknown_08DCE770:: @ 8DCE770
	.incbin "baserom.gba", 0xdce770, 0x500

gUnknown_08DCEC70:: @ 8DCEC70
	.incbin "baserom.gba", 0xdcec70, 0x13e0

gUnknown_08DD0050:: @ 8DD0050
	.incbin "baserom.gba", 0xdd0050, 0x1a68

gUnknown_08DD1AB8:: @ 8DD1AB8
	.incbin "baserom.gba", 0xdd1ab8, 0x4c0

gUnknown_08DD1F78:: @ 8DD1F78
	.incbin "baserom.gba", 0xdd1f78, 0x98

gUnknown_08DD2010:: @ 8DD2010
	.incbin "baserom.gba", 0xdd2010, 0x1a0

gUnknown_08DD21B0:: @ 8DD21B0
	.incbin "baserom.gba", 0xdd21b0, 0xdc

gUnknown_08DD228C:: @ 8DD228C
	.incbin "baserom.gba", 0xdd228c, 0x1e0

gUnknown_08DD246C:: @ 8DD246C
	.incbin "baserom.gba", 0xdd246c, 0x674

gUnknown_08DD2AE0:: @ 8DD2AE0
	.incbin "baserom.gba", 0xdd2ae0, 0x98

gUnknown_08DD2B78:: @ 8DD2B78
	.incbin "baserom.gba", 0xdd2b78, 0x1b8

gUnknown_08DD2D30:: @ 8DD2D30
	.incbin "baserom.gba", 0xdd2d30, 0x12c

gUnknown_08DD2E5C:: @ 8DD2E5C
	.incbin "baserom.gba", 0xdd2e5c, 0x18c

gUnknown_08DD2FE8:: @ 8DD2FE8
	.incbin "baserom.gba", 0xdd2fe8, 0x6c0

gUnknown_08DD36A8:: @ 8DD36A8
	.incbin "baserom.gba", 0xdd36a8, 0x20

gUnknown_08DD36C8:: @ 8DD36C8
	.incbin "baserom.gba", 0xdd36c8, 0xb0

gUnknown_08DD3778:: @ 8DD3778
	.incbin "baserom.gba", 0xdd3778, 0xc0

gUnknown_08DD3838:: @ 8DD3838
	.incbin "baserom.gba", 0xdd3838, 0xd0c

gUnknown_08DD4544:: @ 8DD4544
	.incbin "baserom.gba", 0xdd4544, 0xdc

gUnknown_08DD4620:: @ 8DD4620
	.incbin "baserom.gba", 0xdd4620, 0xc0

gUnknown_08DD46E0:: @ 8DD46E0
	.incbin "baserom.gba", 0xdd46e0, 0x180

gUnknown_08DD4860:: @ 8DD4860
	.incbin "baserom.gba", 0xdd4860, 0x20

gUnknown_08DD4880:: @ 8DD4880
	.incbin "baserom.gba", 0xdd4880, 0x238

gUnknown_08DD4AB8:: @ 8DD4AB8
	.incbin "baserom.gba", 0xdd4ab8, 0xf8

gUnknown_08DD4BB0:: @ 8DD4BB0
	.incbin "baserom.gba", 0xdd4bb0, 0x20

gUnknown_08DD4BD0:: @ 8DD4BD0
	.incbin "baserom.gba", 0xdd4bd0, 0x20

gUnknown_08DD4BF0:: @ 8DD4BF0
	.incbin "baserom.gba", 0xdd4bf0, 0x5c

gUnknown_08DD4C4C:: @ 8DD4C4C
	.incbin "baserom.gba", 0xdd4c4c, 0xac

    .align 2
gUnknown_08DD4CF8:: @ 8DD4CF8
	.incbin "graphics/interface/unk_change_case.4bpp.lz"

	.align 2
gTilesetPalettes_General:: @ 8DD4E10
	.incbin "data/tilesets/primary/general/palettes/00.gbapal"
	.incbin "data/tilesets/primary/general/palettes/01.gbapal"
	.incbin "data/tilesets/primary/general/palettes/02.gbapal"
	.incbin "data/tilesets/primary/general/palettes/03.gbapal"
	.incbin "data/tilesets/primary/general/palettes/04.gbapal"
	.incbin "data/tilesets/primary/general/palettes/05.gbapal"
	.incbin "data/tilesets/primary/general/palettes/06.gbapal"
	.incbin "data/tilesets/primary/general/palettes/07.gbapal"
	.incbin "data/tilesets/primary/general/palettes/08.gbapal"
	.incbin "data/tilesets/primary/general/palettes/09.gbapal"
	.incbin "data/tilesets/primary/general/palettes/10.gbapal"
	.incbin "data/tilesets/primary/general/palettes/11.gbapal"
	.incbin "data/tilesets/primary/general/palettes/12.gbapal"
	.incbin "data/tilesets/primary/general/palettes/13.gbapal"
	.incbin "data/tilesets/primary/general/palettes/14.gbapal"
	.incbin "data/tilesets/primary/general/palettes/15.gbapal"

	.align 2
gTilesetTiles_General:: @ 8DD5010
	.incbin "data/tilesets/primary/general/tiles.4bpp.lz"

@ 8DD72E0
	.incbin "baserom.gba", 0xdd72e0, 0x20

gUnknown_08DD7300:: @ 8DD7300
	.incbin "baserom.gba", 0xdd7300, 0x60

gUnknown_08DD7360:: @ 8DD7360
        .incbin "baserom.gba", 0xdd7360, 0x1420

gUnknown_08DD8780:: @ 8DD8780
        .incbin "baserom.gba", 0xdd8780, 0x40

gUnknown_08DD87C0:: @ 8DD87C0
        .incbin "baserom.gba", 0xdd87c0, 0x720

gUnknown_08DD8EE0:: @ 8DD8EE0
        .incbin "baserom.gba", 0xdd8ee0, 0x1a0

gUnknown_08DD9080:: @ 8DD9080
        .incbin "baserom.gba", 0xdd9080, 0x60

gUnknown_08DD90E0:: @ 8DD90E0
        .incbin "baserom.gba", 0xdd90e0, 0x638

gUnknown_08DD9718:: @ 8DD9718
        .incbin "baserom.gba", 0xdd9718, 0x15c

gUnknown_08DD9874:: @ 8DD9874
        .incbin "baserom.gba", 0xdd9874, 0x40

gUnknown_08DD98B4:: @ 8DD98B4
        .incbin "baserom.gba", 0xdd98b4, 0x5a4

gUnknown_08DD9E58:: @ 8DD9E58
        .incbin "baserom.gba", 0xdd9e58, 0x194

gUnknown_08DD9FEC:: @ 8DD9FEC
        .incbin "baserom.gba", 0xdd9fec, 0x40

gUnknown_08DDA02C:: @ 8DDA02C
        .incbin "baserom.gba", 0xdda02c, 0x610

gUnknown_08DDA63C:: @ 8DDA63C
        .incbin "baserom.gba", 0xdda63c, 0x1c4

gUnknown_08DDA800:: @ 8DDA800
        .incbin "baserom.gba", 0xdda800, 0x40

gUnknown_08DDA840:: @ 8DDA840
        .incbin "baserom.gba", 0xdda840, 0x600

gUnknown_08DDAE40:: @ 8DDAE40
        .incbin "baserom.gba", 0xddae40, 0x1a0

gUnknown_08DDAFE0:: @ 8DDAFE0
        .incbin "baserom.gba", 0xddafe0, 0x40

gUnknown_08DDB020:: @ 8DDB020
        .incbin "baserom.gba", 0xddb020, 0x2a4

gUnknown_08DDB2C4:: @ 8DDB2C4
        .incbin "baserom.gba", 0xddb2c4, 0x120

gUnknown_08DDB3E4:: @ 8DDB3E4
	.incbin "baserom.gba", 0xddb3e4, 0x80

gUnknown_08DDB464:: @ 8DDB464
	.incbin "baserom.gba", 0xddb464, 0x1aa0

gUnknown_08DDCF04:: @ 8DDCF04
	.incbin "baserom.gba", 0xddcf04, 0x800

gUnknown_08DDD704:: @ 8DDD704
	.incbin "baserom.gba", 0xddd704, 0x24

gUnknown_08DDD728:: @ 8DDD728
	.incbin "baserom.gba", 0xddd728, 0x20

gUnknown_08DDD748:: @ 8DDD748
	.incbin "baserom.gba", 0xddd748, 0x8c8

gUnknown_08DDE010:: @ 8DDE010
	.incbin "baserom.gba", 0xdde010, 0x20

gUnknown_08DDE030:: @ 8DDE030
	.incbin "baserom.gba", 0xdde030, 0xfc

gUnknown_08DDE12C:: @ 8DDE12C
	.incbin "baserom.gba", 0xdde12c, 0xcc

	.align 2
gMonIconPalettes:: @ 8DDE1F8
	.incbin "graphics/pokemon/icon_palettes/icon_palette_0.gbapal"
	.incbin "graphics/pokemon/icon_palettes/icon_palette_1.gbapal"
	.incbin "graphics/pokemon/icon_palettes/icon_palette_2.gbapal"

	.align 2
gTitleScreenBgPalettes:: @ 8DDE258
	.incbin "graphics/title_screen/pokemon_logo.gbapal"
	.incbin "graphics/title_screen/rayquaza_and_clouds.gbapal"

	.align 2
gTitleScreenEmeraldVersionPal:: @ 8DDE438
	.incbin "graphics/title_screen/emerald_version.gbapal"

	.align 2
gUnknown_08DDE458:: @ 8DDE458
	.incbin "baserom.gba", 0xdde458, 0x238

gTitleScreenPokemonLogoGfx:: @ 8DDE690
	.incbin "graphics/title_screen/pokemon_logo.8bpp.lz"

	.align 2
gTitleScreenEmeraldVersionGfx:: @ 8DDFD94
	.incbin "graphics/title_screen/emerald_version.8bpp.lz"

	.align 2
gTitleScreenPressStartPal:: @ 8DE03C8
	.incbin "graphics/title_screen/press_start.gbapal"

	.align 2
gTitleScreenPressStartGfx:: @ 8DE03E8
	.incbin "graphics/title_screen/press_start.4bpp.lz"

	.align 2
gUnknown_08DE0644:: @ 8DE0644
	.incbin "baserom.gba", 0xde0644, 0x184

gUnknown_08DE07C8:: @ 8DE07C8
	.incbin "baserom.gba", 0xde07c8, 0x100

gUnknown_08DE08C8:: @ 8DE08C8
	.incbin "baserom.gba", 0xde08c8, 0x17bc

gUnknown_08DE2084:: @ 8DE2084
	.incbin "baserom.gba", 0xde2084, 0xfdc

gUnknown_08DE3060:: @ 8DE3060
	.incbin "baserom.gba", 0xde3060, 0x2f0

gUnknown_08DE3350:: @ 8DE3350
	.incbin "baserom.gba", 0xde3350, 0x24

gUnknown_08DE3374:: @ 8DE3374
	.incbin "baserom.gba", 0xde3374, 0x24

gUnknown_08DE3398:: @ 8DE3398
	.incbin "baserom.gba", 0xde3398, 0x120

gUnknown_08DE34B8:: @ 8DE34B8
	.incbin "baserom.gba", 0xde34b8, 0xb1c

gUnknown_08DE3FD4:: @ 8DE3FD4
	.incbin "baserom.gba", 0xde3fd4<|MERGE_RESOLUTION|>--- conflicted
+++ resolved
@@ -155,8 +155,7 @@
 gSubstituteDollGfx:: @ 8C2CEE0
 	.incbin "baserom.gba", 0xc2cee0, 0x240
 
-<<<<<<< HEAD
-gUnknown_08C2D120:: @ 8C2D120
+gSubstituteDollTilemap:: @ 8C2D120
 	.incbin "baserom.gba", 0xc2d120, 552
     
 gUnknown_08C2D348:: @ 8C2D348
@@ -182,10 +181,6 @@
     
 gUnknown_08C2D6F8:: @ 8C2D6F8
 	.incbin "baserom.gba", 0xC2D6F8, 40
-=======
-gSubstituteDollTilemap:: @ 8C2D120
-	.incbin "baserom.gba", 0xc2d120, 0x600
->>>>>>> d1fe93bf
 
 gUnknown_08C2D720:: @ 8C2D720
 	.incbin "baserom.gba", 0xc2d720, 0x210
