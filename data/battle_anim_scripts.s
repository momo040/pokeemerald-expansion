--- conflicted
+++ resolved
@@ -1154,13 +1154,13 @@
 	createsprite gUnknown_08596F98, ANIM_ATTACKER, 2, 0
 	delay 30
 	waitforvisualfinish
-	createsprite gUnknown_08593850, ANIM_ATTACKER, 40, 0, 0, 1, 0
+	createsprite gThinRingShrinkingSpriteTemplate, ANIM_ATTACKER, 40, 0, 0, 1, 0
 	playsewithpan SE_W048, -64
 	delay 14
-	createsprite gUnknown_08593850, ANIM_ATTACKER, 40, 0, 0, 1, 0
+	createsprite gThinRingShrinkingSpriteTemplate, ANIM_ATTACKER, 40, 0, 0, 1, 0
 	playsewithpan SE_W048, -64
 	delay 14
-	createsprite gUnknown_08593850, ANIM_ATTACKER, 40, 0, 0, 1, 0
+	createsprite gThinRingShrinkingSpriteTemplate, ANIM_ATTACKER, 40, 0, 0, 1, 0
 	playsewithpan SE_W048, -64
 	waitforvisualfinish
 	clearmonbg ANIM_ATK_PARTNER
@@ -1262,13 +1262,13 @@
 	loadspritegfx ANIM_TAG_THIN_RING
 	monbg ANIM_ATK_PARTNER
 	waitforvisualfinish
-	createsprite gUnknown_08593850, ANIM_ATTACKER, 40, 0, 0, 0, 0
+	createsprite gThinRingShrinkingSpriteTemplate, ANIM_ATTACKER, 40, 0, 0, 0, 0
 	playsewithpan SE_W048, -64
 	delay 14
-	createsprite gUnknown_08593850, ANIM_ATTACKER, 40, 0, 0, 0, 0
+	createsprite gThinRingShrinkingSpriteTemplate, ANIM_ATTACKER, 40, 0, 0, 0, 0
 	playsewithpan SE_W048, -64
 	delay 14
-	createsprite gUnknown_08593850, ANIM_ATTACKER, 40, 0, 0, 0, 0
+	createsprite gThinRingShrinkingSpriteTemplate, ANIM_ATTACKER, 40, 0, 0, 0, 0
 	playsewithpan SE_W048, -64
 	waitforvisualfinish
 	createvisualtask sub_81177E4, 5, 0
@@ -1350,13 +1350,13 @@
 	waitforvisualfinish
 	createsprite gSimplePaletteBlendSpriteTemplate, ANIM_ATTACKER, 2, 2, 0, 12, 0, RGB_WHITE
 	waitforvisualfinish
-	createsprite gUnknown_08593850, ANIM_ATTACKER, 40, 0, 0, 0, 0
+	createsprite gThinRingShrinkingSpriteTemplate, ANIM_ATTACKER, 40, 0, 0, 0, 0
 	playsewithpan SE_W048, -64
 	delay 14
-	createsprite gUnknown_08593850, ANIM_ATTACKER, 40, 0, 0, 0, 0
+	createsprite gThinRingShrinkingSpriteTemplate, ANIM_ATTACKER, 40, 0, 0, 0, 0
 	playsewithpan SE_W048, -64
 	delay 14
-	createsprite gUnknown_08593850, ANIM_ATTACKER, 40, 0, 0, 0, 0
+	createsprite gThinRingShrinkingSpriteTemplate, ANIM_ATTACKER, 40, 0, 0, 0, 0
 	playsewithpan SE_W048, -64
 	waitforvisualfinish
 	end
@@ -1461,7 +1461,7 @@
 	monbg ANIM_TARGET 
 	setalpha 12, 8 
 	playsewithpan SE_W003, SOUND_PAN_TARGET 
-	createsprite gPunishmentImpactSpriteTemplate 2, 4, 0, 0, 1, 2,  
+	createsprite gPunishmentImpactSpriteTemplate 2, 4, 0, 0, 1, 2
 	createvisualtask AnimTask_ShakeMon 2, ANIM_TARGET, 3, 0, 6, 1
 	waitforvisualfinish 
 	clearmonbg ANIM_TARGET 
@@ -1483,7 +1483,7 @@
 	createvisualtask AnimTask_TranslateMonEllipticalRespectSide, 2, 0, 18, 6, 2, 4
 	waitforvisualfinish 
 	createsprite gSimplePaletteBlendSpriteTemplate, 2, 5, 1, 0, 16, 16, RGB(31, 31, 31) 
-	createsprite gSlideMonToOffsetSpriteTemplate, 2, 5, 0, 20, 0, 0, 4, 
+	createsprite gSlideMonToOffsetSpriteTemplate, 2, 5, 0, 20, 0, 0, 4
 	delay 3
 	waitforvisualfinish 
 	playsewithpan SE_W025B, SOUND_PAN_TARGET 
@@ -1590,11 +1590,11 @@
 	createsprite gUnknown_08595238, 2, 4, 12, 0, 25, 0  
 	setalpha 8, 8 
 	playsewithpan SE_W208, SOUND_PAN_ATTACKER, 
-	createsprite gUnknown_08593C64, 2, 0  
+	createsprite gGuardRingSpriteTemplate, 2, 0  
 	delay 4 
-	createsprite gUnknown_08593C64, 2, 0  
+	createsprite gGuardRingSpriteTemplate, 2, 0  
 	delay 4 
-	createsprite gUnknown_08593C64, 2, 0  
+	createsprite gGuardRingSpriteTemplate, 2, 0  
 	waitforvisualfinish 
 	playsewithpan SE_REAPOKE, SOUND_PAN_ATTACKER
 	createvisualtask sub_8115A04, 2, 10, 0, 2, 10, RGB(31, 31, 31)
@@ -1959,49 +1959,49 @@
 Move_SEED_BOMB:
 	loadspritegfx ANIM_TAG_SEED
 	loadspritegfx ANIM_TAG_EXPLOSION
-	createsprite gUnknown_0859351C, ANIM_TARGET, 2, 20, 0
+	createsprite gBulletSeedSpriteTemplate, ANIM_TARGET, 2, 20, 0
 	delay 5
-	createsprite gUnknown_0859351C, ANIM_TARGET, 2, 20, 0
+	createsprite gBulletSeedSpriteTemplate, ANIM_TARGET, 2, 20, 0
 	delay 5
-	createsprite gUnknown_0859351C, ANIM_TARGET, 2, 20, 0
+	createsprite gBulletSeedSpriteTemplate, ANIM_TARGET, 2, 20, 0
 	delay 5
 	createvisualtask AnimTask_ShakeMon2, 2, ANIM_TARGET, 2, 0, 30, 1
-	createsprite gUnknown_0859351C, ANIM_TARGET, 2, 20, 0
+	createsprite gBulletSeedSpriteTemplate, ANIM_TARGET, 2, 20, 0
 	playsewithpan SE_W120, SOUND_PAN_TARGET
-	createsprite gBattleAnimSpriteTemplate_859371C, ANIM_TARGET, 4, 6, 5, 1, 0
+	createsprite gExplosionSpriteTemplate, ANIM_TARGET, 4, 6, 5, 1, 0
 	delay 6
-	createsprite gUnknown_0859351C, ANIM_TARGET, 2, 20, 0
+	createsprite gBulletSeedSpriteTemplate, ANIM_TARGET, 2, 20, 0
 	playsewithpan SE_W120, SOUND_PAN_TARGET
-	createsprite gBattleAnimSpriteTemplate_859371C, ANIM_TARGET, 4, -16, -15, 1, 0
+	createsprite gExplosionSpriteTemplate, ANIM_TARGET, 4, -16, -15, 1, 0
 	delay 6
-	createsprite gUnknown_0859351C, ANIM_TARGET, 2, 20, 0
+	createsprite gBulletSeedSpriteTemplate, ANIM_TARGET, 2, 20, 0
 	playsewithpan SE_W120, SOUND_PAN_TARGET
-	createsprite gBattleAnimSpriteTemplate_859371C, ANIM_TARGET, 4, 16, -5, 1, 0
+	createsprite gExplosionSpriteTemplate, ANIM_TARGET, 4, 16, -5, 1, 0
 	delay 6
-	createsprite gUnknown_0859351C, ANIM_TARGET, 2, 20, 0
+	createsprite gBulletSeedSpriteTemplate, ANIM_TARGET, 2, 20, 0
 	playsewithpan SE_W120, SOUND_PAN_TARGET
-	createsprite gBattleAnimSpriteTemplate_859371C, ANIM_TARGET, 4, -12, 18, 1, 0
+	createsprite gExplosionSpriteTemplate, ANIM_TARGET, 4, -12, 18, 1, 0
 	delay 6
-	createsprite gUnknown_0859351C, ANIM_TARGET, 2, 20, 0
+	createsprite gBulletSeedSpriteTemplate, ANIM_TARGET, 2, 20, 0
 	playsewithpan SE_W120, SOUND_PAN_TARGET
-	createsprite gBattleAnimSpriteTemplate_859371C, ANIM_TARGET, 4, 0, 5, 1, 0
+	createsprite gExplosionSpriteTemplate, ANIM_TARGET, 4, 0, 5, 1, 0
 	delay 6
-	createsprite gUnknown_0859351C, ANIM_TARGET, 2, 20, 0
+	createsprite gBulletSeedSpriteTemplate, ANIM_TARGET, 2, 20, 0
 	playsewithpan SE_W120, SOUND_PAN_TARGET
-	createsprite gBattleAnimSpriteTemplate_859371C, ANIM_TARGET, 4, 6, 5, 1, 0
+	createsprite gExplosionSpriteTemplate, ANIM_TARGET, 4, 6, 5, 1, 0
 	delay 6
-	createsprite gUnknown_0859351C, ANIM_TARGET, 2, 20, 0
+	createsprite gBulletSeedSpriteTemplate, ANIM_TARGET, 2, 20, 0
 	playsewithpan SE_W120, SOUND_PAN_TARGET
-	createsprite gBattleAnimSpriteTemplate_859371C, ANIM_TARGET, 4, -16, -15, 1, 0
+	createsprite gExplosionSpriteTemplate, ANIM_TARGET, 4, -16, -15, 1, 0
 	delay 6
-	createsprite gBattleAnimSpriteTemplate_859371C, ANIM_TARGET, 4, 16, -5, 1, 0
+	createsprite gExplosionSpriteTemplate, ANIM_TARGET, 4, 16, -5, 1, 0
 	playsewithpan SE_W120, SOUND_PAN_TARGET
 	delay 6
 	playsewithpan SE_W120, SOUND_PAN_TARGET
-	createsprite gBattleAnimSpriteTemplate_859371C, ANIM_TARGET, 4, -12, 18, 1, 0
+	createsprite gExplosionSpriteTemplate, ANIM_TARGET, 4, -12, 18, 1, 0
 	delay 6
 	playsewithpan SE_W120, SOUND_PAN_TARGET
-	createsprite gBattleAnimSpriteTemplate_859371C, ANIM_TARGET, 4, 0, 5, 1, 0
+	createsprite gExplosionSpriteTemplate, ANIM_TARGET, 4, 0, 5, 1, 0
 	waitforvisualfinish
 	end
 	
@@ -2041,23 +2041,23 @@
 	loadspritegfx ANIM_TAG_THIN_RING
 	monbg ANIM_DEF_PARTNER
 	call SetBugBg
-	createvisualtask sub_8106D90, 2, 0
-	createsprite gBattleAnimSpriteTemplate_8593898, ANIM_ATTACKER, 3, 0, 0, 0, 0, 31, 8
+	createvisualtask AnimTask_UproarDistortion, 2, 0
+	createsprite gUproarRingSpriteTemplate, ANIM_ATTACKER, 3, 0, 0, 0, 0, 31, 8
 	playsewithpan SE_W253, SOUND_PAN_ATTACKER
-	createsprite gBattleAnimSpriteTemplate_8593BB8, ANIM_ATTACKER, 2, 0, 29, -12, 0
-	createsprite gBattleAnimSpriteTemplate_8593BB8, ANIM_ATTACKER, 2, 0, -12, -29, 1
+	createsprite gJaggedMusicNoteSpriteTemplate, ANIM_ATTACKER, 2, 0, 29, -12, 0
+	createsprite gJaggedMusicNoteSpriteTemplate, ANIM_ATTACKER, 2, 0, -12, -29, 1
 	delay 16
-	createvisualtask sub_8106D90, 2, 0
-	createsprite gBattleAnimSpriteTemplate_8593898, ANIM_ATTACKER, 3, 0, 0, 0, 0, 31, 8
+	createvisualtask AnimTask_UproarDistortion, 2, 0
+	createsprite gUproarRingSpriteTemplate, ANIM_ATTACKER, 3, 0, 0, 0, 0, 31, 8
 	playsewithpan SE_W253, SOUND_PAN_ATTACKER
-	createsprite gBattleAnimSpriteTemplate_8593BB8, ANIM_ATTACKER, 2, 0, 12, -29, 1
-	createsprite gBattleAnimSpriteTemplate_8593BB8, ANIM_ATTACKER, 2, 0, -29, -12, 0
+	createsprite gJaggedMusicNoteSpriteTemplate, ANIM_ATTACKER, 2, 0, 12, -29, 1
+	createsprite gJaggedMusicNoteSpriteTemplate, ANIM_ATTACKER, 2, 0, -29, -12, 0
 	delay 16
-	createvisualtask sub_8106D90, 2, 0
-	createsprite gBattleAnimSpriteTemplate_8593898, ANIM_ATTACKER, 3, 0, 0, 0, 0, 31, 8
+	createvisualtask AnimTask_UproarDistortion, 2, 0
+	createsprite gUproarRingSpriteTemplate, ANIM_ATTACKER, 3, 0, 0, 0, 0, 31, 8
 	playsewithpan SE_W253, SOUND_PAN_ATTACKER
-	createsprite gBattleAnimSpriteTemplate_8593BB8, ANIM_ATTACKER, 2, 0, 24, -24, 1
-	createsprite gBattleAnimSpriteTemplate_8593BB8, ANIM_ATTACKER, 2, 0, -24, -24, 0
+	createsprite gJaggedMusicNoteSpriteTemplate, ANIM_ATTACKER, 2, 0, 24, -24, 1
+	createsprite gJaggedMusicNoteSpriteTemplate, ANIM_ATTACKER, 2, 0, -24, -24, 0
 	waitforvisualfinish
 	clearmonbg ANIM_DEF_PARTNER
 	call UnsetBugBg
@@ -2854,7 +2854,7 @@
 	delay 30
 	createsprite gSlideMonToOriginalPosSpriteTemplate, 2, 3, 0, 0, 6
 	delay 4
-	createsprite gSlideMonToOriginalPosSpriteTemplate, 2, 3, 1, 0, 6,  
+	createsprite gSlideMonToOriginalPosSpriteTemplate, 2, 3, 1, 0, 6
 	clearmonbg ANIM_DEF_PARTNER 
 	blendoff 
 	end
@@ -3671,7 +3671,7 @@
 	playsewithpan SE_W004, SOUND_PAN_TARGET 
 	delay 8
 	waitforvisualfinish
-	createsprite gHorizontalLungeSpriteTemplate, 2, 2, 4, 4, 
+	createsprite gHorizontalLungeSpriteTemplate, 2, 2, 4, 4
 	delay 6
 	createsprite gBasicHitSplatSpriteTemplate, 2, 4, 0, 0, 1, 2
 	createvisualtask AnimTask_ShakeMon, 2, ANIM_TARGET, 3, 0, 6, 1
@@ -7491,19 +7491,8 @@
 Move_EXTREME_SPEED:
 	loadspritegfx ANIM_TAG_SPEED_DUST
 	loadspritegfx ANIM_TAG_IMPACT
-<<<<<<< HEAD
 	call SetHighSpeedBg
-	createvisualtask sub_810577C, 2
-=======
-	createvisualtask AnimTask_GetAttackerSide, 2
-	jumprettrue ExtremeSpeedAgainstPlayer
-	fadetobg BG_HIGHSPEED_OPPONENT
-ExtremeSpeedContinue:
-	waitbgfadeout
-	createvisualtask sub_8117660, 5, -2304, 0, 1, -1
-	waitbgfadein
 	createvisualtask AnimTask_StretchAttacker, 2
->>>>>>> 033c6cea
 	loopsewithpan SE_W013B, SOUND_PAN_ATTACKER, 8, 3
 	waitforvisualfinish
 	delay 1
