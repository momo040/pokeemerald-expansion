--- conflicted
+++ resolved
@@ -1,8 +1,3 @@
-.macro IsFollowerFieldMoveUser var:req
-callfunc ScrFunc_IsFollowerFieldMoveUser
-.2byte \var
-.endm
-
 @ Interact with cuttable tree
 EventScript_CutTree::
 	lockall
@@ -17,11 +12,7 @@
 	msgbox Text_MonUsedFieldMove, MSGBOX_DEFAULT
 	closemessage
 EventScript_CutTreeCommon:
-<<<<<<< HEAD
 	isfollowerfieldmoveuser VAR_0x8004
-=======
-	IsFollowerFieldMoveUser VAR_0x8004
->>>>>>> c8fb56d7
 	setfieldeffectargument 3, VAR_0x8004 @ skip pose if so
 	dofieldeffect FLDEFF_USE_CUT_ON_TREE
 	waitstate
@@ -85,11 +76,7 @@
 	closemessage
 EventScript_RockSmashCommon:
 	@ check if follower should use the field move
-<<<<<<< HEAD
 	isfollowerfieldmoveuser VAR_0x8004
-=======
-	IsFollowerFieldMoveUser VAR_0x8004
->>>>>>> c8fb56d7
 	setfieldeffectargument 3, VAR_0x8004 @ skip pose if so
 	dofieldeffect FLDEFF_USE_ROCK_SMASH
 	waitstate
@@ -108,14 +95,7 @@
 	end
 
 EventScript_FollowerFieldMove:
-<<<<<<< HEAD
 	getdirectiontoface VAR_0x8005, OBJ_EVENT_ID_FOLLOWER, OBJ_EVENT_ID_PLAYER
-=======
-	callfunc ScrFunc_GetDirectionToFace
-	.2byte VAR_0x8005
-	.byte OBJ_EVENT_ID_FOLLOWER
-	.byte OBJ_EVENT_ID_PLAYER
->>>>>>> c8fb56d7
 	specialvar VAR_0x8006, GetPlayerFacingDirection
 	goto_if_eq VAR_0x8005, DIR_NONE, EventScript_FollowerFieldMoveEnd
 	@ Swap follower and player
@@ -138,10 +118,6 @@
 	return
 
 EventScript_FollowerMoveNorth:
-<<<<<<< HEAD
-	applymovement OBJ_EVENT_ID_FOLLOWER, Movement_WalkUp
-=======
->>>>>>> c8fb56d7
 	applymovement OBJ_EVENT_ID_PLAYER, Movement_WalkDown
 	waitmovement 0
 	applymovement OBJ_EVENT_ID_PLAYER, Common_Movement_FaceUp
@@ -149,10 +125,6 @@
 	return
 
 EventScript_FollowerMoveEast:
-<<<<<<< HEAD
-	applymovement OBJ_EVENT_ID_FOLLOWER, Movement_WalkRight
-=======
->>>>>>> c8fb56d7
 	applymovement OBJ_EVENT_ID_PLAYER, Movement_WalkLeft
 	waitmovement 0
 	applymovement OBJ_EVENT_ID_PLAYER, Common_Movement_FaceRight
@@ -160,10 +132,6 @@
 	return
 
 EventScript_FollowerMoveSouth:
-<<<<<<< HEAD
-	applymovement OBJ_EVENT_ID_FOLLOWER, Movement_WalkDown
-=======
->>>>>>> c8fb56d7
 	applymovement OBJ_EVENT_ID_PLAYER, Movement_WalkUp
 	waitmovement 0
 	applymovement OBJ_EVENT_ID_PLAYER, Common_Movement_FaceDown
@@ -171,10 +139,6 @@
 	return
 
 EventScript_FollowerMoveWest:
-<<<<<<< HEAD
-	applymovement OBJ_EVENT_ID_FOLLOWER, Movement_WalkLeft
-=======
->>>>>>> c8fb56d7
 	applymovement OBJ_EVENT_ID_PLAYER, Movement_WalkRight
 	waitmovement 0
 	applymovement OBJ_EVENT_ID_PLAYER, Common_Movement_FaceLeft
@@ -401,12 +365,7 @@
 	end
 
 EventScript_DigCommon:
-<<<<<<< HEAD
 	isfollowerfieldmoveuser VAR_0x8004
-=======
-	callfunc ScrFunc_IsFollowerFieldMoveUser
-	.2byte VAR_0x8004
->>>>>>> c8fb56d7
 	setfieldeffectargument 3, VAR_0x8004 @ skip pose if true
 	dofieldeffect FLDEFF_USE_DIG
 	waitstate
@@ -422,7 +381,6 @@
 	lockall
 	goto EventScript_DigCommon
 
-<<<<<<< HEAD
 
 EventScript_CutGrassCommon:
 	isfollowerfieldmoveuser VAR_0x8004
@@ -435,8 +393,6 @@
 	lockall
 	goto EventScript_CutGrassCommon
 
-=======
->>>>>>> c8fb56d7
 Text_CantDive:
 	.string "The sea is deep here. A POKéMON\n"
 	.string "may be able to go underwater.$"
