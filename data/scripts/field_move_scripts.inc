@ Interact with cuttable tree
EventScript_CutTree::
	lockall
	checkfieldmove FIELD_MOVE_CUT, TRUE
	goto_if_eq VAR_RESULT, PARTY_SIZE, EventScript_CheckTreeCantCut
	setfieldeffectargument 0, VAR_RESULT
	bufferpartymonnick STR_VAR_1, VAR_RESULT
	buffermovename STR_VAR_2, MOVE_CUT
	msgbox Text_WantToCut, MSGBOX_YESNO
	goto_if_eq VAR_RESULT, NO, EventScript_CancelCut
	msgbox Text_MonUsedFieldMove, MSGBOX_DEFAULT
	closemessage
EventScript_CutTreeCommon:
	isfollowerfieldmoveuser VAR_0x8004
	setfieldeffectargument 3, VAR_0x8004 @ skip pose if so
	dofieldeffect FLDEFF_USE_CUT_ON_TREE
	waitstate
EventScript_CutTreeDown:: @ fallthrough
	setflag FLAG_SAFE_FOLLOWER_MOVEMENT
	call_if_eq VAR_0x8004, TRUE, EventScript_FollowerFieldMove
	applymovement VAR_LAST_TALKED, Movement_CutTreeDown
	waitmovement 0
	removeobject VAR_LAST_TALKED
	releaseall
	end

@ Use cut from party menu
EventScript_UseCut::
	lockall
	goto EventScript_CutTreeCommon

Movement_CutTreeDown:
	cut_tree
	step_end

EventScript_CheckTreeCantCut::
	msgbox Text_CantCut, MSGBOX_DEFAULT
	releaseall
	end

EventScript_CancelCut::
	closemessage
	releaseall
	end

Text_WantToCut:
	.string "This tree looks like it can be\n"
	.string "CUT down!\p"
	.string "Would you like to CUT it?$"

Text_MonUsedFieldMove:
	.string "{STR_VAR_1} used {STR_VAR_2}!$"

Text_CantCut:
	.string "This tree looks like it can be\n"
	.string "CUT down!$"

@ Use rock smash from party menu
EventScript_UseRockSmash::
	lockall
	goto EventScript_RockSmashCommon

@ Interact with smashable rock
EventScript_RockSmash::
	lockall
	checkfieldmove FIELD_MOVE_ROCK_SMASH, TRUE
	goto_if_eq VAR_RESULT, PARTY_SIZE, EventScript_CantSmashRock
	setfieldeffectargument 0, VAR_RESULT
	bufferpartymonnick STR_VAR_1, VAR_RESULT
	buffermovename STR_VAR_2, MOVE_ROCK_SMASH
	msgbox Text_WantToSmash, MSGBOX_YESNO
	goto_if_eq VAR_RESULT, NO, EventScript_CancelSmash
	msgbox Text_MonUsedFieldMove, MSGBOX_DEFAULT
	closemessage
EventScript_RockSmashCommon:
	@ check if follower should use the field move
	isfollowerfieldmoveuser VAR_0x8004
	setfieldeffectargument 3, VAR_0x8004 @ skip pose if so
	dofieldeffect FLDEFF_USE_ROCK_SMASH
	waitstate
EventScript_SmashRock:: @ fallthrough
	setflag FLAG_SAFE_FOLLOWER_MOVEMENT
	call_if_eq VAR_0x8004, TRUE, EventScript_FollowerFieldMove
	applymovement VAR_LAST_TALKED, Movement_SmashRock
	waitmovement 0
	removeobject VAR_LAST_TALKED
	specialvar VAR_RESULT, TryUpdateRusturfTunnelState
	goto_if_eq VAR_RESULT, TRUE, EventScript_EndSmash
	special RockSmashWildEncounter
	goto_if_eq VAR_RESULT, FALSE, EventScript_EndSmash
	waitstate
	releaseall
	end

EventScript_FollowerFieldMove:
	getdirectiontoface VAR_0x8005, OBJ_EVENT_ID_FOLLOWER, OBJ_EVENT_ID_PLAYER
	specialvar VAR_0x8006, GetPlayerFacingDirection
	goto_if_eq VAR_0x8005, DIR_NONE, EventScript_FollowerFieldMoveEnd
	@ Swap follower and player
	call EventScript_FollowerSwap
	@ Face follower in direction and jump
	switch VAR_0x8006
	case DIR_NORTH, EventScript_FollowerJumpNorth
	case DIR_EAST, EventScript_FollowerJumpEast
	case DIR_SOUTH, EventScript_FollowerJumpSouth
	case DIR_WEST, EventScript_FollowerJumpWest
EventScript_FollowerFieldMoveEnd:
	return

EventScript_FollowerSwap:
	switch VAR_0x8005
	case DIR_NORTH, EventScript_FollowerMoveNorth
	case DIR_EAST, EventScript_FollowerMoveEast
	case DIR_SOUTH, EventScript_FollowerMoveSouth
	case DIR_WEST, EventScript_FollowerMoveWest
	return

EventScript_FollowerMoveNorth:
	applymovement OBJ_EVENT_ID_PLAYER, Movement_WalkDown
	waitmovement 0
	applymovement OBJ_EVENT_ID_PLAYER, Common_Movement_FaceUp
	waitmovement 0
	return

EventScript_FollowerMoveEast:
	applymovement OBJ_EVENT_ID_PLAYER, Movement_WalkLeft
	waitmovement 0
	applymovement OBJ_EVENT_ID_PLAYER, Common_Movement_FaceRight
	waitmovement 0
	return

EventScript_FollowerMoveSouth:
	applymovement OBJ_EVENT_ID_PLAYER, Movement_WalkUp
	waitmovement 0
	applymovement OBJ_EVENT_ID_PLAYER, Common_Movement_FaceDown
	waitmovement 0
	return

EventScript_FollowerMoveWest:
	applymovement OBJ_EVENT_ID_PLAYER, Movement_WalkRight
	waitmovement 0
	applymovement OBJ_EVENT_ID_PLAYER, Common_Movement_FaceLeft
	waitmovement 0
	return

EventScript_FollowerJumpNorth:
	applymovement OBJ_EVENT_ID_FOLLOWER, Movement_JumpUp
	waitmovement 0
	return

EventScript_FollowerJumpEast:
	applymovement OBJ_EVENT_ID_FOLLOWER, Movement_JumpRight
	waitmovement 0
	return

EventScript_FollowerJumpSouth:
	applymovement OBJ_EVENT_ID_FOLLOWER, Movement_JumpDown
	waitmovement 0
	return

EventScript_FollowerJumpWest:
	applymovement OBJ_EVENT_ID_FOLLOWER, Movement_JumpLeft
	waitmovement 0
	return

EventScript_EndSmash::
	releaseall
	end

Movement_WalkUp:
	walk_up
	step_end

Movement_JumpUp:
	jump_in_place_up
	step_end

Movement_WalkRight:
	walk_right
	step_end

Movement_JumpRight:
	jump_in_place_right
	step_end

Movement_WalkDown:
	walk_down
	step_end

Movement_JumpDown:
	jump_in_place_down
	step_end

Movement_WalkLeft:
	walk_left
	step_end

Movement_JumpLeft:
	jump_in_place_left
	step_end

Movement_SmashRock:
	rock_smash_break
	step_end

EventScript_CantSmashRock::
	msgbox Text_CantSmash, MSGBOX_DEFAULT
	releaseall
	end

EventScript_CancelSmash::
	closemessage
	releaseall
	end

Text_WantToSmash:
	.string "This rock appears to be breakable.\n"
	.string "Would you like to use ROCK SMASH?$"

Text_CantSmash:
	.string "It's a rugged rock, but a POKéMON\n"
	.string "may be able to smash it.$"

EventScript_StrengthBoulder::
	lockall
	goto_if_set FLAG_SYS_USE_STRENGTH, EventScript_CheckActivatedBoulder
	checkfieldmove FIELD_MOVE_STRENGTH, TRUE
	goto_if_eq VAR_RESULT, PARTY_SIZE, EventScript_CantStrength
	setfieldeffectargument 0, VAR_RESULT
	msgbox Text_WantToStrength, MSGBOX_YESNO
	goto_if_eq VAR_RESULT, NO, EventScript_CancelStrength
	closemessage
	dofieldeffect FLDEFF_USE_STRENGTH
	waitstate
	goto EventScript_ActivateStrength
	end

EventScript_UseStrength::
	lockall
	dofieldeffect FLDEFF_USE_STRENGTH
	waitstate
	goto EventScript_ActivateStrength
	end

EventScript_ActivateStrength::
	setflag FLAG_SYS_USE_STRENGTH
	msgbox Text_MonUsedStrength, MSGBOX_DEFAULT
	releaseall
	end

EventScript_CantStrength::
	msgbox Text_CantStrength, MSGBOX_DEFAULT
	releaseall
	end

EventScript_CheckActivatedBoulder::
	msgbox Text_StrengthActivated, MSGBOX_DEFAULT
	releaseall
	end

EventScript_CancelStrength::
	closemessage
	releaseall
	end

Text_WantToStrength:
	.string "It's a big boulder, but a POKéMON\n"
	.string "may be able to push it aside.\p"
	.string "Would you like to use STRENGTH?$"

Text_MonUsedStrength:
	.string "{STR_VAR_1} used STRENGTH!\p"
	.string "{STR_VAR_1}'s STRENGTH made it\n"
	.string "possible to move boulders around!$"

Text_CantStrength:
	.string "It's a big boulder, but a POKéMON\n"
	.string "may be able to push it aside.$"

Text_StrengthActivated:
	.string "STRENGTH made it possible to move\n"
	.string "boulders around.$"

EventScript_UseWaterfall::
	lockall
	checkfieldmove FIELD_MOVE_WATERFALL
	goto_if_eq VAR_RESULT, PARTY_SIZE, EventScript_CantWaterfall
	bufferpartymonnick STR_VAR_1, VAR_RESULT
	setfieldeffectargument 0, VAR_RESULT
	msgbox Text_WantToWaterfall, MSGBOX_YESNO
	goto_if_eq VAR_RESULT, NO, EventScript_EndWaterfall
	msgbox Text_MonUsedWaterfall, MSGBOX_DEFAULT
	hidefollowernpc
	dofieldeffect FLDEFF_USE_WATERFALL
	callnative FollowerNPC_WarpSetEnd
	goto EventScript_EndWaterfall

EventScript_CannotUseWaterfall::
	lockall

EventScript_CantWaterfall::
	msgbox Text_CantWaterfall, MSGBOX_DEFAULT

EventScript_EndWaterfall::
	releaseall
	end

Text_CantWaterfall:
	.string "A wall of water is crashing down with\n"
	.string "a mighty roar.$"

Text_WantToWaterfall:
	.string "It's a large waterfall.\n"
	.string "Would you like to use WATERFALL?$"

Text_MonUsedWaterfall:
	.string "{STR_VAR_1} used WATERFALL.$"

EventScript_UseDive::
	lockall
	checkfieldmove FIELD_MOVE_DIVE
	goto_if_eq VAR_RESULT, PARTY_SIZE, EventScript_CantDive
	copyvar 0x8004 VAR_RESULT
	bufferpartymonnick STR_VAR_1, VAR_RESULT
	setfieldeffectargument 0, VAR_RESULT
	setfieldeffectargument 1, 1
	msgbox Text_WantToDive, MSGBOX_YESNO
	goto_if_eq VAR_RESULT, NO, EventScript_EndDive
	msgbox Text_MonUsedDive, MSGBOX_DEFAULT
	hidefollowernpc
	setfieldeffectargument 0, VAR_0x8004
	setfieldeffectargument 1, 1
	dofieldeffect FLDEFF_USE_DIVE
	goto EventScript_EndDive
	end

EventScript_CantDive::
	msgbox Text_CantDive, MSGBOX_DEFAULT
	releaseall
	end

EventScript_EndDive::
	releaseall
	end

EventScript_UseDiveUnderwater::
	lockall
	checkfieldmove FIELD_MOVE_DIVE
	goto_if_eq VAR_RESULT, PARTY_SIZE, EventScript_CantSurface
	bufferpartymonnick STR_VAR_1, VAR_RESULT
	setfieldeffectargument 0, VAR_RESULT
	setfieldeffectargument 1, 1
	msgbox Text_WantToSurface, MSGBOX_YESNO
	goto_if_eq VAR_RESULT, NO, EventScript_NoSurface
	msgbox Text_MonUsedDive, MSGBOX_DEFAULT
	hidefollowernpc
	dofieldeffect FLDEFF_USE_DIVE
	goto EventScript_EndSurface
	end

EventScript_CantSurface::
	lockall
	msgbox Text_CantSurface, MSGBOX_DEFAULT
	goto EventScript_EndSurface
	end

EventScript_EndSurface::
	callnative SetFollowerNPCSurfSpriteAfterDive
EventScript_NoSurface::
	releaseall
	end

EventScript_DigCommon:
	isfollowerfieldmoveuser VAR_0x8004
	setfieldeffectargument 3, VAR_0x8004 @ skip pose if true
	dofieldeffect FLDEFF_USE_DIG
	waitstate
EventScript_DigSealedChamber:: @ fallthrough
	setflag FLAG_SAFE_FOLLOWER_MOVEMENT
	call_if_eq VAR_0x8004, TRUE, EventScript_FollowerFieldMove
	callnative DoBrailleDigEffect
	releaseall
	end

@ Use Dig from party menu
EventScript_UseDig::
	lockall
	goto EventScript_DigCommon


EventScript_CutGrassCommon:
	isfollowerfieldmoveuser VAR_0x8004
	setfieldeffectargument 3, VAR_0x8004 @ skip pose if true
	dofieldeffect FLDEFF_USE_CUT_ON_GRASS
	waitstate

@ Use Cut grass from party menu
EventScript_UseCutGrass::
	lockall
	goto EventScript_CutGrassCommon

Text_CantDive:
	.string "The sea is deep here. A POKéMON\n"
	.string "may be able to go underwater.$"

Text_WantToDive:
	.string "The sea is deep here.\n"
	.string "Would you like to use DIVE?$"

Text_MonUsedDive:
	.string "{STR_VAR_1} used DIVE.$"

Text_CantSurface:
	.string "Light is filtering down from above.\n"
	.string "A POKéMON may be able to surface.$"

Text_WantToSurface:
	.string "Light is filtering down from above.\n"
	.string "Would you like to use DIVE?$"

EventScript_FailSweetScent::
	msgbox Text_FailSweetScent, MSGBOX_SIGN
	end

Text_FailSweetScent:
	.string "Looks like there's nothing here…$"

<<<<<<< HEAD
EventScript_UseDefog::
	lockall
	bufferpartymonnick STR_VAR_1, VAR_RESULT
	buffermovename STR_VAR_2, MOVE_DEFOG
	msgbox Text_MonUsedFieldMove, MSGBOX_DEFAULT
	closemessage
	isfollowerfieldmoveuser VAR_0x8004
	setfieldeffectargument 3, VAR_0x8004 @ skip pose if so
	setflag FLAG_SAFE_FOLLOWER_MOVEMENT
	call_if_eq VAR_0x8004, TRUE, EventScript_FollowerFieldMove
	waitmovement 0
	setfieldeffectargument 0, VAR_RESULT
	dofieldeffect FLDEFF_DEFOG
	waitstate
	releaseall
	end

EventScript_UseRockClimb::
	lockall
	checkfieldmove FIELD_MOVE_ROCK_CLIMB
	goto_if_eq VAR_RESULT, PARTY_SIZE, EventScript_CantRockClimb
	bufferpartymonnick STR_VAR_1, VAR_RESULT
	setfieldeffectargument 0, VAR_RESULT
	msgbox Text_WantToRockClimb, MSGBOX_YESNO
	goto_if_eq VAR_RESULT, NO, EventScript_EndRockClimb
=======
EventScript_UseRockClimb::
	lockall
	checkpartymove MOVE_ROCK_CLIMB
	compare VAR_RESULT, PARTY_SIZE
	goto_if_eq EventScript_CantRockClimb
	bufferpartymonnick 0, VAR_RESULT
	setfieldeffectargument 0, VAR_RESULT
	msgbox Text_WantToRockClimb, MSGBOX_YESNO
	compare VAR_RESULT, NO
	goto_if_eq EventScript_EndRockClimb
>>>>>>> 8cf7de16
	msgbox Text_MonUsedRockClimb, MSGBOX_DEFAULT
	closemessage
	dofieldeffect FLDEFF_USE_ROCK_CLIMB
	waitstate
	goto EventScript_EndRockClimb
<<<<<<< HEAD
	end
=======
>>>>>>> 8cf7de16
	
EventScript_CantRockClimb::
	msgbox Text_CantRockClimb, MSGBOX_DEFAULT
	
EventScript_EndRockClimb::
	releaseall
	end
	
Text_WantToRockClimb:
    .string "The cliff is steep.\n"
    .string "Would you like to use Rock Climb?$"
    
Text_MonUsedRockClimb:
    .string "{STR_VAR_1} used Rock Climb!$"
    
Text_CantRockClimb:
    .string "The cliff is steep.\n"
    .string "A Pokémon may be able to climb it.$"<|MERGE_RESOLUTION|>--- conflicted
+++ resolved
@@ -425,7 +425,6 @@
 Text_FailSweetScent:
 	.string "Looks like there's nothing here…$"
 
-<<<<<<< HEAD
 EventScript_UseDefog::
 	lockall
 	bufferpartymonnick STR_VAR_1, VAR_RESULT
@@ -451,42 +450,27 @@
 	setfieldeffectargument 0, VAR_RESULT
 	msgbox Text_WantToRockClimb, MSGBOX_YESNO
 	goto_if_eq VAR_RESULT, NO, EventScript_EndRockClimb
-=======
-EventScript_UseRockClimb::
-	lockall
-	checkpartymove MOVE_ROCK_CLIMB
-	compare VAR_RESULT, PARTY_SIZE
-	goto_if_eq EventScript_CantRockClimb
-	bufferpartymonnick 0, VAR_RESULT
-	setfieldeffectargument 0, VAR_RESULT
-	msgbox Text_WantToRockClimb, MSGBOX_YESNO
-	compare VAR_RESULT, NO
-	goto_if_eq EventScript_EndRockClimb
->>>>>>> 8cf7de16
 	msgbox Text_MonUsedRockClimb, MSGBOX_DEFAULT
 	closemessage
 	dofieldeffect FLDEFF_USE_ROCK_CLIMB
 	waitstate
 	goto EventScript_EndRockClimb
-<<<<<<< HEAD
-	end
-=======
->>>>>>> 8cf7de16
-	
+	end
+
 EventScript_CantRockClimb::
 	msgbox Text_CantRockClimb, MSGBOX_DEFAULT
-	
+
 EventScript_EndRockClimb::
 	releaseall
 	end
-	
+
 Text_WantToRockClimb:
     .string "The cliff is steep.\n"
     .string "Would you like to use Rock Climb?$"
-    
+
 Text_MonUsedRockClimb:
     .string "{STR_VAR_1} used Rock Climb!$"
-    
+
 Text_CantRockClimb:
     .string "The cliff is steep.\n"
     .string "A Pokémon may be able to climb it.$"