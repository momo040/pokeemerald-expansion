--- conflicted
+++ resolved
@@ -33,12 +33,8 @@
 	return
 
 EventScript_PkmnCenterNurse_TakeAndHealPkmn::
-<<<<<<< HEAD
+	hidefollower 0
 	applymovement VAR_0x800B, Movement_PkmnCenterNurse_Turn @ Changed from Common_Movement_WalkInPlaceFasterLeft to force the follower to enter their Poké Ball
-=======
-	hidefollower 0
-	applymovement VAR_0x800B, Movement_PkmnCenterNurse_Turn
->>>>>>> b22724e0
 	waitmovement 0
 	dofieldeffect FLDEFF_POKECENTER_HEAL
 .if OW_UNION_DISABLE_CHECK == FALSE && OW_FLAG_MOVE_UNION_ROOM_CHECK != 0
