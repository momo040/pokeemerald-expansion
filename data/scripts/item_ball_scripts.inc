--- conflicted
+++ resolved
@@ -127,11 +127,7 @@
 	end
 
 Route116_EventScript_ItemXSpecial:: @ 8290E78
-<<<<<<< HEAD
-	giveitem_std ITEM_X_SP_ATK, 1, 1
-=======
-	finditem_std ITEM_X_SPECIAL
->>>>>>> 026e1108
+	finditem_std ITEM_X_SP_ATK
 	end
 
 Route116_EventScript_ItemEther:: @ 8290E85
@@ -319,12 +315,7 @@
 	end
 
 RustboroCity_EventScript_ItemXDefend:: @ 82910DB
-<<<<<<< HEAD
-	giveitem_std ITEM_X_DEFENSE, 1, 1
-=======
-	finditem_std ITEM_X_DEFEND
->>>>>>> 026e1108
-	end
+	finditem_std ITEM_X_DEFENSE
 
 LilycoveCity_EventScript_ItemMaxRepel:: @ 82910E8
 	finditem_std ITEM_MAX_REPEL
