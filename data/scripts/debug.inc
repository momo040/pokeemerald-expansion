.if DEBUG_OVERWORLD_MENU == TRUE
Debug_MessageEnd:
	waitmessage
	waitbuttonpress
	releaseall
	end

Debug_ShowFieldMessageStringVar4::
	special ShowFieldMessageStringVar4
	goto Debug_MessageEnd

Debug_CheatStart::
	setflag FLAG_SYS_POKEMON_GET
	setflag FLAG_RESCUED_BIRCH
	setflag FLAG_HIDE_ROUTE_101_BIRCH_ZIGZAGOON_BATTLE
	setflag FLAG_ADVENTURE_STARTED
	clearflag FLAG_HIDE_LITTLEROOT_TOWN_BIRCHS_LAB_BIRCH
	setflag FLAG_HIDE_ROUTE_101_BIRCH_STARTERS_BAG
	setvar VAR_BIRCH_LAB_STATE, 2
	setvar VAR_ROUTE101_STATE, 3
	givemon SPECIES_TREECKO, 20, ITEM_NONE
	givemon SPECIES_TORCHIC, 20, ITEM_NONE
	givemon SPECIES_MUDKIP, 20, ITEM_NONE
	setflag FLAG_SYS_POKEDEX_GET
	special SetUnlockedPokedexFlags
	setflag FLAG_RECEIVED_POKEDEX_FROM_BIRCH
	setvar VAR_CABLE_CLUB_TUTORIAL_STATE, 2
	setflag FLAG_SYS_NATIONAL_DEX
	special EnableNationalPokedex
	setflag FLAG_RECEIVED_RUNNING_SHOES
	setflag FLAG_SYS_B_DASH
	setvar VAR_LITTLEROOT_TOWN_STATE, 4 @ 4: Received Running Shoes
	setvar VAR_LITTLEROOT_INTRO_STATE, 7 @ 7: Told to go meet rival
	setvar VAR_LITTLEROOT_HOUSES_STATE_BRENDAN, 2 @ 2: Met Rival's Mom (and is corresponding gender)
	setvar VAR_LITTLEROOT_HOUSES_STATE_MAY, 2 @ 2: Met Rival's Mom (and is corresponding gender)
	setvar VAR_LITTLEROOT_RIVAL_STATE, 4 @ 4: Received Pokedex
	setflag FLAG_RECEIVED_BIKE
	additem ITEM_ACRO_BIKE
	setvar VAR_BRINEY_HOUSE_STATE, 1
	setvar VAR_ROUTE116_STATE, 2
	setflag FLAG_HIDE_ROUTE_116_MR_BRINEY
	setflag FLAG_BADGE01_GET
	setflag FLAG_BADGE02_GET
	setflag FLAG_BADGE03_GET
	setflag FLAG_BADGE04_GET
	setflag FLAG_BADGE05_GET
	setflag FLAG_BADGE06_GET
	setflag FLAG_BADGE07_GET
	setflag FLAG_BADGE08_GET
	setflag FLAG_VISITED_LITTLEROOT_TOWN
	setflag FLAG_VISITED_OLDALE_TOWN
	setflag FLAG_VISITED_DEWFORD_TOWN
	setflag FLAG_VISITED_LAVARIDGE_TOWN
	setflag FLAG_VISITED_FALLARBOR_TOWN
	setflag FLAG_VISITED_VERDANTURF_TOWN
	setflag FLAG_VISITED_PACIFIDLOG_TOWN
	setflag FLAG_VISITED_PETALBURG_CITY
	setflag FLAG_VISITED_SLATEPORT_CITY
	setflag FLAG_VISITED_MAUVILLE_CITY
	setflag FLAG_VISITED_RUSTBORO_CITY
	setflag FLAG_VISITED_FORTREE_CITY
	setflag FLAG_VISITED_LILYCOVE_CITY
	setflag FLAG_VISITED_MOSSDEEP_CITY
	setflag FLAG_VISITED_SOOTOPOLIS_CITY
	setflag FLAG_VISITED_EVER_GRANDE_CITY
	setflag FLAG_LANDMARK_POKEMON_LEAGUE
	setflag FLAG_LANDMARK_BATTLE_FRONTIER
	clearflag FLAG_HIDE_BRINEYS_HOUSE_MR_BRINEY
	clearflag FLAG_HIDE_BRINEYS_HOUSE_PEEKO
	release
	end

Debug_FlagsNotSetOverworldConfigMessage::
	message Debug_FlagsNotSetOverworldConfigMessage_Text
	goto Debug_MessageEnd

Debug_FlagsNotSetOverworldConfigMessage_Text:
	.string "Feature unavailable!\n"
	.string "Please define a usable flag in:\l"
	.string "'include/config/overworld.h'!$"

Debug_FlagsNotSetBattleConfigMessage::
	message Debug_FlagsNotSetBattleConfigMessage_Text
	goto Debug_MessageEnd

Debug_FlagsNotSetBattleConfigMessage_Text:
	.string "Feature unavailable!\n"
	.string "Please define a usable flag in:\l"
	.string "'include/config/battle.h'!$"

Debug_BoxFilledMessage::
	message Debug_BoxFilledMessage_Text
	goto Debug_MessageEnd

Debug_BoxFilledMessage_Text:
	.string "Storage boxes filled!$"

Debug_EventScript_Script_1::
	end

Debug_EventScript_Script_2::
	end

Debug_EventScript_Script_3::
	end

Debug_EventScript_Script_4::
	end

Debug_EventScript_Script_5::
	end

Debug_EventScript_Script_6::
	end

Debug_EventScript_Script_7::
	end

Debug_EventScript_Script_8::
	end

Debug_CheckSaveBlock::
	callnative CheckSaveBlock1Size
	msgbox Debug_SaveBlock1Size, MSGBOX_DEFAULT
	callnative CheckSaveBlock2Size
	msgbox Debug_SaveBlock2Size, MSGBOX_DEFAULT
	callnative CheckPokemonStorageSize
	msgbox Debug_PokemonStorageSize, MSGBOX_DEFAULT
	release
	end

Debug_SaveBlock1Size::
	.string "SaveBlock1 size: {STR_VAR_1}b/{STR_VAR_2}b.\n"
	.string "Free space: {STR_VAR_3}b.$"

Debug_SaveBlock2Size::
	.string "SaveBlock2 size: {STR_VAR_1}b/{STR_VAR_2}b.\n"
	.string "Free space: {STR_VAR_3}b.$"

Debug_PokemonStorageSize::
	.string "{PKMN}Storage size: {STR_VAR_1}b/{STR_VAR_2}b.\n"
	.string "Free space: {STR_VAR_3}b.$"

Debug_CheckROMSpace::
	callnative CheckROMSize
	msgbox Debug_ROMSize, MSGBOX_DEFAULT
	release
	end

Debug_ROMSize::
	.string "ROM size: {STR_VAR_1}MB/32MB.\n"
	.string "Free space: {STR_VAR_2}MB.$"

Debug_HatchAnEgg::
	lockall
	getpartysize
	goto_if_eq VAR_RESULT, 0, Debug_HatchAnEgg_NoPokemon
	special ChoosePartyMon
	waitstate
	goto_if_ge VAR_0x8004, PARTY_SIZE, Debug_HatchAnEgg_End
	specialvar VAR_RESULT, ScriptGetPartyMonSpecies
	goto_if_ne VAR_RESULT, SPECIES_EGG, DebugScript_HatchAnEgg_CantForceHatch
	special EggHatch
	waitstate
Debug_HatchAnEgg_End::
	releaseall
	end

Debug_HatchAnEgg_NoPokemon::
	msgbox DebugScript_HatchAnEgg_Text_EmptyParty, MSGBOX_DEFAULT
	releaseall
	end

DebugScript_HatchAnEgg_CantForceHatch::
	msgbox DebugScript_HatchAnEgg_Text_NotAnEgg, MSGBOX_DEFAULT
	releaseall
	end

DebugScript_HatchAnEgg_Text_EmptyParty::
	.string "You have no Pokémon nor Eggs.$"

DebugScript_HatchAnEgg_Text_NotAnEgg::
	.string "That's not a Pokémon Egg.$"

DebugScript_ZeroDaycareMons::
	msgbox DebugText_DaycareNoPokemon, MSGBOX_DEFAULT
	releaseall
	end

DebugScript_OneDaycareMons::
	msgbox DebugText_DaycareOnePokemon, MSGBOX_DEFAULT
	releaseall
	end

DebugScript_DaycareMonsNotCompatible::
	msgbox DebugText_DaycarePokemonNotCompatible, MSGBOX_DEFAULT
	releaseall
	end

DebugText_DaycareNoPokemon:
	.string "You have no Pokémon at Daycare.$"

DebugText_DaycareOnePokemon:
	.string "You have only one Pokémon at Daycare.$"

DebugText_DaycarePokemonNotCompatible:
	.string "Your Pokémon at Daycare can't\nhave babies together!$"

Debug_ShowExpansionVersion::
	callnative BufferExpansionVersion
	msgbox Debug_ExpansionVersion, MSGBOX_DEFAULT
	release
	end

Debug_ExpansionVersion:
	.string "pokeemerald-expansion {STR_VAR_1}$"

<<<<<<< HEAD
Debug_BerryPestsDisabled::
	msgbox DebugText_BerryPestsDisabled, MSGBOX_DEFAULT
	release
	end

DebugText_BerryPestsDisabled:
	.string "OW_BERRY_PESTS is disabled.\n"
	.string "Unable to force pests onto berry trees.$"

Debug_BerryWeedsDisabled::
	msgbox DebugText_BerryWeedsDisabled, MSGBOX_DEFAULT
	release
	end

DebugText_BerryWeedsDisabled:
	.string "OW_BERRY_WEEDS is disabled.\n"
	.string "Unable to force weeds onto berry trees.$"

.endif
=======
.endif

Debug_FlagsAndVarNotSetBattleConfigMessage::
	lockall
	message Debug_FlagsAndVarNotSetBattleConfigMessage_Text
	waitmessage
	waitbuttonpress
	releaseall
	end

Debug_FlagsAndVarNotSetBattleConfigMessage_Text:
	.string "Feature unavailable! Please define a\n"
	.string "usable flag and a usable var in:\l"
	.string "'include/config/battle.h'!$"
>>>>>>> 8ac66cdc
<|MERGE_RESOLUTION|>--- conflicted
+++ resolved
@@ -215,7 +215,6 @@
 Debug_ExpansionVersion:
 	.string "pokeemerald-expansion {STR_VAR_1}$"
 
-<<<<<<< HEAD
 Debug_BerryPestsDisabled::
 	msgbox DebugText_BerryPestsDisabled, MSGBOX_DEFAULT
 	release
@@ -234,8 +233,6 @@
 	.string "OW_BERRY_WEEDS is disabled.\n"
 	.string "Unable to force weeds onto berry trees.$"
 
-.endif
-=======
 .endif
 
 Debug_FlagsAndVarNotSetBattleConfigMessage::
@@ -250,4 +247,3 @@
 	.string "Feature unavailable! Please define a\n"
 	.string "usable flag and a usable var in:\l"
 	.string "'include/config/battle.h'!$"
->>>>>>> 8ac66cdc
