--- conflicted
+++ resolved
@@ -1,4 +1,3 @@
-<<<<<<< HEAD
 MONSTILLFRONTGFXDIR := graphics/pokemon/front_pics
 MONBACKGFXDIR := graphics/pokemon/back_pics
 MONFRONTGFXDIR := graphics/pokemon/anim_front_pics
@@ -16,61 +15,41 @@
 RAYQUAZAGFXDIR := graphics/rayquaza_scene
 ROULETTEGFXDIR := graphics/roulette
 SLOTMACHINEGFXDIR := graphics/slot_machine
-PKNAVGFXDIR := graphics/pokenav/
+PKNAVGFXDIR := graphics/pokenav
 PKNAVOPTIONSGFXDIR := graphics/pokenav/options
 PSSGFXDIR := graphics/pokemon_storage
-=======
-monstillfrontdir := graphics/pokemon/front_pics
-monbackdir := graphics/pokemon/back_pics
-monfrontdir := graphics/pokemon/anim_front_pics
-monpaldir := graphics/pokemon/palettes
-tilesetdir := data/tilesets
-fontdir := data/graphics/fonts
-menudir := graphics/interface
-btanimgfxdir := graphics/battle_anims/sprites
-unusedgfxdir := graphics/unused
-unknowngfxdir := graphics/unknown
-btintgfxdir := graphics/battle_interface
-masksgfxdir := graphics/battle_anims/masks
-bttransgfxdir := graphics/battle_transitions
-typesdir := graphics/types
-rayquazadir := graphics/rayquaza_scene
-roulettegfxdir := graphics/roulette
-pknvdir := graphics/pokenav
-pknvoptionsdir := graphics/pokenav/options
->>>>>>> c9a3ef7a
 
 types := normal fight flying poison ground rock bug ghost steel mystery fire water grass electric psychic ice dragon dark
 contest_types := cool beauty cute smart tough
 
 $(MONSTILLFRONTGFXDIR)/castform_still_front_pic.4bpp: $(MONSTILLFRONTGFXDIR)/castform_normal_form_still_front_pic.4bpp \
-                                                   $(MONSTILLFRONTGFXDIR)/castform_sunny_form_still_front_pic.4bpp \
-                                                   $(MONSTILLFRONTGFXDIR)/castform_rainy_form_still_front_pic.4bpp \
-                                                   $(MONSTILLFRONTGFXDIR)/castform_snowy_form_still_front_pic.4bpp
+												   $(MONSTILLFRONTGFXDIR)/castform_sunny_form_still_front_pic.4bpp \
+												   $(MONSTILLFRONTGFXDIR)/castform_rainy_form_still_front_pic.4bpp \
+												   $(MONSTILLFRONTGFXDIR)/castform_snowy_form_still_front_pic.4bpp
 	@cat $^ >$@
 
 $(MONBACKGFXDIR)/castform_back_pic.4bpp: $(MONBACKGFXDIR)/castform_normal_form_back_pic.4bpp \
-                                      $(MONBACKGFXDIR)/castform_sunny_form_back_pic.4bpp \
-                                      $(MONBACKGFXDIR)/castform_rainy_form_back_pic.4bpp \
-                                      $(MONBACKGFXDIR)/castform_snowy_form_back_pic.4bpp
+									  $(MONBACKGFXDIR)/castform_sunny_form_back_pic.4bpp \
+									  $(MONBACKGFXDIR)/castform_rainy_form_back_pic.4bpp \
+									  $(MONBACKGFXDIR)/castform_snowy_form_back_pic.4bpp
 	@cat $^ >$@
 
 $(MONFRONTGFXDIR)/castform_front_pic.4bpp: $(MONFRONTGFXDIR)/castform_normal_form_front_pic.4bpp \
-                                        $(MONFRONTGFXDIR)/castform_sunny_form_front_pic.4bpp \
-                                        $(MONFRONTGFXDIR)/castform_rainy_form_front_pic.4bpp \
-                                        $(MONFRONTGFXDIR)/castform_snowy_form_front_pic.4bpp
+										$(MONFRONTGFXDIR)/castform_sunny_form_front_pic.4bpp \
+										$(MONFRONTGFXDIR)/castform_rainy_form_front_pic.4bpp \
+										$(MONFRONTGFXDIR)/castform_snowy_form_front_pic.4bpp
 	@cat $^ >$@
 
 $(MONPALDIR)/castform_palette.gbapal: $(MONPALDIR)/castform_normal_form_palette.gbapal \
-                                      $(MONPALDIR)/castform_sunny_form_palette.gbapal \
-                                      $(MONPALDIR)/castform_rainy_form_palette.gbapal \
-                                      $(MONPALDIR)/castform_snowy_form_palette.gbapal
+									  $(MONPALDIR)/castform_sunny_form_palette.gbapal \
+									  $(MONPALDIR)/castform_rainy_form_palette.gbapal \
+									  $(MONPALDIR)/castform_snowy_form_palette.gbapal
 	@cat $^ >$@
 
 $(MONPALDIR)/castform_shiny_palette.gbapal: $(MONPALDIR)/castform_normal_form_shiny_palette.gbapal \
-                                            $(MONPALDIR)/castform_sunny_form_shiny_palette.gbapal \
-                                            $(MONPALDIR)/castform_rainy_form_shiny_palette.gbapal \
-                                            $(MONPALDIR)/castform_snowy_form_shiny_palette.gbapal
+											$(MONPALDIR)/castform_sunny_form_shiny_palette.gbapal \
+											$(MONPALDIR)/castform_rainy_form_shiny_palette.gbapal \
+											$(MONPALDIR)/castform_snowy_form_shiny_palette.gbapal
 	@cat $^ >$@
 
 $(TILESETGFXDIR)/secondary/petalburg/tiles.4bpp: %.4bpp: %.png
@@ -321,7 +300,7 @@
 
 graphics/intro/copyright.4bpp: %.4bpp: %.png
 	$(GFX) $< $@ -num_tiles 39
-    
+	
 graphics/interface/pkmnjump_bg.4bpp: %.4bpp: %.png
 	$(GFX) $< $@ -num_tiles 63
 
@@ -332,44 +311,44 @@
 	$(GFX) $< $@ -num_tiles 29
 
 $(MENUGFXDIR)/menu.gbapal: $(MENUGFXDIR)/menu_0.gbapal \
-                        $(MENUGFXDIR)/menu_1.gbapal
+						$(MENUGFXDIR)/menu_1.gbapal
 	@cat $^ >$@
 
 $(BTLANMSPRGFXDIR)/010.4bpp: $(BTLANMSPRGFXDIR)/010_0.4bpp \
-                          $(BTLANMSPRGFXDIR)/010_1.4bpp \
-                          $(BTLANMSPRGFXDIR)/010_2.4bpp \
-                          $(BTLANMSPRGFXDIR)/010_3.4bpp
+						  $(BTLANMSPRGFXDIR)/010_1.4bpp \
+						  $(BTLANMSPRGFXDIR)/010_2.4bpp \
+						  $(BTLANMSPRGFXDIR)/010_3.4bpp
 	@cat $^ >$@
 
 $(UNUSEDGFXDIR)/obi_palpak1.gbapal: $(UNUSEDGFXDIR)/old_pal1.gbapal \
-                                    $(UNUSEDGFXDIR)/old_pal2.gbapal \
-                                    $(UNUSEDGFXDIR)/old_pal3.gbapal
+									$(UNUSEDGFXDIR)/old_pal2.gbapal \
+									$(UNUSEDGFXDIR)/old_pal3.gbapal
 	@cat $^ >$@
 
 $(UNUSEDGFXDIR)/obi_palpak3.gbapal: $(UNUSEDGFXDIR)/old_pal5.gbapal \
-                                    $(UNUSEDGFXDIR)/old_pal6.gbapal \
-                                    $(UNUSEDGFXDIR)/old_pal7.gbapal
+									$(UNUSEDGFXDIR)/old_pal6.gbapal \
+									$(UNUSEDGFXDIR)/old_pal7.gbapal
 	@cat $^ >$@
 
 $(UNUSEDGFXDIR)/obi1.4bpp: $(UNUSEDGFXDIR)/old_bulbasaur.4bpp \
-                           $(UNUSEDGFXDIR)/old_charizard.4bpp
+						   $(UNUSEDGFXDIR)/old_charizard.4bpp
 	@cat $^ >$@
 
 $(UNUSEDGFXDIR)/obi2.4bpp: $(UNUSEDGFXDIR)/old_bulbasaur2.4bpp \
-                           $(UNUSEDGFXDIR)/old_battle_interface_1.4bpp \
-                           $(UNUSEDGFXDIR)/old_battle_interface_2.4bpp \
-                           $(UNUSEDGFXDIR)/old_battle_interface_3.4bpp
+						   $(UNUSEDGFXDIR)/old_battle_interface_1.4bpp \
+						   $(UNUSEDGFXDIR)/old_battle_interface_2.4bpp \
+						   $(UNUSEDGFXDIR)/old_battle_interface_3.4bpp
 	@cat $^ >$@
 
 $(MENUGFXDIR)/hp_numbers.4bpp: $(MENUGFXDIR)/hpbar_anim.4bpp \
-                            $(MENUGFXDIR)/numbers1.4bpp \
-                            $(MENUGFXDIR)/numbers2.4bpp
+							$(MENUGFXDIR)/numbers1.4bpp \
+							$(MENUGFXDIR)/numbers2.4bpp
 	@cat $^ >$@
 
 $(UNUSEDGFXDIR)/redyellowgreen_frame.bin: $(UNUSEDGFXDIR)/red_frame.bin \
-                                          $(UNUSEDGFXDIR)/yellow_frame.bin \
-                                          $(UNUSEDGFXDIR)/green_frame.bin \
-                                          $(UNUSEDGFXDIR)/blank_frame.bin
+										  $(UNUSEDGFXDIR)/yellow_frame.bin \
+										  $(UNUSEDGFXDIR)/green_frame.bin \
+										  $(UNUSEDGFXDIR)/blank_frame.bin
 	@cat $^ >$@
 
 $(UNUSEDGFXDIR)/color_frames.4bpp: %.4bpp: %.png
@@ -379,38 +358,38 @@
 	$(GFX) $< $@ -num_tiles 5
 
 $(UNUSEDGFXDIR)/old_contest.4bpp: $(UNUSEDGFXDIR)/old_contest_frame_1.4bpp \
-                                  $(UNUSEDGFXDIR)/old_contest_floor.4bpp \
-                                  $(UNUSEDGFXDIR)/old_contest_frame_2.4bpp \
-                                  $(UNUSEDGFXDIR)/old_contest_symbols.4bpp \
-                                  $(UNUSEDGFXDIR)/old_contest_meter.4bpp \
-                                  $(UNUSEDGFXDIR)/old_contest_classes.4bpp \
-                                  $(UNUSEDGFXDIR)/old_contest_numbers.4bpp
+								  $(UNUSEDGFXDIR)/old_contest_floor.4bpp \
+								  $(UNUSEDGFXDIR)/old_contest_frame_2.4bpp \
+								  $(UNUSEDGFXDIR)/old_contest_symbols.4bpp \
+								  $(UNUSEDGFXDIR)/old_contest_meter.4bpp \
+								  $(UNUSEDGFXDIR)/old_contest_classes.4bpp \
+								  $(UNUSEDGFXDIR)/old_contest_numbers.4bpp
 	@cat $^ >$@
 
 $(UNUSEDGFXDIR)/old_contest_2.4bpp: $(UNUSEDGFXDIR)/old_contest_2_1.4bpp \
-                                    $(UNUSEDGFXDIR)/old_contest_2_2.4bpp
+									$(UNUSEDGFXDIR)/old_contest_2_2.4bpp
 	@cat $^ >$@
 
 $(UNKNOWNGFXDIR)/unknown_C19470.4bpp: %.4bpp: %.png
 	$(GFX) $< $@ -num_tiles 36
 
 $(BTLANMSPRGFXDIR)/141.4bpp: $(BTLANMSPRGFXDIR)/141_0.4bpp \
-                          $(BTLANMSPRGFXDIR)/141_1.4bpp \
-                          $(BTLANMSPRGFXDIR)/141_2.4bpp \
-                          $(BTLANMSPRGFXDIR)/141_3.4bpp \
-                          $(BTLANMSPRGFXDIR)/141_4.4bpp
+						  $(BTLANMSPRGFXDIR)/141_1.4bpp \
+						  $(BTLANMSPRGFXDIR)/141_2.4bpp \
+						  $(BTLANMSPRGFXDIR)/141_3.4bpp \
+						  $(BTLANMSPRGFXDIR)/141_4.4bpp
 	@cat $^ >$@
 
 $(BTLANMSPRGFXDIR)/074.4bpp: $(BTLANMSPRGFXDIR)/074_0.4bpp \
-                          $(BTLANMSPRGFXDIR)/074_1.4bpp
+						  $(BTLANMSPRGFXDIR)/074_1.4bpp
 	@cat $^ >$@
 
 $(BTLANMSPRGFXDIR)/159.4bpp: $(BTLANMSPRGFXDIR)/159_0.4bpp \
-                          $(BTLANMSPRGFXDIR)/159_1.4bpp
+						  $(BTLANMSPRGFXDIR)/159_1.4bpp
 	@cat $^ >$@
 
 $(BTLANMSPRGFXDIR)/001.4bpp: $(BTLANMSPRGFXDIR)/001_0.4bpp \
-                          $(BTLANMSPRGFXDIR)/001_1.4bpp
+						  $(BTLANMSPRGFXDIR)/001_1.4bpp
 	@cat $^ >$@
 
 $(MASKSGFXDIR)/unknown_C2EA50.4bpp: %.4bpp: %.png
@@ -426,8 +405,8 @@
 	@cat $^ >$@
 
 $(TYPESGFXDIR)/move_types.gbapal: $(TYPESGFXDIR)/move_types_1.gbapal \
-                               $(TYPESGFXDIR)/move_types_2.gbapal \
-                               $(TYPESGFXDIR)/move_types_3.gbapal
+							   $(TYPESGFXDIR)/move_types_2.gbapal \
+							   $(TYPESGFXDIR)/move_types_3.gbapal
 	@cat $^ >$@
 
 $(MENUGFXDIR)/bag_screen.4bpp: %.4bpp: %.png
@@ -456,13 +435,13 @@
 	$(GFX) $< $@ -num_tiles 86
 
 $(ROULETTEGFXDIR)/roulette_tilt.4bpp: $(ROULETTEGFXDIR)/shroomish.4bpp \
-                                      $(ROULETTEGFXDIR)/tailow.4bpp
+									  $(ROULETTEGFXDIR)/tailow.4bpp
 	@cat $^ >$@
 
 $(ROULETTEGFXDIR)/poke_icons2.4bpp: $(ROULETTEGFXDIR)/wynaut.4bpp \
-                                    $(ROULETTEGFXDIR)/azurill.4bpp \
-                                    $(ROULETTEGFXDIR)/skitty.4bpp \
-                                    $(ROULETTEGFXDIR)/makuhita.4bpp
+									$(ROULETTEGFXDIR)/azurill.4bpp \
+									$(ROULETTEGFXDIR)/skitty.4bpp \
+									$(ROULETTEGFXDIR)/makuhita.4bpp
 	@cat $^ >$@
 
 $(BATTRANSGFXDIR)/85BBC14.4bpp: %.4bpp: %.png
@@ -472,211 +451,204 @@
 	$(GFX) $< $@ -num_tiles 938
 
 $(BATTRANSGFXDIR)/frontier_square_1.4bpp: $(BATTRANSGFXDIR)/frontier_squares_blanktiles.4bpp \
-                                         $(BATTRANSGFXDIR)/frontier_squares_1.4bpp
+										 $(BATTRANSGFXDIR)/frontier_squares_1.4bpp
 	@cat $^ >$@
 
 $(BATTRANSGFXDIR)/frontier_square_2.4bpp: $(BATTRANSGFXDIR)/frontier_squares_blanktiles.4bpp \
-                                         $(BATTRANSGFXDIR)/frontier_squares_2.4bpp
+										 $(BATTRANSGFXDIR)/frontier_squares_2.4bpp
 	@cat $^ >$@
  
 $(BATTRANSGFXDIR)/frontier_square_3.4bpp: $(BATTRANSGFXDIR)/frontier_squares_blanktiles.4bpp \
-                                         $(BATTRANSGFXDIR)/frontier_squares_3.4bpp
+										 $(BATTRANSGFXDIR)/frontier_squares_3.4bpp
 	@cat $^ >$@
 
 $(BATTRANSGFXDIR)/frontier_square_4.4bpp: $(BATTRANSGFXDIR)/frontier_squares_blanktiles.4bpp \
-                                         $(BATTRANSGFXDIR)/frontier_squares_4.4bpp
+										 $(BATTRANSGFXDIR)/frontier_squares_4.4bpp
 	@cat $^ >$@
 
 $(SLOTMACHINEGFXDIR)/reel_time_gfx.4bpp: $(SLOTMACHINEGFXDIR)/reel_time_pikachu.4bpp \
 										 $(SLOTMACHINEGFXDIR)/reel_time_machine.4bpp
 	@cat $^ >$@
 
-<<<<<<< HEAD
+$(UNUSEDGFXDIR)/intro_birch_beauty.4bpp: %.4bpp: %.png
+	$(GFX) $< $@ -num_tiles 374
+
+$(PSSGFXDIR)/forest_frame.4bpp: %.4bpp: %.png
+	$(GFX) $< $@ -num_tiles 55
+
+$(PSSGFXDIR)/forest.4bpp: $(PSSGFXDIR)/forest_frame.4bpp $(PSSGFXDIR)/forest_bg.4bpp
+	@cat $^ >$@
+
+$(PSSGFXDIR)/city_frame.4bpp: %.4bpp: %.png
+	$(GFX) $< $@ -num_tiles 52
+
+$(PSSGFXDIR)/city.4bpp: $(PSSGFXDIR)/city_frame.4bpp $(PSSGFXDIR)/city_bg.4bpp
+	@cat $^ >$@
+
+$(PSSGFXDIR)/desert.4bpp: $(PSSGFXDIR)/desert_frame.4bpp $(PSSGFXDIR)/desert_bg.4bpp
+	@cat $^ >$@
+
+$(PSSGFXDIR)/savanna_frame.4bpp: %.4bpp: %.png
+	$(GFX) $< $@ -num_tiles 45
+
+$(PSSGFXDIR)/savanna_bg.4bpp: %.4bpp: %.png
+	$(GFX) $< $@ -num_tiles 23
+
+$(PSSGFXDIR)/savanna.4bpp: $(PSSGFXDIR)/savanna_frame.4bpp $(PSSGFXDIR)/savanna_bg.4bpp
+	@cat $^ >$@
+
+$(PSSGFXDIR)/crag_frame.4bpp: %.4bpp: %.png
+	$(GFX) $< $@ -num_tiles 49
+
+$(PSSGFXDIR)/crag.4bpp: $(PSSGFXDIR)/crag_frame.4bpp $(PSSGFXDIR)/crag_bg.4bpp
+	@cat $^ >$@
+
+$(PSSGFXDIR)/volcano_frame.4bpp: %.4bpp: %.png
+	$(GFX) $< $@ -num_tiles 56
+
+$(PSSGFXDIR)/volcano.4bpp: $(PSSGFXDIR)/volcano_frame.4bpp $(PSSGFXDIR)/volcano_bg.4bpp
+	@cat $^ >$@
+
+$(PSSGFXDIR)/snow_frame.4bpp: %.4bpp: %.png
+	$(GFX) $< $@ -num_tiles 57
+
+$(PSSGFXDIR)/snow.4bpp: $(PSSGFXDIR)/snow_frame.4bpp $(PSSGFXDIR)/snow_bg.4bpp
+	@cat $^ >$@
+
+$(PSSGFXDIR)/cave_frame.4bpp: %.4bpp: %.png
+	$(GFX) $< $@ -num_tiles 55
+
+$(PSSGFXDIR)/cave.4bpp: $(PSSGFXDIR)/cave_frame.4bpp $(PSSGFXDIR)/cave_bg.4bpp
+	@cat $^ >$@
+
+$(PSSGFXDIR)/beach_frame.4bpp: %.4bpp: %.png
+	$(GFX) $< $@ -num_tiles 46
+
+$(PSSGFXDIR)/beach_bg.4bpp: %.4bpp: %.png
+	$(GFX) $< $@ -num_tiles 23
+
+$(PSSGFXDIR)/beach.4bpp: $(PSSGFXDIR)/beach_frame.4bpp $(PSSGFXDIR)/beach_bg.4bpp
+	@cat $^ >$@
+
+$(PSSGFXDIR)/seafloor_frame.4bpp: %.4bpp: %.png
+	$(GFX) $< $@ -num_tiles 54
+
+$(PSSGFXDIR)/seafloor.4bpp: $(PSSGFXDIR)/seafloor_frame.4bpp $(PSSGFXDIR)/seafloor_bg.4bpp
+	@cat $^ >$@
+
+$(PSSGFXDIR)/river_frame.4bpp: %.4bpp: %.png
+	$(GFX) $< $@ -num_tiles 51
+
+$(PSSGFXDIR)/river_bg.4bpp: %.4bpp: %.png
+	$(GFX) $< $@ -num_tiles 11
+
+$(PSSGFXDIR)/river.4bpp: $(PSSGFXDIR)/river_frame.4bpp $(PSSGFXDIR)/river_bg.4bpp
+	@cat $^ >$@
+
+$(PSSGFXDIR)/sky_frame.4bpp: %.4bpp: %.png
+	$(GFX) $< $@ -num_tiles 45
+
+$(PSSGFXDIR)/sky.4bpp: $(PSSGFXDIR)/sky_frame.4bpp $(PSSGFXDIR)/sky_bg.4bpp
+	@cat $^ >$@
+
+$(PSSGFXDIR)/polkadot_frame.4bpp: %.4bpp: %.png
+	$(GFX) $< $@ -num_tiles 54
+
+$(PSSGFXDIR)/polkadot.4bpp: $(PSSGFXDIR)/polkadot_frame.4bpp $(PSSGFXDIR)/polkadot_bg.4bpp
+	@cat $^ >$@
+
+$(PSSGFXDIR)/pokecenter_frame.4bpp: %.4bpp: %.png
+	$(GFX) $< $@ -num_tiles 35
+
+$(PSSGFXDIR)/pokecenter.4bpp: $(PSSGFXDIR)/pokecenter_frame.4bpp $(PSSGFXDIR)/pokecenter_bg.4bpp
+	@cat $^ >$@
+
+$(PSSGFXDIR)/machine_frame.4bpp: %.4bpp: %.png
+	$(GFX) $< $@ -num_tiles 33
+
+$(PSSGFXDIR)/machine.4bpp: $(PSSGFXDIR)/machine_frame.4bpp $(PSSGFXDIR)/machine_bg.4bpp
+	@cat $^ >$@
+
+$(PSSGFXDIR)/plain_frame.4bpp: %.4bpp: %.png
+	$(GFX) $< $@ -num_tiles 18
+
+$(PSSGFXDIR)/plain.4bpp: $(PSSGFXDIR)/plain_frame.4bpp $(PSSGFXDIR)/plain_bg.4bpp
+	@cat $^ >$@
+
+$(PSSGFXDIR)/friends_frame1.4bpp: %.4bpp: %.png
+	$(GFX) $< $@ -num_tiles 57
+
+$(PSSGFXDIR)/friends_frame2.4bpp: %.4bpp: %.png
+	$(GFX) $< $@ -num_tiles 57
+
+$(PSSGFXDIR)/zigzagoon.4bpp: $(PSSGFXDIR)/friends_frame1.4bpp $(PSSGFXDIR)/zigzagoon_bg.4bpp
+	@cat $^ >$@
+
+$(PSSGFXDIR)/screen.4bpp: $(PSSGFXDIR)/friends_frame1.4bpp $(PSSGFXDIR)/screen_bg.4bpp
+	@cat $^ >$@
+
+$(PSSGFXDIR)/horizontal.4bpp: $(PSSGFXDIR)/friends_frame1.4bpp $(PSSGFXDIR)/horizontal_bg.4bpp
+	@cat $^ >$@
+
+$(PSSGFXDIR)/diagonal.4bpp: $(PSSGFXDIR)/friends_frame1.4bpp $(PSSGFXDIR)/diagonal_bg.4bpp
+	@cat $^ >$@
+
+$(PSSGFXDIR)/block.4bpp: $(PSSGFXDIR)/friends_frame1.4bpp $(PSSGFXDIR)/block_bg.4bpp
+	@cat $^ >$@
+
+$(PSSGFXDIR)/ribbon.4bpp: $(PSSGFXDIR)/friends_frame1.4bpp $(PSSGFXDIR)/ribbon_bg.4bpp
+	@cat $^ >$@
+
+$(PSSGFXDIR)/pokecenter2.4bpp: $(PSSGFXDIR)/friends_frame1.4bpp $(PSSGFXDIR)/pokecenter2_bg.4bpp
+	@cat $^ >$@
+
+$(PSSGFXDIR)/frame.4bpp: $(PSSGFXDIR)/friends_frame1.4bpp $(PSSGFXDIR)/frame_bg.4bpp
+	@cat $^ >$@
+
+$(PSSGFXDIR)/blank.4bpp: $(PSSGFXDIR)/friends_frame1.4bpp $(PSSGFXDIR)/blank_bg.4bpp
+	@cat $^ >$@
+
+$(PSSGFXDIR)/circles.4bpp: $(PSSGFXDIR)/friends_frame1.4bpp $(PSSGFXDIR)/circles_bg.4bpp
+	@cat $^ >$@
+
+$(PSSGFXDIR)/azumarill.4bpp: $(PSSGFXDIR)/friends_frame2.4bpp $(PSSGFXDIR)/azumarill_bg.4bpp
+	@cat $^ >$@
+
+$(PSSGFXDIR)/pikachu.4bpp: $(PSSGFXDIR)/friends_frame2.4bpp $(PSSGFXDIR)/pikachu_bg.4bpp
+	@cat $^ >$@
+
+$(PSSGFXDIR)/legendary.4bpp: $(PSSGFXDIR)/friends_frame2.4bpp $(PSSGFXDIR)/legendary_bg.4bpp
+	@cat $^ >$@
+
+$(PSSGFXDIR)/dusclops.4bpp: $(PSSGFXDIR)/friends_frame2.4bpp $(PSSGFXDIR)/dusclops_bg.4bpp
+	@cat $^ >$@
+
+$(PSSGFXDIR)/ludicolo.4bpp: $(PSSGFXDIR)/friends_frame2.4bpp $(PSSGFXDIR)/ludicolo_bg.4bpp
+	@cat $^ >$@
+
+$(PSSGFXDIR)/whiscash.4bpp: $(PSSGFXDIR)/friends_frame2.4bpp $(PSSGFXDIR)/whiscash_bg.4bpp
+	@cat $^ >$@
+
 $(PKNAVOPTIONSGFXDIR)/options.4bpp: $(PKNAVOPTIONSGFXDIR)/hoenn_map.4bpp \
-                                $(PKNAVOPTIONSGFXDIR)/condition.4bpp \
-                                $(PKNAVOPTIONSGFXDIR)/match_call.4bpp \
-                                $(PKNAVOPTIONSGFXDIR)/ribbons.4bpp \
-                                $(PKNAVOPTIONSGFXDIR)/switch_off.4bpp \
-                                $(PKNAVOPTIONSGFXDIR)/party.4bpp \
-                                $(PKNAVOPTIONSGFXDIR)/search.4bpp \
-                                $(PKNAVOPTIONSGFXDIR)/cool.4bpp \
-                                $(PKNAVOPTIONSGFXDIR)/beauty.4bpp \
-                                $(PKNAVOPTIONSGFXDIR)/cute.4bpp \
-                                $(PKNAVOPTIONSGFXDIR)/smart.4bpp \
-                                $(PKNAVOPTIONSGFXDIR)/tough.4bpp \
-                                $(PKNAVOPTIONSGFXDIR)/cancel.4bpp
+								$(PKNAVOPTIONSGFXDIR)/condition.4bpp \
+								$(PKNAVOPTIONSGFXDIR)/match_call.4bpp \
+								$(PKNAVOPTIONSGFXDIR)/ribbons.4bpp \
+								$(PKNAVOPTIONSGFXDIR)/switch_off.4bpp \
+								$(PKNAVOPTIONSGFXDIR)/party.4bpp \
+								$(PKNAVOPTIONSGFXDIR)/search.4bpp \
+								$(PKNAVOPTIONSGFXDIR)/cool.4bpp \
+								$(PKNAVOPTIONSGFXDIR)/beauty.4bpp \
+								$(PKNAVOPTIONSGFXDIR)/cute.4bpp \
+								$(PKNAVOPTIONSGFXDIR)/smart.4bpp \
+								$(PKNAVOPTIONSGFXDIR)/tough.4bpp \
+								$(PKNAVOPTIONSGFXDIR)/cancel.4bpp
 	@cat $^ >$@
 
 $(PKNAVGFXDIR)/header.4bpp: %.4bpp: %.png
 	$(GFX) $< $@ -num_tiles 53
 
-$(UNUSEDGFXDIR)/intro_birch_beauty.4bpp: %.4bpp: %.png
-	$(GFX) $< $@ -num_tiles 374
-
-$(PSSGFXDIR)/forest_frame.4bpp: %.4bpp: %.png
-	$(GFX) $< $@ -num_tiles 55
-
-$(PSSGFXDIR)/forest.4bpp: $(PSSGFXDIR)/forest_frame.4bpp $(PSSGFXDIR)/forest_bg.4bpp
-	@cat $^ >$@
-
-$(PSSGFXDIR)/city_frame.4bpp: %.4bpp: %.png
-	$(GFX) $< $@ -num_tiles 52
-
-$(PSSGFXDIR)/city.4bpp: $(PSSGFXDIR)/city_frame.4bpp $(PSSGFXDIR)/city_bg.4bpp
-	@cat $^ >$@
-
-$(PSSGFXDIR)/desert.4bpp: $(PSSGFXDIR)/desert_frame.4bpp $(PSSGFXDIR)/desert_bg.4bpp
-	@cat $^ >$@
-
-$(PSSGFXDIR)/savanna_frame.4bpp: %.4bpp: %.png
-	$(GFX) $< $@ -num_tiles 45
-
-$(PSSGFXDIR)/savanna_bg.4bpp: %.4bpp: %.png
-	$(GFX) $< $@ -num_tiles 23
-
-$(PSSGFXDIR)/savanna.4bpp: $(PSSGFXDIR)/savanna_frame.4bpp $(PSSGFXDIR)/savanna_bg.4bpp
-	@cat $^ >$@
-
-$(PSSGFXDIR)/crag_frame.4bpp: %.4bpp: %.png
-	$(GFX) $< $@ -num_tiles 49
-
-$(PSSGFXDIR)/crag.4bpp: $(PSSGFXDIR)/crag_frame.4bpp $(PSSGFXDIR)/crag_bg.4bpp
-	@cat $^ >$@
-
-$(PSSGFXDIR)/volcano_frame.4bpp: %.4bpp: %.png
-	$(GFX) $< $@ -num_tiles 56
-
-$(PSSGFXDIR)/volcano.4bpp: $(PSSGFXDIR)/volcano_frame.4bpp $(PSSGFXDIR)/volcano_bg.4bpp
-	@cat $^ >$@
-
-$(PSSGFXDIR)/snow_frame.4bpp: %.4bpp: %.png
-	$(GFX) $< $@ -num_tiles 57
-
-$(PSSGFXDIR)/snow.4bpp: $(PSSGFXDIR)/snow_frame.4bpp $(PSSGFXDIR)/snow_bg.4bpp
-	@cat $^ >$@
-
-$(PSSGFXDIR)/cave_frame.4bpp: %.4bpp: %.png
-	$(GFX) $< $@ -num_tiles 55
-
-$(PSSGFXDIR)/cave.4bpp: $(PSSGFXDIR)/cave_frame.4bpp $(PSSGFXDIR)/cave_bg.4bpp
-	@cat $^ >$@
-
-$(PSSGFXDIR)/beach_frame.4bpp: %.4bpp: %.png
-	$(GFX) $< $@ -num_tiles 46
-
-$(PSSGFXDIR)/beach_bg.4bpp: %.4bpp: %.png
-	$(GFX) $< $@ -num_tiles 23
-
-$(PSSGFXDIR)/beach.4bpp: $(PSSGFXDIR)/beach_frame.4bpp $(PSSGFXDIR)/beach_bg.4bpp
-	@cat $^ >$@
-
-$(PSSGFXDIR)/seafloor_frame.4bpp: %.4bpp: %.png
-	$(GFX) $< $@ -num_tiles 54
-
-$(PSSGFXDIR)/seafloor.4bpp: $(PSSGFXDIR)/seafloor_frame.4bpp $(PSSGFXDIR)/seafloor_bg.4bpp
-	@cat $^ >$@
-
-$(PSSGFXDIR)/river_frame.4bpp: %.4bpp: %.png
-	$(GFX) $< $@ -num_tiles 51
-
-$(PSSGFXDIR)/river_bg.4bpp: %.4bpp: %.png
-	$(GFX) $< $@ -num_tiles 11
-
-$(PSSGFXDIR)/river.4bpp: $(PSSGFXDIR)/river_frame.4bpp $(PSSGFXDIR)/river_bg.4bpp
-	@cat $^ >$@
-
-$(PSSGFXDIR)/sky_frame.4bpp: %.4bpp: %.png
-	$(GFX) $< $@ -num_tiles 45
-
-$(PSSGFXDIR)/sky.4bpp: $(PSSGFXDIR)/sky_frame.4bpp $(PSSGFXDIR)/sky_bg.4bpp
-	@cat $^ >$@
-
-$(PSSGFXDIR)/polkadot_frame.4bpp: %.4bpp: %.png
-	$(GFX) $< $@ -num_tiles 54
-
-$(PSSGFXDIR)/polkadot.4bpp: $(PSSGFXDIR)/polkadot_frame.4bpp $(PSSGFXDIR)/polkadot_bg.4bpp
-	@cat $^ >$@
-
-$(PSSGFXDIR)/pokecenter_frame.4bpp: %.4bpp: %.png
-	$(GFX) $< $@ -num_tiles 35
-
-$(PSSGFXDIR)/pokecenter.4bpp: $(PSSGFXDIR)/pokecenter_frame.4bpp $(PSSGFXDIR)/pokecenter_bg.4bpp
-	@cat $^ >$@
-
-$(PSSGFXDIR)/machine_frame.4bpp: %.4bpp: %.png
-	$(GFX) $< $@ -num_tiles 33
-
-$(PSSGFXDIR)/machine.4bpp: $(PSSGFXDIR)/machine_frame.4bpp $(PSSGFXDIR)/machine_bg.4bpp
-	@cat $^ >$@
-
-$(PSSGFXDIR)/plain_frame.4bpp: %.4bpp: %.png
-	$(GFX) $< $@ -num_tiles 18
-
-$(PSSGFXDIR)/plain.4bpp: $(PSSGFXDIR)/plain_frame.4bpp $(PSSGFXDIR)/plain_bg.4bpp
-	@cat $^ >$@
-
-$(PSSGFXDIR)/friends_frame1.4bpp: %.4bpp: %.png
-	$(GFX) $< $@ -num_tiles 57
-
-$(PSSGFXDIR)/friends_frame2.4bpp: %.4bpp: %.png
-	$(GFX) $< $@ -num_tiles 57
-
-$(PSSGFXDIR)/zigzagoon.4bpp: $(PSSGFXDIR)/friends_frame1.4bpp $(PSSGFXDIR)/zigzagoon_bg.4bpp
-	@cat $^ >$@
-
-$(PSSGFXDIR)/screen.4bpp: $(PSSGFXDIR)/friends_frame1.4bpp $(PSSGFXDIR)/screen_bg.4bpp
-	@cat $^ >$@
-
-$(PSSGFXDIR)/horizontal.4bpp: $(PSSGFXDIR)/friends_frame1.4bpp $(PSSGFXDIR)/horizontal_bg.4bpp
-	@cat $^ >$@
-
-$(PSSGFXDIR)/diagonal.4bpp: $(PSSGFXDIR)/friends_frame1.4bpp $(PSSGFXDIR)/diagonal_bg.4bpp
-	@cat $^ >$@
-
-$(PSSGFXDIR)/block.4bpp: $(PSSGFXDIR)/friends_frame1.4bpp $(PSSGFXDIR)/block_bg.4bpp
-	@cat $^ >$@
-
-$(PSSGFXDIR)/ribbon.4bpp: $(PSSGFXDIR)/friends_frame1.4bpp $(PSSGFXDIR)/ribbon_bg.4bpp
-	@cat $^ >$@
-
-$(PSSGFXDIR)/pokecenter2.4bpp: $(PSSGFXDIR)/friends_frame1.4bpp $(PSSGFXDIR)/pokecenter2_bg.4bpp
-	@cat $^ >$@
-
-$(PSSGFXDIR)/frame.4bpp: $(PSSGFXDIR)/friends_frame1.4bpp $(PSSGFXDIR)/frame_bg.4bpp
-	@cat $^ >$@
-
-$(PSSGFXDIR)/blank.4bpp: $(PSSGFXDIR)/friends_frame1.4bpp $(PSSGFXDIR)/blank_bg.4bpp
-	@cat $^ >$@
-
-$(PSSGFXDIR)/circles.4bpp: $(PSSGFXDIR)/friends_frame1.4bpp $(PSSGFXDIR)/circles_bg.4bpp
-	@cat $^ >$@
-
-$(PSSGFXDIR)/azumarill.4bpp: $(PSSGFXDIR)/friends_frame2.4bpp $(PSSGFXDIR)/azumarill_bg.4bpp
-	@cat $^ >$@
-
-$(PSSGFXDIR)/pikachu.4bpp: $(PSSGFXDIR)/friends_frame2.4bpp $(PSSGFXDIR)/pikachu_bg.4bpp
-	@cat $^ >$@
-
-$(PSSGFXDIR)/legendary.4bpp: $(PSSGFXDIR)/friends_frame2.4bpp $(PSSGFXDIR)/legendary_bg.4bpp
-	@cat $^ >$@
-
-$(PSSGFXDIR)/dusclops.4bpp: $(PSSGFXDIR)/friends_frame2.4bpp $(PSSGFXDIR)/dusclops_bg.4bpp
-	@cat $^ >$@
-
-$(PSSGFXDIR)/ludicolo.4bpp: $(PSSGFXDIR)/friends_frame2.4bpp $(PSSGFXDIR)/ludicolo_bg.4bpp
-	@cat $^ >$@
-
-$(PSSGFXDIR)/whiscash.4bpp: $(PSSGFXDIR)/friends_frame2.4bpp $(PSSGFXDIR)/whiscash_bg.4bpp
-	@cat $^ >$@
-=======
-$(pknvdir)/header.4bpp: %.4bpp: %.png
+$(PKNAVGFXDIR)/outline.4bpp: %.4bpp: %.png
 	$(GFX) $< $@ -num_tiles 53
-    
-$(pknvdir)/outline.4bpp: $(pknvdir)/outline.png
-	$(GFX) $< $@ -num_tiles 53
-    
-$(pknvdir)/ui_matchcall.4bpp: $(pknvdir)/ui_matchcall.png
-	$(GFX) $< $@ -num_tiles 13
-    
-    
->>>>>>> c9a3ef7a
+	
+$(PKNAVGFXDIR)/ui_matchcall.4bpp: %.4bpp: %.png
+	$(GFX) $< $@ -num_tiles 13