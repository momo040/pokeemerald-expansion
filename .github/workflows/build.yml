--- conflicted
+++ resolved
@@ -10,12 +10,6 @@
     name: Build ROM
     runs-on: ubuntu-latest
     steps:
-<<<<<<< HEAD
-      - uses: actions/checkout@v2
-      - name: Install dependencies
-        run: sudo apt-get install binutils-arm-none-eabi gcc-arm-none-eabi
-      - name: Build & install agbcc
-=======
       - name: Checkout
         uses: actions/checkout@master
 
@@ -40,7 +34,6 @@
         # as an alternative to dkP
 
       - name: Install agbcc
->>>>>>> 95aa41f0
         run: |
           cd ..
           git clone --depth 1 https://github.com/pret/agbcc
