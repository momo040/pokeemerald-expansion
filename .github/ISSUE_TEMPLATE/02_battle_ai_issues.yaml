name: 🧠 Battle AI bugs 🐛
description: File a bug report related to battle AI.
labels: ["bug", "status: unconfirmed", "category: battle-ai"]
body:
  - type: markdown
    attributes:
      value: |
        Please fill in all required fields with as many details as possible.
  - type: textarea
    id: description
    attributes:
      label: Description
      description: |
        Describe the issue you are experiencing.
        Attach images/videos if possible.
      placeholder: |
        Please enter a description of the issue. Here you can also attach log screenshots, gifs or a video
    validations:
      required: true
  - type: dropdown
    id: version
    attributes:
      label: Version
      description: What version of pokeemerald-expansion are you using as a base?
      options:
<<<<<<< HEAD
        - 1.10.3 (Latest release)
        - master (default, unreleased bugfixes)
        - upcoming (Edge)
=======
        - 1.11.0 (Latest release)
        - master (default, unreleased bugfixes)
        - upcoming (Edge)
        - 1.10.3
>>>>>>> aea0800f
        - 1.10.2
        - 1.10.1
        - 1.10.0
        - pre-1.10.0
    validations:
      required: true
  - type: input
    id: upcomingversion
    attributes:
      label: Upcoming/master Version
      description: If you're using the upcoming or master branches directly, please specify what was the commit hash you pulled from.
    validations:
      required: false
  - type: input
    id: contact
    attributes:
      label: Discord contact info
      description: Provide your Discord tag here so we can contact you in case we need more details. Be sure to join our server ([here](https://discord.gg/6CzjAG6GZk)).
      placeholder: ex. Lunos#4026
    validations:
      required: false
<|MERGE_RESOLUTION|>--- conflicted
+++ resolved
@@ -1,56 +1,50 @@
-name: 🧠 Battle AI bugs 🐛
-description: File a bug report related to battle AI.
-labels: ["bug", "status: unconfirmed", "category: battle-ai"]
-body:
-  - type: markdown
-    attributes:
-      value: |
-        Please fill in all required fields with as many details as possible.
-  - type: textarea
-    id: description
-    attributes:
-      label: Description
-      description: |
-        Describe the issue you are experiencing.
-        Attach images/videos if possible.
-      placeholder: |
-        Please enter a description of the issue. Here you can also attach log screenshots, gifs or a video
-    validations:
-      required: true
-  - type: dropdown
-    id: version
-    attributes:
-      label: Version
-      description: What version of pokeemerald-expansion are you using as a base?
-      options:
-<<<<<<< HEAD
-        - 1.10.3 (Latest release)
-        - master (default, unreleased bugfixes)
-        - upcoming (Edge)
-=======
-        - 1.11.0 (Latest release)
-        - master (default, unreleased bugfixes)
-        - upcoming (Edge)
-        - 1.10.3
->>>>>>> aea0800f
-        - 1.10.2
-        - 1.10.1
-        - 1.10.0
-        - pre-1.10.0
-    validations:
-      required: true
-  - type: input
-    id: upcomingversion
-    attributes:
-      label: Upcoming/master Version
-      description: If you're using the upcoming or master branches directly, please specify what was the commit hash you pulled from.
-    validations:
-      required: false
-  - type: input
-    id: contact
-    attributes:
-      label: Discord contact info
-      description: Provide your Discord tag here so we can contact you in case we need more details. Be sure to join our server ([here](https://discord.gg/6CzjAG6GZk)).
-      placeholder: ex. Lunos#4026
-    validations:
-      required: false
+name: 🧠 Battle AI bugs 🐛
+description: File a bug report related to battle AI.
+labels: ["bug", "status: unconfirmed", "category: battle-ai"]
+body:
+  - type: markdown
+    attributes:
+      value: |
+        Please fill in all required fields with as many details as possible.
+  - type: textarea
+    id: description
+    attributes:
+      label: Description
+      description: |
+        Describe the issue you are experiencing.
+        Attach images/videos if possible.
+      placeholder: |
+        Please enter a description of the issue. Here you can also attach log screenshots, gifs or a video
+    validations:
+      required: true
+  - type: dropdown
+    id: version
+    attributes:
+      label: Version
+      description: What version of pokeemerald-expansion are you using as a base?
+      options:
+        - 1.11.0 (Latest release)
+        - master (default, unreleased bugfixes)
+        - upcoming (Edge)
+        - 1.10.3
+        - 1.10.2
+        - 1.10.1
+        - 1.10.0
+        - pre-1.10.0
+    validations:
+      required: true
+  - type: input
+    id: upcomingversion
+    attributes:
+      label: Upcoming/master Version
+      description: If you're using the upcoming or master branches directly, please specify what was the commit hash you pulled from.
+    validations:
+      required: false
+  - type: input
+    id: contact
+    attributes:
+      label: Discord contact info
+      description: Provide your Discord tag here so we can contact you in case we need more details. Be sure to join our server ([here](https://discord.gg/6CzjAG6GZk)).
+      placeholder: ex. Lunos#4026
+    validations:
+      required: false