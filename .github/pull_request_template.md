--- conflicted
+++ resolved
@@ -21,19 +21,11 @@
 ## Issue(s) that this PR fixes
 <!-- Format: "Fixes #2345, fixes #4523, closes #2222." Remove this section if not applicable.-->
 
-<<<<<<< HEAD
-## People who collaborated with me in this PR
-<!-- Credit anyone who helped with this PR. -->
-<!-- Use their GitHub tag if they have one (or add "@/" at the start if they don't). The line must start with @. -->
-<!-- Eg.: "@Lunos for sprites, @/Masuda for support" -->
-<!--- Remove this section if not applicable. --->
-=======
 <!-- CREDITS -->
 <!-- Once your PR is submitted, leave a comment asking the bot to add you to the credits. -->
 <!-- If anybody helped with this PR, please encourage them to comment on your PR and ask the bot to add them to the credits. -->
 <!-- EVERY contribution matters! -->
 <!-- https://github.com/rh-hideout/pokeemerald-expansion/wiki/CREDITS.md-Frequently-Asked-Questions -->
->>>>>>> 8ec998ab
 
 ## Feature(s) this PR does NOT handle:
 <!-- If this PR contains any unfinished and non-blocking work, please list them here for clarity. -->
@@ -44,11 +36,6 @@
 <!--- Remove this section if not applicable. --->
 
 ## Discord contact info
-<<<<<<< HEAD
-<!-- Add your Discord username for any follow-up questions (e.g., Lunos#1234). -->
-<!--- Remove this section if not applicable. --->
-=======
 <!-- Add your Discord username for any follow-up questions (e.g., pcg06). -->
 <!-- If you have created a discussion thread, this is a good place to link it. -->
->>>>>>> 8ec998ab
 <!--- Contributors must join https://discord.gg/6CzjAG6GZk -->