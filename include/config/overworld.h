--- conflicted
+++ resolved
@@ -84,12 +84,6 @@
 // These generational defines only make a distinction for OW_ALTERED_TIME_RATIO
 #define GEN_8_PLA                       GEN_LATEST + 2
 
-<<<<<<< HEAD
-// Time
-#define OW_TIMES_OF_DAY                 GEN_LATEST // Different generations have the times of day change at different times.
-#define OW_USE_FAKE_RTC                 FALSE      // When TRUE, seconds on the in-game clock will only advance once every 60 playTimeVBlanks (every 60 frames).
-#define OW_ALTERED_TIME_RATIO           GEN_LATEST // In GEN_8_PLA, the time in game moves forward 60 seconds for every second in the RTC. In GEN_9, it is 20 seconds. This has no effect if OW_USE_FAKE_RTC is FALSE.
-=======
 //Time
 #define OW_TIMES_OF_DAY                 GEN_LATEST   // Different generations have the times of day change at different times.
 #define OW_USE_FAKE_RTC                 FALSE        // When TRUE, seconds on the in-game clock will only advance once every 60 playTimeVBlanks (every 60 frames).
@@ -98,7 +92,6 @@
 #define OW_TIME_OF_DAY_DISABLE_FALLBACK FALSE        // If TRUE, if the encounter table for a specific map and time is empty, the area will have no encounters instead of falling back to the vanilla map and time.
 #define OW_TIME_OF_DAY_DEFAULT          TIME_MORNING // Should be set to whatever is the first value in the TimeOfDay enum in rtc.h
 #define OW_TIME_OF_DAY_FALLBACK         OW_TIME_OF_DAY_DEFAULT // The time of day that encounter tables fall back to. Defaults to whatever OW_TIME_OF_DAY_FALLBACK is set to.
->>>>>>> 26f28103
 
 // Lighting
 #define OW_SHADOW_INTENSITY             4          // Ranges from 0 to 16, where 0 is fully transparent and 16 is black.
