--- conflicted
+++ resolved
@@ -1,34 +1,22 @@
 #ifndef GUARD_CONFIG_POKEMON_H
 #define GUARD_CONFIG_POKEMON_H
 
-<<<<<<< HEAD
 // Species data settings
-#define P_UPDATED_TYPES         GEN_LATEST  // Since Gen 6, several Pokémon were changed to be partially or fully Fairy type.
-#define P_UPDATED_STATS         GEN_LATEST  // Since Gen 6, Pokémon stats are updated with each passing generation.
-#define P_UPDATED_ABILITIES     GEN_LATEST  // Since Gen 6, certain Pokémon have their abilities changed.
-#define P_UPDATED_EGG_GROUPS    GEN_LATEST  // Since Gen 8, certain Pokémon have gained new egg groups.
-
-// Breeding settings
-#define P_NIDORAN_M_DITTO_BREED GEN_LATEST  // Since Gen 5, when Nidoran♂ breeds with Ditto it can produce Nidoran♀ offspring. Before, it would only yield male offspring. This change also applies to Volbeat.
-#define P_INCENSE_BREEDING      GEN_LATEST  // Since Gen 9, cross-generation Baby Pokémon don't require Incense being held by the parents to be obtained via breeding.
-#define P_EGG_HATCH_LEVEL       GEN_LATEST  // Since Gen 4, Pokémon will hatch from eggs at level 1 instead of 5.
-
-// Other settings
-#define P_SHEDINJA_BALL         GEN_LATEST  // Since Gen 4, Shedinja requires a Poké Ball for its evolution. In Gen 3, Shedinja inherits Nincada's Ball.
-#define P_LEGENDARY_PERFECT_IVS GEN_LATEST  // Since Gen 6, Legendaries, Mythicals and Ultra Beasts found in the wild or given through gifts have at least 3 perfect IVs.
-#define P_KADABRA_EVERSTONE     GEN_LATEST  // Since Gen 4, Kadabra can evolve even when holding an Everstone.
-#define P_SHINY_BASE_CHANCE     GEN_LATEST  // Since Gen 6, the base chances of encountering a Shiny Pokémon was raised to 1/4096. This config adds an extra roll to the calculation, which effectively does the same thing.
-=======
 #define P_UPDATED_TYPES             GEN_LATEST  // Since Gen 6, several Pokémon were changed to be partially or fully Fairy type.
 #define P_UPDATED_STATS             GEN_LATEST  // Since Gen 6, Pokémon stats are updated with each passing generation.
 #define P_UPDATED_ABILITIES         GEN_LATEST  // Since Gen 6, certain Pokémon have their abilities changed.
 #define P_UPDATED_EGG_GROUPS        GEN_LATEST  // Since Gen 8, certain Pokémon have gained new egg groups.
+
+// Breeding settings
+#define P_NIDORAN_M_DITTO_BREED     GEN_LATEST  // Since Gen 5, when Nidoran♂ breeds with Ditto it can produce Nidoran♀ offspring. Before, it would only yield male offspring. This change also applies to Volbeat.
+#define P_INCENSE_BREEDING          GEN_LATEST  // Since Gen 9, cross-generation Baby Pokémon don't require Incense being held by the parents to be obtained via breeding.
+#define P_EGG_HATCH_LEVEL           GEN_LATEST  // Since Gen 4, Pokémon will hatch from eggs at level 1 instead of 5.
+
+// Other settings
 #define P_SHEDINJA_BALL             GEN_LATEST  // Since Gen 4, Shedinja requires a Poké Ball for its evolution. In Gen 3, Shedinja inherits Nincada's Ball.
 #define P_LEGENDARY_PERFECT_IVS     GEN_LATEST  // Since Gen 6, Legendaries, Mythicals and Ultra Beasts found in the wild or given through gifts have at least 3 perfect IVs.
 #define P_KADABRA_EVERSTONE         GEN_LATEST  // Since Gen 4, Kadabra can evolve even when holding an Everstone.
-#define P_NIDORAN_M_DITTO_BREED     GEN_LATEST  // Since Gen 5, when Nidoran♂ breeds with Ditto it can produce Nidoran♀ offspring. Before, it would only yield male offspring. This change also applies to Volbeat.
 #define P_HIPPO_GENDER_DIFF_ICONS   TRUE        // If TRUE, will give Hippopotas and Hippowdon custom icons for their female forms.
->>>>>>> da27df9f
 
 // Flag settings
 // To use the following features in scripting, replace the 0s with the flag ID you're assigning it to.
