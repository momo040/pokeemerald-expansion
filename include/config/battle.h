#ifndef GUARD_CONFIG_BATTLE_H
#define GUARD_CONFIG_BATTLE_H

// Calculation settings
#define B_CRIT_CHANCE               GEN_LATEST // Chances of a critical hit landing. See CalcCritChanceStage. Gen6+ chances guarantee that Farfetch'd and Sirfetch'd always get critical hits while holding a Leek and using high-crit ratio moves.
#define B_CRIT_MULTIPLIER           GEN_LATEST // In Gen6+, critical hits multiply damage by 1.5 instead of 2.
#define B_PARALYSIS_SPEED           GEN_LATEST // In Gen7+, Speed is decreased by 50% instead of 75%.
#define B_CONFUSION_SELF_DMG_CHANCE GEN_LATEST // In Gen7+, confusion has a 33.3% of self-damage, instead of 50%.
#define B_MULTI_HIT_CHANCE          GEN_LATEST // In Gen5+, multi-hit moves have different %. See Cmd_setmultihitcounter for values.
#define B_WHITEOUT_MONEY            GEN_LATEST // In Gen4+, the amount of money lost by losing a battle is determined by the amount of badges earned. Previously, it would cut the current money by half. (While this change was also in FRLG, for the sake of simplicity, setting this to GEN_3 will result in RSE behavior.)
#define B_LIGHT_BALL_ATTACK_BOOST   GEN_LATEST // In Gen4+, Light Ball doubles the power of physical moves in addition to special moves.
#define B_SANDSTORM_SPDEF_BOOST     GEN_LATEST // In Gen4+, Sandstorm weather multiplies the Sp. Defense of Rock-type Pokémon by x1.5.

// Experience settings
#define B_EXP_CATCH                 GEN_LATEST // In Gen6+, Pokémon get experience from catching.
#define B_TRAINER_EXP_MULTIPLIER    GEN_LATEST // In Gen7+, trainer battles no longer give a 1.5 multiplier to EXP gain.
#define B_SPLIT_EXP                 GEN_LATEST // In Gen6+, all participating mon get full experience.
#define B_SCALED_EXP                GEN_LATEST // In Gen5 and Gen7+, experience is weighted by level difference.
#define B_UNEVOLVED_EXP_MULTIPLIER  GEN_LATEST // In Gen6+, if the Pokémon is at or past the level where it would be able to evolve, but it has not, it gets a ~1.2 multiplier to EXP gain. Only applies to Pokémon with EVO_LEVEL method.

// Stat settings
#define B_BADGE_BOOST               GEN_LATEST // In Gen4+, Gym Badges no longer boost a Pokémon's stats.
#define B_FRIENDSHIP_BOOST          FALSE      // In LGPE only, all stats except HP are boosted up to 10% based on Friendship. Unlike B_BADGE_BOOST, these boosts are accounted when calculating base stats.
#define B_MAX_LEVEL_EV_GAINS        GEN_LATEST // In Gen5+, Lv100 Pokémon can obtain Effort Values normally.
#define B_RECALCULATE_STATS         GEN_LATEST // In Gen5+, the stats of the Pokémon who participate in battle are recalculated at the end of each battle.

// Damage settings
#define B_BURN_DAMAGE               GEN_LATEST // In Gen7+, burn damage is 1/16th of max HP instead of 1/8th.
#define B_BURN_FACADE_DMG           GEN_LATEST // In Gen6+, burn's effect of lowering the Attack stat no longer applies to Facade.
#define B_BINDING_DAMAGE            GEN_LATEST // In Gen6+, binding damage is 1/8 of max HP instead of 1/16. (With Binding Band, 1/6 and 1/8 respectively.)
#define B_PSYWAVE_DMG               GEN_LATEST // Psywave's damage formula. See Cmd_psywavedamageeffect.
#define B_PAYBACK_SWITCH_BOOST      GEN_LATEST // In Gen5+, if the opponent switches out, Payback's damage will no longer be doubled.
#define B_HIDDEN_POWER_DMG          GEN_LATEST // In Gen6+, Hidden Power's base power was set to always be 60. Before, it was determined by the mon's IVs.
#define B_ROUGH_SKIN_DMG            GEN_LATEST // In Gen4+, Rough Skin contact damage is 1/8th of max HP instead of 1/16th. This will also affect Iron Barbs.
#define B_KNOCK_OFF_DMG             GEN_LATEST // In Gen6+, Knock Off deals 50% more damage when knocking off an item.
#define B_SPORT_DMG_REDUCTION       GEN_LATEST // In Gen5+, Water/Mud Sport reduce Fire/Electric Damage by 67% instead of 50%.
#define B_EXPLOSION_DEFENSE         GEN_LATEST // In Gen5+, Self-Destruct and Explosion don't halve the targets' defense.
#define B_PARENTAL_BOND_DMG         GEN_LATEST // In Gen7+, Parental Bond's second hit does 25% of the initial hits damage. Before, it did 50%.
#define B_MULTIPLE_TARGETS_DMG      GEN_LATEST // In Gen4+, damage dealt by moves that hit multiple targets at once is reduced to 75%. Before, it was 50%.

// Type settings
#define B_GHOSTS_ESCAPE             GEN_LATEST // In Gen6+, abilities like Shadow Tag or moves like Mean Look fail on Ghost-type Pokémon. They can also escape any Wild Battle.
#define B_PARALYZE_ELECTRIC         GEN_LATEST // In Gen6+, Electric-type Pokémon can't be paralyzed.
#define B_POWDER_GRASS              GEN_LATEST // In Gen6+, Grass-type Pokémon are immune to powder and spore moves.
#define B_STEEL_RESISTANCES         GEN_LATEST // In Gen6+, Steel-type Pokémon are no longer resistant to Dark-type and Ghost-type moves.
#define B_PRANKSTER_DARK_TYPES      GEN_LATEST // In Gen7+, Prankster-elevated status moves do not affect Dark type Pokémon.
#define B_SHEER_COLD_IMMUNITY       GEN_LATEST // In Gen7+, Ice-types are immune to Sheer Cold
#define B_ROOST_PURE_FLYING         GEN_LATEST // In Gen5+, Roost makes pure Flying-types into Normal-type.

// Turn settings
#define B_BINDING_TURNS             GEN_LATEST // In Gen5+, binding moves last for 4-5 turns instead of 2-5 turns. (With Grip Claw, 7 and 5 turns respectively.)
#define B_UPROAR_TURNS              GEN_LATEST // In Gen5+, Uproar lasts for 3 turns instead of 2-5 turns.
#define B_DISABLE_TURNS             GEN_LATEST // Disable's turns. See Cmd_disablelastusedattack.
#define B_TAILWIND_TURNS            GEN_LATEST // In Gen5+, Tailwind lasts 4 turns instead of 3.
#define B_SLEEP_TURNS               GEN_LATEST // In Gen5+, sleep lasts for 1-3 turns instead of 2-5 turns.
#define B_TAUNT_TURNS               GEN_LATEST // In Gen5+, Taunt lasts 3 turns if the user acts before the target, or 4 turns if the target acted before the user. In Gen3, taunt lasts 2 turns and in Gen 4, 3-5 turns.
#define B_SPORT_TURNS               GEN_LATEST // In Gen6+, Water/Mud Sport last 5 turns, even if the user switches out.
#define B_MEGA_EVO_TURN_ORDER       GEN_LATEST // In Gen7, a Pokémon's Speed after Mega Evolution is used to determine turn order, not its Speed before.
#define B_RECALC_TURN_AFTER_ACTIONS GEN_LATEST // In Gen8, switching/using a move affects the current turn's order of actions.
#define B_FAINT_SWITCH_IN           GEN_LATEST // In Gen4+, sending out a new Pokémon after the previous one fainted happens at the end of the turn. Before, it would happen after each action.

// Move data settings
#define B_UPDATED_MOVE_DATA         GEN_LATEST // Updates move data in gBattleMoves, including Power, Accuracy, PP, stat changes, targets and chances of secondary effects.
#define B_UPDATED_MOVE_TYPES        GEN_LATEST // Updates move types.
#define B_UPDATED_MOVE_FLAGS        GEN_LATEST // Updates move flags.
#define B_PHYSICAL_SPECIAL_SPLIT    GEN_LATEST // In Gen3, the move's type determines if it will do physical or special damage. The split icon in the summary will reflect this.
#define B_RECOIL_IF_MISS_DMG        GEN_LATEST // In Gen5+, Jump Kick and High Jump Kick will always do half of the user's max HP when missing.
#define B_KLUTZ_FLING_INTERACTION   GEN_LATEST // In Gen5+, Pokémon with the Klutz ability can't use Fling.
#define B_UPDATED_CONVERSION        GEN_LATEST // In Gen6+, Conversion changes the user's type to match their first move's. Before, it would choose a move at random.
#define B_PP_REDUCED_BY_SPITE       GEN_LATEST // In Gen4+, Spite reduces the foe's last move's PP by 4, instead of 2 to 5.

// Move accuracy settings
#define B_TOXIC_NEVER_MISS          GEN_LATEST // In Gen6+, if Toxic is used by a Poison-type Pokémon, it will never miss.
#define B_MINIMIZE_DMG_ACC          GEN_LATEST // In Gen6+, moves that causes double damage to minimized Pokémon will also skip accuracy checks.
#define B_BLIZZARD_HAIL             GEN_LATEST // In Gen4+, Blizzard bypasses accuracy checks if it's hailing.
#define B_SHEER_COLD_ACC            GEN_LATEST // In Gen7+, Sheer Cold's base chance of hitting is reduced to 20% if the user isn't Ice-typed.

// Move stat change settings
#define B_FELL_STINGER_STAT_RAISE   GEN_LATEST // In Gen7+, it raises Atk by 3 stages instead of 2 if it causes the target to faint.
#define B_KINGS_SHIELD_LOWER_ATK    GEN_LATEST // In Gen8+, it lowers Atk by 1 stage instead of 2 of oponents that hit it.
#define B_SPEED_BUFFING_RAPID_SPIN  GEN_LATEST // In Gen8, Rapid Spin raises the user's Speed by 1 stage.
#define B_CHARGE_SPDEF_RAISE        GEN_LATEST // In Gen5+, Charge raises the user's Special Defense by 1 stage.
#define B_MINIMIZE_EVASION          GEN_LATEST // In Gen5+, Minimize raises evasion by 2 stages instead of 1.
#define B_GROWTH_STAT_RAISE         GEN_LATEST // In Gen5+, Growth raises Attack in addition to Special Attack by 1 stage each. Under the effects of the sun, it raises them by 2 stages each instead.

// Other move settings
#define B_SOUND_SUBSTITUTE          GEN_LATEST // In Gen6+, sound moves bypass Substitute.
#define B_INCINERATE_GEMS           GEN_LATEST // In Gen6+, Incinerate can destroy Gems.
#define B_CAN_SPITE_FAIL            GEN_LATEST // In Gen4+, Spite can no longer fail if the foe's last move only has 1 remaining PP.
#define B_CRASH_IF_TARGET_IMMUNE    GEN_LATEST // In Gen4+, The user of Jump Kick or High Jump Kick will "keep going and crash" if it attacks a target that is immune to the move.
#define B_MEMENTO_FAIL              GEN_LATEST // In Gen4+, Memento fails if there is no target or if the target is protected or behind substitute. But not if Atk/Sp. Atk are at -6.
#define B_GLARE_GHOST               GEN_LATEST // In Gen4+, Glare can hit Ghost-type Pokémon normally.
#define B_SKILL_SWAP                GEN_LATEST // In Gen4+, Skill Swap triggers switch-in abilities after use.
#define B_BRICK_BREAK               GEN_LATEST // In Gen4+, you can destroy your own side's screens. In Gen 5+, screens are not removed if the target is immune.
#define B_WISH_HP_SOURCE            GEN_LATEST // In Gen5+, Wish heals half of the user's max HP instead of the target's.
#define B_RAMPAGE_CANCELLING        GEN_LATEST // In Gen5+, a failed Thrash, etc, will cancel except on its last turn.
#define B_HEAL_BLOCKING             GEN_LATEST // In Gen5+, Heal Block prevents healing by Black Sludge, Leftovers, Shell Bell. Affected Pokémon will not consume held HP-restoring Berries or Berry Juice.
                                               // Draining abilities will not heal but will prevent damage. In Gen6+, Heal Block prevents the use of most HP-draining moves.
#define B_ROOTED_GROUNDING          GEN_LATEST // In Gen4+, Ingrain causes the affected Pokémon to become grounded.
#define B_METRONOME_MOVES           GEN_LATEST // This config will determine up to which generation will Metronome pull moves from.
#define B_TELEPORT_BEHAVIOR         GEN_LATEST // In Gen7+, starting with Pokémon LGPE, Teleport allows the user to swap out with another party member.
#define B_BEAT_UP                   GEN_LATEST // In Gen5+, Beat Up uses a different formula to calculate its damage, and deals Dark-type damage. Prior to Gen 5, each hit also announces the party member's name.
#define B_DARK_VOID_FAIL            GEN_LATEST // In Gen7+, only Darkrai can use Dark Void.
#define B_BURN_HIT_THAW             GEN_LATEST // In Gen6+, damaging moves with a chance of burn will thaw the target, regardless if they're fire-type moves or not.
#define B_HEALING_WISH_SWITCH       GEN_LATEST // In Gen5+, the mon receiving Healing Wish is sent out at the end of the turn.
                                               // Additionally, in gen8+ the Healing Wish's effect will be stored until the user switches into a statused or hurt mon.
#define B_DEFOG_CLEARS_TERRAIN      GEN_LATEST // In Gen8+, Defog also clears active Terrain.
#define B_STOCKPILE_RAISES_DEFS     GEN_LATEST // In Gen4+, Stockpile also raises Defense and Sp. Defense stats. Once Spit Up / Swallow is used, these stat changes are lost.
#define B_TRANSFORM_SHINY           GEN_LATEST // In Gen4+, Transform will copy the shiny state of the opponent instead of maintaining its own shiny state.
#define B_TRANSFORM_FORM_CHANGES    GEN_LATEST // In Gen5+, Transformed Pokemon cannot change forms.

// Ability settings
#define B_EXPANDED_ABILITY_NAMES    TRUE       // If TRUE, ability names are increased from 12 characters to 16 characters.
#define B_ABILITY_WEATHER           GEN_LATEST // In Gen6+, ability-induced weather lasts 5 turns. Before, it lasted until the battle ended or until it was changed by a move or a different weather-affecting ability.
#define B_GALE_WINGS                GEN_LATEST // In Gen7+ requires full HP to trigger.
#define B_STANCE_CHANGE_FAIL        GEN_LATEST // In Gen7+, Stance Change fails if the Pokémon is unable to use a move because of confusion, paralysis, etc. In Gen6, it doesn't.
#define B_SHADOW_TAG_ESCAPE         GEN_LATEST // In Gen4+, if both sides have a Pokémon with Shadow Tag, all battlers can escape. Before, neither side could escape this situation.
#define B_MOODY_ACC_EVASION         GEN_LATEST // In Gen8, Moody CANNOT raise Accuracy and Evasion anymore.
#define B_FLASH_FIRE_FROZEN         GEN_LATEST // In Gen5+, Flash Fire can trigger even when frozen, when it couldn't before.
#define B_SYNCHRONIZE_NATURE        GEN_LATEST // In Gen8, if a Pokémon with Synchronize is leading the party, it's 100% guaranteed that wild Pokémon will have the same ability, as opposed to 50% previously.
#define B_SYNCHRONIZE_TOXIC         GEN_LATEST // In Gen5+, if a Pokémon with Synchronize is badly poisoned, the opponent will also become badly poisoned. Previously, the opponent would become regular poisoned.
#define B_UPDATED_INTIMIDATE        GEN_LATEST // In Gen8, Intimidate doesn't work on opponents with the Inner Focus, Scrappy, Own Tempo or Oblivious abilities. It also activates Rattled.
#define B_OBLIVIOUS_TAUNT           GEN_LATEST // In Gen6+, Pokémon with Oblivious can't be taunted.
#define B_STURDY                    GEN_LATEST // In Gen5+, Sturdy causes the Pokémon to have 1 HP remaining if another Pokémon's attack or confusion damage would have brought it from full health to 0 HP.
#define B_PLUS_MINUS_INTERACTION    GEN_LATEST // In Gen5+, Plus and Minus can be activated with themselves and the opposite ability. Before, only the opposing ability could activate it.
#define B_WEATHER_FORMS             GEN_LATEST // In Gen5+, Castform and Cherrim revert to their base form upon losing their respective ability. Cherrim needs Flower Gift to swap forms.
#define B_SYMBIOSIS_GEMS            GEN_LATEST // In Gen7+, Symbiosis passes an item after a gem-boosted attack. Previously, items are passed before the gem-boosted attack hits, making the item effect apply.
#define B_ABSORBING_ABILITY_STRING  GEN_LATEST // In Gen5+, the abilities that absorb moves of a certain type use a generic string for stat increases and decreases.
#define B_LEAF_GUARD_PREVENTS_REST  GEN_LATEST // In Gen5+, Leaf Guard prevents the use of Rest in harsh sunlight.
#define B_SNOW_WARNING              GEN_LATEST // In Gen9+, Snow Warning will summon snow instead of hail.

// Item settings
#define B_HP_BERRIES                GEN_LATEST // In Gen4+, berries which restore hp activate immediately after HP drops to half. In Gen3, the effect occurs at the end of the turn.
#define B_BERRIES_INSTANT           GEN_LATEST // In Gen4+, most berries activate on battle start/switch-in if applicable. In Gen3, they only activate either at the move end or turn end.
#define B_CONFUSE_BERRIES_HEAL      GEN_LATEST // Before Gen7, Figy and similar berries restore 1/8th of HP and trigger at half HP. In Gen7 they restore half HP, triggering at 25% HP. In Gen8 they heal 1/3rd of HP.
#define B_X_ITEMS_BUFF              GEN_LATEST // In Gen7+, the X Items raise a stat by 2 stages instead of 1.
#define B_MENTAL_HERB               GEN_LATEST // In Gen5+, the Mental Herb cures Taunt, Encore, Torment, Heal Block, and Disable in addition to Infatuation from before.
#define B_TRAINERS_KNOCK_OFF_ITEMS  TRUE       // If TRUE, trainers can steal/swap your items (non-berries are restored after battle). In vanilla games trainers cannot steal items.
#define B_RESTORE_HELD_BATTLE_ITEMS TRUE       // In Gen9 all non berry items are restored after battle.
#define B_SOUL_DEW_BOOST            GEN_LATEST // In Gens3-6, Soul Dew boosts Lati@s' Sp. Atk and Sp. Def. In Gen7+ it boosts the power of their Psychic and Dragon type moves instead.
#define B_NET_BALL_MODIFIER         GEN_LATEST // In Gen7+, Net Ball's catch multiplier is x5 instead of x3.
#define B_DIVE_BALL_MODIFIER        GEN_LATEST // In Gen4+, Dive Ball's effectiveness increases by when Surfing or Fishing.
#define B_NEST_BALL_MODIFIER        GEN_LATEST // Nest Ball's formula varies depending on the Gen. See Cmd_handleballthrow.
#define B_REPEAT_BALL_MODIFIER      GEN_LATEST // In Gen7+, Repeat Ball's catch multiplier is x3.5 instead of x3.
#define B_TIMER_BALL_MODIFIER       GEN_LATEST // In Gen5+, Timer Ball's effectiveness increases by x0.3 per turn instead of x0.1
#define B_DUSK_BALL_MODIFIER        GEN_LATEST // In Gen7+, Dusk Ball's catch multiplier is x3 instead of x3.5.
#define B_QUICK_BALL_MODIFIER       GEN_LATEST // In Gen5+, Quick Ball's catch multiplier is x5 instead of x4.
#define B_LURE_BALL_MODIFIER        GEN_LATEST // In Gen7+, Lure Ball's catch multiplier is x5 instead of x3.
#define B_HEAVY_BALL_MODIFIER       GEN_LATEST // In Gen7+, Heavy Ball's ranges change. See Cmd_handleballthrow.
#define B_DREAM_BALL_MODIFIER       GEN_LATEST // In Gen8, Dream Ball's catch multiplier is x4 when the target is asleep or has the ability Comatose.
#define B_SPORT_BALL_MODIFIER       GEN_LATEST // In Gen8, Sport Ball's catch multiplier was reduced from x1.5 to x1.
#define B_SERENE_GRACE_BOOST        GEN_LATEST // In Gen5+, Serene Grace boosts the added flinch chance of King's Rock and Razor Fang.

// Flag settings
// To use the following features in scripting, replace the 0s with the flag ID you're assigning it to.
// Eg: Replace with FLAG_UNUSED_0x264 so you can use that flag to toggle the feature.
#define B_FLAG_INVERSE_BATTLE       0     // If this flag is set, the battle's type effectiveness are inversed. For example, fire is super effective against water.
#define B_FLAG_FORCE_DOUBLE_WILD    0     // If this flag is set, all land and surfing wild battles will be double battles.
#define B_SMART_WILD_AI_FLAG        0     // If not 0, you can set this flag in a script to enable smart wild pokemon
#define B_FLAG_NO_BAG_USE           0     // If this flag is set, the ability to use the bag in battle is disabled.
#define B_FLAG_NO_CATCHING          0     // If this flag is set, the ability to catch wild Pokémon is disabled.
<<<<<<< HEAD
#define B_FLAG_DYNAMAX_BATTLE       0     // If this flag is set, the ability to Dynamax in battle is enabled for all trainers.
=======
#define B_FLAG_AI_VS_AI_BATTLE      0     // If this flag is set, the player's mons will be controlled by the ai next battles.
>>>>>>> b5f7a513

// Var Settings
// To use the following features in scripting, replace the 0s with the var ID you're assigning it to.
// Eg: Replace with VAR_UNUSED_0x40F7 so you can use VAR_TERRAIN for that feature.
#define VAR_TERRAIN                 0     // If this var has a value, assigning a STATUS_FIELD_xx_TERRAIN to it before battle causes the battle to start with that terrain active
#define B_VAR_WILD_AI_FLAGS         0     // If not 0, you can use this var to add to default wild AI flags. NOT usable with flags above (1 << 15)

// Flag and Var settings
#define B_RESET_FLAGS_VARS_AFTER_WHITEOUT TRUE // If TRUE, Overworld_ResetBattleFlagsAndVars will reset battle-related Flags and Vars when the player whites out.

// Terrain settings
#define B_TERRAIN_BG_CHANGE         TRUE       // If set to TRUE, terrain moves permanently change the default battle background until the effect fades.
#define B_THUNDERSTORM_TERRAIN      TRUE       // If TRUE, overworld Thunderstorm generates Rain and Electric Terrain as in Gen 8.
#define B_FOG_TERRAIN               TRUE       // If TRUE, overworld Fog generates Misty Terrain as in Gen 8.
#define B_TERRAIN_TYPE_BOOST        GEN_LATEST // In Gen8, damage is boosted by 30% instead of 50%.
#define B_SECRET_POWER_EFFECT       GEN_LATEST // Secret Power's effects change depending on terrain and generation. See GetSecretPowerMoveEffect.
#define B_SECRET_POWER_ANIMATION    GEN_LATEST // Secret Power's animations change depending on terrain and generation.
#define B_NATURE_POWER_MOVES        GEN_LATEST // Nature Power calls different moves depending on terrain and generation. See sNaturePowerMoves.
#define B_CAMOUFLAGE_TYPES          GEN_LATEST // Camouflage changes the user to different types depending on terrain and generation. See sTerrainToType.

// Interface settings
#define B_ABILITY_POP_UP            TRUE  // In Gen5+, the Pokémon abilities are displayed in a pop-up, when they activate in battle.
#define B_FAST_INTRO                TRUE  // If set to TRUE, battle intro texts print at the same time as animation of a Pokémon, as opposing to waiting for the animation to end.
#define B_FAST_HP_DRAIN             TRUE  // If set to TRUE, HP bars will move faster to accomodate higher max HP amounts.
#define B_SHOW_TARGETS              TRUE  // If set to TRUE, all available targets, for moves hitting 2 or 3 Pokémon, will be shown before selecting a move.
#define B_SHOW_SPLIT_ICON           TRUE  // If set to TRUE, it will show an icon in the summary showing the move's category split.
#define B_HIDE_HEALTHBOX_IN_ANIMS   TRUE  // If set to TRUE, hides healthboxes during move animations.
#define B_EXPANDED_MOVE_NAMES       FALSE // If set to TRUE, move names are increased from 12 characters to 16 characters.
#define B_WAIT_TIME_MULTIPLIER      16    // This determines how long text pauses in battle last. Vanilla is 16. Lower values result in faster battles.

// Catching settings
#define B_SEMI_INVULNERABLE_CATCH   GEN_LATEST // In Gen4+, you cannot throw a ball against a Pokemon that is in a semi-invulnerable state (dig/fly/etc)
#define B_CATCHING_CHARM_BOOST      20         // % boost in Critical Capture odds if player has the Catching Charm.
#define B_CRITICAL_CAPTURE          TRUE       // If set to TRUE, Critical Capture will be enabled.
#define B_LAST_USED_BALL            TRUE       // If TRUE, the "last used ball" feature from Gen 7 will be implemented
#define B_LAST_USED_BALL_BUTTON     R_BUTTON   // If last used ball is implemented, this button (or button combo) will trigger throwing the last used ball.
#define B_LAST_USED_BALL_CYCLE      TRUE      // If TRUE, then holding B_LAST_USED_BALL_BUTTON while pressing the D-Pad cycles through the balls

// Other settings
#define B_DOUBLE_WILD_CHANCE            0          // % chance of encountering two Pokémon in a Wild Encounter.
#define B_DOUBLE_WILD_REQUIRE_2_MONS    FALSE      // If set to TRUE, Wild Double Battles will default to Single Battles when the player only has 1 usable Pokémon, ignoring B_DOUBLE_WILD_CHANCE and B_FLAG_FORCE_DOUBLE_WILD.
#define B_MULTI_BATTLE_WHITEOUT         GEN_LATEST // In Gen4+, multi battles end when the Player and also their Partner don't have any more Pokémon to fight.
#define B_EVOLUTION_AFTER_WHITEOUT      GEN_LATEST // In Gen6+, Pokemon that qualify for evolution after battle will evolve even if the player loses.
#define B_WILD_NATURAL_ENEMIES          TRUE       // If set to TRUE, certain wild mon species will attack other species when partnered in double wild battles (eg. Zangoose vs Seviper)
#define B_AFFECTION_MECHANICS           FALSE      // In Gen6+, there's a stat called affection that can trigger different effects in battle. From LGPE onwards, those effects use friendship instead.
#define B_TRAINER_CLASS_POKE_BALLS      GEN_LATEST // In Gen7+, trainers will use certain types of Poké Balls depending on their trainer class.
#define B_OBEDIENCE_MECHANICS           GEN_7      // In PLA+ (here Gen8+), obedience restrictions also apply to non-outsider Pokémon, albeit based on their level met rather than actual level
#define B_USE_FROSTBITE                 FALSE      // In PLA, Frostbite replaces Freeze. Enabling this flag does the same here. Moves can still be cherry-picked to either Freeze or Frostbite. Freeze-Dry, Secret Power & Tri Attack depend on this config.
#define B_OVERWORLD_SNOW                GEN_LATEST // In Gen9+, overworld Snow will summon snow instead of hail.

// Animation Settings
#define B_NEW_SWORD_PARTICLE            TRUE    // If set to TRUE, it updates Swords Dance's particle.
#define B_NEW_LEECH_SEED_PARTICLE       TRUE    // If set to TRUE, it updates Leech Seed's animation particle.
#define B_NEW_HORN_ATTACK_PARTICLE      TRUE    // If set to TRUE, it updates Horn Attack's horn particle.
#define B_NEW_ROCKS_PARTICLE            TRUE    // If set to TRUE, it updates rock particles.
#define B_NEW_LEAF_PARTICLE             TRUE    // If set to TRUE, it updates leaf particle.
#define B_NEW_EMBER_PARTICLES           TRUE    // If set to TRUE, it updates Ember's fire particle.
#define B_NEW_MEAN_LOOK_PARTICLE        TRUE    // If set to TRUE, it updates Mean Look's eye particle.
#define B_NEW_TEETH_PARTICLE            TRUE    // If set to TRUE, it updates Bite/Crunch teeth particle.
#define B_NEW_HANDS_FEET_PARTICLE       TRUE    // If set to TRUE, it updates chop/kick/punch particles.
#define B_NEW_SPIKES_PARTICLE           TRUE    // If set to TRUE, it updates Spikes particle.
#define B_NEW_FLY_BUBBLE_PARTICLE       TRUE    // If set to TRUE, it updates Fly's 'bubble' particle.
#define B_NEW_CURSE_NAIL_PARTICLE       TRUE    // If set to TRUE, it updates Curse's nail.
#define B_NEW_BATON_PASS_BALL_PARTICLE  TRUE    // If set to TRUE, it updates Baton Pass' Poké Ball sprite.
#define B_NEW_MORNING_SUN_STAR_PARTICLE TRUE    // If set to TRUE, it updates Morning Sun's star particles.
#define B_NEW_IMPACT_PALETTE            TRUE    // If set to TRUE, it updates the basic 'hit' palette.
#define B_NEW_SURF_PARTICLE_PALETTE     TRUE    // If set to TRUE, it updates Surf's wave palette.

#endif // GUARD_CONFIG_BATTLE_H<|MERGE_RESOLUTION|>--- conflicted
+++ resolved
@@ -159,11 +159,8 @@
 #define B_SMART_WILD_AI_FLAG        0     // If not 0, you can set this flag in a script to enable smart wild pokemon
 #define B_FLAG_NO_BAG_USE           0     // If this flag is set, the ability to use the bag in battle is disabled.
 #define B_FLAG_NO_CATCHING          0     // If this flag is set, the ability to catch wild Pokémon is disabled.
-<<<<<<< HEAD
+#define B_FLAG_AI_VS_AI_BATTLE      0     // If this flag is set, the player's mons will be controlled by the ai next battles.
 #define B_FLAG_DYNAMAX_BATTLE       0     // If this flag is set, the ability to Dynamax in battle is enabled for all trainers.
-=======
-#define B_FLAG_AI_VS_AI_BATTLE      0     // If this flag is set, the player's mons will be controlled by the ai next battles.
->>>>>>> b5f7a513
 
 // Var Settings
 // To use the following features in scripting, replace the 0s with the var ID you're assigning it to.
