--- conflicted
+++ resolved
@@ -201,18 +201,9 @@
  /* 0x13 */ u8 growthRate;
  /* 0x14 */ u8 eggGroup1;
  /* 0x15 */ u8 eggGroup2;
-<<<<<<< HEAD
- /* 0x16 */ u16 abilities[2];
-#ifdef POKEMON_EXPANSION
-            u16 abilityHidden;
-#endif
+ /* 0x16 */ u16 abilities[NUM_ABILITY_SLOTS];
             u8 safariZoneFleeRate;
             u8 bodyColor : 7;
-=======
- /* 0x16 */ u8 abilities[NUM_ABILITY_SLOTS];
- /* 0x18 */ u8 safariZoneFleeRate;
- /* 0x19 */ u8 bodyColor : 7;
->>>>>>> 49bb3453
             u8 noFlip : 1;
 };
 
