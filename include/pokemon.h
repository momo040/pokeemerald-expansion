--- conflicted
+++ resolved
@@ -8,25 +8,14 @@
 
 struct PokemonSubstruct0
 {
-<<<<<<< HEAD
     /*0x00*/ u16 species;
     /*0x02*/ u16 heldItem;
     /*0x04*/ u32 experience;
     /*0x08*/ u8 ppBonuses;
     /*0x09*/ u8 friendship;
-    /*0x0A*/ u8 pokeball:5; //31 balls
-             u8 unused0_A:3;
-    /*0x0B*/ u8 unused0_B;
+    /*0x0A*/ u16 pokeball:5; //31 balls
+             u16 filler:11;
 }; /* size = 12 */
-=======
-    u16 species;
-    u16 heldItem;
-    u32 experience;
-    u8 ppBonuses;
-    u8 friendship;
-    u16 filler;
-};
->>>>>>> 740c0a6b
 
 struct PokemonSubstruct1
 {
