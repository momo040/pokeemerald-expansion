#ifndef GUARD_POKEMON_H
#define GUARD_POKEMON_H

#include "sprite.h"
#include "constants/region_map_sections.h"
#include "constants/map_groups.h"

#define GET_BASE_SPECIES_ID(speciesId) (GetFormSpeciesId(speciesId, 0))
#define FORM_SPECIES_END (0xffff)

// Property labels for Get(Box)MonData / Set(Box)MonData
enum {
    MON_DATA_PERSONALITY,
    MON_DATA_OT_ID,
    MON_DATA_NICKNAME,
    MON_DATA_LANGUAGE,
    MON_DATA_SANITY_IS_BAD_EGG,
    MON_DATA_SANITY_HAS_SPECIES,
    MON_DATA_SANITY_IS_EGG,
    MON_DATA_OT_NAME,
    MON_DATA_MARKINGS,
    MON_DATA_CHECKSUM,
    MON_DATA_ENCRYPT_SEPARATOR,
    MON_DATA_SPECIES,
    MON_DATA_HELD_ITEM,
    MON_DATA_MOVE1,
    MON_DATA_MOVE2,
    MON_DATA_MOVE3,
    MON_DATA_MOVE4,
    MON_DATA_PP1,
    MON_DATA_PP2,
    MON_DATA_PP3,
    MON_DATA_PP4,
    MON_DATA_PP_BONUSES,
    MON_DATA_COOL,
    MON_DATA_BEAUTY,
    MON_DATA_CUTE,
    MON_DATA_EXP,
    MON_DATA_HP_EV,
    MON_DATA_ATK_EV,
    MON_DATA_DEF_EV,
    MON_DATA_SPEED_EV,
    MON_DATA_SPATK_EV,
    MON_DATA_SPDEF_EV,
    MON_DATA_FRIENDSHIP,
    MON_DATA_SMART,
    MON_DATA_POKERUS,
    MON_DATA_MET_LOCATION,
    MON_DATA_MET_LEVEL,
    MON_DATA_MET_GAME,
    MON_DATA_POKEBALL,
    MON_DATA_HP_IV,
    MON_DATA_ATK_IV,
    MON_DATA_DEF_IV,
    MON_DATA_SPEED_IV,
    MON_DATA_SPATK_IV,
    MON_DATA_SPDEF_IV,
    MON_DATA_IS_EGG,
    MON_DATA_ABILITY_NUM,
    MON_DATA_TOUGH,
    MON_DATA_SHEEN,
    MON_DATA_OT_GENDER,
    MON_DATA_COOL_RIBBON,
    MON_DATA_BEAUTY_RIBBON,
    MON_DATA_CUTE_RIBBON,
    MON_DATA_SMART_RIBBON,
    MON_DATA_TOUGH_RIBBON,
    MON_DATA_STATUS,
    MON_DATA_LEVEL,
    MON_DATA_HP,
    MON_DATA_MAX_HP,
    MON_DATA_ATK,
    MON_DATA_DEF,
    MON_DATA_SPEED,
    MON_DATA_SPATK,
    MON_DATA_SPDEF,
    MON_DATA_MAIL,
    MON_DATA_SPECIES_OR_EGG,
    MON_DATA_IVS,
    MON_DATA_CHAMPION_RIBBON,
    MON_DATA_WINNING_RIBBON,
    MON_DATA_VICTORY_RIBBON,
    MON_DATA_ARTIST_RIBBON,
    MON_DATA_EFFORT_RIBBON,
    MON_DATA_MARINE_RIBBON,
    MON_DATA_LAND_RIBBON,
    MON_DATA_SKY_RIBBON,
    MON_DATA_COUNTRY_RIBBON,
    MON_DATA_NATIONAL_RIBBON,
    MON_DATA_EARTH_RIBBON,
    MON_DATA_WORLD_RIBBON,
    MON_DATA_UNUSED_RIBBONS,
    MON_DATA_MODERN_FATEFUL_ENCOUNTER,
    MON_DATA_KNOWN_MOVES,
    MON_DATA_RIBBON_COUNT,
    MON_DATA_RIBBONS,
    MON_DATA_ATK2,
    MON_DATA_DEF2,
    MON_DATA_SPEED2,
    MON_DATA_SPATK2,
    MON_DATA_SPDEF2,
};

struct PokemonSubstruct0
{
    /*0x00*/ u16 species;
    /*0x02*/ u16 heldItem;
    /*0x04*/ u32 experience;
    /*0x08*/ u8 ppBonuses;
    /*0x09*/ u8 friendship;
    /*0x0A*/ u16 pokeball:5; //31 balls
             u16 filler:11;
}; /* size = 12 */

struct PokemonSubstruct1
{
    /*0x00*/ u16 moves[MAX_MON_MOVES];
    /*0x08*/ u8 pp[MAX_MON_MOVES];
}; /* size = 12 */

struct PokemonSubstruct2
{
    /*0x00*/ u8 hpEV;
    /*0x01*/ u8 attackEV;
    /*0x02*/ u8 defenseEV;
    /*0x03*/ u8 speedEV;
    /*0x04*/ u8 spAttackEV;
    /*0x05*/ u8 spDefenseEV;
    /*0x06*/ u8 cool;
    /*0x07*/ u8 beauty;
    /*0x08*/ u8 cute;
    /*0x09*/ u8 smart;
    /*0x0A*/ u8 tough;
    /*0x0B*/ u8 sheen;
}; /* size = 12 */

struct PokemonSubstruct3
{
 /* 0x00 */ u8 pokerus;
 /* 0x01 */ u8 metLocation;

 /* 0x02 */ u16 metLevel:7;
 /* 0x02 */ u16 metGame:4;
 /* 0x03 */ u16 unused1:4;
 /* 0x03 */ u16 otGender:1;

 /* 0x04 */ u32 hpIV:5;
 /* 0x04 */ u32 attackIV:5;
 /* 0x05 */ u32 defenseIV:5;
 /* 0x05 */ u32 speedIV:5;
 /* 0x05 */ u32 spAttackIV:5;
 /* 0x06 */ u32 spDefenseIV:5;
 /* 0x07 */ u32 isEgg:1;
 /* 0x07 */ u32 unused2:1;

<<<<<<< HEAD
 /* 0x08 */ u32 coolRibbon:3;
 /* 0x08 */ u32 beautyRibbon:3;
 /* 0x08 */ u32 cuteRibbon:3;
 /* 0x09 */ u32 smartRibbon:3;
 /* 0x09 */ u32 toughRibbon:3;
 /* 0x09 */ u32 championRibbon:1;
 /* 0x0A */ u32 winningRibbon:1;
 /* 0x0A */ u32 victoryRibbon:1;
 /* 0x0A */ u32 artistRibbon:1;
 /* 0x0A */ u32 effortRibbon:1;
 /* 0x0A */ u32 marineRibbon:1; // never distributed
 /* 0x0A */ u32 landRibbon:1; // never distributed
 /* 0x0A */ u32 skyRibbon:1; // never distributed
 /* 0x0A */ u32 countryRibbon:1; // distributed during Pokémon Festa '04 and '05 to tournament winners
 /* 0x0B */ u32 nationalRibbon:1;
 /* 0x0B */ u32 earthRibbon:1;
 /* 0x0B */ u32 worldRibbon:1; // distributed during Pokémon Festa '04 and '05 to tournament winners
 /* 0x0B */ u32 unusedRibbons:2; // discarded in Gen 4
 /* 0x0B */ u32 abilityNum:2;
 /* 0x0B */ u32 eventLegal:1; // controls Mew & Deoxys obedience; if set, Pokémon is a fateful encounter in Gen 4+; set for in-game event island legendaries, some distributed events, and Pokémon from XD: Gale of Darkness.
}; /* size = 12 */
=======
 /* 0x08 */ u32 coolRibbon:3;               // Stores the highest contest rank achieved in the Cool category.
 /* 0x08 */ u32 beautyRibbon:3;             // Stores the highest contest rank achieved in the Beauty category.
 /* 0x08 */ u32 cuteRibbon:3;               // Stores the highest contest rank achieved in the Cute category.
 /* 0x09 */ u32 smartRibbon:3;              // Stores the highest contest rank achieved in the Smart category.
 /* 0x09 */ u32 toughRibbon:3;              // Stores the highest contest rank achieved in the Tough category.
 /* 0x09 */ u32 championRibbon:1;           // Given when defeating the Champion. Because both RSE and FRLG use it, later generations don't specify from which region it comes from.
 /* 0x0A */ u32 winningRibbon:1;            // Given at the Battle Tower's Level 50 challenge by winning a set of seven battles that extends the current streak to 56 or more.
 /* 0x0A */ u32 victoryRibbon:1;            // Given at the Battle Tower's Level 100 challenge by winning a set of seven battles that extends the current streak to 56 or more.
 /* 0x0A */ u32 artistRibbon:1;             // Given at the Contest Hall by winning a Master Rank contest with at least 800 points, and agreeing to have the Pokémon's portrait placed in the museum after being offered.
 /* 0x0A */ u32 effortRibbon:1;             // Given at Slateport's market to Pokémon with maximum EVs.
 /* 0x0A */ u32 marineRibbon:1;             // Never distributed.
 /* 0x0A */ u32 landRibbon:1;               // Never distributed.
 /* 0x0A */ u32 skyRibbon:1;                // Never distributed.
 /* 0x0A */ u32 countryRibbon:1;            // Distributed during Pokémon Festa '04 and '05 to tournament winners.
 /* 0x0B */ u32 nationalRibbon:1;           // Given to purified Shadow Pokémon in Colosseum/XD.
 /* 0x0B */ u32 earthRibbon:1;              // Given to teams that have beaten Mt. Battle's 100-battle challenge in Colosseum/XD.
 /* 0x0B */ u32 worldRibbon:1;              // Distributed during Pokémon Festa '04 and '05 to tournament winners.
 /* 0x0B */ u32 unusedRibbons:4;            // Discarded in Gen 4.

 // The functionality of this bit changed in FRLG:
 // In RS, this bit does nothing, is never set, & is accidentally unset when hatching Eggs.
 // In FRLG & Emerald, this controls Mew & Deoxys obedience and whether they can be traded.
 // If set, a Pokémon is a fateful encounter in FRLG's summary screen if hatched & for all Pokémon in Gen 4+ summary screens.
 // Set for in-game event island legendaries, events distributed after a certain date, & Pokémon from XD: Gale of Darkness.
 // Not to be confused with METLOC_FATEFUL_ENCOUNTER.
 /* 0x0B */ u32 modernFatefulEncounter:1;
};
>>>>>>> ec89e519

// Number of bytes in the largest Pokémon substruct.
// They are assumed to be the same size, and will be padded to
// the largest size by the union.
// By default they are all 12 bytes.
#define NUM_SUBSTRUCT_BYTES (max(sizeof(struct PokemonSubstruct0),     \
                             max(sizeof(struct PokemonSubstruct1),     \
                             max(sizeof(struct PokemonSubstruct2),     \
                                 sizeof(struct PokemonSubstruct3)))))

union PokemonSubstruct
{
    struct PokemonSubstruct0 type0;
    struct PokemonSubstruct1 type1;
    struct PokemonSubstruct2 type2;
    struct PokemonSubstruct3 type3;
    u16 raw[NUM_SUBSTRUCT_BYTES / 2]; // /2 because it's u16, not u8
};

struct BoxPokemon
{
    u32 personality;
    u32 otId;
    u8 nickname[POKEMON_NAME_LENGTH];
    u8 language;
    u8 isBadEgg:1;
    u8 hasSpecies:1;
    u8 isEgg:1;
    u8 unused:5;
    u8 otName[PLAYER_NAME_LENGTH];
    u8 markings;
    u16 checksum;
    u16 unknown;

    union
    {
        u32 raw[(NUM_SUBSTRUCT_BYTES * 4) / 4]; // *4 because there are 4 substructs, /4 because it's u32, not u8
        union PokemonSubstruct substructs[4];
    } secure;
};

struct Pokemon
{
    struct BoxPokemon box;
    u32 status;
    u8 level;
    u8 mail;
    u16 hp;
    u16 maxHP;
    u16 attack;
    u16 defense;
    u16 speed;
    u16 spAttack;
    u16 spDefense;
};

struct MonSpritesGfxManager
{
    u32 numSprites:4;
    u32 numSprites2:4; // Never read
    u32 numFrames:8;
    u32 active:8;
    u32 dataSize:4;
    u32 mode:4; // MON_SPR_GFX_MODE_*
    void *spriteBuffer;
    u8 **spritePointers;
    struct SpriteTemplate *templates;
    struct SpriteFrameImage *frameImages;
};

enum {
    MON_SPR_GFX_MODE_NORMAL,
    MON_SPR_GFX_MODE_BATTLE,
    MON_SPR_GFX_MODE_FULL_PARTY,
};

enum {
    MON_SPR_GFX_MANAGER_A,
    MON_SPR_GFX_MANAGER_B, // Nothing ever sets up this manager.
    MON_SPR_GFX_MANAGERS_COUNT
};

struct BattlePokemon
{
    /*0x00*/ u16 species;
    /*0x02*/ u16 attack;
    /*0x04*/ u16 defense;
    /*0x06*/ u16 speed;
    /*0x08*/ u16 spAttack;
    /*0x0A*/ u16 spDefense;
    /*0x0C*/ u16 moves[MAX_MON_MOVES];
    /*0x14*/ u32 hpIV:5;
    /*0x14*/ u32 attackIV:5;
    /*0x15*/ u32 defenseIV:5;
    /*0x15*/ u32 speedIV:5;
    /*0x16*/ u32 spAttackIV:5;
    /*0x17*/ u32 spDefenseIV:5;
    /*0x17*/ u32 abilityNum:2;
    /*0x18*/ s8 statStages[NUM_BATTLE_STATS];
    /*0x20*/ u16 ability;
    /*0x22*/ u8 type1;
    /*0x23*/ u8 type2;
    /*0x24*/ u8 type3;
    /*0x25*/ u8 pp[MAX_MON_MOVES];
    /*0x29*/ u16 hp;
    /*0x2B*/ u8 level;
    /*0x2C*/ u8 friendship;
    /*0x2D*/ u16 maxHP;
    /*0x2F*/ u16 item;
    /*0x31*/ u8 nickname[POKEMON_NAME_LENGTH + 1];
    /*0x3C*/ u8 ppBonuses;
    /*0x3D*/ u8 otName[PLAYER_NAME_LENGTH + 1];
    /*0x45*/ u32 experience;
    /*0x49*/ u32 personality;
    /*0x4D*/ u32 status1;
    /*0x51*/ u32 status2;
    /*0x55*/ u32 otId;
    /*0x59*/ u8 metLevel;
};

struct SpeciesInfo /*0x24*/
{
 /* 0x00 */ u8 baseHP;
 /* 0x01 */ u8 baseAttack;
 /* 0x02 */ u8 baseDefense;
 /* 0x03 */ u8 baseSpeed;
 /* 0x04 */ u8 baseSpAttack;
 /* 0x05 */ u8 baseSpDefense;
 /* 0x06 */ u8 types[2];
 /* 0x08 */ u8 catchRate;
 /* 0x09 padding */
 /* 0x0A */ u16 expYield; // expYield was changed from u8 to u16 for the new Exp System.
 /* 0x0C */ u16 evYield_HP:2;
            u16 evYield_Attack:2;
            u16 evYield_Defense:2;
            u16 evYield_Speed:2;
 /* 0x0D */ u16 evYield_SpAttack:2;
            u16 evYield_SpDefense:2;
 /* 0x0E */ u16 itemCommon;
 /* 0x10 */ u16 itemRare;
 /* 0x12 */ u8 genderRatio;
 /* 0x13 */ u8 eggCycles;
 /* 0x14 */ u8 friendship;
 /* 0x15 */ u8 growthRate;
 /* 0x16 */ u8 eggGroups[2];
 /* 0x18 */ u16 abilities[NUM_ABILITY_SLOTS]; // 3 abilities, no longer u8 because we have over 255 abilities now.
 /* 0x1E */ u8 safariZoneFleeRate;
 /* 0x1F */ u8 bodyColor : 7;
            u8 noFlip : 1;
 /* 0x20 */ u16 flags;
};

struct BattleMove
{
    u16 effect;
    u16 power;  //higher than 255 for z moves
    u8 type;
    u8 accuracy;
    u8 pp;
    u8 secondaryEffectChance;
    u16 target;
    s8 priority;
    u32 flags;
    u8 split;
    u8 argument;
    u8 zMoveEffect;
};

#define SPINDA_SPOT_WIDTH 16
#define SPINDA_SPOT_HEIGHT 16

struct SpindaSpot
{
    u8 x, y;
    u16 image[SPINDA_SPOT_HEIGHT];
};

struct LevelUpMove
{
    u16 move;
    u16 level;
};

struct Evolution
{
    u16 method;
    u16 param;
    u16 targetSpecies;
};

struct FormChange
{
    u16 method;
    u16 targetSpecies;
    u16 param1;
    u16 param2;
    u16 param3;
};

#define NUM_UNOWN_FORMS 28

#define GET_UNOWN_LETTER(personality) ((   \
      (((personality) & 0x03000000) >> 18) \
    | (((personality) & 0x00030000) >> 12) \
    | (((personality) & 0x00000300) >> 6)  \
    | (((personality) & 0x00000003) >> 0)  \
) % NUM_UNOWN_FORMS)

#define GET_SHINY_VALUE(otId, personality) (HIHALF(otId) ^ LOHALF(otId) ^ HIHALF(personality) ^ LOHALF(personality))

extern u8 gPlayerPartyCount;
extern struct Pokemon gPlayerParty[PARTY_SIZE];
extern u8 gEnemyPartyCount;
extern struct Pokemon gEnemyParty[PARTY_SIZE];
extern struct SpriteTemplate gMultiuseSpriteTemplate;

extern const struct BattleMove gBattleMoves[];
extern const u8 gFacilityClassToPicIndex[];
extern const u8 gFacilityClassToTrainerClass[];
extern const struct SpeciesInfo gSpeciesInfo[];
extern const u8 *const gItemEffectTable[];
extern const u32 gExperienceTables[][MAX_LEVEL + 1];
extern const struct LevelUpMove *const gLevelUpLearnsets[];
extern const u16 *const gTeachableLearnsets[];
extern const u8 gPPUpGetMask[];
extern const u8 gPPUpClearMask[];
extern const u8 gPPUpAddValues[];
extern const u8 gStatStageRatios[MAX_STAT_STAGE + 1][2];
extern const u16 gUnionRoomFacilityClasses[];
extern const struct SpriteTemplate gBattlerSpriteTemplates[];
extern const s8 gNatureStatTable[][5];
extern const u16 *const gFormSpeciesIdTables[NUM_SPECIES];
extern const u32 sExpCandyExperienceTable[];

void ZeroBoxMonData(struct BoxPokemon *boxMon);
void ZeroMonData(struct Pokemon *mon);
void ZeroPlayerPartyMons(void);
void ZeroEnemyPartyMons(void);
void CreateMon(struct Pokemon *mon, u16 species, u8 level, u8 fixedIV, u8 hasFixedPersonality, u32 fixedPersonality, u8 otIdType, u32 fixedOtId);
void CreateBoxMon(struct BoxPokemon *boxMon, u16 species, u8 level, u8 fixedIV, u8 hasFixedPersonality, u32 fixedPersonality, u8 otIdType, u32 fixedOtId);
void CreateMonWithNature(struct Pokemon *mon, u16 species, u8 level, u8 fixedIV, u8 nature);
void CreateMonWithGenderNatureLetter(struct Pokemon *mon, u16 species, u8 level, u8 fixedIV, u8 gender, u8 nature, u8 unownLetter);
void CreateMaleMon(struct Pokemon *mon, u16 species, u8 level);
void CreateMonWithIVsPersonality(struct Pokemon *mon, u16 species, u8 level, u32 ivs, u32 personality);
void CreateMonWithIVsOTID(struct Pokemon *mon, u16 species, u8 level, u8 *ivs, u32 otId);
void CreateMonWithEVSpread(struct Pokemon *mon, u16 species, u8 level, u8 fixedIV, u8 evSpread);
void CreateBattleTowerMon(struct Pokemon *mon, struct BattleTowerPokemon *src);
void CreateBattleTowerMon_HandleLevel(struct Pokemon *mon, struct BattleTowerPokemon *src, bool8 lvl50);
void CreateApprenticeMon(struct Pokemon *mon, const struct Apprentice *src, u8 monId);
void CreateMonWithEVSpreadNatureOTID(struct Pokemon *mon, u16 species, u8 level, u8 nature, u8 fixedIV, u8 evSpread, u32 otId);
void ConvertPokemonToBattleTowerPokemon(struct Pokemon *mon, struct BattleTowerPokemon *dest);
bool8 ShouldIgnoreDeoxysForm(u8 caseId, u8 battlerId);
u16 GetUnionRoomTrainerPic(void);
u16 GetUnionRoomTrainerClass(void);
void CreateEnemyEventMon(void);
void CalculateMonStats(struct Pokemon *mon);
void BoxMonToMon(const struct BoxPokemon *src, struct Pokemon *dest);
u8 GetLevelFromMonExp(struct Pokemon *mon);
u8 GetLevelFromBoxMonExp(struct BoxPokemon *boxMon);
u16 GiveMoveToMon(struct Pokemon *mon, u16 move);
u16 GiveMoveToBattleMon(struct BattlePokemon *mon, u16 move);
void SetMonMoveSlot(struct Pokemon *mon, u16 move, u8 slot);
void SetBattleMonMoveSlot(struct BattlePokemon *mon, u16 move, u8 slot);
void GiveMonInitialMoveset(struct Pokemon *mon);
void GiveBoxMonInitialMoveset(struct BoxPokemon *boxMon);
u16 MonTryLearningNewMove(struct Pokemon *mon, bool8 firstMove);
void DeleteFirstMoveAndGiveMoveToMon(struct Pokemon *mon, u16 move);
void DeleteFirstMoveAndGiveMoveToBoxMon(struct BoxPokemon *boxMon, u16 move);
u8 CountAliveMonsInBattle(u8 caseId);
u8 GetDefaultMoveTarget(u8 battlerId);
u8 GetMonGender(struct Pokemon *mon);
u8 GetBoxMonGender(struct BoxPokemon *boxMon);
u8 GetGenderFromSpeciesAndPersonality(u16 species, u32 personality);
u32 GetUnownSpeciesId(u32 personality);
void SetMultiuseSpriteTemplateToPokemon(u16 speciesTag, u8 battlerPosition);
void SetMultiuseSpriteTemplateToTrainerBack(u16 trainerSpriteId, u8 battlerPosition);
void SetMultiuseSpriteTemplateToTrainerFront(u16 trainerPicId, u8 battlerPosition);

// These are full type signatures for GetMonData() and GetBoxMonData(),
// but they are not used since some code erroneously omits the third arg.
// u32 GetMonData(struct Pokemon *mon, s32 field, u8 *data);
// u32 GetBoxMonData(struct BoxPokemon *boxMon, s32 field, u8 *data);
u32 GetMonData();
u32 GetBoxMonData();

void SetMonData(struct Pokemon *mon, s32 field, const void *dataArg);
void SetBoxMonData(struct BoxPokemon *boxMon, s32 field, const void *dataArg);
void CopyMon(void *dest, void *src, size_t size);
u8 GiveMonToPlayer(struct Pokemon *mon);
u8 SendMonToPC(struct Pokemon* mon);
u8 CalculatePlayerPartyCount(void);
u8 CalculateEnemyPartyCount(void);
u8 GetMonsStateToDoubles(void);
u8 GetMonsStateToDoubles_2(void);
u16 GetAbilityBySpecies(u16 species, u8 abilityNum);
u16 GetMonAbility(struct Pokemon *mon);
void CreateSecretBaseEnemyParty(struct SecretBase *secretBaseRecord);
u8 GetSecretBaseTrainerPicIndex(void);
u8 GetSecretBaseTrainerClass(void);
bool8 IsPlayerPartyAndPokemonStorageFull(void);
bool8 IsPokemonStorageFull(void);
void GetSpeciesName(u8 *name, u16 species);
u8 CalculatePPWithBonus(u16 move, u8 ppBonuses, u8 moveIndex);
void RemoveMonPPBonus(struct Pokemon *mon, u8 moveIndex);
void RemoveBattleMonPPBonus(struct BattlePokemon *mon, u8 moveIndex);
void PokemonToBattleMon(struct Pokemon *src, struct BattlePokemon *dst);
void CopyPlayerPartyMonToBattleData(u8 battlerId, u8 partyIndex);
bool8 ExecuteTableBasedItemEffect(struct Pokemon *mon, u16 item, u8 partyIndex, u8 moveIndex);
bool8 PokemonUseItemEffects(struct Pokemon *mon, u16 item, u8 partyIndex, u8 moveIndex, u8 e);
bool8 HealStatusConditions(struct Pokemon *mon, u32 battlePartyId, u32 healMask, u8 battlerId);
u8 GetItemEffectParamOffset(u16 itemId, u8 effectByte, u8 effectBit);
u8 *UseStatIncreaseItem(u16 itemId);
u8 GetNature(struct Pokemon *mon);
u8 GetNatureFromPersonality(u32 personality);
u16 GetEvolutionTargetSpecies(struct Pokemon *mon, u8 type, u16 evolutionItem, struct Pokemon *tradePartner);
u16 HoennPokedexNumToSpecies(u16 hoennNum);
u16 NationalPokedexNumToSpecies(u16 nationalNum);
u16 NationalToHoennOrder(u16 nationalNum);
u16 SpeciesToNationalPokedexNum(u16 species);
u16 SpeciesToHoennPokedexNum(u16 species);
u16 HoennToNationalOrder(u16 hoennNum);
void DrawSpindaSpots(u16 species, u32 personality, u8 *dest, bool8 isFrontPic);
void EvolutionRenameMon(struct Pokemon *mon, u16 oldSpecies, u16 newSpecies);
u8 GetPlayerFlankId(void);
u16 GetLinkTrainerFlankId(u8 id);
s32 GetBattlerMultiplayerId(u16 id);
u8 GetTrainerEncounterMusicId(u16 trainerOpponentId);
u16 ModifyStatByNature(u8 nature, u16 n, u8 statIndex);
void AdjustFriendship(struct Pokemon *mon, u8 event);
void MonGainEVs(struct Pokemon *mon, u16 defeatedSpecies);
u16 GetMonEVCount(struct Pokemon *mon);
void RandomlyGivePartyPokerus(struct Pokemon *party);
u8 CheckPartyPokerus(struct Pokemon *party, u8 selection);
u8 CheckPartyHasHadPokerus(struct Pokemon *party, u8 selection);
void UpdatePartyPokerusTime(u16 days);
void PartySpreadPokerus(struct Pokemon *party);
bool8 TryIncrementMonLevel(struct Pokemon *mon);
u8 CanLearnTeachableMove(u16 species, u16 move);
u8 GetMoveRelearnerMoves(struct Pokemon *mon, u16 *moves);
u8 GetLevelUpMovesBySpecies(u16 species, u16 *moves);
u8 GetNumberOfRelearnableMoves(struct Pokemon *mon);
u16 SpeciesToPokedexNum(u16 species);
bool32 IsSpeciesInHoennDex(u16 species);
void ClearBattleMonForms(void);
u16 GetBattleBGM(void);
void PlayBattleBGM(void);
void PlayMapChosenOrBattleBGM(u16 songId);
void CreateTask_PlayMapChosenOrBattleBGM(u16 songId);
const u32 *GetMonFrontSpritePal(struct Pokemon *mon);
const u32 *GetMonSpritePalFromSpeciesAndPersonality(u16 species, u32 otId, u32 personality);
const struct CompressedSpritePalette *GetMonSpritePalStruct(struct Pokemon *mon);
const struct CompressedSpritePalette *GetMonSpritePalStructFromOtIdPersonality(u16 species, u32 otId , u32 personality);
bool32 IsHMMove2(u16 move);
bool8 IsMonSpriteNotFlipped(u16 species);
s8 GetMonFlavorRelation(struct Pokemon *mon, u8 flavor);
s8 GetFlavorRelationByPersonality(u32 personality, u8 flavor);
bool8 IsTradedMon(struct Pokemon *mon);
bool8 IsOtherTrainer(u32 otId, u8 *otName);
void MonRestorePP(struct Pokemon *mon);
void BoxMonRestorePP(struct BoxPokemon *boxMon);
void SetMonPreventsSwitchingString(void);
void SetWildMonHeldItem(void);
bool8 IsMonShiny(struct Pokemon *mon);
bool8 IsShinyOtIdPersonality(u32 otId, u32 personality);
const u8 *GetTrainerPartnerName(void);
void BattleAnimateFrontSprite(struct Sprite *sprite, u16 species, bool8 noCry, u8 panMode);
void DoMonFrontSpriteAnimation(struct Sprite *sprite, u16 species, bool8 noCry, u8 panModeAnimFlag);
void PokemonSummaryDoMonAnimation(struct Sprite *sprite, u16 species, bool8 oneFrame);
void StopPokemonAnimationDelayTask(void);
void BattleAnimateBackSprite(struct Sprite *sprite, u16 species);
u8 GetOpposingLinkMultiBattlerId(bool8 rightSide, u8 multiplayerId);
u16 FacilityClassToPicIndex(u16 facilityClass);
u16 PlayerGenderToFrontTrainerPicId(u8 playerGender);
void HandleSetPokedexFlag(u16 nationalNum, u8 caseId, u32 personality);
const u8 *GetTrainerClassNameFromId(u16 trainerId);
const u8 *GetTrainerNameFromId(u16 trainerId);
bool8 HasTwoFramesAnimation(u16 species);
struct MonSpritesGfxManager *CreateMonSpritesGfxManager(u8 managerId, u8 mode);
void DestroyMonSpritesGfxManager(u8 managerId);
u8 *MonSpritesGfxManager_GetSpritePtr(u8 managerId, u8 spriteNum);
u16 GetFormSpeciesId(u16 speciesId, u8 formId);
u8 GetFormIdFromFormSpeciesId(u16 formSpeciesId);
u16 GetFormChangeTargetSpecies(struct Pokemon *mon, u16 method, u32 arg);
u16 GetFormChangeTargetSpeciesBoxMon(struct BoxPokemon *mon, u16 method, u32 arg);
u16 MonTryLearningNewMoveEvolution(struct Pokemon *mon, bool8 firstMove);
bool32 ShouldShowFemaleDifferences(u16 species, u32 personality);
void TryToSetBattleFormChangeMoves(struct Pokemon *mon);
u32 GetMonFriendshipScore(struct Pokemon *pokemon);
void UpdateMonPersonality(struct BoxPokemon *boxMon, u32 personality);

#endif // GUARD_POKEMON_H<|MERGE_RESOLUTION|>--- conflicted
+++ resolved
@@ -153,29 +153,6 @@
  /* 0x07 */ u32 isEgg:1;
  /* 0x07 */ u32 unused2:1;
 
-<<<<<<< HEAD
- /* 0x08 */ u32 coolRibbon:3;
- /* 0x08 */ u32 beautyRibbon:3;
- /* 0x08 */ u32 cuteRibbon:3;
- /* 0x09 */ u32 smartRibbon:3;
- /* 0x09 */ u32 toughRibbon:3;
- /* 0x09 */ u32 championRibbon:1;
- /* 0x0A */ u32 winningRibbon:1;
- /* 0x0A */ u32 victoryRibbon:1;
- /* 0x0A */ u32 artistRibbon:1;
- /* 0x0A */ u32 effortRibbon:1;
- /* 0x0A */ u32 marineRibbon:1; // never distributed
- /* 0x0A */ u32 landRibbon:1; // never distributed
- /* 0x0A */ u32 skyRibbon:1; // never distributed
- /* 0x0A */ u32 countryRibbon:1; // distributed during Pokémon Festa '04 and '05 to tournament winners
- /* 0x0B */ u32 nationalRibbon:1;
- /* 0x0B */ u32 earthRibbon:1;
- /* 0x0B */ u32 worldRibbon:1; // distributed during Pokémon Festa '04 and '05 to tournament winners
- /* 0x0B */ u32 unusedRibbons:2; // discarded in Gen 4
- /* 0x0B */ u32 abilityNum:2;
- /* 0x0B */ u32 eventLegal:1; // controls Mew & Deoxys obedience; if set, Pokémon is a fateful encounter in Gen 4+; set for in-game event island legendaries, some distributed events, and Pokémon from XD: Gale of Darkness.
-}; /* size = 12 */
-=======
  /* 0x08 */ u32 coolRibbon:3;               // Stores the highest contest rank achieved in the Cool category.
  /* 0x08 */ u32 beautyRibbon:3;             // Stores the highest contest rank achieved in the Beauty category.
  /* 0x08 */ u32 cuteRibbon:3;               // Stores the highest contest rank achieved in the Cute category.
@@ -193,7 +170,8 @@
  /* 0x0B */ u32 nationalRibbon:1;           // Given to purified Shadow Pokémon in Colosseum/XD.
  /* 0x0B */ u32 earthRibbon:1;              // Given to teams that have beaten Mt. Battle's 100-battle challenge in Colosseum/XD.
  /* 0x0B */ u32 worldRibbon:1;              // Distributed during Pokémon Festa '04 and '05 to tournament winners.
- /* 0x0B */ u32 unusedRibbons:4;            // Discarded in Gen 4.
+ /* 0x0B */ u32 unusedRibbons:2;            // Discarded in Gen 4.
+ /* 0x0B */ u32 abilityNum:2;
 
  // The functionality of this bit changed in FRLG:
  // In RS, this bit does nothing, is never set, & is accidentally unset when hatching Eggs.
@@ -203,7 +181,6 @@
  // Not to be confused with METLOC_FATEFUL_ENCOUNTER.
  /* 0x0B */ u32 modernFatefulEncounter:1;
 };
->>>>>>> ec89e519
 
 // Number of bytes in the largest Pokémon substruct.
 // They are assumed to be the same size, and will be padded to
