#ifndef GUARD_POKEMON_H
#define GUARD_POKEMON_H

#include "constants/pokemon.h"
#include "sprite.h"

#define MON_DATA_PERSONALITY        0
#define MON_DATA_OT_ID              1
#define MON_DATA_NICKNAME           2
#define MON_DATA_LANGUAGE           3
#define MON_DATA_SANITY_BIT1        4
#define MON_DATA_SANITY_BIT2        5
#define MON_DATA_SANITY_BIT3        6
#define MON_DATA_OT_NAME            7
#define MON_DATA_MARKINGS           8
#define MON_DATA_CHECKSUM           9
#define MON_DATA_10                10
#define MON_DATA_SPECIES           11
#define MON_DATA_HELD_ITEM         12
#define MON_DATA_MOVE1             13
#define MON_DATA_MOVE2             14
#define MON_DATA_MOVE3             15
#define MON_DATA_MOVE4             16
#define MON_DATA_PP1               17
#define MON_DATA_PP2               18
#define MON_DATA_PP3               19
#define MON_DATA_PP4               20
#define MON_DATA_PP_BONUSES        21
#define MON_DATA_COOL              22
#define MON_DATA_BEAUTY            23
#define MON_DATA_CUTE              24
#define MON_DATA_EXP               25
#define MON_DATA_HP_EV             26
#define MON_DATA_ATK_EV            27
#define MON_DATA_DEF_EV            28
#define MON_DATA_SPEED_EV          29
#define MON_DATA_SPATK_EV          30
#define MON_DATA_SPDEF_EV          31
#define MON_DATA_FRIENDSHIP        32
#define MON_DATA_SMART             33
#define MON_DATA_POKERUS           34
#define MON_DATA_MET_LOCATION      35
#define MON_DATA_MET_LEVEL         36
#define MON_DATA_MET_GAME          37
#define MON_DATA_POKEBALL          38
#define MON_DATA_HP_IV             39
#define MON_DATA_ATK_IV            40
#define MON_DATA_DEF_IV            41
#define MON_DATA_SPEED_IV          42
#define MON_DATA_SPATK_IV          43
#define MON_DATA_SPDEF_IV          44
#define MON_DATA_IS_EGG            45
#define MON_DATA_ALT_ABILITY       46
#define MON_DATA_TOUGH             47
#define MON_DATA_SHEEN             48
#define MON_DATA_OT_GENDER         49
#define MON_DATA_COOL_RIBBON       50
#define MON_DATA_BEAUTY_RIBBON     51
#define MON_DATA_CUTE_RIBBON       52
#define MON_DATA_SMART_RIBBON      53
#define MON_DATA_TOUGH_RIBBON      54
#define MON_DATA_STATUS            55
#define MON_DATA_LEVEL             56
#define MON_DATA_HP                57
#define MON_DATA_MAX_HP            58
#define MON_DATA_ATK               59
#define MON_DATA_DEF               60
#define MON_DATA_SPEED             61
#define MON_DATA_SPATK             62
#define MON_DATA_SPDEF             63
#define MON_DATA_MAIL              64
#define MON_DATA_SPECIES2          65
#define MON_DATA_IVS               66
#define MON_DATA_CHAMPION_RIBBON   67
#define MON_DATA_WINNING_RIBBON    68
#define MON_DATA_VICTORY_RIBBON    69
#define MON_DATA_ARTIST_RIBBON     70
#define MON_DATA_EFFORT_RIBBON     71
#define MON_DATA_GIFT_RIBBON_1     72
#define MON_DATA_GIFT_RIBBON_2     73
#define MON_DATA_GIFT_RIBBON_3     74
#define MON_DATA_GIFT_RIBBON_4     75
#define MON_DATA_GIFT_RIBBON_5     76
#define MON_DATA_GIFT_RIBBON_6     77
#define MON_DATA_GIFT_RIBBON_7     78
#define MON_DATA_FATEFUL_ENCOUNTER 79
#define MON_DATA_OBEDIENCE         80
#define MON_DATA_KNOWN_MOVES       81
#define MON_DATA_RIBBON_COUNT      82
#define MON_DATA_RIBBONS           83
#define MON_DATA_ATK2              84
#define MON_DATA_DEF2              85
#define MON_DATA_SPEED2            86
#define MON_DATA_SPATK2            87
#define MON_DATA_SPDEF2            88

#define MAX_LEVEL 100

#define OT_ID_RANDOM_NO_SHINY 2
#define OT_ID_PRESET 1
#define OT_ID_PLAYER_ID 0

#define MON_GIVEN_TO_PARTY      0x0
#define MON_GIVEN_TO_PC         0x1
#define MON_CANT_GIVE           0x2

#define PLAYER_HAS_TWO_USABLE_MONS              0x0
#define PLAYER_HAS_ONE_MON                      0x1
#define PLAYER_HAS_ONE_USABLE_MON               0x2

#define MON_MALE       0x00
#define MON_FEMALE     0xFE
#define MON_GENDERLESS 0xFF

#define TYPE_NORMAL   0x00
#define TYPE_FIGHTING 0x01
#define TYPE_FLYING   0x02
#define TYPE_POISON   0x03
#define TYPE_GROUND   0x04
#define TYPE_ROCK     0x05
#define TYPE_BUG      0x06
#define TYPE_GHOST    0x07
#define TYPE_STEEL    0x08
#define TYPE_MYSTERY  0x09
#define TYPE_FIRE     0x0a
#define TYPE_WATER    0x0b
#define TYPE_GRASS    0x0c
#define TYPE_ELECTRIC 0x0d
#define TYPE_PSYCHIC  0x0e
#define TYPE_ICE      0x0f
#define TYPE_DRAGON   0x10
#define TYPE_DARK     0x11

#define FRIENDSHIP_EVENT_GROW_LEVEL           0x0
#define FRIENDSHIP_EVENT_VITAMIN              0x1 // unused
#define FRIENDSHIP_EVENT_BATTLE_ITEM          0x2 // unused
#define FRIENDSHIP_EVENT_LEAGUE_BATTLE        0x3
#define FRIENDSHIP_EVENT_LEARN_TMHM           0x4
#define FRIENDSHIP_EVENT_WALKING              0x5
#define FRIENDSHIP_EVENT_FAINT_SMALL          0x6
#define FRIENDSHIP_EVENT_FAINT_OUTSIDE_BATTLE 0x7
#define FRIENDSHIP_EVENT_FAINT_LARGE          0x8

#define STATUS_PRIMARY_NONE      0x0
#define STATUS_PRIMARY_POISON    0x1
#define STATUS_PRIMARY_PARALYSIS 0x2
#define STATUS_PRIMARY_SLEEP     0x3
#define STATUS_PRIMARY_FREEZE    0x4
#define STATUS_PRIMARY_BURN      0x5
#define STATUS_PRIMARY_POKERUS   0x6
#define STATUS_PRIMARY_FAINTED   0x7

#define MAX_TOTAL_EVS 510
#define NUM_STATS 6
#define UNOWN_FORM_COUNT 28

struct PokemonSubstruct0
{
    u16 species;
    u16 heldItem;
    u32 experience;
    u8 ppBonuses;
    u8 friendship;
};

struct PokemonSubstruct1
{
    u16 moves[4];
    u8 pp[4];
};

struct PokemonSubstruct2
{
    u8 hpEV;
    u8 attackEV;
    u8 defenseEV;
    u8 speedEV;
    u8 spAttackEV;
    u8 spDefenseEV;
    u8 cool;
    u8 beauty;
    u8 cute;
    u8 smart;
    u8 tough;
    u8 sheen;
};

struct PokemonSubstruct3
{
 /* 0x00 */ u8 pokerus;
 /* 0x01 */ u8 metLocation;

 /* 0x02 */ u16 metLevel:7;
 /* 0x02 */ u16 metGame:4;
 /* 0x03 */ u16 pokeball:4;
 /* 0x03 */ u16 otGender:1;

 /* 0x04 */ u32 hpIV:5;
 /* 0x04 */ u32 attackIV:5;
 /* 0x05 */ u32 defenseIV:5;
 /* 0x05 */ u32 speedIV:5;
 /* 0x05 */ u32 spAttackIV:5;
 /* 0x06 */ u32 spDefenseIV:5;
 /* 0x07 */ u32 isEgg:1;
 /* 0x07 */ u32 altAbility:1;

 /* 0x08 */ u32 coolRibbon:3;
 /* 0x08 */ u32 beautyRibbon:3;
 /* 0x08 */ u32 cuteRibbon:3;
 /* 0x09 */ u32 smartRibbon:3;
 /* 0x09 */ u32 toughRibbon:3;
 /* 0x09 */ u32 championRibbon:1;
 /* 0x0A */ u32 winningRibbon:1;
 /* 0x0A */ u32 victoryRibbon:1;
 /* 0x0A */ u32 artistRibbon:1;
 /* 0x0A */ u32 effortRibbon:1;
 /* 0x0A */ u32 giftRibbon1:1;
 /* 0x0A */ u32 giftRibbon2:1;
 /* 0x0A */ u32 giftRibbon3:1;
 /* 0x0A */ u32 giftRibbon4:1;
 /* 0x0B */ u32 giftRibbon5:1;
 /* 0x0B */ u32 giftRibbon6:1;
 /* 0x0B */ u32 giftRibbon7:1;
 /* 0x0B */ u32 fatefulEncounter:4;
 /* 0x0B */ u32 obedient:1;
};

union PokemonSubstruct
{
    struct PokemonSubstruct0 type0;
    struct PokemonSubstruct1 type1;
    struct PokemonSubstruct2 type2;
    struct PokemonSubstruct3 type3;
    u16 raw[6];
};

struct BoxPokemon
{
    u32 personality;
    u32 otId;
    u8 nickname[POKEMON_NAME_LENGTH];
    u8 language;
    u8 isBadEgg:1;
    u8 hasSpecies:1;
    u8 isEgg:1;
    u8 unused:5;
    u8 otName[PLAYER_NAME_LENGTH];
    u8 markings;
    u16 checksum;
    u16 unknown;

    union
    {
        u32 raw[12];
        union PokemonSubstruct substructs[4];
    } secure;
};

struct Pokemon
{
    struct BoxPokemon box;
    u32 status;
    u8 level;
    u8 mail;
    u16 hp;
    u16 maxHP;
    u16 attack;
    u16 defense;
    u16 speed;
    u16 spAttack;
    u16 spDefense;
};

struct PokemonStorage
{
    /*0x0000*/ u8 currentBox;
    /*0x0001*/ struct BoxPokemon boxes[14][30];
    /*0x8344*/ u8 boxNames[14][9];
    /*0x83C2*/ u8 boxWallpapers[14];
};

struct Unknown_806F160_Struct
{
    u8 field_0_0:4;
    u8 field_0_1:4;
    u8 field_1;
    u8 magic;
    u8 field_3_0:4;
    u8 field_3_1:4;
    void *bytes;
    u8 **byteArrays;
    struct SpriteTemplate *templates;
    struct SpriteFrameImage *frameImages;
};

#define BATTLE_STATS_NO 8

struct BattlePokemon
{
    /*0x00*/ u16 species;
    /*0x02*/ u16 attack;
    /*0x04*/ u16 defense;
    /*0x06*/ u16 speed;
    /*0x08*/ u16 spAttack;
    /*0x0A*/ u16 spDefense;
    /*0x0C*/ u16 moves[4];
    /*0x14*/ u32 hpIV:5;
    /*0x14*/ u32 attackIV:5;
    /*0x15*/ u32 defenseIV:5;
    /*0x15*/ u32 speedIV:5;
    /*0x16*/ u32 spAttackIV:5;
    /*0x17*/ u32 spDefenseIV:5;
    /*0x17*/ u32 isEgg:1;
    /*0x17*/ u32 altAbility:1;
    /*0x18*/ s8 statStages[BATTLE_STATS_NO];
    /*0x20*/ u8 ability;
    /*0x21*/ u8 type1;
    /*0x22*/ u8 type2;
    /*0x23*/ u8 unknown;
    /*0x24*/ u8 pp[4];
    /*0x28*/ u16 hp;
    /*0x2A*/ u8 level;
    /*0x2B*/ u8 friendship;
    /*0x2C*/ u16 maxHP;
    /*0x2E*/ u16 item;
    /*0x30*/ u8 nickname[POKEMON_NAME_LENGTH + 1];
    /*0x3B*/ u8 ppBonuses;
    /*0x3C*/ u8 otName[8];
    /*0x44*/ u32 experience;
    /*0x48*/ u32 personality;
    /*0x4C*/ u32 status1;
    /*0x50*/ u32 status2;
    /*0x54*/ u32 otId;
};

struct BaseStats
{
 /* 0x00 */ u8 baseHP;
 /* 0x01 */ u8 baseAttack;
 /* 0x02 */ u8 baseDefense;
 /* 0x03 */ u8 baseSpeed;
 /* 0x04 */ u8 baseSpAttack;
 /* 0x05 */ u8 baseSpDefense;
 /* 0x06 */ u8 type1;
 /* 0x07 */ u8 type2;
 /* 0x08 */ u8 catchRate;
 /* 0x09 */ u8 expYield;
 /* 0x0A */ u16 evYield_HP:2;
 /* 0x0A */ u16 evYield_Attack:2;
 /* 0x0A */ u16 evYield_Defense:2;
 /* 0x0A */ u16 evYield_Speed:2;
 /* 0x0B */ u16 evYield_SpAttack:2;
 /* 0x0B */ u16 evYield_SpDefense:2;
 /* 0x0C */ u16 item1;
 /* 0x0E */ u16 item2;
 /* 0x10 */ u8 genderRatio;
 /* 0x11 */ u8 eggCycles;
 /* 0x12 */ u8 friendship;
 /* 0x13 */ u8 growthRate;
 /* 0x14 */ u8 eggGroup1;
 /* 0x15 */ u8 eggGroup2;
 /* 0x16 */ u8 ability1;
 /* 0x17 */ u8 ability2;
 /* 0x18 */ u8 safariZoneFleeRate;
 /* 0x19 */ u8 bodyColor : 7;
            u8 noFlip : 1;
};

// Argument and effect field are temporarily switched till functions referencing gBattleMoves are decompiled.

struct BattleMove
{
    u8 argument;
    u8 power;
    u8 type;
    u8 accuracy;
    u8 pp;
    u8 secondaryEffectChance;
    u8 target;
    s8 priority;
    u32 flags;
    u8 split;
    u16 effect;
};

struct SpindaSpot
{
    u8 x, y;
    u16 image[16];
};

struct LevelUpMove
{
    u16 move;
    u16 level;
};

enum
{
    GROWTH_MEDIUM_FAST,
    GROWTH_ERRATIC,
    GROWTH_FLUCTUATING,
    GROWTH_MEDIUM_SLOW,
    GROWTH_FAST,
    GROWTH_SLOW
};

enum
{
    BODY_COLOR_RED,
    BODY_COLOR_BLUE,
    BODY_COLOR_YELLOW,
    BODY_COLOR_GREEN,
    BODY_COLOR_BLACK,
    BODY_COLOR_BROWN,
    BODY_COLOR_PURPLE,
    BODY_COLOR_GRAY,
    BODY_COLOR_WHITE,
    BODY_COLOR_PINK
};

#define EVO_FRIENDSHIP       0x0001 // Pokémon levels up with friendship ≥ 220
#define EVO_FRIENDSHIP_DAY   0x0002 // Pokémon levels up during the day with friendship ≥ 220
#define EVO_FRIENDSHIP_NIGHT 0x0003 // Pokémon levels up at night with friendship ≥ 220
#define EVO_LEVEL            0x0004 // Pokémon reaches the specified level
#define EVO_TRADE            0x0005 // Pokémon is traded
#define EVO_TRADE_ITEM       0x0006 // Pokémon is traded while it's holding the specified item
#define EVO_ITEM             0x0007 // specified item is used on Pokémon
#define EVO_LEVEL_ATK_GT_DEF 0x0008 // Pokémon reaches the specified level with attack > defense
#define EVO_LEVEL_ATK_EQ_DEF 0x0009 // Pokémon reaches the specified level with attack = defense
#define EVO_LEVEL_ATK_LT_DEF 0x000a // Pokémon reaches the specified level with attack < defense
#define EVO_LEVEL_SILCOON    0x000b // Pokémon reaches the specified level with a Silcoon personality value
#define EVO_LEVEL_CASCOON    0x000c // Pokémon reaches the specified level with a Cascoon personality value
#define EVO_LEVEL_NINJASK    0x000d // Pokémon reaches the specified level (special value for Ninjask)
#define EVO_LEVEL_SHEDINJA   0x000e // Pokémon reaches the specified level (special value for Shedinja)
#define EVO_BEAUTY           0x000f // Pokémon levels up with beauty ≥ specified value

#define EVO_MEGA_EVOLUTION   0xffff // Not an actual evolution, used to temporarily mega evolve in battle.

struct Evolution
{
    u16 method;
    u16 param;
    u16 targetSpecies;
};

#define EVOS_PER_MON 5

extern u8 gPlayerPartyCount;
extern struct Pokemon gPlayerParty[PARTY_SIZE];
extern u8 gEnemyPartyCount;
extern struct Pokemon gEnemyParty[PARTY_SIZE];
extern struct SpriteTemplate gMultiuseSpriteTemplate;
extern struct PokemonStorage* gPokemonStoragePtr;

extern const struct BattleMove gBattleMoves[];
extern const u8 gFacilityClassToPicIndex[];
extern const u8 gFacilityClassToTrainerClass[];
extern const struct BaseStats gBaseStats[];
extern const u8 *const gItemEffectTable[];
extern const struct Evolution gEvolutionTable[][EVOS_PER_MON];
<<<<<<< HEAD
extern const u32 gExperienceTables[][MAX_MON_LEVEL + 1];
extern const struct LevelUpMove *const gLevelUpLearnsets[];
=======
extern const u32 gExperienceTables[][MAX_LEVEL + 1];
extern const u16 *const gLevelUpLearnsets[];
>>>>>>> 9adbb5d8
extern const u8 gUnknown_08329D22[];
extern const u8 gUnknown_08329D26[];
extern const u8 gUnknown_08329D2A[];
extern const u8 gStatStageRatios[][2];
extern const u16 gUnknown_08329D54[];
extern const struct SpriteTemplate gUnknown_08329D98[];
extern const struct CompressedSpritePalette gMonPaletteTable[];
extern const s8 gNatureStatTable[][5];

void ZeroBoxMonData(struct BoxPokemon *boxMon);
void ZeroMonData(struct Pokemon *mon);
void ZeroPlayerPartyMons(void);
void ZeroEnemyPartyMons(void);
void CreateMon(struct Pokemon *mon, u16 species, u8 level, u8 fixedIV, u8 hasFixedPersonality, u32 fixedPersonality, u8 otIdType, u32 fixedOtId);
void CreateBoxMon(struct BoxPokemon *boxMon, u16 species, u8 level, u8 fixedIV, u8 hasFixedPersonality, u32 fixedPersonality, u8 otIdType, u32 fixedOtId);
void CreateMonWithNature(struct Pokemon *mon, u16 species, u8 level, u8 fixedIV, u8 nature);
void CreateMonWithGenderNatureLetter(struct Pokemon *mon, u16 species, u8 level, u8 fixedIV, u8 gender, u8 nature, u8 unownLetter);
void CreateMaleMon(struct Pokemon *mon, u16 species, u8 level);
void CreateMonWithIVsPersonality(struct Pokemon *mon, u16 species, u8 level, u32 ivs, u32 personality);
void CreateMonWithIVsOTID(struct Pokemon *mon, u16 species, u8 level, u8 *ivs, u32 otId);
void CreateMonWithEVSpread(struct Pokemon *mon, u16 species, u8 level, u8 fixedIV, u8 evSpread);
void sub_806819C(struct Pokemon *mon, struct UnknownPokemonStruct *src);
void sub_8068338(struct Pokemon *mon, struct UnknownPokemonStruct *src, bool8 lvl50);
void CreateApprenticeMon(struct Pokemon *mon, const struct Apprentice *src, u8 monId);
void CreateMonWithEVSpreadPersonalityOTID(struct Pokemon *mon, u16 species, u8 level, u8 nature, u8 fixedIV, u8 evSpread, u32 otId);
void sub_80686FC(struct Pokemon *mon, struct UnknownPokemonStruct *dest);
void CreateObedientMon(struct Pokemon *mon, u16 species, u8 level, u8 fixedIV, u8 hasFixedPersonality, u32 fixedPersonality, u8 otIdType, u32 fixedOtId);
bool8 sub_80688F8(u8 caseId, u8 battlerId);
void SetDeoxysStats(void);
u16 sub_8068B48(void);
u16 sub_8068BB0(void);
void CreateObedientEnemyMon(void);
void CalculateMonStats(struct Pokemon *mon);
void BoxMonToMon(const struct BoxPokemon *src, struct Pokemon *dest);
u8 GetLevelFromMonExp(struct Pokemon *mon);
u8 GetLevelFromBoxMonExp(struct BoxPokemon *boxMon);
u16 GiveMoveToMon(struct Pokemon *mon, u16 move);
u16 GiveMoveToBoxMon(struct BoxPokemon *boxMon, u16 move);
u16 GiveMoveToBattleMon(struct BattlePokemon *mon, u16 move);
void SetMonMoveSlot(struct Pokemon *mon, u16 move, u8 slot);
void SetBattleMonMoveSlot(struct BattlePokemon *mon, u16 move, u8 slot);
void GiveMonInitialMoveset(struct Pokemon *mon);
void GiveBoxMonInitialMoveset(struct BoxPokemon *boxMon);
u16 MonTryLearningNewMove(struct Pokemon *mon, bool8 firstMove);
void DeleteFirstMoveAndGiveMoveToMon(struct Pokemon *mon, u16 move);
void DeleteFirstMoveAndGiveMoveToBoxMon(struct BoxPokemon *boxMon, u16 move);

u8 CountAliveMonsInBattle(u8 caseId);
#define BATTLE_ALIVE_EXCEPT_ACTIVE  0
#define BATTLE_ALIVE_ATK_SIDE       1
#define BATTLE_ALIVE_DEF_SIDE       2

u8 GetDefaultMoveTarget(u8 battlerId);
u8 GetMonGender(struct Pokemon *mon);
u8 GetBoxMonGender(struct BoxPokemon *boxMon);
u8 GetGenderFromSpeciesAndPersonality(u16 species, u32 personality);
void SetMultiuseSpriteTemplateToPokemon(u16 species, u8 battlerPosition);
void SetMultiuseSpriteTemplateToTrainerBack(u16 trainerSpriteId, u8 battlerPosition);
void SetMultiuseSpriteTemplateToTrainerFront(u16 arg0, u8 battlerPosition);

// These are full type signatures for GetMonData() and GetBoxMonData(),
// but they are not used since some code erroneously omits the third arg.
// u32 GetMonData(struct Pokemon *mon, s32 field, u8 *data);
// u32 GetBoxMonData(struct BoxPokemon *boxMon, s32 field, u8 *data);
u32 GetMonData();
u32 GetBoxMonData();

void SetMonData(struct Pokemon *mon, s32 field, const void *dataArg);
void SetBoxMonData(struct BoxPokemon *boxMon, s32 field, const void *dataArg);
void CopyMon(void *dest, void *src, size_t size);
u8 GiveMonToPlayer(struct Pokemon *mon);
u8 SendMonToPC(struct Pokemon* mon);
u8 CalculatePlayerPartyCount(void);
u8 CalculateEnemyPartyCount(void);
u8 GetMonsStateToDoubles(void);
u8 GetMonsStateToDoubles_2(void);
u8 GetAbilityBySpecies(u16 species, bool8 altAbility);
u8 GetMonAbility(struct Pokemon *mon);
void CreateSecretBaseEnemyParty(struct SecretBaseRecord *secretBaseRecord);
u8 GetSecretBaseTrainerPicIndex(void);
u8 GetSecretBaseTrainerClass(void);
bool8 IsPlayerPartyAndPokemonStorageFull(void);
bool8 IsPokemonStorageFull(void);
void GetSpeciesName(u8 *name, u16 species);
u8 CalculatePPWithBonus(u16 move, u8 ppBonuses, u8 moveIndex);
void RemoveMonPPBonus(struct Pokemon *mon, u8 moveIndex);
void RemoveBattleMonPPBonus(struct BattlePokemon *mon, u8 moveIndex);
void PokemonToBattleMon(struct Pokemon *src, struct BattlePokemon *dst);
void CopyPlayerPartyMonToBattleData(u8 battlerId, u8 partyIndex);
bool8 ExecuteTableBasedItemEffect(struct Pokemon *mon, u16 item, u8 partyIndex, u8 moveIndex);
bool8 PokemonUseItemEffects(struct Pokemon *mon, u16 item, u8 partyIndex, u8 moveIndex, u8 e);
bool8 HealStatusConditions(struct Pokemon *mon, u32 battlePartyId, u32 healMask, u8 battlerId);
u8 GetItemEffectParamOffset(u16 itemId, u8 effectByte, u8 effectBit);
u8 *sub_806CF78(u16 itemId);
u8 GetNature(struct Pokemon *mon);
u8 GetNatureFromPersonality(u32 personality);
u16 GetEvolutionTargetSpecies(struct Pokemon *mon, u8 type, u16 evolutionItem);
u16 HoennPokedexNumToSpecies(u16 hoennNum);
u16 NationalPokedexNumToSpecies(u16 nationalNum);
u16 NationalToHoennOrder(u16 nationalNum);
u16 SpeciesToNationalPokedexNum(u16 species);
u16 SpeciesToHoennPokedexNum(u16 species);
u16 HoennToNationalOrder(u16 hoennNum);
u16 SpeciesToCryId(u16 species);
void sub_806D544(u16 species, u32 personality, u8 *dest);
void DrawSpindaSpots(u16 species, u32 personality, u8 *dest, u8 a4);
void EvolutionRenameMon(struct Pokemon *mon, u16 oldSpecies, u16 newSpecies);
bool8 sub_806D7EC(void);
bool16 GetLinkTrainerFlankId(u8 id);
s32 GetBattlerMultiplayerId(u16 a1);
u8 GetTrainerEncounterMusicId(u16 trainerOpponentId);
u16 ModifyStatByNature(u8 nature, u16 n, u8 statIndex);
void AdjustFriendship(struct Pokemon *mon, u8 event);
void MonGainEVs(struct Pokemon *mon, u16 defeatedSpecies);
u16 GetMonEVCount(struct Pokemon *mon);
void RandomlyGivePartyPokerus(struct Pokemon *party);
u8 CheckPartyPokerus(struct Pokemon *party, u8 selection);
u8 CheckPartyHasHadPokerus(struct Pokemon *party, u8 selection);
void UpdatePartyPokerusTime(u16 days);
void PartySpreadPokerus(struct Pokemon *party);
bool8 TryIncrementMonLevel(struct Pokemon *mon);
u32 CanMonLearnTMHM(struct Pokemon *mon, u8 tm);
u32 CanSpeciesLearnTMHM(u16 species, u8 tm);
u8 GetMoveRelearnerMoves(struct Pokemon *mon, u16 *moves);
u8 GetLevelUpMovesBySpecies(u16 species, u16 *moves);
u8 GetNumberOfRelearnableMoves(struct Pokemon *mon);
u16 SpeciesToPokedexNum(u16 species);
bool32 sub_806E3F8(u16 species);
void ClearBattleMonForms(void);
u16 GetBattleBGM(void);
void PlayBattleBGM(void);
void PlayMapChosenOrBattleBGM(u16 songId);
void sub_806E694(u16 songId);
const u32 *GetMonFrontSpritePal(struct Pokemon *mon);
const u32 *GetFrontSpritePalFromSpeciesAndPersonality(u16 species, u32 otId, u32 personality);
const struct CompressedSpritePalette *GetMonSpritePalStruct(struct Pokemon *mon);
const struct CompressedSpritePalette *GetMonSpritePalStructFromOtIdPersonality(u16 species, u32 otId , u32 personality);
bool32 IsHMMove2(u16 move);
bool8 IsMonSpriteNotFlipped(u16 species);
s8 GetMonFlavorRelation(struct Pokemon *mon, u8 flavor);
s8 GetFlavorRelationByPersonality(u32 personality, u8 flavor);
bool8 IsTradedMon(struct Pokemon *mon);
bool8 IsOtherTrainer(u32 otId, u8 *otName);
void MonRestorePP(struct Pokemon *mon);
void BoxMonRestorePP(struct BoxPokemon *boxMon);
void SetMonPreventsSwitchingString(void);
void SetWildMonHeldItem(void);
bool8 IsMonShiny(struct Pokemon *mon);
bool8 IsShinyOtIdPersonality(u32 otId, u32 personality);
const u8 *GetTrainerPartnerName(void);
void BattleAnimateFrontSprite(struct Sprite* sprite, u16 species, bool8 noCry, u8 arg3);
void DoMonFrontSpriteAnimation(struct Sprite* sprite, u16 species, bool8 noCry, u8 arg3);
void PokemonSummaryDoMonAnimation(struct Sprite* sprite, u16 species, bool8 oneFrame);
void sub_806EE98(void);
void BattleAnimateBackSprite(struct Sprite* sprite, u16 species);
u8 sub_806EF08(u8 arg0);
u8 sub_806EF84(u8 arg0, u8 arg1);
u16 sub_806EFF0(u16 arg0);
u16 FacilityClassToPicIndex(u16 facilityClass);
u16 PlayerGenderToFrontTrainerPicId(u8 playerGender);
void HandleSetPokedexFlag(u16 nationalNum, u8 caseId, u32 personality);
const u8 *GetTrainerClassNameFromId(u16 trainerId);
const u8 *GetTrainerNameFromId(u16 trainerId);
bool8 HasTwoFramesAnimation(u16 species);
bool8 sub_806F104(void);
struct Unknown_806F160_Struct *sub_806F2AC(u8 id, u8 arg1);
void sub_806F47C(u8 id);
u8 *sub_806F4F8(u8 id, u8 arg1);

#endif // GUARD_POKEMON_H<|MERGE_RESOLUTION|>--- conflicted
+++ resolved
@@ -459,13 +459,8 @@
 extern const struct BaseStats gBaseStats[];
 extern const u8 *const gItemEffectTable[];
 extern const struct Evolution gEvolutionTable[][EVOS_PER_MON];
-<<<<<<< HEAD
-extern const u32 gExperienceTables[][MAX_MON_LEVEL + 1];
+extern const u32 gExperienceTables[][MAX_LEVEL + 1];
 extern const struct LevelUpMove *const gLevelUpLearnsets[];
-=======
-extern const u32 gExperienceTables[][MAX_LEVEL + 1];
-extern const u16 *const gLevelUpLearnsets[];
->>>>>>> 9adbb5d8
 extern const u8 gUnknown_08329D22[];
 extern const u8 gUnknown_08329D26[];
 extern const u8 gUnknown_08329D2A[];
