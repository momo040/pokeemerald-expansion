--- conflicted
+++ resolved
@@ -504,11 +504,8 @@
     u32 encoreBanned:1;
     u32 parentalBondBanned:1;
     u32 skyBattleBanned:1;
-<<<<<<< HEAD
+    u32 sketchBanned:1;
     u32 numAdditionalEffects:2; // limited to 3 - don't want to get too crazy
-=======
-    u32 sketchBanned:1;
->>>>>>> 66a638f7
 
     u16 argument;
 
