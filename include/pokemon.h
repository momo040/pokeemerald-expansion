#ifndef GUARD_POKEMON_H
#define GUARD_POKEMON_H

#include "sprite.h"
#include "constants/region_map_sections.h"
#include "constants/pokemon_config.h"
#include "constants/map_groups.h"

#define GET_BASE_SPECIES_ID(speciesId) (GetFormSpeciesId(speciesId, 0))
#define FORM_SPECIES_END (0xffff)

struct PokemonSubstruct0
{
    /*0x00*/ u16 species;
    /*0x02*/ u16 heldItem;
    /*0x04*/ u32 experience;
    /*0x08*/ u8 ppBonuses;
    /*0x09*/ u8 friendship;
    /*0x0A*/ u16 pokeball:5; //31 balls
             u16 filler:11;
}; /* size = 12 */

struct PokemonSubstruct1
{
    /*0x00*/ u16 moves[MAX_MON_MOVES];
    /*0x08*/ u8 pp[MAX_MON_MOVES];
}; /* size = 12 */

struct PokemonSubstruct2
{
    /*0x00*/ u8 hpEV;
    /*0x01*/ u8 attackEV;
    /*0x02*/ u8 defenseEV;
    /*0x03*/ u8 speedEV;
    /*0x04*/ u8 spAttackEV;
    /*0x05*/ u8 spDefenseEV;
    /*0x06*/ u8 cool;
    /*0x07*/ u8 beauty;
    /*0x08*/ u8 cute;
    /*0x09*/ u8 smart;
    /*0x0A*/ u8 tough;
    /*0x0B*/ u8 sheen;
}; /* size = 12 */

struct PokemonSubstruct3
{
 /* 0x00 */ u8 pokerus;
 /* 0x01 */ u8 metLocation;

 /* 0x02 */ u16 metLevel:7;
 /* 0x02 */ u16 metGame:4;
 /* 0x03 */ u16 unused3_3:4;
 /* 0x03 */ u16 otGender:1;

 /* 0x04 */ u32 hpIV:5;
 /* 0x04 */ u32 attackIV:5;
 /* 0x05 */ u32 defenseIV:5;
 /* 0x05 */ u32 speedIV:5;
 /* 0x05 */ u32 spAttackIV:5;
 /* 0x06 */ u32 spDefenseIV:5;
 /* 0x07 */ u32 isEgg:1;

 /* 0x08 */ u32 coolRibbon:3;
 /* 0x08 */ u32 beautyRibbon:3;
 /* 0x08 */ u32 cuteRibbon:3;
 /* 0x09 */ u32 smartRibbon:3;
 /* 0x09 */ u32 toughRibbon:3;
 /* 0x09 */ u32 championRibbon:1;
 /* 0x0A */ u32 winningRibbon:1;
 /* 0x0A */ u32 victoryRibbon:1;
 /* 0x0A */ u32 artistRibbon:1;
 /* 0x0A */ u32 effortRibbon:1;
 /* 0x0A */ u32 marineRibbon:1; // never distributed
 /* 0x0A */ u32 landRibbon:1; // never distributed
 /* 0x0A */ u32 skyRibbon:1; // never distributed
 /* 0x0A */ u32 countryRibbon:1; // distributed during Pokémon Festa '04 and '05 to tournament winners
 /* 0x0B */ u32 nationalRibbon:1;
 /* 0x0B */ u32 earthRibbon:1;
 /* 0x0B */ u32 worldRibbon:1; // distributed during Pokémon Festa '04 and '05 to tournament winners
 /* 0x0B */ u32 unusedRibbons:2; // discarded in Gen 4
 /* 0x0B */ u32 abilityNum:2;
 /* 0x0B */ u32 eventLegal:1; // controls Mew & Deoxys obedience; if set, Pokémon is a fateful encounter in Gen 4+; set for in-game event island legendaries, some distributed events, and Pokémon from XD: Gale of Darkness.
}; /* size = 12 */

// Number of bytes in the largest Pokémon substruct.
// They are assumed to be the same size, and will be padded to
// the largest size by the union.
// By default they are all 12 bytes.
#define NUM_SUBSTRUCT_BYTES (max(sizeof(struct PokemonSubstruct0),     \
                             max(sizeof(struct PokemonSubstruct1),     \
                             max(sizeof(struct PokemonSubstruct2),     \
                                 sizeof(struct PokemonSubstruct3)))))

union PokemonSubstruct
{
    struct PokemonSubstruct0 type0;
    struct PokemonSubstruct1 type1;
    struct PokemonSubstruct2 type2;
    struct PokemonSubstruct3 type3;
    u16 raw[NUM_SUBSTRUCT_BYTES / 2]; // /2 because it's u16, not u8
};

struct BoxPokemon
{
    u32 personality;
    u32 otId;
    u8 nickname[POKEMON_NAME_LENGTH];
    u8 language;
    u8 isBadEgg:1;
    u8 hasSpecies:1;
    u8 isEgg:1;
    u8 unused:5;
    u8 otName[PLAYER_NAME_LENGTH];
    u8 markings;
    u16 checksum;
    u16 unknown;

    union
    {
        u32 raw[(NUM_SUBSTRUCT_BYTES * 4) / 4]; // *4 because there are 4 substructs, /4 because it's u32, not u8
        union PokemonSubstruct substructs[4];
    } secure;
};

struct Pokemon
{
    struct BoxPokemon box;
    u32 status;
    u8 level;
    u8 mail;
    u16 hp;
    u16 maxHP;
    u16 attack;
    u16 defense;
    u16 speed;
    u16 spAttack;
    u16 spDefense;
};

struct MonSpritesGfxManager
{
    u32 numSprites:4;
    u32 numSprites2:4; // Never read
    u32 numFrames:8;
    u32 active:8;
    u32 dataSize:4;
    u32 mode:4; // MON_SPR_GFX_MODE_*
    void *spriteBuffer;
    u8 **spritePointers;
    struct SpriteTemplate *templates;
    struct SpriteFrameImage *frameImages;
};

enum {
    MON_SPR_GFX_MODE_NORMAL,
    MON_SPR_GFX_MODE_BATTLE,
    MON_SPR_GFX_MODE_FULL_PARTY,
};

enum {
    MON_SPR_GFX_MANAGER_A,
    MON_SPR_GFX_MANAGER_B, // Nothing ever sets up this manager.
    MON_SPR_GFX_MANAGERS_COUNT
};

struct BattlePokemon
{
    /*0x00*/ u16 species;
    /*0x02*/ u16 attack;
    /*0x04*/ u16 defense;
    /*0x06*/ u16 speed;
    /*0x08*/ u16 spAttack;
    /*0x0A*/ u16 spDefense;
    /*0x0C*/ u16 moves[MAX_MON_MOVES];
    /*0x14*/ u32 hpIV:5;
    /*0x14*/ u32 attackIV:5;
    /*0x15*/ u32 defenseIV:5;
    /*0x15*/ u32 speedIV:5;
    /*0x16*/ u32 spAttackIV:5;
    /*0x17*/ u32 spDefenseIV:5;
    /*0x17*/ u32 abilityNum:2;
    /*0x18*/ s8 statStages[NUM_BATTLE_STATS];
    /*0x20*/ u16 ability;
    /*0x22*/ u8 type1;
    /*0x23*/ u8 type2;
    /*0x24*/ u8 type3;
    /*0x25*/ u8 pp[MAX_MON_MOVES];
    /*0x29*/ u16 hp;
    /*0x2B*/ u8 level;
    /*0x2C*/ u8 friendship;
    /*0x2D*/ u16 maxHP;
    /*0x2F*/ u16 item;
    /*0x31*/ u8 nickname[POKEMON_NAME_LENGTH + 1];
    /*0x3C*/ u8 ppBonuses;
    /*0x3D*/ u8 otName[PLAYER_NAME_LENGTH + 1];
    /*0x45*/ u32 experience;
    /*0x49*/ u32 personality;
    /*0x4D*/ u32 status1;
    /*0x51*/ u32 status2;
    /*0x55*/ u32 otId;
};

struct BaseStats
{
 /* 0x00 */ u8 baseHP;
 /* 0x01 */ u8 baseAttack;
 /* 0x02 */ u8 baseDefense;
 /* 0x03 */ u8 baseSpeed;
 /* 0x04 */ u8 baseSpAttack;
 /* 0x05 */ u8 baseSpDefense;
 /* 0x06 */ u8 type1;
 /* 0x07 */ u8 type2;
 /* 0x08 */ u8 catchRate;
 /* 0x09 */ u16 expYield;
 /* 0x0A */ u16 evYield_HP:2;
 /* 0x0A */ u16 evYield_Attack:2;
 /* 0x0A */ u16 evYield_Defense:2;
 /* 0x0A */ u16 evYield_Speed:2;
 /* 0x0B */ u16 evYield_SpAttack:2;
 /* 0x0B */ u16 evYield_SpDefense:2;
 /* 0x0C */ u16 itemCommon;
 /* 0x0E */ u16 itemRare;
 /* 0x10 */ u8 genderRatio;
 /* 0x11 */ u8 eggCycles;
 /* 0x12 */ u8 friendship;
 /* 0x13 */ u8 growthRate;
 /* 0x14 */ u8 eggGroup1;
 /* 0x15 */ u8 eggGroup2;
<<<<<<< HEAD
 /* 0x16 */ u16 abilities[NUM_ABILITY_SLOTS];
=======
 /* 0x16 */ u8 abilities[NUM_ABILITY_SLOTS];
>>>>>>> 1260666c
            u8 safariZoneFleeRate;
            u8 bodyColor : 7;
            u8 noFlip : 1;
            u8 flags;
};

#include "constants/battle_config.h"
struct BattleMove
{
    u16 effect;
    u16 power;  //higher than 255 for z moves
    u8 type;
    u8 accuracy;
    u8 pp;
    u8 secondaryEffectChance;
    u16 target;
    s8 priority;
    u32 flags;
    u8 split;
    u8 argument;
    u8 zMovePower;
    u8 zMoveEffect;
};

#define SPINDA_SPOT_WIDTH 16
#define SPINDA_SPOT_HEIGHT 16

struct SpindaSpot
{
    u8 x, y;
    u16 image[SPINDA_SPOT_HEIGHT];
};

struct LevelUpMove
{
    u16 move;
    u16 level;
};

struct Evolution
{
    u16 method;
    u16 param;
    u16 targetSpecies;
};

struct FormChange {
    u16 method;
    u16 targetSpecies;
    u16 param1;
    u16 param2;
};

#define NUM_UNOWN_FORMS 28

#define GET_UNOWN_LETTER(personality) ((   \
      (((personality) & 0x03000000) >> 18) \
    | (((personality) & 0x00030000) >> 12) \
    | (((personality) & 0x00000300) >> 6)  \
    | (((personality) & 0x00000003) >> 0)  \
) % NUM_UNOWN_FORMS)

#define GET_SHINY_VALUE(otId, personality)HIHALF(otId) ^ LOHALF(otId) ^ HIHALF(personality) ^ LOHALF(personality)

extern u8 gPlayerPartyCount;
extern struct Pokemon gPlayerParty[PARTY_SIZE];
extern u8 gEnemyPartyCount;
extern struct Pokemon gEnemyParty[PARTY_SIZE];
extern struct SpriteTemplate gMultiuseSpriteTemplate;

extern const struct BattleMove gBattleMoves[];
extern const u8 gFacilityClassToPicIndex[];
extern const u8 gFacilityClassToTrainerClass[];
extern const struct BaseStats gBaseStats[];
extern const u8 *const gItemEffectTable[];
extern const u32 gExperienceTables[][MAX_LEVEL + 1];
extern const struct LevelUpMove *const gLevelUpLearnsets[];
extern const u8 gPPUpGetMask[];
extern const u8 gPPUpClearMask[];
extern const u8 gPPUpAddValues[];
extern const u8 gStatStageRatios[MAX_STAT_STAGE + 1][2];
extern const u16 gLinkPlayerFacilityClasses[];
extern const struct SpriteTemplate gBattlerSpriteTemplates[];
extern const s8 gNatureStatTable[][5];
extern const u16 *const gFormSpeciesIdTables[NUM_SPECIES];

void ZeroBoxMonData(struct BoxPokemon *boxMon);
void ZeroMonData(struct Pokemon *mon);
void ZeroPlayerPartyMons(void);
void ZeroEnemyPartyMons(void);
void CreateMon(struct Pokemon *mon, u16 species, u8 level, u8 fixedIV, u8 hasFixedPersonality, u32 fixedPersonality, u8 otIdType, u32 fixedOtId);
void CreateBoxMon(struct BoxPokemon *boxMon, u16 species, u8 level, u8 fixedIV, u8 hasFixedPersonality, u32 fixedPersonality, u8 otIdType, u32 fixedOtId);
void CreateMonWithNature(struct Pokemon *mon, u16 species, u8 level, u8 fixedIV, u8 nature);
void CreateMonWithGenderNatureLetter(struct Pokemon *mon, u16 species, u8 level, u8 fixedIV, u8 gender, u8 nature, u8 unownLetter);
void CreateMaleMon(struct Pokemon *mon, u16 species, u8 level);
void CreateMonWithIVsPersonality(struct Pokemon *mon, u16 species, u8 level, u32 ivs, u32 personality);
void CreateMonWithIVsOTID(struct Pokemon *mon, u16 species, u8 level, u8 *ivs, u32 otId);
void CreateMonWithEVSpread(struct Pokemon *mon, u16 species, u8 level, u8 fixedIV, u8 evSpread);
void CreateBattleTowerMon(struct Pokemon *mon, struct BattleTowerPokemon *src);
void CreateBattleTowerMon_HandleLevel(struct Pokemon *mon, struct BattleTowerPokemon *src, bool8 lvl50);
void CreateApprenticeMon(struct Pokemon *mon, const struct Apprentice *src, u8 monId);
void CreateMonWithEVSpreadNatureOTID(struct Pokemon *mon, u16 species, u8 level, u8 nature, u8 fixedIV, u8 evSpread, u32 otId);
void ConvertPokemonToBattleTowerPokemon(struct Pokemon *mon, struct BattleTowerPokemon *dest);
void CreateEventLegalMon(struct Pokemon *mon, u16 species, u8 level, u8 fixedIV, u8 hasFixedPersonality, u32 fixedPersonality, u8 otIdType, u32 fixedOtId);
bool8 ShouldIgnoreDeoxysForm(u8 caseId, u8 battlerId);
u16 GetUnionRoomTrainerPic(void);
u16 GetUnionRoomTrainerClass(void);
void CreateEventLegalEnemyMon(void);
void CalculateMonStats(struct Pokemon *mon);
void BoxMonToMon(const struct BoxPokemon *src, struct Pokemon *dest);
u8 GetLevelFromMonExp(struct Pokemon *mon);
u8 GetLevelFromBoxMonExp(struct BoxPokemon *boxMon);
u16 GiveMoveToMon(struct Pokemon *mon, u16 move);
u16 GiveMoveToBattleMon(struct BattlePokemon *mon, u16 move);
void SetMonMoveSlot(struct Pokemon *mon, u16 move, u8 slot);
void SetBattleMonMoveSlot(struct BattlePokemon *mon, u16 move, u8 slot);
void GiveMonInitialMoveset(struct Pokemon *mon);
void GiveBoxMonInitialMoveset(struct BoxPokemon *boxMon);
u16 MonTryLearningNewMove(struct Pokemon *mon, bool8 firstMove);
void DeleteFirstMoveAndGiveMoveToMon(struct Pokemon *mon, u16 move);
void DeleteFirstMoveAndGiveMoveToBoxMon(struct BoxPokemon *boxMon, u16 move);
u8 CountAliveMonsInBattle(u8 caseId);
u8 GetDefaultMoveTarget(u8 battlerId);
u8 GetMonGender(struct Pokemon *mon);
u8 GetBoxMonGender(struct BoxPokemon *boxMon);
u8 GetGenderFromSpeciesAndPersonality(u16 species, u32 personality);
u32 GetUnownSpeciesId(u32 personality);
void SetMultiuseSpriteTemplateToPokemon(u16 speciesTag, u8 battlerPosition);
void SetMultiuseSpriteTemplateToTrainerBack(u16 trainerSpriteId, u8 battlerPosition);
void SetMultiuseSpriteTemplateToTrainerFront(u16 trainerPicId, u8 battlerPosition);

// These are full type signatures for GetMonData() and GetBoxMonData(),
// but they are not used since some code erroneously omits the third arg.
// u32 GetMonData(struct Pokemon *mon, s32 field, u8 *data);
// u32 GetBoxMonData(struct BoxPokemon *boxMon, s32 field, u8 *data);
u32 GetMonData();
u32 GetBoxMonData();

void SetMonData(struct Pokemon *mon, s32 field, const void *dataArg);
void SetBoxMonData(struct BoxPokemon *boxMon, s32 field, const void *dataArg);
void CopyMon(void *dest, void *src, size_t size);
u8 GiveMonToPlayer(struct Pokemon *mon);
u8 CalculatePlayerPartyCount(void);
u8 CalculateEnemyPartyCount(void);
u8 GetMonsStateToDoubles(void);
u8 GetMonsStateToDoubles_2(void);
u16 GetAbilityBySpecies(u16 species, u8 abilityNum);
u16 GetMonAbility(struct Pokemon *mon);
void CreateSecretBaseEnemyParty(struct SecretBase *secretBaseRecord);
u8 GetSecretBaseTrainerPicIndex(void);
u8 GetSecretBaseTrainerClass(void);
bool8 IsPlayerPartyAndPokemonStorageFull(void);
bool8 IsPokemonStorageFull(void);
void GetSpeciesName(u8 *name, u16 species);
u8 CalculatePPWithBonus(u16 move, u8 ppBonuses, u8 moveIndex);
void RemoveMonPPBonus(struct Pokemon *mon, u8 moveIndex);
void RemoveBattleMonPPBonus(struct BattlePokemon *mon, u8 moveIndex);
void PokemonToBattleMon(struct Pokemon *src, struct BattlePokemon *dst);
void CopyPlayerPartyMonToBattleData(u8 battlerId, u8 partyIndex);
bool8 ExecuteTableBasedItemEffect(struct Pokemon *mon, u16 item, u8 partyIndex, u8 moveIndex);
bool8 PokemonUseItemEffects(struct Pokemon *mon, u16 item, u8 partyIndex, u8 moveIndex, u8 e);
bool8 HealStatusConditions(struct Pokemon *mon, u32 battlePartyId, u32 healMask, u8 battlerId);
u8 GetItemEffectParamOffset(u16 itemId, u8 effectByte, u8 effectBit);
u8 *UseStatIncreaseItem(u16 itemId);
u8 GetNature(struct Pokemon *mon);
u8 GetNatureFromPersonality(u32 personality);
<<<<<<< HEAD
u16 GetEvolutionTargetSpecies(struct Pokemon *mon, u8 type, u16 evolutionItem, u16 tradePartnerSpecies);
=======
u16 GetEvolutionTargetSpecies(struct Pokemon *mon, u8 type, u16 evolutionItem, struct Pokemon *tradePartner);
>>>>>>> 1260666c
u16 HoennPokedexNumToSpecies(u16 hoennNum);
u16 NationalPokedexNumToSpecies(u16 nationalNum);
u16 NationalToHoennOrder(u16 nationalNum);
u16 SpeciesToNationalPokedexNum(u16 species);
u16 SpeciesToHoennPokedexNum(u16 species);
u16 HoennToNationalOrder(u16 hoennNum);
void DrawSpindaSpots(u16 species, u32 personality, u8 *dest, bool8 isFrontPic);
void EvolutionRenameMon(struct Pokemon *mon, u16 oldSpecies, u16 newSpecies);
u8 GetPlayerFlankId(void);
u16 GetLinkTrainerFlankId(u8 id);
s32 GetBattlerMultiplayerId(u16 id);
u8 GetTrainerEncounterMusicId(u16 trainerOpponentId);
u16 ModifyStatByNature(u8 nature, u16 n, u8 statIndex);
void AdjustFriendship(struct Pokemon *mon, u8 event);
void MonGainEVs(struct Pokemon *mon, u16 defeatedSpecies);
u16 GetMonEVCount(struct Pokemon *mon);
void RandomlyGivePartyPokerus(struct Pokemon *party);
u8 CheckPartyPokerus(struct Pokemon *party, u8 selection);
u8 CheckPartyHasHadPokerus(struct Pokemon *party, u8 selection);
void UpdatePartyPokerusTime(u16 days);
void PartySpreadPokerus(struct Pokemon *party);
bool8 TryIncrementMonLevel(struct Pokemon *mon);
u32 CanMonLearnTMHM(struct Pokemon *mon, u8 tm);
u32 CanSpeciesLearnTMHM(u16 species, u8 tm);
u8 GetMoveRelearnerMoves(struct Pokemon *mon, u16 *moves);
u8 GetLevelUpMovesBySpecies(u16 species, u16 *moves);
u8 GetNumberOfRelearnableMoves(struct Pokemon *mon);
u16 SpeciesToPokedexNum(u16 species);
bool32 IsSpeciesInHoennDex(u16 species);
void ClearBattleMonForms(void);
u16 GetBattleBGM(void);
void PlayBattleBGM(void);
void PlayMapChosenOrBattleBGM(u16 songId);
void CreateTask_PlayMapChosenOrBattleBGM(u16 songId);
const u32 *GetMonFrontSpritePal(struct Pokemon *mon);
const u32 *GetMonSpritePalFromSpeciesAndPersonality(u16 species, u32 otId, u32 personality);
const struct CompressedSpritePalette *GetMonSpritePalStruct(struct Pokemon *mon);
const struct CompressedSpritePalette *GetMonSpritePalStructFromOtIdPersonality(u16 species, u32 otId , u32 personality);
bool32 IsHMMove2(u16 move);
bool8 IsMonSpriteNotFlipped(u16 species);
s8 GetMonFlavorRelation(struct Pokemon *mon, u8 flavor);
s8 GetFlavorRelationByPersonality(u32 personality, u8 flavor);
bool8 IsTradedMon(struct Pokemon *mon);
bool8 IsOtherTrainer(u32 otId, u8 *otName);
void MonRestorePP(struct Pokemon *mon);
void BoxMonRestorePP(struct BoxPokemon *boxMon);
void SetMonPreventsSwitchingString(void);
void SetWildMonHeldItem(void);
bool8 IsMonShiny(struct Pokemon *mon);
bool8 IsShinyOtIdPersonality(u32 otId, u32 personality);
const u8 *GetTrainerPartnerName(void);
void BattleAnimateFrontSprite(struct Sprite* sprite, u16 species, bool8 noCry, u8 panMode);
void DoMonFrontSpriteAnimation(struct Sprite* sprite, u16 species, bool8 noCry, u8 panModeAnimFlag);
void PokemonSummaryDoMonAnimation(struct Sprite* sprite, u16 species, bool8 oneFrame);
void StopPokemonAnimationDelayTask(void);
void BattleAnimateBackSprite(struct Sprite* sprite, u16 species);
u8 GetOpposingLinkMultiBattlerId(bool8 rightSide, u8 multiplayerId);
u16 FacilityClassToPicIndex(u16 facilityClass);
u16 PlayerGenderToFrontTrainerPicId(u8 playerGender);
void HandleSetPokedexFlag(u16 nationalNum, u8 caseId, u32 personality);
const u8 *GetTrainerClassNameFromId(u16 trainerId);
const u8 *GetTrainerNameFromId(u16 trainerId);
bool8 HasTwoFramesAnimation(u16 species);
struct MonSpritesGfxManager *CreateMonSpritesGfxManager(u8 managerId, u8 mode);
void DestroyMonSpritesGfxManager(u8 managerId);
u8 *MonSpritesGfxManager_GetSpritePtr(u8 managerId, u8 spriteNum);
u16 GetFormSpeciesId(u16 speciesId, u8 formId);
u8 GetFormIdFromFormSpeciesId(u16 formSpeciesId);
u16 GetFormChangeTargetSpecies(struct Pokemon *mon, u16 method, u32 arg);
u16 GetFormChangeTargetSpeciesBoxMon(struct BoxPokemon *mon, u16 method, u32 arg);
u16 MonTryLearningNewMoveEvolution(struct Pokemon *mon, bool8 firstMove);

#endif // GUARD_POKEMON_H<|MERGE_RESOLUTION|>--- conflicted
+++ resolved
@@ -226,11 +226,7 @@
  /* 0x13 */ u8 growthRate;
  /* 0x14 */ u8 eggGroup1;
  /* 0x15 */ u8 eggGroup2;
-<<<<<<< HEAD
  /* 0x16 */ u16 abilities[NUM_ABILITY_SLOTS];
-=======
- /* 0x16 */ u8 abilities[NUM_ABILITY_SLOTS];
->>>>>>> 1260666c
             u8 safariZoneFleeRate;
             u8 bodyColor : 7;
             u8 noFlip : 1;
@@ -397,11 +393,7 @@
 u8 *UseStatIncreaseItem(u16 itemId);
 u8 GetNature(struct Pokemon *mon);
 u8 GetNatureFromPersonality(u32 personality);
-<<<<<<< HEAD
-u16 GetEvolutionTargetSpecies(struct Pokemon *mon, u8 type, u16 evolutionItem, u16 tradePartnerSpecies);
-=======
 u16 GetEvolutionTargetSpecies(struct Pokemon *mon, u8 type, u16 evolutionItem, struct Pokemon *tradePartner);
->>>>>>> 1260666c
 u16 HoennPokedexNumToSpecies(u16 hoennNum);
 u16 NationalPokedexNumToSpecies(u16 nationalNum);
 u16 NationalToHoennOrder(u16 nationalNum);
