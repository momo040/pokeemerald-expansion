--- conflicted
+++ resolved
@@ -441,11 +441,7 @@
             u32 dexForceRequired:1; // This species will be taken into account for Pokédex ratings even if they have the "isMythical" flag set.
             u32 tmIlliterate:1;     // This species will be unable to learn the universal moves.
             u32 isFrontierBanned:1; // This species is not allowed to participate in Battle Frontier facilities.
-<<<<<<< HEAD
-            u32 padding4:12;
-=======
-            u32 padding4:13;
->>>>>>> a8cd4593
+            u32 padding4:11;
             // Move Data
  /* 0x80 */ const struct LevelUpMove *levelUpLearnset;
  /* 0x84 */ const u16 *teachableLearnset;
