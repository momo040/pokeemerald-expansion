--- conflicted
+++ resolved
@@ -68,18 +68,6 @@
  /* 0x0A */ u32 victoryRibbon:1;
  /* 0x0A */ u32 artistRibbon:1;
  /* 0x0A */ u32 effortRibbon:1;
-<<<<<<< HEAD
- /* 0x0A */ u32 giftRibbon1:1;
- /* 0x0A */ u32 giftRibbon2:1;
- /* 0x0A */ u32 giftRibbon3:1;
- /* 0x0A */ u32 giftRibbon4:1;
- /* 0x0B */ u32 giftRibbon5:1;
- /* 0x0B */ u32 giftRibbon6:1;
- /* 0x0B */ u32 giftRibbon7:1;
- /* 0x0B */ u32 fatefulEncounter:4;
- /* 0x0B */ u32 obedient:1;
-}; /* size = 12 */
-=======
  /* 0x0A */ u32 marineRibbon:1; // never distributed
  /* 0x0A */ u32 landRibbon:1; // never distributed
  /* 0x0A */ u32 skyRibbon:1; // never distributed
@@ -89,8 +77,7 @@
  /* 0x0B */ u32 worldRibbon:1; // distributed during Pokémon Festa '04 and '05 to tournament winners
  /* 0x0B */ u32 unusedRibbons:4; // discarded in Gen 4
  /* 0x0B */ u32 eventLegal:1; // controls Mew & Deoxys obedience; if set, Pokémon is a fateful encounter in Gen 4+; set for in-game event island legendaries, some distributed events, and Pokémon from XD: Gale of Darkness.
-};
->>>>>>> 9eb57944
+}; /* size = 12 */
 
 union PokemonSubstruct
 {
