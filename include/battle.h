--- conflicted
+++ resolved
@@ -818,16 +818,7 @@
     return GetMoveCategory(move) == DAMAGE_CATEGORY_STATUS;
 }
 
-<<<<<<< HEAD
-/* Checks if 'battlerId' is any of the types.
-=======
-static inline bool32 IsBattleMoveRecoil(u32 move)
-{
-    return GetMoveRecoil(move) > 0 || GetMoveEffect(move) == EFFECT_RECOIL_IF_MISS;
-}
-
 /* Checks if 'battler' is any of the types.
->>>>>>> 7359d234
  * Passing multiple types is more efficient than calling this multiple
  * times with one type because it shares the 'GetBattlerTypes' result. */
 #define _IS_BATTLER_ANY_TYPE(battler, ignoreTera, ...)                           \
@@ -865,17 +856,6 @@
     gBattleMons[battler].types[2] = TYPE_MYSTERY;                                          \
 }
 
-<<<<<<< HEAD
-=======
-#define IS_BATTLER_PROTECTED(battler)(gProtectStructs[battler].protected              \
-                                        || gProtectStructs[battler].spikyShielded     \
-                                        || gProtectStructs[battler].kingsShielded     \
-                                        || gProtectStructs[battler].banefulBunkered   \
-                                        || gProtectStructs[battler].burningBulwarked  \
-                                        || gProtectStructs[battler].obstructed        \
-                                        || gProtectStructs[battler].silkTrapped)
-
->>>>>>> 7359d234
 #define GET_STAT_BUFF_ID(n) ((n & 7))              // first three bits 0x1, 0x2, 0x4
 #define GET_STAT_BUFF_VALUE_WITH_SIGN(n) ((n & 0xF8))
 #define GET_STAT_BUFF_VALUE(n) (((n >> 3) & 0xF))      // 0x8, 0x10, 0x20, 0x40
