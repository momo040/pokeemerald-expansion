--- conflicted
+++ resolved
@@ -563,7 +563,6 @@
 #define IS_MOVE_PHYSICAL(moveType)(moveType < TYPE_MYSTERY)
 #define IS_MOVE_SPECIAL(moveType)(moveType > TYPE_MYSTERY)
 
-<<<<<<< HEAD
 #define TARGET_TURN_DAMAGED ((gSpecialStatuses[gBattlerTarget].physicalDmg != 0 || gSpecialStatuses[gBattlerTarget].specialDmg != 0))
 
 #define IS_BATTLER_OF_TYPE(battlerId, type)((gBattleMons[battlerId].type1 == type || gBattleMons[battlerId].type2 == type))
@@ -572,8 +571,6 @@
     gBattleMons[battlerId].type1 = type;    \
     gBattleMons[battlerId].type2 = type;    \
 }
-=======
->>>>>>> 0a9f0d80
 
 #define GET_STAT_BUFF_ID(n)((n & 0xF))              // first four bits 0x1, 0x2, 0x4, 0x8
 #define GET_STAT_BUFF_VALUE(n)(((n >> 4) & 7))      // 0x10, 0x20, 0x40
