--- conflicted
+++ resolved
@@ -651,11 +651,8 @@
     // When using a move which hits multiple opponents which is then bounced by a target, we need to make sure, the move hits both opponents, the one with bounce, and the one without.
     u8 attackerBeforeBounce:2;
     u8 targetsDone[MAX_BATTLERS_COUNT]; // Each battler as a bit.
-<<<<<<< HEAD
+    u16 overwrittenAbilities[MAX_BATTLERS_COUNT];    // abilities overwritten during battle (keep separate from battle history in case of switching)
     bool8 allowedToChangeFormInWeather[PARTY_SIZE][2]; // For each party member and side, used by Ice Face.
-=======
-    u16 overwrittenAbilities[MAX_BATTLERS_COUNT];    // abilities overwritten during battle (keep separate from battle history in case of switching)
->>>>>>> b8371500
 };
 
 #define F_DYNAMIC_TYPE_1 (1 << 6)
