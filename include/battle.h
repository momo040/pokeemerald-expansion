#ifndef GUARD_BATTLE_H
#define GUARD_BATTLE_H

// should they be included here or included individually by every file?
#include "constants/battle.h"
#include "constants/form_change_types.h"
#include "battle_main.h"
#include "battle_message.h"
#include "battle_util.h"
#include "battle_script_commands.h"
#include "battle_ai_switch_items.h"
#include "battle_gfx_sfx_util.h"
#include "battle_util2.h"
#include "battle_bg.h"
#include "pokeball.h"
#include "battle_debug.h"
#include "battle_dynamax.h"
#include "random.h" // for rng_value_t

// Used to exclude moves learned temporarily by Transform or Mimic
#define MOVE_IS_PERMANENT(battler, moveSlot)                        \
   (!(gBattleMons[battler].status2 & STATUS2_TRANSFORMED)           \
 && !(gDisableStructs[battler].mimickedMoves & gBitTable[moveSlot]))

// Battle Actions
// These determine what each battler will do in a turn
#define B_ACTION_USE_MOVE               0
#define B_ACTION_USE_ITEM               1
#define B_ACTION_SWITCH                 2
#define B_ACTION_RUN                    3
#define B_ACTION_SAFARI_WATCH_CAREFULLY 4
#define B_ACTION_SAFARI_BALL            5
#define B_ACTION_SAFARI_POKEBLOCK       6
#define B_ACTION_SAFARI_GO_NEAR         7
#define B_ACTION_SAFARI_RUN             8
#define B_ACTION_WALLY_THROW            9
#define B_ACTION_EXEC_SCRIPT            10
#define B_ACTION_TRY_FINISH             11
#define B_ACTION_FINISHED               12
#define B_ACTION_CANCEL_PARTNER         12 // when choosing an action
#define B_ACTION_NOTHING_FAINTED        13 // when choosing an action
#define B_ACTION_DEBUG                  20
#define B_ACTION_THROW_BALL             21 // R to throw last used ball
#define B_ACTION_NONE                   0xFF

#define BATTLE_BUFFER_LINK_SIZE 0x1000

// Special indicator value for shellBellDmg in SpecialStatus
#define IGNORE_SHELL_BELL 0xFFFF

// For defining EFFECT_HIT etc. with battle TV scores and flags etc.
struct __attribute__((packed, aligned(2))) BattleMoveEffect
{
    const u8 *battleScript;
    u16 battleTvScore:3;
    u16 encourageEncore:1;
    u16 twoTurnEffect:1;
    u16 semiInvulnerableEffect:1;
    u16 usesProtectCounter:1;
    u16 padding:9;
};

#define GET_MOVE_BATTLESCRIPT(move) gBattleMoveEffects[gMovesInfo[move].effect].battleScript

struct ResourceFlags
{
    u32 flags[MAX_BATTLERS_COUNT];
};

#define RESOURCE_FLAG_FLASH_FIRE        0x1
#define RESOURCE_FLAG_ROOST             0x2
#define RESOURCE_FLAG_UNBURDEN          0x4
#define RESOURCE_FLAG_UNUSED            0x8
#define RESOURCE_FLAG_TRACED            0x10
#define RESOURCE_FLAG_EMERGENCY_EXIT    0x20
#define RESOURCE_FLAG_NEUTRALIZING_GAS  0x40
#define RESOURCE_FLAG_ICE_FACE          0x80

struct DisableStruct
{
    u32 transformedMonPersonality;
    bool8 transformedMonShininess;
    u16 disabledMove;
    u16 encoredMove;
    u8 protectUses:4;
    u8 stockpileCounter:4;
    s8 stockpileDef;
    s8 stockpileSpDef;
    s8 stockpileBeforeDef;
    s8 stockpileBeforeSpDef;
    u8 substituteHP;
    u8 encoredMovePos;
    u8 disableTimer:4;
    u8 encoreTimer:4;
    u8 perishSongTimer:4;
    u8 furyCutterCounter;
    u8 rolloutTimer:4;
    u8 rolloutTimerStartValue:4;
    u8 chargeTimer:4;
    u8 tauntTimer:4;
    u8 battlerPreventingEscape;
    u8 battlerWithSureHit;
    u8 isFirstTurn;
    u8 truantCounter:1;
    u8 truantSwitchInHack:1;
    u8 mimickedMoves:4;
    u8 rechargeTimer;
    u8 autotomizeCount;
    u8 slowStartTimer;
    u8 embargoTimer;
    u8 magnetRiseTimer;
    u8 telekinesisTimer;
    u8 healBlockTimer;
    u8 laserFocusTimer;
    u8 throatChopTimer;
    u8 wrapTurns;
    u8 tormentTimer:4; // used for G-Max Meltdown
    u8 usedMoves:4;
    u8 noRetreat:1;
    u8 tarShot:1;
    u8 octolock:1;
    u8 cudChew:1;
    u8 spikesDone:1;
    u8 toxicSpikesDone:1;
    u8 stickyWebDone:1;
    u8 stealthRockDone:1;
    u8 syrupBombTimer;
    u8 syrupBombIsShiny:1;
    u8 steelSurgeDone:1;
    u8 weatherAbilityDone:1;
    u8 terrainAbilityDone:1;
    u8 usedProteanLibero:1;
};

struct ProtectStruct
{
    u32 protected:1;
    u32 spikyShielded:1;
    u32 kingsShielded:1;
    u32 banefulBunkered:1;
    u32 obstructed:1;
    u32 endured:1;
    u32 noValidMoves:1;
    u32 helpingHand:1;
    u32 bounceMove:1;
    u32 stealMove:1;
    u32 prlzImmobility:1;
    u32 confusionSelfDmg:1;
    u32 targetAffected:1;
    u32 chargingTurn:1;
    u32 fleeType:2; // 0: Normal, 1: FLEE_ITEM, 2: FLEE_ABILITY
    u32 usedImprisonedMove:1;
    u32 loveImmobility:1;
    u32 usedDisabledMove:1;
    u32 usedTauntedMove:1;
    u32 flag2Unknown:1; // Only set to 0 once. Checked in 'WasUnableToUseMove' function.
    u32 flinchImmobility:1;
    u32 notFirstStrike:1;
    u32 palaceUnableToUseMove:1;
    u32 usesBouncedMove:1;
    u32 usedHealBlockedMove:1;
    u32 usedGravityPreventedMove:1;
    u32 powderSelfDmg:1;
    u32 usedThroatChopPreventedMove:1;
    u32 statRaised:1;
    u32 usedMicleBerry:1;
    u32 usedCustapBerry:1;    // also quick claw
    u32 touchedProtectLike:1;
    // End of 32-bit bitfield
    u16 disableEjectPack:1;
    u16 statFell:1;
    u16 pranksterElevated:1;
    u16 quickDraw:1;
    u16 beakBlastCharge:1;
    u16 quash:1;
    u16 shellTrap:1;
    u16 maxGuarded:1;
    u16 silkTrapped:1;
    u16 burningBulwarked:1;
    u16 eatMirrorHerb:1;
    u16 activateOpportunist:2; // 2 - to copy stats. 1 - stats copied (do not repeat). 0 - no stats to copy
    u16 usedAllySwitch:1;
    u32 physicalDmg;
    u32 specialDmg;
    u8 physicalBattlerId;
    u8 specialBattlerId;
};

struct SpecialStatus
{
    s32 shellBellDmg;
    s32 physicalDmg;
    s32 specialDmg;
    u8 physicalBattlerId;
    u8 specialBattlerId;
    u8 changedStatsBattlerId; // Battler that was responsible for the latest stat change. Can be self.
    u8 statLowered:1;
    u8 lightningRodRedirected:1;
    u8 restoredBattlerSprite: 1;
    u8 traced:1;
    u8 faintedHasReplacement:1;
    u8 focusBanded:1;
    u8 focusSashed:1;
    // End of byte
    u8 sturdied:1;
    u8 stormDrainRedirected:1;
    u8 switchInAbilityDone:1;
    u8 switchInItemDone:1;
    u8 instructedChosenTarget:3;
    u8 berryReduced:1;
    // End of byte
    u8 gemParam;
    // End of byte
    u8 gemBoost:1;
    u8 rototillerAffected:1;  // to be affected by rototiller
    u8 parentalBondState:2;
    u8 multiHitOn:1;
    u8 announceNeutralizingGas:1;   // See Cmd_switchineffects
    u8 neutralizingGasRemoved:1;    // See VARIOUS_TRY_END_NEUTRALIZING_GAS
    u8 affectionEndured:1;
    // End of byte
    u8 damagedMons:4; // Mons that have been damaged directly by using a move, includes substitute.
    u8 dancerUsedMove:1;
    u8 dancerOriginalTarget:3;
    // End of byte
    u8 emergencyExited:1;
    u8 afterYou:1;
    u8 preventLifeOrbDamage:1; // So that Life Orb doesn't activate various effects.
};

struct SideTimer
{
    u8 reflectTimer;
    u8 reflectBattlerId;
    u8 lightscreenTimer;
    u8 lightscreenBattlerId;
    u8 mistTimer;
    u8 mistBattlerId;
    u8 safeguardTimer;
    u8 safeguardBattlerId;
    u8 spikesAmount;
    u8 toxicSpikesAmount;
    u8 stealthRockAmount;
    u8 stickyWebAmount;
    u8 stickyWebBattlerId;
    u8 stickyWebBattlerSide; // Used for Court Change
    u8 auroraVeilTimer;
    u8 auroraVeilBattlerId;
    u8 tailwindTimer;
    u8 tailwindBattlerId;
    u8 luckyChantTimer;
    u8 luckyChantBattlerId;
    u8 steelsurgeAmount;
    // Timers below this point are not swapped by Court Change
    u8 followmeTimer;
    u8 followmeTarget:3;
    u8 followmePowder:1; // Rage powder, does not affect grass type pokemon.
    u8 retaliateTimer;
    u8 damageNonTypesTimer;
    u8 damageNonTypesType;
    u8 rainbowTimer;
    u8 seaOfFireTimer;
    u8 swampTimer;
};

struct FieldTimer
{
    u8 mudSportTimer;
    u8 waterSportTimer;
    u8 wonderRoomTimer;
    u8 magicRoomTimer;
    u8 trickRoomTimer;
    u8 terrainTimer;
    u8 gravityTimer;
    u8 fairyLockTimer;
};

struct WishFutureKnock
{
    u8 futureSightCounter[MAX_BATTLERS_COUNT];
    u8 futureSightAttacker[MAX_BATTLERS_COUNT];
    u16 futureSightMove[MAX_BATTLERS_COUNT];
    u8 wishCounter[MAX_BATTLERS_COUNT];
    u8 wishPartyId[MAX_BATTLERS_COUNT];
    u8 weatherDuration;
    u8 knockedOffMons[NUM_BATTLE_SIDES]; // Each battler is represented by a bit.
};

struct AI_SavedBattleMon
{
    u16 ability;
    u16 moves[MAX_MON_MOVES];
    u16 heldItem;
    u16 species;
    u8 types[3];
};

struct AiPartyMon
{
    u16 species;
    u16 item;
    u16 heldEffect;
    u16 ability;
    u16 gender;
    u16 level;
    u16 moves[MAX_MON_MOVES];
    u32 status;
    bool8 isFainted;
    bool8 wasSentInBattle;
    u8 switchInCount; // Counts how many times this Pokemon has been sent out or switched into in a battle.
};

struct AIPartyData // Opposing battlers - party mons.
{
    struct AiPartyMon mons[NUM_BATTLE_SIDES][PARTY_SIZE]; // 2 parties(player, opponent). Used to save information on opposing party.
    u8 count[NUM_BATTLE_SIDES];
};

struct SwitchinCandidate
{
    struct BattlePokemon battleMon;
    bool8 hypotheticalStatus;
};

// Ai Data used when deciding which move to use, computed only once before each turn's start.
struct AiLogicData
{
    u16 abilities[MAX_BATTLERS_COUNT];
    u16 items[MAX_BATTLERS_COUNT];
    u16 holdEffects[MAX_BATTLERS_COUNT];
    u8 holdEffectParams[MAX_BATTLERS_COUNT];
    u16 predictedMoves[MAX_BATTLERS_COUNT];
    u8 hpPercents[MAX_BATTLERS_COUNT];
    u16 partnerMove;
    u16 speedStats[MAX_BATTLERS_COUNT]; // Speed stats for all battles, calculated only once, same way as damages
    s32 simulatedDmg[MAX_BATTLERS_COUNT][MAX_BATTLERS_COUNT][MAX_MON_MOVES]; // attacker, target, moveIndex
    u8 effectiveness[MAX_BATTLERS_COUNT][MAX_BATTLERS_COUNT][MAX_MON_MOVES]; // attacker, target, moveIndex
    u8 moveAccuracy[MAX_BATTLERS_COUNT][MAX_BATTLERS_COUNT][MAX_MON_MOVES]; // attacker, target, moveIndex
    u8 moveLimitations[MAX_BATTLERS_COUNT];
    bool8 shouldSwitchMon; // Because all available moves have no/little effect. Each bit per battler.
    u8 monToSwitchId[MAX_BATTLERS_COUNT]; // ID of the mon to switch.
    bool8 weatherHasEffect; // The same as WEATHER_HAS_EFFECT. Stored here, so it's called only once.
    u8 mostSuitableMonId[MAX_BATTLERS_COUNT]; // Stores result of GetMostSuitableMonToSwitchInto, which decides which generic mon the AI would switch into if they decide to switch. This can be overruled by specific mons found in ShouldSwitch; the final resulting mon is stored in AI_monToSwitchIntoId.
    struct SwitchinCandidate switchinCandidate; // Struct used for deciding which mon to switch to in battle_ai_switch_items.c
};

struct AI_ThinkingStruct
{
    u8 aiState;
    u8 movesetIndex;
    u16 moveConsidered;
    s32 score[MAX_MON_MOVES];
    u32 funcResult;
    u32 aiFlags[MAX_BATTLERS_COUNT];
    u8 aiAction;
    u8 aiLogicId;
    struct AI_SavedBattleMon saved[MAX_BATTLERS_COUNT];
};

#define AI_MOVE_HISTORY_COUNT 3

struct BattleHistory
{
    u16 abilities[MAX_BATTLERS_COUNT];
    u8 itemEffects[MAX_BATTLERS_COUNT];
    u16 usedMoves[MAX_BATTLERS_COUNT][MAX_MON_MOVES];
    u16 moveHistory[MAX_BATTLERS_COUNT][AI_MOVE_HISTORY_COUNT]; // 3 last used moves for each battler
    u8 moveHistoryIndex[MAX_BATTLERS_COUNT];
    u16 trainerItems[MAX_BATTLERS_COUNT];
    u8 itemsNo;
    u16 heldItems[MAX_BATTLERS_COUNT];
};

struct BattleScriptsStack
{
    const u8 *ptr[8];
    u8 size;
};

struct BattleCallbacksStack
{
    void (*function[8])(void);
    u8 size;
};

struct StatsArray
{
    u16 stats[NUM_STATS];
};

struct BattleResources
{
    struct SecretBase* secretBase;
    struct ResourceFlags *flags;
    struct BattleScriptsStack* battleScriptsStack;
    struct BattleCallbacksStack* battleCallbackStack;
    struct StatsArray* beforeLvlUp;
    struct AI_ThinkingStruct *ai;
    struct AiLogicData *aiData;
    struct AIPartyData *aiParty;
    struct BattleHistory *battleHistory;
    u8 bufferA[MAX_BATTLERS_COUNT][0x200];
    u8 bufferB[MAX_BATTLERS_COUNT][0x200];
    u8 transferBuffer[0x100];
};

#define AI_THINKING_STRUCT ((struct AI_ThinkingStruct *)(gBattleResources->ai))
#define AI_DATA ((struct AiLogicData *)(gBattleResources->aiData))
#define AI_PARTY ((struct AIPartyData *)(gBattleResources->aiParty))
#define BATTLE_HISTORY ((struct BattleHistory *)(gBattleResources->battleHistory))

struct BattleResults
{
    u8 playerFaintCounter;    // 0x0
    u8 opponentFaintCounter;  // 0x1
    u8 playerSwitchesCounter; // 0x2
    u8 numHealingItemsUsed;   // 0x3
    u8 numRevivesUsed;        // 0x4
    u8 playerMonWasDamaged:1; // 0x5
    u8 caughtMonBall:4;       // 0x5
    u8 shinyWildMon:1;        // 0x5
    u16 playerMon1Species;    // 0x6
    u8 playerMon1Name[POKEMON_NAME_LENGTH + 1];    // 0x8
    u8 battleTurnCounter;     // 0x13
    u8 playerMon2Name[POKEMON_NAME_LENGTH + 1];    // 0x14
    u8 pokeblockThrows;       // 0x1F
    u16 lastOpponentSpecies;  // 0x20
    u16 lastUsedMovePlayer;   // 0x22
    u16 lastUsedMoveOpponent; // 0x24
    u16 playerMon2Species;    // 0x26
    u16 caughtMonSpecies;     // 0x28
    u8 caughtMonNick[POKEMON_NAME_LENGTH + 1];     // 0x2A
    u8 filler35;           // 0x35
    u8 catchAttempts[POKEBALL_COUNT];     // 0x36
};

struct BattleTv_Side
{
    u32 spikesMonId:3;
    u32 reflectMonId:3;
    u32 lightScreenMonId:3;
    u32 safeguardMonId:3;
    u32 mistMonId:3;
    u32 futureSightMonId:3;
    u32 doomDesireMonId:3;
    u32 perishSongMonId:3;
    u32 wishMonId:3;
    u32 grudgeMonId:3;
    u32 usedMoveSlot:2;
    u32 spikesMoveSlot:2;
    u32 reflectMoveSlot:2;
    u32 lightScreenMoveSlot:2;
    u32 safeguardMoveSlot:2;
    u32 mistMoveSlot:2;
    u32 futureSightMoveSlot:2;
    u32 doomDesireMoveSlot:2;
    u32 perishSongMoveSlot:2;
    u32 wishMoveSlot:2;
    u32 grudgeMoveSlot:2;
    u32 destinyBondMonId:3;
    u32 destinyBondMoveSlot:2;
    u32 faintCause:4;
    u32 faintCauseMonId:3;
    u32 explosion:1;
    u32 explosionMoveSlot:2;
    u32 explosionMonId:3;
    u32 perishSong:1;
};

struct BattleTv_Position
{
    u32 curseMonId:3;
    u32 leechSeedMonId:3;
    u32 nightmareMonId:3;
    u32 wrapMonId:3;
    u32 attractMonId:3;
    u32 confusionMonId:3;
    u32 curseMoveSlot:2;
    u32 leechSeedMoveSlot:2;
    u32 nightmareMoveSlot:2;
    u32 wrapMoveSlot:2;
    u32 attractMoveSlot:2;
    u32 confusionMoveSlot:2;
    u32 waterSportMoveSlot:2;
    u32 waterSportMonId:3;
    u32 mudSportMonId:3;
    u32 mudSportMoveSlot:2;
    u32 ingrainMonId:3;
    u32 ingrainMoveSlot:2;
    u32 attackedByMonId:3;
    u32 attackedByMoveSlot:2;
};

struct BattleTv_Mon
{
    u32 psnMonId:3;
    u32 badPsnMonId:3;
    u32 brnMonId:3;
    u32 prlzMonId:3;
    u32 slpMonId:3;
    u32 frzMonId:3;
    u32 psnMoveSlot:2;
    u32 badPsnMoveSlot:2;
    u32 brnMoveSlot:2;
    u32 prlzMoveSlot:2;
    u32 slpMoveSlot:2;
    u32 frzMoveSlot:2;
};

struct BattleTv
{
    struct BattleTv_Mon mon[NUM_BATTLE_SIDES][PARTY_SIZE];
    struct BattleTv_Position pos[NUM_BATTLE_SIDES][2]; // [side][flank]
    struct BattleTv_Side side[NUM_BATTLE_SIDES];
};

struct BattleTvMovePoints
{
    s16 points[2][PARTY_SIZE * 4];
};

struct LinkBattlerHeader
{
    u8 versionSignatureLo;
    u8 versionSignatureHi;
    u8 vsScreenHealthFlagsLo;
    u8 vsScreenHealthFlagsHi;
    struct BattleEnigmaBerry battleEnigmaBerry;
};

struct MegaEvolutionData
{
    u8 toEvolve; // As flags using gBitTable.
    bool8 alreadyEvolved[4]; // Array id is used for mon position.
    u8 battlerId;
    bool8 playerSelect;
    u8 triggerSpriteId;
};

struct UltraBurstData
{
    u8 toBurst; // As flags using gBitTable.
    bool8 alreadyBursted[4]; // Array id is used for mon position.
    u8 battlerId;
    bool8 playerSelect;
    u8 triggerSpriteId;
};

struct Illusion
{
    u8 on;
    u8 set;
    u8 broken;
    u8 partyId;
    struct Pokemon *mon;
};

struct ZMoveData
{
    u8 viable:1;    // current move can become a z move
    u8 viewing:1;  // if player is viewing the z move name instead of regular moves
    u8 active:1;   // is z move being used this turn
    u8 zStatusActive:1;
    u8 healReplacement:1;
    u8 activeCategory:2;  // active z move category
    u8 zUnused:1;
    u8 triggerSpriteId;
    u8 possibleZMoves[MAX_BATTLERS_COUNT];
    u16 chosenZMove;  // z move of move cursor is on
    u8 effect;
    u8 used[MAX_BATTLERS_COUNT];   //one per bank for multi-battles
    u16 toBeUsed[MAX_BATTLERS_COUNT];  // z moves per battler to be used
    u16 baseMoves[MAX_BATTLERS_COUNT];
    u8 categories[MAX_BATTLERS_COUNT];
};

struct DynamaxData
{
    bool8 playerSelect;
    u8 triggerSpriteId;
    u8 toDynamax; // flags using gBitTable
    bool8 alreadyDynamaxed[NUM_BATTLE_SIDES];
    bool8 dynamaxed[MAX_BATTLERS_COUNT];
    u8 dynamaxTurns[MAX_BATTLERS_COUNT];
    u8 usingMaxMove[MAX_BATTLERS_COUNT];
    u8 activeCategory;
    u8 categories[MAX_BATTLERS_COUNT];
    u16 baseMove[MAX_BATTLERS_COUNT]; // base move of Max Move
    u16 lastUsedBaseMove;
    u16 levelUpHP;
};

struct LostItem
{
    u16 originalItem:15;
    u16 stolen:1;
};

#if HQ_RANDOM == TRUE
struct BattleVideo {
    u32 battleTypeFlags;
    rng_value_t rngSeed;
};
#endif

struct BattleStruct
{
    u8 turnEffectsTracker;
    u8 turnEffectsBattlerId;
    u8 turnCountersTracker;
    u16 wrappedMove[MAX_BATTLERS_COUNT];
    u16 moveTarget[MAX_BATTLERS_COUNT];
    u32 expShareExpValue;
    u32 expValue;
    u8 expGettersOrder[PARTY_SIZE]; // First battlers which were sent out, then via exp-share
    u8 expGetterMonId;
    u8 expOrderId:3;
    u8 expGetterBattlerId:2;
    u8 teamGotExpMsgPrinted:1; // The 'Rest of your team got msg' has been printed.
    u8 givenExpMons; // Bits for enemy party's pokemon that gave exp to player's party.
    u8 expSentInMons; // As bits for player party mons - not including exp share mons.
    u8 wildVictorySong;
    u8 dynamicMoveType;
    u8 wrappedBy[MAX_BATTLERS_COUNT];
    u8 focusPunchBattlers; // as bits
    u8 battlerPreventingSwitchout;
    u8 moneyMultiplier:6;
    u8 moneyMultiplierItem:1;
    u8 moneyMultiplierMove:1;
    u8 savedTurnActionNumber;
    u8 switchInAbilitiesCounter;
    u8 faintedActionsState;
    u8 faintedActionsBattlerId;
    u8 scriptPartyIdx; // for printing the nickname
    bool8 selectionScriptFinished[MAX_BATTLERS_COUNT];
    u8 battlerPartyIndexes[MAX_BATTLERS_COUNT];
    u8 monToSwitchIntoId[MAX_BATTLERS_COUNT];
    u8 battlerPartyOrders[MAX_BATTLERS_COUNT][PARTY_SIZE / 2];
    u8 runTries;
    u8 caughtMonNick[POKEMON_NAME_LENGTH + 1];
    u8 safariGoNearCounter;
    u8 safariPkblThrowCounter;
    u8 safariEscapeFactor;
    u8 safariCatchFactor;
    u8 linkBattleVsSpriteId_V; // The letter "V"
    u8 linkBattleVsSpriteId_S; // The letter "S"
    u8 formToChangeInto;
    u8 chosenMovePositions[MAX_BATTLERS_COUNT];
    u8 stateIdAfterSelScript[MAX_BATTLERS_COUNT];
    u8 prevSelectedPartySlot;
    u8 stringMoveType;
    u8 absentBattlerFlags;
    u8 palaceFlags; // First 4 bits are "is <= 50% HP and not asleep" for each battler, last 4 bits are selected moves to pass to AI
    u8 field_93; // related to choosing pokemon?
    u8 wallyBattleState;
    u8 wallyMovesState;
    u8 wallyWaitFrames;
    u8 wallyMoveFrames;
    u16 lastTakenMove[MAX_BATTLERS_COUNT]; // Last move that a battler was hit with.
    u16 hpOnSwitchout[NUM_BATTLE_SIDES];
    u32 savedBattleTypeFlags;
    u16 abilityPreventingSwitchout;
    u8 hpScale;
    u16 synchronizeMoveEffect;
    bool8 anyMonHasTransformed;
    void (*savedCallback)(void);
    u16 usedHeldItems[PARTY_SIZE][NUM_BATTLE_SIDES]; // For each party member and side. For harvest, recycle
    u16 chosenItem[MAX_BATTLERS_COUNT];
    u16 choicedMove[MAX_BATTLERS_COUNT];
    u16 changedItems[MAX_BATTLERS_COUNT];
    u8 switchInItemsCounter;
    u8 arenaTurnCounter;
    u8 turnSideTracker;
    u16 lastTakenMoveFrom[MAX_BATTLERS_COUNT][MAX_BATTLERS_COUNT]; // a 2-D array [target][attacker]
    union {
        struct LinkBattlerHeader linkBattlerHeader;

        #if HQ_RANDOM == FALSE
        u32 battleVideo[2];
        #else
        struct BattleVideo battleVideo;
        #endif
    } multiBuffer;
    u8 wishPerishSongState;
    u8 wishPerishSongBattlerId;
    u8 overworldWeatherDone:1;
    u8 startingStatusDone:1;
    u8 isAtkCancelerForCalledMove:1; // Certain cases in atk canceler should only be checked once, when the original move is called, however others need to be checked the twice.
    u8 terrainDone:1;
    u8 startingStatus; // status to apply at battle start. defined in constants/battle.h
    u8 startingStatusTimer;
    u8 atkCancellerTracker;
    struct BattleTvMovePoints tvMovePoints;
    struct BattleTv tv;
    u8 AI_monToSwitchIntoId[MAX_BATTLERS_COUNT];
    s8 arenaMindPoints[2];
    s8 arenaSkillPoints[2];
    u16 arenaStartHp[2];
    u8 arenaLostPlayerMons; // Bits for party member, lost as in referee's decision, not by fainting.
    u8 arenaLostOpponentMons;
    u8 alreadyStatusedMoveAttempt; // As bits for battlers; For example when using Thunder Wave on an already paralyzed Pokémon.
    u8 debugBattler;
    u8 magnitudeBasePower;
    u8 presentBasePower;
    u8 roostTypes[MAX_BATTLERS_COUNT][2];
    u8 savedBattlerTarget;
    bool8 ateBoost[MAX_BATTLERS_COUNT];
    u8 activeAbilityPopUps; // as bits for each battler
    u8 abilityPopUpSpriteIds[MAX_BATTLERS_COUNT][2];    // two per battler
    bool8 throwingPokeBall;
    struct MegaEvolutionData mega;
    struct UltraBurstData burst;
    struct ZMoveData zmove;
    struct DynamaxData dynamax;
    const u8 *trainerSlideMsg;
    bool8 trainerSlideLowHpMsgDone;
    u8 introState;
    u8 ateBerry[2]; // array id determined by side, each party pokemon as bit
    u8 stolenStats[NUM_BATTLE_STATS]; // hp byte is used for which stats to raise, other inform about by how many stages
    u8 lastMoveFailed; // as bits for each battler, for the sake of Stomping Tantrum
    u8 lastMoveTarget[MAX_BATTLERS_COUNT]; // The last target on which each mon used a move, for the sake of Instruct
    u16 tracedAbility[MAX_BATTLERS_COUNT];
    u16 hpBefore[MAX_BATTLERS_COUNT]; // Hp of battlers before using a move. For Berserk and Anger Shell.
    bool8 spriteIgnore0Hp;
    struct Illusion illusion[MAX_BATTLERS_COUNT];
    s32 aiFinalScore[MAX_BATTLERS_COUNT][MAX_BATTLERS_COUNT][MAX_MON_MOVES]; // AI, target, moves to make debugging easier
    u8 aiMoveOrAction[MAX_BATTLERS_COUNT];
    u8 aiChosenTarget[MAX_BATTLERS_COUNT];
    u8 soulheartBattlerId;
    u8 friskedBattler; // Frisk needs to identify 2 battlers in double battles.
    bool8 friskedAbility; // If identifies two mons, show the ability pop-up only once.
    u8 sameMoveTurns[MAX_BATTLERS_COUNT]; // For Metronome, number of times the same moves has been SUCCESFULLY used.
    u16 moveEffect2; // For Knock Off
    u16 changedSpecies[NUM_BATTLE_SIDES][PARTY_SIZE]; // For forms when multiple mons can change into the same pokemon.
    u8 quickClawBattlerId;
    struct LostItem itemLost[PARTY_SIZE];  // Player's team that had items consumed or stolen (two bytes per party member)
    u8 forcedSwitch:4; // For each battler
    u8 blunderPolicy:1; // should blunder policy activate
    u8 swapDamageCategory:1; // Photon Geyser, Shell Side Arm, Light That Burns the Sky
    u8 additionalEffectsCounter:4; // A counter for the additionalEffects applied by the current move in Cmd_setadditionaleffects
    u8 ballSpriteIds[2];    // item gfx, window gfx
    u8 appearedInBattle; // Bitfield to track which Pokemon appeared in battle. Used for Burmy's form change
    u8 skyDropTargets[MAX_BATTLERS_COUNT]; // For Sky Drop, to account for if multiple Pokemon use Sky Drop in a double battle.
    // When using a move which hits multiple opponents which is then bounced by a target, we need to make sure, the move hits both opponents, the one with bounce, and the one without.
    u8 attackerBeforeBounce:2;
    u8 beatUpSlot:3;
    bool8 hitSwitchTargetFailed:1;
    bool8 effectsBeforeUsingMoveDone:1; // Mega Evo and Focus Punch/Shell Trap effects.
    u8 targetsDone[MAX_BATTLERS_COUNT]; // Each battler as a bit.
    u16 overwrittenAbilities[MAX_BATTLERS_COUNT];    // abilities overwritten during battle (keep separate from battle history in case of switching)
    bool8 allowedToChangeFormInWeather[PARTY_SIZE][NUM_BATTLE_SIDES]; // For each party member and side, used by Ice Face.
    u8 battleBondTransformed[NUM_BATTLE_SIDES]; // Bitfield for each party.
    u8 storedHealingWish:4; // Each battler as a bit.
    u8 storedLunarDance:4; // Each battler as a bit.
    u8 bonusCritStages[MAX_BATTLERS_COUNT]; // G-Max Chi Strike boosts crit stages of allies.
    u8 itemPartyIndex[MAX_BATTLERS_COUNT];
    u8 itemMoveIndex[MAX_BATTLERS_COUNT];
    u8 trainerSlideFirstCriticalHitMsgState:2;
    u8 trainerSlideFirstSuperEffectiveHitMsgState:2;
    u8 trainerSlideFirstSTABMoveMsgState:2;
    u8 trainerSlidePlayerMonUnaffectedMsgState:2;
    u8 trainerSlideHalfHpMsgDone:1;
    u8 trainerSlideMegaEvolutionMsgDone:1;
    u8 trainerSlideZMoveMsgDone:1;
    u8 trainerSlideBeforeFirstTurnMsgDone:1;
    u8 trainerSlideDynamaxMsgDone:1;
    u8 pledgeMove:1;
    u8 isSkyBattle:1;
    u32 aiDelayTimer; // Counts number of frames AI takes to choose an action.
    u32 aiDelayFrames; // Number of frames it took to choose an action.
    u8 timesGotHit[NUM_BATTLE_SIDES][PARTY_SIZE];
    u8 enduredDamage;
    u8 transformZeroToHero[NUM_BATTLE_SIDES];
    u8 stickySyrupdBy[MAX_BATTLERS_COUNT];
    u8 intrepidSwordBoost[NUM_BATTLE_SIDES];
    u8 dauntlessShieldBoost[NUM_BATTLE_SIDES];
<<<<<<< HEAD
    u8 supersweetSyrup[NUM_BATTLE_SIDES];
    u8 supremeOverlordCounter[MAX_BATTLERS_COUNT];
=======
    u8 stickySyrupdBy[MAX_BATTLERS_COUNT];
    u8 quickClawRandom[MAX_BATTLERS_COUNT];
    u8 quickDrawRandom[MAX_BATTLERS_COUNT];
>>>>>>> dbd7e2a7
};

// The palaceFlags member of struct BattleStruct contains 1 flag per move to indicate which moves the AI should consider,
// and 1 flag per battler to indicate whether the battler is awake and at <= 50% HP (which affects move choice).
// The assert below is to ensure palaceFlags is large enough to store these flags without overlap.
STATIC_ASSERT(sizeof(((struct BattleStruct *)0)->palaceFlags) * 8 >= MAX_BATTLERS_COUNT + MAX_MON_MOVES, PalaceFlagsTooSmall)

#define DYNAMIC_TYPE_MASK                 ((1 << 6) - 1)
#define F_DYNAMIC_TYPE_IGNORE_PHYSICALITY  (1 << 6) // If set, the dynamic type's physicality won't be used for certain move effects.
#define F_DYNAMIC_TYPE_SET                 (1 << 7) // Set for all dynamic types to distinguish a dynamic type of Normal (0) from no dynamic type.

#define GET_MOVE_TYPE(move, typeArg)                                  \
{                                                                     \
    if (gBattleStruct->dynamicMoveType)                               \
        typeArg = gBattleStruct->dynamicMoveType & DYNAMIC_TYPE_MASK; \
    else                                                              \
        typeArg = gMovesInfo[move].type;                            \
}

#define IS_MOVE_PHYSICAL(move)(GetBattleMoveCategory(move) == DAMAGE_CATEGORY_PHYSICAL)
#define IS_MOVE_SPECIAL(move)(GetBattleMoveCategory(move) == DAMAGE_CATEGORY_SPECIAL)
#define IS_MOVE_STATUS(move)(gMovesInfo[move].category == DAMAGE_CATEGORY_STATUS)

#define IS_MOVE_RECOIL(move)(gMovesInfo[move].recoil > 0 || gMovesInfo[move].effect == EFFECT_RECOIL_IF_MISS)

#define BATTLER_MAX_HP(battlerId)(gBattleMons[battlerId].hp == gBattleMons[battlerId].maxHP)
#define TARGET_TURN_DAMAGED ((gSpecialStatuses[gBattlerTarget].physicalDmg != 0 || gSpecialStatuses[gBattlerTarget].specialDmg != 0) || (gBattleStruct->enduredDamage & gBitTable[gBattlerTarget]))
#define BATTLER_TURN_DAMAGED(battlerId) ((gSpecialStatuses[battlerId].physicalDmg != 0 || gSpecialStatuses[battlerId].specialDmg != 0) || (gBattleStruct->enduredDamage & gBitTable[battler]))

#define IS_BATTLER_OF_TYPE(battlerId, type)((GetBattlerType(battlerId, 0) == type || GetBattlerType(battlerId, 1) == type || (GetBattlerType(battlerId, 2) != TYPE_MYSTERY && GetBattlerType(battlerId, 2) == type)))

#define IS_BATTLER_TYPELESS(battlerId)(GetBattlerType(battlerId, 0) == TYPE_MYSTERY && GetBattlerType(battlerId, 1) == TYPE_MYSTERY && GetBattlerType(battlerId, 2) == TYPE_MYSTERY)

#define SET_BATTLER_TYPE(battlerId, type)           \
{                                                   \
    gBattleMons[battlerId].type1 = type;            \
    gBattleMons[battlerId].type2 = type;            \
    gBattleMons[battlerId].type3 = TYPE_MYSTERY;    \
}

#define RESTORE_BATTLER_TYPE(battlerId)                                                     \
{                                                                                           \
    gBattleMons[battlerId].type1 = gSpeciesInfo[gBattleMons[battlerId].species].types[0];   \
    gBattleMons[battlerId].type2 = gSpeciesInfo[gBattleMons[battlerId].species].types[1];   \
    gBattleMons[battlerId].type3 = TYPE_MYSTERY;                                            \
}

#define IS_BATTLER_PROTECTED(battlerId)(gProtectStructs[battlerId].protected                                           \
                                        || gSideStatuses[GetBattlerSide(battlerId)] & SIDE_STATUS_WIDE_GUARD           \
                                        || gSideStatuses[GetBattlerSide(battlerId)] & SIDE_STATUS_QUICK_GUARD          \
                                        || gSideStatuses[GetBattlerSide(battlerId)] & SIDE_STATUS_CRAFTY_SHIELD        \
                                        || gSideStatuses[GetBattlerSide(battlerId)] & SIDE_STATUS_MAT_BLOCK            \
                                        || gProtectStructs[battlerId].spikyShielded                                    \
                                        || gProtectStructs[battlerId].kingsShielded                                    \
                                        || gProtectStructs[battlerId].banefulBunkered                                  \
                                        || gProtectStructs[battlerId].burningBulwarked                                 \
                                        || gProtectStructs[battlerId].obstructed                                       \
                                        || gProtectStructs[battlerId].silkTrapped)

#define GET_STAT_BUFF_ID(n)((n & 7))              // first three bits 0x1, 0x2, 0x4
#define GET_STAT_BUFF_VALUE_WITH_SIGN(n)((n & 0xF8))
#define GET_STAT_BUFF_VALUE(n)(((n >> 3) & 0xF))      // 0x8, 0x10, 0x20, 0x40
#define STAT_BUFF_NEGATIVE 0x80                     // 0x80, the sign bit

#define SET_STAT_BUFF_VALUE(n)((((n) << 3) & 0xF8))

#define SET_STATCHANGER(statId, stage, goesDown)(gBattleScripting.statChanger = (statId) + ((stage) << 3) + (goesDown << 7))
#define SET_STATCHANGER2(dst, statId, stage, goesDown)(dst = (statId) + ((stage) << 3) + (goesDown << 7))

// NOTE: The members of this struct have hard-coded offsets
//       in include/constants/battle_script_commands.h
struct BattleScripting
{
    s32 painSplitHp;
    s32 bideDmg;
    u8 multihitString[6];
    bool8 expOnCatch;
    u8 unused;
    u8 animArg1;
    u8 animArg2;
    u16 savedStringId;
    u8 moveendState;
    u8 savedStatChanger; // For further use, if attempting to change stat two times(ex. Moody)
    u8 shiftSwitched; // When the game tells you the next enemy's pokemon and you switch. Option for noobs but oh well.
    u8 battler;
    u8 animTurn;
    u8 animTargetsHit;
    u8 statChanger;
    bool8 statAnimPlayed;
    u8 getexpState;
    u8 battleStyle;
    u8 drawlvlupboxState;
    u8 learnMoveState;
    u8 savedBattler;
    u8 reshowMainState;
    u8 reshowHelperState;
    u8 levelUpHP;
    u8 windowsType; // B_WIN_TYPE_*
    u8 multiplayerId;
    u8 specialTrainerBattleType;
    bool8 monCaught;
    s32 savedDmg;
    u16 savedMoveEffect; // For moves hitting multiple targets.
    u16 moveEffect;
    u16 multihitMoveEffect;
    u8 illusionNickHack; // To properly display nick in STRINGID_ENEMYABOUTTOSWITCHPKMN.
    bool8 fixedPopup;   // Force ability popup to stick until manually called back
    u16 abilityPopupOverwrite;
    u8 switchCase;  // Special switching conditions, eg. red card
    u8 overrideBerryRequirements;
    u8 stickyWebStatDrop; // To prevent Defiant activating on a Court Change'd Sticky Web
};

struct BattleSpriteInfo
{
    u16 invisible:1; // 0x1
    u16 lowHpSong:1; // 0x2
    u16 behindSubstitute:1; // 0x4
    u16 flag_x8:1; // 0x8
    u16 hpNumbersNoBars:1; // 0x10
    u16 transformSpecies;
};

struct BattleAnimationInfo
{
    u16 animArg; // to fill up later
    u8 field_2;
    u8 field_3;
    u8 field_4;
    u8 field_5;
    u8 field_6;
    u8 field_7;
    u8 ballThrowCaseId:6;
    u8 isCriticalCapture:1;
    u8 criticalCaptureSuccess:1;
    u8 introAnimActive:1;
    u8 wildMonInvisible:1;
    u8 field_9_x1C:3;
    u8 field_9_x20:1;
    u8 field_9_x40:1;
    u8 field_9_x80:1;
    u8 numBallParticles;
    u8 field_B;
    s16 ballSubpx;
    u8 field_E;
    u8 field_F;
};

struct BattleHealthboxInfo
{
    u8 partyStatusSummaryShown:1;
    u8 healthboxIsBouncing:1;
    u8 battlerIsBouncing:1;
    u8 ballAnimActive:1; // 0x8
    u8 statusAnimActive:1; // x10
    u8 animFromTableActive:1; // x20
    u8 specialAnimActive:1; // x40
    u8 triedShinyMonAnim:1;
    u8 finishedShinyMonAnim:1;
    u8 opponentDrawPartyStatusSummaryDelay:4;
    u8 bgmRestored:1;
    u8 waitForCry:1;
    u8 healthboxSlideInStarted:1;
    u8 healthboxBounceSpriteId;
    u8 battlerBounceSpriteId;
    u8 animationState;
    u8 partyStatusDelayTimer;
    u8 matrixNum;
    u8 shadowSpriteId;
    u8 soundTimer;
    u8 introEndDelay;
    u8 field_A;
    u8 field_B;
};

struct BattleBarInfo
{
    u8 healthboxSpriteId;
    s32 maxValue;
    s32 oldValue;
    s32 receivedValue;
    s32 currValue;
};

struct BattleSpriteData
{
    struct BattleSpriteInfo *battlerData;
    struct BattleHealthboxInfo *healthBoxesData;
    struct BattleAnimationInfo *animationData;
    struct BattleBarInfo *battleBars;
};

#include "sprite.h"

struct MonSpritesGfx
{
    void *firstDecompressed; // ptr to the decompressed sprite of the first Pokémon
    u8 *spritesGfx[MAX_BATTLERS_COUNT];
    struct SpriteTemplate templates[MAX_BATTLERS_COUNT];
    struct SpriteFrameImage frameImages[MAX_BATTLERS_COUNT][MAX_MON_PIC_FRAMES];
    u8 *barFontGfx;
    u16 *buffer;
};

struct QueuedStatBoost
{
    u8 stats;   // bitfield for each battle stat that is set if the stat changes
    s8 statChanges[NUM_BATTLE_STATS - 1];    // highest bit being set decreases the stat
}; /* size = 8 */

// All battle variables are declared in battle_main.c
extern u16 gBattle_BG0_X;
extern u16 gBattle_BG0_Y;
extern u16 gBattle_BG1_X;
extern u16 gBattle_BG1_Y;
extern u16 gBattle_BG2_X;
extern u16 gBattle_BG2_Y;
extern u16 gBattle_BG3_X;
extern u16 gBattle_BG3_Y;
extern u16 gBattle_WIN0H;
extern u16 gBattle_WIN0V;
extern u16 gBattle_WIN1H;
extern u16 gBattle_WIN1V;
extern u8 gDisplayedStringBattle[425];
extern u8 gBattleTextBuff1[TEXT_BUFF_ARRAY_COUNT];
extern u8 gBattleTextBuff2[TEXT_BUFF_ARRAY_COUNT];
extern u8 gBattleTextBuff3[TEXT_BUFF_ARRAY_COUNT + 13]; //to handle stupidly large z move names
extern u32 gBattleTypeFlags;
extern u8 gBattleTerrain;
extern u8 *gBattleAnimBgTileBuffer;
extern u8 *gBattleAnimBgTilemapBuffer;
extern u32 gBattleControllerExecFlags;
extern u8 gBattlersCount;
extern u16 gBattlerPartyIndexes[MAX_BATTLERS_COUNT];
extern u8 gBattlerPositions[MAX_BATTLERS_COUNT];
extern u8 gActionsByTurnOrder[MAX_BATTLERS_COUNT];
extern u8 gBattlerByTurnOrder[MAX_BATTLERS_COUNT];
extern u8 gCurrentTurnActionNumber;
extern u8 gCurrentActionFuncId;
extern struct BattlePokemon gBattleMons[MAX_BATTLERS_COUNT];
extern u8 gBattlerSpriteIds[MAX_BATTLERS_COUNT];
extern u8 gCurrMovePos;
extern u8 gChosenMovePos;
extern u16 gCurrentMove;
extern u16 gChosenMove;
extern u16 gCalledMove;
extern s32 gBattleMoveDamage;
extern s32 gHpDealt;
extern s32 gBideDmg[MAX_BATTLERS_COUNT];
extern u16 gLastUsedItem;
extern u16 gLastUsedAbility;
extern u8 gBattlerAttacker;
extern u8 gBattlerTarget;
extern u8 gBattlerFainted;
extern u8 gEffectBattler;
extern u8 gPotentialItemEffectBattler;
extern u8 gAbsentBattlerFlags;
extern u8 gIsCriticalHit;
extern u8 gMultiHitCounter;
extern const u8 *gBattlescriptCurrInstr;
extern u8 gChosenActionByBattler[MAX_BATTLERS_COUNT];
extern const u8 *gSelectionBattleScripts[MAX_BATTLERS_COUNT];
extern const u8 *gPalaceSelectionBattleScripts[MAX_BATTLERS_COUNT];
extern u16 gLastPrintedMoves[MAX_BATTLERS_COUNT];
extern u16 gLastMoves[MAX_BATTLERS_COUNT];
extern u16 gLastLandedMoves[MAX_BATTLERS_COUNT];
extern u16 gLastHitByType[MAX_BATTLERS_COUNT];
extern u16 gLastResultingMoves[MAX_BATTLERS_COUNT];
extern u16 gLockedMoves[MAX_BATTLERS_COUNT];
extern u16 gLastUsedMove;
extern u8 gLastHitBy[MAX_BATTLERS_COUNT];
extern u16 gChosenMoveByBattler[MAX_BATTLERS_COUNT];
extern u16 gMoveResultFlags;
extern u32 gHitMarker;
extern u8 gBideTarget[MAX_BATTLERS_COUNT];
extern u32 gSideStatuses[NUM_BATTLE_SIDES];
extern struct SideTimer gSideTimers[NUM_BATTLE_SIDES];
extern u32 gStatuses3[MAX_BATTLERS_COUNT];
extern u32 gStatuses4[MAX_BATTLERS_COUNT];
extern struct DisableStruct gDisableStructs[MAX_BATTLERS_COUNT];
extern u16 gPauseCounterBattle;
extern u16 gPaydayMoney;
extern u8 gBattleCommunication[BATTLE_COMMUNICATION_ENTRIES_COUNT];
extern u8 gBattleOutcome;
extern struct ProtectStruct gProtectStructs[MAX_BATTLERS_COUNT];
extern struct SpecialStatus gSpecialStatuses[MAX_BATTLERS_COUNT];
extern u16 gBattleWeather;
extern struct WishFutureKnock gWishFutureKnock;
extern u16 gIntroSlideFlags;
extern u8 gSentPokesToOpponent[2];
extern struct BattleEnigmaBerry gEnigmaBerries[MAX_BATTLERS_COUNT];
extern struct BattleScripting gBattleScripting;
extern struct BattleStruct *gBattleStruct;
extern u8 *gLinkBattleSendBuffer;
extern u8 *gLinkBattleRecvBuffer;
extern struct BattleResources *gBattleResources;
extern u8 gActionSelectionCursor[MAX_BATTLERS_COUNT];
extern u8 gMoveSelectionCursor[MAX_BATTLERS_COUNT];
extern u8 gBattlerStatusSummaryTaskId[MAX_BATTLERS_COUNT];
extern u8 gBattlerInMenuId;
extern bool8 gDoingBattleAnim;
extern u32 gTransformedPersonalities[MAX_BATTLERS_COUNT];
extern bool8 gTransformedShininess[MAX_BATTLERS_COUNT];
extern u8 gPlayerDpadHoldFrames;
extern struct BattleSpriteData *gBattleSpritesDataPtr;
extern struct MonSpritesGfx *gMonSpritesGfxPtr;
extern u16 gBattleMovePower;
extern u16 gMoveToLearn;
extern u32 gFieldStatuses;
extern struct FieldTimer gFieldTimers;
extern u8 gBattlerAbility;
extern u16 gPartnerSpriteId;
extern struct QueuedStatBoost gQueuedStatBoosts[MAX_BATTLERS_COUNT];
extern const struct BattleMoveEffect gBattleMoveEffects[];

extern void (*gPreBattleCallback1)(void);
extern void (*gBattleMainFunc)(void);
extern struct BattleResults gBattleResults;
extern u8 gLeveledUpInBattle;
extern u8 gHealthboxSpriteIds[MAX_BATTLERS_COUNT];
extern u8 gMultiUsePlayerCursor;
extern u8 gNumberOfMovesToChoose;
extern bool8 gHasFetchedBall;
extern u8 gLastUsedBall;
extern u16 gLastThrownBall;
extern u16 gBallToDisplay;
extern bool8 gLastUsedBallMenuPresent;
extern u8 gPartyCriticalHits[PARTY_SIZE];

static inline u32 GetBattlerPosition(u32 battler)
{
    return gBattlerPositions[battler];
}

static inline u32 GetBattlerSide(u32 battler)
{
    return GetBattlerPosition(battler) & BIT_SIDE;
}

static inline struct Pokemon *GetSideParty(u32 side)
{
    return (side == B_SIDE_PLAYER) ? gPlayerParty : gEnemyParty;
}

static inline struct Pokemon *GetBattlerParty(u32 battler)
{
    return GetSideParty(GetBattlerSide(battler));
}

#endif // GUARD_BATTLE_H<|MERGE_RESOLUTION|>--- conflicted
+++ resolved
@@ -774,14 +774,10 @@
     u8 stickySyrupdBy[MAX_BATTLERS_COUNT];
     u8 intrepidSwordBoost[NUM_BATTLE_SIDES];
     u8 dauntlessShieldBoost[NUM_BATTLE_SIDES];
-<<<<<<< HEAD
     u8 supersweetSyrup[NUM_BATTLE_SIDES];
     u8 supremeOverlordCounter[MAX_BATTLERS_COUNT];
-=======
-    u8 stickySyrupdBy[MAX_BATTLERS_COUNT];
     u8 quickClawRandom[MAX_BATTLERS_COUNT];
     u8 quickDrawRandom[MAX_BATTLERS_COUNT];
->>>>>>> dbd7e2a7
 };
 
 // The palaceFlags member of struct BattleStruct contains 1 flag per move to indicate which moves the AI should consider,
