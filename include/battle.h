#ifndef GUARD_BATTLE_H
#define GUARD_BATTLE_H

// should they be included here or included individually by every file?
#include "constants/battle.h"
#include "constants/form_change_types.h"
#include "battle_main.h"
#include "battle_message.h"
#include "battle_util.h"
#include "battle_script_commands.h"
#include "battle_ai_switch_items.h"
#include "battle_gfx_sfx_util.h"
#include "battle_util2.h"
#include "battle_bg.h"
#include "pokeball.h"
#include "battle_debug.h"
#include "battle_dynamax.h"
#include "battle_terastal.h"
#include "random.h" // for rng_value_t

// Helper for accessing command arguments and advancing gBattlescriptCurrInstr.
//
// For example accuracycheck is defined as:
//
//     .macro accuracycheck failInstr:req, move:req
//     .byte 0x1
//     .4byte \failInstr
//     .2byte \move
//     .endm
//
// Which corresponds to:
//
//     CMD_ARGS(const u8 *failInstr, u16 move);
//
// The arguments can be accessed as cmd->failInstr and cmd->move.
// gBattlescriptCurrInstr = cmd->nextInstr; advances to the next instruction.
#define CMD_ARGS(...) const struct __attribute__((packed)) { u8 opcode; RECURSIVELY(R_FOR_EACH(APPEND_SEMICOLON, __VA_ARGS__)) const u8 nextInstr[0]; } *const cmd UNUSED = (const void *)gBattlescriptCurrInstr
#define VARIOUS_ARGS(...) CMD_ARGS(u8 battler, u8 id, ##__VA_ARGS__)
#define NATIVE_ARGS(...) CMD_ARGS(void (*func)(void), ##__VA_ARGS__)

// Used to exclude moves learned temporarily by Transform or Mimic
#define MOVE_IS_PERMANENT(battler, moveSlot)                        \
   (!(gBattleMons[battler].status2 & STATUS2_TRANSFORMED)           \
 && !(gDisableStructs[battler].mimickedMoves & gBitTable[moveSlot]))

// Battle Actions
// These determine what each battler will do in a turn
#define B_ACTION_USE_MOVE               0
#define B_ACTION_USE_ITEM               1
#define B_ACTION_SWITCH                 2
#define B_ACTION_RUN                    3
#define B_ACTION_SAFARI_WATCH_CAREFULLY 4
#define B_ACTION_SAFARI_BALL            5
#define B_ACTION_SAFARI_POKEBLOCK       6
#define B_ACTION_SAFARI_GO_NEAR         7
#define B_ACTION_SAFARI_RUN             8
#define B_ACTION_WALLY_THROW            9
#define B_ACTION_EXEC_SCRIPT            10
#define B_ACTION_TRY_FINISH             11
#define B_ACTION_FINISHED               12
#define B_ACTION_CANCEL_PARTNER         12 // when choosing an action
#define B_ACTION_NOTHING_FAINTED        13 // when choosing an action
#define B_ACTION_DEBUG                  20
#define B_ACTION_THROW_BALL             21 // R to throw last used ball
#define B_ACTION_NONE                   0xFF

#define BATTLE_BUFFER_LINK_SIZE 0x1000

// Special indicator value for shellBellDmg in SpecialStatus
#define IGNORE_SHELL_BELL 0xFFFF

// For defining EFFECT_HIT etc. with battle TV scores and flags etc.
struct __attribute__((packed, aligned(2))) BattleMoveEffect
{
    const u8 *battleScript;
    u16 battleTvScore:3;
    u16 encourageEncore:1;
    u16 twoTurnEffect:1;
    u16 semiInvulnerableEffect:1;
    u16 usesProtectCounter:1;
    u16 padding:9;
};

#define GET_MOVE_BATTLESCRIPT(move) gBattleMoveEffects[gMovesInfo[move].effect].battleScript

struct ResourceFlags
{
    u32 flags[MAX_BATTLERS_COUNT];
};

#define RESOURCE_FLAG_FLASH_FIRE        0x1
#define RESOURCE_FLAG_ROOST             0x2
#define RESOURCE_FLAG_UNBURDEN          0x4
#define RESOURCE_FLAG_UNUSED            0x8
#define RESOURCE_FLAG_TRACED            0x10
#define RESOURCE_FLAG_EMERGENCY_EXIT    0x20
#define RESOURCE_FLAG_NEUTRALIZING_GAS  0x40
#define RESOURCE_FLAG_ICE_FACE          0x80

struct DisableStruct
{
    u32 transformedMonPersonality;
    bool8 transformedMonShininess;
    u16 disabledMove;
    u16 encoredMove;
    u8 protectUses:4;
    u8 stockpileCounter:4;
    s8 stockpileDef;
    s8 stockpileSpDef;
    s8 stockpileBeforeDef;
    s8 stockpileBeforeSpDef;
    u8 substituteHP;
    u8 encoredMovePos;
    u8 disableTimer:4;
    u8 encoreTimer:4;
    u8 perishSongTimer:4;
    u8 furyCutterCounter;
    u8 rolloutTimer:4;
    u8 rolloutTimerStartValue:4;
    u8 chargeTimer:4;
    u8 tauntTimer:4;
    u8 battlerPreventingEscape;
    u8 battlerWithSureHit;
    u8 isFirstTurn;
    u8 truantCounter:1;
    u8 truantSwitchInHack:1;
    u8 mimickedMoves:4;
    u8 rechargeTimer;
    u8 autotomizeCount;
    u8 slowStartTimer;
    u8 embargoTimer;
    u8 magnetRiseTimer;
    u8 telekinesisTimer;
    u8 healBlockTimer;
    u8 laserFocusTimer;
    u8 throatChopTimer;
    u8 wrapTurns;
    u8 tormentTimer:4; // used for G-Max Meltdown
    u8 usedMoves:4;
    u8 noRetreat:1;
    u8 tarShot:1;
    u8 octolock:1;
    u8 cudChew:1;
    u8 spikesDone:1;
    u8 toxicSpikesDone:1;
    u8 stickyWebDone:1;
    u8 stealthRockDone:1;
    u8 syrupBombTimer;
    u8 syrupBombIsShiny:1;
    u8 steelSurgeDone:1;
    u8 weatherAbilityDone:1;
    u8 terrainAbilityDone:1;
    u8 usedProteanLibero:1;
};

struct ProtectStruct
{
    u32 protected:1;
    u32 spikyShielded:1;
    u32 kingsShielded:1;
    u32 banefulBunkered:1;
    u32 obstructed:1;
    u32 endured:1;
    u32 noValidMoves:1;
    u32 helpingHand:1;
    u32 bounceMove:1;
    u32 stealMove:1;
    u32 prlzImmobility:1;
    u32 confusionSelfDmg:1;
    u32 targetAffected:1;
    u32 chargingTurn:1;
    u32 fleeType:2; // 0: Normal, 1: FLEE_ITEM, 2: FLEE_ABILITY
    u32 usedImprisonedMove:1;
    u32 loveImmobility:1;
    u32 usedDisabledMove:1;
    u32 usedTauntedMove:1;
    u32 flag2Unknown:1; // Only set to 0 once. Checked in 'WasUnableToUseMove' function.
    u32 flinchImmobility:1;
    u32 notFirstStrike:1;
    u32 palaceUnableToUseMove:1;
    u32 usedHealBlockedMove:1;
    u32 usedGravityPreventedMove:1;
    u32 powderSelfDmg:1;
    u32 usedThroatChopPreventedMove:1;
    u32 statRaised:1;
    u32 usedMicleBerry:1;
    u32 usedCustapBerry:1;    // also quick claw
    u32 touchedProtectLike:1;
    // End of 32-bit bitfield
    u16 disableEjectPack:1;
    u16 statFell:1;
    u16 pranksterElevated:1;
    u16 quickDraw:1;
    u16 beakBlastCharge:1;
    u16 quash:1;
    u16 shellTrap:1;
    u16 maxGuarded:1;
    u16 silkTrapped:1;
    u16 burningBulwarked:1;
    u16 eatMirrorHerb:1;
    u16 activateOpportunist:2; // 2 - to copy stats. 1 - stats copied (do not repeat). 0 - no stats to copy
    u16 usedAllySwitch:1;
    u32 physicalDmg;
    u32 specialDmg;
    u8 physicalBattlerId;
    u8 specialBattlerId;
};

struct SpecialStatus
{
    s32 shellBellDmg;
    s32 physicalDmg;
    s32 specialDmg;
    u8 physicalBattlerId;
    u8 specialBattlerId;
    u8 changedStatsBattlerId; // Battler that was responsible for the latest stat change. Can be self.
    u8 statLowered:1;
    u8 lightningRodRedirected:1;
    u8 restoredBattlerSprite: 1;
    u8 traced:1;
    u8 faintedHasReplacement:1;
    u8 focusBanded:1;
    u8 focusSashed:1;
    // End of byte
    u8 sturdied:1;
    u8 stormDrainRedirected:1;
    u8 switchInAbilityDone:1;
    u8 switchInItemDone:1;
    u8 instructedChosenTarget:3;
    u8 berryReduced:1;
    // End of byte
    u8 gemParam;
    // End of byte
    u8 gemBoost:1;
    u8 rototillerAffected:1;  // to be affected by rototiller
    u8 parentalBondState:2;
    u8 multiHitOn:1;
    u8 announceNeutralizingGas:1;   // See Cmd_switchineffects
    u8 neutralizingGasRemoved:1;    // See VARIOUS_TRY_END_NEUTRALIZING_GAS
    u8 affectionEndured:1;
    // End of byte
    u8 damagedMons:4; // Mons that have been damaged directly by using a move, includes substitute.
    u8 dancerUsedMove:1;
    u8 dancerOriginalTarget:3;
    // End of byte
    u8 emergencyExited:1;
    u8 afterYou:1;
    u8 preventLifeOrbDamage:1; // So that Life Orb doesn't activate various effects.
};

struct SideTimer
{
    u8 reflectTimer;
    u8 reflectBattlerId;
    u8 lightscreenTimer;
    u8 lightscreenBattlerId;
    u8 mistTimer;
    u8 mistBattlerId;
    u8 safeguardTimer;
    u8 safeguardBattlerId;
    u8 spikesAmount;
    u8 toxicSpikesAmount;
    u8 stealthRockAmount;
    u8 stickyWebAmount;
    u8 stickyWebBattlerId;
    u8 stickyWebBattlerSide; // Used for Court Change
    u8 auroraVeilTimer;
    u8 auroraVeilBattlerId;
    u8 tailwindTimer;
    u8 tailwindBattlerId;
    u8 luckyChantTimer;
    u8 luckyChantBattlerId;
    u8 steelsurgeAmount;
    // Timers below this point are not swapped by Court Change
    u8 followmeTimer;
    u8 followmeTarget:3;
    u8 followmePowder:1; // Rage powder, does not affect grass type pokemon.
    u8 retaliateTimer;
    u8 damageNonTypesTimer;
    u8 damageNonTypesType;
    u8 rainbowTimer;
    u8 seaOfFireTimer;
    u8 swampTimer;
};

struct FieldTimer
{
    u8 mudSportTimer;
    u8 waterSportTimer;
    u8 wonderRoomTimer;
    u8 magicRoomTimer;
    u8 trickRoomTimer;
    u8 terrainTimer;
    u8 gravityTimer;
    u8 fairyLockTimer;
};

struct WishFutureKnock
{
    u8 futureSightCounter[MAX_BATTLERS_COUNT];
    u8 futureSightBattlerIndex[MAX_BATTLERS_COUNT];
    u8 futureSightPartyIndex[MAX_BATTLERS_COUNT];
    u16 futureSightMove[MAX_BATTLERS_COUNT];
    u8 wishCounter[MAX_BATTLERS_COUNT];
    u8 wishPartyId[MAX_BATTLERS_COUNT];
    u8 weatherDuration;
    u8 knockedOffMons[NUM_BATTLE_SIDES]; // Each battler is represented by a bit.
};

struct AI_SavedBattleMon
{
    u16 ability;
    u16 moves[MAX_MON_MOVES];
    u16 heldItem;
    u16 species:15;
    u16 saved:1;
    u8 types[3];
};

struct AiPartyMon
{
    u16 species;
    u16 item;
    u16 heldEffect;
    u16 ability;
    u16 gender;
    u16 level;
    u16 moves[MAX_MON_MOVES];
    u32 status;
    bool8 isFainted;
    bool8 wasSentInBattle;
    u8 switchInCount; // Counts how many times this Pokemon has been sent out or switched into in a battle.
};

struct AIPartyData // Opposing battlers - party mons.
{
    struct AiPartyMon mons[NUM_BATTLE_SIDES][PARTY_SIZE]; // 2 parties(player, opponent). Used to save information on opposing party.
    u8 count[NUM_BATTLE_SIDES];
};

struct SwitchinCandidate
{
    struct BattlePokemon battleMon;
    bool8 hypotheticalStatus;
};

struct SimulatedDamage
{
    s32 expected;
    s32 minimum;
};

// Ai Data used when deciding which move to use, computed only once before each turn's start.
struct AiLogicData
{
    u16 abilities[MAX_BATTLERS_COUNT];
    u16 items[MAX_BATTLERS_COUNT];
    u16 holdEffects[MAX_BATTLERS_COUNT];
    u8 holdEffectParams[MAX_BATTLERS_COUNT];
    u16 predictedMoves[MAX_BATTLERS_COUNT];
    u8 hpPercents[MAX_BATTLERS_COUNT];
    u16 partnerMove;
    u16 speedStats[MAX_BATTLERS_COUNT]; // Speed stats for all battles, calculated only once, same way as damages
    struct SimulatedDamage simulatedDmg[MAX_BATTLERS_COUNT][MAX_BATTLERS_COUNT][MAX_MON_MOVES]; // attacker, target, moveIndex
    u8 effectiveness[MAX_BATTLERS_COUNT][MAX_BATTLERS_COUNT][MAX_MON_MOVES]; // attacker, target, moveIndex
    u8 moveAccuracy[MAX_BATTLERS_COUNT][MAX_BATTLERS_COUNT][MAX_MON_MOVES]; // attacker, target, moveIndex
    u8 moveLimitations[MAX_BATTLERS_COUNT];
    bool8 shouldSwitchMon; // Because all available moves have no/little effect. Each bit per battler.
    u8 monToSwitchId[MAX_BATTLERS_COUNT]; // ID of the mon to switch.
    bool8 weatherHasEffect; // The same as WEATHER_HAS_EFFECT. Stored here, so it's called only once.
    u8 mostSuitableMonId[MAX_BATTLERS_COUNT]; // Stores result of GetMostSuitableMonToSwitchInto, which decides which generic mon the AI would switch into if they decide to switch. This can be overruled by specific mons found in ShouldSwitch; the final resulting mon is stored in AI_monToSwitchIntoId.
    struct SwitchinCandidate switchinCandidate; // Struct used for deciding which mon to switch to in battle_ai_switch_items.c
    bool8 shouldTerastal[MAX_BATTLERS_COUNT];
    bool8 shouldDynamax[MAX_BATTLERS_COUNT];
};

struct AI_ThinkingStruct
{
    u8 aiState;
    u8 movesetIndex;
    u16 moveConsidered;
    s32 score[MAX_MON_MOVES];
    u32 funcResult;
    u32 aiFlags[MAX_BATTLERS_COUNT];
    u8 aiAction;
    u8 aiLogicId;
    struct AI_SavedBattleMon saved[MAX_BATTLERS_COUNT];
};

#define AI_MOVE_HISTORY_COUNT 3

struct BattleHistory
{
    u16 abilities[MAX_BATTLERS_COUNT];
    u8 itemEffects[MAX_BATTLERS_COUNT];
    u16 usedMoves[MAX_BATTLERS_COUNT][MAX_MON_MOVES];
    u16 moveHistory[MAX_BATTLERS_COUNT][AI_MOVE_HISTORY_COUNT]; // 3 last used moves for each battler
    u8 moveHistoryIndex[MAX_BATTLERS_COUNT];
    u16 trainerItems[MAX_BATTLERS_COUNT];
    u8 itemsNo;
    u16 heldItems[MAX_BATTLERS_COUNT];
};

struct BattleScriptsStack
{
    const u8 *ptr[8];
    u8 size;
};

struct BattleCallbacksStack
{
    void (*function[8])(void);
    u8 size;
};

struct StatsArray
{
    u16 stats[NUM_STATS];
};

struct BattleResources
{
    struct SecretBase* secretBase;
    struct ResourceFlags *flags;
    struct BattleScriptsStack* battleScriptsStack;
    struct BattleCallbacksStack* battleCallbackStack;
    struct StatsArray* beforeLvlUp;
    struct AI_ThinkingStruct *ai;
    struct AiLogicData *aiData;
    struct AIPartyData *aiParty;
    struct BattleHistory *battleHistory;
    u8 bufferA[MAX_BATTLERS_COUNT][0x200];
    u8 bufferB[MAX_BATTLERS_COUNT][0x200];
    u8 transferBuffer[0x100];
};

#define AI_THINKING_STRUCT ((struct AI_ThinkingStruct *)(gBattleResources->ai))
#define AI_DATA ((struct AiLogicData *)(gBattleResources->aiData))
#define AI_PARTY ((struct AIPartyData *)(gBattleResources->aiParty))
#define BATTLE_HISTORY ((struct BattleHistory *)(gBattleResources->battleHistory))

struct BattleResults
{
    u8 playerFaintCounter;    // 0x0
    u8 opponentFaintCounter;  // 0x1
    u8 playerSwitchesCounter; // 0x2
    u8 numHealingItemsUsed;   // 0x3
    u8 numRevivesUsed;        // 0x4
    u8 playerMonWasDamaged:1; // 0x5
    u8 caughtMonBall:4;       // 0x5
    u8 shinyWildMon:1;        // 0x5
    u16 playerMon1Species;    // 0x6
    u8 playerMon1Name[POKEMON_NAME_LENGTH + 1];    // 0x8
    u8 battleTurnCounter;     // 0x13
    u8 playerMon2Name[POKEMON_NAME_LENGTH + 1];    // 0x14
    u8 pokeblockThrows;       // 0x1F
    u16 lastOpponentSpecies;  // 0x20
    u16 lastUsedMovePlayer;   // 0x22
    u16 lastUsedMoveOpponent; // 0x24
    u16 playerMon2Species;    // 0x26
    u16 caughtMonSpecies;     // 0x28
    u8 caughtMonNick[POKEMON_NAME_LENGTH + 1];     // 0x2A
    u8 filler35;           // 0x35
    u8 catchAttempts[POKEBALL_COUNT];     // 0x36
};

struct BattleTv_Side
{
    u32 spikesMonId:3;
    u32 reflectMonId:3;
    u32 lightScreenMonId:3;
    u32 safeguardMonId:3;
    u32 mistMonId:3;
    u32 futureSightMonId:3;
    u32 doomDesireMonId:3;
    u32 perishSongMonId:3;
    u32 wishMonId:3;
    u32 grudgeMonId:3;
    u32 usedMoveSlot:2;
    u32 spikesMoveSlot:2;
    u32 reflectMoveSlot:2;
    u32 lightScreenMoveSlot:2;
    u32 safeguardMoveSlot:2;
    u32 mistMoveSlot:2;
    u32 futureSightMoveSlot:2;
    u32 doomDesireMoveSlot:2;
    u32 perishSongMoveSlot:2;
    u32 wishMoveSlot:2;
    u32 grudgeMoveSlot:2;
    u32 destinyBondMonId:3;
    u32 destinyBondMoveSlot:2;
    u32 faintCause:4;
    u32 faintCauseMonId:3;
    u32 explosion:1;
    u32 explosionMoveSlot:2;
    u32 explosionMonId:3;
    u32 perishSong:1;
};

struct BattleTv_Position
{
    u32 curseMonId:3;
    u32 leechSeedMonId:3;
    u32 nightmareMonId:3;
    u32 wrapMonId:3;
    u32 attractMonId:3;
    u32 confusionMonId:3;
    u32 curseMoveSlot:2;
    u32 leechSeedMoveSlot:2;
    u32 nightmareMoveSlot:2;
    u32 wrapMoveSlot:2;
    u32 attractMoveSlot:2;
    u32 confusionMoveSlot:2;
    u32 waterSportMoveSlot:2;
    u32 waterSportMonId:3;
    u32 mudSportMonId:3;
    u32 mudSportMoveSlot:2;
    u32 ingrainMonId:3;
    u32 ingrainMoveSlot:2;
    u32 attackedByMonId:3;
    u32 attackedByMoveSlot:2;
};

struct BattleTv_Mon
{
    u32 psnMonId:3;
    u32 badPsnMonId:3;
    u32 brnMonId:3;
    u32 prlzMonId:3;
    u32 slpMonId:3;
    u32 frzMonId:3;
    u32 psnMoveSlot:2;
    u32 badPsnMoveSlot:2;
    u32 brnMoveSlot:2;
    u32 prlzMoveSlot:2;
    u32 slpMoveSlot:2;
    u32 frzMoveSlot:2;
};

struct BattleTv
{
    struct BattleTv_Mon mon[NUM_BATTLE_SIDES][PARTY_SIZE];
    struct BattleTv_Position pos[NUM_BATTLE_SIDES][2]; // [side][flank]
    struct BattleTv_Side side[NUM_BATTLE_SIDES];
};

struct BattleTvMovePoints
{
    s16 points[2][PARTY_SIZE * 4];
};

struct LinkBattlerHeader
{
    u8 versionSignatureLo;
    u8 versionSignatureHi;
    u8 vsScreenHealthFlagsLo;
    u8 vsScreenHealthFlagsHi;
    struct BattleEnigmaBerry battleEnigmaBerry;
};

struct MegaEvolutionData
{
    u8 toEvolve; // As flags using gBitTable.
    bool8 alreadyEvolved[4]; // Array id is used for mon position.
    u8 battlerId;
    bool8 playerSelect;
    u8 triggerSpriteId;
};

struct UltraBurstData
{
    u8 toBurst; // As flags using gBitTable.
    bool8 alreadyBursted[4]; // Array id is used for mon position.
    u8 battlerId;
    bool8 playerSelect;
    u8 triggerSpriteId;
};

struct Illusion
{
    u8 on;
    u8 set;
    u8 broken;
    u8 partyId;
    struct Pokemon *mon;
};

struct ZMoveData
{
    u8 viable:1;    // current move can become a z move
    u8 viewing:1;  // if player is viewing the z move name instead of regular moves
    u8 active:1;   // is z move being used this turn
    u8 zStatusActive:1;
    u8 healReplacement:1;
    u8 activeCategory:2;  // active z move category
    u8 zUnused:1;
    u8 triggerSpriteId;
    u8 possibleZMoves[MAX_BATTLERS_COUNT];
    u16 chosenZMove;  // z move of move cursor is on
    u8 effect;
    u8 used[MAX_BATTLERS_COUNT];   //one per bank for multi-battles
    u16 toBeUsed[MAX_BATTLERS_COUNT];  // z moves per battler to be used
    u16 baseMoves[MAX_BATTLERS_COUNT];
    u8 categories[MAX_BATTLERS_COUNT];
};

struct DynamaxData
{
    bool8 playerSelect;
    u8 triggerSpriteId;
    u8 toDynamax; // flags using gBitTable
    bool8 alreadyDynamaxed[NUM_BATTLE_SIDES];
    bool8 dynamaxed[MAX_BATTLERS_COUNT];
    u8 dynamaxTurns[MAX_BATTLERS_COUNT];
    u8 usingMaxMove[MAX_BATTLERS_COUNT];
    u8 activeCategory;
    u8 categories[MAX_BATTLERS_COUNT];
    u16 baseMove[MAX_BATTLERS_COUNT]; // base move of Max Move
    u16 lastUsedBaseMove;
    u16 levelUpHP;
};

struct TeraData
{
    bool8 toTera; // flags using gBitTable
    bool8 isTerastallized[NUM_BATTLE_SIDES]; // stored as a bitfield for each side's party members
    bool8 alreadyTerastallized[MAX_BATTLERS_COUNT];
    bool8 playerSelect;
    u32 stellarBoostFlags[NUM_BATTLE_SIDES]; // stored as a bitfield of flags for all types for each side
    u8 triggerSpriteId;
    u8 indicatorSpriteId[MAX_BATTLERS_COUNT];
};

struct LostItem
{
    u16 originalItem:15;
    u16 stolen:1;
};

#if HQ_RANDOM == TRUE
struct BattleVideo {
    u32 battleTypeFlags;
    rng_value_t rngSeed;
};
#endif

struct BattleStruct
{
    u8 turnEffectsTracker;
    u8 turnEffectsBattlerId;
    u8 turnCountersTracker;
    u16 wrappedMove[MAX_BATTLERS_COUNT];
    u16 moveTarget[MAX_BATTLERS_COUNT];
    u32 expShareExpValue;
    u32 expValue;
    u8 expGettersOrder[PARTY_SIZE]; // First battlers which were sent out, then via exp-share
    u8 expGetterMonId;
    u8 expOrderId:3;
    u8 expGetterBattlerId:2;
    u8 teamGotExpMsgPrinted:1; // The 'Rest of your team got msg' has been printed.
    u8 givenExpMons; // Bits for enemy party's pokemon that gave exp to player's party.
    u8 expSentInMons; // As bits for player party mons - not including exp share mons.
    u8 wildVictorySong;
    u8 dynamicMoveType;
    u8 wrappedBy[MAX_BATTLERS_COUNT];
    u8 focusPunchBattlers; // as bits
    u8 battlerPreventingSwitchout;
    u8 moneyMultiplier:6;
    u8 moneyMultiplierItem:1;
    u8 moneyMultiplierMove:1;
    u8 savedTurnActionNumber;
    u8 switchInAbilitiesCounter;
    u8 faintedActionsState;
    u8 faintedActionsBattlerId;
    u8 scriptPartyIdx; // for printing the nickname
    bool8 selectionScriptFinished[MAX_BATTLERS_COUNT];
    u8 battlerPartyIndexes[MAX_BATTLERS_COUNT];
    u8 monToSwitchIntoId[MAX_BATTLERS_COUNT];
    u8 battlerPartyOrders[MAX_BATTLERS_COUNT][PARTY_SIZE / 2];
    u8 runTries;
    u8 caughtMonNick[POKEMON_NAME_LENGTH + 1];
    u8 safariGoNearCounter;
    u8 safariPkblThrowCounter;
    u8 safariEscapeFactor;
    u8 safariCatchFactor;
    u8 linkBattleVsSpriteId_V; // The letter "V"
    u8 linkBattleVsSpriteId_S; // The letter "S"
    u8 formToChangeInto;
    u8 chosenMovePositions[MAX_BATTLERS_COUNT];
    u8 stateIdAfterSelScript[MAX_BATTLERS_COUNT];
    u8 prevSelectedPartySlot;
    u8 stringMoveType;
    u8 absentBattlerFlags;
    u8 palaceFlags; // First 4 bits are "is <= 50% HP and not asleep" for each battler, last 4 bits are selected moves to pass to AI
    u8 field_93; // related to choosing pokemon?
    u8 wallyBattleState;
    u8 wallyMovesState;
    u8 wallyWaitFrames;
    u8 wallyMoveFrames;
    u16 lastTakenMove[MAX_BATTLERS_COUNT]; // Last move that a battler was hit with.
    u16 hpOnSwitchout[NUM_BATTLE_SIDES];
    u32 savedBattleTypeFlags;
    u16 abilityPreventingSwitchout;
    u8 hpScale;
    u16 synchronizeMoveEffect;
    bool8 anyMonHasTransformed;
    void (*savedCallback)(void);
    u16 usedHeldItems[PARTY_SIZE][NUM_BATTLE_SIDES]; // For each party member and side. For harvest, recycle
    u16 chosenItem[MAX_BATTLERS_COUNT];
    u16 choicedMove[MAX_BATTLERS_COUNT];
    u16 changedItems[MAX_BATTLERS_COUNT];
    u8 switchInItemsCounter;
    u8 arenaTurnCounter;
    u8 turnSideTracker;
    u16 lastTakenMoveFrom[MAX_BATTLERS_COUNT][MAX_BATTLERS_COUNT]; // a 2-D array [target][attacker]
    union {
        struct LinkBattlerHeader linkBattlerHeader;

        #if HQ_RANDOM == FALSE
        u32 battleVideo[2];
        #else
        struct BattleVideo battleVideo;
        #endif
    } multiBuffer;
    u8 wishPerishSongState;
    u8 wishPerishSongBattlerId;
    u8 aiCalcInProgress:1;
    u8 overworldWeatherDone:1;
    u8 startingStatusDone:1;
    u8 isAtkCancelerForCalledMove:1; // Certain cases in atk canceler should only be checked once, when the original move is called, however others need to be checked the twice.
    u8 terrainDone:1;
    u8 startingStatus; // status to apply at battle start. defined in constants/battle.h
    u8 startingStatusTimer;
    u8 atkCancellerTracker;
    struct BattleTvMovePoints tvMovePoints;
    struct BattleTv tv;
    u8 AI_monToSwitchIntoId[MAX_BATTLERS_COUNT];
    s8 arenaMindPoints[2];
    s8 arenaSkillPoints[2];
    u16 arenaStartHp[2];
    u8 arenaLostPlayerMons; // Bits for party member, lost as in referee's decision, not by fainting.
    u8 arenaLostOpponentMons;
    u8 alreadyStatusedMoveAttempt; // As bits for battlers; For example when using Thunder Wave on an already paralyzed Pokémon.
    u8 debugBattler;
    u8 magnitudeBasePower;
    u8 presentBasePower;
    u8 roostTypes[MAX_BATTLERS_COUNT][2];
    u8 savedBattlerTarget[5];
    u8 savedBattlerAttacker[5];
    u8 savedTargetCount:4;
    u8 savedAttackerCount:4;
    bool8 ateBoost[MAX_BATTLERS_COUNT];
    u8 activeAbilityPopUps; // as bits for each battler
    u8 abilityPopUpSpriteIds[MAX_BATTLERS_COUNT][2];    // two per battler
    bool8 throwingPokeBall;
    struct MegaEvolutionData mega;
    struct UltraBurstData burst;
    struct ZMoveData zmove;
    struct DynamaxData dynamax;
    struct TeraData tera;
    const u8 *trainerSlideMsg;
    bool8 trainerSlideLowHpMsgDone;
    u8 introState;
    u8 ateBerry[2]; // array id determined by side, each party pokemon as bit
    u8 stolenStats[NUM_BATTLE_STATS]; // hp byte is used for which stats to raise, other inform about by how many stages
    u8 lastMoveFailed; // as bits for each battler, for the sake of Stomping Tantrum
    u8 lastMoveTarget[MAX_BATTLERS_COUNT]; // The last target on which each mon used a move, for the sake of Instruct
    u16 tracedAbility[MAX_BATTLERS_COUNT];
    u16 hpBefore[MAX_BATTLERS_COUNT]; // Hp of battlers before using a move. For Berserk and Anger Shell.
    bool8 spriteIgnore0Hp;
    struct Illusion illusion[MAX_BATTLERS_COUNT];
    s32 aiFinalScore[MAX_BATTLERS_COUNT][MAX_BATTLERS_COUNT][MAX_MON_MOVES]; // AI, target, moves to make debugging easier
    u8 aiMoveOrAction[MAX_BATTLERS_COUNT];
    u8 aiChosenTarget[MAX_BATTLERS_COUNT];
    u8 soulheartBattlerId;
    u8 friskedBattler; // Frisk needs to identify 2 battlers in double battles.
    bool8 friskedAbility; // If identifies two mons, show the ability pop-up only once.
    u8 sameMoveTurns[MAX_BATTLERS_COUNT]; // For Metronome, number of times the same moves has been SUCCESFULLY used.
    u16 moveEffect2; // For Knock Off
    u16 changedSpecies[NUM_BATTLE_SIDES][PARTY_SIZE]; // For forms when multiple mons can change into the same pokemon.
    u8 quickClawBattlerId;
    struct LostItem itemLost[PARTY_SIZE];  // Player's team that had items consumed or stolen (two bytes per party member)
    u8 forcedSwitch:4; // For each battler
    u8 additionalEffectsCounter:4; // A counter for the additionalEffects applied by the current move in Cmd_setadditionaleffects
    u8 blunderPolicy:1; // should blunder policy activate
    u8 swapDamageCategory:1; // Photon Geyser, Shell Side Arm, Light That Burns the Sky
    u8 bouncedMoveIsUsed:1;
    u8 ballSpriteIds[2];    // item gfx, window gfx
    u8 appearedInBattle; // Bitfield to track which Pokemon appeared in battle. Used for Burmy's form change
    u8 skyDropTargets[MAX_BATTLERS_COUNT]; // For Sky Drop, to account for if multiple Pokemon use Sky Drop in a double battle.
    // When using a move which hits multiple opponents which is then bounced by a target, we need to make sure, the move hits both opponents, the one with bounce, and the one without.
    u8 attackerBeforeBounce:2;
    u8 beatUpSlot:3;
    bool8 hitSwitchTargetFailed:1;
    bool8 effectsBeforeUsingMoveDone:1; // Mega Evo and Focus Punch/Shell Trap effects.
    u8 targetsDone[MAX_BATTLERS_COUNT]; // Each battler as a bit.
    u16 overwrittenAbilities[MAX_BATTLERS_COUNT];    // abilities overwritten during battle (keep separate from battle history in case of switching)
    bool8 allowedToChangeFormInWeather[PARTY_SIZE][NUM_BATTLE_SIDES]; // For each party member and side, used by Ice Face.
    u8 battleBondTransformed[NUM_BATTLE_SIDES]; // Bitfield for each party.
    u8 storedHealingWish:4; // Each battler as a bit.
    u8 storedLunarDance:4; // Each battler as a bit.
    u8 bonusCritStages[MAX_BATTLERS_COUNT]; // G-Max Chi Strike boosts crit stages of allies.
    u8 itemPartyIndex[MAX_BATTLERS_COUNT];
    u8 itemMoveIndex[MAX_BATTLERS_COUNT];
    u8 trainerSlideFirstCriticalHitMsgState:2;
    u8 trainerSlideFirstSuperEffectiveHitMsgState:2;
    u8 trainerSlideFirstSTABMoveMsgState:2;
    u8 trainerSlidePlayerMonUnaffectedMsgState:2;
    u8 trainerSlideHalfHpMsgDone:1;
    u8 trainerSlideMegaEvolutionMsgDone:1;
    u8 trainerSlideZMoveMsgDone:1;
    u8 trainerSlideBeforeFirstTurnMsgDone:1;
    u8 trainerSlideDynamaxMsgDone:1;
    u8 pledgeMove:1;
    u8 isSkyBattle:1;
    u8 poisonPuppeteerConfusion:1;
    u32 aiDelayTimer; // Counts number of frames AI takes to choose an action.
    u32 aiDelayFrames; // Number of frames it took to choose an action.
    u8 timesGotHit[NUM_BATTLE_SIDES][PARTY_SIZE];
    u8 enduredDamage;
    u8 transformZeroToHero[NUM_BATTLE_SIDES];
    u8 stickySyrupdBy[MAX_BATTLERS_COUNT];
    u8 intrepidSwordBoost[NUM_BATTLE_SIDES];
    u8 dauntlessShieldBoost[NUM_BATTLE_SIDES];
    u8 supersweetSyrup[NUM_BATTLE_SIDES];
    u8 supremeOverlordCounter[MAX_BATTLERS_COUNT];
    u8 quickClawRandom[MAX_BATTLERS_COUNT];
    u8 quickDrawRandom[MAX_BATTLERS_COUNT];
<<<<<<< HEAD
    u8 boosterEnergyActivates;
    u8 distortedTypeMatchups;
=======
    u8 shellSideArmCategory[MAX_BATTLERS_COUNT][MAX_BATTLERS_COUNT];
>>>>>>> c2ca22d4
};

// The palaceFlags member of struct BattleStruct contains 1 flag per move to indicate which moves the AI should consider,
// and 1 flag per battler to indicate whether the battler is awake and at <= 50% HP (which affects move choice).
// The assert below is to ensure palaceFlags is large enough to store these flags without overlap.
STATIC_ASSERT(sizeof(((struct BattleStruct *)0)->palaceFlags) * 8 >= MAX_BATTLERS_COUNT + MAX_MON_MOVES, PalaceFlagsTooSmall)

#define DYNAMIC_TYPE_MASK                 ((1 << 6) - 1)
#define F_DYNAMIC_TYPE_IGNORE_PHYSICALITY  (1 << 6) // If set, the dynamic type's physicality won't be used for certain move effects.
#define F_DYNAMIC_TYPE_SET                 (1 << 7) // Set for all dynamic types to distinguish a dynamic type of Normal (0) from no dynamic type.

#define GET_MOVE_TYPE(move, typeArg)                                  \
{                                                                     \
    if (gBattleStruct->dynamicMoveType)                               \
        typeArg = gBattleStruct->dynamicMoveType & DYNAMIC_TYPE_MASK; \
    else                                                              \
        typeArg = gMovesInfo[move].type;                            \
}

#define IS_MOVE_PHYSICAL(move)(GetBattleMoveCategory(move) == DAMAGE_CATEGORY_PHYSICAL)
#define IS_MOVE_SPECIAL(move)(GetBattleMoveCategory(move) == DAMAGE_CATEGORY_SPECIAL)
#define IS_MOVE_STATUS(move)(gMovesInfo[move].category == DAMAGE_CATEGORY_STATUS)

#define IS_MOVE_RECOIL(move)(gMovesInfo[move].recoil > 0 || gMovesInfo[move].effect == EFFECT_RECOIL_IF_MISS)

#define BATTLER_MAX_HP(battlerId)(gBattleMons[battlerId].hp == gBattleMons[battlerId].maxHP)
#define TARGET_TURN_DAMAGED ((gSpecialStatuses[gBattlerTarget].physicalDmg != 0 || gSpecialStatuses[gBattlerTarget].specialDmg != 0) || (gBattleStruct->enduredDamage & gBitTable[gBattlerTarget]))
#define BATTLER_TURN_DAMAGED(battlerId) ((gSpecialStatuses[battlerId].physicalDmg != 0 || gSpecialStatuses[battlerId].specialDmg != 0) || (gBattleStruct->enduredDamage & gBitTable[battler]))

#define IS_BATTLER_OF_TYPE(battlerId, type)((GetBattlerType(battlerId, 0, FALSE) == type || GetBattlerType(battlerId, 1, FALSE) == type || (GetBattlerType(battlerId, 2, FALSE) != TYPE_MYSTERY && GetBattlerType(battlerId, 2, FALSE) == type)))
#define IS_BATTLER_OF_BASE_TYPE(battlerId, type)((GetBattlerType(battlerId, 0, TRUE) == type || GetBattlerType(battlerId, 1, TRUE) == type || (GetBattlerType(battlerId, 2, TRUE) != TYPE_MYSTERY && GetBattlerType(battlerId, 2, TRUE) == type)))
#define IS_BATTLER_TYPELESS(battlerId)(GetBattlerType(battlerId, 0, FALSE) == TYPE_MYSTERY && GetBattlerType(battlerId, 1, FALSE) == TYPE_MYSTERY && GetBattlerType(battlerId, 2, FALSE) == TYPE_MYSTERY)

#define SET_BATTLER_TYPE(battlerId, type)           \
{                                                   \
    gBattleMons[battlerId].type1 = type;            \
    gBattleMons[battlerId].type2 = type;            \
    gBattleMons[battlerId].type3 = TYPE_MYSTERY;    \
}

#define RESTORE_BATTLER_TYPE(battlerId)                                                     \
{                                                                                           \
    gBattleMons[battlerId].type1 = gSpeciesInfo[gBattleMons[battlerId].species].types[0];   \
    gBattleMons[battlerId].type2 = gSpeciesInfo[gBattleMons[battlerId].species].types[1];   \
    gBattleMons[battlerId].type3 = TYPE_MYSTERY;                                            \
}

#define IS_BATTLER_PROTECTED(battlerId)(gProtectStructs[battlerId].protected                                           \
                                        || gSideStatuses[GetBattlerSide(battlerId)] & SIDE_STATUS_WIDE_GUARD           \
                                        || gSideStatuses[GetBattlerSide(battlerId)] & SIDE_STATUS_QUICK_GUARD          \
                                        || gSideStatuses[GetBattlerSide(battlerId)] & SIDE_STATUS_CRAFTY_SHIELD        \
                                        || gSideStatuses[GetBattlerSide(battlerId)] & SIDE_STATUS_MAT_BLOCK            \
                                        || gProtectStructs[battlerId].spikyShielded                                    \
                                        || gProtectStructs[battlerId].kingsShielded                                    \
                                        || gProtectStructs[battlerId].banefulBunkered                                  \
                                        || gProtectStructs[battlerId].burningBulwarked                                 \
                                        || gProtectStructs[battlerId].obstructed                                       \
                                        || gProtectStructs[battlerId].silkTrapped)

#define GET_STAT_BUFF_ID(n)((n & 7))              // first three bits 0x1, 0x2, 0x4
#define GET_STAT_BUFF_VALUE_WITH_SIGN(n)((n & 0xF8))
#define GET_STAT_BUFF_VALUE(n)(((n >> 3) & 0xF))      // 0x8, 0x10, 0x20, 0x40
#define STAT_BUFF_NEGATIVE 0x80                     // 0x80, the sign bit

#define SET_STAT_BUFF_VALUE(n)((((n) << 3) & 0xF8))

#define SET_STATCHANGER(statId, stage, goesDown)(gBattleScripting.statChanger = (statId) + ((stage) << 3) + (goesDown << 7))
#define SET_STATCHANGER2(dst, statId, stage, goesDown)(dst = (statId) + ((stage) << 3) + (goesDown << 7))

// NOTE: The members of this struct have hard-coded offsets
//       in include/constants/battle_script_commands.h
struct BattleScripting
{
    s32 painSplitHp;
    s32 bideDmg;
    u8 multihitString[6];
    bool8 expOnCatch;
    u8 unused;
    u8 animArg1;
    u8 animArg2;
    u16 savedStringId;
    u8 moveendState;
    u8 savedStatChanger; // For further use, if attempting to change stat two times(ex. Moody)
    u8 shiftSwitched; // When the game tells you the next enemy's pokemon and you switch. Option for noobs but oh well.
    u8 battler;
    u8 animTurn;
    u8 animTargetsHit;
    u8 statChanger;
    bool8 statAnimPlayed;
    u8 getexpState;
    u8 battleStyle;
    u8 drawlvlupboxState;
    u8 learnMoveState;
    u8 savedBattler;
    u8 reshowMainState;
    u8 reshowHelperState;
    u8 levelUpHP;
    u8 windowsType; // B_WIN_TYPE_*
    u8 multiplayerId;
    u8 specialTrainerBattleType;
    bool8 monCaught;
    s32 savedDmg;
    u16 savedMoveEffect; // For moves hitting multiple targets.
    u16 moveEffect;
    u16 multihitMoveEffect;
    u8 illusionNickHack; // To properly display nick in STRINGID_ENEMYABOUTTOSWITCHPKMN.
    bool8 fixedPopup;   // Force ability popup to stick until manually called back
    u16 abilityPopupOverwrite;
    u8 switchCase;  // Special switching conditions, eg. red card
    u8 overrideBerryRequirements;
    u8 stickyWebStatDrop; // To prevent Defiant activating on a Court Change'd Sticky Web
};

struct BattleSpriteInfo
{
    u16 invisible:1; // 0x1
    u16 lowHpSong:1; // 0x2
    u16 behindSubstitute:1; // 0x4
    u16 flag_x8:1; // 0x8
    u16 hpNumbersNoBars:1; // 0x10
    u16 transformSpecies;
};

struct BattleAnimationInfo
{
    u16 animArg; // to fill up later
    u8 field_2;
    u8 field_3;
    u8 field_4;
    u8 field_5;
    u8 field_6;
    u8 field_7;
    u8 ballThrowCaseId:6;
    u8 isCriticalCapture:1;
    u8 criticalCaptureSuccess:1;
    u8 introAnimActive:1;
    u8 wildMonInvisible:1;
    u8 field_9_x1C:3;
    u8 field_9_x20:1;
    u8 field_9_x40:1;
    u8 field_9_x80:1;
    u8 numBallParticles;
    u8 field_B;
    s16 ballSubpx;
    u8 field_E;
    u8 field_F;
};

struct BattleHealthboxInfo
{
    u8 partyStatusSummaryShown:1;
    u8 healthboxIsBouncing:1;
    u8 battlerIsBouncing:1;
    u8 ballAnimActive:1; // 0x8
    u8 statusAnimActive:1; // x10
    u8 animFromTableActive:1; // x20
    u8 specialAnimActive:1; // x40
    u8 triedShinyMonAnim:1;
    u8 finishedShinyMonAnim:1;
    u8 opponentDrawPartyStatusSummaryDelay:4;
    u8 bgmRestored:1;
    u8 waitForCry:1;
    u8 healthboxSlideInStarted:1;
    u8 healthboxBounceSpriteId;
    u8 battlerBounceSpriteId;
    u8 animationState;
    u8 partyStatusDelayTimer;
    u8 matrixNum;
    u8 shadowSpriteId;
    u8 soundTimer;
    u8 introEndDelay;
    u8 field_A;
    u8 field_B;
};

struct BattleBarInfo
{
    u8 healthboxSpriteId;
    s32 maxValue;
    s32 oldValue;
    s32 receivedValue;
    s32 currValue;
};

struct BattleSpriteData
{
    struct BattleSpriteInfo *battlerData;
    struct BattleHealthboxInfo *healthBoxesData;
    struct BattleAnimationInfo *animationData;
    struct BattleBarInfo *battleBars;
};

#include "sprite.h"

struct MonSpritesGfx
{
    void *firstDecompressed; // ptr to the decompressed sprite of the first Pokémon
    u8 *spritesGfx[MAX_BATTLERS_COUNT];
    struct SpriteTemplate templates[MAX_BATTLERS_COUNT];
    struct SpriteFrameImage frameImages[MAX_BATTLERS_COUNT][MAX_MON_PIC_FRAMES];
    u8 *barFontGfx;
    u16 *buffer;
};

struct QueuedStatBoost
{
    u8 stats;   // bitfield for each battle stat that is set if the stat changes
    s8 statChanges[NUM_BATTLE_STATS - 1];    // highest bit being set decreases the stat
}; /* size = 8 */

// All battle variables are declared in battle_main.c
extern u16 gBattle_BG0_X;
extern u16 gBattle_BG0_Y;
extern u16 gBattle_BG1_X;
extern u16 gBattle_BG1_Y;
extern u16 gBattle_BG2_X;
extern u16 gBattle_BG2_Y;
extern u16 gBattle_BG3_X;
extern u16 gBattle_BG3_Y;
extern u16 gBattle_WIN0H;
extern u16 gBattle_WIN0V;
extern u16 gBattle_WIN1H;
extern u16 gBattle_WIN1V;
extern u8 gDisplayedStringBattle[425];
extern u8 gBattleTextBuff1[TEXT_BUFF_ARRAY_COUNT];
extern u8 gBattleTextBuff2[TEXT_BUFF_ARRAY_COUNT];
extern u8 gBattleTextBuff3[TEXT_BUFF_ARRAY_COUNT + 13]; //to handle stupidly large z move names
extern u32 gBattleTypeFlags;
extern u8 gBattleTerrain;
extern u8 *gBattleAnimBgTileBuffer;
extern u8 *gBattleAnimBgTilemapBuffer;
extern u32 gBattleControllerExecFlags;
extern u8 gBattlersCount;
extern u16 gBattlerPartyIndexes[MAX_BATTLERS_COUNT];
extern u8 gBattlerPositions[MAX_BATTLERS_COUNT];
extern u8 gActionsByTurnOrder[MAX_BATTLERS_COUNT];
extern u8 gBattlerByTurnOrder[MAX_BATTLERS_COUNT];
extern u8 gCurrentTurnActionNumber;
extern u8 gCurrentActionFuncId;
extern struct BattlePokemon gBattleMons[MAX_BATTLERS_COUNT];
extern u8 gBattlerSpriteIds[MAX_BATTLERS_COUNT];
extern u8 gCurrMovePos;
extern u8 gChosenMovePos;
extern u16 gCurrentMove;
extern u16 gChosenMove;
extern u16 gCalledMove;
extern s32 gBattleMoveDamage;
extern s32 gHpDealt;
extern s32 gBideDmg[MAX_BATTLERS_COUNT];
extern u16 gLastUsedItem;
extern u16 gLastUsedAbility;
extern u8 gBattlerAttacker;
extern u8 gBattlerTarget;
extern u8 gBattlerFainted;
extern u8 gEffectBattler;
extern u8 gPotentialItemEffectBattler;
extern u8 gAbsentBattlerFlags;
extern u8 gIsCriticalHit;
extern u8 gMultiHitCounter;
extern const u8 *gBattlescriptCurrInstr;
extern u8 gChosenActionByBattler[MAX_BATTLERS_COUNT];
extern const u8 *gSelectionBattleScripts[MAX_BATTLERS_COUNT];
extern const u8 *gPalaceSelectionBattleScripts[MAX_BATTLERS_COUNT];
extern u16 gLastPrintedMoves[MAX_BATTLERS_COUNT];
extern u16 gLastMoves[MAX_BATTLERS_COUNT];
extern u16 gLastLandedMoves[MAX_BATTLERS_COUNT];
extern u16 gLastHitByType[MAX_BATTLERS_COUNT];
extern u16 gLastResultingMoves[MAX_BATTLERS_COUNT];
extern u16 gLockedMoves[MAX_BATTLERS_COUNT];
extern u16 gLastUsedMove;
extern u8 gLastHitBy[MAX_BATTLERS_COUNT];
extern u16 gChosenMoveByBattler[MAX_BATTLERS_COUNT];
extern u16 gMoveResultFlags;
extern u32 gHitMarker;
extern u8 gBideTarget[MAX_BATTLERS_COUNT];
extern u32 gSideStatuses[NUM_BATTLE_SIDES];
extern struct SideTimer gSideTimers[NUM_BATTLE_SIDES];
extern u32 gStatuses3[MAX_BATTLERS_COUNT];
extern u32 gStatuses4[MAX_BATTLERS_COUNT];
extern struct DisableStruct gDisableStructs[MAX_BATTLERS_COUNT];
extern u16 gPauseCounterBattle;
extern u16 gPaydayMoney;
extern u8 gBattleCommunication[BATTLE_COMMUNICATION_ENTRIES_COUNT];
extern u8 gBattleOutcome;
extern struct ProtectStruct gProtectStructs[MAX_BATTLERS_COUNT];
extern struct SpecialStatus gSpecialStatuses[MAX_BATTLERS_COUNT];
extern u16 gBattleWeather;
extern struct WishFutureKnock gWishFutureKnock;
extern u16 gIntroSlideFlags;
extern u8 gSentPokesToOpponent[2];
extern struct BattleEnigmaBerry gEnigmaBerries[MAX_BATTLERS_COUNT];
extern struct BattleScripting gBattleScripting;
extern struct BattleStruct *gBattleStruct;
extern u8 *gLinkBattleSendBuffer;
extern u8 *gLinkBattleRecvBuffer;
extern struct BattleResources *gBattleResources;
extern u8 gActionSelectionCursor[MAX_BATTLERS_COUNT];
extern u8 gMoveSelectionCursor[MAX_BATTLERS_COUNT];
extern u8 gBattlerStatusSummaryTaskId[MAX_BATTLERS_COUNT];
extern u8 gBattlerInMenuId;
extern bool8 gDoingBattleAnim;
extern u32 gTransformedPersonalities[MAX_BATTLERS_COUNT];
extern bool8 gTransformedShininess[MAX_BATTLERS_COUNT];
extern u8 gPlayerDpadHoldFrames;
extern struct BattleSpriteData *gBattleSpritesDataPtr;
extern struct MonSpritesGfx *gMonSpritesGfxPtr;
extern u16 gBattleMovePower;
extern u16 gMoveToLearn;
extern u32 gFieldStatuses;
extern struct FieldTimer gFieldTimers;
extern u8 gBattlerAbility;
extern struct QueuedStatBoost gQueuedStatBoosts[MAX_BATTLERS_COUNT];
extern const struct BattleMoveEffect gBattleMoveEffects[];

extern void (*gPreBattleCallback1)(void);
extern void (*gBattleMainFunc)(void);
extern struct BattleResults gBattleResults;
extern u8 gLeveledUpInBattle;
extern u8 gHealthboxSpriteIds[MAX_BATTLERS_COUNT];
extern u8 gMultiUsePlayerCursor;
extern u8 gNumberOfMovesToChoose;
extern bool8 gHasFetchedBall;
extern u8 gLastUsedBall;
extern u16 gLastThrownBall;
extern u16 gBallToDisplay;
extern bool8 gLastUsedBallMenuPresent;
extern u8 gPartyCriticalHits[PARTY_SIZE];
extern u8 gCategoryIconSpriteId;

static inline u32 GetBattlerPosition(u32 battler)
{
    return gBattlerPositions[battler];
}

static inline u32 GetBattlerSide(u32 battler)
{
    return GetBattlerPosition(battler) & BIT_SIDE;
}

static inline struct Pokemon *GetSideParty(u32 side)
{
    return (side == B_SIDE_PLAYER) ? gPlayerParty : gEnemyParty;
}

static inline struct Pokemon *GetBattlerParty(u32 battler)
{
    return GetSideParty(GetBattlerSide(battler));
}

#endif // GUARD_BATTLE_H<|MERGE_RESOLUTION|>--- conflicted
+++ resolved
@@ -826,12 +826,9 @@
     u8 supremeOverlordCounter[MAX_BATTLERS_COUNT];
     u8 quickClawRandom[MAX_BATTLERS_COUNT];
     u8 quickDrawRandom[MAX_BATTLERS_COUNT];
-<<<<<<< HEAD
+    u8 shellSideArmCategory[MAX_BATTLERS_COUNT][MAX_BATTLERS_COUNT];
     u8 boosterEnergyActivates;
     u8 distortedTypeMatchups;
-=======
-    u8 shellSideArmCategory[MAX_BATTLERS_COUNT][MAX_BATTLERS_COUNT];
->>>>>>> c2ca22d4
 };
 
 // The palaceFlags member of struct BattleStruct contains 1 flag per move to indicate which moves the AI should consider,
