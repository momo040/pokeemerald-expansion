#ifndef GUARD_BATTLE_H
#define GUARD_BATTLE_H

// should they be included here or included individually by every file?
#include "constants/battle.h"
#include "constants/form_change_types.h"
#include "battle_main.h"
#include "battle_message.h"
#include "battle_util.h"
#include "battle_script_commands.h"
#include "battle_ai_switch_items.h"
#include "battle_gfx_sfx_util.h"
#include "battle_util2.h"
#include "battle_bg.h"
#include "pokeball.h"
#include "battle_debug.h"
#include "battle_dynamax.h"
#include "battle_terastal.h"
#include "battle_gimmick.h"
#include "generational_changes.h"
#include "move.h"
#include "random.h" // for rng_value_t
#include "trainer_slide.h"

// Helper for accessing command arguments and advancing gBattlescriptCurrInstr.
//
// For example accuracycheck is defined as:
//
//     .macro accuracycheck failInstr:req, move:req
//     .byte 0x1
//     .4byte \failInstr
//     .2byte \move
//     .endm
//
// Which corresponds to:
//
//     CMD_ARGS(const u8 *failInstr, u16 move);
//
// The arguments can be accessed as cmd->failInstr and cmd->move.
// gBattlescriptCurrInstr = cmd->nextInstr; advances to the next instruction.
#define CMD_ARGS(...) const struct __attribute__((packed)) { u8 opcode; RECURSIVELY(R_FOR_EACH(APPEND_SEMICOLON, __VA_ARGS__)) const u8 nextInstr[0]; } *const cmd UNUSED = (const void *)gBattlescriptCurrInstr
#define VARIOUS_ARGS(...) CMD_ARGS(u8 battler, u8 id, ##__VA_ARGS__)
#define NATIVE_ARGS(...) CMD_ARGS(void (*func)(void), ##__VA_ARGS__)

// Used to exclude moves learned temporarily by Transform or Mimic
#define MOVE_IS_PERMANENT(battler, moveSlot)                        \
   (!(gBattleMons[battler].volatiles.transformed)           \
 && !(gDisableStructs[battler].mimickedMoves & (1u << moveSlot)))

// Battle Actions
// These determine what each battler will do in a turn
#define B_ACTION_USE_MOVE               0
#define B_ACTION_USE_ITEM               1
#define B_ACTION_SWITCH                 2
#define B_ACTION_RUN                    3
#define B_ACTION_SAFARI_WATCH_CAREFULLY 4
#define B_ACTION_SAFARI_BALL            5
#define B_ACTION_SAFARI_POKEBLOCK       6
#define B_ACTION_SAFARI_GO_NEAR         7
#define B_ACTION_SAFARI_RUN             8
#define B_ACTION_WALLY_THROW            9
#define B_ACTION_EXEC_SCRIPT            10
#define B_ACTION_TRY_FINISH             11
#define B_ACTION_FINISHED               12
#define B_ACTION_CANCEL_PARTNER         12 // when choosing an action
#define B_ACTION_NOTHING_FAINTED        13 // when choosing an action
#define B_ACTION_UNK_14                 14
#define B_ACTION_DEBUG                  20
#define B_ACTION_THROW_BALL             21 // R to throw last used ball
#define B_ACTION_NONE                   0xFF

#define BATTLE_BUFFER_LINK_SIZE 0x1000

// Cleared each time a mon leaves the field, either by switching out or fainting
struct DisableStruct
{
    u32 transformedMonPersonality;
    bool8 transformedMonShininess;
    u16 disabledMove;
    u16 encoredMove;
    u8 protectUses:4;
    u8 stockpileCounter:4;
    s8 stockpileDef;
    s8 stockpileSpDef;
    s8 stockpileBeforeDef;
    s8 stockpileBeforeSpDef;
    u8 substituteHP;
    u8 encoredMovePos;
    u16 disableTimer;
    u16 encoreTimer;
    u16 perishSongTimer;
    u16 rolloutTimer;
    u16 rolloutTimerStartValue;
    u16 tauntTimer;
    u8 furyCutterCounter;
    u8 battlerPreventingEscape;
    u8 battlerWithSureHit;
    u8 isFirstTurn;
    u8 mimickedMoves:4;
    u8 chargeTimer:4;
    u8 rechargeTimer;
    u8 autotomizeCount;
    u16 slowStartTimer;
    u16 embargoTimer;
    u16 magnetRiseTimer;
    u16 telekinesisTimer;
    u16 healBlockTimer;
    u16 laserFocusTimer;
    u16 throatChopTimer;
    u8 wrapTurns;
    u16 syrupBombTimer;
    u16 tormentTimer; // used for G-Max Meltdown
    u8 usedMoves:4;
    u8 truantCounter:1;
    u8 truantSwitchInHack:1;
    u8 noRetreat:1;
    u8 tarShot:1;
    u8 octolock:1;
    u8 cudChew:1;
    u8 weatherAbilityDone:1;
    u8 terrainAbilityDone:1;
    u8 syrupBombIsShiny:1;
    u8 usedProteanLibero:1;
    u8 flashFireBoosted:1;
    u8 boosterEnergyActivated:1;
    u16 overwrittenAbility;   // abilities overwritten during battle (keep separate from battle history in case of switching)
    u8 roostActive:1;
    u8 unburdenActive:1;
    u8 neutralizingGas:1;
    u8 iceFaceActivationPrevention:1; // fixes hit escape move edge case
    u8 unnerveActivated:1; // Unnerve and As One (Unnerve part) activate only once per switch in
    u8 hazardsDone:1;
    u8 padding:1;
};

// Fully Cleared each turn after end turn effects are done. A few things are cleared before end turn effects
struct ProtectStruct
{
    u32 protected:7; // 126 protect options
    u32 endured:1;
    u32 noValidMoves:1;
    u32 helpingHand:1;
    u32 bounceMove:1;
    u32 stealMove:1;
    u32 nonVolatileStatusImmobility:1;
    u32 confusionSelfDmg:1;
    u32 chargingTurn:1;
    u32 fleeType:2; // 0: Normal, 1: FLEE_ITEM, 2: FLEE_ABILITY
    u32 unableToUseMove:1; // Not to be confused with HITMARKER_UNABLE_TO_USE_MOVE (It is questionable though if there is a difference. Needs further research)
    u32 notFirstStrike:1;
    u32 palaceUnableToUseMove:1;
    u32 powderSelfDmg:1;
    u32 statRaised:1;
    u32 usedCustapBerry:1;    // also quick claw
    u32 touchedProtectLike:1;
    u32 unused:8;
    // End of 32-bit bitfield
    u16 disableEjectPack:1;
    u16 tryEjectPack:1;
    u16 pranksterElevated:1;
    u16 quickDraw:1;
    u16 beakBlastCharge:1;
    u16 quash:1;
    u16 shellTrap:1;
    u16 eatMirrorHerb:1;
    u16 activateOpportunist:2; // 2 - to copy stats. 1 - stats copied (do not repeat). 0 - no stats to copy
    u16 usedAllySwitch:1;
    u16 lashOutAffected:1;
    u16 padding:4;
    // End of 16-bit bitfield
    u16 physicalDmg;
    u16 specialDmg;
    u8 physicalBattlerId;
    u8 specialBattlerId;
};

// Cleared at the start of HandleAction_ActionFinished
struct SpecialStatus
{
    s32 physicalDmg;
    s32 specialDmg;
    u8 changedStatsBattlerId; // Battler that was responsible for the latest stat change. Can be self.
    u8 statLowered:1;
    u8 lightningRodRedirected:1;
    u8 restoredBattlerSprite: 1;
    u8 faintedHasReplacement:1;
    u8 preventLifeOrbDamage:1; // So that Life Orb doesn't activate various effects.
    u8 afterYou:1;
    u8 enduredDamage:1;
    u8 stormDrainRedirected:1;
    // End of byte
    u8 switchInAbilityDone:1;
    u8 switchInItemDone:1;
    u8 instructedChosenTarget:3;
    u8 berryReduced:1;
    u8 announceNeutralizingGas:1;   // See Cmd_switchineffects
    u8 neutralizingGasRemoved:1;    // See VARIOUS_TRY_END_NEUTRALIZING_GAS
    // End of byte
    u8 gemParam;
    // End of byte
    u8 gemBoost:1;
    u8 rototillerAffected:1;  // to be affected by rototiller
    u8 parentalBondState:2;
    u8 multiHitOn:1;
    u8 distortedTypeMatchups:1;
    u8 teraShellAbilityDone:1;
    u8 criticalHit:1;
    // End of byte
    u8 dancerUsedMove:1;
    u8 dancerOriginalTarget:3;
    u8 unused:4;
    // End of byte
};

struct SideTimer
{
    u16 reflectTimer;
    u16 lightscreenTimer;
    u16 mistTimer;
    u16 safeguardTimer;
    u8 spikesAmount:4;
    u8 toxicSpikesAmount:4;
    u8 stickyWebBattlerId;
    u8 stickyWebBattlerSide; // Used for Court Change
    u16 auroraVeilTimer;
    u16 tailwindTimer;
    u16 luckyChantTimer;
    // Timers below this point are not swapped by Court Change
    u8 followmeTimer:4;
    u8 followmeTarget:3;
    u8 followmePowder:1; // Rage powder, does not affect grass type pokemon.
    u8 retaliateTimer;
    u16 damageNonTypesTimer;
    u8 damageNonTypesType;
    u16 rainbowTimer;
    u16 seaOfFireTimer;
    u16 swampTimer;
};

struct FieldTimer
{
    u16 mudSportTimer;
    u16 waterSportTimer;
    u16 wonderRoomTimer;
    u16 magicRoomTimer;
    u16 trickRoomTimer;
    u16 terrainTimer;
    u16 gravityTimer;
    u16 fairyLockTimer;
};

struct WishFutureKnock
{
    u16 futureSightCounter[MAX_BATTLERS_COUNT];
    u8 futureSightBattlerIndex[MAX_BATTLERS_COUNT];
    u8 futureSightPartyIndex[MAX_BATTLERS_COUNT];
    u16 futureSightMove[MAX_BATTLERS_COUNT];
    u16 wishCounter[MAX_BATTLERS_COUNT];
    u8 wishPartyId[MAX_BATTLERS_COUNT];
    u8 weatherDuration;
    u8 knockedOffMons[NUM_BATTLE_SIDES]; // Each battler is represented by a bit.
};

struct AI_SavedBattleMon
{
    u16 ability;
    u16 moves[MAX_MON_MOVES];
    u16 heldItem;
    u16 species:15;
    u16 saved:1;
    u8 types[3];
};

struct AiPartyMon
{
    u16 species;
    u16 item;
    u16 heldEffect;
    u16 ability;
    u16 level;
    u16 moves[MAX_MON_MOVES];
    u32 status;
    u8 switchInCount; // Counts how many times this Pokemon has been sent out or switched into in a battle.
    u8 gender:2;
    u8 isFainted:1;
    u8 wasSentInBattle:1;
    u8 padding:4;
};

struct AiPartyData // Opposing battlers - party mons.
{
    struct AiPartyMon mons[NUM_BATTLE_SIDES][PARTY_SIZE]; // 2 parties(player, opponent). Used to save information on opposing party.
    u8 count[NUM_BATTLE_SIDES];
};

struct SwitchinCandidate
{
    struct BattlePokemon battleMon;
    bool8 hypotheticalStatus;
};

struct SimulatedDamage
{
    u16 minimum;
    u16 median;
    u16 maximum;
};

// Ai Data used when deciding which move to use, computed only once before each turn's start.
struct AiLogicData
{
    u16 abilities[MAX_BATTLERS_COUNT];
    u16 items[MAX_BATTLERS_COUNT];
    u16 holdEffects[MAX_BATTLERS_COUNT];
    u8 holdEffectParams[MAX_BATTLERS_COUNT];
    u16 lastUsedMove[MAX_BATTLERS_COUNT];
    u8 hpPercents[MAX_BATTLERS_COUNT];
    u16 partnerMove;
    u16 speedStats[MAX_BATTLERS_COUNT]; // Speed stats for all battles, calculated only once, same way as damages
    struct SimulatedDamage simulatedDmg[MAX_BATTLERS_COUNT][MAX_BATTLERS_COUNT][MAX_MON_MOVES]; // attacker, target, moveIndex
    uq4_12_t effectiveness[MAX_BATTLERS_COUNT][MAX_BATTLERS_COUNT][MAX_MON_MOVES]; // attacker, target, moveIndex
    u8 moveAccuracy[MAX_BATTLERS_COUNT][MAX_BATTLERS_COUNT][MAX_MON_MOVES]; // attacker, target, moveIndex
    u8 moveLimitations[MAX_BATTLERS_COUNT];
    u8 monToSwitchInId[MAX_BATTLERS_COUNT]; // ID of the mon to switch in.
    u8 mostSuitableMonId[MAX_BATTLERS_COUNT]; // Stores result of GetMostSuitableMonToSwitchInto, which decides which generic mon the AI would switch into if they decide to switch. This can be overruled by specific mons found in ShouldSwitch; the final resulting mon is stored in AI_monToSwitchIntoId.
    struct SwitchinCandidate switchinCandidate; // Struct used for deciding which mon to switch to in battle_ai_switch_items.c
    u8 weatherHasEffect:1; // The same as HasWeatherEffect(). Stored here, so it's called only once.
    u8 ejectButtonSwitch:1; // Tracks whether current switch out was from Eject Button
    u8 ejectPackSwitch:1; // Tracks whether current switch out was from Eject Pack
    u8 predictingSwitch:1; // Determines whether AI will use switch predictions this turn or not
    u8 predictingMove:1; // Determines whether AI will use move predictions this turn or not
    u8 aiPredictionInProgress:1; // Tracks whether the AI is in the middle of running prediction calculations
    u8 padding:2;
    u8 shouldSwitch; // Stores result of ShouldSwitch, which decides whether a mon should be switched out
    u8 aiCalcInProgress:1;
    u8 battlerDoingPrediction; // Stores which battler is currently running its prediction calcs
    u16 predictedMove[MAX_BATTLERS_COUNT];
};

struct AiThinkingStruct
{
    u8 aiState;
    u8 movesetIndex;
    u16 moveConsidered;
    s32 score[MAX_MON_MOVES];
    u32 funcResult;
    u64 aiFlags[MAX_BATTLERS_COUNT];
    u8 aiAction;
    u8 aiLogicId;
    struct AI_SavedBattleMon saved[MAX_BATTLERS_COUNT];
};

#define AI_MOVE_HISTORY_COUNT 3

struct BattleHistory
{
    u16 abilities[MAX_BATTLERS_COUNT];
    u8 itemEffects[MAX_BATTLERS_COUNT];
    u16 usedMoves[MAX_BATTLERS_COUNT][MAX_MON_MOVES];
    u16 moveHistory[MAX_BATTLERS_COUNT][AI_MOVE_HISTORY_COUNT]; // 3 last used moves for each battler
    u8 moveHistoryIndex[MAX_BATTLERS_COUNT];
    u16 trainerItems[MAX_BATTLERS_COUNT];
    u8 itemsNo;
    u16 heldItems[MAX_BATTLERS_COUNT];
};

struct BattleScriptsStack
{
    const u8 *ptr[8];
    u8 size;
};

struct BattleCallbacksStack
{
    void (*function[8])(void);
    u8 size;
};

struct StatsArray
{
    u16 stats[NUM_STATS];
    u16 level:15;
    u16 learnMultipleMoves:1;
};

struct BattleResources
{
    struct SecretBase *secretBase;
    struct BattleScriptsStack *battleScriptsStack;
    struct BattleCallbacksStack *battleCallbackStack;
    struct StatsArray *beforeLvlUp;
    u8 bufferA[MAX_BATTLERS_COUNT][0x200];
    u8 bufferB[MAX_BATTLERS_COUNT][0x200];
    u8 transferBuffer[0x100];
};

struct BattleResults
{
    u8 playerFaintCounter;    // 0x0
    u8 opponentFaintCounter;  // 0x1
    u8 playerSwitchesCounter; // 0x2
    u8 numHealingItemsUsed;   // 0x3
    u8 numRevivesUsed;        // 0x4
    u8 playerMonWasDamaged:1; // 0x5
    u8 caughtMonBall:4;       // 0x5
    u8 shinyWildMon:1;        // 0x5
    u16 playerMon1Species;    // 0x6
    u8 playerMon1Name[POKEMON_NAME_LENGTH + 1];    // 0x8
    u8 battleTurnCounter;     // 0x13
    u8 playerMon2Name[POKEMON_NAME_LENGTH + 1];    // 0x14
    u8 pokeblockThrows;       // 0x1F
    u16 lastOpponentSpecies;  // 0x20
    u16 lastUsedMovePlayer;   // 0x22
    u16 lastUsedMoveOpponent; // 0x24
    u16 playerMon2Species;    // 0x26
    u16 caughtMonSpecies;     // 0x28
    u8 caughtMonNick[POKEMON_NAME_LENGTH + 1];     // 0x2A
    u8 filler35;           // 0x35
    u8 catchAttempts[POKEBALL_COUNT];     // 0x36
};

struct BattleTv_Side
{
    u32 spikesMonId:3;
    u32 reflectMonId:3;
    u32 lightScreenMonId:3;
    u32 safeguardMonId:3;
    u32 mistMonId:3;
    u32 futureSightMonId:3;
    u32 doomDesireMonId:3;
    u32 perishSongMonId:3;
    u32 wishMonId:3;
    u32 grudgeMonId:3;
    u32 usedMoveSlot:2;
    u32 spikesMoveSlot:2;
    u32 reflectMoveSlot:2;
    u32 lightScreenMoveSlot:2;
    u32 safeguardMoveSlot:2;
    u32 mistMoveSlot:2;
    u32 futureSightMoveSlot:2;
    u32 doomDesireMoveSlot:2;
    u32 perishSongMoveSlot:2;
    u32 wishMoveSlot:2;
    u32 grudgeMoveSlot:2;
    u32 destinyBondMonId:3;
    u32 destinyBondMoveSlot:2;
    u32 faintCause:4;
    u32 faintCauseMonId:3;
    u32 explosion:1;
    u32 explosionMoveSlot:2;
    u32 explosionMonId:3;
    u32 perishSong:1;
};

struct BattleTv_Position
{
    u32 curseMonId:3;
    u32 leechSeedMonId:3;
    u32 nightmareMonId:3;
    u32 wrapMonId:3;
    u32 attractMonId:3;
    u32 confusionMonId:3;
    u32 curseMoveSlot:2;
    u32 leechSeedMoveSlot:2;
    u32 nightmareMoveSlot:2;
    u32 wrapMoveSlot:2;
    u32 attractMoveSlot:2;
    u32 confusionMoveSlot:2;
    u32 waterSportMoveSlot:2;
    u32 waterSportMonId:3;
    u32 mudSportMonId:3;
    u32 mudSportMoveSlot:2;
    u32 ingrainMonId:3;
    u32 ingrainMoveSlot:2;
    u32 attackedByMonId:3;
    u32 attackedByMoveSlot:2;
};

struct BattleTv_Mon
{
    u32 psnMonId:3;
    u32 badPsnMonId:3;
    u32 brnMonId:3;
    u32 prlzMonId:3;
    u32 slpMonId:3;
    u32 frzMonId:3;
    u32 psnMoveSlot:2;
    u32 badPsnMoveSlot:2;
    u32 brnMoveSlot:2;
    u32 prlzMoveSlot:2;
    u32 slpMoveSlot:2;
    u32 frzMoveSlot:2;
};

struct BattleTv
{
    struct BattleTv_Mon mon[NUM_BATTLE_SIDES][PARTY_SIZE];
    struct BattleTv_Position pos[NUM_BATTLE_SIDES][2]; // [side][flank]
    struct BattleTv_Side side[NUM_BATTLE_SIDES];
};

struct BattleTvMovePoints
{
    s16 points[2][PARTY_SIZE * 4];
};

struct LinkBattlerHeader
{
    u8 versionSignatureLo;
    u8 versionSignatureHi;
    u8 vsScreenHealthFlagsLo;
    u8 vsScreenHealthFlagsHi;
    struct BattleEnigmaBerry battleEnigmaBerry;
};

enum IllusionState {
    ILLUSION_NOT_SET,
    ILLUSION_OFF,
    ILLUSION_ON
};

struct Illusion
{
    enum IllusionState state;
    struct Pokemon *mon;
};

struct ZMoveData
{
    u8 viable:1;   // current move can become a z move
    u8 viewing:1;  // if player is viewing the z move name instead of regular moves
    u8 healReplacement:6;
    u8 possibleZMoves[MAX_BATTLERS_COUNT];
    u16 baseMoves[MAX_BATTLERS_COUNT];
};

struct DynamaxData
{
    u16 dynamaxTurns[MAX_BATTLERS_COUNT];
    u16 baseMoves[MAX_BATTLERS_COUNT]; // base move of Max Move
    u16 lastUsedBaseMove;
};

struct BattleGimmickData
{
    u8 usableGimmick[MAX_BATTLERS_COUNT];                // first usable gimmick that can be selected for each battler
    bool8 playerSelect;                                  // used to toggle trigger and update battle UI
    u8 triggerSpriteId;
    u8 indicatorSpriteId[MAX_BATTLERS_COUNT];
    u8 toActivate;                                       // stores whether a battler should transform at start of turn as bitfield
    u8 activeGimmick[NUM_BATTLE_SIDES][PARTY_SIZE];      // stores the active gimmick for each party member
    bool8 activated[MAX_BATTLERS_COUNT][GIMMICKS_COUNT]; // stores whether a trainer has used gimmick
};

struct LostItem
{
    u16 originalItem:15;
    u16 stolen:1;
};

struct BattleVideo {
    u32 battleTypeFlags;
    rng_value_t rngSeed;
};

struct BattlerState
{
    u8 targetsDone[MAX_BATTLERS_COUNT];

    u32 commandingDondozo:1;
    u32 focusPunchBattlers:1;
    u32 multipleSwitchInBattlers:1;
    u32 alreadyStatusedMoveAttempt:1; // For example when using Thunder Wave on an already paralyzed Pokémon.
    u32 activeAbilityPopUps:1;
    u32 forcedSwitch:1;
    u32 storedHealingWish:1;
    u32 storedLunarDance:1;
    u32 usedEjectItem:1;
    u32 sleepClauseEffectExempt:1; // Stores whether effect should be exempt from triggering Sleep Clause (Effect Spore)
    u32 usedMicleBerry:1;
    u32 pursuitTarget:1;
    u32 stompingTantrumTimer:2;
    u32 canPickupItem:1;
<<<<<<< HEAD
    u32 padding:17;
=======
    u32 itemCanBeKnockedOff:1;
    u32 padding:15;
>>>>>>> c61c2bbb
    // End of Word
};

struct PartyState
{
    u32 intrepidSwordBoost:1;
    u32 dauntlessShieldBoost:1;
    u32 ateBerry:1;
    u32 battleBondBoost:1;
    u32 transformZeroToHero:1;
    u32 supersweetSyrup:1;
    u32 padding:26;
};

// Cleared at the beginning of the battle. Fields need to be cleared when needed manually otherwise.
struct BattleStruct
{
    struct BattlerState battlerState[MAX_BATTLERS_COUNT];
    struct PartyState partyState[NUM_BATTLE_SIDES][PARTY_SIZE];
    u8 eventBlockCounter;
    u8 turnEffectsBattlerId;
    u8 endTurnEventsCounter;
    u16 wrappedMove[MAX_BATTLERS_COUNT];
    u16 moveTarget[MAX_BATTLERS_COUNT];
    u32 expShareExpValue;
    u32 expValue;
    u8 expGettersOrder[PARTY_SIZE]; // First battlers which were sent out, then via exp-share
    u8 expGetterMonId;
    u8 expOrderId:3;
    u8 expGetterBattlerId:2;
    u8 teamGotExpMsgPrinted:1; // The 'Rest of your team got msg' has been printed.
    u8 givenExpMons; // Bits for enemy party's pokemon that gave exp to player's party.
    u8 expSentInMons; // As bits for player party mons - not including exp share mons.
    u8 wildVictorySong;
    u8 dynamicMoveType;
    u8 wrappedBy[MAX_BATTLERS_COUNT];
    u8 battlerPreventingSwitchout;
    u8 moneyMultiplier:6;
    u8 moneyMultiplierItem:1;
    u8 moneyMultiplierMove:1;
    u8 savedTurnActionNumber;
    u8 eventsBeforeFirstTurnState;
    u8 faintedActionsState;
    u8 faintedActionsBattlerId;
    u8 scriptPartyIdx; // for printing the nickname
    bool8 selectionScriptFinished[MAX_BATTLERS_COUNT];
    u8 battlerPartyIndexes[MAX_BATTLERS_COUNT];
    u8 monToSwitchIntoId[MAX_BATTLERS_COUNT];
    u8 battlerPartyOrders[MAX_BATTLERS_COUNT][PARTY_SIZE / 2];
    u8 runTries;
    u8 caughtMonNick[POKEMON_NAME_LENGTH + 1];
    u8 safariGoNearCounter;
    u8 safariPkblThrowCounter;
    u8 safariEscapeFactor;
    u8 safariCatchFactor;
    u8 linkBattleVsSpriteId_V; // The letter "V"
    u8 linkBattleVsSpriteId_S; // The letter "S"
    u8 chosenMovePositions[MAX_BATTLERS_COUNT];
    u8 stateIdAfterSelScript[MAX_BATTLERS_COUNT];
    u8 prevSelectedPartySlot;
    u8 stringMoveType;
    u8 palaceFlags; // First 4 bits are "is <= 50% HP and not asleep" for each battler, last 4 bits are selected moves to pass to AI
    u8 field_93; // related to choosing pokemon?
    u8 wallyBattleState;
    u8 wallyMovesState;
    u8 wallyWaitFrames;
    u8 wallyMoveFrames;
    u16 lastTakenMove[MAX_BATTLERS_COUNT]; // Last move that a battler was hit with.
    u16 hpOnSwitchout[NUM_BATTLE_SIDES];
    u32 savedBattleTypeFlags;
    u16 abilityPreventingSwitchout;
    u8 hpScale;
    u16 synchronizeMoveEffect;
    u8 anyMonHasTransformed:1; // Only used in battle_tv.c
    u8 multipleSwitchInState:2;
    u8 multipleSwitchInCursor:3;
    u8 sleepClauseNotBlocked:1;
    u8 padding1:1;
    u8 multipleSwitchInSortedBattlers[MAX_BATTLERS_COUNT];
    void (*savedCallback)(void);
    u16 usedHeldItems[PARTY_SIZE][NUM_BATTLE_SIDES]; // For each party member and side. For harvest, recycle
    u16 chosenItem[MAX_BATTLERS_COUNT];
    u16 choicedMove[MAX_BATTLERS_COUNT];
    u16 changedItems[MAX_BATTLERS_COUNT];
    u8 switchInBattlerCounter;
    u8 arenaTurnCounter;
    u8 turnSideTracker;
    u16 lastTakenMoveFrom[MAX_BATTLERS_COUNT][MAX_BATTLERS_COUNT]; // a 2-D array [target][attacker]
    union {
        struct LinkBattlerHeader linkBattlerHeader;
        struct BattleVideo battleVideo;
    } multiBuffer;
    u8 startingStatus:6; // status to apply at battle start. defined in constants/battle.h
    u8 startingStatusDone:1;
    u8 terrainDone:1;
    u8 overworldWeatherDone:1;
    u8 unused:3;
    u8 isAtkCancelerForCalledMove:1; // Certain cases in atk canceler should only be checked once, when the original move is called, however others need to be checked the twice.
    u8 friskedAbility:1; // If identifies two mons, show the ability pop-up only once.
    u8 fickleBeamBoosted:1;
    u8 poisonPuppeteerConfusion:1;
    u16 startingStatusTimer;
    u8 atkCancellerTracker;
    struct BattleTvMovePoints tvMovePoints;
    struct BattleTv tv;
    u8 AI_monToSwitchIntoId[MAX_BATTLERS_COUNT];
    s8 arenaMindPoints[2];
    s8 arenaSkillPoints[2];
    u16 arenaStartHp[2];
    u8 arenaLostPlayerMons; // Bits for party member, lost as in referee's decision, not by fainting.
    u8 arenaLostOpponentMons;
    u8 debugBattler;
    u8 magnitudeBasePower;
    u8 presentBasePower;
    u8 roostTypes[MAX_BATTLERS_COUNT][NUM_BATTLE_SIDES];
    u8 savedBattlerTarget[5];
    u8 savedBattlerAttacker[5];
    u8 savedTargetCount:4;
    u8 savedAttackerCount:4;
    bool8 ateBoost[MAX_BATTLERS_COUNT];
    u8 abilityPopUpSpriteIds[MAX_BATTLERS_COUNT][NUM_BATTLE_SIDES];    // two per battler
    struct ZMoveData zmove;
    struct DynamaxData dynamax;
    struct BattleGimmickData gimmick;
    const u8 *trainerSlideMsg;
    enum BattleIntroStates introState:8;
    u8 stolenStats[NUM_BATTLE_STATS]; // hp byte is used for which stats to raise, other inform about by how many stages
    u8 lastMoveTarget[MAX_BATTLERS_COUNT]; // The last target on which each mon used a move, for the sake of Instruct
    u16 tracedAbility[MAX_BATTLERS_COUNT];
    u16 hpBefore[MAX_BATTLERS_COUNT]; // Hp of battlers before using a move. For Berserk and Anger Shell.
    struct Illusion illusion[MAX_BATTLERS_COUNT];
    u8 soulheartBattlerId;
    u8 friskedBattler; // Frisk needs to identify 2 battlers in double battles.
    u8 sameMoveTurns[MAX_BATTLERS_COUNT]; // For Metronome, number of times the same moves has been SUCCESFULLY used.
    u16 changedSpecies[NUM_BATTLE_SIDES][PARTY_SIZE]; // For forms when multiple mons can change into the same pokemon.
    u8 quickClawBattlerId;
    struct LostItem itemLost[NUM_BATTLE_SIDES][PARTY_SIZE];  // Pokemon that had items consumed or stolen (two bytes per party member per side)
    u8 blunderPolicy:1; // should blunder policy activate
    u8 swapDamageCategory:1; // Photon Geyser, Shell Side Arm, Light That Burns the Sky
    u8 bouncedMoveIsUsed:1;
    u8 snatchedMoveIsUsed:1;
    u8 descriptionSubmenu:1; // For Move Description window in move selection screen
    u8 ackBallUseBtn:1; // Used for the last used ball feature
    u8 ballSwapped:1; // Used for the last used ball feature
    u8 throwingPokeBall:1;
    u8 ballSpriteIds[2];    // item gfx, window gfx
    u8 moveInfoSpriteId; // move info, window gfx
    u8 appearedInBattle; // Bitfield to track which Pokemon appeared in battle. Used for Burmy's form change
    u8 skyDropTargets[MAX_BATTLERS_COUNT]; // For Sky Drop, to account for if multiple Pokemon use Sky Drop in a double battle.
    // When using a move which hits multiple opponents which is then bounced by a target, we need to make sure, the move hits both opponents, the one with bounce, and the one without.
    u8 attackerBeforeBounce:2;
    u8 beatUpSlot:3;
    u8 pledgeMove:1;
    u8 effectsBeforeUsingMoveDone:1; // Mega Evo and Focus Punch/Shell Trap effects.
    u8 spriteIgnore0Hp:1;
    u8 bonusCritStages[MAX_BATTLERS_COUNT]; // G-Max Chi Strike boosts crit stages of allies.
    u8 itemPartyIndex[MAX_BATTLERS_COUNT];
    u8 itemMoveIndex[MAX_BATTLERS_COUNT];
    u8 isSkyBattle:1;
    s32 aiDelayTimer; // Counts number of frames AI takes to choose an action.
    s32 aiDelayFrames; // Number of frames it took to choose an action.
    s32 aiDelayCycles; // Number of cycles it took to choose an action.
    u8 timesGotHit[NUM_BATTLE_SIDES][PARTY_SIZE];
    u8 stickySyrupdBy[MAX_BATTLERS_COUNT];
    u8 supremeOverlordCounter[MAX_BATTLERS_COUNT];
    u8 shellSideArmCategory[MAX_BATTLERS_COUNT][MAX_BATTLERS_COUNT];
    u8 speedTieBreaks; // MAX_BATTLERS_COUNT! values.
    enum DamageCategory categoryOverride:8; // for Z-Moves and Max Moves
    u16 commanderActive[MAX_BATTLERS_COUNT];
    u32 stellarBoostFlags[NUM_BATTLE_SIDES]; // stored as a bitfield of flags for all types for each side
    u8 monCausingSleepClause[NUM_BATTLE_SIDES]; // Stores which pokemon on a given side is causing Sleep Clause to be active as the mon's index in the party
    u16 opponentMonCanTera:6;
    u16 opponentMonCanDynamax:6;
    u16 additionalEffectsCounter:4; // A counter for the additionalEffects applied by the current move in Cmd_setadditionaleffects
    u8 pursuitStoredSwitch; // Stored id for the Pursuit target's switch
    s32 battlerExpReward;
    u16 prevTurnSpecies[MAX_BATTLERS_COUNT]; // Stores species the AI has in play at start of turn
    s16 moveDamage[MAX_BATTLERS_COUNT];
    s16 critChance[MAX_BATTLERS_COUNT];
    u16 moveResultFlags[MAX_BATTLERS_COUNT];
    u8 missStringId[MAX_BATTLERS_COUNT];
    u8 noResultString[MAX_BATTLERS_COUNT];
    u8 doneDoublesSpreadHit:1;
    u8 calculatedDamageDone:1;
    u8 calculatedSpreadMoveAccuracy:1;
    u8 printedStrongWindsWeakenedAttack:1;
    u8 numSpreadTargets:2;
    u8 noTargetPresent:1;
    u8 cheekPouchActivated:1;
    s16 savedcheekPouchDamage; // Cheek Pouch can happen in the middle of an attack execution so we need to store the current dmg
    struct MessageStatus slideMessageStatus;
    u8 trainerSlideSpriteIds[MAX_BATTLERS_COUNT];
    u8 hazardsQueue[NUM_BATTLE_SIDES][HAZARDS_MAX_COUNT];
    u8 numHazards[NUM_BATTLE_SIDES];
    u8 hazardsCounter:4; // Counter for applying hazard on switch in
    u8 padding2:4;
};

struct AiBattleData
{
    s32 finalScore[MAX_BATTLERS_COUNT][MAX_BATTLERS_COUNT][MAX_MON_MOVES]; // AI, target, moves to make debugging easier
    u8 playerStallMons[PARTY_SIZE];
    u8 chosenMoveIndex[MAX_BATTLERS_COUNT];
    u8 chosenTarget[MAX_BATTLERS_COUNT];
    u16 aiUsingGimmick:6;
    u8 actionFlee:1;
    u8 choiceWatch:1;
    u8 padding:6;
};

// The palaceFlags member of struct BattleStruct contains 1 flag per move to indicate which moves the AI should consider,
// and 1 flag per battler to indicate whether the battler is awake and at <= 50% HP (which affects move choice).
// The assert below is to ensure palaceFlags is large enough to store these flags without overlap.
STATIC_ASSERT(sizeof(((struct BattleStruct *)0)->palaceFlags) * 8 >= MAX_BATTLERS_COUNT + MAX_MON_MOVES, PalaceFlagsTooSmall)

#define DYNAMIC_TYPE_MASK                 ((1 << 6) - 1)
#define F_DYNAMIC_TYPE_IGNORE_PHYSICALITY  (1 << 6) // If set, the dynamic type's physicality won't be used for certain move effects.
#define F_DYNAMIC_TYPE_SET                 (1 << 7) // Set for all dynamic types to distinguish a dynamic type of Normal (0) from no dynamic type.

static inline bool32 IsBattleMovePhysical(u32 move)
{
    return GetBattleMoveCategory(move) == DAMAGE_CATEGORY_PHYSICAL;
}

static inline bool32 IsBattleMoveSpecial(u32 move)
{
    return GetBattleMoveCategory(move) == DAMAGE_CATEGORY_SPECIAL;
}

static inline bool32 IsBattleMoveStatus(u32 move)
{
    return GetMoveCategory(move) == DAMAGE_CATEGORY_STATUS;
}

/* Checks if 'battler' is any of the types.
 * Passing multiple types is more efficient than calling this multiple
 * times with one type because it shares the 'GetBattlerTypes' result. */
#define _IS_BATTLER_ANY_TYPE(battler, ignoreTera, ...)                           \
    ({                                                                           \
        u32 types[3];                                                            \
        GetBattlerTypes(battler, ignoreTera, types);                             \
        RECURSIVELY(R_FOR_EACH(_IS_BATTLER_ANY_TYPE_HELPER, __VA_ARGS__)) FALSE; \
    })

#define _IS_BATTLER_ANY_TYPE_HELPER(type) (types[0] == type) || (types[1] == type) || (types[2] == type) ||

#define IS_BATTLER_ANY_TYPE(battler, ...) _IS_BATTLER_ANY_TYPE(battler, FALSE, __VA_ARGS__)
#define IS_BATTLER_OF_TYPE IS_BATTLER_ANY_TYPE
#define IS_BATTLER_ANY_BASE_TYPE(battler, ...) _IS_BATTLER_ANY_TYPE(battler, TRUE, __VA_ARGS__)
#define IS_BATTLER_OF_BASE_TYPE IS_BATTLER_ANY_BASE_TYPE

#define IS_BATTLER_TYPELESS(battlerId)                                                    \
    ({                                                                                    \
        u32 types[3];                                                                     \
        GetBattlerTypes(battlerId, FALSE, types);                                         \
        types[0] == TYPE_MYSTERY && types[1] == TYPE_MYSTERY && types[2] == TYPE_MYSTERY; \
    })

#define SET_BATTLER_TYPE(battler, type)              \
{                                                    \
    gBattleMons[battler].types[0] = type;            \
    gBattleMons[battler].types[1] = type;            \
    gBattleMons[battler].types[2] = TYPE_MYSTERY;    \
}

#define RESTORE_BATTLER_TYPE(battler)                                                \
{                                                                                    \
    gBattleMons[battler].types[0] = GetSpeciesType(gBattleMons[battler].species, 0); \
    gBattleMons[battler].types[1] = GetSpeciesType(gBattleMons[battler].species, 1); \
    gBattleMons[battler].types[2] = TYPE_MYSTERY;                                    \
}

#define GET_STAT_BUFF_ID(n) ((n & 7))              // first three bits 0x1, 0x2, 0x4
#define GET_STAT_BUFF_VALUE_WITH_SIGN(n) ((n & 0xF8))
#define GET_STAT_BUFF_VALUE(n) (((n >> 3) & 0xF))      // 0x8, 0x10, 0x20, 0x40
#define STAT_BUFF_NEGATIVE 0x80                     // 0x80, the sign bit

#define SET_STAT_BUFF_VALUE(n) ((((n) << 3) & 0xF8))

#define SET_STATCHANGER(statId, stage, goesDown) (gBattleScripting.statChanger = (statId) + ((stage) << 3) + (goesDown << 7))
#define SET_STATCHANGER2(dst, statId, stage, goesDown)(dst = (statId) + ((stage) << 3) + (goesDown << 7))

#define DO_ACCURACY_CHECK 2 // Don't skip the accuracy check before the move might be absorbed

// NOTE: The members of this struct have hard-coded offsets
//       in include/constants/battle_script_commands.h
struct BattleScripting
{
    s32 unused1;
    s32 bideDmg;
    u8 multihitString[6];
    bool8 expOnCatch;
    u8 unused2;
    u8 animArg1;
    u8 animArg2;
    u16 savedStringId;
    u8 moveendState;
    u8 savedStatChanger; // For further use, if attempting to change stat two times(ex. Moody)
    u8 shiftSwitched; // When the game tells you the next enemy's pokemon and you switch. Option for noobs but oh well.
    u8 battler;
    u8 animTurn;
    u8 animTargetsHit;
    u8 statChanger;
    bool8 statAnimPlayed;
    u8 getexpState;
    u8 battleStyle;
    u8 drawlvlupboxState;
    u8 learnMoveState;
    u8 savedBattler;
    u8 reshowMainState;
    u8 reshowHelperState;
    u8 levelUpHP;
    u8 windowsType; // B_WIN_TYPE_*
    u8 multiplayerId;
    u8 specialTrainerBattleType;
    bool8 monCaught;
    s32 savedDmg;
    u16 savedMoveEffect; // For moves hitting multiple targets.
    u16 moveEffect;
    u16 multihitMoveEffect;
    u8 illusionNickHack; // To properly display nick in STRINGID_ENEMYABOUTTOSWITCHPKMN.
    bool8 fixedPopup;   // Force ability popup to stick until manually called back
    u16 abilityPopupOverwrite;
    u8 switchCase;  // Special switching conditions, eg. red card
    u8 overrideBerryRequirements;
    u8 stickyWebStatDrop; // To prevent Defiant activating on a Court Change'd Sticky Web
};

struct BattleSpriteInfo
{
    u16 invisible:1; // 0x1
    u16 lowHpSong:1; // 0x2
    u16 behindSubstitute:1; // 0x4
    u16 flag_x8:1; // 0x8
    u16 hpNumbersNoBars:1; // 0x10
    u16 transformSpecies;
};

struct BattleAnimationInfo
{
    u16 animArg; // to fill up later
    u8 field_2;
    u8 field_3;
    u8 field_4;
    u8 field_5;
    u8 field_6;
    u8 field_7;
    u8 ballThrowCaseId:6;
    u8 isCriticalCapture:1;
    u8 criticalCaptureSuccess:1;
    u8 introAnimActive:1;
    u8 wildMonInvisible:1;
    u8 field_9_x1C:3;
    u8 field_9_x20:1;
    u8 field_9_x40:1;
    u8 field_9_x80:1;
    u8 numBallParticles;
    u8 field_B;
    s16 ballSubpx;
    u8 field_E;
    u8 field_F;
};

struct BattleHealthboxInfo
{
    u8 partyStatusSummaryShown:1;
    u8 healthboxIsBouncing:1;
    u8 battlerIsBouncing:1;
    u8 ballAnimActive:1; // 0x8
    u8 statusAnimActive:1; // x10
    u8 animFromTableActive:1; // x20
    u8 specialAnimActive:1; // x40
    u8 triedShinyMonAnim:1;
    u8 finishedShinyMonAnim:1;
    u8 opponentDrawPartyStatusSummaryDelay:4;
    u8 bgmRestored:1;
    u8 waitForCry:1;
    u8 healthboxSlideInStarted:1;
    u8 healthboxBounceSpriteId;
    u8 battlerBounceSpriteId;
    u8 animationState;
    u8 partyStatusDelayTimer;
    u8 matrixNum;

    u8 shadowSpriteIdPrimary;
    u8 shadowSpriteIdSecondary;

    u8 soundTimer;
    u8 introEndDelay;
    u8 field_A;
    u8 field_B;
};

struct BattleBarInfo
{
    u8 healthboxSpriteId;
    s32 maxValue;
    s32 oldValue;
    s32 receivedValue;
    s32 currValue;
};

struct BattleSpriteData
{
    struct BattleSpriteInfo *battlerData;
    struct BattleHealthboxInfo *healthBoxesData;
    struct BattleAnimationInfo *animationData;
    struct BattleBarInfo *battleBars;
};

#include "sprite.h"

struct MonSpritesGfx
{
    void *firstDecompressed; // ptr to the decompressed sprite of the first Pokémon
    u8 *spritesGfx[MAX_BATTLERS_COUNT];
    struct SpriteTemplate templates[MAX_BATTLERS_COUNT];
    struct SpriteFrameImage frameImages[MAX_BATTLERS_COUNT][MAX_MON_PIC_FRAMES];
    u8 *barFontGfx;
    u16 *buffer;
};

struct QueuedStatBoost
{
    u8 stats;   // bitfield for each battle stat that is set if the stat changes
    s8 statChanges[NUM_BATTLE_STATS - 1];    // highest bit being set decreases the stat
}; /* size = 8 */

// All battle variables are declared in battle_main.c
extern u16 gBattle_BG0_X;
extern u16 gBattle_BG0_Y;
extern u16 gBattle_BG1_X;
extern u16 gBattle_BG1_Y;
extern u16 gBattle_BG2_X;
extern u16 gBattle_BG2_Y;
extern u16 gBattle_BG3_X;
extern u16 gBattle_BG3_Y;
extern u16 gBattle_WIN0H;
extern u16 gBattle_WIN0V;
extern u16 gBattle_WIN1H;
extern u16 gBattle_WIN1V;
extern u8 gDisplayedStringBattle[425];
extern u8 gBattleTextBuff1[TEXT_BUFF_ARRAY_COUNT];
extern u8 gBattleTextBuff2[TEXT_BUFF_ARRAY_COUNT];
extern u8 gBattleTextBuff3[TEXT_BUFF_ARRAY_COUNT + 13]; //to handle stupidly large z move names
extern u32 gBattleTypeFlags;
extern u8 gBattleEnvironment;
extern u8 *gBattleAnimBgTileBuffer;
extern u8 *gBattleAnimBgTilemapBuffer;
extern u32 gBattleControllerExecFlags;
extern u8 gBattlersCount;
extern u16 gBattlerPartyIndexes[MAX_BATTLERS_COUNT];
extern u8 gBattlerPositions[MAX_BATTLERS_COUNT];
extern u8 gActionsByTurnOrder[MAX_BATTLERS_COUNT];
extern u8 gBattlerByTurnOrder[MAX_BATTLERS_COUNT];
extern u8 gCurrentTurnActionNumber;
extern u8 gCurrentActionFuncId;
extern struct BattlePokemon gBattleMons[MAX_BATTLERS_COUNT];
extern u8 gBattlerSpriteIds[MAX_BATTLERS_COUNT];
extern u8 gCurrMovePos;
extern u8 gChosenMovePos;
extern u16 gCurrentMove;
extern u16 gChosenMove;
extern u16 gCalledMove;
extern s32 gBideDmg[MAX_BATTLERS_COUNT];
extern u16 gLastUsedItem;
extern u16 gLastUsedAbility;
extern u8 gBattlerAttacker;
extern u8 gBattlerTarget;
extern u8 gBattlerFainted;
extern u8 gEffectBattler;
extern u8 gPotentialItemEffectBattler;
extern u8 gAbsentBattlerFlags;
extern u8 gMultiHitCounter;
extern const u8 *gBattlescriptCurrInstr;
extern u8 gChosenActionByBattler[MAX_BATTLERS_COUNT];
extern const u8 *gSelectionBattleScripts[MAX_BATTLERS_COUNT];
extern const u8 *gPalaceSelectionBattleScripts[MAX_BATTLERS_COUNT];
extern u16 gLastPrintedMoves[MAX_BATTLERS_COUNT];
extern u16 gLastMoves[MAX_BATTLERS_COUNT];
extern u16 gLastLandedMoves[MAX_BATTLERS_COUNT];
extern u16 gLastHitByType[MAX_BATTLERS_COUNT];
extern u16 gLastUsedMoveType[MAX_BATTLERS_COUNT];
extern u16 gLastResultingMoves[MAX_BATTLERS_COUNT];
extern u16 gLockedMoves[MAX_BATTLERS_COUNT];
extern u16 gLastUsedMove;
extern u8 gLastHitBy[MAX_BATTLERS_COUNT];
extern u16 gChosenMoveByBattler[MAX_BATTLERS_COUNT];
extern u32 gHitMarker;
extern u8 gBideTarget[MAX_BATTLERS_COUNT];
extern u32 gSideStatuses[NUM_BATTLE_SIDES];
extern struct SideTimer gSideTimers[NUM_BATTLE_SIDES];
extern u32 gStatuses3[MAX_BATTLERS_COUNT];
extern u32 gStatuses4[MAX_BATTLERS_COUNT];
extern struct DisableStruct gDisableStructs[MAX_BATTLERS_COUNT];
extern u16 gPauseCounterBattle;
extern u16 gPaydayMoney;
extern u8 gBattleCommunication[BATTLE_COMMUNICATION_ENTRIES_COUNT];
extern u8 gBattleOutcome;
extern struct ProtectStruct gProtectStructs[MAX_BATTLERS_COUNT];
extern struct SpecialStatus gSpecialStatuses[MAX_BATTLERS_COUNT];
extern u16 gBattleWeather;
extern struct WishFutureKnock gWishFutureKnock;
extern u16 gIntroSlideFlags;
extern u8 gSentPokesToOpponent[2];
extern struct BattleEnigmaBerry gEnigmaBerries[MAX_BATTLERS_COUNT];
extern struct BattleScripting gBattleScripting;
extern struct BattleStruct *gBattleStruct;
extern struct AiBattleData *gAiBattleData;
extern struct AiThinkingStruct *gAiThinkingStruct;
extern struct AiLogicData *gAiLogicData;
extern struct AiPartyData *gAiPartyData;
extern struct BattleHistory *gBattleHistory;
extern u8 *gLinkBattleSendBuffer;
extern u8 *gLinkBattleRecvBuffer;
extern struct BattleResources *gBattleResources;
extern u8 gActionSelectionCursor[MAX_BATTLERS_COUNT];
extern u8 gMoveSelectionCursor[MAX_BATTLERS_COUNT];
extern u8 gBattlerStatusSummaryTaskId[MAX_BATTLERS_COUNT];
extern u8 gBattlerInMenuId;
extern bool8 gDoingBattleAnim;
extern u32 gTransformedPersonalities[MAX_BATTLERS_COUNT];
extern bool8 gTransformedShininess[MAX_BATTLERS_COUNT];
extern u8 gPlayerDpadHoldFrames;
extern struct BattleSpriteData *gBattleSpritesDataPtr;
extern struct MonSpritesGfx *gMonSpritesGfxPtr;
extern u16 gBattleMovePower;
extern u16 gMoveToLearn;
extern u32 gFieldStatuses;
extern struct FieldTimer gFieldTimers;
extern u16 gBattleTurnCounter;
extern u8 gBattlerAbility;
extern struct QueuedStatBoost gQueuedStatBoosts[MAX_BATTLERS_COUNT];

extern void (*gPreBattleCallback1)(void);
extern void (*gBattleMainFunc)(void);
extern struct BattleResults gBattleResults;
extern u8 gLeveledUpInBattle;
extern u8 gHealthboxSpriteIds[MAX_BATTLERS_COUNT];
extern u8 gMultiUsePlayerCursor;
extern u8 gNumberOfMovesToChoose;
extern bool8 gHasFetchedBall;
extern u8 gLastUsedBall;
extern u16 gLastThrownBall;
extern u16 gBallToDisplay;
extern bool8 gLastUsedBallMenuPresent;
extern u8 gPartyCriticalHits[PARTY_SIZE];
extern u8 gCategoryIconSpriteId;

static inline bool32 IsBattlerAlive(u32 battler)
{
    if (gBattleMons[battler].hp == 0)
        return FALSE;
    else if (battler >= gBattlersCount)
        return FALSE;
    else if (gAbsentBattlerFlags & (1u << battler))
        return FALSE;
    else
        return TRUE;
}

static inline bool32 IsBattlerTurnDamaged(u32 battler)
{
    return gSpecialStatuses[battler].physicalDmg != 0
        || gSpecialStatuses[battler].specialDmg != 0
        || gSpecialStatuses[battler].enduredDamage;
}

static inline bool32 IsBattlerAtMaxHp(u32 battler)
{
    return gBattleMons[battler].hp == gBattleMons[battler].maxHP;
}

static inline u32 GetBattlerPosition(u32 battler)
{
    return gBattlerPositions[battler];
}

static inline u32 GetBattlerAtPosition(u32 position)
{
    u32 battler;
    for (battler = 0; battler < gBattlersCount; battler++)
    {
        if (GetBattlerPosition(battler) == position)
            break;
    }
    return battler;
}

static inline u32 GetPartnerBattler(u32 battler)
{
    return GetBattlerAtPosition(BATTLE_PARTNER(GetBattlerPosition(battler)));
}

static inline u32 GetOppositeBattler(u32 battler)
{
    return GetBattlerAtPosition(BATTLE_OPPOSITE(GetBattlerPosition(battler)));
}

static inline u32 GetBattlerSide(u32 battler)
{
    return GetBattlerPosition(battler) & BIT_SIDE;
}

static inline u32 IsOnPlayerSide(u32 battler)
{
    return GetBattlerSide(battler) == B_SIDE_PLAYER;
}

static inline bool32 IsBattlerAlly(u32 battlerAtk, u32 battlerDef)
{
    return GetBattlerSide(battlerAtk) == GetBattlerSide(battlerDef);
}

static inline u32 GetOpposingSideBattler(u32 battler)
{
    return GetBattlerAtPosition(BATTLE_OPPOSITE(GetBattlerSide(battler)));
}

static inline struct Pokemon* GetBattlerMon(u32 battler)
{
    u32 index = gBattlerPartyIndexes[battler];
    return !IsOnPlayerSide(battler) ? &gEnemyParty[index] : &gPlayerParty[index];
}

static inline struct Pokemon *GetSideParty(u32 side)
{
    return side == B_SIDE_PLAYER ? gPlayerParty : gEnemyParty;
}

static inline struct Pokemon *GetBattlerParty(u32 battler)
{
    return GetSideParty(GetBattlerSide(battler));
}

static inline bool32 IsDoubleBattle(void)
{
    return gBattleTypeFlags & BATTLE_TYPE_DOUBLE;
}

static inline bool32 IsSpreadMove(u32 moveTarget)
{
    return IsDoubleBattle() && (moveTarget == MOVE_TARGET_BOTH || moveTarget == MOVE_TARGET_FOES_AND_ALLY);
}

static inline bool32 IsDoubleSpreadMove(void)
{
    return gBattleStruct->numSpreadTargets > 1
        && !(gHitMarker & (HITMARKER_IGNORE_SUBSTITUTE | HITMARKER_PASSIVE_DAMAGE | HITMARKER_UNABLE_TO_USE_MOVE))
        && IsSpreadMove(GetBattlerMoveTargetType(gBattlerAttacker, gCurrentMove));
}

static inline bool32 IsBattlerInvalidForSpreadMove(u32 battlerAtk, u32 battlerDef, u32 moveTarget)
{
    return battlerDef == battlerAtk
        || !IsBattlerAlive(battlerDef)
        || (battlerDef == BATTLE_PARTNER(battlerAtk) && (moveTarget == MOVE_TARGET_BOTH));
}

#endif // GUARD_BATTLE_H<|MERGE_RESOLUTION|>--- conflicted
+++ resolved
@@ -581,12 +581,8 @@
     u32 pursuitTarget:1;
     u32 stompingTantrumTimer:2;
     u32 canPickupItem:1;
-<<<<<<< HEAD
-    u32 padding:17;
-=======
     u32 itemCanBeKnockedOff:1;
-    u32 padding:15;
->>>>>>> c61c2bbb
+    u32 padding:16;
     // End of Word
 };
 
