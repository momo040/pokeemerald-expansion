--- conflicted
+++ resolved
@@ -169,19 +169,7 @@
 
 struct SpecialStatus
 {
-<<<<<<< HEAD
-    s32 dmg;
-=======
-    u32 statLowered:1;
-    u32 lightningRodRedirected:1;
-    u32 restoredBattlerSprite: 1;
-    u32 intimidatedMon:1;
-    u32 traced:1;
-    u32 ppNotAffectedByPressure:1;
-    u32 faintedHasReplacement:1;
-    u32 focusBanded:1;
     s32 shellBellDmg;
->>>>>>> e4149e83
     s32 physicalDmg;
     s32 specialDmg;
     u8 physicalBattlerId;
