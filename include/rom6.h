#ifndef GUARD_ROM6_H
#define GUARD_ROM6_H

void sub_81357FC(u8, void(void));
u8 GetLeadMonIndex(void);
<<<<<<< HEAD
u8 GetSSTidalLocation(u8 *grp, u8 *num, s16 *x, s16 *y);
=======
void sub_813BADC(bool8);
>>>>>>> af197ccd

#endif //GUARD_ROM6_H<|MERGE_RESOLUTION|>--- conflicted
+++ resolved
@@ -3,10 +3,7 @@
 
 void sub_81357FC(u8, void(void));
 u8 GetLeadMonIndex(void);
-<<<<<<< HEAD
 u8 GetSSTidalLocation(u8 *grp, u8 *num, s16 *x, s16 *y);
-=======
 void sub_813BADC(bool8);
->>>>>>> af197ccd
 
 #endif //GUARD_ROM6_H