//
// Created by scott on 10/21/2017.
//

#ifndef GUARD_GRAPHICS_H
#define GUARD_GRAPHICS_H

extern const u8 gInterfaceGfx_PokeBall[];
extern const u8 gInterfacePal_PokeBall[];
extern const u8 gInterfaceGfx_GreatBall[];
extern const u8 gInterfacePal_GreatBall[];
extern const u8 gInterfaceGfx_SafariBall[];
extern const u8 gInterfacePal_SafariBall[];
extern const u8 gInterfaceGfx_UltraBall[];
extern const u8 gInterfacePal_UltraBall[];
extern const u8 gInterfaceGfx_MasterBall[];
extern const u8 gInterfacePal_MasterBall[];
extern const u8 gInterfaceGfx_NetBall[];
extern const u8 gInterfacePal_NetBall[];
extern const u8 gInterfaceGfx_DiveBall[];
extern const u8 gInterfacePal_DiveBall[];
extern const u8 gInterfaceGfx_NestBall[];
extern const u8 gInterfacePal_NestBall[];
extern const u8 gInterfaceGfx_RepeatBall[];
extern const u8 gInterfacePal_RepeatBall[];
extern const u8 gInterfaceGfx_TimerBall[];
extern const u8 gInterfacePal_TimerBall[];
extern const u8 gInterfaceGfx_LuxuryBall[];
extern const u8 gInterfacePal_LuxuryBall[];
extern const u8 gInterfaceGfx_PremierBall[];
extern const u8 gInterfacePal_PremierBall[];
extern const u8 gOpenPokeballGfx[];

extern const u8 gItemIcon_QuestionMark[];
extern const u8 gItemIconPalette_QuestionMark[];
extern const u8 gUnknown_08DB7AA0[];
extern const u8 gUnknown_08DB7B34[];
extern const u8 gUnknown_08DB7B5C[];
extern const u8 gUnknown_08DB7BEC[];
extern const u8 gUnknown_08DB7C08[];
extern const u8 gUnknown_08DB7CE8[];
extern const u8 gUnknown_08DB7D08[];
extern const u8 gUnknown_08DB7DCC[];
extern const u8 gUnknown_08DB7DF4[];
extern const u8 gUnknown_08DB7EA0[];
extern const u8 gUnknown_08DB7EC4[];
extern const u8 gUnknown_08DB7F60[];
extern const u8 gUnknown_08DB7F7C[];
extern const u8 gUnknown_08DB8070[];
extern const u8 gUnknown_08DB808C[];
extern const u8 gUnknown_08DB8138[];
extern const u8 gUnknown_08DB8160[];
extern const u8 gUnknown_08DB8218[];
extern const u8 gUnknown_08DB823C[];
extern const u8 gUnknown_08DB8300[];
extern const u8 gUnknown_08DB8328[];
extern const u8 gUnknown_08DB8430[];
extern const u8 gUnknown_08DB8458[];
extern const u8 gUnknown_08DB8528[];
extern const u8 gUnknown_08DB854C[];
extern const u8 gUnknown_08DB862C[];
extern const u8 gUnknown_08DB8654[];
extern const u8 gUnknown_08DB86C4[];
extern const u8 gUnknown_08DB86E0[];
extern const u8 gUnknown_08DB8750[];
extern const u8 gUnknown_08DB876C[];
extern const u8 gUnknown_08DB87DC[];
extern const u8 gUnknown_08DB87F8[];
extern const u8 gUnknown_08DB88D8[];
extern const u8 gUnknown_08DB8900[];
extern const u8 gUnknown_08DB89E0[];
extern const u8 gUnknown_08DB8A08[];
extern const u8 gUnknown_08DB8A68[];
extern const u8 gUnknown_08DB8A84[];
extern const u8 gUnknown_08DB8B40[];
extern const u8 gUnknown_08DB8B68[];
extern const u8 gUnknown_08DB8C40[];
extern const u8 gUnknown_08DB8C5C[];
extern const u8 gUnknown_08DB8CF4[];
extern const u8 gUnknown_08DB8D18[];
extern const u8 gUnknown_08DB8DB0[];
extern const u8 gUnknown_08DB8DD4[];
extern const u8 gUnknown_08DB8E80[];
extern const u8 gUnknown_08DB8EA0[];
extern const u8 gUnknown_08DB8F58[];
extern const u8 gUnknown_08DB8F7C[];
extern const u8 gUnknown_08DB9038[];
extern const u8 gUnknown_08DB9058[];
extern const u8 gUnknown_08DB9130[];
extern const u8 gUnknown_08DB9154[];
extern const u8 gUnknown_08DB9218[];
extern const u8 gUnknown_08DB9234[];
extern const u8 gUnknown_08DB92FC[];
extern const u8 gUnknown_08DB931C[];
extern const u8 gUnknown_08DB93E8[];
extern const u8 gUnknown_08DB940C[];
extern const u8 gUnknown_08DB94CC[];
extern const u8 gUnknown_08DB94E8[];
extern const u8 gUnknown_08DB95AC[];
extern const u8 gUnknown_08DB95D0[];
extern const u8 gUnknown_08DB96C4[];
extern const u8 gUnknown_08DB96EC[];
extern const u8 gUnknown_08DB97F4[];
extern const u8 gUnknown_08DB981C[];
extern const u8 gUnknown_08DB9908[];
extern const u8 gUnknown_08DB9930[];
extern const u8 gUnknown_08DB9A54[];
extern const u8 gUnknown_08DB9A7C[];
extern const u8 gUnknown_08DB9B7C[];
extern const u8 gUnknown_08DB9BA4[];
extern const u8 gUnknown_08DB9CB0[];
extern const u8 gUnknown_08DB9CD8[];
extern const u8 gUnknown_08DB9DAC[];
extern const u8 gUnknown_08DB9DD4[];
extern const u8 gUnknown_08DB9EE4[];
extern const u8 gUnknown_08DB9F08[];
extern const u8 gUnknown_08DB9FFC[];
extern const u8 gUnknown_08DBA020[];
extern const u8 gUnknown_08DBA12C[];
<<<<<<< HEAD
extern const u8 gUnknown_08DCC05C[];
extern const u16 gUnknown_08DCC01C[];
extern const u16 gUnknown_08DCC03C[];
extern const u8 gUnknown_08DCC648[];
extern const u8 gUnknown_08DCC908[];
=======
extern const u8 gUnknown_08DD87C0[];
extern const u8 gUnknown_08DD8EE0[];
extern const u16 gUnknown_08DD8780[];
extern const u8 gUnknown_08DD90E0[];
extern const u8 gUnknown_08DD9718[];
extern const u16 gUnknown_08DD9080[];
extern const u8 gUnknown_08DD98B4[];
extern const u8 gUnknown_08DD9E58[];
extern const u16 gUnknown_08DD9874[];
extern const u8 gUnknown_08DDA02C[];
extern const u8 gUnknown_08DDA63C[];
extern const u16 gUnknown_08DD9FEC[];
extern const u8 gUnknown_08DDA840[];
extern const u8 gUnknown_08DDAE40[];
extern const u16 gUnknown_08DDA800[];
extern const u8 gUnknown_08DDB020[];
extern const u8 gUnknown_08DDB2C4[];
extern const u16 gUnknown_08DDAFE0[];
>>>>>>> 224fdbf0

#endif //GUARD_GRAPHICS_H<|MERGE_RESOLUTION|>--- conflicted
+++ resolved
@@ -117,13 +117,11 @@
 extern const u8 gUnknown_08DB9FFC[];
 extern const u8 gUnknown_08DBA020[];
 extern const u8 gUnknown_08DBA12C[];
-<<<<<<< HEAD
 extern const u8 gUnknown_08DCC05C[];
 extern const u16 gUnknown_08DCC01C[];
 extern const u16 gUnknown_08DCC03C[];
 extern const u8 gUnknown_08DCC648[];
 extern const u8 gUnknown_08DCC908[];
-=======
 extern const u8 gUnknown_08DD87C0[];
 extern const u8 gUnknown_08DD8EE0[];
 extern const u16 gUnknown_08DD8780[];
@@ -142,6 +140,5 @@
 extern const u8 gUnknown_08DDB020[];
 extern const u8 gUnknown_08DDB2C4[];
 extern const u16 gUnknown_08DDAFE0[];
->>>>>>> 224fdbf0
 
 #endif //GUARD_GRAPHICS_H