#ifndef GUARD_OVERWORLD_H
#define GUARD_OVERWORLD_H

#define LINK_KEY_CODE_NULL 0x00
#define LINK_KEY_CODE_EMPTY 0x11
#define LINK_KEY_CODE_DPAD_DOWN 0x12
#define LINK_KEY_CODE_DPAD_UP 0x13
#define LINK_KEY_CODE_DPAD_LEFT 0x14
#define LINK_KEY_CODE_DPAD_RIGHT 0x15
#define LINK_KEY_CODE_READY 0x16
#define LINK_KEY_CODE_EXIT_ROOM 0x17
#define LINK_KEY_CODE_START_BUTTON 0x18
#define LINK_KEY_CODE_A_BUTTON 0x19
#define LINK_KEY_CODE_IDLE 0x1A

// These two are a hack to stop user input until link stuff can be
// resolved.
#define LINK_KEY_CODE_HANDLE_RECV_QUEUE 0x1B
#define LINK_KEY_CODE_HANDLE_SEND_QUEUE 0x1C
#define LINK_KEY_CODE_EXIT_SEAT 0x1D
#define LINK_KEY_CODE_UNK_8 0x1E

#define MOVEMENT_MODE_FREE 0
#define MOVEMENT_MODE_FROZEN 1
#define MOVEMENT_MODE_SCRIPTED 2

#define SKIP_OBJECT_EVENT_LOAD  1
#define TIME_OF_DAY_NIGHT 0
#define TIME_OF_DAY_TWILIGHT 1
#define TIME_OF_DAY_DAY 2
#define TIME_OF_DAY_MAX TIME_OF_DAY_DAY

// trigger a time-of-day blend once
#define HOURS_BLEND_ONCE 25
// don't update currentTimeBlend
#define HOURS_FREEZE_BLEND 26

struct InitialPlayerAvatarState
{
    u8 transitionFlags;
    u8 direction;
};

struct LinkPlayerObjectEvent
{
    u8 active;
    u8 linkPlayerId;
    u8 objEventId;
    u8 movementMode;
};

<<<<<<< HEAD
struct __attribute__((packed)) TimeBlendSettings {
  u16 weight:9;
  u16 time1:3;
  u16 time0:3;
  u16 unused:1;
  u16 altWeight;
};

=======
>>>>>>> 84fecf21
// Exported RAM declarations
extern struct WarpData gLastUsedWarp;
extern struct LinkPlayerObjectEvent gLinkPlayerObjectEvents[4];

extern u16 *gOverworldTilemapBuffer_Bg2;
extern u16 *gOverworldTilemapBuffer_Bg1;
extern u16 *gOverworldTilemapBuffer_Bg3;
extern u16 gHeldKeyCodeToSend;
extern void (*gFieldCallback)(void);
extern bool8 (*gFieldCallback2)(void);
extern u8 gLocalLinkPlayerId;
extern u8 gFieldLinkPlayerCount;
extern u8 gTimeOfDay;
<<<<<<< HEAD
extern u16 gTimeUpdateCounter;
=======
extern s16 gTimeUpdateCounter;
>>>>>>> 84fecf21

extern struct TimeBlendSettings currentTimeBlend;

extern const struct UCoords32 gDirectionToVectors[];

void DoWhiteOut(void);
void Overworld_ResetStateAfterFly(void);
void Overworld_ResetStateAfterTeleport(void);
void Overworld_ResetStateAfterDigEscRope(void);
void ResetGameStats(void);
void IncrementGameStat(u8 index);
u32 GetGameStat(u8 index);
void SetGameStat(u8 index, u32 value);
void ApplyNewEncryptionKeyToGameStats(u32 newKey);
void LoadObjEventTemplatesFromHeader(void);
void LoadSaveblockObjEventScripts(void);
void SetObjEventTemplateCoords(u8 localId, s16 x, s16 y);
void SetObjEventTemplateMovementType(u8 localId, u8 movementType);
const struct MapLayout *GetMapLayout(void);
void ApplyCurrentWarp(void);
struct MapHeader const *const Overworld_GetMapHeaderByGroupAndId(u16 mapGroup, u16 mapNum);
struct MapHeader const *const GetDestinationWarpMapHeader(void);
void WarpIntoMap(void);
void SetWarpDestination(s8 mapGroup, s8 mapNum, s8 warpId, s8 x, s8 y);
void SetWarpDestinationToMapWarp(s8 mapGroup, s8 mapNum, s8 warpId);
void SetDynamicWarp(s32 unused, s8 mapGroup, s8 mapNum, s8 warpId);
void SetDynamicWarpWithCoords(s32 unused, s8 mapGroup, s8 mapNum, s8 warpId, s8 x, s8 y);
void SetWarpDestinationToDynamicWarp(u8 unused);
void SetWarpDestinationToHealLocation(u8 healLocationId);
void SetWarpDestinationToLastHealLocation(void);
void SetLastHealLocationWarp(u8 healLocationId);
void UpdateEscapeWarp(s16 x, s16 y);
void SetEscapeWarp(s8 mapGroup, s8 mapNum, s8 warpId, s8 x, s8 y);
void SetWarpDestinationToEscapeWarp(void);
void SetFixedDiveWarp(s8 mapGroup, s8 mapNum, s8 warpId, s8 x, s8 y);
void SetFixedHoleWarp(s8 mapGroup, s8 mapNum, s8 warpId, s8 x, s8 y);
void SetWarpDestinationToFixedHoleWarp(s16 x, s16 y);
void SetContinueGameWarpToHealLocation(u8 healLocationId);
void SetContinueGameWarpToDynamicWarp(int unused);
const struct MapConnection *GetMapConnection(u8 dir);
bool8 SetDiveWarpEmerge(u16 x, u16 y);
bool8 SetDiveWarpDive(u16 x, u16 y);
void LoadMapFromCameraTransition(u8 mapGroup, u8 mapNum);
void ResetInitialPlayerAvatarState(void);
void StoreInitialPlayerAvatarState(void);
bool32 Overworld_IsBikingAllowed(void);
void SetDefaultFlashLevel(void);
void SetFlashLevel(s32 flashLevel);
u8 GetFlashLevel(void);
void SetCurrentMapLayout(u16 mapLayoutId);
void SetObjectEventLoadFlag(u8 var);
u16 GetLocationMusic(struct WarpData *warp);
u16 GetCurrLocationDefaultMusic(void);
u16 GetWarpDestinationMusic(void);
void Overworld_ResetMapMusic(void);
void Overworld_PlaySpecialMapMusic(void);
void Overworld_SetSavedMusic(u16 songNum);
void Overworld_ClearSavedMusic(void);
void Overworld_ChangeMusicToDefault(void);
void Overworld_ChangeMusicTo(u16 newMusic);
u8 GetMapMusicFadeoutSpeed(void);
void TryFadeOutOldMapMusic(void);
bool8 BGMusicStopped(void);
void Overworld_FadeOutMapMusic(void);
void UpdateAmbientCry(s16 *state, u16 *delayCounter);
u8 GetMapTypeByGroupAndId(s8 mapGroup, s8 mapNum);
u8 GetMapTypeByWarpData(struct WarpData *warp);
u8 GetCurrentMapType(void);
u8 GetLastUsedWarpMapType(void);
bool8 IsMapTypeOutdoors(u8 mapType);
bool8 Overworld_MapTypeAllowsTeleportAndFly(u8 mapType);
bool8 IsMapTypeIndoors(u8 mapType);
u8 GetSavedWarpRegionMapSectionId(void);
u8 GetCurrentRegionMapSectionId(void);
u8 GetCurrentMapBattleScene(void);
void CleanupOverworldWindowsAndTilemaps(void);
bool32 IsOverworldLinkActive(void);
void CB1_Overworld(void);
void CB2_OverworldBasic(void);
u8 UpdateTimeOfDay(void);
bool8 MapHasNaturalLight(u8 mapType);
void UpdateAltBgPalettes(u16 palettes);
void UpdatePalettesWithTime(u32);
void CB2_Overworld(void);
void SetMainCallback1(void (*cb)(void));
void SetUnusedCallback(void *func);
void CB2_NewGame(void);
void CB2_WhiteOut(void);
void CB2_LoadMap(void);
void CB2_ReturnToFieldContestHall(void);
void CB2_ReturnToFieldCableClub(void);
void CB2_ReturnToField(void);
void CB2_ReturnToFieldFromMultiplayer(void);
void CB2_ReturnToFieldWithOpenMenu(void);
void CB2_ReturnToFieldContinueScript(void);
void CB2_ReturnToFieldContinueScriptPlayMapMusic(void);
void CB2_ReturnToFieldFadeFromBlack(void);
void CB2_ContinueSavedGame(void);
void ResetAllMultiplayerState(void);
u32 GetCableClubPartnersReady(void);
u16 SetInCableClubSeat(void);
u16 SetLinkWaitingForScript(void);
u16 QueueExitLinkRoomKey(void);
u16 SetStartedCableClubActivity(void);
bool32 Overworld_IsRecvQueueAtMax(void);
bool32 Overworld_RecvKeysFromLinkIsRunning(void);
bool32 Overworld_SendKeysToLinkIsRunning(void);
bool32 IsSendingKeysOverCable(void);
void ClearLinkPlayerObjectEvents(void);
bool16 SetTimeOfDay(u16 hours);

#endif // GUARD_OVERWORLD_H<|MERGE_RESOLUTION|>--- conflicted
+++ resolved
@@ -49,17 +49,6 @@
     u8 movementMode;
 };
 
-<<<<<<< HEAD
-struct __attribute__((packed)) TimeBlendSettings {
-  u16 weight:9;
-  u16 time1:3;
-  u16 time0:3;
-  u16 unused:1;
-  u16 altWeight;
-};
-
-=======
->>>>>>> 84fecf21
 // Exported RAM declarations
 extern struct WarpData gLastUsedWarp;
 extern struct LinkPlayerObjectEvent gLinkPlayerObjectEvents[4];
@@ -73,11 +62,7 @@
 extern u8 gLocalLinkPlayerId;
 extern u8 gFieldLinkPlayerCount;
 extern u8 gTimeOfDay;
-<<<<<<< HEAD
-extern u16 gTimeUpdateCounter;
-=======
 extern s16 gTimeUpdateCounter;
->>>>>>> 84fecf21
 
 extern struct TimeBlendSettings currentTimeBlend;
 
