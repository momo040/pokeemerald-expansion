#ifndef GUARD_RANDOM_H
#define GUARD_RANDOM_H

// The number 1103515245 comes from the example implementation of rand and srand
// in the ISO C standard.
#define ISO_RANDOMIZE1(val) (1103515245 * (val) + 24691)
#define ISO_RANDOMIZE2(val) (1103515245 * (val) + 12345)

/* Some functions have been added to support Expansion's RNG implementation.
*
* LocalRandom(*val) provides a higher-quality replacement for uses of
* ISO_RANDOMIZE in vanilla Emerald. You can use LocalRandomSeed(u32) to
* create a local state.
*
* It is no longer possible to call Random() in interrupt handlers safely.
* AdvanceRandom() is provided to handle burning numbers in VBlank handlers.
* If you need to use random numbers in the VBlank handler, a local state
* should be used instead.
*
* Random2_32() was added, even though it is not used directly, because the
* underlying RNG always outputs 32 bits.
*/

struct Sfc32State {
    u32 a;
    u32 b;
    u32 c;
    u32 ctr;
};

typedef struct Sfc32State rng_value_t;

<<<<<<< HEAD
#define RNG_VALUE_EMPTY {}
=======
#define RNG_VALUE_EMPTY {0}
>>>>>>> 82f6d477

// Calling this function directly is discouraged.
// Use LocalRandom() instead.
static inline u32 _SFC32_Next(struct Sfc32State *state)
{
    const u32 result = state->a + state->b + state->ctr++;
    state->a = state->b ^ (state->b >> 9);
    state->b = state->c * 9;
    state->c = result + ((state->c << 21) | (state->c >> 11));
    return result;
}

<<<<<<< HEAD
static inline u16 LocalRandom(rng_value_t *val)
{
    return _SFC32_Next(val) >> 16;
=======
static inline u32 LocalRandom32(rng_value_t *val)
{
    return _SFC32_Next(val);
}

static inline u16 LocalRandom(rng_value_t *val)
{
    return LocalRandom32(val) >> 16;
>>>>>>> 82f6d477
}

u32 Random32(void);
u32 Random2_32(void);

static inline u16 Random(void)
{
    return Random32() >> 16;
}

void SeedRng(u32 seed);
void SeedRng2(u32 seed);
rng_value_t LocalRandomSeed(u32 seed);

static inline u16 Random2(void)
{
    return Random2_32() >> 16;
}
<<<<<<< HEAD

void AdvanceRandom(void);

=======

void AdvanceRandom(void);

>>>>>>> 82f6d477
extern rng_value_t gRngValue;
extern rng_value_t gRng2Value;

void Shuffle8(void *data, size_t n);
void Shuffle16(void *data, size_t n);
void Shuffle32(void *data, size_t n);
void ShuffleN(void *data, size_t n, size_t size);

static inline void Shuffle(void *data, size_t n, size_t size)
{
    switch (size)
    {
    case 1: Shuffle8(data, n); break;
    case 2: Shuffle16(data, n); break;
    case 4: Shuffle32(data, n); break;
    default: ShuffleN(data, n, size); break;
    }
}

/* Structured random number generator.
 * Instead of the caller converting bits from Random() to a meaningful
 * value, the caller provides metadata that is used to return the
 * meaningful value directly. This allows code to interpret the random
 * call, for example, battle tests know what the domain of a random call
 * is, and can exhaustively test it.
 *
 * RandomTag identifies the purpose of the value.
 *
 * RandomUniform(tag, lo, hi) returns a number from lo to hi inclusive
 * with uniform probability.
 *
 * RandomUniformExcept(tag, lo, hi, reject) returns a number from lo to
 * hi inclusive with uniform probability, excluding those for which
 * reject returns TRUE.
 *
 * RandomElement(tag, array) returns an element in array with uniform
 * probability. The array must be known at compile-time (e.g. a global
 * const array).
 *
 * RandomPercentage(tag, t) returns FALSE with probability 1-t/100,
 * and TRUE with probability t/100.
 *
 * RandomWeighted(tag, w0, w1, ... wN) returns a number from 0 to N
 * inclusive. The return value is proportional to the weights, e.g.
 * RandomWeighted(..., 1, 1) returns 50% 0s and 50% 1s.
 * RandomWeighted(..., 2, 1) returns 2/3 0s and 1/3 1s.
 *
 * RandomChance(tag, successes, total) returns FALSE with probability
 * 1-successes/total, and TRUE with probability successes/total. */

enum RandomTag
{
    RNG_NONE,
    RNG_ACCURACY,
    RNG_CONFUSION,
    RNG_CRITICAL_HIT,
    RNG_CURSED_BODY,
    RNG_CUTE_CHARM,
    RNG_DAMAGE_MODIFIER,
    RNG_DIRE_CLAW,
    RNG_EFFECT_SPORE,
    RNG_FLAME_BODY,
    RNG_FORCE_RANDOM_SWITCH,
    RNG_FROZEN,
    RNG_G_MAX_STUN_SHOCK,
    RNG_G_MAX_BEFUDDLE,
    RNG_G_MAX_REPLENISH,
    RNG_G_MAX_SNOOZE,
    RNG_HARVEST,
    RNG_HITS,
    RNG_HOLD_EFFECT_FLINCH,
    RNG_INFATUATION,
    RNG_LOADED_DICE,
    RNG_METRONOME,
    RNG_PARALYSIS,
    RNG_PICKUP,
    RNG_POISON_POINT,
    RNG_POISON_TOUCH,
    RNG_RAMPAGE_TURNS,
    RNG_SECONDARY_EFFECT,
    RNG_SECONDARY_EFFECT_2,
    RNG_SECONDARY_EFFECT_3,
    RNG_SHED_SKIN,
    RNG_SLEEP_TURNS,
    RNG_SPEED_TIE,
    RNG_STATIC,
    RNG_STENCH,
    RNG_TOXIC_CHAIN,
    RNG_TRI_ATTACK,
    RNG_QUICK_DRAW,
    RNG_QUICK_CLAW,
    RNG_TRACE,
    RNG_FICKLE_BEAM,
    RNG_AI_ABILITY,
    RNG_AI_SWITCH_HASBADODDS,
    RNG_AI_SWITCH_BADLY_POISONED,
    RNG_AI_SWITCH_CURSED,
    RNG_AI_SWITCH_NIGHTMARE,
    RNG_AI_SWITCH_SEEDED,
<<<<<<< HEAD
    RNG_AI_SWITCH_ABSORBING,
    RNG_AI_SWITCH_NATURAL_CURE,
    RNG_AI_SWITCH_REGENERATOR,
    RNG_AI_SWITCH_ENCORE,
    RNG_AI_SWITCH_STATS_LOWERED,
    RNG_AI_SWITCH_SE_DEFENSIVE,
=======
    RNG_AI_SWITCH_YAWN,
    RNG_AI_SWITCH_PERISH_SONG,
    RNG_AI_SWITCH_INFATUATION,
    RNG_AI_SWITCH_ABSORBING,
    RNG_AI_SWITCH_ABSORBING_STAY_IN,
    RNG_AI_SWITCH_NATURAL_CURE,
    RNG_AI_SWITCH_REGENERATOR,
    RNG_AI_SWITCH_ENCORE,
    RNG_AI_SWITCH_CHOICE_LOCKED,
    RNG_AI_SWITCH_STATS_LOWERED,
    RNG_AI_SWITCH_SE_DEFENSIVE,
    RNG_AI_SWITCH_TRUANT,
    RNG_AI_SWITCH_WONDER_GUARD,
    RNG_AI_SWITCH_TRAPPER,
    RNG_AI_SWITCH_FREE_TURN,
    RNG_AI_SWITCH_ALL_MOVES_BAD,
>>>>>>> 82f6d477
    RNG_SHELL_SIDE_ARM,
    RNG_RANDOM_TARGET,
    RNG_AI_PREDICT_ABILITY,
    RNG_AI_PREDICT_SWITCH,
    RNG_HEALER,
    RNG_DEXNAV_ENCOUNTER_LEVEL,
};

#define RandomWeighted(tag, ...) \
    ({ \
        const u8 weights[] = { __VA_ARGS__ }; \
        u32 sum, i; \
        for (i = 0, sum = 0; i < ARRAY_COUNT(weights); i++) \
            sum += weights[i]; \
        RandomWeightedArray(tag, sum, ARRAY_COUNT(weights), weights); \
    })

#define RandomChance(tag, successes, total) (RandomWeighted(tag, total - successes, successes))

#define RandomPercentage(tag, t) \
    ({ \
        u32 r; \
        if (t <= 0) \
        { \
            r = FALSE; \
        } \
        else if (t >= 100) \
        { \
            r = TRUE; \
        } \
        else \
        { \
          const u8 weights[] = { 100 - t, t }; \
          r = RandomWeightedArray(tag, 100, ARRAY_COUNT(weights), weights); \
        } \
        r; \
    })

#define RandomElement(tag, array) \
    ({ \
        *(typeof((array)[0]) *)RandomElementArray(tag, array, sizeof((array)[0]), ARRAY_COUNT(array)); \
    })

u32 RandomUniform(enum RandomTag, u32 lo, u32 hi);
u32 RandomUniformExcept(enum RandomTag, u32 lo, u32 hi, bool32 (*reject)(u32));
u32 RandomWeightedArray(enum RandomTag, u32 sum, u32 n, const u8 *weights);
const void *RandomElementArray(enum RandomTag, const void *array, size_t size, size_t count);

u32 RandomUniformDefault(enum RandomTag, u32 lo, u32 hi);
u32 RandomUniformExceptDefault(enum RandomTag, u32 lo, u32 hi, bool32 (*reject)(u32));
u32 RandomWeightedArrayDefault(enum RandomTag, u32 sum, u32 n, const u8 *weights);
const void *RandomElementArrayDefault(enum RandomTag, const void *array, size_t size, size_t count);

u8 RandomWeightedIndex(u8 *weights, u8 length);

#endif // GUARD_RANDOM_H<|MERGE_RESOLUTION|>--- conflicted
+++ resolved
@@ -30,11 +30,7 @@
 
 typedef struct Sfc32State rng_value_t;
 
-<<<<<<< HEAD
-#define RNG_VALUE_EMPTY {}
-=======
 #define RNG_VALUE_EMPTY {0}
->>>>>>> 82f6d477
 
 // Calling this function directly is discouraged.
 // Use LocalRandom() instead.
@@ -47,20 +43,14 @@
     return result;
 }
 
-<<<<<<< HEAD
+static inline u32 LocalRandom32(rng_value_t *val)
+{
+    return _SFC32_Next(val);
+}
+
 static inline u16 LocalRandom(rng_value_t *val)
 {
-    return _SFC32_Next(val) >> 16;
-=======
-static inline u32 LocalRandom32(rng_value_t *val)
-{
-    return _SFC32_Next(val);
-}
-
-static inline u16 LocalRandom(rng_value_t *val)
-{
     return LocalRandom32(val) >> 16;
->>>>>>> 82f6d477
 }
 
 u32 Random32(void);
@@ -79,15 +69,9 @@
 {
     return Random2_32() >> 16;
 }
-<<<<<<< HEAD
 
 void AdvanceRandom(void);
 
-=======
-
-void AdvanceRandom(void);
-
->>>>>>> 82f6d477
 extern rng_value_t gRngValue;
 extern rng_value_t gRng2Value;
 
@@ -187,14 +171,6 @@
     RNG_AI_SWITCH_CURSED,
     RNG_AI_SWITCH_NIGHTMARE,
     RNG_AI_SWITCH_SEEDED,
-<<<<<<< HEAD
-    RNG_AI_SWITCH_ABSORBING,
-    RNG_AI_SWITCH_NATURAL_CURE,
-    RNG_AI_SWITCH_REGENERATOR,
-    RNG_AI_SWITCH_ENCORE,
-    RNG_AI_SWITCH_STATS_LOWERED,
-    RNG_AI_SWITCH_SE_DEFENSIVE,
-=======
     RNG_AI_SWITCH_YAWN,
     RNG_AI_SWITCH_PERISH_SONG,
     RNG_AI_SWITCH_INFATUATION,
@@ -211,7 +187,6 @@
     RNG_AI_SWITCH_TRAPPER,
     RNG_AI_SWITCH_FREE_TURN,
     RNG_AI_SWITCH_ALL_MOVES_BAD,
->>>>>>> 82f6d477
     RNG_SHELL_SIDE_ARM,
     RNG_RANDOM_TARGET,
     RNG_AI_PREDICT_ABILITY,
