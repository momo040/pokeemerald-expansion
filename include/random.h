--- conflicted
+++ resolved
@@ -3,8 +3,8 @@
 
 // The number 1103515245 comes from the example implementation of rand and srand
 // in the ISO C standard.
-#define ISO_RANDOMIZE1(val)(1103515245 * (val) + 24691)
-#define ISO_RANDOMIZE2(val)(1103515245 * (val) + 12345)
+#define ISO_RANDOMIZE1(val) (1103515245 * (val) + 24691)
+#define ISO_RANDOMIZE2(val) (1103515245 * (val) + 12345)
 
 /* Some functions have been added to support HQ_RANDOM.
 *
@@ -87,18 +87,11 @@
 #define Random32() (Random() | (Random() << 16))
 #define Random2_32() (Random2() | (Random2() << 16))
 
-<<<<<<< HEAD
 static inline u16 LocalRandom(rng_value_t *val)
 {
     *val = ISO_RANDOMIZE1(*val);
     return *val >> 16;
 }
-=======
-// The number 1103515245 comes from the example implementation of rand and srand
-// in the ISO C standard.
-#define ISO_RANDOMIZE1(val) (1103515245 * (val) + 24691)
-#define ISO_RANDOMIZE2(val) (1103515245 * (val) + 12345)
->>>>>>> 04197b49
 
 static inline void AdvanceRandom(void)
 {
