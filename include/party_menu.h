#ifndef GUARD_PARTY_MENU_H
#define GUARD_PARTY_MENU_H

#include "main.h"
#include "task.h"

// seems like the last two fields may have been left as all-purpose vars
// and the second of the two just happens to only be used in one case
struct PartyMenu
{
    MainCallback exitCallback;
    TaskFunc task;
    u8 menuType:4;
    u8 layout:2;
    s8 slotId;
    s8 slotId2;
    u8 action;
    u16 bagItem;
    s16 data1;           // used variously as a moveId, counter, moveSlotId, or cursorPos
    s16 learnMoveState;  // data2, used only as a learn move state
};

extern struct PartyMenu gPartyMenu;
extern bool8 gPartyMenuUseExitCallback;
extern u8 gSelectedMonPartyId;
extern MainCallback gPostMenuFieldCallback;
extern u8 gSelectedOrderFromParty[MAX_FRONTIER_PARTY_SIZE];
extern u8 gBattlePartyCurrentOrder[PARTY_SIZE / 2];

extern void (*gItemUseCB)(u8, TaskFunc);

<<<<<<< HEAD
extern const u16 gTutorMoves[];
extern const struct SpriteTemplate gSpriteTemplate_StatusIcons;

=======
>>>>>>> bb564d80
void AnimatePartySlot(u8 slot, u8 animNum);
bool8 IsMultiBattle(void);
u8 GetCursorSelectionMonId(void);
u8 GetPartyMenuType(void);
void Task_HandleChooseMonInput(u8 taskId);
u8 *GetMonNickname(struct Pokemon *mon, u8 *dest);
u8 DisplayPartyMenuMessage(const u8 *str, bool8 keepOpen);
bool8 IsPartyMenuTextPrinterActive(void);
void PartyMenuModifyHP(u8 taskId, u8 slot, s8 hpIncrement, s16 HPDifference, TaskFunc task);
u8 GetAilmentFromStatus(u32 status);
u8 GetMonAilment(struct Pokemon *mon);
void DisplayPartyMenuStdMessage(u32 stringId);
bool8 FieldCallback_PrepareFadeInFromMenu(void);
void CB2_ReturnToPartyMenuFromFlyMap(void);
void LoadHeldItemIcons(void);
void DrawHeldItemIconsForTrade(u8 *partyCounts, u8 *partySpriteIds, u8 whichParty);
void LoadPartyMenuAilmentGfx(void);
void CB2_ShowPartyMenuForItemUse(void);
void ItemUseCB_Medicine(u8 taskId, TaskFunc task);
void ItemUseCB_AbilityCapsule(u8 taskId, TaskFunc task);
void ItemUseCB_AbilityPatch(u8 taskId, TaskFunc task);
void ItemUseCB_ReduceEV(u8 taskId, TaskFunc task);
void ItemUseCB_PPRecovery(u8 taskId, TaskFunc task);
void ItemUseCB_PPUp(u8 taskId, TaskFunc task);
u16 ItemIdToBattleMoveId(u16 item);
bool8 IsMoveHm(u16 move);
bool8 MonKnowsMove(struct Pokemon *mon, u16 move);
bool8 BoxMonKnowsMove(struct BoxPokemon *boxMon, u16 move);
void ItemUseCB_TMHM(u8 taskId, TaskFunc task);
void ItemUseCB_RareCandy(u8 taskId, TaskFunc task);
void ItemUseCB_SacredAsh(u8 taskId, TaskFunc task);
void ItemUseCB_EvolutionStone(u8 taskId, TaskFunc task);
void ItemUseCB_FormChange(u8 taskId, TaskFunc task);
void ItemUseCB_FormChange_ConsumedOnUse(u8 taskId, TaskFunc task);
u8 GetItemEffectType(u16 item);
void CB2_PartyMenuFromStartMenu(void);
void CB2_ChooseMonToGiveItem(void);
void ChooseMonToGiveMailFromMailbox(void);
void InitChooseHalfPartyForBattle(u8 unused);
void ClearSelectedPartyOrder(void);
void ChooseMonForTradingBoard(u8 menuType, MainCallback callback);
void ChooseMonForMoveTutor(void);
void ChooseMonForWirelessMinigame(void);
void OpenPartyMenuInBattle(u8 partyAction);
void ChooseMonForInBattleItem(void);
void BufferBattlePartyCurrentOrder(void);
void BufferBattlePartyCurrentOrderBySide(u8 battlerId, u8 flankId);
void SwitchPartyOrderLinkMulti(u8 battlerId, u8 slot, u8 arrayIndex);
void SwitchPartyMonSlots(u8 slot, u8 slot2);
u8 GetPartyIdFromBattlePartyId(u8 slot);
void ShowPartyMenuToShowcaseMultiBattleParty(void);
void ChooseMonForDaycare(void);
bool8 CB2_FadeFromPartyMenu(void);
void ChooseContestMon(void);
void ChoosePartyMon(void);
void ChooseMonForMoveRelearner(void);
void BattlePyramidChooseMonHeldItems(void);
void DoBattlePyramidMonsHaveHeldItem(void);
void IsSelectedMonEgg(void);
void IsLastMonThatKnowsSurf(void);
void MoveDeleterForgetMove(void);
void BufferMoveDeleterNicknameAndMove(void);
void GetNumMovesSelectedMonHas(void);
void MoveDeleterChooseMoveToForget(void);

#endif // GUARD_PARTY_MENU_H<|MERGE_RESOLUTION|>--- conflicted
+++ resolved
@@ -28,13 +28,8 @@
 extern u8 gBattlePartyCurrentOrder[PARTY_SIZE / 2];
 
 extern void (*gItemUseCB)(u8, TaskFunc);
-
-<<<<<<< HEAD
-extern const u16 gTutorMoves[];
 extern const struct SpriteTemplate gSpriteTemplate_StatusIcons;
 
-=======
->>>>>>> bb564d80
 void AnimatePartySlot(u8 slot, u8 animNum);
 bool8 IsMultiBattle(void);
 u8 GetCursorSelectionMonId(void);
