#ifndef GUARD_PARTY_MENU_H
#define GUARD_PARTY_MENU_H

#include "task.h"

enum
{
    AILMENT_NONE,
    AILMENT_PSN,
    AILMENT_PRZ,
    AILMENT_SLP,
    AILMENT_FRZ,
    AILMENT_BRN
};

enum
{
    PARTY_CHOOSE_MON,
    PARTY_MUST_CHOOSE_MON,
    PARTY_CANT_SWITCH,
    PARTY_USE_ITEM_ON,
    PARTY_ABILITY_PREVENTS,
    PARTY_GIVE_ITEM,
};

struct Struct203CEC8
{
    u8 filler[0x9];
    s8 unk9;
    s8 unkA;
    u8 unkB;
    u8 filler2[0x2];
};

extern struct Struct203CEC8 gUnknown_0203CEC8;

bool8 pokemon_has_move(struct Pokemon *, u16);
void sub_81B58A8(void);
void DoWallyTutorialBagMenu(void);
u8 pokemon_ailments_get_primary(u32 status);
u8 *GetMonNickname(struct Pokemon *mon, u8 *dst);
u8 GetCursorSelectionMonId(void);
bool8 FieldCallback_PrepareFadeInFromMenu(void);
void sub_81B7F60(void);

void sub_81B0FCC(u8 partyIdx, u8 a);
void sub_81B1370(u8 taskId);
void display_pokemon_menu_message(u8 windowId);
void sub_81B1F18(u8 taskId, u8 pokemonIdx, s8 a, s16 hp, TaskFunc func);
void sub_81B1B5C(void *a, u8 b);
u8 sub_81B1BD4();
void sub_81B8448();
<<<<<<< HEAD
void sub_81B8518(u8 unused);
u8 sub_81B1360(void);
void sub_81B8904(u8 arg0, void (*callback)(void));
=======
void OpenPartyMenuInBattle(u8 caseId);
>>>>>>> 06b3ce40

#endif // GUARD_PARTY_MENU_H<|MERGE_RESOLUTION|>--- conflicted
+++ resolved
@@ -50,12 +50,9 @@
 void sub_81B1B5C(void *a, u8 b);
 u8 sub_81B1BD4();
 void sub_81B8448();
-<<<<<<< HEAD
 void sub_81B8518(u8 unused);
 u8 sub_81B1360(void);
 void sub_81B8904(u8 arg0, void (*callback)(void));
-=======
 void OpenPartyMenuInBattle(u8 caseId);
->>>>>>> 06b3ce40
 
 #endif // GUARD_PARTY_MENU_H