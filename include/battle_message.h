--- conflicted
+++ resolved
@@ -1,19 +1,12 @@
 #ifndef GUARD_BATTLE_MESSAGE_H
 #define GUARD_BATTLE_MESSAGE_H
 
-<<<<<<< HEAD
-#if B_EXPANDED_ABILITY_NAMES == TRUE
-    #define TEXT_BUFF_ARRAY_COUNT   17
-#else
-    #define TEXT_BUFF_ARRAY_COUNT   16
-#endif
-=======
 // This buffer can hold many different things. Some of the things it can hold
 // that have explicit sizes are listed below to ensure it can contain them.
 #define TEXT_BUFF_ARRAY_COUNT   max(16, \
                                 max(MOVE_NAME_LENGTH + 2, /* +2 to hold the "!" and EOS. */ \
-                                    POKEMON_NAME_LENGTH + 1))
->>>>>>> d67914e1
+                                max(POKEMON_NAME_LENGTH + 1, \
+                                    ABILITY_NAME_LENGTH + 1)))
 
 // for 0xFD
 #define B_TXT_BUFF1 0x0
