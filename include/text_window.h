--- conflicted
+++ resolved
@@ -12,18 +12,11 @@
 extern const u8 gTextWindowFrame1_Gfx[];
 extern const u16 gTextWindowFrame1_Pal[];
 
-const struct TilesPal* GetWindowFrameTilesPal(u8 id);
-<<<<<<< HEAD
+const struct TilesPal *GetWindowFrameTilesPal(u8 id);
 void LoadMessageBoxGfx(u8 windowId, u16 destOffset, u8 palOffset);
-void LoadSav2WindowGfx(u8 windowId, u16 destOffset, u8 palOffset);
-void LoadWindowGfx(u8 windowId, u8 frameId, u16 destOffset, u8 palOffset);
-void LoadSav2WindowGfx_(u8 windowId, u16 destOffset, u8 palOffset);
-=======
-void copy_textbox_border_tile_patterns_to_vram(u8 windowId, u16 destOffset, u8 palOffset);
 void LoadUserWindowBorderGfx(u8 windowId, u16 destOffset, u8 palOffset);
 void LoadWindowGfx(u8 windowId, u8 frameId, u16 destOffset, u8 palOffset);
-void box_border_load_tiles_and_pal(u8 windowId, u16 destOffset, u8 palOffset);
->>>>>>> 07ef7627
+void LoadUserWindowBorderGfx_(u8 windowId, u16 destOffset, u8 palOffset);
 void sub_8098858(u8 windowId, u16 tileNum, u8 palNum);
 void sub_80989E0(u8 windowId, u16 tileNum, u8 palNum);
 void rbox_fill_rectangle(u8 windowId);
