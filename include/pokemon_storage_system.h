#ifndef GUARD_POKEMON_STORAGE_SYSTEM_H
#define GUARD_POKEMON_STORAGE_SYSTEM_H

#define TOTAL_BOXES_COUNT       14
#define IN_BOX_ROWS             6
#define IN_BOX_COLUMS           5
#define IN_BOX_COUNT            (IN_BOX_ROWS * IN_BOX_COLUMS)

/*
            ROWS
COLUMNS     0   1   2   3   4   5
            6   7   8   9   10  11
            12  13  14  15  16  17
            18  19  20  21  22  23
            24  25  26  27  28  29
*/

struct PokemonStorage
{
    /*0x0000*/ u8 currentBox;
    /*0x0001*/ struct BoxPokemon boxes[TOTAL_BOXES_COUNT][IN_BOX_COUNT];
    /*0x8344*/ u8 boxNames[TOTAL_BOXES_COUNT][9];
    /*0x83C2*/ u8 boxWallpapers[TOTAL_BOXES_COUNT];
};

extern struct PokemonStorage* gPokemonStoragePtr;

u8 CountMonsInBox(u8 boxId);
s16 GetFirstFreeBoxSpot(u8 boxId);
u8 CountPartyAliveNonEggMonsExcept(u8 slotToIgnore);
u16 CountPartyAliveNonEggMons_IgnoreVar0x8004Slot(void);
u8 CountPartyMons(void);
u8 *StringCopyAndFillWithSpaces(u8 *dst, const u8 *src, u16 n);
void ShowPokemonStorageSystemPC(void);
void ResetPokemonStorageSystem(void);
s16 CompactPartySlots(void);
u8 StorageGetCurrentBox(void);
<<<<<<< HEAD
u32 GetBoxMonDataAt(u8 boxId, u8 boxPosition, s32 request);
void SetBoxMonDataAt(u8 boxId, u8 boxPosition, s32 request, const void *value);
u32 GetCurrentBoxMonData(u8 boxPosition, s32 request);
void SetCurrentBoxMonData(u8 boxPosition, s32 request, const void *value);
void GetBoxMonNickAt(u8 boxId, u8 boxPosition, u8 *dst);
u32 GetBoxMonLevelAt(u8 boxId, u8 boxPosition);
void SetBoxMonNickAt(u8 boxId, u8 boxPosition, const u8 *nick);
u32 GetAndCopyBoxMonDataAt(u8 boxId, u8 boxPosition, s32 request, void *dst);
void SetBoxMonAt(u8 boxId, u8 boxPosition, struct BoxPokemon *src);
void CopyBoxMonAt(u8 boxId, u8 boxPosition, struct BoxPokemon *dst);
void CreateBoxMonAt(u8 boxId, u8 boxPosition, u16 species, u8 level, u8 fixedIV, u8 hasFixedPersonality, u32 personality, u8 otIDType, u32 otID);
void ZeroBoxMonAt(u8 boxId, u8 boxPosition);
void BoxMonAtToMon(u8 boxId, u8 boxPosition, struct Pokemon *dst);
struct BoxPokemon *GetBoxedMonPtr(u8 boxId, u8 boxPosition);
u8 *GetBoxNamePtr(u8 boxId);
u8 GetBoxWallpaper(u8 boxId);
void SetBoxWallpaper(u8 boxId, u8 wallpaperId);
s16 sub_80D214C(struct BoxPokemon *boxMons, s8 currIndex, u8 maxIndex, u8 arg3);
bool8 CheckFreePokemonStorageSpace(void);
bool32 CheckBoxedMonSanity(u32 boxId, u32 boxPosition);
u32 CountStorageNonEggMons(void);
u32 CountAllStorageMons(void);
bool32 AnyStorageMonWithMove(u16 moveId);
void ResetWaldaWallpaper(void);
void SetWaldaWallpaperLockedOrUnlocked(bool32 unlocked);
bool32 IsWaldaWallpaperUnlocked(void);
u32 GetWaldaWallpaperPatternId(void);
void SetWaldaWallpaperPatternId(u8 id);
u32 GetWaldaWallpaperIconId(void);
void SetWaldaWallpaperIconId(u8 id);
u16 *GetWaldaWallpaperColorsPtr(void);
void SetWaldaWallpaperColors(u16 color1, u16 color2);
u8 *GetWaldaPhrasePtr(void);
void SetWaldaPhrase(const u8 *src);
bool32 IsWaldaPhraseEmpty(void);
=======
u8 sub_80D214C(struct BoxPokemon *a, u8 b, u8 c, u8 d);
bool32 sub_80D23A8(u16 move);
>>>>>>> 6ef96717

#endif // GUARD_POKEMON_STORAGE_SYSTEM_H<|MERGE_RESOLUTION|>--- conflicted
+++ resolved
@@ -35,7 +35,6 @@
 void ResetPokemonStorageSystem(void);
 s16 CompactPartySlots(void);
 u8 StorageGetCurrentBox(void);
-<<<<<<< HEAD
 u32 GetBoxMonDataAt(u8 boxId, u8 boxPosition, s32 request);
 void SetBoxMonDataAt(u8 boxId, u8 boxPosition, s32 request, const void *value);
 u32 GetCurrentBoxMonData(u8 boxPosition, s32 request);
@@ -53,7 +52,7 @@
 u8 *GetBoxNamePtr(u8 boxId);
 u8 GetBoxWallpaper(u8 boxId);
 void SetBoxWallpaper(u8 boxId, u8 wallpaperId);
-s16 sub_80D214C(struct BoxPokemon *boxMons, s8 currIndex, u8 maxIndex, u8 arg3);
+s16 sub_80D214C(struct BoxPokemon *boxMons, u8 currIndex, u8 maxIndex, u8 arg3);
 bool8 CheckFreePokemonStorageSpace(void);
 bool32 CheckBoxedMonSanity(u32 boxId, u32 boxPosition);
 u32 CountStorageNonEggMons(void);
@@ -71,9 +70,5 @@
 u8 *GetWaldaPhrasePtr(void);
 void SetWaldaPhrase(const u8 *src);
 bool32 IsWaldaPhraseEmpty(void);
-=======
-u8 sub_80D214C(struct BoxPokemon *a, u8 b, u8 c, u8 d);
-bool32 sub_80D23A8(u16 move);
->>>>>>> 6ef96717
 
 #endif // GUARD_POKEMON_STORAGE_SYSTEM_H