#ifndef GUARD_GENERATIONAL_CHANGES_H
#define GUARD_GENERATIONAL_CHANGES_H

#include "constants/generational_changes.h"
#include "config/battle.h"

static const u8 sGenerationalChanges[GEN_CONFIG_COUNT] =
{
    [GEN_CONFIG_CRIT_CHANCE]               = B_CRIT_CHANCE,
    [GEN_CONFIG_CRIT_MULTIPLIER]           = B_CRIT_MULTIPLIER,
    [GEN_CONFIG_FOCUS_ENERGY_CRIT_RATIO]   = B_FOCUS_ENERGY_CRIT_RATIO,
    [GEN_CONFIG_PARALYSIS_SPEED]           = B_PARALYSIS_SPEED,
    [GEN_CONFIG_CONFUSION_SELF_DMG_CHANCE] = B_CONFUSION_SELF_DMG_CHANCE,
    [GEN_CONFIG_MULTI_HIT_CHANCE]          = B_MULTI_HIT_CHANCE,
    [GEN_CONFIG_GALE_WINGS]                = B_GALE_WINGS,
    [GEN_CONFIG_HEAL_BELL_SOUNDPROOF]      = B_HEAL_BELL_SOUNDPROOF,
    [GEN_CONFIG_TELEPORT_BEHAVIOR]         = B_TELEPORT_BEHAVIOR,
<<<<<<< HEAD
    [GEN_CONFIG_BATTLE_BOND]               = B_BATTLE_BOND,
    [GEN_CONFIG_ATE_MULTIPLIER]            = B_ATE_MULTIPLIER,
=======
    [GEN_CONFIG_MOODY_STATS]               = B_MOODY_ACC_EVASION,
>>>>>>> 9259b7ee
};

#if TESTING
extern u8 *gGenerationalChangesTestOverride;
#endif

static inline u32 GetGenConfig(enum GenConfigTag configTag)
{
    if (configTag >= GEN_CONFIG_COUNT) return GEN_LATEST;
#if TESTING
    if (gGenerationalChangesTestOverride == NULL) return sGenerationalChanges[configTag];
    return gGenerationalChangesTestOverride[configTag];
#else
    return sGenerationalChanges[configTag];
#endif
}

static inline void SetGenConfig(enum GenConfigTag configTag, u32 value)
{
#if TESTING
    if (configTag >= GEN_CONFIG_COUNT) return;
    if (gGenerationalChangesTestOverride == NULL) return;
    gGenerationalChangesTestOverride[configTag] = value;
#endif
}

#if TESTING
void TestInitConfigData(void);
void TestFreeConfigData(void);
#endif

#endif // GUARD_GENERATIONAL_CHANGES_H<|MERGE_RESOLUTION|>--- conflicted
+++ resolved
@@ -15,12 +15,9 @@
     [GEN_CONFIG_GALE_WINGS]                = B_GALE_WINGS,
     [GEN_CONFIG_HEAL_BELL_SOUNDPROOF]      = B_HEAL_BELL_SOUNDPROOF,
     [GEN_CONFIG_TELEPORT_BEHAVIOR]         = B_TELEPORT_BEHAVIOR,
-<<<<<<< HEAD
+    [GEN_CONFIG_MOODY_STATS]               = B_MOODY_ACC_EVASION,
     [GEN_CONFIG_BATTLE_BOND]               = B_BATTLE_BOND,
     [GEN_CONFIG_ATE_MULTIPLIER]            = B_ATE_MULTIPLIER,
-=======
-    [GEN_CONFIG_MOODY_STATS]               = B_MOODY_ACC_EVASION,
->>>>>>> 9259b7ee
 };
 
 #if TESTING
