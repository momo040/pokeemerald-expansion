--- conflicted
+++ resolved
@@ -19,12 +19,10 @@
     [GEN_CONFIG_MOODY_STATS]               = B_MOODY_ACC_EVASION,
     [GEN_CONFIG_BATTLE_BOND]               = B_BATTLE_BOND,
     [GEN_CONFIG_ATE_MULTIPLIER]            = B_ATE_MULTIPLIER,
-<<<<<<< HEAD
     [GEN_CONFIG_FELL_STINGER_STAT_RAISE]   = B_FELL_STINGER_STAT_RAISE,
     [GEN_CONFIG_DEFIANT_STICKY_WEB]        = B_DEFIANT_STICKY_WEB,
     [GEN_CONFIG_ENCORE_TARGET]             = B_ENCORE_TARGET,
     [GEN_CONFIG_TIME_OF_DAY_HEALING_MOVES] = B_TIME_OF_DAY_HEALING_MOVES,
-=======
     [GEN_PICKUP_WILD]                      = B_PICKUP_WILD,
     [GEN_PROTEAN_LIBERO]                   = B_PROTEAN_LIBERO,
     [GEN_INTREPID_SWORD]                   = B_INTREPID_SWORD,
@@ -33,7 +31,6 @@
     [GEN_STEAL_WILD_ITEMS]                 = B_STEAL_WILD_ITEMS,
     [GEN_SNOW_WARNING]                     = B_SNOW_WARNING,
     [GEN_ALLY_SWITCH_FAIL_CHANCE]          = B_ALLY_SWITCH_FAIL_CHANCE,
->>>>>>> cc736c42
 };
 
 #if TESTING
