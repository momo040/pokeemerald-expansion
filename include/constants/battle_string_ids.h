#ifndef GUARD_CONSTANTS_BATTLE_STRING_IDS_H
#define GUARD_CONSTANTS_BATTLE_STRING_IDS_H

#define STRINGID_INTROMSG       0
#define STRINGID_INTROSENDOUT   1
#define STRINGID_RETURNMON      2
#define STRINGID_SWITCHINMON    3
#define STRINGID_USEDMOVE       4
#define STRINGID_BATTLEEND      5
#define STRINGID_TRAINERSLIDE   6

// todo: make some of those names less vague: attacker/target vs pkmn, etc.
#define STRINGID_TRAINER1LOSETEXT                     12
#define STRINGID_PKMNGAINEDEXP                        13
#define STRINGID_PKMNGREWTOLV                         14
#define STRINGID_PKMNLEARNEDMOVE                      15
#define STRINGID_TRYTOLEARNMOVE1                      16
#define STRINGID_TRYTOLEARNMOVE2                      17
#define STRINGID_TRYTOLEARNMOVE3                      18
#define STRINGID_PKMNFORGOTMOVE                       19
#define STRINGID_STOPLEARNINGMOVE                     20
#define STRINGID_DIDNOTLEARNMOVE                      21
#define STRINGID_PKMNLEARNEDMOVE2                     22
#define STRINGID_ATTACKMISSED                         23
#define STRINGID_PKMNPROTECTEDITSELF                  24
#define STRINGID_STATSWONTINCREASE2                   25
#define STRINGID_AVOIDEDDAMAGE                        26
#define STRINGID_ITDOESNTAFFECT                       27
#define STRINGID_ATTACKERFAINTED                      28
#define STRINGID_TARGETFAINTED                        29
#define STRINGID_PLAYERGOTMONEY                       30
#define STRINGID_PLAYERWHITEOUT                       31
#define STRINGID_PLAYERWHITEOUT2                      32
#define STRINGID_PREVENTSESCAPE                       33
#define STRINGID_HITXTIMES                            34
#define STRINGID_PKMNFELLASLEEP                       35
#define STRINGID_PKMNMADESLEEP                        36
#define STRINGID_PKMNALREADYASLEEP                    37
#define STRINGID_PKMNALREADYASLEEP2                   38
#define STRINGID_PKMNWASNTAFFECTED                    39
#define STRINGID_PKMNWASPOISONED                      40
#define STRINGID_PKMNPOISONEDBY                       41
#define STRINGID_PKMNHURTBYPOISON                     42
#define STRINGID_PKMNALREADYPOISONED                  43
#define STRINGID_PKMNBADLYPOISONED                    44
#define STRINGID_PKMNENERGYDRAINED                    45
#define STRINGID_PKMNWASBURNED                        46
#define STRINGID_PKMNBURNEDBY                         47
#define STRINGID_PKMNHURTBYBURN                       48
#define STRINGID_PKMNWASFROZEN                        49
#define STRINGID_PKMNFROZENBY                         50
#define STRINGID_PKMNISFROZEN                         51
#define STRINGID_PKMNWASDEFROSTED                     52
#define STRINGID_PKMNWASDEFROSTED2                    53
#define STRINGID_PKMNWASDEFROSTEDBY                   54
#define STRINGID_PKMNWASPARALYZED                     55
#define STRINGID_PKMNWASPARALYZEDBY                   56
#define STRINGID_PKMNISPARALYZED                      57
#define STRINGID_PKMNISALREADYPARALYZED               58
#define STRINGID_PKMNHEALEDPARALYSIS                  59
#define STRINGID_PKMNDREAMEATEN                       60
#define STRINGID_STATSWONTINCREASE                    61
#define STRINGID_STATSWONTDECREASE                    62
#define STRINGID_TEAMSTOPPEDWORKING                   63
#define STRINGID_FOESTOPPEDWORKING                    64
#define STRINGID_PKMNISCONFUSED                       65
#define STRINGID_PKMNHEALEDCONFUSION                  66
#define STRINGID_PKMNWASCONFUSED                      67
#define STRINGID_PKMNALREADYCONFUSED                  68
#define STRINGID_PKMNFELLINLOVE                       69
#define STRINGID_PKMNINLOVE                           70
#define STRINGID_PKMNIMMOBILIZEDBYLOVE                71
#define STRINGID_PKMNBLOWNAWAY                        72
#define STRINGID_PKMNCHANGEDTYPE                      73
#define STRINGID_PKMNFLINCHED                         74
#define STRINGID_PKMNREGAINEDHEALTH                   75
#define STRINGID_PKMNHPFULL                           76
#define STRINGID_PKMNRAISEDSPDEF                      77
#define STRINGID_PKMNRAISEDDEF                        78
#define STRINGID_PKMNCOVEREDBYVEIL                    79
#define STRINGID_PKMNUSEDSAFEGUARD                    80
#define STRINGID_PKMNSAFEGUARDEXPIRED                 81
#define STRINGID_PKMNWENTTOSLEEP                      82
#define STRINGID_PKMNSLEPTHEALTHY                     83
#define STRINGID_PKMNWHIPPEDWHIRLWIND                 84
#define STRINGID_PKMNTOOKSUNLIGHT                     85
#define STRINGID_PKMNLOWEREDHEAD                      86
#define STRINGID_PKMNISGLOWING                        87
#define STRINGID_PKMNFLEWHIGH                         88
#define STRINGID_PKMNDUGHOLE                          89
#define STRINGID_PKMNSQUEEZEDBYBIND                   90
#define STRINGID_PKMNTRAPPEDINVORTEX                  91
#define STRINGID_PKMNWRAPPEDBY                        92
#define STRINGID_PKMNCLAMPED                          93
#define STRINGID_PKMNHURTBY                           94
#define STRINGID_PKMNFREEDFROM                        95
#define STRINGID_PKMNCRASHED                          96
#define STRINGID_PKMNSHROUDEDINMIST                   97
#define STRINGID_PKMNPROTECTEDBYMIST                  98
#define STRINGID_PKMNGETTINGPUMPED                    99
#define STRINGID_PKMNHITWITHRECOIL                    100
#define STRINGID_PKMNPROTECTEDITSELF2                 101
#define STRINGID_PKMNBUFFETEDBYSANDSTORM              102
#define STRINGID_PKMNPELTEDBYHAIL                     103
#define STRINGID_PKMNSEEDED                           104
#define STRINGID_PKMNEVADEDATTACK                     105
#define STRINGID_PKMNSAPPEDBYLEECHSEED                106
#define STRINGID_PKMNFASTASLEEP                       107
#define STRINGID_PKMNWOKEUP                           108
#define STRINGID_PKMNUPROARKEPTAWAKE                  109
#define STRINGID_PKMNWOKEUPINUPROAR                   110
#define STRINGID_PKMNCAUSEDUPROAR                     111
#define STRINGID_PKMNMAKINGUPROAR                     112
#define STRINGID_PKMNCALMEDDOWN                       113
#define STRINGID_PKMNCANTSLEEPINUPROAR                114
#define STRINGID_PKMNSTOCKPILED                       115
#define STRINGID_PKMNCANTSTOCKPILE                    116
#define STRINGID_PKMNCANTSLEEPINUPROAR2               117
#define STRINGID_UPROARKEPTPKMNAWAKE                  118
#define STRINGID_PKMNSTAYEDAWAKEUSING                 119
#define STRINGID_PKMNSTORINGENERGY                    120
#define STRINGID_PKMNUNLEASHEDENERGY                  121
#define STRINGID_PKMNFATIGUECONFUSION                 122
#define STRINGID_PLAYERPICKEDUPMONEY                  123
#define STRINGID_PKMNUNAFFECTED                       124
#define STRINGID_PKMNTRANSFORMEDINTO                  125
#define STRINGID_PKMNMADESUBSTITUTE                   126
#define STRINGID_PKMNHASSUBSTITUTE                    127
#define STRINGID_SUBSTITUTEDAMAGED                    128
#define STRINGID_PKMNSUBSTITUTEFADED                  129
#define STRINGID_PKMNMUSTRECHARGE                     130
#define STRINGID_PKMNRAGEBUILDING                     131
#define STRINGID_PKMNMOVEWASDISABLED                  132
#define STRINGID_PKMNMOVEISDISABLED                   133
#define STRINGID_PKMNMOVEDISABLEDNOMORE               134
#define STRINGID_PKMNGOTENCORE                        135
#define STRINGID_PKMNENCOREENDED                      136
#define STRINGID_PKMNTOOKAIM                          137
#define STRINGID_PKMNSKETCHEDMOVE                     138
#define STRINGID_PKMNTRYINGTOTAKEFOE                  139
#define STRINGID_PKMNTOOKFOE                          140
#define STRINGID_PKMNREDUCEDPP                        141
#define STRINGID_PKMNSTOLEITEM                        142
#define STRINGID_TARGETCANTESCAPENOW                  143
#define STRINGID_PKMNFELLINTONIGHTMARE                144
#define STRINGID_PKMNLOCKEDINNIGHTMARE                145
#define STRINGID_PKMNLAIDCURSE                        146
#define STRINGID_PKMNAFFLICTEDBYCURSE                 147
#define STRINGID_SPIKESSCATTERED                      148
#define STRINGID_PKMNHURTBYSPIKES                     149
#define STRINGID_PKMNIDENTIFIED                       150
#define STRINGID_PKMNPERISHCOUNTFELL                  151
#define STRINGID_PKMNBRACEDITSELF                     152
#define STRINGID_PKMNENDUREDHIT                       153
#define STRINGID_MAGNITUDESTRENGTH                    154
#define STRINGID_PKMNCUTHPMAXEDATTACK                 155
#define STRINGID_PKMNCOPIEDSTATCHANGES                156
#define STRINGID_PKMNGOTFREE                          157
#define STRINGID_PKMNSHEDLEECHSEED                    158
#define STRINGID_PKMNBLEWAWAYSPIKES                   159
#define STRINGID_PKMNFLEDFROMBATTLE                   160
#define STRINGID_PKMNFORESAWATTACK                    161
#define STRINGID_PKMNTOOKATTACK                       162
#define STRINGID_PKMNATTACK                           163
#define STRINGID_PKMNCENTERATTENTION                  164
#define STRINGID_PKMNCHARGINGPOWER                    165
#define STRINGID_NATUREPOWERTURNEDINTO                166
#define STRINGID_PKMNSTATUSNORMAL                     167
#define STRINGID_PKMNHASNOMOVESLEFT                   168
#define STRINGID_PKMNSUBJECTEDTOTORMENT               169
#define STRINGID_PKMNCANTUSEMOVETORMENT               170
#define STRINGID_PKMNTIGHTENINGFOCUS                  171
#define STRINGID_PKMNFELLFORTAUNT                     172
#define STRINGID_PKMNCANTUSEMOVETAUNT                 173
#define STRINGID_PKMNREADYTOHELP                      174
#define STRINGID_PKMNSWITCHEDITEMS                    175
#define STRINGID_PKMNCOPIEDFOE                        176
#define STRINGID_PKMNMADEWISH                         177
#define STRINGID_PKMNWISHCAMETRUE                     178
#define STRINGID_PKMNPLANTEDROOTS                     179
#define STRINGID_PKMNABSORBEDNUTRIENTS                180
#define STRINGID_PKMNANCHOREDITSELF                   181
#define STRINGID_PKMNWASMADEDROWSY                    182
#define STRINGID_PKMNKNOCKEDOFF                       183
#define STRINGID_PKMNSWAPPEDABILITIES                 184
#define STRINGID_PKMNSEALEDOPPONENTMOVE               185
#define STRINGID_PKMNCANTUSEMOVESEALED                186
#define STRINGID_PKMNWANTSGRUDGE                      187
#define STRINGID_PKMNLOSTPPGRUDGE                     188
#define STRINGID_PKMNSHROUDEDITSELF                   189
#define STRINGID_PKMNMOVEBOUNCED                      190
#define STRINGID_PKMNWAITSFORTARGET                   191
#define STRINGID_PKMNSNATCHEDMOVE                     192
#define STRINGID_PKMNMADEITRAIN                       193
#define STRINGID_PKMNRAISEDSPEED                      194
#define STRINGID_PKMNPROTECTEDBY                      195
#define STRINGID_PKMNPREVENTSUSAGE                    196
#define STRINGID_PKMNRESTOREDHPUSING                  197
#define STRINGID_PKMNCHANGEDTYPEWITH                  198
#define STRINGID_PKMNPREVENTSPARALYSISWITH            199
#define STRINGID_PKMNPREVENTSROMANCEWITH              200
#define STRINGID_PKMNPREVENTSPOISONINGWITH            201
#define STRINGID_PKMNPREVENTSCONFUSIONWITH            202
#define STRINGID_PKMNRAISEDFIREPOWERWITH              203
#define STRINGID_PKMNANCHORSITSELFWITH                204
#define STRINGID_PKMNCUTSATTACKWITH                   205
#define STRINGID_PKMNPREVENTSSTATLOSSWITH             206
#define STRINGID_PKMNHURTSWITH                        207
#define STRINGID_PKMNTRACED                           208
#define STRINGID_STATSHARPLY                          209
#define STRINGID_STATROSE                             210
#define STRINGID_STATHARSHLY                          211
#define STRINGID_STATFELL                             212
#define STRINGID_ATTACKERSSTATROSE                    213
#define STRINGID_DEFENDERSSTATROSE                    214
#define STRINGID_ATTACKERSSTATFELL                    215
#define STRINGID_DEFENDERSSTATFELL                    216
#define STRINGID_CRITICALHIT                          217
#define STRINGID_ONEHITKO                             218
#define STRINGID_123POOF                              219
#define STRINGID_ANDELLIPSIS                          220
#define STRINGID_NOTVERYEFFECTIVE                     221
#define STRINGID_SUPEREFFECTIVE                       222
#define STRINGID_GOTAWAYSAFELY                        223
#define STRINGID_WILDPKMNFLED                         224
#define STRINGID_NORUNNINGFROMTRAINERS                225
#define STRINGID_CANTESCAPE                           226
#define STRINGID_DONTLEAVEBIRCH                       227
#define STRINGID_BUTNOTHINGHAPPENED                   228
#define STRINGID_BUTITFAILED                          229
#define STRINGID_ITHURTCONFUSION                      230
#define STRINGID_MIRRORMOVEFAILED                     231
#define STRINGID_STARTEDTORAIN                        232
#define STRINGID_DOWNPOURSTARTED                      233
#define STRINGID_RAINCONTINUES                        234
#define STRINGID_DOWNPOURCONTINUES                    235
#define STRINGID_RAINSTOPPED                          236
#define STRINGID_SANDSTORMBREWED                      237
#define STRINGID_SANDSTORMRAGES                       238
#define STRINGID_SANDSTORMSUBSIDED                    239
#define STRINGID_SUNLIGHTGOTBRIGHT                    240
#define STRINGID_SUNLIGHTSTRONG                       241
#define STRINGID_SUNLIGHTFADED                        242
#define STRINGID_STARTEDHAIL                          243
#define STRINGID_HAILCONTINUES                        244
#define STRINGID_HAILSTOPPED                          245
#define STRINGID_FAILEDTOSPITUP                       246
#define STRINGID_FAILEDTOSWALLOW                      247
#define STRINGID_WINDBECAMEHEATWAVE                   248
#define STRINGID_STATCHANGESGONE                      249
#define STRINGID_COINSSCATTERED                       250
#define STRINGID_TOOWEAKFORSUBSTITUTE                 251
#define STRINGID_SHAREDPAIN                           252
#define STRINGID_BELLCHIMED                           253
#define STRINGID_FAINTINTHREE                         254
#define STRINGID_NOPPLEFT                             255
#define STRINGID_BUTNOPPLEFT                          256
#define STRINGID_PLAYERUSEDITEM                       257
#define STRINGID_WALLYUSEDITEM                        258
#define STRINGID_TRAINERBLOCKEDBALL                   259
#define STRINGID_DONTBEATHIEF                         260
#define STRINGID_ITDODGEDBALL                         261
#define STRINGID_YOUMISSEDPKMN                        262
#define STRINGID_PKMNBROKEFREE                        263
#define STRINGID_ITAPPEAREDCAUGHT                     264
#define STRINGID_AARGHALMOSTHADIT                     265
#define STRINGID_SHOOTSOCLOSE                         266
#define STRINGID_GOTCHAPKMNCAUGHT                     267
#define STRINGID_GOTCHAPKMNCAUGHT2                    268
#define STRINGID_GIVENICKNAMECAPTURED                 269
#define STRINGID_PKMNSENTTOPC                         270
#define STRINGID_PKMNDATAADDEDTODEX                   271
#define STRINGID_ITISRAINING                          272
#define STRINGID_SANDSTORMISRAGING                    273
#define STRINGID_CANTESCAPE2                          274
#define STRINGID_PKMNIGNORESASLEEP                    275
#define STRINGID_PKMNIGNOREDORDERS                    276
#define STRINGID_PKMNBEGANTONAP                       277
#define STRINGID_PKMNLOAFING                          278
#define STRINGID_PKMNWONTOBEY                         279
#define STRINGID_PKMNTURNEDAWAY                       280
#define STRINGID_PKMNPRETENDNOTNOTICE                 281
#define STRINGID_ENEMYABOUTTOSWITCHPKMN               282
#define STRINGID_CREPTCLOSER                          283
#define STRINGID_CANTGETCLOSER                        284
#define STRINGID_PKMNWATCHINGCAREFULLY                285
#define STRINGID_PKMNCURIOUSABOUTX                    286
#define STRINGID_PKMNENTHRALLEDBYX                    287
#define STRINGID_PKMNIGNOREDX                         288
#define STRINGID_THREWPOKEBLOCKATPKMN                 289
#define STRINGID_OUTOFSAFARIBALLS                     290
#define STRINGID_PKMNSITEMCUREDPARALYSIS              291
#define STRINGID_PKMNSITEMCUREDPOISON                 292
#define STRINGID_PKMNSITEMHEALEDBURN                  293
#define STRINGID_PKMNSITEMDEFROSTEDIT                 294
#define STRINGID_PKMNSITEMWOKEIT                      295
#define STRINGID_PKMNSITEMSNAPPEDOUT                  296
#define STRINGID_PKMNSITEMCUREDPROBLEM                297
#define STRINGID_PKMNSITEMRESTOREDHEALTH              298
#define STRINGID_PKMNSITEMRESTOREDPP                  299
#define STRINGID_PKMNSITEMRESTOREDSTATUS              300
#define STRINGID_PKMNSITEMRESTOREDHPALITTLE           301
#define STRINGID_ITEMALLOWSONLYYMOVE                  302
#define STRINGID_PKMNHUNGONWITHX                      303
#define STRINGID_EMPTYSTRING3                         304
#define STRINGID_PKMNSXPREVENTSBURNS                  305
#define STRINGID_PKMNSXBLOCKSY                        306
#define STRINGID_PKMNSXRESTOREDHPALITTLE2             307
#define STRINGID_PKMNSXWHIPPEDUPSANDSTORM             308
#define STRINGID_PKMNSXPREVENTSYLOSS                  309
#define STRINGID_PKMNSXINFATUATEDY                    310
#define STRINGID_PKMNSXMADEYINEFFECTIVE               311
#define STRINGID_PKMNSXCUREDYPROBLEM                  312
#define STRINGID_ITSUCKEDLIQUIDOOZE                   313
#define STRINGID_PKMNTRANSFORMED                      314
#define STRINGID_ELECTRICITYWEAKENED                  315
#define STRINGID_FIREWEAKENED                         316
#define STRINGID_PKMNHIDUNDERWATER                    317
#define STRINGID_PKMNSPRANGUP                         318
#define STRINGID_HMMOVESCANTBEFORGOTTEN               319
#define STRINGID_XFOUNDONEY                           320
#define STRINGID_PLAYERDEFEATEDTRAINER1               321
#define STRINGID_SOOTHINGAROMA                        322
#define STRINGID_ITEMSCANTBEUSEDNOW                   323
#define STRINGID_FORXCOMMAYZ                          324
#define STRINGID_USINGITEMSTATOFPKMNROSE              325
#define STRINGID_PKMNUSEDXTOGETPUMPED                 326
#define STRINGID_PKMNSXMADEYUSELESS                   327
#define STRINGID_PKMNTRAPPEDBYSANDTOMB                328
#define STRINGID_EMPTYSTRING4                         329
#define STRINGID_ABOOSTED                             330
#define STRINGID_PKMNSXINTENSIFIEDSUN                 331
#define STRINGID_PKMNMAKESGROUNDMISS                  332
#define STRINGID_YOUTHROWABALLNOWRIGHT                333
#define STRINGID_PKMNSXTOOKATTACK                     334
#define STRINGID_PKMNCHOSEXASDESTINY                  335
#define STRINGID_PKMNLOSTFOCUS                        336
#define STRINGID_USENEXTPKMN                          337
#define STRINGID_PKMNFLEDUSINGITS                     338
#define STRINGID_PKMNFLEDUSING                        339
#define STRINGID_PKMNWASDRAGGEDOUT                    340
#define STRINGID_PREVENTEDFROMWORKING                 341
#define STRINGID_PKMNSITEMNORMALIZEDSTATUS            342
#define STRINGID_TRAINER1USEDITEM                     343
#define STRINGID_BOXISFULL                            344
#define STRINGID_PKMNAVOIDEDATTACK                    345
#define STRINGID_PKMNSXMADEITINEFFECTIVE              346
#define STRINGID_PKMNSXPREVENTSFLINCHING              347
#define STRINGID_PKMNALREADYHASBURN                   348
#define STRINGID_STATSWONTDECREASE2                   349
#define STRINGID_PKMNSXBLOCKSY2                       350
#define STRINGID_PKMNSXWOREOFF                        351
#define STRINGID_PKMNRAISEDDEFALITTLE                 352
#define STRINGID_PKMNRAISEDSPDEFALITTLE               353
#define STRINGID_THEWALLSHATTERED                     354
#define STRINGID_PKMNSXPREVENTSYSZ                    355
#define STRINGID_PKMNSXCUREDITSYPROBLEM               356
#define STRINGID_ATTACKERCANTESCAPE                   357
#define STRINGID_PKMNOBTAINEDX                        358
#define STRINGID_PKMNOBTAINEDX2                       359
#define STRINGID_PKMNOBTAINEDXYOBTAINEDZ              360
#define STRINGID_BUTNOEFFECT                          361
#define STRINGID_PKMNSXHADNOEFFECTONY                 362
#define STRINGID_TWOENEMIESDEFEATED                   363
#define STRINGID_TRAINER2LOSETEXT                     364
#define STRINGID_PKMNINCAPABLEOFPOWER                 365
#define STRINGID_GLINTAPPEARSINEYE                    366
#define STRINGID_PKMNGETTINGINTOPOSITION              367
#define STRINGID_PKMNBEGANGROWLINGDEEPLY              368
#define STRINGID_PKMNEAGERFORMORE                     369
#define STRINGID_DEFEATEDOPPONENTBYREFEREE            370
#define STRINGID_LOSTTOOPPONENTBYREFEREE              371
#define STRINGID_TIEDOPPONENTBYREFEREE                372
#define STRINGID_QUESTIONFORFEITMATCH                 373
#define STRINGID_FORFEITEDMATCH                       374
#define STRINGID_PKMNTRANSFERREDSOMEONESPC            375
#define STRINGID_PKMNTRANSFERREDLANETTESPC            376
#define STRINGID_PKMNBOXSOMEONESPCFULL                377
#define STRINGID_PKMNBOXLANETTESPCFULL                378
#define STRINGID_TRAINER1WINTEXT                      379
#define STRINGID_TRAINER2WINTEXT                      380

#define STRINGID_ENDUREDSTURDY                        381
#define STRINGID_POWERHERB                            382
#define STRINGID_HURTBYITEM                           383
#define STRINGID_PSNBYITEM                            384
#define STRINGID_BRNBYITEM                            385
#define STRINGID_DEFABILITYIN                         386
#define STRINGID_GRAVITYINTENSIFIED                   387
#define STRINGID_TARGETIDENTIFIED                     388
#define STRINGID_TARGETWOKEUP                         389
#define STRINGID_PKMNSTOLEANDATEITEM                  390
#define STRINGID_TAILWINDBLEW                         391
#define STRINGID_PKMNWENTBACK                         392
#define STRINGID_PKMNCANTUSEITEMSANYMORE              393
#define STRINGID_PKMNFLUNG                            394
#define STRINGID_PKMNPREVENTEDFROMHEALING             395
#define STRINGID_PKMNSWITCHEDATKANDDEF                396
#define STRINGID_PKMNSABILITYSUPPRESSED               397
#define STRINGID_SHIELDEDFROMCRITICALHITS             398
#define STRINGID_SWITCHEDATKANDSPATK                  399
#define STRINGID_SWITCHEDDEFANDSPDEF                  400
#define STRINGID_PKMNACQUIREDABILITY                  401
#define STRINGID_POISONSPIKESSCATTERED                402
#define STRINGID_PKMNSWITCHEDSTATCHANGES              403
#define STRINGID_PKMNSURROUNDEDWITHVEILOFWATER        404
#define STRINGID_PKMNLEVITATEDONELECTROMAGNETISM      405
#define STRINGID_PKMNTWISTEDDIMENSIONS                406
#define STRINGID_POINTEDSTONESFLOAT                   407
#define STRINGID_CLOAKEDINMYSTICALMOONLIGHT           408
#define STRINGID_TRAPPEDBYSWIRLINGMAGMA               409
#define STRINGID_VANISHEDINSTANTLY                    410
#define STRINGID_PROTECTEDTEAM                        411
#define STRINGID_SHAREDITSGUARD                       412
#define STRINGID_SHAREDITSPOWER                       413
#define STRINGID_SWAPSDEFANDSPDEFOFALLPOKEMON         414
#define STRINGID_BECAMENIMBLE                         415
#define STRINGID_HURLEDINTOTHEAIR                     416
#define STRINGID_HELDITEMSLOSEEFFECTS                 417
#define STRINGID_FELLSTRAIGHTDOWN                     418
#define STRINGID_TARGETCHANGEDTYPE                    419
#define STRINGID_PKMNACQUIREDSIMPLE                   420
#define STRINGID_EMPTYSTRING5                         421
#define STRINGID_KINDOFFER                            422
#define STRINGID_RESETSTARGETSSTATLEVELS              423
#define STRINGID_EMPTYSTRING6                         424
#define STRINGID_ALLYSWITCHPOSITION                   425
#define STRINGID_RESTORETARGETSHEALTH                 426
#define STRINGID_TOOKPJMNINTOTHESKY                   427
#define STRINGID_FREEDFROMSKYDROP                     428
#define STRINGID_POSTPONETARGETMOVE                   429
#define STRINGID_REFLECTTARGETSTYPE                   430
#define STRINGID_TRANSFERHELDITEM                     431
#define STRINGID_EMBARGOENDS                          432
#define STRINGID_ELECTROMAGNETISM                     433
#define STRINGID_BUFFERENDS                           434
#define STRINGID_TELEKINESISENDS                      435
#define STRINGID_TAILWINDENDS                         436
#define STRINGID_LUCKYCHANTENDS                       437
#define STRINGID_TRICKROOMENDS                        438
#define STRINGID_WONDERROOMENDS                       439
#define STRINGID_MAGICROOMENDS                        440
#define STRINGID_MUDSPORTENDS                         441
#define STRINGID_WATERSPORTENDS                       442
#define STRINGID_GRAVITYENDS                          443
#define STRINGID_AQUARINGHEAL                         444
#define STRINGID_AURORAVEILENDS                       445
#define STRINGID_ELECTRICTERRAINENDS                  446
#define STRINGID_MISTYTERRAINENDS                     447
#define STRINGID_PSYCHICTERRAINENDS                   448
#define STRINGID_GRASSYTERRAINENDS                    449
#define STRINGID_TARGETABILITYSTATRAISE               450
#define STRINGID_TARGETSSTATWASMAXEDOUT               451
#define STRINGID_ATTACKERABILITYSTATRAISE             452
#define STRINGID_POISONHEALHPUP                       453
#define STRINGID_BADDREAMSDMG                         454
#define STRINGID_MOLDBREAKERENTERS                    455
#define STRINGID_TERAVOLTENTERS                       456
#define STRINGID_TURBOBLAZEENTERS                     457
#define STRINGID_SLOWSTARTENTERS                      458
#define STRINGID_SLOWSTARTEND                         459
#define STRINGID_SOLARPOWERHPDROP                     460
#define STRINGID_AFTERMATHDMG                         461
#define STRINGID_ANTICIPATIONACTIVATES                462
#define STRINGID_FOREWARNACTIVATES                    463
#define STRINGID_ICEBODYHPGAIN                        464
#define STRINGID_SNOWWARNINGHAIL                      465
#define STRINGID_FRISKACTIVATES                       466
#define STRINGID_UNNERVEENTERS                        467
#define STRINGID_HARVESTBERRY                         468
#define STRINGID_LASTABILITYRAISEDSTAT                469
#define STRINGID_MAGICBOUNCEACTIVATES                 470
#define STRINGID_PROTEANTYPECHANGE                    471
#define STRINGID_SYMBIOSISITEMPASS                    472
#define STRINGID_STEALTHROCKDMG                       473
#define STRINGID_TOXICSPIKESABSORBED                  474
#define STRINGID_TOXICSPIKESPOISONED                  475
#define STRINGID_STICKYWEBSWITCHIN                    476
#define STRINGID_HEALINGWISHCAMETRUE                  477
#define STRINGID_HEALINGWISHHEALED                    478
#define STRINGID_LUNARDANCECAMETRUE                   479
#define STRINGID_CUSEDBODYDISABLED                    480
#define STRINGID_ATTACKERACQUIREDABILITY              481
#define STRINGID_TARGETABILITYSTATLOWER               482
#define STRINGID_TARGETSTATWONTGOHIGHER               483
#define STRINGID_PKMNMOVEBOUNCEDABILITY               484
#define STRINGID_IMPOSTERTRANSFORM                    485
#define STRINGID_ASSAULTVESTDOESNTALLOW               486
#define STRINGID_GRAVITYPREVENTSUSAGE                 487
#define STRINGID_HEALBLOCKPREVENTSUSAGE               488
#define STRINGID_NOTDONEYET                           489
#define STRINGID_STICKYWEBUSED                        490
#define STRINGID_QUASHSUCCESS                         491
#define	STRINGID_PKMNBLEWAWAYTOXICSPIKES              492
#define	STRINGID_PKMNBLEWAWAYSTICKYWEB                493
#define	STRINGID_PKMNBLEWAWAYSTEALTHROCK              494
#define	STRINGID_IONDELUGEON                          495
#define	STRINGID_TOPSYTURVYSWITCHEDSTATS              496
#define	STRINGID_TERRAINBECOMESMISTY                  497
#define	STRINGID_TERRAINBECOMESGRASSY                 498
#define	STRINGID_TERRAINBECOMESELECTRIC               499
#define	STRINGID_TERRAINBECOMESPSYCHIC                500
#define	STRINGID_TARGETELECTRIFIED                    501
#define	STRINGID_MEGAEVOREACTING                      502
#define	STRINGID_MEGAEVOEVOLVED                       503
#define	STRINGID_DRASTICALLY                          504
#define	STRINGID_SEVERELY                             505
#define	STRINGID_INFESTATION                          506
#define	STRINGID_NOEFFECTONTARGET                     507
#define	STRINGID_BURSTINGFLAMESHIT                    508
#define	STRINGID_BESTOWITEMGIVING                     509
#define	STRINGID_THIRDTYPEADDED                       510
#define STRINGID_FELLFORFEINT                         511
#define STRINGID_POKEMONCANNOTUSEMOVE                 512
#define STRINGID_COVEREDINPOWDER                      513
#define STRINGID_POWDEREXPLODES                       514
#define STRINGID_BELCHCANTSELECT                      515
#define STRINGID_SPECTRALTHIEFSTEAL                   516
#define STRINGID_GRAVITYGROUNDING                     517
#define STRINGID_MISTYTERRAINPREVENTS                 518
#define STRINGID_GRASSYTERRAINHEALS                   519
#define STRINGID_ELECTRICTERRAINPREVENTS              520
#define STRINGID_PSYCHICTERRAINPREVENTS               521
#define STRINGID_SAFETYGOGGLESPROTECTED               522
#define STRINGID_FLOWERVEILPROTECTED                  523
#define STRINGID_SWEETVEILPROTECTED                   524
#define STRINGID_AROMAVEILPROTECTED                   525
#define STRINGID_CELEBRATEMESSAGE                     526
#define STRINGID_USEDINSTRUCTEDMOVE                   527
#define STRINGID_THROATCHOPENDS                       528
#define STRINGID_PKMNCANTUSEMOVETHROATCHOP            529
#define STRINGID_LASERFOCUS                           530
#define STRINGID_GEMACTIVATES                         531
#define STRINGID_BERRYDMGREDUCES                      532
#define STRINGID_TARGETATEITEM                        533
#define STRINGID_AIRBALLOONFLOAT                      534
#define STRINGID_AIRBALLOONPOP                        535
#define STRINGID_INCINERATEBURN                       536
#define STRINGID_BUGBITE                              537
#define STRINGID_ILLUSIONWOREOFF                      538
#define STRINGID_ATTACKERCUREDTARGETSTATUS            539
#define STRINGID_ATTACKERLOSTFIRETYPE                 540
#define STRINGID_HEALERCURE                           541
#define STRINGID_SCRIPTINGABILITYSTATRAISE            542
#define STRINGID_RECEIVERABILITYTAKEOVER              543
#define STRINGID_PKNMABSORBINGPOWER                   544
#define STRINGID_NOONEWILLBEABLETORUNAWAY             545
#define STRINGID_DESTINYKNOTACTIVATES                 546
#define STRINGID_CLOAKEDINAFREEZINGLIGHT              547
#define STRINGID_STATWASNOTLOWERED                    548
#define STRINGID_FERVENTWISHREACHED                   549
#define STRINGID_AIRLOCKACTIVATES                     550
#define STRINGID_PRESSUREENTERS                       551
#define STRINGID_DARKAURAENTERS                       552
#define STRINGID_FAIRYAURAENTERS                      553
#define STRINGID_AURABREAKENTERS                      554
#define STRINGID_COMATOSEENTERS                       555
#define STRINGID_SCREENCLEANERENTERS                  556
#define STRINGID_FETCHEDPOKEBALL                      557
#define STRINGID_BATTLERABILITYRAISEDSTAT             558
#define STRINGID_ASANDSTORMKICKEDUP                   559
#define STRINGID_PKMNSWILLPERISHIN3TURNS              560
#define STRINGID_ABILITYRAISEDSTATDRASTICALLY         561
#define STRINGID_AURAFLAREDTOLIFE                     562
#define STRINGID_ASONEENTERS                          563
#define STRINGID_CURIOUSMEDICINEENTERS                564
#define STRINGID_CANACTFASTERTHANKSTO                 565
#define STRINGID_MICLEBERRYACTIVATES                  566
#define STRINGID_PKMNSHOOKOFFTHETAUNT                 567
#define STRINGID_PKMNGOTOVERITSINFATUATION            568
#define STRINGID_ITEMCANNOTBEREMOVED                  569
#define STRINGID_STICKYBARBTRANSFER                   570
#define STRINGID_PKMNBURNHEALED                       571
#define STRINGID_REDCARDACTIVATE                      572
#define STRINGID_EJECTBUTTONACTIVATE                  573
#define STRINGID_ATKGOTOVERINFATUATION                574
#define STRINGID_TORMENTEDNOMORE                      575
#define STRINGID_HEALBLOCKEDNOMORE                    576
#define STRINGID_ATTACKERBECAMEFULLYCHARGED           577
#define STRINGID_ATTACKERBECAMEASHSPECIES             578
#define STRINGID_EXTREMELYHARSHSUNLIGHT               579
#define STRINGID_EXTREMESUNLIGHTFADED                 580
#define STRINGID_MOVEEVAPORATEDINTHEHARSHSUNLIGHT     581
#define STRINGID_EXTREMELYHARSHSUNLIGHTWASNOTLESSENED 582
#define STRINGID_HEAVYRAIN                            583
#define STRINGID_HEAVYRAINLIFTED                      584
#define STRINGID_MOVEFIZZLEDOUTINTHEHEAVYRAIN         585
#define STRINGID_NORELIEFROMHEAVYRAIN                 586
#define STRINGID_MYSTERIOUSAIRCURRENT                 587
#define STRINGID_STRONGWINDSDISSIPATED                588
#define STRINGID_MYSTERIOUSAIRCURRENTBLOWSON          589
#define STRINGID_ATTACKWEAKENEDBSTRONGWINDS           590
#define STRINGID_STUFFCHEEKSCANTSELECT                591
#define STRINGID_PKMNREVERTEDTOPRIMAL                 592
#define STRINGID_BUTPOKEMONCANTUSETHEMOVE             593
#define STRINGID_BUTHOOPACANTUSEIT                    594
#define STRINGID_BROKETHROUGHPROTECTION               595
#define STRINGID_ABILITYALLOWSONLYMOVE                596
#define STRINGID_SWAPPEDABILITIES                     597
#define STRINGID_PASTELVEILPROTECTED                  598
#define STRINGID_PASTELVEILENTERS                     599
#define STRINGID_BATTLERTYPECHANGEDTO                 600
#define STRINGID_BOTHCANNOLONGERESCAPE                601
#define STRINGID_CANTESCAPEDUETOUSEDMOVE              602
#define STRINGID_PKMNBECAMEWEAKERTOFIRE               603
#define STRINGID_ABOUTTOUSEPOLTERGEIST                604
#define STRINGID_CANTESCAPEBECAUSEOFCURRENTMOVE       605
#define STRINGID_NEUTRALIZINGGASENTERS                606
#define STRINGID_NEUTRALIZINGGASOVER                  607
#define STRINGID_TARGETTOOHEAVY                       608
#define STRINGID_PKMNTOOKTARGETHIGH                   609
#define STRINGID_PKMNINSNAPTRAP                       610
#define STRINGID_METEORBEAMCHARGING                   611
#define STRINGID_HEATUPBEAK                           612
#define STRINGID_COURTCHANGE                          613
#define STRINGID_PLAYERLOSTTOENEMYTRAINER             614
#define STRINGID_PLAYERPAIDPRIZEMONEY                 615
#define STRINGID_ZPOWERSURROUNDS                      616
#define STRINGID_ZMOVEUNLEASHED                       617
#define STRINGID_ZMOVERESETSSTATS                     618
#define STRINGID_ZMOVEALLSTATSUP                      619
#define STRINGID_ZMOVEZBOOSTCRIT                      620
#define STRINGID_ZMOVERESTOREHP                       621
#define STRINGID_ZMOVESTATUP                          622
#define STRINGID_ZMOVEHPTRAP                          623
#define STRINGID_TERRAINREMOVED                       624
#define STRINGID_ATTACKEREXPELLEDTHEPOISON            625
#define STRINGID_ATTACKERSHOOKITSELFAWAKE             626
#define STRINGID_ATTACKERBROKETHROUGHPARALYSIS        627
#define STRINGID_ATTACKERHEALEDITSBURN                628
#define STRINGID_ATTACKERMELTEDTHEICE                 629
#define STRINGID_TARGETTOUGHEDITOUT                   630
#define STRINGID_ATTACKERLOSTELECTRICTYPE             631
<<<<<<< HEAD
#define STRINGID_BEINGHITCHARGEDPKMNWITHPOWER         632
#define STRINGID_SUNLIGHTACTIVATEDABILITY             633
#define STRINGID_STATWASHEIGHTENED                    634
#define STRINGID_ELECTRICTERRAINACTIVATEDABILITY      635
#define STRINGID_ABILITYWEAKENEDFSURROUNDINGMONSSTAT  636
#define STRINGID_ATTACKERGAINEDSTRENGTHFROMTHEFALLEN  637

#define BATTLESTRINGS_COUNT                           638
=======
#define STRINGID_ATTACKERSWITCHEDSTATWITHTARGET       632

#define BATTLESTRINGS_COUNT                           633
>>>>>>> 79fa2c79

// This is the string id that gBattleStringsTable starts with.
// String ids before this (e.g. STRINGID_INTROMSG) are not in the table,
// and are instead handled explicitly by BufferStringBattle.
#define BATTLESTRINGS_TABLE_START  STRINGID_TRAINER1LOSETEXT

// The below IDs are all indexes into battle message tables,
// used to determine which of a set of messages to print.
// They are assigned to the MULTISTRING_CHOOSER byte of gBattleCommunication
// and read when e.g. the command printfromtable is used.

// gStatUpStringIds
#define B_MSG_ATTACKER_STAT_ROSE 0
#define B_MSG_DEFENDER_STAT_ROSE 1
#define B_MSG_STAT_WONT_INCREASE 2
#define B_MSG_STAT_ROSE_EMPTY    3
#define B_MSG_STAT_ROSE_ITEM     4
#define B_MSG_USED_DIRE_HIT      5

// gStatDownStringIds
#define B_MSG_ATTACKER_STAT_FELL 0
#define B_MSG_DEFENDER_STAT_FELL 1
#define B_MSG_STAT_WONT_DECREASE 2
#define B_MSG_STAT_FELL_EMPTY    3

// gMissStringIds
#define B_MSG_MISSED       0
#define B_MSG_PROTECTED    1
#define B_MSG_AVOIDED_ATK  2
#define B_MSG_AVOIDED_DMG  3
#define B_MSG_GROUND_MISS  4

// gAbsorbDrainStringIds
#define B_MSG_ABSORB      0
#define B_MSG_ABSORB_OOZE 1

// gLeechSeedStringIds
#define B_MSG_LEECH_SEED_SET   0
#define B_MSG_LEECH_SEED_MISS  1
#define B_MSG_LEECH_SEED_FAIL  2
#define B_MSG_LEECH_SEED_DRAIN 3
#define B_MSG_LEECH_SEED_OOZE  4

// gFirstTurnOfTwoStringIds
#define B_MSG_TURN1_RAZOR_WIND     0
#define B_MSG_TURN1_SOLAR_BEAM     1
#define B_MSG_TURN1_SKULL_BASH     2
#define B_MSG_TURN1_SKY_ATTACK     3
#define B_MSG_TURN1_FLY            4
#define B_MSG_TURN1_DIG            5
#define B_MSG_TURN1_DIVE           6
#define B_MSG_TURN1_BOUNCE         7
#define B_MSG_TURN1_PHANTOM_FORCE  8
#define B_MSG_TURN1_GEOMANCY       9
#define B_MSG_TURN1_FREEZE_SHOCK   10
#define B_MSG_TURN1_SKY_DROP       11
#define B_MSG_TURN1_METEOR_BEAM    12

// gMoveWeatherChangeStringIds
#define B_MSG_STARTED_RAIN      0
#define B_MSG_STARTED_DOWNPOUR  1
#define B_MSG_WEATHER_FAILED    2
#define B_MSG_STARTED_SANDSTORM 3
#define B_MSG_STARTED_SUNLIGHT  4
#define B_MSG_STARTED_HAIL      5

// gRainContinuesStringIds
#define B_MSG_RAIN_CONTINUES     0
#define B_MSG_DOWNPOUR_CONTINUES 1
#define B_MSG_RAIN_STOPPED       2

// gSandStormHailContinuesStringIds / gSandStormHailDmgStringIds/ gSandStormHailEndStringIds
#define B_MSG_SANDSTORM  0
#define B_MSG_HAIL       1

// gReflectLightScreenSafeguardStringIds
#define B_MSG_SIDE_STATUS_FAILED     0
#define B_MSG_SET_REFLECT_SINGLE     1
#define B_MSG_SET_REFLECT_DOUBLE     2
#define B_MSG_SET_LIGHTSCREEN_SINGLE 3
#define B_MSG_SET_LIGHTSCREEN_DOUBLE 4
#define B_MSG_SET_SAFEGUARD          5

// gProtectLikeUsedStringIds
#define B_MSG_PROTECTED_ITSELF 0
#define B_MSG_BRACED_ITSELF    1
#define B_MSG_PROTECT_FAILED   2
#define B_MSG_PROTECTED_TEAM   3

// gRestUsedStringIds
#define B_MSG_REST           0
#define B_MSG_REST_STATUSED  1

// gWokeUpStringIds
#define B_MSG_WOKE_UP        0
#define B_MSG_WOKE_UP_UPROAR 1

// gUproarAwakeStringIds
#define B_MSG_CANT_SLEEP_UPROAR  0
#define B_MSG_UPROAR_KEPT_AWAKE  1
#define B_MSG_STAYED_AWAKE_USING 2

// gUproarOverTurnStringIds
#define B_MSG_UPROAR_CONTINUES  0
#define B_MSG_UPROAR_ENDS       1

// gStockpileUsedStringIds
#define B_MSG_STOCKPILED     0
#define B_MSG_CANT_STOCKPILE 1

// gSwallowFailStringIds
#define B_MSG_SWALLOW_FAILED  0
#define B_MSG_SWALLOW_FULL_HP 1

// gKOFailedStringIds
#define B_MSG_KO_MISS       0
#define B_MSG_KO_UNAFFECTED 1

// gMistUsedStringIds
#define B_MSG_SET_MIST    0
#define B_MSG_MIST_FAILED 1

// gFocusEnergyUsedStringIds
#define B_MSG_GETTING_PUMPED      0
#define B_MSG_FOCUS_ENERGY_FAILED 1

// gTransformUsedStringIds
#define B_MSG_TRANSFORMED      0
#define B_MSG_TRANSFORM_FAILED 1

// gSubstituteUsedStringIds
#define B_MSG_SET_SUBSTITUTE    0
#define B_MSG_SUBSTITUTE_FAILED 1

// gPartyStatusHealStringIds
#define B_MSG_BELL                     0
#define B_MSG_BELL_SOUNDPROOF_ATTACKER 1
#define B_MSG_BELL_SOUNDPROOF_PARTNER  2
#define B_MSG_BELL_BOTH_SOUNDPROOF     3
#define B_MSG_SOOTHING_AROMA           4

// gFutureMoveUsedStringIds
#define B_MSG_FUTURE_SIGHT 0
#define B_MSG_DOOM_DESIRE  1

// gItemSwapStringIds
#define B_MSG_ITEM_SWAP_TAKEN 0
#define B_MSG_ITEM_SWAP_GIVEN 1
#define B_MSG_ITEM_SWAP_BOTH  2

// gSportsUsedStringIds
#define B_MSG_WEAKEN_ELECTRIC 0
#define B_MSG_WEAKEN_FIRE     1

// gCaughtMonStringIds
#define B_MSG_SENT_SOMEONES_PC  0
#define B_MSG_SENT_LANETTES_PC  1
#define B_MSG_SOMEONES_BOX_FULL 2
#define B_MSG_LANETTES_BOX_FULL 3

// gInobedientStringIds
#define B_MSG_LOAFING            0
#define B_MSG_WONT_OBEY          1
#define B_MSG_TURNED_AWAY        2
#define B_MSG_PRETEND_NOT_NOTICE 3
#define B_MSG_INCAPABLE_OF_POWER 4
// For randomly selecting a disobey string
// Skips the one used for Battle Palace
#define NUM_LOAF_STRINGS 4

// gSafariGetNearStringIds
#define B_MSG_CREPT_CLOSER    0
#define B_MSG_CANT_GET_CLOSER 1

// gSafariPokeblockResultStringIds
#define B_MSG_MON_CURIOUS    0
#define B_MSG_MON_ENTHRALLED 1
#define B_MSG_MON_IGNORED    2

// gFlashFireStringIds
#define B_MSG_FLASH_FIRE_BOOST    0
#define B_MSG_FLASH_FIRE_NO_BOOST 1

// gBerryEffectStringIds
#define B_MSG_CURED_PROBLEM     0
#define B_MSG_NORMALIZED_STATUS 1

// gNoEscapeStringIds
#define B_MSG_CANT_ESCAPE          0
#define B_MSG_DONT_LEAVE_BIRCH     1
#define B_MSG_PREVENTS_ESCAPE      2
#define B_MSG_CANT_ESCAPE_2        3
#define B_MSG_ATTACKER_CANT_ESCAPE 4

// gGotPoisonedStringIds / gGotParalyzedStringIds / gFellAsleepStringIds
// gGotBurnedStringIds / gGotFrozenStringIds / gAttractUsedStringIds
#define B_MSG_STATUSED            0
#define B_MSG_STATUSED_BY_ABILITY 1

// gBRNPreventionStringIds / gPRLZPreventionStringIds / gPSNPreventionStringIds
#define B_MSG_ABILITY_PREVENTS_MOVE_STATUS    0
#define B_MSG_ABILITY_PREVENTS_ABILITY_STATUS 1
#define B_MSG_STATUS_HAD_NO_EFFECT            2

// gGotDefrostedStringIds
#define B_MSG_DEFROSTED         0
#define B_MSG_DEFROSTED_BY_MOVE 1

// gBattlePalaceFlavorTextTable
#define B_MSG_GLINT_IN_EYE   0
#define B_MSG_GETTING_IN_POS 1
#define B_MSG_GROWL_DEEPLY   2
#define B_MSG_EAGER_FOR_MORE 3

// gRefereeStringsTable
#define B_MSG_REF_NOTHING_IS_DECIDED 0
#define B_MSG_REF_THATS_IT           1
#define B_MSG_REF_JUDGE_MIND         2
#define B_MSG_REF_JUDGE_SKILL        3
#define B_MSG_REF_JUDGE_BODY         4
#define B_MSG_REF_PLAYER_WON         5
#define B_MSG_REF_OPPONENT_WON       6
#define B_MSG_REF_DRAW               7
#define B_MSG_REF_COMMENCE_BATTLE    8

// gSwitchInAbilityStringIds
#define B_MSG_SWITCHIN_MOLDBREAKER      0
#define B_MSG_SWITCHIN_TERAVOLT         1
#define B_MSG_SWITCHIN_TURBOBLAZE       2
#define B_MSG_SWITCHIN_SLOWSTART        3
#define B_MSG_SWITCHIN_UNNERVE          4
#define B_MSG_SWITCHIN_ANTICIPATION     5
#define B_MSG_SWITCHIN_FOREWARN         6
#define B_MSG_SWITCHIN_PRESSURE         7
#define B_MSG_SWITCHIN_DARKAURA         8
#define B_MSG_SWITCHIN_FAIRYAURA        9
#define B_MSG_SWITCHIN_AURABREAK        10
#define B_MSG_SWITCHIN_COMATOSE         11
#define B_MSG_SWITCHIN_SCREENCLEANER    12
#define B_MSG_SWITCHIN_ASONE            13
#define B_MSG_SWITCHIN_CURIOUS_MEDICINE 14
#define B_MSG_SWITCHIN_PASTEL_VEIL      15
#define B_MSG_SWITCHIN_NEUTRALIZING_GAS 16

// gMentalHerbCureStringIds
#define B_MSG_MENTALHERBCURE_INFATUATION       0
#define B_MSG_MENTALHERBCURE_TAUNT             1
#define B_MSG_MENTALHERBCURE_ENCORE            2
#define B_MSG_MENTALHERBCURE_TORMENT           3
#define B_MSG_MENTALHERBCURE_HEALBLOCK         4
#define B_MSG_MENTALHERBCURE_DISABLE           5

// gTerrainPreventsStringIds
#define B_MSG_TERRAINPREVENTS_MISTY     0
#define B_MSG_TERRAINPREVENTS_ELECTRIC  1
#define B_MSG_TERRAINPREVENTS_PSYCHIC   2

// gWrappedStringIds
#define B_MSG_WRAPPED_BIND        0
#define B_MSG_WRAPPED_WRAP        1
#define B_MSG_WRAPPED_FIRE_SPIN   2
#define B_MSG_WRAPPED_CLAMP       3
#define B_MSG_WRAPPED_WHIRLPOOL   4
#define B_MSG_WRAPPED_SAND_TOMB   5
#define B_MSG_WRAPPED_MAGMA_STORM 6
#define B_MSG_WRAPPED_INFESTATION 7
#define B_MSG_WRAPPED_SNAP_TRAP   8
#define NUM_TRAPPING_MOVES        9

// z effects
#define B_MSG_Z_RESET_STATS   0
#define B_MSG_Z_ALL_STATS_UP  1
#define B_MSG_Z_BOOST_CRITS   2
#define B_MSG_Z_FOLLOW_ME     3
#define B_MSG_Z_RECOVER_HP    4
#define B_MSG_Z_STAT_UP       5
#define B_MSG_Z_HP_TRAP       6

#endif // GUARD_CONSTANTS_BATTLE_STRING_IDS_H<|MERGE_RESOLUTION|>--- conflicted
+++ resolved
@@ -631,20 +631,15 @@
 #define STRINGID_ATTACKERMELTEDTHEICE                 629
 #define STRINGID_TARGETTOUGHEDITOUT                   630
 #define STRINGID_ATTACKERLOSTELECTRICTYPE             631
-<<<<<<< HEAD
-#define STRINGID_BEINGHITCHARGEDPKMNWITHPOWER         632
-#define STRINGID_SUNLIGHTACTIVATEDABILITY             633
-#define STRINGID_STATWASHEIGHTENED                    634
-#define STRINGID_ELECTRICTERRAINACTIVATEDABILITY      635
-#define STRINGID_ABILITYWEAKENEDFSURROUNDINGMONSSTAT  636
-#define STRINGID_ATTACKERGAINEDSTRENGTHFROMTHEFALLEN  637
-
-#define BATTLESTRINGS_COUNT                           638
-=======
 #define STRINGID_ATTACKERSWITCHEDSTATWITHTARGET       632
-
-#define BATTLESTRINGS_COUNT                           633
->>>>>>> 79fa2c79
+#define STRINGID_BEINGHITCHARGEDPKMNWITHPOWER         633
+#define STRINGID_SUNLIGHTACTIVATEDABILITY             634
+#define STRINGID_STATWASHEIGHTENED                    635
+#define STRINGID_ELECTRICTERRAINACTIVATEDABILITY      636
+#define STRINGID_ABILITYWEAKENEDFSURROUNDINGMONSSTAT  637
+#define STRINGID_ATTACKERGAINEDSTRENGTHFROMTHEFALLEN  638
+
+#define BATTLESTRINGS_COUNT                           639
 
 // This is the string id that gBattleStringsTable starts with.
 // String ids before this (e.g. STRINGID_INTROMSG) are not in the table,
