--- conflicted
+++ resolved
@@ -613,16 +613,6 @@
 #define STRINGID_METEORBEAMCHARGING                   611
 #define STRINGID_HEATUPBEAK                           612
 #define STRINGID_COURTCHANGE                          613
-<<<<<<< HEAD
-#define STRINGID_ATTACKEREXPELLEDTHEPOISON            614
-#define STRINGID_ATTACKERSHOOKITSELFAWAKE             615
-#define STRINGID_ATTACKERBROKETHROUGHPARALYSIS        616
-#define STRINGID_ATTACKERHEALEDITSBURN                617
-#define STRINGID_ATTACKERMELTEDTHEICE                 618
-#define STRINGID_TARGETTOUGHEDITOUT                   619
-
-#define BATTLESTRINGS_COUNT                           620
-=======
 #define STRINGID_PLAYERLOSTTOENEMYTRAINER             614
 #define STRINGID_PLAYERPAIDPRIZEMONEY                 615
 #define STRINGID_ZPOWERSURROUNDS                      616
@@ -634,9 +624,14 @@
 #define STRINGID_ZMOVESTATUP                          622
 #define STRINGID_ZMOVEHPTRAP                          623
 #define STRINGID_TERRAINREMOVED                       624
-
-#define BATTLESTRINGS_COUNT                           625
->>>>>>> 57e2de09
+#define STRINGID_ATTACKEREXPELLEDTHEPOISON            625
+#define STRINGID_ATTACKERSHOOKITSELFAWAKE             626
+#define STRINGID_ATTACKERBROKETHROUGHPARALYSIS        627
+#define STRINGID_ATTACKERHEALEDITSBURN                628
+#define STRINGID_ATTACKERMELTEDTHEICE                 629
+#define STRINGID_TARGETTOUGHEDITOUT                   630
+
+#define BATTLESTRINGS_COUNT                           631
 
 // This is the string id that gBattleStringsTable starts with.
 // String ids before this (e.g. STRINGID_INTROMSG) are not in the table,
