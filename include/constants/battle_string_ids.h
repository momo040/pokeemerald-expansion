#ifndef GUARD_CONSTANTS_BATTLE_STRING_IDS_H
#define GUARD_CONSTANTS_BATTLE_STRING_IDS_H

#define STRINGID_INTROMSG       0
#define STRINGID_INTROSENDOUT   1
#define STRINGID_RETURNMON      2
#define STRINGID_SWITCHINMON    3
#define STRINGID_USEDMOVE       4
#define STRINGID_BATTLEEND      5
#define STRINGID_TRAINERSLIDE   6

// todo: make some of those names less vague: attacker/target vs pkmn, etc.
#define STRINGID_TRAINER1LOSETEXT                     12
#define STRINGID_PKMNGAINEDEXP                        13
#define STRINGID_PKMNGREWTOLV                         14
#define STRINGID_PKMNLEARNEDMOVE                      15
#define STRINGID_TRYTOLEARNMOVE1                      16
#define STRINGID_TRYTOLEARNMOVE2                      17
#define STRINGID_TRYTOLEARNMOVE3                      18
#define STRINGID_PKMNFORGOTMOVE                       19
#define STRINGID_STOPLEARNINGMOVE                     20
#define STRINGID_DIDNOTLEARNMOVE                      21
#define STRINGID_PKMNLEARNEDMOVE2                     22
#define STRINGID_ATTACKMISSED                         23
#define STRINGID_PKMNPROTECTEDITSELF                  24
#define STRINGID_STATSWONTINCREASE2                   25
#define STRINGID_AVOIDEDDAMAGE                        26
#define STRINGID_ITDOESNTAFFECT                       27
#define STRINGID_ATTACKERFAINTED                      28
#define STRINGID_TARGETFAINTED                        29
#define STRINGID_PLAYERGOTMONEY                       30
#define STRINGID_PLAYERWHITEOUT                       31
#define STRINGID_PLAYERWHITEOUT2                      32
#define STRINGID_PREVENTSESCAPE                       33
#define STRINGID_HITXTIMES                            34
#define STRINGID_PKMNFELLASLEEP                       35
#define STRINGID_PKMNMADESLEEP                        36
#define STRINGID_PKMNALREADYASLEEP                    37
#define STRINGID_PKMNALREADYASLEEP2                   38
#define STRINGID_PKMNWASNTAFFECTED                    39
#define STRINGID_PKMNWASPOISONED                      40
#define STRINGID_PKMNPOISONEDBY                       41
#define STRINGID_PKMNHURTBYPOISON                     42
#define STRINGID_PKMNALREADYPOISONED                  43
#define STRINGID_PKMNBADLYPOISONED                    44
#define STRINGID_PKMNENERGYDRAINED                    45
#define STRINGID_PKMNWASBURNED                        46
#define STRINGID_PKMNBURNEDBY                         47
#define STRINGID_PKMNHURTBYBURN                       48
#define STRINGID_PKMNWASFROZEN                        49
#define STRINGID_PKMNFROZENBY                         50
#define STRINGID_PKMNISFROZEN                         51
#define STRINGID_PKMNWASDEFROSTED                     52
#define STRINGID_PKMNWASDEFROSTED2                    53
#define STRINGID_PKMNWASDEFROSTEDBY                   54
#define STRINGID_PKMNWASPARALYZED                     55
#define STRINGID_PKMNWASPARALYZEDBY                   56
#define STRINGID_PKMNISPARALYZED                      57
#define STRINGID_PKMNISALREADYPARALYZED               58
#define STRINGID_PKMNHEALEDPARALYSIS                  59
#define STRINGID_PKMNDREAMEATEN                       60
#define STRINGID_STATSWONTINCREASE                    61
#define STRINGID_STATSWONTDECREASE                    62
#define STRINGID_TEAMSTOPPEDWORKING                   63
#define STRINGID_FOESTOPPEDWORKING                    64
#define STRINGID_PKMNISCONFUSED                       65
#define STRINGID_PKMNHEALEDCONFUSION                  66
#define STRINGID_PKMNWASCONFUSED                      67
#define STRINGID_PKMNALREADYCONFUSED                  68
#define STRINGID_PKMNFELLINLOVE                       69
#define STRINGID_PKMNINLOVE                           70
#define STRINGID_PKMNIMMOBILIZEDBYLOVE                71
#define STRINGID_PKMNBLOWNAWAY                        72
#define STRINGID_PKMNCHANGEDTYPE                      73
#define STRINGID_PKMNFLINCHED                         74
#define STRINGID_PKMNREGAINEDHEALTH                   75
#define STRINGID_PKMNHPFULL                           76
#define STRINGID_PKMNRAISEDSPDEF                      77
#define STRINGID_PKMNRAISEDDEF                        78
#define STRINGID_PKMNCOVEREDBYVEIL                    79
#define STRINGID_PKMNUSEDSAFEGUARD                    80
#define STRINGID_PKMNSAFEGUARDEXPIRED                 81
#define STRINGID_PKMNWENTTOSLEEP                      82
#define STRINGID_PKMNSLEPTHEALTHY                     83
#define STRINGID_PKMNWHIPPEDWHIRLWIND                 84
#define STRINGID_PKMNTOOKSUNLIGHT                     85
#define STRINGID_PKMNLOWEREDHEAD                      86
#define STRINGID_PKMNISGLOWING                        87
#define STRINGID_PKMNFLEWHIGH                         88
#define STRINGID_PKMNDUGHOLE                          89
#define STRINGID_PKMNSQUEEZEDBYBIND                   90
#define STRINGID_PKMNTRAPPEDINVORTEX                  91
#define STRINGID_PKMNWRAPPEDBY                        92
#define STRINGID_PKMNCLAMPED                          93
#define STRINGID_PKMNHURTBY                           94
#define STRINGID_PKMNFREEDFROM                        95
#define STRINGID_PKMNCRASHED                          96
#define STRINGID_PKMNSHROUDEDINMIST                   97
#define STRINGID_PKMNPROTECTEDBYMIST                  98
#define STRINGID_PKMNGETTINGPUMPED                    99
#define STRINGID_PKMNHITWITHRECOIL                    100
#define STRINGID_PKMNPROTECTEDITSELF2                 101
#define STRINGID_PKMNBUFFETEDBYSANDSTORM              102
#define STRINGID_PKMNPELTEDBYHAIL                     103
#define STRINGID_PKMNSEEDED                           104
#define STRINGID_PKMNEVADEDATTACK                     105
#define STRINGID_PKMNSAPPEDBYLEECHSEED                106
#define STRINGID_PKMNFASTASLEEP                       107
#define STRINGID_PKMNWOKEUP                           108
#define STRINGID_PKMNUPROARKEPTAWAKE                  109
#define STRINGID_PKMNWOKEUPINUPROAR                   110
#define STRINGID_PKMNCAUSEDUPROAR                     111
#define STRINGID_PKMNMAKINGUPROAR                     112
#define STRINGID_PKMNCALMEDDOWN                       113
#define STRINGID_PKMNCANTSLEEPINUPROAR                114
#define STRINGID_PKMNSTOCKPILED                       115
#define STRINGID_PKMNCANTSTOCKPILE                    116
#define STRINGID_PKMNCANTSLEEPINUPROAR2               117
#define STRINGID_UPROARKEPTPKMNAWAKE                  118
#define STRINGID_PKMNSTAYEDAWAKEUSING                 119
#define STRINGID_PKMNSTORINGENERGY                    120
#define STRINGID_PKMNUNLEASHEDENERGY                  121
#define STRINGID_PKMNFATIGUECONFUSION                 122
#define STRINGID_PLAYERPICKEDUPMONEY                  123
#define STRINGID_PKMNUNAFFECTED                       124
#define STRINGID_PKMNTRANSFORMEDINTO                  125
#define STRINGID_PKMNMADESUBSTITUTE                   126
#define STRINGID_PKMNHASSUBSTITUTE                    127
#define STRINGID_SUBSTITUTEDAMAGED                    128
#define STRINGID_PKMNSUBSTITUTEFADED                  129
#define STRINGID_PKMNMUSTRECHARGE                     130
#define STRINGID_PKMNRAGEBUILDING                     131
#define STRINGID_PKMNMOVEWASDISABLED                  132
#define STRINGID_PKMNMOVEISDISABLED                   133
#define STRINGID_PKMNMOVEDISABLEDNOMORE               134
#define STRINGID_PKMNGOTENCORE                        135
#define STRINGID_PKMNENCOREENDED                      136
#define STRINGID_PKMNTOOKAIM                          137
#define STRINGID_PKMNSKETCHEDMOVE                     138
#define STRINGID_PKMNTRYINGTOTAKEFOE                  139
#define STRINGID_PKMNTOOKFOE                          140
#define STRINGID_PKMNREDUCEDPP                        141
#define STRINGID_PKMNSTOLEITEM                        142
#define STRINGID_TARGETCANTESCAPENOW                  143
#define STRINGID_PKMNFELLINTONIGHTMARE                144
#define STRINGID_PKMNLOCKEDINNIGHTMARE                145
#define STRINGID_PKMNLAIDCURSE                        146
#define STRINGID_PKMNAFFLICTEDBYCURSE                 147
#define STRINGID_SPIKESSCATTERED                      148
#define STRINGID_PKMNHURTBYSPIKES                     149
#define STRINGID_PKMNIDENTIFIED                       150
#define STRINGID_PKMNPERISHCOUNTFELL                  151
#define STRINGID_PKMNBRACEDITSELF                     152
#define STRINGID_PKMNENDUREDHIT                       153
#define STRINGID_MAGNITUDESTRENGTH                    154
#define STRINGID_PKMNCUTHPMAXEDATTACK                 155
#define STRINGID_PKMNCOPIEDSTATCHANGES                156
#define STRINGID_PKMNGOTFREE                          157
#define STRINGID_PKMNSHEDLEECHSEED                    158
#define STRINGID_PKMNBLEWAWAYSPIKES                   159
#define STRINGID_PKMNFLEDFROMBATTLE                   160
#define STRINGID_PKMNFORESAWATTACK                    161
#define STRINGID_PKMNTOOKATTACK                       162
#define STRINGID_PKMNATTACK                           163
#define STRINGID_PKMNCENTERATTENTION                  164
#define STRINGID_PKMNCHARGINGPOWER                    165
#define STRINGID_NATUREPOWERTURNEDINTO                166
#define STRINGID_PKMNSTATUSNORMAL                     167
#define STRINGID_PKMNHASNOMOVESLEFT                   168
#define STRINGID_PKMNSUBJECTEDTOTORMENT               169
#define STRINGID_PKMNCANTUSEMOVETORMENT               170
#define STRINGID_PKMNTIGHTENINGFOCUS                  171
#define STRINGID_PKMNFELLFORTAUNT                     172
#define STRINGID_PKMNCANTUSEMOVETAUNT                 173
#define STRINGID_PKMNREADYTOHELP                      174
#define STRINGID_PKMNSWITCHEDITEMS                    175
#define STRINGID_PKMNCOPIEDFOE                        176
#define STRINGID_PKMNMADEWISH                         177
#define STRINGID_PKMNWISHCAMETRUE                     178
#define STRINGID_PKMNPLANTEDROOTS                     179
#define STRINGID_PKMNABSORBEDNUTRIENTS                180
#define STRINGID_PKMNANCHOREDITSELF                   181
#define STRINGID_PKMNWASMADEDROWSY                    182
#define STRINGID_PKMNKNOCKEDOFF                       183
#define STRINGID_PKMNSWAPPEDABILITIES                 184
#define STRINGID_PKMNSEALEDOPPONENTMOVE               185
#define STRINGID_PKMNCANTUSEMOVESEALED                186
#define STRINGID_PKMNWANTSGRUDGE                      187
#define STRINGID_PKMNLOSTPPGRUDGE                     188
#define STRINGID_PKMNSHROUDEDITSELF                   189
#define STRINGID_PKMNMOVEBOUNCED                      190
#define STRINGID_PKMNWAITSFORTARGET                   191
#define STRINGID_PKMNSNATCHEDMOVE                     192
#define STRINGID_PKMNMADEITRAIN                       193
#define STRINGID_PKMNRAISEDSPEED                      194
#define STRINGID_PKMNPROTECTEDBY                      195
#define STRINGID_PKMNPREVENTSUSAGE                    196
#define STRINGID_PKMNRESTOREDHPUSING                  197
#define STRINGID_PKMNCHANGEDTYPEWITH                  198
#define STRINGID_PKMNPREVENTSPARALYSISWITH            199
#define STRINGID_PKMNPREVENTSROMANCEWITH              200
#define STRINGID_PKMNPREVENTSPOISONINGWITH            201
#define STRINGID_PKMNPREVENTSCONFUSIONWITH            202
#define STRINGID_PKMNRAISEDFIREPOWERWITH              203
#define STRINGID_PKMNANCHORSITSELFWITH                204
#define STRINGID_PKMNCUTSATTACKWITH                   205
#define STRINGID_PKMNPREVENTSSTATLOSSWITH             206
#define STRINGID_PKMNHURTSWITH                        207
#define STRINGID_PKMNTRACED                           208
#define STRINGID_STATSHARPLY                          209
#define STRINGID_STATROSE                             210
#define STRINGID_STATHARSHLY                          211
#define STRINGID_STATFELL                             212
#define STRINGID_ATTACKERSSTATROSE                    213
#define STRINGID_DEFENDERSSTATROSE                    214
#define STRINGID_ATTACKERSSTATFELL                    215
#define STRINGID_DEFENDERSSTATFELL                    216
#define STRINGID_CRITICALHIT                          217
#define STRINGID_ONEHITKO                             218
#define STRINGID_123POOF                              219
#define STRINGID_ANDELLIPSIS                          220
#define STRINGID_NOTVERYEFFECTIVE                     221
#define STRINGID_SUPEREFFECTIVE                       222
#define STRINGID_GOTAWAYSAFELY                        223
#define STRINGID_WILDPKMNFLED                         224
#define STRINGID_NORUNNINGFROMTRAINERS                225
#define STRINGID_CANTESCAPE                           226
#define STRINGID_DONTLEAVEBIRCH                       227
#define STRINGID_BUTNOTHINGHAPPENED                   228
#define STRINGID_BUTITFAILED                          229
#define STRINGID_ITHURTCONFUSION                      230
#define STRINGID_MIRRORMOVEFAILED                     231
#define STRINGID_STARTEDTORAIN                        232
#define STRINGID_DOWNPOURSTARTED                      233
#define STRINGID_RAINCONTINUES                        234
#define STRINGID_DOWNPOURCONTINUES                    235
#define STRINGID_RAINSTOPPED                          236
#define STRINGID_SANDSTORMBREWED                      237
#define STRINGID_SANDSTORMRAGES                       238
#define STRINGID_SANDSTORMSUBSIDED                    239
#define STRINGID_SUNLIGHTGOTBRIGHT                    240
#define STRINGID_SUNLIGHTSTRONG                       241
#define STRINGID_SUNLIGHTFADED                        242
#define STRINGID_STARTEDHAIL                          243
#define STRINGID_HAILCONTINUES                        244
#define STRINGID_HAILSTOPPED                          245
#define STRINGID_FAILEDTOSPITUP                       246
#define STRINGID_FAILEDTOSWALLOW                      247
#define STRINGID_WINDBECAMEHEATWAVE                   248
#define STRINGID_STATCHANGESGONE                      249
#define STRINGID_COINSSCATTERED                       250
#define STRINGID_TOOWEAKFORSUBSTITUTE                 251
#define STRINGID_SHAREDPAIN                           252
#define STRINGID_BELLCHIMED                           253
#define STRINGID_FAINTINTHREE                         254
#define STRINGID_NOPPLEFT                             255
#define STRINGID_BUTNOPPLEFT                          256
#define STRINGID_PLAYERUSEDITEM                       257
#define STRINGID_WALLYUSEDITEM                        258
#define STRINGID_TRAINERBLOCKEDBALL                   259
#define STRINGID_DONTBEATHIEF                         260
#define STRINGID_ITDODGEDBALL                         261
#define STRINGID_YOUMISSEDPKMN                        262
#define STRINGID_PKMNBROKEFREE                        263
#define STRINGID_ITAPPEAREDCAUGHT                     264
#define STRINGID_AARGHALMOSTHADIT                     265
#define STRINGID_SHOOTSOCLOSE                         266
#define STRINGID_GOTCHAPKMNCAUGHTPLAYER               267
#define STRINGID_GOTCHAPKMNCAUGHTWALLY                268
#define STRINGID_GIVENICKNAMECAPTURED                 269
#define STRINGID_PKMNSENTTOPC                         270
#define STRINGID_PKMNDATAADDEDTODEX                   271
#define STRINGID_ITISRAINING                          272
#define STRINGID_SANDSTORMISRAGING                    273
#define STRINGID_CANTESCAPE2                          274
#define STRINGID_PKMNIGNORESASLEEP                    275
#define STRINGID_PKMNIGNOREDORDERS                    276
#define STRINGID_PKMNBEGANTONAP                       277
#define STRINGID_PKMNLOAFING                          278
#define STRINGID_PKMNWONTOBEY                         279
#define STRINGID_PKMNTURNEDAWAY                       280
#define STRINGID_PKMNPRETENDNOTNOTICE                 281
#define STRINGID_ENEMYABOUTTOSWITCHPKMN               282
#define STRINGID_CREPTCLOSER                          283
#define STRINGID_CANTGETCLOSER                        284
#define STRINGID_PKMNWATCHINGCAREFULLY                285
#define STRINGID_PKMNCURIOUSABOUTX                    286
#define STRINGID_PKMNENTHRALLEDBYX                    287
#define STRINGID_PKMNIGNOREDX                         288
#define STRINGID_THREWPOKEBLOCKATPKMN                 289
#define STRINGID_OUTOFSAFARIBALLS                     290
#define STRINGID_PKMNSITEMCUREDPARALYSIS              291
#define STRINGID_PKMNSITEMCUREDPOISON                 292
#define STRINGID_PKMNSITEMHEALEDBURN                  293
#define STRINGID_PKMNSITEMDEFROSTEDIT                 294
#define STRINGID_PKMNSITEMWOKEIT                      295
#define STRINGID_PKMNSITEMSNAPPEDOUT                  296
#define STRINGID_PKMNSITEMCUREDPROBLEM                297
#define STRINGID_PKMNSITEMRESTOREDHEALTH              298
#define STRINGID_PKMNSITEMRESTOREDPP                  299
#define STRINGID_PKMNSITEMRESTOREDSTATUS              300
#define STRINGID_PKMNSITEMRESTOREDHPALITTLE           301
#define STRINGID_ITEMALLOWSONLYYMOVE                  302
#define STRINGID_PKMNHUNGONWITHX                      303
#define STRINGID_EMPTYSTRING3                         304
#define STRINGID_PKMNSXPREVENTSBURNS                  305
#define STRINGID_PKMNSXBLOCKSY                        306
#define STRINGID_PKMNSXRESTOREDHPALITTLE2             307
#define STRINGID_PKMNSXWHIPPEDUPSANDSTORM             308
#define STRINGID_PKMNSXPREVENTSYLOSS                  309
#define STRINGID_PKMNSXINFATUATEDY                    310
#define STRINGID_PKMNSXMADEYINEFFECTIVE               311
#define STRINGID_PKMNSXCUREDYPROBLEM                  312
#define STRINGID_ITSUCKEDLIQUIDOOZE                   313
#define STRINGID_PKMNTRANSFORMED                      314
#define STRINGID_ELECTRICITYWEAKENED                  315
#define STRINGID_FIREWEAKENED                         316
#define STRINGID_PKMNHIDUNDERWATER                    317
#define STRINGID_PKMNSPRANGUP                         318
#define STRINGID_HMMOVESCANTBEFORGOTTEN               319
#define STRINGID_XFOUNDONEY                           320
#define STRINGID_PLAYERDEFEATEDTRAINER1               321
#define STRINGID_SOOTHINGAROMA                        322
#define STRINGID_ITEMSCANTBEUSEDNOW                   323
#define STRINGID_FORXCOMMAYZ                          324
#define STRINGID_USINGITEMSTATOFPKMNROSE              325
#define STRINGID_PKMNUSEDXTOGETPUMPED                 326
#define STRINGID_PKMNSXMADEYUSELESS                   327
#define STRINGID_PKMNTRAPPEDBYSANDTOMB                328
#define STRINGID_EMPTYSTRING4                         329
#define STRINGID_ABOOSTED                             330
#define STRINGID_PKMNSXINTENSIFIEDSUN                 331
#define STRINGID_PKMNMAKESGROUNDMISS                  332
#define STRINGID_YOUTHROWABALLNOWRIGHT                333
#define STRINGID_PKMNSXTOOKATTACK                     334
#define STRINGID_PKMNCHOSEXASDESTINY                  335
#define STRINGID_PKMNLOSTFOCUS                        336
#define STRINGID_USENEXTPKMN                          337
#define STRINGID_PKMNFLEDUSINGITS                     338
#define STRINGID_PKMNFLEDUSING                        339
#define STRINGID_PKMNWASDRAGGEDOUT                    340
#define STRINGID_PREVENTEDFROMWORKING                 341
#define STRINGID_PKMNSITEMNORMALIZEDSTATUS            342
#define STRINGID_TRAINER1USEDITEM                     343
#define STRINGID_BOXISFULL                            344
#define STRINGID_PKMNAVOIDEDATTACK                    345
#define STRINGID_PKMNSXMADEITINEFFECTIVE              346
#define STRINGID_PKMNSXPREVENTSFLINCHING              347
#define STRINGID_PKMNALREADYHASBURN                   348
#define STRINGID_STATSWONTDECREASE2                   349
#define STRINGID_PKMNSXBLOCKSY2                       350
#define STRINGID_PKMNSXWOREOFF                        351
#define STRINGID_PKMNRAISEDDEFALITTLE                 352
#define STRINGID_PKMNRAISEDSPDEFALITTLE               353
#define STRINGID_THEWALLSHATTERED                     354
#define STRINGID_PKMNSXPREVENTSYSZ                    355
#define STRINGID_PKMNSXCUREDITSYPROBLEM               356
#define STRINGID_ATTACKERCANTESCAPE                   357
#define STRINGID_PKMNOBTAINEDX                        358
#define STRINGID_PKMNOBTAINEDX2                       359
#define STRINGID_PKMNOBTAINEDXYOBTAINEDZ              360
#define STRINGID_BUTNOEFFECT                          361
#define STRINGID_PKMNSXHADNOEFFECTONY                 362
#define STRINGID_TWOENEMIESDEFEATED                   363
#define STRINGID_TRAINER2LOSETEXT                     364
#define STRINGID_PKMNINCAPABLEOFPOWER                 365
#define STRINGID_GLINTAPPEARSINEYE                    366
#define STRINGID_PKMNGETTINGINTOPOSITION              367
#define STRINGID_PKMNBEGANGROWLINGDEEPLY              368
#define STRINGID_PKMNEAGERFORMORE                     369
#define STRINGID_DEFEATEDOPPONENTBYREFEREE            370
#define STRINGID_LOSTTOOPPONENTBYREFEREE              371
#define STRINGID_TIEDOPPONENTBYREFEREE                372
#define STRINGID_QUESTIONFORFEITMATCH                 373
#define STRINGID_FORFEITEDMATCH                       374
#define STRINGID_PKMNTRANSFERREDSOMEONESPC            375
#define STRINGID_PKMNTRANSFERREDLANETTESPC            376
#define STRINGID_PKMNBOXSOMEONESPCFULL                377
#define STRINGID_PKMNBOXLANETTESPCFULL                378
#define STRINGID_TRAINER1WINTEXT                      379
#define STRINGID_TRAINER2WINTEXT                      380

#define STRINGID_ENDUREDSTURDY                        381
#define STRINGID_POWERHERB                            382
#define STRINGID_HURTBYITEM                           383
#define STRINGID_PSNBYITEM                            384
#define STRINGID_BRNBYITEM                            385
#define STRINGID_DEFABILITYIN                         386
#define STRINGID_GRAVITYINTENSIFIED                   387
#define STRINGID_TARGETIDENTIFIED                     388
#define STRINGID_TARGETWOKEUP                         389
#define STRINGID_PKMNSTOLEANDATEITEM                  390
#define STRINGID_TAILWINDBLEW                         391
#define STRINGID_PKMNWENTBACK                         392
#define STRINGID_PKMNCANTUSEITEMSANYMORE              393
#define STRINGID_PKMNFLUNG                            394
#define STRINGID_PKMNPREVENTEDFROMHEALING             395
#define STRINGID_PKMNSWITCHEDATKANDDEF                396
#define STRINGID_PKMNSABILITYSUPPRESSED               397
#define STRINGID_SHIELDEDFROMCRITICALHITS             398
#define STRINGID_SWITCHEDATKANDSPATK                  399
#define STRINGID_SWITCHEDDEFANDSPDEF                  400
#define STRINGID_PKMNACQUIREDABILITY                  401
#define STRINGID_POISONSPIKESSCATTERED                402
#define STRINGID_PKMNSWITCHEDSTATCHANGES              403
#define STRINGID_PKMNSURROUNDEDWITHVEILOFWATER        404
#define STRINGID_PKMNLEVITATEDONELECTROMAGNETISM      405
#define STRINGID_PKMNTWISTEDDIMENSIONS                406
#define STRINGID_POINTEDSTONESFLOAT                   407
#define STRINGID_CLOAKEDINMYSTICALMOONLIGHT           408
#define STRINGID_TRAPPEDBYSWIRLINGMAGMA               409
#define STRINGID_VANISHEDINSTANTLY                    410
#define STRINGID_PROTECTEDTEAM                        411
#define STRINGID_SHAREDITSGUARD                       412
#define STRINGID_SHAREDITSPOWER                       413
#define STRINGID_SWAPSDEFANDSPDEFOFALLPOKEMON         414
#define STRINGID_BECAMENIMBLE                         415
#define STRINGID_HURLEDINTOTHEAIR                     416
#define STRINGID_HELDITEMSLOSEEFFECTS                 417
#define STRINGID_FELLSTRAIGHTDOWN                     418
#define STRINGID_TARGETCHANGEDTYPE                    419
#define STRINGID_PKMNACQUIREDSIMPLE                   420
#define STRINGID_EMPTYSTRING5                         421
#define STRINGID_KINDOFFER                            422
#define STRINGID_RESETSTARGETSSTATLEVELS              423
#define STRINGID_EMPTYSTRING6                         424
#define STRINGID_ALLYSWITCHPOSITION                   425
#define STRINGID_RESTORETARGETSHEALTH                 426
#define STRINGID_TOOKPJMNINTOTHESKY                   427
#define STRINGID_FREEDFROMSKYDROP                     428
#define STRINGID_POSTPONETARGETMOVE                   429
#define STRINGID_REFLECTTARGETSTYPE                   430
#define STRINGID_TRANSFERHELDITEM                     431
#define STRINGID_EMBARGOENDS                          432
#define STRINGID_ELECTROMAGNETISM                     433
#define STRINGID_BUFFERENDS                           434
#define STRINGID_TELEKINESISENDS                      435
#define STRINGID_TAILWINDENDS                         436
#define STRINGID_LUCKYCHANTENDS                       437
#define STRINGID_TRICKROOMENDS                        438
#define STRINGID_WONDERROOMENDS                       439
#define STRINGID_MAGICROOMENDS                        440
#define STRINGID_MUDSPORTENDS                         441
#define STRINGID_WATERSPORTENDS                       442
#define STRINGID_GRAVITYENDS                          443
#define STRINGID_AQUARINGHEAL                         444
#define STRINGID_AURORAVEILENDS                       445
#define STRINGID_ELECTRICTERRAINENDS                  446
#define STRINGID_MISTYTERRAINENDS                     447
#define STRINGID_PSYCHICTERRAINENDS                   448
#define STRINGID_GRASSYTERRAINENDS                    449
#define STRINGID_TARGETABILITYSTATRAISE               450
#define STRINGID_TARGETSSTATWASMAXEDOUT               451
#define STRINGID_ATTACKERABILITYSTATRAISE             452
#define STRINGID_POISONHEALHPUP                       453
#define STRINGID_BADDREAMSDMG                         454
#define STRINGID_MOLDBREAKERENTERS                    455
#define STRINGID_TERAVOLTENTERS                       456
#define STRINGID_TURBOBLAZEENTERS                     457
#define STRINGID_SLOWSTARTENTERS                      458
#define STRINGID_SLOWSTARTEND                         459
#define STRINGID_SOLARPOWERHPDROP                     460
#define STRINGID_AFTERMATHDMG                         461
#define STRINGID_ANTICIPATIONACTIVATES                462
#define STRINGID_FOREWARNACTIVATES                    463
#define STRINGID_ICEBODYHPGAIN                        464
#define STRINGID_SNOWWARNINGHAIL                      465
#define STRINGID_FRISKACTIVATES                       466
#define STRINGID_UNNERVEENTERS                        467
#define STRINGID_HARVESTBERRY                         468
#define STRINGID_LASTABILITYRAISEDSTAT                469
#define STRINGID_MAGICBOUNCEACTIVATES                 470
#define STRINGID_PROTEANTYPECHANGE                    471
#define STRINGID_SYMBIOSISITEMPASS                    472
#define STRINGID_STEALTHROCKDMG                       473
#define STRINGID_TOXICSPIKESABSORBED                  474
#define STRINGID_TOXICSPIKESPOISONED                  475
#define STRINGID_STICKYWEBSWITCHIN                    476
#define STRINGID_HEALINGWISHCAMETRUE                  477
#define STRINGID_HEALINGWISHHEALED                    478
#define STRINGID_LUNARDANCECAMETRUE                   479
#define STRINGID_CUSEDBODYDISABLED                    480
#define STRINGID_ATTACKERACQUIREDABILITY              481
#define STRINGID_TARGETABILITYSTATLOWER               482
#define STRINGID_TARGETSTATWONTGOHIGHER               483
#define STRINGID_PKMNMOVEBOUNCEDABILITY               484
#define STRINGID_IMPOSTERTRANSFORM                    485
#define STRINGID_ASSAULTVESTDOESNTALLOW               486
#define STRINGID_GRAVITYPREVENTSUSAGE                 487
#define STRINGID_HEALBLOCKPREVENTSUSAGE               488
#define STRINGID_NOTDONEYET                           489
#define STRINGID_STICKYWEBUSED                        490
#define STRINGID_QUASHSUCCESS                         491
#define	STRINGID_PKMNBLEWAWAYTOXICSPIKES              492
#define	STRINGID_PKMNBLEWAWAYSTICKYWEB                493
#define	STRINGID_PKMNBLEWAWAYSTEALTHROCK              494
#define	STRINGID_IONDELUGEON                          495
#define	STRINGID_TOPSYTURVYSWITCHEDSTATS              496
#define	STRINGID_TERRAINBECOMESMISTY                  497
#define	STRINGID_TERRAINBECOMESGRASSY                 498
#define	STRINGID_TERRAINBECOMESELECTRIC               499
#define	STRINGID_TERRAINBECOMESPSYCHIC                500
#define	STRINGID_TARGETELECTRIFIED                    501
#define	STRINGID_MEGAEVOREACTING                      502
#define	STRINGID_MEGAEVOEVOLVED                       503
#define	STRINGID_DRASTICALLY                          504
#define	STRINGID_SEVERELY                             505
#define	STRINGID_INFESTATION                          506
#define	STRINGID_NOEFFECTONTARGET                     507
#define	STRINGID_BURSTINGFLAMESHIT                    508
#define	STRINGID_BESTOWITEMGIVING                     509
#define	STRINGID_THIRDTYPEADDED                       510
#define STRINGID_FELLFORFEINT                         511
#define STRINGID_POKEMONCANNOTUSEMOVE                 512
#define STRINGID_COVEREDINPOWDER                      513
#define STRINGID_POWDEREXPLODES                       514
#define STRINGID_BELCHCANTSELECT                      515
#define STRINGID_SPECTRALTHIEFSTEAL                   516
#define STRINGID_GRAVITYGROUNDING                     517
#define STRINGID_MISTYTERRAINPREVENTS                 518
#define STRINGID_GRASSYTERRAINHEALS                   519
#define STRINGID_ELECTRICTERRAINPREVENTS              520
#define STRINGID_PSYCHICTERRAINPREVENTS               521
#define STRINGID_SAFETYGOGGLESPROTECTED               522
#define STRINGID_FLOWERVEILPROTECTED                  523
#define STRINGID_SWEETVEILPROTECTED                   524
#define STRINGID_AROMAVEILPROTECTED                   525
#define STRINGID_CELEBRATEMESSAGE                     526
#define STRINGID_USEDINSTRUCTEDMOVE                   527
#define STRINGID_THROATCHOPENDS                       528
#define STRINGID_PKMNCANTUSEMOVETHROATCHOP            529
#define STRINGID_LASERFOCUS                           530
#define STRINGID_GEMACTIVATES                         531
#define STRINGID_BERRYDMGREDUCES                      532
#define STRINGID_TARGETATEITEM                        533
#define STRINGID_AIRBALLOONFLOAT                      534
#define STRINGID_AIRBALLOONPOP                        535
#define STRINGID_INCINERATEBURN                       536
#define STRINGID_BUGBITE                              537
#define STRINGID_ILLUSIONWOREOFF                      538
#define STRINGID_ATTACKERCUREDTARGETSTATUS            539
#define STRINGID_ATTACKERLOSTFIRETYPE                 540
#define STRINGID_HEALERCURE                           541
#define STRINGID_SCRIPTINGABILITYSTATRAISE            542
#define STRINGID_RECEIVERABILITYTAKEOVER              543
#define STRINGID_PKNMABSORBINGPOWER                   544
#define STRINGID_NOONEWILLBEABLETORUNAWAY             545
#define STRINGID_DESTINYKNOTACTIVATES                 546
#define STRINGID_CLOAKEDINAFREEZINGLIGHT              547
#define STRINGID_STATWASNOTLOWERED                    548
#define STRINGID_FERVENTWISHREACHED                   549
#define STRINGID_AIRLOCKACTIVATES                     550
#define STRINGID_PRESSUREENTERS                       551
#define STRINGID_DARKAURAENTERS                       552
#define STRINGID_FAIRYAURAENTERS                      553
#define STRINGID_AURABREAKENTERS                      554
#define STRINGID_COMATOSEENTERS                       555
#define STRINGID_SCREENCLEANERENTERS                  556
#define STRINGID_FETCHEDPOKEBALL                      557
#define STRINGID_BATTLERABILITYRAISEDSTAT             558
#define STRINGID_ASANDSTORMKICKEDUP                   559
#define STRINGID_PKMNSWILLPERISHIN3TURNS              560
#define STRINGID_ABILITYRAISEDSTATDRASTICALLY         561
#define STRINGID_AURAFLAREDTOLIFE                     562
#define STRINGID_ASONEENTERS                          563
#define STRINGID_CURIOUSMEDICINEENTERS                564
#define STRINGID_CANACTFASTERTHANKSTO                 565
#define STRINGID_MICLEBERRYACTIVATES                  566
#define STRINGID_PKMNSHOOKOFFTHETAUNT                 567
#define STRINGID_PKMNGOTOVERITSINFATUATION            568
#define STRINGID_ITEMCANNOTBEREMOVED                  569
#define STRINGID_STICKYBARBTRANSFER                   570
#define STRINGID_PKMNBURNHEALED                       571
#define STRINGID_REDCARDACTIVATE                      572
#define STRINGID_EJECTBUTTONACTIVATE                  573
#define STRINGID_ATKGOTOVERINFATUATION                574
#define STRINGID_TORMENTEDNOMORE                      575
#define STRINGID_HEALBLOCKEDNOMORE                    576
#define STRINGID_ATTACKERBECAMEFULLYCHARGED           577
#define STRINGID_ATTACKERBECAMEASHSPECIES             578
#define STRINGID_EXTREMELYHARSHSUNLIGHT               579
#define STRINGID_EXTREMESUNLIGHTFADED                 580
#define STRINGID_MOVEEVAPORATEDINTHEHARSHSUNLIGHT     581
#define STRINGID_EXTREMELYHARSHSUNLIGHTWASNOTLESSENED 582
#define STRINGID_HEAVYRAIN                            583
#define STRINGID_HEAVYRAINLIFTED                      584
#define STRINGID_MOVEFIZZLEDOUTINTHEHEAVYRAIN         585
#define STRINGID_NORELIEFROMHEAVYRAIN                 586
#define STRINGID_MYSTERIOUSAIRCURRENT                 587
#define STRINGID_STRONGWINDSDISSIPATED                588
#define STRINGID_MYSTERIOUSAIRCURRENTBLOWSON          589
#define STRINGID_ATTACKWEAKENEDBSTRONGWINDS           590
#define STRINGID_STUFFCHEEKSCANTSELECT                591
#define STRINGID_PKMNREVERTEDTOPRIMAL                 592
#define STRINGID_BUTPOKEMONCANTUSETHEMOVE             593
#define STRINGID_BUTHOOPACANTUSEIT                    594
#define STRINGID_BROKETHROUGHPROTECTION               595
#define STRINGID_ABILITYALLOWSONLYMOVE                596
#define STRINGID_SWAPPEDABILITIES                     597
#define STRINGID_PASTELVEILPROTECTED                  598
#define STRINGID_PASTELVEILENTERS                     599
#define STRINGID_BATTLERTYPECHANGEDTO                 600
#define STRINGID_BOTHCANNOLONGERESCAPE                601
#define STRINGID_CANTESCAPEDUETOUSEDMOVE              602
#define STRINGID_PKMNBECAMEWEAKERTOFIRE               603
#define STRINGID_ABOUTTOUSEPOLTERGEIST                604
#define STRINGID_CANTESCAPEBECAUSEOFCURRENTMOVE       605
#define STRINGID_NEUTRALIZINGGASENTERS                606
#define STRINGID_NEUTRALIZINGGASOVER                  607
#define STRINGID_TARGETTOOHEAVY                       608
#define STRINGID_PKMNTOOKTARGETHIGH                   609
#define STRINGID_PKMNINSNAPTRAP                       610
#define STRINGID_METEORBEAMCHARGING                   611
#define STRINGID_HEATUPBEAK                           612
#define STRINGID_COURTCHANGE                          613
#define STRINGID_PLAYERLOSTTOENEMYTRAINER             614
#define STRINGID_PLAYERPAIDPRIZEMONEY                 615
#define STRINGID_ZPOWERSURROUNDS                      616
#define STRINGID_ZMOVEUNLEASHED                       617
#define STRINGID_ZMOVERESETSSTATS                     618
#define STRINGID_ZMOVEALLSTATSUP                      619
#define STRINGID_ZMOVEZBOOSTCRIT                      620
#define STRINGID_ZMOVERESTOREHP                       621
#define STRINGID_ZMOVESTATUP                          622
#define STRINGID_ZMOVEHPTRAP                          623
#define STRINGID_TERRAINREMOVED                       624
#define STRINGID_ATTACKEREXPELLEDTHEPOISON            625
#define STRINGID_ATTACKERSHOOKITSELFAWAKE             626
#define STRINGID_ATTACKERBROKETHROUGHPARALYSIS        627
#define STRINGID_ATTACKERHEALEDITSBURN                628
#define STRINGID_ATTACKERMELTEDTHEICE                 629
#define STRINGID_TARGETTOUGHEDITOUT                   630
#define STRINGID_ATTACKERLOSTELECTRICTYPE             631
#define STRINGID_ATTACKERSWITCHEDSTATWITHTARGET       632
#define STRINGID_BEINGHITCHARGEDPKMNWITHPOWER         633
#define STRINGID_SUNLIGHTACTIVATEDABILITY             634
#define STRINGID_STATWASHEIGHTENED                    635
#define STRINGID_ELECTRICTERRAINACTIVATEDABILITY      636
#define STRINGID_ABILITYWEAKENEDFSURROUNDINGMONSSTAT  637
#define STRINGID_ATTACKERGAINEDSTRENGTHFROMTHEFALLEN  638
#define STRINGID_PKMNSABILITYPREVENTSABILITY          639
#define STRINGID_PREPARESHELLTRAP                     640
#define STRINGID_SHELLTRAPDIDNTWORK                   641
#define STRINGID_SPIKESDISAPPEAREDFROMTEAM            642
#define STRINGID_TOXICSPIKESDISAPPEAREDFROMTEAM       643
#define STRINGID_STICKYWEBDISAPPEAREDFROMTEAM         644
#define STRINGID_STEALTHROCKDISAPPEAREDFROMTEAM       645
#define STRINGID_COULDNTFULLYPROTECT                  646
#define STRINGID_STOCKPILEDEFFECTWOREOFF              647
<<<<<<< HEAD
#define STRINGID_SHARPSTEELFLOATS                     648
#define STRINGID_SHARPSTEELDMG                        649
#define STRINGID_PKMNBLEWAWAYSHARPSTEEL               650
#define STRINGID_SHARPSTEELDISAPPEAREDFROMTEAM        651
#define STRINGID_TEAMTRAPPEDWITHVINES                 652
#define STRINGID_PKMNHURTBYVINES                      653
#define STRINGID_TEAMCAUGHTINVORTEX                   654
#define STRINGID_PKMNHURTBYVORTEX                     655
#define STRINGID_TEAMSURROUNDEDBYFIRE                 656
#define STRINGID_PKMNBURNINGUP                        657
#define STRINGID_TEAMSURROUNDEDBYROCKS                658
#define STRINGID_PKMNHURTBYROCKSTHROWN                659
#define STRINGID_MOVEBLOCKEDBYDYNAMAX                 660

#define BATTLESTRINGS_COUNT                           661
=======
#define STRINGID_PKMNREVIVEDREADYTOFIGHT              648
#define STRINGID_ITEMRESTOREDSPECIESHEALTH            649
#define STRINGID_ITEMCUREDSPECIESSTATUS               650
#define STRINGID_ITEMRESTOREDSPECIESPP                651
#define STRINGID_THUNDERCAGETRAPPED                   652
#define STRINGID_PKMNHURTBYFROSTBITE                  653
#define STRINGID_PKMNGOTFROSTBITE                     654
#define STRINGID_PKMNSITEMHEALEDFROSTBITE             655
#define STRINGID_ATTACKERHEALEDITSFROSTBITE           656
#define STRINGID_PKMNFROSTBITEHEALED                  657
#define STRINGID_PKMNFROSTBITEHEALED2                 658
#define STRINGID_PKMNFROSTBITEHEALEDBY                659
#define STRINGID_MIRRORHERBCOPIED                     660
#define STRINGID_STARTEDSNOW                          661
#define STRINGID_SNOWCONTINUES                        662
#define STRINGID_SNOWSTOPPED                          663
#define STRINGID_SNOWWARNINGSNOW                      664

#define BATTLESTRINGS_COUNT                           665
>>>>>>> 8fc4aa9d

// This is the string id that gBattleStringsTable starts with.
// String ids before this (e.g. STRINGID_INTROMSG) are not in the table,
// and are instead handled explicitly by BufferStringBattle.
#define BATTLESTRINGS_TABLE_START  STRINGID_TRAINER1LOSETEXT

// The below IDs are all indexes into battle message tables,
// used to determine which of a set of messages to print.
// They are assigned to the MULTISTRING_CHOOSER byte of gBattleCommunication
// and read when e.g. the command printfromtable is used.

// gStatUpStringIds
#define B_MSG_ATTACKER_STAT_ROSE 0
#define B_MSG_DEFENDER_STAT_ROSE 1
#define B_MSG_STAT_WONT_INCREASE 2
#define B_MSG_STAT_ROSE_EMPTY    3
#define B_MSG_STAT_ROSE_ITEM     4
#define B_MSG_USED_DIRE_HIT      5

// gStatDownStringIds
#define B_MSG_ATTACKER_STAT_FELL 0
#define B_MSG_DEFENDER_STAT_FELL 1
#define B_MSG_STAT_WONT_DECREASE 2
#define B_MSG_STAT_FELL_EMPTY    3

// gMissStringIds
#define B_MSG_MISSED       0
#define B_MSG_PROTECTED    1
#define B_MSG_AVOIDED_ATK  2
#define B_MSG_AVOIDED_DMG  3
#define B_MSG_GROUND_MISS  4

// gAbsorbDrainStringIds
#define B_MSG_ABSORB      0
#define B_MSG_ABSORB_OOZE 1

// gLeechSeedStringIds
#define B_MSG_LEECH_SEED_SET   0
#define B_MSG_LEECH_SEED_MISS  1
#define B_MSG_LEECH_SEED_FAIL  2
#define B_MSG_LEECH_SEED_DRAIN 3
#define B_MSG_LEECH_SEED_OOZE  4

// gFirstTurnOfTwoStringIds
#define B_MSG_TURN1_RAZOR_WIND     0
#define B_MSG_TURN1_SOLAR_BEAM     1
#define B_MSG_TURN1_SKULL_BASH     2
#define B_MSG_TURN1_SKY_ATTACK     3
#define B_MSG_TURN1_FLY            4
#define B_MSG_TURN1_DIG            5
#define B_MSG_TURN1_DIVE           6
#define B_MSG_TURN1_BOUNCE         7
#define B_MSG_TURN1_PHANTOM_FORCE  8
#define B_MSG_TURN1_GEOMANCY       9
#define B_MSG_TURN1_FREEZE_SHOCK   10
#define B_MSG_TURN1_SKY_DROP       11
#define B_MSG_TURN1_METEOR_BEAM    12

// gMoveWeatherChangeStringIds
#define B_MSG_STARTED_RAIN      0
#define B_MSG_STARTED_DOWNPOUR  1
#define B_MSG_WEATHER_FAILED    2
#define B_MSG_STARTED_SANDSTORM 3
#define B_MSG_STARTED_SUNLIGHT  4
#define B_MSG_STARTED_HAIL      5
#define B_MSG_STARTED_SNOW      6

// gRainContinuesStringIds
#define B_MSG_RAIN_CONTINUES     0
#define B_MSG_DOWNPOUR_CONTINUES 1
#define B_MSG_RAIN_STOPPED       2

// gSandStormHailSnowContinuesStringIds / gSandStormHailDmgStringIds/ gSandStormHailSnowEndStringIds
#define B_MSG_SANDSTORM  0
#define B_MSG_HAIL       1
#define B_MSG_SNOW       2

// gReflectLightScreenSafeguardStringIds
#define B_MSG_SIDE_STATUS_FAILED     0
#define B_MSG_SET_REFLECT_SINGLE     1
#define B_MSG_SET_REFLECT_DOUBLE     2
#define B_MSG_SET_LIGHTSCREEN_SINGLE 3
#define B_MSG_SET_LIGHTSCREEN_DOUBLE 4
#define B_MSG_SET_SAFEGUARD          5

// gProtectLikeUsedStringIds
#define B_MSG_PROTECTED_ITSELF 0
#define B_MSG_BRACED_ITSELF    1
#define B_MSG_PROTECT_FAILED   2
#define B_MSG_PROTECTED_TEAM   3

// gRestUsedStringIds
#define B_MSG_REST           0
#define B_MSG_REST_STATUSED  1

// gWokeUpStringIds
#define B_MSG_WOKE_UP        0
#define B_MSG_WOKE_UP_UPROAR 1

// gUproarAwakeStringIds
#define B_MSG_CANT_SLEEP_UPROAR  0
#define B_MSG_UPROAR_KEPT_AWAKE  1

// gUproarOverTurnStringIds
#define B_MSG_UPROAR_CONTINUES  0
#define B_MSG_UPROAR_ENDS       1

// gStockpileUsedStringIds
#define B_MSG_STOCKPILED     0
#define B_MSG_CANT_STOCKPILE 1

// gSwallowFailStringIds
#define B_MSG_SWALLOW_FAILED  0
#define B_MSG_SWALLOW_FULL_HP 1

// gKOFailedStringIds
#define B_MSG_KO_MISS       0
#define B_MSG_KO_UNAFFECTED 1

// gMistUsedStringIds
#define B_MSG_SET_MIST    0
#define B_MSG_MIST_FAILED 1

// gFocusEnergyUsedStringIds
#define B_MSG_GETTING_PUMPED      0
#define B_MSG_FOCUS_ENERGY_FAILED 1

// gTransformUsedStringIds
#define B_MSG_TRANSFORMED      0
#define B_MSG_TRANSFORM_FAILED 1

// gSubstituteUsedStringIds
#define B_MSG_SET_SUBSTITUTE    0
#define B_MSG_SUBSTITUTE_FAILED 1

// gPartyStatusHealStringIds
#define B_MSG_BELL                     0
#define B_MSG_BELL_SOUNDPROOF_ATTACKER 1
#define B_MSG_BELL_SOUNDPROOF_PARTNER  2
#define B_MSG_BELL_BOTH_SOUNDPROOF     3
#define B_MSG_SOOTHING_AROMA           4

// gFutureMoveUsedStringIds
#define B_MSG_FUTURE_SIGHT 0
#define B_MSG_DOOM_DESIRE  1

// gItemSwapStringIds
#define B_MSG_ITEM_SWAP_TAKEN 0
#define B_MSG_ITEM_SWAP_GIVEN 1
#define B_MSG_ITEM_SWAP_BOTH  2

// gSportsUsedStringIds
#define B_MSG_WEAKEN_ELECTRIC 0
#define B_MSG_WEAKEN_FIRE     1

// gCaughtMonStringIds
#define B_MSG_SENT_SOMEONES_PC  0
#define B_MSG_SENT_LANETTES_PC  1
#define B_MSG_SOMEONES_BOX_FULL 2
#define B_MSG_LANETTES_BOX_FULL 3

// gInobedientStringIds
#define B_MSG_LOAFING            0
#define B_MSG_WONT_OBEY          1
#define B_MSG_TURNED_AWAY        2
#define B_MSG_PRETEND_NOT_NOTICE 3
#define B_MSG_INCAPABLE_OF_POWER 4
// For randomly selecting a disobey string
// Skips the one used for Battle Palace
#define NUM_LOAF_STRINGS 4

// gSafariGetNearStringIds
#define B_MSG_CREPT_CLOSER    0
#define B_MSG_CANT_GET_CLOSER 1

// gSafariPokeblockResultStringIds
#define B_MSG_MON_CURIOUS    0
#define B_MSG_MON_ENTHRALLED 1
#define B_MSG_MON_IGNORED    2

// gFlashFireStringIds
#define B_MSG_FLASH_FIRE_BOOST    0
#define B_MSG_FLASH_FIRE_NO_BOOST 1

// gBerryEffectStringIds
#define B_MSG_CURED_PROBLEM     0
#define B_MSG_NORMALIZED_STATUS 1

// gNoEscapeStringIds
#define B_MSG_CANT_ESCAPE          0
#define B_MSG_DONT_LEAVE_BIRCH     1
#define B_MSG_PREVENTS_ESCAPE      2
#define B_MSG_CANT_ESCAPE_2        3
#define B_MSG_ATTACKER_CANT_ESCAPE 4

// gGotPoisonedStringIds / gGotParalyzedStringIds / gFellAsleepStringIds
// gGotBurnedStringIds / gGotFrozenStringIds / gAttractUsedStringIds
#define B_MSG_STATUSED            0
#define B_MSG_STATUSED_BY_ABILITY 1

// gBRNPreventionStringIds / gPRLZPreventionStringIds / gPSNPreventionStringIds
#define B_MSG_ABILITY_PREVENTS_MOVE_STATUS    0
#define B_MSG_ABILITY_PREVENTS_ABILITY_STATUS 1
#define B_MSG_STATUS_HAD_NO_EFFECT            2

// gGotDefrostedStringIds
#define B_MSG_DEFROSTED         0
#define B_MSG_DEFROSTED_BY_MOVE 1

// gFrostbiteHealedStringIds
#define B_MSG_FROSTBITE_HEALED         0
#define B_MSG_FROSTBITE_HEALED_BY_MOVE 1

// gBattlePalaceFlavorTextTable
#define B_MSG_GLINT_IN_EYE   0
#define B_MSG_GETTING_IN_POS 1
#define B_MSG_GROWL_DEEPLY   2
#define B_MSG_EAGER_FOR_MORE 3

// gRefereeStringsTable
#define B_MSG_REF_NOTHING_IS_DECIDED 0
#define B_MSG_REF_THATS_IT           1
#define B_MSG_REF_JUDGE_MIND         2
#define B_MSG_REF_JUDGE_SKILL        3
#define B_MSG_REF_JUDGE_BODY         4
#define B_MSG_REF_PLAYER_WON         5
#define B_MSG_REF_OPPONENT_WON       6
#define B_MSG_REF_DRAW               7
#define B_MSG_REF_COMMENCE_BATTLE    8

// gSwitchInAbilityStringIds
#define B_MSG_SWITCHIN_MOLDBREAKER      0
#define B_MSG_SWITCHIN_TERAVOLT         1
#define B_MSG_SWITCHIN_TURBOBLAZE       2
#define B_MSG_SWITCHIN_SLOWSTART        3
#define B_MSG_SWITCHIN_UNNERVE          4
#define B_MSG_SWITCHIN_ANTICIPATION     5
#define B_MSG_SWITCHIN_FOREWARN         6
#define B_MSG_SWITCHIN_PRESSURE         7
#define B_MSG_SWITCHIN_DARKAURA         8
#define B_MSG_SWITCHIN_FAIRYAURA        9
#define B_MSG_SWITCHIN_AURABREAK        10
#define B_MSG_SWITCHIN_COMATOSE         11
#define B_MSG_SWITCHIN_SCREENCLEANER    12
#define B_MSG_SWITCHIN_ASONE            13
#define B_MSG_SWITCHIN_CURIOUS_MEDICINE 14
#define B_MSG_SWITCHIN_PASTEL_VEIL      15
#define B_MSG_SWITCHIN_NEUTRALIZING_GAS 16

// gMentalHerbCureStringIds
#define B_MSG_MENTALHERBCURE_INFATUATION       0
#define B_MSG_MENTALHERBCURE_TAUNT             1
#define B_MSG_MENTALHERBCURE_ENCORE            2
#define B_MSG_MENTALHERBCURE_TORMENT           3
#define B_MSG_MENTALHERBCURE_HEALBLOCK         4
#define B_MSG_MENTALHERBCURE_DISABLE           5

// gTerrainPreventsStringIds
#define B_MSG_TERRAINPREVENTS_MISTY     0
#define B_MSG_TERRAINPREVENTS_ELECTRIC  1
#define B_MSG_TERRAINPREVENTS_PSYCHIC   2

// gTerrainEndingStringIds
#define B_MSG_TERRAINENDS_MISTY     0
#define B_MSG_TERRAINENDS_ELECTRIC  1
#define B_MSG_TERRAINENDS_PSYCHIC   2
#define B_MSG_TERRAINENDS_GRASS     3
#define B_MSG_TERRAINENDS_COUNT     4

// gWrappedStringIds
#define B_MSG_WRAPPED_BIND         0
#define B_MSG_WRAPPED_WRAP         1
#define B_MSG_WRAPPED_FIRE_SPIN    2
#define B_MSG_WRAPPED_CLAMP        3
#define B_MSG_WRAPPED_WHIRLPOOL    4
#define B_MSG_WRAPPED_SAND_TOMB    5
#define B_MSG_WRAPPED_MAGMA_STORM  6
#define B_MSG_WRAPPED_INFESTATION  7
#define B_MSG_WRAPPED_SNAP_TRAP    8
#define B_MSG_WRAPPED_THUNDER_CAGE 9
#define NUM_TRAPPING_MOVES         10

// z effects
#define B_MSG_Z_RESET_STATS   0
#define B_MSG_Z_ALL_STATS_UP  1
#define B_MSG_Z_BOOST_CRITS   2
#define B_MSG_Z_FOLLOW_ME     3
#define B_MSG_Z_RECOVER_HP    4
#define B_MSG_Z_STAT_UP       5
#define B_MSG_Z_HP_TRAP       6

// gDmgHazardsStringIds
#define B_MSG_PKMNHURTBYSPIKES   0
#define B_MSG_STEALTHROCKDMG     1
#define B_MSG_SHARPSTEELDMG      2
#define B_MSG_POINTEDSTONESFLOAT 3
#define B_MSG_SPIKESSCATTERED    4
#define B_MSG_SHARPSTEELFLOATS   5

#endif // GUARD_CONSTANTS_BATTLE_STRING_IDS_H<|MERGE_RESOLUTION|>--- conflicted
+++ resolved
@@ -647,23 +647,6 @@
 #define STRINGID_STEALTHROCKDISAPPEAREDFROMTEAM       645
 #define STRINGID_COULDNTFULLYPROTECT                  646
 #define STRINGID_STOCKPILEDEFFECTWOREOFF              647
-<<<<<<< HEAD
-#define STRINGID_SHARPSTEELFLOATS                     648
-#define STRINGID_SHARPSTEELDMG                        649
-#define STRINGID_PKMNBLEWAWAYSHARPSTEEL               650
-#define STRINGID_SHARPSTEELDISAPPEAREDFROMTEAM        651
-#define STRINGID_TEAMTRAPPEDWITHVINES                 652
-#define STRINGID_PKMNHURTBYVINES                      653
-#define STRINGID_TEAMCAUGHTINVORTEX                   654
-#define STRINGID_PKMNHURTBYVORTEX                     655
-#define STRINGID_TEAMSURROUNDEDBYFIRE                 656
-#define STRINGID_PKMNBURNINGUP                        657
-#define STRINGID_TEAMSURROUNDEDBYROCKS                658
-#define STRINGID_PKMNHURTBYROCKSTHROWN                659
-#define STRINGID_MOVEBLOCKEDBYDYNAMAX                 660
-
-#define BATTLESTRINGS_COUNT                           661
-=======
 #define STRINGID_PKMNREVIVEDREADYTOFIGHT              648
 #define STRINGID_ITEMRESTOREDSPECIESHEALTH            649
 #define STRINGID_ITEMCUREDSPECIESSTATUS               650
@@ -681,9 +664,21 @@
 #define STRINGID_SNOWCONTINUES                        662
 #define STRINGID_SNOWSTOPPED                          663
 #define STRINGID_SNOWWARNINGSNOW                      664
-
-#define BATTLESTRINGS_COUNT                           665
->>>>>>> 8fc4aa9d
+#define STRINGID_SHARPSTEELFLOATS                     665
+#define STRINGID_SHARPSTEELDMG                        666
+#define STRINGID_PKMNBLEWAWAYSHARPSTEEL               667
+#define STRINGID_SHARPSTEELDISAPPEAREDFROMTEAM        668
+#define STRINGID_TEAMTRAPPEDWITHVINES                 669
+#define STRINGID_PKMNHURTBYVINES                      670
+#define STRINGID_TEAMCAUGHTINVORTEX                   671
+#define STRINGID_PKMNHURTBYVORTEX                     672
+#define STRINGID_TEAMSURROUNDEDBYFIRE                 673
+#define STRINGID_PKMNBURNINGUP                        674
+#define STRINGID_TEAMSURROUNDEDBYROCKS                675
+#define STRINGID_PKMNHURTBYROCKSTHROWN                676
+#define STRINGID_MOVEBLOCKEDBYDYNAMAX                 677
+
+#define BATTLESTRINGS_COUNT                           678
 
 // This is the string id that gBattleStringsTable starts with.
 // String ids before this (e.g. STRINGID_INTROMSG) are not in the table,
