--- conflicted
+++ resolved
@@ -243,9 +243,4 @@
 #define MB_UNUSED_EF 0xEF
 #define MB_INVALID   0xFF
 
-<<<<<<< HEAD
-
-#endif // GUARD_METATILE_BEHAVIORS
-=======
-#endif // GUARD_METATILE_BEHAVIORS_H
->>>>>>> 58d83bf9
+#endif // GUARD_METATILE_BEHAVIORS_H