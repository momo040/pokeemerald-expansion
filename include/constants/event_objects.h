#ifndef GUARD_CONSTANTS_EVENT_OBJECTS_H
#define GUARD_CONSTANTS_EVENT_OBJECTS_H

#include "constants/global.h"
#include "constants/map_event_ids.h"

#define OBJ_EVENT_GFX_BRENDAN_NORMAL               0
#define OBJ_EVENT_GFX_BRENDAN_MACH_BIKE            1
#define OBJ_EVENT_GFX_BRENDAN_SURFING              2
#define OBJ_EVENT_GFX_BRENDAN_FIELD_MOVE           3
#define OBJ_EVENT_GFX_QUINTY_PLUMP                 4
#define OBJ_EVENT_GFX_NINJA_BOY                    5
#define OBJ_EVENT_GFX_TWIN                         6
#define OBJ_EVENT_GFX_BOY_1                        7
#define OBJ_EVENT_GFX_GIRL_1                       8
#define OBJ_EVENT_GFX_BOY_2                        9
#define OBJ_EVENT_GFX_GIRL_2                      10
#define OBJ_EVENT_GFX_LITTLE_BOY                  11
#define OBJ_EVENT_GFX_LITTLE_GIRL                 12
#define OBJ_EVENT_GFX_BOY_3                       13
#define OBJ_EVENT_GFX_GIRL_3                      14
#define OBJ_EVENT_GFX_RICH_BOY                    15
#define OBJ_EVENT_GFX_WOMAN_1                     16
#define OBJ_EVENT_GFX_FAT_MAN                     17
#define OBJ_EVENT_GFX_POKEFAN_F                   18
#define OBJ_EVENT_GFX_MAN_1                       19
#define OBJ_EVENT_GFX_WOMAN_2                     20
#define OBJ_EVENT_GFX_EXPERT_M                    21
#define OBJ_EVENT_GFX_EXPERT_F                    22
#define OBJ_EVENT_GFX_MAN_2                       23
#define OBJ_EVENT_GFX_WOMAN_3                     24
#define OBJ_EVENT_GFX_POKEFAN_M                   25
#define OBJ_EVENT_GFX_WOMAN_4                     26
#define OBJ_EVENT_GFX_COOK                        27
#define OBJ_EVENT_GFX_LINK_RECEPTIONIST           28
#define OBJ_EVENT_GFX_OLD_MAN                     29
#define OBJ_EVENT_GFX_OLD_WOMAN                   30
#define OBJ_EVENT_GFX_CAMPER                      31
#define OBJ_EVENT_GFX_PICNICKER                   32
#define OBJ_EVENT_GFX_MAN_3                       33
#define OBJ_EVENT_GFX_WOMAN_5                     34
#define OBJ_EVENT_GFX_YOUNGSTER                   35
#define OBJ_EVENT_GFX_BUG_CATCHER                 36
#define OBJ_EVENT_GFX_PSYCHIC_M                   37
#define OBJ_EVENT_GFX_SCHOOL_KID_M                38
#define OBJ_EVENT_GFX_MANIAC                      39
#define OBJ_EVENT_GFX_HEX_MANIAC                  40
#define OBJ_EVENT_GFX_RAYQUAZA_STILL              41
#define OBJ_EVENT_GFX_SWIMMER_M                   42
#define OBJ_EVENT_GFX_SWIMMER_F                   43
#define OBJ_EVENT_GFX_BLACK_BELT                  44
#define OBJ_EVENT_GFX_BEAUTY                      45
#define OBJ_EVENT_GFX_SCIENTIST_1                 46
#define OBJ_EVENT_GFX_LASS                        47
#define OBJ_EVENT_GFX_GENTLEMAN                   48
#define OBJ_EVENT_GFX_SAILOR                      49
#define OBJ_EVENT_GFX_FISHERMAN                   50
#define OBJ_EVENT_GFX_RUNNING_TRIATHLETE_M        51
#define OBJ_EVENT_GFX_RUNNING_TRIATHLETE_F        52
#define OBJ_EVENT_GFX_TUBER_F                     53
#define OBJ_EVENT_GFX_TUBER_M                     54
#define OBJ_EVENT_GFX_HIKER                       55
#define OBJ_EVENT_GFX_CYCLING_TRIATHLETE_M        56
#define OBJ_EVENT_GFX_CYCLING_TRIATHLETE_F        57
#define OBJ_EVENT_GFX_NURSE                       58
#define OBJ_EVENT_GFX_ITEM_BALL                   59
#define OBJ_EVENT_GFX_BERRY_TREE                  60
#define OBJ_EVENT_GFX_BERRY_TREE_EARLY_STAGES     61
#define OBJ_EVENT_GFX_BERRY_TREE_LATE_STAGES      62
#define OBJ_EVENT_GFX_BRENDAN_ACRO_BIKE           63
#define OBJ_EVENT_GFX_PROF_BIRCH                  64
#define OBJ_EVENT_GFX_MAN_4                       65
#define OBJ_EVENT_GFX_MAN_5                       66
#define OBJ_EVENT_GFX_REPORTER_M                  67
#define OBJ_EVENT_GFX_REPORTER_F                  68
#define OBJ_EVENT_GFX_BARD                        69
#define OBJ_EVENT_GFX_ANABEL                      70
#define OBJ_EVENT_GFX_TUCKER                      71
#define OBJ_EVENT_GFX_GRETA                       72
#define OBJ_EVENT_GFX_SPENSER                     73
#define OBJ_EVENT_GFX_NOLAND                      74
#define OBJ_EVENT_GFX_LUCY                        75
#define OBJ_EVENT_GFX_UNUSED_NATU_DOLL            76
#define OBJ_EVENT_GFX_UNUSED_MAGNEMITE_DOLL       77
#define OBJ_EVENT_GFX_UNUSED_SQUIRTLE_DOLL        78
#define OBJ_EVENT_GFX_UNUSED_WOOPER_DOLL          79
#define OBJ_EVENT_GFX_UNUSED_PIKACHU_DOLL         80
#define OBJ_EVENT_GFX_UNUSED_PORYGON2_DOLL        81
#define OBJ_EVENT_GFX_CUTTABLE_TREE               82
#define OBJ_EVENT_GFX_MART_EMPLOYEE               83
#define OBJ_EVENT_GFX_ROOFTOP_SALE_WOMAN          84
#define OBJ_EVENT_GFX_TEALA                       85
#define OBJ_EVENT_GFX_BREAKABLE_ROCK              86
#define OBJ_EVENT_GFX_PUSHABLE_BOULDER            87
#define OBJ_EVENT_GFX_MR_BRINEYS_BOAT             88
#define OBJ_EVENT_GFX_MAY_NORMAL                  89
#define OBJ_EVENT_GFX_MAY_MACH_BIKE               90
#define OBJ_EVENT_GFX_MAY_ACRO_BIKE               91
#define OBJ_EVENT_GFX_MAY_SURFING                 92
#define OBJ_EVENT_GFX_MAY_FIELD_MOVE              93
#define OBJ_EVENT_GFX_TRUCK                       94
#define OBJ_EVENT_GFX_VIGOROTH_CARRYING_BOX       95
#define OBJ_EVENT_GFX_VIGOROTH_FACING_AWAY        96
#define OBJ_EVENT_GFX_BIRCHS_BAG                  97
#define OBJ_EVENT_GFX_ZIGZAGOON_1                 98
#define OBJ_EVENT_GFX_ARTIST                      99
#define OBJ_EVENT_GFX_RIVAL_BRENDAN_NORMAL       100
#define OBJ_EVENT_GFX_RIVAL_BRENDAN_MACH_BIKE    101
#define OBJ_EVENT_GFX_RIVAL_BRENDAN_ACRO_BIKE    102
#define OBJ_EVENT_GFX_RIVAL_BRENDAN_SURFING      103
#define OBJ_EVENT_GFX_RIVAL_BRENDAN_FIELD_MOVE   104
#define OBJ_EVENT_GFX_RIVAL_MAY_NORMAL           105
#define OBJ_EVENT_GFX_RIVAL_MAY_MACH_BIKE        106
#define OBJ_EVENT_GFX_RIVAL_MAY_ACRO_BIKE        107
#define OBJ_EVENT_GFX_RIVAL_MAY_SURFING          108
#define OBJ_EVENT_GFX_RIVAL_MAY_FIELD_MOVE       109
#define OBJ_EVENT_GFX_CAMERAMAN                  110
#define OBJ_EVENT_GFX_BRENDAN_UNDERWATER         111
#define OBJ_EVENT_GFX_MAY_UNDERWATER             112
#define OBJ_EVENT_GFX_MOVING_BOX                 113
#define OBJ_EVENT_GFX_CABLE_CAR                  114
#define OBJ_EVENT_GFX_SCIENTIST_2                115
#define OBJ_EVENT_GFX_DEVON_EMPLOYEE             116
#define OBJ_EVENT_GFX_AQUA_MEMBER_M              117
#define OBJ_EVENT_GFX_AQUA_MEMBER_F              118
#define OBJ_EVENT_GFX_MAGMA_MEMBER_M             119
#define OBJ_EVENT_GFX_MAGMA_MEMBER_F             120
#define OBJ_EVENT_GFX_SIDNEY                     121
#define OBJ_EVENT_GFX_PHOEBE                     122
#define OBJ_EVENT_GFX_GLACIA                     123
#define OBJ_EVENT_GFX_DRAKE                      124
#define OBJ_EVENT_GFX_ROXANNE                    125
#define OBJ_EVENT_GFX_BRAWLY                     126
#define OBJ_EVENT_GFX_WATTSON                    127
#define OBJ_EVENT_GFX_FLANNERY                   128
#define OBJ_EVENT_GFX_NORMAN                     129
#define OBJ_EVENT_GFX_WINONA                     130
#define OBJ_EVENT_GFX_LIZA                       131
#define OBJ_EVENT_GFX_TATE                       132
#define OBJ_EVENT_GFX_WALLACE                    133
#define OBJ_EVENT_GFX_STEVEN                     134
#define OBJ_EVENT_GFX_WALLY                      135
#define OBJ_EVENT_GFX_LITTLE_BOY_3               136
#define OBJ_EVENT_GFX_BRENDAN_FISHING            137
#define OBJ_EVENT_GFX_MAY_FISHING                138
#define OBJ_EVENT_GFX_HOT_SPRINGS_OLD_WOMAN      139
#define OBJ_EVENT_GFX_SS_TIDAL                   140
#define OBJ_EVENT_GFX_SUBMARINE_SHADOW           141
#define OBJ_EVENT_GFX_PICHU_DOLL                 142
#define OBJ_EVENT_GFX_PIKACHU_DOLL               143
#define OBJ_EVENT_GFX_MARILL_DOLL                144
#define OBJ_EVENT_GFX_TOGEPI_DOLL                145
#define OBJ_EVENT_GFX_CYNDAQUIL_DOLL             146
#define OBJ_EVENT_GFX_CHIKORITA_DOLL             147
#define OBJ_EVENT_GFX_TOTODILE_DOLL              148
#define OBJ_EVENT_GFX_JIGGLYPUFF_DOLL            149
#define OBJ_EVENT_GFX_MEOWTH_DOLL                150
#define OBJ_EVENT_GFX_CLEFAIRY_DOLL              151
#define OBJ_EVENT_GFX_DITTO_DOLL                 152
#define OBJ_EVENT_GFX_SMOOCHUM_DOLL              153
#define OBJ_EVENT_GFX_TREECKO_DOLL               154
#define OBJ_EVENT_GFX_TORCHIC_DOLL               155
#define OBJ_EVENT_GFX_MUDKIP_DOLL                156
#define OBJ_EVENT_GFX_DUSKULL_DOLL               157
#define OBJ_EVENT_GFX_WYNAUT_DOLL                158
#define OBJ_EVENT_GFX_BALTOY_DOLL                159
#define OBJ_EVENT_GFX_KECLEON_DOLL               160
#define OBJ_EVENT_GFX_AZURILL_DOLL               161
#define OBJ_EVENT_GFX_SKITTY_DOLL                162
#define OBJ_EVENT_GFX_SWABLU_DOLL                163
#define OBJ_EVENT_GFX_GULPIN_DOLL                164
#define OBJ_EVENT_GFX_LOTAD_DOLL                 165
#define OBJ_EVENT_GFX_SEEDOT_DOLL                166
#define OBJ_EVENT_GFX_PIKA_CUSHION               167
#define OBJ_EVENT_GFX_ROUND_CUSHION              168
#define OBJ_EVENT_GFX_KISS_CUSHION               169
#define OBJ_EVENT_GFX_ZIGZAG_CUSHION             170
#define OBJ_EVENT_GFX_SPIN_CUSHION               171
#define OBJ_EVENT_GFX_DIAMOND_CUSHION            172
#define OBJ_EVENT_GFX_BALL_CUSHION               173
#define OBJ_EVENT_GFX_GRASS_CUSHION              174
#define OBJ_EVENT_GFX_FIRE_CUSHION               175
#define OBJ_EVENT_GFX_WATER_CUSHION              176
#define OBJ_EVENT_GFX_BIG_SNORLAX_DOLL           177
#define OBJ_EVENT_GFX_BIG_RHYDON_DOLL            178
#define OBJ_EVENT_GFX_BIG_LAPRAS_DOLL            179
#define OBJ_EVENT_GFX_BIG_VENUSAUR_DOLL          180
#define OBJ_EVENT_GFX_BIG_CHARIZARD_DOLL         181
#define OBJ_EVENT_GFX_BIG_BLASTOISE_DOLL         182
#define OBJ_EVENT_GFX_BIG_WAILMER_DOLL           183
#define OBJ_EVENT_GFX_BIG_REGIROCK_DOLL          184
#define OBJ_EVENT_GFX_BIG_REGICE_DOLL            185
#define OBJ_EVENT_GFX_BIG_REGISTEEL_DOLL         186
#define OBJ_EVENT_GFX_LATIAS                     187
#define OBJ_EVENT_GFX_LATIOS                     188
#define OBJ_EVENT_GFX_GAMEBOY_KID                189
#define OBJ_EVENT_GFX_CONTEST_JUDGE              190
#define OBJ_EVENT_GFX_BRENDAN_WATERING           191
#define OBJ_EVENT_GFX_MAY_WATERING               192
#define OBJ_EVENT_GFX_BRENDAN_DECORATING         193
#define OBJ_EVENT_GFX_MAY_DECORATING             194
#define OBJ_EVENT_GFX_ARCHIE                     195
#define OBJ_EVENT_GFX_MAXIE                      196
#define OBJ_EVENT_GFX_KYOGRE_FRONT               197
#define OBJ_EVENT_GFX_GROUDON_FRONT              198
#define OBJ_EVENT_GFX_FOSSIL                     199
#define OBJ_EVENT_GFX_REGIROCK                   200
#define OBJ_EVENT_GFX_REGICE                     201
#define OBJ_EVENT_GFX_REGISTEEL                  202
#define OBJ_EVENT_GFX_SKITTY                     203
#define OBJ_EVENT_GFX_KECLEON                    204
#define OBJ_EVENT_GFX_KYOGRE_ASLEEP              205
#define OBJ_EVENT_GFX_GROUDON_ASLEEP             206
#define OBJ_EVENT_GFX_RAYQUAZA                   207
#define OBJ_EVENT_GFX_ZIGZAGOON_2                208
#define OBJ_EVENT_GFX_PIKACHU                    209
#define OBJ_EVENT_GFX_AZUMARILL                  210
#define OBJ_EVENT_GFX_WINGULL                    211
#define OBJ_EVENT_GFX_KECLEON_BRIDGE_SHADOW      212
#define OBJ_EVENT_GFX_TUBER_M_SWIMMING           213
#define OBJ_EVENT_GFX_AZURILL                    214
#define OBJ_EVENT_GFX_MOM                        215
#define OBJ_EVENT_GFX_LINK_BRENDAN               216
#define OBJ_EVENT_GFX_LINK_MAY                   217
#define OBJ_EVENT_GFX_JUAN                       218
#define OBJ_EVENT_GFX_SCOTT                      219
#define OBJ_EVENT_GFX_POOCHYENA                  220
#define OBJ_EVENT_GFX_KYOGRE_SIDE                221
#define OBJ_EVENT_GFX_GROUDON_SIDE               222
#define OBJ_EVENT_GFX_MYSTERY_GIFT_MAN           223
#define OBJ_EVENT_GFX_TRICK_HOUSE_STATUE         224
#define OBJ_EVENT_GFX_KIRLIA                     225
#define OBJ_EVENT_GFX_DUSCLOPS                   226
#define OBJ_EVENT_GFX_UNION_ROOM_NURSE           227
#define OBJ_EVENT_GFX_SUDOWOODO                  228
#define OBJ_EVENT_GFX_MEW                        229
#define OBJ_EVENT_GFX_RED                        230
#define OBJ_EVENT_GFX_LEAF                       231
#define OBJ_EVENT_GFX_DEOXYS                     232
#define OBJ_EVENT_GFX_DEOXYS_TRIANGLE            233
#define OBJ_EVENT_GFX_BRANDON                    234
#define OBJ_EVENT_GFX_LINK_RS_BRENDAN            235
#define OBJ_EVENT_GFX_LINK_RS_MAY                236
#define OBJ_EVENT_GFX_LUGIA                      237
#define OBJ_EVENT_GFX_HOOH                       238
#define OBJ_EVENT_GFX_POKE_BALL                  OBJ_EVENT_GFX_ITEM_BALL // replaces ITEM_BALL
#define OBJ_EVENT_GFX_OW_MON                     OBJ_EVENT_GFX_REGICE
#define OBJ_EVENT_GFX_LIGHT_SPRITE               OBJ_EVENT_GFX_QUINTY_PLUMP

// NOTE: By default, the max value for NUM_OBJ_EVENT_GFX is 239.
//
// Object event graphics ids are 1 byte in size (max value of 255), and the dynamic
// graphics ids that start after NUM_OBJ_EVENT_GFX reach this limit. No graphics id
// uses the value 239 itself, so removing the "+ 1" in OBJ_EVENT_GFX_VARS would
// allow increasing NUM_OBJ_EVENT_GFX to 240. There are also a handful of unused
// object graphics that can be removed. If more graphics are needed, anything that
// stores graphics ids will need to be increased in size. See wiki entry below:
// https://github.com/pret/pokeemerald/wiki/Feature-Branches#overworld-expansion
#define NUM_OBJ_EVENT_GFX                        239


// These are dynamic object gfx ids.
// They correspond with the values of the VAR_OBJ_GFX_ID_X vars.
// More info about them in include/constants/vars.h
#define OBJ_EVENT_GFX_VARS   (NUM_OBJ_EVENT_GFX + 1)
#define OBJ_EVENT_GFX_VAR_0  (OBJ_EVENT_GFX_VARS + 0x0) // 240
#define OBJ_EVENT_GFX_VAR_1  (OBJ_EVENT_GFX_VARS + 0x1)
#define OBJ_EVENT_GFX_VAR_2  (OBJ_EVENT_GFX_VARS + 0x2)
#define OBJ_EVENT_GFX_VAR_3  (OBJ_EVENT_GFX_VARS + 0x3)
#define OBJ_EVENT_GFX_VAR_4  (OBJ_EVENT_GFX_VARS + 0x4)
#define OBJ_EVENT_GFX_VAR_5  (OBJ_EVENT_GFX_VARS + 0x5)
#define OBJ_EVENT_GFX_VAR_6  (OBJ_EVENT_GFX_VARS + 0x6)
#define OBJ_EVENT_GFX_VAR_7  (OBJ_EVENT_GFX_VARS + 0x7)
#define OBJ_EVENT_GFX_VAR_8  (OBJ_EVENT_GFX_VARS + 0x8)
#define OBJ_EVENT_GFX_VAR_9  (OBJ_EVENT_GFX_VARS + 0x9)
#define OBJ_EVENT_GFX_VAR_A  (OBJ_EVENT_GFX_VARS + 0xA)
#define OBJ_EVENT_GFX_VAR_B  (OBJ_EVENT_GFX_VARS + 0xB)
#define OBJ_EVENT_GFX_VAR_C  (OBJ_EVENT_GFX_VARS + 0xC)
#define OBJ_EVENT_GFX_VAR_D  (OBJ_EVENT_GFX_VARS + 0xD)
#define OBJ_EVENT_GFX_VAR_E  (OBJ_EVENT_GFX_VARS + 0xE)
#define OBJ_EVENT_GFX_VAR_F  (OBJ_EVENT_GFX_VARS + 0xF) // 255

// If true, follower pokemon will bob up and down
// during their idle & walking animations
#define OW_MON_BOBBING  TRUE

// If true, adds a small amount of overhead
// to OW code so that large (48x48, 64x64) OWs
// will display correctly under bridges, etc.
#define LARGE_OW_SUPPORT TRUE

// Followers will emerge from the pokeball they are stored in,
// instead of a normal pokeball
#define OW_MON_POKEBALLS TRUE

// New/old handling for followers during scripts;
// TRUE: Script collisions hide follower, FLAG_SAFE_FOLLOWER_MOVEMENT on by default
// (scripted player movement moves follower too!)
// FALSE: Script collisions unhandled, FLAG_SAFE_FOLLOWER_MOVEMENT off by default
#define OW_MON_SCRIPT_MOVEMENT TRUE

// If set, the only pokemon allowed to follow you
// will be those matching species, met location,
// and/or met level;
// These accept vars, too: VAR_TEMP_1, etc
#define OW_MON_ALLOWED_SPECIES (0)
#define OW_MON_ALLOWED_MET_LVL (0)
#define OW_MON_ALLOWED_MET_LOC (0)
// Examples:
// Yellow Pikachu:
// #define OW_MON_ALLOWED_SPECIES (SPECIES_PIKACHU)
// #define OW_MON_ALLOWED_MET_LVL (0)
// #define OW_MON_ALLOWED_MET_LOC (MAPSEC_PALLET_TOWN)
// Hoenn Starter:
// #define OW_MON_ALLOWED_SPECIES (0)
// #define OW_MON_ALLOWED_MET_LVL (5)
// #define OW_MON_ALLOWED_MET_LOC (MAPSEC_ROUTE_101)
// Species set in VAR_XXXX:
// #define OW_MON_ALLOWED_SPECIES (VAR_XXXX)
// #define OW_MON_ALLOWED_MET_LVL (0)
// #define OW_MON_ALLOWED_MET_LOC (0)

#define SHADOW_SIZE_S   0
#define SHADOW_SIZE_M   1
#define SHADOW_SIZE_L   2
#define SHADOW_SIZE_XL  3 // unused; repurposed to mean no shadow
#define SHADOW_SIZE_NONE 3

#define F_INANIMATE                        (1 << 6)
#define F_DISABLE_REFLECTION_PALETTE_LOAD  (1 << 7)

#define TRACKS_NONE       0
#define TRACKS_FOOT       1
#define TRACKS_BIKE_TIRE  2
#define TRACKS_SLITHER    3
#define TRACKS_SPOT       4
#define TRACKS_BUG        5

#define FIRST_DECORATION_SPRITE_GFX OBJ_EVENT_GFX_PICHU_DOLL

#define OBJ_KIND_NORMAL 0
#define OBJ_KIND_CLONE  255 // Exclusive to FRLG

<<<<<<< HEAD
// Special object event local ids
// Used for link player OWs in CreateLinkPlayerSprite
#define OBJ_EVENT_ID_DYNAMIC_BASE 0xF0

#define OBJ_EVENT_ID_PLAYER 0xFF
#define OBJ_EVENT_ID_CAMERA 0x7F
#define OBJ_EVENT_ID_FOLLOWER 0xFE
=======
// Each object event template gets an ID that can be used to refer to it in scripts and elsewhere.
// This is referred to as the "local id" (and it's really just 1 + its index in the templates array).
// There are a few special IDs reserved for objects that don't have templates in the map data -- one for the player
// in regular offline play, five for linked players while playing Berry Blender, and one for an invisible object that
// can be spawned for the camera to track instead of the player. Additionally, the value 0 is reserved as an "empty" indicator.
#define LOCALID_NONE                         0
#define LOCALID_CAMERA                     127
#define LOCALID_BERRY_BLENDER_PLAYER_END   240 // This will use 5 (MAX_RFU_PLAYERS) IDs ending at 240, i.e. 236-240
#define LOCALID_FOLLOWING_POKEMON          254
#define LOCALID_PLAYER                     255
>>>>>>> 685a8a91

// Aliases for old names. "object event id" normally refers to an index into gObjectEvents, which these are not.
#define OBJ_EVENT_ID_CAMERA LOCALID_CAMERA
#define OBJ_EVENT_ID_PLAYER LOCALID_PLAYER
#define OBJ_EVENT_ID_FOLLOWER LOCALID_FOLLOWING_POKEMON

#endif  // GUARD_CONSTANTS_EVENT_OBJECTS_H<|MERGE_RESOLUTION|>--- conflicted
+++ resolved
@@ -341,15 +341,6 @@
 #define OBJ_KIND_NORMAL 0
 #define OBJ_KIND_CLONE  255 // Exclusive to FRLG
 
-<<<<<<< HEAD
-// Special object event local ids
-// Used for link player OWs in CreateLinkPlayerSprite
-#define OBJ_EVENT_ID_DYNAMIC_BASE 0xF0
-
-#define OBJ_EVENT_ID_PLAYER 0xFF
-#define OBJ_EVENT_ID_CAMERA 0x7F
-#define OBJ_EVENT_ID_FOLLOWER 0xFE
-=======
 // Each object event template gets an ID that can be used to refer to it in scripts and elsewhere.
 // This is referred to as the "local id" (and it's really just 1 + its index in the templates array).
 // There are a few special IDs reserved for objects that don't have templates in the map data -- one for the player
@@ -360,9 +351,10 @@
 #define LOCALID_BERRY_BLENDER_PLAYER_END   240 // This will use 5 (MAX_RFU_PLAYERS) IDs ending at 240, i.e. 236-240
 #define LOCALID_FOLLOWING_POKEMON          254
 #define LOCALID_PLAYER                     255
->>>>>>> 685a8a91
 
 // Aliases for old names. "object event id" normally refers to an index into gObjectEvents, which these are not.
+// Used for link player OWs in CreateLinkPlayerSprite
+#define OBJ_EVENT_ID_DYNAMIC_BASE 0xF0
 #define OBJ_EVENT_ID_CAMERA LOCALID_CAMERA
 #define OBJ_EVENT_ID_PLAYER LOCALID_PLAYER
 #define OBJ_EVENT_ID_FOLLOWER LOCALID_FOLLOWING_POKEMON
