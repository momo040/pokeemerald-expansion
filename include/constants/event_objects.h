--- conflicted
+++ resolved
@@ -281,22 +281,15 @@
 #define OW_SPECIES(x) (((x)->graphicsId & OBJ_EVENT_GFX_SPECIES_MASK) - OBJ_EVENT_GFX_MON_BASE)
 #define OW_FORM(x) ((x)->graphicsId >> OBJ_EVENT_GFX_SPECIES_BITS)
 
-<<<<<<< HEAD
+// Whether Object Event is an OW pokemon
+#define IS_OW_MON_OBJ(obj) ((obj)->graphicsId >= OBJ_EVENT_GFX_MON_BASE)
+
 #define SHADOW_SIZE_S       0
 #define SHADOW_SIZE_M       1
 #define SHADOW_SIZE_L       2
 #define SHADOW_SIZE_NONE    3   // Originally SHADOW_SIZE_XL, which went unused due to shadowSize in ObjectEventGraphicsInfo being only 2 bits.
 
 #define SHADOW_SIZE_XL_BATTLE_ONLY  SHADOW_SIZE_NONE    // Battle-only definition for XL shadow size.
-=======
-// Whether Object Event is an OW pokemon
-#define IS_OW_MON_OBJ(obj) ((obj)->graphicsId >= OBJ_EVENT_GFX_MON_BASE)
-
-#define SHADOW_SIZE_S    0
-#define SHADOW_SIZE_M    1
-#define SHADOW_SIZE_L    2
-#define SHADOW_SIZE_NONE 3   // Originally SHADOW_SIZE_XL, which went unused due to shadowSize in ObjectEventGraphicsInfo being only 2 bits.
->>>>>>> e67d5a23
 
 #define F_INANIMATE                        (1 << 6)
 #define F_DISABLE_REFLECTION_PALETTE_LOAD  (1 << 7)
