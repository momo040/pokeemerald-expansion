--- conflicted
+++ resolved
@@ -49,14 +49,10 @@
 
 #define ITEM5_FRIENDSHIP_ALL    (ITEM5_FRIENDSHIP_LOW | ITEM5_FRIENDSHIP_MID | ITEM5_FRIENDSHIP_HIGH)
 
-<<<<<<< HEAD
-// fields 6 - 9 are item-specific arguments
+#define ITEM10_IS_VITAMIN       0x1
 
-#define ITEM10_IS_VITAMIN       0x1
-=======
-// fields 6 and onwards are item-specific arguments
+// fields 6 and onwards (except field 10) are item-specific arguments
 #define ITEM_EFFECT_ARG_START 6
->>>>>>> 9eb57944
 
 // Special HP recovery amounts for ITEM4_HEAL_HP
 #define ITEM6_HEAL_HP_FULL   ((u8) -1)
@@ -69,6 +65,7 @@
 // Amount of EV modified by ITEM4_EV_HP, ITEM4_EV_ATK, ITEM5_EV_DEF, ITEM5_EV_SPEED, ITEM5_EV_SPDEF and ITEM5_EV_SPATK
 #define ITEM6_ADD_EV       10
 #define ITEM6_SUBTRACT_EV -10
+#define ITEM6_ADD_ONE_EV    1
 
 // Used for GetItemEffectType.
 #define ITEM_EFFECT_X_ITEM 0
