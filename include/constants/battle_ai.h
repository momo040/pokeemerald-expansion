#ifndef GUARD_CONSTANTS_BATTLE_AI_H
#define GUARD_CONSTANTS_BATTLE_AI_H

// AI Flags. Most run specific functions to update score, new flags are used for internal logic in other scripts
// See docs/ai_flags.md for more details.
#define AI_FLAG_CHECK_BAD_MOVE              (1 << 0)  // AI will avoid using moves that are likely to fail or be ineffective in the current situation.
#define AI_FLAG_TRY_TO_FAINT                (1 << 1)  // AI will prioritize KOing the player's mon if able.
#define AI_FLAG_CHECK_VIABILITY             (1 << 2)  // AI damaging moves and move effects to determine the best available move in the current situation.
#define AI_FLAG_FORCE_SETUP_FIRST_TURN      (1 << 3)  // AI will prioritize using setup moves on the first turn at the expensve of all else. AI_FLAG_CHECK_VIABILITY will instead do this when the AI determines it makes sense.
#define AI_FLAG_RISKY                       (1 << 4)  // AI will generally behave more recklessly, prioritizing damage over accuracy, explosions, etc.
#define AI_FLAG_TRY_TO_2HKO                 (1 << 5)  // AI adds score bonus to any move the AI has that either OHKOs or 2HKOs the player.
#define AI_FLAG_PREFER_BATON_PASS           (1 << 6)  // AI prefers raising its own stats and setting for / using Baton Pass.
#define AI_FLAG_DOUBLE_BATTLE               (1 << 7)  // Automatically set for double battles, handles AI behaviour with partner.
#define AI_FLAG_HP_AWARE                    (1 << 8)  // AI will favour certain move effects based on how much remaining HP it and the player's mon have.
#define AI_FLAG_POWERFUL_STATUS             (1 << 9)  // AI prefers moves that set up field effects or side statuses, even if the user can faint the target.
// New, Trainer Handicap Flags
#define AI_FLAG_NEGATE_UNAWARE              (1 << 10)  // AI is NOT aware of negating effects like wonder room, mold breaker, etc.
#define AI_FLAG_WILL_SUICIDE                (1 << 11)  // AI will use explosion / self destruct / final gambit / etc.
// New, Trainer Strategy Flags
#define AI_FLAG_PREFER_STATUS_MOVES         (1 << 12)  // AI gets a score bonus for status moves. Should be combined with AI_FLAG_CHECK_BAD_MOVE to prevent using only status moves.
#define AI_FLAG_STALL                       (1 << 13)  // AI stalls battle and prefers secondary damage/trapping/etc. TODO not finished.
#define AI_FLAG_SMART_SWITCHING             (1 << 14)  // AI includes a lot more switching checks. Automatically includes AI_FLAG_SMART_MON_CHOICES.
#define AI_FLAG_ACE_POKEMON                 (1 << 15)  // AI has an Ace Pokemon. The last Pokemon in the party will not be used until it's the last one remaining.
#define AI_FLAG_OMNISCIENT                  (1 << 16)  // AI has full knowledge of player moves, abilities, hold items.
#define AI_FLAG_SMART_MON_CHOICES           (1 << 17)  // AI will make smarter decisions when choosing which mon to send out mid-battle and after a KO, which are separate decisions. Automatically included by AI_FLAG_SMART_SWITCHING.
#define AI_FLAG_CONSERVATIVE                (1 << 18)  // AI assumes all moves will low roll damage.
#define AI_FLAG_SEQUENCE_SWITCHING          (1 << 19)  // AI switches in mons in exactly party order, and never switches mid-battle.
#define AI_FLAG_DOUBLE_ACE_POKEMON          (1 << 20)  // AI has *two* Ace Pokémon. The last two Pokémons in the party won't be used unless they're the last ones remaining. Goes well in battles where the trainer ID equals to twins, couples, etc.
#define AI_FLAG_WEIGH_ABILITY_PREDICTION    (1 << 21)  // AI will predict player's ability based on aiRating
#define AI_FLAG_PREFER_HIGHEST_DAMAGE_MOVE  (1 << 22)  // AI adds score to highest damage move regardless of accuracy or secondary effect
#define AI_FLAG_PREDICT_SWITCH              (1 << 23)  // AI will predict the player's switches and switchins based on how it would handle the situation. Recommend using AI_FLAG_OMNISCIENT
#define AI_FLAG_PREDICT_INCOMING_MON        (1 << 24)  // AI will score against the predicting incoming mon if it predicts the player to switch. Requires AI_FLAG_PREDICT_SWITCH
<<<<<<< HEAD
#define AI_FLAG_PREDICT_MOVES               (1 << 25)  // 
=======
#define AI_FLAG_PP_STALL_PREVENTION         (1 << 25)  // AI keeps track of the player's switches where the incoming mon is immune to the chosen move
>>>>>>> 5820cc99

// Flags at and after 32 need different formatting, as in
// #define AI_FLAG_PLACEHOLDER      ((u64)1 << 32)

#define AI_FLAG_COUNT                       26

// The following options are enough to have a basic/smart trainer. Any other addtion could make the trainer worse/better depending on the flag
#define AI_FLAG_BASIC_TRAINER         (AI_FLAG_CHECK_BAD_MOVE | AI_FLAG_TRY_TO_FAINT | AI_FLAG_CHECK_VIABILITY)
<<<<<<< HEAD
#define AI_FLAG_SMART_TRAINER         (AI_FLAG_BASIC_TRAINER | AI_FLAG_OMNISCIENT | AI_FLAG_SMART_SWITCHING | AI_FLAG_SMART_MON_CHOICES | AI_FLAG_WEIGH_ABILITY_PREDICTION)
#define AI_FLAG_PREDICTION            (AI_FLAG_PREDICT_SWITCH | AI_FLAG_PREDICT_INCOMING_MON | AI_FLAG_PREDICT_MOVES)
=======
#define AI_FLAG_SMART_TRAINER         (AI_FLAG_BASIC_TRAINER | AI_FLAG_OMNISCIENT | AI_FLAG_SMART_SWITCHING | AI_FLAG_SMART_MON_CHOICES | AI_FLAG_WEIGH_ABILITY_PREDICTION | AI_FLAG_PP_STALL_PREVENTION)
#define AI_FLAG_PREDICTION            (AI_FLAG_PREDICT_SWITCH | AI_FLAG_PREDICT_INCOMING_MON)
>>>>>>> 5820cc99

// 'other' ai logic flags
#define AI_FLAG_DYNAMIC_FUNC          ((u64)1 << 60)  // Create custom AI functions for specific battles via "setdynamicaifunc" cmd
#define AI_FLAG_ROAMING               ((u64)1 << 61)
#define AI_FLAG_SAFARI                ((u64)1 << 62)
#define AI_FLAG_FIRST_BATTLE          ((u64)1 << 63)

#define AI_SCORE_DEFAULT 100 // Default score for all AI moves.

#endif // GUARD_CONSTANTS_BATTLE_AI_H<|MERGE_RESOLUTION|>--- conflicted
+++ resolved
@@ -30,26 +30,19 @@
 #define AI_FLAG_PREFER_HIGHEST_DAMAGE_MOVE  (1 << 22)  // AI adds score to highest damage move regardless of accuracy or secondary effect
 #define AI_FLAG_PREDICT_SWITCH              (1 << 23)  // AI will predict the player's switches and switchins based on how it would handle the situation. Recommend using AI_FLAG_OMNISCIENT
 #define AI_FLAG_PREDICT_INCOMING_MON        (1 << 24)  // AI will score against the predicting incoming mon if it predicts the player to switch. Requires AI_FLAG_PREDICT_SWITCH
-<<<<<<< HEAD
-#define AI_FLAG_PREDICT_MOVES               (1 << 25)  // 
-=======
 #define AI_FLAG_PP_STALL_PREVENTION         (1 << 25)  // AI keeps track of the player's switches where the incoming mon is immune to the chosen move
->>>>>>> 5820cc99
+#define AI_FLAG_PREDICT_MOVES               (1 << 26)  // 
 
 // Flags at and after 32 need different formatting, as in
 // #define AI_FLAG_PLACEHOLDER      ((u64)1 << 32)
 
-#define AI_FLAG_COUNT                       26
+
+#define AI_FLAG_COUNT                       27
 
 // The following options are enough to have a basic/smart trainer. Any other addtion could make the trainer worse/better depending on the flag
 #define AI_FLAG_BASIC_TRAINER         (AI_FLAG_CHECK_BAD_MOVE | AI_FLAG_TRY_TO_FAINT | AI_FLAG_CHECK_VIABILITY)
-<<<<<<< HEAD
-#define AI_FLAG_SMART_TRAINER         (AI_FLAG_BASIC_TRAINER | AI_FLAG_OMNISCIENT | AI_FLAG_SMART_SWITCHING | AI_FLAG_SMART_MON_CHOICES | AI_FLAG_WEIGH_ABILITY_PREDICTION)
-#define AI_FLAG_PREDICTION            (AI_FLAG_PREDICT_SWITCH | AI_FLAG_PREDICT_INCOMING_MON | AI_FLAG_PREDICT_MOVES)
-=======
-#define AI_FLAG_SMART_TRAINER         (AI_FLAG_BASIC_TRAINER | AI_FLAG_OMNISCIENT | AI_FLAG_SMART_SWITCHING | AI_FLAG_SMART_MON_CHOICES | AI_FLAG_WEIGH_ABILITY_PREDICTION | AI_FLAG_PP_STALL_PREVENTION)
+#define AI_FLAG_SMART_TRAINER         (AI_FLAG_BASIC_TRAINER | AI_FLAG_OMNISCIENT | AI_FLAG_SMART_SWITCHING | AI_FLAG_SMART_MON_CHOICES | AI_FLAG_WEIGH_ABILITY_PREDICTION | AI_FLAG_PREDICT_MOVES)
 #define AI_FLAG_PREDICTION            (AI_FLAG_PREDICT_SWITCH | AI_FLAG_PREDICT_INCOMING_MON)
->>>>>>> 5820cc99
 
 // 'other' ai logic flags
 #define AI_FLAG_DYNAMIC_FUNC          ((u64)1 << 60)  // Create custom AI functions for specific battles via "setdynamicaifunc" cmd
