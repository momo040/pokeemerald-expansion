--- conflicted
+++ resolved
@@ -41,11 +41,7 @@
 
 // The following options are enough to have a basic/smart trainer. Any other addtion could make the trainer worse/better depending on the flag
 #define AI_FLAG_BASIC_TRAINER         (AI_FLAG_CHECK_BAD_MOVE | AI_FLAG_TRY_TO_FAINT | AI_FLAG_CHECK_VIABILITY)
-<<<<<<< HEAD
-#define AI_FLAG_SMART_TRAINER         (AI_FLAG_BASIC_TRAINER | AI_FLAG_OMNISCIENT | AI_FLAG_SMART_SWITCHING | AI_FLAG_SMART_MON_CHOICES | AI_FLAG_WEIGH_ABILITY_PREDICTION | AI_FLAG_SMART_TERA)
-=======
-#define AI_FLAG_SMART_TRAINER         (AI_FLAG_BASIC_TRAINER | AI_FLAG_OMNISCIENT | AI_FLAG_SMART_SWITCHING | AI_FLAG_SMART_MON_CHOICES | AI_FLAG_PP_STALL_PREVENTION)
->>>>>>> 8edb7364
+#define AI_FLAG_SMART_TRAINER         (AI_FLAG_BASIC_TRAINER | AI_FLAG_OMNISCIENT | AI_FLAG_SMART_SWITCHING | AI_FLAG_SMART_MON_CHOICES | AI_FLAG_PP_STALL_PREVENTION | AI_FLAG_SMART_TERA)
 #define AI_FLAG_PREDICTION            (AI_FLAG_PREDICT_SWITCH | AI_FLAG_PREDICT_INCOMING_MON | AI_FLAG_PREDICT_MOVE)
 
 // 'other' ai logic flags
