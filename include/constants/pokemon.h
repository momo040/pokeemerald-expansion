#ifndef GUARD_CONSTANTS_POKEMON_H
#define GUARD_CONSTANTS_POKEMON_H

// Pokemon types
#define TYPE_NONE             255
#define TYPE_NORMAL           0
#define TYPE_FIGHTING         1
#define TYPE_FLYING           2
#define TYPE_POISON           3
#define TYPE_GROUND           4
#define TYPE_ROCK             5
#define TYPE_BUG              6
#define TYPE_GHOST            7
#define TYPE_STEEL            8
#define TYPE_MYSTERY          9
#define TYPE_FIRE             10
#define TYPE_WATER            11
#define TYPE_GRASS            12
#define TYPE_ELECTRIC         13
#define TYPE_PSYCHIC          14
#define TYPE_ICE              15
#define TYPE_DRAGON           16
#define TYPE_DARK             17
#define TYPE_FAIRY            18
#define NUMBER_OF_MON_TYPES   19

// Pokemon egg groups
#define EGG_GROUP_NONE          0
#define EGG_GROUP_MONSTER       1
#define EGG_GROUP_WATER_1       2
#define EGG_GROUP_BUG           3
#define EGG_GROUP_FLYING        4
#define EGG_GROUP_FIELD         5
#define EGG_GROUP_FAIRY         6
#define EGG_GROUP_GRASS         7
#define EGG_GROUP_HUMAN_LIKE    8
#define EGG_GROUP_WATER_3       9
#define EGG_GROUP_MINERAL       10
#define EGG_GROUP_AMORPHOUS     11
#define EGG_GROUP_WATER_2       12
#define EGG_GROUP_DITTO         13
#define EGG_GROUP_DRAGON        14
#define EGG_GROUP_UNDISCOVERED  15

#define EGG_GROUPS_PER_MON      2

// Pokemon natures
#define NATURE_HARDY    0
#define NATURE_LONELY   1
#define NATURE_BRAVE    2
#define NATURE_ADAMANT  3
#define NATURE_NAUGHTY  4
#define NATURE_BOLD     5
#define NATURE_DOCILE   6
#define NATURE_RELAXED  7
#define NATURE_IMPISH   8
#define NATURE_LAX      9
#define NATURE_TIMID    10
#define NATURE_HASTY    11
#define NATURE_SERIOUS  12
#define NATURE_JOLLY    13
#define NATURE_NAIVE    14
#define NATURE_MODEST   15
#define NATURE_MILD     16
#define NATURE_QUIET    17
#define NATURE_BASHFUL  18
#define NATURE_RASH     19
#define NATURE_CALM     20
#define NATURE_GENTLE   21
#define NATURE_SASSY    22
#define NATURE_CAREFUL  23
#define NATURE_QUIRKY   24
#define NUM_NATURES     25

// Pokemon Stats
#define STAT_HP      0
#define STAT_ATK     1
#define STAT_DEF     2
#define STAT_SPEED   3
#define STAT_SPATK   4
#define STAT_SPDEF   5
#define NUM_STATS    6

#define STAT_ACC     6 // Only in battles.
#define STAT_EVASION 7 // Only in battles.

#define NUM_NATURE_STATS (NUM_STATS - 1) // excludes HP
#define NUM_BATTLE_STATS (NUM_STATS + 2) // includes Accuracy and Evasion

#define MIN_STAT_STAGE     0
#define DEFAULT_STAT_STAGE 6
#define MAX_STAT_STAGE    12

// Shiny odds
#define SHINY_ODDS 8 // Actual probability is SHINY_ODDS/65536

// Ribbon IDs used by TV and Pokénav
#define CHAMPION_RIBBON       0
#define COOL_RIBBON_NORMAL    1
#define COOL_RIBBON_SUPER     2
#define COOL_RIBBON_HYPER     3
#define COOL_RIBBON_MASTER    4
#define BEAUTY_RIBBON_NORMAL  5
#define BEAUTY_RIBBON_SUPER   6
#define BEAUTY_RIBBON_HYPER   7
#define BEAUTY_RIBBON_MASTER  8
#define CUTE_RIBBON_NORMAL    9
#define CUTE_RIBBON_SUPER    10
#define CUTE_RIBBON_HYPER    11
#define CUTE_RIBBON_MASTER   12
#define SMART_RIBBON_NORMAL  13
#define SMART_RIBBON_SUPER   14
#define SMART_RIBBON_HYPER   15
#define SMART_RIBBON_MASTER  16
#define TOUGH_RIBBON_NORMAL  17
#define TOUGH_RIBBON_SUPER   18
#define TOUGH_RIBBON_HYPER   19
#define TOUGH_RIBBON_MASTER  20
#define WINNING_RIBBON       21
#define VICTORY_RIBBON       22
#define ARTIST_RIBBON        23
#define EFFORT_RIBBON        24
#define MARINE_RIBBON        25
#define LAND_RIBBON          26
#define SKY_RIBBON           27
#define COUNTRY_RIBBON       28
#define NATIONAL_RIBBON      29
#define EARTH_RIBBON         30
#define WORLD_RIBBON         31

#define FIRST_GIFT_RIBBON MARINE_RIBBON
#define LAST_GIFT_RIBBON  WORLD_RIBBON
#define NUM_GIFT_RIBBONS  (1 + LAST_GIFT_RIBBON - FIRST_GIFT_RIBBON)

// The above gift ribbons (Marine - World) are
// special distribution ribbons that correspond to
// 1 bit each in the Pokémon struct. Gen 4 hard-codes
// each of these to the given name. In Gen 3 they're
// used to get an index into giftRibbons in the save block,
// which can have a value 0-64 (0 is 'no ribbon') that
// corresponds to one of the special ribbons listed
// in gGiftRibbonDescriptionPointers. Most of these were
// never distributed
#define MAX_GIFT_RIBBON 64

#define MIN_LEVEL 1
#define MAX_LEVEL 100

#define OT_ID_PLAYER_ID       0
#define OT_ID_PRESET          1
#define OT_ID_RANDOM_NO_SHINY 2

#define MON_GIVEN_TO_PARTY      0
#define MON_GIVEN_TO_PC         1
#define MON_CANT_GIVE           2

#define PLAYER_HAS_TWO_USABLE_MONS     0
#define PLAYER_HAS_ONE_MON             1
#define PLAYER_HAS_ONE_USABLE_MON      2

#define MON_ALREADY_KNOWS_MOVE  0xFFFE
#define MON_HAS_MAX_MOVES       0xFFFF

#define LEVEL_UP_MOVE_ID   0x01FF
#define LEVEL_UP_MOVE_LV   0xFE00
#define LEVEL_UP_END       0xFFFF

#define MAX_LEVEL_UP_MOVES       20

#define MON_MALE       0x00
#define MON_FEMALE     0xFE
#define MON_GENDERLESS 0xFF

// Constants for AdjustFriendship
#define FRIENDSHIP_EVENT_GROW_LEVEL       0
#define FRIENDSHIP_EVENT_VITAMIN          1 // unused, handled by PokemonUseItemEffects
#define FRIENDSHIP_EVENT_BATTLE_ITEM      2 // unused, handled by PokemonUseItemEffects
#define FRIENDSHIP_EVENT_LEAGUE_BATTLE    3
#define FRIENDSHIP_EVENT_LEARN_TMHM       4
#define FRIENDSHIP_EVENT_WALKING          5
#define FRIENDSHIP_EVENT_FAINT_SMALL      6
#define FRIENDSHIP_EVENT_FAINT_FIELD_PSN  7
#define FRIENDSHIP_EVENT_FAINT_LARGE      8 // If opponent was >= 30 levels higher. See AdjustFriendshipOnBattleFaint

// Constants for GetLeadMonFriendshipScore
#define FRIENDSHIP_NONE        0
#define FRIENDSHIP_1_TO_49     1
#define FRIENDSHIP_50_TO_99    2
#define FRIENDSHIP_100_TO_149  3
#define FRIENDSHIP_150_TO_199  4
#define FRIENDSHIP_200_TO_254  5
#define FRIENDSHIP_MAX         6

#define MAX_FRIENDSHIP  255
#define MAX_SHEEN       255
#define MAX_CONDITION   255

#define MAX_PER_STAT_IVS 31
#define MAX_IV_MASK 31
#define USE_RANDOM_IVS (MAX_PER_STAT_IVS + 1)
#define MAX_PER_STAT_EVS 255
#define MAX_TOTAL_EVS 510
#if I_VITAMIN_EV_CAP >= GEN_8
#define EV_ITEM_RAISE_LIMIT MAX_PER_STAT_EVS
#else
#define EV_ITEM_RAISE_LIMIT 100
#endif

// Battle move flags
#define FLAG_MAKES_CONTACT                        (1 << 0)
#define FLAG_PROTECT_AFFECTED                     (1 << 1)
#define FLAG_MAGIC_COAT_AFFECTED                  (1 << 2)
#define FLAG_SNATCH_AFFECTED                      (1 << 3)
#define FLAG_MIRROR_MOVE_AFFECTED                 (1 << 4)
#define FLAG_KINGS_ROCK_AFFECTED                  (1 << 5)
#define FLAG_HIGH_CRIT                            (1 << 6)
#define FLAG_RECKLESS_BOOST                       (1 << 7)
#define FLAG_IRON_FIST_BOOST                      (1 << 8)
#define FLAG_SHEER_FORCE_BOOST                    (1 << 9)
#define FLAG_STRONG_JAW_BOOST                     (1 << 10)
#define FLAG_MEGA_LAUNCHER_BOOST                  (1 << 11)
#define FLAG_STAT_STAGES_IGNORED                  (1 << 12)
#define FLAG_DMG_MINIMIZE                         (1 << 13)
#define FLAG_DMG_UNDERGROUND                      (1 << 14)
#define FLAG_DMG_UNDERWATER                       (1 << 15)
#define FLAG_SOUND                                (1 << 16)
#define FLAG_BALLISTIC                            (1 << 17)
#define FLAG_PROTECTION_MOVE                      (1 << 18)
#define FLAG_POWDER                               (1 << 19)
#define FLAG_TARGET_ABILITY_IGNORED               (1 << 20)
#define FLAG_DANCE                                (1 << 21)
#define FLAG_DMG_2X_IN_AIR                        (1 << 22) // If target is in the air, can hit and deal double damage.
#define FLAG_DMG_IN_AIR                           (1 << 23) // If target is in the air, can hit.
#define FLAG_DMG_UNGROUNDED_IGNORE_TYPE_IF_FLYING (1 << 24) // Makes a Ground type move do 1x damage to flying and levitating targets
#define FLAG_THAW_USER                            (1 << 25)
#define FLAG_HIT_IN_SUBSTITUTE                    (1 << 26) // Hyperspace Fury
#define FLAG_TWO_STRIKES                          (1 << 27) // A move with this flag will strike twice, and may apply its effect on each hit
#define FLAG_WIND_MOVE                            (1 << 28)
#define FLAG_SLICING_MOVE                         (1 << 29)

// Split defines.
#define SPLIT_PHYSICAL  0x0
#define SPLIT_SPECIAL   0x1
#define SPLIT_STATUS    0x2

// Growth rates
#define GROWTH_MEDIUM_FAST  0
#define GROWTH_ERRATIC      1
#define GROWTH_FLUCTUATING  2
#define GROWTH_MEDIUM_SLOW  3
#define GROWTH_FAST         4
#define GROWTH_SLOW         5

// Body colors for pokedex search
#define BODY_COLOR_RED      0
#define BODY_COLOR_BLUE     1
#define BODY_COLOR_YELLOW   2
#define BODY_COLOR_GREEN    3
#define BODY_COLOR_BLACK    4
#define BODY_COLOR_BROWN    5
#define BODY_COLOR_PURPLE   6
#define BODY_COLOR_GRAY     7
#define BODY_COLOR_WHITE    8
#define BODY_COLOR_PINK     9

#define F_SUMMARY_SCREEN_FLIP_SPRITE 0x80

// Evolution types
#define EVO_FRIENDSHIP                    1      // Pokémon levels up with friendship ≥ 220
#define EVO_FRIENDSHIP_DAY                2      // Pokémon levels up during the day with friendship ≥ 220
#define EVO_FRIENDSHIP_NIGHT              3      // Pokémon levels up at night with friendship ≥ 220
#define EVO_LEVEL                         4      // Pokémon reaches the specified level
#define EVO_TRADE                         5      // Pokémon is traded
#define EVO_TRADE_ITEM                    6      // Pokémon is traded while it's holding the specified item
#define EVO_ITEM                          7      // specified item is used on Pokémon
#define EVO_LEVEL_ATK_GT_DEF              8      // Pokémon reaches the specified level with attack > defense
#define EVO_LEVEL_ATK_EQ_DEF              9      // Pokémon reaches the specified level with attack = defense
#define EVO_LEVEL_ATK_LT_DEF              10     // Pokémon reaches the specified level with attack < defense
#define EVO_LEVEL_SILCOON                 11     // Pokémon reaches the specified level with a Silcoon personality value
#define EVO_LEVEL_CASCOON                 12     // Pokémon reaches the specified level with a Cascoon personality value
#define EVO_LEVEL_NINJASK                 13     // Pokémon reaches the specified level (special value for Ninjask)
#define EVO_LEVEL_SHEDINJA                14     // Pokémon reaches the specified level (special value for Shedinja)
#define EVO_BEAUTY                        15     // Pokémon levels up with beauty ≥ specified value
#define EVO_LEVEL_FEMALE                  16     // Pokémon reaches the specified level, is female
#define EVO_LEVEL_MALE                    17     // Pokémon reaches the specified level, is male
#define EVO_LEVEL_NIGHT                   18     // Pokémon reaches the specified level, is night
#define EVO_LEVEL_DAY                     19     // Pokémon reaches the specified level, is day
#define EVO_LEVEL_DUSK                    20     // Pokémon reaches the specified level, is dusk (5-6 P.M)
#define EVO_ITEM_HOLD_DAY                 21     // Pokémon levels up, holds specified item at day
#define EVO_ITEM_HOLD_NIGHT               22     // Pokémon levels up, holds specified item at night
#define EVO_MOVE                          23     // Pokémon levels up, knows specified move
#define EVO_MOVE_TYPE                     24     // Pokémon levels up, knows move with specified type
#define EVO_MAPSEC                        25     // Pokémon levels up on specified mapsec
#define EVO_ITEM_MALE                     26     // specified item is used on a male Pokémon
#define EVO_ITEM_FEMALE                   27     // specified item is used on a female Pokémon
#define EVO_LEVEL_RAIN                    28     // Pokémon reaches the specified level while it's raining
#define EVO_SPECIFIC_MON_IN_PARTY         29     // Pokémon levels up with a specified Pokémon in party
#define EVO_LEVEL_DARK_TYPE_MON_IN_PARTY  30     // Pokémon reaches the specified level with a Dark Type Pokémon in party
#define EVO_TRADE_SPECIFIC_MON            31     // Pokémon is traded for a specified Pokémon
#define EVO_SPECIFIC_MAP                  32     // Pokémon levels up on specified map
#define EVO_LEVEL_NATURE_AMPED            33     // Pokémon reaches the specified level, it has a Hardy, Brave, Adamant, Naughty, Docile, Impish, Lax, Hasty, Jolly, Naive, Rash, Sassy, or Quirky nature.
#define EVO_LEVEL_NATURE_LOW_KEY          34     // Pokémon reaches the specified level, it has a Lonely, Bold, Relaxed, Timid, Serious, Modest, Mild, Quiet, Bashful, Calm, Gentle, or Careful nature.
#define EVO_CRITICAL_HITS                 35     // Pokémon performs specified number of critical hits in one battle
#define EVO_SCRIPT_TRIGGER_DMG            36     // Pokémon has specified HP below max, then player interacts trigger
#define EVO_DARK_SCROLL                   37     // interacts with Scroll of Darkness
#define EVO_WATER_SCROLL                  38     // interacts with Scroll of Waters

#define EVOS_PER_MON 11

// Evolution 'modes,' for GetEvolutionTargetSpecies
#define EVO_MODE_NORMAL            0
#define EVO_MODE_TRADE             1
#define EVO_MODE_ITEM_USE          2
#define EVO_MODE_ITEM_CHECK        3 // If an Everstone is being held, still want to show that the stone *could* be used on that Pokémon to evolve
#define EVO_MODE_BATTLE_SPECIAL    4
#define EVO_MODE_OVERWORLD_SPECIAL 5

<<<<<<< HEAD
// Form change types
#define FORM_CHANGE_END         0
#define FORM_ITEM_HOLD          1
#define FORM_ITEM_USE           2
#define FORM_MOVE               3
#define FORM_WITHDRAW           4
#define FORM_BATTLE_BEGIN       5
#define FORM_BATTLE_END         6
#define FORM_GIGANTAMAX         7

=======
>>>>>>> 46bdd21e
#define MON_PIC_WIDTH 64
#define MON_PIC_HEIGHT 64
#define MON_PIC_SIZE (MON_PIC_WIDTH * MON_PIC_HEIGHT / 2)

// Most pokemon have 2 frames (a default and an alternate for their animation).
// There are 4 exceptions:
// - Castform has 4 frames, 1 for each form
// - Deoxys has 2 frames, 1 for each form
// - Spinda has 1 frame, presumably to avoid the work of animating its spots
// - Unown has 1 frame, presumably to avoid the work of animating all 28 of its forms
#define MAX_MON_PIC_FRAMES 4

#define BATTLE_ALIVE_EXCEPT_ACTIVE   0
#define BATTLE_ALIVE_ATK_SIDE        1
#define BATTLE_ALIVE_DEF_SIDE        2
#define BATTLE_ALIVE_EXCEPT_ATTACKER 3

#define SKIP_FRONT_ANIM (1 << 7)

#define NUM_ABILITY_SLOTS (NUM_NORMAL_ABILITY_SLOTS + NUM_HIDDEN_ABILITY_SLOTS)
#define NUM_NORMAL_ABILITY_SLOTS 2
#define NUM_HIDDEN_ABILITY_SLOTS 1

// Species Flags
#define SPECIES_FLAG_LEGENDARY          (1 << 0)
#define SPECIES_FLAG_MYTHICAL           (1 << 1)
#define SPECIES_FLAG_MEGA_EVOLUTION     (1 << 2)
#define SPECIES_FLAG_PRIMAL_REVERSION   (1 << 3)
#define SPECIES_FLAG_ULTRA_BEAST        (1 << 4)
#define SPECIES_FLAG_ALOLAN_FORM        (1 << 5)
#define SPECIES_FLAG_GALARIAN_FORM      (1 << 6)
#define SPECIES_FLAG_HISUIAN_FORM       (1 << 7)
#define SPECIES_FLAG_GENDER_DIFFERENCE  (1 << 8)
#define SPECIES_FLAG_ALL_PERFECT_IVS    (1 << 9)
#define SPECIES_FLAG_CANNOT_BE_TRADED   (1 << 10)

#define LEGENDARY_PERFECT_IV_COUNT 3

#endif // GUARD_CONSTANTS_POKEMON_H<|MERGE_RESOLUTION|>--- conflicted
+++ resolved
@@ -315,19 +315,6 @@
 #define EVO_MODE_BATTLE_SPECIAL    4
 #define EVO_MODE_OVERWORLD_SPECIAL 5
 
-<<<<<<< HEAD
-// Form change types
-#define FORM_CHANGE_END         0
-#define FORM_ITEM_HOLD          1
-#define FORM_ITEM_USE           2
-#define FORM_MOVE               3
-#define FORM_WITHDRAW           4
-#define FORM_BATTLE_BEGIN       5
-#define FORM_BATTLE_END         6
-#define FORM_GIGANTAMAX         7
-
-=======
->>>>>>> 46bdd21e
 #define MON_PIC_WIDTH 64
 #define MON_PIC_HEIGHT 64
 #define MON_PIC_SIZE (MON_PIC_WIDTH * MON_PIC_HEIGHT / 2)
