#ifndef GUARD_CONSTANTS_POKEMON_H
#define GUARD_CONSTANTS_POKEMON_H

// Pokemon types
#define TYPE_NONE             255
#define TYPE_NORMAL           0
#define TYPE_FIGHTING         1
#define TYPE_FLYING           2
#define TYPE_POISON           3
#define TYPE_GROUND           4
#define TYPE_ROCK             5
#define TYPE_BUG              6
#define TYPE_GHOST            7
#define TYPE_STEEL            8
#define TYPE_MYSTERY          9
#define TYPE_FIRE             10
#define TYPE_WATER            11
#define TYPE_GRASS            12
#define TYPE_ELECTRIC         13
#define TYPE_PSYCHIC          14
#define TYPE_ICE              15
#define TYPE_DRAGON           16
#define TYPE_DARK             17
#define TYPE_FAIRY            18
#define NUMBER_OF_MON_TYPES   19

// Pokemon egg groups
#define EGG_GROUP_NONE          0
#define EGG_GROUP_MONSTER       1
#define EGG_GROUP_WATER_1       2
#define EGG_GROUP_BUG           3
#define EGG_GROUP_FLYING        4
#define EGG_GROUP_FIELD         5
#define EGG_GROUP_FAIRY         6
#define EGG_GROUP_GRASS         7
#define EGG_GROUP_HUMAN_LIKE    8
#define EGG_GROUP_WATER_3       9
#define EGG_GROUP_MINERAL       10
#define EGG_GROUP_AMORPHOUS     11
#define EGG_GROUP_WATER_2       12
#define EGG_GROUP_DITTO         13
#define EGG_GROUP_DRAGON        14
#define EGG_GROUP_UNDISCOVERED  15

#define EGG_GROUPS_PER_MON      2

// Pokemon natures
#define NATURE_HARDY    0
#define NATURE_LONELY   1
#define NATURE_BRAVE    2
#define NATURE_ADAMANT  3
#define NATURE_NAUGHTY  4
#define NATURE_BOLD     5
#define NATURE_DOCILE   6
#define NATURE_RELAXED  7
#define NATURE_IMPISH   8
#define NATURE_LAX      9
#define NATURE_TIMID    10
#define NATURE_HASTY    11
#define NATURE_SERIOUS  12
#define NATURE_JOLLY    13
#define NATURE_NAIVE    14
#define NATURE_MODEST   15
#define NATURE_MILD     16
#define NATURE_QUIET    17
#define NATURE_BASHFUL  18
#define NATURE_RASH     19
#define NATURE_CALM     20
#define NATURE_GENTLE   21
#define NATURE_SASSY    22
#define NATURE_CAREFUL  23
#define NATURE_QUIRKY   24
#define NUM_NATURES     25

// Pokemon Stats
#define STAT_HP      0
#define STAT_ATK     1
#define STAT_DEF     2
#define STAT_SPEED   3
#define STAT_SPATK   4
#define STAT_SPDEF   5
#define NUM_STATS    6

#define STAT_ACC     6 // Only in battles.
#define STAT_EVASION 7 // Only in battles.

#define NUM_NATURE_STATS (NUM_STATS - 1) // excludes HP
#define NUM_BATTLE_STATS (NUM_STATS + 2) // includes Accuracy and Evasion

#define MIN_STAT_STAGE     0
#define DEFAULT_STAT_STAGE 6
#define MAX_STAT_STAGE    12

// Shiny odds
#define SHINY_ODDS 8 // Actual probability is SHINY_ODDS/65536

// Ribbon IDs used by TV and Pokénav
#define CHAMPION_RIBBON       0
#define COOL_RIBBON_NORMAL    1
#define COOL_RIBBON_SUPER     2
#define COOL_RIBBON_HYPER     3
#define COOL_RIBBON_MASTER    4
#define BEAUTY_RIBBON_NORMAL  5
#define BEAUTY_RIBBON_SUPER   6
#define BEAUTY_RIBBON_HYPER   7
#define BEAUTY_RIBBON_MASTER  8
#define CUTE_RIBBON_NORMAL    9
#define CUTE_RIBBON_SUPER    10
#define CUTE_RIBBON_HYPER    11
#define CUTE_RIBBON_MASTER   12
#define SMART_RIBBON_NORMAL  13
#define SMART_RIBBON_SUPER   14
#define SMART_RIBBON_HYPER   15
#define SMART_RIBBON_MASTER  16
#define TOUGH_RIBBON_NORMAL  17
#define TOUGH_RIBBON_SUPER   18
#define TOUGH_RIBBON_HYPER   19
#define TOUGH_RIBBON_MASTER  20
#define WINNING_RIBBON       21
#define VICTORY_RIBBON       22
#define ARTIST_RIBBON        23
#define EFFORT_RIBBON        24
#define MARINE_RIBBON        25
#define LAND_RIBBON          26
#define SKY_RIBBON           27
#define COUNTRY_RIBBON       28
#define NATIONAL_RIBBON      29
#define EARTH_RIBBON         30
#define WORLD_RIBBON         31

#define FIRST_GIFT_RIBBON MARINE_RIBBON
#define LAST_GIFT_RIBBON  WORLD_RIBBON
#define NUM_GIFT_RIBBONS  (1 + LAST_GIFT_RIBBON - FIRST_GIFT_RIBBON)

// The above gift ribbons (Marine - World) are
// special distribution ribbons that correspond to
// 1 bit each in the Pokémon struct. Gen 4 hard-codes
// each of these to the given name. In Gen 3 they're
// used to get an index into giftRibbons in the save block,
// which can have a value 0-64 (0 is 'no ribbon') that
// corresponds to one of the special ribbons listed
// in gGiftRibbonDescriptionPointers. Most of these were
// never distributed
#define MAX_GIFT_RIBBON 64

#define MIN_LEVEL 1
#define MAX_LEVEL 100

#define OT_ID_PLAYER_ID       0
#define OT_ID_PRESET          1
#define OT_ID_RANDOM_NO_SHINY 2

#define MON_GIVEN_TO_PARTY      0
#define MON_GIVEN_TO_PC         1
#define MON_CANT_GIVE           2

#define PLAYER_HAS_TWO_USABLE_MONS     0
#define PLAYER_HAS_ONE_MON             1
#define PLAYER_HAS_ONE_USABLE_MON      2

#define MON_ALREADY_KNOWS_MOVE  0xFFFE
#define MON_HAS_MAX_MOVES       0xFFFF

#define LEVEL_UP_MOVE_ID   0x01FF
#define LEVEL_UP_MOVE_LV   0xFE00
#define LEVEL_UP_END       0xFFFF

#define MAX_LEVEL_UP_MOVES       20

#define MON_MALE       0x00
#define MON_FEMALE     0xFE
#define MON_GENDERLESS 0xFF

// Constants for AdjustFriendship
#define FRIENDSHIP_EVENT_GROW_LEVEL       0
#define FRIENDSHIP_EVENT_VITAMIN          1 // unused, handled by PokemonUseItemEffects
#define FRIENDSHIP_EVENT_BATTLE_ITEM      2 // unused, handled by PokemonUseItemEffects
#define FRIENDSHIP_EVENT_LEAGUE_BATTLE    3
#define FRIENDSHIP_EVENT_LEARN_TMHM       4
#define FRIENDSHIP_EVENT_WALKING          5
#define FRIENDSHIP_EVENT_FAINT_SMALL      6
#define FRIENDSHIP_EVENT_FAINT_FIELD_PSN  7
#define FRIENDSHIP_EVENT_FAINT_LARGE      8 // If opponent was >= 30 levels higher. See AdjustFriendshipOnBattleFaint

// Constants for GetLeadMonFriendshipScore
#define FRIENDSHIP_NONE        0
#define FRIENDSHIP_1_TO_49     1
#define FRIENDSHIP_50_TO_99    2
#define FRIENDSHIP_100_TO_149  3
#define FRIENDSHIP_150_TO_199  4
#define FRIENDSHIP_200_TO_254  5
#define FRIENDSHIP_MAX         6

#define MAX_FRIENDSHIP  255
#define MAX_SHEEN       255
#define MAX_CONDITION   255

#define MAX_PER_STAT_IVS 31
#define MAX_IV_MASK 31
#define USE_RANDOM_IVS (MAX_PER_STAT_IVS + 1)
#define MAX_PER_STAT_EVS 255
#define MAX_TOTAL_EVS 510
#if I_VITAMIN_EV_CAP >= GEN_8
#define EV_ITEM_RAISE_LIMIT MAX_PER_STAT_EVS
#else
#define EV_ITEM_RAISE_LIMIT 100
#endif

// Battle move flags
#define FLAG_MAKES_CONTACT                        (1 << 0)
#define FLAG_PROTECT_AFFECTED                     (1 << 1)
#define FLAG_MAGIC_COAT_AFFECTED                  (1 << 2)
#define FLAG_SNATCH_AFFECTED                      (1 << 3)
#define FLAG_MIRROR_MOVE_AFFECTED                 (1 << 4)
#define FLAG_KINGS_ROCK_AFFECTED                  (1 << 5)
#define FLAG_HIGH_CRIT                            (1 << 6)
#define FLAG_RECKLESS_BOOST                       (1 << 7)
#define FLAG_IRON_FIST_BOOST                      (1 << 8)
#define FLAG_SHEER_FORCE_BOOST                    (1 << 9)
#define FLAG_STRONG_JAW_BOOST                     (1 << 10)
#define FLAG_MEGA_LAUNCHER_BOOST                  (1 << 11)
#define FLAG_STAT_STAGES_IGNORED                  (1 << 12)
#define FLAG_DMG_MINIMIZE                         (1 << 13)
#define FLAG_DMG_UNDERGROUND                      (1 << 14)
#define FLAG_DMG_UNDERWATER                       (1 << 15)
#define FLAG_SOUND                                (1 << 16)
#define FLAG_BALLISTIC                            (1 << 17)
#define FLAG_PROTECTION_MOVE                      (1 << 18)
#define FLAG_POWDER                               (1 << 19)
#define FLAG_TARGET_ABILITY_IGNORED               (1 << 20)
#define FLAG_DANCE                                (1 << 21)
#define FLAG_DMG_2X_IN_AIR                        (1 << 22) // If target is in the air, can hit and deal double damage.
#define FLAG_DMG_IN_AIR                           (1 << 23) // If target is in the air, can hit.
#define FLAG_DMG_UNGROUNDED_IGNORE_TYPE_IF_FLYING (1 << 24) // Makes a Ground type move do 1x damage to flying and levitating targets
#define FLAG_THAW_USER                            (1 << 25)
#define FLAG_HIT_IN_SUBSTITUTE                    (1 << 26) // Hyperspace Fury
#define FLAG_TWO_STRIKES                          (1 << 27) // A move with this flag will strike twice, and may apply its effect on each hit

// Split defines.
#define SPLIT_PHYSICAL  0x0
#define SPLIT_SPECIAL   0x1
#define SPLIT_STATUS    0x2

// Growth rates
#define GROWTH_MEDIUM_FAST  0
#define GROWTH_ERRATIC      1
#define GROWTH_FLUCTUATING  2
#define GROWTH_MEDIUM_SLOW  3
#define GROWTH_FAST         4
#define GROWTH_SLOW         5

// Body colors for pokedex search
#define BODY_COLOR_RED      0
#define BODY_COLOR_BLUE     1
#define BODY_COLOR_YELLOW   2
#define BODY_COLOR_GREEN    3
#define BODY_COLOR_BLACK    4
#define BODY_COLOR_BROWN    5
#define BODY_COLOR_PURPLE   6
#define BODY_COLOR_GRAY     7
#define BODY_COLOR_WHITE    8
#define BODY_COLOR_PINK     9

#define F_SUMMARY_SCREEN_FLIP_SPRITE 0x80

// Evolution types
#define EVO_FRIENDSHIP                    1      // Pokémon levels up with friendship ≥ 220
#define EVO_FRIENDSHIP_DAY                2      // Pokémon levels up during the day with friendship ≥ 220
#define EVO_FRIENDSHIP_NIGHT              3      // Pokémon levels up at night with friendship ≥ 220
#define EVO_LEVEL                         4      // Pokémon reaches the specified level
#define EVO_TRADE                         5      // Pokémon is traded
#define EVO_TRADE_ITEM                    6      // Pokémon is traded while it's holding the specified item
#define EVO_ITEM                          7      // specified item is used on Pokémon
#define EVO_LEVEL_ATK_GT_DEF              8      // Pokémon reaches the specified level with attack > defense
#define EVO_LEVEL_ATK_EQ_DEF              9      // Pokémon reaches the specified level with attack = defense
#define EVO_LEVEL_ATK_LT_DEF              10     // Pokémon reaches the specified level with attack < defense
#define EVO_LEVEL_SILCOON                 11     // Pokémon reaches the specified level with a Silcoon personality value
#define EVO_LEVEL_CASCOON                 12     // Pokémon reaches the specified level with a Cascoon personality value
#define EVO_LEVEL_NINJASK                 13     // Pokémon reaches the specified level (special value for Ninjask)
#define EVO_LEVEL_SHEDINJA                14     // Pokémon reaches the specified level (special value for Shedinja)
#define EVO_BEAUTY                        15     // Pokémon levels up with beauty ≥ specified value
#define EVO_LEVEL_FEMALE                  16     // Pokémon reaches the specified level, is female
#define EVO_LEVEL_MALE                    17     // Pokémon reaches the specified level, is male
#define EVO_LEVEL_NIGHT                   18     // Pokémon reaches the specified level, is night
#define EVO_LEVEL_DAY                     19     // Pokémon reaches the specified level, is day
#define EVO_LEVEL_DUSK                    20     // Pokémon reaches the specified level, is dusk (5-6 P.M)
#define EVO_ITEM_HOLD_DAY                 21     // Pokémon levels up, holds specified item at day
#define EVO_ITEM_HOLD_NIGHT               22     // Pokémon levels up, holds specified item at night
#define EVO_MOVE                          23     // Pokémon levels up, knows specified move
#define EVO_MOVE_TYPE                     24     // Pokémon levels up, knows move with specified type
#define EVO_MAPSEC                        25     // Pokémon levels up on specified mapsec
#define EVO_ITEM_MALE                     26     // specified item is used on a male Pokémon
#define EVO_ITEM_FEMALE                   27     // specified item is used on a female Pokémon
#define EVO_LEVEL_RAIN                    28     // Pokémon reaches the specified level while it's raining
#define EVO_SPECIFIC_MON_IN_PARTY         29     // Pokémon levels up with a specified Pokémon in party
#define EVO_LEVEL_DARK_TYPE_MON_IN_PARTY  30     // Pokémon reaches the specified level with a Dark Type Pokémon in party
#define EVO_TRADE_SPECIFIC_MON            31     // Pokémon is traded for a specified Pokémon
#define EVO_SPECIFIC_MAP                  32     // Pokémon levels up on specified map
#define EVO_LEVEL_NATURE_AMPED            33     // Pokémon reaches the specified level, it has a Hardy, Brave, Adamant, Naughty, Docile, Impish, Lax, Hasty, Jolly, Naive, Rash, Sassy, or Quirky nature.
#define EVO_LEVEL_NATURE_LOW_KEY          34     // Pokémon reaches the specified level, it has a Lonely, Bold, Relaxed, Timid, Serious, Modest, Mild, Quiet, Bashful, Calm, Gentle, or Careful nature.
#define EVO_CRITICAL_HITS                 35     // Pokémon performs specified number of critical hits in one battle
#define EVO_SCRIPT_TRIGGER_DMG            36     // Pokémon has specified HP below max, then player interacts trigger
#define EVO_DARK_SCROLL                   37     // interacts with Scroll of Darkness
#define EVO_WATER_SCROLL                  38     // interacts with Scroll of Waters

#define EVOS_PER_MON 10

// Evolution 'modes,' for GetEvolutionTargetSpecies
#define EVO_MODE_NORMAL            0
#define EVO_MODE_TRADE             1
#define EVO_MODE_ITEM_USE          2
#define EVO_MODE_ITEM_CHECK        3 // If an Everstone is being held, still want to show that the stone *could* be used on that Pokémon to evolve
#define EVO_MODE_BATTLE_SPECIAL    4
#define EVO_MODE_OVERWORLD_SPECIAL 5

#define MON_PIC_WIDTH 64
#define MON_PIC_HEIGHT 64
#define MON_PIC_SIZE (MON_PIC_WIDTH * MON_PIC_HEIGHT / 2)

#define BATTLE_ALIVE_EXCEPT_ACTIVE   0
#define BATTLE_ALIVE_ATK_SIDE        1
#define BATTLE_ALIVE_DEF_SIDE        2
#define BATTLE_ALIVE_EXCEPT_ATTACKER 3

#define SKIP_FRONT_ANIM (1 << 7)

#define NUM_ABILITY_SLOTS (NUM_NORMAL_ABILITY_SLOTS + NUM_HIDDEN_ABILITY_SLOTS)
#define NUM_NORMAL_ABILITY_SLOTS 2
#define NUM_HIDDEN_ABILITY_SLOTS 1

// Species Flags
#define SPECIES_FLAG_LEGENDARY          (1 << 0)
#define SPECIES_FLAG_MYTHICAL           (1 << 1)
#define SPECIES_FLAG_MEGA_EVOLUTION     (1 << 2)
<<<<<<< HEAD
#define SPECIES_FLAG_PRIMAL_REVERSION   (1 << 3)
#define SPECIES_FLAG_ULTRA_BEAST        (1 << 4)
#define SPECIES_FLAG_ALOLAN_FORM        (1 << 5)
#define SPECIES_FLAG_GALARIAN_FORM      (1 << 6)
#define SPECIES_FLAG_HISUIAN_FORM       (1 << 7)
#define SPECIES_FLAG_GENDER_DIFFERENCE  (1 << 8)
#define SPECIES_FLAG_ALL_PERFECT_IVS    (1 << 9)
#define SPECIES_FLAG_SHINY_LOCKED       (1 << 10)
#define SPECIES_FLAG_CANNOT_BE_TRADED   (1 << 11)
=======
#define SPECIES_FLAG_ULTRA_BEAST        (1 << 3)
#define SPECIES_FLAG_ALOLAN_FORM        (1 << 4)
#define SPECIES_FLAG_GALARIAN_FORM      (1 << 5)
#define SPECIES_FLAG_HISUIAN_FORM       (1 << 6)
#define SPECIES_FLAG_GENDER_DIFFERENCE  (1 << 7)
#define SPECIES_FLAG_ALL_PERFECT_IVS    (1 << 8)
#define SPECIES_FLAG_CANNOT_BE_TRADED   (1 << 9)
>>>>>>> 79fa2c79

#define LEGENDARY_PERFECT_IV_COUNT 3

#endif // GUARD_CONSTANTS_POKEMON_H<|MERGE_RESOLUTION|>--- conflicted
+++ resolved
@@ -332,7 +332,6 @@
 #define SPECIES_FLAG_LEGENDARY          (1 << 0)
 #define SPECIES_FLAG_MYTHICAL           (1 << 1)
 #define SPECIES_FLAG_MEGA_EVOLUTION     (1 << 2)
-<<<<<<< HEAD
 #define SPECIES_FLAG_PRIMAL_REVERSION   (1 << 3)
 #define SPECIES_FLAG_ULTRA_BEAST        (1 << 4)
 #define SPECIES_FLAG_ALOLAN_FORM        (1 << 5)
@@ -340,17 +339,7 @@
 #define SPECIES_FLAG_HISUIAN_FORM       (1 << 7)
 #define SPECIES_FLAG_GENDER_DIFFERENCE  (1 << 8)
 #define SPECIES_FLAG_ALL_PERFECT_IVS    (1 << 9)
-#define SPECIES_FLAG_SHINY_LOCKED       (1 << 10)
-#define SPECIES_FLAG_CANNOT_BE_TRADED   (1 << 11)
-=======
-#define SPECIES_FLAG_ULTRA_BEAST        (1 << 3)
-#define SPECIES_FLAG_ALOLAN_FORM        (1 << 4)
-#define SPECIES_FLAG_GALARIAN_FORM      (1 << 5)
-#define SPECIES_FLAG_HISUIAN_FORM       (1 << 6)
-#define SPECIES_FLAG_GENDER_DIFFERENCE  (1 << 7)
-#define SPECIES_FLAG_ALL_PERFECT_IVS    (1 << 8)
-#define SPECIES_FLAG_CANNOT_BE_TRADED   (1 << 9)
->>>>>>> 79fa2c79
+#define SPECIES_FLAG_CANNOT_BE_TRADED   (1 << 10)
 
 #define LEGENDARY_PERFECT_IV_COUNT 3
 
