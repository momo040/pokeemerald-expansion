#ifndef GUARD_CONSTANTS_POKEMON_H
#define GUARD_CONSTANTS_POKEMON_H

// Pokemon types
#define TYPE_NONE             255
#define TYPE_NORMAL           0
#define TYPE_FIGHTING         1
#define TYPE_FLYING           2
#define TYPE_POISON           3
#define TYPE_GROUND           4
#define TYPE_ROCK             5
#define TYPE_BUG              6
#define TYPE_GHOST            7
#define TYPE_STEEL            8
#define TYPE_MYSTERY          9
#define TYPE_FIRE             10
#define TYPE_WATER            11
#define TYPE_GRASS            12
#define TYPE_ELECTRIC         13
#define TYPE_PSYCHIC          14
#define TYPE_ICE              15
#define TYPE_DRAGON           16
#define TYPE_DARK             17
#define TYPE_FAIRY            18
#define NUMBER_OF_MON_TYPES   19

// Pokemon egg groups
#define EGG_GROUP_NONE          0
#define EGG_GROUP_MONSTER       1
#define EGG_GROUP_WATER_1       2
#define EGG_GROUP_BUG           3
#define EGG_GROUP_FLYING        4
#define EGG_GROUP_FIELD         5
#define EGG_GROUP_FAIRY         6
#define EGG_GROUP_GRASS         7
#define EGG_GROUP_HUMAN_LIKE    8
#define EGG_GROUP_WATER_3       9
#define EGG_GROUP_MINERAL       10
#define EGG_GROUP_AMORPHOUS     11
#define EGG_GROUP_WATER_2       12
#define EGG_GROUP_DITTO         13
#define EGG_GROUP_DRAGON        14
#define EGG_GROUP_UNDISCOVERED  15

#define EGG_GROUPS_PER_MON      2

// Pokemon natures
#define NATURE_HARDY    0
#define NATURE_LONELY   1
#define NATURE_BRAVE    2
#define NATURE_ADAMANT  3
#define NATURE_NAUGHTY  4
#define NATURE_BOLD     5
#define NATURE_DOCILE   6
#define NATURE_RELAXED  7
#define NATURE_IMPISH   8
#define NATURE_LAX      9
#define NATURE_TIMID    10
#define NATURE_HASTY    11
#define NATURE_SERIOUS  12
#define NATURE_JOLLY    13
#define NATURE_NAIVE    14
#define NATURE_MODEST   15
#define NATURE_MILD     16
#define NATURE_QUIET    17
#define NATURE_BASHFUL  18
#define NATURE_RASH     19
#define NATURE_CALM     20
#define NATURE_GENTLE   21
#define NATURE_SASSY    22
#define NATURE_CAREFUL  23
#define NATURE_QUIRKY   24
#define NUM_NATURES     25

// Pokemon Stats
#define STAT_HP      0
#define STAT_ATK     1
#define STAT_DEF     2
#define STAT_SPEED   3
#define STAT_SPATK   4
#define STAT_SPDEF   5
#define NUM_STATS    6

#define STAT_ACC     6 // Only in battles.
#define STAT_EVASION 7 // Only in battles.

#define NUM_NATURE_STATS (NUM_STATS - 1) // excludes HP
#define NUM_BATTLE_STATS (NUM_STATS + 2) // includes Accuracy and Evasion

#define MIN_STAT_STAGE     0
#define DEFAULT_STAT_STAGE 6
#define MAX_STAT_STAGE    12

// Shiny odds
#define SHINY_ODDS 8 // Actual probability is SHINY_ODDS/65536

// Ribbon IDs used by TV and Pokénav
#define CHAMPION_RIBBON       0
#define COOL_RIBBON_NORMAL    1
#define COOL_RIBBON_SUPER     2
#define COOL_RIBBON_HYPER     3
#define COOL_RIBBON_MASTER    4
#define BEAUTY_RIBBON_NORMAL  5
#define BEAUTY_RIBBON_SUPER   6
#define BEAUTY_RIBBON_HYPER   7
#define BEAUTY_RIBBON_MASTER  8
#define CUTE_RIBBON_NORMAL    9
#define CUTE_RIBBON_SUPER    10
#define CUTE_RIBBON_HYPER    11
#define CUTE_RIBBON_MASTER   12
#define SMART_RIBBON_NORMAL  13
#define SMART_RIBBON_SUPER   14
#define SMART_RIBBON_HYPER   15
#define SMART_RIBBON_MASTER  16
#define TOUGH_RIBBON_NORMAL  17
#define TOUGH_RIBBON_SUPER   18
#define TOUGH_RIBBON_HYPER   19
#define TOUGH_RIBBON_MASTER  20
#define WINNING_RIBBON       21
#define VICTORY_RIBBON       22
#define ARTIST_RIBBON        23
#define EFFORT_RIBBON        24
#define MARINE_RIBBON        25
#define LAND_RIBBON          26
#define SKY_RIBBON           27
#define COUNTRY_RIBBON       28
#define NATIONAL_RIBBON      29
#define EARTH_RIBBON         30
#define WORLD_RIBBON         31

#define FIRST_GIFT_RIBBON MARINE_RIBBON
#define LAST_GIFT_RIBBON  WORLD_RIBBON
#define NUM_GIFT_RIBBONS  (1 + LAST_GIFT_RIBBON - FIRST_GIFT_RIBBON)

// The above gift ribbons (Marine - World) are
// special distribution ribbons that correspond to
// 1 bit each in the Pokémon struct. Gen 4 hard-codes
// each of these to the given name. In Gen 3 they're
// used to get an index into giftRibbons in the save block,
// which can have a value 0-64 (0 is 'no ribbon') that
// corresponds to one of the special ribbons listed
// in gGiftRibbonDescriptionPointers. Most of these were
// never distributed
#define MAX_GIFT_RIBBON 64

#define MIN_LEVEL 1
#define MAX_LEVEL 100

#define OT_ID_PLAYER_ID       0
#define OT_ID_PRESET          1
#define OT_ID_RANDOM_NO_SHINY 2

#define MON_GIVEN_TO_PARTY      0
#define MON_GIVEN_TO_PC         1
#define MON_CANT_GIVE           2

#define PLAYER_HAS_TWO_USABLE_MONS     0
#define PLAYER_HAS_ONE_MON             1
#define PLAYER_HAS_ONE_USABLE_MON      2

#define MON_ALREADY_KNOWS_MOVE  0xFFFE
#define MON_HAS_MAX_MOVES       0xFFFF

#define LEVEL_UP_MOVE_ID   0x01FF
#define LEVEL_UP_MOVE_LV   0xFE00
#define LEVEL_UP_END       0xFFFF

#define MAX_LEVEL_UP_MOVES       20

#define MON_MALE       0x00
#define MON_FEMALE     0xFE
#define MON_GENDERLESS 0xFF

// Constants for AdjustFriendship
#define FRIENDSHIP_EVENT_GROW_LEVEL       0
#define FRIENDSHIP_EVENT_VITAMIN          1 // unused, handled by PokemonUseItemEffects
#define FRIENDSHIP_EVENT_BATTLE_ITEM      2 // unused, handled by PokemonUseItemEffects
#define FRIENDSHIP_EVENT_LEAGUE_BATTLE    3
#define FRIENDSHIP_EVENT_LEARN_TMHM       4
#define FRIENDSHIP_EVENT_WALKING          5
#define FRIENDSHIP_EVENT_FAINT_SMALL      6
#define FRIENDSHIP_EVENT_FAINT_FIELD_PSN  7
#define FRIENDSHIP_EVENT_FAINT_LARGE      8 // If opponent was >= 30 levels higher. See AdjustFriendshipOnBattleFaint

// Constants for GetLeadMonFriendshipScore
#define FRIENDSHIP_NONE        0
#define FRIENDSHIP_1_TO_49     1
#define FRIENDSHIP_50_TO_99    2
#define FRIENDSHIP_100_TO_149  3
#define FRIENDSHIP_150_TO_199  4
#define FRIENDSHIP_200_TO_254  5
#define FRIENDSHIP_MAX         6

#define MAX_FRIENDSHIP  255
#define MAX_SHEEN       255
#define MAX_CONDITION   255

#define MAX_PER_STAT_IVS 31
#define MAX_IV_MASK 31
#define USE_RANDOM_IVS (MAX_PER_STAT_IVS + 1)
#define MAX_PER_STAT_EVS 255
#define MAX_TOTAL_EVS 510
#if I_VITAMIN_EV_CAP >= GEN_8
#define EV_ITEM_RAISE_LIMIT MAX_PER_STAT_EVS
#else
#define EV_ITEM_RAISE_LIMIT 100
#endif

// Battle move flags
#define FLAG_MAKES_CONTACT                        (1 << 0)
#define FLAG_PROTECT_AFFECTED                     (1 << 1)
#define FLAG_MAGIC_COAT_AFFECTED                  (1 << 2)
#define FLAG_SNATCH_AFFECTED                      (1 << 3)
#define FLAG_MIRROR_MOVE_AFFECTED                 (1 << 4)
#define FLAG_KINGS_ROCK_AFFECTED                  (1 << 5)
#define FLAG_HIGH_CRIT                            (1 << 6)
#define FLAG_RECKLESS_BOOST                       (1 << 7)
#define FLAG_IRON_FIST_BOOST                      (1 << 8)
#define FLAG_SHEER_FORCE_BOOST                    (1 << 9)
#define FLAG_STRONG_JAW_BOOST                     (1 << 10)
#define FLAG_MEGA_LAUNCHER_BOOST                  (1 << 11)
#define FLAG_STAT_STAGES_IGNORED                  (1 << 12)
#define FLAG_DMG_MINIMIZE                         (1 << 13)
#define FLAG_DMG_UNDERGROUND                      (1 << 14)
#define FLAG_DMG_UNDERWATER                       (1 << 15)
#define FLAG_SOUND                                (1 << 16)
#define FLAG_BALLISTIC                            (1 << 17)
#define FLAG_PROTECTION_MOVE                      (1 << 18)
#define FLAG_POWDER                               (1 << 19)
#define FLAG_TARGET_ABILITY_IGNORED               (1 << 20)
#define FLAG_DANCE                                (1 << 21)
#define FLAG_DMG_2X_IN_AIR                        (1 << 22) // If target is in the air, can hit and deal double damage.
#define FLAG_DMG_IN_AIR                           (1 << 23) // If target is in the air, can hit.
#define FLAG_DMG_UNGROUNDED_IGNORE_TYPE_IF_FLYING (1 << 24) // Makes a Ground type move do 1x damage to flying and levitating targets
#define FLAG_THAW_USER                            (1 << 25)
#define FLAG_HIT_IN_SUBSTITUTE                    (1 << 26) // Hyperspace Fury
#define FLAG_TWO_STRIKES                          (1 << 27) // A move with this flag will strike twice, and may apply its effect on each hit
#define FLAG_WIND_MOVE                            (1 << 28)
#define FLAG_SLICING_MOVE                         (1 << 29)

// Split defines.
#define SPLIT_PHYSICAL  0x0
#define SPLIT_SPECIAL   0x1
#define SPLIT_STATUS    0x2

// Growth rates
#define GROWTH_MEDIUM_FAST  0
#define GROWTH_ERRATIC      1
#define GROWTH_FLUCTUATING  2
#define GROWTH_MEDIUM_SLOW  3
#define GROWTH_FAST         4
#define GROWTH_SLOW         5

// Body colors for pokedex search
#define BODY_COLOR_RED      0
#define BODY_COLOR_BLUE     1
#define BODY_COLOR_YELLOW   2
#define BODY_COLOR_GREEN    3
#define BODY_COLOR_BLACK    4
#define BODY_COLOR_BROWN    5
#define BODY_COLOR_PURPLE   6
#define BODY_COLOR_GRAY     7
#define BODY_COLOR_WHITE    8
#define BODY_COLOR_PINK     9

#define F_SUMMARY_SCREEN_FLIP_SPRITE 0x80

// Evolution types
#define EVO_MEGA_EVOLUTION                0xffff // Not an actual evolution, used to temporarily mega evolve in battle.
#define EVO_MOVE_MEGA_EVOLUTION           0xfffe // Mega Evolution that checks for a move instead of held item.
#define EVO_PRIMAL_REVERSION              0xfffd // Not an actual evolution, used to undergo primal reversion in battle.
#define EVO_FRIENDSHIP                    1      // Pokémon levels up with friendship ≥ 220
#define EVO_FRIENDSHIP_DAY                2      // Pokémon levels up during the day with friendship ≥ 220
#define EVO_FRIENDSHIP_NIGHT              3      // Pokémon levels up at night with friendship ≥ 220
#define EVO_LEVEL                         4      // Pokémon reaches the specified level
#define EVO_TRADE                         5      // Pokémon is traded
#define EVO_TRADE_ITEM                    6      // Pokémon is traded while it's holding the specified item
#define EVO_ITEM                          7      // specified item is used on Pokémon
#define EVO_LEVEL_ATK_GT_DEF              8      // Pokémon reaches the specified level with attack > defense
#define EVO_LEVEL_ATK_EQ_DEF              9      // Pokémon reaches the specified level with attack = defense
#define EVO_LEVEL_ATK_LT_DEF              10     // Pokémon reaches the specified level with attack < defense
#define EVO_LEVEL_SILCOON                 11     // Pokémon reaches the specified level with a Silcoon personality value
#define EVO_LEVEL_CASCOON                 12     // Pokémon reaches the specified level with a Cascoon personality value
#define EVO_LEVEL_NINJASK                 13     // Pokémon reaches the specified level (special value for Ninjask)
#define EVO_LEVEL_SHEDINJA                14     // Pokémon reaches the specified level (special value for Shedinja)
#define EVO_BEAUTY                        15     // Pokémon levels up with beauty ≥ specified value
#define EVO_LEVEL_FEMALE                  16     // Pokémon reaches the specified level, is female
#define EVO_LEVEL_MALE                    17     // Pokémon reaches the specified level, is male
#define EVO_LEVEL_NIGHT                   18     // Pokémon reaches the specified level, is night
#define EVO_LEVEL_DAY                     19     // Pokémon reaches the specified level, is day
#define EVO_LEVEL_DUSK                    20     // Pokémon reaches the specified level, is dusk (5-6 P.M)
#define EVO_ITEM_HOLD_DAY                 21     // Pokémon levels up, holds specified item at day
#define EVO_ITEM_HOLD_NIGHT               22     // Pokémon levels up, holds specified item at night
#define EVO_MOVE                          23     // Pokémon levels up, knows specified move
#define EVO_MOVE_TYPE                     24     // Pokémon levels up, knows move with specified type
#define EVO_MAPSEC                        25     // Pokémon levels up on specified mapsec
#define EVO_ITEM_MALE                     26     // specified item is used on a male Pokémon
#define EVO_ITEM_FEMALE                   27     // specified item is used on a female Pokémon
#define EVO_LEVEL_RAIN                    28     // Pokémon reaches the specified level while it's raining
#define EVO_SPECIFIC_MON_IN_PARTY         29     // Pokémon levels up with a specified Pokémon in party
#define EVO_LEVEL_DARK_TYPE_MON_IN_PARTY  30     // Pokémon reaches the specified level with a Dark Type Pokémon in party
#define EVO_TRADE_SPECIFIC_MON            31     // Pokémon is traded for a specified Pokémon
#define EVO_SPECIFIC_MAP                  32     // Pokémon levels up on specified map
#define EVO_LEVEL_NATURE_AMPED            33     // Pokémon reaches the specified level, it has a Hardy, Brave, Adamant, Naughty, Docile, Impish, Lax, Hasty, Jolly, Naive, Rash, Sassy, or Quirky nature.
#define EVO_LEVEL_NATURE_LOW_KEY          34     // Pokémon reaches the specified level, it has a Lonely, Bold, Relaxed, Timid, Serious, Modest, Mild, Quiet, Bashful, Calm, Gentle, or Careful nature.
#define EVO_CRITICAL_HITS                 35     // Pokémon performs specified number of critical hits in one battle
#define EVO_SCRIPT_TRIGGER_DMG            36     // Pokémon has specified HP below max, then player interacts trigger
#define EVO_DARK_SCROLL                   37     // interacts with Scroll of Darkness
#define EVO_WATER_SCROLL                  38     // interacts with Scroll of Waters

#define EVOS_PER_MON 10

// Evolution 'modes,' for GetEvolutionTargetSpecies
#define EVO_MODE_NORMAL            0
#define EVO_MODE_TRADE             1
#define EVO_MODE_ITEM_USE          2
#define EVO_MODE_ITEM_CHECK        3 // If an Everstone is being held, still want to show that the stone *could* be used on that Pokémon to evolve
#define EVO_MODE_BATTLE_SPECIAL    4
#define EVO_MODE_OVERWORLD_SPECIAL 5

// Form change types
#define FORM_CHANGE_END         0
#define FORM_ITEM_HOLD          1
#define FORM_ITEM_USE           2
#define FORM_MOVE               3
#define FORM_WITHDRAW           4
#define FORM_BATTLE_BEGIN       5
#define FORM_BATTLE_END         6

#define MON_PIC_WIDTH 64
#define MON_PIC_HEIGHT 64
#define MON_PIC_SIZE (MON_PIC_WIDTH * MON_PIC_HEIGHT / 2)

<<<<<<< HEAD
#define BATTLE_ALIVE_EXCEPT_ACTIVE   0
#define BATTLE_ALIVE_ATK_SIDE        1
#define BATTLE_ALIVE_DEF_SIDE        2
#define BATTLE_ALIVE_EXCEPT_ATTACKER 3
=======
// Most pokemon have 2 frames (a default and an alternate for their animation).
// There are 4 exceptions:
// - Castform has 4 frames, 1 for each form
// - Deoxys has 2 frames, 1 for each form
// - Spinda has 1 frame, presumably to avoid the work of animating its spots
// - Unown has 1 frame, presumably to avoid the work of animating all 28 of its forms
#define MAX_MON_PIC_FRAMES 4

#define BATTLE_ALIVE_EXCEPT_ACTIVE  0
#define BATTLE_ALIVE_ATK_SIDE       1
#define BATTLE_ALIVE_DEF_SIDE       2
>>>>>>> ec89e519

#define SKIP_FRONT_ANIM (1 << 7)

#define NUM_ABILITY_SLOTS (NUM_NORMAL_ABILITY_SLOTS + NUM_HIDDEN_ABILITY_SLOTS)
#define NUM_NORMAL_ABILITY_SLOTS 2
#define NUM_HIDDEN_ABILITY_SLOTS 1

// Species Flags
#define SPECIES_FLAG_LEGENDARY          (1 << 0)
#define SPECIES_FLAG_MYTHICAL           (1 << 1)
#define SPECIES_FLAG_MEGA_EVOLUTION     (1 << 2)
#define SPECIES_FLAG_ULTRA_BEAST        (1 << 3)
#define SPECIES_FLAG_ALOLAN_FORM        (1 << 4)
#define SPECIES_FLAG_GALARIAN_FORM      (1 << 5)
#define SPECIES_FLAG_HISUIAN_FORM       (1 << 6)
#define SPECIES_FLAG_GENDER_DIFFERENCE  (1 << 7)
#define SPECIES_FLAG_ALL_PERFECT_IVS    (1 << 8)
#define SPECIES_FLAG_CANNOT_BE_TRADED   (1 << 9)

#define LEGENDARY_PERFECT_IV_COUNT 3

#endif // GUARD_CONSTANTS_POKEMON_H<|MERGE_RESOLUTION|>--- conflicted
+++ resolved
@@ -331,12 +331,6 @@
 #define MON_PIC_HEIGHT 64
 #define MON_PIC_SIZE (MON_PIC_WIDTH * MON_PIC_HEIGHT / 2)
 
-<<<<<<< HEAD
-#define BATTLE_ALIVE_EXCEPT_ACTIVE   0
-#define BATTLE_ALIVE_ATK_SIDE        1
-#define BATTLE_ALIVE_DEF_SIDE        2
-#define BATTLE_ALIVE_EXCEPT_ATTACKER 3
-=======
 // Most pokemon have 2 frames (a default and an alternate for their animation).
 // There are 4 exceptions:
 // - Castform has 4 frames, 1 for each form
@@ -345,10 +339,10 @@
 // - Unown has 1 frame, presumably to avoid the work of animating all 28 of its forms
 #define MAX_MON_PIC_FRAMES 4
 
-#define BATTLE_ALIVE_EXCEPT_ACTIVE  0
-#define BATTLE_ALIVE_ATK_SIDE       1
-#define BATTLE_ALIVE_DEF_SIDE       2
->>>>>>> ec89e519
+#define BATTLE_ALIVE_EXCEPT_ACTIVE   0
+#define BATTLE_ALIVE_ATK_SIDE        1
+#define BATTLE_ALIVE_DEF_SIDE        2
+#define BATTLE_ALIVE_EXCEPT_ATTACKER 3
 
 #define SKIP_FRONT_ANIM (1 << 7)
 
