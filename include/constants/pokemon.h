--- conflicted
+++ resolved
@@ -424,8 +424,6 @@
 #define NUM_NORMAL_ABILITY_SLOTS 2
 #define NUM_HIDDEN_ABILITY_SLOTS 1
 
-<<<<<<< HEAD
-=======
 // Species Flags
 #define FLAG_LEGENDARY          (1 << 0)
 #define FLAG_MYTHICAL           (1 << 1)
@@ -436,5 +434,4 @@
 
 #define LEGENDARY_PERFECT_IV_COUNT 3
 
->>>>>>> 1260666c
 #endif // GUARD_CONSTANTS_POKEMON_H