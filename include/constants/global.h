--- conflicted
+++ resolved
@@ -52,11 +52,8 @@
 #define APPRENTICE_COUNT 4
 #define APPRENTICE_MAX_QUESTIONS 9
 #define MAX_REMATCH_ENTRIES 100 // only REMATCH_TABLE_ENTRIES (78) are used
-<<<<<<< HEAD
 #define NUM_CONTEST_WINNERS 13
-=======
 #define UNION_ROOM_KB_ROW_COUNT 10
->>>>>>> 8b80b417
 
 #define PYRAMID_BAG_ITEMS_COUNT 10
 #define HALL_FACILITIES_COUNT 9 // 7 facilities for single mode + tower double mode + tower multi mode.
