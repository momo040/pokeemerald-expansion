--- conflicted
+++ resolved
@@ -175,13 +175,10 @@
 #define VARIOUS_TOTEM_BOOST                     103
 #define VARIOUS_TRY_ACTIVATE_GRIM_NEIGH         104
 #define VARIOUS_MOVEEND_ITEM_EFFECTS            105
-<<<<<<< HEAD
-#define VARIOUS_JUMP_IF_TERRAIN_AFFECTED        106
-=======
 #define VARIOUS_TERRAIN_SEED                    106
 #define VARIOUS_MAKE_INVISIBLE                  107
 #define VARIOUS_ROOM_SERVICE                    108
->>>>>>> a4d3cf27
+#define VARIOUS_JUMP_IF_TERRAIN_AFFECTED        109
 
 // Cmd_manipulatedamage
 #define DMG_CHANGE_SIGN            0
