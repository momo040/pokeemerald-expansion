--- conflicted
+++ resolved
@@ -134,124 +134,6 @@
 #define VARIOUS_TRY_HEAL_PULSE                       42
 #define VARIOUS_TRY_QUASH                            43
 #define VARIOUS_INVERT_STAT_STAGES                   44
-<<<<<<< HEAD
-#define VARIOUS_SET_TERRAIN                          45
-#define VARIOUS_TRY_ME_FIRST                         46
-#define VARIOUS_JUMP_IF_BATTLE_END                   47
-#define VARIOUS_TRY_ELECTRIFY                        48
-#define VARIOUS_TRY_REFLECT_TYPE                     49
-#define VARIOUS_TRY_SOAK                             50
-#define VARIOUS_HANDLE_MEGA_EVO                      51
-#define VARIOUS_TRY_LAST_RESORT                      52
-#define VARIOUS_ARGUMENT_STATUS_EFFECT               53
-#define VARIOUS_TRY_HIT_SWITCH_TARGET                54
-#define VARIOUS_TRY_AUTOTOMIZE                       55
-#define VARIOUS_TRY_COPYCAT                          56
-#define VARIOUS_ABILITY_POPUP                        57
-#define VARIOUS_DEFOG                                58
-#define VARIOUS_JUMP_IF_TARGET_ALLY                  59
-#define VARIOUS_TRY_SYNCHRONOISE                     60
-#define VARIOUS_PSYCHO_SHIFT                         61
-#define VARIOUS_CURE_STATUS                          62
-#define VARIOUS_POWER_TRICK                          63
-#define VARIOUS_AFTER_YOU                            64
-#define VARIOUS_BESTOW                               65
-#define VARIOUS_ARGUMENT_TO_MOVE_EFFECT              66
-#define VARIOUS_JUMP_IF_NOT_GROUNDED                 67
-#define VARIOUS_HANDLE_TRAINER_SLIDE_MSG             68
-#define VARIOUS_TRY_TRAINER_SLIDE_MSG_FIRST_OFF      69
-#define VARIOUS_TRY_TRAINER_SLIDE_MSG_LAST_ON        70
-#define VARIOUS_SET_AURORA_VEIL                      71
-#define VARIOUS_TRY_THIRD_TYPE                       72
-#define VARIOUS_ACUPRESSURE                          73
-#define VARIOUS_SET_POWDER                           74
-#define VARIOUS_SPECTRAL_THIEF                       75
-#define VARIOUS_GRAVITY_ON_AIRBORNE_MONS             76
-#define VARIOUS_CHECK_IF_GRASSY_TERRAIN_HEALS        77
-#define VARIOUS_JUMP_IF_ROAR_FAILS                   78
-#define VARIOUS_TRY_INSTRUCT                         79
-#define VARIOUS_JUMP_IF_NOT_BERRY                    80
-#define VARIOUS_TRACE_ABILITY                        81
-#define VARIOUS_UPDATE_NICK                          82
-#define VARIOUS_TRY_ILLUSION_OFF                     83
-#define VARIOUS_SET_SPRITEIGNORE0HP                  84
-#define VARIOUS_HANDLE_FORM_CHANGE                   85
-#define VARIOUS_GET_STAT_VALUE                       86
-#define VARIOUS_JUMP_IF_FULL_HP                      87
-#define VARIOUS_LOSE_TYPE                            88
-#define VARIOUS_TRY_ACTIVATE_SOULHEART               89
-#define VARIOUS_TRY_ACTIVATE_RECEIVER                90
-#define VARIOUS_TRY_ACTIVATE_BEAST_BOOST             91
-#define VARIOUS_TRY_FRISK                            92
-#define VARIOUS_JUMP_IF_SHIELDS_DOWN_PROTECTED       93
-#define VARIOUS_TRY_FAIRY_LOCK                       94
-#define VARIOUS_JUMP_IF_NO_ALLY                      95
-#define VARIOUS_POISON_TYPE_IMMUNITY                 96
-#define VARIOUS_JUMP_IF_NO_HOLD_EFFECT               97
-#define VARIOUS_INFATUATE_WITH_BATTLER               98
-#define VARIOUS_SET_LAST_USED_ITEM                   99
-#define VARIOUS_PARALYZE_TYPE_IMMUNITY               100
-#define VARIOUS_JUMP_IF_ABSENT                       101
-#define VARIOUS_DESTROY_ABILITY_POPUP                102
-#define VARIOUS_TOTEM_BOOST                          103
-#define VARIOUS_TRY_ACTIVATE_GRIM_NEIGH              104
-#define VARIOUS_MOVEEND_ITEM_EFFECTS                 105
-#define VARIOUS_TERRAIN_SEED                         106
-#define VARIOUS_MAKE_INVISIBLE                       107
-#define VARIOUS_ROOM_SERVICE                         108
-#define VARIOUS_JUMP_IF_TERRAIN_AFFECTED             109
-#define VARIOUS_EERIE_SPELL_PP_REDUCE                110
-#define VARIOUS_JUMP_IF_TEAM_HEALTHY                 111
-#define VARIOUS_TRY_HEAL_QUARTER_HP                  112
-#define VARIOUS_REMOVE_TERRAIN                       113
-#define VARIOUS_JUMP_IF_PRANKSTER_BLOCKED            114
-#define VARIOUS_TRY_TO_CLEAR_PRIMAL_WEATHER          115
-#define VARIOUS_GET_ROTOTILLER_TARGETS               116
-#define VARIOUS_JUMP_IF_NOT_ROTOTILLER_AFFECTED      117
-#define VARIOUS_TRY_ACTIVATE_BATTLE_BOND             118
-#define VARIOUS_CONSUME_BERRY                        119
-#define VARIOUS_JUMP_IF_CANT_REVERT_TO_PRIMAL        120
-#define VARIOUS_APPLY_PLASMA_FISTS                   121
-#define VARIOUS_JUMP_IF_SPECIES                      122
-#define VARIOUS_UPDATE_ABILITY_POPUP                 123
-#define VARIOUS_JUMP_IF_WEATHER_AFFECTED             124
-#define VARIOUS_JUMP_IF_LEAF_GUARD_PROTECTED         125
-#define VARIOUS_SET_ATTACKER_STICKY_WEB_USER         126
-#define VARIOUS_PHOTON_GEYSER_CHECK                  127
-#define VARIOUS_SHELL_SIDE_ARM_CHECK                 128
-#define VARIOUS_TRY_NO_RETREAT                       129
-#define VARIOUS_TRY_TAR_SHOT                         130
-#define VARIOUS_CAN_TAR_SHOT_WORK                    131
-#define VARIOUS_CHECK_POLTERGEIST                    132
-#define VARIOUS_SET_OCTOLOCK                         133
-#define VARIOUS_CUT_1_3_HP_RAISE_STATS               134
-#define VARIOUS_TRY_END_NEUTRALIZING_GAS             135
-#define VARIOUS_JUMP_IF_UNDER_200                    136
-#define VARIOUS_SET_SKY_DROP                         137
-#define VARIOUS_CLEAR_SKY_DROP                       138
-#define VARIOUS_SKY_DROP_YAWN                        139
-#define VARIOUS_JUMP_IF_HOLD_EFFECT                  140
-#define VARIOUS_CURE_CERTAIN_STATUSES                141
-#define VARIOUS_TRY_RESET_NEGATIVE_STAT_STAGES       142
-#define VARIOUS_JUMP_IF_LAST_USED_ITEM_BERRY         143
-#define VARIOUS_JUMP_IF_LAST_USED_ITEM_HOLD_EFFECT   144
-#define VARIOUS_SAVE_BATTLER_ITEM                    145
-#define VARIOUS_RESTORE_BATTLER_ITEM                 146
-#define VARIOUS_BATTLER_ITEM_TO_LAST_USED_ITEM       147
-#define VARIOUS_SET_BEAK_BLAST                       148
-#define VARIOUS_SWAP_SIDE_STATUSES                   149
-#define VARIOUS_SWAP_STATS                           150
-#define VARIOUS_TEATIME_INVUL                        151
-#define VARIOUS_TEATIME_TARGETS                      152
-#define VARIOUS_TRY_WIND_RIDER_POWER                 153
-#define VARIOUS_ACTIVATE_WEATHER_CHANGE_ABILITIES    154
-#define VARIOUS_ACTIVATE_TERRAIN_CHANGE_ABILITIES    155
-#define VARIOUS_STORE_HEALING_WISH                   156
-#define VARIOUS_HIT_SWITCH_TARGET_FAILED             157
-#define VARIOUS_TRY_REVIVAL_BLESSING                 158
-#define VARIOUS_TRY_TRAINER_SLIDE_MSG_Z_MOVE         159
-#define VARIOUS_TRY_TRAINER_SLIDE_MSG_MEGA_EVOLUTION 160
-=======
 #define VARIOUS_TRY_ME_FIRST                         45
 #define VARIOUS_JUMP_IF_BATTLE_END                   46
 #define VARIOUS_TRY_ELECTRIFY                        47
@@ -315,6 +197,7 @@
 #define VARIOUS_TERRAIN_SEED                         105
 #define VARIOUS_MAKE_INVISIBLE                       106
 #define VARIOUS_ROOM_SERVICE                         107
+
 #define VARIOUS_EERIE_SPELL_PP_REDUCE                108
 #define VARIOUS_JUMP_IF_TEAM_HEALTHY                 109
 #define VARIOUS_TRY_HEAL_QUARTER_HP                  110
@@ -326,53 +209,46 @@
 #define VARIOUS_TRY_ACTIVATE_BATTLE_BOND             116
 #define VARIOUS_CONSUME_BERRY                        117
 #define VARIOUS_JUMP_IF_CANT_REVERT_TO_PRIMAL        118
-#define VARIOUS_HANDLE_PRIMAL_REVERSION              119
-#define VARIOUS_APPLY_PLASMA_FISTS                   120
-#define VARIOUS_JUMP_IF_SPECIES                      121
-#define VARIOUS_UPDATE_ABILITY_POPUP                 122
-#define VARIOUS_JUMP_IF_WEATHER_AFFECTED             123
-#define VARIOUS_JUMP_IF_LEAF_GUARD_PROTECTED         124
-#define VARIOUS_SET_ATTACKER_STICKY_WEB_USER         125
-#define VARIOUS_PHOTON_GEYSER_CHECK                  126
-#define VARIOUS_SHELL_SIDE_ARM_CHECK                 127
-#define VARIOUS_TRY_NO_RETREAT                       128
-#define VARIOUS_TRY_TAR_SHOT                         129
-#define VARIOUS_CAN_TAR_SHOT_WORK                    130
-#define VARIOUS_CHECK_POLTERGEIST                    131
-#define VARIOUS_SET_OCTOLOCK                         132
-#define VARIOUS_CUT_1_3_HP_RAISE_STATS               133
-#define VARIOUS_TRY_END_NEUTRALIZING_GAS             134
-#define VARIOUS_JUMP_IF_UNDER_200                    135
-#define VARIOUS_SET_SKY_DROP                         136
-#define VARIOUS_CLEAR_SKY_DROP                       137
-#define VARIOUS_SKY_DROP_YAWN                        138
-#define VARIOUS_JUMP_IF_HOLD_EFFECT                  139
-#define VARIOUS_CURE_CERTAIN_STATUSES                140
-#define VARIOUS_TRY_RESET_NEGATIVE_STAT_STAGES       141
-#define VARIOUS_JUMP_IF_LAST_USED_ITEM_BERRY         142
-#define VARIOUS_JUMP_IF_LAST_USED_ITEM_HOLD_EFFECT   143
-#define VARIOUS_SAVE_BATTLER_ITEM                    144
-#define VARIOUS_RESTORE_BATTLER_ITEM                 145
-#define VARIOUS_BATTLER_ITEM_TO_LAST_USED_ITEM       146
-#define VARIOUS_SET_BEAK_BLAST                       147
-#define VARIOUS_SWAP_SIDE_STATUSES                   148
-#define VARIOUS_SWAP_STATS                           149
-#define VARIOUS_JUMP_IF_ROD                          150
-#define VARIOUS_JUMP_IF_ABSORB                       151
-#define VARIOUS_JUMP_IF_MOTOR                        152
-#define VARIOUS_TEATIME_INVUL                        153
-#define VARIOUS_TEATIME_TARGETS                      154
-#define VARIOUS_TRY_WIND_RIDER_POWER                 155
-#define VARIOUS_ACTIVATE_WEATHER_CHANGE_ABILITIES    156
-#define VARIOUS_ACTIVATE_TERRAIN_CHANGE_ABILITIES    157
-#define VARIOUS_JUMP_IF_EMERGENCY_EXITED             158
-#define VARIOUS_STORE_HEALING_WISH                   159
-#define VARIOUS_HIT_SWITCH_TARGET_FAILED             160
-#define VARIOUS_JUMP_IF_SHELL_TRAP                   161
-#define VARIOUS_TRY_REVIVAL_BLESSING                 162
-#define VARIOUS_TRY_TRAINER_SLIDE_MSG_Z_MOVE         163
-#define VARIOUS_TRY_TRAINER_SLIDE_MSG_MEGA_EVOLUTION 164
->>>>>>> 35e76e98
+#define VARIOUS_APPLY_PLASMA_FISTS                   119
+#define VARIOUS_JUMP_IF_SPECIES                      120
+#define VARIOUS_UPDATE_ABILITY_POPUP                 121
+#define VARIOUS_JUMP_IF_WEATHER_AFFECTED             122
+#define VARIOUS_JUMP_IF_LEAF_GUARD_PROTECTED         123
+#define VARIOUS_SET_ATTACKER_STICKY_WEB_USER         124
+#define VARIOUS_PHOTON_GEYSER_CHECK                  125
+#define VARIOUS_SHELL_SIDE_ARM_CHECK                 126
+#define VARIOUS_TRY_NO_RETREAT                       127
+#define VARIOUS_TRY_TAR_SHOT                         128
+#define VARIOUS_CAN_TAR_SHOT_WORK                    129
+#define VARIOUS_CHECK_POLTERGEIST                    130
+#define VARIOUS_SET_OCTOLOCK                         131
+#define VARIOUS_CUT_1_3_HP_RAISE_STATS               132
+#define VARIOUS_TRY_END_NEUTRALIZING_GAS             133
+#define VARIOUS_JUMP_IF_UNDER_200                    134
+#define VARIOUS_SET_SKY_DROP                         135
+#define VARIOUS_CLEAR_SKY_DROP                       136
+#define VARIOUS_SKY_DROP_YAWN                        137
+#define VARIOUS_JUMP_IF_HOLD_EFFECT                  138
+#define VARIOUS_CURE_CERTAIN_STATUSES                139
+#define VARIOUS_TRY_RESET_NEGATIVE_STAT_STAGES       140
+#define VARIOUS_JUMP_IF_LAST_USED_ITEM_BERRY         141
+#define VARIOUS_JUMP_IF_LAST_USED_ITEM_HOLD_EFFECT   142
+#define VARIOUS_SAVE_BATTLER_ITEM                    143
+#define VARIOUS_RESTORE_BATTLER_ITEM                 144
+#define VARIOUS_BATTLER_ITEM_TO_LAST_USED_ITEM       145
+#define VARIOUS_SET_BEAK_BLAST                       146
+#define VARIOUS_SWAP_SIDE_STATUSES                   147
+#define VARIOUS_SWAP_STATS                           148
+#define VARIOUS_TEATIME_INVUL                        149
+#define VARIOUS_TEATIME_TARGETS                      150
+#define VARIOUS_TRY_WIND_RIDER_POWER                 151
+#define VARIOUS_ACTIVATE_WEATHER_CHANGE_ABILITIES    152
+#define VARIOUS_ACTIVATE_TERRAIN_CHANGE_ABILITIES    153
+#define VARIOUS_STORE_HEALING_WISH                   154
+#define VARIOUS_HIT_SWITCH_TARGET_FAILED             155
+#define VARIOUS_TRY_REVIVAL_BLESSING                 156
+#define VARIOUS_TRY_TRAINER_SLIDE_MSG_Z_MOVE         157
+#define VARIOUS_TRY_TRAINER_SLIDE_MSG_MEGA_EVOLUTION 158
 
 // Cmd_manipulatedamage
 #define DMG_CHANGE_SIGN            0
