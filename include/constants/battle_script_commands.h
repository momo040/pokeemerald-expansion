#ifndef GUARD_CONSTANTS_BATTLE_SCRIPT_COMMANDS_H
#define GUARD_CONSTANTS_BATTLE_SCRIPT_COMMANDS_H

// The following correspond to the struct members of BattleScripting by adding their offset
#define sUNUSED_0x00                 (gBattleScripting + 0x00) // unused_0x00
#define sUNUSED_0x04                 (gBattleScripting + 0x04) // unused_0x04
#define sMULTIHIT_STRING             (gBattleScripting + 0x08) // multihitString
#define sEXP_CATCH                   (gBattleScripting + 0x0E) // expOnCatch
#define sUNUSED                      (gBattleScripting + 0x0F) // unused
#define sB_ANIM_ARG1                 (gBattleScripting + 0x10) // animArg1
#define sB_ANIM_ARG2                 (gBattleScripting + 0x11) // animArg2
#define sSAVED_STRINID               (gBattleScripting + 0x12) // savedStringId
#define sMOVEEND_STATE               (gBattleScripting + 0x14) // moveendState
#define sSAVED_STAT_CHANGER          (gBattleScripting + 0x15) // savedStatChanger
#define sSHIFT_SWITCHED              (gBattleScripting + 0x16) // shiftSwitched
#define sBATTLER                     (gBattleScripting + 0x17) // battler
#define sB_ANIM_TURN                 (gBattleScripting + 0x18) // animTurn
#define sB_ANIM_TARGETS_HIT          (gBattleScripting + 0x19) // animTargetsHit
#define sSTATCHANGER                 (gBattleScripting + 0x1A) // statChanger
#define sSTAT_ANIM_PLAYED            (gBattleScripting + 0x1B) // statAnimPlayed
#define sGIVEEXP_STATE               (gBattleScripting + 0x1C) // getexpState
#define sBATTLE_STYLE                (gBattleScripting + 0x1D) // battleStyle
#define sLVLBOX_STATE                (gBattleScripting + 0x1E) // drawlvlupboxState
#define sLEARNMOVE_STATE             (gBattleScripting + 0x1F) // learnMoveState
#define sSAVED_BATTLER               (gBattleScripting + 0x20) // savedBattler
#define sRESHOW_MAIN_STATE           (gBattleScripting + 0x21) // reshowMainState
#define sRESHOW_HELPER_STATE         (gBattleScripting + 0x22) // reshowHelperState
#define sLVLUP_HP                    (gBattleScripting + 0x23) // levelUpHP
#define sWINDOWS_TYPE                (gBattleScripting + 0x24) // windowsType
#define sMULTIPLAYER_ID              (gBattleScripting + 0x25) // multiplayerId
#define sSPECIAL_TRAINER_BATTLE_TYPE (gBattleScripting + 0x26) // specialTrainerBattleType
#define sMON_CAUGHT                  (gBattleScripting + 0x27) // monCaught
#define sSAVED_DMG                   (gBattleScripting + 0x28) // savedDmg
#define sSAVED_MOVE_EFFECT           (gBattleScripting + 0x2C) // savedMoveEffect
#define sMOVE_EFFECT                 (gBattleScripting + 0x2E) // moveEffect
#define sMULTIHIT_EFFECT             (gBattleScripting + 0x30) // multihitMoveEffect
#define sILLUSION_NICK_HACK          (gBattleScripting + 0x32) // illusionNickHack
#define sFIXED_ABILITY_POPUP         (gBattleScripting + 0x33) // fixedPopup
#define sABILITY_OVERWRITE           (gBattleScripting + 0x34) // abilityPopupOverwrite
#define sSWITCH_CASE                 (gBattleScripting + 0x36) // switchCase
#define sBERRY_OVERRIDE              (gBattleScripting + 0x37) // overrideBerryRequirements
#define sSTICKY_WEB_STAT_DROP        (gBattleScripting + 0x38) // stickyWebStatDrop

// Array entries for battle communication
#define MULTIUSE_STATE          0
#define CURSOR_POSITION         1
#define TASK_ID                 1 // task Id and cursor position share the same field
#define SPRITES_INIT_STATE1     1 // shares the Id as well
#define SPRITES_INIT_STATE2     2
#define MOVE_EFFECT_BYTE        3
#define ACTIONS_CONFIRMED_COUNT 4
#define MULTISTRING_CHOOSER     5
#define MISS_TYPE               6
#define MSG_DISPLAY             7
#define BATTLE_COMMUNICATION_ENTRIES_COUNT  8

#define cMULTISTRING_CHOOSER (gBattleCommunication + MULTISTRING_CHOOSER)
#define cMISS_TYPE           (gBattleCommunication + MISS_TYPE)

// Battle Script defines for getting the wanted battler
#define BS_TARGET                   0
#define BS_ATTACKER                 1
#define BS_EFFECT_BATTLER           2
#define BS_FAINTED                  3
#define BS_ATTACKER_WITH_PARTNER    4 // for Cmd_updatestatusicon
#define BS_FAINTED_MULTIPLE_1       5 // for openpartyscreen
#define BS_FAINTED_MULTIPLE_2       6 // for openpartyscreen
#define BS_BATTLER_0                7
#define BS_ATTACKER_SIDE            8 // for Cmd_jumpifability
#define BS_TARGET_SIDE              9 // for Cmd_jumpifability
#define BS_SCRIPTING                10
#define BS_PLAYER1                  11
#define BS_OPPONENT1                12
#define BS_PLAYER2                  13 // for Cmd_updatestatusicon
#define BS_OPPONENT2                14
#define BS_ABILITY_BATTLER          15
#define BS_ATTACKER_PARTNER         16

// Cmd_accuracycheck
#define NO_ACC_CALC_CHECK_LOCK_ON 0xFFFF
#define ACC_CURR_MOVE 0

// compare operands
#define CMP_EQUAL               0
#define CMP_NOT_EQUAL           1
#define CMP_GREATER_THAN        2
#define CMP_LESS_THAN           3
#define CMP_COMMON_BITS         4
#define CMP_NO_COMMON_BITS      5

enum CmdVarious
{
    VARIOUS_CANCEL_MULTI_TURN_MOVES,
    VARIOUS_IS_RUNNING_IMPOSSIBLE,
    VARIOUS_GET_MOVE_TARGET,
    VARIOUS_GET_BATTLER_FAINTED,
    VARIOUS_RESET_SWITCH_IN_ABILITY_BITS,
    VARIOUS_UPDATE_CHOICE_MOVE_ON_LVL_UP,
    VARIOUS_RESET_PLAYER_FAINTED,
    VARIOUS_PALACE_FLAVOR_TEXT,
    VARIOUS_ARENA_JUDGMENT_WINDOW,
    VARIOUS_ARENA_OPPONENT_MON_LOST,
    VARIOUS_ARENA_PLAYER_MON_LOST,
    VARIOUS_ARENA_BOTH_MONS_LOST,
    VARIOUS_EMIT_YESNOBOX,
    VARIOUS_DRAW_ARENA_REF_TEXT_BOX,
    VARIOUS_ERASE_ARENA_REF_TEXT_BOX,
    VARIOUS_ARENA_JUDGMENT_STRING,
    VARIOUS_ARENA_WAIT_STRING,
    VARIOUS_WAIT_CRY,
    VARIOUS_RETURN_OPPONENT_MON1,
    VARIOUS_RETURN_OPPONENT_MON2,
    VARIOUS_VOLUME_DOWN,
    VARIOUS_VOLUME_UP,
    VARIOUS_SET_ALREADY_STATUS_MOVE_ATTEMPT,
    VARIOUS_PALACE_TRY_ESCAPE_STATUS,
    VARIOUS_SET_TELEPORT_OUTCOME,
    VARIOUS_PLAY_TRAINER_DEFEATED_MUSIC,
    VARIOUS_STAT_TEXT_BUFFER,
    VARIOUS_SWITCHIN_ABILITIES,
    VARIOUS_INSTANT_HP_DROP,
    VARIOUS_CLEAR_STATUS,
    VARIOUS_RESTORE_PP,
    VARIOUS_TRY_ACTIVATE_MOXIE,
    VARIOUS_TRY_ACTIVATE_FELL_STINGER,
    VARIOUS_PLAY_MOVE_ANIMATION,
    VARIOUS_SET_LUCKY_CHANT,
    VARIOUS_SUCKER_PUNCH_CHECK,
    VARIOUS_SET_SIMPLE_BEAM,
    VARIOUS_TRY_ENTRAINMENT,
    VARIOUS_SET_LAST_USED_ABILITY,
    VARIOUS_INVERT_STAT_STAGES,
    VARIOUS_TRY_ME_FIRST,
    VARIOUS_JUMP_IF_BATTLE_END,
    VARIOUS_TRY_ELECTRIFY,
    VARIOUS_TRY_SOAK,
    VARIOUS_TRY_LAST_RESORT,
    VARIOUS_SET_ARG_TO_BATTLE_DAMAGE,
    VARIOUS_TRY_AUTOTOMIZE,
    VARIOUS_ABILITY_POPUP,
    VARIOUS_JUMP_IF_TARGET_ALLY,
    VARIOUS_TRY_SYNCHRONOISE,
    VARIOUS_PSYCHO_SHIFT,
    VARIOUS_CURE_STATUS,
    VARIOUS_POWER_TRICK,
    VARIOUS_AFTER_YOU,
    VARIOUS_BESTOW,
    VARIOUS_JUMP_IF_NOT_GROUNDED,
    VARIOUS_HANDLE_TRAINER_SLIDE_MSG,
    VARIOUS_TRY_TRAINER_SLIDE_MSG_FIRST_OFF,
    VARIOUS_TRY_TRAINER_SLIDE_MSG_LAST_ON,
    VARIOUS_SET_AURORA_VEIL,
    VARIOUS_TRY_THIRD_TYPE,
    VARIOUS_ACUPRESSURE,
    VARIOUS_SET_POWDER,
    VARIOUS_GRAVITY_ON_AIRBORNE_MONS,
    VARIOUS_CHECK_IF_GRASSY_TERRAIN_HEALS,
    VARIOUS_JUMP_IF_ROAR_FAILS,
    VARIOUS_TRY_INSTRUCT,
    VARIOUS_JUMP_IF_NOT_BERRY,
    VARIOUS_TRACE_ABILITY,
    VARIOUS_UPDATE_NICK,
    VARIOUS_TRY_ILLUSION_OFF,
    VARIOUS_SET_SPRITEIGNORE0HP,
    VARIOUS_HANDLE_FORM_CHANGE,
    VARIOUS_GET_STAT_VALUE,
    VARIOUS_JUMP_IF_FULL_HP,
    VARIOUS_LOSE_TYPE,
    VARIOUS_TRY_ACTIVATE_SOULHEART,
    VARIOUS_TRY_ACTIVATE_RECEIVER,
    VARIOUS_TRY_ACTIVATE_BEAST_BOOST,
    VARIOUS_TRY_FRISK,
    VARIOUS_JUMP_IF_SHIELDS_DOWN_PROTECTED,
    VARIOUS_TRY_FAIRY_LOCK,
    VARIOUS_JUMP_IF_NO_ALLY,
    VARIOUS_POISON_TYPE_IMMUNITY,
    VARIOUS_JUMP_IF_HOLD_EFFECT,
    VARIOUS_INFATUATE_WITH_BATTLER,
    VARIOUS_SET_LAST_USED_ITEM,
    VARIOUS_PARALYZE_TYPE_IMMUNITY,
    VARIOUS_JUMP_IF_ABSENT,
    VARIOUS_DESTROY_ABILITY_POPUP,
    VARIOUS_TOTEM_BOOST,
    VARIOUS_TRY_ACTIVATE_GRIM_NEIGH,
    VARIOUS_MOVEEND_ITEM_EFFECTS,
    VARIOUS_TERRAIN_SEED,
    VARIOUS_MAKE_INVISIBLE,
    VARIOUS_ROOM_SERVICE,
    VARIOUS_JUMP_IF_TEAM_HEALTHY,
    VARIOUS_TRY_HEAL_QUARTER_HP,
    VARIOUS_JUMP_IF_PRANKSTER_BLOCKED,
    VARIOUS_TRY_TO_CLEAR_PRIMAL_WEATHER,
    VARIOUS_GET_ROTOTILLER_TARGETS,
    VARIOUS_JUMP_IF_NOT_ROTOTILLER_AFFECTED,
    VARIOUS_TRY_ACTIVATE_BATTLE_BOND,
    VARIOUS_CONSUME_BERRY,
    VARIOUS_JUMP_IF_CANT_REVERT_TO_PRIMAL,
    VARIOUS_JUMP_IF_SPECIES,
    VARIOUS_UPDATE_ABILITY_POPUP,
    VARIOUS_JUMP_IF_WEATHER_AFFECTED,
    VARIOUS_JUMP_IF_LEAF_GUARD_PROTECTED,
    VARIOUS_SET_ATTACKER_STICKY_WEB_USER,
    VARIOUS_TRY_NO_RETREAT,
    VARIOUS_CHECK_POLTERGEIST,
    VARIOUS_CUT_1_3_HP_RAISE_STATS,
    VARIOUS_TRY_END_NEUTRALIZING_GAS,
    VARIOUS_JUMP_IF_UNDER_200,
    VARIOUS_SET_SKY_DROP,
    VARIOUS_CLEAR_SKY_DROP,
    VARIOUS_SKY_DROP_YAWN,
    VARIOUS_CURE_CERTAIN_STATUSES,
    VARIOUS_TRY_RESET_NEGATIVE_STAT_STAGES,
    VARIOUS_JUMP_IF_LAST_USED_ITEM_BERRY,
    VARIOUS_JUMP_IF_LAST_USED_ITEM_HOLD_EFFECT,
    VARIOUS_SAVE_BATTLER_ITEM,
    VARIOUS_RESTORE_BATTLER_ITEM,
    VARIOUS_BATTLER_ITEM_TO_LAST_USED_ITEM,
};

// Cmd_manipulatedamage
#define DMG_CHANGE_SIGN         1
#define DMG_DOUBLED             2
#define DMG_1_8_TARGET_HP       3
#define DMG_FULL_ATTACKER_HP    4
#define DMG_CURR_ATTACKER_HP    5
#define DMG_BIG_ROOT            6

// Cmd_jumpifcantswitch
#define SWITCH_IGNORE_ESCAPE_PREVENTION   (1 << 7)

// Cmd_statbuffchange
#define STAT_CHANGE_ALLOW_PTR               (1 << 0)   // If set, allow use of jumpptr. Set in every use of statbuffchange
#define STAT_CHANGE_MIRROR_ARMOR            (1 << 1)   // Stat change redirection caused by Mirror Armor ability.
#define STAT_CHANGE_NOT_PROTECT_AFFECTED    (1 << 5)
#define STAT_CHANGE_UPDATE_MOVE_EFFECT      (1 << 6)

// stat change flags for Cmd_playstatchangeanimation
#define STAT_CHANGE_NEGATIVE             (1 << 0)
#define STAT_CHANGE_BY_TWO               (1 << 1)
#define STAT_CHANGE_MULTIPLE_STATS       (1 << 2)
#define STAT_CHANGE_CANT_PREVENT         (1 << 3)

// stat flags for Cmd_playstatchangeanimation
#define BIT_HP                      (1 << 0)
#define BIT_ATK                     (1 << 1)
#define BIT_DEF                     (1 << 2)
#define BIT_SPEED                   (1 << 3)
#define BIT_SPATK                   (1 << 4)
#define BIT_SPDEF                   (1 << 5)
#define BIT_ACC                     (1 << 6)
#define BIT_EVASION                 (1 << 7)

#define PARTY_SCREEN_OPTIONAL (1 << 7) // Flag for first argument to openpartyscreen

// cases for Cmd_moveend
enum MoveEndEffects
{
    MOVEEND_SUM_DAMAGE,
    MOVEEND_PROTECT_LIKE_EFFECT,
    MOVEEND_ABSORB,
    MOVEEND_RAGE,
    MOVEEND_SYNCHRONIZE_TARGET,
    MOVEEND_ABILITIES,
    MOVEEND_ABILITIES_ATTACKER,
    MOVEEND_STATUS_IMMUNITY_ABILITIES,
    MOVEEND_SYNCHRONIZE_ATTACKER,
    MOVEEND_CHOICE_MOVE,
    MOVEEND_ATTACKER_INVISIBLE,
    MOVEEND_ATTACKER_VISIBLE,
    MOVEEND_TARGET_VISIBLE,
    MOVEEND_ITEM_EFFECTS_TARGET,
    MOVEEND_MOVE_EFFECTS2,
    MOVEEND_ITEM_EFFECTS_ALL,
    MOVEEND_SYMBIOSIS,
    MOVEEND_HIT_SWITCH_TARGET,
    MOVEEND_KINGSROCK, // These item effects will occur each strike of a multi-hit move
    MOVEEND_SUBSTITUTE,
    MOVEEND_SKY_DROP_CONFUSE,
    MOVEEND_UPDATE_LAST_MOVES,
    MOVEEND_MIRROR_MOVE,
    MOVEEND_NEXT_TARGET, // Everything up until here is handled for each strike of a multi-hit move
    MOVEEND_MULTIHIT_MOVE,
    MOVEEND_DEFROST,
    MOVEEND_RECOIL,
    MOVEEND_RAPID_SPIN,
    MOVEEND_ITEM_EFFECTS_ATTACKER,
    MOVEEND_MAGICIAN, // Occurs after final multi-hit strike, and after other items/abilities would activate
<<<<<<< HEAD
    MOVEEND_SHEER_FORCE, // If move is Sheer Force affected, skip until opportunist
=======
    MOVEEND_SHEER_FORCE, // If move is Sheer Force affected, skip until Eject Pack
>>>>>>> 190b916d
    MOVEEND_RED_CARD, // Red Card triggers before Eject Pack
    MOVEEND_EJECT_BUTTON,
    MOVEEND_LIFEORB_SHELLBELL, // Includes shell bell, throat spray, etc
    MOVEEND_EMERGENCY_EXIT,
<<<<<<< HEAD
=======
    MOVEEND_EJECT_PACK,
>>>>>>> 190b916d
    MOVEEND_OPPORTUNIST, // Occurs after other stat change items/abilities to try and copy the boosts
    MOVEEND_PICKPOCKET,
    MOVEEND_WHITE_HERB,
    MOVEEND_CHANGED_ITEMS,
    MOVEEND_SAME_MOVE_TURNS,
    MOVEEND_CLEAR_BITS,
    MOVEEND_DANCER,
    MOVEEND_PURSUIT_NEXT_ACTION,
    MOVEEND_COUNT,
};

// switch cases
#define B_SWITCH_NORMAL     0
#define B_SWITCH_HIT        1   // dragon tail, circle throw
#define B_SWITCH_RED_CARD   2

// Argument labels for EFFECT_HIT_SET_REMOVE_TERRAIN
#define ARG_SET_PSYCHIC_TERRAIN        0
#define ARG_TRY_REMOVE_TERRAIN_HIT     1
#define ARG_TRY_REMOVE_TERRAIN_FAIL    2

#endif // GUARD_CONSTANTS_BATTLE_SCRIPT_COMMANDS_H<|MERGE_RESOLUTION|>--- conflicted
+++ resolved
@@ -285,19 +285,12 @@
     MOVEEND_RAPID_SPIN,
     MOVEEND_ITEM_EFFECTS_ATTACKER,
     MOVEEND_MAGICIAN, // Occurs after final multi-hit strike, and after other items/abilities would activate
-<<<<<<< HEAD
-    MOVEEND_SHEER_FORCE, // If move is Sheer Force affected, skip until opportunist
-=======
     MOVEEND_SHEER_FORCE, // If move is Sheer Force affected, skip until Eject Pack
->>>>>>> 190b916d
     MOVEEND_RED_CARD, // Red Card triggers before Eject Pack
     MOVEEND_EJECT_BUTTON,
     MOVEEND_LIFEORB_SHELLBELL, // Includes shell bell, throat spray, etc
     MOVEEND_EMERGENCY_EXIT,
-<<<<<<< HEAD
-=======
     MOVEEND_EJECT_PACK,
->>>>>>> 190b916d
     MOVEEND_OPPORTUNIST, // Occurs after other stat change items/abilities to try and copy the boosts
     MOVEEND_PICKPOCKET,
     MOVEEND_WHITE_HERB,
