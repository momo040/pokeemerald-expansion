--- conflicted
+++ resolved
@@ -174,9 +174,6 @@
 #define VARIOUS_DESTROY_ABILITY_POPUP           102
 #define VARIOUS_TOTEM_BOOST                     103
 #define VARIOUS_TRY_ACTIVATE_GRIM_NEIGH         104
-<<<<<<< HEAD
-#define VARIOUS_TRY_TO_CLEAR_PRIMAL_WEATHER     105
-=======
 #define VARIOUS_MOVEEND_ITEM_EFFECTS            105
 #define VARIOUS_TERRAIN_SEED                    106
 #define VARIOUS_MAKE_INVISIBLE                  107
@@ -187,7 +184,7 @@
 #define VARIOUS_TRY_HEAL_QUARTER_HP             112
 #define VARIOUS_REMOVE_TERRAIN                  113
 #define VARIOUS_JUMP_IF_PRANKSTER_BLOCKED       114
->>>>>>> b5e0a079
+#define VARIOUS_TRY_TO_CLEAR_PRIMAL_WEATHER     115
 
 // Cmd_manipulatedamage
 #define DMG_CHANGE_SIGN            0
