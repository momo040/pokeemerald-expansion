--- conflicted
+++ resolved
@@ -175,9 +175,6 @@
 #define VARIOUS_DESTROY_ABILITY_POPUP           102
 #define VARIOUS_TOTEM_BOOST                     103
 #define VARIOUS_TRY_ACTIVATE_GRIM_NEIGH         104
-<<<<<<< HEAD
-#define VARIOUS_JUMP_IF_SPECIES                 105
-=======
 #define VARIOUS_MOVEEND_ITEM_EFFECTS            105
 #define VARIOUS_TERRAIN_SEED                    106
 #define VARIOUS_MAKE_INVISIBLE                  107
@@ -196,7 +193,7 @@
 #define VARIOUS_JUMP_IF_CANT_REVERT_TO_PRIMAL   120
 #define VARIOUS_HANDLE_PRIMAL_REVERSION         121
 #define VARIOUS_APPLY_PLASMA_FISTS              122
->>>>>>> 83c11706
+#define VARIOUS_JUMP_IF_SPECIES                 123
 
 // Cmd_manipulatedamage
 #define DMG_CHANGE_SIGN            0
