#ifndef GUARD_CONSTANTS_BATTLE_SCRIPT_COMMANDS_H
#define GUARD_CONSTANTS_BATTLE_SCRIPT_COMMANDS_H

// The following correspond to the struct members of BattleScripting by adding their offset
#define sPAINSPLIT_HP                (gBattleScripting + 0x00) // painSplitHp
#define sBIDE_DMG                    (gBattleScripting + 0x04) // bideDmg
#define sMULTIHIT_STRING             (gBattleScripting + 0x08) // multihitString
#define sEXP_CATCH                   (gBattleScripting + 0x0E) // expOnCatch
#define sTWOTURN_STRINGID            (gBattleScripting + 0x0F) // twoTurnsMoveStringId
#define sB_ANIM_ARG1                 (gBattleScripting + 0x10) // animArg1
#define sB_ANIM_ARG2                 (gBattleScripting + 0x11) // animArg2
#define sTRIPLE_KICK_POWER           (gBattleScripting + 0x12) // tripleKickPower
#define sMOVEEND_STATE               (gBattleScripting + 0x14) // moveendState
#define sSAVED_STAT_CHANGER          (gBattleScripting + 0x15) // savedStatChanger
#define sSHIFT_SWITCHED              (gBattleScripting + 0x16) // shiftSwitched
#define sBATTLER                     (gBattleScripting + 0x17) // battler
#define sB_ANIM_TURN                 (gBattleScripting + 0x18) // animTurn
#define sB_ANIM_TARGETS_HIT          (gBattleScripting + 0x19) // animTargetsHit
#define sSTATCHANGER                 (gBattleScripting + 0x1A) // statChanger
#define sSTAT_ANIM_PLAYED            (gBattleScripting + 0x1B) // statAnimPlayed
#define sGIVEEXP_STATE               (gBattleScripting + 0x1C) // getexpState
#define sBATTLE_STYLE                (gBattleScripting + 0x1D) // battleStyle
#define sLVLBOX_STATE                (gBattleScripting + 0x1E) // drawlvlupboxState
#define sLEARNMOVE_STATE             (gBattleScripting + 0x1F) // learnMoveState
#define sSAVED_BATTLER               (gBattleScripting + 0x20) // savedBattler
#define sRESHOW_MAIN_STATE           (gBattleScripting + 0x21) // reshowMainState
#define sRESHOW_HELPER_STATE         (gBattleScripting + 0x22) // reshowHelperState
#define sLVLUP_HP                    (gBattleScripting + 0x23) // levelUpHP
#define sWINDOWS_TYPE                (gBattleScripting + 0x24) // windowsType
#define sMULTIPLAYER_ID              (gBattleScripting + 0x25) // multiplayerId
#define sSPECIAL_TRAINER_BATTLE_TYPE (gBattleScripting + 0x26) // specialTrainerBattleType
#define sMON_CAUGHT                  (gBattleScripting + 0x27) // monCaught
#define sSAVED_DMG                   (gBattleScripting + 0x28) // savedDmg
#define sSAVED_MOVE_EFFECT           (gBattleScripting + 0x2C) // savedMoveEffect
#define sMOVE_EFFECT                 (gBattleScripting + 0x2E) // moveEffect
#define sMULTIHIT_EFFECT             (gBattleScripting + 0x30) // multihitMoveEffect
#define sILLUSION_NICK_HACK          (gBattleScripting + 0x32) // illusionNickHack
#define sFIXED_ABILITY_POPUP         (gBattleScripting + 0x33) // fixedPopup
#define sABILITY_OVERWRITE           (gBattleScripting + 0x34) // abilityPopupOverwrite
#define sSWITCH_CASE                 (gBattleScripting + 0x36) // switchCase
#define sBERRY_OVERRIDE              (gBattleScripting + 0x37) // overrideBerryRequirements
#define sSTICKY_WEB_STAT_DROP        (gBattleScripting + 0x38) // stickyWebStatDrop

// Array entries for battle communication
#define MULTIUSE_STATE          0
#define CURSOR_POSITION         1
#define TASK_ID                 1 // task Id and cursor position share the same field
#define SPRITES_INIT_STATE1     1 // shares the Id as well
#define SPRITES_INIT_STATE2     2
#define MOVE_EFFECT_BYTE        3
#define ACTIONS_CONFIRMED_COUNT 4
#define MULTISTRING_CHOOSER     5
#define MISS_TYPE               6
#define MSG_DISPLAY             7
#define BATTLE_COMMUNICATION_ENTRIES_COUNT  8

#define cMULTISTRING_CHOOSER (gBattleCommunication + MULTISTRING_CHOOSER)
#define cMISS_TYPE           (gBattleCommunication + MISS_TYPE)

// Battle Script defines for getting the wanted battler
#define BS_TARGET                   0
#define BS_ATTACKER                 1
#define BS_EFFECT_BATTLER           2
#define BS_FAINTED                  3
#define BS_ATTACKER_WITH_PARTNER    4 // for Cmd_updatestatusicon
#define BS_FAINTED_LINK_MULTIPLE_1  5 // for openpartyscreen
#define BS_FAINTED_LINK_MULTIPLE_2  6 // for openpartyscreen
#define BS_BATTLER_0                7
#define BS_ATTACKER_SIDE            8 // for Cmd_jumpifability
#define BS_TARGET_SIDE              9 // for Cmd_jumpifability
#define BS_SCRIPTING                10
#define BS_PLAYER1                  11
#define BS_OPPONENT1                12
#define BS_PLAYER2                  13 // for Cmd_updatestatusicon
#define BS_OPPONENT2                14
#define BS_ABILITY_BATTLER          15

// Cmd_accuracycheck
#define NO_ACC_CALC_CHECK_LOCK_ON 0xFFFF
#define ACC_CURR_MOVE 0

// compare operands
#define CMP_EQUAL               0
#define CMP_NOT_EQUAL           1
#define CMP_GREATER_THAN        2
#define CMP_LESS_THAN           3
#define CMP_COMMON_BITS         4
#define CMP_NO_COMMON_BITS      5

// Cmd_various
#define VARIOUS_CANCEL_MULTI_TURN_MOVES             0
#define VARIOUS_SET_MAGIC_COAT_TARGET               1
#define VARIOUS_IS_RUNNING_IMPOSSIBLE               2
#define VARIOUS_GET_MOVE_TARGET                     3
#define VARIOUS_GET_BATTLER_FAINTED                 4
#define VARIOUS_RESET_INTIMIDATE_TRACE_BITS         5
#define VARIOUS_UPDATE_CHOICE_MOVE_ON_LVL_UP        6
#define VARIOUS_RESET_PLAYER_FAINTED                7
#define VARIOUS_PALACE_FLAVOR_TEXT                  8
#define VARIOUS_ARENA_JUDGMENT_WINDOW               9
#define VARIOUS_ARENA_OPPONENT_MON_LOST             10
#define VARIOUS_ARENA_PLAYER_MON_LOST               11
#define VARIOUS_ARENA_BOTH_MONS_LOST                12
#define VARIOUS_EMIT_YESNOBOX                       13
#define VARIOUS_DRAW_ARENA_REF_TEXT_BOX             14
#define VARIOUS_ERASE_ARENA_REF_TEXT_BOX            15
#define VARIOUS_ARENA_JUDGMENT_STRING               16
#define VARIOUS_ARENA_WAIT_STRING                   17
#define VARIOUS_WAIT_CRY                            18
#define VARIOUS_RETURN_OPPONENT_MON1                19
#define VARIOUS_RETURN_OPPONENT_MON2                20
#define VARIOUS_VOLUME_DOWN                         21
#define VARIOUS_VOLUME_UP                           22
#define VARIOUS_SET_ALREADY_STATUS_MOVE_ATTEMPT     23
#define VARIOUS_PALACE_TRY_ESCAPE_STATUS            24
#define VARIOUS_SET_TELEPORT_OUTCOME                25
#define VARIOUS_PLAY_TRAINER_DEFEATED_MUSIC         26
#define VARIOUS_STAT_TEXT_BUFFER                    27
#define VARIOUS_SWITCHIN_ABILITIES                  28
#define VARIOUS_SAVE_TARGET                         29
#define VARIOUS_RESTORE_TARGET                      30
#define VARIOUS_INSTANT_HP_DROP                     31
#define VARIOUS_CLEAR_STATUS                        32
#define VARIOUS_RESTORE_PP                          33
#define VARIOUS_TRY_ACTIVATE_MOXIE                  34
#define VARIOUS_TRY_ACTIVATE_FELL_STINGER           35
#define VARIOUS_PLAY_MOVE_ANIMATION                 36
#define VARIOUS_SET_LUCKY_CHANT                     37
#define VARIOUS_SUCKER_PUNCH_CHECK                  38
#define VARIOUS_SET_SIMPLE_BEAM                     39
#define VARIOUS_TRY_ENTRAINMENT                     40
#define VARIOUS_SET_LAST_USED_ABILITY               41
#define VARIOUS_TRY_HEAL_PULSE                      42
#define VARIOUS_TRY_QUASH                           43
#define VARIOUS_INVERT_STAT_STAGES                  44
#define VARIOUS_SET_TERRAIN                         45
#define VARIOUS_TRY_ME_FIRST                        46
#define VARIOUS_JUMP_IF_BATTLE_END                  47
#define VARIOUS_TRY_ELECTRIFY                       48
#define VARIOUS_TRY_REFLECT_TYPE                    49
#define VARIOUS_TRY_SOAK                            50
#define VARIOUS_HANDLE_MEGA_EVO                     51
#define VARIOUS_TRY_LAST_RESORT                     52
#define VARIOUS_ARGUMENT_STATUS_EFFECT              53
#define VARIOUS_TRY_HIT_SWITCH_TARGET               54
#define VARIOUS_TRY_AUTOTOMIZE                      55
#define VARIOUS_TRY_COPYCAT                         56
#define VARIOUS_ABILITY_POPUP                       57
#define VARIOUS_DEFOG                               58
#define VARIOUS_JUMP_IF_TARGET_ALLY                 59
#define VARIOUS_TRY_SYNCHRONOISE                    60
#define VARIOUS_PSYCHO_SHIFT                        61
#define VARIOUS_CURE_STATUS                         62
#define VARIOUS_POWER_TRICK                         63
#define VARIOUS_AFTER_YOU                           64
#define VARIOUS_BESTOW                              65
#define VARIOUS_ARGUMENT_TO_MOVE_EFFECT             66
#define VARIOUS_JUMP_IF_NOT_GROUNDED                67
#define VARIOUS_HANDLE_TRAINER_SLIDE_MSG            68
#define VARIOUS_TRY_TRAINER_SLIDE_MSG_FIRST_OFF     69
#define VARIOUS_TRY_TRAINER_SLIDE_MSG_LAST_ON       70
#define VARIOUS_SET_AURORA_VEIL                     71
#define VARIOUS_TRY_THIRD_TYPE                      72
#define VARIOUS_ACUPRESSURE                         73
#define VARIOUS_SET_POWDER                          74
#define VARIOUS_SPECTRAL_THIEF                      75
#define VARIOUS_GRAVITY_ON_AIRBORNE_MONS            76
#define VARIOUS_CHECK_IF_GRASSY_TERRAIN_HEALS       77
#define VARIOUS_JUMP_IF_ROAR_FAILS                  78
#define VARIOUS_TRY_INSTRUCT                        79
#define VARIOUS_JUMP_IF_NOT_BERRY                   80
#define VARIOUS_TRACE_ABILITY                       81
#define VARIOUS_UPDATE_NICK                         82
#define VARIOUS_TRY_ILLUSION_OFF                    83
#define VARIOUS_SET_SPRITEIGNORE0HP                 84
#define VARIOUS_HANDLE_FORM_CHANGE                  85
#define VARIOUS_GET_STAT_VALUE                      86
#define VARIOUS_JUMP_IF_FULL_HP                     87
#define VARIOUS_LOSE_TYPE                           88
#define VARIOUS_TRY_ACTIVATE_SOULHEART              89
#define VARIOUS_TRY_ACTIVATE_RECEIVER               90
#define VARIOUS_TRY_ACTIVATE_BEAST_BOOST            91
#define VARIOUS_TRY_FRISK                           92
#define VARIOUS_JUMP_IF_SHIELDS_DOWN_PROTECTED      93
#define VARIOUS_TRY_FAIRY_LOCK                      94
#define VARIOUS_JUMP_IF_NO_ALLY                     95
#define VARIOUS_POISON_TYPE_IMMUNITY                96
#define VARIOUS_JUMP_IF_NO_HOLD_EFFECT              97
#define VARIOUS_INFATUATE_WITH_BATTLER              98
#define VARIOUS_SET_LAST_USED_ITEM                  99
#define VARIOUS_PARALYZE_TYPE_IMMUNITY              100
#define VARIOUS_JUMP_IF_ABSENT                      101
#define VARIOUS_DESTROY_ABILITY_POPUP               102
#define VARIOUS_TOTEM_BOOST                         103
#define VARIOUS_TRY_ACTIVATE_GRIM_NEIGH             104
#define VARIOUS_MOVEEND_ITEM_EFFECTS                105
#define VARIOUS_TERRAIN_SEED                        106
#define VARIOUS_MAKE_INVISIBLE                      107
#define VARIOUS_ROOM_SERVICE                        108
#define VARIOUS_JUMP_IF_TERRAIN_AFFECTED            109
#define VARIOUS_EERIE_SPELL_PP_REDUCE               110
#define VARIOUS_JUMP_IF_TEAM_HEALTHY                111
#define VARIOUS_TRY_HEAL_QUARTER_HP                 112
#define VARIOUS_REMOVE_TERRAIN                      113
#define VARIOUS_JUMP_IF_PRANKSTER_BLOCKED           114
#define VARIOUS_TRY_TO_CLEAR_PRIMAL_WEATHER         115
#define VARIOUS_GET_ROTOTILLER_TARGETS              116
#define VARIOUS_JUMP_IF_NOT_ROTOTILLER_AFFECTED     117
#define VARIOUS_TRY_ACTIVATE_BATTLE_BOND            118
#define VARIOUS_CONSUME_BERRY                       119
#define VARIOUS_JUMP_IF_CANT_REVERT_TO_PRIMAL       120
#define VARIOUS_HANDLE_PRIMAL_REVERSION             121
#define VARIOUS_APPLY_PLASMA_FISTS                  122
#define VARIOUS_JUMP_IF_SPECIES                     123
#define VARIOUS_UPDATE_ABILITY_POPUP                124
#define VARIOUS_JUMP_IF_WEATHER_AFFECTED            125
#define VARIOUS_JUMP_IF_LEAF_GUARD_PROTECTED        126
#define VARIOUS_SET_ATTACKER_STICKY_WEB_USER        127
#define VARIOUS_TRY_TO_APPLY_MIMICRY                128
#define VARIOUS_PHOTON_GEYSER_CHECK                 129
#define VARIOUS_SHELL_SIDE_ARM_CHECK                130
#define VARIOUS_TRY_NO_RETREAT                      131
#define VARIOUS_TRY_TAR_SHOT                        132
#define VARIOUS_CAN_TAR_SHOT_WORK                   133
#define VARIOUS_CHECK_POLTERGEIST                   134
#define VARIOUS_SET_OCTOLOCK                        135
#define VARIOUS_CUT_1_3_HP_RAISE_STATS              136
#define VARIOUS_TRY_END_NEUTRALIZING_GAS            137
#define VARIOUS_JUMP_IF_UNDER_200                   138
#define VARIOUS_SET_SKY_DROP                        139
#define VARIOUS_CLEAR_SKY_DROP                      140
#define VARIOUS_SKY_DROP_YAWN                       141
#define VARIOUS_JUMP_IF_CANT_FLING                  142
#define VARIOUS_JUMP_IF_HOLD_EFFECT                 143
#define VARIOUS_CURE_CERTAIN_STATUSES               144
#define VARIOUS_TRY_RESET_NEGATIVE_STAT_STAGES      145
#define VARIOUS_JUMP_IF_LAST_USED_ITEM_BERRY        146
#define VARIOUS_JUMP_IF_LAST_USED_ITEM_HOLD_EFFECT  147
#define VARIOUS_SAVE_BATTLER_ITEM                   148
#define VARIOUS_RESTORE_BATTLER_ITEM                149
#define VARIOUS_BATTLER_ITEM_TO_LAST_USED_ITEM      150
#define VARIOUS_SET_BEAK_BLAST                      151
#define VARIOUS_SWAP_SIDE_STATUSES                  152
#define VARIOUS_SET_Z_EFFECT                        153
<<<<<<< HEAD
#define VARIOUS_CAN_TELEPORT                        154
#define VARIOUS_GET_BATTLER_SIDE                    155
=======
#define VARIOUS_TRY_SYMBIOSIS                       154
>>>>>>> 38df216e

// Cmd_manipulatedamage
#define DMG_CHANGE_SIGN            0
#define DMG_RECOIL_FROM_MISS       1
#define DMG_DOUBLED                2
#define DMG_1_8_TARGET_HP          3
#define DMG_FULL_ATTACKER_HP       4
#define DMG_CURR_ATTACKER_HP       5
#define DMG_BIG_ROOT               6
#define DMG_1_2_ATTACKER_HP        7
#define DMG_RECOIL_FROM_IMMUNE     8 // Used to calculate recoil for the Gen 4 version of Jump Kick

// Cmd_jumpifcantswitch
#define SWITCH_IGNORE_ESCAPE_PREVENTION   (1 << 7)

// Cmd_statbuffchange
#define STAT_CHANGE_ALLOW_PTR               (1 << 0)   // If set, allow use of jumpptr. Set in every use of statbuffchange
#define STAT_CHANGE_NOT_PROTECT_AFFECTED    (1 << 5)
#define STAT_CHANGE_UPDATE_MOVE_EFFECT      (1 << 6)

// stat change flags for Cmd_playstatchangeanimation
#define STAT_CHANGE_NEGATIVE             (1 << 0)
#define STAT_CHANGE_BY_TWO               (1 << 1)
#define STAT_CHANGE_MULTIPLE_STATS       (1 << 2)
#define STAT_CHANGE_CANT_PREVENT         (1 << 3)

// stat flags for Cmd_playstatchangeanimation
#define BIT_HP                      (1 << 0)
#define BIT_ATK                     (1 << 1)
#define BIT_DEF                     (1 << 2)
#define BIT_SPEED                   (1 << 3)
#define BIT_SPATK                   (1 << 4)
#define BIT_SPDEF                   (1 << 5)
#define BIT_ACC                     (1 << 6)
#define BIT_EVASION                 (1 << 7)

#define PARTY_SCREEN_OPTIONAL (1 << 7) // Flag for first argument to openpartyscreen

// cases for Cmd_moveend
#define MOVEEND_PROTECT_LIKE_EFFECT               0
#define MOVEEND_RAGE                              1
#define MOVEEND_DEFROST                           2
#define MOVEEND_SYNCHRONIZE_TARGET                3
#define MOVEEND_ABILITIES                         4
#define MOVEEND_ABILITIES_ATTACKER                5
#define MOVEEND_STATUS_IMMUNITY_ABILITIES         6
#define MOVEEND_SYNCHRONIZE_ATTACKER              7
#define MOVEEND_CHOICE_MOVE                       8
#define MOVEEND_CHANGED_ITEMS                     9
#define MOVEEND_ATTACKER_INVISIBLE                10
#define MOVEEND_ATTACKER_VISIBLE                  11
#define MOVEEND_TARGET_VISIBLE                    12
#define MOVEEND_ITEM_EFFECTS_TARGET               13
#define MOVEEND_MOVE_EFFECTS2                     14
#define MOVEEND_ITEM_EFFECTS_ALL                  15
#define MOVEEND_KINGSROCK                         16    // These item effects will occur each strike of a multi-hit move
#define MOVEEND_SUBSTITUTE                        17
#define MOVEEND_SKY_DROP_CONFUSE                  18
#define MOVEEND_UPDATE_LAST_MOVES                 19
#define MOVEEND_MIRROR_MOVE                       20
#define MOVEEND_NEXT_TARGET                       21    // Everything up until here is handled for each strike of a multi-hit move
#define MOVEEND_MAGICIAN                          22    // Occurs after final multi-hit strike, and after other items/abilities would activate
#define MOVEEND_EJECT_BUTTON                      23
#define MOVEEND_RED_CARD                          24
#define MOVEEND_EJECT_PACK                        25
#define MOVEEND_LIFEORB_SHELLBELL                 26    // Includes shell bell, throat spray, etc
#define MOVEEND_PICKPOCKET                        27
#define MOVEEND_DANCER                            28
#define MOVEEND_EMERGENCY_EXIT                    29
#define MOVEEND_WEATHER_FORM                      30
#define MOVEEND_SYMBIOSIS                         31
#define MOVEEND_CLEAR_BITS                        32
#define MOVEEND_COUNT                             33

// switch cases
#define B_SWITCH_NORMAL     0
#define B_SWITCH_HIT        1   // dragon tail, circle throw
#define B_SWITCH_RED_CARD   2

#endif // GUARD_CONSTANTS_BATTLE_SCRIPT_COMMANDS_H<|MERGE_RESOLUTION|>--- conflicted
+++ resolved
@@ -242,12 +242,9 @@
 #define VARIOUS_SET_BEAK_BLAST                      151
 #define VARIOUS_SWAP_SIDE_STATUSES                  152
 #define VARIOUS_SET_Z_EFFECT                        153
-<<<<<<< HEAD
-#define VARIOUS_CAN_TELEPORT                        154
-#define VARIOUS_GET_BATTLER_SIDE                    155
-=======
 #define VARIOUS_TRY_SYMBIOSIS                       154
->>>>>>> 38df216e
+#define VARIOUS_CAN_TELEPORT                        155
+#define VARIOUS_GET_BATTLER_SIDE                    156
 
 // Cmd_manipulatedamage
 #define DMG_CHANGE_SIGN            0
