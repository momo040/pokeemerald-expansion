#ifndef GUARD_CONSTANTS_BATTLE_SCRIPT_COMMANDS_H
#define GUARD_CONSTANTS_BATTLE_SCRIPT_COMMANDS_H

// The following correspond to the struct members of BattleScripting by adding their offset
#define sUNUSED_0x00                 (gBattleScripting + 0x00) // unused_0x00
#define sUNUSED_0x04                 (gBattleScripting + 0x04) // unused_0x04
#define sMULTIHIT_STRING             (gBattleScripting + 0x08) // multihitString
#define sEXP_CATCH                   (gBattleScripting + 0x0E) // expOnCatch
#define sUNUSED                      (gBattleScripting + 0x0F) // unused
#define sB_ANIM_ARG1                 (gBattleScripting + 0x10) // animArg1
#define sB_ANIM_ARG2                 (gBattleScripting + 0x11) // animArg2
#define sSAVED_STRINID               (gBattleScripting + 0x12) // savedStringId
#define sMOVEEND_STATE               (gBattleScripting + 0x14) // moveendState
#define sSAVED_STAT_CHANGER          (gBattleScripting + 0x15) // savedStatChanger
#define sSHIFT_SWITCHED              (gBattleScripting + 0x16) // shiftSwitched
#define sBATTLER                     (gBattleScripting + 0x17) // battler
#define sB_ANIM_TURN                 (gBattleScripting + 0x18) // animTurn
#define sB_ANIM_TARGETS_HIT          (gBattleScripting + 0x19) // animTargetsHit
#define sSTATCHANGER                 (gBattleScripting + 0x1A) // statChanger
#define sSTAT_ANIM_PLAYED            (gBattleScripting + 0x1B) // statAnimPlayed
#define sGIVEEXP_STATE               (gBattleScripting + 0x1C) // getexpState
#define sBATTLE_STYLE                (gBattleScripting + 0x1D) // battleStyle
#define sLVLBOX_STATE                (gBattleScripting + 0x1E) // drawlvlupboxState
#define sLEARNMOVE_STATE             (gBattleScripting + 0x1F) // learnMoveState
#define sSAVED_BATTLER               (gBattleScripting + 0x20) // savedBattler
#define sRESHOW_MAIN_STATE           (gBattleScripting + 0x21) // reshowMainState
#define sRESHOW_HELPER_STATE         (gBattleScripting + 0x22) // reshowHelperState
#define sLVLUP_HP                    (gBattleScripting + 0x23) // levelUpHP
#define sWINDOWS_TYPE                (gBattleScripting + 0x24) // windowsType
#define sMULTIPLAYER_ID              (gBattleScripting + 0x25) // multiplayerId
#define sSPECIAL_TRAINER_BATTLE_TYPE (gBattleScripting + 0x26) // specialTrainerBattleType
#define sMON_CAUGHT                  (gBattleScripting + 0x27) // monCaught
#define sSAVED_DMG                   (gBattleScripting + 0x28) // savedDmg
#define sSAVED_MOVE_EFFECT           (gBattleScripting + 0x2C) // savedMoveEffect
#define sMOVE_EFFECT                 (gBattleScripting + 0x2E) // moveEffect
#define sMULTIHIT_EFFECT             (gBattleScripting + 0x30) // multihitMoveEffect
#define sILLUSION_NICK_HACK          (gBattleScripting + 0x32) // illusionNickHack
#define sFIXED_ABILITY_POPUP         (gBattleScripting + 0x33) // fixedPopup
#define sABILITY_OVERWRITE           (gBattleScripting + 0x34) // abilityPopupOverwrite
#define sSWITCH_CASE                 (gBattleScripting + 0x36) // switchCase
#define sBERRY_OVERRIDE              (gBattleScripting + 0x37) // overrideBerryRequirements
#define sSTICKY_WEB_STAT_DROP        (gBattleScripting + 0x38) // stickyWebStatDrop

// Array entries for battle communication
#define MULTIUSE_STATE          0
#define CURSOR_POSITION         1
#define TASK_ID                 1 // task Id and cursor position share the same field
#define SPRITES_INIT_STATE1     1 // shares the Id as well
#define SPRITES_INIT_STATE2     2
#define MOVE_EFFECT_BYTE        3
#define ACTIONS_CONFIRMED_COUNT 4
#define MULTISTRING_CHOOSER     5
#define MISS_TYPE               6
#define MSG_DISPLAY             7
#define BATTLE_COMMUNICATION_ENTRIES_COUNT  8

#define cMULTISTRING_CHOOSER (gBattleCommunication + MULTISTRING_CHOOSER)
#define cMISS_TYPE           (gBattleCommunication + MISS_TYPE)

// Battle Script defines for getting the wanted battler
#define BS_TARGET                   0
#define BS_ATTACKER                 1
#define BS_EFFECT_BATTLER           2
#define BS_FAINTED                  3
#define BS_ATTACKER_WITH_PARTNER    4 // for Cmd_updatestatusicon
#define BS_FAINTED_MULTIPLE_1       5 // for openpartyscreen
#define BS_FAINTED_MULTIPLE_2       6 // for openpartyscreen
#define BS_BATTLER_0                7
#define BS_ATTACKER_SIDE            8 // for Cmd_jumpifability
#define BS_TARGET_SIDE              9 // for Cmd_jumpifability
#define BS_SCRIPTING                10
#define BS_PLAYER1                  11
#define BS_OPPONENT1                12
#define BS_PLAYER2                  13 // for Cmd_updatestatusicon
#define BS_OPPONENT2                14
#define BS_ABILITY_BATTLER          15
#define BS_ATTACKER_PARTNER         16

// Cmd_accuracycheck
#define NO_ACC_CALC_CHECK_LOCK_ON 0xFFFF
#define ACC_CURR_MOVE 0

// compare operands
#define CMP_EQUAL               0
#define CMP_NOT_EQUAL           1
#define CMP_GREATER_THAN        2
#define CMP_LESS_THAN           3
#define CMP_COMMON_BITS         4
#define CMP_NO_COMMON_BITS      5

enum CmdVarious
{
    VARIOUS_CANCEL_MULTI_TURN_MOVES,
    VARIOUS_IS_RUNNING_IMPOSSIBLE,
    VARIOUS_GET_MOVE_TARGET,
    VARIOUS_GET_BATTLER_FAINTED,
    VARIOUS_RESET_SWITCH_IN_ABILITY_BITS,
    VARIOUS_UPDATE_CHOICE_MOVE_ON_LVL_UP,
    VARIOUS_RESET_PLAYER_FAINTED,
    VARIOUS_PALACE_FLAVOR_TEXT,
    VARIOUS_ARENA_JUDGMENT_WINDOW,
    VARIOUS_ARENA_OPPONENT_MON_LOST,
    VARIOUS_ARENA_PLAYER_MON_LOST,
    VARIOUS_ARENA_BOTH_MONS_LOST,
    VARIOUS_EMIT_YESNOBOX,
    VARIOUS_DRAW_ARENA_REF_TEXT_BOX,
    VARIOUS_ERASE_ARENA_REF_TEXT_BOX,
    VARIOUS_ARENA_JUDGMENT_STRING,
    VARIOUS_ARENA_WAIT_STRING,
    VARIOUS_WAIT_CRY,
    VARIOUS_RETURN_OPPONENT_MON1,
    VARIOUS_RETURN_OPPONENT_MON2,
    VARIOUS_VOLUME_DOWN,
    VARIOUS_VOLUME_UP,
    VARIOUS_SET_ALREADY_STATUS_MOVE_ATTEMPT,
    VARIOUS_PALACE_TRY_ESCAPE_STATUS,
    VARIOUS_SET_TELEPORT_OUTCOME,
    VARIOUS_PLAY_TRAINER_DEFEATED_MUSIC,
    VARIOUS_STAT_TEXT_BUFFER,
    VARIOUS_SWITCHIN_ABILITIES,
    VARIOUS_INSTANT_HP_DROP,
    VARIOUS_CLEAR_STATUS,
    VARIOUS_RESTORE_PP,
    VARIOUS_PLAY_MOVE_ANIMATION,
    VARIOUS_SET_LUCKY_CHANT,
    VARIOUS_SUCKER_PUNCH_CHECK,
    VARIOUS_SET_SIMPLE_BEAM,
    VARIOUS_TRY_ENTRAINMENT,
    VARIOUS_SET_LAST_USED_ABILITY,
    VARIOUS_INVERT_STAT_STAGES,
    VARIOUS_TRY_ME_FIRST,
    VARIOUS_JUMP_IF_BATTLE_END,
    VARIOUS_TRY_ELECTRIFY,
    VARIOUS_TRY_SOAK,
    VARIOUS_TRY_LAST_RESORT,
    VARIOUS_TRY_AUTOTOMIZE,
    VARIOUS_ABILITY_POPUP,
    VARIOUS_JUMP_IF_TARGET_ALLY,
    VARIOUS_TRY_SYNCHRONOISE,
    VARIOUS_PSYCHO_SHIFT,
    VARIOUS_CURE_STATUS,
    VARIOUS_POWER_TRICK,
    VARIOUS_AFTER_YOU,
    VARIOUS_BESTOW,
    VARIOUS_JUMP_IF_NOT_GROUNDED,
    VARIOUS_HANDLE_TRAINER_SLIDE_MSG,
    VARIOUS_TRY_TRAINER_SLIDE_MSG_FIRST_OFF,
    VARIOUS_TRY_TRAINER_SLIDE_MSG_LAST_ON,
    VARIOUS_SET_AURORA_VEIL,
    VARIOUS_TRY_THIRD_TYPE,
    VARIOUS_ACUPRESSURE,
    VARIOUS_SET_POWDER,
    VARIOUS_GRAVITY_ON_AIRBORNE_MONS,
    VARIOUS_CHECK_IF_GRASSY_TERRAIN_HEALS,
    VARIOUS_JUMP_IF_ROAR_FAILS,
    VARIOUS_TRY_INSTRUCT,
    VARIOUS_JUMP_IF_NOT_BERRY,
    VARIOUS_TRACE_ABILITY,
    VARIOUS_UPDATE_NICK,
    VARIOUS_TRY_ILLUSION_OFF,
    VARIOUS_SET_SPRITEIGNORE0HP,
    VARIOUS_HANDLE_FORM_CHANGE,
    VARIOUS_GET_STAT_VALUE,
    VARIOUS_JUMP_IF_FULL_HP,
    VARIOUS_LOSE_TYPE,
    VARIOUS_TRY_ACTIVATE_SOULHEART,
    VARIOUS_TRY_ACTIVATE_RECEIVER,
    VARIOUS_TRY_FRISK,
    VARIOUS_JUMP_IF_SHIELDS_DOWN_PROTECTED,
    VARIOUS_TRY_FAIRY_LOCK,
    VARIOUS_JUMP_IF_NO_ALLY,
    VARIOUS_JUMP_IF_HOLD_EFFECT,
    VARIOUS_INFATUATE_WITH_BATTLER,
    VARIOUS_SET_LAST_USED_ITEM,
    VARIOUS_JUMP_IF_ABSENT,
    VARIOUS_DESTROY_ABILITY_POPUP,
    VARIOUS_TOTEM_BOOST,
    VARIOUS_MOVEEND_ITEM_EFFECTS,
    VARIOUS_TERRAIN_SEED,
    VARIOUS_MAKE_INVISIBLE,
    VARIOUS_ROOM_SERVICE,
    VARIOUS_JUMP_IF_TEAM_HEALTHY,
    VARIOUS_TRY_HEAL_QUARTER_HP,
    VARIOUS_JUMP_IF_PRANKSTER_BLOCKED,
    VARIOUS_TRY_TO_CLEAR_PRIMAL_WEATHER,
    VARIOUS_GET_ROTOTILLER_TARGETS,
    VARIOUS_JUMP_IF_NOT_ROTOTILLER_AFFECTED,
    VARIOUS_CONSUME_BERRY,
    VARIOUS_JUMP_IF_CANT_REVERT_TO_PRIMAL,
    VARIOUS_JUMP_IF_SPECIES,
    VARIOUS_UPDATE_ABILITY_POPUP,
    VARIOUS_JUMP_IF_WEATHER_AFFECTED,
    VARIOUS_JUMP_IF_LEAF_GUARD_PROTECTED,
    VARIOUS_SET_ATTACKER_STICKY_WEB_USER,
    VARIOUS_TRY_NO_RETREAT,
    VARIOUS_CHECK_POLTERGEIST,
    VARIOUS_CUT_1_3_HP_RAISE_STATS,
    VARIOUS_TRY_END_NEUTRALIZING_GAS,
    VARIOUS_JUMP_IF_UNDER_200,
    VARIOUS_SET_SKY_DROP,
    VARIOUS_CLEAR_SKY_DROP,
    VARIOUS_SKY_DROP_YAWN,
    VARIOUS_CURE_CERTAIN_STATUSES,
    VARIOUS_TRY_RESET_NEGATIVE_STAT_STAGES,
    VARIOUS_JUMP_IF_LAST_USED_ITEM_BERRY,
    VARIOUS_SAVE_BATTLER_ITEM,
    VARIOUS_RESTORE_BATTLER_ITEM,
    VARIOUS_BATTLER_ITEM_TO_LAST_USED_ITEM,
};

// Cmd_manipulatedamage
#define DMG_CHANGE_SIGN         1
#define DMG_DOUBLED             2
#define DMG_1_8_TARGET_HP       3
#define DMG_FULL_ATTACKER_HP    4
#define DMG_CURR_ATTACKER_HP    5
#define DMG_BIG_ROOT            6

// Cmd_jumpifcantswitch
#define SWITCH_IGNORE_ESCAPE_PREVENTION   (1 << 7)

// Cmd_statbuffchange
#define STAT_CHANGE_ALLOW_PTR               (1 << 0)   // If set, allow use of jumpptr. Set in every use of statbuffchange
#define STAT_CHANGE_MIRROR_ARMOR            (1 << 1)   // Stat change redirection caused by Mirror Armor ability.
#define STAT_CHANGE_NOT_PROTECT_AFFECTED    (1 << 5)
#define STAT_CHANGE_UPDATE_MOVE_EFFECT      (1 << 6)

// stat change flags for Cmd_playstatchangeanimation
#define STAT_CHANGE_NEGATIVE             (1 << 0)
#define STAT_CHANGE_BY_TWO               (1 << 1)
#define STAT_CHANGE_MULTIPLE_STATS       (1 << 2)
#define STAT_CHANGE_CANT_PREVENT         (1 << 3)

// stat flags for Cmd_playstatchangeanimation
#define BIT_HP                      (1 << 0)
#define BIT_ATK                     (1 << 1)
#define BIT_DEF                     (1 << 2)
#define BIT_SPEED                   (1 << 3)
#define BIT_SPATK                   (1 << 4)
#define BIT_SPDEF                   (1 << 5)
#define BIT_ACC                     (1 << 6)
#define BIT_EVASION                 (1 << 7)

#define PARTY_SCREEN_OPTIONAL (1 << 7) // Flag for first argument to openpartyscreen

// cases for Cmd_moveend
enum MoveEndEffects
{
    MOVEEND_SUM_DAMAGE,
    MOVEEND_PROTECT_LIKE_EFFECT,
    MOVEEND_ABSORB,
    MOVEEND_RAGE,
    MOVEEND_SYNCHRONIZE_TARGET,
    MOVEEND_ABILITIES,
    MOVEEND_ABILITIES_ATTACKER,
    MOVEEND_STATUS_IMMUNITY_ABILITIES,
    MOVEEND_SYNCHRONIZE_ATTACKER,
    MOVEEND_CHOICE_MOVE,
    MOVEEND_ATTACKER_INVISIBLE,
    MOVEEND_ATTACKER_VISIBLE,
    MOVEEND_TARGET_VISIBLE,
    MOVEEND_ITEM_EFFECTS_TARGET,
    MOVEEND_FIRST_MOVE_BLOCK,
    MOVEEND_ITEM_EFFECTS_ALL,
    MOVEEND_SYMBIOSIS,
    MOVEEND_KINGSROCK, // These item effects will occur each strike of a multi-hit move
    MOVEEND_SUBSTITUTE,
    MOVEEND_SKY_DROP_CONFUSE,
    MOVEEND_UPDATE_LAST_MOVES,
    MOVEEND_MIRROR_MOVE,
<<<<<<< HEAD
    MOVEEND_NEXT_TARGET, // Everything up until here is handled for each strike of a spread move
    MOVEEND_MULTIHIT_MOVE,
    MOVEEND_DEFROST,
    MOVEEND_SECOND_MOVE_BLOCK,
=======
    MOVEEND_DEFROST,
    MOVEEND_NEXT_TARGET, // Everything up until here is handled for each strike of a multi-hit move
    MOVEEND_MULTIHIT_MOVE,
    MOVEEND_RECOIL,
    MOVEEND_RAPID_SPIN,
>>>>>>> 1e32cf27
    MOVEEND_ITEM_EFFECTS_ATTACKER,
    MOVEEND_ABILITY_BLOCK,
    MOVEEND_SHEER_FORCE, // If move is Sheer Force affected, skip until Opportunist
    MOVEEND_RED_CARD, // Red Card triggers before Eject Pack
    MOVEEND_EJECT_BUTTON,
    MOVEEND_LIFEORB_SHELLBELL, // Includes shell bell, throat spray, etc
    MOVEEND_EMERGENCY_EXIT,
    MOVEEND_EJECT_PACK,
    MOVEEND_HIT_ESCAPE,
    MOVEEND_OPPORTUNIST, // Occurs after other stat change items/abilities to try and copy the boosts
    MOVEEND_PICKPOCKET,
    MOVEEND_WHITE_HERB,
    MOVEEND_CHANGED_ITEMS,
    MOVEEND_SAME_MOVE_TURNS,
    MOVEEND_CLEAR_BITS,
    MOVEEND_DANCER,
    MOVEEND_PURSUIT_NEXT_ACTION,
    MOVEEND_COUNT,
};

// switch cases
#define B_SWITCH_NORMAL     0
#define B_SWITCH_HIT        1   // dragon tail, circle throw
#define B_SWITCH_RED_CARD   2

// Argument labels for EFFECT_HIT_SET_REMOVE_TERRAIN
#define ARG_SET_PSYCHIC_TERRAIN        0
#define ARG_TRY_REMOVE_TERRAIN_HIT     1
#define ARG_TRY_REMOVE_TERRAIN_FAIL    2

#endif // GUARD_CONSTANTS_BATTLE_SCRIPT_COMMANDS_H<|MERGE_RESOLUTION|>--- conflicted
+++ resolved
@@ -268,18 +268,10 @@
     MOVEEND_SKY_DROP_CONFUSE,
     MOVEEND_UPDATE_LAST_MOVES,
     MOVEEND_MIRROR_MOVE,
-<<<<<<< HEAD
+    MOVEEND_DEFROST,
     MOVEEND_NEXT_TARGET, // Everything up until here is handled for each strike of a spread move
     MOVEEND_MULTIHIT_MOVE,
-    MOVEEND_DEFROST,
     MOVEEND_SECOND_MOVE_BLOCK,
-=======
-    MOVEEND_DEFROST,
-    MOVEEND_NEXT_TARGET, // Everything up until here is handled for each strike of a multi-hit move
-    MOVEEND_MULTIHIT_MOVE,
-    MOVEEND_RECOIL,
-    MOVEEND_RAPID_SPIN,
->>>>>>> 1e32cf27
     MOVEEND_ITEM_EFFECTS_ATTACKER,
     MOVEEND_ABILITY_BLOCK,
     MOVEEND_SHEER_FORCE, // If move is Sheer Force affected, skip until Opportunist
