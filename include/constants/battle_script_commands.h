#ifndef GUARD_CONSTANTS_BATTLE_SCRIPT_COMMANDS_H
#define GUARD_CONSTANTS_BATTLE_SCRIPT_COMMANDS_H

// Battle Scripting and BattleCommunication addresses
#define sPAINSPLIT_HP gBattleScripting
#define sBIDE_DMG gBattleScripting + 4
#define sMULTIHIT_STRING gBattleScripting + 8
#define sEXP_CATCH gBattleScripting + 0xE
#define sTWOTURN_STRINGID gBattleScripting + 0xF
#define sB_ANIM_ARG1 gBattleScripting + 0x10
#define sB_ANIM_ARG2 gBattleScripting + 0x11
#define sTRIPLE_KICK_POWER gBattleScripting + 0x12
#define sMOVEEND_STATE gBattleScripting + 0x14
#define sSAVED_STAT_CHANGER gBattleScripting + 0x15
#define sSHIFT_SWITCHED gBattleScripting + 0x16
#define sBATTLER gBattleScripting + 0x17
#define sB_ANIM_TURN gBattleScripting + 0x18
#define sB_ANIM_TARGETS_HIT gBattleScripting + 0x19
#define sSTATCHANGER gBattleScripting + 0x1A
#define sSTAT_ANIM_PLAYED gBattleScripting + 0x1B
#define sGIVEEXP_STATE gBattleScripting + 0x1C
#define sBATTLE_STYLE gBattleScripting + 0x1D
#define sLVLBOX_STATE gBattleScripting + 0x1E
#define sLEARNMOVE_STATE gBattleScripting + 0x1F
#define sSAVED_BATTLER gBattleScripting + 0x20
#define sRESHOW_MAIN_STATE gBattleScripting + 0x21
#define sRESHOW_HELPER_STATE gBattleScripting + 0x22
#define sFIELD_23 gBattleScripting + 0x23
#define sWINDOWS_TYPE gBattleScripting + 0x24
#define sMULTIPLAYER_ID gBattleScripting + 0x25
#define sSPECIAL_TRAINER_BATTLE_TYPE gBattleScripting + 0x26
#define sMON_CAUGHT gBattleScripting + 0x27
#define sSAVED_DMG gBattleScripting + 0x28
#define sSAVED_MOVE_EFFECT gBattleScripting + 0x2C
#define sMOVE_EFFECT gBattleScripting + 0x2E
#define sMULTIHIT_EFFECT gBattleScripting + 0x30
#define sILLUSION_NICK_HACK gBattleScripting + 0x32
#define sFIXED_ABILITY_POPUP gBattleScripting + 0x33
#define sABILITY_OVERWRITE gBattleScripting + 0x34
#define sSWITCH_CASE gBattleScripting + 0x36

#define cMULTISTRING_CHOOSER gBattleCommunication + 5
#define cMISS_TYPE gBattleCommunication + 6

// Battle Script defines for getting the wanted battler
#define BS_TARGET                   0
#define BS_ATTACKER                 1
#define BS_EFFECT_BATTLER           2
#define BS_FAINTED                  3
#define BS_ATTACKER_WITH_PARTNER    4 // for Cmd_updatestatusicon
#define BS_UNK_5                    5
#define BS_UNK_6                    6
#define BS_BATTLER_0                7
#define BS_ATTACKER_SIDE            8 // for Cmd_jumpifability
#define BS_TARGET_SIDE              9 // for Cmd_jumpifability
#define BS_SCRIPTING                10
#define BS_PLAYER1                  11
#define BS_OPPONENT1                12
#define BS_PLAYER2                  13
#define BS_OPPONENT2                14
#define BS_ABILITY_BATTLER          15

// Cmd_accuracycheck
#define NO_ACC_CALC_CHECK_LOCK_ON 0xFFFF
#define ACC_CURR_MOVE 0

// compare operands
#define CMP_EQUAL               0
#define CMP_NOT_EQUAL           1
#define CMP_GREATER_THAN        2
#define CMP_LESS_THAN           3
#define CMP_COMMON_BITS         4
#define CMP_NO_COMMON_BITS      5

// Cmd_various
#define VARIOUS_CANCEL_MULTI_TURN_MOVES         0
#define VARIOUS_SET_MAGIC_COAT_TARGET           1
#define VARIOUS_IS_RUNNING_IMPOSSIBLE           2
#define VARIOUS_GET_MOVE_TARGET                 3
#define VARIOUS_GET_BATTLER_FAINTED             4
#define VARIOUS_RESET_INTIMIDATE_TRACE_BITS     5
#define VARIOUS_UPDATE_CHOICE_MOVE_ON_LVL_UP    6
#define VARIOUS_PALACE_FLAVOR_TEXT              8
#define VARIOUS_ARENA_JUDGMENT_WINDOW           9
#define VARIOUS_ARENA_OPPONENT_MON_LOST         10
#define VARIOUS_ARENA_PLAYER_MON_LOST           11
#define VARIOUS_ARENA_BOTH_MONS_LOST            12
#define VARIOUS_EMIT_YESNOBOX                   13
#define VARIOUS_ARENA_JUDGMENT_STRING           16
#define VARIOUS_ARENA_WAIT_STRING               17
#define VARIOUS_WAIT_CRY                        18
#define VARIOUS_RETURN_OPPONENT_MON1            19
#define VARIOUS_RETURN_OPPONENT_MON2            20
#define VARIOUS_VOLUME_DOWN                     21
#define VARIOUS_VOLUME_UP                       22
#define VARIOUS_SET_ALREADY_STATUS_MOVE_ATTEMPT 23
#define VARIOUS_SET_TELEPORT_OUTCOME            25
#define VARIOUS_PLAY_TRAINER_DEFEATED_MUSIC     26
#define VARIOUS_STAT_TEXT_BUFFER                27
#define VARIOUS_SWITCHIN_ABILITIES              28
#define VARIOUS_SAVE_TARGET                     29
#define VARIOUS_RESTORE_TARGET                  30
#define VARIOUS_INSTANT_HP_DROP                 31
#define VARIOUS_CLEAR_STATUS                    32
#define VARIOUS_RESTORE_PP                      33
#define VARIOUS_TRY_ACTIVATE_MOXIE              34
#define VARIOUS_TRY_ACTIVATE_FELL_STINGER       35
#define VARIOUS_PLAY_MOVE_ANIMATION             36
#define VARIOUS_SET_LUCKY_CHANT                 37
#define VARIOUS_SUCKER_PUNCH_CHECK              38
#define VARIOUS_SET_SIMPLE_BEAM                 39
#define VARIOUS_TRY_ENTRAINMENT                 40
#define VARIOUS_SET_LAST_USED_ABILITY           41
#define VARIOUS_TRY_HEAL_PULSE                  42
#define VARIOUS_TRY_QUASH                       43
#define VARIOUS_INVERT_STAT_STAGES              44
#define VARIOUS_SET_TERRAIN                     45
#define VARIOUS_TRY_ME_FIRST                    46
#define VARIOUS_JUMP_IF_BATTLE_END              47
#define VARIOUS_TRY_ELECTRIFY                   48
#define VARIOUS_TRY_REFLECT_TYPE                49
#define VARIOUS_TRY_SOAK                        50
#define VARIOUS_HANDLE_MEGA_EVO                 51
#define VARIOUS_TRY_LAST_RESORT                 52
#define VARIOUS_ARGUMENT_STATUS_EFFECT          53
#define VARIOUS_TRY_HIT_SWITCH_TARGET           54
#define VARIOUS_TRY_AUTOTOMIZE                  55
#define VARIOUS_TRY_COPYCAT                     56
#define VARIOUS_ABILITY_POPUP                   57
#define VARIOUS_DEFOG                           58
#define VARIOUS_JUMP_IF_TARGET_ALLY             59
#define VARIOUS_TRY_SYNCHRONOISE                60
#define VARIOUS_PSYCHO_SHIFT                    61
#define VARIOUS_CURE_STATUS                     62
#define VARIOUS_POWER_TRICK                     63
#define VARIOUS_AFTER_YOU                       64
#define VARIOUS_BESTOW                          65
#define VARIOUS_ARGUMENT_TO_MOVE_EFFECT         66
#define VARIOUS_JUMP_IF_NOT_GROUNDED            67
#define VARIOUS_HANDLE_TRAINER_SLIDE_MSG        68
#define VARIOUS_TRY_TRAINER_SLIDE_MSG_FIRST_OFF 69
#define VARIOUS_TRY_TRAINER_SLIDE_MSG_LAST_ON   70
#define VARIOUS_SET_AURORA_VEIL                 71
#define VARIOUS_TRY_THIRD_TYPE                  72
#define VARIOUS_ACUPRESSURE                     73
#define VARIOUS_SET_POWDER                      74
#define VARIOUS_SPECTRAL_THIEF                  75
#define VARIOUS_GRAVITY_ON_AIRBORNE_MONS        76
#define VARIOUS_CHECK_IF_GRASSY_TERRAIN_HEALS   77
#define VARIOUS_JUMP_IF_ROAR_FAILS              78
#define VARIOUS_TRY_INSTRUCT                    79
#define VARIOUS_JUMP_IF_NOT_BERRY               80
#define VARIOUS_TRACE_ABILITY                   81
#define VARIOUS_UPDATE_NICK                     82
#define VARIOUS_TRY_ILLUSION_OFF                83
#define VARIOUS_SET_SPRITEIGNORE0HP             84
#define VARIOUS_HANDLE_FORM_CHANGE              85
#define VARIOUS_GET_STAT_VALUE                  86
#define VARIOUS_JUMP_IF_FULL_HP                 87
#define VARIOUS_LOSE_TYPE                       88
#define VARIOUS_TRY_ACTIVATE_SOULHEART          89
#define VARIOUS_TRY_ACTIVATE_RECEIVER           90
#define VARIOUS_TRY_ACTIVATE_BEAST_BOOST        91
#define VARIOUS_TRY_FRISK                       92
#define VARIOUS_JUMP_IF_SHIELDS_DOWN_PROTECTED  93
#define VARIOUS_TRY_FAIRY_LOCK                  94
#define VARIOUS_JUMP_IF_NO_ALLY                 95
#define VARIOUS_POISON_TYPE_IMMUNITY            96
#define VARIOUS_JUMP_IF_NO_HOLD_EFFECT          97
#define VARIOUS_INFATUATE_WITH_BATTLER          98
#define VARIOUS_SET_LAST_USED_ITEM              99
#define VARIOUS_PARALYZE_TYPE_IMMUNITY          100
#define VARIOUS_JUMP_IF_ABSENT                  101
#define VARIOUS_DESTROY_ABILITY_POPUP           102
#define VARIOUS_TOTEM_BOOST                     103
#define VARIOUS_TRY_ACTIVATE_GRIM_NEIGH         104
#define VARIOUS_MOVEEND_ITEM_EFFECTS            105
<<<<<<< HEAD
#define VARIOUS_EERIE_SPELL_PP_REDUCE           106
#define VARIOUS_JUMP_IF_TEAM_HEALTHY            107
#define VARIOUS_TRY_HEAL_QUARTER_HP             108
#define VARIOUS_REMOVE_TERRAIN                  109
#define VARIOUS_JUMP_IF_OBSTRUCT                110
=======
#define VARIOUS_TERRAIN_SEED                    106
#define VARIOUS_MAKE_INVISIBLE                  107
#define VARIOUS_ROOM_SERVICE                    108
#define VARIOUS_JUMP_IF_TERRAIN_AFFECTED        109
>>>>>>> 58356fdc

// Cmd_manipulatedamage
#define DMG_CHANGE_SIGN            0
#define DMG_RECOIL_FROM_MISS       1
#define DMG_DOUBLED                2
#define DMG_1_8_TARGET_HP          3
#define DMG_FULL_ATTACKER_HP       4
#define DMG_CURR_ATTACKER_HP       5
#define DMG_BIG_ROOT               6
#define DMG_1_2_ATTACKER_HP        7
#define DMG_RECOIL_FROM_IMMUNE     8 // Used to calculate recoil for the Gen 4 version of Jump Kick

// Cmd_jumpifcantswitch
#define SWITCH_IGNORE_ESCAPE_PREVENTION   (1 << 7)

// Cmd_statbuffchange
#define STAT_BUFF_ALLOW_PTR                 (1 << 0)   // If set, allow use of jumpptr. Set in every use of statbuffchange
#define STAT_BUFF_NOT_PROTECT_AFFECTED      (1 << 5)

// stat change flags for Cmd_playstatchangeanimation
#define STAT_CHANGE_NEGATIVE             (1 << 0)
#define STAT_CHANGE_BY_TWO               (1 << 1)
#define STAT_CHANGE_MULTIPLE_STATS       (1 << 2)
#define STAT_CHANGE_CANT_PREVENT         (1 << 3)

// stat flags for Cmd_playstatchangeanimation
#define BIT_HP                      (1 << 0)
#define BIT_ATK                     (1 << 1)
#define BIT_DEF                     (1 << 2)
#define BIT_SPEED                   (1 << 3)
#define BIT_SPATK                   (1 << 4)
#define BIT_SPDEF                   (1 << 5)
#define BIT_ACC                     (1 << 6)
#define BIT_EVASION                 (1 << 7)

#define PARTY_SCREEN_OPTIONAL (1 << 7) // Flag for first argument to openpartyscreen

// cases for Cmd_moveend
#define MOVEEND_PROTECT_LIKE_EFFECT               0
#define MOVEEND_RAGE                              1
#define MOVEEND_DEFROST                           2
#define MOVEEND_SYNCHRONIZE_TARGET                3
#define MOVEEND_ABILITIES                         4
#define MOVEEND_ABILITIES_ATTACKER                5
#define MOVEEND_STATUS_IMMUNITY_ABILITIES         6
#define MOVEEND_SYNCHRONIZE_ATTACKER              7
#define MOVEEND_CHOICE_MOVE                       8
#define MOVEEND_CHANGED_ITEMS                     9
#define MOVEEND_ATTACKER_INVISIBLE                10
#define MOVEEND_ATTACKER_VISIBLE                  11
#define MOVEEND_TARGET_VISIBLE                    12
#define MOVEEND_ITEM_EFFECTS_TARGET               13
#define MOVEEND_MOVE_EFFECTS2                     14
#define MOVEEND_ITEM_EFFECTS_ALL                  15
#define MOVEEND_KINGSROCK                         16    // These item effects will occur each strike of a multi-hit move
#define MOVEEND_SUBSTITUTE                        17
#define MOVEEND_UPDATE_LAST_MOVES                 18
#define MOVEEND_MIRROR_MOVE                       19
#define MOVEEND_NEXT_TARGET                       20    // Everything up until here is handled for each strike of a multi-hit move
#define MOVEEND_EJECT_BUTTON                      21
#define MOVEEND_RED_CARD                          22
#define MOVEEND_EJECT_PACK                        23
#define MOVEEND_LIFEORB_SHELLBELL                 24    // Includes shell bell, throat spray, etc
#define MOVEEND_PICKPOCKET                        25
#define MOVEEND_DANCER                            26
#define MOVEEND_EMERGENCY_EXIT                    27
#define MOVEEND_CLEAR_BITS                        28
#define MOVEEND_COUNT                             29

// switch cases
#define B_SWITCH_NORMAL     0
#define B_SWITCH_HIT        1   // dragon tail, circle throw
#define B_SWITCH_RED_CARD   2

#endif // GUARD_CONSTANTS_BATTLE_SCRIPT_COMMANDS_H<|MERGE_RESOLUTION|>--- conflicted
+++ resolved
@@ -175,18 +175,15 @@
 #define VARIOUS_TOTEM_BOOST                     103
 #define VARIOUS_TRY_ACTIVATE_GRIM_NEIGH         104
 #define VARIOUS_MOVEEND_ITEM_EFFECTS            105
-<<<<<<< HEAD
-#define VARIOUS_EERIE_SPELL_PP_REDUCE           106
-#define VARIOUS_JUMP_IF_TEAM_HEALTHY            107
-#define VARIOUS_TRY_HEAL_QUARTER_HP             108
-#define VARIOUS_REMOVE_TERRAIN                  109
-#define VARIOUS_JUMP_IF_OBSTRUCT                110
-=======
 #define VARIOUS_TERRAIN_SEED                    106
 #define VARIOUS_MAKE_INVISIBLE                  107
 #define VARIOUS_ROOM_SERVICE                    108
 #define VARIOUS_JUMP_IF_TERRAIN_AFFECTED        109
->>>>>>> 58356fdc
+#define VARIOUS_EERIE_SPELL_PP_REDUCE           110
+#define VARIOUS_JUMP_IF_TEAM_HEALTHY            111
+#define VARIOUS_TRY_HEAL_QUARTER_HP             112
+#define VARIOUS_REMOVE_TERRAIN                  113
+#define VARIOUS_JUMP_IF_OBSTRUCT                114
 
 // Cmd_manipulatedamage
 #define DMG_CHANGE_SIGN            0
