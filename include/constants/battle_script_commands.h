--- conflicted
+++ resolved
@@ -172,14 +172,11 @@
 #define VARIOUS_JUMP_IF_ABSENT                  101
 #define VARIOUS_DESTROY_ABILITY_POPUP           102
 #define VARIOUS_TOTEM_BOOST                     103
-<<<<<<< HEAD
-#define VARIOUS_EERIE_SPELL_PP_REDUCE           104
-#define VARIOUS_JUMP_IF_TEAM_HEALTHY            105
-#define VARIOUS_TRY_HEAL_QUARTER_HP             106
-#define VARIOUS_REMOVE_TERRAIN                  107
-=======
 #define VARIOUS_TRY_ACTIVATE_GRIM_NEIGH         104
->>>>>>> e6a2d222
+#define VARIOUS_EERIE_SPELL_PP_REDUCE           105
+#define VARIOUS_JUMP_IF_TEAM_HEALTHY            106
+#define VARIOUS_TRY_HEAL_QUARTER_HP             107
+#define VARIOUS_REMOVE_TERRAIN                  108
 
 // Cmd_manipulatedamage
 #define DMG_CHANGE_SIGN            0
