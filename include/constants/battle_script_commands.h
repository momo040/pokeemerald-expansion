#ifndef GUARD_CONSTANTS_BATTLE_SCRIPT_COMMANDS_H
#define GUARD_CONSTANTS_BATTLE_SCRIPT_COMMANDS_H

// The following correspond to the struct members of BattleScripting by adding their offset
#define sPAINSPLIT_HP                (gBattleScripting + 0x00) // painSplitHp
#define sBIDE_DMG                    (gBattleScripting + 0x04) // bideDmg
#define sMULTIHIT_STRING             (gBattleScripting + 0x08) // multihitString
#define sEXP_CATCH                   (gBattleScripting + 0x0E) // expOnCatch
#define sUNUSED                      (gBattleScripting + 0x0F) // unused
#define sB_ANIM_ARG1                 (gBattleScripting + 0x10) // animArg1
#define sB_ANIM_ARG2                 (gBattleScripting + 0x11) // animArg2
#define sSAVED_STRINID               (gBattleScripting + 0x12) // savedStringId
#define sMOVEEND_STATE               (gBattleScripting + 0x14) // moveendState
#define sSAVED_STAT_CHANGER          (gBattleScripting + 0x15) // savedStatChanger
#define sSHIFT_SWITCHED              (gBattleScripting + 0x16) // shiftSwitched
#define sBATTLER                     (gBattleScripting + 0x17) // battler
#define sB_ANIM_TURN                 (gBattleScripting + 0x18) // animTurn
#define sB_ANIM_TARGETS_HIT          (gBattleScripting + 0x19) // animTargetsHit
#define sSTATCHANGER                 (gBattleScripting + 0x1A) // statChanger
#define sSTAT_ANIM_PLAYED            (gBattleScripting + 0x1B) // statAnimPlayed
#define sGIVEEXP_STATE               (gBattleScripting + 0x1C) // getexpState
#define sBATTLE_STYLE                (gBattleScripting + 0x1D) // battleStyle
#define sLVLBOX_STATE                (gBattleScripting + 0x1E) // drawlvlupboxState
#define sLEARNMOVE_STATE             (gBattleScripting + 0x1F) // learnMoveState
#define sSAVED_BATTLER               (gBattleScripting + 0x20) // savedBattler
#define sRESHOW_MAIN_STATE           (gBattleScripting + 0x21) // reshowMainState
#define sRESHOW_HELPER_STATE         (gBattleScripting + 0x22) // reshowHelperState
#define sLVLUP_HP                    (gBattleScripting + 0x23) // levelUpHP
#define sWINDOWS_TYPE                (gBattleScripting + 0x24) // windowsType
#define sMULTIPLAYER_ID              (gBattleScripting + 0x25) // multiplayerId
#define sSPECIAL_TRAINER_BATTLE_TYPE (gBattleScripting + 0x26) // specialTrainerBattleType
#define sMON_CAUGHT                  (gBattleScripting + 0x27) // monCaught
#define sSAVED_DMG                   (gBattleScripting + 0x28) // savedDmg
#define sSAVED_MOVE_EFFECT           (gBattleScripting + 0x2C) // savedMoveEffect
#define sMOVE_EFFECT                 (gBattleScripting + 0x2E) // moveEffect
#define sMULTIHIT_EFFECT             (gBattleScripting + 0x30) // multihitMoveEffect
#define sILLUSION_NICK_HACK          (gBattleScripting + 0x32) // illusionNickHack
#define sFIXED_ABILITY_POPUP         (gBattleScripting + 0x33) // fixedPopup
#define sABILITY_OVERWRITE           (gBattleScripting + 0x34) // abilityPopupOverwrite
#define sSWITCH_CASE                 (gBattleScripting + 0x36) // switchCase
#define sBERRY_OVERRIDE              (gBattleScripting + 0x37) // overrideBerryRequirements
#define sSTICKY_WEB_STAT_DROP        (gBattleScripting + 0x38) // stickyWebStatDrop

// Array entries for battle communication
#define MULTIUSE_STATE          0
#define CURSOR_POSITION         1
#define TASK_ID                 1 // task Id and cursor position share the same field
#define SPRITES_INIT_STATE1     1 // shares the Id as well
#define SPRITES_INIT_STATE2     2
#define MOVE_EFFECT_BYTE        3
#define ACTIONS_CONFIRMED_COUNT 4
#define MULTISTRING_CHOOSER     5
#define MISS_TYPE               6
#define MSG_DISPLAY             7
#define BATTLE_COMMUNICATION_ENTRIES_COUNT  8

#define cMULTISTRING_CHOOSER (gBattleCommunication + MULTISTRING_CHOOSER)
#define cMISS_TYPE           (gBattleCommunication + MISS_TYPE)

// Battle Script defines for getting the wanted battler
#define BS_TARGET                   0
#define BS_ATTACKER                 1
#define BS_EFFECT_BATTLER           2
#define BS_FAINTED                  3
#define BS_ATTACKER_WITH_PARTNER    4 // for Cmd_updatestatusicon
#define BS_FAINTED_MULTIPLE_1       5 // for openpartyscreen
#define BS_FAINTED_MULTIPLE_2       6 // for openpartyscreen
#define BS_BATTLER_0                7
#define BS_ATTACKER_SIDE            8 // for Cmd_jumpifability
#define BS_TARGET_SIDE              9 // for Cmd_jumpifability
#define BS_SCRIPTING                10
#define BS_PLAYER1                  11
#define BS_OPPONENT1                12
#define BS_PLAYER2                  13 // for Cmd_updatestatusicon
#define BS_OPPONENT2                14
#define BS_ABILITY_BATTLER          15
#define BS_ATTACKER_PARTNER         16

// Cmd_accuracycheck
#define NO_ACC_CALC_CHECK_LOCK_ON 0xFFFF
#define ACC_CURR_MOVE 0

// compare operands
#define CMP_EQUAL               0
#define CMP_NOT_EQUAL           1
#define CMP_GREATER_THAN        2
#define CMP_LESS_THAN           3
#define CMP_COMMON_BITS         4
#define CMP_NO_COMMON_BITS      5

// Cmd_various
#define VARIOUS_CANCEL_MULTI_TURN_MOVES              0
<<<<<<< HEAD
#define VARIOUS_SET_MAGIC_COAT_TARGET                1
#define VARIOUS_IS_RUNNING_IMPOSSIBLE                2
#define VARIOUS_GET_MOVE_TARGET                      3
#define VARIOUS_GET_BATTLER_FAINTED                  4
#define VARIOUS_RESET_SWITCH_IN_ABILITY_BITS         5
#define VARIOUS_UPDATE_CHOICE_MOVE_ON_LVL_UP         6
#define VARIOUS_RESET_PLAYER_FAINTED                 7
#define VARIOUS_PALACE_FLAVOR_TEXT                   8
#define VARIOUS_ARENA_JUDGMENT_WINDOW                9
#define VARIOUS_ARENA_OPPONENT_MON_LOST              10
#define VARIOUS_ARENA_PLAYER_MON_LOST                11
#define VARIOUS_ARENA_BOTH_MONS_LOST                 12
#define VARIOUS_EMIT_YESNOBOX                        13
#define VARIOUS_DRAW_ARENA_REF_TEXT_BOX              14
#define VARIOUS_ERASE_ARENA_REF_TEXT_BOX             15
#define VARIOUS_ARENA_JUDGMENT_STRING                16
#define VARIOUS_ARENA_WAIT_STRING                    17
#define VARIOUS_WAIT_CRY                             18
#define VARIOUS_RETURN_OPPONENT_MON1                 19
#define VARIOUS_RETURN_OPPONENT_MON2                 20
#define VARIOUS_VOLUME_DOWN                          21
#define VARIOUS_VOLUME_UP                            22
#define VARIOUS_SET_ALREADY_STATUS_MOVE_ATTEMPT      23
#define VARIOUS_PALACE_TRY_ESCAPE_STATUS             24
#define VARIOUS_SET_TELEPORT_OUTCOME                 25
#define VARIOUS_PLAY_TRAINER_DEFEATED_MUSIC          26
#define VARIOUS_STAT_TEXT_BUFFER                     27
#define VARIOUS_SWITCHIN_ABILITIES                   28
#define VARIOUS_INSTANT_HP_DROP                      29
#define VARIOUS_CLEAR_STATUS                         30
#define VARIOUS_RESTORE_PP                           31
#define VARIOUS_TRY_ACTIVATE_MOXIE                   32
#define VARIOUS_TRY_ACTIVATE_FELL_STINGER            33
#define VARIOUS_PLAY_MOVE_ANIMATION                  34
#define VARIOUS_SET_LUCKY_CHANT                      35
#define VARIOUS_SUCKER_PUNCH_CHECK                   36
#define VARIOUS_SET_SIMPLE_BEAM                      37
#define VARIOUS_TRY_ENTRAINMENT                      38
#define VARIOUS_SET_LAST_USED_ABILITY                39
#define VARIOUS_INVERT_STAT_STAGES                   40
#define VARIOUS_TRY_ME_FIRST                         41
#define VARIOUS_JUMP_IF_BATTLE_END                   42
#define VARIOUS_TRY_ELECTRIFY                        43
#define VARIOUS_TRY_REFLECT_TYPE                     44
#define VARIOUS_TRY_SOAK                             45
#define VARIOUS_HANDLE_MEGA_EVO                      46
#define VARIOUS_TRY_LAST_RESORT                      47
#define VARIOUS_SET_ARG_TO_BATTLE_DAMAGE             48
#define VARIOUS_TRY_AUTOTOMIZE                       49
#define VARIOUS_ABILITY_POPUP                        50
#define VARIOUS_JUMP_IF_TARGET_ALLY                  51
#define VARIOUS_TRY_SYNCHRONOISE                     52
#define VARIOUS_PSYCHO_SHIFT                         53
#define VARIOUS_CURE_STATUS                          54
#define VARIOUS_POWER_TRICK                          55
#define VARIOUS_AFTER_YOU                            56
#define VARIOUS_BESTOW                               57
#define VARIOUS_JUMP_IF_NOT_GROUNDED                 58
#define VARIOUS_HANDLE_TRAINER_SLIDE_MSG             59
#define VARIOUS_TRY_TRAINER_SLIDE_MSG_FIRST_OFF      60
#define VARIOUS_TRY_TRAINER_SLIDE_MSG_LAST_ON        61
#define VARIOUS_SET_AURORA_VEIL                      62
#define VARIOUS_TRY_THIRD_TYPE                       63
#define VARIOUS_ACUPRESSURE                          64
#define VARIOUS_SET_POWDER                           65
#define VARIOUS_SPECTRAL_THIEF                       66
#define VARIOUS_GRAVITY_ON_AIRBORNE_MONS             67
#define VARIOUS_CHECK_IF_GRASSY_TERRAIN_HEALS        68
#define VARIOUS_JUMP_IF_ROAR_FAILS                   69
#define VARIOUS_TRY_INSTRUCT                         70
#define VARIOUS_JUMP_IF_NOT_BERRY                    71
#define VARIOUS_TRACE_ABILITY                        72
#define VARIOUS_UPDATE_NICK                          73
#define VARIOUS_TRY_ILLUSION_OFF                     74
#define VARIOUS_SET_SPRITEIGNORE0HP                  75
#define VARIOUS_HANDLE_FORM_CHANGE                   76
#define VARIOUS_GET_STAT_VALUE                       77
#define VARIOUS_JUMP_IF_FULL_HP                      78
#define VARIOUS_LOSE_TYPE                            79
#define VARIOUS_TRY_ACTIVATE_SOULHEART               80
#define VARIOUS_TRY_ACTIVATE_RECEIVER                81
#define VARIOUS_TRY_ACTIVATE_BEAST_BOOST             82
#define VARIOUS_TRY_FRISK                            83
#define VARIOUS_JUMP_IF_SHIELDS_DOWN_PROTECTED       84
#define VARIOUS_TRY_FAIRY_LOCK                       85
#define VARIOUS_JUMP_IF_NO_ALLY                      86
#define VARIOUS_POISON_TYPE_IMMUNITY                 87
#define VARIOUS_JUMP_IF_HOLD_EFFECT                  88
#define VARIOUS_INFATUATE_WITH_BATTLER               89
#define VARIOUS_SET_LAST_USED_ITEM                   90
#define VARIOUS_PARALYZE_TYPE_IMMUNITY               91
#define VARIOUS_JUMP_IF_ABSENT                       92
#define VARIOUS_DESTROY_ABILITY_POPUP                93
#define VARIOUS_TOTEM_BOOST                          94
#define VARIOUS_TRY_ACTIVATE_GRIM_NEIGH              95
#define VARIOUS_MOVEEND_ITEM_EFFECTS                 96
#define VARIOUS_TERRAIN_SEED                         97
#define VARIOUS_MAKE_INVISIBLE                       98
#define VARIOUS_ROOM_SERVICE                         99
#define VARIOUS_EERIE_SPELL_PP_REDUCE                100
#define VARIOUS_JUMP_IF_TEAM_HEALTHY                 101
#define VARIOUS_TRY_HEAL_QUARTER_HP                  102
=======
#define VARIOUS_IS_RUNNING_IMPOSSIBLE                1
#define VARIOUS_GET_MOVE_TARGET                      2
#define VARIOUS_GET_BATTLER_FAINTED                  3
#define VARIOUS_RESET_SWITCH_IN_ABILITY_BITS         4
#define VARIOUS_UPDATE_CHOICE_MOVE_ON_LVL_UP         5
#define VARIOUS_RESET_PLAYER_FAINTED                 6
#define VARIOUS_PALACE_FLAVOR_TEXT                   7
#define VARIOUS_ARENA_JUDGMENT_WINDOW                8
#define VARIOUS_ARENA_OPPONENT_MON_LOST              9
#define VARIOUS_ARENA_PLAYER_MON_LOST                10
#define VARIOUS_ARENA_BOTH_MONS_LOST                 11
#define VARIOUS_EMIT_YESNOBOX                        12
#define VARIOUS_DRAW_ARENA_REF_TEXT_BOX              13
#define VARIOUS_ERASE_ARENA_REF_TEXT_BOX             14
#define VARIOUS_ARENA_JUDGMENT_STRING                15
#define VARIOUS_ARENA_WAIT_STRING                    16
#define VARIOUS_WAIT_CRY                             17
#define VARIOUS_RETURN_OPPONENT_MON1                 18
#define VARIOUS_RETURN_OPPONENT_MON2                 19
#define VARIOUS_VOLUME_DOWN                          20
#define VARIOUS_VOLUME_UP                            21
#define VARIOUS_SET_ALREADY_STATUS_MOVE_ATTEMPT      22
#define VARIOUS_PALACE_TRY_ESCAPE_STATUS             23
#define VARIOUS_SET_TELEPORT_OUTCOME                 24
#define VARIOUS_PLAY_TRAINER_DEFEATED_MUSIC          25
#define VARIOUS_STAT_TEXT_BUFFER                     26
#define VARIOUS_SWITCHIN_ABILITIES                   27
#define VARIOUS_INSTANT_HP_DROP                      28
#define VARIOUS_CLEAR_STATUS                         29
#define VARIOUS_RESTORE_PP                           30
#define VARIOUS_TRY_ACTIVATE_MOXIE                   31
#define VARIOUS_TRY_ACTIVATE_FELL_STINGER            32
#define VARIOUS_PLAY_MOVE_ANIMATION                  33
#define VARIOUS_SET_LUCKY_CHANT                      34
#define VARIOUS_SUCKER_PUNCH_CHECK                   35
#define VARIOUS_SET_SIMPLE_BEAM                      36
#define VARIOUS_TRY_ENTRAINMENT                      37
#define VARIOUS_SET_LAST_USED_ABILITY                38
#define VARIOUS_INVERT_STAT_STAGES                   39
#define VARIOUS_TRY_ME_FIRST                         40
#define VARIOUS_JUMP_IF_BATTLE_END                   41
#define VARIOUS_TRY_ELECTRIFY                        42
#define VARIOUS_TRY_REFLECT_TYPE                     43
#define VARIOUS_TRY_SOAK                             44
#define VARIOUS_HANDLE_MEGA_EVO                      45
#define VARIOUS_TRY_LAST_RESORT                      46
#define VARIOUS_SET_ARG_TO_BATTLE_DAMAGE             47
#define VARIOUS_TRY_AUTOTOMIZE                       48
#define VARIOUS_ABILITY_POPUP                        49
#define VARIOUS_JUMP_IF_TARGET_ALLY                  50
#define VARIOUS_TRY_SYNCHRONOISE                     51
#define VARIOUS_PSYCHO_SHIFT                         52
#define VARIOUS_CURE_STATUS                          53
#define VARIOUS_POWER_TRICK                          54
#define VARIOUS_AFTER_YOU                            55
#define VARIOUS_BESTOW                               56
#define VARIOUS_JUMP_IF_NOT_GROUNDED                 57
#define VARIOUS_HANDLE_TRAINER_SLIDE_MSG             58
#define VARIOUS_TRY_TRAINER_SLIDE_MSG_FIRST_OFF      59
#define VARIOUS_TRY_TRAINER_SLIDE_MSG_LAST_ON        60
#define VARIOUS_SET_AURORA_VEIL                      61
#define VARIOUS_TRY_THIRD_TYPE                       62
#define VARIOUS_ACUPRESSURE                          63
#define VARIOUS_SET_POWDER                           64
#define VARIOUS_SPECTRAL_THIEF                       65
#define VARIOUS_GRAVITY_ON_AIRBORNE_MONS             66
#define VARIOUS_CHECK_IF_GRASSY_TERRAIN_HEALS        67
#define VARIOUS_JUMP_IF_ROAR_FAILS                   68
#define VARIOUS_TRY_INSTRUCT                         69
#define VARIOUS_JUMP_IF_NOT_BERRY                    70
#define VARIOUS_TRACE_ABILITY                        71
#define VARIOUS_UPDATE_NICK                          72
#define VARIOUS_TRY_ILLUSION_OFF                     73
#define VARIOUS_SET_SPRITEIGNORE0HP                  74
#define VARIOUS_HANDLE_FORM_CHANGE                   75
#define VARIOUS_GET_STAT_VALUE                       76
#define VARIOUS_JUMP_IF_FULL_HP                      77
#define VARIOUS_LOSE_TYPE                            78
#define VARIOUS_TRY_ACTIVATE_SOULHEART               79
#define VARIOUS_TRY_ACTIVATE_RECEIVER                80
#define VARIOUS_TRY_ACTIVATE_BEAST_BOOST             81
#define VARIOUS_TRY_FRISK                            82
#define VARIOUS_JUMP_IF_SHIELDS_DOWN_PROTECTED       83
#define VARIOUS_TRY_FAIRY_LOCK                       84
#define VARIOUS_JUMP_IF_NO_ALLY                      85
#define VARIOUS_POISON_TYPE_IMMUNITY                 86
#define VARIOUS_JUMP_IF_HOLD_EFFECT                  87
#define VARIOUS_INFATUATE_WITH_BATTLER               88
#define VARIOUS_SET_LAST_USED_ITEM                   89
#define VARIOUS_PARALYZE_TYPE_IMMUNITY               90
#define VARIOUS_JUMP_IF_ABSENT                       91
#define VARIOUS_DESTROY_ABILITY_POPUP                92
#define VARIOUS_TOTEM_BOOST                          93
#define VARIOUS_TRY_ACTIVATE_GRIM_NEIGH              94
#define VARIOUS_MOVEEND_ITEM_EFFECTS                 95
#define VARIOUS_TERRAIN_SEED                         96
#define VARIOUS_MAKE_INVISIBLE                       97
#define VARIOUS_ROOM_SERVICE                         98
#define VARIOUS_EERIE_SPELL_PP_REDUCE                99
#define VARIOUS_JUMP_IF_TEAM_HEALTHY                 100
#define VARIOUS_TRY_HEAL_QUARTER_HP                  101
#define VARIOUS_REMOVE_TERRAIN                       102
>>>>>>> dc740b4e
#define VARIOUS_JUMP_IF_PRANKSTER_BLOCKED            103
#define VARIOUS_TRY_TO_CLEAR_PRIMAL_WEATHER          104
#define VARIOUS_GET_ROTOTILLER_TARGETS               105
#define VARIOUS_JUMP_IF_NOT_ROTOTILLER_AFFECTED      106
#define VARIOUS_TRY_ACTIVATE_BATTLE_BOND             107
#define VARIOUS_CONSUME_BERRY                        108
#define VARIOUS_JUMP_IF_CANT_REVERT_TO_PRIMAL        109
#define VARIOUS_JUMP_IF_SPECIES                      110
#define VARIOUS_UPDATE_ABILITY_POPUP                 111
#define VARIOUS_JUMP_IF_WEATHER_AFFECTED             112
#define VARIOUS_JUMP_IF_LEAF_GUARD_PROTECTED         113
#define VARIOUS_SET_ATTACKER_STICKY_WEB_USER         114
#define VARIOUS_TRY_NO_RETREAT                       115
<<<<<<< HEAD
#define VARIOUS_CHECK_POLTERGEIST                    116
#define VARIOUS_CUT_1_3_HP_RAISE_STATS               117
#define VARIOUS_TRY_END_NEUTRALIZING_GAS             118
#define VARIOUS_JUMP_IF_UNDER_200                    119
#define VARIOUS_SET_SKY_DROP                         120
#define VARIOUS_CLEAR_SKY_DROP                       121
#define VARIOUS_SKY_DROP_YAWN                        122
#define VARIOUS_CURE_CERTAIN_STATUSES                123
#define VARIOUS_TRY_RESET_NEGATIVE_STAT_STAGES       124
#define VARIOUS_JUMP_IF_LAST_USED_ITEM_BERRY         125
#define VARIOUS_JUMP_IF_LAST_USED_ITEM_HOLD_EFFECT   126
#define VARIOUS_SAVE_BATTLER_ITEM                    127
#define VARIOUS_RESTORE_BATTLER_ITEM                 128
#define VARIOUS_BATTLER_ITEM_TO_LAST_USED_ITEM       129
#define VARIOUS_SWAP_SIDE_STATUSES                   130
#define VARIOUS_SWAP_STATS                           131
=======
#define VARIOUS_TRY_TAR_SHOT                         116
#define VARIOUS_CAN_TAR_SHOT_WORK                    117
#define VARIOUS_CHECK_POLTERGEIST                    118
#define VARIOUS_CUT_1_3_HP_RAISE_STATS               119
#define VARIOUS_TRY_END_NEUTRALIZING_GAS             120
#define VARIOUS_JUMP_IF_UNDER_200                    121
#define VARIOUS_SET_SKY_DROP                         122
#define VARIOUS_CLEAR_SKY_DROP                       123
#define VARIOUS_SKY_DROP_YAWN                        124
#define VARIOUS_CURE_CERTAIN_STATUSES                125
#define VARIOUS_TRY_RESET_NEGATIVE_STAT_STAGES       126
#define VARIOUS_JUMP_IF_LAST_USED_ITEM_BERRY         127
#define VARIOUS_JUMP_IF_LAST_USED_ITEM_HOLD_EFFECT   128
#define VARIOUS_SAVE_BATTLER_ITEM                    129
#define VARIOUS_RESTORE_BATTLER_ITEM                 130
#define VARIOUS_BATTLER_ITEM_TO_LAST_USED_ITEM       131
#define VARIOUS_SET_BEAK_BLAST                       132
#define VARIOUS_SWAP_SIDE_STATUSES                   133
#define VARIOUS_SWAP_STATS                           134
#define VARIOUS_TEATIME_INVUL                        135
#define VARIOUS_TEATIME_TARGETS                      136
#define VARIOUS_TRY_WIND_RIDER_POWER                 137
#define VARIOUS_ACTIVATE_WEATHER_CHANGE_ABILITIES    138
#define VARIOUS_ACTIVATE_TERRAIN_CHANGE_ABILITIES    139
#define VARIOUS_STORE_HEALING_WISH                   140
#define VARIOUS_HIT_SWITCH_TARGET_FAILED             141
#define VARIOUS_TRY_REVIVAL_BLESSING                 142
>>>>>>> dc740b4e

// Cmd_manipulatedamage
#define DMG_CHANGE_SIGN            0
#define DMG_RECOIL_FROM_MISS       1
#define DMG_DOUBLED                2
#define DMG_1_8_TARGET_HP          3
#define DMG_FULL_ATTACKER_HP       4
#define DMG_CURR_ATTACKER_HP       5
#define DMG_BIG_ROOT               6
#define DMG_RECOIL_FROM_IMMUNE     7 // Used to calculate recoil for the Gen 4 version of Jump Kick

// Cmd_jumpifcantswitch
#define SWITCH_IGNORE_ESCAPE_PREVENTION   (1 << 7)

// Cmd_statbuffchange
#define STAT_CHANGE_ALLOW_PTR               (1 << 0)   // If set, allow use of jumpptr. Set in every use of statbuffchange
#define STAT_CHANGE_MIRROR_ARMOR            (1 << 1)   // Stat change redirection caused by Mirror Armor ability.
#define STAT_CHANGE_NOT_PROTECT_AFFECTED    (1 << 5)
#define STAT_CHANGE_UPDATE_MOVE_EFFECT      (1 << 6)

// stat change flags for Cmd_playstatchangeanimation
#define STAT_CHANGE_NEGATIVE             (1 << 0)
#define STAT_CHANGE_BY_TWO               (1 << 1)
#define STAT_CHANGE_MULTIPLE_STATS       (1 << 2)
#define STAT_CHANGE_CANT_PREVENT         (1 << 3)

// stat flags for Cmd_playstatchangeanimation
#define BIT_HP                      (1 << 0)
#define BIT_ATK                     (1 << 1)
#define BIT_DEF                     (1 << 2)
#define BIT_SPEED                   (1 << 3)
#define BIT_SPATK                   (1 << 4)
#define BIT_SPDEF                   (1 << 5)
#define BIT_ACC                     (1 << 6)
#define BIT_EVASION                 (1 << 7)

#define PARTY_SCREEN_OPTIONAL (1 << 7) // Flag for first argument to openpartyscreen

// cases for Cmd_moveend
enum MoveEndEffects
{
    MOVEEND_SUM_DAMAGE,
    MOVEEND_PROTECT_LIKE_EFFECT,
    MOVEEND_RAGE,
    MOVEEND_SYNCHRONIZE_TARGET,
    MOVEEND_ABILITIES,
    MOVEEND_ABILITIES_ATTACKER,
    MOVEEND_STATUS_IMMUNITY_ABILITIES,
    MOVEEND_SYNCHRONIZE_ATTACKER,
    MOVEEND_CHOICE_MOVE,
    MOVEEND_ATTACKER_INVISIBLE,
    MOVEEND_ATTACKER_VISIBLE,
    MOVEEND_TARGET_VISIBLE,
    MOVEEND_ITEM_EFFECTS_TARGET,
    MOVEEND_MOVE_EFFECTS2,
    MOVEEND_ITEM_EFFECTS_ALL,
    MOVEEND_KINGSROCK, // These item effects will occur each strike of a multi-hit move
    MOVEEND_NUM_HITS,
    MOVEEND_SUBSTITUTE,
    MOVEEND_SKY_DROP_CONFUSE,
    MOVEEND_UPDATE_LAST_MOVES,
    MOVEEND_MIRROR_MOVE,
    MOVEEND_NEXT_TARGET, // Everything up until here is handled for each strike of a multi-hit move
    MOVEEND_MULTIHIT_MOVE,
    MOVEEND_DEFROST,
    MOVEEND_RECOIL,
    MOVEEND_ITEM_EFFECTS_ATTACKER,
    MOVEEND_MAGICIAN, // Occurs after final multi-hit strike, and after other items/abilities would activate
    MOVEEND_EJECT_ITEMS,
    MOVEEND_WHITE_HERB,
    MOVEEND_RED_CARD,
    MOVEEND_LIFEORB_SHELLBELL, // Includes shell bell, throat spray, etc
    MOVEEND_CHANGED_ITEMS,
    MOVEEND_PICKPOCKET,
    MOVEEND_DANCER,
    MOVEEND_EMERGENCY_EXIT,
    MOVEEND_SYMBIOSIS,
    MOVEEND_OPPORTUNIST, // Occurs after other stat change items/abilities to try and copy the boosts
    MOVEEND_SAME_MOVE_TURNS,
    MOVEEND_SET_EVOLUTION_TRACKER,
    MOVEEND_CLEAR_BITS,
    MOVEEND_COUNT,
};

// switch cases
#define B_SWITCH_NORMAL     0
#define B_SWITCH_HIT        1   // dragon tail, circle throw
#define B_SWITCH_RED_CARD   2

// Argument labels for EFFECT_HIT_SET_REMOVE_TERRAIN
#define ARG_SET_PSYCHIC_TERRAIN        0
#define ARG_TRY_REMOVE_TERRAIN_HIT     1
#define ARG_TRY_REMOVE_TERRAIN_FAIL    2

#endif // GUARD_CONSTANTS_BATTLE_SCRIPT_COMMANDS_H<|MERGE_RESOLUTION|>--- conflicted
+++ resolved
@@ -90,110 +90,6 @@
 
 // Cmd_various
 #define VARIOUS_CANCEL_MULTI_TURN_MOVES              0
-<<<<<<< HEAD
-#define VARIOUS_SET_MAGIC_COAT_TARGET                1
-#define VARIOUS_IS_RUNNING_IMPOSSIBLE                2
-#define VARIOUS_GET_MOVE_TARGET                      3
-#define VARIOUS_GET_BATTLER_FAINTED                  4
-#define VARIOUS_RESET_SWITCH_IN_ABILITY_BITS         5
-#define VARIOUS_UPDATE_CHOICE_MOVE_ON_LVL_UP         6
-#define VARIOUS_RESET_PLAYER_FAINTED                 7
-#define VARIOUS_PALACE_FLAVOR_TEXT                   8
-#define VARIOUS_ARENA_JUDGMENT_WINDOW                9
-#define VARIOUS_ARENA_OPPONENT_MON_LOST              10
-#define VARIOUS_ARENA_PLAYER_MON_LOST                11
-#define VARIOUS_ARENA_BOTH_MONS_LOST                 12
-#define VARIOUS_EMIT_YESNOBOX                        13
-#define VARIOUS_DRAW_ARENA_REF_TEXT_BOX              14
-#define VARIOUS_ERASE_ARENA_REF_TEXT_BOX             15
-#define VARIOUS_ARENA_JUDGMENT_STRING                16
-#define VARIOUS_ARENA_WAIT_STRING                    17
-#define VARIOUS_WAIT_CRY                             18
-#define VARIOUS_RETURN_OPPONENT_MON1                 19
-#define VARIOUS_RETURN_OPPONENT_MON2                 20
-#define VARIOUS_VOLUME_DOWN                          21
-#define VARIOUS_VOLUME_UP                            22
-#define VARIOUS_SET_ALREADY_STATUS_MOVE_ATTEMPT      23
-#define VARIOUS_PALACE_TRY_ESCAPE_STATUS             24
-#define VARIOUS_SET_TELEPORT_OUTCOME                 25
-#define VARIOUS_PLAY_TRAINER_DEFEATED_MUSIC          26
-#define VARIOUS_STAT_TEXT_BUFFER                     27
-#define VARIOUS_SWITCHIN_ABILITIES                   28
-#define VARIOUS_INSTANT_HP_DROP                      29
-#define VARIOUS_CLEAR_STATUS                         30
-#define VARIOUS_RESTORE_PP                           31
-#define VARIOUS_TRY_ACTIVATE_MOXIE                   32
-#define VARIOUS_TRY_ACTIVATE_FELL_STINGER            33
-#define VARIOUS_PLAY_MOVE_ANIMATION                  34
-#define VARIOUS_SET_LUCKY_CHANT                      35
-#define VARIOUS_SUCKER_PUNCH_CHECK                   36
-#define VARIOUS_SET_SIMPLE_BEAM                      37
-#define VARIOUS_TRY_ENTRAINMENT                      38
-#define VARIOUS_SET_LAST_USED_ABILITY                39
-#define VARIOUS_INVERT_STAT_STAGES                   40
-#define VARIOUS_TRY_ME_FIRST                         41
-#define VARIOUS_JUMP_IF_BATTLE_END                   42
-#define VARIOUS_TRY_ELECTRIFY                        43
-#define VARIOUS_TRY_REFLECT_TYPE                     44
-#define VARIOUS_TRY_SOAK                             45
-#define VARIOUS_HANDLE_MEGA_EVO                      46
-#define VARIOUS_TRY_LAST_RESORT                      47
-#define VARIOUS_SET_ARG_TO_BATTLE_DAMAGE             48
-#define VARIOUS_TRY_AUTOTOMIZE                       49
-#define VARIOUS_ABILITY_POPUP                        50
-#define VARIOUS_JUMP_IF_TARGET_ALLY                  51
-#define VARIOUS_TRY_SYNCHRONOISE                     52
-#define VARIOUS_PSYCHO_SHIFT                         53
-#define VARIOUS_CURE_STATUS                          54
-#define VARIOUS_POWER_TRICK                          55
-#define VARIOUS_AFTER_YOU                            56
-#define VARIOUS_BESTOW                               57
-#define VARIOUS_JUMP_IF_NOT_GROUNDED                 58
-#define VARIOUS_HANDLE_TRAINER_SLIDE_MSG             59
-#define VARIOUS_TRY_TRAINER_SLIDE_MSG_FIRST_OFF      60
-#define VARIOUS_TRY_TRAINER_SLIDE_MSG_LAST_ON        61
-#define VARIOUS_SET_AURORA_VEIL                      62
-#define VARIOUS_TRY_THIRD_TYPE                       63
-#define VARIOUS_ACUPRESSURE                          64
-#define VARIOUS_SET_POWDER                           65
-#define VARIOUS_SPECTRAL_THIEF                       66
-#define VARIOUS_GRAVITY_ON_AIRBORNE_MONS             67
-#define VARIOUS_CHECK_IF_GRASSY_TERRAIN_HEALS        68
-#define VARIOUS_JUMP_IF_ROAR_FAILS                   69
-#define VARIOUS_TRY_INSTRUCT                         70
-#define VARIOUS_JUMP_IF_NOT_BERRY                    71
-#define VARIOUS_TRACE_ABILITY                        72
-#define VARIOUS_UPDATE_NICK                          73
-#define VARIOUS_TRY_ILLUSION_OFF                     74
-#define VARIOUS_SET_SPRITEIGNORE0HP                  75
-#define VARIOUS_HANDLE_FORM_CHANGE                   76
-#define VARIOUS_GET_STAT_VALUE                       77
-#define VARIOUS_JUMP_IF_FULL_HP                      78
-#define VARIOUS_LOSE_TYPE                            79
-#define VARIOUS_TRY_ACTIVATE_SOULHEART               80
-#define VARIOUS_TRY_ACTIVATE_RECEIVER                81
-#define VARIOUS_TRY_ACTIVATE_BEAST_BOOST             82
-#define VARIOUS_TRY_FRISK                            83
-#define VARIOUS_JUMP_IF_SHIELDS_DOWN_PROTECTED       84
-#define VARIOUS_TRY_FAIRY_LOCK                       85
-#define VARIOUS_JUMP_IF_NO_ALLY                      86
-#define VARIOUS_POISON_TYPE_IMMUNITY                 87
-#define VARIOUS_JUMP_IF_HOLD_EFFECT                  88
-#define VARIOUS_INFATUATE_WITH_BATTLER               89
-#define VARIOUS_SET_LAST_USED_ITEM                   90
-#define VARIOUS_PARALYZE_TYPE_IMMUNITY               91
-#define VARIOUS_JUMP_IF_ABSENT                       92
-#define VARIOUS_DESTROY_ABILITY_POPUP                93
-#define VARIOUS_TOTEM_BOOST                          94
-#define VARIOUS_TRY_ACTIVATE_GRIM_NEIGH              95
-#define VARIOUS_MOVEEND_ITEM_EFFECTS                 96
-#define VARIOUS_TERRAIN_SEED                         97
-#define VARIOUS_MAKE_INVISIBLE                       98
-#define VARIOUS_ROOM_SERVICE                         99
-#define VARIOUS_EERIE_SPELL_PP_REDUCE                100
-#define VARIOUS_JUMP_IF_TEAM_HEALTHY                 101
-#define VARIOUS_TRY_HEAL_QUARTER_HP                  102
-=======
 #define VARIOUS_IS_RUNNING_IMPOSSIBLE                1
 #define VARIOUS_GET_MOVE_TARGET                      2
 #define VARIOUS_GET_BATTLER_FAINTED                  3
@@ -295,67 +191,35 @@
 #define VARIOUS_EERIE_SPELL_PP_REDUCE                99
 #define VARIOUS_JUMP_IF_TEAM_HEALTHY                 100
 #define VARIOUS_TRY_HEAL_QUARTER_HP                  101
-#define VARIOUS_REMOVE_TERRAIN                       102
->>>>>>> dc740b4e
-#define VARIOUS_JUMP_IF_PRANKSTER_BLOCKED            103
-#define VARIOUS_TRY_TO_CLEAR_PRIMAL_WEATHER          104
-#define VARIOUS_GET_ROTOTILLER_TARGETS               105
-#define VARIOUS_JUMP_IF_NOT_ROTOTILLER_AFFECTED      106
-#define VARIOUS_TRY_ACTIVATE_BATTLE_BOND             107
-#define VARIOUS_CONSUME_BERRY                        108
-#define VARIOUS_JUMP_IF_CANT_REVERT_TO_PRIMAL        109
-#define VARIOUS_JUMP_IF_SPECIES                      110
-#define VARIOUS_UPDATE_ABILITY_POPUP                 111
-#define VARIOUS_JUMP_IF_WEATHER_AFFECTED             112
-#define VARIOUS_JUMP_IF_LEAF_GUARD_PROTECTED         113
-#define VARIOUS_SET_ATTACKER_STICKY_WEB_USER         114
-#define VARIOUS_TRY_NO_RETREAT                       115
-<<<<<<< HEAD
-#define VARIOUS_CHECK_POLTERGEIST                    116
-#define VARIOUS_CUT_1_3_HP_RAISE_STATS               117
-#define VARIOUS_TRY_END_NEUTRALIZING_GAS             118
-#define VARIOUS_JUMP_IF_UNDER_200                    119
-#define VARIOUS_SET_SKY_DROP                         120
-#define VARIOUS_CLEAR_SKY_DROP                       121
-#define VARIOUS_SKY_DROP_YAWN                        122
-#define VARIOUS_CURE_CERTAIN_STATUSES                123
-#define VARIOUS_TRY_RESET_NEGATIVE_STAT_STAGES       124
-#define VARIOUS_JUMP_IF_LAST_USED_ITEM_BERRY         125
-#define VARIOUS_JUMP_IF_LAST_USED_ITEM_HOLD_EFFECT   126
-#define VARIOUS_SAVE_BATTLER_ITEM                    127
-#define VARIOUS_RESTORE_BATTLER_ITEM                 128
-#define VARIOUS_BATTLER_ITEM_TO_LAST_USED_ITEM       129
-#define VARIOUS_SWAP_SIDE_STATUSES                   130
-#define VARIOUS_SWAP_STATS                           131
-=======
-#define VARIOUS_TRY_TAR_SHOT                         116
-#define VARIOUS_CAN_TAR_SHOT_WORK                    117
-#define VARIOUS_CHECK_POLTERGEIST                    118
-#define VARIOUS_CUT_1_3_HP_RAISE_STATS               119
-#define VARIOUS_TRY_END_NEUTRALIZING_GAS             120
-#define VARIOUS_JUMP_IF_UNDER_200                    121
-#define VARIOUS_SET_SKY_DROP                         122
-#define VARIOUS_CLEAR_SKY_DROP                       123
-#define VARIOUS_SKY_DROP_YAWN                        124
-#define VARIOUS_CURE_CERTAIN_STATUSES                125
-#define VARIOUS_TRY_RESET_NEGATIVE_STAT_STAGES       126
-#define VARIOUS_JUMP_IF_LAST_USED_ITEM_BERRY         127
-#define VARIOUS_JUMP_IF_LAST_USED_ITEM_HOLD_EFFECT   128
-#define VARIOUS_SAVE_BATTLER_ITEM                    129
-#define VARIOUS_RESTORE_BATTLER_ITEM                 130
-#define VARIOUS_BATTLER_ITEM_TO_LAST_USED_ITEM       131
-#define VARIOUS_SET_BEAK_BLAST                       132
-#define VARIOUS_SWAP_SIDE_STATUSES                   133
-#define VARIOUS_SWAP_STATS                           134
-#define VARIOUS_TEATIME_INVUL                        135
-#define VARIOUS_TEATIME_TARGETS                      136
-#define VARIOUS_TRY_WIND_RIDER_POWER                 137
-#define VARIOUS_ACTIVATE_WEATHER_CHANGE_ABILITIES    138
-#define VARIOUS_ACTIVATE_TERRAIN_CHANGE_ABILITIES    139
-#define VARIOUS_STORE_HEALING_WISH                   140
-#define VARIOUS_HIT_SWITCH_TARGET_FAILED             141
-#define VARIOUS_TRY_REVIVAL_BLESSING                 142
->>>>>>> dc740b4e
+#define VARIOUS_JUMP_IF_PRANKSTER_BLOCKED            102
+#define VARIOUS_TRY_TO_CLEAR_PRIMAL_WEATHER          103
+#define VARIOUS_GET_ROTOTILLER_TARGETS               104
+#define VARIOUS_JUMP_IF_NOT_ROTOTILLER_AFFECTED      105
+#define VARIOUS_TRY_ACTIVATE_BATTLE_BOND             106
+#define VARIOUS_CONSUME_BERRY                        107
+#define VARIOUS_JUMP_IF_CANT_REVERT_TO_PRIMAL        108
+#define VARIOUS_JUMP_IF_SPECIES                      109
+#define VARIOUS_UPDATE_ABILITY_POPUP                 110
+#define VARIOUS_JUMP_IF_WEATHER_AFFECTED             111
+#define VARIOUS_JUMP_IF_LEAF_GUARD_PROTECTED         112
+#define VARIOUS_SET_ATTACKER_STICKY_WEB_USER         113
+#define VARIOUS_TRY_NO_RETREAT                       114
+#define VARIOUS_CHECK_POLTERGEIST                    115
+#define VARIOUS_CUT_1_3_HP_RAISE_STATS               116
+#define VARIOUS_TRY_END_NEUTRALIZING_GAS             117
+#define VARIOUS_JUMP_IF_UNDER_200                    118
+#define VARIOUS_SET_SKY_DROP                         119
+#define VARIOUS_CLEAR_SKY_DROP                       120
+#define VARIOUS_SKY_DROP_YAWN                        121
+#define VARIOUS_CURE_CERTAIN_STATUSES                122
+#define VARIOUS_TRY_RESET_NEGATIVE_STAT_STAGES       123
+#define VARIOUS_JUMP_IF_LAST_USED_ITEM_BERRY         124
+#define VARIOUS_JUMP_IF_LAST_USED_ITEM_HOLD_EFFECT   125
+#define VARIOUS_SAVE_BATTLER_ITEM                    126
+#define VARIOUS_RESTORE_BATTLER_ITEM                 127
+#define VARIOUS_BATTLER_ITEM_TO_LAST_USED_ITEM       128
+#define VARIOUS_SWAP_SIDE_STATUSES                   129
+#define VARIOUS_SWAP_STATS                           130
 
 // Cmd_manipulatedamage
 #define DMG_CHANGE_SIGN            0
