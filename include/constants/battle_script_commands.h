--- conflicted
+++ resolved
@@ -131,86 +131,6 @@
 #define VARIOUS_SET_SIMPLE_BEAM                      39
 #define VARIOUS_TRY_ENTRAINMENT                      40
 #define VARIOUS_SET_LAST_USED_ABILITY                41
-<<<<<<< HEAD
-#define VARIOUS_TRY_HEAL_PULSE                       42
-#define VARIOUS_TRY_QUASH                            43
-#define VARIOUS_INVERT_STAT_STAGES                   44
-#define VARIOUS_TRY_ME_FIRST                         45
-#define VARIOUS_JUMP_IF_BATTLE_END                   46
-#define VARIOUS_TRY_ELECTRIFY                        47
-#define VARIOUS_TRY_REFLECT_TYPE                     48
-#define VARIOUS_TRY_SOAK                             49
-#define VARIOUS_HANDLE_MEGA_EVO                      50
-#define VARIOUS_TRY_LAST_RESORT                      51
-#define VARIOUS_ARGUMENT_STATUS_EFFECT               52
-#define VARIOUS_TRY_HIT_SWITCH_TARGET                53
-#define VARIOUS_TRY_AUTOTOMIZE                       54
-#define VARIOUS_TRY_COPYCAT                          55
-#define VARIOUS_ABILITY_POPUP                        56
-#define VARIOUS_DEFOG                                57
-#define VARIOUS_JUMP_IF_TARGET_ALLY                  58
-#define VARIOUS_TRY_SYNCHRONOISE                     59
-#define VARIOUS_PSYCHO_SHIFT                         60
-#define VARIOUS_CURE_STATUS                          61
-#define VARIOUS_POWER_TRICK                          62
-#define VARIOUS_AFTER_YOU                            63
-#define VARIOUS_BESTOW                               64
-#define VARIOUS_ARGUMENT_TO_MOVE_EFFECT              65
-#define VARIOUS_JUMP_IF_NOT_GROUNDED                 66
-#define VARIOUS_HANDLE_TRAINER_SLIDE_MSG             67
-#define VARIOUS_TRY_TRAINER_SLIDE_MSG_FIRST_OFF      68
-#define VARIOUS_TRY_TRAINER_SLIDE_MSG_LAST_ON        69
-#define VARIOUS_SET_AURORA_VEIL                      70
-#define VARIOUS_TRY_THIRD_TYPE                       71
-#define VARIOUS_ACUPRESSURE                          72
-#define VARIOUS_SET_POWDER                           73
-#define VARIOUS_SPECTRAL_THIEF                       74
-#define VARIOUS_GRAVITY_ON_AIRBORNE_MONS             75
-#define VARIOUS_CHECK_IF_GRASSY_TERRAIN_HEALS        76
-#define VARIOUS_JUMP_IF_ROAR_FAILS                   77
-#define VARIOUS_TRY_INSTRUCT                         78
-#define VARIOUS_JUMP_IF_NOT_BERRY                    79
-#define VARIOUS_TRACE_ABILITY                        80
-#define VARIOUS_UPDATE_NICK                          81
-#define VARIOUS_TRY_ILLUSION_OFF                     82
-#define VARIOUS_SET_SPRITEIGNORE0HP                  83
-#define VARIOUS_HANDLE_FORM_CHANGE                   84
-#define VARIOUS_GET_STAT_VALUE                       85
-#define VARIOUS_JUMP_IF_FULL_HP                      86
-#define VARIOUS_LOSE_TYPE                            87
-#define VARIOUS_TRY_ACTIVATE_SOULHEART               88
-#define VARIOUS_TRY_ACTIVATE_RECEIVER                89
-#define VARIOUS_TRY_ACTIVATE_BEAST_BOOST             90
-#define VARIOUS_TRY_FRISK                            91
-#define VARIOUS_JUMP_IF_SHIELDS_DOWN_PROTECTED       92
-#define VARIOUS_TRY_FAIRY_LOCK                       93
-#define VARIOUS_JUMP_IF_NO_ALLY                      94
-#define VARIOUS_POISON_TYPE_IMMUNITY                 95
-#define VARIOUS_JUMP_IF_NO_HOLD_EFFECT               96
-#define VARIOUS_INFATUATE_WITH_BATTLER               97
-#define VARIOUS_SET_LAST_USED_ITEM                   98
-#define VARIOUS_PARALYZE_TYPE_IMMUNITY               99
-#define VARIOUS_JUMP_IF_ABSENT                       100
-#define VARIOUS_DESTROY_ABILITY_POPUP                101
-#define VARIOUS_TOTEM_BOOST                          102
-#define VARIOUS_TRY_ACTIVATE_GRIM_NEIGH              103
-#define VARIOUS_MOVEEND_ITEM_EFFECTS                 104
-#define VARIOUS_TERRAIN_SEED                         105
-#define VARIOUS_MAKE_INVISIBLE                       106
-#define VARIOUS_ROOM_SERVICE                         107
-
-#define VARIOUS_EERIE_SPELL_PP_REDUCE                108
-#define VARIOUS_JUMP_IF_TEAM_HEALTHY                 109
-#define VARIOUS_TRY_HEAL_QUARTER_HP                  110
-#define VARIOUS_REMOVE_TERRAIN                       111
-#define VARIOUS_JUMP_IF_PRANKSTER_BLOCKED            112
-#define VARIOUS_TRY_TO_CLEAR_PRIMAL_WEATHER          113
-#define VARIOUS_GET_ROTOTILLER_TARGETS               114
-#define VARIOUS_JUMP_IF_NOT_ROTOTILLER_AFFECTED      115
-#define VARIOUS_TRY_ACTIVATE_BATTLE_BOND             116
-#define VARIOUS_CONSUME_BERRY                        117
-#define VARIOUS_JUMP_IF_CANT_REVERT_TO_PRIMAL        118
-=======
 #define VARIOUS_TRY_QUASH                            42
 #define VARIOUS_INVERT_STAT_STAGES                   43
 #define VARIOUS_TRY_ME_FIRST                         44
@@ -287,75 +207,42 @@
 #define VARIOUS_TRY_ACTIVATE_BATTLE_BOND             115
 #define VARIOUS_CONSUME_BERRY                        116
 #define VARIOUS_JUMP_IF_CANT_REVERT_TO_PRIMAL        117
-#define VARIOUS_APPLY_PLASMA_FISTS                   118
->>>>>>> 6b1ea33b
-#define VARIOUS_JUMP_IF_SPECIES                      119
-#define VARIOUS_UPDATE_ABILITY_POPUP                 120
-#define VARIOUS_JUMP_IF_WEATHER_AFFECTED             121
-#define VARIOUS_JUMP_IF_LEAF_GUARD_PROTECTED         122
-#define VARIOUS_SET_ATTACKER_STICKY_WEB_USER         123
-#define VARIOUS_PHOTON_GEYSER_CHECK                  124
-#define VARIOUS_SHELL_SIDE_ARM_CHECK                 125
-#define VARIOUS_TRY_NO_RETREAT                       126
-#define VARIOUS_TRY_TAR_SHOT                         127
-#define VARIOUS_CAN_TAR_SHOT_WORK                    128
-#define VARIOUS_CHECK_POLTERGEIST                    129
-<<<<<<< HEAD
-#define VARIOUS_CUT_1_3_HP_RAISE_STATS               130
-#define VARIOUS_TRY_END_NEUTRALIZING_GAS             131
-#define VARIOUS_JUMP_IF_UNDER_200                    132
-#define VARIOUS_SET_SKY_DROP                         133
-#define VARIOUS_CLEAR_SKY_DROP                       134
-#define VARIOUS_SKY_DROP_YAWN                        135
-#define VARIOUS_JUMP_IF_HOLD_EFFECT                  136
-#define VARIOUS_CURE_CERTAIN_STATUSES                137
-#define VARIOUS_TRY_RESET_NEGATIVE_STAT_STAGES       138
-#define VARIOUS_JUMP_IF_LAST_USED_ITEM_BERRY         139
-#define VARIOUS_JUMP_IF_LAST_USED_ITEM_HOLD_EFFECT   140
-#define VARIOUS_SAVE_BATTLER_ITEM                    141
-#define VARIOUS_RESTORE_BATTLER_ITEM                 142
-#define VARIOUS_BATTLER_ITEM_TO_LAST_USED_ITEM       143
-#define VARIOUS_SET_BEAK_BLAST                       144
-#define VARIOUS_SWAP_SIDE_STATUSES                   145
-#define VARIOUS_SWAP_STATS                           146
-#define VARIOUS_TEATIME_INVUL                        147
-#define VARIOUS_TEATIME_TARGETS                      148
-#define VARIOUS_TRY_WIND_RIDER_POWER                 149
-#define VARIOUS_ACTIVATE_WEATHER_CHANGE_ABILITIES    150
-#define VARIOUS_ACTIVATE_TERRAIN_CHANGE_ABILITIES    151
-#define VARIOUS_STORE_HEALING_WISH                   152
-#define VARIOUS_HIT_SWITCH_TARGET_FAILED             153
-#define VARIOUS_TRY_REVIVAL_BLESSING                 154
-=======
-#define VARIOUS_SET_OCTOLOCK                         130
-#define VARIOUS_CUT_1_3_HP_RAISE_STATS               131
-#define VARIOUS_TRY_END_NEUTRALIZING_GAS             132
-#define VARIOUS_JUMP_IF_UNDER_200                    133
-#define VARIOUS_SET_SKY_DROP                         134
-#define VARIOUS_CLEAR_SKY_DROP                       135
-#define VARIOUS_SKY_DROP_YAWN                        136
-#define VARIOUS_JUMP_IF_HOLD_EFFECT                  137
-#define VARIOUS_CURE_CERTAIN_STATUSES                138
-#define VARIOUS_TRY_RESET_NEGATIVE_STAT_STAGES       139
-#define VARIOUS_JUMP_IF_LAST_USED_ITEM_BERRY         140
-#define VARIOUS_JUMP_IF_LAST_USED_ITEM_HOLD_EFFECT   141
-#define VARIOUS_SAVE_BATTLER_ITEM                    142
-#define VARIOUS_RESTORE_BATTLER_ITEM                 143
-#define VARIOUS_BATTLER_ITEM_TO_LAST_USED_ITEM       144
-#define VARIOUS_SET_BEAK_BLAST                       145
-#define VARIOUS_SWAP_SIDE_STATUSES                   146
-#define VARIOUS_SWAP_STATS                           147
-#define VARIOUS_TEATIME_INVUL                        148
-#define VARIOUS_TEATIME_TARGETS                      149
-#define VARIOUS_TRY_WIND_RIDER_POWER                 150
-#define VARIOUS_ACTIVATE_WEATHER_CHANGE_ABILITIES    151
-#define VARIOUS_ACTIVATE_TERRAIN_CHANGE_ABILITIES    152
-#define VARIOUS_STORE_HEALING_WISH                   153
-#define VARIOUS_HIT_SWITCH_TARGET_FAILED             154
-#define VARIOUS_TRY_REVIVAL_BLESSING                 155
-#define VARIOUS_TRY_TRAINER_SLIDE_MSG_Z_MOVE         156
-#define VARIOUS_TRY_TRAINER_SLIDE_MSG_MEGA_EVOLUTION 157
->>>>>>> 6b1ea33b
+#define VARIOUS_JUMP_IF_SPECIES                      118
+#define VARIOUS_UPDATE_ABILITY_POPUP                 119
+#define VARIOUS_JUMP_IF_WEATHER_AFFECTED             120
+#define VARIOUS_JUMP_IF_LEAF_GUARD_PROTECTED         121
+#define VARIOUS_SET_ATTACKER_STICKY_WEB_USER         122
+#define VARIOUS_PHOTON_GEYSER_CHECK                  123
+#define VARIOUS_SHELL_SIDE_ARM_CHECK                 124
+#define VARIOUS_TRY_NO_RETREAT                       125
+#define VARIOUS_TRY_TAR_SHOT                         126
+#define VARIOUS_CAN_TAR_SHOT_WORK                    127
+#define VARIOUS_CHECK_POLTERGEIST                    128
+#define VARIOUS_CUT_1_3_HP_RAISE_STATS               129
+#define VARIOUS_TRY_END_NEUTRALIZING_GAS             130
+#define VARIOUS_JUMP_IF_UNDER_200                    131
+#define VARIOUS_SET_SKY_DROP                         132
+#define VARIOUS_CLEAR_SKY_DROP                       133
+#define VARIOUS_SKY_DROP_YAWN                        134
+#define VARIOUS_JUMP_IF_HOLD_EFFECT                  135
+#define VARIOUS_CURE_CERTAIN_STATUSES                136
+#define VARIOUS_TRY_RESET_NEGATIVE_STAT_STAGES       137
+#define VARIOUS_JUMP_IF_LAST_USED_ITEM_BERRY         138
+#define VARIOUS_JUMP_IF_LAST_USED_ITEM_HOLD_EFFECT   139
+#define VARIOUS_SAVE_BATTLER_ITEM                    140
+#define VARIOUS_RESTORE_BATTLER_ITEM                 141
+#define VARIOUS_BATTLER_ITEM_TO_LAST_USED_ITEM       142
+#define VARIOUS_SET_BEAK_BLAST                       143
+#define VARIOUS_SWAP_SIDE_STATUSES                   144
+#define VARIOUS_SWAP_STATS                           145
+#define VARIOUS_TEATIME_INVUL                        146
+#define VARIOUS_TEATIME_TARGETS                      147
+#define VARIOUS_TRY_WIND_RIDER_POWER                 148
+#define VARIOUS_ACTIVATE_WEATHER_CHANGE_ABILITIES    149
+#define VARIOUS_ACTIVATE_TERRAIN_CHANGE_ABILITIES    150
+#define VARIOUS_STORE_HEALING_WISH                   151
+#define VARIOUS_HIT_SWITCH_TARGET_FAILED             152
+#define VARIOUS_TRY_REVIVAL_BLESSING                 153
 
 // Cmd_manipulatedamage
 #define DMG_CHANGE_SIGN            0
