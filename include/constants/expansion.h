--- conflicted
+++ resolved
@@ -1,15 +1,10 @@
 #ifndef GUARD_CONSTANTS_EXPANSION_H
 #define GUARD_CONSTANTS_EXPANSION_H
 
-// Last version: 1.10.1
+// Last version: 1.10.0
 #define EXPANSION_VERSION_MAJOR 1
-<<<<<<< HEAD
 #define EXPANSION_VERSION_MINOR 11
 #define EXPANSION_VERSION_PATCH 0
-=======
-#define EXPANSION_VERSION_MINOR 10
-#define EXPANSION_VERSION_PATCH 1
->>>>>>> 8d262e7b
 
 // FALSE if this this version of Expansion is not a tagged commit, i.e.
 // it contains unreleased changes.
