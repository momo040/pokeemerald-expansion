--- conflicted
+++ resolved
@@ -1,17 +1,13 @@
 #ifndef GUARD_CONSTANTS_EXPANSION_H
 #define GUARD_CONSTANTS_EXPANSION_H
 
-<<<<<<< HEAD
-// Last version: 1.10.3
-=======
 // Last version: 1.11.0
->>>>>>> aea0800f
 #define EXPANSION_VERSION_MAJOR 1
 #define EXPANSION_VERSION_MINOR 11
-#define EXPANSION_VERSION_PATCH 0
+#define EXPANSION_VERSION_PATCH 1
 
 // FALSE if this this version of Expansion is not a tagged commit, i.e.
 // it contains unreleased changes.
-#define EXPANSION_TAGGED_RELEASE TRUE
+#define EXPANSION_TAGGED_RELEASE FALSE
 
 #endif