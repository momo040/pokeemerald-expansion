--- conflicted
+++ resolved
@@ -1,17 +1,10 @@
 #ifndef GUARD_CONSTANTS_EXPANSION_H
 #define GUARD_CONSTANTS_EXPANSION_H
 
-<<<<<<< HEAD
-// 1.10.0
+// Last version: 1.9.3
 #define EXPANSION_VERSION_MAJOR 1
 #define EXPANSION_VERSION_MINOR 10
 #define EXPANSION_VERSION_PATCH 0
-=======
-// Last version: 1.9.3
-#define EXPANSION_VERSION_MAJOR 1
-#define EXPANSION_VERSION_MINOR 9
-#define EXPANSION_VERSION_PATCH 4
->>>>>>> 541ca261
 
 // FALSE if this this version of Expansion is not a tagged commit, i.e.
 // it contains unreleased changes.
