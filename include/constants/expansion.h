#ifndef GUARD_CONSTANTS_EXPANSION_H
#define GUARD_CONSTANTS_EXPANSION_H

// Last version: 1.11.3
#define EXPANSION_VERSION_MAJOR 1
<<<<<<< HEAD
#define EXPANSION_VERSION_MINOR 12
#define EXPANSION_VERSION_PATCH 0
=======
#define EXPANSION_VERSION_MINOR 11
#define EXPANSION_VERSION_PATCH 4
>>>>>>> 00f3c09a

// FALSE if this this version of Expansion is not a tagged commit, i.e.
// it contains unreleased changes.
#define EXPANSION_TAGGED_RELEASE FALSE

#endif<|MERGE_RESOLUTION|>--- conflicted
+++ resolved
@@ -3,13 +3,8 @@
 
 // Last version: 1.11.3
 #define EXPANSION_VERSION_MAJOR 1
-<<<<<<< HEAD
 #define EXPANSION_VERSION_MINOR 12
 #define EXPANSION_VERSION_PATCH 0
-=======
-#define EXPANSION_VERSION_MINOR 11
-#define EXPANSION_VERSION_PATCH 4
->>>>>>> 00f3c09a
 
 // FALSE if this this version of Expansion is not a tagged commit, i.e.
 // it contains unreleased changes.
