#ifndef GUARD_HOLD_EFFECTS_H
#define GUARD_HOLD_EFFECTS_H

#define HOLD_EFFECT_NONE            0
#define HOLD_EFFECT_RESTORE_HP      1
#define HOLD_EFFECT_CURE_PAR        2
#define HOLD_EFFECT_CURE_SLP        3
#define HOLD_EFFECT_CURE_PSN        4
#define HOLD_EFFECT_CURE_BRN        5
#define HOLD_EFFECT_CURE_FRZ        6
#define HOLD_EFFECT_RESTORE_PP      7
#define HOLD_EFFECT_CURE_CONFUSION  8
#define HOLD_EFFECT_CURE_STATUS     9
#define HOLD_EFFECT_CONFUSE_SPICY  10
#define HOLD_EFFECT_CONFUSE_DRY    11
#define HOLD_EFFECT_CONFUSE_SWEET  12
#define HOLD_EFFECT_CONFUSE_BITTER 13
#define HOLD_EFFECT_CONFUSE_SOUR   14
#define HOLD_EFFECT_ATTACK_UP      15
#define HOLD_EFFECT_DEFENSE_UP     16
#define HOLD_EFFECT_SPEED_UP       17
#define HOLD_EFFECT_SP_ATTACK_UP   18
#define HOLD_EFFECT_SP_DEFENSE_UP  19
#define HOLD_EFFECT_CRITICAL_UP    20
#define HOLD_EFFECT_RANDOM_STAT_UP 21
#define HOLD_EFFECT_EVASION_UP     22
#define HOLD_EFFECT_RESTORE_STATS  23
#define HOLD_EFFECT_MACHO_BRACE    24
#define HOLD_EFFECT_EXP_SHARE      25
#define HOLD_EFFECT_QUICK_CLAW     26
#define HOLD_EFFECT_FRIENDSHIP_UP  27
#define HOLD_EFFECT_CURE_ATTRACT   28
#define HOLD_EFFECT_CHOICE_BAND    29
#define HOLD_EFFECT_FLINCH         30
#define HOLD_EFFECT_BUG_POWER      31
#define HOLD_EFFECT_DOUBLE_PRIZE   32
#define HOLD_EFFECT_REPEL          33
#define HOLD_EFFECT_SOUL_DEW       34
#define HOLD_EFFECT_DEEP_SEA_TOOTH 35
#define HOLD_EFFECT_DEEP_SEA_SCALE 36
#define HOLD_EFFECT_CAN_ALWAYS_RUN 37
#define HOLD_EFFECT_PREVENT_EVOLVE 38
#define HOLD_EFFECT_FOCUS_BAND     39
#define HOLD_EFFECT_LUCKY_EGG      40
#define HOLD_EFFECT_SCOPE_LENS     41
#define HOLD_EFFECT_STEEL_POWER    42
#define HOLD_EFFECT_LEFTOVERS      43
#define HOLD_EFFECT_DRAGON_SCALE   44
#define HOLD_EFFECT_LIGHT_BALL     45
#define HOLD_EFFECT_GROUND_POWER   46
#define HOLD_EFFECT_ROCK_POWER     47
#define HOLD_EFFECT_GRASS_POWER    48
#define HOLD_EFFECT_DARK_POWER     49
#define HOLD_EFFECT_FIGHTING_POWER 50
#define HOLD_EFFECT_ELECTRIC_POWER 51
#define HOLD_EFFECT_WATER_POWER    52
#define HOLD_EFFECT_FLYING_POWER   53
#define HOLD_EFFECT_POISON_POWER   54
#define HOLD_EFFECT_ICE_POWER      55
#define HOLD_EFFECT_GHOST_POWER    56
#define HOLD_EFFECT_PSYCHIC_POWER  57
#define HOLD_EFFECT_FIRE_POWER     58
#define HOLD_EFFECT_DRAGON_POWER   59
#define HOLD_EFFECT_NORMAL_POWER   60
#define HOLD_EFFECT_UP_GRADE       61
#define HOLD_EFFECT_SHELL_BELL     62
#define HOLD_EFFECT_LUCKY_PUNCH    63
#define HOLD_EFFECT_METAL_POWDER   64
#define HOLD_EFFECT_THICK_CLUB     65
#define HOLD_EFFECT_STICK          66

// Gen4 hold effects.
#define HOLD_EFFECT_CHOICE_SCARF   67
#define HOLD_EFFECT_CHOICE_SPECS   68
#define HOLD_EFFECT_DAMP_ROCK      69
#define HOLD_EFFECT_GRIP_CLAW      70
#define HOLD_EFFECT_HEAT_ROCK      71
#define HOLD_EFFECT_ICY_ROCK       72
#define HOLD_EFFECT_LIGHT_CLAY     73
#define HOLD_EFFECT_SMOOTH_ROCK    74
#define HOLD_EFFECT_POWER_HERB     75
#define HOLD_EFFECT_BIG_ROOT       76
#define HOLD_EFFECT_EXPERT_BELT    77
#define HOLD_EFFECT_LIFE_ORB       78
#define HOLD_EFFECT_METRONOME      79
#define HOLD_EFFECT_MUSCLE_BAND    80
#define HOLD_EFFECT_WIDE_LENS      81
#define HOLD_EFFECT_WISE_GLASSES   82
#define HOLD_EFFECT_ZOOM_LENS      83
#define HOLD_EFFECT_LAGGING_TAIL   84
#define HOLD_EFFECT_FOCUS_SASH     85
#define HOLD_EFFECT_FLAME_ORB      86
#define HOLD_EFFECT_TOXIC_ORB      87
#define HOLD_EFFECT_STICKY_BARB    88
#define HOLD_EFFECT_IRON_BALL      89
#define HOLD_EFFECT_BLACK_SLUDGE   90
#define HOLD_EFFECT_DESTINY_KNOT   91
#define HOLD_EFFECT_SHED_SHELL     92
#define HOLD_EFFECT_QUICK_POWDER   93
#define HOLD_EFFECT_ADAMANT_ORB    94
#define HOLD_EFFECT_LUSTROUS_ORB   95
#define HOLD_EFFECT_GRISEOUS_ORB   96
#define HOLD_EFFECT_GRACIDEA       97
#define HOLD_EFFECT_RESIST_BERRY   98
#define HOLD_EFFECT_POWER_ITEM     99
#define HOLD_EFFECT_RESTORE_PCT_HP 100
#define HOLD_EFFECT_MICLE_BERRY    101
#define HOLD_EFFECT_CUSTAP_BERRY   102
#define HOLD_EFFECT_JABOCA_BERRY   103
#define HOLD_EFFECT_ROWAP_BERRY    104
#define HOLD_EFFECT_KEE_BERRY      105
#define HOLD_EFFECT_MARANGA_BERRY  106
#define HOLD_EFFECT_PLATE          107

// Gen5 hold effects
#define HOLD_EFFECT_FLOAT_STONE    117
#define HOLD_EFFECT_EVIOLITE       118
#define HOLD_EFFECT_ASSAULT_VEST   119
#define HOLD_EFFECT_DRIVE          120
#define HOLD_EFFECT_GEMS           121
#define HOLD_EFFECT_ROCKY_HELMET   122
#define HOLD_EFFECT_AIR_BALLOON    123
#define HOLD_EFFECT_RED_CARD       124
#define HOLD_EFFECT_RING_TARGET    125
#define HOLD_EFFECT_BINDING_BAND   126
#define HOLD_EFFECT_EJECT_BUTTON   127
#define HOLD_EFFECT_ABSORB_BULB    128
#define HOLD_EFFECT_CELL_BATTERY   129

// Gen6 hold effects
<<<<<<< HEAD
#define HOLD_EFFECT_FAIRY_POWER     129
#define HOLD_EFFECT_MEGA_STONE      130
#define HOLD_EFFECT_SAFETY_GOOGLES  131
#define HOLD_EFFECT_LUMINOUS_MOSS   132
#define HOLD_EFFECT_SNOWBALL        133
#define HOLD_EFFECT_WEAKNESS_POLICY 134
#define HOLD_EFFECT_PRIMAL_ORB      135
=======
#define HOLD_EFFECT_FAIRY_POWER     139
#define HOLD_EFFECT_MEGA_STONE      140
#define HOLD_EFFECT_SAFETY_GOOGLES  141
#define HOLD_EFFECT_LUMINOUS_MOSS   142
#define HOLD_EFFECT_SNOWBALL        143
#define HOLD_EFFECT_WEAKNESS_POLICY 144
>>>>>>> e6a2d222

// Gen7 hold effects
#define HOLD_EFFECT_PROTECTIVE_PADS  154
#define HOLD_EFFECT_TERRAIN_EXTENDER 155
#define HOLD_EFFECT_SEEDS            156
#define HOLD_EFFECT_ADRENALINE_ORB   157
#define HOLD_EFFECT_MEMORY           158
#define HOLD_EFFECT_Z_CRYSTAL        159

// Gen8 hold effects
#define HOLD_EFFECT_UTILITY_UMBRELLA    169
#define HOLD_EFFECT_EJECT_PACK          170
#define HOLD_EFFECT_ROOM_SERVICE        171
#define HOLD_EFFECT_BLUNDER_POLICY      172
#define HOLD_EFFECT_HEAVY_DUTY_BOOTS    173
#define HOLD_EFFECT_THROAT_SPRAY        174

#define HOLD_EFFECT_CHOICE(holdEffect)((holdEffect == HOLD_EFFECT_CHOICE_BAND || holdEffect == HOLD_EFFECT_CHOICE_SCARF || holdEffect == HOLD_EFFECT_CHOICE_SPECS))

#endif // GUARD_HOLD_EFFECTS_H<|MERGE_RESOLUTION|>--- conflicted
+++ resolved
@@ -128,22 +128,13 @@
 #define HOLD_EFFECT_CELL_BATTERY   129
 
 // Gen6 hold effects
-<<<<<<< HEAD
-#define HOLD_EFFECT_FAIRY_POWER     129
-#define HOLD_EFFECT_MEGA_STONE      130
-#define HOLD_EFFECT_SAFETY_GOOGLES  131
-#define HOLD_EFFECT_LUMINOUS_MOSS   132
-#define HOLD_EFFECT_SNOWBALL        133
-#define HOLD_EFFECT_WEAKNESS_POLICY 134
-#define HOLD_EFFECT_PRIMAL_ORB      135
-=======
 #define HOLD_EFFECT_FAIRY_POWER     139
 #define HOLD_EFFECT_MEGA_STONE      140
 #define HOLD_EFFECT_SAFETY_GOOGLES  141
 #define HOLD_EFFECT_LUMINOUS_MOSS   142
 #define HOLD_EFFECT_SNOWBALL        143
 #define HOLD_EFFECT_WEAKNESS_POLICY 144
->>>>>>> e6a2d222
+#define HOLD_EFFECT_PRIMAL_ORB      145
 
 // Gen7 hold effects
 #define HOLD_EFFECT_PROTECTIVE_PADS  154
