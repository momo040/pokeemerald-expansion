--- conflicted
+++ resolved
@@ -582,7 +582,6 @@
 #define ANIM_WEATHER_SANDSTORM 3
 #define ANIM_WEATHER_HAIL 4
 
-<<<<<<< HEAD
 // mon pal blend
 #define ANIM_PAL_BG             0x1
 #define ANIM_PAL_ATK            0x2
@@ -606,7 +605,7 @@
 #define ANIM_SURF_PAL_SURF           0
 #define ANIM_SURF_PAL_MUDDY_WATER    1
 #define ANIM_SURF_PAL_SLUDGE_WAVE    2
-=======
+
 // Flags given to various functions to indicate which palettes to consider.
 // Handled by UnpackSelectedBattlePalettes
 #define F_PAL_BG          (1 << 0)
@@ -623,6 +622,5 @@
 // It's redundant with F_PAL_BATTLERS, because they're only ever used together to refer to all the battlers at once.
 #define F_PAL_BATTLERS_2  (1 << 7 | 1 << 8 | 1 << 9 | 1 << 10)
 
->>>>>>> 30a58219
 
 #endif // GUARD_CONSTANTS_BATTLE_ANIM_H