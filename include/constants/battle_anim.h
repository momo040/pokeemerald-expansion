#ifndef GUARD_CONSTANTS_BATTLE_ANIM_H
#define GUARD_CONSTANTS_BATTLE_ANIM_H

// Sprites start at 10000 and thus must be subtracted of 10000 to account for the true index.
#define GET_TRUE_SPRITE_INDEX(i) ((i - ANIM_SPRITES_START))

// Particle ids.
#define ANIM_SPRITES_START 10000

#define ANIM_TAG_BONE                       (ANIM_SPRITES_START + 0)
#define ANIM_TAG_SPARK                      (ANIM_SPRITES_START + 1)
#define ANIM_TAG_PENCIL                     (ANIM_SPRITES_START + 2)
#define ANIM_TAG_AIR_WAVE                   (ANIM_SPRITES_START + 3)
#define ANIM_TAG_ORB                        (ANIM_SPRITES_START + 4)
#define ANIM_TAG_SWORD                      (ANIM_SPRITES_START + 5)
#define ANIM_TAG_SEED                       (ANIM_SPRITES_START + 6)
#define ANIM_TAG_EXPLOSION_6                (ANIM_SPRITES_START + 7)
#define ANIM_TAG_PINK_ORB                   (ANIM_SPRITES_START + 8) // unused
#define ANIM_TAG_GUST                       (ANIM_SPRITES_START + 9)
#define ANIM_TAG_ICE_CUBE                   (ANIM_SPRITES_START + 10)
#define ANIM_TAG_SPARK_2                    (ANIM_SPRITES_START + 11)
#define ANIM_TAG_ORANGE                     (ANIM_SPRITES_START + 12) // unused
#define ANIM_TAG_YELLOW_BALL                (ANIM_SPRITES_START + 13)
#define ANIM_TAG_LOCK_ON                    (ANIM_SPRITES_START + 14)
#define ANIM_TAG_TIED_BAG                   (ANIM_SPRITES_START + 15)
#define ANIM_TAG_BLACK_SMOKE                (ANIM_SPRITES_START + 16)
#define ANIM_TAG_BLACK_BALL                 (ANIM_SPRITES_START + 17)
#define ANIM_TAG_CONVERSION                 (ANIM_SPRITES_START + 18)
#define ANIM_TAG_GLASS                      (ANIM_SPRITES_START + 19) // unused
#define ANIM_TAG_HORN_HIT                   (ANIM_SPRITES_START + 20)
#define ANIM_TAG_HIT                        (ANIM_SPRITES_START + 21)
#define ANIM_TAG_HIT_2                      (ANIM_SPRITES_START + 22)
#define ANIM_TAG_BLUE_SHARDS                (ANIM_SPRITES_START + 23) // unused
#define ANIM_TAG_CLOSING_EYE                (ANIM_SPRITES_START + 24) // unused
#define ANIM_TAG_WAVING_HAND                (ANIM_SPRITES_START + 25) // unused
#define ANIM_TAG_HIT_DUPLICATE              (ANIM_SPRITES_START + 26) // unused
#define ANIM_TAG_LEER                       (ANIM_SPRITES_START + 27)
#define ANIM_TAG_BLUE_BURST                 (ANIM_SPRITES_START + 28) // unused
#define ANIM_TAG_SMALL_EMBER                (ANIM_SPRITES_START + 29)
#define ANIM_TAG_GRAY_SMOKE                 (ANIM_SPRITES_START + 30)
#define ANIM_TAG_BLUE_STAR                  (ANIM_SPRITES_START + 31)
#define ANIM_TAG_BUBBLE_BURST               (ANIM_SPRITES_START + 32)
#define ANIM_TAG_FIRE                       (ANIM_SPRITES_START + 33)
#define ANIM_TAG_SPINNING_FIRE              (ANIM_SPRITES_START + 34) // unused
#define ANIM_TAG_FIRE_PLUME                 (ANIM_SPRITES_START + 35)
#define ANIM_TAG_LIGHTNING_2                (ANIM_SPRITES_START + 36) // unused
#define ANIM_TAG_LIGHTNING                  (ANIM_SPRITES_START + 37)
#define ANIM_TAG_CLAW_SLASH_2               (ANIM_SPRITES_START + 38) // unused
#define ANIM_TAG_CLAW_SLASH                 (ANIM_SPRITES_START + 39)
#define ANIM_TAG_SCRATCH_3                  (ANIM_SPRITES_START + 40) // unused
#define ANIM_TAG_SCRATCH_2                  (ANIM_SPRITES_START + 41) // unused
#define ANIM_TAG_BUBBLE_BURST_2             (ANIM_SPRITES_START + 42) // unused
#define ANIM_TAG_ICE_CHUNK                  (ANIM_SPRITES_START + 43)
#define ANIM_TAG_GLASS_2                    (ANIM_SPRITES_START + 44) // unused
#define ANIM_TAG_PINK_HEART_2               (ANIM_SPRITES_START + 45) // unused
#define ANIM_TAG_SAP_DRIP                   (ANIM_SPRITES_START + 46) // unused
#define ANIM_TAG_SAP_DRIP_2                 (ANIM_SPRITES_START + 47) // unused
#define ANIM_TAG_SPARKLE_1                  (ANIM_SPRITES_START + 48)
#define ANIM_TAG_SPARKLE_2                  (ANIM_SPRITES_START + 49)
#define ANIM_TAG_HUMANOID_FOOT              (ANIM_SPRITES_START + 50)
#define ANIM_TAG_MONSTER_FOOT               (ANIM_SPRITES_START + 51)
#define ANIM_TAG_HUMANOID_HAND              (ANIM_SPRITES_START + 52) // unused
#define ANIM_TAG_NOISE_LINE                 (ANIM_SPRITES_START + 53)
#define ANIM_TAG_YELLOW_UNK                 (ANIM_SPRITES_START + 54) // unused
#define ANIM_TAG_RED_FIST                   (ANIM_SPRITES_START + 55) // unused
#define ANIM_TAG_SLAM_HIT                   (ANIM_SPRITES_START + 56)
#define ANIM_TAG_RING                       (ANIM_SPRITES_START + 57) // unused
#define ANIM_TAG_ROCKS                      (ANIM_SPRITES_START + 58)
#define ANIM_TAG_Z                          (ANIM_SPRITES_START + 59) // unused
#define ANIM_TAG_YELLOW_UNK_2               (ANIM_SPRITES_START + 60) // unused
#define ANIM_TAG_AIR_SLASH                  (ANIM_SPRITES_START + 61) // unused
#define ANIM_TAG_SPINNING_GREEN_ORBS        (ANIM_SPRITES_START + 62) // unused
#define ANIM_TAG_LEAF                       (ANIM_SPRITES_START + 63)
#define ANIM_TAG_FINGER                     (ANIM_SPRITES_START + 64)
#define ANIM_TAG_POISON_POWDER              (ANIM_SPRITES_START + 65)
#define ANIM_TAG_BROWN_TRIANGLE             (ANIM_SPRITES_START + 66) // unused
#define ANIM_TAG_SLEEP_POWDER               (ANIM_SPRITES_START + 67)
#define ANIM_TAG_STUN_SPORE                 (ANIM_SPRITES_START + 68)
#define ANIM_TAG_POWDER                     (ANIM_SPRITES_START + 69) // unused
#define ANIM_TAG_SPARKLE_3                  (ANIM_SPRITES_START + 70)
#define ANIM_TAG_SPARKLE_4                  (ANIM_SPRITES_START + 71)
#define ANIM_TAG_MUSIC_NOTES                (ANIM_SPRITES_START + 72)
#define ANIM_TAG_DUCK                       (ANIM_SPRITES_START + 73)
#define ANIM_TAG_MUD_SAND                   (ANIM_SPRITES_START + 74)
#define ANIM_TAG_ALERT                      (ANIM_SPRITES_START + 75)
#define ANIM_TAG_BLUE_FLAMES                (ANIM_SPRITES_START + 76) // unused
#define ANIM_TAG_BLUE_FLAMES_2              (ANIM_SPRITES_START + 77) // unused
#define ANIM_TAG_SHOCK_4                    (ANIM_SPRITES_START + 78) // unused
#define ANIM_TAG_SHOCK                      (ANIM_SPRITES_START + 79)
#define ANIM_TAG_BELL_2                     (ANIM_SPRITES_START + 80) // unused
#define ANIM_TAG_PINK_GLOVE                 (ANIM_SPRITES_START + 81) // unused
#define ANIM_TAG_BLUE_LINES                 (ANIM_SPRITES_START + 82) // unused
#define ANIM_TAG_IMPACT_3                   (ANIM_SPRITES_START + 83) // unused
#define ANIM_TAG_IMPACT_2                   (ANIM_SPRITES_START + 84) // unused
#define ANIM_TAG_RETICLE                    (ANIM_SPRITES_START + 85) // unused
#define ANIM_TAG_BREATH                     (ANIM_SPRITES_START + 86)
#define ANIM_TAG_ANGER                      (ANIM_SPRITES_START + 87)
#define ANIM_TAG_SNOWBALL                   (ANIM_SPRITES_START + 88) // unused
#define ANIM_TAG_VINE                       (ANIM_SPRITES_START + 89) // unused
#define ANIM_TAG_SWORD_2                    (ANIM_SPRITES_START + 90) // unused
#define ANIM_TAG_CLAPPING                   (ANIM_SPRITES_START + 91) // unused
#define ANIM_TAG_RED_TUBE                   (ANIM_SPRITES_START + 92) // unused
#define ANIM_TAG_AMNESIA                    (ANIM_SPRITES_START + 93)
#define ANIM_TAG_STRING_2                   (ANIM_SPRITES_START + 94) // unused
#define ANIM_TAG_PENCIL_2                   (ANIM_SPRITES_START + 95) // unused
#define ANIM_TAG_PETAL                      (ANIM_SPRITES_START + 96) // unused
#define ANIM_TAG_BENT_SPOON                 (ANIM_SPRITES_START + 97)
#define ANIM_TAG_WEB                        (ANIM_SPRITES_START + 98) // unused
#define ANIM_TAG_MILK_BOTTLE                (ANIM_SPRITES_START + 99)
#define ANIM_TAG_COIN                       (ANIM_SPRITES_START + 100)
#define ANIM_TAG_CRACKED_EGG                (ANIM_SPRITES_START + 101) // unused
#define ANIM_TAG_HATCHED_EGG                (ANIM_SPRITES_START + 102) // unused
#define ANIM_TAG_FRESH_EGG                  (ANIM_SPRITES_START + 103) // unused
#define ANIM_TAG_FANGS                      (ANIM_SPRITES_START + 104) // unused
#define ANIM_TAG_EXPLOSION_2                (ANIM_SPRITES_START + 105) // unused
#define ANIM_TAG_EXPLOSION_3                (ANIM_SPRITES_START + 106) // unused
#define ANIM_TAG_WATER_DROPLET              (ANIM_SPRITES_START + 107) // unused
#define ANIM_TAG_WATER_DROPLET_2            (ANIM_SPRITES_START + 108) // unused
#define ANIM_TAG_SEED_2                     (ANIM_SPRITES_START + 109) // unused
#define ANIM_TAG_SPROUT                     (ANIM_SPRITES_START + 110) // unused
#define ANIM_TAG_RED_WAND                   (ANIM_SPRITES_START + 111) // unused
#define ANIM_TAG_PURPLE_GREEN_UNK           (ANIM_SPRITES_START + 112) // unused
#define ANIM_TAG_WATER_COLUMN               (ANIM_SPRITES_START + 113) // unused
#define ANIM_TAG_MUD_UNK                    (ANIM_SPRITES_START + 114) // unused
#define ANIM_TAG_RAIN_DROPS                 (ANIM_SPRITES_START + 115)
#define ANIM_TAG_FURY_SWIPES                (ANIM_SPRITES_START + 116) // unused
#define ANIM_TAG_VINE_2                     (ANIM_SPRITES_START + 117) // unused
#define ANIM_TAG_TEETH                      (ANIM_SPRITES_START + 118) // unused
#define ANIM_TAG_BONE_2                     (ANIM_SPRITES_START + 119) // unused
#define ANIM_TAG_WHITE_BAG                  (ANIM_SPRITES_START + 120) // unused
#define ANIM_TAG_UNKNOWN                    (ANIM_SPRITES_START + 121) // unused
#define ANIM_TAG_PURPLE_CORAL               (ANIM_SPRITES_START + 122) // unused
#define ANIM_TAG_PURPLE_DROPLET             (ANIM_SPRITES_START + 123) // unused
#define ANIM_TAG_SHOCK_2                    (ANIM_SPRITES_START + 124) // unused
#define ANIM_TAG_CLOSING_EYE_2              (ANIM_SPRITES_START + 125) // unused
#define ANIM_TAG_METAL_BALL                 (ANIM_SPRITES_START + 126) // unused
#define ANIM_TAG_MONSTER_DOLL               (ANIM_SPRITES_START + 127) // unused
#define ANIM_TAG_WHIRLWIND                  (ANIM_SPRITES_START + 128) // unused
#define ANIM_TAG_WHIRLWIND_2                (ANIM_SPRITES_START + 129) // unused
#define ANIM_TAG_EXPLOSION_4                (ANIM_SPRITES_START + 130) // unused
#define ANIM_TAG_EXPLOSION_5                (ANIM_SPRITES_START + 131) // unused
#define ANIM_TAG_TONGUE                     (ANIM_SPRITES_START + 132) // unused
#define ANIM_TAG_SMOKE                      (ANIM_SPRITES_START + 133) // unused
#define ANIM_TAG_SMOKE_2                    (ANIM_SPRITES_START + 134) // unused
#define ANIM_TAG_IMPACT                     (ANIM_SPRITES_START + 135)
#define ANIM_TAG_CIRCLE_IMPACT              (ANIM_SPRITES_START + 136)
#define ANIM_TAG_SCRATCH                    (ANIM_SPRITES_START + 137)
#define ANIM_TAG_CUT                        (ANIM_SPRITES_START + 138)
#define ANIM_TAG_SHARP_TEETH                (ANIM_SPRITES_START + 139)
#define ANIM_TAG_RAINBOW_RINGS              (ANIM_SPRITES_START + 140)
#define ANIM_TAG_ICE_CRYSTALS               (ANIM_SPRITES_START + 141)
#define ANIM_TAG_ICE_SPIKES                 (ANIM_SPRITES_START + 142)
#define ANIM_TAG_HANDS_AND_FEET             (ANIM_SPRITES_START + 143)
#define ANIM_TAG_MIST_CLOUD                 (ANIM_SPRITES_START + 144)
#define ANIM_TAG_CLAMP                      (ANIM_SPRITES_START + 145)
#define ANIM_TAG_BUBBLE                     (ANIM_SPRITES_START + 146)
#define ANIM_TAG_ORBS                       (ANIM_SPRITES_START + 147)
#define ANIM_TAG_WATER_IMPACT               (ANIM_SPRITES_START + 148)
#define ANIM_TAG_WATER_ORB                  (ANIM_SPRITES_START + 149)
#define ANIM_TAG_POISON_BUBBLE              (ANIM_SPRITES_START + 150)
#define ANIM_TAG_TOXIC_BUBBLE               (ANIM_SPRITES_START + 151)
#define ANIM_TAG_SPIKES                     (ANIM_SPRITES_START + 152)
#define ANIM_TAG_HORN_HIT_2                 (ANIM_SPRITES_START + 153)
#define ANIM_TAG_AIR_WAVE_2                 (ANIM_SPRITES_START + 154)
#define ANIM_TAG_SMALL_BUBBLES              (ANIM_SPRITES_START + 155)
#define ANIM_TAG_ROUND_SHADOW               (ANIM_SPRITES_START + 156)
#define ANIM_TAG_SUNLIGHT                   (ANIM_SPRITES_START + 157)
#define ANIM_TAG_SPORE                      (ANIM_SPRITES_START + 158)
#define ANIM_TAG_FLOWER                     (ANIM_SPRITES_START + 159)
#define ANIM_TAG_RAZOR_LEAF                 (ANIM_SPRITES_START + 160)
#define ANIM_TAG_NEEDLE                     (ANIM_SPRITES_START + 161)
#define ANIM_TAG_WHIRLWIND_LINES            (ANIM_SPRITES_START + 162)
#define ANIM_TAG_GOLD_RING                  (ANIM_SPRITES_START + 163)
#define ANIM_TAG_PURPLE_RING                (ANIM_SPRITES_START + 164)
#define ANIM_TAG_BLUE_RING                  (ANIM_SPRITES_START + 165)
#define ANIM_TAG_GREEN_LIGHT_WALL           (ANIM_SPRITES_START + 166)
#define ANIM_TAG_BLUE_LIGHT_WALL            (ANIM_SPRITES_START + 167)
#define ANIM_TAG_RED_LIGHT_WALL             (ANIM_SPRITES_START + 168)
#define ANIM_TAG_GRAY_LIGHT_WALL            (ANIM_SPRITES_START + 169)
#define ANIM_TAG_ORANGE_LIGHT_WALL          (ANIM_SPRITES_START + 170)
#define ANIM_TAG_BLACK_BALL_2               (ANIM_SPRITES_START + 171)
#define ANIM_TAG_PURPLE_GAS_CLOUD           (ANIM_SPRITES_START + 172)
#define ANIM_TAG_SPARK_H                    (ANIM_SPRITES_START + 173)
#define ANIM_TAG_YELLOW_STAR                (ANIM_SPRITES_START + 174)
#define ANIM_TAG_LARGE_FRESH_EGG            (ANIM_SPRITES_START + 175)
#define ANIM_TAG_SHADOW_BALL                (ANIM_SPRITES_START + 176)
#define ANIM_TAG_LICK                       (ANIM_SPRITES_START + 177)
#define ANIM_TAG_VOID_LINES                 (ANIM_SPRITES_START + 178)
#define ANIM_TAG_STRING                     (ANIM_SPRITES_START + 179)
#define ANIM_TAG_WEB_THREAD                 (ANIM_SPRITES_START + 180)
#define ANIM_TAG_SPIDER_WEB                 (ANIM_SPRITES_START + 181)
#define ANIM_TAG_LIGHTBULB                  (ANIM_SPRITES_START + 182) // unused
#define ANIM_TAG_SLASH                      (ANIM_SPRITES_START + 183)
#define ANIM_TAG_FOCUS_ENERGY               (ANIM_SPRITES_START + 184)
#define ANIM_TAG_SPHERE_TO_CUBE             (ANIM_SPRITES_START + 185)
#define ANIM_TAG_TENDRILS                   (ANIM_SPRITES_START + 186)
#define ANIM_TAG_EYE                        (ANIM_SPRITES_START + 187)
#define ANIM_TAG_WHITE_SHADOW               (ANIM_SPRITES_START + 188)
#define ANIM_TAG_TEAL_ALERT                 (ANIM_SPRITES_START + 189)
#define ANIM_TAG_OPENING_EYE                (ANIM_SPRITES_START + 190)
#define ANIM_TAG_ROUND_WHITE_HALO           (ANIM_SPRITES_START + 191)
#define ANIM_TAG_FANG_ATTACK                (ANIM_SPRITES_START + 192)
#define ANIM_TAG_PURPLE_HAND_OUTLINE        (ANIM_SPRITES_START + 193)
#define ANIM_TAG_MOON                       (ANIM_SPRITES_START + 194)
#define ANIM_TAG_GREEN_SPARKLE              (ANIM_SPRITES_START + 195)
#define ANIM_TAG_SPIRAL                     (ANIM_SPRITES_START + 196)
#define ANIM_TAG_SNORE_Z                    (ANIM_SPRITES_START + 197)
#define ANIM_TAG_EXPLOSION                  (ANIM_SPRITES_START + 198)
#define ANIM_TAG_NAIL                       (ANIM_SPRITES_START + 199)
#define ANIM_TAG_GHOSTLY_SPIRIT             (ANIM_SPRITES_START + 200)
#define ANIM_TAG_WARM_ROCK                  (ANIM_SPRITES_START + 201)
#define ANIM_TAG_BREAKING_EGG               (ANIM_SPRITES_START + 202)
#define ANIM_TAG_THIN_RING                  (ANIM_SPRITES_START + 203)
#define ANIM_TAG_PUNCH_IMPACT               (ANIM_SPRITES_START + 204) // unused
#define ANIM_TAG_BELL                       (ANIM_SPRITES_START + 205)
#define ANIM_TAG_MUSIC_NOTES_2              (ANIM_SPRITES_START + 206)
#define ANIM_TAG_SPEED_DUST                 (ANIM_SPRITES_START + 207)
#define ANIM_TAG_TORN_METAL                 (ANIM_SPRITES_START + 208)
#define ANIM_TAG_THOUGHT_BUBBLE             (ANIM_SPRITES_START + 209)
#define ANIM_TAG_MAGENTA_HEART              (ANIM_SPRITES_START + 210)
#define ANIM_TAG_ELECTRIC_ORBS              (ANIM_SPRITES_START + 211)
#define ANIM_TAG_CIRCLE_OF_LIGHT            (ANIM_SPRITES_START + 212)
#define ANIM_TAG_ELECTRICITY                (ANIM_SPRITES_START + 213)
#define ANIM_TAG_FINGER_2                   (ANIM_SPRITES_START + 214)
#define ANIM_TAG_MOVEMENT_WAVES             (ANIM_SPRITES_START + 215)
#define ANIM_TAG_RED_HEART                  (ANIM_SPRITES_START + 216)
#define ANIM_TAG_RED_ORB                    (ANIM_SPRITES_START + 217)
#define ANIM_TAG_EYE_SPARKLE                (ANIM_SPRITES_START + 218)
#define ANIM_TAG_PINK_HEART                 (ANIM_SPRITES_START + 219)
#define ANIM_TAG_ANGEL                      (ANIM_SPRITES_START + 220)
#define ANIM_TAG_DEVIL                      (ANIM_SPRITES_START + 221)
#define ANIM_TAG_SWIPE                      (ANIM_SPRITES_START + 222)
#define ANIM_TAG_ROOTS                      (ANIM_SPRITES_START + 223)
#define ANIM_TAG_ITEM_BAG                   (ANIM_SPRITES_START + 224)
#define ANIM_TAG_JAGGED_MUSIC_NOTE          (ANIM_SPRITES_START + 225)
#define ANIM_TAG_POKEBALL                   (ANIM_SPRITES_START + 226)
#define ANIM_TAG_SPOTLIGHT                  (ANIM_SPRITES_START + 227)
#define ANIM_TAG_LETTER_Z                   (ANIM_SPRITES_START + 228)
#define ANIM_TAG_RAPID_SPIN                 (ANIM_SPRITES_START + 229)
#define ANIM_TAG_TRI_ATTACK_TRIANGLE        (ANIM_SPRITES_START + 230)
#define ANIM_TAG_WISP_ORB                   (ANIM_SPRITES_START + 231)
#define ANIM_TAG_WISP_FIRE                  (ANIM_SPRITES_START + 232)
#define ANIM_TAG_GOLD_STARS                 (ANIM_SPRITES_START + 233)
#define ANIM_TAG_ECLIPSING_ORB              (ANIM_SPRITES_START + 234)
#define ANIM_TAG_GRAY_ORB                   (ANIM_SPRITES_START + 235)
#define ANIM_TAG_BLUE_ORB                   (ANIM_SPRITES_START + 236)
#define ANIM_TAG_RED_ORB_2                  (ANIM_SPRITES_START + 237)
#define ANIM_TAG_PINK_PETAL                 (ANIM_SPRITES_START + 238)
#define ANIM_TAG_PAIN_SPLIT                 (ANIM_SPRITES_START + 239)
#define ANIM_TAG_CONFETTI                   (ANIM_SPRITES_START + 240)
#define ANIM_TAG_GREEN_STAR                 (ANIM_SPRITES_START + 241)
#define ANIM_TAG_PINK_CLOUD                 (ANIM_SPRITES_START + 242)
#define ANIM_TAG_SWEAT_DROP                 (ANIM_SPRITES_START + 243)
#define ANIM_TAG_GUARD_RING                 (ANIM_SPRITES_START + 244)
#define ANIM_TAG_PURPLE_SCRATCH             (ANIM_SPRITES_START + 245)
#define ANIM_TAG_PURPLE_SWIPE               (ANIM_SPRITES_START + 246)
#define ANIM_TAG_TAG_HAND                   (ANIM_SPRITES_START + 247)
#define ANIM_TAG_SMALL_RED_EYE              (ANIM_SPRITES_START + 248)
#define ANIM_TAG_HOLLOW_ORB                 (ANIM_SPRITES_START + 249)
#define ANIM_TAG_X_SIGN                     (ANIM_SPRITES_START + 250)
#define ANIM_TAG_BLUEGREEN_ORB              (ANIM_SPRITES_START + 251)
#define ANIM_TAG_PAW_PRINT                  (ANIM_SPRITES_START + 252)
#define ANIM_TAG_PURPLE_FLAME               (ANIM_SPRITES_START + 253)
#define ANIM_TAG_RED_BALL                   (ANIM_SPRITES_START + 254)
#define ANIM_TAG_SMELLINGSALT_EFFECT        (ANIM_SPRITES_START + 255)
#define ANIM_TAG_METEOR                     (ANIM_SPRITES_START + 256)
#define ANIM_TAG_FLAT_ROCK                  (ANIM_SPRITES_START + 257)
#define ANIM_TAG_MAGNIFYING_GLASS           (ANIM_SPRITES_START + 258)
#define ANIM_TAG_BROWN_ORB                  (ANIM_SPRITES_START + 259)
#define ANIM_TAG_METAL_SOUND_WAVES          (ANIM_SPRITES_START + 260)
#define ANIM_TAG_FLYING_DIRT                (ANIM_SPRITES_START + 261)
#define ANIM_TAG_ICICLE_SPEAR               (ANIM_SPRITES_START + 262)
#define ANIM_TAG_HAIL                       (ANIM_SPRITES_START + 263)
#define ANIM_TAG_GLOWY_RED_ORB              (ANIM_SPRITES_START + 264)
#define ANIM_TAG_GLOWY_GREEN_ORB            (ANIM_SPRITES_START + 265)
#define ANIM_TAG_GREEN_SPIKE                (ANIM_SPRITES_START + 266)
#define ANIM_TAG_WHITE_CIRCLE_OF_LIGHT      (ANIM_SPRITES_START + 267)
#define ANIM_TAG_GLOWY_BLUE_ORB             (ANIM_SPRITES_START + 268)
#define ANIM_TAG_POKEBLOCK                  (ANIM_SPRITES_START + 269)
#define ANIM_TAG_WHITE_FEATHER              (ANIM_SPRITES_START + 270)
#define ANIM_TAG_SPARKLE_6                  (ANIM_SPRITES_START + 271)
#define ANIM_TAG_SPLASH                     (ANIM_SPRITES_START + 272)
#define ANIM_TAG_SWEAT_BEAD                 (ANIM_SPRITES_START + 273)
#define ANIM_TAG_GEM_1                      (ANIM_SPRITES_START + 274) // unused
#define ANIM_TAG_GEM_2                      (ANIM_SPRITES_START + 275) // unused
#define ANIM_TAG_GEM_3                      (ANIM_SPRITES_START + 276) // unused
#define ANIM_TAG_SLAM_HIT_2                 (ANIM_SPRITES_START + 277)
#define ANIM_TAG_RECYCLE                    (ANIM_SPRITES_START + 278)
#define ANIM_TAG_RED_PARTICLES              (ANIM_SPRITES_START + 279) // unused
#define ANIM_TAG_PROTECT                    (ANIM_SPRITES_START + 280)
#define ANIM_TAG_DIRT_MOUND                 (ANIM_SPRITES_START + 281)
#define ANIM_TAG_SHOCK_3                    (ANIM_SPRITES_START + 282)
#define ANIM_TAG_WEATHER_BALL               (ANIM_SPRITES_START + 283)
#define ANIM_TAG_BIRD                       (ANIM_SPRITES_START + 284)
#define ANIM_TAG_CROSS_IMPACT               (ANIM_SPRITES_START + 285)
#define ANIM_TAG_SLASH_2                    (ANIM_SPRITES_START + 286)
#define ANIM_TAG_WHIP_HIT                   (ANIM_SPRITES_START + 287)
#define ANIM_TAG_BLUE_RING_2                (ANIM_SPRITES_START + 288)
//new particles
#define ANIM_TAG_WHITE_STREAK               (ANIM_SPRITES_START + 289)
#define ANIM_TAG_PURPLE_JAB                 (ANIM_SPRITES_START + 290)
#define ANIM_TAG_TOXIC_SPIKES               (ANIM_SPRITES_START + 291)
#define ANIM_TAG_ENERGY_BALL                (ANIM_SPRITES_START + 292)
#define ANIM_TAG_SEED_BROWN                 (ANIM_SPRITES_START + 293)
#define ANIM_TAG_FEINT                      (ANIM_SPRITES_START + 294)
#define ANIM_TAG_MEGA_STONE                 (ANIM_SPRITES_START + 295)
#define ANIM_TAG_MEGA_SYMBOL                (ANIM_SPRITES_START + 296)
#define ANIM_TAG_MEGA_PARTICLES             (ANIM_SPRITES_START + 297)
#define ANIM_TAG_TRUMP_CARD                 (ANIM_SPRITES_START + 298)
#define ANIM_TAG_TRUMP_CARD_PARTICLES       (ANIM_SPRITES_START + 299)
#define ANIM_TAG_ACCUPRESSURE               (ANIM_SPRITES_START + 300)
#define ANIM_TAG_WRING_OUT                  (ANIM_SPRITES_START + 301)
#define ANIM_TAG_COLORED_ORBS               (ANIM_SPRITES_START + 302)
#define ANIM_TAG_WORRY_SEED                 (ANIM_SPRITES_START + 303)
#define ANIM_TAG_SMALL_CLOUD                (ANIM_SPRITES_START + 304)
#define ANIM_TAG_ATTACK_ORDER               (ANIM_SPRITES_START + 305)
#define ANIM_TAG_DRAGON_PULSE               (ANIM_SPRITES_START + 306)
#define ANIM_TAG_WOOD_HAMMER                (ANIM_SPRITES_START + 307)
#define ANIM_TAG_PSYCHO_CUT                 (ANIM_SPRITES_START + 308)
#define ANIM_TAG_POWER_GEM                  (ANIM_SPRITES_START + 309)
#define ANIM_TAG_STONE_EDGE                 (ANIM_SPRITES_START + 310)
#define ANIM_TAG_STEALTH_ROCK               (ANIM_SPRITES_START + 311)
#define ANIM_TAG_POISON_JAB                 (ANIM_SPRITES_START + 312)
#define ANIM_TAG_GREEN_POISON_BUBBLE        (ANIM_SPRITES_START + 313)
#define ANIM_TAG_FLASH_CANNON_BALL          (ANIM_SPRITES_START + 314)
#define ANIM_TAG_WATER_GUN                  (ANIM_SPRITES_START + 315)
#define ANIM_TAG_PUNISHMENT_BLADES          (ANIM_SPRITES_START + 316)
#define ANIM_TAG_QUICK_GUARD_HAND           (ANIM_SPRITES_START + 317)

#define ANIM_TAG_SHELL_RIGHT                (ANIM_SPRITES_START + 318)
#define ANIM_TAG_SHELL_LEFT                 (ANIM_SPRITES_START + 319)
#define ANIM_TAG_RAZOR_SHELL                (ANIM_SPRITES_START + 320)
#define ANIM_TAG_HYDRO_PUMP                 (ANIM_SPRITES_START + 321)
#define ANIM_TAG_BRINE                      (ANIM_SPRITES_START + 322)
#define ANIM_TAG_GEAR                       (ANIM_SPRITES_START + 323)
#define ANIM_TAG_ASSURANCE_HAND             (ANIM_SPRITES_START + 324)
#define ANIM_TAG_ACUPRESSURE_FINGER         (ANIM_SPRITES_START + 325)
#define ANIM_TAG_WISHIWASHI_FISH            (ANIM_SPRITES_START + 326)
#define ANIM_TAG_ZYGARDE_HEXES              (ANIM_SPRITES_START + 327)
#define ANIM_TAG_AURA_SPHERE                (ANIM_SPRITES_START + 328)
#define ANIM_TAG_OMEGA_STONE                (ANIM_SPRITES_START + 329)
#define ANIM_TAG_ALPHA_STONE                (ANIM_SPRITES_START + 330)
#define ANIM_TAG_BERRY_NORMAL               (ANIM_SPRITES_START + 331)
#define ANIM_TAG_BERRY_EATEN                (ANIM_SPRITES_START + 332)
#define ANIM_TAG_DRAGON_ASCENT              (ANIM_SPRITES_START + 333)
#define ANIM_TAG_PINK_DIAMOND               (ANIM_SPRITES_START + 334)
#define ANIM_TAG_STEAM_ERUPTION             (ANIM_SPRITES_START + 335)
#define ANIM_TAG_CONFIDE                    (ANIM_SPRITES_START + 336)
#define ANIM_TAG_VERTICAL_HEX               (ANIM_SPRITES_START + 337)
#define ANIM_TAG_UNAVAILABLE_1              (ANIM_SPRITES_START + 338)  //0x2862.. supposedly used elsewhere?
#define ANIM_TAG_UNAVAILABLE_2              (ANIM_SPRITES_START + 339)
#define ANIM_TAG_POWER_TRICK                (ANIM_SPRITES_START + 340)
#define ANIM_TAG_CHAIN_LINK                 (ANIM_SPRITES_START + 341)
#define ANIM_TAG_ANCHOR                     (ANIM_SPRITES_START + 342)
#define ANIM_TAG_HORSESHOE_SIDE_FIST        (ANIM_SPRITES_START + 343)
#define ANIM_TAG_DRAGON_ASCENT_FOE          (ANIM_SPRITES_START + 344)
#define ANIM_TAG_CRAFTY_SHIELD              (ANIM_SPRITES_START + 345)
#define ANIM_TAG_BLACEPHALON_HEAD           (ANIM_SPRITES_START + 346)
#define ANIM_TAG_FAIRY_LOCK_CHAINS          (ANIM_SPRITES_START + 347)
#define ANIM_TAG_IONS                       (ANIM_SPRITES_START + 348)
#define ANIM_TAG_CHOP                       (ANIM_SPRITES_START + 349)
#define ANIM_TAG_HEART_STAMP                (ANIM_SPRITES_START + 350)
#define ANIM_TAG_HORN_LEECH                 (ANIM_SPRITES_START + 351)
#define ANIM_TAG_STEAMROLLER                (ANIM_SPRITES_START + 352)
#define ANIM_TAG_HOOPA_HAND                 (ANIM_SPRITES_START + 353)
#define ANIM_TAG_HOOPA_RING                 (ANIM_SPRITES_START + 354)
#define ANIM_TAG_METAL_BITS                 (ANIM_SPRITES_START + 355)
#define ANIM_TAG_SMALL_ROCK                 (ANIM_SPRITES_START + 356)
#define ANIM_TAG_SPIRIT_ARROW               (ANIM_SPRITES_START + 357)
#define ANIM_TAG_ULTRA_BURST_SYMBOL         (ANIM_SPRITES_START + 358)
#define ANIM_TAG_Z_MOVE_SYMBOL              (ANIM_SPRITES_START + 359)
#define ANIM_TAG_REALLY_BIG_ROCK            (ANIM_SPRITES_START + 360)
#define ANIM_TAG_COCOON                     (ANIM_SPRITES_START + 361)
#define ANIM_TAG_CORKSCREW                  (ANIM_SPRITES_START + 362)
#define ANIM_TAG_HAVOC_SPEAR                (ANIM_SPRITES_START + 363)
#define ANIM_TAG_PURPLE_DRAKE               (ANIM_SPRITES_START + 364)
#define ANIM_TAG_MUD_BOMB                   (ANIM_SPRITES_START + 365)
#define ANIM_TAG_BRANCH                     (ANIM_SPRITES_START + 366)
#define ANIM_TAG_APPLE                      (ANIM_SPRITES_START + 367)
#define ANIM_TAG_OBSTRUCT_CROSS             (ANIM_SPRITES_START + 368)
#define ANIM_TAG_POISON_COLUMN              (ANIM_SPRITES_START + 369)
#define ANIM_TAG_GARBAGE_COLUMN             (ANIM_SPRITES_START + 370)
#define ANIM_TAG_LARGE_SPIKE                (ANIM_SPRITES_START + 371)
#define ANIM_TAG_DRAGON_PULSE_RING          (ANIM_SPRITES_START + 372)
#define ANIM_TAG_STONE_PILLAR               (ANIM_SPRITES_START + 373)
#define ANIM_TAG_MUSHROOM                   (ANIM_SPRITES_START + 374)
#define ANIM_TAG_GOLDEN_APPLE               (ANIM_SPRITES_START + 375)
#define ANIM_TAG_ICE_ROCK                   (ANIM_SPRITES_START + 376)
#define ANIM_TAG_TORNADO                    (ANIM_SPRITES_START + 377)
#define ANIM_TAG_STRAIGHT_BEAM              (ANIM_SPRITES_START + 378)
#define ANIM_TAG_DREEPY                     (ANIM_SPRITES_START + 379)
#define ANIM_TAG_ICE_ROCK_SINGLE            (ANIM_SPRITES_START + 380)
#define ANIM_TAG_STONE_PILLAR_MULTI         (ANIM_SPRITES_START + 381)

// battlers
#define ANIM_ATTACKER    0
#define ANIM_TARGET      1
#define ANIM_ATK_PARTNER 2
#define ANIM_DEF_PARTNER 3

// stereo panning constants [0-255]
//
//          0
//         .  .
//      .        .
// 192 .          . 63
//     .          .
//      .        .
//         .  .
//          127
//
#define SOUND_PAN_ATTACKER -64
#define SOUND_PAN_TARGET    63

// move background ids
#define BG_DARK_ 0 // the same as BG_DARK but is unused
#define BG_DARK 1
#define BG_GHOST 2
#define BG_PSYCHIC 3
#define BG_IMPACT_OPPONENT 4
#define BG_IMPACT_PLAYER 5
#define BG_IMPACT_CONTESTS 6
#define BG_DRILL 7
#define BG_DRILL_CONTESTS 8
#define BG_HIGHSPEED_OPPONENT 9
#define BG_HIGHSPEED_PLAYER 10
#define BG_THUNDER 11
#define BG_GUILLOTINE_OPPONENT 12
#define BG_GUILLOTINE_PLAYER 13
#define BG_GUILLOTINE_CONTESTS 14
#define BG_ICE 15
#define BG_COSMIC 16
#define BG_IN_AIR 17
#define BG_SKY 18
#define BG_SKY_CONTESTS 19
#define BG_AURORA 20
#define BG_FISSURE 21
#define BG_BUG_OPPONENT 22
#define BG_BUG_PLAYER 23
#define BG_SOLARBEAM_OPPONENT 24
#define BG_SOLARBEAM_PLAYER 25
#define BG_SOLARBEAM_CONTESTS 26
#define BG_MAGMA_STORM 27
#define BG_GIGA_IMPACT_OPPONENT 28
#define BG_GIGA_IMPACT_PLAYER 29
#define BG_GIGA_IMPACT_CONTEST 30
#define BG_TRICK_ROOM 31
#define BG_ROCK_WRECKER 32
#define BG_SPACIAL_REND_ON_OPPONENT 33
#define BG_SPACIAL_REND_ON_PLAYER 34
#define BG_DARK_VOID 35

#define BG_WATER                                36
#define BG_NIGHTMARE                            37
#define BG_LEAF_STORM                           38
#define BG_FIRE                                 39
#define BG_FIRE_2                               40
#define BG_WATER_2                              41
#define BG_POISON                               42
#define BG_AEROBLAST                            43
#define BG_HIGH_SPEED                           44  //hurricane, close combat
#define BG_ELECTRIC_TERRAIN                     45
#define BG_GRASSY_TERRAIN                       46
#define BG_MISTY_TERRAIN                        47
#define BG_PSYCHIC_TERRAIN                      48
#define BG_FOCUS_BLAST                          49
#define BG_GUNK_SHOT                            50
#define BG_HYDRO_CANNON                         51
#define BG_WONDER_ROOM                          52
#define BG_MAGIC_ROOM                           53
#define BG_HYPERSPACE_FURY                      54
#define BG_BOLT_STRIKE                          55
#define BG_ZMOVE_ACTIVATE                       56
#define BG_TECTONIC_RAGE                        57
#define BG_BLUE_SKY_DAY                         58
#define BG_BLUE_SKY_AFTERNOON                   59
#define BG_BLUE_SKY_NIGHT                       60
#define BG_ZMOVE_MOUNTAIN                       61
#define BG_NEVERENDING_NIGHTMARE                62
#define BG_WATER_PULSE                          63
#define BG_INFERNO_OVERDRIVE                    64
#define BG_BLOOM_DOOM                           65
#define BG_SHATTERED_PSYCHE                     66
#define BG_TWINKLE_TACKLE                       67
#define BG_BLACKHOLE_ECLIPSE                    68
#define BG_SOULSTEALING_7STAR_STRIKE            69
#define BG_MALICIOUS_MOONSAULT                  70
#define BG_CLANGOROUS_SOULBLAZE                 71
#define BG_SNUGGLE_FOREVER                      72
#define BG_MAX_LIGHTNING                        73
#define BG_GARBAGE_FALLS                        74
#define BG_HYPER_BEAM                           75
#define BG_DYNAMAX_CANNON                       76
#define BG_AURA_SPHERE                          77

<<<<<<< HEAD
// table ids for general animations
#define B_ANIM_CASTFORM_CHANGE          0x0
#define B_ANIM_STATS_CHANGE             0x1
#define B_ANIM_SUBSTITUTE_FADE          0x2
#define B_ANIM_SUBSTITUTE_APPEAR        0x3
#define B_ANIM_POKEBLOCK_THROW          0x4
#define B_ANIM_ITEM_KNOCKOFF            0x5
#define B_ANIM_TURN_TRAP                0x6
#define B_ANIM_HELD_ITEM_EFFECT         0x7
#define B_ANIM_SMOKEBALL_ESCAPE         0x8
#define B_ANIM_HANGED_ON                0x9
#define B_ANIM_RAIN_CONTINUES           0xA
#define B_ANIM_SUN_CONTINUES            0xB
#define B_ANIM_SANDSTORM_CONTINUES      0xC
#define B_ANIM_HAIL_CONTINUES           0xD
#define B_ANIM_LEECH_SEED_DRAIN         0xE
#define B_ANIM_MON_HIT                  0xF
#define B_ANIM_ITEM_STEAL               0x10
#define B_ANIM_SNATCH_MOVE              0x11
#define B_ANIM_FUTURE_SIGHT_HIT         0x12
#define B_ANIM_DOOM_DESIRE_HIT          0x13
#define B_ANIM_FOCUS_PUNCH_SETUP        0x14
#define B_ANIM_INGRAIN_HEAL             0x15
#define B_ANIM_WISH_HEAL                0x16
#define B_ANIM_MEGA_EVOLUTION           0x17
#define B_ANIM_TERRAIN_MISTY            0x18
#define B_ANIM_TERRAIN_GRASSY           0x19
#define B_ANIM_TERRAIN_ELECTRIC         0x1A
#define B_ANIM_TERRAIN_PSYCHIC          0x1B
#define B_ANIM_ILLUSION_OFF             0x1C
#define B_ANIM_FORM_CHANGE              0x1D
#define B_ANIM_SLIDE_OFFSCREEN          0x1E // for Emergency Exit
#define B_ANIM_RESTORE_BG               0x1F // for Terrain Endings
#define B_ANIM_TOTEM_FLARE              0x20 // Totem boosts aura flare
#define B_ANIM_GULP_MISSILE             0x21
=======
// table ids for general animations (gBattleAnims_General)
#define B_ANIM_CASTFORM_CHANGE          0
#define B_ANIM_STATS_CHANGE             1
#define B_ANIM_SUBSTITUTE_FADE          2
#define B_ANIM_SUBSTITUTE_APPEAR        3
#define B_ANIM_POKEBLOCK_THROW          4
#define B_ANIM_ITEM_KNOCKOFF            5
#define B_ANIM_TURN_TRAP                6
#define B_ANIM_HELD_ITEM_EFFECT         7
#define B_ANIM_SMOKEBALL_ESCAPE         8
#define B_ANIM_HANGED_ON                9
#define B_ANIM_RAIN_CONTINUES           10
#define B_ANIM_SUN_CONTINUES            11
#define B_ANIM_SANDSTORM_CONTINUES      12
#define B_ANIM_HAIL_CONTINUES           13
#define B_ANIM_LEECH_SEED_DRAIN         14
#define B_ANIM_MON_HIT                  15
#define B_ANIM_ITEM_STEAL               16
#define B_ANIM_SNATCH_MOVE              17
#define B_ANIM_FUTURE_SIGHT_HIT         18
#define B_ANIM_DOOM_DESIRE_HIT          19
#define B_ANIM_FOCUS_PUNCH_SETUP        20
#define B_ANIM_INGRAIN_HEAL             21
#define B_ANIM_WISH_HEAL                22
#define B_ANIM_MEGA_EVOLUTION           23
#define B_ANIM_ILLUSION_OFF             24
#define B_ANIM_FORM_CHANGE              25
#define B_ANIM_SLIDE_OFFSCREEN          26 // for Emergency Exit
#define B_ANIM_RESTORE_BG               27 // for Terrain Endings
#define B_ANIM_TOTEM_FLARE              28 // Totem boosts aura flare
>>>>>>> acf9bb0a

// special animations table (gBattleAnims_Special)
#define B_ANIM_LVL_UP                   0
#define B_ANIM_SWITCH_OUT_PLAYER_MON    1
#define B_ANIM_SWITCH_OUT_OPPONENT_MON  2
#define B_ANIM_BALL_THROW               3
#define B_ANIM_BALL_THROW_WITH_TRAINER  4
#define B_ANIM_SUBSTITUTE_TO_MON        5
#define B_ANIM_MON_TO_SUBSTITUTE        6
#define B_ANIM_CRITICAL_CAPTURE_THROW   7

// status animation table (gBattleAnims_StatusConditions)
#define B_ANIM_STATUS_PSN               0
#define B_ANIM_STATUS_CONFUSION         1
#define B_ANIM_STATUS_BRN               2
#define B_ANIM_STATUS_INFATUATION       3
#define B_ANIM_STATUS_SLP               4
#define B_ANIM_STATUS_PRZ               5
#define B_ANIM_STATUS_FRZ               6
#define B_ANIM_STATUS_CURSED            7
#define B_ANIM_STATUS_NIGHTMARE         8
#define B_ANIM_STATUS_WRAPPED           9 // does not actually exist

// Tasks with return values often assign them to gBattleAnimArgs[7].
#define ARG_RET_ID 7

// Trapping Wrap-like moves end turn animation.
#define TRAP_ANIM_BIND 0
#define TRAP_ANIM_WRAP 0
#define TRAP_ANIM_FIRE_SPIN 1
#define TRAP_ANIM_WHIRLPOOL 2
#define TRAP_ANIM_CLAMP 3
#define TRAP_ANIM_SAND_TOMB 4
#define TRAP_ANIM_INFESTATION 5

// Weather defines for battle animation scripts.
#define ANIM_WEATHER_NONE 0
#define ANIM_WEATHER_SUN 1
#define ANIM_WEATHER_RAIN 2
#define ANIM_WEATHER_SANDSTORM 3
#define ANIM_WEATHER_HAIL 4

// Battle mon back animations.
#define BACK_ANIM_NONE                         0x00
#define BACK_ANIM_H_SLIDE_QUICK                0x01
#define BACK_ANIM_H_SLIDE                      0x02
#define BACK_ANIM_H_SLIDE_WITH_V_COMPRESS_1    0x03
#define BACK_ANIM_H_SLIDE_WITH_V_COMPRESS_2    0x04
#define BACK_ANIM_SHRINK_GROW_1                0x05
#define BACK_ANIM_GROW_1                       0x06
#define BACK_ANIM_CIRCLE_MOVE_COUNTERCLOCKWISE 0x07
#define BACK_ANIM_HORIZONTAL_SHAKE             0x08
#define BACK_ANIM_VERTICAL_SHAKE               0x09
#define BACK_ANIM_V_SHAKE_WITH_H_SLIDE         0x0a
#define BACK_ANIM_VERTICAL_STRETCH             0x0b
#define BACK_ANIM_HORIZONTAL_STRETCH           0x0c
#define BACK_ANIM_GROW_2                       0x0d
#define BACK_ANIM_V_SHAKE_WITH_PAUSE           0x0e
#define BACK_ANIM_CIRCLE_MOVE_CLOCKWISE        0x0f
#define BACK_ANIM_CONCAVE_DOWN_ARC_SWAY_SMALL  0x10
#define BACK_ANIM_CONCAVE_DOWN_ARC_SWAY_LARGE  0x11
#define BACK_ANIM_CONCAVE_UP_ARC_SWAY_LARGE    0x12
#define BACK_ANIM_DIP_RIGHT_SIDE               0x13
#define BACK_ANIM_SHRINK_GROW_2                0x14
#define BACK_ANIM_JOLT_RIGHT                   0x15
#define BACK_ANIM_FLASH_YELLOW_WITH_SHAKE      0x16
#define BACK_ANIM_FADE_RED_WITH_SHAKE          0x17
#define BACK_ANIM_FADE_GREEN_WITH_SHAKE        0x18
#define BACK_ANIM_FADE_BLUE_WITH_SHAKE         0x19

// mon pal blend
#define ANIM_PAL_BG             0x1
#define ANIM_PAL_ATK            0x2
#define ANIM_PAL_DEF            0x4
#define ANIM_PAL_ATK_PARTNER    0x8
#define ANIM_PAL_DEF_PARTNER    0x10
#define ANIM_PAL_ALL            0x1f
#define ANIM_PAL_BG_4           0x20
#define ANIM_PAL_BG_5           0x40
#define ANIM_PAL_ALL_BATTLERS   0x780
#define ANIM_PAL_PLAYER1        0x80
#define ANIM_PAL_PLAYER2        0x100
#define ANIM_PAL_OPPONENT1      0x200
#define ANIM_PAL_OPPONENT2      0x400

// horseshoe/fist frames
#define ANIM_RIGHT_FIST  0
#define ANIM_LEFT_FIST   2

// surf wave palettes
#define ANIM_SURF_PAL_SURF           0
#define ANIM_SURF_PAL_MUDDY_WATER    1
#define ANIM_SURF_PAL_SLUDGE_WAVE    2


#endif // GUARD_CONSTANTS_BATTLE_ANIM_H<|MERGE_RESOLUTION|>--- conflicted
+++ resolved
@@ -493,43 +493,6 @@
 #define BG_DYNAMAX_CANNON                       76
 #define BG_AURA_SPHERE                          77
 
-<<<<<<< HEAD
-// table ids for general animations
-#define B_ANIM_CASTFORM_CHANGE          0x0
-#define B_ANIM_STATS_CHANGE             0x1
-#define B_ANIM_SUBSTITUTE_FADE          0x2
-#define B_ANIM_SUBSTITUTE_APPEAR        0x3
-#define B_ANIM_POKEBLOCK_THROW          0x4
-#define B_ANIM_ITEM_KNOCKOFF            0x5
-#define B_ANIM_TURN_TRAP                0x6
-#define B_ANIM_HELD_ITEM_EFFECT         0x7
-#define B_ANIM_SMOKEBALL_ESCAPE         0x8
-#define B_ANIM_HANGED_ON                0x9
-#define B_ANIM_RAIN_CONTINUES           0xA
-#define B_ANIM_SUN_CONTINUES            0xB
-#define B_ANIM_SANDSTORM_CONTINUES      0xC
-#define B_ANIM_HAIL_CONTINUES           0xD
-#define B_ANIM_LEECH_SEED_DRAIN         0xE
-#define B_ANIM_MON_HIT                  0xF
-#define B_ANIM_ITEM_STEAL               0x10
-#define B_ANIM_SNATCH_MOVE              0x11
-#define B_ANIM_FUTURE_SIGHT_HIT         0x12
-#define B_ANIM_DOOM_DESIRE_HIT          0x13
-#define B_ANIM_FOCUS_PUNCH_SETUP        0x14
-#define B_ANIM_INGRAIN_HEAL             0x15
-#define B_ANIM_WISH_HEAL                0x16
-#define B_ANIM_MEGA_EVOLUTION           0x17
-#define B_ANIM_TERRAIN_MISTY            0x18
-#define B_ANIM_TERRAIN_GRASSY           0x19
-#define B_ANIM_TERRAIN_ELECTRIC         0x1A
-#define B_ANIM_TERRAIN_PSYCHIC          0x1B
-#define B_ANIM_ILLUSION_OFF             0x1C
-#define B_ANIM_FORM_CHANGE              0x1D
-#define B_ANIM_SLIDE_OFFSCREEN          0x1E // for Emergency Exit
-#define B_ANIM_RESTORE_BG               0x1F // for Terrain Endings
-#define B_ANIM_TOTEM_FLARE              0x20 // Totem boosts aura flare
-#define B_ANIM_GULP_MISSILE             0x21
-=======
 // table ids for general animations (gBattleAnims_General)
 #define B_ANIM_CASTFORM_CHANGE          0
 #define B_ANIM_STATS_CHANGE             1
@@ -560,7 +523,7 @@
 #define B_ANIM_SLIDE_OFFSCREEN          26 // for Emergency Exit
 #define B_ANIM_RESTORE_BG               27 // for Terrain Endings
 #define B_ANIM_TOTEM_FLARE              28 // Totem boosts aura flare
->>>>>>> acf9bb0a
+#define B_ANIM_GULP_MISSILE             29
 
 // special animations table (gBattleAnims_Special)
 #define B_ANIM_LVL_UP                   0
