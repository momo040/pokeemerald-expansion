#ifndef GUARD_CONSTANTS_BATTLE_ANIM_H
#define GUARD_CONSTANTS_BATTLE_ANIM_H

// Sprites start at 10000 and thus must be subtracted of 10000 to account for the true index.
#define GET_TRUE_SPRITE_INDEX(i) ((i - ANIM_SPRITES_START))

// Particle ids.
#define ANIM_SPRITES_START 10000

#define ANIM_TAG_BONE                       (ANIM_SPRITES_START + 0)
#define ANIM_TAG_SPARK                      (ANIM_SPRITES_START + 1)
#define ANIM_TAG_PENCIL                     (ANIM_SPRITES_START + 2)
#define ANIM_TAG_AIR_WAVE                   (ANIM_SPRITES_START + 3)
#define ANIM_TAG_ORB                        (ANIM_SPRITES_START + 4)
#define ANIM_TAG_SWORD                      (ANIM_SPRITES_START + 5)
#define ANIM_TAG_SEED                       (ANIM_SPRITES_START + 6)
#define ANIM_TAG_EXPLOSION_6                (ANIM_SPRITES_START + 7)
#define ANIM_TAG_PINK_ORB                   (ANIM_SPRITES_START + 8) // unused
#define ANIM_TAG_GUST                       (ANIM_SPRITES_START + 9)
#define ANIM_TAG_ICE_CUBE                   (ANIM_SPRITES_START + 10)
#define ANIM_TAG_SPARK_2                    (ANIM_SPRITES_START + 11)
#define ANIM_TAG_ORANGE                     (ANIM_SPRITES_START + 12) // unused
#define ANIM_TAG_YELLOW_BALL                (ANIM_SPRITES_START + 13)
#define ANIM_TAG_LOCK_ON                    (ANIM_SPRITES_START + 14)
#define ANIM_TAG_TIED_BAG                   (ANIM_SPRITES_START + 15)
#define ANIM_TAG_BLACK_SMOKE                (ANIM_SPRITES_START + 16)
#define ANIM_TAG_BLACK_BALL                 (ANIM_SPRITES_START + 17)
#define ANIM_TAG_CONVERSION                 (ANIM_SPRITES_START + 18)
#define ANIM_TAG_GLASS                      (ANIM_SPRITES_START + 19) // unused
#define ANIM_TAG_HORN_HIT                   (ANIM_SPRITES_START + 20)
#define ANIM_TAG_HIT                        (ANIM_SPRITES_START + 21)
#define ANIM_TAG_HIT_2                      (ANIM_SPRITES_START + 22)
#define ANIM_TAG_BLUE_SHARDS                (ANIM_SPRITES_START + 23) // unused
#define ANIM_TAG_CLOSING_EYE                (ANIM_SPRITES_START + 24) // unused
#define ANIM_TAG_WAVING_HAND                (ANIM_SPRITES_START + 25) // unused
#define ANIM_TAG_HIT_DUPLICATE              (ANIM_SPRITES_START + 26) // unused
#define ANIM_TAG_LEER                       (ANIM_SPRITES_START + 27)
#define ANIM_TAG_BLUE_BURST                 (ANIM_SPRITES_START + 28) // unused
#define ANIM_TAG_SMALL_EMBER                (ANIM_SPRITES_START + 29)
#define ANIM_TAG_GRAY_SMOKE                 (ANIM_SPRITES_START + 30)
#define ANIM_TAG_BLUE_STAR                  (ANIM_SPRITES_START + 31)
#define ANIM_TAG_BUBBLE_BURST               (ANIM_SPRITES_START + 32)
#define ANIM_TAG_FIRE                       (ANIM_SPRITES_START + 33)
#define ANIM_TAG_SPINNING_FIRE              (ANIM_SPRITES_START + 34) // unused
#define ANIM_TAG_FIRE_PLUME                 (ANIM_SPRITES_START + 35)
#define ANIM_TAG_LIGHTNING_2                (ANIM_SPRITES_START + 36) // unused
#define ANIM_TAG_LIGHTNING                  (ANIM_SPRITES_START + 37)
#define ANIM_TAG_CLAW_SLASH_2               (ANIM_SPRITES_START + 38) // unused
#define ANIM_TAG_CLAW_SLASH                 (ANIM_SPRITES_START + 39)
#define ANIM_TAG_SCRATCH_3                  (ANIM_SPRITES_START + 40) // unused
#define ANIM_TAG_SCRATCH_2                  (ANIM_SPRITES_START + 41) // unused
#define ANIM_TAG_BUBBLE_BURST_2             (ANIM_SPRITES_START + 42) // unused
#define ANIM_TAG_ICE_CHUNK                  (ANIM_SPRITES_START + 43)
#define ANIM_TAG_GLASS_2                    (ANIM_SPRITES_START + 44) // unused
#define ANIM_TAG_PINK_HEART_2               (ANIM_SPRITES_START + 45) // unused
#define ANIM_TAG_SAP_DRIP                   (ANIM_SPRITES_START + 46) // unused
#define ANIM_TAG_SAP_DRIP_2                 (ANIM_SPRITES_START + 47) // unused
#define ANIM_TAG_SPARKLE_1                  (ANIM_SPRITES_START + 48)
#define ANIM_TAG_SPARKLE_2                  (ANIM_SPRITES_START + 49)
#define ANIM_TAG_HUMANOID_FOOT              (ANIM_SPRITES_START + 50)
#define ANIM_TAG_MONSTER_FOOT               (ANIM_SPRITES_START + 51)
#define ANIM_TAG_HUMANOID_HAND              (ANIM_SPRITES_START + 52) // unused
#define ANIM_TAG_NOISE_LINE                 (ANIM_SPRITES_START + 53)
#define ANIM_TAG_YELLOW_UNK                 (ANIM_SPRITES_START + 54) // unused
#define ANIM_TAG_RED_FIST                   (ANIM_SPRITES_START + 55) // unused
#define ANIM_TAG_SLAM_HIT                   (ANIM_SPRITES_START + 56)
#define ANIM_TAG_RING                       (ANIM_SPRITES_START + 57) // unused
#define ANIM_TAG_ROCKS                      (ANIM_SPRITES_START + 58)
#define ANIM_TAG_Z                          (ANIM_SPRITES_START + 59) // unused
#define ANIM_TAG_YELLOW_UNK_2               (ANIM_SPRITES_START + 60) // unused
#define ANIM_TAG_AIR_SLASH                  (ANIM_SPRITES_START + 61) // unused
#define ANIM_TAG_SPINNING_GREEN_ORBS        (ANIM_SPRITES_START + 62) // unused
#define ANIM_TAG_LEAF                       (ANIM_SPRITES_START + 63)
#define ANIM_TAG_FINGER                     (ANIM_SPRITES_START + 64)
#define ANIM_TAG_POISON_POWDER              (ANIM_SPRITES_START + 65)
#define ANIM_TAG_BROWN_TRIANGLE             (ANIM_SPRITES_START + 66) // unused
#define ANIM_TAG_SLEEP_POWDER               (ANIM_SPRITES_START + 67)
#define ANIM_TAG_STUN_SPORE                 (ANIM_SPRITES_START + 68)
#define ANIM_TAG_POWDER                     (ANIM_SPRITES_START + 69) // unused
#define ANIM_TAG_SPARKLE_3                  (ANIM_SPRITES_START + 70)
#define ANIM_TAG_SPARKLE_4                  (ANIM_SPRITES_START + 71)
#define ANIM_TAG_MUSIC_NOTES                (ANIM_SPRITES_START + 72)
#define ANIM_TAG_DUCK                       (ANIM_SPRITES_START + 73)
#define ANIM_TAG_MUD_SAND                   (ANIM_SPRITES_START + 74)
#define ANIM_TAG_ALERT                      (ANIM_SPRITES_START + 75)
#define ANIM_TAG_BLUE_FLAMES                (ANIM_SPRITES_START + 76) // unused
#define ANIM_TAG_BLUE_FLAMES_2              (ANIM_SPRITES_START + 77) // unused
#define ANIM_TAG_SHOCK_4                    (ANIM_SPRITES_START + 78) // unused
#define ANIM_TAG_SHOCK                      (ANIM_SPRITES_START + 79)
#define ANIM_TAG_BELL_2                     (ANIM_SPRITES_START + 80) // unused
#define ANIM_TAG_PINK_GLOVE                 (ANIM_SPRITES_START + 81) // unused
#define ANIM_TAG_BLUE_LINES                 (ANIM_SPRITES_START + 82) // unused
#define ANIM_TAG_IMPACT_3                   (ANIM_SPRITES_START + 83) // unused
#define ANIM_TAG_IMPACT_2                   (ANIM_SPRITES_START + 84) // unused
#define ANIM_TAG_RETICLE                    (ANIM_SPRITES_START + 85) // unused
#define ANIM_TAG_BREATH                     (ANIM_SPRITES_START + 86)
#define ANIM_TAG_ANGER                      (ANIM_SPRITES_START + 87)
#define ANIM_TAG_SNOWBALL                   (ANIM_SPRITES_START + 88) // unused
#define ANIM_TAG_VINE                       (ANIM_SPRITES_START + 89) // unused
#define ANIM_TAG_SWORD_2                    (ANIM_SPRITES_START + 90) // unused
#define ANIM_TAG_CLAPPING                   (ANIM_SPRITES_START + 91) // unused
#define ANIM_TAG_RED_TUBE                   (ANIM_SPRITES_START + 92) // unused
#define ANIM_TAG_AMNESIA                    (ANIM_SPRITES_START + 93)
#define ANIM_TAG_STRING_2                   (ANIM_SPRITES_START + 94) // unused
#define ANIM_TAG_PENCIL_2                   (ANIM_SPRITES_START + 95) // unused
#define ANIM_TAG_PETAL                      (ANIM_SPRITES_START + 96) // unused
#define ANIM_TAG_BENT_SPOON                 (ANIM_SPRITES_START + 97)
#define ANIM_TAG_WEB                        (ANIM_SPRITES_START + 98) // unused
#define ANIM_TAG_MILK_BOTTLE                (ANIM_SPRITES_START + 99)
#define ANIM_TAG_COIN                       (ANIM_SPRITES_START + 100)
#define ANIM_TAG_CRACKED_EGG                (ANIM_SPRITES_START + 101) // unused
#define ANIM_TAG_HATCHED_EGG                (ANIM_SPRITES_START + 102) // unused
#define ANIM_TAG_FRESH_EGG                  (ANIM_SPRITES_START + 103) // unused
#define ANIM_TAG_FANGS                      (ANIM_SPRITES_START + 104) // unused
#define ANIM_TAG_EXPLOSION_2                (ANIM_SPRITES_START + 105) // unused
#define ANIM_TAG_EXPLOSION_3                (ANIM_SPRITES_START + 106) // unused
#define ANIM_TAG_WATER_DROPLET              (ANIM_SPRITES_START + 107) // unused
#define ANIM_TAG_WATER_DROPLET_2            (ANIM_SPRITES_START + 108) // unused
#define ANIM_TAG_SEED_2                     (ANIM_SPRITES_START + 109) // unused
#define ANIM_TAG_SPROUT                     (ANIM_SPRITES_START + 110) // unused
#define ANIM_TAG_RED_WAND                   (ANIM_SPRITES_START + 111) // unused
#define ANIM_TAG_PURPLE_GREEN_UNK           (ANIM_SPRITES_START + 112) // unused
#define ANIM_TAG_WATER_COLUMN               (ANIM_SPRITES_START + 113) // unused
#define ANIM_TAG_MUD_UNK                    (ANIM_SPRITES_START + 114) // unused
#define ANIM_TAG_RAIN_DROPS                 (ANIM_SPRITES_START + 115)
#define ANIM_TAG_FURY_SWIPES                (ANIM_SPRITES_START + 116) // unused
#define ANIM_TAG_VINE_2                     (ANIM_SPRITES_START + 117) // unused
#define ANIM_TAG_TEETH                      (ANIM_SPRITES_START + 118) // unused
#define ANIM_TAG_BONE_2                     (ANIM_SPRITES_START + 119) // unused
#define ANIM_TAG_WHITE_BAG                  (ANIM_SPRITES_START + 120) // unused
#define ANIM_TAG_UNKNOWN                    (ANIM_SPRITES_START + 121) // unused
#define ANIM_TAG_PURPLE_CORAL               (ANIM_SPRITES_START + 122) // unused
#define ANIM_TAG_PURPLE_DROPLET             (ANIM_SPRITES_START + 123) // unused
#define ANIM_TAG_SHOCK_2                    (ANIM_SPRITES_START + 124) // unused
#define ANIM_TAG_CLOSING_EYE_2              (ANIM_SPRITES_START + 125) // unused
#define ANIM_TAG_METAL_BALL                 (ANIM_SPRITES_START + 126) // unused
#define ANIM_TAG_MONSTER_DOLL               (ANIM_SPRITES_START + 127) // unused
#define ANIM_TAG_WHIRLWIND                  (ANIM_SPRITES_START + 128) // unused
#define ANIM_TAG_WHIRLWIND_2                (ANIM_SPRITES_START + 129) // unused
#define ANIM_TAG_EXPLOSION_4                (ANIM_SPRITES_START + 130) // unused
#define ANIM_TAG_EXPLOSION_5                (ANIM_SPRITES_START + 131) // unused
#define ANIM_TAG_TONGUE                     (ANIM_SPRITES_START + 132) // unused
#define ANIM_TAG_SMOKE                      (ANIM_SPRITES_START + 133) // unused
#define ANIM_TAG_SMOKE_2                    (ANIM_SPRITES_START + 134) // unused
#define ANIM_TAG_IMPACT                     (ANIM_SPRITES_START + 135)
#define ANIM_TAG_CIRCLE_IMPACT              (ANIM_SPRITES_START + 136)
#define ANIM_TAG_SCRATCH                    (ANIM_SPRITES_START + 137)
#define ANIM_TAG_CUT                        (ANIM_SPRITES_START + 138)
#define ANIM_TAG_SHARP_TEETH                (ANIM_SPRITES_START + 139)
#define ANIM_TAG_RAINBOW_RINGS              (ANIM_SPRITES_START + 140)
#define ANIM_TAG_ICE_CRYSTALS               (ANIM_SPRITES_START + 141)
#define ANIM_TAG_ICE_SPIKES                 (ANIM_SPRITES_START + 142)
#define ANIM_TAG_HANDS_AND_FEET             (ANIM_SPRITES_START + 143)
#define ANIM_TAG_MIST_CLOUD                 (ANIM_SPRITES_START + 144)
#define ANIM_TAG_CLAMP                      (ANIM_SPRITES_START + 145)
#define ANIM_TAG_BUBBLE                     (ANIM_SPRITES_START + 146)
#define ANIM_TAG_ORBS                       (ANIM_SPRITES_START + 147)
#define ANIM_TAG_WATER_IMPACT               (ANIM_SPRITES_START + 148)
#define ANIM_TAG_WATER_ORB                  (ANIM_SPRITES_START + 149)
#define ANIM_TAG_POISON_BUBBLE              (ANIM_SPRITES_START + 150)
#define ANIM_TAG_TOXIC_BUBBLE               (ANIM_SPRITES_START + 151)
#define ANIM_TAG_SPIKES                     (ANIM_SPRITES_START + 152)
#define ANIM_TAG_HORN_HIT_2                 (ANIM_SPRITES_START + 153)
#define ANIM_TAG_AIR_WAVE_2                 (ANIM_SPRITES_START + 154)
#define ANIM_TAG_SMALL_BUBBLES              (ANIM_SPRITES_START + 155)
#define ANIM_TAG_ROUND_SHADOW               (ANIM_SPRITES_START + 156)
#define ANIM_TAG_SUNLIGHT                   (ANIM_SPRITES_START + 157)
#define ANIM_TAG_SPORE                      (ANIM_SPRITES_START + 158)
#define ANIM_TAG_FLOWER                     (ANIM_SPRITES_START + 159)
#define ANIM_TAG_RAZOR_LEAF                 (ANIM_SPRITES_START + 160)
#define ANIM_TAG_NEEDLE                     (ANIM_SPRITES_START + 161)
#define ANIM_TAG_WHIRLWIND_LINES            (ANIM_SPRITES_START + 162)
#define ANIM_TAG_GOLD_RING                  (ANIM_SPRITES_START + 163)
#define ANIM_TAG_PURPLE_RING                (ANIM_SPRITES_START + 164)
#define ANIM_TAG_BLUE_RING                  (ANIM_SPRITES_START + 165)
#define ANIM_TAG_GREEN_LIGHT_WALL           (ANIM_SPRITES_START + 166)
#define ANIM_TAG_BLUE_LIGHT_WALL            (ANIM_SPRITES_START + 167)
#define ANIM_TAG_RED_LIGHT_WALL             (ANIM_SPRITES_START + 168)
#define ANIM_TAG_GRAY_LIGHT_WALL            (ANIM_SPRITES_START + 169)
#define ANIM_TAG_ORANGE_LIGHT_WALL          (ANIM_SPRITES_START + 170)
#define ANIM_TAG_BLACK_BALL_2               (ANIM_SPRITES_START + 171)
#define ANIM_TAG_PURPLE_GAS_CLOUD           (ANIM_SPRITES_START + 172)
#define ANIM_TAG_SPARK_H                    (ANIM_SPRITES_START + 173)
#define ANIM_TAG_YELLOW_STAR                (ANIM_SPRITES_START + 174)
#define ANIM_TAG_LARGE_FRESH_EGG            (ANIM_SPRITES_START + 175)
#define ANIM_TAG_SHADOW_BALL                (ANIM_SPRITES_START + 176)
#define ANIM_TAG_LICK                       (ANIM_SPRITES_START + 177)
#define ANIM_TAG_VOID_LINES                 (ANIM_SPRITES_START + 178)
#define ANIM_TAG_STRING                     (ANIM_SPRITES_START + 179)
#define ANIM_TAG_WEB_THREAD                 (ANIM_SPRITES_START + 180)
#define ANIM_TAG_SPIDER_WEB                 (ANIM_SPRITES_START + 181)
#define ANIM_TAG_LIGHTBULB                  (ANIM_SPRITES_START + 182) // unused
#define ANIM_TAG_SLASH                      (ANIM_SPRITES_START + 183)
#define ANIM_TAG_FOCUS_ENERGY               (ANIM_SPRITES_START + 184)
#define ANIM_TAG_SPHERE_TO_CUBE             (ANIM_SPRITES_START + 185)
#define ANIM_TAG_TENDRILS                   (ANIM_SPRITES_START + 186)
#define ANIM_TAG_EYE                        (ANIM_SPRITES_START + 187)
#define ANIM_TAG_WHITE_SHADOW               (ANIM_SPRITES_START + 188)
#define ANIM_TAG_TEAL_ALERT                 (ANIM_SPRITES_START + 189)
#define ANIM_TAG_OPENING_EYE                (ANIM_SPRITES_START + 190)
#define ANIM_TAG_ROUND_WHITE_HALO           (ANIM_SPRITES_START + 191)
#define ANIM_TAG_FANG_ATTACK                (ANIM_SPRITES_START + 192)
#define ANIM_TAG_PURPLE_HAND_OUTLINE        (ANIM_SPRITES_START + 193)
#define ANIM_TAG_MOON                       (ANIM_SPRITES_START + 194)
#define ANIM_TAG_GREEN_SPARKLE              (ANIM_SPRITES_START + 195)
#define ANIM_TAG_SPIRAL                     (ANIM_SPRITES_START + 196)
#define ANIM_TAG_SNORE_Z                    (ANIM_SPRITES_START + 197)
#define ANIM_TAG_EXPLOSION                  (ANIM_SPRITES_START + 198)
#define ANIM_TAG_NAIL                       (ANIM_SPRITES_START + 199)
#define ANIM_TAG_GHOSTLY_SPIRIT             (ANIM_SPRITES_START + 200)
#define ANIM_TAG_WARM_ROCK                  (ANIM_SPRITES_START + 201)
#define ANIM_TAG_BREAKING_EGG               (ANIM_SPRITES_START + 202)
#define ANIM_TAG_THIN_RING                  (ANIM_SPRITES_START + 203)
#define ANIM_TAG_PUNCH_IMPACT               (ANIM_SPRITES_START + 204) // unused
#define ANIM_TAG_BELL                       (ANIM_SPRITES_START + 205)
#define ANIM_TAG_MUSIC_NOTES_2              (ANIM_SPRITES_START + 206)
#define ANIM_TAG_SPEED_DUST                 (ANIM_SPRITES_START + 207)
#define ANIM_TAG_TORN_METAL                 (ANIM_SPRITES_START + 208)
#define ANIM_TAG_THOUGHT_BUBBLE             (ANIM_SPRITES_START + 209)
#define ANIM_TAG_MAGENTA_HEART              (ANIM_SPRITES_START + 210)
#define ANIM_TAG_ELECTRIC_ORBS              (ANIM_SPRITES_START + 211)
#define ANIM_TAG_CIRCLE_OF_LIGHT            (ANIM_SPRITES_START + 212)
#define ANIM_TAG_ELECTRICITY                (ANIM_SPRITES_START + 213)
#define ANIM_TAG_FINGER_2                   (ANIM_SPRITES_START + 214)
#define ANIM_TAG_MOVEMENT_WAVES             (ANIM_SPRITES_START + 215)
#define ANIM_TAG_RED_HEART                  (ANIM_SPRITES_START + 216)
#define ANIM_TAG_RED_ORB                    (ANIM_SPRITES_START + 217)
#define ANIM_TAG_EYE_SPARKLE                (ANIM_SPRITES_START + 218)
#define ANIM_TAG_PINK_HEART                 (ANIM_SPRITES_START + 219)
#define ANIM_TAG_ANGEL                      (ANIM_SPRITES_START + 220)
#define ANIM_TAG_DEVIL                      (ANIM_SPRITES_START + 221)
#define ANIM_TAG_SWIPE                      (ANIM_SPRITES_START + 222)
#define ANIM_TAG_ROOTS                      (ANIM_SPRITES_START + 223)
#define ANIM_TAG_ITEM_BAG                   (ANIM_SPRITES_START + 224)
#define ANIM_TAG_JAGGED_MUSIC_NOTE          (ANIM_SPRITES_START + 225)
#define ANIM_TAG_POKEBALL                   (ANIM_SPRITES_START + 226)
#define ANIM_TAG_SPOTLIGHT                  (ANIM_SPRITES_START + 227)
#define ANIM_TAG_LETTER_Z                   (ANIM_SPRITES_START + 228)
#define ANIM_TAG_RAPID_SPIN                 (ANIM_SPRITES_START + 229)
#define ANIM_TAG_TRI_ATTACK_TRIANGLE        (ANIM_SPRITES_START + 230)
#define ANIM_TAG_WISP_ORB                   (ANIM_SPRITES_START + 231)
#define ANIM_TAG_WISP_FIRE                  (ANIM_SPRITES_START + 232)
#define ANIM_TAG_GOLD_STARS                 (ANIM_SPRITES_START + 233)
#define ANIM_TAG_ECLIPSING_ORB              (ANIM_SPRITES_START + 234)
#define ANIM_TAG_GRAY_ORB                   (ANIM_SPRITES_START + 235)
#define ANIM_TAG_BLUE_ORB                   (ANIM_SPRITES_START + 236)
#define ANIM_TAG_RED_ORB_2                  (ANIM_SPRITES_START + 237)
#define ANIM_TAG_PINK_PETAL                 (ANIM_SPRITES_START + 238)
#define ANIM_TAG_PAIN_SPLIT                 (ANIM_SPRITES_START + 239)
#define ANIM_TAG_CONFETTI                   (ANIM_SPRITES_START + 240)
#define ANIM_TAG_GREEN_STAR                 (ANIM_SPRITES_START + 241)
#define ANIM_TAG_PINK_CLOUD                 (ANIM_SPRITES_START + 242)
#define ANIM_TAG_SWEAT_DROP                 (ANIM_SPRITES_START + 243)
#define ANIM_TAG_GUARD_RING                 (ANIM_SPRITES_START + 244)
#define ANIM_TAG_PURPLE_SCRATCH             (ANIM_SPRITES_START + 245)
#define ANIM_TAG_PURPLE_SWIPE               (ANIM_SPRITES_START + 246)
#define ANIM_TAG_TAG_HAND                   (ANIM_SPRITES_START + 247)
#define ANIM_TAG_SMALL_RED_EYE              (ANIM_SPRITES_START + 248)
#define ANIM_TAG_HOLLOW_ORB                 (ANIM_SPRITES_START + 249)
#define ANIM_TAG_X_SIGN                     (ANIM_SPRITES_START + 250)
#define ANIM_TAG_BLUEGREEN_ORB              (ANIM_SPRITES_START + 251)
#define ANIM_TAG_PAW_PRINT                  (ANIM_SPRITES_START + 252)
#define ANIM_TAG_PURPLE_FLAME               (ANIM_SPRITES_START + 253)
#define ANIM_TAG_RED_BALL                   (ANIM_SPRITES_START + 254)
#define ANIM_TAG_SMELLINGSALT_EFFECT        (ANIM_SPRITES_START + 255)
#define ANIM_TAG_METEOR                     (ANIM_SPRITES_START + 256)
#define ANIM_TAG_FLAT_ROCK                  (ANIM_SPRITES_START + 257)
#define ANIM_TAG_MAGNIFYING_GLASS           (ANIM_SPRITES_START + 258)
#define ANIM_TAG_BROWN_ORB                  (ANIM_SPRITES_START + 259)
#define ANIM_TAG_METAL_SOUND_WAVES          (ANIM_SPRITES_START + 260)
#define ANIM_TAG_FLYING_DIRT                (ANIM_SPRITES_START + 261)
#define ANIM_TAG_ICICLE_SPEAR               (ANIM_SPRITES_START + 262)
#define ANIM_TAG_HAIL                       (ANIM_SPRITES_START + 263)
#define ANIM_TAG_GLOWY_RED_ORB              (ANIM_SPRITES_START + 264)
#define ANIM_TAG_GLOWY_GREEN_ORB            (ANIM_SPRITES_START + 265)
#define ANIM_TAG_GREEN_SPIKE                (ANIM_SPRITES_START + 266)
#define ANIM_TAG_WHITE_CIRCLE_OF_LIGHT      (ANIM_SPRITES_START + 267)
#define ANIM_TAG_GLOWY_BLUE_ORB             (ANIM_SPRITES_START + 268)
#define ANIM_TAG_POKEBLOCK                  (ANIM_SPRITES_START + 269)
#define ANIM_TAG_WHITE_FEATHER              (ANIM_SPRITES_START + 270)
#define ANIM_TAG_SPARKLE_6                  (ANIM_SPRITES_START + 271)
#define ANIM_TAG_SPLASH                     (ANIM_SPRITES_START + 272)
#define ANIM_TAG_SWEAT_BEAD                 (ANIM_SPRITES_START + 273)
#define ANIM_TAG_GEM_1                      (ANIM_SPRITES_START + 274) // unused
#define ANIM_TAG_GEM_2                      (ANIM_SPRITES_START + 275) // unused
#define ANIM_TAG_GEM_3                      (ANIM_SPRITES_START + 276) // unused
#define ANIM_TAG_SLAM_HIT_2                 (ANIM_SPRITES_START + 277)
#define ANIM_TAG_RECYCLE                    (ANIM_SPRITES_START + 278)
#define ANIM_TAG_RED_PARTICLES              (ANIM_SPRITES_START + 279) // unused
#define ANIM_TAG_PROTECT                    (ANIM_SPRITES_START + 280)
#define ANIM_TAG_DIRT_MOUND                 (ANIM_SPRITES_START + 281)
#define ANIM_TAG_SHOCK_3                    (ANIM_SPRITES_START + 282)
#define ANIM_TAG_WEATHER_BALL               (ANIM_SPRITES_START + 283)
#define ANIM_TAG_BIRD                       (ANIM_SPRITES_START + 284)
#define ANIM_TAG_CROSS_IMPACT               (ANIM_SPRITES_START + 285)
#define ANIM_TAG_SLASH_2                    (ANIM_SPRITES_START + 286)
#define ANIM_TAG_WHIP_HIT                   (ANIM_SPRITES_START + 287)
#define ANIM_TAG_BLUE_RING_2                (ANIM_SPRITES_START + 288)
//new particles
#define ANIM_TAG_WHITE_STREAK               (ANIM_SPRITES_START + 289)
#define ANIM_TAG_PURPLE_JAB                 (ANIM_SPRITES_START + 290)
#define ANIM_TAG_TOXIC_SPIKES               (ANIM_SPRITES_START + 291)
#define ANIM_TAG_ENERGY_BALL                (ANIM_SPRITES_START + 292)
#define ANIM_TAG_SEED_BROWN                 (ANIM_SPRITES_START + 293)
#define ANIM_TAG_FEINT                      (ANIM_SPRITES_START + 294)
#define ANIM_TAG_MEGA_STONE                 (ANIM_SPRITES_START + 295)
#define ANIM_TAG_MEGA_SYMBOL                (ANIM_SPRITES_START + 296)
#define ANIM_TAG_MEGA_PARTICLES             (ANIM_SPRITES_START + 297)
#define ANIM_TAG_TRUMP_CARD                 (ANIM_SPRITES_START + 298)
#define ANIM_TAG_TRUMP_CARD_PARTICLES       (ANIM_SPRITES_START + 299)
#define ANIM_TAG_ACCUPRESSURE               (ANIM_SPRITES_START + 300)
#define ANIM_TAG_WRING_OUT                  (ANIM_SPRITES_START + 301)
#define ANIM_TAG_COLORED_ORBS               (ANIM_SPRITES_START + 302)
#define ANIM_TAG_WORRY_SEED                 (ANIM_SPRITES_START + 303)
#define ANIM_TAG_SMALL_CLOUD                (ANIM_SPRITES_START + 304)
#define ANIM_TAG_ATTACK_ORDER               (ANIM_SPRITES_START + 305)
#define ANIM_TAG_DRAGON_PULSE               (ANIM_SPRITES_START + 306)
#define ANIM_TAG_WOOD_HAMMER                (ANIM_SPRITES_START + 307)
#define ANIM_TAG_PSYCHO_CUT                 (ANIM_SPRITES_START + 308)
#define ANIM_TAG_POWER_GEM                  (ANIM_SPRITES_START + 309)
#define ANIM_TAG_STONE_EDGE                 (ANIM_SPRITES_START + 310)
#define ANIM_TAG_STEALTH_ROCK               (ANIM_SPRITES_START + 311)
#define ANIM_TAG_POISON_JAB                 (ANIM_SPRITES_START + 312)
#define ANIM_TAG_GREEN_POISON_BUBBLE        (ANIM_SPRITES_START + 313)
#define ANIM_TAG_FLASH_CANNON_BALL          (ANIM_SPRITES_START + 314)
#define ANIM_TAG_WATER_GUN                  (ANIM_SPRITES_START + 315)
#define ANIM_TAG_PUNISHMENT_BLADES          (ANIM_SPRITES_START + 316)
#define ANIM_TAG_QUICK_GUARD_HAND           (ANIM_SPRITES_START + 317)

#define ANIM_TAG_SHELL_RIGHT                (ANIM_SPRITES_START + 318)
#define ANIM_TAG_SHELL_LEFT                 (ANIM_SPRITES_START + 319)
#define ANIM_TAG_RAZOR_SHELL                (ANIM_SPRITES_START + 320)
#define ANIM_TAG_HYDRO_PUMP                 (ANIM_SPRITES_START + 321)
#define ANIM_TAG_BRINE                      (ANIM_SPRITES_START + 322)
#define ANIM_TAG_GEAR                       (ANIM_SPRITES_START + 323)
#define ANIM_TAG_ASSURANCE_HAND             (ANIM_SPRITES_START + 324)
#define ANIM_TAG_ACUPRESSURE_FINGER         (ANIM_SPRITES_START + 325)
#define ANIM_TAG_WISHIWASHI_FISH            (ANIM_SPRITES_START + 326)
#define ANIM_TAG_ZYGARDE_HEXES              (ANIM_SPRITES_START + 327)
#define ANIM_TAG_AURA_SPHERE                (ANIM_SPRITES_START + 328)
#define ANIM_TAG_OMEGA_STONE                (ANIM_SPRITES_START + 329)
#define ANIM_TAG_ALPHA_STONE                (ANIM_SPRITES_START + 330)
#define ANIM_TAG_BERRY_NORMAL               (ANIM_SPRITES_START + 331)
#define ANIM_TAG_BERRY_EATEN                (ANIM_SPRITES_START + 332)
#define ANIM_TAG_DRAGON_ASCENT              (ANIM_SPRITES_START + 333)
#define ANIM_TAG_PINK_DIAMOND               (ANIM_SPRITES_START + 334)
#define ANIM_TAG_STEAM_ERUPTION             (ANIM_SPRITES_START + 335)
#define ANIM_TAG_CONFIDE                    (ANIM_SPRITES_START + 336)
#define ANIM_TAG_VERTICAL_HEX               (ANIM_SPRITES_START + 337)
#define ANIM_TAG_UNAVAILABLE_1              (ANIM_SPRITES_START + 338)  //0x2862.. supposedly used elsewhere?
#define ANIM_TAG_UNAVAILABLE_2              (ANIM_SPRITES_START + 339)
#define ANIM_TAG_POWER_TRICK                (ANIM_SPRITES_START + 340)
#define ANIM_TAG_CHAIN_LINK                 (ANIM_SPRITES_START + 341)
#define ANIM_TAG_ANCHOR                     (ANIM_SPRITES_START + 342)
#define ANIM_TAG_HORSESHOE_SIDE_FIST        (ANIM_SPRITES_START + 343)
#define ANIM_TAG_DRAGON_ASCENT_FOE          (ANIM_SPRITES_START + 344)
#define ANIM_TAG_CRAFTY_SHIELD              (ANIM_SPRITES_START + 345)
#define ANIM_TAG_BLACEPHALON_HEAD           (ANIM_SPRITES_START + 346)
#define ANIM_TAG_FAIRY_LOCK_CHAINS          (ANIM_SPRITES_START + 347)
#define ANIM_TAG_IONS                       (ANIM_SPRITES_START + 348)
#define ANIM_TAG_CHOP                       (ANIM_SPRITES_START + 349)
#define ANIM_TAG_HEART_STAMP                (ANIM_SPRITES_START + 350)
#define ANIM_TAG_HORN_LEECH                 (ANIM_SPRITES_START + 351)
#define ANIM_TAG_STEAMROLLER                (ANIM_SPRITES_START + 352)
#define ANIM_TAG_HOOPA_HAND                 (ANIM_SPRITES_START + 353)
#define ANIM_TAG_HOOPA_RING                 (ANIM_SPRITES_START + 354)
#define ANIM_TAG_METAL_BITS                 (ANIM_SPRITES_START + 355)
#define ANIM_TAG_SMALL_ROCK                 (ANIM_SPRITES_START + 356)
#define ANIM_TAG_SPIRIT_ARROW               (ANIM_SPRITES_START + 357)
#define ANIM_TAG_ULTRA_BURST_SYMBOL         (ANIM_SPRITES_START + 358)
#define ANIM_TAG_Z_MOVE_SYMBOL              (ANIM_SPRITES_START + 359)
#define ANIM_TAG_REALLY_BIG_ROCK            (ANIM_SPRITES_START + 360)
#define ANIM_TAG_COCOON                     (ANIM_SPRITES_START + 361)
#define ANIM_TAG_CORKSCREW                  (ANIM_SPRITES_START + 362)
#define ANIM_TAG_HAVOC_SPEAR                (ANIM_SPRITES_START + 363)
#define ANIM_TAG_PURPLE_DRAKE               (ANIM_SPRITES_START + 364)
#define ANIM_TAG_MUD_BOMB                   (ANIM_SPRITES_START + 365)
#define ANIM_TAG_BRANCH                     (ANIM_SPRITES_START + 366)
#define ANIM_TAG_APPLE                      (ANIM_SPRITES_START + 367)
#define ANIM_TAG_OBSTRUCT_CROSS             (ANIM_SPRITES_START + 368)
#define ANIM_TAG_POISON_COLUMN              (ANIM_SPRITES_START + 369)
#define ANIM_TAG_GARBAGE_COLUMN             (ANIM_SPRITES_START + 370)
#define ANIM_TAG_LARGE_SPIKE                (ANIM_SPRITES_START + 371)
#define ANIM_TAG_DRAGON_PULSE_RING          (ANIM_SPRITES_START + 372)
#define ANIM_TAG_STONE_PILLAR               (ANIM_SPRITES_START + 373)
#define ANIM_TAG_MUSHROOM                   (ANIM_SPRITES_START + 374)
#define ANIM_TAG_GOLDEN_APPLE               (ANIM_SPRITES_START + 375)
#define ANIM_TAG_ICE_ROCK                   (ANIM_SPRITES_START + 376)
#define ANIM_TAG_TORNADO                    (ANIM_SPRITES_START + 377)
#define ANIM_TAG_STRAIGHT_BEAM              (ANIM_SPRITES_START + 378)
#define ANIM_TAG_DREEPY                     (ANIM_SPRITES_START + 379)
#define ANIM_TAG_ICE_ROCK_SINGLE            (ANIM_SPRITES_START + 380)
#define ANIM_TAG_STONE_PILLAR_MULTI         (ANIM_SPRITES_START + 381)

// battlers
#define ANIM_ATTACKER    0
#define ANIM_TARGET      1
#define ANIM_ATK_PARTNER 2
#define ANIM_DEF_PARTNER 3

// stereo panning constants [0-255]
//
//          0
//         .  .
//      .        .
// 192 .          . 63
//     .          .
//      .        .
//         .  .
//          127
//
#define SOUND_PAN_ATTACKER -64
#define SOUND_PAN_TARGET    63

// move background ids
#define BG_DARK_ 0 // the same as BG_DARK but is unused
#define BG_DARK 1
#define BG_GHOST 2
#define BG_PSYCHIC 3
#define BG_IMPACT_OPPONENT 4
#define BG_IMPACT_PLAYER 5
#define BG_IMPACT_CONTESTS 6
#define BG_DRILL 7
#define BG_DRILL_CONTESTS 8
#define BG_HIGHSPEED_OPPONENT 9
#define BG_HIGHSPEED_PLAYER 10
#define BG_THUNDER 11
#define BG_GUILLOTINE_OPPONENT 12
#define BG_GUILLOTINE_PLAYER 13
#define BG_GUILLOTINE_CONTESTS 14
#define BG_ICE 15
#define BG_COSMIC 16
#define BG_IN_AIR 17
#define BG_SKY 18
#define BG_SKY_CONTESTS 19
#define BG_AURORA 20
#define BG_FISSURE 21
#define BG_BUG_OPPONENT 22
#define BG_BUG_PLAYER 23
#define BG_SOLARBEAM_OPPONENT 24
#define BG_SOLARBEAM_PLAYER 25
#define BG_SOLARBEAM_CONTESTS 26
#define BG_MAGMA_STORM 27
#define BG_GIGA_IMPACT_OPPONENT 28
#define BG_GIGA_IMPACT_PLAYER 29
#define BG_GIGA_IMPACT_CONTEST 30
#define BG_TRICK_ROOM 31
#define BG_ROCK_WRECKER 32
#define BG_SPACIAL_REND_ON_OPPONENT 33
#define BG_SPACIAL_REND_ON_PLAYER 34
#define BG_DARK_VOID 35

#define BG_WATER                                36
#define BG_NIGHTMARE                            37
#define BG_LEAF_STORM                           38
#define BG_FIRE                                 39
#define BG_FIRE_2                               40
#define BG_WATER_2                              41
#define BG_POISON                               42
#define BG_AEROBLAST                            43
#define BG_HIGH_SPEED                           44  //hurricane, close combat
#define BG_ELECTRIC_TERRAIN                     45
#define BG_GRASSY_TERRAIN                       46
#define BG_MISTY_TERRAIN                        47
#define BG_PSYCHIC_TERRAIN                      48
#define BG_FOCUS_BLAST                          49
#define BG_GUNK_SHOT                            50
#define BG_HYDRO_CANNON                         51
#define BG_WONDER_ROOM                          52
#define BG_MAGIC_ROOM                           53
#define BG_HYPERSPACE_FURY                      54
#define BG_BOLT_STRIKE                          55
#define BG_ZMOVE_ACTIVATE                       56
#define BG_TECTONIC_RAGE                        57
#define BG_BLUE_SKY_DAY                         58
#define BG_BLUE_SKY_AFTERNOON                   59
#define BG_BLUE_SKY_NIGHT                       60
#define BG_ZMOVE_MOUNTAIN                       61
#define BG_NEVERENDING_NIGHTMARE                62
#define BG_WATER_PULSE                          63
#define BG_INFERNO_OVERDRIVE                    64
#define BG_BLOOM_DOOM                           65
#define BG_SHATTERED_PSYCHE                     66
#define BG_TWINKLE_TACKLE                       67
#define BG_BLACKHOLE_ECLIPSE                    68
#define BG_SOULSTEALING_7STAR_STRIKE            69
#define BG_MALICIOUS_MOONSAULT                  70
#define BG_CLANGOROUS_SOULBLAZE                 71
#define BG_SNUGGLE_FOREVER                      72
#define BG_MAX_LIGHTNING                        73
#define BG_GARBAGE_FALLS                        74
#define BG_HYPER_BEAM                           75
#define BG_DYNAMAX_CANNON                       76
#define BG_AURA_SPHERE                          77

// table ids for general animations
#define B_ANIM_CASTFORM_CHANGE          0x0
#define B_ANIM_STATS_CHANGE             0x1
#define B_ANIM_SUBSTITUTE_FADE          0x2
#define B_ANIM_SUBSTITUTE_APPEAR        0x3
#define B_ANIM_POKEBLOCK_THROW          0x4
#define B_ANIM_ITEM_KNOCKOFF            0x5
#define B_ANIM_TURN_TRAP                0x6
#define B_ANIM_HELD_ITEM_EFFECT         0x7
#define B_ANIM_SMOKEBALL_ESCAPE         0x8
#define B_ANIM_HANGED_ON                0x9
#define B_ANIM_RAIN_CONTINUES           0xA
#define B_ANIM_SUN_CONTINUES            0xB
#define B_ANIM_SANDSTORM_CONTINUES      0xC
#define B_ANIM_HAIL_CONTINUES           0xD
#define B_ANIM_LEECH_SEED_DRAIN         0xE
#define B_ANIM_MON_HIT                  0xF
#define B_ANIM_ITEM_STEAL               0x10
#define B_ANIM_SNATCH_MOVE              0x11
#define B_ANIM_FUTURE_SIGHT_HIT         0x12
#define B_ANIM_DOOM_DESIRE_HIT          0x13
#define B_ANIM_FOCUS_PUNCH_SETUP        0x14
#define B_ANIM_INGRAIN_HEAL             0x15
#define B_ANIM_WISH_HEAL                0x16
#define B_ANIM_MEGA_EVOLUTION           0x17
#define B_ANIM_TERRAIN_MISTY            0x18
#define B_ANIM_TERRAIN_GRASSY           0x19
#define B_ANIM_TERRAIN_ELECTRIC         0x1A
#define B_ANIM_TERRAIN_PSYCHIC          0x1B
#define B_ANIM_ILLUSION_OFF             0x1C
#define B_ANIM_FORM_CHANGE              0x1D
#define B_ANIM_SLIDE_OFFSCREEN          0x1E // for Emergency Exit
<<<<<<< HEAD
#define B_ANIM_ZMOVE_ACTIVATE           0x1F
=======
#define B_ANIM_RESTORE_BG               0x1F // for Terrain Endings
>>>>>>> 8ffd9bfc

// special animations table
#define B_ANIM_LVL_UP                   0x0
#define B_ANIM_SWITCH_OUT_PLAYER_MON    0x1
#define B_ANIM_SWITCH_OUT_OPPONENT_MON  0x2
#define B_ANIM_BALL_THROW               0x3
#define B_ANIM_BALL_THROW_WITH_TRAINER  0x4
#define B_ANIM_SUBSTITUTE_TO_MON        0x5
#define B_ANIM_MON_TO_SUBSTITUTE        0x6
#define B_ANIM_CRITICAL_CAPTURE_THROW   0x7

// status animation table
#define B_ANIM_STATUS_PSN               0x0
#define B_ANIM_STATUS_CONFUSION         0x1
#define B_ANIM_STATUS_BRN               0x2
#define B_ANIM_STATUS_INFATUATION       0x3
#define B_ANIM_STATUS_SLP               0x4
#define B_ANIM_STATUS_PRZ               0x5
#define B_ANIM_STATUS_FRZ               0x6
#define B_ANIM_STATUS_CURSED            0x7
#define B_ANIM_STATUS_NIGHTMARE         0x8
#define B_ANIM_STATUS_WRAPPED           0x9 // does not actually exist

// Tasks with return values often assign them to gBattleAnimArgs[7].
#define ARG_RET_ID 7

// Trapping Wrap-like moves end turn animation.
#define TRAP_ANIM_BIND 0
#define TRAP_ANIM_WRAP 0
#define TRAP_ANIM_FIRE_SPIN 1
#define TRAP_ANIM_WHIRLPOOL 2
#define TRAP_ANIM_CLAMP 3
#define TRAP_ANIM_SAND_TOMB 4

// Weather defines for battle animation scripts.
#define ANIM_WEATHER_NONE 0
#define ANIM_WEATHER_SUN 1
#define ANIM_WEATHER_RAIN 2
#define ANIM_WEATHER_SANDSTORM 3
#define ANIM_WEATHER_HAIL 4

// Battle mon back animations.
#define BACK_ANIM_NONE                         0x00
#define BACK_ANIM_H_SLIDE_QUICK                0x01
#define BACK_ANIM_H_SLIDE                      0x02
#define BACK_ANIM_H_SLIDE_WITH_V_COMPRESS_1    0x03
#define BACK_ANIM_H_SLIDE_WITH_V_COMPRESS_2    0x04
#define BACK_ANIM_SHRINK_GROW_1                0x05
#define BACK_ANIM_GROW_1                       0x06
#define BACK_ANIM_CIRCLE_MOVE_COUNTERCLOCKWISE 0x07
#define BACK_ANIM_HORIZONTAL_SHAKE             0x08
#define BACK_ANIM_VERTICAL_SHAKE               0x09
#define BACK_ANIM_V_SHAKE_WITH_H_SLIDE         0x0a
#define BACK_ANIM_VERTICAL_STRETCH             0x0b
#define BACK_ANIM_HORIZONTAL_STRETCH           0x0c
#define BACK_ANIM_GROW_2                       0x0d
#define BACK_ANIM_V_SHAKE_WITH_PAUSE           0x0e
#define BACK_ANIM_CIRCLE_MOVE_CLOCKWISE        0x0f
#define BACK_ANIM_CONCAVE_DOWN_ARC_SWAY_SMALL  0x10
#define BACK_ANIM_CONCAVE_DOWN_ARC_SWAY_LARGE  0x11
#define BACK_ANIM_CONCAVE_UP_ARC_SWAY_LARGE    0x12
#define BACK_ANIM_DIP_RIGHT_SIDE               0x13
#define BACK_ANIM_SHRINK_GROW_2                0x14
#define BACK_ANIM_JOLT_RIGHT                   0x15
#define BACK_ANIM_FLASH_YELLOW_WITH_SHAKE      0x16
#define BACK_ANIM_FADE_RED_WITH_SHAKE          0x17
#define BACK_ANIM_FADE_GREEN_WITH_SHAKE        0x18
#define BACK_ANIM_FADE_BLUE_WITH_SHAKE         0x19

// mon pal blend
#define ANIM_PAL_BG             0x1
#define ANIM_PAL_ATK            0x2
#define ANIM_PAL_DEF            0x4
#define ANIM_PAL_ATK_PARTNER    0x8
#define ANIM_PAL_DEF_PARTNER    0x10
#define ANIM_PAL_ALL            0x1f
#define ANIM_PAL_BG_4           0x20
#define ANIM_PAL_BG_5           0x40
#define ANIM_PAL_ALL_BATTLERS   0x780
#define ANIM_PAL_PLAYER1        0x80
#define ANIM_PAL_PLAYER2        0x100
#define ANIM_PAL_OPPONENT1      0x200
#define ANIM_PAL_OPPONENT2      0x400

// horseshoe/fist frames
#define ANIM_RIGHT_FIST  0
#define ANIM_LEFT_FIST   2

// fist/chop frames
#define ANIM_FIST_1  0
#define ANIM_FOOT_1  1
#define ANIM_FOOT_2  2
#define ANIM_CHOP    3

// surf wave palettes
#define ANIM_SURF_PAL_SURF           0
#define ANIM_SURF_PAL_MUDDY_WATER    1
#define ANIM_SURF_PAL_SLUDGE_WAVE    2


#endif // GUARD_CONSTANTS_BATTLE_ANIM_H<|MERGE_RESOLUTION|>--- conflicted
+++ resolved
@@ -525,11 +525,8 @@
 #define B_ANIM_ILLUSION_OFF             0x1C
 #define B_ANIM_FORM_CHANGE              0x1D
 #define B_ANIM_SLIDE_OFFSCREEN          0x1E // for Emergency Exit
-<<<<<<< HEAD
-#define B_ANIM_ZMOVE_ACTIVATE           0x1F
-=======
 #define B_ANIM_RESTORE_BG               0x1F // for Terrain Endings
->>>>>>> 8ffd9bfc
+#define B_ANIM_ZMOVE_ACTIVATE           0x20
 
 // special animations table
 #define B_ANIM_LVL_UP                   0x0
