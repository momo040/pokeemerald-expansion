--- conflicted
+++ resolved
@@ -358,13 +358,10 @@
 #define MOVE_EFFECT_BUG_BITE            0x45
 #define MOVE_EFFECT_RECOIL_HP_25        0x46
 #define MOVE_EFFECT_RELIC_SONG          0x47
-<<<<<<< HEAD
-#define MOVE_EFFECT_BURN_UP             0x48
-
-=======
 #define MOVE_EFFECT_TRAP_BOTH           0x48
->>>>>>> 45fcb50e
-#define NUM_MOVE_EFFECTS                0x49
+#define MOVE_EFFECT_BURN_UP             0x49
+
+#define NUM_MOVE_EFFECTS                0x4A
 
 #define MOVE_EFFECT_AFFECTS_USER        0x4000
 #define MOVE_EFFECT_CERTAIN             0x8000
