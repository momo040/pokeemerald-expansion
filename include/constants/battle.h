--- conflicted
+++ resolved
@@ -470,62 +470,37 @@
 #define MOVE_EFFECT_CERTAIN             0x4000
 #define MOVE_EFFECT_CONTINUE            0x8000
 
-<<<<<<< HEAD
-// Battle terrain defines for gBattleTerrain.
-#define BATTLE_TERRAIN_GRASS            0
-#define BATTLE_TERRAIN_LONG_GRASS       1
-#define BATTLE_TERRAIN_SAND             2
-#define BATTLE_TERRAIN_UNDERWATER       3
-#define BATTLE_TERRAIN_WATER            4
-#define BATTLE_TERRAIN_POND             5
-#define BATTLE_TERRAIN_MOUNTAIN         6
-#define BATTLE_TERRAIN_CAVE             7
-#define BATTLE_TERRAIN_BUILDING         8
-#define BATTLE_TERRAIN_PLAIN            9
-// New battle terrains are used for Secret Power but not fully implemented.
-#define BATTLE_TERRAIN_SOARING          10
-#define BATTLE_TERRAIN_SKY_PILLAR       11
-#define BATTLE_TERRAIN_BURIAL_GROUND    12
-#define BATTLE_TERRAIN_PUDDLE           13
-#define BATTLE_TERRAIN_MARSH            14
-#define BATTLE_TERRAIN_SWAMP            15
-#define BATTLE_TERRAIN_SNOW             16
-#define BATTLE_TERRAIN_ICE              17
-#define BATTLE_TERRAIN_VOLCANO          18
-#define BATTLE_TERRAIN_DISTORTION_WORLD 19
-#define BATTLE_TERRAIN_SPACE            20
-#define BATTLE_TERRAIN_ULTRA_SPACE      21
-
-#define BATTLE_TERRAIN_COUNT            22
+// Battle environment defines for gBattleEnvironment.
+#define BATTLE_ENVIRONMENT_GRASS            0
+#define BATTLE_ENVIRONMENT_LONG_GRASS       1
+#define BATTLE_ENVIRONMENT_SAND             2
+#define BATTLE_ENVIRONMENT_UNDERWATER       3
+#define BATTLE_ENVIRONMENT_WATER            4
+#define BATTLE_ENVIRONMENT_POND             5
+#define BATTLE_ENVIRONMENT_MOUNTAIN         6
+#define BATTLE_ENVIRONMENT_CAVE             7
+#define BATTLE_ENVIRONMENT_BUILDING         8
+#define BATTLE_ENVIRONMENT_PLAIN            9
+// New battle environments are used for Secret Power but not fully implemented.
+#define BATTLE_ENVIRONMENT_SOARING          10
+#define BATTLE_ENVIRONMENT_SKY_PILLAR       11
+#define BATTLE_ENVIRONMENT_BURIAL_GROUND    12
+#define BATTLE_ENVIRONMENT_PUDDLE           13
+#define BATTLE_ENVIRONMENT_MARSH            14
+#define BATTLE_ENVIRONMENT_SWAMP            15
+#define BATTLE_ENVIRONMENT_SNOW             16
+#define BATTLE_ENVIRONMENT_ICE              17
+#define BATTLE_ENVIRONMENT_VOLCANO          18
+#define BATTLE_ENVIRONMENT_DISTORTION_WORLD 19
+#define BATTLE_ENVIRONMENT_SPACE            20
+#define BATTLE_ENVIRONMENT_ULTRA_SPACE      21
+
+#define BATTLE_ENVIRONMENT_COUNT            22
 
 #define B_WAIT_TIME_LONG        (B_WAIT_TIME_MULTIPLIER * 4)
 #define B_WAIT_TIME_MED         (B_WAIT_TIME_MULTIPLIER * 3)
 #define B_WAIT_TIME_SHORT       (B_WAIT_TIME_MULTIPLIER * 2)
 #define B_WAIT_TIME_SHORTEST    (B_WAIT_TIME_MULTIPLIER)
-=======
-// Battle environment defines for gBattleEnvironment.
-#define BATTLE_ENVIRONMENT_GRASS        0
-#define BATTLE_ENVIRONMENT_LONG_GRASS   1
-#define BATTLE_ENVIRONMENT_SAND         2
-#define BATTLE_ENVIRONMENT_UNDERWATER   3
-#define BATTLE_ENVIRONMENT_WATER        4
-#define BATTLE_ENVIRONMENT_POND         5
-#define BATTLE_ENVIRONMENT_MOUNTAIN     6
-#define BATTLE_ENVIRONMENT_CAVE         7
-#define BATTLE_ENVIRONMENT_BUILDING     8
-#define BATTLE_ENVIRONMENT_PLAIN        9
-
-#define B_WAIT_TIME_LONG  64
-#define B_WAIT_TIME_MED   48
-#define B_WAIT_TIME_SHORT 32
-
-#define CASTFORM_NORMAL     0
-#define CASTFORM_FIRE       1
-#define CASTFORM_WATER      2
-#define CASTFORM_ICE        3
-#define NUM_CASTFORM_FORMS  4
-#define CASTFORM_SUBSTITUTE (1 << 7)
->>>>>>> 66c07f9c
 
 #define FLEE_ITEM    1
 #define FLEE_ABILITY 2
