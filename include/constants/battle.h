#ifndef GUARD_CONSTANTS_BATTLE_H
#define GUARD_CONSTANTS_BATTLE_H

/*
 * A battler may be in one of four positions on the field. The first bit determines
 * what side the battler is on, either the player's side or the opponent's side.
 * The second bit determines what flank the battler is on, either the left or right.
 * Note that the opponent's flanks are drawn corresponding to their perspective, so
 * their right mon appears on the left, and their left mon appears on the right.
 * The battler ID is usually the same as the position, except in the case of link battles.
 *
 *   + ------------------------- +
 *   |           Opponent's side |
 *   |            Right    Left  |
 *   |              3       1    |
 *   |                           |
 *   | Player's side             |
 *   |  Left   Right             |
 *   |   0       2               |
 *   ----------------------------+
 *   |                           |
 *   |                           |
 *   +---------------------------+
 */

#define MAX_BATTLERS_COUNT  4

#define B_POSITION_PLAYER_LEFT        0
#define B_POSITION_OPPONENT_LEFT      1
#define B_POSITION_PLAYER_RIGHT       2
#define B_POSITION_OPPONENT_RIGHT     3

// These macros can be used with either battler ID or positions to get the partner or the opposite mon
#define BATTLE_OPPOSITE(id) ((id) ^ BIT_SIDE)
#define BATTLE_PARTNER(id) ((id) ^ BIT_FLANK)

#define B_SIDE_PLAYER     0
#define B_SIDE_OPPONENT   1
#define NUM_BATTLE_SIDES  2

#define B_FLANK_LEFT  0
#define B_FLANK_RIGHT 1

#define BIT_SIDE        1
#define BIT_FLANK       2

// Battle Type Flags
#define BATTLE_TYPE_DOUBLE             (1 << 0)
#define BATTLE_TYPE_LINK               (1 << 1)
#define BATTLE_TYPE_IS_MASTER          (1 << 2) // In not-link battles, it's always set.
#define BATTLE_TYPE_TRAINER            (1 << 3)
#define BATTLE_TYPE_FIRST_BATTLE       (1 << 4)
#define BATTLE_TYPE_LINK_IN_BATTLE     (1 << 5) // Set on battle entry, cleared on exit. Checked rarely
#define BATTLE_TYPE_MULTI              (1 << 6)
#define BATTLE_TYPE_SAFARI             (1 << 7)
#define BATTLE_TYPE_BATTLE_TOWER       (1 << 8)
#define BATTLE_TYPE_WALLY_TUTORIAL     (1 << 9) // Used in pokefirered as BATTLE_TYPE_OLD_MAN_TUTORIAL.
#define BATTLE_TYPE_ROAMER             (1 << 10)
#define BATTLE_TYPE_EREADER_TRAINER    (1 << 11)
#define BATTLE_TYPE_KYOGRE_GROUDON     (1 << 12)
#define BATTLE_TYPE_LEGENDARY          (1 << 13)
#define BATTLE_TYPE_REGI               (1 << 14)
#define BATTLE_TYPE_TWO_OPPONENTS      (1 << 15) // Used in pokefirered as BATTLE_TYPE_GHOST.
#define BATTLE_TYPE_DOME               (1 << 16) // Used in pokefirered as BATTLE_TYPE_POKEDUDE.
#define BATTLE_TYPE_PALACE             (1 << 17) // Used in pokefirered as BATTLE_TYPE_WILD_SCRIPTED.
#define BATTLE_TYPE_ARENA              (1 << 18) // Used in pokefirered as BATTLE_TYPE_LEGENDARY_FRLG.
#define BATTLE_TYPE_FACTORY            (1 << 19) // Used in pokefirered as BATTLE_TYPE_TRAINER_TOWER.
#define BATTLE_TYPE_PIKE               (1 << 20)
#define BATTLE_TYPE_PYRAMID            (1 << 21)
#define BATTLE_TYPE_INGAME_PARTNER     (1 << 22)
#define BATTLE_TYPE_TOWER_LINK_MULTI   (1 << 23)
#define BATTLE_TYPE_RECORDED           (1 << 24)
#define BATTLE_TYPE_RECORDED_LINK      (1 << 25)
#define BATTLE_TYPE_TRAINER_HILL       (1 << 26)
#define BATTLE_TYPE_SECRET_BASE        (1 << 27)
#define BATTLE_TYPE_GROUDON            (1 << 28)
#define BATTLE_TYPE_KYOGRE             (1 << 29)
#define BATTLE_TYPE_RAYQUAZA           (1 << 30)
#define BATTLE_TYPE_RECORDED_IS_MASTER (1 << 31)
#define BATTLE_TYPE_FRONTIER                (BATTLE_TYPE_BATTLE_TOWER | BATTLE_TYPE_DOME | BATTLE_TYPE_PALACE | BATTLE_TYPE_ARENA | BATTLE_TYPE_FACTORY | BATTLE_TYPE_PIKE | BATTLE_TYPE_PYRAMID)
#define BATTLE_TYPE_FRONTIER_NO_PYRAMID     (BATTLE_TYPE_BATTLE_TOWER | BATTLE_TYPE_DOME | BATTLE_TYPE_PALACE | BATTLE_TYPE_ARENA | BATTLE_TYPE_FACTORY | BATTLE_TYPE_PIKE)
#define BATTLE_TYPE_RECORDED_INVALID        ((BATTLE_TYPE_LINK | BATTLE_TYPE_SAFARI | BATTLE_TYPE_FIRST_BATTLE                  \
                                             | BATTLE_TYPE_WALLY_TUTORIAL | BATTLE_TYPE_ROAMER | BATTLE_TYPE_EREADER_TRAINER    \
                                             | BATTLE_TYPE_KYOGRE_GROUDON | BATTLE_TYPE_LEGENDARY | BATTLE_TYPE_REGI            \
                                             | BATTLE_TYPE_RECORDED | BATTLE_TYPE_TRAINER_HILL | BATTLE_TYPE_SECRET_BASE        \
                                             | BATTLE_TYPE_GROUDON | BATTLE_TYPE_KYOGRE | BATTLE_TYPE_RAYQUAZA))

#define WILD_DOUBLE_BATTLE ((gBattleTypeFlags & BATTLE_TYPE_DOUBLE && !(gBattleTypeFlags & (BATTLE_TYPE_LINK | BATTLE_TYPE_TRAINER))))
#define BATTLE_TWO_VS_ONE_OPPONENT ((gBattleTypeFlags & BATTLE_TYPE_INGAME_PARTNER && gTrainerBattleOpponent_B == 0xFFFF))
#define BATTLE_TYPE_HAS_AI          (BATTLE_TYPE_TRAINER | BATTLE_TYPE_FIRST_BATTLE | BATTLE_TYPE_SAFARI | BATTLE_TYPE_ROAMER | BATTLE_TYPE_INGAME_PARTNER)


// Battle Outcome defines
#define B_OUTCOME_WON                  1
#define B_OUTCOME_LOST                 2
#define B_OUTCOME_DREW                 3
#define B_OUTCOME_RAN                  4
#define B_OUTCOME_PLAYER_TELEPORTED    5
#define B_OUTCOME_MON_FLED             6
#define B_OUTCOME_CAUGHT               7
#define B_OUTCOME_NO_SAFARI_BALLS      8
#define B_OUTCOME_FORFEITED            9
#define B_OUTCOME_MON_TELEPORTED       10
#define B_OUTCOME_LINK_BATTLE_RAN      (1 << 7) // 128

// Non-volatile status conditions
// These persist remain outside of battle and after switching out
#define STATUS1_NONE             0
#define STATUS1_SLEEP            (1 << 0 | 1 << 1 | 1 << 2) // First 3 bits (Number of turns to sleep)
#define STATUS1_SLEEP_TURN(num)  ((num) << 0) // Just for readability (or if rearranging statuses)
#define STATUS1_POISON           (1 << 3)
#define STATUS1_BURN             (1 << 4)
#define STATUS1_FREEZE           (1 << 5)
#define STATUS1_PARALYSIS        (1 << 6)
#define STATUS1_TOXIC_POISON     (1 << 7)
#define STATUS1_TOXIC_COUNTER    (1 << 8 | 1 << 9 | 1 << 10 | 1 << 11)
#define STATUS1_TOXIC_TURN(num)  ((num) << 8)
#define STATUS1_FROSTBITE        (1 << 12)
#define STATUS1_PSN_ANY          (STATUS1_POISON | STATUS1_TOXIC_POISON)
#define STATUS1_ANY              (STATUS1_SLEEP | STATUS1_POISON | STATUS1_BURN | STATUS1_FREEZE | STATUS1_PARALYSIS | STATUS1_TOXIC_POISON | STATUS1_FROSTBITE)

// Volatile status ailments
// These are removed after exiting the battle or switching out
#define STATUS2_CONFUSION             (1 << 0 | 1 << 1 | 1 << 2)
#define STATUS2_CONFUSION_TURN(num)   ((num) << 0)
#define STATUS2_FLINCHED              (1 << 3)
#define STATUS2_UPROAR                (1 << 4 | 1 << 5 | 1 << 6)
#define STATUS2_UPROAR_TURN(num)      ((num) << 4)
#define STATUS2_UNUSED                (1 << 7)
#define STATUS2_BIDE                  (1 << 8 | 1 << 9)
#define STATUS2_BIDE_TURN(num)        (((num) << 8) & STATUS2_BIDE)
#define STATUS2_LOCK_CONFUSE          (1 << 10 | 1 << 11) // e.g. Thrash
#define STATUS2_LOCK_CONFUSE_TURN(num)((num) << 10)
#define STATUS2_MULTIPLETURNS         (1 << 12)
#define STATUS2_WRAPPED               (1 << 13)
#define STATUS2_POWDER                (1 << 14)
#define STATUS2_INFATUATION           (1 << 16 | 1 << 17 | 1 << 18 | 1 << 19)  // 4 bits, one for every battler
#define STATUS2_INFATUATED_WITH(battler) (gBitTable[battler] << 16)
#define STATUS2_FOCUS_ENERGY          (1 << 20)
#define STATUS2_TRANSFORMED           (1 << 21)
#define STATUS2_RECHARGE              (1 << 22)
#define STATUS2_RAGE                  (1 << 23)
#define STATUS2_SUBSTITUTE            (1 << 24)
#define STATUS2_DESTINY_BOND          (1 << 25)
#define STATUS2_ESCAPE_PREVENTION     (1 << 26)
#define STATUS2_NIGHTMARE             (1 << 27)
#define STATUS2_CURSED                (1 << 28)
#define STATUS2_FORESIGHT             (1 << 29)
#define STATUS2_DEFENSE_CURL          (1 << 30)
#define STATUS2_TORMENT               (1 << 31)

#define STATUS3_LEECHSEED_BATTLER       (1 << 0 | 1 << 1) // The battler to receive HP from Leech Seed
#define STATUS3_LEECHSEED               (1 << 2)
#define STATUS3_ALWAYS_HITS             (1 << 3 | 1 << 4)
#define STATUS3_ALWAYS_HITS_TURN(num)   (((num) << 3) & STATUS3_ALWAYS_HITS) // "Always Hits" is set as a 2 turn timer, i.e. next turn is the last turn when it's active
#define STATUS3_PERISH_SONG             (1 << 5)
#define STATUS3_ON_AIR                  (1 << 6)
#define STATUS3_UNDERGROUND             (1 << 7)
#define STATUS3_MINIMIZED               (1 << 8)
#define STATUS3_CHARGED_UP              (1 << 9)
#define STATUS3_ROOTED                  (1 << 10)
#define STATUS3_YAWN                    (1 << 11 | 1 << 12) // Number of turns to sleep
#define STATUS3_YAWN_TURN(num)          (((num) << 11) & STATUS3_YAWN)
#define STATUS3_IMPRISONED_OTHERS       (1 << 13)
#define STATUS3_GRUDGE                  (1 << 14)
#define STATUS3_CANT_SCORE_A_CRIT       (1 << 15)
#define STATUS3_GASTRO_ACID             (1 << 16)
#define STATUS3_EMBARGO                 (1 << 17)
#define STATUS3_UNDERWATER              (1 << 18)
#define STATUS3_INTIMIDATE_POKES        (1 << 19)
#define STATUS3_TRACE                   (1 << 20)
#define STATUS3_SMACKED_DOWN            (1 << 21)
#define STATUS3_ME_FIRST                (1 << 22)
#define STATUS3_TELEKINESIS             (1 << 23)
#define STATUS3_PHANTOM_FORCE           (1 << 24)
#define STATUS3_MIRACLE_EYED            (1 << 25)
#define STATUS3_MAGNET_RISE             (1 << 26)
#define STATUS3_HEAL_BLOCK              (1 << 27)
#define STATUS3_AQUA_RING               (1 << 28)
#define STATUS3_LASER_FOCUS             (1 << 29)
#define STATUS3_POWER_TRICK             (1 << 30)
#define STATUS3_SKY_DROPPED             (1 << 31) // Target of Sky Drop
#define STATUS3_SEMI_INVULNERABLE       (STATUS3_UNDERGROUND | STATUS3_ON_AIR | STATUS3_UNDERWATER | STATUS3_PHANTOM_FORCE)

#define STATUS4_ELECTRIFIED             (1 << 0)
#define STATUS4_PLASMA_FISTS            (1 << 1)
#define STATUS4_MUD_SPORT               (1 << 2)    // Only used if B_SPORT_TURNS < GEN_6
#define STATUS4_WATER_SPORT             (1 << 3)    // Only used if B_SPORT_TURNS < GEN_6
#define STATUS4_INFINITE_CONFUSION      (1 << 4)    // Used for Berserk Gene

#define HITMARKER_WAKE_UP_CLEAR         (1 << 4) // Cleared when waking up. Never set or checked.
#define HITMARKER_SKIP_DMG_TRACK        (1 << 5)
#define HITMARKER_DESTINYBOND           (1 << 6)
#define HITMARKER_NO_ANIMATIONS         (1 << 7)
#define HITMARKER_IGNORE_SUBSTITUTE     (1 << 8)
#define HITMARKER_NO_ATTACKSTRING       (1 << 9)
#define HITMARKER_ATTACKSTRING_PRINTED  (1 << 10)
#define HITMARKER_NO_PPDEDUCT           (1 << 11)
#define HITMARKER_SWAP_ATTACKER_TARGET  (1 << 12)
#define HITMARKER_IGNORE_SAFEGUARD      (1 << 13)
#define HITMARKER_SYNCHRONISE_EFFECT    (1 << 14)
#define HITMARKER_RUN                   (1 << 15)
#define HITMARKER_IGNORE_DISGUISE       (1 << 16)
// 3 free spots because of change in handling of UNDERGROUND/UNDERWATER/ON AIR
#define HITMARKER_UNABLE_TO_USE_MOVE    (1 << 19)
#define HITMARKER_PASSIVE_DAMAGE        (1 << 20)
#define HITMARKER_DISOBEDIENT_MOVE      (1 << 21)
#define HITMARKER_PLAYER_FAINTED        (1 << 22)
#define HITMARKER_ALLOW_NO_PP           (1 << 23)
#define HITMARKER_GRUDGE                (1 << 24)
#define HITMARKER_OBEYS                 (1 << 25)
#define HITMARKER_NEVER_SET             (1 << 26) // Cleared as part of a large group. Never set or checked
#define HITMARKER_CHARGING              (1 << 27)
#define HITMARKER_FAINTED(battler)      (gBitTable[battler] << 28)
#define HITMARKER_FAINTED2(battler)     ((1 << 28) << battler)
#define HITMARKER_STRING_PRINTED        (1 << 29)

// Per-side statuses that affect an entire party
#define SIDE_STATUS_REFLECT                 (1 << 0)
#define SIDE_STATUS_LIGHTSCREEN             (1 << 1)
#define SIDE_STATUS_STICKY_WEB              (1 << 2)
#define SIDE_STATUS_SPIKES                  (1 << 4)
#define SIDE_STATUS_SAFEGUARD               (1 << 5)
#define SIDE_STATUS_FUTUREATTACK            (1 << 6)
#define SIDE_STATUS_MIST                    (1 << 8)
#define SIDE_STATUS_SPIKES_DAMAGED          (1 << 9)
#define SIDE_STATUS_TAILWIND                (1 << 10)
#define SIDE_STATUS_AURORA_VEIL             (1 << 11)
#define SIDE_STATUS_LUCKY_CHANT             (1 << 12)
#define SIDE_STATUS_TOXIC_SPIKES            (1 << 13)
#define SIDE_STATUS_STEALTH_ROCK            (1 << 14)
#define SIDE_STATUS_STEALTH_ROCK_DAMAGED    (1 << 15)
#define SIDE_STATUS_TOXIC_SPIKES_DAMAGED    (1 << 16)
#define SIDE_STATUS_STICKY_WEB_DAMAGED      (1 << 17)
#define SIDE_STATUS_QUICK_GUARD             (1 << 18)
#define SIDE_STATUS_WIDE_GUARD              (1 << 19)
#define SIDE_STATUS_CRAFTY_SHIELD           (1 << 20)
#define SIDE_STATUS_MAT_BLOCK               (1 << 21)

#define SIDE_STATUS_HAZARDS_ANY    (SIDE_STATUS_SPIKES | SIDE_STATUS_STICKY_WEB | SIDE_STATUS_TOXIC_SPIKES | SIDE_STATUS_STEALTH_ROCK)
#define SIDE_STATUS_SCREEN_ANY     (SIDE_STATUS_REFLECT | SIDE_STATUS_LIGHTSCREEN | SIDE_STATUS_AURORA_VEIL)

// Field affecting statuses.
#define STATUS_FIELD_MAGIC_ROOM                     (1 << 0)
#define STATUS_FIELD_TRICK_ROOM                     (1 << 1)
#define STATUS_FIELD_WONDER_ROOM                    (1 << 2)
#define STATUS_FIELD_MUDSPORT                       (1 << 3)
#define STATUS_FIELD_WATERSPORT                     (1 << 4)
#define STATUS_FIELD_GRAVITY                        (1 << 5)
#define STATUS_FIELD_GRASSY_TERRAIN                 (1 << 6)
#define STATUS_FIELD_MISTY_TERRAIN                  (1 << 7)
#define STATUS_FIELD_ELECTRIC_TERRAIN               (1 << 8)
#define STATUS_FIELD_PSYCHIC_TERRAIN                (1 << 9)
#define STATUS_FIELD_ION_DELUGE                     (1 << 10)
#define STATUS_FIELD_FAIRY_LOCK                     (1 << 11)
#define STATUS_FIELD_TERRAIN_PERMANENT              (1 << 12)   // Overworld thunderstorm generates electric terrain

#define STATUS_FIELD_TERRAIN_ANY        (STATUS_FIELD_GRASSY_TERRAIN | STATUS_FIELD_MISTY_TERRAIN | STATUS_FIELD_ELECTRIC_TERRAIN | STATUS_FIELD_PSYCHIC_TERRAIN)

// Flags describing move's result
#define MOVE_RESULT_MISSED                (1 << 0)
#define MOVE_RESULT_SUPER_EFFECTIVE       (1 << 1)
#define MOVE_RESULT_NOT_VERY_EFFECTIVE    (1 << 2)
#define MOVE_RESULT_DOESNT_AFFECT_FOE     (1 << 3)
#define MOVE_RESULT_ONE_HIT_KO            (1 << 4)
#define MOVE_RESULT_FAILED                (1 << 5)
#define MOVE_RESULT_FOE_ENDURED           (1 << 6)
#define MOVE_RESULT_FOE_HUNG_ON           (1 << 7)
#define MOVE_RESULT_STURDIED              (1 << 8)
#define MOVE_RESULT_FOE_ENDURED_AFFECTION (1 << 9)
#define MOVE_RESULT_NO_EFFECT             (MOVE_RESULT_MISSED | MOVE_RESULT_DOESNT_AFFECT_FOE | MOVE_RESULT_FAILED)

// Battle Weather flags
#define B_WEATHER_NONE                0
#define B_WEATHER_RAIN_TEMPORARY      (1 << 0)
#define B_WEATHER_RAIN_DOWNPOUR       (1 << 1)  // unused
#define B_WEATHER_RAIN_PERMANENT      (1 << 2)
#define B_WEATHER_RAIN_PRIMAL         (1 << 3)
#define B_WEATHER_RAIN                (B_WEATHER_RAIN_TEMPORARY | B_WEATHER_RAIN_DOWNPOUR | B_WEATHER_RAIN_PERMANENT | B_WEATHER_RAIN_PRIMAL)
#define B_WEATHER_SANDSTORM_TEMPORARY (1 << 4)
#define B_WEATHER_SANDSTORM_PERMANENT (1 << 5)
#define B_WEATHER_SANDSTORM           (B_WEATHER_SANDSTORM_TEMPORARY | B_WEATHER_SANDSTORM_PERMANENT)
#define B_WEATHER_SUN_TEMPORARY       (1 << 6)
#define B_WEATHER_SUN_PERMANENT       (1 << 7)
#define B_WEATHER_SUN_PRIMAL          (1 << 8)
#define B_WEATHER_SUN                 (B_WEATHER_SUN_TEMPORARY | B_WEATHER_SUN_PERMANENT | B_WEATHER_SUN_PRIMAL)
#define B_WEATHER_HAIL_TEMPORARY      (1 << 9)
#define B_WEATHER_HAIL_PERMANENT      (1 << 10)
#define B_WEATHER_HAIL                (B_WEATHER_HAIL_TEMPORARY | B_WEATHER_HAIL_PERMANENT)
#define B_WEATHER_STRONG_WINDS        (1 << 11)
#define B_WEATHER_ANY                 (B_WEATHER_RAIN | B_WEATHER_SANDSTORM | B_WEATHER_SUN | B_WEATHER_HAIL | B_WEATHER_STRONG_WINDS | B_WEATHER_SNOW)
#define B_WEATHER_PRIMAL_ANY          (B_WEATHER_RAIN_PRIMAL | B_WEATHER_SUN_PRIMAL | B_WEATHER_STRONG_WINDS)
#define B_WEATHER_SNOW_TEMPORARY      (1 << 12)
#define B_WEATHER_SNOW_PERMANENT      (1 << 13)
#define B_WEATHER_SNOW                (B_WEATHER_SNOW_TEMPORARY | B_WEATHER_SNOW_PERMANENT)

// Battle Weather as enum
#define ENUM_WEATHER_NONE                 0
#define ENUM_WEATHER_RAIN                 1
#define ENUM_WEATHER_SUN                  2
#define ENUM_WEATHER_SANDSTORM            3
#define ENUM_WEATHER_HAIL                 4
#define ENUM_WEATHER_SUN_PRIMAL           5
#define ENUM_WEATHER_RAIN_PRIMAL          6
#define ENUM_WEATHER_STRONG_WINDS         7
#define ENUM_WEATHER_SNOW                 8

// Move Effects
#define MOVE_EFFECT_SLEEP               1
#define MOVE_EFFECT_POISON              2
#define MOVE_EFFECT_BURN                3
#define MOVE_EFFECT_FREEZE              4
#define MOVE_EFFECT_PARALYSIS           5
#define MOVE_EFFECT_TOXIC               6
<<<<<<< HEAD
#define PRIMARY_STATUS_MOVE_EFFECT      MOVE_EFFECT_TOXIC // All above move effects apply primary status
#define MOVE_EFFECT_CONFUSION           7
#define MOVE_EFFECT_FLINCH              8
#define MOVE_EFFECT_TRI_ATTACK          9
#define MOVE_EFFECT_UPROAR              10
#define MOVE_EFFECT_PAYDAY              11
#define MOVE_EFFECT_CHARGING            12
#define MOVE_EFFECT_WRAP                13
#define MOVE_EFFECT_BURN_UP             14 // MOVE_EFFECT_BURN_UP replaces unused MOVE_EFFECT_RECOIL_25 so that stat change animations don't break
#define MOVE_EFFECT_ATK_PLUS_1          15
#define MOVE_EFFECT_DEF_PLUS_1          16
#define MOVE_EFFECT_SPD_PLUS_1          17
#define MOVE_EFFECT_SP_ATK_PLUS_1       18
#define MOVE_EFFECT_SP_DEF_PLUS_1       19
#define MOVE_EFFECT_ACC_PLUS_1          20
#define MOVE_EFFECT_EVS_PLUS_1          21
#define MOVE_EFFECT_ATK_MINUS_1         22
#define MOVE_EFFECT_DEF_MINUS_1         23
#define MOVE_EFFECT_SPD_MINUS_1         24
#define MOVE_EFFECT_SP_ATK_MINUS_1      25
#define MOVE_EFFECT_SP_DEF_MINUS_1      26
#define MOVE_EFFECT_ACC_MINUS_1         27
#define MOVE_EFFECT_EVS_MINUS_1         28
#define MOVE_EFFECT_RECHARGE            29
#define MOVE_EFFECT_RAGE                30
#define MOVE_EFFECT_STEAL_ITEM          31
#define MOVE_EFFECT_PREVENT_ESCAPE      32
#define MOVE_EFFECT_NIGHTMARE           33
#define MOVE_EFFECT_ALL_STATS_UP        34
#define MOVE_EFFECT_RAPIDSPIN           35
#define MOVE_EFFECT_REMOVE_STATUS       36
#define MOVE_EFFECT_ATK_DEF_DOWN        37
#define MOVE_EFFECT_SCALE_SHOT          38 // MOVE_EFFECT_SCALE_SHOT replaces unused MOVE_EFFECT_RECOIL_33 so that stat change animations don't break
#define MOVE_EFFECT_ATK_PLUS_2          39
#define MOVE_EFFECT_DEF_PLUS_2          40
#define MOVE_EFFECT_SPD_PLUS_2          41
#define MOVE_EFFECT_SP_ATK_PLUS_2       42
#define MOVE_EFFECT_SP_DEF_PLUS_2       43
#define MOVE_EFFECT_ACC_PLUS_2          44
#define MOVE_EFFECT_EVS_PLUS_2          45
#define MOVE_EFFECT_ATK_MINUS_2         46
#define MOVE_EFFECT_DEF_MINUS_2         47
#define MOVE_EFFECT_SPD_MINUS_2         48
#define MOVE_EFFECT_SP_ATK_MINUS_2      49
#define MOVE_EFFECT_SP_DEF_MINUS_2      50
#define MOVE_EFFECT_ACC_MINUS_2         51
#define MOVE_EFFECT_EVS_MINUS_2         52
#define MOVE_EFFECT_THRASH              53
#define MOVE_EFFECT_KNOCK_OFF           54
#define MOVE_EFFECT_DEF_SPDEF_DOWN      55
#define MOVE_EFFECT_CLEAR_SMOG          56
#define MOVE_EFFECT_SP_ATK_TWO_DOWN     57
#define MOVE_EFFECT_SMACK_DOWN          58
#define MOVE_EFFECT_FLAME_BURST         59
#define MOVE_EFFECT_FEINT               60
#define MOVE_EFFECT_SPECTRAL_THIEF      61
#define MOVE_EFFECT_V_CREATE            62
#define MOVE_EFFECT_HAPPY_HOUR          63
#define MOVE_EFFECT_CORE_ENFORCER       64
#define MOVE_EFFECT_THROAT_CHOP         65
#define MOVE_EFFECT_INCINERATE          66
#define MOVE_EFFECT_BUG_BITE            67
#define MOVE_EFFECT_RECOIL_HP_25        68
#define MOVE_EFFECT_RELIC_SONG          69
#define MOVE_EFFECT_TRAP_BOTH           70
#define MOVE_EFFECT_DOUBLE_SHOCK        71
#define MOVE_EFFECT_ROUND               72
#define MOVE_EFFECT_STOCKPILE_WORE_OFF  73
#define MOVE_EFFECT_DIRE_CLAW           74
#define MOVE_EFFECT_STEALTH_ROCK        75
#define MOVE_EFFECT_SPIKES              76
#define MOVE_EFFECT_TRIPLE_ARROWS       77
=======
#define MOVE_EFFECT_FROSTBITE           7
#define PRIMARY_STATUS_MOVE_EFFECT      MOVE_EFFECT_FROSTBITE // All above move effects apply primary status
#define MOVE_EFFECT_CONFUSION           8
#define MOVE_EFFECT_FLINCH              9
#define MOVE_EFFECT_TRI_ATTACK          10
#define MOVE_EFFECT_UPROAR              11
#define MOVE_EFFECT_PAYDAY              12
#define MOVE_EFFECT_CHARGING            13
#define MOVE_EFFECT_WRAP                14
#define MOVE_EFFECT_BURN_UP             15 // MOVE_EFFECT_BURN_UP replaces unused MOVE_EFFECT_RECOIL_25 so that stat change animations don't break
#define MOVE_EFFECT_ATK_PLUS_1          16
#define MOVE_EFFECT_DEF_PLUS_1          17
#define MOVE_EFFECT_SPD_PLUS_1          18
#define MOVE_EFFECT_SP_ATK_PLUS_1       19
#define MOVE_EFFECT_SP_DEF_PLUS_1       20
#define MOVE_EFFECT_ACC_PLUS_1          21
#define MOVE_EFFECT_EVS_PLUS_1          22
#define MOVE_EFFECT_ATK_MINUS_1         23
#define MOVE_EFFECT_DEF_MINUS_1         24
#define MOVE_EFFECT_SPD_MINUS_1         25
#define MOVE_EFFECT_SP_ATK_MINUS_1      26
#define MOVE_EFFECT_SP_DEF_MINUS_1      27
#define MOVE_EFFECT_ACC_MINUS_1         28
#define MOVE_EFFECT_EVS_MINUS_1         29
#define MOVE_EFFECT_RECHARGE            30
#define MOVE_EFFECT_RAGE                31
#define MOVE_EFFECT_STEAL_ITEM          32
#define MOVE_EFFECT_PREVENT_ESCAPE      33
#define MOVE_EFFECT_NIGHTMARE           34
#define MOVE_EFFECT_ALL_STATS_UP        35
#define MOVE_EFFECT_RAPIDSPIN           36
#define MOVE_EFFECT_REMOVE_STATUS       37
#define MOVE_EFFECT_ATK_DEF_DOWN        38
#define MOVE_EFFECT_SCALE_SHOT          39 // MOVE_EFFECT_SCALE_SHOT replaces unused MOVE_EFFECT_RECOIL_33 so that stat change animations don't break
#define MOVE_EFFECT_ATK_PLUS_2          40
#define MOVE_EFFECT_DEF_PLUS_2          41
#define MOVE_EFFECT_SPD_PLUS_2          42
#define MOVE_EFFECT_SP_ATK_PLUS_2       43
#define MOVE_EFFECT_SP_DEF_PLUS_2       44
#define MOVE_EFFECT_ACC_PLUS_2          45
#define MOVE_EFFECT_EVS_PLUS_2          46
#define MOVE_EFFECT_ATK_MINUS_2         47
#define MOVE_EFFECT_DEF_MINUS_2         48
#define MOVE_EFFECT_SPD_MINUS_2         49
#define MOVE_EFFECT_SP_ATK_MINUS_2      50
#define MOVE_EFFECT_SP_DEF_MINUS_2      51
#define MOVE_EFFECT_ACC_MINUS_2         52
#define MOVE_EFFECT_EVS_MINUS_2         53
#define MOVE_EFFECT_THRASH              54
#define MOVE_EFFECT_KNOCK_OFF           55
#define MOVE_EFFECT_DEF_SPDEF_DOWN      56
#define MOVE_EFFECT_CLEAR_SMOG          57
#define MOVE_EFFECT_SP_ATK_TWO_DOWN     58
#define MOVE_EFFECT_SMACK_DOWN          59
#define MOVE_EFFECT_FLAME_BURST         60
#define MOVE_EFFECT_FEINT               61
#define MOVE_EFFECT_SPECTRAL_THIEF      62
#define MOVE_EFFECT_V_CREATE            63
#define MOVE_EFFECT_HAPPY_HOUR          64
#define MOVE_EFFECT_CORE_ENFORCER       65
#define MOVE_EFFECT_THROAT_CHOP         66
#define MOVE_EFFECT_INCINERATE          67
#define MOVE_EFFECT_BUG_BITE            68
#define MOVE_EFFECT_RECOIL_HP_25        69
#define MOVE_EFFECT_RELIC_SONG          70
#define MOVE_EFFECT_TRAP_BOTH           71
#define MOVE_EFFECT_DOUBLE_SHOCK        72
#define MOVE_EFFECT_ROUND               73
#define MOVE_EFFECT_STOCKPILE_WORE_OFF  74
#define MOVE_EFFECT_DIRE_CLAW           75
#define MOVE_EFFECT_STEALTH_ROCK        76
#define MOVE_EFFECT_SPIKES              77
>>>>>>> 8efbe825

#define NUM_MOVE_EFFECTS                78

#define MOVE_EFFECT_AFFECTS_USER        0x4000
#define MOVE_EFFECT_CERTAIN             0x8000

// Battle terrain defines for gBattleTerrain.
#define BATTLE_TERRAIN_GRASS            0
#define BATTLE_TERRAIN_LONG_GRASS       1
#define BATTLE_TERRAIN_SAND             2
#define BATTLE_TERRAIN_UNDERWATER       3
#define BATTLE_TERRAIN_WATER            4
#define BATTLE_TERRAIN_POND             5
#define BATTLE_TERRAIN_MOUNTAIN         6
#define BATTLE_TERRAIN_CAVE             7
#define BATTLE_TERRAIN_BUILDING         8
#define BATTLE_TERRAIN_PLAIN            9
// New battle terrains are used for Secret Power but not fully implemented.
#define BATTLE_TERRAIN_SOARING          10
#define BATTLE_TERRAIN_SKY_PILLAR       11
#define BATTLE_TERRAIN_BURIAL_GROUND    12
#define BATTLE_TERRAIN_PUDDLE           13
#define BATTLE_TERRAIN_MARSH            14
#define BATTLE_TERRAIN_SWAMP            15
#define BATTLE_TERRAIN_SNOW             16
#define BATTLE_TERRAIN_ICE              17
#define BATTLE_TERRAIN_VOLCANO          18
#define BATTLE_TERRAIN_DISTORTION_WORLD 19
#define BATTLE_TERRAIN_SPACE            20
#define BATTLE_TERRAIN_ULTRA_SPACE      21

#define BATTLE_TERRAIN_COUNT            22

#define B_WAIT_TIME_LONG        (B_WAIT_TIME_MULTIPLIER * 4)
#define B_WAIT_TIME_MED         (B_WAIT_TIME_MULTIPLIER * 3)
#define B_WAIT_TIME_SHORT       (B_WAIT_TIME_MULTIPLIER * 2)
#define B_WAIT_TIME_SHORTEST    (B_WAIT_TIME_MULTIPLIER)

#define CHERRIM_OVERCAST  0
#define CHERRIM_SUNSHINE  1

#define CASTFORM_NORMAL     0
#define CASTFORM_FIRE       1
#define CASTFORM_WATER      2
#define CASTFORM_ICE        3
#define NUM_CASTFORM_FORMS  4
#define CASTFORM_SUBSTITUTE (1 << 7)

#define FLEE_ITEM    1
#define FLEE_ABILITY 2

// Return value for IsRunningFromBattleImpossible.
#define BATTLE_RUN_SUCCESS        0
#define BATTLE_RUN_FORBIDDEN      1
#define BATTLE_RUN_FAILURE        2

#define B_WIN_TYPE_NORMAL 0
#define B_WIN_TYPE_ARENA  1

// Window Ids for sStandardBattleWindowTemplates / sBattleArenaWindowTemplates
#define B_WIN_MSG                 0
#define B_WIN_ACTION_PROMPT       1 // "What will {x} do?"
#define B_WIN_ACTION_MENU         2 // "Fight/Pokémon/Bag/Run" menu
#define B_WIN_MOVE_NAME_1         3 // Top left
#define B_WIN_MOVE_NAME_2         4 // Top right
#define B_WIN_MOVE_NAME_3         5 // Bottom left
#define B_WIN_MOVE_NAME_4         6 // Bottom right
#define B_WIN_PP                  7
#define B_WIN_DUMMY               8
#define B_WIN_PP_REMAINING        9
#define B_WIN_MOVE_TYPE          10
#define B_WIN_SWITCH_PROMPT      11 // "Switch which?"
#define B_WIN_YESNO              12
#define B_WIN_LEVEL_UP_BOX       13
#define B_WIN_LEVEL_UP_BANNER    14
#define B_WIN_VS_PLAYER          15
#define B_WIN_VS_OPPONENT        16
#define B_WIN_VS_MULTI_PLAYER_1  17
#define B_WIN_VS_MULTI_PLAYER_2  18
#define B_WIN_VS_MULTI_PLAYER_3  19
#define B_WIN_VS_MULTI_PLAYER_4  20
#define B_WIN_VS_OUTCOME_DRAW    21
#define B_WIN_VS_OUTCOME_LEFT    22
#define B_WIN_VS_OUTCOME_RIGHT   23

// The following are duplicate id values for windows that Battle Arena uses differently.
#define ARENA_WIN_PLAYER_NAME      15
#define ARENA_WIN_VS               16
#define ARENA_WIN_OPPONENT_NAME    17
#define ARENA_WIN_MIND             18
#define ARENA_WIN_SKILL            19
#define ARENA_WIN_BODY             20
#define ARENA_WIN_JUDGMENT_TITLE   21
#define ARENA_WIN_JUDGMENT_TEXT    22

// Flag for BattlePutTextOnWindow. Never set
#define B_WIN_COPYTOVRAM (1 << 7)

// Indicator for the party summary bar to display an empty slot.
#define HP_EMPTY_SLOT 0xFFFF

#define MOVE_TARGET_SELECTED            0
#define MOVE_TARGET_DEPENDS             (1 << 0)
#define MOVE_TARGET_USER_OR_SELECTED    (1 << 1)
#define MOVE_TARGET_RANDOM              (1 << 2)
#define MOVE_TARGET_BOTH                (1 << 3)
#define MOVE_TARGET_USER                (1 << 4)
#define MOVE_TARGET_FOES_AND_ALLY       (1 << 5)
#define MOVE_TARGET_OPPONENTS_FIELD     (1 << 6)
#define MOVE_TARGET_ALLY                (1 << 7)
#define MOVE_TARGET_ALL_BATTLERS        ((1 << 8) | MOVE_TARGET_USER)

// For the second argument of GetMoveTarget, when no target override is needed
#define NO_TARGET_OVERRIDE 0

// Constants for Parental Bond
#define PARENTAL_BOND_1ST_HIT 2
#define PARENTAL_BOND_2ND_HIT 1
#define PARENTAL_BOND_OFF     0

#endif // GUARD_CONSTANTS_BATTLE_H<|MERGE_RESOLUTION|>--- conflicted
+++ resolved
@@ -312,80 +312,6 @@
 #define MOVE_EFFECT_FREEZE              4
 #define MOVE_EFFECT_PARALYSIS           5
 #define MOVE_EFFECT_TOXIC               6
-<<<<<<< HEAD
-#define PRIMARY_STATUS_MOVE_EFFECT      MOVE_EFFECT_TOXIC // All above move effects apply primary status
-#define MOVE_EFFECT_CONFUSION           7
-#define MOVE_EFFECT_FLINCH              8
-#define MOVE_EFFECT_TRI_ATTACK          9
-#define MOVE_EFFECT_UPROAR              10
-#define MOVE_EFFECT_PAYDAY              11
-#define MOVE_EFFECT_CHARGING            12
-#define MOVE_EFFECT_WRAP                13
-#define MOVE_EFFECT_BURN_UP             14 // MOVE_EFFECT_BURN_UP replaces unused MOVE_EFFECT_RECOIL_25 so that stat change animations don't break
-#define MOVE_EFFECT_ATK_PLUS_1          15
-#define MOVE_EFFECT_DEF_PLUS_1          16
-#define MOVE_EFFECT_SPD_PLUS_1          17
-#define MOVE_EFFECT_SP_ATK_PLUS_1       18
-#define MOVE_EFFECT_SP_DEF_PLUS_1       19
-#define MOVE_EFFECT_ACC_PLUS_1          20
-#define MOVE_EFFECT_EVS_PLUS_1          21
-#define MOVE_EFFECT_ATK_MINUS_1         22
-#define MOVE_EFFECT_DEF_MINUS_1         23
-#define MOVE_EFFECT_SPD_MINUS_1         24
-#define MOVE_EFFECT_SP_ATK_MINUS_1      25
-#define MOVE_EFFECT_SP_DEF_MINUS_1      26
-#define MOVE_EFFECT_ACC_MINUS_1         27
-#define MOVE_EFFECT_EVS_MINUS_1         28
-#define MOVE_EFFECT_RECHARGE            29
-#define MOVE_EFFECT_RAGE                30
-#define MOVE_EFFECT_STEAL_ITEM          31
-#define MOVE_EFFECT_PREVENT_ESCAPE      32
-#define MOVE_EFFECT_NIGHTMARE           33
-#define MOVE_EFFECT_ALL_STATS_UP        34
-#define MOVE_EFFECT_RAPIDSPIN           35
-#define MOVE_EFFECT_REMOVE_STATUS       36
-#define MOVE_EFFECT_ATK_DEF_DOWN        37
-#define MOVE_EFFECT_SCALE_SHOT          38 // MOVE_EFFECT_SCALE_SHOT replaces unused MOVE_EFFECT_RECOIL_33 so that stat change animations don't break
-#define MOVE_EFFECT_ATK_PLUS_2          39
-#define MOVE_EFFECT_DEF_PLUS_2          40
-#define MOVE_EFFECT_SPD_PLUS_2          41
-#define MOVE_EFFECT_SP_ATK_PLUS_2       42
-#define MOVE_EFFECT_SP_DEF_PLUS_2       43
-#define MOVE_EFFECT_ACC_PLUS_2          44
-#define MOVE_EFFECT_EVS_PLUS_2          45
-#define MOVE_EFFECT_ATK_MINUS_2         46
-#define MOVE_EFFECT_DEF_MINUS_2         47
-#define MOVE_EFFECT_SPD_MINUS_2         48
-#define MOVE_EFFECT_SP_ATK_MINUS_2      49
-#define MOVE_EFFECT_SP_DEF_MINUS_2      50
-#define MOVE_EFFECT_ACC_MINUS_2         51
-#define MOVE_EFFECT_EVS_MINUS_2         52
-#define MOVE_EFFECT_THRASH              53
-#define MOVE_EFFECT_KNOCK_OFF           54
-#define MOVE_EFFECT_DEF_SPDEF_DOWN      55
-#define MOVE_EFFECT_CLEAR_SMOG          56
-#define MOVE_EFFECT_SP_ATK_TWO_DOWN     57
-#define MOVE_EFFECT_SMACK_DOWN          58
-#define MOVE_EFFECT_FLAME_BURST         59
-#define MOVE_EFFECT_FEINT               60
-#define MOVE_EFFECT_SPECTRAL_THIEF      61
-#define MOVE_EFFECT_V_CREATE            62
-#define MOVE_EFFECT_HAPPY_HOUR          63
-#define MOVE_EFFECT_CORE_ENFORCER       64
-#define MOVE_EFFECT_THROAT_CHOP         65
-#define MOVE_EFFECT_INCINERATE          66
-#define MOVE_EFFECT_BUG_BITE            67
-#define MOVE_EFFECT_RECOIL_HP_25        68
-#define MOVE_EFFECT_RELIC_SONG          69
-#define MOVE_EFFECT_TRAP_BOTH           70
-#define MOVE_EFFECT_DOUBLE_SHOCK        71
-#define MOVE_EFFECT_ROUND               72
-#define MOVE_EFFECT_STOCKPILE_WORE_OFF  73
-#define MOVE_EFFECT_DIRE_CLAW           74
-#define MOVE_EFFECT_STEALTH_ROCK        75
-#define MOVE_EFFECT_SPIKES              76
-#define MOVE_EFFECT_TRIPLE_ARROWS       77
-=======
 #define MOVE_EFFECT_FROSTBITE           7
 #define PRIMARY_STATUS_MOVE_EFFECT      MOVE_EFFECT_FROSTBITE // All above move effects apply primary status
 #define MOVE_EFFECT_CONFUSION           8
@@ -458,9 +384,9 @@
 #define MOVE_EFFECT_DIRE_CLAW           75
 #define MOVE_EFFECT_STEALTH_ROCK        76
 #define MOVE_EFFECT_SPIKES              77
->>>>>>> 8efbe825
-
-#define NUM_MOVE_EFFECTS                78
+#define MOVE_EFFECT_TRIPLE_ARROWS       78
+
+#define NUM_MOVE_EFFECTS                79
 
 #define MOVE_EFFECT_AFFECTS_USER        0x4000
 #define MOVE_EFFECT_CERTAIN             0x8000
