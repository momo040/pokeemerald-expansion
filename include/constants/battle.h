#ifndef GUARD_CONSTANTS_BATTLE_H
#define GUARD_CONSTANTS_BATTLE_H

/*
 * A battler may be in one of four positions on the field. The first bit determines
 * what side the battler is on, either the player's side or the opponent's side.
 * The second bit determines what flank the battler is on, either the left or right.
 * Note that the opponent's flanks are drawn corresponding to their perspective, so
 * their right mon appears on the left, and their left mon appears on the right.
 * The battler ID is usually the same as the position, except in the case of link battles.
 *
 *   + ------------------------- +
 *   |           Opponent's side |
 *   |            Right    Left  |
 *   |              3       1    |
 *   |                           |
 *   | Player's side             |
 *   |  Left   Right             |
 *   |   0       2               |
 *   ----------------------------+
 *   |                           |
 *   |                           |
 *   +---------------------------+
 */

#define MAX_BATTLERS_COUNT  4

#define B_POSITION_PLAYER_LEFT        0
#define B_POSITION_OPPONENT_LEFT      1
#define B_POSITION_PLAYER_RIGHT       2
#define B_POSITION_OPPONENT_RIGHT     3

// These macros can be used with either battler ID or positions to get the partner or the opposite mon
#define BATTLE_OPPOSITE(id) ((id) ^ BIT_SIDE)
#define BATTLE_PARTNER(id) ((id) ^ BIT_FLANK)

#define B_SIDE_PLAYER     0
#define B_SIDE_OPPONENT   1
#define NUM_BATTLE_SIDES  2

#define B_FLANK_LEFT  0
#define B_FLANK_RIGHT 1

#define BIT_SIDE        1
#define BIT_FLANK       2

// Battle Type Flags
#define BATTLE_TYPE_DOUBLE             (1 << 0)
#define BATTLE_TYPE_LINK               (1 << 1)
#define BATTLE_TYPE_IS_MASTER          (1 << 2) // In not-link battles, it's always set.
#define BATTLE_TYPE_TRAINER            (1 << 3)
#define BATTLE_TYPE_FIRST_BATTLE       (1 << 4)
#define BATTLE_TYPE_LINK_IN_BATTLE     (1 << 5) // Set on battle entry, cleared on exit. Checked rarely
#define BATTLE_TYPE_MULTI              (1 << 6)
#define BATTLE_TYPE_SAFARI             (1 << 7)
#define BATTLE_TYPE_BATTLE_TOWER       (1 << 8)
#define BATTLE_TYPE_WALLY_TUTORIAL     (1 << 9) // Used in pokefirered as BATTLE_TYPE_OLD_MAN_TUTORIAL.
#define BATTLE_TYPE_ROAMER             (1 << 10)
#define BATTLE_TYPE_EREADER_TRAINER    (1 << 11)
#define BATTLE_TYPE_RAID               (1 << 12)
#define BATTLE_TYPE_LEGENDARY          (1 << 13)
#define BATTLE_TYPE_14                 (1 << 14)
#define BATTLE_TYPE_TWO_OPPONENTS      (1 << 15) // Used in pokefirered as BATTLE_TYPE_GHOST.
#define BATTLE_TYPE_DOME               (1 << 16) // Used in pokefirered as BATTLE_TYPE_POKEDUDE.
#define BATTLE_TYPE_PALACE             (1 << 17) // Used in pokefirered as BATTLE_TYPE_WILD_SCRIPTED.
#define BATTLE_TYPE_ARENA              (1 << 18) // Used in pokefirered as BATTLE_TYPE_LEGENDARY_FRLG.
#define BATTLE_TYPE_FACTORY            (1 << 19) // Used in pokefirered as BATTLE_TYPE_TRAINER_TOWER.
#define BATTLE_TYPE_PIKE               (1 << 20)
#define BATTLE_TYPE_PYRAMID            (1 << 21)
#define BATTLE_TYPE_INGAME_PARTNER     (1 << 22)
#define BATTLE_TYPE_TOWER_LINK_MULTI   (1 << 23)
#define BATTLE_TYPE_RECORDED           (1 << 24)
#define BATTLE_TYPE_RECORDED_LINK      (1 << 25)
#define BATTLE_TYPE_TRAINER_HILL       (1 << 26)
#define BATTLE_TYPE_SECRET_BASE        (1 << 27)
#define BATTLE_TYPE_28                 (1 << 28)
#define BATTLE_TYPE_29                 (1 << 29)
#define BATTLE_TYPE_30                 (1 << 30)
#define BATTLE_TYPE_RECORDED_IS_MASTER (1 << 31)
#define BATTLE_TYPE_FRONTIER                (BATTLE_TYPE_BATTLE_TOWER | BATTLE_TYPE_DOME | BATTLE_TYPE_PALACE | BATTLE_TYPE_ARENA | BATTLE_TYPE_FACTORY | BATTLE_TYPE_PIKE | BATTLE_TYPE_PYRAMID)
#define BATTLE_TYPE_FRONTIER_NO_PYRAMID     (BATTLE_TYPE_BATTLE_TOWER | BATTLE_TYPE_DOME | BATTLE_TYPE_PALACE | BATTLE_TYPE_ARENA | BATTLE_TYPE_FACTORY | BATTLE_TYPE_PIKE)
#define BATTLE_TYPE_RECORDED_INVALID        ((BATTLE_TYPE_LINK | BATTLE_TYPE_SAFARI | BATTLE_TYPE_FIRST_BATTLE                  \
                                             | BATTLE_TYPE_WALLY_TUTORIAL | BATTLE_TYPE_ROAMER | BATTLE_TYPE_EREADER_TRAINER    \
                                             | BATTLE_TYPE_LEGENDARY                                                            \
                                             | BATTLE_TYPE_RECORDED | BATTLE_TYPE_TRAINER_HILL | BATTLE_TYPE_SECRET_BASE))

#define WILD_DOUBLE_BATTLE ((gBattleTypeFlags & BATTLE_TYPE_DOUBLE && !(gBattleTypeFlags & (BATTLE_TYPE_LINK | BATTLE_TYPE_TRAINER))))
#define RECORDED_WILD_BATTLE ((gBattleTypeFlags & BATTLE_TYPE_RECORDED) && !(gBattleTypeFlags & (BATTLE_TYPE_TRAINER | BATTLE_TYPE_FRONTIER)))
<<<<<<< HEAD
#define BATTLE_TWO_VS_ONE_OPPONENT ((gBattleTypeFlags & BATTLE_TYPE_INGAME_PARTNER && gTrainerBattleOpponent_B == 0xFFFF))
=======
#define BATTLE_TWO_VS_ONE_OPPONENT ((gBattleTypeFlags & BATTLE_TYPE_INGAME_PARTNER && TRAINER_BATTLE_PARAM.opponentB == 0xFFFF))
>>>>>>> 82f6d477
#define BATTLE_TYPE_HAS_AI          (BATTLE_TYPE_TRAINER | BATTLE_TYPE_FIRST_BATTLE | BATTLE_TYPE_SAFARI | BATTLE_TYPE_ROAMER | BATTLE_TYPE_INGAME_PARTNER)

// Battle Outcome defines
#define B_OUTCOME_WON                  1
#define B_OUTCOME_LOST                 2
#define B_OUTCOME_DREW                 3
#define B_OUTCOME_RAN                  4
#define B_OUTCOME_PLAYER_TELEPORTED    5
#define B_OUTCOME_MON_FLED             6
#define B_OUTCOME_CAUGHT               7
#define B_OUTCOME_NO_SAFARI_BALLS      8
#define B_OUTCOME_FORFEITED            9
#define B_OUTCOME_MON_TELEPORTED       10
#define B_OUTCOME_LINK_BATTLE_RAN      (1 << 7) // 128

// Non-volatile status conditions
// These remain outside of battle and after switching out.
// If a new STATUS1 is added here, it should also be added to
// sCompressedStatuses in src/pokemon.c or else it will be lost outside
// of battle.
#define STATUS1_NONE             0
#define STATUS1_SLEEP            (1 << 0 | 1 << 1 | 1 << 2) // First 3 bits (Number of turns to sleep)
#define STATUS1_SLEEP_TURN(num)  ((num) << 0) // Just for readability (or if rearranging statuses)
#define STATUS1_POISON           (1 << 3)
#define STATUS1_BURN             (1 << 4)
#define STATUS1_FREEZE           (1 << 5)
#define STATUS1_PARALYSIS        (1 << 6)
#define STATUS1_TOXIC_POISON     (1 << 7)
#define STATUS1_TOXIC_COUNTER    (1 << 8 | 1 << 9 | 1 << 10 | 1 << 11)
#define STATUS1_TOXIC_TURN(num)  ((num) << 8)
#define STATUS1_FROSTBITE        (1 << 12)
#define STATUS1_PSN_ANY          (STATUS1_POISON | STATUS1_TOXIC_POISON)
#define STATUS1_ANY              (STATUS1_SLEEP | STATUS1_POISON | STATUS1_BURN | STATUS1_FREEZE | STATUS1_PARALYSIS | STATUS1_TOXIC_POISON | STATUS1_FROSTBITE)

#define STATUS1_REFRESH          (STATUS1_POISON | STATUS1_BURN | STATUS1_PARALYSIS | STATUS1_TOXIC_POISON | STATUS1_FROSTBITE)

// Volatile status ailments
// These are removed after exiting the battle or switching out
#define STATUS2_CONFUSION             (1 << 0 | 1 << 1 | 1 << 2)
#define STATUS2_CONFUSION_TURN(num)   ((num) << 0)
#define STATUS2_FLINCHED              (1 << 3)
#define STATUS2_UPROAR                (1 << 4 | 1 << 5 | 1 << 6)
#define STATUS2_UPROAR_TURN(num)      ((num) << 4)
#define STATUS2_TORMENT               (1 << 7)
#define STATUS2_BIDE                  (1 << 8 | 1 << 9)
#define STATUS2_BIDE_TURN(num)        (((num) << 8) & STATUS2_BIDE)
#define STATUS2_LOCK_CONFUSE          (1 << 10 | 1 << 11) // e.g. Thrash
#define STATUS2_LOCK_CONFUSE_TURN(num)((num) << 10)
#define STATUS2_MULTIPLETURNS         (1 << 12)
#define STATUS2_WRAPPED               (1 << 13)
#define STATUS2_POWDER                (1 << 14)
#define STATUS2_INFATUATION           (1 << 16 | 1 << 17 | 1 << 18 | 1 << 19)  // 4 bits, one for every battler
#define STATUS2_INFATUATED_WITH(battler) (1u << (battler + 16))
#define STATUS2_DEFENSE_CURL          (1 << 20)
#define STATUS2_TRANSFORMED           (1 << 21)
#define STATUS2_RECHARGE              (1 << 22)
#define STATUS2_RAGE                  (1 << 23)
#define STATUS2_SUBSTITUTE            (1 << 24)
#define STATUS2_DESTINY_BOND          (1 << 25)
#define STATUS2_ESCAPE_PREVENTION     (1 << 26)
#define STATUS2_NIGHTMARE             (1 << 27)
#define STATUS2_CURSED                (1 << 28)
#define STATUS2_FORESIGHT             (1 << 29)
#define STATUS2_DRAGON_CHEER          (1 << 30)
#define STATUS2_FOCUS_ENERGY          (1 << 31)
#define STATUS2_FOCUS_ENERGY_ANY      (STATUS2_DRAGON_CHEER | STATUS2_FOCUS_ENERGY)

#define STATUS3_LEECHSEED_BATTLER       (1 << 0 | 1 << 1) // The battler to receive HP from Leech Seed
#define STATUS3_LEECHSEED               (1 << 2)
#define STATUS3_ALWAYS_HITS             (1 << 3 | 1 << 4)
#define STATUS3_ALWAYS_HITS_TURN(num)   (((num) << 3) & STATUS3_ALWAYS_HITS) // "Always Hits" is set as a 2 turn timer, i.e. next turn is the last turn when it's active
#define STATUS3_PERISH_SONG             (1 << 5)
#define STATUS3_ON_AIR                  (1 << 6)
#define STATUS3_UNDERGROUND             (1 << 7)
#define STATUS3_MINIMIZED               (1 << 8)
#define STATUS3_CHARGED_UP              (1 << 9)
#define STATUS3_ROOTED                  (1 << 10)
#define STATUS3_YAWN                    (1 << 11 | 1 << 12) // Number of turns to sleep
#define STATUS3_YAWN_TURN(num)          (((num) << 11) & STATUS3_YAWN)
#define STATUS3_IMPRISONED_OTHERS       (1 << 13)
#define STATUS3_GRUDGE                  (1 << 14)
#define STATUS3_COMMANDER               (1 << 15)
#define STATUS3_GASTRO_ACID             (1 << 16)
#define STATUS3_EMBARGO                 (1 << 17)
#define STATUS3_UNDERWATER              (1 << 18)
#define STATUS3_INTIMIDATE_POKES        (1 << 19)
#define STATUS3_TRACE                   (1 << 20)
#define STATUS3_SMACKED_DOWN            (1 << 21)
#define STATUS3_ME_FIRST                (1 << 22)
#define STATUS3_TELEKINESIS             (1 << 23)
#define STATUS3_PHANTOM_FORCE           (1 << 24)
#define STATUS3_MIRACLE_EYED            (1 << 25)
#define STATUS3_MAGNET_RISE             (1 << 26)
#define STATUS3_HEAL_BLOCK              (1 << 27)
#define STATUS3_AQUA_RING               (1 << 28)
#define STATUS3_LASER_FOCUS             (1 << 29)
#define STATUS3_POWER_TRICK             (1 << 30)
#define STATUS3_SKY_DROPPED             (1 << 31) // Target of Sky Drop
#define STATUS3_SEMI_INVULNERABLE_NO_COMMANDER  (STATUS3_UNDERGROUND | STATUS3_ON_AIR | STATUS3_UNDERWATER | STATUS3_PHANTOM_FORCE) // Exception for Transform / Imposter
#define STATUS3_SEMI_INVULNERABLE       (STATUS3_SEMI_INVULNERABLE_NO_COMMANDER | STATUS3_COMMANDER)

#define STATUS4_ELECTRIFIED             (1 << 0)
#define STATUS4_MUD_SPORT               (1 << 1)    // Only used if B_SPORT_TURNS < GEN_6
#define STATUS4_WATER_SPORT             (1 << 2)    // Only used if B_SPORT_TURNS < GEN_6
#define STATUS4_INFINITE_CONFUSION      (1 << 3)    // Used for Berserk Gene
#define STATUS4_SALT_CURE               (1 << 4)
#define STATUS4_SYRUP_BOMB              (1 << 5)
#define STATUS4_GLAIVE_RUSH             (1 << 6)

#define HITMARKER_WAKE_UP_CLEAR         (1 << 4) // Cleared when waking up. Never set or checked.
#define HITMARKER_IGNORE_BIDE           (1 << 5)
#define HITMARKER_DESTINYBOND           (1 << 6)
#define HITMARKER_NO_ANIMATIONS         (1 << 7)   // set from battleSceneOff. Never changed during battle
#define HITMARKER_IGNORE_SUBSTITUTE     (1 << 8)
#define HITMARKER_NO_ATTACKSTRING       (1 << 9)
#define HITMARKER_ATTACKSTRING_PRINTED  (1 << 10)
#define HITMARKER_NO_PPDEDUCT           (1 << 11)
#define HITMARKER_SWAP_ATTACKER_TARGET  (1 << 12)
#define HITMARKER_STATUS_ABILITY_EFFECT (1 << 13)
#define HITMARKER_SYNCHRONISE_EFFECT    (1 << 14)
#define HITMARKER_RUN                   (1 << 15)
#define HITMARKER_IGNORE_DISGUISE       (1 << 16)
#define HITMARKER_DISABLE_ANIMATION     (1 << 17)   // disable animations during battle scripts, e.g. for Bug Bite
// 3 free spots because of change in handling of UNDERGROUND/UNDERWATER/ON AIR
#define HITMARKER_UNABLE_TO_USE_MOVE    (1 << 19)
#define HITMARKER_PASSIVE_DAMAGE        (1 << 20)
#define HITMARKER_DISOBEDIENT_MOVE      (1 << 21)
#define HITMARKER_PLAYER_FAINTED        (1 << 22)
#define HITMARKER_ALLOW_NO_PP           (1 << 23)
#define HITMARKER_GRUDGE                (1 << 24)
#define HITMARKER_OBEYS                 (1 << 25)
#define HITMARKER_NEVER_SET             (1 << 26) // Cleared as part of a large group. Never set or checked
#define HITMARKER_CHARGING              (1 << 27)
#define HITMARKER_FAINTED(battler)      (1u << (battler + 28))
#define HITMARKER_FAINTED2(battler)     HITMARKER_FAINTED(battler)
#define HITMARKER_STRING_PRINTED        (1 << 29)

// Per-side statuses that affect an entire party
#define SIDE_STATUS_REFLECT                 (1 << 0)
#define SIDE_STATUS_LIGHTSCREEN             (1 << 1)
#define SIDE_STATUS_STICKY_WEB              (1 << 2)
#define SIDE_STATUS_SPIKES                  (1 << 4)
#define SIDE_STATUS_SAFEGUARD               (1 << 5)
#define SIDE_STATUS_FUTUREATTACK            (1 << 6)
#define SIDE_STATUS_MIST                    (1 << 8)
// (1 << 9) previously was SIDE_STATUS_SPIKES_DAMAGED
#define SIDE_STATUS_TAILWIND                (1 << 10)
#define SIDE_STATUS_AURORA_VEIL             (1 << 11)
#define SIDE_STATUS_LUCKY_CHANT             (1 << 12)
#define SIDE_STATUS_TOXIC_SPIKES            (1 << 13)
#define SIDE_STATUS_STEALTH_ROCK            (1 << 14)
// Missing flags previously were SIDE_STATUS_TOXIC_SPIKES_DAMAGED, SIDE_STATUS_STEALTH_ROCK_DAMAGED, SIDE_STATUS_STICKY_WEB_DAMAGED
#define SIDE_STATUS_QUICK_GUARD             (1 << 18)
#define SIDE_STATUS_WIDE_GUARD              (1 << 19)
#define SIDE_STATUS_CRAFTY_SHIELD           (1 << 20)
#define SIDE_STATUS_MAT_BLOCK               (1 << 21)
#define SIDE_STATUS_STEELSURGE              (1 << 22)
#define SIDE_STATUS_DAMAGE_NON_TYPES        (1 << 23)
#define SIDE_STATUS_RAINBOW                 (1 << 24)
#define SIDE_STATUS_SEA_OF_FIRE             (1 << 25)
#define SIDE_STATUS_SWAMP                   (1 << 26)

#define SIDE_STATUS_HAZARDS_ANY    (SIDE_STATUS_SPIKES | SIDE_STATUS_STICKY_WEB | SIDE_STATUS_TOXIC_SPIKES | SIDE_STATUS_STEALTH_ROCK | SIDE_STATUS_STEELSURGE)
#define SIDE_STATUS_SCREEN_ANY     (SIDE_STATUS_REFLECT | SIDE_STATUS_LIGHTSCREEN | SIDE_STATUS_AURORA_VEIL)
#define SIDE_STATUS_PLEDGE_ANY     (SIDE_STATUS_RAINBOW | SIDE_STATUS_SEA_OF_FIRE | SIDE_STATUS_SWAMP)

// Used for damaging entry hazards based on type
enum TypeSideHazard
{
    TYPE_SIDE_HAZARD_POINTED_STONES = TYPE_ROCK,
    TYPE_SIDE_HAZARD_SHARP_STEEL    = TYPE_STEEL,
};

// Field affecting statuses.
#define STATUS_FIELD_MAGIC_ROOM                     (1 << 0)
#define STATUS_FIELD_TRICK_ROOM                     (1 << 1)
#define STATUS_FIELD_WONDER_ROOM                    (1 << 2)
#define STATUS_FIELD_MUDSPORT                       (1 << 3)
#define STATUS_FIELD_WATERSPORT                     (1 << 4)
#define STATUS_FIELD_GRAVITY                        (1 << 5)
#define STATUS_FIELD_GRASSY_TERRAIN                 (1 << 6)
#define STATUS_FIELD_MISTY_TERRAIN                  (1 << 7)
#define STATUS_FIELD_ELECTRIC_TERRAIN               (1 << 8)
#define STATUS_FIELD_PSYCHIC_TERRAIN                (1 << 9)
#define STATUS_FIELD_ION_DELUGE                     (1 << 10)
#define STATUS_FIELD_FAIRY_LOCK                     (1 << 11)

#define STATUS_FIELD_TERRAIN_ANY        (STATUS_FIELD_GRASSY_TERRAIN | STATUS_FIELD_MISTY_TERRAIN | STATUS_FIELD_ELECTRIC_TERRAIN | STATUS_FIELD_PSYCHIC_TERRAIN)

// Flags describing move's result
#define MOVE_RESULT_MISSED                (1 << 0)
#define MOVE_RESULT_SUPER_EFFECTIVE       (1 << 1)
#define MOVE_RESULT_NOT_VERY_EFFECTIVE    (1 << 2)
#define MOVE_RESULT_DOESNT_AFFECT_FOE     (1 << 3)
#define MOVE_RESULT_ONE_HIT_KO            (1 << 4)
#define MOVE_RESULT_FAILED                (1 << 5)
#define MOVE_RESULT_FOE_ENDURED           (1 << 6)
#define MOVE_RESULT_FOE_HUNG_ON           (1 << 7)
#define MOVE_RESULT_STURDIED              (1 << 8)
#define MOVE_RESULT_FOE_ENDURED_AFFECTION (1 << 9)
#define MOVE_RESULT_NO_EFFECT             (MOVE_RESULT_MISSED | MOVE_RESULT_DOESNT_AFFECT_FOE | MOVE_RESULT_FAILED)

enum BattleWeather
{
    BATTLE_WEATHER_RAIN,
    BATTLE_WEATHER_RAIN_PRIMAL,
    BATTLE_WEATHER_RAIN_DOWNPOUR,
    BATTLE_WEATHER_SUN,
    BATTLE_WEATHER_SUN_PRIMAL,
    BATTLE_WEATHER_SANDSTORM,
    BATTLE_WEATHER_HAIL,
    BATTLE_WEATHER_SNOW,
    BATTLE_WEATHER_FOG,
    BATTLE_WEATHER_STRONG_WINDS,
    BATTLE_WEATHER_COUNT,
};

// Battle Weather flags
#define B_WEATHER_NONE          0
#define B_WEATHER_RAIN_NORMAL   (1 << BATTLE_WEATHER_RAIN)
#define B_WEATHER_RAIN_PRIMAL   (1 << BATTLE_WEATHER_RAIN_PRIMAL)
#define B_WEATHER_RAIN_DOWNPOUR (1 << BATTLE_WEATHER_RAIN_DOWNPOUR)  // unused
#define B_WEATHER_RAIN          (B_WEATHER_RAIN_NORMAL | B_WEATHER_RAIN_PRIMAL | B_WEATHER_RAIN_DOWNPOUR)
#define B_WEATHER_SUN_NORMAL    (1 << BATTLE_WEATHER_SUN)
#define B_WEATHER_SUN_PRIMAL    (1 << BATTLE_WEATHER_SUN_PRIMAL)
#define B_WEATHER_SUN           (B_WEATHER_SUN_NORMAL | B_WEATHER_SUN_PRIMAL)
#define B_WEATHER_SANDSTORM     (1 << BATTLE_WEATHER_SANDSTORM)
#define B_WEATHER_HAIL          (1 << BATTLE_WEATHER_HAIL)
#define B_WEATHER_SNOW          (1 << BATTLE_WEATHER_SNOW)
#define B_WEATHER_FOG           (1 << BATTLE_WEATHER_FOG)
#define B_WEATHER_STRONG_WINDS  (1 << BATTLE_WEATHER_STRONG_WINDS)

#define B_WEATHER_ANY           (B_WEATHER_RAIN | B_WEATHER_SANDSTORM | B_WEATHER_SUN | B_WEATHER_HAIL | B_WEATHER_STRONG_WINDS | B_WEATHER_SNOW | B_WEATHER_FOG)
#define B_WEATHER_PRIMAL_ANY    (B_WEATHER_RAIN_PRIMAL | B_WEATHER_SUN_PRIMAL | B_WEATHER_STRONG_WINDS)

<<<<<<< HEAD
// Move Effects
#define MOVE_EFFECT_SLEEP               1
#define MOVE_EFFECT_POISON              2
#define MOVE_EFFECT_BURN                3
#define MOVE_EFFECT_FREEZE              4
#define MOVE_EFFECT_PARALYSIS           5
#define MOVE_EFFECT_TOXIC               6
#define MOVE_EFFECT_FROSTBITE           7
=======
enum MoveEffects
{
    MOVE_EFFECT_NONE,
    MOVE_EFFECT_SLEEP,
    MOVE_EFFECT_POISON,
    MOVE_EFFECT_BURN,
    MOVE_EFFECT_FREEZE,
    MOVE_EFFECT_PARALYSIS,
    MOVE_EFFECT_TOXIC,
    MOVE_EFFECT_FROSTBITE,
    MOVE_EFFECT_CONFUSION,
    MOVE_EFFECT_FLINCH,
    MOVE_EFFECT_TRI_ATTACK,
    MOVE_EFFECT_UPROAR,
    MOVE_EFFECT_PAYDAY,
    MOVE_EFFECT_CHARGING,
    MOVE_EFFECT_WRAP,
    MOVE_EFFECT_ATK_PLUS_1,
    MOVE_EFFECT_DEF_PLUS_1,
    MOVE_EFFECT_SPD_PLUS_1,
    MOVE_EFFECT_SP_ATK_PLUS_1,
    MOVE_EFFECT_SP_DEF_PLUS_1,
    MOVE_EFFECT_ACC_PLUS_1,
    MOVE_EFFECT_EVS_PLUS_1,
    MOVE_EFFECT_ATK_MINUS_1,
    MOVE_EFFECT_DEF_MINUS_1,
    MOVE_EFFECT_SPD_MINUS_1,
    MOVE_EFFECT_SP_ATK_MINUS_1,
    MOVE_EFFECT_SP_DEF_MINUS_1,
    MOVE_EFFECT_ACC_MINUS_1,
    MOVE_EFFECT_EVS_MINUS_1,
    MOVE_EFFECT_REMOVE_ARG_TYPE,
    MOVE_EFFECT_RECHARGE,
    MOVE_EFFECT_RAGE,
    MOVE_EFFECT_STEAL_ITEM,
    MOVE_EFFECT_PREVENT_ESCAPE,
    MOVE_EFFECT_NIGHTMARE,
    MOVE_EFFECT_ALL_STATS_UP,
    MOVE_EFFECT_REMOVE_STATUS,
    MOVE_EFFECT_ATK_DEF_DOWN,
    MOVE_EFFECT_ATK_PLUS_2,
    MOVE_EFFECT_DEF_PLUS_2,
    MOVE_EFFECT_SPD_PLUS_2,
    MOVE_EFFECT_SP_ATK_PLUS_2,
    MOVE_EFFECT_SP_DEF_PLUS_2,
    MOVE_EFFECT_ACC_PLUS_2,
    MOVE_EFFECT_EVS_PLUS_2,
    MOVE_EFFECT_ATK_MINUS_2,
    MOVE_EFFECT_DEF_MINUS_2,
    MOVE_EFFECT_SPD_MINUS_2,
    MOVE_EFFECT_SP_ATK_MINUS_2,
    MOVE_EFFECT_SP_DEF_MINUS_2,
    MOVE_EFFECT_ACC_MINUS_2,
    MOVE_EFFECT_EVS_MINUS_2,
    MOVE_EFFECT_SCALE_SHOT,
    MOVE_EFFECT_THRASH,
    MOVE_EFFECT_KNOCK_OFF,
    MOVE_EFFECT_DEF_SPDEF_DOWN,
    MOVE_EFFECT_CLEAR_SMOG,
    MOVE_EFFECT_SMACK_DOWN,
    MOVE_EFFECT_FLAME_BURST,
    MOVE_EFFECT_FEINT,
    MOVE_EFFECT_V_CREATE,
    MOVE_EFFECT_HAPPY_HOUR,
    MOVE_EFFECT_CORE_ENFORCER,
    MOVE_EFFECT_THROAT_CHOP,
    MOVE_EFFECT_INCINERATE,
    MOVE_EFFECT_BUG_BITE,
    MOVE_EFFECT_RECOIL_HP_25,
    MOVE_EFFECT_TRAP_BOTH,
    MOVE_EFFECT_ROUND,
    MOVE_EFFECT_STOCKPILE_WORE_OFF,
    MOVE_EFFECT_DIRE_CLAW,
    MOVE_EFFECT_STEALTH_ROCK,
    MOVE_EFFECT_SPIKES,
    MOVE_EFFECT_SYRUP_BOMB,
    MOVE_EFFECT_FLORAL_HEALING,
    MOVE_EFFECT_SECRET_POWER,
    MOVE_EFFECT_PSYCHIC_NOISE,
    MOVE_EFFECT_TERA_BLAST,
    MOVE_EFFECT_ORDER_UP,
    MOVE_EFFECT_ION_DELUGE,
    MOVE_EFFECT_HAZE,
    MOVE_EFFECT_LEECH_SEED,
    MOVE_EFFECT_REFLECT,
    MOVE_EFFECT_LIGHT_SCREEN,
    MOVE_EFFECT_SALT_CURE,
    MOVE_EFFECT_EERIE_SPELL,
    MOVE_EFFECT_RAISE_TEAM_ATTACK,
    MOVE_EFFECT_RAISE_TEAM_DEFENSE,
    MOVE_EFFECT_RAISE_TEAM_SPEED,
    MOVE_EFFECT_RAISE_TEAM_SP_ATK,
    MOVE_EFFECT_RAISE_TEAM_SP_DEF,
    MOVE_EFFECT_LOWER_ATTACK_SIDE,
    MOVE_EFFECT_LOWER_DEFENSE_SIDE,
    MOVE_EFFECT_LOWER_SPEED_SIDE,
    MOVE_EFFECT_LOWER_SP_ATK_SIDE,
    MOVE_EFFECT_LOWER_SP_DEF_SIDE,
    MOVE_EFFECT_SUN,
    MOVE_EFFECT_RAIN,
    MOVE_EFFECT_SANDSTORM,
    MOVE_EFFECT_HAIL,
    MOVE_EFFECT_MISTY_TERRAIN,
    MOVE_EFFECT_GRASSY_TERRAIN,
    MOVE_EFFECT_ELECTRIC_TERRAIN,
    MOVE_EFFECT_PSYCHIC_TERRAIN,
    MOVE_EFFECT_VINE_LASH,
    MOVE_EFFECT_WILDFIRE,
    MOVE_EFFECT_CANNONADE,
    MOVE_EFFECT_EFFECT_SPORE_SIDE,
    MOVE_EFFECT_PARALYZE_SIDE,
    MOVE_EFFECT_CONFUSE_PAY_DAY_SIDE,
    MOVE_EFFECT_CRIT_PLUS_SIDE,
    MOVE_EFFECT_PREVENT_ESCAPE_SIDE,
    MOVE_EFFECT_AURORA_VEIL,
    MOVE_EFFECT_INFATUATE_SIDE,
    MOVE_EFFECT_RECYCLE_BERRIES,
    MOVE_EFFECT_POISON_SIDE,
    MOVE_EFFECT_DEFOG,
    MOVE_EFFECT_POISON_PARALYZE_SIDE,
    MOVE_EFFECT_HEAL_TEAM,
    MOVE_EFFECT_SPITE,
    MOVE_EFFECT_GRAVITY,
    MOVE_EFFECT_VOLCALITH,
    MOVE_EFFECT_SANDBLAST_SIDE,
    MOVE_EFFECT_YAWN_FOE,
    MOVE_EFFECT_LOWER_EVASIVENESS_SIDE,
    MOVE_EFFECT_AROMATHERAPY,
    MOVE_EFFECT_CONFUSE_SIDE,
    MOVE_EFFECT_STEELSURGE,
    MOVE_EFFECT_TORMENT_SIDE,
    MOVE_EFFECT_LOWER_SPEED_2_SIDE,
    MOVE_EFFECT_FIRE_SPIN_SIDE,
    MOVE_EFFECT_FIXED_POWER,
    NUM_MOVE_EFFECTS
};

>>>>>>> 82f6d477
#define PRIMARY_STATUS_MOVE_EFFECT      MOVE_EFFECT_FROSTBITE // All above move effects apply primary status
#if B_USE_FROSTBITE == TRUE
#define MOVE_EFFECT_FREEZE_OR_FROSTBITE MOVE_EFFECT_FROSTBITE
#else
#define MOVE_EFFECT_FREEZE_OR_FROSTBITE MOVE_EFFECT_FREEZE
#endif
<<<<<<< HEAD
#define MOVE_EFFECT_CONFUSION           8
#define MOVE_EFFECT_FLINCH              9
#define MOVE_EFFECT_TRI_ATTACK          10
#define MOVE_EFFECT_UPROAR              11
#define MOVE_EFFECT_PAYDAY              12
#define MOVE_EFFECT_CHARGING            13
#define MOVE_EFFECT_WRAP                14
#define MOVE_EFFECT_ATK_PLUS_1          15
#define MOVE_EFFECT_DEF_PLUS_1          16
#define MOVE_EFFECT_SPD_PLUS_1          17
#define MOVE_EFFECT_SP_ATK_PLUS_1       18
#define MOVE_EFFECT_SP_DEF_PLUS_1       19
#define MOVE_EFFECT_ACC_PLUS_1          20
#define MOVE_EFFECT_EVS_PLUS_1          21
#define MOVE_EFFECT_ATK_MINUS_1         22
#define MOVE_EFFECT_DEF_MINUS_1         23
#define MOVE_EFFECT_SPD_MINUS_1         24
#define MOVE_EFFECT_SP_ATK_MINUS_1      25
#define MOVE_EFFECT_SP_DEF_MINUS_1      26
#define MOVE_EFFECT_ACC_MINUS_1         27
#define MOVE_EFFECT_EVS_MINUS_1         28
#define MOVE_EFFECT_REMOVE_ARG_TYPE     29
#define MOVE_EFFECT_RECHARGE            30
#define MOVE_EFFECT_RAGE                31
#define MOVE_EFFECT_STEAL_ITEM          32
#define MOVE_EFFECT_PREVENT_ESCAPE      33
#define MOVE_EFFECT_NIGHTMARE           34
#define MOVE_EFFECT_ALL_STATS_UP        35
#define MOVE_EFFECT_REMOVE_STATUS       36
#define MOVE_EFFECT_ATK_DEF_DOWN        37
#define MOVE_EFFECT_ATK_PLUS_2          38
#define MOVE_EFFECT_DEF_PLUS_2          39
#define MOVE_EFFECT_SPD_PLUS_2          40
#define MOVE_EFFECT_SP_ATK_PLUS_2       41
#define MOVE_EFFECT_SP_DEF_PLUS_2       42
#define MOVE_EFFECT_ACC_PLUS_2          43
#define MOVE_EFFECT_EVS_PLUS_2          44
#define MOVE_EFFECT_ATK_MINUS_2         45
#define MOVE_EFFECT_DEF_MINUS_2         46
#define MOVE_EFFECT_SPD_MINUS_2         47
#define MOVE_EFFECT_SP_ATK_MINUS_2      48
#define MOVE_EFFECT_SP_DEF_MINUS_2      49
#define MOVE_EFFECT_ACC_MINUS_2         50
#define MOVE_EFFECT_EVS_MINUS_2         51
#define MOVE_EFFECT_SCALE_SHOT          52
#define MOVE_EFFECT_THRASH              53
#define MOVE_EFFECT_KNOCK_OFF           54
#define MOVE_EFFECT_DEF_SPDEF_DOWN      55
#define MOVE_EFFECT_CLEAR_SMOG          56
#define MOVE_EFFECT_SMACK_DOWN          57
#define MOVE_EFFECT_FLAME_BURST         58
#define MOVE_EFFECT_FEINT               59
#define MOVE_EFFECT_SPECTRAL_THIEF      60
#define MOVE_EFFECT_V_CREATE            61
#define MOVE_EFFECT_HAPPY_HOUR          62
#define MOVE_EFFECT_CORE_ENFORCER       63
#define MOVE_EFFECT_THROAT_CHOP         64
#define MOVE_EFFECT_INCINERATE          65
#define MOVE_EFFECT_BUG_BITE            66
#define MOVE_EFFECT_RECOIL_HP_25        67
#define MOVE_EFFECT_TRAP_BOTH           68
#define MOVE_EFFECT_ROUND               69
#define MOVE_EFFECT_STOCKPILE_WORE_OFF  70
#define MOVE_EFFECT_DIRE_CLAW           71
#define MOVE_EFFECT_STEALTH_ROCK        72
#define MOVE_EFFECT_SPIKES              73
#define MOVE_EFFECT_SYRUP_BOMB          74
#define MOVE_EFFECT_FLORAL_HEALING      75
#define MOVE_EFFECT_SECRET_POWER        76
#define MOVE_EFFECT_PSYCHIC_NOISE       77
#define MOVE_EFFECT_TERA_BLAST          78
#define MOVE_EFFECT_ORDER_UP            79
#define MOVE_EFFECT_ION_DELUGE          80
#define MOVE_EFFECT_AROMATHERAPY        81 // No functionality yet
#define MOVE_EFFECT_HAZE                82
#define MOVE_EFFECT_LEECH_SEED          83
#define MOVE_EFFECT_REFLECT             84
#define MOVE_EFFECT_LIGHT_SCREEN        85
#define MOVE_EFFECT_SALT_CURE           86
#define MOVE_EFFECT_EERIE_SPELL         87

#define NUM_MOVE_EFFECTS                88
=======
>>>>>>> 82f6d477

#define MOVE_EFFECT_AFFECTS_USER        0x2000
#define MOVE_EFFECT_CERTAIN             0x4000
#define MOVE_EFFECT_CONTINUE            0x8000

// Battle terrain defines for gBattleTerrain.
#define BATTLE_TERRAIN_GRASS            0
#define BATTLE_TERRAIN_LONG_GRASS       1
#define BATTLE_TERRAIN_SAND             2
#define BATTLE_TERRAIN_UNDERWATER       3
#define BATTLE_TERRAIN_WATER            4
#define BATTLE_TERRAIN_POND             5
#define BATTLE_TERRAIN_MOUNTAIN         6
#define BATTLE_TERRAIN_CAVE             7
#define BATTLE_TERRAIN_BUILDING         8
#define BATTLE_TERRAIN_PLAIN            9
// New battle terrains are used for Secret Power but not fully implemented.
#define BATTLE_TERRAIN_SOARING          10
#define BATTLE_TERRAIN_SKY_PILLAR       11
#define BATTLE_TERRAIN_BURIAL_GROUND    12
#define BATTLE_TERRAIN_PUDDLE           13
#define BATTLE_TERRAIN_MARSH            14
#define BATTLE_TERRAIN_SWAMP            15
#define BATTLE_TERRAIN_SNOW             16
#define BATTLE_TERRAIN_ICE              17
#define BATTLE_TERRAIN_VOLCANO          18
#define BATTLE_TERRAIN_DISTORTION_WORLD 19
#define BATTLE_TERRAIN_SPACE            20
#define BATTLE_TERRAIN_ULTRA_SPACE      21

#define BATTLE_TERRAIN_COUNT            22

#define B_WAIT_TIME_LONG        (B_WAIT_TIME_MULTIPLIER * 4)
#define B_WAIT_TIME_MED         (B_WAIT_TIME_MULTIPLIER * 3)
#define B_WAIT_TIME_SHORT       (B_WAIT_TIME_MULTIPLIER * 2)
#define B_WAIT_TIME_SHORTEST    (B_WAIT_TIME_MULTIPLIER)

#define FLEE_ITEM    1
#define FLEE_ABILITY 2

// Return value for IsRunningFromBattleImpossible.
#define BATTLE_RUN_SUCCESS        0
#define BATTLE_RUN_FORBIDDEN      1
#define BATTLE_RUN_FAILURE        2

#define B_WIN_TYPE_NORMAL 0
#define B_WIN_TYPE_ARENA  1

// Window Ids for sStandardBattleWindowTemplates / sBattleArenaWindowTemplates
#define B_WIN_MSG                 0
#define B_WIN_ACTION_PROMPT       1 // "What will {x} do?"
#define B_WIN_ACTION_MENU         2 // "Fight/Pokémon/Bag/Run" menu
#define B_WIN_MOVE_NAME_1         3 // Top left
#define B_WIN_MOVE_NAME_2         4 // Top right
#define B_WIN_MOVE_NAME_3         5 // Bottom left
#define B_WIN_MOVE_NAME_4         6 // Bottom right
#define B_WIN_PP                  7
#define B_WIN_DUMMY               8
#define B_WIN_PP_REMAINING        9
#define B_WIN_MOVE_TYPE          10
#define B_WIN_SWITCH_PROMPT      11 // "Switch which?"
#define B_WIN_YESNO              12
#define B_WIN_LEVEL_UP_BOX       13
#define B_WIN_LEVEL_UP_BANNER    14
#define B_WIN_VS_PLAYER          15
#define B_WIN_VS_OPPONENT        16
#define B_WIN_VS_MULTI_PLAYER_1  17
#define B_WIN_VS_MULTI_PLAYER_2  18
#define B_WIN_VS_MULTI_PLAYER_3  19
#define B_WIN_VS_MULTI_PLAYER_4  20
#define B_WIN_VS_OUTCOME_DRAW    21
#define B_WIN_VS_OUTCOME_LEFT    22
#define B_WIN_VS_OUTCOME_RIGHT   23
#define B_WIN_MOVE_DESCRIPTION   24

// The following are duplicate id values for windows that Battle Arena uses differently.
#define ARENA_WIN_PLAYER_NAME      15
#define ARENA_WIN_VS               16
#define ARENA_WIN_OPPONENT_NAME    17
#define ARENA_WIN_MIND             18
#define ARENA_WIN_SKILL            19
#define ARENA_WIN_BODY             20
#define ARENA_WIN_JUDGMENT_TITLE   21
#define ARENA_WIN_JUDGMENT_TEXT    22

// Flag for BattlePutTextOnWindow. Never set
#define B_WIN_COPYTOVRAM (1 << 7)

// Indicator for the party summary bar to display an empty slot.
#define HP_EMPTY_SLOT 0xFFFF

#define MOVE_TARGET_SELECTED            0
#define MOVE_TARGET_DEPENDS             (1 << 0)
#define MOVE_TARGET_USER_OR_SELECTED    (1 << 1)
#define MOVE_TARGET_RANDOM              (1 << 2)
#define MOVE_TARGET_BOTH                (1 << 3)
#define MOVE_TARGET_USER                (1 << 4)
#define MOVE_TARGET_FOES_AND_ALLY       (1 << 5)
#define MOVE_TARGET_OPPONENTS_FIELD     (1 << 6)
#define MOVE_TARGET_ALLY                (1 << 7)
#define MOVE_TARGET_ALL_BATTLERS        ((1 << 8) | MOVE_TARGET_USER) // No functionality for status moves

// For the second argument of GetBattleMoveTarget, when no target override is needed
#define NO_TARGET_OVERRIDE 0

// Constants for Parental Bond
#define PARENTAL_BOND_1ST_HIT 2
#define PARENTAL_BOND_2ND_HIT 1
#define PARENTAL_BOND_OFF     0

// Constants for if HandleScriptMegaPrimalBurst should handle Mega Evolution, Primal Reversion, or Ultra Burst.
#define HANDLE_TYPE_MEGA_EVOLUTION 0
#define HANDLE_TYPE_PRIMAL_REVERSION 1
#define HANDLE_TYPE_ULTRA_BURST 2

// Constants for Torment
#define PERMANENT_TORMENT   0xF

// Constants for B_VAR_STARTING_STATUS
// Timer value controlled by B_VAR_STARTING_STATUS_TIMER
enum StartingStatus
{
    STARTING_STATUS_NONE,
    STARTING_STATUS_ELECTRIC_TERRAIN,
    STARTING_STATUS_MISTY_TERRAIN,
    STARTING_STATUS_GRASSY_TERRAIN,
    STARTING_STATUS_PSYCHIC_TERRAIN,
    STARTING_STATUS_TRICK_ROOM,
    STARTING_STATUS_MAGIC_ROOM,
    STARTING_STATUS_WONDER_ROOM,
    STARTING_STATUS_TAILWIND_PLAYER,
    STARTING_STATUS_TAILWIND_OPPONENT,
    STARTING_STATUS_RAINBOW_PLAYER,
    STARTING_STATUS_RAINBOW_OPPONENT,
    STARTING_STATUS_SEA_OF_FIRE_PLAYER,
    STARTING_STATUS_SEA_OF_FIRE_OPPONENT,
    STARTING_STATUS_SWAMP_PLAYER,
    STARTING_STATUS_SWAMP_OPPONENT,
};

#endif // GUARD_CONSTANTS_BATTLE_H<|MERGE_RESOLUTION|>--- conflicted
+++ resolved
@@ -86,11 +86,7 @@
 
 #define WILD_DOUBLE_BATTLE ((gBattleTypeFlags & BATTLE_TYPE_DOUBLE && !(gBattleTypeFlags & (BATTLE_TYPE_LINK | BATTLE_TYPE_TRAINER))))
 #define RECORDED_WILD_BATTLE ((gBattleTypeFlags & BATTLE_TYPE_RECORDED) && !(gBattleTypeFlags & (BATTLE_TYPE_TRAINER | BATTLE_TYPE_FRONTIER)))
-<<<<<<< HEAD
-#define BATTLE_TWO_VS_ONE_OPPONENT ((gBattleTypeFlags & BATTLE_TYPE_INGAME_PARTNER && gTrainerBattleOpponent_B == 0xFFFF))
-=======
 #define BATTLE_TWO_VS_ONE_OPPONENT ((gBattleTypeFlags & BATTLE_TYPE_INGAME_PARTNER && TRAINER_BATTLE_PARAM.opponentB == 0xFFFF))
->>>>>>> 82f6d477
 #define BATTLE_TYPE_HAS_AI          (BATTLE_TYPE_TRAINER | BATTLE_TYPE_FIRST_BATTLE | BATTLE_TYPE_SAFARI | BATTLE_TYPE_ROAMER | BATTLE_TYPE_INGAME_PARTNER)
 
 // Battle Outcome defines
@@ -326,16 +322,6 @@
 #define B_WEATHER_ANY           (B_WEATHER_RAIN | B_WEATHER_SANDSTORM | B_WEATHER_SUN | B_WEATHER_HAIL | B_WEATHER_STRONG_WINDS | B_WEATHER_SNOW | B_WEATHER_FOG)
 #define B_WEATHER_PRIMAL_ANY    (B_WEATHER_RAIN_PRIMAL | B_WEATHER_SUN_PRIMAL | B_WEATHER_STRONG_WINDS)
 
-<<<<<<< HEAD
-// Move Effects
-#define MOVE_EFFECT_SLEEP               1
-#define MOVE_EFFECT_POISON              2
-#define MOVE_EFFECT_BURN                3
-#define MOVE_EFFECT_FREEZE              4
-#define MOVE_EFFECT_PARALYSIS           5
-#define MOVE_EFFECT_TOXIC               6
-#define MOVE_EFFECT_FROSTBITE           7
-=======
 enum MoveEffects
 {
     MOVE_EFFECT_NONE,
@@ -473,98 +459,12 @@
     NUM_MOVE_EFFECTS
 };
 
->>>>>>> 82f6d477
 #define PRIMARY_STATUS_MOVE_EFFECT      MOVE_EFFECT_FROSTBITE // All above move effects apply primary status
 #if B_USE_FROSTBITE == TRUE
 #define MOVE_EFFECT_FREEZE_OR_FROSTBITE MOVE_EFFECT_FROSTBITE
 #else
 #define MOVE_EFFECT_FREEZE_OR_FROSTBITE MOVE_EFFECT_FREEZE
 #endif
-<<<<<<< HEAD
-#define MOVE_EFFECT_CONFUSION           8
-#define MOVE_EFFECT_FLINCH              9
-#define MOVE_EFFECT_TRI_ATTACK          10
-#define MOVE_EFFECT_UPROAR              11
-#define MOVE_EFFECT_PAYDAY              12
-#define MOVE_EFFECT_CHARGING            13
-#define MOVE_EFFECT_WRAP                14
-#define MOVE_EFFECT_ATK_PLUS_1          15
-#define MOVE_EFFECT_DEF_PLUS_1          16
-#define MOVE_EFFECT_SPD_PLUS_1          17
-#define MOVE_EFFECT_SP_ATK_PLUS_1       18
-#define MOVE_EFFECT_SP_DEF_PLUS_1       19
-#define MOVE_EFFECT_ACC_PLUS_1          20
-#define MOVE_EFFECT_EVS_PLUS_1          21
-#define MOVE_EFFECT_ATK_MINUS_1         22
-#define MOVE_EFFECT_DEF_MINUS_1         23
-#define MOVE_EFFECT_SPD_MINUS_1         24
-#define MOVE_EFFECT_SP_ATK_MINUS_1      25
-#define MOVE_EFFECT_SP_DEF_MINUS_1      26
-#define MOVE_EFFECT_ACC_MINUS_1         27
-#define MOVE_EFFECT_EVS_MINUS_1         28
-#define MOVE_EFFECT_REMOVE_ARG_TYPE     29
-#define MOVE_EFFECT_RECHARGE            30
-#define MOVE_EFFECT_RAGE                31
-#define MOVE_EFFECT_STEAL_ITEM          32
-#define MOVE_EFFECT_PREVENT_ESCAPE      33
-#define MOVE_EFFECT_NIGHTMARE           34
-#define MOVE_EFFECT_ALL_STATS_UP        35
-#define MOVE_EFFECT_REMOVE_STATUS       36
-#define MOVE_EFFECT_ATK_DEF_DOWN        37
-#define MOVE_EFFECT_ATK_PLUS_2          38
-#define MOVE_EFFECT_DEF_PLUS_2          39
-#define MOVE_EFFECT_SPD_PLUS_2          40
-#define MOVE_EFFECT_SP_ATK_PLUS_2       41
-#define MOVE_EFFECT_SP_DEF_PLUS_2       42
-#define MOVE_EFFECT_ACC_PLUS_2          43
-#define MOVE_EFFECT_EVS_PLUS_2          44
-#define MOVE_EFFECT_ATK_MINUS_2         45
-#define MOVE_EFFECT_DEF_MINUS_2         46
-#define MOVE_EFFECT_SPD_MINUS_2         47
-#define MOVE_EFFECT_SP_ATK_MINUS_2      48
-#define MOVE_EFFECT_SP_DEF_MINUS_2      49
-#define MOVE_EFFECT_ACC_MINUS_2         50
-#define MOVE_EFFECT_EVS_MINUS_2         51
-#define MOVE_EFFECT_SCALE_SHOT          52
-#define MOVE_EFFECT_THRASH              53
-#define MOVE_EFFECT_KNOCK_OFF           54
-#define MOVE_EFFECT_DEF_SPDEF_DOWN      55
-#define MOVE_EFFECT_CLEAR_SMOG          56
-#define MOVE_EFFECT_SMACK_DOWN          57
-#define MOVE_EFFECT_FLAME_BURST         58
-#define MOVE_EFFECT_FEINT               59
-#define MOVE_EFFECT_SPECTRAL_THIEF      60
-#define MOVE_EFFECT_V_CREATE            61
-#define MOVE_EFFECT_HAPPY_HOUR          62
-#define MOVE_EFFECT_CORE_ENFORCER       63
-#define MOVE_EFFECT_THROAT_CHOP         64
-#define MOVE_EFFECT_INCINERATE          65
-#define MOVE_EFFECT_BUG_BITE            66
-#define MOVE_EFFECT_RECOIL_HP_25        67
-#define MOVE_EFFECT_TRAP_BOTH           68
-#define MOVE_EFFECT_ROUND               69
-#define MOVE_EFFECT_STOCKPILE_WORE_OFF  70
-#define MOVE_EFFECT_DIRE_CLAW           71
-#define MOVE_EFFECT_STEALTH_ROCK        72
-#define MOVE_EFFECT_SPIKES              73
-#define MOVE_EFFECT_SYRUP_BOMB          74
-#define MOVE_EFFECT_FLORAL_HEALING      75
-#define MOVE_EFFECT_SECRET_POWER        76
-#define MOVE_EFFECT_PSYCHIC_NOISE       77
-#define MOVE_EFFECT_TERA_BLAST          78
-#define MOVE_EFFECT_ORDER_UP            79
-#define MOVE_EFFECT_ION_DELUGE          80
-#define MOVE_EFFECT_AROMATHERAPY        81 // No functionality yet
-#define MOVE_EFFECT_HAZE                82
-#define MOVE_EFFECT_LEECH_SEED          83
-#define MOVE_EFFECT_REFLECT             84
-#define MOVE_EFFECT_LIGHT_SCREEN        85
-#define MOVE_EFFECT_SALT_CURE           86
-#define MOVE_EFFECT_EERIE_SPELL         87
-
-#define NUM_MOVE_EFFECTS                88
-=======
->>>>>>> 82f6d477
 
 #define MOVE_EFFECT_AFFECTS_USER        0x2000
 #define MOVE_EFFECT_CERTAIN             0x4000
