#ifndef GUARD_CONSTANTS_BATTLE_CONFIG_H
#define GUARD_CONSTANTS_BATTLE_CONFIG_H

#include "constants/expansion_branches.h"

// Species with peculiar battle effects.
#ifndef POKEMON_EXPANSION
    #define SPECIES_DIALGA                  0
    #define SPECIES_PALKIA                  0
    #define SPECIES_GIRATINA                0
    #define SPECIES_CHERRIM                 0
    #define SPECIES_ARCEUS                  0
    #define SPECIES_SILVALLY                0
    #define SPECIES_GENESECT                0
    #define SPECIES_AEGISLASH               0
    #define SPECIES_AEGISLASH_BLADE         10000
    #define SPECIES_MIMIKYU                 0
    #define SPECIES_MIMIKYU_BUSTED          10001
    #define SPECIES_DARMANITAN              0
    #define SPECIES_DARMANITAN_ZEN_MODE     10002
    #define SPECIES_MINIOR_CORE_RED         0
    #define SPECIES_MINIOR                  10003
    #define SPECIES_MINIOR_CORE_BLUE        0
    #define SPECIES_MINIOR_METEOR_BLUE      10004
    #define SPECIES_MINIOR_CORE_GREEN       0
    #define SPECIES_MINIOR_METEOR_GREEN     10005
    #define SPECIES_MINIOR_CORE_INDIGO      0
    #define SPECIES_MINIOR_METEOR_INDIGO    10006
    #define SPECIES_MINIOR_CORE_ORANGE      0
    #define SPECIES_MINIOR_METEOR_ORANGE    10007
    #define SPECIES_MINIOR_CORE_VIOLET      0
    #define SPECIES_MINIOR_METEOR_VIOLET    10008
    #define SPECIES_MINIOR_CORE_YELLOW      0
    #define SPECIES_MINIOR_METEOR_YELLOW    10009
    #define SPECIES_WISHIWASHI              0
    #define SPECIES_WISHIWASHI_SCHOOL       10010
    #define SPECIES_ZYGARDE                 0     // 50%
    #define SPECIES_ZYGARDE_10              10011 // 10 %
    #define SPECIES_ZYGARDE_COMPLETE        10012 // 100 %
#endif

// Items with peculiar battle effects.
#ifndef ITEM_EXPANSION
    #define ITEM_CHOPLE_BERRY   177
    #define ITEM_KEBIA_BERRY    178
    #define ITEM_SHUCA_BERRY    179
    #define ITEM_COBA_BERRY     180
    #define ITEM_PAYAPA_BERRY   181
    #define ITEM_TANGA_BERRY    182
    #define ITEM_CHARTI_BERRY   183
    #define ITEM_KASIB_BERRY    184
    #define ITEM_HABAN_BERRY    185
    #define ITEM_COLBUR_BERRY   186
    #define ITEM_BABIRI_BERRY   187
    #define ITEM_CHILAN_BERRY   188
    #define ITEM_ROSELI_BERRY   189
    #define ITEM_MICLE_BERRY    197
    #define ITEM_CUSTAP_BERRY   199
    #define ITEM_JABOCA_BERRY   200
    #define ITEM_ROWAP_BERRY    201
    #define ITEM_KEE_BERRY      202
    #define ITEM_MARANGA_BERRY  203
    #define ITEM_OCCA_BERRY     204
    #define ITEM_PASSHO_BERRY   205
    #define ITEM_WACAN_BERRY    206
    #define ITEM_RINDO_BERRY    207
    #define ITEM_YACHE_BERRY    208
    #define ITEM_GRISEOUS_ORB   369
#endif

#ifndef GEN_3
    #define GEN_3 0
    #define GEN_4 1
    #define GEN_5 2
    #define GEN_6 3
    #define GEN_7 4
    #define GEN_8 5
#endif

// Calculation settings
#define B_CRIT_CHANCE               GEN_7 // Chances of a critical hit landing. See CalcCritChanceStage.
#define B_CRIT_MULTIPLIER           GEN_7 // In Gen6+, critical hits multiply damage by 1.5 instead of 2.
#define B_EXP_CATCH                 GEN_7 // In Gen6+, Pokémon get experience from catching.
#define B_TRAINER_EXP_MULTIPLIER    GEN_7 // In Gen7+, trainer battles no longer give a 1.5 multiplier to EXP gain.
#define B_SPLIT_EXP                 GEN_7 // In Gen6+, all participating mon get full experience.
#define B_SCALED_EXP                GEN_7 // In Gen5 and Gen7+, experience is weighted by level difference.
#define B_BURN_DAMAGE               GEN_7 // In Gen7+, burn damage is 1/16th of max HP instead of 1/8th.
#define B_PARALYSIS_SPEED           GEN_7 // In Gen7+, Speed is decreased by 50% instead of 75%.
#define B_TERRAIN_TYPE_BOOST        GEN_8 // In Gen8, damage is boosted by 30% instead of 50%.
#define B_BINDING_DAMAGE            GEN_7 // In Gen6+, binding damage is 1/8 of max HP instead of 1/16. (With Binding Band, 1/6 and 1/8 respectively.)
#define B_CONFUSION_SELF_DMG_CHANCE GEN_7 // In Gen7+, confusion has a 33.3% of self-damage, instead of 50%.
#define B_MULTI_HIT_CHANCE          GEN_7 // In Gen5+, multi-hit moves have different %. See Cmd_setmultihitcounter for values.
#define B_RECOIL_IF_MISS_DMG        GEN_7 // In Gen5+, Jump Kick and High Jump Kick will always do half of the user's max HP when missing.
#define B_PSYWAVE_DMG               GEN_7 // Psywave's damage formula. See Cmd_psywavedamageeffect.
#define B_BADGE_BOOST               GEN_7 // In Gen4+, Gym Badges no longer boost a Pokémon's stats.

// Move data settings
#define B_UPDATED_MOVE_DATA         GEN_8 // Updates move data in gBattleMoves, including Power, Accuracy, PP, stat changes, targets, chances of secondary effects, etc.
#define B_PHYSICAL_SPECIAL_SPLIT    GEN_7 // In Gen3, the move's type determines if it will do physical or special damage. The split icon in the summary will reflect this.
#define B_FELL_STINGER_STAT_RAISE   GEN_7 // In Gen7+, it raises Atk by 3 stages instead of 2 if it causes the target to faint.
#define B_KINGS_SHIELD_LOWER_ATK    GEN_7 // In Gen7+, it lowers Atk by 1 stage instead of 2 of oponents that hit it.
#define B_SPEED_BUFFING_RAPID_SPIN  GEN_8 // In Gen8, Rapid Spin raises the user's Speed by 1 stage.

// Other move settings
#define B_SOUND_SUBSTITUTE          GEN_7 // In Gen6+, sound moves bypass Substitute.
#define B_TOXIC_NEVER_MISS          GEN_7 // In Gen6+, if Toxic is used by a Poison-type Pokémon, it will never miss.
#define B_PAYBACK_SWITCH_BOOST      GEN_7 // In Gen5+, if the opponent switches out, Payback's damage will no longer be doubled.
#define B_BINDING_TURNS             GEN_7 // In Gen5+, binding moves last for 4-5 turns instead of 2-5 turns. (With Grip Claw, 7 and 5 turns respectively.)
#define B_UPROAR_TURNS              GEN_7 // In Gen5+, Uproar lasts for 3 turns instead of 2-5 turns.
#define B_DISABLE_TURNS             GEN_7 // Disable's turns. See Cmd_disablelastusedattack.
#define B_INCINERATE_GEMS           GEN_7 // In Gen6+, Incinerate can destroy Gems.
#define B_MINIMIZE_DMG_ACC          GEN_7 // In Gen6+, moves that causes double damage to minimized Pokémon will also skip accuracy checks.
#define B_PP_REDUCED_BY_SPITE       GEN_7 // In Gen4+, Spite reduces the foe's last move's PP by 4, instead of 2 to 5.
#define B_CAN_SPITE_FAIL            GEN_7 // In Gen4+, Spite can no longer fail if the foe's last move only has 1 remaining PP.
#define B_CRASH_IF_TARGET_IMMUNE    GEN_7 // In Gen4+, The user of Jump Kick or High Jump Kick will "keep going and crash" if it attacks a target that is immune to the move.
#define B_TAILWIND_TIMER            GEN_7 // In Gen5+, Tailwind lasts 4 turns instead of 3.
#define B_MEMENTO_FAIL              GEN_7 // In Gen4+, Memento fails if there is no target or if the target is protected or behind substitute. But not if Atk/Sp. Atk are at -6.

// Ability settings
#define B_ABILITY_WEATHER           GEN_7 // In Gen6+, ability-induced weather lasts 5 turns. Before, it lasted until the battle ended or until it was changed by a move or a different weather-affecting ability.
#define B_GALE_WINGS                GEN_7 // In Gen7+ requires full HP to trigger.
#define B_STANCE_CHANGE_FAIL        GEN_7 // In Gen7+, Stance Change fails if the Pokémon is unable to use a move because of confusion, paralysis, etc. In Gen6, it doesn't.
#define B_GHOSTS_ESCAPE             GEN_7 // In Gen6+, Ghost-type Pokémon can escape even when blocked by abilities such as Shadow Tag.
#define B_MOODY_ACC_EVASION         GEN_8 // In Gen8, Moody CANNOT raise Accuracy and Evasion anymore.
#define B_FLASH_FIRE_FROZEN         GEN_7 // In Gen5+, Flash Fire can trigger even when frozen, when it couldn't before.
#define B_SYNCHRONIZE_NATURE        GEN_8 // In Gen8, if the Pokémon with Synchronize is leading the party, it's 100% guaranteed that wild Pokémon will have the same ability, as opposed to 50% previously.
#define B_UPDATED_INTIMIDATE        GEN_8 // In Gen8, Intimidate doesn't work on opponents with the Inner Focus, Scrappy, Own Tempo or Oblivious abilities.

// Item settings
#define B_HP_BERRIES                GEN_7 // In Gen4+, berries which restore hp activate immediately after HP drops to half. In Gen3, the effect occurs at the end of the turn.
#define B_BERRIES_INSTANT           GEN_7 // In Gen4+, most berries activate on battle start/switch-in if applicable. In Gen3, they only activate either at the move end or turn end.
#define B_X_ITEMS_BUFF              GEN_7 // In Gen7+, the X Items raise a stat by 2 stages instead of 1.
<<<<<<< HEAD
#define B_MENTAL_HERB               GEN_5 // In Gen5+, the Mental Herb cures Infatuation, Taunt, Encore, Torment, Heal Block, and Disable
=======
#define B_MENTAL_HERB               GEN_5 // In Gen5+, mental herb cures Taunt, Encore, Heal Block, and Disable
>>>>>>> b362ce7f

// Flag settings
// To use the following features in scripting, replace the 0s with the flag ID you're assigning it to.
// Eg: Replace with FLAG_UNUSED_0x264 so you can use that flag to toggle the feature.
#define B_FLAG_INVERSE_BATTLE       0     // If this flag is set, the battle's type effectiveness are inversed. For example, fire is super effective against water.
#define B_FLAG_FORCE_DOUBLE_WILD    0     // If this flag is set, all land and surfing wild battles will be double battles.

// Var Settings
// To use the following features in scripting, replace the 0s with the var ID you're assigning it to.
// Eg: Replace with VAR_UNUSED_0x40F7 so you can use VAR_TERRAIN for that feature.
#define VAR_TERRAIN                 0     // If this var has a value, assigning a STATUS_FIELD_xx_TERRAIN to it before battle causes the battle to start with that terrain active

// Interface settings
#define B_ABILITY_POP_UP            TRUE  // In Gen5+, the Pokémon abilities are displayed in a pop-up, when they activate in battle.
#define B_FAST_INTRO                TRUE  // If set to TRUE, battle intro texts print at the same time as animation of a Pokémon, as opposing to waiting for the animation to end.
#define B_SHOW_TARGETS              TRUE  // If set to TRUE, all available targets, for moves hitting 2 or 3 Pokémon, will be shown before selecting a move.
#define B_SHOW_SPLIT_ICON           TRUE  // If set to TRUE, it will show an icon in the summary showing the move's category split.

// Critical Capture
#define B_CRITICAL_CAPTURE          TRUE  // If set to TRUE, Critical Capture will be enabled.
#define B_CATCHING_CHARM_BOOST      20    // % boost in Critical Capture odds if player has the Catching Charm.

// Item Theft Settings
#define B_TRAINERS_KNOCK_OFF_ITEMS  TRUE  // If TRUE, trainers can steal/swap your items (non-berries are restored after battle). In vanilla games trainers cannot steal items.

// Other
#define B_DOUBLE_WILD_CHANCE        0     // % chance of encountering two Pokémon in a Wild Encounter.
#define B_SLEEP_TURNS               GEN_7 // In Gen5+, sleep lasts for 1-3 turns instead of 2-5 turns.
#define B_PARALYZE_ELECTRIC         GEN_7 // In Gen6+, Electric-type Pokémon can't be paralyzed.
#define B_POWDER_GRASS              GEN_7 // In Gen6+, Grass-type Pokémon are immune to powder and spore moves.
#define B_STEEL_RESISTANCES         GEN_7 // In Gen6+, Steel-type Pokémon are no longer resistant to Dark-type and Ghost-type moves.
#define B_THUNDERSTORM_TERRAIN      TRUE  // If TRUE, overworld Thunderstorm generates Rain and Electric Terrain as in Gen 8.

// Animation Settings
#define B_NEW_SWORD_PARTICLE            FALSE    // If set to TRUE, it updates Swords Dance's particle.
#define B_NEW_LEECH_SEED_PARTICLE       FALSE    // If set to TRUE, it updates Leech Seed's animation particle.
#define B_NEW_HORN_ATTACK_PARTICLE      FALSE    // If set to TRUE, it updates Horn Attack's horn particle.
#define B_NEW_LEAF_PARTICLE             FALSE    // If set to TRUE, it updates leaf particle.
#define B_NEW_EMBER_PARTICLES           FALSE    // If set to TRUE, it updates Ember's fire particle.
#define B_NEW_MEAN_LOOK_PARTICLE        FALSE    // If set to TRUE, it updates Mean Look's eye particle.
#define B_NEW_TEETH_PARTICLE            FALSE    // If set to TRUE, it updates Bite/Crunch teeth particle.
#define B_NEW_HANDS_FEET_PARTICLE       FALSE    // If set to TRUE, it updates chop/kick/punch particles.
#define B_NEW_SPIKES_PARTICLE           FALSE    // If set to TRUE, it updates Spikes particle.
#define B_NEW_FLY_BUBBLE_PARTICLE       FALSE    // If set to TRUE, it updates Fly's 'bubble' particle.
#define B_NEW_CURSE_NAIL_PARTICLE       FALSE    // If set to TRUE, it updates Curse's nail.
#define B_NEW_BATON_PASS_BALL_PARTICLE  FALSE    // If set to TRUE, it updates Baton Pass' Poké Ball sprite.
#define B_NEW_MORNING_SUN_STAR_PARTICLE FALSE    // If set to TRUE, it updates Morning Sun's star particles.
#define B_NEW_IMPACT_PALETTE            FALSE    // If set to TRUE, it updates the basic 'hit' palette.
#define B_NEW_SURF_PARTICLE_PALETTE     FALSE    // If set to TRUE, it updates Surf's wave palette.

#define B_HIDE_HEALTHBOXES_DURING_ANIMS TRUE     // If set to TRUE, hides healthboxes during move animations.
#define B_TERRAIN_BG_CHANGE             TRUE     // If set to TRUE, terrain moves permanently change the default battle background until the effect fades.
#define B_ENABLE_DEBUG                  TRUE     // If set to TRUE, enables a debug menu to use in battles by pressing the Select button.

#endif // GUARD_CONSTANTS_BATTLE_CONFIG_H<|MERGE_RESOLUTION|>--- conflicted
+++ resolved
@@ -130,11 +130,7 @@
 #define B_HP_BERRIES                GEN_7 // In Gen4+, berries which restore hp activate immediately after HP drops to half. In Gen3, the effect occurs at the end of the turn.
 #define B_BERRIES_INSTANT           GEN_7 // In Gen4+, most berries activate on battle start/switch-in if applicable. In Gen3, they only activate either at the move end or turn end.
 #define B_X_ITEMS_BUFF              GEN_7 // In Gen7+, the X Items raise a stat by 2 stages instead of 1.
-<<<<<<< HEAD
 #define B_MENTAL_HERB               GEN_5 // In Gen5+, the Mental Herb cures Infatuation, Taunt, Encore, Torment, Heal Block, and Disable
-=======
-#define B_MENTAL_HERB               GEN_5 // In Gen5+, mental herb cures Taunt, Encore, Heal Block, and Disable
->>>>>>> b362ce7f
 
 // Flag settings
 // To use the following features in scripting, replace the 0s with the flag ID you're assigning it to.
