--- conflicted
+++ resolved
@@ -19,18 +19,6 @@
 #define B_RECALCULATE_STATS         GEN_LATEST // In Gen5+, the stats of the Pokémon who participate in battle are recalculated at the end of each battle.
 
 // Damage settings
-<<<<<<< HEAD
-#define B_BURN_DAMAGE               GEN_7 // In Gen7+, burn damage is 1/16th of max HP instead of 1/8th.
-#define B_BURN_FACADE_DMG           GEN_7 // In Gen6+, burn's effect of lowering the Attack stat no longer applies to Facade.
-#define B_BINDING_DAMAGE            GEN_7 // In Gen6+, binding damage is 1/8 of max HP instead of 1/16. (With Binding Band, 1/6 and 1/8 respectively.)
-#define B_PSYWAVE_DMG               GEN_7 // Psywave's damage formula. See Cmd_psywavedamageeffect.
-#define B_PAYBACK_SWITCH_BOOST      GEN_7 // In Gen5+, if the opponent switches out, Payback's damage will no longer be doubled.
-#define B_HIDDEN_POWER_DMG          GEN_7 // In Gen6+, Hidden Power's base power was set to always be 60. Before, it was determined by the mon's IVs.
-#define B_ROUGH_SKIN_DMG            GEN_7 // In Gen4+, Rough Skin contact damage is 1/8th of max HP instead of 1/16th. This will also affect Iron Barbs.
-#define B_KNOCK_OFF_DMG             GEN_8 // In Gen6+, Knock Off deals 50% more damage when knocking off an item.
-#define B_SPORT_DMG_REDUCTION       GEN_7 // In Gen5+, Water/Mud Sport reduce Fire/Electric Damage by 67% instead of 50%.
-#define B_BEAT_UP_DMG               GEN_8 // In Gen5+, Beat Up uses a different formula to calculate the damage of each hit, and deals Dark-type damage.
-=======
 #define B_BURN_DAMAGE               GEN_LATEST // In Gen7+, burn damage is 1/16th of max HP instead of 1/8th.
 #define B_BURN_FACADE_DMG           GEN_LATEST // In Gen6+, burn's effect of lowering the Attack stat no longer applies to Facade.
 #define B_BINDING_DAMAGE            GEN_LATEST // In Gen6+, binding damage is 1/8 of max HP instead of 1/16. (With Binding Band, 1/6 and 1/8 respectively.)
@@ -41,7 +29,7 @@
 #define B_KNOCK_OFF_DMG             GEN_LATEST // In Gen6+, Knock Off deals 50% more damage when knocking off an item.
 #define B_SPORT_DMG_REDUCTION       GEN_LATEST // In Gen5+, Water/Mud Sport reduce Fire/Electric Damage by 67% instead of 50%.
 #define B_EXPLOSION_DEFENSE         GEN_LATEST // In Gen5+, Self-Destruct and Explosion don't halve the targets' defense.
->>>>>>> c57ab9e5
+#define B_BEAT_UP_DMG               GEN_LATEST // In Gen5+, Beat Up uses a different formula to calculate the damage of each hit, and deals Dark-type damage.
 
 // Type settings
 #define B_GHOSTS_ESCAPE             GEN_LATEST // In Gen6+, abilities like Shadow Tag or moves like Mean Look fail on Ghost-type Pokémon. They can also escape any Wild Battle.
@@ -104,20 +92,6 @@
 #define B_TELEPORT_BEHAVIOR         GEN_LATEST // In Gen7+, starting with Pokémon LGPE, Teleport allows the user to swap out with another party member.
 
 // Ability settings
-<<<<<<< HEAD
-#define B_EXPANDED_ABILITY_NAMES    TRUE  // If TRUE, ability names are increased from 12 characters to 16 characters.
-#define B_ABILITY_WEATHER           GEN_7 // In Gen6+, ability-induced weather lasts 5 turns. Before, it lasted until the battle ended or until it was changed by a move or a different weather-affecting ability.
-#define B_GALE_WINGS                GEN_7 // In Gen7+ requires full HP to trigger.
-#define B_STANCE_CHANGE_FAIL        GEN_7 // In Gen7+, Stance Change fails if the Pokémon is unable to use a move because of confusion, paralysis, etc. In Gen6, it doesn't.
-#define B_SHADOW_TAG_ESCAPE         GEN_7 // In Gen4+, if both sides have a Pokémon with Shadow Tag, all battlers can escape. Before, neither side could escape this situation.
-#define B_MOODY_ACC_EVASION         GEN_8 // In Gen8, Moody CANNOT raise Accuracy and Evasion anymore.
-#define B_FLASH_FIRE_FROZEN         GEN_7 // In Gen5+, Flash Fire can trigger even when frozen, when it couldn't before.
-#define B_SYNCHRONIZE_NATURE        GEN_8 // In Gen8, if a Pokémon with Synchronize is leading the party, it's 100% guaranteed that wild Pokémon will have the same ability, as opposed to 50% previously.
-#define B_SYNCHRONIZE_TOXIC         GEN_8 // In Gen5+, if a Pokémon with Synchronize is badly poisoned, the opponent will also become badly poisoned. Previously, the opponent would become regular poisoned.
-#define B_UPDATED_INTIMIDATE        GEN_8 // In Gen8, Intimidate doesn't work on opponents with the Inner Focus, Scrappy, Own Tempo or Oblivious abilities. It also activates Rattled.
-#define B_OBLIVIOUS_TAUNT           GEN_7 // In Gen6+, Pokémon with Oblivious can't be taunted.
-#define B_PARENTAL_BOND_DAMAGE      GEN_8 // In Gen7+, Parental Bond's second hit does 25% of the initial hits damage. Before, it did 50%.
-=======
 #define B_EXPANDED_ABILITY_NAMES    TRUE       // If TRUE, ability names are increased from 12 characters to 16 characters.
 #define B_ABILITY_WEATHER           GEN_LATEST // In Gen6+, ability-induced weather lasts 5 turns. Before, it lasted until the battle ended or until it was changed by a move or a different weather-affecting ability.
 #define B_GALE_WINGS                GEN_LATEST // In Gen7+ requires full HP to trigger.
@@ -133,7 +107,7 @@
 #define B_PLUS_MINUS_INTERACTION    GEN_LATEST // In Gen5+, Plus and Minus can be activated with themselves and the opposite ability. Before, only the opposing ability could activate it.
 #define B_WEATHER_FORMS             GEN_LATEST // In Gen5+, Castform and Cherrim revert to their base form upon losing their respective ability. Cherrim needs Flower Gift to swap forms.
 #define B_SYMBIOSIS_GEMS            GEN_LATEST // In Gen7+, Symbiosis passes an item after a gem-boosted attack. Previously, items are passed before the gem-boosted attack hits, making the item effect apply.
->>>>>>> c57ab9e5
+#define B_PARENTAL_BOND_DAMAGE      GEN_LATEST // In Gen7+, Parental Bond's second hit does 25% of the initial hits damage. Before, it did 50%.
 
 // Item settings
 #define B_HP_BERRIES                GEN_LATEST // In Gen4+, berries which restore hp activate immediately after HP drops to half. In Gen3, the effect occurs at the end of the turn.
