#ifndef GUARD_CONSTANTS_BATTLE_CONFIG_H
#define GUARD_CONSTANTS_BATTLE_CONFIG_H

#include "constants/expansion_branches.h"

// Species with peculiar battle effects.
#ifndef POKEMON_EXPANSION
    #define SPECIES_DIALGA                  0
    #define SPECIES_PALKIA                  0
    #define SPECIES_GIRATINA                0
    #define SPECIES_CHERRIM                 0
    #define SPECIES_ARCEUS                  0
    #define SPECIES_SILVALLY                0
    #define SPECIES_GENESECT                0
    #define SPECIES_AEGISLASH               0
    #define SPECIES_AEGISLASH_BLADE         10000
    #define SPECIES_MIMIKYU                 0
    #define SPECIES_MIMIKYU_BUSTED          10001
    #define SPECIES_DARMANITAN              0
    #define SPECIES_DARMANITAN_ZEN_MODE     10002
    #define SPECIES_MINIOR_CORE_RED         0
    #define SPECIES_MINIOR                  10003
    #define SPECIES_MINIOR_CORE_BLUE        0
    #define SPECIES_MINIOR_METEOR_BLUE      10004
    #define SPECIES_MINIOR_CORE_GREEN       0
    #define SPECIES_MINIOR_METEOR_GREEN     10005
    #define SPECIES_MINIOR_CORE_INDIGO      0
    #define SPECIES_MINIOR_METEOR_INDIGO    10006
    #define SPECIES_MINIOR_CORE_ORANGE      0
    #define SPECIES_MINIOR_METEOR_ORANGE    10007
    #define SPECIES_MINIOR_CORE_VIOLET      0
    #define SPECIES_MINIOR_METEOR_VIOLET    10008
    #define SPECIES_MINIOR_CORE_YELLOW      0
    #define SPECIES_MINIOR_METEOR_YELLOW    10009
    #define SPECIES_WISHIWASHI              0
    #define SPECIES_WISHIWASHI_SCHOOL       10010
    #define SPECIES_ZYGARDE                 0     // 50%
    #define SPECIES_ZYGARDE_10              10011 // 10 %
    #define SPECIES_ZYGARDE_COMPLETE        10012 // 100 %
    #define SPECIES_BURMY                   0
    #define SPECIES_BURMY_SANDY_CLOAK       10013
    #define SPECIES_BURMY_TRASH_CLOAK       10014
    #define SPECIES_CRAMORANT               0
    #define SPECIES_CRAMORANT_GORGING       10015
    #define SPECIES_CRAMORANT_GULPING       10016
    #define SPECIES_GRENINJA_BATTLE_BOND    0
    #define SPECIES_GRENINJA_ASH            10017
#endif

// Items with peculiar battle effects.
#ifndef ITEM_EXPANSION
    #define ITEM_CHOPLE_BERRY   177
    #define ITEM_KEBIA_BERRY    178
    #define ITEM_SHUCA_BERRY    179
    #define ITEM_COBA_BERRY     180
    #define ITEM_PAYAPA_BERRY   181
    #define ITEM_TANGA_BERRY    182
    #define ITEM_CHARTI_BERRY   183
    #define ITEM_KASIB_BERRY    184
    #define ITEM_HABAN_BERRY    185
    #define ITEM_COLBUR_BERRY   186
    #define ITEM_BABIRI_BERRY   187
    #define ITEM_CHILAN_BERRY   188
    #define ITEM_ROSELI_BERRY   189
    #define ITEM_MICLE_BERRY    197
    #define ITEM_CUSTAP_BERRY   199
    #define ITEM_JABOCA_BERRY   200
    #define ITEM_ROWAP_BERRY    201
    #define ITEM_KEE_BERRY      202
    #define ITEM_MARANGA_BERRY  203
    #define ITEM_OCCA_BERRY     204
    #define ITEM_PASSHO_BERRY   205
    #define ITEM_WACAN_BERRY    206
    #define ITEM_RINDO_BERRY    207
    #define ITEM_YACHE_BERRY    208
    #define ITEM_GRISEOUS_ORB   369
#endif

#ifndef GEN_3
    #define GEN_3 0
    #define GEN_4 1
    #define GEN_5 2
    #define GEN_6 3
    #define GEN_7 4
    #define GEN_8 5
#endif

// Calculation settings
#define B_CRIT_CHANCE               GEN_7 // Chances of a critical hit landing. See CalcCritChanceStage.
#define B_CRIT_MULTIPLIER           GEN_7 // In Gen6+, critical hits multiply damage by 1.5 instead of 2.
#define B_PARALYSIS_SPEED           GEN_7 // In Gen7+, Speed is decreased by 50% instead of 75%.
#define B_TERRAIN_TYPE_BOOST        GEN_8 // In Gen8, damage is boosted by 30% instead of 50%.
#define B_CONFUSION_SELF_DMG_CHANCE GEN_7 // In Gen7+, confusion has a 33.3% of self-damage, instead of 50%.
#define B_MULTI_HIT_CHANCE          GEN_7 // In Gen5+, multi-hit moves have different %. See Cmd_setmultihitcounter for values.

// Exp and stat settings
#define B_EXP_CATCH                 GEN_7 // In Gen6+, Pokémon get experience from catching.
#define B_TRAINER_EXP_MULTIPLIER    GEN_7 // In Gen7+, trainer battles no longer give a 1.5 multiplier to EXP gain.
#define B_SPLIT_EXP                 GEN_7 // In Gen6+, all participating mon get full experience.
#define B_SCALED_EXP                GEN_7 // In Gen5 and Gen7+, experience is weighted by level difference.
#define B_BADGE_BOOST               GEN_7 // In Gen4+, Gym Badges no longer boost a Pokémon's stats.
#define B_MAX_LEVEL_EV_GAINS        GEN_7 // In Gen5+, Lv100 Pokémon can obtain Effort Values normally.
#define B_RECALCULATE_STATS         GEN_7 // In Gen5+, the stats of the Pokémon who participate in battle are recalculated at the end of each battle.

// Damage settings
#define B_BURN_DAMAGE               GEN_7 // In Gen7+, burn damage is 1/16th of max HP instead of 1/8th.
#define B_BINDING_DAMAGE            GEN_7 // In Gen6+, binding damage is 1/8 of max HP instead of 1/16. (With Binding Band, 1/6 and 1/8 respectively.)
#define B_PSYWAVE_DMG               GEN_7 // Psywave's damage formula. See Cmd_psywavedamageeffect.
#define B_PAYBACK_SWITCH_BOOST      GEN_7 // In Gen5+, if the opponent switches out, Payback's damage will no longer be doubled.
#define B_HIDDEN_POWER_DMG          GEN_7 // In Gen6+, Hidden Power's base power was set to always be 60. Before, it was determined by the mon's IVs.
#define B_ROUGH_SKIN_DMG            GEN_7 // In Gen4+, Rough Skin contact damage is 1/8th of max HP instead of 1/16th. This will also affect Iron Barbs.

// Type settings
#define B_GHOSTS_ESCAPE             GEN_7 // In Gen6+, Ghost-type Pokémon can escape even when blocked by abilities such as Shadow Tag.
#define B_PARALYZE_ELECTRIC         GEN_7 // In Gen6+, Electric-type Pokémon can't be paralyzed.
#define B_POWDER_GRASS              GEN_7 // In Gen6+, Grass-type Pokémon are immune to powder and spore moves.
#define B_STEEL_RESISTANCES         GEN_7 // In Gen6+, Steel-type Pokémon are no longer resistant to Dark-type and Ghost-type moves.
#define B_PRANKSTER_DARK_TYPES      GEN_7 // In Gen7+, Prankster-elevated status moves do not affect Dark type Pokémon.

// Turn count settings
#define B_BINDING_TURNS             GEN_7 // In Gen5+, binding moves last for 4-5 turns instead of 2-5 turns. (With Grip Claw, 7 and 5 turns respectively.)
#define B_UPROAR_TURNS              GEN_7 // In Gen5+, Uproar lasts for 3 turns instead of 2-5 turns.
#define B_DISABLE_TURNS             GEN_7 // Disable's turns. See Cmd_disablelastusedattack.
#define B_TAILWIND_TURNS            GEN_7 // In Gen5+, Tailwind lasts 4 turns instead of 3.
#define B_SLEEP_TURNS               GEN_7 // In Gen5+, sleep lasts for 1-3 turns instead of 2-5 turns.
#define B_TAUNT_TURNS               GEN_7 // In Gen5+, Taunt lasts 3 turns if the user acts before the target, or 4 turns if the target acted before the user. In Gen3, taunt lasts 2 turns and in Gen 4, 3-5 turns.

// Move data settings
#define B_UPDATED_MOVE_DATA         GEN_8 // Updates move data in gBattleMoves, including Power, Accuracy, PP, stat changes, targets, chances of secondary effects, etc.
#define B_PHYSICAL_SPECIAL_SPLIT    GEN_7 // In Gen3, the move's type determines if it will do physical or special damage. The split icon in the summary will reflect this.
#define B_FELL_STINGER_STAT_RAISE   GEN_7 // In Gen7+, it raises Atk by 3 stages instead of 2 if it causes the target to faint.
#define B_KINGS_SHIELD_LOWER_ATK    GEN_7 // In Gen7+, it lowers Atk by 1 stage instead of 2 of oponents that hit it.
#define B_SPEED_BUFFING_RAPID_SPIN  GEN_8 // In Gen8, Rapid Spin raises the user's Speed by 1 stage.
#define B_RECOIL_IF_MISS_DMG        GEN_7 // In Gen5+, Jump Kick and High Jump Kick will always do half of the user's max HP when missing.

// Move accuracy settings
#define B_TOXIC_NEVER_MISS          GEN_7 // In Gen6+, if Toxic is used by a Poison-type Pokémon, it will never miss.
#define B_MINIMIZE_DMG_ACC          GEN_7 // In Gen6+, moves that causes double damage to minimized Pokémon will also skip accuracy checks.
#define B_BLIZZARD_HAIL             GEN_7 // In Gen4+, Blizzard bypasses accuracy checks if it's hailing.

// Other move settings
#define B_SOUND_SUBSTITUTE          GEN_7 // In Gen6+, sound moves bypass Substitute.
#define B_INCINERATE_GEMS           GEN_7 // In Gen6+, Incinerate can destroy Gems.
#define B_PP_REDUCED_BY_SPITE       GEN_7 // In Gen4+, Spite reduces the foe's last move's PP by 4, instead of 2 to 5.
#define B_CAN_SPITE_FAIL            GEN_7 // In Gen4+, Spite can no longer fail if the foe's last move only has 1 remaining PP.
#define B_CRASH_IF_TARGET_IMMUNE    GEN_7 // In Gen4+, The user of Jump Kick or High Jump Kick will "keep going and crash" if it attacks a target that is immune to the move.
#define B_MEMENTO_FAIL              GEN_7 // In Gen4+, Memento fails if there is no target or if the target is protected or behind substitute. But not if Atk/Sp. Atk are at -6.
#define B_GLARE_GHOST               GEN_7 // In Gen4+, Glare can hit Ghost-type Pokémon normally.

// Ability settings
#define B_ABILITY_WEATHER           GEN_7 // In Gen6+, ability-induced weather lasts 5 turns. Before, it lasted until the battle ended or until it was changed by a move or a different weather-affecting ability.
#define B_GALE_WINGS                GEN_7 // In Gen7+ requires full HP to trigger.
#define B_STANCE_CHANGE_FAIL        GEN_7 // In Gen7+, Stance Change fails if the Pokémon is unable to use a move because of confusion, paralysis, etc. In Gen6, it doesn't.
<<<<<<< HEAD
#define B_GHOSTS_ESCAPE             GEN_7 // In Gen6+, Ghost-type Pokémon can escape even when trying to be blocked by abilities such as Shadow Tag or moves like Mean Look. They can also escape any Wild Battle.
=======
>>>>>>> 83c11706
#define B_SHADOW_TAG_ESCAPE         GEN_7 // In Gen4+, if both sides have a Pokémon with Shadow Tag, all battlers can escape. Before, neither side could escape this situation.
#define B_MOODY_ACC_EVASION         GEN_8 // In Gen8, Moody CANNOT raise Accuracy and Evasion anymore.
#define B_FLASH_FIRE_FROZEN         GEN_7 // In Gen5+, Flash Fire can trigger even when frozen, when it couldn't before.
#define B_SYNCHRONIZE_NATURE        GEN_8 // In Gen8, if the Pokémon with Synchronize is leading the party, it's 100% guaranteed that wild Pokémon will have the same ability, as opposed to 50% previously.
#define B_UPDATED_INTIMIDATE        GEN_8 // In Gen8, Intimidate doesn't work on opponents with the Inner Focus, Scrappy, Own Tempo or Oblivious abilities.

// Item settings
#define B_HP_BERRIES                GEN_7 // In Gen4+, berries which restore hp activate immediately after HP drops to half. In Gen3, the effect occurs at the end of the turn.
#define B_BERRIES_INSTANT           GEN_7 // In Gen4+, most berries activate on battle start/switch-in if applicable. In Gen3, they only activate either at the move end or turn end.
#define B_X_ITEMS_BUFF              GEN_7 // In Gen7+, the X Items raise a stat by 2 stages instead of 1.
#define B_MENTAL_HERB               GEN_5 // In Gen5+, the Mental Herb cures Infatuation, Taunt, Encore, Torment, Heal Block, and Disable
#define B_TRAINERS_KNOCK_OFF_ITEMS  TRUE  // If TRUE, trainers can steal/swap your items (non-berries are restored after battle). In vanilla games trainers cannot steal items.

// Flag settings
// To use the following features in scripting, replace the 0s with the flag ID you're assigning it to.
// Eg: Replace with FLAG_UNUSED_0x264 so you can use that flag to toggle the feature.
#define B_FLAG_INVERSE_BATTLE       0     // If this flag is set, the battle's type effectiveness are inversed. For example, fire is super effective against water.
#define B_FLAG_FORCE_DOUBLE_WILD    0     // If this flag is set, all land and surfing wild battles will be double battles.

// Var Settings
// To use the following features in scripting, replace the 0s with the var ID you're assigning it to.
// Eg: Replace with VAR_UNUSED_0x40F7 so you can use VAR_TERRAIN for that feature.
#define VAR_TERRAIN                 0     // If this var has a value, assigning a STATUS_FIELD_xx_TERRAIN to it before battle causes the battle to start with that terrain active

// Interface settings
#define B_ABILITY_POP_UP            TRUE  // In Gen5+, the Pokémon abilities are displayed in a pop-up, when they activate in battle.
#define B_FAST_INTRO                TRUE  // If set to TRUE, battle intro texts print at the same time as animation of a Pokémon, as opposing to waiting for the animation to end.
#define B_SHOW_TARGETS              TRUE  // If set to TRUE, all available targets, for moves hitting 2 or 3 Pokémon, will be shown before selecting a move.
#define B_SHOW_SPLIT_ICON           TRUE  // If set to TRUE, it will show an icon in the summary showing the move's category split.
#define B_HIDE_HEALTHBOX_IN_ANIMS   TRUE  // If set to TRUE, hides healthboxes during move animations.
#define B_TERRAIN_BG_CHANGE         TRUE  // If set to TRUE, terrain moves permanently change the default battle background until the effect fades.

// Critical Capture
#define B_CRITICAL_CAPTURE          TRUE  // If set to TRUE, Critical Capture will be enabled.
#define B_CATCHING_CHARM_BOOST      20    // % boost in Critical Capture odds if player has the Catching Charm.

// Last Used Ball
#define B_LAST_USED_BALL            TRUE        // If TRUE, the "last used ball" feature from Gen 7 will be implemented
#define B_LAST_USED_BALL_BUTTON     R_BUTTON    // If last used ball is implemented, this button (or button combo) will trigger throwing the last used ball.

// Other
#define B_DOUBLE_WILD_CHANCE        0     // % chance of encountering two Pokémon in a Wild Encounter.
#define B_THUNDERSTORM_TERRAIN      TRUE  // If TRUE, overworld Thunderstorm generates Rain and Electric Terrain as in Gen 8.
#define B_SEMI_INVULNERABLE_CATCH   GEN_7 // In Gen4+, you cannot throw a ball against a Pokemon that is in a semi-invulnerable state (dig/fly/etc)

// Animation Settings
#define B_NEW_SWORD_PARTICLE            FALSE    // If set to TRUE, it updates Swords Dance's particle.
#define B_NEW_LEECH_SEED_PARTICLE       FALSE    // If set to TRUE, it updates Leech Seed's animation particle.
#define B_NEW_HORN_ATTACK_PARTICLE      FALSE    // If set to TRUE, it updates Horn Attack's horn particle.
#define B_NEW_LEAF_PARTICLE             FALSE    // If set to TRUE, it updates leaf particle.
#define B_NEW_EMBER_PARTICLES           FALSE    // If set to TRUE, it updates Ember's fire particle.
#define B_NEW_MEAN_LOOK_PARTICLE        FALSE    // If set to TRUE, it updates Mean Look's eye particle.
#define B_NEW_TEETH_PARTICLE            FALSE    // If set to TRUE, it updates Bite/Crunch teeth particle.
#define B_NEW_HANDS_FEET_PARTICLE       FALSE    // If set to TRUE, it updates chop/kick/punch particles.
#define B_NEW_SPIKES_PARTICLE           FALSE    // If set to TRUE, it updates Spikes particle.
#define B_NEW_FLY_BUBBLE_PARTICLE       FALSE    // If set to TRUE, it updates Fly's 'bubble' particle.
#define B_NEW_CURSE_NAIL_PARTICLE       FALSE    // If set to TRUE, it updates Curse's nail.
#define B_NEW_BATON_PASS_BALL_PARTICLE  FALSE    // If set to TRUE, it updates Baton Pass' Poké Ball sprite.
#define B_NEW_MORNING_SUN_STAR_PARTICLE FALSE    // If set to TRUE, it updates Morning Sun's star particles.
#define B_NEW_IMPACT_PALETTE            FALSE    // If set to TRUE, it updates the basic 'hit' palette.
#define B_NEW_SURF_PARTICLE_PALETTE     FALSE    // If set to TRUE, it updates Surf's wave palette.

#define B_ENABLE_DEBUG                  TRUE     // If set to TRUE, enables a debug menu to use in battles by pressing the Select button.

#endif // GUARD_CONSTANTS_BATTLE_CONFIG_H<|MERGE_RESOLUTION|>--- conflicted
+++ resolved
@@ -111,7 +111,7 @@
 #define B_ROUGH_SKIN_DMG            GEN_7 // In Gen4+, Rough Skin contact damage is 1/8th of max HP instead of 1/16th. This will also affect Iron Barbs.
 
 // Type settings
-#define B_GHOSTS_ESCAPE             GEN_7 // In Gen6+, Ghost-type Pokémon can escape even when blocked by abilities such as Shadow Tag.
+#define B_GHOSTS_ESCAPE             GEN_7 // In Gen6+, abilities like Shadow Tag or moves like Mean Look fail on Ghost-type Pokémon. They can also escape any Wild Battle.
 #define B_PARALYZE_ELECTRIC         GEN_7 // In Gen6+, Electric-type Pokémon can't be paralyzed.
 #define B_POWDER_GRASS              GEN_7 // In Gen6+, Grass-type Pokémon are immune to powder and spore moves.
 #define B_STEEL_RESISTANCES         GEN_7 // In Gen6+, Steel-type Pokémon are no longer resistant to Dark-type and Ghost-type moves.
@@ -151,10 +151,6 @@
 #define B_ABILITY_WEATHER           GEN_7 // In Gen6+, ability-induced weather lasts 5 turns. Before, it lasted until the battle ended or until it was changed by a move or a different weather-affecting ability.
 #define B_GALE_WINGS                GEN_7 // In Gen7+ requires full HP to trigger.
 #define B_STANCE_CHANGE_FAIL        GEN_7 // In Gen7+, Stance Change fails if the Pokémon is unable to use a move because of confusion, paralysis, etc. In Gen6, it doesn't.
-<<<<<<< HEAD
-#define B_GHOSTS_ESCAPE             GEN_7 // In Gen6+, Ghost-type Pokémon can escape even when trying to be blocked by abilities such as Shadow Tag or moves like Mean Look. They can also escape any Wild Battle.
-=======
->>>>>>> 83c11706
 #define B_SHADOW_TAG_ESCAPE         GEN_7 // In Gen4+, if both sides have a Pokémon with Shadow Tag, all battlers can escape. Before, neither side could escape this situation.
 #define B_MOODY_ACC_EVASION         GEN_8 // In Gen8, Moody CANNOT raise Accuracy and Evasion anymore.
 #define B_FLASH_FIRE_FROZEN         GEN_7 // In Gen5+, Flash Fire can trigger even when frozen, when it couldn't before.
