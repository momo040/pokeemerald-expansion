#ifndef GUARD_CONSTANTS_BATTLE_CONFIG_H
#define GUARD_CONSTANTS_BATTLE_CONFIG_H

// Calculation settings
#define B_CRIT_CHANCE               GEN_LATEST // Chances of a critical hit landing. See CalcCritChanceStage. Gen6+ chances guarantee that Farfetch'd and Sirfetch'd always get critical hits while holding a Leek and using high-crit ratio moves.
#define B_CRIT_MULTIPLIER           GEN_LATEST // In Gen6+, critical hits multiply damage by 1.5 instead of 2.
#define B_PARALYSIS_SPEED           GEN_LATEST // In Gen7+, Speed is decreased by 50% instead of 75%.
#define B_CONFUSION_SELF_DMG_CHANCE GEN_LATEST // In Gen7+, confusion has a 33.3% of self-damage, instead of 50%.
#define B_MULTI_HIT_CHANCE          GEN_LATEST // In Gen5+, multi-hit moves have different %. See Cmd_setmultihitcounter for values.
#define B_WHITEOUT_MONEY            GEN_LATEST // In Gen4+, the amount of money lost by losing a battle is determined by the amount of badges earned. Previously, it would cut the current money by half. (While this change was also in FRLG, for the sake of simplicity, setting this to GEN_3 will result in RSE behavior.)

// Exp and stat settings
#define B_EXP_CATCH                 GEN_LATEST // In Gen6+, Pokémon get experience from catching.
#define B_TRAINER_EXP_MULTIPLIER    GEN_LATEST // In Gen7+, trainer battles no longer give a 1.5 multiplier to EXP gain.
#define B_SPLIT_EXP                 GEN_LATEST // In Gen6+, all participating mon get full experience.
#define B_SCALED_EXP                GEN_LATEST // In Gen5 and Gen7+, experience is weighted by level difference.
#define B_BADGE_BOOST               GEN_LATEST // In Gen4+, Gym Badges no longer boost a Pokémon's stats.
#define B_MAX_LEVEL_EV_GAINS        GEN_LATEST // In Gen5+, Lv100 Pokémon can obtain Effort Values normally.
#define B_RECALCULATE_STATS         GEN_LATEST // In Gen5+, the stats of the Pokémon who participate in battle are recalculated at the end of each battle.

// Damage settings
#define B_BURN_DAMAGE               GEN_LATEST // In Gen7+, burn damage is 1/16th of max HP instead of 1/8th.
#define B_BURN_FACADE_DMG           GEN_LATEST // In Gen6+, burn's effect of lowering the Attack stat no longer applies to Facade.
#define B_BINDING_DAMAGE            GEN_LATEST // In Gen6+, binding damage is 1/8 of max HP instead of 1/16. (With Binding Band, 1/6 and 1/8 respectively.)
#define B_PSYWAVE_DMG               GEN_LATEST // Psywave's damage formula. See Cmd_psywavedamageeffect.
#define B_PAYBACK_SWITCH_BOOST      GEN_LATEST // In Gen5+, if the opponent switches out, Payback's damage will no longer be doubled.
#define B_HIDDEN_POWER_DMG          GEN_LATEST // In Gen6+, Hidden Power's base power was set to always be 60. Before, it was determined by the mon's IVs.
#define B_ROUGH_SKIN_DMG            GEN_LATEST // In Gen4+, Rough Skin contact damage is 1/8th of max HP instead of 1/16th. This will also affect Iron Barbs.
#define B_KNOCK_OFF_DMG             GEN_LATEST // In Gen6+, Knock Off deals 50% more damage when knocking off an item.
#define B_SPORT_DMG_REDUCTION       GEN_LATEST // In Gen5+, Water/Mud Sport reduce Fire/Electric Damage by 67% instead of 50%.
#define B_EXPLOSION_DEFENSE         GEN_LATEST // In Gen5+, Self-Destruct and Explosion don't halve the targets' defense.

// Type settings
#define B_GHOSTS_ESCAPE             GEN_LATEST // In Gen6+, abilities like Shadow Tag or moves like Mean Look fail on Ghost-type Pokémon. They can also escape any Wild Battle.
#define B_PARALYZE_ELECTRIC         GEN_LATEST // In Gen6+, Electric-type Pokémon can't be paralyzed.
#define B_POWDER_GRASS              GEN_LATEST // In Gen6+, Grass-type Pokémon are immune to powder and spore moves.
#define B_STEEL_RESISTANCES         GEN_LATEST // In Gen6+, Steel-type Pokémon are no longer resistant to Dark-type and Ghost-type moves.
#define B_PRANKSTER_DARK_TYPES      GEN_LATEST // In Gen7+, Prankster-elevated status moves do not affect Dark type Pokémon.
#define B_SHEER_COLD_IMMUNITY       GEN_LATEST // In Gen7+, Ice-types are immune to Sheer Cold

// Turn settings
#define B_BINDING_TURNS             GEN_LATEST // In Gen5+, binding moves last for 4-5 turns instead of 2-5 turns. (With Grip Claw, 7 and 5 turns respectively.)
#define B_UPROAR_TURNS              GEN_LATEST // In Gen5+, Uproar lasts for 3 turns instead of 2-5 turns.
#define B_DISABLE_TURNS             GEN_LATEST // Disable's turns. See Cmd_disablelastusedattack.
#define B_TAILWIND_TURNS            GEN_LATEST // In Gen5+, Tailwind lasts 4 turns instead of 3.
#define B_SLEEP_TURNS               GEN_LATEST // In Gen5+, sleep lasts for 1-3 turns instead of 2-5 turns.
#define B_TAUNT_TURNS               GEN_LATEST // In Gen5+, Taunt lasts 3 turns if the user acts before the target, or 4 turns if the target acted before the user. In Gen3, taunt lasts 2 turns and in Gen 4, 3-5 turns.
#define B_SPORT_TURNS               GEN_LATEST // In Gen6+, Water/Mud Sport last 5 turns, even if the user switches out.
#define B_MEGA_EVO_TURN_ORDER       GEN_LATEST // In Gen7, a Pokémon's Speed after Mega Evolution is used to determine turn order, not its Speed before.
#define B_RECALC_TURN_AFTER_ACTIONS GEN_LATEST // In Gen8, switching/using a move affects the current turn's order of actions.
#define B_FAINT_SWITCH_IN           GEN_LATEST // In Gen4+, sending out a new Pokémon after the previous one fainted happens at the end of the turn. Before, it would happen after each action.

// Move data settings
#define B_UPDATED_MOVE_DATA         GEN_LATEST // Updates move data in gBattleMoves, including Power, Accuracy, PP, stat changes, targets, chances of secondary effects, etc.
#define B_PHYSICAL_SPECIAL_SPLIT    GEN_LATEST // In Gen3, the move's type determines if it will do physical or special damage. The split icon in the summary will reflect this.
#define B_RECOIL_IF_MISS_DMG        GEN_LATEST // In Gen5+, Jump Kick and High Jump Kick will always do half of the user's max HP when missing.
#define B_KLUTZ_FLING_INTERACTION   GEN_LATEST // In Gen5+, Pokémon with the Klutz ability can't use Fling.
#define B_UPDATED_CONVERSION        GEN_LATEST // In Gen6+, Conversion changes the user's type to match their first move's. Before, it would choose a move at random.
#define B_PP_REDUCED_BY_SPITE       GEN_LATEST // In Gen4+, Spite reduces the foe's last move's PP by 4, instead of 2 to 5.

// Move accuracy settings
#define B_TOXIC_NEVER_MISS          GEN_LATEST // In Gen6+, if Toxic is used by a Poison-type Pokémon, it will never miss.
#define B_MINIMIZE_DMG_ACC          GEN_LATEST // In Gen6+, moves that causes double damage to minimized Pokémon will also skip accuracy checks.
#define B_BLIZZARD_HAIL             GEN_LATEST // In Gen4+, Blizzard bypasses accuracy checks if it's hailing.
#define B_SHEER_COLD_ACC            GEN_LATEST // In Gen7+, Sheer Cold's base chance of hitting is reduced to 20% if the user isn't Ice-typed.

// Move stat change settings
#define B_FELL_STINGER_STAT_RAISE   GEN_LATEST // In Gen7+, it raises Atk by 3 stages instead of 2 if it causes the target to faint.
#define B_KINGS_SHIELD_LOWER_ATK    GEN_LATEST // In Gen8+, it lowers Atk by 1 stage instead of 2 of oponents that hit it.
#define B_SPEED_BUFFING_RAPID_SPIN  GEN_LATEST // In Gen8, Rapid Spin raises the user's Speed by 1 stage.
#define B_CHARGE_SPDEF_RAISE        GEN_LATEST // In Gen5+, Charge raises the user's Special Defense by 1 stage.
#define B_MINIMIZE_EVASION          GEN_LATEST // In Gen5+, Minimize raises evasion by 2 stages instead of 1.
#define B_GROWTH_STAT_RAISE         GEN_LATEST // In Gen5+, Growth raises Attack in addition to Special Attack by 1 stage each. Under the effects of the sun, it raises them by 2 stages each instead.

// Other move settings
<<<<<<< HEAD
#define B_SOUND_SUBSTITUTE          GEN_7 // In Gen6+, sound moves bypass Substitute.
#define B_INCINERATE_GEMS           GEN_7 // In Gen6+, Incinerate can destroy Gems.
#define B_CAN_SPITE_FAIL            GEN_7 // In Gen4+, Spite can no longer fail if the foe's last move only has 1 remaining PP.
#define B_CRASH_IF_TARGET_IMMUNE    GEN_7 // In Gen4+, The user of Jump Kick or High Jump Kick will "keep going and crash" if it attacks a target that is immune to the move.
#define B_MEMENTO_FAIL              GEN_7 // In Gen4+, Memento fails if there is no target or if the target is protected or behind substitute. But not if Atk/Sp. Atk are at -6.
#define B_GLARE_GHOST               GEN_7 // In Gen4+, Glare can hit Ghost-type Pokémon normally.
#define B_SKILL_SWAP                GEN_7 // In Gen4+, Skill Swap triggers switch-in abilities after use.
#define B_BRICK_BREAK               GEN_7 // In Gen4+, you can destroy your own side's screens. In Gen 5+, screens are not removed if the target is immune.
#define B_WISH_HP_SOURCE            GEN_7 // In Gen5+, Wish heals half of the user's max HP instead of the target's.
#define B_RAMPAGE_CANCELLING        GEN_7 // In Gen5+, a failed Thrash, etc, will cancel except on its last turn.
#define B_HEAL_BLOCKING             GEN_7 // In Gen5+, Heal Block prevents healing by Black Sludge, Leftovers, Shell Bell. Affected Pokémon will not consume held HP-restoring Berries or Berry Juice.
                                          // Draining abilities will not heal but will prevent damage. In Gen6+, Heal Block prevents the use of most HP-draining moves.
#define B_ROOTED_GROUNDING          GEN_7 // In Gen4+, Ingrain causes the affected Pokémon to become grounded.
#define B_GROWTH_UNDER_SUN          GEN_7 // In Gen5+, Growth's effects are doubled when under the effects of the sun.
#define B_TELEPORT_BEHAVIOR         GEN_7 // In Gen7+, starting with Pokémon Let's Go P/E, Teleport allows the user to swap out with another party member.
=======
#define B_SOUND_SUBSTITUTE          GEN_LATEST // In Gen6+, sound moves bypass Substitute.
#define B_INCINERATE_GEMS           GEN_LATEST // In Gen6+, Incinerate can destroy Gems.
#define B_CAN_SPITE_FAIL            GEN_LATEST // In Gen4+, Spite can no longer fail if the foe's last move only has 1 remaining PP.
#define B_CRASH_IF_TARGET_IMMUNE    GEN_LATEST // In Gen4+, The user of Jump Kick or High Jump Kick will "keep going and crash" if it attacks a target that is immune to the move.
#define B_MEMENTO_FAIL              GEN_LATEST // In Gen4+, Memento fails if there is no target or if the target is protected or behind substitute. But not if Atk/Sp. Atk are at -6.
#define B_GLARE_GHOST               GEN_LATEST // In Gen4+, Glare can hit Ghost-type Pokémon normally.
#define B_SKILL_SWAP                GEN_LATEST // In Gen4+, Skill Swap triggers switch-in abilities after use.
#define B_BRICK_BREAK               GEN_LATEST // In Gen4+, you can destroy your own side's screens. In Gen 5+, screens are not removed if the target is immune.
#define B_WISH_HP_SOURCE            GEN_LATEST // In Gen5+, Wish heals half of the user's max HP instead of the target's.
#define B_RAMPAGE_CANCELLING        GEN_LATEST // In Gen5+, a failed Thrash, etc, will cancel except on its last turn.
#define B_HEAL_BLOCKING             GEN_LATEST // In Gen5+, Heal Block prevents healing by Black Sludge, Leftovers, Shell Bell. Affected Pokémon will not consume held HP-restoring Berries or Berry Juice.
                                               // Draining abilities will not heal but will prevent damage. In Gen6+, Heal Block prevents the use of most HP-draining moves.
#define B_ROOTED_GROUNDING          GEN_LATEST // In Gen4+, Ingrain causes the affected Pokémon to become grounded.
>>>>>>> f79e9f02

// Ability settings
#define B_EXPANDED_ABILITY_NAMES    TRUE       // If TRUE, ability names are increased from 12 characters to 16 characters.
#define B_ABILITY_WEATHER           GEN_LATEST // In Gen6+, ability-induced weather lasts 5 turns. Before, it lasted until the battle ended or until it was changed by a move or a different weather-affecting ability.
#define B_GALE_WINGS                GEN_LATEST // In Gen7+ requires full HP to trigger.
#define B_STANCE_CHANGE_FAIL        GEN_LATEST // In Gen7+, Stance Change fails if the Pokémon is unable to use a move because of confusion, paralysis, etc. In Gen6, it doesn't.
#define B_SHADOW_TAG_ESCAPE         GEN_LATEST // In Gen4+, if both sides have a Pokémon with Shadow Tag, all battlers can escape. Before, neither side could escape this situation.
#define B_MOODY_ACC_EVASION         GEN_LATEST // In Gen8, Moody CANNOT raise Accuracy and Evasion anymore.
#define B_FLASH_FIRE_FROZEN         GEN_LATEST // In Gen5+, Flash Fire can trigger even when frozen, when it couldn't before.
#define B_SYNCHRONIZE_NATURE        GEN_LATEST // In Gen8, if a Pokémon with Synchronize is leading the party, it's 100% guaranteed that wild Pokémon will have the same ability, as opposed to 50% previously.
#define B_SYNCHRONIZE_TOXIC         GEN_LATEST // In Gen5+, if a Pokémon with Synchronize is badly poisoned, the opponent will also become badly poisoned. Previously, the opponent would become regular poisoned.
#define B_UPDATED_INTIMIDATE        GEN_LATEST // In Gen8, Intimidate doesn't work on opponents with the Inner Focus, Scrappy, Own Tempo or Oblivious abilities. It also activates Rattled.
#define B_OBLIVIOUS_TAUNT           GEN_LATEST // In Gen6+, Pokémon with Oblivious can't be taunted.
#define B_STURDY                    GEN_LATEST // In Gen5+, Sturdy causes the Pokémon to have 1 HP remaining if another Pokémon's attack or confusion damage would have brought it from full health to 0 HP.
#define B_PLUS_MINUS_INTERACTION    GEN_LATEST // In Gen5+, Plus and Minus can be activated with themselves and the opposite ability. Before, only the opposing ability could activate it.

// Item settings
#define B_HP_BERRIES                GEN_LATEST // In Gen4+, berries which restore hp activate immediately after HP drops to half. In Gen3, the effect occurs at the end of the turn.
#define B_BERRIES_INSTANT           GEN_LATEST // In Gen4+, most berries activate on battle start/switch-in if applicable. In Gen3, they only activate either at the move end or turn end.
#define B_CONFUSE_BERRIES_HEAL      GEN_LATEST // Before Gen7, Figy and similar berries restore 1/8th of HP and trigger at half HP. In Gen7 they restore half HP, triggering at 25% HP. In Gen8 they heal 1/3rd of HP.
#define B_X_ITEMS_BUFF              GEN_LATEST // In Gen7+, the X Items raise a stat by 2 stages instead of 1.
#define B_MENTAL_HERB               GEN_LATEST // In Gen5+, the Mental Herb cures Taunt, Encore, Torment, Heal Block, and Disable in addition to Infatuation from before.
#define B_TRAINERS_KNOCK_OFF_ITEMS  TRUE       // If TRUE, trainers can steal/swap your items (non-berries are restored after battle). In vanilla games trainers cannot steal items.
#define B_SOUL_DEW_BOOST            GEN_LATEST // In Gens3-6, Soul Dew boosts Lati@s' Sp. Atk and Sp. Def. In Gen7+ it boosts the power of their Psychic and Dragon type moves instead.
#define B_NET_BALL_MODIFIER         GEN_LATEST // In Gen7+, Net Ball's catch multiplier is x5 instead of x3.
#define B_DIVE_BALL_MODIFIER        GEN_LATEST // In Gen4+, Dive Ball's effectiveness increases by when Surfing or Fishing.
#define B_NEST_BALL_MODIFIER        GEN_LATEST // Nest Ball's formula varies depending on the Gen. See Cmd_handleballthrow.
#define B_REPEAT_BALL_MODIFIER      GEN_LATEST // In Gen7+, Repeat Ball's catch multiplier is x3.5 instead of x3.
#define B_TIMER_BALL_MODIFIER       GEN_LATEST // In Gen5+, Timer Ball's effectiveness increases by x0.3 per turn instead of x0.1
#define B_DUSK_BALL_MODIFIER        GEN_LATEST // In Gen7+, Dusk Ball's catch multiplier is x3 instead of x3.5.
#define B_QUICK_BALL_MODIFIER       GEN_LATEST // In Gen5+, Quick Ball's catch multiplier is x5 instead of x4.
#define B_LURE_BALL_MODIFIER        GEN_LATEST // In Gen7+, Lure Ball's catch multiplier is x5 instead of x3.
#define B_HEAVY_BALL_MODIFIER       GEN_LATEST // In Gen7+, Heavy Ball's ranges change. See Cmd_handleballthrow.
#define B_DREAM_BALL_MODIFIER       GEN_LATEST // In Gen8, Dream Ball's catch multiplier is x4 when the target is asleep or has the ability Comatose.
#define B_SPORT_BALL_MODIFIER       GEN_LATEST // In Gen8, Sport Ball's catch multiplier was reduced from x1.5 to x1.
#define B_SERENE_GRACE_BOOST        GEN_LATEST // In Gen5+, Serene Grace boosts the added flinch chance of King's Rock and Razor Fang.

// Flag settings
// To use the following features in scripting, replace the 0s with the flag ID you're assigning it to.
// Eg: Replace with FLAG_UNUSED_0x264 so you can use that flag to toggle the feature.
#define B_FLAG_INVERSE_BATTLE       0     // If this flag is set, the battle's type effectiveness are inversed. For example, fire is super effective against water.
#define B_FLAG_FORCE_DOUBLE_WILD    0     // If this flag is set, all land and surfing wild battles will be double battles.
#define B_SMART_WILD_AI_FLAG        0     // If not 0, you can set this flag in a script to enable smart wild pokemon

// Var Settings
// To use the following features in scripting, replace the 0s with the var ID you're assigning it to.
// Eg: Replace with VAR_UNUSED_0x40F7 so you can use VAR_TERRAIN for that feature.
#define VAR_TERRAIN                 0     // If this var has a value, assigning a STATUS_FIELD_xx_TERRAIN to it before battle causes the battle to start with that terrain active
#define B_VAR_WILD_AI_FLAGS         0     // If not 0, you can use this var to add to default wild AI flags. NOT usable with flags above (1 << 15)

// Terrain settings
#define B_TERRAIN_BG_CHANGE         TRUE       // If set to TRUE, terrain moves permanently change the default battle background until the effect fades.
#define B_THUNDERSTORM_TERRAIN      TRUE       // If TRUE, overworld Thunderstorm generates Rain and Electric Terrain as in Gen 8.
#define B_TERRAIN_TYPE_BOOST        GEN_LATEST // In Gen8, damage is boosted by 30% instead of 50%.
#define B_SECRET_POWER_EFFECT       GEN_LATEST // Secret Power's effects change depending on terrain and generation. See GetSecretPowerMoveEffect.
#define B_SECRET_POWER_ANIMATION    GEN_LATEST // Secret Power's animations change depending on terrain and generation.
#define B_NATURE_POWER_MOVES        GEN_LATEST // Nature Power calls different moves depending on terrain and generation. See sNaturePowerMoves.
#define B_CAMOUFLAGE_TYPES          GEN_LATEST // Camouflage changes the user to different types depending on terrain and generation. See sTerrainToType.

// Interface settings
#define B_ABILITY_POP_UP            TRUE  // In Gen5+, the Pokémon abilities are displayed in a pop-up, when they activate in battle.
#define B_FAST_INTRO                TRUE  // If set to TRUE, battle intro texts print at the same time as animation of a Pokémon, as opposing to waiting for the animation to end.
#define B_FAST_HP_DRAIN             TRUE  // If set to TRUE, HP bars will move faster to accomodate higher max HP amounts.
#define B_SHOW_TARGETS              TRUE  // If set to TRUE, all available targets, for moves hitting 2 or 3 Pokémon, will be shown before selecting a move.
#define B_SHOW_SPLIT_ICON           TRUE  // If set to TRUE, it will show an icon in the summary showing the move's category split.
#define B_HIDE_HEALTHBOX_IN_ANIMS   TRUE  // If set to TRUE, hides healthboxes during move animations.
#define B_EXPANDED_MOVE_NAMES       FALSE // If set to TRUE, move names are increased from 12 characters to 16 characters.

// Catching settings
#define B_SEMI_INVULNERABLE_CATCH   GEN_LATEST // In Gen4+, you cannot throw a ball against a Pokemon that is in a semi-invulnerable state (dig/fly/etc)
#define B_CATCHING_CHARM_BOOST      20         // % boost in Critical Capture odds if player has the Catching Charm.
#define B_CRITICAL_CAPTURE          TRUE       // If set to TRUE, Critical Capture will be enabled.
#define B_LAST_USED_BALL            TRUE       // If TRUE, the "last used ball" feature from Gen 7 will be implemented
#define B_LAST_USED_BALL_BUTTON     R_BUTTON   // If last used ball is implemented, this button (or button combo) will trigger throwing the last used ball.

// Other settings
#define B_DOUBLE_WILD_CHANCE        0          // % chance of encountering two Pokémon in a Wild Encounter.
#define B_MULTI_BATTLE_WHITEOUT     GEN_LATEST // In Gen4+, multi battles end when the Player and also their Partner don't have any more Pokémon to fight.
#define B_EVOLUTION_AFTER_WHITEOUT  GEN_LATEST // In Gen6+, Pokemon that qualify for evolution after battle will evolve even if the player loses.
#define B_WILD_NATURAL_ENEMIES      TRUE       // If set to TRUE, certain wild mon species will attack other species when partnered in double wild battles (eg. Zangoose vs Seviper)
#define B_AFFECTION_MECHANICS       FALSE      // In Gen6+, there's a stat called affection that can trigger different effects in battle. From LGPE onwards, those effects use friendship instead.

// Animation Settings
#define B_NEW_SWORD_PARTICLE            FALSE    // If set to TRUE, it updates Swords Dance's particle.
#define B_NEW_LEECH_SEED_PARTICLE       FALSE    // If set to TRUE, it updates Leech Seed's animation particle.
#define B_NEW_HORN_ATTACK_PARTICLE      FALSE    // If set to TRUE, it updates Horn Attack's horn particle.
#define B_NEW_LEAF_PARTICLE             FALSE    // If set to TRUE, it updates leaf particle.
#define B_NEW_EMBER_PARTICLES           FALSE    // If set to TRUE, it updates Ember's fire particle.
#define B_NEW_MEAN_LOOK_PARTICLE        FALSE    // If set to TRUE, it updates Mean Look's eye particle.
#define B_NEW_TEETH_PARTICLE            FALSE    // If set to TRUE, it updates Bite/Crunch teeth particle.
#define B_NEW_HANDS_FEET_PARTICLE       FALSE    // If set to TRUE, it updates chop/kick/punch particles.
#define B_NEW_SPIKES_PARTICLE           FALSE    // If set to TRUE, it updates Spikes particle.
#define B_NEW_FLY_BUBBLE_PARTICLE       FALSE    // If set to TRUE, it updates Fly's 'bubble' particle.
#define B_NEW_CURSE_NAIL_PARTICLE       FALSE    // If set to TRUE, it updates Curse's nail.
#define B_NEW_BATON_PASS_BALL_PARTICLE  FALSE    // If set to TRUE, it updates Baton Pass' Poké Ball sprite.
#define B_NEW_MORNING_SUN_STAR_PARTICLE FALSE    // If set to TRUE, it updates Morning Sun's star particles.
#define B_NEW_IMPACT_PALETTE            FALSE    // If set to TRUE, it updates the basic 'hit' palette.
#define B_NEW_SURF_PARTICLE_PALETTE     FALSE    // If set to TRUE, it updates Surf's wave palette.

#define B_ENABLE_DEBUG                  TRUE     // If set to TRUE, enables a debug menu to use in battles by pressing the Select button.

#endif // GUARD_CONSTANTS_BATTLE_CONFIG_H<|MERGE_RESOLUTION|>--- conflicted
+++ resolved
@@ -73,23 +73,6 @@
 #define B_GROWTH_STAT_RAISE         GEN_LATEST // In Gen5+, Growth raises Attack in addition to Special Attack by 1 stage each. Under the effects of the sun, it raises them by 2 stages each instead.
 
 // Other move settings
-<<<<<<< HEAD
-#define B_SOUND_SUBSTITUTE          GEN_7 // In Gen6+, sound moves bypass Substitute.
-#define B_INCINERATE_GEMS           GEN_7 // In Gen6+, Incinerate can destroy Gems.
-#define B_CAN_SPITE_FAIL            GEN_7 // In Gen4+, Spite can no longer fail if the foe's last move only has 1 remaining PP.
-#define B_CRASH_IF_TARGET_IMMUNE    GEN_7 // In Gen4+, The user of Jump Kick or High Jump Kick will "keep going and crash" if it attacks a target that is immune to the move.
-#define B_MEMENTO_FAIL              GEN_7 // In Gen4+, Memento fails if there is no target or if the target is protected or behind substitute. But not if Atk/Sp. Atk are at -6.
-#define B_GLARE_GHOST               GEN_7 // In Gen4+, Glare can hit Ghost-type Pokémon normally.
-#define B_SKILL_SWAP                GEN_7 // In Gen4+, Skill Swap triggers switch-in abilities after use.
-#define B_BRICK_BREAK               GEN_7 // In Gen4+, you can destroy your own side's screens. In Gen 5+, screens are not removed if the target is immune.
-#define B_WISH_HP_SOURCE            GEN_7 // In Gen5+, Wish heals half of the user's max HP instead of the target's.
-#define B_RAMPAGE_CANCELLING        GEN_7 // In Gen5+, a failed Thrash, etc, will cancel except on its last turn.
-#define B_HEAL_BLOCKING             GEN_7 // In Gen5+, Heal Block prevents healing by Black Sludge, Leftovers, Shell Bell. Affected Pokémon will not consume held HP-restoring Berries or Berry Juice.
-                                          // Draining abilities will not heal but will prevent damage. In Gen6+, Heal Block prevents the use of most HP-draining moves.
-#define B_ROOTED_GROUNDING          GEN_7 // In Gen4+, Ingrain causes the affected Pokémon to become grounded.
-#define B_GROWTH_UNDER_SUN          GEN_7 // In Gen5+, Growth's effects are doubled when under the effects of the sun.
-#define B_TELEPORT_BEHAVIOR         GEN_7 // In Gen7+, starting with Pokémon Let's Go P/E, Teleport allows the user to swap out with another party member.
-=======
 #define B_SOUND_SUBSTITUTE          GEN_LATEST // In Gen6+, sound moves bypass Substitute.
 #define B_INCINERATE_GEMS           GEN_LATEST // In Gen6+, Incinerate can destroy Gems.
 #define B_CAN_SPITE_FAIL            GEN_LATEST // In Gen4+, Spite can no longer fail if the foe's last move only has 1 remaining PP.
@@ -103,7 +86,7 @@
 #define B_HEAL_BLOCKING             GEN_LATEST // In Gen5+, Heal Block prevents healing by Black Sludge, Leftovers, Shell Bell. Affected Pokémon will not consume held HP-restoring Berries or Berry Juice.
                                                // Draining abilities will not heal but will prevent damage. In Gen6+, Heal Block prevents the use of most HP-draining moves.
 #define B_ROOTED_GROUNDING          GEN_LATEST // In Gen4+, Ingrain causes the affected Pokémon to become grounded.
->>>>>>> f79e9f02
+#define B_TELEPORT_BEHAVIOR         GEN_LATEST // In Gen7+, starting with Pokémon LGPE, Teleport allows the user to swap out with another party member.
 
 // Ability settings
 #define B_EXPANDED_ABILITY_NAMES    TRUE       // If TRUE, ability names are increased from 12 characters to 16 characters.
