--- conflicted
+++ resolved
@@ -174,14 +174,11 @@
 #define B_BRICK_BREAK               GEN_7 // In Gen4+, you can destroy your own side's screens. In Gen 5+, screens are not removed if the target is immune.
 #define B_WISH_HP_SOURCE            GEN_7 // In Gen5+, Wish heals half of the user's max HP instead of the target's.
 #define B_RAMPAGE_CANCELLING        GEN_7 // In Gen5+, a failed Thrash, etc, will cancel except on its last turn.
-<<<<<<< HEAD
-#define B_TELEPORT_BEHAVIOR         GEN_7 // In LGPE+, Teleport lets the user swap out with another party member.
-=======
 #define B_HEAL_BLOCKING             GEN_7 // In Gen5+, Heal Block prevents healing by Black Sludge, Leftovers, Shell Bell. Affected Pokémon will not consume held HP-restoring Berries or Berry Juice.
                                           // Draining abilities will not heal but will prevent damage. In Gen6+, Heal Block prevents the use of most HP-draining moves.
 #define B_ROOTED_GROUNDING          GEN_7 // In Gen4+, Ingrain causes the affected Pokémon to become grounded.
 #define B_GROWTH_UNDER_SUN          GEN_7 // In Gen5+, Growth's effects are doubled when under the effects of the sun.
->>>>>>> 02a62e24
+#define B_TELEPORT_BEHAVIOR         GEN_7 // In LGPE+, Teleport lets the user swap out with another party member.
 
 // Ability settings
 #define B_EXPANDED_ABILITY_NAMES    TRUE  // If TRUE, ability names are increased from 12 characters to 16 characters.
