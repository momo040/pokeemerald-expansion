#ifndef GUARD_CONSTANTS_BATTLE_CONFIG_H
#define GUARD_CONSTANTS_BATTLE_CONFIG_H

// Calculation settings
#define B_CRIT_CHANCE               GEN_LATEST // Chances of a critical hit landing. See CalcCritChanceStage. Gen6+ chances guarantee that Farfetch'd and Sirfetch'd always get critical hits while holding a Leek and using high-crit ratio moves.
#define B_CRIT_MULTIPLIER           GEN_LATEST // In Gen6+, critical hits multiply damage by 1.5 instead of 2.
#define B_PARALYSIS_SPEED           GEN_LATEST // In Gen7+, Speed is decreased by 50% instead of 75%.
#define B_CONFUSION_SELF_DMG_CHANCE GEN_LATEST // In Gen7+, confusion has a 33.3% of self-damage, instead of 50%.
#define B_MULTI_HIT_CHANCE          GEN_LATEST // In Gen5+, multi-hit moves have different %. See Cmd_setmultihitcounter for values.
#define B_WHITEOUT_MONEY            GEN_LATEST // In Gen4+, the amount of money lost by losing a battle is determined by the amount of badges earned. Previously, it would cut the current money by half. (While this change was also in FRLG, for the sake of simplicity, setting this to GEN_3 will result in RSE behavior.)

// Exp and stat settings
#define B_EXP_CATCH                 GEN_LATEST // In Gen6+, Pokémon get experience from catching.
#define B_TRAINER_EXP_MULTIPLIER    GEN_LATEST // In Gen7+, trainer battles no longer give a 1.5 multiplier to EXP gain.
#define B_SPLIT_EXP                 GEN_LATEST // In Gen6+, all participating mon get full experience.
#define B_SCALED_EXP                GEN_LATEST // In Gen5 and Gen7+, experience is weighted by level difference.
#define B_BADGE_BOOST               GEN_LATEST // In Gen4+, Gym Badges no longer boost a Pokémon's stats.
#define B_MAX_LEVEL_EV_GAINS        GEN_LATEST // In Gen5+, Lv100 Pokémon can obtain Effort Values normally.
#define B_RECALCULATE_STATS         GEN_LATEST // In Gen5+, the stats of the Pokémon who participate in battle are recalculated at the end of each battle.

// Damage settings
#define B_BURN_DAMAGE               GEN_LATEST // In Gen7+, burn damage is 1/16th of max HP instead of 1/8th.
#define B_BURN_FACADE_DMG           GEN_LATEST // In Gen6+, burn's effect of lowering the Attack stat no longer applies to Facade.
#define B_BINDING_DAMAGE            GEN_LATEST // In Gen6+, binding damage is 1/8 of max HP instead of 1/16. (With Binding Band, 1/6 and 1/8 respectively.)
#define B_PSYWAVE_DMG               GEN_LATEST // Psywave's damage formula. See Cmd_psywavedamageeffect.
#define B_PAYBACK_SWITCH_BOOST      GEN_LATEST // In Gen5+, if the opponent switches out, Payback's damage will no longer be doubled.
#define B_HIDDEN_POWER_DMG          GEN_LATEST // In Gen6+, Hidden Power's base power was set to always be 60. Before, it was determined by the mon's IVs.
#define B_ROUGH_SKIN_DMG            GEN_LATEST // In Gen4+, Rough Skin contact damage is 1/8th of max HP instead of 1/16th. This will also affect Iron Barbs.
#define B_KNOCK_OFF_DMG             GEN_LATEST // In Gen6+, Knock Off deals 50% more damage when knocking off an item.
#define B_SPORT_DMG_REDUCTION       GEN_LATEST // In Gen5+, Water/Mud Sport reduce Fire/Electric Damage by 67% instead of 50%.
#define B_EXPLOSION_DEFENSE         GEN_LATEST // In Gen5+, Self-Destruct and Explosion don't halve the targets' defense.

// Type settings
#define B_GHOSTS_ESCAPE             GEN_LATEST // In Gen6+, abilities like Shadow Tag or moves like Mean Look fail on Ghost-type Pokémon. They can also escape any Wild Battle.
#define B_PARALYZE_ELECTRIC         GEN_LATEST // In Gen6+, Electric-type Pokémon can't be paralyzed.
#define B_POWDER_GRASS              GEN_LATEST // In Gen6+, Grass-type Pokémon are immune to powder and spore moves.
#define B_STEEL_RESISTANCES         GEN_LATEST // In Gen6+, Steel-type Pokémon are no longer resistant to Dark-type and Ghost-type moves.
#define B_PRANKSTER_DARK_TYPES      GEN_LATEST // In Gen7+, Prankster-elevated status moves do not affect Dark type Pokémon.
#define B_SHEER_COLD_IMMUNITY       GEN_LATEST // In Gen7+, Ice-types are immune to Sheer Cold

// Turn settings
#define B_BINDING_TURNS             GEN_LATEST // In Gen5+, binding moves last for 4-5 turns instead of 2-5 turns. (With Grip Claw, 7 and 5 turns respectively.)
#define B_UPROAR_TURNS              GEN_LATEST // In Gen5+, Uproar lasts for 3 turns instead of 2-5 turns.
#define B_DISABLE_TURNS             GEN_LATEST // Disable's turns. See Cmd_disablelastusedattack.
#define B_TAILWIND_TURNS            GEN_LATEST // In Gen5+, Tailwind lasts 4 turns instead of 3.
#define B_SLEEP_TURNS               GEN_LATEST // In Gen5+, sleep lasts for 1-3 turns instead of 2-5 turns.
#define B_TAUNT_TURNS               GEN_LATEST // In Gen5+, Taunt lasts 3 turns if the user acts before the target, or 4 turns if the target acted before the user. In Gen3, taunt lasts 2 turns and in Gen 4, 3-5 turns.
#define B_SPORT_TURNS               GEN_LATEST // In Gen6+, Water/Mud Sport last 5 turns, even if the user switches out.
#define B_MEGA_EVO_TURN_ORDER       GEN_LATEST // In Gen7, a Pokémon's Speed after Mega Evolution is used to determine turn order, not its Speed before.
#define B_RECALC_TURN_AFTER_ACTIONS GEN_LATEST // In Gen8, switching/using a move affects the current turn's order of actions.
#define B_FAINT_SWITCH_IN           GEN_LATEST // In Gen4+, sending out a new Pokémon after the previous one fainted happens at the end of the turn. Before, it would happen after each action.

// Move data settings
#define B_UPDATED_MOVE_DATA         GEN_LATEST // Updates move data in gBattleMoves, including Power, Accuracy, PP, stat changes, targets, chances of secondary effects, etc.
#define B_PHYSICAL_SPECIAL_SPLIT    GEN_LATEST // In Gen3, the move's type determines if it will do physical or special damage. The split icon in the summary will reflect this.
#define B_RECOIL_IF_MISS_DMG        GEN_LATEST // In Gen5+, Jump Kick and High Jump Kick will always do half of the user's max HP when missing.
#define B_KLUTZ_FLING_INTERACTION   GEN_LATEST // In Gen5+, Pokémon with the Klutz ability can't use Fling.
#define B_UPDATED_CONVERSION        GEN_LATEST // In Gen6+, Conversion changes the user's type to match their first move's. Before, it would choose a move at random.
#define B_PP_REDUCED_BY_SPITE       GEN_LATEST // In Gen4+, Spite reduces the foe's last move's PP by 4, instead of 2 to 5.

// Move accuracy settings
#define B_TOXIC_NEVER_MISS          GEN_LATEST // In Gen6+, if Toxic is used by a Poison-type Pokémon, it will never miss.
#define B_MINIMIZE_DMG_ACC          GEN_LATEST // In Gen6+, moves that causes double damage to minimized Pokémon will also skip accuracy checks.
#define B_BLIZZARD_HAIL             GEN_LATEST // In Gen4+, Blizzard bypasses accuracy checks if it's hailing.
#define B_SHEER_COLD_ACC            GEN_LATEST // In Gen7+, Sheer Cold's base chance of hitting is reduced to 20% if the user isn't Ice-typed.

// Move stat change settings
#define B_FELL_STINGER_STAT_RAISE   GEN_LATEST // In Gen7+, it raises Atk by 3 stages instead of 2 if it causes the target to faint.
#define B_KINGS_SHIELD_LOWER_ATK    GEN_LATEST // In Gen8+, it lowers Atk by 1 stage instead of 2 of oponents that hit it.
#define B_SPEED_BUFFING_RAPID_SPIN  GEN_LATEST // In Gen8, Rapid Spin raises the user's Speed by 1 stage.
#define B_CHARGE_SPDEF_RAISE        GEN_LATEST // In Gen5+, Charge raises the user's Special Defense by 1 stage.
#define B_MINIMIZE_EVASION          GEN_LATEST // In Gen5+, Minimize raises evasion by 2 stages instead of 1.
#define B_GROWTH_STAT_RAISE         GEN_LATEST // In Gen5+, Growth raises Attack in addition to Special Attack by 1 stage each. Under the effects of the sun, it raises them by 2 stages each instead.

// Other move settings
#define B_SOUND_SUBSTITUTE          GEN_LATEST // In Gen6+, sound moves bypass Substitute.
#define B_INCINERATE_GEMS           GEN_LATEST // In Gen6+, Incinerate can destroy Gems.
#define B_CAN_SPITE_FAIL            GEN_LATEST // In Gen4+, Spite can no longer fail if the foe's last move only has 1 remaining PP.
#define B_CRASH_IF_TARGET_IMMUNE    GEN_LATEST // In Gen4+, The user of Jump Kick or High Jump Kick will "keep going and crash" if it attacks a target that is immune to the move.
#define B_MEMENTO_FAIL              GEN_LATEST // In Gen4+, Memento fails if there is no target or if the target is protected or behind substitute. But not if Atk/Sp. Atk are at -6.
#define B_GLARE_GHOST               GEN_LATEST // In Gen4+, Glare can hit Ghost-type Pokémon normally.
#define B_SKILL_SWAP                GEN_LATEST // In Gen4+, Skill Swap triggers switch-in abilities after use.
#define B_BRICK_BREAK               GEN_LATEST // In Gen4+, you can destroy your own side's screens. In Gen 5+, screens are not removed if the target is immune.
#define B_WISH_HP_SOURCE            GEN_LATEST // In Gen5+, Wish heals half of the user's max HP instead of the target's.
#define B_RAMPAGE_CANCELLING        GEN_LATEST // In Gen5+, a failed Thrash, etc, will cancel except on its last turn.
#define B_HEAL_BLOCKING             GEN_LATEST // In Gen5+, Heal Block prevents healing by Black Sludge, Leftovers, Shell Bell. Affected Pokémon will not consume held HP-restoring Berries or Berry Juice.
                                               // Draining abilities will not heal but will prevent damage. In Gen6+, Heal Block prevents the use of most HP-draining moves.
#define B_ROOTED_GROUNDING          GEN_LATEST // In Gen4+, Ingrain causes the affected Pokémon to become grounded.
<<<<<<< HEAD
#define B_TELEPORT_BEHAVIOR         GEN_LATEST // In Gen7+, starting with Pokémon LGPE, Teleport allows the user to swap out with another party member.
=======
#define B_METRONOME_MOVES           GEN_LATEST // This config will determine up to which generation will Metronome pull moves from.
>>>>>>> 38df216e

// Ability settings
#define B_EXPANDED_ABILITY_NAMES    TRUE       // If TRUE, ability names are increased from 12 characters to 16 characters.
#define B_ABILITY_WEATHER           GEN_LATEST // In Gen6+, ability-induced weather lasts 5 turns. Before, it lasted until the battle ended or until it was changed by a move or a different weather-affecting ability.
#define B_GALE_WINGS                GEN_LATEST // In Gen7+ requires full HP to trigger.
#define B_STANCE_CHANGE_FAIL        GEN_LATEST // In Gen7+, Stance Change fails if the Pokémon is unable to use a move because of confusion, paralysis, etc. In Gen6, it doesn't.
#define B_SHADOW_TAG_ESCAPE         GEN_LATEST // In Gen4+, if both sides have a Pokémon with Shadow Tag, all battlers can escape. Before, neither side could escape this situation.
#define B_MOODY_ACC_EVASION         GEN_LATEST // In Gen8, Moody CANNOT raise Accuracy and Evasion anymore.
#define B_FLASH_FIRE_FROZEN         GEN_LATEST // In Gen5+, Flash Fire can trigger even when frozen, when it couldn't before.
#define B_SYNCHRONIZE_NATURE        GEN_LATEST // In Gen8, if a Pokémon with Synchronize is leading the party, it's 100% guaranteed that wild Pokémon will have the same ability, as opposed to 50% previously.
#define B_SYNCHRONIZE_TOXIC         GEN_LATEST // In Gen5+, if a Pokémon with Synchronize is badly poisoned, the opponent will also become badly poisoned. Previously, the opponent would become regular poisoned.
#define B_UPDATED_INTIMIDATE        GEN_LATEST // In Gen8, Intimidate doesn't work on opponents with the Inner Focus, Scrappy, Own Tempo or Oblivious abilities. It also activates Rattled.
#define B_OBLIVIOUS_TAUNT           GEN_LATEST // In Gen6+, Pokémon with Oblivious can't be taunted.
#define B_STURDY                    GEN_LATEST // In Gen5+, Sturdy causes the Pokémon to have 1 HP remaining if another Pokémon's attack or confusion damage would have brought it from full health to 0 HP.
#define B_PLUS_MINUS_INTERACTION    GEN_LATEST // In Gen5+, Plus and Minus can be activated with themselves and the opposite ability. Before, only the opposing ability could activate it.
#define B_WEATHER_FORMS             GEN_LATEST // In Gen5+, Castform and Cherrim revert to their base form upon losing their respective ability. Cherrim needs Flower Gift to swap forms.
#define B_SYMBIOSIS_GEMS            GEN_LATEST // In Gen7+, Symbiosis passes an item after a gem-boosted attack. Previously, items are passed before the gem-boosted attack hits, making the item effect apply.

// Item settings
#define B_HP_BERRIES                GEN_LATEST // In Gen4+, berries which restore hp activate immediately after HP drops to half. In Gen3, the effect occurs at the end of the turn.
#define B_BERRIES_INSTANT           GEN_LATEST // In Gen4+, most berries activate on battle start/switch-in if applicable. In Gen3, they only activate either at the move end or turn end.
#define B_CONFUSE_BERRIES_HEAL      GEN_LATEST // Before Gen7, Figy and similar berries restore 1/8th of HP and trigger at half HP. In Gen7 they restore half HP, triggering at 25% HP. In Gen8 they heal 1/3rd of HP.
#define B_X_ITEMS_BUFF              GEN_LATEST // In Gen7+, the X Items raise a stat by 2 stages instead of 1.
#define B_MENTAL_HERB               GEN_LATEST // In Gen5+, the Mental Herb cures Taunt, Encore, Torment, Heal Block, and Disable in addition to Infatuation from before.
#define B_TRAINERS_KNOCK_OFF_ITEMS  TRUE       // If TRUE, trainers can steal/swap your items (non-berries are restored after battle). In vanilla games trainers cannot steal items.
#define B_SOUL_DEW_BOOST            GEN_LATEST // In Gens3-6, Soul Dew boosts Lati@s' Sp. Atk and Sp. Def. In Gen7+ it boosts the power of their Psychic and Dragon type moves instead.
#define B_NET_BALL_MODIFIER         GEN_LATEST // In Gen7+, Net Ball's catch multiplier is x5 instead of x3.
#define B_DIVE_BALL_MODIFIER        GEN_LATEST // In Gen4+, Dive Ball's effectiveness increases by when Surfing or Fishing.
#define B_NEST_BALL_MODIFIER        GEN_LATEST // Nest Ball's formula varies depending on the Gen. See Cmd_handleballthrow.
#define B_REPEAT_BALL_MODIFIER      GEN_LATEST // In Gen7+, Repeat Ball's catch multiplier is x3.5 instead of x3.
#define B_TIMER_BALL_MODIFIER       GEN_LATEST // In Gen5+, Timer Ball's effectiveness increases by x0.3 per turn instead of x0.1
#define B_DUSK_BALL_MODIFIER        GEN_LATEST // In Gen7+, Dusk Ball's catch multiplier is x3 instead of x3.5.
#define B_QUICK_BALL_MODIFIER       GEN_LATEST // In Gen5+, Quick Ball's catch multiplier is x5 instead of x4.
#define B_LURE_BALL_MODIFIER        GEN_LATEST // In Gen7+, Lure Ball's catch multiplier is x5 instead of x3.
#define B_HEAVY_BALL_MODIFIER       GEN_LATEST // In Gen7+, Heavy Ball's ranges change. See Cmd_handleballthrow.
#define B_DREAM_BALL_MODIFIER       GEN_LATEST // In Gen8, Dream Ball's catch multiplier is x4 when the target is asleep or has the ability Comatose.
#define B_SPORT_BALL_MODIFIER       GEN_LATEST // In Gen8, Sport Ball's catch multiplier was reduced from x1.5 to x1.
#define B_SERENE_GRACE_BOOST        GEN_LATEST // In Gen5+, Serene Grace boosts the added flinch chance of King's Rock and Razor Fang.

// Flag settings
// To use the following features in scripting, replace the 0s with the flag ID you're assigning it to.
// Eg: Replace with FLAG_UNUSED_0x264 so you can use that flag to toggle the feature.
#define B_FLAG_INVERSE_BATTLE       0     // If this flag is set, the battle's type effectiveness are inversed. For example, fire is super effective against water.
#define B_FLAG_FORCE_DOUBLE_WILD    0     // If this flag is set, all land and surfing wild battles will be double battles.
#define B_SMART_WILD_AI_FLAG        0     // If not 0, you can set this flag in a script to enable smart wild pokemon
#define B_FLAG_NO_BAG_USE           0     // If this flag is set, the ability to use the bag in battle is disabled.
#define B_FLAG_NO_CATCHING          0     // If this flag is set, the ability to catch wild Pokémon is disabled.

// Var Settings
// To use the following features in scripting, replace the 0s with the var ID you're assigning it to.
// Eg: Replace with VAR_UNUSED_0x40F7 so you can use VAR_TERRAIN for that feature.
#define VAR_TERRAIN                 0     // If this var has a value, assigning a STATUS_FIELD_xx_TERRAIN to it before battle causes the battle to start with that terrain active
#define B_VAR_WILD_AI_FLAGS         0     // If not 0, you can use this var to add to default wild AI flags. NOT usable with flags above (1 << 15)

// Terrain settings
#define B_TERRAIN_BG_CHANGE         TRUE       // If set to TRUE, terrain moves permanently change the default battle background until the effect fades.
#define B_THUNDERSTORM_TERRAIN      TRUE       // If TRUE, overworld Thunderstorm generates Rain and Electric Terrain as in Gen 8.
#define B_TERRAIN_TYPE_BOOST        GEN_LATEST // In Gen8, damage is boosted by 30% instead of 50%.
#define B_SECRET_POWER_EFFECT       GEN_LATEST // Secret Power's effects change depending on terrain and generation. See GetSecretPowerMoveEffect.
#define B_SECRET_POWER_ANIMATION    GEN_LATEST // Secret Power's animations change depending on terrain and generation.
#define B_NATURE_POWER_MOVES        GEN_LATEST // Nature Power calls different moves depending on terrain and generation. See sNaturePowerMoves.
#define B_CAMOUFLAGE_TYPES          GEN_LATEST // Camouflage changes the user to different types depending on terrain and generation. See sTerrainToType.

// Interface settings
#define B_ABILITY_POP_UP            TRUE  // In Gen5+, the Pokémon abilities are displayed in a pop-up, when they activate in battle.
#define B_FAST_INTRO                TRUE  // If set to TRUE, battle intro texts print at the same time as animation of a Pokémon, as opposing to waiting for the animation to end.
#define B_FAST_HP_DRAIN             TRUE  // If set to TRUE, HP bars will move faster to accomodate higher max HP amounts.
#define B_SHOW_TARGETS              TRUE  // If set to TRUE, all available targets, for moves hitting 2 or 3 Pokémon, will be shown before selecting a move.
#define B_SHOW_SPLIT_ICON           TRUE  // If set to TRUE, it will show an icon in the summary showing the move's category split.
#define B_HIDE_HEALTHBOX_IN_ANIMS   TRUE  // If set to TRUE, hides healthboxes during move animations.
#define B_EXPANDED_MOVE_NAMES       FALSE // If set to TRUE, move names are increased from 12 characters to 16 characters.

// Catching settings
#define B_SEMI_INVULNERABLE_CATCH   GEN_LATEST // In Gen4+, you cannot throw a ball against a Pokemon that is in a semi-invulnerable state (dig/fly/etc)
#define B_CATCHING_CHARM_BOOST      20         // % boost in Critical Capture odds if player has the Catching Charm.
#define B_CRITICAL_CAPTURE          TRUE       // If set to TRUE, Critical Capture will be enabled.
#define B_LAST_USED_BALL            TRUE       // If TRUE, the "last used ball" feature from Gen 7 will be implemented
#define B_LAST_USED_BALL_BUTTON     R_BUTTON   // If last used ball is implemented, this button (or button combo) will trigger throwing the last used ball.

// Other settings
#define B_DOUBLE_WILD_CHANCE        0          // % chance of encountering two Pokémon in a Wild Encounter.
#define B_MULTI_BATTLE_WHITEOUT     GEN_LATEST // In Gen4+, multi battles end when the Player and also their Partner don't have any more Pokémon to fight.
#define B_EVOLUTION_AFTER_WHITEOUT  GEN_LATEST // In Gen6+, Pokemon that qualify for evolution after battle will evolve even if the player loses.
#define B_WILD_NATURAL_ENEMIES      TRUE       // If set to TRUE, certain wild mon species will attack other species when partnered in double wild battles (eg. Zangoose vs Seviper)
#define B_AFFECTION_MECHANICS       FALSE      // In Gen6+, there's a stat called affection that can trigger different effects in battle. From LGPE onwards, those effects use friendship instead.

// Animation Settings
#define B_NEW_SWORD_PARTICLE            FALSE    // If set to TRUE, it updates Swords Dance's particle.
#define B_NEW_LEECH_SEED_PARTICLE       FALSE    // If set to TRUE, it updates Leech Seed's animation particle.
#define B_NEW_HORN_ATTACK_PARTICLE      FALSE    // If set to TRUE, it updates Horn Attack's horn particle.
#define B_NEW_LEAF_PARTICLE             FALSE    // If set to TRUE, it updates leaf particle.
#define B_NEW_EMBER_PARTICLES           FALSE    // If set to TRUE, it updates Ember's fire particle.
#define B_NEW_MEAN_LOOK_PARTICLE        FALSE    // If set to TRUE, it updates Mean Look's eye particle.
#define B_NEW_TEETH_PARTICLE            FALSE    // If set to TRUE, it updates Bite/Crunch teeth particle.
#define B_NEW_HANDS_FEET_PARTICLE       FALSE    // If set to TRUE, it updates chop/kick/punch particles.
#define B_NEW_SPIKES_PARTICLE           FALSE    // If set to TRUE, it updates Spikes particle.
#define B_NEW_FLY_BUBBLE_PARTICLE       FALSE    // If set to TRUE, it updates Fly's 'bubble' particle.
#define B_NEW_CURSE_NAIL_PARTICLE       FALSE    // If set to TRUE, it updates Curse's nail.
#define B_NEW_BATON_PASS_BALL_PARTICLE  FALSE    // If set to TRUE, it updates Baton Pass' Poké Ball sprite.
#define B_NEW_MORNING_SUN_STAR_PARTICLE FALSE    // If set to TRUE, it updates Morning Sun's star particles.
#define B_NEW_IMPACT_PALETTE            FALSE    // If set to TRUE, it updates the basic 'hit' palette.
#define B_NEW_SURF_PARTICLE_PALETTE     FALSE    // If set to TRUE, it updates Surf's wave palette.

#define B_ENABLE_DEBUG                  TRUE     // If set to TRUE, enables a debug menu to use in battles by pressing the Select button.

#endif // GUARD_CONSTANTS_BATTLE_CONFIG_H<|MERGE_RESOLUTION|>--- conflicted
+++ resolved
@@ -86,11 +86,8 @@
 #define B_HEAL_BLOCKING             GEN_LATEST // In Gen5+, Heal Block prevents healing by Black Sludge, Leftovers, Shell Bell. Affected Pokémon will not consume held HP-restoring Berries or Berry Juice.
                                                // Draining abilities will not heal but will prevent damage. In Gen6+, Heal Block prevents the use of most HP-draining moves.
 #define B_ROOTED_GROUNDING          GEN_LATEST // In Gen4+, Ingrain causes the affected Pokémon to become grounded.
-<<<<<<< HEAD
+#define B_METRONOME_MOVES           GEN_LATEST // This config will determine up to which generation will Metronome pull moves from.
 #define B_TELEPORT_BEHAVIOR         GEN_LATEST // In Gen7+, starting with Pokémon LGPE, Teleport allows the user to swap out with another party member.
-=======
-#define B_METRONOME_MOVES           GEN_LATEST // This config will determine up to which generation will Metronome pull moves from.
->>>>>>> 38df216e
 
 // Ability settings
 #define B_EXPANDED_ABILITY_NAMES    TRUE       // If TRUE, ability names are increased from 12 characters to 16 characters.
