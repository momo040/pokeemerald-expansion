#ifndef GUARD_BATTLE_UTIL_H
#define GUARD_BATTLE_UTIL_H

#define MOVE_LIMITATION_ZEROMOVE                (1 << 0)
#define MOVE_LIMITATION_PP                      (1 << 1)
#define MOVE_LIMITATION_DISABLED                (1 << 2)
#define MOVE_LIMITATION_TORMENTED               (1 << 3)
#define MOVE_LIMITATION_TAUNT                   (1 << 4)
#define MOVE_LIMITATION_IMPRISON                (1 << 5)
#define MOVE_LIMITATION_ENCORE                  (1 << 6)
#define MOVE_LIMITATION_CHOICE_ITEM             (1 << 7)
#define MOVE_LIMITATION_ASSAULT_VEST            (1 << 8)
#define MOVE_LIMITATION_GRAVITY                 (1 << 9)
#define MOVE_LIMITATION_HEAL_BLOCK              (1 << 10)
#define MOVE_LIMITATION_BELCH                   (1 << 11)
#define MOVE_LIMITATION_THROAT_CHOP             (1 << 12)
#define MOVE_LIMITATION_STUFF_CHEEKS            (1 << 13)
#define MOVE_LIMITATION_CANT_USE_TWICE          (1 << 14)

#define MOVE_LIMITATION_PLACEHOLDER             (1 << 15)
#define MOVE_LIMITATIONS_ALL                    0xFFFF

<<<<<<< HEAD
enum {
    ABILITYEFFECT_ON_SWITCHIN,
    ABILITYEFFECT_ENDTURN,
    ABILITYEFFECT_MOVES_BLOCK,
    ABILITYEFFECT_WOULD_BLOCK,         // Checks immunity without triggering a script
    ABILITYEFFECT_ABSORBING,
    ABILITYEFFECT_WOULD_ABSORB,        // Checks immunity without triggering a script
    ABILITYEFFECT_MOVE_END_ATTACKER,
    ABILITYEFFECT_MOVE_END,
    ABILITYEFFECT_IMMUNITY,
    ABILITYEFFECT_SYNCHRONIZE,
    ABILITYEFFECT_ATK_SYNCHRONIZE,
    ABILITYEFFECT_TRACE1,
    ABILITYEFFECT_TRACE2,
    ABILITYEFFECT_MOVE_END_OTHER,
    ABILITYEFFECT_NEUTRALIZINGGAS,
    ABILITYEFFECT_FIELD_SPORT,         // Only used if B_SPORT_TURNS >= GEN_6
    ABILITYEFFECT_ON_WEATHER,
    ABILITYEFFECT_ON_TERRAIN,
    ABILITYEFFECT_SWITCH_IN_TERRAIN,
    ABILITYEFFECT_SWITCH_IN_WEATHER,
    ABILITYEFFECT_OPPORTUNIST,
    ABILITYEFFECT_SWITCH_IN_STATUSES,
};

=======
#define ABILITYEFFECT_ON_SWITCHIN                0
#define ABILITYEFFECT_ENDTURN                    1
#define ABILITYEFFECT_MOVES_BLOCK                2
#define ABILITYEFFECT_ABSORBING                  3
#define ABILITYEFFECT_MOVE_END_ATTACKER          4
#define ABILITYEFFECT_MOVE_END                   5
#define ABILITYEFFECT_IMMUNITY                   6
#define ABILITYEFFECT_SYNCHRONIZE                7
#define ABILITYEFFECT_ATK_SYNCHRONIZE            8
#define ABILITYEFFECT_MOVE_END_OTHER             9
#define ABILITYEFFECT_NEUTRALIZINGGAS            10
#define ABILITYEFFECT_FIELD_SPORT                11 // Only used if B_SPORT_TURNS >= GEN_6
#define ABILITYEFFECT_ON_WEATHER                 12
#define ABILITYEFFECT_ON_TERRAIN                 13
#define ABILITYEFFECT_SWITCH_IN_TERRAIN          14
#define ABILITYEFFECT_SWITCH_IN_WEATHER          15
#define ABILITYEFFECT_OPPORTUNIST                16
#define ABILITYEFFECT_SWITCH_IN_STATUSES         17
>>>>>>> b084dcd8
// Special cases
#define ABILITYEFFECT_MUD_SPORT                  252 // Only used if B_SPORT_TURNS >= GEN_6
#define ABILITYEFFECT_WATER_SPORT                253 // Only used if B_SPORT_TURNS >= GEN_6

// For the first argument of ItemBattleEffects, to deteremine which block of item effects to try
#define ITEMEFFECT_ON_SWITCH_IN                 0
#define ITEMEFFECT_NORMAL                       1
#define ITEMEFFECT_DUMMY                        2 // Unused, empty
#define ITEMEFFECT_MOVE_END                     3
#define ITEMEFFECT_KINGSROCK                    4
#define ITEMEFFECT_TARGET                       5
#define ITEMEFFECT_ORBS                         6
#define ITEMEFFECT_LIFEORB_SHELLBELL            7
#define ITEMEFFECT_USE_LAST_ITEM                8 // move end effects for just the battler, not whole field
#define ITEMEFFECT_STATS_CHANGED                9 // For White Herb and Eject Pack

#define WEATHER_HAS_EFFECT ((!IsAbilityOnField(ABILITY_CLOUD_NINE) && !IsAbilityOnField(ABILITY_AIR_LOCK)))

#define IS_WHOLE_SIDE_ALIVE(battler)    ((IsBattlerAlive(battler) && IsBattlerAlive(BATTLE_PARTNER(battler))))
#define IS_ALIVE_AND_PRESENT(battler)   (IsBattlerAlive(battler) && IsBattlerSpritePresent(battler))

// Lowest and highest percentages used for damage roll calculations
#define DMG_ROLL_PERCENT_LO 85
#define DMG_ROLL_PERCENT_HI 100

// for Natural Gift and Fling
struct TypePower
{
    u8 type;
    u8 power;
    u16 effect;
};

enum
{
    CANCELLER_FLAGS,
    CANCELLER_SKY_DROP,
    CANCELLER_ASLEEP,
    CANCELLER_FROZEN,
    CANCELLER_TRUANT,
    CANCELLER_RECHARGE,
    CANCELLER_FLINCH,
    CANCELLER_DISABLED,
    CANCELLER_GRAVITY,
    CANCELLER_HEAL_BLOCKED,
    CANCELLER_TAUNTED,
    CANCELLER_IMPRISONED,
    CANCELLER_CONFUSED,
    CANCELLER_PARALYSED,
    CANCELLER_IN_LOVE,
    CANCELLER_BIDE,
    CANCELLER_THAW,
    CANCELLER_POWDER_MOVE,
    CANCELLER_POWDER_STATUS,
    CANCELLER_THROAT_CHOP,
    CANCELLER_EXPLODING_DAMP,
    CANCELLER_MULTIHIT_MOVES,
    CANCELLER_Z_MOVES,
    CANCELLER_END,
    CANCELLER_PSYCHIC_TERRAIN,
    CANCELLER_END2,
};

extern const struct TypePower gNaturalGiftTable[];

void HandleAction_ThrowBall(void);
bool32 IsAffectedByFollowMe(u32 battlerAtk, u32 defSide, u32 move);
void HandleAction_UseMove(void);
void HandleAction_Switch(void);
void HandleAction_UseItem(void);
bool32 TryRunFromBattle(u32 battler);
void HandleAction_Run(void);
void HandleAction_WatchesCarefully(void);
void HandleAction_SafariZoneBallThrow(void);
void HandleAction_ThrowPokeblock(void);
void HandleAction_GoNear(void);
void HandleAction_SafariZoneRun(void);
void HandleAction_WallyBallThrow(void);
void HandleAction_TryFinish(void);
void HandleAction_NothingIsFainted(void);
void HandleAction_ActionFinished(void);
u8 GetBattlerForBattleScript(u8 caseId);
bool32 IsBattlerMarkedForControllerExec(u32 battler);
void MarkBattlerForControllerExec(u32 battler);
void MarkBattlerReceivedLinkData(u32 battler);
const u8* CancelMultiTurnMoves(u32 battler);
bool32 WasUnableToUseMove(u32 battler);
void PrepareStringBattle(u16 stringId, u32 battler);
void ResetSentPokesToOpponentValue(void);
void OpponentSwitchInResetSentPokesToOpponentValue(u32 battler);
void UpdateSentPokesToOpponentValue(u32 battler);
void BattleScriptPush(const u8 *bsPtr);
void BattleScriptPushCursor(void);
void BattleScriptPop(void);
u32 TrySetCantSelectMoveBattleScript(u32 battler);
u8 CheckMoveLimitations(u32 battler, u8 unusableMoves, u16 check);
bool32 AreAllMovesUnusable(u32 battler);
u8 GetImprisonedMovesCount(u32 battler, u16 move);
u8 DoFieldEndTurnEffects(void);
s32 GetDrainedBigRootHp(u32 battler, s32 hp);
u8 DoBattlerEndTurnEffects(void);
bool32 HandleWishPerishSongOnTurnEnd(void);
bool32 HandleFaintedMonActions(void);
void TryClearRageAndFuryCutter(void);
u8 AtkCanceller_UnableToUseMove(u32 moveType);
void SetAtkCancellerForCalledMove(void);
u8 AtkCanceller_UnableToUseMove2(void);
bool32 HasNoMonsToSwitch(u32 battler, u8 r1, u8 r2);
bool32 TryChangeBattleWeather(u32 battler, u32 weatherEnumId, bool32 viaAbility);
u32 AbilityBattleEffects(u32 caseID, u32 battler, u32 ability, u32 special, u32 moveArg);
bool32 TryPrimalReversion(u32 battler);
bool32 IsNeutralizingGasOnField(void);
bool32 IsMoldBreakerTypeAbility(u32 ability);
u32 GetBattlerAbility(u32 battler);
u32 IsAbilityOnSide(u32 battler, u32 ability);
u32 IsAbilityOnOpposingSide(u32 battler, u32 ability);
u32 IsAbilityOnField(u32 ability);
u32 IsAbilityOnFieldExcept(u32 battler, u32 ability);
u32 IsAbilityPreventingEscape(u32 battler);
bool32 IsBattlerProtected(u32 battlerAtk, u32 battlerDef, u32 move);
bool32 CanBattlerEscape(u32 battler); // no ability check
void BattleScriptExecute(const u8 *BS_ptr);
void BattleScriptPushCursorAndCallback(const u8 *BS_ptr);
u8 ItemBattleEffects(u8 caseID, u32 battler, bool32 moveTurn);
void ClearVariousBattlerFlags(u32 battler);
void HandleAction_RunBattleScript(void);
u32 SetRandomTarget(u32 battler);
u32 GetMoveTarget(u16 move, u8 setTarget);
u8 IsMonDisobedient(void);
u32 GetBattlerHoldEffect(u32 battler, bool32 checkNegating);
u32 GetBattlerHoldEffectIgnoreAbility(u32 battler, bool32 checkNegating);
u32 GetBattlerHoldEffectInternal(u32 battler, bool32 checkNegating, bool32 checkAbility);
u32 GetBattlerHoldEffectParam(u32 battler);
bool32 IsMoveMakingContact(u32 move, u32 battlerAtk);
bool32 IsBattlerGrounded(u32 battler);
bool32 IsBattlerAlive(u32 battler);
u32 GetMoveSlot(u16 *moves, u32 move);
u32 GetBattlerWeight(u32 battler);
u32 CalcRolloutBasePower(u32 battlerAtk, u32 basePower, u32 rolloutTimer);
u32 CalcFuryCutterBasePower(u32 basePower, u32 furyCutterCounter);
s32 CalculateMoveDamage(u32 move, u32 battlerAtk, u32 battlerDef, u32 moveType, s32 fixedBasePower, bool32 isCrit, bool32 randomFactor, bool32 updateFlags);
s32 CalculateMoveDamageVars(u32 move, u32 battlerAtk, u32 battlerDef, u32 moveType, s32 fixedBasePower, uq4_12_t typeEffectivenessModifier,
                                          u32 weather, bool32 isCrit, u32 holdEffectAtk, u32 holdEffectDef, u32 abilityAtk, u32 abilityDef);
uq4_12_t CalcTypeEffectivenessMultiplier(u32 move, u32 moveType, u32 battlerAtk, u32 battlerDef, u32 defAbility, bool32 recordAbilities);
uq4_12_t CalcPartyMonTypeEffectivenessMultiplier(u16 move, u16 speciesDef, u16 abilityDef);
uq4_12_t GetTypeModifier(u32 atkType, u32 defType);
uq4_12_t GetTypeEffectiveness(struct Pokemon *mon, u8 moveType);
s32 GetStealthHazardDamage(u8 hazardType, u32 battler);
s32 GetStealthHazardDamageByTypesAndHP(u8 hazardType, u8 type1, u8 type2, u32 maxHp);
bool32 CanMegaEvolve(u32 battler);
bool32 CanUltraBurst(u32 battler);
void ActivateMegaEvolution(u32 battler);
void ActivateUltraBurst(u32 battler);
bool32 IsBattlerMegaEvolved(u32 battler);
bool32 IsBattlerPrimalReverted(u32 battler);
bool32 IsBattlerUltraBursted(u32 battler);
u16 GetBattleFormChangeTargetSpecies(u32 battler, u16 method);
bool32 TryBattleFormChange(u32 battler, u32 method);
bool32 DoBattlersShareType(u32 battler1, u32 battler2);
bool32 CanBattlerGetOrLoseItem(u32 battler, u16 itemId);
u32 GetIllusionMonSpecies(u32 battler);
struct Pokemon *GetIllusionMonPtr(u32 battler);
void ClearIllusionMon(u32 battler);
bool32 SetIllusionMon(struct Pokemon *mon, u32 battler);
bool32 ShouldGetStatBadgeBoost(u16 flagId, u32 battler);
u8 GetBattleMoveCategory(u32 moveId);
bool32 CanFling(u32 battler);
bool32 IsTelekinesisBannedSpecies(u16 species);
bool32 IsHealBlockPreventingMove(u32 battler, u32 move);
bool32 IsBelchPreventingMove(u32 battler, u32 move);
bool32 HasEnoughHpToEatBerry(u32 battler, u32 hpFraction, u32 itemId);
bool32 IsPartnerMonFromSameTrainer(u32 battler);
u8 GetCategoryBasedOnStats(u32 battler);
void SetShellSideArmCategory(void);
bool32 MoveIsAffectedBySheerForce(u32 move);
bool32 TestIfSheerForceAffected(u32 battler, u16 move);
void TryRestoreHeldItems(void);
bool32 CanStealItem(u32 battlerStealing, u32 battlerItem, u16 item);
void TrySaveExchangedItem(u32 battler, u16 stolenItem);
bool32 IsPartnerMonFromSameTrainer(u32 battler);
u8 TryHandleSeed(u32 battler, u32 terrainFlag, u8 statId, u16 itemId, bool32 execute);
bool32 IsBattlerAffectedByHazards(u32 battler, bool32 toxicSpikes);
void SortBattlersBySpeed(u8 *battlers, bool32 slowToFast);
bool32 CompareStat(u32 battler, u8 statId, u8 cmpTo, u8 cmpKind);
bool32 TryRoomService(u32 battler);
void BufferStatChange(u32 battler, u8 statId, u8 stringId);
bool32 BlocksPrankster(u16 move, u32 battlerPrankster, u32 battlerDef, bool32 checkTarget);
u16 GetUsedHeldItem(u32 battler);
bool32 IsBattlerWeatherAffected(u32 battler, u32 weatherFlags);
u32 GetBattlerMoveTargetType(u32 battler, u32 move);
bool32 CanTargetBattler(u32 battlerAtk, u32 battlerDef, u16 move);
void CopyMonLevelAndBaseStatsToBattleMon(u32 battler, struct Pokemon *mon);
void CopyMonAbilityAndTypesToBattleMon(u32 battler, struct Pokemon *mon);
void RecalcBattlerStats(u32 battler, struct Pokemon *mon);
bool32 IsAlly(u32 battlerAtk, u32 battlerDef);
bool32 IsGen6ExpShareEnabled(void);
bool32 MoveHasAdditionalEffect(u32 move, u32 moveEffect);
bool32 MoveHasAdditionalEffectWithChance(u32 move, u32 moveEffect, u32 chance);
bool32 MoveHasAdditionalEffectSelf(u32 move, u32 moveEffect);
bool32 MoveHasAdditionalEffectSelfArg(u32 move, u32 moveEffect, u32 argument);
bool32 MoveHasChargeTurnAdditionalEffect(u32 move);
bool32 CanTargetPartner(u32 battlerAtk, u32 battlerDef);
bool32 TargetFullyImmuneToCurrMove(u32 BattlerAtk, u32 battlerDef);

bool32 CanBeSlept(u32 battler, u32 ability);
bool32 CanBePoisoned(u32 battlerAtk, u32 battlerDef, u32 defAbility);
bool32 CanBeBurned(u32 battler, u32 ability);
bool32 CanBeParalyzed(u32 battler, u32 ability);
bool32 CanBeFrozen(u32 battler);
bool32 CanGetFrostbite(u32 battler);
bool32 CanBeConfused(u32 battler);
bool32 IsBattlerTerrainAffected(u32 battler, u32 terrainFlag);
u32 GetBattlerAffectionHearts(u32 battler);
u32 CountBattlerStatIncreases(u32 battler, bool32 countEvasionAcc);
bool32 ChangeTypeBasedOnTerrain(u32 battler);
void RemoveConfusionStatus(u32 battler);
u8 GetBattlerGender(u32 battler);
bool32 AreBattlersOfOppositeGender(u32 battler1, u32 battler2);
bool32 AreBattlersOfSameGender(u32 battler1, u32 battler2);
u32 CalcSecondaryEffectChance(u32 battler, u32 battlerAbility, const struct AdditionalEffect *additionalEffect);
bool32 MoveEffectIsGuaranteed(u32 battler, u32 battlerAbility, const struct AdditionalEffect *additionalEffect);
u8 GetBattlerType(u32 battler, u8 typeIndex, bool32 ignoreTera);
bool8 CanMonParticipateInSkyBattle(struct Pokemon *mon);
bool8 IsMonBannedFromSkyBattles(u16 species);
void RemoveBattlerType(u32 battler, u8 type);

#endif // GUARD_BATTLE_UTIL_H<|MERGE_RESOLUTION|>--- conflicted
+++ resolved
@@ -20,7 +20,6 @@
 #define MOVE_LIMITATION_PLACEHOLDER             (1 << 15)
 #define MOVE_LIMITATIONS_ALL                    0xFFFF
 
-<<<<<<< HEAD
 enum {
     ABILITYEFFECT_ON_SWITCHIN,
     ABILITYEFFECT_ENDTURN,
@@ -33,8 +32,6 @@
     ABILITYEFFECT_IMMUNITY,
     ABILITYEFFECT_SYNCHRONIZE,
     ABILITYEFFECT_ATK_SYNCHRONIZE,
-    ABILITYEFFECT_TRACE1,
-    ABILITYEFFECT_TRACE2,
     ABILITYEFFECT_MOVE_END_OTHER,
     ABILITYEFFECT_NEUTRALIZINGGAS,
     ABILITYEFFECT_FIELD_SPORT,         // Only used if B_SPORT_TURNS >= GEN_6
@@ -46,26 +43,6 @@
     ABILITYEFFECT_SWITCH_IN_STATUSES,
 };
 
-=======
-#define ABILITYEFFECT_ON_SWITCHIN                0
-#define ABILITYEFFECT_ENDTURN                    1
-#define ABILITYEFFECT_MOVES_BLOCK                2
-#define ABILITYEFFECT_ABSORBING                  3
-#define ABILITYEFFECT_MOVE_END_ATTACKER          4
-#define ABILITYEFFECT_MOVE_END                   5
-#define ABILITYEFFECT_IMMUNITY                   6
-#define ABILITYEFFECT_SYNCHRONIZE                7
-#define ABILITYEFFECT_ATK_SYNCHRONIZE            8
-#define ABILITYEFFECT_MOVE_END_OTHER             9
-#define ABILITYEFFECT_NEUTRALIZINGGAS            10
-#define ABILITYEFFECT_FIELD_SPORT                11 // Only used if B_SPORT_TURNS >= GEN_6
-#define ABILITYEFFECT_ON_WEATHER                 12
-#define ABILITYEFFECT_ON_TERRAIN                 13
-#define ABILITYEFFECT_SWITCH_IN_TERRAIN          14
-#define ABILITYEFFECT_SWITCH_IN_WEATHER          15
-#define ABILITYEFFECT_OPPORTUNIST                16
-#define ABILITYEFFECT_SWITCH_IN_STATUSES         17
->>>>>>> b084dcd8
 // Special cases
 #define ABILITYEFFECT_MUD_SPORT                  252 // Only used if B_SPORT_TURNS >= GEN_6
 #define ABILITYEFFECT_WATER_SPORT                253 // Only used if B_SPORT_TURNS >= GEN_6
