#ifndef GUARD_BATTLE_UTIL_H
#define GUARD_BATTLE_UTIL_H

#define MOVE_LIMITATION_ZEROMOVE                (1 << 0)
#define MOVE_LIMITATION_PP                      (1 << 1)
#define MOVE_LIMITATION_DISABLED                (1 << 2)
#define MOVE_LIMITATION_TORMENTED               (1 << 3)
#define MOVE_LIMITATION_TAUNT                   (1 << 4)
#define MOVE_LIMITATION_IMPRISON                (1 << 5)
#define MOVE_LIMITATIONS_ALL                    0xFF

#define ABILITYEFFECT_ON_SWITCHIN                0
#define ABILITYEFFECT_ENDTURN                    1
#define ABILITYEFFECT_MOVES_BLOCK                2
#define ABILITYEFFECT_ABSORBING                  3
#define ABILITYEFFECT_MOVE_END_ATTACKER          4
#define ABILITYEFFECT_MOVE_END                   5
#define ABILITYEFFECT_IMMUNITY                   6
#define ABILITYEFFECT_FORECAST                   7
#define ABILITYEFFECT_SYNCHRONIZE                8
#define ABILITYEFFECT_ATK_SYNCHRONIZE            9
#define ABILITYEFFECT_INTIMIDATE1                10
#define ABILITYEFFECT_INTIMIDATE2                11
#define ABILITYEFFECT_TRACE1                     12
#define ABILITYEFFECT_TRACE2                     13
#define ABILITYEFFECT_MOVE_END_OTHER             14
<<<<<<< HEAD
#define ABILITYEFFECT_SWITCH_IN_TERRAIN          254
#define ABILITYEFFECT_SWITCH_IN_WEATHER          255
=======
#define ABILITYEFFECT_NEUTRALIZINGGAS            15
// Special cases
#define ABILITYEFFECT_SWITCH_IN_TERRAIN          0xFE
#define ABILITYEFFECT_SWITCH_IN_WEATHER          0xFF
>>>>>>> 14f974c9

// For the first argument of ItemBattleEffects, to deteremine which block of item effects to try
#define ITEMEFFECT_ON_SWITCH_IN                 0
#define ITEMEFFECT_NORMAL                       1
#define ITEMEFFECT_DUMMY                        2 // Unused, empty
#define ITEMEFFECT_MOVE_END                     3
#define ITEMEFFECT_KINGSROCK                    4
#define ITEMEFFECT_TARGET                       5
#define ITEMEFFECT_ORBS                         6
#define ITEMEFFECT_LIFEORB_SHELLBELL            7
#define ITEMEFFECT_BATTLER_MOVE_END             8 // move end effects for just the battler, not whole field

#define WEATHER_HAS_EFFECT ((!IsAbilityOnField(ABILITY_CLOUD_NINE) && !IsAbilityOnField(ABILITY_AIR_LOCK)))

#define IS_WHOLE_SIDE_ALIVE(battler)((IsBattlerAlive(battler) && IsBattlerAlive(BATTLE_PARTNER(battler))))

// for Natural Gift and Fling
struct TypePower
{
    u8 type;
    u8 power;
    u16 effect;
};

extern const struct TypePower gNaturalGiftTable[];

void HandleAction_ThrowBall(void);
bool32 IsAffectedByFollowMe(u32 battlerAtk, u32 defSide, u32 move);
void HandleAction_UseMove(void);
void HandleAction_Switch(void);
void HandleAction_UseItem(void);
void HandleAction_Run(void);
void HandleAction_WatchesCarefully(void);
void HandleAction_SafariZoneBallThrow(void);
void HandleAction_ThrowPokeblock(void);
void HandleAction_GoNear(void);
void HandleAction_SafariZoneRun(void);
void HandleAction_WallyBallThrow(void);
void HandleAction_TryFinish(void);
void HandleAction_NothingIsFainted(void);
void HandleAction_ActionFinished(void);
u8 GetBattlerForBattleScript(u8 caseId);
void PressurePPLose(u8 target, u8 attacker, u16 move);
void PressurePPLoseOnUsingPerishSong(u8 attacker);
void PressurePPLoseOnUsingImprison(u8 attacker);
void MarkAllBattlersForControllerExec(void); // unused
bool32 IsBattlerMarkedForControllerExec(u8 battlerId);
void MarkBattlerForControllerExec(u8 battlerId);
void MarkBattlerReceivedLinkData(u8 arg0);
void CancelMultiTurnMoves(u8 battlerId);
bool8 WasUnableToUseMove(u8 battlerId);
void PrepareStringBattle(u16 stringId, u8 battlerId);
void ResetSentPokesToOpponentValue(void);
void OpponentSwitchInResetSentPokesToOpponentValue(u8 battlerId);
void UpdateSentPokesToOpponentValue(u8 battlerId);
void BattleScriptPush(const u8* bsPtr);
void BattleScriptPushCursor(void);
void BattleScriptPop(void);
u8 TrySetCantSelectMoveBattleScript(void);
u8 CheckMoveLimitations(u8 battlerId, u8 unusableMoves, u8 check);
bool8 AreAllMovesUnusable(void);
u8 GetImprisonedMovesCount(u8 battlerId, u16 move);
u8 DoFieldEndTurnEffects(void);
s32 GetDrainedBigRootHp(u32 battler, s32 hp);
u8 DoBattlerEndTurnEffects(void);
bool8 HandleWishPerishSongOnTurnEnd(void);
bool8 HandleFaintedMonActions(void);
void TryClearRageAndFuryCutter(void);
u8 AtkCanceller_UnableToUseMove(void);
u8 AtkCanceller_UnableToUseMove2(void);
bool8 HasNoMonsToSwitch(u8 battlerId, u8 r1, u8 r2);
u8 TryWeatherFormChange(u8 battlerId);
bool32 TryChangeBattleWeather(u8 battler, u32 weatherEnumId, bool32 viaAbility);
u8 AbilityBattleEffects(u8 caseID, u8 battlerId, u16 ability, u8 special, u16 moveArg);
u32 GetBattlerAbility(u8 battlerId);
u32 IsAbilityOnSide(u32 battlerId, u32 ability);
u32 IsAbilityOnOpposingSide(u32 battlerId, u32 ability);
u32 IsAbilityOnField(u32 ability);
u32 IsAbilityOnFieldExcept(u32 battlerId, u32 ability);
u32 IsAbilityPreventingEscape(u32 battlerId);
bool32 IsBattlerProtected(u8 battlerId, u16 move);
bool32 CanBattlerEscape(u32 battlerId); // no ability check
void BattleScriptExecute(const u8* BS_ptr);
void BattleScriptPushCursorAndCallback(const u8* BS_ptr);
u8 ItemBattleEffects(u8 caseID, u8 battlerId, bool8 moveTurn);
void ClearFuryCutterDestinyBondGrudge(u8 battlerId);
void HandleAction_RunBattleScript(void);
u32 SetRandomTarget(u32 battlerId);
u32 GetMoveTarget(u16 move, u8 setTarget);
u8 IsMonDisobedient(void);
u32 GetBattlerHoldEffect(u8 battlerId, bool32 checkNegating);
u32 GetBattlerHoldEffectParam(u8 battlerId);
bool32 IsMoveMakingContact(u16 move, u8 battlerAtk);
bool32 IsBattlerGrounded(u8 battlerId);
bool32 IsBattlerAlive(u8 battlerId);
u8 GetBattleMonMoveSlot(struct BattlePokemon *battleMon, u16 move);
u32 GetBattlerWeight(u8 battlerId);
s32 CalculateMoveDamage(u16 move, u8 battlerAtk, u8 battlerDef, u8 moveType, s32 fixedBasePower, bool32 isCrit, bool32 randomFactor, bool32 updateFlags);
u16 CalcTypeEffectivenessMultiplier(u16 move, u8 moveType, u8 battlerAtk, u8 battlerDef, bool32 recordAbilities);
u16 CalcPartyMonTypeEffectivenessMultiplier(u16 move, u16 speciesDef, u16 abilityDef);
u16 GetTypeModifier(u8 atkType, u8 defType);
s32 GetStealthHazardDamage(u8 hazardType, u8 battlerId);
u16 GetMegaEvolutionSpecies(u16 preEvoSpecies, u16 heldItemId);
u16 GetWishMegaEvolutionSpecies(u16 preEvoSpecies, u16 moveId1, u16 moveId2, u16 moveId3, u16 moveId4);
bool32 CanMegaEvolve(u8 battlerId);
void UndoMegaEvolution(u32 monId);
void UndoFormChange(u32 monId, u32 side, bool32 isSwitchingOut);
bool32 DoBattlersShareType(u32 battler1, u32 battler2);
bool32 CanBattlerGetOrLoseItem(u8 battlerId, u16 itemId);
struct Pokemon *GetIllusionMonPtr(u32 battlerId);
void ClearIllusionMon(u32 battlerId);
bool32 SetIllusionMon(struct Pokemon *mon, u32 battlerId);
bool8 ShouldGetStatBadgeBoost(u16 flagId, u8 battlerId);
u8 GetBattleMoveSplit(u32 moveId);
bool32 TestMoveFlags(u16 move, u32 flag);
struct Pokemon *GetBattlerPartyData(u8 battlerId);
bool32 CanFling(u8 battlerId);
bool32 IsTelekinesisBannedSpecies(u16 species);
bool32 IsHealBlockPreventingMove(u32 battler, u32 move);
bool32 HasEnoughHpToEatBerry(u32 battlerId, u32 hpFraction, u32 itemId);
void SortBattlersBySpeed(u8 *battlers, bool8 slowToFast);
bool32 TestSheerForceFlag(u8 battler, u16 move);
void TryRestoreStolenItems(void);
bool32 CanStealItem(u8 battlerStealing, u8 battlerItem, u16 item);
void TrySaveExchangedItem(u8 battlerId, u16 stolenItem);
bool32 IsPartnerMonFromSameTrainer(u8 battlerId);
u8 TryHandleSeed(u8 battler, u32 terrainFlag, u8 statId, u16 itemId, bool32 execute);
bool32 IsBattlerAffectedByHazards(u8 battlerId, bool32 toxicSpikes);
void SortBattlersBySpeed(u8 *battlers, bool8 slowToFast);
bool32 CompareStat(u8 battlerId, u8 statId, u8 cmpTo, u8 cmpKind);
bool32 TryRoomService(u8 battlerId);
void BufferStatChange(u8 battlerId, u8 statId, u8 stringId);
void DoBurmyFormChange(u32 monId);
bool32 BlocksPrankster(u16 move, u8 battlerPrankster, u8 battlerDef, bool32 checkTarget);
u16 GetUsedHeldItem(u8 battler);
bool32 IsBattlerWeatherAffected(u8 battlerId, u32 weatherFlags);
void TryToApplyMimicry(u8 battlerId, bool8 various);
void TryToRevertMimicry(void);
void RestoreBattlerOriginalTypes(u8 battlerId);

// Ability checks
bool32 IsRolePlayBannedAbilityAtk(u16 ability);
bool32 IsRolePlayBannedAbility(u16 ability);
bool32 IsSkillSwapBannedAbility(u16 ability);
bool32 IsWorrySeedBannedAbility(u16 ability);
bool32 IsGastroAcidBannedAbility(u16 ability);
bool32 IsEntrainmentBannedAbilityAttacker(u16 ability);
bool32 IsEntrainmentTargetOrSimpleBeamBannedAbility(u16 ability);

bool32 CanSleep(u8 battlerId);
bool32 CanBePoisoned(u8 battlerAttacker, u8 battlerTarget);
bool32 CanBeBurned(u8 battlerId);
bool32 CanBeParalyzed(u8 battlerId);
bool32 CanBeFrozen(u8 battlerId);
bool32 CanBeConfused(u8 battlerId);
bool32 IsBattlerTerrainAffected(u8 battlerId, u32 terrainFlag);

#endif // GUARD_BATTLE_UTIL_H<|MERGE_RESOLUTION|>--- conflicted
+++ resolved
@@ -24,15 +24,9 @@
 #define ABILITYEFFECT_TRACE1                     12
 #define ABILITYEFFECT_TRACE2                     13
 #define ABILITYEFFECT_MOVE_END_OTHER             14
-<<<<<<< HEAD
+#define ABILITYEFFECT_NEUTRALIZINGGAS            15
 #define ABILITYEFFECT_SWITCH_IN_TERRAIN          254
 #define ABILITYEFFECT_SWITCH_IN_WEATHER          255
-=======
-#define ABILITYEFFECT_NEUTRALIZINGGAS            15
-// Special cases
-#define ABILITYEFFECT_SWITCH_IN_TERRAIN          0xFE
-#define ABILITYEFFECT_SWITCH_IN_WEATHER          0xFF
->>>>>>> 14f974c9
 
 // For the first argument of ItemBattleEffects, to deteremine which block of item effects to try
 #define ITEMEFFECT_ON_SWITCH_IN                 0
