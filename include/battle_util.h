#ifndef GUARD_BATTLE_UTIL_H
#define GUARD_BATTLE_UTIL_H

#define MOVE_LIMITATION_ZEROMOVE                (1 << 0)
#define MOVE_LIMITATION_PP                      (1 << 1)
#define MOVE_LIMITATION_DISABLED                (1 << 2)
#define MOVE_LIMITATION_TORMENTED               (1 << 3)
#define MOVE_LIMITATION_TAUNT                   (1 << 4)
#define MOVE_LIMITATION_IMPRISON                (1 << 5)

#define ABILITYEFFECT_ON_SWITCHIN                0x0
#define ABILITYEFFECT_ENDTURN                    0x1
#define ABILITYEFFECT_MOVES_BLOCK                0x2
#define ABILITYEFFECT_ABSORBING                  0x3
#define ABILITYEFFECT_MOVE_END_ATTACKER          0x4
#define ABILITYEFFECT_MOVE_END                   0x5
#define ABILITYEFFECT_IMMUNITY                   0x6
#define ABILITYEFFECT_FORECAST                   0x7
#define ABILITYEFFECT_SYNCHRONIZE                0x8
#define ABILITYEFFECT_ATK_SYNCHRONIZE            0x9
#define ABILITYEFFECT_INTIMIDATE1                0xA
#define ABILITYEFFECT_INTIMIDATE2                0xB
#define ABILITYEFFECT_TRACE1                     0xC
#define ABILITYEFFECT_TRACE2                     0xD
#define ABILITYEFFECT_MOVE_END_OTHER             0xE
#define ABILITYEFFECT_SWITCH_IN_TERRAIN          0xFE
#define ABILITYEFFECT_SWITCH_IN_WEATHER          0xFF

#define ITEMEFFECT_ON_SWITCH_IN                 0x0
#define ITEMEFFECT_MOVE_END                     0x3
#define ITEMEFFECT_KINGSROCK                    0x4
#define ITEMEFFECT_TARGET                       0x5
#define ITEMEFFECT_ORBS                         0x6
#define ITEMEFFECT_LIFEORB_SHELLBELL            0x7

#define WEATHER_HAS_EFFECT ((!IsAbilityOnField(ABILITY_CLOUD_NINE) && !IsAbilityOnField(ABILITY_AIR_LOCK)))

#define IS_WHOLE_SIDE_ALIVE(battler)((IsBattlerAlive(battler) && IsBattlerAlive(BATTLE_PARTNER(battler))))

// for Natural Gift and Fling
struct TypePower
{
    u8 type;
    u8 power;
    u16 effect;
};

extern const struct TypePower gNaturalGiftTable[];

bool32 IsAffectedByFollowMe(u32 battlerAtk, u32 defSide);
void HandleAction_UseMove(void);
void HandleAction_Switch(void);
void HandleAction_UseItem(void);
void HandleAction_Run(void);
void HandleAction_WatchesCarefully(void);
void HandleAction_SafariZoneBallThrow(void);
void HandleAction_ThrowPokeblock(void);
void HandleAction_GoNear(void);
void HandleAction_SafariZoneRun(void);
void HandleAction_WallyBallThrow(void);
void HandleAction_TryFinish(void);
void HandleAction_NothingIsFainted(void);
void HandleAction_ActionFinished(void);
u8 GetBattlerForBattleScript(u8 caseId);
void PressurePPLose(u8 target, u8 attacker, u16 move);
void PressurePPLoseOnUsingPerishSong(u8 attacker);
void PressurePPLoseOnUsingImprison(u8 attacker);
void MarkAllBattlersForControllerExec(void); // unused
bool32 IsBattlerMarkedForControllerExec(u8 battlerId);
void MarkBattlerForControllerExec(u8 battlerId);
void MarkBattlerReceivedLinkData(u8 arg0);
void CancelMultiTurnMoves(u8 battlerId);
bool8 WasUnableToUseMove(u8 battlerId);
void PrepareStringBattle(u16 stringId, u8 battlerId);
void ResetSentPokesToOpponentValue(void);
void OpponentSwitchInResetSentPokesToOpponentValue(u8 battlerId);
void UpdateSentPokesToOpponentValue(u8 battlerId);
void BattleScriptPush(const u8* bsPtr);
void BattleScriptPushCursor(void);
void BattleScriptPop(void);
u8 TrySetCantSelectMoveBattleScript(void);
u8 CheckMoveLimitations(u8 battlerId, u8 unusableMoves, u8 check);
bool8 AreAllMovesUnusable(void);
u8 GetImprisonedMovesCount(u8 battlerId, u16 move);
u8 DoFieldEndTurnEffects(void);
s32 GetDrainedBigRootHp(u32 battler, s32 hp);
u8 DoBattlerEndTurnEffects(void);
bool8 HandleWishPerishSongOnTurnEnd(void);
bool8 HandleFaintedMonActions(void);
void TryClearRageAndFuryCutter(void);
u8 AtkCanceller_UnableToUseMove(void);
u8 AtkCanceller_UnableToUseMove2(void);
bool8 HasNoMonsToSwitch(u8 battlerId, u8 r1, u8 r2);
u8 TryWeatherFormChange(u8 battlerId);
bool32 TryChangeBattleWeather(u8 battler, u32 weatherEnumId, bool32 viaAbility);
u8 AbilityBattleEffects(u8 caseID, u8 battlerId, u16 ability, u8 special, u16 moveArg);
u32 GetBattlerAbility(u8 battlerId);
u32 IsAbilityOnSide(u32 battlerId, u32 ability);
u32 IsAbilityOnOpposingSide(u32 battlerId, u32 ability);
u32 IsAbilityOnField(u32 ability);
u32 IsAbilityOnFieldExcept(u32 battlerId, u32 ability);
u32 IsAbilityPreventingEscape(u32 battlerId);
bool32 CanBattlerEscape(u32 battlerId); // no ability check
void BattleScriptExecute(const u8* BS_ptr);
void BattleScriptPushCursorAndCallback(const u8* BS_ptr);
u8 ItemBattleEffects(u8 caseID, u8 battlerId, bool8 moveTurn);
void ClearFuryCutterDestinyBondGrudge(u8 battlerId);
void HandleAction_RunBattleScript(void);
u32 SetRandomTarget(u32 battlerId);
u8 GetMoveTarget(u16 move, u8 setTarget);
u8 IsMonDisobedient(void);
u32 GetBattlerHoldEffect(u8 battlerId, bool32 checkNegating);
u32 GetBattlerHoldEffectParam(u8 battlerId);
bool32 IsMoveMakingContact(u16 move, u8 battlerAtk);
bool32 IsBattlerGrounded(u8 battlerId);
bool32 IsBattlerAlive(u8 battlerId);
u8 GetBattleMonMoveSlot(struct BattlePokemon *battleMon, u16 move);
u32 GetBattlerWeight(u8 battlerId);
s32 CalculateMoveDamage(u16 move, u8 battlerAtk, u8 battlerDef, u8 moveType, s32 fixedBasePower, bool32 isCrit, bool32 randomFactor, bool32 updateFlags);
u16 CalcTypeEffectivenessMultiplier(u16 move, u8 moveType, u8 battlerAtk, u8 battlerDef, bool32 recordAbilities);
u16 CalcPartyMonTypeEffectivenessMultiplier(u16 move, u16 speciesDef, u16 abilityDef);
u16 GetTypeModifier(u8 atkType, u8 defType);
s32 GetStealthHazardDamage(u8 hazardType, u8 battlerId);
u16 GetMegaEvolutionSpecies(u16 preEvoSpecies, u16 heldItemId);
u16 GetWishMegaEvolutionSpecies(u16 preEvoSpecies, u16 moveId1, u16 moveId2, u16 moveId3, u16 moveId4);
bool32 CanMegaEvolve(u8 battlerId);
void UndoMegaEvolution(u32 monId);
void UndoFormChange(u32 monId, u32 side, bool32 isSwitchingOut);
bool32 DoBattlersShareType(u32 battler1, u32 battler2);
bool32 CanBattlerGetOrLoseItem(u8 battlerId, u16 itemId);
struct Pokemon *GetIllusionMonPtr(u32 battlerId);
void ClearIllusionMon(u32 battlerId);
bool32 SetIllusionMon(struct Pokemon *mon, u32 battlerId);
bool8 ShouldGetStatBadgeBoost(u16 flagId, u8 battlerId);
u8 GetBattleMoveSplit(u32 moveId);
bool32 TestMoveFlags(u16 move, u32 flag);
struct Pokemon *GetBattlerPartyData(u8 battlerId);
bool32 CanFling(u8 battlerId);
bool32 IsTelekinesisBannedSpecies(u16 species);
bool32 IsHealBlockPreventingMove(u32 battler, u32 move);
bool32 HasEnoughHpToEatBerry(u32 battlerId, u32 hpFraction, u32 itemId);
void SortBattlersBySpeed(u8 *battlers, bool8 slowToFast);
bool32 TestSheerForceFlag(u8 battler, u16 move);
void TryRestoreStolenItems(void);
bool32 CanStealItem(u8 battlerStealing, u8 battlerItem, u16 item);
void TrySaveExchangedItem(u8 battlerId, u16 stolenItem);
bool32 IsPartnerMonFromSameTrainer(u8 battlerId);
u8 TryHandleSeed(u8 battler, u32 terrainFlag, u8 statId, u16 itemId, bool32 execute);
bool32 IsBattlerAffectedByHazards(u8 battlerId, bool32 toxicSpikes);
void SortBattlersBySpeed(u8 *battlers, bool8 slowToFast);
bool32 CompareStat(u8 battlerId, u8 statId, u8 cmpTo, u8 cmpKind);
bool32 TryRoomService(u8 battlerId);
void BufferStatChange(u8 battlerId, u8 statId, u8 stringId);
<<<<<<< HEAD
bool32 BlocksPrankster(u16 move, u8 battlerPrankster, u8 battlerDef);
=======
void DoBurmyFormChange(u32 monId);
>>>>>>> a10a8714

// ability checks
bool32 IsRolePlayBannedAbilityAtk(u16 ability);
bool32 IsRolePlayBannedAbility(u16 ability);
bool32 IsSkillSwapBannedAbility(u16 ability);
bool32 IsWorrySeedBannedAbility(u16 ability);
bool32 IsGastroAcidBannedAbility(u16 ability);
bool32 IsEntrainmentBannedAbilityAttacker(u16 ability);
bool32 IsEntrainmentTargetOrSimpleBeamBannedAbility(u16 ability);

bool32 CanSleep(u8 battlerId);
bool32 CanBePoisoned(u8 battlerId);
bool32 CanBeBurned(u8 battlerId);
bool32 CanBeParalyzed(u8 battlerId);
bool32 CanBeFrozen(u8 battlerId);
bool32 CanBeConfused(u8 battlerId);
bool32 IsBattlerTerrainAffected(u8 battlerId, u32 terrainFlag);

#endif // GUARD_BATTLE_UTIL_H<|MERGE_RESOLUTION|>--- conflicted
+++ resolved
@@ -151,11 +151,8 @@
 bool32 CompareStat(u8 battlerId, u8 statId, u8 cmpTo, u8 cmpKind);
 bool32 TryRoomService(u8 battlerId);
 void BufferStatChange(u8 battlerId, u8 statId, u8 stringId);
-<<<<<<< HEAD
+void DoBurmyFormChange(u32 monId);
 bool32 BlocksPrankster(u16 move, u8 battlerPrankster, u8 battlerDef);
-=======
-void DoBurmyFormChange(u32 monId);
->>>>>>> a10a8714
 
 // ability checks
 bool32 IsRolePlayBannedAbilityAtk(u16 ability);
