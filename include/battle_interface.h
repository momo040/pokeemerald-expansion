--- conflicted
+++ resolved
@@ -41,12 +41,9 @@
 
 #define TAG_MEGA_TRIGGER_TILE           0xD777
 #define TAG_MEGA_INDICATOR_TILE         0xD778
-<<<<<<< HEAD
-#define TAG_ZMOVE_TRIGGER_TILE          0xD779
-=======
 #define TAG_ALPHA_INDICATOR_TILE        0xD779
 #define TAG_OMEGA_INDICATOR_TILE        0xD77A
->>>>>>> aa2b2e6a
+#define TAG_ZMOVE_TRIGGER_TILE          0xD77B
 
 #define TAG_HEALTHBOX_PAL               0xD6FF
 #define TAG_HEALTHBAR_PAL               0xD704
@@ -55,12 +52,9 @@
 
 #define TAG_MEGA_TRIGGER_PAL            0xD777
 #define TAG_MEGA_INDICATOR_PAL          0xD778
-<<<<<<< HEAD
-#define TAG_ZMOVE_TRIGGER_PAL           0xD779
-=======
 #define TAG_ALPHA_INDICATOR_PAL         0xD779
 #define TAG_OMEGA_INDICATOR_PAL         0xD77A
->>>>>>> aa2b2e6a
+#define TAG_ZMOVE_TRIGGER_PAL           0xD77B
 
 enum
 {
@@ -105,14 +99,11 @@
 u8 GetHPBarLevel(s16 hp, s16 maxhp);
 void CreateAbilityPopUp(u8 battlerId, u32 ability, bool32 isDoubleBattle);
 void DestroyAbilityPopUp(u8 battlerId);
-<<<<<<< HEAD
 void HideTriggerSprites(void);
-=======
 bool32 CanThrowLastUsedBall(void);
 void TryHideLastUsedBall(void);
 void TryRestoreLastUsedBall(void);
 void TryAddLastUsedBallItemSprites(void);
 void UpdateAbilityPopup(u8 battlerId);
->>>>>>> aa2b2e6a
 
 #endif // GUARD_BATTLE_INTERFACE_H