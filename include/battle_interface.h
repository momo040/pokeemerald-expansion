#ifndef GUARD_BATTLE_INTERFACE_H
#define GUARD_BATTLE_INTERFACE_H

#include "battle_controllers.h"

enum
{
    HP_CURRENT,
    HP_MAX,
    HP_BOTH
};

enum
{
    HEALTH_BAR,
    EXP_BAR
};

enum
{
    HP_BAR_EMPTY,
    HP_BAR_RED,
    HP_BAR_YELLOW,
    HP_BAR_GREEN,
    HP_BAR_FULL,
};

#define TAG_HEALTHBOX_PLAYER1_TILE      0xD6FF
#define TAG_HEALTHBOX_PLAYER2_TILE      0xD700
#define TAG_HEALTHBOX_OPPONENT1_TILE    0xD701
#define TAG_HEALTHBOX_OPPONENT2_TILE    0xD702

#define TAG_HEALTHBAR_PLAYER1_TILE      0xD704
#define TAG_HEALTHBAR_OPPONENT1_TILE    0xD705
#define TAG_HEALTHBAR_PLAYER2_TILE      0xD706
#define TAG_HEALTHBAR_OPPONENT2_TILE    0xD707

#define TAG_HEALTHBOX_PALS_1            0xD709
#define TAG_HEALTHBOX_PALS_2            0xD70A
#define TAG_HEALTHBOX_SAFARI_TILE       0xD70B
#define TAG_STATUS_SUMMARY_BAR_TILE     0xD70C

#define TAG_STATUS_SUMMARY_BAR_PAL      0xD710
#define TAG_STATUS_SUMMARY_BALLS_PAL    0xD712

#define TAG_STATUS_SUMMARY_BALLS_TILE   0xD714

#define TAG_HEALTHBAR_PAL               TAG_HEALTHBAR_PLAYER1_TILE
#define TAG_HEALTHBOX_PAL               TAG_HEALTHBOX_PLAYER1_TILE

#define TAG_MEGA_TRIGGER_TILE           0xD777
#define TAG_MEGA_INDICATOR_TILE         0xD778
#define TAG_ALPHA_INDICATOR_TILE        0xD779
#define TAG_OMEGA_INDICATOR_TILE        0xD77A
#define TAG_ZMOVE_TRIGGER_TILE          0xD77B
<<<<<<< HEAD
#define TAG_DYNAMAX_TRIGGER_TILE        0xD77C
#define TAG_DYNAMAX_INDICATOR_TILE      0xD77D
=======
#define TAG_BURST_TRIGGER_TILE          0xD77C
>>>>>>> b5f7a513

#define TAG_MEGA_TRIGGER_PAL            0xD777
#define TAG_MEGA_INDICATOR_PAL          0xD778
#define TAG_MISC_INDICATOR_PAL          0xD779 // Alpha, Omega, and Dynamax indicators use the same palette as each of them only uses 4 different colors.
#define TAG_ZMOVE_TRIGGER_PAL           0xD77B
<<<<<<< HEAD
#define TAG_DYNAMAX_TRIGGER_PAL         0xD77C

=======
#define TAG_BURST_TRIGGER_PAL           0xD77C
>>>>>>> b5f7a513

enum
{
    HEALTHBOX_ALL,
    HEALTHBOX_CURRENT_HP,
    HEALTHBOX_MAX_HP,
    HEALTHBOX_LEVEL,
    HEALTHBOX_NICK,
    HEALTHBOX_HEALTH_BAR,
    HEALTHBOX_EXP_BAR,
    HEALTHBOX_UNUSED_7,
    HEALTHBOX_UNUSED_8,
    HEALTHBOX_STATUS_ICON,
    HEALTHBOX_SAFARI_ALL_TEXT,
    HEALTHBOX_SAFARI_BALLS_TEXT
};

u32 WhichBattleCoords(u32 battlerId);
u8 CreateBattlerHealthboxSprites(u8 battler);
u8 CreateSafariPlayerHealthboxSprites(void);
void SetBattleBarStruct(u8 battler, u8 healthboxSpriteId, s32 maxVal, s32 currVal, s32 receivedValue);
void SetHealthboxSpriteInvisible(u8 healthboxSpriteId);
void SetHealthboxSpriteVisible(u8 healthboxSpriteId);
void DummyBattleInterfaceFunc(u8 healthboxSpriteId, bool8 isDoubleBattleBankOnly);
void UpdateOamPriorityInAllHealthboxes(u8 priority, bool32 hideHpBoxes);
void InitBattlerHealthboxCoords(u8 battler);
void GetBattlerHealthboxCoords(u8 battler, s16 *x, s16 *y);
void UpdateHpTextInHealthbox(u32 healthboxSpriteId, u32 maxOrCurrent, s16 currHp, s16 maxHp);
void SwapHpBarsWithHpText(void);
void ChangeMegaTriggerSprite(u8 spriteId, u8 animId);
void CreateMegaTriggerSprite(u8 battlerId, u8 palId);
bool32 IsMegaTriggerSpriteActive(void);
void HideMegaTriggerSprite(void);
void DestroyMegaTriggerSprite(void);
void ChangeBurstTriggerSprite(u8 spriteId, u8 animId);
void CreateBurstTriggerSprite(u8 battlerId, u8 palId);
bool32 IsBurstTriggerSpriteActive(void);
void HideBurstTriggerSprite(void);
void DestroyBurstTriggerSprite(void);
void MegaIndicator_LoadSpritesGfx(void);
u8 CreatePartyStatusSummarySprites(u8 battler, struct HpAndStatus *partyInfo, bool8 skipPlayer, bool8 isBattleStart);
void Task_HidePartyStatusSummary(u8 taskId);
void UpdateHealthboxAttribute(u8 healthboxSpriteId, struct Pokemon *mon, u8 elementId);
s32 MoveBattleBar(u8 battler, u8 healthboxSpriteId, u8 whichBar, u8 unused);
u8 GetScaledHPFraction(s16 hp, s16 maxhp, u8 scale);
u8 GetHPBarLevel(s16 hp, s16 maxhp);
void CreateAbilityPopUp(u8 battlerId, u32 ability, bool32 isDoubleBattle);
void DestroyAbilityPopUp(u8 battlerId);
void HideTriggerSprites(void);
bool32 CanThrowLastUsedBall(void);
void TryHideLastUsedBall(void);
void TryRestoreLastUsedBall(void);
void TryAddLastUsedBallItemSprites(void);
void SwapBallToDisplay(bool32 sameBall);
void ArrowsChangeColorLastBallCycle(bool32 showArrows);
void UpdateAbilityPopup(u8 battlerId);

#endif // GUARD_BATTLE_INTERFACE_H<|MERGE_RESOLUTION|>--- conflicted
+++ resolved
@@ -53,23 +53,16 @@
 #define TAG_ALPHA_INDICATOR_TILE        0xD779
 #define TAG_OMEGA_INDICATOR_TILE        0xD77A
 #define TAG_ZMOVE_TRIGGER_TILE          0xD77B
-<<<<<<< HEAD
-#define TAG_DYNAMAX_TRIGGER_TILE        0xD77C
-#define TAG_DYNAMAX_INDICATOR_TILE      0xD77D
-=======
 #define TAG_BURST_TRIGGER_TILE          0xD77C
->>>>>>> b5f7a513
+#define TAG_DYNAMAX_TRIGGER_TILE        0xD77D
+#define TAG_DYNAMAX_INDICATOR_TILE      0xD77E
 
 #define TAG_MEGA_TRIGGER_PAL            0xD777
 #define TAG_MEGA_INDICATOR_PAL          0xD778
 #define TAG_MISC_INDICATOR_PAL          0xD779 // Alpha, Omega, and Dynamax indicators use the same palette as each of them only uses 4 different colors.
 #define TAG_ZMOVE_TRIGGER_PAL           0xD77B
-<<<<<<< HEAD
-#define TAG_DYNAMAX_TRIGGER_PAL         0xD77C
-
-=======
 #define TAG_BURST_TRIGGER_PAL           0xD77C
->>>>>>> b5f7a513
+#define TAG_DYNAMAX_TRIGGER_PAL         0xD77D
 
 enum
 {
