#ifndef GUARD_DATA_H
#define GUARD_DATA_H

#include "constants/moves.h"
#include "constants/trainers.h"

#define MAX_TRAINER_ITEMS 4

#define TRAINER_PIC_WIDTH 64
#define TRAINER_PIC_HEIGHT 64
#define TRAINER_PIC_SIZE (TRAINER_PIC_WIDTH * TRAINER_PIC_HEIGHT / 2)

// Red and Leaf's back pics have 5 frames, but this is presumably irrelevant in the places this is used.
#define MAX_TRAINER_PIC_FRAMES 4

enum {
    BATTLER_AFFINE_NORMAL,
    BATTLER_AFFINE_EMERGE,
    BATTLER_AFFINE_RETURN,
};

struct MonCoords
{
    // This would use a bitfield, but some function
    // uses it as a u8 and casting won't match.
    u8 size; // u8 width:4, height:4;
    u8 y_offset;
};

<<<<<<< HEAD
struct TrainerSprite
{
    u8 y_offset;
    struct CompressedSpriteSheet frontPic;
    struct CompressedSpritePalette palette;
    const union AnimCmd *const *const animation;
    const struct Coords16 mugshotCoords;
    s16 mugshotRotation;
};

struct TrainerBacksprite
{
    struct MonCoords coordinates;
    struct CompressedSpriteSheet backPic;
    struct CompressedSpritePalette palette;
    const union AnimCmd *const *const animation;
};

#define MON_COORDS_SIZE(width, height)(DIV_ROUND_UP(width, 8) << 4 | DIV_ROUND_UP(height, 8))
#define GET_MON_COORDS_WIDTH(size)((size >> 4) * 8)
#define GET_MON_COORDS_HEIGHT(size)((size & 0xF) * 8)
#define TRAINER_PARTY_IVS(hp, atk, def, speed, spatk, spdef) (hp | (atk << 5) | (def << 10) | (speed << 15) | (spatk << 20) | (spdef << 25))
#define TRAINER_PARTY_EVS(hp, atk, def, speed, spatk, spdef) ((const u8[6]){hp,atk,def,spatk,spdef,speed})
=======
#define MON_COORDS_SIZE(width, height) (DIV_ROUND_UP(width, 8) << 4 | DIV_ROUND_UP(height, 8))
#define GET_MON_COORDS_WIDTH(size) ((size >> 4) * 8)
#define GET_MON_COORDS_HEIGHT(size) ((size & 0xF) * 8)
>>>>>>> 04197b49

// Shared by both trainer and frontier mons
// See CreateNPCTrainerPartyFromTrainer and CreateFacilityMon
struct TrainerMon
{
    const u8 *nickname;
    const u8 *ev;
    u32 iv;
    u16 moves[4];
    u16 species;
    u16 heldItem;
    u16 ability;
    u8 lvl;
    u8 ball;
    u8 friendship;
    u8 nature:5;
    bool8 gender:2;
    bool8 isShiny:1;
    u8 teraType:5;
    bool8 gigantamaxFactor:1;
    u8 shouldUseDynamax:1;
    u8 padding1:1;
    u8 dynamaxLevel:4;
    u8 padding2:4;
};

#define TRAINER_PARTY(partyArray) partyArray, .partySize = ARRAY_COUNT(partyArray)

struct Trainer
{
    /*0x00*/ u32 aiFlags;
    /*0x04*/ const struct TrainerMon *party;
    /*0x08*/ u16 items[MAX_TRAINER_ITEMS];
    /*0x10*/ u8 trainerClass;
    /*0x11*/ u8 encounterMusic_gender; // last bit is gender
    /*0x12*/ u8 trainerPic;
    /*0x13*/ u8 trainerName[TRAINER_NAME_LENGTH + 1];
    /*0x1E*/ bool8 doubleBattle:1;
             bool8 mugshotEnabled:1;
             u8 startingStatus:6;    // this trainer starts a battle with a given status. see include/constants/battle.h for values
    /*0x1F*/ u8 mugshotColor;
    /*0x20*/ u8 partySize;
};

struct TrainerClass
{
    u8 name[13];
    u8 money;
    u16 ball;
};

struct TypeInfo
{
    u8 name[TYPE_NAME_LENGTH + 1];
    u8 generic[17];
    u8 palette;
    u16 zMove;
    u16 maxMove;
    u16 teraTypeRGBValue;    // Most values pulled from the Tera type icon palette.
    u16 damageCategory:2;    // Used for B_PHYSICAL_SPECIAL_SPLIT <= GEN_3
    u16 padding:14;
    const u32 *const paletteTMHM;
    //u16 enhanceItem;
    //u16 berry;
    //u16 gem;
    //u16 plate;
    //u16 memory;
    //u16 zCrystal;
    //u16 teraShard;
    //u16 arceusForm;
};

struct FollowerMsgInfo
{
    const u8 *text;
    const u8 *script;
};

struct FollowerMessagePool
{
    const struct FollowerMsgInfo *messages;
    const u8 *script;
    u16 length;
};

<<<<<<< HEAD
=======
#define TRAINER_ENCOUNTER_MUSIC(trainer) ((gTrainers[trainer].encounterMusic_gender & 0x7F))

>>>>>>> 04197b49
extern const u16 gMinigameDigits_Pal[];
extern const u32 gMinigameDigits_Gfx[];

extern const struct SpriteFrameImage gBattlerPicTable_PlayerLeft[];
extern const struct SpriteFrameImage gBattlerPicTable_OpponentLeft[];
extern const struct SpriteFrameImage gBattlerPicTable_PlayerRight[];
extern const struct SpriteFrameImage gBattlerPicTable_OpponentRight[];
extern const struct SpriteFrameImage gTrainerBackPicTable_Brendan[];
extern const struct SpriteFrameImage gTrainerBackPicTable_May[];
extern const struct SpriteFrameImage gTrainerBackPicTable_Red[];
extern const struct SpriteFrameImage gTrainerBackPicTable_Leaf[];
extern const struct SpriteFrameImage gTrainerBackPicTable_RubySapphireBrendan[];
extern const struct SpriteFrameImage gTrainerBackPicTable_RubySapphireMay[];
extern const struct SpriteFrameImage gTrainerBackPicTable_Wally[];
extern const struct SpriteFrameImage gTrainerBackPicTable_Steven[];

extern const union AffineAnimCmd *const gAffineAnims_BattleSpritePlayerSide[];
extern const union AffineAnimCmd *const gAffineAnims_BattleSpriteOpponentSide[];
extern const union AffineAnimCmd *const gAffineAnims_BattleSpriteContest[];

extern const union AnimCmd sAnim_GeneralFrame0[];
extern const union AnimCmd sAnim_GeneralFrame3[];
extern const union AnimCmd *const gAnims_MonPic[];
extern const union AnimCmd *const sAnims_Trainer[];
extern const struct TrainerSprite gTrainerSprites[];
extern const struct TrainerBacksprite gTrainerBacksprites[];

extern const struct Trainer gTrainers[];
extern const struct Trainer gBattlePartners[];

extern const struct TrainerClass gTrainerClasses[TRAINER_CLASS_COUNT];

// Follower text messages
extern const struct FollowerMsgInfo gFollowerHappyMessages[];
extern const struct FollowerMsgInfo gFollowerNeutralMessages[];
extern const struct FollowerMsgInfo gFollowerSadMessages[];
extern const struct FollowerMsgInfo gFollowerUpsetMessages[];
extern const struct FollowerMsgInfo gFollowerAngryMessages[];
extern const struct FollowerMsgInfo gFollowerPensiveMessages[];
extern const struct FollowerMsgInfo gFollowerLoveMessages[];
extern const struct FollowerMsgInfo gFollowerSurpriseMessages[];
extern const struct FollowerMsgInfo gFollowerCuriousMessages[];
extern const struct FollowerMsgInfo gFollowerMusicMessages[];
extern const struct FollowerMsgInfo gFollowerPoisonedMessages[];

static inline u16 SanitizeTrainerId(u16 trainerId)
{
    if (trainerId >= TRAINERS_COUNT)
        return TRAINER_NONE;
    return trainerId;
}

static inline const struct Trainer *GetTrainerStructFromId(u16 trainerId)
{
    return &gTrainers[SanitizeTrainerId(trainerId)];
}

static inline const u8 GetTrainerClassFromId(u16 trainerId)
{
    return gTrainers[SanitizeTrainerId(trainerId)].trainerClass;
}

static inline const u8 *GetTrainerClassNameFromId(u16 trainerId)
{
    if (trainerId > TRAINER_PARTNER(PARTNER_NONE))
        return gTrainerClasses[gBattlePartners[trainerId - TRAINER_PARTNER(PARTNER_NONE)].trainerClass].name;
    return gTrainerClasses[GetTrainerClassFromId(trainerId)].name;
}

static inline const u8 *GetTrainerNameFromId(u16 trainerId)
{
    if (trainerId > TRAINER_PARTNER(PARTNER_NONE))
        return gBattlePartners[trainerId - TRAINER_PARTNER(PARTNER_NONE)].trainerName;
    return gTrainers[SanitizeTrainerId(trainerId)].trainerName;
}

static inline const u8 GetTrainerPicFromId(u16 trainerId)
{
    return gTrainers[SanitizeTrainerId(trainerId)].trainerPic;
}

static inline const u8 GetTrainerStartingStatusFromId(u16 trainerId)
{
    return gTrainers[SanitizeTrainerId(trainerId)].startingStatus;
}

static inline const bool32 IsTrainerDoubleBattle(u16 trainerId)
{
    return gTrainers[SanitizeTrainerId(trainerId)].doubleBattle;
}

static inline const u8 GetTrainerPartySizeFromId(u16 trainerId)
{
    return gTrainers[SanitizeTrainerId(trainerId)].partySize;
}

static inline const bool32 DoesTrainerHaveMugshot(u16 trainerId)
{
    return gTrainers[SanitizeTrainerId(trainerId)].mugshotEnabled;
}

static inline const u8 GetTrainerMugshotColorFromId(u16 trainerId)
{
    return gTrainers[SanitizeTrainerId(trainerId)].mugshotColor;
}

static inline const u16 *GetTrainerItemsFromId(u16 trainerId)
{
    return gTrainers[SanitizeTrainerId(trainerId)].items;
}

static inline const struct TrainerMon *GetTrainerPartyFromId(u16 trainerId)
{
    return gTrainers[SanitizeTrainerId(trainerId)].party;
}

static inline const bool32 GetTrainerAIFlagsFromId(u16 trainerId)
{
    return gTrainers[SanitizeTrainerId(trainerId)].aiFlags;
}

#endif // GUARD_DATA_H<|MERGE_RESOLUTION|>--- conflicted
+++ resolved
@@ -27,7 +27,6 @@
     u8 y_offset;
 };
 
-<<<<<<< HEAD
 struct TrainerSprite
 {
     u8 y_offset;
@@ -46,16 +45,11 @@
     const union AnimCmd *const *const animation;
 };
 
-#define MON_COORDS_SIZE(width, height)(DIV_ROUND_UP(width, 8) << 4 | DIV_ROUND_UP(height, 8))
-#define GET_MON_COORDS_WIDTH(size)((size >> 4) * 8)
-#define GET_MON_COORDS_HEIGHT(size)((size & 0xF) * 8)
-#define TRAINER_PARTY_IVS(hp, atk, def, speed, spatk, spdef) (hp | (atk << 5) | (def << 10) | (speed << 15) | (spatk << 20) | (spdef << 25))
-#define TRAINER_PARTY_EVS(hp, atk, def, speed, spatk, spdef) ((const u8[6]){hp,atk,def,spatk,spdef,speed})
-=======
 #define MON_COORDS_SIZE(width, height) (DIV_ROUND_UP(width, 8) << 4 | DIV_ROUND_UP(height, 8))
 #define GET_MON_COORDS_WIDTH(size) ((size >> 4) * 8)
 #define GET_MON_COORDS_HEIGHT(size) ((size & 0xF) * 8)
->>>>>>> 04197b49
+#define TRAINER_PARTY_IVS(hp, atk, def, speed, spatk, spdef) (hp | (atk << 5) | (def << 10) | (speed << 15) | (spatk << 20) | (spdef << 25))
+#define TRAINER_PARTY_EVS(hp, atk, def, speed, spatk, spdef) ((const u8[6]){hp,atk,def,spatk,spdef,speed})
 
 // Shared by both trainer and frontier mons
 // See CreateNPCTrainerPartyFromTrainer and CreateFacilityMon
@@ -141,11 +135,6 @@
     u16 length;
 };
 
-<<<<<<< HEAD
-=======
-#define TRAINER_ENCOUNTER_MUSIC(trainer) ((gTrainers[trainer].encounterMusic_gender & 0x7F))
-
->>>>>>> 04197b49
 extern const u16 gMinigameDigits_Pal[];
 extern const u32 gMinigameDigits_Gfx[];
 
