#ifndef GUARD_BATTLE_ANIM_H
#define GUARD_BATTLE_ANIM_H

#include "battle.h"
#include "constants/battle_anim.h"
#include "task.h"

enum
{
    BG_ANIM_SCREEN_SIZE,
    BG_ANIM_AREA_OVERFLOW_MODE,
    BG_ANIM_MOSAIC,
    BG_ANIM_CHAR_BASE_BLOCK,
    BG_ANIM_PRIORITY,
    BG_ANIM_PALETTES_MODE,
    BG_ANIM_SCREEN_BASE_BLOCK,
};

struct BattleAnimBgData
{
    u8 *bgTiles;
    u16 *bgTilemap;
    u8 paletteId;
    u8 bgId;
    u16 tilesOffset;
    u16 unused;
};

struct BattleAnimBackground
{
    const u32 *image;
    const u32 *palette;
    const u32 *tilemap;
};

#define ANIM_ARGS_COUNT 8

extern void (*gAnimScriptCallback)(void);
extern bool8 gAnimScriptActive;
extern u8 gAnimVisualTaskCount;
extern u8 gAnimSoundTaskCount;
extern struct DisableStruct *gAnimDisableStructPtr;
extern s32 gAnimMoveDmg;
extern u16 gAnimMovePower;
extern u8 gAnimFriendship;
extern u16 gWeatherMoveAnim;
extern s16 gBattleAnimArgs[ANIM_ARGS_COUNT];
extern u8 gAnimMoveTurn;
extern u8 gBattleAnimAttacker;
extern u8 gBattleAnimTarget;
extern u16 gAnimBattlerSpecies[MAX_BATTLERS_COUNT];
extern u8 gAnimCustomPanning;
extern u16 gAnimMoveIndex;

void ClearBattleAnimationVars(void);
void DoMoveAnim(u16 move);
void LaunchBattleAnimation(const u8 *const animsTable[], u16 tableId, bool8 isMoveAnim);
void DestroyAnimSprite(struct Sprite *sprite);
void DestroyAnimVisualTask(u8 taskId);
void DestroyAnimSoundTask(u8 taskId);
u8 GetAnimBattlerId(u8 wantedBattler);
bool8 IsBattlerSpriteVisible(u8 battlerId);
void MoveBattlerSpriteToBG(u8 battlerId, bool8 toBG_2, bool8 setSpriteInvisible);
bool8 IsContest(void);
s8 BattleAnimAdjustPanning(s8 pan);
s8 BattleAnimAdjustPanning2(s8 pan);
s16 KeepPanInRange(s16 a, int oldPan);
s16 CalculatePanIncrement(s16 sourcePan, s16 targetPan, s16 incrementPan);
void sub_80A4720(u16 a, u16 *b, u32 c, u8 d);
void ResetBattleAnimBg(bool8);
void LoadMoveBg(u16 bgId);

// battle_intro.c
void SetAnimBgAttribute(u8 bgId, u8 attributeId, u8 value);
void sub_8118FBC(int bgId, u8 arg1, u8 arg2, u8 battlerPosition, u8 arg4, u8 *arg5, u16 *arg6, u16 arg7);
void HandleIntroSlide(u8 terrainId);
int GetAnimBgAttribute(u8 bgId, u8 attributeId);

// battle_anim_mons.c
void TranslateSpriteInEllipseOverDuration(struct Sprite *sprite);
void AnimUnused_80A8AEC(struct Sprite *sprite);
void AnimUnused_80A8A6C(struct Sprite *sprite);
void AnimWeatherBallUp(struct Sprite *sprite);
void AnimWeatherBallDown(struct Sprite *sprite);
void AnimSpinningSparkle(struct Sprite *sprite);
void SetAverageBattlerPositions(u8 battlerId, bool8 respectMonPicOffsets, s16 *x, s16 *y);
void DestroySpriteAndMatrix(struct Sprite *sprite);
void TranslateSpriteLinearFixedPoint(struct Sprite *sprite);
void InitSpritePosToAnimAttacker(struct Sprite *sprite, bool8 respectMonPicOffsets);
void InitSpritePosToAnimTarget(struct Sprite *sprite, bool8 respectMonPicOffsets);
bool32 InitSpritePosToAnimBattler(u32 animBattlerId, struct Sprite *sprite, bool8 respectMonPicOffsets);
void StartAnimLinearTranslation(struct Sprite *sprite);
void InitAnimArcTranslation(struct Sprite *sprite);
bool8 AnimTranslateLinear(struct Sprite *sprite);
void TranslateAnimSpriteToTargetMonLocation(struct Sprite *sprite);
u8 GetBattlerSpriteCoord2(u8 battlerId, u8 attributeId);
void InitAnimLinearTranslationWithSpeed(struct Sprite *sprite);
u16 ArcTan2Neg(s16 a, s16 b);
void TrySetSpriteRotScale(struct Sprite *sprite, bool8 a2, s16 xScale, s16 yScale, u16 rotation);
void RunStoredCallbackWhenAffineAnimEnds(struct Sprite *sprite);
void TranslateSpriteLinearAndFlicker(struct Sprite *sprite);
void SetSpriteCoordsToAnimAttackerCoords(struct Sprite *sprite);
void RunStoredCallbackWhenAnimEnds(struct Sprite *sprite);
void SetAnimSpriteInitialXOffset(struct Sprite *sprite, s16 a2);
s16 GetBattlerSpriteCoordAttr(u8 battlerId, u8 a2);
u8 GetBattlerYCoordWithElevation(u8 battlerId);
void WaitAnimForDuration(struct Sprite *sprite);
void AnimTravelDiagonally(struct Sprite *sprite);
void InitAnimLinearTranslation(struct Sprite *sprite);
void AnimTranslateLinear_WaitEnd(struct Sprite *sprite);
u8 GetBattlerSpriteBGPriority(u8 battlerId);
void *LoadPointerFromVars(s16 bottom, s16 top);
void StorePointerInVars(s16 *bottom, s16 *top, const void *ptr);
void sub_80A8278(void);
void GetBattleAnimBg1Data(struct BattleAnimBgData*);
void GetBattleAnimBgData(struct BattleAnimBgData*, u32 arg1);
u8 GetBattlerSpriteSubpriority(u8 battlerId);
bool8 TranslateAnimHorizontalArc(struct Sprite *sprite);
void sub_80A6630(struct Sprite *sprite);
void TranslateMonSpriteLinearFixedPoint(struct Sprite *sprite);
void ResetSpriteRotScale(u8 spriteId);
void SetSpriteRotScale(u8 spriteId, s16 xScale, s16 yScale, u16 rotation);
void InitSpriteDataForLinearTranslation(struct Sprite *sprite);
void PrepareBattlerSpriteForRotScale(u8 spriteId, u8 objMode);
void SetBattlerSpriteYOffsetFromRotation(u8 spriteId);
u32 GetBattleBgPalettesMask(u8 battleBackground, u8 attacker, u8 target, u8 attackerPartner, u8 targetPartner, u8 a6, u8 a7);
u32 GetBattleMonSpritePalettesMask(u8 playerLeft, u8 playerRight, u8 opponentLeft, u8 opponentRight);
u8 AnimDummyReturnArg(u8 battler);
s16 CloneBattlerSpriteWithBlend(u8);
void obj_delete_but_dont_free_vram(struct Sprite*);
u8 CreateInvisibleSpriteCopy(int, u8, int);
void AnimLoadCompressedBgTilemapHandleContest(struct BattleAnimBgData*, const void*, u32);
void AnimLoadCompressedBgGfx(u32, const u32*, u32);
void UpdateAnimBg3ScreenSize(bool8);
void TranslateSpriteInGrowingCircleOverDuration(struct Sprite *);
void sub_80A653C(struct Sprite *);
void SetBattlerSpriteYOffsetFromYScale(u8 spriteId);
void PrepareEruptAnimTaskData(struct Task *task, u8 a2, s16 a3, s16 a4, s16 a5, s16 a6, u16 a7);
u8 UpdateEruptAnimTask(struct Task *task);
void DestroyAnimSpriteAndDisableBlend(struct Sprite *);
void AnimLoadCompressedBgTilemap(u32 bgId, const void *src);
void InitAnimFastLinearTranslationWithSpeed(struct Sprite *sprite);
bool8 AnimFastTranslateLinear(struct Sprite *sprite);
void InitAndRunAnimFastLinearTranslation(struct Sprite *sprite);
void TranslateMonSpriteLinear(struct Sprite *sprite);
void TranslateSpriteLinear(struct Sprite *sprite);
void AnimSpriteOnMonPos(struct Sprite *sprite);
void InitAnimLinearTranslationWithSpeedAndPos(struct Sprite *sprite);
void TranslateSpriteInCircleOverDuration(struct Sprite *sprite);
void SetGreyscaleOrOriginalPalette(u16 palNum, bool8 restoreOriginal);
void PrepareAffineAnimInTaskData(struct Task *task, u8 spriteId, const union AffineAnimCmd *affineAnimCmds);
bool8 RunAffineAnimFromTaskData(struct Task *task);
void AnimThrowProjectile(struct Sprite *sprite);
void sub_80A6BFC(struct BattleAnimBgData *unk, u8 unused);
<<<<<<< HEAD
u8 sub_80A8394(u16 species, bool8 isBackpic, u8 a3, s16 x, s16 y, u8 subpriority, u32 personality, u32 trainerId, u32 battlerId);
void sub_80A749C(struct Sprite *sprite);
=======
u8 CreateAdditionalMonSpriteForMoveAnim(u16 species, bool8 isBackpic, u8 a3, s16 x, s16 y, u8 subpriority, u32 personality, u32 trainerId, u32 battlerId, bool32 ignoreDeoxysForm);
void ResetSpriteRotScale_PreserveAffine(struct Sprite *sprite);
>>>>>>> 5073be0a
void TradeMenuBouncePartySprites(struct Sprite *sprite);
void DestroyAnimVisualTaskAndDisableBlend(u8 taskId);
void DestroySpriteAndFreeResources_(struct Sprite *sprite);
void SetBattlerSpriteYOffsetFromOtherYScale(u8 spriteId, u8 otherSpriteId);
u8 GetBattlerSide(u8 battler);
u8 GetBattlerPosition(u8 battler);
u8 GetBattlerAtPosition(u8 position);
void sub_80A64EC(struct Sprite *sprite);
void InitAnimFastLinearTranslationWithSpeedAndPos(struct Sprite *sprite);

enum
{
    BATTLER_COORD_X,
    BATTLER_COORD_Y,
    BATTLER_COORD_X_2,
    BATTLER_COORD_Y_PIC_OFFSET,
    BATTLER_COORD_Y_PIC_OFFSET_DEFAULT,
};

enum
{
    BATTLER_COORD_ATTR_HEIGHT,
    BATTLER_COORD_ATTR_WIDTH,
    BATTLER_COORD_ATTR_TOP,
    BATTLER_COORD_ATTR_BOTTOM,
    BATTLER_COORD_ATTR_LEFT,
    BATTLER_COORD_ATTR_RIGHT,
    BATTLER_COORD_ATTR_RAW_BOTTOM,
};

u8 GetBattlerSpriteCoord(u8 battlerId, u8 attributeId);

bool8 IsBattlerSpritePresent(u8 battlerId);
void ClearBattleAnimBg(u32 arg0);
u8 GetAnimBattlerSpriteId(u8 wantedBattler);
bool8 IsDoubleBattle(void);
u8 GetBattleBgPaletteNum(void);
u8 GetBattlerSpriteBGPriorityRank(u8 battlerId);
void StoreSpriteCallbackInData6(struct Sprite *sprite, void (*spriteCallback)(struct Sprite*));
void SetSpritePrimaryCoordsFromSecondaryCoords(struct Sprite *sprite);
u8 GetBattlerSpriteDefault_Y(u8 battlerId);
u8 GetSubstituteSpriteDefault_Y(u8 battlerId);

// battle_anim_status_effects.c
#define STAT_ANIM_PLUS1  15
#define STAT_ANIM_PLUS2  39
#define STAT_ANIM_MINUS1 22
#define STAT_ANIM_MINUS2 46
#define STAT_ANIM_MULTIPLE_PLUS1 55
#define STAT_ANIM_MULTIPLE_PLUS2 56
#define STAT_ANIM_MULTIPLE_MINUS1 57
#define STAT_ANIM_MULTIPLE_MINUS2 58
void LaunchStatusAnimation(u8 battlerId, u8 statusAnimId);

// battle_anim_ground.c
void AnimTask_HorizontalShake(u8 taskId);
void AnimMudSportDirt(struct Sprite *sprite);
void AnimDirtScatter(struct Sprite *sprite);
void AnimMudSportDirtRising(struct Sprite *sprite);
extern const union AffineAnimCmd *const gAffineAnims_SpinningBone[];

// battle_anim_throw.c
void TryShinyAnimation(u8 battler, struct Pokemon *mon);
u8 ItemIdToBallId(u16 itemId);
u8 AnimateBallOpenParticles(u8 x, u8 y, u8 priority, u8 subpriority, u8 ballId);
u8 LaunchBallFadeMonTask(bool8 unFadeLater, u8 battlerId, u32 selectedPalettes, u8 ballId);
bool32 IsCriticalCapture(void);

// battle_anim_utility_funcs.c
void InitStatsChangeAnimation(u8);
void StartMonScrollingBgMask(u8 taskId, int unused, u16 arg2, u8 battler1, u8 arg4, u8 arg5, u8 arg6, u8 arg7, const u32 *arg8, const u32 *arg9, const u32 *palette);

// battle_anim_effects_1.c
void SetSpriteNextToMonHead(u8 battler, struct Sprite* sprite);
void AnimMoveTwisterParticle(struct Sprite* sprite);
void AnimParticleBurst(struct Sprite *);
void AnimPowerAbsorptionOrb(struct Sprite* sprite);
void AnimNeedleArmSpike(struct Sprite *);
void AnimTask_CompressTargetHorizontally(u8 taskId);
void AnimSporeParticle(struct Sprite* sprite);
void AnimAbsorptionOrb(struct Sprite* sprite);
void AnimPetalDanceSmallFlower(struct Sprite* sprite);
void AnimPetalDanceBigFlower(struct Sprite* sprite);
void AnimEndureEnergy(struct Sprite* sprite);
void AnimMimicOrb(struct Sprite* sprite);
void AnimSolarbeamBigOrb(struct Sprite* sprite);
void AnimHyperBeamOrb(struct Sprite* sprite);
void AnimNeedleArmSpike_Step(struct Sprite* sprite);
void AnimMovePowderParticle(struct Sprite* sprite);
void AnimMetronomeFinger(struct Sprite* sprite);
void AnimConversion(struct Sprite* sprite);
void AnimCuttingSlice(struct Sprite* sprite);
void AnimThoughtBubble(struct Sprite* sprite);
void AnimTranslateLinearSingleSineWave(struct Sprite* sprite);
void AnimGrantingStars(struct Sprite* sprite);
void AnimFollowMeFinger(struct Sprite* sprite);
extern const union AnimCmd *const gRazorLeafParticleAnimTable[];
extern const union AnimCmd *const gPowerAbsorptionOrbAnimTable[];
extern const union AffineAnimCmd *const gPowerAbsorptionOrbAffineAnimTable[];
extern const union AnimCmd *const gMusicNotesAnimTable[];
extern const union AffineAnimCmd *const gMimicOrbAffineAnimTable[];
extern const union AnimCmd *const gSolarbeamBigOrbAnimTable[];
extern const union AnimCmd *const gPowderParticlesAnimTable[];
extern const union AffineAnimCmd *const gMetronomeFingerAffineAnimTable[];
extern const union AnimCmd *const gPetalDanceBigFlowerAnimTable[];
extern const union AnimCmd *const gOctazookaAnimTable[];
extern const union AffineAnimCmd *const gAbsorptionOrbAffineAnimTable[];
extern const union AnimCmd *const gGrantingStarsAnimTable[];
extern const union AnimCmd *const gSporeParticleAnimTable[];
extern const union AnimCmd *const gHealingBlueStarAnimTable[];
extern const union AnimCmd *const gMoonlightSparkleAnimTable[];
extern const union AnimCmd *const gEndureEnergyAnimTable[];
extern const union AnimCmd *const gPetalDanceSmallFlowerAnimTable[];
extern const union AnimCmd *const gConversionAnimTable[];
extern const union AffineAnimCmd *const gConversionAffineAnimTable[];
extern const union AnimCmd *const gCuttingSliceAnimTable[];
extern const union AnimCmd *const gScratchAnimTable[];
extern const union AnimCmd *const gIngrainRootAnimTable[];
extern const union AffineAnimCmd *const gSwiftStarAffineAnimTable[];
extern const union AnimCmd *const gMetronomeThroughtBubbleAnimTable[];

// battle_anim_effects_2.c
void AnimUproarRing(struct Sprite *sprite);
void AnimSonicBoomProjectile(struct Sprite *sprite);
void AnimOrbitFast(struct Sprite *sprite);
void AnimOrbitScatter(struct Sprite *sprite);
void AnimAngerMark(struct Sprite *sprite);
void AnimHyperVoiceRing(struct Sprite *sprite);
extern const union AffineAnimCmd *const gThinRingShrinkingAffineAnimTable[];
extern const union AffineAnimCmd *const gThinRingExpandingAffineAnimTable[];
extern const union AnimCmd *const gExplosionAnimTable[];
extern const union AffineAnimCmd *const gGuardRingAffineAnimTable[];
extern const union AffineAnimCmd *const gAngerMarkAffineAnimTable[];
extern const union AffineAnimCmd *const gWaterPulseRingAffineAnimTable[];
extern const union AffineAnimCmd *const gHyperVoiceRingAffineAnimTable[];
extern const union AnimCmd *const gCoinAnimTable[];
extern const union AffineAnimCmd *const gHiddenPowerOrbAffineAnimTable[];

// battle_anim_effects_3.c
void AnimBlackSmoke(struct Sprite *sprite);
void AnimSweetScentPetal(struct Sprite *sprite);
void AnimTealAlert(struct Sprite *sprite);
void AnimBlockX(struct Sprite *sprite);
extern const union AnimCmd *const gOpeningEyeAnimTable[];
extern const union AnimCmd *const gEclipsingOrbAnimTable[];

// battle_anim_water.c
void AnimWaterPulseRing(struct Sprite *sprite);
void AnimSmallBubblePair(struct Sprite *sprite);
void AnimWaterPulseBubble(struct Sprite *sprite);
extern const union AnimCmd *const gAnims_WaterBubbleProjectile[];
extern const union AnimCmd *const gAnims_FlamethrowerFlame[];
extern const union AnimCmd *const gAnims_WaterPulseBubble[];

// battle_anim_flying.c
void DestroyAnimSpriteAfterTimer(struct Sprite *sprite);
void sub_810E2C8(struct Sprite *sprite);
void AnimAirWaveCrescent(struct Sprite *sprite);
void AnimFlyBallUp(struct Sprite *sprite);
void AnimFlyBallAttack(struct Sprite *sprite);
void AnimFlyBallAttack_Step(struct Sprite *sprite);
void AnimFlyBallUp_Step(struct Sprite *sprite);
extern const union AnimCmd *const gAffineAnims_AirWaveCrescent[];
extern const union AffineAnimCmd *const gAffineAnims_FlyBallUp[];
extern const union AffineAnimCmd *const gAffineAnims_FlyBallAttack[];

// battle_anim_poison.c
void AnimSludgeBombHitParticle(struct Sprite *);
void AnimAcidPoisonBubble_Step(struct Sprite *sprite);
extern const union AffineAnimCmd *const gAffineAnims_PoisonProjectile[];
extern const union AnimCmd *const gAnims_PoisonProjectile[];
extern const union AnimCmd *const gAnims_AcidPoisonDroplet[];

// battle_anim_ghost.c
void AnimGhostStatusSprite(struct Sprite *sprite);
void AnimShadowBall(struct Sprite *sprite);
void AnimTask_GrudgeFlames_Step(u8 taskId);
extern const union AffineAnimCmd *const gAffineAnims_ShadowBall[];

// battle_anim_psychic.c
extern const union AffineAnimCmd *const gAffineAnims_PsychoBoostOrb[];
extern const union AffineAnimCmd *const gAffineAnims_LusterPurgeCircle[];
void AnimPsychoBoost(struct Sprite *sprite);

// battle_anim_smokescreen.c
u8 SmokescreenImpact(s16 x, s16 y, u8 a3);

u32 UnpackSelectedBattleBgPalettes(s16);

u8 GetBattlerSpriteFinal_Y(u8, u16, u8);

extern const struct OamData gOamData_AffineOff_ObjNormal_8x16;
extern const struct OamData gOamData_AffineNormal_ObjBlend_16x16;
extern const struct OamData gOamData_AffineOff_ObjNormal_8x8;
extern const struct OamData gOamData_AffineDouble_ObjNormal_8x8;
extern const struct OamData gOamData_AffineOff_ObjNormal_16x16;
extern const struct OamData gOamData_AffineOff_ObjNormal_32x16;
extern const struct OamData gOamData_AffineNormal_ObjNormal_32x32;
extern const struct OamData gOamData_AffineNormal_ObjNormal_64x32;
extern const struct OamData gOamData_AffineDouble_ObjNormal_16x16;
extern const struct OamData gOamData_AffineOff_ObjNormal_32x32;
extern const struct OamData gOamData_AffineNormal_ObjNormal_16x16;
extern const struct OamData gOamData_AffineOff_ObjBlend_32x32;
extern const struct OamData gOamData_AffineOff_ObjBlend_64x64;
extern const struct OamData gOamData_AffineNormal_ObjBlend_32x32;
extern const struct OamData gOamData_AffineOff_ObjNormal_16x32;
extern const struct OamData gOamData_AffineDouble_ObjBlend_8x8;
extern const struct OamData gOamData_AffineDouble_ObjNormal_32x32;
extern const struct OamData gOamData_AffineNormal_ObjBlend_64x64;
extern const struct OamData gOamData_AffineNormal_ObjBlend_32x64;
extern const struct OamData gOamData_AffineDouble_ObjBlend_32x16;
extern const struct OamData gOamData_AffineOff_ObjBlend_32x16;
extern const struct OamData gOamData_AffineDouble_ObjNormal_16x32;
extern const struct OamData gOamData_AffineDouble_ObjNormal_32x64;
extern const struct OamData gOamData_AffineNormal_ObjNormal_32x64;
extern const struct OamData gOamData_AffineDouble_ObjBlend_32x32;
extern const struct OamData gOamData_AffineDouble_ObjNormal_64x64;
extern const struct OamData gOamData_AffineDouble_ObjBlend_64x64;
extern const struct OamData gOamData_AffineDouble_ObjBlend_64x32;
extern const struct OamData gOamData_AffineDouble_ObjNormal_8x16;
extern const struct OamData gOamData_AffineOff_ObjBlend_16x16;
extern const struct OamData gOamData_AffineDouble_ObjBlend_16x16;
extern const struct OamData gOamData_AffineNormal_ObjNormal_8x8;
extern const struct OamData gOamData_AffineDouble_ObjBlend_8x16;
extern const struct OamData gOamData_AffineOff_ObjBlend_8x8;
extern const struct OamData gOamData_AffineNormal_ObjBlend_8x16;
extern const struct OamData gOamData_AffineNormal_ObjBlend_8x8;
extern const struct OamData gOamData_AffineOff_ObjBlend_8x16;
extern const struct OamData gOamData_AffineOff_ObjNormal_64x64;
extern const struct OamData gOamData_AffineOff_ObjNormal_32x64;
extern const struct OamData gOamData_AffineNormal_ObjNormal_64x64;
extern const struct OamData gOamData_AffineDouble_ObjNormal_32x16;
extern const struct OamData gOamData_AffineOff_ObjNormal_64x32;
extern const struct OamData gOamData_AffineOff_ObjBlend_64x32;
extern const struct OamData gOamData_AffineOff_ObjBlend_16x32;
extern const struct OamData gOamData_AffineDouble_ObjBlend_32x8;

extern const struct CompressedSpriteSheet gBattleAnimPicTable[];
extern const struct CompressedSpritePalette gBattleAnimPaletteTable[];

extern const struct SpriteTemplate gWaterHitSplatSpriteTemplate;

extern const union AnimCmd *const gAnims_WaterMudOrb[];
extern const union AnimCmd *const gAnims_BasicFire[];
extern const union AffineAnimCmd *const gGrowingRingAffineAnimTable[];
extern const union AffineAnimCmd *const gAffineAnims_Droplet[];
extern const union AnimCmd *const gAnims_SmallBubblePair[];
extern const union AnimCmd *const gAnims_WaterBubble[];
extern const union AffineAnimCmd *const gAffineAnims_Bite[];

// battle_anim_normal.c
extern const union AffineAnimCmd *const gAffineAnims_HitSplat[];
void AnimHitSplatBasic(struct Sprite *sprite);
void AnimFlashingHitSplat(struct Sprite *sprite);
void AnimFlashingHitSplat_Step(struct Sprite *sprite);
void AnimHitSplatRandom(struct Sprite *sprite);
void AnimCrossImpact(struct Sprite *sprite);
void AnimHitSplatOnMonEdge(struct Sprite *sprite);

// battle_anim_electric.c
void AnimThunderWave(struct Sprite *sprite);
void AnimGrowingChargeOrb(struct Sprite *sprite);
void AnimZapCannonSpark(struct Sprite *sprite);
void AnimSparkElectricity(struct Sprite *sprite);
void AnimElectricPuff(struct Sprite *sprite);
void AnimSparkElectricityFlashing(struct Sprite *sprite);
void AnimGrowingShockWaveOrb(struct Sprite *sprite);
extern const union AffineAnimCmd *const gAffineAnims_GrowingElectricOrb[];
extern const union AffineAnimCmd *const gAffineAnims_FlashingSpark[];
extern const union AnimCmd *const gAnims_ThunderboltOrb[];
extern const union AnimCmd *const gAnims_ElectricPuff[];
extern const union AnimCmd *const gAnims_ElectricChargingParticles[];

// battle_anim_fight.c
void AnimStompFoot(struct Sprite *sprite);
void AnimSpinningKickOrPunch(struct Sprite *sprite);
void AnimBrickBreakWall_Step(struct Sprite *sprite);
void AnimJumpKick(struct Sprite *sprite);
void AnimBasicFistOrFoot(struct Sprite *sprite);
void AnimSpinningKickOrPunchFinish(struct Sprite *sprite);
void AnimRevengeScratch(struct Sprite *sprite);
void AnimDizzyPunchDuck(struct Sprite *sprite);
extern const union AnimCmd *const gAnims_HandsAndFeet[];
extern const union AffineAnimCmd *const gAffineAnims_MegaPunchKick[];
extern const union AffineAnimCmd *const gAffineAnims_SpinningHandOrFoot[];
extern const union AnimCmd *const gAnims_RevengeBigScratch[];

// battle_anim_rock.c
extern const union AffineAnimCmd *const gAffineAnims_Whirlpool[];
extern const union AffineAnimCmd *const gAffineAnims_BasicRock[];
void AnimParticleInVortex(struct Sprite *sprite);
void AnimFallingRock(struct Sprite *sprite);
void AnimRaiseSprite(struct Sprite *sprite);
void AnimFallingRock_Step(struct Sprite *sprite);
void AnimFlyingSandCrescent(struct Sprite *sprite);

// battle_anim_dark.c
void AnimClawSlash(struct Sprite *sprite);
void AnimTearDrop(struct Sprite *sprite);
void AnimBite(struct Sprite *sprite);
extern const union AnimCmd *const gAnims_ClawSlash[];
extern const union AffineAnimCmd *const gAffineAnims_TearDrop[];

// battle_anim_bug.c
void AnimStringWrap_Step(struct Sprite *sprite);
void AnimMissileArc(struct Sprite *sprite);
void AnimSpiderWeb(struct Sprite *sprite);
void AnimMissileArc_Step(struct Sprite *sprite);

// battle_anim_ice.c
void AnimThrowMistBall(struct Sprite *sprite);
void AnimMoveParticleBeyondTarget(struct Sprite *sprite);
void AnimIceEffectParticle(struct Sprite *sprite);
void AnimSwirlingSnowball_Step1(struct Sprite *sprite);
extern const union AnimCmd *const gAnims_Snowball[];
extern const union AffineAnimCmd *const gAffineAnims_IceCrystalHit[];
extern const union AnimCmd *const gAnims_IceCrystalLarge[];
extern const union AnimCmd *const gAnims_IceBallChunk[];
extern const union AnimCmd *const gAnims_BlizzardIceCrystal[];

// battle_anim_fire.c
void AnimFireSpread(struct Sprite *sprite);
void AnimFireSpiralOutward(struct Sprite *sprite);
extern const union AnimCmd *const gAnims_FireBlastCross[];

// battle_anim_dragon.c
extern const union AnimCmd *const gAnims_DragonBreathFire[];
extern const union AnimCmd *const gAnims_DragonRageFirePlume[];
extern const union AffineAnimCmd *const gAffineAnims_DragonRageFire[];
extern const union AnimCmd *const gAnims_DragonRageFire[];
extern const union AffineAnimCmd *const gAffineAnims_DragonBreathFire[];
void AnimDragonRageFirePlume(struct Sprite *sprite);
void AnimDragonFireToTarget(struct Sprite *sprite);
void AnimDragonDanceOrb(struct Sprite *sprite);
void AnimOverheatFlame(struct Sprite *sprite);

// battle_anim_new.c
void CoreEnforcerLoadBeamTarget(struct Sprite* sprite);

#endif // GUARD_BATTLE_ANIM_H<|MERGE_RESOLUTION|>--- conflicted
+++ resolved
@@ -152,13 +152,8 @@
 bool8 RunAffineAnimFromTaskData(struct Task *task);
 void AnimThrowProjectile(struct Sprite *sprite);
 void sub_80A6BFC(struct BattleAnimBgData *unk, u8 unused);
-<<<<<<< HEAD
-u8 sub_80A8394(u16 species, bool8 isBackpic, u8 a3, s16 x, s16 y, u8 subpriority, u32 personality, u32 trainerId, u32 battlerId);
-void sub_80A749C(struct Sprite *sprite);
-=======
-u8 CreateAdditionalMonSpriteForMoveAnim(u16 species, bool8 isBackpic, u8 a3, s16 x, s16 y, u8 subpriority, u32 personality, u32 trainerId, u32 battlerId, bool32 ignoreDeoxysForm);
+u8 CreateAdditionalMonSpriteForMoveAnim(u16 species, bool8 isBackpic, u8 a3, s16 x, s16 y, u8 subpriority, u32 personality, u32 trainerId, u32 battlerId);
 void ResetSpriteRotScale_PreserveAffine(struct Sprite *sprite);
->>>>>>> 5073be0a
 void TradeMenuBouncePartySprites(struct Sprite *sprite);
 void DestroyAnimVisualTaskAndDisableBlend(u8 taskId);
 void DestroySpriteAndFreeResources_(struct Sprite *sprite);
