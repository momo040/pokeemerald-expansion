#ifndef GUARD_GLOBAL_FIELDMAP_H
#define GUARD_GLOBAL_FIELDMAP_H

// Masks/shifts for blocks in the map grid
// Map grid blocks consist of a 10 bit metatile id, a 2 bit collision value, and a 4 bit elevation value
// This is the data stored in each data/layouts/*/map.bin file
#define MAPGRID_METATILE_ID_MASK 0x03FF // Bits 0-9
#define MAPGRID_COLLISION_MASK   0x0C00 // Bits 10-11
#define MAPGRID_ELEVATION_MASK   0xF000 // Bits 12-15
#define MAPGRID_COLLISION_SHIFT  10
#define MAPGRID_ELEVATION_SHIFT  12

// An undefined map grid block has all metatile id bits set and nothing else
#define MAPGRID_UNDEFINED   MAPGRID_METATILE_ID_MASK

// Masks/shifts for metatile attributes
// Metatile attributes consist of an 8 bit behavior value, 4 unused bits, and a 4 bit layer type value
// This is the data stored in each data/tilesets/*/*/metatile_attributes.bin file
#define METATILE_ATTR_BEHAVIOR_MASK 0x00FF // Bits 0-7
#define METATILE_ATTR_LAYER_MASK    0xF000 // Bits 12-15
#define METATILE_ATTR_LAYER_SHIFT   12

enum {
    METATILE_LAYER_TYPE_NORMAL,  // Metatile uses middle and top bg layers
    METATILE_LAYER_TYPE_COVERED, // Metatile uses bottom and middle bg layers
    METATILE_LAYER_TYPE_SPLIT,   // Metatile uses bottom and top bg layers
};

#define METATILE_ID(tileset, name) (METATILE_##tileset##_##name)

// Rows of metatiles do not actually have a strict width.
// This constant is used for calculations for finding the next row of metatiles
// for constructing large tiles, such as the Battle Pike's curtain tile.
#define METATILE_ROW_WIDTH 8

typedef void (*TilesetCB)(void);

struct Tileset
{
    /*0x00*/ bool8 isCompressed;
    /*0x01*/ bool8 isSecondary;
    /*0x04*/ const u32 *tiles;
    /*0x08*/ const u16 (*palettes)[16];
    /*0x0C*/ const u16 *metatiles;
    /*0x10*/ const u16 *metatileAttributes;
    /*0x14*/ TilesetCB callback;
};

struct MapLayout
{
    /*0x00*/ s32 width;
    /*0x04*/ s32 height;
    /*0x08*/ u16 *border;
    /*0x0C*/ u16 *map;
    /*0x10*/ struct Tileset *primaryTileset;
    /*0x14*/ struct Tileset *secondaryTileset;
};

struct BackupMapLayout
{
    s32 width;
    s32 height;
    u16 *map;
};

struct ObjectEventTemplate
{
    /*0x00*/ u8 localId;
    /*0x01*/ u8 graphicsId;
    /*0x02*/ u8 inConnection; // Leftover from FRLG
    /*0x03*/ //u8 padding1;
    /*0x04*/ s16 x;
    /*0x06*/ s16 y;
    /*0x08*/ u8 elevation;
    /*0x09*/ u8 movementType;
    /*0x0A*/ u16 movementRangeX:4;
             u16 movementRangeY:4;
             //u16 padding2:8;
    /*0x0C*/ u16 trainerType;
    /*0x0E*/ u16 trainerRange_berryTreeId;
    /*0x10*/ const u8 *script;
    /*0x14*/ u16 flagId;
    /*0x16*/ //u8 padding3[2];
};

struct WarpEvent
{
    s16 x, y;
    u8 elevation;
    u8 warpId;
    u8 mapNum;
    u8 mapGroup;
};

struct CoordEvent
{
    s16 x, y;
    u8 elevation;
    u16 trigger;
    u16 index;
    u8 *script;
};

struct BgEvent
{
    u16 x, y;
    u8 elevation;
    u8 kind; // The "kind" field determines how to access bgUnion union below.
    union {
        u8 *script;
        struct {
            u16 item;
            u16 hiddenItemId;
        } hiddenItem;
        u32 secretBaseId;
    } bgUnion;
};

struct MapEvents
{
    u8 objectEventCount;
    u8 warpCount;
    u8 coordEventCount;
    u8 bgEventCount;
    struct ObjectEventTemplate *objectEvents;
    struct WarpEvent *warps;
    struct CoordEvent *coordEvents;
    struct BgEvent *bgEvents;
};

struct MapConnection
{
    u8 direction;
    u32 offset;
    u8 mapGroup;
    u8 mapNum;
};

struct MapConnections
{
    s32 count;
    struct MapConnection *connections;
};

struct MapHeader
{
    /* 0x00 */ const struct MapLayout *mapLayout;
    /* 0x04 */ const struct MapEvents *events;
    /* 0x08 */ const u8 *mapScripts;
    /* 0x0C */ const struct MapConnections *connections;
    /* 0x10 */ u16 music;
    /* 0x12 */ u16 mapLayoutId;
    /* 0x14 */ u8 regionMapSectionId;
    /* 0x15 */ u8 cave;
    /* 0x16 */ u8 weather;
    /* 0x17 */ u8 mapType;
    /* 0x18 */ u8 filler_18[2];
               // fields correspond to the arguments in the map_header_flags macro
    /* 0x1A */ bool8 allowCycling:1;
               bool8 allowEscaping:1; // Escape Rope and Dig
               bool8 allowRunning:1;
               bool8 showMapName:5; // the last 4 bits are unused
                                    // but the 5 bit sized bitfield is required to match
    /* 0x1B */ u8 battleType;
};


struct ObjectEvent
{
    /*0x00*/ u32 active:1;
             u32 singleMovementActive:1;
             u32 triggerGroundEffectsOnMove:1;
             u32 triggerGroundEffectsOnStop:1;
             u32 disableCoveringGroundEffects:1;
             u32 landingJump:1;
             u32 heldMovementActive:1;
             u32 heldMovementFinished:1;
    /*0x01*/ u32 frozen:1;
             u32 facingDirectionLocked:1;
             u32 disableAnim:1;
             u32 enableAnim:1;
             u32 inanimate:1;
             u32 invisible:1;
             u32 offScreen:1;
             u32 trackedByCamera:1;
    /*0x02*/ u32 isPlayer:1;
             u32 hasReflection:1;
             u32 inShortGrass:1;
             u32 inShallowFlowingWater:1;
             u32 inSandPile:1;
             u32 inHotSprings:1;
             u32 hasShadow:1;
             u32 spriteAnimPausedBackup:1;
    /*0x03*/ u32 spriteAffineAnimPausedBackup:1;
             u32 disableJumpLandingGroundEffect:1;
             u32 fixedPriority:1;
             u32 hideReflection:1;
             //u32 padding:4;
    /*0x04*/ u8 spriteId;
    /*0x05*/ u8 graphicsId;
    /*0x06*/ u8 movementType;
    /*0x07*/ u8 trainerType;
    /*0x08*/ u8 localId;
    /*0x09*/ u8 mapNum;
    /*0x0A*/ u8 mapGroup;
    /*0x0B*/ u8 currentElevation:4;
             u8 previousElevation:4;
    /*0x0C*/ struct Coords16 initialCoords;
    /*0x10*/ struct Coords16 currentCoords;
    /*0x14*/ struct Coords16 previousCoords;
    /*0x18*/ u16 facingDirection:4; // current direction?
             u16 movementDirection:4;
             u16 rangeX:4;
             u16 rangeY:4;
    /*0x1A*/ u8 fieldEffectSpriteId;
    /*0x1B*/ u8 warpArrowSpriteId;
    /*0x1C*/ u8 movementActionId;
    /*0x1D*/ u8 trainerRange_berryTreeId;
    /*0x1E*/ u8 currentMetatileBehavior;
    /*0x1F*/ u8 previousMetatileBehavior;
    /*0x20*/ u8 previousMovementDirection;
    /*0x21*/ u8 directionSequenceIndex;
<<<<<<< HEAD
    /*0x22*/ union __attribute__((packed)) {
        u8 playerCopyableMovement; // COPY_MOVE_*
        struct __attribute__((packed)) {
            u16 species:10; // 11 bits; 1024 species
            u16 form:5; // Used for Deoxys, Unown, etc
            u16 shiny:1;
        } mon;
        u16 asU16;
    } extra;
=======
    /*0x22*/ u8 playerCopyableMovement; // COPY_MOVE_*
    /*0x23*/ //u8 padding2;
>>>>>>> f4cb6d22
    /*size = 0x24*/
};

struct ObjectEventGraphicsInfo
{
    /*0x00*/ u16 tileTag;
    /*0x02*/ u16 paletteTag;
    /*0x04*/ u16 reflectionPaletteTag;
    /*0x06*/ u16 size;
    /*0x08*/ s16 width;
    /*0x0A*/ s16 height;
    /*0x0C*/ u8 paletteSlot:4;
             u8 shadowSize:2;
             u8 inanimate:1;
             u8 disableReflectionPaletteLoad:1;
    /*0x0D*/ u8 tracks;
    /*0x10*/ const struct OamData *oam;
    /*0x14*/ const struct SubspriteTable *subspriteTables;
    /*0x18*/ const union AnimCmd *const *anims;
    /*0x1C*/ const struct SpriteFrameImage *images;
    /*0x20*/ const union AffineAnimCmd *const *affineAnims;
};

enum {
    PLAYER_AVATAR_STATE_NORMAL,
    PLAYER_AVATAR_STATE_MACH_BIKE,
    PLAYER_AVATAR_STATE_ACRO_BIKE,
    PLAYER_AVATAR_STATE_SURFING,
    PLAYER_AVATAR_STATE_UNDERWATER,
    PLAYER_AVATAR_STATE_FIELD_MOVE,
    PLAYER_AVATAR_STATE_FISHING,
    PLAYER_AVATAR_STATE_WATERING,
};

#define PLAYER_AVATAR_FLAG_ON_FOOT      (1 << 0)
#define PLAYER_AVATAR_FLAG_MACH_BIKE    (1 << 1)
#define PLAYER_AVATAR_FLAG_ACRO_BIKE    (1 << 2)
#define PLAYER_AVATAR_FLAG_SURFING      (1 << 3)
#define PLAYER_AVATAR_FLAG_UNDERWATER   (1 << 4)
#define PLAYER_AVATAR_FLAG_CONTROLLABLE (1 << 5)
#define PLAYER_AVATAR_FLAG_FORCED_MOVE  (1 << 6)
#define PLAYER_AVATAR_FLAG_DASH         (1 << 7)

enum
{
    ACRO_BIKE_NORMAL,
    ACRO_BIKE_TURNING,
    ACRO_BIKE_WHEELIE_STANDING,
    ACRO_BIKE_BUNNY_HOP,
    ACRO_BIKE_WHEELIE_MOVING,
    ACRO_BIKE_STATE5,
    ACRO_BIKE_STATE6,
};

enum
{
    COLLISION_NONE,
    COLLISION_OUTSIDE_RANGE,
    COLLISION_IMPASSABLE,
    COLLISION_ELEVATION_MISMATCH,
    COLLISION_OBJECT_EVENT,
    COLLISION_STOP_SURFING,
    COLLISION_LEDGE_JUMP,
    COLLISION_PUSHED_BOULDER,
    COLLISION_ROTATING_GATE,
    COLLISION_WHEELIE_HOP,
    COLLISION_ISOLATED_VERTICAL_RAIL,
    COLLISION_ISOLATED_HORIZONTAL_RAIL,
    COLLISION_VERTICAL_RAIL,
    COLLISION_HORIZONTAL_RAIL,
};

// player running states
enum
{
    NOT_MOVING,
    TURN_DIRECTION, // not the same as turning! turns your avatar without moving. also known as a turn frame in some circles
    MOVING,
};

// player tile transition states
enum
{
    T_NOT_MOVING,
    T_TILE_TRANSITION,
    T_TILE_CENTER, // player is on a frame in which they are centered on a tile during which the player either stops or keeps their momentum and keeps going, changing direction if necessary.
};

struct PlayerAvatar
{
    /*0x00*/ u8 flags;
    /*0x01*/ u8 transitionFlags; // used to be named bike, but its definitely not that. seems to be some transition flags
    /*0x02*/ u8 runningState; // this is a static running state. 00 is not moving, 01 is turn direction, 02 is moving.
    /*0x03*/ u8 tileTransitionState; // this is a transition running state: 00 is not moving, 01 is transition between tiles, 02 means you are on the frame in which you have centered on a tile but are about to keep moving, even if changing directions. 2 is also used for a ledge hop, since you are transitioning.
    /*0x04*/ u8 spriteId;
    /*0x05*/ u8 objectEventId;
    /*0x06*/ bool8 preventStep;
    /*0x07*/ u8 gender;
    /*0x08*/ u8 acroBikeState; // 00 is normal, 01 is turning, 02 is standing wheelie, 03 is hopping wheelie
    /*0x09*/ u8 newDirBackup; // during bike movement, the new direction as opposed to player's direction is backed up here.
    /*0x0A*/ u8 bikeFrameCounter; // on the mach bike, when this value is 1, the bike is moving but not accelerating yet for 1 tile. on the acro bike, this acts as a timer for acro bike.
    /*0x0B*/ u8 bikeSpeed;
    // acro bike only
    /*0x0C*/ u32 directionHistory; // up/down/left/right history is stored in each nybble, but using the field directions and not the io inputs.
    /*0x10*/ u32 abStartSelectHistory; // same as above but for A + B + start + select only
    // these two are timer history arrays which [0] is the active timer for acro bike. every element is backed up to the next element upon update.
    /*0x14*/ u8 dirTimerHistory[8];
    /*0x1C*/ u8 abStartSelectTimerHistory[8];
};

struct Camera
{
    bool8 active:1;
    s32 x;
    s32 y;
};

extern struct ObjectEvent gObjectEvents[OBJECT_EVENTS_COUNT];
extern u8 gSelectedObjectEvent;
extern struct MapHeader gMapHeader;
extern struct PlayerAvatar gPlayerAvatar;
extern struct Camera gCamera;

#endif // GUARD_GLOBAL_FIELDMAP_H<|MERGE_RESOLUTION|>--- conflicted
+++ resolved
@@ -220,7 +220,6 @@
     /*0x1F*/ u8 previousMetatileBehavior;
     /*0x20*/ u8 previousMovementDirection;
     /*0x21*/ u8 directionSequenceIndex;
-<<<<<<< HEAD
     /*0x22*/ union __attribute__((packed)) {
         u8 playerCopyableMovement; // COPY_MOVE_*
         struct __attribute__((packed)) {
@@ -230,10 +229,6 @@
         } mon;
         u16 asU16;
     } extra;
-=======
-    /*0x22*/ u8 playerCopyableMovement; // COPY_MOVE_*
-    /*0x23*/ //u8 padding2;
->>>>>>> f4cb6d22
     /*size = 0x24*/
 };
 
