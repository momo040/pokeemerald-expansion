--- conflicted
+++ resolved
@@ -266,12 +266,9 @@
 #define PLAYER_AVATAR_FLAG_DASH         (1 << 7)
 
 #define PLAYER_AVATAR_FLAG_BIKE        (PLAYER_AVATAR_FLAG_MACH_BIKE | PLAYER_AVATAR_FLAG_ACRO_BIKE)
-<<<<<<< HEAD
 // Player avatar flags for which follower Pokémon are hidden
 #define FOLLOWER_INVISIBLE_FLAGS       (PLAYER_AVATAR_FLAG_SURFING | PLAYER_AVATAR_FLAG_UNDERWATER | \
                                         PLAYER_AVATAR_FLAG_BIKE | PLAYER_AVATAR_FLAG_FORCED_MOVE)
-=======
->>>>>>> 652cb007
 
 enum
 {
