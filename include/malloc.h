--- conflicted
+++ resolved
@@ -1,14 +1,11 @@
 #ifndef GUARD_MALLOC_H
 #define GUARD_MALLOC_H
 
-<<<<<<< HEAD
-extern u8 gHeap[];
-=======
 #define malloc Alloc
 #define calloc AllocZeroed
 #define free Free
->>>>>>> f94074b6
 
+extern u8 gHeap[];
 void *Alloc(u32 size);
 void *AllocZeroed(u32 size);
 void Free(void *pointer);
