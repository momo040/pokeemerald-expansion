#ifndef GUARD_SCRIPT_POKEMON_UTIL_H
#define GUARD_SCRIPT_POKEMON_UTIL_H

<<<<<<< HEAD
u32 ScriptGiveMon(u16, u8, u16);
u8 ScriptGiveEgg(u16);
void CreateScriptedWildMon(u16, u8, u16);
void CreateScriptedDoubleWildMon(u16, u8, u16, u16, u8, u16);
void ScriptSetMonMoveSlot(u8, u16, u8);
=======
u8 ScriptGiveMon(u16 species, u8 level, u16 item, u32 unused1, u32 unused2, u8 unused3);
u8 ScriptGiveEgg(u16 species);
void CreateScriptedWildMon(u16 species, u8 level, u16 item);
void ScriptSetMonMoveSlot(u8 monIndex, u16 move, u8 slot);
>>>>>>> 59d31573
void ReducePlayerPartyToSelectedMons(void);
void HealPlayerParty(void);
void Script_GetChosenMonOffensiveEVs(void);
void Script_GetChosenMonDefensiveEVs(void);
void Script_GetChosenMonOffensiveIVs(void);
void Script_GetChosenMonDefensiveIVs(void);

#endif // GUARD_SCRIPT_POKEMON_UTIL_H<|MERGE_RESOLUTION|>--- conflicted
+++ resolved
@@ -1,18 +1,11 @@
 #ifndef GUARD_SCRIPT_POKEMON_UTIL_H
 #define GUARD_SCRIPT_POKEMON_UTIL_H
 
-<<<<<<< HEAD
-u32 ScriptGiveMon(u16, u8, u16);
-u8 ScriptGiveEgg(u16);
-void CreateScriptedWildMon(u16, u8, u16);
-void CreateScriptedDoubleWildMon(u16, u8, u16, u16, u8, u16);
-void ScriptSetMonMoveSlot(u8, u16, u8);
-=======
-u8 ScriptGiveMon(u16 species, u8 level, u16 item, u32 unused1, u32 unused2, u8 unused3);
+u32 ScriptGiveMon(u16 species, u8 level, u16 item);
 u8 ScriptGiveEgg(u16 species);
 void CreateScriptedWildMon(u16 species, u8 level, u16 item);
+void CreateScriptedDoubleWildMon(u16 species, u8 level, u16 item, u16 species2, u8 level2, u16 item2);
 void ScriptSetMonMoveSlot(u8 monIndex, u16 move, u8 slot);
->>>>>>> 59d31573
 void ReducePlayerPartyToSelectedMons(void);
 void HealPlayerParty(void);
 void Script_GetChosenMonOffensiveEVs(void);
