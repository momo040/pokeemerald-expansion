--- conflicted
+++ resolved
@@ -117,12 +117,9 @@
     COND_MSG_LEAVES,
     COND_MSG_ICE,
     COND_MSG_BURN,
-<<<<<<< HEAD
     COND_MSG_DAY,
     COND_MSG_NIGHT,
-=======
     COND_MSG_ABNORMAL_WEATHER,
->>>>>>> 1f2fe739
     COND_MSG_COUNT,
 };
 
