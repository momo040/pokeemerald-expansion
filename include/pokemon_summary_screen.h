--- conflicted
+++ resolved
@@ -6,11 +6,8 @@
 void ShowPokemonSummaryScreen(u8 mode, void *mons, u8 monIndex, u8 maxMonIndex, void (*callback)(void));
 void sub_81C4F98(u8, void(*)(void));
 void ShowSelectMovePokemonSummaryScreen(struct Pokemon *, u8, u8, MainCallback, u16);
-<<<<<<< HEAD
 void ShowPokemonSummaryScreenSet40EF(u8 mode, struct BoxPokemon *mons, u8 monIndex, u8 maxMonIndex, void (*callback)(void));
-=======
 u8 sub_81C1B94(void);
->>>>>>> 6ef96717
 
 // The Pokemon Summary Screen can operate in different modes. Certain features,
 // such as move re-ordering, are available in the different modes.
