#ifndef GUARD_BATTLE_AI_UTIL_H
#define GUARD_BATTLE_AI_UTIL_H

// for AI_WhoStrikesFirst
#define AI_IS_FASTER   0
#define AI_IS_SLOWER   1

#define FOE(battler) ((battler ^ BIT_SIDE) & BIT_SIDE)

bool32 AI_RandLessThan(u8 val);
void RecordLastUsedMoveByTarget(void);
bool32 IsBattlerAIControlled(u32 battlerId);
void ClearBattlerMoveHistory(u8 battlerId);
void RecordLastUsedMoveBy(u32 battlerId, u32 move);
void RecordKnownMove(u8 battlerId, u32 move);
void RecordAbilityBattle(u8 battlerId, u16 abilityId);
void ClearBattlerAbilityHistory(u8 battlerId);
void RecordItemEffectBattle(u8 battlerId, u8 itemEffect);
void ClearBattlerItemEffectHistory(u8 battlerId);
void SaveBattlerData(u8 battlerId);
void SetBattlerData(u8 battlerId);
void RestoreBattlerData(u8 battlerId);
u16 GetAIChosenMove(u8 battlerId);

bool32 WillAIStrikeFirst(void);
u32 GetTotalBaseStat(u32 species);
bool32 IsTruantMonVulnerable(u32 battlerAI, u32 opposingBattler);
bool32 AtMaxHp(u8 battler);
u32 GetHealthPercentage(u8 battler);
bool32 IsBattlerTrapped(u8 battler, bool8 switching);
u8 AI_WhoStrikesFirst(u8 battlerAI, u8 battler2, u16 consideredMove);
bool32 CanTargetFaintAi(u8 battlerDef, u8 battlerAtk);
bool32 CanMoveFaintBattler(u16 move, u8 battlerDef, u8 battlerAtk, u8 nHits);
bool32 CanTargetFaintAiWithMod(u8 battlerDef, u8 battlerAtk, s32 hpMod, s32 dmgMod);
s32 AI_GetAbility(u32 battlerId);
u16 AI_GetHoldEffect(u32 battlerId);
u32 AI_GetMoveAccuracy(u8 battlerAtk, u8 battlerDef, u16 move);
bool32 DoesBattlerIgnoreAbilityChecks(u16 atkAbility, u16 move);
bool32 AI_WeatherHasEffect(void);
bool32 CanAIFaintTarget(u8 battlerAtk, u8 battlerDef, u8 numHits);
bool32 CanIndexMoveFaintTarget(u8 battlerAtk, u8 battlerDef, u8 index, u8 numHits);
bool32 AI_IsTerrainAffected(u8 battlerId, u32 flags);
bool32 AI_IsBattlerGrounded(u8 battlerId);
bool32 HasDamagingMove(u8 battlerId);
bool32 HasDamagingMoveOfType(u8 battlerId, u8 type);
u32 GetBattlerSecondaryDamage(u8 battlerId);
bool32 BattlerWillFaintFromWeather(u8 battler, u16 ability);
bool32 BattlerWillFaintFromSecondaryDamage(u8 battler, u16 ability);
bool32 ShouldTryOHKO(u8 battlerAtk, u8 battlerDef, u16 atkAbility, u16 defAbility, u16 move);
bool32 ShouldUseRecoilMove(u8 battlerAtk, u8 battlerDef, u32 recoilDmg, u8 moveIndex);
u16 GetBattlerSideSpeedAverage(u8 battler);
bool32 ShouldAbsorb(u8 battlerAtk, u8 battlerDef, u16 move, s32 damage);
bool32 ShouldRecover(u8 battlerAtk, u8 battlerDef, u16 move, u8 healPercent);
bool32 ShouldSetScreen(u8 battlerAtk, u8 battlerDef, u16 moveEffect);
bool32 ShouldPivot(u8 battlerAtk, u8 battlerDef, u16 defAbility, u16 move, u8 moveIndex);
bool32 IsRecycleEncouragedItem(u16 item);
bool32 ShouldRestoreHpBerry(u8 battlerAtk, u16 item);
bool32 IsStatBoostingBerry(u16 item);
bool32 CanKnockOffItem(u8 battler, u16 item);
bool32 IsAbilityOfRating(u16 ability, s8 rating);
s8 GetAbilityRating(u16 ability);
bool32 AI_IsAbilityOnSide(u32 battlerId, u32 ability);
bool32 AI_MoveMakesContact(u32 ability, u32 holdEffect, u16 move);
<<<<<<< HEAD
bool32 ShouldUseZMove(u8 activeId, u8 targetId, u16 chosenMove);
=======
u32 AI_GetBattlerMoveTargetType(u8 battlerId, u16 move);
>>>>>>> 61f2011b

// stat stage checks
bool32 AnyStatIsRaised(u8 battlerId);
bool32 ShouldLowerStat(u8 battler, u16 battlerAbility, u8 stat);
bool32 BattlerStatCanRise(u8 battler, u16 battlerAbility, u8 stat);
bool32 AreBattlersStatsMaxed(u8 battler);
bool32 BattlerHasAnyStatRaised(u8 battlerId);
u32 CountPositiveStatStages(u8 battlerId);
u32 CountNegativeStatStages(u8 battlerId);
bool32 ShouldLowerAttack(u8 battlerAtk, u8 battlerDef, u16 defAbility);
bool32 ShouldLowerDefense(u8 battlerAtk, u8 battlerDef, u16 defAbility);
bool32 ShouldLowerSpeed(u8 battlerAtk, u8 battlerDef, u16 defAbility);
bool32 ShouldLowerSpAtk(u8 battlerAtk, u8 battlerDef, u16 defAbility);
bool32 ShouldLowerSpDef(u8 battlerAtk, u8 battlerDef, u16 defAbility);
bool32 ShouldLowerAccuracy(u8 battlerAtk, u8 battlerDef, u16 defAbility);
bool32 ShouldLowerEvasion(u8 battlerAtk, u8 battlerDef, u16 defAbility);

// move checks
bool32 IsAffectedByPowder(u8 battler, u16 ability, u16 holdEffect);
bool32 MovesWithSplitUnusable(u32 attacker, u32 target, u32 split);
<<<<<<< HEAD
s32 AI_CalcDamage(u16 move, u8 battlerAtk, u8 battlerDef, bool32 considerZPower);
=======
s32 AI_CalcDamage(u16 move, u8 battlerAtk, u8 battlerDef, u8 *effectiveness);
>>>>>>> 61f2011b
u8 GetMoveDamageResult(u16 move);
u32 GetCurrDamageHpPercent(u8 battlerAtk, u8 battlerDef);
u16 AI_GetTypeEffectiveness(u16 move, u8 battlerAtk, u8 battlerDef);
u32 AI_GetMoveEffectiveness(u16 move, u8 battlerAtk, u8 battlerDef);
u16 *GetMovesArray(u32 battler);
bool32 IsConfusionMoveEffect(u16 moveEffect);
bool32 HasMove(u32 battlerId, u32 move);
bool32 HasOnlyMovesWithSplit(u32 battlerId, u32 split, bool32 onlyOffensive);
bool32 HasMoveWithSplit(u32 battler, u32 split);
bool32 HasMoveWithType(u32 battler, u8 type);
bool32 HasMoveWithTypeAndSplit(u32 battler, u8 type, u8 split);
bool32 HasMoveEffect(u32 battlerId, u16 moveEffect);
bool32 HasMoveWithLowAccuracy(u8, u8, u8, bool32, u16, u16, u16, u16);
bool32 TestMoveFlagsInMoveset(u8 battler, u32 flags);
bool32 IsAromaVeilProtectedMove(u16 move);
bool32 IsNonVolatileStatusMoveEffect(u16 moveEffect);
bool32 IsStatLoweringMoveEffect(u16 moveEffect);
bool32 IsMoveRedirectionPrevented(u16 move, u16 atkAbility);
bool32 IsMoveEncouragedToHit(u8 battlerAtk, u8 battlerDef, u16 move);
bool32 IsHazardMoveEffect(u16 moveEffect);
bool32 MoveCallsOtherMove(u16 move);
bool32 MoveRequiresRecharging(u16 move);
bool32 IsInstructBannedMove(u16 move);
bool32 IsEncoreEncouragedEffect(u16 moveEffect);
void ProtectChecks(u8 battlerAtk, u8 battlerDef, u16 move, u16 predictedMove, s16 *score);
bool32 ShouldSetSandstorm(u8 battler, u16 ability, u16 holdEffect);
bool32 ShouldSetHail(u8 battler, u16 ability, u16 holdEffect);
bool32 ShouldSetRain(u8 battlerAtk, u16 ability, u16 holdEffect);
bool32 ShouldSetSun(u8 battlerAtk, u16 atkAbility, u16 holdEffect);
bool32 HasSleepMoveWithLowAccuracy(u8 battlerAtk, u8 battlerDef);
bool32 IsHealingMoveEffect(u16 effect);
bool32 HasHealingEffect(u32 battler);
bool32 IsTrappingMoveEffect(u16 effect);
bool32 HasTrappingMoveEffect(u8 battler);
bool32 ShouldFakeOut(u8 battlerAtk, u8 battlerDef, u16 move);
bool32 HasThawingMove(u8 battlerId);
bool32 IsStatRaisingEffect(u16 effect);
bool32 IsStatLoweringEffect(u16 effect);
bool32 IsStatRaisingEffect(u16 effect);
bool32 IsAttackBoostMoveEffect(u16 effect);
bool32 IsUngroundingEffect(u16 effect);
bool32 IsSemiInvulnerable(u8 battlerDef, u16 move);

// status checks
bool32 AI_CanBeBurned(u8 battler, u16 ability);
bool32 AI_CanBeConfused(u8 battler, u16 ability);
bool32 AI_CanSleep(u8 battler, u16 ability);
bool32 IsBattlerIncapacitated(u8 battler, u16 ability);
bool32 AI_CanPutToSleep(u8 battlerAtk, u8 battlerDef, u16 defAbility, u16 move, u16 partnerMove);
bool32 ShouldPoisonSelf(u8 battler, u16 ability);
bool32 AI_CanPoison(u8 battlerAtk, u8 battlerDef, u16 defAbility, u16 move, u16 partnerMove);
bool32 AI_CanParalyze(u8 battlerAtk, u8 battlerDef, u16 defAbility, u16 move, u16 partnerMove);
bool32 AI_CanConfuse(u8 battlerAtk, u8 battlerDef, u16 defAbility, u8 battlerAtkPartner, u16 move, u16 partnerMove);
bool32 ShouldBurnSelf(u8 battler, u16 ability);
bool32 AI_CanBurn(u8 battlerAtk, u8 battlerDef, u16 defAbility, u8 battlerAtkPartner, u16 move, u16 partnerMove);
bool32 AI_CanBeInfatuated(u8 battlerAtk, u8 battlerDef, u16 defAbility, u8 atkGender, u8 defGender);
bool32 AnyPartyMemberStatused(u8 battlerId, bool32 checkSoundproof);
u32 ShouldTryToFlinch(u8 battlerAtk, u8 battlerDef, u16 atkAbility, u16 defAbility, u16 move);
bool32 ShouldTrap(u8 battlerAtk, u8 battlerDef, u16 move);
bool32 IsWakeupTurn(u8 battler);

// partner logic
u16 GetAllyChosenMove(u8 battlerId);
bool32 IsValidDoubleBattle(u8 battlerAtk);
bool32 IsTargetingPartner(u8 battlerAtk, u8 battlerDef);
bool32 DoesPartnerHaveSameMoveEffect(u8 battlerAtkPartner, u8 battlerDef, u16 move, u16 partnerMove);
bool32 PartnerHasSameMoveEffectWithoutTarget(u8 battlerAtkPartner, u16 move, u16 partnerMove);
bool32 PartnerMoveEffectIsStatusSameTarget(u8 battlerAtkPartner, u8 battlerDef, u16 partnerMove);
bool32 PartnerMoveEffectIsWeather(u8 battlerAtkPartner, u16 partnerMove);
bool32 PartnerMoveEffectIsTerrain(u8 battlerAtkPartner, u16 partnerMove);
bool32 PartnerMoveIs(u8 battlerAtkPartner, u16 partnerMove, u16 moveCheck);
bool32 PartnerMoveIsSameAsAttacker(u8 battlerAtkPartner, u8 battlerDef, u16 move, u16 partnerMove);
bool32 PartnerMoveIsSameNoTarget(u8 battlerAtkPartner, u16 move, u16 partnerMove);
bool32 ShouldUseWishAromatherapy(u8 battlerAtk, u8 battlerDef, u16 move);

// party logic
s32 AI_CalcPartyMonDamage(u16 move, u8 battlerAtk, u8 battlerDef, struct Pokemon *mon);
s32 CountUsablePartyMons(u8 battlerId);
bool32 IsPartyFullyHealedExceptBattler(u8 battler);
bool32 PartyHasMoveSplit(u8 battlerId, u8 split);
bool32 SideHasMoveSplit(u8 battlerId, u8 split);

// score increases
void IncreaseStatUpScore(u8 battlerAtk, u8 battlerDef, u8 statId, s16 *score);
void IncreasePoisonScore(u8 battlerAtk, u8 battlerdef, u16 move, s16 *score);
void IncreaseBurnScore(u8 battlerAtk, u8 battlerdef, u16 move, s16 *score);
void IncreaseParalyzeScore(u8 battlerAtk, u8 battlerDef, u16 move, s16 *score);
void IncreaseSleepScore(u8 battlerAtk, u8 battlerDef, u16 move, s16 *score);
void IncreaseConfusionScore(u8 battlerAtk, u8 battlerDef, u16 move, s16 *score);

#endif //GUARD_BATTLE_AI_UTIL_H<|MERGE_RESOLUTION|>--- conflicted
+++ resolved
@@ -61,11 +61,8 @@
 s8 GetAbilityRating(u16 ability);
 bool32 AI_IsAbilityOnSide(u32 battlerId, u32 ability);
 bool32 AI_MoveMakesContact(u32 ability, u32 holdEffect, u16 move);
-<<<<<<< HEAD
+u32 AI_GetBattlerMoveTargetType(u8 battlerId, u16 move);
 bool32 ShouldUseZMove(u8 activeId, u8 targetId, u16 chosenMove);
-=======
-u32 AI_GetBattlerMoveTargetType(u8 battlerId, u16 move);
->>>>>>> 61f2011b
 
 // stat stage checks
 bool32 AnyStatIsRaised(u8 battlerId);
@@ -86,11 +83,7 @@
 // move checks
 bool32 IsAffectedByPowder(u8 battler, u16 ability, u16 holdEffect);
 bool32 MovesWithSplitUnusable(u32 attacker, u32 target, u32 split);
-<<<<<<< HEAD
-s32 AI_CalcDamage(u16 move, u8 battlerAtk, u8 battlerDef, bool32 considerZPower);
-=======
-s32 AI_CalcDamage(u16 move, u8 battlerAtk, u8 battlerDef, u8 *effectiveness);
->>>>>>> 61f2011b
+s32 AI_CalcDamage(u16 move, u8 battlerAtk, u8 battlerDef, u8 *effectiveness, bool32 considerZPower);
 u8 GetMoveDamageResult(u16 move);
 u32 GetCurrDamageHpPercent(u8 battlerAtk, u8 battlerDef);
 u16 AI_GetTypeEffectiveness(u16 move, u8 battlerAtk, u8 battlerDef);
