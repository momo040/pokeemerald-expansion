#ifndef GUARD_BATTLE_AI_UTIL_H
#define GUARD_BATTLE_AI_UTIL_H

#include "battle_ai_main.h"

#define FOE(battler) ((BATTLE_OPPOSITE(battler)) & BIT_SIDE)

// Roll boundaries used by AI when scoring. Doesn't affect actual damage dealt.
#define MAX_ROLL_PERCENTAGE DMG_ROLL_PERCENT_HI
#define MIN_ROLL_PERCENTAGE DMG_ROLL_PERCENT_LO
#define DMG_ROLL_PERCENTAGE ((MAX_ROLL_PERCENTAGE + MIN_ROLL_PERCENTAGE + 1) / 2) // Controls the damage roll the AI sees for the default roll. By default the 9th roll is seen

enum DamageRollType
{
    DMG_ROLL_LOWEST,
    DMG_ROLL_DEFAULT,
    DMG_ROLL_HIGHEST,
};

enum DamageCalcContext
{
    AI_DEFENDING,
    AI_ATTACKING,
};

enum AIPivot
{
    DONT_PIVOT,
    CAN_TRY_PIVOT,
    SHOULD_PIVOT,
};

<<<<<<< HEAD
static inline bool32 IsMoveUnusable(u32 moveIndex, u32 move, u32 moveLimitations)
{
    return move == MOVE_NONE
        || move == MOVE_UNAVAILABLE
        || moveLimitations & 1u << moveIndex;
}

typedef bool32 (*MoveFlag)(u32 move);
=======
enum WeatherState
{
    WEATHER_INACTIVE,
    WEATHER_ACTIVE,
    WEATHER_ACTIVE_BUT_BLOCKED,
    WEATHER_INACTIVE_AND_BLOCKED,
};
>>>>>>> 812bde8a

bool32 AI_IsFaster(u32 battlerAi, u32 battlerDef, u32 move);
bool32 AI_IsSlower(u32 battlerAi, u32 battlerDef, u32 move);
bool32 AI_RandLessThan(u32 val);
u32 AI_GetDamage(u32 battlerAtk, u32 battlerDef, u32 moveIndex, enum DamageCalcContext calcContext, struct AiLogicData *aiData);
bool32 IsAiVsAiBattle(void);
bool32 BattlerHasAi(u32 battlerId);
bool32 IsAiBattlerAware(u32 battlerId);
void ClearBattlerMoveHistory(u32 battlerId);
void RecordLastUsedMoveBy(u32 battlerId, u32 move);
void RecordAllMoves(u32 battler);
void RecordKnownMove(u32 battlerId, u32 move);
void RecordAbilityBattle(u32 battlerId, u32 abilityId);
void ClearBattlerAbilityHistory(u32 battlerId);
void RecordItemEffectBattle(u32 battlerId, u32 itemEffect);
void ClearBattlerItemEffectHistory(u32 battlerId);
void SaveBattlerData(u32 battlerId);
void SetBattlerData(u32 battlerId);
void SetBattlerAiData(u32 battlerId, struct AiLogicData *aiData);
void RestoreBattlerData(u32 battlerId);
u32 GetAIChosenMove(u32 battlerId);
u32 GetTotalBaseStat(u32 species);
bool32 IsTruantMonVulnerable(u32 battlerAI, u32 opposingBattler);
bool32 AI_BattlerAtMaxHp(u32 battler);
u32 GetHealthPercentage(u32 battler);
bool32 AI_CanBattlerEscape(u32 battler);
bool32 IsBattlerTrapped(u32 battlerAtk, u32 battlerDef);
s32 AI_WhoStrikesFirst(u32 battlerAI, u32 battler2, u32 moveConsidered);
bool32 CanTargetFaintAi(u32 battlerDef, u32 battlerAtk);
u32 NoOfHitsForTargetToFaintAI(u32 battlerDef, u32 battlerAtk);
u32 GetBestDmgMoveFromBattler(u32 battlerAtk, u32 battlerDef, enum DamageCalcContext calcContext);
u32 GetBestDmgFromBattler(u32 battler, u32 battlerTarget, enum DamageCalcContext calcContext);
bool32 CanTargetMoveFaintAi(u32 move, u32 battlerDef, u32 battlerAtk, u32 nHits);
bool32 CanTargetFaintAiWithMod(u32 battlerDef, u32 battlerAtk, s32 hpMod, s32 dmgMod);
s32 AI_DecideKnownAbilityForTurn(u32 battlerId);
enum ItemHoldEffect AI_DecideHoldEffectForTurn(u32 battlerId);
bool32 DoesBattlerIgnoreAbilityChecks(u32 battlerAtk, u32 atkAbility, u32 move);
u32 AI_GetWeather(void);
enum WeatherState IsWeatherActive(u32 flags);
bool32 CanAIFaintTarget(u32 battlerAtk, u32 battlerDef, u32 numHits);
bool32 CanIndexMoveFaintTarget(u32 battlerAtk, u32 battlerDef, u32 index, enum DamageCalcContext calcContext);
bool32 CanIndexMoveGuaranteeFaintTarget(u32 battlerAtk, u32 battlerDef, u32 index);
bool32 HasDamagingMove(u32 battlerId);
bool32 HasDamagingMoveOfType(u32 battlerId, u32 type);
u32 GetBattlerSecondaryDamage(u32 battlerId);
bool32 BattlerWillFaintFromWeather(u32 battler, u32 ability);
bool32 BattlerWillFaintFromSecondaryDamage(u32 battler, u32 ability);
bool32 ShouldTryOHKO(u32 battlerAtk, u32 battlerDef, u32 atkAbility, u32 defAbility, u32 move);
bool32 ShouldUseRecoilMove(u32 battlerAtk, u32 battlerDef, u32 recoilDmg, u32 moveIndex);
u32 GetBattlerSideSpeedAverage(u32 battler);
bool32 ShouldAbsorb(u32 battlerAtk, u32 battlerDef, u32 move, s32 damage);
bool32 ShouldRecover(u32 battlerAtk, u32 battlerDef, u32 move, u32 healPercent, enum DamageCalcContext calcContext);
bool32 ShouldSetScreen(u32 battlerAtk, u32 battlerDef, enum BattleMoveEffects moveEffect);
enum AIPivot ShouldPivot(u32 battlerAtk, u32 battlerDef, u32 defAbility, u32 move, u32 moveIndex);
bool32 IsRecycleEncouragedItem(u32 item);
bool32 ShouldRestoreHpBerry(u32 battlerAtk, u32 item);
bool32 IsStatBoostingBerry(u32 item);
bool32 CanKnockOffItem(u32 battler, u32 item);
bool32 IsAbilityOfRating(u32 ability, s8 rating);
bool32 AI_IsAbilityOnSide(u32 battlerId, u32 ability);
bool32 AI_MoveMakesContact(u32 ability, enum ItemHoldEffect holdEffect, u32 move);
bool32 ShouldUseZMove(u32 battlerAtk, u32 battlerDef, u32 chosenMove);
u32 AI_GetBattlerAbility(u32 battler);

// stat stage checks
bool32 AnyStatIsRaised(u32 battlerId);
bool32 ShouldLowerStat(u32 battlerAtk, u32 battlerDef, u32 abilityDef, u32 stat);
bool32 BattlerStatCanRise(u32 battler, u32 battlerAbility, u32 stat);
bool32 AreBattlersStatsMaxed(u32 battler);
u32 CountPositiveStatStages(u32 battlerId);
u32 CountNegativeStatStages(u32 battlerId);
bool32 ShouldLowerAttack(u32 battlerAtk, u32 battlerDef, u32 defAbility);
bool32 ShouldLowerDefense(u32 battlerAtk, u32 battlerDef, u32 defAbility);
bool32 ShouldLowerSpeed(u32 battlerAtk, u32 battlerDef, u32 defAbility);
bool32 ShouldLowerSpAtk(u32 battlerAtk, u32 battlerDef, u32 defAbility);
bool32 ShouldLowerSpDef(u32 battlerAtk, u32 battlerDef, u32 defAbility);
bool32 ShouldLowerAccuracy(u32 battlerAtk, u32 battlerDef, u32 defAbility);
bool32 ShouldLowerEvasion(u32 battlerAtk, u32 battlerDef, u32 defAbility);

// move checks
bool32 IsAffectedByPowder(u32 battler, u32 ability, enum ItemHoldEffect holdEffect);
bool32 MovesWithCategoryUnusable(u32 attacker, u32 target, u32 category);
s32 AI_WhichMoveBetter(u32 move1, u32 move2, u32 battlerAtk, u32 battlerDef, s32 noOfHitsToKo);
struct SimulatedDamage AI_CalcDamageSaveBattlers(u32 move, u32 battlerAtk, u32 battlerDef, uq4_12_t *typeEffectiveness, bool32 considerZPower);
struct SimulatedDamage AI_CalcDamage(u32 move, u32 battlerAtk, u32 battlerDef, uq4_12_t *typeEffectiveness, bool32 considerZPower, u32 weather);
bool32 AI_IsDamagedByRecoil(u32 battler);
u32 GetNoOfHitsToKO(u32 dmg, s32 hp);
u32 GetNoOfHitsToKOBattlerDmg(u32 dmg, u32 battlerDef);
u32 GetNoOfHitsToKOBattler(u32 battlerAtk, u32 battlerDef, u32 moveIndex, enum DamageCalcContext calcContext);
u32 GetCurrDamageHpPercent(u32 battlerAtk, u32 battlerDef, enum DamageCalcContext calcContext);
uq4_12_t AI_GetMoveEffectiveness(u32 move, u32 battlerAtk, u32 battlerDef);
u16 *GetMovesArray(u32 battler);
bool32 IsConfusionMoveEffect(enum BattleMoveEffects moveEffect);
bool32 HasMove(u32 battlerId, u32 move);
bool32 HasOnlyMovesWithCategory(u32 battlerId, u32 category, bool32 onlyOffensive);
bool32 HasMoveWithCategory(u32 battler, u32 category);
bool32 HasMoveWithType(u32 battler, u32 type);
bool32 HasMoveWithEffect(u32 battlerId, enum BattleMoveEffects moveEffect);
bool32 HasNonVolatileMoveEffect(u32 battlerId, u32 effect);
bool32 IsPowerBasedOnStatus(u32 battlerId, enum BattleMoveEffects effect, u32 argument);
bool32 HasMoveWithAdditionalEffect(u32 battlerId, u32 moveEffect);
bool32 HasMoveWithCriticalHitChance(u32 battlerId);
bool32 HasMoveWithMoveEffectExcept(u32 battlerId, u32 moveEffect, enum BattleMoveEffects exception);
bool32 HasMoveThatLowersOwnStats(u32 battlerId);
bool32 HasMoveWithLowAccuracy(u32 battlerAtk, u32 battlerDef, u32 accCheck, bool32 ignoreStatus, u32 atkAbility, u32 defAbility, u32 atkHoldEffect, u32 defHoldEffect);
bool32 HasAnyKnownMove(u32 battlerId);
bool32 IsAromaVeilProtectedEffect(enum BattleMoveEffects moveEffect);
bool32 IsNonVolatileStatusMove(u32 moveEffect);
bool32 IsMoveRedirectionPrevented(u32 battlerAtk, u32 move, u32 atkAbility);
bool32 IsMoveEncouragedToHit(u32 battlerAtk, u32 battlerDef, u32 move);
bool32 IsHazardMove(u32 move);
bool32 IsTwoTurnNotSemiInvulnerableMove(u32 battlerAtk, u32 move);
void ProtectChecks(u32 battlerAtk, u32 battlerDef, u32 move, u32 predictedMove, s32 *score);
bool32 ShouldSetSandstorm(u32 battler, u32 ability, enum ItemHoldEffect holdEffect);
bool32 ShouldSetHail(u32 battler, u32 ability, enum ItemHoldEffect holdEffect);
bool32 ShouldSetSnow(u32 battler, u32 ability, enum ItemHoldEffect holdEffect);
bool32 ShouldSetRain(u32 battlerAtk, u32 ability, enum ItemHoldEffect holdEffect);
bool32 ShouldSetSun(u32 battlerAtk, u32 atkAbility, enum ItemHoldEffect holdEffect);
bool32 HasSleepMoveWithLowAccuracy(u32 battlerAtk, u32 battlerDef);
bool32 IsHealingMove(u32 move);
bool32 HasHealingEffect(u32 battler);
bool32 IsTrappingMove(u32 move);
bool32 HasTrappingMoveEffect(u32 battler);
bool32 ShouldFakeOut(u32 battlerAtk, u32 battlerDef, u32 move);
bool32 HasThawingMove(u32 battler);
bool32 IsStatRaisingEffect(enum BattleMoveEffects effect);
bool32 IsStatLoweringEffect(enum BattleMoveEffects effect);
bool32 IsSelfStatLoweringEffect(enum BattleMoveEffects effect);
bool32 IsSwitchOutEffect(enum BattleMoveEffects effect);
bool32 IsChaseEffect(enum BattleMoveEffects effect);
bool32 IsAttackBoostMoveEffect(enum BattleMoveEffects effect);
bool32 IsUngroundingEffect(enum BattleMoveEffects effect);
bool32 IsSemiInvulnerable(u32 battlerDef, u32 move);
bool32 HasMoveWithFlag(u32 battler, MoveFlag getFlag);
bool32 IsHazardClearingMove(u32 move);
bool32 IsSubstituteEffect(enum BattleMoveEffects effect);

// status checks
bool32 AI_CanBeConfused(u32 battlerAtk, u32 battlerDef, u32 move, u32 ability);
bool32 IsBattlerIncapacitated(u32 battler, u32 ability);
bool32 AI_CanPutToSleep(u32 battlerAtk, u32 battlerDef, u32 defAbility, u32 move, u32 partnerMove);
bool32 ShouldPoison(u32 battlerAtk, u32 battlerDef);
bool32 AI_CanPoison(u32 battlerAtk, u32 battlerDef, u32 defAbility, u32 move, u32 partnerMove);
bool32 AI_CanParalyze(u32 battlerAtk, u32 battlerDef, u32 defAbility, u32 move, u32 partnerMove);
bool32 AI_CanConfuse(u32 battlerAtk, u32 battlerDef, u32 defAbility, u32 battlerAtkPartner, u32 move, u32 partnerMove);
bool32 ShouldBurn(u32 battlerAtk, u32 battlerDef, u32 abilityDef);
bool32 ShouldFreezeOrFrostbite(u32 battlerAtk, u32 battlerDef, u32 abilityDef);
bool32 ShouldParalyze(u32 battlerAtk, u32 battlerDef, u32 abilityDef);
bool32 AI_CanBurn(u32 battlerAtk, u32 battlerDef, u32 defAbility, u32 battlerAtkPartner, u32 move, u32 partnerMove);
bool32 AI_CanGiveFrostbite(u32 battlerAtk, u32 battlerDef, u32 defAbility, u32 battlerAtkPartner, u32 move, u32 partnerMove);
bool32 AI_CanBeInfatuated(u32 battlerAtk, u32 battlerDef, u32 defAbility);
bool32 AnyPartyMemberStatused(u32 battlerId, bool32 checkSoundproof);
u32 ShouldTryToFlinch(u32 battlerAtk, u32 battlerDef, u32 atkAbility, u32 defAbility, u32 move);
bool32 ShouldTrap(u32 battlerAtk, u32 battlerDef, u32 move);
bool32 IsWakeupTurn(u32 battler);
bool32 AI_IsBattlerAsleepOrComatose(u32 battlerId);

// ability logic
bool32 IsMoxieTypeAbility(u32 ability);
bool32 ShouldTriggerAbility(u32 battler, u32 ability);

// partner logic
#define IS_TARGETING_PARTNER(battlerAtk, battlerDef)((battlerAtk) == (battlerDef ^ BIT_FLANK))
u32 GetAllyChosenMove(u32 battlerId);
bool32 IsValidDoubleBattle(u32 battlerAtk);
bool32 DoesPartnerHaveSameMoveEffect(u32 battlerAtkPartner, u32 battlerDef, u32 move, u32 partnerMove);
bool32 PartnerHasSameMoveEffectWithoutTarget(u32 battlerAtkPartner, u32 move, u32 partnerMove);
bool32 PartnerMoveEffectIsStatusSameTarget(u32 battlerAtkPartner, u32 battlerDef, u32 partnerMove);
bool32 IsMoveEffectWeather(u32 move);
bool32 PartnerMoveEffectIsTerrain(u32 battlerAtkPartner, u32 partnerMove);
bool32 PartnerMoveEffectIs(u32 battlerAtkPartner, u32 partnerMove, enum BattleMoveEffects effectCheck);
bool32 PartnerMoveIs(u32 battlerAtkPartner, u32 partnerMove, u32 moveCheck);
bool32 PartnerMoveIsSameAsAttacker(u32 battlerAtkPartner, u32 battlerDef, u32 move, u32 partnerMove);
bool32 PartnerMoveIsSameNoTarget(u32 battlerAtkPartner, u32 move, u32 partnerMove);
bool32 PartnerMoveActivatesSleepClause(u32 move);
bool32 ShouldUseWishAromatherapy(u32 battlerAtk, u32 battlerDef, u32 move);
u32 GetFriendlyFireKOThreshold(u32 battler);
bool32 IsAllyProtectingFromMove(u32 battlerAtk, u32 attackerMove, u32 allyMove);

// party logic
struct BattlePokemon *AllocSaveBattleMons(void);
void FreeRestoreBattleMons(struct BattlePokemon *savedBattleMons);
s32 CountUsablePartyMons(u32 battlerId);
bool32 IsPartyFullyHealedExceptBattler(u32 battler);
bool32 PartyHasMoveCategory(u32 battlerId, u32 category);
bool32 SideHasMoveCategory(u32 battlerId, u32 category);

// score increases
u32 IncreaseStatUpScore(u32 battlerAtk, u32 battlerDef, enum StatChange statId);
u32 IncreaseStatUpScoreContrary(u32 battlerAtk, u32 battlerDef, enum StatChange statId);
void IncreasePoisonScore(u32 battlerAtk, u32 battlerDef, u32 move, s32 *score);
void IncreaseBurnScore(u32 battlerAtk, u32 battlerDef, u32 move, s32 *score);
void IncreaseParalyzeScore(u32 battlerAtk, u32 battlerDef, u32 move, s32 *score);
void IncreaseSleepScore(u32 battlerAtk, u32 battlerDef, u32 move, s32 *score);
void IncreaseConfusionScore(u32 battlerAtk, u32 battlerDef, u32 move, s32 *score);
void IncreaseFrostbiteScore(u32 battlerAtk, u32 battlerDef, u32 move, s32 *score);

s32 AI_CalcPartyMonDamage(u32 move, u32 battlerAtk, u32 battlerDef, struct BattlePokemon switchinCandidate, enum DamageCalcContext calcContext);
u32 AI_WhoStrikesFirstPartyMon(u32 battlerAtk, u32 battlerDef, struct BattlePokemon switchinCandidate, u32 moveConsidered);
s32 AI_TryToClearStats(u32 battlerAtk, u32 battlerDef, bool32 isDoubleBattle);
bool32 AI_ShouldCopyStatChanges(u32 battlerAtk, u32 battlerDef);
bool32 AI_ShouldSetUpHazards(u32 battlerAtk, u32 battlerDef, struct AiLogicData *aiData);
void IncreaseTidyUpScore(u32 battlerAtk, u32 battlerDef, u32 move, s32 *score);
bool32 AI_ShouldSpicyExtract(u32 battlerAtk, u32 battlerAtkPartner, u32 move, struct AiLogicData *aiData);
u32 IncreaseSubstituteMoveScore(u32 battlerAtk, u32 battlerDef, u32 move);
bool32 IsBattlerItemEnabled(u32 battler);
bool32 IsBattlerPredictedToSwitch(u32 battler);
u32 GetIncomingMove(u32 battler, u32 opposingBattler, struct AiLogicData *aiData);
bool32 HasLowAccuracyMove(u32 battlerAtk, u32 battlerDef);
bool32 HasBattlerSideAbility(u32 battlerDef, u32 ability, struct AiLogicData *aiData);
u32 GetThinkingBattler(u32 battler);

#endif //GUARD_BATTLE_AI_UTIL_H<|MERGE_RESOLUTION|>--- conflicted
+++ resolved
@@ -30,7 +30,14 @@
     SHOULD_PIVOT,
 };
 
-<<<<<<< HEAD
+enum WeatherState
+{
+    WEATHER_INACTIVE,
+    WEATHER_ACTIVE,
+    WEATHER_ACTIVE_BUT_BLOCKED,
+    WEATHER_INACTIVE_AND_BLOCKED,
+};
+
 static inline bool32 IsMoveUnusable(u32 moveIndex, u32 move, u32 moveLimitations)
 {
     return move == MOVE_NONE
@@ -39,15 +46,6 @@
 }
 
 typedef bool32 (*MoveFlag)(u32 move);
-=======
-enum WeatherState
-{
-    WEATHER_INACTIVE,
-    WEATHER_ACTIVE,
-    WEATHER_ACTIVE_BUT_BLOCKED,
-    WEATHER_INACTIVE_AND_BLOCKED,
-};
->>>>>>> 812bde8a
 
 bool32 AI_IsFaster(u32 battlerAi, u32 battlerDef, u32 move);
 bool32 AI_IsSlower(u32 battlerAi, u32 battlerDef, u32 move);
