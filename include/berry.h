#ifndef GUARD_BERRY_H
#define GUARD_BERRY_H

<<<<<<< HEAD
#include "constants/items.h"

#define BERRY_NONE 0

enum
{
    BERRY_FIRMNESS_UNKNOWN,
    BERRY_FIRMNESS_VERY_SOFT,
    BERRY_FIRMNESS_SOFT,
    BERRY_FIRMNESS_HARD,
    BERRY_FIRMNESS_VERY_HARD,
    BERRY_FIRMNESS_SUPER_HARD,
};

enum
{
    FLAVOR_SPICY,
    FLAVOR_DRY,
    FLAVOR_SWEET,
    FLAVOR_BITTER,
    FLAVOR_SOUR,
    FLAVOR_COUNT
};

enum
{
    BERRY_STAGE_NO_BERRY, // there is no tree planted and the soil is completely flat.
    BERRY_STAGE_PLANTED,
    BERRY_STAGE_SPROUTED,
    BERRY_STAGE_TALLER,
    BERRY_STAGE_FLOWERING,
    BERRY_STAGE_BERRIES,
    BERRY_STAGE_SPARKLING = 0xFF,
};

=======
>>>>>>> c0b06025
void ClearEnigmaBerries(void);
void SetEnigmaBerry(u8 *src);
bool32 IsEnigmaBerryValid(void);
const struct Berry *GetBerryInfo(u8 berry);
struct BerryTree *GetBerryTreeInfo(u8 id);
bool32 EventObjectInteractionWaterBerryTree(void);
bool8 IsPlayerFacingEmptyBerryTreePatch(void);
bool8 TryToWaterBerryTree(void);
void ClearBerryTrees(void);
void BerryTreeTimeUpdate(s32 minutes);
void PlantBerryTree(u8 id, u8 berry, u8 stage, bool8 sparkle);
void RemoveBerryTree(u8 id);
u8 GetBerryTypeByBerryTreeId(u8 id);
u8 GetStageByBerryTreeId(u8);
u8 ItemIdToBerryType(u16 item);
void GetBerryNameByBerryType(u8 berry, u8 *string);
void ResetBerryTreeSparkleFlag(u8 id);
void Bag_ChooseBerry(void);
void EventObjectInteractionGetBerryTreeData(void);
void EventObjectInteractionPlantBerryTree(void);
void EventObjectInteractionPickBerryTree(void);
void EventObjectInteractionRemoveBerryTree(void);
bool8 PlayerHasBerries(void);
void ResetBerryTreeSparkleFlags(void);

extern const struct Berry gBerries[];

struct UnkStruct_0858AB24 {
    u8 unk0;
    u16 unk1;
};

extern const struct UnkStruct_0858AB24 gUnknown_0858AB24[];

#endif // GUARD_BERRY_H<|MERGE_RESOLUTION|>--- conflicted
+++ resolved
@@ -1,44 +1,6 @@
 #ifndef GUARD_BERRY_H
 #define GUARD_BERRY_H
 
-<<<<<<< HEAD
-#include "constants/items.h"
-
-#define BERRY_NONE 0
-
-enum
-{
-    BERRY_FIRMNESS_UNKNOWN,
-    BERRY_FIRMNESS_VERY_SOFT,
-    BERRY_FIRMNESS_SOFT,
-    BERRY_FIRMNESS_HARD,
-    BERRY_FIRMNESS_VERY_HARD,
-    BERRY_FIRMNESS_SUPER_HARD,
-};
-
-enum
-{
-    FLAVOR_SPICY,
-    FLAVOR_DRY,
-    FLAVOR_SWEET,
-    FLAVOR_BITTER,
-    FLAVOR_SOUR,
-    FLAVOR_COUNT
-};
-
-enum
-{
-    BERRY_STAGE_NO_BERRY, // there is no tree planted and the soil is completely flat.
-    BERRY_STAGE_PLANTED,
-    BERRY_STAGE_SPROUTED,
-    BERRY_STAGE_TALLER,
-    BERRY_STAGE_FLOWERING,
-    BERRY_STAGE_BERRIES,
-    BERRY_STAGE_SPARKLING = 0xFF,
-};
-
-=======
->>>>>>> c0b06025
 void ClearEnigmaBerries(void);
 void SetEnigmaBerry(u8 *src);
 bool32 IsEnigmaBerryValid(void);
