--- conflicted
+++ resolved
@@ -1,11 +1,8 @@
 #ifndef GUARD_FLAGS_H
 #define GUARD_FLAGS_H
 
-<<<<<<< HEAD
-#define FLAG_LEGENDARIES_IN_SOOTOPOLIS 0x53
-=======
-#define FLAG_PENDING_DAYCARE_EGG    0x86
->>>>>>> 5dc8beb0
+#define FLAG_LEGENDARIES_IN_SOOTOPOLIS  0x53
+#define FLAG_PENDING_DAYCARE_EGG        0x86
 
 #define FLAG_TRAINER_FLAG_START  0x500
 
