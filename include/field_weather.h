--- conflicted
+++ resolved
@@ -41,24 +41,14 @@
             struct Sprite *sandstormSprites2[NUM_SWIRL_SANDSTORM_SPRITES];
         } s2;
     } sprites;
-<<<<<<< HEAD
-    u8 gammaShifts[19][32];
-    u8 altGammaShifts[19][32];
-    s8 gammaIndex;
-    s8 gammaTargetIndex;
-    u8 gammaStepDelay;
-    u8 gammaStepFrameCounter;
-    u16 fadeDestColor:15;
-    u16 noShadows:1; // Certain weathers require blend coeffs that do not work nice with shadows
-=======
     u8 darkenedContrastColorMaps[NUM_WEATHER_COLOR_MAPS][32];
     u8 contrastColorMaps[NUM_WEATHER_COLOR_MAPS][32];
     s8 colorMapIndex;
     s8 targetColorMapIndex;
     u8 colorMapStepDelay;
     u8 colorMapStepCounter;
-    u16 fadeDestColor;
->>>>>>> e6d1cfae
+    u16 fadeDestColor:15;
+    u16 noShadows:1; // Certain weathers require blend coeffs that do not work nice with shadows
     u8 palProcessingState;
     u8 fadeScreenCounter;
     bool8 readyForInit;
@@ -163,14 +153,9 @@
 void ApplyWeatherColorMapIfIdle_Gradual(u8 colorMapIndex, u8 targetColorMapIndex, u8 colorMapStepDelay);
 void FadeScreen(u8 mode, s8 delay);
 bool8 IsWeatherNotFadingIn(void);
-<<<<<<< HEAD
 void UpdateSpritePaletteWithWeather(u8 spritePaletteIndex, bool8 allowFog);
-void ApplyWeatherGammaShiftToPal(u8 paletteIndex);
-void ApplyWeatherGammaShiftToPals(u8 startPalIndex, u8 numPalettes);
-=======
-void UpdateSpritePaletteWithWeather(u8 spritePaletteIndex);
 void ApplyWeatherColorMapToPal(u8 paletteIndex);
->>>>>>> e6d1cfae
+void ApplyWeatherColorMapToPals(u8 startPalIndex, u8 numPalettes);
 void LoadCustomWeatherSpritePalette(const u16 *palette);
 void ResetDroughtWeatherPaletteLoading(void);
 bool8 LoadDroughtWeatherPalettes(void);
