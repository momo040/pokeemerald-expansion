--- conflicted
+++ resolved
@@ -376,38 +376,6 @@
     u8 filler[0x40];
 } OldMan;
 
-<<<<<<< HEAD
-struct UnknownSaveStruct2ABC
-{
-    u8 val0;
-    u8 val1;
-    u16 val2;
-};
-
-struct GabbyAndTyData
-{
-    /*2ba4*/ u16 mon1;
-    /*2ba6*/ u16 mon2;
-    /*2ba8*/ u16 lastMove;
-    /*2baa*/ u16 quote;
-    /*2bac*/ u8 mapnum;
-    /*2bad*/ u8 battleNum;
-    /*2bae*/ u8 valA_0:1;
-    /*2bae*/ u8 valA_1:1;
-    /*2bae*/ u8 valA_2:1;
-    /*2bae*/ u8 valA_3:1;
-    /*2bae*/ u8 valA_4:1;
-    /*2bae*/ u8 valA_5:3;
-    /*2baf*/ u8 valB_0:1;
-    /*2baf*/ u8 valB_1:1;
-    /*2baf*/ u8 valB_2:1;
-    /*2baf*/ u8 valB_3:1;
-    /*2baf*/ u8 valB_4:1;
-    /*2baf*/ u8 valB_5:3;
-};
-
-=======
->>>>>>> 5ea2f463
 struct RecordMixing_UnknownStructSub
 {
     u32 unk0;
