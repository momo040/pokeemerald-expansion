--- conflicted
+++ resolved
@@ -749,13 +749,9 @@
     /*0x3B14*/ struct RecordMixingGift recordMixingGift;
     /*0x3B24*/ u8 seen2[52];
     /*0x3B58*/ LilycoveLady lilycoveLady;
-<<<<<<< HEAD
     /*0x3B88*/ u8 filler_3B88[0x10];
     /*0x3B98*/ struct UnkSaveSubstruct_3b98 unk_3B98[20];
     /*0x3C88*/ u8 filler_3C88[0xE8];
-=======
-    /*0x3B98*/ u8 filler_3B88[0x1D8];
->>>>>>> db898d0e
     /*0x3D70*/ struct WaldaPhrase waldaPhrase;
     // sizeof: 0x3D88
 };
