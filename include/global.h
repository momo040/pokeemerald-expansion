#ifndef GUARD_GLOBAL_H
#define GUARD_GLOBAL_H

#include <string.h>
#include "config.h" // we need to define config before gba headers as print stuff needs the functions nulled before defines.
#include "gba/gba.h"

// Prevent cross-jump optimization.
#define BLOCK_CROSS_JUMP asm("");

// to help in decompiling
#define asm_comment(x) asm volatile("@ -- " x " -- ")
#define asm_unified(x) asm(".syntax unified\n" x "\n.syntax divided")
#define ASM_DIRECT __attribute__((naked))

// IDE support
#if defined (__APPLE__) || defined (__CYGWIN__)
#define _(x) x
#define __(x) x
#define INCBIN_U8 {0}
#define INCBIN_U16 {0}
#define INCBIN_U32 {0}
#define INCBIN_S8 {0}
#define INCBIN_S16 {0}
#define INCBIN_S32 {0}
#endif // __APPLE__

#define ARRAY_COUNT(array) (size_t)(sizeof(array) / sizeof((array)[0]))

// useful math macros

// Converts a number to Q8.8 fixed-point format
#define Q_8_8(n) ((s16)((n) * 256))

// Converts a number to Q4.12 fixed-point format
#define Q_4_12(n)  ((s16)((n) * 4096))

// Converts a Q8.8 fixed-point format number to a regular integer
#define Q_8_8_TO_INT(n) ((int)((n) / 256))

// Converts a Q4.12 fixed-point format number to a regular integer
#define Q_4_12_TO_INT(n)  ((int)((n) / 4096))

#define PARTY_SIZE 6

<<<<<<< HEAD
#define POKEMON_SLOTS_NUMBER 412
#define POKEMON_NAME_LENGTH 10
#define OT_NAME_LENGTH 7

=======
>>>>>>> 7defc27b
#define min(a, b) ((a) < (b) ? (a) : (b))
#define max(a, b) ((a) >= (b) ? (a) : (b))

#define HEAP_SIZE 0x1C000

extern u8 gStringVar1[];
extern u8 gStringVar2[];
extern u8 gStringVar3[];
extern u8 gStringVar4[];

// There are many quirks in the source code which have overarching behavioral differences from
// a number of other files. For example, diploma.c seems to declare rodata before each use while
// other files declare out of order and must be at the beginning. There are also a number of
// macros which differ from one file to the next due to the method of obtaining the result, such
// as these below. Because of this, there is a theory (Two Team Theory) that states that these
// programming projects had more than 1 "programming team" which utilized different macros for
// each of the files that were worked on.
#define T1_READ_8(ptr)  ((ptr)[0])
#define T1_READ_16(ptr) ((ptr)[0] | ((ptr)[1] << 8))
#define T1_READ_32(ptr) ((ptr)[0] | ((ptr)[1] << 8) | ((ptr)[2] << 16) | ((ptr)[3] << 24))
#define T1_READ_PTR(ptr) (u8*) T1_READ_32(ptr)

// T2_READ_8 is a duplicate to remain consistent with each group.
#define T2_READ_8(ptr)  ((ptr)[0])
#define T2_READ_16(ptr) ((ptr)[0] + ((ptr)[1] << 8))
#define T2_READ_32(ptr) ((ptr)[0] + ((ptr)[1] << 8) + ((ptr)[2] << 16) + ((ptr)[3] << 24))
#define T2_READ_PTR(ptr) (void*) T2_READ_32(ptr)

enum
{
    VERSION_SAPPHIRE = 1,
    VERSION_RUBY = 2,
    VERSION_EMERALD = 3,
    VERSION_FIRE_RED = 4,
    VERSION_LEAF_GREEN = 5,
};

enum LanguageId
{
    LANGUAGE_JAPANESE = 1,
    LANGUAGE_ENGLISH = 2,
    LANGUAGE_FRENCH = 3,
    LANGUAGE_ITALIAN = 4,
    LANGUAGE_GERMAN = 5,
    // 6 goes unused but the theory is it was meant to be Korean
    LANGUAGE_SPANISH = 7,
};

#define GAME_VERSION (VERSION_EMERALD)
#define GAME_LANGUAGE (LANGUAGE_ENGLISH)

// capacities of various saveblock objects
#define DAYCARE_MON_COUNT   2
#define POKEBLOCKS_COUNT    40
#define MAP_OBJECTS_COUNT   16
#define BERRY_TREES_COUNT   128
#define FLAGS_COUNT         300
#define VARS_COUNT          256
#define MAIL_COUNT          16
#define SECRET_BASES_COUNT  20
#define PC_ITEMS_COUNT      50
#define BAG_ITEMS_COUNT     30
#define BAG_KEYITEMS_COUNT  30
#define BAG_POKEBALLS_COUNT 16
#define BAG_TMHM_COUNT      64
#define BAG_BERRIES_COUNT   46

#define PYRAMID_BAG_ITEMS_COUNT 10

// string lengths
#define ITEM_NAME_LENGTH    14
#define POKEMON_NAME_LENGTH 10
#define OT_NAME_LENGTH      7
#define PLAYER_NAME_LENGTH  8
#define MAIL_WORDS_COUNT    9

enum
{
    MALE,
    FEMALE
};

enum
{
    OPTIONS_BUTTON_MODE_NORMAL,
    OPTIONS_BUTTON_MODE_LR,
    OPTIONS_BUTTON_MODE_L_EQUALS_A
};

enum
{
    OPTIONS_TEXT_SPEED_SLOW,
    OPTIONS_TEXT_SPEED_MID,
    OPTIONS_TEXT_SPEED_FAST
};

enum
{
    OPTIONS_SOUND_MONO,
    OPTIONS_SOUND_STEREO
};

enum
{
    OPTIONS_BATTLE_STYLE_SHIFT,
    OPTIONS_BATTLE_STYLE_SET
};

struct Coords16
{
    s16 x;
    s16 y;
};

struct UCoords16
{
    u16 x;
    u16 y;
};

struct Coords32
{
    s32 x;
    s32 y;
};

struct UCoords32
{
    u32 x;
    u32 y;
};

struct Time
{
    /*0x00*/ s16 days;
    /*0x02*/ s8 hours;
    /*0x03*/ s8 minutes;
    /*0x04*/ s8 seconds;
};

#define DEX_FLAGS_NO ((POKEMON_SLOTS_NUMBER / 8) + ((POKEMON_SLOTS_NUMBER % 8) ? 1 : 0))

struct Pokedex
{
    /*0x00*/ u8 order;
    /*0x01*/ u8 unknown1;
    /*0x02*/ u8 nationalMagic; // must equal 0xDA in order to have National mode
    /*0x03*/ u8 unknown2;
    /*0x04*/ u32 unownPersonality; // set when you first see Unown
    /*0x08*/ u32 spindaPersonality; // set when you first see Spinda
    /*0x0C*/ u32 unknown3;
    /*0x10*/ u8 owned[DEX_FLAGS_NO];
    /*0x44*/ u8 seen[DEX_FLAGS_NO];
};

struct PokemonJumpResults // possibly used in the game itself?
{
    u16 jumpsInRow;
    u16 field2;
    u16 excellentsInRow;
    u16 field6;
    u16 field8;
    u16 fieldA;
    u32 bestJumpScore;
};

struct BerryPickingResults // possibly used in the game itself? Size may be wrong as well
{
    u32 bestScore;
    u16 berriesPicked;
    u16 berriesPickedInRow;
    u8 field_8;
    u8 field_9;
    u8 field_A;
    u8 field_B;
    u8 field_C;
    u8 field_D;
    u8 field_E;
    u8 field_F;
};

// two arrays for lvl50 and open level
struct PyramidBag
{
    u16 itemId[2][PYRAMID_BAG_ITEMS_COUNT];
    u8 quantity[2][PYRAMID_BAG_ITEMS_COUNT];
};

struct BerryCrush
{
    u16 berryCrushResults[4];
    u32 berryPowderAmount;
    u32 unk;
};

struct UnknownSaveBlock2Struct
{
    u8 field_0;
    u8 field_1;
    u8 field_2[2];
    u8 field_4[8];
    u8 field_C[16];
    u16 field_1C[6];
    u16 field_28[6];
    u8 field_34[176];
    u8 field_E4;
    u8 field_E5;
    u8 field_E6;
    u8 field_E7;
    u8 field_E8;
    u8 field_E9;
    u8 field_EA;
    u8 field_EB;
}; // sizeof = 0xEC

struct SaveBlock2
{
    /*0x00*/ u8 playerName[PLAYER_NAME_LENGTH];
    /*0x08*/ u8 playerGender; // MALE, FEMALE
    /*0x09*/ u8 specialSaveWarp;
    /*0x0A*/ u8 playerTrainerId[4];
    /*0x0E*/ u16 playTimeHours;
    /*0x10*/ u8 playTimeMinutes;
    /*0x11*/ u8 playTimeSeconds;
    /*0x12*/ u8 playTimeVBlanks;
    /*0x13*/ u8 optionsButtonMode;  // OPTIONS_BUTTON_MODE_[NORMAL/LR/L_EQUALS_A]
    /*0x14*/ u16 optionsTextSpeed:3; // OPTIONS_TEXT_SPEED_[SLOW/MID/FAST]
             u16 optionsWindowFrameType:5; // Specifies one of the 20 decorative borders for text boxes
             u16 optionsSound:1; // OPTIONS_SOUND_[MONO/STEREO]
             u16 optionsBattleStyle:1; // OPTIONS_BATTLE_STYLE_[SHIFT/SET]
             u16 optionsBattleSceneOff:1; // whether battle animations are disabled
             u16 regionMapZoom:1; // whether the map is zoomed in
    /*0x18*/ struct Pokedex pokedex;
    /*0x90*/ u8 filler_90[0x8];
    /*0x98*/ struct Time localTimeOffset;
    /*0xA0*/ struct Time lastBerryTreeUpdate;
    /*0xA8*/ u32 field_A8;
    /*0xAC*/ u32 encryptionKey;

        // TODO: fix and verify labels
    /*0xB0*/ u8 field_B0[316];
    /*0x1EC*/ struct BerryCrush berryCrush;
    /*0x1FC*/ struct PokemonJumpResults pokeJump;
    /*0x20C*/ struct BerryPickingResults berryPick;
    /*0x21C*/ u8 field_21C[1032];
    /*0x624*/ u16 contestLinkResults[20]; // 4 positions for 5 categories, possibly a struct or a 2d array

        // All below could be a one giant struct

    /*0x64C*/ u8 field_64C[236];
    /*0x738*/ struct UnknownSaveBlock2Struct field_738[5]; // No idea here, it's probably wrong, no clue.
    /*0xBD4*/ u16 field_BD4;
    /*0xBD6*/ u16 field_BD6;
    /*0xBD8*/ u8 field_BD8[11];
    /*0xBE3*/ u8 filler_BE3[8];
    /*0xBEB*/ u8 field_BEB;
    /*0xBE3*/ u8 filler_BEC[189];
    /*0xCA9*/ u8 frontierChosenLvl : 2; // 0x1, 0x2 -> 0x3
    /*0xCA9*/ u8 field_CA9_a : 1;   // 0x4
    /*0xCA9*/ u8 field_CA9_b : 1;   // 0x8
    /*0xCA9*/ u8 field_CA9_c : 1;   // 0x10
    /*0xCA9*/ u8 field_CA9_d : 1;   // 0x20
    /*0xCA9*/ u8 field_CA9_e : 1;   // 0x40
    /*0xCA9*/ u8 field_CA9_f : 1;   // 0x80
    /*0xCAA*/ u16 field_CAA[4];
    /*0xCB2*/ u16 battlePyramidWildHeaderId;
    /*0xCB4*/ u16 field_CB4[41];
    /*0xD06*/ u8 field_D06;
    /*0xD07*/ u8 field_D07;
    /*0xD08*/ u8 filler_D08[0x112];
    /*0xE1A*/ u16 battlePyramidFloor; // possibly?
    /*0xE1C*/ u8 field_E1C[16];
    /*0xE2C*/ struct PyramidBag pyramidBag;
    /*0x???*/ u8 field_unkown[6];
    /*0xE6E*/ u16 battleTentWinStreak;
    /*0xE70*/ u8 field_E70[72];
    /*0xEB8*/ u16 frontierBattlePoints;
    /*0xEBA*/ u8 field_EBA[39];
    /*0xEE1*/ u8 field_EE1;
    /*0xEE2*/ u8 field_EE2[7];
    /*0xEE9*/ u8 field_EE9;
    /*0xEEA*/ u8 field_EEA[66];
    // sizeof=0xF2C
};

extern struct SaveBlock2 *gSaveBlock2Ptr;

struct SecretBaseParty
{
    u32 personality[PARTY_SIZE];
    u16 moves[PARTY_SIZE * 4];
    u16 species[PARTY_SIZE];
    u16 heldItems[PARTY_SIZE];
    u8 levels[PARTY_SIZE];
    u8 EVs[PARTY_SIZE];
};

struct SecretBaseRecord
{
    /*0x1A9C*/ u8 secretBaseId;
    /*0x1A9D*/ u8 sbr_field_1_0:4;
    /*0x1A9D*/ u8 gender:1;
    /*0x1A9D*/ u8 sbr_field_1_5:1;
    /*0x1A9D*/ u8 sbr_field_1_6:2;
    /*0x1A9E*/ u8 trainerName[OT_NAME_LENGTH];
    /*0x1AA5*/ u8 trainerId[4]; // byte 0 is used for determining trainer class
    /*0x1AA9*/ u8 language;
    /*0x1AAA*/ u16 sbr_field_e;
    /*0x1AAC*/ u8 sbr_field_10;
    /*0x1AAD*/ u8 sbr_field_11;
    /*0x1AAE*/ u8 decorations[16];
    /*0x1ABE*/ u8 decorationPos[16];
    /*0x1AD0*/ struct SecretBaseParty party;
};

#include "constants/game_stat.h"
#include "global.fieldmap.h"
#include "global.berry.h"
#include "global.tv.h"
#include "pokemon.h"

struct WarpData
{
    s8 mapGroup;
    s8 mapNum;
    s8 warpId;
    s16 x, y;
};

struct ItemSlot
{
    u16 itemId;
    u16 quantity;
};

struct Pokeblock
{
    u8 color;
    u8 spicy;
    u8 dry;
    u8 sweet;
    u8 bitter;
    u8 sour;
    u8 feel;
};

struct Roamer
{
    /*0x00*/ u32 ivs;
    /*0x04*/ u32 personality;
    /*0x08*/ u16 species;
    /*0x0A*/ u16 hp;
    /*0x0C*/ u8 level;
    /*0x0D*/ u8 status;
    /*0x0E*/ u8 cool;
    /*0x0F*/ u8 beauty;
    /*0x10*/ u8 cute;
    /*0x11*/ u8 smart;
    /*0x12*/ u8 tough;
    /*0x13*/ bool8 active;
    /*0x14*/ u8 filler[0x8];
};

struct RamScriptData
{
    u8 magic;
    u8 mapGroup;
    u8 mapNum;
    u8 objectId;
    u8 script[995];
};

struct RamScript
{
    u32 checksum;
    struct RamScriptData data;
};

struct EasyChatPair
{
    u16 unk0_0:7;
    u16 unk0_7:7;
    u16 unk1_6:1;
    u16 unk2;
    u16 words[2];
}; /*size = 0x8*/

struct MailStruct
{
    /*0x00*/ u16 words[MAIL_WORDS_COUNT];
    /*0x12*/ u8 playerName[PLAYER_NAME_LENGTH];
    /*0x1A*/ u8 trainerId[4];
    /*0x1E*/ u16 species;
    /*0x20*/ u16 itemId;
};

struct MauvilleManCommon
{
    u8 id;
};

struct MauvilleManBard
{
    /*0x00*/ u8 id;
    /*0x02*/ u16 songLyrics[6];
    /*0x0E*/ u16 temporaryLyrics[6];
    /*0x1A*/ u8 playerName[8];
    /*0x22*/ u8 filler_2DB6[0x3];
    /*0x25*/ u8 playerTrainerId[4];
    /*0x29*/ bool8 hasChangedSong;
    /*0x2A*/ u8 language;
}; /*size = 0x2C*/

struct MauvilleManStoryteller
{
    u8 id;
    bool8 alreadyRecorded;
    u8 filler2[2];
    u8 gameStatIDs[4];
    u8 trainerNames[4][7];
    u8 statValues[4][4];
    u8 language[4];
};

struct MauvilleManGiddy
{
    /*0x00*/ u8 id;
    /*0x01*/ u8 taleCounter;
    /*0x02*/ u8 questionNum;
    /*0x04*/ u16 randomWords[10];
    /*0x18*/ u8 questionList[8];
    /*0x20*/ u8 language;
}; /*size = 0x2C*/

struct MauvilleManHipster
{
    u8 id;
    bool8 alreadySpoken;
    u8 language;
};

struct MauvilleOldManTrader
{
    u8 id;
    u8 decorIds[4];
    u8 playerNames[4][11];
    u8 alreadyTraded;
    u8 language[4];
};

typedef union OldMan
{
    struct MauvilleManCommon common;
    struct MauvilleManBard bard;
    struct MauvilleManGiddy giddy;
    struct MauvilleManHipster hipster;
    struct MauvilleOldManTrader trader;
    struct MauvilleManStoryteller storyteller;
    u8 filler[0x40];
} OldMan;

struct RecordMixing_UnknownStructSub
{
    u32 unk0;
    u8 data[0x34];
    //u8 data[0x38];
};

struct RecordMixing_UnknownStruct
{
    struct RecordMixing_UnknownStructSub data[2];
    u32 unk70;
    u16 unk74[0x2];
};

#define LINK_B_RECORDS_COUNT 5

struct LinkBattleRecord
{
    u8 name[8];
    u16 trainerId;
    u16 wins;
    u16 losses;
    u16 draws;
};

struct LinkBattleRecords
{
    struct LinkBattleRecord entries[LINK_B_RECORDS_COUNT];
    u8 languages[LINK_B_RECORDS_COUNT];
};

struct RecordMixingGiftData
{
    u8 unk0;
    u8 quantity;
    u16 itemId;
    u8 filler4[8];
};

struct RecordMixingGift
{
    int checksum;
    struct RecordMixingGiftData data;
};

struct ContestWinner
{
    u32 personality;
    u32 trainerId;
    u16 species;
    u8 contestCategory;
    u8 monName[11];
    u8 trainerName[8];
    u8 contestRank;
};

struct DaycareMiscMon
{
    struct MailStruct mail;
    u8 OT_name[OT_NAME_LENGTH + 1];
    u8 monName[POKEMON_NAME_LENGTH + 1];
    u8 gameLanguage:4;
    u8 monLanguage:4;
};

struct DaycareMon
{
    struct BoxPokemon mon;
    struct DaycareMiscMon misc;
    u32 steps;
};

struct DayCare
{
    struct DaycareMon mons[DAYCARE_MON_COUNT];
    u32 offspringPersonality;
    u8 stepCounter;
};

struct DayCareMail
{
    /*0x00*/ struct MailStruct message;
    /*0x24*/ u8 names[19];
};

struct RecordMixingDayCareMail
{
    struct DayCareMail mail[DAYCARE_MON_COUNT];
    u32 numDaycareMons;
    bool16 holdsItem[DAYCARE_MON_COUNT];
};

enum
{
    LILYCOVE_LADY_QUIZ,
    LILYCOVE_LADY_FAVOUR,
    LILYCOVE_LADY_CONTEST
};

struct LilycoveLadyQuiz
{
    /*0x000*/ u8 id;
    /*0x001*/ u8 phase;
    /*0x002*/ u16 unk_002[9];
    /*0x014*/ u16 unk_014;
    /*0x016*/ u16 unk_016;
    /*0x018*/ u8 playerName[8];
    /*0x020*/ u16 playerTrainerId[4];
    /*0x028*/ u16 itemId;
    /*0x02a*/ u8 unk_02a;
    /*0x02b*/ u8 unk_02b;
    /*0x02c*/ u8 unk_02c;
    /*0x02d*/ u8 language;
};

struct LilycoveLadyFavour
{
    /*0x000*/ u8 id;
    /*0x001*/ u8 phase;
    /*0x002*/ u8 unk_002;
    /*0x003*/ u8 unk_003;
    /*0x004*/ u8 playerName[8];
    /*0x00c*/ u8 unk_00c;
    /*0x00e*/ u16 itemId;
    /*0x010*/ u16 unk_010;
    /*0x012*/ u8 language;
};

struct LilycoveLadyContest
{
    /*0x000*/ u8 id;
    /*0x001*/ u8 phase;
    /*0x002*/ u8 fave_pkblk;
    /*0x003*/ u8 other_pkblk;
    /*0x004*/ u8 playerName[8];
    /*0x00c*/ u8 max_sheen;
    /*0x00d*/ u8 category;
    /*0x00e*/ u8 language;
};

typedef union // TODO
{
    struct LilycoveLadyQuiz quiz;
    struct LilycoveLadyFavour favour;
    struct LilycoveLadyContest contest;
    u8 id;
} LilycoveLady;

struct WaldaPhrase
{
    u16 field_0;
    u16 field_2;
    u8 text[16];
    u8 iconId;
    u8 patternId;
    bool8 patternUnlocked;
};

struct UnkSaveSubstruct_3b98 {
    u32 trainerId;
    u8 trainerName[8];
};

struct SaveBlock1
{
    /*0x00*/ struct Coords16 pos;
    /*0x04*/ struct WarpData location;
    /*0x0C*/ struct WarpData warp1;
    /*0x14*/ struct WarpData warp2;
    /*0x1C*/ struct WarpData lastHealLocation;
    /*0x24*/ struct WarpData warp4;
    /*0x2C*/ u16 savedMusic;
    /*0x2E*/ u8 weather;
    /*0x2F*/ u8 filler_2F;
    /*0x30*/ u8 flashLevel;
    /*0x32*/ u16 mapDataId;
    /*0x34*/ u16 mapView[0x100];
    /*0x234*/ u8 playerPartyCount;
    /*0x238*/ struct Pokemon playerParty[PARTY_SIZE];
    /*0x490*/ u32 money;
    /*0x494*/ u16 coins;
    /*0x496*/ u16 registeredItem; // registered for use with SELECT button
    /*0x498*/ struct ItemSlot pcItems[PC_ITEMS_COUNT];
    /*0x560*/ struct ItemSlot bagPocket_Items[BAG_ITEMS_COUNT];
    /*0x5D8*/ struct ItemSlot bagPocket_KeyItems[BAG_KEYITEMS_COUNT];
    /*0x650*/ struct ItemSlot bagPocket_PokeBalls[BAG_POKEBALLS_COUNT];
    /*0x690*/ struct ItemSlot bagPocket_TMHM[BAG_TMHM_COUNT];
    /*0x790*/ struct ItemSlot bagPocket_Berries[BAG_BERRIES_COUNT];
    /*0x848*/ struct Pokeblock pokeblocks[POKEBLOCKS_COUNT];
    /*0x988*/ u8 seen1[DEX_FLAGS_NO];
    /*0x9BC*/ u16 berryBlenderRecords[3];
    /*0x9C2*/ u8 field_9C2[6];
    /*0x9C8*/ u16 trainerRematchStepCounter;
    /*0x9CA*/ u8 trainerRematches[100];
    /*0xA30*/ struct MapObject mapObjects[MAP_OBJECTS_COUNT];
    /*0xC70*/ struct MapObjectTemplate mapObjectTemplates[64];
    /*0x1270*/ u8 flags[FLAGS_COUNT];
    /*0x139C*/ u16 vars[VARS_COUNT];
    /*0x159C*/ u32 gameStats[NUM_GAME_STATS];
    /*0x169C*/ struct BerryTree berryTrees[BERRY_TREES_COUNT];
    /*0x1A9C*/ struct SecretBaseRecord secretBases[SECRET_BASES_COUNT];
    /*0x271C*/ u8 playerRoomDecor[12];
    /*0x2728*/ u8 playerRoomDecorPos[12];
    /*0x2734*/ u8 decorDesk[10];
    /*0x????*/ u8 decorChair[10];
    /*0x????*/ u8 decorPlant[10];
    /*0x????*/ u8 decorOrnament[30];
    /*0x????*/ u8 decorMat[30];
    /*0x????*/ u8 decorPoster[10];
    /*0x????*/ u8 decorDoll[40];
    /*0x????*/ u8 decorCushion[10];
    /*0x27CA*/ u8 padding_27CA[2];
    /*0x27CC*/ TVShow tvShows[25];
    /*0x2B50*/ PokeNews pokeNews[16];
    /*0x2B90*/ u16 outbreakPokemonSpecies;
    /*0x2B92*/ u8 outbreakLocationMapNum;
    /*0x2B93*/ u8 outbreakLocationMapGroup;
    /*0x2B94*/ u8 outbreakPokemonLevel;
    /*0x2B95*/ u8 outbreakUnk1;
    /*0x2B96*/ u16 outbreakUnk2;
    /*0x2B98*/ u16 outbreakPokemonMoves[4];
    /*0x2BA0*/ u8 outbreakUnk4;
    /*0x2BA1*/ u8 outbreakPokemonProbability;
    /*0x2BA2*/ u16 outbreakDaysLeft;
    /*0x2BA4*/ struct GabbyAndTyData gabbyAndTyData;
    /*0x2BB0*/ u16 unk2BB0[6];
    /*0x2BBC*/ u16 unk2BBC[6];
    /*0x2BC8*/ u16 unk2BC8[6];
    /*0x2BD4*/ u16 unk2BD4[6];
    /*0x2BE0*/ struct MailStruct mail[MAIL_COUNT];
    /*0x2E20*/ u8 additionalPhrases[5]; // bitfield for 33 additional phrases in easy chat system
    /*0x2E25*/ u8 unk2E25[3]; // possibly padding?
    /*0x2E28*/ OldMan oldMan;
    /*0x2e64*/ struct EasyChatPair easyChatPairs[5]; //Dewford trend [0] and some other stuff
    /*0x2e90*/ struct ContestWinner contestWinners[13]; // 0 - 5 used in contest hall, 6 - 7 unused?, 8 - 12 museum
    /*0x3030*/ struct DayCare daycare;
    /*0x3150*/ struct LinkBattleRecords linkBattleRecords;
    /*0x31A8*/ u8 giftRibbons[52];
    /*0x31DC*/ struct Roamer roamer;
    /*0x31F8*/ struct EnigmaBerry enigmaBerry;
    /*0x322C*/ u8 field_322C[1276];
    /*0x3728*/ struct RamScript ramScript;
    /*0x3B14*/ struct RecordMixingGift recordMixingGift;
    /*0x3B24*/ u8 seen2[DEX_FLAGS_NO];
    /*0x3B58*/ LilycoveLady lilycoveLady;
    /*0x3B88*/ u8 filler_3B88[0x10];
    /*0x3B98*/ struct UnkSaveSubstruct_3b98 unk_3B98[20];
    /*0x3C88*/ u8 filler_3C88[0xE8];
    /*0x3D70*/ struct WaldaPhrase waldaPhrase;
    // sizeof: 0x3D88
};

extern struct SaveBlock1* gSaveBlock1Ptr;

struct MapPosition
{
    s16 x;
    s16 y;
    u8 height;
};

struct UnkStruct_8054FF8
{
    u8 a;
    u8 b;
    u8 c;
    u8 d;
    struct MapPosition sub;
    u16 field_C;
};

struct Bitmap           // TODO: Find a better spot for this
{
    u8* pixels;
    u32 width:16;
    u32 height:16;
};

extern u8 gReservedSpritePaletteCount;

#endif // GUARD_GLOBAL_H<|MERGE_RESOLUTION|>--- conflicted
+++ resolved
@@ -43,13 +43,10 @@
 
 #define PARTY_SIZE 6
 
-<<<<<<< HEAD
 #define POKEMON_SLOTS_NUMBER 412
 #define POKEMON_NAME_LENGTH 10
 #define OT_NAME_LENGTH 7
 
-=======
->>>>>>> 7defc27b
 #define min(a, b) ((a) < (b) ? (a) : (b))
 #define max(a, b) ((a) >= (b) ? (a) : (b))
 
