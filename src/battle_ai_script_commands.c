--- conflicted
+++ resolved
@@ -4,6 +4,7 @@
 #include "battle_factory.h"
 #include "battle_setup.h"
 #include "item.h"
+#include "malloc.h"
 #include "pokemon.h"
 #include "random.h"
 #include "recorded_battle.h"
@@ -12,13 +13,7 @@
 #include "constants/battle_ai.h"
 #include "constants/battle_move_effects.h"
 #include "constants/moves.h"
-<<<<<<< HEAD
-#include "util.h"
-#include "malloc.h"
-#include "constants/battle_ai.h"
-=======
 #include "constants/species.h"
->>>>>>> 032dd251
 
 #define AI_ACTION_DONE          0x0001
 #define AI_ACTION_FLEE          0x0002
