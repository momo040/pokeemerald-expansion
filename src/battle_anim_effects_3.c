#include "global.h"
#include "malloc.h"
#include "battle.h"
#include "battle_anim.h"
#include "bg.h"
#include "contest.h"
#include "data.h"
#include "decompress.h"
#include "dma3.h"
#include "gpu_regs.h"
#include "graphics.h"
#include "palette.h"
#include "pokemon_icon.h"
#include "random.h"
#include "scanline_effect.h"
#include "sound.h"
#include "sprite.h"
#include "task.h"
#include "trig.h"
#include "util.h"
#include "constants/battle_anim.h"
#include "constants/rgb.h"
#include "constants/songs.h"
#include "constants/weather.h"
#include "constants/hold_effects.h"

extern const struct SpriteTemplate gThoughtBubbleSpriteTemplate;

static void AnimBlackSmoke_Step(struct Sprite *);
static void AnimWhiteHalo(struct Sprite *);
static void AnimWhiteHalo_Step1(struct Sprite *);
static void AnimWhiteHalo_Step2(struct Sprite *);
static void AnimMeanLookEye(struct Sprite *);
static void AnimMeanLookEye_Step1(struct Sprite *);
static void AnimMeanLookEye_Step2(struct Sprite *);
static void AnimMeanLookEye_Step3(struct Sprite *);
static void AnimMeanLookEye_Step4(struct Sprite *);
static void AnimSpikes(struct Sprite *);
static void AnimSpikes_Step1(struct Sprite *);
static void AnimSpikes_Step2(struct Sprite *);
static void AnimLeer(struct Sprite *);
static void AnimLetterZ(struct Sprite *);
static void AnimFang(struct Sprite *);
static void AnimSpotlight(struct Sprite *);
static void AnimSpotlight_Step1(struct Sprite *);
static void AnimSpotlight_Step2(struct Sprite *);
static void AnimClappingHand(struct Sprite *);
static void AnimClappingHand_Step(struct Sprite *);
static void AnimClappingHand2(struct Sprite *);
static void AnimRapidSpin(struct Sprite *);
static void AnimRapidSpin_Step(struct Sprite *);
static void AnimTriAttackTriangle(struct Sprite *);
static void AnimBatonPassPokeball(struct Sprite *);
static void AnimWishStar(struct Sprite *);
static void AnimWishStar_Step(struct Sprite *);
static void AnimMiniTwinklingStar(struct Sprite *);
static void AnimMiniTwinklingStar_Step(struct Sprite *);
static void AnimSwallowBlueOrb(struct Sprite *);
static void AnimGreenStar(struct Sprite *);
static void AnimGreenStar_Step1(struct Sprite *);
static void AnimGreenStar_Step2(struct Sprite *);
static void AnimGreenStar_Callback(struct Sprite *);
static void AnimWeakFrustrationAngerMark(struct Sprite *);
static void AnimSweetScentPetal_Step(struct Sprite *);
static void AnimPainSplitProjectile(struct Sprite *);
static void AnimFlatterConfetti(struct Sprite *);
static void AnimFlatterConfetti_Step(struct Sprite *);
static void AnimFlatterSpotlight(struct Sprite *);
static void AnimFlatterSpotlight_Step(struct Sprite *);
static void AnimReversalOrb(struct Sprite *);
static void AnimReversalOrb_Step(struct Sprite *);
static void AnimYawnCloud(struct Sprite *);
static void AnimYawnCloud_Step(struct Sprite *);
static void AnimSmokeBallEscapeCloud(struct Sprite *);
static void AnimFacadeSweatDrop(struct Sprite *);
static void AnimRoarNoiseLine(struct Sprite *);
static void AnimRoarNoiseLine_Step(struct Sprite *);
static void AnimGlareEyeDot(struct Sprite *);
static void AnimAssistPawprint(struct Sprite *);
static void AnimSmellingSaltsHand(struct Sprite *);
static void AnimSmellingSaltsHand_Step(struct Sprite *);
static void AnimSmellingSaltExclamation(struct Sprite *);
static void AnimSmellingSaltExclamation_Step(struct Sprite *);
static void AnimHelpingHandClap(struct Sprite *);
static void AnimHelpingHandClap_Step(struct Sprite *);
static void AnimForesightMagnifyingGlass(struct Sprite *);
static void AnimForesightMagnifyingGlass_Step(struct Sprite *);
static void AnimMeteorMashStar(struct Sprite *);
static void AnimMeteorMashStar_Step(struct Sprite *sprite);
static void AnimBlockX_Step(struct Sprite *);
static void AnimUnusedItemBagSteal(struct Sprite *);
static void AnimKnockOffStrike(struct Sprite *);
static void AnimKnockOffStrike_Step(struct Sprite *sprite);
static void AnimRecycle(struct Sprite *);
static void AnimRecycle_Step(struct Sprite *);
static void SetPsychicBackground_Step(u8);
static void FadeScreenToWhite_Step(u8);
static void RapinSpinMonElevation_Step(u8);
static void TormentAttacker_Step(u8);
static void TormentAttacker_Callback(struct Sprite *);
static void AnimTask_RockMonBackAndForth_Step(u8);
static void AnimTask_FlailMovement_Step(u8);
static void AnimTask_RolePlaySilhouette_Step1(u8);
static void AnimTask_RolePlaySilhouette_Step2(u8);
static void AnimTask_AcidArmor_Step(u8);
static void AnimTask_DeepInhale_Step(u8);
static void AnimTask_SquishAndSweatDroplets_Step(u8);
static void CreateSweatDroplets(u8, bool8);
static void AnimTask_FacadeColorBlend_Step(u8);
static void AnimTask_GlareEyeDots_Step(u8);
static void GetGlareEyeDotCoords(s16, s16, s16, s16, u8, u8, s16 *, s16 *);
static void AnimTask_BarrageBall_Step(u8);
static void AnimTask_SmellingSaltsSquish_Step(u8);
static void AnimTask_HelpingHandAttackerMovement_Step(u8);
static void AnimTask_MonToSubstituteDoll(u8);
static void AnimTask_OdorSleuthMovementWaitFinish(u8);
static void MoveOdorSleuthClone(struct Sprite *);
static void AnimTask_TeeterDanceMovement_Step(u8);
static void AnimTask_SlackOffSquish_Step(u8);

const union AnimCmd gScratchAnimCmds[] =
{
    ANIMCMD_FRAME(0, 4),
    ANIMCMD_FRAME(16, 4),
    ANIMCMD_FRAME(32, 4),
    ANIMCMD_FRAME(48, 4),
    ANIMCMD_FRAME(64, 4),
    ANIMCMD_END,
};

const union AnimCmd *const gScratchAnimTable[] =
{
    gScratchAnimCmds,
};

const struct SpriteTemplate gScratchSpriteTemplate =
{
    .tileTag = ANIM_TAG_SCRATCH,
    .paletteTag = ANIM_TAG_SCRATCH,
    .oam = &gOamData_AffineOff_ObjBlend_32x32,
    .anims = gScratchAnimTable,
    .images = NULL,
    .affineAnims = gDummySpriteAffineAnimTable,
    .callback = AnimSpriteOnMonPos,
};

const struct SpriteTemplate gBlackSmokeSpriteTemplate =
{
    .tileTag = ANIM_TAG_BLACK_SMOKE,
    .paletteTag = ANIM_TAG_BLACK_SMOKE,
    .oam = &gOamData_AffineOff_ObjNormal_32x16,
    .anims = gDummySpriteAnimTable,
    .images = NULL,
    .affineAnims = gDummySpriteAffineAnimTable,
    .callback = AnimBlackSmoke,
};

const struct SpriteTemplate gBlackBallSpriteTemplate =
{
    .tileTag = ANIM_TAG_BLACK_BALL,
    .paletteTag = ANIM_TAG_BLACK_BALL,
    .oam = &gOamData_AffineOff_ObjNormal_8x8,
    .anims = gDummySpriteAnimTable,
    .images = NULL,
    .affineAnims = gDummySpriteAffineAnimTable,
    .callback = AnimThrowProjectile,
};

const union AnimCmd gOpeningEyeAnimCmds[] =
{
    ANIMCMD_FRAME(0, 40),
    ANIMCMD_FRAME(16, 8),
    ANIMCMD_FRAME(32, 40),
    ANIMCMD_END,
};

const union AnimCmd *const gOpeningEyeAnimTable[] =
{
    gOpeningEyeAnimCmds,
};

const struct SpriteTemplate gOpeningEyeSpriteTemplate =
{
    .tileTag = ANIM_TAG_OPENING_EYE,
    .paletteTag = ANIM_TAG_OPENING_EYE,
    .oam = &gOamData_AffineOff_ObjNormal_32x32,
    .anims = gOpeningEyeAnimTable,
    .images = NULL,
    .affineAnims = gDummySpriteAffineAnimTable,
    .callback = AnimSpriteOnMonPos,
};

const struct SpriteTemplate gWhiteHaloSpriteTemplate =
{
    .tileTag = ANIM_TAG_ROUND_WHITE_HALO,
    .paletteTag = ANIM_TAG_ROUND_WHITE_HALO,
    .oam = &gOamData_AffineOff_ObjBlend_64x64,
    .anims = gDummySpriteAnimTable,
    .images = NULL,
    .affineAnims = gDummySpriteAffineAnimTable,
    .callback = AnimWhiteHalo,
};

const struct SpriteTemplate gTealAlertSpriteTemplate =
{
    .tileTag = ANIM_TAG_TEAL_ALERT,
    .paletteTag = ANIM_TAG_TEAL_ALERT,
    .oam = &gOamData_AffineNormal_ObjNormal_32x32,
    .anims = gDummySpriteAnimTable,
    .images = NULL,
    .affineAnims = gDummySpriteAffineAnimTable,
    .callback = AnimTealAlert,
};

const union AffineAnimCmd gMeanLookEyeAffineAnimCmds1[] =
{
    AFFINEANIMCMD_FRAME(0x180, 0x180, 0, 0),
    AFFINEANIMCMD_FRAME(-0x20, 0x18, 0, 5),
    AFFINEANIMCMD_FRAME(0x18, -0x20, 0, 5),
    AFFINEANIMCMD_JUMP(1),
};

const union AffineAnimCmd gMeanLookEyeAffineAnimCmds2[] =
{
    AFFINEANIMCMD_FRAME(0x30, 0x30, 0, 0),
    AFFINEANIMCMD_FRAME(0x20, 0x20, 0, 6),
    AFFINEANIMCMD_END,
};

const union AffineAnimCmd *const gMeanLookEyeAffineAnimTable[] =
{
    gMeanLookEyeAffineAnimCmds1,
    gMeanLookEyeAffineAnimCmds2,
};

const struct SpriteTemplate gMeanLookEyeSpriteTemplate =
{
    .tileTag = ANIM_TAG_EYE,
    .paletteTag = ANIM_TAG_EYE,
    .oam = &gOamData_AffineDouble_ObjBlend_64x64,
    .anims = gDummySpriteAnimTable,
    .images = NULL,
    .affineAnims = gMeanLookEyeAffineAnimTable,
    .callback = AnimMeanLookEye,
};

const struct SpriteTemplate gSpikesSpriteTemplate =
{
    .tileTag = ANIM_TAG_SPIKES,
    .paletteTag = ANIM_TAG_SPIKES,
    .oam = &gOamData_AffineOff_ObjNormal_16x16,
    .anims = gDummySpriteAnimTable,
    .images = NULL,
    .affineAnims = gDummySpriteAffineAnimTable,
    .callback = AnimSpikes,
};

const struct SpriteTemplate gToxicSpikesSpriteTemplate =
{
    .tileTag = ANIM_TAG_TOXIC_SPIKES,
    .paletteTag = ANIM_TAG_TOXIC_SPIKES,
    .oam = &gOamData_AffineOff_ObjNormal_16x16,
    .anims = gDummySpriteAnimTable,
    .images = NULL,
    .affineAnims = gDummySpriteAffineAnimTable,
    .callback = AnimSpikes,
};

const union AnimCmd gLeerAnimCmds[] =
{
    ANIMCMD_FRAME(0, 3),
    ANIMCMD_FRAME(16, 3),
    ANIMCMD_FRAME(32, 3),
    ANIMCMD_FRAME(48, 3),
    ANIMCMD_FRAME(64, 3),
    ANIMCMD_END,
};

const union AnimCmd *const gLeerAnimTable[] =
{
    gLeerAnimCmds,
};

const struct SpriteTemplate gLeerSpriteTemplate =
{
    .tileTag = ANIM_TAG_LEER,
    .paletteTag = ANIM_TAG_LEER,
    .oam = &gOamData_AffineOff_ObjNormal_32x32,
    .anims = gLeerAnimTable,
    .images = NULL,
    .affineAnims = gDummySpriteAffineAnimTable,
    .callback = AnimLeer,
};

const union AnimCmd gLetterZAnimCmds[] =
{
    ANIMCMD_FRAME(0, 3),
    ANIMCMD_END,
};

const union AnimCmd *const gLetterZAnimTable[] =
{
    gLetterZAnimCmds,
};

const union AffineAnimCmd gLetterZAffineAnimCmds[] =
{
    AFFINEANIMCMD_FRAME(-7, -7, -3, 16),
    AFFINEANIMCMD_FRAME(7, 7, 3, 16),
    AFFINEANIMCMD_JUMP(0),
};

const union AffineAnimCmd *const gLetterZAffineAnimTable[] =
{
    gLetterZAffineAnimCmds,
};

const struct SpriteTemplate gLetterZSpriteTemplate =
{
    .tileTag = ANIM_TAG_LETTER_Z,
    .paletteTag = ANIM_TAG_LETTER_Z,
    .oam = &gOamData_AffineNormal_ObjNormal_32x32,
    .anims = gLetterZAnimTable,
    .images = NULL,
    .affineAnims = gLetterZAffineAnimTable,
    .callback = AnimLetterZ,
};

const union AnimCmd gFangAnimCmds[] =
{
    ANIMCMD_FRAME(0, 8),
    ANIMCMD_FRAME(16, 16),
    ANIMCMD_FRAME(32, 4),
    ANIMCMD_FRAME(48, 4),
    ANIMCMD_END,
};

const union AnimCmd *const gFangAnimTable[] =
{
    gFangAnimCmds,
};

const union AffineAnimCmd gFangAffineAnimCmds[] =
{
    AFFINEANIMCMD_FRAME(0x200, 0x200, 0, 0),
    AFFINEANIMCMD_FRAME(-0x20, -0x20, 0, 8),
    AFFINEANIMCMD_END,
};

const union AffineAnimCmd *const gFangAffineAnimTable[] =
{
    gFangAffineAnimCmds,
};

const struct SpriteTemplate gFangSpriteTemplate =
{
    .tileTag = ANIM_TAG_FANG_ATTACK,
    .paletteTag = ANIM_TAG_FANG_ATTACK,
    .oam = &gOamData_AffineDouble_ObjNormal_32x32,
    .anims = gFangAnimTable,
    .images = NULL,
    .affineAnims = gFangAffineAnimTable,
    .callback = AnimFang,
};

const union AffineAnimCmd gSpotlightAffineAnimCmds1[] =
{
    AFFINEANIMCMD_FRAME(0x0, 0x180, 0, 0),
    AFFINEANIMCMD_FRAME(0x10, 0x0, 0, 20),
    AFFINEANIMCMD_END,
};

const union AffineAnimCmd gSpotlightAffineAnimCmds2[] =
{
    AFFINEANIMCMD_FRAME(0x140, 0x180, 0, 0),
    AFFINEANIMCMD_FRAME(-0x10, 0x0, 0, 19),
    AFFINEANIMCMD_END,
};

const union AffineAnimCmd *const gSpotlightAffineAnimTable[] =
{
    gSpotlightAffineAnimCmds1,
    gSpotlightAffineAnimCmds2,
};

const struct SpriteTemplate gSpotlightSpriteTemplate =
{
    .tileTag = ANIM_TAG_SPOTLIGHT,
    .paletteTag = ANIM_TAG_SPOTLIGHT,
    .oam = &gOamData_AffineDouble_ObjNormal_64x64,
    .anims = gDummySpriteAnimTable,
    .images = NULL,
    .affineAnims = gSpotlightAffineAnimTable,
    .callback = AnimSpotlight,
};

const struct SpriteTemplate gClappingHandSpriteTemplate =
{
    .tileTag = ANIM_TAG_TAG_HAND,
    .paletteTag = ANIM_TAG_TAG_HAND,
    .oam = &gOamData_AffineOff_ObjNormal_32x32,
    .anims = gDummySpriteAnimTable,
    .images = NULL,
    .affineAnims = gDummySpriteAffineAnimTable,
    .callback = AnimClappingHand,
};

const struct SpriteTemplate gClappingHand2SpriteTemplate =
{
    .tileTag = ANIM_TAG_TAG_HAND,
    .paletteTag = ANIM_TAG_TAG_HAND,
    .oam = &gOamData_AffineOff_ObjNormal_32x32,
    .anims = gDummySpriteAnimTable,
    .images = NULL,
    .affineAnims = gDummySpriteAffineAnimTable,
    .callback = AnimClappingHand2,
};

const union AnimCmd gRapidSpinAnimCmds[] =
{
    ANIMCMD_FRAME(0, 2),
    ANIMCMD_FRAME(8, 2),
    ANIMCMD_FRAME(16, 2),
    ANIMCMD_JUMP(0),
};

const union AnimCmd *const gRapidSpinAnimTable[] =
{
    gRapidSpinAnimCmds,
};

const struct SpriteTemplate gRapidSpinSpriteTemplate =
{
    .tileTag = ANIM_TAG_RAPID_SPIN,
    .paletteTag = ANIM_TAG_RAPID_SPIN,
    .oam = &gOamData_AffineOff_ObjNormal_32x16,
    .anims = gRapidSpinAnimTable,
    .images = NULL,
    .affineAnims = gDummySpriteAffineAnimTable,
    .callback = AnimRapidSpin,
};

static const union AffineAnimCmd sAffineAnims_Torment[] =
{
    AFFINEANIMCMD_FRAME(-12, 8, 0, 4),
    AFFINEANIMCMD_FRAME(20, -20, 0, 4),
    AFFINEANIMCMD_FRAME(-8, 12, 0, 4),
    AFFINEANIMCMD_END,
};

const union AnimCmd gTriAttackTriangleAnimCmds[] =
{
    ANIMCMD_FRAME(0, 8),
    ANIMCMD_END,
};

const union AnimCmd *const gTriAttackTriangleAnimTable[] =
{
    gTriAttackTriangleAnimCmds,
};

const union AffineAnimCmd gTriAttackTriangleAffineAnimCmds[] =
{
    AFFINEANIMCMD_FRAME(0, 0, 5, 40),
    AFFINEANIMCMD_FRAME(0, 0, 10, 10),
    AFFINEANIMCMD_FRAME(0, 0, 15, 10),
    AFFINEANIMCMD_FRAME(0, 0, 20, 40),
    AFFINEANIMCMD_JUMP(0),
};

const union AffineAnimCmd *const gTriAttackTriangleAffineAnimTable[] =
{
    gTriAttackTriangleAffineAnimCmds,
};

const struct SpriteTemplate gTriAttackTriangleSpriteTemplate =
{
    .tileTag = ANIM_TAG_TRI_ATTACK_TRIANGLE,
    .paletteTag = ANIM_TAG_TRI_ATTACK_TRIANGLE,
    .oam = &gOamData_AffineDouble_ObjNormal_64x64,
    .anims = gTriAttackTriangleAnimTable,
    .images = NULL,
    .affineAnims = gTriAttackTriangleAffineAnimTable,
    .callback = AnimTriAttackTriangle,
};

const union AnimCmd gEclipsingOrbAnimCmds[] =
{
    ANIMCMD_FRAME(0, 3),
    ANIMCMD_FRAME(16, 3),
    ANIMCMD_FRAME(32, 3),
    ANIMCMD_FRAME(48, 3),
    ANIMCMD_FRAME(32, 3, .hFlip = TRUE),
    ANIMCMD_FRAME(16, 3, .hFlip = TRUE),
    ANIMCMD_FRAME(0, 3, .hFlip = TRUE),
    ANIMCMD_LOOP(1),
    ANIMCMD_END,
};

const union AnimCmd *const gEclipsingOrbAnimTable[] =
{
    gEclipsingOrbAnimCmds,
};

const struct SpriteTemplate gEclipsingOrbSpriteTemplate =
{
    .tileTag = ANIM_TAG_ECLIPSING_ORB,
    .paletteTag = ANIM_TAG_ECLIPSING_ORB,
    .oam = &gOamData_AffineOff_ObjNormal_32x32,
    .anims = gEclipsingOrbAnimTable,
    .images = NULL,
    .affineAnims = gDummySpriteAffineAnimTable,
    .callback = AnimSpriteOnMonPos,
};

const union AffineAnimCmd DefenseCurlDeformMonAffineAnimCmds[] =
{
    AFFINEANIMCMD_FRAME(-12, 20, 0, 8),
    AFFINEANIMCMD_FRAME(12, -20, 0, 8),
    AFFINEANIMCMD_LOOP(2),
    AFFINEANIMCMD_END,
};

const struct SpriteTemplate gBatonPassPokeballSpriteTemplate =
{
    .tileTag = ANIM_TAG_POKEBALL,
    .paletteTag = ANIM_TAG_POKEBALL,
    .oam = &gOamData_AffineOff_ObjNormal_16x16,
    .anims = gDummySpriteAnimTable,
    .images = NULL,
    .affineAnims = gDummySpriteAffineAnimTable,
    .callback = AnimBatonPassPokeball,
};

const struct SpriteTemplate gWishStarSpriteTemplate =
{
    .tileTag = ANIM_TAG_GOLD_STARS,
    .paletteTag = ANIM_TAG_GOLD_STARS,
    .oam = &gOamData_AffineOff_ObjNormal_16x16,
    .anims = gDummySpriteAnimTable,
    .images = NULL,
    .affineAnims = gDummySpriteAffineAnimTable,
    .callback = AnimWishStar,
};

const struct SpriteTemplate gMiniTwinklingStarSpriteTemplate =
{
    .tileTag = ANIM_TAG_GOLD_STARS,
    .paletteTag = ANIM_TAG_GOLD_STARS,
    .oam = &gOamData_AffineOff_ObjNormal_8x8,
    .anims = gDummySpriteAnimTable,
    .images = NULL,
    .affineAnims = gDummySpriteAffineAnimTable,
    .callback = AnimMiniTwinklingStar,
};

const union AffineAnimCmd gStockpileDeformMonAffineAnimCmds[] =
{
    AFFINEANIMCMD_FRAME(8, -8, 0, 12),
    AFFINEANIMCMD_FRAME(-16, 16, 0, 12),
    AFFINEANIMCMD_FRAME(8, -8, 0, 12),
    AFFINEANIMCMD_LOOP(1),
    AFFINEANIMCMD_END,
};

const union AffineAnimCmd gSpitUpDeformMonAffineAnimCmds[] =
{
    AFFINEANIMCMD_FRAME(0, 6, 0, 20),
    AFFINEANIMCMD_FRAME(0, 0, 0, 20),
    AFFINEANIMCMD_FRAME(0, -18, 0, 6),
    AFFINEANIMCMD_FRAME(-18, -18, 0, 3),
    AFFINEANIMCMD_FRAME(0, 0, 0, 15),
    AFFINEANIMCMD_FRAME(4, 4, 0, 13),
    AFFINEANIMCMD_END,
};

const struct SpriteTemplate gSwallowBlueOrbSpriteTemplate =
{
    .tileTag = ANIM_TAG_BLUE_ORB,
    .paletteTag = ANIM_TAG_BLUE_ORB,
    .oam = &gOamData_AffineOff_ObjNormal_8x8,
    .anims = gDummySpriteAnimTable,
    .images = NULL,
    .affineAnims = gDummySpriteAffineAnimTable,
    .callback = AnimSwallowBlueOrb,
};

const union AffineAnimCmd gSwallowDeformMonAffineAnimCmds[] =
{
    AFFINEANIMCMD_FRAME(0, 6, 0, 20),
    AFFINEANIMCMD_FRAME(0, 0, 0, 20),
    AFFINEANIMCMD_FRAME(7, -30, 0, 6),
    AFFINEANIMCMD_FRAME(0, 0, 0, 20),
    AFFINEANIMCMD_FRAME(-2, 3, 0, 20),
    AFFINEANIMCMD_END,
};

const s8 gMorningSunLightBeamCoordsTable[] =
{
    0xE8,
    0x18,
    0xFC,
    0x00,
};

const union AnimCmd gGreenStarAnimCmds1[] =
{
    ANIMCMD_FRAME(0, 6),
    ANIMCMD_FRAME(4, 6),
    ANIMCMD_JUMP(0),
};

const union AnimCmd gGreenStarAnimCmds2[] =
{
    ANIMCMD_FRAME(8, 6),
    ANIMCMD_END,
};

const union AnimCmd gGreenStarAnimCmds3[] =
{
    ANIMCMD_FRAME(12, 6),
    ANIMCMD_END,
};

const union AnimCmd *const gGreenStarAnimTable[] =
{
    gGreenStarAnimCmds1,
    gGreenStarAnimCmds2,
    gGreenStarAnimCmds3,
};

const struct SpriteTemplate gGreenStarSpriteTemplate =
{
    .tileTag = ANIM_TAG_GREEN_STAR,
    .paletteTag = ANIM_TAG_GREEN_STAR,
    .oam = &gOamData_AffineOff_ObjNormal_16x16,
    .anims = gGreenStarAnimTable,
    .images = NULL,
    .affineAnims = gDummySpriteAffineAnimTable,
    .callback = AnimGreenStar,
};

const s8 gDoomDesireLightBeamCoordTable[] =
{
    0x78,
    0x50,
    0x28,
    0x00,
};

const u8 gDoomDesireLightBeamDelayTable[] =
{
    0,
    0,
    0,
    0,
    50,
};

const union AffineAnimCmd gStrongFrustrationAffineAnimCmds[] =
{
    AFFINEANIMCMD_FRAME(0, -15, 0, 7),
    AFFINEANIMCMD_FRAME(0, 15, 0, 7),
    AFFINEANIMCMD_LOOP(2),
    AFFINEANIMCMD_END,
};

const struct SpriteTemplate gWeakFrustrationAngerMarkSpriteTemplate =
{
    .tileTag = ANIM_TAG_ANGER,
    .paletteTag = ANIM_TAG_ANGER,
    .oam = &gOamData_AffineOff_ObjNormal_16x16,
    .anims = gDummySpriteAnimTable,
    .images = NULL,
    .affineAnims = gDummySpriteAffineAnimTable,
    .callback = AnimWeakFrustrationAngerMark,
};

const union AnimCmd gSweetScentPetalAnimCmds1[] =
{
    ANIMCMD_FRAME(0, 8),
    ANIMCMD_FRAME(1, 8),
    ANIMCMD_FRAME(2, 8),
    ANIMCMD_FRAME(3, 8),
    ANIMCMD_FRAME(3, 8, .vFlip = TRUE),
    ANIMCMD_FRAME(2, 8, .vFlip = TRUE),
    ANIMCMD_FRAME(0, 8, .vFlip = TRUE),
    ANIMCMD_FRAME(1, 8, .vFlip = TRUE),
    ANIMCMD_JUMP(0),
};

const union AnimCmd gSweetScentPetalAnimCmds2[] =
{
    ANIMCMD_FRAME(0, 8, .hFlip = TRUE),
    ANIMCMD_FRAME(1, 8, .hFlip = TRUE),
    ANIMCMD_FRAME(2, 8, .hFlip = TRUE),
    ANIMCMD_FRAME(3, 8, .hFlip = TRUE),
    ANIMCMD_FRAME(3, 8, .vFlip = TRUE, .hFlip = TRUE),
    ANIMCMD_FRAME(2, 8, .vFlip = TRUE, .hFlip = TRUE),
    ANIMCMD_FRAME(0, 8, .vFlip = TRUE, .hFlip = TRUE),
    ANIMCMD_FRAME(1, 8, .vFlip = TRUE, .hFlip = TRUE),
    ANIMCMD_JUMP(0),
};

const union AnimCmd gSweetScentPetalAnimCmds3[] =
{
    ANIMCMD_FRAME(0, 8),
    ANIMCMD_END,
};

const union AnimCmd *const gSweetScentPetalAnimCmdTable[] =
{
    gSweetScentPetalAnimCmds1,
    gSweetScentPetalAnimCmds2,
    gSweetScentPetalAnimCmds3,
};

const struct SpriteTemplate gSweetScentPetalSpriteTemplate =
{
    .tileTag = ANIM_TAG_PINK_PETAL,
    .paletteTag = ANIM_TAG_PINK_PETAL,
    .oam = &gOamData_AffineOff_ObjNormal_8x8,
    .anims = gSweetScentPetalAnimCmdTable,
    .images = NULL,
    .affineAnims = gDummySpriteAffineAnimTable,
    .callback = AnimSweetScentPetal,
};

static const u16 sUnusedPalette[] = INCBIN_U16("graphics/battle_anims/unused/unknown.gbapal");

const union AnimCmd gPainSplitAnimCmds[] =
{
    ANIMCMD_FRAME(0, 5),
    ANIMCMD_FRAME(4, 9),
    ANIMCMD_FRAME(8, 5),
    ANIMCMD_END,
};

const union AnimCmd *const gPainSplitAnimCmdTable[] =
{
    gPainSplitAnimCmds,
};

const struct SpriteTemplate gPainSplitProjectileSpriteTemplate =
{
    .tileTag = ANIM_TAG_PAIN_SPLIT,
    .paletteTag = ANIM_TAG_PAIN_SPLIT,
    .oam = &gOamData_AffineOff_ObjNormal_16x16,
    .anims = gPainSplitAnimCmdTable,
    .images = NULL,
    .affineAnims = gDummySpriteAffineAnimTable,
    .callback = AnimPainSplitProjectile,
};

const struct SpriteTemplate gFlatterConfettiSpriteTemplate =
{
    .tileTag = ANIM_TAG_CONFETTI,
    .paletteTag = ANIM_TAG_CONFETTI,
    .oam = &gOamData_AffineOff_ObjNormal_8x8,
    .anims = gDummySpriteAnimTable,
    .images = NULL,
    .affineAnims = gDummySpriteAffineAnimTable,
    .callback = AnimFlatterConfetti,
};

const struct SpriteTemplate gFlatterSpotlightSpriteTemplate =
{
    .tileTag = ANIM_TAG_SPOTLIGHT,
    .paletteTag = ANIM_TAG_SPOTLIGHT,
    .oam = &gOamData_AffineDouble_ObjNormal_64x64,
    .anims = gDummySpriteAnimTable,
    .images = NULL,
    .affineAnims = gSpotlightAffineAnimTable,
    .callback = AnimFlatterSpotlight,
};

const struct SpriteTemplate gReversalOrbSpriteTemplate =
{
    .tileTag = ANIM_TAG_BLUE_ORB,
    .paletteTag = ANIM_TAG_BLUE_ORB,
    .oam = &gOamData_AffineOff_ObjNormal_8x8,
    .anims = gDummySpriteAnimTable,
    .images = NULL,
    .affineAnims = gDummySpriteAffineAnimTable,
    .callback = AnimReversalOrb,
};

const union AffineAnimCmd gDeepInhaleAffineAnimCmds[] =
{
    AFFINEANIMCMD_FRAME(16, 0, 0, 4),
    AFFINEANIMCMD_FRAME(0, -3, 0, 16),
    AFFINEANIMCMD_FRAME(4, 0, 0, 4),
    AFFINEANIMCMD_FRAME(0, 0, 0, 24),
    AFFINEANIMCMD_FRAME(-5, 3, 0, 16),
    AFFINEANIMCMD_END,
};

const union AffineAnimCmd gYawnCloudAffineAnimCmds1[] =
{
    AFFINEANIMCMD_FRAME(0x80, 0x80, 0, 0),
    AFFINEANIMCMD_FRAME(-8, -8, 0, 8),
    AFFINEANIMCMD_FRAME(8, 8, 0, 8),
    AFFINEANIMCMD_JUMP(0),
};

const union AffineAnimCmd gYawnCloudAffineAnimCmds2[] =
{
    AFFINEANIMCMD_FRAME(0xC0, 0xC0, 0, 0),
    AFFINEANIMCMD_FRAME(8, 8, 0, 8),
    AFFINEANIMCMD_FRAME(-8, -8, 0, 8),
    AFFINEANIMCMD_JUMP(0),
};

const union AffineAnimCmd gYawnCloudAffineAnimCmds3[] =
{
    AFFINEANIMCMD_FRAME(0x100, 0x100, 0, 0),
    AFFINEANIMCMD_FRAME(8, 8, 0, 8),
    AFFINEANIMCMD_FRAME(-8, -8, 0, 8),
    AFFINEANIMCMD_JUMP(0),
};

const union AffineAnimCmd *const gYawnCloudAffineAnimTable[] =
{
    gYawnCloudAffineAnimCmds1,
    gYawnCloudAffineAnimCmds2,
    gYawnCloudAffineAnimCmds3,
};

const struct SpriteTemplate gYawnCloudSpriteTemplate =
{
    .tileTag = ANIM_TAG_PINK_CLOUD,
    .paletteTag = ANIM_TAG_PINK_CLOUD,
    .oam = &gOamData_AffineNormal_ObjNormal_32x32,
    .anims = gDummySpriteAnimTable,
    .images = NULL,
    .affineAnims = gYawnCloudAffineAnimTable,
    .callback = AnimYawnCloud,
};

const union AffineAnimCmd gSmokeBallEscapeCloudAffineAnimCmds1[] =
{
    AFFINEANIMCMD_FRAME(0x80, 0x80, 0, 0),
    AFFINEANIMCMD_FRAME(-4, -6, 0, 16),
    AFFINEANIMCMD_FRAME(4, 6, 0, 16),
    AFFINEANIMCMD_JUMP(0),
};

const union AffineAnimCmd gSmokeBallEscapeCloudAffineAnimCmds2[] =
{
    AFFINEANIMCMD_FRAME(0xC0, 0xC0, 0, 0),
    AFFINEANIMCMD_FRAME(4, 6, 0, 16),
    AFFINEANIMCMD_FRAME(-4, -6, 0, 16),
    AFFINEANIMCMD_JUMP(0),
};

const union AffineAnimCmd gSmokeBallEscapeCloudAffineAnimCmds3[] =
{
    AFFINEANIMCMD_FRAME(0x100, 0x100, 0, 0),
    AFFINEANIMCMD_FRAME(4, 6, 0, 16),
    AFFINEANIMCMD_FRAME(-4, -6, 0, 16),
    AFFINEANIMCMD_JUMP(0),
};

const union AffineAnimCmd gSmokeBallEscapeCloudAffineAnimCmds4[] =
{
    AFFINEANIMCMD_FRAME(0x100, 0x100, 0, 0),
    AFFINEANIMCMD_FRAME(8, 10, 0, 30),
    AFFINEANIMCMD_FRAME(-8, -10, 0, 16),
    AFFINEANIMCMD_JUMP(0),
};

const union AffineAnimCmd *const gSmokeBallEscapeCloudAffineAnimTable[] =
{
    gSmokeBallEscapeCloudAffineAnimCmds1,
    gSmokeBallEscapeCloudAffineAnimCmds2,
    gSmokeBallEscapeCloudAffineAnimCmds3,
    gSmokeBallEscapeCloudAffineAnimCmds4,
};

const struct SpriteTemplate gSmokeBallEscapeCloudSpriteTemplate =
{
    .tileTag = ANIM_TAG_PINK_CLOUD,
    .paletteTag = ANIM_TAG_PINK_CLOUD,
    .oam = &gOamData_AffineDouble_ObjNormal_32x32,
    .anims = gDummySpriteAnimTable,
    .images = NULL,
    .affineAnims = gSmokeBallEscapeCloudAffineAnimTable,
    .callback = AnimSmokeBallEscapeCloud,
};

const union AffineAnimCmd gFacadeSquishAffineAnimCmds[] =
{
    AFFINEANIMCMD_FRAME(-16, 16, 0, 6),
    AFFINEANIMCMD_FRAME(16, -16, 0, 12),
    AFFINEANIMCMD_FRAME(-16, 16, 0, 6),
    AFFINEANIMCMD_END,
};

const struct SpriteTemplate gFacadeSweatDropSpriteTemplate =
{
    .tileTag = ANIM_TAG_SWEAT_DROP,
    .paletteTag = ANIM_TAG_SWEAT_DROP,
    .oam = &gOamData_AffineOff_ObjNormal_8x8,
    .anims = gDummySpriteAnimTable,
    .images = NULL,
    .affineAnims = gDummySpriteAffineAnimTable,
    .callback = AnimFacadeSweatDrop,
};

const u16 gFacadeBlendColors[] = {
    RGB(28, 25,  1),
    RGB(28, 21,  5),
    RGB(27, 18,  8),
    RGB(27, 14, 11),
    RGB(26, 10, 15),
    RGB(26,  7, 18),
    RGB(25,  3, 21),
    RGB(25,  0, 25),
    RGB(25,  0, 23),
    RGB(25,  0, 20),
    RGB(25,  0, 16),
    RGB(25,  0, 13),
    RGB(26,  0, 10),
    RGB(26,  0,  6),
    RGB(26,  0,  3),
    RGB(27,  0,  0),
    RGB(27,  1,  0),
    RGB(27,  5,  0),
    RGB(27,  9,  0),
    RGB(27, 12,  0),
    RGB(28, 16,  0),
    RGB(28, 19,  0),
    RGB(28, 23,  0),
    RGB(29, 27,  0),
};

const union AnimCmd gRoarNoiseLineAnimCmds1[] =
{
    ANIMCMD_FRAME(0, 3),
    ANIMCMD_FRAME(16, 3),
    ANIMCMD_JUMP(0),
};

const union AnimCmd gRoarNoiseLineAnimCmds2[] =
{
    ANIMCMD_FRAME(32, 3),
    ANIMCMD_FRAME(48, 3),
    ANIMCMD_JUMP(0),
};

const union AnimCmd *const gRoarNoiseLineAnimTable[] =
{
    gRoarNoiseLineAnimCmds1,
    gRoarNoiseLineAnimCmds2,
};

const struct SpriteTemplate gRoarNoiseLineSpriteTemplate =
{
    .tileTag = ANIM_TAG_NOISE_LINE,
    .paletteTag = ANIM_TAG_NOISE_LINE,
    .oam = &gOamData_AffineOff_ObjNormal_32x32,
    .anims = gRoarNoiseLineAnimTable,
    .images = NULL,
    .affineAnims = gDummySpriteAffineAnimTable,
    .callback = AnimRoarNoiseLine,
};

const struct SpriteTemplate gGlareEyeDotSpriteTemplate =
{
    .tileTag = ANIM_TAG_SMALL_RED_EYE,
    .paletteTag = ANIM_TAG_SMALL_RED_EYE,
    .oam = &gOamData_AffineOff_ObjNormal_8x8,
    .anims = gDummySpriteAnimTable,
    .images = NULL,
    .affineAnims = gDummySpriteAffineAnimTable,
    .callback = AnimGlareEyeDot,
};

const struct SpriteTemplate gAssistPawprintSpriteTemplate =
{
    .tileTag = ANIM_TAG_PAW_PRINT,
    .paletteTag = ANIM_TAG_PAW_PRINT,
    .oam = &gOamData_AffineOff_ObjNormal_32x32,
    .anims = gDummySpriteAnimTable,
    .images = NULL,
    .affineAnims = gDummySpriteAffineAnimTable,
    .callback = AnimAssistPawprint,
};

const union AffineAnimCmd gBarrageBallAffineAnimCmds1[] =
{
    AFFINEANIMCMD_FRAME(0, 0, -4, 24),
    AFFINEANIMCMD_END,
};

const union AffineAnimCmd gBarrageBallAffineAnimCmds2[] =
{
    AFFINEANIMCMD_FRAME(0x100, 0x100, -64, 0),
    AFFINEANIMCMD_FRAME(0, 0, 4, 24),
    AFFINEANIMCMD_END,
};

const union AffineAnimCmd *const gBarrageBallAffineAnimTable[] =
{
    gBarrageBallAffineAnimCmds1,
    gBarrageBallAffineAnimCmds2,
};

const struct SpriteTemplate gBarrageBallSpriteTemplate =
{
    .tileTag = ANIM_TAG_RED_BALL,
    .paletteTag = ANIM_TAG_RED_BALL,
    .oam = &gOamData_AffineNormal_ObjNormal_32x32,
    .anims = gDummySpriteAnimTable,
    .images = NULL,
    .affineAnims = gBarrageBallAffineAnimTable,
    .callback = SpriteCallbackDummy,
};

const struct SpriteTemplate gSmellingSaltsHandSpriteTemplate =
{
    .tileTag = ANIM_TAG_TAG_HAND,
    .paletteTag = ANIM_TAG_TAG_HAND,
    .oam = &gOamData_AffineOff_ObjNormal_32x32,
    .anims = gDummySpriteAnimTable,
    .images = NULL,
    .affineAnims = gDummySpriteAffineAnimTable,
    .callback = AnimSmellingSaltsHand,
};

const union AffineAnimCmd gSmellingSaltsSquishAffineAnimCmds[] =
{
    AFFINEANIMCMD_FRAME(0, -16, 0, 6),
    AFFINEANIMCMD_FRAME(0, 16, 0, 6),
    AFFINEANIMCMD_END,
};

const struct SpriteTemplate gSmellingSaltExclamationSpriteTemplate =
{
    .tileTag = ANIM_TAG_SMELLINGSALT_EFFECT,
    .paletteTag = ANIM_TAG_SMELLINGSALT_EFFECT,
    .oam = &gOamData_AffineOff_ObjNormal_32x32,
    .anims = gDummySpriteAnimTable,
    .images = NULL,
    .affineAnims = gDummySpriteAffineAnimTable,
    .callback = AnimSmellingSaltExclamation,
};

const struct SpriteTemplate gHelpingHandClapSpriteTemplate =
{
    .tileTag = ANIM_TAG_TAG_HAND,
    .paletteTag = ANIM_TAG_TAG_HAND,
    .oam = &gOamData_AffineOff_ObjNormal_32x32,
    .anims = gDummySpriteAnimTable,
    .images = NULL,
    .affineAnims = gDummySpriteAffineAnimTable,
    .callback = AnimHelpingHandClap,
};

const struct SpriteTemplate gForesightMagnifyingGlassSpriteTemplate =
{
    .tileTag = ANIM_TAG_MAGNIFYING_GLASS,
    .paletteTag = ANIM_TAG_MAGNIFYING_GLASS,
    .oam = &gOamData_AffineOff_ObjBlend_32x32,
    .anims = gDummySpriteAnimTable,
    .images = NULL,
    .affineAnims = gDummySpriteAffineAnimTable,
    .callback = AnimForesightMagnifyingGlass,
};

const struct SpriteTemplate gMeteorMashStarSpriteTemplate =
{
    .tileTag = ANIM_TAG_GOLD_STARS,
    .paletteTag = ANIM_TAG_GOLD_STARS,
    .oam = &gOamData_AffineOff_ObjNormal_16x16,
    .anims = gDummySpriteAnimTable,
    .images = NULL,
    .affineAnims = gDummySpriteAffineAnimTable,
    .callback = AnimMeteorMashStar,
};

static const struct SpriteTemplate sUnusedStarBurstSpriteTemplate =
{
    .tileTag = ANIM_TAG_GOLD_STARS,
    .paletteTag = ANIM_TAG_GOLD_STARS,
    .oam = &gOamData_AffineOff_ObjNormal_16x16,
    .anims = gDummySpriteAnimTable,
    .images = NULL,
    .affineAnims = gDummySpriteAffineAnimTable,
    .callback = AnimParticleBurst,
};

const struct SpriteTemplate gBlockXSpriteTemplate =
{
    .tileTag = ANIM_TAG_X_SIGN,
    .paletteTag = ANIM_TAG_X_SIGN,
    .oam = &gOamData_AffineOff_ObjNormal_64x64,
    .anims = gDummySpriteAnimTable,
    .images = NULL,
    .affineAnims = gDummySpriteAffineAnimTable,
    .callback = AnimBlockX,
};

static const struct SpriteTemplate sUnusedItemBagStealSpriteTemplate =
{
    .tileTag = ANIM_TAG_ITEM_BAG,
    .paletteTag = ANIM_TAG_ITEM_BAG,
    .oam = &gOamData_AffineOff_ObjNormal_32x32,
    .anims = gDummySpriteAnimTable,
    .images = NULL,
    .affineAnims = gDummySpriteAffineAnimTable,
    .callback = AnimUnusedItemBagSteal,
};

const union AnimCmd gKnockOffStrikeAnimCmds[] =
{
    ANIMCMD_FRAME(0, 4),
    ANIMCMD_FRAME(64, 4),
    ANIMCMD_END,
};

const union AnimCmd *const gKnockOffStrikeAnimTable[] =
{
    gKnockOffStrikeAnimCmds,
};

const union AffineAnimCmd gKnockOffStrikeAffineanimCmds1[] =
{
    AFFINEANIMCMD_FRAME(0x100, 0x100, 0, 0),
    AFFINEANIMCMD_FRAME(0, 0, -4, 8),
    AFFINEANIMCMD_END,
};

const union AffineAnimCmd gKnockOffStrikeAffineanimCmds2[] =
{
    AFFINEANIMCMD_FRAME(-0x100, 0x100, 0, 0),
    AFFINEANIMCMD_FRAME(0, 0, 4, 8),
    AFFINEANIMCMD_END,
};

const union AffineAnimCmd *const gKnockOffStrikeAffineAnimTable[] =
{
    gKnockOffStrikeAffineanimCmds1,
    gKnockOffStrikeAffineanimCmds2,
};

const struct SpriteTemplate gKnockOffStrikeSpriteTemplate =
{
    .tileTag = ANIM_TAG_SLAM_HIT_2,
    .paletteTag = ANIM_TAG_SLAM_HIT_2,
    .oam = &gOamData_AffineNormal_ObjNormal_64x64,
    .anims = gKnockOffStrikeAnimTable,
    .images = NULL,
    .affineAnims = gKnockOffStrikeAffineAnimTable,
    .callback = AnimKnockOffStrike,
};

const union AffineAnimCmd gRecycleSpriteAffineAnimCmds[] =
{
    AFFINEANIMCMD_FRAME(0, 0, -4, 64),
    AFFINEANIMCMD_JUMP(0),
};

const union AffineAnimCmd *const gRecycleSpriteAffineAnimTable[] =
{
    gRecycleSpriteAffineAnimCmds,
};

const struct SpriteTemplate gRecycleSpriteTemplate =
{
    .tileTag = ANIM_TAG_RECYCLE,
    .paletteTag = ANIM_TAG_RECYCLE,
    .oam = &gOamData_AffineNormal_ObjBlend_64x64,
    .anims = gDummySpriteAnimTable,
    .images = NULL,
    .affineAnims = gRecycleSpriteAffineAnimTable,
    .callback = AnimRecycle,
};

const union AffineAnimCmd gSlackOffSquishAffineAnimCmds[] =
{
    AFFINEANIMCMD_FRAME(0, 16, 0, 4),
    AFFINEANIMCMD_FRAME(-2, 0, 0, 8),
    AFFINEANIMCMD_FRAME(0, 4, 0, 4),
    AFFINEANIMCMD_FRAME(0, 0, 0, 24),
    AFFINEANIMCMD_FRAME(1, -5, 0, 16),
    AFFINEANIMCMD_END,
};

const struct SpriteTemplate gMegaStoneSpriteTemplate =
{
    .tileTag = ANIM_TAG_MEGA_STONE,
    .paletteTag = ANIM_TAG_MEGA_STONE,
    .oam = &gOamData_AffineDouble_ObjBlend_64x64,
    .anims = gDummySpriteAnimTable,
    .images = NULL,
    .affineAnims = gAffineAnims_LusterPurgeCircle,
    .callback = AnimSpriteOnMonPos,
};

const struct SpriteTemplate gMegaParticlesSpriteTemplate =
{
    .tileTag = ANIM_TAG_MEGA_PARTICLES,
    .paletteTag = ANIM_TAG_MEGA_PARTICLES,
    .oam = &gOamData_AffineNormal_ObjBlend_16x16,
    .anims = gPowerAbsorptionOrbAnimTable,
    .images = NULL,
    .affineAnims = gPowerAbsorptionOrbAffineAnimTable,
    .callback = AnimPowerAbsorptionOrb,
};

const struct SpriteTemplate gMegaSymbolSpriteTemplate =
{
    .tileTag = ANIM_TAG_MEGA_SYMBOL,
    .paletteTag = ANIM_TAG_MEGA_SYMBOL,
    .oam = &gOamData_AffineOff_ObjBlend_32x32,
    .anims = gDummySpriteAnimTable,
    .images = NULL,
    .affineAnims = gDummySpriteAffineAnimTable,
    .callback = AnimGhostStatusSprite,
};

const struct SpriteTemplate gAlphaStoneSpriteTemplate =
{
    .tileTag = ANIM_TAG_ALPHA_STONE,
    .paletteTag = ANIM_TAG_ALPHA_STONE,
    .oam = &gOamData_AffineDouble_ObjBlend_64x64,
    .anims = gDummySpriteAnimTable,
    .images = NULL,
    .affineAnims = gAffineAnims_LusterPurgeCircle,
    .callback = AnimSpriteOnMonPos,
};

const struct SpriteTemplate gOmegaStoneSpriteTemplate =
{
    .tileTag = ANIM_TAG_OMEGA_STONE,
    .paletteTag = ANIM_TAG_OMEGA_STONE,
    .oam = &gOamData_AffineDouble_ObjBlend_64x64,
    .anims = gDummySpriteAnimTable,
    .images = NULL,
    .affineAnims = gAffineAnims_LusterPurgeCircle,
    .callback = AnimSpriteOnMonPos,
};

const struct SpriteTemplate gPrimalParticlesSpriteTemplate =
{
    .tileTag = ANIM_TAG_PRIMAL_PARTICLES,
    .paletteTag = ANIM_TAG_PRIMAL_PARTICLES,
    .oam = &gOamData_AffineNormal_ObjBlend_16x16,
    .anims = gPowerAbsorptionOrbAnimTable,
    .images = NULL,
    .affineAnims = gPowerAbsorptionOrbAffineAnimTable,
    .callback = AnimPowerAbsorptionOrb,
};

const struct SpriteTemplate gAlphaSymbolSpriteTemplate =
{
    .tileTag = ANIM_TAG_ALPHA_SYMBOL,
    .paletteTag = ANIM_TAG_ALPHA_SYMBOL,
    .oam = &gOamData_AffineOff_ObjBlend_32x32,
    .anims = gDummySpriteAnimTable,
    .images = NULL,
    .affineAnims = gDummySpriteAffineAnimTable,
    .callback = AnimGhostStatusSprite,
};

const struct SpriteTemplate gOmegaSymbolSpriteTemplate =
{
    .tileTag = ANIM_TAG_OMEGA_SYMBOL,
    .paletteTag = ANIM_TAG_OMEGA_SYMBOL,
    .oam = &gOamData_AffineOff_ObjBlend_32x32,
    .anims = gDummySpriteAnimTable,
    .images = NULL,
    .affineAnims = gDummySpriteAffineAnimTable,
    .callback = AnimGhostStatusSprite,
};

void AnimBlackSmoke(struct Sprite *sprite)
{
    sprite->x += gBattleAnimArgs[0];
    sprite->y += gBattleAnimArgs[1];

    if (!gBattleAnimArgs[3])
        sprite->data[0] = gBattleAnimArgs[2];
    else
        sprite->data[0] = -gBattleAnimArgs[2];

    sprite->data[1] = gBattleAnimArgs[4];
    sprite->callback = AnimBlackSmoke_Step;
}

static void AnimBlackSmoke_Step(struct Sprite *sprite)
{
    if (sprite->data[1] > 0)
    {
        sprite->x2 = sprite->data[2] >> 8;
        sprite->data[2] += sprite->data[0];
        sprite->invisible ^= 1;
        sprite->data[1]--;
    }
    else
    {
        DestroyAnimSprite(sprite);
    }
}

void AnimTask_SmokescreenImpact(u8 taskId)
{
    SmokescreenImpact(
        GetBattlerSpriteCoord(gBattleAnimTarget, BATTLER_COORD_X_2) + 8,
        GetBattlerSpriteCoord(gBattleAnimTarget, BATTLER_COORD_Y_PIC_OFFSET) + 8,
        0);
    DestroyAnimVisualTask(taskId);
}

static void AnimWhiteHalo(struct Sprite *sprite)
{
    sprite->data[0] = 90;
    sprite->callback = WaitAnimForDuration;
    sprite->data[1] = 7;
    StoreSpriteCallbackInData6(sprite, AnimWhiteHalo_Step1);
    SetGpuReg(REG_OFFSET_BLDCNT, BLDCNT_TGT2_ALL | BLDCNT_EFFECT_BLEND);
    SetGpuReg(REG_OFFSET_BLDALPHA, BLDALPHA_BLEND(sprite->data[1], 16 - sprite->data[1]));
}

static void AnimWhiteHalo_Step1(struct Sprite *sprite)
{
    SetGpuReg(REG_OFFSET_BLDALPHA, BLDALPHA_BLEND(sprite->data[1], 16 - sprite->data[1]));
    if (--sprite->data[1] < 0)
    {
        sprite->invisible = TRUE;
        sprite->callback = AnimWhiteHalo_Step2;
    }
}

static void AnimWhiteHalo_Step2(struct Sprite *sprite)
{
    SetGpuReg(REG_OFFSET_BLDCNT, 0);
    SetGpuReg(REG_OFFSET_BLDALPHA, 0);
    DestroyAnimSprite(sprite);
}

void AnimTealAlert(struct Sprite *sprite)
{
    u16 rotation;
    u8 x = GetBattlerSpriteCoord(gBattleAnimTarget, BATTLER_COORD_X_2);
    u8 y = GetBattlerSpriteCoord(gBattleAnimTarget, BATTLER_COORD_Y_PIC_OFFSET);

    InitSpritePosToAnimTarget(sprite, TRUE);

    rotation = ArcTan2Neg(sprite->x - x, sprite->y - y);
    rotation += 0x6000;
    if (IsContest())
        rotation += 0x4000;

    TrySetSpriteRotScale(sprite, FALSE, 0x100, 0x100, rotation);

    sprite->data[0] = gBattleAnimArgs[2];
    sprite->data[2] = x;
    sprite->data[4] = y;
    sprite->callback = StartAnimLinearTranslation;
    StoreSpriteCallbackInData6(sprite, DestroyAnimSprite);
}

static void AnimMeanLookEye(struct Sprite *sprite)
{
    SetGpuReg(REG_OFFSET_BLDCNT, BLDCNT_TGT2_ALL | BLDCNT_EFFECT_BLEND);
    SetGpuReg(REG_OFFSET_BLDALPHA, BLDALPHA_BLEND(0, 16));
    sprite->data[0] = 4;
    sprite->callback = AnimMeanLookEye_Step1;
}

static void AnimMeanLookEye_Step1(struct Sprite *sprite)
{
    SetGpuReg(REG_OFFSET_BLDALPHA, BLDALPHA_BLEND(sprite->data[0], 16 - sprite->data[0]));

    if (sprite->data[1])
        sprite->data[0]--;
    else
        sprite->data[0]++;

    if (sprite->data[0] == 15 || sprite->data[0] == 4)
        sprite->data[1] ^= 1;

    if (sprite->data[2]++ > 70)
    {
        SetGpuReg(REG_OFFSET_BLDCNT, 0);
        SetGpuReg(REG_OFFSET_BLDALPHA, 0);
        StartSpriteAffineAnim(sprite, 1);
        sprite->data[2] = 0;
        sprite->invisible = TRUE;
        sprite->affineAnimPaused = 1;
        sprite->callback = AnimMeanLookEye_Step2;
    }
}

static void AnimMeanLookEye_Step2(struct Sprite *sprite)
{
    if (sprite->data[2]++ > 9)
    {
        sprite->invisible = FALSE;
        sprite->affineAnimPaused = 0;
        if (sprite->affineAnimEnded)
            sprite->callback = AnimMeanLookEye_Step3;
    }
}

static void AnimMeanLookEye_Step3(struct Sprite *sprite)
{
    switch (sprite->data[3])
    {
    case 0:
    case 1:
        sprite->x2 = 1;
        sprite->y2 = 0;
        break;
    case 2:
    case 3:
        sprite->x2 = -1;
        sprite->y2 = 0;
        break;
    case 4:
    case 5:
        sprite->x2 = 0;
        sprite->y2 = 1;
        break;
    case 6:
    default:
        sprite->x2 = 0;
        sprite->y2 = -1;
        break;
    }

    if (++sprite->data[3] > 7)
        sprite->data[3] = 0;

    if (sprite->data[4]++ > 15)
    {
        sprite->data[0] = 16;
        sprite->data[1] = 0;
        SetGpuReg(REG_OFFSET_BLDCNT, BLDCNT_TGT2_ALL | BLDCNT_EFFECT_BLEND);
        SetGpuReg(REG_OFFSET_BLDALPHA, BLDALPHA_BLEND(sprite->data[0], 0));
        sprite->callback = AnimMeanLookEye_Step4;
    }
}

static void AnimMeanLookEye_Step4(struct Sprite *sprite)
{
    SetGpuReg(REG_OFFSET_BLDALPHA, BLDALPHA_BLEND(sprite->data[0], 16 - sprite->data[0]));

    if (sprite->data[1]++ > 1)
    {
        sprite->data[0]--;
        sprite->data[1] = 0;
    }

    if (sprite->data[0] == 0)
        sprite->invisible = TRUE;

    if (sprite->data[0] < 0)
    {
        SetGpuReg(REG_OFFSET_BLDCNT, 0);
        SetGpuReg(REG_OFFSET_BLDALPHA, 0);
        DestroyAnimSprite(sprite);
    }
}

void AnimTask_SetPsychicBackground(u8 taskId)
{
    gTasks[taskId].func = SetPsychicBackground_Step;
    gAnimVisualTaskCount--;
}

static void SetPsychicBackground_Step(u8 taskId)
{
    int i;
    u16 lastColor;
    u8 paletteIndex = GetBattleBgPaletteNum();

    if (++gTasks[taskId].data[5] == 4)
    {
        lastColor = gPlttBufferFaded[paletteIndex * 16 + 11];
        for (i = 10; i > 0; i--)
            gPlttBufferFaded[paletteIndex * 16 + i + 1] = gPlttBufferFaded[paletteIndex * 16 + i];

        gPlttBufferFaded[paletteIndex * 16 + 1] = lastColor;
        gTasks[taskId].data[5] = 0;
    }

    if ((u16)gBattleAnimArgs[7] == 0xFFFF)
        DestroyTask(taskId);
}

void AnimTask_FadeScreenToWhite(u8 taskId)
{
    gTasks[taskId].func = FadeScreenToWhite_Step;
    gAnimVisualTaskCount--;
}

static void FadeScreenToWhite_Step(u8 taskId)
{
    int i;
    u16 lastColor;
    u8 paletteIndex = GetBattleBgPaletteNum();

    if (++gTasks[taskId].data[5] == 4)
    {
        lastColor = gPlttBufferFaded[paletteIndex * 16 + 11];
        for (i = 10; i > 0; i--)
            gPlttBufferFaded[paletteIndex * 16 + i + 1] = gPlttBufferFaded[paletteIndex * 16 + i];
        gPlttBufferFaded[paletteIndex * 16 + 1] = lastColor;

        lastColor = gPlttBufferUnfaded[paletteIndex * 16 + 11];
        for (i = 10; i > 0; i--)
            gPlttBufferUnfaded[paletteIndex * 16 + i + 1] = gPlttBufferUnfaded[paletteIndex * 16 + i];
        gPlttBufferUnfaded[paletteIndex * 16 + 1] = lastColor;

        gTasks[taskId].data[5] = 0;
    }

    if ((u16)gBattleAnimArgs[7] == 0xFFFF)
        DestroyTask(taskId);
}

static void AnimSpikes(struct Sprite *sprite)
{
    u16 x;
    u16 y;

    InitSpritePosToAnimAttacker(sprite, TRUE);
    SetAverageBattlerPositions(gBattleAnimTarget, FALSE, &x, &y);

    if (GetBattlerSide(gBattleAnimAttacker) != B_SIDE_PLAYER)
        gBattleAnimArgs[2] = -gBattleAnimArgs[2];

    sprite->data[0] = gBattleAnimArgs[4];
    sprite->data[2] = x + gBattleAnimArgs[2];
    sprite->data[4] = y + gBattleAnimArgs[3];
    sprite->data[5] = -50;

    InitAnimArcTranslation(sprite);
    sprite->callback = AnimSpikes_Step1;
}

static void AnimSpikes_Step1(struct Sprite *sprite)
{
    if (TranslateAnimHorizontalArc(sprite))
    {
        sprite->data[0] = 30;
        sprite->data[1] = 0;
        sprite->callback = WaitAnimForDuration;
        StoreSpriteCallbackInData6(sprite, AnimSpikes_Step2);
    }
}

static void AnimSpikes_Step2(struct Sprite *sprite)
{
    if (sprite->data[1] & 1)
        sprite->invisible ^= 1;

    if (++sprite->data[1] == 16)
        DestroyAnimSprite(sprite);
}

static void AnimLeer(struct Sprite *sprite)
{
    SetSpriteCoordsToAnimAttackerCoords(sprite);
    SetAnimSpriteInitialXOffset(sprite, gBattleAnimArgs[0]);
    sprite->y += gBattleAnimArgs[1];
    sprite->callback = RunStoredCallbackWhenAnimEnds;
    StoreSpriteCallbackInData6(sprite, DestroyAnimSprite);
}

static void AnimLetterZ(struct Sprite *sprite)
{
    int var0;
    if (sprite->data[0] == 0)
    {
        SetSpriteCoordsToAnimAttackerCoords(sprite);
        SetAnimSpriteInitialXOffset(sprite, gBattleAnimArgs[0]);
        if (!IsContest())
        {
            if (GetBattlerSide(gBattleAnimAttacker) == B_SIDE_PLAYER)
            {
                sprite->data[1] = gBattleAnimArgs[2];
                sprite->data[2] = gBattleAnimArgs[3];
            }
            else
            {
                sprite->data[1] = -1 * gBattleAnimArgs[2];
                sprite->data[2] = -1 * gBattleAnimArgs[3];
            }
        }
        else
        {
            sprite->data[1] = -1 * gBattleAnimArgs[2];
            sprite->data[2] = gBattleAnimArgs[3];
        }
    }

    sprite->data[0]++;
    var0 = (sprite->data[0] * 20) & 0xFF;
    sprite->data[3] += sprite->data[1];
    sprite->data[4] += sprite->data[2];
    sprite->x2 = sprite->data[3] / 2;
    sprite->y2 = Sin(var0 & 0xFF, 5) + (sprite->data[4] / 2);

    if ((u16)(sprite->x + sprite->x2) > DISPLAY_WIDTH)
        DestroyAnimSprite(sprite);
}

static void AnimFang(struct Sprite *sprite)
{
    if (sprite->animEnded)
        DestroyAnimSprite(sprite);
}

void AnimTask_IsTargetPlayerSide(u8 taskId)
{
    if (GetBattlerSide(gBattleAnimTarget) == B_SIDE_OPPONENT)
        gBattleAnimArgs[ARG_RET_ID] = FALSE;
    else
        gBattleAnimArgs[ARG_RET_ID] = TRUE;

    DestroyAnimVisualTask(taskId);
}

void AnimTask_IsHealingMove(u8 taskId)
{
    if (gAnimMoveDmg > 0)
        gBattleAnimArgs[ARG_RET_ID] = FALSE;
    else
        gBattleAnimArgs[ARG_RET_ID] = TRUE;

    DestroyAnimVisualTask(taskId);
}

static void AnimSpotlight(struct Sprite *sprite)
{
    SetGpuReg(REG_OFFSET_WINOUT, WINOUT_WIN01_BG_ALL | WINOUT_WIN01_OBJ | WINOUT_WIN01_CLR | WINOUT_WINOBJ_BG_ALL | WINOUT_WINOBJ_OBJ);
    SetGpuRegBits(REG_OFFSET_DISPCNT, DISPCNT_OBJWIN_ON);
    gBattle_WIN0H = 0;
    gBattle_WIN0V = 0;
    SetGpuReg(REG_OFFSET_WIN0H, gBattle_WIN0H);
    SetGpuReg(REG_OFFSET_WIN0V, gBattle_WIN0V);

    InitSpritePosToAnimTarget(sprite, FALSE);

    sprite->oam.objMode = ST_OAM_OBJ_WINDOW;
    sprite->invisible = TRUE;
    sprite->callback = AnimSpotlight_Step1;
}

static void AnimSpotlight_Step1(struct Sprite *sprite)
{
    switch (sprite->data[0])
    {
    case 0:
        sprite->invisible = FALSE;
        if (sprite->affineAnimEnded)
            sprite->data[0]++;
        break;
    case 1:
    case 3:
        sprite->data[1] += 117;
        sprite->x2 = sprite->data[1] >> 8;
        if (++sprite->data[2] == 21)
        {
            sprite->data[2] = 0;
            sprite->data[0]++;
        }
        break;
    case 2:
        sprite->data[1] -= 117;
        sprite->x2 = sprite->data[1] >> 8;
        if (++sprite->data[2] == 41)
        {
            sprite->data[2] = 0;
            sprite->data[0]++;
        }
        break;
    case 4:
        ChangeSpriteAffineAnim(sprite, 1);
        sprite->data[0]++;
        break;
    case 5:
        if (sprite->affineAnimEnded)
        {
            sprite->invisible = TRUE;
            sprite->callback = AnimSpotlight_Step2;
        }
        break;
    }
}

static void AnimSpotlight_Step2(struct Sprite *sprite)
{
    SetGpuReg(REG_OFFSET_WINOUT, WINOUT_WIN01_BG_ALL | WINOUT_WIN01_OBJ | WINOUT_WIN01_CLR | WINOUT_WINOBJ_BG_ALL | WINOUT_WINOBJ_OBJ | WINOUT_WINOBJ_CLR);
    SetGpuReg(REG_OFFSET_DISPCNT, GetGpuReg(REG_OFFSET_DISPCNT) ^ DISPCNT_OBJWIN_ON);
    DestroyAnimSprite(sprite);
}

static void AnimClappingHand(struct Sprite *sprite)
{
    if (gBattleAnimArgs[3] == 0)
    {
        sprite->x = GetBattlerSpriteCoord(gBattleAnimAttacker, BATTLER_COORD_X);
        sprite->y = GetBattlerSpriteCoord(gBattleAnimAttacker, BATTLER_COORD_Y);
    }

    sprite->x += gBattleAnimArgs[0];
    sprite->y += gBattleAnimArgs[1];
    sprite->oam.tileNum += 16;

    if (gBattleAnimArgs[2] == 0)
    {
        sprite->oam.matrixNum = ST_OAM_HFLIP;
        sprite->x2 = -12;
        sprite->data[1] = 2;
    }
    else
    {
        sprite->x2 = 12;
        sprite->data[1] = -2;
    }

    sprite->data[0] = gBattleAnimArgs[4];

    if (sprite->data[3] != 255)
        sprite->data[3] = gBattleAnimArgs[2];

    sprite->callback = AnimClappingHand_Step;
}

static void AnimClappingHand_Step(struct Sprite *sprite)
{
    if (sprite->data[2] == 0)
    {
        sprite->x2 += sprite->data[1];
        if (sprite->x2 == 0)
        {
            sprite->data[2]++;
            if (sprite->data[3] == 0)
            {
                PlaySE1WithPanning(SE_M_ENCORE, BattleAnimAdjustPanning(-64));
            }
        }
    }
    else
    {
        sprite->x2 -= sprite->data[1];
        if (abs(sprite->x2) == 12)
        {
            sprite->data[0]--;
            sprite->data[2]--;
        }

    }

    if (sprite->data[0] == 0)
        DestroyAnimSprite(sprite);
}

static void AnimClappingHand2(struct Sprite *sprite)
{
    sprite->oam.objMode = ST_OAM_OBJ_WINDOW;
    sprite->data[3] = 255;
    AnimClappingHand(sprite);
}

void AnimTask_CreateSpotlight(u8 taskId)
{
    if (IsContest())
    {
        SetGpuReg(REG_OFFSET_WININ, WININ_WIN0_BG_ALL | WININ_WIN0_OBJ | WININ_WIN0_CLR | WININ_WIN1_BG_ALL | WININ_WIN1_OBJ);
        gBattle_WIN1H = WIN_RANGE(152, DISPLAY_WIDTH);
        gBattle_WIN1V = WIN_RANGE(0, DISPLAY_HEIGHT);
        SetGpuReg(REG_OFFSET_WIN1H, gBattle_WIN0H);
        SetGpuReg(REG_OFFSET_WIN1V, gBattle_WIN0V);
    }
    else
    {
        SetGpuReg(REG_OFFSET_WININ, WININ_WIN0_BG_ALL | WININ_WIN0_OBJ | WININ_WIN0_CLR | WININ_WIN1_BG_ALL | WININ_WIN1_OBJ);
        gBattle_WIN1H = WIN_RANGE(0, DISPLAY_WIDTH);
        gBattle_WIN1V = WIN_RANGE(120, DISPLAY_HEIGHT);
        SetGpuReg(REG_OFFSET_WIN1H, gBattle_WIN1H);
        SetGpuReg(REG_OFFSET_WIN1V, gBattle_WIN1V);
        SetGpuRegBits(REG_OFFSET_DISPCNT, DISPCNT_WIN1_ON);
    }

    DestroyAnimVisualTask(taskId);
}

void AnimTask_RemoveSpotlight(u8 taskId)
{
    SetGpuReg(REG_OFFSET_WININ, WININ_WIN0_BG_ALL | WININ_WIN0_OBJ | WININ_WIN0_CLR | WININ_WIN1_BG_ALL | WININ_WIN1_OBJ | WININ_WIN1_CLR);
    gBattle_WIN1H = 0;
    gBattle_WIN1V = 0;
    if (!IsContest())
        ClearGpuRegBits(REG_OFFSET_DISPCNT, DISPCNT_WIN1_ON);

    DestroyAnimVisualTask(taskId);
}

static void AnimRapidSpin(struct Sprite *sprite)
{
    if (gBattleAnimArgs[0] == 0)
    {
        sprite->x = GetBattlerSpriteCoord(gBattleAnimAttacker, BATTLER_COORD_X) + gBattleAnimArgs[1];
        sprite->y = GetBattlerSpriteCoord(gBattleAnimAttacker, BATTLER_COORD_Y);
    }
    else
    {
        sprite->x = GetBattlerSpriteCoord(gBattleAnimTarget, BATTLER_COORD_X) + gBattleAnimArgs[1];
        sprite->y = GetBattlerSpriteCoord(gBattleAnimTarget, BATTLER_COORD_Y);
    }

    sprite->y2 = gBattleAnimArgs[2];

    sprite->data[0] = (sprite->y2 > gBattleAnimArgs[3]);
    sprite->data[1] = 0;
    sprite->data[2] = gBattleAnimArgs[4];
    sprite->data[3] = gBattleAnimArgs[5];
    sprite->data[4] = gBattleAnimArgs[3];
    sprite->callback = AnimRapidSpin_Step;
}

static void AnimRapidSpin_Step(struct Sprite *sprite)
{
    sprite->data[1] = (sprite->data[1] + sprite->data[2]) & 0xFF;
    sprite->x2 = gSineTable[sprite->data[1]] >> 4;
    sprite->y2 += sprite->data[3];

    if (sprite->data[0])
    {
        if (sprite->y2 < sprite->data[4])
            DestroyAnimSprite(sprite);
    }
    else
    {
        if (sprite->y2 > sprite->data[4])
            DestroyAnimSprite(sprite);
    }
}

void AnimTask_RapinSpinMonElevation(u8 taskId)
{
    s16 var0;
    u8 toBG2;
    s16 var2;
    int var3;
    int var4;
    s16 i;
    struct ScanlineEffectParams scanlineParams;
    struct Task *task = &gTasks[taskId];

    if (!gBattleAnimArgs[0])
    {
        var0 = GetBattlerYCoordWithElevation(gBattleAnimAttacker);
        toBG2 = GetBattlerSpriteBGPriorityRank(gBattleAnimAttacker);
    }
    else
    {
        var0 = GetBattlerYCoordWithElevation(gBattleAnimTarget);
        toBG2 = GetBattlerSpriteBGPriorityRank(gBattleAnimTarget);
    }

    task->data[0] = var0 + 36;
    task->data[1] = task->data[0];
    task->data[2] = var0 - 33;
    if (task->data[2] < 0)
        task->data[2] = 0;

    task->data[3] = task->data[0];
    task->data[4] = 8;
    task->data[5] = gBattleAnimArgs[1];
    task->data[6] = 0;
    task->data[7] = 0;

    if (toBG2 == 1)
    {
        var3 = gBattle_BG1_X;
        task->data[8] = var3;
        var4 = var3 + DISPLAY_WIDTH;
    }
    else
    {
        var3 = gBattle_BG2_X;
        task->data[8] = var3;
        var4 = var3 + DISPLAY_WIDTH;
    }

    task->data[9] = var4;
    task->data[10] = gBattleAnimArgs[2];

    if (!gBattleAnimArgs[2])
    {
        task->data[11] = var4;
        var2 = task->data[8];
    }
    else
    {
        task->data[11] = var3;
        var2 = task->data[9];
    }

    task->data[15] = 0;

    i = task->data[2];
    while (i <= task->data[3])
    {
        gScanlineEffectRegBuffers[0][i] = var2;
        gScanlineEffectRegBuffers[1][i] = var2;
        i++;
    }

    if (toBG2 == 1)
        scanlineParams.dmaDest = &REG_BG1HOFS;
    else
        scanlineParams.dmaDest = &REG_BG2HOFS;

    scanlineParams.dmaControl = SCANLINE_EFFECT_DMACNT_16BIT;
    scanlineParams.initState = 1;
    scanlineParams.unused9 = 0;
    ScanlineEffect_SetParams(scanlineParams);

    task->func = RapinSpinMonElevation_Step;
}

static void RapinSpinMonElevation_Step(u8 taskId)
{
    s16 i;
    struct Task *task = &gTasks[taskId];

    task->data[0] -= task->data[5];
    if (task->data[0] < task->data[2])
        task->data[0] = task->data[2];

    if (task->data[4] == 0)
    {
        task->data[1] -= task->data[5];
        if (task->data[1] < task->data[2])
        {
            task->data[1] = task->data[2];
            task->data[15] = 1;
        }
    }
    else
    {
        task->data[4]--;
    }

    if (++task->data[6] > 1)
    {
        task->data[6] = 0;
        task->data[7] = task->data[7] == 0 ? 1 : 0;

        if (task->data[7])
            task->data[12] = task->data[8];
        else
            task->data[12] = task->data[9];
    }

    i = task->data[0];
    while (i < task->data[1])
    {
        gScanlineEffectRegBuffers[0][i] = task->data[12];
        gScanlineEffectRegBuffers[1][i] = task->data[12];
        i++;
    }

    i = task->data[1];
    while (i <= task->data[3])
    {
        gScanlineEffectRegBuffers[0][i] = task->data[11];
        gScanlineEffectRegBuffers[1][i] = task->data[11];
        i++;
    }

    if (task->data[15])
    {
        if (task->data[10])
            gScanlineEffect.state = 3;

        DestroyAnimVisualTask(taskId);
    }
}

void AnimTask_TormentAttacker(u8 taskId)
{
    struct Task *task = &gTasks[taskId];

    task->data[0] = 0;
    task->data[1] = 0;
    task->data[2] = GetBattlerSpriteCoord(gBattleAnimAttacker, BATTLER_COORD_X_2);
    task->data[3] = GetBattlerSpriteCoord(gBattleAnimAttacker, BATTLER_COORD_Y_PIC_OFFSET);
    task->data[4] = 32;
    task->data[5] = -20;
    task->data[6] = 0;
    task->data[15] = GetAnimBattlerSpriteId(ANIM_ATTACKER);
    task->func = TormentAttacker_Step;
}

static void TormentAttacker_Step(u8 taskId)
{
    int var0, var1;
    s16 x, y;
    u16 i, j;
    u8 spriteId;
    struct Task *task = &gTasks[taskId];

    switch (task->data[0])
    {
    case 0:
        var0 = task->data[2];
        if (task->data[1] & 1)
        {
            var1 = task->data[4];
            x = var0 - var1;
        }
        else
        {
            var1 = task->data[4];
            x = var0 + var1;
        }

        y = task->data[3] + task->data[5];
        spriteId = CreateSprite(&gThoughtBubbleSpriteTemplate, x, y, 6 - task->data[1]);
        PlaySE12WithPanning(SE_M_METRONOME, BattleAnimAdjustPanning(-64));

        if (spriteId != MAX_SPRITES)
        {
            gSprites[spriteId].hFlip = task->data[1] & 1;
            gSprites[spriteId].callback = SpriteCallbackDummy;
        }

        if (task->data[1] & 1)
        {
            task->data[4] -= 6;
            task->data[5] -= 6;
        }

        PrepareAffineAnimInTaskData(task, task->data[15], sAffineAnims_Torment);
        task->data[1]++;
        task->data[0] = 1;
        break;
    case 1:
        if (!RunAffineAnimFromTaskData(task))
        {
            if (task->data[1] == 6)
            {
                task->data[6] = 8;
                task->data[0] = 3;
            }
            else
            {
                if (task->data[1] <= 2)
                    task->data[6] = 10;
                else
                    task->data[6] = 0;

                task->data[0] = 2;
            }
        }
        break;
    case 2:
        if (task->data[6] != 0)
            task->data[6]--;
        else
            task->data[0] = 0;
        break;
    case 3:
        if (task->data[6] != 0)
            task->data[6]--;
        else
            task->data[0] = 4;
        break;
    case 4:
        for (i = 0, j = 0; i < MAX_SPRITES; i++)
        {
            if (gSprites[i].template == &gThoughtBubbleSpriteTemplate)
            {
                gSprites[i].data[0] = taskId;
                gSprites[i].data[1] = 6;
                StartSpriteAnim(&gSprites[i], 2);
                gSprites[i].callback = TormentAttacker_Callback;

                if (++j == 6)
                    break;
            }
        }

        task->data[6] = j;
        task->data[0] = 5;
        break;
    case 5:
        if (task->data[6] == 0)
            DestroyAnimVisualTask(taskId);
        break;
    }
}

static void TormentAttacker_Callback(struct Sprite *sprite)
{
    if (sprite->animEnded)
    {
        gTasks[sprite->data[0]].data[sprite->data[1]]--;
        DestroySprite(sprite);
    }
}

static void AnimTriAttackTriangle(struct Sprite *sprite)
{
    if (sprite->data[0] == 0)
        InitSpritePosToAnimAttacker(sprite, FALSE);

    if (++sprite->data[0] < 40)
    {
        u16 var = sprite->data[0];
        if ((var & 1) == 0)
            sprite->invisible = TRUE;
        else
            sprite->invisible = FALSE;
    }

    if (sprite->data[0] > 30)
        sprite->invisible = FALSE;

    if (sprite->data[0] == 61)
    {
        StoreSpriteCallbackInData6(sprite, DestroyAnimSprite);
        sprite->x += sprite->x2;
        sprite->y += sprite->y2;
        sprite->x2 = 0;
        sprite->y2 = 0;
        sprite->data[0] = 20;
        sprite->data[2] = GetBattlerSpriteCoord(gBattleAnimTarget, BATTLER_COORD_X_2);
        sprite->data[4] = GetBattlerSpriteCoord(gBattleAnimTarget, BATTLER_COORD_Y_PIC_OFFSET);
        sprite->callback = StartAnimLinearTranslation;
    }
}

void AnimTask_DefenseCurlDeformMon(u8 taskId)
{
    switch (gTasks[taskId].data[0])
    {
    case 0:
        PrepareAffineAnimInTaskData(&gTasks[taskId], GetAnimBattlerSpriteId(ANIM_ATTACKER), DefenseCurlDeformMonAffineAnimCmds);
        gTasks[taskId].data[0]++;
        break;
    case 1:
        if (!RunAffineAnimFromTaskData(&gTasks[taskId]))
            DestroyAnimVisualTask(taskId);
        break;
    }
}

static void AnimBatonPassPokeball(struct Sprite *sprite)
{
    u8 spriteId = GetAnimBattlerSpriteId(ANIM_ATTACKER);

    switch (sprite->data[0])
    {
    case 0:
        sprite->x = GetBattlerSpriteCoord(gBattleAnimAttacker, BATTLER_COORD_X_2);
        sprite->y = GetBattlerSpriteCoord(gBattleAnimAttacker, BATTLER_COORD_Y_PIC_OFFSET);
        PrepareBattlerSpriteForRotScale(spriteId, ST_OAM_OBJ_NORMAL);
        sprite->data[1] = 256;
        sprite->data[2] = 256;
        sprite->data[0]++;
        break;
    case 1:
        sprite->data[1] += 96;
        sprite->data[2] -= 26;
        SetSpriteRotScale(spriteId, sprite->data[1], sprite->data[2], 0);

        if (++sprite->data[3] == 5)
            sprite->data[0]++;
        // fall through
    case 2:
        sprite->data[1] += 96;
        sprite->data[2] += 48;
        SetSpriteRotScale(spriteId, sprite->data[1], sprite->data[2], 0);

        if (++sprite->data[3] == 9)
        {
            sprite->data[3] = 0;
            gSprites[spriteId].invisible = TRUE;
            ResetSpriteRotScale(spriteId);
            sprite->data[0]++;
        }
        break;
    case 3:
        sprite->y2 -= 6;
        if (sprite->y + sprite->y2 < -32)
            DestroyAnimSprite(sprite);
        break;
    }
}

static void AnimWishStar(struct Sprite *sprite)
{
    if (GetBattlerSide(gBattleAnimAttacker) != B_SIDE_PLAYER)
        sprite->x = -16;
    else
        sprite->x = 256;

    sprite->y = 0;
    sprite->callback = AnimWishStar_Step;
}

static void AnimWishStar_Step(struct Sprite *sprite)
{
    u32 newX;

    sprite->data[0] += 72;
    if (GetBattlerSide(gBattleAnimAttacker) != B_SIDE_PLAYER)
        sprite->x2 = sprite->data[0] >> 4;
    else
        sprite->x2 = -(sprite->data[0] >> 4);

    sprite->data[1] += 16;
    sprite->y2 += sprite->data[1] >> 8;

    if (++sprite->data[2] % 3 == 0)
    {
        CreateSpriteAndAnimate(
            &gMiniTwinklingStarSpriteTemplate,
            sprite->x + sprite->x2,
            sprite->y + sprite->y2,
            sprite->subpriority + 1);
    }

    newX = sprite->x + sprite->x2 + 32;
    if (newX > 304)
        DestroyAnimSprite(sprite);
}

static void AnimMiniTwinklingStar(struct Sprite *sprite)
{
    u8 rand;
    s8 y;

    rand = Random2() & 3;
    if (rand == 0)
        sprite->oam.tileNum += 4;
    else
        sprite->oam.tileNum += 5;

    y = Random2() & 7;
    if (y > 3)
        y = -y;

    sprite->y2 = y;
    sprite->callback = AnimMiniTwinklingStar_Step;
}

static void AnimMiniTwinklingStar_Step(struct Sprite *sprite)
{
    if (++sprite->data[0] < 30)
    {
        if (++sprite->data[1] == 2)
        {
            sprite->invisible ^= 1;
            sprite->data[1] = 0;
        }
    }
    else
    {
        if (sprite->data[1] == 2)
            sprite->invisible = FALSE;

        if (sprite->data[1] == 3)
        {
            sprite->invisible = TRUE;
            sprite->data[1] = -1;
        }

        sprite->data[1]++;
    }

    if (sprite->data[0] > 60)
        DestroySprite(sprite);
}

void AnimTask_StockpileDeformMon(u8 taskId)
{
    if (!gTasks[taskId].data[0])
    {
        PrepareAffineAnimInTaskData(&gTasks[taskId], GetAnimBattlerSpriteId(ANIM_ATTACKER), gStockpileDeformMonAffineAnimCmds);
        gTasks[taskId].data[0]++;
    }
    else
    {
        if (!RunAffineAnimFromTaskData(&gTasks[taskId]))
            DestroyAnimVisualTask(taskId);
    }
}

void AnimTask_SpitUpDeformMon(u8 taskId)
{
    if (!gTasks[taskId].data[0])
    {
        PrepareAffineAnimInTaskData(&gTasks[taskId], GetAnimBattlerSpriteId(ANIM_ATTACKER), gSpitUpDeformMonAffineAnimCmds);
        gTasks[taskId].data[0]++;
    }
    else
    {
        if (!RunAffineAnimFromTaskData(&gTasks[taskId]))
            DestroyAnimVisualTask(taskId);
    }
}

static void AnimSwallowBlueOrb(struct Sprite *sprite)
{
    switch (sprite->data[0])
    {
    case 0:
        InitSpritePosToAnimAttacker(sprite, FALSE);
        sprite->data[1] = 0x900;
        sprite->data[2] = GetBattlerSpriteCoord(gBattleAnimAttacker, BATTLER_COORD_Y_PIC_OFFSET);
        sprite->data[0]++;
        break;
    case 1:
        sprite->y2 -= sprite->data[1] >> 8;
        sprite->data[1] -= 96;
        if (sprite->y + sprite->y2 > sprite->data[2])
            DestroyAnimSprite(sprite);
        break;
    }
}

void AnimTask_SwallowDeformMon(u8 taskId)
{
    if (!gTasks[taskId].data[0])
    {
        PrepareAffineAnimInTaskData(&gTasks[taskId], GetAnimBattlerSpriteId(ANIM_ATTACKER), gSwallowDeformMonAffineAnimCmds);
        gTasks[taskId].data[0]++;
    }
    else
    {
        if (!RunAffineAnimFromTaskData(&gTasks[taskId]))
            DestroyAnimVisualTask(taskId);
    }
}

void AnimTask_TransformMon(u8 taskId)
{
    int i, j;
    u8 position;
    struct BattleAnimBgData animBg;
    u8 *dest;
    u8 *src;
    u16 *bgTilemap;
    u16 stretch;

    switch (gTasks[taskId].data[0])
    {
    case 0:
        SetGpuReg(REG_OFFSET_MOSAIC, 0);
        if (GetBattlerSpriteBGPriorityRank(gBattleAnimAttacker) == 1)
            SetAnimBgAttribute(1, BG_ANIM_MOSAIC, 1);
        else
            SetAnimBgAttribute(2, BG_ANIM_MOSAIC, 1);

        gTasks[taskId].data[10] = gBattleAnimArgs[0];
        gTasks[taskId].data[0]++;
        break;
    case 1:
        if (gTasks[taskId].data[2]++ > 1)
        {
            gTasks[taskId].data[2] = 0;
            gTasks[taskId].data[1]++;
            stretch = gTasks[taskId].data[1];
            SetGpuReg(REG_OFFSET_MOSAIC, (stretch << 4) | stretch);
            if (stretch == 15)
                gTasks[taskId].data[0]++;
        }
        break;
    case 2:
<<<<<<< HEAD
        HandleSpeciesGfxDataChange(gBattleAnimAttacker, gBattleAnimTarget, gTasks[taskId].data[10], gBattleAnimArgs[1]);
        sub_80A6BFC(&animBg, gBattleAnimAttacker);
=======
        HandleSpeciesGfxDataChange(gBattleAnimAttacker, gBattleAnimTarget, gTasks[taskId].data[10]);
        GetBgDataForTransform(&animBg, gBattleAnimAttacker);
>>>>>>> 5cb875b6

        if (IsContest())
            position = B_POSITION_PLAYER_LEFT;
        else
            position = GetBattlerPosition(gBattleAnimAttacker);

        src = gMonSpritesGfxPtr->sprites.ptr[position] + (gBattleMonForms[gBattleAnimAttacker] << 11);
        dest = animBg.bgTiles;
        CpuCopy32(src, dest, MON_PIC_SIZE);
        LoadBgTiles(1, animBg.bgTiles, 0x800, animBg.tilesOffset);
        if (IsContest())
        {
            if (IsSpeciesNotUnown(gContestResources->moveAnim->species) != IsSpeciesNotUnown(gContestResources->moveAnim->targetSpecies))
            {
                bgTilemap = (u16 *)animBg.bgTilemap;
                for (i = 0; i < 8; i++)
                {
                    for (j = 0; j < 4; j++)
                    {
                        u16 temp = bgTilemap[j + i * 0x20];
                        bgTilemap[j + i * 0x20] = bgTilemap[(7 - j) + i * 0x20];
                        bgTilemap[(7 - j) + i * 0x20] = temp;
                    }
                }

                for (i = 0; i < 8; i++)
                {
                    for (j = 0; j < 8; j++)
                    {
                       bgTilemap[j + i * 0x20] ^= 0x400;
                    }
                }
            }

            if (IsSpeciesNotUnown(gContestResources->moveAnim->targetSpecies))
                gSprites[gBattlerSpriteIds[gBattleAnimAttacker]].affineAnims = gAffineAnims_BattleSpriteContest;
            else
                gSprites[gBattlerSpriteIds[gBattleAnimAttacker]].affineAnims = gAffineAnims_BattleSpriteOpponentSide;

            StartSpriteAffineAnim(&gSprites[gBattlerSpriteIds[gBattleAnimAttacker]], BATTLER_AFFINE_NORMAL);
        }

        gTasks[taskId].data[0]++;
        break;
    case 3:
        if (gTasks[taskId].data[2]++ > 1)
        {
            gTasks[taskId].data[2] = 0;
            gTasks[taskId].data[1]--;
            stretch = gTasks[taskId].data[1];
            SetGpuReg(REG_OFFSET_MOSAIC, (stretch << 4) | stretch);

            if (stretch == 0)
                gTasks[taskId].data[0]++;
        }
        break;
    case 4:
        SetGpuReg(REG_OFFSET_MOSAIC, 0);
        if (GetBattlerSpriteBGPriorityRank(gBattleAnimAttacker) == 1)
            SetAnimBgAttribute(1, BG_ANIM_MOSAIC, 0);
        else
            SetAnimBgAttribute(2, BG_ANIM_MOSAIC, 0);

        if (!IsContest())
        {
            if (GetBattlerSide(gBattleAnimAttacker) == B_SIDE_OPPONENT)
            {
                if (gTasks[taskId].data[10] == 0)
                    SetBattlerShadowSpriteCallback(gBattleAnimAttacker, gBattleSpritesDataPtr->battlerData[gBattleAnimAttacker].transformSpecies);
            }
        }

        DestroyAnimVisualTask(taskId);
        break;
    }
}

void AnimTask_IsMonInvisible(u8 taskId)
{
    gBattleAnimArgs[ARG_RET_ID] = gSprites[gBattlerSpriteIds[gBattleAnimAttacker]].invisible;
    DestroyAnimVisualTask(taskId);
}

void AnimTask_CastformGfxDataChange(u8 taskId)
{
    HandleSpeciesGfxDataChange(gBattleAnimAttacker, gBattleAnimTarget, TRUE, FALSE);
    DestroyAnimVisualTask(taskId);
}

void AnimTask_MorningSunLightBeam(u8 taskId)
{
    struct BattleAnimBgData animBg;

    switch (gTasks[taskId].data[0])
    {
    case 0:
        SetGpuReg(REG_OFFSET_BLDCNT, BLDCNT_TGT2_ALL | BLDCNT_EFFECT_BLEND | BLDCNT_TGT1_BG1);
        SetGpuReg(REG_OFFSET_BLDALPHA, BLDALPHA_BLEND(0, 16));
        SetAnimBgAttribute(1, BG_ANIM_SCREEN_SIZE, 0);
        SetAnimBgAttribute(1, BG_ANIM_PRIORITY, 1);
        if (!IsContest())
            SetAnimBgAttribute(1, BG_ANIM_CHAR_BASE_BLOCK, 1);

        GetBattleAnimBg1Data(&animBg);
        AnimLoadCompressedBgTilemapHandleContest(&animBg, &gBattleAnimMaskTilemap_LightBeam, FALSE);
        if (IsContest())
        {
            gBattle_BG1_X = -56;
            gBattle_BG1_Y = 0;
        }
        else
        {
            if (GetBattlerSide(gBattleAnimAttacker) != B_SIDE_PLAYER)
                gBattle_BG1_X = -135;
            else
                gBattle_BG1_X = -10;

            gBattle_BG1_Y = 0;
        }

        AnimLoadCompressedBgGfx(animBg.bgId, gBattleAnimMaskImage_LightBeam, animBg.tilesOffset);
        LoadCompressedPalette(gBattleAnimMaskPalette_LightBeam, animBg.paletteId * 16, 32);

        gTasks[taskId].data[10] = gBattle_BG1_X;
        gTasks[taskId].data[11] = gBattle_BG1_Y;

        gTasks[taskId].data[0]++;
        PlaySE12WithPanning(SE_M_MORNING_SUN, BattleAnimAdjustPanning(-64));
        break;
    case 1:
        if (gTasks[taskId].data[4]++ > 0)
        {
            gTasks[taskId].data[4] = 0;
            if (++gTasks[taskId].data[1] > 12)
                gTasks[taskId].data[1] = 12;

            SetGpuReg(REG_OFFSET_BLDALPHA, BLDALPHA_BLEND(gTasks[taskId].data[1], 16 - gTasks[taskId].data[1]));

            if (gTasks[taskId].data[1] == 12)
                gTasks[taskId].data[0]++;
        }
        break;
    case 2:
        if (--gTasks[taskId].data[1] < 0)
            gTasks[taskId].data[1] = 0;

        SetGpuReg(REG_OFFSET_BLDALPHA, BLDALPHA_BLEND(gTasks[taskId].data[1], 16 - gTasks[taskId].data[1]));

        if (!gTasks[taskId].data[1])
        {
            gBattle_BG1_X = gMorningSunLightBeamCoordsTable[gTasks[taskId].data[2]] + gTasks[taskId].data[10];
            if (++gTasks[taskId].data[2] == 4)
                gTasks[taskId].data[0] = 4;
            else
                gTasks[taskId].data[0] = 3;
        }
        break;
    case 3:
        if (++gTasks[taskId].data[3] == 4)
        {
            gTasks[taskId].data[3] = 0;
            gTasks[taskId].data[0] = 1;
            PlaySE12WithPanning(SE_M_MORNING_SUN, BattleAnimAdjustPanning(-64));
        }
        break;
    case 4:
        GetBattleAnimBg1Data(&animBg);
        ClearBattleAnimBg(animBg.bgId);
        if (!IsContest())
            SetAnimBgAttribute(1, BG_ANIM_CHAR_BASE_BLOCK, 0);

        SetAnimBgAttribute(1, BG_ANIM_PRIORITY, 1);
        gBattle_BG1_X = 0;
        gBattle_BG1_Y = 0;
        SetGpuReg(REG_OFFSET_BLDCNT, 0);
        SetGpuReg(REG_OFFSET_BLDALPHA, 0);
        DestroyAnimVisualTask(taskId);
        break;
    }
}

static void AnimGreenStar(struct Sprite *sprite)
{
    s16 xOffset;
    u8 spriteId1;
    u8 spriteId2;

    xOffset = Random2();
    xOffset &= 0x3F;
    if (xOffset > 31)
        xOffset = 32 - xOffset;

    sprite->x = GetBattlerSpriteCoord(gBattleAnimAttacker, BATTLER_COORD_X) + xOffset;
    sprite->y = GetBattlerSpriteCoord(gBattleAnimAttacker, BATTLER_COORD_Y) + 32;
    sprite->data[1] = gBattleAnimArgs[0];
    sprite->data[2] = gBattleAnimArgs[1];

    spriteId1 = CreateSprite(&gGreenStarSpriteTemplate, sprite->x, sprite->y, sprite->subpriority + 1);
    spriteId2 = CreateSprite(&gGreenStarSpriteTemplate, sprite->x, sprite->y, sprite->subpriority + 1);
    StartSpriteAnim(&gSprites[spriteId1], 1);
    StartSpriteAnim(&gSprites[spriteId2], 2);

    gSprites[spriteId1].data[1] = gBattleAnimArgs[0];
    gSprites[spriteId1].data[2] = gBattleAnimArgs[1];
    gSprites[spriteId2].data[1] = gBattleAnimArgs[0];
    gSprites[spriteId2].data[2] = gBattleAnimArgs[1];
    gSprites[spriteId1].data[7] = -1;
    gSprites[spriteId2].data[7] = -1;
    gSprites[spriteId1].invisible = TRUE;
    gSprites[spriteId2].invisible = TRUE;
    gSprites[spriteId1].callback = AnimGreenStar_Callback;
    gSprites[spriteId2].callback = AnimGreenStar_Callback;

    sprite->data[6] = spriteId1;
    sprite->data[7] = spriteId2;
    sprite->callback = AnimGreenStar_Step1;
}

static void AnimGreenStar_Step1(struct Sprite *sprite)
{
    s16 delta = sprite->data[3] + sprite->data[2];
    sprite->y2 -= delta >> 8;
    sprite->data[3] += sprite->data[2];
    sprite->data[3] &= 0xFF;
    if (sprite->data[4] == 0 && sprite->y2 < -8)
    {
        gSprites[sprite->data[6]].invisible = FALSE;
        sprite->data[4]++;
    }

    if (sprite->data[4] == 1 && sprite->y2 < -16)
    {
        gSprites[sprite->data[7]].invisible = FALSE;
        sprite->data[4]++;
    }

    if (--sprite->data[1] == -1)
    {
        sprite->invisible = TRUE;
        sprite->callback = AnimGreenStar_Step2;
    }
}

static void AnimGreenStar_Step2(struct Sprite *sprite)
{
    if (gSprites[sprite->data[6]].callback == SpriteCallbackDummy
     && gSprites[sprite->data[7]].callback == SpriteCallbackDummy)
    {
        DestroySprite(&gSprites[sprite->data[6]]);
        DestroySprite(&gSprites[sprite->data[7]]);
        DestroyAnimSprite(sprite);
    }
}

static void AnimGreenStar_Callback(struct Sprite *sprite)
{
    if (!sprite->invisible)
    {
        s16 delta = sprite->data[3] + sprite->data[2];
        sprite->y2 -= delta >> 8;
        sprite->data[3] += sprite->data[2];
        sprite->data[3] &= 0xFF;
        if (--sprite->data[1] == -1)
        {
            sprite->invisible = TRUE;
            sprite->callback = SpriteCallbackDummy;
        }
    }
}

void AnimTask_DoomDesireLightBeam(u8 taskId)
{
    struct BattleAnimBgData animBg;

    switch (gTasks[taskId].data[0])
    {
    case 0:
        SetGpuReg(REG_OFFSET_BLDCNT, BLDCNT_TGT2_ALL | BLDCNT_EFFECT_BLEND | BLDCNT_TGT1_BG1);
        SetGpuReg(REG_OFFSET_BLDALPHA, BLDALPHA_BLEND(3, 13));
        SetAnimBgAttribute(1, BG_ANIM_SCREEN_SIZE, 0);
        SetAnimBgAttribute(1, BG_ANIM_PRIORITY, 1);
        if (!IsContest())
            SetAnimBgAttribute(1, BG_ANIM_CHAR_BASE_BLOCK, 1);

        GetBattleAnimBg1Data(&animBg);
        AnimLoadCompressedBgTilemapHandleContest(&animBg, &gBattleAnimMaskTilemap_LightBeam, FALSE);
        if (IsContest())
        {
            gBattle_BG1_X = -56;
            gBattle_BG1_Y = 0;
        }
        else
        {
            u8 position = GetBattlerPosition(gBattleAnimTarget);
            if (IsDoubleBattle() == TRUE)
            {
                if (position == B_POSITION_OPPONENT_LEFT)
                    gBattle_BG1_X = -155;
                if (position == B_POSITION_OPPONENT_RIGHT)
                    gBattle_BG1_X = -115;
                if (position == B_POSITION_PLAYER_LEFT)
                    gBattle_BG1_X = 14;
                if (position == B_POSITION_PLAYER_RIGHT)
                    gBattle_BG1_X = -20;
            }
            else
            {
                if (position == B_POSITION_OPPONENT_LEFT)
                    gBattle_BG1_X = -135;
                if (position == B_POSITION_PLAYER_LEFT)
                    gBattle_BG1_X = -10;
            }

            gBattle_BG1_Y = 0;
        }

        AnimLoadCompressedBgGfx(animBg.bgId, gBattleAnimMaskImage_LightBeam, animBg.tilesOffset);
        LoadCompressedPalette(gBattleAnimMaskPalette_LightBeam, animBg.paletteId * 16, 32);
        gTasks[taskId].data[10] = gBattle_BG1_X;
        gTasks[taskId].data[11] = gBattle_BG1_Y;
        gTasks[taskId].data[0]++;
        break;
    case 1:
        gTasks[taskId].data[3] = 0;
        if (GetBattlerSide(gBattleAnimTarget) == B_SIDE_OPPONENT)
            gBattle_BG1_X = gTasks[taskId].data[10] + gDoomDesireLightBeamCoordTable[gTasks[taskId].data[2]];
        else
            gBattle_BG1_X = gTasks[taskId].data[10] - gDoomDesireLightBeamCoordTable[gTasks[taskId].data[2]];

        if (++gTasks[taskId].data[2] == 5)
            gTasks[taskId].data[0] = 5;
        else
            gTasks[taskId].data[0]++;
        break;
    case 2:
        if (--gTasks[taskId].data[1] <= 4)
            gTasks[taskId].data[1] = 5;

        SetGpuReg(REG_OFFSET_BLDALPHA, BLDALPHA_BLEND(3, gTasks[taskId].data[1]));
        if (gTasks[taskId].data[1] == 5)
            gTasks[taskId].data[0]++;
        break;
    case 3:
        if (++gTasks[taskId].data[3] > gDoomDesireLightBeamDelayTable[gTasks[taskId].data[2]])
            gTasks[taskId].data[0]++;
        break;
    case 4:
        if (++gTasks[taskId].data[1] > 13)
            gTasks[taskId].data[1] = 13;

        SetGpuReg(REG_OFFSET_BLDALPHA, BLDALPHA_BLEND(3, gTasks[taskId].data[1]));
        if (gTasks[taskId].data[1] == 13)
            gTasks[taskId].data[0] = 1;
        break;
    case 5:
        GetBattleAnimBg1Data(&animBg);
        ClearBattleAnimBg(animBg.bgId);
        if (!IsContest())
            SetAnimBgAttribute(1, BG_ANIM_CHAR_BASE_BLOCK, 0);

        SetAnimBgAttribute(1, BG_ANIM_PRIORITY, 1);
        gBattle_BG1_X = 0;
        gBattle_BG1_Y = 0;
        SetGpuReg(REG_OFFSET_BLDCNT, 0);
        SetGpuReg(REG_OFFSET_BLDALPHA, 0);
        DestroyAnimVisualTask(taskId);
        break;
    }
}

// Briefly vertically grows and shrinks the attacking mon's sprite.
// No args.
void AnimTask_StrongFrustrationGrowAndShrink(u8 taskId)
{
    if (gTasks[taskId].data[0] == 0)
    {
        PrepareAffineAnimInTaskData(&gTasks[taskId], GetAnimBattlerSpriteId(ANIM_ATTACKER), gStrongFrustrationAffineAnimCmds);
        gTasks[taskId].data[0]++;
    }
    else
    {
        if (!RunAffineAnimFromTaskData(&gTasks[taskId]))
            DestroyAnimVisualTask(taskId);
    }
}

// Animates an anger mark near the mon's head.
// arg 0: initial x pixel offset
// arg 1: initial y pixel offset
static void AnimWeakFrustrationAngerMark(struct Sprite *sprite)
{
    if (sprite->data[0] == 0)
    {
        InitSpritePosToAnimAttacker(sprite, 0);
        sprite->data[0]++;
    }
    else if (sprite->data[0]++ > 20)
    {
        sprite->data[1] += 160;
        sprite->data[2] += 128;

        if (GetBattlerSide(gBattleAnimAttacker) != B_SIDE_PLAYER)
            sprite->x2 = -(sprite->data[1] >> 8);
        else
            sprite->x2 = sprite->data[1] >> 8;

        sprite->y2 += sprite->data[2] >> 8;
        if (sprite->y2 > 64)
            DestroyAnimSprite(sprite);
    }
}

// Rocks the mon back and forth. This is done on a pivot so it is done via rotation.
// arg 0: which battler
// arg 1: number of rocks
// arg 2: rotation speed increase
void AnimTask_RockMonBackAndForth(u8 taskId)
{
    u8 side;
    struct Task *task = &gTasks[taskId];

    if (!gBattleAnimArgs[1])
    {
        DestroyAnimVisualTask(taskId);
        return;
    }

    if (gBattleAnimArgs[2] < 0)
        gBattleAnimArgs[2] = 0;
    if (gBattleAnimArgs[2] > 2)
        gBattleAnimArgs[2] = 2;

    task->data[0] = 0;
    task->data[1] = 0;
    task->data[2] = 0;
    task->data[3] = 8 - (2 * gBattleAnimArgs[2]);
    task->data[4] = 0x100 + (gBattleAnimArgs[2] * 128);
    task->data[5] = gBattleAnimArgs[2] + 2;
    task->data[6] = gBattleAnimArgs[1] - 1;
    task->data[15] = GetAnimBattlerSpriteId(gBattleAnimArgs[0]);

    if (gBattleAnimArgs[0] == ANIM_ATTACKER)
        side = GetBattlerSide(gBattleAnimAttacker);
    else
        side = GetBattlerSide(gBattleAnimTarget);

    if (side == B_SIDE_OPPONENT)
    {
        task->data[4] *= -1;
        task->data[5] *= -1;
    }

    PrepareBattlerSpriteForRotScale(task->data[15], ST_OAM_OBJ_NORMAL);
    task->func = AnimTask_RockMonBackAndForth_Step;
}

static void AnimTask_RockMonBackAndForth_Step(u8 taskId)
{
    struct Task *task = &gTasks[taskId];

    switch (task->data[0])
    {
    case 0:
        gSprites[task->data[15]].x2 += task->data[5];
        task->data[2] -= task->data[4];
        SetSpriteRotScale(task->data[15], 0x100, 0x100, task->data[2]);
        SetBattlerSpriteYOffsetFromRotation(task->data[15]);
        if (++task->data[1] >= task->data[3])
        {
            task->data[1] = 0;
            task->data[0]++;
        }
        break;
    case 1:
        gSprites[task->data[15]].x2 -= task->data[5];
        task->data[2] += task->data[4];
        SetSpriteRotScale(task->data[15], 0x100, 0x100, task->data[2]);
        SetBattlerSpriteYOffsetFromRotation(task->data[15]);
        if (++task->data[1] >= task->data[3] * 2)
        {
            task->data[1] = 0;
            task->data[0]++;
        }
        break;
    case 2:
        gSprites[task->data[15]].x2 += task->data[5];
        task->data[2] -= task->data[4];
        SetSpriteRotScale(task->data[15], 0x100, 0x100, task->data[2]);
        SetBattlerSpriteYOffsetFromRotation(task->data[15]);
        if (++task->data[1] >= task->data[3])
        {
            if (task->data[6])
            {
                task->data[6]--;
                task->data[1] = 0;
                task->data[0] = 0;
            }
            else
            {
                task->data[0]++;
            }
        }
        break;
    case 3:
        ResetSpriteRotScale(task->data[15]);
        DestroyAnimVisualTask(taskId);
        break;
    }
}

// Floats a petal across the screen towards the target mon's side.
// arg 0: initial y pixel offset
// arg 1: sprite anim num
// arg 2: unused
void AnimSweetScentPetal(struct Sprite *sprite)
{
    if (GetBattlerSide(gBattleAnimAttacker) == B_SIDE_PLAYER)
    {
        sprite->x = 0;
        sprite->y = gBattleAnimArgs[0];
    }
    else
    {
        sprite->x = DISPLAY_WIDTH;
        sprite->y = gBattleAnimArgs[0] - 30;
    }

    sprite->data[2] = gBattleAnimArgs[2];
    StartSpriteAnim(sprite, gBattleAnimArgs[1]);
    sprite->callback = AnimSweetScentPetal_Step;
}

static void AnimSweetScentPetal_Step(struct Sprite *sprite)
{
    sprite->data[0] += 3;
    if (GetBattlerSide(gBattleAnimAttacker) == B_SIDE_PLAYER)
    {
        sprite->x += 5;
        sprite->y -= 1;

        if (sprite->x > DISPLAY_WIDTH)
            DestroyAnimSprite(sprite);

        sprite->y2 = Sin(sprite->data[0] & 0xFF, 16);
    }
    else
    {
        sprite->x -= 5;
        sprite->y += 1;

        if (sprite->x < 0)
            DestroyAnimSprite(sprite);

        sprite->y2 = Cos(sprite->data[0] & 0xFF, 16);
    }
}

// Moves the mon sprite in a flailing back-and-forth motion.
// arg 0: which battler
void AnimTask_FlailMovement(u8 taskId)
{
    struct Task *task = &gTasks[taskId];

    task->data[0] = 0;
    task->data[1] = 0;
    task->data[2] = 0;
    task->data[3] = 0;
    task->data[12] = 0x20;
    task->data[13] = 0x40;
    task->data[14] = 0x800;
    task->data[15] = GetAnimBattlerSpriteId(gBattleAnimArgs[0]);

    PrepareBattlerSpriteForRotScale(task->data[15], ST_OAM_OBJ_NORMAL);
    task->func = AnimTask_FlailMovement_Step;
}

static void AnimTask_FlailMovement_Step(u8 taskId)
{
    int temp;
    struct Task *task = &gTasks[taskId];

    switch (task->data[0])
    {
    case 0:
        task->data[2] += 0x200;
        if (task->data[2] >= task->data[14])
        {
            s16 diff = task->data[14] - task->data[2];
            s16 div = diff / (task->data[14] * 2);
            s16 mod = diff % (task->data[14] * 2);

            if ((div & 1) == 0)
            {
                task->data[2] = task->data[14] - mod;
                task->data[0] = 1;
            }
            else
            {
                task->data[2] = mod - task->data[14];
            }
        }
        break;
    case 1:
        task->data[2] -= 0x200;
        if (task->data[2] <= -task->data[14])
        {
            s16 diff = task->data[14] - task->data[2];
            s16 div = diff / (task->data[14] * 2);
            s16 mod = diff % (task->data[14] * 2);

            if ((1 & div) == 0)
            {
                task->data[2] = mod - task->data[14];
                task->data[0] = 0;
            }
            else
            {
                task->data[2] = task->data[14] - mod;
            }
        }
        break;
    case 2:
        ResetSpriteRotScale(task->data[15]);
        DestroyAnimVisualTask(taskId);
        return;
    }

    SetSpriteRotScale(task->data[15], 0x100, 0x100, task->data[2]);
    SetBattlerSpriteYOffsetFromRotation(task->data[15]);
    gSprites[task->data[15]].x2 = -(((temp = task->data[2]) >= 0 ? task->data[2] : temp + 63) >> 6);

    if (++task->data[1] > 8)
    {
        if (task->data[12])
        {
            task->data[12]--;
            task->data[14] -= task->data[13];
            if (task->data[14] < 16)
                task->data[14] = 16;
        }
        else
        {
            task->data[0] = 2;
        }
    }
}

// Makes a spark-like projectile fall on top of the mon.
// arg 0: initial x pixel offset
// arg 1: initial y pixel offset
// arg 2: which battler
static void AnimPainSplitProjectile(struct Sprite *sprite)
{
    if (!sprite->data[0])
    {
        if (gBattleAnimArgs[2] == ANIM_ATTACKER)
        {
            sprite->x = GetBattlerSpriteCoord(gBattleAnimAttacker, BATTLER_COORD_X_2);
            sprite->y = GetBattlerSpriteCoord(gBattleAnimAttacker, BATTLER_COORD_Y_PIC_OFFSET);
        }

        sprite->x += gBattleAnimArgs[0];
        sprite->y += gBattleAnimArgs[1];
        sprite->data[1] = 0x80;
        sprite->data[2] = 0x300;
        sprite->data[3] = gBattleAnimArgs[1];
        sprite->data[0]++;
    }
    else
    {
        sprite->x2 = sprite->data[1] >> 8;
        sprite->y2 += sprite->data[2] >> 8;
        if (sprite->data[4] == 0 && sprite->y2 > -sprite->data[3])
        {
            sprite->data[4] = 1;
            sprite->data[2] = (-sprite->data[2] / 3) * 2;
        }

        sprite->data[1] += 192;
        sprite->data[2] += 128;
        if (sprite->animEnded)
            DestroyAnimSprite(sprite);
    }
}

// Performs one of several affine transformations on the mon sprite.
// arg 0: which battler
// arg 1: which transformation
void AnimTask_PainSplitMovement(u8 taskId)
{
    u8 spriteId;

    if (gTasks[taskId].data[0] == 0)
    {
        if (gBattleAnimArgs[0] == ANIM_ATTACKER)
            gTasks[taskId].data[11] = gBattleAnimAttacker;
        else
            gTasks[taskId].data[11] = gBattleAnimTarget;

        spriteId = GetAnimBattlerSpriteId(gBattleAnimArgs[0]);
        gTasks[taskId].data[10] = spriteId;
        PrepareBattlerSpriteForRotScale(spriteId, ST_OAM_OBJ_NORMAL);

        switch (gBattleAnimArgs[1])
        {
        case 0:
            SetSpriteRotScale(spriteId, 0xE0, 0x140, 0);
            SetBattlerSpriteYOffsetFromYScale(spriteId);
            break;
        case 1:
            SetSpriteRotScale(spriteId, 0xD0, 0x130, 0xF00);
            SetBattlerSpriteYOffsetFromYScale(spriteId);
            if (IsContest() || GetBattlerSide(gTasks[taskId].data[11]) == B_SIDE_PLAYER)
                gSprites[spriteId].y2 += 16;
            break;
        case 2:
            SetSpriteRotScale(spriteId, 0xD0, 0x130, 0xF100);
            SetBattlerSpriteYOffsetFromYScale(spriteId);
            if (IsContest() || GetBattlerSide(gTasks[taskId].data[11]) == B_SIDE_PLAYER)
                gSprites[spriteId].y2 += 16;
            break;
        }

        gSprites[spriteId].x2 = 2;
        gTasks[taskId].data[0]++;
    }
    else
    {
        spriteId = gTasks[taskId].data[10];
        if (++gTasks[taskId].data[2] == 3)
        {
            gTasks[taskId].data[2] = 0;
            gSprites[spriteId].x2 = -gSprites[spriteId].x2;
        }

        if (++gTasks[taskId].data[1] == 13)
        {
            ResetSpriteRotScale(spriteId);
            gSprites[spriteId].x2 = 0;
            gSprites[spriteId].y2 = 0;
            DestroyAnimVisualTask(taskId);
        }
    }
}

// Move a piece of confetti in a slightly-random speed across the screen.
// arg 0: which battler the confetti starts from
static void AnimFlatterConfetti(struct Sprite *sprite)
{
    u8 tileOffset;
    int rand1;
    int rand2;

    tileOffset = Random2() % 12;
    sprite->oam.tileNum += tileOffset;
    rand1 = Random2() & 0x1FF;
    rand2 = Random2() & 0xFF;

    if (rand1 & 1)
        sprite->data[0] = 0x5E0 + rand1;
    else
        sprite->data[0] = 0x5E0 - rand1;

    if (rand2 & 1)
        sprite->data[1] = 0x480 + rand2;
    else
        sprite->data[1] = 0x480 - rand2;

    sprite->data[2] = gBattleAnimArgs[0];
    if (sprite->data[2] == ANIM_ATTACKER)
        sprite->x = -8;
    else
        sprite->x = 248;

    sprite->y = 104;
    sprite->callback = AnimFlatterConfetti_Step;
}

static void AnimFlatterConfetti_Step(struct Sprite *sprite)
{
    if (sprite->data[2] == 0)
    {
        sprite->x2 += sprite->data[0] >> 8;
        sprite->y2 -= sprite->data[1] >> 8;
    }
    else
    {
        sprite->x2 -= sprite->data[0] >> 8;
        sprite->y2 -= sprite->data[1] >> 8;
    }

    sprite->data[0] -= 22;
    sprite->data[1] -= 48;
    if (sprite->data[0] < 0)
        sprite->data[0] = 0;

    if (++sprite->data[3] == 31)
        DestroyAnimSprite(sprite);
}

// Uses a spotlight sprite as a light mask to illuminate the target mon. The spotlight grows and shrinks.
// arg 0: initial x pixel offset
// arg 1: initial y pixel offset
// arg 2: duration of fully-opened spotlight
static void AnimFlatterSpotlight(struct Sprite *sprite)
{
    SetGpuReg(REG_OFFSET_WINOUT, WINOUT_WIN01_BG_ALL | WINOUT_WIN01_OBJ | WINOUT_WIN01_CLR | WINOUT_WINOBJ_BG_ALL | WINOUT_WINOBJ_OBJ);
    SetGpuRegBits(REG_OFFSET_DISPCNT, DISPCNT_OBJWIN_ON);
    gBattle_WIN0H = 0;
    gBattle_WIN0V = 0;
    SetGpuReg(REG_OFFSET_WIN0H, gBattle_WIN0H);
    SetGpuReg(REG_OFFSET_WIN0V, gBattle_WIN0V);

    sprite->data[0] = gBattleAnimArgs[2];
    InitSpritePosToAnimTarget(sprite, FALSE);
    sprite->oam.objMode = ST_OAM_OBJ_WINDOW;
    sprite->invisible = TRUE;
    sprite->callback = AnimFlatterSpotlight_Step;
}

static void AnimFlatterSpotlight_Step(struct Sprite *sprite)
{
    switch (sprite->data[1])
    {
    case 0:
        sprite->invisible = FALSE;
        if (sprite->affineAnimEnded)
            sprite->data[1]++;
        break;
    case 1:
        if (--sprite->data[0] == 0)
        {
            ChangeSpriteAffineAnim(sprite, 1);
            sprite->data[1]++;
        }
        break;
    case 2:
        if (sprite->affineAnimEnded)
        {
            sprite->invisible = TRUE;
            sprite->data[1]++;
        }
        break;
    case 3:
        SetGpuReg(REG_OFFSET_WINOUT, WINOUT_WIN01_BG_ALL | WINOUT_WIN01_OBJ | WINOUT_WIN01_CLR | WINOUT_WINOBJ_BG_ALL | WINOUT_WINOBJ_OBJ | WINOUT_WINOBJ_CLR);
        SetGpuReg(REG_OFFSET_DISPCNT, GetGpuReg(REG_OFFSET_DISPCNT) ^ DISPCNT_OBJWIN_ON);
        DestroyAnimSprite(sprite);
        break;
    }
}

// Spins an orb around the attacking mon, while its path radius grows and shrinks.
// arg 0: duration
// arg 1: initial wave offset
static void AnimReversalOrb(struct Sprite *sprite)
{
    sprite->x = GetBattlerSpriteCoord(gBattleAnimAttacker, BATTLER_COORD_X_2);
    sprite->y = GetBattlerSpriteCoord(gBattleAnimAttacker, BATTLER_COORD_Y_PIC_OFFSET);
    sprite->data[0] = gBattleAnimArgs[0];
    sprite->data[1] = gBattleAnimArgs[1];
    sprite->callback = AnimReversalOrb_Step;
    sprite->callback(sprite);
}

static void AnimReversalOrb_Step(struct Sprite *sprite)
{
    sprite->x2 = Sin(sprite->data[1], sprite->data[2] >> 8);
    sprite->y2 = Cos(sprite->data[1], sprite->data[3] >> 8);
    sprite->data[1] = (sprite->data[1] + 9) & 0xFF;

    if ((u16)sprite->data[1] < 64 || sprite->data[1] > 195)
        sprite->subpriority = GetBattlerSpriteSubpriority(gBattleAnimAttacker) - 1;
    else
        sprite->subpriority = GetBattlerSpriteSubpriority(gBattleAnimAttacker) + 1;

    if (!sprite->data[5])
    {
        sprite->data[2] += 0x400;
        sprite->data[3] += 0x100;
        sprite->data[4]++;
        if (sprite->data[4] == sprite->data[0])
        {
            sprite->data[4] = 0;
            sprite->data[5] = 1;
        }
    }
    else if (sprite->data[5] == 1)
    {
        sprite->data[2] -= 0x400;
        sprite->data[3] -= 0x100;
        sprite->data[4]++;
        if (sprite->data[4] == sprite->data[0])
            DestroyAnimSprite(sprite);
    }
}

// Copies the target mon's sprite, and makes a white silhouette that shrinks away.
void AnimTask_RolePlaySilhouette(u8 taskId)
{
    u8 isBackPic;
    u32 personality;
    u32 otId;
    u16 species;
    s16 xOffset;
    u32 priority;
    u8 spriteId;
    s16 coord1, coord2;

    GetAnimBattlerSpriteId(ANIM_ATTACKER);
    if (IsContest())
    {
        isBackPic = TRUE;
        personality = gContestResources->moveAnim->targetPersonality;
        otId = gContestResources->moveAnim->otId;
        species = gContestResources->moveAnim->targetSpecies;
        xOffset = 20;
        priority = GetBattlerSpriteBGPriority(gBattleAnimAttacker);
    }
    else
    {
        if (GetBattlerSide(gBattleAnimAttacker) != B_SIDE_PLAYER)
        {
            isBackPic = 0;
            personality = GetMonData(&gPlayerParty[gBattlerPartyIndexes[gBattleAnimTarget]], MON_DATA_PERSONALITY);
            otId = GetMonData(&gPlayerParty[gBattlerPartyIndexes[gBattleAnimTarget]], MON_DATA_OT_ID);
            if (gBattleSpritesDataPtr->battlerData[gBattleAnimTarget].transformSpecies == SPECIES_NONE)
            {
                if (GetBattlerSide(gBattleAnimTarget) == B_SIDE_PLAYER)
                    species = GetMonData(&gPlayerParty[gBattlerPartyIndexes[gBattleAnimTarget]], MON_DATA_SPECIES);
                else
                    species = GetMonData(&gEnemyParty[gBattlerPartyIndexes[gBattleAnimTarget]], MON_DATA_SPECIES);
            }
            else
            {
                species = gBattleSpritesDataPtr->battlerData[gBattleAnimTarget].transformSpecies;
            }

            xOffset = 20;
            priority = GetBattlerSpriteBGPriority(gBattleAnimAttacker);
        }
        else
        {
            isBackPic = 1;
            personality = GetMonData(&gEnemyParty[gBattlerPartyIndexes[gBattleAnimTarget]], MON_DATA_PERSONALITY);
            otId = GetMonData(&gEnemyParty[gBattlerPartyIndexes[gBattleAnimTarget]], MON_DATA_OT_ID);
            if (gBattleSpritesDataPtr->battlerData[gBattleAnimTarget].transformSpecies == SPECIES_NONE)
            {
                if (GetBattlerSide(gBattleAnimTarget) == B_SIDE_PLAYER)
                    species = GetMonData(&gPlayerParty[gBattlerPartyIndexes[gBattleAnimTarget]], MON_DATA_SPECIES);
                else
                    species = GetMonData(&gEnemyParty[gBattlerPartyIndexes[gBattleAnimTarget]], MON_DATA_SPECIES);
            }
            else
            {
                species = gBattleSpritesDataPtr->battlerData[gBattleAnimTarget].transformSpecies;
            }

            xOffset = -20;
            priority = GetBattlerSpriteBGPriority(gBattleAnimAttacker);
        }
    }

    coord1 = GetBattlerSpriteCoord(gBattleAnimAttacker, BATTLER_COORD_X);
    coord2 = GetBattlerSpriteCoord(gBattleAnimAttacker, BATTLER_COORD_Y);
    spriteId = CreateAdditionalMonSpriteForMoveAnim(species, isBackPic, 0, coord1 + xOffset, coord2, 5, personality, otId, gBattleAnimTarget, TRUE);

    gSprites[spriteId].oam.priority = priority;
    gSprites[spriteId].oam.objMode = ST_OAM_OBJ_BLEND;
    FillPalette(RGB_WHITE, (gSprites[spriteId].oam.paletteNum << 4) + 0x100, 32);
    gSprites[spriteId].oam.priority = priority;
    SetGpuReg(REG_OFFSET_BLDCNT, BLDCNT_EFFECT_BLEND | BLDCNT_TGT2_ALL);
    SetGpuReg(REG_OFFSET_BLDALPHA, BLDALPHA_BLEND(gTasks[taskId].data[1], 16 - gTasks[taskId].data[1]));

    gTasks[taskId].data[0] = spriteId;
    gTasks[taskId].func = AnimTask_RolePlaySilhouette_Step1;
}

static void AnimTask_RolePlaySilhouette_Step1(u8 taskId)
{
    if (gTasks[taskId].data[10]++ > 1)
    {
        gTasks[taskId].data[10] = 0;
        gTasks[taskId].data[1]++;
        SetGpuReg(REG_OFFSET_BLDALPHA, BLDALPHA_BLEND(gTasks[taskId].data[1], 16 - gTasks[taskId].data[1]));
        if (gTasks[taskId].data[1] == 10)
        {
            gTasks[taskId].data[10] = 256;
            gTasks[taskId].data[11] = 256;
            gTasks[taskId].func = AnimTask_RolePlaySilhouette_Step2;
        }
    }
}

static void AnimTask_RolePlaySilhouette_Step2(u8 taskId)
{
    u8 spriteId = gTasks[taskId].data[0];
    gTasks[taskId].data[10] -= 16;
    gTasks[taskId].data[11] += 128;
    gSprites[spriteId].oam.affineMode |= ST_OAM_AFFINE_DOUBLE_MASK;
    TrySetSpriteRotScale(&gSprites[spriteId], TRUE, gTasks[taskId].data[10], gTasks[taskId].data[11], 0);
    if (++gTasks[taskId].data[12] == 9)
    {
        ResetSpriteRotScale_PreserveAffine(&gSprites[spriteId]);
        DestroySpriteAndFreeResources_(&gSprites[spriteId]);
        gTasks[taskId].func = DestroyAnimVisualTaskAndDisableBlend;
    }
}

// Performs a wavy transformation on the mon's sprite, and fades out.
// arg 0: which battler
void AnimTask_AcidArmor(u8 taskId)
{
    u8 battler;
    u16 bgX, bgY;
    s16 y, i;
    struct ScanlineEffectParams scanlineParams;
    struct Task *task = &gTasks[taskId];

    if (gBattleAnimArgs[0] == ANIM_ATTACKER)
        battler = gBattleAnimAttacker;
    else
        battler = gBattleAnimTarget;

    task->data[0] = 0;
    task->data[1] = 0;
    task->data[2] = 0;
    task->data[3] = 16;
    task->data[4] = 0;
    task->data[5] = battler;
    task->data[6] = 32;
    task->data[7] = 0;
    task->data[8] = 24;

    if (GetBattlerSide(battler) == B_SIDE_OPPONENT)
        task->data[8] *= -1;

    task->data[13] = GetBattlerYCoordWithElevation(battler) - 34;
    if (task->data[13] < 0)
        task->data[13] = 0;

    task->data[14] = task->data[13] + 66;
    task->data[15] = GetAnimBattlerSpriteId(gBattleAnimArgs[0]);
    if (GetBattlerSpriteBGPriorityRank(battler) == 1)
    {
        scanlineParams.dmaDest = &REG_BG1HOFS;
        SetGpuReg(REG_OFFSET_BLDCNT, BLDCNT_TGT2_ALL | BLDCNT_EFFECT_BLEND | BLDCNT_TGT1_BG1);
        bgX = gBattle_BG1_X;
        bgY = gBattle_BG1_Y;
    }
    else
    {
        scanlineParams.dmaDest = &REG_BG2HOFS;
        SetGpuReg(REG_OFFSET_BLDCNT, BLDCNT_TGT2_ALL | BLDCNT_EFFECT_BLEND | BLDCNT_TGT1_BG2);
        bgX = gBattle_BG2_X;
        bgY = gBattle_BG2_Y;
    }

    for (y = 0, i = 0; y < 160; y++, i += 2)
    {
        gScanlineEffectRegBuffers[0][i] = bgX;
        gScanlineEffectRegBuffers[1][i] = bgX;
        gScanlineEffectRegBuffers[0][i + 1] = bgY;
        gScanlineEffectRegBuffers[1][i + 1] = bgY;
    }

    scanlineParams.dmaControl = SCANLINE_EFFECT_DMACNT_32BIT;
    scanlineParams.initState = 1;
    scanlineParams.unused9 = 0;
    ScanlineEffect_SetParams(scanlineParams);
    task->func = AnimTask_AcidArmor_Step;
}

static void AnimTask_AcidArmor_Step(u8 taskId)
{
    struct Task *task;
    s16 var1;
    s16 var2;
    s16 bgX, bgY;
    s16 offset;
    s16 var0;
    s16 i;
    s16 sineIndex;
    s16 var3;

    task = &gTasks[taskId];
    if (GetBattlerSpriteBGPriorityRank(task->data[5]) == 1)
    {
        bgX = gBattle_BG1_X;
        bgY = gBattle_BG1_Y;
    }
    else
    {
        bgX = gBattle_BG2_X;
        bgY = gBattle_BG2_Y;
    }

    switch (task->data[0])
    {
    case 0:
        offset = task->data[14] * 2;
        var1 = 0;
        var2 = 0;
        i = 0;
        task->data[1] = (task->data[1] + 2) & 0xFF;
        sineIndex = task->data[1];
        task->data[9] = 0x7E0 / task->data[6];
        task->data[10] = -((task->data[7] * 2) / task->data[9]);
        task->data[11] = task->data[7];
        var3 = task->data[11] >> 5;
        task->data[12] = var3;
        var0 = task->data[14];
        while (var0 > task->data[13])
        {
            gScanlineEffectRegBuffers[gScanlineEffect.srcBuffer][offset + 1] = (i - var2) + bgY;
            gScanlineEffectRegBuffers[gScanlineEffect.srcBuffer][offset] = bgX + var3 + (gSineTable[sineIndex] >> 5);
            sineIndex = (sineIndex + 10) & 0xFF;
            task->data[11] += task->data[10];
            var3 = task->data[11] >> 5;
            task->data[12] = var3;

            i++;
            offset -= 2;
            var1 += task->data[6];
            var2 = var1 >> 5;
            var0--;
        }

        var0 *= 2;
        while (var0 >= 0)
        {
            gScanlineEffectRegBuffers[0][var0] = bgX + 240;
            gScanlineEffectRegBuffers[1][var0] = bgX + 240;
            var0 -= 2;
        }

        if (++task->data[6] > 63)
        {
            task->data[6] = 64;
            task->data[2]++;
            if (task->data[2] & 1)
                task->data[3]--;
            else
                task->data[4]++;

            SetGpuReg(REG_OFFSET_BLDALPHA, BLDALPHA_BLEND(task->data[3], task->data[4]));
            if (task->data[3] == 0 && task->data[4] == 16)
            {
                task->data[2] = 0;
                task->data[3] = 0;
                task->data[0]++;
            }
        }
        else
        {
            task->data[7] += task->data[8];
        }
        break;
    case 1:
        if (++task->data[2] > 12)
        {
            gScanlineEffect.state = 3;
            task->data[2] = 0;
            task->data[0]++;
        }
        break;
    case 2:
        task->data[2]++;
        if (task->data[2] & 1)
            task->data[3]++;
        else
            task->data[4]--;

        SetGpuReg(REG_OFFSET_BLDALPHA, BLDALPHA_BLEND(task->data[3], task->data[4]));
        if (task->data[3] == 16 && task->data[4] == 0)
        {
            task->data[2] = 0;
            task->data[3] = 0;
            task->data[0]++;
        }
        break;
    case 3:
        DestroyAnimVisualTask(taskId);
        break;
    }
}

// Runs an affine animation that makes it look like the mon is inhaling deeply.
// arg 0: which battler
void AnimTask_DeepInhale(u8 taskId)
{
    struct Task *task = &gTasks[taskId];
    task->data[0] = 0;
    task->data[15] = GetAnimBattlerSpriteId(gBattleAnimArgs[0]);
    PrepareAffineAnimInTaskData(&gTasks[taskId], task->data[15], gDeepInhaleAffineAnimCmds);
    task->func = AnimTask_DeepInhale_Step;
}

static void AnimTask_DeepInhale_Step(u8 taskId)
{
    u16 var0;

    struct Task *task = &gTasks[taskId];
    var0 = task->data[0];
    task->data[0]++;
    var0 -= 20;
    if (var0 < 23)
    {
        if (++task->data[1] > 1)
        {
            task->data[1] = 0;
            task->data[2]++;
            if (task->data[2] & 1)
                gSprites[task->data[15]].x2 = 1;
            else
                gSprites[task->data[15]].x2 = -1;
        }
    }
    else
    {
        gSprites[task->data[15]].x2 = 0;
    }

    if (!RunAffineAnimFromTaskData(&gTasks[taskId]))
        DestroyAnimVisualTask(taskId);
}

static void InitYawnCloudPosition(struct Sprite *sprite, s16 startX, s16 startY, s16 destX, s16 destY, u16 duration)
{
    sprite->x = startX;
    sprite->y = startY;
    sprite->data[4] = startX << 4;
    sprite->data[5] = startY << 4;
    sprite->data[6] = ((destX - startX) << 4) / duration;
    sprite->data[7] = ((destY - startY) << 4) / duration;
}

static void UpdateYawnCloudPosition(struct Sprite *sprite)
{
    sprite->data[4] += sprite->data[6];
    sprite->data[5] += sprite->data[7];
    sprite->x = sprite->data[4] >> 4;
    sprite->y = sprite->data[5] >> 4;
}

// Drifts a cloud in a wavy path towards the target mon.
// arg 0: which affine anim
static void AnimYawnCloud(struct Sprite *sprite)
{
    s16 destX = sprite->x;
    s16 destY = sprite->y;

    SetSpriteCoordsToAnimAttackerCoords(sprite);
    StartSpriteAffineAnim(sprite, gBattleAnimArgs[0]);
    InitYawnCloudPosition(sprite, sprite->x, sprite->y, destX, destY, 64);
    sprite->data[0] = 0;
    sprite->callback = AnimYawnCloud_Step;
}

static void AnimYawnCloud_Step(struct Sprite *sprite)
{
    int index;

    sprite->data[0]++;
    index = (sprite->data[0] * 8) & 0xFF;
    UpdateYawnCloudPosition(sprite);
    sprite->y2 = Sin(index, 8);
    if (sprite->data[0] > 58)
    {
        if (++sprite->data[1] > 1)
        {
            sprite->data[1] = 0;
            sprite->data[2]++;
            sprite->invisible = sprite->data[2] & 1;
            if (sprite->data[2] > 3)
                DestroySpriteAndMatrix(sprite);
        }
    }
}

// Animates a cloud coming from the smoke ball.
// arg 0: ?
// arg 1: initial x pixel offset
// arg 2: initial y pixel offset
// arg 3: time until destroyed
static void AnimSmokeBallEscapeCloud(struct Sprite *sprite)
{
    sprite->data[0] = gBattleAnimArgs[3];
    StartSpriteAffineAnim(sprite, gBattleAnimArgs[0]);
    if (GetBattlerSide(gBattleAnimTarget) != B_SIDE_PLAYER)
        gBattleAnimArgs[1] = -gBattleAnimArgs[1];

    sprite->x = GetBattlerSpriteCoord(gBattleAnimAttacker, BATTLER_COORD_X_2) + gBattleAnimArgs[1];
    sprite->y = GetBattlerSpriteCoord(gBattleAnimAttacker, BATTLER_COORD_Y_PIC_OFFSET) + gBattleAnimArgs[2];
    sprite->callback = DestroyAnimSpriteAfterTimer;
}

static void AnimTask_SlideMonForFocusBand_Step2(u8 taskId)
{
    u16 var0 = 0;
    u16 var1 = 0;

    gTasks[taskId].data[0]--;
    if ((gTasks[taskId].data[6] & 0x8000) && (--gTasks[taskId].data[1] == -1))
    {
        if (gTasks[taskId].data[9] == 0)
        {
            gTasks[taskId].data[9] = gTasks[taskId].data[4];
            gTasks[taskId].data[4] = -gTasks[taskId].data[4];
        }
        else
        {
            gTasks[taskId].data[9] = 0;
        }

        if (gTasks[taskId].data[10] == 0)
        {
            gTasks[taskId].data[10] = gTasks[taskId].data[5];
            gTasks[taskId].data[5] = -gTasks[taskId].data[5];
        }
        else
        {
            gTasks[taskId].data[10] = 0;
        }

        gTasks[taskId].data[1] = gTasks[taskId].data[13];
    }

    var0 = gTasks[taskId].data[7];
    var1 = gTasks[taskId].data[8];
    if (gTasks[taskId].data[2] & 0x8000)
        gSprites[gTasks[taskId].data[15]].x2 = gTasks[taskId].data[9] - (var0 >> 8);
    else
        gSprites[gTasks[taskId].data[15]].x2 = gTasks[taskId].data[9] + (var0 >> 8);

    if (gTasks[taskId].data[3] & 0x8000)
        gSprites[gTasks[taskId].data[15]].y2 = gTasks[taskId].data[10] - (var1 >> 8);
    else
        gSprites[gTasks[taskId].data[15]].y2 = gTasks[taskId].data[10] + (var1 >> 8);

    if (gTasks[taskId].data[0] < 1)
    {
        DestroyTask(taskId);
        gAnimVisualTaskCount--;
    }
}

static void AnimTask_SlideMonForFocusBand_Step1(u8 taskId)
{
    u16 var0 = 0;
    u16 var1 = 0;

    gTasks[taskId].data[0]--;
    if ((gTasks[taskId].data[6] & 0x8000) && (--gTasks[taskId].data[1] == -1))
    {
        if (gTasks[taskId].data[9] == 0)
        {
            gTasks[taskId].data[9] = gTasks[taskId].data[4];
            gTasks[taskId].data[4] = -gTasks[taskId].data[4];
        }
        else
        {
            gTasks[taskId].data[9] = var0;
        }

        if (gTasks[taskId].data[10] == 0)
        {
            gTasks[taskId].data[10] = gTasks[taskId].data[5];
            gTasks[taskId].data[5] = -gTasks[taskId].data[5];
        }
        else
        {
            gTasks[taskId].data[10] = 0;
        }

        gTasks[taskId].data[1] = gTasks[taskId].data[13];
    }

    var0 = (gTasks[taskId].data[2] & 0x7FFF) + gTasks[taskId].data[7];
    var1 = (gTasks[taskId].data[3] & 0x7FFF) + gTasks[taskId].data[8];
    if (gTasks[taskId].data[2] & 0x8000)
        gSprites[gTasks[taskId].data[15]].x2 = gTasks[taskId].data[9] - (var0 >> 8);
    else
        gSprites[gTasks[taskId].data[15]].x2 = gTasks[taskId].data[9] + (var0 >> 8);

    if (gTasks[taskId].data[3] & 0x8000)
        gSprites[gTasks[taskId].data[15]].y2 = gTasks[taskId].data[10] - (var1 >> 8);
    else
        gSprites[gTasks[taskId].data[15]].y2 = gTasks[taskId].data[10] + (var1 >> 8);

    gTasks[taskId].data[7] = var0;
    gTasks[taskId].data[8] = var1;
    if (gTasks[taskId].data[0] < 1)
    {
        gTasks[taskId].data[0] = 30;
        gTasks[taskId].data[13] = 0;
        gTasks[taskId].func = AnimTask_SlideMonForFocusBand_Step2;
    }
}

void AnimTask_SlideMonForFocusBand(u8 taskId)
{
    gTasks[taskId].data[15] = gBattlerSpriteIds[gBattleAnimAttacker];
    gTasks[taskId].data[14] = gBattleAnimArgs[0];
    gTasks[taskId].data[0] = gBattleAnimArgs[0];
    gTasks[taskId].data[13] = gBattleAnimArgs[6];
    if (gBattleAnimArgs[3])
        gTasks[taskId].data[6] = gTasks[taskId].data[6] | -0x8000;

    if (GetBattlerSide(gBattleAnimAttacker) != B_SIDE_PLAYER)
    {
        gTasks[taskId].data[2] = gBattleAnimArgs[1];
        gTasks[taskId].data[3] = gBattleAnimArgs[2];
    }
    else
    {
        if (gBattleAnimArgs[1] & 0x8000)
            gTasks[taskId].data[2] = gBattleAnimArgs[1] & 0x7FFF;
        else
            gTasks[taskId].data[2] = gBattleAnimArgs[1] | -0x8000;

        if (gBattleAnimArgs[2] & 0x8000)
            gTasks[taskId].data[3] = gBattleAnimArgs[2] & 0x7FFF;
        else
            gTasks[taskId].data[3] = gBattleAnimArgs[2] | -0x8000;
    }

    gTasks[taskId].data[8] = 0;
    gTasks[taskId].data[7] = 0;
    gTasks[taskId].data[4] = gBattleAnimArgs[4];
    gTasks[taskId].data[5] = gBattleAnimArgs[5];
    gTasks[taskId].func = AnimTask_SlideMonForFocusBand_Step1;
}

// Squishes the mon vertically and emits sweat droplets a few times.
// arg 0: battler
// arg 1: num squishes
void AnimTask_SquishAndSweatDroplets(u8 taskId)
{
    u8 battler;
    struct Task *task = &gTasks[taskId];

    if (!gBattleAnimArgs[1])
        DestroyAnimVisualTask(taskId);

    task->data[0] = 0;
    task->data[1] = 0;
    task->data[2] = 0;
    task->data[3] = gBattleAnimArgs[1];
    if (gBattleAnimArgs[0] == ANIM_ATTACKER)
        battler = gBattleAnimAttacker;
    else
        battler = gBattleAnimTarget;

    task->data[4] = GetBattlerSpriteCoord(battler, BATTLER_COORD_X);
    task->data[5] = GetBattlerSpriteCoord(battler, BATTLER_COORD_Y);
    task->data[6] = GetBattlerSpriteSubpriority(battler);
    task->data[15] = GetAnimBattlerSpriteId(gBattleAnimArgs[0]);
    PrepareAffineAnimInTaskData(task, task->data[15], gFacadeSquishAffineAnimCmds);
    task->func = AnimTask_SquishAndSweatDroplets_Step;
}

static void AnimTask_SquishAndSweatDroplets_Step(u8 taskId)
{
    struct Task *task = &gTasks[taskId];

    switch (task->data[0])
    {
    case 0:
        task->data[1]++;
        if (task->data[1] == 6)
            CreateSweatDroplets(taskId, TRUE);

        if (task->data[1] == 18)
            CreateSweatDroplets(taskId, FALSE);

        if (!RunAffineAnimFromTaskData(task))
        {
            if (--task->data[3] == 0)
            {
                task->data[0]++;
            }
            else
            {
                task->data[1] = 0;
                PrepareAffineAnimInTaskData(task, task->data[15], gFacadeSquishAffineAnimCmds);
            }
        }
        break;
    case 1:
        if (task->data[2] == 0)
            DestroyAnimVisualTask(taskId);
        break;
    }
}

static void CreateSweatDroplets(u8 taskId, bool8 arg1)
{
    u8 i;
    s8 xOffset, yOffset;
    struct Task *task;
    s16 xCoords[4];
    s16 yCoords[2];

    task = &gTasks[taskId];
    if (!arg1)
    {
        xOffset = 18;
        yOffset = -20;
    }
    else
    {
        xOffset = 30;
        yOffset = 20;
    }

    xCoords[0] = task->data[4] - xOffset;
    xCoords[1] = task->data[4] - xOffset - 4;
    xCoords[2] = task->data[4] + xOffset;
    xCoords[3] = task->data[4] + xOffset + 4;
    yCoords[0] = task->data[5] + yOffset;
    yCoords[1] = task->data[5] + yOffset + 6;

    for (i = 0; i < 4; i++)
    {
        u8 spriteId = CreateSprite(&gFacadeSweatDropSpriteTemplate, xCoords[i], yCoords[i & 1], task->data[6] - 5);
        if (spriteId != MAX_SPRITES)
        {
            gSprites[spriteId].data[0] = 0;
            gSprites[spriteId].data[1] = i < 2 ? -2 : 2;
            gSprites[spriteId].data[2] = -1;
            gSprites[spriteId].data[3] = taskId;
            gSprites[spriteId].data[4] = 2;
            task->data[2]++;
        }
    }
}

static void AnimFacadeSweatDrop(struct Sprite *sprite)
{
    sprite->x += sprite->data[1];
    sprite->y += sprite->data[2];
    if (++sprite->data[0] > 6)
    {
        gTasks[sprite->data[3]].data[sprite->data[4]]--;
        DestroySprite(sprite);
    }
}

// Blends the mon sprite's color with a rotating set of colors.
// arg 0: battler
// arg 1: duration
void AnimTask_FacadeColorBlend(u8 taskId)
{
    u8 spriteId;

    gTasks[taskId].data[0] = 0;
    gTasks[taskId].data[1] = gBattleAnimArgs[1];
    spriteId = GetAnimBattlerSpriteId(gBattleAnimArgs[0]);
    gTasks[taskId].data[2] = 0x100 + gSprites[spriteId].oam.paletteNum * 16;
    gTasks[taskId].func = AnimTask_FacadeColorBlend_Step;
}

static void AnimTask_FacadeColorBlend_Step(u8 taskId)
{
    if (gTasks[taskId].data[1])
    {
        BlendPalette(gTasks[taskId].data[2], 16, 8, gFacadeBlendColors[gTasks[taskId].data[0]]);
        if (++gTasks[taskId].data[0] > 23)
            gTasks[taskId].data[0] = 0;

        gTasks[taskId].data[1]--;
    }
    else
    {
        BlendPalette(gTasks[taskId].data[2], 16, 0, RGB(0, 0, 0));
        DestroyAnimVisualTask(taskId);
    }
}

// The sliding circle effect used by Refresh and Aromatherapy
void AnimTask_StatusClearedEffect(u8 taskId)
{
    StartMonScrollingBgMask(
        taskId,
        0,
        0x1A0,
        gBattleAnimAttacker,
        gBattleAnimArgs[0],
        10,
        2,
        30,
        gCureBubblesGfx,
        gCureBubblesTilemap,
        gCureBubblesPal);
}

// Moves a noise line from the mon.
// arg 0: initial x pixel offset
// arg 1: initial y pixel offset
// arg 2: which direction (0 = upward, 1 = downward, 2 = horizontal)
static void AnimRoarNoiseLine(struct Sprite *sprite)
{
    if (GetBattlerSide(gBattleAnimAttacker) == B_SIDE_OPPONENT)
        gBattleAnimArgs[0] = -gBattleAnimArgs[0];

    sprite->x = GetBattlerSpriteCoord(gBattleAnimAttacker, BATTLER_COORD_X) + gBattleAnimArgs[0];
    sprite->y = GetBattlerSpriteCoord(gBattleAnimAttacker, BATTLER_COORD_Y) + gBattleAnimArgs[1];
    if (gBattleAnimArgs[2] == 0)
    {
        sprite->data[0] = 0x280;
        sprite->data[1] = -0x280;
    }
    else if (gBattleAnimArgs[2] == 1)
    {
        sprite->vFlip = 1;
        sprite->data[0] = 0x280;
        sprite->data[1] = 0x280;
    }
    else
    {
        StartSpriteAnim(sprite, 1);
        sprite->data[0] = 0x280;
    }

    if (GetBattlerSide(gBattleAnimAttacker) != B_SIDE_PLAYER)
    {
        sprite->data[0] = -sprite->data[0];
        sprite->hFlip = 1;
    }

    sprite->callback = AnimRoarNoiseLine_Step;
}

static void AnimRoarNoiseLine_Step(struct Sprite *sprite)
{
    sprite->data[6] += sprite->data[0];
    sprite->data[7] += sprite->data[1];
    sprite->x2 = sprite->data[6] >> 8;
    sprite->y2 = sprite->data[7] >> 8;
    if (++sprite->data[5] == 14)
        DestroyAnimSprite(sprite);
}

// Makes a series of dots in a trail from the attacker to the target.
// arg 0: unused
void AnimTask_GlareEyeDots(u8 taskId)
{
    struct Task *task = &gTasks[taskId];

    if (IsContest())
    {
        task->data[5] = 8;
        task->data[6] = 3;
        task->data[7] = 1;
    }
    else
    {
        task->data[5] = 12;
        task->data[6] = 3;
        task->data[7] = 0;
    }

    if (GetBattlerSide(gBattleAnimAttacker) == B_SIDE_PLAYER)
        task->data[11] = GetBattlerSpriteCoord(gBattleAnimAttacker, BATTLER_COORD_X_2) + GetBattlerSpriteCoordAttr(gBattleAnimAttacker, BATTLER_COORD_ATTR_HEIGHT) / 4;
    else
        task->data[11] = GetBattlerSpriteCoord(gBattleAnimAttacker, BATTLER_COORD_X_2) - GetBattlerSpriteCoordAttr(gBattleAnimAttacker, BATTLER_COORD_ATTR_HEIGHT) / 4;

    task->data[12] = GetBattlerSpriteCoord(gBattleAnimAttacker, BATTLER_COORD_Y_PIC_OFFSET) - GetBattlerSpriteCoordAttr(gBattleAnimAttacker, BATTLER_COORD_ATTR_HEIGHT) / 4;
    task->data[13] = GetBattlerSpriteCoord(gBattleAnimTarget, BATTLER_COORD_X_2);
    task->data[14] = GetBattlerSpriteCoord(gBattleAnimTarget, BATTLER_COORD_Y_PIC_OFFSET);
    task->func = AnimTask_GlareEyeDots_Step;
}

static void AnimTask_GlareEyeDots_Step(u8 taskId)
{
    u8 i;
    s16 x, y;
    struct Task *task = &gTasks[taskId];

    switch (task->data[0])
    {
    case 0:
        if (++task->data[1] > 3)
        {
            task->data[1] = 0;
            GetGlareEyeDotCoords(
                task->data[11],
                task->data[12],
                task->data[13],
                task->data[14],
                task->data[5],
                task->data[2],
                &x,
                &y);

            for (i = 0; i < 2; i++)
            {
                u8 spriteId = CreateSprite(&gGlareEyeDotSpriteTemplate, x, y, 35);
                if (spriteId != MAX_SPRITES)
                {
                    if (task->data[7] == 0)
                    {
                        if (i == 0)
                            gSprites[spriteId].x2 = gSprites[spriteId].y2 = -task->data[6];
                        else
                            gSprites[spriteId].x2 = gSprites[spriteId].y2 = task->data[6];
                    }
                    else
                    {
                        if (i == 0)
                        {
                            gSprites[spriteId].x2 = -task->data[6];
                            gSprites[spriteId].y2 = task->data[6];
                        }
                        else
                        {
                            gSprites[spriteId].x2 = task->data[6];
                            gSprites[spriteId].y2 = -task->data[6];
                        }
                    }

                    gSprites[spriteId].data[0] = 0;
                    gSprites[spriteId].data[1] = taskId;
                    gSprites[spriteId].data[2] = 10;
                    task->data[10]++;
                }
            }

            if (task->data[2] == task->data[5])
                task->data[0]++;

            task->data[2]++;
        }
        break;
    case 1:
        if (task->data[10] == 0)
            DestroyAnimVisualTask(taskId);
        break;
    }
}

static void GetGlareEyeDotCoords(s16 arg0, s16 arg1, s16 arg2, s16 arg3, u8 arg4, u8 arg5, s16 *x, s16 *y)
{
    int x2;
    int y2;

    if (arg5 == 0)
    {
        *x = arg0;
        *y = arg1;
        return;
    }

    if (arg5 >= arg4)
    {
        *x = arg2;
        *y = arg3;
        return;
    }

    arg4--;
    x2 = (arg0 << 8) + arg5 * (((arg2 - arg0) << 8) / arg4);
    y2 = (arg1 << 8) + arg5 * (((arg3 - arg1) << 8) / arg4);
    *x = x2 >> 8;
    *y = y2 >> 8;
}

static void AnimGlareEyeDot(struct Sprite *sprite)
{
    if (++sprite->data[0] > 36)
    {
        gTasks[sprite->data[1]].data[sprite->data[2]]--;
        DestroySprite(sprite);
    }
}

// Moves a pawprint in a straight line.
// arg 0: initial x position
// arg 1: initial y position
// arg 2: destination x position
// arg 3: destination y position
// arg 4: duration
static void AnimAssistPawprint(struct Sprite *sprite)
{
    sprite->x = gBattleAnimArgs[0];
    sprite->y = gBattleAnimArgs[1];
    sprite->data[2] = gBattleAnimArgs[2];
    sprite->data[4] = gBattleAnimArgs[3];
    sprite->data[0] = gBattleAnimArgs[4];
    StoreSpriteCallbackInData6(sprite, DestroyAnimSprite);
    sprite->callback = InitAndRunAnimFastLinearTranslation;
}

// Moves a ball in an arc twoards the target, and rotates the ball while arcing.
// No args.
void AnimTask_BarrageBall(u8 taskId)
{
    struct Task *task = &gTasks[taskId];

    task->data[11] = GetBattlerSpriteCoord(gBattleAnimAttacker, BATTLER_COORD_X_2);
    task->data[12] = GetBattlerSpriteCoord(gBattleAnimAttacker, BATTLER_COORD_Y_PIC_OFFSET);
    task->data[13] = GetBattlerSpriteCoord(gBattleAnimTarget, BATTLER_COORD_X_2);
    task->data[14] = GetBattlerSpriteCoord(gBattleAnimTarget, BATTLER_COORD_Y_PIC_OFFSET) + GetBattlerSpriteCoordAttr(gBattleAnimTarget, BATTLER_COORD_ATTR_HEIGHT) / 4;
    task->data[15] = CreateSprite(&gBarrageBallSpriteTemplate, task->data[11], task->data[12], GetBattlerSpriteSubpriority(gBattleAnimTarget) - 5);
    if (task->data[15] != MAX_SPRITES)
    {
        gSprites[task->data[15]].data[0] = 16;
        gSprites[task->data[15]].data[2] = task->data[13];
        gSprites[task->data[15]].data[4] = task->data[14];
        gSprites[task->data[15]].data[5] = -32;
        InitAnimArcTranslation(&gSprites[task->data[15]]);
        if (GetBattlerSide(gBattleAnimAttacker) == B_SIDE_OPPONENT)
            StartSpriteAffineAnim(&gSprites[task->data[15]], 1);

        task->func = AnimTask_BarrageBall_Step;
    }
    else
    {
        DestroyAnimVisualTask(taskId);
    }
}

static void AnimTask_BarrageBall_Step(u8 taskId)
{
    struct Task *task = &gTasks[taskId];

    switch (task->data[0])
    {
    case 0:
        if (++task->data[1] > 1)
        {
            task->data[1] = 0;
            TranslateAnimHorizontalArc(&gSprites[task->data[15]]);
            if (++task->data[2] > 7)
                task->data[0]++;
        }
        break;
    case 1:
        if (TranslateAnimHorizontalArc(&gSprites[task->data[15]]))
        {
            task->data[1] = 0;
            task->data[2] = 0;
            task->data[0]++;
        }
        break;
    case 2:
        if (++task->data[1] > 1)
        {
            task->data[1] = 0;
            task->data[2]++;
            gSprites[task->data[15]].invisible = task->data[2] & 1;
            if (task->data[2] == 16)
            {
                FreeOamMatrix(gSprites[task->data[15]].oam.matrixNum);
                DestroySprite(&gSprites[task->data[15]]);
                task->data[0]++;
            }
        }
        break;
    case 3:
        DestroyAnimVisualTask(taskId);
        break;
    }
}

// Moves a hand back and forth in a squishing motion.
// arg 0: which battler
// arg 1: horizontal flip
// arg 2: num squishes
static void AnimSmellingSaltsHand(struct Sprite *sprite)
{
    u8 battler;

    if (gBattleAnimArgs[0] == ANIM_ATTACKER)
        battler = gBattleAnimAttacker;
    else
        battler = gBattleAnimTarget;

    sprite->oam.tileNum += 16;
    sprite->data[6] = gBattleAnimArgs[2];
    sprite->data[7] = gBattleAnimArgs[1] == 0 ? -1 : 1;
    sprite->y = GetBattlerSpriteCoord(battler, BATTLER_COORD_Y_PIC_OFFSET);
    if (gBattleAnimArgs[1] == 0)
    {
        sprite->oam.matrixNum |= ST_OAM_HFLIP;
        sprite->x = GetBattlerSpriteCoordAttr(battler, BATTLER_COORD_ATTR_LEFT) - 8;
    }
    else
    {
        sprite->x = GetBattlerSpriteCoordAttr(battler, BATTLER_COORD_ATTR_RIGHT) + 8;
    }

    sprite->callback = AnimSmellingSaltsHand_Step;
}

static void AnimSmellingSaltsHand_Step(struct Sprite *sprite)
{
    switch (sprite->data[0])
    {
    case 0:
        if (++sprite->data[1] > 1)
        {
            sprite->data[1] = 0;
            sprite->x2 += sprite->data[7];
            if (++sprite->data[2] == 12)
                sprite->data[0]++;
        }
        break;
    case 1:
        if (++sprite->data[1] == 8)
        {
            sprite->data[1] = 0;
            sprite->data[0]++;
        }
        break;
    case 2:
        sprite->x2 -= sprite->data[7] * 4;
        if (++sprite->data[1] == 6)
        {
            sprite->data[1] = 0;
            sprite->data[0]++;
        }
        break;
    case 3:
        sprite->x2 += sprite->data[7] * 3;
        if (++sprite->data[1] == 8)
        {
            if (--sprite->data[6])
            {
                sprite->data[1] = 0;
                sprite->data[0]--;
            }
            else
            {
                DestroyAnimSprite(sprite);
            }
        }
        break;
    }
}

// Squishes the mon horizontally a few times.
// arg 0: which mon
// arg 1: number of squishes
void AnimTask_SmellingSaltsSquish(u8 taskId)
{
    if (gBattleAnimArgs[0] == ANIM_ATTACKER)
    {
        DestroyAnimVisualTask(taskId);
    }
    else
    {
        gTasks[taskId].data[0] = gBattleAnimArgs[1];
        gTasks[taskId].data[15] = GetAnimBattlerSpriteId(gBattleAnimArgs[0]);
        PrepareAffineAnimInTaskData(&gTasks[taskId], gTasks[taskId].data[15], gSmellingSaltsSquishAffineAnimCmds);
        gTasks[taskId].func = AnimTask_SmellingSaltsSquish_Step;
    }
}

static void AnimTask_SmellingSaltsSquish_Step(u8 taskId)
{
    struct Task *task = &gTasks[taskId];

    if (++task->data[1] > 1)
    {
        task->data[1] = 0;
        if (!(task->data[2] & 1))
            gSprites[task->data[15]].x2 = 2;
        else
            gSprites[task->data[15]].x2 = -2;
    }

    if (!RunAffineAnimFromTaskData(task))
    {
        gSprites[task->data[15]].x2 = 0;
        if (--task->data[0])
        {
            PrepareAffineAnimInTaskData(&gTasks[taskId], gTasks[taskId].data[15], gSmellingSaltsSquishAffineAnimCmds);
            task->data[1] = 0;
            task->data[2] = 0;
        }
        else
        {
            DestroyAnimVisualTask(taskId);
        }
    }
}

// Blinks an exclamation image over the mon a few times.
// arg 0: which mon
// arg 1: blink delay
// arg 2: number of blinks
static void AnimSmellingSaltExclamation(struct Sprite *sprite)
{
    if (gBattleAnimArgs[0] == ANIM_ATTACKER)
    {
        sprite->x = GetBattlerSpriteCoord(gBattleAnimAttacker, BATTLER_COORD_X_2);
        sprite->y = GetBattlerSpriteCoordAttr(gBattleAnimAttacker, BATTLER_COORD_ATTR_TOP);
    }
    else
    {
        sprite->x = GetBattlerSpriteCoord(gBattleAnimTarget, BATTLER_COORD_X_2);
        sprite->y = GetBattlerSpriteCoordAttr(gBattleAnimTarget, BATTLER_COORD_ATTR_TOP);
    }

    if (sprite->y < 8)
        sprite->y = 8;

    sprite->data[0] = 0;
    sprite->data[1] = gBattleAnimArgs[1];
    sprite->data[2] = 0;
    sprite->data[3] = gBattleAnimArgs[2];
    sprite->callback = AnimSmellingSaltExclamation_Step;
}

static void AnimSmellingSaltExclamation_Step(struct Sprite *sprite)
{
    if (++sprite->data[0] >= sprite->data[1])
    {
        sprite->data[0] = 0;
        sprite->data[2] = (sprite->data[2] + 1) & 1;
        sprite->invisible = sprite->data[2];
        if (sprite->data[2] && --sprite->data[3] == 0)
            DestroyAnimSprite(sprite);
    }
}

// Claps a hand several times.
// arg 0: which hand
// arg 1:
static void AnimHelpingHandClap(struct Sprite *sprite)
{
    if (gBattleAnimArgs[0] == 0)
    {
        sprite->oam.matrixNum |= ST_OAM_HFLIP;
        sprite->x = 100;
        sprite->data[7] = 1;
    }
    else
    {
        sprite->x = 140;
        sprite->data[7] = -1;
    }

    sprite->y = 56;
    sprite->callback = AnimHelpingHandClap_Step;
}

static void AnimHelpingHandClap_Step(struct Sprite *sprite)
{
    switch (sprite->data[0])
    {
    case 0:
        sprite->y -= sprite->data[7] * 2;
        if (sprite->data[1] & 1)
            sprite->x -= sprite->data[7] * 2;

        if (++sprite->data[1] == 9)
        {
            sprite->data[1] = 0;
            sprite->data[0]++;
        }
        break;
    case 1:
        if (++sprite->data[1] == 4)
        {
            sprite->data[1] = 0;
            sprite->data[0]++;
        }
        break;
    case 2:
        sprite->data[1]++;
        sprite->y += sprite->data[7] * 3;
        sprite->x2 = sprite->data[7] * (gSineTable[sprite->data[1] * 10] >> 3);
        if (sprite->data[1] == 12)
        {
            sprite->data[1] = 0;
            sprite->data[0]++;
        }
        break;
    case 3:
        if (++sprite->data[1] == 2)
        {
            sprite->data[1] = 0;
            sprite->data[0]++;
        }
        break;
    case 4:
        sprite->data[1]++;
        sprite->y -= sprite->data[7] * 3;
        sprite->x2 = sprite->data[7] * (gSineTable[sprite->data[1] * 10] >> 3);
        if (sprite->data[1] == 12)
            sprite->data[0]++;
        break;
    case 5:
        sprite->data[1]++;
        sprite->y += sprite->data[7] * 3;
        sprite->x2 = sprite->data[7] * (gSineTable[sprite->data[1] * 10] >> 3);
        if (sprite->data[1] == 15)
            sprite->oam.tileNum += 16;

        if (sprite->data[1] == 18)
        {
            sprite->data[1] = 0;
            sprite->data[0]++;
        }
        break;
    case 6:
        sprite->x += sprite->data[7] * 6;
        if (++sprite->data[1] == 9)
        {
            sprite->data[1] = 0;
            sprite->data[0]++;
        }
        break;
    case 7:
        sprite->x += sprite->data[7] * 2;
        if (++sprite->data[1] == 1)
        {
            sprite->data[1] = 0;
            sprite->data[0]++;
        }
        break;
    case 8:
        sprite->x -= sprite->data[7] * 3;
        if (++sprite->data[1] == 5)
            DestroyAnimSprite(sprite);
        break;
    }
}

// Repeatedly moves the attacking mon in a horizontal lunging motion.
// No args.
void AnimTask_HelpingHandAttackerMovement(u8 taskId)
{
    struct Task *task = &gTasks[taskId];

    task->data[15] = GetAnimBattlerSpriteId(ANIM_ATTACKER);
    if (!IsContest())
    {
        if (IsDoubleBattle() == TRUE)
        {
            int attackerX = GetBattlerSpriteCoord(gBattleAnimAttacker, BATTLER_COORD_X);
            int partnerX = GetBattlerSpriteCoord(BATTLE_PARTNER(gBattleAnimAttacker), BATTLER_COORD_X);
            if (attackerX > partnerX)
                task->data[14] = 1;
            else
                task->data[14] = -1;
        }
        else
        {
            if (GetBattlerSide(gBattleAnimAttacker) == B_SIDE_PLAYER)
                task->data[14] = -1;
            else
                task->data[14] = 1;
        }
    }
    else
    {
        task->data[14] = 1;
    }

    task->func = AnimTask_HelpingHandAttackerMovement_Step;
}

static void AnimTask_HelpingHandAttackerMovement_Step(u8 taskId)
{
    struct Task *task = &gTasks[taskId];

    switch (task->data[0])
    {
    case 0:
        if (++task->data[1] == 13)
        {
            task->data[1] = 0;
            task->data[0]++;
        }
        break;
    case 1:
        gSprites[task->data[15]].x2 -= task->data[14] * 3;
        if (++task->data[1] == 6)
        {
            task->data[1] = 0;
            task->data[0]++;
        }
        break;
    case 2:
        gSprites[task->data[15]].x2 += task->data[14] * 3;
        if (++task->data[1] == 6)
        {
            task->data[1] = 0;
            task->data[0]++;
        }
        break;
    case 3:
        if (++task->data[1] == 2)
        {
            task->data[1] = 0;
            if (task->data[2] == 0)
            {
                task->data[2]++;
                task->data[0] = 1;
            }
            else
            {
                task->data[0]++;
            }
        }
        break;
    case 4:
        gSprites[task->data[15]].x2 += task->data[14];
        if (++task->data[1] == 3)
        {
            task->data[1] = 0;
            task->data[0]++;
        }
        break;
    case 5:
        if (++task->data[1] == 6)
        {
            task->data[1] = 0;
            task->data[0]++;
        }
        break;
    case 6:
        gSprites[task->data[15]].x2 -= task->data[14] * 4;
        if (++task->data[1] == 5)
        {
            task->data[1] = 0;
            task->data[0]++;
        }
        break;
    case 7:
        gSprites[task->data[15]].x2 += task->data[14] * 4;
        if (++task->data[1] == 5)
        {
            task->data[1] = 0;
            task->data[0]++;
        }
        break;
    case 8:
        gSprites[task->data[15]].x2 = 0;
        DestroyAnimVisualTask(taskId);
        break;
    }
}

// Moves a magnifying glass around in straight lines.
// arg 0: magnifying glass target mon
static void AnimForesightMagnifyingGlass(struct Sprite *sprite)
{
    if (gBattleAnimArgs[0] == ANIM_ATTACKER)
    {
        InitSpritePosToAnimAttacker(sprite, TRUE);
        sprite->data[7] = gBattleAnimAttacker;
    }
    else
    {
        sprite->data[7] = gBattleAnimTarget;
    }

    if (GetBattlerSide(sprite->data[7]) == B_SIDE_OPPONENT)
        sprite->oam.matrixNum = ST_OAM_HFLIP;

    sprite->oam.priority = GetBattlerSpriteBGPriority(sprite->data[7]);
    sprite->oam.objMode = ST_OAM_OBJ_BLEND;
    sprite->callback = AnimForesightMagnifyingGlass_Step;
}

static void AnimForesightMagnifyingGlass_Step(struct Sprite *sprite)
{
    u16 x, y;

    switch (sprite->data[5])
    {
    case 0:
        switch (sprite->data[6])
        {
        default:
            sprite->data[6] = 0;
        case 0:
        case 4:
            x = GetBattlerSpriteCoordAttr(sprite->data[7], BATTLER_COORD_ATTR_RIGHT) - 4;
            y = GetBattlerSpriteCoordAttr(sprite->data[7], BATTLER_COORD_ATTR_BOTTOM) - 4;
            break;
        case 1:
            x = GetBattlerSpriteCoordAttr(sprite->data[7], BATTLER_COORD_ATTR_RIGHT) - 4;
            y = GetBattlerSpriteCoordAttr(sprite->data[7], BATTLER_COORD_ATTR_TOP) + 4;
            break;
        case 2:
            x = GetBattlerSpriteCoordAttr(sprite->data[7], BATTLER_COORD_ATTR_LEFT) + 4;
            y = GetBattlerSpriteCoordAttr(sprite->data[7], BATTLER_COORD_ATTR_BOTTOM) - 4;
            break;
        case 3:
            x = GetBattlerSpriteCoordAttr(sprite->data[7], BATTLER_COORD_ATTR_LEFT) + 4;
            y = GetBattlerSpriteCoordAttr(sprite->data[7], BATTLER_COORD_ATTR_TOP) - 4;
            break;
        case 5:
            x = GetBattlerSpriteCoord(sprite->data[7], BATTLER_COORD_X_2);
            y = GetBattlerSpriteCoord(sprite->data[7], BATTLER_COORD_Y_PIC_OFFSET);
            break;
        }

        if (sprite->data[6] == 4)
            sprite->data[0] = 24;
        else if (sprite->data[6] == 5)
            sprite->data[0] = 6;
        else
            sprite->data[0] = 12;

        sprite->data[1] = sprite->x;
        sprite->data[2] = x;
        sprite->data[3] = sprite->y;
        sprite->data[4] = y;
        InitAnimLinearTranslation(sprite);
        sprite->data[5]++;
        break;
    case 1:
        if (AnimTranslateLinear(sprite))
        {
            switch (sprite->data[6])
            {
            default:
                sprite->x += sprite->x2;
                sprite->y += sprite->y2;
                sprite->y2 = 0;
                sprite->x2 = 0;
                sprite->data[0] = 0;
                sprite->data[5]++;
                sprite->data[6]++;
                break;
            case 4:
                sprite->x += sprite->x2;
                sprite->y += sprite->y2;
                sprite->y2 = 0;
                sprite->x2 = 0;
                sprite->data[5] = 0;
                sprite->data[6]++;
                break;
            case 5:
                sprite->data[0] = 0;
                sprite->data[1] = 16;
                sprite->data[2] = 0;
                sprite->data[5] = 3;
                break;
            }
        }
        break;
    case 2:
        if (++sprite->data[0] == 4)
            sprite->data[5] = 0;
        break;
    case 3:
        if (!(sprite->data[0] & 1))
            sprite->data[1]--;
        else
            sprite->data[2]++;

        SetGpuReg(REG_OFFSET_BLDALPHA, BLDALPHA_BLEND(sprite->data[1], sprite->data[2]));
        if (++sprite->data[0] == 32)
        {
            sprite->invisible = TRUE;
            sprite->data[5]++;
        }
        break;
    case 4:
        DestroyAnimSprite(sprite);
        break;
    }
}

const struct SpriteTemplate gDracoMeteorSmashSpriteTemplate =
{
    .tileTag = ANIM_TAG_WARM_ROCK,
    .paletteTag = ANIM_TAG_WARM_ROCK,
    .oam = &gOamData_AffineOff_ObjNormal_32x32,
    .anims = gDummySpriteAnimTable,
    .images = NULL,
    .affineAnims = gDummySpriteAffineAnimTable,
    .callback = AnimMeteorMashStar,
};

static void AnimMeteorMashStar_Step(struct Sprite *sprite)
{
    sprite->x2 = ((sprite->data[2] - sprite->data[0]) * sprite->data[5]) / sprite->data[4];
    sprite->y2 = ((sprite->data[3] - sprite->data[1]) * sprite->data[5]) / sprite->data[4];
    if (!(sprite->data[5] & 1))
    {
        CreateSprite(
            &gMiniTwinklingStarSpriteTemplate,
            sprite->x + sprite->x2,
            sprite->y + sprite->y2, 5);
    }

    if (sprite->data[5] == sprite->data[4])
        DestroyAnimSprite(sprite);

    sprite->data[5]++;
}

// Moves a shooting star across the screen that leaves little twinkling stars behind its path.
// arg 0: initial x pixel offset
// arg 1: initial y pixel offset
// arg 2: destination x pixel offset
// arg 3: destination y pixel offset
// arg 4: duration
static void AnimMeteorMashStar(struct Sprite *sprite)
{
    s16 y = GetBattlerSpriteCoord(gBattleAnimTarget, BATTLER_COORD_X_2);          // unused local variable
    s16 x = GetBattlerSpriteCoord(gBattleAnimTarget, BATTLER_COORD_Y_PIC_OFFSET); // unused local variable

    if (GetBattlerSide(gBattleAnimTarget) == B_SIDE_PLAYER || IsContest())
    {
        sprite->data[0] = sprite->x - gBattleAnimArgs[0];
        sprite->data[2] = sprite->x - gBattleAnimArgs[2];
    }
    else
    {
        sprite->data[0] = sprite->x + gBattleAnimArgs[0];
        sprite->data[2] = sprite->x + gBattleAnimArgs[2];
    }

    sprite->data[1] = sprite->y + gBattleAnimArgs[1];
    sprite->data[3] = sprite->y + gBattleAnimArgs[3];
    sprite->data[4] = gBattleAnimArgs[4];
    sprite->x = sprite->data[0];
    sprite->y = sprite->data[1];
    sprite->callback = AnimMeteorMashStar_Step;
}

void AnimTask_MonToSubstitute(u8 taskId)
{
    int i;
    u8 spriteId = GetAnimBattlerSpriteId(ANIM_ATTACKER);

    if (gTasks[taskId].data[0] == 0)
    {
        PrepareBattlerSpriteForRotScale(spriteId, ST_OAM_OBJ_NORMAL);
        gTasks[taskId].data[1] = 0x100;
        gTasks[taskId].data[2] = 0x100;
        gTasks[taskId].data[0]++;
    }
    else if (gTasks[taskId].data[0] == 1)
    {
        gTasks[taskId].data[1] += 0x60;
        gTasks[taskId].data[2] -= 0xD;
        SetSpriteRotScale(spriteId, gTasks[taskId].data[1], gTasks[taskId].data[2], 0);
        if (++gTasks[taskId].data[3] == 9)
        {
            gTasks[taskId].data[3] = 0;
            ResetSpriteRotScale(spriteId);
            gSprites[spriteId].invisible = TRUE;
            gTasks[taskId].data[0]++;
        }
    }
    else
    {
        LoadBattleMonGfxAndAnimate(gBattleAnimAttacker, 0, spriteId);
        if (IsContest())
        {
            gSprites[gBattlerSpriteIds[gBattleAnimAttacker]].affineAnims = gAffineAnims_BattleSpriteContest;
            StartSpriteAffineAnim(&gSprites[gBattlerSpriteIds[gBattleAnimAttacker]], BATTLER_AFFINE_NORMAL);
        }

        for (i = 0; i < NUM_TASK_DATA; i++)
            gTasks[taskId].data[i] = 0;

        gTasks[taskId].func = AnimTask_MonToSubstituteDoll;
    }
}

static void AnimTask_MonToSubstituteDoll(u8 taskId)
{
    u8 spriteId = GetAnimBattlerSpriteId(ANIM_ATTACKER);

    switch (gTasks[taskId].data[0])
    {
    case 0:
        gSprites[spriteId].y2 = -200;
        gSprites[spriteId].x2 = 200;
        gSprites[spriteId].invisible = FALSE;
        gTasks[taskId].data[10] = 0;
        gTasks[taskId].data[0]++;
        break;
    case 1:
        gTasks[taskId].data[10] += 112;
        gSprites[spriteId].y2 += gTasks[taskId].data[10] >> 8;
        if (gSprites[spriteId].y + gSprites[spriteId].y2 >= -32)
            gSprites[spriteId].x2 = 0;

        if (gSprites[spriteId].y2 > 0)
            gSprites[spriteId].y2 = 0;

        if (gSprites[spriteId].y2 == 0)
        {
            PlaySE12WithPanning(SE_M_BUBBLE2, BattleAnimAdjustPanning(-64));
            gTasks[taskId].data[10] -= 0x800;
            gTasks[taskId].data[0]++;
        }
        break;
    case 2:
        gTasks[taskId].data[10] -= 112;
        if (gTasks[taskId].data[10] < 0)
            gTasks[taskId].data[10] = 0;

        gSprites[spriteId].y2 -= gTasks[taskId].data[10] >> 8;
        if (gTasks[taskId].data[10] == 0)
            gTasks[taskId].data[0]++;
        break;
    case 3:
        gTasks[taskId].data[10] += 112;
        gSprites[spriteId].y2 += gTasks[taskId].data[10] >> 8;
        if (gSprites[spriteId].y2 > 0)
            gSprites[spriteId].y2 = 0;

        if (gSprites[spriteId].y2 == 0)
        {
            PlaySE12WithPanning(SE_M_BUBBLE2, BattleAnimAdjustPanning(-64));
            DestroyAnimVisualTask(taskId);
        }
        break;
    }
}

// Moves down an X that flickers and disappears.
// No args.
void AnimBlockX(struct Sprite *sprite)
{
    s16 y;

    if (GetBattlerSide(gBattleAnimTarget) == B_SIDE_PLAYER)
    {
        sprite->subpriority = GetBattlerSpriteSubpriority(gBattleAnimTarget) - 2;
        y = -144;
    }
    else
    {
        sprite->subpriority = GetBattlerSpriteSubpriority(gBattleAnimTarget) + 2;
        y = -96;
    }

    sprite->y = GetBattlerSpriteCoord(gBattleAnimTarget, BATTLER_COORD_Y_PIC_OFFSET);
    sprite->y2 = y;
    sprite->callback = AnimBlockX_Step;
}

static void AnimBlockX_Step(struct Sprite *sprite)
{
    switch (sprite->data[0])
    {
    case 0:
        sprite->y2 += 10;
        if (sprite->y2 >= 0)
        {
            PlaySE12WithPanning(SE_M_SKETCH, BattleAnimAdjustPanning(63));
            sprite->y2 = 0;
            sprite->data[0]++;
        }
        break;
    case 1:
        sprite->data[1] += 4;
        sprite->y2 = -(gSineTable[sprite->data[1]] >> 3);
        if (sprite->data[1] > 0x7F)
        {
            PlaySE12WithPanning(SE_M_SKETCH, BattleAnimAdjustPanning(63));
            sprite->data[1] = 0;
            sprite->y2 = 0;
            sprite->data[0]++;
        }
        break;
    case 2:
        sprite->data[1] += 6;
        sprite->y2 = -(gSineTable[sprite->data[1]] >> 4);
        if (sprite->data[1] > 0x7F)
        {
            sprite->data[1] = 0;
            sprite->y2 = 0;
            sprite->data[0]++;
        }
        break;
    case 3:
        if (++sprite->data[1] > 8)
        {
            PlaySE12WithPanning(SE_M_LEER, BattleAnimAdjustPanning(63));
            sprite->data[1] = 0;
            sprite->data[0]++;
        }
        break;
    case 4:
        if (++sprite->data[1] > 8)
        {
            sprite->data[1] = 0;
            sprite->data[2]++;
            sprite->invisible = sprite->data[2] & 1;
            if (sprite->data[2] == 7)
                DestroyAnimSprite(sprite);
        }
        break;
    }
}

// Quickly moves two clones of the target mon back and forth.
// No args.
void AnimTask_OdorSleuthMovement(u8 taskId)
{
    s16 spriteId1, spriteId2;

    if (IsContest())
    {
        DestroyAnimVisualTask(taskId);
        return;
    }

    spriteId1 = CloneBattlerSpriteWithBlend(ANIM_TARGET);
    if (spriteId1 < 0)
    {
        DestroyAnimVisualTask(taskId);
        return;
    }

    spriteId2 = CloneBattlerSpriteWithBlend(ANIM_TARGET);
    if (spriteId2 < 0)
    {
        DestroySpriteWithActiveSheet(&gSprites[spriteId1]);
        DestroyAnimVisualTask(taskId);
        return;
    }

    gSprites[spriteId2].x2 += 24;
    gSprites[spriteId1].x2 -= 24;
    gSprites[spriteId2].data[0] = 0;
    gSprites[spriteId1].data[0] = 0;
    gSprites[spriteId2].data[1] = 0;
    gSprites[spriteId1].data[1] = 0;
    gSprites[spriteId2].data[2] = 0;
    gSprites[spriteId1].data[2] = 0;
    gSprites[spriteId2].data[3] = 16;
    gSprites[spriteId1].data[3] = -16;
    gSprites[spriteId2].data[4] = 0;
    gSprites[spriteId1].data[4] = 128;
    gSprites[spriteId2].data[5] = 24;
    gSprites[spriteId1].data[5] = 24;
    gSprites[spriteId2].data[6] = taskId;
    gSprites[spriteId1].data[6] = taskId;
    gSprites[spriteId2].data[7] = 0;
    gSprites[spriteId1].data[7] = 0;
    gTasks[taskId].data[0] = 2;

    if (!gBattleSpritesDataPtr->battlerData[gBattleAnimTarget].invisible)
    {
        gSprites[spriteId2].invisible = FALSE;
        gSprites[spriteId1].invisible = TRUE;
    }
    else
    {
        gSprites[spriteId2].invisible = TRUE;
        gSprites[spriteId1].invisible = TRUE;
    }

    gSprites[spriteId2].oam.objMode = ST_OAM_OBJ_NORMAL;
    gSprites[spriteId1].oam.objMode = ST_OAM_OBJ_NORMAL;
    gSprites[spriteId2].callback = MoveOdorSleuthClone;
    gSprites[spriteId1].callback = MoveOdorSleuthClone;
    gTasks[taskId].func = AnimTask_OdorSleuthMovementWaitFinish;
}

static void AnimTask_OdorSleuthMovementWaitFinish(u8 taskId)
{
    if (gTasks[taskId].data[0] == 0)
        DestroyAnimVisualTask(taskId);
}

static void MoveOdorSleuthClone(struct Sprite *sprite)
{
    if (++sprite->data[1] > 1)
    {
        sprite->data[1] = 0;
        if (!gBattleSpritesDataPtr->battlerData[gBattleAnimTarget].invisible)
            sprite->invisible ^= 1;
    }

    sprite->data[4] = sprite->data[4] + sprite->data[3];
    sprite->data[4] &= 0xFF;
    sprite->x2 = Cos(sprite->data[4], sprite->data[5]);
    switch (sprite->data[0])
    {
    case 0:
        if (++sprite->data[2] == 60)
        {
            sprite->data[2] = 0;
            sprite->data[0]++;
        }
        break;
    case 1:
        if (++sprite->data[2] > 0)
        {
            sprite->data[2] = 0;
            sprite->data[5] -= 2;
            if (sprite->data[5] < 0)
            {
                gTasks[sprite->data[6]].data[sprite->data[7]]--;
                DestroySpriteWithActiveSheet(sprite);
            }
        }
        break;
    }
}

void AnimTask_GetReturnPowerLevel(u8 taskId)
{
    gBattleAnimArgs[ARG_RET_ID] = 0;
    if (gAnimFriendship < 60)
        gBattleAnimArgs[ARG_RET_ID] = 0;
    if (gAnimFriendship > 60 && gAnimFriendship < 92)
        gBattleAnimArgs[ARG_RET_ID] = 1;
    if (gAnimFriendship > 91 && gAnimFriendship < 201)
        gBattleAnimArgs[ARG_RET_ID] = 2;
    if (gAnimFriendship > 200)
        gBattleAnimArgs[ARG_RET_ID] = 3;

    DestroyAnimVisualTask(taskId);
}

// Makes the mon run out of screen, run past the opposing mon, and return to its original position.
// No args.
void AnimTask_SnatchOpposingMonMove(u8 taskId)
{
    u8 spriteId, spriteId2;
    int personality;
    int otId;
    u16 species;
    u8 subpriority;
    bool8 isBackPic;
    s16 x;

    switch (gTasks[taskId].data[0])
    {
    case 0:
        spriteId = GetAnimBattlerSpriteId(ANIM_ATTACKER);
        gTasks[taskId].data[1] += 0x800;
        if (GetBattlerSide(gBattleAnimAttacker) == B_SIDE_PLAYER)
            gSprites[spriteId].x2 += (gTasks[taskId].data[1] >> 8);
        else
            gSprites[spriteId].x2 -= (gTasks[taskId].data[1] >> 8);

        gTasks[taskId].data[1] &= 0xFF;
        x = gSprites[spriteId].x + gSprites[spriteId].x2;
        if ((u16)(x + 32) > 304)
        {
            gTasks[taskId].data[1] = 0;
            gTasks[taskId].data[0]++;
        }
        break;
    case 1:
        if (IsContest())
        {
            personality = gContestResources->moveAnim->personality;
            otId = gContestResources->moveAnim->otId;
            species = gContestResources->moveAnim->species;
            subpriority = GetBattlerSpriteSubpriority(gBattleAnimAttacker);
            isBackPic = FALSE;
            x = -32;
        }
        else
        {
            if (GetBattlerSide(gBattleAnimAttacker) == B_SIDE_PLAYER)
            {
                personality = GetMonData(&gPlayerParty[gBattlerPartyIndexes[gBattleAnimAttacker]], MON_DATA_PERSONALITY);
                otId = GetMonData(&gPlayerParty[gBattlerPartyIndexes[gBattleAnimAttacker]], MON_DATA_OT_ID);
                if (gBattleSpritesDataPtr->battlerData[gBattleAnimAttacker].transformSpecies == SPECIES_NONE)
                    species = GetMonData(&gPlayerParty[gBattlerPartyIndexes[gBattleAnimAttacker]], MON_DATA_SPECIES);
                else
                    species = gBattleSpritesDataPtr->battlerData[gBattleAnimAttacker].transformSpecies;

                subpriority = gSprites[GetAnimBattlerSpriteId(ANIM_TARGET)].subpriority + 1;
                isBackPic = FALSE;
                x = DISPLAY_WIDTH + 32;
            }
            else
            {
                personality = GetMonData(&gEnemyParty[gBattlerPartyIndexes[gBattleAnimAttacker]], MON_DATA_PERSONALITY);
                otId = GetMonData(&gEnemyParty[gBattlerPartyIndexes[gBattleAnimAttacker]], MON_DATA_OT_ID);
                if (gBattleSpritesDataPtr->battlerData[gBattleAnimAttacker].transformSpecies == SPECIES_NONE)
                    species = GetMonData(&gEnemyParty[gBattlerPartyIndexes[gBattleAnimAttacker]], MON_DATA_SPECIES);
                else
                    species = gBattleSpritesDataPtr->battlerData[gBattleAnimAttacker].transformSpecies;

                subpriority = gSprites[GetAnimBattlerSpriteId(ANIM_TARGET)].subpriority - 1;
                isBackPic = TRUE;
                x = -32;
            }
        }

        spriteId2 = CreateAdditionalMonSpriteForMoveAnim(species, isBackPic, 0, x, GetBattlerSpriteCoord(gBattleAnimTarget, BATTLER_COORD_Y), subpriority, personality, otId, gBattleAnimAttacker, FALSE);
        if (gBattleSpritesDataPtr->battlerData[gBattleAnimAttacker].transformSpecies != SPECIES_NONE)
            BlendPalette((gSprites[spriteId2].oam.paletteNum * 16) | 0x100, 16, 6, RGB_WHITE);

        gTasks[taskId].data[15] = spriteId2;
        gTasks[taskId].data[0]++;
        break;
    case 2:
        spriteId2 = gTasks[taskId].data[15];
        gTasks[taskId].data[1] += 0x800;
        if (GetBattlerSide(gBattleAnimAttacker) == B_SIDE_PLAYER)
            gSprites[spriteId2].x2 -= (gTasks[taskId].data[1] >> 8);
        else
            gSprites[spriteId2].x2 += (gTasks[taskId].data[1] >> 8);

        gTasks[taskId].data[1] &= 0xFF;
        x = gSprites[spriteId2].x + gSprites[spriteId2].x2;
        if (gTasks[taskId].data[14] == 0)
        {
            if (GetBattlerSide(gBattleAnimAttacker) == B_SIDE_PLAYER)
            {
                if (x < GetBattlerSpriteCoord(gBattleAnimTarget, BATTLER_COORD_X))
                {
                    gTasks[taskId].data[14]++;
                    gBattleAnimArgs[7] = 0xFFFF;
                }
            }
            else
            {
                if (x > GetBattlerSpriteCoord(gBattleAnimTarget, BATTLER_COORD_X))
                {
                    gTasks[taskId].data[14]++;
                    gBattleAnimArgs[7] = 0xFFFF;
                }
            }
        }

        if ((u16)(x + 32) > 304)
        {
            gTasks[taskId].data[1] = 0;
            gTasks[taskId].data[0]++;
        }
        break;
    case 3:
        spriteId = GetAnimBattlerSpriteId(ANIM_ATTACKER);
        spriteId2 = gTasks[taskId].data[15];
        DestroySpriteAndFreeResources_(&gSprites[spriteId2]);
        if (GetBattlerSide(gBattleAnimAttacker) == B_SIDE_PLAYER)
            gSprites[spriteId].x2 = -gSprites[spriteId].x - 32;
        else
            gSprites[spriteId].x2 = DISPLAY_WIDTH + 32 - gSprites[spriteId].x;

        gTasks[taskId].data[0]++;
        break;
    case 4:
        spriteId = GetAnimBattlerSpriteId(ANIM_ATTACKER);
        gTasks[taskId].data[1] += 0x800;
        if (GetBattlerSide(gBattleAnimAttacker) == B_SIDE_PLAYER)
        {
            gSprites[spriteId].x2 += (gTasks[taskId].data[1] >> 8);
            if (gSprites[spriteId].x2 + gSprites[spriteId].x >= GetBattlerSpriteCoord(gBattleAnimAttacker, BATTLER_COORD_X))
                gSprites[spriteId].x2 = 0;
        }
        else
        {
            gSprites[spriteId].x2 -= (gTasks[taskId].data[1] >> 8);
            if (gSprites[spriteId].x2 + gSprites[spriteId].x <= GetBattlerSpriteCoord(gBattleAnimAttacker, BATTLER_COORD_X))
                gSprites[spriteId].x2 = 0;
        }

        gTasks[taskId].data[1] &= 0xFF;
        if (gSprites[spriteId].x2 == 0)
            DestroyAnimVisualTask(taskId);
        break;
    }
}

static void AnimUnusedItemBagSteal(struct Sprite *sprite)
{
    switch (sprite->data[7])
    {
    case 0:
        if (gBattleAnimArgs[7] == -1)
        {
            PlaySE12WithPanning(SE_M_VITAL_THROW, BattleAnimAdjustPanning(63));
            sprite->y = GetBattlerSpriteCoord(gBattleAnimTarget, BATTLER_COORD_Y) + 16;
            sprite->data[0] = -32;
            sprite->data[7]++;
            sprite->invisible = FALSE;
            if (GetBattlerSide(gBattleAnimAttacker) == B_SIDE_OPPONENT && !IsContest())
                sprite->subpriority = gSprites[GetAnimBattlerSpriteId(ANIM_TARGET)].subpriority - 1;
        }
        else
        {
            sprite->invisible = TRUE;
        }
        break;
    case 1:
        sprite->y2 = Sin(sprite->data[1], sprite->data[0]);
        sprite->data[1] += 5;
        if (sprite->data[1] > 0x7F)
        {
            sprite->data[0] = sprite->data[0] / 2;
            sprite->data[3]++;
            sprite->data[1] -= 0x7F;
        }

        sprite->data[2] += 0x100;
        if (GetBattlerSide(gBattleAnimAttacker) == B_SIDE_PLAYER)
            sprite->x2 -= (sprite->data[2] >> 8);
        else
            sprite->x2 += (sprite->data[2] >> 8);

        sprite->data[2] &= 0xFF;
        if (sprite->data[3] == 2)
            DestroyAnimSprite(sprite);
        break;
    }
}

// Quickly moves the mon towards its partner and back.
// No args.
void AnimTask_SnatchPartnerMove(u8 taskId)
{
    s16 attackerX, targetX;
    u8 spriteId;

    switch (gTasks[taskId].data[15])
    {
    case 0:
        attackerX = GetBattlerSpriteCoord(gBattleAnimAttacker, BATTLER_COORD_X);
        targetX = GetBattlerSpriteCoord(gBattleAnimTarget, BATTLER_COORD_X);
        gTasks[taskId].data[0] = 6;
        if (attackerX > targetX)
            gTasks[taskId].data[0] *= -1;

        gTasks[taskId].data[1] = attackerX;
        gTasks[taskId].data[2] = targetX;
        gTasks[taskId].data[15]++;
        break;
    case 1:
        spriteId = gBattlerSpriteIds[gBattleAnimAttacker];
        gSprites[spriteId].x2 += gTasks[taskId].data[0];
        if (gTasks[taskId].data[0] > 0)
        {
            if (gSprites[spriteId].x + gSprites[spriteId].x2 >= gTasks[taskId].data[2])
                gTasks[taskId].data[15]++;
        }
        else
        {
            if (gSprites[spriteId].x + gSprites[spriteId].x2 <= gTasks[taskId].data[2])
                gTasks[taskId].data[15]++;
        }
        break;
    case 2:
        gTasks[taskId].data[0] *= -1;
        gTasks[taskId].data[15]++;
        break;
    case 3:
        spriteId = gBattlerSpriteIds[gBattleAnimAttacker];
        gSprites[spriteId].x2 += gTasks[taskId].data[0];
        if (gTasks[taskId].data[0] < 0)
        {
            if (gSprites[spriteId].x + gSprites[spriteId].x2 <= gTasks[taskId].data[1])
                gTasks[taskId].data[15]++;
        }
        else
        {
            if (gSprites[spriteId].x + gSprites[spriteId].x2 >= gTasks[taskId].data[1])
                gTasks[taskId].data[15]++;
        }
        break;
    case 4:
    default:
        spriteId = gBattlerSpriteIds[gBattleAnimAttacker];
        gSprites[spriteId].x2 = 0;
        DestroyAnimVisualTask(taskId);
        break;
    }
}

// Moves the mon's sprite back and forth in an unpredictable swaying motion.
// No args.
void AnimTask_TeeterDanceMovement(u8 taskId)
{
    struct Task *task = &gTasks[taskId];
    task->data[3] = GetAnimBattlerSpriteId(ANIM_ATTACKER);
    task->data[4] = GetBattlerSide(gBattleAnimAttacker) == B_SIDE_PLAYER ? 1 : -1;
    task->data[6] = gSprites[task->data[3]].y;
    task->data[5] = gSprites[task->data[3]].x;
    task->data[9] = 0;
    task->data[11] = 0;
    task->data[10] = 1;
    task->data[12] = 0;
    task->func = AnimTask_TeeterDanceMovement_Step;
}

static void AnimTask_TeeterDanceMovement_Step(u8 taskId)
{
    struct Task *task = &gTasks[taskId];
    switch (task->data[0])
    {
    case 0:
        task->data[11] += 8;
        task->data[11] &= 0xFF;
        gSprites[task->data[3]].x2 = gSineTable[task->data[11]] >> 5;
        task->data[9] += 2;
        task->data[9] &= 0xFF;
        gSprites[task->data[3]].x = (gSineTable[task->data[9]] >> 3) * task->data[4] + task->data[5];
        if (task->data[9] == 0)
        {
            gSprites[task->data[3]].x = task->data[5];
            task->data[0]++;
        }
        break;
    case 1:
        task->data[11] += 8;
        task->data[11] &= 0xFF;
        gSprites[task->data[3]].x2 = gSineTable[task->data[11]] >> 5;
        if (task->data[11] == 0)
        {
            gSprites[task->data[3]].x2 = 0;
            task->data[0]++;
        }
        break;
    case 2:
        DestroyAnimVisualTask(taskId);
        break;
    }
}

static void AnimKnockOffStrike_Step(struct Sprite *sprite)
{
    // These two cases are identical.
    if (GetBattlerSide(gBattleAnimTarget) == B_SIDE_PLAYER)
    {
        sprite->data[1] += sprite->data[0];
        sprite->data[1] &= 0xFF;
    }
    else
    {
        sprite->data[1] += sprite->data[0];
        sprite->data[1] &= 0xFF;
    }

    sprite->x2 = Cos(sprite->data[1], 20);
    sprite->y2 = Sin(sprite->data[1], 20);
    if (sprite->animEnded)
        DestroyAnimSprite(sprite);

    sprite->data[2]++;
}

// Animates a strike that swipes downard at the target mon.
// arg 0: initial x pixel offset
// arg 1: initial y pixel offset
static void AnimKnockOffStrike(struct Sprite *sprite)
{
    if (GetBattlerSide(gBattleAnimTarget) == B_SIDE_PLAYER)
    {
        sprite->x -= gBattleAnimArgs[0];
        sprite->y += gBattleAnimArgs[1];
        sprite->data[0] = -11;
        sprite->data[1] = 192;
        StartSpriteAffineAnim(sprite, 1);
    }
    else
    {
        sprite->data[0] = 11;
        sprite->data[1] = 192;
        sprite->x += gBattleAnimArgs[0];
        sprite->y += gBattleAnimArgs[1];
    }

    sprite->callback = AnimKnockOffStrike_Step;
}

// Gradually fades a rotating recyle arrow sprite in and back out.
// No args.
static void AnimRecycle(struct Sprite *sprite)
{
    sprite->x = GetBattlerSpriteCoord(gBattleAnimAttacker, BATTLER_COORD_X_2);
    sprite->y = GetBattlerSpriteCoordAttr(gBattleAnimAttacker, BATTLER_COORD_ATTR_TOP);
    if (sprite->y < 16)
        sprite->y = 16;

    sprite->data[6] = 0;
    sprite->data[7] = 16;
    sprite->callback = AnimRecycle_Step;
    SetGpuReg(REG_OFFSET_BLDALPHA, BLDALPHA_BLEND(sprite->data[6], sprite->data[7]));
}

static void AnimRecycle_Step(struct Sprite *sprite)
{
    switch (sprite->data[2])
    {
    case 0:
        if (++sprite->data[0] > 1)
        {
            sprite->data[0] = 0;
            if (!(sprite->data[1] & 1))
            {
                if (sprite->data[6] < 16)
                    sprite->data[6]++;
            }
            else
            {
                if (sprite->data[7] != 0)
                    sprite->data[7]--;
            }

            sprite->data[1]++;
            SetGpuReg(REG_OFFSET_BLDALPHA, BLDALPHA_BLEND(sprite->data[6], sprite->data[7]));
            if (sprite->data[7] == 0)
                sprite->data[2]++;
        }
        break;
    case 1:
        if (++sprite->data[0] == 10)
        {
            sprite->data[0] = 0;
            sprite->data[1] = 0;
            sprite->data[2]++;
        }
        break;
    case 2:
        if (++sprite->data[0] > 1)
        {
            sprite->data[0] = 0;
            if (!(sprite->data[1] & 1))
            {
                if (sprite->data[6] != 0)
                    sprite->data[6]--;
            }
            else
            {
                if (sprite->data[7] < 16)
                    sprite->data[7]++;
            }

            sprite->data[1]++;
            SetGpuReg(REG_OFFSET_BLDALPHA, BLDALPHA_BLEND(sprite->data[6], sprite->data[7]));
            if (sprite->data[7] == 16)
                sprite->data[2]++;
        }
        break;
    case 3:
        DestroySpriteAndMatrix(sprite);
        break;
    }
}

void AnimTask_GetWeather(u8 taskId)
{
    bool32 utilityUmbrellaAffected = GetBattlerHoldEffect(gBattleAnimAttacker, TRUE) == HOLD_EFFECT_UTILITY_UMBRELLA;

    gBattleAnimArgs[ARG_RET_ID] = ANIM_WEATHER_NONE;
    if (gWeatherMoveAnim & B_WEATHER_SUN && !utilityUmbrellaAffected)
        gBattleAnimArgs[ARG_RET_ID] = ANIM_WEATHER_SUN;
    else if (gWeatherMoveAnim & B_WEATHER_RAIN && !utilityUmbrellaAffected)
        gBattleAnimArgs[ARG_RET_ID] = ANIM_WEATHER_RAIN;
    else if (gWeatherMoveAnim & B_WEATHER_SANDSTORM)
        gBattleAnimArgs[ARG_RET_ID] = ANIM_WEATHER_SANDSTORM;
    else if (gWeatherMoveAnim & B_WEATHER_HAIL)
        gBattleAnimArgs[ARG_RET_ID] = ANIM_WEATHER_HAIL;

    DestroyAnimVisualTask(taskId);
}

// Squishes the mon sprite vertically, and shakes it back and forth.
// arg 0: which battler
void AnimTask_SlackOffSquish(u8 taskId)
{
    struct Task *task = &gTasks[taskId];
    task->data[0] = 0;
    task->data[15] = GetAnimBattlerSpriteId(gBattleAnimArgs[0]);
    PrepareAffineAnimInTaskData(task, task->data[15], gSlackOffSquishAffineAnimCmds);
    task->func = AnimTask_SlackOffSquish_Step;
}

static void AnimTask_SlackOffSquish_Step(u8 taskId)
{
    struct Task *task = &gTasks[taskId];

    gTasks[taskId].data[0]++;
    if (gTasks[taskId].data[0] > 16 && gTasks[taskId].data[0] < 40)
    {
        if (++task->data[1] > 2)
        {
            task->data[1] = 0;
            task->data[2]++;
            if (!(task->data[2] & 1))
                gSprites[task->data[15]].x2 = -1;
            else
                gSprites[task->data[15]].x2 = 1;
        }
    }
    else
    {
        gSprites[task->data[15]].x2 = 0;
    }

    if (!RunAffineAnimFromTaskData(&gTasks[taskId]))
        DestroyAnimVisualTask(taskId);
}<|MERGE_RESOLUTION|>--- conflicted
+++ resolved
@@ -2378,13 +2378,8 @@
         }
         break;
     case 2:
-<<<<<<< HEAD
         HandleSpeciesGfxDataChange(gBattleAnimAttacker, gBattleAnimTarget, gTasks[taskId].data[10], gBattleAnimArgs[1]);
-        sub_80A6BFC(&animBg, gBattleAnimAttacker);
-=======
-        HandleSpeciesGfxDataChange(gBattleAnimAttacker, gBattleAnimTarget, gTasks[taskId].data[10]);
         GetBgDataForTransform(&animBg, gBattleAnimAttacker);
->>>>>>> 5cb875b6
 
         if (IsContest())
             position = B_POSITION_PLAYER_LEFT;
