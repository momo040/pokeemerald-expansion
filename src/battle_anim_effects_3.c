--- conflicted
+++ resolved
@@ -258,7 +258,6 @@
     .callback = AnimSpikes,
 };
 
-<<<<<<< HEAD
 const struct SpriteTemplate gToxicSpikesSpriteTemplate =
 {
     .tileTag = ANIM_TAG_TOXIC_SPIKES,
@@ -267,13 +266,10 @@
     .anims = gDummySpriteAnimTable,
     .images = NULL,
     .affineAnims = gDummySpriteAffineAnimTable,
-    .callback = sub_815A6C4,
-};
-
-const union AnimCmd gUnknown_085CE134[] =
-=======
+    .callback = AnimSpikes,
+};
+
 const union AnimCmd gLeerAnimCmds[] =
->>>>>>> 809811e7
 {
     ANIMCMD_FRAME(0, 3),
     ANIMCMD_FRAME(16, 3),
@@ -1194,7 +1190,6 @@
     AFFINEANIMCMD_END,
 };
 
-<<<<<<< HEAD
 const struct SpriteTemplate gMegaStoneSpriteTemplate =
 {
     .tileTag = ANIM_TAG_MEGA_STONE,
@@ -1228,10 +1223,7 @@
     .callback = sub_8112B78,
 };
 
-void sub_815A0D4(struct Sprite *sprite)
-=======
 void AnimBlackSmoke(struct Sprite *sprite)
->>>>>>> 809811e7
 {
     sprite->pos1.x += gBattleAnimArgs[0];
     sprite->pos1.y += gBattleAnimArgs[1];
