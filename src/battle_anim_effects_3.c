#include "global.h"
#include "malloc.h"
#include "battle.h"
#include "battle_anim.h"
#include "bg.h"
#include "contest.h"
#include "data.h"
#include "decompress.h"
#include "dma3.h"
#include "gpu_regs.h"
#include "graphics.h"
#include "palette.h"
#include "pokemon_icon.h"
#include "random.h"
#include "scanline_effect.h"
#include "sound.h"
#include "sprite.h"
#include "task.h"
#include "trig.h"
#include "util.h"
#include "constants/battle_anim.h"
#include "constants/rgb.h"
#include "constants/songs.h"
#include "constants/weather.h"
#include "constants/hold_effects.h"

extern const struct SpriteTemplate gThoughtBubbleSpriteTemplate;

static void AnimBlackSmoke_Step(struct Sprite *);
static void AnimWhiteHalo(struct Sprite *);
static void AnimWhiteHalo_Step1(struct Sprite *);
static void AnimWhiteHalo_Step2(struct Sprite *);
static void AnimMeanLookEye(struct Sprite *);
static void AnimMeanLookEye_Step1(struct Sprite *);
static void AnimMeanLookEye_Step2(struct Sprite *);
static void AnimMeanLookEye_Step3(struct Sprite *);
static void AnimMeanLookEye_Step4(struct Sprite *);
static void AnimSpikes(struct Sprite *);
static void AnimSpikes_Step1(struct Sprite *);
static void AnimSpikes_Step2(struct Sprite *);
static void AnimLeer(struct Sprite *);
static void AnimLetterZ(struct Sprite *);
static void AnimFang(struct Sprite *);
static void AnimSpotlight(struct Sprite *);
static void AnimSpotlight_Step1(struct Sprite *);
static void AnimSpotlight_Step2(struct Sprite *);
static void AnimClappingHand(struct Sprite *);
static void AnimClappingHand_Step(struct Sprite *);
static void AnimClappingHand2(struct Sprite *);
static void AnimRapidSpin(struct Sprite *);
static void AnimRapidSpin_Step(struct Sprite *);
static void AnimTriAttackTriangle(struct Sprite *);
static void AnimBatonPassPokeball(struct Sprite *);
static void AnimWishStar(struct Sprite *);
static void AnimWishStar_Step(struct Sprite *);
static void AnimMiniTwinklingStar(struct Sprite *);
static void AnimMiniTwinklingStar_Step(struct Sprite *);
static void AnimSwallowBlueOrb(struct Sprite *);
static void AnimGreenStar(struct Sprite *);
static void AnimGreenStar_Step1(struct Sprite *);
static void AnimGreenStar_Step2(struct Sprite *);
static void AnimGreenStar_Callback(struct Sprite *);
static void AnimWeakFrustrationAngerMark(struct Sprite *);
static void AnimSweetScentPetal_Step(struct Sprite *);
static void AnimPainSplitProjectile(struct Sprite *);
static void AnimFlatterConfetti(struct Sprite *);
static void AnimFlatterConfetti_Step(struct Sprite *);
static void AnimFlatterSpotlight(struct Sprite *);
static void AnimFlatterSpotlight_Step(struct Sprite *);
static void AnimReversalOrb(struct Sprite *);
static void AnimReversalOrb_Step(struct Sprite *);
static void AnimYawnCloud(struct Sprite *);
static void AnimYawnCloud_Step(struct Sprite *);
static void AnimSmokeBallEscapeCloud(struct Sprite *);
static void AnimFacadeSweatDrop(struct Sprite *);
static void AnimRoarNoiseLine(struct Sprite *);
static void AnimRoarNoiseLine_Step(struct Sprite *);
static void AnimGlareEyeDot(struct Sprite *);
static void AnimAssistPawprint(struct Sprite *);
static void AnimSmellingSaltsHand(struct Sprite *);
static void AnimSmellingSaltsHand_Step(struct Sprite *);
static void AnimSmellingSaltExclamation(struct Sprite *);
static void AnimSmellingSaltExclamation_Step(struct Sprite *);
static void AnimHelpingHandClap(struct Sprite *);
static void AnimHelpingHandClap_Step(struct Sprite *);
static void AnimForesightMagnifyingGlass(struct Sprite *);
static void AnimForesightMagnifyingGlass_Step(struct Sprite *);
static void AnimMeteorMashStar(struct Sprite *);
static void AnimMeteorMashStar_Step(struct Sprite *sprite);
static void AnimBlockX_Step(struct Sprite *);
static void AnimUnusedItemBagSteal(struct Sprite *);
static void AnimKnockOffStrike(struct Sprite *);
static void AnimKnockOffStrike_Step(struct Sprite *sprite);
static void AnimRecycle(struct Sprite *);
static void AnimRecycle_Step(struct Sprite *);
static void SetPsychicBackground_Step(u8);
static void FadeScreenToWhite_Step(u8);
static void RapinSpinMonElevation_Step(u8);
static void TormentAttacker_Step(u8);
static void TormentAttacker_Callback(struct Sprite *);
static void AnimTask_RockMonBackAndForth_Step(u8);
static void AnimTask_FlailMovement_Step(u8);
static void AnimTask_RolePlaySilhouette_Step1(u8);
static void AnimTask_RolePlaySilhouette_Step2(u8);
static void AnimTask_AcidArmor_Step(u8);
static void AnimTask_DeepInhale_Step(u8);
static void AnimTask_SquishAndSweatDroplets_Step(u8);
static void CreateSweatDroplets(u8, bool8);
static void AnimTask_FacadeColorBlend_Step(u8);
static void AnimTask_GlareEyeDots_Step(u8);
static void GetGlareEyeDotCoords(s16, s16, s16, s16, u8, u8, s16 *, s16 *);
static void AnimTask_BarrageBall_Step(u8);
static void AnimTask_SmellingSaltsSquish_Step(u8);
static void AnimTask_HelpingHandAttackerMovement_Step(u8);
static void AnimTask_MonToSubstituteDoll(u8);
static void AnimTask_OdorSleuthMovementWaitFinish(u8);
static void MoveOdorSleuthClone(struct Sprite *);
static void AnimTask_TeeterDanceMovement_Step(u8);
static void AnimTask_SlackOffSquish_Step(u8);

const union AnimCmd gScratchAnimCmds[] =
{
    ANIMCMD_FRAME(0, 4),
    ANIMCMD_FRAME(16, 4),
    ANIMCMD_FRAME(32, 4),
    ANIMCMD_FRAME(48, 4),
    ANIMCMD_FRAME(64, 4),
    ANIMCMD_END,
};

const union AnimCmd *const gScratchAnimTable[] =
{
    gScratchAnimCmds,
};

const struct SpriteTemplate gScratchSpriteTemplate =
{
    .tileTag = ANIM_TAG_SCRATCH,
    .paletteTag = ANIM_TAG_SCRATCH,
    .oam = &gOamData_AffineOff_ObjBlend_32x32,
    .anims = gScratchAnimTable,
    .images = NULL,
    .affineAnims = gDummySpriteAffineAnimTable,
    .callback = AnimSpriteOnMonPos,
};

const struct SpriteTemplate gBlackSmokeSpriteTemplate =
{
    .tileTag = ANIM_TAG_BLACK_SMOKE,
    .paletteTag = ANIM_TAG_BLACK_SMOKE,
    .oam = &gOamData_AffineOff_ObjNormal_32x16,
    .anims = gDummySpriteAnimTable,
    .images = NULL,
    .affineAnims = gDummySpriteAffineAnimTable,
    .callback = AnimBlackSmoke,
};

const struct SpriteTemplate gBlackBallSpriteTemplate =
{
    .tileTag = ANIM_TAG_BLACK_BALL,
    .paletteTag = ANIM_TAG_BLACK_BALL,
    .oam = &gOamData_AffineOff_ObjNormal_8x8,
    .anims = gDummySpriteAnimTable,
    .images = NULL,
    .affineAnims = gDummySpriteAffineAnimTable,
    .callback = AnimThrowProjectile,
};

const union AnimCmd gOpeningEyeAnimCmds[] =
{
    ANIMCMD_FRAME(0, 40),
    ANIMCMD_FRAME(16, 8),
    ANIMCMD_FRAME(32, 40),
    ANIMCMD_END,
};

const union AnimCmd *const gOpeningEyeAnimTable[] =
{
    gOpeningEyeAnimCmds,
};

const struct SpriteTemplate gOpeningEyeSpriteTemplate =
{
    .tileTag = ANIM_TAG_OPENING_EYE,
    .paletteTag = ANIM_TAG_OPENING_EYE,
    .oam = &gOamData_AffineOff_ObjNormal_32x32,
    .anims = gOpeningEyeAnimTable,
    .images = NULL,
    .affineAnims = gDummySpriteAffineAnimTable,
    .callback = AnimSpriteOnMonPos,
};

const struct SpriteTemplate gWhiteHaloSpriteTemplate =
{
    .tileTag = ANIM_TAG_ROUND_WHITE_HALO,
    .paletteTag = ANIM_TAG_ROUND_WHITE_HALO,
    .oam = &gOamData_AffineOff_ObjBlend_64x64,
    .anims = gDummySpriteAnimTable,
    .images = NULL,
    .affineAnims = gDummySpriteAffineAnimTable,
    .callback = AnimWhiteHalo,
};

const struct SpriteTemplate gTealAlertSpriteTemplate =
{
    .tileTag = ANIM_TAG_TEAL_ALERT,
    .paletteTag = ANIM_TAG_TEAL_ALERT,
    .oam = &gOamData_AffineNormal_ObjNormal_32x32,
    .anims = gDummySpriteAnimTable,
    .images = NULL,
    .affineAnims = gDummySpriteAffineAnimTable,
    .callback = AnimTealAlert,
};

const union AffineAnimCmd gMeanLookEyeAffineAnimCmds1[] =
{
    AFFINEANIMCMD_FRAME(0x180, 0x180, 0, 0),
    AFFINEANIMCMD_FRAME(-0x20, 0x18, 0, 5),
    AFFINEANIMCMD_FRAME(0x18, -0x20, 0, 5),
    AFFINEANIMCMD_JUMP(1),
};

const union AffineAnimCmd gMeanLookEyeAffineAnimCmds2[] =
{
    AFFINEANIMCMD_FRAME(0x30, 0x30, 0, 0),
    AFFINEANIMCMD_FRAME(0x20, 0x20, 0, 6),
    AFFINEANIMCMD_END,
};

const union AffineAnimCmd *const gMeanLookEyeAffineAnimTable[] =
{
    gMeanLookEyeAffineAnimCmds1,
    gMeanLookEyeAffineAnimCmds2,
};

const struct SpriteTemplate gMeanLookEyeSpriteTemplate =
{
    .tileTag = ANIM_TAG_EYE,
    .paletteTag = ANIM_TAG_EYE,
    .oam = &gOamData_AffineDouble_ObjBlend_64x64,
    .anims = gDummySpriteAnimTable,
    .images = NULL,
    .affineAnims = gMeanLookEyeAffineAnimTable,
    .callback = AnimMeanLookEye,
};

const struct SpriteTemplate gSpikesSpriteTemplate =
{
    .tileTag = ANIM_TAG_SPIKES,
    .paletteTag = ANIM_TAG_SPIKES,
    .oam = &gOamData_AffineOff_ObjNormal_16x16,
    .anims = gDummySpriteAnimTable,
    .images = NULL,
    .affineAnims = gDummySpriteAffineAnimTable,
    .callback = AnimSpikes,
};

const struct SpriteTemplate gToxicSpikesSpriteTemplate =
{
    .tileTag = ANIM_TAG_TOXIC_SPIKES,
    .paletteTag = ANIM_TAG_TOXIC_SPIKES,
    .oam = &gOamData_AffineOff_ObjNormal_16x16,
    .anims = gDummySpriteAnimTable,
    .images = NULL,
    .affineAnims = gDummySpriteAffineAnimTable,
    .callback = AnimSpikes,
};

const union AnimCmd gLeerAnimCmds[] =
{
    ANIMCMD_FRAME(0, 3),
    ANIMCMD_FRAME(16, 3),
    ANIMCMD_FRAME(32, 3),
    ANIMCMD_FRAME(48, 3),
    ANIMCMD_FRAME(64, 3),
    ANIMCMD_END,
};

const union AnimCmd *const gLeerAnimTable[] =
{
    gLeerAnimCmds,
};

const struct SpriteTemplate gLeerSpriteTemplate =
{
    .tileTag = ANIM_TAG_LEER,
    .paletteTag = ANIM_TAG_LEER,
    .oam = &gOamData_AffineOff_ObjNormal_32x32,
    .anims = gLeerAnimTable,
    .images = NULL,
    .affineAnims = gDummySpriteAffineAnimTable,
    .callback = AnimLeer,
};

const union AnimCmd gLetterZAnimCmds[] =
{
    ANIMCMD_FRAME(0, 3),
    ANIMCMD_END,
};

const union AnimCmd *const gLetterZAnimTable[] =
{
    gLetterZAnimCmds,
};

const union AffineAnimCmd gLetterZAffineAnimCmds[] =
{
    AFFINEANIMCMD_FRAME(-7, -7, -3, 16),
    AFFINEANIMCMD_FRAME(7, 7, 3, 16),
    AFFINEANIMCMD_JUMP(0),
};

const union AffineAnimCmd *const gLetterZAffineAnimTable[] =
{
    gLetterZAffineAnimCmds,
};

const struct SpriteTemplate gLetterZSpriteTemplate =
{
    .tileTag = ANIM_TAG_LETTER_Z,
    .paletteTag = ANIM_TAG_LETTER_Z,
    .oam = &gOamData_AffineNormal_ObjNormal_32x32,
    .anims = gLetterZAnimTable,
    .images = NULL,
    .affineAnims = gLetterZAffineAnimTable,
    .callback = AnimLetterZ,
};

const union AnimCmd gFangAnimCmds[] =
{
    ANIMCMD_FRAME(0, 8),
    ANIMCMD_FRAME(16, 16),
    ANIMCMD_FRAME(32, 4),
    ANIMCMD_FRAME(48, 4),
    ANIMCMD_END,
};

const union AnimCmd *const gFangAnimTable[] =
{
    gFangAnimCmds,
};

const union AffineAnimCmd gFangAffineAnimCmds[] =
{
    AFFINEANIMCMD_FRAME(0x200, 0x200, 0, 0),
    AFFINEANIMCMD_FRAME(-0x20, -0x20, 0, 8),
    AFFINEANIMCMD_END,
};

const union AffineAnimCmd *const gFangAffineAnimTable[] =
{
    gFangAffineAnimCmds,
};

const struct SpriteTemplate gFangSpriteTemplate =
{
    .tileTag = ANIM_TAG_FANG_ATTACK,
    .paletteTag = ANIM_TAG_FANG_ATTACK,
    .oam = &gOamData_AffineDouble_ObjNormal_32x32,
    .anims = gFangAnimTable,
    .images = NULL,
    .affineAnims = gFangAffineAnimTable,
    .callback = AnimFang,
};

const union AffineAnimCmd gSpotlightAffineAnimCmds1[] =
{
    AFFINEANIMCMD_FRAME(0x0, 0x180, 0, 0),
    AFFINEANIMCMD_FRAME(0x10, 0x0, 0, 20),
    AFFINEANIMCMD_END,
};

const union AffineAnimCmd gSpotlightAffineAnimCmds2[] =
{
    AFFINEANIMCMD_FRAME(0x140, 0x180, 0, 0),
    AFFINEANIMCMD_FRAME(-0x10, 0x0, 0, 19),
    AFFINEANIMCMD_END,
};

const union AffineAnimCmd *const gSpotlightAffineAnimTable[] =
{
    gSpotlightAffineAnimCmds1,
    gSpotlightAffineAnimCmds2,
};

const struct SpriteTemplate gSpotlightSpriteTemplate =
{
    .tileTag = ANIM_TAG_SPOTLIGHT,
    .paletteTag = ANIM_TAG_SPOTLIGHT,
    .oam = &gOamData_AffineDouble_ObjNormal_64x64,
    .anims = gDummySpriteAnimTable,
    .images = NULL,
    .affineAnims = gSpotlightAffineAnimTable,
    .callback = AnimSpotlight,
};

const struct SpriteTemplate gClappingHandSpriteTemplate =
{
    .tileTag = ANIM_TAG_TAG_HAND,
    .paletteTag = ANIM_TAG_TAG_HAND,
    .oam = &gOamData_AffineOff_ObjNormal_32x32,
    .anims = gDummySpriteAnimTable,
    .images = NULL,
    .affineAnims = gDummySpriteAffineAnimTable,
    .callback = AnimClappingHand,
};

const struct SpriteTemplate gClappingHand2SpriteTemplate =
{
    .tileTag = ANIM_TAG_TAG_HAND,
    .paletteTag = ANIM_TAG_TAG_HAND,
    .oam = &gOamData_AffineOff_ObjNormal_32x32,
    .anims = gDummySpriteAnimTable,
    .images = NULL,
    .affineAnims = gDummySpriteAffineAnimTable,
    .callback = AnimClappingHand2,
};

const union AnimCmd gRapidSpinAnimCmds[] =
{
    ANIMCMD_FRAME(0, 2),
    ANIMCMD_FRAME(8, 2),
    ANIMCMD_FRAME(16, 2),
    ANIMCMD_JUMP(0),
};

const union AnimCmd *const gRapidSpinAnimTable[] =
{
    gRapidSpinAnimCmds,
};

const struct SpriteTemplate gRapidSpinSpriteTemplate =
{
    .tileTag = ANIM_TAG_RAPID_SPIN,
    .paletteTag = ANIM_TAG_RAPID_SPIN,
    .oam = &gOamData_AffineOff_ObjNormal_32x16,
    .anims = gRapidSpinAnimTable,
    .images = NULL,
    .affineAnims = gDummySpriteAffineAnimTable,
    .callback = AnimRapidSpin,
};

static const union AffineAnimCmd sAffineAnims_Torment[] =
{
    AFFINEANIMCMD_FRAME(-12, 8, 0, 4),
    AFFINEANIMCMD_FRAME(20, -20, 0, 4),
    AFFINEANIMCMD_FRAME(-8, 12, 0, 4),
    AFFINEANIMCMD_END,
};

const union AnimCmd gTriAttackTriangleAnimCmds[] =
{
    ANIMCMD_FRAME(0, 8),
    ANIMCMD_END,
};

const union AnimCmd *const gTriAttackTriangleAnimTable[] =
{
    gTriAttackTriangleAnimCmds,
};

const union AffineAnimCmd gTriAttackTriangleAffineAnimCmds[] =
{
    AFFINEANIMCMD_FRAME(0, 0, 5, 40),
    AFFINEANIMCMD_FRAME(0, 0, 10, 10),
    AFFINEANIMCMD_FRAME(0, 0, 15, 10),
    AFFINEANIMCMD_FRAME(0, 0, 20, 40),
    AFFINEANIMCMD_JUMP(0),
};

const union AffineAnimCmd *const gTriAttackTriangleAffineAnimTable[] =
{
    gTriAttackTriangleAffineAnimCmds,
};

const struct SpriteTemplate gTriAttackTriangleSpriteTemplate =
{
    .tileTag = ANIM_TAG_TRI_ATTACK_TRIANGLE,
    .paletteTag = ANIM_TAG_TRI_ATTACK_TRIANGLE,
    .oam = &gOamData_AffineDouble_ObjNormal_64x64,
    .anims = gTriAttackTriangleAnimTable,
    .images = NULL,
    .affineAnims = gTriAttackTriangleAffineAnimTable,
    .callback = AnimTriAttackTriangle,
};

const union AnimCmd gEclipsingOrbAnimCmds[] =
{
    ANIMCMD_FRAME(0, 3),
    ANIMCMD_FRAME(16, 3),
    ANIMCMD_FRAME(32, 3),
    ANIMCMD_FRAME(48, 3),
    ANIMCMD_FRAME(32, 3, .hFlip = TRUE),
    ANIMCMD_FRAME(16, 3, .hFlip = TRUE),
    ANIMCMD_FRAME(0, 3, .hFlip = TRUE),
    ANIMCMD_LOOP(1),
    ANIMCMD_END,
};

const union AnimCmd *const gEclipsingOrbAnimTable[] =
{
    gEclipsingOrbAnimCmds,
};

const struct SpriteTemplate gEclipsingOrbSpriteTemplate =
{
    .tileTag = ANIM_TAG_ECLIPSING_ORB,
    .paletteTag = ANIM_TAG_ECLIPSING_ORB,
    .oam = &gOamData_AffineOff_ObjNormal_32x32,
    .anims = gEclipsingOrbAnimTable,
    .images = NULL,
    .affineAnims = gDummySpriteAffineAnimTable,
    .callback = AnimSpriteOnMonPos,
};

const union AffineAnimCmd DefenseCurlDeformMonAffineAnimCmds[] =
{
    AFFINEANIMCMD_FRAME(-12, 20, 0, 8),
    AFFINEANIMCMD_FRAME(12, -20, 0, 8),
    AFFINEANIMCMD_LOOP(2),
    AFFINEANIMCMD_END,
};

const struct SpriteTemplate gBatonPassPokeballSpriteTemplate =
{
    .tileTag = ANIM_TAG_POKEBALL,
    .paletteTag = ANIM_TAG_POKEBALL,
    .oam = &gOamData_AffineOff_ObjNormal_16x16,
    .anims = gDummySpriteAnimTable,
    .images = NULL,
    .affineAnims = gDummySpriteAffineAnimTable,
    .callback = AnimBatonPassPokeball,
};

const struct SpriteTemplate gWishStarSpriteTemplate =
{
    .tileTag = ANIM_TAG_GOLD_STARS,
    .paletteTag = ANIM_TAG_GOLD_STARS,
    .oam = &gOamData_AffineOff_ObjNormal_16x16,
    .anims = gDummySpriteAnimTable,
    .images = NULL,
    .affineAnims = gDummySpriteAffineAnimTable,
    .callback = AnimWishStar,
};

const struct SpriteTemplate gMiniTwinklingStarSpriteTemplate =
{
    .tileTag = ANIM_TAG_GOLD_STARS,
    .paletteTag = ANIM_TAG_GOLD_STARS,
    .oam = &gOamData_AffineOff_ObjNormal_8x8,
    .anims = gDummySpriteAnimTable,
    .images = NULL,
    .affineAnims = gDummySpriteAffineAnimTable,
    .callback = AnimMiniTwinklingStar,
};

const union AffineAnimCmd gStockpileDeformMonAffineAnimCmds[] =
{
    AFFINEANIMCMD_FRAME(8, -8, 0, 12),
    AFFINEANIMCMD_FRAME(-16, 16, 0, 12),
    AFFINEANIMCMD_FRAME(8, -8, 0, 12),
    AFFINEANIMCMD_LOOP(1),
    AFFINEANIMCMD_END,
};

const union AffineAnimCmd gSpitUpDeformMonAffineAnimCmds[] =
{
    AFFINEANIMCMD_FRAME(0, 6, 0, 20),
    AFFINEANIMCMD_FRAME(0, 0, 0, 20),
    AFFINEANIMCMD_FRAME(0, -18, 0, 6),
    AFFINEANIMCMD_FRAME(-18, -18, 0, 3),
    AFFINEANIMCMD_FRAME(0, 0, 0, 15),
    AFFINEANIMCMD_FRAME(4, 4, 0, 13),
    AFFINEANIMCMD_END,
};

const struct SpriteTemplate gSwallowBlueOrbSpriteTemplate =
{
    .tileTag = ANIM_TAG_BLUE_ORB,
    .paletteTag = ANIM_TAG_BLUE_ORB,
    .oam = &gOamData_AffineOff_ObjNormal_8x8,
    .anims = gDummySpriteAnimTable,
    .images = NULL,
    .affineAnims = gDummySpriteAffineAnimTable,
    .callback = AnimSwallowBlueOrb,
};

const union AffineAnimCmd gSwallowDeformMonAffineAnimCmds[] =
{
    AFFINEANIMCMD_FRAME(0, 6, 0, 20),
    AFFINEANIMCMD_FRAME(0, 0, 0, 20),
    AFFINEANIMCMD_FRAME(7, -30, 0, 6),
    AFFINEANIMCMD_FRAME(0, 0, 0, 20),
    AFFINEANIMCMD_FRAME(-2, 3, 0, 20),
    AFFINEANIMCMD_END,
};

const s8 gMorningSunLightBeamCoordsTable[] =
{
    0xE8,
    0x18,
    0xFC,
    0x00,
};

const union AnimCmd gGreenStarAnimCmds1[] =
{
    ANIMCMD_FRAME(0, 6),
    ANIMCMD_FRAME(4, 6),
    ANIMCMD_JUMP(0),
};

const union AnimCmd gGreenStarAnimCmds2[] =
{
    ANIMCMD_FRAME(8, 6),
    ANIMCMD_END,
};

const union AnimCmd gGreenStarAnimCmds3[] =
{
    ANIMCMD_FRAME(12, 6),
    ANIMCMD_END,
};

const union AnimCmd *const gGreenStarAnimTable[] =
{
    gGreenStarAnimCmds1,
    gGreenStarAnimCmds2,
    gGreenStarAnimCmds3,
};

const struct SpriteTemplate gGreenStarSpriteTemplate =
{
    .tileTag = ANIM_TAG_GREEN_STAR,
    .paletteTag = ANIM_TAG_GREEN_STAR,
    .oam = &gOamData_AffineOff_ObjNormal_16x16,
    .anims = gGreenStarAnimTable,
    .images = NULL,
    .affineAnims = gDummySpriteAffineAnimTable,
    .callback = AnimGreenStar,
};

const s8 gDoomDesireLightBeamCoordTable[] =
{
    0x78,
    0x50,
    0x28,
    0x00,
};

const u8 gDoomDesireLightBeamDelayTable[] =
{
    0,
    0,
    0,
    0,
    50,
};

const union AffineAnimCmd gStrongFrustrationAffineAnimCmds[] =
{
    AFFINEANIMCMD_FRAME(0, -15, 0, 7),
    AFFINEANIMCMD_FRAME(0, 15, 0, 7),
    AFFINEANIMCMD_LOOP(2),
    AFFINEANIMCMD_END,
};

const struct SpriteTemplate gWeakFrustrationAngerMarkSpriteTemplate =
{
    .tileTag = ANIM_TAG_ANGER,
    .paletteTag = ANIM_TAG_ANGER,
    .oam = &gOamData_AffineOff_ObjNormal_16x16,
    .anims = gDummySpriteAnimTable,
    .images = NULL,
    .affineAnims = gDummySpriteAffineAnimTable,
    .callback = AnimWeakFrustrationAngerMark,
};

const union AnimCmd gSweetScentPetalAnimCmds1[] =
{
    ANIMCMD_FRAME(0, 8),
    ANIMCMD_FRAME(1, 8),
    ANIMCMD_FRAME(2, 8),
    ANIMCMD_FRAME(3, 8),
    ANIMCMD_FRAME(3, 8, .vFlip = TRUE),
    ANIMCMD_FRAME(2, 8, .vFlip = TRUE),
    ANIMCMD_FRAME(0, 8, .vFlip = TRUE),
    ANIMCMD_FRAME(1, 8, .vFlip = TRUE),
    ANIMCMD_JUMP(0),
};

const union AnimCmd gSweetScentPetalAnimCmds2[] =
{
    ANIMCMD_FRAME(0, 8, .hFlip = TRUE),
    ANIMCMD_FRAME(1, 8, .hFlip = TRUE),
    ANIMCMD_FRAME(2, 8, .hFlip = TRUE),
    ANIMCMD_FRAME(3, 8, .hFlip = TRUE),
    ANIMCMD_FRAME(3, 8, .vFlip = TRUE, .hFlip = TRUE),
    ANIMCMD_FRAME(2, 8, .vFlip = TRUE, .hFlip = TRUE),
    ANIMCMD_FRAME(0, 8, .vFlip = TRUE, .hFlip = TRUE),
    ANIMCMD_FRAME(1, 8, .vFlip = TRUE, .hFlip = TRUE),
    ANIMCMD_JUMP(0),
};

const union AnimCmd gSweetScentPetalAnimCmds3[] =
{
    ANIMCMD_FRAME(0, 8),
    ANIMCMD_END,
};

const union AnimCmd *const gSweetScentPetalAnimCmdTable[] =
{
    gSweetScentPetalAnimCmds1,
    gSweetScentPetalAnimCmds2,
    gSweetScentPetalAnimCmds3,
};

const struct SpriteTemplate gSweetScentPetalSpriteTemplate =
{
    .tileTag = ANIM_TAG_PINK_PETAL,
    .paletteTag = ANIM_TAG_PINK_PETAL,
    .oam = &gOamData_AffineOff_ObjNormal_8x8,
    .anims = gSweetScentPetalAnimCmdTable,
    .images = NULL,
    .affineAnims = gDummySpriteAffineAnimTable,
    .callback = AnimSweetScentPetal,
};

static const u16 sUnusedPalette[] = INCBIN_U16("graphics/battle_anims/unused/unknown.gbapal");

const union AnimCmd gPainSplitAnimCmds[] =
{
    ANIMCMD_FRAME(0, 5),
    ANIMCMD_FRAME(4, 9),
    ANIMCMD_FRAME(8, 5),
    ANIMCMD_END,
};

const union AnimCmd *const gPainSplitAnimCmdTable[] =
{
    gPainSplitAnimCmds,
};

const struct SpriteTemplate gPainSplitProjectileSpriteTemplate =
{
    .tileTag = ANIM_TAG_PAIN_SPLIT,
    .paletteTag = ANIM_TAG_PAIN_SPLIT,
    .oam = &gOamData_AffineOff_ObjNormal_16x16,
    .anims = gPainSplitAnimCmdTable,
    .images = NULL,
    .affineAnims = gDummySpriteAffineAnimTable,
    .callback = AnimPainSplitProjectile,
};

const struct SpriteTemplate gFlatterConfettiSpriteTemplate =
{
    .tileTag = ANIM_TAG_CONFETTI,
    .paletteTag = ANIM_TAG_CONFETTI,
    .oam = &gOamData_AffineOff_ObjNormal_8x8,
    .anims = gDummySpriteAnimTable,
    .images = NULL,
    .affineAnims = gDummySpriteAffineAnimTable,
    .callback = AnimFlatterConfetti,
};

const struct SpriteTemplate gFlatterSpotlightSpriteTemplate =
{
    .tileTag = ANIM_TAG_SPOTLIGHT,
    .paletteTag = ANIM_TAG_SPOTLIGHT,
    .oam = &gOamData_AffineDouble_ObjNormal_64x64,
    .anims = gDummySpriteAnimTable,
    .images = NULL,
    .affineAnims = gSpotlightAffineAnimTable,
    .callback = AnimFlatterSpotlight,
};

const struct SpriteTemplate gReversalOrbSpriteTemplate =
{
    .tileTag = ANIM_TAG_BLUE_ORB,
    .paletteTag = ANIM_TAG_BLUE_ORB,
    .oam = &gOamData_AffineOff_ObjNormal_8x8,
    .anims = gDummySpriteAnimTable,
    .images = NULL,
    .affineAnims = gDummySpriteAffineAnimTable,
    .callback = AnimReversalOrb,
};

const union AffineAnimCmd gDeepInhaleAffineAnimCmds[] =
{
    AFFINEANIMCMD_FRAME(16, 0, 0, 4),
    AFFINEANIMCMD_FRAME(0, -3, 0, 16),
    AFFINEANIMCMD_FRAME(4, 0, 0, 4),
    AFFINEANIMCMD_FRAME(0, 0, 0, 24),
    AFFINEANIMCMD_FRAME(-5, 3, 0, 16),
    AFFINEANIMCMD_END,
};

const union AffineAnimCmd gYawnCloudAffineAnimCmds1[] =
{
    AFFINEANIMCMD_FRAME(0x80, 0x80, 0, 0),
    AFFINEANIMCMD_FRAME(-8, -8, 0, 8),
    AFFINEANIMCMD_FRAME(8, 8, 0, 8),
    AFFINEANIMCMD_JUMP(0),
};

const union AffineAnimCmd gYawnCloudAffineAnimCmds2[] =
{
    AFFINEANIMCMD_FRAME(0xC0, 0xC0, 0, 0),
    AFFINEANIMCMD_FRAME(8, 8, 0, 8),
    AFFINEANIMCMD_FRAME(-8, -8, 0, 8),
    AFFINEANIMCMD_JUMP(0),
};

const union AffineAnimCmd gYawnCloudAffineAnimCmds3[] =
{
    AFFINEANIMCMD_FRAME(0x100, 0x100, 0, 0),
    AFFINEANIMCMD_FRAME(8, 8, 0, 8),
    AFFINEANIMCMD_FRAME(-8, -8, 0, 8),
    AFFINEANIMCMD_JUMP(0),
};

const union AffineAnimCmd *const gYawnCloudAffineAnimTable[] =
{
    gYawnCloudAffineAnimCmds1,
    gYawnCloudAffineAnimCmds2,
    gYawnCloudAffineAnimCmds3,
};

const struct SpriteTemplate gYawnCloudSpriteTemplate =
{
    .tileTag = ANIM_TAG_PINK_CLOUD,
    .paletteTag = ANIM_TAG_PINK_CLOUD,
    .oam = &gOamData_AffineNormal_ObjNormal_32x32,
    .anims = gDummySpriteAnimTable,
    .images = NULL,
    .affineAnims = gYawnCloudAffineAnimTable,
    .callback = AnimYawnCloud,
};

const union AffineAnimCmd gSmokeBallEscapeCloudAffineAnimCmds1[] =
{
    AFFINEANIMCMD_FRAME(0x80, 0x80, 0, 0),
    AFFINEANIMCMD_FRAME(-4, -6, 0, 16),
    AFFINEANIMCMD_FRAME(4, 6, 0, 16),
    AFFINEANIMCMD_JUMP(0),
};

const union AffineAnimCmd gSmokeBallEscapeCloudAffineAnimCmds2[] =
{
    AFFINEANIMCMD_FRAME(0xC0, 0xC0, 0, 0),
    AFFINEANIMCMD_FRAME(4, 6, 0, 16),
    AFFINEANIMCMD_FRAME(-4, -6, 0, 16),
    AFFINEANIMCMD_JUMP(0),
};

const union AffineAnimCmd gSmokeBallEscapeCloudAffineAnimCmds3[] =
{
    AFFINEANIMCMD_FRAME(0x100, 0x100, 0, 0),
    AFFINEANIMCMD_FRAME(4, 6, 0, 16),
    AFFINEANIMCMD_FRAME(-4, -6, 0, 16),
    AFFINEANIMCMD_JUMP(0),
};

const union AffineAnimCmd gSmokeBallEscapeCloudAffineAnimCmds4[] =
{
    AFFINEANIMCMD_FRAME(0x100, 0x100, 0, 0),
    AFFINEANIMCMD_FRAME(8, 10, 0, 30),
    AFFINEANIMCMD_FRAME(-8, -10, 0, 16),
    AFFINEANIMCMD_JUMP(0),
};

const union AffineAnimCmd *const gSmokeBallEscapeCloudAffineAnimTable[] =
{
    gSmokeBallEscapeCloudAffineAnimCmds1,
    gSmokeBallEscapeCloudAffineAnimCmds2,
    gSmokeBallEscapeCloudAffineAnimCmds3,
    gSmokeBallEscapeCloudAffineAnimCmds4,
};

const struct SpriteTemplate gSmokeBallEscapeCloudSpriteTemplate =
{
    .tileTag = ANIM_TAG_PINK_CLOUD,
    .paletteTag = ANIM_TAG_PINK_CLOUD,
    .oam = &gOamData_AffineDouble_ObjNormal_32x32,
    .anims = gDummySpriteAnimTable,
    .images = NULL,
    .affineAnims = gSmokeBallEscapeCloudAffineAnimTable,
    .callback = AnimSmokeBallEscapeCloud,
};

const union AffineAnimCmd gFacadeSquishAffineAnimCmds[] =
{
    AFFINEANIMCMD_FRAME(-16, 16, 0, 6),
    AFFINEANIMCMD_FRAME(16, -16, 0, 12),
    AFFINEANIMCMD_FRAME(-16, 16, 0, 6),
    AFFINEANIMCMD_END,
};

const struct SpriteTemplate gFacadeSweatDropSpriteTemplate =
{
    .tileTag = ANIM_TAG_SWEAT_DROP,
    .paletteTag = ANIM_TAG_SWEAT_DROP,
    .oam = &gOamData_AffineOff_ObjNormal_8x8,
    .anims = gDummySpriteAnimTable,
    .images = NULL,
    .affineAnims = gDummySpriteAffineAnimTable,
    .callback = AnimFacadeSweatDrop,
};

const u16 gFacadeBlendColors[] = {
    RGB(28, 25,  1),
    RGB(28, 21,  5),
    RGB(27, 18,  8),
    RGB(27, 14, 11),
    RGB(26, 10, 15),
    RGB(26,  7, 18),
    RGB(25,  3, 21),
    RGB(25,  0, 25),
    RGB(25,  0, 23),
    RGB(25,  0, 20),
    RGB(25,  0, 16),
    RGB(25,  0, 13),
    RGB(26,  0, 10),
    RGB(26,  0,  6),
    RGB(26,  0,  3),
    RGB(27,  0,  0),
    RGB(27,  1,  0),
    RGB(27,  5,  0),
    RGB(27,  9,  0),
    RGB(27, 12,  0),
    RGB(28, 16,  0),
    RGB(28, 19,  0),
    RGB(28, 23,  0),
    RGB(29, 27,  0),
};

const union AnimCmd gRoarNoiseLineAnimCmds1[] =
{
    ANIMCMD_FRAME(0, 3),
    ANIMCMD_FRAME(16, 3),
    ANIMCMD_JUMP(0),
};

const union AnimCmd gRoarNoiseLineAnimCmds2[] =
{
    ANIMCMD_FRAME(32, 3),
    ANIMCMD_FRAME(48, 3),
    ANIMCMD_JUMP(0),
};

const union AnimCmd *const gRoarNoiseLineAnimTable[] =
{
    gRoarNoiseLineAnimCmds1,
    gRoarNoiseLineAnimCmds2,
};

const struct SpriteTemplate gRoarNoiseLineSpriteTemplate =
{
    .tileTag = ANIM_TAG_NOISE_LINE,
    .paletteTag = ANIM_TAG_NOISE_LINE,
    .oam = &gOamData_AffineOff_ObjNormal_32x32,
    .anims = gRoarNoiseLineAnimTable,
    .images = NULL,
    .affineAnims = gDummySpriteAffineAnimTable,
    .callback = AnimRoarNoiseLine,
};

const struct SpriteTemplate gGlareEyeDotSpriteTemplate =
{
    .tileTag = ANIM_TAG_SMALL_RED_EYE,
    .paletteTag = ANIM_TAG_SMALL_RED_EYE,
    .oam = &gOamData_AffineOff_ObjNormal_8x8,
    .anims = gDummySpriteAnimTable,
    .images = NULL,
    .affineAnims = gDummySpriteAffineAnimTable,
    .callback = AnimGlareEyeDot,
};

const struct SpriteTemplate gAssistPawprintSpriteTemplate =
{
    .tileTag = ANIM_TAG_PAW_PRINT,
    .paletteTag = ANIM_TAG_PAW_PRINT,
    .oam = &gOamData_AffineOff_ObjNormal_32x32,
    .anims = gDummySpriteAnimTable,
    .images = NULL,
    .affineAnims = gDummySpriteAffineAnimTable,
    .callback = AnimAssistPawprint,
};

const union AffineAnimCmd gBarrageBallAffineAnimCmds1[] =
{
    AFFINEANIMCMD_FRAME(0, 0, -4, 24),
    AFFINEANIMCMD_END,
};

const union AffineAnimCmd gBarrageBallAffineAnimCmds2[] =
{
    AFFINEANIMCMD_FRAME(0x100, 0x100, -64, 0),
    AFFINEANIMCMD_FRAME(0, 0, 4, 24),
    AFFINEANIMCMD_END,
};

const union AffineAnimCmd *const gBarrageBallAffineAnimTable[] =
{
    gBarrageBallAffineAnimCmds1,
    gBarrageBallAffineAnimCmds2,
};

const struct SpriteTemplate gBarrageBallSpriteTemplate =
{
    .tileTag = ANIM_TAG_RED_BALL,
    .paletteTag = ANIM_TAG_RED_BALL,
    .oam = &gOamData_AffineNormal_ObjNormal_32x32,
    .anims = gDummySpriteAnimTable,
    .images = NULL,
    .affineAnims = gBarrageBallAffineAnimTable,
    .callback = SpriteCallbackDummy,
};

const struct SpriteTemplate gSmellingSaltsHandSpriteTemplate =
{
    .tileTag = ANIM_TAG_TAG_HAND,
    .paletteTag = ANIM_TAG_TAG_HAND,
    .oam = &gOamData_AffineOff_ObjNormal_32x32,
    .anims = gDummySpriteAnimTable,
    .images = NULL,
    .affineAnims = gDummySpriteAffineAnimTable,
    .callback = AnimSmellingSaltsHand,
};

const union AffineAnimCmd gSmellingSaltsSquishAffineAnimCmds[] =
{
    AFFINEANIMCMD_FRAME(0, -16, 0, 6),
    AFFINEANIMCMD_FRAME(0, 16, 0, 6),
    AFFINEANIMCMD_END,
};

const struct SpriteTemplate gSmellingSaltExclamationSpriteTemplate =
{
    .tileTag = ANIM_TAG_SMELLINGSALT_EFFECT,
    .paletteTag = ANIM_TAG_SMELLINGSALT_EFFECT,
    .oam = &gOamData_AffineOff_ObjNormal_32x32,
    .anims = gDummySpriteAnimTable,
    .images = NULL,
    .affineAnims = gDummySpriteAffineAnimTable,
    .callback = AnimSmellingSaltExclamation,
};

const struct SpriteTemplate gHelpingHandClapSpriteTemplate =
{
    .tileTag = ANIM_TAG_TAG_HAND,
    .paletteTag = ANIM_TAG_TAG_HAND,
    .oam = &gOamData_AffineOff_ObjNormal_32x32,
    .anims = gDummySpriteAnimTable,
    .images = NULL,
    .affineAnims = gDummySpriteAffineAnimTable,
    .callback = AnimHelpingHandClap,
};

const struct SpriteTemplate gForesightMagnifyingGlassSpriteTemplate =
{
    .tileTag = ANIM_TAG_MAGNIFYING_GLASS,
    .paletteTag = ANIM_TAG_MAGNIFYING_GLASS,
    .oam = &gOamData_AffineOff_ObjBlend_32x32,
    .anims = gDummySpriteAnimTable,
    .images = NULL,
    .affineAnims = gDummySpriteAffineAnimTable,
    .callback = AnimForesightMagnifyingGlass,
};

const struct SpriteTemplate gMeteorMashStarSpriteTemplate =
{
    .tileTag = ANIM_TAG_GOLD_STARS,
    .paletteTag = ANIM_TAG_GOLD_STARS,
    .oam = &gOamData_AffineOff_ObjNormal_16x16,
    .anims = gDummySpriteAnimTable,
    .images = NULL,
    .affineAnims = gDummySpriteAffineAnimTable,
    .callback = AnimMeteorMashStar,
};

static const struct SpriteTemplate sUnusedStarBurstSpriteTemplate =
{
    .tileTag = ANIM_TAG_GOLD_STARS,
    .paletteTag = ANIM_TAG_GOLD_STARS,
    .oam = &gOamData_AffineOff_ObjNormal_16x16,
    .anims = gDummySpriteAnimTable,
    .images = NULL,
    .affineAnims = gDummySpriteAffineAnimTable,
    .callback = AnimParticleBurst,
};

const struct SpriteTemplate gBlockXSpriteTemplate =
{
    .tileTag = ANIM_TAG_X_SIGN,
    .paletteTag = ANIM_TAG_X_SIGN,
    .oam = &gOamData_AffineOff_ObjNormal_64x64,
    .anims = gDummySpriteAnimTable,
    .images = NULL,
    .affineAnims = gDummySpriteAffineAnimTable,
    .callback = AnimBlockX,
};

static const struct SpriteTemplate sUnusedItemBagStealSpriteTemplate =
{
    .tileTag = ANIM_TAG_ITEM_BAG,
    .paletteTag = ANIM_TAG_ITEM_BAG,
    .oam = &gOamData_AffineOff_ObjNormal_32x32,
    .anims = gDummySpriteAnimTable,
    .images = NULL,
    .affineAnims = gDummySpriteAffineAnimTable,
    .callback = AnimUnusedItemBagSteal,
};

const union AnimCmd gKnockOffStrikeAnimCmds[] =
{
    ANIMCMD_FRAME(0, 4),
    ANIMCMD_FRAME(64, 4),
    ANIMCMD_END,
};

const union AnimCmd *const gKnockOffStrikeAnimTable[] =
{
    gKnockOffStrikeAnimCmds,
};

const union AffineAnimCmd gKnockOffStrikeAffineanimCmds1[] =
{
    AFFINEANIMCMD_FRAME(0x100, 0x100, 0, 0),
    AFFINEANIMCMD_FRAME(0, 0, -4, 8),
    AFFINEANIMCMD_END,
};

const union AffineAnimCmd gKnockOffStrikeAffineanimCmds2[] =
{
    AFFINEANIMCMD_FRAME(-0x100, 0x100, 0, 0),
    AFFINEANIMCMD_FRAME(0, 0, 4, 8),
    AFFINEANIMCMD_END,
};

const union AffineAnimCmd *const gKnockOffStrikeAffineAnimTable[] =
{
    gKnockOffStrikeAffineanimCmds1,
    gKnockOffStrikeAffineanimCmds2,
};

const struct SpriteTemplate gKnockOffStrikeSpriteTemplate =
{
    .tileTag = ANIM_TAG_SLAM_HIT_2,
    .paletteTag = ANIM_TAG_SLAM_HIT_2,
    .oam = &gOamData_AffineNormal_ObjNormal_64x64,
    .anims = gKnockOffStrikeAnimTable,
    .images = NULL,
    .affineAnims = gKnockOffStrikeAffineAnimTable,
    .callback = AnimKnockOffStrike,
};

const union AffineAnimCmd gRecycleSpriteAffineAnimCmds[] =
{
    AFFINEANIMCMD_FRAME(0, 0, -4, 64),
    AFFINEANIMCMD_JUMP(0),
};

const union AffineAnimCmd *const gRecycleSpriteAffineAnimTable[] =
{
    gRecycleSpriteAffineAnimCmds,
};

const struct SpriteTemplate gRecycleSpriteTemplate =
{
    .tileTag = ANIM_TAG_RECYCLE,
    .paletteTag = ANIM_TAG_RECYCLE,
    .oam = &gOamData_AffineNormal_ObjBlend_64x64,
    .anims = gDummySpriteAnimTable,
    .images = NULL,
    .affineAnims = gRecycleSpriteAffineAnimTable,
    .callback = AnimRecycle,
};

const union AffineAnimCmd gSlackOffSquishAffineAnimCmds[] =
{
    AFFINEANIMCMD_FRAME(0, 16, 0, 4),
    AFFINEANIMCMD_FRAME(-2, 0, 0, 8),
    AFFINEANIMCMD_FRAME(0, 4, 0, 4),
    AFFINEANIMCMD_FRAME(0, 0, 0, 24),
    AFFINEANIMCMD_FRAME(1, -5, 0, 16),
    AFFINEANIMCMD_END,
};

const struct SpriteTemplate gMegaStoneSpriteTemplate =
{
    .tileTag = ANIM_TAG_MEGA_STONE,
    .paletteTag = ANIM_TAG_MEGA_STONE,
    .oam = &gOamData_AffineDouble_ObjBlend_64x64,
    .anims = gDummySpriteAnimTable,
    .images = NULL,
    .affineAnims = gAffineAnims_LusterPurgeCircle,
    .callback = AnimSpriteOnMonPos,
};

const struct SpriteTemplate gMegaParticlesSpriteTemplate =
{
    .tileTag = ANIM_TAG_MEGA_PARTICLES,
    .paletteTag = ANIM_TAG_MEGA_PARTICLES,
    .oam = &gOamData_AffineNormal_ObjBlend_16x16,
    .anims = gPowerAbsorptionOrbAnimTable,
    .images = NULL,
    .affineAnims = gPowerAbsorptionOrbAffineAnimTable,
    .callback = AnimPowerAbsorptionOrb,
};

const struct SpriteTemplate gMegaSymbolSpriteTemplate =
{
    .tileTag = ANIM_TAG_MEGA_SYMBOL,
    .paletteTag = ANIM_TAG_MEGA_SYMBOL,
    .oam = &gOamData_AffineOff_ObjBlend_32x32,
    .anims = gDummySpriteAnimTable,
    .images = NULL,
    .affineAnims = gDummySpriteAffineAnimTable,
    .callback = AnimGhostStatusSprite,
};

const struct SpriteTemplate gAlphaStoneSpriteTemplate =
{
    .tileTag = ANIM_TAG_ALPHA_STONE,
    .paletteTag = ANIM_TAG_ALPHA_STONE,
    .oam = &gOamData_AffineDouble_ObjBlend_64x64,
    .anims = gDummySpriteAnimTable,
    .images = NULL,
    .affineAnims = gAffineAnims_LusterPurgeCircle,
    .callback = AnimSpriteOnMonPos,
};

const struct SpriteTemplate gOmegaStoneSpriteTemplate =
{
    .tileTag = ANIM_TAG_OMEGA_STONE,
    .paletteTag = ANIM_TAG_OMEGA_STONE,
    .oam = &gOamData_AffineDouble_ObjBlend_64x64,
    .anims = gDummySpriteAnimTable,
    .images = NULL,
    .affineAnims = gAffineAnims_LusterPurgeCircle,
    .callback = AnimSpriteOnMonPos,
};

const struct SpriteTemplate gPrimalParticlesSpriteTemplate =
{
    .tileTag = ANIM_TAG_PRIMAL_PARTICLES,
    .paletteTag = ANIM_TAG_PRIMAL_PARTICLES,
    .oam = &gOamData_AffineNormal_ObjBlend_16x16,
    .anims = gPowerAbsorptionOrbAnimTable,
    .images = NULL,
    .affineAnims = gPowerAbsorptionOrbAffineAnimTable,
    .callback = AnimPowerAbsorptionOrb,
};

const struct SpriteTemplate gAlphaSymbolSpriteTemplate =
{
    .tileTag = ANIM_TAG_ALPHA_SYMBOL,
    .paletteTag = ANIM_TAG_ALPHA_SYMBOL,
    .oam = &gOamData_AffineOff_ObjBlend_32x32,
    .anims = gDummySpriteAnimTable,
    .images = NULL,
    .affineAnims = gDummySpriteAffineAnimTable,
    .callback = AnimGhostStatusSprite,
};

const struct SpriteTemplate gOmegaSymbolSpriteTemplate =
{
    .tileTag = ANIM_TAG_OMEGA_SYMBOL,
    .paletteTag = ANIM_TAG_OMEGA_SYMBOL,
    .oam = &gOamData_AffineOff_ObjBlend_32x32,
    .anims = gDummySpriteAnimTable,
    .images = NULL,
    .affineAnims = gDummySpriteAffineAnimTable,
    .callback = AnimGhostStatusSprite,
};

void AnimBlackSmoke(struct Sprite *sprite)
{
    sprite->x += gBattleAnimArgs[0];
    sprite->y += gBattleAnimArgs[1];

    if (!gBattleAnimArgs[3])
        sprite->data[0] = gBattleAnimArgs[2];
    else
        sprite->data[0] = -gBattleAnimArgs[2];

    sprite->data[1] = gBattleAnimArgs[4];
    sprite->callback = AnimBlackSmoke_Step;
}

static void AnimBlackSmoke_Step(struct Sprite *sprite)
{
    if (sprite->data[1] > 0)
    {
        sprite->x2 = sprite->data[2] >> 8;
        sprite->data[2] += sprite->data[0];
        sprite->invisible ^= 1;
        sprite->data[1]--;
    }
    else
    {
        DestroyAnimSprite(sprite);
    }
}

void AnimTask_SmokescreenImpact(u8 taskId)
{
    SmokescreenImpact(
        GetBattlerSpriteCoord(gBattleAnimTarget, 2) + 8,
        GetBattlerSpriteCoord(gBattleAnimTarget, 3) + 8,
        0);
    DestroyAnimVisualTask(taskId);
}

static void AnimWhiteHalo(struct Sprite *sprite)
{
    sprite->data[0] = 90;
    sprite->callback = WaitAnimForDuration;
    sprite->data[1] = 7;
    StoreSpriteCallbackInData6(sprite, AnimWhiteHalo_Step1);
    SetGpuReg(REG_OFFSET_BLDCNT, BLDCNT_TGT2_ALL | BLDCNT_EFFECT_BLEND);
    SetGpuReg(REG_OFFSET_BLDALPHA, BLDALPHA_BLEND(sprite->data[1], 16 - sprite->data[1]));
}

static void AnimWhiteHalo_Step1(struct Sprite *sprite)
{
    SetGpuReg(REG_OFFSET_BLDALPHA, BLDALPHA_BLEND(sprite->data[1], 16 - sprite->data[1]));
    if (--sprite->data[1] < 0)
    {
        sprite->invisible = TRUE;
        sprite->callback = AnimWhiteHalo_Step2;
    }
}

static void AnimWhiteHalo_Step2(struct Sprite *sprite)
{
    SetGpuReg(REG_OFFSET_BLDCNT, 0);
    SetGpuReg(REG_OFFSET_BLDALPHA, 0);
    DestroyAnimSprite(sprite);
}

void AnimTealAlert(struct Sprite *sprite)
{
    u16 rotation;
    u8 x = GetBattlerSpriteCoord(gBattleAnimTarget, 2);
    u8 y = GetBattlerSpriteCoord(gBattleAnimTarget, 3);

    InitSpritePosToAnimTarget(sprite, TRUE);

    rotation = ArcTan2Neg(sprite->x - x, sprite->y - y);
    rotation += 0x6000;
    if (IsContest())
        rotation += 0x4000;

    TrySetSpriteRotScale(sprite, FALSE, 0x100, 0x100, rotation);

    sprite->data[0] = gBattleAnimArgs[2];
    sprite->data[2] = x;
    sprite->data[4] = y;
    sprite->callback = StartAnimLinearTranslation;
    StoreSpriteCallbackInData6(sprite, DestroyAnimSprite);
}

static void AnimMeanLookEye(struct Sprite *sprite)
{
    SetGpuReg(REG_OFFSET_BLDCNT, BLDCNT_TGT2_ALL | BLDCNT_EFFECT_BLEND);
    SetGpuReg(REG_OFFSET_BLDALPHA, BLDALPHA_BLEND(0, 16));
    sprite->data[0] = 4;
    sprite->callback = AnimMeanLookEye_Step1;
}

static void AnimMeanLookEye_Step1(struct Sprite *sprite)
{
    SetGpuReg(REG_OFFSET_BLDALPHA, BLDALPHA_BLEND(sprite->data[0], 16 - sprite->data[0]));

    if (sprite->data[1])
        sprite->data[0]--;
    else
        sprite->data[0]++;

    if (sprite->data[0] == 15 || sprite->data[0] == 4)
        sprite->data[1] ^= 1;

    if (sprite->data[2]++ > 70)
    {
        SetGpuReg(REG_OFFSET_BLDCNT, 0);
        SetGpuReg(REG_OFFSET_BLDALPHA, 0);
        StartSpriteAffineAnim(sprite, 1);
        sprite->data[2] = 0;
        sprite->invisible = TRUE;
        sprite->affineAnimPaused = 1;
        sprite->callback = AnimMeanLookEye_Step2;
    }
}

static void AnimMeanLookEye_Step2(struct Sprite *sprite)
{
    if (sprite->data[2]++ > 9)
    {
        sprite->invisible = FALSE;
        sprite->affineAnimPaused = 0;
        if (sprite->affineAnimEnded)
            sprite->callback = AnimMeanLookEye_Step3;
    }
}

static void AnimMeanLookEye_Step3(struct Sprite *sprite)
{
    switch (sprite->data[3])
    {
    case 0:
    case 1:
        sprite->x2 = 1;
        sprite->y2 = 0;
        break;
    case 2:
    case 3:
        sprite->x2 = -1;
        sprite->y2 = 0;
        break;
    case 4:
    case 5:
        sprite->x2 = 0;
        sprite->y2 = 1;
        break;
    case 6:
    default:
        sprite->x2 = 0;
        sprite->y2 = -1;
        break;
    }

    if (++sprite->data[3] > 7)
        sprite->data[3] = 0;

    if (sprite->data[4]++ > 15)
    {
        sprite->data[0] = 16;
        sprite->data[1] = 0;
        SetGpuReg(REG_OFFSET_BLDCNT, BLDCNT_TGT2_ALL | BLDCNT_EFFECT_BLEND);
        SetGpuReg(REG_OFFSET_BLDALPHA, BLDALPHA_BLEND(sprite->data[0], 0));
        sprite->callback = AnimMeanLookEye_Step4;
    }
}

static void AnimMeanLookEye_Step4(struct Sprite *sprite)
{
    SetGpuReg(REG_OFFSET_BLDALPHA, BLDALPHA_BLEND(sprite->data[0], 16 - sprite->data[0]));

    if (sprite->data[1]++ > 1)
    {
        sprite->data[0]--;
        sprite->data[1] = 0;
    }

    if (sprite->data[0] == 0)
        sprite->invisible = TRUE;

    if (sprite->data[0] < 0)
    {
        SetGpuReg(REG_OFFSET_BLDCNT, 0);
        SetGpuReg(REG_OFFSET_BLDALPHA, 0);
        DestroyAnimSprite(sprite);
    }
}

void AnimTask_SetPsychicBackground(u8 taskId)
{
    gTasks[taskId].func = SetPsychicBackground_Step;
    gAnimVisualTaskCount--;
}

static void SetPsychicBackground_Step(u8 taskId)
{
    int i;
    u16 lastColor;
    u8 paletteIndex = GetBattleBgPaletteNum();

    if (++gTasks[taskId].data[5] == 4)
    {
        lastColor = gPlttBufferFaded[paletteIndex * 16 + 11];
        for (i = 10; i > 0; i--)
            gPlttBufferFaded[paletteIndex * 16 + i + 1] = gPlttBufferFaded[paletteIndex * 16 + i];

        gPlttBufferFaded[paletteIndex * 16 + 1] = lastColor;
        gTasks[taskId].data[5] = 0;
    }

    if ((u16)gBattleAnimArgs[7] == 0xFFFF)
        DestroyTask(taskId);
}

void AnimTask_FadeScreenToWhite(u8 taskId)
{
    gTasks[taskId].func = FadeScreenToWhite_Step;
    gAnimVisualTaskCount--;
}

static void FadeScreenToWhite_Step(u8 taskId)
{
    int i;
    u16 lastColor;
    u8 paletteIndex = GetBattleBgPaletteNum();

    if (++gTasks[taskId].data[5] == 4)
    {
        lastColor = gPlttBufferFaded[paletteIndex * 16 + 11];
        for (i = 10; i > 0; i--)
            gPlttBufferFaded[paletteIndex * 16 + i + 1] = gPlttBufferFaded[paletteIndex * 16 + i];
        gPlttBufferFaded[paletteIndex * 16 + 1] = lastColor;

        lastColor = gPlttBufferUnfaded[paletteIndex * 16 + 11];
        for (i = 10; i > 0; i--)
            gPlttBufferUnfaded[paletteIndex * 16 + i + 1] = gPlttBufferUnfaded[paletteIndex * 16 + i];
        gPlttBufferUnfaded[paletteIndex * 16 + 1] = lastColor;

        gTasks[taskId].data[5] = 0;
    }

    if ((u16)gBattleAnimArgs[7] == 0xFFFF)
        DestroyTask(taskId);
}

static void AnimSpikes(struct Sprite *sprite)
{
    u16 x;
    u16 y;

    InitSpritePosToAnimAttacker(sprite, TRUE);
    SetAverageBattlerPositions(gBattleAnimTarget, FALSE, &x, &y);

    if (GetBattlerSide(gBattleAnimAttacker) != B_SIDE_PLAYER)
        gBattleAnimArgs[2] = -gBattleAnimArgs[2];

    sprite->data[0] = gBattleAnimArgs[4];
    sprite->data[2] = x + gBattleAnimArgs[2];
    sprite->data[4] = y + gBattleAnimArgs[3];
    sprite->data[5] = -50;

    InitAnimArcTranslation(sprite);
    sprite->callback = AnimSpikes_Step1;
}

static void AnimSpikes_Step1(struct Sprite *sprite)
{
    if (TranslateAnimHorizontalArc(sprite))
    {
        sprite->data[0] = 30;
        sprite->data[1] = 0;
        sprite->callback = WaitAnimForDuration;
        StoreSpriteCallbackInData6(sprite, AnimSpikes_Step2);
    }
}

static void AnimSpikes_Step2(struct Sprite *sprite)
{
    if (sprite->data[1] & 1)
        sprite->invisible ^= 1;

    if (++sprite->data[1] == 16)
        DestroyAnimSprite(sprite);
}

static void AnimLeer(struct Sprite *sprite)
{
    SetSpriteCoordsToAnimAttackerCoords(sprite);
    SetAnimSpriteInitialXOffset(sprite, gBattleAnimArgs[0]);
    sprite->y += gBattleAnimArgs[1];
    sprite->callback = RunStoredCallbackWhenAnimEnds;
    StoreSpriteCallbackInData6(sprite, DestroyAnimSprite);
}

static void AnimLetterZ(struct Sprite *sprite)
{
    int var0;
    if (sprite->data[0] == 0)
    {
        SetSpriteCoordsToAnimAttackerCoords(sprite);
        SetAnimSpriteInitialXOffset(sprite, gBattleAnimArgs[0]);
        if (!IsContest())
        {
            if (GetBattlerSide(gBattleAnimAttacker) == B_SIDE_PLAYER)
            {
                sprite->data[1] = gBattleAnimArgs[2];
                sprite->data[2] = gBattleAnimArgs[3];
            }
            else
            {
                sprite->data[1] = -1 * gBattleAnimArgs[2];
                sprite->data[2] = -1 * gBattleAnimArgs[3];
            }
        }
        else
        {
            sprite->data[1] = -1 * gBattleAnimArgs[2];
            sprite->data[2] = gBattleAnimArgs[3];
        }
    }

    sprite->data[0]++;
    var0 = (sprite->data[0] * 20) & 0xFF;
    sprite->data[3] += sprite->data[1];
    sprite->data[4] += sprite->data[2];
    sprite->x2 = sprite->data[3] / 2;
    sprite->y2 = Sin(var0 & 0xFF, 5) + (sprite->data[4] / 2);

    if ((u16)(sprite->x + sprite->x2) > DISPLAY_WIDTH)
        DestroyAnimSprite(sprite);
}

static void AnimFang(struct Sprite *sprite)
{
    if (sprite->animEnded)
        DestroyAnimSprite(sprite);
}

void AnimTask_IsTargetPlayerSide(u8 taskId)
{
    if (GetBattlerSide(gBattleAnimTarget) == B_SIDE_OPPONENT)
        gBattleAnimArgs[ARG_RET_ID] = FALSE;
    else
        gBattleAnimArgs[ARG_RET_ID] = TRUE;

    DestroyAnimVisualTask(taskId);
}

void AnimTask_IsHealingMove(u8 taskId)
{
    if (gAnimMoveDmg > 0)
        gBattleAnimArgs[ARG_RET_ID] = FALSE;
    else
        gBattleAnimArgs[ARG_RET_ID] = TRUE;

    DestroyAnimVisualTask(taskId);
}

static void AnimSpotlight(struct Sprite *sprite)
{
    SetGpuReg(REG_OFFSET_WINOUT, WINOUT_WIN01_BG_ALL | WINOUT_WIN01_OBJ | WINOUT_WIN01_CLR | WINOUT_WINOBJ_BG_ALL | WINOUT_WINOBJ_OBJ);
    SetGpuRegBits(REG_OFFSET_DISPCNT, DISPCNT_OBJWIN_ON);
    gBattle_WIN0H = 0;
    gBattle_WIN0V = 0;
    SetGpuReg(REG_OFFSET_WIN0H, gBattle_WIN0H);
    SetGpuReg(REG_OFFSET_WIN0V, gBattle_WIN0V);

    InitSpritePosToAnimTarget(sprite, FALSE);

    sprite->oam.objMode = ST_OAM_OBJ_WINDOW;
    sprite->invisible = TRUE;
    sprite->callback = AnimSpotlight_Step1;
}

static void AnimSpotlight_Step1(struct Sprite *sprite)
{
    switch (sprite->data[0])
    {
    case 0:
        sprite->invisible = FALSE;
        if (sprite->affineAnimEnded)
            sprite->data[0]++;
        break;
    case 1:
    case 3:
        sprite->data[1] += 117;
        sprite->x2 = sprite->data[1] >> 8;
        if (++sprite->data[2] == 21)
        {
            sprite->data[2] = 0;
            sprite->data[0]++;
        }
        break;
    case 2:
        sprite->data[1] -= 117;
        sprite->x2 = sprite->data[1] >> 8;
        if (++sprite->data[2] == 41)
        {
            sprite->data[2] = 0;
            sprite->data[0]++;
        }
        break;
    case 4:
        ChangeSpriteAffineAnim(sprite, 1);
        sprite->data[0]++;
        break;
    case 5:
        if (sprite->affineAnimEnded)
        {
            sprite->invisible = TRUE;
            sprite->callback = AnimSpotlight_Step2;
        }
        break;
    }
}

static void AnimSpotlight_Step2(struct Sprite *sprite)
{
    SetGpuReg(REG_OFFSET_WINOUT, WINOUT_WIN01_BG_ALL | WINOUT_WIN01_OBJ | WINOUT_WIN01_CLR | WINOUT_WINOBJ_BG_ALL | WINOUT_WINOBJ_OBJ | WINOUT_WINOBJ_CLR);
    SetGpuReg(REG_OFFSET_DISPCNT, GetGpuReg(REG_OFFSET_DISPCNT) ^ DISPCNT_OBJWIN_ON);
    DestroyAnimSprite(sprite);
}

static void AnimClappingHand(struct Sprite *sprite)
{
    if (gBattleAnimArgs[3] == 0)
    {
        sprite->x = GetBattlerSpriteCoord(gBattleAnimAttacker, 0);
        sprite->y = GetBattlerSpriteCoord(gBattleAnimAttacker, 1);
    }

    sprite->x += gBattleAnimArgs[0];
    sprite->y += gBattleAnimArgs[1];
    sprite->oam.tileNum += 16;

    if (gBattleAnimArgs[2] == 0)
    {
        sprite->oam.matrixNum = ST_OAM_HFLIP;
        sprite->x2 = -12;
        sprite->data[1] = 2;
    }
    else
    {
        sprite->x2 = 12;
        sprite->data[1] = -2;
    }

    sprite->data[0] = gBattleAnimArgs[4];

    if (sprite->data[3] != 255)
        sprite->data[3] = gBattleAnimArgs[2];

    sprite->callback = AnimClappingHand_Step;
}

static void AnimClappingHand_Step(struct Sprite *sprite)
{
    if (sprite->data[2] == 0)
    {
        sprite->x2 += sprite->data[1];
        if (sprite->x2 == 0)
        {
            sprite->data[2]++;
            if (sprite->data[3] == 0)
            {
                PlaySE1WithPanning(SE_M_ENCORE, BattleAnimAdjustPanning(-64));
            }
        }
    }
    else
    {
        sprite->x2 -= sprite->data[1];
        if (abs(sprite->x2) == 12)
        {
            sprite->data[0]--;
            sprite->data[2]--;
        }

    }

    if (sprite->data[0] == 0)
        DestroyAnimSprite(sprite);
}

static void AnimClappingHand2(struct Sprite *sprite)
{
    sprite->oam.objMode = ST_OAM_OBJ_WINDOW;
    sprite->data[3] = 255;
    AnimClappingHand(sprite);
}

void AnimTask_CreateSpotlight(u8 taskId)
{
    if (IsContest())
    {
        SetGpuReg(REG_OFFSET_WININ, WININ_WIN0_BG_ALL | WININ_WIN0_OBJ | WININ_WIN0_CLR | WININ_WIN1_BG_ALL | WININ_WIN1_OBJ);
        gBattle_WIN1H = WIN_RANGE(152, DISPLAY_WIDTH);
        gBattle_WIN1V = WIN_RANGE(0, DISPLAY_HEIGHT);
        SetGpuReg(REG_OFFSET_WIN1H, gBattle_WIN0H);
        SetGpuReg(REG_OFFSET_WIN1V, gBattle_WIN0V);
    }
    else
    {
        SetGpuReg(REG_OFFSET_WININ, WININ_WIN0_BG_ALL | WININ_WIN0_OBJ | WININ_WIN0_CLR | WININ_WIN1_BG_ALL | WININ_WIN1_OBJ);
        gBattle_WIN1H = WIN_RANGE(0, DISPLAY_WIDTH);
        gBattle_WIN1V = WIN_RANGE(120, DISPLAY_HEIGHT);
        SetGpuReg(REG_OFFSET_WIN1H, gBattle_WIN1H);
        SetGpuReg(REG_OFFSET_WIN1V, gBattle_WIN1V);
        SetGpuRegBits(REG_OFFSET_DISPCNT, DISPCNT_WIN1_ON);
    }

    DestroyAnimVisualTask(taskId);
}

void AnimTask_RemoveSpotlight(u8 taskId)
{
    SetGpuReg(REG_OFFSET_WININ, WININ_WIN0_BG_ALL | WININ_WIN0_OBJ | WININ_WIN0_CLR | WININ_WIN1_BG_ALL | WININ_WIN1_OBJ | WININ_WIN1_CLR);
    gBattle_WIN1H = 0;
    gBattle_WIN1V = 0;
    if (!IsContest())
        ClearGpuRegBits(REG_OFFSET_DISPCNT, DISPCNT_WIN1_ON);

    DestroyAnimVisualTask(taskId);
}

static void AnimRapidSpin(struct Sprite *sprite)
{
    if (gBattleAnimArgs[0] == 0)
    {
        sprite->x = GetBattlerSpriteCoord(gBattleAnimAttacker, 0) + gBattleAnimArgs[1];
        sprite->y = GetBattlerSpriteCoord(gBattleAnimAttacker, 1);
    }
    else
    {
        sprite->x = GetBattlerSpriteCoord(gBattleAnimTarget, 0) + gBattleAnimArgs[1];
        sprite->y = GetBattlerSpriteCoord(gBattleAnimTarget, 1);
    }

    sprite->y2 = gBattleAnimArgs[2];

    sprite->data[0] = (sprite->y2 > gBattleAnimArgs[3]);
    sprite->data[1] = 0;
    sprite->data[2] = gBattleAnimArgs[4];
    sprite->data[3] = gBattleAnimArgs[5];
    sprite->data[4] = gBattleAnimArgs[3];
    sprite->callback = AnimRapidSpin_Step;
}

static void AnimRapidSpin_Step(struct Sprite *sprite)
{
    sprite->data[1] = (sprite->data[1] + sprite->data[2]) & 0xFF;
    sprite->x2 = gSineTable[sprite->data[1]] >> 4;
    sprite->y2 += sprite->data[3];

    if (sprite->data[0])
    {
        if (sprite->y2 < sprite->data[4])
            DestroyAnimSprite(sprite);
    }
    else
    {
        if (sprite->y2 > sprite->data[4])
            DestroyAnimSprite(sprite);
    }
}

void AnimTask_RapinSpinMonElevation(u8 taskId)
{
    s16 var0;
    u8 toBG2;
    s16 var2;
    int var3;
    int var4;
    s16 i;
    struct ScanlineEffectParams scanlineParams;
    struct Task *task = &gTasks[taskId];

    if (!gBattleAnimArgs[0])
    {
        var0 = GetBattlerYCoordWithElevation(gBattleAnimAttacker);
        toBG2 = GetBattlerSpriteBGPriorityRank(gBattleAnimAttacker);
    }
    else
    {
        var0 = GetBattlerYCoordWithElevation(gBattleAnimTarget);
        toBG2 = GetBattlerSpriteBGPriorityRank(gBattleAnimTarget);
    }

    task->data[0] = var0 + 36;
    task->data[1] = task->data[0];
    task->data[2] = var0 - 33;
    if (task->data[2] < 0)
        task->data[2] = 0;

    task->data[3] = task->data[0];
    task->data[4] = 8;
    task->data[5] = gBattleAnimArgs[1];
    task->data[6] = 0;
    task->data[7] = 0;

    if (toBG2 == 1)
    {
        var3 = gBattle_BG1_X;
        task->data[8] = var3;
        var4 = var3 + DISPLAY_WIDTH;
    }
    else
    {
        var3 = gBattle_BG2_X;
        task->data[8] = var3;
        var4 = var3 + DISPLAY_WIDTH;
    }

    task->data[9] = var4;
    task->data[10] = gBattleAnimArgs[2];

    if (!gBattleAnimArgs[2])
    {
        task->data[11] = var4;
        var2 = task->data[8];
    }
    else
    {
        task->data[11] = var3;
        var2 = task->data[9];
    }

    task->data[15] = 0;

    i = task->data[2];
    while (i <= task->data[3])
    {
        gScanlineEffectRegBuffers[0][i] = var2;
        gScanlineEffectRegBuffers[1][i] = var2;
        i++;
    }

    if (toBG2 == 1)
        scanlineParams.dmaDest = &REG_BG1HOFS;
    else
        scanlineParams.dmaDest = &REG_BG2HOFS;

    scanlineParams.dmaControl = SCANLINE_EFFECT_DMACNT_16BIT;
    scanlineParams.initState = 1;
    scanlineParams.unused9 = 0;
    ScanlineEffect_SetParams(scanlineParams);

    task->func = RapinSpinMonElevation_Step;
}

static void RapinSpinMonElevation_Step(u8 taskId)
{
    s16 i;
    struct Task *task = &gTasks[taskId];

    task->data[0] -= task->data[5];
    if (task->data[0] < task->data[2])
        task->data[0] = task->data[2];

    if (task->data[4] == 0)
    {
        task->data[1] -= task->data[5];
        if (task->data[1] < task->data[2])
        {
            task->data[1] = task->data[2];
            task->data[15] = 1;
        }
    }
    else
    {
        task->data[4]--;
    }

    if (++task->data[6] > 1)
    {
        task->data[6] = 0;
        task->data[7] = task->data[7] == 0 ? 1 : 0;

        if (task->data[7])
            task->data[12] = task->data[8];
        else
            task->data[12] = task->data[9];
    }

    i = task->data[0];
    while (i < task->data[1])
    {
        gScanlineEffectRegBuffers[0][i] = task->data[12];
        gScanlineEffectRegBuffers[1][i] = task->data[12];
        i++;
    }

    i = task->data[1];
    while (i <= task->data[3])
    {
        gScanlineEffectRegBuffers[0][i] = task->data[11];
        gScanlineEffectRegBuffers[1][i] = task->data[11];
        i++;
    }

    if (task->data[15])
    {
        if (task->data[10])
            gScanlineEffect.state = 3;

        DestroyAnimVisualTask(taskId);
    }
}

void AnimTask_TormentAttacker(u8 taskId)
{
    struct Task *task = &gTasks[taskId];

    task->data[0] = 0;
    task->data[1] = 0;
    task->data[2] = GetBattlerSpriteCoord(gBattleAnimAttacker, 2);
    task->data[3] = GetBattlerSpriteCoord(gBattleAnimAttacker, 3);
    task->data[4] = 32;
    task->data[5] = -20;
    task->data[6] = 0;
    task->data[15] = GetAnimBattlerSpriteId(ANIM_ATTACKER);
    task->func = TormentAttacker_Step;
}

static void TormentAttacker_Step(u8 taskId)
{
    int var0, var1;
    s16 x, y;
    u16 i, j;
    u8 spriteId;
    struct Task *task = &gTasks[taskId];

    switch (task->data[0])
    {
    case 0:
        var0 = task->data[2];
        if (task->data[1] & 1)
        {
            var1 = task->data[4];
            x = var0 - var1;
        }
        else
        {
            var1 = task->data[4];
            x = var0 + var1;
        }

        y = task->data[3] + task->data[5];
        spriteId = CreateSprite(&gThoughtBubbleSpriteTemplate, x, y, 6 - task->data[1]);
        PlaySE12WithPanning(SE_M_METRONOME, BattleAnimAdjustPanning(-64));

        if (spriteId != MAX_SPRITES)
        {
            gSprites[spriteId].hFlip = task->data[1] & 1;
            gSprites[spriteId].callback = SpriteCallbackDummy;
        }

        if (task->data[1] & 1)
        {
            task->data[4] -= 6;
            task->data[5] -= 6;
        }

        PrepareAffineAnimInTaskData(task, task->data[15], sAffineAnims_Torment);
        task->data[1]++;
        task->data[0] = 1;
        break;
    case 1:
        if (!RunAffineAnimFromTaskData(task))
        {
            if (task->data[1] == 6)
            {
                task->data[6] = 8;
                task->data[0] = 3;
            }
            else
            {
                if (task->data[1] <= 2)
                    task->data[6] = 10;
                else
                    task->data[6] = 0;

                task->data[0] = 2;
            }
        }
        break;
    case 2:
        if (task->data[6] != 0)
            task->data[6]--;
        else
            task->data[0] = 0;
        break;
    case 3:
        if (task->data[6] != 0)
            task->data[6]--;
        else
            task->data[0] = 4;
        break;
    case 4:
        for (i = 0, j = 0; i < MAX_SPRITES; i++)
        {
            if (gSprites[i].template == &gThoughtBubbleSpriteTemplate)
            {
                gSprites[i].data[0] = taskId;
                gSprites[i].data[1] = 6;
                StartSpriteAnim(&gSprites[i], 2);
                gSprites[i].callback = TormentAttacker_Callback;

                if (++j == 6)
                    break;
            }
        }

        task->data[6] = j;
        task->data[0] = 5;
        break;
    case 5:
        if (task->data[6] == 0)
            DestroyAnimVisualTask(taskId);
        break;
    }
}

static void TormentAttacker_Callback(struct Sprite *sprite)
{
    if (sprite->animEnded)
    {
        gTasks[sprite->data[0]].data[sprite->data[1]]--;
        DestroySprite(sprite);
    }
}

static void AnimTriAttackTriangle(struct Sprite *sprite)
{
    if (sprite->data[0] == 0)
        InitSpritePosToAnimAttacker(sprite, FALSE);

    if (++sprite->data[0] < 40)
    {
        u16 var = sprite->data[0];
        if ((var & 1) == 0)
            sprite->invisible = TRUE;
        else
            sprite->invisible = FALSE;
    }

    if (sprite->data[0] > 30)
        sprite->invisible = FALSE;

    if (sprite->data[0] == 61)
    {
        StoreSpriteCallbackInData6(sprite, DestroyAnimSprite);
        sprite->x += sprite->x2;
        sprite->y += sprite->y2;
        sprite->x2 = 0;
        sprite->y2 = 0;
        sprite->data[0] = 20;
        sprite->data[2] = GetBattlerSpriteCoord(gBattleAnimTarget, 2);
        sprite->data[4] = GetBattlerSpriteCoord(gBattleAnimTarget, 3);
        sprite->callback = StartAnimLinearTranslation;
    }
}

void AnimTask_DefenseCurlDeformMon(u8 taskId)
{
    switch (gTasks[taskId].data[0])
    {
    case 0:
        PrepareAffineAnimInTaskData(&gTasks[taskId], GetAnimBattlerSpriteId(ANIM_ATTACKER), DefenseCurlDeformMonAffineAnimCmds);
        gTasks[taskId].data[0]++;
        break;
    case 1:
        if (!RunAffineAnimFromTaskData(&gTasks[taskId]))
            DestroyAnimVisualTask(taskId);
        break;
    }
}

static void AnimBatonPassPokeball(struct Sprite *sprite)
{
    u8 spriteId = GetAnimBattlerSpriteId(ANIM_ATTACKER);

    switch (sprite->data[0])
    {
    case 0:
        sprite->x = GetBattlerSpriteCoord(gBattleAnimAttacker, 2);
        sprite->y = GetBattlerSpriteCoord(gBattleAnimAttacker, 3);
        PrepareBattlerSpriteForRotScale(spriteId, ST_OAM_OBJ_NORMAL);
        sprite->data[1] = 256;
        sprite->data[2] = 256;
        sprite->data[0]++;
        break;
    case 1:
        sprite->data[1] += 96;
        sprite->data[2] -= 26;
        SetSpriteRotScale(spriteId, sprite->data[1], sprite->data[2], 0);

        if (++sprite->data[3] == 5)
            sprite->data[0]++;
        // fall through
    case 2:
        sprite->data[1] += 96;
        sprite->data[2] += 48;
        SetSpriteRotScale(spriteId, sprite->data[1], sprite->data[2], 0);

        if (++sprite->data[3] == 9)
        {
            sprite->data[3] = 0;
            gSprites[spriteId].invisible = TRUE;
            ResetSpriteRotScale(spriteId);
            sprite->data[0]++;
        }
        break;
    case 3:
        sprite->y2 -= 6;
        if (sprite->y + sprite->y2 < -32)
            DestroyAnimSprite(sprite);
        break;
    }
}

static void AnimWishStar(struct Sprite *sprite)
{
    if (GetBattlerSide(gBattleAnimAttacker) != B_SIDE_PLAYER)
        sprite->x = -16;
    else
        sprite->x = 256;

    sprite->y = 0;
    sprite->callback = AnimWishStar_Step;
}

static void AnimWishStar_Step(struct Sprite *sprite)
{
    u32 newX;

    sprite->data[0] += 72;
    if (GetBattlerSide(gBattleAnimAttacker) != B_SIDE_PLAYER)
        sprite->x2 = sprite->data[0] >> 4;
    else
        sprite->x2 = -(sprite->data[0] >> 4);

    sprite->data[1] += 16;
    sprite->y2 += sprite->data[1] >> 8;

    if (++sprite->data[2] % 3 == 0)
    {
        CreateSpriteAndAnimate(
            &gMiniTwinklingStarSpriteTemplate,
            sprite->x + sprite->x2,
            sprite->y + sprite->y2,
            sprite->subpriority + 1);
    }

    newX = sprite->x + sprite->x2 + 32;
    if (newX > 304)
        DestroyAnimSprite(sprite);
}

static void AnimMiniTwinklingStar(struct Sprite *sprite)
{
    u8 rand;
    s8 y;

    rand = Random2() & 3;
    if (rand == 0)
        sprite->oam.tileNum += 4;
    else
        sprite->oam.tileNum += 5;

    y = Random2() & 7;
    if (y > 3)
        y = -y;

    sprite->y2 = y;
    sprite->callback = AnimMiniTwinklingStar_Step;
}

static void AnimMiniTwinklingStar_Step(struct Sprite *sprite)
{
    if (++sprite->data[0] < 30)
    {
        if (++sprite->data[1] == 2)
        {
            sprite->invisible ^= 1;
            sprite->data[1] = 0;
        }
    }
    else
    {
        if (sprite->data[1] == 2)
            sprite->invisible = FALSE;

        if (sprite->data[1] == 3)
        {
            sprite->invisible = TRUE;
            sprite->data[1] = -1;
        }

        sprite->data[1]++;
    }

    if (sprite->data[0] > 60)
        DestroySprite(sprite);
}

void AnimTask_StockpileDeformMon(u8 taskId)
{
    if (!gTasks[taskId].data[0])
    {
        PrepareAffineAnimInTaskData(&gTasks[taskId], GetAnimBattlerSpriteId(ANIM_ATTACKER), gStockpileDeformMonAffineAnimCmds);
        gTasks[taskId].data[0]++;
    }
    else
    {
        if (!RunAffineAnimFromTaskData(&gTasks[taskId]))
            DestroyAnimVisualTask(taskId);
    }
}

void AnimTask_SpitUpDeformMon(u8 taskId)
{
    if (!gTasks[taskId].data[0])
    {
        PrepareAffineAnimInTaskData(&gTasks[taskId], GetAnimBattlerSpriteId(ANIM_ATTACKER), gSpitUpDeformMonAffineAnimCmds);
        gTasks[taskId].data[0]++;
    }
    else
    {
        if (!RunAffineAnimFromTaskData(&gTasks[taskId]))
            DestroyAnimVisualTask(taskId);
    }
}

static void AnimSwallowBlueOrb(struct Sprite *sprite)
{
    switch (sprite->data[0])
    {
    case 0:
        InitSpritePosToAnimAttacker(sprite, FALSE);
        sprite->data[1] = 0x900;
        sprite->data[2] = GetBattlerSpriteCoord(gBattleAnimAttacker, 3);
        sprite->data[0]++;
        break;
    case 1:
        sprite->y2 -= sprite->data[1] >> 8;
        sprite->data[1] -= 96;
        if (sprite->y + sprite->y2 > sprite->data[2])
            DestroyAnimSprite(sprite);
        break;
    }
}

void AnimTask_SwallowDeformMon(u8 taskId)
{
    if (!gTasks[taskId].data[0])
    {
        PrepareAffineAnimInTaskData(&gTasks[taskId], GetAnimBattlerSpriteId(ANIM_ATTACKER), gSwallowDeformMonAffineAnimCmds);
        gTasks[taskId].data[0]++;
    }
    else
    {
        if (!RunAffineAnimFromTaskData(&gTasks[taskId]))
            DestroyAnimVisualTask(taskId);
    }
}

void AnimTask_TransformMon(u8 taskId)
{
    int i, j;
    u8 position;
    struct BattleAnimBgData animBg;
    u8 *dest;
    u8 *src;
    u16 *bgTilemap;
    u16 stretch;

    switch (gTasks[taskId].data[0])
    {
    case 0:
        SetGpuReg(REG_OFFSET_MOSAIC, 0);
        if (GetBattlerSpriteBGPriorityRank(gBattleAnimAttacker) == 1)
            SetAnimBgAttribute(1, BG_ANIM_MOSAIC, 1);
        else
            SetAnimBgAttribute(2, BG_ANIM_MOSAIC, 1);

        gTasks[taskId].data[10] = gBattleAnimArgs[0];
        gTasks[taskId].data[0]++;
        break;
    case 1:
        if (gTasks[taskId].data[2]++ > 1)
        {
            gTasks[taskId].data[2] = 0;
            gTasks[taskId].data[1]++;
            stretch = gTasks[taskId].data[1];
            SetGpuReg(REG_OFFSET_MOSAIC, (stretch << 4) | stretch);
            if (stretch == 15)
                gTasks[taskId].data[0]++;
        }
        break;
    case 2:
        HandleSpeciesGfxDataChange(gBattleAnimAttacker, gBattleAnimTarget, gTasks[taskId].data[10], gBattleAnimArgs[1]);
        sub_80A6BFC(&animBg, gBattleAnimAttacker);

        if (IsContest())
            position = B_POSITION_PLAYER_LEFT;
        else
            position = GetBattlerPosition(gBattleAnimAttacker);

        src = gMonSpritesGfxPtr->sprites.ptr[position] + (gBattleMonForms[gBattleAnimAttacker] << 11);
        dest = animBg.bgTiles;
        CpuCopy32(src, dest, MON_PIC_SIZE);
        LoadBgTiles(1, animBg.bgTiles, 0x800, animBg.tilesOffset);
        if (IsContest())
        {
            if (IsSpeciesNotUnown(gContestResources->moveAnim->species) != IsSpeciesNotUnown(gContestResources->moveAnim->targetSpecies))
            {
                bgTilemap = (u16 *)animBg.bgTilemap;
                for (i = 0; i < 8; i++)
                {
                    for (j = 0; j < 4; j++)
                    {
                        u16 temp = bgTilemap[j + i * 0x20];
                        bgTilemap[j + i * 0x20] = bgTilemap[(7 - j) + i * 0x20];
                        bgTilemap[(7 - j) + i * 0x20] = temp;
                    }
                }

                for (i = 0; i < 8; i++)
                {
                    for (j = 0; j < 8; j++)
                    {
                       bgTilemap[j + i * 0x20] ^= 0x400;
                    }
                }
            }

            if (IsSpeciesNotUnown(gContestResources->moveAnim->targetSpecies))
                gSprites[gBattlerSpriteIds[gBattleAnimAttacker]].affineAnims = gAffineAnims_BattleSpriteContest;
            else
                gSprites[gBattlerSpriteIds[gBattleAnimAttacker]].affineAnims = gAffineAnims_BattleSpriteOpponentSide;

            StartSpriteAffineAnim(&gSprites[gBattlerSpriteIds[gBattleAnimAttacker]], BATTLER_AFFINE_NORMAL);
        }

        gTasks[taskId].data[0]++;
        break;
    case 3:
        if (gTasks[taskId].data[2]++ > 1)
        {
            gTasks[taskId].data[2] = 0;
            gTasks[taskId].data[1]--;
            stretch = gTasks[taskId].data[1];
            SetGpuReg(REG_OFFSET_MOSAIC, (stretch << 4) | stretch);

            if (stretch == 0)
                gTasks[taskId].data[0]++;
        }
        break;
    case 4:
        SetGpuReg(REG_OFFSET_MOSAIC, 0);
        if (GetBattlerSpriteBGPriorityRank(gBattleAnimAttacker) == 1)
            SetAnimBgAttribute(1, BG_ANIM_MOSAIC, 0);
        else
            SetAnimBgAttribute(2, BG_ANIM_MOSAIC, 0);

        if (!IsContest())
        {
            if (GetBattlerSide(gBattleAnimAttacker) == B_SIDE_OPPONENT)
            {
                if (gTasks[taskId].data[10] == 0)
                    SetBattlerShadowSpriteCallback(gBattleAnimAttacker, gBattleSpritesDataPtr->battlerData[gBattleAnimAttacker].transformSpecies);
            }
        }

        DestroyAnimVisualTask(taskId);
        break;
    }
}

void AnimTask_IsMonInvisible(u8 taskId)
{
    gBattleAnimArgs[ARG_RET_ID] = gSprites[gBattlerSpriteIds[gBattleAnimAttacker]].invisible;
    DestroyAnimVisualTask(taskId);
}

void AnimTask_CastformGfxDataChange(u8 taskId)
{
    HandleSpeciesGfxDataChange(gBattleAnimAttacker, gBattleAnimTarget, TRUE, FALSE);
    DestroyAnimVisualTask(taskId);
}

void AnimTask_MorningSunLightBeam(u8 taskId)
{
    struct BattleAnimBgData animBg;

    switch (gTasks[taskId].data[0])
    {
    case 0:
        SetGpuReg(REG_OFFSET_BLDCNT, BLDCNT_TGT2_ALL | BLDCNT_EFFECT_BLEND | BLDCNT_TGT1_BG1);
        SetGpuReg(REG_OFFSET_BLDALPHA, BLDALPHA_BLEND(0, 16));
        SetAnimBgAttribute(1, BG_ANIM_SCREEN_SIZE, 0);
        SetAnimBgAttribute(1, BG_ANIM_PRIORITY, 1);
        if (!IsContest())
            SetAnimBgAttribute(1, BG_ANIM_CHAR_BASE_BLOCK, 1);

        GetBattleAnimBg1Data(&animBg);
        AnimLoadCompressedBgTilemapHandleContest(&animBg, &gBattleAnimMaskTilemap_LightBeam, FALSE);
        if (IsContest())
        {
            gBattle_BG1_X = -56;
            gBattle_BG1_Y = 0;
        }
        else
        {
            if (GetBattlerSide(gBattleAnimAttacker) != B_SIDE_PLAYER)
                gBattle_BG1_X = -135;
            else
                gBattle_BG1_X = -10;

            gBattle_BG1_Y = 0;
        }

        AnimLoadCompressedBgGfx(animBg.bgId, gBattleAnimMaskImage_LightBeam, animBg.tilesOffset);
        LoadCompressedPalette(gBattleAnimMaskPalette_LightBeam, animBg.paletteId * 16, 32);

        gTasks[taskId].data[10] = gBattle_BG1_X;
        gTasks[taskId].data[11] = gBattle_BG1_Y;

        gTasks[taskId].data[0]++;
        PlaySE12WithPanning(SE_M_MORNING_SUN, BattleAnimAdjustPanning(-64));
        break;
    case 1:
        if (gTasks[taskId].data[4]++ > 0)
        {
            gTasks[taskId].data[4] = 0;
            if (++gTasks[taskId].data[1] > 12)
                gTasks[taskId].data[1] = 12;

            SetGpuReg(REG_OFFSET_BLDALPHA, BLDALPHA_BLEND(gTasks[taskId].data[1], 16 - gTasks[taskId].data[1]));

            if (gTasks[taskId].data[1] == 12)
                gTasks[taskId].data[0]++;
        }
        break;
    case 2:
        if (--gTasks[taskId].data[1] < 0)
            gTasks[taskId].data[1] = 0;

        SetGpuReg(REG_OFFSET_BLDALPHA, BLDALPHA_BLEND(gTasks[taskId].data[1], 16 - gTasks[taskId].data[1]));

        if (!gTasks[taskId].data[1])
        {
            gBattle_BG1_X = gMorningSunLightBeamCoordsTable[gTasks[taskId].data[2]] + gTasks[taskId].data[10];
            if (++gTasks[taskId].data[2] == 4)
                gTasks[taskId].data[0] = 4;
            else
                gTasks[taskId].data[0] = 3;
        }
        break;
    case 3:
        if (++gTasks[taskId].data[3] == 4)
        {
            gTasks[taskId].data[3] = 0;
            gTasks[taskId].data[0] = 1;
            PlaySE12WithPanning(SE_M_MORNING_SUN, BattleAnimAdjustPanning(-64));
        }
        break;
    case 4:
        GetBattleAnimBg1Data(&animBg);
        ClearBattleAnimBg(animBg.bgId);
        if (!IsContest())
            SetAnimBgAttribute(1, BG_ANIM_CHAR_BASE_BLOCK, 0);

        SetAnimBgAttribute(1, BG_ANIM_PRIORITY, 1);
        gBattle_BG1_X = 0;
        gBattle_BG1_Y = 0;
        SetGpuReg(REG_OFFSET_BLDCNT, 0);
        SetGpuReg(REG_OFFSET_BLDALPHA, 0);
        DestroyAnimVisualTask(taskId);
        break;
    }
}

static void AnimGreenStar(struct Sprite *sprite)
{
    s16 xOffset;
    u8 spriteId1;
    u8 spriteId2;

    xOffset = Random2();
    xOffset &= 0x3F;
    if (xOffset > 31)
        xOffset = 32 - xOffset;

    sprite->x = GetBattlerSpriteCoord(gBattleAnimAttacker, 0) + xOffset;
    sprite->y = GetBattlerSpriteCoord(gBattleAnimAttacker, 1) + 32;
    sprite->data[1] = gBattleAnimArgs[0];
    sprite->data[2] = gBattleAnimArgs[1];

    spriteId1 = CreateSprite(&gGreenStarSpriteTemplate, sprite->x, sprite->y, sprite->subpriority + 1);
    spriteId2 = CreateSprite(&gGreenStarSpriteTemplate, sprite->x, sprite->y, sprite->subpriority + 1);
    StartSpriteAnim(&gSprites[spriteId1], 1);
    StartSpriteAnim(&gSprites[spriteId2], 2);

    gSprites[spriteId1].data[1] = gBattleAnimArgs[0];
    gSprites[spriteId1].data[2] = gBattleAnimArgs[1];
    gSprites[spriteId2].data[1] = gBattleAnimArgs[0];
    gSprites[spriteId2].data[2] = gBattleAnimArgs[1];
    gSprites[spriteId1].data[7] = -1;
    gSprites[spriteId2].data[7] = -1;
    gSprites[spriteId1].invisible = TRUE;
    gSprites[spriteId2].invisible = TRUE;
    gSprites[spriteId1].callback = AnimGreenStar_Callback;
    gSprites[spriteId2].callback = AnimGreenStar_Callback;

    sprite->data[6] = spriteId1;
    sprite->data[7] = spriteId2;
    sprite->callback = AnimGreenStar_Step1;
}

static void AnimGreenStar_Step1(struct Sprite *sprite)
{
    s16 delta = sprite->data[3] + sprite->data[2];
    sprite->y2 -= delta >> 8;
    sprite->data[3] += sprite->data[2];
    sprite->data[3] &= 0xFF;
    if (sprite->data[4] == 0 && sprite->y2 < -8)
    {
        gSprites[sprite->data[6]].invisible = FALSE;
        sprite->data[4]++;
    }

    if (sprite->data[4] == 1 && sprite->y2 < -16)
    {
        gSprites[sprite->data[7]].invisible = FALSE;
        sprite->data[4]++;
    }

    if (--sprite->data[1] == -1)
    {
        sprite->invisible = TRUE;
        sprite->callback = AnimGreenStar_Step2;
    }
}

static void AnimGreenStar_Step2(struct Sprite *sprite)
{
    if (gSprites[sprite->data[6]].callback == SpriteCallbackDummy
     && gSprites[sprite->data[7]].callback == SpriteCallbackDummy)
    {
        DestroySprite(&gSprites[sprite->data[6]]);
        DestroySprite(&gSprites[sprite->data[7]]);
        DestroyAnimSprite(sprite);
    }
}

static void AnimGreenStar_Callback(struct Sprite *sprite)
{
    if (!sprite->invisible)
    {
        s16 delta = sprite->data[3] + sprite->data[2];
        sprite->y2 -= delta >> 8;
        sprite->data[3] += sprite->data[2];
        sprite->data[3] &= 0xFF;
        if (--sprite->data[1] == -1)
        {
            sprite->invisible = TRUE;
            sprite->callback = SpriteCallbackDummy;
        }
    }
}

void AnimTask_DoomDesireLightBeam(u8 taskId)
{
    struct BattleAnimBgData animBg;

    switch (gTasks[taskId].data[0])
    {
    case 0:
        SetGpuReg(REG_OFFSET_BLDCNT, BLDCNT_TGT2_ALL | BLDCNT_EFFECT_BLEND | BLDCNT_TGT1_BG1);
        SetGpuReg(REG_OFFSET_BLDALPHA, BLDALPHA_BLEND(3, 13));
        SetAnimBgAttribute(1, BG_ANIM_SCREEN_SIZE, 0);
        SetAnimBgAttribute(1, BG_ANIM_PRIORITY, 1);
        if (!IsContest())
            SetAnimBgAttribute(1, BG_ANIM_CHAR_BASE_BLOCK, 1);

        GetBattleAnimBg1Data(&animBg);
        AnimLoadCompressedBgTilemapHandleContest(&animBg, &gBattleAnimMaskTilemap_LightBeam, FALSE);
        if (IsContest())
        {
            gBattle_BG1_X = -56;
            gBattle_BG1_Y = 0;
        }
        else
        {
            u8 position = GetBattlerPosition(gBattleAnimTarget);
            if (IsDoubleBattle() == TRUE)
            {
                if (position == B_POSITION_OPPONENT_LEFT)
                    gBattle_BG1_X = -155;
                if (position == B_POSITION_OPPONENT_RIGHT)
                    gBattle_BG1_X = -115;
                if (position == B_POSITION_PLAYER_LEFT)
                    gBattle_BG1_X = 14;
                if (position == B_POSITION_PLAYER_RIGHT)
                    gBattle_BG1_X = -20;
            }
            else
            {
                if (position == B_POSITION_OPPONENT_LEFT)
                    gBattle_BG1_X = -135;
                if (position == B_POSITION_PLAYER_LEFT)
                    gBattle_BG1_X = -10;
            }

            gBattle_BG1_Y = 0;
        }

        AnimLoadCompressedBgGfx(animBg.bgId, gBattleAnimMaskImage_LightBeam, animBg.tilesOffset);
        LoadCompressedPalette(gBattleAnimMaskPalette_LightBeam, animBg.paletteId * 16, 32);
        gTasks[taskId].data[10] = gBattle_BG1_X;
        gTasks[taskId].data[11] = gBattle_BG1_Y;
        gTasks[taskId].data[0]++;
        break;
    case 1:
        gTasks[taskId].data[3] = 0;
        if (GetBattlerSide(gBattleAnimTarget) == B_SIDE_OPPONENT)
            gBattle_BG1_X = gTasks[taskId].data[10] + gDoomDesireLightBeamCoordTable[gTasks[taskId].data[2]];
        else
            gBattle_BG1_X = gTasks[taskId].data[10] - gDoomDesireLightBeamCoordTable[gTasks[taskId].data[2]];

        if (++gTasks[taskId].data[2] == 5)
            gTasks[taskId].data[0] = 5;
        else
            gTasks[taskId].data[0]++;
        break;
    case 2:
        if (--gTasks[taskId].data[1] <= 4)
            gTasks[taskId].data[1] = 5;

        SetGpuReg(REG_OFFSET_BLDALPHA, BLDALPHA_BLEND(3, gTasks[taskId].data[1]));
        if (gTasks[taskId].data[1] == 5)
            gTasks[taskId].data[0]++;
        break;
    case 3:
        if (++gTasks[taskId].data[3] > gDoomDesireLightBeamDelayTable[gTasks[taskId].data[2]])
            gTasks[taskId].data[0]++;
        break;
    case 4:
        if (++gTasks[taskId].data[1] > 13)
            gTasks[taskId].data[1] = 13;

        SetGpuReg(REG_OFFSET_BLDALPHA, BLDALPHA_BLEND(3, gTasks[taskId].data[1]));
        if (gTasks[taskId].data[1] == 13)
            gTasks[taskId].data[0] = 1;
        break;
    case 5:
        GetBattleAnimBg1Data(&animBg);
        ClearBattleAnimBg(animBg.bgId);
        if (!IsContest())
            SetAnimBgAttribute(1, BG_ANIM_CHAR_BASE_BLOCK, 0);

        SetAnimBgAttribute(1, BG_ANIM_PRIORITY, 1);
        gBattle_BG1_X = 0;
        gBattle_BG1_Y = 0;
        SetGpuReg(REG_OFFSET_BLDCNT, 0);
        SetGpuReg(REG_OFFSET_BLDALPHA, 0);
        DestroyAnimVisualTask(taskId);
        break;
    }
}

// Briefly vertically grows and shrinks the attacking mon's sprite.
// No args.
void AnimTask_StrongFrustrationGrowAndShrink(u8 taskId)
{
    if (gTasks[taskId].data[0] == 0)
    {
        PrepareAffineAnimInTaskData(&gTasks[taskId], GetAnimBattlerSpriteId(ANIM_ATTACKER), gStrongFrustrationAffineAnimCmds);
        gTasks[taskId].data[0]++;
    }
    else
    {
        if (!RunAffineAnimFromTaskData(&gTasks[taskId]))
            DestroyAnimVisualTask(taskId);
    }
}

// Animates an anger mark near the mon's head.
// arg 0: initial x pixel offset
// arg 1: initial y pixel offset
static void AnimWeakFrustrationAngerMark(struct Sprite *sprite)
{
    if (sprite->data[0] == 0)
    {
        InitSpritePosToAnimAttacker(sprite, 0);
        sprite->data[0]++;
    }
    else if (sprite->data[0]++ > 20)
    {
        sprite->data[1] += 160;
        sprite->data[2] += 128;

        if (GetBattlerSide(gBattleAnimAttacker) != B_SIDE_PLAYER)
            sprite->x2 = -(sprite->data[1] >> 8);
        else
            sprite->x2 = sprite->data[1] >> 8;

        sprite->y2 += sprite->data[2] >> 8;
        if (sprite->y2 > 64)
            DestroyAnimSprite(sprite);
    }
}

// Rocks the mon back and forth. This is done on a pivot so it is done via rotation.
// arg 0: which battler
// arg 1: number of rocks
// arg 2: rotation speed increase
void AnimTask_RockMonBackAndForth(u8 taskId)
{
    u8 side;
    struct Task *task = &gTasks[taskId];

    if (!gBattleAnimArgs[1])
    {
        DestroyAnimVisualTask(taskId);
        return;
    }

    if (gBattleAnimArgs[2] < 0)
        gBattleAnimArgs[2] = 0;
    if (gBattleAnimArgs[2] > 2)
        gBattleAnimArgs[2] = 2;

    task->data[0] = 0;
    task->data[1] = 0;
    task->data[2] = 0;
    task->data[3] = 8 - (2 * gBattleAnimArgs[2]);
    task->data[4] = 0x100 + (gBattleAnimArgs[2] * 128);
    task->data[5] = gBattleAnimArgs[2] + 2;
    task->data[6] = gBattleAnimArgs[1] - 1;
    task->data[15] = GetAnimBattlerSpriteId(gBattleAnimArgs[0]);

    if (gBattleAnimArgs[0] == ANIM_ATTACKER)
        side = GetBattlerSide(gBattleAnimAttacker);
    else
        side = GetBattlerSide(gBattleAnimTarget);

    if (side == B_SIDE_OPPONENT)
    {
        task->data[4] *= -1;
        task->data[5] *= -1;
    }

    PrepareBattlerSpriteForRotScale(task->data[15], ST_OAM_OBJ_NORMAL);
    task->func = AnimTask_RockMonBackAndForth_Step;
}

static void AnimTask_RockMonBackAndForth_Step(u8 taskId)
{
    struct Task *task = &gTasks[taskId];

    switch (task->data[0])
    {
    case 0:
        gSprites[task->data[15]].x2 += task->data[5];
        task->data[2] -= task->data[4];
        SetSpriteRotScale(task->data[15], 0x100, 0x100, task->data[2]);
        SetBattlerSpriteYOffsetFromRotation(task->data[15]);
        if (++task->data[1] >= task->data[3])
        {
            task->data[1] = 0;
            task->data[0]++;
        }
        break;
    case 1:
        gSprites[task->data[15]].x2 -= task->data[5];
        task->data[2] += task->data[4];
        SetSpriteRotScale(task->data[15], 0x100, 0x100, task->data[2]);
        SetBattlerSpriteYOffsetFromRotation(task->data[15]);
        if (++task->data[1] >= task->data[3] * 2)
        {
            task->data[1] = 0;
            task->data[0]++;
        }
        break;
    case 2:
        gSprites[task->data[15]].x2 += task->data[5];
        task->data[2] -= task->data[4];
        SetSpriteRotScale(task->data[15], 0x100, 0x100, task->data[2]);
        SetBattlerSpriteYOffsetFromRotation(task->data[15]);
        if (++task->data[1] >= task->data[3])
        {
            if (task->data[6])
            {
                task->data[6]--;
                task->data[1] = 0;
                task->data[0] = 0;
            }
            else
            {
                task->data[0]++;
            }
        }
        break;
    case 3:
        ResetSpriteRotScale(task->data[15]);
        DestroyAnimVisualTask(taskId);
        break;
    }
}

// Floats a petal across the screen towards the target mon's side.
// arg 0: initial y pixel offset
// arg 1: sprite anim num
// arg 2: unused
void AnimSweetScentPetal(struct Sprite *sprite)
{
    if (GetBattlerSide(gBattleAnimAttacker) == B_SIDE_PLAYER)
    {
        sprite->x = 0;
        sprite->y = gBattleAnimArgs[0];
    }
    else
    {
        sprite->x = DISPLAY_WIDTH;
        sprite->y = gBattleAnimArgs[0] - 30;
    }

    sprite->data[2] = gBattleAnimArgs[2];
    StartSpriteAnim(sprite, gBattleAnimArgs[1]);
    sprite->callback = AnimSweetScentPetal_Step;
}

static void AnimSweetScentPetal_Step(struct Sprite *sprite)
{
    sprite->data[0] += 3;
    if (GetBattlerSide(gBattleAnimAttacker) == B_SIDE_PLAYER)
    {
        sprite->x += 5;
        sprite->y -= 1;

        if (sprite->x > DISPLAY_WIDTH)
            DestroyAnimSprite(sprite);

        sprite->y2 = Sin(sprite->data[0] & 0xFF, 16);
    }
    else
    {
        sprite->x -= 5;
        sprite->y += 1;

        if (sprite->x < 0)
            DestroyAnimSprite(sprite);

        sprite->y2 = Cos(sprite->data[0] & 0xFF, 16);
    }
}

// Moves the mon sprite in a flailing back-and-forth motion.
// arg 0: which battler
void AnimTask_FlailMovement(u8 taskId)
{
    struct Task *task = &gTasks[taskId];

    task->data[0] = 0;
    task->data[1] = 0;
    task->data[2] = 0;
    task->data[3] = 0;
    task->data[12] = 0x20;
    task->data[13] = 0x40;
    task->data[14] = 0x800;
    task->data[15] = GetAnimBattlerSpriteId(gBattleAnimArgs[0]);

    PrepareBattlerSpriteForRotScale(task->data[15], ST_OAM_OBJ_NORMAL);
    task->func = AnimTask_FlailMovement_Step;
}

static void AnimTask_FlailMovement_Step(u8 taskId)
{
    int temp;
    struct Task *task = &gTasks[taskId];

    switch (task->data[0])
    {
    case 0:
        task->data[2] += 0x200;
        if (task->data[2] >= task->data[14])
        {
            s16 diff = task->data[14] - task->data[2];
            s16 div = diff / (task->data[14] * 2);
            s16 mod = diff % (task->data[14] * 2);

            if ((div & 1) == 0)
            {
                task->data[2] = task->data[14] - mod;
                task->data[0] = 1;
            }
            else
            {
                task->data[2] = mod - task->data[14];
            }
        }
        break;
    case 1:
        task->data[2] -= 0x200;
        if (task->data[2] <= -task->data[14])
        {
            s16 diff = task->data[14] - task->data[2];
            s16 div = diff / (task->data[14] * 2);
            s16 mod = diff % (task->data[14] * 2);

            if ((1 & div) == 0)
            {
                task->data[2] = mod - task->data[14];
                task->data[0] = 0;
            }
            else
            {
                task->data[2] = task->data[14] - mod;
            }
        }
        break;
    case 2:
        ResetSpriteRotScale(task->data[15]);
        DestroyAnimVisualTask(taskId);
        return;
    }

    SetSpriteRotScale(task->data[15], 0x100, 0x100, task->data[2]);
    SetBattlerSpriteYOffsetFromRotation(task->data[15]);
    gSprites[task->data[15]].x2 = -(((temp = task->data[2]) >= 0 ? task->data[2] : temp + 63) >> 6);

    if (++task->data[1] > 8)
    {
        if (task->data[12])
        {
            task->data[12]--;
            task->data[14] -= task->data[13];
            if (task->data[14] < 16)
                task->data[14] = 16;
        }
        else
        {
            task->data[0] = 2;
        }
    }
}

// Makes a spark-like projectile fall on top of the mon.
// arg 0: initial x pixel offset
// arg 1: initial y pixel offset
// arg 2: which battler
static void AnimPainSplitProjectile(struct Sprite *sprite)
{
    if (!sprite->data[0])
    {
        if (gBattleAnimArgs[2] == ANIM_ATTACKER)
        {
            sprite->x = GetBattlerSpriteCoord(gBattleAnimAttacker, BATTLER_COORD_X_2);
            sprite->y = GetBattlerSpriteCoord(gBattleAnimAttacker, BATTLER_COORD_Y_PIC_OFFSET);
        }

        sprite->x += gBattleAnimArgs[0];
        sprite->y += gBattleAnimArgs[1];
        sprite->data[1] = 0x80;
        sprite->data[2] = 0x300;
        sprite->data[3] = gBattleAnimArgs[1];
        sprite->data[0]++;
    }
    else
    {
        sprite->x2 = sprite->data[1] >> 8;
        sprite->y2 += sprite->data[2] >> 8;
        if (sprite->data[4] == 0 && sprite->y2 > -sprite->data[3])
        {
            sprite->data[4] = 1;
            sprite->data[2] = (-sprite->data[2] / 3) * 2;
        }

        sprite->data[1] += 192;
        sprite->data[2] += 128;
        if (sprite->animEnded)
            DestroyAnimSprite(sprite);
    }
}

// Performs one of several affine transformations on the mon sprite.
// arg 0: which battler
// arg 1: which transformation
void AnimTask_PainSplitMovement(u8 taskId)
{
    u8 spriteId;

    if (gTasks[taskId].data[0] == 0)
    {
        if (gBattleAnimArgs[0] == ANIM_ATTACKER)
            gTasks[taskId].data[11] = gBattleAnimAttacker;
        else
            gTasks[taskId].data[11] = gBattleAnimTarget;

        spriteId = GetAnimBattlerSpriteId(gBattleAnimArgs[0]);
        gTasks[taskId].data[10] = spriteId;
        PrepareBattlerSpriteForRotScale(spriteId, ST_OAM_OBJ_NORMAL);

        switch (gBattleAnimArgs[1])
        {
        case 0:
            SetSpriteRotScale(spriteId, 0xE0, 0x140, 0);
            SetBattlerSpriteYOffsetFromYScale(spriteId);
            break;
        case 1:
            SetSpriteRotScale(spriteId, 0xD0, 0x130, 0xF00);
            SetBattlerSpriteYOffsetFromYScale(spriteId);
            if (IsContest() || GetBattlerSide(gTasks[taskId].data[11]) == B_SIDE_PLAYER)
                gSprites[spriteId].y2 += 16;
            break;
        case 2:
            SetSpriteRotScale(spriteId, 0xD0, 0x130, 0xF100);
            SetBattlerSpriteYOffsetFromYScale(spriteId);
            if (IsContest() || GetBattlerSide(gTasks[taskId].data[11]) == B_SIDE_PLAYER)
                gSprites[spriteId].y2 += 16;
            break;
        }

        gSprites[spriteId].x2 = 2;
        gTasks[taskId].data[0]++;
    }
    else
    {
        spriteId = gTasks[taskId].data[10];
        if (++gTasks[taskId].data[2] == 3)
        {
            gTasks[taskId].data[2] = 0;
            gSprites[spriteId].x2 = -gSprites[spriteId].x2;
        }

        if (++gTasks[taskId].data[1] == 13)
        {
            ResetSpriteRotScale(spriteId);
            gSprites[spriteId].x2 = 0;
            gSprites[spriteId].y2 = 0;
            DestroyAnimVisualTask(taskId);
        }
    }
}

// Move a piece of confetti in a slightly-random speed across the screen.
// arg 0: which battler the confetti starts from
static void AnimFlatterConfetti(struct Sprite *sprite)
{
    u8 tileOffset;
    int rand1;
    int rand2;

    tileOffset = Random2() % 12;
    sprite->oam.tileNum += tileOffset;
    rand1 = Random2() & 0x1FF;
    rand2 = Random2() & 0xFF;

    if (rand1 & 1)
        sprite->data[0] = 0x5E0 + rand1;
    else
        sprite->data[0] = 0x5E0 - rand1;

    if (rand2 & 1)
        sprite->data[1] = 0x480 + rand2;
    else
        sprite->data[1] = 0x480 - rand2;

    sprite->data[2] = gBattleAnimArgs[0];
    if (sprite->data[2] == ANIM_ATTACKER)
        sprite->x = -8;
    else
        sprite->x = 248;

    sprite->y = 104;
    sprite->callback = AnimFlatterConfetti_Step;
}

static void AnimFlatterConfetti_Step(struct Sprite *sprite)
{
    if (sprite->data[2] == 0)
    {
        sprite->x2 += sprite->data[0] >> 8;
        sprite->y2 -= sprite->data[1] >> 8;
    }
    else
    {
        sprite->x2 -= sprite->data[0] >> 8;
        sprite->y2 -= sprite->data[1] >> 8;
    }

    sprite->data[0] -= 22;
    sprite->data[1] -= 48;
    if (sprite->data[0] < 0)
        sprite->data[0] = 0;

    if (++sprite->data[3] == 31)
        DestroyAnimSprite(sprite);
}

// Uses a spotlight sprite as a light mask to illuminate the target mon. The spotlight grows and shrinks.
// arg 0: initial x pixel offset
// arg 1: initial y pixel offset
// arg 2: duration of fully-opened spotlight
static void AnimFlatterSpotlight(struct Sprite *sprite)
{
    SetGpuReg(REG_OFFSET_WINOUT, WINOUT_WIN01_BG_ALL | WINOUT_WIN01_OBJ | WINOUT_WIN01_CLR | WINOUT_WINOBJ_BG_ALL | WINOUT_WINOBJ_OBJ);
    SetGpuRegBits(REG_OFFSET_DISPCNT, DISPCNT_OBJWIN_ON);
    gBattle_WIN0H = 0;
    gBattle_WIN0V = 0;
    SetGpuReg(REG_OFFSET_WIN0H, gBattle_WIN0H);
    SetGpuReg(REG_OFFSET_WIN0V, gBattle_WIN0V);

    sprite->data[0] = gBattleAnimArgs[2];
    InitSpritePosToAnimTarget(sprite, FALSE);
    sprite->oam.objMode = ST_OAM_OBJ_WINDOW;
    sprite->invisible = TRUE;
    sprite->callback = AnimFlatterSpotlight_Step;
}

static void AnimFlatterSpotlight_Step(struct Sprite *sprite)
{
    switch (sprite->data[1])
    {
    case 0:
        sprite->invisible = FALSE;
        if (sprite->affineAnimEnded)
            sprite->data[1]++;
        break;
    case 1:
        if (--sprite->data[0] == 0)
        {
            ChangeSpriteAffineAnim(sprite, 1);
            sprite->data[1]++;
        }
        break;
    case 2:
        if (sprite->affineAnimEnded)
        {
            sprite->invisible = TRUE;
            sprite->data[1]++;
        }
        break;
    case 3:
        SetGpuReg(REG_OFFSET_WINOUT, WINOUT_WIN01_BG_ALL | WINOUT_WIN01_OBJ | WINOUT_WIN01_CLR | WINOUT_WINOBJ_BG_ALL | WINOUT_WINOBJ_OBJ | WINOUT_WINOBJ_CLR);
        SetGpuReg(REG_OFFSET_DISPCNT, GetGpuReg(REG_OFFSET_DISPCNT) ^ DISPCNT_OBJWIN_ON);
        DestroyAnimSprite(sprite);
        break;
    }
}

// Spins an orb around the attacking mon, while its path radius grows and shrinks.
// arg 0: duration
// arg 1: initial wave offset
static void AnimReversalOrb(struct Sprite *sprite)
{
    sprite->x = GetBattlerSpriteCoord(gBattleAnimAttacker, BATTLER_COORD_X_2);
    sprite->y = GetBattlerSpriteCoord(gBattleAnimAttacker, BATTLER_COORD_Y_PIC_OFFSET);
    sprite->data[0] = gBattleAnimArgs[0];
    sprite->data[1] = gBattleAnimArgs[1];
    sprite->callback = AnimReversalOrb_Step;
    sprite->callback(sprite);
}

static void AnimReversalOrb_Step(struct Sprite *sprite)
{
    sprite->x2 = Sin(sprite->data[1], sprite->data[2] >> 8);
    sprite->y2 = Cos(sprite->data[1], sprite->data[3] >> 8);
    sprite->data[1] = (sprite->data[1] + 9) & 0xFF;

    if ((u16)sprite->data[1] < 64 || sprite->data[1] > 195)
        sprite->subpriority = GetBattlerSpriteSubpriority(gBattleAnimAttacker) - 1;
    else
        sprite->subpriority = GetBattlerSpriteSubpriority(gBattleAnimAttacker) + 1;

    if (!sprite->data[5])
    {
        sprite->data[2] += 0x400;
        sprite->data[3] += 0x100;
        sprite->data[4]++;
        if (sprite->data[4] == sprite->data[0])
        {
            sprite->data[4] = 0;
            sprite->data[5] = 1;
        }
    }
    else if (sprite->data[5] == 1)
    {
        sprite->data[2] -= 0x400;
        sprite->data[3] -= 0x100;
        sprite->data[4]++;
        if (sprite->data[4] == sprite->data[0])
            DestroyAnimSprite(sprite);
    }
}

// Copies the target mon's sprite, and makes a white silhouette that shrinks away.
void AnimTask_RolePlaySilhouette(u8 taskId)
{
    u8 isBackPic;
    u32 personality;
    u32 otId;
    u16 species;
    s16 xOffset;
    u32 priority;
    u8 spriteId;
    s16 coord1, coord2;

    GetAnimBattlerSpriteId(ANIM_ATTACKER);
    if (IsContest())
    {
        isBackPic = TRUE;
        personality = gContestResources->moveAnim->targetPersonality;
        otId = gContestResources->moveAnim->otId;
        species = gContestResources->moveAnim->targetSpecies;
        xOffset = 20;
        priority = GetBattlerSpriteBGPriority(gBattleAnimAttacker);
    }
    else
    {
        if (GetBattlerSide(gBattleAnimAttacker) != B_SIDE_PLAYER)
        {
            isBackPic = 0;
            personality = GetMonData(&gPlayerParty[gBattlerPartyIndexes[gBattleAnimTarget]], MON_DATA_PERSONALITY);
            otId = GetMonData(&gPlayerParty[gBattlerPartyIndexes[gBattleAnimTarget]], MON_DATA_OT_ID);
            if (gBattleSpritesDataPtr->battlerData[gBattleAnimTarget].transformSpecies == SPECIES_NONE)
            {
                if (GetBattlerSide(gBattleAnimTarget) == B_SIDE_PLAYER)
                    species = GetMonData(&gPlayerParty[gBattlerPartyIndexes[gBattleAnimTarget]], MON_DATA_SPECIES);
                else
                    species = GetMonData(&gEnemyParty[gBattlerPartyIndexes[gBattleAnimTarget]], MON_DATA_SPECIES);
            }
            else
            {
                species = gBattleSpritesDataPtr->battlerData[gBattleAnimTarget].transformSpecies;
            }

            xOffset = 20;
            priority = GetBattlerSpriteBGPriority(gBattleAnimAttacker);
        }
        else
        {
            isBackPic = 1;
            personality = GetMonData(&gEnemyParty[gBattlerPartyIndexes[gBattleAnimTarget]], MON_DATA_PERSONALITY);
            otId = GetMonData(&gEnemyParty[gBattlerPartyIndexes[gBattleAnimTarget]], MON_DATA_OT_ID);
            if (gBattleSpritesDataPtr->battlerData[gBattleAnimTarget].transformSpecies == SPECIES_NONE)
            {
                if (GetBattlerSide(gBattleAnimTarget) == B_SIDE_PLAYER)
                    species = GetMonData(&gPlayerParty[gBattlerPartyIndexes[gBattleAnimTarget]], MON_DATA_SPECIES);
                else
                    species = GetMonData(&gEnemyParty[gBattlerPartyIndexes[gBattleAnimTarget]], MON_DATA_SPECIES);
            }
            else
            {
                species = gBattleSpritesDataPtr->battlerData[gBattleAnimTarget].transformSpecies;
            }

            xOffset = -20;
            priority = GetBattlerSpriteBGPriority(gBattleAnimAttacker);
        }
    }

    coord1 = GetBattlerSpriteCoord(gBattleAnimAttacker, 0);
    coord2 = GetBattlerSpriteCoord(gBattleAnimAttacker, 1);
    spriteId = CreateAdditionalMonSpriteForMoveAnim(species, isBackPic, 0, coord1 + xOffset, coord2, 5, personality, otId, gBattleAnimTarget, TRUE);

    gSprites[spriteId].oam.priority = priority;
    gSprites[spriteId].oam.objMode = ST_OAM_OBJ_BLEND;
    FillPalette(RGB_WHITE, (gSprites[spriteId].oam.paletteNum << 4) + 0x100, 32);
    gSprites[spriteId].oam.priority = priority;
    SetGpuReg(REG_OFFSET_BLDCNT, BLDCNT_EFFECT_BLEND | BLDCNT_TGT2_ALL);
    SetGpuReg(REG_OFFSET_BLDALPHA, BLDALPHA_BLEND(gTasks[taskId].data[1], 16 - gTasks[taskId].data[1]));

    gTasks[taskId].data[0] = spriteId;
    gTasks[taskId].func = AnimTask_RolePlaySilhouette_Step1;
}

static void AnimTask_RolePlaySilhouette_Step1(u8 taskId)
{
    if (gTasks[taskId].data[10]++ > 1)
    {
        gTasks[taskId].data[10] = 0;
        gTasks[taskId].data[1]++;
        SetGpuReg(REG_OFFSET_BLDALPHA, BLDALPHA_BLEND(gTasks[taskId].data[1], 16 - gTasks[taskId].data[1]));
        if (gTasks[taskId].data[1] == 10)
        {
            gTasks[taskId].data[10] = 256;
            gTasks[taskId].data[11] = 256;
            gTasks[taskId].func = AnimTask_RolePlaySilhouette_Step2;
        }
    }
}

static void AnimTask_RolePlaySilhouette_Step2(u8 taskId)
{
    u8 spriteId = gTasks[taskId].data[0];
    gTasks[taskId].data[10] -= 16;
    gTasks[taskId].data[11] += 128;
    gSprites[spriteId].oam.affineMode |= ST_OAM_AFFINE_DOUBLE_MASK;
    TrySetSpriteRotScale(&gSprites[spriteId], TRUE, gTasks[taskId].data[10], gTasks[taskId].data[11], 0);
    if (++gTasks[taskId].data[12] == 9)
    {
        ResetSpriteRotScale_PreserveAffine(&gSprites[spriteId]);
        DestroySpriteAndFreeResources_(&gSprites[spriteId]);
        gTasks[taskId].func = DestroyAnimVisualTaskAndDisableBlend;
    }
}

// Performs a wavy transformation on the mon's sprite, and fades out.
// arg 0: which battler
void AnimTask_AcidArmor(u8 taskId)
{
    u8 battler;
    u16 bgX, bgY;
    s16 y, i;
    struct ScanlineEffectParams scanlineParams;
    struct Task *task = &gTasks[taskId];

    if (gBattleAnimArgs[0] == ANIM_ATTACKER)
        battler = gBattleAnimAttacker;
    else
        battler = gBattleAnimTarget;

    task->data[0] = 0;
    task->data[1] = 0;
    task->data[2] = 0;
    task->data[3] = 16;
    task->data[4] = 0;
    task->data[5] = battler;
    task->data[6] = 32;
    task->data[7] = 0;
    task->data[8] = 24;

    if (GetBattlerSide(battler) == B_SIDE_OPPONENT)
        task->data[8] *= -1;

    task->data[13] = GetBattlerYCoordWithElevation(battler) - 34;
    if (task->data[13] < 0)
        task->data[13] = 0;

    task->data[14] = task->data[13] + 66;
    task->data[15] = GetAnimBattlerSpriteId(gBattleAnimArgs[0]);
    if (GetBattlerSpriteBGPriorityRank(battler) == 1)
    {
        scanlineParams.dmaDest = &REG_BG1HOFS;
        SetGpuReg(REG_OFFSET_BLDCNT, BLDCNT_TGT2_ALL | BLDCNT_EFFECT_BLEND | BLDCNT_TGT1_BG1);
        bgX = gBattle_BG1_X;
        bgY = gBattle_BG1_Y;
    }
    else
    {
        scanlineParams.dmaDest = &REG_BG2HOFS;
        SetGpuReg(REG_OFFSET_BLDCNT, BLDCNT_TGT2_ALL | BLDCNT_EFFECT_BLEND | BLDCNT_TGT1_BG2);
        bgX = gBattle_BG2_X;
        bgY = gBattle_BG2_Y;
    }

    for (y = 0, i = 0; y < 160; y++, i += 2)
    {
        gScanlineEffectRegBuffers[0][i] = bgX;
        gScanlineEffectRegBuffers[1][i] = bgX;
        gScanlineEffectRegBuffers[0][i + 1] = bgY;
        gScanlineEffectRegBuffers[1][i + 1] = bgY;
    }

    scanlineParams.dmaControl = SCANLINE_EFFECT_DMACNT_32BIT;
    scanlineParams.initState = 1;
    scanlineParams.unused9 = 0;
    ScanlineEffect_SetParams(scanlineParams);
    task->func = AnimTask_AcidArmor_Step;
}

static void AnimTask_AcidArmor_Step(u8 taskId)
{
    struct Task *task;
    s16 var1;
    s16 var2;
    s16 bgX, bgY;
    s16 offset;
    s16 var0;
    s16 i;
    s16 sineIndex;
    s16 var3;

    task = &gTasks[taskId];
    if (GetBattlerSpriteBGPriorityRank(task->data[5]) == 1)
    {
        bgX = gBattle_BG1_X;
        bgY = gBattle_BG1_Y;
    }
    else
    {
        bgX = gBattle_BG2_X;
        bgY = gBattle_BG2_Y;
    }

    switch (task->data[0])
    {
    case 0:
        offset = task->data[14] * 2;
        var1 = 0;
        var2 = 0;
        i = 0;
        task->data[1] = (task->data[1] + 2) & 0xFF;
        sineIndex = task->data[1];
        task->data[9] = 0x7E0 / task->data[6];
        task->data[10] = -((task->data[7] * 2) / task->data[9]);
        task->data[11] = task->data[7];
        var3 = task->data[11] >> 5;
        task->data[12] = var3;
        var0 = task->data[14];
        while (var0 > task->data[13])
        {
            gScanlineEffectRegBuffers[gScanlineEffect.srcBuffer][offset + 1] = (i - var2) + bgY;
            gScanlineEffectRegBuffers[gScanlineEffect.srcBuffer][offset] = bgX + var3 + (gSineTable[sineIndex] >> 5);
            sineIndex = (sineIndex + 10) & 0xFF;
            task->data[11] += task->data[10];
            var3 = task->data[11] >> 5;
            task->data[12] = var3;

            i++;
            offset -= 2;
            var1 += task->data[6];
            var2 = var1 >> 5;
            var0--;
        }

        var0 *= 2;
        while (var0 >= 0)
        {
            gScanlineEffectRegBuffers[0][var0] = bgX + 240;
            gScanlineEffectRegBuffers[1][var0] = bgX + 240;
            var0 -= 2;
        }

        if (++task->data[6] > 63)
        {
            task->data[6] = 64;
            task->data[2]++;
            if (task->data[2] & 1)
                task->data[3]--;
            else
                task->data[4]++;

            SetGpuReg(REG_OFFSET_BLDALPHA, BLDALPHA_BLEND(task->data[3], task->data[4]));
            if (task->data[3] == 0 && task->data[4] == 16)
            {
                task->data[2] = 0;
                task->data[3] = 0;
                task->data[0]++;
            }
        }
        else
        {
            task->data[7] += task->data[8];
        }
        break;
    case 1:
        if (++task->data[2] > 12)
        {
            gScanlineEffect.state = 3;
            task->data[2] = 0;
            task->data[0]++;
        }
        break;
    case 2:
        task->data[2]++;
        if (task->data[2] & 1)
            task->data[3]++;
        else
            task->data[4]--;

        SetGpuReg(REG_OFFSET_BLDALPHA, BLDALPHA_BLEND(task->data[3], task->data[4]));
        if (task->data[3] == 16 && task->data[4] == 0)
        {
            task->data[2] = 0;
            task->data[3] = 0;
            task->data[0]++;
        }
        break;
    case 3:
        DestroyAnimVisualTask(taskId);
        break;
    }
}

// Runs an affine animation that makes it look like the mon is inhaling deeply.
// arg 0: which battler
void AnimTask_DeepInhale(u8 taskId)
{
    struct Task *task = &gTasks[taskId];
    task->data[0] = 0;
    task->data[15] = GetAnimBattlerSpriteId(gBattleAnimArgs[0]);
    PrepareAffineAnimInTaskData(&gTasks[taskId], task->data[15], gDeepInhaleAffineAnimCmds);
    task->func = AnimTask_DeepInhale_Step;
}

static void AnimTask_DeepInhale_Step(u8 taskId)
{
    u16 var0;

    struct Task *task = &gTasks[taskId];
    var0 = task->data[0];
    task->data[0]++;
    var0 -= 20;
    if (var0 < 23)
    {
        if (++task->data[1] > 1)
        {
            task->data[1] = 0;
            task->data[2]++;
            if (task->data[2] & 1)
                gSprites[task->data[15]].x2 = 1;
            else
                gSprites[task->data[15]].x2 = -1;
        }
    }
    else
    {
        gSprites[task->data[15]].x2 = 0;
    }

    if (!RunAffineAnimFromTaskData(&gTasks[taskId]))
        DestroyAnimVisualTask(taskId);
}

static void InitYawnCloudPosition(struct Sprite *sprite, s16 startX, s16 startY, s16 destX, s16 destY, u16 duration)
{
    sprite->x = startX;
    sprite->y = startY;
    sprite->data[4] = startX << 4;
    sprite->data[5] = startY << 4;
    sprite->data[6] = ((destX - startX) << 4) / duration;
    sprite->data[7] = ((destY - startY) << 4) / duration;
}

static void UpdateYawnCloudPosition(struct Sprite *sprite)
{
    sprite->data[4] += sprite->data[6];
    sprite->data[5] += sprite->data[7];
    sprite->x = sprite->data[4] >> 4;
    sprite->y = sprite->data[5] >> 4;
}

// Drifts a cloud in a wavy path towards the target mon.
// arg 0: which affine anim
static void AnimYawnCloud(struct Sprite *sprite)
{
    s16 destX = sprite->x;
    s16 destY = sprite->y;

    SetSpriteCoordsToAnimAttackerCoords(sprite);
    StartSpriteAffineAnim(sprite, gBattleAnimArgs[0]);
    InitYawnCloudPosition(sprite, sprite->x, sprite->y, destX, destY, 64);
    sprite->data[0] = 0;
    sprite->callback = AnimYawnCloud_Step;
}

static void AnimYawnCloud_Step(struct Sprite *sprite)
{
    int index;

    sprite->data[0]++;
    index = (sprite->data[0] * 8) & 0xFF;
    UpdateYawnCloudPosition(sprite);
    sprite->y2 = Sin(index, 8);
    if (sprite->data[0] > 58)
    {
        if (++sprite->data[1] > 1)
        {
            sprite->data[1] = 0;
            sprite->data[2]++;
            sprite->invisible = sprite->data[2] & 1;
            if (sprite->data[2] > 3)
                DestroySpriteAndMatrix(sprite);
        }
    }
}

// Animates a cloud coming from the smoke ball.
// arg 0: ?
// arg 1: initial x pixel offset
// arg 2: initial y pixel offset
// arg 3: time until destroyed
static void AnimSmokeBallEscapeCloud(struct Sprite *sprite)
{
    sprite->data[0] = gBattleAnimArgs[3];
    StartSpriteAffineAnim(sprite, gBattleAnimArgs[0]);
    if (GetBattlerSide(gBattleAnimTarget) != B_SIDE_PLAYER)
        gBattleAnimArgs[1] = -gBattleAnimArgs[1];

    sprite->x = GetBattlerSpriteCoord(gBattleAnimAttacker, BATTLER_COORD_X_2) + gBattleAnimArgs[1];
    sprite->y = GetBattlerSpriteCoord(gBattleAnimAttacker, BATTLER_COORD_Y_PIC_OFFSET) + gBattleAnimArgs[2];
    sprite->callback = DestroyAnimSpriteAfterTimer;
}

static void AnimTask_SlideMonForFocusBand_Step2(u8 taskId)
{
    u16 var0 = 0;
    u16 var1 = 0;

    gTasks[taskId].data[0]--;
    if ((gTasks[taskId].data[6] & 0x8000) && (--gTasks[taskId].data[1] == -1))
    {
        if (gTasks[taskId].data[9] == 0)
        {
            gTasks[taskId].data[9] = gTasks[taskId].data[4];
            gTasks[taskId].data[4] = -gTasks[taskId].data[4];
        }
        else
        {
            gTasks[taskId].data[9] = 0;
        }

        if (gTasks[taskId].data[10] == 0)
        {
            gTasks[taskId].data[10] = gTasks[taskId].data[5];
            gTasks[taskId].data[5] = -gTasks[taskId].data[5];
        }
        else
        {
            gTasks[taskId].data[10] = 0;
        }

        gTasks[taskId].data[1] = gTasks[taskId].data[13];
    }

    var0 = gTasks[taskId].data[7];
    var1 = gTasks[taskId].data[8];
    if (gTasks[taskId].data[2] & 0x8000)
        gSprites[gTasks[taskId].data[15]].x2 = gTasks[taskId].data[9] - (var0 >> 8);
    else
        gSprites[gTasks[taskId].data[15]].x2 = gTasks[taskId].data[9] + (var0 >> 8);

    if (gTasks[taskId].data[3] & 0x8000)
        gSprites[gTasks[taskId].data[15]].y2 = gTasks[taskId].data[10] - (var1 >> 8);
    else
        gSprites[gTasks[taskId].data[15]].y2 = gTasks[taskId].data[10] + (var1 >> 8);

    if (gTasks[taskId].data[0] < 1)
    {
        DestroyTask(taskId);
        gAnimVisualTaskCount--;
    }
}

static void AnimTask_SlideMonForFocusBand_Step1(u8 taskId)
{
    u16 var0 = 0;
    u16 var1 = 0;

    gTasks[taskId].data[0]--;
    if ((gTasks[taskId].data[6] & 0x8000) && (--gTasks[taskId].data[1] == -1))
    {
        if (gTasks[taskId].data[9] == 0)
        {
            gTasks[taskId].data[9] = gTasks[taskId].data[4];
            gTasks[taskId].data[4] = -gTasks[taskId].data[4];
        }
        else
        {
            gTasks[taskId].data[9] = var0;
        }

        if (gTasks[taskId].data[10] == 0)
        {
            gTasks[taskId].data[10] = gTasks[taskId].data[5];
            gTasks[taskId].data[5] = -gTasks[taskId].data[5];
        }
        else
        {
            gTasks[taskId].data[10] = 0;
        }

        gTasks[taskId].data[1] = gTasks[taskId].data[13];
    }

    var0 = (gTasks[taskId].data[2] & 0x7FFF) + gTasks[taskId].data[7];
    var1 = (gTasks[taskId].data[3] & 0x7FFF) + gTasks[taskId].data[8];
    if (gTasks[taskId].data[2] & 0x8000)
        gSprites[gTasks[taskId].data[15]].x2 = gTasks[taskId].data[9] - (var0 >> 8);
    else
        gSprites[gTasks[taskId].data[15]].x2 = gTasks[taskId].data[9] + (var0 >> 8);

    if (gTasks[taskId].data[3] & 0x8000)
        gSprites[gTasks[taskId].data[15]].y2 = gTasks[taskId].data[10] - (var1 >> 8);
    else
        gSprites[gTasks[taskId].data[15]].y2 = gTasks[taskId].data[10] + (var1 >> 8);

    gTasks[taskId].data[7] = var0;
    gTasks[taskId].data[8] = var1;
    if (gTasks[taskId].data[0] < 1)
    {
        gTasks[taskId].data[0] = 30;
        gTasks[taskId].data[13] = 0;
        gTasks[taskId].func = AnimTask_SlideMonForFocusBand_Step2;
    }
}

void AnimTask_SlideMonForFocusBand(u8 taskId)
{
    gTasks[taskId].data[15] = gBattlerSpriteIds[gBattleAnimAttacker];
    gTasks[taskId].data[14] = gBattleAnimArgs[0];
    gTasks[taskId].data[0] = gBattleAnimArgs[0];
    gTasks[taskId].data[13] = gBattleAnimArgs[6];
    if (gBattleAnimArgs[3])
        gTasks[taskId].data[6] = gTasks[taskId].data[6] | -0x8000;

    if (GetBattlerSide(gBattleAnimAttacker) != B_SIDE_PLAYER)
    {
        gTasks[taskId].data[2] = gBattleAnimArgs[1];
        gTasks[taskId].data[3] = gBattleAnimArgs[2];
    }
    else
    {
        if (gBattleAnimArgs[1] & 0x8000)
            gTasks[taskId].data[2] = gBattleAnimArgs[1] & 0x7FFF;
        else
            gTasks[taskId].data[2] = gBattleAnimArgs[1] | -0x8000;

        if (gBattleAnimArgs[2] & 0x8000)
            gTasks[taskId].data[3] = gBattleAnimArgs[2] & 0x7FFF;
        else
            gTasks[taskId].data[3] = gBattleAnimArgs[2] | -0x8000;
    }

    gTasks[taskId].data[8] = 0;
    gTasks[taskId].data[7] = 0;
    gTasks[taskId].data[4] = gBattleAnimArgs[4];
    gTasks[taskId].data[5] = gBattleAnimArgs[5];
    gTasks[taskId].func = AnimTask_SlideMonForFocusBand_Step1;
}

// Squishes the mon vertically and emits sweat droplets a few times.
// arg 0: battler
// arg 1: num squishes
void AnimTask_SquishAndSweatDroplets(u8 taskId)
{
    u8 battler;
    struct Task *task = &gTasks[taskId];

    if (!gBattleAnimArgs[1])
        DestroyAnimVisualTask(taskId);

    task->data[0] = 0;
    task->data[1] = 0;
    task->data[2] = 0;
    task->data[3] = gBattleAnimArgs[1];
    if (gBattleAnimArgs[0] == ANIM_ATTACKER)
        battler = gBattleAnimAttacker;
    else
        battler = gBattleAnimTarget;

    task->data[4] = GetBattlerSpriteCoord(battler, BATTLER_COORD_X);
    task->data[5] = GetBattlerSpriteCoord(battler, BATTLER_COORD_Y);
    task->data[6] = GetBattlerSpriteSubpriority(battler);
    task->data[15] = GetAnimBattlerSpriteId(gBattleAnimArgs[0]);
    PrepareAffineAnimInTaskData(task, task->data[15], gFacadeSquishAffineAnimCmds);
    task->func = AnimTask_SquishAndSweatDroplets_Step;
}

static void AnimTask_SquishAndSweatDroplets_Step(u8 taskId)
{
    struct Task *task = &gTasks[taskId];

    switch (task->data[0])
    {
    case 0:
        task->data[1]++;
        if (task->data[1] == 6)
            CreateSweatDroplets(taskId, TRUE);

        if (task->data[1] == 18)
            CreateSweatDroplets(taskId, FALSE);

        if (!RunAffineAnimFromTaskData(task))
        {
            if (--task->data[3] == 0)
            {
                task->data[0]++;
            }
            else
            {
                task->data[1] = 0;
                PrepareAffineAnimInTaskData(task, task->data[15], gFacadeSquishAffineAnimCmds);
            }
        }
        break;
    case 1:
        if (task->data[2] == 0)
            DestroyAnimVisualTask(taskId);
        break;
    }
}

static void CreateSweatDroplets(u8 taskId, bool8 arg1)
{
    u8 i;
    s8 xOffset, yOffset;
    struct Task *task;
    s16 xCoords[4];
    s16 yCoords[2];

    task = &gTasks[taskId];
    if (!arg1)
    {
        xOffset = 18;
        yOffset = -20;
    }
    else
    {
        xOffset = 30;
        yOffset = 20;
    }

    xCoords[0] = task->data[4] - xOffset;
    xCoords[1] = task->data[4] - xOffset - 4;
    xCoords[2] = task->data[4] + xOffset;
    xCoords[3] = task->data[4] + xOffset + 4;
    yCoords[0] = task->data[5] + yOffset;
    yCoords[1] = task->data[5] + yOffset + 6;

    for (i = 0; i < 4; i++)
    {
        u8 spriteId = CreateSprite(&gFacadeSweatDropSpriteTemplate, xCoords[i], yCoords[i & 1], task->data[6] - 5);
        if (spriteId != MAX_SPRITES)
        {
            gSprites[spriteId].data[0] = 0;
            gSprites[spriteId].data[1] = i < 2 ? -2 : 2;
            gSprites[spriteId].data[2] = -1;
            gSprites[spriteId].data[3] = taskId;
            gSprites[spriteId].data[4] = 2;
            task->data[2]++;
        }
    }
}

static void AnimFacadeSweatDrop(struct Sprite *sprite)
{
    sprite->x += sprite->data[1];
    sprite->y += sprite->data[2];
    if (++sprite->data[0] > 6)
    {
        gTasks[sprite->data[3]].data[sprite->data[4]]--;
        DestroySprite(sprite);
    }
}

// Blends the mon sprite's color with a rotating set of colors.
// arg 0: battler
// arg 1: duration
void AnimTask_FacadeColorBlend(u8 taskId)
{
    u8 spriteId;

    gTasks[taskId].data[0] = 0;
    gTasks[taskId].data[1] = gBattleAnimArgs[1];
    spriteId = GetAnimBattlerSpriteId(gBattleAnimArgs[0]);
    gTasks[taskId].data[2] = 0x100 + gSprites[spriteId].oam.paletteNum * 16;
    gTasks[taskId].func = AnimTask_FacadeColorBlend_Step;
}

static void AnimTask_FacadeColorBlend_Step(u8 taskId)
{
    if (gTasks[taskId].data[1])
    {
        BlendPalette(gTasks[taskId].data[2], 16, 8, gFacadeBlendColors[gTasks[taskId].data[0]]);
        if (++gTasks[taskId].data[0] > 23)
            gTasks[taskId].data[0] = 0;

        gTasks[taskId].data[1]--;
    }
    else
    {
        BlendPalette(gTasks[taskId].data[2], 16, 0, RGB(0, 0, 0));
        DestroyAnimVisualTask(taskId);
    }
}

// The sliding circle effect used by Refresh and Aromatherapy
void AnimTask_StatusClearedEffect(u8 taskId)
{
    StartMonScrollingBgMask(
        taskId,
        0,
        0x1A0,
        gBattleAnimAttacker,
        gBattleAnimArgs[0],
        10,
        2,
        30,
        gCureBubblesGfx,
        gCureBubblesTilemap,
        gCureBubblesPal);
}

// Moves a noise line from the mon.
// arg 0: initial x pixel offset
// arg 1: initial y pixel offset
// arg 2: which direction (0 = upward, 1 = downward, 2 = horizontal)
static void AnimRoarNoiseLine(struct Sprite *sprite)
{
    if (GetBattlerSide(gBattleAnimAttacker) == B_SIDE_OPPONENT)
        gBattleAnimArgs[0] = -gBattleAnimArgs[0];

    sprite->x = GetBattlerSpriteCoord(gBattleAnimAttacker, BATTLER_COORD_X) + gBattleAnimArgs[0];
    sprite->y = GetBattlerSpriteCoord(gBattleAnimAttacker, BATTLER_COORD_Y) + gBattleAnimArgs[1];
    if (gBattleAnimArgs[2] == 0)
    {
        sprite->data[0] = 0x280;
        sprite->data[1] = -0x280;
    }
    else if (gBattleAnimArgs[2] == 1)
    {
        sprite->vFlip = 1;
        sprite->data[0] = 0x280;
        sprite->data[1] = 0x280;
    }
    else
    {
        StartSpriteAnim(sprite, 1);
        sprite->data[0] = 0x280;
    }

    if (GetBattlerSide(gBattleAnimAttacker) != B_SIDE_PLAYER)
    {
        sprite->data[0] = -sprite->data[0];
        sprite->hFlip = 1;
    }

    sprite->callback = AnimRoarNoiseLine_Step;
}

static void AnimRoarNoiseLine_Step(struct Sprite *sprite)
{
    sprite->data[6] += sprite->data[0];
    sprite->data[7] += sprite->data[1];
    sprite->x2 = sprite->data[6] >> 8;
    sprite->y2 = sprite->data[7] >> 8;
    if (++sprite->data[5] == 14)
        DestroyAnimSprite(sprite);
}

// Makes a series of dots in a trail from the attacker to the target.
// arg 0: unused
void AnimTask_GlareEyeDots(u8 taskId)
{
    struct Task *task = &gTasks[taskId];

    if (IsContest())
    {
        task->data[5] = 8;
        task->data[6] = 3;
        task->data[7] = 1;
    }
    else
    {
        task->data[5] = 12;
        task->data[6] = 3;
        task->data[7] = 0;
    }

    if (GetBattlerSide(gBattleAnimAttacker) == B_SIDE_PLAYER)
        task->data[11] = GetBattlerSpriteCoord(gBattleAnimAttacker, BATTLER_COORD_X_2) + GetBattlerSpriteCoordAttr(gBattleAnimAttacker, BATTLER_COORD_ATTR_HEIGHT) / 4;
    else
        task->data[11] = GetBattlerSpriteCoord(gBattleAnimAttacker, BATTLER_COORD_X_2) - GetBattlerSpriteCoordAttr(gBattleAnimAttacker, BATTLER_COORD_ATTR_HEIGHT) / 4;

    task->data[12] = GetBattlerSpriteCoord(gBattleAnimAttacker, BATTLER_COORD_Y_PIC_OFFSET) - GetBattlerSpriteCoordAttr(gBattleAnimAttacker, BATTLER_COORD_ATTR_HEIGHT) / 4;
    task->data[13] = GetBattlerSpriteCoord(gBattleAnimTarget, BATTLER_COORD_X_2);
    task->data[14] = GetBattlerSpriteCoord(gBattleAnimTarget, BATTLER_COORD_Y_PIC_OFFSET);
    task->func = AnimTask_GlareEyeDots_Step;
}

static void AnimTask_GlareEyeDots_Step(u8 taskId)
{
    u8 i;
    s16 x, y;
    struct Task *task = &gTasks[taskId];

    switch (task->data[0])
    {
    case 0:
        if (++task->data[1] > 3)
        {
            task->data[1] = 0;
            GetGlareEyeDotCoords(
                task->data[11],
                task->data[12],
                task->data[13],
                task->data[14],
                task->data[5],
                task->data[2],
                &x,
                &y);

            for (i = 0; i < 2; i++)
            {
                u8 spriteId = CreateSprite(&gGlareEyeDotSpriteTemplate, x, y, 35);
                if (spriteId != MAX_SPRITES)
                {
                    if (task->data[7] == 0)
                    {
                        if (i == 0)
                            gSprites[spriteId].x2 = gSprites[spriteId].y2 = -task->data[6];
                        else
                            gSprites[spriteId].x2 = gSprites[spriteId].y2 = task->data[6];
                    }
                    else
                    {
                        if (i == 0)
                        {
                            gSprites[spriteId].x2 = -task->data[6];
                            gSprites[spriteId].y2 = task->data[6];
                        }
                        else
                        {
                            gSprites[spriteId].x2 = task->data[6];
                            gSprites[spriteId].y2 = -task->data[6];
                        }
                    }

                    gSprites[spriteId].data[0] = 0;
                    gSprites[spriteId].data[1] = taskId;
                    gSprites[spriteId].data[2] = 10;
                    task->data[10]++;
                }
            }

            if (task->data[2] == task->data[5])
                task->data[0]++;

            task->data[2]++;
        }
        break;
    case 1:
        if (task->data[10] == 0)
            DestroyAnimVisualTask(taskId);
        break;
    }
}

static void GetGlareEyeDotCoords(s16 arg0, s16 arg1, s16 arg2, s16 arg3, u8 arg4, u8 arg5, s16 *x, s16 *y)
{
    int x2;
    int y2;

    if (arg5 == 0)
    {
        *x = arg0;
        *y = arg1;
        return;
    }

    if (arg5 >= arg4)
    {
        *x = arg2;
        *y = arg3;
        return;
    }

    arg4--;
    x2 = (arg0 << 8) + arg5 * (((arg2 - arg0) << 8) / arg4);
    y2 = (arg1 << 8) + arg5 * (((arg3 - arg1) << 8) / arg4);
    *x = x2 >> 8;
    *y = y2 >> 8;
}

static void AnimGlareEyeDot(struct Sprite *sprite)
{
    if (++sprite->data[0] > 36)
    {
        gTasks[sprite->data[1]].data[sprite->data[2]]--;
        DestroySprite(sprite);
    }
}

// Moves a pawprint in a straight line.
// arg 0: initial x position
// arg 1: initial y position
// arg 2: destination x position
// arg 3: destination y position
// arg 4: duration
static void AnimAssistPawprint(struct Sprite *sprite)
{
    sprite->x = gBattleAnimArgs[0];
    sprite->y = gBattleAnimArgs[1];
    sprite->data[2] = gBattleAnimArgs[2];
    sprite->data[4] = gBattleAnimArgs[3];
    sprite->data[0] = gBattleAnimArgs[4];
    StoreSpriteCallbackInData6(sprite, DestroyAnimSprite);
    sprite->callback = InitAndRunAnimFastLinearTranslation;
}

// Moves a ball in an arc twoards the target, and rotates the ball while arcing.
// No args.
void AnimTask_BarrageBall(u8 taskId)
{
    struct Task *task = &gTasks[taskId];

    task->data[11] = GetBattlerSpriteCoord(gBattleAnimAttacker, BATTLER_COORD_X_2);
    task->data[12] = GetBattlerSpriteCoord(gBattleAnimAttacker, BATTLER_COORD_Y_PIC_OFFSET);
    task->data[13] = GetBattlerSpriteCoord(gBattleAnimTarget, BATTLER_COORD_X_2);
    task->data[14] = GetBattlerSpriteCoord(gBattleAnimTarget, BATTLER_COORD_Y_PIC_OFFSET) + GetBattlerSpriteCoordAttr(gBattleAnimTarget, BATTLER_COORD_ATTR_HEIGHT) / 4;
    task->data[15] = CreateSprite(&gBarrageBallSpriteTemplate, task->data[11], task->data[12], GetBattlerSpriteSubpriority(gBattleAnimTarget) - 5);
    if (task->data[15] != MAX_SPRITES)
    {
        gSprites[task->data[15]].data[0] = 16;
        gSprites[task->data[15]].data[2] = task->data[13];
        gSprites[task->data[15]].data[4] = task->data[14];
        gSprites[task->data[15]].data[5] = -32;
        InitAnimArcTranslation(&gSprites[task->data[15]]);
        if (GetBattlerSide(gBattleAnimAttacker) == B_SIDE_OPPONENT)
            StartSpriteAffineAnim(&gSprites[task->data[15]], 1);

        task->func = AnimTask_BarrageBall_Step;
    }
    else
    {
        DestroyAnimVisualTask(taskId);
    }
}

static void AnimTask_BarrageBall_Step(u8 taskId)
{
    struct Task *task = &gTasks[taskId];

    switch (task->data[0])
    {
    case 0:
        if (++task->data[1] > 1)
        {
            task->data[1] = 0;
            TranslateAnimHorizontalArc(&gSprites[task->data[15]]);
            if (++task->data[2] > 7)
                task->data[0]++;
        }
        break;
    case 1:
        if (TranslateAnimHorizontalArc(&gSprites[task->data[15]]))
        {
            task->data[1] = 0;
            task->data[2] = 0;
            task->data[0]++;
        }
        break;
    case 2:
        if (++task->data[1] > 1)
        {
            task->data[1] = 0;
            task->data[2]++;
            gSprites[task->data[15]].invisible = task->data[2] & 1;
            if (task->data[2] == 16)
            {
                FreeOamMatrix(gSprites[task->data[15]].oam.matrixNum);
                DestroySprite(&gSprites[task->data[15]]);
                task->data[0]++;
            }
        }
        break;
    case 3:
        DestroyAnimVisualTask(taskId);
        break;
    }
}

// Moves a hand back and forth in a squishing motion.
// arg 0: which battler
// arg 1: horizontal flip
// arg 2: num squishes
static void AnimSmellingSaltsHand(struct Sprite *sprite)
{
    u8 battler;

    if (gBattleAnimArgs[0] == ANIM_ATTACKER)
        battler = gBattleAnimAttacker;
    else
        battler = gBattleAnimTarget;

    sprite->oam.tileNum += 16;
    sprite->data[6] = gBattleAnimArgs[2];
    sprite->data[7] = gBattleAnimArgs[1] == 0 ? -1 : 1;
    sprite->y = GetBattlerSpriteCoord(battler, 3);
    if (gBattleAnimArgs[1] == 0)
    {
        sprite->oam.matrixNum |= ST_OAM_HFLIP;
        sprite->x = GetBattlerSpriteCoordAttr(battler, BATTLER_COORD_ATTR_LEFT) - 8;
    }
    else
    {
        sprite->x = GetBattlerSpriteCoordAttr(battler, BATTLER_COORD_ATTR_RIGHT) + 8;
    }

    sprite->callback = AnimSmellingSaltsHand_Step;
}

static void AnimSmellingSaltsHand_Step(struct Sprite *sprite)
{
    switch (sprite->data[0])
    {
    case 0:
        if (++sprite->data[1] > 1)
        {
            sprite->data[1] = 0;
            sprite->x2 += sprite->data[7];
            if (++sprite->data[2] == 12)
                sprite->data[0]++;
        }
        break;
    case 1:
        if (++sprite->data[1] == 8)
        {
            sprite->data[1] = 0;
            sprite->data[0]++;
        }
        break;
    case 2:
        sprite->x2 -= sprite->data[7] * 4;
        if (++sprite->data[1] == 6)
        {
            sprite->data[1] = 0;
            sprite->data[0]++;
        }
        break;
    case 3:
        sprite->x2 += sprite->data[7] * 3;
        if (++sprite->data[1] == 8)
        {
            if (--sprite->data[6])
            {
                sprite->data[1] = 0;
                sprite->data[0]--;
            }
            else
            {
                DestroyAnimSprite(sprite);
            }
        }
        break;
    }
}

// Squishes the mon horizontally a few times.
// arg 0: which mon
// arg 1: number of squishes
void AnimTask_SmellingSaltsSquish(u8 taskId)
{
    if (gBattleAnimArgs[0] == ANIM_ATTACKER)
    {
        DestroyAnimVisualTask(taskId);
    }
    else
    {
        gTasks[taskId].data[0] = gBattleAnimArgs[1];
        gTasks[taskId].data[15] = GetAnimBattlerSpriteId(gBattleAnimArgs[0]);
        PrepareAffineAnimInTaskData(&gTasks[taskId], gTasks[taskId].data[15], gSmellingSaltsSquishAffineAnimCmds);
        gTasks[taskId].func = AnimTask_SmellingSaltsSquish_Step;
    }
}

static void AnimTask_SmellingSaltsSquish_Step(u8 taskId)
{
    struct Task *task = &gTasks[taskId];

    if (++task->data[1] > 1)
    {
        task->data[1] = 0;
        if (!(task->data[2] & 1))
            gSprites[task->data[15]].x2 = 2;
        else
            gSprites[task->data[15]].x2 = -2;
    }

    if (!RunAffineAnimFromTaskData(task))
    {
        gSprites[task->data[15]].x2 = 0;
        if (--task->data[0])
        {
            PrepareAffineAnimInTaskData(&gTasks[taskId], gTasks[taskId].data[15], gSmellingSaltsSquishAffineAnimCmds);
            task->data[1] = 0;
            task->data[2] = 0;
        }
        else
        {
            DestroyAnimVisualTask(taskId);
        }
    }
}

// Blinks an exclamation image over the mon a few times.
// arg 0: which mon
// arg 1: blink delay
// arg 2: number of blinks
static void AnimSmellingSaltExclamation(struct Sprite *sprite)
{
    if (gBattleAnimArgs[0] == ANIM_ATTACKER)
    {
        sprite->x = GetBattlerSpriteCoord(gBattleAnimAttacker, 2);
        sprite->y = GetBattlerSpriteCoordAttr(gBattleAnimAttacker, BATTLER_COORD_ATTR_TOP);
    }
    else
    {
        sprite->x = GetBattlerSpriteCoord(gBattleAnimTarget, 2);
        sprite->y = GetBattlerSpriteCoordAttr(gBattleAnimTarget, BATTLER_COORD_ATTR_TOP);
    }

    if (sprite->y < 8)
        sprite->y = 8;

    sprite->data[0] = 0;
    sprite->data[1] = gBattleAnimArgs[1];
    sprite->data[2] = 0;
    sprite->data[3] = gBattleAnimArgs[2];
    sprite->callback = AnimSmellingSaltExclamation_Step;
}

static void AnimSmellingSaltExclamation_Step(struct Sprite *sprite)
{
    if (++sprite->data[0] >= sprite->data[1])
    {
        sprite->data[0] = 0;
        sprite->data[2] = (sprite->data[2] + 1) & 1;
        sprite->invisible = sprite->data[2];
        if (sprite->data[2] && --sprite->data[3] == 0)
            DestroyAnimSprite(sprite);
    }
}

// Claps a hand several times.
// arg 0: which hand
// arg 1:
static void AnimHelpingHandClap(struct Sprite *sprite)
{
    if (gBattleAnimArgs[0] == 0)
    {
        sprite->oam.matrixNum |= ST_OAM_HFLIP;
        sprite->x = 100;
        sprite->data[7] = 1;
    }
    else
    {
        sprite->x = 140;
        sprite->data[7] = -1;
    }

    sprite->y = 56;
    sprite->callback = AnimHelpingHandClap_Step;
}

static void AnimHelpingHandClap_Step(struct Sprite *sprite)
{
    switch (sprite->data[0])
    {
    case 0:
        sprite->y -= sprite->data[7] * 2;
        if (sprite->data[1] & 1)
            sprite->x -= sprite->data[7] * 2;

        if (++sprite->data[1] == 9)
        {
            sprite->data[1] = 0;
            sprite->data[0]++;
        }
        break;
    case 1:
        if (++sprite->data[1] == 4)
        {
            sprite->data[1] = 0;
            sprite->data[0]++;
        }
        break;
    case 2:
        sprite->data[1]++;
        sprite->y += sprite->data[7] * 3;
        sprite->x2 = sprite->data[7] * (gSineTable[sprite->data[1] * 10] >> 3);
        if (sprite->data[1] == 12)
        {
            sprite->data[1] = 0;
            sprite->data[0]++;
        }
        break;
    case 3:
        if (++sprite->data[1] == 2)
        {
            sprite->data[1] = 0;
            sprite->data[0]++;
        }
        break;
    case 4:
        sprite->data[1]++;
        sprite->y -= sprite->data[7] * 3;
        sprite->x2 = sprite->data[7] * (gSineTable[sprite->data[1] * 10] >> 3);
        if (sprite->data[1] == 12)
            sprite->data[0]++;
        break;
    case 5:
        sprite->data[1]++;
        sprite->y += sprite->data[7] * 3;
        sprite->x2 = sprite->data[7] * (gSineTable[sprite->data[1] * 10] >> 3);
        if (sprite->data[1] == 15)
            sprite->oam.tileNum += 16;

        if (sprite->data[1] == 18)
        {
            sprite->data[1] = 0;
            sprite->data[0]++;
        }
        break;
    case 6:
        sprite->x += sprite->data[7] * 6;
        if (++sprite->data[1] == 9)
        {
            sprite->data[1] = 0;
            sprite->data[0]++;
        }
        break;
    case 7:
        sprite->x += sprite->data[7] * 2;
        if (++sprite->data[1] == 1)
        {
            sprite->data[1] = 0;
            sprite->data[0]++;
        }
        break;
    case 8:
        sprite->x -= sprite->data[7] * 3;
        if (++sprite->data[1] == 5)
            DestroyAnimSprite(sprite);
        break;
    }
}

// Repeatedly moves the attacking mon in a horizontal lunging motion.
// No args.
void AnimTask_HelpingHandAttackerMovement(u8 taskId)
{
    struct Task *task = &gTasks[taskId];

    task->data[15] = GetAnimBattlerSpriteId(ANIM_ATTACKER);
    if (!IsContest())
    {
        if (IsDoubleBattle() == TRUE)
        {
            int x = GetBattlerSpriteCoord(gBattleAnimAttacker, 0);
            int y = GetBattlerSpriteCoord(BATTLE_PARTNER(gBattleAnimAttacker), 0);
            if (x > y)
                task->data[14] = 1;
            else
                task->data[14] = -1;
        }
        else
        {
            if (GetBattlerSide(gBattleAnimAttacker) == B_SIDE_PLAYER)
                task->data[14] = -1;
            else
                task->data[14] = 1;
        }
    }
    else
    {
        task->data[14] = 1;
    }

    task->func = AnimTask_HelpingHandAttackerMovement_Step;
}

static void AnimTask_HelpingHandAttackerMovement_Step(u8 taskId)
{
    struct Task *task = &gTasks[taskId];

    switch (task->data[0])
    {
    case 0:
        if (++task->data[1] == 13)
        {
            task->data[1] = 0;
            task->data[0]++;
        }
        break;
    case 1:
        gSprites[task->data[15]].x2 -= task->data[14] * 3;
        if (++task->data[1] == 6)
        {
            task->data[1] = 0;
            task->data[0]++;
        }
        break;
    case 2:
        gSprites[task->data[15]].x2 += task->data[14] * 3;
        if (++task->data[1] == 6)
        {
            task->data[1] = 0;
            task->data[0]++;
        }
        break;
    case 3:
        if (++task->data[1] == 2)
        {
            task->data[1] = 0;
            if (task->data[2] == 0)
            {
                task->data[2]++;
                task->data[0] = 1;
            }
            else
            {
                task->data[0]++;
            }
        }
        break;
    case 4:
        gSprites[task->data[15]].x2 += task->data[14];
        if (++task->data[1] == 3)
        {
            task->data[1] = 0;
            task->data[0]++;
        }
        break;
    case 5:
        if (++task->data[1] == 6)
        {
            task->data[1] = 0;
            task->data[0]++;
        }
        break;
    case 6:
        gSprites[task->data[15]].x2 -= task->data[14] * 4;
        if (++task->data[1] == 5)
        {
            task->data[1] = 0;
            task->data[0]++;
        }
        break;
    case 7:
        gSprites[task->data[15]].x2 += task->data[14] * 4;
        if (++task->data[1] == 5)
        {
            task->data[1] = 0;
            task->data[0]++;
        }
        break;
    case 8:
        gSprites[task->data[15]].x2 = 0;
        DestroyAnimVisualTask(taskId);
        break;
    }
}

// Moves a magnifying glass around in straight lines.
// arg 0: magnifying glass target mon
static void AnimForesightMagnifyingGlass(struct Sprite *sprite)
{
    if (gBattleAnimArgs[0] == ANIM_ATTACKER)
    {
        InitSpritePosToAnimAttacker(sprite, TRUE);
        sprite->data[7] = gBattleAnimAttacker;
    }
    else
    {
        sprite->data[7] = gBattleAnimTarget;
    }

    if (GetBattlerSide(sprite->data[7]) == B_SIDE_OPPONENT)
        sprite->oam.matrixNum = ST_OAM_HFLIP;

    sprite->oam.priority = GetBattlerSpriteBGPriority(sprite->data[7]);
    sprite->oam.objMode = ST_OAM_OBJ_BLEND;
    sprite->callback = AnimForesightMagnifyingGlass_Step;
}

static void AnimForesightMagnifyingGlass_Step(struct Sprite *sprite)
{
    u16 x, y;

    switch (sprite->data[5])
    {
    case 0:
        switch (sprite->data[6])
        {
        default:
            sprite->data[6] = 0;
        case 0:
        case 4:
            x = GetBattlerSpriteCoordAttr(sprite->data[7], 5) - 4;
            y = GetBattlerSpriteCoordAttr(sprite->data[7], 3) - 4;
            break;
        case 1:
            x = GetBattlerSpriteCoordAttr(sprite->data[7], 5) - 4;
            y = GetBattlerSpriteCoordAttr(sprite->data[7], 2) + 4;
            break;
        case 2:
            x = GetBattlerSpriteCoordAttr(sprite->data[7], 4) + 4;
            y = GetBattlerSpriteCoordAttr(sprite->data[7], 3) - 4;
            break;
        case 3:
            x = GetBattlerSpriteCoordAttr(sprite->data[7], 4) + 4;
            y = GetBattlerSpriteCoordAttr(sprite->data[7], 2) - 4;
            break;
        case 5:
            x = GetBattlerSpriteCoord(sprite->data[7], 2);
            y = GetBattlerSpriteCoord(sprite->data[7], 3);
            break;
        }

        if (sprite->data[6] == 4)
            sprite->data[0] = 24;
        else if (sprite->data[6] == 5)
            sprite->data[0] = 6;
        else
            sprite->data[0] = 12;

        sprite->data[1] = sprite->x;
        sprite->data[2] = x;
        sprite->data[3] = sprite->y;
        sprite->data[4] = y;
        InitAnimLinearTranslation(sprite);
        sprite->data[5]++;
        break;
    case 1:
        if (AnimTranslateLinear(sprite))
        {
            switch (sprite->data[6])
            {
            default:
                sprite->x += sprite->x2;
                sprite->y += sprite->y2;
                sprite->y2 = 0;
                sprite->x2 = 0;
                sprite->data[0] = 0;
                sprite->data[5]++;
                sprite->data[6]++;
                break;
            case 4:
                sprite->x += sprite->x2;
                sprite->y += sprite->y2;
                sprite->y2 = 0;
                sprite->x2 = 0;
                sprite->data[5] = 0;
                sprite->data[6]++;
                break;
            case 5:
                sprite->data[0] = 0;
                sprite->data[1] = 16;
                sprite->data[2] = 0;
                sprite->data[5] = 3;
                break;
            }
        }
        break;
    case 2:
        if (++sprite->data[0] == 4)
            sprite->data[5] = 0;
        break;
    case 3:
        if (!(sprite->data[0] & 1))
            sprite->data[1]--;
        else
            sprite->data[2]++;

        SetGpuReg(REG_OFFSET_BLDALPHA, BLDALPHA_BLEND(sprite->data[1], sprite->data[2]));
        if (++sprite->data[0] == 32)
        {
            sprite->invisible = TRUE;
            sprite->data[5]++;
        }
        break;
    case 4:
        DestroyAnimSprite(sprite);
        break;
    }
}

const struct SpriteTemplate gDracoMeteorSmashSpriteTemplate =
{
    .tileTag = ANIM_TAG_WARM_ROCK,
    .paletteTag = ANIM_TAG_WARM_ROCK,
    .oam = &gOamData_AffineOff_ObjNormal_32x32,
    .anims = gDummySpriteAnimTable,
    .images = NULL,
    .affineAnims = gDummySpriteAffineAnimTable,
    .callback = AnimMeteorMashStar,
};

static void AnimMeteorMashStar_Step(struct Sprite *sprite)
{
    sprite->x2 = ((sprite->data[2] - sprite->data[0]) * sprite->data[5]) / sprite->data[4];
    sprite->y2 = ((sprite->data[3] - sprite->data[1]) * sprite->data[5]) / sprite->data[4];
    if (!(sprite->data[5] & 1))
    {
        CreateSprite(
            &gMiniTwinklingStarSpriteTemplate,
            sprite->x + sprite->x2,
            sprite->y + sprite->y2, 5);
    }

    if (sprite->data[5] == sprite->data[4])
        DestroyAnimSprite(sprite);

    sprite->data[5]++;
}

// Moves a shooting star across the screen that leaves little twinkling stars behind its path.
// arg 0: initial x pixel offset
// arg 1: initial y pixel offset
// arg 2: destination x pixel offset
// arg 3: destination y pixel offset
// arg 4: duration
static void AnimMeteorMashStar(struct Sprite *sprite)
{
    s16 y = GetBattlerSpriteCoord(gBattleAnimTarget, BATTLER_COORD_X_2);          // unused local variable
    s16 x = GetBattlerSpriteCoord(gBattleAnimTarget, BATTLER_COORD_Y_PIC_OFFSET); // unused local variable

    if (GetBattlerSide(gBattleAnimTarget) == B_SIDE_PLAYER || IsContest())
    {
        sprite->data[0] = sprite->x - gBattleAnimArgs[0];
        sprite->data[2] = sprite->x - gBattleAnimArgs[2];
    }
    else
    {
        sprite->data[0] = sprite->x + gBattleAnimArgs[0];
        sprite->data[2] = sprite->x + gBattleAnimArgs[2];
    }

    sprite->data[1] = sprite->y + gBattleAnimArgs[1];
    sprite->data[3] = sprite->y + gBattleAnimArgs[3];
    sprite->data[4] = gBattleAnimArgs[4];
    sprite->x = sprite->data[0];
    sprite->y = sprite->data[1];
    sprite->callback = AnimMeteorMashStar_Step;
}

void AnimTask_MonToSubstitute(u8 taskId)
{
    int i;
    u8 spriteId = GetAnimBattlerSpriteId(ANIM_ATTACKER);

    if (gTasks[taskId].data[0] == 0)
    {
        PrepareBattlerSpriteForRotScale(spriteId, ST_OAM_OBJ_NORMAL);
        gTasks[taskId].data[1] = 0x100;
        gTasks[taskId].data[2] = 0x100;
        gTasks[taskId].data[0]++;
    }
    else if (gTasks[taskId].data[0] == 1)
    {
        gTasks[taskId].data[1] += 0x60;
        gTasks[taskId].data[2] -= 0xD;
        SetSpriteRotScale(spriteId, gTasks[taskId].data[1], gTasks[taskId].data[2], 0);
        if (++gTasks[taskId].data[3] == 9)
        {
            gTasks[taskId].data[3] = 0;
            ResetSpriteRotScale(spriteId);
            gSprites[spriteId].invisible = TRUE;
            gTasks[taskId].data[0]++;
        }
    }
    else
    {
        LoadBattleMonGfxAndAnimate(gBattleAnimAttacker, 0, spriteId);
        if (IsContest())
        {
            gSprites[gBattlerSpriteIds[gBattleAnimAttacker]].affineAnims = gAffineAnims_BattleSpriteContest;
            StartSpriteAffineAnim(&gSprites[gBattlerSpriteIds[gBattleAnimAttacker]], BATTLER_AFFINE_NORMAL);
        }

        for (i = 0; i < NUM_TASK_DATA; i++)
            gTasks[taskId].data[i] = 0;

        gTasks[taskId].func = AnimTask_MonToSubstituteDoll;
    }
}

static void AnimTask_MonToSubstituteDoll(u8 taskId)
{
    u8 spriteId = GetAnimBattlerSpriteId(ANIM_ATTACKER);

    switch (gTasks[taskId].data[0])
    {
    case 0:
        gSprites[spriteId].y2 = -200;
        gSprites[spriteId].x2 = 200;
        gSprites[spriteId].invisible = FALSE;
        gTasks[taskId].data[10] = 0;
        gTasks[taskId].data[0]++;
        break;
    case 1:
        gTasks[taskId].data[10] += 112;
        gSprites[spriteId].y2 += gTasks[taskId].data[10] >> 8;
        if (gSprites[spriteId].y + gSprites[spriteId].y2 >= -32)
            gSprites[spriteId].x2 = 0;

        if (gSprites[spriteId].y2 > 0)
            gSprites[spriteId].y2 = 0;

        if (gSprites[spriteId].y2 == 0)
        {
            PlaySE12WithPanning(SE_M_BUBBLE2, BattleAnimAdjustPanning(-64));
            gTasks[taskId].data[10] -= 0x800;
            gTasks[taskId].data[0]++;
        }
        break;
    case 2:
        gTasks[taskId].data[10] -= 112;
        if (gTasks[taskId].data[10] < 0)
            gTasks[taskId].data[10] = 0;

        gSprites[spriteId].y2 -= gTasks[taskId].data[10] >> 8;
        if (gTasks[taskId].data[10] == 0)
            gTasks[taskId].data[0]++;
        break;
    case 3:
        gTasks[taskId].data[10] += 112;
        gSprites[spriteId].y2 += gTasks[taskId].data[10] >> 8;
        if (gSprites[spriteId].y2 > 0)
            gSprites[spriteId].y2 = 0;

        if (gSprites[spriteId].y2 == 0)
        {
            PlaySE12WithPanning(SE_M_BUBBLE2, BattleAnimAdjustPanning(-64));
            DestroyAnimVisualTask(taskId);
        }
        break;
    }
}

// Moves down an X that flickers and disappears.
// No args.
void AnimBlockX(struct Sprite *sprite)
{
    s16 y;

    if (GetBattlerSide(gBattleAnimTarget) == B_SIDE_PLAYER)
    {
        sprite->subpriority = GetBattlerSpriteSubpriority(gBattleAnimTarget) - 2;
        y = -144;
    }
    else
    {
        sprite->subpriority = GetBattlerSpriteSubpriority(gBattleAnimTarget) + 2;
        y = -96;
    }

    sprite->y = GetBattlerSpriteCoord(gBattleAnimTarget, 3);
    sprite->y2 = y;
    sprite->callback = AnimBlockX_Step;
}

static void AnimBlockX_Step(struct Sprite *sprite)
{
    switch (sprite->data[0])
    {
    case 0:
        sprite->y2 += 10;
        if (sprite->y2 >= 0)
        {
            PlaySE12WithPanning(SE_M_SKETCH, BattleAnimAdjustPanning(63));
            sprite->y2 = 0;
            sprite->data[0]++;
        }
        break;
    case 1:
        sprite->data[1] += 4;
        sprite->y2 = -(gSineTable[sprite->data[1]] >> 3);
        if (sprite->data[1] > 0x7F)
        {
            PlaySE12WithPanning(SE_M_SKETCH, BattleAnimAdjustPanning(63));
            sprite->data[1] = 0;
            sprite->y2 = 0;
            sprite->data[0]++;
        }
        break;
    case 2:
        sprite->data[1] += 6;
        sprite->y2 = -(gSineTable[sprite->data[1]] >> 4);
        if (sprite->data[1] > 0x7F)
        {
            sprite->data[1] = 0;
            sprite->y2 = 0;
            sprite->data[0]++;
        }
        break;
    case 3:
        if (++sprite->data[1] > 8)
        {
            PlaySE12WithPanning(SE_M_LEER, BattleAnimAdjustPanning(63));
            sprite->data[1] = 0;
            sprite->data[0]++;
        }
        break;
    case 4:
        if (++sprite->data[1] > 8)
        {
            sprite->data[1] = 0;
            sprite->data[2]++;
            sprite->invisible = sprite->data[2] & 1;
            if (sprite->data[2] == 7)
                DestroyAnimSprite(sprite);
        }
        break;
    }
}

// Quickly moves two clones of the target mon back and forth.
// No args.
void AnimTask_OdorSleuthMovement(u8 taskId)
{
    s16 spriteId1, spriteId2;

    if (IsContest())
    {
        DestroyAnimVisualTask(taskId);
        return;
    }

    spriteId1 = CloneBattlerSpriteWithBlend(ANIM_TARGET);
    if (spriteId1 < 0)
    {
        DestroyAnimVisualTask(taskId);
        return;
    }

    spriteId2 = CloneBattlerSpriteWithBlend(ANIM_TARGET);
    if (spriteId2 < 0)
    {
        obj_delete_but_dont_free_vram(&gSprites[spriteId1]);
        DestroyAnimVisualTask(taskId);
        return;
    }

    gSprites[spriteId2].x2 += 24;
    gSprites[spriteId1].x2 -= 24;
    gSprites[spriteId2].data[0] = 0;
    gSprites[spriteId1].data[0] = 0;
    gSprites[spriteId2].data[1] = 0;
    gSprites[spriteId1].data[1] = 0;
    gSprites[spriteId2].data[2] = 0;
    gSprites[spriteId1].data[2] = 0;
    gSprites[spriteId2].data[3] = 16;
    gSprites[spriteId1].data[3] = -16;
    gSprites[spriteId2].data[4] = 0;
    gSprites[spriteId1].data[4] = 128;
    gSprites[spriteId2].data[5] = 24;
    gSprites[spriteId1].data[5] = 24;
    gSprites[spriteId2].data[6] = taskId;
    gSprites[spriteId1].data[6] = taskId;
    gSprites[spriteId2].data[7] = 0;
    gSprites[spriteId1].data[7] = 0;
    gTasks[taskId].data[0] = 2;

    if (!gBattleSpritesDataPtr->battlerData[gBattleAnimTarget].invisible)
    {
        gSprites[spriteId2].invisible = FALSE;
        gSprites[spriteId1].invisible = TRUE;
    }
    else
    {
        gSprites[spriteId2].invisible = TRUE;
        gSprites[spriteId1].invisible = TRUE;
    }

    gSprites[spriteId2].oam.objMode = ST_OAM_OBJ_NORMAL;
    gSprites[spriteId1].oam.objMode = ST_OAM_OBJ_NORMAL;
    gSprites[spriteId2].callback = MoveOdorSleuthClone;
    gSprites[spriteId1].callback = MoveOdorSleuthClone;
    gTasks[taskId].func = AnimTask_OdorSleuthMovementWaitFinish;
}

static void AnimTask_OdorSleuthMovementWaitFinish(u8 taskId)
{
    if (gTasks[taskId].data[0] == 0)
        DestroyAnimVisualTask(taskId);
}

static void MoveOdorSleuthClone(struct Sprite *sprite)
{
    if (++sprite->data[1] > 1)
    {
        sprite->data[1] = 0;
        if (!gBattleSpritesDataPtr->battlerData[gBattleAnimTarget].invisible)
            sprite->invisible ^= 1;
    }

    sprite->data[4] = sprite->data[4] + sprite->data[3];
    sprite->data[4] &= 0xFF;
    sprite->x2 = Cos(sprite->data[4], sprite->data[5]);
    switch (sprite->data[0])
    {
    case 0:
        if (++sprite->data[2] == 60)
        {
            sprite->data[2] = 0;
            sprite->data[0]++;
        }
        break;
    case 1:
        if (++sprite->data[2] > 0)
        {
            sprite->data[2] = 0;
            sprite->data[5] -= 2;
            if (sprite->data[5] < 0)
            {
                gTasks[sprite->data[6]].data[sprite->data[7]]--;
                obj_delete_but_dont_free_vram(sprite);
            }
        }
        break;
    }
}

void AnimTask_GetReturnPowerLevel(u8 taskId)
{
    gBattleAnimArgs[ARG_RET_ID] = 0;
    if (gAnimFriendship < 60)
        gBattleAnimArgs[ARG_RET_ID] = 0;
    if (gAnimFriendship > 60 && gAnimFriendship < 92)
        gBattleAnimArgs[ARG_RET_ID] = 1;
    if (gAnimFriendship > 91 && gAnimFriendship < 201)
        gBattleAnimArgs[ARG_RET_ID] = 2;
    if (gAnimFriendship > 200)
        gBattleAnimArgs[ARG_RET_ID] = 3;

    DestroyAnimVisualTask(taskId);
}

// Makes the mon run out of screen, run past the opposing mon, and return to its original position.
// No args.
void AnimTask_SnatchOpposingMonMove(u8 taskId)
{
    u8 spriteId, spriteId2;
    int personality;
    int otId;
    u16 species;
    u8 subpriority;
    bool8 isBackPic;
    s16 x;

    switch (gTasks[taskId].data[0])
    {
    case 0:
        spriteId = GetAnimBattlerSpriteId(ANIM_ATTACKER);
        gTasks[taskId].data[1] += 0x800;
        if (GetBattlerSide(gBattleAnimAttacker) == B_SIDE_PLAYER)
            gSprites[spriteId].x2 += (gTasks[taskId].data[1] >> 8);
        else
            gSprites[spriteId].x2 -= (gTasks[taskId].data[1] >> 8);

        gTasks[taskId].data[1] &= 0xFF;
        x = gSprites[spriteId].x + gSprites[spriteId].x2;
        if ((u16)(x + 32) > 304)
        {
            gTasks[taskId].data[1] = 0;
            gTasks[taskId].data[0]++;
        }
        break;
    case 1:
        if (IsContest())
        {
            personality = gContestResources->moveAnim->personality;
            otId = gContestResources->moveAnim->otId;
            species = gContestResources->moveAnim->species;
            subpriority = GetBattlerSpriteSubpriority(gBattleAnimAttacker);
            isBackPic = FALSE;
            x = -32;
        }
        else
        {
            if (GetBattlerSide(gBattleAnimAttacker) == B_SIDE_PLAYER)
            {
                personality = GetMonData(&gPlayerParty[gBattlerPartyIndexes[gBattleAnimAttacker]], MON_DATA_PERSONALITY);
                otId = GetMonData(&gPlayerParty[gBattlerPartyIndexes[gBattleAnimAttacker]], MON_DATA_OT_ID);
                if (gBattleSpritesDataPtr->battlerData[gBattleAnimAttacker].transformSpecies == SPECIES_NONE)
                    species = GetMonData(&gPlayerParty[gBattlerPartyIndexes[gBattleAnimAttacker]], MON_DATA_SPECIES);
                else
                    species = gBattleSpritesDataPtr->battlerData[gBattleAnimAttacker].transformSpecies;

                subpriority = gSprites[GetAnimBattlerSpriteId(ANIM_TARGET)].subpriority + 1;
                isBackPic = FALSE;
                x = DISPLAY_WIDTH + 32;
            }
            else
            {
                personality = GetMonData(&gEnemyParty[gBattlerPartyIndexes[gBattleAnimAttacker]], MON_DATA_PERSONALITY);
                otId = GetMonData(&gEnemyParty[gBattlerPartyIndexes[gBattleAnimAttacker]], MON_DATA_OT_ID);
                if (gBattleSpritesDataPtr->battlerData[gBattleAnimAttacker].transformSpecies == SPECIES_NONE)
                    species = GetMonData(&gEnemyParty[gBattlerPartyIndexes[gBattleAnimAttacker]], MON_DATA_SPECIES);
                else
                    species = gBattleSpritesDataPtr->battlerData[gBattleAnimAttacker].transformSpecies;

                subpriority = gSprites[GetAnimBattlerSpriteId(ANIM_TARGET)].subpriority - 1;
                isBackPic = TRUE;
                x = -32;
            }
        }

        spriteId2 = CreateAdditionalMonSpriteForMoveAnim(species, isBackPic, 0, x, GetBattlerSpriteCoord(gBattleAnimTarget, BATTLER_COORD_Y), subpriority, personality, otId, gBattleAnimAttacker, FALSE);
        if (gBattleSpritesDataPtr->battlerData[gBattleAnimAttacker].transformSpecies != SPECIES_NONE)
            BlendPalette((gSprites[spriteId2].oam.paletteNum * 16) | 0x100, 16, 6, RGB_WHITE);

        gTasks[taskId].data[15] = spriteId2;
        gTasks[taskId].data[0]++;
        break;
    case 2:
        spriteId2 = gTasks[taskId].data[15];
        gTasks[taskId].data[1] += 0x800;
        if (GetBattlerSide(gBattleAnimAttacker) == B_SIDE_PLAYER)
            gSprites[spriteId2].x2 -= (gTasks[taskId].data[1] >> 8);
        else
            gSprites[spriteId2].x2 += (gTasks[taskId].data[1] >> 8);

        gTasks[taskId].data[1] &= 0xFF;
        x = gSprites[spriteId2].x + gSprites[spriteId2].x2;
        if (gTasks[taskId].data[14] == 0)
        {
            if (GetBattlerSide(gBattleAnimAttacker) == B_SIDE_PLAYER)
            {
                if (x < GetBattlerSpriteCoord(gBattleAnimTarget, BATTLER_COORD_X))
                {
                    gTasks[taskId].data[14]++;
                    gBattleAnimArgs[7] = 0xFFFF;
                }
            }
            else
            {
                if (x > GetBattlerSpriteCoord(gBattleAnimTarget, BATTLER_COORD_X))
                {
                    gTasks[taskId].data[14]++;
                    gBattleAnimArgs[7] = 0xFFFF;
                }
            }
        }

        if ((u16)(x + 32) > 304)
        {
            gTasks[taskId].data[1] = 0;
            gTasks[taskId].data[0]++;
        }
        break;
    case 3:
        spriteId = GetAnimBattlerSpriteId(ANIM_ATTACKER);
        spriteId2 = gTasks[taskId].data[15];
        DestroySpriteAndFreeResources_(&gSprites[spriteId2]);
        if (GetBattlerSide(gBattleAnimAttacker) == B_SIDE_PLAYER)
            gSprites[spriteId].x2 = -gSprites[spriteId].x - 32;
        else
            gSprites[spriteId].x2 = DISPLAY_WIDTH + 32 - gSprites[spriteId].x;

        gTasks[taskId].data[0]++;
        break;
    case 4:
        spriteId = GetAnimBattlerSpriteId(ANIM_ATTACKER);
        gTasks[taskId].data[1] += 0x800;
        if (GetBattlerSide(gBattleAnimAttacker) == B_SIDE_PLAYER)
        {
            gSprites[spriteId].x2 += (gTasks[taskId].data[1] >> 8);
            if (gSprites[spriteId].x2 + gSprites[spriteId].x >= GetBattlerSpriteCoord(gBattleAnimAttacker, BATTLER_COORD_X))
                gSprites[spriteId].x2 = 0;
        }
        else
        {
            gSprites[spriteId].x2 -= (gTasks[taskId].data[1] >> 8);
            if (gSprites[spriteId].x2 + gSprites[spriteId].x <= GetBattlerSpriteCoord(gBattleAnimAttacker, BATTLER_COORD_X))
                gSprites[spriteId].x2 = 0;
        }

        gTasks[taskId].data[1] &= 0xFF;
        if (gSprites[spriteId].x2 == 0)
            DestroyAnimVisualTask(taskId);
        break;
    }
}

static void AnimUnusedItemBagSteal(struct Sprite *sprite)
{
    switch (sprite->data[7])
    {
    case 0:
        if (gBattleAnimArgs[7] == -1)
        {
            PlaySE12WithPanning(SE_M_VITAL_THROW, BattleAnimAdjustPanning(63));
            sprite->y = GetBattlerSpriteCoord(gBattleAnimTarget, BATTLER_COORD_Y) + 16;
            sprite->data[0] = -32;
            sprite->data[7]++;
            sprite->invisible = FALSE;
            if (GetBattlerSide(gBattleAnimAttacker) == B_SIDE_OPPONENT && !IsContest())
                sprite->subpriority = gSprites[GetAnimBattlerSpriteId(ANIM_TARGET)].subpriority - 1;
        }
        else
        {
            sprite->invisible = TRUE;
        }
        break;
    case 1:
        sprite->y2 = Sin(sprite->data[1], sprite->data[0]);
        sprite->data[1] += 5;
        if (sprite->data[1] > 0x7F)
        {
            sprite->data[0] = sprite->data[0] / 2;
            sprite->data[3]++;
            sprite->data[1] -= 0x7F;
        }

        sprite->data[2] += 0x100;
        if (GetBattlerSide(gBattleAnimAttacker) == B_SIDE_PLAYER)
            sprite->x2 -= (sprite->data[2] >> 8);
        else
            sprite->x2 += (sprite->data[2] >> 8);

        sprite->data[2] &= 0xFF;
        if (sprite->data[3] == 2)
            DestroyAnimSprite(sprite);
        break;
    }
}

// Quickly moves the mon towards its partner and back.
// No args.
void AnimTask_SnatchPartnerMove(u8 taskId)
{
    s16 attackerX, targetX;
    u8 spriteId;

    switch (gTasks[taskId].data[15])
    {
    case 0:
        attackerX = GetBattlerSpriteCoord(gBattleAnimAttacker, BATTLER_COORD_X);
        targetX = GetBattlerSpriteCoord(gBattleAnimTarget, BATTLER_COORD_X);
        gTasks[taskId].data[0] = 6;
        if (attackerX > targetX)
            gTasks[taskId].data[0] *= -1;

        gTasks[taskId].data[1] = attackerX;
        gTasks[taskId].data[2] = targetX;
        gTasks[taskId].data[15]++;
        break;
    case 1:
        spriteId = gBattlerSpriteIds[gBattleAnimAttacker];
        gSprites[spriteId].x2 += gTasks[taskId].data[0];
        if (gTasks[taskId].data[0] > 0)
        {
            if (gSprites[spriteId].x + gSprites[spriteId].x2 >= gTasks[taskId].data[2])
                gTasks[taskId].data[15]++;
        }
        else
        {
            if (gSprites[spriteId].x + gSprites[spriteId].x2 <= gTasks[taskId].data[2])
                gTasks[taskId].data[15]++;
        }
        break;
    case 2:
        gTasks[taskId].data[0] *= -1;
        gTasks[taskId].data[15]++;
        break;
    case 3:
        spriteId = gBattlerSpriteIds[gBattleAnimAttacker];
        gSprites[spriteId].x2 += gTasks[taskId].data[0];
        if (gTasks[taskId].data[0] < 0)
        {
            if (gSprites[spriteId].x + gSprites[spriteId].x2 <= gTasks[taskId].data[1])
                gTasks[taskId].data[15]++;
        }
        else
        {
            if (gSprites[spriteId].x + gSprites[spriteId].x2 >= gTasks[taskId].data[1])
                gTasks[taskId].data[15]++;
        }
        break;
    case 4:
    default:
        spriteId = gBattlerSpriteIds[gBattleAnimAttacker];
        gSprites[spriteId].x2 = 0;
        DestroyAnimVisualTask(taskId);
        break;
    }
}

// Moves the mon's sprite back and forth in an unpredictable swaying motion.
// No args.
void AnimTask_TeeterDanceMovement(u8 taskId)
{
    struct Task *task = &gTasks[taskId];
    task->data[3] = GetAnimBattlerSpriteId(ANIM_ATTACKER);
    task->data[4] = GetBattlerSide(gBattleAnimAttacker) == B_SIDE_PLAYER ? 1 : -1;
    task->data[6] = gSprites[task->data[3]].y;
    task->data[5] = gSprites[task->data[3]].x;
    task->data[9] = 0;
    task->data[11] = 0;
    task->data[10] = 1;
    task->data[12] = 0;
    task->func = AnimTask_TeeterDanceMovement_Step;
}

static void AnimTask_TeeterDanceMovement_Step(u8 taskId)
{
    struct Task *task = &gTasks[taskId];
    switch (task->data[0])
    {
    case 0:
        task->data[11] += 8;
        task->data[11] &= 0xFF;
        gSprites[task->data[3]].x2 = gSineTable[task->data[11]] >> 5;
        task->data[9] += 2;
        task->data[9] &= 0xFF;
        gSprites[task->data[3]].x = (gSineTable[task->data[9]] >> 3) * task->data[4] + task->data[5];
        if (task->data[9] == 0)
        {
            gSprites[task->data[3]].x = task->data[5];
            task->data[0]++;
        }
        break;
    case 1:
        task->data[11] += 8;
        task->data[11] &= 0xFF;
        gSprites[task->data[3]].x2 = gSineTable[task->data[11]] >> 5;
        if (task->data[11] == 0)
        {
            gSprites[task->data[3]].x2 = 0;
            task->data[0]++;
        }
        break;
    case 2:
        DestroyAnimVisualTask(taskId);
        break;
    }
}

static void AnimKnockOffStrike_Step(struct Sprite *sprite)
{
    // These two cases are identical.
    if (GetBattlerSide(gBattleAnimTarget) == B_SIDE_PLAYER)
    {
        sprite->data[1] += sprite->data[0];
        sprite->data[1] &= 0xFF;
    }
    else
    {
        sprite->data[1] += sprite->data[0];
        sprite->data[1] &= 0xFF;
    }

    sprite->x2 = Cos(sprite->data[1], 20);
    sprite->y2 = Sin(sprite->data[1], 20);
    if (sprite->animEnded)
        DestroyAnimSprite(sprite);

    sprite->data[2]++;
}

// Animates a strike that swipes downard at the target mon.
// arg 0: initial x pixel offset
// arg 1: initial y pixel offset
static void AnimKnockOffStrike(struct Sprite *sprite)
{
    if (GetBattlerSide(gBattleAnimTarget) == B_SIDE_PLAYER)
    {
        sprite->x -= gBattleAnimArgs[0];
        sprite->y += gBattleAnimArgs[1];
        sprite->data[0] = -11;
        sprite->data[1] = 192;
        StartSpriteAffineAnim(sprite, 1);
    }
    else
    {
        sprite->data[0] = 11;
        sprite->data[1] = 192;
        sprite->x += gBattleAnimArgs[0];
        sprite->y += gBattleAnimArgs[1];
    }

    sprite->callback = AnimKnockOffStrike_Step;
}

// Gradually fades a rotating recyle arrow sprite in and back out.
// No args.
static void AnimRecycle(struct Sprite *sprite)
{
    sprite->x = GetBattlerSpriteCoord(gBattleAnimAttacker, BATTLER_COORD_X_2);
    sprite->y = GetBattlerSpriteCoordAttr(gBattleAnimAttacker, BATTLER_COORD_ATTR_TOP);
    if (sprite->y < 16)
        sprite->y = 16;

    sprite->data[6] = 0;
    sprite->data[7] = 16;
    sprite->callback = AnimRecycle_Step;
    SetGpuReg(REG_OFFSET_BLDALPHA, BLDALPHA_BLEND(sprite->data[6], sprite->data[7]));
}

static void AnimRecycle_Step(struct Sprite *sprite)
{
    switch (sprite->data[2])
    {
    case 0:
        if (++sprite->data[0] > 1)
        {
            sprite->data[0] = 0;
            if (!(sprite->data[1] & 1))
            {
                if (sprite->data[6] < 16)
                    sprite->data[6]++;
            }
            else
            {
                if (sprite->data[7] != 0)
                    sprite->data[7]--;
            }

            sprite->data[1]++;
            SetGpuReg(REG_OFFSET_BLDALPHA, BLDALPHA_BLEND(sprite->data[6], sprite->data[7]));
            if (sprite->data[7] == 0)
                sprite->data[2]++;
        }
        break;
    case 1:
        if (++sprite->data[0] == 10)
        {
            sprite->data[0] = 0;
            sprite->data[1] = 0;
            sprite->data[2]++;
        }
        break;
    case 2:
        if (++sprite->data[0] > 1)
        {
            sprite->data[0] = 0;
            if (!(sprite->data[1] & 1))
            {
                if (sprite->data[6] != 0)
                    sprite->data[6]--;
            }
            else
            {
                if (sprite->data[7] < 16)
                    sprite->data[7]++;
            }

            sprite->data[1]++;
            SetGpuReg(REG_OFFSET_BLDALPHA, BLDALPHA_BLEND(sprite->data[6], sprite->data[7]));
            if (sprite->data[7] == 16)
                sprite->data[2]++;
        }
        break;
    case 3:
        DestroySpriteAndMatrix(sprite);
        break;
    }
}

void AnimTask_GetWeather(u8 taskId)
{
    bool32 utilityUmbrellaAffected = GetBattlerHoldEffect(gBattleAnimAttacker, TRUE) == HOLD_EFFECT_UTILITY_UMBRELLA;
    
    gBattleAnimArgs[ARG_RET_ID] = ANIM_WEATHER_NONE;
<<<<<<< HEAD
    if (gWeatherMoveAnim & WEATHER_SUN_ANY && !utilityUmbrellaAffected)
        gBattleAnimArgs[ARG_RET_ID] = ANIM_WEATHER_SUN;
    else if (gWeatherMoveAnim & WEATHER_RAIN_ANY && !utilityUmbrellaAffected)
=======
    if (gWeatherMoveAnim & B_WEATHER_SUN)
        gBattleAnimArgs[ARG_RET_ID] = ANIM_WEATHER_SUN;
    else if (gWeatherMoveAnim & B_WEATHER_RAIN)
>>>>>>> ef935f6f
        gBattleAnimArgs[ARG_RET_ID] = ANIM_WEATHER_RAIN;
    else if (gWeatherMoveAnim & B_WEATHER_SANDSTORM)
        gBattleAnimArgs[ARG_RET_ID] = ANIM_WEATHER_SANDSTORM;
    else if (gWeatherMoveAnim & B_WEATHER_HAIL)
        gBattleAnimArgs[ARG_RET_ID] = ANIM_WEATHER_HAIL;

    DestroyAnimVisualTask(taskId);
}

// Squishes the mon sprite vertically, and shakes it back and forth.
// arg 0: which battler
void AnimTask_SlackOffSquish(u8 taskId)
{
    struct Task *task = &gTasks[taskId];
    task->data[0] = 0;
    task->data[15] = GetAnimBattlerSpriteId(gBattleAnimArgs[0]);
    PrepareAffineAnimInTaskData(task, task->data[15], gSlackOffSquishAffineAnimCmds);
    task->func = AnimTask_SlackOffSquish_Step;
}

static void AnimTask_SlackOffSquish_Step(u8 taskId)
{
    struct Task *task = &gTasks[taskId];

    gTasks[taskId].data[0]++;
    if (gTasks[taskId].data[0] > 16 && gTasks[taskId].data[0] < 40)
    {
        if (++task->data[1] > 2)
        {
            task->data[1] = 0;
            task->data[2]++;
            if (!(task->data[2] & 1))
                gSprites[task->data[15]].x2 = -1;
            else
                gSprites[task->data[15]].x2 = 1;
        }
    }
    else
    {
        gSprites[task->data[15]].x2 = 0;
    }

    if (!RunAffineAnimFromTaskData(&gTasks[taskId]))
        DestroyAnimVisualTask(taskId);
}<|MERGE_RESOLUTION|>--- conflicted
+++ resolved
@@ -5528,17 +5528,11 @@
 void AnimTask_GetWeather(u8 taskId)
 {
     bool32 utilityUmbrellaAffected = GetBattlerHoldEffect(gBattleAnimAttacker, TRUE) == HOLD_EFFECT_UTILITY_UMBRELLA;
-    
+
     gBattleAnimArgs[ARG_RET_ID] = ANIM_WEATHER_NONE;
-<<<<<<< HEAD
-    if (gWeatherMoveAnim & WEATHER_SUN_ANY && !utilityUmbrellaAffected)
+    if (gWeatherMoveAnim & B_WEATHER_SUN && !utilityUmbrellaAffected)
         gBattleAnimArgs[ARG_RET_ID] = ANIM_WEATHER_SUN;
-    else if (gWeatherMoveAnim & WEATHER_RAIN_ANY && !utilityUmbrellaAffected)
-=======
-    if (gWeatherMoveAnim & B_WEATHER_SUN)
-        gBattleAnimArgs[ARG_RET_ID] = ANIM_WEATHER_SUN;
-    else if (gWeatherMoveAnim & B_WEATHER_RAIN)
->>>>>>> ef935f6f
+    else if (gWeatherMoveAnim & B_WEATHER_RAIN && !utilityUmbrellaAffected)
         gBattleAnimArgs[ARG_RET_ID] = ANIM_WEATHER_RAIN;
     else if (gWeatherMoveAnim & B_WEATHER_SANDSTORM)
         gBattleAnimArgs[ARG_RET_ID] = ANIM_WEATHER_SANDSTORM;
