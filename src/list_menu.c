--- conflicted
+++ resolved
@@ -1084,11 +1084,7 @@
 
     if (arrowInfo->palTag == TAG_NONE)
     {
-<<<<<<< HEAD
-        LoadPalette(sRedArrowPal, OBJ_PLTT_ID(arrowInfo->palNum), PLTT_SIZE_4BPP);
-=======
-        LoadPalette(sRedInterface_Pal, (16 * arrowInfo->palNum) + 0x100, 0x20);
->>>>>>> 4a9c4951
+        LoadPalette(sRedInterface_Pal, OBJ_PLTT_ID(arrowInfo->palNum), PLTT_SIZE_4BPP);
     }
     else
     {
@@ -1334,11 +1330,7 @@
 
     if (cursor->palTag == TAG_NONE)
     {
-<<<<<<< HEAD
-        LoadPalette(sRedArrowPal, OBJ_PLTT_ID(cursor->palNum), PLTT_SIZE_4BPP);
-=======
-        LoadPalette(sRedInterface_Pal, (16 * cursor->palNum) + 0x100, 0x20);
->>>>>>> 4a9c4951
+        LoadPalette(sRedInterface_Pal, OBJ_PLTT_ID(cursor->palNum), PLTT_SIZE_4BPP);
     }
     else
     {
@@ -1423,11 +1415,7 @@
 
     if (cursor->palTag == TAG_NONE)
     {
-<<<<<<< HEAD
-        LoadPalette(sRedArrowPal, OBJ_PLTT_ID(cursor->palNum), PLTT_SIZE_4BPP);
-=======
-        LoadPalette(sRedInterface_Pal, (16 * cursor->palNum) + 0x100, 0x20);
->>>>>>> 4a9c4951
+        LoadPalette(sRedInterface_Pal, OBJ_PLTT_ID(cursor->palNum), PLTT_SIZE_4BPP);
     }
     else
     {
