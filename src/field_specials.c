--- conflicted
+++ resolved
@@ -2747,13 +2747,8 @@
         template.secondX = (task->tWidth / 2) * 8 + 12 + (task->tLeft - 1) * 8;
         template.secondY = task->tHeight * 8 + 10;
         template.fullyUpThreshold = 0;
-<<<<<<< HEAD
-        template.fullyDownThreshold = task->data[1] - task->tMaxItemsOnScreen;
+        template.fullyDownThreshold = task->tNumItems - task->tMaxItemsOnScreen;
         task->tScrollArrowId = AddScrollIndicatorArrowPair(&template, &gScrollableMultichoice_ScrollOffset);
-=======
-        template.fullyDownThreshold = task->tNumItems - task->tMaxItemsOnScreen;
-        task->tScrollArrowId = AddScrollIndicatorArrowPair(&template, &sScrollableMultichoice_ScrollOffset);
->>>>>>> 73a6a583
     }
 }
 
