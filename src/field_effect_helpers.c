--- conflicted
+++ resolved
@@ -107,7 +107,6 @@
     }
     else
     {
-<<<<<<< HEAD
         LoadObjectRegularReflectionPalette(objectEvent, reflectionSprite);
     }
 }
@@ -163,21 +162,6 @@
         struct SpritePalette filteredPal = {.tag = paletteTag, .data = filteredData};
         if (sprite->sIsStillReflection == FALSE)
             ApplyPondFilter(mainSprite->oam.paletteNum, filteredData);
-=======
-        LoadObjectRegularReflectionPalette(objectEvent, reflectionSprite->oam.paletteNum);
-    }
-}
-
-static void LoadObjectRegularReflectionPalette(struct ObjectEvent *objectEvent, u8 paletteIndex)
-{
-    const struct ObjectEventGraphicsInfo *graphicsInfo = GetObjectEventGraphicsInfo(objectEvent->graphicsId);
-    if (graphicsInfo->reflectionPaletteTag != OBJ_EVENT_PAL_TAG_NONE)
-    {
-        if (graphicsInfo->paletteSlot == PALSLOT_PLAYER)
-            LoadPlayerObjectReflectionPalette(graphicsInfo->paletteTag, paletteIndex);
-        else if (graphicsInfo->paletteSlot == PALSLOT_NPC_SPECIAL)
-            LoadSpecialObjectReflectionPalette(graphicsInfo->paletteTag, paletteIndex);
->>>>>>> 6c966410
         else
             ApplyIceFilter(mainSprite->oam.paletteNum, filteredData);
         paletteNum = LoadSpritePalette(&filteredPal);
@@ -191,32 +175,18 @@
 // This is so the sprite blends in with the dark water metatile underneath the bridge.
 static void LoadObjectHighBridgeReflectionPalette(struct ObjectEvent *objectEvent, struct Sprite *sprite)
 {
-<<<<<<< HEAD
     u16 blueData[16];
     struct SpritePalette bluePalette = {.tag = HIGH_BRIDGE_PAL_TAG, .data = blueData};
     CpuFill16(0x55C9, blueData, PLTT_SIZE_4BPP);
     sprite->oam.paletteNum = LoadSpritePalette(&bluePalette);
     UpdateSpritePaletteWithWeather(sprite->oam.paletteNum);
-=======
-    const struct ObjectEventGraphicsInfo *graphicsInfo = GetObjectEventGraphicsInfo(objectEvent->graphicsId);
-    if (graphicsInfo->reflectionPaletteTag != OBJ_EVENT_PAL_TAG_NONE)
-    {
-        PatchObjectPalette(graphicsInfo->reflectionPaletteTag, paletteNum);
-        UpdateSpritePaletteWithWeather(paletteNum);
-    }
->>>>>>> 6c966410
 }
 
 static void UpdateObjectReflectionSprite(struct Sprite *reflectionSprite)
 {
-<<<<<<< HEAD
-    struct ObjectEvent *objectEvent = &gObjectEvents[reflectionSprite->data[0]];
-    struct Sprite *mainSprite = &gSprites[objectEvent->spriteId];
-
-=======
     struct ObjectEvent *objectEvent = &gObjectEvents[reflectionSprite->sReflectionObjEventId];
     struct Sprite *mainSprite = &gSprites[objectEvent->spriteId];
->>>>>>> 6c966410
+
     if (!objectEvent->active || !objectEvent->hasReflection || objectEvent->localId != reflectionSprite->sReflectionObjEventLocalId)
     {
         reflectionSprite->inUse = FALSE;
@@ -294,13 +264,9 @@
     u8 spriteId = CreateSpriteAtEnd(gFieldEffectObjectTemplatePointers[FLDEFFOBJ_ARROW], 0, 0, 82);
     if (spriteId != MAX_SPRITES)
     {
-<<<<<<< HEAD
-        sprite = &gSprites[spriteId];
+        struct Sprite *sprite = &gSprites[spriteId];
         // Can use either gender's palette, so try to use the one that should be loaded
         sprite->oam.paletteNum = LoadObjectEventPalette(gSaveBlock2Ptr->playerGender ? FLDEFF_PAL_TAG_MAY : FLDEFF_PAL_TAG_BRENDAN);
-=======
-        struct Sprite *sprite = &gSprites[spriteId];
->>>>>>> 6c966410
         sprite->oam.priority = 1;
         sprite->coordOffsetEnabled = TRUE;
         sprite->invisible = TRUE;
@@ -355,7 +321,6 @@
 
 u32 FldEff_Shadow(void)
 {
-<<<<<<< HEAD
     u8 objectEventId;
     const struct ObjectEventGraphicsInfo *graphicsInfo;
     u8 spriteId;
@@ -370,31 +335,19 @@
     if (graphicsInfo->shadowSize == SHADOW_SIZE_NONE) // don't create a shadow at all
       return 0;
     spriteId = CreateSpriteAtEnd(gFieldEffectObjectTemplatePointers[sShadowEffectTemplateIds[graphicsInfo->shadowSize]], 0, 0, 0x94);
-=======
-    u8 objectEventId = GetObjectEventIdByLocalIdAndMap(gFieldEffectArguments[0], gFieldEffectArguments[1], gFieldEffectArguments[2]);
-    const struct ObjectEventGraphicsInfo *graphicsInfo = GetObjectEventGraphicsInfo(gObjectEvents[objectEventId].graphicsId);
-    u8 spriteId = CreateSpriteAtEnd(gFieldEffectObjectTemplatePointers[sShadowEffectTemplateIds[graphicsInfo->shadowSize]], 0, 0, 148);
->>>>>>> 6c966410
     if (spriteId != MAX_SPRITES)
     {
         // SetGpuReg(REG_OFFSET_BLDALPHA, BLDALPHA_BLEND(8, 12));
         gSprites[spriteId].oam.objMode = 1; // BLEND
         gSprites[spriteId].coordOffsetEnabled = TRUE;
-<<<<<<< HEAD
-        gSprites[spriteId].data[0] = gFieldEffectArguments[0];
-        gSprites[spriteId].data[1] = gFieldEffectArguments[1];
-        gSprites[spriteId].data[2] = gFieldEffectArguments[2];
-        #if LARGE_OW_SUPPORT
-        gSprites[spriteId].data[3] = gShadowVerticalOffsets[graphicsInfo->shadowSize];
-        #else
-        gSprites[spriteId].data[3] = (graphicsInfo->height >> 1) - gShadowVerticalOffsets[graphicsInfo->shadowSize];
-        #endif
-=======
         gSprites[spriteId].sLocalId = gFieldEffectArguments[0];
         gSprites[spriteId].sMapNum = gFieldEffectArguments[1];
         gSprites[spriteId].sMapGroup = gFieldEffectArguments[2];
+        #if LARGE_OW_SUPPORT
+        gSprites[spriteId].sYOffset = gShadowVerticalOffsets[graphicsInfo->shadowSize];
+        #else
         gSprites[spriteId].sYOffset = (graphicsInfo->height >> 1) - gShadowVerticalOffsets[graphicsInfo->shadowSize];
->>>>>>> 6c966410
+        #endif
     }
     return 0;
 }
@@ -413,17 +366,13 @@
         struct Sprite *linkedSprite = &gSprites[objectEvent->spriteId];
         sprite->oam.priority = linkedSprite->oam.priority;
         sprite->x = linkedSprite->x;
-<<<<<<< HEAD
         #if LARGE_OW_SUPPORT
         // Read 'live' size from linked sprite
-        sprite->y = linkedSprite->y - linkedSprite->centerToCornerVecY - sprite->data[3];
+        sprite->y = linkedSprite->y - linkedSprite->centerToCornerVecY - sprite->sYOffset;
         #else
-        sprite->y = linkedSprite->y + sprite->data[3];
+        sprite->y = linkedSprite->y + sprite->sYOffset;
         #endif
         sprite->invisible = linkedSprite->invisible;
-=======
-        sprite->y = linkedSprite->y + sprite->sYOffset;
->>>>>>> 6c966410
         if (!objectEvent->active || !objectEvent->hasShadow
          || MetatileBehavior_IsPokeGrass(objectEvent->currentMetatileBehavior)
          || MetatileBehavior_IsSurfableWaterOrUnderwater(objectEvent->currentMetatileBehavior)
@@ -1221,20 +1170,12 @@
     {
         struct Sprite *sprite = &gSprites[spriteId];
         sprite->coordOffsetEnabled = TRUE;
-<<<<<<< HEAD
-        sprite->tPlayerObjId = gFieldEffectArguments[2];
+        sprite->sPlayerObjId = gFieldEffectArguments[2];
         // Can use either gender's palette, so try to use the one that should be loaded
         sprite->oam.paletteNum = LoadObjectEventPalette(gSaveBlock2Ptr->playerGender ? FLDEFF_PAL_TAG_MAY : FLDEFF_PAL_TAG_BRENDAN);
-        sprite->data[3] = -1;
-        sprite->data[6] = -1;
-        sprite->data[7] = -1;
-=======
-        sprite->oam.paletteNum = 0;
-        sprite->sPlayerObjId = gFieldEffectArguments[2];
         sprite->sVelocity = -1;
         sprite->sPrevX = -1;
         sprite->sPrevY = -1;
->>>>>>> 6c966410
     }
     FieldEffectActiveListRemove(FLDEFF_SURF_BLOB);
     return spriteId;
@@ -1520,13 +1461,8 @@
         struct Sprite *sprite = &gSprites[spriteId];
         sprite->coordOffsetEnabled = TRUE;
         sprite->oam.priority = gFieldEffectArguments[3];
-<<<<<<< HEAD
         UpdateSpritePaletteByTemplate(gFieldEffectObjectTemplatePointers[FLDEFFOBJ_SPARKLE], sprite);
-        sprite->data[0] = FLDEFF_BERRY_TREE_GROWTH_SPARKLE;
-=======
-        sprite->oam.paletteNum = 5;
         sprite->sWaitFldEff = FLDEFF_BERRY_TREE_GROWTH_SPARKLE;
->>>>>>> 6c966410
     }
     return 0;
 }
@@ -1566,12 +1502,8 @@
     spriteId = CreateSpriteAtEnd(gFieldEffectObjectTemplatePointers[fldEffObj], 0, 0, 0);
     if (spriteId != MAX_SPRITES)
     {
-<<<<<<< HEAD
-        sprite = &gSprites[spriteId];
+        struct Sprite *sprite = &gSprites[spriteId];
         UpdateSpritePaletteByTemplate(gFieldEffectObjectTemplatePointers[fldEffObj], sprite);
-=======
-        struct Sprite *sprite = &gSprites[spriteId];
->>>>>>> 6c966410
         sprite->coordOffsetEnabled ++;
         sprite->sFldEff = fldEff;
         sprite->sLocalId = gFieldEffectArguments[0];
