#include "global.h"
#include "event_object_movement.h"
#include "field_camera.h"
#include "field_effect.h"
#include "field_effect_helpers.h"
#include "field_weather.h"
#include "fieldmap.h"
#include "gpu_regs.h"
#include "metatile_behavior.h"
#include "palette.h"
#include "sound.h"
#include "sprite.h"
#include "trig.h"
#include "constants/event_objects.h"
#include "constants/field_effects.h"
#include "constants/rgb.h"
#include "constants/songs.h"

#define OBJ_EVENT_PAL_TAG_NONE 0x11FF // duplicate of define in event_object_movement.c
#define PAL_TAG_REFLECTION_OFFSET 0x2000 // reflection tag value is paletteTag + 0x2000
#define PAL_RAW_REFLECTION_OFFSET 0x4000 // raw reflection tag is paletteNum + 0x4000
<<<<<<< HEAD
=======
#define HIGH_BRIDGE_PAL_TAG 0x4010
// Build a unique tag for reflection's palette based on based tag, or paletteNum
#define REFLECTION_PAL_TAG(tag, num) ((tag) == TAG_NONE ? (num) + PAL_RAW_REFLECTION_OFFSET : (tag) + PAL_TAG_REFLECTION_OFFSET)
>>>>>>> 398a9ee8

static void UpdateObjectReflectionSprite(struct Sprite *);
static void LoadObjectReflectionPalette(struct ObjectEvent *objectEvent, struct Sprite *sprite);
static void LoadObjectHighBridgeReflectionPalette(struct ObjectEvent *, struct Sprite *sprite);
static void LoadObjectRegularReflectionPalette(struct ObjectEvent *, struct Sprite *);

static void UpdateGrassFieldEffectSubpriority(struct Sprite *, u8, u8);
static void FadeFootprintsTireTracks_Step0(struct Sprite *);
static void FadeFootprintsTireTracks_Step1(struct Sprite *);
static void UpdateFeetInFlowingWaterFieldEffect(struct Sprite *);
static void UpdateAshFieldEffect_Wait(struct Sprite *);
static void UpdateAshFieldEffect_Show(struct Sprite *);
static void UpdateAshFieldEffect_End(struct Sprite *);
static void SynchroniseSurfAnim(struct ObjectEvent *, struct Sprite *);
static void SynchroniseSurfPosition(struct ObjectEvent *, struct Sprite *);
static void UpdateBobbingEffect(struct ObjectEvent *, struct Sprite *, struct Sprite *);
static void SpriteCB_UnderwaterSurfBlob(struct Sprite *);
static u32 ShowDisguiseFieldEffect(u8, u8, u8);
u32 FldEff_Shadow(void);

// Data used by all the field effects that share UpdateJumpImpactEffect
#define sJumpElevation  data[0]
#define sJumpFldEff     data[1]

// Data used by all the field effects that share WaitFieldEffectSpriteAnim
#define sWaitFldEff  data[0]

#define sReflectionObjEventId       data[0]
#define sReflectionObjEventLocalId  data[1]
#define sReflectionVerticalOffset   data[2]
#define sIsStillReflection          data[7]

<<<<<<< HEAD
void SetUpShadow(struct ObjectEvent *objectEvent, struct Sprite *sprite)
{
    gFieldEffectArguments[0] = objectEvent->localId;
    gFieldEffectArguments[1] = gSaveBlock1Ptr->location.mapNum;
    gFieldEffectArguments[2] = gSaveBlock1Ptr->location.mapGroup;
    FldEff_Shadow();
=======
void SetUpShadow(struct ObjectEvent *objectEvent, struct Sprite *sprite) {
  gFieldEffectArguments[0] = objectEvent->localId;
  gFieldEffectArguments[1] = gSaveBlock1Ptr->location.mapNum;
  gFieldEffectArguments[2] = gSaveBlock1Ptr->location.mapGroup;
  FldEff_Shadow();
>>>>>>> 398a9ee8
}

void SetUpReflection(struct ObjectEvent *objectEvent, struct Sprite *sprite, bool8 stillReflection)
{
    struct Sprite *reflectionSprite;

    reflectionSprite = &gSprites[CreateCopySpriteAt(sprite, sprite->x, sprite->y, 152)];
    reflectionSprite->callback = UpdateObjectReflectionSprite;
    reflectionSprite->oam.priority = 3;
    reflectionSprite->usingSheet = TRUE;
    reflectionSprite->anims = gDummySpriteAnimTable;
    StartSpriteAnim(reflectionSprite, 0);
    reflectionSprite->affineAnims = gDummySpriteAffineAnimTable;
    reflectionSprite->affineAnimBeginning = TRUE;
    reflectionSprite->subspriteMode = SUBSPRITES_IGNORE_PRIORITY;
    reflectionSprite->subspriteTableNum = 0;
    reflectionSprite->sReflectionObjEventId = sprite->sReflectionObjEventId;
    reflectionSprite->sReflectionObjEventLocalId = objectEvent->localId;
    reflectionSprite->sIsStillReflection = stillReflection;
    LoadObjectReflectionPalette(objectEvent, reflectionSprite);

    if (!stillReflection)
        reflectionSprite->oam.affineMode = ST_OAM_AFFINE_NORMAL;
}

static s16 GetReflectionVerticalOffset(struct ObjectEvent *objectEvent)
{
    return GetObjectEventGraphicsInfo(objectEvent->graphicsId)->height - 2;
}

static void LoadObjectReflectionPalette(struct ObjectEvent *objectEvent, struct Sprite *reflectionSprite)
{
    u8 bridgeType;
    u16 bridgeReflectionVerticalOffsets[] = {
        [BRIDGE_TYPE_POND_LOW - 1] = 12,
        [BRIDGE_TYPE_POND_MED - 1] = 28,
        [BRIDGE_TYPE_POND_HIGH - 1] = 44
    };
    reflectionSprite->sReflectionVerticalOffset = 0;
    if ((bridgeType = MetatileBehavior_GetBridgeType(objectEvent->previousMetatileBehavior))
        || (bridgeType = MetatileBehavior_GetBridgeType(objectEvent->currentMetatileBehavior)))
    {
<<<<<<< HEAD
        reflectionSprite->data[2] = bridgeReflectionVerticalOffsets[bridgeType - 1];
=======
        reflectionSprite->sReflectionVerticalOffset = bridgeReflectionVerticalOffsets[bridgeType - 1];
>>>>>>> 398a9ee8
        LoadObjectHighBridgeReflectionPalette(objectEvent, reflectionSprite);
    }
    else
    {
        LoadObjectRegularReflectionPalette(objectEvent, reflectionSprite);
    }
}

// Apply a blue tint effect to a palette
<<<<<<< HEAD
static void ApplyPondFilter(u8 paletteNum, u16 *dest)
{
    u8 i, val, r, g, b;
    // CpuCopy16(gPlttBufferUnfaded + 0x100 + paletteNum * 16, dest, 32);
    u16 *src = gPlttBufferUnfaded + OBJ_PLTT_ID(paletteNum);
    for (i = 0; i < 16; i++)
    {
        r = src[i] & 0x1F;
        g = (src[i] >> 5) & 0x1F;
        b = (src[i] >> 10) & 0x1F;
        b += 10;
        if (b > 31)
            b = 31;
        *dest++ = (b << 10) | (g << 5) | r;
=======
static void ApplyPondFilter(u8 paletteNum, u16 *dest) {
    u32 i, r, g, b;
    // CpuCopy16(gPlttBufferUnfaded + 0x100 + paletteNum * 16, dest, 32);
    u16 *src = gPlttBufferUnfaded + OBJ_PLTT_ID(paletteNum);
    *dest++ = *src++; // copy transparency
    for (i = 0; i < 16 - 1; i++) {
        r = GET_R(src[i]);
        g = GET_G(src[i]);
        b = GET_B(src[i]);
        b += 10;
        if (b > 31)
            b = 31;
        *dest++ = RGB2(r, g, b);
    }
}

// Apply a ice tint effect to a palette
static void ApplyIceFilter(u8 paletteNum, u16 *dest) {
    u32 i, r, g, b;
    // CpuCopy16(gPlttBufferUnfaded + 0x100 + paletteNum * 16, dest, 32);
    u16 *src = gPlttBufferUnfaded + OBJ_PLTT_ID(paletteNum);
    *dest++ = *src++; // copy transparency
    for (i = 0; i < 16 - 1; i++) {
        r = GET_R(src[i]);
        r -= 5;
        if (r > 31)
            r = 0;
        g = GET_G(src[i]);
        g += 3;
        if (g > 31)
            g = 31;
        b = GET_B(src[i]);
        b += 16;
        if (b > 31)
            b = 31;
        *dest++ = RGB2(r, g, b);
    }
}

static void LoadObjectRegularReflectionPalette(struct ObjectEvent *objectEvent, struct Sprite *sprite)
{
    const struct Sprite *mainSprite = &gSprites[objectEvent->spriteId];
    u16 baseTag = GetSpritePaletteTagByPaletteNum(mainSprite->oam.paletteNum);
    u16 paletteTag = REFLECTION_PAL_TAG(baseTag, mainSprite->oam.paletteNum);
    u8 paletteNum = IndexOfSpritePaletteTag(paletteTag);
    if (paletteNum <= 16) { // Load filtered palette
        u16 filteredData[16];
        struct SpritePalette filteredPal = {.tag = paletteTag, .data = filteredData};
        if (sprite->sIsStillReflection == FALSE)
            ApplyPondFilter(mainSprite->oam.paletteNum, filteredData);
        else
            ApplyIceFilter(mainSprite->oam.paletteNum, filteredData);
        paletteNum = LoadSpritePalette(&filteredPal);
        UpdateSpritePaletteWithWeather(paletteNum);
>>>>>>> 398a9ee8
    }
    sprite->oam.paletteNum = paletteNum;
    sprite->oam.objMode = ST_OAM_OBJ_BLEND;
}

<<<<<<< HEAD
// Apply a ice tint effect to a palette
static void ApplyIceFilter(u8 paletteNum, u16 *dest)
{
    u8 i, val, r, g, b;
    // CpuCopy16(gPlttBufferUnfaded + 0x100 + paletteNum * 16, dest, 32);
    u16 *src = gPlttBufferUnfaded + 0x100 + paletteNum * 16;
    for (i = 0; i < 16; i++)
    {
        r = src[i] & 0x1F;
        r -= 5;
        if (r > 31)
            r = 0;
        g = (src[i] >> 5) & 0x1F;
        g += 3;
        if (g > 31)
            g = 31;
        b = (src[i] >> 10) & 0x1F;
        b += 16;
        if (b > 31)
            b = 31;
        *dest++ = (b << 10) | (g << 5) | r;
    }
}

static void LoadObjectRegularReflectionPalette(struct ObjectEvent *objectEvent, struct Sprite *sprite)
{
    const struct ObjectEventGraphicsInfo *graphicsInfo = GetObjectEventGraphicsInfo(objectEvent->graphicsId);
    const struct Sprite *mainSprite = &gSprites[objectEvent->spriteId];
    u16 baseTag = GetSpritePaletteTagByPaletteNum(mainSprite->oam.paletteNum);
    u16 paletteTag = baseTag == 0xFFFF ? mainSprite->oam.paletteNum + PAL_RAW_REFLECTION_OFFSET : baseTag + PAL_TAG_REFLECTION_OFFSET;
    u8 paletteNum = IndexOfSpritePaletteTag(paletteTag);
    if (paletteNum == 0xFF)
    {
        // Load filtered palette
        u16 filteredData[16] = {0};
        struct SpritePalette filteredPalette = {.tag = paletteTag, .data = filteredData};
        if (sprite->data[7] == FALSE)
            ApplyPondFilter(mainSprite->oam.paletteNum, filteredData);
        else
            ApplyIceFilter(mainSprite->oam.paletteNum, filteredData);
        paletteNum = LoadSpritePalette(&filteredPalette);
        UpdateSpritePaletteWithWeather(paletteNum);
    }
    sprite->oam.paletteNum = paletteNum;
    sprite->oam.objMode = 1; // Alpha blending
}

#define HIGH_BRIDGE_PAL_TAG 0x4010

// When walking on a bridge high above water (Route 120), the reflection is a solid dark blue color.
// This is so the sprite blends in with the dark water metatile underneath the bridge.
static void LoadObjectHighBridgeReflectionPalette(struct ObjectEvent *objectEvent, struct Sprite *sprite)
{
    u16 blueData[16] = {0};
    struct SpritePalette bluePalette = {.tag = HIGH_BRIDGE_PAL_TAG, .data = blueData};
    u8 i;
    for (i = 1; i < 16; i++)
        blueData[i] = 0x55c9;
    
=======
// When walking on a bridge high above water (Route 120), the reflection is a solid dark blue color.
// This is so the sprite blends in with the dark water metatile underneath the bridge.
static void LoadObjectHighBridgeReflectionPalette(struct ObjectEvent *objectEvent, struct Sprite *sprite)
{
    u16 blueData[16];
    struct SpritePalette bluePalette = {.tag = HIGH_BRIDGE_PAL_TAG, .data = blueData};
    CpuFill16(0x55C9, blueData, PLTT_SIZE_4BPP);
>>>>>>> 398a9ee8
    sprite->oam.paletteNum = LoadSpritePalette(&bluePalette);
    UpdateSpritePaletteWithWeather(sprite->oam.paletteNum);
}

static void UpdateObjectReflectionSprite(struct Sprite *reflectionSprite)
{
    struct ObjectEvent *objectEvent = &gObjectEvents[reflectionSprite->sReflectionObjEventId];
    struct Sprite *mainSprite = &gSprites[objectEvent->spriteId];

    if (!objectEvent->active || !objectEvent->hasReflection || objectEvent->localId != reflectionSprite->sReflectionObjEventLocalId)
    {
        reflectionSprite->inUse = FALSE;
        FieldEffectFreePaletteIfUnused(reflectionSprite->oam.paletteNum);
        return;
<<<<<<< HEAD
    }

    // Only filter palette if not using the high bridge blue palette
    if (IndexOfSpritePaletteTag(HIGH_BRIDGE_PAL_TAG) != reflectionSprite->oam.paletteNum)
    {
        u16 baseTag = GetSpritePaletteTagByPaletteNum(mainSprite->oam.paletteNum);
        u16 paletteTag = baseTag == 0xFFFF ? mainSprite->oam.paletteNum + PAL_RAW_REFLECTION_OFFSET : baseTag + PAL_TAG_REFLECTION_OFFSET;
        u8 paletteNum = IndexOfSpritePaletteTag(paletteTag);
        if (paletteNum == 0xFF)
        {
            // Build filtered palette
            u16 filteredData[16] = {0};
            struct SpritePalette filteredPalette = {.tag = paletteTag, .data = filteredData};
            // Free palette if unused
            reflectionSprite->inUse = FALSE;
            FieldEffectFreePaletteIfUnused(reflectionSprite->oam.paletteNum);
            reflectionSprite->inUse = TRUE;
            if (reflectionSprite->data[7] == FALSE)
                ApplyPondFilter(mainSprite->oam.paletteNum, filteredData);
            else
                ApplyIceFilter(mainSprite->oam.paletteNum, filteredData);
            
            paletteNum = LoadSpritePalette(&filteredPalette);
            UpdateSpritePaletteWithWeather(paletteNum);
        }
        reflectionSprite->oam.paletteNum = paletteNum;
    }
    reflectionSprite->oam.shape = mainSprite->oam.shape;
    reflectionSprite->oam.size = mainSprite->oam.size;
    reflectionSprite->oam.matrixNum = mainSprite->oam.matrixNum | ST_OAM_VFLIP;
    reflectionSprite->oam.tileNum = mainSprite->oam.tileNum;
    reflectionSprite->subspriteTables = mainSprite->subspriteTables;
    reflectionSprite->subspriteTableNum = mainSprite->subspriteTableNum;
    reflectionSprite->invisible = mainSprite->invisible;
    reflectionSprite->x = mainSprite->x;
    // reflectionSprite->data[2] holds an additional vertical offset, used by the high bridges on Route 120
    reflectionSprite->y = mainSprite->y + GetReflectionVerticalOffset(objectEvent) + reflectionSprite->data[2];
    reflectionSprite->centerToCornerVecX = mainSprite->centerToCornerVecX;
    reflectionSprite->centerToCornerVecY = mainSprite->centerToCornerVecY;
    reflectionSprite->x2 = mainSprite->x2;
    reflectionSprite->y2 = -mainSprite->y2;
    reflectionSprite->coordOffsetEnabled = mainSprite->coordOffsetEnabled;

    if (objectEvent->hideReflection == TRUE)
        reflectionSprite->invisible = TRUE;

    // Check if the reflection is not still.
    if (reflectionSprite->data[7] == FALSE)
    {
        // Sets the reflection sprite's rot/scale matrix to the appropriate
        // matrix based on whether or not the main sprite is horizontally flipped.
        // If the sprite is facing to the east, then it is flipped, and its matrixNum is 8.
        reflectionSprite->oam.matrixNum = 0;
        if (mainSprite->oam.matrixNum & ST_OAM_HFLIP)
            reflectionSprite->oam.matrixNum = 1;
=======
    }

    // Only filter palette if not using the high bridge blue palette
    // This is basically a copy of LoadObjectRegularReflectionPalette
    if (IndexOfSpritePaletteTag(HIGH_BRIDGE_PAL_TAG) != reflectionSprite->oam.paletteNum) {
        u16 baseTag = GetSpritePaletteTagByPaletteNum(mainSprite->oam.paletteNum);
        u16 paletteTag = REFLECTION_PAL_TAG(baseTag, mainSprite->oam.paletteNum);
        u8 paletteNum = IndexOfSpritePaletteTag(paletteTag);
        if (paletteNum >= 16) { // Build filtered palette
            u16 filteredData[16];
            struct SpritePalette filteredPal = {.tag = paletteTag, .data = filteredData};
            // Free palette if unused
            reflectionSprite->inUse = FALSE;
            FieldEffectFreePaletteIfUnused(reflectionSprite->oam.paletteNum);
            reflectionSprite->inUse = TRUE;
            if (reflectionSprite->sIsStillReflection == FALSE) {
                ApplyPondFilter(mainSprite->oam.paletteNum, filteredData);
            } else {
                ApplyIceFilter(mainSprite->oam.paletteNum, filteredData);
            }
            paletteNum = LoadSpritePalette(&filteredPal);
            UpdateSpritePaletteWithWeather(paletteNum);
        }
        reflectionSprite->oam.paletteNum = paletteNum;
    }
    reflectionSprite->oam.shape = mainSprite->oam.shape;
    reflectionSprite->oam.size = mainSprite->oam.size;
    reflectionSprite->oam.matrixNum = mainSprite->oam.matrixNum | ST_OAM_VFLIP;
    reflectionSprite->oam.tileNum = mainSprite->oam.tileNum;
    reflectionSprite->subspriteTables = mainSprite->subspriteTables;
    reflectionSprite->invisible = mainSprite->invisible;
    reflectionSprite->x = mainSprite->x;
    // sReflectionVerticalOffset is only set for high bridges
    reflectionSprite->y = mainSprite->y + GetReflectionVerticalOffset(objectEvent) + reflectionSprite->sReflectionVerticalOffset;
    reflectionSprite->centerToCornerVecX = mainSprite->centerToCornerVecX;
    reflectionSprite->centerToCornerVecY = mainSprite->centerToCornerVecY;
    reflectionSprite->x2 = mainSprite->x2;
    reflectionSprite->y2 = -mainSprite->y2;
    reflectionSprite->coordOffsetEnabled = mainSprite->coordOffsetEnabled;

    if (objectEvent->hideReflection == TRUE)
        reflectionSprite->invisible = TRUE;

    // Support "virtual" sprites which can't be rotated via affines
    if (reflectionSprite->subspriteTables[0].subsprites) {
        reflectionSprite->oam.affineMode = ST_OAM_AFFINE_OFF;
        return;
    }
    if (reflectionSprite->sIsStillReflection == FALSE)
    {
        // Sets the reflection sprite's rot/scale matrix to the correct
        // water reflection matrix based on the main sprite's facing direction.
        // If the sprite is facing east, then it's flipped, and its matrixNum is 1.
        reflectionSprite->oam.matrixNum = (mainSprite->oam.matrixNum & ST_OAM_HFLIP) ? 1 : 0;
>>>>>>> 398a9ee8
    }
}

#undef sReflectionObjEventId
#undef sReflectionObjEventLocalId
#undef sReflectionVerticalOffset
#undef sIsStillReflection

extern const struct SpriteTemplate *const gFieldEffectObjectTemplatePointers[];

#define sPrevX data[0]
#define sPrevY data[1]

u8 CreateWarpArrowSprite(void)
{
    u8 spriteId = CreateSpriteAtEnd(gFieldEffectObjectTemplatePointers[FLDEFFOBJ_ARROW], 0, 0, 82);
    if (spriteId != MAX_SPRITES)
    {
        struct Sprite *sprite = &gSprites[spriteId];
        // Can use either gender's palette, so try to use the one that should be loaded
<<<<<<< HEAD
        sprite->oam.paletteNum = LoadPlayerObjectEventPalette(gSaveBlock2Ptr->playerGender);
=======
        sprite->oam.paletteNum = LoadObjectEventPalette(gSaveBlock2Ptr->playerGender ? FLDEFF_PAL_TAG_MAY : FLDEFF_PAL_TAG_BRENDAN);
>>>>>>> 398a9ee8
        sprite->oam.priority = 1;
        sprite->coordOffsetEnabled = TRUE;
        sprite->invisible = TRUE;
    }
    return spriteId;
}

void SetSpriteInvisible(u8 spriteId)
{
    gSprites[spriteId].invisible = TRUE;
}

void ShowWarpArrowSprite(u8 spriteId, u8 direction, s16 x, s16 y)
{
    struct Sprite *sprite = &gSprites[spriteId];
    if (sprite->invisible || sprite->sPrevX != x || sprite->sPrevY != y)
    {
        s16 x2, y2;
        SetSpritePosToMapCoords(x, y, &x2, &y2);
        sprite = &gSprites[spriteId];
        sprite->x = x2 + 8;
        sprite->y = y2 + 8;
        sprite->invisible = FALSE;
        sprite->sPrevX = x;
        sprite->sPrevY = y;
        StartSpriteAnim(sprite, direction - 1);
    }
}

#undef sPrevX
#undef sPrevY

static const u8 sShadowEffectTemplateIds[] = {
    FLDEFFOBJ_SHADOW_S,
    FLDEFFOBJ_SHADOW_M,
    FLDEFFOBJ_SHADOW_L,
    FLDEFFOBJ_SHADOW_XL
};

const u16 gShadowVerticalOffsets[] = {
    4,
    4,
    4,
    16
};

// Sprite data for FLDEFF_SHADOW
#define sLocalId  data[0]
#define sMapNum   data[1]
#define sMapGroup data[2]
#define sYOffset  data[3]

u32 FldEff_Shadow(void)
{
    u8 objectEventId;
    const struct ObjectEventGraphicsInfo *graphicsInfo;
    u8 spriteId;
    u8 i;
<<<<<<< HEAD
    for (i = 0; i < MAX_SPRITES; i++)
    {
        // Return early if a shadow sprite already exists
        if (gSprites[i].data[0] == gFieldEffectArguments[0] && gSprites[i].callback == UpdateShadowFieldEffect)
            return 0;
    }
    objectEventId = GetObjectEventIdByLocalIdAndMap(gFieldEffectArguments[0], gFieldEffectArguments[1], gFieldEffectArguments[2]);
    graphicsInfo = GetObjectEventGraphicsInfo(gObjectEvents[objectEventId].graphicsId);
    if (graphicsInfo->shadowSize == SHADOW_NONE) // don't create a shadow at all
        return 0;
    spriteId = CreateSpriteAtEnd(gFieldEffectObjectTemplatePointers[sShadowEffectTemplateIds[graphicsInfo->shadowSize]], 0, 0, 148);
=======
    for (i = 0; i < MAX_SPRITES; i++) {
      // Return early if a shadow sprite already exists
      if (gSprites[i].data[0] == gFieldEffectArguments[0] && gSprites[i].callback == UpdateShadowFieldEffect)
        return 0;
    }
    objectEventId = GetObjectEventIdByLocalIdAndMap(gFieldEffectArguments[0], gFieldEffectArguments[1], gFieldEffectArguments[2]);
    graphicsInfo = GetObjectEventGraphicsInfo(gObjectEvents[objectEventId].graphicsId);
    if (graphicsInfo->shadowSize == SHADOW_SIZE_NONE) // don't create a shadow at all
      return 0;
    spriteId = CreateSpriteAtEnd(gFieldEffectObjectTemplatePointers[sShadowEffectTemplateIds[graphicsInfo->shadowSize]], 0, 0, 0x94);
>>>>>>> 398a9ee8
    if (spriteId != MAX_SPRITES)
    {
        // SetGpuReg(REG_OFFSET_BLDALPHA, BLDALPHA_BLEND(8, 12));
        gSprites[spriteId].oam.objMode = 1; // BLEND
        gSprites[spriteId].coordOffsetEnabled = TRUE;
        gSprites[spriteId].sLocalId = gFieldEffectArguments[0];
        gSprites[spriteId].sMapNum = gFieldEffectArguments[1];
        gSprites[spriteId].sMapGroup = gFieldEffectArguments[2];
        #if LARGE_OW_SUPPORT
        gSprites[spriteId].sYOffset = gShadowVerticalOffsets[graphicsInfo->shadowSize];
        #else
        gSprites[spriteId].sYOffset = (graphicsInfo->height >> 1) - gShadowVerticalOffsets[graphicsInfo->shadowSize];
        #endif
    }
    return 0;
}

void UpdateShadowFieldEffect(struct Sprite *sprite)
{
    u8 objectEventId;

    if (TryGetObjectEventIdByLocalIdAndMap(sprite->sLocalId, sprite->sMapNum, sprite->sMapGroup, &objectEventId))
    {
        FieldEffectStop(sprite, FLDEFF_SHADOW);
    }
    else
    {
        struct ObjectEvent *objectEvent = &gObjectEvents[objectEventId];
        struct Sprite *linkedSprite = &gSprites[objectEvent->spriteId];
        sprite->oam.priority = linkedSprite->oam.priority;
        sprite->x = linkedSprite->x;
        #if LARGE_OW_SUPPORT
        // Read 'live' size from linked sprite
        sprite->y = linkedSprite->y - linkedSprite->centerToCornerVecY - sprite->sYOffset;
        #else
        sprite->y = linkedSprite->y + sprite->sYOffset;
<<<<<<< HEAD
=======
        #endif
>>>>>>> 398a9ee8
        sprite->invisible = linkedSprite->invisible;
        if (!objectEvent->active || !objectEvent->hasShadow
         || MetatileBehavior_IsPokeGrass(objectEvent->currentMetatileBehavior)
         || MetatileBehavior_IsSurfableWaterOrUnderwater(objectEvent->currentMetatileBehavior)
         || MetatileBehavior_IsSurfableWaterOrUnderwater(objectEvent->previousMetatileBehavior))
        {
            FieldEffectStop(sprite, FLDEFF_SHADOW);
        }
    }
}

#undef sLocalId
#undef sMapNum
#undef sMapGroup
#undef sYOffset

// Sprite data for FLDEFF_TALL_GRASS and FLDEFF_LONG_GRASS
#define sElevation   data[0]
#define sX           data[1]
#define sY           data[2]
#define sMapNum      data[3]      // Lower 8 bits
#define sLocalId     data[3] >> 8 // Upper 8 bits
#define sMapGroup    data[4]
#define sCurrentMap  data[5]
#define sObjectMoved data[7]

u32 FldEff_TallGrass(void)
{
    u8 spriteId;
    s16 x = gFieldEffectArguments[0];
    s16 y = gFieldEffectArguments[1];
    SetSpritePosToOffsetMapCoords(&x, &y, 8, 8);
    spriteId = CreateSpriteAtEnd(gFieldEffectObjectTemplatePointers[FLDEFFOBJ_TALL_GRASS], x, y, 0);
    if (spriteId != MAX_SPRITES)
    {
        struct Sprite *sprite = &gSprites[spriteId];
        sprite->coordOffsetEnabled = TRUE;
        sprite->oam.priority = gFieldEffectArguments[3];
        sprite->sElevation = gFieldEffectArguments[2];
        sprite->sX = gFieldEffectArguments[0];
        sprite->sY = gFieldEffectArguments[1];
        sprite->sMapNum = gFieldEffectArguments[4]; // Also sLocalId
        sprite->sMapGroup = gFieldEffectArguments[5];
        sprite->sCurrentMap = gFieldEffectArguments[6];

        if (gFieldEffectArguments[7])
            SeekSpriteAnim(sprite, 4); // Skip to end of anim
    }
    return 0;
}

void UpdateTallGrassFieldEffect(struct Sprite *sprite)
{
    u8 metatileBehavior;
    u8 localId;
    u8 objectEventId;
    u8 mapNum = sprite->sCurrentMap >> 8;
    u8 mapGroup = sprite->sCurrentMap;

    if (gCamera.active && (gSaveBlock1Ptr->location.mapNum != mapNum || gSaveBlock1Ptr->location.mapGroup != mapGroup))
    {
        sprite->sX -= gCamera.x;
        sprite->sY -= gCamera.y;
        sprite->sCurrentMap = ((u8)gSaveBlock1Ptr->location.mapNum << 8) | (u8)gSaveBlock1Ptr->location.mapGroup;
    }
    localId = sprite->sLocalId;
    mapNum = sprite->sMapNum;
    mapGroup = sprite->sMapGroup;
    metatileBehavior = MapGridGetMetatileBehaviorAt(sprite->sX, sprite->sY);

    if (TryGetObjectEventIdByLocalIdAndMap(localId, mapNum, mapGroup, &objectEventId)
     || !MetatileBehavior_IsTallGrass(metatileBehavior)
     || (sprite->sObjectMoved && sprite->animEnded))
    {
        FieldEffectStop(sprite, FLDEFF_TALL_GRASS);
    }
    else
    {
        // Check if the object that triggered the effect has moved away
        struct ObjectEvent *objectEvent = &gObjectEvents[objectEventId];
        if ((objectEvent->currentCoords.x != sprite->sX || objectEvent->currentCoords.y != sprite->sY)
        && (objectEvent->previousCoords.x != sprite->sX || objectEvent->previousCoords.y != sprite->sY))
            sprite->sObjectMoved = TRUE;

        // Metatile behavior var re-used as subpriority
        metatileBehavior = 0;
        if (sprite->animCmdIndex == 0)
            metatileBehavior = 4;

        UpdateObjectEventSpriteInvisibility(sprite, FALSE);
        UpdateGrassFieldEffectSubpriority(sprite, sprite->sElevation, metatileBehavior);
    }
}

u32 FldEff_JumpTallGrass(void)
{
    u8 spriteId;

    SetSpritePosToOffsetMapCoords((s16 *)&gFieldEffectArguments[0], (s16 *)&gFieldEffectArguments[1], 8, 12);
    spriteId = CreateSpriteAtEnd(gFieldEffectObjectTemplatePointers[FLDEFFOBJ_JUMP_TALL_GRASS], gFieldEffectArguments[0], gFieldEffectArguments[1], 0);
    if (spriteId != MAX_SPRITES)
    {
        struct Sprite *sprite = &gSprites[spriteId];
        sprite->coordOffsetEnabled = TRUE;
        sprite->oam.priority = gFieldEffectArguments[3];
        sprite->sJumpElevation = gFieldEffectArguments[2];
        sprite->sJumpFldEff = FLDEFF_JUMP_TALL_GRASS;
    }
    return 0;
}

u8 FindTallGrassFieldEffectSpriteId(u8 localId, u8 mapNum, u8 mapGroup, s16 x, s16 y)
{
    u8 i;
    for (i = 0; i < MAX_SPRITES; i ++)
    {
        if (gSprites[i].inUse)
        {
            struct Sprite *sprite = &gSprites[i];
            if (sprite->callback == UpdateTallGrassFieldEffect
                && (x == sprite->sX && y == sprite->sY)
                && localId == (u8)(sprite->sLocalId)
                && mapNum == (sprite->sMapNum & 0xFF)
                && mapGroup == sprite->sMapGroup)
                return i;
        }
    }
    return MAX_SPRITES;
}

u32 FldEff_LongGrass(void)
{
    u8 spriteId;
    s16 x = gFieldEffectArguments[0];
    s16 y = gFieldEffectArguments[1];
    SetSpritePosToOffsetMapCoords(&x, &y, 8, 8);
    spriteId = CreateSpriteAtEnd(gFieldEffectObjectTemplatePointers[FLDEFFOBJ_LONG_GRASS], x, y, 0);
    if (spriteId != MAX_SPRITES)
    {
        struct Sprite *sprite = &gSprites[spriteId];
        sprite->coordOffsetEnabled = TRUE;
        sprite->oam.priority = ElevationToPriority(gFieldEffectArguments[2]);
        sprite->sElevation = gFieldEffectArguments[2];
        sprite->sX = gFieldEffectArguments[0];
        sprite->sY = gFieldEffectArguments[1];
        sprite->sMapNum = gFieldEffectArguments[4]; // Also sLocalId
        sprite->sMapGroup = gFieldEffectArguments[5];
        sprite->sCurrentMap = gFieldEffectArguments[6];

        if (gFieldEffectArguments[7])
            SeekSpriteAnim(sprite, 6); // Skip to end of anim
    }
    return 0;
}

void UpdateLongGrassFieldEffect(struct Sprite *sprite)
{
    u8 metatileBehavior;
    u8 localId;
    u8 objectEventId;
    u8 mapNum = sprite->sCurrentMap >> 8;
    u8 mapGroup = sprite->sCurrentMap;

    if (gCamera.active && (gSaveBlock1Ptr->location.mapNum != mapNum || gSaveBlock1Ptr->location.mapGroup != mapGroup))
    {
        sprite->sX -= gCamera.x;
        sprite->sY -= gCamera.y;
        sprite->sCurrentMap = ((u8)gSaveBlock1Ptr->location.mapNum << 8) | (u8)gSaveBlock1Ptr->location.mapGroup;
    }
    localId = sprite->sLocalId;
    mapNum = sprite->sMapNum;
    mapGroup = sprite->sMapGroup;
    metatileBehavior = MapGridGetMetatileBehaviorAt(sprite->sX, sprite->sY);
    if (TryGetObjectEventIdByLocalIdAndMap(localId, mapNum, mapGroup, &objectEventId)
     || !MetatileBehavior_IsLongGrass(metatileBehavior)
     || (sprite->sObjectMoved && sprite->animEnded))
    {
        FieldEffectStop(sprite, FLDEFF_LONG_GRASS);
    }
    else
    {
        // Check if the object that triggered the effect has moved away
        struct ObjectEvent *objectEvent = &gObjectEvents[objectEventId];
        if ((objectEvent->currentCoords.x != sprite->sX || objectEvent->currentCoords.y != sprite->sY)
         && (objectEvent->previousCoords.x != sprite->sX || objectEvent->previousCoords.y != sprite->sY))
            sprite->sObjectMoved = TRUE;

        UpdateObjectEventSpriteInvisibility(sprite, FALSE);
        UpdateGrassFieldEffectSubpriority(sprite, sprite->sElevation, 0);
    }
}

#undef sElevation
#undef sX
#undef sY
#undef sMapNum
#undef sLocalId
#undef sMapGroup
#undef sCurrentMap
#undef sObjectMoved

// Effectively unused as it's not possible in vanilla to jump onto long grass (no adjacent ledges, and can't ride the Acro Bike in it).
// The graphics for this effect do not visually correspond to long grass either. Perhaps these graphics were its original design?
u32 FldEff_JumpLongGrass(void)
{
    u8 spriteId;

    SetSpritePosToOffsetMapCoords((s16 *)&gFieldEffectArguments[0], (s16 *)&gFieldEffectArguments[1], 8, 8);
    spriteId = CreateSpriteAtEnd(gFieldEffectObjectTemplatePointers[FLDEFFOBJ_JUMP_LONG_GRASS], gFieldEffectArguments[0], gFieldEffectArguments[1], 0);
    if (spriteId != MAX_SPRITES)
    {
        struct Sprite *sprite = &gSprites[spriteId];
        sprite->coordOffsetEnabled = TRUE;
        sprite->oam.priority = gFieldEffectArguments[3];
        sprite->sJumpElevation = gFieldEffectArguments[2];
        sprite->sJumpFldEff = FLDEFF_JUMP_LONG_GRASS;
    }
    return 0;
}

// Sprite data for FLDEFF_SHORT_GRASS
#define sLocalId  data[0]
#define sMapNum   data[1]
#define sMapGroup data[2]
#define sPrevX    data[3]
#define sPrevY    data[4]

u32 FldEff_ShortGrass(void)
{
    u8 objectEventId = GetObjectEventIdByLocalIdAndMap(gFieldEffectArguments[0], gFieldEffectArguments[1], gFieldEffectArguments[2]);
    struct ObjectEvent *objectEvent = &gObjectEvents[objectEventId];
    u8 spriteId = CreateSpriteAtEnd(gFieldEffectObjectTemplatePointers[FLDEFFOBJ_SHORT_GRASS], 0, 0, 0);
    if (spriteId != MAX_SPRITES)
    {
        struct Sprite *sprite = &(gSprites[spriteId]);
        sprite->coordOffsetEnabled = TRUE;
        sprite->oam.priority = gSprites[objectEvent->spriteId].oam.priority;
        sprite->sLocalId = gFieldEffectArguments[0];
        sprite->sMapNum = gFieldEffectArguments[1];
        sprite->sMapGroup = gFieldEffectArguments[2];
        sprite->sPrevX = gSprites[objectEvent->spriteId].x;
        sprite->sPrevY = gSprites[objectEvent->spriteId].y;
    }
    return 0;
}

void UpdateShortGrassFieldEffect(struct Sprite *sprite)
{
    u8 objectEventId;

    if (TryGetObjectEventIdByLocalIdAndMap(sprite->sLocalId, sprite->sMapNum, sprite->sMapGroup, &objectEventId) || !gObjectEvents[objectEventId].inShortGrass)
    {
        FieldEffectStop(sprite, FLDEFF_SHORT_GRASS);
    }
    else
    {
        const struct ObjectEventGraphicsInfo *graphicsInfo = GetObjectEventGraphicsInfo(gObjectEvents[objectEventId].graphicsId);
        struct Sprite *linkedSprite = &gSprites[gObjectEvents[objectEventId].spriteId];
        s16 parentY = linkedSprite->y;
        s16 parentX = linkedSprite->x;
        if (parentX != sprite->sPrevX || parentY != sprite->sPrevY)
        {
            // Parent sprite moved, try to restart the animation
            sprite->sPrevX = parentX;
            sprite->sPrevY = parentY;
            if (sprite->animEnded)
                StartSpriteAnim(sprite, 0);
        }
        sprite->x = parentX;
        sprite->y = parentY;
        // Offset the grass sprite halfway down the parent sprite.
        sprite->y2 = (graphicsInfo->height >> 1) - 8;
        sprite->subpriority = linkedSprite->subpriority - 1;
        sprite->oam.priority = linkedSprite->oam.priority;
        UpdateObjectEventSpriteInvisibility(sprite, linkedSprite->invisible);
    }
}

#undef sLocalId
#undef sMapNum
#undef sMapGroup
#undef sPrevX
#undef sPrevY

// Sprite data for FLDEFF_SAND_FOOTPRINTS, FLDEFF_DEEP_SAND_FOOTPRINTS, and FLDEFF_BIKE_TIRE_TRACKS
#define sState   data[0]
#define sTimer   data[1]
#define sFldEff  data[7]

u32 FldEff_SandFootprints(void)
{
    u8 spriteId;

    SetSpritePosToOffsetMapCoords((s16 *)&gFieldEffectArguments[0], (s16 *)&gFieldEffectArguments[1], 8, 8);
    spriteId = CreateSpriteAtEnd(gFieldEffectObjectTemplatePointers[FLDEFFOBJ_SAND_FOOTPRINTS], gFieldEffectArguments[0], gFieldEffectArguments[1], gFieldEffectArguments[2]);
    if (spriteId != MAX_SPRITES)
    {
        struct Sprite *sprite = &gSprites[spriteId];
        sprite->coordOffsetEnabled = TRUE;
        sprite->oam.priority = gFieldEffectArguments[3];
        sprite->sFldEff = FLDEFF_SAND_FOOTPRINTS;
        StartSpriteAnim(sprite, gFieldEffectArguments[4]);
    }
    return 0;
}

u32 FldEff_DeepSandFootprints(void)
{
    u8 spriteId;

    SetSpritePosToOffsetMapCoords((s16 *)&gFieldEffectArguments[0], (s16 *)&gFieldEffectArguments[1], 8, 8);
    spriteId = CreateSpriteAtEnd(gFieldEffectObjectTemplatePointers[FLDEFFOBJ_DEEP_SAND_FOOTPRINTS], gFieldEffectArguments[0], gFieldEffectArguments[1], gFieldEffectArguments[2]);
    if (spriteId != MAX_SPRITES)
    {
        struct Sprite *sprite = &gSprites[spriteId];
        sprite->coordOffsetEnabled = TRUE;
        sprite->oam.priority = gFieldEffectArguments[3];
        sprite->sFldEff = FLDEFF_DEEP_SAND_FOOTPRINTS;
        StartSpriteAnim(sprite, gFieldEffectArguments[4]);
    }
    return spriteId;
}

u32 FldEff_TracksBug(void)
{
	u8 spriteId;
	struct Sprite *sprite;

	SetSpritePosToOffsetMapCoords((s16 *)&gFieldEffectArguments[0], (s16 *)&gFieldEffectArguments[1], 8, 8);
	spriteId = CreateSpriteAtEnd(gFieldEffectObjectTemplatePointers[FLDEFFOBJ_TRACKS_BUG], gFieldEffectArguments[0], gFieldEffectArguments[1], gFieldEffectArguments[2]);
	if (spriteId != MAX_SPRITES)
	{
		sprite = &gSprites[spriteId];
		sprite->coordOffsetEnabled = TRUE;
		sprite->oam.priority = gFieldEffectArguments[3];
		sprite->data[7] = FLDEFF_TRACKS_BUG;
		StartSpriteAnim(sprite, gFieldEffectArguments[4]);
	}
	return 0;
}

u32 FldEff_TracksSpot(void)
{
	u8 spriteId;
	struct Sprite *sprite;

	SetSpritePosToOffsetMapCoords((s16 *)&gFieldEffectArguments[0], (s16 *)&gFieldEffectArguments[1], 8, 8);
	spriteId = CreateSpriteAtEnd(gFieldEffectObjectTemplatePointers[FLDEFFOBJ_TRACKS_SPOT], gFieldEffectArguments[0], gFieldEffectArguments[1], gFieldEffectArguments[2]);
	if (spriteId != MAX_SPRITES)
	{
		sprite = &gSprites[spriteId];
		sprite->coordOffsetEnabled = TRUE;
		sprite->oam.priority = gFieldEffectArguments[3];
		sprite->data[7] = FLDEFF_TRACKS_SPOT;
		StartSpriteAnim(sprite, gFieldEffectArguments[4]);
	}
	return 0;
}

u32 FldEff_BikeTireTracks(void)
{
    u8 spriteId;

    SetSpritePosToOffsetMapCoords((s16 *)&gFieldEffectArguments[0], (s16 *)&gFieldEffectArguments[1], 8, 8);
    spriteId = CreateSpriteAtEnd(gFieldEffectObjectTemplatePointers[FLDEFFOBJ_BIKE_TIRE_TRACKS], gFieldEffectArguments[0], gFieldEffectArguments[1], gFieldEffectArguments[2]);
    if (spriteId != MAX_SPRITES)
    {
        struct Sprite *sprite = &gSprites[spriteId];
        sprite->coordOffsetEnabled = TRUE;
        sprite->oam.priority = gFieldEffectArguments[3];
        sprite->sFldEff = FLDEFF_BIKE_TIRE_TRACKS;
        StartSpriteAnim(sprite, gFieldEffectArguments[4]);
    }
    return spriteId;
}

u32 FldEff_TracksSlither(void)
{
	u8 spriteId;
	struct Sprite *sprite;

	SetSpritePosToOffsetMapCoords((s16 *)&gFieldEffectArguments[0], (s16 *)&gFieldEffectArguments[1], 8, 8);
	spriteId = CreateSpriteAtEnd(gFieldEffectObjectTemplatePointers[FLDEFFOBJ_TRACKS_SLITHER], gFieldEffectArguments[0], gFieldEffectArguments[1], gFieldEffectArguments[2]);
	if (spriteId != MAX_SPRITES)
	{
		sprite = &gSprites[spriteId];
		sprite->coordOffsetEnabled = TRUE;
		sprite->oam.priority = gFieldEffectArguments[3];
		sprite->data[7] = FLDEFF_TRACKS_SLITHER;
		StartSpriteAnim(sprite, gFieldEffectArguments[4]);
	}
	return spriteId;
}

void (*const gFadeFootprintsTireTracksFuncs[])(struct Sprite *) = {
    FadeFootprintsTireTracks_Step0,
    FadeFootprintsTireTracks_Step1
};

void UpdateFootprintsTireTracksFieldEffect(struct Sprite *sprite)
{
    gFadeFootprintsTireTracksFuncs[sprite->sState](sprite);
}

static void FadeFootprintsTireTracks_Step0(struct Sprite *sprite)
{
    // Wait 40 frames before the flickering starts.
    if (++sprite->sTimer > 40)
        sprite->sState = 1;

    UpdateObjectEventSpriteInvisibility(sprite, FALSE);
}

static void FadeFootprintsTireTracks_Step1(struct Sprite *sprite)
{
    sprite->invisible ^= 1;
    sprite->sTimer++;
    UpdateObjectEventSpriteInvisibility(sprite, sprite->invisible);
    if (sprite->sTimer > 56)
        FieldEffectStop(sprite, sprite->sFldEff);
}

#undef sState
#undef sTimer
#undef sFldEff

// Sprite data for FLDEFF_SPLASH
#define sLocalId  data[0]
#define sMapNum   data[1]
#define sMapGroup data[2]

u32 FldEff_Splash(void)
{
    u8 objectEventId = GetObjectEventIdByLocalIdAndMap(gFieldEffectArguments[0], gFieldEffectArguments[1], gFieldEffectArguments[2]);
    struct ObjectEvent *objectEvent = &gObjectEvents[objectEventId];
    u8 spriteId = CreateSpriteAtEnd(gFieldEffectObjectTemplatePointers[FLDEFFOBJ_SPLASH], 0, 0, 0);
    if (spriteId != MAX_SPRITES)
    {
        struct Sprite *linkedSprite;
        const struct ObjectEventGraphicsInfo *graphicsInfo = GetObjectEventGraphicsInfo(objectEvent->graphicsId);
        struct Sprite *sprite = &gSprites[spriteId];
        sprite->coordOffsetEnabled = TRUE;
        linkedSprite = &gSprites[objectEvent->spriteId];
        sprite->oam.priority = linkedSprite->oam.priority;
        sprite->sLocalId = gFieldEffectArguments[0];
        sprite->sMapNum = gFieldEffectArguments[1];
        sprite->sMapGroup = gFieldEffectArguments[2];
        sprite->y2 = (graphicsInfo->height >> 1) - 4;
        PlaySE(SE_PUDDLE);
    }
    return 0;
}

void UpdateSplashFieldEffect(struct Sprite *sprite)
{
    u8 objectEventId;

    if (sprite->animEnded || TryGetObjectEventIdByLocalIdAndMap(sprite->sLocalId, sprite->sMapNum, sprite->sMapGroup, &objectEventId))
    {
        FieldEffectStop(sprite, FLDEFF_SPLASH);
    }
    else
    {
        sprite->x = gSprites[gObjectEvents[objectEventId].spriteId].x;
        sprite->y = gSprites[gObjectEvents[objectEventId].spriteId].y;
        UpdateObjectEventSpriteInvisibility(sprite, FALSE);
    }
}

#undef sLocalId
#undef sMapNum
#undef sMapGroup

u32 FldEff_JumpSmallSplash(void)
{
    u8 spriteId;

    SetSpritePosToOffsetMapCoords((s16 *)&gFieldEffectArguments[0], (s16 *)&gFieldEffectArguments[1], 8, 12);
    spriteId = CreateSpriteAtEnd(gFieldEffectObjectTemplatePointers[FLDEFFOBJ_JUMP_SMALL_SPLASH], gFieldEffectArguments[0], gFieldEffectArguments[1], 0);
    if (spriteId != MAX_SPRITES)
    {
        struct Sprite *sprite = &gSprites[spriteId];
        sprite->coordOffsetEnabled = TRUE;
        sprite->oam.priority = gFieldEffectArguments[3];
        sprite->sJumpElevation = gFieldEffectArguments[2];
        sprite->sJumpFldEff = FLDEFF_JUMP_SMALL_SPLASH;
    }
    return 0;
}

u32 FldEff_JumpBigSplash(void)
{
    u8 spriteId;

    SetSpritePosToOffsetMapCoords((s16 *)&gFieldEffectArguments[0], (s16 *)&gFieldEffectArguments[1], 8, 8);
    spriteId = CreateSpriteAtEnd(gFieldEffectObjectTemplatePointers[FLDEFFOBJ_JUMP_BIG_SPLASH], gFieldEffectArguments[0], gFieldEffectArguments[1], 0);
    if (spriteId != MAX_SPRITES)
    {
        struct Sprite *sprite = &gSprites[spriteId];
        sprite->coordOffsetEnabled = TRUE;
        sprite->oam.priority = gFieldEffectArguments[3];
        sprite->sJumpElevation = gFieldEffectArguments[2];
        sprite->sJumpFldEff = FLDEFF_JUMP_BIG_SPLASH;
    }
    return 0;
}

// Sprite data for FLDEFF_FEET_IN_FLOWING_WATER
#define sLocalId  data[0]
#define sMapNum   data[1]
#define sMapGroup data[2]
#define sPrevX    data[3]
#define sPrevY    data[4]

u32 FldEff_FeetInFlowingWater(void)
{
    u8 objectEventId = GetObjectEventIdByLocalIdAndMap(gFieldEffectArguments[0], gFieldEffectArguments[1], gFieldEffectArguments[2]);
    struct ObjectEvent *objectEvent = &gObjectEvents[objectEventId];
    u8 spriteId = CreateSpriteAtEnd(gFieldEffectObjectTemplatePointers[FLDEFFOBJ_SPLASH], 0, 0, 0);
    if (spriteId != MAX_SPRITES)
    {
        const struct ObjectEventGraphicsInfo *graphicsInfo = GetObjectEventGraphicsInfo(objectEvent->graphicsId);
        struct Sprite *sprite = &gSprites[spriteId];
        sprite->callback = UpdateFeetInFlowingWaterFieldEffect;
        sprite->coordOffsetEnabled = TRUE;
        sprite->oam.priority = gSprites[objectEvent->spriteId].oam.priority;
        sprite->sLocalId = gFieldEffectArguments[0];
        sprite->sMapNum = gFieldEffectArguments[1];
        sprite->sMapGroup = gFieldEffectArguments[2];
        sprite->sPrevX = -1;
        sprite->sPrevY = -1;
        sprite->y2 = (graphicsInfo->height >> 1) - 4;
        StartSpriteAnim(sprite, 1);
    }
    return 0;
}

static void UpdateFeetInFlowingWaterFieldEffect(struct Sprite *sprite)
{
    u8 objectEventId;

    if (TryGetObjectEventIdByLocalIdAndMap(sprite->sLocalId, sprite->sMapNum, sprite->sMapGroup, &objectEventId) || !gObjectEvents[objectEventId].inShallowFlowingWater)
    {
        FieldEffectStop(sprite, FLDEFF_FEET_IN_FLOWING_WATER);
    }
    else
    {
        struct ObjectEvent *objectEvent = &gObjectEvents[objectEventId];
        struct Sprite *linkedSprite = &gSprites[objectEvent->spriteId];
        sprite->x = linkedSprite->x;
        sprite->y = linkedSprite->y;
        sprite->subpriority = linkedSprite->subpriority;
        UpdateObjectEventSpriteInvisibility(sprite, FALSE);
        if (objectEvent->currentCoords.x != sprite->sPrevX || objectEvent->currentCoords.y != sprite->sPrevY)
        {
            sprite->sPrevX = objectEvent->currentCoords.x;
            sprite->sPrevY = objectEvent->currentCoords.y;
            if (!sprite->invisible)
                PlaySE(SE_PUDDLE);
        }
    }
}

#undef sLocalId
#undef sMapNum
#undef sMapGroup
#undef sPrevX
#undef sPrevY

u32 FldEff_Ripple(void)
{
    u8 spriteId = CreateSpriteAtEnd(gFieldEffectObjectTemplatePointers[FLDEFFOBJ_RIPPLE], gFieldEffectArguments[0], gFieldEffectArguments[1], gFieldEffectArguments[2]);
    if (spriteId != MAX_SPRITES)
    {
        struct Sprite *sprite = &gSprites[spriteId];
        sprite->coordOffsetEnabled = TRUE;
        sprite->oam.priority = gFieldEffectArguments[3];
        sprite->sWaitFldEff = FLDEFF_RIPPLE;
    }
    return 0;
}

// Sprite data for FLDEFF_HOT_SPRINGS_WATER
#define sLocalId  data[0]
#define sMapNum   data[1]
#define sMapGroup data[2]
#define sPrevX    data[3]
#define sPrevY    data[4]

u32 FldEff_HotSpringsWater(void)
{
    u8 objectEventId = GetObjectEventIdByLocalIdAndMap(gFieldEffectArguments[0], gFieldEffectArguments[1], gFieldEffectArguments[2]);
    struct ObjectEvent *objectEvent = &gObjectEvents[objectEventId];
    u8 spriteId = CreateSpriteAtEnd(gFieldEffectObjectTemplatePointers[FLDEFFOBJ_HOT_SPRINGS_WATER], 0, 0, 0);
    if (spriteId != MAX_SPRITES)
    {
        struct Sprite *sprite = &gSprites[spriteId];
        sprite->coordOffsetEnabled = TRUE;
        sprite->oam.priority = gSprites[objectEvent->spriteId].oam.priority;
        sprite->sLocalId = gFieldEffectArguments[0];
        sprite->sMapNum = gFieldEffectArguments[1];
        sprite->sMapGroup = gFieldEffectArguments[2];
        sprite->sPrevX = gSprites[objectEvent->spriteId].x; // Unused
        sprite->sPrevY = gSprites[objectEvent->spriteId].y; // Unused
    }
    return 0;
}

void UpdateHotSpringsWaterFieldEffect(struct Sprite *sprite)
{
    u8 objectEventId;

    if (TryGetObjectEventIdByLocalIdAndMap(sprite->sLocalId, sprite->sMapNum, sprite->sMapGroup, &objectEventId) || !gObjectEvents[objectEventId].inHotSprings)
    {
        FieldEffectStop(sprite, FLDEFF_HOT_SPRINGS_WATER);
    }
    else
    {
        const struct ObjectEventGraphicsInfo *graphicsInfo = GetObjectEventGraphicsInfo(gObjectEvents[objectEventId].graphicsId);
        struct Sprite *linkedSprite = &gSprites[gObjectEvents[objectEventId].spriteId];
        sprite->x = linkedSprite->x;
        sprite->y = (graphicsInfo->height >> 1) + linkedSprite->y - 8;
        sprite->subpriority = linkedSprite->subpriority - 1;
        UpdateObjectEventSpriteInvisibility(sprite, FALSE);
    }
}

#undef sLocalId
#undef sMapNum
#undef sMapGroup
#undef sPrevX
#undef sPrevY

u32 FldEff_UnusedGrass(void)
{
    u8 spriteId;

    SetSpritePosToOffsetMapCoords((s16 *)&gFieldEffectArguments[0], (s16 *)&gFieldEffectArguments[1], 8, 8);
    spriteId = CreateSpriteAtEnd(gFieldEffectObjectTemplatePointers[FLDEFFOBJ_UNUSED_GRASS], gFieldEffectArguments[0], gFieldEffectArguments[1], gFieldEffectArguments[2]);
    if (spriteId != MAX_SPRITES)
    {
        struct Sprite *sprite = &gSprites[spriteId];
        sprite->coordOffsetEnabled = TRUE;
        sprite->oam.priority = gFieldEffectArguments[3];
        sprite->sWaitFldEff = FLDEFF_UNUSED_GRASS;
    }
    return 0;
}

u32 FldEff_UnusedGrass2(void)
{
    u8 spriteId;

    SetSpritePosToOffsetMapCoords((s16 *)&gFieldEffectArguments[0], (s16 *)&gFieldEffectArguments[1], 8, 8);
    spriteId = CreateSpriteAtEnd(gFieldEffectObjectTemplatePointers[FLDEFFOBJ_UNUSED_GRASS_2], gFieldEffectArguments[0], gFieldEffectArguments[1], gFieldEffectArguments[2]);
    if (spriteId != MAX_SPRITES)
    {
        struct Sprite *sprite = &gSprites[spriteId];
        sprite->coordOffsetEnabled = TRUE;
        sprite->oam.priority = gFieldEffectArguments[3];
        sprite->sWaitFldEff = FLDEFF_UNUSED_GRASS_2;
    }
    return 0;
}

u32 FldEff_UnusedSand(void)
{
    u8 spriteId;

    SetSpritePosToOffsetMapCoords((s16 *)&gFieldEffectArguments[0], (s16 *)&gFieldEffectArguments[1], 8, 8);
    spriteId = CreateSpriteAtEnd(gFieldEffectObjectTemplatePointers[FLDEFFOBJ_UNUSED_SAND], gFieldEffectArguments[0], gFieldEffectArguments[1], gFieldEffectArguments[2]);
    if (spriteId != MAX_SPRITES)
    {
        struct Sprite *sprite = &gSprites[spriteId];
        sprite->coordOffsetEnabled = TRUE;
        sprite->oam.priority = gFieldEffectArguments[3];
        sprite->sWaitFldEff = FLDEFF_UNUSED_SAND;
    }
    return 0;
}

u32 FldEff_WaterSurfacing(void)
{
    u8 spriteId;

    SetSpritePosToOffsetMapCoords((s16 *)&gFieldEffectArguments[0], (s16 *)&gFieldEffectArguments[1], 8, 8);
    spriteId = CreateSpriteAtEnd(gFieldEffectObjectTemplatePointers[FLDEFFOBJ_WATER_SURFACING], gFieldEffectArguments[0], gFieldEffectArguments[1], gFieldEffectArguments[2]);
    if (spriteId != MAX_SPRITES)
    {
        struct Sprite *sprite = &gSprites[spriteId];
        sprite->coordOffsetEnabled = TRUE;
        sprite->oam.priority = gFieldEffectArguments[3];
        sprite->sWaitFldEff = FLDEFF_WATER_SURFACING;
    }
    return 0;
}

// Sprite data for FLDEFF_ASH
#define sState      data[0]
#define sX          data[1]
#define sY          data[2]
#define sMetatileId data[3]
#define sDelay      data[4]

void StartAshFieldEffect(s16 x, s16 y, u16 metatileId, s16 delay)
{
    gFieldEffectArguments[0] = x;
    gFieldEffectArguments[1] = y;
    gFieldEffectArguments[2] = 82; // subpriority
    gFieldEffectArguments[3] = 1; // priority
    gFieldEffectArguments[4] = metatileId;
    gFieldEffectArguments[5] = delay;
    FieldEffectStart(FLDEFF_ASH);
}

u32 FldEff_Ash(void)
{
    u8 spriteId;

    s16 x = gFieldEffectArguments[0];
    s16 y = gFieldEffectArguments[1];
    SetSpritePosToOffsetMapCoords(&x, &y, 8, 8);
    spriteId = CreateSpriteAtEnd(gFieldEffectObjectTemplatePointers[FLDEFFOBJ_ASH], x, y, gFieldEffectArguments[2]);
    if (spriteId != MAX_SPRITES)
    {
        struct Sprite *sprite = &gSprites[spriteId];
        sprite->coordOffsetEnabled = TRUE;
        sprite->oam.priority = gFieldEffectArguments[3];
        sprite->sX = gFieldEffectArguments[0];
        sprite->sY = gFieldEffectArguments[1];
        sprite->sMetatileId = gFieldEffectArguments[4];
        sprite->sDelay = gFieldEffectArguments[5];
    }
    return 0;
}

void (*const gAshFieldEffectFuncs[])(struct Sprite *) = {
    UpdateAshFieldEffect_Wait,
    UpdateAshFieldEffect_Show,
    UpdateAshFieldEffect_End
};

void UpdateAshFieldEffect(struct Sprite *sprite)
{
    gAshFieldEffectFuncs[sprite->sState](sprite);
}

static void UpdateAshFieldEffect_Wait(struct Sprite *sprite)
{
    sprite->invisible = TRUE;
    sprite->animPaused = TRUE;
    if (--sprite->sDelay == 0)
        sprite->sState = 1;
}

static void UpdateAshFieldEffect_Show(struct Sprite *sprite)
{
    sprite->invisible = FALSE;
    sprite->animPaused = FALSE;
    MapGridSetMetatileIdAt(sprite->sX, sprite->sY, sprite->sMetatileId);
    CurrentMapDrawMetatileAt(sprite->sX, sprite->sY);
    gObjectEvents[gPlayerAvatar.objectEventId].triggerGroundEffectsOnMove = TRUE;
    sprite->sState = 2;
}

static void UpdateAshFieldEffect_End(struct Sprite *sprite)
{
    UpdateObjectEventSpriteInvisibility(sprite, FALSE);
    if (sprite->animEnded)
        FieldEffectStop(sprite, FLDEFF_ASH);
}

#undef sState
#undef sX
#undef sY
#undef sMetatileId
#undef sDelay

// Sprite data for FLDEFF_SURF_BLOB
#define sBitfield     data[0]
#define sPlayerOffset data[1]
#define sPlayerObjId  data[2]
#define sVelocity     data[3]
#define sTimer        data[4]
#define sIntervalIdx  data[5]
#define sPrevX        data[6]
#define sPrevY        data[7]

u32 FldEff_SurfBlob(void)
{
    u8 spriteId;

    SetSpritePosToOffsetMapCoords((s16 *)&gFieldEffectArguments[0], (s16 *)&gFieldEffectArguments[1], 8, 8);
    spriteId = CreateSpriteAtEnd(gFieldEffectObjectTemplatePointers[FLDEFFOBJ_SURF_BLOB], gFieldEffectArguments[0], gFieldEffectArguments[1], 150);
    if (spriteId != MAX_SPRITES)
    {
        struct Sprite *sprite = &gSprites[spriteId];
        sprite->coordOffsetEnabled = TRUE;
        sprite->sPlayerObjId = gFieldEffectArguments[2];
        // Can use either gender's palette, so try to use the one that should be loaded
<<<<<<< HEAD
        sprite->oam.paletteNum = LoadPlayerObjectEventPalette(gSaveBlock2Ptr->playerGender);
=======
        sprite->oam.paletteNum = LoadObjectEventPalette(gSaveBlock2Ptr->playerGender ? FLDEFF_PAL_TAG_MAY : FLDEFF_PAL_TAG_BRENDAN);
>>>>>>> 398a9ee8
        sprite->sVelocity = -1;
        sprite->sPrevX = -1;
        sprite->sPrevY = -1;
    }
    FieldEffectActiveListRemove(FLDEFF_SURF_BLOB);
    return spriteId;
}


void SetSurfBlob_BobState(u8 spriteId, u8 state)
{
    gSprites[spriteId].sBitfield = (gSprites[spriteId].sBitfield & ~0xF) | (state & 0xF);
}

void SetSurfBlob_DontSyncAnim(u8 spriteId, bool8 dontSync)
{
    gSprites[spriteId].sBitfield = (gSprites[spriteId].sBitfield & ~0xF0) | ((dontSync & 0xF) << 4);
}

void SetSurfBlob_PlayerOffset(u8 spriteId, bool8 hasOffset, s16 offset)
{
    gSprites[spriteId].sBitfield = (gSprites[spriteId].sBitfield & ~0xF00) | ((hasOffset & 0xF) << 8);
    gSprites[spriteId].sPlayerOffset = offset;
}

static u8 GetSurfBlob_BobState(struct Sprite *sprite)
{
    return sprite->sBitfield & 0xF;
}

// Never TRUE
static u8 GetSurfBlob_DontSyncAnim(struct Sprite *sprite)
{
    return (sprite->sBitfield & 0xF0) >> 4;
}

static u8 GetSurfBlob_HasPlayerOffset(struct Sprite *sprite)
{
    return (sprite->sBitfield & 0xF00) >> 8;
}

void UpdateSurfBlobFieldEffect(struct Sprite *sprite)
{
    struct ObjectEvent *playerObj = &gObjectEvents[sprite->sPlayerObjId];
    struct Sprite *playerSprite = &gSprites[playerObj->spriteId];
    SynchroniseSurfAnim(playerObj, sprite);
    SynchroniseSurfPosition(playerObj, sprite);
    UpdateBobbingEffect(playerObj, playerSprite, sprite);
    sprite->oam.priority = playerSprite->oam.priority;
}

static void SynchroniseSurfAnim(struct ObjectEvent *playerObj, struct Sprite *sprite)
{
    // Indexes into sAnimTable_SurfBlob
    u8 surfBlobDirectionAnims[] = {
        [DIR_NONE] = 0,
        [DIR_SOUTH] = 0,
        [DIR_NORTH] = 1,
        [DIR_WEST] = 2,
        [DIR_EAST] = 3,
        [DIR_SOUTHWEST] = 0,
        [DIR_SOUTHEAST] = 0,
        [DIR_NORTHWEST] = 1,
        [DIR_NORTHEAST] = 1,
    };

    if (!GetSurfBlob_DontSyncAnim(sprite))
        StartSpriteAnimIfDifferent(sprite, surfBlobDirectionAnims[playerObj->movementDirection]);
}

void SynchroniseSurfPosition(struct ObjectEvent *playerObj, struct Sprite *sprite)
{
    u8 i;
    s16 x = playerObj->currentCoords.x;
    s16 y = playerObj->currentCoords.y;
    s32 spriteY = sprite->y2;

    if (spriteY == 0 && (x != sprite->sPrevX || y != sprite->sPrevY))
    {
        // Player is moving while surfing, update position.
        sprite->sIntervalIdx = 0;
        sprite->sPrevX = x;
        sprite->sPrevY = y;
        for (i = DIR_SOUTH; i <= DIR_EAST; i++, x = sprite->sPrevX, y = sprite->sPrevY)
        {
            MoveCoords(i, &x, &y);
            if (MapGridGetElevationAt(x, y) == 3)
            {
                // While dismounting the surf blob bobs at a slower rate
                sprite->sIntervalIdx++;
                break;
            }
        }
    }
}

static void UpdateBobbingEffect(struct ObjectEvent *playerObj, struct Sprite *playerSprite, struct Sprite *sprite)
{
    // The frame interval at which to update the blob's y movement.
    // Normally every 4th frame, but every 8th frame while dismounting.
    u16 intervals[] = {0x3, 0x7};

    u8 bobState = GetSurfBlob_BobState(sprite);
    if (bobState != BOB_NONE)
    {
        // Update vertical position of surf blob
        if (((u16)(++sprite->sTimer) & intervals[sprite->sIntervalIdx]) == 0)
            sprite->y2 += sprite->sVelocity;

        // Reverse bob direction
        if ((sprite->sTimer & 15) == 0)
            sprite->sVelocity = -sprite->sVelocity;

        if (bobState != BOB_JUST_MON)
        {
            // Update vertical position of player
            if (!GetSurfBlob_HasPlayerOffset(sprite))
                playerSprite->y2 = sprite->y2;
            else
                playerSprite->y2 = sprite->sPlayerOffset + sprite->y2;
            sprite->x = playerSprite->x;
            sprite->y = playerSprite->y + 8;
        }
    }
}

#undef sBitfield
#undef sPlayerOffset
#undef sPlayerObjId
#undef sVelocity
#undef sTimer
#undef sIntervalIdx
#undef sPrevX
#undef sPrevY

#define sSpriteId data[0]
#define sBobY     data[1]
#define sTimer    data[2]

u8 StartUnderwaterSurfBlobBobbing(u8 blobSpriteId)
{
    // Create a dummy sprite with its own callback
    // that tracks the actual surf blob sprite and
    // makes it bob up and down underwater
    u8 spriteId = CreateSpriteAtEnd(&gDummySpriteTemplate, 0, 0, -1);
    struct Sprite *sprite = &gSprites[spriteId];
    sprite->callback = SpriteCB_UnderwaterSurfBlob;
    sprite->invisible = TRUE;
    sprite->sSpriteId = blobSpriteId;
    sprite->sBobY = 1;
    return spriteId;
}

static void SpriteCB_UnderwaterSurfBlob(struct Sprite *sprite)
{
    struct Sprite *blobSprite = &gSprites[sprite->sSpriteId];

    // Update vertical position of surf blob
    if (((sprite->sTimer++) & 3) == 0)
        blobSprite->y2 += sprite->sBobY;
    // Reverse direction
    if ((sprite->sTimer & 15) == 0)
        sprite->sBobY = -sprite->sBobY;
}

#undef sSpriteId
#undef sBobY
#undef sTimer

u32 FldEff_Dust(void)
{
    u8 spriteId;

    SetSpritePosToOffsetMapCoords((s16 *)&gFieldEffectArguments[0], (s16 *)&gFieldEffectArguments[1], 8, 12);
    spriteId = CreateSpriteAtEnd(gFieldEffectObjectTemplatePointers[FLDEFFOBJ_GROUND_IMPACT_DUST], gFieldEffectArguments[0], gFieldEffectArguments[1], 0);
    if (spriteId != MAX_SPRITES)
    {
        struct Sprite *sprite = &gSprites[spriteId];
        sprite->coordOffsetEnabled = TRUE;
        sprite->oam.priority = gFieldEffectArguments[3];
        sprite->sJumpElevation = gFieldEffectArguments[2];
        sprite->sJumpFldEff = FLDEFF_DUST;
    }
    return 0;
}

// Sprite data for FLDEFF_SAND_PILE
#define sLocalId  data[0]
#define sMapNum   data[1]
#define sMapGroup data[2]
#define sPrevX    data[3]
#define sPrevY    data[4]

u32 FldEff_SandPile(void)
{
    u8 objectEventId = GetObjectEventIdByLocalIdAndMap(gFieldEffectArguments[0], gFieldEffectArguments[1], gFieldEffectArguments[2]);
    struct ObjectEvent *objectEvent = &gObjectEvents[objectEventId];
    u8 spriteId = CreateSpriteAtEnd(gFieldEffectObjectTemplatePointers[FLDEFFOBJ_SAND_PILE], 0, 0, 0);
    if (spriteId != MAX_SPRITES)
    {
        const struct ObjectEventGraphicsInfo *graphicsInfo = GetObjectEventGraphicsInfo(objectEvent->graphicsId);
        struct Sprite *sprite = &gSprites[spriteId];
        sprite->coordOffsetEnabled = TRUE;
        sprite->oam.priority = gSprites[objectEvent->spriteId].oam.priority;
        sprite->sLocalId = gFieldEffectArguments[0];
        sprite->sMapNum = gFieldEffectArguments[1];
        sprite->sMapGroup = gFieldEffectArguments[2];
        sprite->sPrevX = gSprites[objectEvent->spriteId].x;
        sprite->sPrevY = gSprites[objectEvent->spriteId].y;
        sprite->y2 = (graphicsInfo->height >> 1) - 2;
        SeekSpriteAnim(sprite, 2);
    }
    return 0;
}

void UpdateSandPileFieldEffect(struct Sprite *sprite)
{
    u8 objectEventId;

    if (TryGetObjectEventIdByLocalIdAndMap(sprite->sLocalId, sprite->sMapNum, sprite->sMapGroup, &objectEventId) || !gObjectEvents[objectEventId].inSandPile)
    {
        FieldEffectStop(sprite, FLDEFF_SAND_PILE);
    }
    else
    {
        s16 parentY = gSprites[gObjectEvents[objectEventId].spriteId].y;
        s16 parentX = gSprites[gObjectEvents[objectEventId].spriteId].x;
        if (parentX != sprite->sPrevX || parentY != sprite->sPrevY)
        {
            sprite->sPrevX = parentX;
            sprite->sPrevY = parentY;
            if (sprite->animEnded)
                StartSpriteAnim(sprite, 0);
        }
        sprite->x = parentX;
        sprite->y = parentY;
        sprite->subpriority = gSprites[gObjectEvents[objectEventId].spriteId].subpriority;
        UpdateObjectEventSpriteInvisibility(sprite, FALSE);
    }
}

#undef sLocalId
#undef sMapNum
#undef sMapGroup
#undef sPrevX
#undef sPrevY

u32 FldEff_Bubbles(void)
{
    u8 spriteId;

    SetSpritePosToOffsetMapCoords((s16 *)&gFieldEffectArguments[0], (s16 *)&gFieldEffectArguments[1], 8, 0);
    spriteId = CreateSpriteAtEnd(gFieldEffectObjectTemplatePointers[FLDEFFOBJ_BUBBLES], gFieldEffectArguments[0], gFieldEffectArguments[1], 82);
    if (spriteId != MAX_SPRITES)
    {
        struct Sprite *sprite = &gSprites[spriteId];
        sprite->coordOffsetEnabled = TRUE;
        sprite->oam.priority = 1;
    }
    return 0;
}

#define sY data[0]

void UpdateBubblesFieldEffect(struct Sprite *sprite)
{
    // Move up 1 every other frame.
    sprite->sY += ((1 << 8) / 2);
    sprite->sY &= (1 << 8);
    sprite->y -= sprite->sY >> 8;
    UpdateObjectEventSpriteInvisibility(sprite, FALSE);
    if (sprite->invisible || sprite->animEnded)
        FieldEffectStop(sprite, FLDEFF_BUBBLES);
}

#undef sY

u32 FldEff_BerryTreeGrowthSparkle(void)
{
    u8 spriteId;

    SetSpritePosToOffsetMapCoords((s16 *)&gFieldEffectArguments[0], (s16 *)&gFieldEffectArguments[1], 8, 4);
    spriteId = CreateSpriteAtEnd(gFieldEffectObjectTemplatePointers[FLDEFFOBJ_SPARKLE], gFieldEffectArguments[0], gFieldEffectArguments[1], gFieldEffectArguments[2]);
    if (spriteId != MAX_SPRITES)
    {
        struct Sprite *sprite = &gSprites[spriteId];
        sprite->coordOffsetEnabled = TRUE;
        sprite->oam.priority = gFieldEffectArguments[3];
        UpdateSpritePaletteByTemplate(gFieldEffectObjectTemplatePointers[FLDEFFOBJ_SPARKLE], sprite);
        sprite->sWaitFldEff = FLDEFF_BERRY_TREE_GROWTH_SPARKLE;
    }
    return 0;
}

// Sprite data for FLDEFF_TREE_DISGUISE / FLDEFF_MOUNTAIN_DISGUISE / FLDEFF_SAND_DISGUISE
#define sState      data[0]
#define sFldEff     data[1]
#define sLocalId    data[2]
#define sMapNum     data[3]
#define sMapGroup   data[4]
#define sReadyToEnd data[7]

u32 ShowTreeDisguiseFieldEffect(void)
{
    return ShowDisguiseFieldEffect(FLDEFF_TREE_DISGUISE, FLDEFFOBJ_TREE_DISGUISE, 4);
}

u32 ShowMountainDisguiseFieldEffect(void)
{
    return ShowDisguiseFieldEffect(FLDEFF_MOUNTAIN_DISGUISE, FLDEFFOBJ_MOUNTAIN_DISGUISE, 3);
}

u32 ShowSandDisguiseFieldEffect(void)
{
    return ShowDisguiseFieldEffect(FLDEFF_SAND_DISGUISE, FLDEFFOBJ_SAND_DISGUISE, 2);
}

static u32 ShowDisguiseFieldEffect(u8 fldEff, u8 fldEffObj, u8 paletteNum)
{
    u8 spriteId;

    if (TryGetObjectEventIdByLocalIdAndMap(gFieldEffectArguments[0], gFieldEffectArguments[1], gFieldEffectArguments[2], &spriteId))
    {
        FieldEffectActiveListRemove(fldEff);
        return MAX_SPRITES;
    }
    spriteId = CreateSpriteAtEnd(gFieldEffectObjectTemplatePointers[fldEffObj], 0, 0, 0);
    if (spriteId != MAX_SPRITES)
    {
        struct Sprite *sprite = &gSprites[spriteId];
        UpdateSpritePaletteByTemplate(gFieldEffectObjectTemplatePointers[fldEffObj], sprite);
        sprite->coordOffsetEnabled ++;
        sprite->sFldEff = fldEff;
        sprite->sLocalId = gFieldEffectArguments[0];
        sprite->sMapNum = gFieldEffectArguments[1];
        sprite->sMapGroup = gFieldEffectArguments[2];
    }
    return spriteId;
}

void UpdateDisguiseFieldEffect(struct Sprite *sprite)
{
    u8 objectEventId;
    const struct ObjectEventGraphicsInfo *graphicsInfo;
    struct Sprite *linkedSprite;

    if (TryGetObjectEventIdByLocalIdAndMap(sprite->sLocalId, sprite->sMapNum, sprite->sMapGroup, &objectEventId))
        FieldEffectStop(sprite, sprite->sFldEff);

    graphicsInfo = GetObjectEventGraphicsInfo(gObjectEvents[objectEventId].graphicsId);
    linkedSprite = &gSprites[gObjectEvents[objectEventId].spriteId];
    sprite->invisible = linkedSprite->invisible;
    sprite->x = linkedSprite->x;
    sprite->y = (graphicsInfo->height >> 1) + linkedSprite->y - 16;
    sprite->subpriority = linkedSprite->subpriority - 1;

    if (sprite->sState == 1)
    {
        sprite->sState++;
        StartSpriteAnim(sprite, 1);
    }

    if (sprite->sState == 2 && sprite->animEnded)
        sprite->sReadyToEnd = TRUE;

    if (sprite->sState == 3)
        FieldEffectStop(sprite, sprite->sFldEff);
}

void StartRevealDisguise(struct ObjectEvent *objectEvent)
{
    if (objectEvent->directionSequenceIndex == 1)
        gSprites[objectEvent->fieldEffectSpriteId].sState++;
}

bool8 UpdateRevealDisguise(struct ObjectEvent *objectEvent)
{
    struct Sprite *sprite;

    if (objectEvent->directionSequenceIndex == 2)
        return TRUE;

    if (objectEvent->directionSequenceIndex == 0)
        return TRUE;

    sprite = &gSprites[objectEvent->fieldEffectSpriteId];
    if (sprite->sReadyToEnd)
    {
        objectEvent->directionSequenceIndex = 2;
        sprite->sState++;
        return TRUE;
    }
    return FALSE;
}

#undef sState
#undef sFldEff
#undef sLocalId
#undef sMapNum
#undef sMapGroup
#undef sReadyToEnd

// Sprite data for FLDEFF_SPARKLE
#define sFinished data[0]
#define sEndTimer data[1]

u32 FldEff_Sparkle(void)
{
    u8 spriteId;

    gFieldEffectArguments[0] += MAP_OFFSET;
    gFieldEffectArguments[1] += MAP_OFFSET;
    SetSpritePosToOffsetMapCoords((s16 *)&gFieldEffectArguments[0], (s16 *)&gFieldEffectArguments[1], 8, 8);
    spriteId = CreateSpriteAtEnd(gFieldEffectObjectTemplatePointers[FLDEFFOBJ_SMALL_SPARKLE], gFieldEffectArguments[0], gFieldEffectArguments[1], 82);
    if (spriteId != MAX_SPRITES)
    {
        gSprites[spriteId].oam.priority = gFieldEffectArguments[2];
        gSprites[spriteId].coordOffsetEnabled = TRUE;
    }
    return 0;
}

void UpdateSparkleFieldEffect(struct Sprite *sprite)
{
    if (!sprite->sFinished)
    {
        if (sprite->animEnded)
        {
            sprite->invisible = TRUE;
            sprite->sFinished++;
        }
    }

    if (sprite->sFinished && ++sprite->sEndTimer > 34)
        FieldEffectStop(sprite, FLDEFF_SPARKLE);
}

#undef sFinished
#undef sEndTimer

#define sTimer       data[0]
#define sMoveTimer   data[1]
#define sState       data[2]
#define sVelocity    data[3]
#define sStartY      data[4]
#define sCounter     data[5]
#define sAnimCounter data[6]
#define sAnimState   data[7]

// Same as InitSpriteForFigure8Anim
static void InitRayquazaForFigure8Anim(struct Sprite *sprite)
{
    sprite->sAnimCounter = 0;
    sprite->sAnimState = 0;
}

// Only different from AnimateSpriteInFigure8 by the addition of SetGpuReg to move the spotlight
static bool8 AnimateRayquazaInFigure8(struct Sprite *sprite)
{
    bool8 finished = FALSE;

    switch (sprite->sAnimState)
    {
    case 0:
        sprite->x2 += GetFigure8XOffset(sprite->sAnimCounter);
        sprite->y2 += GetFigure8YOffset(sprite->sAnimCounter);
        break;
    case 1:
        sprite->x2 -= GetFigure8XOffset((FIGURE_8_LENGTH - 1) - sprite->sAnimCounter);
        sprite->y2 += GetFigure8YOffset((FIGURE_8_LENGTH - 1) - sprite->sAnimCounter);
        break;
    case 2:
        sprite->x2 -= GetFigure8XOffset(sprite->sAnimCounter);
        sprite->y2 += GetFigure8YOffset(sprite->sAnimCounter);
        break;
    case 3:
        sprite->x2 += GetFigure8XOffset((FIGURE_8_LENGTH - 1) - sprite->sAnimCounter);
        sprite->y2 += GetFigure8YOffset((FIGURE_8_LENGTH - 1) - sprite->sAnimCounter);
        break;
    }

    // Update spotlight to sweep left and right with Rayquaza
    SetGpuReg(REG_OFFSET_BG0HOFS, -sprite->x2);

    if (++sprite->sAnimCounter == FIGURE_8_LENGTH)
    {
        sprite->sAnimCounter = 0;
        sprite->sAnimState++;
    }
    if (sprite->sAnimState == 4)
    {
        sprite->y2 = 0;
        sprite->x2 = 0;
        finished = TRUE;
    }

    return finished;
}

void UpdateRayquazaSpotlightEffect(struct Sprite *sprite)
{
    u8 i, j;

    switch (sprite->sState)
    {
        case 0:
            SetGpuReg(REG_OFFSET_BG0VOFS, DISPLAY_WIDTH / 2 - (sprite->sTimer / 3));
            if (sprite->sTimer == 96)
            {
                for (i = 0; i < 3; i++)
                {
                    for (j = 12; j < 18; j++)
                    {
                        ((u16 *)(BG_SCREEN_ADDR(31)))[i * 32 + j] = 0xBFF4 + i * 6 + j + 1;
                    }
                }
            }
            if (sprite->sTimer > 311)
            {
                sprite->sState = 1;
                sprite->sTimer = 0;
            }
            break;
        case 1:
            sprite->y = (gSineTable[sprite->sTimer / 3] >> 2) + sprite->sStartY;
            if (sprite->sTimer == 189)
            {
                sprite->sState = 2;
                sprite->sCounter = 0;
                sprite->sTimer = 0;
            }
            break;
        case 2:
            if (sprite->sTimer == 60)
            {
                sprite->sCounter++;
                sprite->sTimer = 0;
            }
            if (sprite->sCounter == 7)
            {
                sprite->sCounter = 0;
                sprite->sState = 3;
            }
            break;
        case 3:
            if (sprite->y2 == 0)
            {
                sprite->sTimer = 0;
                sprite->sState++;
            }
            if (sprite->sTimer == 5)
            {
                sprite->sTimer = 0;
                if (sprite->y2 > 0)
                    sprite->y2--;
                else
                    sprite->y2++;
            }
            break;
        case 4:
            if (sprite->sTimer == 60)
            {
                sprite->sState = 5;
                sprite->sTimer = 0;
                sprite->sCounter = 0;
            }
            break;
        case 5:
            InitRayquazaForFigure8Anim(sprite);
            sprite->sState = 6;
            sprite->sTimer = 0;
            break;
        case 6:
            if (AnimateRayquazaInFigure8(sprite))
            {
                sprite->sTimer = 0;
                if (++sprite->sCounter <= 2)
                {
                    InitRayquazaForFigure8Anim(sprite);
                }
                else
                {
                    sprite->sCounter = 0;
                    sprite->sState = 7;
                }
            }
            break;
        case 7:
            if (sprite->sTimer == 30)
            {
                sprite->sState = 8;
                sprite->sTimer = 0;
            }
            break;
        case 8:
            for (i = 0; i < 15; i++)
            {
                for (j = 12; j < 18; j++)
                {
                    ((u16 *)(BG_SCREEN_ADDR(31)))[i * 32 + j] = 0;
                }
            }
            SetGpuReg(REG_OFFSET_BG0VOFS, 0);
            FieldEffectStop(sprite, FLDEFF_RAYQUAZA_SPOTLIGHT);
            break;
    }

    if (sprite->sState == 1)
    {
        // Update movement
        if ((sprite->sMoveTimer & 7) == 0)
            sprite->y2 += sprite->sVelocity;
        // Reverse direction
        if ((sprite->sMoveTimer & 15) == 0)
            sprite->sVelocity = -sprite->sVelocity;
        sprite->sMoveTimer++;
    }

    sprite->sTimer++;
}

#undef sTimer
#undef sMoveTimer
#undef sState
#undef sStartY
#undef sVelocity
#undef sCounter
#undef sAnimCounter
#undef sAnimState

void UpdateJumpImpactEffect(struct Sprite *sprite)
{
    if (sprite->animEnded)
    {
        FieldEffectStop(sprite, sprite->sJumpFldEff);
    }
    else
    {
        UpdateObjectEventSpriteInvisibility(sprite, FALSE);
        SetObjectSubpriorityByElevation(sprite->sJumpElevation, sprite, 0);
    }
}

void WaitFieldEffectSpriteAnim(struct Sprite *sprite)
{
    if (sprite->animEnded)
        FieldEffectStop(sprite, sprite->sWaitFldEff);
    else
        UpdateObjectEventSpriteInvisibility(sprite, FALSE);
}

static void UpdateGrassFieldEffectSubpriority(struct Sprite *sprite, u8 elevation, u8 subpriority)
{
    u8 i;
    s16 var, xhi, lyhi, yhi, ylo;

    SetObjectSubpriorityByElevation(elevation, sprite, subpriority);
    for (i = 0; i < OBJECT_EVENTS_COUNT; i ++)
    {
        struct ObjectEvent *objectEvent = &gObjectEvents[i];
        if (objectEvent->active)
        {
            const struct ObjectEventGraphicsInfo UNUSED *graphicsInfo = GetObjectEventGraphicsInfo(objectEvent->graphicsId);
            struct Sprite *linkedSprite = &gSprites[objectEvent->spriteId];

            xhi = sprite->x + sprite->centerToCornerVecX;
            var = sprite->x - sprite->centerToCornerVecX;
            if (xhi < linkedSprite->x && var > linkedSprite->x)
            {
                lyhi = linkedSprite->y + linkedSprite->centerToCornerVecY;
                var = linkedSprite->y;
                ylo = sprite->y - sprite->centerToCornerVecY;
                yhi = ylo + linkedSprite->centerToCornerVecY;
                if ((lyhi < yhi || lyhi < ylo) && var > yhi && sprite->subpriority <= linkedSprite->subpriority)
                {
                    sprite->subpriority = linkedSprite->subpriority + 2;
                    break;
                }
            }
        }
    }
}

// Unused, duplicates of data in event_object_movement.c
static const s8 sFigure8XOffsets[FIGURE_8_LENGTH] = {
    1, 2, 2, 2, 2, 2, 2, 2,
    2, 2, 2, 1, 2, 2, 1, 2,
    2, 1, 2, 2, 1, 2, 1, 1,
    2, 1, 1, 2, 1, 1, 2, 1,
    1, 2, 1, 1, 1, 1, 1, 1,
    1, 1, 1, 1, 1, 1, 1, 1,
    0, 1, 1, 1, 0, 1, 1, 0,
    1, 0, 1, 0, 1, 0, 0, 0,
    0, 1, 0, 0, 0, 0, 0, 0,
};

static const s8 sFigure8YOffsets[FIGURE_8_LENGTH] = {
     0,  0,  1,  0,  0,  1,  0,  0,
     1,  0,  1,  1,  0,  1,  1,  0,
     1,  1,  0,  1,  1,  0,  1,  1,
     0,  0,  1,  0,  0,  1,  0,  0,
     1,  0,  0,  0,  0,  0,  0,  0,
     0,  0,  0,  0,  0,  0,  0,  0,
     0,  0, -1,  0,  0, -1,  0,  0,
    -1,  0, -1, -1,  0, -1, -1,  0,
    -1, -1, -1, -1, -1, -1, -1, -2,
};<|MERGE_RESOLUTION|>--- conflicted
+++ resolved
@@ -19,12 +19,9 @@
 #define OBJ_EVENT_PAL_TAG_NONE 0x11FF // duplicate of define in event_object_movement.c
 #define PAL_TAG_REFLECTION_OFFSET 0x2000 // reflection tag value is paletteTag + 0x2000
 #define PAL_RAW_REFLECTION_OFFSET 0x4000 // raw reflection tag is paletteNum + 0x4000
-<<<<<<< HEAD
-=======
 #define HIGH_BRIDGE_PAL_TAG 0x4010
 // Build a unique tag for reflection's palette based on based tag, or paletteNum
 #define REFLECTION_PAL_TAG(tag, num) ((tag) == TAG_NONE ? (num) + PAL_RAW_REFLECTION_OFFSET : (tag) + PAL_TAG_REFLECTION_OFFSET)
->>>>>>> 398a9ee8
 
 static void UpdateObjectReflectionSprite(struct Sprite *);
 static void LoadObjectReflectionPalette(struct ObjectEvent *objectEvent, struct Sprite *sprite);
@@ -57,20 +54,12 @@
 #define sReflectionVerticalOffset   data[2]
 #define sIsStillReflection          data[7]
 
-<<<<<<< HEAD
 void SetUpShadow(struct ObjectEvent *objectEvent, struct Sprite *sprite)
 {
     gFieldEffectArguments[0] = objectEvent->localId;
     gFieldEffectArguments[1] = gSaveBlock1Ptr->location.mapNum;
     gFieldEffectArguments[2] = gSaveBlock1Ptr->location.mapGroup;
     FldEff_Shadow();
-=======
-void SetUpShadow(struct ObjectEvent *objectEvent, struct Sprite *sprite) {
-  gFieldEffectArguments[0] = objectEvent->localId;
-  gFieldEffectArguments[1] = gSaveBlock1Ptr->location.mapNum;
-  gFieldEffectArguments[2] = gSaveBlock1Ptr->location.mapGroup;
-  FldEff_Shadow();
->>>>>>> 398a9ee8
 }
 
 void SetUpReflection(struct ObjectEvent *objectEvent, struct Sprite *sprite, bool8 stillReflection)
@@ -113,11 +102,7 @@
     if ((bridgeType = MetatileBehavior_GetBridgeType(objectEvent->previousMetatileBehavior))
         || (bridgeType = MetatileBehavior_GetBridgeType(objectEvent->currentMetatileBehavior)))
     {
-<<<<<<< HEAD
-        reflectionSprite->data[2] = bridgeReflectionVerticalOffsets[bridgeType - 1];
-=======
         reflectionSprite->sReflectionVerticalOffset = bridgeReflectionVerticalOffsets[bridgeType - 1];
->>>>>>> 398a9ee8
         LoadObjectHighBridgeReflectionPalette(objectEvent, reflectionSprite);
     }
     else
@@ -127,22 +112,6 @@
 }
 
 // Apply a blue tint effect to a palette
-<<<<<<< HEAD
-static void ApplyPondFilter(u8 paletteNum, u16 *dest)
-{
-    u8 i, val, r, g, b;
-    // CpuCopy16(gPlttBufferUnfaded + 0x100 + paletteNum * 16, dest, 32);
-    u16 *src = gPlttBufferUnfaded + OBJ_PLTT_ID(paletteNum);
-    for (i = 0; i < 16; i++)
-    {
-        r = src[i] & 0x1F;
-        g = (src[i] >> 5) & 0x1F;
-        b = (src[i] >> 10) & 0x1F;
-        b += 10;
-        if (b > 31)
-            b = 31;
-        *dest++ = (b << 10) | (g << 5) | r;
-=======
 static void ApplyPondFilter(u8 paletteNum, u16 *dest) {
     u32 i, r, g, b;
     // CpuCopy16(gPlttBufferUnfaded + 0x100 + paletteNum * 16, dest, 32);
@@ -197,81 +166,18 @@
             ApplyIceFilter(mainSprite->oam.paletteNum, filteredData);
         paletteNum = LoadSpritePalette(&filteredPal);
         UpdateSpritePaletteWithWeather(paletteNum);
->>>>>>> 398a9ee8
     }
     sprite->oam.paletteNum = paletteNum;
     sprite->oam.objMode = ST_OAM_OBJ_BLEND;
 }
-
-<<<<<<< HEAD
-// Apply a ice tint effect to a palette
-static void ApplyIceFilter(u8 paletteNum, u16 *dest)
-{
-    u8 i, val, r, g, b;
-    // CpuCopy16(gPlttBufferUnfaded + 0x100 + paletteNum * 16, dest, 32);
-    u16 *src = gPlttBufferUnfaded + 0x100 + paletteNum * 16;
-    for (i = 0; i < 16; i++)
-    {
-        r = src[i] & 0x1F;
-        r -= 5;
-        if (r > 31)
-            r = 0;
-        g = (src[i] >> 5) & 0x1F;
-        g += 3;
-        if (g > 31)
-            g = 31;
-        b = (src[i] >> 10) & 0x1F;
-        b += 16;
-        if (b > 31)
-            b = 31;
-        *dest++ = (b << 10) | (g << 5) | r;
-    }
-}
-
-static void LoadObjectRegularReflectionPalette(struct ObjectEvent *objectEvent, struct Sprite *sprite)
-{
-    const struct ObjectEventGraphicsInfo *graphicsInfo = GetObjectEventGraphicsInfo(objectEvent->graphicsId);
-    const struct Sprite *mainSprite = &gSprites[objectEvent->spriteId];
-    u16 baseTag = GetSpritePaletteTagByPaletteNum(mainSprite->oam.paletteNum);
-    u16 paletteTag = baseTag == 0xFFFF ? mainSprite->oam.paletteNum + PAL_RAW_REFLECTION_OFFSET : baseTag + PAL_TAG_REFLECTION_OFFSET;
-    u8 paletteNum = IndexOfSpritePaletteTag(paletteTag);
-    if (paletteNum == 0xFF)
-    {
-        // Load filtered palette
-        u16 filteredData[16] = {0};
-        struct SpritePalette filteredPalette = {.tag = paletteTag, .data = filteredData};
-        if (sprite->data[7] == FALSE)
-            ApplyPondFilter(mainSprite->oam.paletteNum, filteredData);
-        else
-            ApplyIceFilter(mainSprite->oam.paletteNum, filteredData);
-        paletteNum = LoadSpritePalette(&filteredPalette);
-        UpdateSpritePaletteWithWeather(paletteNum);
-    }
-    sprite->oam.paletteNum = paletteNum;
-    sprite->oam.objMode = 1; // Alpha blending
-}
-
-#define HIGH_BRIDGE_PAL_TAG 0x4010
 
 // When walking on a bridge high above water (Route 120), the reflection is a solid dark blue color.
 // This is so the sprite blends in with the dark water metatile underneath the bridge.
 static void LoadObjectHighBridgeReflectionPalette(struct ObjectEvent *objectEvent, struct Sprite *sprite)
 {
-    u16 blueData[16] = {0};
-    struct SpritePalette bluePalette = {.tag = HIGH_BRIDGE_PAL_TAG, .data = blueData};
-    u8 i;
-    for (i = 1; i < 16; i++)
-        blueData[i] = 0x55c9;
-    
-=======
-// When walking on a bridge high above water (Route 120), the reflection is a solid dark blue color.
-// This is so the sprite blends in with the dark water metatile underneath the bridge.
-static void LoadObjectHighBridgeReflectionPalette(struct ObjectEvent *objectEvent, struct Sprite *sprite)
-{
     u16 blueData[16];
     struct SpritePalette bluePalette = {.tag = HIGH_BRIDGE_PAL_TAG, .data = blueData};
     CpuFill16(0x55C9, blueData, PLTT_SIZE_4BPP);
->>>>>>> 398a9ee8
     sprite->oam.paletteNum = LoadSpritePalette(&bluePalette);
     UpdateSpritePaletteWithWeather(sprite->oam.paletteNum);
 }
@@ -286,63 +192,6 @@
         reflectionSprite->inUse = FALSE;
         FieldEffectFreePaletteIfUnused(reflectionSprite->oam.paletteNum);
         return;
-<<<<<<< HEAD
-    }
-
-    // Only filter palette if not using the high bridge blue palette
-    if (IndexOfSpritePaletteTag(HIGH_BRIDGE_PAL_TAG) != reflectionSprite->oam.paletteNum)
-    {
-        u16 baseTag = GetSpritePaletteTagByPaletteNum(mainSprite->oam.paletteNum);
-        u16 paletteTag = baseTag == 0xFFFF ? mainSprite->oam.paletteNum + PAL_RAW_REFLECTION_OFFSET : baseTag + PAL_TAG_REFLECTION_OFFSET;
-        u8 paletteNum = IndexOfSpritePaletteTag(paletteTag);
-        if (paletteNum == 0xFF)
-        {
-            // Build filtered palette
-            u16 filteredData[16] = {0};
-            struct SpritePalette filteredPalette = {.tag = paletteTag, .data = filteredData};
-            // Free palette if unused
-            reflectionSprite->inUse = FALSE;
-            FieldEffectFreePaletteIfUnused(reflectionSprite->oam.paletteNum);
-            reflectionSprite->inUse = TRUE;
-            if (reflectionSprite->data[7] == FALSE)
-                ApplyPondFilter(mainSprite->oam.paletteNum, filteredData);
-            else
-                ApplyIceFilter(mainSprite->oam.paletteNum, filteredData);
-            
-            paletteNum = LoadSpritePalette(&filteredPalette);
-            UpdateSpritePaletteWithWeather(paletteNum);
-        }
-        reflectionSprite->oam.paletteNum = paletteNum;
-    }
-    reflectionSprite->oam.shape = mainSprite->oam.shape;
-    reflectionSprite->oam.size = mainSprite->oam.size;
-    reflectionSprite->oam.matrixNum = mainSprite->oam.matrixNum | ST_OAM_VFLIP;
-    reflectionSprite->oam.tileNum = mainSprite->oam.tileNum;
-    reflectionSprite->subspriteTables = mainSprite->subspriteTables;
-    reflectionSprite->subspriteTableNum = mainSprite->subspriteTableNum;
-    reflectionSprite->invisible = mainSprite->invisible;
-    reflectionSprite->x = mainSprite->x;
-    // reflectionSprite->data[2] holds an additional vertical offset, used by the high bridges on Route 120
-    reflectionSprite->y = mainSprite->y + GetReflectionVerticalOffset(objectEvent) + reflectionSprite->data[2];
-    reflectionSprite->centerToCornerVecX = mainSprite->centerToCornerVecX;
-    reflectionSprite->centerToCornerVecY = mainSprite->centerToCornerVecY;
-    reflectionSprite->x2 = mainSprite->x2;
-    reflectionSprite->y2 = -mainSprite->y2;
-    reflectionSprite->coordOffsetEnabled = mainSprite->coordOffsetEnabled;
-
-    if (objectEvent->hideReflection == TRUE)
-        reflectionSprite->invisible = TRUE;
-
-    // Check if the reflection is not still.
-    if (reflectionSprite->data[7] == FALSE)
-    {
-        // Sets the reflection sprite's rot/scale matrix to the appropriate
-        // matrix based on whether or not the main sprite is horizontally flipped.
-        // If the sprite is facing to the east, then it is flipped, and its matrixNum is 8.
-        reflectionSprite->oam.matrixNum = 0;
-        if (mainSprite->oam.matrixNum & ST_OAM_HFLIP)
-            reflectionSprite->oam.matrixNum = 1;
-=======
     }
 
     // Only filter palette if not using the high bridge blue palette
@@ -397,7 +246,6 @@
         // water reflection matrix based on the main sprite's facing direction.
         // If the sprite is facing east, then it's flipped, and its matrixNum is 1.
         reflectionSprite->oam.matrixNum = (mainSprite->oam.matrixNum & ST_OAM_HFLIP) ? 1 : 0;
->>>>>>> 398a9ee8
     }
 }
 
@@ -418,11 +266,7 @@
     {
         struct Sprite *sprite = &gSprites[spriteId];
         // Can use either gender's palette, so try to use the one that should be loaded
-<<<<<<< HEAD
         sprite->oam.paletteNum = LoadPlayerObjectEventPalette(gSaveBlock2Ptr->playerGender);
-=======
-        sprite->oam.paletteNum = LoadObjectEventPalette(gSaveBlock2Ptr->playerGender ? FLDEFF_PAL_TAG_MAY : FLDEFF_PAL_TAG_BRENDAN);
->>>>>>> 398a9ee8
         sprite->oam.priority = 1;
         sprite->coordOffsetEnabled = TRUE;
         sprite->invisible = TRUE;
@@ -481,30 +325,17 @@
     const struct ObjectEventGraphicsInfo *graphicsInfo;
     u8 spriteId;
     u8 i;
-<<<<<<< HEAD
     for (i = 0; i < MAX_SPRITES; i++)
     {
         // Return early if a shadow sprite already exists
         if (gSprites[i].data[0] == gFieldEffectArguments[0] && gSprites[i].callback == UpdateShadowFieldEffect)
             return 0;
-    }
-    objectEventId = GetObjectEventIdByLocalIdAndMap(gFieldEffectArguments[0], gFieldEffectArguments[1], gFieldEffectArguments[2]);
-    graphicsInfo = GetObjectEventGraphicsInfo(gObjectEvents[objectEventId].graphicsId);
-    if (graphicsInfo->shadowSize == SHADOW_NONE) // don't create a shadow at all
-        return 0;
-    spriteId = CreateSpriteAtEnd(gFieldEffectObjectTemplatePointers[sShadowEffectTemplateIds[graphicsInfo->shadowSize]], 0, 0, 148);
-=======
-    for (i = 0; i < MAX_SPRITES; i++) {
-      // Return early if a shadow sprite already exists
-      if (gSprites[i].data[0] == gFieldEffectArguments[0] && gSprites[i].callback == UpdateShadowFieldEffect)
-        return 0;
     }
     objectEventId = GetObjectEventIdByLocalIdAndMap(gFieldEffectArguments[0], gFieldEffectArguments[1], gFieldEffectArguments[2]);
     graphicsInfo = GetObjectEventGraphicsInfo(gObjectEvents[objectEventId].graphicsId);
     if (graphicsInfo->shadowSize == SHADOW_SIZE_NONE) // don't create a shadow at all
       return 0;
     spriteId = CreateSpriteAtEnd(gFieldEffectObjectTemplatePointers[sShadowEffectTemplateIds[graphicsInfo->shadowSize]], 0, 0, 0x94);
->>>>>>> 398a9ee8
     if (spriteId != MAX_SPRITES)
     {
         // SetGpuReg(REG_OFFSET_BLDALPHA, BLDALPHA_BLEND(8, 12));
@@ -541,10 +372,7 @@
         sprite->y = linkedSprite->y - linkedSprite->centerToCornerVecY - sprite->sYOffset;
         #else
         sprite->y = linkedSprite->y + sprite->sYOffset;
-<<<<<<< HEAD
-=======
         #endif
->>>>>>> 398a9ee8
         sprite->invisible = linkedSprite->invisible;
         if (!objectEvent->active || !objectEvent->hasShadow
          || MetatileBehavior_IsPokeGrass(objectEvent->currentMetatileBehavior)
@@ -1345,11 +1173,7 @@
         sprite->coordOffsetEnabled = TRUE;
         sprite->sPlayerObjId = gFieldEffectArguments[2];
         // Can use either gender's palette, so try to use the one that should be loaded
-<<<<<<< HEAD
         sprite->oam.paletteNum = LoadPlayerObjectEventPalette(gSaveBlock2Ptr->playerGender);
-=======
-        sprite->oam.paletteNum = LoadObjectEventPalette(gSaveBlock2Ptr->playerGender ? FLDEFF_PAL_TAG_MAY : FLDEFF_PAL_TAG_BRENDAN);
->>>>>>> 398a9ee8
         sprite->sVelocity = -1;
         sprite->sPrevX = -1;
         sprite->sPrevY = -1;
