#include "global.h"
#include "event_object_movement.h"
#include "field_camera.h"
#include "field_effect.h"
#include "field_effect_helpers.h"
#include "field_weather.h"
#include "fieldmap.h"
#include "gpu_regs.h"
#include "metatile_behavior.h"
#include "sound.h"
#include "sprite.h"
#include "trig.h"
#include "constants/field_effects.h"
#include "constants/songs.h"

#define OBJ_EVENT_PAL_TAG_NONE 0x11FF // duplicate of define in event_object_movement.c

static void UpdateObjectReflectionSprite(struct Sprite *);
static void LoadObjectReflectionPalette(struct ObjectEvent *objectEvent, struct Sprite *sprite);
static void LoadObjectHighBridgeReflectionPalette(struct ObjectEvent *, u8);
static void LoadObjectRegularReflectionPalette(struct ObjectEvent *, u8);
static void UpdateGrassFieldEffectSubpriority(struct Sprite *, u8, u8);
static void FadeFootprintsTireTracks_Step0(struct Sprite *);
static void FadeFootprintsTireTracks_Step1(struct Sprite *);
static void UpdateFeetInFlowingWaterFieldEffect(struct Sprite *);
static void UpdateAshFieldEffect_Wait(struct Sprite *);
static void UpdateAshFieldEffect_Show(struct Sprite *);
static void UpdateAshFieldEffect_End(struct Sprite *);
static void SynchroniseSurfAnim(struct ObjectEvent *, struct Sprite *);
static void SynchroniseSurfPosition(struct ObjectEvent *, struct Sprite *);
static void UpdateBobbingEffect(struct ObjectEvent *, struct Sprite *, struct Sprite *);
static void SpriteCB_UnderwaterSurfBlob(struct Sprite *);
static u32 ShowDisguiseFieldEffect(u8, u8, u8);

// Data used by all the field effects that share UpdateJumpImpactEffect
#define sJumpElevation  data[0]
#define sJumpFldEff     data[1]

// Data used by all the field effects that share WaitFieldEffectSpriteAnim
#define sWaitFldEff  data[0]

#define sReflectionObjEventId       data[0]
#define sReflectionObjEventLocalId  data[1]
#define sReflectionVerticalOffset   data[2]
#define sIsStillReflection          data[7]

void SetUpReflection(struct ObjectEvent *objectEvent, struct Sprite *sprite, bool8 stillReflection)
{
    struct Sprite *reflectionSprite;

    reflectionSprite = &gSprites[CreateCopySpriteAt(sprite, sprite->x, sprite->y, 152)];
    reflectionSprite->callback = UpdateObjectReflectionSprite;
    reflectionSprite->oam.priority = 3;
    reflectionSprite->oam.paletteNum = gReflectionEffectPaletteMap[reflectionSprite->oam.paletteNum];
    reflectionSprite->usingSheet = TRUE;
    reflectionSprite->anims = gDummySpriteAnimTable;
    StartSpriteAnim(reflectionSprite, 0);
    reflectionSprite->affineAnims = gDummySpriteAffineAnimTable;
    reflectionSprite->affineAnimBeginning = TRUE;
    reflectionSprite->subspriteMode = SUBSPRITES_OFF;
    reflectionSprite->sReflectionObjEventId = sprite->data[0];
    reflectionSprite->sReflectionObjEventLocalId = objectEvent->localId;
    reflectionSprite->sIsStillReflection = stillReflection;
    LoadObjectReflectionPalette(objectEvent, reflectionSprite);

    if (!stillReflection)
        reflectionSprite->oam.affineMode = ST_OAM_AFFINE_NORMAL;
}

static s16 GetReflectionVerticalOffset(struct ObjectEvent *objectEvent)
{
    return GetObjectEventGraphicsInfo(objectEvent->graphicsId)->height - 2;
}

static void LoadObjectReflectionPalette(struct ObjectEvent *objectEvent, struct Sprite *reflectionSprite)
{
    u8 bridgeType;
    u16 bridgeReflectionVerticalOffsets[] = {
        [BRIDGE_TYPE_POND_LOW - 1] = 12,
        [BRIDGE_TYPE_POND_MED - 1] = 28,
        [BRIDGE_TYPE_POND_HIGH - 1] = 44
    };
    reflectionSprite->sReflectionVerticalOffset = 0;
    if (!GetObjectEventGraphicsInfo(objectEvent->graphicsId)->disableReflectionPaletteLoad
     && ((bridgeType = MetatileBehavior_GetBridgeType(objectEvent->previousMetatileBehavior))
      || (bridgeType = MetatileBehavior_GetBridgeType(objectEvent->currentMetatileBehavior))))
    {
        reflectionSprite->sReflectionVerticalOffset = bridgeReflectionVerticalOffsets[bridgeType - 1];
        LoadObjectHighBridgeReflectionPalette(objectEvent, reflectionSprite->oam.paletteNum);
    }
    else
    {
        LoadObjectRegularReflectionPalette(objectEvent, reflectionSprite->oam.paletteNum);
    }
}

static void LoadObjectRegularReflectionPalette(struct ObjectEvent *objectEvent, u8 paletteIndex)
{
    const struct ObjectEventGraphicsInfo *graphicsInfo = GetObjectEventGraphicsInfo(objectEvent->graphicsId);
    if (graphicsInfo->reflectionPaletteTag != OBJ_EVENT_PAL_TAG_NONE)
    {
        if (graphicsInfo->paletteSlot == PALSLOT_PLAYER)
            LoadPlayerObjectReflectionPalette(graphicsInfo->paletteTag, paletteIndex);
        else if (graphicsInfo->paletteSlot == PALSLOT_NPC_SPECIAL)
            LoadSpecialObjectReflectionPalette(graphicsInfo->paletteTag, paletteIndex);
        else
            PatchObjectPalette(GetObjectPaletteTag(paletteIndex), paletteIndex);
        UpdateSpritePaletteWithWeather(paletteIndex);
    }
}

// When walking on a bridge high above water (Route 120), the reflection is a solid dark blue color.
// This is so the sprite blends in with the dark water metatile underneath the bridge.
static void LoadObjectHighBridgeReflectionPalette(struct ObjectEvent *objectEvent, u8 paletteNum)
{
    const struct ObjectEventGraphicsInfo *graphicsInfo = GetObjectEventGraphicsInfo(objectEvent->graphicsId);
    if (graphicsInfo->reflectionPaletteTag != OBJ_EVENT_PAL_TAG_NONE)
    {
        PatchObjectPalette(graphicsInfo->reflectionPaletteTag, paletteNum);
        UpdateSpritePaletteWithWeather(paletteNum);
    }
}

static void UpdateObjectReflectionSprite(struct Sprite *reflectionSprite)
{
    struct ObjectEvent *objectEvent = &gObjectEvents[reflectionSprite->sReflectionObjEventId];
    struct Sprite *mainSprite = &gSprites[objectEvent->spriteId];
    if (!objectEvent->active || !objectEvent->hasReflection || objectEvent->localId != reflectionSprite->sReflectionObjEventLocalId)
    {
        reflectionSprite->inUse = FALSE;
    }
    else
    {
        reflectionSprite->oam.paletteNum = gReflectionEffectPaletteMap[mainSprite->oam.paletteNum];
        reflectionSprite->oam.shape = mainSprite->oam.shape;
        reflectionSprite->oam.size = mainSprite->oam.size;
        reflectionSprite->oam.matrixNum = mainSprite->oam.matrixNum | ST_OAM_VFLIP;
        reflectionSprite->oam.tileNum = mainSprite->oam.tileNum;
        reflectionSprite->subspriteTables = mainSprite->subspriteTables;
        reflectionSprite->subspriteTableNum = mainSprite->subspriteTableNum;
        reflectionSprite->invisible = mainSprite->invisible;
        reflectionSprite->x = mainSprite->x;
        reflectionSprite->y = mainSprite->y + GetReflectionVerticalOffset(objectEvent) + reflectionSprite->sReflectionVerticalOffset;
        reflectionSprite->centerToCornerVecX = mainSprite->centerToCornerVecX;
        reflectionSprite->centerToCornerVecY = mainSprite->centerToCornerVecY;
        reflectionSprite->x2 = mainSprite->x2;
        reflectionSprite->y2 = -mainSprite->y2;
        reflectionSprite->coordOffsetEnabled = mainSprite->coordOffsetEnabled;

        if (objectEvent->hideReflection == TRUE)
            reflectionSprite->invisible = TRUE;

        if (reflectionSprite->sIsStillReflection == FALSE)
        {
            // Sets the reflection sprite's rot/scale matrix to the appropriate
            // matrix based on whether or not the main sprite is horizontally flipped.
            // If the sprite is facing to the east, then it is flipped, and its matrixNum is 8.
            reflectionSprite->oam.matrixNum = 0;
            if (mainSprite->oam.matrixNum & ST_OAM_HFLIP)
                reflectionSprite->oam.matrixNum = 1;
        }
    }
}

#undef sReflectionObjEventId
#undef sReflectionObjEventLocalId
#undef sReflectionVerticalOffset
#undef sIsStillReflection

extern const struct SpriteTemplate *const gFieldEffectObjectTemplatePointers[];

#define sPrevX data[0]
#define sPrevY data[1]

u8 CreateWarpArrowSprite(void)
{
    u8 spriteId = CreateSpriteAtEnd(gFieldEffectObjectTemplatePointers[FLDEFFOBJ_ARROW], 0, 0, 82);
    if (spriteId != MAX_SPRITES)
    {
        struct Sprite *sprite = &gSprites[spriteId];
        sprite->oam.priority = 1;
        sprite->coordOffsetEnabled = TRUE;
        sprite->invisible = TRUE;
    }
    return spriteId;
}

void SetSpriteInvisible(u8 spriteId)
{
    gSprites[spriteId].invisible = TRUE;
}

void ShowWarpArrowSprite(u8 spriteId, u8 direction, s16 x, s16 y)
{
    struct Sprite *sprite = &gSprites[spriteId];
    if (sprite->invisible || sprite->sPrevX != x || sprite->sPrevY != y)
    {
        s16 x2, y2;
        SetSpritePosToMapCoords(x, y, &x2, &y2);
        sprite = &gSprites[spriteId];
        sprite->x = x2 + 8;
        sprite->y = y2 + 8;
        sprite->invisible = FALSE;
        sprite->sPrevX = x;
        sprite->sPrevY = y;
        StartSpriteAnim(sprite, direction - 1);
    }
}

#undef sPrevX
#undef sPrevY

static const u8 sShadowEffectTemplateIds[] = {
    FLDEFFOBJ_SHADOW_S,
    FLDEFFOBJ_SHADOW_M,
    FLDEFFOBJ_SHADOW_L,
    FLDEFFOBJ_SHADOW_XL
};

const u16 gShadowVerticalOffsets[] = {
    4,
    4,
    4,
    16
};

// Sprite data for FLDEFF_SHADOW
#define sLocalId  data[0]
#define sMapNum   data[1]
#define sMapGroup data[2]
#define sYOffset  data[3]

u32 FldEff_Shadow(void)
{
    u8 objectEventId = GetObjectEventIdByLocalIdAndMap(gFieldEffectArguments[0], gFieldEffectArguments[1], gFieldEffectArguments[2]);
    const struct ObjectEventGraphicsInfo *graphicsInfo = GetObjectEventGraphicsInfo(gObjectEvents[objectEventId].graphicsId);
    u8 spriteId = CreateSpriteAtEnd(gFieldEffectObjectTemplatePointers[sShadowEffectTemplateIds[graphicsInfo->shadowSize]], 0, 0, 148);
    if (spriteId != MAX_SPRITES)
    {
        gSprites[spriteId].coordOffsetEnabled = TRUE;
        gSprites[spriteId].sLocalId = gFieldEffectArguments[0];
        gSprites[spriteId].sMapNum = gFieldEffectArguments[1];
        gSprites[spriteId].sMapGroup = gFieldEffectArguments[2];
        gSprites[spriteId].sYOffset = (graphicsInfo->height >> 1) - gShadowVerticalOffsets[graphicsInfo->shadowSize];
    }
    return 0;
}

void UpdateShadowFieldEffect(struct Sprite *sprite)
{
    u8 objectEventId;

    if (TryGetObjectEventIdByLocalIdAndMap(sprite->sLocalId, sprite->sMapNum, sprite->sMapGroup, &objectEventId))
    {
        FieldEffectStop(sprite, FLDEFF_SHADOW);
    }
    else
    {
        struct ObjectEvent *objectEvent = &gObjectEvents[objectEventId];
        struct Sprite *linkedSprite = &gSprites[objectEvent->spriteId];
        sprite->oam.priority = linkedSprite->oam.priority;
        sprite->x = linkedSprite->x;
        sprite->y = linkedSprite->y + sprite->sYOffset;
        if (!objectEvent->active || !objectEvent->hasShadow
         || MetatileBehavior_IsPokeGrass(objectEvent->currentMetatileBehavior)
         || MetatileBehavior_IsSurfableWaterOrUnderwater(objectEvent->currentMetatileBehavior)
         || MetatileBehavior_IsSurfableWaterOrUnderwater(objectEvent->previousMetatileBehavior)
         || MetatileBehavior_IsReflective(objectEvent->currentMetatileBehavior)
         || MetatileBehavior_IsReflective(objectEvent->previousMetatileBehavior))
        {
            FieldEffectStop(sprite, FLDEFF_SHADOW);
        }
    }
}

#undef sLocalId
#undef sMapNum
#undef sMapGroup
#undef sYOffset

// Sprite data for FLDEFF_TALL_GRASS and FLDEFF_LONG_GRASS
#define sElevation   data[0]
#define sX           data[1]
#define sY           data[2]
#define sMapNum      data[3]      // Lower 8 bits
#define sLocalId     data[3] >> 8 // Upper 8 bits
#define sMapGroup    data[4]
#define sCurrentMap  data[5]
#define sObjectMoved data[7]

u32 FldEff_TallGrass(void)
{
    u8 spriteId;
    s16 x = gFieldEffectArguments[0];
    s16 y = gFieldEffectArguments[1];
    SetSpritePosToOffsetMapCoords(&x, &y, 8, 8);
    spriteId = CreateSpriteAtEnd(gFieldEffectObjectTemplatePointers[FLDEFFOBJ_TALL_GRASS], x, y, 0);
    if (spriteId != MAX_SPRITES)
    {
        struct Sprite *sprite = &gSprites[spriteId];
        sprite->coordOffsetEnabled = TRUE;
        sprite->oam.priority = gFieldEffectArguments[3];
        sprite->sElevation = gFieldEffectArguments[2];
        sprite->sX = gFieldEffectArguments[0];
        sprite->sY = gFieldEffectArguments[1];
        sprite->sMapNum = gFieldEffectArguments[4]; // Also sLocalId
        sprite->sMapGroup = gFieldEffectArguments[5];
        sprite->sCurrentMap = gFieldEffectArguments[6];

        if (gFieldEffectArguments[7])
            SeekSpriteAnim(sprite, 4); // Skip to end of anim
    }
    return 0;
}

void UpdateTallGrassFieldEffect(struct Sprite *sprite)
{
    u8 metatileBehavior;
    u8 localId;
    u8 objectEventId;
    u8 mapNum = sprite->sCurrentMap >> 8;
    u8 mapGroup = sprite->sCurrentMap;

    if (gCamera.active && (gSaveBlock1Ptr->location.mapNum != mapNum || gSaveBlock1Ptr->location.mapGroup != mapGroup))
    {
        sprite->sX -= gCamera.x;
        sprite->sY -= gCamera.y;
        sprite->sCurrentMap = ((u8)gSaveBlock1Ptr->location.mapNum << 8) | (u8)gSaveBlock1Ptr->location.mapGroup;
    }
    localId = sprite->sLocalId;
    mapNum = sprite->sMapNum;
    mapGroup = sprite->sMapGroup;
    metatileBehavior = MapGridGetMetatileBehaviorAt(sprite->sX, sprite->sY);

    if (TryGetObjectEventIdByLocalIdAndMap(localId, mapNum, mapGroup, &objectEventId)
     || !MetatileBehavior_IsTallGrass(metatileBehavior)
     || (sprite->sObjectMoved && sprite->animEnded))
    {
        FieldEffectStop(sprite, FLDEFF_TALL_GRASS);
    }
    else
    {
        // Check if the object that triggered the effect has moved away
        struct ObjectEvent *objectEvent = &gObjectEvents[objectEventId];
        if ((objectEvent->currentCoords.x != sprite->sX || objectEvent->currentCoords.y != sprite->sY)
        && (objectEvent->previousCoords.x != sprite->sX || objectEvent->previousCoords.y != sprite->sY))
            sprite->sObjectMoved = TRUE;

        // Metatile behavior var re-used as subpriority
        metatileBehavior = 0;
        if (sprite->animCmdIndex == 0)
            metatileBehavior = 4;

        UpdateObjectEventSpriteInvisibility(sprite, FALSE);
        UpdateGrassFieldEffectSubpriority(sprite, sprite->sElevation, metatileBehavior);
    }
}

u32 FldEff_JumpTallGrass(void)
{
    u8 spriteId;

    SetSpritePosToOffsetMapCoords((s16 *)&gFieldEffectArguments[0], (s16 *)&gFieldEffectArguments[1], 8, 12);
    spriteId = CreateSpriteAtEnd(gFieldEffectObjectTemplatePointers[FLDEFFOBJ_JUMP_TALL_GRASS], gFieldEffectArguments[0], gFieldEffectArguments[1], 0);
    if (spriteId != MAX_SPRITES)
    {
        struct Sprite *sprite = &gSprites[spriteId];
        sprite->coordOffsetEnabled = TRUE;
        sprite->oam.priority = gFieldEffectArguments[3];
        sprite->sJumpElevation = gFieldEffectArguments[2];
        sprite->sJumpFldEff = FLDEFF_JUMP_TALL_GRASS;
    }
    return 0;
}

u8 FindTallGrassFieldEffectSpriteId(u8 localId, u8 mapNum, u8 mapGroup, s16 x, s16 y)
{
    u8 i;
    for (i = 0; i < MAX_SPRITES; i ++)
    {
        if (gSprites[i].inUse)
        {
            struct Sprite *sprite = &gSprites[i];
            if (sprite->callback == UpdateTallGrassFieldEffect
                && (x == sprite->sX && y == sprite->sY)
                && localId == (u8)(sprite->sLocalId)
                && mapNum == (sprite->sMapNum & 0xFF)
                && mapGroup == sprite->sMapGroup)
                return i;
        }
    }
    return MAX_SPRITES;
}

u32 FldEff_LongGrass(void)
{
    u8 spriteId;
    s16 x = gFieldEffectArguments[0];
    s16 y = gFieldEffectArguments[1];
    SetSpritePosToOffsetMapCoords(&x, &y, 8, 8);
    spriteId = CreateSpriteAtEnd(gFieldEffectObjectTemplatePointers[FLDEFFOBJ_LONG_GRASS], x, y, 0);
    if (spriteId != MAX_SPRITES)
    {
        struct Sprite *sprite = &gSprites[spriteId];
        sprite->coordOffsetEnabled = TRUE;
        sprite->oam.priority = ElevationToPriority(gFieldEffectArguments[2]);
        sprite->sElevation = gFieldEffectArguments[2];
        sprite->sX = gFieldEffectArguments[0];
        sprite->sY = gFieldEffectArguments[1];
        sprite->sMapNum = gFieldEffectArguments[4]; // Also sLocalId
        sprite->sMapGroup = gFieldEffectArguments[5];
        sprite->sCurrentMap = gFieldEffectArguments[6];

        if (gFieldEffectArguments[7])
            SeekSpriteAnim(sprite, 6); // Skip to end of anim
    }
    return 0;
}

void UpdateLongGrassFieldEffect(struct Sprite *sprite)
{
    u8 metatileBehavior;
    u8 localId;
    u8 objectEventId;
    u8 mapNum = sprite->sCurrentMap >> 8;
    u8 mapGroup = sprite->sCurrentMap;

    if (gCamera.active && (gSaveBlock1Ptr->location.mapNum != mapNum || gSaveBlock1Ptr->location.mapGroup != mapGroup))
    {
        sprite->sX -= gCamera.x;
        sprite->sY -= gCamera.y;
        sprite->sCurrentMap = ((u8)gSaveBlock1Ptr->location.mapNum << 8) | (u8)gSaveBlock1Ptr->location.mapGroup;
    }
    localId = sprite->sLocalId;
    mapNum = sprite->sMapNum;
    mapGroup = sprite->sMapGroup;
    metatileBehavior = MapGridGetMetatileBehaviorAt(sprite->sX, sprite->sY);
    if (TryGetObjectEventIdByLocalIdAndMap(localId, mapNum, mapGroup, &objectEventId)
     || !MetatileBehavior_IsLongGrass(metatileBehavior)
     || (sprite->sObjectMoved && sprite->animEnded))
    {
        FieldEffectStop(sprite, FLDEFF_LONG_GRASS);
    }
    else
    {
        // Check if the object that triggered the effect has moved away
        struct ObjectEvent *objectEvent = &gObjectEvents[objectEventId];
        if ((objectEvent->currentCoords.x != sprite->sX || objectEvent->currentCoords.y != sprite->sY)
         && (objectEvent->previousCoords.x != sprite->sX || objectEvent->previousCoords.y != sprite->sY))
            sprite->sObjectMoved = TRUE;

        UpdateObjectEventSpriteInvisibility(sprite, FALSE);
        UpdateGrassFieldEffectSubpriority(sprite, sprite->sElevation, 0);
    }
}

#undef sElevation
#undef sX
#undef sY
#undef sMapNum
#undef sLocalId
#undef sMapGroup
#undef sCurrentMap
#undef sObjectMoved

// Effectively unused as it's not possible in vanilla to jump onto long grass (no adjacent ledges, and can't ride the Acro Bike in it).
// The graphics for this effect do not visually correspond to long grass either. Perhaps these graphics were its original design?
u32 FldEff_JumpLongGrass(void)
{
    u8 spriteId;

    SetSpritePosToOffsetMapCoords((s16 *)&gFieldEffectArguments[0], (s16 *)&gFieldEffectArguments[1], 8, 8);
    spriteId = CreateSpriteAtEnd(gFieldEffectObjectTemplatePointers[FLDEFFOBJ_JUMP_LONG_GRASS], gFieldEffectArguments[0], gFieldEffectArguments[1], 0);
    if (spriteId != MAX_SPRITES)
    {
        struct Sprite *sprite = &gSprites[spriteId];
        sprite->coordOffsetEnabled = TRUE;
        sprite->oam.priority = gFieldEffectArguments[3];
        sprite->sJumpElevation = gFieldEffectArguments[2];
        sprite->sJumpFldEff = FLDEFF_JUMP_LONG_GRASS;
    }
    return 0;
}

// Sprite data for FLDEFF_SHORT_GRASS
#define sLocalId  data[0]
#define sMapNum   data[1]
#define sMapGroup data[2]
#define sPrevX    data[3]
#define sPrevY    data[4]

u32 FldEff_ShortGrass(void)
{
    u8 objectEventId = GetObjectEventIdByLocalIdAndMap(gFieldEffectArguments[0], gFieldEffectArguments[1], gFieldEffectArguments[2]);
    struct ObjectEvent *objectEvent = &gObjectEvents[objectEventId];
    u8 spriteId = CreateSpriteAtEnd(gFieldEffectObjectTemplatePointers[FLDEFFOBJ_SHORT_GRASS], 0, 0, 0);
    if (spriteId != MAX_SPRITES)
    {
        struct Sprite *sprite = &(gSprites[spriteId]);
        sprite->coordOffsetEnabled = TRUE;
        sprite->oam.priority = gSprites[objectEvent->spriteId].oam.priority;
        sprite->sLocalId = gFieldEffectArguments[0];
        sprite->sMapNum = gFieldEffectArguments[1];
        sprite->sMapGroup = gFieldEffectArguments[2];
        sprite->sPrevX = gSprites[objectEvent->spriteId].x;
        sprite->sPrevY = gSprites[objectEvent->spriteId].y;
    }
    return 0;
}

void UpdateShortGrassFieldEffect(struct Sprite *sprite)
{
    u8 objectEventId;

    if (TryGetObjectEventIdByLocalIdAndMap(sprite->sLocalId, sprite->sMapNum, sprite->sMapGroup, &objectEventId) || !gObjectEvents[objectEventId].inShortGrass)
    {
        FieldEffectStop(sprite, FLDEFF_SHORT_GRASS);
    }
    else
    {
        const struct ObjectEventGraphicsInfo *graphicsInfo = GetObjectEventGraphicsInfo(gObjectEvents[objectEventId].graphicsId);
        struct Sprite *linkedSprite = &gSprites[gObjectEvents[objectEventId].spriteId];
        s16 parentY = linkedSprite->y;
        s16 parentX = linkedSprite->x;
        if (parentX != sprite->sPrevX || parentY != sprite->sPrevY)
        {
            // Parent sprite moved, try to restart the animation
            sprite->sPrevX = parentX;
            sprite->sPrevY = parentY;
            if (sprite->animEnded)
                StartSpriteAnim(sprite, 0);
        }
        sprite->x = parentX;
        sprite->y = parentY;
        // Offset the grass sprite halfway down the parent sprite.
        sprite->y2 = (graphicsInfo->height >> 1) - 8;
        sprite->subpriority = linkedSprite->subpriority - 1;
        sprite->oam.priority = linkedSprite->oam.priority;
        UpdateObjectEventSpriteInvisibility(sprite, linkedSprite->invisible);
    }
}

#undef sLocalId
#undef sMapNum
#undef sMapGroup
#undef sPrevX
#undef sPrevY

// Sprite data for FLDEFF_SAND_FOOTPRINTS, FLDEFF_DEEP_SAND_FOOTPRINTS, and FLDEFF_BIKE_TIRE_TRACKS
#define sState   data[0]
#define sTimer   data[1]
#define sFldEff  data[7]

u32 FldEff_SandFootprints(void)
{
    u8 spriteId;

    SetSpritePosToOffsetMapCoords((s16 *)&gFieldEffectArguments[0], (s16 *)&gFieldEffectArguments[1], 8, 8);
    spriteId = CreateSpriteAtEnd(gFieldEffectObjectTemplatePointers[FLDEFFOBJ_SAND_FOOTPRINTS], gFieldEffectArguments[0], gFieldEffectArguments[1], gFieldEffectArguments[2]);
    if (spriteId != MAX_SPRITES)
    {
        struct Sprite *sprite = &gSprites[spriteId];
        sprite->coordOffsetEnabled = TRUE;
        sprite->oam.priority = gFieldEffectArguments[3];
        sprite->sFldEff = FLDEFF_SAND_FOOTPRINTS;
        StartSpriteAnim(sprite, gFieldEffectArguments[4]);
    }
    return 0;
}

u32 FldEff_DeepSandFootprints(void)
{
    u8 spriteId;

    SetSpritePosToOffsetMapCoords((s16 *)&gFieldEffectArguments[0], (s16 *)&gFieldEffectArguments[1], 8, 8);
    spriteId = CreateSpriteAtEnd(gFieldEffectObjectTemplatePointers[FLDEFFOBJ_DEEP_SAND_FOOTPRINTS], gFieldEffectArguments[0], gFieldEffectArguments[1], gFieldEffectArguments[2]);
    if (spriteId != MAX_SPRITES)
    {
        struct Sprite *sprite = &gSprites[spriteId];
        sprite->coordOffsetEnabled = TRUE;
        sprite->oam.priority = gFieldEffectArguments[3];
        sprite->sFldEff = FLDEFF_DEEP_SAND_FOOTPRINTS;
        StartSpriteAnim(sprite, gFieldEffectArguments[4]);
    }
    return spriteId;
}

u32 FldEff_BikeTireTracks(void)
{
    u8 spriteId;

    SetSpritePosToOffsetMapCoords((s16 *)&gFieldEffectArguments[0], (s16 *)&gFieldEffectArguments[1], 8, 8);
    spriteId = CreateSpriteAtEnd(gFieldEffectObjectTemplatePointers[FLDEFFOBJ_BIKE_TIRE_TRACKS], gFieldEffectArguments[0], gFieldEffectArguments[1], gFieldEffectArguments[2]);
    if (spriteId != MAX_SPRITES)
    {
        struct Sprite *sprite = &gSprites[spriteId];
        sprite->coordOffsetEnabled = TRUE;
        sprite->oam.priority = gFieldEffectArguments[3];
        sprite->sFldEff = FLDEFF_BIKE_TIRE_TRACKS;
        StartSpriteAnim(sprite, gFieldEffectArguments[4]);
    }
    return spriteId;
}

void (*const gFadeFootprintsTireTracksFuncs[])(struct Sprite *) = {
    FadeFootprintsTireTracks_Step0,
    FadeFootprintsTireTracks_Step1
};

void UpdateFootprintsTireTracksFieldEffect(struct Sprite *sprite)
{
    gFadeFootprintsTireTracksFuncs[sprite->sState](sprite);
}

static void FadeFootprintsTireTracks_Step0(struct Sprite *sprite)
{
    // Wait 40 frames before the flickering starts.
    if (++sprite->sTimer > 40)
        sprite->sState = 1;

    UpdateObjectEventSpriteInvisibility(sprite, FALSE);
}

static void FadeFootprintsTireTracks_Step1(struct Sprite *sprite)
{
    sprite->invisible ^= 1;
    sprite->sTimer++;
    UpdateObjectEventSpriteInvisibility(sprite, sprite->invisible);
    if (sprite->sTimer > 56)
        FieldEffectStop(sprite, sprite->sFldEff);
}

#undef sState
#undef sTimer
#undef sFldEff

// Sprite data for FLDEFF_SPLASH
#define sLocalId  data[0]
#define sMapNum   data[1]
#define sMapGroup data[2]

u32 FldEff_Splash(void)
{
    u8 objectEventId = GetObjectEventIdByLocalIdAndMap(gFieldEffectArguments[0], gFieldEffectArguments[1], gFieldEffectArguments[2]);
    struct ObjectEvent *objectEvent = &gObjectEvents[objectEventId];
    u8 spriteId = CreateSpriteAtEnd(gFieldEffectObjectTemplatePointers[FLDEFFOBJ_SPLASH], 0, 0, 0);
    if (spriteId != MAX_SPRITES)
    {
        struct Sprite *linkedSprite;
        const struct ObjectEventGraphicsInfo *graphicsInfo = GetObjectEventGraphicsInfo(objectEvent->graphicsId);
        struct Sprite *sprite = &gSprites[spriteId];
        sprite->coordOffsetEnabled = TRUE;
        linkedSprite = &gSprites[objectEvent->spriteId];
        sprite->oam.priority = linkedSprite->oam.priority;
        sprite->sLocalId = gFieldEffectArguments[0];
        sprite->sMapNum = gFieldEffectArguments[1];
        sprite->sMapGroup = gFieldEffectArguments[2];
        sprite->y2 = (graphicsInfo->height >> 1) - 4;
        PlaySE(SE_PUDDLE);
    }
    return 0;
}

void UpdateSplashFieldEffect(struct Sprite *sprite)
{
    u8 objectEventId;

    if (sprite->animEnded || TryGetObjectEventIdByLocalIdAndMap(sprite->sLocalId, sprite->sMapNum, sprite->sMapGroup, &objectEventId))
    {
        FieldEffectStop(sprite, FLDEFF_SPLASH);
    }
    else
    {
        sprite->x = gSprites[gObjectEvents[objectEventId].spriteId].x;
        sprite->y = gSprites[gObjectEvents[objectEventId].spriteId].y;
        UpdateObjectEventSpriteInvisibility(sprite, FALSE);
    }
}

#undef sLocalId
#undef sMapNum
#undef sMapGroup

u32 FldEff_JumpSmallSplash(void)
{
    u8 spriteId;

    SetSpritePosToOffsetMapCoords((s16 *)&gFieldEffectArguments[0], (s16 *)&gFieldEffectArguments[1], 8, 12);
    spriteId = CreateSpriteAtEnd(gFieldEffectObjectTemplatePointers[FLDEFFOBJ_JUMP_SMALL_SPLASH], gFieldEffectArguments[0], gFieldEffectArguments[1], 0);
    if (spriteId != MAX_SPRITES)
    {
        struct Sprite *sprite = &gSprites[spriteId];
        sprite->coordOffsetEnabled = TRUE;
        sprite->oam.priority = gFieldEffectArguments[3];
        sprite->sJumpElevation = gFieldEffectArguments[2];
        sprite->sJumpFldEff = FLDEFF_JUMP_SMALL_SPLASH;
    }
    return 0;
}

u32 FldEff_JumpBigSplash(void)
{
    u8 spriteId;

    SetSpritePosToOffsetMapCoords((s16 *)&gFieldEffectArguments[0], (s16 *)&gFieldEffectArguments[1], 8, 8);
    spriteId = CreateSpriteAtEnd(gFieldEffectObjectTemplatePointers[FLDEFFOBJ_JUMP_BIG_SPLASH], gFieldEffectArguments[0], gFieldEffectArguments[1], 0);
    if (spriteId != MAX_SPRITES)
    {
        struct Sprite *sprite = &gSprites[spriteId];
        sprite->coordOffsetEnabled = TRUE;
        sprite->oam.priority = gFieldEffectArguments[3];
        sprite->sJumpElevation = gFieldEffectArguments[2];
        sprite->sJumpFldEff = FLDEFF_JUMP_BIG_SPLASH;
    }
    return 0;
}

// Sprite data for FLDEFF_FEET_IN_FLOWING_WATER
#define sLocalId  data[0]
#define sMapNum   data[1]
#define sMapGroup data[2]
#define sPrevX    data[3]
#define sPrevY    data[4]

u32 FldEff_FeetInFlowingWater(void)
{
    u8 objectEventId = GetObjectEventIdByLocalIdAndMap(gFieldEffectArguments[0], gFieldEffectArguments[1], gFieldEffectArguments[2]);
    struct ObjectEvent *objectEvent = &gObjectEvents[objectEventId];
    u8 spriteId = CreateSpriteAtEnd(gFieldEffectObjectTemplatePointers[FLDEFFOBJ_SPLASH], 0, 0, 0);
    if (spriteId != MAX_SPRITES)
    {
        const struct ObjectEventGraphicsInfo *graphicsInfo = GetObjectEventGraphicsInfo(objectEvent->graphicsId);
        struct Sprite *sprite = &gSprites[spriteId];
        sprite->callback = UpdateFeetInFlowingWaterFieldEffect;
        sprite->coordOffsetEnabled = TRUE;
        sprite->oam.priority = gSprites[objectEvent->spriteId].oam.priority;
        sprite->sLocalId = gFieldEffectArguments[0];
        sprite->sMapNum = gFieldEffectArguments[1];
        sprite->sMapGroup = gFieldEffectArguments[2];
        sprite->sPrevX = -1;
        sprite->sPrevY = -1;
        sprite->y2 = (graphicsInfo->height >> 1) - 4;
        StartSpriteAnim(sprite, 1);
    }
    return 0;
}

static void UpdateFeetInFlowingWaterFieldEffect(struct Sprite *sprite)
{
    u8 objectEventId;

    if (TryGetObjectEventIdByLocalIdAndMap(sprite->sLocalId, sprite->sMapNum, sprite->sMapGroup, &objectEventId) || !gObjectEvents[objectEventId].inShallowFlowingWater)
    {
        FieldEffectStop(sprite, FLDEFF_FEET_IN_FLOWING_WATER);
    }
    else
    {
        struct ObjectEvent *objectEvent = &gObjectEvents[objectEventId];
        struct Sprite *linkedSprite = &gSprites[objectEvent->spriteId];
        sprite->x = linkedSprite->x;
        sprite->y = linkedSprite->y;
        sprite->subpriority = linkedSprite->subpriority;
        UpdateObjectEventSpriteInvisibility(sprite, FALSE);
        if (objectEvent->currentCoords.x != sprite->sPrevX || objectEvent->currentCoords.y != sprite->sPrevY)
        {
            sprite->sPrevX = objectEvent->currentCoords.x;
            sprite->sPrevY = objectEvent->currentCoords.y;
            if (!sprite->invisible)
                PlaySE(SE_PUDDLE);
        }
    }
}

#undef sLocalId
#undef sMapNum
#undef sMapGroup
#undef sPrevX
#undef sPrevY

u32 FldEff_Ripple(void)
{
    u8 spriteId = CreateSpriteAtEnd(gFieldEffectObjectTemplatePointers[FLDEFFOBJ_RIPPLE], gFieldEffectArguments[0], gFieldEffectArguments[1], gFieldEffectArguments[2]);
    if (spriteId != MAX_SPRITES)
    {
        struct Sprite *sprite = &gSprites[spriteId];
        sprite->coordOffsetEnabled = TRUE;
        sprite->oam.priority = gFieldEffectArguments[3];
        sprite->sWaitFldEff = FLDEFF_RIPPLE;
    }
    return 0;
}

// Sprite data for FLDEFF_HOT_SPRINGS_WATER
#define sLocalId  data[0]
#define sMapNum   data[1]
#define sMapGroup data[2]
#define sPrevX    data[3]
#define sPrevY    data[4]

u32 FldEff_HotSpringsWater(void)
{
    u8 objectEventId = GetObjectEventIdByLocalIdAndMap(gFieldEffectArguments[0], gFieldEffectArguments[1], gFieldEffectArguments[2]);
    struct ObjectEvent *objectEvent = &gObjectEvents[objectEventId];
    u8 spriteId = CreateSpriteAtEnd(gFieldEffectObjectTemplatePointers[FLDEFFOBJ_HOT_SPRINGS_WATER], 0, 0, 0);
    if (spriteId != MAX_SPRITES)
    {
        struct Sprite *sprite = &gSprites[spriteId];
        sprite->coordOffsetEnabled = TRUE;
        sprite->oam.priority = gSprites[objectEvent->spriteId].oam.priority;
        sprite->sLocalId = gFieldEffectArguments[0];
        sprite->sMapNum = gFieldEffectArguments[1];
        sprite->sMapGroup = gFieldEffectArguments[2];
        sprite->sPrevX = gSprites[objectEvent->spriteId].x; // Unused
        sprite->sPrevY = gSprites[objectEvent->spriteId].y; // Unused
    }
    return 0;
}

void UpdateHotSpringsWaterFieldEffect(struct Sprite *sprite)
{
    u8 objectEventId;

    if (TryGetObjectEventIdByLocalIdAndMap(sprite->sLocalId, sprite->sMapNum, sprite->sMapGroup, &objectEventId) || !gObjectEvents[objectEventId].inHotSprings)
    {
        FieldEffectStop(sprite, FLDEFF_HOT_SPRINGS_WATER);
    }
    else
    {
        const struct ObjectEventGraphicsInfo *graphicsInfo = GetObjectEventGraphicsInfo(gObjectEvents[objectEventId].graphicsId);
        struct Sprite *linkedSprite = &gSprites[gObjectEvents[objectEventId].spriteId];
        sprite->x = linkedSprite->x;
        sprite->y = (graphicsInfo->height >> 1) + linkedSprite->y - 8;
        sprite->subpriority = linkedSprite->subpriority - 1;
        UpdateObjectEventSpriteInvisibility(sprite, FALSE);
    }
}

<<<<<<< HEAD
u32 FldEff_ShakingGrass(void)
=======
#undef sLocalId
#undef sMapNum
#undef sMapGroup
#undef sPrevX
#undef sPrevY

u32 FldEff_UnusedGrass(void)
>>>>>>> 18f84b78
{
    u8 spriteId;

    SetSpritePosToOffsetMapCoords((s16 *)&gFieldEffectArguments[0], (s16 *)&gFieldEffectArguments[1], 8, 8);
    spriteId = CreateSpriteAtEnd(gFieldEffectObjectTemplatePointers[FLDEFFOBJ_UNUSED_GRASS], gFieldEffectArguments[0], gFieldEffectArguments[1], gFieldEffectArguments[2]);
    if (spriteId != MAX_SPRITES)
    {
        struct Sprite *sprite = &gSprites[spriteId];
        sprite->coordOffsetEnabled = TRUE;
        sprite->oam.priority = gFieldEffectArguments[3];
<<<<<<< HEAD
        sprite->data[0] = FLDEFF_SHAKING_GRASS;
=======
        sprite->sWaitFldEff = FLDEFF_UNUSED_GRASS;
>>>>>>> 18f84b78
    }
    
    return spriteId;
}

u32 FldEff_ShakingGrass2(void)
{
    u8 spriteId;

    SetSpritePosToOffsetMapCoords((s16 *)&gFieldEffectArguments[0], (s16 *)&gFieldEffectArguments[1], 8, 8);
    spriteId = CreateSpriteAtEnd(gFieldEffectObjectTemplatePointers[FLDEFFOBJ_UNUSED_GRASS_2], gFieldEffectArguments[0], gFieldEffectArguments[1], gFieldEffectArguments[2]);
    if (spriteId != MAX_SPRITES)
    {
        struct Sprite *sprite = &gSprites[spriteId];
        sprite->coordOffsetEnabled = TRUE;
        sprite->oam.priority = gFieldEffectArguments[3];
<<<<<<< HEAD
        sprite->data[0] = FLDEFF_SHAKING_LONG_GRASS;
=======
        sprite->sWaitFldEff = FLDEFF_UNUSED_GRASS_2;
>>>>>>> 18f84b78
    }
    
    return spriteId;
}

u32 FldEff_UnusedSand(void)
{
    u8 spriteId;

    SetSpritePosToOffsetMapCoords((s16 *)&gFieldEffectArguments[0], (s16 *)&gFieldEffectArguments[1], 8, 8);
    spriteId = CreateSpriteAtEnd(gFieldEffectObjectTemplatePointers[FLDEFFOBJ_UNUSED_SAND], gFieldEffectArguments[0], gFieldEffectArguments[1], gFieldEffectArguments[2]);
    if (spriteId != MAX_SPRITES)
    {
        struct Sprite *sprite = &gSprites[spriteId];
        sprite->coordOffsetEnabled = TRUE;
        sprite->oam.priority = gFieldEffectArguments[3];
<<<<<<< HEAD
        sprite->data[0] = FLDEFF_SAND_HOLE;
=======
        sprite->sWaitFldEff = FLDEFF_UNUSED_SAND;
>>>>>>> 18f84b78
    }
    return spriteId;
}

u32 FldEff_WaterSurfacing(void)
{
    u8 spriteId;

    SetSpritePosToOffsetMapCoords((s16 *)&gFieldEffectArguments[0], (s16 *)&gFieldEffectArguments[1], 8, 8);
    spriteId = CreateSpriteAtEnd(gFieldEffectObjectTemplatePointers[FLDEFFOBJ_WATER_SURFACING], gFieldEffectArguments[0], gFieldEffectArguments[1], gFieldEffectArguments[2]);
    if (spriteId != MAX_SPRITES)
    {
        struct Sprite *sprite = &gSprites[spriteId];
        sprite->coordOffsetEnabled = TRUE;
        sprite->oam.priority = gFieldEffectArguments[3];
        sprite->sWaitFldEff = FLDEFF_WATER_SURFACING;
    }
    
    return spriteId;
}

// Sprite data for FLDEFF_ASH
#define sState      data[0]
#define sX          data[1]
#define sY          data[2]
#define sMetatileId data[3]
#define sDelay      data[4]

void StartAshFieldEffect(s16 x, s16 y, u16 metatileId, s16 delay)
{
    gFieldEffectArguments[0] = x;
    gFieldEffectArguments[1] = y;
    gFieldEffectArguments[2] = 82; // subpriority
    gFieldEffectArguments[3] = 1; // priority
    gFieldEffectArguments[4] = metatileId;
    gFieldEffectArguments[5] = delay;
    FieldEffectStart(FLDEFF_ASH);
}

u32 FldEff_Ash(void)
{
    u8 spriteId;

    s16 x = gFieldEffectArguments[0];
    s16 y = gFieldEffectArguments[1];
    SetSpritePosToOffsetMapCoords(&x, &y, 8, 8);
    spriteId = CreateSpriteAtEnd(gFieldEffectObjectTemplatePointers[FLDEFFOBJ_ASH], x, y, gFieldEffectArguments[2]);
    if (spriteId != MAX_SPRITES)
    {
        struct Sprite *sprite = &gSprites[spriteId];
        sprite->coordOffsetEnabled = TRUE;
        sprite->oam.priority = gFieldEffectArguments[3];
        sprite->sX = gFieldEffectArguments[0];
        sprite->sY = gFieldEffectArguments[1];
        sprite->sMetatileId = gFieldEffectArguments[4];
        sprite->sDelay = gFieldEffectArguments[5];
    }
    return 0;
}

void (*const gAshFieldEffectFuncs[])(struct Sprite *) = {
    UpdateAshFieldEffect_Wait,
    UpdateAshFieldEffect_Show,
    UpdateAshFieldEffect_End
};

void UpdateAshFieldEffect(struct Sprite *sprite)
{
    gAshFieldEffectFuncs[sprite->sState](sprite);
}

static void UpdateAshFieldEffect_Wait(struct Sprite *sprite)
{
    sprite->invisible = TRUE;
    sprite->animPaused = TRUE;
    if (--sprite->sDelay == 0)
        sprite->sState = 1;
}

static void UpdateAshFieldEffect_Show(struct Sprite *sprite)
{
    sprite->invisible = FALSE;
    sprite->animPaused = FALSE;
    MapGridSetMetatileIdAt(sprite->sX, sprite->sY, sprite->sMetatileId);
    CurrentMapDrawMetatileAt(sprite->sX, sprite->sY);
    gObjectEvents[gPlayerAvatar.objectEventId].triggerGroundEffectsOnMove = TRUE;
    sprite->sState = 2;
}

static void UpdateAshFieldEffect_End(struct Sprite *sprite)
{
    UpdateObjectEventSpriteInvisibility(sprite, FALSE);
    if (sprite->animEnded)
        FieldEffectStop(sprite, FLDEFF_ASH);
}

#undef sState
#undef sX
#undef sY
#undef sMetatileId
#undef sDelay

// Sprite data for FLDEFF_SURF_BLOB
#define sBitfield     data[0]
#define sPlayerOffset data[1]
#define sPlayerObjId  data[2]
#define sVelocity     data[3]
#define sTimer        data[4]
#define sIntervalIdx  data[5]
#define sPrevX        data[6]
#define sPrevY        data[7]

u32 FldEff_SurfBlob(void)
{
    u8 spriteId;

    SetSpritePosToOffsetMapCoords((s16 *)&gFieldEffectArguments[0], (s16 *)&gFieldEffectArguments[1], 8, 8);
    spriteId = CreateSpriteAtEnd(gFieldEffectObjectTemplatePointers[FLDEFFOBJ_SURF_BLOB], gFieldEffectArguments[0], gFieldEffectArguments[1], 150);
    if (spriteId != MAX_SPRITES)
    {
        struct Sprite *sprite = &gSprites[spriteId];
        sprite->coordOffsetEnabled = TRUE;
        sprite->oam.paletteNum = 0;
        sprite->sPlayerObjId = gFieldEffectArguments[2];
        sprite->sVelocity = -1;
        sprite->sPrevX = -1;
        sprite->sPrevY = -1;
    }
    FieldEffectActiveListRemove(FLDEFF_SURF_BLOB);
    return spriteId;
}


void SetSurfBlob_BobState(u8 spriteId, u8 state)
{
    gSprites[spriteId].sBitfield = (gSprites[spriteId].sBitfield & ~0xF) | (state & 0xF);
}

void SetSurfBlob_DontSyncAnim(u8 spriteId, bool8 dontSync)
{
    gSprites[spriteId].sBitfield = (gSprites[spriteId].sBitfield & ~0xF0) | ((dontSync & 0xF) << 4);
}

void SetSurfBlob_PlayerOffset(u8 spriteId, bool8 hasOffset, s16 offset)
{
    gSprites[spriteId].sBitfield = (gSprites[spriteId].sBitfield & ~0xF00) | ((hasOffset & 0xF) << 8);
    gSprites[spriteId].sPlayerOffset = offset;
}

static u8 GetSurfBlob_BobState(struct Sprite *sprite)
{
    return sprite->sBitfield & 0xF;
}

// Never TRUE
static u8 GetSurfBlob_DontSyncAnim(struct Sprite *sprite)
{
    return (sprite->sBitfield & 0xF0) >> 4;
}

static u8 GetSurfBlob_HasPlayerOffset(struct Sprite *sprite)
{
    return (sprite->sBitfield & 0xF00) >> 8;
}

void UpdateSurfBlobFieldEffect(struct Sprite *sprite)
{
    struct ObjectEvent *playerObj = &gObjectEvents[sprite->sPlayerObjId];
    struct Sprite *playerSprite = &gSprites[playerObj->spriteId];
    SynchroniseSurfAnim(playerObj, sprite);
    SynchroniseSurfPosition(playerObj, sprite);
    UpdateBobbingEffect(playerObj, playerSprite, sprite);
    sprite->oam.priority = playerSprite->oam.priority;
}

static void SynchroniseSurfAnim(struct ObjectEvent *playerObj, struct Sprite *sprite)
{
    // Indexes into sAnimTable_SurfBlob
    u8 surfBlobDirectionAnims[] = {
        [DIR_NONE] = 0,
        [DIR_SOUTH] = 0,
        [DIR_NORTH] = 1,
        [DIR_WEST] = 2,
        [DIR_EAST] = 3,
        [DIR_SOUTHWEST] = 0,
        [DIR_SOUTHEAST] = 0,
        [DIR_NORTHWEST] = 1,
        [DIR_NORTHEAST] = 1,
    };

    if (!GetSurfBlob_DontSyncAnim(sprite))
        StartSpriteAnimIfDifferent(sprite, surfBlobDirectionAnims[playerObj->movementDirection]);
}

void SynchroniseSurfPosition(struct ObjectEvent *playerObj, struct Sprite *sprite)
{
    u8 i;
    s16 x = playerObj->currentCoords.x;
    s16 y = playerObj->currentCoords.y;
    s32 spriteY = sprite->y2;

    if (spriteY == 0 && (x != sprite->sPrevX || y != sprite->sPrevY))
    {
        // Player is moving while surfing, update position.
        sprite->sIntervalIdx = 0;
        sprite->sPrevX = x;
        sprite->sPrevY = y;
        for (i = DIR_SOUTH; i <= DIR_EAST; i++, x = sprite->sPrevX, y = sprite->sPrevY)
        {
            MoveCoords(i, &x, &y);
            if (MapGridGetElevationAt(x, y) == 3)
            {
                // While dismounting the surf blob bobs at a slower rate
                sprite->sIntervalIdx++;
                break;
            }
        }
    }
}

static void UpdateBobbingEffect(struct ObjectEvent *playerObj, struct Sprite *playerSprite, struct Sprite *sprite)
{
    // The frame interval at which to update the blob's y movement.
    // Normally every 4th frame, but every 8th frame while dismounting.
    u16 intervals[] = {0x3, 0x7};

    u8 bobState = GetSurfBlob_BobState(sprite);
    if (bobState != BOB_NONE)
    {
        // Update vertical position of surf blob
        if (((u16)(++sprite->sTimer) & intervals[sprite->sIntervalIdx]) == 0)
            sprite->y2 += sprite->sVelocity;

        // Reverse bob direction
        if ((sprite->sTimer & 15) == 0)
            sprite->sVelocity = -sprite->sVelocity;

        if (bobState != BOB_JUST_MON)
        {
            // Update vertical position of player
            if (!GetSurfBlob_HasPlayerOffset(sprite))
                playerSprite->y2 = sprite->y2;
            else
                playerSprite->y2 = sprite->sPlayerOffset + sprite->y2;
            sprite->x = playerSprite->x;
            sprite->y = playerSprite->y + 8;
        }
    }
}

#undef sBitfield
#undef sPlayerOffset
#undef sPlayerObjId
#undef sVelocity
#undef sTimer
#undef sIntervalIdx
#undef sPrevX
#undef sPrevY

#define sSpriteId data[0]
#define sBobY     data[1]
#define sTimer    data[2]

u8 StartUnderwaterSurfBlobBobbing(u8 blobSpriteId)
{
    // Create a dummy sprite with its own callback
    // that tracks the actual surf blob sprite and
    // makes it bob up and down underwater
    u8 spriteId = CreateSpriteAtEnd(&gDummySpriteTemplate, 0, 0, -1);
    struct Sprite *sprite = &gSprites[spriteId];
    sprite->callback = SpriteCB_UnderwaterSurfBlob;
    sprite->invisible = TRUE;
    sprite->sSpriteId = blobSpriteId;
    sprite->sBobY = 1;
    return spriteId;
}

static void SpriteCB_UnderwaterSurfBlob(struct Sprite *sprite)
{
    struct Sprite *blobSprite = &gSprites[sprite->sSpriteId];

    // Update vertical position of surf blob
    if (((sprite->sTimer++) & 3) == 0)
        blobSprite->y2 += sprite->sBobY;
    // Reverse direction
    if ((sprite->sTimer & 15) == 0)
        sprite->sBobY = -sprite->sBobY;
}

#undef sSpriteId
#undef sBobY
#undef sTimer

u32 FldEff_Dust(void)
{
    u8 spriteId;

    SetSpritePosToOffsetMapCoords((s16 *)&gFieldEffectArguments[0], (s16 *)&gFieldEffectArguments[1], 8, 12);
    spriteId = CreateSpriteAtEnd(gFieldEffectObjectTemplatePointers[FLDEFFOBJ_GROUND_IMPACT_DUST], gFieldEffectArguments[0], gFieldEffectArguments[1], 0);
    if (spriteId != MAX_SPRITES)
    {
        struct Sprite *sprite = &gSprites[spriteId];
        sprite->coordOffsetEnabled = TRUE;
        sprite->oam.priority = gFieldEffectArguments[3];
        sprite->sJumpElevation = gFieldEffectArguments[2];
        sprite->sJumpFldEff = FLDEFF_DUST;
    }
    return 0;
}

// Sprite data for FLDEFF_SAND_PILE
#define sLocalId  data[0]
#define sMapNum   data[1]
#define sMapGroup data[2]
#define sPrevX    data[3]
#define sPrevY    data[4]

u32 FldEff_SandPile(void)
{
    u8 objectEventId = GetObjectEventIdByLocalIdAndMap(gFieldEffectArguments[0], gFieldEffectArguments[1], gFieldEffectArguments[2]);
    struct ObjectEvent *objectEvent = &gObjectEvents[objectEventId];
    u8 spriteId = CreateSpriteAtEnd(gFieldEffectObjectTemplatePointers[FLDEFFOBJ_SAND_PILE], 0, 0, 0);
    if (spriteId != MAX_SPRITES)
    {
        const struct ObjectEventGraphicsInfo *graphicsInfo = GetObjectEventGraphicsInfo(objectEvent->graphicsId);
        struct Sprite *sprite = &gSprites[spriteId];
        sprite->coordOffsetEnabled = TRUE;
        sprite->oam.priority = gSprites[objectEvent->spriteId].oam.priority;
        sprite->sLocalId = gFieldEffectArguments[0];
        sprite->sMapNum = gFieldEffectArguments[1];
        sprite->sMapGroup = gFieldEffectArguments[2];
        sprite->sPrevX = gSprites[objectEvent->spriteId].x;
        sprite->sPrevY = gSprites[objectEvent->spriteId].y;
        sprite->y2 = (graphicsInfo->height >> 1) - 2;
        SeekSpriteAnim(sprite, 2);
    }
    return 0;
}

void UpdateSandPileFieldEffect(struct Sprite *sprite)
{
    u8 objectEventId;

    if (TryGetObjectEventIdByLocalIdAndMap(sprite->sLocalId, sprite->sMapNum, sprite->sMapGroup, &objectEventId) || !gObjectEvents[objectEventId].inSandPile)
    {
        FieldEffectStop(sprite, FLDEFF_SAND_PILE);
    }
    else
    {
        s16 parentY = gSprites[gObjectEvents[objectEventId].spriteId].y;
        s16 parentX = gSprites[gObjectEvents[objectEventId].spriteId].x;
        if (parentX != sprite->sPrevX || parentY != sprite->sPrevY)
        {
            sprite->sPrevX = parentX;
            sprite->sPrevY = parentY;
            if (sprite->animEnded)
                StartSpriteAnim(sprite, 0);
        }
        sprite->x = parentX;
        sprite->y = parentY;
        sprite->subpriority = gSprites[gObjectEvents[objectEventId].spriteId].subpriority;
        UpdateObjectEventSpriteInvisibility(sprite, FALSE);
    }
}

#undef sLocalId
#undef sMapNum
#undef sMapGroup
#undef sPrevX
#undef sPrevY

u32 FldEff_Bubbles(void)
{
    u8 spriteId;

    SetSpritePosToOffsetMapCoords((s16 *)&gFieldEffectArguments[0], (s16 *)&gFieldEffectArguments[1], 8, 0);
    spriteId = CreateSpriteAtEnd(gFieldEffectObjectTemplatePointers[FLDEFFOBJ_BUBBLES], gFieldEffectArguments[0], gFieldEffectArguments[1], 82);
    if (spriteId != MAX_SPRITES)
    {
        struct Sprite *sprite = &gSprites[spriteId];
        sprite->coordOffsetEnabled = TRUE;
        sprite->oam.priority = 1;
    }
    return 0;
}

#define sY data[0]

void UpdateBubblesFieldEffect(struct Sprite *sprite)
{
    // Move up 1 every other frame.
    sprite->sY += ((1 << 8) / 2);
    sprite->sY &= (1 << 8);
    sprite->y -= sprite->sY >> 8;
    UpdateObjectEventSpriteInvisibility(sprite, FALSE);
    if (sprite->invisible || sprite->animEnded)
        FieldEffectStop(sprite, FLDEFF_BUBBLES);
}

#undef sY

u32 FldEff_BerryTreeGrowthSparkle(void)
{
    u8 spriteId;

    SetSpritePosToOffsetMapCoords((s16 *)&gFieldEffectArguments[0], (s16 *)&gFieldEffectArguments[1], 8, 4);
    spriteId = CreateSpriteAtEnd(gFieldEffectObjectTemplatePointers[FLDEFFOBJ_SPARKLE], gFieldEffectArguments[0], gFieldEffectArguments[1], gFieldEffectArguments[2]);
    if (spriteId != MAX_SPRITES)
    {
        struct Sprite *sprite = &gSprites[spriteId];
        sprite->coordOffsetEnabled = TRUE;
        sprite->oam.priority = gFieldEffectArguments[3];
        sprite->oam.paletteNum = 5;
        sprite->sWaitFldEff = FLDEFF_BERRY_TREE_GROWTH_SPARKLE;
    }
    return spriteId;
}

// Sprite data for FLDEFF_TREE_DISGUISE / FLDEFF_MOUNTAIN_DISGUISE / FLDEFF_SAND_DISGUISE
#define sState      data[0]
#define sFldEff     data[1]
#define sLocalId    data[2]
#define sMapNum     data[3]
#define sMapGroup   data[4]
#define sReadyToEnd data[7]

u32 ShowTreeDisguiseFieldEffect(void)
{
    return ShowDisguiseFieldEffect(FLDEFF_TREE_DISGUISE, FLDEFFOBJ_TREE_DISGUISE, 4);
}

u32 ShowMountainDisguiseFieldEffect(void)
{
    return ShowDisguiseFieldEffect(FLDEFF_MOUNTAIN_DISGUISE, FLDEFFOBJ_MOUNTAIN_DISGUISE, 3);
}

u32 ShowSandDisguiseFieldEffect(void)
{
    return ShowDisguiseFieldEffect(FLDEFF_SAND_DISGUISE, FLDEFFOBJ_SAND_DISGUISE, 2);
}

static u32 ShowDisguiseFieldEffect(u8 fldEff, u8 fldEffObj, u8 paletteNum)
{
    u8 spriteId;

    if (TryGetObjectEventIdByLocalIdAndMap(gFieldEffectArguments[0], gFieldEffectArguments[1], gFieldEffectArguments[2], &spriteId))
    {
        FieldEffectActiveListRemove(fldEff);
        return MAX_SPRITES;
    }
    spriteId = CreateSpriteAtEnd(gFieldEffectObjectTemplatePointers[fldEffObj], 0, 0, 0);
    if (spriteId != MAX_SPRITES)
    {
        struct Sprite *sprite = &gSprites[spriteId];
        sprite->coordOffsetEnabled ++;
        sprite->oam.paletteNum = paletteNum;
        sprite->sFldEff = fldEff;
        sprite->sLocalId = gFieldEffectArguments[0];
        sprite->sMapNum = gFieldEffectArguments[1];
        sprite->sMapGroup = gFieldEffectArguments[2];
    }
    return spriteId;
}

void UpdateDisguiseFieldEffect(struct Sprite *sprite)
{
    u8 objectEventId;
    const struct ObjectEventGraphicsInfo *graphicsInfo;
    struct Sprite *linkedSprite;

    if (TryGetObjectEventIdByLocalIdAndMap(sprite->sLocalId, sprite->sMapNum, sprite->sMapGroup, &objectEventId))
        FieldEffectStop(sprite, sprite->sFldEff);

    graphicsInfo = GetObjectEventGraphicsInfo(gObjectEvents[objectEventId].graphicsId);
    linkedSprite = &gSprites[gObjectEvents[objectEventId].spriteId];
    sprite->invisible = linkedSprite->invisible;
    sprite->x = linkedSprite->x;
    sprite->y = (graphicsInfo->height >> 1) + linkedSprite->y - 16;
    sprite->subpriority = linkedSprite->subpriority - 1;

    if (sprite->sState == 1)
    {
        sprite->sState++;
        StartSpriteAnim(sprite, 1);
    }

    if (sprite->sState == 2 && sprite->animEnded)
        sprite->sReadyToEnd = TRUE;

    if (sprite->sState == 3)
        FieldEffectStop(sprite, sprite->sFldEff);
}

void StartRevealDisguise(struct ObjectEvent *objectEvent)
{
    if (objectEvent->directionSequenceIndex == 1)
        gSprites[objectEvent->fieldEffectSpriteId].sState++;
}

bool8 UpdateRevealDisguise(struct ObjectEvent *objectEvent)
{
    struct Sprite *sprite;

    if (objectEvent->directionSequenceIndex == 2)
        return TRUE;

    if (objectEvent->directionSequenceIndex == 0)
        return TRUE;

    sprite = &gSprites[objectEvent->fieldEffectSpriteId];
    if (sprite->sReadyToEnd)
    {
        objectEvent->directionSequenceIndex = 2;
        sprite->sState++;
        return TRUE;
    }
    return FALSE;
}

#undef sState
#undef sFldEff
#undef sLocalId
#undef sMapNum
#undef sMapGroup
#undef sReadyToEnd

// Sprite data for FLDEFF_SPARKLE
#define sFinished data[0]
#define sEndTimer data[1]

u32 FldEff_Sparkle(void)
{
    u8 spriteId;

    gFieldEffectArguments[0] += MAP_OFFSET;
    gFieldEffectArguments[1] += MAP_OFFSET;
    SetSpritePosToOffsetMapCoords((s16 *)&gFieldEffectArguments[0], (s16 *)&gFieldEffectArguments[1], 8, 8);
    spriteId = CreateSpriteAtEnd(gFieldEffectObjectTemplatePointers[FLDEFFOBJ_SMALL_SPARKLE], gFieldEffectArguments[0], gFieldEffectArguments[1], 82);
    if (spriteId != MAX_SPRITES)
    {
        gSprites[spriteId].oam.priority = gFieldEffectArguments[2];
        gSprites[spriteId].coordOffsetEnabled = TRUE;
    }
    return spriteId;
}

void UpdateSparkleFieldEffect(struct Sprite *sprite)
{
    if (!sprite->sFinished)
    {
        if (sprite->animEnded)
        {
            sprite->invisible = TRUE;
            sprite->sFinished++;
        }
    }

    if (sprite->sFinished && ++sprite->sEndTimer > 34)
        FieldEffectStop(sprite, FLDEFF_SPARKLE);
}

#undef sFinished
#undef sEndTimer

#define sTimer       data[0]
#define sMoveTimer   data[1]
#define sState       data[2]
#define sVelocity    data[3]
#define sStartY      data[4]
#define sCounter     data[5]
#define sAnimCounter data[6]
#define sAnimState   data[7]

// Same as InitSpriteForFigure8Anim
static void InitRayquazaForFigure8Anim(struct Sprite *sprite)
{
    sprite->sAnimCounter = 0;
    sprite->sAnimState = 0;
}

// Only different from AnimateSpriteInFigure8 by the addition of SetGpuReg to move the spotlight
static bool8 AnimateRayquazaInFigure8(struct Sprite *sprite)
{
    bool8 finished = FALSE;

    switch (sprite->sAnimState)
    {
    case 0:
        sprite->x2 += GetFigure8XOffset(sprite->sAnimCounter);
        sprite->y2 += GetFigure8YOffset(sprite->sAnimCounter);
        break;
    case 1:
        sprite->x2 -= GetFigure8XOffset((FIGURE_8_LENGTH - 1) - sprite->sAnimCounter);
        sprite->y2 += GetFigure8YOffset((FIGURE_8_LENGTH - 1) - sprite->sAnimCounter);
        break;
    case 2:
        sprite->x2 -= GetFigure8XOffset(sprite->sAnimCounter);
        sprite->y2 += GetFigure8YOffset(sprite->sAnimCounter);
        break;
    case 3:
        sprite->x2 += GetFigure8XOffset((FIGURE_8_LENGTH - 1) - sprite->sAnimCounter);
        sprite->y2 += GetFigure8YOffset((FIGURE_8_LENGTH - 1) - sprite->sAnimCounter);
        break;
    }

    // Update spotlight to sweep left and right with Rayquaza
    SetGpuReg(REG_OFFSET_BG0HOFS, -sprite->x2);

    if (++sprite->sAnimCounter == FIGURE_8_LENGTH)
    {
        sprite->sAnimCounter = 0;
        sprite->sAnimState++;
    }
    if (sprite->sAnimState == 4)
    {
        sprite->y2 = 0;
        sprite->x2 = 0;
        finished = TRUE;
    }

    return finished;
}

void UpdateRayquazaSpotlightEffect(struct Sprite *sprite)
{
    u8 i, j;

    switch (sprite->sState)
    {
        case 0:
            SetGpuReg(REG_OFFSET_BG0VOFS, DISPLAY_WIDTH / 2 - (sprite->sTimer / 3));
            if (sprite->sTimer == 96)
            {
                for (i = 0; i < 3; i++)
                {
                    for (j = 12; j < 18; j++)
                    {
                        ((u16 *)(BG_SCREEN_ADDR(31)))[i * 32 + j] = 0xBFF4 + i * 6 + j + 1;
                    }
                }
            }
            if (sprite->sTimer > 311)
            {
                sprite->sState = 1;
                sprite->sTimer = 0;
            }
            break;
        case 1:
            sprite->y = (gSineTable[sprite->sTimer / 3] >> 2) + sprite->sStartY;
            if (sprite->sTimer == 189)
            {
                sprite->sState = 2;
                sprite->sCounter = 0;
                sprite->sTimer = 0;
            }
            break;
        case 2:
            if (sprite->sTimer == 60)
            {
                sprite->sCounter++;
                sprite->sTimer = 0;
            }
            if (sprite->sCounter == 7)
            {
                sprite->sCounter = 0;
                sprite->sState = 3;
            }
            break;
        case 3:
            if (sprite->y2 == 0)
            {
                sprite->sTimer = 0;
                sprite->sState++;
            }
            if (sprite->sTimer == 5)
            {
                sprite->sTimer = 0;
                if (sprite->y2 > 0)
                    sprite->y2--;
                else
                    sprite->y2++;
            }
            break;
        case 4:
            if (sprite->sTimer == 60)
            {
                sprite->sState = 5;
                sprite->sTimer = 0;
                sprite->sCounter = 0;
            }
            break;
        case 5:
            InitRayquazaForFigure8Anim(sprite);
            sprite->sState = 6;
            sprite->sTimer = 0;
            break;
        case 6:
            if (AnimateRayquazaInFigure8(sprite))
            {
                sprite->sTimer = 0;
                if (++sprite->sCounter <= 2)
                {
                    InitRayquazaForFigure8Anim(sprite);
                }
                else
                {
                    sprite->sCounter = 0;
                    sprite->sState = 7;
                }
            }
            break;
        case 7:
            if (sprite->sTimer == 30)
            {
                sprite->sState = 8;
                sprite->sTimer = 0;
            }
            break;
        case 8:
            for (i = 0; i < 15; i++)
            {
                for (j = 12; j < 18; j++)
                {
                    ((u16 *)(BG_SCREEN_ADDR(31)))[i * 32 + j] = 0;
                }
            }
            SetGpuReg(REG_OFFSET_BG0VOFS, 0);
            FieldEffectStop(sprite, FLDEFF_RAYQUAZA_SPOTLIGHT);
            break;
    }

    if (sprite->sState == 1)
    {
        // Update movement
        if ((sprite->sMoveTimer & 7) == 0)
            sprite->y2 += sprite->sVelocity;
        // Reverse direction
        if ((sprite->sMoveTimer & 15) == 0)
            sprite->sVelocity = -sprite->sVelocity;
        sprite->sMoveTimer++;
    }

    sprite->sTimer++;
}

#undef sTimer
#undef sMoveTimer
#undef sState
#undef sStartY
#undef sVelocity
#undef sCounter
#undef sAnimCounter
#undef sAnimState

void UpdateJumpImpactEffect(struct Sprite *sprite)
{
    if (sprite->animEnded)
    {
        FieldEffectStop(sprite, sprite->sJumpFldEff);
    }
    else
    {
        UpdateObjectEventSpriteInvisibility(sprite, FALSE);
        SetObjectSubpriorityByElevation(sprite->sJumpElevation, sprite, 0);
    }
}

void WaitFieldEffectSpriteAnim(struct Sprite *sprite)
{
    if (sprite->animEnded)
        FieldEffectStop(sprite, sprite->sWaitFldEff);
    else
        UpdateObjectEventSpriteInvisibility(sprite, FALSE);
}

static void UpdateGrassFieldEffectSubpriority(struct Sprite *sprite, u8 elevation, u8 subpriority)
{
    u8 i;
    s16 var, xhi, lyhi, yhi, ylo;

    SetObjectSubpriorityByElevation(elevation, sprite, subpriority);
    for (i = 0; i < OBJECT_EVENTS_COUNT; i ++)
    {
        struct ObjectEvent *objectEvent = &gObjectEvents[i];
        if (objectEvent->active)
        {
            const struct ObjectEventGraphicsInfo UNUSED *graphicsInfo = GetObjectEventGraphicsInfo(objectEvent->graphicsId);
            struct Sprite *linkedSprite = &gSprites[objectEvent->spriteId];

            xhi = sprite->x + sprite->centerToCornerVecX;
            var = sprite->x - sprite->centerToCornerVecX;
            if (xhi < linkedSprite->x && var > linkedSprite->x)
            {
                lyhi = linkedSprite->y + linkedSprite->centerToCornerVecY;
                var = linkedSprite->y;
                ylo = sprite->y - sprite->centerToCornerVecY;
                yhi = ylo + linkedSprite->centerToCornerVecY;
                if ((lyhi < yhi || lyhi < ylo) && var > yhi && sprite->subpriority <= linkedSprite->subpriority)
                {
                    sprite->subpriority = linkedSprite->subpriority + 2;
                    break;
                }
            }
        }
    }
}
<|MERGE_RESOLUTION|>--- conflicted
+++ resolved
@@ -835,17 +835,13 @@
     }
 }
 
-<<<<<<< HEAD
-u32 FldEff_ShakingGrass(void)
-=======
 #undef sLocalId
 #undef sMapNum
 #undef sMapGroup
 #undef sPrevX
 #undef sPrevY
 
-u32 FldEff_UnusedGrass(void)
->>>>>>> 18f84b78
+u32 FldEff_ShakingGrass(void)
 {
     u8 spriteId;
 
@@ -856,11 +852,7 @@
         struct Sprite *sprite = &gSprites[spriteId];
         sprite->coordOffsetEnabled = TRUE;
         sprite->oam.priority = gFieldEffectArguments[3];
-<<<<<<< HEAD
-        sprite->data[0] = FLDEFF_SHAKING_GRASS;
-=======
-        sprite->sWaitFldEff = FLDEFF_UNUSED_GRASS;
->>>>>>> 18f84b78
+        sprite->sWaitFldEff = FLDEFF_SHAKING_GRASS;
     }
     
     return spriteId;
@@ -877,11 +869,7 @@
         struct Sprite *sprite = &gSprites[spriteId];
         sprite->coordOffsetEnabled = TRUE;
         sprite->oam.priority = gFieldEffectArguments[3];
-<<<<<<< HEAD
-        sprite->data[0] = FLDEFF_SHAKING_LONG_GRASS;
-=======
-        sprite->sWaitFldEff = FLDEFF_UNUSED_GRASS_2;
->>>>>>> 18f84b78
+        sprite->sWaitFldEff = FLDEFF_SHAKING_LONG_GRASS;
     }
     
     return spriteId;
@@ -898,11 +886,7 @@
         struct Sprite *sprite = &gSprites[spriteId];
         sprite->coordOffsetEnabled = TRUE;
         sprite->oam.priority = gFieldEffectArguments[3];
-<<<<<<< HEAD
-        sprite->data[0] = FLDEFF_SAND_HOLE;
-=======
-        sprite->sWaitFldEff = FLDEFF_UNUSED_SAND;
->>>>>>> 18f84b78
+        sprite->sWaitFldEff = FLDEFF_SAND_HOLE;
     }
     return spriteId;
 }
