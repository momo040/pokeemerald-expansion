--- conflicted
+++ resolved
@@ -1113,18 +1113,6 @@
     u8 bobState = GetSurfBlob_BobState(sprite);
     if (bobState != BOB_NONE)
     {
-<<<<<<< HEAD
-        // Update bobbing position of surf blob
-        if (((u16)(++sprite->data[4]) & intervals[sprite->data[5]]) == 0)
-        {
-            sprite->y2 += sprite->data[3];
-        }
-
-        if ((sprite->data[4] & 15) == 0)
-        {
-            sprite->data[3] = -sprite->data[3];
-        }
-=======
         // Update vertical position of surf blob
         if (((u16)(++sprite->sTimer) & intervals[sprite->sIntervalIdx]) == 0)
             sprite->y2 += sprite->sVelocity;
@@ -1133,7 +1121,6 @@
         if ((sprite->sTimer & 15) == 0)
             sprite->sVelocity = -sprite->sVelocity;
 
->>>>>>> 30f8ccfe
         if (bobState != BOB_JUST_MON)
         {
             // Update vertical position of player
@@ -1207,7 +1194,6 @@
     return 0;
 }
 
-<<<<<<< HEAD
 u32 FldEff_RockClimbDust(void)
 {
     u8 spriteId;
@@ -1225,14 +1211,13 @@
     }
     return 0;
 }
-=======
+
 // Sprite data for FLDEFF_SAND_PILE
 #define sLocalId  data[0]
 #define sMapNum   data[1]
 #define sMapGroup data[2]
 #define sPrevX    data[3]
 #define sPrevY    data[4]
->>>>>>> 30f8ccfe
 
 u32 FldEff_SandPile(void)
 {
