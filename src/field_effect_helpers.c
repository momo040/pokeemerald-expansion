#include "global.h"
#include "event_object_movement.h"
#include "field_camera.h"
#include "field_effect.h"
#include "field_effect_helpers.h"
#include "field_weather.h"
#include "fieldmap.h"
#include "gpu_regs.h"
#include "metatile_behavior.h"
#include "palette.h"
#include "sound.h"
#include "sprite.h"
#include "trig.h"
#include "constants/event_objects.h"
#include "constants/field_effects.h"
#include "constants/rgb.h"
#include "constants/songs.h"

#define OBJ_EVENT_PAL_TAG_NONE 0x11FF // duplicate of define in event_object_movement.c
#define PAL_TAG_REFLECTION_OFFSET 0x2000 // reflection tag value is paletteTag + 0x2000
#define PAL_RAW_REFLECTION_OFFSET 0x4000 // raw reflection tag is paletteNum + 0x4000
#define HIGH_BRIDGE_PAL_TAG 0x4010
// Build a unique tag for reflection's palette based on based tag, or paletteNum
#define REFLECTION_PAL_TAG(tag, num) ((tag) == TAG_NONE ? (num) + PAL_RAW_REFLECTION_OFFSET : (tag) + PAL_TAG_REFLECTION_OFFSET)

static void UpdateObjectReflectionSprite(struct Sprite *);
static void LoadObjectReflectionPalette(struct ObjectEvent *objectEvent, struct Sprite *sprite);
static void LoadObjectHighBridgeReflectionPalette(struct ObjectEvent *, struct Sprite *sprite);
static void LoadObjectRegularReflectionPalette(struct ObjectEvent *, struct Sprite *);

static void UpdateGrassFieldEffectSubpriority(struct Sprite *, u8, u8);
static void FadeFootprintsTireTracks_Step0(struct Sprite *);
static void FadeFootprintsTireTracks_Step1(struct Sprite *);
static void UpdateFeetInFlowingWaterFieldEffect(struct Sprite *);
static void UpdateAshFieldEffect_Wait(struct Sprite *);
static void UpdateAshFieldEffect_Show(struct Sprite *);
static void UpdateAshFieldEffect_End(struct Sprite *);
static void SynchroniseSurfAnim(struct ObjectEvent *, struct Sprite *);
static void SynchroniseSurfPosition(struct ObjectEvent *, struct Sprite *);
static void UpdateBobbingEffect(struct ObjectEvent *, struct Sprite *, struct Sprite *);
static void SpriteCB_UnderwaterSurfBlob(struct Sprite *);
static u32 ShowDisguiseFieldEffect(u8, u8, u8);
u32 FldEff_Shadow(void);

// Data used by all the field effects that share UpdateJumpImpactEffect
#define sJumpElevation  data[0]
#define sJumpFldEff     data[1]

// Data used by all the field effects that share WaitFieldEffectSpriteAnim
#define sWaitFldEff  data[0]

#define sReflectionObjEventId       data[0]
#define sReflectionObjEventLocalId  data[1]
#define sReflectionVerticalOffset   data[2]
#define sIsStillReflection          data[7]

void SetUpShadow(struct ObjectEvent *objectEvent, struct Sprite *sprite)
{
    gFieldEffectArguments[0] = objectEvent->localId;
    gFieldEffectArguments[1] = objectEvent->mapNum;
    gFieldEffectArguments[2] = objectEvent->mapGroup;
    FldEff_Shadow();
}

void SetUpReflection(struct ObjectEvent *objectEvent, struct Sprite *sprite, bool8 stillReflection)
{
    struct Sprite *reflectionSprite;

    reflectionSprite = &gSprites[CreateCopySpriteAt(sprite, sprite->x, sprite->y, 152)];
    reflectionSprite->callback = UpdateObjectReflectionSprite;
    reflectionSprite->oam.priority = 3;
    reflectionSprite->usingSheet = TRUE;
    reflectionSprite->anims = gDummySpriteAnimTable;
    StartSpriteAnim(reflectionSprite, 0);
    reflectionSprite->affineAnims = gDummySpriteAffineAnimTable;
    reflectionSprite->affineAnimBeginning = TRUE;
    reflectionSprite->subspriteMode = SUBSPRITES_IGNORE_PRIORITY;
    reflectionSprite->subspriteTableNum = 0;
    reflectionSprite->sReflectionObjEventId = sprite->sReflectionObjEventId;
    reflectionSprite->sReflectionObjEventLocalId = objectEvent->localId;
    reflectionSprite->sIsStillReflection = stillReflection;
    LoadObjectReflectionPalette(objectEvent, reflectionSprite);

    if (!stillReflection)
        reflectionSprite->oam.affineMode = ST_OAM_AFFINE_NORMAL;
}

static s16 GetReflectionVerticalOffset(struct ObjectEvent *objectEvent)
{
    return GetObjectEventGraphicsInfo(objectEvent->graphicsId)->height - 2;
}

static void LoadObjectReflectionPalette(struct ObjectEvent *objectEvent, struct Sprite *reflectionSprite)
{
    u8 bridgeType;
    u16 bridgeReflectionVerticalOffsets[] = {
        [BRIDGE_TYPE_POND_LOW - 1] = 12,
        [BRIDGE_TYPE_POND_MED - 1] = 28,
        [BRIDGE_TYPE_POND_HIGH - 1] = 44
    };
    reflectionSprite->sReflectionVerticalOffset = 0;
    if ((bridgeType = MetatileBehavior_GetBridgeType(objectEvent->previousMetatileBehavior))
        || (bridgeType = MetatileBehavior_GetBridgeType(objectEvent->currentMetatileBehavior)))
    {
        reflectionSprite->sReflectionVerticalOffset = bridgeReflectionVerticalOffsets[bridgeType - 1];
        LoadObjectHighBridgeReflectionPalette(objectEvent, reflectionSprite);
    }
    else
    {
        LoadObjectRegularReflectionPalette(objectEvent, reflectionSprite);
    }
}

// Apply a blue tint effect to a palette
<<<<<<< HEAD
static void ApplyPondFilter(u8 paletteNum, u16 *dest)
{
=======
static void ApplyPondFilter(u8 paletteNum, u16 *dest) {
>>>>>>> b22724e0
    u32 i;
    s32 r, g, b;
    u16 *src = gPlttBufferUnfaded + OBJ_PLTT_ID(paletteNum);
    *dest++ = *src++; // copy transparency
<<<<<<< HEAD
    for (i = 0; i < 16 - 1; i++)
    {
=======
    for (i = 0; i < 16 - 1; i++) {
>>>>>>> b22724e0
        u32 color = *src++;
        r = (color << 27) >> 27;
        g = (color << 22) >> 27;
        b = (color << 17) >> 27;
        b += 10;
        if (b > 31)
            b = 31;
        *dest++ = RGB2(r, g, b);
    }
}

// Apply a ice tint effect to a palette
<<<<<<< HEAD
static void ApplyIceFilter(u8 paletteNum, u16 *dest)
{
=======
static void ApplyIceFilter(u8 paletteNum, u16 *dest) {
>>>>>>> b22724e0
    u32 i;
    s32 r, g, b;
    u16 *src = gPlttBufferUnfaded + OBJ_PLTT_ID(paletteNum);
    *dest++ = *src++; // copy transparency
<<<<<<< HEAD
    for (i = 0; i < 16 - 1; i++)
    {
=======
    for (i = 0; i < 16 - 1; i++) {
>>>>>>> b22724e0
        u32 color = *src++;
        r = (color << 27) >> 27;
        g = (color << 22) >> 27;
        b = (color << 17) >> 27;
        r -= 5;
        if (r < 0)
            r = 0;
        g += 3;
        if (g > 31)
            g = 31;
        b += 16;
        if (b > 31)
            b = 31;
        *dest++ = RGB2(r, g, b);
    }
}

static void LoadObjectRegularReflectionPalette(struct ObjectEvent *objectEvent, struct Sprite *sprite)
{
    const struct Sprite *mainSprite = &gSprites[objectEvent->spriteId];
    u16 baseTag = GetSpritePaletteTagByPaletteNum(mainSprite->oam.paletteNum);
    u16 paletteTag = REFLECTION_PAL_TAG(baseTag, mainSprite->oam.paletteNum);
    u8 paletteNum = IndexOfSpritePaletteTag(paletteTag);
    if (paletteNum <= 16)
    {
        // Load filtered palette
        u16 filteredData[16];
        struct SpritePalette filteredPal = {.tag = paletteTag, .data = filteredData};
        if (sprite->sIsStillReflection == FALSE)
            ApplyPondFilter(mainSprite->oam.paletteNum, filteredData);
        else
            ApplyIceFilter(mainSprite->oam.paletteNum, filteredData);
        paletteNum = LoadSpritePalette(&filteredPal);
        UpdateSpritePaletteWithWeather(paletteNum, TRUE);
    }
    sprite->oam.paletteNum = paletteNum;
    sprite->oam.objMode = ST_OAM_OBJ_BLEND;
}

// When walking on a bridge high above water (Route 120), the reflection is a solid dark blue color.
// This is so the sprite blends in with the dark water metatile underneath the bridge.
static void LoadObjectHighBridgeReflectionPalette(struct ObjectEvent *objectEvent, struct Sprite *sprite)
{
    u16 blueData[16];
    struct SpritePalette bluePalette = {.tag = HIGH_BRIDGE_PAL_TAG, .data = blueData};
    CpuFill16(0x55C9, blueData, PLTT_SIZE_4BPP);
    sprite->oam.paletteNum = LoadSpritePalette(&bluePalette);
    UpdateSpritePaletteWithWeather(sprite->oam.paletteNum, TRUE);
}

static void UpdateObjectReflectionSprite(struct Sprite *reflectionSprite)
{
    struct ObjectEvent *objectEvent = &gObjectEvents[reflectionSprite->sReflectionObjEventId];
    struct Sprite *mainSprite = &gSprites[objectEvent->spriteId];

    if (!objectEvent->active || !objectEvent->hasReflection || objectEvent->localId != reflectionSprite->sReflectionObjEventLocalId)
    {
        reflectionSprite->inUse = FALSE;
        FieldEffectFreePaletteIfUnused(reflectionSprite->oam.paletteNum);
        return;
    }

    // Only filter palette if not using the high bridge blue palette
    // This is basically a copy of LoadObjectRegularReflectionPalette
    if (IndexOfSpritePaletteTag(HIGH_BRIDGE_PAL_TAG) != reflectionSprite->oam.paletteNum)
    {
        u16 baseTag = GetSpritePaletteTagByPaletteNum(mainSprite->oam.paletteNum);
        u16 paletteTag = REFLECTION_PAL_TAG(baseTag, mainSprite->oam.paletteNum);
        u8 paletteNum = IndexOfSpritePaletteTag(paletteTag);
        if (paletteNum >= 16)
        {
            // Build filtered palette
            u16 filteredData[16];
            struct SpritePalette filteredPal = {.tag = paletteTag, .data = filteredData};
            // Free palette if unused
            reflectionSprite->inUse = FALSE;
            FieldEffectFreePaletteIfUnused(reflectionSprite->oam.paletteNum);
            reflectionSprite->inUse = TRUE;
            if (reflectionSprite->sIsStillReflection == FALSE)
                ApplyPondFilter(mainSprite->oam.paletteNum, filteredData);
            else
                ApplyIceFilter(mainSprite->oam.paletteNum, filteredData);
            paletteNum = LoadSpritePalette(&filteredPal);
            UpdateSpritePaletteWithWeather(paletteNum, TRUE);
        }
        reflectionSprite->oam.paletteNum = paletteNum;
    }
    reflectionSprite->oam.shape = mainSprite->oam.shape;
    reflectionSprite->oam.size = mainSprite->oam.size;
    reflectionSprite->oam.matrixNum = mainSprite->oam.matrixNum | ST_OAM_VFLIP;
    reflectionSprite->oam.tileNum = mainSprite->oam.tileNum;
    reflectionSprite->subspriteTables = mainSprite->subspriteTables;
    reflectionSprite->invisible = mainSprite->invisible;
    reflectionSprite->x = mainSprite->x;
    // sReflectionVerticalOffset is only set for high bridges
    reflectionSprite->y = mainSprite->y + GetReflectionVerticalOffset(objectEvent) + reflectionSprite->sReflectionVerticalOffset;
    reflectionSprite->centerToCornerVecX = mainSprite->centerToCornerVecX;
    reflectionSprite->centerToCornerVecY = mainSprite->centerToCornerVecY;
    reflectionSprite->x2 = mainSprite->x2;
    reflectionSprite->y2 = -mainSprite->y2;
    reflectionSprite->coordOffsetEnabled = mainSprite->coordOffsetEnabled;

    if (objectEvent->hideReflection == TRUE)
        reflectionSprite->invisible = TRUE;

    // Support "virtual" sprites which can't be rotated via affines
    if (reflectionSprite->subspriteTables[0].subsprites)
    {
        reflectionSprite->oam.affineMode = ST_OAM_AFFINE_OFF;
        return;
    }
    if (reflectionSprite->sIsStillReflection == FALSE)
    {
        // Sets the reflection sprite's rot/scale matrix to the correct
        // water reflection matrix based on the main sprite's facing direction.
        // If the sprite is facing east, then it's flipped, and its matrixNum is 1.
        reflectionSprite->oam.matrixNum = (mainSprite->oam.matrixNum & ST_OAM_HFLIP) ? 1 : 0;
    }
}

#undef sReflectionObjEventId
#undef sReflectionObjEventLocalId
#undef sReflectionVerticalOffset
#undef sIsStillReflection

extern const struct SpriteTemplate *const gFieldEffectObjectTemplatePointers[];

#define sPrevX data[0]
#define sPrevY data[1]

u8 CreateWarpArrowSprite(void)
{
    u8 spriteId = CreateSpriteAtEnd(gFieldEffectObjectTemplatePointers[FLDEFFOBJ_ARROW], 0, 0, 82);
    if (spriteId != MAX_SPRITES)
    {
        struct Sprite *sprite = &gSprites[spriteId];
        // Can use either gender's palette, so try to use the one that should be loaded
        sprite->oam.paletteNum = LoadPlayerObjectEventPalette(gSaveBlock2Ptr->playerGender);
        sprite->oam.priority = 1;
        sprite->coordOffsetEnabled = TRUE;
        sprite->invisible = TRUE;
    }
    return spriteId;
}

void SetSpriteInvisible(u8 spriteId)
{
    gSprites[spriteId].invisible = TRUE;
}

void ShowWarpArrowSprite(u8 spriteId, u8 direction, s16 x, s16 y)
{
    struct Sprite *sprite = &gSprites[spriteId];
    if (sprite->invisible || sprite->sPrevX != x || sprite->sPrevY != y)
    {
        s16 x2, y2;
        SetSpritePosToMapCoords(x, y, &x2, &y2);
        sprite = &gSprites[spriteId];
        sprite->x = x2 + 8;
        sprite->y = y2 + 8;
        sprite->invisible = FALSE;
        sprite->sPrevX = x;
        sprite->sPrevY = y;
        StartSpriteAnim(sprite, direction - 1);
    }
}

#undef sPrevX
#undef sPrevY

static const u8 sShadowEffectTemplateIds[] = {
    FLDEFFOBJ_SHADOW_S,
    FLDEFFOBJ_SHADOW_M,
    FLDEFFOBJ_SHADOW_L,
    FLDEFFOBJ_SHADOW_XL
};

const u16 gShadowVerticalOffsets[] = {
    4,
    4,
    4,
    16
};

// Sprite data for FLDEFF_SHADOW
#define sLocalId  data[0]
#define sMapNum   data[1]
#define sMapGroup data[2]
#define sYOffset  data[3]

u32 FldEff_Shadow(void)
{
    u8 objectEventId;
    const struct ObjectEventGraphicsInfo *graphicsInfo;
    u8 spriteId;
    s32 i;
<<<<<<< HEAD
    for (i = MAX_SPRITES - 1; i > -1; i--) // Search backwards, because of CreateSpriteAtEnd
    {
=======
    for (i = MAX_SPRITES - 1; i > -1; i--) { // Search backwards, because of CreateSpriteAtEnd
>>>>>>> b22724e0
        // Return early if a shadow sprite already exists
        if (gSprites[i].callback == UpdateShadowFieldEffect &&
            gSprites[i].sLocalId == gFieldEffectArguments[0] &&
            gSprites[i].sMapNum == gFieldEffectArguments[1] &&
            gSprites[i].sMapGroup == gFieldEffectArguments[2]
        )
            return 0;
    }
    objectEventId = GetObjectEventIdByLocalIdAndMap(gFieldEffectArguments[0], gFieldEffectArguments[1], gFieldEffectArguments[2]);
    graphicsInfo = GetObjectEventGraphicsInfo(gObjectEvents[objectEventId].graphicsId);
    if (graphicsInfo->shadowSize == SHADOW_SIZE_NONE) // don't create a shadow at all
        return 0;
<<<<<<< HEAD
    LoadSpriteSheetByTemplate(gFieldEffectObjectTemplatePointers[sShadowEffectTemplateIds[graphicsInfo->shadowSize]], 0);
    spriteId = CreateSpriteAtEnd(gFieldEffectObjectTemplatePointers[sShadowEffectTemplateIds[graphicsInfo->shadowSize]], 0, 0, OW_OBJECT_SUBPRIORITY + 1);
=======
    LoadSpriteSheetByTemplate(gFieldEffectObjectTemplatePointers[sShadowEffectTemplateIds[graphicsInfo->shadowSize]], 0, 0);
    spriteId = CreateSpriteAtEnd(gFieldEffectObjectTemplatePointers[sShadowEffectTemplateIds[graphicsInfo->shadowSize]], 0, 0, 0x94 + 1); // higher = farther back; shadows should be behind object events
>>>>>>> b22724e0
    if (spriteId != MAX_SPRITES)
    {
        // SetGpuReg(REG_OFFSET_BLDALPHA, BLDALPHA_BLEND(8, 12));
        gSprites[spriteId].oam.objMode = ST_OAM_OBJ_BLEND;
        gSprites[spriteId].coordOffsetEnabled = TRUE;
        gSprites[spriteId].sLocalId = gFieldEffectArguments[0];
        gSprites[spriteId].sMapNum = gFieldEffectArguments[1];
        gSprites[spriteId].sMapGroup = gFieldEffectArguments[2];
        #if OW_LARGE_OW_SUPPORT
        gSprites[spriteId].sYOffset = gShadowVerticalOffsets[graphicsInfo->shadowSize];
        #else
        gSprites[spriteId].sYOffset = (graphicsInfo->height >> 1) - gShadowVerticalOffsets[graphicsInfo->shadowSize];
        #endif
    }
    return 0;
}

void UpdateShadowFieldEffect(struct Sprite *sprite)
{
    u8 objectEventId;

    if (TryGetObjectEventIdByLocalIdAndMap(sprite->sLocalId, sprite->sMapNum, sprite->sMapGroup, &objectEventId))
    {
        FieldEffectStop(sprite, FLDEFF_SHADOW);
    }
    else
    {
        struct ObjectEvent *objectEvent = &gObjectEvents[objectEventId];
        struct Sprite *linkedSprite = &gSprites[objectEvent->spriteId];
        sprite->oam.priority = linkedSprite->oam.priority;
        sprite->x = linkedSprite->x;
        #if OW_LARGE_OW_SUPPORT
        // Read 'live' size from linked sprite
        sprite->y = linkedSprite->y - linkedSprite->centerToCornerVecY - sprite->sYOffset;
        #else
        sprite->y = linkedSprite->y + sprite->sYOffset;
        #endif
        sprite->invisible = linkedSprite->invisible;
        if (!objectEvent->active
         || objectEvent->noShadow
         || objectEvent->inHotSprings
         || objectEvent->inSandPile
         || gWeatherPtr->noShadows
         || MetatileBehavior_IsPokeGrass(objectEvent->currentMetatileBehavior)
         || MetatileBehavior_IsPuddle(objectEvent->currentMetatileBehavior)
         || MetatileBehavior_IsSurfableWaterOrUnderwater(objectEvent->currentMetatileBehavior)
         || MetatileBehavior_IsSurfableWaterOrUnderwater(objectEvent->previousMetatileBehavior))
        {
            FieldEffectStop(sprite, FLDEFF_SHADOW);
        }
    }
}

#undef sLocalId
#undef sMapNum
#undef sMapGroup
#undef sYOffset

// Sprite data for FLDEFF_TALL_GRASS and FLDEFF_LONG_GRASS
#define sElevation   data[0]
#define sX           data[1]
#define sY           data[2]
#define sMapNum      data[3]      // Lower 8 bits
#define sLocalId     data[3] >> 8 // Upper 8 bits
#define sMapGroup    data[4]
#define sCurrentMap  data[5]
#define sObjectMoved data[7]

u32 FldEff_TallGrass(void)
{
    u8 spriteId;
    s16 x = gFieldEffectArguments[0];
    s16 y = gFieldEffectArguments[1];
    SetSpritePosToOffsetMapCoords(&x, &y, 8, 8);
    spriteId = CreateSpriteAtEnd(gFieldEffectObjectTemplatePointers[FLDEFFOBJ_TALL_GRASS], x, y, 0);
    if (spriteId != MAX_SPRITES)
    {
        struct Sprite *sprite = &gSprites[spriteId];
        sprite->coordOffsetEnabled = TRUE;
        sprite->oam.priority = gFieldEffectArguments[3];
        sprite->sElevation = gFieldEffectArguments[2];
        sprite->sX = gFieldEffectArguments[0];
        sprite->sY = gFieldEffectArguments[1];
        sprite->sMapNum = gFieldEffectArguments[4]; // Also sLocalId
        sprite->sMapGroup = gFieldEffectArguments[5];
        sprite->sCurrentMap = gFieldEffectArguments[6];

        if (gFieldEffectArguments[7])
            SeekSpriteAnim(sprite, 4); // Skip to end of anim
    }
    return 0;
}

void UpdateTallGrassFieldEffect(struct Sprite *sprite)
{
    u8 metatileBehavior;
    u8 localId;
    u8 objectEventId;
    u8 mapNum = sprite->sCurrentMap >> 8;
    u8 mapGroup = sprite->sCurrentMap;

    if (gCamera.active && (gSaveBlock1Ptr->location.mapNum != mapNum || gSaveBlock1Ptr->location.mapGroup != mapGroup))
    {
        sprite->sX -= gCamera.x;
        sprite->sY -= gCamera.y;
        sprite->sCurrentMap = ((u8)gSaveBlock1Ptr->location.mapNum << 8) | (u8)gSaveBlock1Ptr->location.mapGroup;
    }
    localId = sprite->sLocalId;
    mapNum = sprite->sMapNum;
    mapGroup = sprite->sMapGroup;
    metatileBehavior = MapGridGetMetatileBehaviorAt(sprite->sX, sprite->sY);

    if (TryGetObjectEventIdByLocalIdAndMap(localId, mapNum, mapGroup, &objectEventId)
     || !MetatileBehavior_IsTallGrass(metatileBehavior)
     || (sprite->sObjectMoved && sprite->animEnded))
    {
        FieldEffectStop(sprite, FLDEFF_TALL_GRASS);
    }
    else
    {
        // Check if the object that triggered the effect has moved away
        struct ObjectEvent *objectEvent = &gObjectEvents[objectEventId];
        if ((objectEvent->currentCoords.x != sprite->sX || objectEvent->currentCoords.y != sprite->sY)
        && (objectEvent->previousCoords.x != sprite->sX || objectEvent->previousCoords.y != sprite->sY))
            sprite->sObjectMoved = TRUE;

        // Metatile behavior var re-used as subpriority
        metatileBehavior = 0;
        if (sprite->animCmdIndex == 0)
            metatileBehavior = 4;

        UpdateObjectEventSpriteInvisibility(sprite, FALSE);
        UpdateGrassFieldEffectSubpriority(sprite, sprite->sElevation, metatileBehavior);
    }
}

u32 FldEff_JumpTallGrass(void)
{
    u8 spriteId;

    SetSpritePosToOffsetMapCoords((s16 *)&gFieldEffectArguments[0], (s16 *)&gFieldEffectArguments[1], 8, 12);
    spriteId = CreateSpriteAtEnd(gFieldEffectObjectTemplatePointers[FLDEFFOBJ_JUMP_TALL_GRASS], gFieldEffectArguments[0], gFieldEffectArguments[1], 0);
    if (spriteId != MAX_SPRITES)
    {
        struct Sprite *sprite = &gSprites[spriteId];
        sprite->coordOffsetEnabled = TRUE;
        sprite->oam.priority = gFieldEffectArguments[3];
        sprite->sJumpElevation = gFieldEffectArguments[2];
        sprite->sJumpFldEff = FLDEFF_JUMP_TALL_GRASS;
    }
    return 0;
}

u8 FindTallGrassFieldEffectSpriteId(u8 localId, u8 mapNum, u8 mapGroup, s16 x, s16 y)
{
    u8 i;
    for (i = 0; i < MAX_SPRITES; i ++)
    {
        if (gSprites[i].inUse)
        {
            struct Sprite *sprite = &gSprites[i];
            if (sprite->callback == UpdateTallGrassFieldEffect
                && (x == sprite->sX && y == sprite->sY)
                && localId == (u8)(sprite->sLocalId)
                && mapNum == (sprite->sMapNum & 0xFF)
                && mapGroup == sprite->sMapGroup)
                return i;
        }
    }
    return MAX_SPRITES;
}

u32 FldEff_LongGrass(void)
{
    u8 spriteId;
    s16 x = gFieldEffectArguments[0];
    s16 y = gFieldEffectArguments[1];
    SetSpritePosToOffsetMapCoords(&x, &y, 8, 8);
    spriteId = CreateSpriteAtEnd(gFieldEffectObjectTemplatePointers[FLDEFFOBJ_LONG_GRASS], x, y, 0);
    if (spriteId != MAX_SPRITES)
    {
        struct Sprite *sprite = &gSprites[spriteId];
        sprite->coordOffsetEnabled = TRUE;
        sprite->oam.priority = ElevationToPriority(gFieldEffectArguments[2]);
        sprite->sElevation = gFieldEffectArguments[2];
        sprite->sX = gFieldEffectArguments[0];
        sprite->sY = gFieldEffectArguments[1];
        sprite->sMapNum = gFieldEffectArguments[4]; // Also sLocalId
        sprite->sMapGroup = gFieldEffectArguments[5];
        sprite->sCurrentMap = gFieldEffectArguments[6];

        if (gFieldEffectArguments[7])
            SeekSpriteAnim(sprite, 6); // Skip to end of anim
    }
    return 0;
}

void UpdateLongGrassFieldEffect(struct Sprite *sprite)
{
    u8 metatileBehavior;
    u8 localId;
    u8 objectEventId;
    u8 mapNum = sprite->sCurrentMap >> 8;
    u8 mapGroup = sprite->sCurrentMap;

    if (gCamera.active && (gSaveBlock1Ptr->location.mapNum != mapNum || gSaveBlock1Ptr->location.mapGroup != mapGroup))
    {
        sprite->sX -= gCamera.x;
        sprite->sY -= gCamera.y;
        sprite->sCurrentMap = ((u8)gSaveBlock1Ptr->location.mapNum << 8) | (u8)gSaveBlock1Ptr->location.mapGroup;
    }
    localId = sprite->sLocalId;
    mapNum = sprite->sMapNum;
    mapGroup = sprite->sMapGroup;
    metatileBehavior = MapGridGetMetatileBehaviorAt(sprite->sX, sprite->sY);
    if (TryGetObjectEventIdByLocalIdAndMap(localId, mapNum, mapGroup, &objectEventId)
     || !MetatileBehavior_IsLongGrass(metatileBehavior)
     || (sprite->sObjectMoved && sprite->animEnded))
    {
        FieldEffectStop(sprite, FLDEFF_LONG_GRASS);
    }
    else
    {
        // Check if the object that triggered the effect has moved away
        struct ObjectEvent *objectEvent = &gObjectEvents[objectEventId];
        if ((objectEvent->currentCoords.x != sprite->sX || objectEvent->currentCoords.y != sprite->sY)
         && (objectEvent->previousCoords.x != sprite->sX || objectEvent->previousCoords.y != sprite->sY))
            sprite->sObjectMoved = TRUE;

        UpdateObjectEventSpriteInvisibility(sprite, FALSE);
        UpdateGrassFieldEffectSubpriority(sprite, sprite->sElevation, 0);
    }
}

#undef sElevation
#undef sX
#undef sY
#undef sMapNum
#undef sLocalId
#undef sMapGroup
#undef sCurrentMap
#undef sObjectMoved

// Effectively unused as it's not possible in vanilla to jump onto long grass (no adjacent ledges, and can't ride the Acro Bike in it).
// The graphics for this effect do not visually correspond to long grass either. Perhaps these graphics were its original design?
u32 FldEff_JumpLongGrass(void)
{
    u8 spriteId;

    SetSpritePosToOffsetMapCoords((s16 *)&gFieldEffectArguments[0], (s16 *)&gFieldEffectArguments[1], 8, 8);
    spriteId = CreateSpriteAtEnd(gFieldEffectObjectTemplatePointers[FLDEFFOBJ_JUMP_LONG_GRASS], gFieldEffectArguments[0], gFieldEffectArguments[1], 0);
    if (spriteId != MAX_SPRITES)
    {
        struct Sprite *sprite = &gSprites[spriteId];
        sprite->coordOffsetEnabled = TRUE;
        sprite->oam.priority = gFieldEffectArguments[3];
        sprite->sJumpElevation = gFieldEffectArguments[2];
        sprite->sJumpFldEff = FLDEFF_JUMP_LONG_GRASS;
    }
    return 0;
}

// Sprite data for FLDEFF_SHORT_GRASS
#define sLocalId  data[0]
#define sMapNum   data[1]
#define sMapGroup data[2]
#define sPrevX    data[3]
#define sPrevY    data[4]

u32 FldEff_ShortGrass(void)
{
    u8 objectEventId = GetObjectEventIdByLocalIdAndMap(gFieldEffectArguments[0], gFieldEffectArguments[1], gFieldEffectArguments[2]);
    struct ObjectEvent *objectEvent = &gObjectEvents[objectEventId];
    u8 spriteId = CreateSpriteAtEnd(gFieldEffectObjectTemplatePointers[FLDEFFOBJ_SHORT_GRASS], 0, 0, 0);
    if (spriteId != MAX_SPRITES)
    {
        struct Sprite *sprite = &(gSprites[spriteId]);
        sprite->coordOffsetEnabled = TRUE;
        sprite->oam.priority = gSprites[objectEvent->spriteId].oam.priority;
        sprite->sLocalId = gFieldEffectArguments[0];
        sprite->sMapNum = gFieldEffectArguments[1];
        sprite->sMapGroup = gFieldEffectArguments[2];
        sprite->sPrevX = gSprites[objectEvent->spriteId].x;
        sprite->sPrevY = gSprites[objectEvent->spriteId].y;
    }
    return 0;
}

void UpdateShortGrassFieldEffect(struct Sprite *sprite)
{
    u8 objectEventId;

    if (TryGetObjectEventIdByLocalIdAndMap(sprite->sLocalId, sprite->sMapNum, sprite->sMapGroup, &objectEventId) || !gObjectEvents[objectEventId].inShortGrass)
    {
        FieldEffectStop(sprite, FLDEFF_SHORT_GRASS);
    }
    else
    {
        const struct ObjectEventGraphicsInfo *graphicsInfo = GetObjectEventGraphicsInfo(gObjectEvents[objectEventId].graphicsId);
        struct Sprite *linkedSprite = &gSprites[gObjectEvents[objectEventId].spriteId];
        s16 parentY = linkedSprite->y;
        s16 parentX = linkedSprite->x;
        if (parentX != sprite->sPrevX || parentY != sprite->sPrevY)
        {
            // Parent sprite moved, try to restart the animation
            sprite->sPrevX = parentX;
            sprite->sPrevY = parentY;
            if (sprite->animEnded)
                StartSpriteAnim(sprite, 0);
        }
        sprite->x = parentX;
        sprite->y = parentY;
        // Offset the grass sprite halfway down the parent sprite.
        sprite->y2 = (graphicsInfo->height >> 1) - 8;
        sprite->subpriority = linkedSprite->subpriority - 1;
        sprite->oam.priority = linkedSprite->oam.priority;
        UpdateObjectEventSpriteInvisibility(sprite, linkedSprite->invisible);
    }
}

#undef sLocalId
#undef sMapNum
#undef sMapGroup
#undef sPrevX
#undef sPrevY

// Sprite data for FLDEFF_SAND_FOOTPRINTS, FLDEFF_DEEP_SAND_FOOTPRINTS, and FLDEFF_BIKE_TIRE_TRACKS
#define sState   data[0]
#define sTimer   data[1]
#define sFldEff  data[7]

u32 FldEff_SandFootprints(void)
{
    u8 spriteId;

    SetSpritePosToOffsetMapCoords((s16 *)&gFieldEffectArguments[0], (s16 *)&gFieldEffectArguments[1], 8, 8);
    spriteId = CreateSpriteAtEnd(gFieldEffectObjectTemplatePointers[FLDEFFOBJ_SAND_FOOTPRINTS], gFieldEffectArguments[0], gFieldEffectArguments[1], gFieldEffectArguments[2]);
    if (spriteId != MAX_SPRITES)
    {
        struct Sprite *sprite = &gSprites[spriteId];
        sprite->coordOffsetEnabled = TRUE;
        sprite->oam.priority = gFieldEffectArguments[3];
        sprite->sFldEff = FLDEFF_SAND_FOOTPRINTS;
        StartSpriteAnim(sprite, gFieldEffectArguments[4]);
    }
    return 0;
}

u32 FldEff_DeepSandFootprints(void)
{
    u8 spriteId;

    SetSpritePosToOffsetMapCoords((s16 *)&gFieldEffectArguments[0], (s16 *)&gFieldEffectArguments[1], 8, 8);
    spriteId = CreateSpriteAtEnd(gFieldEffectObjectTemplatePointers[FLDEFFOBJ_DEEP_SAND_FOOTPRINTS], gFieldEffectArguments[0], gFieldEffectArguments[1], gFieldEffectArguments[2]);
    if (spriteId != MAX_SPRITES)
    {
        struct Sprite *sprite = &gSprites[spriteId];
        sprite->coordOffsetEnabled = TRUE;
        sprite->oam.priority = gFieldEffectArguments[3];
        sprite->sFldEff = FLDEFF_DEEP_SAND_FOOTPRINTS;
        StartSpriteAnim(sprite, gFieldEffectArguments[4]);
    }
    return spriteId;
}

u32 FldEff_TracksBug(void)
{
    u8 spriteId;
    struct Sprite *sprite;

    SetSpritePosToOffsetMapCoords((s16 *)&gFieldEffectArguments[0], (s16 *)&gFieldEffectArguments[1], 8, 8);
    spriteId = CreateSpriteAtEnd(gFieldEffectObjectTemplatePointers[FLDEFFOBJ_TRACKS_BUG], gFieldEffectArguments[0], gFieldEffectArguments[1], gFieldEffectArguments[2]);
    if (spriteId != MAX_SPRITES)
    {
        sprite = &gSprites[spriteId];
        sprite->coordOffsetEnabled = TRUE;
        sprite->oam.priority = gFieldEffectArguments[3];
        sprite->data[7] = FLDEFF_TRACKS_BUG;
        StartSpriteAnim(sprite, gFieldEffectArguments[4]);
    }
    return 0;
}

u32 FldEff_TracksSpot(void)
{
    u8 spriteId;
    struct Sprite *sprite;

    SetSpritePosToOffsetMapCoords((s16 *)&gFieldEffectArguments[0], (s16 *)&gFieldEffectArguments[1], 8, 8);
    spriteId = CreateSpriteAtEnd(gFieldEffectObjectTemplatePointers[FLDEFFOBJ_TRACKS_SPOT], gFieldEffectArguments[0], gFieldEffectArguments[1], gFieldEffectArguments[2]);
    if (spriteId != MAX_SPRITES)
    {
        sprite = &gSprites[spriteId];
        sprite->coordOffsetEnabled = TRUE;
        sprite->oam.priority = gFieldEffectArguments[3];
        sprite->data[7] = FLDEFF_TRACKS_SPOT;
        StartSpriteAnim(sprite, gFieldEffectArguments[4]);
    }
    return 0;
}

u32 FldEff_BikeTireTracks(void)
{
    u8 spriteId;

    SetSpritePosToOffsetMapCoords((s16 *)&gFieldEffectArguments[0], (s16 *)&gFieldEffectArguments[1], 8, 8);
    spriteId = CreateSpriteAtEnd(gFieldEffectObjectTemplatePointers[FLDEFFOBJ_BIKE_TIRE_TRACKS], gFieldEffectArguments[0], gFieldEffectArguments[1], gFieldEffectArguments[2]);
    if (spriteId != MAX_SPRITES)
    {
        struct Sprite *sprite = &gSprites[spriteId];
        sprite->coordOffsetEnabled = TRUE;
        sprite->oam.priority = gFieldEffectArguments[3];
        sprite->sFldEff = FLDEFF_BIKE_TIRE_TRACKS;
        StartSpriteAnim(sprite, gFieldEffectArguments[4]);
    }
    return spriteId;
}

u32 FldEff_TracksSlither(void)
{
    u8 spriteId;
    struct Sprite *sprite;

    SetSpritePosToOffsetMapCoords((s16 *)&gFieldEffectArguments[0], (s16 *)&gFieldEffectArguments[1], 8, 8);
    spriteId = CreateSpriteAtEnd(gFieldEffectObjectTemplatePointers[FLDEFFOBJ_TRACKS_SLITHER], gFieldEffectArguments[0], gFieldEffectArguments[1], gFieldEffectArguments[2]);
    if (spriteId != MAX_SPRITES)
    {
        sprite = &gSprites[spriteId];
        sprite->coordOffsetEnabled = TRUE;
        sprite->oam.priority = gFieldEffectArguments[3];
        sprite->data[7] = FLDEFF_TRACKS_SLITHER;
        StartSpriteAnim(sprite, gFieldEffectArguments[4]);
    }
    return spriteId;
}

void (*const gFadeFootprintsTireTracksFuncs[])(struct Sprite *) = {
    FadeFootprintsTireTracks_Step0,
    FadeFootprintsTireTracks_Step1
};

void UpdateFootprintsTireTracksFieldEffect(struct Sprite *sprite)
{
    gFadeFootprintsTireTracksFuncs[sprite->sState](sprite);
}

static void FadeFootprintsTireTracks_Step0(struct Sprite *sprite)
{
    // Wait 40 frames before the flickering starts.
    if (++sprite->sTimer > 40)
        sprite->sState = 1;

    UpdateObjectEventSpriteInvisibility(sprite, FALSE);
}

static void FadeFootprintsTireTracks_Step1(struct Sprite *sprite)
{
    sprite->invisible ^= 1;
    sprite->sTimer++;
    UpdateObjectEventSpriteInvisibility(sprite, sprite->invisible);
    if (sprite->sTimer > 56)
        FieldEffectStop(sprite, sprite->sFldEff);
}

#undef sState
#undef sTimer
#undef sFldEff

// Sprite data for FLDEFF_SPLASH
#define sLocalId  data[0]
#define sMapNum   data[1]
#define sMapGroup data[2]

u32 FldEff_Splash(void)
{
    u8 objectEventId = GetObjectEventIdByLocalIdAndMap(gFieldEffectArguments[0], gFieldEffectArguments[1], gFieldEffectArguments[2]);
    struct ObjectEvent *objectEvent = &gObjectEvents[objectEventId];
    u8 spriteId = CreateSpriteAtEnd(gFieldEffectObjectTemplatePointers[FLDEFFOBJ_SPLASH], 0, 0, 0);
    if (spriteId != MAX_SPRITES)
    {
        struct Sprite *linkedSprite;
        const struct ObjectEventGraphicsInfo *graphicsInfo = GetObjectEventGraphicsInfo(objectEvent->graphicsId);
        struct Sprite *sprite = &gSprites[spriteId];
        sprite->coordOffsetEnabled = TRUE;
        linkedSprite = &gSprites[objectEvent->spriteId];
        sprite->oam.priority = linkedSprite->oam.priority;
        sprite->sLocalId = gFieldEffectArguments[0];
        sprite->sMapNum = gFieldEffectArguments[1];
        sprite->sMapGroup = gFieldEffectArguments[2];
        sprite->y2 = (graphicsInfo->height >> 1) - 4;
        PlaySE(SE_PUDDLE);
    }
    return 0;
}

void UpdateSplashFieldEffect(struct Sprite *sprite)
{
    u8 objectEventId;

    if (sprite->animEnded || TryGetObjectEventIdByLocalIdAndMap(sprite->sLocalId, sprite->sMapNum, sprite->sMapGroup, &objectEventId))
    {
        FieldEffectStop(sprite, FLDEFF_SPLASH);
    }
    else
    {
        sprite->x = gSprites[gObjectEvents[objectEventId].spriteId].x;
        sprite->y = gSprites[gObjectEvents[objectEventId].spriteId].y;
        UpdateObjectEventSpriteInvisibility(sprite, FALSE);
    }
}

#undef sLocalId
#undef sMapNum
#undef sMapGroup

u32 FldEff_JumpSmallSplash(void)
{
    u8 spriteId;

    SetSpritePosToOffsetMapCoords((s16 *)&gFieldEffectArguments[0], (s16 *)&gFieldEffectArguments[1], 8, 12);
    spriteId = CreateSpriteAtEnd(gFieldEffectObjectTemplatePointers[FLDEFFOBJ_JUMP_SMALL_SPLASH], gFieldEffectArguments[0], gFieldEffectArguments[1], 0);
    if (spriteId != MAX_SPRITES)
    {
        struct Sprite *sprite = &gSprites[spriteId];
        sprite->coordOffsetEnabled = TRUE;
        sprite->oam.priority = gFieldEffectArguments[3];
        sprite->sJumpElevation = gFieldEffectArguments[2];
        sprite->sJumpFldEff = FLDEFF_JUMP_SMALL_SPLASH;
    }
    return 0;
}

u32 FldEff_JumpBigSplash(void)
{
    u8 spriteId;

    SetSpritePosToOffsetMapCoords((s16 *)&gFieldEffectArguments[0], (s16 *)&gFieldEffectArguments[1], 8, 8);
    spriteId = CreateSpriteAtEnd(gFieldEffectObjectTemplatePointers[FLDEFFOBJ_JUMP_BIG_SPLASH], gFieldEffectArguments[0], gFieldEffectArguments[1], 0);
    if (spriteId != MAX_SPRITES)
    {
        struct Sprite *sprite = &gSprites[spriteId];
        sprite->coordOffsetEnabled = TRUE;
        sprite->oam.priority = gFieldEffectArguments[3];
        sprite->sJumpElevation = gFieldEffectArguments[2];
        sprite->sJumpFldEff = FLDEFF_JUMP_BIG_SPLASH;
    }
    return 0;
}

// Sprite data for FLDEFF_FEET_IN_FLOWING_WATER
#define sLocalId  data[0]
#define sMapNum   data[1]
#define sMapGroup data[2]
#define sPrevX    data[3]
#define sPrevY    data[4]

u32 FldEff_FeetInFlowingWater(void)
{
    u8 objectEventId = GetObjectEventIdByLocalIdAndMap(gFieldEffectArguments[0], gFieldEffectArguments[1], gFieldEffectArguments[2]);
    struct ObjectEvent *objectEvent = &gObjectEvents[objectEventId];
    u8 spriteId = CreateSpriteAtEnd(gFieldEffectObjectTemplatePointers[FLDEFFOBJ_SPLASH], 0, 0, 0);
    if (spriteId != MAX_SPRITES)
    {
        const struct ObjectEventGraphicsInfo *graphicsInfo = GetObjectEventGraphicsInfo(objectEvent->graphicsId);
        struct Sprite *sprite = &gSprites[spriteId];
        sprite->callback = UpdateFeetInFlowingWaterFieldEffect;
        sprite->coordOffsetEnabled = TRUE;
        sprite->oam.priority = gSprites[objectEvent->spriteId].oam.priority;
        sprite->sLocalId = gFieldEffectArguments[0];
        sprite->sMapNum = gFieldEffectArguments[1];
        sprite->sMapGroup = gFieldEffectArguments[2];
        sprite->sPrevX = -1;
        sprite->sPrevY = -1;
        sprite->y2 = (graphicsInfo->height >> 1) - 4;
        StartSpriteAnim(sprite, 1);
    }
    return 0;
}

static void UpdateFeetInFlowingWaterFieldEffect(struct Sprite *sprite)
{
    u8 objectEventId;

    if (TryGetObjectEventIdByLocalIdAndMap(sprite->sLocalId, sprite->sMapNum, sprite->sMapGroup, &objectEventId) || !gObjectEvents[objectEventId].inShallowFlowingWater)
    {
        FieldEffectStop(sprite, FLDEFF_FEET_IN_FLOWING_WATER);
    }
    else
    {
        struct ObjectEvent *objectEvent = &gObjectEvents[objectEventId];
        struct Sprite *linkedSprite = &gSprites[objectEvent->spriteId];
        sprite->x = linkedSprite->x;
        sprite->y = linkedSprite->y;
        sprite->subpriority = linkedSprite->subpriority;
        UpdateObjectEventSpriteInvisibility(sprite, FALSE);
        if (objectEvent->currentCoords.x != sprite->sPrevX || objectEvent->currentCoords.y != sprite->sPrevY)
        {
            sprite->sPrevX = objectEvent->currentCoords.x;
            sprite->sPrevY = objectEvent->currentCoords.y;
            if (!sprite->invisible)
                PlaySE(SE_PUDDLE);
        }
    }
}

#undef sLocalId
#undef sMapNum
#undef sMapGroup
#undef sPrevX
#undef sPrevY

u32 FldEff_Ripple(void)
{
    u8 spriteId = CreateSpriteAtEnd(gFieldEffectObjectTemplatePointers[FLDEFFOBJ_RIPPLE], gFieldEffectArguments[0], gFieldEffectArguments[1], gFieldEffectArguments[2]);
    if (spriteId != MAX_SPRITES)
    {
        struct Sprite *sprite = &gSprites[spriteId];
        sprite->coordOffsetEnabled = TRUE;
        sprite->oam.priority = gFieldEffectArguments[3];
        sprite->sWaitFldEff = FLDEFF_RIPPLE;
    }
    return 0;
}

// Sprite data for FLDEFF_HOT_SPRINGS_WATER
#define sLocalId  data[0]
#define sMapNum   data[1]
#define sMapGroup data[2]
#define sPrevX    data[3]
#define sPrevY    data[4]

u32 FldEff_HotSpringsWater(void)
{
    u8 objectEventId = GetObjectEventIdByLocalIdAndMap(gFieldEffectArguments[0], gFieldEffectArguments[1], gFieldEffectArguments[2]);
    struct ObjectEvent *objectEvent = &gObjectEvents[objectEventId];
    u8 spriteId = CreateSpriteAtEnd(gFieldEffectObjectTemplatePointers[FLDEFFOBJ_HOT_SPRINGS_WATER], 0, 0, 0);
    if (spriteId != MAX_SPRITES)
    {
        struct Sprite *sprite = &gSprites[spriteId];
        sprite->coordOffsetEnabled = TRUE;
        sprite->oam.priority = gSprites[objectEvent->spriteId].oam.priority;
        sprite->sLocalId = gFieldEffectArguments[0];
        sprite->sMapNum = gFieldEffectArguments[1];
        sprite->sMapGroup = gFieldEffectArguments[2];
        sprite->sPrevX = gSprites[objectEvent->spriteId].x; // Unused
        sprite->sPrevY = gSprites[objectEvent->spriteId].y; // Unused
    }
    return 0;
}

void UpdateHotSpringsWaterFieldEffect(struct Sprite *sprite)
{
    u8 objectEventId;

    if (TryGetObjectEventIdByLocalIdAndMap(sprite->sLocalId, sprite->sMapNum, sprite->sMapGroup, &objectEventId) || !gObjectEvents[objectEventId].inHotSprings)
    {
        FieldEffectStop(sprite, FLDEFF_HOT_SPRINGS_WATER);
    }
    else
    {
        const struct ObjectEventGraphicsInfo *graphicsInfo = GetObjectEventGraphicsInfo(gObjectEvents[objectEventId].graphicsId);
        struct Sprite *linkedSprite = &gSprites[gObjectEvents[objectEventId].spriteId];
        sprite->x = linkedSprite->x;
        sprite->y = (graphicsInfo->height >> 1) + linkedSprite->y - 8;
        sprite->subpriority = linkedSprite->subpriority - 1;
        UpdateObjectEventSpriteInvisibility(sprite, FALSE);
    }
}

#undef sLocalId
#undef sMapNum
#undef sMapGroup
#undef sPrevX
#undef sPrevY

u32 FldEff_ShakingGrass(void)
{
    u8 spriteId;

    SetSpritePosToOffsetMapCoords((s16 *)&gFieldEffectArguments[0], (s16 *)&gFieldEffectArguments[1], 8, 8);
    spriteId = CreateSpriteAtEnd(gFieldEffectObjectTemplatePointers[FLDEFFOBJ_UNUSED_GRASS], gFieldEffectArguments[0], gFieldEffectArguments[1], gFieldEffectArguments[2]);
    if (spriteId != MAX_SPRITES)
    {
        struct Sprite *sprite = &gSprites[spriteId];
        sprite->coordOffsetEnabled = TRUE;
        sprite->oam.priority = gFieldEffectArguments[3];
        sprite->sWaitFldEff = FLDEFF_SHAKING_GRASS;
    }
    
    return spriteId;
}

u32 FldEff_ShakingGrass2(void)
{
    u8 spriteId;

    SetSpritePosToOffsetMapCoords((s16 *)&gFieldEffectArguments[0], (s16 *)&gFieldEffectArguments[1], 8, 8);
    spriteId = CreateSpriteAtEnd(gFieldEffectObjectTemplatePointers[FLDEFFOBJ_UNUSED_GRASS_2], gFieldEffectArguments[0], gFieldEffectArguments[1], gFieldEffectArguments[2]);
    if (spriteId != MAX_SPRITES)
    {
        struct Sprite *sprite = &gSprites[spriteId];
        sprite->coordOffsetEnabled = TRUE;
        sprite->oam.priority = gFieldEffectArguments[3];
        sprite->sWaitFldEff = FLDEFF_SHAKING_LONG_GRASS;
    }
    
    return spriteId;
}

u32 FldEff_UnusedSand(void)
{
    u8 spriteId;

    SetSpritePosToOffsetMapCoords((s16 *)&gFieldEffectArguments[0], (s16 *)&gFieldEffectArguments[1], 8, 8);
    spriteId = CreateSpriteAtEnd(gFieldEffectObjectTemplatePointers[FLDEFFOBJ_UNUSED_SAND], gFieldEffectArguments[0], gFieldEffectArguments[1], gFieldEffectArguments[2]);
    if (spriteId != MAX_SPRITES)
    {
        struct Sprite *sprite = &gSprites[spriteId];
        sprite->coordOffsetEnabled = TRUE;
        sprite->oam.priority = gFieldEffectArguments[3];
        sprite->sWaitFldEff = FLDEFF_SAND_HOLE;
    }
    return spriteId;
}

u32 FldEff_WaterSurfacing(void)
{
    u8 spriteId;

    SetSpritePosToOffsetMapCoords((s16 *)&gFieldEffectArguments[0], (s16 *)&gFieldEffectArguments[1], 8, 8);
    spriteId = CreateSpriteAtEnd(gFieldEffectObjectTemplatePointers[FLDEFFOBJ_WATER_SURFACING], gFieldEffectArguments[0], gFieldEffectArguments[1], gFieldEffectArguments[2]);
    if (spriteId != MAX_SPRITES)
    {
        struct Sprite *sprite = &gSprites[spriteId];
        sprite->coordOffsetEnabled = TRUE;
        sprite->oam.priority = gFieldEffectArguments[3];
        sprite->sWaitFldEff = FLDEFF_WATER_SURFACING;
    }
    
    return spriteId;
}

// Sprite data for FLDEFF_ASH
#define sState      data[0]
#define sX          data[1]
#define sY          data[2]
#define sMetatileId data[3]
#define sDelay      data[4]

void StartAshFieldEffect(s16 x, s16 y, u16 metatileId, s16 delay)
{
    gFieldEffectArguments[0] = x;
    gFieldEffectArguments[1] = y;
    gFieldEffectArguments[2] = 82; // subpriority
    gFieldEffectArguments[3] = 1; // priority
    gFieldEffectArguments[4] = metatileId;
    gFieldEffectArguments[5] = delay;
    FieldEffectStart(FLDEFF_ASH);
}

u32 FldEff_Ash(void)
{
    u8 spriteId;

    s16 x = gFieldEffectArguments[0];
    s16 y = gFieldEffectArguments[1];
    SetSpritePosToOffsetMapCoords(&x, &y, 8, 8);
    spriteId = CreateSpriteAtEnd(gFieldEffectObjectTemplatePointers[FLDEFFOBJ_ASH], x, y, gFieldEffectArguments[2]);
    if (spriteId != MAX_SPRITES)
    {
        struct Sprite *sprite = &gSprites[spriteId];
        sprite->coordOffsetEnabled = TRUE;
        sprite->oam.priority = gFieldEffectArguments[3];
        sprite->sX = gFieldEffectArguments[0];
        sprite->sY = gFieldEffectArguments[1];
        sprite->sMetatileId = gFieldEffectArguments[4];
        sprite->sDelay = gFieldEffectArguments[5];
    }
    return 0;
}

void (*const gAshFieldEffectFuncs[])(struct Sprite *) = {
    UpdateAshFieldEffect_Wait,
    UpdateAshFieldEffect_Show,
    UpdateAshFieldEffect_End
};

void UpdateAshFieldEffect(struct Sprite *sprite)
{
    gAshFieldEffectFuncs[sprite->sState](sprite);
}

static void UpdateAshFieldEffect_Wait(struct Sprite *sprite)
{
    sprite->invisible = TRUE;
    sprite->animPaused = TRUE;
    if (--sprite->sDelay == 0)
        sprite->sState = 1;
}

static void UpdateAshFieldEffect_Show(struct Sprite *sprite)
{
    sprite->invisible = FALSE;
    sprite->animPaused = FALSE;
    MapGridSetMetatileIdAt(sprite->sX, sprite->sY, sprite->sMetatileId);
    CurrentMapDrawMetatileAt(sprite->sX, sprite->sY);
    gObjectEvents[gPlayerAvatar.objectEventId].triggerGroundEffectsOnMove = TRUE;
    sprite->sState = 2;
}

static void UpdateAshFieldEffect_End(struct Sprite *sprite)
{
    UpdateObjectEventSpriteInvisibility(sprite, FALSE);
    if (sprite->animEnded)
        FieldEffectStop(sprite, FLDEFF_ASH);
}

#undef sState
#undef sX
#undef sY
#undef sMetatileId
#undef sDelay

// Sprite data for FLDEFF_SURF_BLOB
#define sBitfield     data[0]
#define sPlayerOffset data[1]
#define sPlayerObjId  data[2]
#define sVelocity     data[3]
#define sTimer        data[4]
#define sIntervalIdx  data[5]
#define sPrevX        data[6]
#define sPrevY        data[7]

u32 FldEff_SurfBlob(void)
{
    u8 spriteId;

    SetSpritePosToOffsetMapCoords((s16 *)&gFieldEffectArguments[0], (s16 *)&gFieldEffectArguments[1], 8, 8);
    spriteId = CreateSpriteAtEnd(gFieldEffectObjectTemplatePointers[FLDEFFOBJ_SURF_BLOB], gFieldEffectArguments[0], gFieldEffectArguments[1], 150);
    if (spriteId != MAX_SPRITES)
    {
        struct Sprite *sprite = &gSprites[spriteId];
        sprite->coordOffsetEnabled = TRUE;
        sprite->sPlayerObjId = gFieldEffectArguments[2];
        // Can use either gender's palette, so try to use the one that should be loaded
        sprite->oam.paletteNum = LoadPlayerObjectEventPalette(gSaveBlock2Ptr->playerGender);
        sprite->sVelocity = -1;
        sprite->sPrevX = -1;
        sprite->sPrevY = -1;
    }
    FieldEffectActiveListRemove(FLDEFF_SURF_BLOB);
    return spriteId;
}


void SetSurfBlob_BobState(u8 spriteId, u8 state)
{
    gSprites[spriteId].sBitfield = (gSprites[spriteId].sBitfield & ~0xF) | (state & 0xF);
}

void SetSurfBlob_DontSyncAnim(u8 spriteId, bool8 dontSync)
{
    gSprites[spriteId].sBitfield = (gSprites[spriteId].sBitfield & ~0xF0) | ((dontSync & 0xF) << 4);
}

void SetSurfBlob_PlayerOffset(u8 spriteId, bool8 hasOffset, s16 offset)
{
    gSprites[spriteId].sBitfield = (gSprites[spriteId].sBitfield & ~0xF00) | ((hasOffset & 0xF) << 8);
    gSprites[spriteId].sPlayerOffset = offset;
}

static u8 GetSurfBlob_BobState(struct Sprite *sprite)
{
    return sprite->sBitfield & 0xF;
}

// Never TRUE
static u8 GetSurfBlob_DontSyncAnim(struct Sprite *sprite)
{
    return (sprite->sBitfield & 0xF0) >> 4;
}

static u8 GetSurfBlob_HasPlayerOffset(struct Sprite *sprite)
{
    return (sprite->sBitfield & 0xF00) >> 8;
}

void UpdateSurfBlobFieldEffect(struct Sprite *sprite)
{
    struct ObjectEvent *playerObj = &gObjectEvents[sprite->sPlayerObjId];
    struct Sprite *playerSprite = &gSprites[playerObj->spriteId];
    SynchroniseSurfAnim(playerObj, sprite);
    SynchroniseSurfPosition(playerObj, sprite);
    UpdateBobbingEffect(playerObj, playerSprite, sprite);
    sprite->oam.priority = playerSprite->oam.priority;
}

static void SynchroniseSurfAnim(struct ObjectEvent *playerObj, struct Sprite *sprite)
{
    // Indexes into sAnimTable_SurfBlob
    u8 surfBlobDirectionAnims[] = {
        [DIR_NONE] = 0,
        [DIR_SOUTH] = 0,
        [DIR_NORTH] = 1,
        [DIR_WEST] = 2,
        [DIR_EAST] = 3,
        [DIR_SOUTHWEST] = 0,
        [DIR_SOUTHEAST] = 0,
        [DIR_NORTHWEST] = 1,
        [DIR_NORTHEAST] = 1,
    };

    if (!GetSurfBlob_DontSyncAnim(sprite))
        StartSpriteAnimIfDifferent(sprite, surfBlobDirectionAnims[playerObj->movementDirection]);
}

void SynchroniseSurfPosition(struct ObjectEvent *playerObj, struct Sprite *sprite)
{
    u8 i;
    s16 x = playerObj->currentCoords.x;
    s16 y = playerObj->currentCoords.y;
    s32 spriteY = sprite->y2;

    if (spriteY == 0 && (x != sprite->sPrevX || y != sprite->sPrevY))
    {
        // Player is moving while surfing, update position.
        sprite->sIntervalIdx = 0;
        sprite->sPrevX = x;
        sprite->sPrevY = y;
        for (i = DIR_SOUTH; i <= DIR_EAST; i++, x = sprite->sPrevX, y = sprite->sPrevY)
        {
            MoveCoords(i, &x, &y);
            if (MapGridGetElevationAt(x, y) == 3)
            {
                // While dismounting the surf blob bobs at a slower rate
                sprite->sIntervalIdx++;
                break;
            }
        }
    }
}

static void UpdateBobbingEffect(struct ObjectEvent *playerObj, struct Sprite *playerSprite, struct Sprite *sprite)
{
    // The frame interval at which to update the blob's y movement.
    // Normally every 4th frame, but every 8th frame while dismounting.
    u16 intervals[] = {0x3, 0x7};

    u8 bobState = GetSurfBlob_BobState(sprite);
    if (bobState != BOB_NONE)
    {
        // Update vertical position of surf blob
        if (((u16)(++sprite->sTimer) & intervals[sprite->sIntervalIdx]) == 0)
            sprite->y2 += sprite->sVelocity;

        // Reverse bob direction
        if ((sprite->sTimer & 15) == 0)
            sprite->sVelocity = -sprite->sVelocity;

        if (bobState != BOB_JUST_MON)
        {
            // Update vertical position of player
            if (!GetSurfBlob_HasPlayerOffset(sprite))
                playerSprite->y2 = sprite->y2;
            else
                playerSprite->y2 = sprite->sPlayerOffset + sprite->y2;
            sprite->x = playerSprite->x;
            sprite->y = playerSprite->y + 8;
        }
    }
}

#undef sBitfield
#undef sPlayerOffset
#undef sPlayerObjId
#undef sVelocity
#undef sTimer
#undef sIntervalIdx
#undef sPrevX
#undef sPrevY

#define sSpriteId data[0]
#define sBobY     data[1]
#define sTimer    data[2]

u8 StartUnderwaterSurfBlobBobbing(u8 blobSpriteId)
{
    // Create a dummy sprite with its own callback
    // that tracks the actual surf blob sprite and
    // makes it bob up and down underwater
    u8 spriteId = CreateSpriteAtEnd(&gDummySpriteTemplate, 0, 0, -1);
    struct Sprite *sprite = &gSprites[spriteId];
    sprite->callback = SpriteCB_UnderwaterSurfBlob;
    sprite->invisible = TRUE;
    sprite->sSpriteId = blobSpriteId;
    sprite->sBobY = 1;
    return spriteId;
}

static void SpriteCB_UnderwaterSurfBlob(struct Sprite *sprite)
{
    struct Sprite *blobSprite = &gSprites[sprite->sSpriteId];

    // Update vertical position of surf blob
    if (((sprite->sTimer++) & 3) == 0)
        blobSprite->y2 += sprite->sBobY;
    // Reverse direction
    if ((sprite->sTimer & 15) == 0)
        sprite->sBobY = -sprite->sBobY;
}

#undef sSpriteId
#undef sBobY
#undef sTimer

u32 FldEff_Dust(void)
{
    u8 spriteId;

    SetSpritePosToOffsetMapCoords((s16 *)&gFieldEffectArguments[0], (s16 *)&gFieldEffectArguments[1], 8, 12);
    spriteId = CreateSpriteAtEnd(gFieldEffectObjectTemplatePointers[FLDEFFOBJ_GROUND_IMPACT_DUST], gFieldEffectArguments[0], gFieldEffectArguments[1], 0);
    if (spriteId != MAX_SPRITES)
    {
        struct Sprite *sprite = &gSprites[spriteId];
        sprite->coordOffsetEnabled = TRUE;
        sprite->oam.priority = gFieldEffectArguments[3];
        sprite->sJumpElevation = gFieldEffectArguments[2];
        sprite->sJumpFldEff = FLDEFF_DUST;
    }
    return 0;
}

// Sprite data for FLDEFF_SAND_PILE
#define sLocalId  data[0]
#define sMapNum   data[1]
#define sMapGroup data[2]
#define sPrevX    data[3]
#define sPrevY    data[4]

u32 FldEff_SandPile(void)
{
    u8 objectEventId = GetObjectEventIdByLocalIdAndMap(gFieldEffectArguments[0], gFieldEffectArguments[1], gFieldEffectArguments[2]);
    struct ObjectEvent *objectEvent = &gObjectEvents[objectEventId];
    u8 spriteId = CreateSpriteAtEnd(gFieldEffectObjectTemplatePointers[FLDEFFOBJ_SAND_PILE], 0, 0, 0);
    if (spriteId != MAX_SPRITES)
    {
        const struct ObjectEventGraphicsInfo *graphicsInfo = GetObjectEventGraphicsInfo(objectEvent->graphicsId);
        struct Sprite *sprite = &gSprites[spriteId];
        sprite->coordOffsetEnabled = TRUE;
        sprite->oam.priority = gSprites[objectEvent->spriteId].oam.priority;
        sprite->sLocalId = gFieldEffectArguments[0];
        sprite->sMapNum = gFieldEffectArguments[1];
        sprite->sMapGroup = gFieldEffectArguments[2];
        sprite->sPrevX = gSprites[objectEvent->spriteId].x;
        sprite->sPrevY = gSprites[objectEvent->spriteId].y;
        sprite->y2 = (graphicsInfo->height >> 1) - 2;
        SeekSpriteAnim(sprite, 2);
    }
    return 0;
}

void UpdateSandPileFieldEffect(struct Sprite *sprite)
{
    u8 objectEventId;

    if (TryGetObjectEventIdByLocalIdAndMap(sprite->sLocalId, sprite->sMapNum, sprite->sMapGroup, &objectEventId) || !gObjectEvents[objectEventId].inSandPile)
    {
        FieldEffectStop(sprite, FLDEFF_SAND_PILE);
    }
    else
    {
        s16 parentY = gSprites[gObjectEvents[objectEventId].spriteId].y;
        s16 parentX = gSprites[gObjectEvents[objectEventId].spriteId].x;
        if (parentX != sprite->sPrevX || parentY != sprite->sPrevY)
        {
            sprite->sPrevX = parentX;
            sprite->sPrevY = parentY;
            if (sprite->animEnded)
                StartSpriteAnim(sprite, 0);
        }
        sprite->x = parentX;
        sprite->y = parentY;
        sprite->subpriority = gSprites[gObjectEvents[objectEventId].spriteId].subpriority;
        UpdateObjectEventSpriteInvisibility(sprite, FALSE);
    }
}

#undef sLocalId
#undef sMapNum
#undef sMapGroup
#undef sPrevX
#undef sPrevY

u32 FldEff_Bubbles(void)
{
    u8 spriteId;

    SetSpritePosToOffsetMapCoords((s16 *)&gFieldEffectArguments[0], (s16 *)&gFieldEffectArguments[1], 8, 0);
    spriteId = CreateSpriteAtEnd(gFieldEffectObjectTemplatePointers[FLDEFFOBJ_BUBBLES], gFieldEffectArguments[0], gFieldEffectArguments[1], 82);
    if (spriteId != MAX_SPRITES)
    {
        struct Sprite *sprite = &gSprites[spriteId];
        sprite->coordOffsetEnabled = TRUE;
        sprite->oam.priority = 1;
    }
    return 0;
}

#define sY data[0]

void UpdateBubblesFieldEffect(struct Sprite *sprite)
{
    // Move up 1 every other frame.
    sprite->sY += ((1 << 8) / 2);
    sprite->sY &= (1 << 8);
    sprite->y -= sprite->sY >> 8;
    UpdateObjectEventSpriteInvisibility(sprite, FALSE);
    if (sprite->invisible || sprite->animEnded)
        FieldEffectStop(sprite, FLDEFF_BUBBLES);
}

#undef sY

u32 FldEff_BerryTreeGrowthSparkle(void)
{
    u8 spriteId;

    SetSpritePosToOffsetMapCoords((s16 *)&gFieldEffectArguments[0], (s16 *)&gFieldEffectArguments[1], 8, 4);
    spriteId = CreateSpriteAtEnd(gFieldEffectObjectTemplatePointers[FLDEFFOBJ_SPARKLE], gFieldEffectArguments[0], gFieldEffectArguments[1], gFieldEffectArguments[2]);
    if (spriteId != MAX_SPRITES)
    {
        struct Sprite *sprite = &gSprites[spriteId];
        sprite->coordOffsetEnabled = TRUE;
        sprite->oam.priority = gFieldEffectArguments[3];
        UpdateSpritePaletteByTemplate(gFieldEffectObjectTemplatePointers[FLDEFFOBJ_SPARKLE], sprite);
        sprite->sWaitFldEff = FLDEFF_BERRY_TREE_GROWTH_SPARKLE;
    }
    return spriteId;
}

// Sprite data for FLDEFF_TREE_DISGUISE / FLDEFF_MOUNTAIN_DISGUISE / FLDEFF_SAND_DISGUISE
#define sState      data[0]
#define sFldEff     data[1]
#define sLocalId    data[2]
#define sMapNum     data[3]
#define sMapGroup   data[4]
#define sReadyToEnd data[7]

u32 ShowTreeDisguiseFieldEffect(void)
{
    return ShowDisguiseFieldEffect(FLDEFF_TREE_DISGUISE, FLDEFFOBJ_TREE_DISGUISE, 4);
}

u32 ShowMountainDisguiseFieldEffect(void)
{
    return ShowDisguiseFieldEffect(FLDEFF_MOUNTAIN_DISGUISE, FLDEFFOBJ_MOUNTAIN_DISGUISE, 3);
}

u32 ShowSandDisguiseFieldEffect(void)
{
    return ShowDisguiseFieldEffect(FLDEFF_SAND_DISGUISE, FLDEFFOBJ_SAND_DISGUISE, 2);
}

static u32 ShowDisguiseFieldEffect(u8 fldEff, u8 fldEffObj, u8 paletteNum)
{
    u8 spriteId;

    if (TryGetObjectEventIdByLocalIdAndMap(gFieldEffectArguments[0], gFieldEffectArguments[1], gFieldEffectArguments[2], &spriteId))
    {
        FieldEffectActiveListRemove(fldEff);
        return MAX_SPRITES;
    }
    spriteId = CreateSpriteAtEnd(gFieldEffectObjectTemplatePointers[fldEffObj], 0, 0, 0);
    if (spriteId != MAX_SPRITES)
    {
        struct Sprite *sprite = &gSprites[spriteId];
        sprite->oam.paletteNum = LoadObjectEventPalette(gFieldEffectObjectTemplatePointers[fldEffObj]->paletteTag);
        sprite->coordOffsetEnabled ++;
        sprite->sFldEff = fldEff;
        sprite->sLocalId = gFieldEffectArguments[0];
        sprite->sMapNum = gFieldEffectArguments[1];
        sprite->sMapGroup = gFieldEffectArguments[2];
    }
    return spriteId;
}

void UpdateDisguiseFieldEffect(struct Sprite *sprite)
{
    u8 objectEventId;
    const struct ObjectEventGraphicsInfo *graphicsInfo;
    struct Sprite *linkedSprite;

    if (TryGetObjectEventIdByLocalIdAndMap(sprite->sLocalId, sprite->sMapNum, sprite->sMapGroup, &objectEventId))
        FieldEffectStop(sprite, sprite->sFldEff);

    graphicsInfo = GetObjectEventGraphicsInfo(gObjectEvents[objectEventId].graphicsId);
    linkedSprite = &gSprites[gObjectEvents[objectEventId].spriteId];
    sprite->invisible = linkedSprite->invisible;
    sprite->x = linkedSprite->x;
    sprite->y = (graphicsInfo->height >> 1) + linkedSprite->y - 16;
    sprite->subpriority = linkedSprite->subpriority - 1;

    if (sprite->sState == 1)
    {
        sprite->sState++;
        StartSpriteAnim(sprite, 1);
    }

    if (sprite->sState == 2 && sprite->animEnded)
        sprite->sReadyToEnd = TRUE;

    if (sprite->sState == 3)
        FieldEffectStop(sprite, sprite->sFldEff);
}

void StartRevealDisguise(struct ObjectEvent *objectEvent)
{
    if (objectEvent->directionSequenceIndex == 1)
        gSprites[objectEvent->fieldEffectSpriteId].sState++;
}

bool8 UpdateRevealDisguise(struct ObjectEvent *objectEvent)
{
    struct Sprite *sprite;

    if (objectEvent->directionSequenceIndex == 2)
        return TRUE;

    if (objectEvent->directionSequenceIndex == 0)
        return TRUE;

    sprite = &gSprites[objectEvent->fieldEffectSpriteId];
    if (sprite->sReadyToEnd)
    {
        objectEvent->directionSequenceIndex = 2;
        sprite->sState++;
        return TRUE;
    }
    return FALSE;
}

#undef sState
#undef sFldEff
#undef sLocalId
#undef sMapNum
#undef sMapGroup
#undef sReadyToEnd

// Sprite data for FLDEFF_SPARKLE
#define sFinished data[0]
#define sEndTimer data[1]

u32 FldEff_Sparkle(void)
{
    u8 spriteId;

    gFieldEffectArguments[0] += MAP_OFFSET;
    gFieldEffectArguments[1] += MAP_OFFSET;
    SetSpritePosToOffsetMapCoords((s16 *)&gFieldEffectArguments[0], (s16 *)&gFieldEffectArguments[1], 8, 8);
    spriteId = CreateSpriteAtEnd(gFieldEffectObjectTemplatePointers[FLDEFFOBJ_SMALL_SPARKLE], gFieldEffectArguments[0], gFieldEffectArguments[1], 82);
    if (spriteId != MAX_SPRITES)
    {
        gSprites[spriteId].oam.priority = gFieldEffectArguments[2];
        gSprites[spriteId].coordOffsetEnabled = TRUE;
    }
    return spriteId;
}

void UpdateSparkleFieldEffect(struct Sprite *sprite)
{
    if (!sprite->sFinished)
    {
        if (sprite->animEnded)
        {
            sprite->invisible = TRUE;
            sprite->sFinished++;
        }
    }

    if (sprite->sFinished && ++sprite->sEndTimer > 34)
        FieldEffectStop(sprite, FLDEFF_SPARKLE);
}

#undef sFinished
#undef sEndTimer

#define sTimer       data[0]
#define sMoveTimer   data[1]
#define sState       data[2]
#define sVelocity    data[3]
#define sStartY      data[4]
#define sCounter     data[5]
#define sAnimCounter data[6]
#define sAnimState   data[7]

// Same as InitSpriteForFigure8Anim
static void InitRayquazaForFigure8Anim(struct Sprite *sprite)
{
    sprite->sAnimCounter = 0;
    sprite->sAnimState = 0;
}

// Only different from AnimateSpriteInFigure8 by the addition of SetGpuReg to move the spotlight
static bool8 AnimateRayquazaInFigure8(struct Sprite *sprite)
{
    bool8 finished = FALSE;

    switch (sprite->sAnimState)
    {
    case 0:
        sprite->x2 += GetFigure8XOffset(sprite->sAnimCounter);
        sprite->y2 += GetFigure8YOffset(sprite->sAnimCounter);
        break;
    case 1:
        sprite->x2 -= GetFigure8XOffset((FIGURE_8_LENGTH - 1) - sprite->sAnimCounter);
        sprite->y2 += GetFigure8YOffset((FIGURE_8_LENGTH - 1) - sprite->sAnimCounter);
        break;
    case 2:
        sprite->x2 -= GetFigure8XOffset(sprite->sAnimCounter);
        sprite->y2 += GetFigure8YOffset(sprite->sAnimCounter);
        break;
    case 3:
        sprite->x2 += GetFigure8XOffset((FIGURE_8_LENGTH - 1) - sprite->sAnimCounter);
        sprite->y2 += GetFigure8YOffset((FIGURE_8_LENGTH - 1) - sprite->sAnimCounter);
        break;
    }

    // Update spotlight to sweep left and right with Rayquaza
    SetGpuReg(REG_OFFSET_BG0HOFS, -sprite->x2);

    if (++sprite->sAnimCounter == FIGURE_8_LENGTH)
    {
        sprite->sAnimCounter = 0;
        sprite->sAnimState++;
    }
    if (sprite->sAnimState == 4)
    {
        sprite->y2 = 0;
        sprite->x2 = 0;
        finished = TRUE;
    }

    return finished;
}

void UpdateRayquazaSpotlightEffect(struct Sprite *sprite)
{
    u8 i, j;

    switch (sprite->sState)
    {
        case 0:
            SetGpuReg(REG_OFFSET_BG0VOFS, DISPLAY_WIDTH / 2 - (sprite->sTimer / 3));
            if (sprite->sTimer == 96)
            {
                for (i = 0; i < 3; i++)
                {
                    for (j = 12; j < 18; j++)
                    {
                        ((u16 *)(BG_SCREEN_ADDR(31)))[i * 32 + j] = 0xBFF4 + i * 6 + j + 1;
                    }
                }
            }
            if (sprite->sTimer > 311)
            {
                sprite->sState = 1;
                sprite->sTimer = 0;
            }
            break;
        case 1:
            sprite->y = (gSineTable[sprite->sTimer / 3] >> 2) + sprite->sStartY;
            if (sprite->sTimer == 189)
            {
                sprite->sState = 2;
                sprite->sCounter = 0;
                sprite->sTimer = 0;
            }
            break;
        case 2:
            if (sprite->sTimer == 60)
            {
                sprite->sCounter++;
                sprite->sTimer = 0;
            }
            if (sprite->sCounter == 7)
            {
                sprite->sCounter = 0;
                sprite->sState = 3;
            }
            break;
        case 3:
            if (sprite->y2 == 0)
            {
                sprite->sTimer = 0;
                sprite->sState++;
            }
            if (sprite->sTimer == 5)
            {
                sprite->sTimer = 0;
                if (sprite->y2 > 0)
                    sprite->y2--;
                else
                    sprite->y2++;
            }
            break;
        case 4:
            if (sprite->sTimer == 60)
            {
                sprite->sState = 5;
                sprite->sTimer = 0;
                sprite->sCounter = 0;
            }
            break;
        case 5:
            InitRayquazaForFigure8Anim(sprite);
            sprite->sState = 6;
            sprite->sTimer = 0;
            break;
        case 6:
            if (AnimateRayquazaInFigure8(sprite))
            {
                sprite->sTimer = 0;
                if (++sprite->sCounter <= 2)
                {
                    InitRayquazaForFigure8Anim(sprite);
                }
                else
                {
                    sprite->sCounter = 0;
                    sprite->sState = 7;
                }
            }
            break;
        case 7:
            if (sprite->sTimer == 30)
            {
                sprite->sState = 8;
                sprite->sTimer = 0;
            }
            break;
        case 8:
            for (i = 0; i < 15; i++)
            {
                for (j = 12; j < 18; j++)
                {
                    ((u16 *)(BG_SCREEN_ADDR(31)))[i * 32 + j] = 0;
                }
            }
            SetGpuReg(REG_OFFSET_BG0VOFS, 0);
            FieldEffectStop(sprite, FLDEFF_RAYQUAZA_SPOTLIGHT);
            break;
    }

    if (sprite->sState == 1)
    {
        // Update movement
        if ((sprite->sMoveTimer & 7) == 0)
            sprite->y2 += sprite->sVelocity;
        // Reverse direction
        if ((sprite->sMoveTimer & 15) == 0)
            sprite->sVelocity = -sprite->sVelocity;
        sprite->sMoveTimer++;
    }

    sprite->sTimer++;
}

#undef sTimer
#undef sMoveTimer
#undef sState
#undef sStartY
#undef sVelocity
#undef sCounter
#undef sAnimCounter
#undef sAnimState

void UpdateJumpImpactEffect(struct Sprite *sprite)
{
    if (sprite->animEnded)
    {
        FieldEffectStop(sprite, sprite->sJumpFldEff);
    }
    else
    {
        UpdateObjectEventSpriteInvisibility(sprite, FALSE);
        SetObjectSubpriorityByElevation(sprite->sJumpElevation, sprite, 0);
    }
}

void WaitFieldEffectSpriteAnim(struct Sprite *sprite)
{
    if (sprite->animEnded)
        FieldEffectStop(sprite, sprite->sWaitFldEff);
    else
        UpdateObjectEventSpriteInvisibility(sprite, FALSE);
}

static void UpdateGrassFieldEffectSubpriority(struct Sprite *sprite, u8 elevation, u8 subpriority)
{
    u8 i;
    s16 var, xhi, lyhi, yhi, ylo;

    SetObjectSubpriorityByElevation(elevation, sprite, subpriority);
    for (i = 0; i < OBJECT_EVENTS_COUNT; i ++)
    {
        struct ObjectEvent *objectEvent = &gObjectEvents[i];
        if (objectEvent->active)
        {
            const struct ObjectEventGraphicsInfo UNUSED *graphicsInfo = GetObjectEventGraphicsInfo(objectEvent->graphicsId);
            struct Sprite *linkedSprite = &gSprites[objectEvent->spriteId];

            xhi = sprite->x + sprite->centerToCornerVecX;
            var = sprite->x - sprite->centerToCornerVecX;
            if (xhi < linkedSprite->x && var > linkedSprite->x)
            {
                lyhi = linkedSprite->y + linkedSprite->centerToCornerVecY;
                var = linkedSprite->y;
                ylo = sprite->y - sprite->centerToCornerVecY;
                yhi = ylo + linkedSprite->centerToCornerVecY;
                if ((lyhi < yhi || lyhi < ylo) && var > yhi && sprite->subpriority <= linkedSprite->subpriority)
                {
                    sprite->subpriority = linkedSprite->subpriority + 2;
                    break;
                }
            }
        }
    }
}
<|MERGE_RESOLUTION|>--- conflicted
+++ resolved
@@ -112,22 +112,14 @@
 }
 
 // Apply a blue tint effect to a palette
-<<<<<<< HEAD
 static void ApplyPondFilter(u8 paletteNum, u16 *dest)
 {
-=======
-static void ApplyPondFilter(u8 paletteNum, u16 *dest) {
->>>>>>> b22724e0
     u32 i;
     s32 r, g, b;
     u16 *src = gPlttBufferUnfaded + OBJ_PLTT_ID(paletteNum);
     *dest++ = *src++; // copy transparency
-<<<<<<< HEAD
     for (i = 0; i < 16 - 1; i++)
     {
-=======
-    for (i = 0; i < 16 - 1; i++) {
->>>>>>> b22724e0
         u32 color = *src++;
         r = (color << 27) >> 27;
         g = (color << 22) >> 27;
@@ -140,22 +132,14 @@
 }
 
 // Apply a ice tint effect to a palette
-<<<<<<< HEAD
 static void ApplyIceFilter(u8 paletteNum, u16 *dest)
 {
-=======
-static void ApplyIceFilter(u8 paletteNum, u16 *dest) {
->>>>>>> b22724e0
     u32 i;
     s32 r, g, b;
     u16 *src = gPlttBufferUnfaded + OBJ_PLTT_ID(paletteNum);
     *dest++ = *src++; // copy transparency
-<<<<<<< HEAD
     for (i = 0; i < 16 - 1; i++)
     {
-=======
-    for (i = 0; i < 16 - 1; i++) {
->>>>>>> b22724e0
         u32 color = *src++;
         r = (color << 27) >> 27;
         g = (color << 22) >> 27;
@@ -352,12 +336,8 @@
     const struct ObjectEventGraphicsInfo *graphicsInfo;
     u8 spriteId;
     s32 i;
-<<<<<<< HEAD
     for (i = MAX_SPRITES - 1; i > -1; i--) // Search backwards, because of CreateSpriteAtEnd
     {
-=======
-    for (i = MAX_SPRITES - 1; i > -1; i--) { // Search backwards, because of CreateSpriteAtEnd
->>>>>>> b22724e0
         // Return early if a shadow sprite already exists
         if (gSprites[i].callback == UpdateShadowFieldEffect &&
             gSprites[i].sLocalId == gFieldEffectArguments[0] &&
@@ -370,13 +350,8 @@
     graphicsInfo = GetObjectEventGraphicsInfo(gObjectEvents[objectEventId].graphicsId);
     if (graphicsInfo->shadowSize == SHADOW_SIZE_NONE) // don't create a shadow at all
         return 0;
-<<<<<<< HEAD
-    LoadSpriteSheetByTemplate(gFieldEffectObjectTemplatePointers[sShadowEffectTemplateIds[graphicsInfo->shadowSize]], 0);
+        LoadSpriteSheetByTemplate(gFieldEffectObjectTemplatePointers[sShadowEffectTemplateIds[graphicsInfo->shadowSize]], 0, 0);
     spriteId = CreateSpriteAtEnd(gFieldEffectObjectTemplatePointers[sShadowEffectTemplateIds[graphicsInfo->shadowSize]], 0, 0, OW_OBJECT_SUBPRIORITY + 1);
-=======
-    LoadSpriteSheetByTemplate(gFieldEffectObjectTemplatePointers[sShadowEffectTemplateIds[graphicsInfo->shadowSize]], 0, 0);
-    spriteId = CreateSpriteAtEnd(gFieldEffectObjectTemplatePointers[sShadowEffectTemplateIds[graphicsInfo->shadowSize]], 0, 0, 0x94 + 1); // higher = farther back; shadows should be behind object events
->>>>>>> b22724e0
     if (spriteId != MAX_SPRITES)
     {
         // SetGpuReg(REG_OFFSET_BLDALPHA, BLDALPHA_BLEND(8, 12));
