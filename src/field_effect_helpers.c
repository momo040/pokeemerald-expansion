--- conflicted
+++ resolved
@@ -27,15 +27,9 @@
 static void UpdateAshFieldEffect_Show(struct Sprite *);
 static void UpdateAshFieldEffect_End(struct Sprite *);
 static void SynchroniseSurfAnim(struct ObjectEvent *, struct Sprite *);
-<<<<<<< HEAD
-static void sub_81556E8(struct ObjectEvent *, struct Sprite *);
-static void CreateBobbingEffect(struct ObjectEvent *, struct Sprite *, struct Sprite *);
-static void BobbingEffectSpriteCallback(struct Sprite *);
-=======
 static void SynchroniseSurfPosition(struct ObjectEvent *, struct Sprite *);
 static void UpdateBobbingEffect(struct ObjectEvent *, struct Sprite *, struct Sprite *);
 static void SpriteCB_UnderwaterSurfBlob(struct Sprite *);
->>>>>>> 58d83bf9
 static u32 ShowDisguiseFieldEffect(u8, u8, u8);
 
 // Used by several field effects to determine which of a group it is
@@ -1145,15 +1139,11 @@
     }
 }
 
-<<<<<<< HEAD
-u8 DoBobbingFieldEffect(u8 oldSpriteId)
-=======
 #define sSpriteId data[0]
 #define sBobY     data[1]
 #define sTimer    data[2]
 
 u8 StartUnderwaterSurfBlobBobbing(u8 blobSpriteId)
->>>>>>> 58d83bf9
 {
     u8 spriteId;
     struct Sprite *sprite;
@@ -1163,22 +1153,14 @@
     // makes it bob up and down underwater
     spriteId = CreateSpriteAtEnd(&gDummySpriteTemplate, 0, 0, -1);
     sprite = &gSprites[spriteId];
-<<<<<<< HEAD
-    sprite->callback = BobbingEffectSpriteCallback;
-=======
     sprite->callback = SpriteCB_UnderwaterSurfBlob;
->>>>>>> 58d83bf9
     sprite->invisible = TRUE;
     sprite->sSpriteId = blobSpriteId;
     sprite->sBobY = 1;
     return spriteId;
 }
 
-<<<<<<< HEAD
-static void BobbingEffectSpriteCallback(struct Sprite *sprite)
-=======
 static void SpriteCB_UnderwaterSurfBlob(struct Sprite *sprite)
->>>>>>> 58d83bf9
 {
     struct Sprite *blobSprite;
 
