--- conflicted
+++ resolved
@@ -1904,48 +1904,6 @@
             if (aiData->abilities[battlerAtk] != ABILITY_MAGIC_GUARD && AI_DATA->moveAccuracy[battlerAtk][battlerDef][AI_THINKING_STRUCT->movesetIndex] < 75)
                 ADJUST_SCORE(-6);
             break;
-<<<<<<< HEAD
-        case EFFECT_TEETER_DANCE:
-            if (((gBattleMons[battlerDef].status2 & STATUS2_CONFUSION)
-              || (!DoesBattlerIgnoreAbilityChecks(aiData->abilities[battlerAtk], move) && aiData->abilities[battlerDef] == ABILITY_OWN_TEMPO)
-              || (IsBattlerGrounded(battlerDef) && AI_IsTerrainAffected(battlerDef, STATUS_FIELD_MISTY_TERRAIN))
-              || (DoesSubstituteBlockMove(battlerAtk, battlerDef, move)))
-             && ((gBattleMons[BATTLE_PARTNER(battlerDef)].status2 & STATUS2_CONFUSION)
-              || (!DoesBattlerIgnoreAbilityChecks(aiData->abilities[battlerAtk], move) && aiData->abilities[BATTLE_PARTNER(battlerDef)] == ABILITY_OWN_TEMPO)
-              || (IsBattlerGrounded(BATTLE_PARTNER(battlerDef)) && AI_IsTerrainAffected(BATTLE_PARTNER(battlerDef), STATUS_FIELD_MISTY_TERRAIN))
-              || (DoesSubstituteBlockMove(battlerAtk, BATTLE_PARTNER(battlerDef), move))))
-            {
-               ADJUST_SCORE(-10);
-=======
-        case EFFECT_RECOIL_25:
-            if (AI_IsDamagedByRecoil(battlerAtk))
-            {
-                u32 recoilDmg = max(1, aiData->simulatedDmg[battlerAtk][battlerDef][AI_THINKING_STRUCT->movesetIndex] / 4);
-                if (!ShouldUseRecoilMove(battlerAtk, battlerDef, recoilDmg, AI_THINKING_STRUCT->movesetIndex))
-                    ADJUST_SCORE(-10);
-                break;
-            }
-            break;
-        case EFFECT_RECOIL_33:
-        case EFFECT_RECOIL_33_STATUS:
-            if (AI_IsDamagedByRecoil(battlerAtk))
-            {
-                u32 recoilDmg = max(1, aiData->simulatedDmg[battlerAtk][battlerDef][AI_THINKING_STRUCT->movesetIndex] / 3);
-                if (!ShouldUseRecoilMove(battlerAtk, battlerDef, recoilDmg, AI_THINKING_STRUCT->movesetIndex))
-                    ADJUST_SCORE(-10);
-                break;
-            }
-            break;
-        case EFFECT_RECOIL_50:
-            if (AI_IsDamagedByRecoil(battlerAtk))
-            {
-                u32 recoilDmg = max(1, aiData->simulatedDmg[battlerAtk][battlerDef][AI_THINKING_STRUCT->movesetIndex] / 2);
-                if (!ShouldUseRecoilMove(battlerAtk, battlerDef, recoilDmg, AI_THINKING_STRUCT->movesetIndex))
-                    ADJUST_SCORE(-10);
-                break;
->>>>>>> 57e0d7b2
-            }
-            break;
         case EFFECT_TRANSFORM:
             if (gBattleMons[battlerAtk].status2 & STATUS2_TRANSFORMED
               || (gBattleMons[battlerDef].status2 & (STATUS2_TRANSFORMED | STATUS2_SUBSTITUTE))) //Leave out Illusion b/c AI is supposed to be fooled
@@ -2982,13 +2940,8 @@
                 break;
             case EFFECT_SWAGGER:
                 if (gBattleMons[battlerAtkPartner].statStages[STAT_ATK] < MAX_STAT_STAGE
-<<<<<<< HEAD
                  && HasMoveWithCategory(battlerAtkPartner, DAMAGE_CATEGORY_PHYSICAL)
-                 && (!AI_CanBeConfused(battlerAtkPartner, TRUE)
-=======
-                 && HasMoveWithSplit(battlerAtkPartner, SPLIT_PHYSICAL)
                  && (!AI_CanBeConfused(battlerAtk, battlerAtkPartner, move, TRUE)
->>>>>>> 57e0d7b2
                   || atkPartnerHoldEffect == HOLD_EFFECT_CURE_CONFUSION
                   || atkPartnerHoldEffect == HOLD_EFFECT_CURE_STATUS))
                 {
@@ -2997,13 +2950,8 @@
                 break;
             case EFFECT_FLATTER:
                 if (gBattleMons[battlerAtkPartner].statStages[STAT_SPATK] < MAX_STAT_STAGE
-<<<<<<< HEAD
                  && HasMoveWithCategory(battlerAtkPartner, DAMAGE_CATEGORY_SPECIAL)
-                 && (!AI_CanBeConfused(battlerAtkPartner, TRUE)
-=======
-                 && HasMoveWithSplit(battlerAtkPartner, SPLIT_SPECIAL)
                  && (!AI_CanBeConfused(battlerAtk, battlerAtkPartner, move, TRUE)
->>>>>>> 57e0d7b2
                   || atkPartnerHoldEffect == HOLD_EFFECT_CURE_CONFUSION
                   || atkPartnerHoldEffect == HOLD_EFFECT_CURE_STATUS))
                 {
@@ -4896,11 +4844,7 @@
     case EFFECT_MIRROR_COAT:
     case EFFECT_FOCUS_PUNCH:
     case EFFECT_REVENGE:
-<<<<<<< HEAD
-    case EFFECT_TEETER_DANCE:
     case EFFECT_FILLET_AWAY:
-=======
->>>>>>> 57e0d7b2
         if (Random() & 1)
             ADJUST_SCORE(DECENT_EFFECT);
         break;
