#include "global.h"
#include "malloc.h"
#include "battle.h"
#include "battle_anim.h"
#include "battle_ai_util.h"
#include "battle_ai_main.h"
#include "battle_factory.h"
#include "battle_setup.h"
#include "battle_z_move.h"
#include "data.h"
#include "event_data.h"
#include "item.h"
#include "pokemon.h"
#include "random.h"
#include "recorded_battle.h"
#include "util.h"
#include "constants/abilities.h"
#include "constants/battle_ai.h"
#include "constants/battle_move_effects.h"
#include "constants/hold_effects.h"
#include "constants/moves.h"
#include "constants/items.h"

#define AI_ACTION_DONE          0x0001
#define AI_ACTION_FLEE          0x0002
#define AI_ACTION_WATCH         0x0004
#define AI_ACTION_DO_NOT_ATTACK 0x0008
#define AI_ACTION_UNK5          0x0010
#define AI_ACTION_UNK6          0x0020
#define AI_ACTION_UNK7          0x0040
#define AI_ACTION_UNK8          0x0080

// AI states
enum
{
    AIState_SettingUp,
    AIState_Processing,
    AIState_FinishedProcessing,
    AIState_DoNotProcess
};

static u8 ChooseMoveOrAction_Singles(void);
static u8 ChooseMoveOrAction_Doubles(void);
static void BattleAI_DoAIProcessing(void);
static bool32 IsPinchBerryItemEffect(u16 holdEffect);

// ewram
EWRAM_DATA const u8 *gAIScriptPtr = NULL;   // Still used in contests
EWRAM_DATA u8 sBattler_AI = 0;

// const rom data
static s16 AI_CheckBadMove(u8 battlerAtk, u8 battlerDef, u16 move, s16 score);
static s16 AI_TryToFaint(u8 battlerAtk, u8 battlerDef, u16 move, s16 score);
static s16 AI_CheckViability(u8 battlerAtk, u8 battlerDef, u16 move, s16 score);
static s16 AI_SetupFirstTurn(u8 battlerAtk, u8 battlerDef, u16 move, s16 score);
static s16 AI_Risky(u8 battlerAtk, u8 battlerDef, u16 move, s16 score);
static s16 AI_PreferStrongestMove(u8 battlerAtk, u8 battlerDef, u16 move, s16 score);
static s16 AI_PreferBatonPass(u8 battlerAtk, u8 battlerDef, u16 move, s16 score);
static s16 AI_HPAware(u8 battlerAtk, u8 battlerDef, u16 move, s16 score);
static s16 AI_Roaming(u8 battlerAtk, u8 battlerDef, u16 move, s16 score);
static s16 AI_Safari(u8 battlerAtk, u8 battlerDef, u16 move, s16 score);
static s16 AI_FirstBattle(u8 battlerAtk, u8 battlerDef, u16 move, s16 score);
static s16 AI_DoubleBattle(u8 battlerAtk, u8 battlerDef, u16 move, s16 score);

static s16 (*const sBattleAiFuncTable[])(u8, u8, u16, s16) =
{
    [0] = AI_CheckBadMove,           // AI_FLAG_CHECK_BAD_MOVE
    [1] = AI_TryToFaint,             // AI_FLAG_TRY_TO_FAINT
    [2] = AI_CheckViability,         // AI_FLAG_CHECK_VIABILITY
    [3] = AI_SetupFirstTurn,         // AI_FLAG_SETUP_FIRST_TURN
    [4] = AI_Risky,                  // AI_FLAG_RISKY
    [5] = AI_PreferStrongestMove,    // AI_FLAG_PREFER_STRONGEST_MOVE
    [6] = AI_PreferBatonPass,        // AI_FLAG_PREFER_BATON_PASS
    [7] = AI_DoubleBattle,           // AI_FLAG_DOUBLE_BATTLE
    [8] = AI_HPAware,                // AI_FLAG_HP_AWARE
    [9] = NULL,                      // AI_FLAG_NEGATE_UNAWARE
    [10] = NULL,                     // AI_FLAG_WILL_SUICIDE
    [11] = NULL,                     // AI_FLAG_HELP_PARTNER
    [12] = NULL,                     // Unused
    [13] = NULL,                     // Unused
    [14] = NULL,                     // Unused
    [15] = NULL,                     // Unused
    [16] = NULL,                     // Unused
    [17] = NULL,                     // Unused
    [18] = NULL,                     // Unused
    [19] = NULL,                     // Unused
    [20] = NULL,                     // Unused
    [21] = NULL,                     // Unused
    [22] = NULL,                     // Unused
    [23] = NULL,                     // Unused
    [24] = NULL,                     // Unused
    [25] = NULL,                     // Unused
    [26] = NULL,                     // Unused
    [27] = NULL,                     // Unused
    [28] = NULL,                     // Unused
    [29] = AI_Roaming,              // AI_FLAG_ROAMING
    [30] = AI_Safari,               // AI_FLAG_SAFARI
    [31] = AI_FirstBattle,          // AI_FLAG_FIRST_BATTLE
};

// Functions
void BattleAI_SetupItems(void)
{
    s32 i;
    u8 *data = (u8 *)BATTLE_HISTORY;

    for (i = 0; i < sizeof(struct BattleHistory); i++)
        data[i] = 0;

    // Items are allowed to use in ONLY trainer battles.
    if ((gBattleTypeFlags & BATTLE_TYPE_TRAINER)
        && !(gBattleTypeFlags & (BATTLE_TYPE_LINK | BATTLE_TYPE_SAFARI | BATTLE_TYPE_BATTLE_TOWER
                               | BATTLE_TYPE_EREADER_TRAINER | BATTLE_TYPE_SECRET_BASE | BATTLE_TYPE_FRONTIER
                               | BATTLE_TYPE_INGAME_PARTNER | BATTLE_TYPE_RECORDED_LINK)
            )
       )
    {
        for (i = 0; i < MAX_TRAINER_ITEMS; i++)
        {
            if (gTrainers[gTrainerBattleOpponent_A].items[i] != 0)
            {
                BATTLE_HISTORY->trainerItems[BATTLE_HISTORY->itemsNo] = gTrainers[gTrainerBattleOpponent_A].items[i];
                BATTLE_HISTORY->itemsNo++;
            }
        }
    }
}

static u32 GetWildAiFlags(void)
{
    u8 avgLevel = GetMonData(&gEnemyParty[0], MON_DATA_LEVEL);
    u32 flags;

    if (IsDoubleBattle())
        avgLevel = (GetMonData(&gEnemyParty[0], MON_DATA_LEVEL) + GetMonData(&gEnemyParty[1], MON_DATA_LEVEL)) / 2;

    flags |= AI_FLAG_CHECK_BAD_MOVE;
    if (avgLevel >= 20)
        flags |= AI_FLAG_CHECK_VIABILITY;
    if (avgLevel >= 60)
        flags |= AI_FLAG_PREFER_STRONGEST_MOVE;
    if (avgLevel >= 80)
        flags |= AI_FLAG_HP_AWARE;

<<<<<<< HEAD
    if (B_VAR_WILD_AI_FLAGS != 0 && VarGet(B_VAR_WILD_AI_FLAGS) != 0)
        flags |= VarGet(B_VAR_WILD_AI_FLAGS);
=======
#if B_VAR_WILD_AI_FLAGS != 0
    if (VarGet(B_VAR_WILD_AI_FLAGS) != 0)
        flags |= VarGet(B_VAR_WILD_AI_FLAGS);
#endif
>>>>>>> bb564d80

    return flags;
}

void BattleAI_SetupFlags(void)
{
    if (gBattleTypeFlags & BATTLE_TYPE_RECORDED)
        AI_THINKING_STRUCT->aiFlags = GetAiScriptsInRecordedBattle();
    else if (gBattleTypeFlags & BATTLE_TYPE_SAFARI)
        AI_THINKING_STRUCT->aiFlags = AI_FLAG_SAFARI;
    else if (gBattleTypeFlags & BATTLE_TYPE_ROAMER)
        AI_THINKING_STRUCT->aiFlags = AI_FLAG_ROAMING;
    else if (gBattleTypeFlags & BATTLE_TYPE_FIRST_BATTLE)
        AI_THINKING_STRUCT->aiFlags = AI_FLAG_FIRST_BATTLE;
    else if (gBattleTypeFlags & BATTLE_TYPE_FACTORY)
        AI_THINKING_STRUCT->aiFlags = GetAiScriptsInBattleFactory();
    else if (gBattleTypeFlags & (BATTLE_TYPE_FRONTIER | BATTLE_TYPE_EREADER_TRAINER | BATTLE_TYPE_TRAINER_HILL | BATTLE_TYPE_SECRET_BASE))
        AI_THINKING_STRUCT->aiFlags = AI_FLAG_CHECK_BAD_MOVE | AI_FLAG_CHECK_VIABILITY | AI_FLAG_TRY_TO_FAINT;
    else if (gBattleTypeFlags & BATTLE_TYPE_TWO_OPPONENTS)
        AI_THINKING_STRUCT->aiFlags = gTrainers[gTrainerBattleOpponent_A].aiFlags | gTrainers[gTrainerBattleOpponent_B].aiFlags;
    else
        AI_THINKING_STRUCT->aiFlags = gTrainers[gTrainerBattleOpponent_A].aiFlags;

    // check smart wild AI
    if (!(gBattleTypeFlags & (BATTLE_TYPE_LINK | BATTLE_TYPE_TRAINER)) && IsWildMonSmart())
        AI_THINKING_STRUCT->aiFlags |= GetWildAiFlags();

    if (gBattleTypeFlags & (BATTLE_TYPE_DOUBLE | BATTLE_TYPE_TWO_OPPONENTS) || gTrainers[gTrainerBattleOpponent_A].doubleBattle)
        AI_THINKING_STRUCT->aiFlags |= AI_FLAG_DOUBLE_BATTLE; // Act smart in doubles and don't attack your partner.
}

// sBattler_AI set in ComputeBattleAiScores
void BattleAI_SetupAIData(u8 defaultScoreMoves)
{
    s32 i, move, dmg;
    u8 moveLimitations;

    // Clear AI data but preserve the flags.
    u32 flags = AI_THINKING_STRUCT->aiFlags;
    memset(AI_THINKING_STRUCT, 0, sizeof(struct AI_ThinkingStruct));
    AI_THINKING_STRUCT->aiFlags = flags;

    // Conditional score reset, unlike Ruby.
    for (i = 0; i < MAX_MON_MOVES; i++)
    {
        if (defaultScoreMoves & 1)
            AI_THINKING_STRUCT->score[i] = 100;
        else
            AI_THINKING_STRUCT->score[i] = 0;

        defaultScoreMoves >>= 1;
    }

    moveLimitations = AI_DATA->moveLimitations[gActiveBattler];

    // Ignore moves that aren't possible to use.
    for (i = 0; i < MAX_MON_MOVES; i++)
    {
        if (gBitTable[i] & moveLimitations)
            AI_THINKING_STRUCT->score[i] = 0;
    }

    //sBattler_AI = gActiveBattler;
    gBattlerTarget = SetRandomTarget(sBattler_AI);
    gBattleStruct->aiChosenTarget[sBattler_AI] = gBattlerTarget;
}

u8 BattleAI_ChooseMoveOrAction(void)
{
    u32 savedCurrentMove = gCurrentMove;
    u8 ret;

    if (!(gBattleTypeFlags & BATTLE_TYPE_DOUBLE))
        ret = ChooseMoveOrAction_Singles();
    else
        ret = ChooseMoveOrAction_Doubles();

    // Clear protect structures, some flags may be set during AI calcs
    // e.g. pranksterElevated from GetMovePriority
    memset(&gProtectStructs, 0, MAX_BATTLERS_COUNT * sizeof(struct ProtectStruct));

    gCurrentMove = savedCurrentMove;
    return ret;
}

// damages/other info computed in GetAIDataAndCalcDmg
u8 ComputeBattleAiScores(u8 battler)
{
    sBattler_AI = battler;
    BattleAI_SetupAIData(0xF);
    return BattleAI_ChooseMoveOrAction();
}

static void CopyBattlerDataToAIParty(u32 bPosition, u32 side)
{
    u32 battler = GetBattlerAtPosition(bPosition);
    struct AiPartyMon *aiMon = &AI_PARTY->mons[side][gBattlerPartyIndexes[battler]];
    struct BattlePokemon *bMon = &gBattleMons[battler];

    aiMon->species = bMon->species;
    aiMon->level = bMon->level;
    aiMon->status = bMon->status1;
    aiMon->gender = GetGenderFromSpeciesAndPersonality(bMon->species, bMon->personality);
    aiMon->isFainted = FALSE;
    aiMon->wasSentInBattle = TRUE;
    aiMon->switchInCount++;
}

void Ai_InitPartyStruct(void)
{
    u32 i;

    AI_PARTY->count[B_SIDE_PLAYER] = gPlayerPartyCount;
    AI_PARTY->count[B_SIDE_OPPONENT] = gEnemyPartyCount;

    // Save first 2 or 4(in doubles) mons
    CopyBattlerDataToAIParty(B_POSITION_PLAYER_LEFT, B_SIDE_PLAYER);
    if (gBattleTypeFlags & BATTLE_TYPE_DOUBLE)
        CopyBattlerDataToAIParty(B_POSITION_PLAYER_RIGHT, B_SIDE_PLAYER);

    // If player's partner is AI, save opponent mons
    if (gBattleTypeFlags & BATTLE_TYPE_INGAME_PARTNER)
    {
        CopyBattlerDataToAIParty(B_POSITION_OPPONENT_LEFT, B_SIDE_OPPONENT);
        CopyBattlerDataToAIParty(B_POSITION_OPPONENT_RIGHT, B_SIDE_OPPONENT);
    }

    // Find fainted mons
    for (i = 0; i < AI_PARTY->count[B_SIDE_PLAYER]; i++)
    {
        if (GetMonData(&gPlayerParty[i], MON_DATA_HP) == 0)
            AI_PARTY->mons[B_SIDE_PLAYER][i].isFainted = TRUE;
    }
}

void Ai_UpdateSwitchInData(u32 battler)
{
    u32 i;
    u32 side = GetBattlerSide(battler);
    struct AiPartyMon *aiMon = &AI_PARTY->mons[side][gBattlerPartyIndexes[battler]];

    // See if the switched-in mon has been already in battle
    if (aiMon->wasSentInBattle)
    {
        if (aiMon->ability)
            BATTLE_HISTORY->abilities[battler] = aiMon->ability;
        if (aiMon->heldEffect)
            BATTLE_HISTORY->itemEffects[battler] = aiMon->heldEffect;
        for (i = 0; i < MAX_MON_MOVES; i++)
        {
            if (aiMon->moves[i])
                BATTLE_HISTORY->usedMoves[battler][i] = aiMon->moves[i];
        }
        aiMon->switchInCount++;
        aiMon->status = gBattleMons[battler].status1; // Copy status, because it could've been changed in battle.
    }
    else // If not, copy the newly switched-in mon in battle and clear battle history.
    {
        ClearBattlerMoveHistory(battler);
        ClearBattlerAbilityHistory(battler);
        ClearBattlerItemEffectHistory(battler);
        CopyBattlerDataToAIParty(GetBattlerPosition(battler), side);
    }
}

void Ai_UpdateFaintData(u32 battler)
{
    struct AiPartyMon *aiMon = &AI_PARTY->mons[GET_BATTLER_SIDE(battler)][gBattlerPartyIndexes[battler]];
    ClearBattlerMoveHistory(battler);
    ClearBattlerAbilityHistory(battler);
    ClearBattlerItemEffectHistory(battler);
    aiMon->isFainted = TRUE;
}

static void SetBattlerAiData(u8 battlerId)
{
    AI_DATA->abilities[battlerId] = AI_GetAbility(battlerId);
    AI_DATA->items[battlerId] = gBattleMons[battlerId].item;
    AI_DATA->holdEffects[battlerId] = AI_GetHoldEffect(battlerId);
    AI_DATA->holdEffectParams[battlerId] = GetBattlerHoldEffectParam(battlerId);
    AI_DATA->predictedMoves[battlerId] = gLastMoves[battlerId];
    AI_DATA->hpPercents[battlerId] = GetHealthPercentage(battlerId);
    AI_DATA->moveLimitations[battlerId] = CheckMoveLimitations(battlerId, 0, MOVE_LIMITATIONS_ALL);
}

void GetAiLogicData(void)
{
    u32 battlerAtk, battlerDef, i, move;
    u8 effectiveness;
    s32 dmg;

    memset(AI_DATA, 0, sizeof(struct AiLogicData));

<<<<<<< HEAD
    if (!(gBattleTypeFlags & (BATTLE_TYPE_TRAINER | BATTLE_TYPE_FIRST_BATTLE | BATTLE_TYPE_SAFARI | BATTLE_TYPE_ROAMER))
=======
    if (!(gBattleTypeFlags & BATTLE_TYPE_HAS_AI)
>>>>>>> bb564d80
      && !IsWildMonSmart())
        return;

    // get/assume all battler data
    for (i = 0; i < gBattlersCount; i++)
    {
        if (IsBattlerAlive(i)) {
            SetBattlerAiData(i);
        }
    }

    // simulate AI damage
    for (battlerAtk = 0; battlerAtk < gBattlersCount; battlerAtk++)
    {
        if (!IsBattlerAlive(battlerAtk)
          || !IsBattlerAIControlled(battlerAtk)) {
            continue;
        }

        for (battlerDef = 0; battlerDef < gBattlersCount; battlerDef++)
        {
            if (battlerAtk == battlerDef)
                continue;

            RecordKnownMove(battlerDef, gLastMoves[battlerDef]);
            for (i = 0; i < MAX_MON_MOVES; i++)
            {
                dmg = 0;
                effectiveness = AI_EFFECTIVENESS_x0;
                move = gBattleMons[battlerAtk].moves[i];

                if (move != 0
                 && move != 0xFFFF
                 //&& gBattleMoves[move].power != 0  /* we want to get effectiveness of status moves */
                 && !(AI_DATA->moveLimitations[battlerAtk] & gBitTable[i])) {
                    dmg = AI_CalcDamage(move, battlerAtk, battlerDef, &effectiveness, TRUE);
                }

                AI_DATA->simulatedDmg[battlerAtk][battlerDef][i] = dmg;
                AI_DATA->effectiveness[battlerAtk][battlerDef][i] = effectiveness;
            }
        }
    }
}

static u8 ChooseMoveOrAction_Singles(void)
{
    u8 currentMoveArray[MAX_MON_MOVES];
    u8 consideredMoveArray[MAX_MON_MOVES];
    u32 numOfBestMoves;
    s32 i, id;
    u32 flags = AI_THINKING_STRUCT->aiFlags;

    AI_DATA->partnerMove = 0;   // no ally
    while (flags != 0)
    {
        if (flags & 1)
        {
            AI_THINKING_STRUCT->aiState = AIState_SettingUp;
            BattleAI_DoAIProcessing();
        }
        flags >>= 1;
        AI_THINKING_STRUCT->aiLogicId++;
        AI_THINKING_STRUCT->movesetIndex = 0;
    }

    for (i = 0; i < MAX_MON_MOVES; i++) {
        gBattleStruct->aiFinalScore[sBattler_AI][gBattlerTarget][i] = AI_THINKING_STRUCT->score[i];
    }

    // Check special AI actions.
    if (AI_THINKING_STRUCT->aiAction & AI_ACTION_FLEE)
        return AI_CHOICE_FLEE;
    if (AI_THINKING_STRUCT->aiAction & AI_ACTION_WATCH)
        return AI_CHOICE_WATCH;

    gActiveBattler = sBattler_AI;

    // If can switch.
    if (CountUsablePartyMons(sBattler_AI) > 0
        && !IsAbilityPreventingEscape(sBattler_AI)
        && !(gBattleMons[gActiveBattler].status2 & (STATUS2_WRAPPED | STATUS2_ESCAPE_PREVENTION))
        && !(gStatuses3[gActiveBattler] & STATUS3_ROOTED)
        && !(gBattleTypeFlags & (BATTLE_TYPE_ARENA | BATTLE_TYPE_PALACE))
        && AI_THINKING_STRUCT->aiFlags & (AI_FLAG_CHECK_VIABILITY | AI_FLAG_CHECK_BAD_MOVE | AI_FLAG_TRY_TO_FAINT | AI_FLAG_PREFER_BATON_PASS))
    {
        // Consider switching if all moves are worthless to use.
        if (GetTotalBaseStat(gBattleMons[sBattler_AI].species) >= 310 // Mon is not weak.
            && gBattleMons[sBattler_AI].hp >= gBattleMons[sBattler_AI].maxHP / 2)
        {
            s32 cap = AI_THINKING_STRUCT->aiFlags & (AI_FLAG_CHECK_VIABILITY) ? 95 : 93;
            for (i = 0; i < MAX_MON_MOVES; i++)
            {
                if (AI_THINKING_STRUCT->score[i] > cap)
                    break;
            }

            if (i == MAX_MON_MOVES && GetMostSuitableMonToSwitchInto() != PARTY_SIZE)
            {
                AI_THINKING_STRUCT->switchMon = TRUE;
                return AI_CHOICE_SWITCH;
            }
        }

        // Consider switching if your mon with truant is bodied by Protect spam.
        // Or is using a double turn semi invulnerable move(such as Fly) and is faster.
        if (GetBattlerAbility(sBattler_AI) == ABILITY_TRUANT
            && IsTruantMonVulnerable(sBattler_AI, gBattlerTarget)
            && gDisableStructs[sBattler_AI].truantCounter
            && gBattleMons[sBattler_AI].hp >= gBattleMons[sBattler_AI].maxHP / 2)
        {
            if (GetMostSuitableMonToSwitchInto() != PARTY_SIZE)
            {
                AI_THINKING_STRUCT->switchMon = TRUE;
                return AI_CHOICE_SWITCH;
            }
        }
    }

    numOfBestMoves = 1;
    currentMoveArray[0] = AI_THINKING_STRUCT->score[0];
    consideredMoveArray[0] = 0;

    for (i = 1; i < MAX_MON_MOVES; i++)
    {
        if (gBattleMons[sBattler_AI].moves[i] != MOVE_NONE)
        {
            // In ruby, the order of these if statements is reversed.
            if (currentMoveArray[0] == AI_THINKING_STRUCT->score[i])
            {
                currentMoveArray[numOfBestMoves] = AI_THINKING_STRUCT->score[i];
                consideredMoveArray[numOfBestMoves++] = i;
            }
            if (currentMoveArray[0] < AI_THINKING_STRUCT->score[i])
            {
                numOfBestMoves = 1;
                currentMoveArray[0] = AI_THINKING_STRUCT->score[i];
                consideredMoveArray[0] = i;
            }
        }
    }
    return consideredMoveArray[Random() % numOfBestMoves];
}

static u8 ChooseMoveOrAction_Doubles(void)
{
    s32 i, j;
    u32 flags;
    s16 bestMovePointsForTarget[MAX_BATTLERS_COUNT];
    s8 mostViableTargetsArray[MAX_BATTLERS_COUNT];
    u8 actionOrMoveIndex[MAX_BATTLERS_COUNT];
    u8 mostViableMovesScores[MAX_MON_MOVES];
    u8 mostViableMovesIndices[MAX_MON_MOVES];
    s32 mostViableTargetsNo;
    s32 mostViableMovesNo;
    s16 mostMovePoints;

    for (i = 0; i < MAX_BATTLERS_COUNT; i++)
    {
        if (i == sBattler_AI || gBattleMons[i].hp == 0)
        {
            actionOrMoveIndex[i] = 0xFF;
            bestMovePointsForTarget[i] = -1;
        }
        else
        {
            if (gBattleTypeFlags & BATTLE_TYPE_PALACE)
                BattleAI_SetupAIData(gBattleStruct->palaceFlags >> 4);
            else
                BattleAI_SetupAIData(0xF);

            gBattlerTarget = i;
            if ((i & BIT_SIDE) != (sBattler_AI & BIT_SIDE))
                RecordLastUsedMoveByTarget();

            AI_DATA->partnerMove = GetAllyChosenMove(i);
            AI_THINKING_STRUCT->aiLogicId = 0;
            AI_THINKING_STRUCT->movesetIndex = 0;
            flags = AI_THINKING_STRUCT->aiFlags;
            while (flags != 0)
            {
                if (flags & 1)
                {
                    AI_THINKING_STRUCT->aiState = AIState_SettingUp;
                    BattleAI_DoAIProcessing();
                }
                flags >>= 1;
                AI_THINKING_STRUCT->aiLogicId++;
                AI_THINKING_STRUCT->movesetIndex = 0;
            }

            if (AI_THINKING_STRUCT->aiAction & AI_ACTION_FLEE)
            {
                actionOrMoveIndex[i] = AI_CHOICE_FLEE;
            }
            else if (AI_THINKING_STRUCT->aiAction & AI_ACTION_WATCH)
            {
                actionOrMoveIndex[i] = AI_CHOICE_WATCH;
            }
            else
            {
                mostViableMovesScores[0] = AI_THINKING_STRUCT->score[0];
                mostViableMovesIndices[0] = 0;
                mostViableMovesNo = 1;
                for (j = 1; j < MAX_MON_MOVES; j++)
                {
                    if (gBattleMons[sBattler_AI].moves[j] != 0)
                    {
                        if (!CanTargetBattler(sBattler_AI, i, gBattleMons[sBattler_AI].moves[j]))
                            continue;

                        if (mostViableMovesScores[0] == AI_THINKING_STRUCT->score[j])
                        {
                            mostViableMovesScores[mostViableMovesNo] = AI_THINKING_STRUCT->score[j];
                            mostViableMovesIndices[mostViableMovesNo] = j;
                            mostViableMovesNo++;
                        }
                        if (mostViableMovesScores[0] < AI_THINKING_STRUCT->score[j])
                        {
                            mostViableMovesScores[0] = AI_THINKING_STRUCT->score[j];
                            mostViableMovesIndices[0] = j;
                            mostViableMovesNo = 1;
                        }
                    }
                }
                actionOrMoveIndex[i] = mostViableMovesIndices[Random() % mostViableMovesNo];
                bestMovePointsForTarget[i] = mostViableMovesScores[0];

                // Don't use a move against ally if it has less than 100 points.
                if (i == BATTLE_PARTNER(sBattler_AI) && bestMovePointsForTarget[i] < 100)
                {
                    bestMovePointsForTarget[i] = -1;
                    mostViableMovesScores[0] = mostViableMovesScores[0]; // Needed to match.
                }
            }

            for (j = 0; j < MAX_MON_MOVES; j++) {
                gBattleStruct->aiFinalScore[sBattler_AI][gBattlerTarget][j] = AI_THINKING_STRUCT->score[j];
            }
        }
    }

    mostMovePoints = bestMovePointsForTarget[0];
    mostViableTargetsArray[0] = 0;
    mostViableTargetsNo = 1;

    for (i = 1; i < MAX_BATTLERS_COUNT; i++)
    {
        if (mostMovePoints == bestMovePointsForTarget[i])
        {
            mostViableTargetsArray[mostViableTargetsNo] = i;
            mostViableTargetsNo++;
        }
        if (mostMovePoints < bestMovePointsForTarget[i])
        {
            mostMovePoints = bestMovePointsForTarget[i];
            mostViableTargetsArray[0] = i;
            mostViableTargetsNo = 1;
        }
    }

    gBattlerTarget = mostViableTargetsArray[Random() % mostViableTargetsNo];
    gBattleStruct->aiChosenTarget[sBattler_AI] = gBattlerTarget;
    return actionOrMoveIndex[gBattlerTarget];
}

static void BattleAI_DoAIProcessing(void)
{
    while (AI_THINKING_STRUCT->aiState != AIState_FinishedProcessing)
    {
        switch (AI_THINKING_STRUCT->aiState)
        {
            case AIState_DoNotProcess: // Needed to match.
                break;
            case AIState_SettingUp:
                if (gBattleMons[sBattler_AI].pp[AI_THINKING_STRUCT->movesetIndex] == 0)
                {
                    AI_THINKING_STRUCT->moveConsidered = 0;
                }
                else
                {
                    AI_THINKING_STRUCT->moveConsidered = gBattleMons[sBattler_AI].moves[AI_THINKING_STRUCT->movesetIndex];
                }
                AI_THINKING_STRUCT->aiState++;
                break;
            case AIState_Processing:
                if (AI_THINKING_STRUCT->moveConsidered != MOVE_NONE
                  && AI_THINKING_STRUCT->score[AI_THINKING_STRUCT->movesetIndex] > 0)
                {
                    if (AI_THINKING_STRUCT->aiLogicId < ARRAY_COUNT(sBattleAiFuncTable)
                      && sBattleAiFuncTable[AI_THINKING_STRUCT->aiLogicId] != NULL)
                    {
                        // Call AI function
                        AI_THINKING_STRUCT->score[AI_THINKING_STRUCT->movesetIndex] =
                            sBattleAiFuncTable[AI_THINKING_STRUCT->aiLogicId](sBattler_AI,
                              gBattlerTarget,
                              AI_THINKING_STRUCT->moveConsidered,
                              AI_THINKING_STRUCT->score[AI_THINKING_STRUCT->movesetIndex]);
                    }
                }
                else
                {
                    AI_THINKING_STRUCT->score[AI_THINKING_STRUCT->movesetIndex] = 0;
                }

                AI_THINKING_STRUCT->movesetIndex++;
                if (AI_THINKING_STRUCT->movesetIndex < MAX_MON_MOVES && !(AI_THINKING_STRUCT->aiAction & AI_ACTION_DO_NOT_ATTACK))
                    AI_THINKING_STRUCT->aiState = AIState_SettingUp;
                else
                    AI_THINKING_STRUCT->aiState++;
                break;
        }
    }
}

// AI Score Functions
// AI_FLAG_CHECK_BAD_MOVE - decreases move scores
static s16 AI_CheckBadMove(u8 battlerAtk, u8 battlerDef, u16 move, s16 score)
{
    // move data
    u8 atkPriority = GetMovePriority(battlerAtk, move);
    u16 moveEffect = gBattleMoves[move].effect;
    s32 moveType;
    u16 moveTarget = AI_GetBattlerMoveTargetType(battlerAtk, move);
    u16 accuracy = AI_GetMoveAccuracy(battlerAtk, battlerDef, move);
    u32 effectiveness = AI_DATA->effectiveness[battlerAtk][battlerDef][AI_THINKING_STRUCT->movesetIndex];
    bool32 isDoubleBattle = IsValidDoubleBattle(battlerAtk);
    u32 i;
    u16 predictedMove = AI_DATA->predictedMoves[battlerDef];

    SetTypeBeforeUsingMove(move, battlerAtk);
    GET_MOVE_TYPE(move, moveType);

    if (IsTargetingPartner(battlerAtk, battlerDef))
        return score;

    GET_MOVE_TYPE(move, moveType);

    // check non-user target
    if (!(moveTarget & MOVE_TARGET_USER))
    {
        // handle negative checks on non-user target
        // check powder moves
        if (TestMoveFlags(move, FLAG_POWDER) && !IsAffectedByPowder(battlerDef, AI_DATA->abilities[battlerDef], AI_DATA->holdEffects[battlerDef]))
        {
            RETURN_SCORE_MINUS(20);
        }

        // check ground immunities
        if (moveType == TYPE_GROUND
          && !IsBattlerGrounded(battlerDef)
          && ((AI_DATA->abilities[battlerDef] == ABILITY_LEVITATE
          && DoesBattlerIgnoreAbilityChecks(AI_DATA->abilities[battlerAtk], move))
          || AI_DATA->holdEffects[battlerDef] == HOLD_EFFECT_AIR_BALLOON
          || (gStatuses3[battlerDef] & (STATUS3_MAGNET_RISE | STATUS3_TELEKINESIS)))
          && move != MOVE_THOUSAND_ARROWS)
        {
            RETURN_SCORE_MINUS(20);
        }

        // check off screen
        if (IsSemiInvulnerable(battlerDef, move) && moveEffect != EFFECT_SEMI_INVULNERABLE && AI_WhoStrikesFirst(battlerAtk, battlerDef, move) == AI_IS_FASTER)
            RETURN_SCORE_MINUS(20);    // if target off screen and we go first, don't use move

        // check if negates type
        switch (effectiveness)
        {
        case AI_EFFECTIVENESS_x0:
            RETURN_SCORE_MINUS(20);
            break;
        case AI_EFFECTIVENESS_x0_125:
        case AI_EFFECTIVENESS_x0_25:
            RETURN_SCORE_MINUS(10);
            break;
        }

        // target ability checks
        if (!DoesBattlerIgnoreAbilityChecks(AI_DATA->abilities[battlerAtk], move))
        {
            switch (AI_DATA->abilities[battlerDef])
            {
            case ABILITY_MAGIC_GUARD:
                switch (moveEffect)
                {
                case EFFECT_POISON:
                case EFFECT_WILL_O_WISP:
                case EFFECT_TOXIC:
                case EFFECT_LEECH_SEED:
                    score -= 5;
                    break;
                case EFFECT_CURSE:
                    if (IS_BATTLER_OF_TYPE(battlerAtk, TYPE_GHOST)) // Don't use Curse if you're a ghost type vs a Magic Guard user, they'll take no damage.
                        score -= 5;
                    break;
                }
                break;
            case ABILITY_VOLT_ABSORB:
            case ABILITY_MOTOR_DRIVE:
            case ABILITY_LIGHTNING_ROD:
                if (moveType == TYPE_ELECTRIC)
                    RETURN_SCORE_MINUS(20);
                break;
            case ABILITY_WATER_ABSORB:
            case ABILITY_DRY_SKIN:
            case ABILITY_STORM_DRAIN:
                if (moveType == TYPE_WATER)
                    RETURN_SCORE_MINUS(20);
                break;
            case ABILITY_FLASH_FIRE:
                if (moveType == TYPE_FIRE)
                    RETURN_SCORE_MINUS(20);
                break;
            case ABILITY_WONDER_GUARD:
                if (effectiveness < AI_EFFECTIVENESS_x2)
                    return 0;
                break;
            case ABILITY_SAP_SIPPER:
                if (moveType == TYPE_GRASS)
                    RETURN_SCORE_MINUS(20);
                break;
            case ABILITY_JUSTIFIED:
                if (moveType == TYPE_DARK && !IS_MOVE_STATUS(move))
                    RETURN_SCORE_MINUS(10);
                break;
            case ABILITY_RATTLED:
                if (!IS_MOVE_STATUS(move)
                  && (moveType == TYPE_DARK || moveType == TYPE_GHOST || moveType == TYPE_BUG))
                    RETURN_SCORE_MINUS(10);
                break;
            case ABILITY_SOUNDPROOF:
                if (TestMoveFlags(move, FLAG_SOUND))
                    RETURN_SCORE_MINUS(10);
                break;
            case ABILITY_BULLETPROOF:
                if (TestMoveFlags(move, FLAG_BALLISTIC))
                    RETURN_SCORE_MINUS(10);
                break;
            case ABILITY_DAZZLING:
            case ABILITY_QUEENLY_MAJESTY:
                if (atkPriority > 0)
                    RETURN_SCORE_MINUS(10);
                break;
            case ABILITY_AROMA_VEIL:
                if (IsAromaVeilProtectedMove(move))
                    RETURN_SCORE_MINUS(10);
                break;
            case ABILITY_SWEET_VEIL:
                if (moveEffect == EFFECT_SLEEP || moveEffect == EFFECT_YAWN)
                    RETURN_SCORE_MINUS(10);
                break;
            case ABILITY_FLOWER_VEIL:
                if (IS_BATTLER_OF_TYPE(battlerDef, TYPE_GRASS) && (IsNonVolatileStatusMoveEffect(moveEffect) || IsStatLoweringMoveEffect(moveEffect)))
                    RETURN_SCORE_MINUS(10);
                break;
            case ABILITY_MAGIC_BOUNCE:
                if (TestMoveFlags(move, FLAG_MAGIC_COAT_AFFECTED))
                    RETURN_SCORE_MINUS(20);
                break;
            case ABILITY_CONTRARY:
                if (IsStatLoweringMoveEffect(moveEffect))
                    RETURN_SCORE_MINUS(20);
                break;
            case ABILITY_CLEAR_BODY:
            case ABILITY_FULL_METAL_BODY:
            case ABILITY_WHITE_SMOKE:
                if (IsStatLoweringMoveEffect(moveEffect))
                    RETURN_SCORE_MINUS(10);
                break;
            case ABILITY_HYPER_CUTTER:
                if ((moveEffect == EFFECT_ATTACK_DOWN ||  moveEffect == EFFECT_ATTACK_DOWN_2)
                  && move != MOVE_PLAY_NICE && move != MOVE_NOBLE_ROAR && move != MOVE_TEARFUL_LOOK && move != MOVE_VENOM_DRENCH)
                    RETURN_SCORE_MINUS(10);
                break;
            case ABILITY_KEEN_EYE:
                if (moveEffect == EFFECT_ACCURACY_DOWN || moveEffect == EFFECT_ACCURACY_DOWN_2)
                    RETURN_SCORE_MINUS(10);
                break;
            case ABILITY_BIG_PECKS:
                if (moveEffect == EFFECT_DEFENSE_DOWN || moveEffect == EFFECT_DEFENSE_DOWN_2)
                    RETURN_SCORE_MINUS(10);
                break;
            case ABILITY_DEFIANT:
            case ABILITY_COMPETITIVE:
                if (IsStatLoweringMoveEffect(moveEffect) && !IsTargetingPartner(battlerAtk, battlerDef))
                    RETURN_SCORE_MINUS(8);
                break;
            case ABILITY_COMATOSE:
                if (IsNonVolatileStatusMoveEffect(moveEffect))
                    RETURN_SCORE_MINUS(10);
                break;
            case ABILITY_SHIELDS_DOWN:
                if (IsShieldsDownProtected(battlerAtk) && IsNonVolatileStatusMoveEffect(moveEffect))
                    RETURN_SCORE_MINUS(10);
                break;
            case ABILITY_LEAF_GUARD:
                if (AI_WeatherHasEffect() && (gBattleWeather & B_WEATHER_SUN)
                  && AI_DATA->holdEffects[battlerDef] != HOLD_EFFECT_UTILITY_UMBRELLA
                  && IsNonVolatileStatusMoveEffect(moveEffect))
                    RETURN_SCORE_MINUS(10);
                break;
            } // def ability checks

            // target partner ability checks & not attacking partner
            if (isDoubleBattle)
            {
                switch (AI_DATA->abilities[BATTLE_PARTNER(battlerDef)])
                {
                case ABILITY_LIGHTNING_ROD:
                    if (moveType == TYPE_ELECTRIC && !IsMoveRedirectionPrevented(move, AI_DATA->abilities[battlerAtk]))
                        RETURN_SCORE_MINUS(20);
                    break;
                case ABILITY_STORM_DRAIN:
                    if (moveType == TYPE_WATER && !IsMoveRedirectionPrevented(move, AI_DATA->abilities[battlerAtk]))
                        RETURN_SCORE_MINUS(20);
                    break;
                case ABILITY_MAGIC_BOUNCE:
                    if (TestMoveFlags(move, FLAG_MAGIC_COAT_AFFECTED) && moveTarget & (MOVE_TARGET_BOTH | MOVE_TARGET_FOES_AND_ALLY | MOVE_TARGET_OPPONENTS_FIELD))
                        RETURN_SCORE_MINUS(20);
                    break;
                case ABILITY_SWEET_VEIL:
                    if (moveEffect == EFFECT_SLEEP || moveEffect == EFFECT_YAWN)
                        RETURN_SCORE_MINUS(20);
                    break;
                case ABILITY_FLOWER_VEIL:
                    if ((IS_BATTLER_OF_TYPE(battlerDef, TYPE_GRASS)) && (IsNonVolatileStatusMoveEffect(moveEffect) || IsStatLoweringMoveEffect(moveEffect)))
                        RETURN_SCORE_MINUS(10);
                    break;
                case ABILITY_AROMA_VEIL:
                    if (IsAromaVeilProtectedMove(move))
                        RETURN_SCORE_MINUS(10);
                    break;
                case ABILITY_DAZZLING:
                case ABILITY_QUEENLY_MAJESTY:
                    if (atkPriority > 0)
                        RETURN_SCORE_MINUS(10);
                    break;
                }
            } // def partner ability checks
        } // ignore def ability check

        // gen7+ dark type mons immune to priority->elevated moves from prankster
        #if B_PRANKSTER_DARK_TYPES >= GEN_7
        if (AI_DATA->abilities[battlerAtk] == ABILITY_PRANKSTER && IS_BATTLER_OF_TYPE(battlerDef, TYPE_DARK) && IS_MOVE_STATUS(move)
          && !(moveTarget & (MOVE_TARGET_OPPONENTS_FIELD | MOVE_TARGET_USER)))
            RETURN_SCORE_MINUS(10);
        #endif

        // terrain & effect checks
        if (AI_IsTerrainAffected(battlerDef, STATUS_FIELD_ELECTRIC_TERRAIN))
        {
            if (moveEffect == EFFECT_SLEEP || moveEffect == EFFECT_YAWN)
                RETURN_SCORE_MINUS(20);
        }

        if (AI_IsTerrainAffected(battlerDef, STATUS_FIELD_MISTY_TERRAIN))
        {
            if (IsNonVolatileStatusMoveEffect(moveEffect) || IsConfusionMoveEffect(moveEffect))
                RETURN_SCORE_MINUS(20);
        }

        if (AI_IsTerrainAffected(battlerAtk, STATUS_FIELD_PSYCHIC_TERRAIN) && atkPriority > 0)
        {
            RETURN_SCORE_MINUS(20);
        }
    } // end check MOVE_TARGET_USER

// the following checks apply to any target (including user)

    // throat chop check
    if (gDisableStructs[battlerAtk].throatChopTimer && TestMoveFlags(move, FLAG_SOUND))
        return 0; // Can't even select move at all
    // heal block check
    if (gStatuses3[battlerAtk] & STATUS3_HEAL_BLOCK && IsHealBlockPreventingMove(battlerAtk, move))
        return 0; // Can't even select heal blocked move
    // primal weather check
    if (WEATHER_HAS_EFFECT)
    {
        if (gBattleWeather & B_WEATHER_PRIMAL_ANY)
        {
            switch (move)
            {
                case MOVE_SUNNY_DAY:
                case MOVE_RAIN_DANCE:
                case MOVE_HAIL:
                case MOVE_SANDSTORM:
                    RETURN_SCORE_MINUS(30);
            }
        }

        if (!IS_MOVE_STATUS(move))
        {
            if (gBattleWeather & B_WEATHER_SUN_PRIMAL)
            {
                if (moveType == TYPE_WATER)
                    RETURN_SCORE_MINUS(30);
            }
            else if (gBattleWeather & B_WEATHER_RAIN_PRIMAL)
            {
                if (moveType == TYPE_FIRE)
                    RETURN_SCORE_MINUS(30);
            }
        }
    }

    // check move effects
    switch (moveEffect)
    {
        case EFFECT_HIT:
        default:
            break;  // check move damage
        case EFFECT_SLEEP:
            if (!AI_CanPutToSleep(battlerAtk, battlerDef, AI_DATA->abilities[battlerDef], move, AI_DATA->partnerMove))
                score -= 10;
            break;
        case EFFECT_EXPLOSION:
            if (!(AI_THINKING_STRUCT->aiFlags & AI_FLAG_WILL_SUICIDE))
                score -= 2;

            if (effectiveness == AI_EFFECTIVENESS_x0)
            {
                score -= 10;
            }
            else if (IsAbilityOnField(ABILITY_DAMP) && !DoesBattlerIgnoreAbilityChecks(AI_DATA->abilities[battlerAtk], move))
            {
                score -= 10;
            }
            else if (CountUsablePartyMons(battlerAtk) == 0)
            {
                if (CountUsablePartyMons(battlerDef) != 0)
                    score -= 10;
                else
                    score--;
            }
            break;
        case EFFECT_DREAM_EATER:
            if (!(gBattleMons[battlerDef].status1 & STATUS1_SLEEP) || AI_DATA->abilities[battlerDef] == ABILITY_COMATOSE)
                score -= 8;
            else if (effectiveness == AI_EFFECTIVENESS_x0)
                score -= 10;
            break;
    // stat raising effects
        case EFFECT_ATTACK_UP:
        case EFFECT_ATTACK_UP_2:
            if (!BattlerStatCanRise(battlerAtk, AI_DATA->abilities[battlerAtk], STAT_ATK) || !HasMoveWithSplit(battlerAtk, SPLIT_PHYSICAL))
                score -= 10;
            break;
        case EFFECT_STUFF_CHEEKS:
            if (ItemId_GetPocket(gBattleMons[battlerAtk].item) != POCKET_BERRIES)
                return 0;   // cannot even select
            //fallthrough
        case EFFECT_DEFENSE_UP:
        case EFFECT_DEFENSE_UP_2:
        case EFFECT_DEFENSE_UP_3:
        case EFFECT_DEFENSE_CURL:
            if (!BattlerStatCanRise(battlerAtk, AI_DATA->abilities[battlerAtk], STAT_DEF))
                score -= 10;
            break;
        case EFFECT_SPECIAL_ATTACK_UP:
        case EFFECT_SPECIAL_ATTACK_UP_2:
        case EFFECT_SPECIAL_ATTACK_UP_3:
            if (!BattlerStatCanRise(battlerAtk, AI_DATA->abilities[battlerAtk], STAT_SPATK) || !HasMoveWithSplit(battlerAtk, SPLIT_SPECIAL))
                score -= 10;
            break;
        case EFFECT_SPECIAL_DEFENSE_UP:
        case EFFECT_SPECIAL_DEFENSE_UP_2:
            if (!BattlerStatCanRise(battlerAtk, AI_DATA->abilities[battlerAtk], STAT_SPDEF))
                score -= 10;
            break;
        case EFFECT_ACCURACY_UP:
        case EFFECT_ACCURACY_UP_2:
            if (!BattlerStatCanRise(battlerAtk, AI_DATA->abilities[battlerAtk], STAT_ACC))
                score -= 10;
            break;
        case EFFECT_EVASION_UP:
        case EFFECT_EVASION_UP_2:
        case EFFECT_MINIMIZE:
            if (!BattlerStatCanRise(battlerAtk, AI_DATA->abilities[battlerAtk], STAT_EVASION))
                score -= 10;
            break;
        case EFFECT_COSMIC_POWER:
            if (!BattlerStatCanRise(battlerAtk, AI_DATA->abilities[battlerAtk], STAT_DEF))
                score -= 10;
            else if (!BattlerStatCanRise(battlerAtk, AI_DATA->abilities[battlerAtk], STAT_SPDEF))
                score -= 8;
            break;
        case EFFECT_BULK_UP:
            if (!BattlerStatCanRise(battlerAtk, AI_DATA->abilities[battlerAtk], STAT_ATK) || !HasMoveWithSplit(battlerAtk, SPLIT_PHYSICAL))
                score -= 10;
            else if (!BattlerStatCanRise(battlerAtk, AI_DATA->abilities[battlerAtk], STAT_DEF))
                score -= 8;
            break;
        case EFFECT_CALM_MIND:
            if (!BattlerStatCanRise(battlerAtk, AI_DATA->abilities[battlerAtk], STAT_SPATK))
                score -= 10;
            else if (!BattlerStatCanRise(battlerAtk, AI_DATA->abilities[battlerAtk], STAT_SPDEF))
                score -= 8;
            break;
        case EFFECT_DRAGON_DANCE:
            if (!BattlerStatCanRise(battlerAtk, AI_DATA->abilities[battlerAtk], STAT_ATK) || !HasMoveWithSplit(battlerAtk, SPLIT_PHYSICAL))
                score -= 10;
            else if (!BattlerStatCanRise(battlerAtk, AI_DATA->abilities[battlerAtk], STAT_SPEED))
                score -= 8;
            break;
        case EFFECT_COIL:
            if (!BattlerStatCanRise(battlerAtk, AI_DATA->abilities[battlerAtk], STAT_ACC))
                score -= 10;
            else if (!BattlerStatCanRise(battlerAtk, AI_DATA->abilities[battlerAtk], STAT_ATK) || !HasMoveWithSplit(battlerAtk, SPLIT_PHYSICAL))
                score -= 8;
            else if (!BattlerStatCanRise(battlerAtk, AI_DATA->abilities[battlerAtk], STAT_DEF))
                score -= 6;
            break;
        case EFFECT_ATTACK_ACCURACY_UP: //hone claws
            if (AI_DATA->abilities[battlerAtk] != ABILITY_CONTRARY)
            {
                if (gBattleMons[battlerAtk].statStages[STAT_ATK] >= MAX_STAT_STAGE
                  && (gBattleMons[battlerAtk].statStages[STAT_ACC] >= MAX_STAT_STAGE || !HasMoveWithSplit(battlerAtk, SPLIT_PHYSICAL)))
                    score -= 10;
                break;
            }
            else
            {
                score -= 10;
            }
            break;
        case EFFECT_CHARGE:
            if (gStatuses3[battlerAtk] & STATUS3_CHARGED_UP)
                score -= 20;
            else if (!HasMoveWithType(battlerAtk, TYPE_ELECTRIC))
                score -= 10;
            #if B_CHARGE_SPDEF_RAISE >= GEN_5
            else if (!BattlerStatCanRise(battlerAtk, AI_DATA->abilities[battlerAtk], STAT_SPDEF))
                score -= 5;
            #endif
            break;
        case EFFECT_QUIVER_DANCE:
        case EFFECT_GEOMANCY:
            if (gBattleMons[battlerAtk].statStages[STAT_SPATK] >= MAX_STAT_STAGE || !HasMoveWithSplit(battlerAtk, SPLIT_SPECIAL))
                score -= 10;
            else if (!BattlerStatCanRise(battlerAtk, AI_DATA->abilities[battlerAtk], STAT_SPEED))
                score -= 8;
            else if (!BattlerStatCanRise(battlerAtk, AI_DATA->abilities[battlerAtk], STAT_SPDEF))
                score -= 6;
            break;
        case EFFECT_SHIFT_GEAR:
            if (!BattlerStatCanRise(battlerAtk, AI_DATA->abilities[battlerAtk], STAT_ATK) || !HasMoveWithSplit(battlerAtk, SPLIT_PHYSICAL))
                score -= 10;
            else if (!BattlerStatCanRise(battlerAtk, AI_DATA->abilities[battlerAtk], STAT_SPEED))
                score -= 8;
            break;
        case EFFECT_SHELL_SMASH:
            if (AI_DATA->abilities[battlerAtk] == ABILITY_CONTRARY)
            {
                if (!BattlerStatCanRise(battlerAtk, AI_DATA->abilities[battlerAtk], STAT_DEF))
                    score -= 10;
                else if (!BattlerStatCanRise(battlerAtk, AI_DATA->abilities[battlerAtk], STAT_SPDEF))
                    score -= 8;
            }
            else
            {
                if (!BattlerStatCanRise(battlerAtk, AI_DATA->abilities[battlerAtk], STAT_ATK) || !HasMoveWithSplit(battlerAtk, SPLIT_PHYSICAL))
                    score -= 10;
                else if (!BattlerStatCanRise(battlerAtk, AI_DATA->abilities[battlerAtk], STAT_SPATK) || !HasMoveWithSplit(battlerAtk, SPLIT_SPECIAL))
                    score -= 8;
                else if (!BattlerStatCanRise(battlerAtk, AI_DATA->abilities[battlerAtk], STAT_SPEED))
                    score -= 6;
            }
            break;
        case EFFECT_GROWTH:
        case EFFECT_ATTACK_SPATK_UP:    // work up
            if (!BattlerStatCanRise(battlerAtk, AI_DATA->abilities[battlerAtk], STAT_ATK) || !HasMoveWithSplit(battlerAtk, SPLIT_PHYSICAL))
                score -= 10;
            else if (!BattlerStatCanRise(battlerAtk, AI_DATA->abilities[battlerAtk], STAT_SPATK) || !HasMoveWithSplit(battlerAtk, SPLIT_SPECIAL))
                score -= 8;
            break;
        case EFFECT_ROTOTILLER:
            if (isDoubleBattle)
            {
                if (!(IS_BATTLER_OF_TYPE(battlerAtk, TYPE_GRASS)
                  && AI_IsBattlerGrounded(battlerAtk)
                  && (BattlerStatCanRise(battlerAtk, AI_DATA->abilities[battlerAtk], STAT_ATK) || BattlerStatCanRise(battlerAtk, AI_DATA->abilities[battlerAtk], STAT_SPATK)))
                  && !(IS_BATTLER_OF_TYPE(BATTLE_PARTNER(battlerAtk), TYPE_GRASS)
                  && AI_IsBattlerGrounded(BATTLE_PARTNER(battlerAtk))
                  && AI_DATA->abilities[BATTLE_PARTNER(battlerAtk)] != ABILITY_CONTRARY
                  && (BattlerStatCanRise(BATTLE_PARTNER(battlerAtk), AI_DATA->abilities[BATTLE_PARTNER(battlerAtk)], STAT_ATK)
                   || BattlerStatCanRise(BATTLE_PARTNER(battlerAtk), AI_DATA->abilities[BATTLE_PARTNER(battlerAtk)], STAT_SPATK))))
                {
                    score -= 10;
                }
            }
            else if (!(IS_BATTLER_OF_TYPE(battlerAtk, TYPE_GRASS)
              && AI_IsBattlerGrounded(battlerAtk)
              && (BattlerStatCanRise(battlerAtk, AI_DATA->abilities[battlerAtk], STAT_ATK) || BattlerStatCanRise(battlerAtk, AI_DATA->abilities[battlerAtk], STAT_SPATK))))
            {
                score -= 10;
            }
            break;
        case EFFECT_GEAR_UP:
            if (AI_DATA->abilities[battlerAtk] == ABILITY_PLUS || AI_DATA->abilities[battlerAtk] == ABILITY_MINUS)
            {
                // same as growth, work up
                if (!BattlerStatCanRise(battlerAtk, AI_DATA->abilities[battlerAtk], STAT_ATK) || !HasMoveWithSplit(battlerAtk, SPLIT_PHYSICAL))
                    score -= 10;
                else if (!BattlerStatCanRise(battlerAtk, AI_DATA->abilities[battlerAtk], STAT_SPATK) || !HasMoveWithSplit(battlerAtk, SPLIT_SPECIAL))
                    score -= 8;
                break;
            }
            else if (!isDoubleBattle)
            {
                score -= 10;    // no partner and our stats wont rise, so don't use
            }

            if (isDoubleBattle)
            {
                if (AI_DATA->abilities[BATTLE_PARTNER(battlerAtk)] == ABILITY_PLUS || AI_DATA->abilities[BATTLE_PARTNER(battlerAtk)] == ABILITY_MINUS)
                {
                    if ((!BattlerStatCanRise(BATTLE_PARTNER(battlerAtk), AI_DATA->abilities[BATTLE_PARTNER(battlerAtk)], STAT_ATK) || !HasMoveWithSplit(battlerAtk, SPLIT_PHYSICAL))
                      && (!BattlerStatCanRise(BATTLE_PARTNER(battlerAtk), AI_DATA->abilities[BATTLE_PARTNER(battlerAtk)], STAT_SPATK) || !HasMoveWithSplit(battlerAtk, SPLIT_SPECIAL)))
                        score -= 10;
                }
                else if (AI_DATA->abilities[battlerAtk] != ABILITY_PLUS && AI_DATA->abilities[battlerAtk] != ABILITY_MINUS)
                {
                    score -= 10;    // nor our or our partner's ability is plus/minus
                }
            }
            break;
        case EFFECT_ACUPRESSURE:
            if (DoesSubstituteBlockMove(battlerAtk, battlerDef, move) || AreBattlersStatsMaxed(battlerDef))
                score -= 10;
            break;
        case EFFECT_MAGNETIC_FLUX:
            if (AI_DATA->abilities[battlerAtk] == ABILITY_PLUS || AI_DATA->abilities[battlerAtk] == ABILITY_MINUS)
            {
                if (!BattlerStatCanRise(battlerAtk, AI_DATA->abilities[battlerAtk], STAT_DEF))
                    score -= 10;
                else if (!BattlerStatCanRise(battlerAtk, AI_DATA->abilities[battlerAtk], STAT_SPDEF))
                    score -= 8;
            }
            else if (!isDoubleBattle)
            {
                score -= 10;    // our stats wont rise from this move
            }

            if (isDoubleBattle)
            {
                if (AI_DATA->abilities[BATTLE_PARTNER(battlerAtk)] == ABILITY_PLUS || AI_DATA->abilities[BATTLE_PARTNER(battlerAtk)] == ABILITY_MINUS)
                {
                    if (!BattlerStatCanRise(BATTLE_PARTNER(battlerAtk), AI_DATA->abilities[BATTLE_PARTNER(battlerAtk)], STAT_DEF))
                        score -= 10;
                    else if (!BattlerStatCanRise(BATTLE_PARTNER(battlerAtk), AI_DATA->abilities[BATTLE_PARTNER(battlerAtk)], STAT_SPDEF))
                        score -= 8;
                }
                else if (AI_DATA->abilities[battlerAtk] != ABILITY_PLUS && AI_DATA->abilities[battlerAtk] != ABILITY_MINUS)
                {
                    score -= 10;    // nor our or our partner's ability is plus/minus
                }
            }
            break;
    // stat lowering effects
        case EFFECT_ATTACK_DOWN:
        case EFFECT_ATTACK_DOWN_2:
            if (!ShouldLowerStat(battlerDef, AI_DATA->abilities[battlerDef], STAT_ATK)) //|| !HasMoveWithSplit(battlerDef, SPLIT_PHYSICAL))
                score -= 10;
            else if (AI_DATA->abilities[battlerDef] == ABILITY_HYPER_CUTTER)
                score -= 10;
            break;
        case EFFECT_DEFENSE_DOWN:
        case EFFECT_DEFENSE_DOWN_2:
            if (!ShouldLowerStat(battlerDef, AI_DATA->abilities[battlerDef], STAT_DEF))
                score -= 10;
            break;
        case EFFECT_SPEED_DOWN:
        case EFFECT_SPEED_DOWN_2:
            if (!ShouldLowerStat(battlerDef, AI_DATA->abilities[battlerDef], STAT_SPEED))
                score -= 10;
            else if (AI_DATA->abilities[battlerDef] == ABILITY_SPEED_BOOST)
                score -= 10;
            break;
        case EFFECT_SPECIAL_ATTACK_DOWN:
        case EFFECT_SPECIAL_ATTACK_DOWN_2:
            if (!ShouldLowerStat(battlerDef, AI_DATA->abilities[battlerDef], STAT_SPATK)) //|| !HasMoveWithSplit(battlerDef, SPLIT_SPECIAL))
                score -= 10;
            break;
        case EFFECT_SPECIAL_DEFENSE_DOWN:
        case EFFECT_SPECIAL_DEFENSE_DOWN_2:
            if (!ShouldLowerStat(battlerDef, AI_DATA->abilities[battlerDef], STAT_SPDEF))
                score -= 10;
            break;
        case EFFECT_ACCURACY_DOWN:
        case EFFECT_ACCURACY_DOWN_2:
            if (!ShouldLowerStat(battlerDef, AI_DATA->abilities[battlerDef], STAT_ACC))
                score -= 10;
            else if (AI_DATA->abilities[battlerDef] == ABILITY_KEEN_EYE)
                score -= 8;
            break;
        case EFFECT_EVASION_DOWN:
        case EFFECT_EVASION_DOWN_2:
            if (!ShouldLowerStat(battlerDef, AI_DATA->abilities[battlerDef], STAT_EVASION))
                score -= 10;
            break;
        case EFFECT_TICKLE:
            if (!ShouldLowerStat(battlerDef, AI_DATA->abilities[battlerDef], STAT_ATK))
                score -= 10;
            else if (!ShouldLowerStat(battlerDef, AI_DATA->abilities[battlerDef], STAT_DEF))
                score -= 8;
            break;
        case EFFECT_VENOM_DRENCH:
            if (!(gBattleMons[battlerDef].status1 & STATUS1_PSN_ANY))
            {
                score -= 10;
            }
            else
            {
                if (!ShouldLowerStat(battlerDef, AI_DATA->abilities[battlerDef], STAT_SPEED))
                    score -= 10;
                else if (!ShouldLowerStat(battlerDef, AI_DATA->abilities[battlerDef], STAT_SPATK))
                    score -= 8;
                else if (!ShouldLowerStat(battlerDef, AI_DATA->abilities[battlerDef], STAT_ATK))
                    score -= 6;
            }
            break;
        case EFFECT_NOBLE_ROAR:
            if (!ShouldLowerStat(battlerDef, AI_DATA->abilities[battlerDef], STAT_SPATK))
                score -= 10;
            else if (!ShouldLowerStat(battlerDef, AI_DATA->abilities[battlerDef], STAT_ATK))
                score -= 8;
            break;
        case EFFECT_CAPTIVATE:
            {
                u8 atkGender = GetGenderFromSpeciesAndPersonality(gBattleMons[battlerAtk].species, gBattleMons[battlerAtk].personality);
                u8 defGender = GetGenderFromSpeciesAndPersonality(gBattleMons[battlerDef].species, gBattleMons[battlerDef].personality);
                if (atkGender == MON_GENDERLESS || defGender == MON_GENDERLESS || atkGender == defGender)
                    score -= 10;
            }
            break;
    // other
        case EFFECT_HAZE:
            if (PartnerHasSameMoveEffectWithoutTarget(BATTLE_PARTNER(battlerAtk), move, AI_DATA->partnerMove))
            {
                score -= 10;    // partner already using haze
            }
            else
            {
                for (i = STAT_ATK; i < NUM_BATTLE_STATS; i++)
                {
                    if (gBattleMons[battlerAtk].statStages[i] > DEFAULT_STAT_STAGE || gBattleMons[BATTLE_PARTNER(battlerAtk)].statStages[i] > DEFAULT_STAT_STAGE)
                        score -= 10;  // Don't want to reset our boosted stats
                }
                for (i = STAT_ATK; i < NUM_BATTLE_STATS; i++)
                {
                    if (gBattleMons[battlerDef].statStages[i] < DEFAULT_STAT_STAGE || gBattleMons[BATTLE_PARTNER(battlerDef)].statStages[i] < DEFAULT_STAT_STAGE)
                        score -= 10; //Don't want to reset enemy lowered stats
                }
            }
            break;
        //case EFFECT_BIDE:
        //case EFFECT_SUPER_FANG:
        //case EFFECT_RECHARGE:
        case EFFECT_LEVEL_DAMAGE:
        case EFFECT_PSYWAVE:
        //case EFFECT_COUNTER:
        //case EFFECT_FLAIL:
        case EFFECT_RETURN:
        case EFFECT_PRESENT:
        case EFFECT_FRUSTRATION:
        case EFFECT_SONICBOOM:
        //case EFFECT_MIRROR_COAT:
        case EFFECT_SKULL_BASH:
        case EFFECT_FOCUS_PUNCH:
        case EFFECT_SUPERPOWER:
        //case EFFECT_ENDEAVOR:
        case EFFECT_LOW_KICK:
            // AI_CBM_HighRiskForDamage
            if (AI_DATA->abilities[battlerDef] == ABILITY_WONDER_GUARD && effectiveness < AI_EFFECTIVENESS_x2)
                score -= 10;
            break;
        case EFFECT_COUNTER:
        case EFFECT_MIRROR_COAT:
            if (IsBattlerIncapacitated(battlerDef, AI_DATA->abilities[battlerDef]) || gBattleMons[battlerDef].status2 & (STATUS2_INFATUATION | STATUS2_CONFUSION))
                score--;
            if (predictedMove == MOVE_NONE || GetBattleMoveSplit(predictedMove) == SPLIT_STATUS
              || DoesSubstituteBlockMove(battlerAtk, BATTLE_PARTNER(battlerDef), predictedMove))
                score -= 10;
            break;

        case EFFECT_ROAR:
            if (CountUsablePartyMons(battlerDef) == 0)
                score -= 10;
            else if (AI_DATA->abilities[battlerDef] == ABILITY_SUCTION_CUPS)
                score -= 10;
            break;
        case EFFECT_TOXIC_THREAD:
            if (!ShouldLowerStat(battlerDef, AI_DATA->abilities[battlerDef], STAT_SPEED))
                score--;    // may still want to just poison
            //fallthrough
        case EFFECT_POISON:
        case EFFECT_TOXIC:
            if (!AI_CanPoison(battlerAtk, battlerDef, AI_DATA->abilities[battlerDef], move, AI_DATA->partnerMove))
                score -= 10;
            break;
        case EFFECT_LIGHT_SCREEN:
            if (gSideStatuses[GetBattlerSide(battlerAtk)] & SIDE_STATUS_LIGHTSCREEN
              || PartnerHasSameMoveEffectWithoutTarget(BATTLE_PARTNER(battlerAtk), move, AI_DATA->partnerMove))
                score -= 10;
            break;
        case EFFECT_REFLECT:
            if (gSideStatuses[GetBattlerSide(battlerAtk)] & SIDE_STATUS_REFLECT
              || PartnerHasSameMoveEffectWithoutTarget(BATTLE_PARTNER(battlerAtk), move, AI_DATA->partnerMove))
                score -= 10;
            break;
        case EFFECT_AURORA_VEIL:
            if (gSideStatuses[GetBattlerSide(battlerAtk)] & SIDE_STATUS_AURORA_VEIL
              || PartnerHasSameMoveEffectWithoutTarget(BATTLE_PARTNER(battlerAtk), move, AI_DATA->partnerMove)
              || !(gBattleWeather & B_WEATHER_HAIL))
                score -= 10;
            break;
        case EFFECT_OHKO:
        #if B_SHEER_COLD_IMMUNITY >= GEN_7
            if (move == MOVE_SHEER_COLD && IS_BATTLER_OF_TYPE(battlerDef, TYPE_ICE))
                return 0;
        #endif
            if (!ShouldTryOHKO(battlerAtk, battlerDef, AI_DATA->abilities[battlerAtk], AI_DATA->abilities[battlerDef], move))
                score -= 10;
            break;
        case EFFECT_MIST:
            if (gSideStatuses[GetBattlerSide(battlerAtk)] & SIDE_STATUS_MIST
              || PartnerHasSameMoveEffectWithoutTarget(BATTLE_PARTNER(battlerAtk), move, AI_DATA->partnerMove))
                score -= 10;
            break;
        case EFFECT_FOCUS_ENERGY:
            if (gBattleMons[battlerAtk].status2 & STATUS2_FOCUS_ENERGY)
                score -= 10;
            break;
        case EFFECT_CONFUSE:
        case EFFECT_SWAGGER:
        case EFFECT_FLATTER:
            if (!AI_CanConfuse(battlerAtk, battlerDef, AI_DATA->abilities[battlerDef], BATTLE_PARTNER(battlerAtk), move, AI_DATA->partnerMove))
                score -= 10;
            break;
        case EFFECT_PARALYZE:
            if (!AI_CanParalyze(battlerAtk, battlerDef, AI_DATA->abilities[battlerDef], move, AI_DATA->partnerMove))
                score -= 10;
            break;
        case EFFECT_SUBSTITUTE:
            if (gBattleMons[battlerAtk].status2 & STATUS2_SUBSTITUTE || AI_DATA->abilities[battlerDef] == ABILITY_INFILTRATOR)
                score -= 8;
            else if (AI_DATA->hpPercents[battlerAtk] <= 25)
                score -= 10;
        #if B_SOUND_SUBSTITUTE >= GEN_6
            else if (TestMoveFlagsInMoveset(battlerDef, FLAG_SOUND))
                score -= 8;
        #endif
            break;
        case EFFECT_LEECH_SEED:
            if (gStatuses3[battlerDef] & STATUS3_LEECHSEED
             || IS_BATTLER_OF_TYPE(battlerDef, TYPE_GRASS)
             || DoesPartnerHaveSameMoveEffect(BATTLE_PARTNER(battlerAtk), battlerDef, move, AI_DATA->partnerMove))
                score -= 10;
            else if (AI_DATA->abilities[battlerDef] == ABILITY_LIQUID_OOZE)
                score -= 3;
            break;
        case EFFECT_DISABLE:
            if (gDisableStructs[battlerDef].disableTimer == 0
            #if B_MENTAL_HERB >= GEN_5
                && AI_DATA->holdEffects[battlerDef] != HOLD_EFFECT_MENTAL_HERB
            #endif
                && !PartnerHasSameMoveEffectWithoutTarget(BATTLE_PARTNER(battlerAtk), move, AI_DATA->partnerMove))
            {
                if (AI_WhoStrikesFirst(battlerAtk, battlerDef, move) == AI_IS_FASTER) // Attacker should go first
                {
                    if (gLastMoves[battlerDef] == MOVE_NONE || gLastMoves[battlerDef] == 0xFFFF)
                        score -= 10;    // no anticipated move to disable
                }
                else if (predictedMove == MOVE_NONE)
                {
                    score -= 10;
                }
            }
            else
            {
                score -= 10;
            }
            break;
        case EFFECT_ENCORE:
            if (gDisableStructs[battlerDef].encoreTimer == 0
            #if B_MENTAL_HERB >= GEN_5
                && AI_DATA->holdEffects[battlerDef] != HOLD_EFFECT_MENTAL_HERB
            #endif
                && !DoesPartnerHaveSameMoveEffect(BATTLE_PARTNER(battlerAtk), battlerDef, move, AI_DATA->partnerMove))
            {
                if (AI_WhoStrikesFirst(battlerAtk, battlerDef, move) == AI_IS_FASTER) // Attacker should go first
                {
                    if (gLastMoves[battlerDef] == MOVE_NONE || gLastMoves[battlerDef] == 0xFFFF)
                        score -= 10;    // no anticipated move to encore
                }
                else if (predictedMove == MOVE_NONE)
                {
                    score -= 10;
                }
            }
            else
            {
                score -= 10;
            }
            break;
        case EFFECT_SNORE:
        case EFFECT_SLEEP_TALK:
            if (IsWakeupTurn(battlerAtk) || (!(gBattleMons[battlerAtk].status1 & STATUS1_SLEEP) || AI_DATA->abilities[battlerAtk] != ABILITY_COMATOSE))
                score -= 10;    // if mon will wake up, is not asleep, or is not comatose
            break;
        case EFFECT_MEAN_LOOK:
            if (IsBattlerTrapped(battlerDef, TRUE) || DoesPartnerHaveSameMoveEffect(BATTLE_PARTNER(battlerAtk), battlerDef, move, AI_DATA->partnerMove))
                score -= 10;
            break;
        case EFFECT_NIGHTMARE:
            if (gBattleMons[battlerDef].status2 & STATUS2_NIGHTMARE)
                score -= 10;
            else if (!(gBattleMons[battlerDef].status1 & STATUS1_SLEEP) || AI_DATA->abilities[battlerDef] == ABILITY_COMATOSE)
                score -= 8;
            else if (DoesPartnerHaveSameMoveEffect(BATTLE_PARTNER(battlerAtk), battlerDef, move, AI_DATA->partnerMove))
                score -= 10;
            break;
        case EFFECT_CURSE:
            if (IS_BATTLER_OF_TYPE(battlerAtk, TYPE_GHOST))
            {
                if (gBattleMons[battlerDef].status2 & STATUS2_CURSED
                  || DoesPartnerHaveSameMoveEffect(BATTLE_PARTNER(battlerAtk), battlerDef, move, AI_DATA->partnerMove))
                    score -= 10;
                else if (AI_DATA->hpPercents[battlerAtk] <= 50)
                    score -= 6;
            }
            else // regular curse
            {
                if (!BattlerStatCanRise(battlerAtk, AI_DATA->abilities[battlerAtk], STAT_ATK) || !HasMoveWithSplit(battlerAtk, SPLIT_PHYSICAL))
                    score -= 10;
                else if (!BattlerStatCanRise(battlerAtk, AI_DATA->abilities[battlerAtk], STAT_DEF))
                    score -= 8;
            }
            break;
        case EFFECT_SPIKES:
            if (gSideTimers[GetBattlerSide(battlerDef)].spikesAmount >= 3)
                score -= 10;
            else if (PartnerMoveIsSameNoTarget(BATTLE_PARTNER(battlerAtk), move, AI_DATA->partnerMove)
              && gSideTimers[GetBattlerSide(battlerDef)].spikesAmount == 2)
                score -= 10; // only one mon needs to set up the last layer of Spikes
            break;
        case EFFECT_STEALTH_ROCK:
            if (gSideTimers[GetBattlerSide(battlerDef)].stealthRockAmount > 0
              || PartnerMoveIsSameNoTarget(BATTLE_PARTNER(battlerAtk), move, AI_DATA->partnerMove)) //Only one mon needs to set up Stealth Rocks
                score -= 10;
            break;
        case EFFECT_TOXIC_SPIKES:
            if (gSideTimers[GetBattlerSide(battlerDef)].toxicSpikesAmount >= 2)
                score -= 10;
            else if (PartnerMoveIsSameNoTarget(BATTLE_PARTNER(battlerAtk), move, AI_DATA->partnerMove) && gSideTimers[GetBattlerSide(battlerDef)].toxicSpikesAmount == 1)
                score -= 10; // only one mon needs to set up the last layer of Toxic Spikes
            break;
        case EFFECT_STICKY_WEB:
            if (gSideTimers[GetBattlerSide(battlerDef)].stickyWebAmount)
                score -= 10;
            else if (PartnerMoveIsSameNoTarget(BATTLE_PARTNER(battlerAtk), move, AI_DATA->partnerMove) && gSideTimers[GetBattlerSide(battlerDef)].stickyWebAmount)
                score -= 10; // only one mon needs to set up Sticky Web
            break;
        case EFFECT_FORESIGHT:
            if (gBattleMons[battlerDef].status2 & STATUS2_FORESIGHT)
                score -= 10;
            else if (gBattleMons[battlerDef].statStages[STAT_EVASION] <= 4
              || !(IS_BATTLER_OF_TYPE(battlerDef, TYPE_GHOST))
              || DoesPartnerHaveSameMoveEffect(BATTLE_PARTNER(battlerAtk), battlerDef, move, AI_DATA->partnerMove))
                score -= 9;
            break;
        case EFFECT_PERISH_SONG:
            if (isDoubleBattle)
            {
                if (CountUsablePartyMons(battlerAtk) == 0
                  && AI_DATA->abilities[battlerAtk] != ABILITY_SOUNDPROOF
                  && AI_DATA->abilities[BATTLE_PARTNER(battlerAtk)] != ABILITY_SOUNDPROOF
                  && CountUsablePartyMons(FOE(battlerAtk)) >= 1)
                {
                    score -= 10; //Don't wipe your team if you're going to lose
                }
                else if ((!IsBattlerAlive(FOE(battlerAtk)) || AI_DATA->abilities[FOE(battlerAtk)] == ABILITY_SOUNDPROOF
                  || gStatuses3[FOE(battlerAtk)] & STATUS3_PERISH_SONG)
                  && (!IsBattlerAlive(BATTLE_PARTNER(FOE(battlerAtk))) || AI_DATA->abilities[BATTLE_PARTNER(FOE(battlerAtk))] == ABILITY_SOUNDPROOF
                  || gStatuses3[BATTLE_PARTNER(FOE(battlerAtk))] & STATUS3_PERISH_SONG))
                {
                    score -= 10; //Both enemies are perish songed
                }
                else if (DoesPartnerHaveSameMoveEffect(BATTLE_PARTNER(battlerAtk), battlerDef, move, AI_DATA->partnerMove))
                {
                    score -= 10;
                }
            }
            else
            {
                if (CountUsablePartyMons(battlerAtk) == 0 && AI_DATA->abilities[battlerAtk] != ABILITY_SOUNDPROOF
                  && CountUsablePartyMons(battlerDef) >= 1)
                    score -= 10;

                if (gStatuses3[FOE(battlerAtk)] & STATUS3_PERISH_SONG || AI_DATA->abilities[FOE(battlerAtk)] == ABILITY_SOUNDPROOF)
                    score -= 10;
            }
            break;
        case EFFECT_SANDSTORM:
            if (gBattleWeather & (B_WEATHER_SANDSTORM | B_WEATHER_PRIMAL_ANY)
             || PartnerMoveEffectIsWeather(BATTLE_PARTNER(battlerAtk), AI_DATA->partnerMove))
                score -= 8;
            break;
        case EFFECT_SUNNY_DAY:
            if (gBattleWeather & (B_WEATHER_SUN | B_WEATHER_PRIMAL_ANY)
             || PartnerMoveEffectIsWeather(BATTLE_PARTNER(battlerAtk), AI_DATA->partnerMove))
                score -= 8;
            break;
        case EFFECT_RAIN_DANCE:
            if (gBattleWeather & (B_WEATHER_RAIN | B_WEATHER_PRIMAL_ANY)
             || PartnerMoveEffectIsWeather(BATTLE_PARTNER(battlerAtk), AI_DATA->partnerMove))
                score -= 8;
            break;
        case EFFECT_HAIL:
            if (gBattleWeather & (B_WEATHER_HAIL | B_WEATHER_PRIMAL_ANY)
             || PartnerMoveEffectIsWeather(BATTLE_PARTNER(battlerAtk), AI_DATA->partnerMove))
                score -= 8;
            break;
        case EFFECT_ATTRACT:
            if (!AI_CanBeInfatuated(battlerAtk, battlerDef, AI_DATA->abilities[battlerDef],
             GetGenderFromSpeciesAndPersonality(gBattleMons[battlerAtk].species, gBattleMons[battlerAtk].personality),
             GetGenderFromSpeciesAndPersonality(gBattleMons[battlerDef].species, gBattleMons[battlerDef].personality)))
                score -= 10;
            break;
        case EFFECT_SAFEGUARD:
            if (gSideStatuses[GetBattlerSide(battlerAtk)] & SIDE_STATUS_SAFEGUARD
              || PartnerHasSameMoveEffectWithoutTarget(BATTLE_PARTNER(battlerAtk), move, AI_DATA->partnerMove))
                score -= 10;
            break;
        case EFFECT_MAGNITUDE:
            if (AI_DATA->abilities[battlerDef] == ABILITY_LEVITATE)
                score -= 10;
            break;
        case EFFECT_PARTING_SHOT:
            if (CountUsablePartyMons(battlerAtk) == 0)
                score -= 10;
            break;
        case EFFECT_BATON_PASS:
            if (CountUsablePartyMons(battlerAtk) == 0)
                score -= 10;
            else if (gBattleMons[battlerAtk].status2 & STATUS2_SUBSTITUTE
              || (gStatuses3[battlerAtk] & (STATUS3_ROOTED | STATUS3_AQUA_RING | STATUS3_MAGNET_RISE | STATUS3_POWER_TRICK))
              || AnyStatIsRaised(battlerAtk))
                break;
            else
                score -= 6;
            break;
        case EFFECT_HIT_ESCAPE:
            break;
        case EFFECT_RAPID_SPIN:
            if ((gBattleMons[battlerAtk].status2 & STATUS2_WRAPPED) || (gStatuses3[battlerAtk] & STATUS3_LEECHSEED))
                break;  // check damage/accuracy
            //Spin checks
            if (!(gSideStatuses[GetBattlerSide(battlerAtk)] & SIDE_STATUS_HAZARDS_ANY))
                score -= 6;
            break;
        case EFFECT_BELLY_DRUM:
            if (AI_DATA->abilities[battlerAtk] == ABILITY_CONTRARY)
                score -= 10;
            else if (AI_DATA->hpPercents[battlerAtk] <= 60)
                score -= 10;
            break;
        case EFFECT_FUTURE_SIGHT:
            if (gSideStatuses[GetBattlerSide(battlerDef)] & SIDE_STATUS_FUTUREATTACK
              || gSideStatuses[GetBattlerSide(battlerAtk)] & SIDE_STATUS_FUTUREATTACK)
                score -= 12;
            else
                score += 5;
            break;
        case EFFECT_TELEPORT:
            score -= 10;
            break;
        case EFFECT_FAKE_OUT:
            if (!gDisableStructs[battlerAtk].isFirstTurn)
            {
                score -= 10;
            }
            else if (move == MOVE_FAKE_OUT) // filter out first impression
            {
                if ((AI_DATA->holdEffects[battlerAtk] == HOLD_EFFECT_CHOICE_BAND || AI_DATA->abilities[battlerAtk] == ABILITY_GORILLA_TACTICS)
                  && (CountUsablePartyMons(battlerDef) > 0 || !CanIndexMoveFaintTarget(battlerAtk, battlerDef, AI_THINKING_STRUCT->movesetIndex, 0)))
                {
                    if (CountUsablePartyMons(battlerAtk) == 0)
                        score -= 10; // Don't lock the attacker into Fake Out if they can't switch out afterwards.
                }
            }
            break;
        case EFFECT_STOCKPILE:
            if (gDisableStructs[battlerAtk].stockpileCounter >= 3)
                score -= 10;
            break;
        case EFFECT_SPIT_UP:
            if (gDisableStructs[battlerAtk].stockpileCounter <= 1)
                score -= 10;
            break;
        case EFFECT_SWALLOW:
            if (gDisableStructs[battlerAtk].stockpileCounter == 0)
            {
                score -= 10;
            }
            else
            {
                if (AtMaxHp(battlerAtk))
                    score -= 10;
                else if (AI_DATA->hpPercents[battlerAtk] >= 80)
                    score -= 5; // do it if nothing better
            }
            break;
        case EFFECT_TORMENT:
            if (gBattleMons[battlerDef].status2 & STATUS2_TORMENT
              || DoesPartnerHaveSameMoveEffect(BATTLE_PARTNER(battlerAtk), battlerDef, move, AI_DATA->partnerMove))
            {
                score -= 10;
                break;
            }
<<<<<<< HEAD

            if (B_MENTAL_HERB >= GEN_5 && AI_DATA->holdEffects[battlerDef] == HOLD_EFFECT_MENTAL_HERB)
=======
        #if B_MENTAL_HERB >= GEN_5
            if (AI_DATA->holdEffects[battlerDef] == HOLD_EFFECT_MENTAL_HERB)
>>>>>>> bb564d80
                score -= 6;
        #endif
            break;
        case EFFECT_WILL_O_WISP:
            if (!AI_CanBurn(battlerAtk, battlerDef, AI_DATA->abilities[battlerDef], BATTLE_PARTNER(battlerAtk), move, AI_DATA->partnerMove))
                score -= 10;
            break;
        case EFFECT_MEMENTO:
            if (CountUsablePartyMons(battlerAtk) == 0 || DoesPartnerHaveSameMoveEffect(BATTLE_PARTNER(battlerAtk), battlerDef, move, AI_DATA->partnerMove))
                score -= 10;
            else if (gBattleMons[battlerDef].statStages[STAT_ATK] == MIN_STAT_STAGE && gBattleMons[battlerDef].statStages[STAT_SPATK] == MIN_STAT_STAGE)
                score -= 10;
            break;
        case EFFECT_FOLLOW_ME:
        case EFFECT_HELPING_HAND:
            if (!isDoubleBattle
              || !IsBattlerAlive(BATTLE_PARTNER(battlerAtk))
              || PartnerHasSameMoveEffectWithoutTarget(BATTLE_PARTNER(battlerAtk), move, AI_DATA->partnerMove)
              || (AI_DATA->partnerMove != MOVE_NONE && IS_MOVE_STATUS(AI_DATA->partnerMove))
              || *(gBattleStruct->monToSwitchIntoId + BATTLE_PARTNER(battlerAtk)) != PARTY_SIZE) //Partner is switching out.
                score -= 10;
            break;
        case EFFECT_TRICK:
        case EFFECT_KNOCK_OFF:
            if (AI_DATA->abilities[battlerDef] == ABILITY_STICKY_HOLD)
                score -= 10;
            break;
        case EFFECT_INGRAIN:
            if (gStatuses3[battlerAtk] & STATUS3_ROOTED)
                score -= 10;
            break;
        case EFFECT_AQUA_RING:
            if (gStatuses3[battlerAtk] & STATUS3_AQUA_RING)
                score -= 10;
            break;
        case EFFECT_RECYCLE:
            if (GetUsedHeldItem(battlerAtk) == 0 || gBattleMons[battlerAtk].item != 0)
                score -= 10;
            break;
        case EFFECT_IMPRISON:
            if (gStatuses3[battlerAtk] & STATUS3_IMPRISONED_OTHERS)
                score -= 10;
            break;
        case EFFECT_REFRESH:
            if (!(gBattleMons[battlerDef].status1 & (STATUS1_PSN_ANY | STATUS1_BURN | STATUS1_PARALYSIS)))
                score -= 10;
            break;
        case EFFECT_PSYCHO_SHIFT:
            if (gBattleMons[battlerAtk].status1 & STATUS1_PSN_ANY && !AI_CanPoison(battlerAtk, battlerDef, AI_DATA->abilities[battlerDef], move, AI_DATA->partnerMove))
                score -= 10;
            else if (gBattleMons[battlerAtk].status1 & STATUS1_BURN && !AI_CanBurn(battlerAtk, battlerDef,
              AI_DATA->abilities[battlerDef], BATTLE_PARTNER(battlerAtk), move, AI_DATA->partnerMove))
                score -= 10;
            else if (gBattleMons[battlerAtk].status1 & STATUS1_PARALYSIS && !AI_CanParalyze(battlerAtk, battlerDef, AI_DATA->abilities[battlerDef], move, AI_DATA->partnerMove))
                score -= 10;
            else if (gBattleMons[battlerAtk].status1 & STATUS1_SLEEP && !AI_CanPutToSleep(battlerAtk, battlerDef, AI_DATA->abilities[battlerDef], move, AI_DATA->partnerMove))
                score -= 10;
            else
                score -= 10;    // attacker has no status to transmit
            break;
        case EFFECT_MUD_SPORT:
            if (gFieldStatuses & STATUS_FIELD_MUDSPORT
              || gStatuses4[battlerAtk] & STATUS4_MUD_SPORT
              || PartnerHasSameMoveEffectWithoutTarget(BATTLE_PARTNER(battlerAtk), move, AI_DATA->partnerMove))
                score -= 10;
            break;
        case EFFECT_WATER_SPORT:
            if (gFieldStatuses & STATUS_FIELD_WATERSPORT
              || gStatuses4[battlerAtk] & STATUS4_WATER_SPORT
              || PartnerHasSameMoveEffectWithoutTarget(BATTLE_PARTNER(battlerAtk), move, AI_DATA->partnerMove))
                score -= 10;
            break;
        case EFFECT_ABSORB:
            if (AI_DATA->abilities[battlerDef] == ABILITY_LIQUID_OOZE)
                score -= 6;
            break;
        case EFFECT_STRENGTH_SAP:
            if (AI_DATA->abilities[battlerDef] == ABILITY_CONTRARY)
                score -= 10;
            else if (!ShouldLowerStat(battlerDef, AI_DATA->abilities[battlerDef], STAT_ATK))
                score -= 10;
            break;
        case EFFECT_COPYCAT:
        case EFFECT_MIRROR_MOVE:
            return AI_CheckBadMove(battlerAtk, battlerDef, predictedMove, score);
        case EFFECT_FLOWER_SHIELD:
            if (!IS_BATTLER_OF_TYPE(battlerAtk, TYPE_GRASS)
              && !(isDoubleBattle && IS_BATTLER_OF_TYPE(BATTLE_PARTNER(battlerAtk), TYPE_GRASS)))
                score -= 10;
            break;
        case EFFECT_AROMATIC_MIST:
            if (!isDoubleBattle || gBattleMons[BATTLE_PARTNER(battlerAtk)].hp == 0 || !BattlerStatCanRise(BATTLE_PARTNER(battlerAtk), AI_DATA->abilities[BATTLE_PARTNER(battlerAtk)], STAT_SPDEF))
                score -= 10;
            break;
        case EFFECT_BIDE:
            if (!HasDamagingMove(battlerDef)
              || AI_DATA->hpPercents[battlerAtk] < 30 //Close to death
              || gBattleMons[battlerDef].status1 & (STATUS1_SLEEP | STATUS1_FREEZE)) //No point in biding if can't take damage
                score -= 10;
            break;
        case EFFECT_HIT_SWITCH_TARGET:
            if (DoesPartnerHaveSameMoveEffect(BATTLE_PARTNER(battlerAtk), battlerDef, move, AI_DATA->partnerMove))
                score -= 10; // don't scare away pokemon twice
            else if (AI_DATA->hpPercents[battlerDef] < 10 && GetBattlerSecondaryDamage(battlerDef))
                score -= 10;    // don't blow away mon that will faint soon
            else if (gStatuses3[battlerDef] & STATUS3_PERISH_SONG)
                score -= 10;
            break;
        case EFFECT_CONVERSION:
            //Check first move type
            if (IS_BATTLER_OF_TYPE(battlerAtk, gBattleMoves[gBattleMons[battlerAtk].moves[0]].type))
                score -= 10;
            break;
        case EFFECT_REST:
            if (!AI_CanSleep(battlerAtk, AI_DATA->abilities[battlerAtk]))
                score -= 10;
            //fallthrough
        case EFFECT_RESTORE_HP:
        case EFFECT_SOFTBOILED:
        case EFFECT_ROOST:
            if (AtMaxHp(battlerAtk))
                score -= 10;
            else if (AI_DATA->hpPercents[battlerAtk] >= 90)
                score -= 9; //No point in healing, but should at least do it if nothing better
            break;
        case EFFECT_MORNING_SUN:
        case EFFECT_SYNTHESIS:
        case EFFECT_MOONLIGHT:
            if (AI_WeatherHasEffect() && (gBattleWeather & (B_WEATHER_RAIN | B_WEATHER_SANDSTORM | B_WEATHER_HAIL)))
                score -= 3;
            else if (AtMaxHp(battlerAtk))
                score -= 10;
            else if (AI_DATA->hpPercents[battlerAtk] >= 90)
                score -= 9; //No point in healing, but should at least do it if nothing better
            break;
        case EFFECT_PURIFY:
            if (!(gBattleMons[battlerDef].status1 & STATUS1_ANY))
                score -= 10;
            else if (battlerDef == BATTLE_PARTNER(battlerAtk))
                break; //Always heal your ally
            else if (AtMaxHp(battlerAtk))
                score -= 10;
            else if (AI_DATA->hpPercents[battlerAtk] >= 90)
                score -= 8; //No point in healing, but should at least do it if nothing better
            break;
        case EFFECT_SUPER_FANG:
            if (AI_DATA->hpPercents[battlerDef] < 50)
                score -= 4;
            break;
        case EFFECT_RECOIL_IF_MISS:
            if (AI_DATA->abilities[battlerAtk] != ABILITY_MAGIC_GUARD && AI_GetMoveAccuracy(battlerAtk, battlerDef, move) < 75)
                score -= 6;
            break;
        case EFFECT_RECOIL_25:
            if (AI_DATA->abilities[battlerAtk] != ABILITY_MAGIC_GUARD && AI_DATA->abilities[battlerAtk] != ABILITY_ROCK_HEAD)
            {
                u32 recoilDmg = max(1, AI_DATA->simulatedDmg[battlerAtk][battlerDef][AI_THINKING_STRUCT->movesetIndex] / 4);
                if (!ShouldUseRecoilMove(battlerAtk, battlerDef, recoilDmg, AI_THINKING_STRUCT->movesetIndex))
                    score -= 10;
                break;
            }
            break;
        case EFFECT_RECOIL_33:
        case EFFECT_RECOIL_33_STATUS:
            if (AI_DATA->abilities[battlerAtk] != ABILITY_MAGIC_GUARD && AI_DATA->abilities[battlerAtk] != ABILITY_ROCK_HEAD)
            {
                u32 recoilDmg = max(1, AI_DATA->simulatedDmg[battlerAtk][battlerDef][AI_THINKING_STRUCT->movesetIndex] / 3);
                if (!ShouldUseRecoilMove(battlerAtk, battlerDef, recoilDmg, AI_THINKING_STRUCT->movesetIndex))
                    score -= 10;
                break;
            }
            break;
        case EFFECT_RECOIL_50:
            if (AI_DATA->abilities[battlerAtk] != ABILITY_MAGIC_GUARD && AI_DATA->abilities[battlerAtk] != ABILITY_ROCK_HEAD)
            {
                u32 recoilDmg = max(1, AI_DATA->simulatedDmg[battlerAtk][battlerDef][AI_THINKING_STRUCT->movesetIndex] / 2);
                if (!ShouldUseRecoilMove(battlerAtk, battlerDef, recoilDmg, AI_THINKING_STRUCT->movesetIndex))
                    score -= 10;
                break;
            }
            break;
        case EFFECT_TEETER_DANCE:
            if (((gBattleMons[battlerDef].status2 & STATUS2_CONFUSION)
              || (!DoesBattlerIgnoreAbilityChecks(AI_DATA->abilities[battlerAtk], move) && AI_DATA->abilities[battlerDef] == ABILITY_OWN_TEMPO)
              || (IsBattlerGrounded(battlerDef) && AI_IsTerrainAffected(battlerDef, STATUS_FIELD_MISTY_TERRAIN))
              || (DoesSubstituteBlockMove(battlerAtk, battlerDef, move)))
             && ((gBattleMons[BATTLE_PARTNER(battlerDef)].status2 & STATUS2_CONFUSION)
              || (!DoesBattlerIgnoreAbilityChecks(AI_DATA->abilities[battlerAtk], move) && AI_DATA->abilities[BATTLE_PARTNER(battlerDef)] == ABILITY_OWN_TEMPO)
              || (IsBattlerGrounded(BATTLE_PARTNER(battlerDef)) && AI_IsTerrainAffected(BATTLE_PARTNER(battlerDef), STATUS_FIELD_MISTY_TERRAIN))
              || (DoesSubstituteBlockMove(battlerAtk, BATTLE_PARTNER(battlerDef), move))))
            {
               score -= 10;
            }
            break;
        case EFFECT_TRANSFORM:
            if (gBattleMons[battlerAtk].status2 & STATUS2_TRANSFORMED
              || (gBattleMons[battlerDef].status2 & (STATUS2_TRANSFORMED | STATUS2_SUBSTITUTE))) //Leave out Illusion b/c AI is supposed to be fooled
                score -= 10;
            break;
        case EFFECT_TWO_TURNS_ATTACK:
            if (AI_DATA->holdEffects[battlerAtk] != HOLD_EFFECT_POWER_HERB && CanTargetFaintAi(battlerDef, battlerAtk))
                score -= 6;
            break;
        case EFFECT_RECHARGE:
            if (AI_DATA->abilities[battlerDef] == ABILITY_WONDER_GUARD && effectiveness < AI_EFFECTIVENESS_x2)
                score -= 10;
            else if (AI_DATA->abilities[battlerAtk] != ABILITY_TRUANT
              && !CanIndexMoveFaintTarget(battlerAtk, battlerDef, AI_THINKING_STRUCT->movesetIndex, 0))
                score -= 2;
            break;
        case EFFECT_SPITE:
        case EFFECT_MIMIC:
            if (AI_WhoStrikesFirst(battlerAtk, battlerDef, move) == AI_IS_FASTER) // Attacker should go first
            {
                if (gLastMoves[battlerDef] == MOVE_NONE
                  || gLastMoves[battlerDef] == 0xFFFF)
                    score -= 10;
            }
            else if (predictedMove == MOVE_NONE)
            {
                // TODO predicted move separate from gLastMoves
                score -= 10;
            }
            break;
        case EFFECT_METRONOME:
            break;
        case EFFECT_ENDEAVOR:
        case EFFECT_PAIN_SPLIT:
            if (gBattleMons[battlerAtk].hp > (gBattleMons[battlerAtk].hp + gBattleMons[battlerDef].hp) / 2)
                score -= 10;
            break;

        case EFFECT_CONVERSION_2:
            //TODO
            break;
        case EFFECT_LOCK_ON:
            if (gStatuses3[battlerDef] & STATUS3_ALWAYS_HITS
              || AI_DATA->abilities[battlerAtk] == ABILITY_NO_GUARD
              || AI_DATA->abilities[battlerDef] == ABILITY_NO_GUARD
              || DoesPartnerHaveSameMoveEffect(BATTLE_PARTNER(battlerAtk), battlerDef, move, AI_DATA->partnerMove))
                score -= 10;
            break;
        case EFFECT_LASER_FOCUS:
            if (gStatuses3[battlerAtk] & STATUS3_LASER_FOCUS)
                score -= 10;
            else if (AI_DATA->abilities[battlerDef] == ABILITY_SHELL_ARMOR || AI_DATA->abilities[battlerDef] == ABILITY_BATTLE_ARMOR)
                score -= 8;
            break;
        case EFFECT_SKETCH:
            if (gLastMoves[battlerDef] == MOVE_NONE)
                score -= 10;
            break;
        case EFFECT_DESTINY_BOND:
            if (gBattleMons[battlerDef].status2 & STATUS2_DESTINY_BOND)
                score -= 10;
            break;
        case EFFECT_FALSE_SWIPE:
            // TODO
            break;
        case EFFECT_HEAL_BELL:
            if (!AnyPartyMemberStatused(battlerAtk, TestMoveFlags(move, FLAG_SOUND)) || PartnerHasSameMoveEffectWithoutTarget(BATTLE_PARTNER(battlerAtk), move, AI_DATA->partnerMove))
                score -= 10;
            break;
        case EFFECT_HIT_PREVENT_ESCAPE:
            break;
        case EFFECT_ENDURE:
            if (gBattleMons[battlerAtk].hp == 1 || GetBattlerSecondaryDamage(battlerAtk)) //Don't use Endure if you'll die after using it
                score -= 10;
            break;
        case EFFECT_PROTECT:
            {
                bool32 decreased = FALSE;
                switch (move)
                {
                case MOVE_QUICK_GUARD:
                case MOVE_WIDE_GUARD:
                case MOVE_CRAFTY_SHIELD:
                    if (!isDoubleBattle)
                    {
                        score -= 10;
                        decreased = TRUE;
                    }
                    break;
                case MOVE_MAT_BLOCK:
                    if (!gDisableStructs[battlerAtk].isFirstTurn)
                    {
                        score -= 10;
                        decreased = TRUE;
                    }
                    break;
                } // move check

                if (decreased)
                    break;
                if (IsBattlerIncapacitated(battlerDef, AI_DATA->abilities[battlerDef]))
                {
                    score -= 10;
                    break;
                }

                if (move != MOVE_QUICK_GUARD
                  && move != MOVE_WIDE_GUARD
                  && move != MOVE_CRAFTY_SHIELD) //These moves have infinite usage
                {
                    if (GetBattlerSecondaryDamage(battlerAtk) >= gBattleMons[battlerAtk].hp
                      && AI_DATA->abilities[battlerDef] != ABILITY_MOXIE
                      && AI_DATA->abilities[battlerDef] != ABILITY_BEAST_BOOST)
                    {
                        score -= 10; //Don't protect if you're going to faint after protecting
                    }
                    else if (gDisableStructs[battlerAtk].protectUses == 1 && Random() % 100 < 50)
                    {
                        if (!isDoubleBattle)
                            score -= 6;
                        else
                            score -= 10; //Don't try double protecting in doubles
                    }
                    else if (gDisableStructs[battlerAtk].protectUses >= 2)
                    {
                        score -= 10;
                    }
                }

                /*if (AI_THINKING_STRUCT->aiFlags == AI_SCRIPT_CHECK_BAD_MOVE //Only basic AI
                && IS_DOUBLE_BATTLE) //Make the regular AI know how to use Protect minimally in Doubles
                {
                    u8 shouldProtect = ShouldProtect(battlerAtk, battlerDef, move);
                    if (shouldProtect == USE_PROTECT || shouldProtect == PROTECT_FROM_FOES)
                        IncreaseFoeProtectionViability(&viability, 0xFF, battlerAtk, battlerDef);
                    else if (shouldProtect == PROTECT_FROM_ALLIES)
                        IncreaseAllyProtectionViability(&viability, 0xFF);
                }*/
            }
            break;
        case EFFECT_MIRACLE_EYE:
            if (gStatuses3[battlerDef] & STATUS3_MIRACLE_EYED)
                score -= 10;

            if (gBattleMons[battlerDef].statStages[STAT_EVASION] <= 4
              || !(IS_BATTLER_OF_TYPE(battlerDef, TYPE_DARK))
              || DoesPartnerHaveSameMoveEffect(BATTLE_PARTNER(battlerAtk), battlerDef, move, AI_DATA->partnerMove))
                score -= 9;
            break;
        case EFFECT_BURN_UP:
            if (!IS_BATTLER_OF_TYPE(battlerAtk, TYPE_FIRE))
                score -= 10;
            break;
        case EFFECT_DEFOG:
            if (gSideStatuses[GetBattlerSide(battlerDef)]
             & (SIDE_STATUS_REFLECT | SIDE_STATUS_LIGHTSCREEN | SIDE_STATUS_AURORA_VEIL | SIDE_STATUS_SAFEGUARD | SIDE_STATUS_MIST)
              || gSideTimers[GetBattlerSide(battlerDef)].auroraVeilTimer != 0
              || gSideStatuses[GetBattlerSide(battlerAtk)] & SIDE_STATUS_HAZARDS_ANY)
            {
                if (PartnerHasSameMoveEffectWithoutTarget(BATTLE_PARTNER(battlerAtk), move, AI_DATA->partnerMove))
                {
                    score -= 10; //Only need one hazards removal
                    break;
                }
            }

            if (gSideStatuses[GetBattlerSide(battlerDef)] & SIDE_STATUS_HAZARDS_ANY)
            {
                score -= 10; //Don't blow away opposing hazards
                break;
            }

            if (isDoubleBattle)
            {
                if (IsHazardMoveEffect(gBattleMoves[AI_DATA->partnerMove].effect) // partner is going to set up hazards
                  && AI_WhoStrikesFirst(BATTLE_PARTNER(battlerAtk), battlerAtk, AI_DATA->partnerMove) == AI_IS_FASTER) // partner is going to set up before the potential Defog
                {
                    score -= 10;
                    break; // Don't use Defog if partner is going to set up hazards
                }
            }

            // evasion check
            if (gBattleMons[battlerDef].statStages[STAT_EVASION] == MIN_STAT_STAGE
              || ((AI_DATA->abilities[battlerDef] == ABILITY_CONTRARY) && !IsTargetingPartner(battlerAtk, battlerDef))) // don't want to raise target stats unless its your partner
                score -= 10;
            break;

        case EFFECT_PSYCH_UP:   // haze stats check
            {
                for (i = STAT_ATK; i < NUM_BATTLE_STATS; i++)
                {
                    if (gBattleMons[battlerAtk].statStages[i] > DEFAULT_STAT_STAGE || gBattleMons[BATTLE_PARTNER(battlerAtk)].statStages[i] > DEFAULT_STAT_STAGE)
                        score -= 10;  // Don't want to reset our boosted stats
                }
                for (i = STAT_ATK; i < NUM_BATTLE_STATS; i++)
                {
                    if (gBattleMons[battlerDef].statStages[i] < DEFAULT_STAT_STAGE || gBattleMons[BATTLE_PARTNER(battlerDef)].statStages[i] < DEFAULT_STAT_STAGE)
                        score -= 10; //Don't want to copy enemy lowered stats
                }
            }
            break;
        case EFFECT_SPECTRAL_THIEF:
            break;
        case EFFECT_SOLAR_BEAM:
            if (AI_DATA->holdEffects[battlerAtk] == HOLD_EFFECT_POWER_HERB
              || (AI_WeatherHasEffect() && gBattleWeather & B_WEATHER_SUN && AI_DATA->holdEffects[battlerAtk] != HOLD_EFFECT_UTILITY_UMBRELLA))
                break;
            if (CanTargetFaintAi(battlerDef, battlerAtk)) //Attacker can be knocked out
                score -= 4;
            break;
        case EFFECT_SEMI_INVULNERABLE:
            if (predictedMove != MOVE_NONE
              && AI_WhoStrikesFirst(battlerAtk, battlerDef, move) == AI_IS_SLOWER
              && gBattleMoves[predictedMove].effect == EFFECT_SEMI_INVULNERABLE)
                score -= 10; // Don't Fly/dig/etc if opponent is going to fly/dig/etc after you

            if (BattlerWillFaintFromWeather(battlerAtk, AI_DATA->abilities[battlerAtk])
              && (move == MOVE_FLY || move == MOVE_BOUNCE))
                score -= 10; // Attacker will faint while in the air
            break;
        case EFFECT_HEALING_WISH:   //healing wish, lunar dance
            if (CountUsablePartyMons(battlerAtk) == 0 || DoesPartnerHaveSameMoveEffect(BATTLE_PARTNER(battlerAtk), battlerDef, move, AI_DATA->partnerMove))
                score -= 10;
            else if (IsPartyFullyHealedExceptBattler(battlerAtk))
                score -= 10;
            break;
        case EFFECT_FINAL_GAMBIT:
            if (CountUsablePartyMons(battlerAtk) == 0 || DoesPartnerHaveSameMoveEffect(BATTLE_PARTNER(battlerAtk), battlerDef, move, AI_DATA->partnerMove))
                score -= 10;
            break;
        case EFFECT_NATURE_POWER:
            return AI_CheckBadMove(battlerAtk, battlerDef, GetNaturePowerMove(), score);
        case EFFECT_TAUNT:
            if (gDisableStructs[battlerDef].tauntTimer > 0
              || DoesPartnerHaveSameMoveEffect(BATTLE_PARTNER(battlerAtk), battlerDef, move, AI_DATA->partnerMove))
                score--;
            break;
        case EFFECT_BESTOW:
            if (AI_DATA->holdEffects[battlerAtk] == HOLD_EFFECT_NONE
              || !CanBattlerGetOrLoseItem(battlerAtk, gBattleMons[battlerAtk].item))    // AI knows its own item
                score -= 10;
            break;
        case EFFECT_ROLE_PLAY:
            if (AI_DATA->abilities[battlerAtk] == AI_DATA->abilities[battlerDef]
              || AI_DATA->abilities[battlerDef] == ABILITY_NONE
              || IsRolePlayBannedAbilityAtk(AI_DATA->abilities[battlerAtk])
              || IsRolePlayBannedAbility(AI_DATA->abilities[battlerDef]))
                score -= 10;
            else if (IsAbilityOfRating(AI_DATA->abilities[battlerAtk], 5))
                score -= 4;
            break;
        case EFFECT_WISH:
            if (gWishFutureKnock.wishCounter[battlerAtk] != 0)
                score -= 10;
            break;
        case EFFECT_ASSIST:
            if (CountUsablePartyMons(battlerAtk) == 0)
                score -= 10;    // no teammates to assist from
            break;
        case EFFECT_MAGIC_COAT:
            if (!TestMoveFlagsInMoveset(battlerDef, FLAG_MAGIC_COAT_AFFECTED))
                score -= 10;
            break;
        case EFFECT_BELCH:
            if (ItemId_GetPocket(GetUsedHeldItem(battlerAtk)) != POCKET_BERRIES)
                score -= 10; // attacker has not consumed a berry
            break;
        case EFFECT_YAWN:
            if (gStatuses3[battlerDef] & STATUS3_YAWN)
                score -= 10;
            else if (!AI_CanPutToSleep(battlerAtk, battlerDef, AI_DATA->abilities[battlerDef], move, AI_DATA->partnerMove))
                score -= 10;
            break;
        case EFFECT_SKILL_SWAP:
            if (AI_DATA->abilities[battlerAtk] == ABILITY_NONE || AI_DATA->abilities[battlerDef] == ABILITY_NONE
              || IsSkillSwapBannedAbility(AI_DATA->abilities[battlerAtk]) || IsSkillSwapBannedAbility(AI_DATA->abilities[battlerDef]))
                score -= 10;
            break;
        case EFFECT_WORRY_SEED:
            if (AI_DATA->abilities[battlerDef] == ABILITY_INSOMNIA
              || IsWorrySeedBannedAbility(AI_DATA->abilities[battlerDef]))
                score -= 10;
            break;
        case EFFECT_GASTRO_ACID:
            if (gStatuses3[battlerDef] & STATUS3_GASTRO_ACID
              || IsGastroAcidBannedAbility(AI_DATA->abilities[battlerDef]))
                score -= 10;
            break;
        case EFFECT_ENTRAINMENT:
            if (AI_DATA->abilities[battlerAtk] == ABILITY_NONE
              || IsEntrainmentBannedAbilityAttacker(AI_DATA->abilities[battlerAtk])
              || IsEntrainmentTargetOrSimpleBeamBannedAbility(AI_DATA->abilities[battlerDef]))
                score -= 10;
            break;
        case EFFECT_CORE_ENFORCER:
            break;
        case EFFECT_SIMPLE_BEAM:
            if (AI_DATA->abilities[battlerDef] == ABILITY_SIMPLE
              || IsEntrainmentTargetOrSimpleBeamBannedAbility(AI_DATA->abilities[battlerDef]))
                score -= 10;
            break;
        case EFFECT_SNATCH:
            if (!TestMoveFlagsInMoveset(battlerDef, FLAG_SNATCH_AFFECTED)
              || PartnerHasSameMoveEffectWithoutTarget(BATTLE_PARTNER(battlerAtk), move, AI_DATA->partnerMove))
                score -= 10;
            break;
        case EFFECT_POWER_TRICK:
            if (IsTargetingPartner(battlerAtk, battlerDef))
                score -= 10;
            else if (gBattleMons[battlerAtk].defense >= gBattleMons[battlerAtk].attack && !HasMoveWithSplit(battlerAtk, SPLIT_PHYSICAL))
                score -= 10;
            break;
        case EFFECT_POWER_SWAP: // Don't use if attacker's stat stages are higher than opponents
            if (IsTargetingPartner(battlerAtk, battlerDef))
                score -= 10;
            else if (gBattleMons[battlerAtk].statStages[STAT_ATK] >= gBattleMons[battlerDef].statStages[STAT_ATK]
              && gBattleMons[battlerAtk].statStages[STAT_SPATK] >= gBattleMons[battlerDef].statStages[STAT_SPATK])
                score -= 10;
            break;
        case EFFECT_GUARD_SWAP: // Don't use if attacker's stat stages are higher than opponents
            if (IsTargetingPartner(battlerAtk, battlerDef))
                score -= 10;
            else if (gBattleMons[battlerAtk].statStages[STAT_DEF] >= gBattleMons[battlerDef].statStages[STAT_DEF]
              && gBattleMons[battlerAtk].statStages[STAT_SPDEF] >= gBattleMons[battlerDef].statStages[STAT_SPDEF])
                score -= 10;
            break;
        case EFFECT_SPEED_SWAP:
            if (IsTargetingPartner(battlerAtk, battlerDef))
            {
                score -= 10;
            }
            else
            {
                if (gFieldStatuses & STATUS_FIELD_TRICK_ROOM && (gBattleMons[battlerAtk].speed <= gBattleMons[battlerDef].speed))
                    score -= 10;
                else if (gBattleMons[battlerAtk].speed >= gBattleMons[battlerDef].speed)
                    score -= 10;
            }
            break;
        case EFFECT_HEART_SWAP:
            if (IsTargetingPartner(battlerAtk, battlerDef))
            {
                score -= 10;
            }
            else
            {
                u32 atkPositiveStages = CountPositiveStatStages(battlerAtk);
                u32 atkNegativeStages = CountNegativeStatStages(battlerAtk);
                u32 defPositiveStages = CountPositiveStatStages(battlerDef);
                u32 defNegativeStages = CountNegativeStatStages(battlerDef);

                if (atkPositiveStages >= defPositiveStages && atkNegativeStages <= defNegativeStages)
                    score -= 10;
                break;
            }
            break;
        case EFFECT_POWER_SPLIT:
            if (IsTargetingPartner(battlerAtk, battlerDef))
            {
                score -= 10;
            }
            else
            {
                u8 atkAttack = gBattleMons[battlerAtk].attack;
                u8 defAttack = gBattleMons[battlerDef].attack;
                u8 atkSpAttack = gBattleMons[battlerAtk].spAttack;
                u8 defSpAttack = gBattleMons[battlerDef].spAttack;

                if (atkAttack + atkSpAttack >= defAttack + defSpAttack) // Combined attacker stats are > than combined target stats
                    score -= 10;
                break;
            }
            break;
        case EFFECT_GUARD_SPLIT:
            if (IsTargetingPartner(battlerAtk, battlerDef))
            {
                score -= 10;
            }
            else
            {
                u8 atkDefense = gBattleMons[battlerAtk].defense;
                u8 defDefense = gBattleMons[battlerDef].defense;
                u8 atkSpDefense = gBattleMons[battlerAtk].spDefense;
                u8 defSpDefense = gBattleMons[battlerDef].spDefense;

                if (atkDefense + atkSpDefense >= defDefense + defSpDefense) //Combined attacker stats are > than combined target stats
                    score -= 10;
                break;
            }
            break;
        case EFFECT_ME_FIRST:
            if (predictedMove != MOVE_NONE)
            {
                if (AI_WhoStrikesFirst(battlerAtk, battlerDef, move) == AI_IS_SLOWER)
                    score -= 10;    // Target is predicted to go first, Me First will fail
                else
                    return AI_CheckBadMove(battlerAtk, battlerDef, predictedMove, score);
            }
            else
            {
                score -= 10; //Target is predicted to switch most likely
            }
            break;
        case EFFECT_NATURAL_GIFT:
            if (AI_DATA->abilities[battlerAtk] == ABILITY_KLUTZ
              || gFieldStatuses & STATUS_FIELD_MAGIC_ROOM
              || GetPocketByItemId(gBattleMons[battlerAtk].item) != POCKET_BERRIES)
                score -= 10;
            break;
        case EFFECT_GRASSY_TERRAIN:
            if (PartnerMoveEffectIsTerrain(BATTLE_PARTNER(battlerAtk), AI_DATA->partnerMove) || gFieldStatuses & STATUS_FIELD_GRASSY_TERRAIN)
                score -= 10;
            break;
        case EFFECT_ELECTRIC_TERRAIN:
            if (PartnerMoveEffectIsTerrain(BATTLE_PARTNER(battlerAtk), AI_DATA->partnerMove) || gFieldStatuses & STATUS_FIELD_ELECTRIC_TERRAIN)
                score -= 10;
            break;
        case EFFECT_PSYCHIC_TERRAIN:
            if (PartnerMoveEffectIsTerrain(BATTLE_PARTNER(battlerAtk), AI_DATA->partnerMove) || gFieldStatuses & STATUS_FIELD_PSYCHIC_TERRAIN)
                score -= 10;
            break;
        case EFFECT_MISTY_TERRAIN:
            if (PartnerMoveEffectIsTerrain(BATTLE_PARTNER(battlerAtk), AI_DATA->partnerMove) || gFieldStatuses & STATUS_FIELD_MISTY_TERRAIN)
                score -= 10;
            break;
        case EFFECT_PLEDGE:
            if (isDoubleBattle && gBattleMons[BATTLE_PARTNER(battlerAtk)].hp > 0)
            {
                if (AI_DATA->partnerMove != MOVE_NONE
                  && gBattleMoves[AI_DATA->partnerMove].effect == EFFECT_PLEDGE
                  && move != AI_DATA->partnerMove) // Different pledge moves
                {
                    if (gBattleMons[BATTLE_PARTNER(battlerAtk)].status1 & (STATUS1_SLEEP | STATUS1_FREEZE))
                    // && gBattleMons[BATTLE_PARTNER(battlerAtk)].status1 != 1) // Will wake up this turn - how would AI know
                        score -= 10; // Don't use combo move if your partner will cause failure
                }
            }
            break;
        case EFFECT_TRICK_ROOM:
            if (PartnerMoveIs(BATTLE_PARTNER(battlerAtk), AI_DATA->partnerMove, MOVE_TRICK_ROOM))
            {
                score -= 10;
            }
            else if (gFieldStatuses & STATUS_FIELD_TRICK_ROOM) // Trick Room Up
            {
                if (GetBattlerSideSpeedAverage(battlerAtk) < GetBattlerSideSpeedAverage(battlerDef)) // Attacker side slower than target side
                    score -= 10; // Keep the Trick Room up
            }
            else
            {
                if (GetBattlerSideSpeedAverage(battlerAtk) >= GetBattlerSideSpeedAverage(battlerDef)) // Attacker side faster than target side
                    score -= 10; // Keep the Trick Room down
            }
            break;
        case EFFECT_MAGIC_ROOM:
            if (gFieldStatuses & STATUS_FIELD_MAGIC_ROOM || PartnerMoveIsSameNoTarget(BATTLE_PARTNER(battlerAtk), move, AI_DATA->partnerMove))
                score -= 10;
            break;
        case EFFECT_WONDER_ROOM:
            if (gFieldStatuses & STATUS_FIELD_WONDER_ROOM || PartnerMoveIsSameNoTarget(BATTLE_PARTNER(battlerAtk), move, AI_DATA->partnerMove))
                score -= 10;
            break;
        case EFFECT_GRAVITY:
            if ((gFieldStatuses & STATUS_FIELD_GRAVITY
              && !IS_BATTLER_OF_TYPE(battlerAtk, TYPE_FLYING)
              && AI_DATA->holdEffects[battlerAtk] != HOLD_EFFECT_AIR_BALLOON) // Should revert Gravity in this case
              || PartnerMoveIsSameNoTarget(BATTLE_PARTNER(battlerAtk), move, AI_DATA->partnerMove))
                score -= 10;
            break;
        case EFFECT_ION_DELUGE:
            if (gFieldStatuses & STATUS_FIELD_ION_DELUGE
              || PartnerMoveIsSameNoTarget(BATTLE_PARTNER(battlerAtk), move, AI_DATA->partnerMove))
                score -= 10;
            break;
        case EFFECT_FLING:
            if (!CanFling(battlerAtk))
            {
                score -= 10;
            }
            else
            {
                /* TODO Fling
                u8 effect = gFlingTable[gBattleMons[battlerAtk].item].effect;
                switch (effect)
                {
                case MOVE_EFFECT_BURN:
                    if (!AI_CanBurn(battlerAtk, battlerDef, BATTLE_PARTNER(battlerAtk), move, AI_DATA->partnerMove))
                        score -= 10;
                    break;
                case MOVE_EFFECT_PARALYSIS:
                    if (!AI_CanParalyze(battlerAtk, battlerDef, AI_DATA->abilities[battlerDef], move, AI_DATA->partnerMove))
                        score -= 10;
                    break;
                case MOVE_EFFECT_POISON:
                    if (!AI_CanPoison(battlerAtk, battlerDef, AI_DATA->abilities[battlerDef], move, AI_DATA->partnerMove))
                        score -= 10;
                    break;
                case MOVE_EFFECT_TOXIC:
                    if (!AI_CanPoison(battlerAtk, battlerDef, AI_DATA->abilities[battlerDef], move, AI_DATA->partnerMove))
                        score -= 10;
                    break;
                case MOVE_EFFECT_FREEZE:
                    if (!CanBeFrozen(battlerDef, TRUE)
                     || MoveBlockedBySubstitute(move, battlerAtk, battlerDef))
                        score -= 10;
                    break;
                }*/
            }
            break;
        case EFFECT_EMBARGO:
            if (AI_DATA->abilities[battlerDef] == ABILITY_KLUTZ
              || gFieldStatuses & STATUS_FIELD_MAGIC_ROOM
              || gDisableStructs[battlerDef].embargoTimer != 0
              || PartnerMoveIsSameAsAttacker(BATTLE_PARTNER(battlerAtk), battlerDef, move, AI_DATA->partnerMove))
                score -= 10;
            break;
        case EFFECT_POWDER:
            if (!HasMoveWithType(battlerDef, TYPE_FIRE)
              || PartnerMoveIsSameAsAttacker(BATTLE_PARTNER(battlerAtk), battlerDef, move, AI_DATA->partnerMove))
                score -= 10;
            break;
        case EFFECT_TELEKINESIS:
            if (gStatuses3[battlerDef] & (STATUS3_TELEKINESIS | STATUS3_ROOTED | STATUS3_SMACKED_DOWN)
              || gFieldStatuses & STATUS_FIELD_GRAVITY
              || AI_DATA->holdEffects[battlerDef] == HOLD_EFFECT_IRON_BALL
              || IsTelekinesisBannedSpecies(gBattleMons[battlerDef].species)
              || PartnerMoveIsSameAsAttacker(BATTLE_PARTNER(battlerAtk), battlerDef, move, AI_DATA->partnerMove))
                score -= 10;
            break;
        case EFFECT_THROAT_CHOP:
            break;
        case EFFECT_HEAL_BLOCK:
            if (gDisableStructs[battlerDef].healBlockTimer != 0
              || PartnerMoveIsSameAsAttacker(BATTLE_PARTNER(battlerAtk), battlerDef, move, AI_DATA->partnerMove))
                score -= 10;
            break;
        case EFFECT_SOAK:
            if (PartnerMoveIsSameAsAttacker(BATTLE_PARTNER(battlerAtk), battlerDef, move, AI_DATA->partnerMove)
              || (gBattleMons[battlerDef].type1 == TYPE_WATER
              && gBattleMons[battlerDef].type2 == TYPE_WATER
              && gBattleMons[battlerDef].type3 == TYPE_MYSTERY))
                score -= 10;    // target is already water-only
            break;
        case EFFECT_THIRD_TYPE:
            switch (move)
            {
            case MOVE_TRICK_OR_TREAT:
                if (IS_BATTLER_OF_TYPE(battlerDef, TYPE_GHOST) || PartnerMoveIsSameAsAttacker(BATTLE_PARTNER(battlerAtk), battlerDef, move, AI_DATA->partnerMove))
                    score -= 10;
                break;
            case MOVE_FORESTS_CURSE:
                if (IS_BATTLER_OF_TYPE(battlerDef, TYPE_GRASS) || PartnerMoveIsSameAsAttacker(BATTLE_PARTNER(battlerAtk), battlerDef, move, AI_DATA->partnerMove))
                    score -= 10;
                break;
            }
            break;
        case EFFECT_HIT_ENEMY_HEAL_ALLY:    // pollen puff
            if (IsTargetingPartner(battlerAtk, battlerDef))
            {
                if (gStatuses3[battlerDef] & STATUS3_HEAL_BLOCK)
                    return 0;
                if (AtMaxHp(battlerDef))
                    score -= 10;
                else if (gBattleMons[battlerDef].hp > gBattleMons[battlerDef].maxHP / 2)
                    score -= 5;
                break;
            }
            // fallthrough
        case EFFECT_HEAL_PULSE: // and floral healing
            if (!IsTargetingPartner(battlerAtk, battlerDef)) // Don't heal enemies
            {
                score -= 10;
            }
            else
            {
                if (AtMaxHp(battlerDef))
                    score -= 10;
                else if (gBattleMons[battlerDef].hp > gBattleMons[battlerDef].maxHP / 2)
                    score -= 5;
            }
            break;
        case EFFECT_ELECTRIFY:
            if (AI_WhoStrikesFirst(battlerAtk, battlerDef, move) == AI_IS_FASTER
              //|| GetMoveTypeSpecial(battlerDef, predictedMove) == TYPE_ELECTRIC // Move will already be electric type
              || PartnerMoveIsSameAsAttacker(BATTLE_PARTNER(battlerAtk), battlerDef, move, AI_DATA->partnerMove))
                score -= 10;
            break;
        case EFFECT_TOPSY_TURVY:
            if (!IsTargetingPartner(battlerAtk, battlerDef))
            {
                u8 targetPositiveStages = CountPositiveStatStages(battlerDef);
                u8 targetNegativeStages = CountNegativeStatStages(battlerDef);

                if (targetPositiveStages == 0 //No good stat changes to make bad
                  || PartnerMoveIsSameAsAttacker(BATTLE_PARTNER(battlerAtk), battlerDef, move, AI_DATA->partnerMove))
                    score -= 10;

                else if (targetNegativeStages < targetPositiveStages)
                    score -= 5; //More stages would be made positive than negative
            }
            break;
        case EFFECT_FAIRY_LOCK:
            if ((gFieldStatuses & STATUS_FIELD_FAIRY_LOCK) || PartnerMoveIsSameNoTarget(BATTLE_PARTNER(battlerAtk), move, AI_DATA->partnerMove))
                score -= 10;
            break;
        case EFFECT_DO_NOTHING:
            score -= 10;
            break;
        case EFFECT_INSTRUCT:
            {
                u16 instructedMove;
                if (AI_WhoStrikesFirst(battlerAtk, battlerDef, move) == AI_IS_SLOWER)
                    instructedMove = predictedMove;
                else
                    instructedMove = gLastMoves[battlerDef];

                if (instructedMove == MOVE_NONE
                  || IsInstructBannedMove(instructedMove)
                  || MoveRequiresRecharging(instructedMove)
                  || MoveCallsOtherMove(instructedMove)
                  || IsZMove(instructedMove)
                  || (gLockedMoves[battlerDef] != 0 && gLockedMoves[battlerDef] != 0xFFFF)
                  || gBattleMons[battlerDef].status2 & STATUS2_MULTIPLETURNS
                  || PartnerMoveIsSameAsAttacker(BATTLE_PARTNER(battlerAtk), battlerDef, move, AI_DATA->partnerMove))
                {
                    score -= 10;
                }
                else if (isDoubleBattle)
                {
                    if (!IsTargetingPartner(battlerAtk, battlerDef))
                        score -= 10;
                }
                else
                {
                    if (AI_GetBattlerMoveTargetType(battlerDef, instructedMove) & (MOVE_TARGET_SELECTED
                                                             | MOVE_TARGET_DEPENDS
                                                             | MOVE_TARGET_RANDOM
                                                             | MOVE_TARGET_BOTH
                                                             | MOVE_TARGET_FOES_AND_ALLY
                                                             | MOVE_TARGET_OPPONENTS_FIELD)
                      && instructedMove != MOVE_MIND_BLOWN && instructedMove != MOVE_STEEL_BEAM)
                        score -= 10; //Don't force the enemy to attack you again unless it can kill itself with Mind Blown
                    else if (instructedMove != MOVE_MIND_BLOWN)
                        score -= 5; //Do something better
                }
            }
            break;
        case EFFECT_QUASH:
            if (!isDoubleBattle
            || AI_WhoStrikesFirst(battlerAtk, battlerDef, move) == AI_IS_SLOWER
            || PartnerMoveIsSameAsAttacker(BATTLE_PARTNER(battlerAtk), battlerDef, move, AI_DATA->partnerMove))
                score -= 10;
            break;
        case EFFECT_AFTER_YOU:
            if (!IsTargetingPartner(battlerAtk, battlerDef)
              || !isDoubleBattle
              || AI_WhoStrikesFirst(battlerAtk, battlerDef, move) == AI_IS_SLOWER
              || PartnerMoveIsSameAsAttacker(BATTLE_PARTNER(battlerAtk), battlerDef, move, AI_DATA->partnerMove))
                score -= 10;
            break;
        case EFFECT_SUCKER_PUNCH:
            if (predictedMove != MOVE_NONE)
            {
                if (IS_MOVE_STATUS(predictedMove) || AI_WhoStrikesFirst(battlerAtk, battlerDef, move) == AI_IS_SLOWER) // Opponent going first
                    score -= 10;
            }
            break;
        case EFFECT_TAILWIND:
            if (gSideTimers[GetBattlerSide(battlerAtk)].tailwindTimer != 0
              || PartnerMoveIs(BATTLE_PARTNER(battlerAtk), AI_DATA->partnerMove, MOVE_TAILWIND)
              || (gFieldStatuses & STATUS_FIELD_TRICK_ROOM && gFieldTimers.trickRoomTimer > 1)) // Trick Room active and not ending this turn
                score -= 10;
            break;
        case EFFECT_LUCKY_CHANT:
            if (gSideTimers[GET_BATTLER_SIDE(battlerAtk)].luckyChantTimer != 0
              || PartnerMoveIsSameNoTarget(BATTLE_PARTNER(battlerAtk), move, AI_DATA->partnerMove))
                score -= 10;
            break;
        case EFFECT_MAGNET_RISE:
            if (gFieldStatuses & STATUS_FIELD_GRAVITY
              ||  gDisableStructs[battlerAtk].magnetRiseTimer != 0
              || AI_DATA->holdEffects[battlerAtk] == HOLD_EFFECT_IRON_BALL
              || gStatuses3[battlerAtk] & (STATUS3_ROOTED | STATUS3_MAGNET_RISE | STATUS3_SMACKED_DOWN)
              || !IsBattlerGrounded(battlerAtk))
                score -= 10;
            break;
        case EFFECT_CAMOUFLAGE:
            if (!CanCamouflage(battlerAtk))
                score -= 10;
            break;
        case EFFECT_LAST_RESORT:
            if (!CanUseLastResort(battlerAtk))
                score -= 10;
            break;
        case EFFECT_SYNCHRONOISE:
            //Check holding ring target or is of same type
            if (AI_DATA->holdEffects[battlerDef] == HOLD_EFFECT_RING_TARGET
              || IS_BATTLER_OF_TYPE(battlerDef, gBattleMons[battlerAtk].type1)
              || IS_BATTLER_OF_TYPE(battlerDef, gBattleMons[battlerAtk].type2)
              || IS_BATTLER_OF_TYPE(battlerDef, gBattleMons[battlerAtk].type3))
                break;
            else
                score -= 10;
            break;
        case EFFECT_ERUPTION:
            if (effectiveness <= AI_EFFECTIVENESS_x0_5)
                score--;
            if (AI_DATA->hpPercents[battlerDef] < 50)
                score--;
            break;
        case EFFECT_VITAL_THROW:
            if (WillAIStrikeFirst() && AI_DATA->hpPercents[battlerAtk] < 40)
                score--;    // don't want to move last
            break;
        case EFFECT_FLAIL:
            if (AI_WhoStrikesFirst(battlerAtk, battlerDef, move) == AI_IS_SLOWER // Opponent should go first
              || AI_DATA->hpPercents[battlerAtk] > 50)
                score -= 4;
            break;
        //TODO
        //case EFFECT_PLASMA_FISTS:
            //break;
        //case EFFECT_SHELL_TRAP:
            //break;
        //case EFFECT_BEAK_BLAST:
            //break;
        case EFFECT_SKY_DROP:
            if (IS_BATTLER_OF_TYPE(battlerDef, TYPE_FLYING))
                score -= 10;
            if (BattlerWillFaintFromWeather(battlerAtk, AI_DATA->abilities[battlerAtk])
            ||  DoesSubstituteBlockMove(battlerAtk, battlerDef, move)
            ||  GetBattlerWeight(battlerDef) >= 2000) //200.0 kg
                score -= 10;
            break;
        /*case EFFECT_NO_RETREAT:
            if (TrappedByNoRetreat(battlerAtk))
                score -= 10;
            break;
        case EFFECT_EXTREME_EVOBOOST:
            if (MainStatsMaxed(battlerAtk))
                score -= 10;
            break;
        case EFFECT_CLANGOROUS_SOUL:
            if (gBattleMons[battlerAtk].hp <= gBattleMons[battlerAtk].maxHP / 3)
                score -= 10;
            break;*/
        case EFFECT_PLACEHOLDER:
            return 0;   // cannot even select
    } // move effect checks

    if (score < 0)
        score = 0;

    return score;
}

static s16 AI_TryToFaint(u8 battlerAtk, u8 battlerDef, u16 move, s16 score)
{
    if (IsTargetingPartner(battlerAtk, battlerDef))
        return score;

    if (gBattleMoves[move].power == 0)
        return score;   // can't make anything faint with no power

    if (CanIndexMoveFaintTarget(battlerAtk, battlerDef, AI_THINKING_STRUCT->movesetIndex, 0) && gBattleMoves[move].effect != EFFECT_EXPLOSION)
    {
        // this move can faint the target
        if (!WillAIStrikeFirst() || GetMovePriority(battlerAtk, move) > 0)
            score += 4; // we go first or we're using priority move
        else
            score += 2;
    }
    else
    {
        // this move isn't expected to faint the target
        if (TestMoveFlags(move, FLAG_HIGH_CRIT))
            score += 2; // crit makes it more likely to make them faint

        if (GetMoveDamageResult(move) == MOVE_POWER_OTHER)
            score--;

        switch (AI_DATA->effectiveness[battlerAtk][battlerDef][AI_THINKING_STRUCT->movesetIndex])
        {
        case AI_EFFECTIVENESS_x8:
            score += 8;
            break;
        case AI_EFFECTIVENESS_x4:
            score += 4;
            break;
        case AI_EFFECTIVENESS_x2:
            if (AI_RandLessThan(176))
                score += 2;
            else
                score++;
            break;
        }
    }

    //AI_TryToFaint_CheckIfDanger
    if (!WillAIStrikeFirst() && CanTargetFaintAi(battlerDef, battlerAtk))
    { // AI_TryToFaint_Danger
        if (GetMoveDamageResult(move) != MOVE_POWER_BEST)
            score--;
        else
            score++;
    }

    return score;
}

// double battle logic
static s16 AI_DoubleBattle(u8 battlerAtk, u8 battlerDef, u16 move, s16 score)
{
    // move data
    u8 moveType = gBattleMoves[move].type;
    u16 effect = gBattleMoves[move].effect;
    u16 moveTarget = AI_GetBattlerMoveTargetType(battlerAtk, move);
    // ally data
    u8 battlerAtkPartner = BATTLE_PARTNER(battlerAtk);
    u16 atkPartnerAbility = AI_DATA->abilities[BATTLE_PARTNER(battlerAtk)];
    u16 atkPartnerHoldEffect = AI_DATA->holdEffects[BATTLE_PARTNER(battlerAtk)];
    bool32 partnerProtecting = (gBattleMoves[AI_DATA->partnerMove].effect == EFFECT_PROTECT);
    bool32 attackerHasBadAbility = (GetAbilityRating(AI_DATA->abilities[battlerAtk]) < 0);
    bool32 partnerHasBadAbility = (GetAbilityRating(atkPartnerAbility) < 0);
    u16 predictedMove = AI_DATA->predictedMoves[battlerDef];

    SetTypeBeforeUsingMove(move, battlerAtk);
    GET_MOVE_TYPE(move, moveType);

    // check what effect partner is using
    if (AI_DATA->partnerMove != 0)
    {
        switch (gBattleMoves[AI_DATA->partnerMove].effect)
        {
        case EFFECT_HELPING_HAND:
            if (IS_MOVE_STATUS(move))
                score += 5;
            break;
        case EFFECT_PERISH_SONG:
            if (!(gBattleMons[battlerDef].status2 & (STATUS2_ESCAPE_PREVENTION | STATUS2_WRAPPED)))
            {
                if (IsTrappingMoveEffect(effect) || predictedMove == MOVE_INGRAIN)
                    score++;
            }
            break;
        case EFFECT_ALWAYS_CRIT:
            // Ally decided to use Frost Breath on us. we must have Anger Point as our ability
            if (AI_DATA->abilities[battlerAtk] == ABILITY_ANGER_POINT)
            {
                if (AI_WhoStrikesFirst(battlerAtk, battlerAtkPartner, move) == AI_IS_SLOWER)   // Partner moving first
                {
                    // discourage raising our attack since it's about to be maxed out
                    if (IsAttackBoostMoveEffect(effect))
                        score -= 3;
                    // encourage moves hitting multiple opponents
                    if (!IS_MOVE_STATUS(move) && (moveTarget & (MOVE_TARGET_BOTH | MOVE_TARGET_FOES_AND_ALLY)))
                        score += 3;
                }
            }
            break;
        }
    } // check partner move effect


    // consider our move effect relative to partner state
    switch (effect)
    {
    case EFFECT_HELPING_HAND:
        if (AI_DATA->partnerMove != 0 && !HasDamagingMove(battlerAtkPartner))
            score -= 5;
        break;
    case EFFECT_PERISH_SONG:
        if (AI_DATA->partnerMove != 0 && HasTrappingMoveEffect(battlerAtkPartner))
            score++;
        break;
    case EFFECT_MAGNET_RISE:
        if (IsBattlerGrounded(battlerAtk)
          && (HasMove(battlerAtkPartner, MOVE_EARTHQUAKE) || HasMove(battlerAtkPartner, MOVE_MAGNITUDE))
          && (AI_GetMoveEffectiveness(MOVE_EARTHQUAKE, battlerAtk, battlerAtkPartner) != AI_EFFECTIVENESS_x0)) // Doesn't resist ground move
        {
            RETURN_SCORE_PLUS(2);   // partner has earthquake or magnitude -> good idea to use magnet rise
        }
        break;
    } // our effect relative to partner


    // consider global move effects
    switch (effect)
    {
    case EFFECT_SANDSTORM:
        if (ShouldSetSandstorm(battlerAtkPartner, atkPartnerAbility, atkPartnerHoldEffect))
        {
            RETURN_SCORE_PLUS(1);   // our partner benefits from sandstorm
        }
        break;
    case EFFECT_RAIN_DANCE:
        if (ShouldSetRain(battlerAtkPartner, atkPartnerAbility, atkPartnerHoldEffect))
        {
            RETURN_SCORE_PLUS(1);   // our partner benefits from rain
        }
        break;
    case EFFECT_SUNNY_DAY:
        if (ShouldSetSun(battlerAtkPartner, atkPartnerAbility, atkPartnerHoldEffect))
        {
            RETURN_SCORE_PLUS(1);   // our partner benefits from sun
        }
        break;
    case EFFECT_HAIL:
        if (IsBattlerAlive(battlerAtkPartner)
         && ShouldSetHail(battlerAtkPartner, atkPartnerAbility, atkPartnerHoldEffect))
        {
            RETURN_SCORE_PLUS(2);   // our partner benefits from hail
        }
        break;
    } // global move effect check


    // check specific target
    if (IsTargetingPartner(battlerAtk, battlerDef))
    {
        if (GetMoveDamageResult(move) == MOVE_POWER_OTHER)
        {
            // partner ability checks
            if (!partnerProtecting && moveTarget != MOVE_TARGET_BOTH && !DoesBattlerIgnoreAbilityChecks(AI_DATA->abilities[battlerAtk], move))
            {
                switch (atkPartnerAbility)
                {
                case ABILITY_VOLT_ABSORB:
                    if (!(AI_THINKING_STRUCT->aiFlags & AI_FLAG_HP_AWARE))
                    {
                        RETURN_SCORE_MINUS(10);
                    }
                    break;  // handled in AI_HPAware
                case ABILITY_MOTOR_DRIVE:
                    if (moveType == TYPE_ELECTRIC && BattlerStatCanRise(battlerAtkPartner, atkPartnerAbility, STAT_SPEED))
                    {
                        RETURN_SCORE_PLUS(1);
                    }
                    break;
                case ABILITY_LIGHTNING_ROD:
                    if (moveType == TYPE_ELECTRIC
                      && HasMoveWithSplit(battlerAtkPartner, SPLIT_SPECIAL)
                      && BattlerStatCanRise(battlerAtkPartner, atkPartnerAbility, STAT_SPATK))
                    {
                        RETURN_SCORE_PLUS(1);
                    }
                    break;
                case ABILITY_WATER_ABSORB:
                case ABILITY_DRY_SKIN:
                    if (!(AI_THINKING_STRUCT->aiFlags & AI_FLAG_HP_AWARE))
                    {
                        RETURN_SCORE_MINUS(10);
                    }
                    break;  // handled in AI_HPAware
                case ABILITY_STORM_DRAIN:
                    if (moveType == TYPE_WATER
                      && HasMoveWithSplit(battlerAtkPartner, SPLIT_SPECIAL)
                      && BattlerStatCanRise(battlerAtkPartner, atkPartnerAbility, STAT_SPATK))
                    {
                        RETURN_SCORE_PLUS(1);
                    }
                    break;
                case ABILITY_WATER_COMPACTION:
                    if (moveType == TYPE_WATER && GetMoveDamageResult(move) == MOVE_POWER_WEAK)
                    {
                        RETURN_SCORE_PLUS(1);   // only mon with this ability is weak to water so only make it okay if we do very little damage
                    }
                    RETURN_SCORE_MINUS(10);
                    break;
                case ABILITY_FLASH_FIRE:
                    if (moveType == TYPE_FIRE
                      && HasMoveWithType(battlerAtkPartner, TYPE_FIRE)
                      && !(gBattleResources->flags->flags[battlerAtkPartner] & RESOURCE_FLAG_FLASH_FIRE))
                    {
                        RETURN_SCORE_PLUS(1);
                    }
                    break;
                case ABILITY_SAP_SIPPER:
                    if (moveType == TYPE_GRASS
                      && HasMoveWithSplit(battlerAtkPartner, SPLIT_PHYSICAL)
                      && BattlerStatCanRise(battlerAtkPartner, atkPartnerAbility, STAT_ATK))
                    {
                        RETURN_SCORE_PLUS(1);
                    }
                    break;
                case ABILITY_JUSTIFIED:
                    if (moveType == TYPE_DARK
                      && !IS_MOVE_STATUS(move)
                      && HasMoveWithSplit(battlerAtkPartner, SPLIT_PHYSICAL)
                      && BattlerStatCanRise(battlerAtkPartner, atkPartnerAbility, STAT_ATK)
                      && !CanIndexMoveFaintTarget(battlerAtk, battlerAtkPartner, AI_THINKING_STRUCT->movesetIndex, 1))
                    {
                        RETURN_SCORE_PLUS(1);
                    }
                    break;
                case ABILITY_RATTLED:
                    if (!IS_MOVE_STATUS(move)
                      && (moveType == TYPE_DARK || moveType == TYPE_GHOST || moveType == TYPE_BUG)
                      && BattlerStatCanRise(battlerAtkPartner, atkPartnerAbility, STAT_SPEED)
                      && !CanIndexMoveFaintTarget(battlerAtk, battlerAtkPartner, AI_THINKING_STRUCT->movesetIndex, 1))
                    {
                        RETURN_SCORE_PLUS(1);
                    }
                    break;
                case ABILITY_CONTRARY:
                    if (IsStatLoweringEffect(effect))
                    {
                        RETURN_SCORE_PLUS(2);
                    }
                    break;
                case ABILITY_DEFIANT:
                    if (IsStatLoweringEffect(effect)
                      && BattlerStatCanRise(battlerAtkPartner, atkPartnerAbility, STAT_ATK))
                    {
                        RETURN_SCORE_PLUS(1);
                    }
                    break;
                case ABILITY_COMPETITIVE:
                    if (IsStatLoweringEffect(effect)
                      && BattlerStatCanRise(battlerAtkPartner, atkPartnerAbility, STAT_SPATK))
                    {
                        RETURN_SCORE_PLUS(1);
                    }
                    break;
                }
            } // ability checks
        } // move power check

        // attacker move effects specifically targeting partner
        if (!partnerProtecting)
        {
            switch (effect)
            {
            case EFFECT_PURIFY:
                if (gBattleMons[battlerAtkPartner].status1 & STATUS1_ANY)
                {
                    RETURN_SCORE_PLUS(1);
                }
                break;
            case EFFECT_SWAGGER:
                if (gBattleMons[battlerAtkPartner].statStages[STAT_ATK] < MAX_STAT_STAGE
                 && HasMoveWithSplit(battlerAtkPartner, SPLIT_PHYSICAL)
                 && (!AI_CanBeConfused(battlerAtkPartner, TRUE)
                  || atkPartnerHoldEffect == HOLD_EFFECT_CURE_CONFUSION
                  || atkPartnerHoldEffect == HOLD_EFFECT_CURE_STATUS))
                {
                    RETURN_SCORE_PLUS(1);
                }
                break;
            case EFFECT_FLATTER:
                if (gBattleMons[battlerAtkPartner].statStages[STAT_SPATK] < MAX_STAT_STAGE
                 && HasMoveWithSplit(battlerAtkPartner, SPLIT_SPECIAL)
                 && (!AI_CanBeConfused(battlerAtkPartner, TRUE)
                  || atkPartnerHoldEffect == HOLD_EFFECT_CURE_CONFUSION
                  || atkPartnerHoldEffect == HOLD_EFFECT_CURE_STATUS))
                {
                    RETURN_SCORE_PLUS(1);
                }
                break;
            case EFFECT_BEAT_UP:
                if (atkPartnerAbility == ABILITY_JUSTIFIED
                  && moveType == TYPE_DARK
                  && !IS_MOVE_STATUS(move)
                  && HasMoveWithSplit(battlerAtkPartner, SPLIT_PHYSICAL)
                  && BattlerStatCanRise(battlerAtkPartner, atkPartnerAbility, STAT_ATK)
                  && !CanIndexMoveFaintTarget(battlerAtk, battlerAtkPartner, AI_THINKING_STRUCT->movesetIndex, 0))
                {
                    RETURN_SCORE_PLUS(1);
                }
                break;
            case EFFECT_SKILL_SWAP:
                if (AI_DATA->abilities[battlerAtk] != AI_DATA->abilities[BATTLE_PARTNER(battlerAtk)] && !attackerHasBadAbility)
                {
                    if (AI_DATA->abilities[BATTLE_PARTNER(battlerAtk)] == ABILITY_TRUANT)
                    {
                        RETURN_SCORE_PLUS(10);
                    }
                    else if (AI_DATA->abilities[battlerAtk] == ABILITY_COMPOUND_EYES
                     && HasMoveWithLowAccuracy(battlerAtkPartner, FOE(battlerAtkPartner), 90, TRUE, atkPartnerAbility, AI_DATA->abilities[FOE(battlerAtkPartner)], atkPartnerHoldEffect, AI_DATA->holdEffects[FOE(battlerAtkPartner)]))
                    {
                        RETURN_SCORE_PLUS(3);
                    }
                }
                break;
            case EFFECT_ROLE_PLAY:
                if (attackerHasBadAbility && !partnerHasBadAbility)
                {
                    RETURN_SCORE_PLUS(1);
                }
                break;
            case EFFECT_WORRY_SEED:
            case EFFECT_GASTRO_ACID:
            case EFFECT_SIMPLE_BEAM:
                if (partnerHasBadAbility)
                {
                    RETURN_SCORE_PLUS(2);
                }
                break;
            case EFFECT_ENTRAINMENT:
                if (partnerHasBadAbility && IsAbilityOfRating(AI_DATA->abilities[battlerAtk], 0))
                {
                    RETURN_SCORE_PLUS(1);
                }
                break;
            case EFFECT_SOAK:
                if (atkPartnerAbility == ABILITY_WONDER_GUARD
                 && (gBattleMons[battlerAtkPartner].type1 != TYPE_WATER
                 || gBattleMons[battlerAtkPartner].type2 != TYPE_WATER
                 || gBattleMons[battlerAtkPartner].type3 != TYPE_WATER))
                {
                    RETURN_SCORE_PLUS(1);
                }
                break;
            case EFFECT_INSTRUCT:
                {
                    u16 instructedMove;
                    if (AI_WhoStrikesFirst(battlerAtk, battlerAtkPartner, move) == AI_IS_FASTER)
                        instructedMove = AI_DATA->partnerMove;
                    else
                        instructedMove = gLastMoves[battlerAtkPartner];

                    if (instructedMove != MOVE_NONE
                      && !IS_MOVE_STATUS(instructedMove)
                      && (AI_GetBattlerMoveTargetType(battlerAtkPartner, instructedMove) & (MOVE_TARGET_BOTH | MOVE_TARGET_FOES_AND_ALLY))) // Use instruct on multi-target moves
                    {
                        RETURN_SCORE_PLUS(1);
                    }
                }
                break;
            case EFFECT_AFTER_YOU:
                if (AI_WhoStrikesFirst(battlerAtkPartner, FOE(battlerAtkPartner), AI_DATA->partnerMove) == AI_IS_SLOWER  // Opponent mon 1 goes before partner
                  || AI_WhoStrikesFirst(battlerAtkPartner, BATTLE_PARTNER(FOE(battlerAtkPartner)), AI_DATA->partnerMove) == AI_IS_SLOWER) // Opponent mon 2 goes before partner
                {
                    if (gBattleMoves[AI_DATA->partnerMove].effect == EFFECT_COUNTER || gBattleMoves[AI_DATA->partnerMove].effect == EFFECT_MIRROR_COAT)
                        break; // These moves need to go last
                    RETURN_SCORE_PLUS(1);
                }
                break;
            } // attacker move effects
        } // check partner protecting

        score -= 30; // otherwise, don't target partner
    }
    else // checking opponent
    {
        // these checks mostly handled in AI_CheckBadMove and AI_CheckViability
        switch (effect)
        {
        case EFFECT_SKILL_SWAP:
            if (AI_DATA->abilities[battlerAtk] == ABILITY_TRUANT)
                score += 5;
            else if (IsAbilityOfRating(AI_DATA->abilities[battlerAtk], 0) || IsAbilityOfRating(AI_DATA->abilities[battlerDef], 10))
                score += 2; // we want to transfer our bad ability or take their awesome ability
            break;
        case EFFECT_EARTHQUAKE:
        case EFFECT_MAGNITUDE:
            if (!IsBattlerGrounded(battlerAtkPartner)
             || (IsBattlerGrounded(battlerAtkPartner)
               && AI_WhoStrikesFirst(battlerAtk, battlerAtkPartner, move) == AI_IS_SLOWER
               && IsUngroundingEffect(gBattleMoves[AI_DATA->partnerMove].effect)))
                score += 2;
            else if (IS_BATTLER_OF_TYPE(battlerAtkPartner, TYPE_FIRE)
              || IS_BATTLER_OF_TYPE(battlerAtkPartner, TYPE_ELECTRIC)
              || IS_BATTLER_OF_TYPE(battlerAtkPartner, TYPE_POISON)
              || IS_BATTLER_OF_TYPE(battlerAtkPartner, TYPE_ROCK))
                score -= 10;    // partner will be hit by earthquake and is weak to it
            else
                score -= 3;
            break;
        }

        // lightning rod, flash fire against enemy handled in AI_CheckBadMove
    }

    return score;
}

static bool32 IsPinchBerryItemEffect(u16 holdEffect)
{
    switch (holdEffect)
    {
    case HOLD_EFFECT_ATTACK_UP:
    case HOLD_EFFECT_DEFENSE_UP:
    case HOLD_EFFECT_SPEED_UP:
    case HOLD_EFFECT_SP_ATTACK_UP:
    case HOLD_EFFECT_SP_DEFENSE_UP:
    case HOLD_EFFECT_CRITICAL_UP:
    case HOLD_EFFECT_RANDOM_STAT_UP:
    #ifdef HOLD_EFFECT_CUSTAP_BERRY
    case HOLD_EFFECT_CUSTAP_BERRY:
    #endif
    #ifdef HOLD_EFFECT_MICLE_BERRY
    case HOLD_EFFECT_MICLE_BERRY:
    #endif
        return TRUE;
    }

    return FALSE;
}

// AI_FLAG_CHECK_VIABILITY - a weird mix of increasing and decreasing scores
static s16 AI_CheckViability(u8 battlerAtk, u8 battlerDef, u16 move, s16 score)
{
    // move data
    u16 moveEffect = gBattleMoves[move].effect;
    u32 effectiveness = AI_DATA->effectiveness[battlerAtk][battlerDef][AI_THINKING_STRUCT->movesetIndex];
    u8 atkPriority = GetMovePriority(battlerAtk, move);
    u16 predictedMove = AI_DATA->predictedMoves[battlerDef];
    bool32 isDoubleBattle = IsValidDoubleBattle(battlerAtk);
    u32 i;
<<<<<<< HEAD
=======
    // We only check for moves that have a 20% chance or more for their secondary effect to happen because moves with a smaller chance are rather worthless. We don't want the AI to use those.
    bool32 sereneGraceBoost = (AI_DATA->abilities[battlerAtk] == ABILITY_SERENE_GRACE && (gBattleMoves[move].secondaryEffectChance >= 20 && gBattleMoves[move].secondaryEffectChance < 100));
>>>>>>> bb564d80

    // Targeting partner, check benefits of doing that instead
    if (IsTargetingPartner(battlerAtk, battlerDef))
        return score;

    // check always hits
    if (!IS_MOVE_STATUS(move) && gBattleMoves[move].accuracy == 0)
    {
        if (gBattleMons[battlerDef].statStages[STAT_EVASION] >= 10 || gBattleMons[battlerAtk].statStages[STAT_ACC] <= 2)
            score++;
        if (AI_RandLessThan(100) && (gBattleMons[battlerDef].statStages[STAT_EVASION] >= 8 || gBattleMons[battlerAtk].statStages[STAT_ACC] <= 4))
            score++;
    }

    // check high crit
    if (TestMoveFlags(move, FLAG_HIGH_CRIT) && effectiveness >= AI_EFFECTIVENESS_x2 && AI_RandLessThan(128))
        score++;

    // check already dead
    if (!IsBattlerIncapacitated(battlerDef, AI_DATA->abilities[battlerDef])
      && CanTargetFaintAi(battlerAtk, battlerDef)
      && AI_WhoStrikesFirst(battlerAtk, battlerDef, move) == AI_IS_SLOWER) // Opponent should go first
    {
        if (atkPriority > 0)
            score++;
        else
            score--;
    }

    // check damage
    if (gBattleMoves[move].power != 0 && GetMoveDamageResult(move) == MOVE_POWER_WEAK)
        score--;

    // check status move preference
    if (AI_THINKING_STRUCT->aiFlags & AI_FLAG_PREFER_STATUS_MOVES && IS_MOVE_STATUS(move) && effectiveness != AI_EFFECTIVENESS_x0)
        score++;

    // check thawing moves
    if ((gBattleMons[battlerAtk].status1 & STATUS1_FREEZE) && TestMoveFlags(move, FLAG_THAW_USER))
        score += (gBattleTypeFlags & BATTLE_TYPE_DOUBLE) ? 20 : 10;

    // check burn
    if (gBattleMons[battlerAtk].status1 & STATUS1_BURN)
    {
        switch (AI_DATA->abilities[battlerAtk])
        {
        case ABILITY_GUTS:
            break;
        case ABILITY_NATURAL_CURE:
            if (AI_THINKING_STRUCT->aiFlags & AI_FLAG_SMART_SWITCHING
             && HasOnlyMovesWithSplit(battlerAtk, SPLIT_PHYSICAL, TRUE))
                score = 90; // Force switch if all your attacking moves are physical and you have Natural Cure.
            break;
        default:
            if (IS_MOVE_PHYSICAL(move) && gBattleMoves[move].effect != EFFECT_FACADE)
                score -= 2;
            break;
        }
    }

    // attacker ability checks
    switch (AI_DATA->abilities[battlerAtk])
    {
    case ABILITY_MOXIE:
    case ABILITY_BEAST_BOOST:
    case ABILITY_CHILLING_NEIGH:
    case ABILITY_GRIM_NEIGH:
    case ABILITY_AS_ONE_ICE_RIDER:
    case ABILITY_AS_ONE_SHADOW_RIDER:
        if (AI_WhoStrikesFirst(battlerAtk, battlerDef, move) == AI_IS_FASTER) // Attacker should go first
        {
            if (CanIndexMoveFaintTarget(battlerAtk, battlerDef, AI_THINKING_STRUCT->movesetIndex, 0))
                score += 8; // prioritize killing target for stat boost
        }
        break;
    } // ability checks

    // move effect checks
    switch (moveEffect)
    {
    case EFFECT_HIT:
        break;
    case EFFECT_SLEEP:
    case EFFECT_YAWN:
        if (AI_RandLessThan(128))
            IncreaseSleepScore(battlerAtk, battlerDef, move, &score);
        break;
    case EFFECT_ABSORB:
        if (AI_DATA->holdEffects[battlerAtk] == HOLD_EFFECT_BIG_ROOT)
            score++;
        if (effectiveness <= AI_EFFECTIVENESS_x0_5 && AI_RandLessThan(50))
            score -= 3;
        break;
    case EFFECT_EXPLOSION:
    case EFFECT_MEMENTO:
        if (AI_THINKING_STRUCT->aiFlags & AI_FLAG_WILL_SUICIDE && gBattleMons[battlerDef].statStages[STAT_EVASION] < 7)
        {
            if (AI_DATA->hpPercents[battlerAtk] < 50 && AI_RandLessThan(128))
                score++;
        }
        break;
    case EFFECT_MIRROR_MOVE:
        if (predictedMove != MOVE_NONE)
            return AI_CheckViability(battlerAtk, battlerDef, gLastMoves[battlerDef], score);
        break;
// stat raising effects
    case EFFECT_ATTACK_UP:
    case EFFECT_ATTACK_UP_2:
        if (MovesWithSplitUnusable(battlerAtk, battlerDef, SPLIT_PHYSICAL))
        {
            score -= 8;
            break;
        }
        else if (gBattleMons[battlerAtk].statStages[STAT_ATK] < 9)
        {
            if (AI_DATA->hpPercents[battlerAtk] > 90 && AI_RandLessThan(128))
            {
                score += 2;
                break;
            }
        }

        if (!AI_RandLessThan(100))
        {
            score--;
        }
        break;
    case EFFECT_DEFENSE_UP:
    case EFFECT_DEFENSE_UP_2:
    case EFFECT_DEFENSE_UP_3:
        if (!HasMoveWithSplit(battlerDef, SPLIT_PHYSICAL))
            score -= 2;
        if (AI_DATA->hpPercents[battlerAtk] > 90 && AI_RandLessThan(128))
            score += 2;
        else if (AI_DATA->hpPercents[battlerAtk] > 70 && AI_RandLessThan(200))
            break;
        else if (AI_DATA->hpPercents[battlerAtk] < 40)
            score -= 2;
        break;
    case EFFECT_SPEED_UP:
    case EFFECT_SPEED_UP_2:
        if (!WillAIStrikeFirst())
        {
            if (!AI_RandLessThan(70))
                score += 3;
        }
        else
        {
            score -= 3;
        }
        break;
    case EFFECT_SPECIAL_ATTACK_UP:
    case EFFECT_SPECIAL_ATTACK_UP_2:
    case EFFECT_SPECIAL_ATTACK_UP_3:
        if (MovesWithSplitUnusable(battlerAtk, battlerDef, SPLIT_SPECIAL))
        {
            score -= 8;
            break;
        }
        else if (gBattleMons[battlerAtk].statStages[STAT_SPATK] < 9)
        {
            if (AI_DATA->hpPercents[battlerAtk] > 90 && AI_RandLessThan(128))
            {
                score += 2;
                break;
            }
        }

        if (!AI_RandLessThan(100))
        {
            score--;
        }
        break;
    case EFFECT_SPECIAL_DEFENSE_UP:
    case EFFECT_SPECIAL_DEFENSE_UP_2:
        if (!HasMoveWithSplit(battlerDef, SPLIT_SPECIAL))
            score -= 2;
        if (AI_DATA->hpPercents[battlerAtk] > 90 && AI_RandLessThan(128))
            score += 2;
        else if (AI_DATA->hpPercents[battlerAtk] > 70 && AI_RandLessThan(200))
            break;
        else if (AI_DATA->hpPercents[battlerAtk] < 40)
            score -= 2;
        break;
    case EFFECT_ACCURACY_UP:
    case EFFECT_ACCURACY_UP_2:
        if (gBattleMons[battlerAtk].statStages[STAT_ACC] >= 9 && !AI_RandLessThan(50))
            score -= 2;
        else if (AI_DATA->hpPercents[battlerAtk] <= 70)
            score -= 2;
        else
            score++;
        break;
    case EFFECT_EVASION_UP:
    case EFFECT_EVASION_UP_2:
        if (AI_DATA->hpPercents[battlerAtk] > 90 && !AI_RandLessThan(100))
            score += 3;
        if (gBattleMons[battlerAtk].statStages[STAT_EVASION] > 9 && AI_RandLessThan(128))
            score--;
        if ((gBattleMons[battlerDef].status1 & STATUS1_PSN_ANY) && AI_DATA->hpPercents[battlerAtk] >= 50 && !AI_RandLessThan(80))
            score += 3;
        if (gStatuses3[battlerDef] & STATUS3_LEECHSEED && !AI_RandLessThan(70))
            score += 3;
        if (gStatuses3[battlerAtk] & STATUS3_ROOTED && AI_RandLessThan(128))
            score += 2;
        if (gBattleMons[battlerDef].status2 & STATUS2_CURSED && !AI_RandLessThan(70))
            score += 3;
        if (AI_DATA->hpPercents[battlerAtk] < 70 || gBattleMons[battlerAtk].statStages[STAT_EVASION] == DEFAULT_STAT_STAGE)
            break;
        else if (AI_DATA->hpPercents[battlerAtk] < 40 || AI_DATA->hpPercents[battlerDef] < 40)
            score -= 2;
        else if (!AI_RandLessThan(70))
            score -= 2;
        break;
// stat lowering effects
    case EFFECT_ATTACK_DOWN:
    case EFFECT_ATTACK_DOWN_2:
        if (!ShouldLowerAttack(battlerAtk, battlerDef, AI_DATA->abilities[battlerDef]))
            score -= 2;
        if (gBattleMons[battlerDef].statStages[STAT_ATK] < DEFAULT_STAT_STAGE)
            score--;
        else if (AI_DATA->hpPercents[battlerAtk] <= 90)
            score--;
        if (gBattleMons[battlerDef].statStages[STAT_ATK] > 3 && !AI_RandLessThan(50))
            score -= 2;
        else if (AI_DATA->hpPercents[battlerDef] < 70)
            score -= 2;
        break;
    case EFFECT_DEFENSE_DOWN:
    case EFFECT_DEFENSE_DOWN_2:
        if (!ShouldLowerDefense(battlerAtk, battlerDef, AI_DATA->abilities[battlerDef]))
            score -= 2;
        if ((AI_DATA->hpPercents[battlerAtk] < 70 && !AI_RandLessThan(50)) || (gBattleMons[battlerDef].statStages[STAT_DEF] <= 3 && !AI_RandLessThan(50)))
            score -= 2;
        if (AI_DATA->hpPercents[battlerDef] <= 70)
            score -= 2;
        break;
    case EFFECT_SPEED_DOWN:
    case EFFECT_SPEED_DOWN_2:
        if (WillAIStrikeFirst())
            score -= 3;
        else if (!AI_RandLessThan(70))
            score += 2;
        break;
    case EFFECT_SPECIAL_ATTACK_DOWN:
    case EFFECT_SPECIAL_ATTACK_DOWN_2:
        if (!ShouldLowerSpAtk(battlerAtk, battlerDef, AI_DATA->abilities[battlerDef]))
            score -= 2;
        if (gBattleMons[battlerDef].statStages[STAT_SPATK] < DEFAULT_STAT_STAGE)
            score--;
        else if (AI_DATA->hpPercents[battlerAtk] <= 90)
            score--;
        if (gBattleMons[battlerDef].statStages[STAT_SPATK] > 3 && !AI_RandLessThan(50))
            score -= 2;
        else if (AI_DATA->hpPercents[battlerDef] < 70)
            score -= 2;
        break;
    case EFFECT_SPECIAL_DEFENSE_DOWN:
    case EFFECT_SPECIAL_DEFENSE_DOWN_2:
        if (!ShouldLowerSpDef(battlerAtk, battlerDef, AI_DATA->abilities[battlerDef]))
            score -= 2;
        if ((AI_DATA->hpPercents[battlerAtk] < 70 && !AI_RandLessThan(50))
          || (gBattleMons[battlerDef].statStages[STAT_SPDEF] <= 3 && !AI_RandLessThan(50)))
            score -= 2;
        if (AI_DATA->hpPercents[battlerDef] <= 70)
            score -= 2;
        break;
    case EFFECT_ACCURACY_DOWN:
    case EFFECT_ACCURACY_DOWN_2:
        if (ShouldLowerAccuracy(battlerAtk, battlerDef, AI_DATA->abilities[battlerDef]))
            score -= 2;
        if ((AI_DATA->hpPercents[battlerAtk] < 70 || AI_DATA->hpPercents[battlerDef] < 70) && AI_RandLessThan(100))
            score--;
        if (gBattleMons[battlerDef].statStages[STAT_ACC] <= 4 && !AI_RandLessThan(80))
            score -= 2;
        if (gBattleMons[battlerDef].status1 & STATUS1_PSN_ANY && !AI_RandLessThan(70))
            score += 2;
        if (gStatuses3[battlerDef] & STATUS3_LEECHSEED && !AI_RandLessThan(70))
            score += 2;
        if (gStatuses3[battlerDef] & STATUS3_ROOTED && AI_RandLessThan(128))
            score++;
        if (gBattleMons[battlerDef].status2 & STATUS2_CURSED && !AI_RandLessThan(70))
            score += 2;
        if (AI_DATA->hpPercents[battlerAtk] > 70 || gBattleMons[battlerDef].statStages[STAT_ACC] < DEFAULT_STAT_STAGE)
            break;
        else if (AI_DATA->hpPercents[battlerAtk] < 40 || AI_DATA->hpPercents[battlerDef] < 40 || !AI_RandLessThan(70))
            score -= 2;
        break;
    case EFFECT_EVASION_DOWN:
    case EFFECT_EVASION_DOWN_2:
        if (!ShouldLowerEvasion(battlerAtk, battlerDef, AI_DATA->abilities[battlerDef]))
            score -= 2;
        if ((AI_DATA->hpPercents[battlerAtk] < 70 || gBattleMons[battlerDef].statStages[STAT_EVASION] <= 3) && !AI_RandLessThan(50))
            score -= 2;
        if (AI_DATA->hpPercents[battlerDef] <= 70)
            score -= 2;
        if (gBattleMons[battlerAtk].statStages[STAT_ACC] < DEFAULT_STAT_STAGE)
            score++;
        if (gBattleMons[battlerDef].statStages[STAT_EVASION] < 7 || AI_DATA->abilities[battlerAtk] == ABILITY_NO_GUARD)
            score -= 2;
        break;
	case EFFECT_BIDE:
        if (AI_DATA->hpPercents[battlerAtk] < 90)
            score -= 2;
        break;
    case EFFECT_DREAM_EATER:
        if (!(gBattleMons[battlerDef].status1 & STATUS1_SLEEP))
            break;
        score++;    // if target is asleep, dream eater is a pretty good move even without draining
        // fallthrough
    case EFFECT_ACUPRESSURE:
        break;
    case EFFECT_ATTACK_ACCURACY_UP: // hone claws
        IncreaseStatUpScore(battlerAtk, battlerDef, STAT_ATK, &score);
        IncreaseStatUpScore(battlerAtk, battlerDef, STAT_ACC, &score);
        break;
    case EFFECT_GROWTH:
    case EFFECT_ATTACK_SPATK_UP:    // work up
        if (AI_DATA->hpPercents[battlerAtk] <= 40 || AI_DATA->abilities[battlerAtk] == ABILITY_CONTRARY)
            break;

        if (HasMoveWithSplit(battlerAtk, SPLIT_PHYSICAL))
            IncreaseStatUpScore(battlerAtk, battlerDef, STAT_ATK, &score);
        else if (HasMoveWithSplit(battlerAtk, SPLIT_SPECIAL))
            IncreaseStatUpScore(battlerAtk, battlerDef, STAT_SPATK, &score);
        break;
    case EFFECT_HAZE:
        if (AnyStatIsRaised(BATTLE_PARTNER(battlerAtk))
          || PartnerHasSameMoveEffectWithoutTarget(BATTLE_PARTNER(battlerAtk), move, AI_DATA->partnerMove))
            score -= 3;
            break;
        // fallthrough
    case EFFECT_ROAR:
    case EFFECT_CLEAR_SMOG:
        if (isDoubleBattle)
            score += min(CountPositiveStatStages(battlerDef) + CountPositiveStatStages(BATTLE_PARTNER(battlerDef)), 7);
        else
            score += min(CountPositiveStatStages(battlerDef), 4);
        break;
    case EFFECT_MULTI_HIT:
    case EFFECT_DOUBLE_HIT:
    case EFFECT_TRIPLE_KICK:
        if (AI_MoveMakesContact(AI_DATA->abilities[battlerAtk], AI_DATA->holdEffects[battlerAtk], move)
          && AI_DATA->abilities[battlerAtk] != ABILITY_MAGIC_GUARD
          && AI_DATA->holdEffects[battlerDef] == HOLD_EFFECT_ROCKY_HELMET)
            score -= 2;
        break;
    case EFFECT_CONVERSION:
        if (!IS_BATTLER_OF_TYPE(battlerAtk, gBattleMoves[gBattleMons[battlerAtk].moves[0]].type))
            score++;
        break;
    case EFFECT_FLINCH_HIT:
        score += ShouldTryToFlinch(battlerAtk, battlerDef, AI_DATA->abilities[battlerAtk], AI_DATA->abilities[battlerDef], move);
        break;
    case EFFECT_SWALLOW:
        if (gDisableStructs[battlerAtk].stockpileCounter == 0)
        {
            break;
        }
        else
        {
            u32 healPercent = 0;
            switch (gDisableStructs[battlerAtk].stockpileCounter)
            {
            case 1:
                healPercent = 25;
                break;
            case 2:
                healPercent = 50;
                break;
            case 3:
                healPercent = 100;
                break;
            default:
                break;
            }

            if (ShouldRecover(battlerAtk, battlerDef, move, healPercent))
                score += 2;
        }
        break;
    case EFFECT_RESTORE_HP:
    case EFFECT_SOFTBOILED:
    case EFFECT_ROOST:
    case EFFECT_MORNING_SUN:
    case EFFECT_SYNTHESIS:
    case EFFECT_MOONLIGHT:
        if (ShouldRecover(battlerAtk, battlerDef, move, 50))
            score += 3;
        if (AI_DATA->holdEffects[battlerAtk] == HOLD_EFFECT_BIG_ROOT)
            score++;
        break;
    case EFFECT_TOXIC:
    case EFFECT_POISON:
        IncreasePoisonScore(battlerAtk, battlerDef, move, &score);
        break;
    case EFFECT_LIGHT_SCREEN:
    case EFFECT_REFLECT:
    case EFFECT_AURORA_VEIL:
        if (ShouldSetScreen(battlerAtk, battlerDef, moveEffect))
        {
            score += 5;
            if (AI_DATA->holdEffects[battlerAtk] == HOLD_EFFECT_LIGHT_CLAY)
                score += 2;
            if (AI_THINKING_STRUCT->aiFlags & AI_FLAG_SCREENER)
                score += 2;
        }
        break;
    case EFFECT_REST:
        if (!(AI_CanSleep(battlerAtk, AI_DATA->abilities[battlerAtk])))
        {
            break;
        }
        else if (ShouldRecover(battlerAtk, battlerDef, move, 100))
        {
            if (AI_DATA->holdEffects[battlerAtk] == HOLD_EFFECT_CURE_SLP
              || AI_DATA->holdEffects[battlerAtk] == HOLD_EFFECT_CURE_STATUS
              || HasMoveEffect(EFFECT_SLEEP_TALK, battlerAtk)
              || HasMoveEffect(EFFECT_SNORE, battlerAtk)
              || AI_DATA->abilities[battlerAtk] == ABILITY_SHED_SKIN
              || AI_DATA->abilities[battlerAtk] == ABILITY_EARLY_BIRD
              || (gBattleWeather & B_WEATHER_RAIN && gWishFutureKnock.weatherDuration != 1 && AI_DATA->abilities[battlerAtk] == ABILITY_HYDRATION && AI_DATA->holdEffects[battlerAtk] != HOLD_EFFECT_UTILITY_UMBRELLA))
            {
                score += 2;
            }
            else
            {
                score++;
            }
        }
        break;
    case EFFECT_OHKO:
        if (gStatuses3[battlerAtk] & STATUS3_ALWAYS_HITS)
            score += 5;
        break;
    case EFFECT_TRAP:
        if (HasMoveEffect(battlerDef, EFFECT_RAPID_SPIN))
            break;
        //fallthrough
    case EFFECT_MEAN_LOOK:
        if (IsBattlerTrapped(battlerDef, TRUE))
            break; // in this case its a bad attacking move
        else if (ShouldTrap(battlerAtk, battlerDef, move))
            score += 5;
        break;
    case EFFECT_MIST:
        if (AI_THINKING_STRUCT->aiFlags & AI_FLAG_SCREENER)
            score += 2;
        break;
    case EFFECT_FOCUS_ENERGY:
    case EFFECT_LASER_FOCUS:
        if (AI_DATA->abilities[battlerAtk] == ABILITY_SUPER_LUCK
          || AI_DATA->abilities[battlerAtk] == ABILITY_SNIPER
          || AI_DATA->holdEffects[battlerAtk] == HOLD_EFFECT_SCOPE_LENS
          || TestMoveFlagsInMoveset(battlerAtk, FLAG_HIGH_CRIT))
            score += 2;
        break;
    case EFFECT_CONFUSE_HIT:
        if (sereneGraceBoost)
            score++;
        //fallthrough
    case EFFECT_CONFUSE:
        IncreaseConfusionScore(battlerAtk, battlerDef, move, &score);
        break;
    case EFFECT_PARALYZE:
        IncreaseParalyzeScore(battlerAtk, battlerDef, move, &score);
        break;
    case EFFECT_GRAV_APPLE:
        if (gFieldStatuses & STATUS_FIELD_GRAVITY)
            score += 2;
        // fall through
    case EFFECT_ATTACK_DOWN_HIT:
    case EFFECT_DEFENSE_DOWN_HIT:
    case EFFECT_SPECIAL_ATTACK_DOWN_HIT:
    case EFFECT_SPECIAL_DEFENSE_DOWN_HIT:
    case EFFECT_ACCURACY_DOWN_HIT:
    case EFFECT_EVASION_DOWN_HIT:
        if (sereneGraceBoost && AI_DATA->abilities[battlerDef] != ABILITY_CONTRARY)
            score += 2;
        break;
    case EFFECT_SPEED_DOWN_HIT:
        if (WillAIStrikeFirst())
            score -= 2;
        else if (!AI_RandLessThan(70))
            score++;
        if (ShouldLowerSpeed(battlerAtk, battlerDef, AI_DATA->abilities[battlerDef]))
        {
            if (sereneGraceBoost && AI_DATA->abilities[battlerDef] != ABILITY_CONTRARY)
                score += 5;
            else
                score += 2;
        }
        break;
    case EFFECT_SUBSTITUTE:
        if (gStatuses3[battlerDef] & STATUS3_PERISH_SONG)
            score += 3;
        if (gBattleMons[battlerDef].status1 & (STATUS1_BURN | STATUS1_PSN_ANY))
            score++;
        if (HasMoveEffect(battlerDef, EFFECT_SLEEP)
          || HasMoveEffect(battlerDef, EFFECT_TOXIC)
          || HasMoveEffect(battlerDef, EFFECT_POISON)
          || HasMoveEffect(battlerDef, EFFECT_PARALYZE)
          || HasMoveEffect(battlerDef, EFFECT_WILL_O_WISP)
          || HasMoveEffect(battlerDef, EFFECT_CONFUSE)
          || HasMoveEffect(battlerDef, EFFECT_LEECH_SEED))
            score += 2;
        if (!gBattleMons[battlerDef].status2 & (STATUS2_WRAPPED | STATUS2_ESCAPE_PREVENTION && AI_DATA->hpPercents[battlerAtk] > 70))
            score++;
        break;
    case EFFECT_MIMIC:
        if (AI_WhoStrikesFirst(battlerAtk, battlerDef, move) == AI_IS_FASTER)
        {
            if (gLastMoves[battlerDef] != MOVE_NONE && gLastMoves[battlerDef] != 0xFFFF)
                return AI_CheckViability(battlerAtk, battlerDef, gLastMoves[battlerDef], score);
        }
        break;
    case EFFECT_LEECH_SEED:
        if (IS_BATTLER_OF_TYPE(battlerDef, TYPE_GRASS)
          || gStatuses3[battlerDef] & STATUS3_LEECHSEED
          || HasMoveEffect(battlerDef, EFFECT_RAPID_SPIN)
          || AI_DATA->abilities[battlerDef] == ABILITY_LIQUID_OOZE
          || AI_DATA->abilities[battlerDef] == ABILITY_MAGIC_GUARD)
            break;
        score += 3;
        if (!HasDamagingMove(battlerDef) || IsBattlerTrapped(battlerDef, FALSE))
            score += 2;
        break;
    case EFFECT_DO_NOTHING:
        //todo - check z splash, z celebrate, z happy hour (lol)
        break;
    case EFFECT_TELEPORT:
        if (!(gBattleTypeFlags & BATTLE_TYPE_TRAINER) || GetBattlerSide(battlerAtk) != B_SIDE_PLAYER)
            break;
        //fallthrough
    case EFFECT_HIT_ESCAPE:
    case EFFECT_PARTING_SHOT:
        if (!IsDoubleBattle())
        {
            switch (ShouldPivot(battlerAtk, battlerDef, AI_DATA->abilities[battlerDef], move, AI_THINKING_STRUCT->movesetIndex))
            {
            case 0: // no
                score -= 10;    // technically should go in CheckBadMove, but this is easier/less computationally demanding
                break;
            case 1: // maybe
                break;
            case 2: // yes
                score += 7;
                break;
            }
        }
        else //Double Battle
        {
            if (CountUsablePartyMons(battlerAtk) == 0)
                break; // Can't switch

            //if (switchAbility == ABILITY_INTIMIDATE && PartyHasMoveSplit(battlerDef, SPLIT_PHYSICAL))
                //score += 7;
        }
        break;
    case EFFECT_BATON_PASS:
        if (ShouldSwitch() && (gBattleMons[battlerAtk].status2 & STATUS2_SUBSTITUTE
          || (gStatuses3[battlerAtk] & (STATUS3_ROOTED | STATUS3_AQUA_RING | STATUS3_MAGNET_RISE | STATUS3_POWER_TRICK))
          || AnyStatIsRaised(battlerAtk)))
            score += 5;
        break;
    case EFFECT_DISABLE:
        if (gDisableStructs[battlerDef].disableTimer == 0
        #if B_MENTAL_HERB >= GEN_5
            && AI_DATA->holdEffects[battlerDef] != HOLD_EFFECT_MENTAL_HERB    // mental herb
        #endif
        )
        {
            if (AI_WhoStrikesFirst(battlerAtk, battlerDef, move) == AI_IS_FASTER) // AI goes first
            {
                if (gLastMoves[battlerDef] != MOVE_NONE
                  && gLastMoves[battlerDef] != 0xFFFF)
                {
                    /* TODO predicted moves
                    if (gLastMoves[battlerDef] == predictedMove)
                        score += 3;
                    else */if (CanMoveFaintBattler(gLastMoves[battlerDef], battlerDef, battlerAtk, 1))
                        score += 2; //Disable move that can kill attacker
                }
            }
            else if (predictedMove != MOVE_NONE && IS_MOVE_STATUS(predictedMove))
            {
                score++; // Disable annoying status moves
            }
        }
        break;
    case EFFECT_ENCORE:
        if (gDisableStructs[battlerDef].encoreTimer == 0
        #if B_MENTAL_HERB >= GEN_5
            && AI_DATA->holdEffects[battlerDef] != HOLD_EFFECT_MENTAL_HERB    // mental herb
        #endif
        )
        {
            if (IsEncoreEncouragedEffect(gBattleMoves[gLastMoves[battlerDef]].effect))
                score += 3;
        }
        break;
    case EFFECT_PAIN_SPLIT:
        {
            u16 newHp = (gBattleMons[battlerAtk].hp + gBattleMons[battlerDef].hp) / 2;
            u16 healthBenchmark = (gBattleMons[battlerAtk].hp * 12) / 10;
            if (newHp > healthBenchmark && ShouldAbsorb(battlerAtk, battlerDef, move, AI_DATA->simulatedDmg[battlerAtk][battlerDef][AI_THINKING_STRUCT->movesetIndex]))
                score += 2;
        }
        break;
    case EFFECT_SLEEP_TALK:
    case EFFECT_SNORE:
        if (!IsWakeupTurn(battlerAtk) && gBattleMons[battlerAtk].status1 & STATUS1_SLEEP)
            score += 10;
        break;
    case EFFECT_LOCK_ON:
        if (HasMoveEffect(battlerAtk, EFFECT_OHKO))
            score += 3;
        else if (AI_DATA->abilities[battlerAtk] == ABILITY_COMPOUND_EYES && HasMoveWithLowAccuracy(battlerAtk, battlerDef, 80, TRUE, AI_DATA->abilities[battlerAtk], AI_DATA->abilities[battlerDef], AI_DATA->holdEffects[battlerAtk], AI_DATA->holdEffects[battlerDef]))
            score += 3;
        else if (HasMoveWithLowAccuracy(battlerAtk, battlerDef, 85, TRUE, AI_DATA->abilities[battlerAtk], AI_DATA->abilities[battlerDef], AI_DATA->holdEffects[battlerAtk], AI_DATA->holdEffects[battlerDef]))
            score += 3;
        else if (HasMoveWithLowAccuracy(battlerAtk, battlerDef, 90, TRUE, AI_DATA->abilities[battlerAtk], AI_DATA->abilities[battlerDef], AI_DATA->holdEffects[battlerAtk], AI_DATA->holdEffects[battlerDef]))
            score++;
        break;
    case EFFECT_SPEED_UP_HIT:
        if (sereneGraceBoost && AI_DATA->abilities[battlerDef] != ABILITY_CONTRARY && !WillAIStrikeFirst())
            score += 3;
        break;
    case EFFECT_DESTINY_BOND:
        if (AI_WhoStrikesFirst(battlerAtk, battlerDef, move) == AI_IS_FASTER && CanTargetFaintAi(battlerDef, battlerAtk))
            score += 3;
        break;
    case EFFECT_SPITE:
        //TODO - predicted move
        break;
    case EFFECT_WISH:
    case EFFECT_HEAL_BELL:
        if (ShouldUseWishAromatherapy(battlerAtk, battlerDef, move))
            score += 7;
        break;
    case EFFECT_THIEF:
        {
            bool32 canSteal = FALSE;

<<<<<<< HEAD
            #if defined B_TRAINERS_KNOCK_OFF_ITEMS && B_TRAINERS_KNOCK_OFF_ITEMS == TRUE
=======
            #if B_TRAINERS_KNOCK_OFF_ITEMS == TRUE
>>>>>>> bb564d80
                canSteal = TRUE;
            #endif
            if (gBattleTypeFlags & BATTLE_TYPE_FRONTIER || GetBattlerSide(battlerAtk) == B_SIDE_PLAYER)
                canSteal = TRUE;

            if (canSteal && AI_DATA->items[battlerAtk] == ITEM_NONE
              && AI_DATA->items[battlerDef] != ITEM_NONE
              && CanBattlerGetOrLoseItem(battlerDef, AI_DATA->items[battlerDef])
              && CanBattlerGetOrLoseItem(battlerAtk, AI_DATA->items[battlerDef])
              && !HasMoveEffect(battlerAtk, EFFECT_ACROBATICS)
              && AI_DATA->abilities[battlerDef] != ABILITY_STICKY_HOLD)
            {
                switch (AI_DATA->holdEffects[battlerDef])
                {
                case HOLD_EFFECT_NONE:
                    break;
                case HOLD_EFFECT_CHOICE_BAND:
                case HOLD_EFFECT_CHOICE_SCARF:
                case HOLD_EFFECT_CHOICE_SPECS:
                    score += 2;
                    break;
                case HOLD_EFFECT_TOXIC_ORB:
                    if (ShouldPoisonSelf(battlerAtk, AI_DATA->abilities[battlerAtk]))
                        score += 2;
                    break;
                case HOLD_EFFECT_FLAME_ORB:
                    if (ShouldBurnSelf(battlerAtk, AI_DATA->abilities[battlerAtk]))
                        score += 2;
                    break;
                case HOLD_EFFECT_BLACK_SLUDGE:
                    if (IS_BATTLER_OF_TYPE(battlerAtk, TYPE_POISON))
                        score += 2;
                    break;
                case HOLD_EFFECT_IRON_BALL:
                    if (HasMoveEffect(battlerAtk, EFFECT_FLING))
                        score += 2;
                    break;
                case HOLD_EFFECT_LAGGING_TAIL:
                case HOLD_EFFECT_STICKY_BARB:
                    break;
                default:
                    score++;
                    break;
                }
            }
            break;
        }
        break;
    case EFFECT_NIGHTMARE:
        if (AI_DATA->abilities[battlerDef] != ABILITY_MAGIC_GUARD
          && !(gBattleMons[battlerDef].status2 & STATUS2_NIGHTMARE)
          && (AI_DATA->abilities[battlerDef] == ABILITY_COMATOSE || gBattleMons[battlerDef].status1 & STATUS1_SLEEP))
        {
            score += 5;
            if (IsBattlerTrapped(battlerDef, TRUE))
                score += 3;
        }
        break;
    case EFFECT_CURSE:
        if (IS_BATTLER_OF_TYPE(battlerAtk, TYPE_GHOST))
        {
            if (IsBattlerTrapped(battlerDef, TRUE))
                score += 3;
            else
                score++;
            break;
        }
        else
        {
            if (AI_DATA->abilities[battlerAtk] == ABILITY_CONTRARY || AI_DATA->abilities[battlerDef] == ABILITY_MAGIC_GUARD)
                break;
            else if (gBattleMons[battlerAtk].statStages[STAT_ATK] < 8)
                score += (8 - gBattleMons[battlerAtk].statStages[STAT_ATK]);
            else if (gBattleMons[battlerAtk].statStages[STAT_SPEED] < 3)
                break;
            else if (gBattleMons[battlerAtk].statStages[STAT_DEF] < 8)
                score += (8 - gBattleMons[battlerAtk].statStages[STAT_DEF]);
        }
        break;
    case EFFECT_PROTECT:
        if (predictedMove == 0xFFFF)
            predictedMove = MOVE_NONE;
        switch (move)
        {
        case MOVE_QUICK_GUARD:
            if (predictedMove != MOVE_NONE && gBattleMoves[predictedMove].priority > 0)
                ProtectChecks(battlerAtk, battlerDef, move, predictedMove, &score);
            break;
        case MOVE_WIDE_GUARD:
            if (predictedMove != MOVE_NONE && AI_GetBattlerMoveTargetType(battlerDef, predictedMove) & (MOVE_TARGET_FOES_AND_ALLY | MOVE_TARGET_BOTH))
            {
                ProtectChecks(battlerAtk, battlerDef, move, predictedMove, &score);
            }
            else if (isDoubleBattle && AI_GetBattlerMoveTargetType(BATTLE_PARTNER(battlerAtk), AI_DATA->partnerMove) & MOVE_TARGET_FOES_AND_ALLY)
            {
                if (AI_DATA->abilities[battlerAtk] != ABILITY_TELEPATHY)
                  ProtectChecks(battlerAtk, battlerDef, move, predictedMove, &score);
            }
            break;
        case MOVE_CRAFTY_SHIELD:
            if (predictedMove != MOVE_NONE && IS_MOVE_STATUS(predictedMove) && !(AI_GetBattlerMoveTargetType(battlerDef, predictedMove) & MOVE_TARGET_USER))
                ProtectChecks(battlerAtk, battlerDef, move, predictedMove, &score);
            break;

        case MOVE_MAT_BLOCK:
            if (gDisableStructs[battlerAtk].isFirstTurn && predictedMove != MOVE_NONE
              && !IS_MOVE_STATUS(predictedMove) && !(AI_GetBattlerMoveTargetType(battlerDef, predictedMove) & MOVE_TARGET_USER))
                ProtectChecks(battlerAtk, battlerDef, move, predictedMove, &score);
            break;
        case MOVE_KINGS_SHIELD:
            #if (defined SPECIES_AEGISLASH && defined SPECIES_AEGISLASH_BLADE)
            if (AI_DATA->abilities[battlerAtk] == ABILITY_STANCE_CHANGE //Special logic for Aegislash
              && gBattleMons[battlerAtk].species == SPECIES_AEGISLASH_BLADE
              && !IsBattlerIncapacitated(battlerDef, AI_DATA->abilities[battlerDef]))
            {
                score += 3;
                break;
            }
            #endif
            //fallthrough
        default: // protect
            ProtectChecks(battlerAtk, battlerDef, move, predictedMove, &score);
            break;
        }
        break;
    case EFFECT_ENDURE:
        if (CanTargetFaintAi(battlerDef, battlerAtk))
        {
            if (gBattleMons[battlerAtk].hp > gBattleMons[battlerAtk].maxHP / 4 // Pinch berry couldn't have activated yet
              && IsPinchBerryItemEffect(AI_DATA->holdEffects[battlerAtk]))
            {
                score += 3;
            }
            else if (gBattleMons[battlerAtk].hp > 1) // Only spam endure for Flail/Reversal if you're not at Min Health
            {
                if (HasMoveEffect(battlerAtk, EFFECT_FLAIL) || HasMoveEffect(battlerAtk, EFFECT_ENDEAVOR))
                    score += 3;
            }
        }
        break;

    case EFFECT_SPIKES:
    case EFFECT_STEALTH_ROCK:
    case EFFECT_STICKY_WEB:
    case EFFECT_TOXIC_SPIKES:
        if (AI_DATA->abilities[battlerDef] == ABILITY_MAGIC_BOUNCE || CountUsablePartyMons(battlerDef) == 0)
            break;
        if (gDisableStructs[battlerAtk].isFirstTurn)
            score += 2;
        //TODO - track entire opponent party data to determine hazard effectiveness
        break;
    case EFFECT_FORESIGHT:
        if (AI_DATA->abilities[battlerAtk] == ABILITY_SCRAPPY)
            break;
        else if (gBattleMons[battlerDef].statStages[STAT_EVASION] > DEFAULT_STAT_STAGE
         || (IS_BATTLER_OF_TYPE(battlerDef, TYPE_GHOST)
         && (HasMoveWithType(battlerAtk, TYPE_NORMAL)
         || HasMoveWithType(battlerAtk, TYPE_FIGHTING))))
            score += 2;
        break;
    case EFFECT_MIRACLE_EYE:
        if (gBattleMons[battlerDef].statStages[STAT_EVASION] > DEFAULT_STAT_STAGE
          || (IS_BATTLER_OF_TYPE(battlerDef, TYPE_DARK) && (HasMoveWithType(battlerAtk, TYPE_PSYCHIC))))
            score += 2;
        break;
    case EFFECT_PERISH_SONG:
        if (IsBattlerTrapped(battlerDef, TRUE))
            score += 3;
        break;
    case EFFECT_SANDSTORM:
        if (ShouldSetSandstorm(battlerAtk, AI_DATA->holdEffects[battlerAtk], AI_DATA->holdEffects[battlerAtk]))
        {
            score++;
            if (AI_DATA->holdEffects[battlerAtk] == HOLD_EFFECT_SMOOTH_ROCK)
                score++;
            if (HasMoveEffect(battlerDef, EFFECT_MORNING_SUN)
              || HasMoveEffect(battlerDef, EFFECT_SYNTHESIS)
              || HasMoveEffect(battlerDef, EFFECT_MOONLIGHT))
                score += 2;
        }
        break;
    case EFFECT_HAIL:
        if (ShouldSetHail(battlerAtk, AI_DATA->abilities[battlerAtk], AI_DATA->holdEffects[battlerAtk]))
        {
            if ((HasMoveEffect(battlerAtk, EFFECT_AURORA_VEIL) || HasMoveEffect(BATTLE_PARTNER(battlerAtk), EFFECT_AURORA_VEIL))
              && ShouldSetScreen(battlerAtk, battlerDef, EFFECT_AURORA_VEIL))
                score += 3;

            score++;
            if (AI_DATA->holdEffects[battlerAtk] == HOLD_EFFECT_ICY_ROCK)
                score++;
            if (HasMoveEffect(battlerDef, EFFECT_MORNING_SUN)
              || HasMoveEffect(battlerDef, EFFECT_SYNTHESIS)
              || HasMoveEffect(battlerDef, EFFECT_MOONLIGHT))
                score += 2;
        }
        break;
    case EFFECT_RAIN_DANCE:
        if (ShouldSetRain(battlerAtk, AI_DATA->abilities[battlerAtk], AI_DATA->holdEffects[battlerAtk]))
        {
            score++;
            if (AI_DATA->holdEffects[battlerAtk] == HOLD_EFFECT_DAMP_ROCK)
                score++;
            if (HasMoveEffect(battlerDef, EFFECT_MORNING_SUN)
              || HasMoveEffect(battlerDef, EFFECT_SYNTHESIS)
              || HasMoveEffect(battlerDef, EFFECT_MOONLIGHT))
                score += 2;
            if (HasMoveWithType(battlerDef, TYPE_FIRE) || HasMoveWithType(BATTLE_PARTNER(battlerDef), TYPE_FIRE))
                score++;
        }
        break;
    case EFFECT_SUNNY_DAY:
        if (ShouldSetSun(battlerAtk, AI_DATA->abilities[battlerAtk], AI_DATA->holdEffects[battlerAtk]))
        {
            score++;
            if (AI_DATA->holdEffects[battlerAtk] == HOLD_EFFECT_HEAT_ROCK)
                score++;
            if (HasMoveWithType(battlerDef, TYPE_WATER) || HasMoveWithType(BATTLE_PARTNER(battlerDef), TYPE_WATER))
                score++;
            if (HasMoveEffect(battlerDef, EFFECT_THUNDER) || HasMoveEffect(BATTLE_PARTNER(battlerDef), EFFECT_THUNDER))
                score++;
        }
        break;
    case EFFECT_ATTACK_UP_HIT:
        if (sereneGraceBoost)
            IncreaseStatUpScore(battlerAtk, battlerDef, STAT_ATK, &score);
        break;
    case EFFECT_FELL_STINGER:
        if (gBattleMons[battlerAtk].statStages[STAT_ATK] < MAX_STAT_STAGE
          && AI_DATA->abilities[battlerAtk] != ABILITY_CONTRARY
          && CanIndexMoveFaintTarget(battlerAtk, battlerDef, AI_THINKING_STRUCT->movesetIndex, 0))
        {
            if (AI_WhoStrikesFirst(battlerAtk, battlerDef, move) == AI_IS_FASTER) // Attacker goes first
                score += 9;
            else
                score += 3;
        }
        break;
    case EFFECT_BELLY_DRUM:
        if (!CanTargetFaintAi(battlerDef, battlerAtk) && HasMoveWithSplit(battlerAtk, SPLIT_PHYSICAL) && AI_DATA->abilities[battlerAtk] != ABILITY_CONTRARY)
            score += (MAX_STAT_STAGE - gBattleMons[battlerAtk].statStages[STAT_ATK]);
        break;
    case EFFECT_PSYCH_UP:
    case EFFECT_SPECTRAL_THIEF:
        // Want to copy positive stat changes
        for (i = STAT_ATK; i < NUM_BATTLE_STATS; i++)
        {
            if (gBattleMons[battlerDef].statStages[i] > gBattleMons[battlerAtk].statStages[i])
            {
                switch (i)
                {
                case STAT_ATK:
                    if (HasMoveWithSplit(battlerAtk, SPLIT_PHYSICAL))
                        score++;
                    break;
                case STAT_SPATK:
                    if (HasMoveWithSplit(battlerAtk, SPLIT_SPECIAL))
                        score++;
                    break;
                case STAT_ACC:
                case STAT_EVASION:
                case STAT_SPEED:
                    score++;
                    break;
                case STAT_DEF:
                case STAT_SPDEF:
                    if (AI_THINKING_STRUCT->aiFlags & AI_FLAG_STALL)
                        score++;
                    break;
                }
            }
        }
        break;
    case EFFECT_SEMI_INVULNERABLE:
        score++;
        if (predictedMove != MOVE_NONE && !isDoubleBattle)
        {
            if (AI_WhoStrikesFirst(battlerAtk, battlerDef, move) == AI_IS_FASTER) // Attacker goes first
            {
                if (gBattleMoves[predictedMove].effect == EFFECT_EXPLOSION
                  || gBattleMoves[predictedMove].effect == EFFECT_PROTECT)
                    score += 3;
            }
            else if (gBattleMoves[predictedMove].effect == EFFECT_SEMI_INVULNERABLE && !(gStatuses3[battlerDef] & STATUS3_SEMI_INVULNERABLE))
            {
                score += 3;
            }
        }
        break;
    case EFFECT_DEFENSE_CURL:
        if (HasMoveEffect(battlerAtk, EFFECT_ROLLOUT) && !(gBattleMons[battlerAtk].status2 & STATUS2_DEFENSE_CURL))
            score++;
        IncreaseStatUpScore(battlerAtk, battlerDef, STAT_DEF, &score);
        break;
    case EFFECT_FAKE_OUT:
        if (move == MOVE_FAKE_OUT    // filter out first impression
          && ShouldFakeOut(battlerAtk, battlerDef, move))
            score += 8;
        break;
    case EFFECT_STOCKPILE:
        if (AI_DATA->abilities[battlerAtk] == ABILITY_CONTRARY)
            break;
        if (HasMoveEffect(battlerAtk, EFFECT_SWALLOW)
          || HasMoveEffect(battlerAtk, EFFECT_SPIT_UP))
            score += 2;

        IncreaseStatUpScore(battlerAtk, battlerDef, STAT_DEF, &score);
        IncreaseStatUpScore(battlerAtk, battlerDef, STAT_SPDEF, &score);
        break;
    case EFFECT_SPIT_UP:
        if (gDisableStructs[battlerAtk].stockpileCounter >= 2)
            score++;
        break;
    case EFFECT_ROLLOUT:
        if (gBattleMons[battlerAtk].status2 & STATUS2_DEFENSE_CURL)
            score += 8;
        break;
    case EFFECT_SWAGGER:
        if (HasMoveEffect(battlerAtk, EFFECT_FOUL_PLAY)
          || HasMoveEffect(battlerAtk, EFFECT_PSYCH_UP)
          || HasMoveEffect(battlerAtk, EFFECT_SPECTRAL_THIEF))
            score++;

        if (AI_DATA->abilities[battlerDef] == ABILITY_CONTRARY)
            score += 2;

        IncreaseConfusionScore(battlerAtk, battlerDef, move, &score);
        break;
    case EFFECT_FLATTER:
        if (HasMoveEffect(battlerAtk, EFFECT_PSYCH_UP)
          || HasMoveEffect(battlerAtk, EFFECT_SPECTRAL_THIEF))
            score += 2;

        if (AI_DATA->abilities[battlerDef] == ABILITY_CONTRARY)
            score += 2;

        IncreaseConfusionScore(battlerAtk, battlerDef, move, &score);
        break;
    case EFFECT_FURY_CUTTER:
        if (!isDoubleBattle && AI_DATA->holdEffects[battlerAtk] == HOLD_EFFECT_METRONOME)
            score += 3;
        break;
    case EFFECT_ATTRACT:
        if (!isDoubleBattle && BattlerWillFaintFromSecondaryDamage(battlerDef, AI_DATA->abilities[battlerDef])
          && AI_WhoStrikesFirst(battlerAtk, battlerDef, move) == AI_IS_SLOWER) // Target goes first
            break; // Don't use if the attract won't have a change to activate

        if (gBattleMons[battlerDef].status1 & STATUS1_ANY
          || (gBattleMons[battlerDef].status2 & STATUS2_CONFUSION)
          || IsBattlerTrapped(battlerDef, TRUE))
            score += 2;
        else
            score++;
        break;
    case EFFECT_SAFEGUARD:
        if (!AI_IsTerrainAffected(battlerAtk, STATUS_FIELD_MISTY_TERRAIN) || !IsBattlerGrounded(battlerAtk))
            score++;
        //if (CountUsablePartyMons(battlerDef) != 0)
            //score += 8;
        break;
    case EFFECT_PURSUIT:
        /*TODO
        if (IsPredictedToSwitch(battlerDef, battlerAtk))
            score += 3;
        else if (IsPredictedToUsePursuitableMove(battlerDef, battlerAtk) && !MoveWouldHitFirst(move, battlerAtk, battlerDef)) //Pursuit against fast U-Turn
            score += 3;*/
        break;
    case EFFECT_RAPID_SPIN:
        IncreaseStatUpScore(battlerAtk, battlerDef, STAT_SPEED, &score);    // Gen 8 increases speed
        //fallthrough
    case EFFECT_DEFOG:
        if (gSideStatuses[GetBattlerSide(battlerAtk)] & SIDE_STATUS_HAZARDS_ANY && CountUsablePartyMons(battlerAtk) != 0)
        {
            score += 3;
            break;
        }

        switch (move)
        {
        case MOVE_DEFOG:
            if (gSideStatuses[GetBattlerSide(battlerDef)] & (SIDE_STATUS_SCREEN_ANY | SIDE_STATUS_SAFEGUARD | SIDE_STATUS_MIST))
            {
                score += 3;
            }
            else if (!(gSideStatuses[GetBattlerSide(battlerDef)] & SIDE_STATUS_SPIKES)) //Don't blow away hazards if you set them up
            {
                if (isDoubleBattle)
                {
                    if (IsHazardMoveEffect(gBattleMoves[AI_DATA->partnerMove].effect) // Partner is going to set up hazards
                      && AI_WhoStrikesFirst(battlerAtk, BATTLE_PARTNER(battlerAtk), move) == AI_IS_SLOWER) // Partner going first
                        break; // Don't use Defog if partner is going to set up hazards
                }

                // check defog lowering evasion
                if (ShouldLowerEvasion(battlerAtk, battlerDef, AI_DATA->abilities[battlerDef]))
                {
                    if (gBattleMons[battlerDef].statStages[STAT_EVASION] > 7
                      || HasMoveWithLowAccuracy(battlerAtk, battlerDef, 90, TRUE, AI_DATA->abilities[battlerAtk], AI_DATA->abilities[battlerDef], AI_DATA->holdEffects[battlerAtk], AI_DATA->holdEffects[battlerDef]))
                        score += 2; // encourage lowering evasion if they are evasive or we have a move with low accuracy
                    else
                        score++;
                }
            }
            break;
        case MOVE_RAPID_SPIN:
            if (gStatuses3[battlerAtk] & STATUS3_LEECHSEED || gBattleMons[battlerAtk].status2 & STATUS2_WRAPPED)
                score += 3;
            break;
        }
        break;
    case EFFECT_TORMENT:
        break;
    case EFFECT_WILL_O_WISP:
        IncreaseBurnScore(battlerAtk, battlerDef, move, &score);
        break;
    case EFFECT_FOLLOW_ME:
        if (isDoubleBattle
          && move != MOVE_SPOTLIGHT
          && !IsBattlerIncapacitated(battlerDef, AI_DATA->abilities[battlerDef])
          && (move != MOVE_RAGE_POWDER || IsAffectedByPowder(battlerDef, AI_DATA->abilities[battlerDef], AI_DATA->holdEffects[battlerDef])) // Rage Powder doesn't affect powder immunities
          && IsBattlerAlive(BATTLE_PARTNER(battlerAtk)))
        {
            u16 predictedMoveOnPartner = gLastMoves[BATTLE_PARTNER(battlerAtk)];
            if (predictedMoveOnPartner != MOVE_NONE && !IS_MOVE_STATUS(predictedMoveOnPartner))
                score += 3;
        }
        break;
    case EFFECT_NATURE_POWER:
        return AI_CheckViability(battlerAtk, battlerDef, GetNaturePowerMove(), score);
    case EFFECT_CHARGE:
        if (HasDamagingMoveOfType(battlerAtk, TYPE_ELECTRIC))
            score += 2;
        #if B_CHARGE_SPDEF_RAISE >= GEN_5
        IncreaseStatUpScore(battlerAtk, battlerDef, STAT_SPDEF, &score);
        #endif
        break;
    case EFFECT_TAUNT:
        if (IS_MOVE_STATUS(predictedMove))
            score += 3;
        else if (HasMoveWithSplit(battlerDef, SPLIT_STATUS))
            score += 2;
        break;
    case EFFECT_TRICK:
    case EFFECT_BESTOW:
        switch (AI_DATA->holdEffects[battlerAtk])
        {
        case HOLD_EFFECT_CHOICE_SCARF:
            score += 2; // assume its beneficial
            break;
        case HOLD_EFFECT_CHOICE_BAND:
            if (!HasMoveWithSplit(battlerDef, SPLIT_PHYSICAL))
                score += 2;
            break;
        case HOLD_EFFECT_CHOICE_SPECS:
            if (!HasMoveWithSplit(battlerDef, SPLIT_SPECIAL))
                score += 2;
            break;
        case HOLD_EFFECT_TOXIC_ORB:
            if (!ShouldPoisonSelf(battlerAtk, AI_DATA->abilities[battlerAtk]))
                score += 2;
            break;
        case HOLD_EFFECT_FLAME_ORB:
            if (!ShouldBurnSelf(battlerAtk, AI_DATA->abilities[battlerAtk]) && AI_CanBeBurned(battlerAtk, AI_DATA->abilities[battlerDef]))
                score += 2;
            break;
        case HOLD_EFFECT_BLACK_SLUDGE:
            if (!IS_BATTLER_OF_TYPE(battlerDef, TYPE_POISON) && AI_DATA->abilities[battlerDef] != ABILITY_MAGIC_GUARD)
                score += 3;
            break;
        case HOLD_EFFECT_IRON_BALL:
            if (!HasMoveEffect(battlerDef, EFFECT_FLING) || !IsBattlerGrounded(battlerDef))
                score += 2;
            break;
        case HOLD_EFFECT_LAGGING_TAIL:
        case HOLD_EFFECT_STICKY_BARB:
            score += 3;
            break;
        case HOLD_EFFECT_UTILITY_UMBRELLA:
            if (AI_DATA->abilities[battlerAtk] != ABILITY_SOLAR_POWER && AI_DATA->abilities[battlerAtk] != ABILITY_DRY_SKIN && AI_WeatherHasEffect())
            {
                switch (AI_DATA->abilities[battlerDef])
                {
                case ABILITY_SWIFT_SWIM:
                    if (gBattleWeather & B_WEATHER_RAIN)
                        score += 3; // Slow 'em down
                    break;
                case ABILITY_CHLOROPHYLL:
                case ABILITY_FLOWER_GIFT:
                    if (gBattleWeather & B_WEATHER_SUN)
                        score += 3; // Slow 'em down
                    break;
                }
            }
            break;
        case HOLD_EFFECT_EJECT_BUTTON:
            //if (!IsRaidBattle() && IsDynamaxed(battlerDef) && gNewBS->dynamaxData.timer[battlerDef] > 1 &&
            if (HasDamagingMove(battlerAtk)
             || (isDoubleBattle && IsBattlerAlive(BATTLE_PARTNER(battlerAtk)) && HasDamagingMove(BATTLE_PARTNER(battlerAtk))))
                score += 2; // Force 'em out next turn
            break;
        default:
            if (move != MOVE_BESTOW && AI_DATA->items[battlerAtk] == ITEM_NONE)
            {
                switch (AI_DATA->holdEffects[battlerDef])
                {
                case HOLD_EFFECT_CHOICE_BAND:
                    break;
                case HOLD_EFFECT_TOXIC_ORB:
                    if (ShouldPoisonSelf(battlerAtk, AI_DATA->abilities[battlerAtk]))
                        score += 2;
                    break;
                case HOLD_EFFECT_FLAME_ORB:
                    if (ShouldBurnSelf(battlerAtk, AI_DATA->abilities[battlerAtk]))
                        score += 2;
                    break;
                case HOLD_EFFECT_BLACK_SLUDGE:
                    if (IS_BATTLER_OF_TYPE(battlerAtk, TYPE_POISON) || AI_DATA->abilities[battlerAtk] == ABILITY_MAGIC_GUARD)
                        score += 3;
                    break;
                case HOLD_EFFECT_IRON_BALL:
                    if (HasMoveEffect(battlerAtk, EFFECT_FLING))
                        score += 2;
                    break;
                case HOLD_EFFECT_LAGGING_TAIL:
                case HOLD_EFFECT_STICKY_BARB:
                    break;
                default:
                    score++;    //other hold effects generally universally good
                    break;
                }
            }
        }
        break;
    case EFFECT_ROLE_PLAY:
        if (!IsRolePlayBannedAbilityAtk(AI_DATA->abilities[battlerAtk])
          && !IsRolePlayBannedAbility(AI_DATA->abilities[battlerDef])
          && !IsAbilityOfRating(AI_DATA->abilities[battlerAtk], 5)
          && IsAbilityOfRating(AI_DATA->abilities[battlerDef], 5))
            score += 2;
        break;
    case EFFECT_INGRAIN:
        if (AI_DATA->holdEffects[battlerAtk] == HOLD_EFFECT_BIG_ROOT)
            score += 3;
        else
            score++;
        break;
    case EFFECT_SUPERPOWER:
    case EFFECT_OVERHEAT:
        if (AI_DATA->abilities[battlerAtk] == ABILITY_CONTRARY)
            score += 10;
        break;
    case EFFECT_MAGIC_COAT:
        if (IS_MOVE_STATUS(predictedMove) && AI_GetBattlerMoveTargetType(battlerDef, predictedMove) & (MOVE_TARGET_SELECTED | MOVE_TARGET_OPPONENTS_FIELD | MOVE_TARGET_BOTH))
            score += 3;
        break;
    case EFFECT_RECYCLE:
        if (GetUsedHeldItem(battlerAtk) != ITEM_NONE)
            score++;
        if (IsRecycleEncouragedItem(GetUsedHeldItem(battlerAtk)))
            score++;
        if (AI_DATA->abilities[battlerAtk] == ABILITY_RIPEN)
        {
            u16 item = GetUsedHeldItem(battlerAtk);
            u16 toHeal = (ItemId_GetHoldEffectParam(item) == 10) ? 10 : gBattleMons[battlerAtk].maxHP / ItemId_GetHoldEffectParam(item);

            if (IsStatBoostingBerry(item) && AI_DATA->hpPercents[battlerAtk] > 60)
                score++;
            else if (ShouldRestoreHpBerry(battlerAtk, item) && !CanAIFaintTarget(battlerAtk, battlerDef, 0)
              && ((GetWhoStrikesFirst(battlerAtk, battlerDef, TRUE) == 0 && CanTargetFaintAiWithMod(battlerDef, battlerAtk, 0, 0))
               || !CanTargetFaintAiWithMod(battlerDef, battlerAtk, toHeal, 0)))
                score++;    // Recycle healing berry if we can't otherwise faint the target and the target wont kill us after we activate the berry
        }
        break;
    case EFFECT_BRICK_BREAK:
        if (gSideStatuses[GetBattlerSide(battlerDef)] & SIDE_STATUS_REFLECT)
            score++;
        if (gSideStatuses[GetBattlerSide(battlerDef)] & SIDE_STATUS_LIGHTSCREEN)
            score++;
        if (gSideStatuses[GetBattlerSide(battlerDef)] & SIDE_STATUS_AURORA_VEIL)
            score++;
        break;
    case EFFECT_KNOCK_OFF:
        if (CanKnockOffItem(battlerDef, AI_DATA->items[battlerDef]))
        {
            switch (AI_DATA->holdEffects[battlerDef])
            {
            case HOLD_EFFECT_IRON_BALL:
                if (HasMoveEffect(battlerDef, EFFECT_FLING))
                    score += 4;
                break;
            case HOLD_EFFECT_LAGGING_TAIL:
            case HOLD_EFFECT_STICKY_BARB:
                break;
            default:
                score += 3;
                break;
            }
        }
        break;
    case EFFECT_SKILL_SWAP:
        if (GetAbilityRating(AI_DATA->abilities[battlerDef]) > GetAbilityRating(AI_DATA->abilities[battlerAtk]))
            score++;
        break;
    case EFFECT_WORRY_SEED:
    case EFFECT_GASTRO_ACID:
    case EFFECT_SIMPLE_BEAM:
        if (IsAbilityOfRating(AI_DATA->abilities[battlerDef], 5))
            score += 2;
        break;
    case EFFECT_ENTRAINMENT:
        if (IsAbilityOfRating(AI_DATA->abilities[battlerDef], 5) || GetAbilityRating(AI_DATA->abilities[battlerAtk]) <= 0)
        {
            if (AI_DATA->abilities[battlerDef] != AI_DATA->abilities[battlerAtk] && !(gStatuses3[battlerDef] & STATUS3_GASTRO_ACID))
                score += 2;
        }
        break;
    case EFFECT_IMPRISON:
        if (predictedMove != MOVE_NONE && HasMove(battlerAtk, predictedMove))
            score += 3;
        else if (gDisableStructs[battlerAtk].isFirstTurn == 0)
            score++;
        break;
    case EFFECT_REFRESH:
        if (gBattleMons[battlerAtk].status1 & STATUS1_ANY)
            score += 2;
        break;
    case EFFECT_PSYCHO_SHIFT:
        if (gBattleMons[battlerAtk].status1 & STATUS1_PSN_ANY)
            IncreasePoisonScore(battlerAtk, battlerDef, move, &score);
        else if (gBattleMons[battlerAtk].status1 & STATUS1_BURN)
            IncreaseBurnScore(battlerAtk, battlerDef, move, &score);
        else if (gBattleMons[battlerAtk].status1 & STATUS1_PARALYSIS)
            IncreaseParalyzeScore(battlerAtk, battlerDef, move, &score);
        else if (gBattleMons[battlerAtk].status1 & STATUS1_SLEEP)
            IncreaseSleepScore(battlerAtk, battlerDef, move, &score);
        break;
    case EFFECT_GRUDGE:
        break;
    case EFFECT_SNATCH:
        if (predictedMove != MOVE_NONE && TestMoveFlags(predictedMove, FLAG_SNATCH_AFFECTED))
            score += 3; // Steal move
        break;
    case EFFECT_MUD_SPORT:
        if (!HasMoveWithType(battlerAtk, TYPE_ELECTRIC) && HasMoveWithType(battlerDef, TYPE_ELECTRIC))
            score++;
        break;
    case EFFECT_WATER_SPORT:
        if (!HasMoveWithType(battlerAtk, TYPE_FIRE) && (HasMoveWithType(battlerDef, TYPE_FIRE)))
            score++;
        break;
    case EFFECT_TICKLE:
        if (gBattleMons[battlerDef].statStages[STAT_DEF] > 4 && HasMoveWithSplit(battlerAtk, SPLIT_PHYSICAL)
          && AI_DATA->abilities[battlerDef] != ABILITY_CONTRARY && ShouldLowerDefense(battlerAtk, battlerDef, AI_DATA->abilities[battlerDef]))
        {
            score += 2;
        }
        else if (ShouldLowerAttack(battlerAtk, battlerDef, AI_DATA->abilities[battlerDef]))
        {
            score += 2;
        }
        break;
    case EFFECT_COSMIC_POWER:
        IncreaseStatUpScore(battlerAtk, battlerDef, STAT_DEF, &score);
        IncreaseStatUpScore(battlerAtk, battlerDef, STAT_SPDEF, &score);
        break;
    case EFFECT_BULK_UP:
        IncreaseStatUpScore(battlerAtk, battlerDef, STAT_ATK, &score);
        IncreaseStatUpScore(battlerAtk, battlerDef, STAT_DEF, &score);
        break;
    case EFFECT_CALM_MIND:
        IncreaseStatUpScore(battlerAtk, battlerDef, STAT_SPATK, &score);
        IncreaseStatUpScore(battlerAtk, battlerDef, STAT_SPDEF, &score);
        break;
    case EFFECT_GEOMANCY:
        if (AI_DATA->holdEffects[battlerAtk] == HOLD_EFFECT_POWER_HERB)
            score += 3;
        //fallthrough
    case EFFECT_QUIVER_DANCE:
        IncreaseStatUpScore(battlerAtk, battlerDef, STAT_SPEED, &score);
        IncreaseStatUpScore(battlerAtk, battlerDef, STAT_SPATK, &score);
        IncreaseStatUpScore(battlerAtk, battlerDef, STAT_SPDEF, &score);
        break;
    case EFFECT_SHELL_SMASH:
        if (AI_DATA->holdEffects[battlerAtk] == HOLD_EFFECT_RESTORE_STATS)
            score += 1;

        IncreaseStatUpScore(battlerAtk, battlerDef, STAT_SPEED, &score);
        IncreaseStatUpScore(battlerAtk, battlerDef, STAT_SPATK, &score);
        IncreaseStatUpScore(battlerAtk, battlerDef, STAT_ATK, &score);
        break;
    case EFFECT_DRAGON_DANCE:
    case EFFECT_SHIFT_GEAR:
        IncreaseStatUpScore(battlerAtk, battlerDef, STAT_SPEED, &score);
        IncreaseStatUpScore(battlerAtk, battlerDef, STAT_ATK, &score);
        break;
    case EFFECT_GUARD_SWAP:
        if (gBattleMons[battlerDef].statStages[STAT_DEF] > gBattleMons[battlerAtk].statStages[STAT_DEF]
          && gBattleMons[battlerDef].statStages[STAT_SPDEF] >= gBattleMons[battlerAtk].statStages[STAT_SPDEF])
            score++;
        else if (gBattleMons[battlerDef].statStages[STAT_SPDEF] > gBattleMons[battlerAtk].statStages[STAT_SPDEF]
          && gBattleMons[battlerDef].statStages[STAT_DEF] >= gBattleMons[battlerAtk].statStages[STAT_DEF])
            score++;
        break;
    case EFFECT_POWER_SWAP:
        if (gBattleMons[battlerDef].statStages[STAT_ATK] > gBattleMons[battlerAtk].statStages[STAT_ATK]
          && gBattleMons[battlerDef].statStages[STAT_SPATK] >= gBattleMons[battlerAtk].statStages[STAT_SPATK])
            score++;
        else if (gBattleMons[battlerDef].statStages[STAT_SPATK] > gBattleMons[battlerAtk].statStages[STAT_SPATK]
          && gBattleMons[battlerDef].statStages[STAT_ATK] >= gBattleMons[battlerAtk].statStages[STAT_ATK])
            score++;
        break;
    case EFFECT_POWER_TRICK:
        if (!(gStatuses3[battlerAtk] & STATUS3_POWER_TRICK))
        {
            if (gBattleMons[battlerAtk].defense > gBattleMons[battlerAtk].attack && HasMoveWithSplit(battlerAtk, SPLIT_PHYSICAL))
                score += 2;
            break;
        }
        break;
    case EFFECT_HEART_SWAP:
        {
            bool32 hasHigherStat = FALSE;
            //Only use if all target stats are >= attacker stats to prevent infinite loop
            for (i = STAT_ATK; i < NUM_BATTLE_STATS; i++)
            {
                if (gBattleMons[battlerDef].statStages[i] < gBattleMons[battlerAtk].statStages[i])
                    break;
                if (gBattleMons[battlerDef].statStages[i] > gBattleMons[battlerAtk].statStages[i])
                    hasHigherStat = TRUE;
            }
            if (hasHigherStat && i == NUM_BATTLE_STATS)
                score++;
        }
        break;
    case EFFECT_SPEED_SWAP:
        // TODO this is cheating a bit...
        if (gBattleMons[battlerDef].speed > gBattleMons[battlerAtk].speed)
            score += 3;
        break;
    case EFFECT_GUARD_SPLIT:
        {
            // TODO also kind of cheating...
            u16 newDefense = (gBattleMons[battlerAtk].defense + gBattleMons[battlerDef].defense) / 2;
            u16 newSpDef = (gBattleMons[battlerAtk].spDefense + gBattleMons[battlerDef].spDefense) / 2;

            if ((newDefense > gBattleMons[battlerAtk].defense && newSpDef >= gBattleMons[battlerAtk].spDefense)
              || (newSpDef > gBattleMons[battlerAtk].spDefense && newDefense >= gBattleMons[battlerAtk].defense))
                score++;
        }
        break;
    case EFFECT_POWER_SPLIT:
        {
            u16 newAttack = (gBattleMons[battlerAtk].attack + gBattleMons[battlerDef].attack) / 2;
            u16 newSpAtk = (gBattleMons[battlerAtk].spAttack + gBattleMons[battlerDef].spAttack) / 2;

            if ((newAttack > gBattleMons[battlerAtk].attack && newSpAtk >= gBattleMons[battlerAtk].spAttack)
              || (newSpAtk > gBattleMons[battlerAtk].spAttack && newAttack >= gBattleMons[battlerAtk].attack))
                score++;
        }
        break;
    case EFFECT_BUG_BITE:   // And pluck
        if (gBattleMons[battlerDef].status2 & STATUS2_SUBSTITUTE || AI_DATA->abilities[battlerDef] == ABILITY_STICKY_HOLD)
            break;
        else if (ItemId_GetPocket(AI_DATA->items[battlerDef]) == POCKET_BERRIES)
            score += 3;
        break;
    case EFFECT_INCINERATE:
        if (gBattleMons[battlerDef].status2 & STATUS2_SUBSTITUTE || AI_DATA->abilities[battlerDef] == ABILITY_STICKY_HOLD)
            break;
        else if (ItemId_GetPocket(AI_DATA->items[battlerDef]) == POCKET_BERRIES || AI_DATA->holdEffects[battlerDef] == HOLD_EFFECT_GEMS)
            score += 3;
        break;
    case EFFECT_SMACK_DOWN:
        if (!IsBattlerGrounded(battlerDef))
            score += 3;
        break;
    case EFFECT_RELIC_SONG:
        #if (defined SPECIES_MELOETTA && defined SPECIES_MELOETTA_PIROUETTE)
        if (!(gBattleMons[battlerAtk].status2 & STATUS2_TRANSFORMED)) // Don't try to change form if it's transformed.
        {
            if (gBattleMons[battlerAtk].species == SPECIES_MELOETTA && gBattleMons[battlerDef].defense < gBattleMons[battlerDef].spDefense)
                score += 3; // Change to Pirouette if can do more damage
            else if (gBattleMons[battlerAtk].species == SPECIES_MELOETTA_PIROUETTE && gBattleMons[battlerDef].spDefense < gBattleMons[battlerDef].defense)
                score += 3; // Change to Aria if can do more damage
        }
        #endif
        break;
    case EFFECT_ELECTRIC_TERRAIN:
    case EFFECT_MISTY_TERRAIN:
        if (gStatuses3[battlerAtk] & STATUS3_YAWN && IsBattlerGrounded(battlerAtk))
            score += 10;
        //fallthrough
    case EFFECT_GRASSY_TERRAIN:
    case EFFECT_PSYCHIC_TERRAIN:
        score += 2;
        if (AI_DATA->holdEffects[battlerAtk] == HOLD_EFFECT_TERRAIN_EXTENDER)
            score += 2;
        break;
    case EFFECT_PLEDGE:
        if (isDoubleBattle)
        {
            if (HasMoveEffect(BATTLE_PARTNER(battlerAtk), EFFECT_PLEDGE))
                score += 3; // Partner might use pledge move
        }
        break;
    case EFFECT_TRICK_ROOM:
        if (!(gFieldStatuses & STATUS_FIELD_TRICK_ROOM) && GetBattlerSideSpeedAverage(battlerAtk) < GetBattlerSideSpeedAverage(battlerDef))
            score += 3;
        else if ((gFieldStatuses & STATUS_FIELD_TRICK_ROOM) && GetBattlerSideSpeedAverage(battlerAtk) >= GetBattlerSideSpeedAverage(battlerDef))
            score += 3;
        break;
    case EFFECT_MAGIC_ROOM:
        score++;
        if (AI_DATA->holdEffects[battlerAtk] == HOLD_EFFECT_NONE && AI_DATA->holdEffects[battlerDef] != HOLD_EFFECT_NONE)
            score++;
        if (isDoubleBattle && AI_DATA->holdEffects[BATTLE_PARTNER(battlerAtk)] == HOLD_EFFECT_NONE && AI_DATA->holdEffects[BATTLE_PARTNER(battlerDef)] != HOLD_EFFECT_NONE)
            score++;
        break;
    case EFFECT_WONDER_ROOM:
        if ((HasMoveWithSplit(battlerDef, SPLIT_PHYSICAL) && gBattleMons[battlerAtk].defense < gBattleMons[battlerAtk].spDefense)
          || (HasMoveWithSplit(battlerDef, SPLIT_SPECIAL) && gBattleMons[battlerAtk].spDefense < gBattleMons[battlerAtk].defense))
            score += 2;
        break;
    case EFFECT_GRAVITY:
        if (!(gFieldStatuses & STATUS_FIELD_GRAVITY))
        {
            if (HasSleepMoveWithLowAccuracy(battlerAtk, battlerDef)) // Has Gravity for a move like Hypnosis
                IncreaseSleepScore(battlerAtk, battlerDef, move, &score);
            else if (HasMoveWithLowAccuracy(battlerAtk, battlerDef, 90, FALSE, AI_DATA->abilities[battlerAtk], AI_DATA->abilities[battlerDef], AI_DATA->holdEffects[battlerAtk], AI_DATA->holdEffects[battlerDef]))
                score += 2;
            else
                score++;
        }
        break;
    case EFFECT_ION_DELUGE:
        if ((AI_DATA->abilities[battlerAtk] == ABILITY_VOLT_ABSORB
          || AI_DATA->abilities[battlerAtk] == ABILITY_MOTOR_DRIVE
          || AI_DATA->abilities[battlerAtk] == ABILITY_LIGHTNING_ROD)
          && gBattleMoves[predictedMove].type == TYPE_NORMAL)
            score += 2;
        break;
    case EFFECT_FLING:
        /* TODO
        switch (gFlingTable[AI_DATA->items[battlerAtk]].effect)
        {
        case MOVE_EFFECT_BURN:
            IncreaseBurnScore(battlerAtk, battlerDef, move, &score);
            break;
        case MOVE_EFFECT_FLINCH:
            score += ShouldTryToFlinch(battlerAtk, battlerDef, AI_DATA->abilities[battlerAtk], AI_DATA->abilities[battlerDef], move);
            break;
        case MOVE_EFFECT_PARALYSIS:
            IncreaseParalyzeScore(battlerAtk, battlerDef, move, &score);
            break;
        case MOVE_EFFECT_POISON:
        case MOVE_EFFECT_TOXIC:
            IncreasePoisonScore(battlerAtk, battlerDef, move, &score);
            break;
        case MOVE_EFFECT_FREEZE:
            if (AI_CanFreeze(battlerAtk, battlerDef))
                score += 3;
            break;
        }*/
        break;
    case EFFECT_FEINT:
        if (gBattleMoves[predictedMove].effect == EFFECT_PROTECT)
            score += 3;
        break;
    case EFFECT_EMBARGO:
        if (AI_DATA->holdEffects[battlerDef] != HOLD_EFFECT_NONE)
            score++;
        break;
    case EFFECT_POWDER:
        if (predictedMove != MOVE_NONE && !IS_MOVE_STATUS(predictedMove) && gBattleMoves[predictedMove].type == TYPE_FIRE)
            score += 3;
        break;
    case EFFECT_TELEKINESIS:
        if (HasMoveWithLowAccuracy(battlerAtk, battlerDef, 90, FALSE, AI_DATA->abilities[battlerAtk], AI_DATA->abilities[battlerDef], AI_DATA->holdEffects[battlerAtk], AI_DATA->holdEffects[battlerDef])
          || !IsBattlerGrounded(battlerDef))
            score++;
        break;
    case EFFECT_THROAT_CHOP:
        if (predictedMove != MOVE_NONE && TestMoveFlags(predictedMove, FLAG_SOUND) && AI_WhoStrikesFirst(battlerAtk, battlerDef, move) == AI_IS_FASTER)
            score += 3; // Ai goes first and predicts the target will use a sound move
        else if (TestMoveFlagsInMoveset(battlerDef, FLAG_SOUND))
            score += 3;
        break;
    case EFFECT_HEAL_BLOCK:
        if (AI_WhoStrikesFirst(battlerAtk, battlerDef, move) == AI_IS_FASTER && predictedMove != MOVE_NONE && IsHealingMoveEffect(gBattleMoves[predictedMove].effect))
            score += 3; // Try to cancel healing move
        else if (HasHealingEffect(battlerDef) || AI_DATA->holdEffects[battlerDef] == HOLD_EFFECT_LEFTOVERS
          || (AI_DATA->holdEffects[battlerDef] == HOLD_EFFECT_BLACK_SLUDGE && IS_BATTLER_OF_TYPE(battlerDef, TYPE_POISON)))
            score += 2;
        break;
    case EFFECT_SOAK:
        if (HasMoveWithType(battlerAtk, TYPE_ELECTRIC) || HasMoveWithType(battlerAtk, TYPE_GRASS) || HasMoveEffect(battlerAtk, EFFECT_FREEZE_DRY))
            score += 2; // Get some super effective moves
        break;
    case EFFECT_THIRD_TYPE:
        if (AI_DATA->abilities[battlerDef] == ABILITY_WONDER_GUARD)
            score += 2; // Give target more weaknesses
        break;
    case EFFECT_ELECTRIFY:
        if (predictedMove != MOVE_NONE && gBattleMoves[predictedMove].type == TYPE_NORMAL
         && (AI_DATA->abilities[battlerAtk] == ABILITY_VOLT_ABSORB
          || AI_DATA->abilities[battlerAtk] == ABILITY_MOTOR_DRIVE
          || AI_DATA->abilities[battlerAtk] == ABILITY_LIGHTNING_ROD))
        {
            score += 3;
        }
        break;
    case EFFECT_TOPSY_TURVY:
        if (CountPositiveStatStages(battlerDef) > CountNegativeStatStages(battlerDef))
            score++;
        break;
    case EFFECT_FAIRY_LOCK:
        if (!IsBattlerTrapped(battlerDef, TRUE))
        {
            if (ShouldTrap(battlerAtk, battlerDef, move))
                score += 8;
        }
        break;
    case EFFECT_QUASH:
        if (isDoubleBattle
          && AI_WhoStrikesFirst(BATTLE_PARTNER(battlerAtk), battlerDef, AI_DATA->partnerMove) == AI_IS_SLOWER) // Attacker partner wouldn't go before target
            score++;
        break;
    case EFFECT_TAILWIND:
        if (GetBattlerSideSpeedAverage(battlerAtk) < GetBattlerSideSpeedAverage(battlerDef))
            score += 2;
        break;
    case EFFECT_LUCKY_CHANT:
        if (!isDoubleBattle)
        {
            score++;
        }
        else
        {
            if (CountUsablePartyMons(battlerDef) > 0)
                score += 8;
        }
        break;
    case EFFECT_MAGNET_RISE:
        if (IsBattlerGrounded(battlerAtk) && HasDamagingMoveOfType(battlerDef, TYPE_ELECTRIC)
          && !(AI_GetTypeEffectiveness(MOVE_EARTHQUAKE, battlerDef, battlerAtk) == AI_EFFECTIVENESS_x0)) // Doesn't resist ground move
        {
            if (AI_WhoStrikesFirst(battlerAtk, battlerDef, move) == AI_IS_FASTER) // Attacker goes first
           {
                if (gBattleMoves[predictedMove].type == TYPE_GROUND)
                    score += 3; // Cause the enemy's move to fail
                break;
            }
            else // Opponent Goes First
            {
                if (HasDamagingMoveOfType(battlerDef, TYPE_GROUND))
                    score += 2;
                break;
            }
        }
        break;
    case EFFECT_CAMOUFLAGE:
        if (predictedMove != MOVE_NONE && AI_WhoStrikesFirst(battlerAtk, battlerDef, move) == AI_IS_FASTER // Attacker goes first
          && !IS_MOVE_STATUS(move) && AI_GetTypeEffectiveness(predictedMove, battlerDef, battlerAtk) != AI_EFFECTIVENESS_x0)
            score++;
        break;
    case EFFECT_FLAME_BURST:
        if (isDoubleBattle)
        {
            if (IsBattlerAlive(BATTLE_PARTNER(battlerDef))
              && AI_DATA->hpPercents[BATTLE_PARTNER(battlerDef)] < 12
              && AI_DATA->abilities[BATTLE_PARTNER(battlerDef)] != ABILITY_MAGIC_GUARD
              && !IS_BATTLER_OF_TYPE(BATTLE_PARTNER(battlerDef), TYPE_FIRE))
                score++;
        }
        break;
    case EFFECT_TOXIC_THREAD:
        IncreasePoisonScore(battlerAtk, battlerDef, move, &score);
        IncreaseStatUpScore(battlerAtk, battlerDef, STAT_SPEED, &score);
        break;
    case EFFECT_TWO_TURNS_ATTACK:
    case EFFECT_SKULL_BASH:
    case EFFECT_SOLAR_BEAM:
        if (AI_DATA->holdEffects[battlerAtk] == HOLD_EFFECT_POWER_HERB)
            score += 2;
        break;
    case EFFECT_COUNTER:
        if (!IsBattlerIncapacitated(battlerDef, AI_DATA->abilities[battlerDef]) && predictedMove != MOVE_NONE)
        {
            if (gDisableStructs[battlerDef].tauntTimer != 0)
                score++;    // target must use damaging move
            if (GetMoveDamageResult(predictedMove) >= MOVE_POWER_GOOD && GetBattleMoveSplit(predictedMove) == SPLIT_PHYSICAL)
                score += 3;
        }
        break;
    case EFFECT_MIRROR_COAT:
        if (!IsBattlerIncapacitated(battlerDef, AI_DATA->abilities[battlerDef]) && predictedMove != MOVE_NONE)
        {
            if (gDisableStructs[battlerDef].tauntTimer != 0)
                score++;    // target must use damaging move
            if (GetMoveDamageResult(predictedMove) >= MOVE_POWER_GOOD && GetBattleMoveSplit(predictedMove) == SPLIT_SPECIAL)
                score += 3;
        }
        break;
    case EFFECT_FLAIL:
        if (AI_WhoStrikesFirst(battlerAtk, battlerDef, move) == AI_IS_FASTER)  // Ai goes first
        {
            if (AI_DATA->hpPercents[battlerAtk] < 20)
                score++;
            else if (AI_DATA->hpPercents[battlerAtk] < 8)
                score += 2;
        }
        break;
    case EFFECT_SHORE_UP:
        if (AI_WeatherHasEffect() && (gBattleWeather & B_WEATHER_SANDSTORM)
          && ShouldRecover(battlerAtk, battlerDef, move, 67))
            score += 3;
        else if (ShouldRecover(battlerAtk, battlerDef, move, 50))
            score += 2;
        break;
    case EFFECT_FACADE:
        if (gBattleMons[battlerAtk].status1 & (STATUS1_POISON | STATUS1_BURN | STATUS1_PARALYSIS | STATUS1_TOXIC_POISON))
            score++;
        break;
    case EFFECT_FOCUS_PUNCH:
        if (!isDoubleBattle && effectiveness > AI_EFFECTIVENESS_x0_5)
        {
            if (IsBattlerIncapacitated(battlerDef, AI_DATA->abilities[battlerDef]))
                score += 2;
            else if (gBattleMons[battlerDef].status2 & (STATUS2_INFATUATION | STATUS2_CONFUSION))
                score++;
        }
        break;
    case EFFECT_SMELLINGSALT:
        if (gBattleMons[battlerDef].status1 & STATUS1_PARALYSIS)
            score += 2;
        break;
    case EFFECT_WAKE_UP_SLAP:
        if (gBattleMons[battlerDef].status1 & STATUS1_SLEEP)
            score += 2;
        break;
    case EFFECT_REVENGE:
        if (!(gBattleMons[battlerDef].status1 & STATUS1_SLEEP)
          &&  !(gBattleMons[battlerDef].status2 & (STATUS2_INFATUATION | STATUS2_CONFUSION)))
            score += 2;
        break;
    case EFFECT_ENDEAVOR:
        if (AI_WhoStrikesFirst(battlerAtk, battlerDef, move) == AI_IS_SLOWER)  // Opponent faster
        {
            if (AI_DATA->hpPercents[battlerAtk] < 40)
                score++;
        }
        else if (AI_DATA->hpPercents[battlerAtk] < 50)
        {
            score++;
        }
        break;
    //case EFFECT_EXTREME_EVOBOOST: // TODO
        //break;
    //case EFFECT_CLANGOROUS_SOUL:  // TODO
        //break;
    //case EFFECT_NO_RETREAT:       // TODO
        //break;
    //case EFFECT_SKY_DROP
        //break;
    } // move effect checks

    return score;
}

// Effects that are encouraged on the first turn of battle
static s16 AI_SetupFirstTurn(u8 battlerAtk, u8 battlerDef, u16 move, s16 score)
{
    if (IsTargetingPartner(battlerAtk, battlerDef)
      || gBattleResults.battleTurnCounter != 0)
        return score;

    if (AI_THINKING_STRUCT->aiFlags & AI_FLAG_SMART_SWITCHING
      && AI_WhoStrikesFirst(battlerAtk, battlerDef, move) == AI_IS_SLOWER
      && CanTargetFaintAi(battlerDef, battlerAtk)
      && GetMovePriority(battlerAtk, move) == 0)
    {
        RETURN_SCORE_MINUS(20);    // No point in setting up if you will faint. Should just switch if possible..
    }

    // check effects to prioritize first turn
    switch (gBattleMoves[move].effect)
    {
    case EFFECT_ATTACK_UP:
    case EFFECT_DEFENSE_UP:
    case EFFECT_SPEED_UP:
    case EFFECT_SPECIAL_ATTACK_UP:
    case EFFECT_SPECIAL_DEFENSE_UP:
    case EFFECT_ACCURACY_UP:
    case EFFECT_EVASION_UP:
    case EFFECT_ATTACK_DOWN:
    case EFFECT_DEFENSE_DOWN:
    case EFFECT_SPEED_DOWN:
    case EFFECT_SPECIAL_ATTACK_DOWN:
    case EFFECT_SPECIAL_DEFENSE_DOWN:
    case EFFECT_ACCURACY_DOWN:
    case EFFECT_EVASION_DOWN:
    case EFFECT_CONVERSION:
    case EFFECT_LIGHT_SCREEN:
    case EFFECT_FOCUS_ENERGY:
    case EFFECT_CONFUSE:
    case EFFECT_ATTACK_UP_2:
    case EFFECT_DEFENSE_UP_2:
    case EFFECT_DEFENSE_UP_3:
    case EFFECT_SPEED_UP_2:
    case EFFECT_SPECIAL_ATTACK_UP_2:
    case EFFECT_SPECIAL_ATTACK_UP_3:
    case EFFECT_SPECIAL_DEFENSE_UP_2:
    case EFFECT_ACCURACY_UP_2:
    case EFFECT_EVASION_UP_2:
    case EFFECT_ATTACK_DOWN_2:
    case EFFECT_DEFENSE_DOWN_2:
    case EFFECT_SPEED_DOWN_2:
    case EFFECT_SPECIAL_ATTACK_DOWN_2:
    case EFFECT_SPECIAL_DEFENSE_DOWN_2:
    case EFFECT_ACCURACY_DOWN_2:
    case EFFECT_EVASION_DOWN_2:
    case EFFECT_REFLECT:
    case EFFECT_POISON:
    case EFFECT_PARALYZE:
    case EFFECT_SUBSTITUTE:
    case EFFECT_LEECH_SEED:
    case EFFECT_MINIMIZE:
    case EFFECT_CURSE:
    case EFFECT_SWAGGER:
    case EFFECT_CAMOUFLAGE:
    case EFFECT_YAWN:
    case EFFECT_DEFENSE_CURL:
    case EFFECT_TORMENT:
    case EFFECT_FLATTER:
    case EFFECT_WILL_O_WISP:
    case EFFECT_INGRAIN:
    case EFFECT_IMPRISON:
    case EFFECT_TEETER_DANCE:
    case EFFECT_TICKLE:
    case EFFECT_COSMIC_POWER:
    case EFFECT_BULK_UP:
    case EFFECT_CALM_MIND:
    case EFFECT_ACUPRESSURE:
    case EFFECT_AUTOTOMIZE:
    case EFFECT_SHIFT_GEAR:
    case EFFECT_SHELL_SMASH:
    case EFFECT_GROWTH:
    case EFFECT_QUIVER_DANCE:
    case EFFECT_ATTACK_SPATK_UP:
    case EFFECT_ATTACK_ACCURACY_UP:
    case EFFECT_PSYCHIC_TERRAIN:
    case EFFECT_GRASSY_TERRAIN:
    case EFFECT_ELECTRIC_TERRAIN:
    case EFFECT_MISTY_TERRAIN:
    case EFFECT_STEALTH_ROCK:
    case EFFECT_TOXIC_SPIKES:
    case EFFECT_TRICK_ROOM:
    case EFFECT_WONDER_ROOM:
    case EFFECT_MAGIC_ROOM:
    case EFFECT_TAILWIND:
    case EFFECT_DRAGON_DANCE:
    case EFFECT_STICKY_WEB:
    case EFFECT_RAIN_DANCE:
    case EFFECT_SUNNY_DAY:
    case EFFECT_SANDSTORM:
    case EFFECT_HAIL:
    case EFFECT_GEOMANCY:
        score += 2;
        break;
    default:
        break;
    }

    return score;
}

// Adds score bonus to 'riskier' move effects and high crit moves
static s16 AI_Risky(u8 battlerAtk, u8 battlerDef, u16 move, s16 score)
{
    if (IsTargetingPartner(battlerAtk, battlerDef))
        return score;

    if (TestMoveFlags(move, FLAG_HIGH_CRIT))
        score += 2;

    switch (gBattleMoves[move].effect)
    {
    case EFFECT_SLEEP:
    case EFFECT_EXPLOSION:
    case EFFECT_MIRROR_MOVE:
    case EFFECT_OHKO:
    case EFFECT_CONFUSE:
    case EFFECT_METRONOME:
    case EFFECT_PSYWAVE:
    case EFFECT_COUNTER:
    case EFFECT_DESTINY_BOND:
    case EFFECT_SWAGGER:
    case EFFECT_ATTRACT:
    case EFFECT_PRESENT:
    case EFFECT_ALL_STATS_UP_HIT:
    case EFFECT_BELLY_DRUM:
    case EFFECT_MIRROR_COAT:
    case EFFECT_FOCUS_PUNCH:
    case EFFECT_REVENGE:
    case EFFECT_TEETER_DANCE:
        if (Random() & 1)
            score += 2;
        break;
    default:
        break;
    }

    return score;
}

// Adds score bonus to best powered move
static s16 AI_PreferStrongestMove(u8 battlerAtk, u8 battlerDef, u16 move, s16 score)
{
    if (IsTargetingPartner(battlerAtk, battlerDef))
        return score;

    if (GetMoveDamageResult(move) == MOVE_POWER_BEST)
        score += 2;

    return score;
}

// Prefers moves that are good for baton pass
static s16 AI_PreferBatonPass(u8 battlerAtk, u8 battlerDef, u16 move, s16 score)
{
    u32 i;

    if (IsTargetingPartner(battlerAtk, battlerDef)
      || CountUsablePartyMons(battlerAtk) == 0
      || GetMoveDamageResult(move) != MOVE_POWER_OTHER
      || !HasMoveEffect(battlerAtk, EFFECT_BATON_PASS)
      || IsBattlerTrapped(battlerAtk, TRUE))
        return score;

    if (IsStatRaisingEffect(gBattleMoves[move].effect))
    {
        if (gBattleResults.battleTurnCounter == 0)
            score += 5;
        else if (AI_DATA->hpPercents[battlerAtk] < 60)
            score -= 10;
        else
            score++;
    }

    // other specific checks
    switch (gBattleMoves[move].effect)
    {
    case EFFECT_INGRAIN:
        if (!(gStatuses3[battlerAtk] & STATUS3_ROOTED))
            score += 2;
        break;
    case EFFECT_AQUA_RING:
        if (!(gStatuses3[battlerAtk] & STATUS3_AQUA_RING))
            score += 2;
        break;
    case EFFECT_PROTECT:
        if (gLastMoves[battlerAtk] == MOVE_PROTECT || gLastMoves[battlerAtk] == MOVE_DETECT)
            score -= 2;
        else
            score += 2;
        break;
    case EFFECT_BATON_PASS:
        for (i = STAT_ATK; i < NUM_BATTLE_STATS; i++)
        {
            IncreaseStatUpScore(battlerAtk, battlerDef, i, &score);
        }
        if (gStatuses3[battlerAtk] & (STATUS3_ROOTED | STATUS3_AQUA_RING))
            score += 2;
        if (gStatuses3[battlerAtk] & STATUS3_LEECHSEED)
            score -= 3;
        break;
    default:
        break;
    }

    return score;
}

static s16 AI_HPAware(u8 battlerAtk, u8 battlerDef, u16 move, s16 score)
{
    u16 effect = gBattleMoves[move].effect;
    u8 moveType = gBattleMoves[move].type;

    SetTypeBeforeUsingMove(move, battlerAtk);
    GET_MOVE_TYPE(move, moveType);

    if (IsTargetingPartner(battlerAtk, battlerDef))
    {
        if ((effect == EFFECT_HEAL_PULSE || effect == EFFECT_HIT_ENEMY_HEAL_ALLY)
         || (moveType == TYPE_ELECTRIC && AI_DATA->abilities[BATTLE_PARTNER(battlerAtk)] == ABILITY_VOLT_ABSORB)
         || (moveType == TYPE_WATER && (AI_DATA->abilities[BATTLE_PARTNER(battlerAtk)] == ABILITY_DRY_SKIN || AI_DATA->abilities[BATTLE_PARTNER(battlerAtk)] == ABILITY_WATER_ABSORB)))
        {
            if (gStatuses3[battlerDef] & STATUS3_HEAL_BLOCK)
                return 0;

            if (CanTargetFaintAi(FOE(battlerAtk), BATTLE_PARTNER(battlerAtk))
              || (CanTargetFaintAi(BATTLE_PARTNER(FOE(battlerAtk)), BATTLE_PARTNER(battlerAtk))))
                score--;

            if (AI_DATA->hpPercents[battlerDef] <= 50)
                score++;
        }
    }
    else
    {
        // Consider AI HP
        if (AI_DATA->hpPercents[battlerAtk] > 70)
        {
            // high hp
            switch (effect)
            {
            case EFFECT_EXPLOSION:
            case EFFECT_RESTORE_HP:
            case EFFECT_REST:
            case EFFECT_DESTINY_BOND:
            case EFFECT_FLAIL:
            case EFFECT_ENDURE:
            case EFFECT_MORNING_SUN:
            case EFFECT_SYNTHESIS:
            case EFFECT_MOONLIGHT:
            case EFFECT_SHORE_UP:
            case EFFECT_SOFTBOILED:
            case EFFECT_ROOST:
            case EFFECT_MEMENTO:
            case EFFECT_GRUDGE:
            case EFFECT_OVERHEAT:
                score -= 2;
                break;
            default:
                break;
            }
        }
        else if (AI_DATA->hpPercents[battlerAtk] > 30)
        {
            // med hp
            if (IsStatRaisingEffect(effect) || IsStatLoweringEffect(effect))
                score -= 2;

            switch (effect)
            {
            case EFFECT_EXPLOSION:
            case EFFECT_BIDE:
            case EFFECT_CONVERSION:
            case EFFECT_LIGHT_SCREEN:
            case EFFECT_MIST:
            case EFFECT_FOCUS_ENERGY:
            case EFFECT_CONVERSION_2:
            case EFFECT_SAFEGUARD:
            case EFFECT_BELLY_DRUM:
                score -= 2;
                break;
            default:
                break;
            }
        }
        else
        {
            // low hp
            if (IsStatRaisingEffect(effect) || IsStatLoweringEffect(effect))
                score -= 2;

            // check other discouraged low hp effects
            switch (effect)
            {
            case EFFECT_BIDE:
            case EFFECT_CONVERSION:
            case EFFECT_REFLECT:
            case EFFECT_LIGHT_SCREEN:
            case EFFECT_AURORA_VEIL:
            case EFFECT_MIST:
            case EFFECT_FOCUS_ENERGY:
            case EFFECT_RAGE:
            case EFFECT_CONVERSION_2:
            case EFFECT_LOCK_ON:
            case EFFECT_SAFEGUARD:
            case EFFECT_BELLY_DRUM:
            case EFFECT_PSYCH_UP:
            case EFFECT_MIRROR_COAT:
            case EFFECT_SOLAR_BEAM:
            case EFFECT_TWO_TURNS_ATTACK:
            case EFFECT_ERUPTION:
            case EFFECT_TICKLE:
            case EFFECT_SUNNY_DAY:
            case EFFECT_SANDSTORM:
            case EFFECT_HAIL:
            case EFFECT_RAIN_DANCE:
                score -= 2;
                break;
            default:
                break;
            }
        }
    }

    // consider target HP
    if (CanIndexMoveFaintTarget(battlerAtk, battlerDef, AI_THINKING_STRUCT->movesetIndex, 0))
    {
        score += 2;
    }
    else
    {
        if (AI_DATA->hpPercents[battlerDef] > 70)
        {
            // high HP
            ; // nothing yet
        }
        else if (AI_DATA->hpPercents[battlerDef] > 30)
        {
            // med HP - check discouraged effects
            switch (effect)
            {
            case EFFECT_ATTACK_UP:
            case EFFECT_DEFENSE_UP:
            case EFFECT_SPEED_UP:
            case EFFECT_SPECIAL_ATTACK_UP:
            case EFFECT_SPECIAL_DEFENSE_UP:
            case EFFECT_ACCURACY_UP:
            case EFFECT_EVASION_UP:
            case EFFECT_ATTACK_DOWN:
            case EFFECT_DEFENSE_DOWN:
            case EFFECT_SPEED_DOWN:
            case EFFECT_SPECIAL_ATTACK_DOWN:
            case EFFECT_SPECIAL_DEFENSE_DOWN:
            case EFFECT_ACCURACY_DOWN:
            case EFFECT_EVASION_DOWN:
            case EFFECT_MIST:
            case EFFECT_FOCUS_ENERGY:
            case EFFECT_ATTACK_UP_2:
            case EFFECT_DEFENSE_UP_2:
            case EFFECT_SPEED_UP_2:
            case EFFECT_SPECIAL_ATTACK_UP_2:
            case EFFECT_SPECIAL_DEFENSE_UP_2:
            case EFFECT_ACCURACY_UP_2:
            case EFFECT_EVASION_UP_2:
            case EFFECT_ATTACK_DOWN_2:
            case EFFECT_DEFENSE_DOWN_2:
            case EFFECT_SPEED_DOWN_2:
            case EFFECT_SPECIAL_ATTACK_DOWN_2:
            case EFFECT_SPECIAL_DEFENSE_DOWN_2:
            case EFFECT_ACCURACY_DOWN_2:
            case EFFECT_EVASION_DOWN_2:
            case EFFECT_POISON:
            case EFFECT_PAIN_SPLIT:
            case EFFECT_PERISH_SONG:
            case EFFECT_SAFEGUARD:
            case EFFECT_TICKLE:
            case EFFECT_COSMIC_POWER:
            case EFFECT_BULK_UP:
            case EFFECT_CALM_MIND:
            case EFFECT_DRAGON_DANCE:
            case EFFECT_DEFENSE_UP_3:
            case EFFECT_SPECIAL_ATTACK_UP_3:
                score -= 2;
                break;
            default:
                break;
            }
        }
        else
        {
            // low HP
            if (IS_MOVE_STATUS(move))
                score -= 2; // don't use status moves if target is at low health
        }
    }

    return score;
}

static void AI_Flee(void)
{
    AI_THINKING_STRUCT->aiAction |= (AI_ACTION_DONE | AI_ACTION_FLEE | AI_ACTION_DO_NOT_ATTACK);
}

static void AI_Watch(void)
{
    AI_THINKING_STRUCT->aiAction |= (AI_ACTION_DONE | AI_ACTION_WATCH | AI_ACTION_DO_NOT_ATTACK);
}

// Roaming pokemon logic
static s16 AI_Roaming(u8 battlerAtk, u8 battlerDef, u16 move, s16 score)
{
    if (IsBattlerTrapped(battlerAtk, FALSE))
        return score;

    AI_Flee();
    return score;
}

// Safari pokemon logic
static s16 AI_Safari(u8 battlerAtk, u8 battlerDef, u16 move, s16 score)
{
    u8 safariFleeRate = gBattleStruct->safariEscapeFactor * 5; // Safari flee rate, from 0-20.

    if ((Random() % 100) < safariFleeRate)
        AI_Flee();
    else
        AI_Watch();

    return score;
}

// First battle logic
static s16 AI_FirstBattle(u8 battlerAtk, u8 battlerDef, u16 move, s16 score)
{
    if (AI_DATA->hpPercents[battlerDef] <= 20)
        AI_Flee();

    return score;
}<|MERGE_RESOLUTION|>--- conflicted
+++ resolved
@@ -142,15 +142,10 @@
     if (avgLevel >= 80)
         flags |= AI_FLAG_HP_AWARE;
 
-<<<<<<< HEAD
-    if (B_VAR_WILD_AI_FLAGS != 0 && VarGet(B_VAR_WILD_AI_FLAGS) != 0)
-        flags |= VarGet(B_VAR_WILD_AI_FLAGS);
-=======
 #if B_VAR_WILD_AI_FLAGS != 0
     if (VarGet(B_VAR_WILD_AI_FLAGS) != 0)
         flags |= VarGet(B_VAR_WILD_AI_FLAGS);
 #endif
->>>>>>> bb564d80
 
     return flags;
 }
@@ -344,12 +339,7 @@
 
     memset(AI_DATA, 0, sizeof(struct AiLogicData));
 
-<<<<<<< HEAD
-    if (!(gBattleTypeFlags & (BATTLE_TYPE_TRAINER | BATTLE_TYPE_FIRST_BATTLE | BATTLE_TYPE_SAFARI | BATTLE_TYPE_ROAMER))
-=======
-    if (!(gBattleTypeFlags & BATTLE_TYPE_HAS_AI)
->>>>>>> bb564d80
-      && !IsWildMonSmart())
+    if (!(gBattleTypeFlags & BATTLE_TYPE_HAS_AI) && !IsWildMonSmart())
         return;
 
     // get/assume all battler data
@@ -1668,13 +1658,8 @@
                 score -= 10;
                 break;
             }
-<<<<<<< HEAD
-
-            if (B_MENTAL_HERB >= GEN_5 && AI_DATA->holdEffects[battlerDef] == HOLD_EFFECT_MENTAL_HERB)
-=======
         #if B_MENTAL_HERB >= GEN_5
             if (AI_DATA->holdEffects[battlerDef] == HOLD_EFFECT_MENTAL_HERB)
->>>>>>> bb564d80
                 score -= 6;
         #endif
             break;
@@ -3080,11 +3065,8 @@
     u16 predictedMove = AI_DATA->predictedMoves[battlerDef];
     bool32 isDoubleBattle = IsValidDoubleBattle(battlerAtk);
     u32 i;
-<<<<<<< HEAD
-=======
     // We only check for moves that have a 20% chance or more for their secondary effect to happen because moves with a smaller chance are rather worthless. We don't want the AI to use those.
     bool32 sereneGraceBoost = (AI_DATA->abilities[battlerAtk] == ABILITY_SERENE_GRACE && (gBattleMoves[move].secondaryEffectChance >= 20 && gBattleMoves[move].secondaryEffectChance < 100));
->>>>>>> bb564d80
 
     // Targeting partner, check benefits of doing that instead
     if (IsTargetingPartner(battlerAtk, battlerDef))
@@ -3729,11 +3711,7 @@
         {
             bool32 canSteal = FALSE;
 
-<<<<<<< HEAD
-            #if defined B_TRAINERS_KNOCK_OFF_ITEMS && B_TRAINERS_KNOCK_OFF_ITEMS == TRUE
-=======
             #if B_TRAINERS_KNOCK_OFF_ITEMS == TRUE
->>>>>>> bb564d80
                 canSteal = TRUE;
             #endif
             if (gBattleTypeFlags & BATTLE_TYPE_FRONTIER || GetBattlerSide(battlerAtk) == B_SIDE_PLAYER)
