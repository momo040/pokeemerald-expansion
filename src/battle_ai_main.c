--- conflicted
+++ resolved
@@ -555,14 +555,9 @@
     u8 atkPriority = GetMovePriority(battlerAtk, move);
     u16 moveEffect = gBattleMoves[move].effect;
     s32 moveType;
-<<<<<<< HEAD
-    u16 moveTarget = gBattleMoves[move].target;
-    u8 effectiveness = AI_DATA->effectiveness[battlerAtk][battlerDef][AI_THINKING_STRUCT->movesetIndex];
-=======
     u16 moveTarget = AI_GetBattlerMoveTargetType(battlerAtk, move);
     u16 accuracy = AI_GetMoveAccuracy(battlerAtk, battlerDef, AI_DATA->atkAbility, AI_DATA->defAbility, AI_DATA->atkHoldEffect, AI_DATA->defHoldEffect, move);
-    u8 effectiveness = AI_GetMoveEffectiveness(move, battlerAtk, battlerDef);
->>>>>>> 15fe8590
+    u8 effectiveness = AI_DATA->effectiveness[battlerAtk][battlerDef][AI_THINKING_STRUCT->movesetIndex];
     bool32 isDoubleBattle = IsValidDoubleBattle(battlerAtk);
     u32 i;
     u16 predictedMove = AI_DATA->predictedMoves[battlerDef];
@@ -2683,11 +2678,7 @@
         if (GetMoveDamageResult(move) == MOVE_POWER_OTHER)
         {
             // partner ability checks
-<<<<<<< HEAD
-            if (!partnerProtecting && gBattleMoves[move].target != MOVE_TARGET_BOTH && !DoesBattlerIgnoreAbilityChecks(AI_DATA->abilities[battlerAtk], move))
-=======
-            if (!partnerProtecting && moveTarget != MOVE_TARGET_BOTH && !DoesBattlerIgnoreAbilityChecks(AI_DATA->atkAbility, move))
->>>>>>> 15fe8590
+            if (!partnerProtecting && moveTarget != MOVE_TARGET_BOTH && !DoesBattlerIgnoreAbilityChecks(AI_DATA->abilities[battlerAtk], move))
             {
                 switch (atkPartnerAbility)
                 {
@@ -4912,16 +4903,11 @@
          || (moveType == TYPE_ELECTRIC && AI_DATA->abilities[BATTLE_PARTNER(battlerAtk)] == ABILITY_VOLT_ABSORB)
          || (moveType == TYPE_WATER && (AI_DATA->abilities[BATTLE_PARTNER(battlerAtk)] == ABILITY_DRY_SKIN || AI_DATA->abilities[BATTLE_PARTNER(battlerAtk)] == ABILITY_WATER_ABSORB)))
         {
-<<<<<<< HEAD
-            if (CanTargetFaintAi(FOE(battlerAtk), BATTLE_PARTNER(battlerAtk))
-              || (CanTargetFaintAi(BATTLE_PARTNER(FOE(battlerAtk)), BATTLE_PARTNER(battlerAtk))))
-=======
             if (gStatuses3[battlerDef] & STATUS3_HEAL_BLOCK)
                 return 0;
             
-            if (CanTargetFaintAi(FOE(battlerAtk), AI_DATA->battlerAtkPartner)
-              || (CanTargetFaintAi(BATTLE_PARTNER(FOE(battlerAtk)), AI_DATA->battlerAtkPartner)))
->>>>>>> 15fe8590
+            if (CanTargetFaintAi(FOE(battlerAtk), BATTLE_PARTNER(battlerAtk))
+              || (CanTargetFaintAi(BATTLE_PARTNER(FOE(battlerAtk)), BATTLE_PARTNER(battlerAtk))))
                 score--;
             
             if (AI_DATA->hpPercents[battlerDef] <= 50)
