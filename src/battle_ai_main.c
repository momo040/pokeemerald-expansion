#include "global.h"
#include "malloc.h"
#include "battle.h"
#include "battle_anim.h"
#include "battle_ai_util.h"
#include "battle_ai_main.h"
#include "battle_factory.h"
#include "battle_setup.h"
#include "data.h"
#include "item.h"
#include "pokemon.h"
#include "random.h"
#include "recorded_battle.h"
#include "util.h"
#include "constants/abilities.h"
#include "constants/battle_ai.h"
#include "constants/battle_move_effects.h"
#include "constants/hold_effects.h"
#include "constants/moves.h"
#include "constants/items.h"

#define AI_ACTION_DONE          0x0001
#define AI_ACTION_FLEE          0x0002
#define AI_ACTION_WATCH         0x0004
#define AI_ACTION_DO_NOT_ATTACK 0x0008
#define AI_ACTION_UNK5          0x0010
#define AI_ACTION_UNK6          0x0020
#define AI_ACTION_UNK7          0x0040
#define AI_ACTION_UNK8          0x0080

// AI states
enum
{
    AIState_SettingUp,
    AIState_Processing,
    AIState_FinishedProcessing,
    AIState_DoNotProcess
};

static u8 ChooseMoveOrAction_Singles(void);
static u8 ChooseMoveOrAction_Doubles(void);
static void BattleAI_DoAIProcessing(void);

// ewram
EWRAM_DATA const u8 *gAIScriptPtr = NULL;   // Still used in contests
EWRAM_DATA u8 sBattler_AI = 0;

// const rom data
static s16 AI_CheckBadMove(u8 battlerAtk, u8 battlerDef, u16 move, s16 score);
static s16 AI_TryToFaint(u8 battlerAtk, u8 battlerDef, u16 move, s16 score);
static s16 AI_CheckViability(u8 battlerAtk, u8 battlerDef, u16 move, s16 score);
static s16 AI_SetupFirstTurn(u8 battlerAtk, u8 battlerDef, u16 move, s16 score);
static s16 AI_Risky(u8 battlerAtk, u8 battlerDef, u16 move, s16 score);
static s16 AI_PreferStrongestMove(u8 battlerAtk, u8 battlerDef, u16 move, s16 score);
static s16 AI_PreferBatonPass(u8 battlerAtk, u8 battlerDef, u16 move, s16 score);
static s16 AI_HPAware(u8 battlerAtk, u8 battlerDef, u16 move, s16 score);
static s16 AI_Roaming(u8 battlerAtk, u8 battlerDef, u16 move, s16 score);
static s16 AI_Safari(u8 battlerAtk, u8 battlerDef, u16 move, s16 score);
static s16 AI_FirstBattle(u8 battlerAtk, u8 battlerDef, u16 move, s16 score);
static s16 AI_DoubleBattle(u8 battlerAtk, u8 battlerDef, u16 move, s16 score);

static s16 (*const sBattleAiFuncTable[])(u8, u8, u16, s16) =
{
    [0] = AI_CheckBadMove,           // AI_FLAG_CHECK_BAD_MOVE
    [1] = AI_TryToFaint,             // AI_FLAG_TRY_TO_FAINT
    [2] = AI_CheckViability,         // AI_FLAG_CHECK_VIABILITY
    [3] = AI_SetupFirstTurn,         // AI_FLAG_SETUP_FIRST_TURN
    [4] = AI_Risky,                  // AI_FLAG_RISKY
    [5] = AI_PreferStrongestMove,    // AI_FLAG_PREFER_STRONGEST_MOVE
    [6] = AI_PreferBatonPass,        // AI_FLAG_PREFER_BATON_PASS
    [7] = AI_DoubleBattle,           // AI_FLAG_DOUBLE_BATTLE
    [8] = AI_HPAware,                // AI_FLAG_HP_AWARE
    [9] = NULL,                      // AI_FLAG_NEGATE_UNAWARE
    [10] = NULL,                     // AI_FLAG_WILL_SUICIDE
    [11] = NULL,                     // AI_FLAG_HELP_PARTNER
    [12] = NULL,                     // Unused
    [13] = NULL,                     // Unused
    [14] = NULL,                     // Unused
    [15] = NULL,                     // Unused
    [16] = NULL,                     // Unused
    [17] = NULL,                     // Unused
    [18] = NULL,                     // Unused
    [19] = NULL,                     // Unused
    [20] = NULL,                     // Unused
    [21] = NULL,                     // Unused
    [22] = NULL,                     // Unused
    [23] = NULL,                     // Unused
    [24] = NULL,                     // Unused
    [25] = NULL,                     // Unused
    [26] = NULL,                     // Unused
    [27] = NULL,                     // Unused
    [28] = NULL,                     // Unused
    [29] = AI_Roaming,              // AI_FLAG_ROAMING
    [30] = AI_Safari,               // AI_FLAG_SAFARI
    [31] = AI_FirstBattle,          // AI_FLAG_FIRST_BATTLE
};

// Functions
void BattleAI_SetupItems(void)
{
    s32 i;
    u8 *data = (u8 *)BATTLE_HISTORY;

    for (i = 0; i < sizeof(struct BattleHistory); i++)
        data[i] = 0;

    // Items are allowed to use in ONLY trainer battles.
    if ((gBattleTypeFlags & BATTLE_TYPE_TRAINER)
        && !(gBattleTypeFlags & (BATTLE_TYPE_LINK | BATTLE_TYPE_SAFARI | BATTLE_TYPE_BATTLE_TOWER
                               | BATTLE_TYPE_EREADER_TRAINER | BATTLE_TYPE_SECRET_BASE | BATTLE_TYPE_FRONTIER
                               | BATTLE_TYPE_INGAME_PARTNER | BATTLE_TYPE_RECORDED_LINK)
            )
       )
    {
        for (i = 0; i < MAX_TRAINER_ITEMS; i++)
        {
            if (gTrainers[gTrainerBattleOpponent_A].items[i] != 0)
            {
                BATTLE_HISTORY->trainerItems[BATTLE_HISTORY->itemsNo] = gTrainers[gTrainerBattleOpponent_A].items[i];
                BATTLE_HISTORY->itemsNo++;
            }
        }
    }
}

void BattleAI_SetupFlags(void)
{
    if (gBattleTypeFlags & BATTLE_TYPE_RECORDED)
        AI_THINKING_STRUCT->aiFlags = GetAiScriptsInRecordedBattle();
    else if (gBattleTypeFlags & BATTLE_TYPE_SAFARI)
        AI_THINKING_STRUCT->aiFlags = AI_FLAG_SAFARI;
    else if (gBattleTypeFlags & BATTLE_TYPE_ROAMER)
        AI_THINKING_STRUCT->aiFlags = AI_FLAG_ROAMING;
    else if (gBattleTypeFlags & BATTLE_TYPE_FIRST_BATTLE)
        AI_THINKING_STRUCT->aiFlags = AI_FLAG_FIRST_BATTLE;
    else if (gBattleTypeFlags & BATTLE_TYPE_FACTORY)
        AI_THINKING_STRUCT->aiFlags = GetAiScriptsInBattleFactory();
    else if (gBattleTypeFlags & (BATTLE_TYPE_FRONTIER | BATTLE_TYPE_EREADER_TRAINER | BATTLE_TYPE_TRAINER_HILL | BATTLE_TYPE_SECRET_BASE))
        AI_THINKING_STRUCT->aiFlags = AI_FLAG_CHECK_BAD_MOVE | AI_FLAG_CHECK_VIABILITY | AI_FLAG_TRY_TO_FAINT;
    else if (gBattleTypeFlags & BATTLE_TYPE_TWO_OPPONENTS)
        AI_THINKING_STRUCT->aiFlags = gTrainers[gTrainerBattleOpponent_A].aiFlags | gTrainers[gTrainerBattleOpponent_B].aiFlags;
    else
        AI_THINKING_STRUCT->aiFlags = gTrainers[gTrainerBattleOpponent_A].aiFlags;

    if (gBattleTypeFlags & (BATTLE_TYPE_DOUBLE | BATTLE_TYPE_TWO_OPPONENTS) || gTrainers[gTrainerBattleOpponent_A].doubleBattle)
        AI_THINKING_STRUCT->aiFlags |= AI_FLAG_DOUBLE_BATTLE; // Act smart in doubles and don't attack your partner.
}

void BattleAI_SetupAIData(u8 defaultScoreMoves)
{
    s32 i, move, dmg;
    u8 moveLimitations;

    // Clear AI data but preserve the flags.
    u32 flags = AI_THINKING_STRUCT->aiFlags;
    memset(AI_THINKING_STRUCT, 0, sizeof(struct AI_ThinkingStruct));
    AI_THINKING_STRUCT->aiFlags = flags;

    // Conditional score reset, unlike Ruby.
    for (i = 0; i < MAX_MON_MOVES; i++)
    {
        if (defaultScoreMoves & 1)
            AI_THINKING_STRUCT->score[i] = 100;
        else
            AI_THINKING_STRUCT->score[i] = 0;

        defaultScoreMoves >>= 1;
    }

    moveLimitations = CheckMoveLimitations(gActiveBattler, 0, 0xFF);

    // Ignore moves that aren't possible to use.
    for (i = 0; i < MAX_MON_MOVES; i++)
    {
        if (gBitTable[i] & moveLimitations)
            AI_THINKING_STRUCT->score[i] = 0;
    }

    sBattler_AI = gActiveBattler;
    // Simulate dmg for all AI moves against all other targets
    for (gBattlerTarget = 0; gBattlerTarget < gBattlersCount; gBattlerTarget++)
    {
        if (sBattler_AI == gBattlerTarget)
            continue;
        for (i = 0; i < MAX_MON_MOVES; i++)
        {
            dmg = 0;
            move = gBattleMons[sBattler_AI].moves[i];
            if (gBattleMoves[move].power != 0 && !(moveLimitations & gBitTable[i]))
            {
                dmg = AI_CalcDamage(move, sBattler_AI, gBattlerTarget);
                if (dmg == 0)
                    dmg = 1;
            }

            AI_THINKING_STRUCT->simulatedDmg[sBattler_AI][gBattlerTarget][i] = dmg;
        }
    }

    gBattlerTarget = SetRandomTarget(sBattler_AI);
}

u8 BattleAI_ChooseMoveOrAction(void)
{
    u32 savedCurrentMove = gCurrentMove;
    u8 ret;

    if (!(gBattleTypeFlags & BATTLE_TYPE_DOUBLE))
        ret = ChooseMoveOrAction_Singles();
    else
        ret = ChooseMoveOrAction_Doubles();

    AI_THINKING_STRUCT->movesetIndex = ret;
    AI_THINKING_STRUCT->moveConsidered = gBattleMons[sBattler_AI].moves[AI_THINKING_STRUCT->movesetIndex];
    ret = AI_TrySwitchOrUseItem(ret);
    
    // Clear protect structures, some flags may be set during AI calcs
    // e.g. pranksterElevated from GetMovePriority
    memset(&gProtectStructs[gActiveBattler], 0, sizeof(struct ProtectStruct));
    
    gCurrentMove = savedCurrentMove;
    return ret;
}

static void GetAiLogicData(u8 battlerAtk, u8 battlerDef)
{
    // attacker data
    AI_DATA->atkAbility = AI_GetAbility(battlerAtk);
    AI_DATA->atkItem = gBattleMons[battlerAtk].item;
    AI_DATA->atkHoldEffect = AI_GetHoldEffect(battlerAtk);
    AI_DATA->atkParam = GetBattlerHoldEffectParam(battlerAtk);
    AI_DATA->atkSpecies = gBattleMons[battlerAtk].species;
    // target data
    AI_DATA->defAbility = AI_GetAbility(battlerDef);
    AI_DATA->defItem = (AI_GetHoldEffect(battlerDef) == HOLD_EFFECT_NONE) ? ITEM_NONE : gBattleMons[battlerDef].item;
    AI_DATA->defHoldEffect = AI_GetHoldEffect(battlerDef);
    AI_DATA->defParam = GetBattlerHoldEffectParam(battlerDef);
    AI_DATA->defSpecies = gBattleMons[battlerDef].species;
    // attacker partner data
    AI_DATA->battlerAtkPartner = BATTLE_PARTNER(battlerAtk);
    AI_DATA->partnerMove = GetAllyChosenMove();
    AI_DATA->atkPartnerAbility = AI_GetAbility(AI_DATA->battlerAtkPartner);
    AI_DATA->atkPartnerHoldEffect = AI_GetHoldEffect(AI_DATA->battlerAtkPartner);
    // target partner data
    AI_DATA->battlerDefPartner = BATTLE_PARTNER(battlerDef);
    AI_DATA->defPartnerAbility = AI_GetAbility(AI_DATA->battlerDefPartner);
    AI_DATA->defPartnerHoldEffect = AI_GetHoldEffect(AI_DATA->battlerDefPartner);
}

static u8 ChooseMoveOrAction_Singles(void)
{
    u8 currentMoveArray[MAX_MON_MOVES];
    u8 consideredMoveArray[MAX_MON_MOVES];
    u32 numOfBestMoves;
    s32 i, id;
    u32 flags = AI_THINKING_STRUCT->aiFlags;

    RecordLastUsedMoveByTarget();
    GetAiLogicData(sBattler_AI, gBattlerTarget);
    
    while (flags != 0)
    {
        if (flags & 1)
        {
            AI_THINKING_STRUCT->aiState = AIState_SettingUp;
            BattleAI_DoAIProcessing();
        }
        flags >>= 1;
        AI_THINKING_STRUCT->aiLogicId++;
        AI_THINKING_STRUCT->movesetIndex = 0;
    }

    for (i = 0; i < MAX_MON_MOVES; i++) {
        gBattleStruct->aiFinalScore[sBattler_AI][gBattlerTarget][i] = AI_THINKING_STRUCT->score[i];
        gBattleStruct->aiSimulatedDamage[sBattler_AI][gBattlerTarget][i] = AI_THINKING_STRUCT->simulatedDmg[sBattler_AI][gBattlerTarget][i];
    }

    // Check special AI actions.
    if (AI_THINKING_STRUCT->aiAction & AI_ACTION_FLEE)
        return AI_CHOICE_FLEE;
    if (AI_THINKING_STRUCT->aiAction & AI_ACTION_WATCH)
        return AI_CHOICE_WATCH;

    gActiveBattler = sBattler_AI;
    numOfBestMoves = 1;
    currentMoveArray[0] = AI_THINKING_STRUCT->score[0];
    consideredMoveArray[0] = 0;

    for (i = 1; i < MAX_MON_MOVES; i++)
    {
        if (gBattleMons[sBattler_AI].moves[i] != MOVE_NONE)
        {
            // In ruby, the order of these if statements is reversed.
            if (currentMoveArray[0] == AI_THINKING_STRUCT->score[i])
            {
                currentMoveArray[numOfBestMoves] = AI_THINKING_STRUCT->score[i];
                consideredMoveArray[numOfBestMoves++] = i;
            }
            if (currentMoveArray[0] < AI_THINKING_STRUCT->score[i])
            {
                numOfBestMoves = 1;
                currentMoveArray[0] = AI_THINKING_STRUCT->score[i];
                consideredMoveArray[0] = i;
            }
        }
    }
    return consideredMoveArray[Random() % numOfBestMoves];
}

static u8 ChooseMoveOrAction_Doubles(void)
{
    s32 i, j;
    u32 flags;
    s16 bestMovePointsForTarget[MAX_BATTLERS_COUNT];
    s8 mostViableTargetsArray[MAX_BATTLERS_COUNT];
    u8 actionOrMoveIndex[MAX_BATTLERS_COUNT];
    u8 mostViableMovesScores[MAX_MON_MOVES];
    u8 mostViableMovesIndices[MAX_MON_MOVES];
    s32 mostViableTargetsNo;
    s32 mostViableMovesNo;
    s16 mostMovePoints;

    for (i = 0; i < MAX_BATTLERS_COUNT; i++)
    {
        if (i == sBattler_AI || gBattleMons[i].hp == 0)
        {
            actionOrMoveIndex[i] = 0xFF;
            bestMovePointsForTarget[i] = -1;
        }
        else
        {
            if (gBattleTypeFlags & BATTLE_TYPE_PALACE)
                BattleAI_SetupAIData(gBattleStruct->palaceFlags >> 4);
            else
                BattleAI_SetupAIData(0xF);
            
            gBattlerTarget = i;
            GetAiLogicData(sBattler_AI, gBattlerTarget);
            
            if ((i & BIT_SIDE) != (sBattler_AI & BIT_SIDE))
                RecordLastUsedMoveByTarget();

            AI_THINKING_STRUCT->aiLogicId = 0;
            AI_THINKING_STRUCT->movesetIndex = 0;
            flags = AI_THINKING_STRUCT->aiFlags;
            while (flags != 0)
            {
                if (flags & 1)
                {
                    AI_THINKING_STRUCT->aiState = AIState_SettingUp;
                    BattleAI_DoAIProcessing();
                }
                flags >>= 1;
                AI_THINKING_STRUCT->aiLogicId++;
                AI_THINKING_STRUCT->movesetIndex = 0;
            }

            if (AI_THINKING_STRUCT->aiAction & AI_ACTION_FLEE)
            {
                actionOrMoveIndex[i] = AI_CHOICE_FLEE;
            }
            else if (AI_THINKING_STRUCT->aiAction & AI_ACTION_WATCH)
            {
                actionOrMoveIndex[i] = AI_CHOICE_WATCH;
            }
            else
            {
                mostViableMovesScores[0] = AI_THINKING_STRUCT->score[0];
                mostViableMovesIndices[0] = 0;
                mostViableMovesNo = 1;
                for (j = 1; j < MAX_MON_MOVES; j++)
                {
                    if (gBattleMons[sBattler_AI].moves[j] != 0)
                    {
                        if (mostViableMovesScores[0] == AI_THINKING_STRUCT->score[j])
                        {
                            mostViableMovesScores[mostViableMovesNo] = AI_THINKING_STRUCT->score[j];
                            mostViableMovesIndices[mostViableMovesNo] = j;
                            mostViableMovesNo++;
                        }
                        if (mostViableMovesScores[0] < AI_THINKING_STRUCT->score[j])
                        {
                            mostViableMovesScores[0] = AI_THINKING_STRUCT->score[j];
                            mostViableMovesIndices[0] = j;
                            mostViableMovesNo = 1;
                        }
                    }
                }
                actionOrMoveIndex[i] = mostViableMovesIndices[Random() % mostViableMovesNo];
                bestMovePointsForTarget[i] = mostViableMovesScores[0];

                // Don't use a move against ally if it has less than 100 points.
                if (i == (sBattler_AI ^ BIT_FLANK) && bestMovePointsForTarget[i] < 100)
                {
                    bestMovePointsForTarget[i] = -1;
                    mostViableMovesScores[0] = mostViableMovesScores[0]; // Needed to match.
                }
            }

            for (j = 0; j < MAX_MON_MOVES; j++) {
                gBattleStruct->aiFinalScore[sBattler_AI][gBattlerTarget][j] = AI_THINKING_STRUCT->score[j];
                gBattleStruct->aiSimulatedDamage[sBattler_AI][gBattlerTarget][j] = AI_THINKING_STRUCT->simulatedDmg[sBattler_AI][gBattlerTarget][j];
            }
        }
    }

    mostMovePoints = bestMovePointsForTarget[0];
    mostViableTargetsArray[0] = 0;
    mostViableTargetsNo = 1;

    for (i = 1; i < MAX_BATTLERS_COUNT; i++)
    {
        if (mostMovePoints == bestMovePointsForTarget[i])
        {
            mostViableTargetsArray[mostViableTargetsNo] = i;
            mostViableTargetsNo++;
        }
        if (mostMovePoints < bestMovePointsForTarget[i])
        {
            mostMovePoints = bestMovePointsForTarget[i];
            mostViableTargetsArray[0] = i;
            mostViableTargetsNo = 1;
        }
    }

    gBattlerTarget = mostViableTargetsArray[Random() % mostViableTargetsNo];
    return actionOrMoveIndex[gBattlerTarget];
}

static void BattleAI_DoAIProcessing(void)
{
    while (AI_THINKING_STRUCT->aiState != AIState_FinishedProcessing)
    {
        switch (AI_THINKING_STRUCT->aiState)
        {
            case AIState_DoNotProcess: // Needed to match.
                break;
            case AIState_SettingUp:
                if (gBattleMons[sBattler_AI].pp[AI_THINKING_STRUCT->movesetIndex] == 0)
                {
                    AI_THINKING_STRUCT->moveConsidered = 0;
                }
                else
                {
                    AI_THINKING_STRUCT->moveConsidered = gBattleMons[sBattler_AI].moves[AI_THINKING_STRUCT->movesetIndex];
                }
                AI_THINKING_STRUCT->aiState++;
                break;
            case AIState_Processing:
                if (AI_THINKING_STRUCT->moveConsidered != MOVE_NONE
                  && AI_THINKING_STRUCT->score[AI_THINKING_STRUCT->movesetIndex] > 0)
                {
                    if (AI_THINKING_STRUCT->aiLogicId < ARRAY_COUNT(sBattleAiFuncTable)
                      && sBattleAiFuncTable[AI_THINKING_STRUCT->aiLogicId] != NULL)
                    {
                        // Call AI function
                        AI_THINKING_STRUCT->score[AI_THINKING_STRUCT->movesetIndex] =
                            sBattleAiFuncTable[AI_THINKING_STRUCT->aiLogicId](sBattler_AI,
                              gBattlerTarget,
                              AI_THINKING_STRUCT->moveConsidered,
                              AI_THINKING_STRUCT->score[AI_THINKING_STRUCT->movesetIndex]);
                    }
                }
                else
                {
                    AI_THINKING_STRUCT->score[AI_THINKING_STRUCT->movesetIndex] = 0;
                }

                AI_THINKING_STRUCT->movesetIndex++;
                if (AI_THINKING_STRUCT->movesetIndex < MAX_MON_MOVES && !(AI_THINKING_STRUCT->aiAction & AI_ACTION_DO_NOT_ATTACK))
                    AI_THINKING_STRUCT->aiState = AIState_SettingUp;
                else
                    AI_THINKING_STRUCT->aiState++;
                break;
        }
    }
}

// AI Score Functions
// AI_FLAG_CHECK_BAD_MOVE - decreases move scores
static s16 AI_CheckBadMove(u8 battlerAtk, u8 battlerDef, u16 move, s16 score)
{
    // move data
    u8 atkPriority = GetMovePriority(battlerAtk, move);
    u16 moveEffect = gBattleMoves[move].effect;
    s32 moveType;
    u16 moveTarget = GetMoveTargetType(battlerAtk, move);
    u16 accuracy = AI_GetMoveAccuracy(battlerAtk, battlerDef, AI_DATA->atkAbility, AI_DATA->defAbility, AI_DATA->atkHoldEffect, AI_DATA->defHoldEffect, move);
    u8 effectiveness = AI_GetMoveEffectiveness(move, battlerAtk, battlerDef);
    bool32 isDoubleBattle = IsValidDoubleBattle(battlerAtk);
    u32 i;
    u16 predictedMove = gLastMoves[battlerDef]; // TODO better move prediction
    
    SetTypeBeforeUsingMove(move, battlerAtk);
    GET_MOVE_TYPE(move, moveType);

    if (IsTargetingPartner(battlerAtk, battlerDef))
        return score;

    GET_MOVE_TYPE(move, moveType);
    
    // check non-user target
    if (moveTarget & MOVE_TARGET_USER)
    {
        // handle negative checks on non-user target
        // check powder moves
        if (TestMoveFlags(move, FLAG_POWDER) && !IsAffectedByPowder(battlerDef, AI_DATA->defAbility, AI_DATA->defHoldEffect))
        {
            RETURN_SCORE_MINUS(20);
        }
        
        // check ground immunities
        if (moveType == TYPE_GROUND
          && !IsBattlerGrounded(battlerDef)
          && ((AI_DATA->defAbility == ABILITY_LEVITATE
          && DoesBattlerIgnoreAbilityChecks(AI_DATA->atkAbility, move))
          || AI_DATA->defHoldEffect == HOLD_EFFECT_AIR_BALLOON
          || (gStatuses3[battlerDef] & (STATUS3_MAGNET_RISE | STATUS3_TELEKINESIS)))
          && move != MOVE_THOUSAND_ARROWS)
        {
            RETURN_SCORE_MINUS(20);
        }
        
        // check off screen
        if (IsSemiInvulnerable(battlerDef, move) && moveEffect != EFFECT_SEMI_INVULNERABLE && AI_WhoStrikesFirst(battlerAtk, battlerDef) == AI_IS_FASTER)
            RETURN_SCORE_MINUS(20);    // if target off screen and we go first, don't use move
        
        // check if negates type
        switch (effectiveness)
        {
        case AI_EFFECTIVENESS_x0:
            RETURN_SCORE_MINUS(20);
            break;
        case AI_EFFECTIVENESS_x0_25:
            RETURN_SCORE_MINUS(10);
            break;
        }
        
        // target ability checks
        if (!DoesBattlerIgnoreAbilityChecks(AI_DATA->atkAbility, move))
        {
            switch (AI_DATA->defAbility)
            {
            case ABILITY_MAGIC_GUARD:
                switch (moveEffect)
                {
                case EFFECT_POISON:
                case EFFECT_WILL_O_WISP:
                case EFFECT_TOXIC:
                case EFFECT_LEECH_SEED:
                    score -= 5;
                    break;
                case EFFECT_CURSE:
                    if (IS_BATTLER_OF_TYPE(battlerAtk, TYPE_GHOST)) // Don't use Curse if you're a ghost type vs a Magic Guard user, they'll take no damage.
                        score -= 5;
                    break;
                }
                break;
            case ABILITY_VOLT_ABSORB:
            case ABILITY_MOTOR_DRIVE:
            case ABILITY_LIGHTNING_ROD:
                if (moveType == TYPE_ELECTRIC)
                    RETURN_SCORE_MINUS(20);
                break;
            case ABILITY_WATER_ABSORB:
            case ABILITY_DRY_SKIN:
            case ABILITY_STORM_DRAIN:
                if (moveType == TYPE_WATER)
                    RETURN_SCORE_MINUS(20);
                break;
            case ABILITY_FLASH_FIRE:
                if (moveType == TYPE_FIRE)
                    RETURN_SCORE_MINUS(20);
                break;
            case ABILITY_WONDER_GUARD:
                if (effectiveness != AI_EFFECTIVENESS_x2 && effectiveness != AI_EFFECTIVENESS_x4)
                    return 0;
                break;
            case ABILITY_SAP_SIPPER:
                if (moveType == TYPE_GRASS)
                    RETURN_SCORE_MINUS(20);
                break;
            case ABILITY_JUSTIFIED:
                if (moveType == TYPE_DARK && !IS_MOVE_STATUS(move))
                    RETURN_SCORE_MINUS(10);
                break;
            case ABILITY_RATTLED:
                if (!IS_MOVE_STATUS(move)
                  && (moveType == TYPE_DARK || moveType == TYPE_GHOST || moveType == TYPE_BUG))
                    RETURN_SCORE_MINUS(10);
                break;
            case ABILITY_SOUNDPROOF:
                if (TestMoveFlags(move, FLAG_SOUND))
                    RETURN_SCORE_MINUS(10);
                break;
            case ABILITY_BULLETPROOF:
                if (TestMoveFlags(move, FLAG_BALLISTIC))
                    RETURN_SCORE_MINUS(10);
                break;
            case ABILITY_DAZZLING:
            case ABILITY_QUEENLY_MAJESTY:
                if (atkPriority > 0)
                    RETURN_SCORE_MINUS(10);
                break;
            case ABILITY_AROMA_VEIL:
                if (IsAromaVeilProtectedMove(move))
                    RETURN_SCORE_MINUS(10);
                break;
            case ABILITY_SWEET_VEIL:
                if (moveEffect == EFFECT_SLEEP || moveEffect == EFFECT_YAWN)
                    RETURN_SCORE_MINUS(10);
                break;
            case ABILITY_FLOWER_VEIL:
                if (IS_BATTLER_OF_TYPE(battlerDef, TYPE_GRASS) && (IsNonVolatileStatusMoveEffect(moveEffect) || IsStatLoweringMoveEffect(moveEffect)))
                    RETURN_SCORE_MINUS(10);
                break;
            case ABILITY_MAGIC_BOUNCE:
                if (TestMoveFlags(move, FLAG_MAGIC_COAT_AFFECTED))
                    RETURN_SCORE_MINUS(20);
                break;
            case ABILITY_CONTRARY:
                if (IsStatLoweringMoveEffect(moveEffect))
                    RETURN_SCORE_MINUS(20);
                break;
            case ABILITY_CLEAR_BODY:
            case ABILITY_FULL_METAL_BODY:
            case ABILITY_WHITE_SMOKE:
                if (IsStatLoweringMoveEffect(moveEffect))
                    RETURN_SCORE_MINUS(10);
                break;
            case ABILITY_HYPER_CUTTER:
                if ((moveEffect == EFFECT_ATTACK_DOWN ||  moveEffect == EFFECT_ATTACK_DOWN_2)
                  && move != MOVE_PLAY_NICE && move != MOVE_NOBLE_ROAR && move != MOVE_TEARFUL_LOOK && move != MOVE_VENOM_DRENCH)
                    RETURN_SCORE_MINUS(10);
                break;
            case ABILITY_KEEN_EYE:
                if (moveEffect == EFFECT_ACCURACY_DOWN || moveEffect == EFFECT_ACCURACY_DOWN_2)
                    RETURN_SCORE_MINUS(10);
                break;
            case ABILITY_BIG_PECKS:
                if (moveEffect == EFFECT_DEFENSE_DOWN || moveEffect == EFFECT_DEFENSE_DOWN_2)
                    RETURN_SCORE_MINUS(10);
                break;
            case ABILITY_DEFIANT:
            case ABILITY_COMPETITIVE:
                if (IsStatLoweringMoveEffect(moveEffect) && !IsTargetingPartner(battlerAtk, battlerDef))
                    RETURN_SCORE_MINUS(8);
                break;
            case ABILITY_COMATOSE:
                if (IsNonVolatileStatusMoveEffect(moveEffect))
                    RETURN_SCORE_MINUS(10);
                break;
            case ABILITY_SHIELDS_DOWN:
                if (IsShieldsDownProtected(battlerAtk) && IsNonVolatileStatusMoveEffect(moveEffect))
                    RETURN_SCORE_MINUS(10);
                break;
            case ABILITY_WONDER_SKIN:
                if (IS_MOVE_STATUS(move))
                    accuracy = 50;
                break;
            case ABILITY_LEAF_GUARD:
                if (AI_WeatherHasEffect() && (gBattleWeather & WEATHER_SUN_ANY)
                  && AI_DATA->defHoldEffect != HOLD_EFFECT_UTILITY_UMBRELLA
                  && IsNonVolatileStatusMoveEffect(moveEffect))
                    RETURN_SCORE_MINUS(10);
                break;
            } // def ability checks
            
            // target partner ability checks & not attacking partner
            if (isDoubleBattle)
            {
                switch (AI_DATA->defPartnerAbility)
                {
                case ABILITY_LIGHTNING_ROD:
                    if (moveType == TYPE_ELECTRIC && !IsMoveRedirectionPrevented(move, AI_DATA->atkAbility))
                        RETURN_SCORE_MINUS(20);
                    break;
                case ABILITY_STORM_DRAIN:
                    if (moveType == TYPE_WATER && !IsMoveRedirectionPrevented(move, AI_DATA->atkAbility))
                        RETURN_SCORE_MINUS(20);
                    break;
                case ABILITY_MAGIC_BOUNCE:
                    if (TestMoveFlags(move, FLAG_MAGIC_COAT_AFFECTED) && moveTarget & (MOVE_TARGET_BOTH | MOVE_TARGET_FOES_AND_ALLY | MOVE_TARGET_OPPONENTS_FIELD))
                        RETURN_SCORE_MINUS(20);
                    break;
                case ABILITY_SWEET_VEIL:
                    if (moveEffect == EFFECT_SLEEP || moveEffect == EFFECT_YAWN)
                        RETURN_SCORE_MINUS(20);
                    break;
                case ABILITY_FLOWER_VEIL:
                    if ((IS_BATTLER_OF_TYPE(battlerDef, TYPE_GRASS)) && (IsNonVolatileStatusMoveEffect(moveEffect) || IsStatLoweringMoveEffect(moveEffect)))
                        RETURN_SCORE_MINUS(10);
                    break;
                case ABILITY_AROMA_VEIL:
                    if (IsAromaVeilProtectedMove(move))
                        RETURN_SCORE_MINUS(10);
                    break;
                case ABILITY_DAZZLING:
                case ABILITY_QUEENLY_MAJESTY:
                    if (atkPriority > 0)
                        RETURN_SCORE_MINUS(10);
                    break;
                }
            } // def partner ability checks
        } // ignore def ability check
    
        // gen7+ dark type mons immune to priority->elevated moves from prankster
        #if B_PRANKSTER >= GEN_7
        if (AI_DATA->atkAbility == ABILITY_PRANKSTER && IS_BATTLER_OF_TYPE(battlerDef, TYPE_DARK) && IS_MOVE_STATUS(move)
          && !(moveTarget & (MOVE_TARGET_OPPONENTS_FIELD | MOVE_TARGET_USER)))
            RETURN_SCORE_MINUS(10);
        #endif
        
        // terrain & effect checks
        if (AI_IsTerrainAffected(battlerDef, STATUS_FIELD_ELECTRIC_TERRAIN))
        {
            if (moveEffect == EFFECT_SLEEP || moveEffect == EFFECT_YAWN)
                RETURN_SCORE_MINUS(20);
        }
        
        if (AI_IsTerrainAffected(battlerDef, STATUS_FIELD_MISTY_TERRAIN))
        {
            if (IsNonVolatileStatusMoveEffect(moveEffect) || IsConfusionMoveEffect(moveEffect))
                RETURN_SCORE_MINUS(20);
        }
        
        if (AI_IsTerrainAffected(battlerAtk, STATUS_FIELD_PSYCHIC_TERRAIN) && atkPriority > 0)
        {
            RETURN_SCORE_MINUS(20);
        }
    } // end check MOVE_TARGET_USER
    
// the following checks apply to any target (including user)
    
    // throat chop check
    if (gDisableStructs[battlerAtk].throatChopTimer && TestMoveFlags(move, FLAG_SOUND))
        return 0; // Can't even select move at all
    // heal block check
    if (gStatuses3[battlerAtk] & STATUS3_HEAL_BLOCK && IsHealBlockPreventingMove(battlerAtk, move))
        return 0; // Can't even select heal blocked move
    // primal weather check
    if (WEATHER_HAS_EFFECT)
    {
        if (gBattleWeather & WEATHER_PRIMAL_ANY)
        {
            switch (move)
            {
                case MOVE_SUNNY_DAY:
                case MOVE_RAIN_DANCE:
                case MOVE_HAIL:
                case MOVE_SANDSTORM:
                    RETURN_SCORE_MINUS(30);
            }
        }

        if (!IS_MOVE_STATUS(move))
        {
            if (gBattleWeather & WEATHER_SUN_PRIMAL)
            {
                if (moveType == TYPE_WATER)
                    RETURN_SCORE_MINUS(30);
            }
            else if (gBattleWeather & WEATHER_RAIN_PRIMAL)
            {
                if (moveType == TYPE_FIRE)
                    RETURN_SCORE_MINUS(30);
            }
        }
    }
    
    // check move effects
    switch (moveEffect)
    {
        case EFFECT_HIT:
        default:
            break;  // check move damage
        case EFFECT_SLEEP:
            if (!AI_CanPutToSleep(battlerAtk, battlerDef, AI_DATA->defAbility, move, AI_DATA->partnerMove))
                score -= 10;
            break;
        case EFFECT_EXPLOSION:
            if (!(AI_THINKING_STRUCT->aiFlags & AI_FLAG_WILL_SUICIDE))
                score -= 2;
            
            if (effectiveness == AI_EFFECTIVENESS_x0)
            {
                score -= 10;
            }
            else if (IsAbilityOnField(ABILITY_DAMP) && !DoesBattlerIgnoreAbilityChecks(AI_DATA->atkAbility, move))
            {
                score -= 10;
            }
            else if (CountUsablePartyMons(battlerAtk) == 0)
            {
                if (CountUsablePartyMons(battlerDef) != 0)
                    score -= 10;
                else
                    score--;
            }
            break;
        case EFFECT_DREAM_EATER:
            if (!(gBattleMons[battlerDef].status1 & STATUS1_SLEEP) || AI_DATA->defAbility == ABILITY_COMATOSE)
                score -= 8;
            else if (effectiveness == AI_EFFECTIVENESS_x0)
                score -= 10;
            break;
    // stat raising effects
        case EFFECT_ATTACK_UP:
        case EFFECT_ATTACK_UP_2:
            if (!BattlerStatCanRise(battlerAtk, AI_DATA->atkAbility, STAT_ATK) || !HasMoveWithSplit(battlerAtk, SPLIT_PHYSICAL))
                score -= 10;
            break;
        case EFFECT_STUFF_CHEEKS:
            if (ItemId_GetPocket(gBattleMons[battlerAtk].item) != POCKET_BERRIES)
                return 0;   // cannot even select
            //fallthrough
        case EFFECT_DEFENSE_UP:
        case EFFECT_DEFENSE_UP_2:
        case EFFECT_DEFENSE_UP_3:
        case EFFECT_DEFENSE_CURL:
            if (!BattlerStatCanRise(battlerAtk, AI_DATA->atkAbility, STAT_DEF))
                score -= 10;
            break;
        case EFFECT_SPECIAL_ATTACK_UP:
        case EFFECT_SPECIAL_ATTACK_UP_2:
        case EFFECT_SPECIAL_ATTACK_UP_3:
            if (!BattlerStatCanRise(battlerAtk, AI_DATA->atkAbility, STAT_SPATK) || !HasMoveWithSplit(battlerAtk, SPLIT_SPECIAL))
                score -= 10;
            break;
        case EFFECT_SPECIAL_DEFENSE_UP: 
        case EFFECT_SPECIAL_DEFENSE_UP_2:
            if (!BattlerStatCanRise(battlerAtk, AI_DATA->atkAbility, STAT_SPDEF))
                score -= 10;
            break;
        case EFFECT_ACCURACY_UP:
        case EFFECT_ACCURACY_UP_2:
            if (!BattlerStatCanRise(battlerAtk, AI_DATA->atkAbility, STAT_ACC))
                score -= 10;
            break;
        case EFFECT_EVASION_UP:
        case EFFECT_EVASION_UP_2:
        case EFFECT_MINIMIZE:
            if (!BattlerStatCanRise(battlerAtk, AI_DATA->atkAbility, STAT_EVASION))
                score -= 10;
            break;
        case EFFECT_COSMIC_POWER:
            if (!BattlerStatCanRise(battlerAtk, AI_DATA->atkAbility, STAT_DEF))
                score -= 10;
            else if (!BattlerStatCanRise(battlerAtk, AI_DATA->atkAbility, STAT_SPDEF))
                score -= 8;
            break;
        case EFFECT_BULK_UP:
            if (!BattlerStatCanRise(battlerAtk, AI_DATA->atkAbility, STAT_ATK) || !HasMoveWithSplit(battlerAtk, SPLIT_PHYSICAL))
                score -= 10;
            else if (!BattlerStatCanRise(battlerAtk, AI_DATA->atkAbility, STAT_DEF))
                score -= 8;
            break;
        case EFFECT_CALM_MIND:
            if (!BattlerStatCanRise(battlerAtk, AI_DATA->atkAbility, STAT_SPATK))
                score -= 10;
            else if (!BattlerStatCanRise(battlerAtk, AI_DATA->atkAbility, STAT_SPDEF))
                score -= 8;
            break;
        case EFFECT_DRAGON_DANCE:
            if (!BattlerStatCanRise(battlerAtk, AI_DATA->atkAbility, STAT_ATK) || !HasMoveWithSplit(battlerAtk, SPLIT_PHYSICAL))
                score -= 10;
            else if (!BattlerStatCanRise(battlerAtk, AI_DATA->atkAbility, STAT_SPEED))
                score -= 8;
            break;
        case EFFECT_COIL:
            if (!BattlerStatCanRise(battlerAtk, AI_DATA->atkAbility, STAT_ACC))
                score -= 10;
            else if (!BattlerStatCanRise(battlerAtk, AI_DATA->atkAbility, STAT_ATK) || !HasMoveWithSplit(battlerAtk, SPLIT_PHYSICAL))
                score -= 8;
            else if (!BattlerStatCanRise(battlerAtk, AI_DATA->atkAbility, STAT_DEF))
                score -= 6;
            break;
        case EFFECT_ATTACK_ACCURACY_UP: //hone claws
            if (AI_DATA->atkAbility != ABILITY_CONTRARY)
            {
                if (gBattleMons[battlerAtk].statStages[STAT_ATK] >= MAX_STAT_STAGE
                  && (gBattleMons[battlerAtk].statStages[STAT_ACC] >= MAX_STAT_STAGE || !HasMoveWithSplit(battlerAtk, SPLIT_PHYSICAL)))
                    score -= 10;
                break;
            }
            else
            {
                score -= 10;
            }
            break;
        case EFFECT_CHARGE:
            if (gStatuses3[battlerAtk] & STATUS3_CHARGED_UP)
                score -= 20;
            else if (!HasMoveWithType(battlerAtk, TYPE_ELECTRIC))
                score -= 10;
            else if (!BattlerStatCanRise(battlerAtk, AI_DATA->atkAbility, STAT_SPDEF))
                score -= 5;
            break;
        case EFFECT_QUIVER_DANCE:
        case EFFECT_GEOMANCY:
            if (gBattleMons[battlerAtk].statStages[STAT_SPATK] >= MAX_STAT_STAGE || !HasMoveWithSplit(battlerAtk, SPLIT_SPECIAL))
                score -= 10;
            else if (!BattlerStatCanRise(battlerAtk, AI_DATA->atkAbility, STAT_SPEED))
                score -= 8;
            else if (!BattlerStatCanRise(battlerAtk, AI_DATA->atkAbility, STAT_SPDEF))
                score -= 6;
            break;
        case EFFECT_SHIFT_GEAR:
            if (!BattlerStatCanRise(battlerAtk, AI_DATA->atkAbility, STAT_ATK) || !HasMoveWithSplit(battlerAtk, SPLIT_PHYSICAL))
                score -= 10;
            else if (!BattlerStatCanRise(battlerAtk, AI_DATA->atkAbility, STAT_SPEED))
                score -= 8;
            break;
        case EFFECT_SHELL_SMASH:
            if (AI_DATA->atkAbility == ABILITY_CONTRARY)
            {
                if (!BattlerStatCanRise(battlerAtk, AI_DATA->atkAbility, STAT_DEF))
                    score -= 10;
                else if (!BattlerStatCanRise(battlerAtk, AI_DATA->atkAbility, STAT_SPDEF))
                    score -= 8;
            }
            else
            {
                if (!BattlerStatCanRise(battlerAtk, AI_DATA->atkAbility, STAT_ATK) || !HasMoveWithSplit(battlerAtk, SPLIT_PHYSICAL))
                    score -= 10;
                else if (!BattlerStatCanRise(battlerAtk, AI_DATA->atkAbility, STAT_SPATK) || !HasMoveWithSplit(battlerAtk, SPLIT_SPECIAL))
                    score -= 8;
                else if (!BattlerStatCanRise(battlerAtk, AI_DATA->atkAbility, STAT_SPEED))
                    score -= 6;
            }
            break;
        case EFFECT_GROWTH:
        case EFFECT_ATTACK_SPATK_UP:    // work up
            if (!BattlerStatCanRise(battlerAtk, AI_DATA->atkAbility, STAT_ATK) || !HasMoveWithSplit(battlerAtk, SPLIT_PHYSICAL))
                score -= 10;
            else if (!BattlerStatCanRise(battlerAtk, AI_DATA->atkAbility, STAT_SPATK) || !HasMoveWithSplit(battlerAtk, SPLIT_SPECIAL))
                score -= 8;
            break;
        case EFFECT_ROTOTILLER:
            if (isDoubleBattle)
            {
                if (!(IS_BATTLER_OF_TYPE(battlerAtk, TYPE_GRASS)
                  && AI_IsBattlerGrounded(battlerAtk)
                  && (BattlerStatCanRise(battlerAtk, AI_DATA->atkAbility, STAT_ATK) || BattlerStatCanRise(battlerAtk, AI_DATA->atkAbility, STAT_SPATK)))
                  && !(IS_BATTLER_OF_TYPE(AI_DATA->battlerAtkPartner, TYPE_GRASS)
                  && AI_IsBattlerGrounded(AI_DATA->battlerAtkPartner)
                  && AI_DATA->atkPartnerAbility != ABILITY_CONTRARY
                  && (BattlerStatCanRise(AI_DATA->battlerAtkPartner, AI_DATA->atkPartnerAbility, STAT_ATK)
                   || BattlerStatCanRise(AI_DATA->battlerAtkPartner, AI_DATA->atkPartnerAbility, STAT_SPATK))))
                {
                    score -= 10;
                }
            }
            else if (!(IS_BATTLER_OF_TYPE(battlerAtk, TYPE_GRASS)
              && AI_IsBattlerGrounded(battlerAtk)
              && (BattlerStatCanRise(battlerAtk, AI_DATA->atkAbility, STAT_ATK) || BattlerStatCanRise(battlerAtk, AI_DATA->atkAbility, STAT_SPATK))))
            {
                score -= 10;
            }
            break;
        case EFFECT_GEAR_UP:
            if (AI_DATA->atkAbility == ABILITY_PLUS || AI_DATA->atkAbility == ABILITY_MINUS)
            {
                // same as growth, work up
                if (!BattlerStatCanRise(battlerAtk, AI_DATA->atkAbility, STAT_ATK) || !HasMoveWithSplit(battlerAtk, SPLIT_PHYSICAL))
                    score -= 10;
                else if (!BattlerStatCanRise(battlerAtk, AI_DATA->atkAbility, STAT_SPATK) || !HasMoveWithSplit(battlerAtk, SPLIT_SPECIAL))
                    score -= 8;
                break;
            }
            else if (!isDoubleBattle)
            {
                score -= 10;    // no partner and our stats wont rise, so don't use
            }

            if (isDoubleBattle)
            {
                if (AI_DATA->atkPartnerAbility == ABILITY_PLUS || AI_DATA->atkPartnerAbility == ABILITY_MINUS)
                {
                    if ((!BattlerStatCanRise(AI_DATA->battlerAtkPartner, AI_DATA->atkPartnerAbility, STAT_ATK) || !HasMoveWithSplit(battlerAtk, SPLIT_PHYSICAL))
                      && (!BattlerStatCanRise(AI_DATA->battlerAtkPartner, AI_DATA->atkPartnerAbility, STAT_SPATK) || !HasMoveWithSplit(battlerAtk, SPLIT_SPECIAL)))
                        score -= 10;
                }
                else if (AI_DATA->atkAbility != ABILITY_PLUS && AI_DATA->atkAbility != ABILITY_MINUS)
                {
                    score -= 10;    // nor our or our partner's ability is plus/minus
                }
            }
            break;
        case EFFECT_ACUPRESSURE:
            if (DoesSubstituteBlockMove(battlerAtk, battlerDef, move) || AreBattlersStatsMaxed(battlerDef))
                score -= 10;
            break;
        case EFFECT_MAGNETIC_FLUX:
            if (AI_DATA->atkAbility == ABILITY_PLUS || AI_DATA->atkAbility == ABILITY_MINUS)
            {
                if (!BattlerStatCanRise(battlerAtk, AI_DATA->atkAbility, STAT_DEF))
                    score -= 10;
                else if (!BattlerStatCanRise(battlerAtk, AI_DATA->atkAbility, STAT_SPDEF))
                    score -= 8;
            }
            else if (!isDoubleBattle)
            {
                score -= 10;    // our stats wont rise from this move
            }

            if (isDoubleBattle)
            {
                if (AI_DATA->atkPartnerAbility == ABILITY_PLUS || AI_DATA->atkPartnerAbility == ABILITY_MINUS)
                {
                    if (!BattlerStatCanRise(AI_DATA->battlerAtkPartner, AI_DATA->atkPartnerAbility, STAT_DEF))
                        score -= 10;
                    else if (!BattlerStatCanRise(AI_DATA->battlerAtkPartner, AI_DATA->atkPartnerAbility, STAT_SPDEF))
                        score -= 8;
                }
                else if (AI_DATA->atkAbility != ABILITY_PLUS && AI_DATA->atkAbility != ABILITY_MINUS)
                {
                    score -= 10;    // nor our or our partner's ability is plus/minus
                }
            }
            break;
    // stat lowering effects
        case EFFECT_ATTACK_DOWN:
        case EFFECT_ATTACK_DOWN_2:
            if (!ShouldLowerStat(battlerDef, AI_DATA->defAbility, STAT_ATK)) //|| !HasMoveWithSplit(battlerDef, SPLIT_PHYSICAL))
                score -= 10;
            else if (AI_DATA->defAbility == ABILITY_HYPER_CUTTER)
                score -= 10;
            break;
        case EFFECT_DEFENSE_DOWN:
        case EFFECT_DEFENSE_DOWN_2:
            if (!ShouldLowerStat(battlerDef, AI_DATA->defAbility, STAT_DEF))
                score -= 10;
            break;
        case EFFECT_SPEED_DOWN:
        case EFFECT_SPEED_DOWN_2:
            if (!ShouldLowerStat(battlerDef, AI_DATA->defAbility, STAT_SPEED))
                score -= 10;
            else if (AI_DATA->defAbility == ABILITY_SPEED_BOOST)
                score -= 10;
            break;
        case EFFECT_SPECIAL_ATTACK_DOWN:
        case EFFECT_SPECIAL_ATTACK_DOWN_2:
            if (!ShouldLowerStat(battlerDef, AI_DATA->defAbility, STAT_SPATK)) //|| !HasMoveWithSplit(battlerDef, SPLIT_SPECIAL))
                score -= 10;
            break;
        case EFFECT_SPECIAL_DEFENSE_DOWN:
        case EFFECT_SPECIAL_DEFENSE_DOWN_2:
            if (!ShouldLowerStat(battlerDef, AI_DATA->defAbility, STAT_SPDEF))
                score -= 10;
            break;
        case EFFECT_ACCURACY_DOWN:
        case EFFECT_ACCURACY_DOWN_2:
            if (!ShouldLowerStat(battlerDef, AI_DATA->defAbility, STAT_ACC))
                score -= 10;
            else if (AI_DATA->defAbility == ABILITY_KEEN_EYE)
                score -= 8;
            break;
        case EFFECT_EVASION_DOWN:
        case EFFECT_EVASION_DOWN_2:
            if (!ShouldLowerStat(battlerDef, AI_DATA->defAbility, STAT_EVASION))
                score -= 10;
            break;
        case EFFECT_TICKLE:
            if (!ShouldLowerStat(battlerDef, AI_DATA->defAbility, STAT_ATK))
                score -= 10;
            else if (!ShouldLowerStat(battlerDef, AI_DATA->defAbility, STAT_DEF))
                score -= 8;
            break;
        case EFFECT_VENOM_DRENCH:
            if (!(gBattleMons[battlerDef].status1 & STATUS1_PSN_ANY))
            {
                score -= 10;
            }
            else
            {
                if (!ShouldLowerStat(battlerDef, AI_DATA->defAbility, STAT_SPEED))
                    score -= 10;
                else if (!ShouldLowerStat(battlerDef, AI_DATA->defAbility, STAT_SPATK))
                    score -= 8;
                else if (!ShouldLowerStat(battlerDef, AI_DATA->defAbility, STAT_ATK))
                    score -= 6;
            }
            break;
        case EFFECT_NOBLE_ROAR:
            if (!ShouldLowerStat(battlerDef, AI_DATA->defAbility, STAT_SPATK))
                score -= 10;
            else if (!ShouldLowerStat(battlerDef, AI_DATA->defAbility, STAT_ATK))
                score -= 8;
            break;
        case EFFECT_CAPTIVATE:
            {
                u8 atkGender = GetGenderFromSpeciesAndPersonality(gBattleMons[battlerAtk].species, gBattleMons[battlerAtk].personality);
                u8 defGender = GetGenderFromSpeciesAndPersonality(gBattleMons[battlerDef].species, gBattleMons[battlerDef].personality);
                if (atkGender == MON_GENDERLESS || defGender == MON_GENDERLESS || atkGender == defGender)
                    score -= 10;
            }
            break;
    // other
        case EFFECT_HAZE:
            if (PartnerHasSameMoveEffectWithoutTarget(AI_DATA->battlerAtkPartner, move, AI_DATA->partnerMove))
            {
                score -= 10;    // partner already using haze
            }
            else
            {
                for (i = STAT_ATK; i < NUM_BATTLE_STATS; i++)
                {
                    if (gBattleMons[battlerAtk].statStages[i] > DEFAULT_STAT_STAGE || gBattleMons[AI_DATA->battlerAtkPartner].statStages[i] > DEFAULT_STAT_STAGE)
                        score -= 10;  // Don't want to reset our boosted stats
                }
                for (i = STAT_ATK; i < NUM_BATTLE_STATS; i++)
                {
                    if (gBattleMons[battlerDef].statStages[i] < DEFAULT_STAT_STAGE || gBattleMons[AI_DATA->battlerDefPartner].statStages[i] < DEFAULT_STAT_STAGE)
                        score -= 10; //Don't want to reset enemy lowered stats
                }
            }
            break;
        //case EFFECT_BIDE:
        //case EFFECT_SUPER_FANG:
        //case EFFECT_RECHARGE:
        case EFFECT_LEVEL_DAMAGE:
        case EFFECT_PSYWAVE:
        //case EFFECT_COUNTER:
        //case EFFECT_FLAIL:
        case EFFECT_RETURN:
        case EFFECT_PRESENT:
        case EFFECT_FRUSTRATION:
        case EFFECT_SONICBOOM:
        //case EFFECT_MIRROR_COAT:
        case EFFECT_SKULL_BASH:
        case EFFECT_FOCUS_PUNCH:
        case EFFECT_SUPERPOWER:
        //case EFFECT_ENDEAVOR:
        case EFFECT_LOW_KICK:
            // AI_CBM_HighRiskForDamage
            if (AI_DATA->defAbility == ABILITY_WONDER_GUARD && effectiveness < AI_EFFECTIVENESS_x2)
                score -= 10;            
            break;
        case EFFECT_COUNTER:
        case EFFECT_MIRROR_COAT:
            if (IsBattlerIncapacitated(battlerDef, AI_DATA->defAbility) || gBattleMons[battlerDef].status2 & (STATUS2_INFATUATION | STATUS2_CONFUSION))
                score--;
            if (predictedMove == MOVE_NONE || GetBattleMoveSplit(predictedMove) == SPLIT_STATUS
              || DoesSubstituteBlockMove(battlerAtk, AI_DATA->battlerDefPartner, predictedMove))
                score -= 10;
            break;
        
        case EFFECT_ROAR:
            if (CountUsablePartyMons(battlerDef) == 0)
                score -= 10;
            else if (AI_DATA->defAbility == ABILITY_SUCTION_CUPS)
                score -= 10;
            break;
        case EFFECT_TOXIC_THREAD:
            if (!ShouldLowerStat(battlerDef, AI_DATA->defAbility, STAT_SPEED))
                score--;    // may still want to just poison
            //fallthrough
        case EFFECT_POISON:
        case EFFECT_TOXIC:
            if (!AI_CanPoison(battlerAtk, battlerDef, AI_DATA->defAbility, move, AI_DATA->partnerMove))
                score -= 10;
            break;
        case EFFECT_LIGHT_SCREEN:
            if (gSideStatuses[GetBattlerSide(battlerAtk)] & SIDE_STATUS_LIGHTSCREEN
              || PartnerHasSameMoveEffectWithoutTarget(AI_DATA->battlerAtkPartner, move, AI_DATA->partnerMove))
                score -= 10;
            break;
        case EFFECT_REFLECT:
            if (gSideStatuses[GetBattlerSide(battlerAtk)] & SIDE_STATUS_REFLECT
              || PartnerHasSameMoveEffectWithoutTarget(AI_DATA->battlerAtkPartner, move, AI_DATA->partnerMove))
                score -= 10;
            break;
        case EFFECT_AURORA_VEIL:
            if (gSideStatuses[GetBattlerSide(battlerAtk)] & SIDE_STATUS_AURORA_VEIL
              || PartnerHasSameMoveEffectWithoutTarget(AI_DATA->battlerAtkPartner, move, AI_DATA->partnerMove)
              || !(gBattleWeather & WEATHER_HAIL_ANY))
                score -= 10;
            break;
        case EFFECT_OHKO:
            if (!ShouldTryOHKO(battlerAtk, battlerDef, AI_DATA->atkAbility, AI_DATA->defAbility, accuracy, move))
                score -= 10;
            break;
        case EFFECT_MIST:
            if (gSideStatuses[GetBattlerSide(battlerAtk)] & SIDE_STATUS_MIST
              || PartnerHasSameMoveEffectWithoutTarget(AI_DATA->battlerAtkPartner, move, AI_DATA->partnerMove))
                score -= 10;
            break;
        case EFFECT_FOCUS_ENERGY:
            if (gBattleMons[battlerAtk].status2 & STATUS2_FOCUS_ENERGY)
                score -= 10;
            break;
        case EFFECT_CONFUSE:
        case EFFECT_SWAGGER:
        case EFFECT_FLATTER:
            if (!AI_CanConfuse(battlerAtk, battlerDef, AI_DATA->defAbility, AI_DATA->battlerAtkPartner, move, AI_DATA->partnerMove))
                score -= 10;
            break;
        case EFFECT_PARALYZE:
            if (!AI_CanParalyze(battlerAtk, battlerDef, AI_DATA->defAbility, move, AI_DATA->partnerMove))
                score -= 10;
            break;
        case EFFECT_SUBSTITUTE:
            if (gBattleMons[battlerAtk].status2 & STATUS2_SUBSTITUTE || AI_DATA->defAbility == ABILITY_INFILTRATOR)
                score -= 8;
            else if (GetHealthPercentage(battlerAtk) <= 25)
                score -= 10;
            else if (B_SOUND_SUBSTITUTE >= GEN_6 && TestMoveFlagsInMoveset(battlerDef, FLAG_SOUND))
                score -= 8;
            break;
        case EFFECT_LEECH_SEED:
            if (gStatuses3[battlerDef] & STATUS3_LEECHSEED
             || IS_BATTLER_OF_TYPE(battlerDef, TYPE_GRASS)
             || DoesPartnerHaveSameMoveEffect(AI_DATA->battlerAtkPartner, battlerDef, move, AI_DATA->partnerMove))
                score -= 10;
            else if (AI_DATA->defAbility == ABILITY_LIQUID_OOZE)
                score -= 3;
            break;
        case EFFECT_DISABLE:
            if (gDisableStructs[battlerDef].disableTimer == 0
              && (B_MENTAL_HERB >= GEN_5 && AI_DATA->defHoldEffect != HOLD_EFFECT_MENTAL_HERB)
              && !PartnerHasSameMoveEffectWithoutTarget(AI_DATA->battlerAtkPartner, move, AI_DATA->partnerMove))
            {
                if (AI_WhoStrikesFirst(battlerAtk, battlerDef) == AI_IS_FASTER) // Attacker should go first
                {
                    if (gLastMoves[battlerDef] == MOVE_NONE || gLastMoves[battlerDef] == 0xFFFF)
                        score -= 10;    // no anticipated move to disable
                }
                else if (predictedMove == MOVE_NONE)
                {
                    score -= 10;
                }
            }
            else
            {
                score -= 10;
            }
            break;
        case EFFECT_ENCORE:
            if (gDisableStructs[battlerDef].encoreTimer == 0
              && (B_MENTAL_HERB >= GEN_5 && AI_DATA->defHoldEffect != HOLD_EFFECT_MENTAL_HERB)
              && !DoesPartnerHaveSameMoveEffect(AI_DATA->battlerAtkPartner, battlerDef, move, AI_DATA->partnerMove))
            {
                if (AI_WhoStrikesFirst(battlerAtk, battlerDef) == AI_IS_FASTER) // Attacker should go first
                {
                    if (gLastMoves[battlerDef] == MOVE_NONE || gLastMoves[battlerDef] == 0xFFFF)
                        score -= 10;    // no anticipated move to encore
                }
                else if (predictedMove == MOVE_NONE)
                {
                    score -= 10;
                }
            }
            else
            {
                score -= 10;
            }
            break;
        case EFFECT_SNORE:
        case EFFECT_SLEEP_TALK:
            if (IsWakeupTurn(battlerAtk) || (!(gBattleMons[battlerAtk].status1 & STATUS1_SLEEP) || AI_DATA->atkAbility != ABILITY_COMATOSE))
                score -= 10;    // if mon will wake up, is not asleep, or is not comatose
            break;
        case EFFECT_MEAN_LOOK:
            if (IsBattlerTrapped(battlerDef, TRUE) || DoesPartnerHaveSameMoveEffect(AI_DATA->battlerAtkPartner, battlerDef, move, AI_DATA->partnerMove))
                score -= 10;
            break;
        case EFFECT_NIGHTMARE:
            if (gBattleMons[battlerDef].status2 & STATUS2_NIGHTMARE)
                score -= 10;
            else if (!(gBattleMons[battlerDef].status1 & STATUS1_SLEEP) || AI_DATA->defAbility == ABILITY_COMATOSE)
                score -= 8;
            else if (DoesPartnerHaveSameMoveEffect(AI_DATA->battlerAtkPartner, battlerDef, move, AI_DATA->partnerMove))
                score -= 10;
            break;
        case EFFECT_CURSE:
            if (IS_BATTLER_OF_TYPE(battlerAtk, TYPE_GHOST))
            {
                if (gBattleMons[battlerDef].status2 & STATUS2_CURSED
                  || DoesPartnerHaveSameMoveEffect(AI_DATA->battlerAtkPartner, battlerDef, move, AI_DATA->partnerMove))
                    score -= 10;
                else if (GetHealthPercentage(battlerAtk) <= 50)
                    score -= 6;
            }
            else // regular curse
            {
                if (!BattlerStatCanRise(battlerAtk, AI_DATA->atkAbility, STAT_ATK) || !HasMoveWithSplit(battlerAtk, SPLIT_PHYSICAL))
                    score -= 10;
                else if (!BattlerStatCanRise(battlerAtk, AI_DATA->atkAbility, STAT_DEF))
                    score -= 8;
            }
            break;
        case EFFECT_SPIKES:
            if (gSideTimers[GetBattlerSide(battlerDef)].spikesAmount >= 3)
                score -= 10;
            else if (PartnerMoveIsSameNoTarget(AI_DATA->battlerAtkPartner, move, AI_DATA->partnerMove) 
              && gSideTimers[GetBattlerSide(battlerDef)].spikesAmount == 2)
                score -= 10; // only one mon needs to set up the last layer of Spikes
            break;
        case EFFECT_STEALTH_ROCK:
            if (gSideTimers[GetBattlerSide(battlerDef)].stealthRockAmount > 0
              || PartnerMoveIsSameNoTarget(AI_DATA->battlerAtkPartner, move, AI_DATA->partnerMove)) //Only one mon needs to set up Stealth Rocks
                score -= 10;
            break;
        case EFFECT_TOXIC_SPIKES:
            if (gSideTimers[GetBattlerSide(battlerDef)].toxicSpikesAmount >= 2)
                score -= 10;
            else if (PartnerMoveIsSameNoTarget(AI_DATA->battlerAtkPartner, move, AI_DATA->partnerMove) && gSideTimers[GetBattlerSide(battlerDef)].toxicSpikesAmount == 1)
                score -= 10; // only one mon needs to set up the last layer of Toxic Spikes
            break;
        case EFFECT_STICKY_WEB:
            if (gSideTimers[GetBattlerSide(battlerDef)].stickyWebAmount)
                score -= 10;
            else if (PartnerMoveIsSameNoTarget(AI_DATA->battlerAtkPartner, move, AI_DATA->partnerMove) && gSideTimers[GetBattlerSide(battlerDef)].stickyWebAmount)
                score -= 10; // only one mon needs to set up Sticky Web
            break;
        case EFFECT_FORESIGHT:
            if (gBattleMons[battlerDef].status2 & STATUS2_FORESIGHT)
                score -= 10;
            else if (gBattleMons[battlerDef].statStages[STAT_EVASION] <= 4
              || !(IS_BATTLER_OF_TYPE(battlerDef, TYPE_GHOST))
              || DoesPartnerHaveSameMoveEffect(AI_DATA->battlerAtkPartner, battlerDef, move, AI_DATA->partnerMove))
                score -= 9;
            break;
        case EFFECT_PERISH_SONG:
            if (isDoubleBattle)
            {
                if (CountUsablePartyMons(battlerAtk) == 0
                  && AI_DATA->atkAbility != ABILITY_SOUNDPROOF
                  && AI_DATA->atkPartnerAbility != ABILITY_SOUNDPROOF
                  && CountUsablePartyMons(FOE(battlerAtk)) >= 1)
                {
                    score -= 10; //Don't wipe your team if you're going to lose
                }
                else if ((!IsBattlerAlive(FOE(battlerAtk)) || AI_GetAbility(FOE(battlerAtk)) == ABILITY_SOUNDPROOF
                  || gStatuses3[FOE(battlerAtk)] & STATUS3_PERISH_SONG)
                  && (!IsBattlerAlive(BATTLE_PARTNER(FOE(battlerAtk))) || AI_GetAbility(BATTLE_PARTNER(FOE(battlerAtk))) == ABILITY_SOUNDPROOF
                  || gStatuses3[BATTLE_PARTNER(FOE(battlerAtk))] & STATUS3_PERISH_SONG))
                {
                    score -= 10; //Both enemies are perish songed
                }
                else if (DoesPartnerHaveSameMoveEffect(AI_DATA->battlerAtkPartner, battlerDef, move, AI_DATA->partnerMove))
                {
                    score -= 10;
                }
            }
            else
            {
                if (CountUsablePartyMons(battlerAtk) == 0 && AI_DATA->atkAbility != ABILITY_SOUNDPROOF
                  && CountUsablePartyMons(battlerDef) >= 1)
                    score -= 10;

                if (gStatuses3[FOE(battlerAtk)] & STATUS3_PERISH_SONG || AI_GetAbility(FOE(battlerAtk)) == ABILITY_SOUNDPROOF)
                    score -= 10;
            }
            break;
        case EFFECT_SANDSTORM:
            if (gBattleWeather & (WEATHER_SANDSTORM_ANY | WEATHER_PRIMAL_ANY)
             || PartnerMoveEffectIsWeather(AI_DATA->battlerAtkPartner, AI_DATA->partnerMove))
                score -= 8;
            break;
        case EFFECT_SUNNY_DAY:
            if (gBattleWeather & (WEATHER_SUN_ANY | WEATHER_PRIMAL_ANY)
             || PartnerMoveEffectIsWeather(AI_DATA->battlerAtkPartner, AI_DATA->partnerMove))
                score -= 8;
            break;
        case EFFECT_RAIN_DANCE:
            if (gBattleWeather & (WEATHER_RAIN_ANY | WEATHER_PRIMAL_ANY)
             || PartnerMoveEffectIsWeather(AI_DATA->battlerAtkPartner, AI_DATA->partnerMove))
                score -= 8;
            break;
        case EFFECT_HAIL:
            if (gBattleWeather & (WEATHER_HAIL_ANY | WEATHER_PRIMAL_ANY)
             || PartnerMoveEffectIsWeather(AI_DATA->battlerAtkPartner, AI_DATA->partnerMove))
                score -= 8;
            break;
        case EFFECT_ATTRACT:
            if (!AI_CanBeInfatuated(battlerAtk, battlerDef, AI_DATA->defAbility,
             GetGenderFromSpeciesAndPersonality(gBattleMons[battlerAtk].species, gBattleMons[battlerAtk].personality),
             GetGenderFromSpeciesAndPersonality(gBattleMons[battlerDef].species, gBattleMons[battlerDef].personality)))
                score -= 10;
            break;
        case EFFECT_SAFEGUARD:
            if (gSideStatuses[GetBattlerSide(battlerAtk)] & SIDE_STATUS_SAFEGUARD
              || PartnerHasSameMoveEffectWithoutTarget(AI_DATA->battlerAtkPartner, move, AI_DATA->partnerMove))
                score -= 10;
            break;
        case EFFECT_MAGNITUDE:
            if (AI_DATA->defAbility == ABILITY_LEVITATE)
                score -= 10;
            break;
        case EFFECT_PARTING_SHOT:
            if (CountUsablePartyMons(battlerAtk) == 0)
                score -= 10;
            break;
        case EFFECT_BATON_PASS:
            if (CountUsablePartyMons(battlerAtk) == 0)
                score -= 10;
            else if (gBattleMons[battlerAtk].status2 & STATUS2_SUBSTITUTE
              || (gStatuses3[battlerAtk] & (STATUS3_ROOTED | STATUS3_AQUA_RING | STATUS3_MAGNET_RISE | STATUS3_POWER_TRICK))
              || AnyStatIsRaised(battlerAtk))
                break;
            else
                score -= 6;
            break;
        case EFFECT_HIT_ESCAPE:
            break;
        case EFFECT_RAPID_SPIN:
            if ((gBattleMons[battlerAtk].status2 & STATUS2_WRAPPED) || (gStatuses3[battlerAtk] & STATUS3_LEECHSEED))
                break;  // check damage/accuracy
            //Spin checks
            if (!(gSideStatuses[GetBattlerSide(battlerAtk)] & SIDE_STATUS_HAZARDS_ANY))
                score -= 6;
            break;
        case EFFECT_BELLY_DRUM:
            if (AI_DATA->atkAbility == ABILITY_CONTRARY)
                score -= 10;
            else if (GetHealthPercentage(battlerAtk) <= 60)
                score -= 10;
            break;
        case EFFECT_FUTURE_SIGHT:
            if (gSideStatuses[GetBattlerSide(battlerDef)] & SIDE_STATUS_FUTUREATTACK
              || gSideStatuses[GetBattlerSide(battlerAtk)] & SIDE_STATUS_FUTUREATTACK)
                score -= 12;
            else
                score += 5;
            break;
        case EFFECT_TELEPORT:
            score -= 10;
            break;
        case EFFECT_FAKE_OUT:
            if (!gDisableStructs[battlerAtk].isFirstTurn)
            {
                score -= 10;
            }
            else if (move == MOVE_FAKE_OUT) // filter out first impression
            {
                if ((AI_DATA->atkHoldEffect == HOLD_EFFECT_CHOICE_BAND || AI_DATA->atkAbility == ABILITY_GORILLA_TACTICS)
                  && (CountUsablePartyMons(battlerDef) > 0 || !CanIndexMoveFaintTarget(battlerAtk, battlerDef, AI_THINKING_STRUCT->movesetIndex, 0)))
                {
                    if (CountUsablePartyMons(battlerAtk) == 0)
                        score -= 10; // Don't lock the attacker into Fake Out if they can't switch out afterwards.
                }
            }
            break;
        case EFFECT_STOCKPILE:
            if (gDisableStructs[battlerAtk].stockpileCounter >= 3)
                score -= 10;
            break;
        case EFFECT_SPIT_UP:
            if (gDisableStructs[battlerAtk].stockpileCounter <= 1)
                score -= 10;
            break;
        case EFFECT_SWALLOW:
            if (gDisableStructs[battlerAtk].stockpileCounter == 0)
            {
                score -= 10;
            }
            else
            {
                if (AtMaxHp(battlerAtk))
                    score -= 10;
                else if (GetHealthPercentage(battlerAtk) >= 80)
                    score -= 5; // do it if nothing better
            }
            break;
        case EFFECT_TORMENT:
            if (gBattleMons[battlerDef].status2 & STATUS2_TORMENT
              || DoesPartnerHaveSameMoveEffect(AI_DATA->battlerAtkPartner, battlerDef, move, AI_DATA->partnerMove))
            {
                score -= 10;
                break;
            }
            
            if (B_MENTAL_HERB >= GEN_5 && AI_DATA->defHoldEffect == HOLD_EFFECT_MENTAL_HERB)
                score -= 6;
            break;
        case EFFECT_WILL_O_WISP:
            if (!AI_CanBurn(battlerAtk, battlerDef, AI_DATA->defAbility, AI_DATA->battlerAtkPartner, move, AI_DATA->partnerMove))
                score -= 10;
            break;
        case EFFECT_MEMENTO:
            if (CountUsablePartyMons(battlerAtk) == 0 || DoesPartnerHaveSameMoveEffect(AI_DATA->battlerAtkPartner, battlerDef, move, AI_DATA->partnerMove))
                score -= 10;
            else if (gBattleMons[battlerDef].statStages[STAT_ATK] == MIN_STAT_STAGE && gBattleMons[battlerDef].statStages[STAT_SPATK] == MIN_STAT_STAGE)
                score -= 10;
            break;
        case EFFECT_FOLLOW_ME:
        case EFFECT_HELPING_HAND:
            if (!isDoubleBattle
              || !IsBattlerAlive(AI_DATA->battlerAtkPartner)
              || PartnerHasSameMoveEffectWithoutTarget(AI_DATA->battlerAtkPartner, move, AI_DATA->partnerMove)
              || (AI_DATA->partnerMove != MOVE_NONE && IS_MOVE_STATUS(AI_DATA->partnerMove))
              || *(gBattleStruct->monToSwitchIntoId + AI_DATA->battlerAtkPartner) != PARTY_SIZE) //Partner is switching out.
                score -= 10;
            break;
        case EFFECT_TRICK:
        case EFFECT_KNOCK_OFF:
            if (AI_DATA->defAbility == ABILITY_STICKY_HOLD)
                score -= 10;
            break;
        case EFFECT_INGRAIN:
            if (gStatuses3[battlerAtk] & STATUS3_ROOTED)
                score -= 10;
            break;
        case EFFECT_AQUA_RING:
            if (gStatuses3[battlerAtk] & STATUS3_AQUA_RING)
                score -= 10;
            break;
        case EFFECT_RECYCLE:
            if (GetUsedHeldItem(battlerAtk) == 0 || gBattleMons[battlerAtk].item != 0)
                score -= 10;
            break;
        case EFFECT_IMPRISON:
            if (gStatuses3[battlerAtk] & STATUS3_IMPRISONED_OTHERS)
                score -= 10;
            break;
        case EFFECT_REFRESH:
            if (!(gBattleMons[battlerDef].status1 & (STATUS1_PSN_ANY | STATUS1_BURN | STATUS1_PARALYSIS)))
                score -= 10;
            break;
        case EFFECT_PSYCHO_SHIFT:
            if (gBattleMons[battlerAtk].status1 & STATUS1_PSN_ANY && !AI_CanPoison(battlerAtk, battlerDef, AI_DATA->defAbility, move, AI_DATA->partnerMove))
                score -= 10;
            else if (gBattleMons[battlerAtk].status1 & STATUS1_BURN && !AI_CanBurn(battlerAtk, battlerDef,
              AI_DATA->defAbility, AI_DATA->battlerAtkPartner, move, AI_DATA->partnerMove))
                score -= 10;
            else if (gBattleMons[battlerAtk].status1 & STATUS1_PARALYSIS && !AI_CanParalyze(battlerAtk, battlerDef, AI_DATA->defAbility, move, AI_DATA->partnerMove))
                score -= 10;
            else if (gBattleMons[battlerAtk].status1 & STATUS1_SLEEP && !AI_CanPutToSleep(battlerAtk, battlerDef, AI_DATA->defAbility, move, AI_DATA->partnerMove))
                score -= 10;
            else
                score -= 10;    // attacker has no status to transmit
            break;
        case EFFECT_MUD_SPORT:
            if (gFieldStatuses & STATUS_FIELD_MUDSPORT
              || PartnerHasSameMoveEffectWithoutTarget(AI_DATA->battlerAtkPartner, move, AI_DATA->partnerMove))
                score -= 10;
            break;
        case EFFECT_WATER_SPORT:
            if (gFieldStatuses & STATUS_FIELD_WATERSPORT
              || PartnerHasSameMoveEffectWithoutTarget(AI_DATA->battlerAtkPartner, move, AI_DATA->partnerMove))
                score -= 10;
            break;
        case EFFECT_ABSORB:
            if (AI_DATA->defAbility == ABILITY_LIQUID_OOZE)
                score -= 6;
            break;
        case EFFECT_STRENGTH_SAP:
            if (AI_DATA->defAbility == ABILITY_CONTRARY)
                score -= 10;
            else if (!ShouldLowerStat(battlerDef, AI_DATA->defAbility, STAT_ATK))
                score -= 10;
            break;
        case EFFECT_COPYCAT:
        case EFFECT_MIRROR_MOVE:
            return AI_CheckBadMove(battlerAtk, battlerDef, predictedMove, score);
        case EFFECT_FLOWER_SHIELD:
            if (!IS_BATTLER_OF_TYPE(battlerAtk, TYPE_GRASS)
              && !(isDoubleBattle && IS_BATTLER_OF_TYPE(AI_DATA->battlerAtkPartner, TYPE_GRASS)))
                score -= 10;
            break;
        case EFFECT_AROMATIC_MIST:
            if (!isDoubleBattle || gBattleMons[AI_DATA->battlerAtkPartner].hp == 0 || !BattlerStatCanRise(AI_DATA->battlerAtkPartner, AI_DATA->atkPartnerAbility, STAT_SPDEF))
                score -= 10;
            break;
        case EFFECT_BIDE:
            if (!HasDamagingMove(battlerDef)
              || GetHealthPercentage(battlerAtk) < 30 //Close to death
              || gBattleMons[battlerDef].status1 & (STATUS1_SLEEP | STATUS1_FREEZE)) //No point in biding if can't take damage
                score -= 10;
            break;
        case EFFECT_HIT_SWITCH_TARGET:
            if (DoesPartnerHaveSameMoveEffect(AI_DATA->battlerAtkPartner, battlerDef, move, AI_DATA->partnerMove))
                score -= 10; // don't scare away pokemon twice
            else if (GetHealthPercentage(battlerDef) < 10 && GetBattlerSecondaryDamage(battlerDef))
                score -= 10;    // don't blow away mon that will faint soon
            else if (gStatuses3[battlerDef] & STATUS3_PERISH_SONG)
                score -= 10;
            break;
        case EFFECT_CONVERSION:
            //Check first move type
            if (IS_BATTLER_OF_TYPE(battlerAtk, gBattleMoves[gBattleMons[battlerAtk].moves[0]].type))
                score -= 10;
            break;
        case EFFECT_REST:
            if (!AI_CanSleep(battlerAtk, AI_DATA->atkAbility))
                score -= 10;
            //fallthrough
        case EFFECT_RESTORE_HP:
        case EFFECT_SOFTBOILED:
        case EFFECT_ROOST:
            if (AtMaxHp(battlerAtk))
                score -= 10;
            else if (GetHealthPercentage(battlerAtk) >= 90)
                score -= 9; //No point in healing, but should at least do it if nothing better
            break;
        case EFFECT_MORNING_SUN:
        case EFFECT_SYNTHESIS:
        case EFFECT_MOONLIGHT:
            if (AI_WeatherHasEffect() && (gBattleWeather & (WEATHER_RAIN_ANY | WEATHER_SANDSTORM_ANY | WEATHER_HAIL_ANY)))
                score -= 3;
            else if (AtMaxHp(battlerAtk))
                score -= 10;
            else if (GetHealthPercentage(battlerAtk) >= 90)
                score -= 9; //No point in healing, but should at least do it if nothing better
            break;
        case EFFECT_PURIFY:
            if (!(gBattleMons[battlerDef].status1 & STATUS1_ANY))
                score -= 10;
            else if (battlerDef == AI_DATA->battlerAtkPartner)
                break; //Always heal your ally
            else if (AtMaxHp(battlerAtk))
                score -= 10;
            else if (GetHealthPercentage(battlerAtk) >= 90)
                score -= 8; //No point in healing, but should at least do it if nothing better
            break;
        case EFFECT_SUPER_FANG:
            if (GetHealthPercentage(battlerDef) < 50)
                score -= 4;
            break;
        case EFFECT_RECOIL_IF_MISS:
            if (AI_DATA->atkAbility != ABILITY_MAGIC_GUARD && accuracy < 75)
                score -= 6;
            break;
        case EFFECT_RECOIL_25:
            if (AI_DATA->atkAbility != ABILITY_MAGIC_GUARD && AI_DATA->atkAbility != ABILITY_ROCK_HEAD)
            {
                u32 recoilDmg = max(1, AI_THINKING_STRUCT->simulatedDmg[battlerAtk][battlerDef][AI_THINKING_STRUCT->movesetIndex] / 4);
                if (!ShouldUseRecoilMove(battlerAtk, battlerDef, recoilDmg, AI_THINKING_STRUCT->movesetIndex))
                    score -= 10;
                break;
            }
            break;
        case EFFECT_RECOIL_33:
        case EFFECT_RECOIL_33_STATUS:
            if (AI_DATA->atkAbility != ABILITY_MAGIC_GUARD && AI_DATA->atkAbility != ABILITY_ROCK_HEAD)
            {
                u32 recoilDmg = max(1, AI_THINKING_STRUCT->simulatedDmg[battlerAtk][battlerDef][AI_THINKING_STRUCT->movesetIndex] / 3);
                if (!ShouldUseRecoilMove(battlerAtk, battlerDef, recoilDmg, AI_THINKING_STRUCT->movesetIndex))
                    score -= 10;
                break;
            }
            break;
        case EFFECT_RECOIL_50:
            if (AI_DATA->atkAbility != ABILITY_MAGIC_GUARD && AI_DATA->atkAbility != ABILITY_ROCK_HEAD)
            {
                u32 recoilDmg = max(1, AI_THINKING_STRUCT->simulatedDmg[battlerAtk][battlerDef][AI_THINKING_STRUCT->movesetIndex] / 2);
                if (!ShouldUseRecoilMove(battlerAtk, battlerDef, recoilDmg, AI_THINKING_STRUCT->movesetIndex))
                    score -= 10;
                break;
            }
            break;
        case EFFECT_TEETER_DANCE:
            if (((gBattleMons[battlerDef].status2 & STATUS2_CONFUSION)
              || (!DoesBattlerIgnoreAbilityChecks(AI_DATA->atkAbility, move) && AI_DATA->defAbility == ABILITY_OWN_TEMPO)
              || (IsBattlerGrounded(battlerDef) && AI_IsTerrainAffected(battlerDef, STATUS_FIELD_MISTY_TERRAIN))
              || (DoesSubstituteBlockMove(battlerAtk, battlerDef, move)))
             && ((gBattleMons[AI_DATA->battlerDefPartner].status2 & STATUS2_CONFUSION)
              || (!DoesBattlerIgnoreAbilityChecks(AI_DATA->atkAbility, move) && AI_DATA->defPartnerAbility == ABILITY_OWN_TEMPO)
              || (IsBattlerGrounded(AI_DATA->battlerDefPartner) && AI_IsTerrainAffected(AI_DATA->battlerDefPartner, STATUS_FIELD_MISTY_TERRAIN))
              || (DoesSubstituteBlockMove(battlerAtk, AI_DATA->battlerDefPartner, move))))
            {
               score -= 10;
            }
            break;
        case EFFECT_TRANSFORM:
            if (gBattleMons[battlerAtk].status2 & STATUS2_TRANSFORMED
              || (gBattleMons[battlerDef].status2 & (STATUS2_TRANSFORMED | STATUS2_SUBSTITUTE))) //Leave out Illusion b/c AI is supposed to be fooled
                score -= 10;
            break;
        case EFFECT_TWO_TURNS_ATTACK:
            if (AI_DATA->atkHoldEffect != HOLD_EFFECT_POWER_HERB && CanTargetFaintAi(battlerDef, battlerAtk))
                score -= 6;
            break;
        case EFFECT_RECHARGE:
            if (AI_DATA->defAbility == ABILITY_WONDER_GUARD && effectiveness < AI_EFFECTIVENESS_x2)
                score -= 10;
            else if (AI_DATA->atkAbility != ABILITY_TRUANT
              && !CanIndexMoveFaintTarget(battlerAtk, battlerDef, AI_THINKING_STRUCT->movesetIndex, 0))
                score -= 2;
            break;
        case EFFECT_SPITE:
        case EFFECT_MIMIC:
            if (AI_WhoStrikesFirst(battlerAtk, battlerDef) == AI_IS_FASTER) // Attacker should go first
            {
                if (gLastMoves[battlerDef] == MOVE_NONE
                  || gLastMoves[battlerDef] == 0xFFFF)
                    score -= 10;
            }
            else if (predictedMove == MOVE_NONE)
            {
                // TODO predicted move separate from gLastMoves
                score -= 10;
            }
            break;
        case EFFECT_METRONOME:
            break;
        case EFFECT_ENDEAVOR:
        case EFFECT_PAIN_SPLIT:
            if (gBattleMons[battlerAtk].hp > (gBattleMons[battlerAtk].hp + gBattleMons[battlerDef].hp) / 2)
                score -= 10;
            break;
        
        case EFFECT_CONVERSION_2:
            //TODO
            break;
        case EFFECT_LOCK_ON:
            if (gStatuses3[battlerDef] & STATUS3_ALWAYS_HITS
              || AI_DATA->atkAbility == ABILITY_NO_GUARD
              || AI_DATA->defAbility == ABILITY_NO_GUARD
              || DoesPartnerHaveSameMoveEffect(AI_DATA->battlerAtkPartner, battlerDef, move, AI_DATA->partnerMove))
                score -= 10;
            break;
        case EFFECT_LASER_FOCUS:
            if (gStatuses3[battlerAtk] & STATUS3_LASER_FOCUS)
                score -= 10;
            else if (AI_DATA->defAbility == ABILITY_SHELL_ARMOR || AI_DATA->defAbility == ABILITY_BATTLE_ARMOR)
                score -= 8;
            break;
        case EFFECT_SKETCH:
            if (gLastMoves[battlerDef] == MOVE_NONE)
                score -= 10;
            break;
        case EFFECT_DESTINY_BOND:
            if (gBattleMons[battlerDef].status2 & STATUS2_DESTINY_BOND)
                score -= 10;
            break;
        case EFFECT_FALSE_SWIPE:
            // TODO
            break;
        case EFFECT_HEAL_BELL:
            if (!AnyPartyMemberStatused(battlerAtk, TestMoveFlags(move, FLAG_SOUND)) || PartnerHasSameMoveEffectWithoutTarget(AI_DATA->battlerAtkPartner, move, AI_DATA->partnerMove))
                score -= 10;
            break;
        case EFFECT_HIT_PREVENT_ESCAPE:
            break;
        case EFFECT_ENDURE:
            if (gBattleMons[battlerAtk].hp == 1 || GetBattlerSecondaryDamage(battlerAtk)) //Don't use Endure if you'll die after using it
                score -= 10;
            break;
        case EFFECT_PROTECT:
            {
                bool32 decreased = FALSE;
                switch (move)
                {
                case MOVE_QUICK_GUARD:
                case MOVE_WIDE_GUARD:
                case MOVE_CRAFTY_SHIELD:
                    if (!isDoubleBattle)
                    {
                        score -= 10;
                        decreased = TRUE;
                    }
                    break;
                case MOVE_MAT_BLOCK:
                    if (!gDisableStructs[battlerAtk].isFirstTurn)
                    {
                        score -= 10;
                        decreased = TRUE;
                    }
                    break;
                } // move check
                
                if (decreased)
                    break;
                if (IsBattlerIncapacitated(battlerDef, AI_DATA->defAbility))
                {
                    score -= 10;
                    break;
                }

                if (move != MOVE_QUICK_GUARD
                  && move != MOVE_WIDE_GUARD
                  && move != MOVE_CRAFTY_SHIELD) //These moves have infinite usage
                {
                    if (GetBattlerSecondaryDamage(battlerAtk) >= gBattleMons[battlerAtk].hp
                      && AI_DATA->defAbility != ABILITY_MOXIE
                      && AI_DATA->defAbility != ABILITY_BEAST_BOOST)
                    {
                        score -= 10; //Don't protect if you're going to faint after protecting
                    }
                    else if (gDisableStructs[battlerAtk].protectUses == 1 && Random() % 100 < 50)
                    {
                        if (!isDoubleBattle)
                            score -= 6;
                        else
                            score -= 10; //Don't try double protecting in doubles
                    }
                    else if (gDisableStructs[battlerAtk].protectUses >= 2)
                    {
                        score -= 10;
                    }
                }

                /*if (AI_THINKING_STRUCT->aiFlags == AI_SCRIPT_CHECK_BAD_MOVE //Only basic AI
                && IS_DOUBLE_BATTLE) //Make the regular AI know how to use Protect minimally in Doubles
                {
                    u8 shouldProtect = ShouldProtect(battlerAtk, battlerDef, move);
                    if (shouldProtect == USE_PROTECT || shouldProtect == PROTECT_FROM_FOES)
                        IncreaseFoeProtectionViability(&viability, 0xFF, battlerAtk, battlerDef);
                    else if (shouldProtect == PROTECT_FROM_ALLIES)
                        IncreaseAllyProtectionViability(&viability, 0xFF);
                }*/
            }
            break;        
        case EFFECT_MIRACLE_EYE:
            if (gStatuses3[battlerDef] & STATUS3_MIRACLE_EYED)
                score -= 10;

            if (gBattleMons[battlerDef].statStages[STAT_EVASION] <= 4
              || !(IS_BATTLER_OF_TYPE(battlerDef, TYPE_DARK))
              || DoesPartnerHaveSameMoveEffect(AI_DATA->battlerAtkPartner, battlerDef, move, AI_DATA->partnerMove))
                score -= 9;
            break;
        case EFFECT_BURN_UP:
            if (!IS_BATTLER_OF_TYPE(battlerAtk, TYPE_FIRE))
                score -= 10;
            break;
        case EFFECT_DEFOG:
            if (gSideStatuses[GetBattlerSide(battlerDef)]
             & (SIDE_STATUS_REFLECT | SIDE_STATUS_LIGHTSCREEN | SIDE_STATUS_AURORA_VEIL | SIDE_STATUS_SAFEGUARD | SIDE_STATUS_MIST)
              || gSideTimers[GetBattlerSide(battlerDef)].auroraVeilTimer != 0
              || gSideStatuses[GetBattlerSide(battlerAtk)] & SIDE_STATUS_HAZARDS_ANY)
            {
                if (PartnerHasSameMoveEffectWithoutTarget(AI_DATA->battlerAtkPartner, move, AI_DATA->partnerMove))
                {
                    score -= 10; //Only need one hazards removal
                    break;
                }
            }

            if (gSideStatuses[GetBattlerSide(battlerDef)] & SIDE_STATUS_HAZARDS_ANY)
            {
                score -= 10; //Don't blow away opposing hazards
                break;
            }

            if (isDoubleBattle)
            {
                if (IsHazardMoveEffect(gBattleMoves[AI_DATA->partnerMove].effect) // partner is going to set up hazards
                  && AI_WhoStrikesFirst(AI_DATA->battlerAtkPartner, battlerAtk) == AI_IS_FASTER) // partner is going to set up before the potential Defog
                {
                    score -= 10;
                    break; // Don't use Defog if partner is going to set up hazards
                }
            }

            // evasion check
            if (gBattleMons[battlerDef].statStages[STAT_EVASION] == MIN_STAT_STAGE
              || ((AI_DATA->defAbility == ABILITY_CONTRARY) && !IsTargetingPartner(battlerAtk, battlerDef))) // don't want to raise target stats unless its your partner
                score -= 10;
            break;
        
        case EFFECT_PSYCH_UP:   // haze stats check
            {
                for (i = STAT_ATK; i < NUM_BATTLE_STATS; i++)
                {
                    if (gBattleMons[battlerAtk].statStages[i] > DEFAULT_STAT_STAGE || gBattleMons[AI_DATA->battlerAtkPartner].statStages[i] > DEFAULT_STAT_STAGE)
                        score -= 10;  // Don't want to reset our boosted stats
                }
                for (i = STAT_ATK; i < NUM_BATTLE_STATS; i++)
                {
                    if (gBattleMons[battlerDef].statStages[i] < DEFAULT_STAT_STAGE || gBattleMons[AI_DATA->battlerDefPartner].statStages[i] < DEFAULT_STAT_STAGE)
                        score -= 10; //Don't want to copy enemy lowered stats
                }
            }
            break;
        case EFFECT_SPECTRAL_THIEF:
            break;
        case EFFECT_SOLARBEAM:
            if (AI_DATA->atkHoldEffect == HOLD_EFFECT_POWER_HERB
              || (AI_WeatherHasEffect() && gBattleWeather & WEATHER_SUN_ANY && AI_DATA->atkHoldEffect != HOLD_EFFECT_UTILITY_UMBRELLA))
                break;
            if (CanTargetFaintAi(battlerDef, battlerAtk)) //Attacker can be knocked out
                score -= 4;
            break;
        case EFFECT_SEMI_INVULNERABLE:
            if (predictedMove != MOVE_NONE
              && AI_WhoStrikesFirst(battlerAtk, battlerDef) == AI_IS_SLOWER
              && gBattleMoves[predictedMove].effect == EFFECT_SEMI_INVULNERABLE)
                score -= 10; // Don't Fly/dig/etc if opponent is going to fly/dig/etc after you

            if (BattlerWillFaintFromWeather(battlerAtk, AI_DATA->atkAbility)
              && (move == MOVE_FLY || move == MOVE_BOUNCE))
                score -= 10; // Attacker will faint while in the air
            break;
        case EFFECT_HEALING_WISH:   //healing wish, lunar dance
            if (CountUsablePartyMons(battlerAtk) == 0 || DoesPartnerHaveSameMoveEffect(AI_DATA->battlerAtkPartner, battlerDef, move, AI_DATA->partnerMove))
                score -= 10;
            else if (IsPartyFullyHealedExceptBattler(battlerAtk))
                score -= 10;
            break;
        case EFFECT_FINAL_GAMBIT:
            if (CountUsablePartyMons(battlerAtk) == 0 || DoesPartnerHaveSameMoveEffect(AI_DATA->battlerAtkPartner, battlerDef, move, AI_DATA->partnerMove))
                score -= 10;
            break;
        case EFFECT_NATURE_POWER:
            return AI_CheckBadMove(battlerAtk, battlerDef, GetNaturePowerMove(), score);
        case EFFECT_TAUNT:
            if (gDisableStructs[battlerDef].tauntTimer > 0
              || DoesPartnerHaveSameMoveEffect(AI_DATA->battlerAtkPartner, battlerDef, move, AI_DATA->partnerMove))
                score--;
            break;
        case EFFECT_BESTOW:
            if (AI_DATA->atkHoldEffect == HOLD_EFFECT_NONE
              || !CanBattlerGetOrLoseItem(battlerAtk, gBattleMons[battlerAtk].item))    // AI knows its own item
                score -= 10;
            break;
        case EFFECT_ROLE_PLAY:
            if (AI_DATA->atkAbility == AI_DATA->defAbility
              || AI_DATA->defAbility == ABILITY_NONE
              || IsRolePlayBannedAbilityAtk(AI_DATA->atkAbility)
              || IsRolePlayBannedAbility(AI_DATA->defAbility))
                score -= 10;
            else if (IsAbilityOfRating(AI_DATA->atkAbility, 5))
                score -= 4;
            break;
        case EFFECT_WISH:
            if (gWishFutureKnock.wishCounter[battlerAtk] != 0)
                score -= 10;
            break;
        case EFFECT_ASSIST:
            if (CountUsablePartyMons(battlerAtk) == 0)
                score -= 10;    // no teammates to assist from
            break;
        case EFFECT_MAGIC_COAT:
            if (!TestMoveFlagsInMoveset(battlerDef, FLAG_MAGIC_COAT_AFFECTED))
                score -= 10;
            break;
        case EFFECT_BELCH:
            if (ItemId_GetPocket(GetUsedHeldItem(battlerAtk)) != POCKET_BERRIES)
                score -= 10; // attacker has not consumed a berry
            break;
        case EFFECT_YAWN:
            if (gStatuses3[battlerDef] & STATUS3_YAWN)
                score -= 10;
            else if (!AI_CanPutToSleep(battlerAtk, battlerDef, AI_DATA->defAbility, move, AI_DATA->partnerMove))
                score -= 10;
            break;
        case EFFECT_SKILL_SWAP:
            if (AI_DATA->atkAbility == ABILITY_NONE || AI_DATA->defAbility == ABILITY_NONE
              || IsSkillSwapBannedAbility(AI_DATA->atkAbility) || IsSkillSwapBannedAbility(AI_DATA->defAbility))
                score -= 10;
            break;
        case EFFECT_WORRY_SEED:
            if (AI_DATA->defAbility == ABILITY_INSOMNIA
              || IsWorrySeedBannedAbility(AI_DATA->defAbility))
                score -= 10;
            break;
        case EFFECT_GASTRO_ACID:
            if (gStatuses3[battlerDef] & STATUS3_GASTRO_ACID
              || IsGastroAcidBannedAbility(AI_DATA->defAbility))
                score -= 10;
            break;
        case EFFECT_ENTRAINMENT:
            if (AI_DATA->atkAbility == ABILITY_NONE
              || IsEntrainmentBannedAbilityAttacker(AI_DATA->atkAbility)
              || IsEntrainmentTargetOrSimpleBeamBannedAbility(AI_DATA->defAbility))
                score -= 10;
            break;
        case EFFECT_CORE_ENFORCER:
            break;
        case EFFECT_SIMPLE_BEAM:
            if (AI_DATA->defAbility == ABILITY_SIMPLE
              || IsEntrainmentTargetOrSimpleBeamBannedAbility(AI_DATA->defAbility))
                score -= 10;
            break;
        case EFFECT_SNATCH:
            if (!TestMoveFlagsInMoveset(battlerDef, FLAG_SNATCH_AFFECTED)
              || PartnerHasSameMoveEffectWithoutTarget(AI_DATA->battlerAtkPartner, move, AI_DATA->partnerMove))
                score -= 10;
            break;
        case EFFECT_POWER_TRICK:
            if (IsTargetingPartner(battlerAtk, battlerDef))
                score -= 10;
            else if (gBattleMons[battlerAtk].defense >= gBattleMons[battlerAtk].attack && !HasMoveWithSplit(battlerAtk, SPLIT_PHYSICAL))
                score -= 10;
            break;
        case EFFECT_POWER_SWAP: // Don't use if attacker's stat stages are higher than opponents
            if (IsTargetingPartner(battlerAtk, battlerDef))
                score -= 10;
            else if (gBattleMons[battlerAtk].statStages[STAT_ATK] >= gBattleMons[battlerDef].statStages[STAT_ATK]
              && gBattleMons[battlerAtk].statStages[STAT_SPATK] >= gBattleMons[battlerDef].statStages[STAT_SPATK])
                score -= 10;
            break;
        case EFFECT_GUARD_SWAP: // Don't use if attacker's stat stages are higher than opponents
            if (IsTargetingPartner(battlerAtk, battlerDef))
                score -= 10;
            else if (gBattleMons[battlerAtk].statStages[STAT_DEF] >= gBattleMons[battlerDef].statStages[STAT_DEF]
              && gBattleMons[battlerAtk].statStages[STAT_SPDEF] >= gBattleMons[battlerDef].statStages[STAT_SPDEF])
                score -= 10;
            break;
        case EFFECT_SPEED_SWAP:
            if (IsTargetingPartner(battlerAtk, battlerDef))
            {
                score -= 10;
            }
            else
            {
                if (gFieldStatuses & STATUS_FIELD_TRICK_ROOM && (gBattleMons[battlerAtk].speed <= gBattleMons[battlerDef].speed))
                    score -= 10;
                else if (gBattleMons[battlerAtk].speed >= gBattleMons[battlerDef].speed)
                    score -= 10;
            }
            break;
        case EFFECT_HEART_SWAP:
            if (IsTargetingPartner(battlerAtk, battlerDef))
            {
                score -= 10;
            }
            else
            {
                u32 atkPositiveStages = CountPositiveStatStages(battlerAtk);
                u32 atkNegativeStages = CountNegativeStatStages(battlerAtk);
                u32 defPositiveStages = CountPositiveStatStages(battlerDef);
                u32 defNegativeStages = CountNegativeStatStages(battlerDef);
                
                if (atkPositiveStages >= defPositiveStages && atkNegativeStages <= defNegativeStages)
                    score -= 10;
                break;
            }
            break;
        case EFFECT_POWER_SPLIT:
            if (IsTargetingPartner(battlerAtk, battlerDef))
            {
                score -= 10;
            }
            else
            {
                u8 atkAttack = gBattleMons[battlerAtk].attack;
                u8 defAttack = gBattleMons[battlerDef].attack;
                u8 atkSpAttack = gBattleMons[battlerAtk].spAttack;
                u8 defSpAttack = gBattleMons[battlerDef].spAttack;

                if (atkAttack + atkSpAttack >= defAttack + defSpAttack) // Combined attacker stats are > than combined target stats
                    score -= 10;
                break;
            }
            break;
        case EFFECT_GUARD_SPLIT:
            if (IsTargetingPartner(battlerAtk, battlerDef))
            {
                score -= 10;
            }
            else
            {
                u8 atkDefense = gBattleMons[battlerAtk].defense;
                u8 defDefense = gBattleMons[battlerDef].defense;
                u8 atkSpDefense = gBattleMons[battlerAtk].spDefense;
                u8 defSpDefense = gBattleMons[battlerDef].spDefense;

                if (atkDefense + atkSpDefense >= defDefense + defSpDefense) //Combined attacker stats are > than combined target stats
                    score -= 10;
                break;
            }
            break;
        case EFFECT_ME_FIRST:
            if (predictedMove != MOVE_NONE)
            {
                if (AI_WhoStrikesFirst(battlerAtk, battlerDef) == AI_IS_SLOWER)
                    score -= 10;    // Target is predicted to go first, Me First will fail
                else
                    return AI_CheckBadMove(battlerAtk, battlerDef, predictedMove, score);
            }
            else
            {
                score -= 10; //Target is predicted to switch most likely
            }
            break;
        case EFFECT_NATURAL_GIFT:
            if (AI_DATA->atkAbility == ABILITY_KLUTZ
              || gFieldStatuses & STATUS_FIELD_MAGIC_ROOM
              || GetPocketByItemId(gBattleMons[battlerAtk].item) != POCKET_BERRIES)
                score -= 10;
            break;
        case EFFECT_GRASSY_TERRAIN:
            if (PartnerMoveEffectIsTerrain(AI_DATA->battlerAtkPartner, AI_DATA->partnerMove) || gFieldStatuses & STATUS_FIELD_GRASSY_TERRAIN)
                score -= 10;
            break;
        case EFFECT_ELECTRIC_TERRAIN:
            if (PartnerMoveEffectIsTerrain(AI_DATA->battlerAtkPartner, AI_DATA->partnerMove) || gFieldStatuses & STATUS_FIELD_ELECTRIC_TERRAIN)
                score -= 10;
            break;
        case EFFECT_PSYCHIC_TERRAIN:
            if (PartnerMoveEffectIsTerrain(AI_DATA->battlerAtkPartner, AI_DATA->partnerMove) || gFieldStatuses & STATUS_FIELD_PSYCHIC_TERRAIN)
                score -= 10;
            break;
        case EFFECT_MISTY_TERRAIN:
            if (PartnerMoveEffectIsTerrain(AI_DATA->battlerAtkPartner, AI_DATA->partnerMove) || gFieldStatuses & STATUS_FIELD_MISTY_TERRAIN)
                score -= 10;
            break;
        case EFFECT_PLEDGE:
            if (isDoubleBattle && gBattleMons[AI_DATA->battlerAtkPartner].hp > 0)
            {
                if (AI_DATA->partnerMove != MOVE_NONE
                  && gBattleMoves[AI_DATA->partnerMove].effect == EFFECT_PLEDGE
                  && move != AI_DATA->partnerMove) // Different pledge moves
                {
                    if (gBattleMons[AI_DATA->battlerAtkPartner].status1 & (STATUS1_SLEEP | STATUS1_FREEZE))
                    // && gBattleMons[AI_DATA->battlerAtkPartner].status1 != 1) // Will wake up this turn - how would AI know
                        score -= 10; // Don't use combo move if your partner will cause failure
                }
            }
            break;
        case EFFECT_TRICK_ROOM:
            if (PartnerMoveIs(AI_DATA->battlerAtkPartner, AI_DATA->partnerMove, MOVE_TRICK_ROOM))
            {
                score -= 10;
            }
            else if (gFieldStatuses & STATUS_FIELD_TRICK_ROOM) // Trick Room Up
            {
                if (GetBattlerSideSpeedAverage(battlerAtk) < GetBattlerSideSpeedAverage(battlerDef)) // Attacker side slower than target side
                    score -= 10; // Keep the Trick Room up
            }
            else
            {
                if (GetBattlerSideSpeedAverage(battlerAtk) >= GetBattlerSideSpeedAverage(battlerDef)) // Attacker side faster than target side
                    score -= 10; // Keep the Trick Room down
            }
            break;
        case EFFECT_MAGIC_ROOM:
            if (gFieldStatuses & STATUS_FIELD_MAGIC_ROOM || PartnerMoveIsSameNoTarget(AI_DATA->battlerAtkPartner, move, AI_DATA->partnerMove))
                score -= 10;
            break;
        case EFFECT_WONDER_ROOM:
            if (gFieldStatuses & STATUS_FIELD_WONDER_ROOM || PartnerMoveIsSameNoTarget(AI_DATA->battlerAtkPartner, move, AI_DATA->partnerMove))
                score -= 10;
            break;
        case EFFECT_GRAVITY:
            if ((gFieldStatuses & STATUS_FIELD_GRAVITY
              && !IS_BATTLER_OF_TYPE(battlerAtk, TYPE_FLYING)
              && AI_DATA->atkHoldEffect != HOLD_EFFECT_AIR_BALLOON) // Should revert Gravity in this case
              || PartnerMoveIsSameNoTarget(AI_DATA->battlerAtkPartner, move, AI_DATA->partnerMove))
                score -= 10;
            break;
        case EFFECT_ION_DELUGE:
            if (gFieldStatuses & STATUS_FIELD_ION_DELUGE
              || PartnerMoveIsSameNoTarget(AI_DATA->battlerAtkPartner, move, AI_DATA->partnerMove))
                score -= 10;
            break;
        case EFFECT_FLING:
            if (!CanFling(battlerAtk))
            {
                score -= 10;
            }
            else
            {
                /* TODO Fling
                u8 effect = gFlingTable[gBattleMons[battlerAtk].item].effect;
                switch (effect)
                {
                case MOVE_EFFECT_BURN:
                    if (!AI_CanBurn(battlerAtk, battlerDef, AI_DATA->battlerAtkPartner, move, AI_DATA->partnerMove))
                        score -= 10;
                    break;
                case MOVE_EFFECT_PARALYSIS:
                    if (!AI_CanParalyze(battlerAtk, battlerDef, AI_DATA->defAbility, move, AI_DATA->partnerMove))
                        score -= 10;
                    break;
                case MOVE_EFFECT_POISON:
                    if (!AI_CanPoison(battlerAtk, battlerDef, AI_DATA->defAbility, move, AI_DATA->partnerMove))
                        score -= 10;
                    break;
                case MOVE_EFFECT_TOXIC:
                    if (!AI_CanPoison(battlerAtk, battlerDef, AI_DATA->defAbility, move, AI_DATA->partnerMove))
                        score -= 10;
                    break;
                case MOVE_EFFECT_FREEZE:
                    if (!CanBeFrozen(battlerDef, TRUE)
                     || MoveBlockedBySubstitute(move, battlerAtk, battlerDef))
                        score -= 10;
                    break;
                }*/
            }
            break;
        case EFFECT_EMBARGO:
            if (AI_DATA->defAbility == ABILITY_KLUTZ
              || gFieldStatuses & STATUS_FIELD_MAGIC_ROOM
              || gDisableStructs[battlerDef].embargoTimer != 0
              || PartnerMoveIsSameAsAttacker(AI_DATA->battlerAtkPartner, battlerDef, move, AI_DATA->partnerMove))
                score -= 10;
            break;
        case EFFECT_POWDER:
            if (!HasMoveWithType(battlerDef, TYPE_FIRE)
              || PartnerMoveIsSameAsAttacker(AI_DATA->battlerAtkPartner, battlerDef, move, AI_DATA->partnerMove))
                score -= 10;
            break;
        case EFFECT_TELEKINESIS:
            if (gStatuses3[battlerDef] & (STATUS3_TELEKINESIS | STATUS3_ROOTED | STATUS3_SMACKED_DOWN)
              || gFieldStatuses & STATUS_FIELD_GRAVITY
              || AI_DATA->defHoldEffect == HOLD_EFFECT_IRON_BALL
              || IsTelekinesisBannedSpecies(gBattleMons[battlerDef].species)
              || PartnerMoveIsSameAsAttacker(AI_DATA->battlerAtkPartner, battlerDef, move, AI_DATA->partnerMove))
                score -= 10;
            break;
        case EFFECT_THROAT_CHOP:
            break;
        case EFFECT_HEAL_BLOCK:
            if (gDisableStructs[battlerDef].healBlockTimer != 0
              || PartnerMoveIsSameAsAttacker(AI_DATA->battlerAtkPartner, battlerDef, move, AI_DATA->partnerMove))
                score -= 10;
            break;
        case EFFECT_SOAK:
            if (PartnerMoveIsSameAsAttacker(AI_DATA->battlerAtkPartner, battlerDef, move, AI_DATA->partnerMove)
              || (gBattleMons[battlerDef].type1 == TYPE_WATER
              && gBattleMons[battlerDef].type2 == TYPE_WATER
              && gBattleMons[battlerDef].type3 == TYPE_MYSTERY))
                score -= 10;    // target is already water-only
            break;
        case EFFECT_THIRD_TYPE:
            switch (move)
            {
            case MOVE_TRICK_OR_TREAT:
                if (IS_BATTLER_OF_TYPE(battlerDef, TYPE_GHOST) || PartnerMoveIsSameAsAttacker(AI_DATA->battlerAtkPartner, battlerDef, move, AI_DATA->partnerMove))
                    score -= 10;
                break;
            case MOVE_FORESTS_CURSE:
                if (IS_BATTLER_OF_TYPE(battlerDef, TYPE_GRASS) || PartnerMoveIsSameAsAttacker(AI_DATA->battlerAtkPartner, battlerDef, move, AI_DATA->partnerMove))
                    score -= 10;
                break;
            }
            break;
        case EFFECT_HIT_ENEMY_HEAL_ALLY:    // pollen puff
            if (IsTargetingPartner(battlerAtk, battlerDef))
            {
                if (AtMaxHp(battlerDef))
                    score -= 10;
                else if (gBattleMons[battlerDef].hp > gBattleMons[battlerDef].maxHP / 2)
                    score -= 5;
                break;
            }
            // fallthrough
        case EFFECT_HEAL_PULSE: // and floral healing
            if (!IsTargetingPartner(battlerAtk, battlerDef)) // Don't heal enemies
            {
                score -= 10;
            }
            else
            {
                if (AtMaxHp(battlerDef))
                    score -= 10;
                else if (gBattleMons[battlerDef].hp > gBattleMons[battlerDef].maxHP / 2)
                    score -= 5;
            }
            break;
        case EFFECT_ELECTRIFY:
            if (AI_WhoStrikesFirst(battlerAtk, battlerDef) == AI_IS_FASTER
              //|| GetMoveTypeSpecial(battlerDef, predictedMove) == TYPE_ELECTRIC // Move will already be electric type
              || PartnerMoveIsSameAsAttacker(AI_DATA->battlerAtkPartner, battlerDef, move, AI_DATA->partnerMove))
                score -= 10;
            break;
        case EFFECT_TOPSY_TURVY:
            if (!IsTargetingPartner(battlerAtk, battlerDef))
            {
                u8 targetPositiveStages = CountPositiveStatStages(battlerDef);
                u8 targetNegativeStages = CountNegativeStatStages(battlerDef);

                if (targetPositiveStages == 0 //No good stat changes to make bad
                  || PartnerMoveIsSameAsAttacker(AI_DATA->battlerAtkPartner, battlerDef, move, AI_DATA->partnerMove))
                    score -= 10;

                else if (targetNegativeStages < targetPositiveStages)
                    score -= 5; //More stages would be made positive than negative
            }
            break;
        case EFFECT_FAIRY_LOCK:
            if ((gFieldStatuses & STATUS_FIELD_FAIRY_LOCK) || PartnerMoveIsSameNoTarget(AI_DATA->battlerAtkPartner, move, AI_DATA->partnerMove))
                score -= 10;
            break;
        case EFFECT_DO_NOTHING:
            score -= 10;
            break;
        case EFFECT_INSTRUCT:
            {
                u16 instructedMove;
                if (AI_WhoStrikesFirst(battlerAtk, battlerDef) == AI_IS_SLOWER)
                    instructedMove = predictedMove;
                else
                    instructedMove = gLastMoves[battlerDef];

                if (instructedMove == MOVE_NONE
                  || IsInstructBannedMove(instructedMove)
                  || MoveRequiresRecharging(instructedMove)
                  || MoveCallsOtherMove(instructedMove)
                  #ifdef ITEM_Z_POWER_RING
                  //|| (IsZMove(instructedMove))
                  #endif
                  || (gLockedMoves[battlerDef] != 0 && gLockedMoves[battlerDef] != 0xFFFF)
                  || gBattleMons[battlerDef].status2 & STATUS2_MULTIPLETURNS
                  || PartnerMoveIsSameAsAttacker(AI_DATA->battlerAtkPartner, battlerDef, move, AI_DATA->partnerMove))
                {
                    score -= 10;
                }
                else if (isDoubleBattle)
                {
                    if (!IsTargetingPartner(battlerAtk, battlerDef))
                        score -= 10;
                }
                else
                {
                    if (GetMoveTargetType(battlerDef, instructedMove) & (MOVE_TARGET_SELECTED
                                                             | MOVE_TARGET_DEPENDS
                                                             | MOVE_TARGET_RANDOM
                                                             | MOVE_TARGET_BOTH
                                                             | MOVE_TARGET_FOES_AND_ALLY
                                                             | MOVE_TARGET_OPPONENTS_FIELD)
                      && instructedMove != MOVE_MIND_BLOWN && instructedMove != MOVE_STEEL_BEAM)
                        score -= 10; //Don't force the enemy to attack you again unless it can kill itself with Mind Blown
                    else if (instructedMove != MOVE_MIND_BLOWN)
                        score -= 5; //Do something better
                }
            }
            break;
        case EFFECT_QUASH:
            if (!isDoubleBattle
            || AI_WhoStrikesFirst(battlerAtk, battlerDef) == AI_IS_SLOWER
            || PartnerMoveIsSameAsAttacker(AI_DATA->battlerAtkPartner, battlerDef, move, AI_DATA->partnerMove))
                score -= 10;
            break;
        case EFFECT_AFTER_YOU:
            if (!IsTargetingPartner(battlerAtk, battlerDef)
              || !isDoubleBattle
              || AI_WhoStrikesFirst(battlerAtk, battlerDef) == AI_IS_SLOWER
              || PartnerMoveIsSameAsAttacker(AI_DATA->battlerAtkPartner, battlerDef, move, AI_DATA->partnerMove))
                score -= 10;
            break;
        case EFFECT_SUCKER_PUNCH:
            if (predictedMove != MOVE_NONE)
            {
                if (IS_MOVE_STATUS(predictedMove) || AI_WhoStrikesFirst(battlerAtk, battlerDef) == AI_IS_SLOWER) // Opponent going first
                    score -= 10;
            }
            break;
        case EFFECT_TAILWIND:
            if (gSideTimers[GetBattlerSide(battlerAtk)].tailwindTimer != 0
              || PartnerMoveIs(AI_DATA->battlerAtkPartner, AI_DATA->partnerMove, MOVE_TAILWIND)
              || (gFieldStatuses & STATUS_FIELD_TRICK_ROOM && gFieldTimers.trickRoomTimer > 1)) // Trick Room active and not ending this turn
                score -= 10;
            break;
        case EFFECT_LUCKY_CHANT:
            if (gSideTimers[GET_BATTLER_SIDE(battlerAtk)].luckyChantTimer != 0
              || PartnerMoveIsSameNoTarget(AI_DATA->battlerAtkPartner, move, AI_DATA->partnerMove))
                score -= 10;
            break;
        case EFFECT_MAGNET_RISE:
            if (gFieldStatuses & STATUS_FIELD_GRAVITY
              ||  gDisableStructs[battlerAtk].magnetRiseTimer != 0
              || AI_DATA->atkHoldEffect == HOLD_EFFECT_IRON_BALL
              || gStatuses3[battlerAtk] & (STATUS3_ROOTED | STATUS3_MAGNET_RISE | STATUS3_SMACKED_DOWN)
              || !IsBattlerGrounded(battlerAtk))
                score -= 10;
            break;
        case EFFECT_CAMOUFLAGE:
            if (!CanCamouflage(battlerAtk))
                score -= 10;
            break;
        case EFFECT_LAST_RESORT:
            if (!CanUseLastResort(battlerAtk))
                score -= 10;
            break;
        case EFFECT_SYNCHRONOISE:
            //Check holding ring target or is of same type
            if (AI_DATA->defHoldEffect == HOLD_EFFECT_RING_TARGET
              || IS_BATTLER_OF_TYPE(battlerDef, gBattleMons[battlerAtk].type1)
              || IS_BATTLER_OF_TYPE(battlerDef, gBattleMons[battlerAtk].type2)
              || IS_BATTLER_OF_TYPE(battlerDef, gBattleMons[battlerAtk].type3))
                break;
            else
                score -= 10;
            break;
        case EFFECT_ERUPTION:
            if (effectiveness <= AI_EFFECTIVENESS_x0_5)
                score--;
            if (GetHealthPercentage(battlerDef) < 50)
                score--;
            break;
        case EFFECT_VITAL_THROW:
            if (WillAIStrikeFirst() && GetHealthPercentage(battlerAtk) < 40)
                score--;    // don't want to move last
            break;
        case EFFECT_FLAIL:
            if (AI_WhoStrikesFirst(battlerAtk, battlerDef) == AI_IS_SLOWER // Opponent should go first
              || GetHealthPercentage(battlerAtk) > 50)
                score -= 4;
            break;
        //TODO
        //case EFFECT_PLASMA_FISTS:
            //break;
        //case EFFECT_SHELL_TRAP:
            //break;
        //case EFFECT_BEAK_BLAST:
            //break;
        /*case EFFECT_SKY_DROP:
            if (IS_BATTLER_OF_TYPE(battlerDef, TYPE_FLYING))
                score -= 10;
            if (WillFaintFromWeather(battlerAtk)
            ||  MoveBlockedBySubstitute(move, battlerAtk, battlerDef)
            ||  GetSpeciesWeight(gBattleMons[battlerDef].species, AI_DATA->defAbility, AI_DATA->defHoldEffect, battlerDef, TRUE) >= 2000) //200.0 kg
                score -= 10;
            break;
            */
        /*case EFFECT_NO_RETREAT:
            if (TrappedByNoRetreat(battlerAtk))
                score -= 10;
            break;
        case EFFECT_EXTREME_EVOBOOST:
            if (MainStatsMaxed(battlerAtk))
                score -= 10;
            break;
        case EFFECT_CLANGOROUS_SOUL:
            if (gBattleMons[battlerAtk].hp <= gBattleMons[battlerAtk].maxHP / 3)
                score -= 10;
            break;*/
    } // move effect checks
    
    if (score < 0)
        score = 0;
    
    return score;
}

static s16 AI_TryToFaint(u8 battlerAtk, u8 battlerDef, u16 move, s16 score)
{    
    if (IsTargetingPartner(battlerAtk, battlerDef))
        return score;
    
    if (gBattleMoves[move].power == 0)
        return score;   // can't make anything faint with no power
    
    if (CanIndexMoveFaintTarget(battlerAtk, battlerDef, AI_THINKING_STRUCT->movesetIndex, 0) && gBattleMoves[move].effect != EFFECT_EXPLOSION)
    {
        // this move can faint the target
        if (!WillAIStrikeFirst() || GetMovePriority(battlerAtk, move) > 0)
            score += 4; // we go first or we're using priority move
        else
            score += 2;
    }
    else
    {
        // this move isn't expected to faint the target
        if (TestMoveFlags(move, FLAG_HIGH_CRIT))
            score += 2; // crit makes it more likely to make them faint
        
        if (GetMoveDamageResult(move) == MOVE_POWER_OTHER)
            score--;
        
        switch (AI_GetMoveEffectiveness(move, battlerAtk, battlerDef))
        {
        case AI_EFFECTIVENESS_x4:
            if (WEATHER_HAS_EFFECT
             && gBattleWeather & WEATHER_STRONG_WINDS
             && IS_BATTLER_OF_TYPE(battlerDef, TYPE_FLYING))
            {
                if (AI_RandLessThan(176)) //Consider it supereffective instead of hypereffective.
                    score += 2;
                else
                    score++;
            }
            else
                score += 4;
            break;
        case AI_EFFECTIVENESS_x2:
            if (WEATHER_HAS_EFFECT
             && gBattleWeather & WEATHER_STRONG_WINDS
             && IS_BATTLER_OF_TYPE(battlerDef, TYPE_FLYING))
            {
                break; // Don't increase score, consider it neutral.
            }
            else
            {
                if (AI_RandLessThan(176))
                    score += 2;
                else
                    score++;
            }
            break;
        }
    }
    
    //AI_TryToFaint_CheckIfDanger
    if (!WillAIStrikeFirst() && CanTargetFaintAi(battlerDef, battlerAtk))
    { // AI_TryToFaint_Danger
        if (GetMoveDamageResult(move) != MOVE_POWER_BEST)
            score--;
        else
            score++;
    }
    
    return score;
}

// double battle logic
static s16 AI_DoubleBattle(u8 battlerAtk, u8 battlerDef, u16 move, s16 score)
{
    // move data
    u8 moveType = gBattleMoves[move].type;
    u16 effect = gBattleMoves[move].effect;
    u16 moveTarget = GetMoveTargetType(battlerAtk, move);
    // ally data
    u8 battlerAtkPartner = AI_DATA->battlerAtkPartner;
    u16 atkPartnerAbility = AI_DATA->atkPartnerAbility;
    u16 atkPartnerHoldEffect = AI_DATA->atkPartnerHoldEffect;
    bool32 partnerProtecting = (gBattleMoves[AI_DATA->partnerMove].effect == EFFECT_PROTECT);
    bool32 attackerHasBadAbility = (GetAbilityRating(AI_DATA->atkAbility) < 0);
    bool32 partnerHasBadAbility = (GetAbilityRating(atkPartnerAbility) < 0);
    u16 predictedMove = gLastMoves[battlerDef]; //for now

    SetTypeBeforeUsingMove(move, battlerAtk);
    GET_MOVE_TYPE(move, moveType);

    // check what effect partner is using
    if (AI_DATA->partnerMove != 0)
    {
        switch (gBattleMoves[AI_DATA->partnerMove].effect)
        {
        case EFFECT_HELPING_HAND:
            if (IS_MOVE_STATUS(move))
                score += 5;
            break;
        case EFFECT_PERISH_SONG:
            if (!(gBattleMons[battlerDef].status2 & (STATUS2_ESCAPE_PREVENTION | STATUS2_WRAPPED)))
            {
                if (IsTrappingMoveEffect(effect) || predictedMove == MOVE_INGRAIN)
                    score++;
            }
            break;
        case EFFECT_ALWAYS_CRIT:
            // Ally decided to use Frost Breath on us. we must have Anger Point as our ability
            if (AI_DATA->atkAbility == ABILITY_ANGER_POINT)
            {
                if (AI_WhoStrikesFirst(battlerAtk, battlerAtkPartner) == AI_IS_SLOWER)   // Partner moving first
                {
                    // discourage raising our attack since it's about to be maxed out
                    if (IsAttackBoostMoveEffect(effect))
                        score -= 3;
                    // encourage moves hitting multiple opponents
                    if (!IS_MOVE_STATUS(move) && (moveTarget & (MOVE_TARGET_BOTH | MOVE_TARGET_FOES_AND_ALLY)))
                        score += 3;
                }
            }
            break;
        }
    } // check partner move effect
    
    
    // consider our move effect relative to partner state
    switch (effect)
    {
    case EFFECT_HELPING_HAND:
        if (AI_DATA->partnerMove != 0 && !HasDamagingMove(battlerAtkPartner))
            score -= 5;
        break;
    case EFFECT_PERISH_SONG:
        if (AI_DATA->partnerMove != 0 && HasTrappingMoveEffect(battlerAtkPartner))
            score++;
        break;
    case EFFECT_MAGNET_RISE:
        if (IsBattlerGrounded(battlerAtk)
          && (HasMove(battlerAtkPartner, MOVE_EARTHQUAKE) || HasMove(battlerAtkPartner, MOVE_MAGNITUDE))
          && (AI_GetMoveEffectiveness(MOVE_EARTHQUAKE, battlerAtk, battlerAtkPartner) != AI_EFFECTIVENESS_x0)) // Doesn't resist ground move
        {
            RETURN_SCORE_PLUS(2);   // partner has earthquake or magnitude -> good idea to use magnet rise
        }
        break;
    } // our effect relative to partner
    
    
    // consider global move effects
    switch (effect)
    {
    case EFFECT_SANDSTORM:
        if (ShouldSetSandstorm(battlerAtkPartner, atkPartnerAbility, atkPartnerHoldEffect))
        {
            RETURN_SCORE_PLUS(1);   // our partner benefits from sandstorm
        }
        break;
    case EFFECT_RAIN_DANCE:
        if (ShouldSetRain(battlerAtkPartner, atkPartnerAbility, atkPartnerHoldEffect))
        {
            RETURN_SCORE_PLUS(1);   // our partner benefits from rain
        }
        break;
    case EFFECT_SUNNY_DAY:
        if (ShouldSetSun(battlerAtkPartner, atkPartnerAbility, atkPartnerHoldEffect))
        {
            RETURN_SCORE_PLUS(1);   // our partner benefits from sun
        }
        break;
    case EFFECT_HAIL:
        if (IsBattlerAlive(battlerAtkPartner)
         && ShouldSetHail(battlerAtkPartner, atkPartnerAbility, atkPartnerHoldEffect))
        {
            RETURN_SCORE_PLUS(2);   // our partner benefits from hail
        }
        break;
    } // global move effect check
    
    
    // check specific target
    if (IsTargetingPartner(battlerAtk, battlerDef))
    {
        if (GetMoveDamageResult(move) == MOVE_POWER_OTHER)
        {
            // partner ability checks
            if (!partnerProtecting && moveTarget != MOVE_TARGET_BOTH && !DoesBattlerIgnoreAbilityChecks(AI_DATA->atkAbility, move))
            {
                switch (atkPartnerAbility)
                {
                case ABILITY_VOLT_ABSORB:
                    if (!(AI_THINKING_STRUCT->aiFlags & AI_FLAG_HP_AWARE))
                    {
                        RETURN_SCORE_MINUS(10);
                    }
                    break;  // handled in AI_HPAware
                case ABILITY_MOTOR_DRIVE:
                    if (moveType == TYPE_ELECTRIC && BattlerStatCanRise(battlerAtkPartner, atkPartnerAbility, STAT_SPEED))
                    {
                        RETURN_SCORE_PLUS(1);
                    }
                    break;
                case ABILITY_LIGHTNING_ROD:
                    if (moveType == TYPE_ELECTRIC
                      && HasMoveWithSplit(battlerAtkPartner, SPLIT_SPECIAL)
                      && BattlerStatCanRise(battlerAtkPartner, atkPartnerAbility, STAT_SPATK))
                    {
                        RETURN_SCORE_PLUS(1);
                    }
                    break;
                case ABILITY_WATER_ABSORB:
                case ABILITY_DRY_SKIN:
                    if (!(AI_THINKING_STRUCT->aiFlags & AI_FLAG_HP_AWARE))
                    {
                        RETURN_SCORE_MINUS(10);
                    }
                    break;  // handled in AI_HPAware
                case ABILITY_STORM_DRAIN:
                    if (moveType == TYPE_WATER
                      && HasMoveWithSplit(battlerAtkPartner, SPLIT_SPECIAL)
                      && BattlerStatCanRise(battlerAtkPartner, atkPartnerAbility, STAT_SPATK))
                    {
                        RETURN_SCORE_PLUS(1);
                    }
                    break;
                case ABILITY_WATER_COMPACTION:
                    if (moveType == TYPE_WATER && GetMoveDamageResult(move) == MOVE_POWER_WEAK)
                    {
                        RETURN_SCORE_PLUS(1);   // only mon with this ability is weak to water so only make it okay if we do very little damage
                    }
                    RETURN_SCORE_MINUS(10);
                    break;
                case ABILITY_FLASH_FIRE:
                    if (moveType == TYPE_FIRE
                      && HasMoveWithType(battlerAtkPartner, TYPE_FIRE)
                      && !(gBattleResources->flags->flags[battlerAtkPartner] & RESOURCE_FLAG_FLASH_FIRE))
                    {
                        RETURN_SCORE_PLUS(1);
                    }
                    break;
                case ABILITY_SAP_SIPPER:
                    if (moveType == TYPE_GRASS
                      && HasMoveWithSplit(battlerAtkPartner, SPLIT_PHYSICAL)
                      && BattlerStatCanRise(battlerAtkPartner, atkPartnerAbility, STAT_ATK))
                    {
                        RETURN_SCORE_PLUS(1);
                    }
                    break;
                case ABILITY_JUSTIFIED:
                    if (moveType == TYPE_DARK
                      && !IS_MOVE_STATUS(move)
                      && HasMoveWithSplit(battlerAtkPartner, SPLIT_PHYSICAL)
                      && BattlerStatCanRise(battlerAtkPartner, atkPartnerAbility, STAT_ATK)
                      && !CanIndexMoveFaintTarget(battlerAtk, battlerAtkPartner, AI_THINKING_STRUCT->movesetIndex, 1))
                    {
                        RETURN_SCORE_PLUS(1);
                    }
                    break;
                case ABILITY_RATTLED:
                    if (!IS_MOVE_STATUS(move)
                      && (moveType == TYPE_DARK || moveType == TYPE_GHOST || moveType == TYPE_BUG)
                      && BattlerStatCanRise(battlerAtkPartner, atkPartnerAbility, STAT_SPEED)
                      && !CanIndexMoveFaintTarget(battlerAtk, battlerAtkPartner, AI_THINKING_STRUCT->movesetIndex, 1))
                    {
                        RETURN_SCORE_PLUS(1);
                    }
                    break;
                case ABILITY_CONTRARY:
                    if (IsStatLoweringEffect(effect))
                    {
                        RETURN_SCORE_PLUS(2);
                    }
                    break;
                case ABILITY_DEFIANT:
                    if (IsStatLoweringEffect(effect)
                      && BattlerStatCanRise(battlerAtkPartner, atkPartnerAbility, STAT_ATK))
                    {
                        RETURN_SCORE_PLUS(1);
                    }
                    break;
                case ABILITY_COMPETITIVE:
                    if (IsStatLoweringEffect(effect)
                      && BattlerStatCanRise(battlerAtkPartner, atkPartnerAbility, STAT_SPATK))
                    {
                        RETURN_SCORE_PLUS(1);
                    }
                    break;            
                }
            } // ability checks
        } // move power check
        
        // attacker move effects specifically targeting partner
        if (!partnerProtecting)
        {
            switch (effect)
            {
            case EFFECT_PURIFY:
                if (gBattleMons[battlerAtkPartner].status1 & STATUS1_ANY)
                {
                    RETURN_SCORE_PLUS(1);
                }
                break;
            case EFFECT_SWAGGER:
                if (gBattleMons[battlerAtkPartner].statStages[STAT_ATK] < MAX_STAT_STAGE
                 && HasMoveWithSplit(battlerAtkPartner, SPLIT_PHYSICAL)
                 && (!AI_CanBeConfused(battlerAtkPartner, TRUE)
                  || atkPartnerHoldEffect == HOLD_EFFECT_CURE_CONFUSION
                  || atkPartnerHoldEffect == HOLD_EFFECT_CURE_STATUS))
                {
                    RETURN_SCORE_PLUS(1);
                }
                break;
            case EFFECT_FLATTER:
                if (gBattleMons[battlerAtkPartner].statStages[STAT_SPATK] < MAX_STAT_STAGE
                 && HasMoveWithSplit(battlerAtkPartner, SPLIT_SPECIAL)
                 && (!AI_CanBeConfused(battlerAtkPartner, TRUE)
                  || atkPartnerHoldEffect == HOLD_EFFECT_CURE_CONFUSION
                  || atkPartnerHoldEffect == HOLD_EFFECT_CURE_STATUS))
                {
                    RETURN_SCORE_PLUS(1);
                }
                break;
            case EFFECT_BEAT_UP:
                if (atkPartnerAbility == ABILITY_JUSTIFIED
                  && moveType == TYPE_DARK
                  && !IS_MOVE_STATUS(move)
                  && HasMoveWithSplit(battlerAtkPartner, SPLIT_PHYSICAL)
                  && BattlerStatCanRise(battlerAtkPartner, atkPartnerAbility, STAT_ATK)
                  && !CanIndexMoveFaintTarget(battlerAtk, battlerAtkPartner, AI_THINKING_STRUCT->movesetIndex, 0))
                {
                    RETURN_SCORE_PLUS(1);
                }
                break;
            case EFFECT_SKILL_SWAP:
                if (AI_DATA->atkAbility != AI_DATA->atkPartnerAbility && !attackerHasBadAbility)
                {
                    if (AI_DATA->atkPartnerAbility == ABILITY_TRUANT)
                    {
                        RETURN_SCORE_PLUS(10);
                    }
                    else if (AI_DATA->atkAbility == ABILITY_COMPOUND_EYES
                     && HasMoveWithLowAccuracy(battlerAtkPartner, FOE(battlerAtkPartner), 90, TRUE, atkPartnerAbility, AI_GetAbility(FOE(battlerAtkPartner)), atkPartnerHoldEffect, AI_GetHoldEffect(FOE(battlerAtkPartner))))
                    {
                        RETURN_SCORE_PLUS(3);
                    }
                }
                break;
            case EFFECT_ROLE_PLAY:
                if (attackerHasBadAbility && !partnerHasBadAbility)
                {
                    RETURN_SCORE_PLUS(1);
                }
                break;
            case EFFECT_WORRY_SEED:
            case EFFECT_GASTRO_ACID:
            case EFFECT_SIMPLE_BEAM:
                if (partnerHasBadAbility)
                {
                    RETURN_SCORE_PLUS(2);
                }
                break;
            case EFFECT_ENTRAINMENT:
                if (partnerHasBadAbility && IsAbilityOfRating(AI_DATA->atkAbility, 0))
                {
                    RETURN_SCORE_PLUS(1);
                }
                break;
            case EFFECT_SOAK:
                if (atkPartnerAbility == ABILITY_WONDER_GUARD
                 && (gBattleMons[battlerAtkPartner].type1 != TYPE_WATER
                 || gBattleMons[battlerAtkPartner].type2 != TYPE_WATER
                 || gBattleMons[battlerAtkPartner].type3 != TYPE_WATER))
                {
                    RETURN_SCORE_PLUS(1);
                }
                break;
            case EFFECT_INSTRUCT:
                {
                    u16 instructedMove;
                    if (AI_WhoStrikesFirst(battlerAtk, battlerAtkPartner) == AI_IS_FASTER)
                        instructedMove = AI_DATA->partnerMove;
                    else
                        instructedMove = gLastMoves[battlerAtkPartner];

                    if (instructedMove != MOVE_NONE
                      && !IS_MOVE_STATUS(instructedMove)
<<<<<<< HEAD
                      && (GetMoveTargetType(battlerAtkPartner, instructedMove) & (MOVE_TARGET_BOTH | MOVE_TARGET_FOES_AND_ALLY))) // Use instruct on multi-target moves
=======
                      && gBattleMoves[instructedMove].target & (MOVE_TARGET_BOTH | MOVE_TARGET_FOES_AND_ALLY)) // Use instruct on multi-target moves
>>>>>>> 3ac48007
                    {
                        RETURN_SCORE_PLUS(1);
                    }
                }
                break;
            case EFFECT_AFTER_YOU:
                if (AI_WhoStrikesFirst(battlerAtkPartner, FOE(battlerAtkPartner) == AI_IS_SLOWER)  // Opponent mon 1 goes before partner
                  || AI_WhoStrikesFirst(battlerAtkPartner, BATTLE_PARTNER(FOE(battlerAtkPartner)) == AI_IS_SLOWER)) // Opponent mon 2 goes before partner
                {
                    if (gBattleMoves[AI_DATA->partnerMove].effect == EFFECT_COUNTER || gBattleMoves[AI_DATA->partnerMove].effect == EFFECT_MIRROR_COAT)
                        break; // These moves need to go last
                    RETURN_SCORE_PLUS(1);
                }
                break;
            } // attacker move effects
        } // check partner protecting
        
        score -= 30; // otherwise, don't target partner
    }
    else // checking opponent
    {
        // these checks mostly handled in AI_CheckBadMove and AI_CheckViability        
        switch (effect)
        {
        case EFFECT_SKILL_SWAP:
            if (AI_DATA->atkAbility == ABILITY_TRUANT)
                score += 5;
            else if (IsAbilityOfRating(AI_DATA->atkAbility, 0) || IsAbilityOfRating(AI_DATA->defAbility, 10))
                score += 2; // we want to transfer our bad ability or take their awesome ability
            break;
        case EFFECT_EARTHQUAKE:
        case EFFECT_MAGNITUDE:
            if (!IsBattlerGrounded(battlerAtkPartner)
             || (IsBattlerGrounded(battlerAtkPartner)
               && AI_WhoStrikesFirst(battlerAtk, battlerAtkPartner) == AI_IS_SLOWER
               && IsUngroundingEffect(gBattleMoves[AI_DATA->partnerMove].effect)))
                score += 2;
            else if (IS_BATTLER_OF_TYPE(battlerAtkPartner, TYPE_FIRE)
              || IS_BATTLER_OF_TYPE(battlerAtkPartner, TYPE_ELECTRIC)
              || IS_BATTLER_OF_TYPE(battlerAtkPartner, TYPE_POISON)
              || IS_BATTLER_OF_TYPE(battlerAtkPartner, TYPE_ROCK))
                score -= 10;    // partner will be hit by earthquake and is weak to it
            else
                score -= 3;
            break;
        }
        
        // lightning rod, flash fire against enemy handled in AI_CheckBadMove
    }
    
    return score;
}

// AI_FLAG_CHECK_VIABILITY - a weird mix of increasing and decreasing scores
static s16 AI_CheckViability(u8 battlerAtk, u8 battlerDef, u16 move, s16 score)
{
    // move data
    u16 moveEffect = gBattleMoves[move].effect;
    u8 effectiveness = AI_GetMoveEffectiveness(move, battlerAtk, battlerDef);
    u8 atkPriority = GetMovePriority(battlerAtk, move);
    u16 predictedMove = gLastMoves[battlerDef]; //for now
    bool32 isDoubleBattle = IsValidDoubleBattle(battlerAtk);
    u32 i;
    u8 atkHpPercent = GetHealthPercentage(battlerAtk);
    u8 defHpPercent = GetHealthPercentage(battlerDef);
    
    // Targeting partner, check benefits of doing that instead
    if (IsTargetingPartner(battlerAtk, battlerDef))
        return score;
    
    // check always hits
    if (!IS_MOVE_STATUS(move) && gBattleMoves[move].accuracy == 0)
    {
        if (gBattleMons[battlerDef].statStages[STAT_EVASION] >= 10 || gBattleMons[battlerAtk].statStages[STAT_ACC] <= 2)
            score++;
        if (AI_RandLessThan(100) && (gBattleMons[battlerDef].statStages[STAT_EVASION] >= 8 || gBattleMons[battlerAtk].statStages[STAT_ACC] <= 4))
            score++;
    }
    
    // check high crit
    if (TestMoveFlags(move, FLAG_HIGH_CRIT) && effectiveness >= AI_EFFECTIVENESS_x2 && AI_RandLessThan(128))
        score++;
    
    // check already dead
    if (!IsBattlerIncapacitated(battlerDef, AI_DATA->defAbility)
      && CanTargetFaintAi(battlerAtk, battlerDef)
      && AI_WhoStrikesFirst(battlerAtk, battlerDef) == AI_IS_SLOWER) // Opponent should go first
    {
        if (atkPriority > 0)
            score++;
        else
            score--;
    }
    
    // check damage
    if (gBattleMoves[move].power != 0 && GetMoveDamageResult(move) == MOVE_POWER_WEAK)
        score--;

    // check status move preference
    if (AI_THINKING_STRUCT->aiFlags & AI_FLAG_PREFER_STATUS_MOVES && IS_MOVE_STATUS(move) && effectiveness != AI_EFFECTIVENESS_x0)
        score++;
    
    // check thawing moves
    if ((gBattleMons[battlerAtk].status1 & STATUS1_FREEZE) && TestMoveFlags(move, FLAG_THAW_USER))
        score += (gBattleTypeFlags & BATTLE_TYPE_DOUBLE) ? 20 : 10;
    
    // check burn
    if (gBattleMons[battlerAtk].status1 & STATUS1_BURN)
    {
        switch (AI_DATA->atkAbility)
        {
        case ABILITY_GUTS:
            break;
        case ABILITY_NATURAL_CURE:
            if (AI_THINKING_STRUCT->aiFlags & AI_FLAG_SMART_SWITCHING
             && HasOnlyMovesWithSplit(battlerAtk, SPLIT_PHYSICAL, TRUE))
                score = 90; // Force switch if all your attacking moves are physical and you have Natural Cure.
            break;
        default:
            if (IS_MOVE_PHYSICAL(move) && gBattleMoves[move].effect != EFFECT_FACADE)
                score -= 2;
            break;
        }
    }
    
    // attacker ability checks
    switch (AI_DATA->atkAbility)
    {
    case ABILITY_MOXIE:
    case ABILITY_BEAST_BOOST:
    case ABILITY_CHILLING_NEIGH:
    case ABILITY_GRIM_NEIGH:
    case ABILITY_AS_ONE_ICE_RIDER:
    case ABILITY_AS_ONE_SHADOW_RIDER:
        if (AI_WhoStrikesFirst(battlerAtk, battlerDef) == AI_IS_FASTER) // Attacker should go first
        {
            if (CanIndexMoveFaintTarget(battlerAtk, battlerDef, AI_THINKING_STRUCT->movesetIndex, 0))
                score += 8; // prioritize killing target for stat boost
        }
        break;
    } // ability checks    
    
    // move effect checks
    switch (moveEffect)
    {
    case EFFECT_HIT:
        break;
    case EFFECT_SLEEP:
    case EFFECT_YAWN:
        if (AI_RandLessThan(128))
            IncreaseSleepScore(battlerAtk, battlerDef, move, &score);
        break;
	case EFFECT_ABSORB:
        if (AI_DATA->atkHoldEffect == HOLD_EFFECT_BIG_ROOT)
            score++;
        if (effectiveness <= AI_EFFECTIVENESS_x0_5 && AI_RandLessThan(50))
            score -= 3;
        break;
    case EFFECT_EXPLOSION:
    case EFFECT_MEMENTO:
        if (AI_THINKING_STRUCT->aiFlags & AI_FLAG_WILL_SUICIDE && gBattleMons[battlerDef].statStages[STAT_EVASION] < 7)
        {
            if (atkHpPercent < 50 && AI_RandLessThan(128))
                score++;
        }
        break;
	case EFFECT_MIRROR_MOVE:
        if (predictedMove != MOVE_NONE)
            return AI_CheckViability(battlerAtk, battlerDef, gLastMoves[battlerDef], score);
        break;
// stat raising effects
	case EFFECT_ATTACK_UP:
    case EFFECT_ATTACK_UP_2:
        if (MovesWithSplitUnusable(battlerAtk, battlerDef, SPLIT_PHYSICAL))
        {
            score -= 8;
            break;
        }
        else if (gBattleMons[battlerAtk].statStages[STAT_ATK] < 9)
        {
            if (atkHpPercent > 90 && AI_RandLessThan(128))
            {
                score += 2;
                break;
            }
        }
        
        if (!AI_RandLessThan(100))
        {
            score--;
        }
        break;
	case EFFECT_DEFENSE_UP:
    case EFFECT_DEFENSE_UP_2:
    case EFFECT_DEFENSE_UP_3:
        if (!HasMoveWithSplit(battlerDef, SPLIT_PHYSICAL))
            score -= 2;
        if (atkHpPercent > 90 && AI_RandLessThan(128))
            score += 2;
        else if (atkHpPercent > 70 && AI_RandLessThan(200))
            break;
        else if (atkHpPercent < 40)
            score -= 2;
        break;
	case EFFECT_SPEED_UP:
    case EFFECT_SPEED_UP_2:
        if (!WillAIStrikeFirst())
        {
            if (!AI_RandLessThan(70))
                score += 3;
        }
        else
        {
            score -= 3;
        }
        break;
	case EFFECT_SPECIAL_ATTACK_UP:
    case EFFECT_SPECIAL_ATTACK_UP_2:
    case EFFECT_SPECIAL_ATTACK_UP_3:
        if (MovesWithSplitUnusable(battlerAtk, battlerDef, SPLIT_SPECIAL))
        {
            score -= 8;
            break;
        }
        else if (gBattleMons[battlerAtk].statStages[STAT_SPATK] < 9)
        {
            if (atkHpPercent > 90 && AI_RandLessThan(128))
            {
                score += 2;
                break;
            }
        }
        
        if (!AI_RandLessThan(100))
        {
            score--;
        }
        break;
	case EFFECT_SPECIAL_DEFENSE_UP:
    case EFFECT_SPECIAL_DEFENSE_UP_2:
        if (!HasMoveWithSplit(battlerDef, SPLIT_SPECIAL))
            score -= 2;
        if (atkHpPercent > 90 && AI_RandLessThan(128))
            score += 2;
        else if (GetHealthPercentage(battlerAtk) > 70 && AI_RandLessThan(200))
            break;
        else if (GetHealthPercentage(battlerAtk) < 40)
            score -= 2;
        break;
	case EFFECT_ACCURACY_UP:
    case EFFECT_ACCURACY_UP_2:
        if (gBattleMons[battlerAtk].statStages[STAT_ACC] >= 9 && !AI_RandLessThan(50))
            score -= 2;
        else if (atkHpPercent <= 70)
            score -= 2;
        else 
            score++;
        break;
	case EFFECT_EVASION_UP:
    case EFFECT_EVASION_UP_2:
        if (atkHpPercent > 90 && !AI_RandLessThan(100))
            score += 3;
        if (gBattleMons[battlerAtk].statStages[STAT_EVASION] > 9 && AI_RandLessThan(128))
            score--;
        if ((gBattleMons[battlerDef].status1 & STATUS1_PSN_ANY) && atkHpPercent >= 50 && !AI_RandLessThan(80))
            score += 3;
        if (gStatuses3[battlerDef] & STATUS3_LEECHSEED && !AI_RandLessThan(70))
            score += 3;
        if (gStatuses3[battlerAtk] & STATUS3_ROOTED && AI_RandLessThan(128))
            score += 2;
        if (gBattleMons[battlerDef].status2 & STATUS2_CURSED && !AI_RandLessThan(70))
            score += 3;
        if (atkHpPercent < 70 || gBattleMons[battlerAtk].statStages[STAT_EVASION] == DEFAULT_STAT_STAGE)
            break;
        else if (atkHpPercent < 40 || defHpPercent < 40)
            score -= 2;
        else if (!AI_RandLessThan(70))
            score -= 2;
        break;
// stat lowering effects
	case EFFECT_ATTACK_DOWN:
    case EFFECT_ATTACK_DOWN_2:
        if (!ShouldLowerAttack(battlerAtk, battlerDef, AI_DATA->defAbility))
            score -= 2;
        if (gBattleMons[battlerDef].statStages[STAT_ATK] < DEFAULT_STAT_STAGE)
            score--;
        else if (atkHpPercent <= 90)
            score--;
        if (gBattleMons[battlerDef].statStages[STAT_ATK] > 3 && !AI_RandLessThan(50))
            score -= 2;
        else if (defHpPercent < 70)
            score -= 2;
        break;
	case EFFECT_DEFENSE_DOWN:
    case EFFECT_DEFENSE_DOWN_2:
        if (!ShouldLowerDefense(battlerAtk, battlerDef, AI_DATA->defAbility))
            score -= 2;
        if ((atkHpPercent < 70 && !AI_RandLessThan(50)) || (gBattleMons[battlerDef].statStages[STAT_DEF] <= 3 && !AI_RandLessThan(50)))
            score -= 2;
        if (defHpPercent <= 70)
            score -= 2;
        break;
	case EFFECT_SPEED_DOWN:
    case EFFECT_SPEED_DOWN_2:
        if (WillAIStrikeFirst())
            score -= 3;
        else if (!AI_RandLessThan(70))
            score += 2;
        break;
	case EFFECT_SPECIAL_ATTACK_DOWN:
    case EFFECT_SPECIAL_ATTACK_DOWN_2:
        if (!ShouldLowerSpAtk(battlerAtk, battlerDef, AI_DATA->defAbility))
            score -= 2;
        if (gBattleMons[battlerDef].statStages[STAT_SPATK] < DEFAULT_STAT_STAGE)
            score--;
        else if (atkHpPercent <= 90)
            score--;
        if (gBattleMons[battlerDef].statStages[STAT_SPATK] > 3 && !AI_RandLessThan(50))
            score -= 2;
        else if (defHpPercent < 70)
            score -= 2;
        break;
	case EFFECT_SPECIAL_DEFENSE_DOWN:
    case EFFECT_SPECIAL_DEFENSE_DOWN_2:
        if (!ShouldLowerSpDef(battlerAtk, battlerDef, AI_DATA->defAbility))
            score -= 2;
        if ((atkHpPercent < 70 && !AI_RandLessThan(50))
          || (gBattleMons[battlerDef].statStages[STAT_SPDEF] <= 3 && !AI_RandLessThan(50)))
            score -= 2;
        if (defHpPercent <= 70)
            score -= 2;
        break;
	case EFFECT_ACCURACY_DOWN:
    case EFFECT_ACCURACY_DOWN_2:
        if (ShouldLowerAccuracy(battlerAtk, battlerDef, AI_DATA->defAbility))
            score -= 2;
        if ((atkHpPercent < 70 || defHpPercent < 70) && AI_RandLessThan(100))
            score--;
        if (gBattleMons[battlerDef].statStages[STAT_ACC] <= 4 && !AI_RandLessThan(80))
            score -= 2;
        if (gBattleMons[battlerDef].status1 & STATUS1_PSN_ANY && !AI_RandLessThan(70))
            score += 2;
        if (gStatuses3[battlerDef] & STATUS3_LEECHSEED && !AI_RandLessThan(70))
            score += 2;
        if (gStatuses3[battlerDef] & STATUS3_ROOTED && AI_RandLessThan(128))
            score++;
        if (gBattleMons[battlerDef].status2 & STATUS2_CURSED && !AI_RandLessThan(70))
            score += 2;
        if (atkHpPercent > 70 || gBattleMons[battlerDef].statStages[STAT_ACC] < DEFAULT_STAT_STAGE)
            break;
        else if (atkHpPercent < 40 || defHpPercent < 40 || !AI_RandLessThan(70))
            score -= 2;
        break;
	case EFFECT_EVASION_DOWN:
    case EFFECT_EVASION_DOWN_2:
        if (!ShouldLowerEvasion(battlerAtk, battlerDef, AI_DATA->defAbility))
            score -= 2;
        if ((atkHpPercent < 70 || gBattleMons[battlerDef].statStages[STAT_EVASION] <= 3) && !AI_RandLessThan(50))
            score -= 2;
        if (defHpPercent <= 70)
            score -= 2;
        if (gBattleMons[battlerAtk].statStages[STAT_ACC] < DEFAULT_STAT_STAGE)
            score++;
        if (gBattleMons[battlerDef].statStages[STAT_EVASION] < 7 || AI_DATA->atkAbility == ABILITY_NO_GUARD)
            score -= 2;
        break;
	case EFFECT_BIDE:
        if (atkHpPercent < 90)
            score -= 2;
        break;
    case EFFECT_DREAM_EATER:
        if (!(gBattleMons[battlerDef].status1 & STATUS1_SLEEP))
            break;
        score++;    // if target is asleep, dream eater is a pretty good move even without draining
        // fallthrough
    case EFFECT_ACUPRESSURE:
        break;
    case EFFECT_ATTACK_ACCURACY_UP: // hone claws
        IncreaseStatUpScore(battlerAtk, battlerDef, STAT_ATK, &score);
        IncreaseStatUpScore(battlerAtk, battlerDef, STAT_ACC, &score);
        break;
    case EFFECT_GROWTH:
    case EFFECT_ATTACK_SPATK_UP:    // work up
        if (GetHealthPercentage(battlerAtk) <= 40 || AI_DATA->atkAbility == ABILITY_CONTRARY)
            break;
        
        if (HasMoveWithSplit(battlerAtk, SPLIT_PHYSICAL))
            IncreaseStatUpScore(battlerAtk, battlerDef, STAT_ATK, &score);
        else if (HasMoveWithSplit(battlerAtk, SPLIT_SPECIAL))
            IncreaseStatUpScore(battlerAtk, battlerDef, STAT_SPATK, &score);
        break;
    case EFFECT_HAZE:
        if (AnyStatIsRaised(AI_DATA->battlerAtkPartner)
          || PartnerHasSameMoveEffectWithoutTarget(AI_DATA->battlerAtkPartner, move, AI_DATA->partnerMove))
            score -= 3;
            break;
        // fallthrough
    case EFFECT_ROAR:
    case EFFECT_CLEAR_SMOG:
        if (isDoubleBattle)
            score += min(CountPositiveStatStages(battlerDef) + CountPositiveStatStages(AI_DATA->battlerDefPartner), 7);
        else
            score += min(CountPositiveStatStages(battlerDef), 4);
        break;
    case EFFECT_MULTI_HIT:
    case EFFECT_DOUBLE_HIT:
    case EFFECT_TRIPLE_KICK:
        if (AI_MoveMakesContact(AI_DATA->atkAbility, AI_DATA->atkHoldEffect, move)
          && AI_DATA->atkAbility != ABILITY_MAGIC_GUARD
          && AI_DATA->defHoldEffect == HOLD_EFFECT_ROCKY_HELMET)
            score -= 2;
        break;
    case EFFECT_CONVERSION:
        if (!IS_BATTLER_OF_TYPE(battlerAtk, gBattleMoves[gBattleMons[battlerAtk].moves[0]].type))
            score++;
        break;
    case EFFECT_FLINCH_HIT:
        score += ShouldTryToFlinch(battlerAtk, battlerDef, AI_DATA->atkAbility, AI_DATA->defAbility, move);
        break;
    case EFFECT_SWALLOW:
        if (gDisableStructs[battlerAtk].stockpileCounter == 0)
        {
            break;
        }
        else
        {
            u32 healPercent = 0;
            switch (gDisableStructs[battlerAtk].stockpileCounter)
            {
            case 1:
                healPercent = 25;
                break;
            case 2:
                healPercent = 50;
                break;
            case 3:
                healPercent = 100;
                break;
            default:
                break;
            }
            
            if (ShouldRecover(battlerAtk, battlerDef, move, healPercent))
                score += 2;
        }
        break;
    case EFFECT_RESTORE_HP:
    case EFFECT_SOFTBOILED:
    case EFFECT_ROOST:
    case EFFECT_MORNING_SUN:
    case EFFECT_SYNTHESIS:
    case EFFECT_MOONLIGHT:
        if (ShouldRecover(battlerAtk, battlerDef, move, 50))
            score += 3;
        if (AI_DATA->atkHoldEffect == HOLD_EFFECT_BIG_ROOT)
            score++;
        break;
    case EFFECT_TOXIC:
    case EFFECT_POISON:
        IncreasePoisonScore(battlerAtk, battlerDef, move, &score);
        break;
    case EFFECT_LIGHT_SCREEN:
    case EFFECT_REFLECT:
    case EFFECT_AURORA_VEIL:
        if (ShouldSetScreen(battlerAtk, battlerDef, moveEffect))
        {
            score += 5;
            if (AI_DATA->atkHoldEffect == HOLD_EFFECT_LIGHT_CLAY)
                score += 2;
            if (AI_THINKING_STRUCT->aiFlags & AI_FLAG_SCREENER)
                score += 2;
        }
        break;
    case EFFECT_REST:
        if (!(AI_CanSleep(battlerAtk, AI_DATA->atkAbility)))
        {
            break;
        }
        else if (ShouldRecover(battlerAtk, battlerDef, move, 100))
        {
            if (AI_DATA->atkHoldEffect == HOLD_EFFECT_CURE_SLP
              || AI_DATA->atkHoldEffect == HOLD_EFFECT_CURE_STATUS
              || HasMoveEffect(EFFECT_SLEEP_TALK, battlerAtk)
              || HasMoveEffect(EFFECT_SNORE, battlerAtk)
              || AI_DATA->atkAbility == ABILITY_SHED_SKIN
              || AI_DATA->atkAbility == ABILITY_EARLY_BIRD
              || (gBattleWeather & WEATHER_RAIN_ANY && gWishFutureKnock.weatherDuration != 1 && AI_DATA->atkAbility == ABILITY_HYDRATION && AI_DATA->atkHoldEffect != HOLD_EFFECT_UTILITY_UMBRELLA))
            {
                score += 2;
            }
            else
            {
                score++;
            }
        }
        break;
    case EFFECT_OHKO:
        if (gStatuses3[battlerAtk] & STATUS3_ALWAYS_HITS)
            score += 5;
        break;
    case EFFECT_TRAP:
    case EFFECT_MEAN_LOOK:
        if (HasMoveEffect(battlerDef, EFFECT_RAPID_SPIN)
          || (B_GHOSTS_ESCAPE >= GEN_6 && IS_BATTLER_OF_TYPE(battlerDef, TYPE_GHOST))
          || gBattleMons[battlerDef].status2 & STATUS2_WRAPPED)
        {
            break; // in this case its a bad attacking move
        }
        else if (ShouldTrap(battlerAtk, battlerDef, move))
        {
            score += 5;
        }
        break;
    case EFFECT_MIST:
        if (AI_THINKING_STRUCT->aiFlags & AI_FLAG_SCREENER)
            score += 2;
        break;
    case EFFECT_FOCUS_ENERGY:
    case EFFECT_LASER_FOCUS:
        if (AI_DATA->atkAbility == ABILITY_SUPER_LUCK
          || AI_DATA->atkAbility == ABILITY_SNIPER
          || AI_DATA->atkHoldEffect == HOLD_EFFECT_SCOPE_LENS
          || TestMoveFlagsInMoveset(battlerAtk, FLAG_HIGH_CRIT))
            score += 2;
        break;
    case EFFECT_CONFUSE_HIT:
        if (AI_DATA->atkAbility == ABILITY_SERENE_GRACE)
            score++;
        //fallthrough
    case EFFECT_CONFUSE:
        IncreaseConfusionScore(battlerAtk, battlerDef, move, &score);
        break;
    case EFFECT_PARALYZE:
        IncreaseParalyzeScore(battlerAtk, battlerDef, move, &score);
        break;
    case EFFECT_GRAV_APPLE:
        if (gFieldStatuses & STATUS_FIELD_GRAVITY)
            score += 2;
        // fall through
    case EFFECT_ATTACK_DOWN_HIT:
    case EFFECT_DEFENSE_DOWN_HIT:
    case EFFECT_SPECIAL_ATTACK_DOWN_HIT:
    case EFFECT_SPECIAL_DEFENSE_DOWN_HIT:
    case EFFECT_ACCURACY_DOWN_HIT:
    case EFFECT_EVASION_DOWN_HIT:
        if (AI_DATA->atkAbility == ABILITY_SERENE_GRACE && AI_DATA->defAbility != ABILITY_CONTRARY)
            score += 2;
        break;
    case EFFECT_SPEED_DOWN_HIT:
        if (WillAIStrikeFirst())
            score -= 2;
        else if (!AI_RandLessThan(70))
            score++;
        if (AI_DATA->atkAbility == ABILITY_SERENE_GRACE && AI_DATA->defAbility != ABILITY_CONTRARY)
            score++;
        break;
        if (ShouldLowerSpeed(battlerAtk, battlerDef, AI_DATA->defAbility))
        {
            if (AI_DATA->atkAbility == ABILITY_SERENE_GRACE && AI_DATA->defAbility != ABILITY_CONTRARY)
                score += 4;
            else
                score += 2;
        }
        break;
    case EFFECT_SUBSTITUTE:
        if (gStatuses3[battlerDef] & STATUS3_PERISH_SONG)
            score += 3;
        if (gBattleMons[battlerDef].status1 & (STATUS1_BURN | STATUS1_PSN_ANY))
            score++;
        if (HasMoveEffect(battlerDef, EFFECT_SLEEP)
          || HasMoveEffect(battlerDef, EFFECT_TOXIC)
          || HasMoveEffect(battlerDef, EFFECT_POISON)
          || HasMoveEffect(battlerDef, EFFECT_PARALYZE)
          || HasMoveEffect(battlerDef, EFFECT_WILL_O_WISP)
          || HasMoveEffect(battlerDef, EFFECT_CONFUSE)
          || HasMoveEffect(battlerDef, EFFECT_LEECH_SEED))
            score += 2;
        if (!gBattleMons[battlerDef].status2 & (STATUS2_WRAPPED | STATUS2_ESCAPE_PREVENTION && GetHealthPercentage(battlerAtk) > 70))
            score++;
        break;
    case EFFECT_MIMIC:
        if (AI_WhoStrikesFirst(battlerAtk, battlerDef) == AI_IS_FASTER)
        {
            if (gLastMoves[battlerDef] != MOVE_NONE && gLastMoves[battlerDef] != 0xFFFF)
                return AI_CheckViability(battlerAtk, battlerDef, gLastMoves[battlerDef], score);
        }
        break;
    case EFFECT_LEECH_SEED:
        if (IS_BATTLER_OF_TYPE(battlerDef, TYPE_GRASS)
          || gStatuses3[battlerDef] & STATUS3_LEECHSEED
          || HasMoveEffect(battlerDef, EFFECT_RAPID_SPIN)
          || AI_DATA->defAbility == ABILITY_LIQUID_OOZE
          || AI_DATA->defAbility == ABILITY_MAGIC_GUARD)
            break;
        score += 3;
        if (!HasDamagingMove(battlerDef) || IsBattlerTrapped(battlerDef, FALSE))
            score += 2;
        break;
    case EFFECT_DO_NOTHING:
        //todo - check z splash, z celebrate, z happy hour (lol)
        break;
    case EFFECT_TELEPORT:
        if (!(gBattleTypeFlags & BATTLE_TYPE_TRAINER) || GetBattlerSide(battlerAtk) != B_SIDE_PLAYER)
            break;
        //fallthrough
    case EFFECT_HIT_ESCAPE:
    case EFFECT_PARTING_SHOT:
        if (!IsDoubleBattle())
        {
            switch (ShouldPivot(battlerAtk, battlerDef, AI_DATA->defAbility, move, AI_THINKING_STRUCT->movesetIndex))
            {
            case 0: // no
                score -= 10;    // technically should go in CheckBadMove, but this is easier/less computationally demanding
                break;
            case 1: // maybe
                break;
            case 2: // yes
                score += 7;
                break;
            }
        }
        else //Double Battle
        {
            if (CountUsablePartyMons(battlerAtk) == 0)
                break; // Can't switch

            //if (switchAbility == ABILITY_INTIMIDATE && PartyHasMoveSplit(battlerDef, SPLIT_PHYSICAL))
                //score += 7;
        }
        break;
    case EFFECT_BATON_PASS:
        if (ShouldSwitch() && (gBattleMons[battlerAtk].status2 & STATUS2_SUBSTITUTE
          || (gStatuses3[battlerAtk] & (STATUS3_ROOTED | STATUS3_AQUA_RING | STATUS3_MAGNET_RISE | STATUS3_POWER_TRICK))
          || AnyStatIsRaised(battlerAtk)))
            score += 5;
        break;
    case EFFECT_DISABLE:
        if (gDisableStructs[battlerDef].disableTimer == 0
          && (B_MENTAL_HERB >= GEN_5 && AI_DATA->defHoldEffect != HOLD_EFFECT_MENTAL_HERB))    // mental herb
        {
            if (AI_WhoStrikesFirst(battlerAtk, battlerDef) == AI_IS_FASTER) // AI goes first
            {
                if (gLastMoves[battlerDef] != MOVE_NONE
                  && gLastMoves[battlerDef] != 0xFFFF)
                {
                    /* TODO predicted moves
                    if (gLastMoves[battlerDef] == predictedMove)
                        score += 3;
                    else */if (CanMoveFaintBattler(gLastMoves[battlerDef], battlerDef, battlerAtk, 1))
                        score += 2;; //Disable move that can kill attacker
                }
            }
            else if (predictedMove != MOVE_NONE && IS_MOVE_STATUS(predictedMove))
            {
                score++; // Disable annoying status moves
            }
        }
        break;
    case EFFECT_ENCORE:
        if (gDisableStructs[battlerDef].encoreTimer == 0
          && (B_MENTAL_HERB >= GEN_5 && AI_DATA->defHoldEffect != HOLD_EFFECT_MENTAL_HERB))    // mental herb
        {
            if (IsEncoreEncouragedEffect(gBattleMoves[gLastMoves[battlerDef]].effect))
                score += 3;
        }
        break;
    case EFFECT_PAIN_SPLIT:
        {
            u16 newHp = (gBattleMons[battlerAtk].hp + gBattleMons[battlerDef].hp) / 2;
            u16 healthBenchmark = (gBattleMons[battlerAtk].hp * 12) / 10;
            if (newHp > healthBenchmark && ShouldAbsorb(battlerAtk, battlerDef, move, AI_THINKING_STRUCT->simulatedDmg[battlerAtk][battlerDef][AI_THINKING_STRUCT->movesetIndex]))
                score += 2;
        }
        break;    
    case EFFECT_SLEEP_TALK:
    case EFFECT_SNORE:
        if (!IsWakeupTurn(battlerAtk) && gBattleMons[battlerAtk].status1 & STATUS1_SLEEP)
            score += 10;
        break;
    case EFFECT_LOCK_ON:
        if (HasMoveEffect(battlerAtk, EFFECT_OHKO))
            score += 3;
        else if (AI_DATA->atkAbility == ABILITY_COMPOUND_EYES && HasMoveWithLowAccuracy(battlerAtk, battlerDef, 80, TRUE, AI_DATA->atkAbility, AI_DATA->defAbility, AI_DATA->atkHoldEffect, AI_DATA->defHoldEffect))
            score += 3;
        else if (HasMoveWithLowAccuracy(battlerAtk, battlerDef, 85, TRUE, AI_DATA->atkAbility, AI_DATA->defAbility, AI_DATA->atkHoldEffect, AI_DATA->defHoldEffect))
            score += 3;
        else if (HasMoveWithLowAccuracy(battlerAtk, battlerDef, 90, TRUE, AI_DATA->atkAbility, AI_DATA->defAbility, AI_DATA->atkHoldEffect, AI_DATA->defHoldEffect))
            score++;
        break;
    case EFFECT_SPEED_UP_HIT:
        if (AI_DATA->atkAbility == ABILITY_SERENE_GRACE && AI_DATA->defAbility != ABILITY_CONTRARY && !WillAIStrikeFirst())
            score += 3;
        break;
    case EFFECT_DESTINY_BOND:
        if (AI_WhoStrikesFirst(battlerAtk, battlerDef) == AI_IS_FASTER && CanTargetFaintAi(battlerDef, battlerAtk))
            score += 3;
        break;
    case EFFECT_SPITE:
        //TODO - predicted move
        break;
    case EFFECT_WISH:
    case EFFECT_HEAL_BELL:
        if (ShouldUseWishAromatherapy(battlerAtk, battlerDef, move))
            score += 7;
        break;
    case EFFECT_THIEF:
        {
            bool32 canSteal = FALSE;
            
            #if defined B_TRAINERS_KNOCK_OFF_ITEMS && B_TRAINERS_KNOCK_OFF_ITEMS == TRUE
                canSteal = TRUE;
            #endif
            if (gBattleTypeFlags & BATTLE_TYPE_FRONTIER || GetBattlerSide(battlerAtk) == B_SIDE_PLAYER)
                canSteal = TRUE;
            
            if (canSteal && AI_DATA->atkItem == ITEM_NONE
              && AI_DATA->defItem != ITEM_NONE
              && CanBattlerGetOrLoseItem(battlerDef, AI_DATA->defItem)
              && CanBattlerGetOrLoseItem(battlerAtk, AI_DATA->defItem)
              && !HasMoveEffect(battlerAtk, EFFECT_ACROBATICS)
              && AI_DATA->defAbility != ABILITY_STICKY_HOLD)
            {
                switch (AI_DATA->defHoldEffect)
                {
                case HOLD_EFFECT_NONE:
                    break;
                case HOLD_EFFECT_CHOICE_BAND:
                case HOLD_EFFECT_CHOICE_SCARF:
                case HOLD_EFFECT_CHOICE_SPECS:
                    score += 2;
                    break;
                case HOLD_EFFECT_TOXIC_ORB:
                    if (ShouldPoisonSelf(battlerAtk, AI_DATA->atkAbility))
                        score += 2;
                    break;
                case HOLD_EFFECT_FLAME_ORB:
                    if (ShouldBurnSelf(battlerAtk, AI_DATA->atkAbility))
                        score += 2;
                    break;
                case HOLD_EFFECT_BLACK_SLUDGE:
                    if (IS_BATTLER_OF_TYPE(battlerAtk, TYPE_POISON))
                        score += 2;
                    break;
                case HOLD_EFFECT_IRON_BALL:
                    if (HasMoveEffect(battlerAtk, EFFECT_FLING))
                        score += 2;
                    break;
                case HOLD_EFFECT_LAGGING_TAIL:
                case HOLD_EFFECT_STICKY_BARB:
                    break;
                default:
                    score++;
                    break;
                }
            }
            break;
        }
        break;
    case EFFECT_NIGHTMARE:
        if (AI_DATA->defAbility != ABILITY_MAGIC_GUARD
          && !(gBattleMons[battlerDef].status2 & STATUS2_NIGHTMARE)
          && (AI_DATA->defAbility == ABILITY_COMATOSE || gBattleMons[battlerDef].status1 & STATUS1_SLEEP))
        {
            score += 5;
            if (IsBattlerTrapped(battlerDef, TRUE))
                score += 3;
        }
        break;
    case EFFECT_CURSE:
        if (IS_BATTLER_OF_TYPE(battlerAtk, TYPE_GHOST))
        {
            if (IsBattlerTrapped(battlerDef, TRUE))
                score += 3;
            else
                score++;
            break;
        }
        else
        {
            if (AI_DATA->atkAbility == ABILITY_CONTRARY || AI_DATA->defAbility == ABILITY_MAGIC_GUARD)
                break;
            else if (gBattleMons[battlerAtk].statStages[STAT_ATK] < 8)
                score += (8 - gBattleMons[battlerAtk].statStages[STAT_ATK]);
            else if (gBattleMons[battlerAtk].statStages[STAT_SPEED] < 3)
                break;
            else if (gBattleMons[battlerAtk].statStages[STAT_DEF] < 8)
                score += (8 - gBattleMons[battlerAtk].statStages[STAT_DEF]);
        }
        break;
    case EFFECT_PROTECT:
        if (predictedMove == 0xFFFF)
            predictedMove = MOVE_NONE;
        switch (move)
        {
        case MOVE_QUICK_GUARD:
            if (predictedMove != MOVE_NONE && gBattleMoves[predictedMove].priority > 0)
                ProtectChecks(battlerAtk, battlerDef, move, predictedMove, &score);
            break;
        case MOVE_WIDE_GUARD:
            if (predictedMove != MOVE_NONE && GetMoveTargetType(battlerDef, predictedMove) & (MOVE_TARGET_FOES_AND_ALLY | MOVE_TARGET_BOTH))
            {
                ProtectChecks(battlerAtk, battlerDef, move, predictedMove, &score);
            }
            else if (isDoubleBattle && GetMoveTargetType(AI_DATA->battlerAtkPartner, AI_DATA->partnerMove) & MOVE_TARGET_FOES_AND_ALLY)
            {
                if (AI_DATA->atkAbility != ABILITY_TELEPATHY)
                  ProtectChecks(battlerAtk, battlerDef, move, predictedMove, &score);
            }
            break;
        case MOVE_CRAFTY_SHIELD:
            if (predictedMove != MOVE_NONE && IS_MOVE_STATUS(predictedMove) && !(GetMoveTargetType(battlerDef, predictedMove) & MOVE_TARGET_USER))
                ProtectChecks(battlerAtk, battlerDef, move, predictedMove, &score);
            break;

        case MOVE_MAT_BLOCK:
            if (gDisableStructs[battlerAtk].isFirstTurn && predictedMove != MOVE_NONE
              && !IS_MOVE_STATUS(predictedMove) && !(GetMoveTargetType(battlerDef, predictedMove) & MOVE_TARGET_USER))
                ProtectChecks(battlerAtk, battlerDef, move, predictedMove, &score);
            break;
        case MOVE_KINGS_SHIELD:
            #if (defined SPECIES_AEGISLASH && defined SPECIES_AEGISLASH_BLADE)
            if (AI_DATA->atkAbility == ABILITY_STANCE_CHANGE //Special logic for Aegislash
              && AI_DATA->atkSpecies == SPECIES_AEGISLASH_BLADE
              && !IsBattlerIncapacitated(battlerDef, AI_DATA->defAbility))
            {
                score += 3;
                break;
            }
            #endif
            //fallthrough
        default: // protect
            ProtectChecks(battlerAtk, battlerDef, move, predictedMove, &score);
            break;
        }
        break;
    case EFFECT_ENDURE:
        if (CanTargetFaintAi(battlerDef, battlerAtk))
        {
            if (gBattleMons[battlerAtk].hp > gBattleMons[battlerAtk].maxHP / 4 // Pinch berry couldn't have activated yet
              && IsPinchBerryItemEffect(AI_DATA->atkHoldEffect))
            {
                score += 3;
            }
            else if (gBattleMons[battlerAtk].hp > 1) // Only spam endure for Flail/Reversal if you're not at Min Health
            {
                if (HasMoveEffect(battlerAtk, EFFECT_FLAIL) || HasMoveEffect(battlerAtk, EFFECT_ENDEAVOR))
                    score += 3;
            }
        }
        break;

    case EFFECT_SPIKES:
    case EFFECT_STEALTH_ROCK:
    case EFFECT_STICKY_WEB:
    case EFFECT_TOXIC_SPIKES:
        if (AI_DATA->defAbility == ABILITY_MAGIC_BOUNCE || CountUsablePartyMons(battlerDef) == 0)
            break;
        if (gDisableStructs[battlerAtk].isFirstTurn)
            score += 2;        
        //TODO - track entire opponent party data to determine hazard effectiveness 
        break;
    case EFFECT_FORESIGHT:
        if (AI_DATA->atkAbility == ABILITY_SCRAPPY)
            break;
        else if (gBattleMons[battlerDef].statStages[STAT_EVASION] > DEFAULT_STAT_STAGE
         || (IS_BATTLER_OF_TYPE(battlerDef, TYPE_GHOST)
         && (HasMoveWithType(battlerAtk, TYPE_NORMAL)
         || HasMoveWithType(battlerAtk, TYPE_FIGHTING))))
            score += 2;
        break;
    case EFFECT_MIRACLE_EYE:
        if (gBattleMons[battlerDef].statStages[STAT_EVASION] > DEFAULT_STAT_STAGE
          || (IS_BATTLER_OF_TYPE(battlerDef, TYPE_DARK) && (HasMoveWithType(battlerAtk, TYPE_PSYCHIC))))
            score += 2;
        break;
    case EFFECT_PERISH_SONG:
        if (IsBattlerTrapped(battlerDef, TRUE))
            score += 3;
        break;
    case EFFECT_SANDSTORM:
        if (ShouldSetSandstorm(battlerAtk, AI_DATA->atkHoldEffect, AI_DATA->atkHoldEffect))
        {
            score++;
            if (AI_DATA->atkHoldEffect == HOLD_EFFECT_SMOOTH_ROCK)
                score++;
            if (HasMoveEffect(battlerDef, EFFECT_MORNING_SUN)
              || HasMoveEffect(battlerDef, EFFECT_SYNTHESIS)
              || HasMoveEffect(battlerDef, EFFECT_MOONLIGHT))
                score += 2;                
        }
        break;
    case EFFECT_HAIL:
        if (ShouldSetHail(battlerAtk, AI_DATA->atkAbility, AI_DATA->atkHoldEffect))
        {
            if ((HasMoveEffect(battlerAtk, EFFECT_AURORA_VEIL) || HasMoveEffect(AI_DATA->battlerAtkPartner, EFFECT_AURORA_VEIL))
              && ShouldSetScreen(battlerAtk, battlerDef, EFFECT_AURORA_VEIL))
                score += 3;
            
            score++;
            if (AI_DATA->atkHoldEffect == HOLD_EFFECT_ICY_ROCK)
                score++;
            if (HasMoveEffect(battlerDef, EFFECT_MORNING_SUN)
              || HasMoveEffect(battlerDef, EFFECT_SYNTHESIS)
              || HasMoveEffect(battlerDef, EFFECT_MOONLIGHT))
                score += 2;
        }
        break;
    case EFFECT_RAIN_DANCE:
        if (ShouldSetRain(battlerAtk, AI_DATA->atkAbility, AI_DATA->atkHoldEffect))
        {
            score++;
            if (AI_DATA->atkHoldEffect == HOLD_EFFECT_DAMP_ROCK)
                score++;
            if (HasMoveEffect(battlerDef, EFFECT_MORNING_SUN)
              || HasMoveEffect(battlerDef, EFFECT_SYNTHESIS)
              || HasMoveEffect(battlerDef, EFFECT_MOONLIGHT))
                score += 2;
            if (HasMoveWithType(battlerDef, TYPE_FIRE) || HasMoveWithType(AI_DATA->battlerDefPartner, TYPE_FIRE))
                score++;
        }
        break;
    case EFFECT_SUNNY_DAY:
        if (ShouldSetSun(battlerAtk, AI_DATA->atkAbility, AI_DATA->atkHoldEffect))
        {
            score++;
            if (AI_DATA->atkHoldEffect == HOLD_EFFECT_HEAT_ROCK)
                score++;
            if (HasMoveWithType(battlerDef, TYPE_WATER) || HasMoveWithType(AI_DATA->battlerDefPartner, TYPE_WATER))
                score++;
            if (HasMoveEffect(battlerDef, EFFECT_THUNDER) || HasMoveEffect(AI_DATA->battlerDefPartner, EFFECT_THUNDER))
                score++;
        }
        break;
    case EFFECT_ATTACK_UP_HIT:
        if (AI_DATA->atkAbility == ABILITY_SERENE_GRACE)
            IncreaseStatUpScore(battlerAtk, battlerDef, STAT_ATK, &score);
        break;
    case EFFECT_FELL_STINGER:
        if (gBattleMons[battlerAtk].statStages[STAT_ATK] < MAX_STAT_STAGE
          && AI_DATA->atkAbility != ABILITY_CONTRARY
          && CanIndexMoveFaintTarget(battlerAtk, battlerDef, AI_THINKING_STRUCT->movesetIndex, 0))
        {
            if (AI_WhoStrikesFirst(battlerAtk, battlerDef) == AI_IS_FASTER) // Attacker goes first
                score += 9;
            else
                score += 3;
        }
        break;
    case EFFECT_BELLY_DRUM:
        if (!CanTargetFaintAi(battlerDef, battlerAtk) && HasMoveWithSplit(battlerAtk, SPLIT_PHYSICAL) && AI_DATA->atkAbility != ABILITY_CONTRARY)
            score += (MAX_STAT_STAGE - gBattleMons[battlerAtk].statStages[STAT_ATK]);
        break;
    case EFFECT_PSYCH_UP:
    case EFFECT_SPECTRAL_THIEF:
        // Want to copy positive stat changes
        for (i = STAT_ATK; i < NUM_BATTLE_STATS; i++)
        {            
            if (gBattleMons[battlerDef].statStages[i] > gBattleMons[battlerAtk].statStages[i])
            {
                switch (i)
                {
                case STAT_ATK:
                    if (HasMoveWithSplit(battlerAtk, SPLIT_PHYSICAL))
                        score++;
                    break;
                case STAT_SPATK:
                    if (HasMoveWithSplit(battlerAtk, SPLIT_SPECIAL))
                        score++;
                    break;
                case STAT_ACC:
                case STAT_EVASION:
                case STAT_SPEED:
                    score++;
                    break;
                case STAT_DEF:
                case STAT_SPDEF:
                    if (AI_THINKING_STRUCT->aiFlags & AI_FLAG_STALL)
                        score++;
                    break;
                }
            }
        }
        break;
    case EFFECT_SEMI_INVULNERABLE:
        score++;
        if (predictedMove != MOVE_NONE && !isDoubleBattle)
        {
            if (AI_WhoStrikesFirst(battlerAtk, battlerDef) == AI_IS_FASTER) // Attacker goes first
            {
                if (gBattleMoves[predictedMove].effect == EFFECT_EXPLOSION
                  || gBattleMoves[predictedMove].effect == EFFECT_PROTECT)
                    score += 3;
            }
            else if (gBattleMoves[predictedMove].effect == EFFECT_SEMI_INVULNERABLE && !(gStatuses3[battlerDef] & STATUS3_SEMI_INVULNERABLE))
            {
                score += 3;
            }
        }
        break;
    case EFFECT_DEFENSE_CURL:
        if (HasMoveEffect(battlerAtk, EFFECT_ROLLOUT) && !(gBattleMons[battlerAtk].status2 & STATUS2_DEFENSE_CURL))
            score++;
        IncreaseStatUpScore(battlerAtk, battlerDef, STAT_DEF, &score);
        break;
    case EFFECT_FAKE_OUT:
        if (move == MOVE_FAKE_OUT    // filter out first impression
          && ShouldFakeOut(battlerAtk, battlerDef, move))
            score += 8;
        break;
    case EFFECT_STOCKPILE:
        if (AI_DATA->atkAbility == ABILITY_CONTRARY)
            break;
        if (HasMoveEffect(battlerAtk, EFFECT_SWALLOW)
          || HasMoveEffect(battlerAtk, EFFECT_SPIT_UP))
            score += 2;
            
        IncreaseStatUpScore(battlerAtk, battlerDef, STAT_DEF, &score);
        IncreaseStatUpScore(battlerAtk, battlerDef, STAT_SPDEF, &score);
        break;
    case EFFECT_SPIT_UP:
        if (gDisableStructs[battlerAtk].stockpileCounter >= 2)
            score++;
        break;
    case EFFECT_ROLLOUT:
        if (gBattleMons[battlerAtk].status2 & STATUS2_DEFENSE_CURL)
            score += 8;
        break;
    case EFFECT_SWAGGER:
        if (HasMoveEffect(battlerAtk, EFFECT_FOUL_PLAY)
          || HasMoveEffect(battlerAtk, EFFECT_PSYCH_UP)
          || HasMoveEffect(battlerAtk, EFFECT_SPECTRAL_THIEF))
            score++;
        
        if (AI_DATA->defAbility == ABILITY_CONTRARY)
            score += 2;
        
        IncreaseConfusionScore(battlerAtk, battlerDef, move, &score);
        break;
    case EFFECT_FLATTER:
        if (HasMoveEffect(battlerAtk, EFFECT_PSYCH_UP)
          || HasMoveEffect(battlerAtk, EFFECT_SPECTRAL_THIEF))
            score += 2;
        
        if (AI_DATA->defAbility == ABILITY_CONTRARY)
            score += 2;
        
        IncreaseConfusionScore(battlerAtk, battlerDef, move, &score);
        break;
    case EFFECT_FURY_CUTTER:
        if (!isDoubleBattle && AI_DATA->atkHoldEffect == HOLD_EFFECT_METRONOME)
            score += 3;
        break;
    case EFFECT_ATTRACT:
        if (!isDoubleBattle && BattlerWillFaintFromSecondaryDamage(battlerDef, AI_DATA->defAbility)
          && AI_WhoStrikesFirst(battlerAtk, battlerDef) == AI_IS_SLOWER) // Target goes first
            break; // Don't use if the attract won't have a change to activate

        if (gBattleMons[battlerDef].status1 & STATUS1_ANY
          || (gBattleMons[battlerDef].status2 & STATUS2_CONFUSION)
          || IsBattlerTrapped(battlerDef, TRUE))
            score += 2;
        else
            score++;
        break;
    case EFFECT_SAFEGUARD:
        if (!AI_IsTerrainAffected(battlerAtk, STATUS_FIELD_MISTY_TERRAIN) || !IsBattlerGrounded(battlerAtk))
            score++;
        //if (CountUsablePartyMons(battlerDef) != 0)
            //score += 8;
        break;
    case EFFECT_PURSUIT:
        /*TODO
        if (IsPredictedToSwitch(battlerDef, battlerAtk))
            score += 3;
        else if (IsPredictedToUsePursuitableMove(battlerDef, battlerAtk) && !MoveWouldHitFirst(move, battlerAtk, battlerDef)) //Pursuit against fast U-Turn
            score += 3;*/
        break;
    case EFFECT_RAPID_SPIN:
        IncreaseStatUpScore(battlerAtk, battlerDef, STAT_SPEED, &score);    // Gen 8 increases speed
        //fallthrough
    case EFFECT_DEFOG:
        if (gSideStatuses[GetBattlerSide(battlerAtk)] & SIDE_STATUS_HAZARDS_ANY && CountUsablePartyMons(battlerAtk) != 0)
        {
            score += 3;
            break;
        }
        
        switch (move)
        {
        case MOVE_DEFOG:
            if (gSideStatuses[GetBattlerSide(battlerDef)] & (SIDE_STATUS_SCREEN_ANY | SIDE_STATUS_SAFEGUARD | SIDE_STATUS_MIST))
            {
                score += 3;
            }
            else if (!(gSideStatuses[GetBattlerSide(battlerDef)] & SIDE_STATUS_SPIKES)) //Don't blow away hazards if you set them up
            {
                if (isDoubleBattle)
                {
                    if (IsHazardMoveEffect(gBattleMoves[AI_DATA->partnerMove].effect) // Partner is going to set up hazards
                      && AI_WhoStrikesFirst(battlerAtk, AI_DATA->battlerAtkPartner) == AI_IS_SLOWER) // Partner going first
                        break; // Don't use Defog if partner is going to set up hazards
                }
                
                // check defog lowering evasion
                if (ShouldLowerEvasion(battlerAtk, battlerDef, AI_DATA->defAbility))
                {
                    if (gBattleMons[battlerDef].statStages[STAT_EVASION] > 7
                      || HasMoveWithLowAccuracy(battlerAtk, battlerDef, 90, TRUE, AI_DATA->atkAbility, AI_DATA->defAbility, AI_DATA->atkHoldEffect, AI_DATA->defHoldEffect))
                        score += 2; // encourage lowering evasion if they are evasive or we have a move with low accuracy
                    else
                        score++;
                }
            }
            break;
        case MOVE_RAPID_SPIN:
            if (gStatuses3[battlerAtk] & STATUS3_LEECHSEED || gBattleMons[battlerAtk].status2 & STATUS2_WRAPPED)
                score += 3;
            break;
        }
        break;
    case EFFECT_TORMENT:
        break;
    case EFFECT_WILL_O_WISP:
        IncreaseBurnScore(battlerAtk, battlerDef, move, &score);
        break;
    case EFFECT_FOLLOW_ME:
        if (isDoubleBattle
          && move != MOVE_SPOTLIGHT
          && !IsBattlerIncapacitated(battlerDef, AI_DATA->defAbility)
          && (move != MOVE_RAGE_POWDER || IsAffectedByPowder(battlerDef, AI_DATA->defAbility, AI_DATA->defHoldEffect)) // Rage Powder doesn't affect powder immunities
          && IsBattlerAlive(AI_DATA->battlerAtkPartner))
        {
            u16 predictedMoveOnPartner = gLastMoves[AI_DATA->battlerAtkPartner];
            if (predictedMoveOnPartner != MOVE_NONE && !IS_MOVE_STATUS(predictedMoveOnPartner))
                score += 3;
        }
        break;
    case EFFECT_NATURE_POWER:
        return AI_CheckViability(battlerAtk, battlerDef, GetNaturePowerMove(), score);
    case EFFECT_CHARGE:
        if (HasDamagingMoveOfType(battlerAtk, TYPE_ELECTRIC))
            score += 2;
        
        IncreaseStatUpScore(battlerAtk, battlerDef, STAT_SPDEF, &score);
        break;
    case EFFECT_TAUNT:
        if (IS_MOVE_STATUS(predictedMove))
            score += 3;
        else if (HasMoveWithSplit(battlerDef, SPLIT_STATUS))
            score += 2;
        break;
    case EFFECT_TRICK:
    case EFFECT_BESTOW:
        switch (AI_DATA->atkHoldEffect)
        {
        case HOLD_EFFECT_CHOICE_SCARF:
            score += 2; // assume its beneficial
            break;
        case HOLD_EFFECT_CHOICE_BAND:
            if (!HasMoveWithSplit(battlerDef, SPLIT_PHYSICAL))
                score += 2;
            break;
        case HOLD_EFFECT_CHOICE_SPECS:
            if (!HasMoveWithSplit(battlerDef, SPLIT_SPECIAL))
                score += 2;
            break;
        case HOLD_EFFECT_TOXIC_ORB:
            if (!ShouldPoisonSelf(battlerAtk, AI_DATA->atkAbility))
                score += 2;
            break;
        case HOLD_EFFECT_FLAME_ORB:
            if (!ShouldBurnSelf(battlerAtk, AI_DATA->atkAbility) && AI_CanBeBurned(battlerAtk, AI_DATA->defAbility))
                score += 2;
            break;
        case HOLD_EFFECT_BLACK_SLUDGE:
            if (!IS_BATTLER_OF_TYPE(battlerDef, TYPE_POISON) && AI_DATA->defAbility != ABILITY_MAGIC_GUARD)
                score += 3;
            break;
        case HOLD_EFFECT_IRON_BALL:
            if (!HasMoveEffect(battlerDef, EFFECT_FLING) || !IsBattlerGrounded(battlerDef))
                score += 2;
            break;
        case HOLD_EFFECT_LAGGING_TAIL:
        case HOLD_EFFECT_STICKY_BARB:
            score += 3;
            break;
        case HOLD_EFFECT_UTILITY_UMBRELLA:
            if (AI_DATA->atkAbility != ABILITY_SOLAR_POWER && AI_DATA->atkAbility != ABILITY_DRY_SKIN && AI_WeatherHasEffect())
            {
                switch (AI_DATA->defAbility)
                {
                case ABILITY_SWIFT_SWIM:
                    if (gBattleWeather & WEATHER_RAIN_ANY)
                        score += 3; // Slow 'em down
                    break;
                case ABILITY_CHLOROPHYLL:
                case ABILITY_FLOWER_GIFT:
                    if (gBattleWeather & WEATHER_SUN_ANY)
                        score += 3; // Slow 'em down
                    break;
                }
            }
            break;
        case HOLD_EFFECT_EJECT_BUTTON:
            //if (!IsRaidBattle() && IsDynamaxed(battlerDef) && gNewBS->dynamaxData.timer[battlerDef] > 1 &&
            if (HasDamagingMove(battlerAtk)
             || (isDoubleBattle && IsBattlerAlive(AI_DATA->battlerAtkPartner) && HasDamagingMove(AI_DATA->battlerAtkPartner)))
                score += 2; // Force 'em out next turn
            break;
        default:
            if (move != MOVE_BESTOW && AI_DATA->atkItem == ITEM_NONE)
            {
                switch (AI_DATA->defHoldEffect)
                {
                case HOLD_EFFECT_CHOICE_BAND:
                    break;
                case HOLD_EFFECT_TOXIC_ORB:
                    if (ShouldPoisonSelf(battlerAtk, AI_DATA->atkAbility))
                        score += 2;
                    break;
                case HOLD_EFFECT_FLAME_ORB:
                    if (ShouldBurnSelf(battlerAtk, AI_DATA->atkAbility))
                        score += 2;
                    break;
                case HOLD_EFFECT_BLACK_SLUDGE:
                    if (IS_BATTLER_OF_TYPE(battlerAtk, TYPE_POISON) || AI_DATA->atkAbility == ABILITY_MAGIC_GUARD)
                        score += 3;
                    break;
                case HOLD_EFFECT_IRON_BALL:
                    if (HasMoveEffect(battlerAtk, EFFECT_FLING))
                        score += 2;
                    break;
                case HOLD_EFFECT_LAGGING_TAIL:
                case HOLD_EFFECT_STICKY_BARB:
                    break;
                default:
                    score++;    //other hold effects generally universally good
                    break;
                }
            }
        }
        break;
    case EFFECT_ROLE_PLAY:
        if (!IsRolePlayBannedAbilityAtk(AI_DATA->atkAbility)
          && !IsRolePlayBannedAbility(AI_DATA->defAbility)
          && !IsAbilityOfRating(AI_DATA->atkAbility, 5)
          && IsAbilityOfRating(AI_DATA->defAbility, 5))
            score += 2;
        break;
    case EFFECT_INGRAIN:
        if (AI_DATA->atkHoldEffect == HOLD_EFFECT_BIG_ROOT)
            score += 3;
        else
            score++;
        break;
    case EFFECT_SUPERPOWER:
    case EFFECT_OVERHEAT:
        if (AI_DATA->atkAbility == ABILITY_CONTRARY)
            score += 10;
        break;
    case EFFECT_MAGIC_COAT:
        if (IS_MOVE_STATUS(predictedMove) && GetMoveTargetType(battlerDef, predictedMove) & (MOVE_TARGET_SELECTED | MOVE_TARGET_OPPONENTS_FIELD | MOVE_TARGET_BOTH))
            score += 3;
        break;
    case EFFECT_RECYCLE:
        if (GetUsedHeldItem(battlerAtk) != ITEM_NONE)
            score++;
        if (IsRecycleEncouragedItem(GetUsedHeldItem(battlerAtk)))
            score++;
        if (AI_DATA->atkAbility == ABILITY_RIPEN)
        {
            u16 item = GetUsedHeldItem(battlerAtk);
            u16 toHeal = (ItemId_GetHoldEffectParam(item) == 10) ? 10 : gBattleMons[battlerAtk].maxHP / ItemId_GetHoldEffectParam(item);
            
            if (IsStatBoostingBerry(item) && atkHpPercent > 60)
                score++;
            else if (ShouldRestoreHpBerry(battlerAtk, item) && !CanAIFaintTarget(battlerAtk, battlerDef, 0) 
              && ((GetWhoStrikesFirst(battlerAtk, battlerDef, TRUE) == 0 && CanTargetFaintAiWithMod(battlerDef, battlerAtk, 0, 0))
               || !CanTargetFaintAiWithMod(battlerDef, battlerAtk, toHeal, 0)))
                score++;    // Recycle healing berry if we can't otherwise faint the target and the target wont kill us after we activate the berry
        }
        break;
    case EFFECT_BRICK_BREAK:
        if (gSideStatuses[GetBattlerSide(battlerDef)] & SIDE_STATUS_REFLECT)
            score++;
        if (gSideStatuses[GetBattlerSide(battlerDef)] & SIDE_STATUS_LIGHTSCREEN)
            score++;
        if (gSideStatuses[GetBattlerSide(battlerDef)] & SIDE_STATUS_AURORA_VEIL)
            score++;
        break;
    case EFFECT_KNOCK_OFF:
        if (CanKnockOffItem(battlerDef, AI_DATA->defItem))
        {
            switch (AI_DATA->defHoldEffect)
            {
            case HOLD_EFFECT_IRON_BALL:
                if (HasMoveEffect(battlerDef, EFFECT_FLING))
                    score += 4;
                break;
            case HOLD_EFFECT_LAGGING_TAIL:
            case HOLD_EFFECT_STICKY_BARB:
                break;
            default:
                score += 3;
                break;
            }
        }
        break;
    case EFFECT_SKILL_SWAP:
        if (GetAbilityRating(AI_DATA->defAbility) > GetAbilityRating(AI_DATA->atkAbility))
            score++;
        break;
    case EFFECT_WORRY_SEED:
    case EFFECT_GASTRO_ACID:
    case EFFECT_SIMPLE_BEAM:
        if (IsAbilityOfRating(AI_DATA->defAbility, 5))
            score += 2;
        break;
    case EFFECT_ENTRAINMENT:
        if (IsAbilityOfRating(AI_DATA->defAbility, 5) || GetAbilityRating(AI_DATA->atkAbility) <= 0)
        {
            if (AI_DATA->defAbility != AI_DATA->atkAbility && !(gStatuses3[battlerDef] & STATUS3_GASTRO_ACID))
                score += 2;
        }                        
        break;
    case EFFECT_IMPRISON:
        if (predictedMove != MOVE_NONE && HasMove(battlerAtk, predictedMove))
            score += 3;
        else if (gDisableStructs[battlerAtk].isFirstTurn == 0)
            score++;
        break;
    case EFFECT_REFRESH:
        if (gBattleMons[battlerAtk].status1 & STATUS1_ANY)
            score += 2;
        break;
    case EFFECT_PSYCHO_SHIFT:
        if (gBattleMons[battlerAtk].status1 & STATUS1_PSN_ANY)
            IncreasePoisonScore(battlerAtk, battlerDef, move, &score);
        else if (gBattleMons[battlerAtk].status1 & STATUS1_BURN)
            IncreaseBurnScore(battlerAtk, battlerDef, move, &score);
        else if (gBattleMons[battlerAtk].status1 & STATUS1_PARALYSIS)
            IncreaseParalyzeScore(battlerAtk, battlerDef, move, &score);
        else if (gBattleMons[battlerAtk].status1 & STATUS1_SLEEP)
            IncreaseSleepScore(battlerAtk, battlerDef, move, &score);
        break;
    case EFFECT_GRUDGE:
        break;
    case EFFECT_SNATCH:
        if (predictedMove != MOVE_NONE && TestMoveFlags(predictedMove, FLAG_SNATCH_AFFECTED))
            score += 3; // Steal move
        break;
    case EFFECT_MUD_SPORT:
        if (!HasMoveWithType(battlerAtk, TYPE_ELECTRIC) && HasMoveWithType(battlerDef, TYPE_ELECTRIC))
            score++;
        break;
    case EFFECT_WATER_SPORT:
        if (!HasMoveWithType(battlerAtk, TYPE_FIRE) && (HasMoveWithType(battlerDef, TYPE_FIRE)))
            score++;
        break;
    case EFFECT_TICKLE:
        if (gBattleMons[battlerDef].statStages[STAT_DEF] > 4 && HasMoveWithSplit(battlerAtk, SPLIT_PHYSICAL)
          && AI_DATA->defAbility != ABILITY_CONTRARY && ShouldLowerDefense(battlerAtk, battlerDef, AI_DATA->defAbility))
        {
            score += 2;
        }
        else if (ShouldLowerAttack(battlerAtk, battlerDef, AI_DATA->defAbility))
        {
            score += 2;
        }
        break;
    case EFFECT_COSMIC_POWER:
        IncreaseStatUpScore(battlerAtk, battlerDef, STAT_DEF, &score);
        IncreaseStatUpScore(battlerAtk, battlerDef, STAT_SPDEF, &score);
        break;
    case EFFECT_BULK_UP:
        IncreaseStatUpScore(battlerAtk, battlerDef, STAT_ATK, &score);
        IncreaseStatUpScore(battlerAtk, battlerDef, STAT_DEF, &score);
        break;
    case EFFECT_CALM_MIND:
        IncreaseStatUpScore(battlerAtk, battlerDef, STAT_SPATK, &score);
        IncreaseStatUpScore(battlerAtk, battlerDef, STAT_SPDEF, &score);
        break;
    case EFFECT_GEOMANCY:
        if (AI_DATA->atkHoldEffect == HOLD_EFFECT_POWER_HERB)
            score += 3;
        //fallthrough
    case EFFECT_QUIVER_DANCE:
        IncreaseStatUpScore(battlerAtk, battlerDef, STAT_SPEED, &score);
        IncreaseStatUpScore(battlerAtk, battlerDef, STAT_SPATK, &score);
        IncreaseStatUpScore(battlerAtk, battlerDef, STAT_SPDEF, &score);
        break;
    case EFFECT_SHELL_SMASH:
        if (AI_DATA->atkHoldEffect == HOLD_EFFECT_POWER_HERB)
            score += 3;
        
        IncreaseStatUpScore(battlerAtk, battlerDef, STAT_SPEED, &score);
        IncreaseStatUpScore(battlerAtk, battlerDef, STAT_SPATK, &score);
        IncreaseStatUpScore(battlerAtk, battlerDef, STAT_ATK, &score);
        break;
    case EFFECT_DRAGON_DANCE:
    case EFFECT_SHIFT_GEAR:
        IncreaseStatUpScore(battlerAtk, battlerDef, STAT_SPEED, &score);
        IncreaseStatUpScore(battlerAtk, battlerDef, STAT_ATK, &score);
        break;
    case EFFECT_GUARD_SWAP:
        if (gBattleMons[battlerDef].statStages[STAT_DEF] > gBattleMons[battlerAtk].statStages[STAT_DEF]
          && gBattleMons[battlerDef].statStages[STAT_SPDEF] >= gBattleMons[battlerAtk].statStages[STAT_SPDEF])
            score++;
        else if (gBattleMons[battlerDef].statStages[STAT_SPDEF] > gBattleMons[battlerAtk].statStages[STAT_SPDEF]
          && gBattleMons[battlerDef].statStages[STAT_DEF] >= gBattleMons[battlerAtk].statStages[STAT_DEF])
            score++;
        break;
    case EFFECT_POWER_SWAP:
        if (gBattleMons[battlerDef].statStages[STAT_ATK] > gBattleMons[battlerAtk].statStages[STAT_ATK]
          && gBattleMons[battlerDef].statStages[STAT_SPATK] >= gBattleMons[battlerAtk].statStages[STAT_SPATK])
            score++;
        else if (gBattleMons[battlerDef].statStages[STAT_SPATK] > gBattleMons[battlerAtk].statStages[STAT_SPATK]
          && gBattleMons[battlerDef].statStages[STAT_ATK] >= gBattleMons[battlerAtk].statStages[STAT_ATK])
            score++;
        break;
    case EFFECT_POWER_TRICK:
        if (!(gStatuses3[battlerAtk] & STATUS3_POWER_TRICK))
        {
            if (gBattleMons[battlerAtk].defense > gBattleMons[battlerAtk].attack && HasMoveWithSplit(battlerAtk, SPLIT_PHYSICAL))
                score += 2;
            break;
        }
        break;
    case EFFECT_HEART_SWAP:
        {
            bool32 hasHigherStat = FALSE;
            //Only use if all target stats are >= attacker stats to prevent infinite loop
            for (i = STAT_ATK; i < NUM_BATTLE_STATS; i++)
            {
                if (gBattleMons[battlerDef].statStages[i] < gBattleMons[battlerAtk].statStages[i])
                    break;
                if (gBattleMons[battlerDef].statStages[i] > gBattleMons[battlerAtk].statStages[i])
                    hasHigherStat = TRUE;
            }
            if (hasHigherStat && i == NUM_BATTLE_STATS)
                score++;
        }
        break;
    case EFFECT_SPEED_SWAP:
        // TODO this is cheating a bit...
        if (gBattleMons[battlerDef].speed > gBattleMons[battlerAtk].speed)
            score += 3;
        break;
    case EFFECT_GUARD_SPLIT:
        {
            // TODO also kind of cheating...
            u16 newDefense = (gBattleMons[battlerAtk].defense + gBattleMons[battlerDef].defense) / 2;
            u16 newSpDef = (gBattleMons[battlerAtk].spDefense + gBattleMons[battlerDef].spDefense) / 2;

            if ((newDefense > gBattleMons[battlerAtk].defense && newSpDef >= gBattleMons[battlerAtk].spDefense)
              || (newSpDef > gBattleMons[battlerAtk].spDefense && newDefense >= gBattleMons[battlerAtk].defense))
                score++;
        }
        break;
    case EFFECT_POWER_SPLIT:
        {
            u16 newAttack = (gBattleMons[battlerAtk].attack + gBattleMons[battlerDef].attack) / 2;
            u16 newSpAtk = (gBattleMons[battlerAtk].spAttack + gBattleMons[battlerDef].spAttack) / 2;

            if ((newAttack > gBattleMons[battlerAtk].attack && newSpAtk >= gBattleMons[battlerAtk].spAttack)
              || (newSpAtk > gBattleMons[battlerAtk].spAttack && newAttack >= gBattleMons[battlerAtk].attack))
                score++;
        }
        break;
    case EFFECT_BUG_BITE:   // And pluck
        if (gBattleMons[battlerDef].status2 & STATUS2_SUBSTITUTE || AI_DATA->defAbility == ABILITY_STICKY_HOLD)
            break;
        else if (ItemId_GetPocket(AI_DATA->defItem) == POCKET_BERRIES)
            score += 3;
        break;
    case EFFECT_INCINERATE:
        if (gBattleMons[battlerDef].status2 & STATUS2_SUBSTITUTE || AI_DATA->defAbility == ABILITY_STICKY_HOLD)
            break;
        else if (ItemId_GetPocket(AI_DATA->defItem) == POCKET_BERRIES || AI_DATA->defHoldEffect == HOLD_EFFECT_GEMS)
            score += 3;
        break;
    case EFFECT_SMACK_DOWN:
        if (!IsBattlerGrounded(battlerDef))
            score += 3;
        break;
    case EFFECT_RELIC_SONG:
        #if (defined SPECIES_MELOETTA && defined SPECIES_MELOETTA_PIROUETTE)
        if (AI_DATA->atkSpecies == SPECIES_MELOETTA && gBattleMons[battlerDef].defense < gBattleMons[battlerDef].spDefense)
            score += 3; // Change to pirouette if can do more damage
        else if (AI_DATA->atkSpecies == SPECIES_MELOETTA_PIROUETTE && gBattleMons[battlerDef].spDefense < gBattleMons[battlerDef].defense)
            score += 3; // Change to Aria if can do more damage
        #endif
        break;
    case EFFECT_ELECTRIC_TERRAIN:
    case EFFECT_MISTY_TERRAIN:
        if (gStatuses3[battlerAtk] & STATUS3_YAWN && IsBattlerGrounded(battlerAtk))
            score += 10;
        //fallthrough
    case EFFECT_GRASSY_TERRAIN:    
    case EFFECT_PSYCHIC_TERRAIN:
        score += 2;
        if (AI_DATA->atkHoldEffect == HOLD_EFFECT_TERRAIN_EXTENDER)
            score += 2;
        break;
    case EFFECT_PLEDGE:
        if (isDoubleBattle)
        {
            if (HasMoveEffect(AI_DATA->battlerAtkPartner, EFFECT_PLEDGE))
                score += 3; // Partner might use pledge move
        }
        break;
    case EFFECT_TRICK_ROOM:
        if (!(gFieldStatuses & STATUS_FIELD_TRICK_ROOM) && GetBattlerSideSpeedAverage(battlerAtk) < GetBattlerSideSpeedAverage(battlerDef))
            score += 3;
        else if ((gFieldStatuses & STATUS_FIELD_TRICK_ROOM) && GetBattlerSideSpeedAverage(battlerAtk) >= GetBattlerSideSpeedAverage(battlerDef))
            score += 3;
        break;
    case EFFECT_MAGIC_ROOM:
        score++;
        if (AI_DATA->atkHoldEffect == HOLD_EFFECT_NONE && AI_DATA->defHoldEffect != HOLD_EFFECT_NONE)
            score++;
        if (isDoubleBattle && AI_DATA->atkPartnerHoldEffect == HOLD_EFFECT_NONE && AI_DATA->defPartnerHoldEffect != HOLD_EFFECT_NONE)
            score++;
        break;
    case EFFECT_WONDER_ROOM:
        if ((HasMoveWithSplit(battlerDef, SPLIT_PHYSICAL) && gBattleMons[battlerAtk].defense < gBattleMons[battlerAtk].spDefense)
          || (HasMoveWithSplit(battlerDef, SPLIT_SPECIAL) && gBattleMons[battlerAtk].spDefense < gBattleMons[battlerAtk].defense))
            score += 2;
        break;
    case EFFECT_GRAVITY:
        if (!(gFieldStatuses & STATUS_FIELD_GRAVITY))
        {
            if (HasSleepMoveWithLowAccuracy(battlerAtk, battlerDef)) // Has Gravity for a move like Hypnosis
                IncreaseSleepScore(battlerAtk, battlerDef, move, &score);
            else if (HasMoveWithLowAccuracy(battlerAtk, battlerDef, 90, FALSE, AI_DATA->atkAbility, AI_DATA->defAbility, AI_DATA->atkHoldEffect, AI_DATA->defHoldEffect))
                score += 2;
            else
                score++;
        }
        break;
    case EFFECT_ION_DELUGE:
        if ((AI_DATA->atkAbility == ABILITY_VOLT_ABSORB
          || AI_DATA->atkAbility == ABILITY_MOTOR_DRIVE
          || AI_DATA->atkAbility == ABILITY_LIGHTNING_ROD)
          && gBattleMoves[predictedMove].type == TYPE_NORMAL)
            score += 2;
        break;
    case EFFECT_FLING:
        /* TODO
        switch (gFlingTable[AI_DATA->atkItem].effect)
        {
        case MOVE_EFFECT_BURN:
            IncreaseBurnScore(battlerAtk, battlerDef, move, &score);
            break;
        case MOVE_EFFECT_FLINCH:
            score += ShouldTryToFlinch(battlerAtk, battlerDef, AI_DATA->atkAbility, AI_DATA->defAbility, move);
            break;
        case MOVE_EFFECT_PARALYSIS:
            IncreaseParalyzeScore(battlerAtk, battlerDef, move, &score);
            break;
        case MOVE_EFFECT_POISON:
        case MOVE_EFFECT_TOXIC:
            IncreasePoisonScore(battlerAtk, battlerDef, move, &score);
            break;
        case MOVE_EFFECT_FREEZE:
            if (AI_CanFreeze(battlerAtk, battlerDef))
                score += 3;
            break;
        }*/
        break;
    case EFFECT_FEINT:
        if (gBattleMoves[predictedMove].effect == EFFECT_PROTECT)
            score += 3;
        break;
    case EFFECT_EMBARGO:
        if (AI_DATA->defHoldEffect != HOLD_EFFECT_NONE)
            score++;
        break;
    case EFFECT_POWDER:
        if (predictedMove != MOVE_NONE && !IS_MOVE_STATUS(predictedMove) && gBattleMoves[predictedMove].type == TYPE_FIRE)
            score += 3;
        break;
    case EFFECT_TELEKINESIS:
        if (HasMoveWithLowAccuracy(battlerAtk, battlerDef, 90, FALSE, AI_DATA->atkAbility, AI_DATA->defAbility, AI_DATA->atkHoldEffect, AI_DATA->defHoldEffect)
          || !IsBattlerGrounded(battlerDef))
            score++;
        break;
    case EFFECT_THROAT_CHOP:
        if (predictedMove != MOVE_NONE && TestMoveFlags(predictedMove, FLAG_SOUND) && AI_WhoStrikesFirst(battlerAtk, battlerDef) == AI_IS_FASTER)
            score += 3; // Ai goes first and predicts the target will use a sound move
        else if (TestMoveFlagsInMoveset(battlerDef, FLAG_SOUND))
            score += 3;
        break;
    case EFFECT_HEAL_BLOCK:
        if (AI_WhoStrikesFirst(battlerAtk, battlerDef) == AI_IS_FASTER && predictedMove != MOVE_NONE && IsHealingMoveEffect(gBattleMoves[predictedMove].effect))
            score += 3; // Try to cancel healing move
        else if (HasHealingEffect(battlerDef) || AI_DATA->defHoldEffect == HOLD_EFFECT_LEFTOVERS
          || (AI_DATA->defHoldEffect == HOLD_EFFECT_BLACK_SLUDGE && IS_BATTLER_OF_TYPE(battlerDef, TYPE_POISON)))
            score += 2;
        break;
    case EFFECT_SOAK:
        if (HasMoveWithType(battlerAtk, TYPE_ELECTRIC) || HasMoveWithType(battlerAtk, TYPE_GRASS) || HasMoveEffect(battlerAtk, EFFECT_FREEZE_DRY))
            score += 2; // Get some super effective moves
        break;
    case EFFECT_THIRD_TYPE:
        if (AI_DATA->defAbility == ABILITY_WONDER_GUARD)
            score += 2; // Give target more weaknesses
        break;
    case EFFECT_ELECTRIFY:
        if (predictedMove != MOVE_NONE && gBattleMoves[predictedMove].type == TYPE_NORMAL
         && (AI_DATA->atkAbility == ABILITY_VOLT_ABSORB
          || AI_DATA->atkAbility == ABILITY_MOTOR_DRIVE
          || AI_DATA->atkAbility == ABILITY_LIGHTNING_ROD))
        {
            score += 3;
        }
        break;
    case EFFECT_TOPSY_TURVY:
        if (CountPositiveStatStages(battlerDef) > CountNegativeStatStages(battlerDef))
            score++;
        break;
    case EFFECT_FAIRY_LOCK:
        if (!IsBattlerTrapped(battlerDef, TRUE))
        {
            if (ShouldTrap(battlerAtk, battlerDef, move))
                score += 8;
        }
        break;
    case EFFECT_QUASH:
        if (isDoubleBattle
          && AI_WhoStrikesFirst(AI_DATA->battlerAtkPartner, battlerDef) == AI_IS_SLOWER) // Attacker partner wouldn't go before target
            score++;
        break;
    case EFFECT_TAILWIND:
        if (GetBattlerSideSpeedAverage(battlerAtk) < GetBattlerSideSpeedAverage(battlerDef))
            score += 2;
        break;
    case EFFECT_LUCKY_CHANT:
        if (!isDoubleBattle)
        {
            score++;
        }
        else
        {
            if (CountUsablePartyMons(battlerDef) > 0)
                score += 8;
        }
        break;
    case EFFECT_MAGNET_RISE:
        if (IsBattlerGrounded(battlerAtk) && HasDamagingMoveOfType(battlerDef, TYPE_ELECTRIC)
          && !(AI_GetTypeEffectiveness(MOVE_EARTHQUAKE, battlerDef, battlerAtk) == AI_EFFECTIVENESS_x0)) // Doesn't resist ground move
        {
            if (AI_WhoStrikesFirst(battlerAtk, battlerDef) == AI_IS_FASTER) // Attacker goes first
           {
                if (gBattleMoves[predictedMove].type == TYPE_GROUND)
                    score += 3; // Cause the enemy's move to fail
                break;
            }
            else // Opponent Goes First
            {
                if (HasDamagingMoveOfType(battlerDef, TYPE_GROUND))
                    score += 2;
                break;
            }
        }
        break;
    case EFFECT_CAMOUFLAGE:
        if (predictedMove != MOVE_NONE && AI_WhoStrikesFirst(battlerAtk, battlerDef) == AI_IS_FASTER // Attacker goes first
          && !IS_MOVE_STATUS(move) && AI_GetTypeEffectiveness(predictedMove, battlerDef, battlerAtk) != AI_EFFECTIVENESS_x0)
            score++;
        break;
    case EFFECT_FLAME_BURST:
        if (isDoubleBattle)
        {
            if (IsBattlerAlive(AI_DATA->battlerDefPartner)
              && GetHealthPercentage(AI_DATA->battlerDefPartner) < 12
              && AI_DATA->defPartnerAbility != ABILITY_MAGIC_GUARD
              && !IS_BATTLER_OF_TYPE(AI_DATA->battlerDefPartner, TYPE_FIRE))
                score++;
        }
        break;
    case EFFECT_TOXIC_THREAD:
        IncreasePoisonScore(battlerAtk, battlerDef, move, &score);
        IncreaseStatUpScore(battlerAtk, battlerDef, STAT_SPEED, &score);
        break;
    case EFFECT_TWO_TURNS_ATTACK:
    case EFFECT_SKULL_BASH:
    case EFFECT_SOLARBEAM:
        if (AI_DATA->atkHoldEffect == HOLD_EFFECT_POWER_HERB)
            score += 2;
        break;
    case EFFECT_COUNTER:
        if (!IsBattlerIncapacitated(battlerDef, AI_DATA->defAbility) && predictedMove != MOVE_NONE)
        {
            if (gDisableStructs[battlerDef].tauntTimer != 0)
                score++;    // target must use damaging move
            if (GetMoveDamageResult(predictedMove) >= MOVE_POWER_GOOD && GetBattleMoveSplit(predictedMove) == SPLIT_PHYSICAL)
                score += 3;
        }
        break;
    case EFFECT_MIRROR_COAT:
        if (!IsBattlerIncapacitated(battlerDef, AI_DATA->defAbility) && predictedMove != MOVE_NONE)
        {
            if (gDisableStructs[battlerDef].tauntTimer != 0)
                score++;    // target must use damaging move
            if (GetMoveDamageResult(predictedMove) >= MOVE_POWER_GOOD && GetBattleMoveSplit(predictedMove) == SPLIT_SPECIAL)
                score += 3;
        }
        break;
    case EFFECT_FLAIL:
        if (AI_WhoStrikesFirst(battlerAtk, battlerDef) == AI_IS_FASTER)  // Ai goes first
        {
            if (GetHealthPercentage(battlerAtk) < 20)
                score++;
            else if (GetHealthPercentage(battlerAtk) < 8)
                score += 2;
        }
        break;
    case EFFECT_SHORE_UP:
        if (AI_WeatherHasEffect() && (gBattleWeather & WEATHER_SANDSTORM_ANY)
          && ShouldRecover(battlerAtk, battlerDef, move, 67))
            score += 3;
        else if (ShouldRecover(battlerAtk, battlerDef, move, 50))
            score += 2;
        break;
    case EFFECT_FACADE:
        if (gBattleMons[battlerAtk].status1 & (STATUS1_POISON | STATUS1_BURN | STATUS1_PARALYSIS | STATUS1_TOXIC_POISON))
            score++;
        break;
    case EFFECT_FOCUS_PUNCH:
        if (!isDoubleBattle && effectiveness > AI_EFFECTIVENESS_x0_5)
        {
            if (IsBattlerIncapacitated(battlerDef, AI_DATA->defAbility))
                score += 2;
            else if (gBattleMons[battlerDef].status2 & (STATUS2_INFATUATION | STATUS2_CONFUSION))
                score++;
        }
        break;
    case EFFECT_SMELLINGSALT:
        if (gBattleMons[battlerDef].status1 & STATUS1_PARALYSIS)
            score += 2;
        break;
    case EFFECT_WAKE_UP_SLAP:
        if (gBattleMons[battlerDef].status1 & STATUS1_SLEEP)
            score += 2;
        break;
    case EFFECT_REVENGE:
        if (!(gBattleMons[battlerDef].status1 & STATUS1_SLEEP)
          &&  !(gBattleMons[battlerDef].status2 & (STATUS2_INFATUATION | STATUS2_CONFUSION)))
            score += 2;
        break;
    case EFFECT_ENDEAVOR:
        if (AI_WhoStrikesFirst(battlerAtk, battlerDef) == AI_IS_SLOWER)  // Opponent faster
        {
            if (GetHealthPercentage(battlerAtk) < 40)
                score++;
        }
        else if (GetHealthPercentage(battlerAtk) < 50)
        {
            score++;
        }
        break;
    //case EFFECT_EXTREME_EVOBOOST: // TODO
        //break;
    //case EFFECT_CLANGOROUS_SOUL:  // TODO
        //break;
    //case EFFECT_NO_RETREAT:       // TODO
        //break;
    //case EFFECT_SKY_DROP
        //break;
    } // move effect checks
    
    return score;
}

// Effects that are encouraged on the first turn of battle
static s16 AI_SetupFirstTurn(u8 battlerAtk, u8 battlerDef, u16 move, s16 score)
{
    if (IsTargetingPartner(battlerAtk, battlerDef)
      || gBattleResults.battleTurnCounter != 0)
        return score;
    
    if (AI_THINKING_STRUCT->aiFlags & AI_FLAG_SMART_SWITCHING 
      && AI_WhoStrikesFirst(battlerAtk, battlerDef) == AI_IS_SLOWER
      && CanTargetFaintAi(battlerDef, battlerAtk)
      && GetMovePriority(battlerAtk, move) == 0)
    {
        RETURN_SCORE_MINUS(20);    // No point in setting up if you will faint. Should just switch if possible..
    }
    
    // check effects to prioritize first turn
    switch (gBattleMoves[move].effect)
    {
    case EFFECT_ATTACK_UP:
    case EFFECT_DEFENSE_UP:
    case EFFECT_SPEED_UP:
    case EFFECT_SPECIAL_ATTACK_UP:
    case EFFECT_SPECIAL_DEFENSE_UP:
    case EFFECT_ACCURACY_UP:
    case EFFECT_EVASION_UP:
    case EFFECT_ATTACK_DOWN:
    case EFFECT_DEFENSE_DOWN:
    case EFFECT_SPEED_DOWN:
    case EFFECT_SPECIAL_ATTACK_DOWN:
    case EFFECT_SPECIAL_DEFENSE_DOWN:
    case EFFECT_ACCURACY_DOWN:
    case EFFECT_EVASION_DOWN:
    case EFFECT_CONVERSION:
    case EFFECT_LIGHT_SCREEN:
    case EFFECT_FOCUS_ENERGY:
    case EFFECT_CONFUSE:
    case EFFECT_ATTACK_UP_2:
    case EFFECT_DEFENSE_UP_2:
    case EFFECT_DEFENSE_UP_3:
    case EFFECT_SPEED_UP_2:
    case EFFECT_SPECIAL_ATTACK_UP_2:
    case EFFECT_SPECIAL_ATTACK_UP_3:
    case EFFECT_SPECIAL_DEFENSE_UP_2:
    case EFFECT_ACCURACY_UP_2:
    case EFFECT_EVASION_UP_2:
    case EFFECT_ATTACK_DOWN_2:
    case EFFECT_DEFENSE_DOWN_2:
    case EFFECT_SPEED_DOWN_2:
    case EFFECT_SPECIAL_ATTACK_DOWN_2:
    case EFFECT_SPECIAL_DEFENSE_DOWN_2:
    case EFFECT_ACCURACY_DOWN_2:
    case EFFECT_EVASION_DOWN_2:
    case EFFECT_REFLECT:
    case EFFECT_POISON:
    case EFFECT_PARALYZE:
    case EFFECT_SUBSTITUTE:
    case EFFECT_LEECH_SEED:
    case EFFECT_MINIMIZE:
    case EFFECT_CURSE:
    case EFFECT_SWAGGER:
    case EFFECT_CAMOUFLAGE:
    case EFFECT_YAWN:
    case EFFECT_DEFENSE_CURL:
    case EFFECT_TORMENT:
    case EFFECT_FLATTER:
    case EFFECT_WILL_O_WISP:
    case EFFECT_INGRAIN:
    case EFFECT_IMPRISON:
    case EFFECT_TEETER_DANCE:
    case EFFECT_TICKLE:
    case EFFECT_COSMIC_POWER:
    case EFFECT_BULK_UP:
    case EFFECT_CALM_MIND:
    case EFFECT_ACUPRESSURE:
    case EFFECT_AUTOTOMIZE:
    case EFFECT_SHIFT_GEAR:
    case EFFECT_SHELL_SMASH:
    case EFFECT_GROWTH:
    case EFFECT_QUIVER_DANCE:
    case EFFECT_ATTACK_SPATK_UP:
    case EFFECT_ATTACK_ACCURACY_UP:
    case EFFECT_PSYCHIC_TERRAIN:
    case EFFECT_GRASSY_TERRAIN:
    case EFFECT_ELECTRIC_TERRAIN:
    case EFFECT_MISTY_TERRAIN:
    case EFFECT_STEALTH_ROCK:
    case EFFECT_TOXIC_SPIKES:
    case EFFECT_TRICK_ROOM:
    case EFFECT_WONDER_ROOM:
    case EFFECT_MAGIC_ROOM:
    case EFFECT_TAILWIND:
    case EFFECT_DRAGON_DANCE:
    case EFFECT_STICKY_WEB:
    case EFFECT_RAIN_DANCE:
    case EFFECT_SUNNY_DAY:
    case EFFECT_SANDSTORM:
    case EFFECT_HAIL:
    case EFFECT_GEOMANCY:
        score += 2;
        break;
    default:
        break;
    }
    
    return score;
}

// Adds score bonus to 'riskier' move effects and high crit moves
static s16 AI_Risky(u8 battlerAtk, u8 battlerDef, u16 move, s16 score)
{
    if (IsTargetingPartner(battlerAtk, battlerDef))
        return score;
    
    if (TestMoveFlags(move, FLAG_HIGH_CRIT))
        score += 2;
    
    switch (gBattleMoves[move].effect)
    {
    case EFFECT_SLEEP:
    case EFFECT_EXPLOSION:
    case EFFECT_MIRROR_MOVE:
    case EFFECT_OHKO:
    case EFFECT_CONFUSE:
    case EFFECT_METRONOME:
    case EFFECT_PSYWAVE:
    case EFFECT_COUNTER:
    case EFFECT_DESTINY_BOND:
    case EFFECT_SWAGGER:
    case EFFECT_ATTRACT:
    case EFFECT_PRESENT:
    case EFFECT_ALL_STATS_UP_HIT:
    case EFFECT_BELLY_DRUM:
    case EFFECT_MIRROR_COAT:
    case EFFECT_FOCUS_PUNCH:
    case EFFECT_REVENGE:
    case EFFECT_TEETER_DANCE:
        if (Random() & 1)
            score += 2;
        break;
    default:
        break;
    }
    
    return score;
}

// Adds score bonus to best powered move
static s16 AI_PreferStrongestMove(u8 battlerAtk, u8 battlerDef, u16 move, s16 score)
{
    if (IsTargetingPartner(battlerAtk, battlerDef))
        return score;
    
    if (GetMoveDamageResult(move) == MOVE_POWER_BEST)
        score += 2;
    
    return score;
}

// Prefers moves that are good for baton pass
static s16 AI_PreferBatonPass(u8 battlerAtk, u8 battlerDef, u16 move, s16 score)
{
    u32 i;
    
    if (IsTargetingPartner(battlerAtk, battlerDef)
      || CountUsablePartyMons(battlerAtk) == 0
      || GetMoveDamageResult(move) != MOVE_POWER_OTHER
      || !HasMoveEffect(battlerAtk, EFFECT_BATON_PASS)
      || IsBattlerTrapped(battlerAtk, TRUE))
        return score;
    
    if (IsStatRaisingEffect(gBattleMoves[move].effect))
    {
        if (gBattleResults.battleTurnCounter == 0)
            score += 5;
        else if (GetHealthPercentage(battlerAtk) < 60)
            score -= 10;
        else
            score++;        
    }
     
    // other specific checks
    switch (gBattleMoves[move].effect)
    {
    case EFFECT_INGRAIN:
        if (!(gStatuses3[battlerAtk] & STATUS3_ROOTED))
            score += 2;
        break;
    case EFFECT_AQUA_RING:
        if (!(gStatuses3[battlerAtk] & STATUS3_AQUA_RING))
            score += 2;
        break;
    case EFFECT_PROTECT:
        if (gLastMoves[battlerAtk] == MOVE_PROTECT || gLastMoves[battlerAtk] == MOVE_DETECT)
            score -= 2;
        else
            score += 2;
        break;
    case EFFECT_BATON_PASS:
        for (i = STAT_ATK; i < NUM_BATTLE_STATS; i++)
        {
            IncreaseStatUpScore(battlerAtk, battlerDef, i, &score);
        }
        if (gStatuses3[battlerAtk] & (STATUS3_ROOTED | STATUS3_AQUA_RING))
            score += 2;
        if (gStatuses3[battlerAtk] & STATUS3_LEECHSEED)
            score -= 3; 
        break;
    default:
        break;
    }
    
    return score;
}

static s16 AI_HPAware(u8 battlerAtk, u8 battlerDef, u16 move, s16 score)
{
    u16 effect = gBattleMoves[move].effect;
    u8 moveType = gBattleMoves[move].type;

    SetTypeBeforeUsingMove(move, battlerAtk);
    GET_MOVE_TYPE(move, moveType);

    if (IsTargetingPartner(battlerAtk, battlerDef))
    {
        if ((effect == EFFECT_HEAL_PULSE || effect == EFFECT_HIT_ENEMY_HEAL_ALLY)
         || (moveType == TYPE_ELECTRIC && AI_DATA->atkPartnerAbility == ABILITY_VOLT_ABSORB)
         || (moveType == TYPE_WATER && (AI_DATA->atkPartnerAbility == ABILITY_DRY_SKIN || AI_DATA->atkPartnerAbility == ABILITY_WATER_ABSORB)))
        {
            if (CanTargetFaintAi(FOE(battlerAtk), AI_DATA->battlerAtkPartner)
              || (CanTargetFaintAi(BATTLE_PARTNER(FOE(battlerAtk)), AI_DATA->battlerAtkPartner)))
                score--;
            
            if (GetHealthPercentage(battlerDef) <= 50)
                score++;
        }
    }
    else
    {
        // Consider AI HP
        if (GetHealthPercentage(battlerAtk) > 70)
        {
            // high hp
            switch (effect)
            {
            case EFFECT_EXPLOSION:
            case EFFECT_RESTORE_HP:
            case EFFECT_REST:
            case EFFECT_DESTINY_BOND:
            case EFFECT_FLAIL:
            case EFFECT_ENDURE:
            case EFFECT_MORNING_SUN:
            case EFFECT_SYNTHESIS:
            case EFFECT_MOONLIGHT:
            case EFFECT_SHORE_UP:
            case EFFECT_SOFTBOILED:
            case EFFECT_ROOST:
            case EFFECT_MEMENTO:
            case EFFECT_GRUDGE:
            case EFFECT_OVERHEAT:
                score -= 2;
                break;
            default:
                break;
            }
        }
        else if (GetHealthPercentage(battlerAtk) > 30)
        {
            // med hp
            if (IsStatRaisingEffect(effect) || IsStatLoweringEffect(effect))
                score -= 2;
            
            switch (effect)
            {
            case EFFECT_EXPLOSION:
            case EFFECT_BIDE:
            case EFFECT_CONVERSION:
            case EFFECT_LIGHT_SCREEN:
            case EFFECT_MIST:
            case EFFECT_FOCUS_ENERGY:
            case EFFECT_CONVERSION_2:
            case EFFECT_SAFEGUARD:
            case EFFECT_BELLY_DRUM:
                score -= 2;
                break;
            default:
                break;
            }
        }
        else
        {
            // low hp
            if (IsStatRaisingEffect(effect) || IsStatLoweringEffect(effect))
                score -= 2;
            
            // check other discouraged low hp effects
            switch (effect)
            {
            case EFFECT_BIDE:
            case EFFECT_CONVERSION:
            case EFFECT_REFLECT:
            case EFFECT_LIGHT_SCREEN:
            case EFFECT_AURORA_VEIL:
            case EFFECT_MIST:
            case EFFECT_FOCUS_ENERGY:
            case EFFECT_RAGE:
            case EFFECT_CONVERSION_2:
            case EFFECT_LOCK_ON:
            case EFFECT_SAFEGUARD:
            case EFFECT_BELLY_DRUM:
            case EFFECT_PSYCH_UP:
            case EFFECT_MIRROR_COAT:
            case EFFECT_SOLARBEAM:
            case EFFECT_TWO_TURNS_ATTACK:
            case EFFECT_ERUPTION:
            case EFFECT_TICKLE:
            case EFFECT_SUNNY_DAY:
            case EFFECT_SANDSTORM:
            case EFFECT_HAIL:
            case EFFECT_RAIN_DANCE:
                score -= 2;
                break;
            default:
                break;
            }
        }
    }
    
    // consider target HP
    if (CanIndexMoveFaintTarget(battlerAtk, battlerDef, AI_THINKING_STRUCT->movesetIndex, 0))
    {
        score += 2;
    }
    else
    {
        if (GetHealthPercentage(battlerDef) > 70)
        {
            // high HP
            ; // nothing yet
        }
        else if (GetHealthPercentage(battlerDef) > 30)
        {
            // med HP - check discouraged effects
            switch (effect)
            {
            case EFFECT_ATTACK_UP:
            case EFFECT_DEFENSE_UP:
            case EFFECT_SPEED_UP:
            case EFFECT_SPECIAL_ATTACK_UP:
            case EFFECT_SPECIAL_DEFENSE_UP:
            case EFFECT_ACCURACY_UP:
            case EFFECT_EVASION_UP:
            case EFFECT_ATTACK_DOWN:
            case EFFECT_DEFENSE_DOWN:
            case EFFECT_SPEED_DOWN:
            case EFFECT_SPECIAL_ATTACK_DOWN:
            case EFFECT_SPECIAL_DEFENSE_DOWN:
            case EFFECT_ACCURACY_DOWN:
            case EFFECT_EVASION_DOWN:
            case EFFECT_MIST:
            case EFFECT_FOCUS_ENERGY:
            case EFFECT_ATTACK_UP_2:
            case EFFECT_DEFENSE_UP_2:
            case EFFECT_SPEED_UP_2:
            case EFFECT_SPECIAL_ATTACK_UP_2:
            case EFFECT_SPECIAL_DEFENSE_UP_2:
            case EFFECT_ACCURACY_UP_2:
            case EFFECT_EVASION_UP_2:
            case EFFECT_ATTACK_DOWN_2:
            case EFFECT_DEFENSE_DOWN_2:
            case EFFECT_SPEED_DOWN_2:
            case EFFECT_SPECIAL_ATTACK_DOWN_2:
            case EFFECT_SPECIAL_DEFENSE_DOWN_2:
            case EFFECT_ACCURACY_DOWN_2:
            case EFFECT_EVASION_DOWN_2:
            case EFFECT_POISON:
            case EFFECT_PAIN_SPLIT:
            case EFFECT_PERISH_SONG:
            case EFFECT_SAFEGUARD:
            case EFFECT_TICKLE:
            case EFFECT_COSMIC_POWER:
            case EFFECT_BULK_UP:
            case EFFECT_CALM_MIND:
            case EFFECT_DRAGON_DANCE:
            case EFFECT_DEFENSE_UP_3:
            case EFFECT_SPECIAL_ATTACK_UP_3:
                score -= 2;
                break;
            default:
                break;
            }
        }
        else
        {
            // low HP
            if (IS_MOVE_STATUS(move))
                score -= 2; // don't use status moves if target is at low health
        }
    }
    
    return score;
}

static void AI_Flee(void)
{
    AI_THINKING_STRUCT->aiAction |= (AI_ACTION_DONE | AI_ACTION_FLEE | AI_ACTION_DO_NOT_ATTACK);
}

static void AI_Watch(void)
{
    AI_THINKING_STRUCT->aiAction |= (AI_ACTION_DONE | AI_ACTION_WATCH | AI_ACTION_DO_NOT_ATTACK);
}

// Roaming pokemon logic
static s16 AI_Roaming(u8 battlerAtk, u8 battlerDef, u16 move, s16 score)
{
    if (IsBattlerTrapped(battlerAtk, FALSE))
        return score;
    
    AI_Flee();
    return score;
}

// Safari pokemon logic
static s16 AI_Safari(u8 battlerAtk, u8 battlerDef, u16 move, s16 score)
{
    u8 safariFleeRate = gBattleStruct->safariEscapeFactor * 5; // Safari flee rate, from 0-20.

    if ((Random() % 100) < safariFleeRate)
        AI_Flee();
    else
        AI_Watch();

    return score;
}

// First battle logic
static s16 AI_FirstBattle(u8 battlerAtk, u8 battlerDef, u16 move, s16 score)
{
    if (GetHealthPercentage(battlerDef) <= 20)
        AI_Flee();

    return score;
}<|MERGE_RESOLUTION|>--- conflicted
+++ resolved
@@ -2803,11 +2803,7 @@
 
                     if (instructedMove != MOVE_NONE
                       && !IS_MOVE_STATUS(instructedMove)
-<<<<<<< HEAD
                       && (GetMoveTargetType(battlerAtkPartner, instructedMove) & (MOVE_TARGET_BOTH | MOVE_TARGET_FOES_AND_ALLY))) // Use instruct on multi-target moves
-=======
-                      && gBattleMoves[instructedMove].target & (MOVE_TARGET_BOTH | MOVE_TARGET_FOES_AND_ALLY)) // Use instruct on multi-target moves
->>>>>>> 3ac48007
                     {
                         RETURN_SCORE_PLUS(1);
                     }
