--- conflicted
+++ resolved
@@ -700,22 +700,13 @@
     CreatePokenavList(&sConditionSearchResultBgTemplates[1], &template, 0);
 }
 
-<<<<<<< HEAD
-static void BufferSearchMonListItem(struct PokenavMonListItem * item, u8 *dest)
+static void BufferSearchMonListItem(struct PokenavMonListItem *item, u8 *dest)
 {
     u8 gender;
     u8 level;
     u8 *s, *end;
     const u8 *genderStr;
     u32 fontId;
-=======
-static void BufferSearchMonListItem(struct PokenavMonListItem *item, u8 *dest)
-{
-    u8 gender;
-    u8 level;
-    u8 *s;
-    const u8 *genderStr;
->>>>>>> 16357c7e
 
     // Mon is in party
     if (item->boxId == TOTAL_BOXES_COUNT)
