--- conflicted
+++ resolved
@@ -127,32 +127,8 @@
     ACTIONS_TRADE,
     ACTIONS_SPIN_TRADE,
     ACTIONS_TAKEITEM_TOSS,
-<<<<<<< HEAD
     ACTIONS_ROTOM_CATALOG,
     ACTIONS_ZYGARDE_CUBE,
-=======
-};
-
-// In CursorCb_FieldMove, field moves <= FIELD_MOVE_WATERFALL are assumed to line up with the badge flags.
-// Badge flag names are commented here for people searching for references to remove the badge requirement.
-enum {
-    FIELD_MOVE_CUT,         // FLAG_BADGE01_GET
-    FIELD_MOVE_FLASH,       // FLAG_BADGE02_GET
-    FIELD_MOVE_ROCK_SMASH,  // FLAG_BADGE03_GET
-    FIELD_MOVE_STRENGTH,    // FLAG_BADGE04_GET
-    FIELD_MOVE_SURF,        // FLAG_BADGE05_GET
-    FIELD_MOVE_FLY,         // FLAG_BADGE06_GET
-    FIELD_MOVE_DIVE,        // FLAG_BADGE07_GET
-    FIELD_MOVE_WATERFALL,   // FLAG_BADGE08_GET
-    FIELD_MOVE_TELEPORT,
-    FIELD_MOVE_DIG,
-    FIELD_MOVE_SECRET_POWER,
-    FIELD_MOVE_MILK_DRINK,
-    FIELD_MOVE_SOFT_BOILED,
-    FIELD_MOVE_SWEET_SCENT,
-    FIELD_MOVE_ROCK_CLIMB,
-    FIELD_MOVES_COUNT
->>>>>>> 8cf7de16
 };
 
 enum {
@@ -501,7 +477,6 @@
 static void CursorCb_Trade2(u8);
 static void CursorCb_Toss(u8);
 static void CursorCb_FieldMove(u8);
-<<<<<<< HEAD
 static void CursorCb_CatalogBulb(u8);
 static void CursorCb_CatalogOven(u8);
 static void CursorCb_CatalogWashing(u8);
@@ -515,13 +490,6 @@
 static void Task_HandleWhichMoveInput(u8 taskId);
 static void Task_HideFollowerNPCForTeleport(u8);
 static void FieldCallback_RockClimb(void);
-=======
-static bool8 SetUpFieldMove_Surf(void);
-static bool8 SetUpFieldMove_Fly(void);
-static bool8 SetUpFieldMove_Waterfall(void);
-static bool8 SetUpFieldMove_Dive(void);
-static bool8 SetUpFieldMove_RockClimb(void);
->>>>>>> 8cf7de16
 
 // static const data
 #include "data/party_menu.h"
@@ -4238,7 +4206,7 @@
         gPostMenuFieldCallback = FieldCallback_RockClimb;
         return TRUE;
     }
-    
+
     return FALSE;
 }
 
@@ -8051,21 +8019,3 @@
     gFieldEffectArguments[0] = GetCursorSelectionMonId();
     FieldEffectStart(FLDEFF_USE_ROCK_CLIMB);
 }
-<<<<<<< HEAD
-=======
-
-static bool8 SetUpFieldMove_RockClimb(void)
-{
-    s16 x, y;
-
-    GetXYCoordsOneStepInFrontOfPlayer(&x, &y);
-    if (MetatileBehavior_IsRockClimbable(MapGridGetMetatileBehaviorAt(x, y)))
-    {
-        gFieldCallback2 = FieldCallback_PrepareFadeInFromMenu;
-        gPostMenuFieldCallback = FieldCallback_RockClimb;
-        return TRUE;
-    }
-    
-    return FALSE;
-}
->>>>>>> 8cf7de16
