#include "global.h"
#include "malloc.h"
#include "battle.h"
#include "battle_anim.h"
#include "battle_controllers.h"
#include "battle_gfx_sfx_util.h"
#include "battle_interface.h"
#include "battle_pike.h"
#include "battle_pyramid.h"
#include "battle_pyramid_bag.h"
#include "bg.h"
#include "contest.h"
#include "data.h"
#include "decompress.h"
#include "easy_chat.h"
#include "event_data.h"
#include "evolution_scene.h"
#include "field_control_avatar.h"
#include "field_effect.h"
#include "field_player_avatar.h"
#include "field_screen_effect.h"
#include "field_specials.h"
#include "field_weather.h"
#include "fieldmap.h"
#include "fldeff.h"
#include "fldeff_misc.h"
#include "frontier_util.h"
#include "gpu_regs.h"
#include "graphics.h"
#include "international_string_util.h"
#include "item.h"
#include "item_menu.h"
#include "item_use.h"
#include "link.h"
#include "link_rfu.h"
#include "mail.h"
#include "main.h"
#include "menu.h"
#include "menu_helpers.h"
#include "menu_specialized.h"
#include "metatile_behavior.h"
#include "overworld.h"
#include "palette.h"
#include "party_menu.h"
#include "player_pc.h"
#include "pokemon.h"
#include "pokemon_icon.h"
#include "pokemon_jump.h"
#include "pokemon_storage_system.h"
#include "pokemon_summary_screen.h"
#include "region_map.h"
#include "reshow_battle_screen.h"
#include "scanline_effect.h"
#include "script.h"
#include "sound.h"
#include "sprite.h"
#include "start_menu.h"
#include "string_util.h"
#include "strings.h"
#include "task.h"
#include "text.h"
#include "text_window.h"
#include "trade.h"
#include "union_room.h"
#include "window.h"
#include "constants/battle.h"
#include "constants/battle_frontier.h"
#include "constants/field_effects.h"
#include "constants/item_effects.h"
#include "constants/items.h"
#include "constants/moves.h"
#include "constants/party_menu.h"
#include "constants/rgb.h"
#include "constants/songs.h"

#define PARTY_PAL_SELECTED     (1 << 0)
#define PARTY_PAL_FAINTED      (1 << 1)
#define PARTY_PAL_TO_SWITCH    (1 << 2)
#define PARTY_PAL_MULTI_ALT    (1 << 3)
#define PARTY_PAL_SWITCHING    (1 << 4)
#define PARTY_PAL_TO_SOFTBOIL  (1 << 5)
#define PARTY_PAL_NO_MON       (1 << 6)
#define PARTY_PAL_UNUSED       (1 << 7)

#define MENU_DIR_DOWN     1
#define MENU_DIR_UP      -1
#define MENU_DIR_RIGHT    2
#define MENU_DIR_LEFT    -2

enum
{
    CAN_LEARN_MOVE,
    CANNOT_LEARN_MOVE,
    ALREADY_KNOWS_MOVE,
    CANNOT_LEARN_MOVE_IS_EGG
};

struct PartyMenuBoxInfoRects
{
    void (*blitFunc)(u8, u8, u8, u8, u8, bool8);
    u8 dimensions[24];
    u8 descTextLeft;
    u8 descTextTop;
    u8 descTextWidth;
    u8 descTextHeight;
};

struct PartyMenuInternal
{
    TaskFunc task;
    MainCallback exitCallback;
    u32 chooseHalf:1;
    u32 lastSelectedSlot:3;  // Used to return to same slot when going left/right bewtween columns
    u32 spriteIdConfirmPokeball:7;
    u32 spriteIdCancelPokeball:7;
    u32 messageId:14;
    u8 windowId[3];
    u8 actions[8];
    u8 numActions;
    // In vanilla Emerald, only the first 0xB0 hwords (0x160 bytes) are actually used.
    // However, a full 0x100 hwords (0x200 bytes) are allocated.
    // It is likely that the 0x160 value used below is a constant defined by
    // bin2c, the utility used to encode the compressed palette data.
    u16 palBuffer[BG_PLTT_SIZE / sizeof(u16)];
    s16 data[16];
};

struct PartyMenuBox
{
    const struct PartyMenuBoxInfoRects *infoRects;
    const u8 *spriteCoords;
    u8 windowId;
    u8 monSpriteId;
    u8 itemSpriteId;
    u8 pokeballSpriteId;
    u8 statusSpriteId;
};

// EWRAM vars
static EWRAM_DATA struct PartyMenuInternal *sPartyMenuInternal = NULL;
EWRAM_DATA struct PartyMenu gPartyMenu = {0};
static EWRAM_DATA struct PartyMenuBox *sPartyMenuBoxes = NULL;
static EWRAM_DATA u8 *sPartyBgGfxTilemap = NULL;
static EWRAM_DATA u8 *sPartyBgTilemapBuffer = NULL;
EWRAM_DATA bool8 gPartyMenuUseExitCallback = 0;
EWRAM_DATA u8 gSelectedMonPartyId = 0;
EWRAM_DATA MainCallback gPostMenuFieldCallback = NULL;
static EWRAM_DATA u16 *sSlot1TilemapBuffer = 0; // for switching party slots
static EWRAM_DATA u16 *sSlot2TilemapBuffer = 0; //
EWRAM_DATA u8 gSelectedOrderFromParty[MAX_FRONTIER_PARTY_SIZE] = {0};
static EWRAM_DATA u16 sPartyMenuItemId = 0;
static EWRAM_DATA u16 sUnused = 0;
EWRAM_DATA u8 gBattlePartyCurrentOrder[PARTY_SIZE / 2] = {0}; // bits 0-3 are the current pos of Slot 1, 4-7 are Slot 2, and so on

// IWRAM common
void (*gItemUseCB)(u8, TaskFunc);

static void ResetPartyMenu(void);
static void CB2_InitPartyMenu(void);
static bool8 ShowPartyMenu(void);
static void SetPartyMonsAllowedInMinigame(void);
static void ExitPartyMenu(void);
static bool8 AllocPartyMenuBg(void);
static bool8 AllocPartyMenuBgGfx(void);
static void InitPartyMenuWindows(u8);
static void InitPartyMenuBoxes(u8);
static void LoadPartyMenuPokeballGfx(void);
static void LoadPartyMenuAilmentGfx(void);
static bool8 CreatePartyMonSpritesLoop(void);
static bool8 RenderPartyMenuBoxes(void);
static void CreateCancelConfirmPokeballSprites(void);
static void CreateCancelConfirmWindows(u8);
static void Task_ExitPartyMenu(u8);
static void FreePartyPointers(void);
static void PartyPaletteBufferCopy(u8);
static void DisplayPartyPokemonDataForMultiBattle(u8);
static void LoadPartyBoxPalette(struct PartyMenuBox *, u8);
static void DrawEmptySlot(u8 windowId);
static void DisplayPartyPokemonDataForRelearner(u8);
static void DisplayPartyPokemonDataForContest(u8);
static void DisplayPartyPokemonDataForChooseHalf(u8);
static void DisplayPartyPokemonDataForWirelessMinigame(u8);
static void DisplayPartyPokemonDataForBattlePyramidHeldItem(u8);
static bool8 DisplayPartyPokemonDataForMoveTutorOrEvolutionItem(u8);
static void DisplayPartyPokemonData(u8);
static void DisplayPartyPokemonNickname(struct Pokemon *, struct PartyMenuBox *, u8);
static void DisplayPartyPokemonLevelCheck(struct Pokemon *, struct PartyMenuBox *, u8);
static void DisplayPartyPokemonGenderNidoranCheck(struct Pokemon *, struct PartyMenuBox *, u8);
static void DisplayPartyPokemonHPCheck(struct Pokemon *, struct PartyMenuBox *, u8);
static void DisplayPartyPokemonMaxHPCheck(struct Pokemon *, struct PartyMenuBox *, u8);
static void DisplayPartyPokemonHPBarCheck(struct Pokemon *, struct PartyMenuBox *);
static void DisplayPartyPokemonDescriptionText(u8, struct PartyMenuBox *, u8);
static bool8 IsMonAllowedInMinigame(u8);
static void DisplayPartyPokemonDataToTeachMove(u8, u16, u8);
static u8 CanMonLearnTMTutor(struct Pokemon *, u16, u8);
static void DisplayPartyPokemonBarDetail(u8, const u8*, u8, const u8*);
static void DisplayPartyPokemonLevel(u8, struct PartyMenuBox *);
static void DisplayPartyPokemonGender(u8, u16, u8*, struct PartyMenuBox *);
static void DisplayPartyPokemonHP(u16, struct PartyMenuBox *);
static void DisplayPartyPokemonMaxHP(u16, struct PartyMenuBox *);
static void DisplayPartyPokemonHPBar(u16, u16, struct PartyMenuBox *);
static void CreatePartyMonIconSpriteParameterized(u16, u32, struct PartyMenuBox *, u8);
static void CreatePartyMonHeldItemSpriteParameterized(u16, u16, struct PartyMenuBox *);
static void CreatePartyMonPokeballSpriteParameterized(u16, struct PartyMenuBox *);
static void CreatePartyMonStatusSpriteParameterized(u16, u8, struct PartyMenuBox *);
// These next 4 functions are essentially redundant with the above 4
// The only difference is that rather than receive the data directly they retrieve it from the mon struct
static void CreatePartyMonHeldItemSprite(struct Pokemon *, struct PartyMenuBox *);
static void CreatePartyMonPokeballSprite(struct Pokemon *, struct PartyMenuBox *);
static void CreatePartyMonIconSprite(struct Pokemon *, struct PartyMenuBox *, u32);
static void CreatePartyMonStatusSprite(struct Pokemon *, struct PartyMenuBox *);
static u8 CreateSmallPokeballButtonSprite(u8, u8);
static void DrawCancelConfirmButtons(void);
static u8 CreatePokeballButtonSprite(u8, u8);
static void AnimateSelectedPartyIcon(u8, u8);
static void PartyMenuStartSpriteAnim(u8, u8);
static u8 GetPartyBoxPaletteFlags(u8, u8);
static bool8 PartyBoxPal_ParnterOrDisqualifiedInArena(u8);
static u8 GetPartyIdFromBattleSlot(u8);
static void Task_ClosePartyMenuAndSetCB2(u8);
static void UpdatePartyToFieldOrder(void);
static void MoveCursorToConfirm(void);
static void HandleChooseMonCancel(u8, s8*);
static void HandleChooseMonSelection(u8, s8*);
static u16 PartyMenuButtonHandler(s8*);
static s8* GetCurrentPartySlotPtr(void);
static bool8 IsSelectedMonNotEgg(u8*);
static void PartyMenuRemoveWindow(u8*);
static void CB2_SetUpExitToBattleScreen(void);
static void Task_ClosePartyMenuAfterText(u8);
static void TryTutorSelectedMon(u8);
static void TryGiveMailToSelectedMon(u8);
static void TryGiveItemOrMailToSelectedMon(u8);
static void SwitchSelectedMons(u8);
static void TryEnterMonForMinigame(u8, u8);
static void Task_TryCreateSelectionWindow(u8);
static void FinishTwoMonAction(u8);
static void CancelParticipationPrompt(u8);
static bool8 DisplayCancelChooseMonYesNo(u8);
static const u8* GetFacilityCancelString(void);
static void Task_CancelChooseMonYesNo(u8);
static void PartyMenuDisplayYesNoMenu(void);
static void Task_HandleCancelChooseMonYesNoInput(u8);
static void Task_ReturnToChooseMonAfterText(u8);
static void UpdateCurrentPartySelection(s8*, s8);
static void UpdatePartySelectionSingleLayout(s8*, s8);
static void UpdatePartySelectionDoubleLayout(s8*, s8);
static s8 GetNewSlotDoubleLayout(s8, s8);
static void PartyMenuPrintText(const u8*);
static void Task_PrintAndWaitForText(u8);
static bool16 IsMonAllowedInPokemonJump(struct Pokemon*);
static bool16 IsMonAllowedInDodrioBerryPicking(struct Pokemon*);
static void Task_CancelParticipationYesNo(u8);
static void Task_HandleCancelParticipationYesNoInput(u8);
static bool8 CanLearnTutorMove(u16, u8);
static u16 GetTutorMove(u8);
static bool8 ShouldUseChooseMonText(void);
static void SetPartyMonFieldSelectionActions(struct Pokemon*, u8);
static u8 GetPartyMenuActionsTypeInBattle(struct Pokemon*);
static u8 GetPartySlotEntryStatus(s8);
static void Task_UpdateHeldItemSprite(u8);
static void Task_HandleSelectionMenuInput(u8);
static void CB2_ShowPokemonSummaryScreen(void);
static void UpdatePartyToBattleOrder(void);
static void CB2_ReturnToPartyMenuFromSummaryScreen(void);
static void SlidePartyMenuBoxOneStep(u8);
static void Task_SlideSelectedSlotsOffscreen(u8);
static void SwitchPartyMon(void);
static void Task_SlideSelectedSlotsOnscreen(u8);
static void CB2_SelectBagItemToGive(void);
static void CB2_GiveHoldItem(void);
static void CB2_WriteMailToGiveMon(void);
static void Task_SwitchHoldItemsPrompt(u8);
static void Task_GiveHoldItem(u8);
static void Task_SwitchItemsYesNo(u8);
static void Task_HandleSwitchItemsYesNoInput(u8);
static void Task_WriteMailToGiveMonAfterText(u8);
static void CB2_ReturnToPartyMenuFromWritingMail(void);
static void Task_DisplayGaveMailFromPartyMessage(u8);
static void UpdatePartyMonHeldItemSprite(struct Pokemon*, struct PartyMenuBox*);
static void Task_TossHeldItemYesNo(u8 taskId);
static void Task_HandleTossHeldItemYesNoInput(u8);
static void Task_TossHeldItem(u8);
static void CB2_ReadHeldMail(void);
static void CB2_ReturnToPartyMenuFromReadingMail(void);
static void Task_SendMailToPCYesNo(u8);
static void Task_HandleSendMailToPCYesNoInput(u8);
static void Task_LoseMailMessageYesNo(u8);
static void Task_HandleLoseMailMessageYesNoInput(u8);
static bool8 TrySwitchInPokemon(void);
static void Task_SpinTradeYesNo(u8);
static void Task_HandleSpinTradeYesNoInput(u8);
static void Task_CancelAfterAorBPress(u8);
static void DisplayFieldMoveExitAreaMessage(u8);
static void DisplayCantUseFlashMessage(void);
static void DisplayCantUseSurfMessage(void);
static void Task_FieldMoveExitAreaYesNo(u8);
static void Task_HandleFieldMoveExitAreaYesNoInput(u8);
static void Task_FieldMoveWaitForFade(u8);
static u16 GetFieldMoveMonSpecies(void);
static void UpdatePartyMonHPBar(u8, struct Pokemon*);
static void SpriteCB_UpdatePartyMonIcon(struct Sprite*);
static void SpriteCB_BouncePartyMonIcon(struct Sprite*);
static void ShowOrHideHeldItemSprite(u16, struct PartyMenuBox*);
static void CreateHeldItemSpriteForTrade(u8, bool8);
static void SpriteCB_HeldItem(struct Sprite*);
static void SetPartyMonAilmentGfx(struct Pokemon*, struct PartyMenuBox*);
static void UpdatePartyMonAilmentGfx(u8, struct PartyMenuBox*);
static u8 GetPartyLayoutFromBattleType(void);
static void Task_SetSacredAshCB(u8);
static void CB2_ReturnToBagMenu(void);
static void Task_DisplayHPRestoredMessage(u8);
static u16 ItemEffectToMonEv(struct Pokemon*, u8);
static void ItemEffectToStatString(u8, u8*);
static void ReturnToUseOnWhichMon(u8);
static void SetSelectedMoveForPPItem(u8);
static void TryUsePPItem(u8);
static void Task_LearnedMove(u8);
static void Task_ReplaceMoveYesNo(u8);
static void Task_DoLearnedMoveFanfareAfterText(u8);
static void Task_LearnNextMoveOrClosePartyMenu(u8);
static void Task_TryLearningNextMove(u8);
static void Task_HandleReplaceMoveYesNoInput(u8);
static void Task_ShowSummaryScreenToForgetMove(u8);
static void StopLearningMovePrompt(u8);
static void CB2_ShowSummaryScreenToForgetMove(void);
static void CB2_ReturnToPartyMenuWhileLearningMove(void);
static void Task_ReturnToPartyMenuWhileLearningMove(u8);
static void DisplayPartyMenuForgotMoveMessage(u8);
static void Task_PartyMenuReplaceMove(u8);
static void Task_StopLearningMoveYesNo(u8);
static void Task_HandleStopLearningMoveYesNoInput(u8);
static void Task_TryLearningNextMoveAfterText(u8);
static void BufferMonStatsToTaskData(struct Pokemon*, s16*);
static void UpdateMonDisplayInfoAfterRareCandy(u8, struct Pokemon*);
static void Task_DisplayLevelUpStatsPg1(u8);
static void DisplayLevelUpStatsPg1(u8);
static void Task_DisplayLevelUpStatsPg2(u8);
static void DisplayLevelUpStatsPg2(u8);
static void Task_TryLearnNewMoves(u8);
static void PartyMenuTryEvolution(u8);
static void DisplayMonNeedsToReplaceMove(u8);
static void DisplayMonLearnedMove(u8, u16);
static void UseSacredAsh(u8);
static void Task_SacredAshLoop(u8);
static void Task_SacredAshDisplayHPRestored(u8);
static void GiveItemOrMailToSelectedMon(u8);
static void DisplayItemMustBeRemovedFirstMessage(u8);
static void Task_SwitchItemsFromBagYesNo(u8);
static void RemoveItemToGiveFromBag(u16);
static void CB2_WriteMailToGiveMonFromBag(void);
static void GiveItemToSelectedMon(u8);
static void Task_UpdateHeldItemSpriteAndClosePartyMenu(u8);
static void CB2_ReturnToPartyOrBagMenuFromWritingMail(void);
static bool8 ReturnGiveItemToBagOrPC(u16);
static void Task_DisplayGaveMailFromBagMessage(u8);
static void Task_HandleSwitchItemsFromBagYesNoInput(u8);
static void Task_ValidateChosenHalfParty(u8);
static bool8 GetBattleEntryEligibility(struct Pokemon*);
static bool8 HasPartySlotAlreadyBeenSelected(u8);
static u8 GetBattleEntryLevelCap(void);
static u8 GetMaxBattleEntries(void);
static u8 GetMinBattleEntries(void);
static void Task_ContinueChoosingHalfParty(u8);
static void BufferBattlePartyOrder(u8*, bool8);
static void BufferBattlePartyOrderBySide(u8*, u8, u8);
static void Task_InitMultiPartnerPartySlideIn(u8);
static void Task_MultiPartnerPartySlideIn(u8);
static void SlideMultiPartyMenuBoxSpritesOneStep(u8);
static void Task_WaitAfterMultiPartnerPartySlideIn(u8);
static void BufferMonSelection(void);
static void Task_PartyMenuWaitForFade(u8 taskId);
static void Task_ChooseContestMon(u8 taskId);
static void CB2_ChooseContestMon(void);
static void Task_ChoosePartyMon(u8 taskId);
static void Task_ChooseMonForMoveRelearner(u8);
static void CB2_ChooseMonForMoveRelearner(void);
static void Task_BattlePyramidChooseMonHeldItems(u8);
static void ShiftMoveSlot(struct Pokemon*, u8, u8);
static void BlitBitmapToPartyWindow_LeftColumn(u8, u8, u8, u8, u8, bool8);
static void BlitBitmapToPartyWindow_RightColumn(u8, u8, u8, u8, u8, bool8);
static void CursorCb_Summary(u8);
static void CursorCb_Switch(u8);
static void CursorCb_Cancel1(u8);
static void CursorCb_Item(u8);
static void CursorCb_Give(u8);
static void CursorCb_TakeItem(u8);
static void CursorCb_Mail(u8);
static void CursorCb_Read(u8);
static void CursorCb_TakeMail(u8);
static void CursorCb_Cancel2(u8);
static void CursorCb_SendMon(u8);
static void CursorCb_Enter(u8);
static void CursorCb_NoEntry(u8);
static void CursorCb_Store(u8);
static void CursorCb_Register(u8);
static void CursorCb_Trade1(u8);
static void CursorCb_Trade2(u8);
static void CursorCb_Toss(u8);
static void CursorCb_FieldMove(u8);
static bool8 SetUpFieldMove_Surf(void);
static bool8 SetUpFieldMove_Fly(void);
static bool8 SetUpFieldMove_Waterfall(void);
static bool8 SetUpFieldMove_Dive(void);
void TryItemHoldFormChange(struct Pokemon *mon);

// static const data
#include "data/pokemon/tutor_learnsets.h"
#include "data/party_menu.h"

// code
static void InitPartyMenu(u8 menuType, u8 layout, u8 partyAction, bool8 keepCursorPos, u8 messageId, TaskFunc task, MainCallback callback)
{
    u16 i;

    ResetPartyMenu();
    sPartyMenuInternal = Alloc(sizeof(struct PartyMenuInternal));
    if (sPartyMenuInternal == NULL)
    {
        SetMainCallback2(callback);
    }
    else
    {
        gPartyMenu.menuType = menuType;
        gPartyMenu.exitCallback = callback;
        gPartyMenu.action = partyAction;
        sPartyMenuInternal->messageId = messageId;
        sPartyMenuInternal->task = task;
        sPartyMenuInternal->exitCallback = NULL;
        sPartyMenuInternal->lastSelectedSlot = 0;
        sPartyMenuInternal->spriteIdConfirmPokeball = 0x7F;
        sPartyMenuInternal->spriteIdCancelPokeball = 0x7F;

        if (menuType == PARTY_MENU_TYPE_CHOOSE_HALF)
            sPartyMenuInternal->chooseHalf = TRUE;
        else
            sPartyMenuInternal->chooseHalf = FALSE;

        if (layout != KEEP_PARTY_LAYOUT)
            gPartyMenu.layout = layout;

        for (i = 0; i < ARRAY_COUNT(sPartyMenuInternal->data); i++)
            sPartyMenuInternal->data[i] = 0;
        for (i = 0; i < ARRAY_COUNT(sPartyMenuInternal->windowId); i++)
            sPartyMenuInternal->windowId[i] = WINDOW_NONE;

        if (!keepCursorPos)
            gPartyMenu.slotId = 0;
        else if (gPartyMenu.slotId > PARTY_SIZE - 1 || GetMonData(&gPlayerParty[gPartyMenu.slotId], MON_DATA_SPECIES) == SPECIES_NONE)
            gPartyMenu.slotId = 0;

        gTextFlags.autoScroll = 0;
        CalculatePlayerPartyCount();
        SetMainCallback2(CB2_InitPartyMenu);
    }
}

static void CB2_UpdatePartyMenu(void)
{
    RunTasks();
    AnimateSprites();
    BuildOamBuffer();
    DoScheduledBgTilemapCopiesToVram();
    UpdatePaletteFade();
}

static void VBlankCB_PartyMenu(void)
{
    LoadOam();
    ProcessSpriteCopyRequests();
    TransferPlttBuffer();
}

static void CB2_InitPartyMenu(void)
{
    while (TRUE)
    {
        if (MenuHelpers_ShouldWaitForLinkRecv() == TRUE || ShowPartyMenu() == TRUE || MenuHelpers_IsLinkActive() == TRUE)
            break;
    }
}

static bool8 ShowPartyMenu(void)
{
    switch (gMain.state)
    {
    case 0:
        SetVBlankHBlankCallbacksToNull();
        ResetVramOamAndBgCntRegs();
        ClearScheduledBgCopiesToVram();
        gMain.state++;
        break;
    case 1:
        ScanlineEffect_Stop();
        gMain.state++;
        break;
    case 2:
        ResetPaletteFade();
        gPaletteFade.bufferTransferDisabled = TRUE;
        gMain.state++;
        break;
    case 3:
        ResetSpriteData();
        gMain.state++;
        break;
    case 4:
        FreeAllSpritePalettes();
        gMain.state++;
        break;
    case 5:
        if (!MenuHelpers_IsLinkActive())
            ResetTasks();
        gMain.state++;
        break;
    case 6:
        SetPartyMonsAllowedInMinigame();
        gMain.state++;
        break;
    case 7:
        if (!AllocPartyMenuBg())
        {
            ExitPartyMenu();
            return TRUE;
        }
        else
        {
            sPartyMenuInternal->data[0] = 0;
            gMain.state++;
        }
        break;
    case 8:
        if (AllocPartyMenuBgGfx())
            gMain.state++;
        break;
    case 9:
        InitPartyMenuWindows(gPartyMenu.layout);
        gMain.state++;
        break;
    case 10:
        InitPartyMenuBoxes(gPartyMenu.layout);
        sPartyMenuInternal->data[0] = 0;
        gMain.state++;
        break;
    case 11:
        LoadHeldItemIcons();
        gMain.state++;
        break;
    case 12:
        LoadPartyMenuPokeballGfx();
        gMain.state++;
        break;
    case 13:
        LoadPartyMenuAilmentGfx();
        gMain.state++;
        break;
    case 14:
        LoadMonIconPalettes();
        gMain.state++;
        break;
    case 15:
        if (CreatePartyMonSpritesLoop())
        {
            sPartyMenuInternal->data[0] = 0;
            gMain.state++;
        }
        break;
    case 16:
        if (RenderPartyMenuBoxes())
        {
            sPartyMenuInternal->data[0] = 0;
            gMain.state++;
        }
        break;
    case 17:
        CreateCancelConfirmPokeballSprites();
        gMain.state++;
        break;
    case 18:
        CreateCancelConfirmWindows(sPartyMenuInternal->chooseHalf);
        gMain.state++;
        break;
    case 19:
        gMain.state++;
        break;
    case 20:
        CreateTask(sPartyMenuInternal->task, 0);
        DisplayPartyMenuStdMessage(sPartyMenuInternal->messageId);
        gMain.state++;
        break;
    case 21:
        BlendPalettes(PALETTES_ALL, 16, 0);
        gPaletteFade.bufferTransferDisabled = FALSE;
        gMain.state++;
        break;
    case 22:
        BeginNormalPaletteFade(PALETTES_ALL, 0, 16, 0, RGB_BLACK);
        gMain.state++;
        break;
    default:
        SetVBlankCallback(VBlankCB_PartyMenu);
        SetMainCallback2(CB2_UpdatePartyMenu);
        return TRUE;
    }
    return FALSE;
}

static void ExitPartyMenu(void)
{
    BeginNormalPaletteFade(PALETTES_ALL, 0, 0, 16, RGB_BLACK);
    CreateTask(Task_ExitPartyMenu, 0);
    SetVBlankCallback(VBlankCB_PartyMenu);
    SetMainCallback2(CB2_UpdatePartyMenu);
}

static void Task_ExitPartyMenu(u8 taskId)
{
    if (!gPaletteFade.active)
    {
        SetMainCallback2(gPartyMenu.exitCallback);
        FreePartyPointers();
        DestroyTask(taskId);
    }
}

static void ResetPartyMenu(void)
{
    sPartyMenuInternal = NULL;
    sPartyBgTilemapBuffer = NULL;
    sPartyMenuBoxes = NULL;
    sPartyBgGfxTilemap = NULL;
}

static bool8 AllocPartyMenuBg(void)
{
    sPartyBgTilemapBuffer = Alloc(0x800);
    if (sPartyBgTilemapBuffer == NULL)
        return FALSE;

    memset(sPartyBgTilemapBuffer, 0, 0x800);
    ResetBgsAndClearDma3BusyFlags(0);
    InitBgsFromTemplates(0, sPartyMenuBgTemplates, ARRAY_COUNT(sPartyMenuBgTemplates));
    SetBgTilemapBuffer(1, sPartyBgTilemapBuffer);
    ResetAllBgsCoordinates();
    ScheduleBgCopyTilemapToVram(1);
    SetGpuReg(REG_OFFSET_DISPCNT, DISPCNT_OBJ_ON | DISPCNT_OBJ_1D_MAP);
    SetGpuReg(REG_OFFSET_BLDCNT, 0);
    ShowBg(0);
    ShowBg(1);
    ShowBg(2);
    return TRUE;
}

static bool8 AllocPartyMenuBgGfx(void)
{
    u32 sizeout;

    switch (sPartyMenuInternal->data[0])
    {
    case 0:
        sPartyBgGfxTilemap = malloc_and_decompress(gPartyMenuBg_Gfx, &sizeout);
        LoadBgTiles(1, sPartyBgGfxTilemap, sizeout, 0);
        sPartyMenuInternal->data[0]++;
        break;
    case 1:
        if (!IsDma3ManagerBusyWithBgCopy())
        {
            LZDecompressWram(gPartyMenuBg_Tilemap, sPartyBgTilemapBuffer);
            sPartyMenuInternal->data[0]++;
        }
        break;
    case 2:
        LoadCompressedPalette(gPartyMenuBg_Pal, 0, 0x160);
        CpuCopy16(gPlttBufferUnfaded, sPartyMenuInternal->palBuffer, 0x160);
        sPartyMenuInternal->data[0]++;
        break;
    case 3:
        PartyPaletteBufferCopy(4);
        sPartyMenuInternal->data[0]++;
        break;
    case 4:
        PartyPaletteBufferCopy(5);
        sPartyMenuInternal->data[0]++;
        break;
    case 5:
        PartyPaletteBufferCopy(6);
        sPartyMenuInternal->data[0]++;
        break;
    case 6:
        PartyPaletteBufferCopy(7);
        sPartyMenuInternal->data[0]++;
        break;
    case 7:
        PartyPaletteBufferCopy(8);
        sPartyMenuInternal->data[0]++;
        break;
    default:
        return TRUE;
    }
    return FALSE;
}

static void PartyPaletteBufferCopy(u8 offset)
{
    offset *= 16;
    CpuCopy16(&gPlttBufferUnfaded[0x30], &gPlttBufferUnfaded[offset], 32);
    CpuCopy16(&gPlttBufferUnfaded[0x30], &gPlttBufferFaded[offset], 32);
}

static void FreePartyPointers(void)
{
    if (sPartyMenuInternal)
        Free(sPartyMenuInternal);
    if (sPartyBgTilemapBuffer)
        Free(sPartyBgTilemapBuffer);
    if (sPartyBgGfxTilemap)
        Free(sPartyBgGfxTilemap);
    if (sPartyMenuBoxes)
        Free(sPartyMenuBoxes);
    FreeAllWindowBuffers();
}

static void InitPartyMenuBoxes(u8 layout)
{
    u8 i;

    sPartyMenuBoxes = Alloc(sizeof(struct PartyMenuBox[PARTY_SIZE]));

    for (i = 0; i < PARTY_SIZE; i++)
    {
        sPartyMenuBoxes[i].infoRects = &sPartyBoxInfoRects[PARTY_BOX_RIGHT_COLUMN];
        sPartyMenuBoxes[i].spriteCoords = sPartyMenuSpriteCoords[layout][i];
        sPartyMenuBoxes[i].windowId = i;
        sPartyMenuBoxes[i].monSpriteId = SPRITE_NONE;
        sPartyMenuBoxes[i].itemSpriteId = SPRITE_NONE;
        sPartyMenuBoxes[i].pokeballSpriteId = SPRITE_NONE;
        sPartyMenuBoxes[i].statusSpriteId = SPRITE_NONE;
    }
    // The first party mon goes in the left column
    sPartyMenuBoxes[0].infoRects = &sPartyBoxInfoRects[PARTY_BOX_LEFT_COLUMN];

    if (layout == PARTY_LAYOUT_MULTI_SHOWCASE)
        sPartyMenuBoxes[3].infoRects = &sPartyBoxInfoRects[PARTY_BOX_LEFT_COLUMN];
    else if (layout != PARTY_LAYOUT_SINGLE)
        sPartyMenuBoxes[1].infoRects = &sPartyBoxInfoRects[PARTY_BOX_LEFT_COLUMN];
}

static void RenderPartyMenuBox(u8 slot)
{
    if (gPartyMenu.menuType == PARTY_MENU_TYPE_MULTI_SHOWCASE && slot >= MULTI_PARTY_SIZE)
    {
        DisplayPartyPokemonDataForMultiBattle(slot);
        if (gMultiPartnerParty[slot - MULTI_PARTY_SIZE].species == SPECIES_NONE)
            LoadPartyBoxPalette(&sPartyMenuBoxes[slot], PARTY_PAL_NO_MON);
        else
            LoadPartyBoxPalette(&sPartyMenuBoxes[slot], PARTY_PAL_MULTI_ALT);
        CopyWindowToVram(sPartyMenuBoxes[slot].windowId, COPYWIN_GFX);
        PutWindowTilemap(sPartyMenuBoxes[slot].windowId);
        ScheduleBgCopyTilemapToVram(2);
    }
    else
    {
        if (GetMonData(&gPlayerParty[slot], MON_DATA_SPECIES) == SPECIES_NONE)
        {
            DrawEmptySlot(sPartyMenuBoxes[slot].windowId);
            LoadPartyBoxPalette(&sPartyMenuBoxes[slot], PARTY_PAL_NO_MON);
            CopyWindowToVram(sPartyMenuBoxes[slot].windowId, COPYWIN_GFX);
        }
        else
        {
            if (gPartyMenu.menuType == PARTY_MENU_TYPE_MOVE_RELEARNER)
                DisplayPartyPokemonDataForRelearner(slot);
            else if (gPartyMenu.menuType == PARTY_MENU_TYPE_CONTEST)
                DisplayPartyPokemonDataForContest(slot);
            else if (gPartyMenu.menuType == PARTY_MENU_TYPE_CHOOSE_HALF)
                DisplayPartyPokemonDataForChooseHalf(slot);
            else if (gPartyMenu.menuType == PARTY_MENU_TYPE_MINIGAME)
                DisplayPartyPokemonDataForWirelessMinigame(slot);
            else if (gPartyMenu.menuType == PARTY_MENU_TYPE_STORE_PYRAMID_HELD_ITEMS)
                DisplayPartyPokemonDataForBattlePyramidHeldItem(slot);
            else if (!DisplayPartyPokemonDataForMoveTutorOrEvolutionItem(slot))
                DisplayPartyPokemonData(slot);

            if (gPartyMenu.menuType == PARTY_MENU_TYPE_MULTI_SHOWCASE)
                AnimatePartySlot(slot, 0);
            else if (gPartyMenu.slotId == slot)
                AnimatePartySlot(slot, 1);
            else
                AnimatePartySlot(slot, 0);
        }
        PutWindowTilemap(sPartyMenuBoxes[slot].windowId);
        ScheduleBgCopyTilemapToVram(0);
    }
}

static void DisplayPartyPokemonData(u8 slot)
{
    if (GetMonData(&gPlayerParty[slot], MON_DATA_IS_EGG))
    {
        sPartyMenuBoxes[slot].infoRects->blitFunc(sPartyMenuBoxes[slot].windowId, 0, 0, 0, 0, TRUE);
        DisplayPartyPokemonNickname(&gPlayerParty[slot], &sPartyMenuBoxes[slot], 0);
    }
    else
    {
        sPartyMenuBoxes[slot].infoRects->blitFunc(sPartyMenuBoxes[slot].windowId, 0, 0, 0, 0, FALSE);
        DisplayPartyPokemonNickname(&gPlayerParty[slot], &sPartyMenuBoxes[slot], 0);
        DisplayPartyPokemonLevelCheck(&gPlayerParty[slot], &sPartyMenuBoxes[slot], 0);
        DisplayPartyPokemonGenderNidoranCheck(&gPlayerParty[slot], &sPartyMenuBoxes[slot], 0);
        DisplayPartyPokemonHPCheck(&gPlayerParty[slot], &sPartyMenuBoxes[slot], 0);
        DisplayPartyPokemonMaxHPCheck(&gPlayerParty[slot], &sPartyMenuBoxes[slot], 0);
        DisplayPartyPokemonHPBarCheck(&gPlayerParty[slot], &sPartyMenuBoxes[slot]);
    }
}

static void DisplayPartyPokemonDescriptionData(u8 slot, u8 stringID)
{
    struct Pokemon *mon = &gPlayerParty[slot];

    sPartyMenuBoxes[slot].infoRects->blitFunc(sPartyMenuBoxes[slot].windowId, 0, 0, 0, 0, TRUE);
    DisplayPartyPokemonNickname(mon, &sPartyMenuBoxes[slot], 0);
    if (!GetMonData(mon, MON_DATA_IS_EGG))
    {
        DisplayPartyPokemonLevelCheck(mon, &sPartyMenuBoxes[slot], 0);
        DisplayPartyPokemonGenderNidoranCheck(mon, &sPartyMenuBoxes[slot], 0);
    }
    DisplayPartyPokemonDescriptionText(stringID, &sPartyMenuBoxes[slot], 0);
}

static void DisplayPartyPokemonDataForChooseHalf(u8 slot)
{
    u8 i;
    struct Pokemon *mon = &gPlayerParty[slot];
    u8 *order = gSelectedOrderFromParty;

    if (!GetBattleEntryEligibility(mon))
    {
        DisplayPartyPokemonDescriptionData(slot, PARTYBOX_DESC_NOT_ABLE);
        return;
    }
    else
    {
        for (i = 0; i < GetMaxBattleEntries(); i++)
        {
            if (order[i] != 0 && (order[i] - 1) == slot)
            {
                DisplayPartyPokemonDescriptionData(slot, i + PARTYBOX_DESC_FIRST);
                return;
            }
        }
        DisplayPartyPokemonDescriptionData(slot, PARTYBOX_DESC_ABLE_3);
    }
}

static void DisplayPartyPokemonDataForContest(u8 slot)
{
    switch (GetContestEntryEligibility(&gPlayerParty[slot]))
    {
    case CANT_ENTER_CONTEST:
    case CANT_ENTER_CONTEST_EGG:
    case CANT_ENTER_CONTEST_FAINTED:
        DisplayPartyPokemonDescriptionData(slot, PARTYBOX_DESC_NOT_ABLE);
        break;
    case CAN_ENTER_CONTEST_EQUAL_RANK:
    case CAN_ENTER_CONTEST_HIGH_RANK:
        DisplayPartyPokemonDescriptionData(slot, PARTYBOX_DESC_ABLE);
        break;
    }
}

static void DisplayPartyPokemonDataForRelearner(u8 slot)
{
    if (GetNumberOfRelearnableMoves(&gPlayerParty[slot]) == 0)
        DisplayPartyPokemonDescriptionData(slot, PARTYBOX_DESC_NOT_ABLE_2);
    else
        DisplayPartyPokemonDescriptionData(slot, PARTYBOX_DESC_ABLE_2);
}

static void DisplayPartyPokemonDataForWirelessMinigame(u8 slot)
{
    if (IsMonAllowedInMinigame(slot) == TRUE)
        DisplayPartyPokemonDescriptionData(slot, PARTYBOX_DESC_ABLE);
    else
        DisplayPartyPokemonDescriptionData(slot, PARTYBOX_DESC_NOT_ABLE);
}

static void DisplayPartyPokemonDataForBattlePyramidHeldItem(u8 slot)
{
    if (GetMonData(&gPlayerParty[slot], MON_DATA_HELD_ITEM))
        DisplayPartyPokemonDescriptionData(slot, PARTYBOX_DESC_HAVE);
    else
        DisplayPartyPokemonDescriptionData(slot, PARTYBOX_DESC_DONT_HAVE);
}

// Returns TRUE if teaching move or cant evolve with item (i.e. description data is shown), FALSE otherwise
static bool8 DisplayPartyPokemonDataForMoveTutorOrEvolutionItem(u8 slot)
{
    struct Pokemon *currentPokemon = &gPlayerParty[slot];
    u16 item = gSpecialVar_ItemId;

    if (gPartyMenu.action == PARTY_ACTION_MOVE_TUTOR)
    {
        gSpecialVar_Result = FALSE;
        DisplayPartyPokemonDataToTeachMove(slot, 0, gSpecialVar_0x8005);
    }
    else
    {
        if (gPartyMenu.action != PARTY_ACTION_USE_ITEM)
            return FALSE;

        switch (CheckIfItemIsTMHMOrEvolutionStone(item))
        {
        default:
            return FALSE;
        case 1: // TM/HM
            DisplayPartyPokemonDataToTeachMove(slot, item, 0);
            break;
        case 2: // Evolution stone
<<<<<<< HEAD
            if (!GetMonData(currentPokemon, MON_DATA_IS_EGG) && GetEvolutionTargetSpecies(currentPokemon, EVO_MODE_ITEM_CHECK, item, SPECIES_NONE) != SPECIES_NONE)
=======
            if (!GetMonData(currentPokemon, MON_DATA_IS_EGG) && GetEvolutionTargetSpecies(currentPokemon, EVO_MODE_ITEM_CHECK, item, NULL) != SPECIES_NONE)
>>>>>>> 1260666c
                return FALSE;
            DisplayPartyPokemonDescriptionData(slot, PARTYBOX_DESC_NO_USE);
            break;
        }
    }
    return TRUE;
}

static void DisplayPartyPokemonDataToTeachMove(u8 slot, u16 item, u8 tutor)
{
    switch (CanMonLearnTMTutor(&gPlayerParty[slot], item, tutor))
    {
    case CANNOT_LEARN_MOVE:
    case CANNOT_LEARN_MOVE_IS_EGG:
        DisplayPartyPokemonDescriptionData(slot, PARTYBOX_DESC_NOT_ABLE_2);
        break;
    case ALREADY_KNOWS_MOVE:
        DisplayPartyPokemonDescriptionData(slot, PARTYBOX_DESC_LEARNED);
        break;
    default:
        DisplayPartyPokemonDescriptionData(slot, PARTYBOX_DESC_ABLE_2);
        break;
    }
}

static void DisplayPartyPokemonDataForMultiBattle(u8 slot)
{
    struct PartyMenuBox *menuBox = &sPartyMenuBoxes[slot];
    u8 actualSlot = slot - MULTI_PARTY_SIZE;

    if (gMultiPartnerParty[actualSlot].species == SPECIES_NONE)
    {
        DrawEmptySlot(menuBox->windowId);
    }
    else
    {
        menuBox->infoRects->blitFunc(menuBox->windowId, 0, 0, 0, 0, FALSE);
        StringCopy(gStringVar1, gMultiPartnerParty[actualSlot].nickname);
        StringGet_Nickname(gStringVar1);
        ConvertInternationalPlayerName(gStringVar1);
        DisplayPartyPokemonBarDetail(menuBox->windowId, gStringVar1, 0, menuBox->infoRects->dimensions);
        DisplayPartyPokemonLevel(gMultiPartnerParty[actualSlot].level, menuBox);
        DisplayPartyPokemonGender(gMultiPartnerParty[actualSlot].gender, gMultiPartnerParty[actualSlot].species, gMultiPartnerParty[actualSlot].nickname, menuBox);
        DisplayPartyPokemonHP(gMultiPartnerParty[actualSlot].hp, menuBox);
        DisplayPartyPokemonMaxHP(gMultiPartnerParty[actualSlot].maxhp, menuBox);
        DisplayPartyPokemonHPBar(gMultiPartnerParty[actualSlot].hp, gMultiPartnerParty[actualSlot].maxhp, menuBox);
    }
}

static bool8 RenderPartyMenuBoxes(void)
{
    RenderPartyMenuBox(sPartyMenuInternal->data[0]);
    if (++sPartyMenuInternal->data[0] == PARTY_SIZE)
        return TRUE;
    else
        return FALSE;
}

static u8* GetPartyMenuBgTile(u16 tileId)
{
    return &sPartyBgGfxTilemap[tileId << 5];
}

static void CreatePartyMonSprites(u8 slot)
{
    u8 actualSlot;

    if (gPartyMenu.menuType == PARTY_MENU_TYPE_MULTI_SHOWCASE && slot >= MULTI_PARTY_SIZE)
    {
        u8 status;
        actualSlot = slot - MULTI_PARTY_SIZE;

        if (gMultiPartnerParty[actualSlot].species != SPECIES_NONE)
        {
            CreatePartyMonIconSpriteParameterized(gMultiPartnerParty[actualSlot].species, gMultiPartnerParty[actualSlot].personality, &sPartyMenuBoxes[slot], 0);
            CreatePartyMonHeldItemSpriteParameterized(gMultiPartnerParty[actualSlot].species, gMultiPartnerParty[actualSlot].heldItem, &sPartyMenuBoxes[slot]);
            CreatePartyMonPokeballSpriteParameterized(gMultiPartnerParty[actualSlot].species, &sPartyMenuBoxes[slot]);
            if (gMultiPartnerParty[actualSlot].hp == 0)
                status = AILMENT_FNT;
            else
                status = GetAilmentFromStatus(gMultiPartnerParty[actualSlot].status);
            CreatePartyMonStatusSpriteParameterized(gMultiPartnerParty[actualSlot].species, status, &sPartyMenuBoxes[slot]);
        }
    }
    else if (GetMonData(&gPlayerParty[slot], MON_DATA_SPECIES) != SPECIES_NONE)
    {
        CreatePartyMonIconSprite(&gPlayerParty[slot], &sPartyMenuBoxes[slot], slot);
        CreatePartyMonHeldItemSprite(&gPlayerParty[slot], &sPartyMenuBoxes[slot]);
        CreatePartyMonPokeballSprite(&gPlayerParty[slot], &sPartyMenuBoxes[slot]);
        CreatePartyMonStatusSprite(&gPlayerParty[slot], &sPartyMenuBoxes[slot]);
    }
}

static bool8 CreatePartyMonSpritesLoop(void)
{
    CreatePartyMonSprites(sPartyMenuInternal->data[0]);
    if (++sPartyMenuInternal->data[0] == PARTY_SIZE)
        return TRUE;
    else
        return FALSE;
}

static void CreateCancelConfirmPokeballSprites(void)
{
    if (gPartyMenu.menuType == PARTY_MENU_TYPE_MULTI_SHOWCASE)
    {
        // The showcase has no Cancel/Confirm buttons
        FillBgTilemapBufferRect(1, 14, 23, 17, 7, 2, 1);
    }
    else
    {
        if (sPartyMenuInternal->chooseHalf)
        {
            sPartyMenuInternal->spriteIdConfirmPokeball = CreateSmallPokeballButtonSprite(0xBF, 0x88);
            DrawCancelConfirmButtons();
            sPartyMenuInternal->spriteIdCancelPokeball = CreateSmallPokeballButtonSprite(0xBF, 0x98);
        }
        else
        {
            sPartyMenuInternal->spriteIdCancelPokeball = CreatePokeballButtonSprite(198, 148);
        }
        AnimatePartySlot(gPartyMenu.slotId, 1);
    }
}

void AnimatePartySlot(u8 slot, u8 animNum)
{
    u8 spriteId;

    switch (slot)
    {
    default:
        if (GetMonData(&gPlayerParty[slot], MON_DATA_SPECIES) != SPECIES_NONE)
        {
            LoadPartyBoxPalette(&sPartyMenuBoxes[slot], GetPartyBoxPaletteFlags(slot, animNum));
            AnimateSelectedPartyIcon(sPartyMenuBoxes[slot].monSpriteId, animNum);
            PartyMenuStartSpriteAnim(sPartyMenuBoxes[slot].pokeballSpriteId, animNum);
        }
        return;
    case PARTY_SIZE: // Confirm
        if (animNum == 0)
            SetBgTilemapPalette(1, 23, 16, 7, 2, 1);
        else
            SetBgTilemapPalette(1, 23, 16, 7, 2, 2);
        spriteId = sPartyMenuInternal->spriteIdConfirmPokeball;
        break;
    case PARTY_SIZE + 1: // Cancel
        // The position of the Cancel button changes if Confirm is present
        if (!sPartyMenuInternal->chooseHalf)
        {
            if (animNum == 0)
                SetBgTilemapPalette(1, 23, 17, 7, 2, 1);
            else
                SetBgTilemapPalette(1, 23, 17, 7, 2, 2);
        }
        else if (animNum == 0)
        {
            SetBgTilemapPalette(1, 23, 18, 7, 2, 1);
        }
        else
        {
            SetBgTilemapPalette(1, 23, 18, 7, 2, 2);
        }
        spriteId = sPartyMenuInternal->spriteIdCancelPokeball;
        break;
    }
    PartyMenuStartSpriteAnim(spriteId, animNum);
    ScheduleBgCopyTilemapToVram(1);
}

static u8 GetPartyBoxPaletteFlags(u8 slot, u8 animNum)
{
    u8 palFlags = 0;

    if (animNum == 1)
        palFlags |= PARTY_PAL_SELECTED;
    if (GetMonData(&gPlayerParty[slot], MON_DATA_HP) == 0)
        palFlags |= PARTY_PAL_FAINTED;
    if (PartyBoxPal_ParnterOrDisqualifiedInArena(slot) == TRUE)
        palFlags |= PARTY_PAL_MULTI_ALT;
    if (gPartyMenu.action == PARTY_ACTION_SWITCHING)
        palFlags |= PARTY_PAL_SWITCHING;
    if (gPartyMenu.action == PARTY_ACTION_SWITCH)
    {
        if (slot == gPartyMenu.slotId || slot == gPartyMenu.slotId2)
            palFlags |= PARTY_PAL_TO_SWITCH;
    }
    if (gPartyMenu.action == PARTY_ACTION_SOFTBOILED && slot == gPartyMenu.slotId )
        palFlags |= PARTY_PAL_TO_SOFTBOIL;

    return palFlags;
}

static bool8 PartyBoxPal_ParnterOrDisqualifiedInArena(u8 slot)
{
    if (gPartyMenu.layout == PARTY_LAYOUT_MULTI && (slot == 1 || slot == 4 || slot == 5))
        return TRUE;

    if (slot < MULTI_PARTY_SIZE && (gBattleTypeFlags & BATTLE_TYPE_ARENA) && gMain.inBattle && (gBattleStruct->arenaLostPlayerMons >> GetPartyIdFromBattleSlot(slot) & 1))
        return TRUE;

    return FALSE;
}

static void DrawCancelConfirmButtons(void)
{
    CopyToBgTilemapBufferRect_ChangePalette(1, sConfirmButton_Tilemap, 23, 16, 7, 2, 17);
    CopyToBgTilemapBufferRect_ChangePalette(1, sCancelButton_Tilemap, 23, 18, 7, 2, 17);
    ScheduleBgCopyTilemapToVram(1);
}

bool8 IsMultiBattle(void)
{
    if (gBattleTypeFlags & BATTLE_TYPE_MULTI && gBattleTypeFlags & BATTLE_TYPE_DOUBLE && gMain.inBattle)
        return TRUE;
    else
        return FALSE;
}

static void SwapPartyPokemon(struct Pokemon *mon1, struct Pokemon *mon2)
{
    struct Pokemon *temp = Alloc(sizeof(struct Pokemon));

    *temp = *mon1;
    *mon1 = *mon2;
    *mon2 = *temp;

    Free(temp);
}

static void Task_ClosePartyMenu(u8 taskId)
{
    BeginNormalPaletteFade(PALETTES_ALL, 0, 0, 16, RGB_BLACK);
    gTasks[taskId].func = Task_ClosePartyMenuAndSetCB2;
}

static void Task_ClosePartyMenuAndSetCB2(u8 taskId)
{
    if (!gPaletteFade.active)
    {
        if (gPartyMenu.menuType == PARTY_MENU_TYPE_IN_BATTLE)
            UpdatePartyToFieldOrder();

        if (sPartyMenuInternal->exitCallback != NULL)
            SetMainCallback2(sPartyMenuInternal->exitCallback);
        else
            SetMainCallback2(gPartyMenu.exitCallback);

        ResetSpriteData();
        FreePartyPointers();
        DestroyTask(taskId);
    }
}

u8 GetCursorSelectionMonId(void)
{
    return gPartyMenu.slotId;
}

u8 GetPartyMenuType(void)
{
    return gPartyMenu.menuType;
}

void Task_HandleChooseMonInput(u8 taskId)
{
    if (!gPaletteFade.active && MenuHelpers_ShouldWaitForLinkRecv() != TRUE)
    {
        s8 *slotPtr = GetCurrentPartySlotPtr();

        switch (PartyMenuButtonHandler(slotPtr))
        {
        case 1: // Selected mon
            HandleChooseMonSelection(taskId, slotPtr);
            break;
        case 2: // Selected Cancel
            HandleChooseMonCancel(taskId, slotPtr);
            break;
        case 8: // Start button
            if (sPartyMenuInternal->chooseHalf)
            {
                PlaySE(SE_SELECT);
                MoveCursorToConfirm();
            }
            break;
        }
    }
}

static s8* GetCurrentPartySlotPtr(void)
{
    if (gPartyMenu.action == PARTY_ACTION_SWITCH || gPartyMenu.action == PARTY_ACTION_SOFTBOILED)
        return &gPartyMenu.slotId2;
    else
        return &gPartyMenu.slotId;
}

static void HandleChooseMonSelection(u8 taskId, s8 *slotPtr)
{
    if (*slotPtr == PARTY_SIZE)
    {
        gPartyMenu.task(taskId);
    }
    else
    {
        switch (gPartyMenu.action)
        {
        case PARTY_ACTION_SOFTBOILED:
            if (IsSelectedMonNotEgg((u8*)slotPtr))
            {
                PartyMenuRemoveWindow(&sPartyMenuInternal->windowId[1]);
                Task_TryUseSoftboiledOnPartyMon(taskId);
            }
            break;
        case PARTY_ACTION_USE_ITEM:
            if (IsSelectedMonNotEgg((u8*)slotPtr))
            {
                if (gPartyMenu.menuType == PARTY_MENU_TYPE_IN_BATTLE)
                    sPartyMenuInternal->exitCallback = CB2_SetUpExitToBattleScreen;

                PartyMenuRemoveWindow(&sPartyMenuInternal->windowId[1]);
                gItemUseCB(taskId, Task_ClosePartyMenuAfterText);
            }
            break;
        case PARTY_ACTION_MOVE_TUTOR:
            if (IsSelectedMonNotEgg((u8*)slotPtr))
            {
                PlaySE(SE_SELECT);
                PartyMenuRemoveWindow(&sPartyMenuInternal->windowId[1]);
                TryTutorSelectedMon(taskId);
            }
            break;
        case PARTY_ACTION_GIVE_MAILBOX_MAIL:
            if (IsSelectedMonNotEgg((u8*)slotPtr))
            {
                PlaySE(SE_SELECT);
                PartyMenuRemoveWindow(&sPartyMenuInternal->windowId[1]);
                TryGiveMailToSelectedMon(taskId);
            }
            break;
        case PARTY_ACTION_GIVE_ITEM:
        case PARTY_ACTION_GIVE_PC_ITEM:
            if (IsSelectedMonNotEgg((u8*)slotPtr))
            {
                PlaySE(SE_SELECT);
                PartyMenuRemoveWindow(&sPartyMenuInternal->windowId[1]);
                TryGiveItemOrMailToSelectedMon(taskId);
            }
            break;
        case PARTY_ACTION_SWITCH:
            PlaySE(SE_SELECT);
            SwitchSelectedMons(taskId);
            break;
        case PARTY_ACTION_CHOOSE_AND_CLOSE:
            PlaySE(SE_SELECT);
            Task_ClosePartyMenu(taskId);
            break;
        case PARTY_ACTION_MINIGAME:
            if (IsSelectedMonNotEgg((u8*)slotPtr))
            {
                TryEnterMonForMinigame(taskId, (u8)*slotPtr);
            }
            break;
        default:
        case PARTY_ACTION_ABILITY_PREVENTS:
        case PARTY_ACTION_SWITCHING:
            PlaySE(SE_SELECT);
            Task_TryCreateSelectionWindow(taskId);
            break;
        }
    }
}

static bool8 IsSelectedMonNotEgg(u8 *slotPtr)
{
    if (GetMonData(&gPlayerParty[*slotPtr], MON_DATA_IS_EGG) == TRUE)
    {
        PlaySE(SE_FAILURE);
        return FALSE;
    }
    return TRUE;
}

static void HandleChooseMonCancel(u8 taskId, s8 *slotPtr)
{
    switch (gPartyMenu.action)
    {
    case PARTY_ACTION_SEND_OUT:
        PlaySE(SE_FAILURE);
        break;
    case PARTY_ACTION_SWITCH:
    case PARTY_ACTION_SOFTBOILED:
        PlaySE(SE_SELECT);
        FinishTwoMonAction(taskId);
        break;
    case PARTY_ACTION_MINIGAME:
        PlaySE(SE_SELECT);
        CancelParticipationPrompt(taskId);
        break;
    default:
        PlaySE(SE_SELECT);
        if (DisplayCancelChooseMonYesNo(taskId) != TRUE)
        {
            if (!MenuHelpers_IsLinkActive())
                gSpecialVar_0x8004 = PARTY_SIZE + 1;
            gPartyMenuUseExitCallback = FALSE;
            *slotPtr = PARTY_SIZE + 1;
            Task_ClosePartyMenu(taskId);
        }
        break;
    }
}

static bool8 DisplayCancelChooseMonYesNo(u8 taskId)
{
    const u8* stringPtr = NULL;

    if (gPartyMenu.menuType == PARTY_MENU_TYPE_CONTEST)
        stringPtr = gText_CancelParticipation;
    else if (gPartyMenu.menuType == PARTY_MENU_TYPE_CHOOSE_HALF)
        stringPtr = GetFacilityCancelString();

    if (stringPtr == NULL)
        return FALSE;

    PartyMenuRemoveWindow(&sPartyMenuInternal->windowId[1]);
    StringExpandPlaceholders(gStringVar4, stringPtr);
    DisplayPartyMenuMessage(gStringVar4, TRUE);
    gTasks[taskId].func = Task_CancelChooseMonYesNo;
    return TRUE;
}

static void Task_CancelChooseMonYesNo(u8 taskId)
{
    if (IsPartyMenuTextPrinterActive() != TRUE)
    {
        PartyMenuDisplayYesNoMenu();
        gTasks[taskId].func = Task_HandleCancelChooseMonYesNoInput;
    }
}

static void Task_HandleCancelChooseMonYesNoInput(u8 taskId)
{
    switch (Menu_ProcessInputNoWrapClearOnChoose())
    {
    case 0:
        gPartyMenuUseExitCallback = FALSE;
        gPartyMenu.slotId = PARTY_SIZE + 1;
        ClearSelectedPartyOrder();
        Task_ClosePartyMenu(taskId);
        break;
    case MENU_B_PRESSED:
        PlaySE(SE_SELECT);
        // fallthrough
    case 1:
        Task_ReturnToChooseMonAfterText(taskId);
        break;
    }
}

static u16 PartyMenuButtonHandler(s8 *slotPtr)
{
    s8 movementDir;

    switch (gMain.newAndRepeatedKeys)
    {
    case DPAD_UP:
        movementDir = MENU_DIR_UP;
        break;
    case DPAD_DOWN:
        movementDir = MENU_DIR_DOWN;
        break;
    case DPAD_LEFT:
        movementDir = MENU_DIR_LEFT;
        break;
    case DPAD_RIGHT:
        movementDir = MENU_DIR_RIGHT;
        break;
    default:
        switch (GetLRKeysPressedAndHeld())
        {
        case MENU_L_PRESSED:
            movementDir = MENU_DIR_UP;
            break;
        case MENU_R_PRESSED:
            movementDir = MENU_DIR_DOWN;
            break;
        default:
            movementDir = 0;
            break;
        }
        break;
    }

    if (JOY_NEW(START_BUTTON))
        return 8;

    if (movementDir)
    {
        UpdateCurrentPartySelection(slotPtr, movementDir);
        return 0;
    }

    // Pressed Cancel
    if ((JOY_NEW(A_BUTTON)) && *slotPtr == PARTY_SIZE + 1)
        return 2;

    return JOY_NEW(A_BUTTON | B_BUTTON);
}

static void UpdateCurrentPartySelection(s8 *slotPtr, s8 movementDir)
{
    s8 newSlotId = *slotPtr;
    u8 layout = gPartyMenu.layout;

    if (layout == PARTY_LAYOUT_SINGLE)
        UpdatePartySelectionSingleLayout(slotPtr, movementDir);
    else
        UpdatePartySelectionDoubleLayout(slotPtr, movementDir);

    if (*slotPtr != newSlotId)
    {
        PlaySE(SE_SELECT);
        AnimatePartySlot(newSlotId, 0);
        AnimatePartySlot(*slotPtr, 1);
    }
}

static void UpdatePartySelectionSingleLayout(s8 *slotPtr, s8 movementDir)
{
    // PARTY_SIZE + 1 is Cancel, PARTY_SIZE is Confirm
    switch (movementDir)
    {
    case MENU_DIR_UP:
        if (*slotPtr == 0)
        {
            *slotPtr = PARTY_SIZE + 1;
        }
        else if (*slotPtr == PARTY_SIZE)
        {
            *slotPtr = gPlayerPartyCount - 1;
        }
        else if (*slotPtr == PARTY_SIZE + 1)
        {
            if (sPartyMenuInternal->chooseHalf)
                *slotPtr = PARTY_SIZE;
            else
                *slotPtr = gPlayerPartyCount - 1;
        }
        else
        {
            (*slotPtr)--;
        }
        break;
    case MENU_DIR_DOWN:
        if (*slotPtr == PARTY_SIZE + 1)
        {
            *slotPtr = 0;
        }
        else
        {
            if (*slotPtr == gPlayerPartyCount - 1)
            {
                if (sPartyMenuInternal->chooseHalf)
                    *slotPtr = PARTY_SIZE;
                else
                    *slotPtr = PARTY_SIZE + 1;
            }
            else
            {
                (*slotPtr)++;
            }
        }
        break;
    case MENU_DIR_RIGHT:
        if (gPlayerPartyCount != 1 && *slotPtr == 0)
        {
            if (sPartyMenuInternal->lastSelectedSlot == 0)
                *slotPtr = 1;
            else
                *slotPtr = sPartyMenuInternal->lastSelectedSlot;
        }
        break;
    case MENU_DIR_LEFT:
        if (*slotPtr != 0 && *slotPtr != PARTY_SIZE && *slotPtr != PARTY_SIZE + 1)
        {
            sPartyMenuInternal->lastSelectedSlot = *slotPtr;
            *slotPtr = 0;
        }
        break;
    }
}

static void UpdatePartySelectionDoubleLayout(s8 *slotPtr, s8 movementDir)
{
    // PARTY_SIZE + 1 is Cancel, PARTY_SIZE is Confirm
    // newSlot is used temporarily as a movement direction during its later assignment
    s8 newSlot = movementDir;

    switch (movementDir)
    {
    case MENU_DIR_UP:
        if (*slotPtr == 0)
        {
            *slotPtr = PARTY_SIZE + 1;
            break;
        }
        else if (*slotPtr == PARTY_SIZE)
        {
            *slotPtr = gPlayerPartyCount - 1;
            break;
        }
        else if (*slotPtr == PARTY_SIZE + 1)
        {
            if (sPartyMenuInternal->chooseHalf)
            {
                *slotPtr = PARTY_SIZE;
                break;
            }
            (*slotPtr)--;
        }
        newSlot = GetNewSlotDoubleLayout(*slotPtr, newSlot);
        if (newSlot != -1)
            *slotPtr = newSlot;
        break;
    case MENU_DIR_DOWN:
        if (*slotPtr == PARTY_SIZE)
        {
            *slotPtr = PARTY_SIZE + 1;
        }
        else if (*slotPtr == PARTY_SIZE + 1)
        {
            *slotPtr = 0;
        }
        else
        {
            newSlot = GetNewSlotDoubleLayout(*slotPtr, MENU_DIR_DOWN);
            if (newSlot == -1)
            {
                if (sPartyMenuInternal->chooseHalf)
                    *slotPtr = PARTY_SIZE;
                else
                    *slotPtr = PARTY_SIZE + 1;
            }
            else
            {
                *slotPtr = newSlot;
            }
        }
        break;
    case MENU_DIR_RIGHT:
        if (*slotPtr == 0)
        {
            if (sPartyMenuInternal->lastSelectedSlot == 3)
            {
                if (GetMonData(&gPlayerParty[3], MON_DATA_SPECIES) != SPECIES_NONE)
                    *slotPtr = 3;
            }
            else if (GetMonData(&gPlayerParty[2], MON_DATA_SPECIES) != SPECIES_NONE)
            {
                *slotPtr = 2;
            }
        }
        else if (*slotPtr == 1)
        {
            if (sPartyMenuInternal->lastSelectedSlot == 5)
            {
                if (GetMonData(&gPlayerParty[5], MON_DATA_SPECIES) != SPECIES_NONE)
                    *slotPtr = 5;
            }
            else if (GetMonData(&gPlayerParty[4], MON_DATA_SPECIES) != SPECIES_NONE)
            {
                *slotPtr = 4;
            }
        }
        break;
    case MENU_DIR_LEFT:
        if (*slotPtr == 2 || *slotPtr == 3)
        {
            sPartyMenuInternal->lastSelectedSlot = *slotPtr;
            *slotPtr = 0;
        }
        else if (*slotPtr == 4 || *slotPtr == 5)
        {
            sPartyMenuInternal->lastSelectedSlot = *slotPtr;
            *slotPtr = 1;
        }
        break;
    }
}

static s8 GetNewSlotDoubleLayout(s8 slotId, s8 movementDir)
{
    while (TRUE)
    {
        slotId += movementDir;
        if ((u8)slotId >= PARTY_SIZE)
            return -1;
        if (GetMonData(&gPlayerParty[slotId], MON_DATA_SPECIES) != SPECIES_NONE)
            return slotId;
    }
}

u8* GetMonNickname(struct Pokemon *mon, u8 *dest)
{
    GetMonData(mon, MON_DATA_NICKNAME, dest);
    return StringGet_Nickname(dest);
}

#define tKeepOpen  data[0]

u8 DisplayPartyMenuMessage(const u8* str, bool8 keepOpen)
{
    u8 taskId;

    PartyMenuPrintText(str);
    taskId = CreateTask(Task_PrintAndWaitForText, 1);
    gTasks[taskId].tKeepOpen = keepOpen;
    return taskId;
}

static void Task_PrintAndWaitForText(u8 taskId)
{
    if (RunTextPrintersRetIsActive(6) != TRUE)
    {
        if (gTasks[taskId].tKeepOpen == FALSE)
        {
            ClearStdWindowAndFrameToTransparent(6, 0);
            ClearWindowTilemap(6);
        }
        DestroyTask(taskId);
    }
}

#undef tKeepOpen

bool8 IsPartyMenuTextPrinterActive(void)
{
    return FuncIsActiveTask(Task_PrintAndWaitForText);
}

static void Task_WaitForLinkAndReturnToChooseMon(u8 taskId)
{
    if (MenuHelpers_ShouldWaitForLinkRecv() != TRUE)
    {
        DisplayPartyMenuStdMessage(PARTY_MSG_CHOOSE_MON);
        gTasks[taskId].func = Task_HandleChooseMonInput;
    }
}

static void Task_ReturnToChooseMonAfterText(u8 taskId)
{
    if (IsPartyMenuTextPrinterActive() != TRUE)
    {
        ClearStdWindowAndFrameToTransparent(6, 0);
        ClearWindowTilemap(6);
        if (MenuHelpers_IsLinkActive() == TRUE)
        {
            gTasks[taskId].func = Task_WaitForLinkAndReturnToChooseMon;
        }
        else
        {
            DisplayPartyMenuStdMessage(PARTY_MSG_CHOOSE_MON);
            gTasks[taskId].func = Task_HandleChooseMonInput;
        }
    }
}

static void DisplayGaveHeldItemMessage(struct Pokemon *mon, u16 item, bool8 keepOpen, u8 unused)
{
    GetMonNickname(mon, gStringVar1);
    CopyItemName(item, gStringVar2);
    StringExpandPlaceholders(gStringVar4, gText_PkmnWasGivenItem);
    DisplayPartyMenuMessage(gStringVar4, keepOpen);
    ScheduleBgCopyTilemapToVram(2);
}

static void DisplayTookHeldItemMessage(struct Pokemon *mon, u16 item, bool8 keepOpen)
{
    GetMonNickname(mon, gStringVar1);
    CopyItemName(item, gStringVar2);
    StringExpandPlaceholders(gStringVar4, gText_ReceivedItemFromPkmn);
    DisplayPartyMenuMessage(gStringVar4, keepOpen);
    ScheduleBgCopyTilemapToVram(2);
}

static void DisplayAlreadyHoldingItemSwitchMessage(struct Pokemon *mon, u16 item, bool8 keepOpen)
{
    GetMonNickname(mon, gStringVar1);
    CopyItemName(item, gStringVar2);
    StringExpandPlaceholders(gStringVar4, gText_PkmnAlreadyHoldingItemSwitch);
    DisplayPartyMenuMessage(gStringVar4, keepOpen);
    ScheduleBgCopyTilemapToVram(2);
}

static void DisplaySwitchedHeldItemMessage(u16 item, u16 item2, bool8 keepOpen)
{
    CopyItemName(item, gStringVar1);
    CopyItemName(item2, gStringVar2);
    StringExpandPlaceholders(gStringVar4, gText_SwitchedPkmnItem);
    DisplayPartyMenuMessage(gStringVar4, keepOpen);
    ScheduleBgCopyTilemapToVram(2);
}

static void GiveItemToMon(struct Pokemon *mon, u16 item)
{
    u8 itemBytes[2];

    if (ItemIsMail(item) == TRUE)
    {
        if (GiveMailToMonByItemId(mon, item) == MAIL_NONE)
            return;
    }
    itemBytes[0] = item;
    itemBytes[1] = item >> 8;
    SetMonData(mon, MON_DATA_HELD_ITEM, itemBytes);
    TryItemHoldFormChange(&gPlayerParty[gPartyMenu.slotId]);
}

static u8 TryTakeMonItem(struct Pokemon* mon)
{
    u16 item = GetMonData(mon, MON_DATA_HELD_ITEM);

    if (item == ITEM_NONE)
        return 0;
    if (AddBagItem(item, 1) == FALSE)
        return 1;

    item = ITEM_NONE;
    SetMonData(mon, MON_DATA_HELD_ITEM, &item);
    TryItemHoldFormChange(&gPlayerParty[gPartyMenu.slotId]);
    return 2;
}

static void BufferBagFullCantTakeItemMessage(u16 itemUnused)
{
    StringExpandPlaceholders(gStringVar4, gText_BagFullCouldNotRemoveItem);
}

#define tHP           data[0]
#define tMaxHP        data[1]
#define tHPIncrement  data[2]
#define tHPToAdd      data[3]
#define tPartyId      data[4]
#define tStartHP      data[5]

static void Task_PartyMenuModifyHP(u8 taskId)
{
    s16 *data = gTasks[taskId].data;

    tHP += tHPIncrement;
    tHPToAdd--;
    SetMonData(&gPlayerParty[tPartyId], MON_DATA_HP, &tHP);
    DisplayPartyPokemonHPCheck(&gPlayerParty[tPartyId], &sPartyMenuBoxes[tPartyId], 1);
    DisplayPartyPokemonHPBarCheck(&gPlayerParty[tPartyId], &sPartyMenuBoxes[tPartyId]);
    if (tHPToAdd == 0 || tHP == 0 || tHP == tMaxHP)
    {
        // If HP was recovered, buffer the amount recovered
        if (tHP > tStartHP)
            ConvertIntToDecimalStringN(gStringVar2, tHP - tStartHP, STR_CONV_MODE_LEFT_ALIGN, 3);

        SwitchTaskToFollowupFunc(taskId);
    }
}

void PartyMenuModifyHP(u8 taskId, u8 slot, s8 hpIncrement, s16 hpDifference, TaskFunc task)
{
    struct Pokemon *mon = &gPlayerParty[slot];
    s16 *data = gTasks[taskId].data;

    tHP = GetMonData(mon, MON_DATA_HP);
    tMaxHP = GetMonData(mon, MON_DATA_MAX_HP);
    tHPIncrement = hpIncrement;
    tHPToAdd = hpDifference;
    tPartyId = slot;
    tStartHP = tHP;
    SetTaskFuncWithFollowupFunc(taskId, Task_PartyMenuModifyHP, task);
}

// The usage of hp in this function is mostly nonsense
// Because caseId is always passed 0, none of the other cases ever occur
static void ResetHPTaskData(u8 taskId, u8 caseId, u32 hp)
{
    s16 *data = gTasks[taskId].data;

    switch (caseId) // always zero
    {
        case 0:
            tHP = hp;
            tStartHP = hp;
            break;
        case 1:
            tMaxHP = hp;
            break;
        case 2:
            tHPIncrement = hp;
            break;
        case 3:
            tHPToAdd = hp;
            break;
        case 4:
            tPartyId = hp;
            break;
        case 5:
            SetTaskFuncWithFollowupFunc(taskId, Task_PartyMenuModifyHP, (TaskFunc)hp); // >casting hp as a taskfunc
            break;
    }
}

#undef tHP
#undef tMaxHP
#undef tHPIncrement
#undef tHPToAdd
#undef tPartyId
#undef tStartHP

u8 GetAilmentFromStatus(u32 status)
{
    if (status & STATUS1_PSN_ANY)
        return AILMENT_PSN;
    if (status & STATUS1_PARALYSIS)
        return AILMENT_PRZ;
    if (status & STATUS1_SLEEP)
        return AILMENT_SLP;
    if (status & STATUS1_FREEZE)
        return AILMENT_FRZ;
    if (status & STATUS1_BURN)
        return AILMENT_BRN;
    return AILMENT_NONE;
}

u8 GetMonAilment(struct Pokemon *mon)
{
    u8 ailment;

    if (GetMonData(mon, MON_DATA_HP) == 0)
        return AILMENT_FNT;
    ailment = GetAilmentFromStatus(GetMonData(mon, MON_DATA_STATUS));
    if (ailment != AILMENT_NONE)
        return ailment;
    if (CheckPartyPokerus(mon, 0))
        return AILMENT_PKRS;
    return AILMENT_NONE;
}

static void SetPartyMonsAllowedInMinigame(void)
{
    u16 *ptr;

    if (gPartyMenu.menuType == PARTY_MENU_TYPE_MINIGAME)
    {
        u8 i;

        ptr = &gPartyMenu.data1;
        gPartyMenu.data1 = 0;
        if (gSpecialVar_0x8005 == 0)
        {
            for (i = 0; i < gPlayerPartyCount; i++)
                *ptr += IsMonAllowedInPokemonJump(&gPlayerParty[i]) << i;
        }
        else
        {
            for (i = 0; i < gPlayerPartyCount; i++)
                *ptr += IsMonAllowedInDodrioBerryPicking(&gPlayerParty[i]) << i;
        }
    }
}

static bool16 IsMonAllowedInPokemonJump(struct Pokemon *mon)
{
    if (GetMonData(mon, MON_DATA_IS_EGG) != TRUE && IsSpeciesAllowedInPokemonJump(GetMonData(mon, MON_DATA_SPECIES)))
        return TRUE;
    return FALSE;
}


static bool16 IsMonAllowedInDodrioBerryPicking(struct Pokemon *mon)
{
    if (GetMonData(mon, MON_DATA_IS_EGG) != TRUE && GetMonData(mon, MON_DATA_SPECIES) == SPECIES_DODRIO)
        return TRUE;
    return FALSE;
}

static bool8 IsMonAllowedInMinigame(u8 slot)
{
    if (!((gPartyMenu.data1 >> slot) & 1))
        return FALSE;
    return TRUE;
}

static void TryEnterMonForMinigame(u8 taskId, u8 slot)
{
    if (IsMonAllowedInMinigame(slot) == TRUE)
    {
        PlaySE(SE_SELECT);
        gSpecialVar_0x8004 = slot;
        Task_ClosePartyMenu(taskId);
    }
    else
    {
        PlaySE(SE_FAILURE);
        DisplayPartyMenuMessage(gText_PkmnCantParticipate, FALSE);
        ScheduleBgCopyTilemapToVram(2);
        gTasks[taskId].func = Task_ReturnToChooseMonAfterText;
    }
}

static void CancelParticipationPrompt(u8 taskId)
{
    DisplayPartyMenuMessage(gText_CancelParticipation, TRUE);
    ScheduleBgCopyTilemapToVram(2);
    gTasks[taskId].func = Task_CancelParticipationYesNo;
}

static void Task_CancelParticipationYesNo(u8 taskId)
{
    if (IsPartyMenuTextPrinterActive() != TRUE)
    {
        PartyMenuDisplayYesNoMenu();
        gTasks[taskId].func = Task_HandleCancelParticipationYesNoInput;
    }
}

static void Task_HandleCancelParticipationYesNoInput(u8 taskId)
{
    switch (Menu_ProcessInputNoWrapClearOnChoose())
    {
    case 0:
        gSpecialVar_0x8004 = PARTY_SIZE + 1;
        Task_ClosePartyMenu(taskId);
        break;
    case MENU_B_PRESSED:
        PlaySE(SE_SELECT);
        // fallthrough
    case 1:
        gTasks[taskId].func = Task_ReturnToChooseMonAfterText;
        break;
    }
}

static u8 CanMonLearnTMTutor(struct Pokemon *mon, u16 item, u8 tutor)
{
    u16 move;

    if (GetMonData(mon, MON_DATA_IS_EGG))
        return CANNOT_LEARN_MOVE_IS_EGG;

    if (item >= ITEM_TM01)
    {
        if (!CanMonLearnTMHM(mon, item - ITEM_TM01 - ((item > ITEM_TM100) ? NUM_TECHNICAL_MACHINES : 0)))
            return CANNOT_LEARN_MOVE;
        else
            move = ItemIdToBattleMoveId(item);
    }
    else
    {
        if (!CanLearnTutorMove(GetMonData(mon, MON_DATA_SPECIES), tutor))
            return CANNOT_LEARN_MOVE;
        else
            move = GetTutorMove(tutor);
    }

    if (MonKnowsMove(mon, move) == TRUE)
        return ALREADY_KNOWS_MOVE;
    else
        return CAN_LEARN_MOVE;
}

static u16 GetTutorMove(u8 tutor)
{
    return gTutorMoves[tutor];
}

static bool8 CanLearnTutorMove(u16 species, u8 tutor)
{
    if (sTutorLearnsets[species] & (1 << tutor))
        return TRUE;
    else
        return FALSE;
}

static void InitPartyMenuWindows(u8 layout)
{
    u8 i;

    switch (layout)
    {
    case PARTY_LAYOUT_SINGLE:
        InitWindows(sSinglePartyMenuWindowTemplate);
        break;
    case PARTY_LAYOUT_DOUBLE:
        InitWindows(sDoublePartyMenuWindowTemplate);
        break;
    case PARTY_LAYOUT_MULTI:
        InitWindows(sMultiPartyMenuWindowTemplate);
        break;
    default: // PARTY_LAYOUT_MULTI_SHOWCASE
        InitWindows(sShowcaseMultiPartyMenuWindowTemplate);
        break;
    }
    DeactivateAllTextPrinters();
    for (i = 0; i < PARTY_SIZE; i++)
        FillWindowPixelBuffer(i, PIXEL_FILL(0));
    LoadUserWindowBorderGfx(0, 0x4F, 0xD0);
    LoadPalette(GetOverworldTextboxPalettePtr(), 0xE0, 0x20);
    LoadPalette(gStandardMenuPalette, 0xF0, 0x20);
}

static void CreateCancelConfirmWindows(bool8 chooseHalf)
{
    u8 confirmWindowId;
    u8 cancelWindowId;
    u8 offset;
    u8 mainOffset;

    if (gPartyMenu.menuType != PARTY_MENU_TYPE_MULTI_SHOWCASE)
    {
        if (chooseHalf == TRUE)
        {
            confirmWindowId = AddWindow(&sConfirmButtonWindowTemplate);
            FillWindowPixelBuffer(confirmWindowId, PIXEL_FILL(0));
            mainOffset = GetStringCenterAlignXOffset(FONT_SMALL, gMenuText_Confirm, 48);
            AddTextPrinterParameterized4(confirmWindowId, FONT_SMALL, mainOffset, 1, 0, 0, sFontColorTable[0], TEXT_SKIP_DRAW, gMenuText_Confirm);
            PutWindowTilemap(confirmWindowId);
            CopyWindowToVram(confirmWindowId, COPYWIN_GFX);
            cancelWindowId = AddWindow(&sMultiCancelButtonWindowTemplate);
            offset = 0;
        }
        else
        {
            cancelWindowId = AddWindow(&sCancelButtonWindowTemplate);
            offset = 3;
        }
        FillWindowPixelBuffer(cancelWindowId, PIXEL_FILL(0));

        // Branches are functionally identical. Second branch is never reached, Spin Trade wasnt fully implemented
        if (gPartyMenu.menuType != PARTY_MENU_TYPE_SPIN_TRADE)
        {
            mainOffset = GetStringCenterAlignXOffset(FONT_SMALL, gText_Cancel, 48);
            AddTextPrinterParameterized3(cancelWindowId, FONT_SMALL, mainOffset + offset, 1, sFontColorTable[0], TEXT_SKIP_DRAW, gText_Cancel);
        }
        else
        {
            mainOffset = GetStringCenterAlignXOffset(FONT_SMALL, gText_Cancel2, 48);
            AddTextPrinterParameterized3(cancelWindowId, FONT_SMALL, mainOffset + offset, 1, sFontColorTable[0], TEXT_SKIP_DRAW, gText_Cancel2);
        }
        PutWindowTilemap(cancelWindowId);
        CopyWindowToVram(cancelWindowId, COPYWIN_GFX);
        ScheduleBgCopyTilemapToVram(0);
    }
}

static u16* GetPartyMenuPalBufferPtr(u8 paletteId)
{
    return &sPartyMenuInternal->palBuffer[paletteId];
}

static void BlitBitmapToPartyWindow(u8 windowId, const u8 *b, u8 c, u8 x, u8 y, u8 width, u8 height)
{
    u8 *pixels = AllocZeroed(height * width * 32);
    u8 i, j;

    if (pixels != NULL)
    {
        for (i = 0; i < height; i++)
        {
            for (j = 0; j < width; j++)
                CpuCopy16(GetPartyMenuBgTile(b[x + j + ((y + i) * c)]), &pixels[(i * width + j) * 32], 32);
        }
        BlitBitmapToWindow(windowId, pixels, x * 8, y * 8, width * 8, height * 8);
        Free(pixels);
    }
}

static void BlitBitmapToPartyWindow_LeftColumn(u8 windowId, u8 x, u8 y, u8 width, u8 height, bool8 hideHP)
{
    if (width == 0 && height == 0)
    {
        width = 10;
        height = 7;
    }
    if (hideHP == FALSE)
        BlitBitmapToPartyWindow(windowId, sSlotTilemap_Main, 10, x, y, width, height);
    else
        BlitBitmapToPartyWindow(windowId, sSlotTilemap_MainNoHP, 10, x, y, width, height);
}

static void BlitBitmapToPartyWindow_RightColumn(u8 windowId, u8 x, u8 y, u8 width, u8 height, bool8 hideHP)
{
    if (width == 0 && height == 0)
    {
        width = 18;
        height = 3;
    }
    if (hideHP == FALSE)
        BlitBitmapToPartyWindow(windowId, sSlotTilemap_Wide, 18, x, y, width, height);
    else
        BlitBitmapToPartyWindow(windowId, sSlotTilemap_WideNoHP, 18, x, y, width, height);
}

static void DrawEmptySlot(u8 windowId)
{
    BlitBitmapToPartyWindow(windowId, sSlotTilemap_WideEmpty, 18, 0, 0, 18, 3);
}

#define LOAD_PARTY_BOX_PAL(paletteIds, paletteOffsets)                                    \
{                                                                                         \
    LoadPalette(GetPartyMenuPalBufferPtr(paletteIds[0]), paletteOffsets[0] + palNum, 2);  \
    LoadPalette(GetPartyMenuPalBufferPtr(paletteIds[1]), paletteOffsets[1] + palNum, 2);  \
    LoadPalette(GetPartyMenuPalBufferPtr(paletteIds[2]), paletteOffsets[2] + palNum, 2);  \
}

static void LoadPartyBoxPalette(struct PartyMenuBox *menuBox, u8 palFlags)
{
    u8 palNum = GetWindowAttribute(menuBox->windowId, WINDOW_PALETTE_NUM) * 16;

    if (palFlags & PARTY_PAL_NO_MON)
    {
        LOAD_PARTY_BOX_PAL(sPartyBoxNoMonPalIds, sPartyBoxNoMonPalOffsets);
    }
    else if (palFlags & PARTY_PAL_TO_SOFTBOIL)
    {
        if (palFlags & PARTY_PAL_SELECTED)
        {
            LOAD_PARTY_BOX_PAL(sPartyBoxSelectedForActionPalIds1, sPartyBoxPalOffsets1);
            LOAD_PARTY_BOX_PAL(sPartyBoxCurrSelectionPalIds2, sPartyBoxPalOffsets2);
        }
        else
        {
            LOAD_PARTY_BOX_PAL(sPartyBoxSelectedForActionPalIds1, sPartyBoxPalOffsets1);
            LOAD_PARTY_BOX_PAL(sPartyBoxSelectedForActionPalIds2, sPartyBoxPalOffsets2);
        }
    }
    else if (palFlags & PARTY_PAL_SWITCHING)
    {
        LOAD_PARTY_BOX_PAL(sPartyBoxSelectedForActionPalIds1, sPartyBoxPalOffsets1);
        LOAD_PARTY_BOX_PAL(sPartyBoxSelectedForActionPalIds2, sPartyBoxPalOffsets2);
    }
    else if (palFlags & PARTY_PAL_TO_SWITCH)
    {
        if (palFlags & PARTY_PAL_SELECTED)
        {
            LOAD_PARTY_BOX_PAL(sPartyBoxSelectedForActionPalIds1, sPartyBoxPalOffsets1);
            LOAD_PARTY_BOX_PAL(sPartyBoxCurrSelectionPalIds2, sPartyBoxPalOffsets2);
        }
        else
        {
            LOAD_PARTY_BOX_PAL(sPartyBoxSelectedForActionPalIds1, sPartyBoxPalOffsets1);
            LOAD_PARTY_BOX_PAL(sPartyBoxSelectedForActionPalIds2, sPartyBoxPalOffsets2);
        }
    }
    else if (palFlags & PARTY_PAL_FAINTED)
    {
        if (palFlags & PARTY_PAL_SELECTED)
        {
            LOAD_PARTY_BOX_PAL(sPartyBoxCurrSelectionFaintedPalIds, sPartyBoxPalOffsets1);
            LOAD_PARTY_BOX_PAL(sPartyBoxCurrSelectionPalIds2, sPartyBoxPalOffsets2);
        }
        else
        {
            LOAD_PARTY_BOX_PAL(sPartyBoxFaintedPalIds1, sPartyBoxPalOffsets1);
            LOAD_PARTY_BOX_PAL(sPartyBoxFaintedPalIds2, sPartyBoxPalOffsets2);
        }
    }
    else if (palFlags & PARTY_PAL_MULTI_ALT)
    {
        if (palFlags & PARTY_PAL_SELECTED)
        {
            LOAD_PARTY_BOX_PAL(sPartyBoxCurrSelectionMultiPalIds, sPartyBoxPalOffsets1);
            LOAD_PARTY_BOX_PAL(sPartyBoxCurrSelectionPalIds2, sPartyBoxPalOffsets2);
        }
        else
        {
            LOAD_PARTY_BOX_PAL(sPartyBoxMultiPalIds1, sPartyBoxPalOffsets1);
            LOAD_PARTY_BOX_PAL(sPartyBoxMultiPalIds2, sPartyBoxPalOffsets2);
        }
    }
    else if (palFlags & PARTY_PAL_SELECTED)
    {
        LOAD_PARTY_BOX_PAL(sPartyBoxCurrSelectionPalIds1, sPartyBoxPalOffsets1);
        LOAD_PARTY_BOX_PAL(sPartyBoxCurrSelectionPalIds2, sPartyBoxPalOffsets2);
    }
    else
    {
        LOAD_PARTY_BOX_PAL(sPartyBoxEmptySlotPalIds1, sPartyBoxPalOffsets1);
        LOAD_PARTY_BOX_PAL(sPartyBoxEmptySlotPalIds2, sPartyBoxPalOffsets2);
    }
}

static void DisplayPartyPokemonBarDetail(u8 windowId, const u8 *str, u8 color, const u8 *align)
{
    AddTextPrinterParameterized3(windowId, FONT_SMALL, align[0], align[1], sFontColorTable[color], 0, str);
}

static void DisplayPartyPokemonNickname(struct Pokemon *mon, struct PartyMenuBox *menuBox, u8 c)
{
    u8 nickname[POKEMON_NAME_LENGTH + 1];

    if (GetMonData(mon, MON_DATA_SPECIES) != SPECIES_NONE)
    {
        if (c == 1)
            menuBox->infoRects->blitFunc(menuBox->windowId, menuBox->infoRects->dimensions[0] >> 3, menuBox->infoRects->dimensions[1] >> 3, menuBox->infoRects->dimensions[2] >> 3, menuBox->infoRects->dimensions[3] >> 3, FALSE);
        GetMonNickname(mon, nickname);
        DisplayPartyPokemonBarDetail(menuBox->windowId, nickname, 0, menuBox->infoRects->dimensions);
    }
}

static void DisplayPartyPokemonLevelCheck(struct Pokemon *mon, struct PartyMenuBox *menuBox, u8 c)
{
    if (GetMonData(mon, MON_DATA_SPECIES) != SPECIES_NONE)
    {
        u8 ailment = GetMonAilment(mon);
        if (ailment == AILMENT_NONE || ailment == AILMENT_PKRS)
        {
            if (c != 0)
                menuBox->infoRects->blitFunc(menuBox->windowId, menuBox->infoRects->dimensions[4] >> 3, (menuBox->infoRects->dimensions[5] >> 3) + 1, menuBox->infoRects->dimensions[6] >> 3, menuBox->infoRects->dimensions[7] >> 3, FALSE);
            if (c != 2)
                DisplayPartyPokemonLevel(GetMonData(mon, MON_DATA_LEVEL), menuBox);
        }
    }
}

static void DisplayPartyPokemonLevel(u8 level, struct PartyMenuBox *menuBox)
{
    ConvertIntToDecimalStringN(gStringVar2, level, STR_CONV_MODE_LEFT_ALIGN, 3);
    StringCopy(gStringVar1, gText_LevelSymbol);
    StringAppend(gStringVar1, gStringVar2);
    DisplayPartyPokemonBarDetail(menuBox->windowId, gStringVar1, 0, &menuBox->infoRects->dimensions[4]);
}

static void DisplayPartyPokemonGenderNidoranCheck(struct Pokemon *mon, struct PartyMenuBox *menuBox, u8 c)
{
    u8 nickname[POKEMON_NAME_LENGTH + 1];

    if (c == 1)
        menuBox->infoRects->blitFunc(menuBox->windowId, menuBox->infoRects->dimensions[8] >> 3, (menuBox->infoRects->dimensions[9] >> 3) + 1, menuBox->infoRects->dimensions[10] >> 3, menuBox->infoRects->dimensions[11] >> 3, FALSE);
    GetMonNickname(mon, nickname);
    DisplayPartyPokemonGender(GetMonGender(mon), GetMonData(mon, MON_DATA_SPECIES), nickname, menuBox);
}

static void DisplayPartyPokemonGender(u8 gender, u16 species, u8 *nickname, struct PartyMenuBox *menuBox)
{
    u8 palNum = GetWindowAttribute(menuBox->windowId, WINDOW_PALETTE_NUM) * 16;

    if (species == SPECIES_NONE)
        return;
    if ((species == SPECIES_NIDORAN_M || species == SPECIES_NIDORAN_F) && StringCompare(nickname, gSpeciesNames[species]) == 0)
        return;
    switch (gender)
    {
    case MON_MALE:
        LoadPalette(GetPartyMenuPalBufferPtr(sGenderMalePalIds[0]), sGenderPalOffsets[0] + palNum, 2);
        LoadPalette(GetPartyMenuPalBufferPtr(sGenderMalePalIds[1]), sGenderPalOffsets[1] + palNum, 2);
        DisplayPartyPokemonBarDetail(menuBox->windowId, gText_MaleSymbol, 2, &menuBox->infoRects->dimensions[8]);
        break;
    case MON_FEMALE:
        LoadPalette(GetPartyMenuPalBufferPtr(sGenderFemalePalIds[0]), sGenderPalOffsets[0] + palNum, 2);
        LoadPalette(GetPartyMenuPalBufferPtr(sGenderFemalePalIds[1]), sGenderPalOffsets[1] + palNum, 2);
        DisplayPartyPokemonBarDetail(menuBox->windowId, gText_FemaleSymbol, 2, &menuBox->infoRects->dimensions[8]);
        break;
    }
}

static void DisplayPartyPokemonHPCheck(struct Pokemon *mon, struct PartyMenuBox *menuBox, u8 c)
{
    if (GetMonData(mon, MON_DATA_SPECIES) != SPECIES_NONE)
    {
        if (c != 0)
            menuBox->infoRects->blitFunc(menuBox->windowId, menuBox->infoRects->dimensions[12] >> 3, (menuBox->infoRects->dimensions[13] >> 3) + 1, menuBox->infoRects->dimensions[14] >> 3, menuBox->infoRects->dimensions[15] >> 3, FALSE);
        if (c != 2)
            DisplayPartyPokemonHP(GetMonData(mon, MON_DATA_HP), menuBox);
    }
}

static void DisplayPartyPokemonHP(u16 hp, struct PartyMenuBox *menuBox)
{
    u8 *strOut = ConvertIntToDecimalStringN(gStringVar1, hp, STR_CONV_MODE_RIGHT_ALIGN, 3);

    strOut[0] = CHAR_SLASH;
    strOut[1] = EOS;

    DisplayPartyPokemonBarDetail(menuBox->windowId, gStringVar1, 0, &menuBox->infoRects->dimensions[12]);
}

static void DisplayPartyPokemonMaxHPCheck(struct Pokemon *mon, struct PartyMenuBox *menuBox, u8 c)
{
    if (GetMonData(mon, MON_DATA_SPECIES) != SPECIES_NONE)
    {
        if (c != 0)
            menuBox->infoRects->blitFunc(menuBox->windowId, (menuBox->infoRects->dimensions[16] >> 3) + 1, (menuBox->infoRects->dimensions[17] >> 3) + 1, menuBox->infoRects->dimensions[18] >> 3, menuBox->infoRects->dimensions[19] >> 3, FALSE);
        if (c != 2)
            DisplayPartyPokemonMaxHP(GetMonData(mon, MON_DATA_MAX_HP), menuBox);
    }
}

static void DisplayPartyPokemonMaxHP(u16 maxhp, struct PartyMenuBox *menuBox)
{
    ConvertIntToDecimalStringN(gStringVar2, maxhp, STR_CONV_MODE_RIGHT_ALIGN, 3);
    StringCopy(gStringVar1, gText_Slash);
    StringAppend(gStringVar1, gStringVar2);
    DisplayPartyPokemonBarDetail(menuBox->windowId, gStringVar1, 0, &menuBox->infoRects->dimensions[16]);
}

static void DisplayPartyPokemonHPBarCheck(struct Pokemon *mon, struct PartyMenuBox *menuBox)
{
    if (GetMonData(mon, MON_DATA_SPECIES) != SPECIES_NONE)
        DisplayPartyPokemonHPBar(GetMonData(mon, MON_DATA_HP), GetMonData(mon, MON_DATA_MAX_HP), menuBox);
}

static void DisplayPartyPokemonHPBar(u16 hp, u16 maxhp, struct PartyMenuBox *menuBox)
{
    u8 palNum = GetWindowAttribute(menuBox->windowId, WINDOW_PALETTE_NUM) * 16;
    u8 hpFraction;

    switch (GetHPBarLevel(hp, maxhp))
    {
    case HP_BAR_GREEN:
    case HP_BAR_FULL:
        LoadPalette(GetPartyMenuPalBufferPtr(sHPBarGreenPalIds[0]), sHPBarPalOffsets[0] + palNum, 2);
        LoadPalette(GetPartyMenuPalBufferPtr(sHPBarGreenPalIds[1]), sHPBarPalOffsets[1] + palNum, 2);
        break;
    case HP_BAR_YELLOW:
        LoadPalette(GetPartyMenuPalBufferPtr(sHPBarYellowPalIds[0]), sHPBarPalOffsets[0] + palNum, 2);
        LoadPalette(GetPartyMenuPalBufferPtr(sHPBarYellowPalIds[1]), sHPBarPalOffsets[1] + palNum, 2);
        break;
    default:
        LoadPalette(GetPartyMenuPalBufferPtr(sHPBarRedPalIds[0]), sHPBarPalOffsets[0] + palNum, 2);
        LoadPalette(GetPartyMenuPalBufferPtr(sHPBarRedPalIds[1]), sHPBarPalOffsets[1] + palNum, 2);
        break;
    }

    hpFraction = GetScaledHPFraction(hp, maxhp, menuBox->infoRects->dimensions[22]);
    FillWindowPixelRect(menuBox->windowId, sHPBarPalOffsets[1], menuBox->infoRects->dimensions[20], menuBox->infoRects->dimensions[21], hpFraction, 1);
    FillWindowPixelRect(menuBox->windowId, sHPBarPalOffsets[0], menuBox->infoRects->dimensions[20], menuBox->infoRects->dimensions[21] + 1, hpFraction, 2);
    if (hpFraction != menuBox->infoRects->dimensions[22])
    {
        // This appears to be an alternating fill
        FillWindowPixelRect(menuBox->windowId, 0x0D, menuBox->infoRects->dimensions[20] + hpFraction, menuBox->infoRects->dimensions[21], menuBox->infoRects->dimensions[22] - hpFraction, 1);
        FillWindowPixelRect(menuBox->windowId, 0x02, menuBox->infoRects->dimensions[20] + hpFraction, menuBox->infoRects->dimensions[21] + 1, menuBox->infoRects->dimensions[22] - hpFraction, 2);
    }
    CopyWindowToVram(menuBox->windowId, COPYWIN_GFX);
}

static void DisplayPartyPokemonDescriptionText(u8 stringID, struct PartyMenuBox *menuBox, u8 c)
{
    if (c)
    {
        int width = ((menuBox->infoRects->descTextLeft % 8) + menuBox->infoRects->descTextWidth + 7) / 8;
        int height = ((menuBox->infoRects->descTextTop % 8) + menuBox->infoRects->descTextHeight + 7) / 8;
        menuBox->infoRects->blitFunc(menuBox->windowId, menuBox->infoRects->descTextLeft >> 3, menuBox->infoRects->descTextTop >> 3, width, height, TRUE);
    }
    if (c != 2)
        AddTextPrinterParameterized3(menuBox->windowId, FONT_NORMAL, menuBox->infoRects->descTextLeft, menuBox->infoRects->descTextTop, sFontColorTable[0], 0, sDescriptionStringTable[stringID]);
}

static void PartyMenuRemoveWindow(u8 *ptr)
{
    if (*ptr != WINDOW_NONE)
    {
        ClearStdWindowAndFrameToTransparent(*ptr, 0);
        RemoveWindow(*ptr);
        *ptr = WINDOW_NONE;
        ScheduleBgCopyTilemapToVram(2);
    }
}

void DisplayPartyMenuStdMessage(u32 stringId)
{
    u8 *windowPtr = &sPartyMenuInternal->windowId[1];

    if (*windowPtr != WINDOW_NONE)
        PartyMenuRemoveWindow(windowPtr);

    if (stringId != PARTY_MSG_NONE)
    {
        switch (stringId)
        {
        case PARTY_MSG_DO_WHAT_WITH_MON:
            *windowPtr = AddWindow(&sDoWhatWithMonMsgWindowTemplate);
            break;
        case PARTY_MSG_DO_WHAT_WITH_ITEM:
            *windowPtr = AddWindow(&sDoWhatWithItemMsgWindowTemplate);
            break;
        case PARTY_MSG_DO_WHAT_WITH_MAIL:
            *windowPtr = AddWindow(&sDoWhatWithMailMsgWindowTemplate);
            break;
        case PARTY_MSG_RESTORE_WHICH_MOVE:
        case PARTY_MSG_BOOST_PP_WHICH_MOVE:
            *windowPtr = AddWindow(&sWhichMoveMsgWindowTemplate);
            break;
        case PARTY_MSG_ALREADY_HOLDING_ONE:
            *windowPtr = AddWindow(&sAlreadyHoldingOneMsgWindowTemplate);
            break;
        default:
            *windowPtr = AddWindow(&sDefaultPartyMsgWindowTemplate);
            break;
        }

        if (stringId == PARTY_MSG_CHOOSE_MON)
        {
            if (sPartyMenuInternal->chooseHalf)
                stringId = PARTY_MSG_CHOOSE_MON_AND_CONFIRM;
            else if (!ShouldUseChooseMonText())
                stringId = PARTY_MSG_CHOOSE_MON_OR_CANCEL;
        }
        DrawStdFrameWithCustomTileAndPalette(*windowPtr, FALSE, 0x4F, 0xD);
        StringExpandPlaceholders(gStringVar4, sActionStringTable[stringId]);
        AddTextPrinterParameterized(*windowPtr, FONT_NORMAL, gStringVar4, 0, 1, 0, 0);
        ScheduleBgCopyTilemapToVram(2);
    }
}

static bool8 ShouldUseChooseMonText(void)
{
    struct Pokemon *party = gPlayerParty;
    u8 i;
    u8 numAliveMons = 0;

    if (gPartyMenu.action == PARTY_ACTION_SEND_OUT)
        return TRUE;

    for (i = 0; i < PARTY_SIZE; i++)
    {
        if (GetMonData(&party[i], MON_DATA_SPECIES) != SPECIES_NONE && (GetMonData(&party[i], MON_DATA_HP) != 0 || GetMonData(&party[i], MON_DATA_IS_EGG)))
            numAliveMons++;
        if (numAliveMons > 1)
            return TRUE;
    }
    return FALSE;
}

static u8 DisplaySelectionWindow(u8 windowType)
{
    struct WindowTemplate window;
    u8 cursorDimension;
    u8 letterSpacing;
    u8 i;

    switch (windowType)
    {
    case SELECTWINDOW_ACTIONS:
        SetWindowTemplateFields(&window, 2, 19, 19 - (sPartyMenuInternal->numActions * 2), 10, sPartyMenuInternal->numActions * 2, 14, 0x2E9);
        break;
    case SELECTWINDOW_ITEM:
        window = sItemGiveTakeWindowTemplate;
        break;
    case SELECTWINDOW_MAIL:
        window = sMailReadTakeWindowTemplate;
        break;
    default: // SELECTWINDOW_MOVES
        window = sMoveSelectWindowTemplate;
        break;
    }

    sPartyMenuInternal->windowId[0] = AddWindow(&window);
    DrawStdFrameWithCustomTileAndPalette(sPartyMenuInternal->windowId[0], FALSE, 0x4F, 13);
    if (windowType == SELECTWINDOW_MOVES)
        return sPartyMenuInternal->windowId[0];
    cursorDimension = GetMenuCursorDimensionByFont(FONT_NORMAL, 0);
    letterSpacing = GetFontAttribute(FONT_NORMAL, FONTATTR_LETTER_SPACING);

    for (i = 0; i < sPartyMenuInternal->numActions; i++)
    {
        u8 fontColorsId = (sPartyMenuInternal->actions[i] >= MENU_FIELD_MOVES) ? 4 : 3;
        AddTextPrinterParameterized4(sPartyMenuInternal->windowId[0], FONT_NORMAL, cursorDimension, (i * 16) + 1, letterSpacing, 0, sFontColorTable[fontColorsId], 0, sCursorOptions[sPartyMenuInternal->actions[i]].text);
    }

    InitMenuInUpperLeftCorner(sPartyMenuInternal->windowId[0], sPartyMenuInternal->numActions, 0, TRUE);
    ScheduleBgCopyTilemapToVram(2);

    return sPartyMenuInternal->windowId[0];
}

static void PartyMenuPrintText(const u8 *text)
{
    DrawStdFrameWithCustomTileAndPalette(6, FALSE, 0x4F, 13);
    gTextFlags.canABSpeedUpPrint = TRUE;
    AddTextPrinterParameterized2(6, FONT_NORMAL, text, GetPlayerTextSpeedDelay(), 0, 2, 1, 3);
}

static void PartyMenuDisplayYesNoMenu(void)
{
    CreateYesNoMenu(&sPartyMenuYesNoWindowTemplate, 0x4F, 13, 0);
}

static u8 CreateLevelUpStatsWindow(void)
{
    sPartyMenuInternal->windowId[0] = AddWindow(&sLevelUpStatsWindowTemplate);
    DrawStdFrameWithCustomTileAndPalette(sPartyMenuInternal->windowId[0], FALSE, 0x4F, 13);
    return sPartyMenuInternal->windowId[0];
}

static void RemoveLevelUpStatsWindow(void)
{
    ClearWindowTilemap(sPartyMenuInternal->windowId[0]);
    PartyMenuRemoveWindow(&sPartyMenuInternal->windowId[0]);
}

static void SetPartyMonSelectionActions(struct Pokemon *mons, u8 slotId, u8 action)
{
    u8 i;

    if (action == ACTIONS_NONE)
    {
        SetPartyMonFieldSelectionActions(mons, slotId);
    }
    else
    {
        sPartyMenuInternal->numActions = sPartyMenuActionCounts[action];
        for (i = 0; i < sPartyMenuInternal->numActions; i++)
            sPartyMenuInternal->actions[i] = sPartyMenuActions[action][i];
    }
}

static void SetPartyMonFieldSelectionActions(struct Pokemon *mons, u8 slotId)
{
    u8 i, j;

    sPartyMenuInternal->numActions = 0;
    AppendToList(sPartyMenuInternal->actions, &sPartyMenuInternal->numActions, MENU_SUMMARY);

    // Add field moves to action list
    for (i = 0; i < MAX_MON_MOVES; i++)
    {
        for (j = 0; sFieldMoves[j] != FIELD_MOVE_TERMINATOR; j++)
        {
            if (GetMonData(&mons[slotId], i + MON_DATA_MOVE1) == sFieldMoves[j])
            {
                AppendToList(sPartyMenuInternal->actions, &sPartyMenuInternal->numActions, j + MENU_FIELD_MOVES);
                break;
            }
        }
    }

    if (!InBattlePike())
    {
        if (GetMonData(&mons[1], MON_DATA_SPECIES) != SPECIES_NONE)
            AppendToList(sPartyMenuInternal->actions, &sPartyMenuInternal->numActions, MENU_SWITCH);
        if (ItemIsMail(GetMonData(&mons[slotId], MON_DATA_HELD_ITEM)))
            AppendToList(sPartyMenuInternal->actions, &sPartyMenuInternal->numActions, MENU_MAIL);
        else
            AppendToList(sPartyMenuInternal->actions, &sPartyMenuInternal->numActions, MENU_ITEM);
    }
    AppendToList(sPartyMenuInternal->actions, &sPartyMenuInternal->numActions, MENU_CANCEL1);
}

static u8 GetPartyMenuActionsType(struct Pokemon *mon)
{
    u32 actionType;

    switch (gPartyMenu.menuType)
    {
    case PARTY_MENU_TYPE_FIELD:
        if (InMultiPartnerRoom() == TRUE || GetMonData(mon, MON_DATA_IS_EGG))
            actionType = ACTIONS_SWITCH;
        else
            actionType = ACTIONS_NONE; // actions populated by SetPartyMonFieldSelectionActions
        break;
    case PARTY_MENU_TYPE_IN_BATTLE:
        actionType = GetPartyMenuActionsTypeInBattle(mon);
        break;
    case PARTY_MENU_TYPE_CHOOSE_HALF:
        switch (GetPartySlotEntryStatus(gPartyMenu.slotId))
        {
        default: // Not eligible
            actionType = ACTIONS_SUMMARY_ONLY;
            break;
        case 0: // Eligible
            actionType = ACTIONS_ENTER;
            break;
        case 1: // Already selected
            actionType = ACTIONS_NO_ENTRY;
            break;
        }
        break;
    case PARTY_MENU_TYPE_DAYCARE:
        actionType = (GetMonData(mon, MON_DATA_IS_EGG)) ? ACTIONS_SUMMARY_ONLY : ACTIONS_STORE;
        break;
    case PARTY_MENU_TYPE_UNION_ROOM_REGISTER:
        actionType = ACTIONS_REGISTER;
        break;
    case PARTY_MENU_TYPE_UNION_ROOM_TRADE:
        actionType = ACTIONS_TRADE;
        break;
    case PARTY_MENU_TYPE_SPIN_TRADE:
        actionType = ACTIONS_SPIN_TRADE;
        break;
    case PARTY_MENU_TYPE_STORE_PYRAMID_HELD_ITEMS:
        actionType = ACTIONS_TAKEITEM_TOSS;
        break;
    // The following have no selection actions (i.e. they exit immediately upon selection)
    // PARTY_MENU_TYPE_CONTEST
    // PARTY_MENU_TYPE_CHOOSE_MON
    // PARTY_MENU_TYPE_MULTI_SHOWCASE
    // PARTY_MENU_TYPE_MOVE_RELEARNER
    // PARTY_MENU_TYPE_MINIGAME
    default:
        actionType = ACTIONS_NONE;
        break;
    }
    return actionType;
}

static bool8 CreateSelectionWindow(u8 taskId)
{
    struct Pokemon *mon = &gPlayerParty[gPartyMenu.slotId];
    u16 item;

    GetMonNickname(mon, gStringVar1);
    PartyMenuRemoveWindow(&sPartyMenuInternal->windowId[1]);
    if (gPartyMenu.menuType != PARTY_MENU_TYPE_STORE_PYRAMID_HELD_ITEMS)
    {
        SetPartyMonSelectionActions(gPlayerParty, gPartyMenu.slotId, GetPartyMenuActionsType(mon));
        DisplaySelectionWindow(SELECTWINDOW_ACTIONS);
        DisplayPartyMenuStdMessage(PARTY_MSG_DO_WHAT_WITH_MON);
    }
    else
    {
        item = GetMonData(mon, MON_DATA_HELD_ITEM);
        if (item != ITEM_NONE)
        {
            SetPartyMonSelectionActions(gPlayerParty, gPartyMenu.slotId, GetPartyMenuActionsType(mon));
            DisplaySelectionWindow(SELECTWINDOW_ITEM);
            CopyItemName(item, gStringVar2);
            DisplayPartyMenuStdMessage(PARTY_MSG_ALREADY_HOLDING_ONE);
        }
        else
        {
            StringExpandPlaceholders(gStringVar4, gText_PkmnNotHolding);
            DisplayPartyMenuMessage(gStringVar4, TRUE);
            ScheduleBgCopyTilemapToVram(2);
            gTasks[taskId].func = Task_UpdateHeldItemSprite;
            return FALSE;
        }
    }
    return TRUE;
}

static void Task_TryCreateSelectionWindow(u8 taskId)
{
    if (CreateSelectionWindow(taskId))
    {
        gTasks[taskId].data[0] = 0xFF;
        gTasks[taskId].func = Task_HandleSelectionMenuInput;
    }
}

static void Task_HandleSelectionMenuInput(u8 taskId)
{
    if (!gPaletteFade.active && MenuHelpers_ShouldWaitForLinkRecv() != TRUE)
    {
        s8 input;
        s16 *data = gTasks[taskId].data;

        if (sPartyMenuInternal->numActions <= 3)
            input = Menu_ProcessInputNoWrapAround_other();
        else
            input = ProcessMenuInput_other();

        data[0] = Menu_GetCursorPos();
        switch (input)
        {
        case MENU_NOTHING_CHOSEN:
            break;
        case MENU_B_PRESSED:
            PlaySE(SE_SELECT);
            PartyMenuRemoveWindow(&sPartyMenuInternal->windowId[2]);
            sCursorOptions[sPartyMenuInternal->actions[sPartyMenuInternal->numActions - 1]].func(taskId);
            break;
        default:
            PartyMenuRemoveWindow(&sPartyMenuInternal->windowId[2]);
            sCursorOptions[sPartyMenuInternal->actions[input]].func(taskId);
            break;
        }
    }
}

static void CursorCb_Summary(u8 taskId)
{
    PlaySE(SE_SELECT);
    sPartyMenuInternal->exitCallback = CB2_ShowPokemonSummaryScreen;
    Task_ClosePartyMenu(taskId);
}

static void CB2_ShowPokemonSummaryScreen(void)
{
    if (gPartyMenu.menuType == PARTY_MENU_TYPE_IN_BATTLE)
    {
        UpdatePartyToBattleOrder();
        ShowPokemonSummaryScreen(SUMMARY_MODE_LOCK_MOVES, gPlayerParty, gPartyMenu.slotId, gPlayerPartyCount - 1, CB2_ReturnToPartyMenuFromSummaryScreen);
    }
    else
    {
        ShowPokemonSummaryScreen(SUMMARY_MODE_NORMAL, gPlayerParty, gPartyMenu.slotId, gPlayerPartyCount - 1, CB2_ReturnToPartyMenuFromSummaryScreen);
    }
}

static void CB2_ReturnToPartyMenuFromSummaryScreen(void)
{
    gPaletteFade.bufferTransferDisabled = TRUE;
    gPartyMenu.slotId = gLastViewedMonIndex;
    InitPartyMenu(gPartyMenu.menuType, KEEP_PARTY_LAYOUT, gPartyMenu.action, TRUE, PARTY_MSG_DO_WHAT_WITH_MON, Task_TryCreateSelectionWindow, gPartyMenu.exitCallback);
}

static void CursorCb_Switch(u8 taskId)
{
    PlaySE(SE_SELECT);
    gPartyMenu.action = PARTY_ACTION_SWITCH;
    PartyMenuRemoveWindow(&sPartyMenuInternal->windowId[1]);
    PartyMenuRemoveWindow(&sPartyMenuInternal->windowId[0]);
    DisplayPartyMenuStdMessage(PARTY_MSG_MOVE_TO_WHERE);
    AnimatePartySlot(gPartyMenu.slotId, 1);
    gPartyMenu.slotId2 = gPartyMenu.slotId;
    gTasks[taskId].func = Task_HandleChooseMonInput;
}

#define tSlot1Left     data[0]
#define tSlot1Top      data[1]
#define tSlot1Width    data[2]
#define tSlot1Height   data[3]
#define tSlot2Left     data[4]
#define tSlot2Top      data[5]
#define tSlot2Width    data[6]
#define tSlot2Height   data[7]
#define tSlot1Offset   data[8]
#define tSlot2Offset   data[9]
#define tSlot1SlideDir data[10]
#define tSlot2SlideDir data[11]

static void SwitchSelectedMons(u8 taskId)
{
    s16 *data = gTasks[taskId].data;
    u8 windowIds[2];

    if (gPartyMenu.slotId2 == gPartyMenu.slotId)
    {
        FinishTwoMonAction(taskId);
    }
    else
    {
        // Initialize switching party mons slide animation
        windowIds[0] = sPartyMenuBoxes[gPartyMenu.slotId].windowId;
        tSlot1Left = GetWindowAttribute(windowIds[0], WINDOW_TILEMAP_LEFT);
        tSlot1Top = GetWindowAttribute(windowIds[0], WINDOW_TILEMAP_TOP);
        tSlot1Width = GetWindowAttribute(windowIds[0], WINDOW_WIDTH);
        tSlot1Height = GetWindowAttribute(windowIds[0], WINDOW_HEIGHT);
        tSlot1Offset = 0;
        if (tSlot1Width == 10)
            tSlot1SlideDir = -1;
        else
            tSlot1SlideDir = 1;
        windowIds[1] = sPartyMenuBoxes[gPartyMenu.slotId2].windowId;
        tSlot2Left = GetWindowAttribute(windowIds[1], WINDOW_TILEMAP_LEFT);
        tSlot2Top = GetWindowAttribute(windowIds[1], WINDOW_TILEMAP_TOP);
        tSlot2Width = GetWindowAttribute(windowIds[1], WINDOW_WIDTH);
        tSlot2Height = GetWindowAttribute(windowIds[1], WINDOW_HEIGHT);
        tSlot2Offset = 0;
        if (tSlot2Width == 10)
            tSlot2SlideDir = -1;
        else
            tSlot2SlideDir = 1;
        sSlot1TilemapBuffer = Alloc(tSlot1Width * (tSlot1Height << 1));
        sSlot2TilemapBuffer = Alloc(tSlot2Width * (tSlot2Height << 1));
        CopyToBufferFromBgTilemap(0, sSlot1TilemapBuffer, tSlot1Left, tSlot1Top, tSlot1Width, tSlot1Height);
        CopyToBufferFromBgTilemap(0, sSlot2TilemapBuffer, tSlot2Left, tSlot2Top, tSlot2Width, tSlot2Height);
        ClearWindowTilemap(windowIds[0]);
        ClearWindowTilemap(windowIds[1]);
        gPartyMenu.action = PARTY_ACTION_SWITCHING;
        AnimatePartySlot(gPartyMenu.slotId, 1);
        AnimatePartySlot(gPartyMenu.slotId2, 1);
        SlidePartyMenuBoxOneStep(taskId);
        gTasks[taskId].func = Task_SlideSelectedSlotsOffscreen;
    }
}

// returns FALSE if the slot has slid fully offscreen / back onscreen
static bool8 TryMovePartySlot(s16 x, s16 width, u8 *leftMove, u8 *newX, u8 *newWidth)
{
    if (x + width < 0)
        return FALSE;
    if (x > 31)
        return FALSE;

    if (x < 0)
    {
        *leftMove = x * -1;
        *newX = 0;
        *newWidth = width + x;
    }
    else
    {
        *leftMove = 0;
        *newX = x;
        if (x + width > 31)
            *newWidth = 32 - x;
        else
            *newWidth = width;

    }
    return TRUE;
}

static void MoveAndBufferPartySlot(const void *rectSrc, s16 x, s16 y, s16 width, s16 height, s16 dir)
{
    u8 srcX, newX, newWidth;

    if (TryMovePartySlot(x, width, &srcX, &newX, &newWidth))
    {
        FillBgTilemapBufferRect_Palette0(0, 0, newX, y, newWidth, height);
        if (TryMovePartySlot(x + dir, width, &srcX, &newX, &newWidth))
            CopyRectToBgTilemapBufferRect(0, rectSrc, srcX, 0, width, height, newX, y, newWidth, height, 17, 0, 0);
    }
}

static void MovePartyMenuBoxSprites(struct PartyMenuBox *menuBox, s16 offset)
{
    gSprites[menuBox->pokeballSpriteId].x2 += offset * 8;
    gSprites[menuBox->itemSpriteId].x2 += offset * 8;
    gSprites[menuBox->monSpriteId].x2 += offset * 8;
    gSprites[menuBox->statusSpriteId].x2 += offset * 8;
}

static void SlidePartyMenuBoxSpritesOneStep(u8 taskId)
{
    s16 *data = gTasks[taskId].data;

    if (tSlot1SlideDir != 0)
        MovePartyMenuBoxSprites(&sPartyMenuBoxes[gPartyMenu.slotId], tSlot1SlideDir);
    if (tSlot2SlideDir != 0)
        MovePartyMenuBoxSprites(&sPartyMenuBoxes[gPartyMenu.slotId2], tSlot2SlideDir);
}

static void SlidePartyMenuBoxOneStep(u8 taskId)
{
    s16 *data = gTasks[taskId].data;

    if (tSlot1SlideDir != 0)
        MoveAndBufferPartySlot(sSlot1TilemapBuffer, tSlot1Left + tSlot1Offset, tSlot1Top, tSlot1Width, tSlot1Height, tSlot1SlideDir);
    if (tSlot2SlideDir != 0)
        MoveAndBufferPartySlot(sSlot2TilemapBuffer, tSlot2Left + tSlot2Offset, tSlot2Top, tSlot2Width, tSlot2Height, tSlot2SlideDir);
    ScheduleBgCopyTilemapToVram(0);
}

static void Task_SlideSelectedSlotsOffscreen(u8 taskId)
{
    s16 *data = gTasks[taskId].data;
    u16 slidingSlotPositions[2];

    SlidePartyMenuBoxOneStep(taskId);
    SlidePartyMenuBoxSpritesOneStep(taskId);
    tSlot1Offset += tSlot1SlideDir;
    tSlot2Offset += tSlot2SlideDir;
    slidingSlotPositions[0] = tSlot1Left + tSlot1Offset;
    slidingSlotPositions[1] = tSlot2Left + tSlot2Offset;

    // Both slots have slid offscreen
    if (slidingSlotPositions[0] > 33 && slidingSlotPositions[1] > 33)
    {
        tSlot1SlideDir *= -1;
        tSlot2SlideDir *= -1;
        SwitchPartyMon();
        DisplayPartyPokemonData(gPartyMenu.slotId);
        DisplayPartyPokemonData(gPartyMenu.slotId2);
        PutWindowTilemap(sPartyMenuBoxes[gPartyMenu.slotId].windowId);
        PutWindowTilemap(sPartyMenuBoxes[gPartyMenu.slotId2].windowId);
        CopyToBufferFromBgTilemap(0, sSlot1TilemapBuffer, tSlot1Left, tSlot1Top, tSlot1Width, tSlot1Height);
        CopyToBufferFromBgTilemap(0, sSlot2TilemapBuffer, tSlot2Left, tSlot2Top, tSlot2Width, tSlot2Height);
        ClearWindowTilemap(sPartyMenuBoxes[gPartyMenu.slotId].windowId);
        ClearWindowTilemap(sPartyMenuBoxes[gPartyMenu.slotId2].windowId);
        gTasks[taskId].func = Task_SlideSelectedSlotsOnscreen;
    }
}

static void Task_SlideSelectedSlotsOnscreen(u8 taskId)
{
    s16 *data = gTasks[taskId].data;

    SlidePartyMenuBoxOneStep(taskId);
    SlidePartyMenuBoxSpritesOneStep(taskId);

    // Both slots have slid back onscreen
    if (tSlot1SlideDir == 0 && tSlot2SlideDir == 0)
    {
        PutWindowTilemap(sPartyMenuBoxes[gPartyMenu.slotId].windowId);
        PutWindowTilemap(sPartyMenuBoxes[gPartyMenu.slotId2].windowId);
        ScheduleBgCopyTilemapToVram(0);
        Free(sSlot1TilemapBuffer);
        Free(sSlot2TilemapBuffer);
        FinishTwoMonAction(taskId);
    }
    // Continue sliding
    else
    {
        tSlot1Offset += tSlot1SlideDir;
        tSlot2Offset += tSlot2SlideDir;
        if (tSlot1Offset == 0)
            tSlot1SlideDir = 0;
        if (tSlot2Offset == 0)
            tSlot2SlideDir = 0;
    }
}

static void SwitchMenuBoxSprites(u8 *spriteIdPtr1, u8 *spriteIdPtr2)
{
    u8 spriteIdBuffer = *spriteIdPtr1;
    u16 xBuffer1, yBuffer1, xBuffer2, yBuffer2;

    *spriteIdPtr1 = *spriteIdPtr2;
    *spriteIdPtr2 = spriteIdBuffer;
    xBuffer1 = gSprites[*spriteIdPtr1].x;
    yBuffer1 = gSprites[*spriteIdPtr1].y;
    xBuffer2 = gSprites[*spriteIdPtr1].x2;
    yBuffer2 = gSprites[*spriteIdPtr1].y2;
    gSprites[*spriteIdPtr1].x = gSprites[*spriteIdPtr2].x;
    gSprites[*spriteIdPtr1].y = gSprites[*spriteIdPtr2].y;
    gSprites[*spriteIdPtr1].x2 = gSprites[*spriteIdPtr2].x2;
    gSprites[*spriteIdPtr1].y2 = gSprites[*spriteIdPtr2].y2;
    gSprites[*spriteIdPtr2].x = xBuffer1;
    gSprites[*spriteIdPtr2].y = yBuffer1;
    gSprites[*spriteIdPtr2].x2 = xBuffer2;
    gSprites[*spriteIdPtr2].y2 = yBuffer2;
}

static void SwitchPartyMon(void)
{
    struct PartyMenuBox *menuBoxes[2];
    struct Pokemon *mon1, *mon2;
    struct Pokemon *monBuffer;

    menuBoxes[0] = &sPartyMenuBoxes[gPartyMenu.slotId];
    menuBoxes[1] = &sPartyMenuBoxes[gPartyMenu.slotId2];
    mon1 = &gPlayerParty[gPartyMenu.slotId];
    mon2 = &gPlayerParty[gPartyMenu.slotId2];
    monBuffer = Alloc(sizeof(struct Pokemon));
    *monBuffer = *mon1;
    *mon1 = *mon2;
    *mon2 = *monBuffer;
    Free(monBuffer);
    SwitchMenuBoxSprites(&menuBoxes[0]->pokeballSpriteId, &menuBoxes[1]->pokeballSpriteId);
    SwitchMenuBoxSprites(&menuBoxes[0]->itemSpriteId, &menuBoxes[1]->itemSpriteId);
    SwitchMenuBoxSprites(&menuBoxes[0]->monSpriteId, &menuBoxes[1]->monSpriteId);
    SwitchMenuBoxSprites(&menuBoxes[0]->statusSpriteId, &menuBoxes[1]->statusSpriteId);
}

// Finish switching mons or using Softboiled
static void FinishTwoMonAction(u8 taskId)
{
    PartyMenuRemoveWindow(&sPartyMenuInternal->windowId[1]);
    gPartyMenu.action = PARTY_ACTION_CHOOSE_MON;
    AnimatePartySlot(gPartyMenu.slotId, 0);
    gPartyMenu.slotId = gPartyMenu.slotId2;
    AnimatePartySlot(gPartyMenu.slotId2, 1);
    DisplayPartyMenuStdMessage(PARTY_MSG_CHOOSE_MON);
    gTasks[taskId].func = Task_HandleChooseMonInput;
}

#undef tSlot1Left
#undef tSlot1Top
#undef tSlot1Width
#undef tSlot1Height
#undef tSlot2Left
#undef tSlot2Top
#undef tSlot2Width
#undef tSlot2Height
#undef tSlot1Offset
#undef tSlot2Offset
#undef tSlot1SlideDir
#undef tSlot2SlideDir

static void CursorCb_Cancel1(u8 taskId)
{
    PlaySE(SE_SELECT);
    PartyMenuRemoveWindow(&sPartyMenuInternal->windowId[0]);
    PartyMenuRemoveWindow(&sPartyMenuInternal->windowId[1]);
    if (gPartyMenu.menuType == PARTY_MENU_TYPE_DAYCARE)
        DisplayPartyMenuStdMessage(PARTY_MSG_CHOOSE_MON_2);
    else
        DisplayPartyMenuStdMessage(PARTY_MSG_CHOOSE_MON);
    gTasks[taskId].func = Task_HandleChooseMonInput;
}

static void CursorCb_Item(u8 taskId)
{
    PlaySE(SE_SELECT);
    PartyMenuRemoveWindow(&sPartyMenuInternal->windowId[0]);
    PartyMenuRemoveWindow(&sPartyMenuInternal->windowId[1]);
    SetPartyMonSelectionActions(gPlayerParty, gPartyMenu.slotId, ACTIONS_ITEM);
    DisplaySelectionWindow(SELECTWINDOW_ITEM);
    DisplayPartyMenuStdMessage(PARTY_MSG_DO_WHAT_WITH_ITEM);
    gTasks[taskId].data[0] = 0xFF;
    gTasks[taskId].func = Task_HandleSelectionMenuInput;
}

static void CursorCb_Give(u8 taskId)
{
    PlaySE(SE_SELECT);
    sPartyMenuInternal->exitCallback = CB2_SelectBagItemToGive;
    Task_ClosePartyMenu(taskId);
}

static void CB2_SelectBagItemToGive(void)
{
    if (InBattlePyramid() == FALSE)
        GoToBagMenu(ITEMMENULOCATION_PARTY, POCKETS_COUNT, CB2_GiveHoldItem);
    else
        GoToBattlePyramidBagMenu(PYRAMIDBAG_LOC_PARTY, CB2_GiveHoldItem);
}

static void CB2_GiveHoldItem(void)
{
    if (gSpecialVar_ItemId == ITEM_NONE)
    {
        InitPartyMenu(gPartyMenu.menuType, KEEP_PARTY_LAYOUT, gPartyMenu.action, TRUE, PARTY_MSG_NONE, Task_TryCreateSelectionWindow, gPartyMenu.exitCallback);
    }
    else
    {
        sPartyMenuItemId = GetMonData(&gPlayerParty[gPartyMenu.slotId], MON_DATA_HELD_ITEM);

        // Already holding item
        if (sPartyMenuItemId != ITEM_NONE)
        {
            InitPartyMenu(gPartyMenu.menuType, KEEP_PARTY_LAYOUT, gPartyMenu.action, TRUE, PARTY_MSG_NONE, Task_SwitchHoldItemsPrompt, gPartyMenu.exitCallback);
        }
        // Give mail
        else if (ItemIsMail(gSpecialVar_ItemId))
        {
            RemoveBagItem(gSpecialVar_ItemId, 1);
            GiveItemToMon(&gPlayerParty[gPartyMenu.slotId], gSpecialVar_ItemId);
            CB2_WriteMailToGiveMon();
        }
        // Give item
        else
        {
            InitPartyMenu(gPartyMenu.menuType, KEEP_PARTY_LAYOUT, gPartyMenu.action, TRUE, PARTY_MSG_NONE, Task_GiveHoldItem, gPartyMenu.exitCallback);
        }
    }
}

static void Task_GiveHoldItem(u8 taskId)
{
    u16 item;

    if (!gPaletteFade.active)
    {
        item = gSpecialVar_ItemId;
        DisplayGaveHeldItemMessage(&gPlayerParty[gPartyMenu.slotId], item, FALSE, 0);
        GiveItemToMon(&gPlayerParty[gPartyMenu.slotId], item);
        RemoveBagItem(item, 1);
        gTasks[taskId].func = Task_UpdateHeldItemSprite;
    }
}

static void Task_SwitchHoldItemsPrompt(u8 taskId)
{
    if (!gPaletteFade.active)
    {
        DisplayAlreadyHoldingItemSwitchMessage(&gPlayerParty[gPartyMenu.slotId], sPartyMenuItemId, TRUE);
        gTasks[taskId].func = Task_SwitchItemsYesNo;
    }
}

static void Task_SwitchItemsYesNo(u8 taskId)
{
    if (IsPartyMenuTextPrinterActive() != TRUE)
    {
        PartyMenuDisplayYesNoMenu();
        gTasks[taskId].func = Task_HandleSwitchItemsYesNoInput;
    }
}

static void Task_HandleSwitchItemsYesNoInput(u8 taskId)
{
    switch (Menu_ProcessInputNoWrapClearOnChoose())
    {
    case 0: // Yes, switch items
        RemoveBagItem(gSpecialVar_ItemId, 1);

        // No room to return held item to bag
        if (AddBagItem(sPartyMenuItemId, 1) == FALSE)
        {
            AddBagItem(gSpecialVar_ItemId, 1);
            BufferBagFullCantTakeItemMessage(sPartyMenuItemId);
            DisplayPartyMenuMessage(gStringVar4, FALSE);
            gTasks[taskId].func = Task_ReturnToChooseMonAfterText;
        }
        // Giving mail
        else if (ItemIsMail(gSpecialVar_ItemId))
        {
            GiveItemToMon(&gPlayerParty[gPartyMenu.slotId], gSpecialVar_ItemId);
            gTasks[taskId].func = Task_WriteMailToGiveMonAfterText;
        }
        // Giving item
        else
        {
            GiveItemToMon(&gPlayerParty[gPartyMenu.slotId], gSpecialVar_ItemId);
            DisplaySwitchedHeldItemMessage(gSpecialVar_ItemId, sPartyMenuItemId, TRUE);
            gTasks[taskId].func = Task_UpdateHeldItemSprite;
        }
        break;
    case MENU_B_PRESSED:
        PlaySE(SE_SELECT);
        // fallthrough
    case 1: // No
        gTasks[taskId].func = Task_ReturnToChooseMonAfterText;
        break;
    }
}

static void Task_WriteMailToGiveMonAfterText(u8 taskId)
{
    if (IsPartyMenuTextPrinterActive() != TRUE)
    {
        sPartyMenuInternal->exitCallback = CB2_WriteMailToGiveMon;
        Task_ClosePartyMenu(taskId);
    }
}

static void CB2_WriteMailToGiveMon(void)
{
    u8 mail = GetMonData(&gPlayerParty[gPartyMenu.slotId], MON_DATA_MAIL);

    DoEasyChatScreen(
        EASY_CHAT_TYPE_MAIL,
        gSaveBlock1Ptr->mail[mail].words,
        CB2_ReturnToPartyMenuFromWritingMail,
        EASY_CHAT_PERSON_DISPLAY_NONE);
}

static void CB2_ReturnToPartyMenuFromWritingMail(void)
{
    struct Pokemon *mon = &gPlayerParty[gPartyMenu.slotId];
    u16 item = GetMonData(mon, MON_DATA_HELD_ITEM);

    // Canceled writing mail
    if (gSpecialVar_Result == FALSE)
    {
        TakeMailFromMon(mon);
        SetMonData(mon, MON_DATA_HELD_ITEM, &sPartyMenuItemId);
        RemoveBagItem(sPartyMenuItemId, 1);
        AddBagItem(item, 1);
        InitPartyMenu(gPartyMenu.menuType, KEEP_PARTY_LAYOUT, gPartyMenu.action, TRUE, PARTY_MSG_CHOOSE_MON, Task_TryCreateSelectionWindow, gPartyMenu.exitCallback);
    }
    // Wrote mail
    else
    {
        InitPartyMenu(gPartyMenu.menuType, KEEP_PARTY_LAYOUT, gPartyMenu.action, TRUE, PARTY_MSG_NONE, Task_DisplayGaveMailFromPartyMessage, gPartyMenu.exitCallback);
    }
}

// Nearly redundant with Task_DisplayGaveMailFromBagMessgae
static void Task_DisplayGaveMailFromPartyMessage(u8 taskId)
{
    if (!gPaletteFade.active)
    {
        if (sPartyMenuItemId == ITEM_NONE)
            DisplayGaveHeldItemMessage(&gPlayerParty[gPartyMenu.slotId], gSpecialVar_ItemId, FALSE, 0);
        else
            DisplaySwitchedHeldItemMessage(gSpecialVar_ItemId, sPartyMenuItemId, FALSE);
        gTasks[taskId].func = Task_UpdateHeldItemSprite;
    }
}

static void Task_UpdateHeldItemSprite(u8 taskId)
{
    struct Pokemon *mon = &gPlayerParty[gPartyMenu.slotId];

    if (IsPartyMenuTextPrinterActive() != TRUE)
    {
        UpdatePartyMonHeldItemSprite(mon, &sPartyMenuBoxes[gPartyMenu.slotId]);
        if (gPartyMenu.menuType == PARTY_MENU_TYPE_STORE_PYRAMID_HELD_ITEMS)
        {
            if (GetMonData(mon, MON_DATA_HELD_ITEM) != ITEM_NONE)
                DisplayPartyPokemonDescriptionText(PARTYBOX_DESC_HAVE, &sPartyMenuBoxes[gPartyMenu.slotId], 1);
            else
                DisplayPartyPokemonDescriptionText(PARTYBOX_DESC_DONT_HAVE, &sPartyMenuBoxes[gPartyMenu.slotId], 1);
        }
        Task_ReturnToChooseMonAfterText(taskId);
    }
}

static void CursorCb_TakeItem(u8 taskId)
{
    struct Pokemon *mon = &gPlayerParty[gPartyMenu.slotId];
    u16 item = GetMonData(mon, MON_DATA_HELD_ITEM);

    PlaySE(SE_SELECT);
    PartyMenuRemoveWindow(&sPartyMenuInternal->windowId[0]);
    PartyMenuRemoveWindow(&sPartyMenuInternal->windowId[1]);
    switch (TryTakeMonItem(mon))
    {
    case 0: // Not holding item
        GetMonNickname(mon, gStringVar1);
        StringExpandPlaceholders(gStringVar4, gText_PkmnNotHolding);
        DisplayPartyMenuMessage(gStringVar4, TRUE);
        break;
    case 1: // No room to take item
        BufferBagFullCantTakeItemMessage(item);
        DisplayPartyMenuMessage(gStringVar4, TRUE);
        break;
    default: // Took item
        DisplayTookHeldItemMessage(mon, item, TRUE);
        break;
    }
    ScheduleBgCopyTilemapToVram(2);
    gTasks[taskId].func = Task_UpdateHeldItemSprite;
}

static void CursorCb_Toss(u8 taskId)
{
    struct Pokemon *mon = &gPlayerParty[gPartyMenu.slotId];
    u16 item = GetMonData(mon, MON_DATA_HELD_ITEM);

    PlaySE(SE_SELECT);
    PartyMenuRemoveWindow(&sPartyMenuInternal->windowId[0]);
    PartyMenuRemoveWindow(&sPartyMenuInternal->windowId[1]);
    if (item == ITEM_NONE)
    {
        GetMonNickname(mon, gStringVar1);
        StringExpandPlaceholders(gStringVar4, gText_PkmnNotHolding);
        DisplayPartyMenuMessage(gStringVar4, TRUE);
        gTasks[taskId].func = Task_UpdateHeldItemSprite;
    }
    else
    {
        CopyItemName(item, gStringVar1);
        StringExpandPlaceholders(gStringVar4, gText_ThrowAwayItem);
        DisplayPartyMenuMessage(gStringVar4, TRUE);
        gTasks[taskId].func = Task_TossHeldItemYesNo;
    }
}

static void Task_TossHeldItemYesNo(u8 taskId)
{
    if (IsPartyMenuTextPrinterActive() != TRUE)
    {
        PartyMenuDisplayYesNoMenu();
        gTasks[taskId].func = Task_HandleTossHeldItemYesNoInput;
    }
}

static void Task_HandleTossHeldItemYesNoInput(u8 taskId)
{
    struct Pokemon *mon = &gPlayerParty[gPartyMenu.slotId];

    switch (Menu_ProcessInputNoWrapClearOnChoose())
    {
    case 0:
        CopyItemName(GetMonData(mon, MON_DATA_HELD_ITEM), gStringVar1);
        StringExpandPlaceholders(gStringVar4, gText_ItemThrownAway);
        DisplayPartyMenuMessage(gStringVar4, FALSE);
        gTasks[taskId].func = Task_TossHeldItem;
        break;
    case MENU_B_PRESSED:
        PlaySE(SE_SELECT);
        // fallthrough
    case 1:
        gTasks[taskId].func = Task_ReturnToChooseMonAfterText;
        break;
    }
}

static void Task_TossHeldItem(u8 taskId)
{
    struct Pokemon *mon = &gPlayerParty[gPartyMenu.slotId];

    if (IsPartyMenuTextPrinterActive() != TRUE)
    {
        u16 item = ITEM_NONE;

        SetMonData(mon, MON_DATA_HELD_ITEM, &item);
        UpdatePartyMonHeldItemSprite(mon, &sPartyMenuBoxes[gPartyMenu.slotId]);
        DisplayPartyPokemonDescriptionText(PARTYBOX_DESC_DONT_HAVE, &sPartyMenuBoxes[gPartyMenu.slotId], 1);
        gTasks[taskId].func = Task_ReturnToChooseMonAfterText;
    }
}

static void CursorCb_Mail(u8 taskId)
{
    PlaySE(SE_SELECT);
    PartyMenuRemoveWindow(&sPartyMenuInternal->windowId[0]);
    PartyMenuRemoveWindow(&sPartyMenuInternal->windowId[1]);
    SetPartyMonSelectionActions(gPlayerParty, gPartyMenu.slotId, ACTIONS_MAIL);
    DisplaySelectionWindow(SELECTWINDOW_MAIL);
    DisplayPartyMenuStdMessage(PARTY_MSG_DO_WHAT_WITH_MAIL);
    gTasks[taskId].data[0] = 0xFF;
    gTasks[taskId].func = Task_HandleSelectionMenuInput;
}

static void CursorCb_Read(u8 taskId)
{
    PlaySE(SE_SELECT);
    sPartyMenuInternal->exitCallback = CB2_ReadHeldMail;
    Task_ClosePartyMenu(taskId);
}

static void CB2_ReadHeldMail(void)
{
    ReadMail(&gSaveBlock1Ptr->mail[GetMonData(&gPlayerParty[gPartyMenu.slotId], MON_DATA_MAIL)], CB2_ReturnToPartyMenuFromReadingMail, 1);
}

static void CB2_ReturnToPartyMenuFromReadingMail(void)
{
    gPaletteFade.bufferTransferDisabled = TRUE;
    InitPartyMenu(gPartyMenu.menuType, KEEP_PARTY_LAYOUT, gPartyMenu.action, TRUE, PARTY_MSG_DO_WHAT_WITH_MON, Task_TryCreateSelectionWindow, gPartyMenu.exitCallback);
}

static void CursorCb_TakeMail(u8 taskId)
{
    PlaySE(SE_SELECT);
    PartyMenuRemoveWindow(&sPartyMenuInternal->windowId[1]);
    PartyMenuRemoveWindow(&sPartyMenuInternal->windowId[0]);
    DisplayPartyMenuMessage(gText_SendMailToPC, TRUE);
    gTasks[taskId].func = Task_SendMailToPCYesNo;
}

static void Task_SendMailToPCYesNo(u8 taskId)
{
    if (IsPartyMenuTextPrinterActive() != TRUE)
    {
        PartyMenuDisplayYesNoMenu();
        gTasks[taskId].func = Task_HandleSendMailToPCYesNoInput;
    }
}

static void Task_HandleSendMailToPCYesNoInput(u8 taskId)
{
    switch (Menu_ProcessInputNoWrapClearOnChoose())
    {
    case 0: // Yes, send to PC
        if (TakeMailFromMonAndSave(&gPlayerParty[gPartyMenu.slotId]) != MAIL_NONE)
        {
            DisplayPartyMenuMessage(gText_MailSentToPC, FALSE);
            gTasks[taskId].func = Task_UpdateHeldItemSprite;
        }
        else
        {
            DisplayPartyMenuMessage(gText_PCMailboxFull, FALSE);
            gTasks[taskId].func = Task_ReturnToChooseMonAfterText;
        }
        break;
    case MENU_B_PRESSED:
        PlaySE(SE_SELECT);
        // fallthrough
    case 1:
        DisplayPartyMenuMessage(gText_MailMessageWillBeLost, TRUE);
        gTasks[taskId].func = Task_LoseMailMessageYesNo;
        break;
    }
}

static void Task_LoseMailMessageYesNo(u8 taskId)
{
    if (IsPartyMenuTextPrinterActive() != TRUE)
    {
        PartyMenuDisplayYesNoMenu();
        gTasks[taskId].func = Task_HandleLoseMailMessageYesNoInput;
    }
}

static void Task_HandleLoseMailMessageYesNoInput(u8 taskId)
{
    u16 item;

    switch (Menu_ProcessInputNoWrapClearOnChoose())
    {
    case 0: // Yes, lose mail message
        item = GetMonData(&gPlayerParty[gPartyMenu.slotId], MON_DATA_HELD_ITEM);
        if (AddBagItem(item, 1) == TRUE)
        {
            TakeMailFromMon(&gPlayerParty[gPartyMenu.slotId]);
            DisplayPartyMenuMessage(gText_MailTakenFromPkmn, FALSE);
            gTasks[taskId].func = Task_UpdateHeldItemSprite;
        }
        else
        {
            BufferBagFullCantTakeItemMessage(item);
            DisplayPartyMenuMessage(gStringVar4, FALSE);
            gTasks[taskId].func = Task_ReturnToChooseMonAfterText;
        }
        break;
    case MENU_B_PRESSED:
        PlaySE(SE_SELECT);
        // fallthrough
    case 1:
        gTasks[taskId].func = Task_ReturnToChooseMonAfterText;
        break;
    }
}

static void CursorCb_Cancel2(u8 taskId)
{
    struct Pokemon *mon = &gPlayerParty[gPartyMenu.slotId];

    PlaySE(SE_SELECT);
    PartyMenuRemoveWindow(&sPartyMenuInternal->windowId[0]);
    PartyMenuRemoveWindow(&sPartyMenuInternal->windowId[1]);
    SetPartyMonSelectionActions(gPlayerParty, gPartyMenu.slotId, GetPartyMenuActionsType(mon));
    if (gPartyMenu.menuType != PARTY_MENU_TYPE_STORE_PYRAMID_HELD_ITEMS)
    {
        DisplaySelectionWindow(SELECTWINDOW_ACTIONS);
        DisplayPartyMenuStdMessage(PARTY_MSG_DO_WHAT_WITH_MON);
    }
    else
    {
        DisplaySelectionWindow(SELECTWINDOW_ITEM);
        CopyItemName(GetMonData(mon, MON_DATA_HELD_ITEM), gStringVar2);
        DisplayPartyMenuStdMessage(PARTY_MSG_ALREADY_HOLDING_ONE);
    }
    gTasks[taskId].data[0] = 0xFF;
    gTasks[taskId].func = Task_HandleSelectionMenuInput;
}

static void CursorCb_SendMon(u8 taskId)
{
    PlaySE(SE_SELECT);
    PartyMenuRemoveWindow(&sPartyMenuInternal->windowId[0]);
    if (TrySwitchInPokemon() == TRUE)
    {
        Task_ClosePartyMenu(taskId);
    }
    else
    {
        // gStringVar4 below is the error message buffered by TrySwitchInPokemon
        PartyMenuRemoveWindow(&sPartyMenuInternal->windowId[1]);
        DisplayPartyMenuMessage(gStringVar4, TRUE);
        gTasks[taskId].func = Task_ReturnToChooseMonAfterText;
    }
}

static void CursorCb_Enter(u8 taskId)
{
    u8 maxBattlers;
    u8 i;

    PartyMenuRemoveWindow(&sPartyMenuInternal->windowId[0]);
    PartyMenuRemoveWindow(&sPartyMenuInternal->windowId[1]);
    maxBattlers = GetMaxBattleEntries();
    for (i = 0; i < maxBattlers; i++)
    {
        if (gSelectedOrderFromParty[i] == 0)
        {
            PlaySE(SE_SELECT);
            gSelectedOrderFromParty[i] = gPartyMenu.slotId + 1;
            DisplayPartyPokemonDescriptionText(i + PARTYBOX_DESC_FIRST, &sPartyMenuBoxes[gPartyMenu.slotId], 1);
            if (i == (maxBattlers - 1))
                MoveCursorToConfirm();
            DisplayPartyMenuStdMessage(PARTY_MSG_CHOOSE_MON);
            gTasks[taskId].func = Task_HandleChooseMonInput;
            return;
        }
    }
    ConvertIntToDecimalStringN(gStringVar1, maxBattlers, STR_CONV_MODE_LEFT_ALIGN, 1);
    StringExpandPlaceholders(gStringVar4, gText_NoMoreThanVar1Pkmn);
    PlaySE(SE_FAILURE);
    DisplayPartyMenuMessage(gStringVar4, TRUE);
    gTasks[taskId].func = Task_ReturnToChooseMonAfterText;
}

static void MoveCursorToConfirm(void)
{
    AnimatePartySlot(gPartyMenu.slotId, 0);
    gPartyMenu.slotId = PARTY_SIZE;
    AnimatePartySlot(gPartyMenu.slotId, 1);
}

static void CursorCb_NoEntry(u8 taskId)
{
    u8 maxBattlers;
    u8 i, j;

    PlaySE(SE_SELECT);
    PartyMenuRemoveWindow(&sPartyMenuInternal->windowId[0]);
    PartyMenuRemoveWindow(&sPartyMenuInternal->windowId[1]);
    maxBattlers = GetMaxBattleEntries();
    for (i = 0; i < maxBattlers; i++)
    {
        if (gSelectedOrderFromParty[i] == (gPartyMenu.slotId + 1))
        {
            for (j = i; j < (maxBattlers - 1); j++)
                gSelectedOrderFromParty[j] = gSelectedOrderFromParty[j + 1];
            gSelectedOrderFromParty[j] = 0;
            break;
        }
    }
    DisplayPartyPokemonDescriptionText(PARTYBOX_DESC_ABLE_3, &sPartyMenuBoxes[gPartyMenu.slotId], 1);
    for (i = 0; i < (maxBattlers - 1); i++)
    {
        if (gSelectedOrderFromParty[i] != 0)
            DisplayPartyPokemonDescriptionText(i + PARTYBOX_DESC_FIRST, &sPartyMenuBoxes[gSelectedOrderFromParty[i] - 1], 1);
    }
    DisplayPartyMenuStdMessage(PARTY_MSG_CHOOSE_MON);
    gTasks[taskId].func = Task_HandleChooseMonInput;
}

static void CursorCb_Store(u8 taskId)
{
    PlaySE(SE_SELECT);
    Task_ClosePartyMenu(taskId);
}

// Register mon for the Trading Board in Union Room
static void CursorCb_Register(u8 taskId)
{
    u16 species2 = GetMonData(&gPlayerParty[gPartyMenu.slotId], MON_DATA_SPECIES2);
    u16 species = GetMonData(&gPlayerParty[gPartyMenu.slotId], MON_DATA_SPECIES);
    u8 isEventLegal = GetMonData(&gPlayerParty[gPartyMenu.slotId], MON_DATA_EVENT_LEGAL);

    switch (CanRegisterMonForTradingBoard(*(struct RfuGameCompatibilityData *)GetHostRfuGameData(), species2, species, isEventLegal))
    {
    case CANT_REGISTER_MON:
        StringExpandPlaceholders(gStringVar4, gText_PkmnCantBeTradedNow);
        break;
    case CANT_REGISTER_EGG:
        StringExpandPlaceholders(gStringVar4, gText_EggCantBeTradedNow);
        break;
    default:
        PlaySE(SE_SELECT);
        Task_ClosePartyMenu(taskId);
        return;
    }
    PlaySE(SE_FAILURE);
    PartyMenuRemoveWindow(&sPartyMenuInternal->windowId[0]);
    PartyMenuRemoveWindow(&sPartyMenuInternal->windowId[1]);
    StringAppend(gStringVar4, gText_PauseUntilPress);
    DisplayPartyMenuMessage(gStringVar4, TRUE);
    gTasks[taskId].func = Task_ReturnToChooseMonAfterText;
}

static void CursorCb_Trade1(u8 taskId)
{
    u16 species2 = GetMonData(&gPlayerParty[gPartyMenu.slotId], MON_DATA_SPECIES2);
    u16 species = GetMonData(&gPlayerParty[gPartyMenu.slotId], MON_DATA_SPECIES);
    u8 isEventLegal = GetMonData(&gPlayerParty[gPartyMenu.slotId], MON_DATA_EVENT_LEGAL);
    u32 stringId = GetUnionRoomTradeMessageId(*(struct RfuGameCompatibilityData *)GetHostRfuGameData(), gRfuPartnerCompatibilityData, species2, gUnionRoomOfferedSpecies, gUnionRoomRequestedMonType, species, isEventLegal);

    if (stringId != UR_TRADE_MSG_NONE)
    {
        StringExpandPlaceholders(gStringVar4, sUnionRoomTradeMessages[stringId - 1]);
        PlaySE(SE_FAILURE);
        PartyMenuRemoveWindow(&sPartyMenuInternal->windowId[0]);
        PartyMenuRemoveWindow(&sPartyMenuInternal->windowId[1]);
        StringAppend(gStringVar4, gText_PauseUntilPress);
        DisplayPartyMenuMessage(gStringVar4, TRUE);
        gTasks[taskId].func = Task_ReturnToChooseMonAfterText;
    }
    else
    {
        PlaySE(SE_SELECT);
        Task_ClosePartyMenu(taskId);
    }
}

// Spin Trade (based on the translation of the Japanese trade prompt)
// Not fully implemented, and normally unreachable because PARTY_MENU_TYPE_SPIN_TRADE is never used
static void CursorCb_Trade2(u8 taskId)
{
    PartyMenuRemoveWindow(&sPartyMenuInternal->windowId[0]);
    PartyMenuRemoveWindow(&sPartyMenuInternal->windowId[1]);
    switch (CanSpinTradeMon(gPlayerParty, gPartyMenu.slotId))
    {
    case CANT_TRADE_LAST_MON:
        StringExpandPlaceholders(gStringVar4, gText_OnlyPkmnForBattle);
        break;
    case CANT_TRADE_NATIONAL:
        StringExpandPlaceholders(gStringVar4, gText_PkmnCantBeTradedNow);
        break;
    case CANT_TRADE_EGG_YET:
        StringExpandPlaceholders(gStringVar4, gText_EggCantBeTradedNow);
        break;
    default: // CAN_TRADE_MON
        PlaySE(SE_SELECT);
        GetMonNickname(&gPlayerParty[gPartyMenu.slotId], gStringVar1);
        StringExpandPlaceholders(gStringVar4, gJPText_AreYouSureYouWantToSpinTradeMon);
        DisplayPartyMenuMessage(gStringVar4, TRUE);
        gTasks[taskId].func = Task_SpinTradeYesNo;
        return;
    }
    PlaySE(SE_FAILURE);
    StringAppend(gStringVar4, gText_PauseUntilPress);
    DisplayPartyMenuMessage(gStringVar4, TRUE);
    gTasks[taskId].func = Task_ReturnToChooseMonAfterText;
}

static void Task_SpinTradeYesNo(u8 taskId)
{
    if (IsPartyMenuTextPrinterActive() != TRUE)
    {
        PartyMenuDisplayYesNoMenu();
        gTasks[taskId].func = Task_HandleSpinTradeYesNoInput;
    }
}

// See comment on CursorCb_Trade2. Because no callback is set, selecting YES (0) to spin trade just closes the party menu
static void Task_HandleSpinTradeYesNoInput(u8 taskId)
{
    switch (Menu_ProcessInputNoWrapClearOnChoose())
    {
    case 0:
        Task_ClosePartyMenu(taskId);
        break;
    case MENU_B_PRESSED:
        PlaySE(SE_SELECT);
        // fallthrough
    case 1:
        Task_ReturnToChooseMonAfterText(taskId);
        break;
    }
}

static void CursorCb_FieldMove(u8 taskId)
{
    u8 fieldMove = sPartyMenuInternal->actions[Menu_GetCursorPos()] - MENU_FIELD_MOVES;
    const struct MapHeader *mapHeader;

    PlaySE(SE_SELECT);
    if (sFieldMoveCursorCallbacks[fieldMove].fieldMoveFunc == NULL)
        return;

    PartyMenuRemoveWindow(&sPartyMenuInternal->windowId[0]);
    PartyMenuRemoveWindow(&sPartyMenuInternal->windowId[1]);
    if (MenuHelpers_IsLinkActive() == TRUE || InUnionRoom() == TRUE)
    {
        if (fieldMove == FIELD_MOVE_MILK_DRINK || fieldMove == FIELD_MOVE_SOFT_BOILED)
            DisplayPartyMenuStdMessage(PARTY_MSG_CANT_USE_HERE);
        else
            DisplayPartyMenuStdMessage(sFieldMoveCursorCallbacks[fieldMove].msgId);

        gTasks[taskId].func = Task_CancelAfterAorBPress;
    }
    else
    {
        // All field moves before WATERFALL are HMs.
        if (fieldMove <= FIELD_MOVE_WATERFALL && FlagGet(FLAG_BADGE01_GET + fieldMove) != TRUE)
        {
            DisplayPartyMenuMessage(gText_CantUseUntilNewBadge, TRUE);
            gTasks[taskId].func = Task_ReturnToChooseMonAfterText;
        }
        else if (sFieldMoveCursorCallbacks[fieldMove].fieldMoveFunc() == TRUE)
        {
            switch (fieldMove)
            {
            case FIELD_MOVE_MILK_DRINK:
            case FIELD_MOVE_SOFT_BOILED:
                ChooseMonForSoftboiled(taskId);
                break;
            case FIELD_MOVE_TELEPORT:
                mapHeader = Overworld_GetMapHeaderByGroupAndId(gSaveBlock1Ptr->lastHealLocation.mapGroup, gSaveBlock1Ptr->lastHealLocation.mapNum);
                GetMapNameGeneric(gStringVar1, mapHeader->regionMapSectionId);
                StringExpandPlaceholders(gStringVar4, gText_ReturnToHealingSpot);
                DisplayFieldMoveExitAreaMessage(taskId);
                sPartyMenuInternal->data[0] = fieldMove;
                break;
            case FIELD_MOVE_DIG:
                mapHeader = Overworld_GetMapHeaderByGroupAndId(gSaveBlock1Ptr->escapeWarp.mapGroup, gSaveBlock1Ptr->escapeWarp.mapNum);
                GetMapNameGeneric(gStringVar1, mapHeader->regionMapSectionId);
                StringExpandPlaceholders(gStringVar4, gText_EscapeFromHere);
                DisplayFieldMoveExitAreaMessage(taskId);
                sPartyMenuInternal->data[0] = fieldMove;
                break;
            case FIELD_MOVE_FLY:
                gPartyMenu.exitCallback = CB2_OpenFlyMap;
                Task_ClosePartyMenu(taskId);
                break;
            default:
                gPartyMenu.exitCallback = CB2_ReturnToField;
                Task_ClosePartyMenu(taskId);
                break;
            }
        }
        // Cant use Field Move
        else
        {
            switch (fieldMove)
            {
            case FIELD_MOVE_SURF:
                DisplayCantUseSurfMessage();
                break;
            case FIELD_MOVE_FLASH:
                DisplayCantUseFlashMessage();
                break;
            default:
                DisplayPartyMenuStdMessage(sFieldMoveCursorCallbacks[fieldMove].msgId);
                break;
            }
            gTasks[taskId].func = Task_CancelAfterAorBPress;
        }
    }
}

static void DisplayFieldMoveExitAreaMessage(u8 taskId)
{
    DisplayPartyMenuMessage(gStringVar4, TRUE);
    gTasks[taskId].func = Task_FieldMoveExitAreaYesNo;
}

static void Task_FieldMoveExitAreaYesNo(u8 taskId)
{
    if (IsPartyMenuTextPrinterActive() != TRUE)
    {
        PartyMenuDisplayYesNoMenu();
        gTasks[taskId].func = Task_HandleFieldMoveExitAreaYesNoInput;
    }
}

static void Task_HandleFieldMoveExitAreaYesNoInput(u8 taskId)
{
    switch (Menu_ProcessInputNoWrapClearOnChoose())
    {
    case 0:
        gPartyMenu.exitCallback = CB2_ReturnToField;
        Task_ClosePartyMenu(taskId);
        break;
    case MENU_B_PRESSED:
        PlaySE(SE_SELECT);
        // fallthrough
    case 1:
        gFieldCallback2 = NULL;
        gPostMenuFieldCallback = NULL;
        Task_ReturnToChooseMonAfterText(taskId);
        break;
    }
}

bool8 FieldCallback_PrepareFadeInFromMenu(void)
{
    FadeInFromBlack();
    CreateTask(Task_FieldMoveWaitForFade, 8);
    return TRUE;
}

static void Task_FieldMoveWaitForFade(u8 taskId)
{
    if (IsWeatherNotFadingIn() == TRUE)
    {
        gFieldEffectArguments[0] = GetFieldMoveMonSpecies();
        gPostMenuFieldCallback();
        DestroyTask(taskId);
    }
}

static u16 GetFieldMoveMonSpecies(void)
{
    return GetMonData(&gPlayerParty[gPartyMenu.slotId], MON_DATA_SPECIES);
}

static void Task_CancelAfterAorBPress(u8 taskId)
{
    if ((JOY_NEW(A_BUTTON)) || (JOY_NEW(B_BUTTON)))
        CursorCb_Cancel1(taskId);
}

static void DisplayCantUseFlashMessage(void)
{
    if (FlagGet(FLAG_SYS_USE_FLASH) == TRUE)
        DisplayPartyMenuStdMessage(PARTY_MSG_ALREADY_IN_USE);
    else
        DisplayPartyMenuStdMessage(PARTY_MSG_CANT_USE_HERE);
}

static void FieldCallback_Surf(void)
{
    gFieldEffectArguments[0] = GetCursorSelectionMonId();
    FieldEffectStart(FLDEFF_USE_SURF);
}

static bool8 SetUpFieldMove_Surf(void)
{
    if (PartyHasMonWithSurf() == TRUE && IsPlayerFacingSurfableFishableWater() == TRUE)
    {
        gFieldCallback2 = FieldCallback_PrepareFadeInFromMenu;
        gPostMenuFieldCallback = FieldCallback_Surf;
        return TRUE;
    }
    return FALSE;
}

static void DisplayCantUseSurfMessage(void)
{
    if (TestPlayerAvatarFlags(PLAYER_AVATAR_FLAG_SURFING))
        DisplayPartyMenuStdMessage(PARTY_MSG_ALREADY_SURFING);
    else
        DisplayPartyMenuStdMessage(PARTY_MSG_CANT_SURF_HERE);
}

static bool8 SetUpFieldMove_Fly(void)
{
    if (Overworld_MapTypeAllowsTeleportAndFly(gMapHeader.mapType) == TRUE)
        return TRUE;
    else
        return FALSE;
}

void CB2_ReturnToPartyMenuFromFlyMap(void)
{
    InitPartyMenu(PARTY_MENU_TYPE_FIELD, PARTY_LAYOUT_SINGLE, PARTY_ACTION_CHOOSE_MON, TRUE, PARTY_MSG_CHOOSE_MON, Task_HandleChooseMonInput, CB2_ReturnToFieldWithOpenMenu);
}

static void FieldCallback_Waterfall(void)
{
    gFieldEffectArguments[0] = GetCursorSelectionMonId();
    FieldEffectStart(FLDEFF_USE_WATERFALL);
}

static bool8 SetUpFieldMove_Waterfall(void)
{
    s16 x, y;

    GetXYCoordsOneStepInFrontOfPlayer(&x, &y);
    if (MetatileBehavior_IsWaterfall(MapGridGetMetatileBehaviorAt(x, y)) == TRUE && IsPlayerSurfingNorth() == TRUE)
    {
        gFieldCallback2 = FieldCallback_PrepareFadeInFromMenu;
        gPostMenuFieldCallback = FieldCallback_Waterfall;
        return TRUE;
    }
    return FALSE;
}

static void FieldCallback_Dive(void)
{
    gFieldEffectArguments[0] = GetCursorSelectionMonId();
    FieldEffectStart(FLDEFF_USE_DIVE);
}

static bool8 SetUpFieldMove_Dive(void)
{
    gFieldEffectArguments[1] = TrySetDiveWarp();
    if (gFieldEffectArguments[1] != 0)
    {
        gFieldCallback2 = FieldCallback_PrepareFadeInFromMenu;
        gPostMenuFieldCallback = FieldCallback_Dive;
        return TRUE;
    }
    return FALSE;
}

static void CreatePartyMonIconSprite(struct Pokemon *mon, struct PartyMenuBox *menuBox, u32 slot)
{
    u16 species2;

    species2 = GetMonData(mon, MON_DATA_SPECIES2);
    CreatePartyMonIconSpriteParameterized(species2, GetMonData(mon, MON_DATA_PERSONALITY), menuBox, 1);
    UpdatePartyMonHPBar(menuBox->monSpriteId, mon);
}

static void CreatePartyMonIconSpriteParameterized(u16 species, u32 pid, struct PartyMenuBox *menuBox, u8 priority)
{
    if (species != SPECIES_NONE)
    {
        menuBox->monSpriteId = CreateMonIcon(species, SpriteCB_MonIcon, menuBox->spriteCoords[0], menuBox->spriteCoords[1], 4, pid);
        gSprites[menuBox->monSpriteId].oam.priority = priority;
    }
}

static void UpdateHPBar(u8 spriteId, u16 hp, u16 maxhp)
{
    switch (GetHPBarLevel(hp, maxhp))
    {
    case HP_BAR_FULL:
        SetPartyHPBarSprite(&gSprites[spriteId], 0);
        break;
    case HP_BAR_GREEN:
        SetPartyHPBarSprite(&gSprites[spriteId], 1);
        break;
    case HP_BAR_YELLOW:
        SetPartyHPBarSprite(&gSprites[spriteId], 2);
        break;
    case HP_BAR_RED:
        SetPartyHPBarSprite(&gSprites[spriteId], 3);
        break;
    default:
        SetPartyHPBarSprite(&gSprites[spriteId], 4);
        break;
    }
}

static void UpdatePartyMonHPBar(u8 spriteId, struct Pokemon *mon)
{
    UpdateHPBar(spriteId, GetMonData(mon, MON_DATA_HP), GetMonData(mon, MON_DATA_MAX_HP));
}

static void AnimateSelectedPartyIcon(u8 spriteId, u8 animNum)
{
    gSprites[spriteId].data[0] = 0;
    if (animNum == 0)
    {
        if (gSprites[spriteId].x == 16)
        {
            gSprites[spriteId].x2 = 0;
            gSprites[spriteId].y2 = -4;
        }
        else
        {
            gSprites[spriteId].x2 = -4;
            gSprites[spriteId].y2 = 0;
        }
        gSprites[spriteId].callback = SpriteCB_UpdatePartyMonIcon;
    }
    else
    {
        gSprites[spriteId].x2 = 0;
        gSprites[spriteId].y2 = 0;
        gSprites[spriteId].callback = SpriteCB_BouncePartyMonIcon;
    }
}

static void SpriteCB_BouncePartyMonIcon(struct Sprite *sprite)
{
    u8 animCmd = UpdateMonIconFrame(sprite);

    if (animCmd != 0)
    {
        if (animCmd & 1) // % 2 also matches
            sprite->y2 = -3;
        else
            sprite->y2 = 1;
    }
}

static void SpriteCB_UpdatePartyMonIcon(struct Sprite *sprite)
{
    UpdateMonIconFrame(sprite);
}

static void CreatePartyMonHeldItemSprite(struct Pokemon *mon, struct PartyMenuBox *menuBox)
{
    if (GetMonData(mon, MON_DATA_SPECIES) != SPECIES_NONE)
    {
        menuBox->itemSpriteId = CreateSprite(&sSpriteTemplate_HeldItem, menuBox->spriteCoords[2], menuBox->spriteCoords[3], 0);
        UpdatePartyMonHeldItemSprite(mon, menuBox);
    }
}

static void CreatePartyMonHeldItemSpriteParameterized(u16 species, u16 item, struct PartyMenuBox *menuBox)
{
    if (species != SPECIES_NONE)
    {
        menuBox->itemSpriteId = CreateSprite(&sSpriteTemplate_HeldItem, menuBox->spriteCoords[2], menuBox->spriteCoords[3], 0);
        gSprites[menuBox->itemSpriteId].oam.priority = 0;
        ShowOrHideHeldItemSprite(item, menuBox);
    }
}

static void UpdatePartyMonHeldItemSprite(struct Pokemon *mon, struct PartyMenuBox *menuBox)
{
    ShowOrHideHeldItemSprite(GetMonData(mon, MON_DATA_HELD_ITEM), menuBox);
}

static void ShowOrHideHeldItemSprite(u16 item, struct PartyMenuBox *menuBox)
{
    if (item == ITEM_NONE)
    {
        gSprites[menuBox->itemSpriteId].invisible = TRUE;
    }
    else
    {
        if (ItemIsMail(item))
            StartSpriteAnim(&gSprites[menuBox->itemSpriteId], 1);
        else
            StartSpriteAnim(&gSprites[menuBox->itemSpriteId], 0);
        gSprites[menuBox->itemSpriteId].invisible = FALSE;
    }
}

void LoadHeldItemIcons(void)
{
    LoadSpriteSheet(&sSpriteSheet_HeldItem);
    LoadSpritePalette(&sSpritePalette_HeldItem);
}

void DrawHeldItemIconsForTrade(u8 *partyCounts, u8 *partySpriteIds, u8 whichParty)
{
    u16 i;
    u16 item;

    switch (whichParty)
    {
    case TRADE_PLAYER:
        for (i = 0; i < partyCounts[TRADE_PLAYER]; i++)
        {
            item = GetMonData(&gPlayerParty[i], MON_DATA_HELD_ITEM);
            if (item != ITEM_NONE)
                CreateHeldItemSpriteForTrade(partySpriteIds[i], ItemIsMail(item));
        }
        break;
    case TRADE_PARTNER:
        for (i = 0; i < partyCounts[TRADE_PARTNER]; i++)
        {
            item = GetMonData(&gEnemyParty[i], MON_DATA_HELD_ITEM);
            if (item != ITEM_NONE)
                CreateHeldItemSpriteForTrade(partySpriteIds[i + PARTY_SIZE], ItemIsMail(item));
        }
        break;
    }
}

static void CreateHeldItemSpriteForTrade(u8 spriteId, bool8 isMail)
{
    u8 subpriority = gSprites[spriteId].subpriority;
    u8 newSpriteId = CreateSprite(&sSpriteTemplate_HeldItem, 250, 170, subpriority - 1);

    gSprites[newSpriteId].x2 = 4;
    gSprites[newSpriteId].y2 = 10;
    gSprites[newSpriteId].callback = SpriteCB_HeldItem;
    gSprites[newSpriteId].data[7] = spriteId;
    StartSpriteAnim(&gSprites[newSpriteId], isMail);
    gSprites[newSpriteId].callback(&gSprites[newSpriteId]);
}

static void SpriteCB_HeldItem(struct Sprite *sprite)
{
    u8 otherSpriteId = sprite->data[7];

    if (gSprites[otherSpriteId].invisible)
    {
        sprite->invisible = TRUE;
    }
    else
    {
        sprite->invisible = FALSE;
        sprite->x = gSprites[otherSpriteId].x + gSprites[otherSpriteId].x2;
        sprite->y = gSprites[otherSpriteId].y + gSprites[otherSpriteId].y2;
    }
}

static void CreatePartyMonPokeballSprite(struct Pokemon *mon, struct PartyMenuBox *menuBox)
{
    if (GetMonData(mon, MON_DATA_SPECIES) != SPECIES_NONE)
        menuBox->pokeballSpriteId = CreateSprite(&sSpriteTemplate_MenuPokeball, menuBox->spriteCoords[6], menuBox->spriteCoords[7], 8);
}

static void CreatePartyMonPokeballSpriteParameterized(u16 species, struct PartyMenuBox *menuBox)
{
    if (species != SPECIES_NONE)
    {
        menuBox->pokeballSpriteId = CreateSprite(&sSpriteTemplate_MenuPokeball, menuBox->spriteCoords[6], menuBox->spriteCoords[7], 8);
        gSprites[menuBox->pokeballSpriteId].oam.priority = 0;
    }
}

// For Cancel when Confirm isnt present
static u8 CreatePokeballButtonSprite(u8 x, u8 y)
{
    u8 spriteId = CreateSprite(&sSpriteTemplate_MenuPokeball, x, y, 8);

    gSprites[spriteId].oam.priority = 2;
    return spriteId;
}

// For Confirm and Cancel when both are present
static u8 CreateSmallPokeballButtonSprite(u8 x, u8 y)
{
    return CreateSprite(&sSpriteTemplate_MenuPokeballSmall, x, y, 8);
}

static void PartyMenuStartSpriteAnim(u8 spriteId, u8 animNum)
{
    StartSpriteAnim(&gSprites[spriteId], animNum);
}

// Unused. Might explain the large blank section in gPartyMenuPokeballSmall_Gfx
// At the very least this is how the unused anim cmds for sSpriteAnimTable_MenuPokeballSmall were meant to be accessed
static void SpriteCB_BounceConfirmCancelButton(u8 spriteId, u8 spriteId2, u8 animNum)
{
    if (animNum == 0)
    {
        StartSpriteAnim(&gSprites[spriteId], 2);
        StartSpriteAnim(&gSprites[spriteId2], 4);
        gSprites[spriteId].y2 = 0;
        gSprites[spriteId2].y2 = 0;
    }
    else
    {
        StartSpriteAnim(&gSprites[spriteId], 3);
        StartSpriteAnim(&gSprites[spriteId2], 5);
        gSprites[spriteId].y2 = -4;
        gSprites[spriteId2].y2 = 4;
    }
}

static void LoadPartyMenuPokeballGfx(void)
{
    LoadCompressedSpriteSheet(&sSpriteSheet_MenuPokeball);
    LoadCompressedSpriteSheet(&sSpriteSheet_MenuPokeballSmall);
    LoadCompressedSpritePalette(&sSpritePalette_MenuPokeball);
}

static void CreatePartyMonStatusSprite(struct Pokemon *mon, struct PartyMenuBox *menuBox)
{
    if (GetMonData(mon, MON_DATA_SPECIES) != SPECIES_NONE)
    {
        menuBox->statusSpriteId = CreateSprite(&sSpriteTemplate_StatusIcons, menuBox->spriteCoords[4], menuBox->spriteCoords[5], 0);
        SetPartyMonAilmentGfx(mon, menuBox);
    }
}

static void CreatePartyMonStatusSpriteParameterized(u16 species, u8 status, struct PartyMenuBox *menuBox)
{
    if (species != SPECIES_NONE)
    {
        menuBox->statusSpriteId = CreateSprite(&sSpriteTemplate_StatusIcons, menuBox->spriteCoords[4], menuBox->spriteCoords[5], 0);
        UpdatePartyMonAilmentGfx(status, menuBox);
        gSprites[menuBox->statusSpriteId].oam.priority = 0;
    }
}

static void SetPartyMonAilmentGfx(struct Pokemon *mon, struct PartyMenuBox *menuBox)
{
    UpdatePartyMonAilmentGfx(GetMonAilment(mon), menuBox);
}

static void UpdatePartyMonAilmentGfx(u8 status, struct PartyMenuBox *menuBox)
{
    switch (status)
    {
    case AILMENT_NONE:
    case AILMENT_PKRS:
        gSprites[menuBox->statusSpriteId].invisible = TRUE;
        break;
    default:
        StartSpriteAnim(&gSprites[menuBox->statusSpriteId], status - 1);
        gSprites[menuBox->statusSpriteId].invisible = FALSE;
        break;
    }
}

static void LoadPartyMenuAilmentGfx(void)
{
    LoadCompressedSpriteSheet(&sSpriteSheet_StatusIcons);
    LoadCompressedSpritePalette(&sSpritePalette_StatusIcons);
}

void CB2_ShowPartyMenuForItemUse(void)
{
    MainCallback callback = CB2_ReturnToBagMenu;
    u8 partyLayout;
    u8 menuType;
    u8 i;
    u8 msgId;
    TaskFunc task;

    if (gMain.inBattle)
    {
        menuType = PARTY_MENU_TYPE_IN_BATTLE;
        partyLayout = GetPartyLayoutFromBattleType();
    }
    else
    {
        menuType = PARTY_MENU_TYPE_FIELD;
        partyLayout = PARTY_LAYOUT_SINGLE;
    }

    if (GetItemEffectType(gSpecialVar_ItemId) == ITEM_EFFECT_SACRED_ASH)
    {
        gPartyMenu.slotId = 0;
        for (i = 0; i < PARTY_SIZE; i++)
        {
            if (GetMonData(&gPlayerParty[i], MON_DATA_SPECIES) != SPECIES_NONE && GetMonData(&gPlayerParty[i], MON_DATA_HP) == 0)
            {
                gPartyMenu.slotId = i;
                break;
            }
        }
        task = Task_SetSacredAshCB;
        msgId = PARTY_MSG_NONE;
    }
    else
    {
        if (GetPocketByItemId(gSpecialVar_ItemId) == POCKET_TM_HM)
            msgId = PARTY_MSG_TEACH_WHICH_MON;
        else
            msgId = PARTY_MSG_USE_ON_WHICH_MON;

        task = Task_HandleChooseMonInput;
    }

    InitPartyMenu(menuType, partyLayout, PARTY_ACTION_USE_ITEM, TRUE, msgId, task, callback);
}

static void CB2_ReturnToBagMenu(void)
{
    if (InBattlePyramid() == FALSE)
        GoToBagMenu(ITEMMENULOCATION_LAST, POCKETS_COUNT, NULL);
    else
        GoToBattlePyramidBagMenu(PYRAMIDBAG_LOC_PREV, gPyramidBagMenuState.exitCallback);
}

static void Task_SetSacredAshCB(u8 taskId)
{
    if (!gPaletteFade.active)
    {
        if (gPartyMenu.menuType == PARTY_MENU_TYPE_IN_BATTLE)
            sPartyMenuInternal->exitCallback = CB2_SetUpExitToBattleScreen;
        gItemUseCB(taskId, Task_ClosePartyMenuAfterText); // ItemUseCB_SacredAsh in this case
    }
}

static bool8 IsHPRecoveryItem(u16 item)
{
    const u8 *effect;

    if (item == ITEM_ENIGMA_BERRY_E_READER)
        effect = gSaveBlock1Ptr->enigmaBerry.itemEffect;
    else
        effect = gItemEffectTable[item - ITEM_POTION];

    if (effect[4] & ITEM4_HEAL_HP)
        return TRUE;
    else
        return FALSE;
}

static void GetMedicineItemEffectMessage(u16 item)
{
    switch (GetItemEffectType(item))
    {
    case ITEM_EFFECT_CURE_POISON:
        StringExpandPlaceholders(gStringVar4, gText_PkmnCuredOfPoison);
        break;
    case ITEM_EFFECT_CURE_SLEEP:
        StringExpandPlaceholders(gStringVar4, gText_PkmnWokeUp2);
        break;
    case ITEM_EFFECT_CURE_BURN:
        StringExpandPlaceholders(gStringVar4, gText_PkmnBurnHealed);
        break;
    case ITEM_EFFECT_CURE_FREEZE:
        StringExpandPlaceholders(gStringVar4, gText_PkmnThawedOut);
        break;
    case ITEM_EFFECT_CURE_PARALYSIS:
        StringExpandPlaceholders(gStringVar4, gText_PkmnCuredOfParalysis);
        break;
    case ITEM_EFFECT_CURE_CONFUSION:
        StringExpandPlaceholders(gStringVar4, gText_PkmnSnappedOutOfConfusion);
        break;
    case ITEM_EFFECT_CURE_INFATUATION:
        StringExpandPlaceholders(gStringVar4, gText_PkmnGotOverInfatuation);
        break;
    case ITEM_EFFECT_CURE_ALL_STATUS:
        StringExpandPlaceholders(gStringVar4, gText_PkmnBecameHealthy);
        break;
    case ITEM_EFFECT_HP_EV:
        StringCopy(gStringVar2, gText_HP3);
        StringExpandPlaceholders(gStringVar4, gText_PkmnBaseVar2StatIncreased);
        break;
    case ITEM_EFFECT_ATK_EV:
        StringCopy(gStringVar2, gText_Attack3);
        StringExpandPlaceholders(gStringVar4, gText_PkmnBaseVar2StatIncreased);
        break;
    case ITEM_EFFECT_DEF_EV:
        StringCopy(gStringVar2, gText_Defense3);
        StringExpandPlaceholders(gStringVar4, gText_PkmnBaseVar2StatIncreased);
        break;
    case ITEM_EFFECT_SPEED_EV:
        StringCopy(gStringVar2, gText_Speed2);
        StringExpandPlaceholders(gStringVar4, gText_PkmnBaseVar2StatIncreased);
        break;
    case ITEM_EFFECT_SPATK_EV:
        StringCopy(gStringVar2, gText_SpAtk3);
        StringExpandPlaceholders(gStringVar4, gText_PkmnBaseVar2StatIncreased);
        break;
    case ITEM_EFFECT_SPDEF_EV:
        StringCopy(gStringVar2, gText_SpDef3);
        StringExpandPlaceholders(gStringVar4, gText_PkmnBaseVar2StatIncreased);
        break;
    case ITEM_EFFECT_PP_UP:
    case ITEM_EFFECT_PP_MAX:
        StringExpandPlaceholders(gStringVar4, gText_MovesPPIncreased);
        break;
    case ITEM_EFFECT_HEAL_PP:
        StringExpandPlaceholders(gStringVar4, gText_PPWasRestored);
        break;
    default:
        StringExpandPlaceholders(gStringVar4, gText_WontHaveEffect);
        break;
    }
}

static bool8 NotUsingHPEVItemOnShedinja(struct Pokemon *mon, u16 item)
{
    if (GetItemEffectType(item) == ITEM_EFFECT_HP_EV && GetMonData(mon, MON_DATA_SPECIES) == SPECIES_SHEDINJA)
        return FALSE;
    return TRUE;
}

static bool8 IsItemFlute(u16 item)
{
    if (item == ITEM_BLUE_FLUTE || item == ITEM_RED_FLUTE || item == ITEM_YELLOW_FLUTE)
        return TRUE;
    return FALSE;
}

static bool8 ExecuteTableBasedItemEffect_(u8 partyMonIndex, u16 item, u8 monMoveIndex)
{
    if (gMain.inBattle)
    {
        if ((partyMonIndex == 0 && gStatuses3[B_POSITION_PLAYER_LEFT] & STATUS3_EMBARGO)
          || (partyMonIndex == 1 && gStatuses3[B_POSITION_PLAYER_RIGHT] & STATUS3_EMBARGO))
            return TRUE;    // cannot use on this mon
        else
            return ExecuteTableBasedItemEffect(&gPlayerParty[partyMonIndex], item, GetPartyIdFromBattleSlot(partyMonIndex), monMoveIndex);
    }
    else
        return ExecuteTableBasedItemEffect(&gPlayerParty[partyMonIndex], item, partyMonIndex, monMoveIndex);
}

void ItemUseCB_Medicine(u8 taskId, TaskFunc task)
{
    u16 hp = 0;
    struct Pokemon *mon = &gPlayerParty[gPartyMenu.slotId];
    u16 item = gSpecialVar_ItemId;
    bool8 canHeal, cannotUse;

    if (NotUsingHPEVItemOnShedinja(mon, item) == FALSE)
    {
        cannotUse = TRUE;
    }
    else
    {
        canHeal = IsHPRecoveryItem(item);
        if (canHeal == TRUE)
        {
            hp = GetMonData(mon, MON_DATA_HP);
            if (hp == GetMonData(mon, MON_DATA_MAX_HP))
                canHeal = FALSE;
        }
        cannotUse = ExecuteTableBasedItemEffect_(gPartyMenu.slotId, item, 0);
    }

    if (cannotUse != FALSE)
    {
        gPartyMenuUseExitCallback = FALSE;
        PlaySE(SE_SELECT);
        DisplayPartyMenuMessage(gText_WontHaveEffect, TRUE);
        ScheduleBgCopyTilemapToVram(2);
        gTasks[taskId].func = task;
    }
    else
    {
        gPartyMenuUseExitCallback = TRUE;
        if (!IsItemFlute(item))
        {
            PlaySE(SE_USE_ITEM);
            if (gPartyMenu.action != PARTY_ACTION_REUSABLE_ITEM)
                RemoveBagItem(item, 1);
        }
        else
        {
            PlaySE(SE_GLASS_FLUTE);
        }
        SetPartyMonAilmentGfx(mon, &sPartyMenuBoxes[gPartyMenu.slotId]);
        if (gSprites[sPartyMenuBoxes[gPartyMenu.slotId].statusSpriteId].invisible)
            DisplayPartyPokemonLevelCheck(mon, &sPartyMenuBoxes[gPartyMenu.slotId], 1);
        if (canHeal == TRUE)
        {
            if (hp == 0)
                AnimatePartySlot(gPartyMenu.slotId, 1);
            PartyMenuModifyHP(taskId, gPartyMenu.slotId, 1, GetMonData(mon, MON_DATA_HP) - hp, Task_DisplayHPRestoredMessage);
            ResetHPTaskData(taskId, 0, hp);
            return;
        }
        else
        {
            GetMonNickname(mon, gStringVar1);
            GetMedicineItemEffectMessage(item);
            DisplayPartyMenuMessage(gStringVar4, TRUE);
            ScheduleBgCopyTilemapToVram(2);
            gTasks[taskId].func = task;
        }
    }
}

#define tState      data[0]
#define tSpecies    data[1]
#define tAbilityNum data[2]
#define tMonId      data[3]
#define tOldFunc    4

void Task_AbilityCapsule(u8 taskId)
{
    static const u8 askText[] = _("Would you like to change {STR_VAR_1}'s\nability to {STR_VAR_2}?");
    static const u8 doneText[] = _("{STR_VAR_1}'s ability became\n{STR_VAR_2}!{PAUSE_UNTIL_PRESS}");
    s16 *data = gTasks[taskId].data;

    switch (tState)
    {
    case 0:
        // Can't use.
        if (gBaseStats[tSpecies].abilities[0] == gBaseStats[tSpecies].abilities[1]
            || gBaseStats[tSpecies].abilities[1] == 0
            || tAbilityNum > 1
            || !tSpecies)
        {
            gPartyMenuUseExitCallback = FALSE;
            PlaySE(SE_SELECT);
            DisplayPartyMenuMessage(gText_WontHaveEffect, 1);
            ScheduleBgCopyTilemapToVram(2);
            gTasks[taskId].func = Task_ClosePartyMenuAfterText;
            return;
        }
        gPartyMenuUseExitCallback = TRUE;
        GetMonNickname(&gPlayerParty[tMonId], gStringVar1);
        StringCopy(gStringVar2, gAbilityNames[GetAbilityBySpecies(tSpecies, tAbilityNum)]);
        StringExpandPlaceholders(gStringVar4, askText);
        PlaySE(SE_SELECT);
        DisplayPartyMenuMessage(gStringVar4, 1);
        ScheduleBgCopyTilemapToVram(2);
        tState++;
        break;
    case 1:
        if (!IsPartyMenuTextPrinterActive())
        {
            PartyMenuDisplayYesNoMenu();
            tState++;
        }
        break;
    case 2:
        switch (Menu_ProcessInputNoWrapClearOnChoose())
        {
        case 0:
            tState++;
            break;
        case 1:
        case MENU_B_PRESSED:
            gPartyMenuUseExitCallback = FALSE;
            PlaySE(SE_SELECT);
            ScheduleBgCopyTilemapToVram(2);
            // Don't exit party selections screen, return to choosing a mon.
            ClearStdWindowAndFrameToTransparent(6, 0);
            ClearWindowTilemap(6);
            DisplayPartyMenuStdMessage(5);
            gTasks[taskId].func = (void *)GetWordTaskArg(taskId, tOldFunc);
            return;
        }
        break;
    case 3:
        PlaySE(SE_USE_ITEM);
        StringExpandPlaceholders(gStringVar4, doneText);
        DisplayPartyMenuMessage(gStringVar4, 1);
        ScheduleBgCopyTilemapToVram(2);
        tState++;
        break;
    case 4:
        if (!IsPartyMenuTextPrinterActive())
            tState++;
        break;
    case 5:
        SetMonData(&gPlayerParty[tMonId], MON_DATA_ABILITY_NUM, &tAbilityNum);
        RemoveBagItem(gSpecialVar_ItemId, 1);
        gTasks[taskId].func = Task_ClosePartyMenu;
        break;
    }
}

void ItemUseCB_AbilityCapsule(u8 taskId, TaskFunc task)
{
    s16 *data = gTasks[taskId].data;

    tState = 0;
    tMonId = gPartyMenu.slotId;
    tSpecies = GetMonData(&gPlayerParty[tMonId], MON_DATA_SPECIES, NULL);
    tAbilityNum = GetMonData(&gPlayerParty[tMonId], MON_DATA_ABILITY_NUM, NULL) ^ 1;
    SetWordTaskArg(taskId, tOldFunc, (uintptr_t)(gTasks[taskId].func));
    gTasks[taskId].func = Task_AbilityCapsule;
}

#undef tState
#undef tSpecies
#undef tAbilityNum
#undef tMonId
#undef tOldFunc

static void Task_DisplayHPRestoredMessage(u8 taskId)
{
    GetMonNickname(&gPlayerParty[gPartyMenu.slotId], gStringVar1);
    StringExpandPlaceholders(gStringVar4, gText_PkmnHPRestoredByVar2);
    DisplayPartyMenuMessage(gStringVar4, FALSE);
    ScheduleBgCopyTilemapToVram(2);
    HandleBattleLowHpMusicChange();
    gTasks[taskId].func = Task_ClosePartyMenuAfterText;
}

static void Task_ClosePartyMenuAfterText(u8 taskId)
{
    if (IsPartyMenuTextPrinterActive() != TRUE)
    {
        if (gPartyMenuUseExitCallback == FALSE)
            sPartyMenuInternal->exitCallback = NULL;
        Task_ClosePartyMenu(taskId);
    }
}

void ItemUseCB_ReduceEV(u8 taskId, TaskFunc task)
{
    struct Pokemon *mon = &gPlayerParty[gPartyMenu.slotId];
    u16 item = gSpecialVar_ItemId;
    u8 effectType = GetItemEffectType(item);
    u16 friendship = GetMonData(mon, MON_DATA_FRIENDSHIP);
    u16 ev = ItemEffectToMonEv(mon, effectType);
    bool8 cannotUseEffect = ExecuteTableBasedItemEffect_(gPartyMenu.slotId, item, 0);
    u16 newFriendship = GetMonData(mon, MON_DATA_FRIENDSHIP);
    u16 newEv = ItemEffectToMonEv(mon, effectType);

    if (cannotUseEffect || (friendship == newFriendship && ev == newEv))
    {
        gPartyMenuUseExitCallback = FALSE;
        PlaySE(SE_SELECT);
        DisplayPartyMenuMessage(gText_WontHaveEffect, TRUE);
        ScheduleBgCopyTilemapToVram(2);
        gTasks[taskId].func = task;
    }
    else
    {
        gPartyMenuUseExitCallback = TRUE;
        PlaySE(SE_USE_ITEM);
        RemoveBagItem(item, 1);
        GetMonNickname(mon, gStringVar1);
        ItemEffectToStatString(effectType, gStringVar2);
        if (friendship != newFriendship)
        {
            if (ev != newEv)
                StringExpandPlaceholders(gStringVar4, gText_PkmnFriendlyBaseVar2Fell);
            else
                StringExpandPlaceholders(gStringVar4, gText_PkmnFriendlyBaseVar2CantFall);
        }
        else
        {
            StringExpandPlaceholders(gStringVar4, gText_PkmnAdoresBaseVar2Fell);
        }
        DisplayPartyMenuMessage(gStringVar4, TRUE);
        ScheduleBgCopyTilemapToVram(2);
        gTasks[taskId].func = task;
    }
}

static u16 ItemEffectToMonEv(struct Pokemon *mon, u8 effectType)
{
    switch (effectType)
    {
    case ITEM_EFFECT_HP_EV:
        if (GetMonData(mon, MON_DATA_SPECIES) != SPECIES_SHEDINJA)
            return GetMonData(mon, MON_DATA_HP_EV);
        break;
    case ITEM_EFFECT_ATK_EV:
        return GetMonData(mon, MON_DATA_ATK_EV);
    case ITEM_EFFECT_DEF_EV:
        return GetMonData(mon, MON_DATA_DEF_EV);
    case ITEM_EFFECT_SPEED_EV:
        return GetMonData(mon, MON_DATA_SPEED_EV);
    case ITEM_EFFECT_SPATK_EV:
        return GetMonData(mon, MON_DATA_SPATK_EV);
    case ITEM_EFFECT_SPDEF_EV:
        return GetMonData(mon, MON_DATA_SPDEF_EV);
    }
    return 0;
}

static void ItemEffectToStatString(u8 effectType, u8 *dest)
{
    switch (effectType)
    {
    case ITEM_EFFECT_HP_EV:
        StringCopy(dest, gText_HP3);
        break;
    case ITEM_EFFECT_ATK_EV:
        StringCopy(dest, gText_Attack3);
        break;
    case ITEM_EFFECT_DEF_EV:
        StringCopy(dest, gText_Defense3);
        break;
    case ITEM_EFFECT_SPEED_EV:
        StringCopy(dest, gText_Speed2);
        break;
    case ITEM_EFFECT_SPATK_EV:
        StringCopy(dest, gText_SpAtk3);
        break;
    case ITEM_EFFECT_SPDEF_EV:
        StringCopy(dest, gText_SpDef3);
        break;
    }
}

static void ShowMoveSelectWindow(u8 slot)
{
    u8 i;
    u8 moveCount = 0;
    u8 fontId = FONT_NORMAL;
    u8 windowId = DisplaySelectionWindow(SELECTWINDOW_MOVES);
    u16 move;

    for (i = 0; i < MAX_MON_MOVES; i++)
    {
        move = GetMonData(&gPlayerParty[slot], MON_DATA_MOVE1 + i);
        AddTextPrinterParameterized(windowId, fontId, gMoveNames[move], 8, (i * 16) + 1, TEXT_SKIP_DRAW, NULL);
        if (move != MOVE_NONE)
            moveCount++;
    }
    InitMenuInUpperLeftCornerNormal(windowId, moveCount, 0);
    ScheduleBgCopyTilemapToVram(2);
}

static void Task_HandleWhichMoveInput(u8 taskId)
{
    s8 input = Menu_ProcessInput();

    if (input != MENU_NOTHING_CHOSEN)
    {
        if (input == MENU_B_PRESSED)
        {
            PlaySE(SE_SELECT);
            ReturnToUseOnWhichMon(taskId);
        }
        else
        {
            PartyMenuRemoveWindow(&sPartyMenuInternal->windowId[1]);
            SetSelectedMoveForPPItem(taskId);
        }
    }
}

void ItemUseCB_PPRecovery(u8 taskId, TaskFunc task)
{
    const u8 *effect;
    u16 item = gSpecialVar_ItemId;

    if (item == ITEM_ENIGMA_BERRY_E_READER)
        effect = gSaveBlock1Ptr->enigmaBerry.itemEffect;
    else
        effect = gItemEffectTable[item - ITEM_POTION];

    if (!(effect[4] & ITEM4_HEAL_PP_ONE))
    {
        gPartyMenu.data1 = 0;
        TryUsePPItem(taskId);
    }
    else
    {
        PlaySE(SE_SELECT);
        DisplayPartyMenuStdMessage(PARTY_MSG_RESTORE_WHICH_MOVE);
        ShowMoveSelectWindow(gPartyMenu.slotId);
        gTasks[taskId].func = Task_HandleWhichMoveInput;
    }
}

static void SetSelectedMoveForPPItem(u8 taskId)
{
    PartyMenuRemoveWindow(&sPartyMenuInternal->windowId[0]);
    gPartyMenu.data1 = Menu_GetCursorPos();
    TryUsePPItem(taskId);
}

static void ReturnToUseOnWhichMon(u8 taskId)
{
    gTasks[taskId].func = Task_HandleChooseMonInput;
    sPartyMenuInternal->exitCallback = NULL;
    PartyMenuRemoveWindow(&sPartyMenuInternal->windowId[0]);
    DisplayPartyMenuStdMessage(PARTY_MSG_USE_ON_WHICH_MON);
}

static void TryUsePPItem(u8 taskId)
{
    u16 move = MOVE_NONE;
    s16 *moveSlot = &gPartyMenu.data1;
    u16 item = gSpecialVar_ItemId;
    struct PartyMenu *ptr = &gPartyMenu;
    struct Pokemon *mon;

    if (ExecuteTableBasedItemEffect_(ptr->slotId, item, *moveSlot))
    {
        gPartyMenuUseExitCallback = FALSE;
        PlaySE(SE_SELECT);
        DisplayPartyMenuMessage(gText_WontHaveEffect, TRUE);
        ScheduleBgCopyTilemapToVram(2);
        gTasks[taskId].func = Task_ClosePartyMenuAfterText;
    }
    else
    {
        gPartyMenuUseExitCallback = TRUE;
        mon = &gPlayerParty[ptr->slotId];
        PlaySE(SE_USE_ITEM);
        RemoveBagItem(item, 1);
        move = GetMonData(mon, MON_DATA_MOVE1 + *moveSlot);
        StringCopy(gStringVar1, gMoveNames[move]);
        GetMedicineItemEffectMessage(item);
        DisplayPartyMenuMessage(gStringVar4, TRUE);
        ScheduleBgCopyTilemapToVram(2);
        gTasks[taskId].func = Task_ClosePartyMenuAfterText;
    }
}

void ItemUseCB_PPUp(u8 taskId, TaskFunc task)
{
    PlaySE(SE_SELECT);
    DisplayPartyMenuStdMessage(PARTY_MSG_BOOST_PP_WHICH_MOVE);
    ShowMoveSelectWindow(gPartyMenu.slotId);
    gTasks[taskId].func = Task_HandleWhichMoveInput;
}

u16 ItemIdToBattleMoveId(u16 item)
{
    u16 tmNumber = item - ITEM_TM01;
    return sTMHMMoves[tmNumber];
}

bool8 IsMoveHm(u16 move)
{
    u8 i;

    for (i = 0; i < NUM_HIDDEN_MACHINES; i++)
    {
        if (sTMHMMoves[i + NUM_TECHNICAL_MACHINES] == move)
            return TRUE;
    }
    return FALSE;
}

bool8 MonKnowsMove(struct Pokemon *mon, u16 move)
{
    u8 i;

    for (i = 0; i < MAX_MON_MOVES; i++)
    {
        if (GetMonData(mon, MON_DATA_MOVE1 + i) == move)
            return TRUE;
    }
    return FALSE;
}

bool8 BoxMonKnowsMove(struct BoxPokemon *mon, u16 move)
{
    u8 i;

    for (i = 0; i < MAX_MON_MOVES; i++)
    {
        if (GetMonData(mon, MON_DATA_MOVE1 + i) == move)
            return TRUE;
    }
    return FALSE;
}

static void DisplayLearnMoveMessage(const u8 *str)
{
    StringExpandPlaceholders(gStringVar4, str);
    DisplayPartyMenuMessage(gStringVar4, TRUE);
    ScheduleBgCopyTilemapToVram(2);
}

static void DisplayLearnMoveMessageAndClose(u8 taskId, const u8 *str)
{
    DisplayLearnMoveMessage(str);
    gTasks[taskId].func = Task_ClosePartyMenuAfterText;
}

// move[1] doesn't use constants cause I don't know if it's actually a move ID storage

void ItemUseCB_TMHM(u8 taskId, TaskFunc task)
{
    struct Pokemon *mon;
    s16 *move;
    u16 item;

    PlaySE(SE_SELECT);
    mon = &gPlayerParty[gPartyMenu.slotId];
    move = &gPartyMenu.data1;
    item = gSpecialVar_ItemId;
    GetMonNickname(mon, gStringVar1);
    move[0] = ItemIdToBattleMoveId(item);
    StringCopy(gStringVar2, gMoveNames[move[0]]);
    move[1] = 0;

    switch (CanMonLearnTMTutor(mon, item, 0))
    {
    case CANNOT_LEARN_MOVE:
        DisplayLearnMoveMessageAndClose(taskId, gText_PkmnCantLearnMove);
        return;
    case ALREADY_KNOWS_MOVE:
        DisplayLearnMoveMessageAndClose(taskId, gText_PkmnAlreadyKnows);
        return;
    }

    if (GiveMoveToMon(mon, move[0]) != MON_HAS_MAX_MOVES)
    {
        gTasks[taskId].func = Task_LearnedMove;
    }
    else
    {
        DisplayLearnMoveMessage(gText_PkmnNeedsToReplaceMove);
        gTasks[taskId].func = Task_ReplaceMoveYesNo;
    }
}

static void Task_LearnedMove(u8 taskId)
{
    struct Pokemon *mon = &gPlayerParty[gPartyMenu.slotId];
    s16 *move = &gPartyMenu.data1;
    u16 item = gSpecialVar_ItemId;

    if (move[1] == 0)
    {
        AdjustFriendship(mon, FRIENDSHIP_EVENT_LEARN_TMHM);
        if (item < ITEM_HM01_CUT)
            RemoveBagItem(item, 1);
    }
    GetMonNickname(mon, gStringVar1);
    StringCopy(gStringVar2, gMoveNames[move[0]]);
    StringExpandPlaceholders(gStringVar4, gText_PkmnLearnedMove3);
    DisplayPartyMenuMessage(gStringVar4, TRUE);
    ScheduleBgCopyTilemapToVram(2);
    gTasks[taskId].func = Task_DoLearnedMoveFanfareAfterText;
}

static void Task_DoLearnedMoveFanfareAfterText(u8 taskId)
{
    if (IsPartyMenuTextPrinterActive() != TRUE)
    {
        PlayFanfare(MUS_LEVEL_UP);
        gTasks[taskId].func = Task_LearnNextMoveOrClosePartyMenu;
    }
}

static void Task_LearnNextMoveOrClosePartyMenu(u8 taskId)
{
    if (IsFanfareTaskInactive() && ((JOY_NEW(A_BUTTON)) || (JOY_NEW(B_BUTTON))))
    {
        if (gPartyMenu.learnMoveState == 1)
            Task_TryLearningNextMove(taskId);
        else
        {
            if (gPartyMenu.learnMoveState == 2) // never occurs
                gSpecialVar_Result = TRUE;
            Task_ClosePartyMenu(taskId);
        }
    }
}

static void Task_ReplaceMoveYesNo(u8 taskId)
{
    if (IsPartyMenuTextPrinterActive() != TRUE)
    {
        PartyMenuDisplayYesNoMenu();
        gTasks[taskId].func = Task_HandleReplaceMoveYesNoInput;
    }
}

static void Task_HandleReplaceMoveYesNoInput(u8 taskId)
{
    switch (Menu_ProcessInputNoWrapClearOnChoose())
    {
    case 0:
        DisplayPartyMenuMessage(gText_WhichMoveToForget, TRUE);
        gTasks[taskId].func = Task_ShowSummaryScreenToForgetMove;
        break;
    case MENU_B_PRESSED:
        PlaySE(SE_SELECT);
        // fallthrough
    case 1:
        StopLearningMovePrompt(taskId);
        break;
    }
}

static void Task_ShowSummaryScreenToForgetMove(u8 taskId)
{
    if (IsPartyMenuTextPrinterActive() != TRUE)
    {
        sPartyMenuInternal->exitCallback = CB2_ShowSummaryScreenToForgetMove;
        Task_ClosePartyMenu(taskId);
    }
}

static void CB2_ShowSummaryScreenToForgetMove(void)
{
    ShowSelectMovePokemonSummaryScreen(gPlayerParty, gPartyMenu.slotId, gPlayerPartyCount - 1, CB2_ReturnToPartyMenuWhileLearningMove, gPartyMenu.data1);
}

static void CB2_ReturnToPartyMenuWhileLearningMove(void)
{
    InitPartyMenu(PARTY_MENU_TYPE_FIELD, PARTY_LAYOUT_SINGLE, PARTY_ACTION_CHOOSE_MON, TRUE, PARTY_MSG_NONE, Task_ReturnToPartyMenuWhileLearningMove, gPartyMenu.exitCallback);
}

static void Task_ReturnToPartyMenuWhileLearningMove(u8 taskId)
{
    if (!gPaletteFade.active)
    {
        if (GetMoveSlotToReplace() != MAX_MON_MOVES)
            DisplayPartyMenuForgotMoveMessage(taskId);
        else
            StopLearningMovePrompt(taskId);
    }
}

static void DisplayPartyMenuForgotMoveMessage(u8 taskId)
{
    struct Pokemon *mon = &gPlayerParty[gPartyMenu.slotId];
    u16 move = GetMonData(mon, MON_DATA_MOVE1 + GetMoveSlotToReplace());

    GetMonNickname(mon, gStringVar1);
    StringCopy(gStringVar2, gMoveNames[move]);
    DisplayLearnMoveMessage(gText_12PoofForgotMove);
    gTasks[taskId].func = Task_PartyMenuReplaceMove;
}

static void Task_PartyMenuReplaceMove(u8 taskId)
{
    struct Pokemon *mon;
    u16 move;

    if (IsPartyMenuTextPrinterActive() != TRUE)
    {
        mon = &gPlayerParty[gPartyMenu.slotId];
        RemoveMonPPBonus(mon, GetMoveSlotToReplace());
        move = gPartyMenu.data1;
        SetMonMoveSlot(mon, move, GetMoveSlotToReplace());
        Task_LearnedMove(taskId);
    }
}

static void StopLearningMovePrompt(u8 taskId)
{
    StringCopy(gStringVar2, gMoveNames[gPartyMenu.data1]);
    StringExpandPlaceholders(gStringVar4, gText_StopLearningMove2);
    DisplayPartyMenuMessage(gStringVar4, TRUE);
    ScheduleBgCopyTilemapToVram(2);
    gTasks[taskId].func = Task_StopLearningMoveYesNo;
}

static void Task_StopLearningMoveYesNo(u8 taskId)
{
    if (IsPartyMenuTextPrinterActive() != TRUE)
    {
        PartyMenuDisplayYesNoMenu();
        gTasks[taskId].func = Task_HandleStopLearningMoveYesNoInput;
    }
}

static void Task_HandleStopLearningMoveYesNoInput(u8 taskId)
{
    struct Pokemon *mon = &gPlayerParty[gPartyMenu.slotId];

    switch (Menu_ProcessInputNoWrapClearOnChoose())
    {
    case 0:
        GetMonNickname(mon, gStringVar1);
        StringCopy(gStringVar2, gMoveNames[gPartyMenu.data1]);
        StringExpandPlaceholders(gStringVar4, gText_MoveNotLearned);
        DisplayPartyMenuMessage(gStringVar4, TRUE);
        if (gPartyMenu.learnMoveState == 1)
        {
            gTasks[taskId].func = Task_TryLearningNextMoveAfterText;
        }
        else
        {
            if (gPartyMenu.learnMoveState == 2) // never occurs
                gSpecialVar_Result = FALSE;
            gTasks[taskId].func = Task_ClosePartyMenuAfterText;
        }
        break;
    case MENU_B_PRESSED:
        PlaySE(SE_SELECT);
        // fallthrough
    case 1:
        GetMonNickname(mon, gStringVar1);
        StringCopy(gStringVar2, gMoveNames[gPartyMenu.data1]);
        DisplayLearnMoveMessage(gText_PkmnNeedsToReplaceMove);
        gTasks[taskId].func = Task_ReplaceMoveYesNo;
        break;
    }
}

static void Task_TryLearningNextMoveAfterText(u8 taskId)
{
    if (IsPartyMenuTextPrinterActive() != TRUE)
        Task_TryLearningNextMove(taskId);
}

void ItemUseCB_RareCandy(u8 taskId, TaskFunc task)
{
    struct Pokemon *mon = &gPlayerParty[gPartyMenu.slotId];
    struct PartyMenuInternal *ptr = sPartyMenuInternal;
    s16 *arrayPtr = ptr->data;
    u16 *itemPtr = &gSpecialVar_ItemId;
    bool8 cannotUseEffect;

    if (GetMonData(mon, MON_DATA_LEVEL) != MAX_LEVEL)
    {
        BufferMonStatsToTaskData(mon, arrayPtr);
        cannotUseEffect = ExecuteTableBasedItemEffect_(gPartyMenu.slotId, *itemPtr, 0);
        BufferMonStatsToTaskData(mon, &ptr->data[NUM_STATS]);
    }
    else
    {
        cannotUseEffect = TRUE;
    }
    PlaySE(SE_SELECT);
    if (cannotUseEffect)
    {
        gPartyMenuUseExitCallback = FALSE;
        DisplayPartyMenuMessage(gText_WontHaveEffect, TRUE);
        ScheduleBgCopyTilemapToVram(2);
        gTasks[taskId].func = task;
    }
    else
    {
        gPartyMenuUseExitCallback = TRUE;
        PlayFanfareByFanfareNum(FANFARE_LEVEL_UP);
        UpdateMonDisplayInfoAfterRareCandy(gPartyMenu.slotId, mon);
        RemoveBagItem(gSpecialVar_ItemId, 1);
        GetMonNickname(mon, gStringVar1);
        ConvertIntToDecimalStringN(gStringVar2, GetMonData(mon, MON_DATA_LEVEL), STR_CONV_MODE_LEFT_ALIGN, 3);
        StringExpandPlaceholders(gStringVar4, gText_PkmnElevatedToLvVar2);
        DisplayPartyMenuMessage(gStringVar4, TRUE);
        ScheduleBgCopyTilemapToVram(2);
        gTasks[taskId].func = Task_DisplayLevelUpStatsPg1;
    }
}

static void UpdateMonDisplayInfoAfterRareCandy(u8 slot, struct Pokemon *mon)
{
    SetPartyMonAilmentGfx(mon, &sPartyMenuBoxes[slot]);
    if (gSprites[sPartyMenuBoxes[slot].statusSpriteId].invisible)
        DisplayPartyPokemonLevelCheck(mon, &sPartyMenuBoxes[slot], 1);
    DisplayPartyPokemonHPCheck(mon, &sPartyMenuBoxes[slot], 1);
    DisplayPartyPokemonMaxHPCheck(mon, &sPartyMenuBoxes[slot], 1);
    DisplayPartyPokemonHPBarCheck(mon, &sPartyMenuBoxes[slot]);
    UpdatePartyMonHPBar(sPartyMenuBoxes[slot].monSpriteId, mon);
    AnimatePartySlot(slot, 1);
    ScheduleBgCopyTilemapToVram(0);
}

static void Task_DisplayLevelUpStatsPg1(u8 taskId)
{
    if (WaitFanfare(FALSE) && IsPartyMenuTextPrinterActive() != TRUE && ((JOY_NEW(A_BUTTON)) || (JOY_NEW(B_BUTTON))))
    {
        PlaySE(SE_SELECT);
        DisplayLevelUpStatsPg1(taskId);
        gTasks[taskId].func = Task_DisplayLevelUpStatsPg2;
    }
}

static void Task_DisplayLevelUpStatsPg2(u8 taskId)
{
    if ((JOY_NEW(A_BUTTON)) || (JOY_NEW(B_BUTTON)))
    {
        PlaySE(SE_SELECT);
        DisplayLevelUpStatsPg2(taskId);
        gTasks[taskId].func = Task_TryLearnNewMoves;
    }
}

static void DisplayLevelUpStatsPg1(u8 taskId)
{
    s16 *arrayPtr = sPartyMenuInternal->data;

    arrayPtr[12] = CreateLevelUpStatsWindow();
    DrawLevelUpWindowPg1(arrayPtr[12], arrayPtr, &arrayPtr[6], TEXT_COLOR_WHITE, TEXT_COLOR_DARK_GRAY, TEXT_COLOR_LIGHT_GRAY);
    CopyWindowToVram(arrayPtr[12], COPYWIN_GFX);
    ScheduleBgCopyTilemapToVram(2);
}

static void DisplayLevelUpStatsPg2(u8 taskId)
{
    s16 *arrayPtr = sPartyMenuInternal->data;

    DrawLevelUpWindowPg2(arrayPtr[12], &arrayPtr[6], TEXT_COLOR_WHITE, TEXT_COLOR_DARK_GRAY, TEXT_COLOR_LIGHT_GRAY);
    CopyWindowToVram(arrayPtr[12], COPYWIN_GFX);
    ScheduleBgCopyTilemapToVram(2);
}

static void Task_TryLearnNewMoves(u8 taskId)
{
    u16 learnMove;

    if (WaitFanfare(FALSE) && ((JOY_NEW(A_BUTTON)) || (JOY_NEW(B_BUTTON))))
    {
        RemoveLevelUpStatsWindow();
        learnMove = MonTryLearningNewMove(&gPlayerParty[gPartyMenu.slotId], TRUE);
        gPartyMenu.learnMoveState = 1;
        switch (learnMove)
        {
        case 0: // No moves to learn
            PartyMenuTryEvolution(taskId);
            break;
        case MON_HAS_MAX_MOVES:
            DisplayMonNeedsToReplaceMove(taskId);
            break;
        case MON_ALREADY_KNOWS_MOVE:
            gTasks[taskId].func = Task_TryLearningNextMove;
            break;
        default:
            DisplayMonLearnedMove(taskId, learnMove);
            break;
        }
    }
}

static void Task_TryLearningNextMove(u8 taskId)
{
    u16 result = MonTryLearningNewMove(&gPlayerParty[gPartyMenu.slotId], FALSE);

    switch (result)
    {
    case 0: // No moves to learn
        PartyMenuTryEvolution(taskId);
        break;
    case MON_HAS_MAX_MOVES:
        DisplayMonNeedsToReplaceMove(taskId);
        break;
    case MON_ALREADY_KNOWS_MOVE:
        return;
    default:
        DisplayMonLearnedMove(taskId, result);
        break;
    }
}

static void PartyMenuTryEvolution(u8 taskId)
{
    struct Pokemon *mon = &gPlayerParty[gPartyMenu.slotId];
<<<<<<< HEAD
    u16 targetSpecies = GetEvolutionTargetSpecies(mon, EVO_MODE_NORMAL, ITEM_NONE, SPECIES_NONE);
=======
    u16 targetSpecies = GetEvolutionTargetSpecies(mon, EVO_MODE_NORMAL, ITEM_NONE, NULL);
>>>>>>> 1260666c

    if (targetSpecies != SPECIES_NONE)
    {
        FreePartyPointers();
        gCB2_AfterEvolution = gPartyMenu.exitCallback;
        BeginEvolutionScene(mon, targetSpecies, TRUE, gPartyMenu.slotId);
        DestroyTask(taskId);
    }
    else
    {
        gTasks[taskId].func = Task_ClosePartyMenuAfterText;
    }
}

static void DisplayMonNeedsToReplaceMove(u8 taskId)
{
    GetMonNickname(&gPlayerParty[gPartyMenu.slotId], gStringVar1);
    StringCopy(gStringVar2, gMoveNames[gMoveToLearn]);
    StringExpandPlaceholders(gStringVar4, gText_PkmnNeedsToReplaceMove);
    DisplayPartyMenuMessage(gStringVar4, TRUE);
    ScheduleBgCopyTilemapToVram(2);
    gPartyMenu.data1 = gMoveToLearn;
    gTasks[taskId].func = Task_ReplaceMoveYesNo;
}

static void DisplayMonLearnedMove(u8 taskId, u16 move)
{
    GetMonNickname(&gPlayerParty[gPartyMenu.slotId], gStringVar1);
    StringCopy(gStringVar2, gMoveNames[move]);
    StringExpandPlaceholders(gStringVar4, gText_PkmnLearnedMove3);
    DisplayPartyMenuMessage(gStringVar4, TRUE);
    ScheduleBgCopyTilemapToVram(2);
    gPartyMenu.data1 = move;
    gTasks[taskId].func = Task_DoLearnedMoveFanfareAfterText;
}

static void BufferMonStatsToTaskData(struct Pokemon *mon, s16 *data)
{
    data[0] = GetMonData(mon, MON_DATA_MAX_HP);
    data[1] = GetMonData(mon, MON_DATA_ATK);
    data[2] = GetMonData(mon, MON_DATA_DEF);
    data[4] = GetMonData(mon, MON_DATA_SPATK);
    data[5] = GetMonData(mon, MON_DATA_SPDEF);
    data[3] = GetMonData(mon, MON_DATA_SPEED);
}

#define tUsedOnSlot   data[0]
#define tHadEffect    data[1]
#define tLastSlotUsed data[2]

void ItemUseCB_SacredAsh(u8 taskId, TaskFunc task)
{
    sPartyMenuInternal->tUsedOnSlot = FALSE;
    sPartyMenuInternal->tHadEffect = FALSE;
    sPartyMenuInternal->tLastSlotUsed = gPartyMenu.slotId;
    UseSacredAsh(taskId);
}

static void UseSacredAsh(u8 taskId)
{
    struct Pokemon *mon = &gPlayerParty[gPartyMenu.slotId];
    u16 hp;

    if (GetMonData(mon, MON_DATA_SPECIES) == SPECIES_NONE)
    {
        gTasks[taskId].func = Task_SacredAshLoop;
        return;
    }

    hp = GetMonData(mon, MON_DATA_HP);
    if (ExecuteTableBasedItemEffect_(gPartyMenu.slotId, gSpecialVar_ItemId, 0))
    {
        gTasks[taskId].func = Task_SacredAshLoop;
        return;
    }

    PlaySE(SE_USE_ITEM);
    SetPartyMonAilmentGfx(mon, &sPartyMenuBoxes[gPartyMenu.slotId]);
    if (gSprites[sPartyMenuBoxes[gPartyMenu.slotId].statusSpriteId].invisible)
        DisplayPartyPokemonLevelCheck(mon, &sPartyMenuBoxes[gPartyMenu.slotId], 1);
    AnimatePartySlot(sPartyMenuInternal->tLastSlotUsed, 0);
    AnimatePartySlot(gPartyMenu.slotId, 1);
    PartyMenuModifyHP(taskId, gPartyMenu.slotId, 1, GetMonData(mon, MON_DATA_HP) - hp, Task_SacredAshDisplayHPRestored);
    ResetHPTaskData(taskId, 0, hp);
    sPartyMenuInternal->tUsedOnSlot = TRUE;
    sPartyMenuInternal->tHadEffect = TRUE;
}

static void Task_SacredAshLoop(u8 taskId)
{
    if (IsPartyMenuTextPrinterActive() != TRUE)
    {
        if (sPartyMenuInternal->tUsedOnSlot == TRUE)
        {
            sPartyMenuInternal->tUsedOnSlot = FALSE;
            sPartyMenuInternal->tLastSlotUsed = gPartyMenu.slotId;
        }
        if (++(gPartyMenu.slotId) == PARTY_SIZE)
        {
            if (sPartyMenuInternal->tHadEffect == FALSE)
            {
                gPartyMenuUseExitCallback = FALSE;
                DisplayPartyMenuMessage(gText_WontHaveEffect, TRUE);
                ScheduleBgCopyTilemapToVram(2);
            }
            else
            {
                gPartyMenuUseExitCallback = TRUE;
                RemoveBagItem(gSpecialVar_ItemId, 1);
            }
            gTasks[taskId].func = Task_ClosePartyMenuAfterText;
            gPartyMenu.slotId = 0;
        }
        else
        {
            UseSacredAsh(taskId);
        }
    }
}

static void Task_SacredAshDisplayHPRestored(u8 taskId)
{
    GetMonNickname(&gPlayerParty[gPartyMenu.slotId], gStringVar1);
    StringExpandPlaceholders(gStringVar4, gText_PkmnHPRestoredByVar2);
    DisplayPartyMenuMessage(gStringVar4, FALSE);
    ScheduleBgCopyTilemapToVram(2);
    gTasks[taskId].func = Task_SacredAshLoop;
}

#undef tUsedOnSlot
#undef tHadEffect
#undef tLastSlotUsed

void ItemUseCB_EvolutionStone(u8 taskId, TaskFunc task)
{
    PlaySE(SE_SELECT);
    gCB2_AfterEvolution = gPartyMenu.exitCallback;
    if (ExecuteTableBasedItemEffect_(gPartyMenu.slotId, gSpecialVar_ItemId, 0))
    {
        gPartyMenuUseExitCallback = FALSE;
        DisplayPartyMenuMessage(gText_WontHaveEffect, TRUE);
        ScheduleBgCopyTilemapToVram(2);
        gTasks[taskId].func = task;
    }
    else
    {
        RemoveBagItem(gSpecialVar_ItemId, 1);
        FreePartyPointers();
    }
}

#define tState          data[0]
#define tTargetSpecies  data[1]
#define tAnimWait       data[2]
#define tNextFunc       3

static void SpriteCB_FormChangeIconMosaic(struct Sprite *sprite)
{
    u8 taskId = sprite->data[2];

    sprite->data[0] -= sprite->data[1];

    if (sprite->data[0] <= 0)
    {
        if (gTasks[taskId].tAnimWait == 60)
            sprite->data[0] = 0;
        else
            sprite->data[0] = 10;
    }

    SetGpuReg(REG_OFFSET_MOSAIC, (sprite->data[0] << 12) | (sprite->data[1] << 8));

    if (sprite->data[0] == 0)
    {
        sprite->oam.mosaic = FALSE;
        sprite->callback = SpriteCallbackDummy;
    }
}

static void Task_TryItemUseFormChange(u8 taskId)
{
    struct Pokemon *mon = &gPlayerParty[gPartyMenu.slotId];
    u16 targetSpecies;
    struct Sprite *icon = &gSprites[sPartyMenuBoxes[gPartyMenu.slotId].monSpriteId];

    switch (gTasks[taskId].tState)
    {
    case 0:
        targetSpecies = gTasks[taskId].tTargetSpecies;
        SetMonData(mon, MON_DATA_SPECIES, &targetSpecies);
        CalculateMonStats(mon);
        gTasks[taskId].tState++;
        break;
    case 1:
        gTasks[taskId].tState++;
        break;
    case 2:
        PlaySE(SE_M_TELEPORT);
        gTasks[taskId].tState++;
        break;
    case 3:
        targetSpecies = gTasks[taskId].tTargetSpecies;

        if (gTasks[taskId].tAnimWait == 0)
        {
            FreeAndDestroyMonIconSprite(icon);
            CreatePartyMonIconSpriteParameterized(targetSpecies, GetMonData(mon, MON_DATA_PERSONALITY, NULL), &sPartyMenuBoxes[gPartyMenu.slotId], 1);
            icon->oam.mosaic = TRUE;
            icon->data[0] = 10;
            icon->data[1] = 1;
            icon->data[2] = taskId;
            icon->callback = SpriteCB_FormChangeIconMosaic;
            SetGpuReg(REG_OFFSET_MOSAIC, (icon->data[0] << 12) | (icon->data[1] << 8));
        }

        if (++gTasks[taskId].tAnimWait == 60)
            gTasks[taskId].tState++;

        break;
    case 4:
        targetSpecies = gTasks[taskId].tTargetSpecies;
        PlayCry_Normal(targetSpecies, 0);
        gTasks[taskId].tState++;
        break;
    case 5:
        if (IsCryFinished())
        {
            GetMonNickname(mon, gStringVar1);
            StringExpandPlaceholders(gStringVar4, gText_PkmnTransformed);
            DisplayPartyMenuMessage(gStringVar4, FALSE);
            ScheduleBgCopyTilemapToVram(2);
            gTasks[taskId].tState++;
        }

        break;
    case 6:
        if (!IsPartyMenuTextPrinterActive())
            gTasks[taskId].tState++;

        break;
    case 7:
        gTasks[taskId].func = (void *)GetWordTaskArg(taskId, tNextFunc);
        break;
    }
}

bool32 TryItemUseFormChange(u8 taskId, TaskFunc task)
{
    struct Pokemon *mon = &gPlayerParty[gPartyMenu.slotId];
    u16 targetSpecies = GetFormChangeTargetSpecies(mon, ItemId_GetSecondaryId(gSpecialVar_ItemId), gSpecialVar_ItemId);

    if (targetSpecies != SPECIES_NONE)
    {
        gPartyMenuUseExitCallback = TRUE;
        SetWordTaskArg(taskId, tNextFunc, (u32)task);
        gTasks[taskId].func = Task_TryItemUseFormChange;
        gTasks[taskId].tState = 0;
        gTasks[taskId].tTargetSpecies = targetSpecies;
        gTasks[taskId].tAnimWait = 0;
        return TRUE;
    }
    else
    {
        gPartyMenuUseExitCallback = FALSE;
        PlaySE(SE_SELECT);
        DisplayPartyMenuMessage(gText_WontHaveEffect, TRUE);
        ScheduleBgCopyTilemapToVram(2);
        gTasks[taskId].func = task;
        return FALSE;
    }
}

void ItemUseCB_FormChange(u8 taskId, TaskFunc task)
{
    TryItemUseFormChange(taskId, task);
}

void ItemUseCB_FormChange_ConsumedOnUse(u8 taskId, TaskFunc task)
{
    if (TryItemUseFormChange(taskId, task))
        RemoveBagItem(gSpecialVar_ItemId, 1);
}
void TryItemHoldFormChange(struct Pokemon *mon)
{
    u16 species = GetMonData(mon, MON_DATA_SPECIES);
    u16 targetSpecies = GetFormChangeTargetSpecies(mon, FORM_ITEM_HOLD_ABILITY, 0);
    if (targetSpecies == SPECIES_NONE)
        targetSpecies = GetFormChangeTargetSpecies(mon, FORM_ITEM_HOLD, 0);
    if (targetSpecies != SPECIES_NONE)
    {
        PlayCry_NormalNoDucking(targetSpecies, 0, CRY_VOLUME_RS, CRY_VOLUME_RS);
        SetMonData(mon, MON_DATA_SPECIES, &targetSpecies);
        FreeAndDestroyMonIconSprite(&gSprites[sPartyMenuBoxes[gPartyMenu.slotId].monSpriteId]);
        CreatePartyMonIconSpriteParameterized(targetSpecies, GetMonData(mon, MON_DATA_PERSONALITY, NULL), &sPartyMenuBoxes[gPartyMenu.slotId], 1);
        CalculateMonStats(mon);
        UpdatePartyMonHeldItemSprite(mon, &sPartyMenuBoxes[gPartyMenu.slotId]);
    }
}

#undef tState
#undef tTargetSpecies
#undef tAnimWait
#undef tNextFunc

u8 GetItemEffectType(u16 item)
{
    const u8 *itemEffect;
    u32 statusCure;

    if (!ITEM_HAS_EFFECT(item))
        return ITEM_EFFECT_NONE;

    // Read the item's effect properties.
    if (item == ITEM_ENIGMA_BERRY_E_READER)
        itemEffect = gSaveBlock1Ptr->enigmaBerry.itemEffect;
    else
        itemEffect = gItemEffectTable[item - ITEM_POTION];

#ifndef ITEM_EXPANSION
    if ((itemEffect[0] & (ITEM0_DIRE_HIT | ITEM0_X_ATTACK)) || itemEffect[1] || itemEffect[2] || (itemEffect[3] & ITEM3_GUARD_SPEC))
#else
    if ((itemEffect[0] & ITEM0_DIRE_HIT) || itemEffect[1] || (itemEffect[3] & ITEM3_GUARD_SPEC))
#endif
        return ITEM_EFFECT_X_ITEM;
    else if (itemEffect[0] & ITEM0_SACRED_ASH)
        return ITEM_EFFECT_SACRED_ASH;
    else if (itemEffect[3] & ITEM3_LEVEL_UP)
        return ITEM_EFFECT_RAISE_LEVEL;

    statusCure = itemEffect[3] & ITEM3_STATUS_ALL;
    if (statusCure || (itemEffect[0] >> 7))
    {
        if (statusCure == ITEM3_SLEEP)
            return ITEM_EFFECT_CURE_SLEEP;
        else if (statusCure == ITEM3_POISON)
            return ITEM_EFFECT_CURE_POISON;
        else if (statusCure == ITEM3_BURN)
            return ITEM_EFFECT_CURE_BURN;
        else if (statusCure == ITEM3_FREEZE)
            return ITEM_EFFECT_CURE_FREEZE;
        else if (statusCure == ITEM3_PARALYSIS)
            return ITEM_EFFECT_CURE_PARALYSIS;
        else if (statusCure == ITEM3_CONFUSION)
            return ITEM_EFFECT_CURE_CONFUSION;
        else if (itemEffect[0] >> 7 && !statusCure)
            return ITEM_EFFECT_CURE_INFATUATION;
        else
            return ITEM_EFFECT_CURE_ALL_STATUS;
    }

    if (itemEffect[4] & (ITEM4_REVIVE | ITEM4_HEAL_HP))
        return ITEM_EFFECT_HEAL_HP;
    else if (itemEffect[4] & ITEM4_EV_ATK)
        return ITEM_EFFECT_ATK_EV;
    else if (itemEffect[4] & ITEM4_EV_HP)
        return ITEM_EFFECT_HP_EV;
    else if (itemEffect[5] & ITEM5_EV_SPATK)
        return ITEM_EFFECT_SPATK_EV;
    else if (itemEffect[5] & ITEM5_EV_SPDEF)
        return ITEM_EFFECT_SPDEF_EV;
    else if (itemEffect[5] & ITEM5_EV_SPEED)
        return ITEM_EFFECT_SPEED_EV;
    else if (itemEffect[5] & ITEM5_EV_DEF)
        return ITEM_EFFECT_DEF_EV;
    else if (itemEffect[4] & ITEM4_EVO_STONE)
        return ITEM_EFFECT_EVO_STONE;
    else if (itemEffect[4] & ITEM4_PP_UP)
        return ITEM_EFFECT_PP_UP;
    else if (itemEffect[5] & ITEM5_PP_MAX)
        return ITEM_EFFECT_PP_MAX;
    else if (itemEffect[4] & (ITEM4_HEAL_PP | ITEM4_HEAL_PP_ONE))
        return ITEM_EFFECT_HEAL_PP;
    else
        return ITEM_EFFECT_NONE;
}

static void TryTutorSelectedMon(u8 taskId)
{
    struct Pokemon *mon;
    s16 *move;

    if (!gPaletteFade.active)
    {
        mon = &gPlayerParty[gPartyMenu.slotId];
        move = &gPartyMenu.data1;
        GetMonNickname(mon, gStringVar1);
        gPartyMenu.data1 = GetTutorMove(gSpecialVar_0x8005);
        StringCopy(gStringVar2, gMoveNames[gPartyMenu.data1]);
        move[1] = 2;
        switch (CanMonLearnTMTutor(mon, 0, gSpecialVar_0x8005))
        {
        case CANNOT_LEARN_MOVE:
            DisplayLearnMoveMessageAndClose(taskId, gText_PkmnCantLearnMove);
            return;
        case ALREADY_KNOWS_MOVE:
            DisplayLearnMoveMessageAndClose(taskId, gText_PkmnAlreadyKnows);
            return;
        default:
            if (GiveMoveToMon(mon, gPartyMenu.data1) != MON_HAS_MAX_MOVES)
            {
                Task_LearnedMove(taskId);
                return;
            }
            break;
        }
        DisplayLearnMoveMessage(gText_PkmnNeedsToReplaceMove);
        gTasks[taskId].func = Task_ReplaceMoveYesNo;
    }
}

void CB2_PartyMenuFromStartMenu(void)
{
    InitPartyMenu(PARTY_MENU_TYPE_FIELD, PARTY_LAYOUT_SINGLE, PARTY_ACTION_CHOOSE_MON, FALSE, PARTY_MSG_CHOOSE_MON, Task_HandleChooseMonInput, CB2_ReturnToFieldWithOpenMenu);
}

// Giving an item by selecting Give from the bag menu
// As opposted to by selecting Give in the party menu, which is handled by CursorCb_Give
void CB2_ChooseMonToGiveItem(void)
{
    MainCallback callback = (InBattlePyramid() == FALSE) ? CB2_ReturnToBagMenu : CB2_ReturnToPyramidBagMenu;
    InitPartyMenu(PARTY_MENU_TYPE_FIELD, PARTY_LAYOUT_SINGLE, PARTY_ACTION_GIVE_ITEM, FALSE, PARTY_MSG_GIVE_TO_WHICH_MON, Task_HandleChooseMonInput, callback);
    gPartyMenu.bagItem = gSpecialVar_ItemId;
}

static void TryGiveItemOrMailToSelectedMon(u8 taskId)
{
    sPartyMenuItemId = GetMonData(&gPlayerParty[gPartyMenu.slotId], MON_DATA_HELD_ITEM);
    if (sPartyMenuItemId == ITEM_NONE)
    {
        GiveItemOrMailToSelectedMon(taskId);
    }
    else if (ItemIsMail(sPartyMenuItemId))
    {
        DisplayItemMustBeRemovedFirstMessage(taskId);
    }
    else
    {
        DisplayAlreadyHoldingItemSwitchMessage(&gPlayerParty[gPartyMenu.slotId], sPartyMenuItemId, TRUE);
        gTasks[taskId].func = Task_SwitchItemsFromBagYesNo;
    }
}

static void GiveItemOrMailToSelectedMon(u8 taskId)
{
    if (ItemIsMail(gPartyMenu.bagItem))
    {
        RemoveItemToGiveFromBag(gPartyMenu.bagItem);
        sPartyMenuInternal->exitCallback = CB2_WriteMailToGiveMonFromBag;
        Task_ClosePartyMenu(taskId);
    }
    else
    {
        GiveItemToSelectedMon(taskId);
    }
}

static void GiveItemToSelectedMon(u8 taskId)
{
    u16 item;

    if (!gPaletteFade.active)
    {
        item = gPartyMenu.bagItem;
        DisplayGaveHeldItemMessage(&gPlayerParty[gPartyMenu.slotId], item, FALSE, 1);
        GiveItemToMon(&gPlayerParty[gPartyMenu.slotId], item);
        RemoveItemToGiveFromBag(item);
        gTasks[taskId].func = Task_UpdateHeldItemSpriteAndClosePartyMenu;
    }
}

static void Task_UpdateHeldItemSpriteAndClosePartyMenu(u8 taskId)
{
    s8 slot = gPartyMenu.slotId;

    if (IsPartyMenuTextPrinterActive() != TRUE)
    {
        UpdatePartyMonHeldItemSprite(&gPlayerParty[slot], &sPartyMenuBoxes[slot]);
        Task_ClosePartyMenu(taskId);
    }
}

static void CB2_WriteMailToGiveMonFromBag(void)
{
    u8 mail;

    GiveItemToMon(&gPlayerParty[gPartyMenu.slotId], gPartyMenu.bagItem);
    mail = GetMonData(&gPlayerParty[gPartyMenu.slotId], MON_DATA_MAIL);
    DoEasyChatScreen(
        EASY_CHAT_TYPE_MAIL,
        gSaveBlock1Ptr->mail[mail].words,
        CB2_ReturnToPartyOrBagMenuFromWritingMail,
        EASY_CHAT_PERSON_DISPLAY_NONE);
}

static void CB2_ReturnToPartyOrBagMenuFromWritingMail(void)
{
    struct Pokemon *mon = &gPlayerParty[gPartyMenu.slotId];
    u16 item = GetMonData(mon, MON_DATA_HELD_ITEM);

    // Canceled writing mail
    if (gSpecialVar_Result == FALSE)
    {
        TakeMailFromMon(mon);
        SetMonData(mon, MON_DATA_HELD_ITEM, &sPartyMenuItemId);
        RemoveBagItem(sPartyMenuItemId, 1);
        ReturnGiveItemToBagOrPC(item);
        SetMainCallback2(gPartyMenu.exitCallback);
    }
    // Wrote mail
    else
    {
        InitPartyMenu(gPartyMenu.menuType, KEEP_PARTY_LAYOUT, gPartyMenu.action, TRUE, PARTY_MSG_NONE, Task_DisplayGaveMailFromBagMessage, gPartyMenu.exitCallback);
    }
}

static void Task_DisplayGaveMailFromBagMessage(u8 taskId)
{
    if (!gPaletteFade.active)
    {
        if (sPartyMenuItemId != ITEM_NONE)
            DisplaySwitchedHeldItemMessage(gPartyMenu.bagItem, sPartyMenuItemId, FALSE);
        else
            DisplayGaveHeldItemMessage(&gPlayerParty[gPartyMenu.slotId], gPartyMenu.bagItem, FALSE, 1);
        gTasks[taskId].func = Task_UpdateHeldItemSpriteAndClosePartyMenu;
    }
}

static void Task_SwitchItemsFromBagYesNo(u8 taskId)
{
    if (IsPartyMenuTextPrinterActive() != TRUE)
    {
        PartyMenuDisplayYesNoMenu();
        gTasks[taskId].func = Task_HandleSwitchItemsFromBagYesNoInput;
    }
}

static void Task_HandleSwitchItemsFromBagYesNoInput(u8 taskId)
{
    u16 item;

    switch (Menu_ProcessInputNoWrapClearOnChoose())
    {
    case 0: // Yes, switch items
        item = gPartyMenu.bagItem;
        RemoveItemToGiveFromBag(item);
        if (AddBagItem(sPartyMenuItemId, 1) == FALSE)
        {
            ReturnGiveItemToBagOrPC(item);
            BufferBagFullCantTakeItemMessage(sPartyMenuItemId);
            DisplayPartyMenuMessage(gStringVar4, FALSE);
            gTasks[taskId].func = Task_UpdateHeldItemSpriteAndClosePartyMenu;
        }
        else if (ItemIsMail(item))
        {
            sPartyMenuInternal->exitCallback = CB2_WriteMailToGiveMonFromBag;
            Task_ClosePartyMenu(taskId);
        }
        else
        {
            GiveItemToMon(&gPlayerParty[gPartyMenu.slotId], item);
            DisplaySwitchedHeldItemMessage(item, sPartyMenuItemId, TRUE);
            gTasks[taskId].func = Task_UpdateHeldItemSpriteAndClosePartyMenu;
        }
        break;
    case MENU_B_PRESSED:
        PlaySE(SE_SELECT);
        // fallthrough
    case 1: // No, dont switch items
        gTasks[taskId].func = Task_UpdateHeldItemSpriteAndClosePartyMenu;
        break;
    }
}

static void DisplayItemMustBeRemovedFirstMessage(u8 taskId)
{
    DisplayPartyMenuMessage(gText_RemoveMailBeforeItem, TRUE);
    ScheduleBgCopyTilemapToVram(2);
    gTasks[taskId].func = Task_UpdateHeldItemSpriteAndClosePartyMenu;
}

static void RemoveItemToGiveFromBag(u16 item)
{
    if (gPartyMenu.action == PARTY_ACTION_GIVE_PC_ITEM) // Unused, never occurs
        RemovePCItem(item, 1);
    else
        RemoveBagItem(item, 1);
}

// Returns FALSE if there was no space to return the item
// but there always should be, and the return is ignored in all uses
static bool8 ReturnGiveItemToBagOrPC(u16 item)
{
    if (gPartyMenu.action == PARTY_ACTION_GIVE_ITEM)
        return AddBagItem(item, 1);
    else
        return AddPCItem(item, 1);
}

void ChooseMonToGiveMailFromMailbox(void)
{
    InitPartyMenu(PARTY_MENU_TYPE_FIELD, PARTY_LAYOUT_SINGLE, PARTY_ACTION_GIVE_MAILBOX_MAIL, FALSE, PARTY_MSG_GIVE_TO_WHICH_MON, Task_HandleChooseMonInput, Mailbox_ReturnToMailListAfterDeposit);
}

static void TryGiveMailToSelectedMon(u8 taskId)
{
    struct Pokemon *mon = &gPlayerParty[gPartyMenu.slotId];
    struct Mail *mail;

    gPartyMenuUseExitCallback = FALSE;
    mail = &gSaveBlock1Ptr->mail[gPlayerPCItemPageInfo.itemsAbove + PARTY_SIZE + gPlayerPCItemPageInfo.cursorPos];
    if (GetMonData(mon, MON_DATA_HELD_ITEM) != ITEM_NONE)
    {
        DisplayPartyMenuMessage(gText_PkmnHoldingItemCantHoldMail, TRUE);
    }
    else
    {
        GiveMailToMon(mon, mail);
        ClearMail(mail);
        DisplayPartyMenuMessage(gText_MailTransferredFromMailbox, TRUE);
    }
    ScheduleBgCopyTilemapToVram(2);
    gTasks[taskId].func = Task_UpdateHeldItemSpriteAndClosePartyMenu;
}

void InitChooseHalfPartyForBattle(u8 unused)
{
    ClearSelectedPartyOrder();
    InitPartyMenu(PARTY_MENU_TYPE_CHOOSE_HALF, PARTY_LAYOUT_SINGLE, PARTY_ACTION_CHOOSE_MON, FALSE, PARTY_MSG_CHOOSE_MON, Task_HandleChooseMonInput, gMain.savedCallback);
    gPartyMenu.task = Task_ValidateChosenHalfParty;
}

void ClearSelectedPartyOrder(void)
{
    memset(gSelectedOrderFromParty, 0, sizeof(gSelectedOrderFromParty));
}

static u8 GetPartySlotEntryStatus(s8 slot)
{
    if (GetBattleEntryEligibility(&gPlayerParty[slot]) == FALSE)
        return 2;
    if (HasPartySlotAlreadyBeenSelected(slot + 1) == TRUE)
        return 1;
    return 0;
}

static bool8 GetBattleEntryEligibility(struct Pokemon *mon)
{
    u16 i = 0;
    u16 species;

    if (GetMonData(mon, MON_DATA_IS_EGG)
        || GetMonData(mon, MON_DATA_LEVEL) > GetBattleEntryLevelCap()
        || (gSaveBlock1Ptr->location.mapGroup == MAP_GROUP(BATTLE_FRONTIER_BATTLE_PYRAMID_LOBBY)
            && gSaveBlock1Ptr->location.mapNum == MAP_NUM(BATTLE_FRONTIER_BATTLE_PYRAMID_LOBBY)
            && GetMonData(mon, MON_DATA_HELD_ITEM) != ITEM_NONE))
    {
        return FALSE;
    }

    switch (VarGet(VAR_FRONTIER_FACILITY))
    {
    case FACILITY_MULTI_OR_EREADER:
        if (GetMonData(mon, MON_DATA_HP) != 0)
            return TRUE;
        return FALSE;
    case FACILITY_UNION_ROOM:
        return TRUE;
    default: // Battle Frontier
        species = GetMonData(mon, MON_DATA_SPECIES);
        for (; gFrontierBannedSpecies[i] != 0xFFFF; i++)
        {
            if (gFrontierBannedSpecies[i] == species)
                return FALSE;
        }
        return TRUE;
    }
}

static u8 CheckBattleEntriesAndGetMessage(void)
{
    u8 maxBattlers;
    u8 i, j;
    u8 facility;
    struct Pokemon *party = gPlayerParty;
    u8 minBattlers = GetMinBattleEntries();
    u8 *order = gSelectedOrderFromParty;

    if (order[minBattlers - 1] == 0)
    {
        if (minBattlers == 1)
            return PARTY_MSG_NO_MON_FOR_BATTLE;
        ConvertIntToDecimalStringN(gStringVar1, minBattlers, STR_CONV_MODE_LEFT_ALIGN, 1);
        return PARTY_MSG_X_MONS_ARE_NEEDED;
    }

    facility = VarGet(VAR_FRONTIER_FACILITY);
    if (facility == FACILITY_UNION_ROOM || facility == FACILITY_MULTI_OR_EREADER)
        return 0xFF;

    maxBattlers = GetMaxBattleEntries();
    for (i = 0; i < maxBattlers - 1; i++)
    {
        u16 species = GetMonData(&party[order[i] - 1], MON_DATA_SPECIES);
        u16 item = GetMonData(&party[order[i] - 1], MON_DATA_HELD_ITEM);
        for (j = i + 1; j < maxBattlers; j++)
        {
            if (species == GetMonData(&party[order[j] - 1], MON_DATA_SPECIES))
                return PARTY_MSG_MONS_CANT_BE_SAME;
            if (item != ITEM_NONE && item == GetMonData(&party[order[j] - 1], MON_DATA_HELD_ITEM))
                return PARTY_MSG_NO_SAME_HOLD_ITEMS;
        }
    }

    return 0xFF;
}

static bool8 HasPartySlotAlreadyBeenSelected(u8 slot)
{
    u8 i;

    for (i = 0; i < ARRAY_COUNT(gSelectedOrderFromParty); i++)
    {
        if (gSelectedOrderFromParty[i] == slot)
            return TRUE;
    }
    return FALSE;
}

static void Task_ValidateChosenHalfParty(u8 taskId)
{
    u8 msgId = CheckBattleEntriesAndGetMessage();

    if (msgId != 0xFF)
    {
        PlaySE(SE_FAILURE);
        DisplayPartyMenuStdMessage(msgId);
        gTasks[taskId].func = Task_ContinueChoosingHalfParty;
    }
    else
    {
        PlaySE(SE_SELECT);
        Task_ClosePartyMenu(taskId);
    }
}

static void Task_ContinueChoosingHalfParty(u8 taskId)
{
    if ((JOY_NEW(A_BUTTON)) || (JOY_NEW(B_BUTTON)))
    {
        PlaySE(SE_SELECT);
        DisplayPartyMenuStdMessage(PARTY_MSG_CHOOSE_MON);
        gTasks[taskId].func = Task_HandleChooseMonInput;
    }
}

static u8 GetMaxBattleEntries(void)
{
    switch (VarGet(VAR_FRONTIER_FACILITY))
    {
    case FACILITY_MULTI_OR_EREADER:
        return MULTI_PARTY_SIZE;
    case FACILITY_UNION_ROOM:
        return UNION_ROOM_PARTY_SIZE;
    default: // Battle Frontier
        return gSpecialVar_0x8005;
    }
}

static u8 GetMinBattleEntries(void)
{
    switch (VarGet(VAR_FRONTIER_FACILITY))
    {
    case FACILITY_MULTI_OR_EREADER:
        return 1;
    case FACILITY_UNION_ROOM:
        return UNION_ROOM_PARTY_SIZE;
    default: // Battle Frontier
        return gSpecialVar_0x8005;
    }
}

static u8 GetBattleEntryLevelCap(void)
{
    switch (VarGet(VAR_FRONTIER_FACILITY))
    {
    case FACILITY_MULTI_OR_EREADER:
        return MAX_LEVEL;
    case FACILITY_UNION_ROOM:
        return UNION_ROOM_MAX_LEVEL;
    default: // Battle Frontier
        if (gSpecialVar_0x8004 == FRONTIER_LVL_50)
            return FRONTIER_MAX_LEVEL_50;
        return FRONTIER_MAX_LEVEL_OPEN;
    }
}

static const u8* GetFacilityCancelString(void)
{
    u8 facilityNum = VarGet(VAR_FRONTIER_FACILITY);

    if (!(facilityNum != FACILITY_UNION_ROOM && facilityNum != FACILITY_MULTI_OR_EREADER))
        return gText_CancelBattle;
    else if (facilityNum == FRONTIER_FACILITY_DOME && gSpecialVar_0x8005 == 2)
        return gText_ReturnToWaitingRoom;
    else
        return gText_CancelChallenge;
}

void ChooseMonForTradingBoard(u8 menuType, MainCallback callback)
{
    InitPartyMenu(menuType, PARTY_LAYOUT_SINGLE, PARTY_ACTION_CHOOSE_MON, FALSE, PARTY_MSG_CHOOSE_MON, Task_HandleChooseMonInput, callback);
}

void ChooseMonForMoveTutor(void)
{
    InitPartyMenu(PARTY_MENU_TYPE_FIELD, PARTY_LAYOUT_SINGLE, PARTY_ACTION_MOVE_TUTOR, FALSE, PARTY_MSG_TEACH_WHICH_MON, Task_HandleChooseMonInput, CB2_ReturnToFieldContinueScriptPlayMapMusic);
}

void ChooseMonForWirelessMinigame(void)
{
    InitPartyMenu(PARTY_MENU_TYPE_MINIGAME, PARTY_LAYOUT_SINGLE, PARTY_ACTION_MINIGAME, FALSE, PARTY_MSG_CHOOSE_MON_OR_CANCEL, Task_HandleChooseMonInput, CB2_ReturnToFieldContinueScriptPlayMapMusic);
}

static u8 GetPartyLayoutFromBattleType(void)
{
    if (IsDoubleBattle() == FALSE)
        return PARTY_LAYOUT_SINGLE;
    if (IsMultiBattle() == TRUE)
        return PARTY_LAYOUT_MULTI;
    return PARTY_LAYOUT_DOUBLE;
}

void OpenPartyMenuInBattle(u8 partyAction)
{
    InitPartyMenu(PARTY_MENU_TYPE_IN_BATTLE, GetPartyLayoutFromBattleType(), partyAction, FALSE, PARTY_MSG_CHOOSE_MON, Task_HandleChooseMonInput, CB2_SetUpReshowBattleScreenAfterMenu);
    ReshowBattleScreenDummy();
    UpdatePartyToBattleOrder();
}

void ChooseMonForInBattleItem(void)
{
    InitPartyMenu(PARTY_MENU_TYPE_IN_BATTLE, GetPartyLayoutFromBattleType(), PARTY_ACTION_USE_ITEM, FALSE, PARTY_MSG_USE_ON_WHICH_MON, Task_HandleChooseMonInput, CB2_ReturnToBagMenu);
    ReshowBattleScreenDummy();
    UpdatePartyToBattleOrder();
}

static u8 GetPartyMenuActionsTypeInBattle(struct Pokemon *mon)
{
    if (GetMonData(&gPlayerParty[1], MON_DATA_SPECIES) != SPECIES_NONE && GetMonData(mon, MON_DATA_IS_EGG) == FALSE)
    {
        if (gPartyMenu.action == PARTY_ACTION_SEND_OUT)
            return ACTIONS_SEND_OUT;
        if (!(gBattleTypeFlags & BATTLE_TYPE_ARENA))
            return ACTIONS_SHIFT;
    }
    return ACTIONS_SUMMARY_ONLY;
}

static bool8 TrySwitchInPokemon(void)
{
    u8 slot = GetCursorSelectionMonId();
    u8 newSlot;
    u8 i;

    // In a multi battle, slots 1, 4, and 5 are the partner's pokemon
    if (IsMultiBattle() == TRUE && (slot == 1 || slot == 4 || slot == 5))
    {
        StringCopy(gStringVar1, GetTrainerPartnerName());
        StringExpandPlaceholders(gStringVar4, gText_CantSwitchWithAlly);
        return FALSE;
    }
    if (GetMonData(&gPlayerParty[slot], MON_DATA_HP) == 0)
    {
        GetMonNickname(&gPlayerParty[slot], gStringVar1);
        StringExpandPlaceholders(gStringVar4, gText_PkmnHasNoEnergy);
        return FALSE;
    }
    for (i = 0; i < gBattlersCount; i++)
    {
        if (GetBattlerSide(i) == B_SIDE_PLAYER && GetPartyIdFromBattleSlot(slot) == gBattlerPartyIndexes[i])
        {
            GetMonNickname(&gPlayerParty[slot], gStringVar1);
            StringExpandPlaceholders(gStringVar4, gText_PkmnAlreadyInBattle);
            return FALSE;
        }
    }
    if (GetMonData(&gPlayerParty[slot], MON_DATA_IS_EGG))
    {
        StringExpandPlaceholders(gStringVar4, gText_EggCantBattle);
        return FALSE;
    }
    if (GetPartyIdFromBattleSlot(slot) == gBattleStruct->prevSelectedPartySlot)
    {
        GetMonNickname(&gPlayerParty[slot], gStringVar1);
        StringExpandPlaceholders(gStringVar4, gText_PkmnAlreadySelected);
        return FALSE;
    }
    if (gPartyMenu.action == PARTY_ACTION_ABILITY_PREVENTS)
    {
        SetMonPreventsSwitchingString();
        return FALSE;
    }
    if (gPartyMenu.action == PARTY_ACTION_CANT_SWITCH)
    {
        u8 currBattler = gBattlerInMenuId;
        GetMonNickname(&gPlayerParty[GetPartyIdFromBattlePartyId(gBattlerPartyIndexes[currBattler])], gStringVar1);
        StringExpandPlaceholders(gStringVar4, gText_PkmnCantSwitchOut);
        return FALSE;
    }
    gSelectedMonPartyId = GetPartyIdFromBattleSlot(slot);
    gPartyMenuUseExitCallback = TRUE;
    newSlot = GetPartyIdFromBattlePartyId(gBattlerPartyIndexes[gBattlerInMenuId]);
    SwitchPartyMonSlots(newSlot, slot);
    SwapPartyPokemon(&gPlayerParty[newSlot], &gPlayerParty[slot]);
    return TRUE;
}

void BufferBattlePartyCurrentOrder(void)
{
    BufferBattlePartyOrder(gBattlePartyCurrentOrder, GetPlayerFlankId());
}

static void BufferBattlePartyOrder(u8 *partyBattleOrder, u8 flankId)
{
    u8 partyIds[PARTY_SIZE];
    int i, j;

    if (IsMultiBattle() == TRUE)
    {
        // Party ids are packed in 4 bits at a time
        // i.e. the party id order below would be 0, 3, 5, 4, 2, 1, and the two parties would be 0,5,4 and 3,2,1
        if (flankId != 0)
        {
            partyBattleOrder[0] = 0 | (3 << 4);
            partyBattleOrder[1] = 5 | (4 << 4);
            partyBattleOrder[2] = 2 | (1 << 4);
        }
        else
        {
            partyBattleOrder[0] = 3 | (0 << 4);
            partyBattleOrder[1] = 2 | (1 << 4);
            partyBattleOrder[2] = 5 | (4 << 4);
        }
        return;
    }
    else if (IsDoubleBattle() == FALSE)
    {
        j = 1;
        partyIds[0] = gBattlerPartyIndexes[GetBattlerAtPosition(B_POSITION_PLAYER_LEFT)];
        for (i = 0; i < PARTY_SIZE; i++)
        {
            if (i != partyIds[0])
            {
                partyIds[j] = i;
                j++;
            }
        }
    }
    else
    {
        j = 2;
        partyIds[0] = gBattlerPartyIndexes[GetBattlerAtPosition(B_POSITION_PLAYER_LEFT)];
        partyIds[1] = gBattlerPartyIndexes[GetBattlerAtPosition(B_POSITION_PLAYER_RIGHT)];
        for (i = 0; i < PARTY_SIZE; i++)
        {
            if (i != partyIds[0] && i != partyIds[1])
            {
                partyIds[j] = i;
                j++;
            }
        }
    }
    for (i = 0; i < (int)ARRAY_COUNT(gBattlePartyCurrentOrder); i++)
        partyBattleOrder[i] = (partyIds[0 + (i * 2)] << 4) | partyIds[1 + (i * 2)];
}

void BufferBattlePartyCurrentOrderBySide(u8 battlerId, u8 flankId)
{
    BufferBattlePartyOrderBySide(gBattleStruct->battlerPartyOrders[battlerId], flankId, battlerId);
}

// when GetBattlerSide(battlerId) == B_SIDE_PLAYER, this function is identical the one above
static void BufferBattlePartyOrderBySide(u8 *partyBattleOrder, u8 flankId, u8 battlerId)
{
    u8 partyIndexes[PARTY_SIZE];
    int i, j;
    u8 leftBattler;
    u8 rightBattler;

    if (GetBattlerSide(battlerId) == B_SIDE_PLAYER)
    {
        leftBattler = GetBattlerAtPosition(B_POSITION_PLAYER_LEFT);
        rightBattler = GetBattlerAtPosition(B_POSITION_PLAYER_RIGHT);
    }
    else
    {
        leftBattler = GetBattlerAtPosition(B_POSITION_OPPONENT_LEFT);
        rightBattler = GetBattlerAtPosition(B_POSITION_OPPONENT_RIGHT);
    }

    if (IsMultiBattle() == TRUE)
    {
        if (flankId != 0)
        {
            partyBattleOrder[0] = 0 | (3 << 4);
            partyBattleOrder[1] = 5 | (4 << 4);
            partyBattleOrder[2] = 2 | (1 << 4);
        }
        else
        {
            partyBattleOrder[0] = 3 | (0 << 4);
            partyBattleOrder[1] = 2 | (1 << 4);
            partyBattleOrder[2] = 5 | (4 << 4);
        }
        return;
    }
    else if (IsDoubleBattle() == FALSE)
    {
        j = 1;
        partyIndexes[0] = gBattlerPartyIndexes[leftBattler];
        for (i = 0; i < PARTY_SIZE; i++)
        {
            if (i != partyIndexes[0])
            {
                partyIndexes[j] = i;
                j++;
            }
        }
    }
    else
    {
        j = 2;
        partyIndexes[0] = gBattlerPartyIndexes[leftBattler];
        partyIndexes[1] = gBattlerPartyIndexes[rightBattler];
        for (i = 0; i < PARTY_SIZE; i++)
        {
            if (i != partyIndexes[0] && i != partyIndexes[1])
            {
                partyIndexes[j] = i;
                j++;
            }
        }
    }

    for (i = 0; i < 3; i++)
        partyBattleOrder[i] = (partyIndexes[0 + (i * 2)] << 4) | partyIndexes[1 + (i * 2)];
}

void SwitchPartyOrderLinkMulti(u8 battlerId, u8 slot, u8 slot2)
{
    u8 partyIds[PARTY_SIZE];
    u8 tempSlot = 0;
    int i, j;
    u8 *partyBattleOrder;
    u8 partyIdBuffer;

    if (IsMultiBattle())
    {
        partyBattleOrder = gBattleStruct->battlerPartyOrders[battlerId];
        for (i = j = 0; i < PARTY_SIZE / 2; j++, i++)
        {
            partyIds[j] = partyBattleOrder[i] >> 4;
            j++;
            partyIds[j] = partyBattleOrder[i] & 0xF;
        }
        partyIdBuffer = partyIds[slot2];
        for (i = 0; i < PARTY_SIZE; i++)
        {
            if (partyIds[i] == slot)
            {
                tempSlot = partyIds[i];
                partyIds[i] = partyIdBuffer;
                break;
            }
        }
        if (i != PARTY_SIZE)
        {
            partyIds[slot2] = tempSlot;
            partyBattleOrder[0] = (partyIds[0] << 4) | partyIds[1];
            partyBattleOrder[1] = (partyIds[2] << 4) | partyIds[3];
            partyBattleOrder[2] = (partyIds[4] << 4) | partyIds[5];
        }
    }
}

static u8 GetPartyIdFromBattleSlot(u8 slot)
{
    u8 modResult = slot & 1;
    u8 retVal;

    slot /= 2;
    if (modResult != 0)
        retVal = gBattlePartyCurrentOrder[slot] & 0xF;
    else
        retVal = gBattlePartyCurrentOrder[slot] >> 4;
    return retVal;
}

static void SetPartyIdAtBattleSlot(u8 slot, u8 setVal)
{
    bool32 modResult = slot & 1;

    slot /= 2;
    if (modResult != 0)
        gBattlePartyCurrentOrder[slot] = (gBattlePartyCurrentOrder[slot] & 0xF0) | setVal;
    else
        gBattlePartyCurrentOrder[slot] = (gBattlePartyCurrentOrder[slot] & 0xF) | (setVal << 4);
}

void SwitchPartyMonSlots(u8 slot, u8 slot2)
{
    u8 partyId = GetPartyIdFromBattleSlot(slot);
    SetPartyIdAtBattleSlot(slot, GetPartyIdFromBattleSlot(slot2));
    SetPartyIdAtBattleSlot(slot2, partyId);
}

u8 GetPartyIdFromBattlePartyId(u8 battlePartyId)
{
    u8 i, j;

    for (j = i = 0; i < (int)ARRAY_COUNT(gBattlePartyCurrentOrder); j++, i++)
    {
        if ((gBattlePartyCurrentOrder[i] >> 4) != battlePartyId)
        {
            j++;
            if ((gBattlePartyCurrentOrder[i] & 0xF) == battlePartyId)
                return j;
        }
        else
        {
            return j;
        }
    }
    return 0;
}

static void UpdatePartyToBattleOrder(void)
{
    struct Pokemon *partyBuffer = Alloc(sizeof(gPlayerParty));
    u8 i;

    memcpy(partyBuffer, gPlayerParty, sizeof(gPlayerParty));
    for (i = 0; i < PARTY_SIZE; i++)
        memcpy(&gPlayerParty[GetPartyIdFromBattlePartyId(i)], &partyBuffer[i], sizeof(struct Pokemon));
    Free(partyBuffer);
}

static void UpdatePartyToFieldOrder(void)
{
    struct Pokemon *partyBuffer = Alloc(sizeof(gPlayerParty));
    u8 i;

    memcpy(partyBuffer, gPlayerParty, sizeof(gPlayerParty));
    for (i = 0; i < PARTY_SIZE; i++)
        memcpy(&gPlayerParty[GetPartyIdFromBattleSlot(i)], &partyBuffer[i], sizeof(struct Pokemon));
    Free(partyBuffer);
}

// Unused
static void SwitchAliveMonIntoLeadSlot(void)
{
    u8 i;
    struct Pokemon *mon;
    u8 partyId;

    for (i = 1; i < PARTY_SIZE; i++)
    {
        mon = &gPlayerParty[GetPartyIdFromBattleSlot(i)];
        if (GetMonData(mon, MON_DATA_SPECIES) != SPECIES_NONE && GetMonData(mon, MON_DATA_HP) != 0)
        {
            partyId = GetPartyIdFromBattleSlot(0);
            SwitchPartyMonSlots(0, i);
            SwapPartyPokemon(&gPlayerParty[partyId], mon);
            break;
        }
    }
}

static void CB2_SetUpExitToBattleScreen(void)
{
    SetMainCallback2(CB2_SetUpReshowBattleScreenAfterMenu);
}

void ShowPartyMenuToShowcaseMultiBattleParty(void)
{
    InitPartyMenu(PARTY_MENU_TYPE_MULTI_SHOWCASE, PARTY_LAYOUT_MULTI_SHOWCASE, PARTY_ACTION_CHOOSE_MON, FALSE, PARTY_MSG_NONE, Task_InitMultiPartnerPartySlideIn, gMain.savedCallback);
}

#define tXPos  data[0]

static void Task_InitMultiPartnerPartySlideIn(u8 taskId)
{
    // The first slide step also sets the sprites offscreen
    gTasks[taskId].tXPos = 256;
    SlideMultiPartyMenuBoxSpritesOneStep(taskId);
    ChangeBgX(2, 0x10000, BG_COORD_SET);
    gTasks[taskId].func = Task_MultiPartnerPartySlideIn;
}

static void Task_MultiPartnerPartySlideIn(u8 taskId)
{
    s16 *data = gTasks[taskId].data;
    u8 i;

    if (!gPaletteFade.active)
    {
        tXPos -= 8;
        SlideMultiPartyMenuBoxSpritesOneStep(taskId);
        if (tXPos == 0)
        {
            for (i = MULTI_PARTY_SIZE; i < PARTY_SIZE; i++)
            {
                if (gMultiPartnerParty[i - MULTI_PARTY_SIZE].species != SPECIES_NONE)
                    AnimateSelectedPartyIcon(sPartyMenuBoxes[i].monSpriteId, 0);
            }
            PlaySE(SE_M_HARDEN); // The Harden SE plays once the partners party mons have slid on screen
            gTasks[taskId].func = Task_WaitAfterMultiPartnerPartySlideIn;
        }
    }
}

static void Task_WaitAfterMultiPartnerPartySlideIn(u8 taskId)
{
    s16 *data = gTasks[taskId].data;

    // data[0] used as a timer afterwards rather than the x pos
    if (++data[0] == 256)
        Task_ClosePartyMenu(taskId);
}

static void MoveMultiPartyMenuBoxSprite(u8 spriteId, s16 x)
{
    if (x >= 0)
        gSprites[spriteId].x2 = x;
}

static void SlideMultiPartyMenuBoxSpritesOneStep(u8 taskId)
{
    s16 *data = gTasks[taskId].data;
    u8 i;

    for (i = MULTI_PARTY_SIZE; i < PARTY_SIZE; i++)
    {
        if (gMultiPartnerParty[i - MULTI_PARTY_SIZE].species != SPECIES_NONE)
        {
            MoveMultiPartyMenuBoxSprite(sPartyMenuBoxes[i].monSpriteId, tXPos - 8);
            MoveMultiPartyMenuBoxSprite(sPartyMenuBoxes[i].itemSpriteId, tXPos - 8);
            MoveMultiPartyMenuBoxSprite(sPartyMenuBoxes[i].pokeballSpriteId, tXPos - 8);
            MoveMultiPartyMenuBoxSprite(sPartyMenuBoxes[i].statusSpriteId, tXPos - 8);
        }
    }
    ChangeBgX(2, 0x800, BG_COORD_ADD);
}

#undef tXpos

void ChooseMonForDaycare(void)
{
    InitPartyMenu(PARTY_MENU_TYPE_DAYCARE, PARTY_LAYOUT_SINGLE, PARTY_ACTION_CHOOSE_MON, FALSE, PARTY_MSG_CHOOSE_MON_2, Task_HandleChooseMonInput, BufferMonSelection);
}

// Unused
static void ChoosePartyMonByMenuType(u8 menuType)
{
    gFieldCallback2 = CB2_FadeFromPartyMenu;
    InitPartyMenu(menuType, PARTY_LAYOUT_SINGLE, PARTY_ACTION_CHOOSE_AND_CLOSE, FALSE, PARTY_MSG_CHOOSE_MON, Task_HandleChooseMonInput, CB2_ReturnToField);
}

static void BufferMonSelection(void)
{
    gSpecialVar_0x8004 = GetCursorSelectionMonId();
    if (gSpecialVar_0x8004 >= PARTY_SIZE)
        gSpecialVar_0x8004 = PARTY_NOTHING_CHOSEN;
    gFieldCallback2 = CB2_FadeFromPartyMenu;
    SetMainCallback2(CB2_ReturnToField);
}

bool8 CB2_FadeFromPartyMenu(void)
{
    FadeInFromBlack();
    CreateTask(Task_PartyMenuWaitForFade, 10);
    return TRUE;
}

static void Task_PartyMenuWaitForFade(u8 taskId)
{
    if (IsWeatherNotFadingIn())
    {
        DestroyTask(taskId);
        ScriptContext2_Disable();
        EnableBothScriptContexts();
    }
}

void ChooseContestMon(void)
{
    ScriptContext2_Enable();
    FadeScreen(FADE_TO_BLACK, 0);
    CreateTask(Task_ChooseContestMon, 10);
}

static void Task_ChooseContestMon(u8 taskId)
{
    if (!gPaletteFade.active)
    {
        CleanupOverworldWindowsAndTilemaps();
        InitPartyMenu(PARTY_MENU_TYPE_CONTEST, PARTY_LAYOUT_SINGLE, PARTY_ACTION_CHOOSE_AND_CLOSE, FALSE, PARTY_MSG_CHOOSE_MON, Task_HandleChooseMonInput, CB2_ChooseContestMon);
        DestroyTask(taskId);
    }
}

static void CB2_ChooseContestMon(void)
{
    gContestMonPartyIndex = GetCursorSelectionMonId();
    if (gContestMonPartyIndex >= PARTY_SIZE)
        gContestMonPartyIndex = PARTY_NOTHING_CHOSEN;
    gSpecialVar_0x8004 = gContestMonPartyIndex;
    gFieldCallback2 = CB2_FadeFromPartyMenu;
    SetMainCallback2(CB2_ReturnToField);
}

// Used as a script special for showing a party mon to various npcs (e.g. in-game trades, move deleter)
void ChoosePartyMon(void)
{
    ScriptContext2_Enable();
    FadeScreen(FADE_TO_BLACK, 0);
    CreateTask(Task_ChoosePartyMon, 10);
}

static void Task_ChoosePartyMon(u8 taskId)
{
    if (!gPaletteFade.active)
    {
        CleanupOverworldWindowsAndTilemaps();
        InitPartyMenu(PARTY_MENU_TYPE_CHOOSE_MON, PARTY_LAYOUT_SINGLE, PARTY_ACTION_CHOOSE_AND_CLOSE, FALSE, PARTY_MSG_CHOOSE_MON, Task_HandleChooseMonInput, BufferMonSelection);
        DestroyTask(taskId);
    }
}

void ChooseMonForMoveRelearner(void)
{
    ScriptContext2_Enable();
    FadeScreen(FADE_TO_BLACK, 0);
    CreateTask(Task_ChooseMonForMoveRelearner, 10);
}

static void Task_ChooseMonForMoveRelearner(u8 taskId)
{
    if (!gPaletteFade.active)
    {
        CleanupOverworldWindowsAndTilemaps();
        InitPartyMenu(PARTY_MENU_TYPE_MOVE_RELEARNER, PARTY_LAYOUT_SINGLE, PARTY_ACTION_CHOOSE_AND_CLOSE, FALSE, PARTY_MSG_CHOOSE_MON, Task_HandleChooseMonInput, CB2_ChooseMonForMoveRelearner);
        DestroyTask(taskId);
    }
}

static void CB2_ChooseMonForMoveRelearner(void)
{
    gSpecialVar_0x8004 = GetCursorSelectionMonId();
    if (gSpecialVar_0x8004 >= PARTY_SIZE)
        gSpecialVar_0x8004 = PARTY_NOTHING_CHOSEN;
    else
        gSpecialVar_0x8005 = GetNumberOfRelearnableMoves(&gPlayerParty[gSpecialVar_0x8004]);
    gFieldCallback2 = CB2_FadeFromPartyMenu;
    SetMainCallback2(CB2_ReturnToField);
}

void DoBattlePyramidMonsHaveHeldItem(void)
{
    u8 i;

    gSpecialVar_Result = FALSE;
    for (i = 0; i < FRONTIER_PARTY_SIZE; i++)
    {
        if (GetMonData(&gPlayerParty[i], MON_DATA_HELD_ITEM) != ITEM_NONE)
        {
            gSpecialVar_Result = TRUE;
            break;
        }
    }
}

// Can be called if the Battle Pyramid Bag is full on exiting and at least one party mon still has held items
// The player can then select to toss items from the bag or take/toss held items from the party
void BattlePyramidChooseMonHeldItems(void)
{
    ScriptContext2_Enable();
    FadeScreen(FADE_TO_BLACK, 0);
    CreateTask(Task_BattlePyramidChooseMonHeldItems, 10);
}

static void Task_BattlePyramidChooseMonHeldItems(u8 taskId)
{
    if (!gPaletteFade.active)
    {
        CleanupOverworldWindowsAndTilemaps();
        InitPartyMenu(PARTY_MENU_TYPE_STORE_PYRAMID_HELD_ITEMS, PARTY_LAYOUT_SINGLE, PARTY_ACTION_CHOOSE_MON, FALSE, PARTY_MSG_CHOOSE_MON, Task_HandleChooseMonInput, BufferMonSelection);
        DestroyTask(taskId);
    }
}

void MoveDeleterChooseMoveToForget(void)
{
    ShowPokemonSummaryScreen(SUMMARY_MODE_SELECT_MOVE, gPlayerParty, gSpecialVar_0x8004, gPlayerPartyCount - 1, CB2_ReturnToField);
    gFieldCallback = FieldCB_ContinueScriptHandleMusic;
}

void GetNumMovesSelectedMonHas(void)
{
    u8 i;

    gSpecialVar_Result = 0;
    for (i = 0; i < MAX_MON_MOVES; i++)
    {
        if (GetMonData(&gPlayerParty[gSpecialVar_0x8004], MON_DATA_MOVE1 + i) != MOVE_NONE)
            gSpecialVar_Result++;
    }
}

void BufferMoveDeleterNicknameAndMove(void)
{
    struct Pokemon *mon = &gPlayerParty[gSpecialVar_0x8004];
    u16 move = GetMonData(mon, MON_DATA_MOVE1 + gSpecialVar_0x8005);

    GetMonNickname(mon, gStringVar1);
    StringCopy(gStringVar2, gMoveNames[move]);
}

void MoveDeleterForgetMove(void)
{
    u16 i;

    SetMonMoveSlot(&gPlayerParty[gSpecialVar_0x8004], MOVE_NONE, gSpecialVar_0x8005);
    RemoveMonPPBonus(&gPlayerParty[gSpecialVar_0x8004], gSpecialVar_0x8005);
    for (i = gSpecialVar_0x8005; i < MAX_MON_MOVES - 1; i++)
        ShiftMoveSlot(&gPlayerParty[gSpecialVar_0x8004], i, i + 1);
}

static void ShiftMoveSlot(struct Pokemon *mon, u8 slotTo, u8 slotFrom)
{
    u16 move1 = GetMonData(mon, MON_DATA_MOVE1 + slotTo);
    u16 move0 = GetMonData(mon, MON_DATA_MOVE1 + slotFrom);
    u8 pp1 = GetMonData(mon, MON_DATA_PP1 + slotTo);
    u8 pp0 = GetMonData(mon, MON_DATA_PP1 + slotFrom);
    u8 ppBonuses = GetMonData(mon, MON_DATA_PP_BONUSES);
    u8 ppBonusMask1 = gPPUpGetMask[slotTo];
    u8 ppBonusMove1 = (ppBonuses & ppBonusMask1) >> (slotTo * 2);
    u8 ppBonusMask2 = gPPUpGetMask[slotFrom];
    u8 ppBonusMove2 = (ppBonuses & ppBonusMask2) >> (slotFrom * 2);
    ppBonuses &= ~ppBonusMask1;
    ppBonuses &= ~ppBonusMask2;
    ppBonuses |= (ppBonusMove1 << (slotFrom * 2)) + (ppBonusMove2 << (slotTo * 2));
    SetMonData(mon, MON_DATA_MOVE1 + slotTo, &move0);
    SetMonData(mon, MON_DATA_MOVE1 + slotFrom, &move1);
    SetMonData(mon, MON_DATA_PP1 + slotTo, &pp0);
    SetMonData(mon, MON_DATA_PP1 + slotFrom, &pp1);
    SetMonData(mon, MON_DATA_PP_BONUSES, &ppBonuses);
}

void IsSelectedMonEgg(void)
{
    if (GetMonData(&gPlayerParty[gSpecialVar_0x8004], MON_DATA_IS_EGG))
        gSpecialVar_Result = TRUE;
    else
        gSpecialVar_Result = FALSE;
}

void IsLastMonThatKnowsSurf(void)
{
    u16 move;
    u32 i, j;

    gSpecialVar_Result = FALSE;
    move = GetMonData(&gPlayerParty[gSpecialVar_0x8004], MON_DATA_MOVE1 + gSpecialVar_0x8005);
    if (move == MOVE_SURF)
    {
        for (i = 0; i < CalculatePlayerPartyCount(); i++)
        {
            if (i != gSpecialVar_0x8004)
            {
                for (j = 0; j < MAX_MON_MOVES; j++)
                {
                    if (GetMonData(&gPlayerParty[i], MON_DATA_MOVE1 + j) == MOVE_SURF)
                        return;
                }
            }
        }
        if (AnyStorageMonWithMove(move) != TRUE)
            gSpecialVar_Result = TRUE;
    }
}<|MERGE_RESOLUTION|>--- conflicted
+++ resolved
@@ -914,11 +914,7 @@
             DisplayPartyPokemonDataToTeachMove(slot, item, 0);
             break;
         case 2: // Evolution stone
-<<<<<<< HEAD
-            if (!GetMonData(currentPokemon, MON_DATA_IS_EGG) && GetEvolutionTargetSpecies(currentPokemon, EVO_MODE_ITEM_CHECK, item, SPECIES_NONE) != SPECIES_NONE)
-=======
             if (!GetMonData(currentPokemon, MON_DATA_IS_EGG) && GetEvolutionTargetSpecies(currentPokemon, EVO_MODE_ITEM_CHECK, item, NULL) != SPECIES_NONE)
->>>>>>> 1260666c
                 return FALSE;
             DisplayPartyPokemonDescriptionData(slot, PARTYBOX_DESC_NO_USE);
             break;
@@ -5135,11 +5131,7 @@
 static void PartyMenuTryEvolution(u8 taskId)
 {
     struct Pokemon *mon = &gPlayerParty[gPartyMenu.slotId];
-<<<<<<< HEAD
-    u16 targetSpecies = GetEvolutionTargetSpecies(mon, EVO_MODE_NORMAL, ITEM_NONE, SPECIES_NONE);
-=======
     u16 targetSpecies = GetEvolutionTargetSpecies(mon, EVO_MODE_NORMAL, ITEM_NONE, NULL);
->>>>>>> 1260666c
 
     if (targetSpecies != SPECIES_NONE)
     {
