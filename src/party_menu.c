#include "global.h"
#include "malloc.h"
#include "battle.h"
#include "battle_anim.h"
#include "battle_controllers.h"
#include "battle_gfx_sfx_util.h"
#include "battle_interface.h"
#include "battle_pike.h"
#include "battle_pyramid.h"
#include "battle_pyramid_bag.h"
#include "bg.h"
#include "contest.h"
#include "data.h"
#include "decompress.h"
#include "easy_chat.h"
#include "event_data.h"
#include "evolution_scene.h"
#include "field_control_avatar.h"
#include "field_effect.h"
#include "field_player_avatar.h"
#include "field_screen_effect.h"
#include "field_specials.h"
#include "field_weather.h"
#include "fieldmap.h"
#include "fldeff.h"
#include "fldeff_misc.h"
#include "frontier_util.h"
#include "gpu_regs.h"
#include "graphics.h"
#include "international_string_util.h"
#include "item.h"
#include "item_menu.h"
#include "item_use.h"
#include "link.h"
#include "link_rfu.h"
#include "mail.h"
#include "main.h"
#include "menu.h"
#include "menu_helpers.h"
#include "menu_specialized.h"
#include "metatile_behavior.h"
#include "overworld.h"
#include "palette.h"
#include "party_menu.h"
#include "player_pc.h"
#include "pokemon.h"
#include "pokemon_icon.h"
#include "pokemon_jump.h"
#include "pokemon_storage_system.h"
#include "pokemon_summary_screen.h"
#include "region_map.h"
#include "reshow_battle_screen.h"
#include "scanline_effect.h"
#include "script.h"
#include "sound.h"
#include "sprite.h"
#include "start_menu.h"
#include "string_util.h"
#include "strings.h"
#include "task.h"
#include "text.h"
#include "text_window.h"
#include "trade.h"
#include "union_room.h"
#include "window.h"
#include "constants/battle.h"
#include "constants/battle_frontier.h"
#include "constants/field_effects.h"
#include "constants/form_change_types.h"
#include "constants/item_effects.h"
#include "constants/items.h"
#include "constants/moves.h"
#include "constants/party_menu.h"
#include "constants/rgb.h"
#include "constants/songs.h"

enum {
    MENU_SUMMARY,
    MENU_SWITCH,
    MENU_CANCEL1,
    MENU_ITEM,
    MENU_GIVE,
    MENU_TAKE_ITEM,
    MENU_MAIL,
    MENU_TAKE_MAIL,
    MENU_READ,
    MENU_CANCEL2,
    MENU_SHIFT,
    MENU_SEND_OUT,
    MENU_ENTER,
    MENU_NO_ENTRY,
    MENU_STORE,
    MENU_REGISTER,
    MENU_TRADE1,
    MENU_TRADE2,
    MENU_TOSS,
    MENU_FIELD_MOVES
};

// IDs for the action lists that appear when a party mon is selected
enum {
    ACTIONS_NONE,
    ACTIONS_SWITCH,
    ACTIONS_SHIFT,
    ACTIONS_SEND_OUT,
    ACTIONS_ENTER,
    ACTIONS_NO_ENTRY,
    ACTIONS_STORE,
    ACTIONS_SUMMARY_ONLY,
    ACTIONS_ITEM,
    ACTIONS_MAIL,
    ACTIONS_REGISTER,
    ACTIONS_TRADE,
    ACTIONS_SPIN_TRADE,
    ACTIONS_TAKEITEM_TOSS,
};

// In CursorCb_FieldMove, field moves <= FIELD_MOVE_WATERFALL are assumed to line up with the badge flags.
// Badge flag names are commented here for people searching for references to remove the badge requirement.
enum {
    FIELD_MOVE_CUT,         // FLAG_BADGE01_GET
    FIELD_MOVE_FLASH,       // FLAG_BADGE02_GET
    FIELD_MOVE_ROCK_SMASH,  // FLAG_BADGE03_GET
    FIELD_MOVE_STRENGTH,    // FLAG_BADGE04_GET
    FIELD_MOVE_SURF,        // FLAG_BADGE05_GET
    FIELD_MOVE_FLY,         // FLAG_BADGE06_GET
    FIELD_MOVE_DIVE,        // FLAG_BADGE07_GET
    FIELD_MOVE_WATERFALL,   // FLAG_BADGE08_GET
    FIELD_MOVE_TELEPORT,
    FIELD_MOVE_DIG,
    FIELD_MOVE_SECRET_POWER,
    FIELD_MOVE_MILK_DRINK,
    FIELD_MOVE_SOFT_BOILED,
    FIELD_MOVE_SWEET_SCENT,
    FIELD_MOVES_COUNT
};

enum {
    PARTY_BOX_LEFT_COLUMN,
    PARTY_BOX_RIGHT_COLUMN,
};

enum {
    TAG_POKEBALL = 1200,
    TAG_POKEBALL_SMALL,
    TAG_STATUS_ICONS,
};

#define TAG_HELD_ITEM 55120

#define PARTY_PAL_SELECTED     (1 << 0)
#define PARTY_PAL_FAINTED      (1 << 1)
#define PARTY_PAL_TO_SWITCH    (1 << 2)
#define PARTY_PAL_MULTI_ALT    (1 << 3)
#define PARTY_PAL_SWITCHING    (1 << 4)
#define PARTY_PAL_TO_SOFTBOIL  (1 << 5)
#define PARTY_PAL_NO_MON       (1 << 6)
#define PARTY_PAL_UNUSED       (1 << 7)

#define MENU_DIR_DOWN     1
#define MENU_DIR_UP      -1
#define MENU_DIR_RIGHT    2
#define MENU_DIR_LEFT    -2

enum {
    CAN_LEARN_MOVE,
    CANNOT_LEARN_MOVE,
    ALREADY_KNOWS_MOVE,
    CANNOT_LEARN_MOVE_IS_EGG
};

enum {
    // Window ids 0-5 are implicitly assigned to each party pokemon in InitPartyMenuBoxes
    WIN_MSG = PARTY_SIZE,
};

struct PartyMenuBoxInfoRects
{
    void (*blitFunc)(u8, u8, u8, u8, u8, bool8);
    u8 dimensions[24];
    u8 descTextLeft;
    u8 descTextTop;
    u8 descTextWidth;
    u8 descTextHeight;
};

struct PartyMenuInternal
{
    TaskFunc task;
    MainCallback exitCallback;
    u32 chooseHalf:1;
    u32 lastSelectedSlot:3;  // Used to return to same slot when going left/right bewtween columns
    u32 spriteIdConfirmPokeball:7;
    u32 spriteIdCancelPokeball:7;
    u32 messageId:14;
    u8 windowId[3];
    u8 actions[8];
    u8 numActions;
    // In vanilla Emerald, only the first 0xB0 hwords (0x160 bytes) are actually used.
    // However, a full 0x100 hwords (0x200 bytes) are allocated.
    // It is likely that the 0x160 value used below is a constant defined by
    // bin2c, the utility used to encode the compressed palette data.
    u16 palBuffer[BG_PLTT_SIZE / sizeof(u16)];
    s16 data[16];
};

struct PartyMenuBox
{
    const struct PartyMenuBoxInfoRects *infoRects;
    const u8 *spriteCoords;
    u8 windowId;
    u8 monSpriteId;
    u8 itemSpriteId;
    u8 pokeballSpriteId;
    u8 statusSpriteId;
};

// EWRAM vars
static EWRAM_DATA struct PartyMenuInternal *sPartyMenuInternal = NULL;
EWRAM_DATA struct PartyMenu gPartyMenu = {0};
static EWRAM_DATA struct PartyMenuBox *sPartyMenuBoxes = NULL;
static EWRAM_DATA u8 *sPartyBgGfxTilemap = NULL;
static EWRAM_DATA u8 *sPartyBgTilemapBuffer = NULL;
EWRAM_DATA bool8 gPartyMenuUseExitCallback = 0;
EWRAM_DATA u8 gSelectedMonPartyId = 0;
EWRAM_DATA MainCallback gPostMenuFieldCallback = NULL;
static EWRAM_DATA u16 *sSlot1TilemapBuffer = 0; // for switching party slots
static EWRAM_DATA u16 *sSlot2TilemapBuffer = 0; //
EWRAM_DATA u8 gSelectedOrderFromParty[MAX_FRONTIER_PARTY_SIZE] = {0};
static EWRAM_DATA u16 sPartyMenuItemId = 0;
static EWRAM_DATA u16 sUnused = 0;
EWRAM_DATA u8 gBattlePartyCurrentOrder[PARTY_SIZE / 2] = {0}; // bits 0-3 are the current pos of Slot 1, 4-7 are Slot 2, and so on
static EWRAM_DATA u8 sInitialLevel = 0;
static EWRAM_DATA u8 sFinalLevel = 0;

// IWRAM common
void (*gItemUseCB)(u8, TaskFunc);

static void ResetPartyMenu(void);
static void CB2_InitPartyMenu(void);
static bool8 ShowPartyMenu(void);
static void SetPartyMonsAllowedInMinigame(void);
static void ExitPartyMenu(void);
static bool8 AllocPartyMenuBg(void);
static bool8 AllocPartyMenuBgGfx(void);
static void InitPartyMenuWindows(u8);
static void InitPartyMenuBoxes(u8);
static void LoadPartyMenuPokeballGfx(void);
static bool8 CreatePartyMonSpritesLoop(void);
static bool8 RenderPartyMenuBoxes(void);
static void CreateCancelConfirmPokeballSprites(void);
static void CreateCancelConfirmWindows(u8);
static void Task_ExitPartyMenu(u8);
static void FreePartyPointers(void);
static void PartyPaletteBufferCopy(u8);
static void DisplayPartyPokemonDataForMultiBattle(u8);
static void LoadPartyBoxPalette(struct PartyMenuBox *, u8);
static void DrawEmptySlot(u8 windowId);
static void DisplayPartyPokemonDataForRelearner(u8);
static void DisplayPartyPokemonDataForContest(u8);
static void DisplayPartyPokemonDataForChooseHalf(u8);
static void DisplayPartyPokemonDataForWirelessMinigame(u8);
static void DisplayPartyPokemonDataForBattlePyramidHeldItem(u8);
static bool8 DisplayPartyPokemonDataForMoveTutorOrEvolutionItem(u8);
static void DisplayPartyPokemonData(u8);
static void DisplayPartyPokemonNickname(struct Pokemon *, struct PartyMenuBox *, u8);
static void DisplayPartyPokemonLevelCheck(struct Pokemon *, struct PartyMenuBox *, u8);
static void DisplayPartyPokemonGenderNidoranCheck(struct Pokemon *, struct PartyMenuBox *, u8);
static void DisplayPartyPokemonHPCheck(struct Pokemon *, struct PartyMenuBox *, u8);
static void DisplayPartyPokemonMaxHPCheck(struct Pokemon *, struct PartyMenuBox *, u8);
static void DisplayPartyPokemonHPBarCheck(struct Pokemon *, struct PartyMenuBox *);
static void DisplayPartyPokemonDescriptionText(u8, struct PartyMenuBox *, u8);
static bool8 IsMonAllowedInMinigame(u8);
static void DisplayPartyPokemonDataToTeachMove(u8, u16);
static u8 CanTeachMove(struct Pokemon *, u16);
static void DisplayPartyPokemonBarDetail(u8, const u8 *, u8, const u8 *);
static void DisplayPartyPokemonLevel(u8, struct PartyMenuBox *);
static void DisplayPartyPokemonGender(u8, u16, u8 *, struct PartyMenuBox *);
static void DisplayPartyPokemonHP(u16 hp, u16 maxHp, struct PartyMenuBox *menuBox);
static void DisplayPartyPokemonMaxHP(u16, struct PartyMenuBox *);
static void DisplayPartyPokemonHPBar(u16, u16, struct PartyMenuBox *);
static void CreatePartyMonIconSpriteParameterized(u16, u32, struct PartyMenuBox *, u8);
static void CreatePartyMonHeldItemSpriteParameterized(u16, u16, struct PartyMenuBox *);
static void CreatePartyMonPokeballSpriteParameterized(u16, struct PartyMenuBox *);
static void CreatePartyMonStatusSpriteParameterized(u16, u8, struct PartyMenuBox *);
// These next 4 functions are essentially redundant with the above 4
// The only difference is that rather than receive the data directly they retrieve it from the mon struct
static void CreatePartyMonHeldItemSprite(struct Pokemon *, struct PartyMenuBox *);
static void CreatePartyMonPokeballSprite(struct Pokemon *, struct PartyMenuBox *);
static void CreatePartyMonIconSprite(struct Pokemon *, struct PartyMenuBox *, u32);
static void CreatePartyMonStatusSprite(struct Pokemon *, struct PartyMenuBox *);
static u8 CreateSmallPokeballButtonSprite(u8, u8);
static void DrawCancelConfirmButtons(void);
static u8 CreatePokeballButtonSprite(u8, u8);
static void AnimateSelectedPartyIcon(u8, u8);
static void PartyMenuStartSpriteAnim(u8, u8);
static u8 GetPartyBoxPaletteFlags(u8, u8);
static bool8 PartyBoxPal_ParnterOrDisqualifiedInArena(u8);
static u8 GetPartyIdFromBattleSlot(u8);
static void Task_ClosePartyMenuAndSetCB2(u8);
static void UpdatePartyToFieldOrder(void);
static void MoveCursorToConfirm(void);
static void HandleChooseMonCancel(u8, s8 *);
static void HandleChooseMonSelection(u8, s8 *);
static u16 PartyMenuButtonHandler(s8 *);
static s8 *GetCurrentPartySlotPtr(void);
static bool8 IsSelectedMonNotEgg(u8 *);
static void PartyMenuRemoveWindow(u8 *);
static void CB2_SetUpExitToBattleScreen(void);
static void Task_ClosePartyMenuAfterText(u8);
static void TryTutorSelectedMon(u8);
static void TryGiveMailToSelectedMon(u8);
static void TryGiveItemOrMailToSelectedMon(u8);
static void SwitchSelectedMons(u8);
static void TryEnterMonForMinigame(u8, u8);
static void Task_TryCreateSelectionWindow(u8);
static void FinishTwoMonAction(u8);
static void CancelParticipationPrompt(u8);
static bool8 DisplayCancelChooseMonYesNo(u8);
static const u8 *GetFacilityCancelString(void);
static void Task_CancelChooseMonYesNo(u8);
static void PartyMenuDisplayYesNoMenu(void);
static void Task_HandleCancelChooseMonYesNoInput(u8);
static void Task_ReturnToChooseMonAfterText(u8);
static void UpdateCurrentPartySelection(s8 *, s8);
static void UpdatePartySelectionSingleLayout(s8 *, s8);
static void UpdatePartySelectionDoubleLayout(s8 *, s8);
static s8 GetNewSlotDoubleLayout(s8, s8);
static void PrintMessage(const u8 *);
static void Task_PrintAndWaitForText(u8);
static bool16 IsMonAllowedInPokemonJump(struct Pokemon *);
static bool16 IsMonAllowedInDodrioBerryPicking(struct Pokemon *);
static void Task_CancelParticipationYesNo(u8);
static void Task_HandleCancelParticipationYesNoInput(u8);
<<<<<<< HEAD
=======
// static bool8 CanLearnTutorMove(u16, u8);
static u16 GetTutorMove(u8);
>>>>>>> bc2c3e1d
static bool8 ShouldUseChooseMonText(void);
static void SetPartyMonFieldSelectionActions(struct Pokemon *, u8);
static u8 GetPartyMenuActionsTypeInBattle(struct Pokemon *);
static u8 GetPartySlotEntryStatus(s8);
static void Task_UpdateHeldItemSprite(u8);
static void Task_HandleSelectionMenuInput(u8);
static void CB2_ShowPokemonSummaryScreen(void);
static void UpdatePartyToBattleOrder(void);
static void CB2_ReturnToPartyMenuFromSummaryScreen(void);
static void SlidePartyMenuBoxOneStep(u8);
static void Task_SlideSelectedSlotsOffscreen(u8);
static void SwitchPartyMon(void);
static void Task_SlideSelectedSlotsOnscreen(u8);
static void CB2_SelectBagItemToGive(void);
static void CB2_GiveHoldItem(void);
static void CB2_WriteMailToGiveMon(void);
static void Task_SwitchHoldItemsPrompt(u8);
static void Task_GiveHoldItem(u8);
static void Task_SwitchItemsYesNo(u8);
static void Task_HandleSwitchItemsYesNoInput(u8);
static void Task_WriteMailToGiveMonAfterText(u8);
static void CB2_ReturnToPartyMenuFromWritingMail(void);
static void Task_DisplayGaveMailFromPartyMessage(u8);
static void UpdatePartyMonHeldItemSprite(struct Pokemon *, struct PartyMenuBox *);
static void Task_TossHeldItemYesNo(u8 taskId);
static void Task_HandleTossHeldItemYesNoInput(u8);
static void Task_TossHeldItem(u8);
static void CB2_ReadHeldMail(void);
static void CB2_ReturnToPartyMenuFromReadingMail(void);
static void Task_SendMailToPCYesNo(u8);
static void Task_HandleSendMailToPCYesNoInput(u8);
static void Task_LoseMailMessageYesNo(u8);
static void Task_HandleLoseMailMessageYesNoInput(u8);
static bool8 TrySwitchInPokemon(void);
static void Task_SpinTradeYesNo(u8);
static void Task_HandleSpinTradeYesNoInput(u8);
static void Task_CancelAfterAorBPress(u8);
static void DisplayFieldMoveExitAreaMessage(u8);
static void DisplayCantUseFlashMessage(void);
static void DisplayCantUseSurfMessage(void);
static void Task_FieldMoveExitAreaYesNo(u8);
static void Task_HandleFieldMoveExitAreaYesNoInput(u8);
static void Task_FieldMoveWaitForFade(u8);
static u16 GetFieldMoveMonSpecies(void);
static void UpdatePartyMonHPBar(u8, struct Pokemon *);
static void SpriteCB_UpdatePartyMonIcon(struct Sprite *);
static void SpriteCB_BouncePartyMonIcon(struct Sprite *);
static void ShowOrHideHeldItemSprite(u16, struct PartyMenuBox *);
static void CreateHeldItemSpriteForTrade(u8, bool8);
static void SpriteCB_HeldItem(struct Sprite *);
static void SetPartyMonAilmentGfx(struct Pokemon *, struct PartyMenuBox *);
static void UpdatePartyMonAilmentGfx(u8, struct PartyMenuBox *);
static u8 GetPartyLayoutFromBattleType(void);
static void Task_SetSacredAshCB(u8);
static void CB2_ReturnToBagMenu(void);
static void Task_DisplayHPRestoredMessage(u8);
static u16 ItemEffectToMonEv(struct Pokemon *, u8);
static void ItemEffectToStatString(u8, u8 *);
static void ReturnToUseOnWhichMon(u8);
static void SetSelectedMoveForItem(u8);
static void TryUseItemOnMove(u8);
static void Task_LearnedMove(u8);
static void Task_ReplaceMoveYesNo(u8);
static void Task_DoLearnedMoveFanfareAfterText(u8);
static void Task_LearnNextMoveOrClosePartyMenu(u8);
static void Task_TryLearningNextMove(u8);
static void Task_HandleReplaceMoveYesNoInput(u8);
static void Task_ShowSummaryScreenToForgetMove(u8);
static void StopLearningMovePrompt(u8);
static void CB2_ShowSummaryScreenToForgetMove(void);
static void CB2_ReturnToPartyMenuWhileLearningMove(void);
static void Task_ReturnToPartyMenuWhileLearningMove(u8);
static void DisplayPartyMenuForgotMoveMessage(u8);
static void Task_PartyMenuReplaceMove(u8);
static void Task_StopLearningMoveYesNo(u8);
static void Task_HandleStopLearningMoveYesNoInput(u8);
static void Task_TryLearningNextMoveAfterText(u8);
static void BufferMonStatsToTaskData(struct Pokemon *, s16 *);
static void UpdateMonDisplayInfoAfterRareCandy(u8, struct Pokemon *);
static void Task_DisplayLevelUpStatsPg1(u8);
static void DisplayLevelUpStatsPg1(u8);
static void Task_DisplayLevelUpStatsPg2(u8);
static void DisplayLevelUpStatsPg2(u8);
static void Task_TryLearnNewMoves(u8);
static void PartyMenuTryEvolution(u8);
static void DisplayMonNeedsToReplaceMove(u8);
static void DisplayMonLearnedMove(u8, u16);
static void UseSacredAsh(u8);
static void Task_SacredAshLoop(u8);
static void Task_SacredAshDisplayHPRestored(u8);
static void GiveItemOrMailToSelectedMon(u8);
static void DisplayItemMustBeRemovedFirstMessage(u8);
static void Task_SwitchItemsFromBagYesNo(u8);
static void RemoveItemToGiveFromBag(u16);
static void CB2_WriteMailToGiveMonFromBag(void);
static void GiveItemToSelectedMon(u8);
static void Task_UpdateHeldItemSpriteAndClosePartyMenu(u8);
static void CB2_ReturnToPartyOrBagMenuFromWritingMail(void);
static bool8 ReturnGiveItemToBagOrPC(u16);
static void Task_DisplayGaveMailFromBagMessage(u8);
static void Task_HandleSwitchItemsFromBagYesNoInput(u8);
static void Task_ValidateChosenHalfParty(u8);
static bool8 GetBattleEntryEligibility(struct Pokemon *);
static bool8 HasPartySlotAlreadyBeenSelected(u8);
static u8 GetBattleEntryLevelCap(void);
static u8 GetMaxBattleEntries(void);
static u8 GetMinBattleEntries(void);
static void Task_ContinueChoosingHalfParty(u8);
static void BufferBattlePartyOrder(u8 *, bool8);
static void BufferBattlePartyOrderBySide(u8 *, u8, u8);
static void Task_InitMultiPartnerPartySlideIn(u8);
static void Task_MultiPartnerPartySlideIn(u8);
static void SlideMultiPartyMenuBoxSpritesOneStep(u8);
static void Task_WaitAfterMultiPartnerPartySlideIn(u8);
static void BufferMonSelection(void);
static void Task_PartyMenuWaitForFade(u8 taskId);
static void Task_ChooseContestMon(u8 taskId);
static void CB2_ChooseContestMon(void);
static void Task_ChoosePartyMon(u8 taskId);
static void Task_ChooseMonForMoveRelearner(u8);
static void CB2_ChooseMonForMoveRelearner(void);
static void Task_BattlePyramidChooseMonHeldItems(u8);
static void ShiftMoveSlot(struct Pokemon *, u8, u8);
static void BlitBitmapToPartyWindow_LeftColumn(u8, u8, u8, u8, u8, bool8);
static void BlitBitmapToPartyWindow_RightColumn(u8, u8, u8, u8, u8, bool8);
static void CursorCb_Summary(u8);
static void CursorCb_Switch(u8);
static void CursorCb_Cancel1(u8);
static void CursorCb_Item(u8);
static void CursorCb_Give(u8);
static void CursorCb_TakeItem(u8);
static void CursorCb_Mail(u8);
static void CursorCb_Read(u8);
static void CursorCb_TakeMail(u8);
static void CursorCb_Cancel2(u8);
static void CursorCb_SendMon(u8);
static void CursorCb_Enter(u8);
static void CursorCb_NoEntry(u8);
static void CursorCb_Store(u8);
static void CursorCb_Register(u8);
static void CursorCb_Trade1(u8);
static void CursorCb_Trade2(u8);
static void CursorCb_Toss(u8);
static void CursorCb_FieldMove(u8);
static bool8 SetUpFieldMove_Surf(void);
static bool8 SetUpFieldMove_Fly(void);
static bool8 SetUpFieldMove_Waterfall(void);
static bool8 SetUpFieldMove_Dive(void);
void TryItemHoldFormChange(struct Pokemon *mon);
static void ShowMoveSelectWindow(u8 slot);
static void Task_HandleWhichMoveInput(u8 taskId);
static bool32 CannotUsePartyBattleItem(u16 itemId, struct Pokemon* mon);

// static const data
#include "data/party_menu.h"

// code
static void InitPartyMenu(u8 menuType, u8 layout, u8 partyAction, bool8 keepCursorPos, u8 messageId, TaskFunc task, MainCallback callback)
{
    u16 i;

    ResetPartyMenu();
    sPartyMenuInternal = Alloc(sizeof(struct PartyMenuInternal));
    if (sPartyMenuInternal == NULL)
    {
        SetMainCallback2(callback);
    }
    else
    {
        gPartyMenu.menuType = menuType;
        gPartyMenu.exitCallback = callback;
        gPartyMenu.action = partyAction;
        sPartyMenuInternal->messageId = messageId;
        sPartyMenuInternal->task = task;
        sPartyMenuInternal->exitCallback = NULL;
        sPartyMenuInternal->lastSelectedSlot = 0;
        sPartyMenuInternal->spriteIdConfirmPokeball = 0x7F;
        sPartyMenuInternal->spriteIdCancelPokeball = 0x7F;

        if (menuType == PARTY_MENU_TYPE_CHOOSE_HALF)
            sPartyMenuInternal->chooseHalf = TRUE;
        else
            sPartyMenuInternal->chooseHalf = FALSE;

        if (layout != KEEP_PARTY_LAYOUT)
            gPartyMenu.layout = layout;

        for (i = 0; i < ARRAY_COUNT(sPartyMenuInternal->data); i++)
            sPartyMenuInternal->data[i] = 0;
        for (i = 0; i < ARRAY_COUNT(sPartyMenuInternal->windowId); i++)
            sPartyMenuInternal->windowId[i] = WINDOW_NONE;

        if (!keepCursorPos)
            gPartyMenu.slotId = 0;
        else if (gPartyMenu.slotId > PARTY_SIZE - 1 || GetMonData(&gPlayerParty[gPartyMenu.slotId], MON_DATA_SPECIES) == SPECIES_NONE)
            gPartyMenu.slotId = 0;

        gTextFlags.autoScroll = 0;
        CalculatePlayerPartyCount();
        SetMainCallback2(CB2_InitPartyMenu);
    }
}

static void CB2_UpdatePartyMenu(void)
{
    RunTasks();
    AnimateSprites();
    BuildOamBuffer();
    DoScheduledBgTilemapCopiesToVram();
    UpdatePaletteFade();
}

static void VBlankCB_PartyMenu(void)
{
    LoadOam();
    ProcessSpriteCopyRequests();
    TransferPlttBuffer();
}

static void CB2_InitPartyMenu(void)
{
    while (TRUE)
    {
        if (MenuHelpers_ShouldWaitForLinkRecv() == TRUE || ShowPartyMenu() == TRUE || MenuHelpers_IsLinkActive() == TRUE)
            break;
    }
}

static bool8 ShowPartyMenu(void)
{
    switch (gMain.state)
    {
    case 0:
        SetVBlankHBlankCallbacksToNull();
        ResetVramOamAndBgCntRegs();
        ClearScheduledBgCopiesToVram();
        gMain.state++;
        break;
    case 1:
        ScanlineEffect_Stop();
        gMain.state++;
        break;
    case 2:
        ResetPaletteFade();
        gPaletteFade.bufferTransferDisabled = TRUE;
        gMain.state++;
        break;
    case 3:
        ResetSpriteData();
        gMain.state++;
        break;
    case 4:
        FreeAllSpritePalettes();
        gMain.state++;
        break;
    case 5:
        if (!MenuHelpers_IsLinkActive())
            ResetTasks();
        gMain.state++;
        break;
    case 6:
        SetPartyMonsAllowedInMinigame();
        gMain.state++;
        break;
    case 7:
        if (!AllocPartyMenuBg())
        {
            ExitPartyMenu();
            return TRUE;
        }
        else
        {
            sPartyMenuInternal->data[0] = 0;
            gMain.state++;
        }
        break;
    case 8:
        if (AllocPartyMenuBgGfx())
            gMain.state++;
        break;
    case 9:
        InitPartyMenuWindows(gPartyMenu.layout);
        gMain.state++;
        break;
    case 10:
        InitPartyMenuBoxes(gPartyMenu.layout);
        sPartyMenuInternal->data[0] = 0;
        gMain.state++;
        break;
    case 11:
        LoadHeldItemIcons();
        gMain.state++;
        break;
    case 12:
        LoadPartyMenuPokeballGfx();
        gMain.state++;
        break;
    case 13:
        LoadPartyMenuAilmentGfx();
        gMain.state++;
        break;
    case 14:
        LoadMonIconPalettes();
        gMain.state++;
        break;
    case 15:
        if (CreatePartyMonSpritesLoop())
        {
            sPartyMenuInternal->data[0] = 0;
            gMain.state++;
        }
        break;
    case 16:
        if (RenderPartyMenuBoxes())
        {
            sPartyMenuInternal->data[0] = 0;
            gMain.state++;
        }
        break;
    case 17:
        CreateCancelConfirmPokeballSprites();
        gMain.state++;
        break;
    case 18:
        CreateCancelConfirmWindows(sPartyMenuInternal->chooseHalf);
        gMain.state++;
        break;
    case 19:
        gMain.state++;
        break;
    case 20:
        CreateTask(sPartyMenuInternal->task, 0);
        DisplayPartyMenuStdMessage(sPartyMenuInternal->messageId);
        gMain.state++;
        break;
    case 21:
        BlendPalettes(PALETTES_ALL, 16, 0);
        gPaletteFade.bufferTransferDisabled = FALSE;
        gMain.state++;
        break;
    case 22:
        BeginNormalPaletteFade(PALETTES_ALL, 0, 16, 0, RGB_BLACK);
        gMain.state++;
        break;
    default:
        SetVBlankCallback(VBlankCB_PartyMenu);
        SetMainCallback2(CB2_UpdatePartyMenu);
        return TRUE;
    }
    return FALSE;
}

static void ExitPartyMenu(void)
{
    BeginNormalPaletteFade(PALETTES_ALL, 0, 0, 16, RGB_BLACK);
    CreateTask(Task_ExitPartyMenu, 0);
    SetVBlankCallback(VBlankCB_PartyMenu);
    SetMainCallback2(CB2_UpdatePartyMenu);
}

static void Task_ExitPartyMenu(u8 taskId)
{
    if (!gPaletteFade.active)
    {
        SetMainCallback2(gPartyMenu.exitCallback);
        FreePartyPointers();
        DestroyTask(taskId);
    }
}

static void ResetPartyMenu(void)
{
    sPartyMenuInternal = NULL;
    sPartyBgTilemapBuffer = NULL;
    sPartyMenuBoxes = NULL;
    sPartyBgGfxTilemap = NULL;
}

static bool8 AllocPartyMenuBg(void)
{
    sPartyBgTilemapBuffer = Alloc(0x800);
    if (sPartyBgTilemapBuffer == NULL)
        return FALSE;

    memset(sPartyBgTilemapBuffer, 0, 0x800);
    ResetBgsAndClearDma3BusyFlags(0);
    InitBgsFromTemplates(0, sPartyMenuBgTemplates, ARRAY_COUNT(sPartyMenuBgTemplates));
    SetBgTilemapBuffer(1, sPartyBgTilemapBuffer);
    ResetAllBgsCoordinates();
    ScheduleBgCopyTilemapToVram(1);
    SetGpuReg(REG_OFFSET_DISPCNT, DISPCNT_OBJ_ON | DISPCNT_OBJ_1D_MAP);
    SetGpuReg(REG_OFFSET_BLDCNT, 0);
    ShowBg(0);
    ShowBg(1);
    ShowBg(2);
    return TRUE;
}

static bool8 AllocPartyMenuBgGfx(void)
{
    u32 sizeout;

    switch (sPartyMenuInternal->data[0])
    {
    case 0:
        sPartyBgGfxTilemap = malloc_and_decompress(gPartyMenuBg_Gfx, &sizeout);
        LoadBgTiles(1, sPartyBgGfxTilemap, sizeout, 0);
        sPartyMenuInternal->data[0]++;
        break;
    case 1:
        if (!IsDma3ManagerBusyWithBgCopy())
        {
            LZDecompressWram(gPartyMenuBg_Tilemap, sPartyBgTilemapBuffer);
            sPartyMenuInternal->data[0]++;
        }
        break;
    case 2:
        LoadCompressedPalette(gPartyMenuBg_Pal, BG_PLTT_ID(0), 11 * PLTT_SIZE_4BPP);
        CpuCopy16(gPlttBufferUnfaded, sPartyMenuInternal->palBuffer, 11 * PLTT_SIZE_4BPP);
        sPartyMenuInternal->data[0]++;
        break;
    case 3:
        PartyPaletteBufferCopy(4);
        sPartyMenuInternal->data[0]++;
        break;
    case 4:
        PartyPaletteBufferCopy(5);
        sPartyMenuInternal->data[0]++;
        break;
    case 5:
        PartyPaletteBufferCopy(6);
        sPartyMenuInternal->data[0]++;
        break;
    case 6:
        PartyPaletteBufferCopy(7);
        sPartyMenuInternal->data[0]++;
        break;
    case 7:
        PartyPaletteBufferCopy(8);
        sPartyMenuInternal->data[0]++;
        break;
    default:
        return TRUE;
    }
    return FALSE;
}

static void PartyPaletteBufferCopy(u8 palNum)
{
    u8 offset = PLTT_ID(palNum);
    CpuCopy16(&gPlttBufferUnfaded[BG_PLTT_ID(3)], &gPlttBufferUnfaded[offset], PLTT_SIZE_4BPP);
    CpuCopy16(&gPlttBufferUnfaded[BG_PLTT_ID(3)], &gPlttBufferFaded[offset], PLTT_SIZE_4BPP);
}

static void FreePartyPointers(void)
{
    if (sPartyMenuInternal)
        Free(sPartyMenuInternal);
    if (sPartyBgTilemapBuffer)
        Free(sPartyBgTilemapBuffer);
    if (sPartyBgGfxTilemap)
        Free(sPartyBgGfxTilemap);
    if (sPartyMenuBoxes)
        Free(sPartyMenuBoxes);
    FreeAllWindowBuffers();
}

static void InitPartyMenuBoxes(u8 layout)
{
    u8 i;

    sPartyMenuBoxes = Alloc(sizeof(struct PartyMenuBox[PARTY_SIZE]));

    for (i = 0; i < PARTY_SIZE; i++)
    {
        sPartyMenuBoxes[i].infoRects = &sPartyBoxInfoRects[PARTY_BOX_RIGHT_COLUMN];
        sPartyMenuBoxes[i].spriteCoords = sPartyMenuSpriteCoords[layout][i];
        sPartyMenuBoxes[i].windowId = i;
        sPartyMenuBoxes[i].monSpriteId = SPRITE_NONE;
        sPartyMenuBoxes[i].itemSpriteId = SPRITE_NONE;
        sPartyMenuBoxes[i].pokeballSpriteId = SPRITE_NONE;
        sPartyMenuBoxes[i].statusSpriteId = SPRITE_NONE;
    }
    // The first party mon goes in the left column
    sPartyMenuBoxes[0].infoRects = &sPartyBoxInfoRects[PARTY_BOX_LEFT_COLUMN];

    if (layout == PARTY_LAYOUT_MULTI_SHOWCASE)
        sPartyMenuBoxes[3].infoRects = &sPartyBoxInfoRects[PARTY_BOX_LEFT_COLUMN];
    else if (layout != PARTY_LAYOUT_SINGLE)
        sPartyMenuBoxes[1].infoRects = &sPartyBoxInfoRects[PARTY_BOX_LEFT_COLUMN];
}

static void RenderPartyMenuBox(u8 slot)
{
    if (gPartyMenu.menuType == PARTY_MENU_TYPE_MULTI_SHOWCASE && slot >= MULTI_PARTY_SIZE)
    {
        DisplayPartyPokemonDataForMultiBattle(slot);
        if (gMultiPartnerParty[slot - MULTI_PARTY_SIZE].species == SPECIES_NONE)
            LoadPartyBoxPalette(&sPartyMenuBoxes[slot], PARTY_PAL_NO_MON);
        else
            LoadPartyBoxPalette(&sPartyMenuBoxes[slot], PARTY_PAL_MULTI_ALT);
        CopyWindowToVram(sPartyMenuBoxes[slot].windowId, COPYWIN_GFX);
        PutWindowTilemap(sPartyMenuBoxes[slot].windowId);
        ScheduleBgCopyTilemapToVram(2);
    }
    else
    {
        if (GetMonData(&gPlayerParty[slot], MON_DATA_SPECIES) == SPECIES_NONE)
        {
            DrawEmptySlot(sPartyMenuBoxes[slot].windowId);
            LoadPartyBoxPalette(&sPartyMenuBoxes[slot], PARTY_PAL_NO_MON);
            CopyWindowToVram(sPartyMenuBoxes[slot].windowId, COPYWIN_GFX);
        }
        else
        {
            if (gPartyMenu.menuType == PARTY_MENU_TYPE_MOVE_RELEARNER)
                DisplayPartyPokemonDataForRelearner(slot);
            else if (gPartyMenu.menuType == PARTY_MENU_TYPE_CONTEST)
                DisplayPartyPokemonDataForContest(slot);
            else if (gPartyMenu.menuType == PARTY_MENU_TYPE_CHOOSE_HALF)
                DisplayPartyPokemonDataForChooseHalf(slot);
            else if (gPartyMenu.menuType == PARTY_MENU_TYPE_MINIGAME)
                DisplayPartyPokemonDataForWirelessMinigame(slot);
            else if (gPartyMenu.menuType == PARTY_MENU_TYPE_STORE_PYRAMID_HELD_ITEMS)
                DisplayPartyPokemonDataForBattlePyramidHeldItem(slot);
            else if (!DisplayPartyPokemonDataForMoveTutorOrEvolutionItem(slot))
                DisplayPartyPokemonData(slot);

            if (gPartyMenu.menuType == PARTY_MENU_TYPE_MULTI_SHOWCASE)
                AnimatePartySlot(slot, 0);
            else if (gPartyMenu.slotId == slot)
                AnimatePartySlot(slot, 1);
            else
                AnimatePartySlot(slot, 0);
        }
        PutWindowTilemap(sPartyMenuBoxes[slot].windowId);
        ScheduleBgCopyTilemapToVram(0);
    }
}

static void DisplayPartyPokemonData(u8 slot)
{
    if (GetMonData(&gPlayerParty[slot], MON_DATA_IS_EGG))
    {
        sPartyMenuBoxes[slot].infoRects->blitFunc(sPartyMenuBoxes[slot].windowId, 0, 0, 0, 0, TRUE);
        DisplayPartyPokemonNickname(&gPlayerParty[slot], &sPartyMenuBoxes[slot], 0);
    }
    else
    {
        sPartyMenuBoxes[slot].infoRects->blitFunc(sPartyMenuBoxes[slot].windowId, 0, 0, 0, 0, FALSE);
        DisplayPartyPokemonNickname(&gPlayerParty[slot], &sPartyMenuBoxes[slot], 0);
        DisplayPartyPokemonLevelCheck(&gPlayerParty[slot], &sPartyMenuBoxes[slot], 0);
        DisplayPartyPokemonGenderNidoranCheck(&gPlayerParty[slot], &sPartyMenuBoxes[slot], 0);
        DisplayPartyPokemonHPCheck(&gPlayerParty[slot], &sPartyMenuBoxes[slot], 0);
        DisplayPartyPokemonMaxHPCheck(&gPlayerParty[slot], &sPartyMenuBoxes[slot], 0);
        DisplayPartyPokemonHPBarCheck(&gPlayerParty[slot], &sPartyMenuBoxes[slot]);
    }
}

static void DisplayPartyPokemonDescriptionData(u8 slot, u8 stringID)
{
    struct Pokemon *mon = &gPlayerParty[slot];

    sPartyMenuBoxes[slot].infoRects->blitFunc(sPartyMenuBoxes[slot].windowId, 0, 0, 0, 0, TRUE);
    DisplayPartyPokemonNickname(mon, &sPartyMenuBoxes[slot], 0);
    if (!GetMonData(mon, MON_DATA_IS_EGG))
    {
        DisplayPartyPokemonLevelCheck(mon, &sPartyMenuBoxes[slot], 0);
        DisplayPartyPokemonGenderNidoranCheck(mon, &sPartyMenuBoxes[slot], 0);
    }
    DisplayPartyPokemonDescriptionText(stringID, &sPartyMenuBoxes[slot], 0);
}

static void DisplayPartyPokemonDataForChooseHalf(u8 slot)
{
    u8 i;
    struct Pokemon *mon = &gPlayerParty[slot];
    u8 *order = gSelectedOrderFromParty;

    if (!GetBattleEntryEligibility(mon))
    {
        DisplayPartyPokemonDescriptionData(slot, PARTYBOX_DESC_NOT_ABLE);
        return;
    }
    else
    {
        for (i = 0; i < GetMaxBattleEntries(); i++)
        {
            if (order[i] != 0 && (order[i] - 1) == slot)
            {
                DisplayPartyPokemonDescriptionData(slot, i + PARTYBOX_DESC_FIRST);
                return;
            }
        }
        DisplayPartyPokemonDescriptionData(slot, PARTYBOX_DESC_ABLE_3);
    }
}

static void DisplayPartyPokemonDataForContest(u8 slot)
{
    switch (GetContestEntryEligibility(&gPlayerParty[slot]))
    {
    case CANT_ENTER_CONTEST:
    case CANT_ENTER_CONTEST_EGG:
    case CANT_ENTER_CONTEST_FAINTED:
        DisplayPartyPokemonDescriptionData(slot, PARTYBOX_DESC_NOT_ABLE);
        break;
    case CAN_ENTER_CONTEST_EQUAL_RANK:
    case CAN_ENTER_CONTEST_HIGH_RANK:
        DisplayPartyPokemonDescriptionData(slot, PARTYBOX_DESC_ABLE);
        break;
    }
}

static void DisplayPartyPokemonDataForRelearner(u8 slot)
{
    if (GetNumberOfRelearnableMoves(&gPlayerParty[slot]) == 0)
        DisplayPartyPokemonDescriptionData(slot, PARTYBOX_DESC_NOT_ABLE_2);
    else
        DisplayPartyPokemonDescriptionData(slot, PARTYBOX_DESC_ABLE_2);
}

static void DisplayPartyPokemonDataForWirelessMinigame(u8 slot)
{
    if (IsMonAllowedInMinigame(slot) == TRUE)
        DisplayPartyPokemonDescriptionData(slot, PARTYBOX_DESC_ABLE);
    else
        DisplayPartyPokemonDescriptionData(slot, PARTYBOX_DESC_NOT_ABLE);
}

static void DisplayPartyPokemonDataForBattlePyramidHeldItem(u8 slot)
{
    if (GetMonData(&gPlayerParty[slot], MON_DATA_HELD_ITEM))
        DisplayPartyPokemonDescriptionData(slot, PARTYBOX_DESC_HAVE);
    else
        DisplayPartyPokemonDescriptionData(slot, PARTYBOX_DESC_DONT_HAVE);
}

// Returns TRUE if teaching move or cant evolve with item (i.e. description data is shown), FALSE otherwise
static bool8 DisplayPartyPokemonDataForMoveTutorOrEvolutionItem(u8 slot)
{
    struct Pokemon *currentPokemon = &gPlayerParty[slot];
    u16 item = gSpecialVar_ItemId;

    if (gPartyMenu.action == PARTY_ACTION_MOVE_TUTOR)
    {
        gSpecialVar_Result = FALSE;
        DisplayPartyPokemonDataToTeachMove(slot, gSpecialVar_0x8005);
    }
    else
    {
        if (gPartyMenu.action != PARTY_ACTION_USE_ITEM)
            return FALSE;

        switch (CheckIfItemIsTMHMOrEvolutionStone(item))
        {
        default:
            return FALSE;
        case 1: // TM/HM
            DisplayPartyPokemonDataToTeachMove(slot, ItemIdToBattleMoveId(item));
            break;
        case 2: // Evolution stone
            if (!GetMonData(currentPokemon, MON_DATA_IS_EGG) && GetEvolutionTargetSpecies(currentPokemon, EVO_MODE_ITEM_CHECK, item, NULL) != SPECIES_NONE)
                return FALSE;
            DisplayPartyPokemonDescriptionData(slot, PARTYBOX_DESC_NO_USE);
            break;
        }
    }
    return TRUE;
}

static void DisplayPartyPokemonDataToTeachMove(u8 slot, u16 move)
{
    switch (CanTeachMove(&gPlayerParty[slot], move))
    {
    case CANNOT_LEARN_MOVE:
    case CANNOT_LEARN_MOVE_IS_EGG:
        DisplayPartyPokemonDescriptionData(slot, PARTYBOX_DESC_NOT_ABLE_2);
        break;
    case ALREADY_KNOWS_MOVE:
        DisplayPartyPokemonDescriptionData(slot, PARTYBOX_DESC_LEARNED);
        break;
    default:
        DisplayPartyPokemonDescriptionData(slot, PARTYBOX_DESC_ABLE_2);
        break;
    }
}

static void DisplayPartyPokemonDataForMultiBattle(u8 slot)
{
    struct PartyMenuBox *menuBox = &sPartyMenuBoxes[slot];
    u8 actualSlot = slot - MULTI_PARTY_SIZE;

    if (gMultiPartnerParty[actualSlot].species == SPECIES_NONE)
    {
        DrawEmptySlot(menuBox->windowId);
    }
    else
    {
        menuBox->infoRects->blitFunc(menuBox->windowId, 0, 0, 0, 0, FALSE);
        StringCopy(gStringVar1, gMultiPartnerParty[actualSlot].nickname);
        StringGet_Nickname(gStringVar1);
        ConvertInternationalPlayerName(gStringVar1);
        DisplayPartyPokemonBarDetail(menuBox->windowId, gStringVar1, 0, menuBox->infoRects->dimensions);
        DisplayPartyPokemonLevel(gMultiPartnerParty[actualSlot].level, menuBox);
        DisplayPartyPokemonGender(gMultiPartnerParty[actualSlot].gender, gMultiPartnerParty[actualSlot].species, gMultiPartnerParty[actualSlot].nickname, menuBox);
        DisplayPartyPokemonHP(gMultiPartnerParty[actualSlot].hp, gMultiPartnerParty[actualSlot].maxhp, menuBox);
        DisplayPartyPokemonMaxHP(gMultiPartnerParty[actualSlot].maxhp, menuBox);
        DisplayPartyPokemonHPBar(gMultiPartnerParty[actualSlot].hp, gMultiPartnerParty[actualSlot].maxhp, menuBox);
    }
}

static bool8 RenderPartyMenuBoxes(void)
{
    RenderPartyMenuBox(sPartyMenuInternal->data[0]);
    if (++sPartyMenuInternal->data[0] == PARTY_SIZE)
        return TRUE;
    else
        return FALSE;
}

static u8 *GetPartyMenuBgTile(u16 tileId)
{
    return &sPartyBgGfxTilemap[tileId << 5];
}

static void CreatePartyMonSprites(u8 slot)
{
    u8 actualSlot;

    if (gPartyMenu.menuType == PARTY_MENU_TYPE_MULTI_SHOWCASE && slot >= MULTI_PARTY_SIZE)
    {
        u8 status;
        actualSlot = slot - MULTI_PARTY_SIZE;

        if (gMultiPartnerParty[actualSlot].species != SPECIES_NONE)
        {
            CreatePartyMonIconSpriteParameterized(gMultiPartnerParty[actualSlot].species, gMultiPartnerParty[actualSlot].personality, &sPartyMenuBoxes[slot], 0);
            CreatePartyMonHeldItemSpriteParameterized(gMultiPartnerParty[actualSlot].species, gMultiPartnerParty[actualSlot].heldItem, &sPartyMenuBoxes[slot]);
            CreatePartyMonPokeballSpriteParameterized(gMultiPartnerParty[actualSlot].species, &sPartyMenuBoxes[slot]);
            if (gMultiPartnerParty[actualSlot].hp == 0)
                status = AILMENT_FNT;
            else
                status = GetAilmentFromStatus(gMultiPartnerParty[actualSlot].status);
            CreatePartyMonStatusSpriteParameterized(gMultiPartnerParty[actualSlot].species, status, &sPartyMenuBoxes[slot]);
        }
    }
    else if (GetMonData(&gPlayerParty[slot], MON_DATA_SPECIES) != SPECIES_NONE)
    {
        CreatePartyMonIconSprite(&gPlayerParty[slot], &sPartyMenuBoxes[slot], slot);
        CreatePartyMonHeldItemSprite(&gPlayerParty[slot], &sPartyMenuBoxes[slot]);
        CreatePartyMonPokeballSprite(&gPlayerParty[slot], &sPartyMenuBoxes[slot]);
        CreatePartyMonStatusSprite(&gPlayerParty[slot], &sPartyMenuBoxes[slot]);
    }
}

static bool8 CreatePartyMonSpritesLoop(void)
{
    CreatePartyMonSprites(sPartyMenuInternal->data[0]);
    if (++sPartyMenuInternal->data[0] == PARTY_SIZE)
        return TRUE;
    else
        return FALSE;
}

static void CreateCancelConfirmPokeballSprites(void)
{
    if (gPartyMenu.menuType == PARTY_MENU_TYPE_MULTI_SHOWCASE)
    {
        // The showcase has no Cancel/Confirm buttons
        FillBgTilemapBufferRect(1, 14, 23, 17, 7, 2, 1);
    }
    else
    {
        if (sPartyMenuInternal->chooseHalf)
        {
            sPartyMenuInternal->spriteIdConfirmPokeball = CreateSmallPokeballButtonSprite(0xBF, 0x88);
            DrawCancelConfirmButtons();
            sPartyMenuInternal->spriteIdCancelPokeball = CreateSmallPokeballButtonSprite(0xBF, 0x98);
        }
        else
        {
            sPartyMenuInternal->spriteIdCancelPokeball = CreatePokeballButtonSprite(198, 148);
        }
        AnimatePartySlot(gPartyMenu.slotId, 1);
    }
}

void AnimatePartySlot(u8 slot, u8 animNum)
{
    u8 spriteId;

    switch (slot)
    {
    default:
        if (GetMonData(&gPlayerParty[slot], MON_DATA_SPECIES) != SPECIES_NONE)
        {
            LoadPartyBoxPalette(&sPartyMenuBoxes[slot], GetPartyBoxPaletteFlags(slot, animNum));
            AnimateSelectedPartyIcon(sPartyMenuBoxes[slot].monSpriteId, animNum);
            PartyMenuStartSpriteAnim(sPartyMenuBoxes[slot].pokeballSpriteId, animNum);
        }
        return;
    case PARTY_SIZE: // Confirm
        if (animNum == 0)
            SetBgTilemapPalette(1, 23, 16, 7, 2, 1);
        else
            SetBgTilemapPalette(1, 23, 16, 7, 2, 2);
        spriteId = sPartyMenuInternal->spriteIdConfirmPokeball;
        break;
    case PARTY_SIZE + 1: // Cancel
        // The position of the Cancel button changes if Confirm is present
        if (!sPartyMenuInternal->chooseHalf)
        {
            if (animNum == 0)
                SetBgTilemapPalette(1, 23, 17, 7, 2, 1);
            else
                SetBgTilemapPalette(1, 23, 17, 7, 2, 2);
        }
        else if (animNum == 0)
        {
            SetBgTilemapPalette(1, 23, 18, 7, 2, 1);
        }
        else
        {
            SetBgTilemapPalette(1, 23, 18, 7, 2, 2);
        }
        spriteId = sPartyMenuInternal->spriteIdCancelPokeball;
        break;
    }
    PartyMenuStartSpriteAnim(spriteId, animNum);
    ScheduleBgCopyTilemapToVram(1);
}

static u8 GetPartyBoxPaletteFlags(u8 slot, u8 animNum)
{
    u8 palFlags = 0;

    if (animNum == 1)
        palFlags |= PARTY_PAL_SELECTED;
    if (GetMonData(&gPlayerParty[slot], MON_DATA_HP) == 0)
        palFlags |= PARTY_PAL_FAINTED;
    if (PartyBoxPal_ParnterOrDisqualifiedInArena(slot) == TRUE)
        palFlags |= PARTY_PAL_MULTI_ALT;
    if (gPartyMenu.action == PARTY_ACTION_SWITCHING)
        palFlags |= PARTY_PAL_SWITCHING;
    if (gPartyMenu.action == PARTY_ACTION_SWITCH)
    {
        if (slot == gPartyMenu.slotId || slot == gPartyMenu.slotId2)
            palFlags |= PARTY_PAL_TO_SWITCH;
    }
    if (gPartyMenu.action == PARTY_ACTION_SOFTBOILED && slot == gPartyMenu.slotId )
        palFlags |= PARTY_PAL_TO_SOFTBOIL;

    return palFlags;
}

static bool8 PartyBoxPal_ParnterOrDisqualifiedInArena(u8 slot)
{
    if (gPartyMenu.layout == PARTY_LAYOUT_MULTI && (slot == 1 || slot == 4 || slot == 5))
        return TRUE;

    if (slot < MULTI_PARTY_SIZE && (gBattleTypeFlags & BATTLE_TYPE_ARENA) && gMain.inBattle && (gBattleStruct->arenaLostPlayerMons >> GetPartyIdFromBattleSlot(slot) & 1))
        return TRUE;

    return FALSE;
}

static void DrawCancelConfirmButtons(void)
{
    CopyToBgTilemapBufferRect_ChangePalette(1, sConfirmButton_Tilemap, 23, 16, 7, 2, 17);
    CopyToBgTilemapBufferRect_ChangePalette(1, sCancelButton_Tilemap, 23, 18, 7, 2, 17);
    ScheduleBgCopyTilemapToVram(1);
}

bool8 IsMultiBattle(void)
{
    if (gBattleTypeFlags & BATTLE_TYPE_MULTI && gBattleTypeFlags & BATTLE_TYPE_DOUBLE && gMain.inBattle)
        return TRUE;
    else
        return FALSE;
}

static void SwapPartyPokemon(struct Pokemon *mon1, struct Pokemon *mon2)
{
    struct Pokemon *temp = Alloc(sizeof(struct Pokemon));

    *temp = *mon1;
    *mon1 = *mon2;
    *mon2 = *temp;

    Free(temp);
}

static void Task_ClosePartyMenu(u8 taskId)
{
    BeginNormalPaletteFade(PALETTES_ALL, 0, 0, 16, RGB_BLACK);
    gTasks[taskId].func = Task_ClosePartyMenuAndSetCB2;
}

static void Task_ClosePartyMenuAndSetCB2(u8 taskId)
{
    if (!gPaletteFade.active)
    {
        if (gPartyMenu.menuType == PARTY_MENU_TYPE_IN_BATTLE)
            UpdatePartyToFieldOrder();

        if (sPartyMenuInternal->exitCallback != NULL)
            SetMainCallback2(sPartyMenuInternal->exitCallback);
        else
            SetMainCallback2(gPartyMenu.exitCallback);

        ResetSpriteData();
        FreePartyPointers();
        DestroyTask(taskId);
    }
}

u8 GetCursorSelectionMonId(void)
{
    return gPartyMenu.slotId;
}

u8 GetPartyMenuType(void)
{
    return gPartyMenu.menuType;
}

void Task_HandleChooseMonInput(u8 taskId)
{
    if (!gPaletteFade.active && MenuHelpers_ShouldWaitForLinkRecv() != TRUE)
    {
        s8 *slotPtr = GetCurrentPartySlotPtr();

        switch (PartyMenuButtonHandler(slotPtr))
        {
        case A_BUTTON: // Selected mon
            HandleChooseMonSelection(taskId, slotPtr);
            break;
        case B_BUTTON: // Selected Cancel / pressed B
            HandleChooseMonCancel(taskId, slotPtr);
            break;
        case START_BUTTON:
            if (sPartyMenuInternal->chooseHalf)
            {
                PlaySE(SE_SELECT);
                MoveCursorToConfirm();
            }
            break;
        }
    }
}

static s8 *GetCurrentPartySlotPtr(void)
{
    if (gPartyMenu.action == PARTY_ACTION_SWITCH || gPartyMenu.action == PARTY_ACTION_SOFTBOILED)
        return &gPartyMenu.slotId2;
    else
        return &gPartyMenu.slotId;
}

static void HandleChooseMonSelection(u8 taskId, s8 *slotPtr)
{
    if (*slotPtr == PARTY_SIZE)
    {
        gPartyMenu.task(taskId);
    }
    else
    {
        switch (gPartyMenu.action)
        {
        case PARTY_ACTION_SOFTBOILED:
            if (IsSelectedMonNotEgg((u8 *)slotPtr))
            {
                PartyMenuRemoveWindow(&sPartyMenuInternal->windowId[1]);
                Task_TryUseSoftboiledOnPartyMon(taskId);
            }
            break;
        case PARTY_ACTION_USE_ITEM:
            if (IsSelectedMonNotEgg((u8 *)slotPtr))
            {
                if (gPartyMenu.menuType == PARTY_MENU_TYPE_IN_BATTLE)
                    sPartyMenuInternal->exitCallback = CB2_SetUpExitToBattleScreen;

                PartyMenuRemoveWindow(&sPartyMenuInternal->windowId[1]);
                gItemUseCB(taskId, Task_ClosePartyMenuAfterText);
            }
            break;
        case PARTY_ACTION_MOVE_TUTOR:
            if (IsSelectedMonNotEgg((u8 *)slotPtr))
            {
                PlaySE(SE_SELECT);
                PartyMenuRemoveWindow(&sPartyMenuInternal->windowId[1]);
                TryTutorSelectedMon(taskId);
            }
            break;
        case PARTY_ACTION_GIVE_MAILBOX_MAIL:
            if (IsSelectedMonNotEgg((u8 *)slotPtr))
            {
                PlaySE(SE_SELECT);
                PartyMenuRemoveWindow(&sPartyMenuInternal->windowId[1]);
                TryGiveMailToSelectedMon(taskId);
            }
            break;
        case PARTY_ACTION_GIVE_ITEM:
        case PARTY_ACTION_GIVE_PC_ITEM:
            if (IsSelectedMonNotEgg((u8 *)slotPtr))
            {
                PlaySE(SE_SELECT);
                PartyMenuRemoveWindow(&sPartyMenuInternal->windowId[1]);
                TryGiveItemOrMailToSelectedMon(taskId);
            }
            break;
        case PARTY_ACTION_SWITCH:
            PlaySE(SE_SELECT);
            SwitchSelectedMons(taskId);
            break;
        case PARTY_ACTION_CHOOSE_AND_CLOSE:
            PlaySE(SE_SELECT);
            Task_ClosePartyMenu(taskId);
            break;
        case PARTY_ACTION_MINIGAME:
            if (IsSelectedMonNotEgg((u8 *)slotPtr))
            {
                TryEnterMonForMinigame(taskId, (u8)*slotPtr);
            }
            break;
        case PARTY_ACTION_CHOOSE_FAINTED_MON:
        {
            u8 partyId = GetPartyIdFromBattleSlot((u8)*slotPtr);
            if (GetMonData(&gPlayerParty[*slotPtr], MON_DATA_HP) > 0
                || GetMonData(&gPlayerParty[*slotPtr], MON_DATA_SPECIES_OR_EGG) == SPECIES_EGG
                || ((gBattleTypeFlags & BATTLE_TYPE_MULTI) && partyId >= (PARTY_SIZE / 2)))
            {
                // Can't select if egg, alive, or doesn't belong to you
                PlaySE(SE_FAILURE);
            }
            else
            {
                PlaySE(SE_SELECT);
                gSelectedMonPartyId = partyId;
                Task_ClosePartyMenu(taskId);
            }
            break;
        }
        default:
        case PARTY_ACTION_ABILITY_PREVENTS:
        case PARTY_ACTION_SWITCHING:
            PlaySE(SE_SELECT);
            Task_TryCreateSelectionWindow(taskId);
            break;
        }
    }
}

static bool8 IsSelectedMonNotEgg(u8 *slotPtr)
{
    if (GetMonData(&gPlayerParty[*slotPtr], MON_DATA_IS_EGG) == TRUE)
    {
        PlaySE(SE_FAILURE);
        return FALSE;
    }
    return TRUE;
}

static void HandleChooseMonCancel(u8 taskId, s8 *slotPtr)
{
    switch (gPartyMenu.action)
    {
    case PARTY_ACTION_SEND_OUT:
    case PARTY_ACTION_CHOOSE_FAINTED_MON:
        PlaySE(SE_FAILURE);
        break;
    case PARTY_ACTION_SWITCH:
    case PARTY_ACTION_SOFTBOILED:
        PlaySE(SE_SELECT);
        FinishTwoMonAction(taskId);
        break;
    case PARTY_ACTION_MINIGAME:
        PlaySE(SE_SELECT);
        CancelParticipationPrompt(taskId);
        break;
    default:
        PlaySE(SE_SELECT);
        if (DisplayCancelChooseMonYesNo(taskId) != TRUE)
        {
            if (!MenuHelpers_IsLinkActive())
                gSpecialVar_0x8004 = PARTY_SIZE + 1;
            gPartyMenuUseExitCallback = FALSE;
            *slotPtr = PARTY_SIZE + 1;
            Task_ClosePartyMenu(taskId);
        }
        break;
    }
}

static bool8 DisplayCancelChooseMonYesNo(u8 taskId)
{
    const u8 *stringPtr = NULL;

    if (gPartyMenu.menuType == PARTY_MENU_TYPE_CONTEST)
        stringPtr = gText_CancelParticipation;
    else if (gPartyMenu.menuType == PARTY_MENU_TYPE_CHOOSE_HALF)
        stringPtr = GetFacilityCancelString();

    if (stringPtr == NULL)
        return FALSE;

    PartyMenuRemoveWindow(&sPartyMenuInternal->windowId[1]);
    StringExpandPlaceholders(gStringVar4, stringPtr);
    DisplayPartyMenuMessage(gStringVar4, TRUE);
    gTasks[taskId].func = Task_CancelChooseMonYesNo;
    return TRUE;
}

static void Task_CancelChooseMonYesNo(u8 taskId)
{
    if (IsPartyMenuTextPrinterActive() != TRUE)
    {
        PartyMenuDisplayYesNoMenu();
        gTasks[taskId].func = Task_HandleCancelChooseMonYesNoInput;
    }
}

static void Task_HandleCancelChooseMonYesNoInput(u8 taskId)
{
    switch (Menu_ProcessInputNoWrapClearOnChoose())
    {
    case 0:
        gPartyMenuUseExitCallback = FALSE;
        gPartyMenu.slotId = PARTY_SIZE + 1;
        ClearSelectedPartyOrder();
        Task_ClosePartyMenu(taskId);
        break;
    case MENU_B_PRESSED:
        PlaySE(SE_SELECT);
        // fallthrough
    case 1:
        Task_ReturnToChooseMonAfterText(taskId);
        break;
    }
}

static u16 PartyMenuButtonHandler(s8 *slotPtr)
{
    s8 movementDir;

    switch (gMain.newAndRepeatedKeys)
    {
    case DPAD_UP:
        movementDir = MENU_DIR_UP;
        break;
    case DPAD_DOWN:
        movementDir = MENU_DIR_DOWN;
        break;
    case DPAD_LEFT:
        movementDir = MENU_DIR_LEFT;
        break;
    case DPAD_RIGHT:
        movementDir = MENU_DIR_RIGHT;
        break;
    default:
        switch (GetLRKeysPressedAndHeld())
        {
        case MENU_L_PRESSED:
            movementDir = MENU_DIR_UP;
            break;
        case MENU_R_PRESSED:
            movementDir = MENU_DIR_DOWN;
            break;
        default:
            movementDir = 0;
            break;
        }
        break;
    }

    if (JOY_NEW(START_BUTTON))
        return START_BUTTON;

    if (movementDir)
    {
        UpdateCurrentPartySelection(slotPtr, movementDir);
        return 0;
    }

    // Pressed Cancel
    if (JOY_NEW(A_BUTTON) && *slotPtr == PARTY_SIZE + 1)
        return B_BUTTON;

    return JOY_NEW(A_BUTTON | B_BUTTON);
}

static void UpdateCurrentPartySelection(s8 *slotPtr, s8 movementDir)
{
    s8 newSlotId = *slotPtr;
    u8 layout = gPartyMenu.layout;

    if (layout == PARTY_LAYOUT_SINGLE)
        UpdatePartySelectionSingleLayout(slotPtr, movementDir);
    else
        UpdatePartySelectionDoubleLayout(slotPtr, movementDir);

    if (*slotPtr != newSlotId)
    {
        PlaySE(SE_SELECT);
        AnimatePartySlot(newSlotId, 0);
        AnimatePartySlot(*slotPtr, 1);
    }
}

static void UpdatePartySelectionSingleLayout(s8 *slotPtr, s8 movementDir)
{
    // PARTY_SIZE + 1 is Cancel, PARTY_SIZE is Confirm
    switch (movementDir)
    {
    case MENU_DIR_UP:
        if (*slotPtr == 0)
        {
            *slotPtr = PARTY_SIZE + 1;
        }
        else if (*slotPtr == PARTY_SIZE)
        {
            *slotPtr = gPlayerPartyCount - 1;
        }
        else if (*slotPtr == PARTY_SIZE + 1)
        {
            if (sPartyMenuInternal->chooseHalf)
                *slotPtr = PARTY_SIZE;
            else
                *slotPtr = gPlayerPartyCount - 1;
        }
        else
        {
            (*slotPtr)--;
        }
        break;
    case MENU_DIR_DOWN:
        if (*slotPtr == PARTY_SIZE + 1)
        {
            *slotPtr = 0;
        }
        else
        {
            if (*slotPtr == gPlayerPartyCount - 1)
            {
                if (sPartyMenuInternal->chooseHalf)
                    *slotPtr = PARTY_SIZE;
                else
                    *slotPtr = PARTY_SIZE + 1;
            }
            else
            {
                (*slotPtr)++;
            }
        }
        break;
    case MENU_DIR_RIGHT:
        if (gPlayerPartyCount != 1 && *slotPtr == 0)
        {
            if (sPartyMenuInternal->lastSelectedSlot == 0)
                *slotPtr = 1;
            else
                *slotPtr = sPartyMenuInternal->lastSelectedSlot;
        }
        break;
    case MENU_DIR_LEFT:
        if (*slotPtr != 0 && *slotPtr != PARTY_SIZE && *slotPtr != PARTY_SIZE + 1)
        {
            sPartyMenuInternal->lastSelectedSlot = *slotPtr;
            *slotPtr = 0;
        }
        break;
    }
}

static void UpdatePartySelectionDoubleLayout(s8 *slotPtr, s8 movementDir)
{
    // PARTY_SIZE + 1 is Cancel, PARTY_SIZE is Confirm
    // newSlot is used temporarily as a movement direction during its later assignment
    s8 newSlot = movementDir;

    switch (movementDir)
    {
    case MENU_DIR_UP:
        if (*slotPtr == 0)
        {
            *slotPtr = PARTY_SIZE + 1;
            break;
        }
        else if (*slotPtr == PARTY_SIZE)
        {
            *slotPtr = gPlayerPartyCount - 1;
            break;
        }
        else if (*slotPtr == PARTY_SIZE + 1)
        {
            if (sPartyMenuInternal->chooseHalf)
            {
                *slotPtr = PARTY_SIZE;
                break;
            }
            (*slotPtr)--;
        }
        newSlot = GetNewSlotDoubleLayout(*slotPtr, newSlot);
        if (newSlot != -1)
            *slotPtr = newSlot;
        break;
    case MENU_DIR_DOWN:
        if (*slotPtr == PARTY_SIZE)
        {
            *slotPtr = PARTY_SIZE + 1;
        }
        else if (*slotPtr == PARTY_SIZE + 1)
        {
            *slotPtr = 0;
        }
        else
        {
            newSlot = GetNewSlotDoubleLayout(*slotPtr, MENU_DIR_DOWN);
            if (newSlot == -1)
            {
                if (sPartyMenuInternal->chooseHalf)
                    *slotPtr = PARTY_SIZE;
                else
                    *slotPtr = PARTY_SIZE + 1;
            }
            else
            {
                *slotPtr = newSlot;
            }
        }
        break;
    case MENU_DIR_RIGHT:
        if (*slotPtr == 0)
        {
            if (sPartyMenuInternal->lastSelectedSlot == 3)
            {
                if (GetMonData(&gPlayerParty[3], MON_DATA_SPECIES) != SPECIES_NONE)
                    *slotPtr = 3;
            }
            else if (GetMonData(&gPlayerParty[2], MON_DATA_SPECIES) != SPECIES_NONE)
            {
                *slotPtr = 2;
            }
        }
        else if (*slotPtr == 1)
        {
            if (sPartyMenuInternal->lastSelectedSlot == 5)
            {
                if (GetMonData(&gPlayerParty[5], MON_DATA_SPECIES) != SPECIES_NONE)
                    *slotPtr = 5;
            }
            else if (GetMonData(&gPlayerParty[4], MON_DATA_SPECIES) != SPECIES_NONE)
            {
                *slotPtr = 4;
            }
        }
        break;
    case MENU_DIR_LEFT:
        if (*slotPtr == 2 || *slotPtr == 3)
        {
            sPartyMenuInternal->lastSelectedSlot = *slotPtr;
            *slotPtr = 0;
        }
        else if (*slotPtr == 4 || *slotPtr == 5)
        {
            sPartyMenuInternal->lastSelectedSlot = *slotPtr;
            *slotPtr = 1;
        }
        break;
    }
}

static s8 GetNewSlotDoubleLayout(s8 slotId, s8 movementDir)
{
    while (TRUE)
    {
        slotId += movementDir;
        if ((u8)slotId >= PARTY_SIZE)
            return -1;
        if (GetMonData(&gPlayerParty[slotId], MON_DATA_SPECIES) != SPECIES_NONE)
            return slotId;
    }
}

u8 *GetMonNickname(struct Pokemon *mon, u8 *dest)
{
    GetMonData(mon, MON_DATA_NICKNAME, dest);
    return StringGet_Nickname(dest);
}

#define tKeepOpen  data[0]

u8 DisplayPartyMenuMessage(const u8 *str, bool8 keepOpen)
{
    u8 taskId;

    PrintMessage(str);
    taskId = CreateTask(Task_PrintAndWaitForText, 1);
    gTasks[taskId].tKeepOpen = keepOpen;
    return taskId;
}

static void Task_PrintAndWaitForText(u8 taskId)
{
    if (RunTextPrintersRetIsActive(WIN_MSG) != TRUE)
    {
        if (gTasks[taskId].tKeepOpen == FALSE)
        {
            ClearStdWindowAndFrameToTransparent(WIN_MSG, FALSE);
            ClearWindowTilemap(WIN_MSG);
        }
        DestroyTask(taskId);
    }
}

#undef tKeepOpen

bool8 IsPartyMenuTextPrinterActive(void)
{
    return FuncIsActiveTask(Task_PrintAndWaitForText);
}

static void Task_WaitForLinkAndReturnToChooseMon(u8 taskId)
{
    if (MenuHelpers_ShouldWaitForLinkRecv() != TRUE)
    {
        DisplayPartyMenuStdMessage(PARTY_MSG_CHOOSE_MON);
        gTasks[taskId].func = Task_HandleChooseMonInput;
    }
}

static void Task_ReturnToChooseMonAfterText(u8 taskId)
{
    if (IsPartyMenuTextPrinterActive() != TRUE)
    {
        ClearStdWindowAndFrameToTransparent(WIN_MSG, FALSE);
        ClearWindowTilemap(WIN_MSG);
        if (MenuHelpers_IsLinkActive() == TRUE)
        {
            gTasks[taskId].func = Task_WaitForLinkAndReturnToChooseMon;
        }
        else
        {
            DisplayPartyMenuStdMessage(PARTY_MSG_CHOOSE_MON);
            gTasks[taskId].func = Task_HandleChooseMonInput;
        }
    }
}

static void DisplayGaveHeldItemMessage(struct Pokemon *mon, u16 item, bool8 keepOpen, u8 unused)
{
    GetMonNickname(mon, gStringVar1);
    CopyItemName(item, gStringVar2);
    StringExpandPlaceholders(gStringVar4, gText_PkmnWasGivenItem);
    DisplayPartyMenuMessage(gStringVar4, keepOpen);
    ScheduleBgCopyTilemapToVram(2);
}

static void DisplayTookHeldItemMessage(struct Pokemon *mon, u16 item, bool8 keepOpen)
{
    GetMonNickname(mon, gStringVar1);
    CopyItemName(item, gStringVar2);
    StringExpandPlaceholders(gStringVar4, gText_ReceivedItemFromPkmn);
    DisplayPartyMenuMessage(gStringVar4, keepOpen);
    ScheduleBgCopyTilemapToVram(2);
}

static void DisplayAlreadyHoldingItemSwitchMessage(struct Pokemon *mon, u16 item, bool8 keepOpen)
{
    GetMonNickname(mon, gStringVar1);
    CopyItemName(item, gStringVar2);
    StringExpandPlaceholders(gStringVar4, gText_PkmnAlreadyHoldingItemSwitch);
    DisplayPartyMenuMessage(gStringVar4, keepOpen);
    ScheduleBgCopyTilemapToVram(2);
}

static void DisplaySwitchedHeldItemMessage(u16 item, u16 item2, bool8 keepOpen)
{
    CopyItemName(item, gStringVar1);
    CopyItemName(item2, gStringVar2);
    StringExpandPlaceholders(gStringVar4, gText_SwitchedPkmnItem);
    DisplayPartyMenuMessage(gStringVar4, keepOpen);
    ScheduleBgCopyTilemapToVram(2);
}

static void GiveItemToMon(struct Pokemon *mon, u16 item)
{
    u8 itemBytes[2];

    if (ItemIsMail(item) == TRUE)
    {
        if (GiveMailToMonByItemId(mon, item) == MAIL_NONE)
            return;
    }
    itemBytes[0] = item;
    itemBytes[1] = item >> 8;
    SetMonData(mon, MON_DATA_HELD_ITEM, itemBytes);
    TryItemHoldFormChange(&gPlayerParty[gPartyMenu.slotId]);
}

static u8 TryTakeMonItem(struct Pokemon *mon)
{
    u16 item = GetMonData(mon, MON_DATA_HELD_ITEM);

    if (item == ITEM_NONE)
        return 0;
    if (AddBagItem(item, 1) == FALSE)
        return 1;

    item = ITEM_NONE;
    SetMonData(mon, MON_DATA_HELD_ITEM, &item);
    TryItemHoldFormChange(&gPlayerParty[gPartyMenu.slotId]);
    return 2;
}

static void BufferBagFullCantTakeItemMessage(u16 itemUnused)
{
    StringExpandPlaceholders(gStringVar4, gText_BagFullCouldNotRemoveItem);
}

#define tHP           data[0]
#define tMaxHP        data[1]
#define tHPIncrement  data[2]
#define tHPToAdd      data[3]
#define tPartyId      data[4]
#define tStartHP      data[5]

static void Task_PartyMenuModifyHP(u8 taskId)
{
    s16 *data = gTasks[taskId].data;

    tHP += tHPIncrement;
    tHPToAdd--;
    SetMonData(&gPlayerParty[tPartyId], MON_DATA_HP, &tHP);
    DisplayPartyPokemonHPCheck(&gPlayerParty[tPartyId], &sPartyMenuBoxes[tPartyId], 1);
    DisplayPartyPokemonHPBarCheck(&gPlayerParty[tPartyId], &sPartyMenuBoxes[tPartyId]);
    if (tHPToAdd == 0 || tHP == 0 || tHP == tMaxHP)
    {
        // If HP was recovered, buffer the amount recovered
        if (tHP > tStartHP)
            ConvertIntToDecimalStringN(gStringVar2, tHP - tStartHP, STR_CONV_MODE_LEFT_ALIGN, 3);

        SwitchTaskToFollowupFunc(taskId);
    }
}

void PartyMenuModifyHP(u8 taskId, u8 slot, s8 hpIncrement, s16 hpDifference, TaskFunc task)
{
    struct Pokemon *mon = &gPlayerParty[slot];
    s16 *data = gTasks[taskId].data;

    tHP = GetMonData(mon, MON_DATA_HP);
    tMaxHP = GetMonData(mon, MON_DATA_MAX_HP);
    tHPIncrement = hpIncrement;
    tHPToAdd = hpDifference;
    tPartyId = slot;
    tStartHP = tHP;
    SetTaskFuncWithFollowupFunc(taskId, Task_PartyMenuModifyHP, task);
}

// The usage of hp in this function is mostly nonsense
// Because caseId is always passed 0, none of the other cases ever occur
static void ResetHPTaskData(u8 taskId, u8 caseId, u32 hp)
{
    s16 *data = gTasks[taskId].data;

    switch (caseId) // always zero
    {
        case 0:
            tHP = hp;
            tStartHP = hp;
            break;
        case 1:
            tMaxHP = hp;
            break;
        case 2:
            tHPIncrement = hp;
            break;
        case 3:
            tHPToAdd = hp;
            break;
        case 4:
            tPartyId = hp;
            break;
        case 5:
            SetTaskFuncWithFollowupFunc(taskId, Task_PartyMenuModifyHP, (TaskFunc)hp); // >casting hp as a taskfunc
            break;
    }
}

#undef tHP
#undef tMaxHP
#undef tHPIncrement
#undef tHPToAdd
#undef tPartyId
#undef tStartHP

u8 GetAilmentFromStatus(u32 status)
{
    if (status & STATUS1_PSN_ANY)
        return AILMENT_PSN;
    if (status & STATUS1_PARALYSIS)
        return AILMENT_PRZ;
    if (status & STATUS1_SLEEP)
        return AILMENT_SLP;
    if (status & STATUS1_FREEZE)
        return AILMENT_FRZ;
    if (status & STATUS1_BURN)
        return AILMENT_BRN;
    if (status & STATUS1_FROSTBITE)
        return AILMENT_FSB;
    return AILMENT_NONE;
}

u8 GetMonAilment(struct Pokemon *mon)
{
    u8 ailment;

    if (GetMonData(mon, MON_DATA_HP) == 0)
        return AILMENT_FNT;
    ailment = GetAilmentFromStatus(GetMonData(mon, MON_DATA_STATUS));
    if (ailment != AILMENT_NONE)
        return ailment;
    if (CheckPartyPokerus(mon, 0))
        return AILMENT_PKRS;
    return AILMENT_NONE;
}

static void SetPartyMonsAllowedInMinigame(void)
{
    u16 *ptr;

    if (gPartyMenu.menuType == PARTY_MENU_TYPE_MINIGAME)
    {
        u8 i;

        ptr = &gPartyMenu.data1;
        gPartyMenu.data1 = 0;
        if (gSpecialVar_0x8005 == 0)
        {
            for (i = 0; i < gPlayerPartyCount; i++)
                *ptr += IsMonAllowedInPokemonJump(&gPlayerParty[i]) << i;
        }
        else
        {
            for (i = 0; i < gPlayerPartyCount; i++)
                *ptr += IsMonAllowedInDodrioBerryPicking(&gPlayerParty[i]) << i;
        }
    }
}

static bool16 IsMonAllowedInPokemonJump(struct Pokemon *mon)
{
    if (GetMonData(mon, MON_DATA_IS_EGG) != TRUE && IsSpeciesAllowedInPokemonJump(GetMonData(mon, MON_DATA_SPECIES)))
        return TRUE;
    return FALSE;
}


static bool16 IsMonAllowedInDodrioBerryPicking(struct Pokemon *mon)
{
    if (GetMonData(mon, MON_DATA_IS_EGG) != TRUE && GetMonData(mon, MON_DATA_SPECIES) == SPECIES_DODRIO)
        return TRUE;
    return FALSE;
}

static bool8 IsMonAllowedInMinigame(u8 slot)
{
    if (!((gPartyMenu.data1 >> slot) & 1))
        return FALSE;
    return TRUE;
}

static void TryEnterMonForMinigame(u8 taskId, u8 slot)
{
    if (IsMonAllowedInMinigame(slot) == TRUE)
    {
        PlaySE(SE_SELECT);
        gSpecialVar_0x8004 = slot;
        Task_ClosePartyMenu(taskId);
    }
    else
    {
        PlaySE(SE_FAILURE);
        DisplayPartyMenuMessage(gText_PkmnCantParticipate, FALSE);
        ScheduleBgCopyTilemapToVram(2);
        gTasks[taskId].func = Task_ReturnToChooseMonAfterText;
    }
}

static void CancelParticipationPrompt(u8 taskId)
{
    DisplayPartyMenuMessage(gText_CancelParticipation, TRUE);
    ScheduleBgCopyTilemapToVram(2);
    gTasks[taskId].func = Task_CancelParticipationYesNo;
}

static void Task_CancelParticipationYesNo(u8 taskId)
{
    if (IsPartyMenuTextPrinterActive() != TRUE)
    {
        PartyMenuDisplayYesNoMenu();
        gTasks[taskId].func = Task_HandleCancelParticipationYesNoInput;
    }
}

static void Task_HandleCancelParticipationYesNoInput(u8 taskId)
{
    switch (Menu_ProcessInputNoWrapClearOnChoose())
    {
    case 0:
        gSpecialVar_0x8004 = PARTY_SIZE + 1;
        Task_ClosePartyMenu(taskId);
        break;
    case MENU_B_PRESSED:
        PlaySE(SE_SELECT);
        // fallthrough
    case 1:
        gTasks[taskId].func = Task_ReturnToChooseMonAfterText;
        break;
    }
}

static u8 CanTeachMove(struct Pokemon *mon, u16 move)
{
    if (GetMonData(mon, MON_DATA_IS_EGG))
        return CANNOT_LEARN_MOVE_IS_EGG;
    else if (!CanLearnTeachableMove(GetMonData(mon, MON_DATA_SPECIES_OR_EGG), move))
        return CANNOT_LEARN_MOVE;
    else if (MonKnowsMove(mon, move) == TRUE)
        return ALREADY_KNOWS_MOVE;
    else
        return CAN_LEARN_MOVE;
}

<<<<<<< HEAD
=======
static u16 GetTutorMove(u8 tutor)
{
    return gTutorMoves[tutor];
}

bool8 CanLearnTutorMove(u16 species, u8 tutor)
{
    if (sTutorLearnsets[species] & (1 << tutor))
        return TRUE;
    else
        return FALSE;
}

>>>>>>> bc2c3e1d
static void InitPartyMenuWindows(u8 layout)
{
    u8 i;

    switch (layout)
    {
    case PARTY_LAYOUT_SINGLE:
        InitWindows(sSinglePartyMenuWindowTemplate);
        break;
    case PARTY_LAYOUT_DOUBLE:
        InitWindows(sDoublePartyMenuWindowTemplate);
        break;
    case PARTY_LAYOUT_MULTI:
        InitWindows(sMultiPartyMenuWindowTemplate);
        break;
    default: // PARTY_LAYOUT_MULTI_SHOWCASE
        InitWindows(sShowcaseMultiPartyMenuWindowTemplate);
        break;
    }
    DeactivateAllTextPrinters();
    for (i = 0; i < PARTY_SIZE; i++)
        FillWindowPixelBuffer(i, PIXEL_FILL(0));
    LoadUserWindowBorderGfx(0, 0x4F, BG_PLTT_ID(13));
    LoadPalette(GetOverworldTextboxPalettePtr(), BG_PLTT_ID(14), PLTT_SIZE_4BPP);
    LoadPalette(gStandardMenuPalette, BG_PLTT_ID(15), PLTT_SIZE_4BPP);
}

static void CreateCancelConfirmWindows(bool8 chooseHalf)
{
    u8 confirmWindowId;
    u8 cancelWindowId;
    u8 offset;
    u8 mainOffset;

    if (gPartyMenu.menuType != PARTY_MENU_TYPE_MULTI_SHOWCASE)
    {
        if (chooseHalf == TRUE)
        {
            confirmWindowId = AddWindow(&sConfirmButtonWindowTemplate);
            FillWindowPixelBuffer(confirmWindowId, PIXEL_FILL(0));
            mainOffset = GetStringCenterAlignXOffset(FONT_SMALL, gMenuText_Confirm, 48);
            AddTextPrinterParameterized4(confirmWindowId, FONT_SMALL, mainOffset, 1, 0, 0, sFontColorTable[0], TEXT_SKIP_DRAW, gMenuText_Confirm);
            PutWindowTilemap(confirmWindowId);
            CopyWindowToVram(confirmWindowId, COPYWIN_GFX);
            cancelWindowId = AddWindow(&sMultiCancelButtonWindowTemplate);
            offset = 0;
        }
        else
        {
            cancelWindowId = AddWindow(&sCancelButtonWindowTemplate);
            offset = 3;
        }
        FillWindowPixelBuffer(cancelWindowId, PIXEL_FILL(0));

        // Branches are functionally identical. Second branch is never reached, Spin Trade wasnt fully implemented
        if (gPartyMenu.menuType != PARTY_MENU_TYPE_SPIN_TRADE)
        {
            mainOffset = GetStringCenterAlignXOffset(FONT_SMALL, gText_Cancel, 48);
            AddTextPrinterParameterized3(cancelWindowId, FONT_SMALL, mainOffset + offset, 1, sFontColorTable[0], TEXT_SKIP_DRAW, gText_Cancel);
        }
        else
        {
            mainOffset = GetStringCenterAlignXOffset(FONT_SMALL, gText_Cancel2, 48);
            AddTextPrinterParameterized3(cancelWindowId, FONT_SMALL, mainOffset + offset, 1, sFontColorTable[0], TEXT_SKIP_DRAW, gText_Cancel2);
        }
        PutWindowTilemap(cancelWindowId);
        CopyWindowToVram(cancelWindowId, COPYWIN_GFX);
        ScheduleBgCopyTilemapToVram(0);
    }
}

static u16 *GetPartyMenuPalBufferPtr(u8 paletteId)
{
    return &sPartyMenuInternal->palBuffer[paletteId];
}

static void BlitBitmapToPartyWindow(u8 windowId, const u8 *b, u8 c, u8 x, u8 y, u8 width, u8 height)
{
    u8 *pixels = AllocZeroed(height * width * 32);
    u8 i, j;

    if (pixels != NULL)
    {
        for (i = 0; i < height; i++)
        {
            for (j = 0; j < width; j++)
                CpuCopy16(GetPartyMenuBgTile(b[x + j + ((y + i) * c)]), &pixels[(i * width + j) * 32], 32);
        }
        BlitBitmapToWindow(windowId, pixels, x * 8, y * 8, width * 8, height * 8);
        Free(pixels);
    }
}

static void BlitBitmapToPartyWindow_LeftColumn(u8 windowId, u8 x, u8 y, u8 width, u8 height, bool8 hideHP)
{
    if (width == 0 && height == 0)
    {
        width = 10;
        height = 7;
    }
    if (hideHP == FALSE)
        BlitBitmapToPartyWindow(windowId, sSlotTilemap_Main, 10, x, y, width, height);
    else
        BlitBitmapToPartyWindow(windowId, sSlotTilemap_MainNoHP, 10, x, y, width, height);
}

static void BlitBitmapToPartyWindow_RightColumn(u8 windowId, u8 x, u8 y, u8 width, u8 height, bool8 hideHP)
{
    if (width == 0 && height == 0)
    {
        width = 18;
        height = 3;
    }
    if (hideHP == FALSE)
        BlitBitmapToPartyWindow(windowId, sSlotTilemap_Wide, 18, x, y, width, height);
    else
        BlitBitmapToPartyWindow(windowId, sSlotTilemap_WideNoHP, 18, x, y, width, height);
}

static void DrawEmptySlot(u8 windowId)
{
    BlitBitmapToPartyWindow(windowId, sSlotTilemap_WideEmpty, 18, 0, 0, 18, 3);
}

#define LOAD_PARTY_BOX_PAL(paletteIds, paletteOffsets)                                                    \
{                                                                                                         \
    LoadPalette(GetPartyMenuPalBufferPtr(paletteIds[0]), paletteOffsets[0] + palOffset, PLTT_SIZEOF(1));  \
    LoadPalette(GetPartyMenuPalBufferPtr(paletteIds[1]), paletteOffsets[1] + palOffset, PLTT_SIZEOF(1));  \
    LoadPalette(GetPartyMenuPalBufferPtr(paletteIds[2]), paletteOffsets[2] + palOffset, PLTT_SIZEOF(1));  \
}

static void LoadPartyBoxPalette(struct PartyMenuBox *menuBox, u8 palFlags)
{
    u8 palOffset = BG_PLTT_ID(GetWindowAttribute(menuBox->windowId, WINDOW_PALETTE_NUM));

    if (palFlags & PARTY_PAL_NO_MON)
    {
        LOAD_PARTY_BOX_PAL(sPartyBoxNoMonPalIds, sPartyBoxNoMonPalOffsets);
    }
    else if (palFlags & PARTY_PAL_TO_SOFTBOIL)
    {
        if (palFlags & PARTY_PAL_SELECTED)
        {
            LOAD_PARTY_BOX_PAL(sPartyBoxSelectedForActionPalIds1, sPartyBoxPalOffsets1);
            LOAD_PARTY_BOX_PAL(sPartyBoxCurrSelectionPalIds2, sPartyBoxPalOffsets2);
        }
        else
        {
            LOAD_PARTY_BOX_PAL(sPartyBoxSelectedForActionPalIds1, sPartyBoxPalOffsets1);
            LOAD_PARTY_BOX_PAL(sPartyBoxSelectedForActionPalIds2, sPartyBoxPalOffsets2);
        }
    }
    else if (palFlags & PARTY_PAL_SWITCHING)
    {
        LOAD_PARTY_BOX_PAL(sPartyBoxSelectedForActionPalIds1, sPartyBoxPalOffsets1);
        LOAD_PARTY_BOX_PAL(sPartyBoxSelectedForActionPalIds2, sPartyBoxPalOffsets2);
    }
    else if (palFlags & PARTY_PAL_TO_SWITCH)
    {
        if (palFlags & PARTY_PAL_SELECTED)
        {
            LOAD_PARTY_BOX_PAL(sPartyBoxSelectedForActionPalIds1, sPartyBoxPalOffsets1);
            LOAD_PARTY_BOX_PAL(sPartyBoxCurrSelectionPalIds2, sPartyBoxPalOffsets2);
        }
        else
        {
            LOAD_PARTY_BOX_PAL(sPartyBoxSelectedForActionPalIds1, sPartyBoxPalOffsets1);
            LOAD_PARTY_BOX_PAL(sPartyBoxSelectedForActionPalIds2, sPartyBoxPalOffsets2);
        }
    }
    else if (palFlags & PARTY_PAL_FAINTED)
    {
        if (palFlags & PARTY_PAL_SELECTED)
        {
            LOAD_PARTY_BOX_PAL(sPartyBoxCurrSelectionFaintedPalIds, sPartyBoxPalOffsets1);
            LOAD_PARTY_BOX_PAL(sPartyBoxCurrSelectionPalIds2, sPartyBoxPalOffsets2);
        }
        else
        {
            LOAD_PARTY_BOX_PAL(sPartyBoxFaintedPalIds1, sPartyBoxPalOffsets1);
            LOAD_PARTY_BOX_PAL(sPartyBoxFaintedPalIds2, sPartyBoxPalOffsets2);
        }
    }
    else if (palFlags & PARTY_PAL_MULTI_ALT)
    {
        if (palFlags & PARTY_PAL_SELECTED)
        {
            LOAD_PARTY_BOX_PAL(sPartyBoxCurrSelectionMultiPalIds, sPartyBoxPalOffsets1);
            LOAD_PARTY_BOX_PAL(sPartyBoxCurrSelectionPalIds2, sPartyBoxPalOffsets2);
        }
        else
        {
            LOAD_PARTY_BOX_PAL(sPartyBoxMultiPalIds1, sPartyBoxPalOffsets1);
            LOAD_PARTY_BOX_PAL(sPartyBoxMultiPalIds2, sPartyBoxPalOffsets2);
        }
    }
    else if (palFlags & PARTY_PAL_SELECTED)
    {
        LOAD_PARTY_BOX_PAL(sPartyBoxCurrSelectionPalIds1, sPartyBoxPalOffsets1);
        LOAD_PARTY_BOX_PAL(sPartyBoxCurrSelectionPalIds2, sPartyBoxPalOffsets2);
    }
    else
    {
        LOAD_PARTY_BOX_PAL(sPartyBoxEmptySlotPalIds1, sPartyBoxPalOffsets1);
        LOAD_PARTY_BOX_PAL(sPartyBoxEmptySlotPalIds2, sPartyBoxPalOffsets2);
    }
}

static void DisplayPartyPokemonBarDetail(u8 windowId, const u8 *str, u8 color, const u8 *align)
{
    AddTextPrinterParameterized3(windowId, FONT_SMALL, align[0], align[1], sFontColorTable[color], 0, str);
}

static void DisplayPartyPokemonNickname(struct Pokemon *mon, struct PartyMenuBox *menuBox, u8 c)
{
    u8 nickname[POKEMON_NAME_LENGTH + 1];

    if (GetMonData(mon, MON_DATA_SPECIES) != SPECIES_NONE)
    {
        if (c == 1)
            menuBox->infoRects->blitFunc(menuBox->windowId, menuBox->infoRects->dimensions[0] >> 3, menuBox->infoRects->dimensions[1] >> 3, menuBox->infoRects->dimensions[2] >> 3, menuBox->infoRects->dimensions[3] >> 3, FALSE);
        GetMonNickname(mon, nickname);
        DisplayPartyPokemonBarDetail(menuBox->windowId, nickname, 0, menuBox->infoRects->dimensions);
    }
}

static void DisplayPartyPokemonLevelCheck(struct Pokemon *mon, struct PartyMenuBox *menuBox, u8 c)
{
    if (GetMonData(mon, MON_DATA_SPECIES) != SPECIES_NONE)
    {
        u8 ailment = GetMonAilment(mon);
        if (ailment == AILMENT_NONE || ailment == AILMENT_PKRS)
        {
            if (c != 0)
                menuBox->infoRects->blitFunc(menuBox->windowId, menuBox->infoRects->dimensions[4] >> 3, (menuBox->infoRects->dimensions[5] >> 3) + 1, menuBox->infoRects->dimensions[6] >> 3, menuBox->infoRects->dimensions[7] >> 3, FALSE);
            if (c != 2)
                DisplayPartyPokemonLevel(GetMonData(mon, MON_DATA_LEVEL), menuBox);
        }
    }
}

static void DisplayPartyPokemonLevel(u8 level, struct PartyMenuBox *menuBox)
{
    ConvertIntToDecimalStringN(gStringVar2, level, STR_CONV_MODE_LEFT_ALIGN, 3);
    StringCopy(gStringVar1, gText_LevelSymbol);
    StringAppend(gStringVar1, gStringVar2);
    DisplayPartyPokemonBarDetail(menuBox->windowId, gStringVar1, 0, &menuBox->infoRects->dimensions[4]);
}

static void DisplayPartyPokemonGenderNidoranCheck(struct Pokemon *mon, struct PartyMenuBox *menuBox, u8 c)
{
    u8 nickname[POKEMON_NAME_LENGTH + 1];

    if (c == 1)
        menuBox->infoRects->blitFunc(menuBox->windowId, menuBox->infoRects->dimensions[8] >> 3, (menuBox->infoRects->dimensions[9] >> 3) + 1, menuBox->infoRects->dimensions[10] >> 3, menuBox->infoRects->dimensions[11] >> 3, FALSE);
    GetMonNickname(mon, nickname);
    DisplayPartyPokemonGender(GetMonGender(mon), GetMonData(mon, MON_DATA_SPECIES), nickname, menuBox);
}

static void DisplayPartyPokemonGender(u8 gender, u16 species, u8 *nickname, struct PartyMenuBox *menuBox)
{
    u8 palOffset = BG_PLTT_ID(GetWindowAttribute(menuBox->windowId, WINDOW_PALETTE_NUM));

    if (species == SPECIES_NONE)
        return;
    if ((species == SPECIES_NIDORAN_M || species == SPECIES_NIDORAN_F) && StringCompare(nickname, GetSpeciesName(species)) == 0)
        return;
    switch (gender)
    {
    case MON_MALE:
        LoadPalette(GetPartyMenuPalBufferPtr(sGenderMalePalIds[0]), sGenderPalOffsets[0] + palOffset, PLTT_SIZEOF(1));
        LoadPalette(GetPartyMenuPalBufferPtr(sGenderMalePalIds[1]), sGenderPalOffsets[1] + palOffset, PLTT_SIZEOF(1));
        DisplayPartyPokemonBarDetail(menuBox->windowId, gText_MaleSymbol, 2, &menuBox->infoRects->dimensions[8]);
        break;
    case MON_FEMALE:
        LoadPalette(GetPartyMenuPalBufferPtr(sGenderFemalePalIds[0]), sGenderPalOffsets[0] + palOffset, PLTT_SIZEOF(1));
        LoadPalette(GetPartyMenuPalBufferPtr(sGenderFemalePalIds[1]), sGenderPalOffsets[1] + palOffset, PLTT_SIZEOF(1));
        DisplayPartyPokemonBarDetail(menuBox->windowId, gText_FemaleSymbol, 2, &menuBox->infoRects->dimensions[8]);
        break;
    }
}

static void DisplayPartyPokemonHPCheck(struct Pokemon *mon, struct PartyMenuBox *menuBox, u8 c)
{
    if (GetMonData(mon, MON_DATA_SPECIES) != SPECIES_NONE)
    {
        if (c != 0)
            menuBox->infoRects->blitFunc(menuBox->windowId, menuBox->infoRects->dimensions[12] >> 3, (menuBox->infoRects->dimensions[13] >> 3) + 1, menuBox->infoRects->dimensions[14] >> 3, menuBox->infoRects->dimensions[15] >> 3, FALSE);
        if (c != 2)
            DisplayPartyPokemonHP(GetMonData(mon, MON_DATA_HP), GetMonData(mon, MON_DATA_MAX_HP), menuBox);
    }
}

static void DisplayParty4DigitsHP(struct PartyMenuBox *menuBox, const u8 *str, const u8 *origAlings, u32 toSub)
{
    u8 newAligns[4];

    memcpy(newAligns, origAlings, sizeof(newAligns));
    newAligns[0] -= toSub; // x, so that the hp fits
    DisplayPartyPokemonBarDetail(menuBox->windowId, str, 0, newAligns);
}

static void DisplayPartyPokemonHP(u16 hp, u16 maxhp, struct PartyMenuBox *menuBox)
{
    bool32 fourDigits = (maxhp >= 1000);
    u8 *strOut = ConvertIntToDecimalStringN(gStringVar1, hp, STR_CONV_MODE_RIGHT_ALIGN, fourDigits ? 4 : 3);

    strOut[0] = CHAR_SLASH;
    strOut[1] = EOS;

    if (fourDigits)
        DisplayParty4DigitsHP(menuBox, gStringVar1, &menuBox->infoRects->dimensions[12], 10);
    else
        DisplayPartyPokemonBarDetail(menuBox->windowId, gStringVar1, 0, &menuBox->infoRects->dimensions[12]);
}

static void DisplayPartyPokemonMaxHPCheck(struct Pokemon *mon, struct PartyMenuBox *menuBox, u8 c)
{
    if (GetMonData(mon, MON_DATA_SPECIES) != SPECIES_NONE)
    {
        if (c != 0)
            menuBox->infoRects->blitFunc(menuBox->windowId, (menuBox->infoRects->dimensions[16] >> 3) + 1, (menuBox->infoRects->dimensions[17] >> 3) + 1, menuBox->infoRects->dimensions[18] >> 3, menuBox->infoRects->dimensions[19] >> 3, FALSE);
        if (c != 2)
            DisplayPartyPokemonMaxHP(GetMonData(mon, MON_DATA_MAX_HP), menuBox);
    }
}

static void DisplayPartyPokemonMaxHP(u16 maxhp, struct PartyMenuBox *menuBox)
{
    bool32 fourDigits = (maxhp >= 1000);

    ConvertIntToDecimalStringN(gStringVar2, maxhp, STR_CONV_MODE_RIGHT_ALIGN, fourDigits ? 4 : 3);
    StringCopy(gStringVar1, gText_Slash);
    StringAppend(gStringVar1, gStringVar2);

    if (fourDigits)
        DisplayParty4DigitsHP(menuBox, gStringVar1, &menuBox->infoRects->dimensions[16], 5);
    else
        DisplayPartyPokemonBarDetail(menuBox->windowId, gStringVar1, 0, &menuBox->infoRects->dimensions[16]);
}

static void DisplayPartyPokemonHPBarCheck(struct Pokemon *mon, struct PartyMenuBox *menuBox)
{
    if (GetMonData(mon, MON_DATA_SPECIES) != SPECIES_NONE)
        DisplayPartyPokemonHPBar(GetMonData(mon, MON_DATA_HP), GetMonData(mon, MON_DATA_MAX_HP), menuBox);
}

static void DisplayPartyPokemonHPBar(u16 hp, u16 maxhp, struct PartyMenuBox *menuBox)
{
    u8 palOffset = BG_PLTT_ID(GetWindowAttribute(menuBox->windowId, WINDOW_PALETTE_NUM));
    u8 hpFraction;

    switch (GetHPBarLevel(hp, maxhp))
    {
    case HP_BAR_GREEN:
    case HP_BAR_FULL:
        LoadPalette(GetPartyMenuPalBufferPtr(sHPBarGreenPalIds[0]), sHPBarPalOffsets[0] + palOffset, PLTT_SIZEOF(1));
        LoadPalette(GetPartyMenuPalBufferPtr(sHPBarGreenPalIds[1]), sHPBarPalOffsets[1] + palOffset, PLTT_SIZEOF(1));
        break;
    case HP_BAR_YELLOW:
        LoadPalette(GetPartyMenuPalBufferPtr(sHPBarYellowPalIds[0]), sHPBarPalOffsets[0] + palOffset, PLTT_SIZEOF(1));
        LoadPalette(GetPartyMenuPalBufferPtr(sHPBarYellowPalIds[1]), sHPBarPalOffsets[1] + palOffset, PLTT_SIZEOF(1));
        break;
    default:
        LoadPalette(GetPartyMenuPalBufferPtr(sHPBarRedPalIds[0]), sHPBarPalOffsets[0] + palOffset, PLTT_SIZEOF(1));
        LoadPalette(GetPartyMenuPalBufferPtr(sHPBarRedPalIds[1]), sHPBarPalOffsets[1] + palOffset, PLTT_SIZEOF(1));
        break;
    }

    hpFraction = GetScaledHPFraction(hp, maxhp, menuBox->infoRects->dimensions[22]);
    FillWindowPixelRect(menuBox->windowId, sHPBarPalOffsets[1], menuBox->infoRects->dimensions[20], menuBox->infoRects->dimensions[21], hpFraction, 1);
    FillWindowPixelRect(menuBox->windowId, sHPBarPalOffsets[0], menuBox->infoRects->dimensions[20], menuBox->infoRects->dimensions[21] + 1, hpFraction, 2);
    if (hpFraction != menuBox->infoRects->dimensions[22])
    {
        // This appears to be an alternating fill
        FillWindowPixelRect(menuBox->windowId, 0x0D, menuBox->infoRects->dimensions[20] + hpFraction, menuBox->infoRects->dimensions[21], menuBox->infoRects->dimensions[22] - hpFraction, 1);
        FillWindowPixelRect(menuBox->windowId, 0x02, menuBox->infoRects->dimensions[20] + hpFraction, menuBox->infoRects->dimensions[21] + 1, menuBox->infoRects->dimensions[22] - hpFraction, 2);
    }
    CopyWindowToVram(menuBox->windowId, COPYWIN_GFX);
}

static void DisplayPartyPokemonDescriptionText(u8 stringID, struct PartyMenuBox *menuBox, u8 c)
{
    if (c)
    {
        int width = ((menuBox->infoRects->descTextLeft % 8) + menuBox->infoRects->descTextWidth + 7) / 8;
        int height = ((menuBox->infoRects->descTextTop % 8) + menuBox->infoRects->descTextHeight + 7) / 8;
        menuBox->infoRects->blitFunc(menuBox->windowId, menuBox->infoRects->descTextLeft >> 3, menuBox->infoRects->descTextTop >> 3, width, height, TRUE);
    }
    if (c != 2)
        AddTextPrinterParameterized3(menuBox->windowId, FONT_NORMAL, menuBox->infoRects->descTextLeft, menuBox->infoRects->descTextTop, sFontColorTable[0], 0, sDescriptionStringTable[stringID]);
}

static void PartyMenuRemoveWindow(u8 *ptr)
{
    if (*ptr != WINDOW_NONE)
    {
        ClearStdWindowAndFrameToTransparent(*ptr, FALSE);
        RemoveWindow(*ptr);
        *ptr = WINDOW_NONE;
        ScheduleBgCopyTilemapToVram(2);
    }
}

void DisplayPartyMenuStdMessage(u32 stringId)
{
    u8 *windowPtr = &sPartyMenuInternal->windowId[1];

    if (*windowPtr != WINDOW_NONE)
        PartyMenuRemoveWindow(windowPtr);

    if (stringId != PARTY_MSG_NONE)
    {
        switch (stringId)
        {
        case PARTY_MSG_DO_WHAT_WITH_MON:
            *windowPtr = AddWindow(&sDoWhatWithMonMsgWindowTemplate);
            break;
        case PARTY_MSG_DO_WHAT_WITH_ITEM:
            *windowPtr = AddWindow(&sDoWhatWithItemMsgWindowTemplate);
            break;
        case PARTY_MSG_DO_WHAT_WITH_MAIL:
            *windowPtr = AddWindow(&sDoWhatWithMailMsgWindowTemplate);
            break;
        case PARTY_MSG_RESTORE_WHICH_MOVE:
        case PARTY_MSG_BOOST_PP_WHICH_MOVE:
            *windowPtr = AddWindow(&sWhichMoveMsgWindowTemplate);
            break;
        case PARTY_MSG_ALREADY_HOLDING_ONE:
            *windowPtr = AddWindow(&sAlreadyHoldingOneMsgWindowTemplate);
            break;
        default:
            *windowPtr = AddWindow(&sDefaultPartyMsgWindowTemplate);
            break;
        }

        if (stringId == PARTY_MSG_CHOOSE_MON)
        {
            if (sPartyMenuInternal->chooseHalf)
                stringId = PARTY_MSG_CHOOSE_MON_AND_CONFIRM;
            else if (!ShouldUseChooseMonText())
                stringId = PARTY_MSG_CHOOSE_MON_OR_CANCEL;
        }
        DrawStdFrameWithCustomTileAndPalette(*windowPtr, FALSE, 0x4F, 13);
        StringExpandPlaceholders(gStringVar4, sActionStringTable[stringId]);
        AddTextPrinterParameterized(*windowPtr, FONT_NORMAL, gStringVar4, 0, 1, 0, 0);
        ScheduleBgCopyTilemapToVram(2);
    }
}

static bool8 ShouldUseChooseMonText(void)
{
    struct Pokemon *party = gPlayerParty;
    u8 i;
    u8 numAliveMons = 0;

    if (gPartyMenu.action == PARTY_ACTION_SEND_OUT)
        return TRUE;

    for (i = 0; i < PARTY_SIZE; i++)
    {
        if (GetMonData(&party[i], MON_DATA_SPECIES) != SPECIES_NONE && (GetMonData(&party[i], MON_DATA_HP) != 0 || GetMonData(&party[i], MON_DATA_IS_EGG)))
            numAliveMons++;
        if (numAliveMons > 1)
            return TRUE;
    }
    return FALSE;
}

static u8 DisplaySelectionWindow(u8 windowType)
{
    struct WindowTemplate window;
    u8 cursorDimension;
    u8 letterSpacing;
    u8 i;

    switch (windowType)
    {
    case SELECTWINDOW_ACTIONS:
        SetWindowTemplateFields(&window, 2, 19, 19 - (sPartyMenuInternal->numActions * 2), 10, sPartyMenuInternal->numActions * 2, 14, 0x2E9);
        break;
    case SELECTWINDOW_ITEM:
        window = sItemGiveTakeWindowTemplate;
        break;
    case SELECTWINDOW_MAIL:
        window = sMailReadTakeWindowTemplate;
        break;
    default: // SELECTWINDOW_MOVES
        window = sMoveSelectWindowTemplate;
        break;
    }

    sPartyMenuInternal->windowId[0] = AddWindow(&window);
    DrawStdFrameWithCustomTileAndPalette(sPartyMenuInternal->windowId[0], FALSE, 0x4F, 13);
    if (windowType == SELECTWINDOW_MOVES)
        return sPartyMenuInternal->windowId[0];
    cursorDimension = GetMenuCursorDimensionByFont(FONT_NORMAL, 0);
    letterSpacing = GetFontAttribute(FONT_NORMAL, FONTATTR_LETTER_SPACING);

    for (i = 0; i < sPartyMenuInternal->numActions; i++)
    {
        u8 fontColorsId = (sPartyMenuInternal->actions[i] >= MENU_FIELD_MOVES) ? 4 : 3;
        AddTextPrinterParameterized4(sPartyMenuInternal->windowId[0], FONT_NORMAL, cursorDimension, (i * 16) + 1, letterSpacing, 0, sFontColorTable[fontColorsId], 0, sCursorOptions[sPartyMenuInternal->actions[i]].text);
    }

    InitMenuInUpperLeftCorner(sPartyMenuInternal->windowId[0], sPartyMenuInternal->numActions, 0, TRUE);
    ScheduleBgCopyTilemapToVram(2);

    return sPartyMenuInternal->windowId[0];
}

static void PrintMessage(const u8 *text)
{
    DrawStdFrameWithCustomTileAndPalette(WIN_MSG, FALSE, 0x4F, 13);
    gTextFlags.canABSpeedUpPrint = TRUE;
    AddTextPrinterParameterized2(WIN_MSG, FONT_NORMAL, text, GetPlayerTextSpeedDelay(), 0, TEXT_COLOR_DARK_GRAY, TEXT_COLOR_WHITE, TEXT_COLOR_LIGHT_GRAY);
}

static void PartyMenuDisplayYesNoMenu(void)
{
    CreateYesNoMenu(&sPartyMenuYesNoWindowTemplate, 0x4F, 13, 0);
}

static u8 CreateLevelUpStatsWindow(void)
{
    sPartyMenuInternal->windowId[0] = AddWindow(&sLevelUpStatsWindowTemplate);
    DrawStdFrameWithCustomTileAndPalette(sPartyMenuInternal->windowId[0], FALSE, 0x4F, 13);
    return sPartyMenuInternal->windowId[0];
}

static void RemoveLevelUpStatsWindow(void)
{
    ClearWindowTilemap(sPartyMenuInternal->windowId[0]);
    PartyMenuRemoveWindow(&sPartyMenuInternal->windowId[0]);
}

static void SetPartyMonSelectionActions(struct Pokemon *mons, u8 slotId, u8 action)
{
    u8 i;

    if (action == ACTIONS_NONE)
    {
        SetPartyMonFieldSelectionActions(mons, slotId);
    }
    else
    {
        sPartyMenuInternal->numActions = sPartyMenuActionCounts[action];
        for (i = 0; i < sPartyMenuInternal->numActions; i++)
            sPartyMenuInternal->actions[i] = sPartyMenuActions[action][i];
    }
}

static void SetPartyMonFieldSelectionActions(struct Pokemon *mons, u8 slotId)
{
    u8 i, j;

    sPartyMenuInternal->numActions = 0;
    AppendToList(sPartyMenuInternal->actions, &sPartyMenuInternal->numActions, MENU_SUMMARY);

    // Add field moves to action list
    for (i = 0; i < MAX_MON_MOVES; i++)
    {
        for (j = 0; sFieldMoves[j] != FIELD_MOVES_COUNT; j++)
        {
            if (GetMonData(&mons[slotId], i + MON_DATA_MOVE1) == sFieldMoves[j])
            {
                AppendToList(sPartyMenuInternal->actions, &sPartyMenuInternal->numActions, j + MENU_FIELD_MOVES);
                break;
            }
        }
    }

    if (!InBattlePike())
    {
        if (GetMonData(&mons[1], MON_DATA_SPECIES) != SPECIES_NONE)
            AppendToList(sPartyMenuInternal->actions, &sPartyMenuInternal->numActions, MENU_SWITCH);
        if (ItemIsMail(GetMonData(&mons[slotId], MON_DATA_HELD_ITEM)))
            AppendToList(sPartyMenuInternal->actions, &sPartyMenuInternal->numActions, MENU_MAIL);
        else
            AppendToList(sPartyMenuInternal->actions, &sPartyMenuInternal->numActions, MENU_ITEM);
    }
    AppendToList(sPartyMenuInternal->actions, &sPartyMenuInternal->numActions, MENU_CANCEL1);
}

static u8 GetPartyMenuActionsType(struct Pokemon *mon)
{
    u32 actionType;

    switch (gPartyMenu.menuType)
    {
    case PARTY_MENU_TYPE_FIELD:
        if (InMultiPartnerRoom() == TRUE || GetMonData(mon, MON_DATA_IS_EGG))
            actionType = ACTIONS_SWITCH;
        else
            actionType = ACTIONS_NONE; // actions populated by SetPartyMonFieldSelectionActions
        break;
    case PARTY_MENU_TYPE_IN_BATTLE:
        actionType = GetPartyMenuActionsTypeInBattle(mon);
        break;
    case PARTY_MENU_TYPE_CHOOSE_HALF:
        switch (GetPartySlotEntryStatus(gPartyMenu.slotId))
        {
        default: // Not eligible
            actionType = ACTIONS_SUMMARY_ONLY;
            break;
        case 0: // Eligible
            actionType = ACTIONS_ENTER;
            break;
        case 1: // Already selected
            actionType = ACTIONS_NO_ENTRY;
            break;
        }
        break;
    case PARTY_MENU_TYPE_DAYCARE:
        actionType = (GetMonData(mon, MON_DATA_IS_EGG)) ? ACTIONS_SUMMARY_ONLY : ACTIONS_STORE;
        break;
    case PARTY_MENU_TYPE_UNION_ROOM_REGISTER:
        actionType = ACTIONS_REGISTER;
        break;
    case PARTY_MENU_TYPE_UNION_ROOM_TRADE:
        actionType = ACTIONS_TRADE;
        break;
    case PARTY_MENU_TYPE_SPIN_TRADE:
        actionType = ACTIONS_SPIN_TRADE;
        break;
    case PARTY_MENU_TYPE_STORE_PYRAMID_HELD_ITEMS:
        actionType = ACTIONS_TAKEITEM_TOSS;
        break;
    // The following have no selection actions (i.e. they exit immediately upon selection)
    // PARTY_MENU_TYPE_CONTEST
    // PARTY_MENU_TYPE_CHOOSE_MON
    // PARTY_MENU_TYPE_MULTI_SHOWCASE
    // PARTY_MENU_TYPE_MOVE_RELEARNER
    // PARTY_MENU_TYPE_MINIGAME
    default:
        actionType = ACTIONS_NONE;
        break;
    }
    return actionType;
}

static bool8 CreateSelectionWindow(u8 taskId)
{
    struct Pokemon *mon = &gPlayerParty[gPartyMenu.slotId];
    u16 item;

    GetMonNickname(mon, gStringVar1);
    PartyMenuRemoveWindow(&sPartyMenuInternal->windowId[1]);
    if (gPartyMenu.menuType != PARTY_MENU_TYPE_STORE_PYRAMID_HELD_ITEMS)
    {
        SetPartyMonSelectionActions(gPlayerParty, gPartyMenu.slotId, GetPartyMenuActionsType(mon));
        DisplaySelectionWindow(SELECTWINDOW_ACTIONS);
        DisplayPartyMenuStdMessage(PARTY_MSG_DO_WHAT_WITH_MON);
    }
    else
    {
        item = GetMonData(mon, MON_DATA_HELD_ITEM);
        if (item != ITEM_NONE)
        {
            SetPartyMonSelectionActions(gPlayerParty, gPartyMenu.slotId, GetPartyMenuActionsType(mon));
            DisplaySelectionWindow(SELECTWINDOW_ITEM);
            CopyItemName(item, gStringVar2);
            DisplayPartyMenuStdMessage(PARTY_MSG_ALREADY_HOLDING_ONE);
        }
        else
        {
            StringExpandPlaceholders(gStringVar4, gText_PkmnNotHolding);
            DisplayPartyMenuMessage(gStringVar4, TRUE);
            ScheduleBgCopyTilemapToVram(2);
            gTasks[taskId].func = Task_UpdateHeldItemSprite;
            return FALSE;
        }
    }
    return TRUE;
}

static void Task_TryCreateSelectionWindow(u8 taskId)
{
    if (CreateSelectionWindow(taskId))
    {
        gTasks[taskId].data[0] = 0xFF;
        gTasks[taskId].func = Task_HandleSelectionMenuInput;
    }
}

static void Task_HandleSelectionMenuInput(u8 taskId)
{
    if (!gPaletteFade.active && MenuHelpers_ShouldWaitForLinkRecv() != TRUE)
    {
        s8 input;
        s16 *data = gTasks[taskId].data;

        if (sPartyMenuInternal->numActions <= 3)
            input = Menu_ProcessInputNoWrapAround_other();
        else
            input = ProcessMenuInput_other();

        data[0] = Menu_GetCursorPos();
        switch (input)
        {
        case MENU_NOTHING_CHOSEN:
            break;
        case MENU_B_PRESSED:
            PlaySE(SE_SELECT);
            PartyMenuRemoveWindow(&sPartyMenuInternal->windowId[2]);
            sCursorOptions[sPartyMenuInternal->actions[sPartyMenuInternal->numActions - 1]].func(taskId);
            break;
        default:
            PartyMenuRemoveWindow(&sPartyMenuInternal->windowId[2]);
            sCursorOptions[sPartyMenuInternal->actions[input]].func(taskId);
            break;
        }
    }
}

static void CursorCb_Summary(u8 taskId)
{
    PlaySE(SE_SELECT);
    sPartyMenuInternal->exitCallback = CB2_ShowPokemonSummaryScreen;
    Task_ClosePartyMenu(taskId);
}

static void CB2_ShowPokemonSummaryScreen(void)
{
    if (gPartyMenu.menuType == PARTY_MENU_TYPE_IN_BATTLE)
    {
        UpdatePartyToBattleOrder();
        ShowPokemonSummaryScreen(SUMMARY_MODE_LOCK_MOVES, gPlayerParty, gPartyMenu.slotId, gPlayerPartyCount - 1, CB2_ReturnToPartyMenuFromSummaryScreen);
    }
    else
    {
        ShowPokemonSummaryScreen(SUMMARY_MODE_NORMAL, gPlayerParty, gPartyMenu.slotId, gPlayerPartyCount - 1, CB2_ReturnToPartyMenuFromSummaryScreen);
    }
}

static void CB2_ReturnToPartyMenuFromSummaryScreen(void)
{
    gPaletteFade.bufferTransferDisabled = TRUE;
    gPartyMenu.slotId = gLastViewedMonIndex;
    InitPartyMenu(gPartyMenu.menuType, KEEP_PARTY_LAYOUT, gPartyMenu.action, TRUE, PARTY_MSG_DO_WHAT_WITH_MON, Task_TryCreateSelectionWindow, gPartyMenu.exitCallback);
}

static void CursorCb_Switch(u8 taskId)
{
    PlaySE(SE_SELECT);
    gPartyMenu.action = PARTY_ACTION_SWITCH;
    PartyMenuRemoveWindow(&sPartyMenuInternal->windowId[1]);
    PartyMenuRemoveWindow(&sPartyMenuInternal->windowId[0]);
    DisplayPartyMenuStdMessage(PARTY_MSG_MOVE_TO_WHERE);
    AnimatePartySlot(gPartyMenu.slotId, 1);
    gPartyMenu.slotId2 = gPartyMenu.slotId;
    gTasks[taskId].func = Task_HandleChooseMonInput;
}

#define tSlot1Left     data[0]
#define tSlot1Top      data[1]
#define tSlot1Width    data[2]
#define tSlot1Height   data[3]
#define tSlot2Left     data[4]
#define tSlot2Top      data[5]
#define tSlot2Width    data[6]
#define tSlot2Height   data[7]
#define tSlot1Offset   data[8]
#define tSlot2Offset   data[9]
#define tSlot1SlideDir data[10]
#define tSlot2SlideDir data[11]

static void SwitchSelectedMons(u8 taskId)
{
    s16 *data = gTasks[taskId].data;
    u8 windowIds[2];

    if (gPartyMenu.slotId2 == gPartyMenu.slotId)
    {
        FinishTwoMonAction(taskId);
    }
    else
    {
        // Initialize switching party mons slide animation
        windowIds[0] = sPartyMenuBoxes[gPartyMenu.slotId].windowId;
        tSlot1Left = GetWindowAttribute(windowIds[0], WINDOW_TILEMAP_LEFT);
        tSlot1Top = GetWindowAttribute(windowIds[0], WINDOW_TILEMAP_TOP);
        tSlot1Width = GetWindowAttribute(windowIds[0], WINDOW_WIDTH);
        tSlot1Height = GetWindowAttribute(windowIds[0], WINDOW_HEIGHT);
        tSlot1Offset = 0;
        if (tSlot1Width == 10)
            tSlot1SlideDir = -1;
        else
            tSlot1SlideDir = 1;
        windowIds[1] = sPartyMenuBoxes[gPartyMenu.slotId2].windowId;
        tSlot2Left = GetWindowAttribute(windowIds[1], WINDOW_TILEMAP_LEFT);
        tSlot2Top = GetWindowAttribute(windowIds[1], WINDOW_TILEMAP_TOP);
        tSlot2Width = GetWindowAttribute(windowIds[1], WINDOW_WIDTH);
        tSlot2Height = GetWindowAttribute(windowIds[1], WINDOW_HEIGHT);
        tSlot2Offset = 0;
        if (tSlot2Width == 10)
            tSlot2SlideDir = -1;
        else
            tSlot2SlideDir = 1;
        sSlot1TilemapBuffer = Alloc(tSlot1Width * (tSlot1Height << 1));
        sSlot2TilemapBuffer = Alloc(tSlot2Width * (tSlot2Height << 1));
        CopyToBufferFromBgTilemap(0, sSlot1TilemapBuffer, tSlot1Left, tSlot1Top, tSlot1Width, tSlot1Height);
        CopyToBufferFromBgTilemap(0, sSlot2TilemapBuffer, tSlot2Left, tSlot2Top, tSlot2Width, tSlot2Height);
        ClearWindowTilemap(windowIds[0]);
        ClearWindowTilemap(windowIds[1]);
        gPartyMenu.action = PARTY_ACTION_SWITCHING;
        AnimatePartySlot(gPartyMenu.slotId, 1);
        AnimatePartySlot(gPartyMenu.slotId2, 1);
        SlidePartyMenuBoxOneStep(taskId);
        gTasks[taskId].func = Task_SlideSelectedSlotsOffscreen;
    }
}

// returns FALSE if the slot has slid fully offscreen / back onscreen
static bool8 TryMovePartySlot(s16 x, s16 width, u8 *leftMove, u8 *newX, u8 *newWidth)
{
    if (x + width < 0)
        return FALSE;
    if (x >= 32)
        return FALSE;

    if (x < 0)
    {
        *leftMove = x * -1;
        *newX = 0;
        *newWidth = width + x;
    }
    else
    {
        *leftMove = 0;
        *newX = x;
        if (x + width >= 32)
            *newWidth = 32 - x;
        else
            *newWidth = width;

    }
    return TRUE;
}

static void MoveAndBufferPartySlot(const void *rectSrc, s16 x, s16 y, s16 width, s16 height, s16 dir)
{
    u8 srcX, newX, newWidth;

    if (TryMovePartySlot(x, width, &srcX, &newX, &newWidth))
    {
        FillBgTilemapBufferRect_Palette0(0, 0, newX, y, newWidth, height);
        if (TryMovePartySlot(x + dir, width, &srcX, &newX, &newWidth))
            CopyRectToBgTilemapBufferRect(0, rectSrc, srcX, 0, width, height, newX, y, newWidth, height, 17, 0, 0);
    }
}

static void MovePartyMenuBoxSprites(struct PartyMenuBox *menuBox, s16 offset)
{
    gSprites[menuBox->pokeballSpriteId].x2 += offset * 8;
    gSprites[menuBox->itemSpriteId].x2 += offset * 8;
    gSprites[menuBox->monSpriteId].x2 += offset * 8;
    gSprites[menuBox->statusSpriteId].x2 += offset * 8;
}

static void SlidePartyMenuBoxSpritesOneStep(u8 taskId)
{
    s16 *data = gTasks[taskId].data;

    if (tSlot1SlideDir != 0)
        MovePartyMenuBoxSprites(&sPartyMenuBoxes[gPartyMenu.slotId], tSlot1SlideDir);
    if (tSlot2SlideDir != 0)
        MovePartyMenuBoxSprites(&sPartyMenuBoxes[gPartyMenu.slotId2], tSlot2SlideDir);
}

static void SlidePartyMenuBoxOneStep(u8 taskId)
{
    s16 *data = gTasks[taskId].data;

    if (tSlot1SlideDir != 0)
        MoveAndBufferPartySlot(sSlot1TilemapBuffer, tSlot1Left + tSlot1Offset, tSlot1Top, tSlot1Width, tSlot1Height, tSlot1SlideDir);
    if (tSlot2SlideDir != 0)
        MoveAndBufferPartySlot(sSlot2TilemapBuffer, tSlot2Left + tSlot2Offset, tSlot2Top, tSlot2Width, tSlot2Height, tSlot2SlideDir);
    ScheduleBgCopyTilemapToVram(0);
}

static void Task_SlideSelectedSlotsOffscreen(u8 taskId)
{
    s16 *data = gTasks[taskId].data;
    u16 slidingSlotPositions[2];

    SlidePartyMenuBoxOneStep(taskId);
    SlidePartyMenuBoxSpritesOneStep(taskId);
    tSlot1Offset += tSlot1SlideDir;
    tSlot2Offset += tSlot2SlideDir;
    slidingSlotPositions[0] = tSlot1Left + tSlot1Offset;
    slidingSlotPositions[1] = tSlot2Left + tSlot2Offset;

    // Both slots have slid offscreen
    if (slidingSlotPositions[0] > 33 && slidingSlotPositions[1] > 33)
    {
        tSlot1SlideDir *= -1;
        tSlot2SlideDir *= -1;
        SwitchPartyMon();
        DisplayPartyPokemonData(gPartyMenu.slotId);
        DisplayPartyPokemonData(gPartyMenu.slotId2);
        PutWindowTilemap(sPartyMenuBoxes[gPartyMenu.slotId].windowId);
        PutWindowTilemap(sPartyMenuBoxes[gPartyMenu.slotId2].windowId);
        CopyToBufferFromBgTilemap(0, sSlot1TilemapBuffer, tSlot1Left, tSlot1Top, tSlot1Width, tSlot1Height);
        CopyToBufferFromBgTilemap(0, sSlot2TilemapBuffer, tSlot2Left, tSlot2Top, tSlot2Width, tSlot2Height);
        ClearWindowTilemap(sPartyMenuBoxes[gPartyMenu.slotId].windowId);
        ClearWindowTilemap(sPartyMenuBoxes[gPartyMenu.slotId2].windowId);
        gTasks[taskId].func = Task_SlideSelectedSlotsOnscreen;
    }
}

static void Task_SlideSelectedSlotsOnscreen(u8 taskId)
{
    s16 *data = gTasks[taskId].data;

    SlidePartyMenuBoxOneStep(taskId);
    SlidePartyMenuBoxSpritesOneStep(taskId);

    // Both slots have slid back onscreen
    if (tSlot1SlideDir == 0 && tSlot2SlideDir == 0)
    {
        PutWindowTilemap(sPartyMenuBoxes[gPartyMenu.slotId].windowId);
        PutWindowTilemap(sPartyMenuBoxes[gPartyMenu.slotId2].windowId);
        ScheduleBgCopyTilemapToVram(0);
        Free(sSlot1TilemapBuffer);
        Free(sSlot2TilemapBuffer);
        FinishTwoMonAction(taskId);
    }
    // Continue sliding
    else
    {
        tSlot1Offset += tSlot1SlideDir;
        tSlot2Offset += tSlot2SlideDir;
        if (tSlot1Offset == 0)
            tSlot1SlideDir = 0;
        if (tSlot2Offset == 0)
            tSlot2SlideDir = 0;
    }
}

static void SwitchMenuBoxSprites(u8 *spriteIdPtr1, u8 *spriteIdPtr2)
{
    u8 spriteIdBuffer = *spriteIdPtr1;
    u16 xBuffer1, yBuffer1, xBuffer2, yBuffer2;

    *spriteIdPtr1 = *spriteIdPtr2;
    *spriteIdPtr2 = spriteIdBuffer;
    xBuffer1 = gSprites[*spriteIdPtr1].x;
    yBuffer1 = gSprites[*spriteIdPtr1].y;
    xBuffer2 = gSprites[*spriteIdPtr1].x2;
    yBuffer2 = gSprites[*spriteIdPtr1].y2;
    gSprites[*spriteIdPtr1].x = gSprites[*spriteIdPtr2].x;
    gSprites[*spriteIdPtr1].y = gSprites[*spriteIdPtr2].y;
    gSprites[*spriteIdPtr1].x2 = gSprites[*spriteIdPtr2].x2;
    gSprites[*spriteIdPtr1].y2 = gSprites[*spriteIdPtr2].y2;
    gSprites[*spriteIdPtr2].x = xBuffer1;
    gSprites[*spriteIdPtr2].y = yBuffer1;
    gSprites[*spriteIdPtr2].x2 = xBuffer2;
    gSprites[*spriteIdPtr2].y2 = yBuffer2;
}

static void SwitchPartyMon(void)
{
    struct PartyMenuBox *menuBoxes[2];
    struct Pokemon *mon1, *mon2;
    struct Pokemon *monBuffer;

    menuBoxes[0] = &sPartyMenuBoxes[gPartyMenu.slotId];
    menuBoxes[1] = &sPartyMenuBoxes[gPartyMenu.slotId2];
    mon1 = &gPlayerParty[gPartyMenu.slotId];
    mon2 = &gPlayerParty[gPartyMenu.slotId2];
    monBuffer = Alloc(sizeof(struct Pokemon));
    *monBuffer = *mon1;
    *mon1 = *mon2;
    *mon2 = *monBuffer;
    Free(monBuffer);
    SwitchMenuBoxSprites(&menuBoxes[0]->pokeballSpriteId, &menuBoxes[1]->pokeballSpriteId);
    SwitchMenuBoxSprites(&menuBoxes[0]->itemSpriteId, &menuBoxes[1]->itemSpriteId);
    SwitchMenuBoxSprites(&menuBoxes[0]->monSpriteId, &menuBoxes[1]->monSpriteId);
    SwitchMenuBoxSprites(&menuBoxes[0]->statusSpriteId, &menuBoxes[1]->statusSpriteId);
}

// Finish switching mons or using Softboiled
static void FinishTwoMonAction(u8 taskId)
{
    PartyMenuRemoveWindow(&sPartyMenuInternal->windowId[1]);
    gPartyMenu.action = PARTY_ACTION_CHOOSE_MON;
    AnimatePartySlot(gPartyMenu.slotId, 0);
    gPartyMenu.slotId = gPartyMenu.slotId2;
    AnimatePartySlot(gPartyMenu.slotId2, 1);
    DisplayPartyMenuStdMessage(PARTY_MSG_CHOOSE_MON);
    gTasks[taskId].func = Task_HandleChooseMonInput;
}

#undef tSlot1Left
#undef tSlot1Top
#undef tSlot1Width
#undef tSlot1Height
#undef tSlot2Left
#undef tSlot2Top
#undef tSlot2Width
#undef tSlot2Height
#undef tSlot1Offset
#undef tSlot2Offset
#undef tSlot1SlideDir
#undef tSlot2SlideDir

static void CursorCb_Cancel1(u8 taskId)
{
    PlaySE(SE_SELECT);
    PartyMenuRemoveWindow(&sPartyMenuInternal->windowId[0]);
    PartyMenuRemoveWindow(&sPartyMenuInternal->windowId[1]);
    if (gPartyMenu.menuType == PARTY_MENU_TYPE_DAYCARE)
        DisplayPartyMenuStdMessage(PARTY_MSG_CHOOSE_MON_2);
    else
        DisplayPartyMenuStdMessage(PARTY_MSG_CHOOSE_MON);
    gTasks[taskId].func = Task_HandleChooseMonInput;
}

static void CursorCb_Item(u8 taskId)
{
    PlaySE(SE_SELECT);
    PartyMenuRemoveWindow(&sPartyMenuInternal->windowId[0]);
    PartyMenuRemoveWindow(&sPartyMenuInternal->windowId[1]);
    SetPartyMonSelectionActions(gPlayerParty, gPartyMenu.slotId, ACTIONS_ITEM);
    DisplaySelectionWindow(SELECTWINDOW_ITEM);
    DisplayPartyMenuStdMessage(PARTY_MSG_DO_WHAT_WITH_ITEM);
    gTasks[taskId].data[0] = 0xFF;
    gTasks[taskId].func = Task_HandleSelectionMenuInput;
}

static void CursorCb_Give(u8 taskId)
{
    PlaySE(SE_SELECT);
    sPartyMenuInternal->exitCallback = CB2_SelectBagItemToGive;
    Task_ClosePartyMenu(taskId);
}

static void CB2_SelectBagItemToGive(void)
{
    if (InBattlePyramid() == FALSE)
        GoToBagMenu(ITEMMENULOCATION_PARTY, POCKETS_COUNT, CB2_GiveHoldItem);
    else
        GoToBattlePyramidBagMenu(PYRAMIDBAG_LOC_PARTY, CB2_GiveHoldItem);
}

static void CB2_GiveHoldItem(void)
{
    if (gSpecialVar_ItemId == ITEM_NONE)
    {
        InitPartyMenu(gPartyMenu.menuType, KEEP_PARTY_LAYOUT, gPartyMenu.action, TRUE, PARTY_MSG_NONE, Task_TryCreateSelectionWindow, gPartyMenu.exitCallback);
    }
    else
    {
        sPartyMenuItemId = GetMonData(&gPlayerParty[gPartyMenu.slotId], MON_DATA_HELD_ITEM);

        // Already holding item
        if (sPartyMenuItemId != ITEM_NONE)
        {
            InitPartyMenu(gPartyMenu.menuType, KEEP_PARTY_LAYOUT, gPartyMenu.action, TRUE, PARTY_MSG_NONE, Task_SwitchHoldItemsPrompt, gPartyMenu.exitCallback);
        }
        // Give mail
        else if (ItemIsMail(gSpecialVar_ItemId))
        {
            RemoveBagItem(gSpecialVar_ItemId, 1);
            GiveItemToMon(&gPlayerParty[gPartyMenu.slotId], gSpecialVar_ItemId);
            CB2_WriteMailToGiveMon();
        }
        // Give item
        else
        {
            InitPartyMenu(gPartyMenu.menuType, KEEP_PARTY_LAYOUT, gPartyMenu.action, TRUE, PARTY_MSG_NONE, Task_GiveHoldItem, gPartyMenu.exitCallback);
        }
    }
}

static void Task_GiveHoldItem(u8 taskId)
{
    u16 item;

    if (!gPaletteFade.active)
    {
        item = gSpecialVar_ItemId;
        DisplayGaveHeldItemMessage(&gPlayerParty[gPartyMenu.slotId], item, FALSE, 0);
        GiveItemToMon(&gPlayerParty[gPartyMenu.slotId], item);
        RemoveBagItem(item, 1);
        gTasks[taskId].func = Task_UpdateHeldItemSprite;
    }
}

static void Task_SwitchHoldItemsPrompt(u8 taskId)
{
    if (!gPaletteFade.active)
    {
        DisplayAlreadyHoldingItemSwitchMessage(&gPlayerParty[gPartyMenu.slotId], sPartyMenuItemId, TRUE);
        gTasks[taskId].func = Task_SwitchItemsYesNo;
    }
}

static void Task_SwitchItemsYesNo(u8 taskId)
{
    if (IsPartyMenuTextPrinterActive() != TRUE)
    {
        PartyMenuDisplayYesNoMenu();
        gTasks[taskId].func = Task_HandleSwitchItemsYesNoInput;
    }
}

static void Task_HandleSwitchItemsYesNoInput(u8 taskId)
{
    switch (Menu_ProcessInputNoWrapClearOnChoose())
    {
    case 0: // Yes, switch items
        RemoveBagItem(gSpecialVar_ItemId, 1);

        // No room to return held item to bag
        if (AddBagItem(sPartyMenuItemId, 1) == FALSE)
        {
            AddBagItem(gSpecialVar_ItemId, 1);
            BufferBagFullCantTakeItemMessage(sPartyMenuItemId);
            DisplayPartyMenuMessage(gStringVar4, FALSE);
            gTasks[taskId].func = Task_ReturnToChooseMonAfterText;
        }
        // Giving mail
        else if (ItemIsMail(gSpecialVar_ItemId))
        {
            GiveItemToMon(&gPlayerParty[gPartyMenu.slotId], gSpecialVar_ItemId);
            gTasks[taskId].func = Task_WriteMailToGiveMonAfterText;
        }
        // Giving item
        else
        {
            GiveItemToMon(&gPlayerParty[gPartyMenu.slotId], gSpecialVar_ItemId);
            DisplaySwitchedHeldItemMessage(gSpecialVar_ItemId, sPartyMenuItemId, TRUE);
            gTasks[taskId].func = Task_UpdateHeldItemSprite;
        }
        break;
    case MENU_B_PRESSED:
        PlaySE(SE_SELECT);
        // fallthrough
    case 1: // No
        gTasks[taskId].func = Task_ReturnToChooseMonAfterText;
        break;
    }
}

static void Task_WriteMailToGiveMonAfterText(u8 taskId)
{
    if (IsPartyMenuTextPrinterActive() != TRUE)
    {
        sPartyMenuInternal->exitCallback = CB2_WriteMailToGiveMon;
        Task_ClosePartyMenu(taskId);
    }
}

static void CB2_WriteMailToGiveMon(void)
{
    u8 mail = GetMonData(&gPlayerParty[gPartyMenu.slotId], MON_DATA_MAIL);

    DoEasyChatScreen(
        EASY_CHAT_TYPE_MAIL,
        gSaveBlock1Ptr->mail[mail].words,
        CB2_ReturnToPartyMenuFromWritingMail,
        EASY_CHAT_PERSON_DISPLAY_NONE);
}

static void CB2_ReturnToPartyMenuFromWritingMail(void)
{
    struct Pokemon *mon = &gPlayerParty[gPartyMenu.slotId];
    u16 item = GetMonData(mon, MON_DATA_HELD_ITEM);

    // Canceled writing mail
    if (gSpecialVar_Result == FALSE)
    {
        TakeMailFromMon(mon);
        SetMonData(mon, MON_DATA_HELD_ITEM, &sPartyMenuItemId);
        RemoveBagItem(sPartyMenuItemId, 1);
        AddBagItem(item, 1);
        InitPartyMenu(gPartyMenu.menuType, KEEP_PARTY_LAYOUT, gPartyMenu.action, TRUE, PARTY_MSG_CHOOSE_MON, Task_TryCreateSelectionWindow, gPartyMenu.exitCallback);
    }
    // Wrote mail
    else
    {
        InitPartyMenu(gPartyMenu.menuType, KEEP_PARTY_LAYOUT, gPartyMenu.action, TRUE, PARTY_MSG_NONE, Task_DisplayGaveMailFromPartyMessage, gPartyMenu.exitCallback);
    }
}

// Nearly redundant with Task_DisplayGaveMailFromBagMessgae
static void Task_DisplayGaveMailFromPartyMessage(u8 taskId)
{
    if (!gPaletteFade.active)
    {
        if (sPartyMenuItemId == ITEM_NONE)
            DisplayGaveHeldItemMessage(&gPlayerParty[gPartyMenu.slotId], gSpecialVar_ItemId, FALSE, 0);
        else
            DisplaySwitchedHeldItemMessage(gSpecialVar_ItemId, sPartyMenuItemId, FALSE);
        gTasks[taskId].func = Task_UpdateHeldItemSprite;
    }
}

static void Task_UpdateHeldItemSprite(u8 taskId)
{
    struct Pokemon *mon = &gPlayerParty[gPartyMenu.slotId];

    if (IsPartyMenuTextPrinterActive() != TRUE)
    {
        UpdatePartyMonHeldItemSprite(mon, &sPartyMenuBoxes[gPartyMenu.slotId]);
        if (gPartyMenu.menuType == PARTY_MENU_TYPE_STORE_PYRAMID_HELD_ITEMS)
        {
            if (GetMonData(mon, MON_DATA_HELD_ITEM) != ITEM_NONE)
                DisplayPartyPokemonDescriptionText(PARTYBOX_DESC_HAVE, &sPartyMenuBoxes[gPartyMenu.slotId], 1);
            else
                DisplayPartyPokemonDescriptionText(PARTYBOX_DESC_DONT_HAVE, &sPartyMenuBoxes[gPartyMenu.slotId], 1);
        }
        Task_ReturnToChooseMonAfterText(taskId);
    }
}

static void CursorCb_TakeItem(u8 taskId)
{
    struct Pokemon *mon = &gPlayerParty[gPartyMenu.slotId];
    u16 item = GetMonData(mon, MON_DATA_HELD_ITEM);

    PlaySE(SE_SELECT);
    PartyMenuRemoveWindow(&sPartyMenuInternal->windowId[0]);
    PartyMenuRemoveWindow(&sPartyMenuInternal->windowId[1]);
    switch (TryTakeMonItem(mon))
    {
    case 0: // Not holding item
        GetMonNickname(mon, gStringVar1);
        StringExpandPlaceholders(gStringVar4, gText_PkmnNotHolding);
        DisplayPartyMenuMessage(gStringVar4, TRUE);
        break;
    case 1: // No room to take item
        BufferBagFullCantTakeItemMessage(item);
        DisplayPartyMenuMessage(gStringVar4, TRUE);
        break;
    default: // Took item
        DisplayTookHeldItemMessage(mon, item, TRUE);
        break;
    }
    ScheduleBgCopyTilemapToVram(2);
    gTasks[taskId].func = Task_UpdateHeldItemSprite;
}

static void CursorCb_Toss(u8 taskId)
{
    struct Pokemon *mon = &gPlayerParty[gPartyMenu.slotId];
    u16 item = GetMonData(mon, MON_DATA_HELD_ITEM);

    PlaySE(SE_SELECT);
    PartyMenuRemoveWindow(&sPartyMenuInternal->windowId[0]);
    PartyMenuRemoveWindow(&sPartyMenuInternal->windowId[1]);
    if (item == ITEM_NONE)
    {
        GetMonNickname(mon, gStringVar1);
        StringExpandPlaceholders(gStringVar4, gText_PkmnNotHolding);
        DisplayPartyMenuMessage(gStringVar4, TRUE);
        gTasks[taskId].func = Task_UpdateHeldItemSprite;
    }
    else
    {
        CopyItemName(item, gStringVar1);
        StringExpandPlaceholders(gStringVar4, gText_ThrowAwayItem);
        DisplayPartyMenuMessage(gStringVar4, TRUE);
        gTasks[taskId].func = Task_TossHeldItemYesNo;
    }
}

static void Task_TossHeldItemYesNo(u8 taskId)
{
    if (IsPartyMenuTextPrinterActive() != TRUE)
    {
        PartyMenuDisplayYesNoMenu();
        gTasks[taskId].func = Task_HandleTossHeldItemYesNoInput;
    }
}

static void Task_HandleTossHeldItemYesNoInput(u8 taskId)
{
    struct Pokemon *mon = &gPlayerParty[gPartyMenu.slotId];

    switch (Menu_ProcessInputNoWrapClearOnChoose())
    {
    case 0:
        CopyItemName(GetMonData(mon, MON_DATA_HELD_ITEM), gStringVar1);
        StringExpandPlaceholders(gStringVar4, gText_ItemThrownAway);
        DisplayPartyMenuMessage(gStringVar4, FALSE);
        gTasks[taskId].func = Task_TossHeldItem;
        break;
    case MENU_B_PRESSED:
        PlaySE(SE_SELECT);
        // fallthrough
    case 1:
        gTasks[taskId].func = Task_ReturnToChooseMonAfterText;
        break;
    }
}

static void Task_TossHeldItem(u8 taskId)
{
    struct Pokemon *mon = &gPlayerParty[gPartyMenu.slotId];

    if (IsPartyMenuTextPrinterActive() != TRUE)
    {
        u16 item = ITEM_NONE;

        SetMonData(mon, MON_DATA_HELD_ITEM, &item);
        UpdatePartyMonHeldItemSprite(mon, &sPartyMenuBoxes[gPartyMenu.slotId]);
        DisplayPartyPokemonDescriptionText(PARTYBOX_DESC_DONT_HAVE, &sPartyMenuBoxes[gPartyMenu.slotId], 1);
        gTasks[taskId].func = Task_ReturnToChooseMonAfterText;
    }
}

static void CursorCb_Mail(u8 taskId)
{
    PlaySE(SE_SELECT);
    PartyMenuRemoveWindow(&sPartyMenuInternal->windowId[0]);
    PartyMenuRemoveWindow(&sPartyMenuInternal->windowId[1]);
    SetPartyMonSelectionActions(gPlayerParty, gPartyMenu.slotId, ACTIONS_MAIL);
    DisplaySelectionWindow(SELECTWINDOW_MAIL);
    DisplayPartyMenuStdMessage(PARTY_MSG_DO_WHAT_WITH_MAIL);
    gTasks[taskId].data[0] = 0xFF;
    gTasks[taskId].func = Task_HandleSelectionMenuInput;
}

static void CursorCb_Read(u8 taskId)
{
    PlaySE(SE_SELECT);
    sPartyMenuInternal->exitCallback = CB2_ReadHeldMail;
    Task_ClosePartyMenu(taskId);
}

static void CB2_ReadHeldMail(void)
{
    ReadMail(&gSaveBlock1Ptr->mail[GetMonData(&gPlayerParty[gPartyMenu.slotId], MON_DATA_MAIL)], CB2_ReturnToPartyMenuFromReadingMail, TRUE);
}

static void CB2_ReturnToPartyMenuFromReadingMail(void)
{
    gPaletteFade.bufferTransferDisabled = TRUE;
    InitPartyMenu(gPartyMenu.menuType, KEEP_PARTY_LAYOUT, gPartyMenu.action, TRUE, PARTY_MSG_DO_WHAT_WITH_MON, Task_TryCreateSelectionWindow, gPartyMenu.exitCallback);
}

static void CursorCb_TakeMail(u8 taskId)
{
    PlaySE(SE_SELECT);
    PartyMenuRemoveWindow(&sPartyMenuInternal->windowId[1]);
    PartyMenuRemoveWindow(&sPartyMenuInternal->windowId[0]);
    DisplayPartyMenuMessage(gText_SendMailToPC, TRUE);
    gTasks[taskId].func = Task_SendMailToPCYesNo;
}

static void Task_SendMailToPCYesNo(u8 taskId)
{
    if (IsPartyMenuTextPrinterActive() != TRUE)
    {
        PartyMenuDisplayYesNoMenu();
        gTasks[taskId].func = Task_HandleSendMailToPCYesNoInput;
    }
}

static void Task_HandleSendMailToPCYesNoInput(u8 taskId)
{
    switch (Menu_ProcessInputNoWrapClearOnChoose())
    {
    case 0: // Yes, send to PC
        if (TakeMailFromMonAndSave(&gPlayerParty[gPartyMenu.slotId]) != MAIL_NONE)
        {
            DisplayPartyMenuMessage(gText_MailSentToPC, FALSE);
            gTasks[taskId].func = Task_UpdateHeldItemSprite;
        }
        else
        {
            DisplayPartyMenuMessage(gText_PCMailboxFull, FALSE);
            gTasks[taskId].func = Task_ReturnToChooseMonAfterText;
        }
        break;
    case MENU_B_PRESSED:
        PlaySE(SE_SELECT);
        // fallthrough
    case 1:
        DisplayPartyMenuMessage(gText_MailMessageWillBeLost, TRUE);
        gTasks[taskId].func = Task_LoseMailMessageYesNo;
        break;
    }
}

static void Task_LoseMailMessageYesNo(u8 taskId)
{
    if (IsPartyMenuTextPrinterActive() != TRUE)
    {
        PartyMenuDisplayYesNoMenu();
        gTasks[taskId].func = Task_HandleLoseMailMessageYesNoInput;
    }
}

static void Task_HandleLoseMailMessageYesNoInput(u8 taskId)
{
    u16 item;

    switch (Menu_ProcessInputNoWrapClearOnChoose())
    {
    case 0: // Yes, lose mail message
        item = GetMonData(&gPlayerParty[gPartyMenu.slotId], MON_DATA_HELD_ITEM);
        if (AddBagItem(item, 1) == TRUE)
        {
            TakeMailFromMon(&gPlayerParty[gPartyMenu.slotId]);
            DisplayPartyMenuMessage(gText_MailTakenFromPkmn, FALSE);
            gTasks[taskId].func = Task_UpdateHeldItemSprite;
        }
        else
        {
            BufferBagFullCantTakeItemMessage(item);
            DisplayPartyMenuMessage(gStringVar4, FALSE);
            gTasks[taskId].func = Task_ReturnToChooseMonAfterText;
        }
        break;
    case MENU_B_PRESSED:
        PlaySE(SE_SELECT);
        // fallthrough
    case 1:
        gTasks[taskId].func = Task_ReturnToChooseMonAfterText;
        break;
    }
}

static void CursorCb_Cancel2(u8 taskId)
{
    struct Pokemon *mon = &gPlayerParty[gPartyMenu.slotId];

    PlaySE(SE_SELECT);
    PartyMenuRemoveWindow(&sPartyMenuInternal->windowId[0]);
    PartyMenuRemoveWindow(&sPartyMenuInternal->windowId[1]);
    SetPartyMonSelectionActions(gPlayerParty, gPartyMenu.slotId, GetPartyMenuActionsType(mon));
    if (gPartyMenu.menuType != PARTY_MENU_TYPE_STORE_PYRAMID_HELD_ITEMS)
    {
        DisplaySelectionWindow(SELECTWINDOW_ACTIONS);
        DisplayPartyMenuStdMessage(PARTY_MSG_DO_WHAT_WITH_MON);
    }
    else
    {
        DisplaySelectionWindow(SELECTWINDOW_ITEM);
        CopyItemName(GetMonData(mon, MON_DATA_HELD_ITEM), gStringVar2);
        DisplayPartyMenuStdMessage(PARTY_MSG_ALREADY_HOLDING_ONE);
    }
    gTasks[taskId].data[0] = 0xFF;
    gTasks[taskId].func = Task_HandleSelectionMenuInput;
}

static void CursorCb_SendMon(u8 taskId)
{
    PlaySE(SE_SELECT);
    PartyMenuRemoveWindow(&sPartyMenuInternal->windowId[0]);
    if (TrySwitchInPokemon() == TRUE)
    {
        Task_ClosePartyMenu(taskId);
    }
    else
    {
        // gStringVar4 below is the error message buffered by TrySwitchInPokemon
        PartyMenuRemoveWindow(&sPartyMenuInternal->windowId[1]);
        DisplayPartyMenuMessage(gStringVar4, TRUE);
        gTasks[taskId].func = Task_ReturnToChooseMonAfterText;
    }
}

static void CursorCb_Enter(u8 taskId)
{
    u8 maxBattlers;
    u8 i;

    PartyMenuRemoveWindow(&sPartyMenuInternal->windowId[0]);
    PartyMenuRemoveWindow(&sPartyMenuInternal->windowId[1]);
    maxBattlers = GetMaxBattleEntries();
    for (i = 0; i < maxBattlers; i++)
    {
        if (gSelectedOrderFromParty[i] == 0)
        {
            PlaySE(SE_SELECT);
            gSelectedOrderFromParty[i] = gPartyMenu.slotId + 1;
            DisplayPartyPokemonDescriptionText(i + PARTYBOX_DESC_FIRST, &sPartyMenuBoxes[gPartyMenu.slotId], 1);
            if (i == (maxBattlers - 1))
                MoveCursorToConfirm();
            DisplayPartyMenuStdMessage(PARTY_MSG_CHOOSE_MON);
            gTasks[taskId].func = Task_HandleChooseMonInput;
            return;
        }
    }
    ConvertIntToDecimalStringN(gStringVar1, maxBattlers, STR_CONV_MODE_LEFT_ALIGN, 1);
    StringExpandPlaceholders(gStringVar4, gText_NoMoreThanVar1Pkmn);
    PlaySE(SE_FAILURE);
    DisplayPartyMenuMessage(gStringVar4, TRUE);
    gTasks[taskId].func = Task_ReturnToChooseMonAfterText;
}

static void MoveCursorToConfirm(void)
{
    AnimatePartySlot(gPartyMenu.slotId, 0);
    gPartyMenu.slotId = PARTY_SIZE;
    AnimatePartySlot(gPartyMenu.slotId, 1);
}

static void CursorCb_NoEntry(u8 taskId)
{
    u8 maxBattlers;
    u8 i, j;

    PlaySE(SE_SELECT);
    PartyMenuRemoveWindow(&sPartyMenuInternal->windowId[0]);
    PartyMenuRemoveWindow(&sPartyMenuInternal->windowId[1]);
    maxBattlers = GetMaxBattleEntries();
    for (i = 0; i < maxBattlers; i++)
    {
        if (gSelectedOrderFromParty[i] == (gPartyMenu.slotId + 1))
        {
            for (j = i; j < (maxBattlers - 1); j++)
                gSelectedOrderFromParty[j] = gSelectedOrderFromParty[j + 1];
            gSelectedOrderFromParty[j] = 0;
            break;
        }
    }
    DisplayPartyPokemonDescriptionText(PARTYBOX_DESC_ABLE_3, &sPartyMenuBoxes[gPartyMenu.slotId], 1);
    for (i = 0; i < (maxBattlers - 1); i++)
    {
        if (gSelectedOrderFromParty[i] != 0)
            DisplayPartyPokemonDescriptionText(i + PARTYBOX_DESC_FIRST, &sPartyMenuBoxes[gSelectedOrderFromParty[i] - 1], 1);
    }
    DisplayPartyMenuStdMessage(PARTY_MSG_CHOOSE_MON);
    gTasks[taskId].func = Task_HandleChooseMonInput;
}

static void CursorCb_Store(u8 taskId)
{
    PlaySE(SE_SELECT);
    Task_ClosePartyMenu(taskId);
}

// Register mon for the Trading Board in Union Room
static void CursorCb_Register(u8 taskId)
{
    u16 species2 = GetMonData(&gPlayerParty[gPartyMenu.slotId], MON_DATA_SPECIES_OR_EGG);
    u16 species = GetMonData(&gPlayerParty[gPartyMenu.slotId], MON_DATA_SPECIES);
    u8 isModernFatefulEncounter = GetMonData(&gPlayerParty[gPartyMenu.slotId], MON_DATA_MODERN_FATEFUL_ENCOUNTER);

    switch (CanRegisterMonForTradingBoard(*(struct RfuGameCompatibilityData *)GetHostRfuGameData(), species2, species, isModernFatefulEncounter))
    {
    case CANT_REGISTER_MON_NOW:
        StringExpandPlaceholders(gStringVar4, gText_PkmnCantBeTradedNow);
        break;
    case CANT_REGISTER_MON:
        StringExpandPlaceholders(gStringVar4, gText_PkmnCantBeTraded);
        break;
    case CANT_REGISTER_EGG:
        StringExpandPlaceholders(gStringVar4, gText_EggCantBeTradedNow);
        break;
    default:
        PlaySE(SE_SELECT);
        Task_ClosePartyMenu(taskId);
        return;
    }
    PlaySE(SE_FAILURE);
    PartyMenuRemoveWindow(&sPartyMenuInternal->windowId[0]);
    PartyMenuRemoveWindow(&sPartyMenuInternal->windowId[1]);
    StringAppend(gStringVar4, gText_PauseUntilPress);
    DisplayPartyMenuMessage(gStringVar4, TRUE);
    gTasks[taskId].func = Task_ReturnToChooseMonAfterText;
}

static void CursorCb_Trade1(u8 taskId)
{
    u16 species2 = GetMonData(&gPlayerParty[gPartyMenu.slotId], MON_DATA_SPECIES_OR_EGG);
    u16 species = GetMonData(&gPlayerParty[gPartyMenu.slotId], MON_DATA_SPECIES);
    u8 isModernFatefulEncounter = GetMonData(&gPlayerParty[gPartyMenu.slotId], MON_DATA_MODERN_FATEFUL_ENCOUNTER);
    u32 stringId = GetUnionRoomTradeMessageId(*(struct RfuGameCompatibilityData *)GetHostRfuGameData(), gRfuPartnerCompatibilityData, species2, gUnionRoomOfferedSpecies, gUnionRoomRequestedMonType, species, isModernFatefulEncounter);

    if (stringId != UR_TRADE_MSG_NONE)
    {
        StringExpandPlaceholders(gStringVar4, sUnionRoomTradeMessages[stringId - 1]);
        PlaySE(SE_FAILURE);
        PartyMenuRemoveWindow(&sPartyMenuInternal->windowId[0]);
        PartyMenuRemoveWindow(&sPartyMenuInternal->windowId[1]);
        StringAppend(gStringVar4, gText_PauseUntilPress);
        DisplayPartyMenuMessage(gStringVar4, TRUE);
        gTasks[taskId].func = Task_ReturnToChooseMonAfterText;
    }
    else
    {
        PlaySE(SE_SELECT);
        Task_ClosePartyMenu(taskId);
    }
}

// Spin Trade (based on the translation of the Japanese trade prompt)
// Not fully implemented, and normally unreachable because PARTY_MENU_TYPE_SPIN_TRADE is never used
static void CursorCb_Trade2(u8 taskId)
{
    PartyMenuRemoveWindow(&sPartyMenuInternal->windowId[0]);
    PartyMenuRemoveWindow(&sPartyMenuInternal->windowId[1]);
    switch (CanSpinTradeMon(gPlayerParty, gPartyMenu.slotId))
    {
    case CANT_TRADE_LAST_MON:
        StringExpandPlaceholders(gStringVar4, gText_OnlyPkmnForBattle);
        break;
    case CANT_TRADE_NATIONAL:
        StringExpandPlaceholders(gStringVar4, gText_PkmnCantBeTradedNow);
        break;
    case CANT_TRADE_EGG_YET:
        StringExpandPlaceholders(gStringVar4, gText_EggCantBeTradedNow);
        break;
    default: // CAN_TRADE_MON
        PlaySE(SE_SELECT);
        GetMonNickname(&gPlayerParty[gPartyMenu.slotId], gStringVar1);
        StringExpandPlaceholders(gStringVar4, gJPText_AreYouSureYouWantToSpinTradeMon);
        DisplayPartyMenuMessage(gStringVar4, TRUE);
        gTasks[taskId].func = Task_SpinTradeYesNo;
        return;
    }
    PlaySE(SE_FAILURE);
    StringAppend(gStringVar4, gText_PauseUntilPress);
    DisplayPartyMenuMessage(gStringVar4, TRUE);
    gTasks[taskId].func = Task_ReturnToChooseMonAfterText;
}

static void Task_SpinTradeYesNo(u8 taskId)
{
    if (IsPartyMenuTextPrinterActive() != TRUE)
    {
        PartyMenuDisplayYesNoMenu();
        gTasks[taskId].func = Task_HandleSpinTradeYesNoInput;
    }
}

// See comment on CursorCb_Trade2. Because no callback is set, selecting YES (0) to spin trade just closes the party menu
static void Task_HandleSpinTradeYesNoInput(u8 taskId)
{
    switch (Menu_ProcessInputNoWrapClearOnChoose())
    {
    case 0:
        Task_ClosePartyMenu(taskId);
        break;
    case MENU_B_PRESSED:
        PlaySE(SE_SELECT);
        // fallthrough
    case 1:
        Task_ReturnToChooseMonAfterText(taskId);
        break;
    }
}

static void CursorCb_FieldMove(u8 taskId)
{
    u8 fieldMove = sPartyMenuInternal->actions[Menu_GetCursorPos()] - MENU_FIELD_MOVES;
    const struct MapHeader *mapHeader;

    PlaySE(SE_SELECT);
    if (sFieldMoveCursorCallbacks[fieldMove].fieldMoveFunc == NULL)
        return;

    PartyMenuRemoveWindow(&sPartyMenuInternal->windowId[0]);
    PartyMenuRemoveWindow(&sPartyMenuInternal->windowId[1]);
    if (MenuHelpers_IsLinkActive() == TRUE || InUnionRoom() == TRUE)
    {
        if (fieldMove == FIELD_MOVE_MILK_DRINK || fieldMove == FIELD_MOVE_SOFT_BOILED)
            DisplayPartyMenuStdMessage(PARTY_MSG_CANT_USE_HERE);
        else
            DisplayPartyMenuStdMessage(sFieldMoveCursorCallbacks[fieldMove].msgId);

        gTasks[taskId].func = Task_CancelAfterAorBPress;
    }
    else
    {
        // All field moves before WATERFALL are HMs.
        if (fieldMove <= FIELD_MOVE_WATERFALL && FlagGet(FLAG_BADGE01_GET + fieldMove) != TRUE)
        {
            DisplayPartyMenuMessage(gText_CantUseUntilNewBadge, TRUE);
            gTasks[taskId].func = Task_ReturnToChooseMonAfterText;
        }
        else if (sFieldMoveCursorCallbacks[fieldMove].fieldMoveFunc() == TRUE)
        {
            switch (fieldMove)
            {
            case FIELD_MOVE_MILK_DRINK:
            case FIELD_MOVE_SOFT_BOILED:
                ChooseMonForSoftboiled(taskId);
                break;
            case FIELD_MOVE_TELEPORT:
                mapHeader = Overworld_GetMapHeaderByGroupAndId(gSaveBlock1Ptr->lastHealLocation.mapGroup, gSaveBlock1Ptr->lastHealLocation.mapNum);
                GetMapNameGeneric(gStringVar1, mapHeader->regionMapSectionId);
                StringExpandPlaceholders(gStringVar4, gText_ReturnToHealingSpot);
                DisplayFieldMoveExitAreaMessage(taskId);
                sPartyMenuInternal->data[0] = fieldMove;
                break;
            case FIELD_MOVE_DIG:
                mapHeader = Overworld_GetMapHeaderByGroupAndId(gSaveBlock1Ptr->escapeWarp.mapGroup, gSaveBlock1Ptr->escapeWarp.mapNum);
                GetMapNameGeneric(gStringVar1, mapHeader->regionMapSectionId);
                StringExpandPlaceholders(gStringVar4, gText_EscapeFromHere);
                DisplayFieldMoveExitAreaMessage(taskId);
                sPartyMenuInternal->data[0] = fieldMove;
                break;
            case FIELD_MOVE_FLY:
                gPartyMenu.exitCallback = CB2_OpenFlyMap;
                Task_ClosePartyMenu(taskId);
                break;
            default:
                gPartyMenu.exitCallback = CB2_ReturnToField;
                Task_ClosePartyMenu(taskId);
                break;
            }
        }
        // Cant use Field Move
        else
        {
            switch (fieldMove)
            {
            case FIELD_MOVE_SURF:
                DisplayCantUseSurfMessage();
                break;
            case FIELD_MOVE_FLASH:
                DisplayCantUseFlashMessage();
                break;
            default:
                DisplayPartyMenuStdMessage(sFieldMoveCursorCallbacks[fieldMove].msgId);
                break;
            }
            gTasks[taskId].func = Task_CancelAfterAorBPress;
        }
    }
}

static void DisplayFieldMoveExitAreaMessage(u8 taskId)
{
    DisplayPartyMenuMessage(gStringVar4, TRUE);
    gTasks[taskId].func = Task_FieldMoveExitAreaYesNo;
}

static void Task_FieldMoveExitAreaYesNo(u8 taskId)
{
    if (IsPartyMenuTextPrinterActive() != TRUE)
    {
        PartyMenuDisplayYesNoMenu();
        gTasks[taskId].func = Task_HandleFieldMoveExitAreaYesNoInput;
    }
}

static void Task_HandleFieldMoveExitAreaYesNoInput(u8 taskId)
{
    switch (Menu_ProcessInputNoWrapClearOnChoose())
    {
    case 0:
        gPartyMenu.exitCallback = CB2_ReturnToField;
        Task_ClosePartyMenu(taskId);
        break;
    case MENU_B_PRESSED:
        PlaySE(SE_SELECT);
        // fallthrough
    case 1:
        gFieldCallback2 = NULL;
        gPostMenuFieldCallback = NULL;
        Task_ReturnToChooseMonAfterText(taskId);
        break;
    }
}

bool8 FieldCallback_PrepareFadeInFromMenu(void)
{
    FadeInFromBlack();
    CreateTask(Task_FieldMoveWaitForFade, 8);
    return TRUE;
}

static void Task_FieldMoveWaitForFade(u8 taskId)
{
    if (IsWeatherNotFadingIn() == TRUE)
    {
        gFieldEffectArguments[0] = GetFieldMoveMonSpecies();
        gPostMenuFieldCallback();
        DestroyTask(taskId);
    }
}

static u16 GetFieldMoveMonSpecies(void)
{
    return GetMonData(&gPlayerParty[gPartyMenu.slotId], MON_DATA_SPECIES);
}

static void Task_CancelAfterAorBPress(u8 taskId)
{
    if ((JOY_NEW(A_BUTTON)) || (JOY_NEW(B_BUTTON)))
        CursorCb_Cancel1(taskId);
}

static void DisplayCantUseFlashMessage(void)
{
    if (FlagGet(FLAG_SYS_USE_FLASH) == TRUE)
        DisplayPartyMenuStdMessage(PARTY_MSG_ALREADY_IN_USE);
    else
        DisplayPartyMenuStdMessage(PARTY_MSG_CANT_USE_HERE);
}

static void FieldCallback_Surf(void)
{
    gFieldEffectArguments[0] = GetCursorSelectionMonId();
    FieldEffectStart(FLDEFF_USE_SURF);
}

static bool8 SetUpFieldMove_Surf(void)
{
    if (PartyHasMonWithSurf() == TRUE && IsPlayerFacingSurfableFishableWater() == TRUE)
    {
        gFieldCallback2 = FieldCallback_PrepareFadeInFromMenu;
        gPostMenuFieldCallback = FieldCallback_Surf;
        return TRUE;
    }
    return FALSE;
}

static void DisplayCantUseSurfMessage(void)
{
    if (TestPlayerAvatarFlags(PLAYER_AVATAR_FLAG_SURFING))
        DisplayPartyMenuStdMessage(PARTY_MSG_ALREADY_SURFING);
    else
        DisplayPartyMenuStdMessage(PARTY_MSG_CANT_SURF_HERE);
}

static bool8 SetUpFieldMove_Fly(void)
{
    if (Overworld_MapTypeAllowsTeleportAndFly(gMapHeader.mapType) == TRUE)
        return TRUE;
    else
        return FALSE;
}

void CB2_ReturnToPartyMenuFromFlyMap(void)
{
    InitPartyMenu(PARTY_MENU_TYPE_FIELD, PARTY_LAYOUT_SINGLE, PARTY_ACTION_CHOOSE_MON, TRUE, PARTY_MSG_CHOOSE_MON, Task_HandleChooseMonInput, CB2_ReturnToFieldWithOpenMenu);
}

static void FieldCallback_Waterfall(void)
{
    gFieldEffectArguments[0] = GetCursorSelectionMonId();
    FieldEffectStart(FLDEFF_USE_WATERFALL);
}

static bool8 SetUpFieldMove_Waterfall(void)
{
    s16 x, y;

    GetXYCoordsOneStepInFrontOfPlayer(&x, &y);
    if (MetatileBehavior_IsWaterfall(MapGridGetMetatileBehaviorAt(x, y)) == TRUE && IsPlayerSurfingNorth() == TRUE)
    {
        gFieldCallback2 = FieldCallback_PrepareFadeInFromMenu;
        gPostMenuFieldCallback = FieldCallback_Waterfall;
        return TRUE;
    }
    return FALSE;
}

static void FieldCallback_Dive(void)
{
    gFieldEffectArguments[0] = GetCursorSelectionMonId();
    FieldEffectStart(FLDEFF_USE_DIVE);
}

static bool8 SetUpFieldMove_Dive(void)
{
    gFieldEffectArguments[1] = TrySetDiveWarp();
    if (gFieldEffectArguments[1] != 0)
    {
        gFieldCallback2 = FieldCallback_PrepareFadeInFromMenu;
        gPostMenuFieldCallback = FieldCallback_Dive;
        return TRUE;
    }
    return FALSE;
}

static void CreatePartyMonIconSprite(struct Pokemon *mon, struct PartyMenuBox *menuBox, u32 slot)
{
    u16 species2;

    species2 = GetMonData(mon, MON_DATA_SPECIES_OR_EGG);
    CreatePartyMonIconSpriteParameterized(species2, GetMonData(mon, MON_DATA_PERSONALITY), menuBox, 1);
    UpdatePartyMonHPBar(menuBox->monSpriteId, mon);
}

static void CreatePartyMonIconSpriteParameterized(u16 species, u32 pid, struct PartyMenuBox *menuBox, u8 priority)
{
    if (species != SPECIES_NONE)
    {
        menuBox->monSpriteId = CreateMonIcon(species, SpriteCB_MonIcon, menuBox->spriteCoords[0], menuBox->spriteCoords[1], 4, pid);
        gSprites[menuBox->monSpriteId].oam.priority = priority;
    }
}

static void UpdateHPBar(u8 spriteId, u16 hp, u16 maxhp)
{
    switch (GetHPBarLevel(hp, maxhp))
    {
    case HP_BAR_FULL:
        SetPartyHPBarSprite(&gSprites[spriteId], 0);
        break;
    case HP_BAR_GREEN:
        SetPartyHPBarSprite(&gSprites[spriteId], 1);
        break;
    case HP_BAR_YELLOW:
        SetPartyHPBarSprite(&gSprites[spriteId], 2);
        break;
    case HP_BAR_RED:
        SetPartyHPBarSprite(&gSprites[spriteId], 3);
        break;
    default:
        SetPartyHPBarSprite(&gSprites[spriteId], 4);
        break;
    }
}

static void UpdatePartyMonHPBar(u8 spriteId, struct Pokemon *mon)
{
    UpdateHPBar(spriteId, GetMonData(mon, MON_DATA_HP), GetMonData(mon, MON_DATA_MAX_HP));
}

static void AnimateSelectedPartyIcon(u8 spriteId, u8 animNum)
{
    gSprites[spriteId].data[0] = 0;
    if (animNum == 0)
    {
        if (gSprites[spriteId].x == 16)
        {
            gSprites[spriteId].x2 = 0;
            gSprites[spriteId].y2 = -4;
        }
        else
        {
            gSprites[spriteId].x2 = -4;
            gSprites[spriteId].y2 = 0;
        }
        gSprites[spriteId].callback = SpriteCB_UpdatePartyMonIcon;
    }
    else
    {
        gSprites[spriteId].x2 = 0;
        gSprites[spriteId].y2 = 0;
        gSprites[spriteId].callback = SpriteCB_BouncePartyMonIcon;
    }
}

static void SpriteCB_BouncePartyMonIcon(struct Sprite *sprite)
{
    u8 animCmd = UpdateMonIconFrame(sprite);

    if (animCmd != 0)
    {
        if (animCmd & 1) // % 2 also matches
            sprite->y2 = -3;
        else
            sprite->y2 = 1;
    }
}

static void SpriteCB_UpdatePartyMonIcon(struct Sprite *sprite)
{
    UpdateMonIconFrame(sprite);
}

static void CreatePartyMonHeldItemSprite(struct Pokemon *mon, struct PartyMenuBox *menuBox)
{
    if (GetMonData(mon, MON_DATA_SPECIES) != SPECIES_NONE)
    {
        menuBox->itemSpriteId = CreateSprite(&sSpriteTemplate_HeldItem, menuBox->spriteCoords[2], menuBox->spriteCoords[3], 0);
        UpdatePartyMonHeldItemSprite(mon, menuBox);
    }
}

static void CreatePartyMonHeldItemSpriteParameterized(u16 species, u16 item, struct PartyMenuBox *menuBox)
{
    if (species != SPECIES_NONE)
    {
        menuBox->itemSpriteId = CreateSprite(&sSpriteTemplate_HeldItem, menuBox->spriteCoords[2], menuBox->spriteCoords[3], 0);
        gSprites[menuBox->itemSpriteId].oam.priority = 0;
        ShowOrHideHeldItemSprite(item, menuBox);
    }
}

static void UpdatePartyMonHeldItemSprite(struct Pokemon *mon, struct PartyMenuBox *menuBox)
{
    ShowOrHideHeldItemSprite(GetMonData(mon, MON_DATA_HELD_ITEM), menuBox);
}

static void ShowOrHideHeldItemSprite(u16 item, struct PartyMenuBox *menuBox)
{
    if (item == ITEM_NONE)
    {
        gSprites[menuBox->itemSpriteId].invisible = TRUE;
    }
    else
    {
        if (ItemIsMail(item))
            StartSpriteAnim(&gSprites[menuBox->itemSpriteId], 1);
        else
            StartSpriteAnim(&gSprites[menuBox->itemSpriteId], 0);
        gSprites[menuBox->itemSpriteId].invisible = FALSE;
    }
}

void LoadHeldItemIcons(void)
{
    LoadSpriteSheet(&sSpriteSheet_HeldItem);
    LoadSpritePalette(&sSpritePalette_HeldItem);
}

void DrawHeldItemIconsForTrade(u8 *partyCounts, u8 *partySpriteIds, u8 whichParty)
{
    u16 i;
    u16 item;

    switch (whichParty)
    {
    case TRADE_PLAYER:
        for (i = 0; i < partyCounts[TRADE_PLAYER]; i++)
        {
            item = GetMonData(&gPlayerParty[i], MON_DATA_HELD_ITEM);
            if (item != ITEM_NONE)
                CreateHeldItemSpriteForTrade(partySpriteIds[i], ItemIsMail(item));
        }
        break;
    case TRADE_PARTNER:
        for (i = 0; i < partyCounts[TRADE_PARTNER]; i++)
        {
            item = GetMonData(&gEnemyParty[i], MON_DATA_HELD_ITEM);
            if (item != ITEM_NONE)
                CreateHeldItemSpriteForTrade(partySpriteIds[i + PARTY_SIZE], ItemIsMail(item));
        }
        break;
    }
}

static void CreateHeldItemSpriteForTrade(u8 spriteId, bool8 isMail)
{
    u8 subpriority = gSprites[spriteId].subpriority;
    u8 newSpriteId = CreateSprite(&sSpriteTemplate_HeldItem, 250, 170, subpriority - 1);

    gSprites[newSpriteId].x2 = 4;
    gSprites[newSpriteId].y2 = 10;
    gSprites[newSpriteId].callback = SpriteCB_HeldItem;
    gSprites[newSpriteId].data[7] = spriteId;
    StartSpriteAnim(&gSprites[newSpriteId], isMail);
    gSprites[newSpriteId].callback(&gSprites[newSpriteId]);
}

static void SpriteCB_HeldItem(struct Sprite *sprite)
{
    u8 otherSpriteId = sprite->data[7];

    if (gSprites[otherSpriteId].invisible)
    {
        sprite->invisible = TRUE;
    }
    else
    {
        sprite->invisible = FALSE;
        sprite->x = gSprites[otherSpriteId].x + gSprites[otherSpriteId].x2;
        sprite->y = gSprites[otherSpriteId].y + gSprites[otherSpriteId].y2;
    }
}

static void CreatePartyMonPokeballSprite(struct Pokemon *mon, struct PartyMenuBox *menuBox)
{
    if (GetMonData(mon, MON_DATA_SPECIES) != SPECIES_NONE)
        menuBox->pokeballSpriteId = CreateSprite(&sSpriteTemplate_MenuPokeball, menuBox->spriteCoords[6], menuBox->spriteCoords[7], 8);
}

static void CreatePartyMonPokeballSpriteParameterized(u16 species, struct PartyMenuBox *menuBox)
{
    if (species != SPECIES_NONE)
    {
        menuBox->pokeballSpriteId = CreateSprite(&sSpriteTemplate_MenuPokeball, menuBox->spriteCoords[6], menuBox->spriteCoords[7], 8);
        gSprites[menuBox->pokeballSpriteId].oam.priority = 0;
    }
}

// For Cancel when Confirm isnt present
static u8 CreatePokeballButtonSprite(u8 x, u8 y)
{
    u8 spriteId = CreateSprite(&sSpriteTemplate_MenuPokeball, x, y, 8);

    gSprites[spriteId].oam.priority = 2;
    return spriteId;
}

// For Confirm and Cancel when both are present
static u8 CreateSmallPokeballButtonSprite(u8 x, u8 y)
{
    return CreateSprite(&sSpriteTemplate_MenuPokeballSmall, x, y, 8);
}

static void PartyMenuStartSpriteAnim(u8 spriteId, u8 animNum)
{
    StartSpriteAnim(&gSprites[spriteId], animNum);
}

// Unused. Might explain the large blank section in gPartyMenuPokeballSmall_Gfx
// At the very least this is how the unused anim cmds for sSpriteAnimTable_MenuPokeballSmall were meant to be accessed
static void SpriteCB_BounceConfirmCancelButton(u8 spriteId, u8 spriteId2, u8 animNum)
{
    if (animNum == 0)
    {
        StartSpriteAnim(&gSprites[spriteId], 2);
        StartSpriteAnim(&gSprites[spriteId2], 4);
        gSprites[spriteId].y2 = 0;
        gSprites[spriteId2].y2 = 0;
    }
    else
    {
        StartSpriteAnim(&gSprites[spriteId], 3);
        StartSpriteAnim(&gSprites[spriteId2], 5);
        gSprites[spriteId].y2 = -4;
        gSprites[spriteId2].y2 = 4;
    }
}

static void LoadPartyMenuPokeballGfx(void)
{
    LoadCompressedSpriteSheet(&sSpriteSheet_MenuPokeball);
    LoadCompressedSpriteSheet(&sSpriteSheet_MenuPokeballSmall);
    LoadCompressedSpritePalette(&sSpritePalette_MenuPokeball);
}

static void CreatePartyMonStatusSprite(struct Pokemon *mon, struct PartyMenuBox *menuBox)
{
    if (GetMonData(mon, MON_DATA_SPECIES) != SPECIES_NONE)
    {
        menuBox->statusSpriteId = CreateSprite(&gSpriteTemplate_StatusIcons, menuBox->spriteCoords[4], menuBox->spriteCoords[5], 0);
        SetPartyMonAilmentGfx(mon, menuBox);
    }
}

static void CreatePartyMonStatusSpriteParameterized(u16 species, u8 status, struct PartyMenuBox *menuBox)
{
    if (species != SPECIES_NONE)
    {
        menuBox->statusSpriteId = CreateSprite(&gSpriteTemplate_StatusIcons, menuBox->spriteCoords[4], menuBox->spriteCoords[5], 0);
        UpdatePartyMonAilmentGfx(status, menuBox);
        gSprites[menuBox->statusSpriteId].oam.priority = 0;
    }
}

static void SetPartyMonAilmentGfx(struct Pokemon *mon, struct PartyMenuBox *menuBox)
{
    UpdatePartyMonAilmentGfx(GetMonAilment(mon), menuBox);
}

static void UpdatePartyMonAilmentGfx(u8 status, struct PartyMenuBox *menuBox)
{
    switch (status)
    {
    case AILMENT_NONE:
    case AILMENT_PKRS:
        gSprites[menuBox->statusSpriteId].invisible = TRUE;
        break;
    default:
        StartSpriteAnim(&gSprites[menuBox->statusSpriteId], status - 1);
        gSprites[menuBox->statusSpriteId].invisible = FALSE;
        break;
    }
}

void LoadPartyMenuAilmentGfx(void)
{
    LoadCompressedSpriteSheet(&sSpriteSheet_StatusIcons);
    LoadCompressedSpritePalette(&sSpritePalette_StatusIcons);
}

void CB2_ShowPartyMenuForItemUse(void)
{
    MainCallback callback = CB2_ReturnToBagMenu;
    u8 partyLayout;
    u8 menuType;
    u8 i;
    u8 msgId;
    TaskFunc task;

    if (gMain.inBattle)
    {
        menuType = PARTY_MENU_TYPE_IN_BATTLE;
        partyLayout = GetPartyLayoutFromBattleType();
    }
    else
    {
        menuType = PARTY_MENU_TYPE_FIELD;
        partyLayout = PARTY_LAYOUT_SINGLE;
    }

    if (GetItemEffectType(gSpecialVar_ItemId) == ITEM_EFFECT_SACRED_ASH)
    {
        gPartyMenu.slotId = 0;
        for (i = 0; i < PARTY_SIZE; i++)
        {
            if (GetMonData(&gPlayerParty[i], MON_DATA_SPECIES) != SPECIES_NONE && GetMonData(&gPlayerParty[i], MON_DATA_HP) == 0)
            {
                gPartyMenu.slotId = i;
                break;
            }
        }
        task = Task_SetSacredAshCB;
        msgId = PARTY_MSG_NONE;
    }
    else
    {
        if (GetPocketByItemId(gSpecialVar_ItemId) == POCKET_TM_HM)
            msgId = PARTY_MSG_TEACH_WHICH_MON;
        else
            msgId = PARTY_MSG_USE_ON_WHICH_MON;

        task = Task_HandleChooseMonInput;
    }

    InitPartyMenu(menuType, partyLayout, PARTY_ACTION_USE_ITEM, TRUE, msgId, task, callback);
}

static void CB2_ReturnToBagMenu(void)
{
    if (InBattlePyramid() == FALSE)
        GoToBagMenu(ITEMMENULOCATION_LAST, POCKETS_COUNT, NULL);
    else
        GoToBattlePyramidBagMenu(PYRAMIDBAG_LOC_PREV, gPyramidBagMenuState.exitCallback);
}

static void Task_SetSacredAshCB(u8 taskId)
{
    if (!gPaletteFade.active)
    {
        if (gPartyMenu.menuType == PARTY_MENU_TYPE_IN_BATTLE)
            sPartyMenuInternal->exitCallback = CB2_SetUpExitToBattleScreen;
        gItemUseCB(taskId, Task_ClosePartyMenuAfterText); // ItemUseCB_SacredAsh in this case
    }
}

static bool8 IsHPRecoveryItem(u16 item)
{
    const u8 *effect = GetItemEffect(item);

    if (effect == NULL)
        return FALSE;

    if (effect[4] & ITEM4_HEAL_HP)
        return TRUE;
    else
        return FALSE;
}

static void GetMedicineItemEffectMessage(u16 item, u32 statusCured)
{
    switch (GetItemEffectType(item))
    {
    case ITEM_EFFECT_CURE_POISON:
        StringExpandPlaceholders(gStringVar4, gText_PkmnCuredOfPoison);
        break;
    case ITEM_EFFECT_CURE_SLEEP:
        StringExpandPlaceholders(gStringVar4, gText_PkmnWokeUp2);
        break;
    case ITEM_EFFECT_CURE_BURN:
        StringExpandPlaceholders(gStringVar4, gText_PkmnBurnHealed);
        break;
    case ITEM_EFFECT_CURE_FREEZE_FROSTBITE:
        if (statusCured & STATUS1_FREEZE)
            StringExpandPlaceholders(gStringVar4, gText_PkmnThawedOut);
        if (statusCured & STATUS1_FROSTBITE)
            StringExpandPlaceholders(gStringVar4, gText_PkmnFrostbiteHealed);
        break;
    case ITEM_EFFECT_CURE_PARALYSIS:
        StringExpandPlaceholders(gStringVar4, gText_PkmnCuredOfParalysis);
        break;
    case ITEM_EFFECT_CURE_CONFUSION:
        StringExpandPlaceholders(gStringVar4, gText_PkmnSnappedOutOfConfusion);
        break;
    case ITEM_EFFECT_CURE_INFATUATION:
        StringExpandPlaceholders(gStringVar4, gText_PkmnGotOverInfatuation);
        break;
    case ITEM_EFFECT_CURE_ALL_STATUS:
        StringExpandPlaceholders(gStringVar4, gText_PkmnBecameHealthy);
        break;
    case ITEM_EFFECT_HP_EV:
        StringCopy(gStringVar2, gText_HP3);
        StringExpandPlaceholders(gStringVar4, gText_PkmnBaseVar2StatIncreased);
        break;
    case ITEM_EFFECT_ATK_EV:
        StringCopy(gStringVar2, gText_Attack3);
        StringExpandPlaceholders(gStringVar4, gText_PkmnBaseVar2StatIncreased);
        break;
    case ITEM_EFFECT_DEF_EV:
        StringCopy(gStringVar2, gText_Defense3);
        StringExpandPlaceholders(gStringVar4, gText_PkmnBaseVar2StatIncreased);
        break;
    case ITEM_EFFECT_SPEED_EV:
        StringCopy(gStringVar2, gText_Speed2);
        StringExpandPlaceholders(gStringVar4, gText_PkmnBaseVar2StatIncreased);
        break;
    case ITEM_EFFECT_SPATK_EV:
        StringCopy(gStringVar2, gText_SpAtk3);
        StringExpandPlaceholders(gStringVar4, gText_PkmnBaseVar2StatIncreased);
        break;
    case ITEM_EFFECT_SPDEF_EV:
        StringCopy(gStringVar2, gText_SpDef3);
        StringExpandPlaceholders(gStringVar4, gText_PkmnBaseVar2StatIncreased);
        break;
    case ITEM_EFFECT_PP_UP:
    case ITEM_EFFECT_PP_MAX:
        StringExpandPlaceholders(gStringVar4, gText_MovesPPIncreased);
        break;
    case ITEM_EFFECT_HEAL_PP:
        StringExpandPlaceholders(gStringVar4, gText_PPWasRestored);
        break;
    default:
        StringExpandPlaceholders(gStringVar4, gText_WontHaveEffect);
        break;
    }
}

static bool8 NotUsingHPEVItemOnShedinja(struct Pokemon *mon, u16 item)
{
    if (GetItemEffectType(item) == ITEM_EFFECT_HP_EV && GetMonData(mon, MON_DATA_SPECIES) == SPECIES_SHEDINJA)
        return FALSE;
    return TRUE;
}

static bool8 IsItemFlute(u16 item)
{
    if (item == ITEM_BLUE_FLUTE || item == ITEM_RED_FLUTE || item == ITEM_YELLOW_FLUTE)
        return TRUE;
    return FALSE;
}

static bool32 CannotUsePartyBattleItem(u16 itemId, struct Pokemon* mon)
{
    u8 i;
    u8 cannotUse = FALSE;
    u16 battleUsage = ItemId_GetBattleUsage(itemId);
    u16 hp = GetMonData(mon, MON_DATA_HP);

    // Embargo Check
    if ((gPartyMenu.slotId == 0 && gStatuses3[B_POSITION_PLAYER_LEFT] & STATUS3_EMBARGO)
        || (gPartyMenu.slotId == 1 && gStatuses3[B_POSITION_PLAYER_RIGHT] & STATUS3_EMBARGO))
    {
        return FALSE;
    }
    // Items that restore HP (Potions, Sitrus Berry, etc.)
    if (battleUsage == EFFECT_ITEM_RESTORE_HP && (hp == 0 || hp == GetMonData(mon, MON_DATA_MAX_HP)))
    {
        cannotUse++;
    }
    // Items that cure status (Burn Heal, Awakening, etc.)
    if (battleUsage == EFFECT_ITEM_CURE_STATUS
        && !((GetMonData(mon, MON_DATA_STATUS) & GetItemStatus1Mask(itemId))
        || (gPartyMenu.slotId == 0 && gBattleMons[gBattlerInMenuId].status2 & GetItemStatus2Mask(itemId))))
    {
        cannotUse++;
    }
    // Items that restore HP and cure status (Full Restore)
    if (battleUsage == EFFECT_ITEM_HEAL_AND_CURE_STATUS
        && (hp == 0 || hp == GetMonData(mon, MON_DATA_MAX_HP))
        && !((GetMonData(mon, MON_DATA_STATUS) & GetItemStatus1Mask(itemId))
        || (gPartyMenu.slotId == 0 && gBattleMons[gBattlerInMenuId].status2 & GetItemStatus2Mask(itemId))))
    {
        cannotUse++;
    }
    // Items that revive a party member
    if (battleUsage == EFFECT_ITEM_REVIVE && hp != 0)
    {
        cannotUse++;
    }
    // Items that restore PP (Elixir, Ether, Leppa Berry)
    if (battleUsage == EFFECT_ITEM_RESTORE_PP)
    {
        if (GetItemEffect(itemId)[6] == ITEM4_HEAL_PP)
        {
            for (i = 0; i < MAX_MON_MOVES; i++)
            {
                if (GetMonData(mon, MON_DATA_PP1 + i) < CalculatePPWithBonus(GetMonData(mon, MON_DATA_MOVE1 + i), GetMonData(mon, MON_DATA_PP_BONUSES), i));
                    break;
            }
            if (i == MAX_MON_MOVES)
                cannotUse++;
        }
        else if (GetMonData(mon, MON_DATA_PP1 + gPartyMenu.data1) == CalculatePPWithBonus(GetMonData(mon, MON_DATA_MOVE1 + gPartyMenu.data1), GetMonData(mon, MON_DATA_PP_BONUSES), gPartyMenu.data1))
        {
            cannotUse++;
        }
    }
    return cannotUse;
}

// Battle scripts called in HandleAction_UseItem
void ItemUseCB_BattleScript(u8 taskId, TaskFunc task)
{
    struct Pokemon *mon = &gPlayerParty[gPartyMenu.slotId];
    if (CannotUsePartyBattleItem(gSpecialVar_ItemId, mon))
    {
        gPartyMenuUseExitCallback = FALSE;
        PlaySE(SE_SELECT);
        DisplayPartyMenuMessage(gText_WontHaveEffect, TRUE);
        ScheduleBgCopyTilemapToVram(2);
        gTasks[taskId].func = task;
    }
    else
    {
        gBattleStruct->itemPartyIndex[gBattlerInMenuId] = GetPartyIdFromBattleSlot(gPartyMenu.slotId);
        gPartyMenuUseExitCallback = TRUE;
        PlaySE(SE_SELECT);
        RemoveBagItem(gSpecialVar_ItemId, 1);
        ScheduleBgCopyTilemapToVram(2);
        gTasks[taskId].func = task;
    }
}

void ItemUseCB_BattleChooseMove(u8 taskId, TaskFunc task)
{
    PlaySE(SE_SELECT);
    DisplayPartyMenuStdMessage(PARTY_MSG_RESTORE_WHICH_MOVE);
    ShowMoveSelectWindow(gPartyMenu.slotId);
    gTasks[taskId].func = Task_HandleWhichMoveInput;
}

void ItemUseCB_Medicine(u8 taskId, TaskFunc task)
{
    u16 hp = 0;
    struct Pokemon *mon = &gPlayerParty[gPartyMenu.slotId];
    u16 item = gSpecialVar_ItemId;
    bool8 canHeal, cannotUse;
    u32 oldStatus = GetMonData(mon, MON_DATA_STATUS);

    if (NotUsingHPEVItemOnShedinja(mon, item) == FALSE)
    {
        cannotUse = TRUE;
    }
    else
    {
        canHeal = IsHPRecoveryItem(item);
        if (canHeal == TRUE)
        {
            hp = GetMonData(mon, MON_DATA_HP);
            if (hp == GetMonData(mon, MON_DATA_MAX_HP))
                canHeal = FALSE;
        }
        cannotUse = ExecuteTableBasedItemEffect(mon, item, gPartyMenu.slotId, 0);
    }

    if (cannotUse != FALSE)
    {
        gPartyMenuUseExitCallback = FALSE;
        PlaySE(SE_SELECT);
        DisplayPartyMenuMessage(gText_WontHaveEffect, TRUE);
        ScheduleBgCopyTilemapToVram(2);
        gTasks[taskId].func = task;
    }
    else
    {
        gPartyMenuUseExitCallback = TRUE;
        if (!IsItemFlute(item))
        {
            PlaySE(SE_USE_ITEM);
            if (gPartyMenu.action != PARTY_ACTION_REUSABLE_ITEM)
                RemoveBagItem(item, 1);
        }
        else
        {
            PlaySE(SE_GLASS_FLUTE);
        }
        SetPartyMonAilmentGfx(mon, &sPartyMenuBoxes[gPartyMenu.slotId]);
        if (gSprites[sPartyMenuBoxes[gPartyMenu.slotId].statusSpriteId].invisible)
            DisplayPartyPokemonLevelCheck(mon, &sPartyMenuBoxes[gPartyMenu.slotId], 1);
        if (canHeal == TRUE)
        {
            if (hp == 0)
                AnimatePartySlot(gPartyMenu.slotId, 1);
            PartyMenuModifyHP(taskId, gPartyMenu.slotId, 1, GetMonData(mon, MON_DATA_HP) - hp, Task_DisplayHPRestoredMessage);
            ResetHPTaskData(taskId, 0, hp);
            return;
        }
        else
        {
            GetMonNickname(mon, gStringVar1);
            GetMedicineItemEffectMessage(item, oldStatus);
            DisplayPartyMenuMessage(gStringVar4, TRUE);
            ScheduleBgCopyTilemapToVram(2);
            gTasks[taskId].func = task;
        }
    }
}

#define tState      data[0]
#define tSpecies    data[1]
#define tAbilityNum data[2]
#define tMonId      data[3]
#define tOldFunc    4

void Task_AbilityCapsule(u8 taskId)
{
    static const u8 askText[] = _("Would you like to change {STR_VAR_1}'s\nability to {STR_VAR_2}?");
    static const u8 doneText[] = _("{STR_VAR_1}'s ability became\n{STR_VAR_2}!{PAUSE_UNTIL_PRESS}");
    s16 *data = gTasks[taskId].data;

    switch (tState)
    {
    case 0:
        // Can't use.
        if (gSpeciesInfo[tSpecies].abilities[0] == gSpeciesInfo[tSpecies].abilities[1]
            || gSpeciesInfo[tSpecies].abilities[1] == 0
            || tAbilityNum > 1
            || !tSpecies)
        {
            gPartyMenuUseExitCallback = FALSE;
            PlaySE(SE_SELECT);
            DisplayPartyMenuMessage(gText_WontHaveEffect, 1);
            ScheduleBgCopyTilemapToVram(2);
            gTasks[taskId].func = Task_ClosePartyMenuAfterText;
            return;
        }
        gPartyMenuUseExitCallback = TRUE;
        GetMonNickname(&gPlayerParty[tMonId], gStringVar1);
        StringCopy(gStringVar2, gAbilityNames[GetAbilityBySpecies(tSpecies, tAbilityNum)]);
        StringExpandPlaceholders(gStringVar4, askText);
        PlaySE(SE_SELECT);
        DisplayPartyMenuMessage(gStringVar4, 1);
        ScheduleBgCopyTilemapToVram(2);
        tState++;
        break;
    case 1:
        if (!IsPartyMenuTextPrinterActive())
        {
            PartyMenuDisplayYesNoMenu();
            tState++;
        }
        break;
    case 2:
        switch (Menu_ProcessInputNoWrapClearOnChoose())
        {
        case 0:
            tState++;
            break;
        case 1:
        case MENU_B_PRESSED:
            gPartyMenuUseExitCallback = FALSE;
            PlaySE(SE_SELECT);
            ScheduleBgCopyTilemapToVram(2);
            // Don't exit party selections screen, return to choosing a mon.
            ClearStdWindowAndFrameToTransparent(6, 0);
            ClearWindowTilemap(6);
            DisplayPartyMenuStdMessage(5);
            gTasks[taskId].func = (void *)GetWordTaskArg(taskId, tOldFunc);
            return;
        }
        break;
    case 3:
        PlaySE(SE_USE_ITEM);
        StringExpandPlaceholders(gStringVar4, doneText);
        DisplayPartyMenuMessage(gStringVar4, 1);
        ScheduleBgCopyTilemapToVram(2);
        tState++;
        break;
    case 4:
        if (!IsPartyMenuTextPrinterActive())
            tState++;
        break;
    case 5:
        SetMonData(&gPlayerParty[tMonId], MON_DATA_ABILITY_NUM, &tAbilityNum);
        RemoveBagItem(gSpecialVar_ItemId, 1);
        gTasks[taskId].func = Task_ClosePartyMenu;
        break;
    }
}

void ItemUseCB_AbilityCapsule(u8 taskId, TaskFunc task)
{
    s16 *data = gTasks[taskId].data;

    tState = 0;
    tMonId = gPartyMenu.slotId;
    tSpecies = GetMonData(&gPlayerParty[tMonId], MON_DATA_SPECIES, NULL);
    tAbilityNum = GetMonData(&gPlayerParty[tMonId], MON_DATA_ABILITY_NUM, NULL) ^ 1;
    SetWordTaskArg(taskId, tOldFunc, (uintptr_t)(gTasks[taskId].func));
    gTasks[taskId].func = Task_AbilityCapsule;
}

void Task_AbilityPatch(u8 taskId)
{
    static const u8 askText[] = _("Would you like to change {STR_VAR_1}'s\nability to {STR_VAR_2}?");
    static const u8 doneText[] = _("{STR_VAR_1}'s ability became\n{STR_VAR_2}!{PAUSE_UNTIL_PRESS}");
    s16 *data = gTasks[taskId].data;

    switch (tState)
    {
    case 0:
        // Can't use.
        if (gSpeciesInfo[tSpecies].abilities[tAbilityNum] == 0
            || !tSpecies
            )
        {
            gPartyMenuUseExitCallback = FALSE;
            PlaySE(SE_SELECT);
            DisplayPartyMenuMessage(gText_WontHaveEffect, 1);
            ScheduleBgCopyTilemapToVram(2);
            gTasks[taskId].func = Task_ClosePartyMenuAfterText;
            return;
        }
        gPartyMenuUseExitCallback = TRUE;
        GetMonNickname(&gPlayerParty[tMonId], gStringVar1);
        StringCopy(gStringVar2, gAbilityNames[GetAbilityBySpecies(tSpecies, tAbilityNum)]);
        StringExpandPlaceholders(gStringVar4, askText);
        PlaySE(SE_SELECT);
        DisplayPartyMenuMessage(gStringVar4, 1);
        ScheduleBgCopyTilemapToVram(2);
        tState++;
        break;
    case 1:
        if (!IsPartyMenuTextPrinterActive())
        {
            PartyMenuDisplayYesNoMenu();
            tState++;
        }
        break;
    case 2:
        switch (Menu_ProcessInputNoWrapClearOnChoose())
        {
        case 0:
            tState++;
            break;
        case 1:
        case MENU_B_PRESSED:
            gPartyMenuUseExitCallback = FALSE;
            PlaySE(SE_SELECT);
            ScheduleBgCopyTilemapToVram(2);
            // Don't exit party selections screen, return to choosing a mon.
            ClearStdWindowAndFrameToTransparent(6, 0);
            ClearWindowTilemap(6);
            DisplayPartyMenuStdMessage(5);
            gTasks[taskId].func = (void *)GetWordTaskArg(taskId, tOldFunc);
            return;
        }
        break;
    case 3:
        PlaySE(SE_USE_ITEM);
        StringExpandPlaceholders(gStringVar4, doneText);
        DisplayPartyMenuMessage(gStringVar4, 1);
        ScheduleBgCopyTilemapToVram(2);
        tState++;
        break;
    case 4:
        if (!IsPartyMenuTextPrinterActive())
            tState++;
        break;
    case 5:
        SetMonData(&gPlayerParty[tMonId], MON_DATA_ABILITY_NUM, &tAbilityNum);
        RemoveBagItem(gSpecialVar_ItemId, 1);
        gTasks[taskId].func = Task_ClosePartyMenu;
        break;
    }
}

void ItemUseCB_AbilityPatch(u8 taskId, TaskFunc task)
{
    s16 *data = gTasks[taskId].data;

    tState = 0;
    tMonId = gPartyMenu.slotId;
    tSpecies = GetMonData(&gPlayerParty[tMonId], MON_DATA_SPECIES, NULL);
    if (GetMonData(&gPlayerParty[tMonId], MON_DATA_ABILITY_NUM, NULL) == 2)
        tAbilityNum = 0;
    else
        tAbilityNum = 2;
    SetWordTaskArg(taskId, tOldFunc, (uintptr_t)(gTasks[taskId].func));
    gTasks[taskId].func = Task_AbilityPatch;
}

#undef tState
#undef tSpecies
#undef tAbilityNum
#undef tMonId
#undef tOldFunc

static void Task_DisplayHPRestoredMessage(u8 taskId)
{
    GetMonNickname(&gPlayerParty[gPartyMenu.slotId], gStringVar1);
    StringExpandPlaceholders(gStringVar4, gText_PkmnHPRestoredByVar2);
    DisplayPartyMenuMessage(gStringVar4, FALSE);
    ScheduleBgCopyTilemapToVram(2);
    HandleBattleLowHpMusicChange();
    gTasks[taskId].func = Task_ClosePartyMenuAfterText;
}

static void Task_ClosePartyMenuAfterText(u8 taskId)
{
    if (IsPartyMenuTextPrinterActive() != TRUE)
    {
        if (gPartyMenuUseExitCallback == FALSE)
            sPartyMenuInternal->exitCallback = NULL;
        Task_ClosePartyMenu(taskId);
    }
}

void ItemUseCB_ReduceEV(u8 taskId, TaskFunc task)
{
    struct Pokemon *mon = &gPlayerParty[gPartyMenu.slotId];
    u16 item = gSpecialVar_ItemId;
    u8 effectType = GetItemEffectType(item);
    u16 friendship = GetMonData(mon, MON_DATA_FRIENDSHIP);
    u16 ev = ItemEffectToMonEv(mon, effectType);
    bool8 cannotUseEffect = ExecuteTableBasedItemEffect(mon, item, gPartyMenu.slotId, 0);
    u16 newFriendship = GetMonData(mon, MON_DATA_FRIENDSHIP);
    u16 newEv = ItemEffectToMonEv(mon, effectType);

    if (cannotUseEffect || (friendship == newFriendship && ev == newEv))
    {
        gPartyMenuUseExitCallback = FALSE;
        PlaySE(SE_SELECT);
        DisplayPartyMenuMessage(gText_WontHaveEffect, TRUE);
        ScheduleBgCopyTilemapToVram(2);
        gTasks[taskId].func = task;
    }
    else
    {
        gPartyMenuUseExitCallback = TRUE;
        PlaySE(SE_USE_ITEM);
        RemoveBagItem(item, 1);
        GetMonNickname(mon, gStringVar1);
        ItemEffectToStatString(effectType, gStringVar2);
        if (friendship != newFriendship)
        {
            if (ev != newEv)
                StringExpandPlaceholders(gStringVar4, gText_PkmnFriendlyBaseVar2Fell);
            else
                StringExpandPlaceholders(gStringVar4, gText_PkmnFriendlyBaseVar2CantFall);
        }
        else
        {
            StringExpandPlaceholders(gStringVar4, gText_PkmnAdoresBaseVar2Fell);
        }
        DisplayPartyMenuMessage(gStringVar4, TRUE);
        ScheduleBgCopyTilemapToVram(2);
        gTasks[taskId].func = task;
    }
}

static u16 ItemEffectToMonEv(struct Pokemon *mon, u8 effectType)
{
    switch (effectType)
    {
    case ITEM_EFFECT_HP_EV:
        if (GetMonData(mon, MON_DATA_SPECIES) != SPECIES_SHEDINJA)
            return GetMonData(mon, MON_DATA_HP_EV);
        break;
    case ITEM_EFFECT_ATK_EV:
        return GetMonData(mon, MON_DATA_ATK_EV);
    case ITEM_EFFECT_DEF_EV:
        return GetMonData(mon, MON_DATA_DEF_EV);
    case ITEM_EFFECT_SPEED_EV:
        return GetMonData(mon, MON_DATA_SPEED_EV);
    case ITEM_EFFECT_SPATK_EV:
        return GetMonData(mon, MON_DATA_SPATK_EV);
    case ITEM_EFFECT_SPDEF_EV:
        return GetMonData(mon, MON_DATA_SPDEF_EV);
    }
    return 0;
}

static void ItemEffectToStatString(u8 effectType, u8 *dest)
{
    switch (effectType)
    {
    case ITEM_EFFECT_HP_EV:
        StringCopy(dest, gText_HP3);
        break;
    case ITEM_EFFECT_ATK_EV:
        StringCopy(dest, gText_Attack3);
        break;
    case ITEM_EFFECT_DEF_EV:
        StringCopy(dest, gText_Defense3);
        break;
    case ITEM_EFFECT_SPEED_EV:
        StringCopy(dest, gText_Speed2);
        break;
    case ITEM_EFFECT_SPATK_EV:
        StringCopy(dest, gText_SpAtk3);
        break;
    case ITEM_EFFECT_SPDEF_EV:
        StringCopy(dest, gText_SpDef3);
        break;
    }
}

static void ShowMoveSelectWindow(u8 slot)
{
    u8 i;
    u8 moveCount = 0;
    u8 fontId = FONT_NORMAL;
    u8 windowId = DisplaySelectionWindow(SELECTWINDOW_MOVES);
    u16 move;

    for (i = 0; i < MAX_MON_MOVES; i++)
    {
        move = GetMonData(&gPlayerParty[slot], MON_DATA_MOVE1 + i);
        AddTextPrinterParameterized(windowId, fontId, gMoveNames[move], 8, (i * 16) + 1, TEXT_SKIP_DRAW, NULL);
        if (move != MOVE_NONE)
            moveCount++;
    }
    InitMenuInUpperLeftCornerNormal(windowId, moveCount, 0);
    ScheduleBgCopyTilemapToVram(2);
}

static void Task_HandleWhichMoveInput(u8 taskId)
{
    s8 input = Menu_ProcessInput();

    if (input != MENU_NOTHING_CHOSEN)
    {
        if (input == MENU_B_PRESSED)
        {
            PlaySE(SE_SELECT);
            ReturnToUseOnWhichMon(taskId);
        }
        else
        {
            PartyMenuRemoveWindow(&sPartyMenuInternal->windowId[1]);
            SetSelectedMoveForItem(taskId);
        }
    }
}

void ItemUseCB_PPRecovery(u8 taskId, TaskFunc task)
{
    const u8 *effect = GetItemEffect(gSpecialVar_ItemId);

    if (effect == NULL || !(effect[4] & ITEM4_HEAL_PP_ONE))
    {
        gPartyMenu.data1 = 0;
        TryUseItemOnMove(taskId);
    }
    else
    {
        PlaySE(SE_SELECT);
        DisplayPartyMenuStdMessage(PARTY_MSG_RESTORE_WHICH_MOVE);
        ShowMoveSelectWindow(gPartyMenu.slotId);
        gTasks[taskId].func = Task_HandleWhichMoveInput;
    }
}

static void SetSelectedMoveForItem(u8 taskId)
{
    PartyMenuRemoveWindow(&sPartyMenuInternal->windowId[0]);
    gPartyMenu.data1 = Menu_GetCursorPos();
    TryUseItemOnMove(taskId);
}

static void ReturnToUseOnWhichMon(u8 taskId)
{
    gTasks[taskId].func = Task_HandleChooseMonInput;
    sPartyMenuInternal->exitCallback = NULL;
    PartyMenuRemoveWindow(&sPartyMenuInternal->windowId[0]);
    DisplayPartyMenuStdMessage(PARTY_MSG_USE_ON_WHICH_MON);
}

static void TryUseItemOnMove(u8 taskId)
{
    struct PartyMenu *ptr = &gPartyMenu;
    struct Pokemon *mon = &gPlayerParty[ptr->slotId];
    // In battle, set appropriate variables to be used in battle script.
    if (gMain.inBattle)
    {
        if (CannotUsePartyBattleItem(gSpecialVar_ItemId, mon))
        {
            gPartyMenuUseExitCallback = FALSE;
            PlaySE(SE_SELECT);
            DisplayPartyMenuMessage(gText_WontHaveEffect, TRUE);
            ScheduleBgCopyTilemapToVram(2);
            gTasks[taskId].func = Task_ClosePartyMenuAfterText;
        }
        else
        {
            gBattleStruct->itemPartyIndex[gBattlerInMenuId] = GetPartyIdFromBattleSlot(gPartyMenu.slotId);
            gBattleStruct->itemMoveIndex[gBattlerInMenuId] = ptr->data1;
            gPartyMenuUseExitCallback = TRUE;
            RemoveBagItem(gSpecialVar_ItemId, 1);
            ScheduleBgCopyTilemapToVram(2);
            gTasks[taskId].func = Task_ClosePartyMenuAfterText;
        }
    }
    // Outside of battle, only PP items are used on moves.
    else
    {
        u16 move = MOVE_NONE;
        s16 *moveSlot = &gPartyMenu.data1;
        u16 item = gSpecialVar_ItemId;

        if (ExecuteTableBasedItemEffect(mon, item, ptr->slotId, *moveSlot))
        {
            gPartyMenuUseExitCallback = FALSE;
            PlaySE(SE_SELECT);
            DisplayPartyMenuMessage(gText_WontHaveEffect, TRUE);
            ScheduleBgCopyTilemapToVram(2);
            gTasks[taskId].func = Task_ClosePartyMenuAfterText;
        }
        else
        {
            gPartyMenuUseExitCallback = TRUE;
            PlaySE(SE_USE_ITEM);
            RemoveBagItem(item, 1);
            move = GetMonData(mon, MON_DATA_MOVE1 + *moveSlot);
            StringCopy(gStringVar1, gMoveNames[move]);
            GetMedicineItemEffectMessage(item, 0);
            DisplayPartyMenuMessage(gStringVar4, TRUE);
            ScheduleBgCopyTilemapToVram(2);
            gTasks[taskId].func = Task_ClosePartyMenuAfterText;
        }
    }
}

void ItemUseCB_PPUp(u8 taskId, TaskFunc task)
{
    PlaySE(SE_SELECT);
    DisplayPartyMenuStdMessage(PARTY_MSG_BOOST_PP_WHICH_MOVE);
    ShowMoveSelectWindow(gPartyMenu.slotId);
    gTasks[taskId].func = Task_HandleWhichMoveInput;
}

u16 ItemIdToBattleMoveId(u16 item)
{
    return (ItemId_GetPocket(item) == POCKET_TM_HM) ? gItems[item].secondaryId : MOVE_NONE;
}

bool8 MonKnowsMove(struct Pokemon *mon, u16 move)
{
    u8 i;

    for (i = 0; i < MAX_MON_MOVES; i++)
    {
        if (GetMonData(mon, MON_DATA_MOVE1 + i) == move)
            return TRUE;
    }
    return FALSE;
}

bool8 BoxMonKnowsMove(struct BoxPokemon *boxMon, u16 move)
{
    u8 i;

    for (i = 0; i < MAX_MON_MOVES; i++)
    {
        if (GetBoxMonData(boxMon, MON_DATA_MOVE1 + i) == move)
            return TRUE;
    }
    return FALSE;
}

static void DisplayLearnMoveMessage(const u8 *str)
{
    StringExpandPlaceholders(gStringVar4, str);
    DisplayPartyMenuMessage(gStringVar4, TRUE);
    ScheduleBgCopyTilemapToVram(2);
}

static void DisplayLearnMoveMessageAndClose(u8 taskId, const u8 *str)
{
    DisplayLearnMoveMessage(str);
    gTasks[taskId].func = Task_ClosePartyMenuAfterText;
}

// move[1] doesn't use constants cause I don't know if it's actually a move ID storage

void ItemUseCB_TMHM(u8 taskId, TaskFunc task)
{
    struct Pokemon *mon;
    u16 item = gSpecialVar_ItemId;
    u16 move = ItemIdToBattleMoveId(item);

    gPartyMenu.data1 = move;
    gPartyMenu.learnMoveState = 0;

    PlaySE(SE_SELECT);
    mon = &gPlayerParty[gPartyMenu.slotId];

    GetMonNickname(mon, gStringVar1);
    StringCopy(gStringVar2, gMoveNames[move]);

    switch (CanTeachMove(mon, move))
    {
    case CANNOT_LEARN_MOVE:
        DisplayLearnMoveMessageAndClose(taskId, gText_PkmnCantLearnMove);
        return;
    case ALREADY_KNOWS_MOVE:
        DisplayLearnMoveMessageAndClose(taskId, gText_PkmnAlreadyKnows);
        return;
    }

    if (GiveMoveToMon(mon, move) != MON_HAS_MAX_MOVES)
    {
        gTasks[taskId].func = Task_LearnedMove;
    }
    else
    {
        DisplayLearnMoveMessage(gText_PkmnNeedsToReplaceMove);
        gTasks[taskId].func = Task_ReplaceMoveYesNo;
    }
}

static void Task_LearnedMove(u8 taskId)
{
    struct Pokemon *mon = &gPlayerParty[gPartyMenu.slotId];
    s16 *move = &gPartyMenu.data1;
    u16 item = gSpecialVar_ItemId;

    if (move[1] == 0)
    {
        AdjustFriendship(mon, FRIENDSHIP_EVENT_LEARN_TMHM);
        if (!ItemId_GetImportance(item))
            RemoveBagItem(item, 1);
    }
    GetMonNickname(mon, gStringVar1);
    StringCopy(gStringVar2, gMoveNames[move[0]]);
    StringExpandPlaceholders(gStringVar4, gText_PkmnLearnedMove3);
    DisplayPartyMenuMessage(gStringVar4, TRUE);
    ScheduleBgCopyTilemapToVram(2);
    gTasks[taskId].func = Task_DoLearnedMoveFanfareAfterText;
}

static void Task_DoLearnedMoveFanfareAfterText(u8 taskId)
{
    if (IsPartyMenuTextPrinterActive() != TRUE)
    {
        PlayFanfare(MUS_LEVEL_UP);
        gTasks[taskId].func = Task_LearnNextMoveOrClosePartyMenu;
    }
}

static void Task_LearnNextMoveOrClosePartyMenu(u8 taskId)
{
    if (IsFanfareTaskInactive() && ((JOY_NEW(A_BUTTON)) || (JOY_NEW(B_BUTTON))))
    {
        if (gPartyMenu.learnMoveState == 1)
            Task_TryLearningNextMove(taskId);
        else
        {
            if (gPartyMenu.learnMoveState == 2) // never occurs
                gSpecialVar_Result = TRUE;
            Task_ClosePartyMenu(taskId);
        }
    }
}

static void Task_ReplaceMoveYesNo(u8 taskId)
{
    if (IsPartyMenuTextPrinterActive() != TRUE)
    {
        PartyMenuDisplayYesNoMenu();
        gTasks[taskId].func = Task_HandleReplaceMoveYesNoInput;
    }
}

static void Task_HandleReplaceMoveYesNoInput(u8 taskId)
{
    switch (Menu_ProcessInputNoWrapClearOnChoose())
    {
    case 0:
        DisplayPartyMenuMessage(gText_WhichMoveToForget, TRUE);
        gTasks[taskId].func = Task_ShowSummaryScreenToForgetMove;
        break;
    case MENU_B_PRESSED:
        PlaySE(SE_SELECT);
        // fallthrough
    case 1:
        StopLearningMovePrompt(taskId);
        break;
    }
}

static void Task_ShowSummaryScreenToForgetMove(u8 taskId)
{
    if (IsPartyMenuTextPrinterActive() != TRUE)
    {
        sPartyMenuInternal->exitCallback = CB2_ShowSummaryScreenToForgetMove;
        Task_ClosePartyMenu(taskId);
    }
}

static void CB2_ShowSummaryScreenToForgetMove(void)
{
    ShowSelectMovePokemonSummaryScreen(gPlayerParty, gPartyMenu.slotId, gPlayerPartyCount - 1, CB2_ReturnToPartyMenuWhileLearningMove, gPartyMenu.data1);
}

static void CB2_ReturnToPartyMenuWhileLearningMove(void)
{
    if (sFinalLevel != 0)
        SetMonData(&gPlayerParty[gPartyMenu.slotId], MON_DATA_LEVEL, &sFinalLevel); // to avoid displaying incorrect level
    InitPartyMenu(PARTY_MENU_TYPE_FIELD, PARTY_LAYOUT_SINGLE, PARTY_ACTION_CHOOSE_MON, TRUE, PARTY_MSG_NONE, Task_ReturnToPartyMenuWhileLearningMove, gPartyMenu.exitCallback);
}

static void Task_ReturnToPartyMenuWhileLearningMove(u8 taskId)
{
    if (!gPaletteFade.active)
    {
        if (GetMoveSlotToReplace() != MAX_MON_MOVES)
            DisplayPartyMenuForgotMoveMessage(taskId);
        else
            StopLearningMovePrompt(taskId);
    }
}

static void DisplayPartyMenuForgotMoveMessage(u8 taskId)
{
    struct Pokemon *mon = &gPlayerParty[gPartyMenu.slotId];
    u16 move = GetMonData(mon, MON_DATA_MOVE1 + GetMoveSlotToReplace());

    GetMonNickname(mon, gStringVar1);
    StringCopy(gStringVar2, gMoveNames[move]);
    DisplayLearnMoveMessage(gText_12PoofForgotMove);
    gTasks[taskId].func = Task_PartyMenuReplaceMove;
}

static void Task_PartyMenuReplaceMove(u8 taskId)
{
    struct Pokemon *mon;
    u16 move;

    if (IsPartyMenuTextPrinterActive() != TRUE)
    {
        mon = &gPlayerParty[gPartyMenu.slotId];
        RemoveMonPPBonus(mon, GetMoveSlotToReplace());
        move = gPartyMenu.data1;
        SetMonMoveSlot(mon, move, GetMoveSlotToReplace());
        Task_LearnedMove(taskId);
    }
}

static void StopLearningMovePrompt(u8 taskId)
{
    StringCopy(gStringVar2, gMoveNames[gPartyMenu.data1]);
    StringExpandPlaceholders(gStringVar4, gText_StopLearningMove2);
    DisplayPartyMenuMessage(gStringVar4, TRUE);
    ScheduleBgCopyTilemapToVram(2);
    gTasks[taskId].func = Task_StopLearningMoveYesNo;
}

static void Task_StopLearningMoveYesNo(u8 taskId)
{
    if (IsPartyMenuTextPrinterActive() != TRUE)
    {
        PartyMenuDisplayYesNoMenu();
        gTasks[taskId].func = Task_HandleStopLearningMoveYesNoInput;
    }
}

static void Task_HandleStopLearningMoveYesNoInput(u8 taskId)
{
    struct Pokemon *mon = &gPlayerParty[gPartyMenu.slotId];

    switch (Menu_ProcessInputNoWrapClearOnChoose())
    {
    case 0:
        GetMonNickname(mon, gStringVar1);
        StringCopy(gStringVar2, gMoveNames[gPartyMenu.data1]);
        StringExpandPlaceholders(gStringVar4, gText_MoveNotLearned);
        DisplayPartyMenuMessage(gStringVar4, TRUE);
        if (gPartyMenu.learnMoveState == 1)
        {
            gTasks[taskId].func = Task_TryLearningNextMoveAfterText;
        }
        else
        {
            if (gPartyMenu.learnMoveState == 2) // never occurs
                gSpecialVar_Result = FALSE;
            gTasks[taskId].func = Task_ClosePartyMenuAfterText;
        }
        break;
    case MENU_B_PRESSED:
        PlaySE(SE_SELECT);
        // fallthrough
    case 1:
        GetMonNickname(mon, gStringVar1);
        StringCopy(gStringVar2, gMoveNames[gPartyMenu.data1]);
        DisplayLearnMoveMessage(gText_PkmnNeedsToReplaceMove);
        gTasks[taskId].func = Task_ReplaceMoveYesNo;
        break;
    }
}

static void Task_TryLearningNextMoveAfterText(u8 taskId)
{
    if (IsPartyMenuTextPrinterActive() != TRUE)
        Task_TryLearningNextMove(taskId);
}

static void DisplayExpPoints(u8 taskId, TaskFunc task, u8 holdEffectParam)
{
    PlaySE(SE_USE_ITEM);
    ConvertIntToDecimalStringN(gStringVar2, sExpCandyExperienceTable[holdEffectParam], STR_CONV_MODE_LEFT_ALIGN, 3);
    StringExpandPlaceholders(gStringVar4, gText_PkmnGainedExp);
    DisplayPartyMenuMessage(gStringVar4, FALSE);
    ScheduleBgCopyTilemapToVram(2);
    gTasks[taskId].func = task;
}

void ItemUseCB_RareCandy(u8 taskId, TaskFunc task)
{
    struct Pokemon *mon = &gPlayerParty[gPartyMenu.slotId];
    struct PartyMenuInternal *ptr = sPartyMenuInternal;
    s16 *arrayPtr = ptr->data;
    u16 *itemPtr = &gSpecialVar_ItemId;
    bool8 cannotUseEffect;
    u8 holdEffectParam = ItemId_GetHoldEffectParam(*itemPtr);

    sInitialLevel = GetMonData(mon, MON_DATA_LEVEL);
    if (sInitialLevel != MAX_LEVEL)
    {
        BufferMonStatsToTaskData(mon, arrayPtr);
        cannotUseEffect = ExecuteTableBasedItemEffect(mon, *itemPtr, gPartyMenu.slotId, 0);
        BufferMonStatsToTaskData(mon, &ptr->data[NUM_STATS]);
    }
    else
    {
        cannotUseEffect = TRUE;
    }
    PlaySE(SE_SELECT);
    if (cannotUseEffect)
    {
        u16 targetSpecies = SPECIES_NONE;

        // Resets values to 0 so other means of teaching moves doesn't overwrite levels
        sInitialLevel = 0;
        sFinalLevel = 0;

        if (holdEffectParam == 0)
            targetSpecies = GetEvolutionTargetSpecies(mon, EVO_MODE_NORMAL, ITEM_NONE, NULL);

        if (targetSpecies != SPECIES_NONE)
        {
            RemoveBagItem(gSpecialVar_ItemId, 1);
            FreePartyPointers();
            gCB2_AfterEvolution = gPartyMenu.exitCallback;
            BeginEvolutionScene(mon, targetSpecies, TRUE, gPartyMenu.slotId);
            DestroyTask(taskId);
        }
        else
        {
            gPartyMenuUseExitCallback = FALSE;
            DisplayPartyMenuMessage(gText_WontHaveEffect, TRUE);
            ScheduleBgCopyTilemapToVram(2);
            gTasks[taskId].func = task;
        }
    }
    else
    {
        sFinalLevel = GetMonData(mon, MON_DATA_LEVEL, NULL);
        gPartyMenuUseExitCallback = TRUE;
        UpdateMonDisplayInfoAfterRareCandy(gPartyMenu.slotId, mon);
        RemoveBagItem(gSpecialVar_ItemId, 1);
        GetMonNickname(mon, gStringVar1);
        if (sFinalLevel > sInitialLevel)
        {
            PlayFanfareByFanfareNum(FANFARE_LEVEL_UP);
            if (holdEffectParam == 0) // Rare Candy
            {
                ConvertIntToDecimalStringN(gStringVar2, sFinalLevel, STR_CONV_MODE_LEFT_ALIGN, 3);
                StringExpandPlaceholders(gStringVar4, gText_PkmnElevatedToLvVar2);
            }
            else // Exp Candies
            {
                ConvertIntToDecimalStringN(gStringVar2, sExpCandyExperienceTable[holdEffectParam - 1], STR_CONV_MODE_LEFT_ALIGN, 6);
                ConvertIntToDecimalStringN(gStringVar3, sFinalLevel, STR_CONV_MODE_LEFT_ALIGN, 3);
                StringExpandPlaceholders(gStringVar4, gText_PkmnGainedExpAndElevatedToLvVar3);
            }

            DisplayPartyMenuMessage(gStringVar4, TRUE);
            ScheduleBgCopyTilemapToVram(2);
            gTasks[taskId].func = Task_DisplayLevelUpStatsPg1;
        }
        else
        {
            PlaySE(SE_USE_ITEM);
            gPartyMenuUseExitCallback = FALSE;
            ConvertIntToDecimalStringN(gStringVar2, sExpCandyExperienceTable[holdEffectParam - 1], STR_CONV_MODE_LEFT_ALIGN, 6);
            StringExpandPlaceholders(gStringVar4, gText_PkmnGainedExp);
            DisplayPartyMenuMessage(gStringVar4, FALSE);
            ScheduleBgCopyTilemapToVram(2);
            gTasks[taskId].func = task;
        }
    }
}

static void UpdateMonDisplayInfoAfterRareCandy(u8 slot, struct Pokemon *mon)
{
    SetPartyMonAilmentGfx(mon, &sPartyMenuBoxes[slot]);
    if (gSprites[sPartyMenuBoxes[slot].statusSpriteId].invisible)
        DisplayPartyPokemonLevelCheck(mon, &sPartyMenuBoxes[slot], 1);
    DisplayPartyPokemonHPCheck(mon, &sPartyMenuBoxes[slot], 1);
    DisplayPartyPokemonMaxHPCheck(mon, &sPartyMenuBoxes[slot], 1);
    DisplayPartyPokemonHPBarCheck(mon, &sPartyMenuBoxes[slot]);
    UpdatePartyMonHPBar(sPartyMenuBoxes[slot].monSpriteId, mon);
    AnimatePartySlot(slot, 1);
    ScheduleBgCopyTilemapToVram(0);
}

static void Task_DisplayLevelUpStatsPg1(u8 taskId)
{
    if (WaitFanfare(FALSE) && IsPartyMenuTextPrinterActive() != TRUE && ((JOY_NEW(A_BUTTON)) || (JOY_NEW(B_BUTTON))))
    {
        PlaySE(SE_SELECT);
        DisplayLevelUpStatsPg1(taskId);
        gTasks[taskId].func = Task_DisplayLevelUpStatsPg2;
    }
}

static void Task_DisplayLevelUpStatsPg2(u8 taskId)
{
    if ((JOY_NEW(A_BUTTON)) || (JOY_NEW(B_BUTTON)))
    {
        PlaySE(SE_SELECT);
        DisplayLevelUpStatsPg2(taskId);
        sInitialLevel += 1; // so the Pokemon doesn't learn a move meant for its previous level
        gTasks[taskId].func = Task_TryLearnNewMoves;
    }
}

static void DisplayLevelUpStatsPg1(u8 taskId)
{
    s16 *arrayPtr = sPartyMenuInternal->data;

    arrayPtr[12] = CreateLevelUpStatsWindow();
    DrawLevelUpWindowPg1(arrayPtr[12], arrayPtr, &arrayPtr[6], TEXT_COLOR_WHITE, TEXT_COLOR_DARK_GRAY, TEXT_COLOR_LIGHT_GRAY);
    CopyWindowToVram(arrayPtr[12], COPYWIN_GFX);
    ScheduleBgCopyTilemapToVram(2);
}

static void DisplayLevelUpStatsPg2(u8 taskId)
{
    s16 *arrayPtr = sPartyMenuInternal->data;

    DrawLevelUpWindowPg2(arrayPtr[12], &arrayPtr[6], TEXT_COLOR_WHITE, TEXT_COLOR_DARK_GRAY, TEXT_COLOR_LIGHT_GRAY);
    CopyWindowToVram(arrayPtr[12], COPYWIN_GFX);
    ScheduleBgCopyTilemapToVram(2);
}

static void Task_TryLearnNewMoves(u8 taskId)
{
    u16 learnMove;

    if (WaitFanfare(FALSE) && ((JOY_NEW(A_BUTTON)) || (JOY_NEW(B_BUTTON))))
    {
        RemoveLevelUpStatsWindow();
        for (; sInitialLevel <= sFinalLevel; sInitialLevel++)
        {
            SetMonData(&gPlayerParty[gPartyMenu.slotId], MON_DATA_LEVEL, &sInitialLevel);
            learnMove = MonTryLearningNewMove(&gPlayerParty[gPartyMenu.slotId], TRUE);
            gPartyMenu.learnMoveState = 1;
            switch (learnMove)
            {
            case 0: // No moves to learn
                if (sInitialLevel >= sFinalLevel)
                    PartyMenuTryEvolution(taskId);
                break;
            case MON_HAS_MAX_MOVES:
                DisplayMonNeedsToReplaceMove(taskId);
                break;
            case MON_ALREADY_KNOWS_MOVE:
                gTasks[taskId].func = Task_TryLearningNextMove;
                break;
            default:
                DisplayMonLearnedMove(taskId, learnMove);
                break;
            }
            if (learnMove)
                break;
        }
    }
}

static void Task_TryLearningNextMove(u8 taskId)
{
    u16 result;
    for (; sInitialLevel <= sFinalLevel; sInitialLevel++)
    {
        SetMonData(&gPlayerParty[gPartyMenu.slotId], MON_DATA_LEVEL, &sInitialLevel);
        result = MonTryLearningNewMove(&gPlayerParty[gPartyMenu.slotId], FALSE);
        switch (result)
        {
        case 0: // No moves to learn
            if (sInitialLevel >= sFinalLevel)
                PartyMenuTryEvolution(taskId);
            break;
        case MON_HAS_MAX_MOVES:
            DisplayMonNeedsToReplaceMove(taskId);
            break;
        case MON_ALREADY_KNOWS_MOVE:
            gTasks[taskId].func = Task_TryLearningNextMove;
            return;
        default:
            DisplayMonLearnedMove(taskId, result);
            break;
        }
        if (result)
            break;
    }
}

static void PartyMenuTryEvolution(u8 taskId)
{
    struct Pokemon *mon = &gPlayerParty[gPartyMenu.slotId];
    u16 targetSpecies = GetEvolutionTargetSpecies(mon, EVO_MODE_NORMAL, ITEM_NONE, NULL);

    // Resets values to 0 so other means of teaching moves doesn't overwrite levels
    sInitialLevel = 0;
    sFinalLevel = 0;

    if (targetSpecies != SPECIES_NONE)
    {
        FreePartyPointers();
        gCB2_AfterEvolution = gPartyMenu.exitCallback;
        BeginEvolutionScene(mon, targetSpecies, TRUE, gPartyMenu.slotId);
        DestroyTask(taskId);
    }
    else
    {
        gTasks[taskId].func = Task_ClosePartyMenuAfterText;
    }
}

static void DisplayMonNeedsToReplaceMove(u8 taskId)
{
    GetMonNickname(&gPlayerParty[gPartyMenu.slotId], gStringVar1);
    StringCopy(gStringVar2, gMoveNames[gMoveToLearn]);
    StringExpandPlaceholders(gStringVar4, gText_PkmnNeedsToReplaceMove);
    DisplayPartyMenuMessage(gStringVar4, TRUE);
    ScheduleBgCopyTilemapToVram(2);
    gPartyMenu.data1 = gMoveToLearn;
    gTasks[taskId].func = Task_ReplaceMoveYesNo;
}

static void DisplayMonLearnedMove(u8 taskId, u16 move)
{
    GetMonNickname(&gPlayerParty[gPartyMenu.slotId], gStringVar1);
    StringCopy(gStringVar2, gMoveNames[move]);
    StringExpandPlaceholders(gStringVar4, gText_PkmnLearnedMove3);
    DisplayPartyMenuMessage(gStringVar4, TRUE);
    ScheduleBgCopyTilemapToVram(2);
    gPartyMenu.data1 = move;
    gTasks[taskId].func = Task_DoLearnedMoveFanfareAfterText;
}

static void BufferMonStatsToTaskData(struct Pokemon *mon, s16 *data)
{
    data[0] = GetMonData(mon, MON_DATA_MAX_HP);
    data[1] = GetMonData(mon, MON_DATA_ATK);
    data[2] = GetMonData(mon, MON_DATA_DEF);
    data[4] = GetMonData(mon, MON_DATA_SPATK);
    data[5] = GetMonData(mon, MON_DATA_SPDEF);
    data[3] = GetMonData(mon, MON_DATA_SPEED);
}

#define tUsedOnSlot   data[0]
#define tHadEffect    data[1]
#define tLastSlotUsed data[2]

void ItemUseCB_SacredAsh(u8 taskId, TaskFunc task)
{
    sPartyMenuInternal->tUsedOnSlot = FALSE;
    sPartyMenuInternal->tHadEffect = FALSE;
    sPartyMenuInternal->tLastSlotUsed = gPartyMenu.slotId;
    UseSacredAsh(taskId);
}

static void UseSacredAsh(u8 taskId)
{
    struct Pokemon *mon = &gPlayerParty[gPartyMenu.slotId];
    u16 hp;

    if (GetMonData(mon, MON_DATA_SPECIES) == SPECIES_NONE)
    {
        gTasks[taskId].func = Task_SacredAshLoop;
        return;
    }

    hp = GetMonData(mon, MON_DATA_HP);
    if (ExecuteTableBasedItemEffect(mon, gSpecialVar_ItemId, gPartyMenu.slotId, 0))
    {
        gTasks[taskId].func = Task_SacredAshLoop;
        return;
    }

    PlaySE(SE_USE_ITEM);
    SetPartyMonAilmentGfx(mon, &sPartyMenuBoxes[gPartyMenu.slotId]);
    if (gSprites[sPartyMenuBoxes[gPartyMenu.slotId].statusSpriteId].invisible)
        DisplayPartyPokemonLevelCheck(mon, &sPartyMenuBoxes[gPartyMenu.slotId], 1);
    AnimatePartySlot(sPartyMenuInternal->tLastSlotUsed, 0);
    AnimatePartySlot(gPartyMenu.slotId, 1);
    PartyMenuModifyHP(taskId, gPartyMenu.slotId, 1, GetMonData(mon, MON_DATA_HP) - hp, Task_SacredAshDisplayHPRestored);
    ResetHPTaskData(taskId, 0, hp);
    sPartyMenuInternal->tUsedOnSlot = TRUE;
    sPartyMenuInternal->tHadEffect = TRUE;
}

static void Task_SacredAshLoop(u8 taskId)
{
    if (IsPartyMenuTextPrinterActive() != TRUE)
    {
        if (sPartyMenuInternal->tUsedOnSlot == TRUE)
        {
            sPartyMenuInternal->tUsedOnSlot = FALSE;
            sPartyMenuInternal->tLastSlotUsed = gPartyMenu.slotId;
        }
        if (++(gPartyMenu.slotId) == PARTY_SIZE)
        {
            if (sPartyMenuInternal->tHadEffect == FALSE)
            {
                gPartyMenuUseExitCallback = FALSE;
                DisplayPartyMenuMessage(gText_WontHaveEffect, TRUE);
                ScheduleBgCopyTilemapToVram(2);
            }
            else
            {
                gPartyMenuUseExitCallback = TRUE;
                RemoveBagItem(gSpecialVar_ItemId, 1);
            }
            gTasks[taskId].func = Task_ClosePartyMenuAfterText;
            gPartyMenu.slotId = 0;
        }
        else
        {
            UseSacredAsh(taskId);
        }
    }
}

static void Task_SacredAshDisplayHPRestored(u8 taskId)
{
    GetMonNickname(&gPlayerParty[gPartyMenu.slotId], gStringVar1);
    StringExpandPlaceholders(gStringVar4, gText_PkmnHPRestoredByVar2);
    DisplayPartyMenuMessage(gStringVar4, FALSE);
    ScheduleBgCopyTilemapToVram(2);
    gTasks[taskId].func = Task_SacredAshLoop;
}

#undef tUsedOnSlot
#undef tHadEffect
#undef tLastSlotUsed

void ItemUseCB_EvolutionStone(u8 taskId, TaskFunc task)
{
    PlaySE(SE_SELECT);
    gCB2_AfterEvolution = gPartyMenu.exitCallback;
    if (ExecuteTableBasedItemEffect(&gPlayerParty[gPartyMenu.slotId], gSpecialVar_ItemId, gPartyMenu.slotId, 0))
    {
        gPartyMenuUseExitCallback = FALSE;
        DisplayPartyMenuMessage(gText_WontHaveEffect, TRUE);
        ScheduleBgCopyTilemapToVram(2);
        gTasks[taskId].func = task;
    }
    else
    {
        if (ItemId_GetPocket(gSpecialVar_ItemId) != POCKET_KEY_ITEMS)
            RemoveBagItem(gSpecialVar_ItemId, 1);
        FreePartyPointers();
    }
}

#define tState          data[0]
#define tTargetSpecies  data[1]
#define tAnimWait       data[2]
#define tNextFunc       3

static void SpriteCB_FormChangeIconMosaic(struct Sprite *sprite)
{
    u8 taskId = sprite->data[2];

    sprite->data[0] -= sprite->data[1];

    if (sprite->data[0] <= 0)
    {
        if (gTasks[taskId].tAnimWait == 60)
            sprite->data[0] = 0;
        else
            sprite->data[0] = 10;
    }

    SetGpuReg(REG_OFFSET_MOSAIC, (sprite->data[0] << 12) | (sprite->data[1] << 8));

    if (sprite->data[0] == 0)
    {
        sprite->oam.mosaic = FALSE;
        sprite->callback = SpriteCallbackDummy;
    }
}

static void Task_TryItemUseFormChange(u8 taskId)
{
    struct Pokemon *mon = &gPlayerParty[gPartyMenu.slotId];
    u16 targetSpecies;
    struct Sprite *icon = &gSprites[sPartyMenuBoxes[gPartyMenu.slotId].monSpriteId];

    switch (gTasks[taskId].tState)
    {
    case 0:
        targetSpecies = gTasks[taskId].tTargetSpecies;
        SetMonData(mon, MON_DATA_SPECIES, &targetSpecies);
        CalculateMonStats(mon);
        gTasks[taskId].tState++;
        break;
    case 1:
        gTasks[taskId].tState++;
        break;
    case 2:
        PlaySE(SE_M_TELEPORT);
        gTasks[taskId].tState++;
        break;
    case 3:
        targetSpecies = gTasks[taskId].tTargetSpecies;

        if (gTasks[taskId].tAnimWait == 0)
        {
            FreeAndDestroyMonIconSprite(icon);
            CreatePartyMonIconSpriteParameterized(targetSpecies, GetMonData(mon, MON_DATA_PERSONALITY, NULL), &sPartyMenuBoxes[gPartyMenu.slotId], 1);
            icon->oam.mosaic = TRUE;
            icon->data[0] = 10;
            icon->data[1] = 1;
            icon->data[2] = taskId;
            icon->callback = SpriteCB_FormChangeIconMosaic;
            SetGpuReg(REG_OFFSET_MOSAIC, (icon->data[0] << 12) | (icon->data[1] << 8));
        }

        if (++gTasks[taskId].tAnimWait == 60)
            gTasks[taskId].tState++;

        break;
    case 4:
        targetSpecies = gTasks[taskId].tTargetSpecies;
        PlayCry_Normal(targetSpecies, 0);
        gTasks[taskId].tState++;
        break;
    case 5:
        if (IsCryFinished())
        {
            GetMonNickname(mon, gStringVar1);
            StringExpandPlaceholders(gStringVar4, gText_PkmnTransformed);
            DisplayPartyMenuMessage(gStringVar4, FALSE);
            ScheduleBgCopyTilemapToVram(2);
            gTasks[taskId].tState++;
        }

        break;
    case 6:
        if (!IsPartyMenuTextPrinterActive())
            gTasks[taskId].tState++;

        break;
    case 7:
        gTasks[taskId].func = (void *)GetWordTaskArg(taskId, tNextFunc);
        break;
    }
}

bool32 TryItemUseFormChange(u8 taskId, TaskFunc task)
{
    struct Pokemon *mon = &gPlayerParty[gPartyMenu.slotId];
    u16 targetSpecies = GetFormChangeTargetSpecies(mon, FORM_CHANGE_ITEM_USE, gSpecialVar_ItemId);

    if (targetSpecies != SPECIES_NONE)
    {
        gPartyMenuUseExitCallback = TRUE;
        SetWordTaskArg(taskId, tNextFunc, (u32)task);
        gTasks[taskId].func = Task_TryItemUseFormChange;
        gTasks[taskId].tState = 0;
        gTasks[taskId].tTargetSpecies = targetSpecies;
        gTasks[taskId].tAnimWait = 0;
        return TRUE;
    }
    else
    {
        gPartyMenuUseExitCallback = FALSE;
        PlaySE(SE_SELECT);
        DisplayPartyMenuMessage(gText_WontHaveEffect, TRUE);
        ScheduleBgCopyTilemapToVram(2);
        gTasks[taskId].func = task;
        return FALSE;
    }
}

void ItemUseCB_FormChange(u8 taskId, TaskFunc task)
{
    TryItemUseFormChange(taskId, task);
}

void ItemUseCB_FormChange_ConsumedOnUse(u8 taskId, TaskFunc task)
{
    if (TryItemUseFormChange(taskId, task))
        RemoveBagItem(gSpecialVar_ItemId, 1);
}
void TryItemHoldFormChange(struct Pokemon *mon)
{
    u16 targetSpecies = GetFormChangeTargetSpecies(mon, FORM_CHANGE_ITEM_HOLD, 0);
    if (targetSpecies != SPECIES_NONE)
    {
        PlayCry_NormalNoDucking(targetSpecies, 0, CRY_VOLUME_RS, CRY_VOLUME_RS);
        SetMonData(mon, MON_DATA_SPECIES, &targetSpecies);
        FreeAndDestroyMonIconSprite(&gSprites[sPartyMenuBoxes[gPartyMenu.slotId].monSpriteId]);
        CreatePartyMonIconSpriteParameterized(targetSpecies, GetMonData(mon, MON_DATA_PERSONALITY, NULL), &sPartyMenuBoxes[gPartyMenu.slotId], 1);
        CalculateMonStats(mon);
        UpdatePartyMonHeldItemSprite(mon, &sPartyMenuBoxes[gPartyMenu.slotId]);
    }
}

#undef tState
#undef tTargetSpecies
#undef tAnimWait
#undef tNextFunc

const u8* GetItemEffect(u16 item)
{
    if (item == ITEM_ENIGMA_BERRY_E_READER)
        return gSaveBlock1Ptr->enigmaBerry.itemEffect;
    else
        return gItemEffectTable[item];
}

u8 GetItemEffectType(u16 item)
{
    u32 statusCure;
    const u8 *itemEffect = GetItemEffect(item);

    if (itemEffect == NULL)
        return ITEM_EFFECT_NONE;

    if ((itemEffect[0] & ITEM0_DIRE_HIT) || itemEffect[1] || (itemEffect[3] & ITEM3_GUARD_SPEC))
        return ITEM_EFFECT_X_ITEM;
    else if (itemEffect[0] & ITEM0_SACRED_ASH)
        return ITEM_EFFECT_SACRED_ASH;
    else if (itemEffect[3] & ITEM3_LEVEL_UP)
        return ITEM_EFFECT_RAISE_LEVEL;

    statusCure = itemEffect[3] & ITEM3_STATUS_ALL;
    if (statusCure || (itemEffect[0] >> 7))
    {
        if (statusCure == ITEM3_SLEEP)
            return ITEM_EFFECT_CURE_SLEEP;
        else if (statusCure == ITEM3_POISON)
            return ITEM_EFFECT_CURE_POISON;
        else if (statusCure == ITEM3_BURN)
            return ITEM_EFFECT_CURE_BURN;
        else if (statusCure == ITEM3_FREEZE)
            return ITEM_EFFECT_CURE_FREEZE_FROSTBITE;
        else if (statusCure == ITEM3_PARALYSIS)
            return ITEM_EFFECT_CURE_PARALYSIS;
        else if (statusCure == ITEM3_CONFUSION)
            return ITEM_EFFECT_CURE_CONFUSION;
        else if (itemEffect[0] >> 7 && !statusCure)
            return ITEM_EFFECT_CURE_INFATUATION;
        else
            return ITEM_EFFECT_CURE_ALL_STATUS;
    }

    if (itemEffect[4] & (ITEM4_REVIVE | ITEM4_HEAL_HP))
        return ITEM_EFFECT_HEAL_HP;
    else if (itemEffect[4] & ITEM4_EV_ATK)
        return ITEM_EFFECT_ATK_EV;
    else if (itemEffect[4] & ITEM4_EV_HP)
        return ITEM_EFFECT_HP_EV;
    else if (itemEffect[5] & ITEM5_EV_SPATK)
        return ITEM_EFFECT_SPATK_EV;
    else if (itemEffect[5] & ITEM5_EV_SPDEF)
        return ITEM_EFFECT_SPDEF_EV;
    else if (itemEffect[5] & ITEM5_EV_SPEED)
        return ITEM_EFFECT_SPEED_EV;
    else if (itemEffect[5] & ITEM5_EV_DEF)
        return ITEM_EFFECT_DEF_EV;
    else if (itemEffect[4] & ITEM4_EVO_STONE)
        return ITEM_EFFECT_EVO_STONE;
    else if (itemEffect[4] & ITEM4_PP_UP)
        return ITEM_EFFECT_PP_UP;
    else if (itemEffect[5] & ITEM5_PP_MAX)
        return ITEM_EFFECT_PP_MAX;
    else if (itemEffect[4] & (ITEM4_HEAL_PP | ITEM4_HEAL_PP_ONE))
        return ITEM_EFFECT_HEAL_PP;
    else
        return ITEM_EFFECT_NONE;
}

static void TryTutorSelectedMon(u8 taskId)
{
    struct Pokemon *mon;
    s16 *move;

    if (!gPaletteFade.active)
    {
        mon = &gPlayerParty[gPartyMenu.slotId];
        move = &gPartyMenu.data1;
        GetMonNickname(mon, gStringVar1);
        gPartyMenu.data1 = gSpecialVar_0x8005;
        StringCopy(gStringVar2, gMoveNames[gPartyMenu.data1]);
        move[1] = 2;
        switch (CanTeachMove(mon, gPartyMenu.data1))
        {
        case CANNOT_LEARN_MOVE:
            DisplayLearnMoveMessageAndClose(taskId, gText_PkmnCantLearnMove);
            return;
        case ALREADY_KNOWS_MOVE:
            DisplayLearnMoveMessageAndClose(taskId, gText_PkmnAlreadyKnows);
            return;
        default:
            if (GiveMoveToMon(mon, gPartyMenu.data1) != MON_HAS_MAX_MOVES)
            {
                Task_LearnedMove(taskId);
                return;
            }
            break;
        }
        DisplayLearnMoveMessage(gText_PkmnNeedsToReplaceMove);
        gTasks[taskId].func = Task_ReplaceMoveYesNo;
    }
}

void CB2_PartyMenuFromStartMenu(void)
{
    InitPartyMenu(PARTY_MENU_TYPE_FIELD, PARTY_LAYOUT_SINGLE, PARTY_ACTION_CHOOSE_MON, FALSE, PARTY_MSG_CHOOSE_MON, Task_HandleChooseMonInput, CB2_ReturnToFieldWithOpenMenu);
}

// Giving an item by selecting Give from the bag menu
// As opposted to by selecting Give in the party menu, which is handled by CursorCb_Give
void CB2_ChooseMonToGiveItem(void)
{
    MainCallback callback = (InBattlePyramid() == FALSE) ? CB2_ReturnToBagMenu : CB2_ReturnToPyramidBagMenu;
    InitPartyMenu(PARTY_MENU_TYPE_FIELD, PARTY_LAYOUT_SINGLE, PARTY_ACTION_GIVE_ITEM, FALSE, PARTY_MSG_GIVE_TO_WHICH_MON, Task_HandleChooseMonInput, callback);
    gPartyMenu.bagItem = gSpecialVar_ItemId;
}

static void TryGiveItemOrMailToSelectedMon(u8 taskId)
{
    sPartyMenuItemId = GetMonData(&gPlayerParty[gPartyMenu.slotId], MON_DATA_HELD_ITEM);
    if (sPartyMenuItemId == ITEM_NONE)
    {
        GiveItemOrMailToSelectedMon(taskId);
    }
    else if (ItemIsMail(sPartyMenuItemId))
    {
        DisplayItemMustBeRemovedFirstMessage(taskId);
    }
    else
    {
        DisplayAlreadyHoldingItemSwitchMessage(&gPlayerParty[gPartyMenu.slotId], sPartyMenuItemId, TRUE);
        gTasks[taskId].func = Task_SwitchItemsFromBagYesNo;
    }
}

static void GiveItemOrMailToSelectedMon(u8 taskId)
{
    if (ItemIsMail(gPartyMenu.bagItem))
    {
        RemoveItemToGiveFromBag(gPartyMenu.bagItem);
        sPartyMenuInternal->exitCallback = CB2_WriteMailToGiveMonFromBag;
        Task_ClosePartyMenu(taskId);
    }
    else
    {
        GiveItemToSelectedMon(taskId);
    }
}

static void GiveItemToSelectedMon(u8 taskId)
{
    u16 item;

    if (!gPaletteFade.active)
    {
        item = gPartyMenu.bagItem;
        DisplayGaveHeldItemMessage(&gPlayerParty[gPartyMenu.slotId], item, FALSE, 1);
        GiveItemToMon(&gPlayerParty[gPartyMenu.slotId], item);
        RemoveItemToGiveFromBag(item);
        gTasks[taskId].func = Task_UpdateHeldItemSpriteAndClosePartyMenu;
    }
}

static void Task_UpdateHeldItemSpriteAndClosePartyMenu(u8 taskId)
{
    s8 slot = gPartyMenu.slotId;

    if (IsPartyMenuTextPrinterActive() != TRUE)
    {
        UpdatePartyMonHeldItemSprite(&gPlayerParty[slot], &sPartyMenuBoxes[slot]);
        Task_ClosePartyMenu(taskId);
    }
}

static void CB2_WriteMailToGiveMonFromBag(void)
{
    u8 mail;

    GiveItemToMon(&gPlayerParty[gPartyMenu.slotId], gPartyMenu.bagItem);
    mail = GetMonData(&gPlayerParty[gPartyMenu.slotId], MON_DATA_MAIL);
    DoEasyChatScreen(
        EASY_CHAT_TYPE_MAIL,
        gSaveBlock1Ptr->mail[mail].words,
        CB2_ReturnToPartyOrBagMenuFromWritingMail,
        EASY_CHAT_PERSON_DISPLAY_NONE);
}

static void CB2_ReturnToPartyOrBagMenuFromWritingMail(void)
{
    struct Pokemon *mon = &gPlayerParty[gPartyMenu.slotId];
    u16 item = GetMonData(mon, MON_DATA_HELD_ITEM);

    // Canceled writing mail
    if (gSpecialVar_Result == FALSE)
    {
        TakeMailFromMon(mon);
        SetMonData(mon, MON_DATA_HELD_ITEM, &sPartyMenuItemId);
        RemoveBagItem(sPartyMenuItemId, 1);
        ReturnGiveItemToBagOrPC(item);
        SetMainCallback2(gPartyMenu.exitCallback);
    }
    // Wrote mail
    else
    {
        InitPartyMenu(gPartyMenu.menuType, KEEP_PARTY_LAYOUT, gPartyMenu.action, TRUE, PARTY_MSG_NONE, Task_DisplayGaveMailFromBagMessage, gPartyMenu.exitCallback);
    }
}

static void Task_DisplayGaveMailFromBagMessage(u8 taskId)
{
    if (!gPaletteFade.active)
    {
        if (sPartyMenuItemId != ITEM_NONE)
            DisplaySwitchedHeldItemMessage(gPartyMenu.bagItem, sPartyMenuItemId, FALSE);
        else
            DisplayGaveHeldItemMessage(&gPlayerParty[gPartyMenu.slotId], gPartyMenu.bagItem, FALSE, 1);
        gTasks[taskId].func = Task_UpdateHeldItemSpriteAndClosePartyMenu;
    }
}

static void Task_SwitchItemsFromBagYesNo(u8 taskId)
{
    if (IsPartyMenuTextPrinterActive() != TRUE)
    {
        PartyMenuDisplayYesNoMenu();
        gTasks[taskId].func = Task_HandleSwitchItemsFromBagYesNoInput;
    }
}

static void Task_HandleSwitchItemsFromBagYesNoInput(u8 taskId)
{
    u16 item;

    switch (Menu_ProcessInputNoWrapClearOnChoose())
    {
    case 0: // Yes, switch items
        item = gPartyMenu.bagItem;
        RemoveItemToGiveFromBag(item);
        if (AddBagItem(sPartyMenuItemId, 1) == FALSE)
        {
            ReturnGiveItemToBagOrPC(item);
            BufferBagFullCantTakeItemMessage(sPartyMenuItemId);
            DisplayPartyMenuMessage(gStringVar4, FALSE);
            gTasks[taskId].func = Task_UpdateHeldItemSpriteAndClosePartyMenu;
        }
        else if (ItemIsMail(item))
        {
            sPartyMenuInternal->exitCallback = CB2_WriteMailToGiveMonFromBag;
            Task_ClosePartyMenu(taskId);
        }
        else
        {
            GiveItemToMon(&gPlayerParty[gPartyMenu.slotId], item);
            DisplaySwitchedHeldItemMessage(item, sPartyMenuItemId, TRUE);
            gTasks[taskId].func = Task_UpdateHeldItemSpriteAndClosePartyMenu;
        }
        break;
    case MENU_B_PRESSED:
        PlaySE(SE_SELECT);
        // fallthrough
    case 1: // No, dont switch items
        gTasks[taskId].func = Task_UpdateHeldItemSpriteAndClosePartyMenu;
        break;
    }
}

static void DisplayItemMustBeRemovedFirstMessage(u8 taskId)
{
    DisplayPartyMenuMessage(gText_RemoveMailBeforeItem, TRUE);
    ScheduleBgCopyTilemapToVram(2);
    gTasks[taskId].func = Task_UpdateHeldItemSpriteAndClosePartyMenu;
}

static void RemoveItemToGiveFromBag(u16 item)
{
    if (gPartyMenu.action == PARTY_ACTION_GIVE_PC_ITEM) // Unused, never occurs
        RemovePCItem(item, 1);
    else
        RemoveBagItem(item, 1);
}

// Returns FALSE if there was no space to return the item
// but there always should be, and the return is ignored in all uses
static bool8 ReturnGiveItemToBagOrPC(u16 item)
{
    if (gPartyMenu.action == PARTY_ACTION_GIVE_ITEM)
        return AddBagItem(item, 1);
    else
        return AddPCItem(item, 1);
}

void ChooseMonToGiveMailFromMailbox(void)
{
    InitPartyMenu(PARTY_MENU_TYPE_FIELD, PARTY_LAYOUT_SINGLE, PARTY_ACTION_GIVE_MAILBOX_MAIL, FALSE, PARTY_MSG_GIVE_TO_WHICH_MON, Task_HandleChooseMonInput, Mailbox_ReturnToMailListAfterDeposit);
}

static void TryGiveMailToSelectedMon(u8 taskId)
{
    struct Pokemon *mon = &gPlayerParty[gPartyMenu.slotId];
    struct Mail *mail;

    gPartyMenuUseExitCallback = FALSE;
    mail = &gSaveBlock1Ptr->mail[gPlayerPCItemPageInfo.itemsAbove + PARTY_SIZE + gPlayerPCItemPageInfo.cursorPos];
    if (GetMonData(mon, MON_DATA_HELD_ITEM) != ITEM_NONE)
    {
        DisplayPartyMenuMessage(gText_PkmnHoldingItemCantHoldMail, TRUE);
    }
    else
    {
        GiveMailToMon(mon, mail);
        ClearMail(mail);
        DisplayPartyMenuMessage(gText_MailTransferredFromMailbox, TRUE);
    }
    ScheduleBgCopyTilemapToVram(2);
    gTasks[taskId].func = Task_UpdateHeldItemSpriteAndClosePartyMenu;
}

void InitChooseHalfPartyForBattle(u8 unused)
{
    ClearSelectedPartyOrder();
    InitPartyMenu(PARTY_MENU_TYPE_CHOOSE_HALF, PARTY_LAYOUT_SINGLE, PARTY_ACTION_CHOOSE_MON, FALSE, PARTY_MSG_CHOOSE_MON, Task_HandleChooseMonInput, gMain.savedCallback);
    gPartyMenu.task = Task_ValidateChosenHalfParty;
}

void ClearSelectedPartyOrder(void)
{
    memset(gSelectedOrderFromParty, 0, sizeof(gSelectedOrderFromParty));
}

static u8 GetPartySlotEntryStatus(s8 slot)
{
    if (GetBattleEntryEligibility(&gPlayerParty[slot]) == FALSE)
        return 2;
    if (HasPartySlotAlreadyBeenSelected(slot + 1) == TRUE)
        return 1;
    return 0;
}

static bool8 GetBattleEntryEligibility(struct Pokemon *mon)
{
    u16 i = 0;
    u16 species;

    if (GetMonData(mon, MON_DATA_IS_EGG)
        || GetMonData(mon, MON_DATA_LEVEL) > GetBattleEntryLevelCap()
        || (gSaveBlock1Ptr->location.mapGroup == MAP_GROUP(BATTLE_FRONTIER_BATTLE_PYRAMID_LOBBY)
            && gSaveBlock1Ptr->location.mapNum == MAP_NUM(BATTLE_FRONTIER_BATTLE_PYRAMID_LOBBY)
            && GetMonData(mon, MON_DATA_HELD_ITEM) != ITEM_NONE))
    {
        return FALSE;
    }

    switch (VarGet(VAR_FRONTIER_FACILITY))
    {
    case FACILITY_MULTI_OR_EREADER:
        if (GetMonData(mon, MON_DATA_HP) != 0)
            return TRUE;
        return FALSE;
    case FACILITY_UNION_ROOM:
        return TRUE;
    default: // Battle Frontier
        species = GetMonData(mon, MON_DATA_SPECIES);
        for (; gFrontierBannedSpecies[i] != 0xFFFF; i++)
        {
            if (gFrontierBannedSpecies[i] == species)
                return FALSE;
        }
        return TRUE;
    }
}

static u8 CheckBattleEntriesAndGetMessage(void)
{
    u8 maxBattlers;
    u8 i, j;
    u8 facility;
    struct Pokemon *party = gPlayerParty;
    u8 minBattlers = GetMinBattleEntries();
    u8 *order = gSelectedOrderFromParty;

    if (order[minBattlers - 1] == 0)
    {
        if (minBattlers == 1)
            return PARTY_MSG_NO_MON_FOR_BATTLE;
        ConvertIntToDecimalStringN(gStringVar1, minBattlers, STR_CONV_MODE_LEFT_ALIGN, 1);
        return PARTY_MSG_X_MONS_ARE_NEEDED;
    }

    facility = VarGet(VAR_FRONTIER_FACILITY);
    if (facility == FACILITY_UNION_ROOM || facility == FACILITY_MULTI_OR_EREADER)
        return 0xFF;

    maxBattlers = GetMaxBattleEntries();
    for (i = 0; i < maxBattlers - 1; i++)
    {
        u16 species = GetMonData(&party[order[i] - 1], MON_DATA_SPECIES);
        u16 item = GetMonData(&party[order[i] - 1], MON_DATA_HELD_ITEM);
        for (j = i + 1; j < maxBattlers; j++)
        {
            if (species == GetMonData(&party[order[j] - 1], MON_DATA_SPECIES))
                return PARTY_MSG_MONS_CANT_BE_SAME;
            if (item != ITEM_NONE && item == GetMonData(&party[order[j] - 1], MON_DATA_HELD_ITEM))
                return PARTY_MSG_NO_SAME_HOLD_ITEMS;
        }
    }

    return 0xFF;
}

static bool8 HasPartySlotAlreadyBeenSelected(u8 slot)
{
    u8 i;

    for (i = 0; i < ARRAY_COUNT(gSelectedOrderFromParty); i++)
    {
        if (gSelectedOrderFromParty[i] == slot)
            return TRUE;
    }
    return FALSE;
}

static void Task_ValidateChosenHalfParty(u8 taskId)
{
    u8 msgId = CheckBattleEntriesAndGetMessage();

    if (msgId != 0xFF)
    {
        PlaySE(SE_FAILURE);
        DisplayPartyMenuStdMessage(msgId);
        gTasks[taskId].func = Task_ContinueChoosingHalfParty;
    }
    else
    {
        PlaySE(SE_SELECT);
        Task_ClosePartyMenu(taskId);
    }
}

static void Task_ContinueChoosingHalfParty(u8 taskId)
{
    if ((JOY_NEW(A_BUTTON)) || (JOY_NEW(B_BUTTON)))
    {
        PlaySE(SE_SELECT);
        DisplayPartyMenuStdMessage(PARTY_MSG_CHOOSE_MON);
        gTasks[taskId].func = Task_HandleChooseMonInput;
    }
}

static u8 GetMaxBattleEntries(void)
{
    switch (VarGet(VAR_FRONTIER_FACILITY))
    {
    case FACILITY_MULTI_OR_EREADER:
        return MULTI_PARTY_SIZE;
    case FACILITY_UNION_ROOM:
        return UNION_ROOM_PARTY_SIZE;
    default: // Battle Frontier
        return gSpecialVar_0x8005;
    }
}

static u8 GetMinBattleEntries(void)
{
    switch (VarGet(VAR_FRONTIER_FACILITY))
    {
    case FACILITY_MULTI_OR_EREADER:
        return 1;
    case FACILITY_UNION_ROOM:
        return UNION_ROOM_PARTY_SIZE;
    default: // Battle Frontier
        return gSpecialVar_0x8005;
    }
}

static u8 GetBattleEntryLevelCap(void)
{
    switch (VarGet(VAR_FRONTIER_FACILITY))
    {
    case FACILITY_MULTI_OR_EREADER:
        return MAX_LEVEL;
    case FACILITY_UNION_ROOM:
        return UNION_ROOM_MAX_LEVEL;
    default: // Battle Frontier
        if (gSpecialVar_0x8004 == FRONTIER_LVL_50)
            return FRONTIER_MAX_LEVEL_50;
        return FRONTIER_MAX_LEVEL_OPEN;
    }
}

static const u8 *GetFacilityCancelString(void)
{
    u8 facilityNum = VarGet(VAR_FRONTIER_FACILITY);

    if (!(facilityNum != FACILITY_UNION_ROOM && facilityNum != FACILITY_MULTI_OR_EREADER))
        return gText_CancelBattle;
    else if (facilityNum == FRONTIER_FACILITY_DOME && gSpecialVar_0x8005 == 2)
        return gText_ReturnToWaitingRoom;
    else
        return gText_CancelChallenge;
}

void ChooseMonForTradingBoard(u8 menuType, MainCallback callback)
{
    InitPartyMenu(menuType, PARTY_LAYOUT_SINGLE, PARTY_ACTION_CHOOSE_MON, FALSE, PARTY_MSG_CHOOSE_MON, Task_HandleChooseMonInput, callback);
}

void ChooseMonForMoveTutor(void)
{
    InitPartyMenu(PARTY_MENU_TYPE_FIELD, PARTY_LAYOUT_SINGLE, PARTY_ACTION_MOVE_TUTOR, FALSE, PARTY_MSG_TEACH_WHICH_MON, Task_HandleChooseMonInput, CB2_ReturnToFieldContinueScriptPlayMapMusic);
}

void ChooseMonForWirelessMinigame(void)
{
    InitPartyMenu(PARTY_MENU_TYPE_MINIGAME, PARTY_LAYOUT_SINGLE, PARTY_ACTION_MINIGAME, FALSE, PARTY_MSG_CHOOSE_MON_OR_CANCEL, Task_HandleChooseMonInput, CB2_ReturnToFieldContinueScriptPlayMapMusic);
}

static u8 GetPartyLayoutFromBattleType(void)
{
    if (IsMultiBattle() == TRUE)
        return PARTY_LAYOUT_MULTI;
    if (!IsDoubleBattle() || gPlayerPartyCount == 1) // Draw the single layout in a double battle where the player has only one pokemon.
        return PARTY_LAYOUT_SINGLE;
    return PARTY_LAYOUT_DOUBLE;
}

void OpenPartyMenuInBattle(u8 partyAction)
{
    InitPartyMenu(PARTY_MENU_TYPE_IN_BATTLE, GetPartyLayoutFromBattleType(), partyAction, FALSE, PARTY_MSG_CHOOSE_MON, Task_HandleChooseMonInput, CB2_SetUpReshowBattleScreenAfterMenu);
    ReshowBattleScreenDummy();
    UpdatePartyToBattleOrder();
}

void ChooseMonForInBattleItem(void)
{
    InitPartyMenu(PARTY_MENU_TYPE_IN_BATTLE, GetPartyLayoutFromBattleType(), PARTY_ACTION_USE_ITEM, FALSE, PARTY_MSG_USE_ON_WHICH_MON, Task_HandleChooseMonInput, CB2_ReturnToBagMenu);
    ReshowBattleScreenDummy();
    UpdatePartyToBattleOrder();
}

static u8 GetPartyMenuActionsTypeInBattle(struct Pokemon *mon)
{
    if (GetMonData(&gPlayerParty[1], MON_DATA_SPECIES) != SPECIES_NONE && GetMonData(mon, MON_DATA_IS_EGG) == FALSE)
    {
        if (gPartyMenu.action == PARTY_ACTION_SEND_OUT)
            return ACTIONS_SEND_OUT;
        if (!(gBattleTypeFlags & BATTLE_TYPE_ARENA))
            return ACTIONS_SHIFT;
    }
    return ACTIONS_SUMMARY_ONLY;
}

static bool8 TrySwitchInPokemon(void)
{
    u8 slot = GetCursorSelectionMonId();
    u8 newSlot;
    u8 i;

    // In a multi battle, slots 1, 4, and 5 are the partner's pokemon
    if (IsMultiBattle() == TRUE && (slot == 1 || slot == 4 || slot == 5))
    {
        StringCopy(gStringVar1, GetTrainerPartnerName());
        StringExpandPlaceholders(gStringVar4, gText_CantSwitchWithAlly);
        return FALSE;
    }
    if (GetMonData(&gPlayerParty[slot], MON_DATA_HP) == 0)
    {
        GetMonNickname(&gPlayerParty[slot], gStringVar1);
        StringExpandPlaceholders(gStringVar4, gText_PkmnHasNoEnergy);
        return FALSE;
    }
    for (i = 0; i < gBattlersCount; i++)
    {
        if (GetBattlerSide(i) == B_SIDE_PLAYER && GetPartyIdFromBattleSlot(slot) == gBattlerPartyIndexes[i])
        {
            GetMonNickname(&gPlayerParty[slot], gStringVar1);
            StringExpandPlaceholders(gStringVar4, gText_PkmnAlreadyInBattle);
            return FALSE;
        }
    }
    if (GetMonData(&gPlayerParty[slot], MON_DATA_IS_EGG))
    {
        StringExpandPlaceholders(gStringVar4, gText_EggCantBattle);
        return FALSE;
    }
    if (GetPartyIdFromBattleSlot(slot) == gBattleStruct->prevSelectedPartySlot)
    {
        GetMonNickname(&gPlayerParty[slot], gStringVar1);
        StringExpandPlaceholders(gStringVar4, gText_PkmnAlreadySelected);
        return FALSE;
    }
    if (gPartyMenu.action == PARTY_ACTION_ABILITY_PREVENTS)
    {
        SetMonPreventsSwitchingString();
        return FALSE;
    }
    if (gPartyMenu.action == PARTY_ACTION_CANT_SWITCH)
    {
        u8 currBattler = gBattlerInMenuId;
        GetMonNickname(&gPlayerParty[GetPartyIdFromBattlePartyId(gBattlerPartyIndexes[currBattler])], gStringVar1);
        StringExpandPlaceholders(gStringVar4, gText_PkmnCantSwitchOut);
        return FALSE;
    }
    gSelectedMonPartyId = GetPartyIdFromBattleSlot(slot);
    gPartyMenuUseExitCallback = TRUE;
    newSlot = GetPartyIdFromBattlePartyId(gBattlerPartyIndexes[gBattlerInMenuId]);
    SwitchPartyMonSlots(newSlot, slot);
    SwapPartyPokemon(&gPlayerParty[newSlot], &gPlayerParty[slot]);
    return TRUE;
}

void BufferBattlePartyCurrentOrder(void)
{
    BufferBattlePartyOrder(gBattlePartyCurrentOrder, GetPlayerFlankId());
}

static void BufferBattlePartyOrder(u8 *partyBattleOrder, u8 flankId)
{
    u8 partyIds[PARTY_SIZE];
    int i, j;

    if (IsMultiBattle() == TRUE)
    {
        // Party ids are packed in 4 bits at a time
        // i.e. the party id order below would be 0, 3, 5, 4, 2, 1, and the two parties would be 0,5,4 and 3,2,1
        if (flankId != 0)
        {
            partyBattleOrder[0] = 0 | (3 << 4);
            partyBattleOrder[1] = 5 | (4 << 4);
            partyBattleOrder[2] = 2 | (1 << 4);
        }
        else
        {
            partyBattleOrder[0] = 3 | (0 << 4);
            partyBattleOrder[1] = 2 | (1 << 4);
            partyBattleOrder[2] = 5 | (4 << 4);
        }
        return;
    }
    else if (IsDoubleBattle() == FALSE)
    {
        j = 1;
        partyIds[0] = gBattlerPartyIndexes[GetBattlerAtPosition(B_POSITION_PLAYER_LEFT)];
        for (i = 0; i < PARTY_SIZE; i++)
        {
            if (i != partyIds[0])
            {
                partyIds[j] = i;
                j++;
            }
        }
    }
    else
    {
        j = 2;
        partyIds[0] = gBattlerPartyIndexes[GetBattlerAtPosition(B_POSITION_PLAYER_LEFT)];
        partyIds[1] = gBattlerPartyIndexes[GetBattlerAtPosition(B_POSITION_PLAYER_RIGHT)];
        for (i = 0; i < PARTY_SIZE; i++)
        {
            if (i != partyIds[0] && i != partyIds[1])
            {
                partyIds[j] = i;
                j++;
            }
        }
    }
    for (i = 0; i < (int)ARRAY_COUNT(gBattlePartyCurrentOrder); i++)
        partyBattleOrder[i] = (partyIds[0 + (i * 2)] << 4) | partyIds[1 + (i * 2)];
}

void BufferBattlePartyCurrentOrderBySide(u8 battlerId, u8 flankId)
{
    BufferBattlePartyOrderBySide(gBattleStruct->battlerPartyOrders[battlerId], flankId, battlerId);
}

// when GetBattlerSide(battlerId) == B_SIDE_PLAYER, this function is identical the one above
static void BufferBattlePartyOrderBySide(u8 *partyBattleOrder, u8 flankId, u8 battlerId)
{
    u8 partyIndexes[PARTY_SIZE];
    int i, j;
    u8 leftBattler;
    u8 rightBattler;

    if (GetBattlerSide(battlerId) == B_SIDE_PLAYER)
    {
        leftBattler = GetBattlerAtPosition(B_POSITION_PLAYER_LEFT);
        rightBattler = GetBattlerAtPosition(B_POSITION_PLAYER_RIGHT);
    }
    else
    {
        leftBattler = GetBattlerAtPosition(B_POSITION_OPPONENT_LEFT);
        rightBattler = GetBattlerAtPosition(B_POSITION_OPPONENT_RIGHT);
    }

    if (IsMultiBattle() == TRUE)
    {
        if (flankId != 0)
        {
            partyBattleOrder[0] = 0 | (3 << 4);
            partyBattleOrder[1] = 5 | (4 << 4);
            partyBattleOrder[2] = 2 | (1 << 4);
        }
        else
        {
            partyBattleOrder[0] = 3 | (0 << 4);
            partyBattleOrder[1] = 2 | (1 << 4);
            partyBattleOrder[2] = 5 | (4 << 4);
        }
        return;
    }
    else if (IsDoubleBattle() == FALSE)
    {
        j = 1;
        partyIndexes[0] = gBattlerPartyIndexes[leftBattler];
        for (i = 0; i < PARTY_SIZE; i++)
        {
            if (i != partyIndexes[0])
            {
                partyIndexes[j] = i;
                j++;
            }
        }
    }
    else
    {
        j = 2;
        partyIndexes[0] = gBattlerPartyIndexes[leftBattler];
        partyIndexes[1] = gBattlerPartyIndexes[rightBattler];
        for (i = 0; i < PARTY_SIZE; i++)
        {
            if (i != partyIndexes[0] && i != partyIndexes[1])
            {
                partyIndexes[j] = i;
                j++;
            }
        }
    }

    for (i = 0; i < 3; i++)
        partyBattleOrder[i] = (partyIndexes[0 + (i * 2)] << 4) | partyIndexes[1 + (i * 2)];
}

void SwitchPartyOrderLinkMulti(u8 battlerId, u8 slot, u8 slot2)
{
    u8 partyIds[PARTY_SIZE];
    u8 tempSlot = 0;
    int i, j;
    u8 *partyBattleOrder;
    u8 partyIdBuffer;

    if (IsMultiBattle())
    {
        partyBattleOrder = gBattleStruct->battlerPartyOrders[battlerId];
        for (i = j = 0; i < PARTY_SIZE / 2; j++, i++)
        {
            partyIds[j] = partyBattleOrder[i] >> 4;
            j++;
            partyIds[j] = partyBattleOrder[i] & 0xF;
        }
        partyIdBuffer = partyIds[slot2];
        for (i = 0; i < PARTY_SIZE; i++)
        {
            if (partyIds[i] == slot)
            {
                tempSlot = partyIds[i];
                partyIds[i] = partyIdBuffer;
                break;
            }
        }
        if (i != PARTY_SIZE)
        {
            partyIds[slot2] = tempSlot;
            partyBattleOrder[0] = (partyIds[0] << 4) | partyIds[1];
            partyBattleOrder[1] = (partyIds[2] << 4) | partyIds[3];
            partyBattleOrder[2] = (partyIds[4] << 4) | partyIds[5];
        }
    }
}

static u8 GetPartyIdFromBattleSlot(u8 slot)
{
    u8 modResult = slot & 1;
    u8 retVal;

    slot /= 2;
    if (modResult != 0)
        retVal = gBattlePartyCurrentOrder[slot] & 0xF;
    else
        retVal = gBattlePartyCurrentOrder[slot] >> 4;
    return retVal;
}

static void SetPartyIdAtBattleSlot(u8 slot, u8 setVal)
{
    bool32 modResult = slot & 1;

    slot /= 2;
    if (modResult != 0)
        gBattlePartyCurrentOrder[slot] = (gBattlePartyCurrentOrder[slot] & 0xF0) | setVal;
    else
        gBattlePartyCurrentOrder[slot] = (gBattlePartyCurrentOrder[slot] & 0xF) | (setVal << 4);
}

void SwitchPartyMonSlots(u8 slot, u8 slot2)
{
    u8 partyId = GetPartyIdFromBattleSlot(slot);
    SetPartyIdAtBattleSlot(slot, GetPartyIdFromBattleSlot(slot2));
    SetPartyIdAtBattleSlot(slot2, partyId);
}

u8 GetPartyIdFromBattlePartyId(u8 battlePartyId)
{
    u8 i, j;

    for (j = i = 0; i < (int)ARRAY_COUNT(gBattlePartyCurrentOrder); j++, i++)
    {
        if ((gBattlePartyCurrentOrder[i] >> 4) != battlePartyId)
        {
            j++;
            if ((gBattlePartyCurrentOrder[i] & 0xF) == battlePartyId)
                return j;
        }
        else
        {
            return j;
        }
    }
    return 0;
}

static void UpdatePartyToBattleOrder(void)
{
    struct Pokemon *partyBuffer = Alloc(sizeof(gPlayerParty));
    u8 i;

    memcpy(partyBuffer, gPlayerParty, sizeof(gPlayerParty));
    for (i = 0; i < PARTY_SIZE; i++)
        memcpy(&gPlayerParty[GetPartyIdFromBattlePartyId(i)], &partyBuffer[i], sizeof(struct Pokemon));
    Free(partyBuffer);
}

static void UpdatePartyToFieldOrder(void)
{
    struct Pokemon *partyBuffer = Alloc(sizeof(gPlayerParty));
    u8 i;

    memcpy(partyBuffer, gPlayerParty, sizeof(gPlayerParty));
    for (i = 0; i < PARTY_SIZE; i++)
        memcpy(&gPlayerParty[GetPartyIdFromBattleSlot(i)], &partyBuffer[i], sizeof(struct Pokemon));
    Free(partyBuffer);
}

// Unused
static void SwitchAliveMonIntoLeadSlot(void)
{
    u8 i;
    struct Pokemon *mon;
    u8 partyId;

    for (i = 1; i < PARTY_SIZE; i++)
    {
        mon = &gPlayerParty[GetPartyIdFromBattleSlot(i)];
        if (GetMonData(mon, MON_DATA_SPECIES) != SPECIES_NONE && GetMonData(mon, MON_DATA_HP) != 0)
        {
            partyId = GetPartyIdFromBattleSlot(0);
            SwitchPartyMonSlots(0, i);
            SwapPartyPokemon(&gPlayerParty[partyId], mon);
            break;
        }
    }
}

static void CB2_SetUpExitToBattleScreen(void)
{
    SetMainCallback2(CB2_SetUpReshowBattleScreenAfterMenu);
}

void ShowPartyMenuToShowcaseMultiBattleParty(void)
{
    InitPartyMenu(PARTY_MENU_TYPE_MULTI_SHOWCASE, PARTY_LAYOUT_MULTI_SHOWCASE, PARTY_ACTION_CHOOSE_MON, FALSE, PARTY_MSG_NONE, Task_InitMultiPartnerPartySlideIn, gMain.savedCallback);
}

#define tXPos  data[0]

static void Task_InitMultiPartnerPartySlideIn(u8 taskId)
{
    // The first slide step also sets the sprites offscreen
    gTasks[taskId].tXPos = 256;
    SlideMultiPartyMenuBoxSpritesOneStep(taskId);
    ChangeBgX(2, 0x10000, BG_COORD_SET);
    gTasks[taskId].func = Task_MultiPartnerPartySlideIn;
}

static void Task_MultiPartnerPartySlideIn(u8 taskId)
{
    s16 *data = gTasks[taskId].data;
    u8 i;

    if (!gPaletteFade.active)
    {
        tXPos -= 8;
        SlideMultiPartyMenuBoxSpritesOneStep(taskId);
        if (tXPos == 0)
        {
            for (i = MULTI_PARTY_SIZE; i < PARTY_SIZE; i++)
            {
                if (gMultiPartnerParty[i - MULTI_PARTY_SIZE].species != SPECIES_NONE)
                    AnimateSelectedPartyIcon(sPartyMenuBoxes[i].monSpriteId, 0);
            }
            PlaySE(SE_M_HARDEN); // The Harden SE plays once the partners party mons have slid on screen
            gTasks[taskId].func = Task_WaitAfterMultiPartnerPartySlideIn;
        }
    }
}

static void Task_WaitAfterMultiPartnerPartySlideIn(u8 taskId)
{
    s16 *data = gTasks[taskId].data;

    // data[0] used as a timer afterwards rather than the x pos
    if (++data[0] == 256)
        Task_ClosePartyMenu(taskId);
}

static void MoveMultiPartyMenuBoxSprite(u8 spriteId, s16 x)
{
    if (x >= 0)
        gSprites[spriteId].x2 = x;
}

static void SlideMultiPartyMenuBoxSpritesOneStep(u8 taskId)
{
    s16 *data = gTasks[taskId].data;
    u8 i;

    for (i = MULTI_PARTY_SIZE; i < PARTY_SIZE; i++)
    {
        if (gMultiPartnerParty[i - MULTI_PARTY_SIZE].species != SPECIES_NONE)
        {
            MoveMultiPartyMenuBoxSprite(sPartyMenuBoxes[i].monSpriteId, tXPos - 8);
            MoveMultiPartyMenuBoxSprite(sPartyMenuBoxes[i].itemSpriteId, tXPos - 8);
            MoveMultiPartyMenuBoxSprite(sPartyMenuBoxes[i].pokeballSpriteId, tXPos - 8);
            MoveMultiPartyMenuBoxSprite(sPartyMenuBoxes[i].statusSpriteId, tXPos - 8);
        }
    }
    ChangeBgX(2, 0x800, BG_COORD_ADD);
}

#undef tXpos

void ChooseMonForDaycare(void)
{
    InitPartyMenu(PARTY_MENU_TYPE_DAYCARE, PARTY_LAYOUT_SINGLE, PARTY_ACTION_CHOOSE_MON, FALSE, PARTY_MSG_CHOOSE_MON_2, Task_HandleChooseMonInput, BufferMonSelection);
}

// Unused
static void ChoosePartyMonByMenuType(u8 menuType)
{
    gFieldCallback2 = CB2_FadeFromPartyMenu;
    InitPartyMenu(menuType, PARTY_LAYOUT_SINGLE, PARTY_ACTION_CHOOSE_AND_CLOSE, FALSE, PARTY_MSG_CHOOSE_MON, Task_HandleChooseMonInput, CB2_ReturnToField);
}

static void BufferMonSelection(void)
{
    gSpecialVar_0x8004 = GetCursorSelectionMonId();
    if (gSpecialVar_0x8004 >= PARTY_SIZE)
        gSpecialVar_0x8004 = PARTY_NOTHING_CHOSEN;
    gFieldCallback2 = CB2_FadeFromPartyMenu;
    SetMainCallback2(CB2_ReturnToField);
}

bool8 CB2_FadeFromPartyMenu(void)
{
    FadeInFromBlack();
    CreateTask(Task_PartyMenuWaitForFade, 10);
    return TRUE;
}

static void Task_PartyMenuWaitForFade(u8 taskId)
{
    if (IsWeatherNotFadingIn())
    {
        DestroyTask(taskId);
        UnlockPlayerFieldControls();
        ScriptContext_Enable();
    }
}

void ChooseContestMon(void)
{
    LockPlayerFieldControls();
    FadeScreen(FADE_TO_BLACK, 0);
    CreateTask(Task_ChooseContestMon, 10);
}

static void Task_ChooseContestMon(u8 taskId)
{
    if (!gPaletteFade.active)
    {
        CleanupOverworldWindowsAndTilemaps();
        InitPartyMenu(PARTY_MENU_TYPE_CONTEST, PARTY_LAYOUT_SINGLE, PARTY_ACTION_CHOOSE_AND_CLOSE, FALSE, PARTY_MSG_CHOOSE_MON, Task_HandleChooseMonInput, CB2_ChooseContestMon);
        DestroyTask(taskId);
    }
}

static void CB2_ChooseContestMon(void)
{
    gContestMonPartyIndex = GetCursorSelectionMonId();
    if (gContestMonPartyIndex >= PARTY_SIZE)
        gContestMonPartyIndex = PARTY_NOTHING_CHOSEN;
    gSpecialVar_0x8004 = gContestMonPartyIndex;
    gFieldCallback2 = CB2_FadeFromPartyMenu;
    SetMainCallback2(CB2_ReturnToField);
}

// Used as a script special for showing a party mon to various npcs (e.g. in-game trades, move deleter)
void ChoosePartyMon(void)
{
    LockPlayerFieldControls();
    FadeScreen(FADE_TO_BLACK, 0);
    CreateTask(Task_ChoosePartyMon, 10);
}

static void Task_ChoosePartyMon(u8 taskId)
{
    if (!gPaletteFade.active)
    {
        CleanupOverworldWindowsAndTilemaps();
        InitPartyMenu(PARTY_MENU_TYPE_CHOOSE_MON, PARTY_LAYOUT_SINGLE, PARTY_ACTION_CHOOSE_AND_CLOSE, FALSE, PARTY_MSG_CHOOSE_MON, Task_HandleChooseMonInput, BufferMonSelection);
        DestroyTask(taskId);
    }
}

void ChooseMonForMoveRelearner(void)
{
    LockPlayerFieldControls();
    FadeScreen(FADE_TO_BLACK, 0);
    CreateTask(Task_ChooseMonForMoveRelearner, 10);
}

static void Task_ChooseMonForMoveRelearner(u8 taskId)
{
    if (!gPaletteFade.active)
    {
        CleanupOverworldWindowsAndTilemaps();
        InitPartyMenu(PARTY_MENU_TYPE_MOVE_RELEARNER, PARTY_LAYOUT_SINGLE, PARTY_ACTION_CHOOSE_AND_CLOSE, FALSE, PARTY_MSG_CHOOSE_MON, Task_HandleChooseMonInput, CB2_ChooseMonForMoveRelearner);
        DestroyTask(taskId);
    }
}

static void CB2_ChooseMonForMoveRelearner(void)
{
    gSpecialVar_0x8004 = GetCursorSelectionMonId();
    if (gSpecialVar_0x8004 >= PARTY_SIZE)
        gSpecialVar_0x8004 = PARTY_NOTHING_CHOSEN;
    else
        gSpecialVar_0x8005 = GetNumberOfRelearnableMoves(&gPlayerParty[gSpecialVar_0x8004]);
    gFieldCallback2 = CB2_FadeFromPartyMenu;
    SetMainCallback2(CB2_ReturnToField);
}

void DoBattlePyramidMonsHaveHeldItem(void)
{
    u8 i;

    gSpecialVar_Result = FALSE;
    for (i = 0; i < FRONTIER_PARTY_SIZE; i++)
    {
        if (GetMonData(&gPlayerParty[i], MON_DATA_HELD_ITEM) != ITEM_NONE)
        {
            gSpecialVar_Result = TRUE;
            break;
        }
    }
}

// Can be called if the Battle Pyramid Bag is full on exiting and at least one party mon still has held items
// The player can then select to toss items from the bag or take/toss held items from the party
void BattlePyramidChooseMonHeldItems(void)
{
    LockPlayerFieldControls();
    FadeScreen(FADE_TO_BLACK, 0);
    CreateTask(Task_BattlePyramidChooseMonHeldItems, 10);
}

static void Task_BattlePyramidChooseMonHeldItems(u8 taskId)
{
    if (!gPaletteFade.active)
    {
        CleanupOverworldWindowsAndTilemaps();
        InitPartyMenu(PARTY_MENU_TYPE_STORE_PYRAMID_HELD_ITEMS, PARTY_LAYOUT_SINGLE, PARTY_ACTION_CHOOSE_MON, FALSE, PARTY_MSG_CHOOSE_MON, Task_HandleChooseMonInput, BufferMonSelection);
        DestroyTask(taskId);
    }
}

void MoveDeleterChooseMoveToForget(void)
{
    ShowPokemonSummaryScreen(SUMMARY_MODE_SELECT_MOVE, gPlayerParty, gSpecialVar_0x8004, gPlayerPartyCount - 1, CB2_ReturnToField);
    gFieldCallback = FieldCB_ContinueScriptHandleMusic;
}

void GetNumMovesSelectedMonHas(void)
{
    u8 i;

    gSpecialVar_Result = 0;
    for (i = 0; i < MAX_MON_MOVES; i++)
    {
        if (GetMonData(&gPlayerParty[gSpecialVar_0x8004], MON_DATA_MOVE1 + i) != MOVE_NONE)
            gSpecialVar_Result++;
    }
}

void BufferMoveDeleterNicknameAndMove(void)
{
    struct Pokemon *mon = &gPlayerParty[gSpecialVar_0x8004];
    u16 move = GetMonData(mon, MON_DATA_MOVE1 + gSpecialVar_0x8005);

    GetMonNickname(mon, gStringVar1);
    StringCopy(gStringVar2, gMoveNames[move]);
}

void MoveDeleterForgetMove(void)
{
    u16 i;

    SetMonMoveSlot(&gPlayerParty[gSpecialVar_0x8004], MOVE_NONE, gSpecialVar_0x8005);
    RemoveMonPPBonus(&gPlayerParty[gSpecialVar_0x8004], gSpecialVar_0x8005);
    for (i = gSpecialVar_0x8005; i < MAX_MON_MOVES - 1; i++)
        ShiftMoveSlot(&gPlayerParty[gSpecialVar_0x8004], i, i + 1);
}

static void ShiftMoveSlot(struct Pokemon *mon, u8 slotTo, u8 slotFrom)
{
    u16 move1 = GetMonData(mon, MON_DATA_MOVE1 + slotTo);
    u16 move0 = GetMonData(mon, MON_DATA_MOVE1 + slotFrom);
    u8 pp1 = GetMonData(mon, MON_DATA_PP1 + slotTo);
    u8 pp0 = GetMonData(mon, MON_DATA_PP1 + slotFrom);
    u8 ppBonuses = GetMonData(mon, MON_DATA_PP_BONUSES);
    u8 ppBonusMask1 = gPPUpGetMask[slotTo];
    u8 ppBonusMove1 = (ppBonuses & ppBonusMask1) >> (slotTo * 2);
    u8 ppBonusMask2 = gPPUpGetMask[slotFrom];
    u8 ppBonusMove2 = (ppBonuses & ppBonusMask2) >> (slotFrom * 2);
    ppBonuses &= ~ppBonusMask1;
    ppBonuses &= ~ppBonusMask2;
    ppBonuses |= (ppBonusMove1 << (slotFrom * 2)) + (ppBonusMove2 << (slotTo * 2));
    SetMonData(mon, MON_DATA_MOVE1 + slotTo, &move0);
    SetMonData(mon, MON_DATA_MOVE1 + slotFrom, &move1);
    SetMonData(mon, MON_DATA_PP1 + slotTo, &pp0);
    SetMonData(mon, MON_DATA_PP1 + slotFrom, &pp1);
    SetMonData(mon, MON_DATA_PP_BONUSES, &ppBonuses);
}

void IsSelectedMonEgg(void)
{
    if (GetMonData(&gPlayerParty[gSpecialVar_0x8004], MON_DATA_IS_EGG))
        gSpecialVar_Result = TRUE;
    else
        gSpecialVar_Result = FALSE;
}

void IsLastMonThatKnowsSurf(void)
{
    u16 move;
    u32 i, j;

    gSpecialVar_Result = FALSE;
    move = GetMonData(&gPlayerParty[gSpecialVar_0x8004], MON_DATA_MOVE1 + gSpecialVar_0x8005);
    if (move == MOVE_SURF)
    {
        for (i = 0; i < CalculatePlayerPartyCount(); i++)
        {
            if (i != gSpecialVar_0x8004)
            {
                for (j = 0; j < MAX_MON_MOVES; j++)
                {
                    if (GetMonData(&gPlayerParty[i], MON_DATA_MOVE1 + j) == MOVE_SURF)
                        return;
                }
            }
        }
        if (AnyStorageMonWithMove(move) != TRUE)
            gSpecialVar_Result = TRUE;
    }
}

u16 GetTMHMMoves(u16 position)
{
    return sTMHMMoves[position];
}<|MERGE_RESOLUTION|>--- conflicted
+++ resolved
@@ -332,11 +332,6 @@
 static bool16 IsMonAllowedInDodrioBerryPicking(struct Pokemon *);
 static void Task_CancelParticipationYesNo(u8);
 static void Task_HandleCancelParticipationYesNoInput(u8);
-<<<<<<< HEAD
-=======
-// static bool8 CanLearnTutorMove(u16, u8);
-static u16 GetTutorMove(u8);
->>>>>>> bc2c3e1d
 static bool8 ShouldUseChooseMonText(void);
 static void SetPartyMonFieldSelectionActions(struct Pokemon *, u8);
 static u8 GetPartyMenuActionsTypeInBattle(struct Pokemon *);
@@ -2073,22 +2068,6 @@
         return CAN_LEARN_MOVE;
 }
 
-<<<<<<< HEAD
-=======
-static u16 GetTutorMove(u8 tutor)
-{
-    return gTutorMoves[tutor];
-}
-
-bool8 CanLearnTutorMove(u16 species, u8 tutor)
-{
-    if (sTutorLearnsets[species] & (1 << tutor))
-        return TRUE;
-    else
-        return FALSE;
-}
-
->>>>>>> bc2c3e1d
 static void InitPartyMenuWindows(u8 layout)
 {
     u8 i;
