--- conflicted
+++ resolved
@@ -48,11 +48,6 @@
 extern u16 gBattle_BG2_Y;
 extern u16 gBattle_BG3_X;
 extern u16 gBattle_BG3_Y;
-<<<<<<< HEAD
-extern u8 gBattleTerrain;
-=======
-extern struct SpriteTemplate gUnknown_0202499C;
->>>>>>> 14a76793
 extern bool8 gAffineAnimsDisabled;
 extern u16 gMoveToLearn;
 extern const u8 gSpeciesNames[][11];
