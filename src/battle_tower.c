--- conflicted
+++ resolved
@@ -2969,7 +2969,6 @@
 
             for (k = 0; partnerName[k] != EOS && k < 3; k++)
             {
-<<<<<<< HEAD
                 if (k == 0)
                 {
                     firstIdPart = partnerName[k];
@@ -3043,29 +3042,6 @@
             SetMonData(&gPlayerParty[i + 3], MON_DATA_OT_NAME, trainerName);
             j = gBattlePartners[trainerId - TRAINER_PARTNER(PARTNER_NONE)].encounterMusic_gender >> 7;
             SetMonData(&gPlayerParty[i + 3], MON_DATA_OT_GENDER, &j);
-=======
-                j = Random32();
-            } while (IsShinyOtIdPersonality(STEVEN_OTID, j) || sStevenMons[i].nature != GetNatureFromPersonality(j));
-            CreateMon(&gPlayerParty[MULTI_PARTY_SIZE + i],
-                      sStevenMons[i].species,
-                      sStevenMons[i].level,
-                      sStevenMons[i].fixedIV,
-                      TRUE,
-                      #ifdef BUGFIX
-                      j,
-                      #else
-                      i, // BUG: personality was stored in the 'j' variable. As a result, Steven's Pokémon do not have the intended natures.
-                      #endif
-                      OT_ID_PRESET, STEVEN_OTID);
-            for (j = 0; j < PARTY_SIZE; j++)
-                SetMonData(&gPlayerParty[MULTI_PARTY_SIZE + i], MON_DATA_HP_EV + j, &sStevenMons[i].evs[j]);
-            for (j = 0; j < MAX_MON_MOVES; j++)
-                SetMonMoveSlot(&gPlayerParty[MULTI_PARTY_SIZE + i], sStevenMons[i].moves[j], j);
-            SetMonData(&gPlayerParty[MULTI_PARTY_SIZE + i], MON_DATA_OT_NAME, gTrainers[TRAINER_STEVEN].trainerName);
-            j = MALE;
-            SetMonData(&gPlayerParty[MULTI_PARTY_SIZE + i], MON_DATA_OT_GENDER, &j);
-            CalculateMonStats(&gPlayerParty[MULTI_PARTY_SIZE + i]);
->>>>>>> 6c966410
         }
     }
     else if (trainerId == TRAINER_EREADER)
