--- conflicted
+++ resolved
@@ -8283,7 +8283,7 @@
 	task->func = AnimTask_DynamaxGrowthStep;
 }
 
-static void AnimTask_DynamaxGrowthStep(u8 taskId)
+static void AnimTask_DynamaxGrowthStep(u8 taskId) // from CFRU
 {
 	struct Task* task = &gTasks[taskId];
 	if (!RunAffineAnimFromTaskData(task))
@@ -8636,7 +8636,469 @@
     DestroyAnimVisualTask(taskId);
 }
 
-<<<<<<< HEAD
+//Launches the stat ball for Power Shift
+//arg 0: X starting offset
+//arg 1: Y starting offset
+//arg 2: X finishing offset
+//arg 3: Y finishing offset
+//arg 4: Duration
+//arg 5: Wave Amplitude
+static void SpriteCB_PowerShiftBall(struct Sprite* sprite)
+{
+	InitSpritePosToAnimAttacker(sprite, TRUE);
+
+	if (GetBattlerSide(gBattleAnimAttacker) == B_SIDE_OPPONENT)
+		gBattleAnimArgs[2] *= -1; //Flip X
+
+	sprite->data[0] = gBattleAnimArgs[4]; //Duration
+	sprite->data[2] = GetBattlerSpriteCoord(gBattleAnimAttacker, BATTLER_COORD_X_2) + gBattleAnimArgs[2]; //Target X
+	sprite->data[4] = GetBattlerSpriteCoord(gBattleAnimAttacker, BATTLER_COORD_Y_PIC_OFFSET) + gBattleAnimArgs[3]; //Target Y
+	sprite->data[5] = gBattleAnimArgs[5]; //Wave Amplitude
+
+	InitAnimArcTranslation(sprite);
+	sprite->callback = SpriteCB_PowerShiftBallStep;
+}
+
+static void SpriteCB_PowerShiftBallStep(struct Sprite* sprite) // Also used by Triple Arrows
+{
+	if (TranslateAnimHorizontalArc(sprite))
+		DestroySpriteAndMatrix(sprite);
+}
+
+//Creates a sprite that moves left or right along the target.
+//arg 0: Initial x-pixel offset
+//arg 1: Initial y-pixel offset
+//arg 2: Slice distance
+//arg 3: Speed
+//arg 4: direction
+static void SpriteCB_HorizontalSlice(struct Sprite *sprite)
+{
+	sprite->x2 = gBattleAnimArgs[0];
+	sprite->y2 = gBattleAnimArgs[1];
+
+	sprite->data[0] = gBattleAnimArgs[2]; //Slice distance
+	sprite->data[1] = gBattleAnimArgs[3]; //Slice speed
+	sprite->data[2] = gBattleAnimArgs[4]; //Slice direction
+	sprite->data[3] = 0; //Timer
+
+	sprite->callback = SpriteCB_HorizontalSliceStep;
+}
+
+void SpriteCB_HorizontalSliceStep(struct Sprite *sprite)
+{
+	if (sprite->data[2] == 1) //Move left
+		sprite->x2 -= sprite->data[1];
+	else
+		sprite->x2 += sprite->data[1];
+
+	sprite->data[3] += sprite->data[1];
+
+	if (sprite->data[3] >= sprite->data[0])
+		DestroySpriteAndMatrix(sprite);
+}
+
+//Creates the slam hit for LashOut
+//arg 0: initial x pixel offset
+//arg 1: initial y pixel offset
+//arg 2: flip
+static void SpriteCB_LashOutStrike(struct Sprite* sprite)
+{
+	bool8 flip = GetBattlerSide(gBattleAnimTarget) == B_SIDE_PLAYER;
+
+	if (gBattleAnimArgs[2])
+		flip ^= 1;
+
+	sprite->data[0] = 11;
+
+	if (flip)
+	{
+		sprite->x -= gBattleAnimArgs[0];
+		sprite->data[0] *= -1;
+		StartSpriteAffineAnim(sprite, 1);
+	}
+	else
+	{
+		sprite->x += gBattleAnimArgs[0];
+	}
+
+	sprite->y += gBattleAnimArgs[1];
+	sprite->data[1] = 192;
+	sprite->callback = AnimKnockOffStrike_Step;
+}
+
+//Moves the shells towards the attacker and leaves them there until they fade out
+//arg 0: Initial x-pos
+//arg 1: Final x-pos
+//arg 2: Movement duration
+//arg 3: Affine anim
+static void SpriteCB_ShellSmashShell(struct Sprite* sprite)
+{
+	//Init Position
+	sprite->x = GetBattlerSpriteCoord2(gBattleAnimAttacker, BATTLER_COORD_X_2) + gBattleAnimArgs[0];
+	sprite->y = GetBattlerSpriteCoord2(gBattleAnimAttacker, BATTLER_COORD_Y_PIC_OFFSET) + 2; //2 to slightly encompass the entire sprite
+
+	//Prepare linear movement
+	sprite->data[0] = gBattleAnimArgs[2]; //Duration
+	sprite->data[2] = GetBattlerSpriteCoord(gBattleAnimAttacker, BATTLER_COORD_X_2) + gBattleAnimArgs[1];
+	sprite->data[4] = sprite->y;
+	sprite->callback = StartAnimLinearTranslation;
+	StoreSpriteCallbackInData6(sprite, SpriteCB_ShellSmashShell_DestroyDuringFadeOut);
+
+	//Rotate properly
+	StartSpriteAffineAnim(sprite, gBattleAnimArgs[3]);
+}
+
+static void SpriteCB_ShellSmashShell_DestroyDuringFadeOut(struct Sprite* sprite)
+{
+	if (GetGpuReg(REG_OFFSET_BLDALPHA) >= BLDALPHA_BLEND(0, 8)) //Fade out 1/2 done
+		DestroyAnimSprite(sprite);
+}
+
+static void SpriteCB_AnimSpriteOnTargetSideCentre(struct Sprite *sprite)
+{
+	u8 target = LoadBattleAnimTarget(2);
+
+	if (!sprite->data[0])
+	{
+		if (IsAlly(gBattleAnimAttacker, target))
+		{
+			if (IsDoubleBattle())
+				InitSpritePosToAnimAttackersCentre(sprite, FALSE);
+			else
+				InitSpritePosToAnimAttacker(sprite, FALSE);
+		}
+		else
+		{
+			if (IsDoubleBattle())
+				InitSpritePosToAnimTargetsCentre(sprite, FALSE);
+			else
+				InitSpritePosToAnimTarget(sprite, FALSE);
+		}
+
+		sprite->data[0]++;
+	}
+	else if (sprite->animEnded || sprite->affineAnimEnded)
+	{
+		DestroySpriteAndMatrix(sprite);
+	}
+}
+
+static void SpriteCB_SpriteOnMonUntilAffineAnimEnds(struct Sprite* sprite)
+{
+	u8 target = LoadBattleAnimTarget(0);
+
+	if (!IsBattlerSpriteVisible(target))
+		DestroyAnimSprite(sprite);
+	else
+	{
+		sprite->x = GetBattlerSpriteCoord(target, BATTLER_COORD_X_2);
+		sprite->y = GetBattlerSpriteCoord(target, BATTLER_COORD_Y_PIC_OFFSET);
+		StoreSpriteCallbackInData6(sprite, DestroySpriteAndMatrix);
+		sprite->callback = RunStoredCallbackWhenAffineAnimEnds;
+	}
+}
+
+static void SpriteCB_SpriteOnMonForDurationUseY(struct Sprite *sprite)
+{
+	u8 target = LoadBattleAnimTarget(0);
+
+	if (!IsBattlerSpriteVisible(target))
+		DestroyAnimSprite(sprite);
+	else
+	{
+		sprite->x = GetBattlerSpriteCoord(target, BATTLER_COORD_X);
+		sprite->y = GetBattlerSpriteCoord(target, BATTLER_COORD_Y_PIC_OFFSET);
+
+		sprite->x2 = gBattleAnimArgs[1];
+		sprite->y2 = gBattleAnimArgs[2];
+		sprite->data[0] = 0;
+		sprite->data[1] = gBattleAnimArgs[3];
+		sprite->data[2] = gBattleAnimArgs[4];
+		sprite->data[3] = 0;
+		sprite->callback = AnimBrickBreakWall_Step;
+	}
+}
+
+//Moves a sprite upward for set amount of time
+//arg 0: Bank
+//arg 1: X-Offset
+//arg 2: Y-Offset
+//arg 3: Speed
+//arg 4: Duration
+static void SpriteCB_MoveSpriteUpwardsForDuration(struct Sprite* sprite)
+{
+	if (gBattleAnimArgs[0] == ANIM_ATTACKER)
+	{
+		sprite->x = GetBattlerSpriteCoord(gBattleAnimAttacker, 0) + gBattleAnimArgs[1];
+		sprite->y = GetBattlerSpriteCoord(gBattleAnimAttacker, 1) + gBattleAnimArgs[2];
+	}
+	else
+	{
+		sprite->x = GetBattlerSpriteCoord(gBattleAnimTarget, 0) + gBattleAnimArgs[1];
+		sprite->y = GetBattlerSpriteCoord(gBattleAnimTarget, 1) + gBattleAnimArgs[2];
+	}
+
+	sprite->data[0] = 0;
+	sprite->data[1] = gBattleAnimArgs[3]; //Speed
+	sprite->data[2] = gBattleAnimArgs[4]; //Duration
+	sprite->callback = SpriteCB_MoveSpriteUpwardsForDurationStep;
+}
+
+static void SpriteCB_MoveSpriteUpwardsForDurationStep(struct Sprite* sprite)
+{
+	sprite->y -= sprite->data[1];
+	if (sprite->data[0]++ > sprite->data[2])
+		DestroyAnimSprite(sprite);
+}
+
+//Creates arc impacts for Surging Strikes
+//arg 0: initial x pixel offset (from target)
+//arg 1: initial y pixel offset (from target)
+//arg 2: target x pixel offset (from target)
+//arg 3: target y pixel offset (from target)
+//arg 4: duration
+//arg 5: wave amplitude
+static void SpriteCB_SurgingStrikes(struct Sprite* sprite)
+{
+	InitSpritePosToAnimTarget(sprite, TRUE);
+	sprite->data[0] = gBattleAnimArgs[4];
+	sprite->data[2] = GetBattlerSpriteCoord(gBattleAnimTarget, BATTLER_COORD_X_2) + gBattleAnimArgs[2]; //Target X
+	sprite->data[4] = GetBattlerSpriteCoord(gBattleAnimTarget, BATTLER_COORD_Y_PIC_OFFSET) + gBattleAnimArgs[3]; //Target Y
+	sprite->data[5] = gBattleAnimArgs[5];
+	InitAnimArcTranslation(sprite);
+	sprite->callback = AnimMissileArc_Step;
+}
+
+//Creates the moving Steel Wheel for Steel Roller
+//arg 0: initial x pixel offset
+//arg 1: initial y pixel offset
+//arg 2: falling speed
+//arg 3: horizontal distance
+//arg 4: horizontal speed
+static void SpriteCB_SteelRoller(struct Sprite* sprite)
+{
+	sprite->x = GetBattlerSpriteCoord2(gBattleAnimTarget, BATTLER_COORD_X);
+	sprite->y = GetBattlerSpriteCoord2(gBattleAnimTarget, BATTLER_COORD_Y);
+
+	sprite->x2 = gBattleAnimArgs[0];
+	sprite->y2 += gBattleAnimArgs[1];
+
+	sprite->data[4] = gBattleAnimArgs[3]; //Left/Right distance
+	sprite->data[5] = gBattleAnimArgs[4]; //Left/Right speed
+
+	sprite->data[3] = gBattleAnimArgs[2]; //Falling Speed
+	sprite->callback = SpriteCB_SteelRoller_Down;
+}
+
+static void SpriteCB_SteelRoller_Down(struct Sprite *sprite)
+{
+	sprite->y2 += sprite->data[3];
+	if (sprite->y2 >= 0)
+	{
+		sprite->y2 = 0;
+		sprite->callback = SpriteCB_SteelRoller_LeftRight;
+	}
+}
+
+static void SpriteCB_SteelRoller_LeftRight(struct Sprite* sprite)
+{
+	sprite->data[0] = -sprite->data[4]; //Slice distance
+	sprite->data[1] = sprite->data[5]; //Slice speed
+	sprite->callback = SpriteCB_LeftRightSliceStep0;
+}
+
+//Creates slashes that can be flipped.
+//arg 0: x pixel offset (from target)
+//arg 1: y pixel offset (from target)
+//arg 2: flip x
+//arg 3: flip y
+static void SpriteCB_FlippableSlash(struct Sprite* sprite)
+{
+	InitSpritePosToAnimTarget(sprite, TRUE);
+
+	if (gBattleAnimArgs[2]) //Flip X
+		sprite->hFlip = TRUE;
+
+	if (gBattleAnimArgs[3]) //Flip Y
+		sprite->vFlip = TRUE;
+
+	sprite->data[0] = 0;
+	sprite->data[1] = 0;
+	StoreSpriteCallbackInData6(sprite, AnimFalseSwipeSlice_Step3);
+	sprite->callback = RunStoredCallbackWhenAnimEnds;
+}
+
+//Moves the balls for Dragon Energy sideways along the target side
+//arg 0: Duration
+static void SpriteCB_DragonEnergyShot(struct Sprite* sprite)
+{
+	s16 startingX, finishingX, y;
+	u8 def1 = gBattleAnimTarget;
+	u8 def2 = BATTLE_PARTNER(def1);
+
+	if (!IsDoubleBattle() || IsAlly(gBattleAnimAttacker, gBattleAnimTarget))
+		y = GetBattlerSpriteCoord(def1, BATTLER_COORD_Y_PIC_OFFSET);
+	else
+	{
+		y = 0;
+
+		if (IsBattlerSpritePresent(def1))
+			y = GetBattlerSpriteCoord(def1, BATTLER_COORD_Y_PIC_OFFSET);
+
+		if (IsBattlerSpritePresent(def2))
+			y += GetBattlerSpriteCoord(def2, BATTLER_COORD_Y_PIC_OFFSET);
+
+		if (IsBattlerSpritePresent(def1) && IsBattlerSpritePresent(def2)) //Both targets are visible
+			y /= 2;
+	}
+
+	if (GetBattlerSide(gBattleAnimTarget) == B_SIDE_OPPONENT)
+	{
+		startingX = 0;
+		finishingX = 255;
+	}
+	else
+	{
+		startingX = 255;
+		finishingX = 0;
+	}
+
+	sprite->x = startingX;
+	sprite->y = y;
+	sprite->x2 = 0;
+	sprite->data[0] = gBattleAnimArgs[0];
+	sprite->data[2] = finishingX;
+	sprite->data[4] = y;
+	sprite->callback = StartAnimLinearTranslation;
+	StoreSpriteCallbackInData6(sprite, DestroySpriteAndMatrix);
+}
+
+//Moves the butterflies created in Max Flutterby
+//arg 0: initial x pixel offset
+//arg 1: initial y pixel offset
+//arg 2: wave amplitude
+static void SpriteCB_MaxFlutterby(struct Sprite* sprite)
+{
+	InitSpritePosToAnimAttacker(sprite, FALSE);
+
+	sprite->data[0] = 0x10; //Speed delay
+	sprite->data[2] = GetBattlerSpriteCoord(gBattleAnimTarget, BATTLER_COORD_X_2); //Target X
+	sprite->data[4] = GetBattlerSpriteCoord(gBattleAnimTarget, BATTLER_COORD_Y_PIC_OFFSET); //Target Y
+	sprite->data[5] = gBattleAnimArgs[2]; //Wave amplitude
+
+	sprite->callback = SpriteCB_MaxFlutterbyStep1;
+}
+
+//The butterflies prepare to move towards the target
+static void SpriteCB_MaxFlutterbyStep1(struct Sprite* sprite)
+{
+	if (!FuncIsActiveTask(AnimTask_DynamaxGrowthStep))
+	{
+		if (gAnimMoveIndex != MOVE_INFERNAL_PARADE)
+			PlaySE(SE_M_SAND_ATTACK);
+
+		StartSpriteAffineAnim(sprite, 1);
+		InitAnimArcTranslation(sprite);
+		sprite->callback = SpriteCB_MaxFlutterbyStep2;
+	}
+}
+
+//Destroys the butterflies when they reach the target
+static void SpriteCB_MaxFlutterbyStep2(struct Sprite* sprite)
+{
+	sprite->invisible = FALSE;
+
+	if (TranslateAnimHorizontalArc(sprite))
+	{
+		if (gAnimMoveIndex == MOVE_INFERNAL_PARADE)
+			PlaySE(SE_M_FLAME_WHEEL2);
+
+		DestroySpriteAndMatrix(sprite);
+	}
+}
+
+//Moves the ice lance for Glacial Lance
+//arg 0: initial x pixel offset (from attacker)
+//arg 1: initial y pixel offset (from attacker)
+//arg 2: target x pixel offset (from target)
+//arg 3: target y pixel offset (from target)
+//arg 4: distance moved up
+//arg 5: pause in middle
+//arg 6: duration to target
+static void SpriteCB_GlacialLance(struct Sprite* sprite)
+{
+	u8 def1 = gBattleAnimTarget;
+	u8 def2 = BATTLE_PARTNER(def1);
+
+	InitSpritePosToAnimAttacker(sprite, TRUE);
+	sprite->data[5] = gBattleAnimArgs[4];
+	sprite->data[6] = gBattleAnimArgs[5];
+
+	sprite->data[0] = gBattleAnimArgs[6];
+
+	if (!IsDoubleBattle() || IsAlly(gBattleAnimAttacker, gBattleAnimTarget))
+	{
+		sprite->data[2] = GetBattlerSpriteCoord(def1, BATTLER_COORD_X_2) + gBattleAnimArgs[2]; //Converge on target
+		sprite->data[4] = GetBattlerSpriteCoord(def1, BATTLER_COORD_Y_PIC_OFFSET) + gBattleAnimArgs[3];
+	}
+	else
+	{
+		sprite->data[2] = (GetBattlerSpriteCoord(def1, BATTLER_COORD_X_2) + GetBattlerSpriteCoord(def2, BATTLER_COORD_X_2)) / 2 + gBattleAnimArgs[2]; //Converge on target
+		sprite->data[4] = (GetBattlerSpriteCoord(def1, BATTLER_COORD_Y_PIC_OFFSET) + GetBattlerSpriteCoord(def2, BATTLER_COORD_Y_PIC_OFFSET)) / 2 + gBattleAnimArgs[3];
+	}
+
+	sprite->oam.priority = 1; //Above the ice cube
+	sprite->callback = SpriteCB_GlacialLance_Step1;
+}
+
+static void SpriteCB_GlacialLance_Step1(struct Sprite* sprite)
+{
+	if (sprite->data[7]++ >= sprite->data[5])
+	{
+		sprite->data[7] = 0;
+		sprite->callback = SpriteCB_GlacialLance_Step2;
+	}
+	else
+		--sprite->y; //Move up
+}
+
+static void SpriteCB_GlacialLance_Step2(struct Sprite* sprite)
+{
+	if (sprite->data[7]++ >= sprite->data[6])
+	{
+		if (GetBattlerSide(gBattleAnimTarget) == B_SIDE_PLAYER)
+			StartSpriteAffineAnim(sprite, 2);
+		else
+			StartSpriteAffineAnim(sprite, 1);
+
+		sprite->data[5] = 0;
+		sprite->data[6] = 0;
+		sprite->data[7] = 0;
+		sprite->callback = StartAnimLinearTranslation;
+		StoreSpriteCallbackInData6(sprite, DestroyAnimSprite);
+	}
+}
+
+
+//Delivers a rainbow kick for Triple Arrows
+//arg 0: Initial x pixel offset
+//arg 1: Initial y pixel offset
+//arg 2: Duration
+//arg 3: Wave Amplitude
+static void SpriteCB_TripleArrowKick(struct Sprite* sprite)
+{
+	InitSpritePosToAnimTarget(sprite, TRUE);
+	StartSpriteAnim(sprite, 1); //Feet
+
+	sprite->data[0] = gBattleAnimArgs[2];
+	sprite->data[2] = GetBattlerSpriteCoord(gBattleAnimTarget, BATTLER_COORD_X_2); //Target X
+	sprite->data[4] = GetBattlerSpriteCoord(gBattleAnimTarget, BATTLER_COORD_Y_PIC_OFFSET); //Target Y
+	sprite->data[5] = gBattleAnimArgs[3];
+
+	InitAnimArcTranslation(sprite);
+	sprite->callback = SpriteCB_PowerShiftBallStep; //Arc until complete
+}
+
 // DYNAMAX
 static const union AffineAnimCmd sDynamaxGrowthAffineAnimCmds[] = // from CFRU
 {
@@ -8653,13 +9115,6 @@
 	AFFINEANIMCMD_FRAME(16, 16, 0, 8),
 	AFFINEANIMCMD_END,
 };
-
-static void AnimTask_DynamaxGrowthStep(u8 taskId) // from CFRU
-{
-	struct Task* task = &gTasks[taskId];
-	if (!RunAffineAnimFromTaskData(task))
-		DestroyAnimVisualTask(taskId);
-}
 
 //Arg 0: Animation for attack
 void AnimTask_DynamaxGrowth(u8 taskId) // from CFRU
@@ -8692,468 +9147,4 @@
             break;
     }
 	DestroyAnimVisualTask(taskId);
-=======
-
-//Launches the stat ball for Power Shift
-//arg 0: X starting offset
-//arg 1: Y starting offset
-//arg 2: X finishing offset
-//arg 3: Y finishing offset
-//arg 4: Duration
-//arg 5: Wave Amplitude
-static void SpriteCB_PowerShiftBall(struct Sprite* sprite)
-{
-	InitSpritePosToAnimAttacker(sprite, TRUE);
-
-	if (GetBattlerSide(gBattleAnimAttacker) == B_SIDE_OPPONENT)
-		gBattleAnimArgs[2] *= -1; //Flip X
-
-	sprite->data[0] = gBattleAnimArgs[4]; //Duration
-	sprite->data[2] = GetBattlerSpriteCoord(gBattleAnimAttacker, BATTLER_COORD_X_2) + gBattleAnimArgs[2]; //Target X
-	sprite->data[4] = GetBattlerSpriteCoord(gBattleAnimAttacker, BATTLER_COORD_Y_PIC_OFFSET) + gBattleAnimArgs[3]; //Target Y
-	sprite->data[5] = gBattleAnimArgs[5]; //Wave Amplitude
-
-	InitAnimArcTranslation(sprite);
-	sprite->callback = SpriteCB_PowerShiftBallStep;
-}
-
-static void SpriteCB_PowerShiftBallStep(struct Sprite* sprite) // Also used by Triple Arrows
-{
-	if (TranslateAnimHorizontalArc(sprite))
-		DestroySpriteAndMatrix(sprite);
-}
-
-//Creates a sprite that moves left or right along the target.
-//arg 0: Initial x-pixel offset
-//arg 1: Initial y-pixel offset
-//arg 2: Slice distance
-//arg 3: Speed
-//arg 4: direction
-static void SpriteCB_HorizontalSlice(struct Sprite *sprite)
-{
-	sprite->x2 = gBattleAnimArgs[0];
-	sprite->y2 = gBattleAnimArgs[1];
-
-	sprite->data[0] = gBattleAnimArgs[2]; //Slice distance
-	sprite->data[1] = gBattleAnimArgs[3]; //Slice speed
-	sprite->data[2] = gBattleAnimArgs[4]; //Slice direction
-	sprite->data[3] = 0; //Timer
-
-	sprite->callback = SpriteCB_HorizontalSliceStep;
-}
-
-void SpriteCB_HorizontalSliceStep(struct Sprite *sprite)
-{
-	if (sprite->data[2] == 1) //Move left
-		sprite->x2 -= sprite->data[1];
-	else
-		sprite->x2 += sprite->data[1];
-
-	sprite->data[3] += sprite->data[1];
-
-	if (sprite->data[3] >= sprite->data[0])
-		DestroySpriteAndMatrix(sprite);
-}
-
-//Creates the slam hit for LashOut
-//arg 0: initial x pixel offset
-//arg 1: initial y pixel offset
-//arg 2: flip
-static void SpriteCB_LashOutStrike(struct Sprite* sprite)
-{
-	bool8 flip = GetBattlerSide(gBattleAnimTarget) == B_SIDE_PLAYER;
-
-	if (gBattleAnimArgs[2])
-		flip ^= 1;
-
-	sprite->data[0] = 11;
-
-	if (flip)
-	{
-		sprite->x -= gBattleAnimArgs[0];
-		sprite->data[0] *= -1;
-		StartSpriteAffineAnim(sprite, 1);
-	}
-	else
-	{
-		sprite->x += gBattleAnimArgs[0];
-	}
-
-	sprite->y += gBattleAnimArgs[1];
-	sprite->data[1] = 192;
-	sprite->callback = AnimKnockOffStrike_Step;
-}
-
-//Moves the shells towards the attacker and leaves them there until they fade out
-//arg 0: Initial x-pos
-//arg 1: Final x-pos
-//arg 2: Movement duration
-//arg 3: Affine anim
-static void SpriteCB_ShellSmashShell(struct Sprite* sprite)
-{
-	//Init Position
-	sprite->x = GetBattlerSpriteCoord2(gBattleAnimAttacker, BATTLER_COORD_X_2) + gBattleAnimArgs[0];
-	sprite->y = GetBattlerSpriteCoord2(gBattleAnimAttacker, BATTLER_COORD_Y_PIC_OFFSET) + 2; //2 to slightly encompass the entire sprite
-
-	//Prepare linear movement
-	sprite->data[0] = gBattleAnimArgs[2]; //Duration
-	sprite->data[2] = GetBattlerSpriteCoord(gBattleAnimAttacker, BATTLER_COORD_X_2) + gBattleAnimArgs[1];
-	sprite->data[4] = sprite->y;
-	sprite->callback = StartAnimLinearTranslation;
-	StoreSpriteCallbackInData6(sprite, SpriteCB_ShellSmashShell_DestroyDuringFadeOut);
-
-	//Rotate properly
-	StartSpriteAffineAnim(sprite, gBattleAnimArgs[3]);
-}
-
-static void SpriteCB_ShellSmashShell_DestroyDuringFadeOut(struct Sprite* sprite)
-{
-	if (GetGpuReg(REG_OFFSET_BLDALPHA) >= BLDALPHA_BLEND(0, 8)) //Fade out 1/2 done
-		DestroyAnimSprite(sprite);
-}
-
-static void SpriteCB_AnimSpriteOnTargetSideCentre(struct Sprite *sprite)
-{
-	u8 target = LoadBattleAnimTarget(2);
-
-	if (!sprite->data[0])
-	{
-		if (IsAlly(gBattleAnimAttacker, target))
-		{
-			if (IsDoubleBattle())
-				InitSpritePosToAnimAttackersCentre(sprite, FALSE);
-			else
-				InitSpritePosToAnimAttacker(sprite, FALSE);
-		}
-		else
-		{
-			if (IsDoubleBattle())
-				InitSpritePosToAnimTargetsCentre(sprite, FALSE);
-			else
-				InitSpritePosToAnimTarget(sprite, FALSE);
-		}
-
-		sprite->data[0]++;
-	}
-	else if (sprite->animEnded || sprite->affineAnimEnded)
-	{
-		DestroySpriteAndMatrix(sprite);
-	}
-}
-
-static void SpriteCB_SpriteOnMonUntilAffineAnimEnds(struct Sprite* sprite)
-{
-	u8 target = LoadBattleAnimTarget(0);
-
-	if (!IsBattlerSpriteVisible(target))
-		DestroyAnimSprite(sprite);
-	else
-	{
-		sprite->x = GetBattlerSpriteCoord(target, BATTLER_COORD_X_2);
-		sprite->y = GetBattlerSpriteCoord(target, BATTLER_COORD_Y_PIC_OFFSET);
-		StoreSpriteCallbackInData6(sprite, DestroySpriteAndMatrix);
-		sprite->callback = RunStoredCallbackWhenAffineAnimEnds;
-	}
-}
-
-static void SpriteCB_SpriteOnMonForDurationUseY(struct Sprite *sprite)
-{
-	u8 target = LoadBattleAnimTarget(0);
-
-	if (!IsBattlerSpriteVisible(target))
-		DestroyAnimSprite(sprite);
-	else
-	{
-		sprite->x = GetBattlerSpriteCoord(target, BATTLER_COORD_X);
-		sprite->y = GetBattlerSpriteCoord(target, BATTLER_COORD_Y_PIC_OFFSET);
-
-		sprite->x2 = gBattleAnimArgs[1];
-		sprite->y2 = gBattleAnimArgs[2];
-		sprite->data[0] = 0;
-		sprite->data[1] = gBattleAnimArgs[3];
-		sprite->data[2] = gBattleAnimArgs[4];
-		sprite->data[3] = 0;
-		sprite->callback = AnimBrickBreakWall_Step;
-	}
-}
-
-//Moves a sprite upward for set amount of time
-//arg 0: Bank
-//arg 1: X-Offset
-//arg 2: Y-Offset
-//arg 3: Speed
-//arg 4: Duration
-static void SpriteCB_MoveSpriteUpwardsForDuration(struct Sprite* sprite)
-{
-	if (gBattleAnimArgs[0] == ANIM_ATTACKER)
-	{
-		sprite->x = GetBattlerSpriteCoord(gBattleAnimAttacker, 0) + gBattleAnimArgs[1];
-		sprite->y = GetBattlerSpriteCoord(gBattleAnimAttacker, 1) + gBattleAnimArgs[2];
-	}
-	else
-	{
-		sprite->x = GetBattlerSpriteCoord(gBattleAnimTarget, 0) + gBattleAnimArgs[1];
-		sprite->y = GetBattlerSpriteCoord(gBattleAnimTarget, 1) + gBattleAnimArgs[2];
-	}
-
-	sprite->data[0] = 0;
-	sprite->data[1] = gBattleAnimArgs[3]; //Speed
-	sprite->data[2] = gBattleAnimArgs[4]; //Duration
-	sprite->callback = SpriteCB_MoveSpriteUpwardsForDurationStep;
-}
-
-static void SpriteCB_MoveSpriteUpwardsForDurationStep(struct Sprite* sprite)
-{
-	sprite->y -= sprite->data[1];
-	if (sprite->data[0]++ > sprite->data[2])
-		DestroyAnimSprite(sprite);
-}
-
-//Creates arc impacts for Surging Strikes
-//arg 0: initial x pixel offset (from target)
-//arg 1: initial y pixel offset (from target)
-//arg 2: target x pixel offset (from target)
-//arg 3: target y pixel offset (from target)
-//arg 4: duration
-//arg 5: wave amplitude
-static void SpriteCB_SurgingStrikes(struct Sprite* sprite)
-{
-	InitSpritePosToAnimTarget(sprite, TRUE);
-	sprite->data[0] = gBattleAnimArgs[4];
-	sprite->data[2] = GetBattlerSpriteCoord(gBattleAnimTarget, BATTLER_COORD_X_2) + gBattleAnimArgs[2]; //Target X
-	sprite->data[4] = GetBattlerSpriteCoord(gBattleAnimTarget, BATTLER_COORD_Y_PIC_OFFSET) + gBattleAnimArgs[3]; //Target Y
-	sprite->data[5] = gBattleAnimArgs[5];
-	InitAnimArcTranslation(sprite);
-	sprite->callback = AnimMissileArc_Step;
-}
-
-//Creates the moving Steel Wheel for Steel Roller
-//arg 0: initial x pixel offset
-//arg 1: initial y pixel offset
-//arg 2: falling speed
-//arg 3: horizontal distance
-//arg 4: horizontal speed
-static void SpriteCB_SteelRoller(struct Sprite* sprite)
-{
-	sprite->x = GetBattlerSpriteCoord2(gBattleAnimTarget, BATTLER_COORD_X);
-	sprite->y = GetBattlerSpriteCoord2(gBattleAnimTarget, BATTLER_COORD_Y);
-
-	sprite->x2 = gBattleAnimArgs[0];
-	sprite->y2 += gBattleAnimArgs[1];
-
-	sprite->data[4] = gBattleAnimArgs[3]; //Left/Right distance
-	sprite->data[5] = gBattleAnimArgs[4]; //Left/Right speed
-
-	sprite->data[3] = gBattleAnimArgs[2]; //Falling Speed
-	sprite->callback = SpriteCB_SteelRoller_Down;
-}
-
-static void SpriteCB_SteelRoller_Down(struct Sprite *sprite)
-{
-	sprite->y2 += sprite->data[3];
-	if (sprite->y2 >= 0)
-	{
-		sprite->y2 = 0;
-		sprite->callback = SpriteCB_SteelRoller_LeftRight;
-	}
-}
-
-static void SpriteCB_SteelRoller_LeftRight(struct Sprite* sprite)
-{
-	sprite->data[0] = -sprite->data[4]; //Slice distance
-	sprite->data[1] = sprite->data[5]; //Slice speed
-	sprite->callback = SpriteCB_LeftRightSliceStep0;
-}
-
-//Creates slashes that can be flipped.
-//arg 0: x pixel offset (from target)
-//arg 1: y pixel offset (from target)
-//arg 2: flip x
-//arg 3: flip y
-static void SpriteCB_FlippableSlash(struct Sprite* sprite)
-{
-	InitSpritePosToAnimTarget(sprite, TRUE);
-
-	if (gBattleAnimArgs[2]) //Flip X
-		sprite->hFlip = TRUE;
-
-	if (gBattleAnimArgs[3]) //Flip Y
-		sprite->vFlip = TRUE;
-
-	sprite->data[0] = 0;
-	sprite->data[1] = 0;
-	StoreSpriteCallbackInData6(sprite, AnimFalseSwipeSlice_Step3);
-	sprite->callback = RunStoredCallbackWhenAnimEnds;
-}
-
-//Moves the balls for Dragon Energy sideways along the target side
-//arg 0: Duration
-static void SpriteCB_DragonEnergyShot(struct Sprite* sprite)
-{
-	s16 startingX, finishingX, y;
-	u8 def1 = gBattleAnimTarget;
-	u8 def2 = BATTLE_PARTNER(def1);
-
-	if (!IsDoubleBattle() || IsAlly(gBattleAnimAttacker, gBattleAnimTarget))
-		y = GetBattlerSpriteCoord(def1, BATTLER_COORD_Y_PIC_OFFSET);
-	else
-	{
-		y = 0;
-
-		if (IsBattlerSpritePresent(def1))
-			y = GetBattlerSpriteCoord(def1, BATTLER_COORD_Y_PIC_OFFSET);
-
-		if (IsBattlerSpritePresent(def2))
-			y += GetBattlerSpriteCoord(def2, BATTLER_COORD_Y_PIC_OFFSET);
-
-		if (IsBattlerSpritePresent(def1) && IsBattlerSpritePresent(def2)) //Both targets are visible
-			y /= 2;
-	}
-
-	if (GetBattlerSide(gBattleAnimTarget) == B_SIDE_OPPONENT)
-	{
-		startingX = 0;
-		finishingX = 255;
-	}
-	else
-	{
-		startingX = 255;
-		finishingX = 0;
-	}
-
-	sprite->x = startingX;
-	sprite->y = y;
-	sprite->x2 = 0;
-	sprite->data[0] = gBattleAnimArgs[0];
-	sprite->data[2] = finishingX;
-	sprite->data[4] = y;
-	sprite->callback = StartAnimLinearTranslation;
-	StoreSpriteCallbackInData6(sprite, DestroySpriteAndMatrix);
-}
-
-//Moves the butterflies created in Max Flutterby
-//arg 0: initial x pixel offset
-//arg 1: initial y pixel offset
-//arg 2: wave amplitude
-static void SpriteCB_MaxFlutterby(struct Sprite* sprite)
-{
-	InitSpritePosToAnimAttacker(sprite, FALSE);
-
-	sprite->data[0] = 0x10; //Speed delay
-	sprite->data[2] = GetBattlerSpriteCoord(gBattleAnimTarget, BATTLER_COORD_X_2); //Target X
-	sprite->data[4] = GetBattlerSpriteCoord(gBattleAnimTarget, BATTLER_COORD_Y_PIC_OFFSET); //Target Y
-	sprite->data[5] = gBattleAnimArgs[2]; //Wave amplitude
-
-	sprite->callback = SpriteCB_MaxFlutterbyStep1;
-}
-
-//The butterflies prepare to move towards the target
-static void SpriteCB_MaxFlutterbyStep1(struct Sprite* sprite)
-{
-	if (!FuncIsActiveTask(AnimTask_DynamaxGrowthStep))
-	{
-		if (gAnimMoveIndex != MOVE_INFERNAL_PARADE)
-			PlaySE(SE_M_SAND_ATTACK);
-
-		StartSpriteAffineAnim(sprite, 1);
-		InitAnimArcTranslation(sprite);
-		sprite->callback = SpriteCB_MaxFlutterbyStep2;
-	}
-}
-
-//Destroys the butterflies when they reach the target
-static void SpriteCB_MaxFlutterbyStep2(struct Sprite* sprite)
-{
-	sprite->invisible = FALSE;
-
-	if (TranslateAnimHorizontalArc(sprite))
-	{
-		if (gAnimMoveIndex == MOVE_INFERNAL_PARADE)
-			PlaySE(SE_M_FLAME_WHEEL2);
-
-		DestroySpriteAndMatrix(sprite);
-	}
-}
-
-//Moves the ice lance for Glacial Lance
-//arg 0: initial x pixel offset (from attacker)
-//arg 1: initial y pixel offset (from attacker)
-//arg 2: target x pixel offset (from target)
-//arg 3: target y pixel offset (from target)
-//arg 4: distance moved up
-//arg 5: pause in middle
-//arg 6: duration to target
-static void SpriteCB_GlacialLance(struct Sprite* sprite)
-{
-	u8 def1 = gBattleAnimTarget;
-	u8 def2 = BATTLE_PARTNER(def1);
-
-	InitSpritePosToAnimAttacker(sprite, TRUE);
-	sprite->data[5] = gBattleAnimArgs[4];
-	sprite->data[6] = gBattleAnimArgs[5];
-
-	sprite->data[0] = gBattleAnimArgs[6];
-
-	if (!IsDoubleBattle() || IsAlly(gBattleAnimAttacker, gBattleAnimTarget))
-	{
-		sprite->data[2] = GetBattlerSpriteCoord(def1, BATTLER_COORD_X_2) + gBattleAnimArgs[2]; //Converge on target
-		sprite->data[4] = GetBattlerSpriteCoord(def1, BATTLER_COORD_Y_PIC_OFFSET) + gBattleAnimArgs[3];
-	}
-	else
-	{
-		sprite->data[2] = (GetBattlerSpriteCoord(def1, BATTLER_COORD_X_2) + GetBattlerSpriteCoord(def2, BATTLER_COORD_X_2)) / 2 + gBattleAnimArgs[2]; //Converge on target
-		sprite->data[4] = (GetBattlerSpriteCoord(def1, BATTLER_COORD_Y_PIC_OFFSET) + GetBattlerSpriteCoord(def2, BATTLER_COORD_Y_PIC_OFFSET)) / 2 + gBattleAnimArgs[3];
-	}
-
-	sprite->oam.priority = 1; //Above the ice cube
-	sprite->callback = SpriteCB_GlacialLance_Step1;
-}
-
-static void SpriteCB_GlacialLance_Step1(struct Sprite* sprite)
-{
-	if (sprite->data[7]++ >= sprite->data[5])
-	{
-		sprite->data[7] = 0;
-		sprite->callback = SpriteCB_GlacialLance_Step2;
-	}
-	else
-		--sprite->y; //Move up
-}
-
-static void SpriteCB_GlacialLance_Step2(struct Sprite* sprite)
-{
-	if (sprite->data[7]++ >= sprite->data[6])
-	{
-		if (GetBattlerSide(gBattleAnimTarget) == B_SIDE_PLAYER)
-			StartSpriteAffineAnim(sprite, 2);
-		else
-			StartSpriteAffineAnim(sprite, 1);
-
-		sprite->data[5] = 0;
-		sprite->data[6] = 0;
-		sprite->data[7] = 0;
-		sprite->callback = StartAnimLinearTranslation;
-		StoreSpriteCallbackInData6(sprite, DestroyAnimSprite);
-	}
-}
-
-
-//Delivers a rainbow kick for Triple Arrows
-//arg 0: Initial x pixel offset
-//arg 1: Initial y pixel offset
-//arg 2: Duration
-//arg 3: Wave Amplitude
-static void SpriteCB_TripleArrowKick(struct Sprite* sprite)
-{
-	InitSpritePosToAnimTarget(sprite, TRUE);
-	StartSpriteAnim(sprite, 1); //Feet
-
-	sprite->data[0] = gBattleAnimArgs[2];
-	sprite->data[2] = GetBattlerSpriteCoord(gBattleAnimTarget, BATTLER_COORD_X_2); //Target X
-	sprite->data[4] = GetBattlerSpriteCoord(gBattleAnimTarget, BATTLER_COORD_Y_PIC_OFFSET); //Target Y
-	sprite->data[5] = gBattleAnimArgs[3];
-
-	InitAnimArcTranslation(sprite);
-	sprite->callback = SpriteCB_PowerShiftBallStep; //Arc until complete
->>>>>>> b5f7a513
 }