--- conflicted
+++ resolved
@@ -914,11 +914,7 @@
     [RESULTS_PAGE_POWER + NUM_RESULTS_PAGES]       = gText_PressingPowerRankings,
 };
 
-<<<<<<< HEAD
-static u32 (*const sBerryCrushCommands[])(struct BerryCrushGame * game, u8 *data) =
-=======
 static u32 (*const sBerryCrushCommands[])(struct BerryCrushGame *game, u8 *data) =
->>>>>>> 16357c7e
 {
     [CMD_NONE]             = NULL,
     [CMD_FADE]             = Cmd_BeginNormalPaletteFade,
@@ -1945,15 +1941,8 @@
 // Each player name window border uses a color that corresponds to a slot of the crusher lid
 static void CopyPlayerNameWindowGfxToBg(struct BerryCrushGame *game)
 {
-<<<<<<< HEAD
     s32 i;
     u8 *windowGfx = malloc_and_decompress(gBerryCrush_TextWindows_Tilemap, NULL);
-=======
-    u8 i = 0;
-    u8 *windowGfx;
-
-    LZ77UnCompWram(gBerryCrush_TextWindows_Tilemap, gDecompressionBuffer);
->>>>>>> 16357c7e
 
     for (i = 0; i < game->playerCount; i++)
     {
