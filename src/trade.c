--- conflicted
+++ resolved
@@ -2983,24 +2983,14 @@
     // Doing the graphics load...
     DecompressAndLoadBgGfxUsingHeap(0, gBattleTextboxTiles, 0, 0, 0);
     LZDecompressWram(gBattleTextboxTilemap, gDecompressionBuffer);
-<<<<<<< HEAD
     CopyToBgTilemapBuffer(0, gDecompressionBuffer, BG_SCREEN_SIZE, 0);
-    LoadCompressedPalette(gBattleTextboxPalette, 0, 0x20);
-=======
-    CopyToBgTilemapBuffer(0, gDecompressionBuffer, 0x800, 0);
     LoadCompressedPalette(gBattleTextboxPalette, BG_PLTT_ID(0), PLTT_SIZE_4BPP);
->>>>>>> f40fad52
     InitWindows(sTradeSequenceWindowTemplates);
     // ... and doing the same load again
     DecompressAndLoadBgGfxUsingHeap(0, gBattleTextboxTiles, 0, 0, 0);
     LZDecompressWram(gBattleTextboxTilemap, gDecompressionBuffer);
-<<<<<<< HEAD
     CopyToBgTilemapBuffer(0, gDecompressionBuffer, BG_SCREEN_SIZE, 0);
-    LoadCompressedPalette(gBattleTextboxPalette, 0, 0x20);
-=======
-    CopyToBgTilemapBuffer(0, gDecompressionBuffer, 0x800, 0);
     LoadCompressedPalette(gBattleTextboxPalette, BG_PLTT_ID(0), PLTT_SIZE_4BPP);
->>>>>>> f40fad52
 }
 
 static void CB2_InitInGameTrade(void)
