--- conflicted
+++ resolved
@@ -880,7 +880,6 @@
     {
         if (tileset->isSecondary == FALSE)
         {
-<<<<<<< HEAD
             // LoadPalette(&black, destOffset, 2);
             if (skipFaded)
                 CpuFastCopy(tileset->palettes, &gPlttBufferUnfaded[destOffset], size);
@@ -890,11 +889,6 @@
             ApplyGlobalTintToPaletteEntries(destOffset + 1, (size - 2) >> 1);
             low = 0;
             high = NUM_PALS_IN_PRIMARY;
-=======
-            LoadPalette(&black, destOffset, PLTT_SIZEOF(1));
-            LoadPalette(tileset->palettes[0] + 1, destOffset + 1, size - PLTT_SIZEOF(1));
-            ApplyGlobalTintToPaletteEntries(destOffset + 1, (size - PLTT_SIZEOF(1)) >> 1);
->>>>>>> 66c57e34
         }
         else if (tileset->isSecondary == TRUE)
         {
@@ -941,20 +935,12 @@
 
 static void LoadPrimaryTilesetPalette(struct MapLayout const *mapLayout)
 {
-<<<<<<< HEAD
-    LoadTilesetPalette(mapLayout->primaryTileset, 0, NUM_PALS_IN_PRIMARY * 16 * 2, FALSE);
-=======
-    LoadTilesetPalette(mapLayout->primaryTileset, BG_PLTT_ID(0), NUM_PALS_IN_PRIMARY * PLTT_SIZE_4BPP);
->>>>>>> 66c57e34
+    LoadTilesetPalette(mapLayout->primaryTileset, 0, NUM_PALS_IN_PRIMARY * PLTT_SIZE_4BPP, FALSE);
 }
 
 void LoadSecondaryTilesetPalette(struct MapLayout const *mapLayout, bool8 skipFaded)
 {
-<<<<<<< HEAD
-    LoadTilesetPalette(mapLayout->secondaryTileset, NUM_PALS_IN_PRIMARY * 16, (NUM_PALS_TOTAL - NUM_PALS_IN_PRIMARY) * 16 * 2, skipFaded);
-=======
-    LoadTilesetPalette(mapLayout->secondaryTileset, BG_PLTT_ID(NUM_PALS_IN_PRIMARY), (NUM_PALS_TOTAL - NUM_PALS_IN_PRIMARY) * PLTT_SIZE_4BPP);
->>>>>>> 66c57e34
+    LoadTilesetPalette(mapLayout->secondaryTileset, NUM_PALS_IN_PRIMARY * 16, (NUM_PALS_TOTAL - NUM_PALS_IN_PRIMARY) * PLTT_SIZE_4BPP, skipFaded);
 }
 
 void CopyMapTilesetsToVram(struct MapLayout const *mapLayout)
