--- conflicted
+++ resolved
@@ -904,16 +904,6 @@
             LoadCompressedPalette((const u32 *)tileset->palettes, destOffset, size);
             ApplyGlobalTintToPaletteEntries(destOffset, size >> 1);
         }
-<<<<<<< HEAD
-        if (tileset->isSecondary == FALSE || tileset->isSecondary == TRUE) {
-            u32 i;
-            for (i = low; i < high; i++) {
-                if (tileset->lightPalettes & (1 << (i - low))) { // Mark as light palette
-                    u32 index = i * 16;
-                    gPlttBufferFaded[index] = gPlttBufferUnfaded[index] |= 0x8000;
-                    if (tileset->customLightColor & (1 << (i - low))) // Mark as custom light color
-                        gPlttBufferFaded[index+15] = gPlttBufferUnfaded[index+15] |= 0x8000;
-=======
         // convert legacy light palette system to current
         if (tileset->lightPalettes) {
             u32 i, j, color;
@@ -925,7 +915,6 @@
                     }
                     if (tileset->customLightColor & (1 << (i - low))) // Copy old custom light color to index 0
                         gPlttBufferFaded[PLTT_ID(i)] = gPlttBufferUnfaded[PLTT_ID(i)] = gPlttBufferUnfaded[PLTT_ID(i)+15] | RGB_ALPHA;
->>>>>>> c1953e5d
                 }
             }
         }
