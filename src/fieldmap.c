#include "global.h"
#include "battle_pyramid.h"
#include "bg.h"
#include "fieldmap.h"
#include "fldeff.h"
#include "fldeff_misc.h"
#include "frontier_util.h"
#include "menu.h"
#include "mirage_tower.h"
#include "overworld.h"
#include "palette.h"
#include "pokenav.h"
#include "script.h"
#include "secret_base.h"
#include "trainer_hill.h"
#include "tv.h"
#include "constants/rgb.h"
#include "constants/metatile_behaviors.h"
#include "wild_encounter.h"

struct ConnectionFlags
{
    u8 south:1;
    u8 north:1;
    u8 west:1;
    u8 east:1;
};

EWRAM_DATA u16 ALIGNED(4) sBackupMapData[MAX_MAP_DATA_SIZE] = {0};
EWRAM_DATA struct MapHeader gMapHeader = {0};
EWRAM_DATA struct Camera gCamera = {0};
EWRAM_DATA static struct ConnectionFlags sMapConnectionFlags = {0};

COMMON_DATA struct BackupMapLayout gBackupMapLayout = {0};

static const struct ConnectionFlags sDummyConnectionFlags = {0};

static void InitMapLayoutData(struct MapHeader *mapHeader);
static void InitBackupMapLayoutData(const u16 *map, u16 width, u16 height);
static void FillSouthConnection(struct MapHeader const *mapHeader, struct MapHeader const *connectedMapHeader, s32 offset);
static void FillNorthConnection(struct MapHeader const *mapHeader, struct MapHeader const *connectedMapHeader, s32 offset);
static void FillWestConnection(struct MapHeader const *mapHeader, struct MapHeader const *connectedMapHeader, s32 offset);
static void FillEastConnection(struct MapHeader const *mapHeader, struct MapHeader const *connectedMapHeader, s32 offset);
static void InitBackupMapLayoutConnections(struct MapHeader *mapHeader);
static void LoadSavedMapView(void);
static bool8 SkipCopyingMetatileFromSavedMap(u16 *mapBlock, u16 mapWidth, u8 yMode);
static const struct MapConnection *GetIncomingConnection(u8 direction, int x, int y);
static bool8 IsPosInIncomingConnectingMap(u8 direction, int x, int y, const struct MapConnection *connection);
static bool8 IsCoordInIncomingConnectingMap(int coord, int srcMax, int destMax, int offset);

<<<<<<< HEAD
static inline u16 GetBorderBlockAt(int x, int y)
{
    int i = (x + 1) & 1;
    i += ((y + 1) & 1) * 2;
    return gMapHeader.mapLayout->border[i] | MAPGRID_COLLISION_MASK;
}
=======
#define GetBorderBlockAt(x, y) ({                                                                  \
    u16 block;                                                                                     \
    int i;                                                                                         \
    const u16 *border = gMapHeader.mapLayout->border; /* Unused, they read it again below */       \
                                                                                                   \
    i = (x + 1) & 1;                                                                               \
    i += ((y + 1) & 1) * 2;                                                                        \
                                                                                                   \
    block = gMapHeader.mapLayout->border[i] | MAPGRID_IMPASSABLE;                                  \
})
>>>>>>> f85baa53

#define AreCoordsWithinMapGridBounds(x, y) (x >= 0 && x < gBackupMapLayout.width && y >= 0 && y < gBackupMapLayout.height)

#define GetMapGridBlockAt(x, y) (AreCoordsWithinMapGridBounds(x, y) ? gBackupMapLayout.map[x + gBackupMapLayout.width * y] : GetBorderBlockAt(x, y))

const struct MapHeader *const GetMapHeaderFromConnection(const struct MapConnection *connection)
{
    return Overworld_GetMapHeaderByGroupAndId(connection->mapGroup, connection->mapNum);
}

void InitMap(void)
{
    InitMapLayoutData(&gMapHeader);
    SetOccupiedSecretBaseEntranceMetatiles(gMapHeader.events);
    RunOnLoadMapScript();
}

void InitMapFromSavedGame(void)
{
    InitMapLayoutData(&gMapHeader);
    InitSecretBaseAppearance(FALSE);
    SetOccupiedSecretBaseEntranceMetatiles(gMapHeader.events);
    LoadSavedMapView();
    RunOnLoadMapScript();
    UpdateTVScreensOnMap(gBackupMapLayout.width, gBackupMapLayout.height);
}

void InitBattlePyramidMap(bool8 setPlayerPosition)
{
    CpuFastFill16(MAPGRID_UNDEFINED, sBackupMapData, sizeof(sBackupMapData));
    GenerateBattlePyramidFloorLayout(sBackupMapData, setPlayerPosition);
}

void InitTrainerHillMap(void)
{
    CpuFastFill16(MAPGRID_UNDEFINED, sBackupMapData, sizeof(sBackupMapData));
    GenerateTrainerHillFloorLayout(sBackupMapData);
}

static void InitMapLayoutData(struct MapHeader *mapHeader)
{
    struct MapLayout const *mapLayout;
    int width;
    int height;
    mapLayout = mapHeader->mapLayout;
    CpuFastFill16(MAPGRID_UNDEFINED, sBackupMapData, sizeof(sBackupMapData));
    gBackupMapLayout.map = sBackupMapData;
    width = mapLayout->width + MAP_OFFSET_W;
    gBackupMapLayout.width = width;
    height = mapLayout->height + MAP_OFFSET_H;
    gBackupMapLayout.height = height;
    if (width * height <= MAX_MAP_DATA_SIZE)
    {
        InitBackupMapLayoutData(mapLayout->map, mapLayout->width, mapLayout->height);
        InitBackupMapLayoutConnections(mapHeader);
    }
}

static void InitBackupMapLayoutData(const u16 *map, u16 width, u16 height)
{
    u16 *dest;
    int y;
    dest = gBackupMapLayout.map;
    dest += gBackupMapLayout.width * 7 + MAP_OFFSET;
    for (y = 0; y < height; y++)
    {
        CpuCopy16(map, dest, width * 2);
        dest += width + MAP_OFFSET_W;
        map += width;
    }
}

static void InitBackupMapLayoutConnections(struct MapHeader *mapHeader)
{
    int count;
    const struct MapConnection *connection;
    int i;

    if (mapHeader->connections)
    {
        count = mapHeader->connections->count;
        connection = mapHeader->connections->connections;
        sMapConnectionFlags = sDummyConnectionFlags;
        for (i = 0; i < count; i++, connection++)
        {
            struct MapHeader const *cMap = GetMapHeaderFromConnection(connection);
            s32 offset = connection->offset;
            switch (connection->direction)
            {
            case CONNECTION_SOUTH:
                FillSouthConnection(mapHeader, cMap, offset);
                sMapConnectionFlags.south = TRUE;
                break;
            case CONNECTION_NORTH:
                FillNorthConnection(mapHeader, cMap, offset);
                sMapConnectionFlags.north = TRUE;
                break;
            case CONNECTION_WEST:
                FillWestConnection(mapHeader, cMap, offset);
                sMapConnectionFlags.west = TRUE;
                break;
            case CONNECTION_EAST:
                FillEastConnection(mapHeader, cMap, offset);
                sMapConnectionFlags.east = TRUE;
                break;
            }
        }
    }
}

static void FillConnection(int x, int y, struct MapHeader const *connectedMapHeader, int x2, int y2, int width, int height)
{
    int i;
    const u16 *src;
    u16 *dest;
    int mapWidth;

    mapWidth = connectedMapHeader->mapLayout->width;
    src = &connectedMapHeader->mapLayout->map[mapWidth * y2 + x2];
    dest = &gBackupMapLayout.map[gBackupMapLayout.width * y + x];

    for (i = 0; i < height; i++)
    {
        CpuCopy16(src, dest, width * 2);
        dest += gBackupMapLayout.width;
        src += mapWidth;
    }
}

static void FillSouthConnection(struct MapHeader const *mapHeader, struct MapHeader const *connectedMapHeader, s32 offset)
{
    int x, y;
    int x2;
    int width;
    int cWidth;

    if (connectedMapHeader)
    {
        cWidth = connectedMapHeader->mapLayout->width;
        x = offset + MAP_OFFSET;
        y = mapHeader->mapLayout->height + MAP_OFFSET;
        if (x < 0)
        {
            x2 = -x;
            x += cWidth;
            if (x < gBackupMapLayout.width)
                width = x;
            else
                width = gBackupMapLayout.width;
            x = 0;
        }
        else
        {
            x2 = 0;
            if (x + cWidth < gBackupMapLayout.width)
                width = cWidth;
            else
                width = gBackupMapLayout.width - x;
        }

        FillConnection(
            x, y,
            connectedMapHeader,
            x2, /*y2*/ 0,
            width, /*height*/ MAP_OFFSET);
    }
}

static void FillNorthConnection(struct MapHeader const *mapHeader, struct MapHeader const *connectedMapHeader, s32 offset)
{
    int x;
    int x2, y2;
    int width;
    int cWidth, cHeight;

    if (connectedMapHeader)
    {
        cWidth = connectedMapHeader->mapLayout->width;
        cHeight = connectedMapHeader->mapLayout->height;
        x = offset + MAP_OFFSET;
        y2 = cHeight - MAP_OFFSET;
        if (x < 0)
        {
            x2 = -x;
            x += cWidth;
            if (x < gBackupMapLayout.width)
                width = x;
            else
                width = gBackupMapLayout.width;
            x = 0;
        }
        else
        {
            x2 = 0;
            if (x + cWidth < gBackupMapLayout.width)
                width = cWidth;
            else
                width = gBackupMapLayout.width - x;
        }

        FillConnection(
            x, /*y*/ 0,
            connectedMapHeader,
            x2, y2,
            width, /*height*/ MAP_OFFSET);

    }
}

static void FillWestConnection(struct MapHeader const *mapHeader, struct MapHeader const *connectedMapHeader, s32 offset)
{
    int y;
    int x2, y2;
    int height;
    int cWidth, cHeight;
    if (connectedMapHeader)
    {
        cWidth = connectedMapHeader->mapLayout->width;
        cHeight = connectedMapHeader->mapLayout->height;
        y = offset + MAP_OFFSET;
        x2 = cWidth - MAP_OFFSET;
        if (y < 0)
        {
            y2 = -y;
            if (y + cHeight < gBackupMapLayout.height)
                height = y + cHeight;
            else
                height = gBackupMapLayout.height;
            y = 0;
        }
        else
        {
            y2 = 0;
            if (y + cHeight < gBackupMapLayout.height)
                height = cHeight;
            else
                height = gBackupMapLayout.height - y;
        }

        FillConnection(
            /*x*/ 0, y,
            connectedMapHeader,
            x2, y2,
            /*width*/ MAP_OFFSET, height);
    }
}

static void FillEastConnection(struct MapHeader const *mapHeader, struct MapHeader const *connectedMapHeader, s32 offset)
{
    int x, y;
    int y2;
    int height;
    int cHeight;
    if (connectedMapHeader)
    {
        cHeight = connectedMapHeader->mapLayout->height;
        x = mapHeader->mapLayout->width + MAP_OFFSET;
        y = offset + MAP_OFFSET;
        if (y < 0)
        {
            y2 = -y;
            if (y + cHeight < gBackupMapLayout.height)
                height = y + cHeight;
            else
                height = gBackupMapLayout.height;
            y = 0;
        }
        else
        {
            y2 = 0;
            if (y + cHeight < gBackupMapLayout.height)
                height = cHeight;
            else
                height = gBackupMapLayout.height - y;
        }

        FillConnection(
            x, y,
            connectedMapHeader,
            /*x2*/ 0, y2,
            /*width*/ MAP_OFFSET + 1, height);
    }
}

u8 MapGridGetElevationAt(int x, int y)
{
    u16 block = GetMapGridBlockAt(x, y);

    if (block == MAPGRID_UNDEFINED)
        return 0;

    return UNPACK_ELEVATION(block);
}

u8 MapGridGetCollisionAt(int x, int y)
{
    u16 block = GetMapGridBlockAt(x, y);

    if (block == MAPGRID_UNDEFINED)
        return TRUE;

    return UNPACK_COLLISION(block);
}

u32 MapGridGetMetatileIdAt(int x, int y)
{
    u16 block = GetMapGridBlockAt(x, y);

    if (block == MAPGRID_UNDEFINED)
        return UNPACK_METATILE(GetBorderBlockAt(x, y));

    return UNPACK_METATILE(block);
}

u32 MapGridGetMetatileBehaviorAt(int x, int y)
{
    u16 metatile = MapGridGetMetatileIdAt(x, y);
    return UNPACK_BEHAVIOR(GetMetatileAttributesById(metatile));
}

u8 MapGridGetMetatileLayerTypeAt(int x, int y)
{
    u16 metatile = MapGridGetMetatileIdAt(x, y);
    return UNPACK_LAYER_TYPE(GetMetatileAttributesById(metatile));
}

void MapGridSetMetatileIdAt(int x, int y, u16 metatile)
{
    int i;
    if (AreCoordsWithinMapGridBounds(x, y))
    {
        i = x + y * gBackupMapLayout.width;

        // Elevation is ignored in the argument, but copy metatile ID and collision
        gBackupMapLayout.map[i] = (gBackupMapLayout.map[i] & MAPGRID_ELEVATION_MASK) | (metatile & ~MAPGRID_ELEVATION_MASK);
    }
}

void MapGridSetMetatileEntryAt(int x, int y, u16 metatile)
{
    int i;
    if (AreCoordsWithinMapGridBounds(x, y))
    {
        i = x + gBackupMapLayout.width * y;
        gBackupMapLayout.map[i] = metatile;
    }
}

u16 GetMetatileAttributesById(u16 metatile)
{
    const u16 *attributes;
    if (metatile < NUM_METATILES_IN_PRIMARY)
    {
        attributes = gMapHeader.mapLayout->primaryTileset->metatileAttributes;
        return attributes[metatile];
    }
    else if (metatile < NUM_METATILES_TOTAL)
    {
        attributes = gMapHeader.mapLayout->secondaryTileset->metatileAttributes;
        return attributes[metatile - NUM_METATILES_IN_PRIMARY];
    }
    else
    {
        return MB_INVALID;
    }
}

void SaveMapView(void)
{
    int i, j;
    int x, y;
    u16 *mapView;
    int width;
    mapView = gSaveBlock1Ptr->mapView;
    width = gBackupMapLayout.width;
    x = gSaveBlock1Ptr->pos.x;
    y = gSaveBlock1Ptr->pos.y;
    for (i = y; i < y + MAP_OFFSET_H; i++)
    {
        for (j = x; j < x + MAP_OFFSET_W; j++)
            *mapView++ = sBackupMapData[width * i + j];
    }
}

static bool32 SavedMapViewIsEmpty(void)
{
    u16 i;
    u32 marker = 0;

#ifndef UBFIX
    // BUG: This loop extends past the bounds of the mapView array. Its size is only 0x100.
    for (i = 0; i < 0x200; i++)
        marker |= gSaveBlock1Ptr->mapView[i];
#else
    // UBFIX: Only iterate over 0x100
    for (i = 0; i < ARRAY_COUNT(gSaveBlock1Ptr->mapView); i++)
        marker |= gSaveBlock1Ptr->mapView[i];
#endif


    if (marker == 0)
        return TRUE;
    else
        return FALSE;
}

static void ClearSavedMapView(void)
{
    CpuFill16(0, gSaveBlock1Ptr->mapView, sizeof(gSaveBlock1Ptr->mapView));
}

static void LoadSavedMapView(void)
{
    u8 yMode;
    int i, j;
    int x, y;
    u16 *mapView;
    int width;
    mapView = gSaveBlock1Ptr->mapView;
    if (!SavedMapViewIsEmpty())
    {
        width = gBackupMapLayout.width;
        x = gSaveBlock1Ptr->pos.x;
        y = gSaveBlock1Ptr->pos.y;
        for (i = y; i < y + MAP_OFFSET_H; i++)
        {
            if (i == y && i != 0)
                yMode = 0;
            else if (i == y + MAP_OFFSET_H - 1 && i != gMapHeader.mapLayout->height - 1)
                yMode = 1;
            else
                yMode = 0xFF;

            for (j = x; j < x + MAP_OFFSET_W; j++)
            {
                if (!SkipCopyingMetatileFromSavedMap(&sBackupMapData[j + width * i], width, yMode))
                    sBackupMapData[j + width * i] = *mapView;
                mapView++;
            }
        }
        for (j = x; j < x + MAP_OFFSET_W; j++)
        {
            if (y != 0)
                FixLongGrassMetatilesWindowTop(j, y - 1);
            if (i < gMapHeader.mapLayout->height - 1)
                FixLongGrassMetatilesWindowBottom(j, y + MAP_OFFSET_H - 1);
        }
        ClearSavedMapView();
    }
}

static void MoveMapViewToBackup(u8 direction)
{
    int width;
    u16 *mapView;
    int x0, y0;
    int x2, y2;
    u16 *src, *dest;
    int srci, desti;
    int r9, r8;
    int x, y;
    int i, j;
    mapView = gSaveBlock1Ptr->mapView;
    width = gBackupMapLayout.width;
    r9 = 0;
    r8 = 0;
    x0 = gSaveBlock1Ptr->pos.x;
    y0 = gSaveBlock1Ptr->pos.y;
    x2 = MAP_OFFSET_W;
    y2 = MAP_OFFSET_H;
    switch (direction)
    {
    case CONNECTION_NORTH:
        y0 += 1;
        y2 = MAP_OFFSET_H - 1;
        break;
    case CONNECTION_SOUTH:
        r8 = 1;
        y2 = MAP_OFFSET_H - 1;
        break;
    case CONNECTION_WEST:
        x0 += 1;
        x2 = MAP_OFFSET_W - 1;
        break;
    case CONNECTION_EAST:
        r9 = 1;
        x2 = MAP_OFFSET_W - 1;
        break;
    }
    for (y = 0; y < y2; y++)
    {
        i = 0;
        j = 0;
        for (x = 0; x < x2; x++)
        {
            desti = width * (y + y0);
            srci = (y + r8) * MAP_OFFSET_W + r9;
            src = &mapView[srci + i];
            dest = &sBackupMapData[x0 + desti + j];
            *dest = *src;
            i++;
            j++;
        }
    }
    ClearSavedMapView();
}

int GetMapBorderIdAt(int x, int y)
{
    if (GetMapGridBlockAt(x, y) == MAPGRID_UNDEFINED)
        return CONNECTION_INVALID;

    if (x >= (gBackupMapLayout.width - (MAP_OFFSET + 1)))
    {
        if (!sMapConnectionFlags.east)
            return CONNECTION_INVALID;

        return CONNECTION_EAST;
    }
    else if (x < MAP_OFFSET)
    {
        if (!sMapConnectionFlags.west)
            return CONNECTION_INVALID;

        return CONNECTION_WEST;
    }
    else if (y >= (gBackupMapLayout.height - MAP_OFFSET))
    {
        if (!sMapConnectionFlags.south)
            return CONNECTION_INVALID;

        return CONNECTION_SOUTH;
    }
    else if (y < MAP_OFFSET)
    {
        if (!sMapConnectionFlags.north)
            return CONNECTION_INVALID;

        return CONNECTION_NORTH;
    }
    else
    {
        return CONNECTION_NONE;
    }
}

int GetPostCameraMoveMapBorderId(int x, int y)
{
    return GetMapBorderIdAt(gSaveBlock1Ptr->pos.x + MAP_OFFSET + x, gSaveBlock1Ptr->pos.y + MAP_OFFSET + y);
}

bool32 CanCameraMoveInDirection(int direction)
{
    int x, y;
    x = gSaveBlock1Ptr->pos.x + MAP_OFFSET + gDirectionToVectors[direction].x;
    y = gSaveBlock1Ptr->pos.y + MAP_OFFSET + gDirectionToVectors[direction].y;

    if (GetMapBorderIdAt(x, y) == CONNECTION_INVALID)
        return FALSE;

    return TRUE;
}

static void SetPositionFromConnection(const struct MapConnection *connection, int direction, int x, int y)
{
    struct MapHeader const *mapHeader = GetMapHeaderFromConnection(connection);

    switch (direction)
    {
    case CONNECTION_EAST:
        gSaveBlock1Ptr->pos.x = -x;
        gSaveBlock1Ptr->pos.y -= connection->offset;
        break;
    case CONNECTION_WEST:
        gSaveBlock1Ptr->pos.x = mapHeader->mapLayout->width;
        gSaveBlock1Ptr->pos.y -= connection->offset;
        break;
    case CONNECTION_SOUTH:
        gSaveBlock1Ptr->pos.x -= connection->offset;
        gSaveBlock1Ptr->pos.y = -y;
        break;
    case CONNECTION_NORTH:
        gSaveBlock1Ptr->pos.x -= connection->offset;
        gSaveBlock1Ptr->pos.y = mapHeader->mapLayout->height;
        break;
    default:
        DebugPrintfLevel(MGBA_LOG_WARN, "SetPositionFromConnection was passed an invalid direction (%d)!", direction);
        break;
    }
}

bool8 CameraMove(int x, int y)
{
    int direction;
    const struct MapConnection *connection;
    int old_x, old_y;
    gCamera.active = FALSE;
    direction = GetPostCameraMoveMapBorderId(x, y);
    if (direction == CONNECTION_NONE || direction == CONNECTION_INVALID)
    {
        gSaveBlock1Ptr->pos.x += x;
        gSaveBlock1Ptr->pos.y += y;
    }
    else
    {
        SaveMapView();
        ClearMirageTowerPulseBlendEffect();
        old_x = gSaveBlock1Ptr->pos.x;
        old_y = gSaveBlock1Ptr->pos.y;
        connection = GetIncomingConnection(direction, gSaveBlock1Ptr->pos.x, gSaveBlock1Ptr->pos.y);
        if (connection)
        {
            SetPositionFromConnection(connection, direction, x, y);
            LoadMapFromCameraTransition(connection->mapGroup, connection->mapNum);
            gCamera.active = TRUE;
            gCamera.x = old_x - gSaveBlock1Ptr->pos.x;
            gCamera.y = old_y - gSaveBlock1Ptr->pos.y;
            gSaveBlock1Ptr->pos.x += x;
            gSaveBlock1Ptr->pos.y += y;
            MoveMapViewToBackup(direction);
        }
        else
        {
            DebugPrintfLevel(MGBA_LOG_WARN, "GetIncomingConnection returned an invalid connection inside CameraMove!");
        }

    }
    return gCamera.active;
}

static const struct MapConnection *GetIncomingConnection(u8 direction, int x, int y)
{
    int count;
    int i;
    const struct MapConnection *connection;
    const struct MapConnections *connections = gMapHeader.connections;

#ifdef UBFIX // UB: Multiple possible null dereferences
    if (connections == NULL || connections->connections == NULL)
        return NULL;
#endif
    count = connections->count;
    connection = connections->connections;
    for (i = 0; i < count; i++, connection++)
    {
        if (connection->direction == direction && IsPosInIncomingConnectingMap(direction, x, y, connection) == TRUE)
            return connection;
    }
    return NULL;
}

static bool8 IsPosInIncomingConnectingMap(u8 direction, int x, int y, const struct MapConnection *connection)
{
    struct MapHeader const *mapHeader;
    mapHeader = GetMapHeaderFromConnection(connection);
    switch (direction)
    {
    case CONNECTION_SOUTH:
    case CONNECTION_NORTH:
        return IsCoordInIncomingConnectingMap(x, gMapHeader.mapLayout->width, mapHeader->mapLayout->width, connection->offset);
    case CONNECTION_WEST:
    case CONNECTION_EAST:
        return IsCoordInIncomingConnectingMap(y, gMapHeader.mapLayout->height, mapHeader->mapLayout->height, connection->offset);
    }
    return FALSE;
}

static bool8 IsCoordInIncomingConnectingMap(int coord, int srcMax, int destMax, int offset)
{
    int offset2;
    offset2 = offset;

    if (offset2 < 0)
        offset2 = 0;

    if (destMax + offset < srcMax)
        srcMax = destMax + offset;

    if (offset2 <= coord && coord <= srcMax)
        return TRUE;

    return FALSE;
}

static int IsCoordInConnectingMap(int coord, int max)
{
    if (coord >= 0 && coord < max)
        return TRUE;

    return FALSE;
}

static int IsPosInConnectingMap(const struct MapConnection *connection, int x, int y)
{
    struct MapHeader const *mapHeader;
    mapHeader = GetMapHeaderFromConnection(connection);
    switch (connection->direction)
    {
    case CONNECTION_SOUTH:
    case CONNECTION_NORTH:
        return IsCoordInConnectingMap(x - connection->offset, mapHeader->mapLayout->width);
    case CONNECTION_WEST:
    case CONNECTION_EAST:
        return IsCoordInConnectingMap(y - connection->offset, mapHeader->mapLayout->height);
    }
    return FALSE;
}

const struct MapConnection *GetMapConnectionAtPos(s16 x, s16 y)
{
    int count;
    const struct MapConnection *connection;
    int i;
    u8 direction;
    if (!gMapHeader.connections)
    {
        return NULL;
    }
    else
    {
        count = gMapHeader.connections->count;
        connection = gMapHeader.connections->connections;
        for (i = 0; i < count; i++, connection++)
        {
            direction = connection->direction;
            if ((direction == CONNECTION_DIVE || direction == CONNECTION_EMERGE)
             || (direction == CONNECTION_NORTH && y > MAP_OFFSET - 1)
             || (direction == CONNECTION_SOUTH && y < gMapHeader.mapLayout->height + MAP_OFFSET)
             || (direction == CONNECTION_WEST && x > MAP_OFFSET - 1)
             || (direction == CONNECTION_EAST && x < gMapHeader.mapLayout->width + MAP_OFFSET))
            {
                continue;
            }
            if (IsPosInConnectingMap(connection, x - MAP_OFFSET, y - MAP_OFFSET) == TRUE)
            {
                return connection;
            }
        }
    }
    return NULL;
}

void SetCameraFocusCoords(u16 x, u16 y)
{
    gSaveBlock1Ptr->pos.x = x - MAP_OFFSET;
    gSaveBlock1Ptr->pos.y = y - MAP_OFFSET;
}

void GetCameraFocusCoords(u16 *x, u16 *y)
{
    *x = gSaveBlock1Ptr->pos.x + MAP_OFFSET;
    *y = gSaveBlock1Ptr->pos.y + MAP_OFFSET;
}

static void UNUSED SetCameraCoords(u16 x, u16 y)
{
    gSaveBlock1Ptr->pos.x = x;
    gSaveBlock1Ptr->pos.y = y;
}

void GetCameraCoords(u16 *x, u16 *y)
{
    *x = gSaveBlock1Ptr->pos.x;
    *y = gSaveBlock1Ptr->pos.y;
}

void MapGridSetMetatileImpassabilityAt(int x, int y, bool32 impassable)
{
    if (AreCoordsWithinMapGridBounds(x, y))
    {
        if (impassable)
            gBackupMapLayout.map[x + gBackupMapLayout.width * y] |= MAPGRID_COLLISION_MASK;
        else
            gBackupMapLayout.map[x + gBackupMapLayout.width * y] &= ~MAPGRID_COLLISION_MASK;
    }
}

static bool8 SkipCopyingMetatileFromSavedMap(u16 *mapBlock, u16 mapWidth, u8 yMode)
{
    if (yMode == 0xFF)
        return FALSE;

    if (yMode == 0)
        mapBlock -= mapWidth;
    else
        mapBlock += mapWidth;

    if (IsLargeBreakableDecoration(UNPACK_METATILE(*mapBlock), yMode) == TRUE)
        return TRUE;
    return FALSE;
}

static void CopyTilesetToVram(struct Tileset const *tileset, u16 numTiles, u16 offset)
{
    if (tileset)
    {
        if (!tileset->isCompressed)
            LoadBgTiles(2, tileset->tiles, numTiles * 32, offset);
        else
            DecompressAndCopyTileDataToVram(2, tileset->tiles, numTiles * 32, offset, 0);
    }
}

static void CopyTilesetToVramUsingHeap(struct Tileset const *tileset, u16 numTiles, u16 offset)
{
    if (tileset)
    {
        if (!tileset->isCompressed)
            LoadBgTiles(2, tileset->tiles, numTiles * 32, offset);
        else
            DecompressAndLoadBgGfxUsingHeap(2, tileset->tiles, numTiles * 32, offset, 0);
    }
}

// Below two are dummied functions from FRLG, used to tint the overworld palettes for the Quest Log
static void ApplyGlobalTintToPaletteEntries(u16 offset, u16 size)
{

}

static void UNUSED ApplyGlobalTintToPaletteSlot(u8 slot, u8 count)
{

}

static void LoadTilesetPalette(struct Tileset const *tileset, u16 destOffset, u16 size, bool8 skipFaded)
{
    if (tileset)
    {
        if (tileset->isSecondary == FALSE)
        {
            if (skipFaded)
                CpuFastCopy(tileset->palettes, &gPlttBufferUnfaded[destOffset], size); // always word-aligned
            else
                LoadPaletteFast(tileset->palettes, destOffset, size);
            gPlttBufferFaded[destOffset] = gPlttBufferUnfaded[destOffset] = RGB_BLACK;
            ApplyGlobalTintToPaletteEntries(destOffset + 1, (size - 2) >> 1);
        }
        else if (tileset->isSecondary == TRUE)
        {
            // All 'gTilesetPalettes_' arrays should have ALIGNED(4) in them,
            // but we use SmartCopy here just in case they don't
            if (skipFaded)
                CpuCopy16(tileset->palettes[NUM_PALS_IN_PRIMARY], &gPlttBufferUnfaded[destOffset], size);
            else
                LoadPaletteFast(tileset->palettes[NUM_PALS_IN_PRIMARY], destOffset, size);
        }
        else
        {
            LoadPalette((const u16 *)tileset->palettes, destOffset, size);
            ApplyGlobalTintToPaletteEntries(destOffset, size >> 1);
        }
    }
}

void CopyPrimaryTilesetToVram(struct MapLayout const *mapLayout)
{
    CopyTilesetToVram(mapLayout->primaryTileset, NUM_TILES_IN_PRIMARY, 0);
}

void CopySecondaryTilesetToVram(struct MapLayout const *mapLayout)
{
    CopyTilesetToVram(mapLayout->secondaryTileset, NUM_TILES_TOTAL - NUM_TILES_IN_PRIMARY, NUM_TILES_IN_PRIMARY);
}

void CopySecondaryTilesetToVramUsingHeap(struct MapLayout const *mapLayout)
{
    CopyTilesetToVramUsingHeap(mapLayout->secondaryTileset, NUM_TILES_TOTAL - NUM_TILES_IN_PRIMARY, NUM_TILES_IN_PRIMARY);
}

static void LoadPrimaryTilesetPalette(struct MapLayout const *mapLayout)
{
    LoadTilesetPalette(mapLayout->primaryTileset, 0, NUM_PALS_IN_PRIMARY * PLTT_SIZE_4BPP, FALSE);
}

void LoadSecondaryTilesetPalette(struct MapLayout const *mapLayout, bool8 skipFaded)
{
    LoadTilesetPalette(mapLayout->secondaryTileset, NUM_PALS_IN_PRIMARY * 16, (NUM_PALS_TOTAL - NUM_PALS_IN_PRIMARY) * PLTT_SIZE_4BPP, skipFaded);
}

void CopyMapTilesetsToVram(struct MapLayout const *mapLayout)
{
    if (mapLayout)
    {
        CopyTilesetToVramUsingHeap(mapLayout->primaryTileset, NUM_TILES_IN_PRIMARY, 0);
        CopyTilesetToVramUsingHeap(mapLayout->secondaryTileset, NUM_TILES_TOTAL - NUM_TILES_IN_PRIMARY, NUM_TILES_IN_PRIMARY);
    }
}

void LoadMapTilesetPalettes(struct MapLayout const *mapLayout)
{
    if (mapLayout)
    {
        LoadPrimaryTilesetPalette(mapLayout);
        LoadSecondaryTilesetPalette(mapLayout, FALSE);
    }
}<|MERGE_RESOLUTION|>--- conflicted
+++ resolved
@@ -48,25 +48,12 @@
 static bool8 IsPosInIncomingConnectingMap(u8 direction, int x, int y, const struct MapConnection *connection);
 static bool8 IsCoordInIncomingConnectingMap(int coord, int srcMax, int destMax, int offset);
 
-<<<<<<< HEAD
 static inline u16 GetBorderBlockAt(int x, int y)
 {
     int i = (x + 1) & 1;
     i += ((y + 1) & 1) * 2;
-    return gMapHeader.mapLayout->border[i] | MAPGRID_COLLISION_MASK;
-}
-=======
-#define GetBorderBlockAt(x, y) ({                                                                  \
-    u16 block;                                                                                     \
-    int i;                                                                                         \
-    const u16 *border = gMapHeader.mapLayout->border; /* Unused, they read it again below */       \
-                                                                                                   \
-    i = (x + 1) & 1;                                                                               \
-    i += ((y + 1) & 1) * 2;                                                                        \
-                                                                                                   \
-    block = gMapHeader.mapLayout->border[i] | MAPGRID_IMPASSABLE;                                  \
-})
->>>>>>> f85baa53
+    return gMapHeader.mapLayout->border[i] | MAPGRID_IMPASSABLE;
+}
 
 #define AreCoordsWithinMapGridBounds(x, y) (x >= 0 && x < gBackupMapLayout.width && y >= 0 && y < gBackupMapLayout.height)
 
