#include "global.h"
#include "battle_setup.h"
#include "event_data.h"
#include "event_object_movement.h"
#include "field_effect.h"
#include "field_player_avatar.h"
#include "pokemon.h"
#include "script.h"
#include "script_movement.h"
#include "sprite.h"
#include "task.h"
#include "trainer_see.h"
#include "trainer_hill.h"
#include "util.h"
#include "battle_pyramid.h"
#include "constants/battle_setup.h"
#include "constants/event_objects.h"
#include "constants/event_object_movement.h"
#include "constants/field_effects.h"
#include "constants/trainer_types.h"

// this file's functions
static u8 CheckTrainer(u8 objectEventId);
static u8 GetTrainerApproachDistance(struct ObjectEvent *trainerObj);
static u8 CheckPathBetweenTrainerAndPlayer(struct ObjectEvent *trainerObj, u8 approachDistance, u8 direction);
static void InitTrainerApproachTask(struct ObjectEvent *trainerObj, u8 range);
static void Task_RunTrainerSeeFuncList(u8 taskId);
static void Task_EndTrainerApproach(u8 taskId);
static void SetIconSpriteData(struct Sprite *sprite, u16 fldEffId, u8 spriteAnimNum);

static u8 GetTrainerApproachDistanceSouth(struct ObjectEvent *trainerObj, s16 range, s16 x, s16 y);
static u8 GetTrainerApproachDistanceNorth(struct ObjectEvent *trainerObj, s16 range, s16 x, s16 y);
static u8 GetTrainerApproachDistanceWest(struct ObjectEvent *trainerObj, s16 range, s16 x, s16 y);
static u8 GetTrainerApproachDistanceEast(struct ObjectEvent *trainerObj, s16 range, s16 x, s16 y);

static bool8 TrainerSeeIdle(u8 taskId, struct Task *task, struct ObjectEvent *trainerObj);
static bool8 TrainerExclamationMark(u8 taskId, struct Task *task, struct ObjectEvent *trainerObj);
static bool8 WaitTrainerExclamationMark(u8 taskId, struct Task *task, struct ObjectEvent *trainerObj);
static bool8 TrainerMoveToPlayer(u8 taskId, struct Task *task, struct ObjectEvent *trainerObj);
static bool8 PlayerFaceApproachingTrainer(u8 taskId, struct Task *task, struct ObjectEvent *trainerObj);
static bool8 WaitPlayerFaceApproachingTrainer(u8 taskId, struct Task *task, struct ObjectEvent *trainerObj);
static bool8 RevealDisguisedTrainer(u8 taskId, struct Task *task, struct ObjectEvent *trainerObj);
static bool8 WaitRevealDisguisedTrainer(u8 taskId, struct Task *task, struct ObjectEvent *trainerObj);
static bool8 RevealBuriedTrainer(u8 taskId, struct Task *task, struct ObjectEvent *trainerObj);
static bool8 PopOutOfAshBuriedTrainer(u8 taskId, struct Task *task, struct ObjectEvent *trainerObj);
static bool8 JumpInPlaceBuriedTrainer(u8 taskId, struct Task *task, struct ObjectEvent *trainerObj);
static bool8 WaitRevealBuriedTrainer(u8 taskId, struct Task *task, struct ObjectEvent *trainerObj);

static void SpriteCB_TrainerIcons(struct Sprite *sprite);

// IWRAM common
u16 gWhichTrainerToFaceAfterBattle;
u8 gPostBattleMovementScript[4];
struct ApproachingTrainer gApproachingTrainers[2];
u8 gNoOfApproachingTrainers;
bool8 gTrainerApproachedPlayer;

// EWRAM
EWRAM_DATA u8 gApproachingTrainerId = 0;

// const rom data
static const u8 sEmotion_ExclamationMarkGfx[] = INCBIN_U8("graphics/field_effects/pics/emotion_exclamation.4bpp");
static const u8 sEmotion_QuestionMarkGfx[] = INCBIN_U8("graphics/field_effects/pics/emotion_question.4bpp");
static const u8 sEmotion_HeartGfx[] = INCBIN_U8("graphics/field_effects/pics/emotion_heart.4bpp");
static const u8 sEmotion_DoubleExclamationMarkGfx[] = INCBIN_U8("graphics/field_effects/pics/emotion_double_exclamation.4bpp");
static const u8 sEmotion_XGfx[] = INCBIN_U8("graphics/field_effects/pics/emote_x.4bpp");
// TODO: Credit https://www.spriters-resource.com/ds_dsi/pokemonheartgoldsoulsilver/sheet/30497/
static const u8 sEmotion_Gfx[] = INCBIN_U8("graphics/misc/emotes.4bpp");

static u8 (*const sDirectionalApproachDistanceFuncs[])(struct ObjectEvent *trainerObj, s16 range, s16 x, s16 y) =
{
    GetTrainerApproachDistanceSouth,
    GetTrainerApproachDistanceNorth,
    GetTrainerApproachDistanceWest,
    GetTrainerApproachDistanceEast,
};

enum {
    TRSEE_NONE,
    TRSEE_EXCLAMATION,
    TRSEE_EXCLAMATION_WAIT,
    TRSEE_MOVE_TO_PLAYER,
    TRSEE_PLAYER_FACE,
    TRSEE_PLAYER_FACE_WAIT,
    TRSEE_REVEAL_DISGUISE,
    TRSEE_REVEAL_DISGUISE_WAIT,
    TRSEE_REVEAL_BURIED,
    TRSEE_BURIED_POP_OUT,
    TRSEE_BURIED_JUMP,
    TRSEE_REVEAL_BURIED_WAIT,
};

static bool8 (*const sTrainerSeeFuncList[])(u8 taskId, struct Task *task, struct ObjectEvent *trainerObj) =
{
    [TRSEE_NONE]                 = TrainerSeeIdle,
    [TRSEE_EXCLAMATION]          = TrainerExclamationMark,
    [TRSEE_EXCLAMATION_WAIT]     = WaitTrainerExclamationMark,
    [TRSEE_MOVE_TO_PLAYER]       = TrainerMoveToPlayer,
    [TRSEE_PLAYER_FACE]          = PlayerFaceApproachingTrainer,
    [TRSEE_PLAYER_FACE_WAIT]     = WaitPlayerFaceApproachingTrainer,
    [TRSEE_REVEAL_DISGUISE]      = RevealDisguisedTrainer,
    [TRSEE_REVEAL_DISGUISE_WAIT] = WaitRevealDisguisedTrainer,
    [TRSEE_REVEAL_BURIED]        = RevealBuriedTrainer,
    [TRSEE_BURIED_POP_OUT]       = PopOutOfAshBuriedTrainer,
    [TRSEE_BURIED_JUMP]          = JumpInPlaceBuriedTrainer,
    [TRSEE_REVEAL_BURIED_WAIT]   = WaitRevealBuriedTrainer,
};

static bool8 (*const sTrainerSeeFuncList2[])(u8 taskId, struct Task *task, struct ObjectEvent *trainerObj) =
{
    RevealBuriedTrainer,
    PopOutOfAshBuriedTrainer,
    JumpInPlaceBuriedTrainer,
    WaitRevealBuriedTrainer,
};

static const struct OamData sOamData_Icons =
{
    .y = 0,
    .affineMode = ST_OAM_AFFINE_OFF,
    .objMode = ST_OAM_OBJ_NORMAL,
    .mosaic = FALSE,
    .bpp = ST_OAM_4BPP,
    .shape = SPRITE_SHAPE(16x16),
    .x = 0,
    .matrixNum = 0,
    .size = SPRITE_SIZE(16x16),
    .tileNum = 0,
    .priority = 1,
    .paletteNum = 0,
    .affineParam = 0,
};

static const struct SpriteFrameImage sSpriteImageTable_ExclamationQuestionMark[] =
{
    {
        .data = sEmotion_ExclamationMarkGfx,
        .size = sizeof(sEmotion_ExclamationMarkGfx)
    },
    {
        .data = sEmotion_QuestionMarkGfx,
        .size = sizeof(sEmotion_QuestionMarkGfx)
    },
    {
        .data = sEmotion_DoubleExclamationMarkGfx,
        .size = sizeof(sEmotion_DoubleExclamationMarkGfx)
    },
    {
        .data = sEmotion_XGfx,
        .size = sizeof(sEmotion_XGfx)
    }
};

static const struct SpriteFrameImage sSpriteImageTable_HeartIcon[] =
{
    {
        .data = sEmotion_HeartGfx,
        .size = sizeof(sEmotion_HeartGfx)
    }
};

static const struct SpriteFrameImage sSpriteImageTable_Emotes[] =
{
<<<<<<< HEAD
    { .data = (u8 *)sEmotion_Gfx+0*0x80, .size = 0x80}, // FOLLOWER_EMOTION_HAPPY
    { .data = (u8 *)sEmotion_Gfx+1*0x80, .size = 0x80}, // FOLLOWER_EMOTION_HAPPY
    { .data = (u8 *)sEmotion_Gfx+2*0x80, .size = 0x80}, // FOLLOWER_EMOTION_NEUTRAL
    { .data = (u8 *)sEmotion_Gfx+3*0x80, .size = 0x80}, // FOLLOWER_EMOTION_NEUTRAL
    { .data = (u8 *)sEmotion_Gfx+4*0x80, .size = 0x80}, // FOLLOWER_EMOTION_SAD
    { .data = (u8 *)sEmotion_Gfx+5*0x80, .size = 0x80}, // FOLLOWER_EMOTION_SAD
    { .data = (u8 *)sEmotion_Gfx+6*0x80, .size = 0x80}, // FOLLOWER_EMOTION_UPSET
    { .data = (u8 *)sEmotion_Gfx+7*0x80, .size = 0x80}, // FOLLOWER_EMOTION_UPSET
    { .data = (u8 *)sEmotion_Gfx+8*0x80, .size = 0x80}, // FOLLOWER_EMOTION_ANGRY
    { .data = (u8 *)sEmotion_Gfx+9*0x80, .size = 0x80}, // FOLLOWER_EMOTION_ANGRY
    { .data = (u8 *)sEmotion_Gfx+10*0x80, .size = 0x80}, // FOLLOWER_EMOTION_PENSIVE
    { .data = (u8 *)sEmotion_Gfx+11*0x80, .size = 0x80}, // FOLLOWER_EMOTION_PENSIVE
    { .data = (u8 *)sEmotion_Gfx+12*0x80, .size = 0x80}, // FOLLOWER_EMOTION_LOVE
    { .data = (u8 *)sEmotion_Gfx+13*0x80, .size = 0x80}, // FOLLOWER_EMOTION_LOVE
    { .data = (u8 *)sEmotion_Gfx+14*0x80, .size = 0x80}, // FOLLOWER_EMOTION_SURPRISE
    { .data = (u8 *)sEmotion_Gfx+15*0x80, .size = 0x80}, // FOLLOWER_EMOTION_SURPRISE
    { .data = (u8 *)sEmotion_Gfx+16*0x80, .size = 0x80}, // FOLLOWER_EMOTION_CURIOUS
    { .data = (u8 *)sEmotion_Gfx+17*0x80, .size = 0x80}, // FOLLOWER_EMOTION_CURIOUS
    { .data = (u8 *)sEmotion_Gfx+18*0x80, .size = 0x80}, // FOLLOWER_EMOTION_MUSIC
    { .data = (u8 *)sEmotion_Gfx+19*0x80, .size = 0x80}, // FOLLOWER_EMOTION_MUSIC
    { .data = (u8 *)sEmotion_Gfx+20*0x80, .size = 0x80}, // FOLLOWER_EMOTION_POISONED
    { .data = (u8 *)sEmotion_Gfx+21*0x80, .size = 0x80}, // FOLLOWER_EMOTION_POISONED
=======
    overworld_frame(sEmotion_Gfx, 2, 2, 0), // FOLLOWER_EMOTION_HAPPY
    overworld_frame(sEmotion_Gfx, 2, 2, 1), // FOLLOWER_EMOTION_HAPPY
    overworld_frame(sEmotion_Gfx, 2, 2, 2), // FOLLOWER_EMOTION_NEUTRAL
    overworld_frame(sEmotion_Gfx, 2, 2, 3), // FOLLOWER_EMOTION_NEUTRAL
    overworld_frame(sEmotion_Gfx, 2, 2, 4), // FOLLOWER_EMOTION_SAD
    overworld_frame(sEmotion_Gfx, 2, 2, 5), // FOLLOWER_EMOTION_SAD
    overworld_frame(sEmotion_Gfx, 2, 2, 6), // FOLLOWER_EMOTION_UPSET
    overworld_frame(sEmotion_Gfx, 2, 2, 7), // FOLLOWER_EMOTION_UPSET
    overworld_frame(sEmotion_Gfx, 2, 2, 8), // FOLLOWER_EMOTION_ANGRY
    overworld_frame(sEmotion_Gfx, 2, 2, 9), // FOLLOWER_EMOTION_ANGRY
    overworld_frame(sEmotion_Gfx, 2, 2, 10), // FOLLOWER_EMOTION_PENSIVE
    overworld_frame(sEmotion_Gfx, 2, 2, 11), // FOLLOWER_EMOTION_PENSIVE
    overworld_frame(sEmotion_Gfx, 2, 2, 12), // FOLLOWER_EMOTION_LOVE
    overworld_frame(sEmotion_Gfx, 2, 2, 13), // FOLLOWER_EMOTION_LOVE
    overworld_frame(sEmotion_Gfx, 2, 2, 14), // FOLLOWER_EMOTION_SURPRISE
    overworld_frame(sEmotion_Gfx, 2, 2, 15), // FOLLOWER_EMOTION_SURPRISE
    overworld_frame(sEmotion_Gfx, 2, 2, 16), // FOLLOWER_EMOTION_CURIOUS
    overworld_frame(sEmotion_Gfx, 2, 2, 17), // FOLLOWER_EMOTION_CURIOUS
    overworld_frame(sEmotion_Gfx, 2, 2, 18), // FOLLOWER_EMOTION_MUSIC
    overworld_frame(sEmotion_Gfx, 2, 2, 19), // FOLLOWER_EMOTION_MUSIC
    overworld_frame(sEmotion_Gfx, 2, 2, 20), // FOLLOWER_EMOTION_POISONED
    overworld_frame(sEmotion_Gfx, 2, 2, 21), // FOLLOWER_EMOTION_POISONED
>>>>>>> 195d2bb7
};

static const union AnimCmd sSpriteAnim_Emotes0[] =
{
    ANIMCMD_FRAME(0*2, 30),
    ANIMCMD_FRAME(0*2+1, 25),
    ANIMCMD_FRAME(0*2, 30),
    ANIMCMD_END
};

static const union AnimCmd sSpriteAnim_Emotes1[] =
{
    ANIMCMD_FRAME(1*2, 30),
    ANIMCMD_FRAME(1*2+1, 25),
    ANIMCMD_FRAME(1*2, 30),
    ANIMCMD_END
};

static const union AnimCmd sSpriteAnim_Emotes2[] =
{
    ANIMCMD_FRAME(2*2, 30),
    ANIMCMD_FRAME(2*2+1, 25),
    ANIMCMD_FRAME(2*2, 30),
    ANIMCMD_END
};

static const union AnimCmd sSpriteAnim_Emotes3[] =
{
    ANIMCMD_FRAME(3*2, 30),
    ANIMCMD_FRAME(3*2+1, 25),
    ANIMCMD_FRAME(3*2, 30),
    ANIMCMD_END
};

static const union AnimCmd sSpriteAnim_Emotes4[] =
{
    ANIMCMD_FRAME(4*2, 30),
    ANIMCMD_FRAME(4*2+1, 25),
    ANIMCMD_FRAME(4*2, 30),
    ANIMCMD_END
};

static const union AnimCmd sSpriteAnim_Emotes5[] =
{
    ANIMCMD_FRAME(5*2, 30),
    ANIMCMD_FRAME(5*2+1, 25),
    ANIMCMD_FRAME(5*2, 30),
    ANIMCMD_END
};

static const union AnimCmd sSpriteAnim_Emotes6[] =
{
    ANIMCMD_FRAME(6*2, 30),
    ANIMCMD_FRAME(6*2+1, 25),
    ANIMCMD_FRAME(6*2, 30),
    ANIMCMD_END
};

static const union AnimCmd sSpriteAnim_Emotes7[] =
{
    ANIMCMD_FRAME(7*2, 30),
    ANIMCMD_FRAME(7*2+1, 25),
    ANIMCMD_FRAME(7*2, 30),
    ANIMCMD_END
};

static const union AnimCmd sSpriteAnim_Emotes8[] =
{
    ANIMCMD_FRAME(8*2, 30),
    ANIMCMD_FRAME(8*2+1, 25),
    ANIMCMD_FRAME(8*2, 30),
    ANIMCMD_END
};

static const union AnimCmd sSpriteAnim_Emotes9[] =
{
    ANIMCMD_FRAME(9*2, 30),
    ANIMCMD_FRAME(9*2+1, 25),
    ANIMCMD_FRAME(9*2, 30),
    ANIMCMD_END
};

static const union AnimCmd sSpriteAnim_Emotes10[] =
{
    ANIMCMD_FRAME(10*2, 30),
    ANIMCMD_FRAME(10*2+1, 25),
    ANIMCMD_FRAME(10*2, 30),
    ANIMCMD_END
};

static const union AnimCmd sSpriteAnim_Icons1[] =
{
    ANIMCMD_FRAME(0, 60),
    ANIMCMD_END
};

static const union AnimCmd sSpriteAnim_Icons2[] =
{
    ANIMCMD_FRAME(1, 60),
    ANIMCMD_END
};


static const union AnimCmd sSpriteAnim_Icons3[] =
{
    ANIMCMD_FRAME(2, 60),
    ANIMCMD_END
};

static const union AnimCmd sSpriteAnim_Icons4[] =
{
    ANIMCMD_FRAME(3, 60),
    ANIMCMD_END
};

static const union AnimCmd *const sSpriteAnimTable_Icons[] =
{
    sSpriteAnim_Icons1,
    sSpriteAnim_Icons2,
    sSpriteAnim_Icons3,
    sSpriteAnim_Icons4
};

static const union AnimCmd *const sSpriteAnimTable_Emotes[] =
{
    sSpriteAnim_Emotes0,
    sSpriteAnim_Emotes1,
    sSpriteAnim_Emotes2,
    sSpriteAnim_Emotes3,
    sSpriteAnim_Emotes4,
    sSpriteAnim_Emotes5,
    sSpriteAnim_Emotes6,
    sSpriteAnim_Emotes7,
    sSpriteAnim_Emotes8,
    sSpriteAnim_Emotes9,
    sSpriteAnim_Emotes10,
};

// TODO: Move these declarations into even_object_movement.h
#define OBJ_EVENT_PAL_TAG_MAY 0x1110
#define OBJ_EVENT_PAL_TAG_EMOTES 0x8002

static const struct SpriteTemplate sSpriteTemplate_ExclamationQuestionMark =
{
    .tileTag = TAG_NONE,
    .paletteTag = OBJ_EVENT_PAL_TAG_MAY,
    .oam = &sOamData_Icons,
    .anims = sSpriteAnimTable_Icons,
    .images = sSpriteImageTable_ExclamationQuestionMark,
    .affineAnims = gDummySpriteAffineAnimTable,
    .callback = SpriteCB_TrainerIcons
};

static const struct SpriteTemplate sSpriteTemplate_HeartIcon =
{
    .tileTag = TAG_NONE,
    .paletteTag = FLDEFF_PAL_TAG_NPC_1,
    .oam = &sOamData_Icons,
    .anims = sSpriteAnimTable_Icons,
    .images = sSpriteImageTable_HeartIcon,
    .affineAnims = gDummySpriteAffineAnimTable,
    .callback = SpriteCB_TrainerIcons
};

static const struct SpriteTemplate sSpriteTemplate_Emote =
{
    .tileTag = TAG_NONE,
    .paletteTag = OBJ_EVENT_PAL_TAG_EMOTES,
    .oam = &sOamData_Icons,
    .anims = sSpriteAnimTable_Emotes,
    .images = sSpriteImageTable_Emotes,
    .affineAnims = gDummySpriteAffineAnimTable,
    .callback = SpriteCB_TrainerIcons
};

// code
bool8 CheckForTrainersWantingBattle(void)
{
    u8 i;

    if (FlagGet(OW_FLAG_NO_TRAINER_SEE))
        return FALSE;

    gNoOfApproachingTrainers = 0;
    gApproachingTrainerId = 0;

    for (i = 0; i < OBJECT_EVENTS_COUNT; i++)
    {
        u8 numTrainers;

        if (!gObjectEvents[i].active)
            continue;
        if (gObjectEvents[i].trainerType != TRAINER_TYPE_NORMAL && gObjectEvents[i].trainerType != TRAINER_TYPE_BURIED)
            continue;

        numTrainers = CheckTrainer(i);
        if (numTrainers == 2)
            break;

        if (numTrainers == 0)
            continue;

        if (gNoOfApproachingTrainers > 1)
            break;
        if (GetMonsStateToDoubles_2() != PLAYER_HAS_TWO_USABLE_MONS) // one trainer found and cant have a double battle
            break;
    }

    if (gNoOfApproachingTrainers == 1)
    {
        ResetTrainerOpponentIds();
        ConfigureAndSetUpOneTrainerBattle(gApproachingTrainers[gNoOfApproachingTrainers - 1].objectEventId,
                                          gApproachingTrainers[gNoOfApproachingTrainers - 1].trainerScriptPtr);
        gTrainerApproachedPlayer = TRUE;
        return TRUE;
    }
    else if (gNoOfApproachingTrainers == 2)
    {
        ResetTrainerOpponentIds();
        for (i = 0; i < gNoOfApproachingTrainers; i++, gApproachingTrainerId++)
        {
            ConfigureTwoTrainersBattle(gApproachingTrainers[i].objectEventId,
                                       gApproachingTrainers[i].trainerScriptPtr);
        }
        SetUpTwoTrainersBattle();
        gApproachingTrainerId = 0;
        gTrainerApproachedPlayer = TRUE;
        return TRUE;
    }
    else
    {
        gTrainerApproachedPlayer = FALSE;
        return FALSE;
    }
}

static u8 CheckTrainer(u8 objectEventId)
{
    const u8 *scriptPtr;
    u8 numTrainers = 1;
    u8 approachDistance;

    if (InTrainerHill() == TRUE)
        scriptPtr = GetTrainerHillTrainerScript();
    else
        scriptPtr = GetObjectEventScriptPointerByObjectEventId(objectEventId);

    if (InBattlePyramid())
    {
        if (GetBattlePyramidTrainerFlag(objectEventId))
            return 0;
    }
    else if (InTrainerHill() == TRUE)
    {
        if (GetHillTrainerFlag(objectEventId))
            return 0;
    }
    else
    {
        if (GetTrainerFlagFromScriptPointer(scriptPtr))
            return 0;
    }

    approachDistance = GetTrainerApproachDistance(&gObjectEvents[objectEventId]);

    if (approachDistance != 0)
    {
        if (scriptPtr[1] == TRAINER_BATTLE_DOUBLE
            || scriptPtr[1] == TRAINER_BATTLE_REMATCH_DOUBLE
            || scriptPtr[1] == TRAINER_BATTLE_CONTINUE_SCRIPT_DOUBLE)
        {
            if (GetMonsStateToDoubles_2() != PLAYER_HAS_TWO_USABLE_MONS)
                return 0;

            numTrainers = 2;
        }

        gApproachingTrainers[gNoOfApproachingTrainers].objectEventId = objectEventId;
        gApproachingTrainers[gNoOfApproachingTrainers].trainerScriptPtr = scriptPtr;
        gApproachingTrainers[gNoOfApproachingTrainers].radius = approachDistance;
        InitTrainerApproachTask(&gObjectEvents[objectEventId], approachDistance - 1);
        gNoOfApproachingTrainers++;

        return numTrainers;
    }

    return 0;
}

static u8 GetTrainerApproachDistance(struct ObjectEvent *trainerObj)
{
    s16 x, y;
    u8 i;
    u8 approachDistance;

    PlayerGetDestCoords(&x, &y);
    if (trainerObj->trainerType == TRAINER_TYPE_NORMAL)  // can only see in one direction
    {
        approachDistance = sDirectionalApproachDistanceFuncs[trainerObj->facingDirection - 1](trainerObj, trainerObj->trainerRange_berryTreeId, x, y);
        return CheckPathBetweenTrainerAndPlayer(trainerObj, approachDistance, trainerObj->facingDirection);
    }
    else // TRAINER_TYPE_SEE_ALL_DIRECTIONS, TRAINER_TYPE_BURIED
    {
        for (i = 0; i < ARRAY_COUNT(sDirectionalApproachDistanceFuncs); i++)
        {
            approachDistance = sDirectionalApproachDistanceFuncs[i](trainerObj, trainerObj->trainerRange_berryTreeId, x, y);
            if (CheckPathBetweenTrainerAndPlayer(trainerObj, approachDistance, i + 1)) // directions are 1-4 instead of 0-3. south north west east
                return approachDistance;
        }
    }

    return 0;
}

// Returns how far south the player is from trainer. 0 if out of trainer's sight.
static u8 GetTrainerApproachDistanceSouth(struct ObjectEvent *trainerObj, s16 range, s16 x, s16 y)
{
    if (trainerObj->currentCoords.x == x
     && y > trainerObj->currentCoords.y
     && y <= trainerObj->currentCoords.y + range)
        return (y - trainerObj->currentCoords.y);
    else
        return 0;
}

// Returns how far north the player is from trainer. 0 if out of trainer's sight.
static u8 GetTrainerApproachDistanceNorth(struct ObjectEvent *trainerObj, s16 range, s16 x, s16 y)
{
    if (trainerObj->currentCoords.x == x
     && y < trainerObj->currentCoords.y
     && y >= trainerObj->currentCoords.y - range)
        return (trainerObj->currentCoords.y - y);
    else
        return 0;
}

// Returns how far west the player is from trainer. 0 if out of trainer's sight.
static u8 GetTrainerApproachDistanceWest(struct ObjectEvent *trainerObj, s16 range, s16 x, s16 y)
{
    if (trainerObj->currentCoords.y == y
     && x < trainerObj->currentCoords.x
     && x >= trainerObj->currentCoords.x - range)
        return (trainerObj->currentCoords.x - x);
    else
        return 0;
}

// Returns how far east the player is from trainer. 0 if out of trainer's sight.
static u8 GetTrainerApproachDistanceEast(struct ObjectEvent *trainerObj, s16 range, s16 x, s16 y)
{
    if (trainerObj->currentCoords.y == y
     && x > trainerObj->currentCoords.x
     && x <= trainerObj->currentCoords.x + range)
        return (x - trainerObj->currentCoords.x);
    else
        return 0;
}

static u8 CheckPathBetweenTrainerAndPlayer(struct ObjectEvent *trainerObj, u8 approachDistance, u8 direction)
{
    s16 x, y;
    u8 rangeX, rangeY;
    u8 i;
    u8 collision;

    if (approachDistance == 0)
        return 0;

    x = trainerObj->currentCoords.x;
    y = trainerObj->currentCoords.y;

    MoveCoords(direction, &x, &y);
    for (i = 0; i < approachDistance - 1; i++, MoveCoords(direction, &x, &y))
    {
        // Check for collisions on approach, ignoring the "out of range" collision for regular movement
        collision = GetCollisionFlagsAtCoords(trainerObj, x, y, direction);
        if (collision != 0 && (collision & ~(1 << (COLLISION_OUTSIDE_RANGE - 1))))
            return 0;
    }

    rangeX = trainerObj->rangeX;
    rangeY = trainerObj->rangeY;
    trainerObj->rangeX = 0;
    trainerObj->rangeY = 0;

    collision = GetCollisionAtCoords(trainerObj, x, y, direction);

    trainerObj->rangeX = rangeX;
    trainerObj->rangeY = rangeY;
    if (collision == COLLISION_OBJECT_EVENT)
        return approachDistance;

    return 0;
}

#define tFuncId             data[0]
#define tTrainerRange       data[3]
#define tOutOfAshSpriteId   data[4]
#define tTrainerObjectEventId data[7]

static void InitTrainerApproachTask(struct ObjectEvent *trainerObj, u8 range)
{
    struct Task *task;

    gApproachingTrainers[gNoOfApproachingTrainers].taskId = CreateTask(Task_RunTrainerSeeFuncList, 0x50);
    task = &gTasks[gApproachingTrainers[gNoOfApproachingTrainers].taskId];
    task->tTrainerRange = range;
    task->tTrainerObjectEventId = gApproachingTrainers[gNoOfApproachingTrainers].objectEventId;
}

static void StartTrainerApproach(TaskFunc followupFunc)
{
    u8 taskId;
    TaskFunc taskFunc;

    if (gApproachingTrainerId == 0)
        taskId = gApproachingTrainers[0].taskId;
    else
        taskId = gApproachingTrainers[1].taskId;

    taskFunc = Task_RunTrainerSeeFuncList;
    SetTaskFuncWithFollowupFunc(taskId, taskFunc, followupFunc);
    gTasks[taskId].tFuncId = TRSEE_EXCLAMATION;
    taskFunc(taskId);
}

static void Task_RunTrainerSeeFuncList(u8 taskId)
{
    struct Task *task = &gTasks[taskId];
    struct ObjectEvent *trainerObj = &gObjectEvents[task->tTrainerObjectEventId];

    if (!trainerObj->active)
    {
        SwitchTaskToFollowupFunc(taskId);
    }
    else
    {
        while (sTrainerSeeFuncList[task->tFuncId](taskId, task, trainerObj));
    }
}

static bool8 TrainerSeeIdle(u8 taskId, struct Task *task, struct ObjectEvent *trainerObj)
{
    return FALSE;
}

// TRSEE_EXCLAMATION
static bool8 TrainerExclamationMark(u8 taskId, struct Task *task, struct ObjectEvent *trainerObj)
{
    u8 direction;

    ObjectEventGetLocalIdAndMap(trainerObj, &gFieldEffectArguments[0], &gFieldEffectArguments[1], &gFieldEffectArguments[2]);
    FieldEffectStart(FLDEFF_EXCLAMATION_MARK_ICON);
    direction = GetFaceDirectionMovementAction(trainerObj->facingDirection);
    ObjectEventSetHeldMovement(trainerObj, direction);
    task->tFuncId++; // TRSEE_EXCLAMATION_WAIT
    return TRUE;
}

// TRSEE_EXCLAMATION_WAIT
static bool8 WaitTrainerExclamationMark(u8 taskId, struct Task *task, struct ObjectEvent *trainerObj)
{
    if (FieldEffectActiveListContains(FLDEFF_EXCLAMATION_MARK_ICON))
    {
        return FALSE;
    }
    else
    {
        task->tFuncId++; // TRSEE_MOVE_TO_PLAYER
        if (trainerObj->movementType == MOVEMENT_TYPE_TREE_DISGUISE || trainerObj->movementType == MOVEMENT_TYPE_MOUNTAIN_DISGUISE)
            task->tFuncId = TRSEE_REVEAL_DISGUISE;
        if (trainerObj->movementType == MOVEMENT_TYPE_BURIED)
            task->tFuncId = TRSEE_REVEAL_BURIED;
        return TRUE;
    }
}

// TRSEE_MOVE_TO_PLAYER
static bool8 TrainerMoveToPlayer(u8 taskId, struct Task *task, struct ObjectEvent *trainerObj)
{
    if (!ObjectEventIsMovementOverridden(trainerObj) || ObjectEventClearHeldMovementIfFinished(trainerObj))
    {
        if (task->tTrainerRange)
        {
            ObjectEventSetHeldMovement(trainerObj, GetWalkNormalMovementAction(trainerObj->facingDirection));
            task->tTrainerRange--;
        }
        else
        {
            ObjectEventSetHeldMovement(trainerObj, MOVEMENT_ACTION_FACE_PLAYER);
            task->tFuncId++; // TRSEE_PLAYER_FACE
        }
    }
    return FALSE;
}

// TRSEE_PLAYER_FACE
static bool8 PlayerFaceApproachingTrainer(u8 taskId, struct Task *task, struct ObjectEvent *trainerObj)
{
    struct ObjectEvent *playerObj;

    if (ObjectEventIsMovementOverridden(trainerObj) && !ObjectEventClearHeldMovementIfFinished(trainerObj))
        return FALSE;

    // Set trainer's movement type so they stop and remain facing that direction
    SetTrainerMovementType(trainerObj, GetTrainerFacingDirectionMovementType(trainerObj->facingDirection));
    TryOverrideTemplateCoordsForObjectEvent(trainerObj, GetTrainerFacingDirectionMovementType(trainerObj->facingDirection));
    OverrideTemplateCoordsForObjectEvent(trainerObj);

    playerObj = &gObjectEvents[gPlayerAvatar.objectEventId];
    if (ObjectEventIsMovementOverridden(playerObj) && !ObjectEventClearHeldMovementIfFinished(playerObj))
        return FALSE;

    CancelPlayerForcedMovement();
    ObjectEventSetHeldMovement(&gObjectEvents[gPlayerAvatar.objectEventId], GetFaceDirectionMovementAction(GetOppositeDirection(trainerObj->facingDirection)));
    task->tFuncId++; // TRSEE_PLAYER_FACE_WAIT
    return FALSE;
}

// TRSEE_PLAYER_FACE_WAIT
static bool8 WaitPlayerFaceApproachingTrainer(u8 taskId, struct Task *task, struct ObjectEvent *trainerObj)
{
    struct ObjectEvent *playerObj = &gObjectEvents[gPlayerAvatar.objectEventId];

    if (!ObjectEventIsMovementOverridden(playerObj)
     || ObjectEventClearHeldMovementIfFinished(playerObj))
        SwitchTaskToFollowupFunc(taskId);
    return FALSE;
}

// TRSEE_REVEAL_DISGUISE
static bool8 RevealDisguisedTrainer(u8 taskId, struct Task *task, struct ObjectEvent *trainerObj)
{
    if (!ObjectEventIsMovementOverridden(trainerObj)
     || ObjectEventClearHeldMovementIfFinished(trainerObj))
    {
        ObjectEventSetHeldMovement(trainerObj, MOVEMENT_ACTION_REVEAL_TRAINER);
        task->tFuncId++; // TRSEE_REVEAL_DISGUISE_WAIT
    }
    return FALSE;
}

// TRSEE_REVEAL_DISGUISE_WAIT
static bool8 WaitRevealDisguisedTrainer(u8 taskId, struct Task *task, struct ObjectEvent *trainerObj)
{
    if (ObjectEventClearHeldMovementIfFinished(trainerObj))
        task->tFuncId = TRSEE_MOVE_TO_PLAYER;

    return FALSE;
}

// TRSEE_REVEAL_BURIED
static bool8 RevealBuriedTrainer(u8 taskId, struct Task *task, struct ObjectEvent *trainerObj)
{
    if (!ObjectEventIsMovementOverridden(trainerObj)
     || ObjectEventClearHeldMovementIfFinished(trainerObj))
    {
        ObjectEventSetHeldMovement(trainerObj, MOVEMENT_ACTION_FACE_PLAYER);
        task->tFuncId++;
    }
    return FALSE;
}

// TRSEE_BURIED_POP_OUT
static bool8 PopOutOfAshBuriedTrainer(u8 taskId, struct Task *task, struct ObjectEvent *trainerObj)
{
    if (ObjectEventCheckHeldMovementStatus(trainerObj))
    {
        gFieldEffectArguments[0] = trainerObj->currentCoords.x;
        gFieldEffectArguments[1] = trainerObj->currentCoords.y;
        gFieldEffectArguments[2] = gSprites[trainerObj->spriteId].subpriority - 1;
        gFieldEffectArguments[3] = 2;
        task->tOutOfAshSpriteId = FieldEffectStart(FLDEFF_ASH_PUFF);
        task->tFuncId++;
    }
    return FALSE;
}

// TRSEE_BURIED_JUMP
static bool8 JumpInPlaceBuriedTrainer(u8 taskId, struct Task *task, struct ObjectEvent *trainerObj)
{
    struct Sprite *sprite;

    if (gSprites[task->tOutOfAshSpriteId].animCmdIndex == 2)
    {
        trainerObj->fixedPriority = 0;
        trainerObj->triggerGroundEffectsOnMove = 1;

        sprite = &gSprites[trainerObj->spriteId];
        sprite->oam.priority = 2;
        ObjectEventClearHeldMovementIfFinished(trainerObj);
        ObjectEventSetHeldMovement(trainerObj, GetJumpInPlaceMovementAction(trainerObj->facingDirection));
        task->tFuncId++;
    }

    return FALSE;
}

// TRSEE_REVEAL_BURIED_WAIT
static bool8 WaitRevealBuriedTrainer(u8 taskId, struct Task *task, struct ObjectEvent *trainerObj)
{
    if (!FieldEffectActiveListContains(FLDEFF_ASH_PUFF))
        task->tFuncId = TRSEE_MOVE_TO_PLAYER;

    return FALSE;
}

#undef tTrainerRange
#undef tOutOfAshSpriteId
#undef tTrainerObjectEventId

#define tObjEvent data[1]

static void Task_SetBuriedTrainerMovement(u8 taskId)
{
    struct Task *task = &gTasks[taskId];
    struct ObjectEvent *objEvent;

    LoadWordFromTwoHalfwords((u16*) &task->tObjEvent, (u32 *)&objEvent);
    if (!task->data[7])
    {
        ObjectEventClearHeldMovement(objEvent);
        task->data[7]++;
    }
    sTrainerSeeFuncList2[task->tFuncId](taskId, task, objEvent);
    if (task->tFuncId == ((int)ARRAY_COUNT(sTrainerSeeFuncList2) - 1) && !FieldEffectActiveListContains(FLDEFF_ASH_PUFF))
    {
        SetTrainerMovementType(objEvent, GetTrainerFacingDirectionMovementType(objEvent->facingDirection));
        TryOverrideTemplateCoordsForObjectEvent(objEvent, GetTrainerFacingDirectionMovementType(objEvent->facingDirection));
        DestroyTask(taskId);
    }
    else
    {
        objEvent->heldMovementFinished = 0;
    }
}

// Called when a buried Trainer has the reveal_trainer movement applied, from direct interaction
void SetBuriedTrainerMovement(struct ObjectEvent *objEvent)
{
    StoreWordInTwoHalfwords((u16*) &gTasks[CreateTask(Task_SetBuriedTrainerMovement, 0)].tObjEvent, (u32)objEvent);
}

void DoTrainerApproach(void)
{
    StartTrainerApproach(Task_EndTrainerApproach);
}

static void Task_EndTrainerApproach(u8 taskId)
{
    DestroyTask(taskId);
    ScriptContext_Enable();
}

void TryPrepareSecondApproachingTrainer(void)
{
    if (gNoOfApproachingTrainers == 2)
    {
        if (gApproachingTrainerId == 0)
        {
            gApproachingTrainerId++;
            gSpecialVar_Result = TRUE;
            UnfreezeObjectEvents();
            FreezeObjectEventsExceptOne(gApproachingTrainers[1].objectEventId);
        }
        else
        {
            gApproachingTrainerId = 0;
            gSpecialVar_Result = FALSE;
        }
    }
    else
    {
        gSpecialVar_Result = FALSE;
    }
}

#define sLocalId    data[0]
#define sMapNum     data[1]
#define sMapGroup   data[2]
#define sYVelocity  data[3]
#define sYOffset    data[4]
#define sFldEffId   data[7]

u8 FldEff_ExclamationMarkIcon(void)
{
    u8 spriteId = CreateSpriteAtEnd(&sSpriteTemplate_ExclamationQuestionMark, 0, 0, 0x53);

    if (spriteId != MAX_SPRITES)
    {
        SetIconSpriteData(&gSprites[spriteId], FLDEFF_EXCLAMATION_MARK_ICON, 0);
        UpdateSpritePaletteByTemplate(&sSpriteTemplate_ExclamationQuestionMark, &gSprites[spriteId]);
    }

    return 0;
}

u8 FldEff_QuestionMarkIcon(void)
{
    u8 spriteId;
<<<<<<< HEAD
    if (gFieldEffectArguments[7] >= 0)
    {
        // Use follower emotes
        u8 emotion = gFieldEffectArguments[7];
        spriteId = CreateSpriteAtEnd(&sSpriteTemplate_Emote, 0, 0, 0x52);
        if (spriteId == MAX_SPRITES)
            return 0;
        SetIconSpriteData(&gSprites[spriteId], FLDEFF_EMOTE, emotion); // Set animation based on emotion
        UpdateSpritePaletteByTemplate(&sSpriteTemplate_Emote, &gSprites[spriteId]);
=======
    if (gFieldEffectArguments[7] >= 0) {
        // Use follower emotes
      u8 emotion = gFieldEffectArguments[7];
      spriteId = CreateSpriteAtEnd(&sSpriteTemplate_Emote, 0, 0, 0x52);
      if (spriteId == MAX_SPRITES)
>>>>>>> 195d2bb7
        return 0;
    }
    spriteId = CreateSpriteAtEnd(&sSpriteTemplate_ExclamationQuestionMark, 0, 0, 0x52);

    if (spriteId != MAX_SPRITES)
    {
        SetIconSpriteData(&gSprites[spriteId], FLDEFF_QUESTION_MARK_ICON, 1);
        UpdateSpritePaletteByTemplate(&sSpriteTemplate_ExclamationQuestionMark, &gSprites[spriteId]);
    }

    return 0;
}

u8 FldEff_HeartIcon(void)
{
    u8 spriteId = CreateSpriteAtEnd(&sSpriteTemplate_HeartIcon, 0, 0, 0x52);

    if (spriteId != MAX_SPRITES)
    {
        struct Sprite *sprite = &gSprites[spriteId];

        SetIconSpriteData(sprite, FLDEFF_HEART_ICON, 0);
        UpdateSpritePaletteByTemplate(&sSpriteTemplate_HeartIcon, sprite);
    }

    return 0;
}


u8 FldEff_DoubleExclMarkIcon(void)
{
    u8 spriteId = CreateSpriteAtEnd(&sSpriteTemplate_ExclamationQuestionMark, 0, 0, 0x53);

    if (spriteId != MAX_SPRITES)
        SetIconSpriteData(&gSprites[spriteId], FLDEFF_EXCLAMATION_MARK_ICON, 2);

    return 0;
}

u8 FldEff_XIcon(void)
{
    u8 spriteId = CreateSpriteAtEnd(&sSpriteTemplate_ExclamationQuestionMark, 0, 0, 0x53);

    if (spriteId != MAX_SPRITES)
        SetIconSpriteData(&gSprites[spriteId], FLDEFF_EXCLAMATION_MARK_ICON, 3);

    return 0;
}

static void SetIconSpriteData(struct Sprite *sprite, u16 fldEffId, u8 spriteAnimNum)
{
    sprite->oam.priority = 1;
    sprite->coordOffsetEnabled = 1;

    sprite->sLocalId = gFieldEffectArguments[0];
    sprite->sMapNum = gFieldEffectArguments[1];
    sprite->sMapGroup = gFieldEffectArguments[2];
    sprite->sYVelocity = -5;
    sprite->sFldEffId = fldEffId;

    StartSpriteAnim(sprite, spriteAnimNum);
}

static void SpriteCB_TrainerIcons(struct Sprite *sprite)
{
    u8 objEventId;

    if (TryGetObjectEventIdByLocalIdAndMap(sprite->sLocalId, sprite->sMapNum, sprite->sMapGroup, &objEventId)
     || sprite->animEnded)
    {
        FieldEffectStop(sprite, sprite->sFldEffId);
    }
    else
    {
        struct Sprite *objEventSprite = &gSprites[gObjectEvents[objEventId].spriteId];
        sprite->sYOffset += sprite->sYVelocity;
        sprite->x = objEventSprite->x;
        sprite->y = objEventSprite->y - 16;
        sprite->x2 = objEventSprite->x2;
        sprite->y2 = objEventSprite->y2 + sprite->sYOffset;
        if (sprite->sYOffset)
            sprite->sYVelocity++;
        else
            sprite->sYVelocity = 0;
    }
}

#undef sLocalId
#undef sMapNum
#undef sMapGroup
#undef sYVelocity
#undef sYOffset
#undef sFldEffId

u8 GetCurrentApproachingTrainerObjectEventId(void)
{
    if (gApproachingTrainerId == 0)
        return gApproachingTrainers[0].objectEventId;
    else
        return gApproachingTrainers[1].objectEventId;
}

u8 GetChosenApproachingTrainerObjectEventId(u8 arrayId)
{
    if (arrayId >= ARRAY_COUNT(gApproachingTrainers))
        return 0;
    else if (arrayId == 0)
        return gApproachingTrainers[0].objectEventId;
    else
        return gApproachingTrainers[1].objectEventId;
}

void PlayerFaceTrainerAfterBattle(void)
{
    struct ObjectEvent *objEvent;

    if (gTrainerApproachedPlayer == TRUE)
    {
        objEvent = &gObjectEvents[gApproachingTrainers[gWhichTrainerToFaceAfterBattle].objectEventId];
        gPostBattleMovementScript[0] = GetFaceDirectionMovementAction(GetOppositeDirection(objEvent->facingDirection));
        gPostBattleMovementScript[1] = MOVEMENT_ACTION_STEP_END;
        ScriptMovement_StartObjectMovementScript(OBJ_EVENT_ID_PLAYER, gSaveBlock1Ptr->location.mapNum, gSaveBlock1Ptr->location.mapGroup, gPostBattleMovementScript);
    }
    else
    {
        objEvent = &gObjectEvents[gPlayerAvatar.objectEventId];
        gPostBattleMovementScript[0] = GetFaceDirectionMovementAction(objEvent->facingDirection);
        gPostBattleMovementScript[1] = MOVEMENT_ACTION_STEP_END;
        ScriptMovement_StartObjectMovementScript(OBJ_EVENT_ID_PLAYER, gSaveBlock1Ptr->location.mapNum, gSaveBlock1Ptr->location.mapGroup, gPostBattleMovementScript);
    }

    SetMovingNpcId(OBJ_EVENT_ID_PLAYER);
}<|MERGE_RESOLUTION|>--- conflicted
+++ resolved
@@ -161,30 +161,6 @@
 
 static const struct SpriteFrameImage sSpriteImageTable_Emotes[] =
 {
-<<<<<<< HEAD
-    { .data = (u8 *)sEmotion_Gfx+0*0x80, .size = 0x80}, // FOLLOWER_EMOTION_HAPPY
-    { .data = (u8 *)sEmotion_Gfx+1*0x80, .size = 0x80}, // FOLLOWER_EMOTION_HAPPY
-    { .data = (u8 *)sEmotion_Gfx+2*0x80, .size = 0x80}, // FOLLOWER_EMOTION_NEUTRAL
-    { .data = (u8 *)sEmotion_Gfx+3*0x80, .size = 0x80}, // FOLLOWER_EMOTION_NEUTRAL
-    { .data = (u8 *)sEmotion_Gfx+4*0x80, .size = 0x80}, // FOLLOWER_EMOTION_SAD
-    { .data = (u8 *)sEmotion_Gfx+5*0x80, .size = 0x80}, // FOLLOWER_EMOTION_SAD
-    { .data = (u8 *)sEmotion_Gfx+6*0x80, .size = 0x80}, // FOLLOWER_EMOTION_UPSET
-    { .data = (u8 *)sEmotion_Gfx+7*0x80, .size = 0x80}, // FOLLOWER_EMOTION_UPSET
-    { .data = (u8 *)sEmotion_Gfx+8*0x80, .size = 0x80}, // FOLLOWER_EMOTION_ANGRY
-    { .data = (u8 *)sEmotion_Gfx+9*0x80, .size = 0x80}, // FOLLOWER_EMOTION_ANGRY
-    { .data = (u8 *)sEmotion_Gfx+10*0x80, .size = 0x80}, // FOLLOWER_EMOTION_PENSIVE
-    { .data = (u8 *)sEmotion_Gfx+11*0x80, .size = 0x80}, // FOLLOWER_EMOTION_PENSIVE
-    { .data = (u8 *)sEmotion_Gfx+12*0x80, .size = 0x80}, // FOLLOWER_EMOTION_LOVE
-    { .data = (u8 *)sEmotion_Gfx+13*0x80, .size = 0x80}, // FOLLOWER_EMOTION_LOVE
-    { .data = (u8 *)sEmotion_Gfx+14*0x80, .size = 0x80}, // FOLLOWER_EMOTION_SURPRISE
-    { .data = (u8 *)sEmotion_Gfx+15*0x80, .size = 0x80}, // FOLLOWER_EMOTION_SURPRISE
-    { .data = (u8 *)sEmotion_Gfx+16*0x80, .size = 0x80}, // FOLLOWER_EMOTION_CURIOUS
-    { .data = (u8 *)sEmotion_Gfx+17*0x80, .size = 0x80}, // FOLLOWER_EMOTION_CURIOUS
-    { .data = (u8 *)sEmotion_Gfx+18*0x80, .size = 0x80}, // FOLLOWER_EMOTION_MUSIC
-    { .data = (u8 *)sEmotion_Gfx+19*0x80, .size = 0x80}, // FOLLOWER_EMOTION_MUSIC
-    { .data = (u8 *)sEmotion_Gfx+20*0x80, .size = 0x80}, // FOLLOWER_EMOTION_POISONED
-    { .data = (u8 *)sEmotion_Gfx+21*0x80, .size = 0x80}, // FOLLOWER_EMOTION_POISONED
-=======
     overworld_frame(sEmotion_Gfx, 2, 2, 0), // FOLLOWER_EMOTION_HAPPY
     overworld_frame(sEmotion_Gfx, 2, 2, 1), // FOLLOWER_EMOTION_HAPPY
     overworld_frame(sEmotion_Gfx, 2, 2, 2), // FOLLOWER_EMOTION_NEUTRAL
@@ -207,7 +183,6 @@
     overworld_frame(sEmotion_Gfx, 2, 2, 19), // FOLLOWER_EMOTION_MUSIC
     overworld_frame(sEmotion_Gfx, 2, 2, 20), // FOLLOWER_EMOTION_POISONED
     overworld_frame(sEmotion_Gfx, 2, 2, 21), // FOLLOWER_EMOTION_POISONED
->>>>>>> 195d2bb7
 };
 
 static const union AnimCmd sSpriteAnim_Emotes0[] =
@@ -908,7 +883,6 @@
 u8 FldEff_QuestionMarkIcon(void)
 {
     u8 spriteId;
-<<<<<<< HEAD
     if (gFieldEffectArguments[7] >= 0)
     {
         // Use follower emotes
@@ -918,13 +892,6 @@
             return 0;
         SetIconSpriteData(&gSprites[spriteId], FLDEFF_EMOTE, emotion); // Set animation based on emotion
         UpdateSpritePaletteByTemplate(&sSpriteTemplate_Emote, &gSprites[spriteId]);
-=======
-    if (gFieldEffectArguments[7] >= 0) {
-        // Use follower emotes
-      u8 emotion = gFieldEffectArguments[7];
-      spriteId = CreateSpriteAtEnd(&sSpriteTemplate_Emote, 0, 0, 0x52);
-      if (spriteId == MAX_SPRITES)
->>>>>>> 195d2bb7
         return 0;
     }
     spriteId = CreateSpriteAtEnd(&sSpriteTemplate_ExclamationQuestionMark, 0, 0, 0x52);
