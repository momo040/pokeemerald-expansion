#include "global.h"
#include "battle_setup.h"
#include "event_data.h"
#include "event_object_movement.h"
#include "field_effect.h"
#include "field_player_avatar.h"
#include "pokemon.h"
#include "script.h"
#include "script_movement.h"
#include "sprite.h"
#include "task.h"
#include "trainer_see.h"
#include "trainer_hill.h"
#include "util.h"
#include "battle_pyramid.h"
#include "constants/battle_setup.h"
#include "constants/event_objects.h"
#include "constants/event_object_movement.h"
#include "constants/field_effects.h"
#include "constants/trainer_types.h"

// this file's functions
static u8 CheckTrainer(u8 objectEventId);
static u8 GetTrainerApproachDistance(struct ObjectEvent *trainerObj);
static u8 CheckPathBetweenTrainerAndPlayer(struct ObjectEvent *trainerObj, u8 approachDistance, u8 direction);
static void InitTrainerApproachTask(struct ObjectEvent *trainerObj, u8 range);
static void Task_RunTrainerSeeFuncList(u8 taskId);
static void Task_EndTrainerApproach(u8 taskId);
static void SetIconSpriteData(struct Sprite *sprite, u16 fldEffId, u8 spriteAnimNum);

static u8 GetTrainerApproachDistanceSouth(struct ObjectEvent *trainerObj, s16 range, s16 x, s16 y);
static u8 GetTrainerApproachDistanceNorth(struct ObjectEvent *trainerObj, s16 range, s16 x, s16 y);
static u8 GetTrainerApproachDistanceWest(struct ObjectEvent *trainerObj, s16 range, s16 x, s16 y);
static u8 GetTrainerApproachDistanceEast(struct ObjectEvent *trainerObj, s16 range, s16 x, s16 y);

static bool8 TrainerSeeIdle(u8 taskId, struct Task *task, struct ObjectEvent *trainerObj);
static bool8 TrainerExclamationMark(u8 taskId, struct Task *task, struct ObjectEvent *trainerObj);
static bool8 WaitTrainerExclamationMark(u8 taskId, struct Task *task, struct ObjectEvent *trainerObj);
static bool8 TrainerMoveToPlayer(u8 taskId, struct Task *task, struct ObjectEvent *trainerObj);
static bool8 PlayerFaceApproachingTrainer(u8 taskId, struct Task *task, struct ObjectEvent *trainerObj);
static bool8 WaitPlayerFaceApproachingTrainer(u8 taskId, struct Task *task, struct ObjectEvent *trainerObj);
static bool8 RevealDisguisedTrainer(u8 taskId, struct Task *task, struct ObjectEvent *trainerObj);
static bool8 WaitRevealDisguisedTrainer(u8 taskId, struct Task *task, struct ObjectEvent *trainerObj);
static bool8 RevealBuriedTrainer(u8 taskId, struct Task *task, struct ObjectEvent *trainerObj);
static bool8 PopOutOfAshBuriedTrainer(u8 taskId, struct Task *task, struct ObjectEvent *trainerObj);
static bool8 JumpInPlaceBuriedTrainer(u8 taskId, struct Task *task, struct ObjectEvent *trainerObj);
static bool8 WaitRevealBuriedTrainer(u8 taskId, struct Task *task, struct ObjectEvent *trainerObj);

static void SpriteCB_TrainerIcons(struct Sprite *sprite);

// IWRAM common
u16 gWhichTrainerToFaceAfterBattle;
u8 gPostBattleMovementScript[4];
struct ApproachingTrainer gApproachingTrainers[2];
u8 gNoOfApproachingTrainers;
bool8 gTrainerApproachedPlayer;

// EWRAM
EWRAM_DATA u8 gApproachingTrainerId = 0;

// const rom data
static const u8 sEmotion_ExclamationMarkGfx[] = INCBIN_U8("graphics/field_effects/pics/emotion_exclamation.4bpp");
static const u8 sEmotion_QuestionMarkGfx[] = INCBIN_U8("graphics/field_effects/pics/emotion_question.4bpp");
static const u8 sEmotion_HeartGfx[] = INCBIN_U8("graphics/field_effects/pics/emotion_heart.4bpp");
static const u8 sEmotion_DoubleExclamationMarkGfx[] = INCBIN_U8("graphics/field_effects/pics/emotion_double_exclamation.4bpp");
static const u8 sEmotion_XGfx[] = INCBIN_U8("graphics/field_effects/pics/emote_x.4bpp");
// HGSS emote graphics ripped by Lemon on The Spriters Resource: https://www.spriters-resource.com/ds_dsi/pokemonheartgoldsoulsilver/sheet/30497/
static const u8 sEmotion_Gfx[] = INCBIN_U8("graphics/misc/emotes.4bpp");

static u8 (*const sDirectionalApproachDistanceFuncs[])(struct ObjectEvent *trainerObj, s16 range, s16 x, s16 y) =
{
    GetTrainerApproachDistanceSouth,
    GetTrainerApproachDistanceNorth,
    GetTrainerApproachDistanceWest,
    GetTrainerApproachDistanceEast,
};

enum {
    TRSEE_NONE,
    TRSEE_EXCLAMATION,
    TRSEE_EXCLAMATION_WAIT,
    TRSEE_MOVE_TO_PLAYER,
    TRSEE_PLAYER_FACE,
    TRSEE_PLAYER_FACE_WAIT,
    TRSEE_REVEAL_DISGUISE,
    TRSEE_REVEAL_DISGUISE_WAIT,
    TRSEE_REVEAL_BURIED,
    TRSEE_BURIED_POP_OUT,
    TRSEE_BURIED_JUMP,
    TRSEE_REVEAL_BURIED_WAIT,
};

static bool8 (*const sTrainerSeeFuncList[])(u8 taskId, struct Task *task, struct ObjectEvent *trainerObj) =
{
    [TRSEE_NONE]                 = TrainerSeeIdle,
    [TRSEE_EXCLAMATION]          = TrainerExclamationMark,
    [TRSEE_EXCLAMATION_WAIT]     = WaitTrainerExclamationMark,
    [TRSEE_MOVE_TO_PLAYER]       = TrainerMoveToPlayer,
    [TRSEE_PLAYER_FACE]          = PlayerFaceApproachingTrainer,
    [TRSEE_PLAYER_FACE_WAIT]     = WaitPlayerFaceApproachingTrainer,
    [TRSEE_REVEAL_DISGUISE]      = RevealDisguisedTrainer,
    [TRSEE_REVEAL_DISGUISE_WAIT] = WaitRevealDisguisedTrainer,
    [TRSEE_REVEAL_BURIED]        = RevealBuriedTrainer,
    [TRSEE_BURIED_POP_OUT]       = PopOutOfAshBuriedTrainer,
    [TRSEE_BURIED_JUMP]          = JumpInPlaceBuriedTrainer,
    [TRSEE_REVEAL_BURIED_WAIT]   = WaitRevealBuriedTrainer,
};

static bool8 (*const sTrainerSeeFuncList2[])(u8 taskId, struct Task *task, struct ObjectEvent *trainerObj) =
{
    RevealBuriedTrainer,
    PopOutOfAshBuriedTrainer,
    JumpInPlaceBuriedTrainer,
    WaitRevealBuriedTrainer,
};

static const struct OamData sOamData_Icons =
{
    .y = 0,
    .affineMode = ST_OAM_AFFINE_OFF,
    .objMode = ST_OAM_OBJ_NORMAL,
    .mosaic = FALSE,
    .bpp = ST_OAM_4BPP,
    .shape = SPRITE_SHAPE(16x16),
    .x = 0,
    .matrixNum = 0,
    .size = SPRITE_SIZE(16x16),
    .tileNum = 0,
    .priority = 1,
    .paletteNum = 0,
    .affineParam = 0,
};

static const struct SpriteFrameImage sSpriteImageTable_ExclamationQuestionMark[] =
{
    {
        .data = sEmotion_ExclamationMarkGfx,
        .size = sizeof(sEmotion_ExclamationMarkGfx)
    },
    {
        .data = sEmotion_QuestionMarkGfx,
        .size = sizeof(sEmotion_QuestionMarkGfx)
    },
    {
        .data = sEmotion_DoubleExclamationMarkGfx,
        .size = sizeof(sEmotion_DoubleExclamationMarkGfx)
    },
    {
        .data = sEmotion_XGfx,
        .size = sizeof(sEmotion_XGfx)
    }
};

static const struct SpriteFrameImage sSpriteImageTable_HeartIcon[] =
{
    {
        .data = sEmotion_HeartGfx,
        .size = sizeof(sEmotion_HeartGfx)
    }
};

static const struct SpriteFrameImage sSpriteImageTable_Emotes[] =
{
    overworld_frame(sEmotion_Gfx, 2, 2, 0), // FOLLOWER_EMOTION_HAPPY
    overworld_frame(sEmotion_Gfx, 2, 2, 1), // FOLLOWER_EMOTION_HAPPY
    overworld_frame(sEmotion_Gfx, 2, 2, 2), // FOLLOWER_EMOTION_NEUTRAL
    overworld_frame(sEmotion_Gfx, 2, 2, 3), // FOLLOWER_EMOTION_NEUTRAL
    overworld_frame(sEmotion_Gfx, 2, 2, 4), // FOLLOWER_EMOTION_SAD
    overworld_frame(sEmotion_Gfx, 2, 2, 5), // FOLLOWER_EMOTION_SAD
    overworld_frame(sEmotion_Gfx, 2, 2, 6), // FOLLOWER_EMOTION_UPSET
    overworld_frame(sEmotion_Gfx, 2, 2, 7), // FOLLOWER_EMOTION_UPSET
    overworld_frame(sEmotion_Gfx, 2, 2, 8), // FOLLOWER_EMOTION_ANGRY
    overworld_frame(sEmotion_Gfx, 2, 2, 9), // FOLLOWER_EMOTION_ANGRY
    overworld_frame(sEmotion_Gfx, 2, 2, 10), // FOLLOWER_EMOTION_PENSIVE
    overworld_frame(sEmotion_Gfx, 2, 2, 11), // FOLLOWER_EMOTION_PENSIVE
    overworld_frame(sEmotion_Gfx, 2, 2, 12), // FOLLOWER_EMOTION_LOVE
    overworld_frame(sEmotion_Gfx, 2, 2, 13), // FOLLOWER_EMOTION_LOVE
    overworld_frame(sEmotion_Gfx, 2, 2, 14), // FOLLOWER_EMOTION_SURPRISE
    overworld_frame(sEmotion_Gfx, 2, 2, 15), // FOLLOWER_EMOTION_SURPRISE
    overworld_frame(sEmotion_Gfx, 2, 2, 16), // FOLLOWER_EMOTION_CURIOUS
    overworld_frame(sEmotion_Gfx, 2, 2, 17), // FOLLOWER_EMOTION_CURIOUS
    overworld_frame(sEmotion_Gfx, 2, 2, 18), // FOLLOWER_EMOTION_MUSIC
    overworld_frame(sEmotion_Gfx, 2, 2, 19), // FOLLOWER_EMOTION_MUSIC
    overworld_frame(sEmotion_Gfx, 2, 2, 20), // FOLLOWER_EMOTION_POISONED
    overworld_frame(sEmotion_Gfx, 2, 2, 21), // FOLLOWER_EMOTION_POISONED
};

static const union AnimCmd sSpriteAnim_Emotes0[] =
{
    ANIMCMD_FRAME(0*2, 30),
    ANIMCMD_FRAME(0*2+1, 25),
    ANIMCMD_FRAME(0*2, 30),
    ANIMCMD_END
};

static const union AnimCmd sSpriteAnim_Emotes1[] =
{
    ANIMCMD_FRAME(1*2, 30),
    ANIMCMD_FRAME(1*2+1, 25),
    ANIMCMD_FRAME(1*2, 30),
    ANIMCMD_END
};

static const union AnimCmd sSpriteAnim_Emotes2[] =
{
    ANIMCMD_FRAME(2*2, 30),
    ANIMCMD_FRAME(2*2+1, 25),
    ANIMCMD_FRAME(2*2, 30),
    ANIMCMD_END
};

static const union AnimCmd sSpriteAnim_Emotes3[] =
{
    ANIMCMD_FRAME(3*2, 30),
    ANIMCMD_FRAME(3*2+1, 25),
    ANIMCMD_FRAME(3*2, 30),
    ANIMCMD_END
};

static const union AnimCmd sSpriteAnim_Emotes4[] =
{
    ANIMCMD_FRAME(4*2, 30),
    ANIMCMD_FRAME(4*2+1, 25),
    ANIMCMD_FRAME(4*2, 30),
    ANIMCMD_END
};

static const union AnimCmd sSpriteAnim_Emotes5[] =
{
    ANIMCMD_FRAME(5*2, 30),
    ANIMCMD_FRAME(5*2+1, 25),
    ANIMCMD_FRAME(5*2, 30),
    ANIMCMD_END
};

static const union AnimCmd sSpriteAnim_Emotes6[] =
{
    ANIMCMD_FRAME(6*2, 30),
    ANIMCMD_FRAME(6*2+1, 25),
    ANIMCMD_FRAME(6*2, 30),
    ANIMCMD_END
};

static const union AnimCmd sSpriteAnim_Emotes7[] =
{
    ANIMCMD_FRAME(7*2, 30),
    ANIMCMD_FRAME(7*2+1, 25),
    ANIMCMD_FRAME(7*2, 30),
    ANIMCMD_END
};

static const union AnimCmd sSpriteAnim_Emotes8[] =
{
    ANIMCMD_FRAME(8*2, 30),
    ANIMCMD_FRAME(8*2+1, 25),
    ANIMCMD_FRAME(8*2, 30),
    ANIMCMD_END
};

static const union AnimCmd sSpriteAnim_Emotes9[] =
{
    ANIMCMD_FRAME(9*2, 30),
    ANIMCMD_FRAME(9*2+1, 25),
    ANIMCMD_FRAME(9*2, 30),
    ANIMCMD_END
};

static const union AnimCmd sSpriteAnim_Emotes10[] =
{
    ANIMCMD_FRAME(10*2, 30),
    ANIMCMD_FRAME(10*2+1, 25),
    ANIMCMD_FRAME(10*2, 30),
    ANIMCMD_END
};

static const union AnimCmd sSpriteAnim_Icons1[] =
{
    ANIMCMD_FRAME(0, 60),
    ANIMCMD_END
};

static const union AnimCmd sSpriteAnim_Icons2[] =
{
    ANIMCMD_FRAME(1, 60),
    ANIMCMD_END
};


static const union AnimCmd sSpriteAnim_Icons3[] =
{
    ANIMCMD_FRAME(2, 60),
    ANIMCMD_END
};

static const union AnimCmd sSpriteAnim_Icons4[] =
{
    ANIMCMD_FRAME(3, 60),
    ANIMCMD_END
};

static const union AnimCmd *const sSpriteAnimTable_Icons[] =
{
    sSpriteAnim_Icons1,
    sSpriteAnim_Icons2,
    sSpriteAnim_Icons3,
    sSpriteAnim_Icons4
};

static const union AnimCmd *const sSpriteAnimTable_Emotes[] =
{
    sSpriteAnim_Emotes0,
    sSpriteAnim_Emotes1,
    sSpriteAnim_Emotes2,
    sSpriteAnim_Emotes3,
    sSpriteAnim_Emotes4,
    sSpriteAnim_Emotes5,
    sSpriteAnim_Emotes6,
    sSpriteAnim_Emotes7,
    sSpriteAnim_Emotes8,
    sSpriteAnim_Emotes9,
    sSpriteAnim_Emotes10,
};

<<<<<<< HEAD
=======
// TODO: Move these declarations into even_object_movement.h
#define OBJ_EVENT_PAL_TAG_MAY 0x1110
#define OBJ_EVENT_PAL_TAG_EMOTES 0x8003

>>>>>>> 29b2a751
static const struct SpriteTemplate sSpriteTemplate_ExclamationQuestionMark =
{
    .tileTag = TAG_NONE,
    .paletteTag = OBJ_EVENT_PAL_TAG_MAY,
    .oam = &sOamData_Icons,
    .anims = sSpriteAnimTable_Icons,
    .images = sSpriteImageTable_ExclamationQuestionMark,
    .affineAnims = gDummySpriteAffineAnimTable,
    .callback = SpriteCB_TrainerIcons
};

static const struct SpriteTemplate sSpriteTemplate_HeartIcon =
{
    .tileTag = TAG_NONE,
    .paletteTag = OBJ_EVENT_PAL_TAG_NPC_1,
    .oam = &sOamData_Icons,
    .anims = sSpriteAnimTable_Icons,
    .images = sSpriteImageTable_HeartIcon,
    .affineAnims = gDummySpriteAffineAnimTable,
    .callback = SpriteCB_TrainerIcons
};

static const struct SpriteTemplate sSpriteTemplate_Emote =
{
    .tileTag = TAG_NONE,
    .paletteTag = OBJ_EVENT_PAL_TAG_EMOTES,
    .oam = &sOamData_Icons,
    .anims = sSpriteAnimTable_Emotes,
    .images = sSpriteImageTable_Emotes,
    .affineAnims = gDummySpriteAffineAnimTable,
    .callback = SpriteCB_TrainerIcons
};

// code
bool8 CheckForTrainersWantingBattle(void)
{
    u8 i;

    if (FlagGet(OW_FLAG_NO_TRAINER_SEE))
        return FALSE;

    gNoOfApproachingTrainers = 0;
    gApproachingTrainerId = 0;

    for (i = 0; i < OBJECT_EVENTS_COUNT; i++)
    {
        u8 numTrainers;

        if (!gObjectEvents[i].active)
            continue;
        if (gObjectEvents[i].trainerType != TRAINER_TYPE_NORMAL && gObjectEvents[i].trainerType != TRAINER_TYPE_BURIED)
            continue;

        numTrainers = CheckTrainer(i);
        if (numTrainers == 2)
            break;

        if (numTrainers == 0)
            continue;

        if (gNoOfApproachingTrainers > 1)
            break;
        if (GetMonsStateToDoubles_2() != PLAYER_HAS_TWO_USABLE_MONS) // one trainer found and cant have a double battle
            break;
    }

    if (gNoOfApproachingTrainers == 1)
    {
        ResetTrainerOpponentIds();
        ConfigureAndSetUpOneTrainerBattle(gApproachingTrainers[gNoOfApproachingTrainers - 1].objectEventId,
                                          gApproachingTrainers[gNoOfApproachingTrainers - 1].trainerScriptPtr);
        gTrainerApproachedPlayer = TRUE;
        return TRUE;
    }
    else if (gNoOfApproachingTrainers == 2)
    {
        ResetTrainerOpponentIds();
        for (i = 0; i < gNoOfApproachingTrainers; i++, gApproachingTrainerId++)
        {
            ConfigureTwoTrainersBattle(gApproachingTrainers[i].objectEventId,
                                       gApproachingTrainers[i].trainerScriptPtr);
        }
        SetUpTwoTrainersBattle();
        gApproachingTrainerId = 0;
        gTrainerApproachedPlayer = TRUE;
        return TRUE;
    }
    else
    {
        gTrainerApproachedPlayer = FALSE;
        return FALSE;
    }
}

static u8 CheckTrainer(u8 objectEventId)
{
    const u8 *scriptPtr;
    u8 numTrainers = 1;
    u8 approachDistance;

    if (InTrainerHill() == TRUE)
        scriptPtr = GetTrainerHillTrainerScript();
    else
        scriptPtr = GetObjectEventScriptPointerByObjectEventId(objectEventId);

    if (InBattlePyramid())
    {
        if (GetBattlePyramidTrainerFlag(objectEventId))
            return 0;
    }
    else if (InTrainerHill() == TRUE)
    {
        if (GetHillTrainerFlag(objectEventId))
            return 0;
    }
    else
    {
        if (GetTrainerFlagFromScriptPointer(scriptPtr))
            return 0;
    }

    approachDistance = GetTrainerApproachDistance(&gObjectEvents[objectEventId]);

    if (approachDistance != 0)
    {
        if (scriptPtr[1] == TRAINER_BATTLE_DOUBLE
            || scriptPtr[1] == TRAINER_BATTLE_REMATCH_DOUBLE
            || scriptPtr[1] == TRAINER_BATTLE_CONTINUE_SCRIPT_DOUBLE)
        {
            if (GetMonsStateToDoubles_2() != PLAYER_HAS_TWO_USABLE_MONS)
                return 0;

            numTrainers = 2;
        }

        gApproachingTrainers[gNoOfApproachingTrainers].objectEventId = objectEventId;
        gApproachingTrainers[gNoOfApproachingTrainers].trainerScriptPtr = scriptPtr;
        gApproachingTrainers[gNoOfApproachingTrainers].radius = approachDistance;
        InitTrainerApproachTask(&gObjectEvents[objectEventId], approachDistance - 1);
        gNoOfApproachingTrainers++;

        return numTrainers;
    }

    return 0;
}

static u8 GetTrainerApproachDistance(struct ObjectEvent *trainerObj)
{
    s16 x, y;
    u8 i;
    u8 approachDistance;

    PlayerGetDestCoords(&x, &y);
    if (trainerObj->trainerType == TRAINER_TYPE_NORMAL)  // can only see in one direction
    {
        approachDistance = sDirectionalApproachDistanceFuncs[trainerObj->facingDirection - 1](trainerObj, trainerObj->trainerRange_berryTreeId, x, y);
        return CheckPathBetweenTrainerAndPlayer(trainerObj, approachDistance, trainerObj->facingDirection);
    }
    else // TRAINER_TYPE_SEE_ALL_DIRECTIONS, TRAINER_TYPE_BURIED
    {
        for (i = 0; i < ARRAY_COUNT(sDirectionalApproachDistanceFuncs); i++)
        {
            approachDistance = sDirectionalApproachDistanceFuncs[i](trainerObj, trainerObj->trainerRange_berryTreeId, x, y);
            if (CheckPathBetweenTrainerAndPlayer(trainerObj, approachDistance, i + 1)) // directions are 1-4 instead of 0-3. south north west east
                return approachDistance;
        }
    }

    return 0;
}

// Returns how far south the player is from trainer. 0 if out of trainer's sight.
static u8 GetTrainerApproachDistanceSouth(struct ObjectEvent *trainerObj, s16 range, s16 x, s16 y)
{
    if (trainerObj->currentCoords.x == x
     && y > trainerObj->currentCoords.y
     && y <= trainerObj->currentCoords.y + range)
        return (y - trainerObj->currentCoords.y);
    else
        return 0;
}

// Returns how far north the player is from trainer. 0 if out of trainer's sight.
static u8 GetTrainerApproachDistanceNorth(struct ObjectEvent *trainerObj, s16 range, s16 x, s16 y)
{
    if (trainerObj->currentCoords.x == x
     && y < trainerObj->currentCoords.y
     && y >= trainerObj->currentCoords.y - range)
        return (trainerObj->currentCoords.y - y);
    else
        return 0;
}

// Returns how far west the player is from trainer. 0 if out of trainer's sight.
static u8 GetTrainerApproachDistanceWest(struct ObjectEvent *trainerObj, s16 range, s16 x, s16 y)
{
    if (trainerObj->currentCoords.y == y
     && x < trainerObj->currentCoords.x
     && x >= trainerObj->currentCoords.x - range)
        return (trainerObj->currentCoords.x - x);
    else
        return 0;
}

// Returns how far east the player is from trainer. 0 if out of trainer's sight.
static u8 GetTrainerApproachDistanceEast(struct ObjectEvent *trainerObj, s16 range, s16 x, s16 y)
{
    if (trainerObj->currentCoords.y == y
     && x > trainerObj->currentCoords.x
     && x <= trainerObj->currentCoords.x + range)
        return (x - trainerObj->currentCoords.x);
    else
        return 0;
}

static u8 CheckPathBetweenTrainerAndPlayer(struct ObjectEvent *trainerObj, u8 approachDistance, u8 direction)
{
    s16 x, y;
    u8 rangeX, rangeY;
    u8 i;
    u8 collision;

    if (approachDistance == 0)
        return 0;

    x = trainerObj->currentCoords.x;
    y = trainerObj->currentCoords.y;

    MoveCoords(direction, &x, &y);
    for (i = 0; i < approachDistance - 1; i++, MoveCoords(direction, &x, &y))
    {
        // Check for collisions on approach, ignoring the "out of range" collision for regular movement
        collision = GetCollisionFlagsAtCoords(trainerObj, x, y, direction);
        if (collision != 0 && (collision & ~(1 << (COLLISION_OUTSIDE_RANGE - 1))))
            return 0;
    }

    rangeX = trainerObj->rangeX;
    rangeY = trainerObj->rangeY;
    trainerObj->rangeX = 0;
    trainerObj->rangeY = 0;

    collision = GetCollisionAtCoords(trainerObj, x, y, direction);

    trainerObj->rangeX = rangeX;
    trainerObj->rangeY = rangeY;
    if (collision == COLLISION_OBJECT_EVENT)
        return approachDistance;

    return 0;
}

#define tFuncId             data[0]
#define tTrainerRange       data[3]
#define tOutOfAshSpriteId   data[4]
#define tTrainerObjectEventId data[7]

static void InitTrainerApproachTask(struct ObjectEvent *trainerObj, u8 range)
{
    struct Task *task;

    gApproachingTrainers[gNoOfApproachingTrainers].taskId = CreateTask(Task_RunTrainerSeeFuncList, 0x50);
    task = &gTasks[gApproachingTrainers[gNoOfApproachingTrainers].taskId];
    task->tTrainerRange = range;
    task->tTrainerObjectEventId = gApproachingTrainers[gNoOfApproachingTrainers].objectEventId;
}

static void StartTrainerApproach(TaskFunc followupFunc)
{
    u8 taskId;
    TaskFunc taskFunc;

    if (gApproachingTrainerId == 0)
        taskId = gApproachingTrainers[0].taskId;
    else
        taskId = gApproachingTrainers[1].taskId;

    taskFunc = Task_RunTrainerSeeFuncList;
    SetTaskFuncWithFollowupFunc(taskId, taskFunc, followupFunc);
    gTasks[taskId].tFuncId = TRSEE_EXCLAMATION;
    taskFunc(taskId);
}

static void Task_RunTrainerSeeFuncList(u8 taskId)
{
    struct Task *task = &gTasks[taskId];
    struct ObjectEvent *trainerObj = &gObjectEvents[task->tTrainerObjectEventId];

    if (!trainerObj->active)
    {
        SwitchTaskToFollowupFunc(taskId);
    }
    else
    {
        while (sTrainerSeeFuncList[task->tFuncId](taskId, task, trainerObj));
    }
}

static bool8 TrainerSeeIdle(u8 taskId, struct Task *task, struct ObjectEvent *trainerObj)
{
    return FALSE;
}

// TRSEE_EXCLAMATION
static bool8 TrainerExclamationMark(u8 taskId, struct Task *task, struct ObjectEvent *trainerObj)
{
    u8 direction;

    ObjectEventGetLocalIdAndMap(trainerObj, &gFieldEffectArguments[0], &gFieldEffectArguments[1], &gFieldEffectArguments[2]);
    FieldEffectStart(FLDEFF_EXCLAMATION_MARK_ICON);
    direction = GetFaceDirectionMovementAction(trainerObj->facingDirection);
    ObjectEventSetHeldMovement(trainerObj, direction);
    task->tFuncId++; // TRSEE_EXCLAMATION_WAIT
    return TRUE;
}

// TRSEE_EXCLAMATION_WAIT
static bool8 WaitTrainerExclamationMark(u8 taskId, struct Task *task, struct ObjectEvent *trainerObj)
{
    if (FieldEffectActiveListContains(FLDEFF_EXCLAMATION_MARK_ICON))
    {
        return FALSE;
    }
    else
    {
        task->tFuncId++; // TRSEE_MOVE_TO_PLAYER
        if (trainerObj->movementType == MOVEMENT_TYPE_TREE_DISGUISE || trainerObj->movementType == MOVEMENT_TYPE_MOUNTAIN_DISGUISE)
            task->tFuncId = TRSEE_REVEAL_DISGUISE;
        if (trainerObj->movementType == MOVEMENT_TYPE_BURIED)
            task->tFuncId = TRSEE_REVEAL_BURIED;
        return TRUE;
    }
}

// TRSEE_MOVE_TO_PLAYER
static bool8 TrainerMoveToPlayer(u8 taskId, struct Task *task, struct ObjectEvent *trainerObj)
{
    if (!ObjectEventIsMovementOverridden(trainerObj) || ObjectEventClearHeldMovementIfFinished(trainerObj))
    {
        if (task->tTrainerRange)
        {
            ObjectEventSetHeldMovement(trainerObj, GetWalkNormalMovementAction(trainerObj->facingDirection));
            task->tTrainerRange--;
        }
        else
        {
            ObjectEventSetHeldMovement(trainerObj, MOVEMENT_ACTION_FACE_PLAYER);
            task->tFuncId++; // TRSEE_PLAYER_FACE
        }
    }
    return FALSE;
}

// TRSEE_PLAYER_FACE
static bool8 PlayerFaceApproachingTrainer(u8 taskId, struct Task *task, struct ObjectEvent *trainerObj)
{
    struct ObjectEvent *playerObj;

    if (ObjectEventIsMovementOverridden(trainerObj) && !ObjectEventClearHeldMovementIfFinished(trainerObj))
        return FALSE;

    // Set trainer's movement type so they stop and remain facing that direction
    SetTrainerMovementType(trainerObj, GetTrainerFacingDirectionMovementType(trainerObj->facingDirection));
    TryOverrideTemplateCoordsForObjectEvent(trainerObj, GetTrainerFacingDirectionMovementType(trainerObj->facingDirection));
    OverrideTemplateCoordsForObjectEvent(trainerObj);

    playerObj = &gObjectEvents[gPlayerAvatar.objectEventId];
    if (ObjectEventIsMovementOverridden(playerObj) && !ObjectEventClearHeldMovementIfFinished(playerObj))
        return FALSE;

    CancelPlayerForcedMovement();
    ObjectEventSetHeldMovement(&gObjectEvents[gPlayerAvatar.objectEventId], GetFaceDirectionMovementAction(GetOppositeDirection(trainerObj->facingDirection)));
    task->tFuncId++; // TRSEE_PLAYER_FACE_WAIT
    return FALSE;
}

// TRSEE_PLAYER_FACE_WAIT
static bool8 WaitPlayerFaceApproachingTrainer(u8 taskId, struct Task *task, struct ObjectEvent *trainerObj)
{
    struct ObjectEvent *playerObj = &gObjectEvents[gPlayerAvatar.objectEventId];

    if (!ObjectEventIsMovementOverridden(playerObj)
     || ObjectEventClearHeldMovementIfFinished(playerObj))
        SwitchTaskToFollowupFunc(taskId);
    return FALSE;
}

// TRSEE_REVEAL_DISGUISE
static bool8 RevealDisguisedTrainer(u8 taskId, struct Task *task, struct ObjectEvent *trainerObj)
{
    if (!ObjectEventIsMovementOverridden(trainerObj)
     || ObjectEventClearHeldMovementIfFinished(trainerObj))
    {
        ObjectEventSetHeldMovement(trainerObj, MOVEMENT_ACTION_REVEAL_TRAINER);
        task->tFuncId++; // TRSEE_REVEAL_DISGUISE_WAIT
    }
    return FALSE;
}

// TRSEE_REVEAL_DISGUISE_WAIT
static bool8 WaitRevealDisguisedTrainer(u8 taskId, struct Task *task, struct ObjectEvent *trainerObj)
{
    if (ObjectEventClearHeldMovementIfFinished(trainerObj))
        task->tFuncId = TRSEE_MOVE_TO_PLAYER;

    return FALSE;
}

// TRSEE_REVEAL_BURIED
static bool8 RevealBuriedTrainer(u8 taskId, struct Task *task, struct ObjectEvent *trainerObj)
{
    if (!ObjectEventIsMovementOverridden(trainerObj)
     || ObjectEventClearHeldMovementIfFinished(trainerObj))
    {
        ObjectEventSetHeldMovement(trainerObj, MOVEMENT_ACTION_FACE_PLAYER);
        task->tFuncId++;
    }
    return FALSE;
}

// TRSEE_BURIED_POP_OUT
static bool8 PopOutOfAshBuriedTrainer(u8 taskId, struct Task *task, struct ObjectEvent *trainerObj)
{
    if (ObjectEventCheckHeldMovementStatus(trainerObj))
    {
        gFieldEffectArguments[0] = trainerObj->currentCoords.x;
        gFieldEffectArguments[1] = trainerObj->currentCoords.y;
        gFieldEffectArguments[2] = gSprites[trainerObj->spriteId].subpriority - 1;
        gFieldEffectArguments[3] = 2;
        task->tOutOfAshSpriteId = FieldEffectStart(FLDEFF_ASH_PUFF);
        task->tFuncId++;
    }
    return FALSE;
}

// TRSEE_BURIED_JUMP
static bool8 JumpInPlaceBuriedTrainer(u8 taskId, struct Task *task, struct ObjectEvent *trainerObj)
{
    struct Sprite *sprite;

    if (gSprites[task->tOutOfAshSpriteId].animCmdIndex == 2)
    {
        trainerObj->fixedPriority = 0;
        trainerObj->triggerGroundEffectsOnMove = TRUE;

        sprite = &gSprites[trainerObj->spriteId];
        sprite->oam.priority = 2;
        ObjectEventClearHeldMovementIfFinished(trainerObj);
        ObjectEventSetHeldMovement(trainerObj, GetJumpInPlaceMovementAction(trainerObj->facingDirection));
        task->tFuncId++;
    }

    return FALSE;
}

// TRSEE_REVEAL_BURIED_WAIT
static bool8 WaitRevealBuriedTrainer(u8 taskId, struct Task *task, struct ObjectEvent *trainerObj)
{
    if (!FieldEffectActiveListContains(FLDEFF_ASH_PUFF))
        task->tFuncId = TRSEE_MOVE_TO_PLAYER;

    return FALSE;
}

#undef tTrainerRange
#undef tOutOfAshSpriteId
#undef tTrainerObjectEventId

#define tObjEvent data[1]

static void Task_SetBuriedTrainerMovement(u8 taskId)
{
    struct Task *task = &gTasks[taskId];
    struct ObjectEvent *objEvent;

    LoadWordFromTwoHalfwords((u16*) &task->tObjEvent, (u32 *)&objEvent);
    if (!task->data[7])
    {
        ObjectEventClearHeldMovement(objEvent);
        task->data[7]++;
    }
    sTrainerSeeFuncList2[task->tFuncId](taskId, task, objEvent);
    if (task->tFuncId == ((int)ARRAY_COUNT(sTrainerSeeFuncList2) - 1) && !FieldEffectActiveListContains(FLDEFF_ASH_PUFF))
    {
        SetTrainerMovementType(objEvent, GetTrainerFacingDirectionMovementType(objEvent->facingDirection));
        TryOverrideTemplateCoordsForObjectEvent(objEvent, GetTrainerFacingDirectionMovementType(objEvent->facingDirection));
        DestroyTask(taskId);
    }
    else
    {
        objEvent->heldMovementFinished = 0;
    }
}

// Called when a buried Trainer has the reveal_trainer movement applied, from direct interaction
void SetBuriedTrainerMovement(struct ObjectEvent *objEvent)
{
    StoreWordInTwoHalfwords((u16*) &gTasks[CreateTask(Task_SetBuriedTrainerMovement, 0)].tObjEvent, (u32)objEvent);
}

void DoTrainerApproach(void)
{
    StartTrainerApproach(Task_EndTrainerApproach);
}

static void Task_EndTrainerApproach(u8 taskId)
{
    DestroyTask(taskId);
    ScriptContext_Enable();
}

void TryPrepareSecondApproachingTrainer(void)
{
    if (gNoOfApproachingTrainers == 2)
    {
        if (gApproachingTrainerId == 0)
        {
            gApproachingTrainerId++;
            gSpecialVar_Result = TRUE;
            UnfreezeObjectEvents();
            FreezeObjectEventsExceptOne(gApproachingTrainers[1].objectEventId);
        }
        else
        {
            gApproachingTrainerId = 0;
            gSpecialVar_Result = FALSE;
        }
    }
    else
    {
        gSpecialVar_Result = FALSE;
    }
}

#define sLocalId    data[0]
#define sMapNum     data[1]
#define sMapGroup   data[2]
#define sYVelocity  data[3]
#define sYOffset    data[4]
#define sFldEffId   data[7]

u8 FldEff_ExclamationMarkIcon(void)
{
    u8 spriteId = CreateSpriteAtEnd(&sSpriteTemplate_ExclamationQuestionMark, 0, 0, 0x53);

    if (spriteId != MAX_SPRITES)
    {
        SetIconSpriteData(&gSprites[spriteId], FLDEFF_EXCLAMATION_MARK_ICON, 0);
        UpdateSpritePaletteByTemplate(&sSpriteTemplate_ExclamationQuestionMark, &gSprites[spriteId]);
    }

    return 0;
}

u8 FldEff_QuestionMarkIcon(void)
{
    u8 spriteId;
    if (gFieldEffectArguments[7] >= 0)
    {
        // Use follower emotes
        u8 emotion = gFieldEffectArguments[7];
        spriteId = CreateSpriteAtEnd(&sSpriteTemplate_Emote, 0, 0, 0x52);
        if (spriteId == MAX_SPRITES)
            return 0;
        SetIconSpriteData(&gSprites[spriteId], FLDEFF_EMOTE, emotion); // Set animation based on emotion
        UpdateSpritePaletteByTemplate(&sSpriteTemplate_Emote, &gSprites[spriteId]);
        return 0;
    }
    spriteId = CreateSpriteAtEnd(&sSpriteTemplate_ExclamationQuestionMark, 0, 0, 0x52);

    if (spriteId != MAX_SPRITES)
    {
        SetIconSpriteData(&gSprites[spriteId], FLDEFF_QUESTION_MARK_ICON, 1);
        UpdateSpritePaletteByTemplate(&sSpriteTemplate_ExclamationQuestionMark, &gSprites[spriteId]);
    }

    return 0;
}

u8 FldEff_HeartIcon(void)
{
    u8 spriteId = CreateSpriteAtEnd(&sSpriteTemplate_HeartIcon, 0, 0, 0x52);

    if (spriteId != MAX_SPRITES)
    {
        struct Sprite *sprite = &gSprites[spriteId];

        SetIconSpriteData(sprite, FLDEFF_HEART_ICON, 0);
        UpdateSpritePaletteByTemplate(&sSpriteTemplate_HeartIcon, sprite);
    }

    return 0;
}


u8 FldEff_DoubleExclMarkIcon(void)
{
    u8 spriteId = CreateSpriteAtEnd(&sSpriteTemplate_ExclamationQuestionMark, 0, 0, 0x53);

    if (spriteId != MAX_SPRITES)
        SetIconSpriteData(&gSprites[spriteId], FLDEFF_EXCLAMATION_MARK_ICON, 2);

    return 0;
}

u8 FldEff_XIcon(void)
{
    u8 spriteId = CreateSpriteAtEnd(&sSpriteTemplate_ExclamationQuestionMark, 0, 0, 0x53);

    if (spriteId != MAX_SPRITES)
        SetIconSpriteData(&gSprites[spriteId], FLDEFF_EXCLAMATION_MARK_ICON, 3);

    return 0;
}

static void SetIconSpriteData(struct Sprite *sprite, u16 fldEffId, u8 spriteAnimNum)
{
    sprite->oam.priority = 1;
    sprite->coordOffsetEnabled = 1;

    sprite->sLocalId = gFieldEffectArguments[0];
    sprite->sMapNum = gFieldEffectArguments[1];
    sprite->sMapGroup = gFieldEffectArguments[2];
    sprite->sYVelocity = -5;
    sprite->sFldEffId = fldEffId;

    StartSpriteAnim(sprite, spriteAnimNum);
}

static void SpriteCB_TrainerIcons(struct Sprite *sprite)
{
    u8 objEventId;

    if (TryGetObjectEventIdByLocalIdAndMap(sprite->sLocalId, sprite->sMapNum, sprite->sMapGroup, &objEventId)
     || sprite->animEnded)
    {
        FieldEffectStop(sprite, sprite->sFldEffId);
    }
    else
    {
        struct Sprite *objEventSprite = &gSprites[gObjectEvents[objEventId].spriteId];
        sprite->sYOffset += sprite->sYVelocity;
        sprite->x = objEventSprite->x;
        sprite->y = objEventSprite->y - 16;
        sprite->x2 = objEventSprite->x2;
        sprite->y2 = objEventSprite->y2 + sprite->sYOffset;
        if (sprite->sYOffset)
            sprite->sYVelocity++;
        else
            sprite->sYVelocity = 0;
    }
}

#undef sLocalId
#undef sMapNum
#undef sMapGroup
#undef sYVelocity
#undef sYOffset
#undef sFldEffId

u8 GetCurrentApproachingTrainerObjectEventId(void)
{
    if (gApproachingTrainerId == 0)
        return gApproachingTrainers[0].objectEventId;
    else
        return gApproachingTrainers[1].objectEventId;
}

u8 GetChosenApproachingTrainerObjectEventId(u8 arrayId)
{
    if (arrayId >= ARRAY_COUNT(gApproachingTrainers))
        return 0;
    else if (arrayId == 0)
        return gApproachingTrainers[0].objectEventId;
    else
        return gApproachingTrainers[1].objectEventId;
}

void PlayerFaceTrainerAfterBattle(void)
{
    struct ObjectEvent *objEvent;

    if (gTrainerApproachedPlayer == TRUE)
    {
        objEvent = &gObjectEvents[gApproachingTrainers[gWhichTrainerToFaceAfterBattle].objectEventId];
        gPostBattleMovementScript[0] = GetFaceDirectionMovementAction(GetOppositeDirection(objEvent->facingDirection));
        gPostBattleMovementScript[1] = MOVEMENT_ACTION_STEP_END;
        ScriptMovement_StartObjectMovementScript(OBJ_EVENT_ID_PLAYER, gSaveBlock1Ptr->location.mapNum, gSaveBlock1Ptr->location.mapGroup, gPostBattleMovementScript);
    }
    else
    {
        objEvent = &gObjectEvents[gPlayerAvatar.objectEventId];
        gPostBattleMovementScript[0] = GetFaceDirectionMovementAction(objEvent->facingDirection);
        gPostBattleMovementScript[1] = MOVEMENT_ACTION_STEP_END;
        ScriptMovement_StartObjectMovementScript(OBJ_EVENT_ID_PLAYER, gSaveBlock1Ptr->location.mapNum, gSaveBlock1Ptr->location.mapGroup, gPostBattleMovementScript);
    }

    SetMovingNpcId(OBJ_EVENT_ID_PLAYER);
}<|MERGE_RESOLUTION|>--- conflicted
+++ resolved
@@ -321,13 +321,10 @@
     sSpriteAnim_Emotes10,
 };
 
-<<<<<<< HEAD
-=======
 // TODO: Move these declarations into even_object_movement.h
 #define OBJ_EVENT_PAL_TAG_MAY 0x1110
 #define OBJ_EVENT_PAL_TAG_EMOTES 0x8003
 
->>>>>>> 29b2a751
 static const struct SpriteTemplate sSpriteTemplate_ExclamationQuestionMark =
 {
     .tileTag = TAG_NONE,
