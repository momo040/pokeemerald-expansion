--- conflicted
+++ resolved
@@ -478,16 +478,10 @@
 
     if (trainerBattlePtr)
     {
-<<<<<<< HEAD
-        if (trainerBattlePtr[1] == TRAINER_BATTLE_DOUBLE
-         || trainerBattlePtr[1] == TRAINER_BATTLE_REMATCH_DOUBLE
-         || trainerBattlePtr[1] == TRAINER_BATTLE_CONTINUE_SCRIPT_DOUBLE)
-=======
         TrainerBattleParameter *temp = (TrainerBattleParameter *)(trainerBattlePtr + 1);
         if (temp->params.mode == TRAINER_BATTLE_DOUBLE
             || temp->params.mode == TRAINER_BATTLE_REMATCH_DOUBLE
             || temp->params.mode == TRAINER_BATTLE_CONTINUE_SCRIPT_DOUBLE)
->>>>>>> 82f6d477
         {
             if (GetMonsStateToDoubles_2() != PLAYER_HAS_TWO_USABLE_MONS)
                 return 0;
