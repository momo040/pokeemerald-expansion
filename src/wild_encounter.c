#include "global.h"
#include "wild_encounter.h"
#include "pokemon.h"
#include "metatile_behavior.h"
#include "fieldmap.h"
#include "random.h"
#include "field_player_avatar.h"
#include "event_data.h"
#include "safari_zone.h"
#include "overworld.h"
#include "pokeblock.h"
#include "battle_setup.h"
#include "roamer.h"
#include "tv.h"
#include "link.h"
#include "script.h"
#include "battle_debug.h"
#include "battle_pike.h"
#include "battle_pyramid.h"
#include "constants/abilities.h"
#include "constants/game_stat.h"
#include "constants/item.h"
#include "constants/items.h"
#include "constants/layouts.h"
#include "constants/weather.h"

extern const u8 EventScript_SprayWoreOff[];

#define MAX_ENCOUNTER_RATE 2880

#define NUM_FEEBAS_SPOTS 6

// Number of accessible fishing spots in each section of Route 119
// Each section is an area of the route between the y coordinates in sRoute119WaterTileData
#define NUM_FISHING_SPOTS_1 131
#define NUM_FISHING_SPOTS_2 167
#define NUM_FISHING_SPOTS_3 149
#define NUM_FISHING_SPOTS (NUM_FISHING_SPOTS_1 + NUM_FISHING_SPOTS_2 + NUM_FISHING_SPOTS_3)

enum {
    WILD_AREA_LAND,
    WILD_AREA_WATER,
    WILD_AREA_ROCKS,
    WILD_AREA_FISHING,
};

#define WILD_CHECK_REPEL    (1 << 0)
#define WILD_CHECK_KEEN_EYE (1 << 1)

#define HEADER_NONE 0xFFFF

static u16 FeebasRandom(void);
static void FeebasSeedRng(u16 seed);
static u32 GetLastFishingSpecies(void);
static bool32 DoesSpeciesMatchLastFishingSpecies(u32 species);
static u32 GetCurrentChainFishingDexNavStreak(void);
static bool32 IsChainFishingStreakAtMax(void);
static void IncrementChainFishingDexNavStreak(void);
static void SetEncounterFishing(void);
static void SetLastFishingSpecies(u32 species);
static void HandleChainFishingStreak(u32 species);
static void UpdateChainFishingSpeciesAndStreak(u32 species);
static bool8 IsWildLevelAllowedByRepel(u8 level);
static void ApplyFluteEncounterRateMod(u32 *encRate);
static void ApplyCleanseTagEncounterRateMod(u32 *encRate);
static u8 GetMaxLevelOfSpeciesInWildTable(const struct WildPokemon *wildMon, u16 species, u8 area);
#ifdef BUGFIX
static bool8 TryGetAbilityInfluencedWildMonIndex(const struct WildPokemon *wildMon, u8 type, u16 ability, u8 *monIndex, u32 size);
#else
static bool8 TryGetAbilityInfluencedWildMonIndex(const struct WildPokemon *wildMon, u8 type, u16 ability, u8 *monIndex);
#endif
static bool8 IsAbilityAllowingEncounter(u8 level);

EWRAM_DATA static u8 sWildEncountersDisabled = 0;
EWRAM_DATA static u32 sFeebasRngValue = 0;
EWRAM_DATA bool8 gIsFishingEncounter = 0;
EWRAM_DATA bool8 gIsSurfingEncounter = 0;
EWRAM_DATA u8 gChainFishingDexNavStreak = 0;
EWRAM_DATA static u16 sLastFishingSpecies = 0;

#include "data/wild_encounters.h"

static const struct WildPokemon sWildFeebas = {20, 25, SPECIES_FEEBAS};

static const u16 sRoute119WaterTileData[] =
{
//yMin, yMax, numSpots in previous sections
     0,  45,  0,
    46,  91,  NUM_FISHING_SPOTS_1,
    92, 139,  NUM_FISHING_SPOTS_1 + NUM_FISHING_SPOTS_2,
};

void DisableWildEncounters(bool8 disabled)
{
    sWildEncountersDisabled = disabled;
}

// Each fishing spot on Route 119 is given a number between 1 and NUM_FISHING_SPOTS inclusive.
// The number is determined by counting the valid fishing spots left to right top to bottom.
// The map is divided into three sections, with each section having a pre-counted number of
// fishing spots to start from to avoid counting a large number of spots at the bottom of the map.
// Note that a spot is considered valid if it is surfable and not a waterfall. To exclude all
// of the inaccessible water metatiles (so that they can't be selected as a Feebas spot) they
// use a different metatile that isn't actually surfable because it has MB_NORMAL instead.
// This function is given the coordinates and section of a fishing spot and returns which number it is.
static u16 GetFeebasFishingSpotId(s16 targetX, s16 targetY, u8 section)
{
    u16 x, y;
    u16 yMin = sRoute119WaterTileData[section * 3 + 0];
    u16 yMax = sRoute119WaterTileData[section * 3 + 1];
    u16 spotId = sRoute119WaterTileData[section * 3 + 2];

    for (y = yMin; y <= yMax; y++)
    {
        for (x = 0; x < gMapHeader.mapLayout->width; x++)
        {
            u8 behavior = MapGridGetMetatileBehaviorAt(x + MAP_OFFSET, y + MAP_OFFSET);
            if (MetatileBehavior_IsSurfableAndNotWaterfall(behavior) == TRUE)
            {
                spotId++;
                if (targetX == x && targetY == y)
                    return spotId;
            }
        }
    }
    return spotId + 1;
}

static bool8 CheckFeebas(void)
{
    u8 i;
    u16 feebasSpots[NUM_FEEBAS_SPOTS];
    s16 x, y;
    u8 route119Section = 0;
    u16 spotId;

    if (gSaveBlock1Ptr->location.mapGroup == MAP_GROUP(ROUTE119)
     && gSaveBlock1Ptr->location.mapNum == MAP_NUM(ROUTE119))
    {
        GetXYCoordsOneStepInFrontOfPlayer(&x, &y);
        x -= MAP_OFFSET;
        y -= MAP_OFFSET;

        // Get which third of the map the player is in
        if (y >= sRoute119WaterTileData[3 * 0 + 0] && y <= sRoute119WaterTileData[3 * 0 + 1])
            route119Section = 0;
        if (y >= sRoute119WaterTileData[3 * 1 + 0] && y <= sRoute119WaterTileData[3 * 1 + 1])
            route119Section = 1;
        if (y >= sRoute119WaterTileData[3 * 2 + 0] && y <= sRoute119WaterTileData[3 * 2 + 1])
            route119Section = 2;

        // 50% chance of encountering Feebas (assuming this is a Feebas spot)
        if (Random() % 100 > 49)
            return FALSE;

        FeebasSeedRng(gSaveBlock1Ptr->dewfordTrends[0].rand);

        // Assign each Feebas spot to a random fishing spot.
        // Randomness is fixed depending on the seed above.
        for (i = 0; i != NUM_FEEBAS_SPOTS;)
        {
            feebasSpots[i] = FeebasRandom() % NUM_FISHING_SPOTS;
            if (feebasSpots[i] == 0)
                feebasSpots[i] = NUM_FISHING_SPOTS;

            // < 1 below is a pointless check, it will never be TRUE.
            // >= 4 to skip fishing spots 1-3, because these are inaccessible
            // spots at the top of the map, at (9,7), (7,13), and (15,16).
            // The first accessible fishing spot is spot 4 at (18,18).
            if (feebasSpots[i] < 1 || feebasSpots[i] >= 4)
                i++;
        }

        // Check which fishing spot the player is at, and see if
        // it matches any of the Feebas spots.
        spotId = GetFeebasFishingSpotId(x, y, route119Section);
        for (i = 0; i < NUM_FEEBAS_SPOTS; i++)
        {
            if (spotId == feebasSpots[i])
                return TRUE;
        }
    }
    return FALSE;
}

static u16 FeebasRandom(void)
{
    sFeebasRngValue = ISO_RANDOMIZE2(sFeebasRngValue);
    return sFeebasRngValue >> 16;
}

static void FeebasSeedRng(u16 seed)
{
    sFeebasRngValue = seed;
}

// LAND_WILD_COUNT
u8 ChooseWildMonIndex_Land(void)
{
    u8 wildMonIndex = 0;
    bool8 swap = FALSE;
    u8 rand = Random() % ENCOUNTER_CHANCE_LAND_MONS_TOTAL;

    if (rand < ENCOUNTER_CHANCE_LAND_MONS_SLOT_0)
        wildMonIndex = 0;
    else if (rand >= ENCOUNTER_CHANCE_LAND_MONS_SLOT_0 && rand < ENCOUNTER_CHANCE_LAND_MONS_SLOT_1)
        wildMonIndex = 1;
    else if (rand >= ENCOUNTER_CHANCE_LAND_MONS_SLOT_1 && rand < ENCOUNTER_CHANCE_LAND_MONS_SLOT_2)
        wildMonIndex = 2;
    else if (rand >= ENCOUNTER_CHANCE_LAND_MONS_SLOT_2 && rand < ENCOUNTER_CHANCE_LAND_MONS_SLOT_3)
        wildMonIndex = 3;
    else if (rand >= ENCOUNTER_CHANCE_LAND_MONS_SLOT_3 && rand < ENCOUNTER_CHANCE_LAND_MONS_SLOT_4)
        wildMonIndex = 4;
    else if (rand >= ENCOUNTER_CHANCE_LAND_MONS_SLOT_4 && rand < ENCOUNTER_CHANCE_LAND_MONS_SLOT_5)
        wildMonIndex = 5;
    else if (rand >= ENCOUNTER_CHANCE_LAND_MONS_SLOT_5 && rand < ENCOUNTER_CHANCE_LAND_MONS_SLOT_6)
        wildMonIndex = 6;
    else if (rand >= ENCOUNTER_CHANCE_LAND_MONS_SLOT_6 && rand < ENCOUNTER_CHANCE_LAND_MONS_SLOT_7)
        wildMonIndex = 7;
    else if (rand >= ENCOUNTER_CHANCE_LAND_MONS_SLOT_7 && rand < ENCOUNTER_CHANCE_LAND_MONS_SLOT_8)
        wildMonIndex = 8;
    else if (rand >= ENCOUNTER_CHANCE_LAND_MONS_SLOT_8 && rand < ENCOUNTER_CHANCE_LAND_MONS_SLOT_9)
        wildMonIndex = 9;
    else if (rand >= ENCOUNTER_CHANCE_LAND_MONS_SLOT_9 && rand < ENCOUNTER_CHANCE_LAND_MONS_SLOT_10)
        wildMonIndex = 10;
    else
        wildMonIndex = 11;

    if (LURE_STEP_COUNT != 0 && (Random() % 10 < 2))
        swap = TRUE;

    if (swap)
        wildMonIndex = 11 - wildMonIndex;

    return wildMonIndex;
}

// ROCK_WILD_COUNT / WATER_WILD_COUNT
u8 ChooseWildMonIndex_WaterRock(void)
{
    u8 wildMonIndex = 0;
    bool8 swap = FALSE;
    u8 rand = Random() % ENCOUNTER_CHANCE_WATER_MONS_TOTAL;

    if (rand < ENCOUNTER_CHANCE_WATER_MONS_SLOT_0)
        wildMonIndex = 0;
    else if (rand >= ENCOUNTER_CHANCE_WATER_MONS_SLOT_0 && rand < ENCOUNTER_CHANCE_WATER_MONS_SLOT_1)
        wildMonIndex = 1;
    else if (rand >= ENCOUNTER_CHANCE_WATER_MONS_SLOT_1 && rand < ENCOUNTER_CHANCE_WATER_MONS_SLOT_2)
        wildMonIndex = 2;
    else if (rand >= ENCOUNTER_CHANCE_WATER_MONS_SLOT_2 && rand < ENCOUNTER_CHANCE_WATER_MONS_SLOT_3)
        wildMonIndex = 3;
    else
        wildMonIndex = 4;

    if (LURE_STEP_COUNT != 0 && (Random() % 10 < 2))
        swap = TRUE;

    if (swap)
        wildMonIndex = 4 - wildMonIndex;

    return wildMonIndex;
}

// FISH_WILD_COUNT
static u8 ChooseWildMonIndex_Fishing(u8 rod)
{
    u8 wildMonIndex = 0;
    bool8 swap = FALSE;
    u8 rand = Random() % max(max(ENCOUNTER_CHANCE_FISHING_MONS_OLD_ROD_TOTAL, ENCOUNTER_CHANCE_FISHING_MONS_GOOD_ROD_TOTAL),
                             ENCOUNTER_CHANCE_FISHING_MONS_SUPER_ROD_TOTAL);

    if (LURE_STEP_COUNT != 0 && (Random() % 10 < 2))
        swap = TRUE;

    switch (rod)
    {
    case OLD_ROD:
        if (rand < ENCOUNTER_CHANCE_FISHING_MONS_OLD_ROD_SLOT_0)
            wildMonIndex = 0;
        else
            wildMonIndex = 1;

        if (swap)
            wildMonIndex = 1 - wildMonIndex;
        break;
    case GOOD_ROD:
        if (rand < ENCOUNTER_CHANCE_FISHING_MONS_GOOD_ROD_SLOT_2)
            wildMonIndex = 2;
        if (rand >= ENCOUNTER_CHANCE_FISHING_MONS_GOOD_ROD_SLOT_2 && rand < ENCOUNTER_CHANCE_FISHING_MONS_GOOD_ROD_SLOT_3)
            wildMonIndex = 3;
        if (rand >= ENCOUNTER_CHANCE_FISHING_MONS_GOOD_ROD_SLOT_3 && rand < ENCOUNTER_CHANCE_FISHING_MONS_GOOD_ROD_SLOT_4)
            wildMonIndex = 4;

        if (swap)
            wildMonIndex = 6 - wildMonIndex;
        break;
    case SUPER_ROD:
        if (rand < ENCOUNTER_CHANCE_FISHING_MONS_SUPER_ROD_SLOT_5)
            wildMonIndex = 5;
        if (rand >= ENCOUNTER_CHANCE_FISHING_MONS_SUPER_ROD_SLOT_5 && rand < ENCOUNTER_CHANCE_FISHING_MONS_SUPER_ROD_SLOT_6)
            wildMonIndex = 6;
        if (rand >= ENCOUNTER_CHANCE_FISHING_MONS_SUPER_ROD_SLOT_6 && rand < ENCOUNTER_CHANCE_FISHING_MONS_SUPER_ROD_SLOT_7)
            wildMonIndex = 7;
        if (rand >= ENCOUNTER_CHANCE_FISHING_MONS_SUPER_ROD_SLOT_7 && rand < ENCOUNTER_CHANCE_FISHING_MONS_SUPER_ROD_SLOT_8)
            wildMonIndex = 8;
        if (rand >= ENCOUNTER_CHANCE_FISHING_MONS_SUPER_ROD_SLOT_8 && rand < ENCOUNTER_CHANCE_FISHING_MONS_SUPER_ROD_SLOT_9)
            wildMonIndex = 9;

        if (swap)
            wildMonIndex = 14 - wildMonIndex;
        break;
    }
    return wildMonIndex;
}

static u8 ChooseWildMonLevel(const struct WildPokemon *wildPokemon, u8 wildMonIndex, u8 area)
{
    u8 min;
    u8 max;
    u8 range;
    u8 rand;

    if (LURE_STEP_COUNT == 0)
    {
        // Make sure minimum level is less than maximum level
        if (wildPokemon[wildMonIndex].maxLevel >= wildPokemon[wildMonIndex].minLevel)
        {
            min = wildPokemon[wildMonIndex].minLevel;
            max = wildPokemon[wildMonIndex].maxLevel;
        }
        else
        {
            min = wildPokemon[wildMonIndex].maxLevel;
            max = wildPokemon[wildMonIndex].minLevel;
        }
        range = max - min + 1;
        rand = Random() % range;

        // check ability for max level mon
        if (!GetMonData(&gPlayerParty[0], MON_DATA_SANITY_IS_EGG))
        {
            u16 ability = GetMonAbility(&gPlayerParty[0]);
            if (ability == ABILITY_HUSTLE || ability == ABILITY_VITAL_SPIRIT || ability == ABILITY_PRESSURE)
            {
                if (Random() % 2 == 0)
                    return max;

                if (rand != 0)
                    rand--;
            }
        }
        return min + rand;
    }
    else
    {
        // Looks for the max level of all slots that share the same species as the selected slot.
        max = GetMaxLevelOfSpeciesInWildTable(wildPokemon, wildPokemon[wildMonIndex].species, area);
        if (max > 0)
            return max + 1;
        else // Failsafe
            return wildPokemon[wildMonIndex].maxLevel + 1;
    }
}

u16 GetCurrentMapWildMonHeaderId(void)
{
    u16 i;

    for (i = 0; ; i++)
    {
        const struct WildPokemonHeader *wildHeader = &gWildMonHeaders[i];
        if (wildHeader->mapGroup == MAP_GROUP(UNDEFINED))
            break;

        if (gWildMonHeaders[i].mapGroup == gSaveBlock1Ptr->location.mapGroup &&
            gWildMonHeaders[i].mapNum == gSaveBlock1Ptr->location.mapNum)
        {
            if (gSaveBlock1Ptr->location.mapGroup == MAP_GROUP(ALTERING_CAVE) &&
                gSaveBlock1Ptr->location.mapNum == MAP_NUM(ALTERING_CAVE))
            {
                u16 alteringCaveId = VarGet(VAR_ALTERING_CAVE_WILD_SET);
                if (alteringCaveId >= NUM_ALTERING_CAVE_TABLES)
                    alteringCaveId = 0;

                i += alteringCaveId;
            }

            return i;
        }
    }

    return HEADER_NONE;
}

u8 PickWildMonNature(void)
{
    u8 i;
    struct Pokeblock *safariPokeblock;
    u8 natures[NUM_NATURES];

    if (GetSafariZoneFlag() == TRUE && Random() % 100 < 80)
    {
        safariPokeblock = SafariZoneGetActivePokeblock();
        if (safariPokeblock != NULL)
        {
            for (i = 0; i < NUM_NATURES; i++)
                natures[i] = i;
            Shuffle(natures, NUM_NATURES, sizeof(natures[0]));
            for (i = 0; i < NUM_NATURES; i++)
            {
                if (PokeblockGetGain(natures[i], safariPokeblock) > 0)
                    return natures[i];
            }
        }
    }
    // check synchronize for a Pokémon with the same ability
    if (!GetMonData(&gPlayerParty[0], MON_DATA_SANITY_IS_EGG)
        && GetMonAbility(&gPlayerParty[0]) == ABILITY_SYNCHRONIZE
        && (OW_SYNCHRONIZE_NATURE >= GEN_8 || Random() % 2 == 0))
    {
        return GetMonData(&gPlayerParty[0], MON_DATA_PERSONALITY) % NUM_NATURES;
    }

    // random nature
    return Random() % NUM_NATURES;
}

void CreateWildMon(u16 species, u8 level)
{
    bool32 checkCuteCharm = TRUE;

    ZeroEnemyPartyMons();

    switch (gSpeciesInfo[species].genderRatio)
    {
    case MON_MALE:
    case MON_FEMALE:
    case MON_GENDERLESS:
        checkCuteCharm = FALSE;
        break;
    }

    if (checkCuteCharm
        && !GetMonData(&gPlayerParty[0], MON_DATA_SANITY_IS_EGG)
        && GetMonAbility(&gPlayerParty[0]) == ABILITY_CUTE_CHARM
        && Random() % 3 != 0)
    {
        u16 leadingMonSpecies = GetMonData(&gPlayerParty[0], MON_DATA_SPECIES);
        u32 leadingMonPersonality = GetMonData(&gPlayerParty[0], MON_DATA_PERSONALITY);
        u8 gender = GetGenderFromSpeciesAndPersonality(leadingMonSpecies, leadingMonPersonality);

        // misses mon is genderless check, although no genderless mon can have cute charm as ability
        if (gender == MON_FEMALE)
            gender = MON_MALE;
        else
            gender = MON_FEMALE;

        CreateMonWithGenderNatureLetter(&gEnemyParty[0], species, level, USE_RANDOM_IVS, gender, PickWildMonNature(), 0);
        return;
    }

    CreateMonWithNature(&gEnemyParty[0], species, level, USE_RANDOM_IVS, PickWildMonNature());
}
#ifdef BUGFIX
#define TRY_GET_ABILITY_INFLUENCED_WILD_MON_INDEX(wildPokemon, type, ability, ptr, count) TryGetAbilityInfluencedWildMonIndex(wildPokemon, type, ability, ptr, count)
#else
#define TRY_GET_ABILITY_INFLUENCED_WILD_MON_INDEX(wildPokemon, type, ability, ptr, count) TryGetAbilityInfluencedWildMonIndex(wildPokemon, type, ability, ptr)
#endif

static bool8 TryGenerateWildMon(const struct WildPokemonInfo *wildMonInfo, u8 area, u8 flags)
{
    u8 wildMonIndex = 0;
    u8 level;

    switch (area)
    {
    case WILD_AREA_LAND:
        if (TRY_GET_ABILITY_INFLUENCED_WILD_MON_INDEX(wildMonInfo->wildPokemon, TYPE_STEEL, ABILITY_MAGNET_PULL, &wildMonIndex, LAND_WILD_COUNT))
            break;
        if (TRY_GET_ABILITY_INFLUENCED_WILD_MON_INDEX(wildMonInfo->wildPokemon, TYPE_ELECTRIC, ABILITY_STATIC, &wildMonIndex, LAND_WILD_COUNT))
            break;
        if (OW_LIGHTNING_ROD >= GEN_8 && TRY_GET_ABILITY_INFLUENCED_WILD_MON_INDEX(wildMonInfo->wildPokemon, TYPE_ELECTRIC, ABILITY_LIGHTNING_ROD, &wildMonIndex, LAND_WILD_COUNT))
            break;
        if (OW_FLASH_FIRE >= GEN_8 && TRY_GET_ABILITY_INFLUENCED_WILD_MON_INDEX(wildMonInfo->wildPokemon, TYPE_FIRE, ABILITY_FLASH_FIRE, &wildMonIndex, LAND_WILD_COUNT))
            break;
        if (OW_HARVEST >= GEN_8 && TRY_GET_ABILITY_INFLUENCED_WILD_MON_INDEX(wildMonInfo->wildPokemon, TYPE_GRASS, ABILITY_HARVEST, &wildMonIndex, LAND_WILD_COUNT))
            break;
        if (OW_STORM_DRAIN >= GEN_8 && TRY_GET_ABILITY_INFLUENCED_WILD_MON_INDEX(wildMonInfo->wildPokemon, TYPE_WATER, ABILITY_STORM_DRAIN, &wildMonIndex, LAND_WILD_COUNT))
            break;

        wildMonIndex = ChooseWildMonIndex_Land();
        break;
    case WILD_AREA_WATER:
        if (TRY_GET_ABILITY_INFLUENCED_WILD_MON_INDEX(wildMonInfo->wildPokemon, TYPE_STEEL, ABILITY_MAGNET_PULL, &wildMonIndex, WATER_WILD_COUNT))
            break;
        if (TRY_GET_ABILITY_INFLUENCED_WILD_MON_INDEX(wildMonInfo->wildPokemon, TYPE_ELECTRIC, ABILITY_STATIC, &wildMonIndex, WATER_WILD_COUNT))
            break;
        if (OW_LIGHTNING_ROD >= GEN_8 && TRY_GET_ABILITY_INFLUENCED_WILD_MON_INDEX(wildMonInfo->wildPokemon, TYPE_ELECTRIC, ABILITY_LIGHTNING_ROD, &wildMonIndex, WATER_WILD_COUNT))
            break;
        if (OW_FLASH_FIRE >= GEN_8 && TRY_GET_ABILITY_INFLUENCED_WILD_MON_INDEX(wildMonInfo->wildPokemon, TYPE_FIRE, ABILITY_FLASH_FIRE, &wildMonIndex, WATER_WILD_COUNT))
            break;
        if (OW_HARVEST >= GEN_8 && TRY_GET_ABILITY_INFLUENCED_WILD_MON_INDEX(wildMonInfo->wildPokemon, TYPE_GRASS, ABILITY_HARVEST, &wildMonIndex, WATER_WILD_COUNT))
            break;
        if (OW_STORM_DRAIN >= GEN_8 && TRY_GET_ABILITY_INFLUENCED_WILD_MON_INDEX(wildMonInfo->wildPokemon, TYPE_WATER, ABILITY_STORM_DRAIN, &wildMonIndex, WATER_WILD_COUNT))
            break;

        wildMonIndex = ChooseWildMonIndex_WaterRock();
        break;
    case WILD_AREA_ROCKS:
        wildMonIndex = ChooseWildMonIndex_WaterRock();
        break;
    }

    level = ChooseWildMonLevel(wildMonInfo->wildPokemon, wildMonIndex, area);
    if (flags & WILD_CHECK_REPEL && !IsWildLevelAllowedByRepel(level))
        return FALSE;
    if (gMapHeader.mapLayoutId != LAYOUT_BATTLE_FRONTIER_BATTLE_PIKE_ROOM_WILD_MONS && flags & WILD_CHECK_KEEN_EYE && !IsAbilityAllowingEncounter(level))
        return FALSE;

    CreateWildMon(wildMonInfo->wildPokemon[wildMonIndex].species, level);
    return TRUE;
}

static u16 GenerateFishingWildMon(const struct WildPokemonInfo *wildMonInfo, u8 rod)
{
    u8 wildMonIndex = ChooseWildMonIndex_Fishing(rod);
    u16 wildMonSpecies = wildMonInfo->wildPokemon[wildMonIndex].species;
    u8 level = ChooseWildMonLevel(wildMonInfo->wildPokemon, wildMonIndex, WILD_AREA_FISHING);

    UpdateChainFishingSpeciesAndStreak(wildMonSpecies);
    CreateWildMon(wildMonSpecies, level);
    return wildMonSpecies;
}

static bool8 SetUpMassOutbreakEncounter(u8 flags)
{
    u16 i;

    if (flags & WILD_CHECK_REPEL && !IsWildLevelAllowedByRepel(gSaveBlock1Ptr->outbreakPokemonLevel))
        return FALSE;

    CreateWildMon(gSaveBlock1Ptr->outbreakPokemonSpecies, gSaveBlock1Ptr->outbreakPokemonLevel);
    for (i = 0; i < MAX_MON_MOVES; i++)
        SetMonMoveSlot(&gEnemyParty[0], gSaveBlock1Ptr->outbreakPokemonMoves[i], i);

    return TRUE;
}

static bool8 DoMassOutbreakEncounterTest(void)
{
    if (gSaveBlock1Ptr->outbreakPokemonSpecies != SPECIES_NONE
     && gSaveBlock1Ptr->location.mapNum == gSaveBlock1Ptr->outbreakLocationMapNum
     && gSaveBlock1Ptr->location.mapGroup == gSaveBlock1Ptr->outbreakLocationMapGroup)
    {
        if (Random() % 100 < gSaveBlock1Ptr->outbreakPokemonProbability)
            return TRUE;
    }
    return FALSE;
}

static bool8 EncounterOddsCheck(u16 encounterRate)
{
    if (Random() % MAX_ENCOUNTER_RATE < encounterRate)
        return TRUE;
    else
        return FALSE;
}

// Returns true if it will try to create a wild encounter.
static bool8 WildEncounterCheck(u32 encounterRate, bool8 ignoreAbility)
{
    encounterRate *= 16;
    if (TestPlayerAvatarFlags(PLAYER_AVATAR_FLAG_MACH_BIKE | PLAYER_AVATAR_FLAG_ACRO_BIKE))
        encounterRate = encounterRate * 80 / 100;
    ApplyFluteEncounterRateMod(&encounterRate);
    ApplyCleanseTagEncounterRateMod(&encounterRate);
    if (LURE_STEP_COUNT != 0)
        encounterRate *= 2;
    if (!ignoreAbility && !GetMonData(&gPlayerParty[0], MON_DATA_SANITY_IS_EGG))
    {
        u32 ability = GetMonAbility(&gPlayerParty[0]);

        if (ability == ABILITY_STENCH && gMapHeader.mapLayoutId == LAYOUT_BATTLE_FRONTIER_BATTLE_PYRAMID_FLOOR)
            encounterRate = encounterRate * 3 / 4;
        else if (ability == ABILITY_STENCH)
            encounterRate /= 2;
        else if (ability == ABILITY_ILLUMINATE)
            encounterRate *= 2;
        else if (ability == ABILITY_WHITE_SMOKE)
            encounterRate /= 2;
        else if (ability == ABILITY_ARENA_TRAP)
            encounterRate *= 2;
        else if (ability == ABILITY_SAND_VEIL && gSaveBlock1Ptr->weather == WEATHER_SANDSTORM)
            encounterRate /= 2;
        else if (ability == ABILITY_SNOW_CLOAK && gSaveBlock1Ptr->weather == WEATHER_SNOW)
            encounterRate /= 2;
        else if (ability == ABILITY_QUICK_FEET)
            encounterRate /= 2;
        else if (ability == ABILITY_INFILTRATOR && OW_INFILTRATOR >= GEN_8)
            encounterRate /= 2;
        else if (ability == ABILITY_NO_GUARD)
            encounterRate *= 2;
    }
    if (encounterRate > MAX_ENCOUNTER_RATE)
        encounterRate = MAX_ENCOUNTER_RATE;
    return EncounterOddsCheck(encounterRate);
}

// When you first step on a different type of metatile, there's a 40% chance it
// skips the wild encounter check entirely.
static bool8 AllowWildCheckOnNewMetatile(void)
{
    if (Random() % 100 >= 60)
        return FALSE;
    else
        return TRUE;
}

static bool8 AreLegendariesInSootopolisPreventingEncounters(void)
{
    if (gSaveBlock1Ptr->location.mapGroup != MAP_GROUP(SOOTOPOLIS_CITY)
     || gSaveBlock1Ptr->location.mapNum != MAP_NUM(SOOTOPOLIS_CITY))
    {
        return FALSE;
    }

    return FlagGet(FLAG_LEGENDARIES_IN_SOOTOPOLIS);
}

bool8 StandardWildEncounter(u16 curMetatileBehavior, u16 prevMetatileBehavior)
{
    u16 headerId;
    struct Roamer *roamer;

    if (sWildEncountersDisabled == TRUE)
        return FALSE;

    headerId = GetCurrentMapWildMonHeaderId();
    if (headerId == HEADER_NONE)
    {
        if (gMapHeader.mapLayoutId == LAYOUT_BATTLE_FRONTIER_BATTLE_PIKE_ROOM_WILD_MONS)
        {
            headerId = GetBattlePikeWildMonHeaderId();
            if (prevMetatileBehavior != curMetatileBehavior && !AllowWildCheckOnNewMetatile())
                return FALSE;
            else if (WildEncounterCheck(gBattlePikeWildMonHeaders[headerId].landMonsInfo->encounterRate, FALSE) != TRUE)
                return FALSE;
            else if (TryGenerateWildMon(gBattlePikeWildMonHeaders[headerId].landMonsInfo, WILD_AREA_LAND, WILD_CHECK_KEEN_EYE) != TRUE)
                return FALSE;
            else if (!TryGenerateBattlePikeWildMon(TRUE))
                return FALSE;

            BattleSetup_StartBattlePikeWildBattle();
            return TRUE;
        }
        if (gMapHeader.mapLayoutId == LAYOUT_BATTLE_FRONTIER_BATTLE_PYRAMID_FLOOR)
        {
            headerId = gSaveBlock2Ptr->frontier.curChallengeBattleNum;
            if (prevMetatileBehavior != curMetatileBehavior && !AllowWildCheckOnNewMetatile())
                return FALSE;
            else if (WildEncounterCheck(gBattlePyramidWildMonHeaders[headerId].landMonsInfo->encounterRate, FALSE) != TRUE)
                return FALSE;
            else if (TryGenerateWildMon(gBattlePyramidWildMonHeaders[headerId].landMonsInfo, WILD_AREA_LAND, WILD_CHECK_KEEN_EYE) != TRUE)
                return FALSE;

            GenerateBattlePyramidWildMon();
            BattleSetup_StartWildBattle();
            return TRUE;
        }
    }
    else
    {
        if (MetatileBehavior_IsLandWildEncounter(curMetatileBehavior) == TRUE)
        {
            if (gWildMonHeaders[headerId].landMonsInfo == NULL)
                return FALSE;
            else if (prevMetatileBehavior != curMetatileBehavior && !AllowWildCheckOnNewMetatile())
                return FALSE;
            else if (WildEncounterCheck(gWildMonHeaders[headerId].landMonsInfo->encounterRate, FALSE) != TRUE)
                return FALSE;

            if (TryStartRoamerEncounter())
            {
                roamer = &gSaveBlock1Ptr->roamer[gEncounteredRoamerIndex];
                if (!IsWildLevelAllowedByRepel(roamer->level))
                    return FALSE;

                BattleSetup_StartRoamerBattle();
                return TRUE;
            }
            else
            {
                if (DoMassOutbreakEncounterTest() == TRUE && SetUpMassOutbreakEncounter(WILD_CHECK_REPEL | WILD_CHECK_KEEN_EYE) == TRUE)
                {
                    BattleSetup_StartWildBattle();
                    return TRUE;
                }

                // try a regular wild land encounter
                if (TryGenerateWildMon(gWildMonHeaders[headerId].landMonsInfo, WILD_AREA_LAND, WILD_CHECK_REPEL | WILD_CHECK_KEEN_EYE) == TRUE)
                {
                    if (TryDoDoubleWildBattle())
                    {
                        struct Pokemon mon1 = gEnemyParty[0];
                        TryGenerateWildMon(gWildMonHeaders[headerId].landMonsInfo, WILD_AREA_LAND, WILD_CHECK_KEEN_EYE);
                        gEnemyParty[1] = mon1;
                        BattleSetup_StartDoubleWildBattle();
                    }
                    else
                    {
                        BattleSetup_StartWildBattle();
                    }
                    return TRUE;
                }

                return FALSE;
            }
        }
        else if (MetatileBehavior_IsWaterWildEncounter(curMetatileBehavior) == TRUE
                 || (TestPlayerAvatarFlags(PLAYER_AVATAR_FLAG_SURFING) && MetatileBehavior_IsBridgeOverWater(curMetatileBehavior) == TRUE))
        {
            if (AreLegendariesInSootopolisPreventingEncounters() == TRUE)
                return FALSE;
            else if (gWildMonHeaders[headerId].waterMonsInfo == NULL)
                return FALSE;
            else if (prevMetatileBehavior != curMetatileBehavior && !AllowWildCheckOnNewMetatile())
                return FALSE;
            else if (WildEncounterCheck(gWildMonHeaders[headerId].waterMonsInfo->encounterRate, FALSE) != TRUE)
                return FALSE;

            if (TryStartRoamerEncounter())
            {
                roamer = &gSaveBlock1Ptr->roamer[gEncounteredRoamerIndex];
                if (!IsWildLevelAllowedByRepel(roamer->level))
                    return FALSE;

                BattleSetup_StartRoamerBattle();
                return TRUE;
            }
            else // try a regular surfing encounter
            {
                if (TryGenerateWildMon(gWildMonHeaders[headerId].waterMonsInfo, WILD_AREA_WATER, WILD_CHECK_REPEL | WILD_CHECK_KEEN_EYE) == TRUE)
                {
                    gIsSurfingEncounter = TRUE;
                    if (TryDoDoubleWildBattle())
                    {
                        struct Pokemon mon1 = gEnemyParty[0];
                        TryGenerateWildMon(gWildMonHeaders[headerId].waterMonsInfo, WILD_AREA_WATER, WILD_CHECK_KEEN_EYE);
                        gEnemyParty[1] = mon1;
                        BattleSetup_StartDoubleWildBattle();
                    }
                    else
                    {
                        BattleSetup_StartWildBattle();
                    }
                    return TRUE;
                }

                return FALSE;
            }
        }
    }

    return FALSE;
}

void RockSmashWildEncounter(void)
{
    u16 headerId = GetCurrentMapWildMonHeaderId();

    if (headerId != HEADER_NONE)
    {
        const struct WildPokemonInfo *wildPokemonInfo = gWildMonHeaders[headerId].rockSmashMonsInfo;

        if (wildPokemonInfo == NULL)
        {
            gSpecialVar_Result = FALSE;
        }
        else if (WildEncounterCheck(wildPokemonInfo->encounterRate, TRUE) == TRUE
         && TryGenerateWildMon(wildPokemonInfo, WILD_AREA_ROCKS, WILD_CHECK_REPEL | WILD_CHECK_KEEN_EYE) == TRUE)
        {
            BattleSetup_StartWildBattle();
            gSpecialVar_Result = TRUE;
        }
        else
        {
            gSpecialVar_Result = FALSE;
        }
    }
    else
    {
        gSpecialVar_Result = FALSE;
    }
}

bool8 SweetScentWildEncounter(void)
{
    s16 x, y;
    u16 headerId;

    PlayerGetDestCoords(&x, &y);
    headerId = GetCurrentMapWildMonHeaderId();
    if (headerId == HEADER_NONE)
    {
        if (gMapHeader.mapLayoutId == LAYOUT_BATTLE_FRONTIER_BATTLE_PIKE_ROOM_WILD_MONS)
        {
            headerId = GetBattlePikeWildMonHeaderId();
            if (TryGenerateWildMon(gBattlePikeWildMonHeaders[headerId].landMonsInfo, WILD_AREA_LAND, 0) != TRUE)
                return FALSE;

            TryGenerateBattlePikeWildMon(FALSE);
            BattleSetup_StartBattlePikeWildBattle();
            return TRUE;
        }
        if (gMapHeader.mapLayoutId == LAYOUT_BATTLE_FRONTIER_BATTLE_PYRAMID_FLOOR)
        {
            headerId = gSaveBlock2Ptr->frontier.curChallengeBattleNum;
            if (TryGenerateWildMon(gBattlePyramidWildMonHeaders[headerId].landMonsInfo, WILD_AREA_LAND, 0) != TRUE)
                return FALSE;

            GenerateBattlePyramidWildMon();
            BattleSetup_StartWildBattle();
            return TRUE;
        }
    }
    else
    {
        if (MetatileBehavior_IsLandWildEncounter(MapGridGetMetatileBehaviorAt(x, y)) == TRUE)
        {
            if (gWildMonHeaders[headerId].landMonsInfo == NULL)
                return FALSE;

            if (TryStartRoamerEncounter())
            {
                BattleSetup_StartRoamerBattle();
                return TRUE;
            }

            if (DoMassOutbreakEncounterTest() == TRUE)
                SetUpMassOutbreakEncounter(0);
            else
                TryGenerateWildMon(gWildMonHeaders[headerId].landMonsInfo, WILD_AREA_LAND, 0);

            BattleSetup_StartWildBattle();
            return TRUE;
        }
        else if (MetatileBehavior_IsWaterWildEncounter(MapGridGetMetatileBehaviorAt(x, y)) == TRUE)
        {
            if (AreLegendariesInSootopolisPreventingEncounters() == TRUE)
                return FALSE;
            if (gWildMonHeaders[headerId].waterMonsInfo == NULL)
                return FALSE;

            if (TryStartRoamerEncounter())
            {
                BattleSetup_StartRoamerBattle();
                return TRUE;
            }

            TryGenerateWildMon(gWildMonHeaders[headerId].waterMonsInfo, WILD_AREA_WATER, 0);
            BattleSetup_StartWildBattle();
            return TRUE;
        }
    }

    return FALSE;
}

bool8 DoesCurrentMapHaveFishingMons(void)
{
    u16 headerId = GetCurrentMapWildMonHeaderId();

    if (headerId != HEADER_NONE && gWildMonHeaders[headerId].fishingMonsInfo != NULL)
        return TRUE;
    else
        return FALSE;
}

static u32 GetLastFishingSpecies(void)
{
    return sLastFishingSpecies;
}

static bool32 DoesSpeciesMatchLastFishingSpecies(u32 species)
{
    return (species == GetLastFishingSpecies());
}

static u32 GetCurrentChainFishingDexNavStreak(void)
{
    return gChainFishingDexNavStreak;
}

static bool32 IsChainFishingStreakAtMax(void)
{
    return (GetCurrentChainFishingDexNavStreak() >= FISHING_CHAIN_LENGTH_MAX);
}

static void IncrementChainFishingDexNavStreak(void)
{
    gChainFishingDexNavStreak++;
}

void ResetChainFishingDexNavStreak(void)
{
    gChainFishingDexNavStreak = 0;
}

bool32 IsCurrentEncounterFishing(void)
{
    return gIsFishingEncounter;
}

static void SetEncounterFishing(void)
{
    gIsFishingEncounter = TRUE;
}

u32 CalculateChainFishingShinyRolls(void)
{
    return (1 + (2 * GetCurrentChainFishingDexNavStreak()));
}

static void SetLastFishingSpecies(u32 species)
{
    sLastFishingSpecies = species;
}

static void HandleChainFishingStreak(u32 species)
{
    if (!DoesSpeciesMatchLastFishingSpecies(species))
    {
        ResetChainFishingDexNavStreak();
        return;
    }

    if (IsChainFishingStreakAtMax())
        return;

    IncrementChainFishingDexNavStreak();
}

static void UpdateChainFishingSpeciesAndStreak(u32 species)
{
    if (!I_FISHING_CHAIN)
        return;

    HandleChainFishingStreak(species);
    SetLastFishingSpecies(species);
}

void FishingWildEncounter(u8 rod)
{
    u16 species;

    SetEncounterFishing();
    if (CheckFeebas() == TRUE)
    {
        u8 level = ChooseWildMonLevel(&sWildFeebas, 0, WILD_AREA_FISHING);

        species = sWildFeebas.species;
        CreateWildMon(species, level);
    }
    else
    {
        species = GenerateFishingWildMon(gWildMonHeaders[GetCurrentMapWildMonHeaderId()].fishingMonsInfo, rod);
    }

    IncrementGameStat(GAME_STAT_FISHING_ENCOUNTERS);
    SetPokemonAnglerSpecies(species);
    BattleSetup_StartWildBattle();
}

u16 GetLocalWildMon(bool8 *isWaterMon)
{
    u16 headerId;
    const struct WildPokemonInfo *landMonsInfo;
    const struct WildPokemonInfo *waterMonsInfo;

    *isWaterMon = FALSE;
    headerId = GetCurrentMapWildMonHeaderId();
    if (headerId == HEADER_NONE)
        return SPECIES_NONE;
    landMonsInfo = gWildMonHeaders[headerId].landMonsInfo;
    waterMonsInfo = gWildMonHeaders[headerId].waterMonsInfo;
    // Neither
    if (landMonsInfo == NULL && waterMonsInfo == NULL)
        return SPECIES_NONE;
    // Land Pokémon
    else if (landMonsInfo != NULL && waterMonsInfo == NULL)
        return landMonsInfo->wildPokemon[ChooseWildMonIndex_Land()].species;
    // Water Pokémon
    else if (landMonsInfo == NULL && waterMonsInfo != NULL)
    {
        *isWaterMon = TRUE;
        return waterMonsInfo->wildPokemon[ChooseWildMonIndex_WaterRock()].species;
    }
    // Either land or water Pokémon
    if ((Random() % 100) < 80)
    {
        return landMonsInfo->wildPokemon[ChooseWildMonIndex_Land()].species;
    }
    else
    {
        *isWaterMon = TRUE;
        return waterMonsInfo->wildPokemon[ChooseWildMonIndex_WaterRock()].species;
    }
}

u16 GetLocalWaterMon(void)
{
    u16 headerId = GetCurrentMapWildMonHeaderId();

    if (headerId != HEADER_NONE)
    {
        const struct WildPokemonInfo *waterMonsInfo = gWildMonHeaders[headerId].waterMonsInfo;

        if (waterMonsInfo)
            return waterMonsInfo->wildPokemon[ChooseWildMonIndex_WaterRock()].species;
    }
    return SPECIES_NONE;
}

bool8 UpdateRepelCounter(void)
{
    u16 repelLureVar = VarGet(VAR_REPEL_STEP_COUNT);
    u16 steps = REPEL_LURE_STEPS(repelLureVar);
    bool32 isLure = IS_LAST_USED_LURE(repelLureVar);

    if (InBattlePike() || InBattlePyramid())
        return FALSE;
    if (InUnionRoom() == TRUE)
        return FALSE;

    if (steps != 0)
    {
        steps--;
        if (!isLure)
        {
            VarSet(VAR_REPEL_STEP_COUNT, steps);
            if (steps == 0)
            {
                ScriptContext_SetupScript(EventScript_SprayWoreOff);
                return TRUE;
            }
        }
        else
        {
            VarSet(VAR_REPEL_STEP_COUNT, steps | REPEL_LURE_MASK);
            if (steps == 0)
            {
                ScriptContext_SetupScript(EventScript_SprayWoreOff);
                return TRUE;
            }
        }

    }
    return FALSE;
}

static bool8 IsWildLevelAllowedByRepel(u8 wildLevel)
{
    u8 i;

    if (!REPEL_STEP_COUNT)
        return TRUE;

    for (i = 0; i < PARTY_SIZE; i++)
    {
        if (GetMonData(&gPlayerParty[i], MON_DATA_HP) && !GetMonData(&gPlayerParty[i], MON_DATA_IS_EGG))
        {
            u8 ourLevel = GetMonData(&gPlayerParty[i], MON_DATA_LEVEL);

            if (wildLevel < ourLevel)
                return FALSE;
            else
                return TRUE;
        }
    }

    return FALSE;
}

static bool8 IsAbilityAllowingEncounter(u8 level)
{
    u16 ability;

    if (GetMonData(&gPlayerParty[0], MON_DATA_SANITY_IS_EGG))
        return TRUE;

    ability = GetMonAbility(&gPlayerParty[0]);
    if (ability == ABILITY_KEEN_EYE || ability == ABILITY_INTIMIDATE)
    {
        u8 playerMonLevel = GetMonData(&gPlayerParty[0], MON_DATA_LEVEL);
        if (playerMonLevel > 5 && level <= playerMonLevel - 5 && !(Random() % 2))
            return FALSE;
    }

    return TRUE;
}

static bool8 TryGetRandomWildMonIndexByType(const struct WildPokemon *wildMon, u8 type, u8 numMon, u8 *monIndex)
{
    u8 validIndexes[numMon]; // variable length array, an interesting feature
    u8 i, validMonCount;

    for (i = 0; i < numMon; i++)
        validIndexes[i] = 0;

    for (validMonCount = 0, i = 0; i < numMon; i++)
    {
        if (gSpeciesInfo[wildMon[i].species].types[0] == type || gSpeciesInfo[wildMon[i].species].types[1] == type)
            validIndexes[validMonCount++] = i;
    }

    if (validMonCount == 0 || validMonCount == numMon)
        return FALSE;

    *monIndex = validIndexes[Random() % validMonCount];
    return TRUE;
}

#include "data.h"

static u8 GetMaxLevelOfSpeciesInWildTable(const struct WildPokemon *wildMon, u16 species, u8 area)
{
    u8 i, maxLevel = 0, numMon = 0;

    switch (area)
    {
    case WILD_AREA_LAND:
        numMon = LAND_WILD_COUNT;
        break;
    case WILD_AREA_WATER:
        numMon = WATER_WILD_COUNT;
        break;
    case WILD_AREA_ROCKS:
        numMon = ROCK_WILD_COUNT;
        break;
    }

    for (i = 0; i < numMon; i++)
    {
        if (wildMon[i].species == species && wildMon[i].maxLevel > maxLevel)
            maxLevel = wildMon[i].maxLevel;
    }

    return maxLevel;
}

#ifdef BUGFIX
static bool8 TryGetAbilityInfluencedWildMonIndex(const struct WildPokemon *wildMon, u8 type, u16 ability, u8 *monIndex, u32 size)
#else
static bool8 TryGetAbilityInfluencedWildMonIndex(const struct WildPokemon *wildMon, u8 type, u16 ability, u8 *monIndex)
#endif
{
    if (GetMonData(&gPlayerParty[0], MON_DATA_SANITY_IS_EGG))
        return FALSE;
    else if (GetMonAbility(&gPlayerParty[0]) != ability)
        return FALSE;
    else if (Random() % 2 != 0)
        return FALSE;

#ifdef BUGFIX
    return TryGetRandomWildMonIndexByType(wildMon, type, size, monIndex);
#else
    return TryGetRandomWildMonIndexByType(wildMon, type, LAND_WILD_COUNT, monIndex);
#endif
}

static void ApplyFluteEncounterRateMod(u32 *encRate)
{
    if (FlagGet(FLAG_SYS_ENC_UP_ITEM) == TRUE)
        *encRate += *encRate / 2;
    else if (FlagGet(FLAG_SYS_ENC_DOWN_ITEM) == TRUE)
        *encRate = *encRate / 2;
}

static void ApplyCleanseTagEncounterRateMod(u32 *encRate)
{
    if (GetMonData(&gPlayerParty[0], MON_DATA_HELD_ITEM) == ITEM_CLEANSE_TAG)
        *encRate = *encRate * 2 / 3;
}

<<<<<<< HEAD
bool8 TryDoDoubleWildBattle(void)
{
    if (GetSafariZoneFlag()
      || (B_DOUBLE_WILD_REQUIRE_2_MONS == TRUE && GetMonsStateToDoubles() != PLAYER_HAS_TWO_USABLE_MONS))
        return FALSE;
    else if (B_FLAG_FORCE_DOUBLE_WILD != 0 && FlagGet(B_FLAG_FORCE_DOUBLE_WILD))
        return TRUE;
    else if (B_DOUBLE_WILD_CHANCE != 0 && ((Random() % 100) + 1 <= B_DOUBLE_WILD_CHANCE))
        return TRUE;
    return FALSE;
}

bool8 StandardWildEncounter_Debug(void)
{
    u16 headerId = GetCurrentMapWildMonHeaderId();
    if (TryGenerateWildMon(gWildMonHeaders[headerId].landMonsInfo, WILD_AREA_LAND, 0) != TRUE)
        return FALSE;

    DoStandardWildBattle_Debug();
    return TRUE;
}
=======
u8 ChooseHiddenMonIndex(void)
{
    #ifdef ENCOUNTER_CHANCE_HIDDEN_MONS_TOTAL
        u8 rand = Random() % ENCOUNTER_CHANCE_HIDDEN_MONS_TOTAL;

        if (rand < ENCOUNTER_CHANCE_HIDDEN_MONS_SLOT_0)
            return 0;
        else if (rand >= ENCOUNTER_CHANCE_HIDDEN_MONS_SLOT_0 && rand < ENCOUNTER_CHANCE_HIDDEN_MONS_SLOT_1)
            return 1;
        else
            return 2;
    #else
        return 0xFF;
    #endif
}

bool32 MapHasNoEncounterData(void)
{
    return (GetCurrentMapWildMonHeaderId() == HEADER_NONE);
}
>>>>>>> 652cb007
<|MERGE_RESOLUTION|>--- conflicted
+++ resolved
@@ -1183,7 +1183,6 @@
         *encRate = *encRate * 2 / 3;
 }
 
-<<<<<<< HEAD
 bool8 TryDoDoubleWildBattle(void)
 {
     if (GetSafariZoneFlag()
@@ -1205,7 +1204,7 @@
     DoStandardWildBattle_Debug();
     return TRUE;
 }
-=======
+
 u8 ChooseHiddenMonIndex(void)
 {
     #ifdef ENCOUNTER_CHANCE_HIDDEN_MONS_TOTAL
@@ -1225,5 +1224,4 @@
 bool32 MapHasNoEncounterData(void)
 {
     return (GetCurrentMapWildMonHeaderId() == HEADER_NONE);
-}
->>>>>>> 652cb007
+}