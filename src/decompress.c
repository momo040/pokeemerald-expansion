--- conflicted
+++ resolved
@@ -65,8 +65,6 @@
         LZ77UnCompWram(gMonFrontPicTable[0].data, buffer);
     else
         LZ77UnCompWram(src->data, buffer);
-<<<<<<< HEAD
-=======
 }
 
 void DecompressPicFromTableGender(void* buffer, s32 species, u32 personality)
@@ -75,7 +73,6 @@
         DecompressPicFromTable(&gMonFrontPicTableFemale[species], buffer, species);
     else
         DecompressPicFromTable(&gMonFrontPicTable[species], buffer, species);
->>>>>>> 5788caef
 }
 
 void HandleLoadSpecialPokePic(const struct CompressedSpriteSheet *src, void *dest, s32 species, u32 personality)
