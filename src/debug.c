//CREDITS
//TheXaman:             https://github.com/TheXaman/pokeemerald/tree/tx_debug_system
//CODE USED FROM:
//ketsuban:             https://github.com/pret/pokeemerald/wiki/Add-a-debug-menu
//Pyredrid:             https://github.com/Pyredrid/pokeemerald/tree/debugmenu
//AsparagusEduardo:     https://github.com/AsparagusEduardo/pokeemerald/tree/InfusedEmerald_v2
//Ghoulslash:           https://github.com/ghoulslash/pokeemerald
//Jaizu:                https://jaizu.moe/
//AND OTHER RHH POKEEMERALD-EXPANSION CONTRIBUTORS
#include "global.h"
#include "battle.h"
#include "battle_setup.h"
#include "berry.h"
#include "clock.h"
#include "coins.h"
#include "credits.h"
#include "data.h"
#include "daycare.h"
#include "debug.h"
#include "event_data.h"
#include "event_object_movement.h"
#include "event_scripts.h"
#include "field_message_box.h"
#include "field_screen_effect.h"
#include "field_weather.h"
#include "international_string_util.h"
#include "item.h"
#include "item_icon.h"
#include "list_menu.h"
#include "m4a.h"
#include "main.h"
#include "main_menu.h"
#include "malloc.h"
#include "map_name_popup.h"
#include "menu.h"
#include "money.h"
#include "naming_screen.h"
#include "new_game.h"
#include "overworld.h"
#include "palette.h"
#include "party_menu.h"
#include "pokedex.h"
#include "pokemon.h"
#include "pokemon_icon.h"
#include "pokemon_storage_system.h"
#include "random.h"
#include "region_map.h"
#include "rtc.h"
#include "script.h"
#include "script_pokemon_util.h"
#include "sound.h"
#include "strings.h"
#include "string_util.h"
#include "task.h"
#include "pokemon_summary_screen.h"
#include "wild_encounter.h"
#include "constants/abilities.h"
#include "constants/battle_ai.h"
#include "constants/battle_frontier.h"
#include "constants/coins.h"
#include "constants/expansion.h"
#include "constants/flags.h"
#include "constants/items.h"
#include "constants/map_groups.h"
#include "constants/rgb.h"
#include "constants/songs.h"
#include "constants/species.h"
#include "constants/weather.h"
#include "save.h"

#if DEBUG_OVERWORLD_MENU == TRUE
// *******************************
enum DebugMenu
{
    DEBUG_MENU_ITEM_UTILITIES,
    DEBUG_MENU_ITEM_PARTY_BOXES,
    DEBUG_MENU_ITEM_GIVE,
    DEBUG_MENU_ITEM_SCRIPTS,
    DEBUG_MENU_ITEM_FLAGVAR,
    DEBUG_MENU_ITEM_FILL,
    //DEBUG_MENU_ITEM_BATTLE,
    DEBUG_MENU_ITEM_SOUND,
    DEBUG_MENU_ITEM_CANCEL,
};

enum UtilMenu
{
    DEBUG_UTIL_MENU_ITEM_FLY,
    DEBUG_UTIL_MENU_ITEM_WARP,
    DEBUG_UTIL_MENU_ITEM_SAVEBLOCK,
    DEBUG_UTIL_MENU_ITEM_ROM_SPACE,
    DEBUG_UTIL_MENU_ITEM_WEATHER,
    DEBUG_UTIL_MENU_ITEM_CHECKWALLCLOCK,
    DEBUG_UTIL_MENU_ITEM_SETWALLCLOCK,
    DEBUG_UTIL_MENU_ITEM_WATCHCREDITS,
    DEBUG_UTIL_MENU_ITEM_PLAYER_NAME,
    DEBUG_UTIL_MENU_ITEM_PLAYER_GENDER,
    DEBUG_UTIL_MENU_ITEM_PLAYER_ID,
    DEBUG_UTIL_MENU_ITEM_CHEAT,
    DEBUG_UTIL_MENU_ITEM_EXPANSION_VER,
    DEBUG_UTIL_MENU_ITEM_BERRY_FUNCTIONS,
};

enum PartyBoxesMenu
{
    DEBUG_PARTY_BOXES_MENU_ITEM_ACCESS_PC,
    DEBUG_PARTY_BOXES_MENU_ITEM_MOVE_REMINDER,
    DEBUG_PARTY_BOXES_MENU_ITEM_HATCH_AN_EGG,
    DEBUG_PARTY_BOXES_MENU_ITEM_HEAL_PARTY,
    DEBUG_PARTY_BOXES_MENU_ITEM_POISON_MONS,
    DEBUG_PARTY_BOXES_MENU_ITEM_CLEAR_BOXES,
};

enum ScriptMenu
{
    DEBUG_UTIL_MENU_ITEM_SCRIPT_1,
    DEBUG_UTIL_MENU_ITEM_SCRIPT_2,
    DEBUG_UTIL_MENU_ITEM_SCRIPT_3,
    DEBUG_UTIL_MENU_ITEM_SCRIPT_4,
    DEBUG_UTIL_MENU_ITEM_SCRIPT_5,
    DEBUG_UTIL_MENU_ITEM_SCRIPT_6,
    DEBUG_UTIL_MENU_ITEM_SCRIPT_7,
    DEBUG_UTIL_MENU_ITEM_SCRIPT_8,
};

enum FlagsVarsMenu
{
    DEBUG_FLAGVAR_MENU_ITEM_FLAGS,
    DEBUG_FLAGVAR_MENU_ITEM_VARS,
    DEBUG_FLAGVAR_MENU_ITEM_DEXFLAGS_ALL,
    DEBUG_FLAGVAR_MENU_ITEM_DEXFLAGS_RESET,
    DEBUG_FLAGVAR_MENU_ITEM_TOGGLE_POKEDEX,
    DEBUG_FLAGVAR_MENU_ITEM_TOGGLE_NATDEX,
    DEBUG_FLAGVAR_MENU_ITEM_TOGGLE_POKENAV,
    DEBUG_FLAGVAR_MENU_ITEM_TOGGLE_MATCH_CALL,
    DEBUG_FLAGVAR_MENU_ITEM_TOGGLE_RUN_SHOES,
    DEBUG_FLAGVAR_MENU_ITEM_TOGGLE_LOCATIONS,
    DEBUG_FLAGVAR_MENU_ITEM_TOGGLE_BADGES_ALL,
    DEBUG_FLAGVAR_MENU_ITEM_TOGGLE_FRONTIER_PASS,
    DEBUG_FLAGVAR_MENU_ITEM_TOGGLE_COLISSION,
    DEBUG_FLAGVAR_MENU_ITEM_TOGGLE_ENCOUNTER,
    DEBUG_FLAGVAR_MENU_ITEM_TOGGLE_TRAINER_SEE,
    DEBUG_FLAGVAR_MENU_ITEM_TOGGLE_BAG_USE,
    DEBUG_FLAGVAR_MENU_ITEM_TOGGLE_CATCHING,
};

enum BattleType
{
    DEBUG_BATTLE_0_MENU_ITEM_WILD,
    DEBUG_BATTLE_0_MENU_ITEM_WILD_DOUBLE,
    DEBUG_BATTLE_0_MENU_ITEM_SINGLE,
    DEBUG_BATTLE_0_MENU_ITEM_DOUBLE,
    DEBUG_BATTLE_0_MENU_ITEM_MULTI,
};

enum BattleAIFlags
{
    DEBUG_BATTLE_1_MENU_ITEM_AI_FLAG_00,
    DEBUG_BATTLE_1_MENU_ITEM_AI_FLAG_01,
    DEBUG_BATTLE_1_MENU_ITEM_AI_FLAG_02,
    DEBUG_BATTLE_1_MENU_ITEM_AI_FLAG_03,
    DEBUG_BATTLE_1_MENU_ITEM_AI_FLAG_04,
    DEBUG_BATTLE_1_MENU_ITEM_AI_FLAG_05,
    DEBUG_BATTLE_1_MENU_ITEM_AI_FLAG_06,
    DEBUG_BATTLE_1_MENU_ITEM_AI_FLAG_07,
    DEBUG_BATTLE_1_MENU_ITEM_AI_FLAG_08,
    DEBUG_BATTLE_1_MENU_ITEM_AI_FLAG_09,
    DEBUG_BATTLE_1_MENU_ITEM_AI_FLAG_10,
    DEBUG_BATTLE_1_MENU_ITEM_AI_FLAG_11,
    DEBUG_BATTLE_1_MENU_ITEM_AI_FLAG_12,
    DEBUG_BATTLE_1_MENU_ITEM_AI_FLAG_13,
    DEBUG_BATTLE_1_MENU_ITEM_AI_FLAG_14,
    DEBUG_BATTLE_1_MENU_ITEM_AI_FLAG_15,
    DEBUG_BATTLE_1_MENU_ITEM_AI_FLAG_16,
    DEBUG_BATTLE_1_MENU_ITEM_AI_FLAG_17,
    DEBUG_BATTLE_1_MENU_ITEM_CONTINUE,
};

enum BattleTerrain
{
    DEBUG_BATTLE_2_MENU_ITEM_TERRAIN_0,
    DEBUG_BATTLE_2_MENU_ITEM_TERRAIN_1,
    DEBUG_BATTLE_2_MENU_ITEM_TERRAIN_2,
    DEBUG_BATTLE_2_MENU_ITEM_TERRAIN_3,
    DEBUG_BATTLE_2_MENU_ITEM_TERRAIN_4,
    DEBUG_BATTLE_2_MENU_ITEM_TERRAIN_5,
    DEBUG_BATTLE_2_MENU_ITEM_TERRAIN_6,
    DEBUG_BATTLE_2_MENU_ITEM_TERRAIN_7,
    DEBUG_BATTLE_2_MENU_ITEM_TERRAIN_8,
    DEBUG_BATTLE_2_MENU_ITEM_TERRAIN_9,
};

enum GiveMenu
{
    DEBUG_GIVE_MENU_ITEM_ITEM_X,
    DEBUG_GIVE_MENU_ITEM_ALLTMS,
    DEBUG_GIVE_MENU_ITEM_POKEMON_SIMPLE,
    DEBUG_GIVE_MENU_ITEM_POKEMON_COMPLEX,
    DEBUG_GIVE_MENU_ITEM_MAX_MONEY,
    DEBUG_GIVE_MENU_ITEM_MAX_COINS,
    DEBUG_GIVE_MENU_ITEM_MAX_BATTLE_POINTS,
    DEBUG_GIVE_MENU_ITEM_DAYCARE_EGG,
};

enum GiveFillMenu
{
    DEBUG_FILL_MENU_ITEM_PC_BOXES_FAST,
    DEBUG_FILL_MENU_ITEM_PC_BOXES_SLOW,
    DEBUG_FILL_MENU_ITEM_PC_ITEMS,
    DEBUG_FILL_MENU_ITEM_POCKET_ITEMS,
    DEBUG_FILL_MENU_ITEM_POCKET_BALLS,
    DEBUG_FILL_MENU_ITEM_POCKET_TMHM,
    DEBUG_FILL_MENU_ITEM_POCKET_BERRIES,
    DEBUG_FILL_MENU_ITEM_POCKET_KEY_ITEMS,
};

enum SoundMenu
{
    DEBUG_SOUND_MENU_ITEM_SE,
    DEBUG_SOUND_MENU_ITEM_MUS,
};

enum BerryFunctionsMenu
{
    DEBUG_BERRY_FUNCTIONS_MENU_CLEAR_ALL,
    DEBUG_BERRY_FUNCTIONS_MENU_READY,
    DEBUG_BERRY_FUNCTIONS_MENU_NEXT_STAGE,
    DEBUG_BERRY_FUNCTIONS_MENU_WEEDS,
    DEBUG_BERRY_FUNCTIONS_MENU_PESTS,
};

// *******************************
// Constants
#define DEBUG_MENU_FONT FONT_NORMAL

#define DEBUG_MENU_WIDTH_MAIN 17
#define DEBUG_MENU_HEIGHT_MAIN 9

#define DEBUG_MENU_WIDTH_EXTRA 10
#define DEBUG_MENU_HEIGHT_EXTRA 4

#define DEBUG_MENU_WIDTH_WEATHER 15
#define DEBUG_MENU_HEIGHT_WEATHER 3

#define DEBUG_MENU_WIDTH_SOUND 20
#define DEBUG_MENU_HEIGHT_SOUND 6

#define DEBUG_MENU_WIDTH_FLAGVAR 4
#define DEBUG_MENU_HEIGHT_FLAGVAR 2

#define DEBUG_NUMBER_DIGITS_FLAGS 4
#define DEBUG_NUMBER_DIGITS_VARIABLES 5
#define DEBUG_NUMBER_DIGITS_VARIABLE_VALUE 5
#define DEBUG_NUMBER_DIGITS_ITEMS 4
#define DEBUG_NUMBER_DIGITS_ITEM_QUANTITY 3

#define DEBUG_NUMBER_ICON_X 210
#define DEBUG_NUMBER_ICON_Y 50

#define DEBUG_MAX_MENU_ITEMS 50

// *******************************
struct DebugMonData
{
    u16 species;
    u8 level;
    bool8 isShiny:1;
    u8 nature:5;
    u8 abilityNum:2;
    u8  mon_iv_hp;
    u8  mon_iv_atk;
    u8  mon_iv_def;
    u8  mon_iv_speed;
    u8  mon_iv_satk;
    u8  mon_iv_sdef;
    u16 mon_move_0;
    u16 mon_move_1;
    u16 mon_move_2;
    u16 mon_move_3;
    u8  mon_ev_hp;
    u8  mon_ev_atk;
    u8  mon_ev_def;
    u8  mon_ev_speed;
    u8  mon_ev_satk;
    u8  mon_ev_sdef;
};

struct DebugMenuListData
{
    struct ListMenuItem listItems[20 + 1];
    u8 itemNames[DEBUG_MAX_MENU_ITEMS + 1][26];
    u8 listId;
};

struct DebugBattleData
{
    u8 submenu;
    u8 battleType;
    u8 battleTerrain;
    bool8 aiFlags[AI_FLAG_COUNT];
};

// EWRAM
static EWRAM_DATA struct DebugMonData *sDebugMonData = NULL;
static EWRAM_DATA struct DebugMenuListData *sDebugMenuListData = NULL;
static EWRAM_DATA struct DebugBattleData *sDebugBattleData = NULL;
EWRAM_DATA bool8 gIsDebugBattle = FALSE;
EWRAM_DATA u32 gDebugAIFlags = 0;

// *******************************
// Define functions
static void Debug_ReShowMainMenu(void);
static void Debug_ShowMenu(void (*HandleInput)(u8), struct ListMenuTemplate LMtemplate);
static void Debug_DestroyMenu(u8 taskId);
static void Debug_DestroyMenu_Full(u8 taskId);
static void DebugAction_Cancel(u8 taskId);
static void DebugAction_DestroyExtraWindow(u8 taskId);
static void Debug_InitDebugBattleData(void);
static void Debug_RefreshListMenu(u8 taskId);
static void Debug_RedrawListMenu(u8 taskId);

static void DebugAction_Util_Script_1(u8 taskId);
static void DebugAction_Util_Script_2(u8 taskId);
static void DebugAction_Util_Script_3(u8 taskId);
static void DebugAction_Util_Script_4(u8 taskId);
static void DebugAction_Util_Script_5(u8 taskId);
static void DebugAction_Util_Script_6(u8 taskId);
static void DebugAction_Util_Script_7(u8 taskId);
static void DebugAction_Util_Script_8(u8 taskId);

static void DebugAction_OpenUtilitiesMenu(u8 taskId);
static void DebugAction_OpenPartyBoxesMenu(u8 taskId);
static void DebugAction_OpenScriptsMenu(u8 taskId);
static void DebugAction_OpenFlagsVarsMenu(u8 taskId);
static void DebugAction_OpenGiveMenu(u8 taskId);
static void DebugAction_OpenFillMenu(u8 taskId);
static void DebugAction_OpenSoundMenu(u8 taskId);

static void DebugTask_HandleMenuInput_Main(u8 taskId);
static void DebugTask_HandleMenuInput_Utilities(u8 taskId);
static void DebugTask_HandleMenuInput_PartyBoxes(u8 taskId);
static void DebugTask_HandleMenuInput_Scripts(u8 taskId);
static void DebugTask_HandleMenuInput_FlagsVars(u8 taskId);
static void DebugTask_HandleMenuInput_Battle(u8 taskId);
static void DebugTask_HandleMenuInput_Give(u8 taskId);
static void DebugTask_HandleMenuInput_Fill(u8 taskId);
static void DebugTask_HandleMenuInput_Sound(u8 taskId);
static void DebugTask_HandleMenuInput_BerryFunctions(u8 taskId);

static void DebugAction_Util_Fly(u8 taskId);
static void DebugAction_Util_Warp_Warp(u8 taskId);
static void DebugAction_Util_Warp_SelectMapGroup(u8 taskId);
static void DebugAction_Util_Warp_SelectMap(u8 taskId);
static void DebugAction_Util_Warp_SelectWarp(u8 taskId);
static void DebugAction_Util_CheckSaveBlock(u8 taskId);
static void DebugAction_Util_CheckROMSpace(u8 taskId);
static void DebugAction_Util_Weather(u8 taskId);
static void DebugAction_Util_Weather_SelectId(u8 taskId);
static void DebugAction_Util_CheckWallClock(u8 taskId);
static void DebugAction_Util_SetWallClock(u8 taskId);
static void DebugAction_Util_WatchCredits(u8 taskId);
static void DebugAction_Util_Player_Name(u8 taskId);
static void DebugAction_Util_Player_Gender(u8 taskId);
static void DebugAction_Util_Player_Id(u8 taskId);
static void DebugAction_Util_CheatStart(u8 taskId);
static void DebugAction_Util_ExpansionVersion(u8 taskId);
static void DebugAction_Util_BerryFunctions(u8 taskId);

static void DebugAction_PartyBoxes_AccessPC(u8 taskId);
static void DebugAction_PartyBoxes_MoveReminder(u8 taskId);
static void DebugAction_PartyBoxes_HatchAnEgg(u8 taskId);
static void DebugAction_PartyBoxes_HealParty(u8 taskId);
static void DebugAction_PartyBoxes_PoisonMons(u8 taskId);
static void DebugAction_PartyBoxes_ClearBoxes(u8 taskId);

static void DebugAction_FlagsVars_Flags(u8 taskId);
static void DebugAction_FlagsVars_FlagsSelect(u8 taskId);
static void DebugAction_FlagsVars_Vars(u8 taskId);
static void DebugAction_FlagsVars_Select(u8 taskId);
static void DebugAction_FlagsVars_SetValue(u8 taskId);
static void DebugAction_FlagsVars_PokedexFlags_All(u8 taskId);
static void DebugAction_FlagsVars_PokedexFlags_Reset(u8 taskId);
static void DebugAction_FlagsVars_SwitchDex(u8 taskId);
static void DebugAction_FlagsVars_SwitchNatDex(u8 taskId);
static void DebugAction_FlagsVars_SwitchPokeNav(u8 taskId);
static void DebugAction_FlagsVars_SwitchMatchCall(u8 taskId);
static void DebugAction_FlagsVars_ToggleFlyFlags(u8 taskId);
static void DebugAction_FlagsVars_ToggleBadgeFlags(u8 taskId);
static void DebugAction_FlagsVars_ToggleFrontierPass(u8 taskId);
static void DebugAction_FlagsVars_CollisionOnOff(u8 taskId);
static void DebugAction_FlagsVars_EncounterOnOff(u8 taskId);
static void DebugAction_FlagsVars_TrainerSeeOnOff(u8 taskId);
static void DebugAction_FlagsVars_BagUseOnOff(u8 taskId);
static void DebugAction_FlagsVars_CatchingOnOff(u8 taskId);
static void DebugAction_FlagsVars_RunningShoes(u8 taskId);

static void Debug_InitializeBattle(u8 taskId);

static void DebugAction_Give_Item(u8 taskId);
static void DebugAction_Give_Item_SelectId(u8 taskId);
static void DebugAction_Give_Item_SelectQuantity(u8 taskId);
static void DebugAction_Give_AllTMs(u8 taskId);
static void DebugAction_Give_PokemonSimple(u8 taskId);
static void DebugAction_Give_PokemonComplex(u8 taskId);
static void DebugAction_Give_Pokemon_SelectId(u8 taskId);
static void DebugAction_Give_Pokemon_SelectLevel(u8 taskId);
static void DebugAction_Give_Pokemon_SelectShiny(u8 taskId);
static void DebugAction_Give_Pokemon_SelectNature(u8 taskId);
static void DebugAction_Give_Pokemon_SelectAbility(u8 taskId);
static void DebugAction_Give_Pokemon_SelectIVs(u8 taskId);
static void DebugAction_Give_Pokemon_SelectEVs(u8 taskId);
static void DebugAction_Give_Pokemon_ComplexCreateMon(u8 taskId);
static void DebugAction_Give_Pokemon_Move(u8 taskId);
static void DebugAction_Give_MaxMoney(u8 taskId);
static void DebugAction_Give_MaxCoins(u8 taskId);
static void DebugAction_Give_MaxBattlePoints(u8 taskId);
static void DebugAction_Give_DayCareEgg(u8 taskId);

static void DebugAction_Fill_PCBoxes_Fast(u8 taskId);
static void DebugAction_Fill_PCBoxes_Slow(u8 taskId);
static void DebugAction_Fill_PCItemStorage(u8 taskId);
static void DebugAction_Fill_PocketItems(u8 taskId);
static void DebugAction_Fill_PocketPokeBalls(u8 taskId);
static void DebugAction_Fill_PocketTMHM(u8 taskId);
static void DebugAction_Fill_PocketBerries(u8 taskId);
static void DebugAction_Fill_PocketKeyItems(u8 taskId);

static void DebugAction_Sound_SE(u8 taskId);
static void DebugAction_Sound_SE_SelectId(u8 taskId);
static void DebugAction_Sound_MUS(u8 taskId);
static void DebugAction_Sound_MUS_SelectId(u8 taskId);

static void DebugAction_BerryFunctions_ClearAll(u8 taskId);
static void DebugAction_BerryFunctions_Ready(u8 taskId);
static void DebugAction_BerryFunctions_NextStage(u8 taskId);
static void DebugAction_BerryFunctions_Pests(u8 taskId);
static void DebugAction_BerryFunctions_Weeds(u8 taskId);

extern const u8 Debug_FlagsNotSetOverworldConfigMessage[];
extern const u8 Debug_FlagsNotSetBattleConfigMessage[];
extern const u8 Debug_FlagsAndVarNotSetBattleConfigMessage[];
extern const u8 Debug_EventScript_Script_1[];
extern const u8 Debug_EventScript_Script_2[];
extern const u8 Debug_EventScript_Script_3[];
extern const u8 Debug_EventScript_Script_4[];
extern const u8 Debug_EventScript_Script_5[];
extern const u8 Debug_EventScript_Script_6[];
extern const u8 Debug_EventScript_Script_7[];
extern const u8 Debug_EventScript_Script_8[];
extern const u8 DebugScript_DaycareMonsNotCompatible[];
extern const u8 DebugScript_OneDaycareMons[];
extern const u8 DebugScript_ZeroDaycareMons[];

extern const u8 Debug_ShowFieldMessageStringVar4[];
extern const u8 Debug_CheatStart[];
extern const u8 Debug_HatchAnEgg[];
extern const u8 PlayersHouse_2F_EventScript_SetWallClock[];
extern const u8 PlayersHouse_2F_EventScript_CheckWallClock[];
extern const u8 Debug_CheckSaveBlock[];
extern const u8 Debug_CheckROMSpace[];
extern const u8 Debug_BoxFilledMessage[];
extern const u8 Debug_ShowExpansionVersion[];

extern const u8 Debug_BerryPestsDisabled[];
extern const u8 Debug_BerryWeedsDisabled[];

extern const u8 FallarborTown_MoveRelearnersHouse_EventScript_ChooseMon[];

#include "data/map_group_count.h"

// Text
// General
static const u8 sDebugText_True[] =          _("TRUE");
static const u8 sDebugText_False[] =         _("FALSE");
static const u8 sDebugText_Colored_True[] =  _("{COLOR GREEN}TRUE");
static const u8 sDebugText_Colored_False[] = _("{COLOR RED}FALSE");
static const u8 sDebugText_Dashes[] =        _("---");
static const u8 sDebugText_Empty[] =         _("");
static const u8 sDebugText_Continue[] =      _("Continue…{CLEAR_TO 110}{RIGHT_ARROW}");
// Main Menu
static const u8 sDebugText_Utilities[] =     _("Utilities…{CLEAR_TO 110}{RIGHT_ARROW}");
static const u8 sDebugText_PartyBoxes[] =    _("Party/Boxes…{CLEAR_TO 110}{RIGHT_ARROW}");
static const u8 sDebugText_Scripts[] =       _("Scripts…{CLEAR_TO 110}{RIGHT_ARROW}");
static const u8 sDebugText_FlagsVars[] =     _("Flags & Vars…{CLEAR_TO 110}{RIGHT_ARROW}");
static const u8 sDebugText_Battle[] =        _("Battle Test{CLEAR_TO 110}{RIGHT_ARROW}");
static const u8 sDebugText_Give[] =          _("Give X…{CLEAR_TO 110}{RIGHT_ARROW}");
static const u8 sDebugText_Fill[] =          _("Fill PC/Pockets…{CLEAR_TO 110}{RIGHT_ARROW}");
static const u8 sDebugText_Sound[] =         _("Sound…{CLEAR_TO 110}{RIGHT_ARROW}");
static const u8 sDebugText_Cancel[] =        _("Cancel");
// Script menu
static const u8 sDebugText_Util_Script_1[] = _("Script 1");
static const u8 sDebugText_Util_Script_2[] = _("Script 2");
static const u8 sDebugText_Util_Script_3[] = _("Script 3");
static const u8 sDebugText_Util_Script_4[] = _("Script 4");
static const u8 sDebugText_Util_Script_5[] = _("Script 5");
static const u8 sDebugText_Util_Script_6[] = _("Script 6");
static const u8 sDebugText_Util_Script_7[] = _("Script 7");
static const u8 sDebugText_Util_Script_8[] = _("Script 8");
// Util Menu
static const u8 sDebugText_Util_FlyToMap[] =                 _("Fly to map…{CLEAR_TO 110}{RIGHT_ARROW}");
static const u8 sDebugText_Util_WarpToMap[] =                _("Warp to map warp…{CLEAR_TO 110}{RIGHT_ARROW}");
static const u8 sDebugText_Util_WarpToMap_SelectMapGroup[] = _("Group: {STR_VAR_1}{CLEAR_TO 90}\n{CLEAR_TO 90}\n\n{STR_VAR_3}{CLEAR_TO 90}");
static const u8 sDebugText_Util_WarpToMap_SelectMap[] =      _("Map: {STR_VAR_1}{CLEAR_TO 90}\nMapSec:{CLEAR_TO 90}\n{STR_VAR_2}{CLEAR_TO 90}\n{STR_VAR_3}{CLEAR_TO 90}");
static const u8 sDebugText_Util_WarpToMap_SelectWarp[] =     _("Warp:{CLEAR_TO 90}\n{STR_VAR_1}{CLEAR_TO 90}\n{CLEAR_TO 90}\n{STR_VAR_3}{CLEAR_TO 90}");
static const u8 sDebugText_Util_WarpToMap_SelMax[] =         _("{STR_VAR_1} / {STR_VAR_2}");
static const u8 sDebugText_Util_SaveBlockSpace[] =           _("Save Block space…{CLEAR_TO 110}{RIGHT_ARROW}");
static const u8 sDebugText_Util_ROMSpace[] =                 _("ROM space…{CLEAR_TO 110}{RIGHT_ARROW}");
static const u8 sDebugText_Util_Weather[] =                  _("Set weather…{CLEAR_TO 110}{RIGHT_ARROW}");
static const u8 sDebugText_Util_Weather_ID[] =               _("Weather ID: {STR_VAR_3}\n{STR_VAR_1}\n{STR_VAR_2}");
static const u8 sDebugText_Util_CheckWallClock[] =           _("Check wall clock…{CLEAR_TO 110}{RIGHT_ARROW}");
static const u8 sDebugText_Util_SetWallClock[] =             _("Set wall clock…{CLEAR_TO 110}{RIGHT_ARROW}");
static const u8 sDebugText_Util_WatchCredits[] =             _("Watch credits…{CLEAR_TO 110}{RIGHT_ARROW}");
static const u8 sDebugText_Util_Player_Name[] =              _("Player name");
static const u8 sDebugText_Util_Player_Gender[] =            _("Toggle gender");
static const u8 sDebugText_Util_Player_Id[] =                _("New Trainer ID");
static const u8 sDebugText_Util_CheatStart[] =               _("Cheat start");
static const u8 sDebugText_Util_ExpansionVersion[] =         _("Expansion Version");
static const u8 sDebugText_Util_BerryFunctions[] =           _("Berry Functions…{CLEAR_TO 110}{RIGHT_ARROW}");
// Party/Boxes Menu
static const u8 sDebugText_PartyBoxes_AccessPC[] =           _("Access PC");
static const u8 sDebugText_PartyBoxes_MoveReminder[] =       _("Move Reminder");
static const u8 sDebugText_PartyBoxes_HatchAnEgg[] =         _("Hatch an Egg");
static const u8 sDebugText_PartyBoxes_HealParty[] =          _("Heal party");
static const u8 sDebugText_PartyBoxes_PoisonParty[] =        _("Poison party");
static const u8 sDebugText_PartyBoxes_ClearBoxes[] =         _("Clear Storage Boxes");
// Flags/Vars Menu
static const u8 sDebugText_FlagsVars_Flags[] =               _("Set Flag XYZ…{CLEAR_TO 110}{RIGHT_ARROW}");
static const u8 sDebugText_FlagsVars_Flag[] =                _("Flag: {STR_VAR_1}{CLEAR_TO 90}\n{STR_VAR_2}{CLEAR_TO 90}\n{STR_VAR_3}");
static const u8 sDebugText_FlagsVars_FlagHex[] =             _("{STR_VAR_1}{CLEAR_TO 90}\n0x{STR_VAR_2}{CLEAR_TO 90}");
static const u8 sDebugText_FlagsVars_Vars[] =                _("Set Var XYZ…{CLEAR_TO 110}{RIGHT_ARROW}");
static const u8 sDebugText_FlagsVars_VariableHex[] =         _("{STR_VAR_1}{CLEAR_TO 90}\n0x{STR_VAR_2}{CLEAR_TO 90}");
static const u8 sDebugText_FlagsVars_Variable[] =            _("Var: {STR_VAR_1}{CLEAR_TO 90}\nVal: {STR_VAR_3}{CLEAR_TO 90}\n{STR_VAR_2}");
static const u8 sDebugText_FlagsVars_VariableValueSet[] =    _("Var: {STR_VAR_1}{CLEAR_TO 90}\nVal: {STR_VAR_3}{CLEAR_TO 90}\n{STR_VAR_2}");
static const u8 sDebugText_FlagsVars_PokedexFlags_All[] =    _("Pokédex Flags All");
static const u8 sDebugText_FlagsVars_PokedexFlags_Reset[] =  _("Pokédex Flags Reset");
static const u8 sDebugText_FlagsVars_SwitchDex[] =           _("Toggle {STR_VAR_1}Pokédex");
static const u8 sDebugText_FlagsVars_SwitchNationalDex[] =   _("Toggle {STR_VAR_1}National Dex");
static const u8 sDebugText_FlagsVars_SwitchPokeNav[] =       _("Toggle {STR_VAR_1}PokéNav");
static const u8 sDebugText_FlagsVars_SwitchMatchCall[] =     _("Toggle {STR_VAR_1}Match Call");
static const u8 sDebugText_FlagsVars_RunningShoes[] =        _("Toggle {STR_VAR_1}Running Shoes");
static const u8 sDebugText_FlagsVars_ToggleFlyFlags[] =      _("Toggle {STR_VAR_1}Fly Flags");
static const u8 sDebugText_FlagsVars_ToggleAllBadges[] =     _("Toggle {STR_VAR_1}All badges");
static const u8 sDebugText_FlagsVars_ToggleFrontierPass[] =  _("Toggle {STR_VAR_1}Frontier Pass");
static const u8 sDebugText_FlagsVars_SwitchCollision[] =     _("Toggle {STR_VAR_1}Collision OFF");
static const u8 sDebugText_FlagsVars_SwitchEncounter[] =     _("Toggle {STR_VAR_1}Encounter OFF");
static const u8 sDebugText_FlagsVars_SwitchTrainerSee[] =    _("Toggle {STR_VAR_1}Trainer See OFF");
static const u8 sDebugText_FlagsVars_SwitchBagUse[] =        _("Toggle {STR_VAR_1}Bag Use OFF");
static const u8 sDebugText_FlagsVars_SwitchCatching[] =      _("Toggle {STR_VAR_1}Catching OFF");
// Battle
static const u8 sDebugText_Battle_0_Wild[] =        _("Wild…{CLEAR_TO 110}{RIGHT_ARROW}");
static const u8 sDebugText_Battle_0_WildDouble[] =  _("Wild Double…{CLEAR_TO 110}{RIGHT_ARROW}");
static const u8 sDebugText_Battle_0_Single[] =      _("Single…{CLEAR_TO 110}{RIGHT_ARROW}");
static const u8 sDebugText_Battle_0_Double[] =      _("Double…{CLEAR_TO 110}{RIGHT_ARROW}");
static const u8 sDebugText_Battle_0_Mulit[] =       _("Multi…{CLEAR_TO 110}{RIGHT_ARROW}");
static const u8 sDebugText_Battle_1_AIFlag_00[] =   _("{STR_VAR_1}Check bad move");
static const u8 sDebugText_Battle_1_AIFlag_01[] =   _("{STR_VAR_1}Try to faint");
static const u8 sDebugText_Battle_1_AIFlag_02[] =   _("{STR_VAR_1}Check viability");
static const u8 sDebugText_Battle_1_AIFlag_03[] =   _("{STR_VAR_1}Setup first turn");
static const u8 sDebugText_Battle_1_AIFlag_04[] =   _("{STR_VAR_1}Risky");
static const u8 sDebugText_Battle_1_AIFlag_05[] =   _("{STR_VAR_1}Prefer strongest move");
static const u8 sDebugText_Battle_1_AIFlag_06[] =   _("{STR_VAR_1}Prefer Baton Pass");
static const u8 sDebugText_Battle_1_AIFlag_07[] =   _("{STR_VAR_1}Double battle");
static const u8 sDebugText_Battle_1_AIFlag_08[] =   _("{STR_VAR_1}HP aware");
static const u8 sDebugText_Battle_1_AIFlag_09[] =   _("{STR_VAR_1}Negate Unaware");
static const u8 sDebugText_Battle_1_AIFlag_10[] =   _("{STR_VAR_1}Will suicide");
static const u8 sDebugText_Battle_1_AIFlag_11[] =   _("{STR_VAR_1}Help partner");
static const u8 sDebugText_Battle_1_AIFlag_12[] =   _("{STR_VAR_1}Prefer status moves");
static const u8 sDebugText_Battle_1_AIFlag_13[] =   _("{STR_VAR_1}Stall");
static const u8 sDebugText_Battle_1_AIFlag_14[] =   _("{STR_VAR_1}Screener");
static const u8 sDebugText_Battle_1_AIFlag_15[] =   _("{STR_VAR_1}Smart switching");
static const u8 sDebugText_Battle_1_AIFlag_16[] =   _("{STR_VAR_1}Ace pokemon");
static const u8 sDebugText_Battle_1_AIFlag_17[] =   _("{STR_VAR_1}Omniscient");
static const u8 sDebugText_Battle_2_Terrain_0[] =   _("Grass…{CLEAR_TO 110}{RIGHT_ARROW}");
static const u8 sDebugText_Battle_2_Terrain_1[] =   _("Long grass…{CLEAR_TO 110}{RIGHT_ARROW}");
static const u8 sDebugText_Battle_2_Terrain_2[] =   _("Sand…{CLEAR_TO 110}{RIGHT_ARROW}");
static const u8 sDebugText_Battle_2_Terrain_3[] =   _("Underwater…{CLEAR_TO 110}{RIGHT_ARROW}");
static const u8 sDebugText_Battle_2_Terrain_4[] =   _("Water…{CLEAR_TO 110}{RIGHT_ARROW}");
static const u8 sDebugText_Battle_2_Terrain_5[] =   _("Pond…{CLEAR_TO 110}{RIGHT_ARROW}");
static const u8 sDebugText_Battle_2_Terrain_6[] =   _("Mountain…{CLEAR_TO 110}{RIGHT_ARROW}");
static const u8 sDebugText_Battle_2_Terrain_7[] =   _("Cave…{CLEAR_TO 110}{RIGHT_ARROW}");
static const u8 sDebugText_Battle_2_Terrain_8[] =   _("Building…{CLEAR_TO 110}{RIGHT_ARROW}");
static const u8 sDebugText_Battle_2_Terrain_9[] =   _("Plain…{CLEAR_TO 110}{RIGHT_ARROW}");
// Give Menu
static const u8 sDebugText_Give_GiveItem[] =            _("Give item XYZ…{CLEAR_TO 110}{RIGHT_ARROW}");
static const u8 sDebugText_ItemQuantity[] =             _("Quantity:{CLEAR_TO 90}\n{STR_VAR_1}{CLEAR_TO 90}\n\n{STR_VAR_2}");
static const u8 sDebugText_ItemID[] =                   _("Item ID: {STR_VAR_3}\n{STR_VAR_1}{CLEAR_TO 90}\n\n{STR_VAR_2}");
static const u8 sDebugText_Give_AllTMs[] =              _("Give all TMs");
static const u8 sDebugText_Give_GivePokemonSimple[] =   _("Pokémon (Basic){CLEAR_TO 110}{RIGHT_ARROW}");
static const u8 sDebugText_Give_GivePokemonComplex[] =  _("Pokémon (Complex){CLEAR_TO 110}{RIGHT_ARROW}");
static const u8 sDebugText_PokemonID[] =                _("Species: {STR_VAR_3}\n{STR_VAR_1}{CLEAR_TO 90}\n\n{STR_VAR_2}{CLEAR_TO 90}");
static const u8 sDebugText_PokemonLevel[] =             _("Level:{CLEAR_TO 90}\n{STR_VAR_1}{CLEAR_TO 90}\n{CLEAR_TO 90}\n{STR_VAR_2}{CLEAR_TO 90}");
static const u8 sDebugText_PokemonShiny[] =             _("Shiny:{CLEAR_TO 90}\n   {STR_VAR_2}{CLEAR_TO 90}\n{CLEAR_TO 90}\n{CLEAR_TO 90}");
static const u8 sDebugText_PokemonNature[] =            _("Nature ID: {STR_VAR_3}{CLEAR_TO 90}\n{STR_VAR_1}{CLEAR_TO 90}\n{CLEAR_TO 90}\n{STR_VAR_2}{CLEAR_TO 90}");
static const u8 sDebugText_PokemonAbility[] =           _("Ability Num: {STR_VAR_3}{CLEAR_TO 90}\n{STR_VAR_1}{CLEAR_TO 90}\n{CLEAR_TO 90}\n{STR_VAR_2}{CLEAR_TO 90}");
static const u8 sDebugText_PokemonIVs[] =               _("All IVs:{CLEAR_TO 90}\n    {STR_VAR_3}{CLEAR_TO 90}\n{CLEAR_TO 90}\n{STR_VAR_2}{CLEAR_TO 90}");
static const u8 sDebugText_PokemonEVs[] =               _("All EVs:{CLEAR_TO 90}\n    {STR_VAR_3}{CLEAR_TO 90}\n{CLEAR_TO 90}\n{STR_VAR_2}{CLEAR_TO 90}");
static const u8 sDebugText_IV_HP[] =                    _("IV HP:{CLEAR_TO 90}\n    {STR_VAR_3}{CLEAR_TO 90}\n{CLEAR_TO 90}\n{STR_VAR_2}{CLEAR_TO 90}");
static const u8 sDebugText_IV_Attack[] =                _("IV Attack:{CLEAR_TO 90}\n    {STR_VAR_3}{CLEAR_TO 90}\n{CLEAR_TO 90}\n{STR_VAR_2}{CLEAR_TO 90}");
static const u8 sDebugText_IV_Defense[] =               _("IV Defense:{CLEAR_TO 90}\n    {STR_VAR_3}{CLEAR_TO 90}\n{CLEAR_TO 90}\n{STR_VAR_2}{CLEAR_TO 90}");
static const u8 sDebugText_IV_Speed[] =                 _("IV Speed:{CLEAR_TO 90}\n    {STR_VAR_3}{CLEAR_TO 90}\n{CLEAR_TO 90}\n{STR_VAR_2}{CLEAR_TO 90}");
static const u8 sDebugText_IV_SpAttack[] =              _("IV Sp. Attack:{CLEAR_TO 90}\n    {STR_VAR_3}{CLEAR_TO 90}\n{CLEAR_TO 90}\n{STR_VAR_2}{CLEAR_TO 90}");
static const u8 sDebugText_IV_SpDefense[] =             _("IV Sp. Defense:{CLEAR_TO 90}\n    {STR_VAR_3}{CLEAR_TO 90}\n{CLEAR_TO 90}\n{STR_VAR_2}{CLEAR_TO 90}");
static const u8 sDebugText_EV_HP[] =                    _("EV HP:{CLEAR_TO 90}\n    {STR_VAR_3}{CLEAR_TO 90}\n{CLEAR_TO 90}\n{STR_VAR_2}{CLEAR_TO 90}");
static const u8 sDebugText_EV_Attack[] =                _("EV Attack:{CLEAR_TO 90}\n    {STR_VAR_3}{CLEAR_TO 90}\n{CLEAR_TO 90}\n{STR_VAR_2}{CLEAR_TO 90}");
static const u8 sDebugText_EV_Defense[] =               _("EV Defense:{CLEAR_TO 90}\n    {STR_VAR_3}{CLEAR_TO 90}\n{CLEAR_TO 90}\n{STR_VAR_2}{CLEAR_TO 90}");
static const u8 sDebugText_EV_Speed[] =                 _("EV Speed:{CLEAR_TO 90}\n    {STR_VAR_3}{CLEAR_TO 90}\n{CLEAR_TO 90}\n{STR_VAR_2}{CLEAR_TO 90}");
static const u8 sDebugText_EV_SpAttack[] =              _("EV Sp. Attack:{CLEAR_TO 90}\n    {STR_VAR_3}{CLEAR_TO 90}\n{CLEAR_TO 90}\n{STR_VAR_2}{CLEAR_TO 90}");
static const u8 sDebugText_EV_SpDefense[] =             _("EV Sp. Defense:{CLEAR_TO 90}\n    {STR_VAR_3}{CLEAR_TO 90}\n{CLEAR_TO 90}\n{STR_VAR_2}{CLEAR_TO 90}");
static const u8 sDebugText_PokemonMove_0[] =            _("Move 0: {STR_VAR_3}{CLEAR_TO 90}\n{STR_VAR_1}{CLEAR_TO 90}\n{CLEAR_TO 90}\n{STR_VAR_2}{CLEAR_TO 90}");
static const u8 sDebugText_PokemonMove_1[] =            _("Move 1: {STR_VAR_3}{CLEAR_TO 90}\n{STR_VAR_1}{CLEAR_TO 90}\n{CLEAR_TO 90}\n{STR_VAR_2}{CLEAR_TO 90}");
static const u8 sDebugText_PokemonMove_2[] =            _("Move 2: {STR_VAR_3}{CLEAR_TO 90}\n{STR_VAR_1}{CLEAR_TO 90}\n{CLEAR_TO 90}\n{STR_VAR_2}{CLEAR_TO 90}");
static const u8 sDebugText_PokemonMove_3[] =            _("Move 3: {STR_VAR_3}{CLEAR_TO 90}\n{STR_VAR_1}{CLEAR_TO 90}\n{CLEAR_TO 90}\n{STR_VAR_2}{CLEAR_TO 90}");
static const u8 sDebugText_Give_MaxMoney[] =            _("Max Money");
static const u8 sDebugText_Give_MaxCoins[] =            _("Max Coins");
static const u8 sDebugText_Give_BattlePoints[] =        _("Max Battle Points");
static const u8 sDebugText_Give_DaycareEgg[] =          _("Daycare Egg");
// Fill Menu
static const u8 sDebugText_Fill_Pc_Fast[] =             _("Fill PC Boxes Fast");
static const u8 sDebugText_Fill_Pc_Slow[] =             _("Fill PC Boxes Slow (LAG!)");
static const u8 sDebugText_Fill_Pc_Items[] =            _("Fill PC Items");
static const u8 sDebugText_Fill_PocketItems[] =         _("Fill Pocket Items");
static const u8 sDebugText_Fill_PocketPokeBalls[] =     _("Fill Pocket Poké Balls");
static const u8 sDebugText_Fill_PocketTMHM[] =          _("Fill Pocket TMHM");
static const u8 sDebugText_Fill_PocketBerries[] =       _("Fill Pocket Berries");
static const u8 sDebugText_Fill_PocketKeyItems[] =      _("Fill Pocket Key Items");
// Sound Menu
static const u8 sDebugText_Sound_SFX[] =                _("SFX…{CLEAR_TO 110}{RIGHT_ARROW}");
static const u8 sDebugText_Sound_SFX_ID[] =   	        _("SFX ID: {STR_VAR_3}   {START_BUTTON} Stop\n{STR_VAR_1}    \n{STR_VAR_2}");
static const u8 sDebugText_Sound_Music[] =              _("Music…{CLEAR_TO 110}{RIGHT_ARROW}");
<<<<<<< HEAD
static const u8 sDebugText_Sound_Music_ID[] =           _("Music Id: {STR_VAR_3}   {START_BUTTON} Stop\n{STR_VAR_1}    \n{STR_VAR_2}");
// Berry Function Menu
static const u8 sDebugText_BerryFunctions_ClearAll[] =  _("Clear map trees");
static const u8 sDebugText_BerryFunctions_Ready[] =     _("Ready map trees");
static const u8 sDebugText_BerryFunctions_NextStage[] = _("Grow map trees");
static const u8 sDebugText_BerryFunctions_Pests[] =     _("Give map trees pests");
static const u8 sDebugText_BerryFunctions_Weeds[] =     _("Give map trees weeds");
=======
static const u8 sDebugText_Sound_Music_ID[] =           _("Music ID: {STR_VAR_3}   {START_BUTTON} Stop\n{STR_VAR_1}    \n{STR_VAR_2}");
>>>>>>> 8b80a54a

static const u8 sDebugText_Digit_1[] =        _("{LEFT_ARROW}+1{RIGHT_ARROW}        ");
static const u8 sDebugText_Digit_10[] =       _("{LEFT_ARROW}+10{RIGHT_ARROW}       ");
static const u8 sDebugText_Digit_100[] =      _("{LEFT_ARROW}+100{RIGHT_ARROW}      ");
static const u8 sDebugText_Digit_1000[] =     _("{LEFT_ARROW}+1000{RIGHT_ARROW}     ");
static const u8 sDebugText_Digit_10000[] =    _("{LEFT_ARROW}+10000{RIGHT_ARROW}    ");
static const u8 sDebugText_Digit_100000[] =   _("{LEFT_ARROW}+100000{RIGHT_ARROW}   ");
static const u8 sDebugText_Digit_1000000[] =  _("{LEFT_ARROW}+1000000{RIGHT_ARROW}  ");
static const u8 sDebugText_Digit_10000000[] = _("{LEFT_ARROW}+10000000{RIGHT_ARROW} ");
const u8 *const gText_DigitIndicator[] =
{
    sDebugText_Digit_1,
    sDebugText_Digit_10,
    sDebugText_Digit_100,
    sDebugText_Digit_1000,
    sDebugText_Digit_10000,
    sDebugText_Digit_100000,
    sDebugText_Digit_1000000,
    sDebugText_Digit_10000000
};

static const s32 sPowersOfTen[] =
{
             1,
            10,
           100,
          1000,
         10000,
        100000,
       1000000,
      10000000,
     100000000,
    1000000000,
};

// *******************************
// List Menu Items
static const struct ListMenuItem sDebugMenu_Items_Main[] =
{
    [DEBUG_MENU_ITEM_UTILITIES]     = {sDebugText_Utilities,    DEBUG_MENU_ITEM_UTILITIES},
    [DEBUG_MENU_ITEM_PARTY_BOXES]   = {sDebugText_PartyBoxes,   DEBUG_MENU_ITEM_PARTY_BOXES},
    [DEBUG_MENU_ITEM_GIVE]          = {sDebugText_Give,         DEBUG_MENU_ITEM_GIVE},
    [DEBUG_MENU_ITEM_SCRIPTS]       = {sDebugText_Scripts,      DEBUG_MENU_ITEM_SCRIPTS},
    [DEBUG_MENU_ITEM_FLAGVAR]       = {sDebugText_FlagsVars,    DEBUG_MENU_ITEM_FLAGVAR},
    [DEBUG_MENU_ITEM_FILL]          = {sDebugText_Fill,         DEBUG_MENU_ITEM_FILL},
    //[DEBUG_MENU_ITEM_BATTLE]        = {sDebugText_Battle,       DEBUG_MENU_ITEM_BATTLE},
    [DEBUG_MENU_ITEM_SOUND]         = {sDebugText_Sound,        DEBUG_MENU_ITEM_SOUND},
    [DEBUG_MENU_ITEM_CANCEL]        = {sDebugText_Cancel,       DEBUG_MENU_ITEM_CANCEL},
};

static const struct ListMenuItem sDebugMenu_Items_Utilities[] =
{
    [DEBUG_UTIL_MENU_ITEM_FLY]             = {sDebugText_Util_FlyToMap,         DEBUG_UTIL_MENU_ITEM_FLY},
    [DEBUG_UTIL_MENU_ITEM_WARP]            = {sDebugText_Util_WarpToMap,        DEBUG_UTIL_MENU_ITEM_WARP},
    [DEBUG_UTIL_MENU_ITEM_SAVEBLOCK]       = {sDebugText_Util_SaveBlockSpace,   DEBUG_UTIL_MENU_ITEM_SAVEBLOCK},
    [DEBUG_UTIL_MENU_ITEM_ROM_SPACE]       = {sDebugText_Util_ROMSpace,         DEBUG_UTIL_MENU_ITEM_ROM_SPACE},
    [DEBUG_UTIL_MENU_ITEM_WEATHER]         = {sDebugText_Util_Weather,          DEBUG_UTIL_MENU_ITEM_WEATHER},
    [DEBUG_UTIL_MENU_ITEM_CHECKWALLCLOCK]  = {sDebugText_Util_CheckWallClock,   DEBUG_UTIL_MENU_ITEM_CHECKWALLCLOCK},
    [DEBUG_UTIL_MENU_ITEM_SETWALLCLOCK]    = {sDebugText_Util_SetWallClock,     DEBUG_UTIL_MENU_ITEM_SETWALLCLOCK},
    [DEBUG_UTIL_MENU_ITEM_WATCHCREDITS]    = {sDebugText_Util_WatchCredits,     DEBUG_UTIL_MENU_ITEM_WATCHCREDITS},
    [DEBUG_UTIL_MENU_ITEM_PLAYER_NAME]     = {sDebugText_Util_Player_Name,      DEBUG_UTIL_MENU_ITEM_PLAYER_NAME},
    [DEBUG_UTIL_MENU_ITEM_PLAYER_GENDER]   = {sDebugText_Util_Player_Gender,    DEBUG_UTIL_MENU_ITEM_PLAYER_GENDER},
    [DEBUG_UTIL_MENU_ITEM_PLAYER_ID]       = {sDebugText_Util_Player_Id,        DEBUG_UTIL_MENU_ITEM_PLAYER_ID},
    [DEBUG_UTIL_MENU_ITEM_CHEAT]           = {sDebugText_Util_CheatStart,       DEBUG_UTIL_MENU_ITEM_CHEAT},
    [DEBUG_UTIL_MENU_ITEM_EXPANSION_VER]   = {sDebugText_Util_ExpansionVersion, DEBUG_UTIL_MENU_ITEM_EXPANSION_VER},
    [DEBUG_UTIL_MENU_ITEM_BERRY_FUNCTIONS] = {sDebugText_Util_BerryFunctions,   DEBUG_UTIL_MENU_ITEM_BERRY_FUNCTIONS},
};

static const struct ListMenuItem sDebugMenu_Items_PartyBoxes[] =
{
    [DEBUG_PARTY_BOXES_MENU_ITEM_ACCESS_PC]      = {sDebugText_PartyBoxes_AccessPC,       DEBUG_PARTY_BOXES_MENU_ITEM_ACCESS_PC},
    [DEBUG_PARTY_BOXES_MENU_ITEM_MOVE_REMINDER]  = {sDebugText_PartyBoxes_MoveReminder,   DEBUG_PARTY_BOXES_MENU_ITEM_MOVE_REMINDER},
    [DEBUG_PARTY_BOXES_MENU_ITEM_HATCH_AN_EGG]   = {sDebugText_PartyBoxes_HatchAnEgg,     DEBUG_PARTY_BOXES_MENU_ITEM_HATCH_AN_EGG},
    [DEBUG_PARTY_BOXES_MENU_ITEM_HEAL_PARTY]     = {sDebugText_PartyBoxes_HealParty,      DEBUG_PARTY_BOXES_MENU_ITEM_HEAL_PARTY},
    [DEBUG_PARTY_BOXES_MENU_ITEM_POISON_MONS]    = {sDebugText_PartyBoxes_PoisonParty,    DEBUG_PARTY_BOXES_MENU_ITEM_POISON_MONS},
    [DEBUG_PARTY_BOXES_MENU_ITEM_CLEAR_BOXES]    = {sDebugText_PartyBoxes_ClearBoxes,     DEBUG_PARTY_BOXES_MENU_ITEM_CLEAR_BOXES},
};

static const struct ListMenuItem sDebugMenu_Items_Scripts[] =
{
    [DEBUG_UTIL_MENU_ITEM_SCRIPT_1] = {sDebugText_Util_Script_1, DEBUG_UTIL_MENU_ITEM_SCRIPT_1},
    [DEBUG_UTIL_MENU_ITEM_SCRIPT_2] = {sDebugText_Util_Script_2, DEBUG_UTIL_MENU_ITEM_SCRIPT_2},
    [DEBUG_UTIL_MENU_ITEM_SCRIPT_3] = {sDebugText_Util_Script_3, DEBUG_UTIL_MENU_ITEM_SCRIPT_3},
    [DEBUG_UTIL_MENU_ITEM_SCRIPT_4] = {sDebugText_Util_Script_4, DEBUG_UTIL_MENU_ITEM_SCRIPT_4},
    [DEBUG_UTIL_MENU_ITEM_SCRIPT_5] = {sDebugText_Util_Script_5, DEBUG_UTIL_MENU_ITEM_SCRIPT_5},
    [DEBUG_UTIL_MENU_ITEM_SCRIPT_6] = {sDebugText_Util_Script_6, DEBUG_UTIL_MENU_ITEM_SCRIPT_6},
    [DEBUG_UTIL_MENU_ITEM_SCRIPT_7] = {sDebugText_Util_Script_7, DEBUG_UTIL_MENU_ITEM_SCRIPT_7},
    [DEBUG_UTIL_MENU_ITEM_SCRIPT_8] = {sDebugText_Util_Script_8, DEBUG_UTIL_MENU_ITEM_SCRIPT_8},
};

static const struct ListMenuItem sDebugMenu_Items_FlagsVars[] =
{
    [DEBUG_FLAGVAR_MENU_ITEM_FLAGS]                = {sDebugText_FlagsVars_Flags,              DEBUG_FLAGVAR_MENU_ITEM_FLAGS},
    [DEBUG_FLAGVAR_MENU_ITEM_VARS]                 = {sDebugText_FlagsVars_Vars,               DEBUG_FLAGVAR_MENU_ITEM_VARS},
    [DEBUG_FLAGVAR_MENU_ITEM_DEXFLAGS_ALL]         = {sDebugText_FlagsVars_PokedexFlags_All,   DEBUG_FLAGVAR_MENU_ITEM_DEXFLAGS_ALL},
    [DEBUG_FLAGVAR_MENU_ITEM_DEXFLAGS_RESET]       = {sDebugText_FlagsVars_PokedexFlags_Reset, DEBUG_FLAGVAR_MENU_ITEM_DEXFLAGS_RESET},
    [DEBUG_FLAGVAR_MENU_ITEM_TOGGLE_POKEDEX]       = {sDebugText_FlagsVars_SwitchDex,          DEBUG_FLAGVAR_MENU_ITEM_TOGGLE_POKEDEX},
    [DEBUG_FLAGVAR_MENU_ITEM_TOGGLE_NATDEX]        = {sDebugText_FlagsVars_SwitchNationalDex,  DEBUG_FLAGVAR_MENU_ITEM_TOGGLE_NATDEX},
    [DEBUG_FLAGVAR_MENU_ITEM_TOGGLE_POKENAV]       = {sDebugText_FlagsVars_SwitchPokeNav,      DEBUG_FLAGVAR_MENU_ITEM_TOGGLE_POKENAV},
    [DEBUG_FLAGVAR_MENU_ITEM_TOGGLE_MATCH_CALL]    = {sDebugText_FlagsVars_SwitchMatchCall,    DEBUG_FLAGVAR_MENU_ITEM_TOGGLE_MATCH_CALL},
    [DEBUG_FLAGVAR_MENU_ITEM_TOGGLE_RUN_SHOES]     = {sDebugText_FlagsVars_RunningShoes,       DEBUG_FLAGVAR_MENU_ITEM_TOGGLE_RUN_SHOES},
    [DEBUG_FLAGVAR_MENU_ITEM_TOGGLE_LOCATIONS]     = {sDebugText_FlagsVars_ToggleFlyFlags,     DEBUG_FLAGVAR_MENU_ITEM_TOGGLE_LOCATIONS},
    [DEBUG_FLAGVAR_MENU_ITEM_TOGGLE_BADGES_ALL]    = {sDebugText_FlagsVars_ToggleAllBadges,    DEBUG_FLAGVAR_MENU_ITEM_TOGGLE_BADGES_ALL},
    [DEBUG_FLAGVAR_MENU_ITEM_TOGGLE_FRONTIER_PASS] = {sDebugText_FlagsVars_ToggleFrontierPass, DEBUG_FLAGVAR_MENU_ITEM_TOGGLE_FRONTIER_PASS},
    [DEBUG_FLAGVAR_MENU_ITEM_TOGGLE_COLISSION]     = {sDebugText_FlagsVars_SwitchCollision,    DEBUG_FLAGVAR_MENU_ITEM_TOGGLE_COLISSION},
    [DEBUG_FLAGVAR_MENU_ITEM_TOGGLE_ENCOUNTER]     = {sDebugText_FlagsVars_SwitchEncounter,    DEBUG_FLAGVAR_MENU_ITEM_TOGGLE_ENCOUNTER},
    [DEBUG_FLAGVAR_MENU_ITEM_TOGGLE_TRAINER_SEE]   = {sDebugText_FlagsVars_SwitchTrainerSee,   DEBUG_FLAGVAR_MENU_ITEM_TOGGLE_TRAINER_SEE},
    [DEBUG_FLAGVAR_MENU_ITEM_TOGGLE_BAG_USE]       = {sDebugText_FlagsVars_SwitchBagUse,       DEBUG_FLAGVAR_MENU_ITEM_TOGGLE_BAG_USE},
    [DEBUG_FLAGVAR_MENU_ITEM_TOGGLE_CATCHING]      = {sDebugText_FlagsVars_SwitchCatching,     DEBUG_FLAGVAR_MENU_ITEM_TOGGLE_CATCHING},
};

static const struct ListMenuItem sDebugMenu_Items_Battle_0[] =
{
    [DEBUG_BATTLE_0_MENU_ITEM_WILD]        = {sDebugText_Battle_0_Wild,       DEBUG_BATTLE_0_MENU_ITEM_WILD},
    [DEBUG_BATTLE_0_MENU_ITEM_WILD_DOUBLE] = {sDebugText_Battle_0_WildDouble, DEBUG_BATTLE_0_MENU_ITEM_WILD_DOUBLE},
    [DEBUG_BATTLE_0_MENU_ITEM_SINGLE]      = {sDebugText_Battle_0_Single,     DEBUG_BATTLE_0_MENU_ITEM_SINGLE},
    [DEBUG_BATTLE_0_MENU_ITEM_DOUBLE]      = {sDebugText_Battle_0_Double,     DEBUG_BATTLE_0_MENU_ITEM_DOUBLE},
    [DEBUG_BATTLE_0_MENU_ITEM_MULTI]       = {sDebugText_Battle_0_Mulit,      DEBUG_BATTLE_0_MENU_ITEM_MULTI},
};

static const struct ListMenuItem sDebugMenu_Items_Battle_1[] =
{
    [DEBUG_BATTLE_1_MENU_ITEM_AI_FLAG_00] = {sDebugText_Battle_1_AIFlag_00, DEBUG_BATTLE_1_MENU_ITEM_AI_FLAG_00},
    [DEBUG_BATTLE_1_MENU_ITEM_AI_FLAG_01] = {sDebugText_Battle_1_AIFlag_01, DEBUG_BATTLE_1_MENU_ITEM_AI_FLAG_01},
    [DEBUG_BATTLE_1_MENU_ITEM_AI_FLAG_02] = {sDebugText_Battle_1_AIFlag_02, DEBUG_BATTLE_1_MENU_ITEM_AI_FLAG_02},
    [DEBUG_BATTLE_1_MENU_ITEM_AI_FLAG_03] = {sDebugText_Battle_1_AIFlag_03, DEBUG_BATTLE_1_MENU_ITEM_AI_FLAG_03},
    [DEBUG_BATTLE_1_MENU_ITEM_AI_FLAG_04] = {sDebugText_Battle_1_AIFlag_04, DEBUG_BATTLE_1_MENU_ITEM_AI_FLAG_04},
    [DEBUG_BATTLE_1_MENU_ITEM_AI_FLAG_05] = {sDebugText_Battle_1_AIFlag_05, DEBUG_BATTLE_1_MENU_ITEM_AI_FLAG_05},
    [DEBUG_BATTLE_1_MENU_ITEM_AI_FLAG_06] = {sDebugText_Battle_1_AIFlag_06, DEBUG_BATTLE_1_MENU_ITEM_AI_FLAG_06},
    [DEBUG_BATTLE_1_MENU_ITEM_AI_FLAG_07] = {sDebugText_Battle_1_AIFlag_07, DEBUG_BATTLE_1_MENU_ITEM_AI_FLAG_07},
    [DEBUG_BATTLE_1_MENU_ITEM_AI_FLAG_08] = {sDebugText_Battle_1_AIFlag_08, DEBUG_BATTLE_1_MENU_ITEM_AI_FLAG_08},
    [DEBUG_BATTLE_1_MENU_ITEM_AI_FLAG_09] = {sDebugText_Battle_1_AIFlag_09, DEBUG_BATTLE_1_MENU_ITEM_AI_FLAG_09},
    [DEBUG_BATTLE_1_MENU_ITEM_AI_FLAG_10] = {sDebugText_Battle_1_AIFlag_10, DEBUG_BATTLE_1_MENU_ITEM_AI_FLAG_10},
    [DEBUG_BATTLE_1_MENU_ITEM_AI_FLAG_11] = {sDebugText_Battle_1_AIFlag_11, DEBUG_BATTLE_1_MENU_ITEM_AI_FLAG_11},
    [DEBUG_BATTLE_1_MENU_ITEM_AI_FLAG_12] = {sDebugText_Battle_1_AIFlag_12, DEBUG_BATTLE_1_MENU_ITEM_AI_FLAG_12},
    [DEBUG_BATTLE_1_MENU_ITEM_AI_FLAG_13] = {sDebugText_Battle_1_AIFlag_13, DEBUG_BATTLE_1_MENU_ITEM_AI_FLAG_13},
    [DEBUG_BATTLE_1_MENU_ITEM_AI_FLAG_14] = {sDebugText_Battle_1_AIFlag_14, DEBUG_BATTLE_1_MENU_ITEM_AI_FLAG_14},
    [DEBUG_BATTLE_1_MENU_ITEM_AI_FLAG_15] = {sDebugText_Battle_1_AIFlag_15, DEBUG_BATTLE_1_MENU_ITEM_AI_FLAG_15},
    [DEBUG_BATTLE_1_MENU_ITEM_AI_FLAG_16] = {sDebugText_Battle_1_AIFlag_16, DEBUG_BATTLE_1_MENU_ITEM_AI_FLAG_16},
    [DEBUG_BATTLE_1_MENU_ITEM_AI_FLAG_17] = {sDebugText_Battle_1_AIFlag_17, DEBUG_BATTLE_1_MENU_ITEM_AI_FLAG_17},
    [DEBUG_BATTLE_1_MENU_ITEM_CONTINUE]   = {sDebugText_Continue,           DEBUG_BATTLE_1_MENU_ITEM_CONTINUE},
};

static const struct ListMenuItem sDebugMenu_Items_Battle_2[] =
{
    [DEBUG_BATTLE_2_MENU_ITEM_TERRAIN_0]     = {sDebugText_Battle_2_Terrain_0,    DEBUG_BATTLE_2_MENU_ITEM_TERRAIN_0},
    [DEBUG_BATTLE_2_MENU_ITEM_TERRAIN_1]     = {sDebugText_Battle_2_Terrain_1,    DEBUG_BATTLE_2_MENU_ITEM_TERRAIN_1},
    [DEBUG_BATTLE_2_MENU_ITEM_TERRAIN_2]     = {sDebugText_Battle_2_Terrain_2,    DEBUG_BATTLE_2_MENU_ITEM_TERRAIN_2},
    [DEBUG_BATTLE_2_MENU_ITEM_TERRAIN_3]     = {sDebugText_Battle_2_Terrain_3,    DEBUG_BATTLE_2_MENU_ITEM_TERRAIN_3},
    [DEBUG_BATTLE_2_MENU_ITEM_TERRAIN_4]     = {sDebugText_Battle_2_Terrain_4,    DEBUG_BATTLE_2_MENU_ITEM_TERRAIN_4},
    [DEBUG_BATTLE_2_MENU_ITEM_TERRAIN_5]     = {sDebugText_Battle_2_Terrain_5,    DEBUG_BATTLE_2_MENU_ITEM_TERRAIN_5},
    [DEBUG_BATTLE_2_MENU_ITEM_TERRAIN_6]     = {sDebugText_Battle_2_Terrain_6,    DEBUG_BATTLE_2_MENU_ITEM_TERRAIN_6},
    [DEBUG_BATTLE_2_MENU_ITEM_TERRAIN_7]     = {sDebugText_Battle_2_Terrain_7,    DEBUG_BATTLE_2_MENU_ITEM_TERRAIN_7},
    [DEBUG_BATTLE_2_MENU_ITEM_TERRAIN_8]     = {sDebugText_Battle_2_Terrain_8,    DEBUG_BATTLE_2_MENU_ITEM_TERRAIN_8},
    [DEBUG_BATTLE_2_MENU_ITEM_TERRAIN_9]     = {sDebugText_Battle_2_Terrain_9,    DEBUG_BATTLE_2_MENU_ITEM_TERRAIN_9},
};

static const struct ListMenuItem sDebugMenu_Items_Give[] =
{
    [DEBUG_GIVE_MENU_ITEM_ITEM_X]            = {sDebugText_Give_GiveItem,           DEBUG_GIVE_MENU_ITEM_ITEM_X},
    [DEBUG_GIVE_MENU_ITEM_ALLTMS]            = {sDebugText_Give_AllTMs,             DEBUG_GIVE_MENU_ITEM_ALLTMS},
    [DEBUG_GIVE_MENU_ITEM_POKEMON_SIMPLE]    = {sDebugText_Give_GivePokemonSimple,  DEBUG_GIVE_MENU_ITEM_POKEMON_SIMPLE},
    [DEBUG_GIVE_MENU_ITEM_POKEMON_COMPLEX]   = {sDebugText_Give_GivePokemonComplex, DEBUG_GIVE_MENU_ITEM_POKEMON_COMPLEX},
    [DEBUG_GIVE_MENU_ITEM_MAX_MONEY]         = {sDebugText_Give_MaxMoney,           DEBUG_GIVE_MENU_ITEM_MAX_MONEY},
    [DEBUG_GIVE_MENU_ITEM_MAX_COINS]         = {sDebugText_Give_MaxCoins,           DEBUG_GIVE_MENU_ITEM_MAX_COINS},
    [DEBUG_GIVE_MENU_ITEM_MAX_BATTLE_POINTS] = {sDebugText_Give_BattlePoints,       DEBUG_GIVE_MENU_ITEM_MAX_BATTLE_POINTS},
    [DEBUG_GIVE_MENU_ITEM_DAYCARE_EGG]       = {sDebugText_Give_DaycareEgg,         DEBUG_GIVE_MENU_ITEM_DAYCARE_EGG},
};

static const struct ListMenuItem sDebugMenu_Items_Fill[] =
{
    [DEBUG_FILL_MENU_ITEM_PC_BOXES_FAST]    = {sDebugText_Fill_Pc_Fast,         DEBUG_FILL_MENU_ITEM_PC_BOXES_FAST},
    [DEBUG_FILL_MENU_ITEM_PC_BOXES_SLOW]    = {sDebugText_Fill_Pc_Slow,         DEBUG_FILL_MENU_ITEM_PC_BOXES_SLOW},
    [DEBUG_FILL_MENU_ITEM_PC_ITEMS]         = {sDebugText_Fill_Pc_Items ,       DEBUG_FILL_MENU_ITEM_PC_ITEMS},
    [DEBUG_FILL_MENU_ITEM_POCKET_ITEMS]     = {sDebugText_Fill_PocketItems,     DEBUG_FILL_MENU_ITEM_POCKET_ITEMS},
    [DEBUG_FILL_MENU_ITEM_POCKET_BALLS]     = {sDebugText_Fill_PocketPokeBalls, DEBUG_FILL_MENU_ITEM_POCKET_BALLS},
    [DEBUG_FILL_MENU_ITEM_POCKET_TMHM]      = {sDebugText_Fill_PocketTMHM,      DEBUG_FILL_MENU_ITEM_POCKET_TMHM},
    [DEBUG_FILL_MENU_ITEM_POCKET_BERRIES]   = {sDebugText_Fill_PocketBerries,   DEBUG_FILL_MENU_ITEM_POCKET_BERRIES},
    [DEBUG_FILL_MENU_ITEM_POCKET_KEY_ITEMS] = {sDebugText_Fill_PocketKeyItems,  DEBUG_FILL_MENU_ITEM_POCKET_KEY_ITEMS},
};

static const struct ListMenuItem sDebugMenu_Items_Sound[] =
{
    [DEBUG_SOUND_MENU_ITEM_SE]  = {sDebugText_Sound_SFX,  DEBUG_SOUND_MENU_ITEM_SE},
    [DEBUG_SOUND_MENU_ITEM_MUS] = {sDebugText_Sound_Music, DEBUG_SOUND_MENU_ITEM_MUS},
};

static const struct ListMenuItem sDebugMenu_Items_BerryFunctions[] =
{
    [DEBUG_BERRY_FUNCTIONS_MENU_CLEAR_ALL]  = {sDebugText_BerryFunctions_ClearAll, DEBUG_BERRY_FUNCTIONS_MENU_CLEAR_ALL},
    [DEBUG_BERRY_FUNCTIONS_MENU_READY]      = {sDebugText_BerryFunctions_Ready, DEBUG_BERRY_FUNCTIONS_MENU_READY},
    [DEBUG_BERRY_FUNCTIONS_MENU_NEXT_STAGE] = {sDebugText_BerryFunctions_NextStage, DEBUG_BERRY_FUNCTIONS_MENU_NEXT_STAGE},
    [DEBUG_BERRY_FUNCTIONS_MENU_PESTS]      = {sDebugText_BerryFunctions_Pests, DEBUG_BERRY_FUNCTIONS_MENU_PESTS},
    [DEBUG_BERRY_FUNCTIONS_MENU_WEEDS]      = {sDebugText_BerryFunctions_Weeds, DEBUG_BERRY_FUNCTIONS_MENU_WEEDS},
};

// *******************************
// Menu Actions
static void (*const sDebugMenu_Actions_Main[])(u8) =
{
    [DEBUG_MENU_ITEM_UTILITIES]     = DebugAction_OpenUtilitiesMenu,
    [DEBUG_MENU_ITEM_PARTY_BOXES]   = DebugAction_OpenPartyBoxesMenu,
    [DEBUG_MENU_ITEM_GIVE]          = DebugAction_OpenGiveMenu,
    [DEBUG_MENU_ITEM_SCRIPTS]       = DebugAction_OpenScriptsMenu,
    [DEBUG_MENU_ITEM_FLAGVAR]       = DebugAction_OpenFlagsVarsMenu,
    [DEBUG_MENU_ITEM_FILL]          = DebugAction_OpenFillMenu,
    //[DEBUG_MENU_ITEM_BATTLE]        = DebugAction_OpenBattleMenu,
    [DEBUG_MENU_ITEM_SOUND]         = DebugAction_OpenSoundMenu,
    [DEBUG_MENU_ITEM_CANCEL]        = DebugAction_Cancel
};

static void (*const sDebugMenu_Actions_Utilities[])(u8) =
{
    [DEBUG_UTIL_MENU_ITEM_FLY]             = DebugAction_Util_Fly,
    [DEBUG_UTIL_MENU_ITEM_WARP]            = DebugAction_Util_Warp_Warp,
    [DEBUG_UTIL_MENU_ITEM_SAVEBLOCK]       = DebugAction_Util_CheckSaveBlock,
    [DEBUG_UTIL_MENU_ITEM_ROM_SPACE]       = DebugAction_Util_CheckROMSpace,
    [DEBUG_UTIL_MENU_ITEM_WEATHER]         = DebugAction_Util_Weather,
    [DEBUG_UTIL_MENU_ITEM_CHECKWALLCLOCK]  = DebugAction_Util_CheckWallClock,
    [DEBUG_UTIL_MENU_ITEM_SETWALLCLOCK]    = DebugAction_Util_SetWallClock,
    [DEBUG_UTIL_MENU_ITEM_WATCHCREDITS]    = DebugAction_Util_WatchCredits,
    [DEBUG_UTIL_MENU_ITEM_PLAYER_NAME]     = DebugAction_Util_Player_Name,
    [DEBUG_UTIL_MENU_ITEM_PLAYER_GENDER]   = DebugAction_Util_Player_Gender,
    [DEBUG_UTIL_MENU_ITEM_PLAYER_ID]       = DebugAction_Util_Player_Id,
    [DEBUG_UTIL_MENU_ITEM_CHEAT]           = DebugAction_Util_CheatStart,
    [DEBUG_UTIL_MENU_ITEM_EXPANSION_VER]   = DebugAction_Util_ExpansionVersion,
    [DEBUG_UTIL_MENU_ITEM_BERRY_FUNCTIONS] = DebugAction_Util_BerryFunctions,
};

static void (*const sDebugMenu_Actions_PartyBoxes[])(u8) =
{
    [DEBUG_PARTY_BOXES_MENU_ITEM_ACCESS_PC]     = DebugAction_PartyBoxes_AccessPC,
    [DEBUG_PARTY_BOXES_MENU_ITEM_MOVE_REMINDER] = DebugAction_PartyBoxes_MoveReminder,
    [DEBUG_PARTY_BOXES_MENU_ITEM_HATCH_AN_EGG]  = DebugAction_PartyBoxes_HatchAnEgg,
    [DEBUG_PARTY_BOXES_MENU_ITEM_HEAL_PARTY]    = DebugAction_PartyBoxes_HealParty,
    [DEBUG_PARTY_BOXES_MENU_ITEM_POISON_MONS]   = DebugAction_PartyBoxes_PoisonMons,
    [DEBUG_PARTY_BOXES_MENU_ITEM_CLEAR_BOXES]   = DebugAction_PartyBoxes_ClearBoxes,
};

static void (*const sDebugMenu_Actions_Scripts[])(u8) =
{
    [DEBUG_UTIL_MENU_ITEM_SCRIPT_1] = DebugAction_Util_Script_1,
    [DEBUG_UTIL_MENU_ITEM_SCRIPT_2] = DebugAction_Util_Script_2,
    [DEBUG_UTIL_MENU_ITEM_SCRIPT_3] = DebugAction_Util_Script_3,
    [DEBUG_UTIL_MENU_ITEM_SCRIPT_4] = DebugAction_Util_Script_4,
    [DEBUG_UTIL_MENU_ITEM_SCRIPT_5] = DebugAction_Util_Script_5,
    [DEBUG_UTIL_MENU_ITEM_SCRIPT_6] = DebugAction_Util_Script_6,
    [DEBUG_UTIL_MENU_ITEM_SCRIPT_7] = DebugAction_Util_Script_7,
    [DEBUG_UTIL_MENU_ITEM_SCRIPT_8] = DebugAction_Util_Script_8,
};

static void (*const sDebugMenu_Actions_Flags[])(u8) =
{
    [DEBUG_FLAGVAR_MENU_ITEM_FLAGS]                = DebugAction_FlagsVars_Flags,
    [DEBUG_FLAGVAR_MENU_ITEM_VARS]                 = DebugAction_FlagsVars_Vars,
    [DEBUG_FLAGVAR_MENU_ITEM_DEXFLAGS_ALL]         = DebugAction_FlagsVars_PokedexFlags_All,
    [DEBUG_FLAGVAR_MENU_ITEM_DEXFLAGS_RESET]       = DebugAction_FlagsVars_PokedexFlags_Reset,
    [DEBUG_FLAGVAR_MENU_ITEM_TOGGLE_POKEDEX]       = DebugAction_FlagsVars_SwitchDex,
    [DEBUG_FLAGVAR_MENU_ITEM_TOGGLE_NATDEX]        = DebugAction_FlagsVars_SwitchNatDex,
    [DEBUG_FLAGVAR_MENU_ITEM_TOGGLE_POKENAV]       = DebugAction_FlagsVars_SwitchPokeNav,
    [DEBUG_FLAGVAR_MENU_ITEM_TOGGLE_MATCH_CALL]    = DebugAction_FlagsVars_SwitchMatchCall,
    [DEBUG_FLAGVAR_MENU_ITEM_TOGGLE_RUN_SHOES]     = DebugAction_FlagsVars_RunningShoes,
    [DEBUG_FLAGVAR_MENU_ITEM_TOGGLE_LOCATIONS]     = DebugAction_FlagsVars_ToggleFlyFlags,
    [DEBUG_FLAGVAR_MENU_ITEM_TOGGLE_BADGES_ALL]    = DebugAction_FlagsVars_ToggleBadgeFlags,
    [DEBUG_FLAGVAR_MENU_ITEM_TOGGLE_FRONTIER_PASS] = DebugAction_FlagsVars_ToggleFrontierPass,
    [DEBUG_FLAGVAR_MENU_ITEM_TOGGLE_COLISSION]     = DebugAction_FlagsVars_CollisionOnOff,
    [DEBUG_FLAGVAR_MENU_ITEM_TOGGLE_ENCOUNTER]     = DebugAction_FlagsVars_EncounterOnOff,
    [DEBUG_FLAGVAR_MENU_ITEM_TOGGLE_TRAINER_SEE]   = DebugAction_FlagsVars_TrainerSeeOnOff,
    [DEBUG_FLAGVAR_MENU_ITEM_TOGGLE_BAG_USE]       = DebugAction_FlagsVars_BagUseOnOff,
    [DEBUG_FLAGVAR_MENU_ITEM_TOGGLE_CATCHING]      = DebugAction_FlagsVars_CatchingOnOff,
};
static void (*const sDebugMenu_Actions_Give[])(u8) =
{
    [DEBUG_GIVE_MENU_ITEM_ITEM_X]            = DebugAction_Give_Item,
    [DEBUG_GIVE_MENU_ITEM_ALLTMS]            = DebugAction_Give_AllTMs,
    [DEBUG_GIVE_MENU_ITEM_POKEMON_SIMPLE]    = DebugAction_Give_PokemonSimple,
    [DEBUG_GIVE_MENU_ITEM_POKEMON_COMPLEX]   = DebugAction_Give_PokemonComplex,
    [DEBUG_GIVE_MENU_ITEM_MAX_MONEY]         = DebugAction_Give_MaxMoney,
    [DEBUG_GIVE_MENU_ITEM_MAX_COINS]         = DebugAction_Give_MaxCoins,
    [DEBUG_GIVE_MENU_ITEM_MAX_BATTLE_POINTS] = DebugAction_Give_MaxBattlePoints,
    [DEBUG_GIVE_MENU_ITEM_DAYCARE_EGG]       = DebugAction_Give_DayCareEgg,
};

static void (*const sDebugMenu_Actions_Fill[])(u8) =
{
    [DEBUG_FILL_MENU_ITEM_PC_BOXES_FAST]    = DebugAction_Fill_PCBoxes_Fast,
    [DEBUG_FILL_MENU_ITEM_PC_BOXES_SLOW]    = DebugAction_Fill_PCBoxes_Slow,
    [DEBUG_FILL_MENU_ITEM_PC_ITEMS]         = DebugAction_Fill_PCItemStorage,
    [DEBUG_FILL_MENU_ITEM_POCKET_ITEMS]     = DebugAction_Fill_PocketItems,
    [DEBUG_FILL_MENU_ITEM_POCKET_BALLS]     = DebugAction_Fill_PocketPokeBalls,
    [DEBUG_FILL_MENU_ITEM_POCKET_TMHM]      = DebugAction_Fill_PocketTMHM,
    [DEBUG_FILL_MENU_ITEM_POCKET_BERRIES]   = DebugAction_Fill_PocketBerries,
    [DEBUG_FILL_MENU_ITEM_POCKET_KEY_ITEMS] = DebugAction_Fill_PocketKeyItems,
};

static void (*const sDebugMenu_Actions_Sound[])(u8) =
{
    [DEBUG_SOUND_MENU_ITEM_SE]  = DebugAction_Sound_SE,
    [DEBUG_SOUND_MENU_ITEM_MUS] = DebugAction_Sound_MUS,
};

static void (*const sDebugMenu_Actions_BerryFunctions[])(u8) =
{
    [DEBUG_BERRY_FUNCTIONS_MENU_CLEAR_ALL]  = DebugAction_BerryFunctions_ClearAll,
    [DEBUG_BERRY_FUNCTIONS_MENU_READY]      = DebugAction_BerryFunctions_Ready,
    [DEBUG_BERRY_FUNCTIONS_MENU_NEXT_STAGE] = DebugAction_BerryFunctions_NextStage,
    [DEBUG_BERRY_FUNCTIONS_MENU_PESTS]      = DebugAction_BerryFunctions_Pests,
    [DEBUG_BERRY_FUNCTIONS_MENU_WEEDS]      = DebugAction_BerryFunctions_Weeds,
};

// *******************************
// Windows
static const struct WindowTemplate sDebugMenuWindowTemplateMain =
{
    .bg = 0,
    .tilemapLeft = 1,
    .tilemapTop = 1,
    .width = DEBUG_MENU_WIDTH_MAIN,
    .height = 2 * DEBUG_MENU_HEIGHT_MAIN,
    .paletteNum = 15,
    .baseBlock = 1,
};

static const struct WindowTemplate sDebugMenuWindowTemplateExtra =
{
    .bg = 0,
    .tilemapLeft = 30 - DEBUG_MENU_WIDTH_EXTRA - 1,
    .tilemapTop = 1,
    .width = DEBUG_MENU_WIDTH_EXTRA,
    .height = 2 * DEBUG_MENU_HEIGHT_EXTRA,
    .paletteNum = 15,
    .baseBlock = 1,
};

static const struct WindowTemplate sDebugMenuWindowTemplateWeather =
{
    .bg = 0,
    .tilemapLeft = 30 - DEBUG_MENU_WIDTH_WEATHER - 1,
    .tilemapTop = 1,
    .width = DEBUG_MENU_WIDTH_WEATHER,
    .height = 2 * DEBUG_MENU_HEIGHT_WEATHER,
    .paletteNum = 15,
    .baseBlock = 1,
};

static const struct WindowTemplate sDebugMenuWindowTemplateSound =
{
    .bg = 0,
    .tilemapLeft = 30 - DEBUG_MENU_WIDTH_SOUND - 1,
    .tilemapTop = 1,
    .width = DEBUG_MENU_WIDTH_SOUND,
    .height = DEBUG_MENU_HEIGHT_SOUND,
    .paletteNum = 15,
    .baseBlock = 1,
};

static const struct WindowTemplate sDebugMenuWindowTemplateFlagsVars =
{
    .bg = 0,
    .tilemapLeft = 30 - DEBUG_MENU_WIDTH_FLAGVAR - 1,
    .tilemapTop = 1,
    .width = DEBUG_MENU_WIDTH_FLAGVAR,
    .height = DEBUG_MENU_HEIGHT_FLAGVAR,
    .paletteNum = 15,
    .baseBlock = 1 + DEBUG_MENU_WIDTH_MAIN * DEBUG_MENU_HEIGHT_MAIN * 2,
};

// *******************************
// List Menu Templates
static const struct ListMenuTemplate sDebugMenu_ListTemplate_Main =
{
    .items = sDebugMenu_Items_Main,
    .moveCursorFunc = ListMenuDefaultCursorMoveFunc,
    .totalItems = ARRAY_COUNT(sDebugMenu_Items_Main),
};

static const struct ListMenuTemplate sDebugMenu_ListTemplate_Utilities =
{
    .items = sDebugMenu_Items_Utilities,
    .moveCursorFunc = ListMenuDefaultCursorMoveFunc,
    .totalItems = ARRAY_COUNT(sDebugMenu_Items_Utilities),
};

static const struct ListMenuTemplate sDebugMenu_ListTemplate_PartyBoxes =
{
    .items = sDebugMenu_Items_PartyBoxes,
    .moveCursorFunc = ListMenuDefaultCursorMoveFunc,
    .totalItems = ARRAY_COUNT(sDebugMenu_Items_PartyBoxes),
};

static const struct ListMenuTemplate sDebugMenu_ListTemplate_Scripts =
{
    .items = sDebugMenu_Items_Scripts,
    .moveCursorFunc = ListMenuDefaultCursorMoveFunc,
    .totalItems = ARRAY_COUNT(sDebugMenu_Items_Scripts),
};

static const struct ListMenuTemplate sDebugMenu_ListTemplate_FlagsVars =
{
    .items = sDebugMenu_Items_FlagsVars,
    .moveCursorFunc = ListMenuDefaultCursorMoveFunc,
    .totalItems = ARRAY_COUNT(sDebugMenu_Items_FlagsVars),
};

static const struct ListMenuTemplate sDebugMenu_ListTemplate_Battle_0 =
{
    .items = sDebugMenu_Items_Battle_0,
    .moveCursorFunc = ListMenuDefaultCursorMoveFunc,
    .totalItems = ARRAY_COUNT(sDebugMenu_Items_Battle_0),
};

static const struct ListMenuTemplate sDebugMenu_ListTemplate_Battle_1 =
{
    .items = sDebugMenu_Items_Battle_1,
    .moveCursorFunc = ListMenuDefaultCursorMoveFunc,
    .totalItems = ARRAY_COUNT(sDebugMenu_Items_Battle_1),
};

static const struct ListMenuTemplate sDebugMenu_ListTemplate_Battle_2 =
{
    .items = sDebugMenu_Items_Battle_2,
    .moveCursorFunc = ListMenuDefaultCursorMoveFunc,
    .totalItems = ARRAY_COUNT(sDebugMenu_Items_Battle_2),
};

static const struct ListMenuTemplate sDebugMenu_ListTemplate_Give =
{
    .items = sDebugMenu_Items_Give,
    .moveCursorFunc = ListMenuDefaultCursorMoveFunc,
    .totalItems = ARRAY_COUNT(sDebugMenu_Items_Give),
};

static const struct ListMenuTemplate sDebugMenu_ListTemplate_Fill =
{
    .items = sDebugMenu_Items_Fill,
    .moveCursorFunc = ListMenuDefaultCursorMoveFunc,
    .totalItems = ARRAY_COUNT(sDebugMenu_Items_Fill),
};

static const struct ListMenuTemplate sDebugMenu_ListTemplate_Sound =
{
    .items = sDebugMenu_Items_Sound,
    .moveCursorFunc = ListMenuDefaultCursorMoveFunc,
    .totalItems = ARRAY_COUNT(sDebugMenu_Items_Sound),
};

static const struct ListMenuTemplate sDebugMenu_ListTemplate_BerryFunctions =
{
    .items = sDebugMenu_Items_BerryFunctions,
    .moveCursorFunc = ListMenuDefaultCursorMoveFunc,
    .totalItems = ARRAY_COUNT(sDebugMenu_Items_BerryFunctions),
};

// *******************************
// Functions universal
void Debug_ShowMainMenu(void)
{
    sDebugBattleData = AllocZeroed(sizeof(*sDebugBattleData));
    sDebugMenuListData = AllocZeroed(sizeof(*sDebugMenuListData));
    Debug_InitDebugBattleData();

    Debug_ShowMenu(DebugTask_HandleMenuInput_Main, sDebugMenu_ListTemplate_Main);
}

static void Debug_ReShowMainMenu(void)
{
    Debug_ShowMenu(DebugTask_HandleMenuInput_Main, sDebugMenu_ListTemplate_Main);
}

#define tMenuTaskId   data[0]
#define tWindowId     data[1]
#define tSubWindowId  data[2]
#define tInput        data[3]
#define tDigit        data[4]

static void Debug_ShowMenu(void (*HandleInput)(u8), struct ListMenuTemplate LMtemplate)
{
    struct ListMenuTemplate menuTemplate;
    u8 windowId;
    u8 menuTaskId;
    u8 inputTaskId;

    // create window
    HideMapNamePopUpWindow();
    LoadMessageBoxAndBorderGfx();
    windowId = AddWindow(&sDebugMenuWindowTemplateMain);
    DrawStdWindowFrame(windowId, FALSE);

    // create list menu
    menuTemplate = LMtemplate;
    menuTemplate.maxShowed = DEBUG_MENU_HEIGHT_MAIN;
    menuTemplate.windowId = windowId;
    menuTemplate.header_X = 0;
    menuTemplate.item_X = 8;
    menuTemplate.cursor_X = 0;
    menuTemplate.upText_Y = 1;
    menuTemplate.cursorPal = 2;
    menuTemplate.fillValue = 1;
    menuTemplate.cursorShadowPal = 3;
    menuTemplate.lettersSpacing = 1;
    menuTemplate.itemVerticalPadding = 0;
    menuTemplate.scrollMultiple = LIST_NO_MULTIPLE_SCROLL;
    menuTemplate.fontId = DEBUG_MENU_FONT;
    menuTemplate.cursorKind = 0;
    menuTaskId = ListMenuInit(&menuTemplate, 0, 0);

    // create input handler task
    inputTaskId = CreateTask(HandleInput, 3);
    gTasks[inputTaskId].tMenuTaskId = menuTaskId;
    gTasks[inputTaskId].tWindowId = windowId;
    gTasks[inputTaskId].tSubWindowId = 0;

    Debug_RefreshListMenu(inputTaskId);

    // draw everything
    CopyWindowToVram(windowId, COPYWIN_FULL);
}

static void Debug_DestroyMenu(u8 taskId)
{
    DestroyListMenuTask(gTasks[taskId].tMenuTaskId, NULL, NULL);
    RemoveWindow(gTasks[taskId].tWindowId);
    DestroyTask(taskId);
}

static void Debug_DestroyMenu_Full(u8 taskId)
{
    if (gTasks[taskId].tSubWindowId != 0)
    {
        ClearStdWindowAndFrame(gTasks[taskId].tSubWindowId, FALSE);
        DebugAction_DestroyExtraWindow(taskId);
    }
    DestroyListMenuTask(gTasks[taskId].tMenuTaskId, NULL, NULL);
    ClearStdWindowAndFrame(gTasks[taskId].tWindowId, TRUE);
    RemoveWindow(gTasks[taskId].tWindowId);
    DestroyTask(taskId);
    UnfreezeObjectEvents();
    Free(sDebugMenuListData);
    Free(sDebugBattleData);
}

static void Debug_DestroyMenu_Full_Script(u8 taskId, const u8 *script)
{
    Debug_DestroyMenu_Full(taskId);
    LockPlayerFieldControls();
    FreezeObjectEvents();
    ScriptContext_SetupScript(script);
}

static void DebugAction_Cancel(u8 taskId)
{
    Debug_DestroyMenu_Full(taskId);
    ScriptContext_Enable();
}

static void DebugAction_DestroyExtraWindow(u8 taskId)
{
    ClearStdWindowAndFrame(gTasks[taskId].tWindowId, TRUE);
    RemoveWindow(gTasks[taskId].tWindowId);

    ClearStdWindowAndFrame(gTasks[taskId].tSubWindowId, TRUE);
    RemoveWindow(gTasks[taskId].tSubWindowId);

    DestroyListMenuTask(gTasks[taskId].tMenuTaskId, NULL, NULL);
    DestroyTask(taskId);
    ScriptContext_Enable();
    UnfreezeObjectEvents();
}

static u8 Debug_CheckToggleFlags(u8 id)
{
    u8 result = FALSE;

    switch (id)
    {
        case DEBUG_FLAGVAR_MENU_ITEM_TOGGLE_POKEDEX:
            result = FlagGet(FLAG_SYS_POKEDEX_GET);
            break;
        case DEBUG_FLAGVAR_MENU_ITEM_TOGGLE_NATDEX:
            result = IsNationalPokedexEnabled();
            break;
        case DEBUG_FLAGVAR_MENU_ITEM_TOGGLE_POKENAV:
            result = FlagGet(FLAG_SYS_POKENAV_GET);
            break;
        case DEBUG_FLAGVAR_MENU_ITEM_TOGGLE_MATCH_CALL:
            result = FlagGet(FLAG_ADDED_MATCH_CALL_TO_POKENAV) && FlagGet(FLAG_HAS_MATCH_CALL);
            break;
        case DEBUG_FLAGVAR_MENU_ITEM_TOGGLE_RUN_SHOES:
            result = FlagGet(FLAG_SYS_B_DASH);
            break;
        case DEBUG_FLAGVAR_MENU_ITEM_TOGGLE_LOCATIONS:
            result = FlagGet(FLAG_VISITED_LITTLEROOT_TOWN) &&
                FlagGet(FLAG_VISITED_OLDALE_TOWN) &&
                FlagGet(FLAG_VISITED_DEWFORD_TOWN) &&
                FlagGet(FLAG_VISITED_LAVARIDGE_TOWN) &&
                FlagGet(FLAG_VISITED_FALLARBOR_TOWN) &&
                FlagGet(FLAG_VISITED_VERDANTURF_TOWN) &&
                FlagGet(FLAG_VISITED_PACIFIDLOG_TOWN) &&
                FlagGet(FLAG_VISITED_PETALBURG_CITY) &&
                FlagGet(FLAG_VISITED_SLATEPORT_CITY) &&
                FlagGet(FLAG_VISITED_MAUVILLE_CITY) &&
                FlagGet(FLAG_VISITED_RUSTBORO_CITY) &&
                FlagGet(FLAG_VISITED_FORTREE_CITY) &&
                FlagGet(FLAG_VISITED_LILYCOVE_CITY) &&
                FlagGet(FLAG_VISITED_MOSSDEEP_CITY) &&
                FlagGet(FLAG_VISITED_SOOTOPOLIS_CITY) &&
                FlagGet(FLAG_VISITED_EVER_GRANDE_CITY) &&
                FlagGet(FLAG_LANDMARK_POKEMON_LEAGUE) &&
                FlagGet(FLAG_LANDMARK_BATTLE_FRONTIER);
            break;
        case DEBUG_FLAGVAR_MENU_ITEM_TOGGLE_BADGES_ALL:
            result = FlagGet(FLAG_BADGE01_GET) &&
                FlagGet(FLAG_BADGE02_GET) &&
                FlagGet(FLAG_BADGE03_GET) &&
                FlagGet(FLAG_BADGE04_GET) &&
                FlagGet(FLAG_BADGE05_GET) &&
                FlagGet(FLAG_BADGE06_GET) &&
                FlagGet(FLAG_BADGE07_GET) &&
                FlagGet(FLAG_BADGE08_GET);
            break;
        case DEBUG_FLAGVAR_MENU_ITEM_TOGGLE_FRONTIER_PASS:
            result = FlagGet(FLAG_SYS_FRONTIER_PASS);
            break;
    #if OW_FLAG_NO_COLLISION != 0
        case DEBUG_FLAGVAR_MENU_ITEM_TOGGLE_COLISSION:
            result = FlagGet(OW_FLAG_NO_COLLISION);
            break;
    #endif
    #if OW_FLAG_NO_ENCOUNTER != 0
        case DEBUG_FLAGVAR_MENU_ITEM_TOGGLE_ENCOUNTER:
            result = FlagGet(OW_FLAG_NO_ENCOUNTER);
            break;
    #endif
    #if OW_FLAG_NO_TRAINER_SEE != 0
        case DEBUG_FLAGVAR_MENU_ITEM_TOGGLE_TRAINER_SEE:
            result = FlagGet(OW_FLAG_NO_TRAINER_SEE);
            break;
    #endif
    #if B_FLAG_NO_BAG_USE != 0
        case DEBUG_FLAGVAR_MENU_ITEM_TOGGLE_BAG_USE:
            result = FlagGet(B_FLAG_NO_BAG_USE);
            break;
    #endif
    #if B_FLAG_NO_CATCHING != 0
        case DEBUG_FLAGVAR_MENU_ITEM_TOGGLE_CATCHING:
            result = FlagGet(B_FLAG_NO_CATCHING);
            break;
    #endif
        default:
            result = 0xFF;
            break;
    }

    return result;
}

static void Debug_InitDebugBattleData(void)
{
    u32 i;
    sDebugBattleData->submenu       = 0;
    sDebugBattleData->battleType    = 0xFF;
    sDebugBattleData->battleTerrain = 0xFF;

    for (i = 0; i < AI_FLAG_COUNT; i++)
        sDebugBattleData->aiFlags[i] = FALSE;
}

static void Debug_RefreshListMenu(u8 taskId)
{
    u16 i;
    const u8 sColor_Red[] = _("{COLOR RED}");
    const u8 sColor_Green[] = _("{COLOR GREEN}");
    u8 totalItems = 0, flagResult = 0;
    u8 const *name = NULL;

    if (sDebugMenuListData->listId == 0)
    {
        gMultiuseListMenuTemplate = sDebugMenu_ListTemplate_FlagsVars;
        totalItems = gMultiuseListMenuTemplate.totalItems;
    }
    else if (sDebugMenuListData->listId == 1 && sDebugBattleData->submenu <= 1)
    {
        gMultiuseListMenuTemplate = sDebugMenu_ListTemplate_Battle_1;
        totalItems = gMultiuseListMenuTemplate.totalItems;
    }
    else if (sDebugMenuListData->listId == 1 && sDebugBattleData->submenu > 1)
    {
        gMultiuseListMenuTemplate = sDebugMenu_ListTemplate_Battle_2;
        totalItems = 7;
    }

    // Failsafe to prevent memory corruption
    totalItems = min(totalItems, DEBUG_MAX_MENU_ITEMS);
    // Copy item names for all entries but the last (which is Cancel)
    for(i = 0; i < totalItems; i++)
    {

        if (sDebugMenuListData->listId == 1 && sDebugBattleData->submenu > 1)
        {
            u16 species;
            if (i == 6)
            {
                name = sDebugText_Continue;
                StringCopy(&sDebugMenuListData->itemNames[i][0], name);
            }
            else if (GetMonData(&gEnemyParty[i], MON_DATA_SANITY_HAS_SPECIES))
            {
                species = GetMonData(&gEnemyParty[i], MON_DATA_SPECIES);
                StringCopy(gStringVar1, GetSpeciesName(species));
                StringCopy(&sDebugMenuListData->itemNames[i][0], gStringVar1);
            }
            else
            {
                StringCopy(&sDebugMenuListData->itemNames[i][0], sDebugText_Dashes);
            }
        }
        else
        {
            if (sDebugMenuListData->listId == 0)
            {
                flagResult = Debug_CheckToggleFlags(i);
                name = sDebugMenu_Items_FlagsVars[i].name;
            }
            else if (sDebugMenuListData->listId == 1)
            {
                flagResult = sDebugBattleData->aiFlags[i];
                if (i == totalItems - 1)
                    flagResult = 0xFF;
                name = sDebugMenu_Items_Battle_1[i].name;
            }

            if (flagResult == 0xFF)
            {
                StringCopy(&sDebugMenuListData->itemNames[i][0], name);
            }
            else if (flagResult)
            {
                StringCopy(gStringVar1, sColor_Green);
                StringExpandPlaceholders(gStringVar4, name);
                StringCopy(&sDebugMenuListData->itemNames[i][0], gStringVar4);
            }
            else
            {
                StringCopy(gStringVar1, sColor_Red);
                StringExpandPlaceholders(gStringVar4, name);
                StringCopy(&sDebugMenuListData->itemNames[i][0], gStringVar4);
            }
        }

        sDebugMenuListData->listItems[i].name = &sDebugMenuListData->itemNames[i][0];
        sDebugMenuListData->listItems[i].id = i;
    }

    // Set list menu data
    gMultiuseListMenuTemplate.items = sDebugMenuListData->listItems;
    gMultiuseListMenuTemplate.totalItems = totalItems;
    gMultiuseListMenuTemplate.maxShowed = DEBUG_MENU_HEIGHT_MAIN;
    gMultiuseListMenuTemplate.windowId = gTasks[taskId].tWindowId;
    gMultiuseListMenuTemplate.header_X = 0;
    gMultiuseListMenuTemplate.item_X = 8;
    gMultiuseListMenuTemplate.cursor_X = 0;
    gMultiuseListMenuTemplate.upText_Y = 1;
    gMultiuseListMenuTemplate.cursorPal = 2;
    gMultiuseListMenuTemplate.fillValue = 1;
    gMultiuseListMenuTemplate.cursorShadowPal = 3;
    gMultiuseListMenuTemplate.lettersSpacing = 1;
    gMultiuseListMenuTemplate.itemVerticalPadding = 0;
    gMultiuseListMenuTemplate.scrollMultiple = LIST_NO_MULTIPLE_SCROLL;
    gMultiuseListMenuTemplate.fontId = 1;
    gMultiuseListMenuTemplate.cursorKind = 0;
}

static void Debug_RedrawListMenu(u8 taskId)
{
    u8 listTaskId = gTasks[taskId].tMenuTaskId;
    u16 scrollOffset, selectedRow;
    ListMenuGetScrollAndRow(listTaskId, &scrollOffset, &selectedRow);

    DestroyListMenuTask(gTasks[taskId].tMenuTaskId, &scrollOffset, &selectedRow);
    Debug_RefreshListMenu(taskId);
    gTasks[taskId].tMenuTaskId = ListMenuInit(&gMultiuseListMenuTemplate, scrollOffset, selectedRow);
}


// *******************************
// Handle Inputs
static void DebugTask_HandleMenuInput_Main(u8 taskId)
{
    void (*func)(u8);
    u32 input = ListMenu_ProcessInput(gTasks[taskId].tMenuTaskId);

    if (JOY_NEW(A_BUTTON))
    {
        PlaySE(SE_SELECT);
        if ((func = sDebugMenu_Actions_Main[input]) != NULL)
            func(taskId);
    }
    else if (JOY_NEW(B_BUTTON))
    {
        PlaySE(SE_SELECT);
        Debug_DestroyMenu_Full(taskId);
        ScriptContext_Enable();
    }
}

static void DebugTask_HandleMenuInput_Utilities(u8 taskId)
{
    void (*func)(u8);
    u32 input = ListMenu_ProcessInput(gTasks[taskId].tMenuTaskId);

    if (JOY_NEW(A_BUTTON))
    {
        PlaySE(SE_SELECT);
        if ((func = sDebugMenu_Actions_Utilities[input]) != NULL)
            func(taskId);
    }
    else if (JOY_NEW(B_BUTTON))
    {
        PlaySE(SE_SELECT);
        Debug_DestroyMenu(taskId);
        Debug_ReShowMainMenu();
    }
}

static void DebugTask_HandleMenuInput_PartyBoxes(u8 taskId)
{
    void (*func)(u8);
    u32 input = ListMenu_ProcessInput(gTasks[taskId].tMenuTaskId);

    if (JOY_NEW(A_BUTTON))
    {
        PlaySE(SE_SELECT);
        if ((func = sDebugMenu_Actions_PartyBoxes[input]) != NULL)
            func(taskId);
    }
    else if (JOY_NEW(B_BUTTON))
    {
        PlaySE(SE_SELECT);
        Debug_DestroyMenu(taskId);
        Debug_ReShowMainMenu();
    }
}

static void DebugTask_HandleMenuInput_Scripts(u8 taskId)
{
    void (*func)(u8);
    u32 input = ListMenu_ProcessInput(gTasks[taskId].tMenuTaskId);

    if (JOY_NEW(A_BUTTON))
    {
        PlaySE(SE_SELECT);
        if ((func = sDebugMenu_Actions_Scripts[input]) != NULL)
            func(taskId);
    }
    else if (JOY_NEW(B_BUTTON))
    {
        PlaySE(SE_SELECT);
        Debug_DestroyMenu(taskId);
        Debug_ReShowMainMenu();
    }
}

static void DebugTask_HandleMenuInput_FlagsVars(u8 taskId)
{
    void (*func)(u8);
    u32 input = ListMenu_ProcessInput(gTasks[taskId].tMenuTaskId);

    if (JOY_NEW(A_BUTTON))
    {
        PlaySE(SE_SELECT);
        if ((func = sDebugMenu_Actions_Flags[input]) != NULL)
        {
            Debug_RedrawListMenu(taskId);
            func(taskId);

            // Remove TRUE/FALSE window for functions that haven't been assigned flags
            if (gTasks[taskId].tInput == 0xFF)
            {
                ClearStdWindowAndFrame(gTasks[taskId].tSubWindowId, TRUE);
                RemoveWindow(gTasks[taskId].tSubWindowId);
                Free(sDebugMenuListData);
            }
        }
    }
    else if (JOY_NEW(B_BUTTON))
    {
        PlaySE(SE_SELECT);
        Debug_DestroyMenu(taskId);
        Debug_ReShowMainMenu();
    }
}

static void DebugTask_HandleBattleMenuReDraw(u8 taskId)
{
    Debug_RefreshListMenu(taskId);
    switch (sDebugBattleData->submenu)
    {
    case 0:
        Debug_DestroyMenu(taskId);
        Debug_ShowMenu(DebugTask_HandleMenuInput_Battle, sDebugMenu_ListTemplate_Battle_0);
        break;
    case 1:
        Debug_DestroyMenu(taskId);
        Debug_ShowMenu(DebugTask_HandleMenuInput_Battle, gMultiuseListMenuTemplate);
        break;
    case 2:
        Debug_DestroyMenu(taskId);
        Debug_ShowMenu(DebugTask_HandleMenuInput_Battle, sDebugMenu_ListTemplate_Battle_2);
        break;
    case 3:
        Debug_DestroyMenu(taskId);
        Debug_ShowMenu(DebugTask_HandleMenuInput_Battle, gMultiuseListMenuTemplate);
        break;
    }
}

static void DebugTask_HandleMenuInput_Battle(u8 taskId)
{
    u16 idx;
    u8 listTaskId = gTasks[taskId].tMenuTaskId;
    ListMenu_ProcessInput(listTaskId);

    ListMenuGetCurrentItemArrayId(listTaskId, &idx);

    if (JOY_NEW(A_BUTTON))
    {
        PlaySE(SE_SELECT);

        switch (sDebugBattleData->submenu)
        {
        case 0: // Battle type
            sDebugBattleData->battleType = idx;
            sDebugBattleData->submenu++;
            Debug_DestroyMenu(taskId);

            if (sDebugBattleData->battleType == DEBUG_BATTLE_0_MENU_ITEM_WILD // Skip AI Flag selection if wild battle
             || sDebugBattleData->battleType == DEBUG_BATTLE_0_MENU_ITEM_WILD_DOUBLE)
            {
                sDebugBattleData->submenu++;
                Debug_ShowMenu(DebugTask_HandleMenuInput_Battle, sDebugMenu_ListTemplate_Battle_2);
            }
            else
            {
                Debug_ShowMenu(DebugTask_HandleMenuInput_Battle, gMultiuseListMenuTemplate);
            }
            break;
        case 1: // AI Flags
            if (idx == sDebugMenu_ListTemplate_Battle_1.totalItems - 1)
            {
                sDebugBattleData->submenu++;
                Debug_DestroyMenu(taskId);
                Debug_ShowMenu(DebugTask_HandleMenuInput_Battle, sDebugMenu_ListTemplate_Battle_2);
            }
            else
            {
                sDebugBattleData->aiFlags[idx] = !sDebugBattleData->aiFlags[idx];
                Debug_RedrawListMenu(taskId);
            }

            break;
        case 2: // Terrain
            sDebugBattleData->submenu++;
            sDebugBattleData->battleTerrain = idx;
            Debug_DestroyMenu(taskId);
            Debug_ShowMenu(DebugTask_HandleMenuInput_Battle, gMultiuseListMenuTemplate);
            break;
        case 3: // Enemy pokemon
            if (idx == 6)
                Debug_InitializeBattle(taskId);
            break;
        }
    }
    else if (JOY_NEW(B_BUTTON))
    {
        switch (sDebugBattleData->submenu)
        {
        case 0: // Return to Main menu
            PlaySE(SE_SELECT);
            Debug_DestroyMenu(taskId);
            Debug_ReShowMainMenu();
            break;
        case 2: // Skip AI Flag selection if wild battle
            if (sDebugBattleData->battleType == DEBUG_BATTLE_0_MENU_ITEM_WILD
             || sDebugBattleData->battleType == DEBUG_BATTLE_0_MENU_ITEM_WILD_DOUBLE)
            {
                sDebugBattleData->submenu = 0;
            }
            else
                sDebugBattleData->submenu--;
            DebugTask_HandleBattleMenuReDraw(taskId);
            break;
        default:
            sDebugBattleData->submenu--;
            DebugTask_HandleBattleMenuReDraw(taskId);
            break;
        }
    }
}

static void Debug_InitializeBattle(u8 taskId)
{
    u32 i;
    gBattleTypeFlags = 0;

    // Set main battle flags
    switch (sDebugBattleData->battleType)
    {
    case DEBUG_BATTLE_0_MENU_ITEM_WILD:
        break;
    case DEBUG_BATTLE_0_MENU_ITEM_SINGLE:
        gBattleTypeFlags = (BATTLE_TYPE_TRAINER);
        break;
    case DEBUG_BATTLE_0_MENU_ITEM_DOUBLE:
        gBattleTypeFlags = (BATTLE_TYPE_DOUBLE | BATTLE_TYPE_TWO_OPPONENTS | BATTLE_TYPE_TRAINER);
        break;
    case DEBUG_BATTLE_0_MENU_ITEM_MULTI:
        gBattleTypeFlags = (BATTLE_TYPE_DOUBLE | BATTLE_TYPE_TWO_OPPONENTS | BATTLE_TYPE_TRAINER | BATTLE_TYPE_INGAME_PARTNER);
        break;
    }

    // Set terrain
    gBattleTerrain = sDebugBattleData->battleTerrain;

    // Populate enemy party
    for (i = 0; i < PARTY_SIZE; i++)
    {
        ZeroMonData(&gEnemyParty[i]);
        if (GetMonData(&gPlayerParty[i], MON_DATA_SANITY_HAS_SPECIES))
            gEnemyParty[i] = gPlayerParty[i];
    }

    // Set AI flags
    for (i = 0; i < ARRAY_COUNT(sDebugBattleData->aiFlags); i++)
    {
        if (sDebugBattleData->aiFlags[i])
            gDebugAIFlags |= (1 << i);
    }

    gIsDebugBattle = TRUE;
    BattleSetup_StartTrainerBattle_Debug();


    Debug_DestroyMenu_Full(taskId);
}

static void DebugTask_HandleMenuInput_Give(u8 taskId)
{
    void (*func)(u8);
    u32 input = ListMenu_ProcessInput(gTasks[taskId].tMenuTaskId);

    if (JOY_NEW(A_BUTTON))
    {
        PlaySE(SE_SELECT);
        if ((func = sDebugMenu_Actions_Give[input]) != NULL)
            func(taskId);
    }
    else if (JOY_NEW(B_BUTTON))
    {
        PlaySE(SE_SELECT);
        Debug_DestroyMenu(taskId);
        Debug_ReShowMainMenu();
    }
}

static void DebugTask_HandleMenuInput_Fill(u8 taskId)
{
    void (*func)(u8);
    u32 input = ListMenu_ProcessInput(gTasks[taskId].tMenuTaskId);

    if (JOY_NEW(A_BUTTON))
    {
        PlaySE(SE_SELECT);
        if ((func = sDebugMenu_Actions_Fill[input]) != NULL)
            func(taskId);
    }
    else if (JOY_NEW(B_BUTTON))
    {
        PlaySE(SE_SELECT);
        Debug_DestroyMenu(taskId);
        Debug_ReShowMainMenu();
    }
}

static void DebugTask_HandleMenuInput_Sound(u8 taskId)
{
    void (*func)(u8);
    u32 input = ListMenu_ProcessInput(gTasks[taskId].tMenuTaskId);

    if (JOY_NEW(A_BUTTON))
    {
        PlaySE(SE_SELECT);
        if ((func = sDebugMenu_Actions_Sound[input]) != NULL)
            func(taskId);
    }
    else if (JOY_NEW(B_BUTTON))
    {
        PlaySE(SE_SELECT);
        Debug_DestroyMenu(taskId);
        Debug_ReShowMainMenu();
    }
}

static void DebugTask_HandleMenuInput_BerryFunctions(u8 taskId)
{
    void (*func)(u8);
    u32 input = ListMenu_ProcessInput(gTasks[taskId].tMenuTaskId);

    if (JOY_NEW(A_BUTTON))
    {
        PlaySE(SE_SELECT);
        if ((func = sDebugMenu_Actions_BerryFunctions[input]) != NULL)
            func(taskId);
    }
    else if (JOY_NEW(B_BUTTON))
    {
        PlaySE(SE_SELECT);
        Debug_DestroyMenu(taskId);
        Debug_ReShowMainMenu();
    }
}

// *******************************
// Open sub-menus
static void DebugAction_OpenUtilitiesMenu(u8 taskId)
{
    Debug_DestroyMenu(taskId);
    Debug_ShowMenu(DebugTask_HandleMenuInput_Utilities, sDebugMenu_ListTemplate_Utilities);
}

static void DebugAction_OpenPartyBoxesMenu(u8 taskId)
{
    Debug_DestroyMenu(taskId);
    Debug_ShowMenu(DebugTask_HandleMenuInput_PartyBoxes, sDebugMenu_ListTemplate_PartyBoxes);
}

static void DebugAction_OpenScriptsMenu(u8 taskId)
{
    Debug_DestroyMenu(taskId);
    Debug_ShowMenu(DebugTask_HandleMenuInput_Scripts, sDebugMenu_ListTemplate_Scripts);
}

static void DebugAction_OpenFlagsVarsMenu(u8 taskId)
{
    Debug_DestroyMenu(taskId);
    sDebugMenuListData->listId = 0;
    Debug_ShowMenu(DebugTask_HandleMenuInput_FlagsVars, gMultiuseListMenuTemplate);
}

static void DebugAction_OpenGiveMenu(u8 taskId)
{
    Debug_DestroyMenu(taskId);
    Debug_ShowMenu(DebugTask_HandleMenuInput_Give, sDebugMenu_ListTemplate_Give);
}

static void DebugAction_OpenFillMenu(u8 taskId)
{
    Debug_DestroyMenu(taskId);
    Debug_ShowMenu(DebugTask_HandleMenuInput_Fill, sDebugMenu_ListTemplate_Fill);
}

static void DebugAction_OpenSoundMenu(u8 taskId)
{
    Debug_DestroyMenu(taskId);
    Debug_ShowMenu(DebugTask_HandleMenuInput_Sound, sDebugMenu_ListTemplate_Sound);
}

static void DebugAction_Util_BerryFunctions(u8 taskId)
{
    Debug_DestroyMenu(taskId);
    Debug_ShowMenu(DebugTask_HandleMenuInput_BerryFunctions, sDebugMenu_ListTemplate_BerryFunctions);
}

// *******************************
// Actions Utilities

static void DebugAction_Util_Fly(u8 taskId)
{
    Debug_DestroyMenu_Full(taskId);
    SetMainCallback2(CB2_OpenFlyMap);
}

#define tMapGroup  data[5]
#define tMapNum    data[6]
#define tWarp      data[7]

#define LAST_MAP_GROUP (MAP_GROUPS_COUNT - 1)

static void DebugAction_Util_Warp_Warp(u8 taskId)
{
    u8 windowId;

    ClearStdWindowAndFrame(gTasks[taskId].tWindowId, TRUE);
    RemoveWindow(gTasks[taskId].tWindowId);

    HideMapNamePopUpWindow();
    LoadMessageBoxAndBorderGfx();
    windowId = AddWindow(&sDebugMenuWindowTemplateExtra);
    DrawStdWindowFrame(windowId, FALSE);

    CopyWindowToVram(windowId, COPYWIN_FULL);

    ConvertIntToDecimalStringN(gStringVar1, gTasks[taskId].tInput, STR_CONV_MODE_LEADING_ZEROS, 3);
    ConvertIntToDecimalStringN(gStringVar2, LAST_MAP_GROUP, STR_CONV_MODE_LEADING_ZEROS, 3);
    StringExpandPlaceholders(gStringVar1, sDebugText_Util_WarpToMap_SelMax);
    StringCopy(gStringVar3, gText_DigitIndicator[0]);
    StringExpandPlaceholders(gStringVar4, sDebugText_Util_WarpToMap_SelectMapGroup);
    AddTextPrinterParameterized(windowId, DEBUG_MENU_FONT, gStringVar4, 1, 1, 0, NULL);

    gTasks[taskId].func = DebugAction_Util_Warp_SelectMapGroup;
    gTasks[taskId].tSubWindowId = windowId;
    gTasks[taskId].tInput = 0;
    gTasks[taskId].tDigit = 0;
    gTasks[taskId].tMapGroup = 0;
    gTasks[taskId].tMapNum = 0;
    gTasks[taskId].tWarp = 0;
}

static void DebugAction_Util_Warp_SelectMapGroup(u8 taskId)
{
    if (JOY_NEW(DPAD_ANY))
    {
        PlaySE(SE_SELECT);
        if (JOY_NEW(DPAD_UP))
        {
            gTasks[taskId].tInput += sPowersOfTen[gTasks[taskId].tDigit];
            if (gTasks[taskId].tInput > LAST_MAP_GROUP)
                gTasks[taskId].tInput = LAST_MAP_GROUP;
        }
        if (JOY_NEW(DPAD_DOWN))
        {
            gTasks[taskId].tInput -= sPowersOfTen[gTasks[taskId].tDigit];
            if (gTasks[taskId].tInput < 0)
                gTasks[taskId].tInput = 0;
        }
        if (JOY_NEW(DPAD_LEFT))
        {
            if (gTasks[taskId].tDigit > 0)
                gTasks[taskId].tDigit -= 1;
        }
        if (JOY_NEW(DPAD_RIGHT))
        {
            if (gTasks[taskId].tDigit < 2)
                gTasks[taskId].tDigit += 1;
        }

        ConvertIntToDecimalStringN(gStringVar1, gTasks[taskId].tInput, STR_CONV_MODE_LEADING_ZEROS, 3);
        ConvertIntToDecimalStringN(gStringVar2, LAST_MAP_GROUP, STR_CONV_MODE_LEADING_ZEROS, 3);
        StringExpandPlaceholders(gStringVar1, sDebugText_Util_WarpToMap_SelMax);
        StringCopy(gStringVar3, gText_DigitIndicator[gTasks[taskId].tDigit]);
        StringExpandPlaceholders(gStringVar4, sDebugText_Util_WarpToMap_SelectMapGroup);
        AddTextPrinterParameterized(gTasks[taskId].tSubWindowId, DEBUG_MENU_FONT, gStringVar4, 1, 1, 0, NULL);
    }

    if (JOY_NEW(A_BUTTON))
    {
        gTasks[taskId].tMapGroup = gTasks[taskId].tInput;
        gTasks[taskId].tInput = 0;
        gTasks[taskId].tDigit = 0;

        ConvertIntToDecimalStringN(gStringVar1, gTasks[taskId].tInput, STR_CONV_MODE_LEADING_ZEROS, (MAP_GROUP_COUNT[gTasks[taskId].tMapGroup] - 1 >= 100) ? 3 : 2);
        ConvertIntToDecimalStringN(gStringVar2, MAP_GROUP_COUNT[gTasks[taskId].tMapGroup] - 1, STR_CONV_MODE_LEADING_ZEROS, (MAP_GROUP_COUNT[gTasks[taskId].tMapGroup] - 1 >= 100) ? 3 : 2);
        StringExpandPlaceholders(gStringVar1, sDebugText_Util_WarpToMap_SelMax);
        GetMapName(gStringVar2, Overworld_GetMapHeaderByGroupAndId(gTasks[taskId].tMapGroup, gTasks[taskId].tInput)->regionMapSectionId, 0);
        StringCopy(gStringVar3, gText_DigitIndicator[gTasks[taskId].tDigit]);
        StringExpandPlaceholders(gStringVar4, sDebugText_Util_WarpToMap_SelectMap);
        AddTextPrinterParameterized(gTasks[taskId].tSubWindowId, DEBUG_MENU_FONT, gStringVar4, 1, 1, 0, NULL);

        gTasks[taskId].func = DebugAction_Util_Warp_SelectMap;
    }
    else if (JOY_NEW(B_BUTTON))
    {
        PlaySE(SE_SELECT);
        DebugAction_DestroyExtraWindow(taskId);
    }
}

static void DebugAction_Util_Warp_SelectMap(u8 taskId)
{
    u8 max_value = MAP_GROUP_COUNT[gTasks[taskId].tMapGroup]; //maps in the selected map group

    if (JOY_NEW(DPAD_ANY))
    {
        PlaySE(SE_SELECT);
        if (JOY_NEW(DPAD_UP))
        {
            gTasks[taskId].tInput += sPowersOfTen[gTasks[taskId].tDigit];
            if (gTasks[taskId].tInput > max_value - 1)
                gTasks[taskId].tInput = max_value - 1;
        }
        if (JOY_NEW(DPAD_DOWN))
        {
            gTasks[taskId].tInput -= sPowersOfTen[gTasks[taskId].tDigit];
            if (gTasks[taskId].tInput < 0)
                gTasks[taskId].tInput = 0;
        }
        if (JOY_NEW(DPAD_LEFT))
        {
            if (gTasks[taskId].tDigit > 0)
                gTasks[taskId].tDigit -= 1;
        }
        if (JOY_NEW(DPAD_RIGHT))
        {
            if (gTasks[taskId].tDigit < 2)
                gTasks[taskId].tDigit += 1;
        }

        ConvertIntToDecimalStringN(gStringVar1, gTasks[taskId].tInput, STR_CONV_MODE_LEADING_ZEROS, (max_value >= 100) ? 3 : 2);
        ConvertIntToDecimalStringN(gStringVar2, MAP_GROUP_COUNT[gTasks[taskId].tMapGroup] - 1, STR_CONV_MODE_LEADING_ZEROS, (max_value >= 100) ? 3 : 2);
        StringExpandPlaceholders(gStringVar1, sDebugText_Util_WarpToMap_SelMax);
        GetMapName(gStringVar2, Overworld_GetMapHeaderByGroupAndId(gTasks[taskId].tMapGroup, gTasks[taskId].tInput)->regionMapSectionId, 0);
        StringCopy(gStringVar3, gText_DigitIndicator[gTasks[taskId].tDigit]);
        StringExpandPlaceholders(gStringVar4, sDebugText_Util_WarpToMap_SelectMap);
        AddTextPrinterParameterized(gTasks[taskId].tSubWindowId, DEBUG_MENU_FONT, gStringVar4, 1, 1, 0, NULL);
    }

    if (JOY_NEW(A_BUTTON))
    {
        gTasks[taskId].tMapNum = gTasks[taskId].tInput;
        gTasks[taskId].tInput = 0;
        gTasks[taskId].tDigit = 0;

        StringCopy(gStringVar3, gText_DigitIndicator[gTasks[taskId].tDigit]);
        ConvertIntToDecimalStringN(gStringVar1, gTasks[taskId].tInput, STR_CONV_MODE_LEADING_ZEROS, 3);
        StringExpandPlaceholders(gStringVar4, sDebugText_Util_WarpToMap_SelectWarp);
        AddTextPrinterParameterized(gTasks[taskId].tSubWindowId, DEBUG_MENU_FONT, gStringVar4, 1, 1, 0, NULL);
        gTasks[taskId].func = DebugAction_Util_Warp_SelectWarp;
    }
    else if (JOY_NEW(B_BUTTON))
    {
        PlaySE(SE_SELECT);
        DebugAction_DestroyExtraWindow(taskId);
    }
}

static void DebugAction_Util_Warp_SelectWarp(u8 taskId)
{
    if (JOY_NEW(DPAD_ANY))
    {
        PlaySE(SE_SELECT);
        if (JOY_NEW(DPAD_UP))
        {
            gTasks[taskId].tInput += sPowersOfTen[gTasks[taskId].tDigit];
            if (gTasks[taskId].tInput > 10)
                gTasks[taskId].tInput = 10;
        }
        if (JOY_NEW(DPAD_DOWN))
        {
            gTasks[taskId].tInput -= sPowersOfTen[gTasks[taskId].tDigit];
            if (gTasks[taskId].tInput < 0)
                gTasks[taskId].tInput = 0;
        }

        StringCopy(gStringVar3, gText_DigitIndicator[gTasks[taskId].tDigit]);
        ConvertIntToDecimalStringN(gStringVar1, gTasks[taskId].tInput, STR_CONV_MODE_LEADING_ZEROS, 3);
        StringExpandPlaceholders(gStringVar4, sDebugText_Util_WarpToMap_SelectWarp);
        AddTextPrinterParameterized(gTasks[taskId].tSubWindowId, DEBUG_MENU_FONT, gStringVar4, 1, 1, 0, NULL);
    }

    if (JOY_NEW(A_BUTTON))
    {
        gTasks[taskId].tWarp = gTasks[taskId].tInput;
        //If there's no warp with the number available, warp to the center of the map.
        SetWarpDestinationToMapWarp(gTasks[taskId].tMapGroup, gTasks[taskId].tMapNum, gTasks[taskId].tWarp);
        DoWarp();
        ResetInitialPlayerAvatarState();
        DebugAction_DestroyExtraWindow(taskId);
    }
    else if (JOY_NEW(B_BUTTON))
    {
        PlaySE(SE_SELECT);
        DebugAction_DestroyExtraWindow(taskId);
    }
}

#undef tMapGroup
#undef tMapNum
#undef tWarp

void CheckSaveBlock1Size(struct ScriptContext *ctx)
{
    u32 currSb1Size = sizeof(struct SaveBlock1);
    u32 maxSb1Size = SECTOR_DATA_SIZE * (SECTOR_ID_SAVEBLOCK1_END - SECTOR_ID_SAVEBLOCK1_START + 1);
    ConvertIntToDecimalStringN(gStringVar1, currSb1Size, STR_CONV_MODE_LEFT_ALIGN, 6);
    ConvertIntToDecimalStringN(gStringVar2, maxSb1Size, STR_CONV_MODE_LEFT_ALIGN, 6);
    ConvertIntToDecimalStringN(gStringVar3, maxSb1Size - currSb1Size, STR_CONV_MODE_LEFT_ALIGN, 6);
}

void CheckSaveBlock2Size(struct ScriptContext *ctx)
{
    u32 currSb2Size = (sizeof(struct SaveBlock2));
    u32 maxSb2Size = SECTOR_DATA_SIZE;
    ConvertIntToDecimalStringN(gStringVar1, currSb2Size, STR_CONV_MODE_LEFT_ALIGN, 6);
    ConvertIntToDecimalStringN(gStringVar2, maxSb2Size, STR_CONV_MODE_LEFT_ALIGN, 6);
    ConvertIntToDecimalStringN(gStringVar3, maxSb2Size - currSb2Size, STR_CONV_MODE_LEFT_ALIGN, 6);
}

void CheckPokemonStorageSize(struct ScriptContext *ctx)
{
    u32 currPkmnStorageSize = sizeof(struct PokemonStorage);
    u32 maxPkmnStorageSize = SECTOR_DATA_SIZE * (SECTOR_ID_PKMN_STORAGE_END - SECTOR_ID_PKMN_STORAGE_START + 1);
    ConvertIntToDecimalStringN(gStringVar1, currPkmnStorageSize, STR_CONV_MODE_LEFT_ALIGN, 6);
    ConvertIntToDecimalStringN(gStringVar2, maxPkmnStorageSize, STR_CONV_MODE_LEFT_ALIGN, 6);
    ConvertIntToDecimalStringN(gStringVar3, maxPkmnStorageSize - currPkmnStorageSize, STR_CONV_MODE_LEFT_ALIGN, 6);
}

static void DebugAction_Util_CheckSaveBlock(u8 taskId)
{
    Debug_DestroyMenu_Full_Script(taskId, Debug_CheckSaveBlock);
}

enum RoundMode
{
    ROUND_CEILING,
    ROUND_NEAREST,
    ROUND_FLOOR,
};

static u8 *ConvertQ22_10ToDecimalString(u8 *string, u32 q22_10, u32 decimalDigits, enum RoundMode roundMode)
{
    string = ConvertIntToDecimalStringN(string, q22_10 >> 10, STR_CONV_MODE_LEFT_ALIGN, 10);

    if (decimalDigits == 0)
        return string;

    *string++ = CHAR_PERIOD;

    q22_10 &= (1 << 10) - 1;
    while (decimalDigits-- > 1)
    {
        q22_10 *= 10;
        *string++ = CHAR_0 + (q22_10 >> 10);
        q22_10 &= (1 << 10) - 1;
    }

    q22_10 *= 10;
    switch (roundMode)
    {
    case ROUND_CEILING: q22_10 += (1 << 10) - 1; break;
    case ROUND_NEAREST: q22_10 += 1 << (10 - 1); break;
    case ROUND_FLOOR:                            break;
    }
    *string++ = CHAR_0 + (q22_10 >> 10);

    *string++ = EOS;

    return string;
}

void CheckROMSize(struct ScriptContext *ctx)
{
    extern u8 __rom_end[];
    u32 currROMSizeB = __rom_end - (const u8 *)ROM_START;
    u32 currROMSizeKB = (currROMSizeB + 1023) / 1024;
    u32 currROMFreeKB = ((const u8 *)ROM_END - __rom_end) / 1024;
    ConvertQ22_10ToDecimalString(gStringVar1, currROMSizeKB, 2, ROUND_CEILING);
    ConvertQ22_10ToDecimalString(gStringVar2, currROMFreeKB, 2, ROUND_FLOOR);
}

static void DebugAction_Util_CheckROMSpace(u8 taskId)
{
    Debug_DestroyMenu_Full(taskId);
    LockPlayerFieldControls();
    ScriptContext_SetupScript(Debug_CheckROMSpace);
}

static const u8 sWeatherNames[22][24] = {
    [WEATHER_NONE]               = _("NONE"),
    [WEATHER_SUNNY_CLOUDS]       = _("SUNNY CLOUDS"),
    [WEATHER_SUNNY]              = _("SUNNY"),
    [WEATHER_RAIN]               = _("RAIN"),
    [WEATHER_SNOW]               = _("SNOW"),
    [WEATHER_RAIN_THUNDERSTORM]  = _("RAIN THUNDERSTORM"),
    [WEATHER_FOG_HORIZONTAL]     = _("FOG HORIZONTAL"),
    [WEATHER_VOLCANIC_ASH]       = _("VOLCANIC ASH"),
    [WEATHER_SANDSTORM]          = _("SANDSTORM"),
    [WEATHER_FOG_DIAGONAL]       = _("FOG DIAGONAL"),
    [WEATHER_UNDERWATER]         = _("UNDERWATER"),
    [WEATHER_SHADE]              = _("SHADE"),
    [WEATHER_DROUGHT]            = _("DROUGHT"),
    [WEATHER_DOWNPOUR]           = _("DOWNPOUR"),
    [WEATHER_UNDERWATER_BUBBLES] = _("UNDERWATER BUBBLES"),
    [WEATHER_ABNORMAL]           = _("ABNORMAL(NOT WORKING)"),
    [WEATHER_ROUTE119_CYCLE]     = _("ROUTE119 CYCLE"),
    [WEATHER_ROUTE123_CYCLE]     = _("ROUTE123 CYCLE"),
};
static const u8 sDebugText_WeatherNotDefined[] = _("NOT DEFINED!!!");
static void DebugAction_Util_Weather(u8 taskId)
{
    u8 windowId;

    ClearStdWindowAndFrame(gTasks[taskId].tWindowId, TRUE);
    RemoveWindow(gTasks[taskId].tWindowId);

    HideMapNamePopUpWindow();
    LoadMessageBoxAndBorderGfx();
    windowId = AddWindow(&sDebugMenuWindowTemplateWeather);
    DrawStdWindowFrame(windowId, FALSE);

    CopyWindowToVram(windowId, COPYWIN_FULL);

    //Display initial ID
    StringCopy(gStringVar2, gText_DigitIndicator[0]);
    ConvertIntToDecimalStringN(gStringVar3, 1, STR_CONV_MODE_LEADING_ZEROS, 2);
    StringCopyPadded(gStringVar1, sWeatherNames[0], CHAR_SPACE, 30);
    StringExpandPlaceholders(gStringVar4, sDebugText_Util_Weather_ID);
    AddTextPrinterParameterized(windowId, DEBUG_MENU_FONT, gStringVar4, 1, 1, 0, NULL);

    gTasks[taskId].func = DebugAction_Util_Weather_SelectId;
    gTasks[taskId].tSubWindowId = windowId;
    gTasks[taskId].tInput = 0;
    gTasks[taskId].tDigit = 0;
}

static void DebugAction_Util_Weather_SelectId(u8 taskId)
{
    if (JOY_NEW(DPAD_ANY))
    {
        PlaySE(SE_SELECT);

        if (JOY_NEW(DPAD_UP))
        {
            gTasks[taskId].tInput += sPowersOfTen[gTasks[taskId].tDigit];
            if (gTasks[taskId].tInput > WEATHER_ROUTE123_CYCLE)
                gTasks[taskId].tInput = WEATHER_ROUTE123_CYCLE;
        }
        if (JOY_NEW(DPAD_DOWN))
        {
            gTasks[taskId].tInput -= sPowersOfTen[gTasks[taskId].tDigit];
            if (gTasks[taskId].tInput < WEATHER_NONE)
                gTasks[taskId].tInput = WEATHER_NONE;
        }
        if (JOY_NEW(DPAD_LEFT))
        {
            if (gTasks[taskId].tDigit > 0)
                gTasks[taskId].tDigit -= 1;
        }
        if (JOY_NEW(DPAD_RIGHT))
        {
            if (gTasks[taskId].tDigit < 2)
                gTasks[taskId].tDigit += 1;
        }

        StringCopy(gStringVar2, gText_DigitIndicator[gTasks[taskId].tDigit]);
        ConvertIntToDecimalStringN(gStringVar3, gTasks[taskId].tInput, STR_CONV_MODE_LEADING_ZEROS, 2);

        if (gTasks[taskId].tInput <= 15 || gTasks[taskId].tInput >= 20)
            StringCopyPadded(gStringVar1, sWeatherNames[gTasks[taskId].tInput], CHAR_SPACE, 30);
        else
            StringCopyPadded(gStringVar1, sDebugText_WeatherNotDefined, CHAR_SPACE, 30);

        StringExpandPlaceholders(gStringVar4, sDebugText_Util_Weather_ID);
        AddTextPrinterParameterized(gTasks[taskId].tSubWindowId, DEBUG_MENU_FONT, gStringVar4, 1, 1, 0, NULL);
    }

    if (JOY_NEW(A_BUTTON))
    {
        if (gTasks[taskId].tInput <= 14 || gTasks[taskId].tInput >= 20)
        {
            gTasks[taskId].data[5] = gTasks[taskId].tInput;
            SetWeather(gTasks[taskId].data[5]);
        }
    }
    else if (JOY_NEW(B_BUTTON))
    {
        PlaySE(SE_SELECT);
        DebugAction_DestroyExtraWindow(taskId);
    }
}

static void DebugAction_Util_CheckWallClock(u8 taskId)
{
    Debug_DestroyMenu_Full_Script(taskId, PlayersHouse_2F_EventScript_CheckWallClock);
}

static void DebugAction_Util_SetWallClock(u8 taskId)
{
    Debug_DestroyMenu_Full_Script(taskId, PlayersHouse_2F_EventScript_SetWallClock);
}

static void DebugAction_Util_WatchCredits(u8 taskId)
{
    Debug_DestroyMenu_Full(taskId);
    SetMainCallback2(CB2_StartCreditsSequence);
}

static void DebugAction_Util_Player_Name(u8 taskId)
{
    DoNamingScreen(NAMING_SCREEN_PLAYER, gSaveBlock2Ptr->playerName, gSaveBlock2Ptr->playerGender, 0, 0, CB2_ReturnToFieldContinueScript);
}

static void DebugAction_Util_Player_Gender(u8 taskId)
{
    if (gSaveBlock2Ptr->playerGender == MALE)
        gSaveBlock2Ptr->playerGender = FEMALE;
    else
        gSaveBlock2Ptr->playerGender = MALE;
    Debug_DestroyMenu_Full(taskId);
    ScriptContext_Enable();
}

static void DebugAction_Util_Player_Id(u8 taskId)
{
    u32 trainerId = Random32();
    SetTrainerId(trainerId, gSaveBlock2Ptr->playerTrainerId);
    Debug_DestroyMenu_Full(taskId);
    ScriptContext_Enable();
}

static void DebugAction_Util_CheatStart(u8 taskId)
{
    if (!FlagGet(FLAG_SYS_CLOCK_SET))
        RtcInitLocalTimeOffset(0, 0);

    InitTimeBasedEvents();
    Debug_DestroyMenu_Full_Script(taskId, Debug_CheatStart);
}

static void DebugAction_Util_ExpansionVersion(u8 taskId)
{
    Debug_DestroyMenu_Full(taskId);
    LockPlayerFieldControls();
    ScriptContext_SetupScript(Debug_ShowExpansionVersion);
}

void BufferExpansionVersion(struct ScriptContext *ctx)
{
    static const u8 sText_Released[] = _("\nRelease Build");
    static const u8 sText_Unreleased[] = _("\nDevelopment Build");
    u8 *string = gStringVar1;
    *string++ = CHAR_v;
    string = ConvertIntToDecimalStringN(string, EXPANSION_VERSION_MAJOR, STR_CONV_MODE_LEFT_ALIGN, 3);
    *string++ = CHAR_PERIOD;
    string = ConvertIntToDecimalStringN(string, EXPANSION_VERSION_MINOR, STR_CONV_MODE_LEFT_ALIGN, 3);
    *string++ = CHAR_PERIOD;
    string = ConvertIntToDecimalStringN(string, EXPANSION_VERSION_PATCH, STR_CONV_MODE_LEFT_ALIGN, 3);
    if (EXPANSION_TAGGED_RELEASE)
        string = StringCopy(string, sText_Released);
    else
        string = StringCopy(string, sText_Unreleased);
}

// *******************************
// Actions Scripts
static void DebugAction_Util_Script_1(u8 taskId)
{
    Debug_DestroyMenu_Full_Script(taskId, Debug_EventScript_Script_1);
}

static void DebugAction_Util_Script_2(u8 taskId)
{
    Debug_DestroyMenu_Full_Script(taskId, Debug_EventScript_Script_2);
}

static void DebugAction_Util_Script_3(u8 taskId)
{
    Debug_DestroyMenu_Full_Script(taskId, Debug_EventScript_Script_3);
}

static void DebugAction_Util_Script_4(u8 taskId)
{
    Debug_DestroyMenu_Full_Script(taskId, Debug_EventScript_Script_4);
}

static void DebugAction_Util_Script_5(u8 taskId)
{
    Debug_DestroyMenu_Full_Script(taskId, Debug_EventScript_Script_5);
}

static void DebugAction_Util_Script_6(u8 taskId)
{
    Debug_DestroyMenu_Full_Script(taskId, Debug_EventScript_Script_6);
}

static void DebugAction_Util_Script_7(u8 taskId)
{
    Debug_DestroyMenu_Full_Script(taskId, Debug_EventScript_Script_7);
}

static void DebugAction_Util_Script_8(u8 taskId)
{
    Debug_DestroyMenu_Full_Script(taskId, Debug_EventScript_Script_8);
}

// *******************************
// Actions Flags and Vars
static void DebugAction_FlagsVars_Flags(u8 taskId)
{
    u8 windowId;

    ClearStdWindowAndFrame(gTasks[taskId].tWindowId, TRUE);
    RemoveWindow(gTasks[taskId].tWindowId);

    HideMapNamePopUpWindow();
    LoadMessageBoxAndBorderGfx();
    windowId = AddWindow(&sDebugMenuWindowTemplateExtra);
    DrawStdWindowFrame(windowId, FALSE);

    CopyWindowToVram(windowId, COPYWIN_FULL);

    // Display initial flag
    ConvertIntToDecimalStringN(gStringVar1, 1, STR_CONV_MODE_LEADING_ZEROS, DEBUG_NUMBER_DIGITS_FLAGS);
    ConvertIntToHexStringN(gStringVar2, 1, STR_CONV_MODE_LEFT_ALIGN, 3);
    StringExpandPlaceholders(gStringVar1, sDebugText_FlagsVars_FlagHex);
    if (FlagGet(FLAG_TEMP_1))
        StringCopyPadded(gStringVar2, sDebugText_True, CHAR_SPACE, 15);
    else
        StringCopyPadded(gStringVar2, sDebugText_False, CHAR_SPACE, 15);
    StringCopy(gStringVar3, gText_DigitIndicator[0]);
    StringExpandPlaceholders(gStringVar4, sDebugText_FlagsVars_Flag);
    AddTextPrinterParameterized(windowId, DEBUG_MENU_FONT, gStringVar4, 1, 1, 0, NULL);

    gTasks[taskId].func = DebugAction_FlagsVars_FlagsSelect;
    gTasks[taskId].tSubWindowId = windowId;
    gTasks[taskId].tInput = FLAG_TEMP_1;
    gTasks[taskId].tDigit = 0;
}

static void DebugAction_FlagsVars_FlagsSelect(u8 taskId)
{
    if (JOY_NEW(A_BUTTON))
    {
        FlagToggle(gTasks[taskId].tInput);
    }
    else if (JOY_NEW(B_BUTTON))
    {
        PlaySE(SE_SELECT);
        DebugAction_DestroyExtraWindow(taskId);
        return;
    }

    if (JOY_NEW(DPAD_UP))
    {
        PlaySE(SE_SELECT);
        gTasks[taskId].tInput += sPowersOfTen[gTasks[taskId].tDigit];
        if (gTasks[taskId].tInput >= FLAGS_COUNT)
            gTasks[taskId].tInput = FLAGS_COUNT - 1;
    }
    if (JOY_NEW(DPAD_DOWN))
    {
        PlaySE(SE_SELECT);
        gTasks[taskId].tInput -= sPowersOfTen[gTasks[taskId].tDigit];
        if (gTasks[taskId].tInput < 1)
            gTasks[taskId].tInput = 1;
    }
    if (JOY_NEW(DPAD_LEFT))
    {
        PlaySE(SE_SELECT);
        gTasks[taskId].tDigit -= 1;
        if (gTasks[taskId].tDigit < 0)
            gTasks[taskId].tDigit = 0;
    }
    if (JOY_NEW(DPAD_RIGHT))
    {
        PlaySE(SE_SELECT);
        gTasks[taskId].tDigit += 1;
        if (gTasks[taskId].tDigit > DEBUG_NUMBER_DIGITS_FLAGS - 1)
            gTasks[taskId].tDigit = DEBUG_NUMBER_DIGITS_FLAGS - 1;
    }

    if (JOY_NEW(DPAD_ANY) || JOY_NEW(A_BUTTON))
    {
        ConvertIntToDecimalStringN(gStringVar1, gTasks[taskId].tInput, STR_CONV_MODE_LEADING_ZEROS, DEBUG_NUMBER_DIGITS_FLAGS);
        ConvertIntToHexStringN(gStringVar2, gTasks[taskId].tInput, STR_CONV_MODE_LEFT_ALIGN, 3);
        StringExpandPlaceholders(gStringVar1, sDebugText_FlagsVars_FlagHex);
        if (FlagGet(gTasks[taskId].tInput) == TRUE)
            StringCopyPadded(gStringVar2, sDebugText_True, CHAR_SPACE, 15);
        else
            StringCopyPadded(gStringVar2, sDebugText_False, CHAR_SPACE, 15);
        StringCopy(gStringVar3, gText_DigitIndicator[gTasks[taskId].tDigit]);
        StringExpandPlaceholders(gStringVar4, sDebugText_FlagsVars_Flag);
        AddTextPrinterParameterized(gTasks[taskId].tSubWindowId, DEBUG_MENU_FONT, gStringVar4, 1, 1, 0, NULL);
    }
}

#define tVarValue  data[5]

static void DebugAction_FlagsVars_Vars(u8 taskId)
{
    u8 windowId;

    ClearStdWindowAndFrame(gTasks[taskId].tWindowId, TRUE);
    RemoveWindow(gTasks[taskId].tWindowId);

    HideMapNamePopUpWindow();
    LoadMessageBoxAndBorderGfx();
    windowId = AddWindow(&sDebugMenuWindowTemplateExtra);
    DrawStdWindowFrame(windowId, FALSE);

    CopyWindowToVram(windowId, COPYWIN_FULL);

    // Display initial var
    ConvertIntToDecimalStringN(gStringVar1, VARS_START, STR_CONV_MODE_LEADING_ZEROS, DEBUG_NUMBER_DIGITS_VARIABLES);
    ConvertIntToHexStringN(gStringVar2, VARS_START, STR_CONV_MODE_LEFT_ALIGN, 4);
    StringExpandPlaceholders(gStringVar1, sDebugText_FlagsVars_VariableHex);
    ConvertIntToDecimalStringN(gStringVar3, 0, STR_CONV_MODE_LEADING_ZEROS, DEBUG_NUMBER_DIGITS_VARIABLES);
    StringCopyPadded(gStringVar3, gStringVar3, CHAR_SPACE, 15);
    StringCopy(gStringVar2, gText_DigitIndicator[0]);
    StringExpandPlaceholders(gStringVar4, sDebugText_FlagsVars_Variable);
    AddTextPrinterParameterized(windowId, DEBUG_MENU_FONT, gStringVar4, 1, 1, 0, NULL);

    gTasks[taskId].func = DebugAction_FlagsVars_Select;
    gTasks[taskId].tSubWindowId = windowId;
    gTasks[taskId].tInput = VARS_START;
    gTasks[taskId].tDigit = 0;
    gTasks[taskId].tVarValue = 0;
}

static void DebugAction_FlagsVars_Select(u8 taskId)
{
    if (JOY_NEW(DPAD_UP))
    {
        gTasks[taskId].tInput += sPowersOfTen[gTasks[taskId].tDigit];
        if (gTasks[taskId].tInput > VARS_END)
            gTasks[taskId].tInput = VARS_END;
    }
    if (JOY_NEW(DPAD_DOWN))
    {
        gTasks[taskId].tInput -= sPowersOfTen[gTasks[taskId].tDigit];
        if (gTasks[taskId].tInput < VARS_START)
            gTasks[taskId].tInput = VARS_START;
    }
    if (JOY_NEW(DPAD_LEFT))
    {
        gTasks[taskId].tDigit -= 1;
        if (gTasks[taskId].tDigit < 0)
            gTasks[taskId].tDigit = 0;
    }
    if (JOY_NEW(DPAD_RIGHT))
    {
        gTasks[taskId].tDigit += 1;
        if (gTasks[taskId].tDigit > DEBUG_NUMBER_DIGITS_VARIABLES - 1)
            gTasks[taskId].tDigit = DEBUG_NUMBER_DIGITS_VARIABLES - 1;
    }

    if (JOY_NEW(DPAD_ANY))
    {
        PlaySE(SE_SELECT);

        ConvertIntToDecimalStringN(gStringVar1, gTasks[taskId].tInput, STR_CONV_MODE_LEADING_ZEROS, DEBUG_NUMBER_DIGITS_VARIABLES);
        ConvertIntToHexStringN(gStringVar2, gTasks[taskId].tInput, STR_CONV_MODE_LEFT_ALIGN, 4);
        StringExpandPlaceholders(gStringVar1, sDebugText_FlagsVars_VariableHex);
        if (VarGetIfExist(gTasks[taskId].tInput) == 0xFFFF)
            gTasks[taskId].tVarValue = 0;
        else
            gTasks[taskId].tVarValue = VarGet(gTasks[taskId].tInput);
        ConvertIntToDecimalStringN(gStringVar3, gTasks[taskId].tVarValue, STR_CONV_MODE_LEADING_ZEROS, DEBUG_NUMBER_DIGITS_VARIABLES);
        StringCopy(gStringVar2, gText_DigitIndicator[gTasks[taskId].tDigit]);

        //Combine str's to full window string
        StringExpandPlaceholders(gStringVar4, sDebugText_FlagsVars_Variable);
        AddTextPrinterParameterized(gTasks[taskId].tSubWindowId, DEBUG_MENU_FONT, gStringVar4, 1, 1, 0, NULL);
    }

    if (JOY_NEW(A_BUTTON))
    {
        gTasks[taskId].tDigit = 0;

        PlaySE(SE_SELECT);

        ConvertIntToDecimalStringN(gStringVar1, gTasks[taskId].tInput, STR_CONV_MODE_LEADING_ZEROS, DEBUG_NUMBER_DIGITS_VARIABLES);
        ConvertIntToHexStringN(gStringVar2, gTasks[taskId].tInput, STR_CONV_MODE_LEFT_ALIGN, 4);
        StringExpandPlaceholders(gStringVar1, sDebugText_FlagsVars_VariableHex);
        if (VarGetIfExist(gTasks[taskId].tInput) == 0xFFFF)
            gTasks[taskId].tVarValue = 0;
        else
            gTasks[taskId].tVarValue = VarGet(gTasks[taskId].tInput);
        ConvertIntToDecimalStringN(gStringVar3, gTasks[taskId].tVarValue, STR_CONV_MODE_LEADING_ZEROS, DEBUG_NUMBER_DIGITS_VARIABLES);
        StringCopyPadded(gStringVar3, gStringVar3, CHAR_SPACE, 15);
        StringCopy(gStringVar2, gText_DigitIndicator[gTasks[taskId].tDigit]);
        StringExpandPlaceholders(gStringVar4, sDebugText_FlagsVars_VariableValueSet);
        AddTextPrinterParameterized(gTasks[taskId].tSubWindowId, DEBUG_MENU_FONT, gStringVar4, 1, 1, 0, NULL);

        gTasks[taskId].data[6] = gTasks[taskId].data[5]; //New value selector
        gTasks[taskId].func = DebugAction_FlagsVars_SetValue;
    }
    else if (JOY_NEW(B_BUTTON))
    {
        PlaySE(SE_SELECT);
        DebugAction_DestroyExtraWindow(taskId);
        return;
    }
}

static void DebugAction_FlagsVars_SetValue(u8 taskId)
{
    if (JOY_NEW(DPAD_UP))
    {
        if (gTasks[taskId].data[6] + sPowersOfTen[gTasks[taskId].tDigit] <= 32000)
            gTasks[taskId].data[6] += sPowersOfTen[gTasks[taskId].tDigit];
        else
            gTasks[taskId].data[6] = 32000 - 1;

        if (gTasks[taskId].data[6] >= 32000)
            gTasks[taskId].data[6] = 32000 - 1;
    }
    if (JOY_NEW(DPAD_DOWN))
    {
        gTasks[taskId].data[6] -= sPowersOfTen[gTasks[taskId].tDigit];
        if (gTasks[taskId].data[6] < 0)
            gTasks[taskId].data[6] = 0;
    }
    if (JOY_NEW(DPAD_LEFT))
    {
        gTasks[taskId].tDigit -= 1;
        if (gTasks[taskId].tDigit < 0)
            gTasks[taskId].tDigit = 0;
    }
    if (JOY_NEW(DPAD_RIGHT))
    {
        gTasks[taskId].tDigit += 1;
        if (gTasks[taskId].tDigit > 4)
            gTasks[taskId].tDigit = 4;
    }

    if (JOY_NEW(A_BUTTON))
    {
        PlaySE(SE_SELECT);
        VarSet(gTasks[taskId].tInput, gTasks[taskId].data[6]);
    }
    else if (JOY_NEW(B_BUTTON))
    {
        PlaySE(SE_SELECT);
        DebugAction_DestroyExtraWindow(taskId);
        return;
    }

    if (JOY_NEW(DPAD_ANY) || JOY_NEW(A_BUTTON))
    {
        PlaySE(SE_SELECT);

        ConvertIntToDecimalStringN(gStringVar1, gTasks[taskId].tInput, STR_CONV_MODE_LEADING_ZEROS, DEBUG_NUMBER_DIGITS_VARIABLES);
        ConvertIntToHexStringN(gStringVar2, gTasks[taskId].tInput, STR_CONV_MODE_LEFT_ALIGN, 4);
        StringExpandPlaceholders(gStringVar1, sDebugText_FlagsVars_VariableHex);
        StringCopyPadded(gStringVar1, gStringVar1, CHAR_SPACE, 15);
        ConvertIntToDecimalStringN(gStringVar3, gTasks[taskId].data[6], STR_CONV_MODE_LEADING_ZEROS, DEBUG_NUMBER_DIGITS_VARIABLES);
        StringCopyPadded(gStringVar3, gStringVar3, CHAR_SPACE, 15);
        StringCopy(gStringVar2, gText_DigitIndicator[gTasks[taskId].tDigit]);
        StringExpandPlaceholders(gStringVar4, sDebugText_FlagsVars_VariableValueSet);
        AddTextPrinterParameterized(gTasks[taskId].tSubWindowId, DEBUG_MENU_FONT, gStringVar4, 1, 1, 0, NULL);
    }
}

#undef tVarValue

static void DebugAction_FlagsVars_PokedexFlags_All(u8 taskId)
{
    u16 i;
    for (i = 0; i < NATIONAL_DEX_COUNT; i++)
    {
        GetSetPokedexFlag(i + 1, FLAG_SET_CAUGHT);
        GetSetPokedexFlag(i + 1, FLAG_SET_SEEN);
    }
    Debug_DestroyMenu_Full(taskId);
    ScriptContext_Enable();
}

static void DebugAction_FlagsVars_PokedexFlags_Reset(u8 taskId)
{
    int boxId, boxPosition, partyId;
    u16 species;

    // Reset Pokedex to emtpy
    memset(&gSaveBlock1Ptr->dexCaught, 0, sizeof(gSaveBlock1Ptr->dexCaught));
    memset(&gSaveBlock1Ptr->dexSeen, 0, sizeof(gSaveBlock1Ptr->dexSeen));

    // Add party Pokemon to Pokedex
    for (partyId = 0; partyId < PARTY_SIZE; partyId++)
    {
        if (GetMonData(&gPlayerParty[partyId], MON_DATA_SANITY_HAS_SPECIES))
        {
            species = GetMonData(&gPlayerParty[partyId], MON_DATA_SPECIES);
            GetSetPokedexFlag(SpeciesToNationalPokedexNum(species), FLAG_SET_CAUGHT);
            GetSetPokedexFlag(SpeciesToNationalPokedexNum(species), FLAG_SET_SEEN);
        }
    }

    // Add box Pokemon to Pokedex
    for (boxId = 0; boxId < TOTAL_BOXES_COUNT; boxId++)
    {
        for (boxPosition = 0; boxPosition < IN_BOX_COUNT; boxPosition++)
        {
            if (GetBoxMonData(&gPokemonStoragePtr->boxes[boxId][boxPosition], MON_DATA_SANITY_HAS_SPECIES))
            {
                species = GetBoxMonData(&gPokemonStoragePtr->boxes[boxId][boxPosition], MON_DATA_SPECIES);
                GetSetPokedexFlag(SpeciesToNationalPokedexNum(species), FLAG_SET_CAUGHT);
                GetSetPokedexFlag(SpeciesToNationalPokedexNum(species), FLAG_SET_SEEN);
            }
        }
    }
    Debug_DestroyMenu_Full(taskId);
    ScriptContext_Enable();
}

static void DebugAction_FlagsVars_SwitchDex(u8 taskId)
{
    if (FlagGet(FLAG_SYS_POKEDEX_GET))
        PlaySE(SE_PC_OFF);
    else
        PlaySE(SE_PC_LOGIN);
    FlagToggle(FLAG_SYS_POKEDEX_GET);
}

static void DebugAction_FlagsVars_SwitchNatDex(u8 taskId)
{
    if (IsNationalPokedexEnabled())
    {
        DisableNationalPokedex();
        PlaySE(SE_PC_OFF);
    }
    else
    {
        EnableNationalPokedex();
        PlaySE(SE_PC_LOGIN);
    }
}

static void DebugAction_FlagsVars_SwitchPokeNav(u8 taskId)
{
    if (FlagGet(FLAG_SYS_POKENAV_GET))
        PlaySE(SE_PC_OFF);
    else
        PlaySE(SE_PC_LOGIN);
    FlagToggle(FLAG_SYS_POKENAV_GET);
}

static void DebugAction_FlagsVars_SwitchMatchCall(u8 taskId)
{
    if (FlagGet(FLAG_ADDED_MATCH_CALL_TO_POKENAV))
    {
        PlaySE(SE_PC_OFF);
        FlagClear(FLAG_ADDED_MATCH_CALL_TO_POKENAV);
        FlagClear(FLAG_HAS_MATCH_CALL);
    }
    else
    {
        PlaySE(SE_PC_LOGIN);
        FlagSet(FLAG_ADDED_MATCH_CALL_TO_POKENAV);
        FlagSet(FLAG_HAS_MATCH_CALL);
    }
}

static void DebugAction_FlagsVars_RunningShoes(u8 taskId)
{
    if (FlagGet(FLAG_SYS_B_DASH))
        PlaySE(SE_PC_OFF);
    else
        PlaySE(SE_PC_LOGIN);
    FlagToggle(FLAG_SYS_B_DASH);
}

static void DebugAction_FlagsVars_ToggleFlyFlags(u8 taskId)
{
    if (FlagGet(FLAG_LANDMARK_BATTLE_FRONTIER))
    {
        PlaySE(SE_PC_OFF);
        FlagClear(FLAG_VISITED_LITTLEROOT_TOWN);
        FlagClear(FLAG_VISITED_OLDALE_TOWN);
        FlagClear(FLAG_VISITED_DEWFORD_TOWN);
        FlagClear(FLAG_VISITED_LAVARIDGE_TOWN);
        FlagClear(FLAG_VISITED_FALLARBOR_TOWN);
        FlagClear(FLAG_VISITED_VERDANTURF_TOWN);
        FlagClear(FLAG_VISITED_PACIFIDLOG_TOWN);
        FlagClear(FLAG_VISITED_PETALBURG_CITY);
        FlagClear(FLAG_VISITED_SLATEPORT_CITY);
        FlagClear(FLAG_VISITED_MAUVILLE_CITY);
        FlagClear(FLAG_VISITED_RUSTBORO_CITY);
        FlagClear(FLAG_VISITED_FORTREE_CITY);
        FlagClear(FLAG_VISITED_LILYCOVE_CITY);
        FlagClear(FLAG_VISITED_MOSSDEEP_CITY);
        FlagClear(FLAG_VISITED_SOOTOPOLIS_CITY);
        FlagClear(FLAG_VISITED_EVER_GRANDE_CITY);
        FlagClear(FLAG_LANDMARK_POKEMON_LEAGUE);
        FlagClear(FLAG_LANDMARK_BATTLE_FRONTIER);
    }
    else
    {
        PlaySE(SE_PC_LOGIN);
        FlagSet(FLAG_VISITED_LITTLEROOT_TOWN);
        FlagSet(FLAG_VISITED_OLDALE_TOWN);
        FlagSet(FLAG_VISITED_DEWFORD_TOWN);
        FlagSet(FLAG_VISITED_LAVARIDGE_TOWN);
        FlagSet(FLAG_VISITED_FALLARBOR_TOWN);
        FlagSet(FLAG_VISITED_VERDANTURF_TOWN);
        FlagSet(FLAG_VISITED_PACIFIDLOG_TOWN);
        FlagSet(FLAG_VISITED_PETALBURG_CITY);
        FlagSet(FLAG_VISITED_SLATEPORT_CITY);
        FlagSet(FLAG_VISITED_MAUVILLE_CITY);
        FlagSet(FLAG_VISITED_RUSTBORO_CITY);
        FlagSet(FLAG_VISITED_FORTREE_CITY);
        FlagSet(FLAG_VISITED_LILYCOVE_CITY);
        FlagSet(FLAG_VISITED_MOSSDEEP_CITY);
        FlagSet(FLAG_VISITED_SOOTOPOLIS_CITY);
        FlagSet(FLAG_VISITED_EVER_GRANDE_CITY);
        FlagSet(FLAG_LANDMARK_POKEMON_LEAGUE);
        FlagSet(FLAG_LANDMARK_BATTLE_FRONTIER);
    }
}

static void DebugAction_FlagsVars_ToggleBadgeFlags(u8 taskId)
{
    if (FlagGet(FLAG_BADGE08_GET))
    {
        PlaySE(SE_PC_OFF);
        FlagClear(FLAG_BADGE01_GET);
        FlagClear(FLAG_BADGE02_GET);
        FlagClear(FLAG_BADGE03_GET);
        FlagClear(FLAG_BADGE04_GET);
        FlagClear(FLAG_BADGE05_GET);
        FlagClear(FLAG_BADGE06_GET);
        FlagClear(FLAG_BADGE07_GET);
        FlagClear(FLAG_BADGE08_GET);
    }
    else
    {
        PlaySE(SE_PC_LOGIN);
        FlagSet(FLAG_BADGE01_GET);
        FlagSet(FLAG_BADGE02_GET);
        FlagSet(FLAG_BADGE03_GET);
        FlagSet(FLAG_BADGE04_GET);
        FlagSet(FLAG_BADGE05_GET);
        FlagSet(FLAG_BADGE06_GET);
        FlagSet(FLAG_BADGE07_GET);
        FlagSet(FLAG_BADGE08_GET);
    }
}

static void DebugAction_FlagsVars_ToggleFrontierPass(u8 taskId)
{
    // Sound effect
    if (FlagGet(FLAG_SYS_FRONTIER_PASS))
        PlaySE(SE_PC_OFF);
    else
        PlaySE(SE_PC_LOGIN);
    FlagToggle(FLAG_SYS_FRONTIER_PASS);
}

static void DebugAction_FlagsVars_CollisionOnOff(u8 taskId)
{
#if OW_FLAG_NO_COLLISION == 0
    Debug_DestroyMenu_Full_Script(taskId, Debug_FlagsNotSetOverworldConfigMessage);
#else
    if (FlagGet(OW_FLAG_NO_COLLISION))
        PlaySE(SE_PC_OFF);
    else
        PlaySE(SE_PC_LOGIN);
    FlagToggle(OW_FLAG_NO_COLLISION);
#endif
}

static void DebugAction_FlagsVars_EncounterOnOff(u8 taskId)
{
#if OW_FLAG_NO_ENCOUNTER == 0
    Debug_DestroyMenu_Full_Script(taskId, Debug_FlagsNotSetOverworldConfigMessage);
#else
    if (FlagGet(OW_FLAG_NO_ENCOUNTER))
        PlaySE(SE_PC_OFF);
    else
        PlaySE(SE_PC_LOGIN);
    FlagToggle(OW_FLAG_NO_ENCOUNTER);
#endif
}

static void DebugAction_FlagsVars_TrainerSeeOnOff(u8 taskId)
{
#if OW_FLAG_NO_TRAINER_SEE == 0
    Debug_DestroyMenu_Full_Script(taskId, Debug_FlagsNotSetOverworldConfigMessage);
#else
    if (FlagGet(OW_FLAG_NO_TRAINER_SEE))
        PlaySE(SE_PC_OFF);
    else
        PlaySE(SE_PC_LOGIN);
    FlagToggle(OW_FLAG_NO_TRAINER_SEE);
#endif
}

static void DebugAction_FlagsVars_BagUseOnOff(u8 taskId)
{
#if B_FLAG_NO_BAG_USE == 0
    Debug_DestroyMenu_Full_Script(taskId, Debug_FlagsNotSetBattleConfigMessage);
#else
    if (FlagGet(B_FLAG_NO_BAG_USE))
        PlaySE(SE_PC_OFF);
    else
        PlaySE(SE_PC_LOGIN);
    FlagToggle(B_FLAG_NO_BAG_USE);
#endif
}

static void DebugAction_FlagsVars_CatchingOnOff(u8 taskId)
{
#if B_FLAG_NO_CATCHING == 0
    Debug_DestroyMenu_Full_Script(taskId, Debug_FlagsNotSetBattleConfigMessage);
#else
    if (FlagGet(B_FLAG_NO_CATCHING))
        PlaySE(SE_PC_OFF);
    else
        PlaySE(SE_PC_LOGIN);
    FlagToggle(B_FLAG_NO_CATCHING);
#endif
}

// *******************************
// Actions Give
#define ITEM_TAG 0xFDF3
#define tItemId    data[5]
#define tSpriteId  data[6]

static void DebugAction_Give_Item(u8 taskId)
{
    u8 windowId;

    ClearStdWindowAndFrame(gTasks[taskId].tWindowId, TRUE);
    RemoveWindow(gTasks[taskId].tWindowId);

    HideMapNamePopUpWindow();
    LoadMessageBoxAndBorderGfx();
    windowId = AddWindow(&sDebugMenuWindowTemplateExtra);
    DrawStdWindowFrame(windowId, FALSE);

    CopyWindowToVram(windowId, COPYWIN_FULL);

    // Display initial item
    StringCopy(gStringVar2, gText_DigitIndicator[0]);
    ConvertIntToDecimalStringN(gStringVar3, 1, STR_CONV_MODE_LEADING_ZEROS, DEBUG_NUMBER_DIGITS_ITEMS);
    CopyItemName(1, gStringVar1);
    StringCopyPadded(gStringVar1, gStringVar1, CHAR_SPACE, 15);
    StringExpandPlaceholders(gStringVar4, sDebugText_ItemID);
    AddTextPrinterParameterized(windowId, DEBUG_MENU_FONT, gStringVar4, 1, 1, 0, NULL);

    gTasks[taskId].func = DebugAction_Give_Item_SelectId;
    gTasks[taskId].tSubWindowId = windowId;
    gTasks[taskId].tInput = 1;
    gTasks[taskId].tDigit = 0;
    gTasks[taskId].tSpriteId = AddItemIconSprite(ITEM_TAG, ITEM_TAG, gTasks[taskId].tInput);
    gSprites[gTasks[taskId].tSpriteId].x2 = DEBUG_NUMBER_ICON_X+10;
    gSprites[gTasks[taskId].tSpriteId].y2 = DEBUG_NUMBER_ICON_Y+10;
    gSprites[gTasks[taskId].tSpriteId].oam.priority = 0;
}

static void DebugAction_Give_Item_SelectId(u8 taskId)
{
    if (JOY_NEW(DPAD_ANY))
    {
        PlaySE(SE_SELECT);

        if (JOY_NEW(DPAD_UP))
        {
            gTasks[taskId].tInput += sPowersOfTen[gTasks[taskId].tDigit];
            if (gTasks[taskId].tInput >= ITEMS_COUNT)
                gTasks[taskId].tInput = ITEMS_COUNT - 1;
        }
        if (JOY_NEW(DPAD_DOWN))
        {
            gTasks[taskId].tInput -= sPowersOfTen[gTasks[taskId].tDigit];
            if (gTasks[taskId].tInput < 1)
                gTasks[taskId].tInput = 1;
        }
        if (JOY_NEW(DPAD_LEFT))
        {
            if (gTasks[taskId].tDigit > 0)
                gTasks[taskId].tDigit -= 1;
        }
        if (JOY_NEW(DPAD_RIGHT))
        {
            if (gTasks[taskId].tDigit < DEBUG_NUMBER_DIGITS_ITEMS - 1)
                gTasks[taskId].tDigit += 1;
        }

        StringCopy(gStringVar2, gText_DigitIndicator[gTasks[taskId].tDigit]);
        CopyItemName(gTasks[taskId].tInput, gStringVar1);
        StringCopyPadded(gStringVar1, gStringVar1, CHAR_SPACE, 15);
        ConvertIntToDecimalStringN(gStringVar3, gTasks[taskId].tInput, STR_CONV_MODE_LEADING_ZEROS, DEBUG_NUMBER_DIGITS_ITEMS);
        StringExpandPlaceholders(gStringVar4, sDebugText_ItemID);
        AddTextPrinterParameterized(gTasks[taskId].tSubWindowId, DEBUG_MENU_FONT, gStringVar4, 1, 1, 0, NULL);

        FreeSpriteTilesByTag(ITEM_TAG);                             //Destroy item icon
        FreeSpritePaletteByTag(ITEM_TAG);                           //Destroy item icon
        FreeSpriteOamMatrix(&gSprites[gTasks[taskId].tSpriteId]);   //Destroy item icon
        DestroySprite(&gSprites[gTasks[taskId].tSpriteId]);         //Destroy item icon
        gTasks[taskId].tSpriteId = AddItemIconSprite(ITEM_TAG, ITEM_TAG, gTasks[taskId].tInput);
        gSprites[gTasks[taskId].tSpriteId].x2 = DEBUG_NUMBER_ICON_X+10;
        gSprites[gTasks[taskId].tSpriteId].y2 = DEBUG_NUMBER_ICON_Y+10;
        gSprites[gTasks[taskId].tSpriteId].oam.priority = 0;
    }

    if (JOY_NEW(A_BUTTON))
    {
        gTasks[taskId].tItemId = gTasks[taskId].tInput;
        gTasks[taskId].tInput = 1;
        gTasks[taskId].tDigit = 0;

        StringCopy(gStringVar2, gText_DigitIndicator[gTasks[taskId].tDigit]);
        ConvertIntToDecimalStringN(gStringVar1, gTasks[taskId].tInput, STR_CONV_MODE_LEADING_ZEROS, DEBUG_NUMBER_DIGITS_ITEM_QUANTITY);
        StringCopyPadded(gStringVar1, gStringVar1, CHAR_SPACE, 15);
        StringExpandPlaceholders(gStringVar4, sDebugText_ItemQuantity);
        AddTextPrinterParameterized(gTasks[taskId].tSubWindowId, DEBUG_MENU_FONT, gStringVar4, 1, 1, 0, NULL);

        gTasks[taskId].func = DebugAction_Give_Item_SelectQuantity;
    }
    else if (JOY_NEW(B_BUTTON))
    {
        FreeSpriteTilesByTag(ITEM_TAG);                             //Destroy item icon
        FreeSpritePaletteByTag(ITEM_TAG);                           //Destroy item icon
        FreeSpriteOamMatrix(&gSprites[gTasks[taskId].tSpriteId]);   //Destroy item icon
        DestroySprite(&gSprites[gTasks[taskId].tSpriteId]);         //Destroy item icon

        PlaySE(SE_SELECT);
        DebugAction_DestroyExtraWindow(taskId);
    }
}

static void DebugAction_Give_Item_SelectQuantity(u8 taskId)
{
    u32 itemId = gTasks[taskId].tItemId;

    if (JOY_NEW(DPAD_ANY))
    {
        PlaySE(SE_SELECT);

        if (JOY_NEW(DPAD_UP))
        {
            u32 maxCapacity = (ItemId_GetPocket(itemId) - 1 == BERRIES_POCKET) ? MAX_BERRY_CAPACITY : MAX_BAG_ITEM_CAPACITY;
            gTasks[taskId].tInput += sPowersOfTen[gTasks[taskId].tDigit];
            if (gTasks[taskId].tInput > maxCapacity)
                gTasks[taskId].tInput = maxCapacity;
        }
        if (JOY_NEW(DPAD_DOWN))
        {
            gTasks[taskId].tInput -= sPowersOfTen[gTasks[taskId].tDigit];
            if (gTasks[taskId].tInput < 1)
                gTasks[taskId].tInput = 1;
        }
        if (JOY_NEW(DPAD_LEFT))
        {
            if (gTasks[taskId].tDigit > 0)
                gTasks[taskId].tDigit -= 1;
        }
        if (JOY_NEW(DPAD_RIGHT))
        {
            if (gTasks[taskId].tDigit < 2)
                gTasks[taskId].tDigit += 1;
        }

        StringCopy(gStringVar2, gText_DigitIndicator[gTasks[taskId].tDigit]);
        ConvertIntToDecimalStringN(gStringVar1, gTasks[taskId].tInput, STR_CONV_MODE_LEADING_ZEROS, DEBUG_NUMBER_DIGITS_ITEM_QUANTITY);
        StringCopyPadded(gStringVar1, gStringVar1, CHAR_SPACE, 15);
        StringExpandPlaceholders(gStringVar4, sDebugText_ItemQuantity);
        AddTextPrinterParameterized(gTasks[taskId].tSubWindowId, DEBUG_MENU_FONT, gStringVar4, 1, 1, 0, NULL);
    }

    if (JOY_NEW(A_BUTTON))
    {
        FreeSpriteTilesByTag(ITEM_TAG);                             //Destroy item icon
        FreeSpritePaletteByTag(ITEM_TAG);                           //Destroy item icon
        FreeSpriteOamMatrix(&gSprites[gTasks[taskId].tSpriteId]);   //Destroy item icon
        DestroySprite(&gSprites[gTasks[taskId].tSpriteId]);         //Destroy item icon

        PlaySE(MUS_OBTAIN_ITEM);
        AddBagItem(itemId, gTasks[taskId].tInput);
        DebugAction_DestroyExtraWindow(taskId);
    }
    else if (JOY_NEW(B_BUTTON))
    {
        FreeSpriteTilesByTag(ITEM_TAG);                             //Destroy item icon
        FreeSpritePaletteByTag(ITEM_TAG);                           //Destroy item icon
        FreeSpriteOamMatrix(&gSprites[gTasks[taskId].tSpriteId]);   //Destroy item icon
        DestroySprite(&gSprites[gTasks[taskId].tSpriteId]);         //Destroy item icon

        PlaySE(SE_SELECT);
        DebugAction_DestroyExtraWindow(taskId);
    }
}

#undef tItemId
#undef tSpriteId

//TMs
static void DebugAction_Give_AllTMs(u8 taskId)
{
    u16 i;
    PlayFanfare(MUS_OBTAIN_TMHM);
    for (i = ITEM_TM01; i <= ITEM_HM08; i++)
    {
        if (ItemIdToBattleMoveId(i) != MOVE_NONE && !CheckBagHasItem(i, 1))
            AddBagItem(i, 1);
    }

    Debug_DestroyMenu_Full(taskId);
    ScriptContext_Enable();
}

//Pokemon
static void ResetMonDataStruct(struct DebugMonData *sDebugMonData)
{
    sDebugMonData->species          = 1;
    sDebugMonData->level            = MIN_LEVEL;
    sDebugMonData->isShiny          = FALSE;
    sDebugMonData->nature           = 0;
    sDebugMonData->abilityNum       = 0;
    sDebugMonData->mon_iv_hp        = 0;
    sDebugMonData->mon_iv_atk       = 0;
    sDebugMonData->mon_iv_def       = 0;
    sDebugMonData->mon_iv_speed     = 0;
    sDebugMonData->mon_iv_satk      = 0;
    sDebugMonData->mon_iv_sdef      = 0;
    sDebugMonData->mon_ev_hp        = 0;
    sDebugMonData->mon_ev_atk       = 0;
    sDebugMonData->mon_ev_def       = 0;
    sDebugMonData->mon_ev_speed     = 0;
    sDebugMonData->mon_ev_satk      = 0;
    sDebugMonData->mon_ev_sdef      = 0;
}

#define tIsComplex  data[5]
#define tSpriteId   data[6]
#define tIterator   data[7]

static void DebugAction_Give_PokemonSimple(u8 taskId)
{
    u8 windowId;

    //Mon data struct
    sDebugMonData = AllocZeroed(sizeof(struct DebugMonData));
    ResetMonDataStruct(sDebugMonData);

    //Window initialization
    ClearStdWindowAndFrame(gTasks[taskId].tWindowId, TRUE);
    RemoveWindow(gTasks[taskId].tWindowId);

    HideMapNamePopUpWindow();
    LoadMessageBoxAndBorderGfx();
    windowId = AddWindow(&sDebugMenuWindowTemplateExtra);
    DrawStdWindowFrame(windowId, FALSE);

    CopyWindowToVram(windowId, COPYWIN_FULL);

    // Display initial Pokémon
    StringCopy(gStringVar2, gText_DigitIndicator[0]);
    ConvertIntToDecimalStringN(gStringVar3, sDebugMonData->species, STR_CONV_MODE_LEADING_ZEROS, 3);
    StringCopy(gStringVar1, GetSpeciesName(sDebugMonData->species));
    StringCopyPadded(gStringVar1, gStringVar1, CHAR_SPACE, 15);
    StringExpandPlaceholders(gStringVar4, sDebugText_PokemonID);
    AddTextPrinterParameterized(windowId, DEBUG_MENU_FONT, gStringVar4, 1, 1, 0, NULL);

    //Set task data
    gTasks[taskId].func = DebugAction_Give_Pokemon_SelectId;
    gTasks[taskId].tSubWindowId = windowId;
    gTasks[taskId].tInput = sDebugMonData->species;
    gTasks[taskId].tDigit = 0;
    gTasks[taskId].tIsComplex = FALSE;

    FreeMonIconPalettes();
    LoadMonIconPalette(gTasks[taskId].tInput);
    gTasks[taskId].tSpriteId = CreateMonIcon(gTasks[taskId].tInput, SpriteCB_MonIcon, DEBUG_NUMBER_ICON_X, DEBUG_NUMBER_ICON_Y, 4, 0);
    gSprites[gTasks[taskId].tSpriteId].oam.priority = 0;
}

static void DebugAction_Give_PokemonComplex(u8 taskId)
{
    u8 windowId;

    //Mon data struct
    sDebugMonData = AllocZeroed(sizeof(struct DebugMonData));
    ResetMonDataStruct(sDebugMonData);

    //Window initialization
    ClearStdWindowAndFrame(gTasks[taskId].tWindowId, TRUE);
    RemoveWindow(gTasks[taskId].tWindowId);

    HideMapNamePopUpWindow();
    LoadMessageBoxAndBorderGfx();
    windowId = AddWindow(&sDebugMenuWindowTemplateExtra);
    DrawStdWindowFrame(windowId, FALSE);

    CopyWindowToVram(windowId, COPYWIN_FULL);

    // Display initial Pokémon
    StringCopy(gStringVar2, gText_DigitIndicator[0]);
    ConvertIntToDecimalStringN(gStringVar3, sDebugMonData->species, STR_CONV_MODE_LEADING_ZEROS, 4);
    StringCopy(gStringVar1, GetSpeciesName(sDebugMonData->species));
    StringCopyPadded(gStringVar1, gStringVar1, CHAR_SPACE, 15);
    StringExpandPlaceholders(gStringVar4, sDebugText_PokemonID);
    AddTextPrinterParameterized(windowId, DEBUG_MENU_FONT, gStringVar4, 1, 1, 0, NULL);

    gTasks[taskId].func = DebugAction_Give_Pokemon_SelectId;
    gTasks[taskId].tSubWindowId = windowId;
    gTasks[taskId].tInput = 1;
    gTasks[taskId].tDigit = 0;
    gTasks[taskId].tIsComplex = TRUE;

    FreeMonIconPalettes();
    LoadMonIconPalette(gTasks[taskId].tInput);
    gTasks[taskId].tSpriteId = CreateMonIcon(gTasks[taskId].tInput, SpriteCB_MonIcon, DEBUG_NUMBER_ICON_X, DEBUG_NUMBER_ICON_Y, 4, 0);
    gSprites[gTasks[taskId].tSpriteId].oam.priority = 0;
    gTasks[taskId].tIterator = 0;
}

static void DebugAction_Give_Pokemon_SelectId(u8 taskId)
{
    if (JOY_NEW(DPAD_ANY))
    {
        PlaySE(SE_SELECT);

        if (JOY_NEW(DPAD_UP))
        {
            gTasks[taskId].tInput += sPowersOfTen[gTasks[taskId].tDigit];
            if (gTasks[taskId].tInput >= NUM_SPECIES)
                gTasks[taskId].tInput = NUM_SPECIES - 1;
        }
        if (JOY_NEW(DPAD_DOWN))
        {
            gTasks[taskId].tInput -= sPowersOfTen[gTasks[taskId].tDigit];
            if (gTasks[taskId].tInput < 1)
                gTasks[taskId].tInput = 1;
        }
        if (JOY_NEW(DPAD_LEFT))
        {
            if (gTasks[taskId].tDigit > 0)
                gTasks[taskId].tDigit -= 1;
        }
        if (JOY_NEW(DPAD_RIGHT))
        {
            if (gTasks[taskId].tDigit < DEBUG_NUMBER_DIGITS_ITEMS - 1)
                gTasks[taskId].tDigit += 1;
        }

        StringCopy(gStringVar2, gText_DigitIndicator[gTasks[taskId].tDigit]);
        StringCopy(gStringVar1, GetSpeciesName(gTasks[taskId].tInput)); //CopyItemName(gTasks[taskId].tInput, gStringVar1);
        StringCopyPadded(gStringVar1, gStringVar1, CHAR_SPACE, 15);
        ConvertIntToDecimalStringN(gStringVar3, gTasks[taskId].tInput, STR_CONV_MODE_LEADING_ZEROS, 4);
        StringExpandPlaceholders(gStringVar4, sDebugText_PokemonID);
        AddTextPrinterParameterized(gTasks[taskId].tSubWindowId, DEBUG_MENU_FONT, gStringVar4, 1, 1, 0, NULL);

        FreeAndDestroyMonIconSprite(&gSprites[gTasks[taskId].tSpriteId]);
        FreeMonIconPalettes();
        LoadMonIconPalette(gTasks[taskId].tInput);
        gTasks[taskId].tSpriteId = CreateMonIcon(gTasks[taskId].tInput, SpriteCB_MonIcon, DEBUG_NUMBER_ICON_X, DEBUG_NUMBER_ICON_Y, 4, 0);
        gSprites[gTasks[taskId].tSpriteId].oam.priority = 0;
    }

    if (JOY_NEW(A_BUTTON))
    {
        sDebugMonData->species = gTasks[taskId].tInput;
        gTasks[taskId].tInput = 1;
        gTasks[taskId].tDigit = 0;

        StringCopy(gStringVar2, gText_DigitIndicator[gTasks[taskId].tDigit]);
        ConvertIntToDecimalStringN(gStringVar1, gTasks[taskId].tInput, STR_CONV_MODE_LEADING_ZEROS, 3);
        StringCopyPadded(gStringVar1, gStringVar1, CHAR_SPACE, 15);
        StringExpandPlaceholders(gStringVar4, sDebugText_PokemonLevel);
        AddTextPrinterParameterized(gTasks[taskId].tSubWindowId, DEBUG_MENU_FONT, gStringVar4, 1, 1, 0, NULL);

        gTasks[taskId].func = DebugAction_Give_Pokemon_SelectLevel;
    }
    else if (JOY_NEW(B_BUTTON))
    {
        PlaySE(SE_SELECT);
        Free(sDebugMonData);
        FreeMonIconPalettes();
        FreeAndDestroyMonIconSprite(&gSprites[gTasks[taskId].tSpriteId]);
        DebugAction_DestroyExtraWindow(taskId);
    }
}

static void DebugAction_Give_Pokemon_SelectLevel(u8 taskId)
{
    if (JOY_NEW(DPAD_ANY))
    {
        PlaySE(SE_SELECT);

        if (JOY_NEW(DPAD_UP))
        {
            gTasks[taskId].tInput += sPowersOfTen[gTasks[taskId].tDigit];
            if (gTasks[taskId].tInput > MAX_LEVEL)
                gTasks[taskId].tInput = MAX_LEVEL;
        }
        if (JOY_NEW(DPAD_DOWN))
        {
            gTasks[taskId].tInput -= sPowersOfTen[gTasks[taskId].tDigit];
            if (gTasks[taskId].tInput < 1)
                gTasks[taskId].tInput = 1;
        }
        if (JOY_NEW(DPAD_LEFT))
        {
            if (gTasks[taskId].tDigit > 0)
                gTasks[taskId].tDigit -= 1;
        }
        if (JOY_NEW(DPAD_RIGHT))
        {
            if (gTasks[taskId].tDigit < 2)
                gTasks[taskId].tDigit += 1;
        }

        StringCopy(gStringVar2, gText_DigitIndicator[gTasks[taskId].tDigit]);
        ConvertIntToDecimalStringN(gStringVar1, gTasks[taskId].tInput, STR_CONV_MODE_LEADING_ZEROS, 3);
        StringCopyPadded(gStringVar1, gStringVar1, CHAR_SPACE, 15);
        StringExpandPlaceholders(gStringVar4, sDebugText_PokemonLevel);
        AddTextPrinterParameterized(gTasks[taskId].tSubWindowId, DEBUG_MENU_FONT, gStringVar4, 1, 1, 0, NULL);
    }

    if (JOY_NEW(A_BUTTON))
    {
        FreeMonIconPalettes();
        FreeAndDestroyMonIconSprite(&gSprites[gTasks[taskId].tSpriteId]);
        if (gTasks[taskId].tIsComplex == FALSE)
        {
            PlaySE(MUS_LEVEL_UP);
            ScriptGiveMon(sDebugMonData->species, gTasks[taskId].tInput, ITEM_NONE, 0, 0, 0);
            // Set flag for user convenience
            FlagSet(FLAG_SYS_POKEMON_GET);
            Free(sDebugMonData);
            DebugAction_DestroyExtraWindow(taskId);
        }
        else
        {
            sDebugMonData->level = gTasks[taskId].tInput;
            gTasks[taskId].tInput = 0;
            gTasks[taskId].tDigit = 0;

            ConvertIntToDecimalStringN(gStringVar3, gTasks[taskId].tInput, STR_CONV_MODE_LEADING_ZEROS, 0);
            StringCopyPadded(gStringVar3, gStringVar3, CHAR_SPACE, 15);
            StringCopyPadded(gStringVar2, sDebugText_False, CHAR_SPACE, 15);
            StringExpandPlaceholders(gStringVar4, sDebugText_PokemonShiny);
            AddTextPrinterParameterized(gTasks[taskId].tSubWindowId, DEBUG_MENU_FONT, gStringVar4, 1, 1, 0, NULL);

            gTasks[taskId].func = DebugAction_Give_Pokemon_SelectShiny;
        }
    }
    else if (JOY_NEW(B_BUTTON))
    {
        PlaySE(SE_SELECT);
        Free(sDebugMonData);
        FreeMonIconPalettes();
        FreeAndDestroyMonIconSprite(&gSprites[gTasks[taskId].tSpriteId]);
        DebugAction_DestroyExtraWindow(taskId);
    }
}

static void DebugAction_Give_Pokemon_SelectShiny(u8 taskId)
{
    static const u8 *txtStr;

    if (JOY_NEW(DPAD_ANY))
    {
        PlaySE(SE_SELECT);
        gTasks[taskId].tInput ^= JOY_NEW(DPAD_UP | DPAD_DOWN);
        txtStr = (gTasks[taskId].tInput == TRUE) ? sDebugText_True : sDebugText_False;
        StringCopyPadded(gStringVar2, txtStr, CHAR_SPACE, 15);
        ConvertIntToDecimalStringN(gStringVar3, gTasks[taskId].tInput, STR_CONV_MODE_LEADING_ZEROS, 0);
        StringCopyPadded(gStringVar3, gStringVar3, CHAR_SPACE, 15);
        StringExpandPlaceholders(gStringVar4, sDebugText_PokemonShiny);
        AddTextPrinterParameterized(gTasks[taskId].tSubWindowId, DEBUG_MENU_FONT, gStringVar4, 1, 1, 0, NULL);
    }

    if (JOY_NEW(A_BUTTON))
    {
        sDebugMonData->isShiny = gTasks[taskId].tInput;
        gTasks[taskId].tInput = 0;
        gTasks[taskId].tDigit = 0;

        StringCopy(gStringVar2, gText_DigitIndicator[gTasks[taskId].tDigit]);
        ConvertIntToDecimalStringN(gStringVar3, gTasks[taskId].tInput, STR_CONV_MODE_LEADING_ZEROS, 2);
        StringCopyPadded(gStringVar3, gStringVar3, CHAR_SPACE, 15);
        StringCopy(gStringVar1, gNatureNamePointers[0]);
        StringExpandPlaceholders(gStringVar4, sDebugText_PokemonNature);
        AddTextPrinterParameterized(gTasks[taskId].tSubWindowId, DEBUG_MENU_FONT, gStringVar4, 1, 1, 0, NULL);

        gTasks[taskId].func = DebugAction_Give_Pokemon_SelectNature;
    }
    else if (JOY_NEW(B_BUTTON))
    {
        PlaySE(SE_SELECT);
        Free(sDebugMonData);
        DebugAction_DestroyExtraWindow(taskId);
    }
}

static void DebugAction_Give_Pokemon_SelectNature(u8 taskId)
{
    if (JOY_NEW(DPAD_ANY))
    {
        PlaySE(SE_SELECT);

        if (JOY_NEW(DPAD_UP))
        {
            gTasks[taskId].tInput += sPowersOfTen[gTasks[taskId].tDigit];
            if (gTasks[taskId].tInput > NUM_NATURES-1)
                gTasks[taskId].tInput = NUM_NATURES-1;
        }
        if (JOY_NEW(DPAD_DOWN))
        {
            gTasks[taskId].tInput -= sPowersOfTen[gTasks[taskId].tDigit];
            if (gTasks[taskId].tInput < 0)
                gTasks[taskId].tInput = 0;
        }

        StringCopy(gStringVar2, gText_DigitIndicator[gTasks[taskId].tDigit]);
        ConvertIntToDecimalStringN(gStringVar3, gTasks[taskId].tInput, STR_CONV_MODE_LEADING_ZEROS, 2);
        StringCopyPadded(gStringVar3, gStringVar3, CHAR_SPACE, 15);
        StringCopy(gStringVar1, gNatureNamePointers[gTasks[taskId].tInput]);
        StringExpandPlaceholders(gStringVar4, sDebugText_PokemonNature);
        AddTextPrinterParameterized(gTasks[taskId].tSubWindowId, DEBUG_MENU_FONT, gStringVar4, 1, 1, 0, NULL);
    }

    if (JOY_NEW(A_BUTTON))
    {
        u8 abilityId;
        sDebugMonData->nature = gTasks[taskId].tInput;
        gTasks[taskId].tInput = 0;
        gTasks[taskId].tDigit = 0;

        StringCopy(gStringVar2, gText_DigitIndicator[gTasks[taskId].tDigit]);
        ConvertIntToDecimalStringN(gStringVar3, gTasks[taskId].tInput, STR_CONV_MODE_LEADING_ZEROS, 2);
        StringCopyPadded(gStringVar3, gStringVar3, CHAR_SPACE, 15);
        abilityId = GetAbilityBySpecies(sDebugMonData->species, 0);
        StringCopy(gStringVar1, gAbilities[abilityId].name);
        StringExpandPlaceholders(gStringVar4, sDebugText_PokemonAbility);
        AddTextPrinterParameterized(gTasks[taskId].tSubWindowId, DEBUG_MENU_FONT, gStringVar4, 1, 1, 0, NULL);

        gTasks[taskId].func = DebugAction_Give_Pokemon_SelectAbility;
    }
    else if (JOY_NEW(B_BUTTON))
    {
        PlaySE(SE_SELECT);
        Free(sDebugMonData);
        DebugAction_DestroyExtraWindow(taskId);
    }
}

static void DebugAction_Give_Pokemon_SelectAbility(u8 taskId)
{
    u16 abilityId;
    u8 abilityCount = NUM_ABILITY_SLOTS - 1; //-1 for proper iteration
    u8 i = 0;

    if (JOY_NEW(DPAD_ANY))
    {
        PlaySE(SE_SELECT);

        if (JOY_NEW(DPAD_UP))
        {
            gTasks[taskId].tInput += sPowersOfTen[gTasks[taskId].tDigit];
            if (gTasks[taskId].tInput > abilityCount)
                gTasks[taskId].tInput = abilityCount;
        }
        if (JOY_NEW(DPAD_DOWN))
        {
            gTasks[taskId].tInput -= sPowersOfTen[gTasks[taskId].tDigit];
            if (gTasks[taskId].tInput < 0)
                gTasks[taskId].tInput = 0;
        }

        while (GetAbilityBySpecies(sDebugMonData->species, gTasks[taskId].tInput - i) == ABILITY_NONE && gTasks[taskId].tInput - i < NUM_ABILITY_SLOTS)
        {
            i++;
        }
        abilityId = GetAbilityBySpecies(sDebugMonData->species, gTasks[taskId].tInput - i);
        StringCopy(gStringVar2, gText_DigitIndicator[gTasks[taskId].tDigit]);
        ConvertIntToDecimalStringN(gStringVar3, gTasks[taskId].tInput, STR_CONV_MODE_LEADING_ZEROS, 2);
        StringCopyPadded(gStringVar3, gStringVar3, CHAR_SPACE, 15);
        StringCopy(gStringVar1, gAbilities[abilityId].name);
        StringExpandPlaceholders(gStringVar4, sDebugText_PokemonAbility);
        AddTextPrinterParameterized(gTasks[taskId].tSubWindowId, DEBUG_MENU_FONT, gStringVar4, 1, 1, 0, NULL);
    }

    if (JOY_NEW(A_BUTTON))
    {
        sDebugMonData->abilityNum = gTasks[taskId].tInput - i;
        gTasks[taskId].tInput = 0;
        gTasks[taskId].tDigit = 0;

        StringCopy(gStringVar2, gText_DigitIndicator[gTasks[taskId].tDigit]);
        ConvertIntToDecimalStringN(gStringVar3, gTasks[taskId].tInput, STR_CONV_MODE_LEADING_ZEROS, 2);
        StringCopyPadded(gStringVar3, gStringVar3, CHAR_SPACE, 15);
        StringExpandPlaceholders(gStringVar4, sDebugText_IV_HP);
        AddTextPrinterParameterized(gTasks[taskId].tSubWindowId, DEBUG_MENU_FONT, gStringVar4, 1, 1, 0, NULL);

        gTasks[taskId].func = DebugAction_Give_Pokemon_SelectIVs;
    }
    else if (JOY_NEW(B_BUTTON))
    {
        PlaySE(SE_SELECT);
        Free(sDebugMonData);
        DebugAction_DestroyExtraWindow(taskId);
    }
}

static void DebugAction_Give_Pokemon_SelectIVs(u8 taskId)
{
    if (JOY_NEW(DPAD_ANY))
    {
        PlaySE(SE_SELECT);

        if (JOY_NEW(DPAD_UP))
        {
            gTasks[taskId].tInput += sPowersOfTen[gTasks[taskId].tDigit];
            if (gTasks[taskId].tInput > MAX_PER_STAT_IVS)
                gTasks[taskId].tInput = MAX_PER_STAT_IVS;
        }
        if (JOY_NEW(DPAD_DOWN))
        {
            gTasks[taskId].tInput -= sPowersOfTen[gTasks[taskId].tDigit];
            if (gTasks[taskId].tInput < 0)
                gTasks[taskId].tInput = 0;
        }
        if (JOY_NEW(DPAD_LEFT))
        {
            if (gTasks[taskId].tDigit > 0)
                gTasks[taskId].tDigit -= 1;
        }
        if (JOY_NEW(DPAD_RIGHT))
        {
            if (gTasks[taskId].tDigit < 2)
                gTasks[taskId].tDigit += 1;
        }

        StringCopy(gStringVar2, gText_DigitIndicator[gTasks[taskId].tDigit]);
        ConvertIntToDecimalStringN(gStringVar3, gTasks[taskId].tInput, STR_CONV_MODE_LEADING_ZEROS, 2);
        StringCopyPadded(gStringVar3, gStringVar3, CHAR_SPACE, 15);
        switch (gTasks[taskId].tIterator)
        {
        case STAT_HP:
            StringExpandPlaceholders(gStringVar4, sDebugText_IV_HP);
            break;
        case STAT_ATK:
            StringExpandPlaceholders(gStringVar4, sDebugText_IV_Attack);
            break;
        case STAT_DEF:
            StringExpandPlaceholders(gStringVar4, sDebugText_IV_Defense);
            break;
        case STAT_SPEED:
            StringExpandPlaceholders(gStringVar4, sDebugText_IV_Speed);
            break;
        case STAT_SPATK:
            StringExpandPlaceholders(gStringVar4, sDebugText_IV_SpAttack);
            break;
        case STAT_SPDEF:
            StringExpandPlaceholders(gStringVar4, sDebugText_IV_SpDefense);
            break;
        }
        AddTextPrinterParameterized(gTasks[taskId].tSubWindowId, DEBUG_MENU_FONT, gStringVar4, 1, 1, 0, NULL);
    }

    //If A or B button
    if (JOY_NEW(A_BUTTON))
    {
        switch (gTasks[taskId].tIterator)
        {
        case STAT_HP:
            sDebugMonData->mon_iv_hp = gTasks[taskId].tInput;
            break;
        case STAT_ATK:
            sDebugMonData->mon_iv_atk = gTasks[taskId].tInput;
            break;
        case STAT_DEF:
            sDebugMonData->mon_iv_def = gTasks[taskId].tInput;
            break;
        case STAT_SPEED:
            sDebugMonData->mon_iv_speed = gTasks[taskId].tInput;
            break;
        case STAT_SPATK:
            sDebugMonData->mon_iv_satk = gTasks[taskId].tInput;
            break;
        case STAT_SPDEF:
            sDebugMonData->mon_iv_sdef = gTasks[taskId].tInput;
            break;
        }

        //Check if all IVs set
        if (gTasks[taskId].tIterator != NUM_STATS - 1)
        {
            gTasks[taskId].tIterator++;
            gTasks[taskId].tInput = 0;
            gTasks[taskId].tDigit = 0;

            StringCopy(gStringVar2, gText_DigitIndicator[gTasks[taskId].tDigit]);
            ConvertIntToDecimalStringN(gStringVar3, gTasks[taskId].tInput, STR_CONV_MODE_LEADING_ZEROS, 2);
            StringCopyPadded(gStringVar3, gStringVar3, CHAR_SPACE, 15);
            switch (gTasks[taskId].tIterator)
            {
            case STAT_HP:
                StringExpandPlaceholders(gStringVar4, sDebugText_IV_HP);
                break;
            case STAT_ATK:
                StringExpandPlaceholders(gStringVar4, sDebugText_IV_Attack);
                break;
            case STAT_DEF:
                StringExpandPlaceholders(gStringVar4, sDebugText_IV_Defense);
                break;
            case STAT_SPEED:
                StringExpandPlaceholders(gStringVar4, sDebugText_IV_Speed);
                break;
            case STAT_SPATK:
                StringExpandPlaceholders(gStringVar4, sDebugText_IV_SpAttack);
                break;
            case STAT_SPDEF:
                StringExpandPlaceholders(gStringVar4, sDebugText_IV_SpDefense);
                break;
            }
            AddTextPrinterParameterized(gTasks[taskId].tSubWindowId, DEBUG_MENU_FONT, gStringVar4, 1, 1, 0, NULL);

            gTasks[taskId].func = DebugAction_Give_Pokemon_SelectIVs;
        }
        else
        {
            gTasks[taskId].tInput = 0;
            gTasks[taskId].tDigit = 0;
            gTasks[taskId].tIterator = 0;

            StringCopy(gStringVar2, gText_DigitIndicator[gTasks[taskId].tDigit]);
            ConvertIntToDecimalStringN(gStringVar3, gTasks[taskId].tInput, STR_CONV_MODE_LEADING_ZEROS, 3);
            StringCopyPadded(gStringVar3, gStringVar3, CHAR_SPACE, 15);
            StringExpandPlaceholders(gStringVar4, sDebugText_EV_HP);
            AddTextPrinterParameterized(gTasks[taskId].tSubWindowId, DEBUG_MENU_FONT, gStringVar4, 1, 1, 0, NULL);
            gTasks[taskId].func = DebugAction_Give_Pokemon_SelectEVs;
        }
    }
    else if (JOY_NEW(B_BUTTON))
    {
        PlaySE(SE_SELECT);
        Free(sDebugMonData);
        DebugAction_DestroyExtraWindow(taskId);
    }
}

static u32 GetDebugPokemonTotalEV(void)
{
    return (sDebugMonData->mon_ev_hp
          + sDebugMonData->mon_ev_atk
          + sDebugMonData->mon_ev_def
          + sDebugMonData->mon_ev_speed
          + sDebugMonData->mon_ev_satk
          + sDebugMonData->mon_ev_sdef);
}

static void DebugAction_Give_Pokemon_SelectEVs(u8 taskId)
{
    u16 totalEV = GetDebugPokemonTotalEV();

    if (JOY_NEW(DPAD_ANY))
    {
        PlaySE(SE_SELECT);

        if (JOY_NEW(DPAD_UP))
        {
            gTasks[taskId].tInput += sPowersOfTen[gTasks[taskId].tDigit];
            if (gTasks[taskId].tInput > MAX_PER_STAT_EVS)
                gTasks[taskId].tInput = MAX_PER_STAT_EVS;
        }
        if (JOY_NEW(DPAD_DOWN))
        {
            gTasks[taskId].tInput -= sPowersOfTen[gTasks[taskId].tDigit];
            if (gTasks[taskId].tInput < 0)
                gTasks[taskId].tInput = 0;
        }
        if (JOY_NEW(DPAD_LEFT))
        {
            if (gTasks[taskId].tDigit > 0)
                gTasks[taskId].tDigit -= 1;
        }
        if (JOY_NEW(DPAD_RIGHT))
        {
            if (gTasks[taskId].tDigit < 3)
                gTasks[taskId].tDigit += 1;
        }

        StringCopy(gStringVar2, gText_DigitIndicator[gTasks[taskId].tDigit]);
        ConvertIntToDecimalStringN(gStringVar3, gTasks[taskId].tInput, STR_CONV_MODE_LEADING_ZEROS, 3);
        StringCopyPadded(gStringVar3, gStringVar3, CHAR_SPACE, 15);
        switch (gTasks[taskId].tIterator)
        {
        case STAT_HP:
            StringExpandPlaceholders(gStringVar4, sDebugText_EV_HP);
            break;
        case STAT_ATK:
            StringExpandPlaceholders(gStringVar4, sDebugText_EV_Attack);
            break;
        case STAT_DEF:
            StringExpandPlaceholders(gStringVar4, sDebugText_EV_Defense);
            break;
        case STAT_SPEED:
            StringExpandPlaceholders(gStringVar4, sDebugText_EV_Speed);
            break;
        case STAT_SPATK:
            StringExpandPlaceholders(gStringVar4, sDebugText_EV_SpAttack);
            break;
        case STAT_SPDEF:
            StringExpandPlaceholders(gStringVar4, sDebugText_EV_SpDefense);
            break;
        }
        AddTextPrinterParameterized(gTasks[taskId].tSubWindowId, DEBUG_MENU_FONT, gStringVar4, 1, 1, 0, NULL);
    }

    //If A or B button
    if (JOY_NEW(A_BUTTON))
    {
        switch (gTasks[taskId].tIterator)
        {
        case STAT_HP:
            sDebugMonData->mon_ev_hp = gTasks[taskId].tInput;
            break;
        case STAT_ATK:
            sDebugMonData->mon_ev_atk = gTasks[taskId].tInput;
            break;
        case STAT_DEF:
            sDebugMonData->mon_ev_def = gTasks[taskId].tInput;
            break;
        case STAT_SPEED:
            sDebugMonData->mon_ev_speed = gTasks[taskId].tInput;
            break;
        case STAT_SPATK:
            sDebugMonData->mon_ev_satk = gTasks[taskId].tInput;
            break;
        case STAT_SPDEF:
            sDebugMonData->mon_ev_sdef = gTasks[taskId].tInput;
            break;
        }

        //Check if all EVs set
        if (gTasks[taskId].tIterator != NUM_STATS - 1)
        {
            gTasks[taskId].tIterator++;
            gTasks[taskId].tInput = 0;
            gTasks[taskId].tDigit = 0;

            StringCopy(gStringVar2, gText_DigitIndicator[gTasks[taskId].tDigit]);
            ConvertIntToDecimalStringN(gStringVar3, gTasks[taskId].tInput, STR_CONV_MODE_LEADING_ZEROS, 3);
            StringCopyPadded(gStringVar3, gStringVar3, CHAR_SPACE, 15);
            switch (gTasks[taskId].tIterator)
            {
            case STAT_HP:
                StringExpandPlaceholders(gStringVar4, sDebugText_EV_HP);
                break;
            case STAT_ATK:
                StringExpandPlaceholders(gStringVar4, sDebugText_EV_Attack);
                break;
            case STAT_DEF:
                StringExpandPlaceholders(gStringVar4, sDebugText_EV_Defense);
                break;
            case STAT_SPEED:
                StringExpandPlaceholders(gStringVar4, sDebugText_EV_Speed);
                break;
            case STAT_SPATK:
                StringExpandPlaceholders(gStringVar4, sDebugText_EV_SpAttack);
                break;
            case STAT_SPDEF:
                StringExpandPlaceholders(gStringVar4, sDebugText_EV_SpDefense);
                break;
            }
            AddTextPrinterParameterized(gTasks[taskId].tSubWindowId, DEBUG_MENU_FONT, gStringVar4, 1, 1, 0, NULL);

            gTasks[taskId].func = DebugAction_Give_Pokemon_SelectEVs;
        }
        else
        {
            gTasks[taskId].tInput = 0;
            gTasks[taskId].tDigit = 0;
            gTasks[taskId].tIterator = 0;

            if (totalEV > MAX_TOTAL_EVS)
            {
                sDebugMonData->mon_ev_hp = 0;
                sDebugMonData->mon_ev_atk = 0;
                sDebugMonData->mon_ev_def = 0;
                sDebugMonData->mon_ev_speed = 0;
                sDebugMonData->mon_ev_satk = 0;
                sDebugMonData->mon_ev_sdef = 0;

                PlaySE(SE_FAILURE);
                StringCopy(gStringVar2, gText_DigitIndicator[gTasks[taskId].tDigit]);
                ConvertIntToDecimalStringN(gStringVar3, gTasks[taskId].tInput, STR_CONV_MODE_LEADING_ZEROS, 3);
                StringCopyPadded(gStringVar3, gStringVar3, CHAR_SPACE, 15);
                StringExpandPlaceholders(gStringVar4, sDebugText_EV_HP);
                AddTextPrinterParameterized(gTasks[taskId].tSubWindowId, DEBUG_MENU_FONT, gStringVar4, 1, 1, 0, NULL);

                gTasks[taskId].func = DebugAction_Give_Pokemon_SelectEVs;
            }
            else
            {
                StringCopy(gStringVar2, gText_DigitIndicator[gTasks[taskId].tDigit]);
                StringCopy(gStringVar1, gMoveNames[gTasks[taskId].tInput]);
                StringCopyPadded(gStringVar1, gStringVar1, CHAR_SPACE, 15);
                ConvertIntToDecimalStringN(gStringVar3, gTasks[taskId].tInput, STR_CONV_MODE_LEADING_ZEROS, 3);
                StringExpandPlaceholders(gStringVar4, sDebugText_PokemonMove_0);
                AddTextPrinterParameterized(gTasks[taskId].tSubWindowId, DEBUG_MENU_FONT, gStringVar4, 1, 1, 0, NULL);

                gTasks[taskId].func = DebugAction_Give_Pokemon_Move;
            }
        }
    }
    else if (JOY_NEW(B_BUTTON))
    {
        PlaySE(SE_SELECT);
        Free(sDebugMonData);
        DebugAction_DestroyExtraWindow(taskId);
    }
}

static void DebugAction_Give_Pokemon_Move(u8 taskId)
{
    if (JOY_NEW(DPAD_ANY))
    {
        PlaySE(SE_SELECT);

        if (JOY_NEW(DPAD_UP))
        {
            gTasks[taskId].tInput += sPowersOfTen[gTasks[taskId].tDigit];
            if (gTasks[taskId].tInput >= MOVES_COUNT)
                gTasks[taskId].tInput = MOVES_COUNT - 1;
        }
        if (JOY_NEW(DPAD_DOWN))
        {
            gTasks[taskId].tInput -= sPowersOfTen[gTasks[taskId].tDigit];
            if (gTasks[taskId].tInput < 0)
                gTasks[taskId].tInput = 0;
        }
        if (JOY_NEW(DPAD_LEFT))
        {
            if (gTasks[taskId].tDigit > 0)
                gTasks[taskId].tDigit -= 1;
        }
        if (JOY_NEW(DPAD_RIGHT))
        {
            if (gTasks[taskId].tDigit < 3)
                gTasks[taskId].tDigit += 1;
        }

        StringCopy(gStringVar2, gText_DigitIndicator[gTasks[taskId].tDigit]);
        StringCopy(gStringVar1, gMoveNames[gTasks[taskId].tInput]);
        StringCopyPadded(gStringVar1, gStringVar1, CHAR_SPACE, 15);
        ConvertIntToDecimalStringN(gStringVar3, gTasks[taskId].tInput, STR_CONV_MODE_LEADING_ZEROS, 3);
        switch (gTasks[taskId].tIterator)
        {
        case 0:
            StringExpandPlaceholders(gStringVar4, sDebugText_PokemonMove_0);
            break;
        case 1:
            StringExpandPlaceholders(gStringVar4, sDebugText_PokemonMove_1);
            break;
        case 2:
            StringExpandPlaceholders(gStringVar4, sDebugText_PokemonMove_2);
            break;
        case 3:
            StringExpandPlaceholders(gStringVar4, sDebugText_PokemonMove_3);
            break;
        }
        AddTextPrinterParameterized(gTasks[taskId].tSubWindowId, DEBUG_MENU_FONT, gStringVar4, 1, 1, 0, NULL);
    }

    if (JOY_NEW(A_BUTTON))
    {
        // If MOVE_NONE selected, stop asking for additional moves
        if (gTasks[taskId].tInput == MOVE_NONE)
            gTasks[taskId].tIterator = 4;

        //Set current value
        switch (gTasks[taskId].tIterator)
        {
        case 0:
            sDebugMonData->mon_move_0 = gTasks[taskId].tInput;
            break;
        case 1:
            sDebugMonData->mon_move_1 = gTasks[taskId].tInput;
            break;
        case 2:
            sDebugMonData->mon_move_2 = gTasks[taskId].tInput;
            break;
        case 3:
            sDebugMonData->mon_move_3 = gTasks[taskId].tInput;
            break;
        }

        //If NOT last move or selected MOVE_NONE ask for next move, else make mon
        if (gTasks[taskId].tIterator < MAX_MON_MOVES - 1)
        {
            gTasks[taskId].tIterator++;
            gTasks[taskId].tInput = 0;
            gTasks[taskId].tDigit = 0;

            StringCopy(gStringVar2, gText_DigitIndicator[gTasks[taskId].tDigit]);
            StringCopy(gStringVar1, gMoveNames[gTasks[taskId].tInput]);
            StringCopyPadded(gStringVar1, gStringVar1, CHAR_SPACE, 15);
            ConvertIntToDecimalStringN(gStringVar3, gTasks[taskId].tInput, STR_CONV_MODE_LEADING_ZEROS, 3);
            switch (gTasks[taskId].tIterator)
            {
            case 0:
                StringExpandPlaceholders(gStringVar4, sDebugText_PokemonMove_0);
                break;
            case 1:
                StringExpandPlaceholders(gStringVar4, sDebugText_PokemonMove_1);
                break;
            case 2:
                StringExpandPlaceholders(gStringVar4, sDebugText_PokemonMove_2);
                break;
            case 3:
                StringExpandPlaceholders(gStringVar4, sDebugText_PokemonMove_3);
                break;
            }
            AddTextPrinterParameterized(gTasks[taskId].tSubWindowId, DEBUG_MENU_FONT, gStringVar4, 1, 1, 0, NULL);

            gTasks[taskId].func = DebugAction_Give_Pokemon_Move;
        }
        else
        {
            gTasks[taskId].tInput = 0;
            gTasks[taskId].tDigit = 0;

            PlaySE(MUS_LEVEL_UP);
            gTasks[taskId].func = DebugAction_Give_Pokemon_ComplexCreateMon;
        }
    }
    else if (JOY_NEW(B_BUTTON))
    {
        PlaySE(SE_SELECT);
        Free(sDebugMonData);
        DebugAction_DestroyExtraWindow(taskId);
    }
}

static void DebugAction_Give_Pokemon_ComplexCreateMon(u8 taskId) //https://github.com/ghoulslash/pokeemerald/tree/custom-givemon
{
    u16 nationalDexNum;
    int sentToPc;
    struct Pokemon mon;
    u8 i;
    u16 moves[4];
    u8 IVs[6];
    u8 iv_val;
    u8 EVs[6];
    u8 ev_val;
    u16 species     = sDebugMonData->species;
    u8 level        = sDebugMonData->level;
    bool8 isShiny   = sDebugMonData->isShiny;
    u8 nature       = sDebugMonData->nature;
    u8 abilityNum   = sDebugMonData->abilityNum;
    moves[0]        = sDebugMonData->mon_move_0;
    moves[1]        = sDebugMonData->mon_move_1;
    moves[2]        = sDebugMonData->mon_move_2;
    moves[3]        = sDebugMonData->mon_move_3;
    IVs[0]          = sDebugMonData->mon_iv_hp;
    IVs[1]          = sDebugMonData->mon_iv_atk;
    IVs[2]          = sDebugMonData->mon_iv_def;
    IVs[3]          = sDebugMonData->mon_iv_speed;
    IVs[4]          = sDebugMonData->mon_iv_satk;
    IVs[5]          = sDebugMonData->mon_iv_sdef;
    EVs[0]          = sDebugMonData->mon_ev_hp;
    EVs[1]          = sDebugMonData->mon_ev_atk;
    EVs[2]          = sDebugMonData->mon_ev_def;
    EVs[3]          = sDebugMonData->mon_ev_speed;
    EVs[4]          = sDebugMonData->mon_ev_satk;
    EVs[5]          = sDebugMonData->mon_ev_sdef;

    //Nature
    if (nature == NUM_NATURES || nature == 0xFF)
        nature = Random() % NUM_NATURES;
    CreateMonWithNature(&mon, species, level, 32, nature);

    //Shininess
    SetMonData(&mon, MON_DATA_IS_SHINY, &isShiny);

    //IVs
    for (i = 0; i < NUM_STATS; i++)
    {
        iv_val = IVs[i];
        if (iv_val != 32 && iv_val != 0xFF)
            SetMonData(&mon, MON_DATA_HP_IV + i, &iv_val);
    }

    //EVs
    for (i = 0; i < NUM_STATS; i++)
    {
        ev_val = EVs[i];
        if (ev_val)
            SetMonData(&mon, MON_DATA_HP_EV + i, &ev_val);
    }

    //Moves
    for (i = 0; i < MAX_MON_MOVES; i++)
    {
        if (moves[i] == 0 || moves[i] == 0xFF || moves[i] >= MOVES_COUNT)
            continue;

        SetMonMoveSlot(&mon, moves[i], i);
    }

    //Ability
    if (abilityNum == 0xFF || GetAbilityBySpecies(species, abilityNum) == 0)
    {
        do {
            abilityNum = Random() % 3;  // includes hidden abilities
        } while (GetAbilityBySpecies(species, abilityNum) == 0);
    }

    SetMonData(&mon, MON_DATA_ABILITY_NUM, &abilityNum);

    //Update mon stats before giving it to the player
    CalculateMonStats(&mon);

    // give player the mon
    SetMonData(&mon, MON_DATA_OT_NAME, gSaveBlock2Ptr->playerName);
    SetMonData(&mon, MON_DATA_OT_GENDER, &gSaveBlock2Ptr->playerGender);
    for (i = 0; i < PARTY_SIZE; i++)
    {
        if (GetMonData(&gPlayerParty[i], MON_DATA_SPECIES, NULL) == SPECIES_NONE)
            break;
    }

    if (i >= PARTY_SIZE)
        sentToPc = CopyMonToPC(&mon);
    else
    {
        sentToPc = MON_GIVEN_TO_PARTY;
        CopyMon(&gPlayerParty[i], &mon, sizeof(mon));
        gPlayerPartyCount = i + 1;
    }

    //Pokedex entry
    nationalDexNum = SpeciesToNationalPokedexNum(species);
    switch(sentToPc)
    {
    case MON_GIVEN_TO_PARTY:
    case MON_GIVEN_TO_PC:
        GetSetPokedexFlag(nationalDexNum, FLAG_SET_SEEN);
        GetSetPokedexFlag(nationalDexNum, FLAG_SET_CAUGHT);
        break;
    case MON_CANT_GIVE:
        break;
    }

    // Set flag for user convenience
    FlagSet(FLAG_SYS_POKEMON_GET);

    Free(sDebugMonData);
    DebugAction_DestroyExtraWindow(taskId); //return sentToPc;
}

#undef tIsComplex
#undef tSpriteId
#undef tIterator

static void DebugAction_Give_MaxMoney(u8 taskId)
{
    SetMoney(&gSaveBlock1Ptr->money, MAX_MONEY);
}

static void DebugAction_Give_MaxCoins(u8 taskId)
{
    SetCoins(MAX_COINS);
}

static void DebugAction_Give_MaxBattlePoints(u8 taskId)
{
    gSaveBlock2Ptr->frontier.battlePoints = MAX_BATTLE_FRONTIER_POINTS;
}

static void DebugAction_Give_DayCareEgg(u8 taskId)
{
    s32 emptySlot = Daycare_FindEmptySpot(&gSaveBlock1Ptr->daycare);
    if (emptySlot == 0) // no daycare mons
        Debug_DestroyMenu_Full_Script(taskId, DebugScript_ZeroDaycareMons);
    else if (emptySlot == 1) // 1 daycare mon
        Debug_DestroyMenu_Full_Script(taskId, DebugScript_OneDaycareMons);
    else if (GetDaycareCompatibilityScore(&gSaveBlock1Ptr->daycare) == PARENTS_INCOMPATIBLE) // not compatible parents
        Debug_DestroyMenu_Full_Script(taskId, DebugScript_DaycareMonsNotCompatible);
    else // 2 pokemon which can have a pokemon baby together
        TriggerPendingDaycareEgg();
}

// *******************************
// Actions Fill
static void DebugAction_Fill_PCBoxes_Fast(u8 taskId) //Credit: Sierraffinity
{
    int boxId, boxPosition;
    u32 personality;
    struct BoxPokemon boxMon;
    u16 species = SPECIES_BULBASAUR;
    u8 speciesName[POKEMON_NAME_LENGTH + 1];

    personality = Random32();

    CreateBoxMon(&boxMon, species, 100, USE_RANDOM_IVS, FALSE, personality, OT_ID_PLAYER_ID, 0);

    for (boxId = 0; boxId < TOTAL_BOXES_COUNT; boxId++)
    {
        for (boxPosition = 0; boxPosition < IN_BOX_COUNT; boxPosition++, species++)
        {
            if (!GetBoxMonData(&gPokemonStoragePtr->boxes[boxId][boxPosition], MON_DATA_SANITY_HAS_SPECIES))
            {
                StringCopy(speciesName, GetSpeciesName(species));
                SetBoxMonData(&boxMon, MON_DATA_NICKNAME, &speciesName);
                SetBoxMonData(&boxMon, MON_DATA_SPECIES, &species);
                GiveBoxMonInitialMoveset_Fast(&boxMon);
                gPokemonStoragePtr->boxes[boxId][boxPosition] = boxMon;
            }
        }
    }

    // Set flag for user convenience
    FlagSet(FLAG_SYS_POKEMON_GET);
    Debug_DestroyMenu_Full(taskId);
    ScriptContext_Enable();
}

static void DebugAction_Fill_PCBoxes_Slow(u8 taskId)
{
    int boxId, boxPosition;
    struct BoxPokemon boxMon;
    u32 species = SPECIES_BULBASAUR;
    bool8 spaceAvailable = FALSE;

    for (boxId = 0; boxId < TOTAL_BOXES_COUNT; boxId++)
    {
        for (boxPosition = 0; boxPosition < IN_BOX_COUNT; boxPosition++)
        {
            if (!GetBoxMonData(&gPokemonStoragePtr->boxes[boxId][boxPosition], MON_DATA_SANITY_HAS_SPECIES))
            {
                if (!spaceAvailable)
                    PlayBGM(MUS_RG_MYSTERY_GIFT);
                CreateBoxMon(&boxMon, species, 100, USE_RANDOM_IVS, FALSE, 0, OT_ID_PLAYER_ID, 0);
                gPokemonStoragePtr->boxes[boxId][boxPosition] = boxMon;
                species = (species < NUM_SPECIES - 1) ? species + 1 : 1;
                spaceAvailable = TRUE;
            }
        }
    }

    // Set flag for user convenience
    FlagSet(FLAG_SYS_POKEMON_GET);
    if (spaceAvailable)
        PlayBGM(GetCurrentMapMusic());

    Debug_DestroyMenu_Full_Script(taskId, Debug_BoxFilledMessage);
}

static void DebugAction_Fill_PCItemStorage(u8 taskId)
{
    u16 itemId;

    for (itemId = 1; itemId < ITEMS_COUNT; itemId++)
    {
        if (!CheckPCHasItem(itemId, MAX_PC_ITEM_CAPACITY))
            AddPCItem(itemId, MAX_PC_ITEM_CAPACITY);
    }
}

static void DebugAction_Fill_PocketItems(u8 taskId)
{
    u16 itemId;

    for (itemId = 1; itemId < ITEMS_COUNT; itemId++)
    {
        if (ItemId_GetPocket(itemId) == POCKET_ITEMS && CheckBagHasSpace(itemId, MAX_BAG_ITEM_CAPACITY))
            AddBagItem(itemId, MAX_BAG_ITEM_CAPACITY);
    }
}

static void DebugAction_Fill_PocketPokeBalls(u8 taskId)
{
    u16 itemId;

    for (itemId = FIRST_BALL; itemId < LAST_BALL; itemId++)
    {
        if (CheckBagHasSpace(itemId, MAX_BAG_ITEM_CAPACITY))
            AddBagItem(itemId, MAX_BAG_ITEM_CAPACITY);
    }
}

static void DebugAction_Fill_PocketTMHM(u8 taskId)
{
    u16 itemId;

    for (itemId = ITEM_TM01; itemId <= ITEM_HM08; itemId++)
    {
        if (CheckBagHasSpace(itemId, 1) && ItemIdToBattleMoveId(itemId) != MOVE_NONE)
            AddBagItem(itemId, 1);
    }
}

static void DebugAction_Fill_PocketBerries(u8 taskId)
{
    u16 itemId;

    for (itemId = FIRST_BERRY_INDEX; itemId < LAST_BERRY_INDEX; itemId++)
    {
        if (CheckBagHasSpace(itemId, MAX_BERRY_CAPACITY))
            AddBagItem(itemId, MAX_BERRY_CAPACITY);
    }
}

static void DebugAction_Fill_PocketKeyItems(u8 taskId)
{
    u16 itemId;

    for (itemId = 1; itemId < ITEMS_COUNT; itemId++)
    {
        if (ItemId_GetPocket(itemId) == POCKET_KEY_ITEMS && CheckBagHasSpace(itemId, 1))
            AddBagItem(itemId, 1);
    }
}

// *******************************
// Actions Sound
static const u8 *const sBGMNames[];
static const u8 *const sSENames[];

#define tCurrentSong  data[5]

static void DebugAction_Sound_SE(u8 taskId)
{
    u8 windowId;

    ClearStdWindowAndFrame(gTasks[taskId].tWindowId, TRUE);
    RemoveWindow(gTasks[taskId].tWindowId);

    HideMapNamePopUpWindow();
    LoadMessageBoxAndBorderGfx();
    windowId = AddWindow(&sDebugMenuWindowTemplateSound);
    DrawStdWindowFrame(windowId, FALSE);

    CopyWindowToVram(windowId, COPYWIN_FULL);

    // Display initial sound effect
    StringCopy(gStringVar2, gText_DigitIndicator[0]);
    ConvertIntToDecimalStringN(gStringVar3, 1, STR_CONV_MODE_LEADING_ZEROS, DEBUG_NUMBER_DIGITS_ITEMS);
    StringCopyPadded(gStringVar1, sSENames[0], CHAR_SPACE, 35);
    StringExpandPlaceholders(gStringVar4, sDebugText_Sound_SFX_ID);
    AddTextPrinterParameterized(windowId, DEBUG_MENU_FONT, gStringVar4, 1, 1, 0, NULL);

    StopMapMusic(); //Stop map music to better hear sounds

    gTasks[taskId].func = DebugAction_Sound_SE_SelectId;
    gTasks[taskId].tSubWindowId = windowId;
    gTasks[taskId].tInput = 1;
    gTasks[taskId].tDigit = 0;
    gTasks[taskId].tCurrentSong = gTasks[taskId].tInput;
}

static void DebugAction_Sound_SE_SelectId(u8 taskId)
{
    if (JOY_NEW(DPAD_ANY))
    {
        if (JOY_NEW(DPAD_UP))
        {
            gTasks[taskId].tInput += sPowersOfTen[gTasks[taskId].tDigit];
            if (gTasks[taskId].tInput > END_SE)
                gTasks[taskId].tInput = END_SE;
        }
        if (JOY_NEW(DPAD_DOWN))
        {
            gTasks[taskId].tInput -= sPowersOfTen[gTasks[taskId].tDigit];
            if (gTasks[taskId].tInput < 1)
                gTasks[taskId].tInput = 1;
        }
        if (JOY_NEW(DPAD_LEFT))
        {
            if (gTasks[taskId].tDigit > 0)
                gTasks[taskId].tDigit -= 1;
        }
        if (JOY_NEW(DPAD_RIGHT))
        {
            if (gTasks[taskId].tDigit < DEBUG_NUMBER_DIGITS_ITEMS - 1)
                gTasks[taskId].tDigit += 1;
        }

        StringCopy(gStringVar2, gText_DigitIndicator[gTasks[taskId].tDigit]);
        StringCopyPadded(gStringVar1, sSENames[gTasks[taskId].tInput-1], CHAR_SPACE, 35);
        ConvertIntToDecimalStringN(gStringVar3, gTasks[taskId].tInput, STR_CONV_MODE_LEADING_ZEROS, DEBUG_NUMBER_DIGITS_ITEMS);
        StringExpandPlaceholders(gStringVar4, sDebugText_Sound_SFX_ID);
        AddTextPrinterParameterized(gTasks[taskId].tSubWindowId, DEBUG_MENU_FONT, gStringVar4, 1, 1, 0, NULL);
    }

    if (JOY_NEW(A_BUTTON))
    {
        m4aSongNumStop(gTasks[taskId].tCurrentSong);
        gTasks[taskId].tCurrentSong = gTasks[taskId].tInput;
        m4aSongNumStart(gTasks[taskId].tInput);
    }
    else if (JOY_NEW(B_BUTTON))
    {
        PlaySE(SE_SELECT);
        m4aSongNumStop(gTasks[taskId].tCurrentSong);
        DebugAction_DestroyExtraWindow(taskId);
    }
    else if (JOY_NEW(START_BUTTON))
    {
        m4aSongNumStop(gTasks[taskId].tCurrentSong);
    }
}

static void DebugAction_Sound_MUS(u8 taskId)
{
    u8 windowId;

    ClearStdWindowAndFrame(gTasks[taskId].tWindowId, TRUE);
    RemoveWindow(gTasks[taskId].tWindowId);

    HideMapNamePopUpWindow();
    LoadMessageBoxAndBorderGfx();
    windowId = AddWindow(&sDebugMenuWindowTemplateSound);
    DrawStdWindowFrame(windowId, FALSE);

    CopyWindowToVram(windowId, COPYWIN_FULL);

    // Display initial song
    StringCopy(gStringVar2, gText_DigitIndicator[0]);
    ConvertIntToDecimalStringN(gStringVar3, START_MUS, STR_CONV_MODE_LEADING_ZEROS, DEBUG_NUMBER_DIGITS_ITEMS);
    StringCopyPadded(gStringVar1, sBGMNames[0], CHAR_SPACE, 35);
    StringExpandPlaceholders(gStringVar4, sDebugText_Sound_Music_ID);
    AddTextPrinterParameterized(windowId, DEBUG_MENU_FONT, gStringVar4, 1, 1, 0, NULL);

    StopMapMusic(); //Stop map music to better hear new music

    gTasks[taskId].func = DebugAction_Sound_MUS_SelectId;
    gTasks[taskId].tSubWindowId = windowId;
    gTasks[taskId].tInput = START_MUS;
    gTasks[taskId].tDigit = 0;
    gTasks[taskId].tCurrentSong = gTasks[taskId].tInput;
}

static void DebugAction_Sound_MUS_SelectId(u8 taskId)
{
    if (JOY_NEW(DPAD_ANY))
    {
        if (JOY_NEW(DPAD_UP))
        {
            gTasks[taskId].tInput += sPowersOfTen[gTasks[taskId].tDigit];
            if (gTasks[taskId].tInput > END_MUS)
                gTasks[taskId].tInput = END_MUS;
        }
        if (JOY_NEW(DPAD_DOWN))
        {
            gTasks[taskId].tInput -= sPowersOfTen[gTasks[taskId].tDigit];
            if (gTasks[taskId].tInput < START_MUS)
                gTasks[taskId].tInput = START_MUS;
        }
        if (JOY_NEW(DPAD_LEFT))
        {
            if (gTasks[taskId].tDigit > 0)
                gTasks[taskId].tDigit -= 1;
        }
        if (JOY_NEW(DPAD_RIGHT))
        {
            if (gTasks[taskId].tDigit < DEBUG_NUMBER_DIGITS_ITEMS - 1)
                gTasks[taskId].tDigit += 1;
        }

        StringCopy(gStringVar2, gText_DigitIndicator[gTasks[taskId].tDigit]);
        StringCopyPadded(gStringVar1, sBGMNames[gTasks[taskId].tInput-START_MUS], CHAR_SPACE, 35);
        ConvertIntToDecimalStringN(gStringVar3, gTasks[taskId].tInput, STR_CONV_MODE_LEADING_ZEROS, DEBUG_NUMBER_DIGITS_ITEMS);
        StringExpandPlaceholders(gStringVar4, sDebugText_Sound_Music_ID);
        AddTextPrinterParameterized(gTasks[taskId].tSubWindowId, DEBUG_MENU_FONT, gStringVar4, 1, 1, 0, NULL);
    }

    if (JOY_NEW(A_BUTTON))
    {
        m4aSongNumStop(gTasks[taskId].tCurrentSong);
        gTasks[taskId].tCurrentSong = gTasks[taskId].tInput;
        m4aSongNumStart(gTasks[taskId].tInput);
    }
    else if (JOY_NEW(B_BUTTON))
    {
        PlaySE(SE_SELECT);
        // m4aSongNumStop(gTasks[taskId].tCurrentSong);   //Uncomment if music should stop after leaving menu
        DebugAction_DestroyExtraWindow(taskId);
    }
    else if (JOY_NEW(START_BUTTON))
    {
        m4aSongNumStop(gTasks[taskId].tCurrentSong);
    }
}

#undef tCurrentSong

#undef tMenuTaskId
#undef tWindowId
#undef tSubWindowId
#undef tInput
#undef tDigit

#define SOUND_LIST_BGM \
    X(MUS_LITTLEROOT_TEST) \
    X(MUS_GSC_ROUTE38) \
    X(MUS_CAUGHT) \
    X(MUS_VICTORY_WILD) \
    X(MUS_VICTORY_GYM_LEADER) \
    X(MUS_VICTORY_LEAGUE) \
    X(MUS_C_COMM_CENTER) \
    X(MUS_GSC_PEWTER) \
    X(MUS_C_VS_LEGEND_BEAST) \
    X(MUS_ROUTE101) \
    X(MUS_ROUTE110) \
    X(MUS_ROUTE120) \
    X(MUS_PETALBURG) \
    X(MUS_OLDALE) \
    X(MUS_GYM) \
    X(MUS_SURF) \
    X(MUS_PETALBURG_WOODS) \
    X(MUS_LEVEL_UP) \
    X(MUS_HEAL) \
    X(MUS_OBTAIN_BADGE) \
    X(MUS_OBTAIN_ITEM) \
    X(MUS_EVOLVED) \
    X(MUS_OBTAIN_TMHM) \
    X(MUS_LILYCOVE_MUSEUM) \
    X(MUS_ROUTE122) \
    X(MUS_OCEANIC_MUSEUM) \
    X(MUS_EVOLUTION_INTRO) \
    X(MUS_EVOLUTION) \
    X(MUS_MOVE_DELETED) \
    X(MUS_ENCOUNTER_GIRL) \
    X(MUS_ENCOUNTER_MALE) \
    X(MUS_ABANDONED_SHIP) \
    X(MUS_FORTREE) \
    X(MUS_BIRCH_LAB) \
    X(MUS_B_TOWER_RS) \
    X(MUS_ENCOUNTER_SWIMMER) \
    X(MUS_CAVE_OF_ORIGIN) \
    X(MUS_OBTAIN_BERRY) \
    X(MUS_AWAKEN_LEGEND) \
    X(MUS_SLOTS_JACKPOT) \
    X(MUS_SLOTS_WIN) \
    X(MUS_TOO_BAD) \
    X(MUS_ROULETTE) \
    X(MUS_LINK_CONTEST_P1) \
    X(MUS_LINK_CONTEST_P2) \
    X(MUS_LINK_CONTEST_P3) \
    X(MUS_LINK_CONTEST_P4) \
    X(MUS_ENCOUNTER_RICH) \
    X(MUS_VERDANTURF) \
    X(MUS_RUSTBORO) \
    X(MUS_POKE_CENTER) \
    X(MUS_ROUTE104) \
    X(MUS_ROUTE119) \
    X(MUS_CYCLING) \
    X(MUS_POKE_MART) \
    X(MUS_LITTLEROOT) \
    X(MUS_MT_CHIMNEY) \
    X(MUS_ENCOUNTER_FEMALE) \
    X(MUS_LILYCOVE) \
    X(MUS_ROUTE111) \
    X(MUS_HELP) \
    X(MUS_UNDERWATER) \
    X(MUS_VICTORY_TRAINER) \
    X(MUS_TITLE) \
    X(MUS_INTRO) \
    X(MUS_ENCOUNTER_MAY) \
    X(MUS_ENCOUNTER_INTENSE) \
    X(MUS_ENCOUNTER_COOL) \
    X(MUS_ROUTE113) \
    X(MUS_ENCOUNTER_AQUA) \
    X(MUS_FOLLOW_ME) \
    X(MUS_ENCOUNTER_BRENDAN) \
    X(MUS_EVER_GRANDE) \
    X(MUS_ENCOUNTER_SUSPICIOUS) \
    X(MUS_VICTORY_AQUA_MAGMA) \
    X(MUS_CABLE_CAR) \
    X(MUS_GAME_CORNER) \
    X(MUS_DEWFORD) \
    X(MUS_SAFARI_ZONE) \
    X(MUS_VICTORY_ROAD) \
    X(MUS_AQUA_MAGMA_HIDEOUT) \
    X(MUS_SAILING) \
    X(MUS_MT_PYRE) \
    X(MUS_SLATEPORT) \
    X(MUS_MT_PYRE_EXTERIOR) \
    X(MUS_SCHOOL) \
    X(MUS_HALL_OF_FAME) \
    X(MUS_FALLARBOR) \
    X(MUS_SEALED_CHAMBER) \
    X(MUS_CONTEST_WINNER) \
    X(MUS_CONTEST) \
    X(MUS_ENCOUNTER_MAGMA) \
    X(MUS_INTRO_BATTLE) \
    X(MUS_WEATHER_KYOGRE) \
    X(MUS_WEATHER_GROUDON) \
    X(MUS_SOOTOPOLIS) \
    X(MUS_CONTEST_RESULTS) \
    X(MUS_HALL_OF_FAME_ROOM) \
    X(MUS_TRICK_HOUSE) \
    X(MUS_ENCOUNTER_TWINS) \
    X(MUS_ENCOUNTER_ELITE_FOUR) \
    X(MUS_ENCOUNTER_HIKER) \
    X(MUS_CONTEST_LOBBY) \
    X(MUS_ENCOUNTER_INTERVIEWER) \
    X(MUS_ENCOUNTER_CHAMPION) \
    X(MUS_CREDITS) \
    X(MUS_END) \
    X(MUS_B_FRONTIER) \
    X(MUS_B_ARENA) \
    X(MUS_OBTAIN_B_POINTS) \
    X(MUS_REGISTER_MATCH_CALL) \
    X(MUS_B_PYRAMID) \
    X(MUS_B_PYRAMID_TOP) \
    X(MUS_B_PALACE) \
    X(MUS_RAYQUAZA_APPEARS) \
    X(MUS_B_TOWER) \
    X(MUS_OBTAIN_SYMBOL) \
    X(MUS_B_DOME) \
    X(MUS_B_PIKE) \
    X(MUS_B_FACTORY) \
    X(MUS_VS_RAYQUAZA) \
    X(MUS_VS_FRONTIER_BRAIN) \
    X(MUS_VS_MEW) \
    X(MUS_B_DOME_LOBBY) \
    X(MUS_VS_WILD) \
    X(MUS_VS_AQUA_MAGMA) \
    X(MUS_VS_TRAINER) \
    X(MUS_VS_GYM_LEADER) \
    X(MUS_VS_CHAMPION) \
    X(MUS_VS_REGI) \
    X(MUS_VS_KYOGRE_GROUDON) \
    X(MUS_VS_RIVAL) \
    X(MUS_VS_ELITE_FOUR) \
    X(MUS_VS_AQUA_MAGMA_LEADER) \
    X(MUS_RG_FOLLOW_ME) \
    X(MUS_RG_GAME_CORNER) \
    X(MUS_RG_ROCKET_HIDEOUT) \
    X(MUS_RG_GYM) \
    X(MUS_RG_JIGGLYPUFF) \
    X(MUS_RG_INTRO_FIGHT) \
    X(MUS_RG_TITLE) \
    X(MUS_RG_CINNABAR) \
    X(MUS_RG_LAVENDER) \
    X(MUS_RG_HEAL) \
    X(MUS_RG_CYCLING) \
    X(MUS_RG_ENCOUNTER_ROCKET) \
    X(MUS_RG_ENCOUNTER_GIRL) \
    X(MUS_RG_ENCOUNTER_BOY) \
    X(MUS_RG_HALL_OF_FAME) \
    X(MUS_RG_VIRIDIAN_FOREST) \
    X(MUS_RG_MT_MOON) \
    X(MUS_RG_POKE_MANSION) \
    X(MUS_RG_CREDITS) \
    X(MUS_RG_ROUTE1) \
    X(MUS_RG_ROUTE24) \
    X(MUS_RG_ROUTE3) \
    X(MUS_RG_ROUTE11) \
    X(MUS_RG_VICTORY_ROAD) \
    X(MUS_RG_VS_GYM_LEADER) \
    X(MUS_RG_VS_TRAINER) \
    X(MUS_RG_VS_WILD) \
    X(MUS_RG_VS_CHAMPION) \
    X(MUS_RG_PALLET) \
    X(MUS_RG_OAK_LAB) \
    X(MUS_RG_OAK) \
    X(MUS_RG_POKE_CENTER) \
    X(MUS_RG_SS_ANNE) \
    X(MUS_RG_SURF) \
    X(MUS_RG_POKE_TOWER) \
    X(MUS_RG_SILPH) \
    X(MUS_RG_FUCHSIA) \
    X(MUS_RG_CELADON) \
    X(MUS_RG_VICTORY_TRAINER) \
    X(MUS_RG_VICTORY_WILD) \
    X(MUS_RG_VICTORY_GYM_LEADER) \
    X(MUS_RG_VERMILLION) \
    X(MUS_RG_PEWTER) \
    X(MUS_RG_ENCOUNTER_RIVAL) \
    X(MUS_RG_RIVAL_EXIT) \
    X(MUS_RG_DEX_RATING) \
    X(MUS_RG_OBTAIN_KEY_ITEM) \
    X(MUS_RG_CAUGHT_INTRO) \
    X(MUS_RG_PHOTO) \
    X(MUS_RG_GAME_FREAK) \
    X(MUS_RG_CAUGHT) \
    X(MUS_RG_NEW_GAME_INSTRUCT) \
    X(MUS_RG_NEW_GAME_INTRO) \
    X(MUS_RG_NEW_GAME_EXIT) \
    X(MUS_RG_POKE_JUMP) \
    X(MUS_RG_UNION_ROOM) \
    X(MUS_RG_NET_CENTER) \
    X(MUS_RG_MYSTERY_GIFT) \
    X(MUS_RG_BERRY_PICK) \
    X(MUS_RG_SEVII_CAVE) \
    X(MUS_RG_TEACHY_TV_SHOW) \
    X(MUS_RG_SEVII_ROUTE) \
    X(MUS_RG_SEVII_DUNGEON) \
    X(MUS_RG_SEVII_123) \
    X(MUS_RG_SEVII_45) \
    X(MUS_RG_SEVII_67) \
    X(MUS_RG_POKE_FLUTE) \
    X(MUS_RG_VS_DEOXYS) \
    X(MUS_RG_VS_MEWTWO) \
    X(MUS_RG_VS_LEGEND) \
    X(MUS_RG_ENCOUNTER_GYM_LEADER) \
    X(MUS_RG_ENCOUNTER_DEOXYS) \
    X(MUS_RG_TRAINER_TOWER) \
    X(MUS_RG_SLOW_PALLET) \
    X(MUS_RG_TEACHY_TV_MENU) \
    X(PH_TRAP_BLEND) \
    X(PH_TRAP_HELD) \
    X(PH_TRAP_SOLO) \
    X(PH_FACE_BLEND) \
    X(PH_FACE_HELD) \
    X(PH_FACE_SOLO) \
    X(PH_CLOTH_BLEND) \
    X(PH_CLOTH_HELD) \
    X(PH_CLOTH_SOLO) \
    X(PH_DRESS_BLEND) \
    X(PH_DRESS_HELD) \
    X(PH_DRESS_SOLO) \
    X(PH_FLEECE_BLEND) \
    X(PH_FLEECE_HELD) \
    X(PH_FLEECE_SOLO) \
    X(PH_KIT_BLEND) \
    X(PH_KIT_HELD) \
    X(PH_KIT_SOLO) \
    X(PH_PRICE_BLEND) \
    X(PH_PRICE_HELD) \
    X(PH_PRICE_SOLO) \
    X(PH_LOT_BLEND) \
    X(PH_LOT_HELD) \
    X(PH_LOT_SOLO) \
    X(PH_GOAT_BLEND) \
    X(PH_GOAT_HELD) \
    X(PH_GOAT_SOLO) \
    X(PH_THOUGHT_BLEND) \
    X(PH_THOUGHT_HELD) \
    X(PH_THOUGHT_SOLO) \
    X(PH_CHOICE_BLEND) \
    X(PH_CHOICE_HELD) \
    X(PH_CHOICE_SOLO) \
    X(PH_MOUTH_BLEND) \
    X(PH_MOUTH_HELD) \
    X(PH_MOUTH_SOLO) \
    X(PH_FOOT_BLEND) \
    X(PH_FOOT_HELD) \
    X(PH_FOOT_SOLO) \
    X(PH_GOOSE_BLEND) \
    X(PH_GOOSE_HELD) \
    X(PH_GOOSE_SOLO) \
    X(PH_STRUT_BLEND) \
    X(PH_STRUT_HELD) \
    X(PH_STRUT_SOLO) \
    X(PH_CURE_BLEND) \
    X(PH_CURE_HELD) \
    X(PH_CURE_SOLO) \
    X(PH_NURSE_BLEND) \
    X(PH_NURSE_HELD) \
    X(PH_NURSE_SOLO) \

#define SOUND_LIST_SE \
    X(SE_USE_ITEM) \
    X(SE_PC_LOGIN) \
    X(SE_PC_OFF) \
    X(SE_PC_ON) \
    X(SE_SELECT) \
    X(SE_WIN_OPEN) \
    X(SE_WALL_HIT) \
    X(SE_DOOR) \
    X(SE_EXIT) \
    X(SE_LEDGE) \
    X(SE_BIKE_BELL) \
    X(SE_NOT_EFFECTIVE) \
    X(SE_EFFECTIVE) \
    X(SE_SUPER_EFFECTIVE) \
    X(SE_BALL_OPEN) \
    X(SE_FAINT) \
    X(SE_FLEE) \
    X(SE_SLIDING_DOOR) \
    X(SE_SHIP) \
    X(SE_BANG) \
    X(SE_PIN) \
    X(SE_BOO) \
    X(SE_BALL) \
    X(SE_CONTEST_PLACE) \
    X(SE_A) \
    X(SE_I) \
    X(SE_U) \
    X(SE_E) \
    X(SE_O) \
    X(SE_N) \
    X(SE_SUCCESS) \
    X(SE_FAILURE) \
    X(SE_EXP) \
    X(SE_BIKE_HOP) \
    X(SE_SWITCH) \
    X(SE_CLICK) \
    X(SE_FU_ZAKU) \
    X(SE_CONTEST_CONDITION_LOSE) \
    X(SE_LAVARIDGE_FALL_WARP) \
    X(SE_ICE_STAIRS) \
    X(SE_ICE_BREAK) \
    X(SE_ICE_CRACK) \
    X(SE_FALL) \
    X(SE_UNLOCK) \
    X(SE_WARP_IN) \
    X(SE_WARP_OUT) \
    X(SE_REPEL) \
    X(SE_ROTATING_GATE) \
    X(SE_TRUCK_MOVE) \
    X(SE_TRUCK_STOP) \
    X(SE_TRUCK_UNLOAD) \
    X(SE_TRUCK_DOOR) \
    X(SE_BERRY_BLENDER) \
    X(SE_CARD) \
    X(SE_SAVE) \
    X(SE_BALL_BOUNCE_1) \
    X(SE_BALL_BOUNCE_2) \
    X(SE_BALL_BOUNCE_3) \
    X(SE_BALL_BOUNCE_4) \
    X(SE_BALL_TRADE) \
    X(SE_BALL_THROW) \
    X(SE_NOTE_C) \
    X(SE_NOTE_D) \
    X(SE_NOTE_E) \
    X(SE_NOTE_F) \
    X(SE_NOTE_G) \
    X(SE_NOTE_A) \
    X(SE_NOTE_B) \
    X(SE_NOTE_C_HIGH) \
    X(SE_PUDDLE) \
    X(SE_BRIDGE_WALK) \
    X(SE_ITEMFINDER) \
    X(SE_DING_DONG) \
    X(SE_BALLOON_RED) \
    X(SE_BALLOON_BLUE) \
    X(SE_BALLOON_YELLOW) \
    X(SE_BREAKABLE_DOOR) \
    X(SE_MUD_BALL) \
    X(SE_FIELD_POISON) \
    X(SE_ESCALATOR) \
    X(SE_THUNDERSTORM) \
    X(SE_THUNDERSTORM_STOP) \
    X(SE_DOWNPOUR) \
    X(SE_DOWNPOUR_STOP) \
    X(SE_RAIN) \
    X(SE_RAIN_STOP) \
    X(SE_THUNDER) \
    X(SE_THUNDER2) \
    X(SE_ELEVATOR) \
    X(SE_LOW_HEALTH) \
    X(SE_EXP_MAX) \
    X(SE_ROULETTE_BALL) \
    X(SE_ROULETTE_BALL2) \
    X(SE_TAILLOW_WING_FLAP) \
    X(SE_SHOP) \
    X(SE_CONTEST_HEART) \
    X(SE_CONTEST_CURTAIN_RISE) \
    X(SE_CONTEST_CURTAIN_FALL) \
    X(SE_CONTEST_ICON_CHANGE) \
    X(SE_CONTEST_ICON_CLEAR) \
    X(SE_CONTEST_MONS_TURN) \
    X(SE_SHINY) \
    X(SE_INTRO_BLAST) \
    X(SE_MUGSHOT) \
    X(SE_APPLAUSE) \
    X(SE_VEND) \
    X(SE_ORB) \
    X(SE_DEX_SCROLL) \
    X(SE_DEX_PAGE) \
    X(SE_POKENAV_ON) \
    X(SE_POKENAV_OFF) \
    X(SE_DEX_SEARCH) \
    X(SE_EGG_HATCH) \
    X(SE_BALL_TRAY_ENTER) \
    X(SE_BALL_TRAY_BALL) \
    X(SE_BALL_TRAY_EXIT) \
    X(SE_GLASS_FLUTE) \
    X(SE_M_THUNDERBOLT) \
    X(SE_M_THUNDERBOLT2) \
    X(SE_M_HARDEN) \
    X(SE_M_NIGHTMARE) \
    X(SE_M_VITAL_THROW) \
    X(SE_M_VITAL_THROW2) \
    X(SE_M_BUBBLE) \
    X(SE_M_BUBBLE2) \
    X(SE_M_BUBBLE3) \
    X(SE_M_RAIN_DANCE) \
    X(SE_M_CUT) \
    X(SE_M_STRING_SHOT) \
    X(SE_M_STRING_SHOT2) \
    X(SE_M_ROCK_THROW) \
    X(SE_M_GUST) \
    X(SE_M_GUST2) \
    X(SE_M_DOUBLE_SLAP) \
    X(SE_M_DOUBLE_TEAM) \
    X(SE_M_RAZOR_WIND) \
    X(SE_M_ICY_WIND) \
    X(SE_M_THUNDER_WAVE) \
    X(SE_M_COMET_PUNCH) \
    X(SE_M_MEGA_KICK) \
    X(SE_M_MEGA_KICK2) \
    X(SE_M_CRABHAMMER) \
    X(SE_M_JUMP_KICK) \
    X(SE_M_FLAME_WHEEL) \
    X(SE_M_FLAME_WHEEL2) \
    X(SE_M_FLAMETHROWER) \
    X(SE_M_FIRE_PUNCH) \
    X(SE_M_TOXIC) \
    X(SE_M_SACRED_FIRE) \
    X(SE_M_SACRED_FIRE2) \
    X(SE_M_EMBER) \
    X(SE_M_TAKE_DOWN) \
    X(SE_M_BLIZZARD) \
    X(SE_M_BLIZZARD2) \
    X(SE_M_SCRATCH) \
    X(SE_M_VICEGRIP) \
    X(SE_M_WING_ATTACK) \
    X(SE_M_FLY) \
    X(SE_M_SAND_ATTACK) \
    X(SE_M_RAZOR_WIND2) \
    X(SE_M_BITE) \
    X(SE_M_HEADBUTT) \
    X(SE_M_SURF) \
    X(SE_M_HYDRO_PUMP) \
    X(SE_M_WHIRLPOOL) \
    X(SE_M_HORN_ATTACK) \
    X(SE_M_TAIL_WHIP) \
    X(SE_M_MIST) \
    X(SE_M_POISON_POWDER) \
    X(SE_M_BIND) \
    X(SE_M_DRAGON_RAGE) \
    X(SE_M_SING) \
    X(SE_M_PERISH_SONG) \
    X(SE_M_PAY_DAY) \
    X(SE_M_DIG) \
    X(SE_M_DIZZY_PUNCH) \
    X(SE_M_SELF_DESTRUCT) \
    X(SE_M_EXPLOSION) \
    X(SE_M_ABSORB_2) \
    X(SE_M_ABSORB) \
    X(SE_M_SCREECH) \
    X(SE_M_BUBBLE_BEAM) \
    X(SE_M_BUBBLE_BEAM2) \
    X(SE_M_SUPERSONIC) \
    X(SE_M_BELLY_DRUM) \
    X(SE_M_METRONOME) \
    X(SE_M_BONEMERANG) \
    X(SE_M_LICK) \
    X(SE_M_PSYBEAM) \
    X(SE_M_FAINT_ATTACK) \
    X(SE_M_SWORDS_DANCE) \
    X(SE_M_LEER) \
    X(SE_M_SWAGGER) \
    X(SE_M_SWAGGER2) \
    X(SE_M_HEAL_BELL) \
    X(SE_M_CONFUSE_RAY) \
    X(SE_M_SNORE) \
    X(SE_M_BRICK_BREAK) \
    X(SE_M_GIGA_DRAIN) \
    X(SE_M_PSYBEAM2) \
    X(SE_M_SOLAR_BEAM) \
    X(SE_M_PETAL_DANCE) \
    X(SE_M_TELEPORT) \
    X(SE_M_MINIMIZE) \
    X(SE_M_SKETCH) \
    X(SE_M_SWIFT) \
    X(SE_M_REFLECT) \
    X(SE_M_BARRIER) \
    X(SE_M_DETECT) \
    X(SE_M_LOCK_ON) \
    X(SE_M_MOONLIGHT) \
    X(SE_M_CHARM) \
    X(SE_M_CHARGE) \
    X(SE_M_STRENGTH) \
    X(SE_M_HYPER_BEAM) \
    X(SE_M_WATERFALL) \
    X(SE_M_REVERSAL) \
    X(SE_M_ACID_ARMOR) \
    X(SE_M_SANDSTORM) \
    X(SE_M_TRI_ATTACK) \
    X(SE_M_TRI_ATTACK2) \
    X(SE_M_ENCORE) \
    X(SE_M_ENCORE2) \
    X(SE_M_BATON_PASS) \
    X(SE_M_MILK_DRINK) \
    X(SE_M_ATTRACT) \
    X(SE_M_ATTRACT2) \
    X(SE_M_MORNING_SUN) \
    X(SE_M_FLATTER) \
    X(SE_M_SAND_TOMB) \
    X(SE_M_GRASSWHISTLE) \
    X(SE_M_SPIT_UP) \
    X(SE_M_DIVE) \
    X(SE_M_EARTHQUAKE) \
    X(SE_M_TWISTER) \
    X(SE_M_SWEET_SCENT) \
    X(SE_M_YAWN) \
    X(SE_M_SKY_UPPERCUT) \
    X(SE_M_STAT_INCREASE) \
    X(SE_M_HEAT_WAVE) \
    X(SE_M_UPROAR) \
    X(SE_M_HAIL) \
    X(SE_M_COSMIC_POWER) \
    X(SE_M_TEETER_DANCE) \
    X(SE_M_STAT_DECREASE) \
    X(SE_M_HAZE) \
    X(SE_M_HYPER_BEAM2) \
    X(SE_RG_DOOR) \
    X(SE_RG_CARD_FLIP) \
    X(SE_RG_CARD_FLIPPING) \
    X(SE_RG_CARD_OPEN) \
    X(SE_RG_BAG_CURSOR) \
    X(SE_RG_BAG_POCKET) \
    X(SE_RG_BALL_CLICK) \
    X(SE_RG_SHOP) \
    X(SE_RG_SS_ANNE_HORN) \
    X(SE_RG_HELP_OPEN) \
    X(SE_RG_HELP_CLOSE) \
    X(SE_RG_HELP_ERROR) \
    X(SE_RG_DEOXYS_MOVE) \
    X(SE_RG_POKE_JUMP_SUCCESS) \
    X(SE_RG_POKE_JUMP_FAILURE) \
    X(SE_PHONE_CALL) \
    X(SE_PHONE_CLICK) \
    X(SE_ARENA_TIMEUP1) \
    X(SE_ARENA_TIMEUP2) \
    X(SE_PIKE_CURTAIN_CLOSE) \
    X(SE_PIKE_CURTAIN_OPEN) \
    X(SE_SUDOWOODO_SHAKE) \

// Create BGM list
#define X(songId) static const u8 sBGMName_##songId[] = _(#songId);
SOUND_LIST_BGM
#undef X

#define X(songId) sBGMName_##songId,
static const u8 *const sBGMNames[] =
{
SOUND_LIST_BGM
};
#undef X

// Create SE list
#define X(songId) static const u8 sSEName_##songId[] = _(#songId);
SOUND_LIST_SE
#undef X

#define X(songId) sSEName_##songId,
static const u8 *const sSENames[] =
{
SOUND_LIST_SE
};
#undef X

// *******************************
// Actions BerryFunctions

static void DebugAction_BerryFunctions_ClearAll(u8 taskId)
{
    u8 i;

    for (i = 0; i < OBJECT_EVENTS_COUNT; i++)
    {
        if (gObjectEvents[i].movementType == MOVEMENT_TYPE_BERRY_TREE_GROWTH)
        {
            RemoveBerryTree(GetObjectEventBerryTreeId(i));
            SetBerryTreeJustPicked(gObjectEvents[i].localId, gSaveBlock1Ptr->location.mapNum, gSaveBlock1Ptr->location.mapGroup);
        }
    }

    ScriptContext_Enable();
    Debug_DestroyMenu_Full(taskId);
}

static void DebugAction_BerryFunctions_Ready(u8 taskId)
{
    u8 i;
    struct BerryTree *tree;

    for (i = 0; i < OBJECT_EVENTS_COUNT; i++)
    {
        if (gObjectEvents[i].movementType == MOVEMENT_TYPE_BERRY_TREE_GROWTH)
        {
            tree = &gSaveBlock1Ptr->berryTrees[GetObjectEventBerryTreeId(i)];
            if (tree->stage != BERRY_STAGE_NO_BERRY)
            {
                tree->stage = BERRY_STAGE_BERRIES - 1;
                BerryTreeGrow(tree);
            }
        }
    }

    ScriptContext_Enable();
    Debug_DestroyMenu_Full(taskId);
}

static void DebugAction_BerryFunctions_NextStage(u8 taskId)
{
    u8 i;
    struct BerryTree *tree;

    for (i = 0; i < OBJECT_EVENTS_COUNT; i++)
    {
        if (gObjectEvents[i].movementType == MOVEMENT_TYPE_BERRY_TREE_GROWTH)
        {
            tree = &gSaveBlock1Ptr->berryTrees[GetObjectEventBerryTreeId(i)];
            BerryTreeGrow(tree);
        }
    }

    ScriptContext_Enable();
    Debug_DestroyMenu_Full(taskId);
}

static void DebugAction_BerryFunctions_Pests(u8 taskId)
{
    u8 i;

    if (!OW_BERRY_PESTS)
    {
        Debug_DestroyMenu_Full_Script(taskId, Debug_BerryPestsDisabled);
        return;
    }

    for (i = 0; i < OBJECT_EVENTS_COUNT; i++)
    {
        if (gObjectEvents[i].movementType == MOVEMENT_TYPE_BERRY_TREE_GROWTH)
        {
            if (gSaveBlock1Ptr->berryTrees[GetObjectEventBerryTreeId(i)].stage != BERRY_STAGE_PLANTED)
                gSaveBlock1Ptr->berryTrees[GetObjectEventBerryTreeId(i)].pests = TRUE;
        }
    }

    ScriptContext_Enable();
    Debug_DestroyMenu_Full(taskId);
}

static void DebugAction_BerryFunctions_Weeds(u8 taskId)
{
    u8 i;

    if (!OW_BERRY_WEEDS)
    {
        Debug_DestroyMenu_Full_Script(taskId, Debug_BerryWeedsDisabled);
        return;
    }

    for (i = 0; i < OBJECT_EVENTS_COUNT; i++)
    {
        if (gObjectEvents[i].movementType == MOVEMENT_TYPE_BERRY_TREE_GROWTH)
        {
            gSaveBlock1Ptr->berryTrees[GetObjectEventBerryTreeId(i)].weeds = TRUE;
        }
    }

    ScriptContext_Enable();
    Debug_DestroyMenu_Full(taskId);
}

// *******************************
// Actions Party/Boxes

static void DebugAction_PartyBoxes_AccessPC(u8 taskId)
{
    Debug_DestroyMenu_Full_Script(taskId, EventScript_PC);
}

static void DebugAction_PartyBoxes_MoveReminder(u8 taskId)
{
    Debug_DestroyMenu_Full_Script(taskId, FallarborTown_MoveRelearnersHouse_EventScript_ChooseMon);
}

static void DebugAction_PartyBoxes_HatchAnEgg(u8 taskId)
{
    Debug_DestroyMenu_Full_Script(taskId, Debug_HatchAnEgg);
}

static void DebugAction_PartyBoxes_HealParty(u8 taskId)
{
    PlaySE(SE_USE_ITEM);
    HealPlayerParty();
    ScriptContext_Enable();
    Debug_DestroyMenu_Full(taskId);
}

static void DebugAction_PartyBoxes_PoisonMons(u8 taskId)
{
    int i;
    for (i = 0; i < PARTY_SIZE; i++)
    {
        if (GetMonData(&gPlayerParty[i], MON_DATA_SPECIES, 0)
            && GetMonData(&gPlayerParty[i], MON_DATA_SPECIES_OR_EGG) != SPECIES_NONE
            && GetMonData(&gPlayerParty[i], MON_DATA_SPECIES_OR_EGG) != SPECIES_EGG)
        {
            u32 curStatus = STATUS1_POISON;
            SetMonData(&gPlayerParty[i], MON_DATA_STATUS, &curStatus);
        }
    }
    PlaySE(SE_FIELD_POISON);
    ScriptContext_Enable();
    Debug_DestroyMenu_Full(taskId);
}

static void DebugAction_PartyBoxes_ClearBoxes(u8 taskId)
{
    ResetPokemonStorageSystem();
    Debug_DestroyMenu_Full(taskId);
    ScriptContext_Enable();
}

#endif //DEBUG_OVERWORLD_MENU == TRUE<|MERGE_RESOLUTION|>--- conflicted
+++ resolved
@@ -627,17 +627,13 @@
 static const u8 sDebugText_Sound_SFX[] =                _("SFX…{CLEAR_TO 110}{RIGHT_ARROW}");
 static const u8 sDebugText_Sound_SFX_ID[] =   	        _("SFX ID: {STR_VAR_3}   {START_BUTTON} Stop\n{STR_VAR_1}    \n{STR_VAR_2}");
 static const u8 sDebugText_Sound_Music[] =              _("Music…{CLEAR_TO 110}{RIGHT_ARROW}");
-<<<<<<< HEAD
-static const u8 sDebugText_Sound_Music_ID[] =           _("Music Id: {STR_VAR_3}   {START_BUTTON} Stop\n{STR_VAR_1}    \n{STR_VAR_2}");
+static const u8 sDebugText_Sound_Music_ID[] =           _("Music ID: {STR_VAR_3}   {START_BUTTON} Stop\n{STR_VAR_1}    \n{STR_VAR_2}");
 // Berry Function Menu
 static const u8 sDebugText_BerryFunctions_ClearAll[] =  _("Clear map trees");
 static const u8 sDebugText_BerryFunctions_Ready[] =     _("Ready map trees");
 static const u8 sDebugText_BerryFunctions_NextStage[] = _("Grow map trees");
 static const u8 sDebugText_BerryFunctions_Pests[] =     _("Give map trees pests");
 static const u8 sDebugText_BerryFunctions_Weeds[] =     _("Give map trees weeds");
-=======
-static const u8 sDebugText_Sound_Music_ID[] =           _("Music ID: {STR_VAR_3}   {START_BUTTON} Stop\n{STR_VAR_1}    \n{STR_VAR_2}");
->>>>>>> 8b80a54a
 
 static const u8 sDebugText_Digit_1[] =        _("{LEFT_ARROW}+1{RIGHT_ARROW}        ");
 static const u8 sDebugText_Digit_10[] =       _("{LEFT_ARROW}+10{RIGHT_ARROW}       ");
