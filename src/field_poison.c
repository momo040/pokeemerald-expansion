#include "global.h"
#include "battle.h"
#include "battle_pike.h"
#include "battle_pyramid.h"
#include "event_data.h"
#include "field_message_box.h"
#include "field_poison.h"
#include "fldeff_misc.h"
#include "frontier_util.h"
#include "party_menu.h"
#include "pokenav.h"
#include "script.h"
#include "string_util.h"
#include "strings.h"
#include "task.h"
#include "trainer_hill.h"
#include "constants/field_poison.h"
#include "constants/form_change_types.h"
#include "constants/party_menu.h"

static bool32 IsMonValidSpecies(struct Pokemon *pokemon)
{
    u16 species = GetMonData(pokemon, MON_DATA_SPECIES_OR_EGG);
    if (species == SPECIES_NONE || species == SPECIES_EGG)
        return FALSE;

    return TRUE;
}

static bool32 AllMonsFainted(void)
{
    int i;
    struct Pokemon *pokemon = gPlayerParty;

    for (i = 0; i < PARTY_SIZE; i++, pokemon++)
    {
        if (IsMonValidSpecies(pokemon) && GetMonData(pokemon, MON_DATA_HP) != 0)
            return FALSE;
    }
    return TRUE;
}

static void FaintFromFieldPoison(u8 partyIdx)
{
    struct Pokemon *pokemon = &gPlayerParty[partyIdx];
    u32 status = STATUS1_NONE;

#if OW_POISON_DAMAGE < GEN_4
    AdjustFriendship(pokemon, FRIENDSHIP_EVENT_FAINT_FIELD_PSN);
#endif
    SetMonData(pokemon, MON_DATA_STATUS, &status);
    GetMonData(pokemon, MON_DATA_NICKNAME, gStringVar1);
    StringGet_Nickname(gStringVar1);
}

static bool32 MonFaintedFromPoison(u8 partyIdx)
{
    struct Pokemon *pokemon = &gPlayerParty[partyIdx];
#if OW_POISON_DAMAGE < GEN_4
    if (IsMonValidSpecies(pokemon) && GetMonData(pokemon, MON_DATA_HP) == 0 && GetAilmentFromStatus(GetMonData(pokemon, MON_DATA_STATUS)) == AILMENT_PSN)
#else
    if (IsMonValidSpecies(pokemon) && GetMonData(pokemon, MON_DATA_HP) == 1 && GetAilmentFromStatus(GetMonData(pokemon, MON_DATA_STATUS)) == AILMENT_PSN)
#endif
        return TRUE;

    return FALSE;
}

#define tState    data[0]
#define tPartyIdx data[1]

static void Task_TryFieldPoisonWhiteOut(u8 taskId)
{
    s16 *data = gTasks[taskId].data;
    switch (tState)
    {
    case 0:
        for (; tPartyIdx < PARTY_SIZE; tPartyIdx++)
        {
            if (MonFaintedFromPoison(tPartyIdx))
            {
                FaintFromFieldPoison(tPartyIdx);
                ShowFieldMessage(gText_PkmnFainted_FldPsn);
                tState++;
                return;
            }
        }
        tState = 2; // Finished checking party
        break;
    case 1:
        // Wait for "{mon} fainted" message, then return to party loop
        if (IsFieldMessageBoxHidden())
            tState--;
        break;
    case 2:
        if (AllMonsFainted())
        {
            // Battle facilities have their own white out script to handle the challenge loss
            if (InBattlePyramid() | InBattlePike() || InTrainerHillChallenge())
                gSpecialVar_Result = FLDPSN_FRONTIER_WHITEOUT;
            else
                gSpecialVar_Result = FLDPSN_WHITEOUT;
        }
        else
        {
            gSpecialVar_Result = FLDPSN_NO_WHITEOUT;
        }
        ScriptContext_Enable();
        DestroyTask(taskId);
        break;
    }
}

#undef tState
#undef tPartyIdx

void TryFieldPoisonWhiteOut(void)
{
    CreateTask(Task_TryFieldPoisonWhiteOut, 80);
    ScriptContext_Stop();
}

s32 DoPoisonFieldEffect(void)
{
    int i;
    u32 hp;
    struct Pokemon *pokemon = gPlayerParty;
    u32 numPoisoned = 0;
    u32 numFainted = 0;

    for (i = 0; i < PARTY_SIZE; i++)
    {
        if (GetMonData(pokemon, MON_DATA_SANITY_HAS_SPECIES) && GetAilmentFromStatus(GetMonData(pokemon, MON_DATA_STATUS)) == AILMENT_PSN)
        {
            // Apply poison damage
            hp = GetMonData(pokemon, MON_DATA_HP);
        #if OW_POISON_DAMAGE < GEN_4
            if (hp == 0 || --hp == 0)
<<<<<<< HEAD
            {
                TryFormChange(i, B_SIDE_PLAYER, FORM_CHANGE_FAINT);
=======
        #else
            if (hp == 1 || --hp == 1)
        #endif
>>>>>>> 48fba7a3
                numFainted++;
            }

            SetMonData(pokemon, MON_DATA_HP, &hp);
            numPoisoned++;
        }
        pokemon++;
    }

    // Do screen flash effect
    if (numFainted != 0 || numPoisoned != 0)
        FldEffPoison_Start();

    if (numFainted != 0)
        return FLDPSN_FNT;

    if (numPoisoned != 0)
        return FLDPSN_PSN;

    return FLDPSN_NONE;
}<|MERGE_RESOLUTION|>--- conflicted
+++ resolved
@@ -136,16 +136,14 @@
             hp = GetMonData(pokemon, MON_DATA_HP);
         #if OW_POISON_DAMAGE < GEN_4
             if (hp == 0 || --hp == 0)
-<<<<<<< HEAD
             {
                 TryFormChange(i, B_SIDE_PLAYER, FORM_CHANGE_FAINT);
-=======
+                numFainted++;
+            }
         #else
             if (hp == 1 || --hp == 1)
+                numFainted++;
         #endif
->>>>>>> 48fba7a3
-                numFainted++;
-            }
 
             SetMonData(pokemon, MON_DATA_HP, &hp);
             numPoisoned++;
