#include "global.h"
#include "battle.h"
#include "battle_frontier_2.h"
#include "event_data.h"
#include "field_message_box.h"
#include "field_poison.h"
#include "fldeff_80F9BCC.h"
#include "party_menu.h"
#include "pokenav.h"
#include "rom_818CFC8.h"
#include "script.h"
#include "string_util.h"
#include "strings.h"
#include "task.h"
#include "constants/species.h"

static bool32 IsMonValidSpecies(struct Pokemon *pokemon)
{
    u16 species = GetMonData(pokemon, MON_DATA_SPECIES2);
    if (species == SPECIES_NONE || species == SPECIES_EGG)
    {
        return FALSE;
    }
    return TRUE;
}

static bool32 AllMonsFainted(void)
{
    int i;
    struct Pokemon *pokemon = gPlayerParty;

    for (i = 0; i < PARTY_SIZE; i++, pokemon++)
    {
        if (IsMonValidSpecies(pokemon) && GetMonData(pokemon, MON_DATA_HP) != 0)
        {
            return FALSE;
        }
    }
    return TRUE;
}

static void FaintFromFieldPoison(u8 partyIdx)
{
    struct Pokemon *pokemon = gPlayerParty + partyIdx;
    u32 status = STATUS1_NONE;

    AdjustFriendship(pokemon, 0x07);
    SetMonData(pokemon, MON_DATA_STATUS, &status);
    GetMonData(pokemon, MON_DATA_NICKNAME, gStringVar1);
    StringGetEnd10(gStringVar1);
}

static bool32 MonFaintedFromPoison(u8 partyIdx)
{
    struct Pokemon *pokemon = gPlayerParty + partyIdx;
    if (IsMonValidSpecies(pokemon) && GetMonData(pokemon, MON_DATA_HP) == 0 && pokemon_ailments_get_primary(GetMonData(pokemon, MON_DATA_STATUS)) == AILMENT_PSN)
    {
        return TRUE;
    }
    return FALSE;
}

static void Task_WhiteOut(u8 taskId)
{
    s16 *data = gTasks[taskId].data;
    switch (data[0])
    {
        case 0:
            for (; data[1] < PARTY_SIZE; data[1]++)
            {
                if (MonFaintedFromPoison(data[1]))
                {
                    FaintFromFieldPoison(data[1]);
                    ShowFieldMessage(gText_PkmnFainted3);
                    data[0]++;
                    return;
                }
            }
            data[0] = 2;
            break;
        case 1:
            if (IsFieldMessageBoxHidden())
            {
                data[0]--;
            }
            break;
        case 2:
            if (AllMonsFainted())
            {
                if (InBattlePyramid() | InBattlePike() || sub_81D5C18())
                {
                    gSpecialVar_Result = 2;
                }
                else
                {
                    gSpecialVar_Result = 1;
                }
            }
            else
            {
                gSpecialVar_Result = 0;
            }
            EnableBothScriptContexts();
            DestroyTask(taskId);
            break;
    }
}

void ExecuteWhiteOut(void)
{
    CreateTask(Task_WhiteOut, 80);
    ScriptContext1_Stop();
}

<<<<<<< HEAD
u32 DoPoisonFieldEffect(void)
=======
int DoPoisonFieldEffect(void)
>>>>>>> 2a3ba788
{
    int i;
    u32 hp;
    struct Pokemon *pokemon = gPlayerParty;
    u32 numPoisoned = 0;
    u32 numFainted = 0;
    for (i = 0; i < PARTY_SIZE; i++)
    {
        if (GetMonData(pokemon, MON_DATA_SANITY_BIT2) && pokemon_ailments_get_primary(GetMonData(pokemon, MON_DATA_STATUS)) == AILMENT_PSN)
        {
            hp = GetMonData(pokemon, MON_DATA_HP);
            if (hp == 0 || --hp == 0)
            {
                numFainted++;
            }
            SetMonData(pokemon, MON_DATA_HP, &hp);
            numPoisoned++;
        }
        pokemon++;
    }
    if (numFainted != 0 || numPoisoned != 0)
    {
        FldeffPoison_Start();
    }
    if (numFainted != 0)
    {
        return FLDPSN_FNT;
    }
    if (numPoisoned != 0)
    {
        return FLDPSN_PSN;
    }
    return FLDPSN_NONE;
}<|MERGE_RESOLUTION|>--- conflicted
+++ resolved
@@ -112,11 +112,7 @@
     ScriptContext1_Stop();
 }
 
-<<<<<<< HEAD
-u32 DoPoisonFieldEffect(void)
-=======
-int DoPoisonFieldEffect(void)
->>>>>>> 2a3ba788
+s32 DoPoisonFieldEffect(void)
 {
     int i;
     u32 hp;
