--- conflicted
+++ resolved
@@ -138,17 +138,12 @@
             if (hp == 0 || --hp == 0)
             {
                 TryFormChange(i, B_SIDE_PLAYER, FORM_CHANGE_FAINT);
-<<<<<<< HEAD
-                numFainted++;
-            }
-=======
                 numFainted++;
             }
         #else
             if (hp == 1 || --hp == 1)
                 numFainted++;
         #endif
->>>>>>> 8fc4aa9d
 
             SetMonData(pokemon, MON_DATA_HP, &hp);
             numPoisoned++;
