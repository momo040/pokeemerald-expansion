#include "global.h"
#include "frontier_util.h"
#include "battle_setup.h"
#include "berry.h"
#include "clock.h"
#include "coins.h"
#include "contest.h"
#include "contest_util.h"
#include "contest_painting.h"
#include "data.h"
#include "decompress.h"
#include "decoration.h"
#include "decoration_inventory.h"
#include "event_data.h"
#include "field_door.h"
#include "field_effect.h"
#include "event_object_lock.h"
#include "event_object_movement.h"
#include "event_scripts.h"
#include "field_message_box.h"
#include "field_player_avatar.h"
#include "field_screen_effect.h"
#include "field_specials.h"
#include "field_tasks.h"
#include "field_weather.h"
#include "fieldmap.h"
#include "item.h"
#include "lilycove_lady.h"
#include "main.h"
#include "menu.h"
#include "money.h"
#include "move.h"
#include "mystery_event_script.h"
#include "palette.h"
#include "party_menu.h"
#include "pokedex.h"
#include "pokemon_storage_system.h"
#include "random.h"
#include "overworld.h"
#include "rotating_tile_puzzle.h"
#include "rtc.h"
#include "script.h"
#include "script_menu.h"
#include "script_movement.h"
#include "script_pokemon_util.h"
#include "shop.h"
#include "slot_machine.h"
#include "sound.h"
#include "string_util.h"
#include "text.h"
#include "text_window.h"
#include "trainer_see.h"
#include "tv.h"
#include "window.h"
#include "list_menu.h"
#include "malloc.h"
#include "constants/event_objects.h"

typedef u16 (*SpecialFunc)(void);
typedef void (*NativeFunc)(struct ScriptContext *ctx);

EWRAM_DATA const u8 *gRamScriptRetAddr = NULL;
static EWRAM_DATA u32 sAddressOffset = 0; // For relative addressing in vgoto etc., used by saved scripts (e.g. Mystery Event)
static EWRAM_DATA u16 sPauseCounter = 0;
static EWRAM_DATA u16 sMovingNpcId = 0;
static EWRAM_DATA u16 sMovingNpcMapGroup = 0;
static EWRAM_DATA u16 sMovingNpcMapNum = 0;
static EWRAM_DATA u16 sFieldEffectScriptId = 0;

static u8 sBrailleWindowId;
static bool8 sIsScriptedWildDouble;

extern const SpecialFunc gSpecials[];
extern const u8 *gStdScripts[];
extern const u8 *gStdScripts_End[];

static void CloseBrailleWindow(void);
static void DynamicMultichoiceSortList(struct ListMenuItem *items, u32 count);

// This is defined in here so the optimizer can't see its value when compiling
// script.c.
void *const gNullScriptPtr = NULL;

static const u8 sScriptConditionTable[6][3] =
{
//  <  =  >
    {1, 0, 0}, // <
    {0, 1, 0}, // =
    {0, 0, 1}, // >
    {1, 1, 0}, // <=
    {0, 1, 1}, // >=
    {1, 0, 1}, // !=
};

static u8 *const sScriptStringVars[] =
{
    gStringVar1,
    gStringVar2,
    gStringVar3,
};

bool8 ScrCmd_nop(struct ScriptContext *ctx)
{
    Script_RequestEffects(SCREFF_V1);

    return FALSE;
}

bool8 ScrCmd_nop1(struct ScriptContext *ctx)
{
    Script_RequestEffects(SCREFF_V1);

    return FALSE;
}

bool8 ScrCmd_end(struct ScriptContext *ctx)
{
    Script_RequestEffects(SCREFF_V1);

    FlagClear(FLAG_SAFE_FOLLOWER_MOVEMENT);
    StopScript(ctx);
    return FALSE;
}

bool8 ScrCmd_gotonative(struct ScriptContext *ctx)
{
    bool8 (*addr)(void) = (bool8 (*)(void))ScriptReadWord(ctx);

    Script_RequestEffects(SCREFF_V1);
    Script_CheckEffectInstrumentedGotoNative(addr);

    SetupNativeScript(ctx, addr);
    return TRUE;
}

bool8 ScrCmd_special(struct ScriptContext *ctx)
{
    u16 index = ScriptReadHalfword(ctx);

    Script_RequestEffects(SCREFF_V1);
    Script_CheckEffectInstrumentedSpecial(index);

    gSpecials[index]();
    return FALSE;
}

bool8 ScrCmd_specialvar(struct ScriptContext *ctx)
{
    u32 varId = ScriptReadHalfword(ctx);
    u16 index = ScriptReadHalfword(ctx);
    u16 *ptr = GetVarPointer(varId);

    Script_RequestEffects(SCREFF_V1);
    Script_RequestWriteVar(varId);
    Script_CheckEffectInstrumentedSpecial(index);

    *ptr = gSpecials[index]();
    return FALSE;
}

bool8 ScrCmd_callnative(struct ScriptContext *ctx)
{
    NativeFunc func = (NativeFunc)ScriptReadWord(ctx);

    Script_RequestEffects(SCREFF_V1);
    Script_CheckEffectInstrumentedCallNative(func);

    func(ctx);
    return FALSE;
}

bool8 ScrCmd_waitstate(struct ScriptContext *ctx)
{
    Script_RequestEffects(SCREFF_V1 | SCREFF_HARDWARE);

    ScriptContext_Stop();
    return TRUE;
}

bool8 ScrCmd_goto(struct ScriptContext *ctx)
{
    const u8 *ptr = (const u8 *)ScriptReadWord(ctx);

    Script_RequestEffects(SCREFF_V1);

    ScriptJump(ctx, ptr);
    return FALSE;
}

bool8 ScrCmd_return(struct ScriptContext *ctx)
{
    Script_RequestEffects(SCREFF_V1);

    ScriptReturn(ctx);
    return FALSE;
}

bool8 ScrCmd_call(struct ScriptContext *ctx)
{
    const u8 *ptr = (const u8 *)ScriptReadWord(ctx);

    Script_RequestEffects(SCREFF_V1);

    ScriptCall(ctx, ptr);
    return FALSE;
}

bool8 ScrCmd_goto_if(struct ScriptContext *ctx)
{
    u8 condition = ScriptReadByte(ctx);
    const u8 *ptr = (const u8 *)ScriptReadWord(ctx);

    Script_RequestEffects(SCREFF_V1);

    if (sScriptConditionTable[condition][ctx->comparisonResult] == 1)
        ScriptJump(ctx, ptr);
    return FALSE;
}

bool8 ScrCmd_call_if(struct ScriptContext *ctx)
{
    u8 condition = ScriptReadByte(ctx);
    const u8 *ptr = (const u8 *)ScriptReadWord(ctx);

    Script_RequestEffects(SCREFF_V1);

    if (sScriptConditionTable[condition][ctx->comparisonResult] == 1)
        ScriptCall(ctx, ptr);
    return FALSE;
}

bool8 ScrCmd_setvaddress(struct ScriptContext *ctx)
{
    u32 addr1 = (u32)ctx->scriptPtr - 1;
    u32 addr2 = ScriptReadWord(ctx);

    Script_RequestEffects(SCREFF_V1);

    sAddressOffset = addr2 - addr1;
    return FALSE;
}

bool8 ScrCmd_vgoto(struct ScriptContext *ctx)
{
    u32 addr = ScriptReadWord(ctx);

    Script_RequestEffects(SCREFF_V1);

    ScriptJump(ctx, (u8 *)(addr - sAddressOffset));
    return FALSE;
}

bool8 ScrCmd_vcall(struct ScriptContext *ctx)
{
    u32 addr = ScriptReadWord(ctx);

    Script_RequestEffects(SCREFF_V1);

    ScriptCall(ctx, (u8 *)(addr - sAddressOffset));
    return FALSE;
}

bool8 ScrCmd_vgoto_if(struct ScriptContext *ctx)
{
    u8 condition = ScriptReadByte(ctx);
    const u8 *ptr = (const u8 *)(ScriptReadWord(ctx) - sAddressOffset);

    Script_RequestEffects(SCREFF_V1);

    if (sScriptConditionTable[condition][ctx->comparisonResult] == 1)
        ScriptJump(ctx, ptr);
    return FALSE;
}

bool8 ScrCmd_vcall_if(struct ScriptContext *ctx)
{
    u8 condition = ScriptReadByte(ctx);
    const u8 *ptr = (const u8 *)(ScriptReadWord(ctx) - sAddressOffset);

    Script_RequestEffects(SCREFF_V1);

    if (sScriptConditionTable[condition][ctx->comparisonResult] == 1)
        ScriptCall(ctx, ptr);
    return FALSE;
}

bool8 ScrCmd_gotostd(struct ScriptContext *ctx)
{
    u8 index = ScriptReadByte(ctx);
    const u8 **ptr = &gStdScripts[index];

    Script_RequestEffects(SCREFF_V1);

    if (ptr < gStdScripts_End)
        ScriptJump(ctx, *ptr);
    return FALSE;
}

bool8 ScrCmd_callstd(struct ScriptContext *ctx)
{
    u8 index = ScriptReadByte(ctx);
    const u8 **ptr = &gStdScripts[index];

    Script_RequestEffects(SCREFF_V1);

    if (ptr < gStdScripts_End)
        ScriptCall(ctx, *ptr);
    return FALSE;
}

bool8 ScrCmd_gotostd_if(struct ScriptContext *ctx)
{
    u8 condition = ScriptReadByte(ctx);
    u8 index = ScriptReadByte(ctx);

    Script_RequestEffects(SCREFF_V1);

    if (sScriptConditionTable[condition][ctx->comparisonResult] == 1)
    {
        const u8 **ptr = &gStdScripts[index];
        if (ptr < gStdScripts_End)
            ScriptJump(ctx, *ptr);
    }
    return FALSE;
}

bool8 ScrCmd_callstd_if(struct ScriptContext *ctx)
{
    u8 condition = ScriptReadByte(ctx);
    u8 index = ScriptReadByte(ctx);

    Script_RequestEffects(SCREFF_V1);

    if (sScriptConditionTable[condition][ctx->comparisonResult] == 1)
    {
        const u8 **ptr = &gStdScripts[index];
        if (ptr < gStdScripts_End)
            ScriptCall(ctx, *ptr);
    }
    return FALSE;
}

bool8 ScrCmd_returnram(struct ScriptContext *ctx)
{
    Script_RequestEffects(SCREFF_V1);

    ScriptJump(ctx, gRamScriptRetAddr);
    return FALSE;
}

bool8 ScrCmd_endram(struct ScriptContext *ctx)
{
    Script_RequestEffects(SCREFF_V1 | SCREFF_SAVE);

    FlagClear(FLAG_SAFE_FOLLOWER_MOVEMENT);
    ClearRamScript();
    StopScript(ctx);
    return TRUE;
}

bool8 ScrCmd_setmysteryeventstatus(struct ScriptContext *ctx)
{
    u8 status = ScriptReadByte(ctx);

    Script_RequestEffects(SCREFF_V1);

    SetMysteryEventScriptStatus(status);
    return FALSE;
}

bool8 ScrCmd_loadword(struct ScriptContext *ctx)
{
    u8 index = ScriptReadByte(ctx);

    Script_RequestEffects(SCREFF_V1);

    ctx->data[index] = ScriptReadWord(ctx);
    return FALSE;
}

bool8 ScrCmd_loadbytefromptr(struct ScriptContext *ctx)
{
    u8 index = ScriptReadByte(ctx);

    Script_RequestEffects(SCREFF_V1);

    ctx->data[index] = *(const u8 *)ScriptReadWord(ctx);
    return FALSE;
}

bool8 ScrCmd_setptr(struct ScriptContext *ctx)
{
    u8 value = ScriptReadByte(ctx);

    // TODO: Check if 'ptr' is within a save block?
    Script_RequestEffects(SCREFF_V1 | SCREFF_SAVE);

    *(u8 *)ScriptReadWord(ctx) = value;
    return FALSE;
}

bool8 ScrCmd_loadbyte(struct ScriptContext *ctx)
{
    u8 index = ScriptReadByte(ctx);

    Script_RequestEffects(SCREFF_V1);

    ctx->data[index] = ScriptReadByte(ctx);
    return FALSE;
}

bool8 ScrCmd_setptrbyte(struct ScriptContext *ctx)
{
    u8 index = ScriptReadByte(ctx);

    // TODO: Check if 'ptr' is within a save block?
    Script_RequestEffects(SCREFF_V1 | SCREFF_SAVE);

    *(u8 *)ScriptReadWord(ctx) = ctx->data[index];
    return FALSE;
}

bool8 ScrCmd_copylocal(struct ScriptContext *ctx)
{
    u8 destIndex = ScriptReadByte(ctx);
    u8 srcIndex = ScriptReadByte(ctx);

    Script_RequestEffects(SCREFF_V1);

    ctx->data[destIndex] = ctx->data[srcIndex];
    return FALSE;
}

bool8 ScrCmd_copybyte(struct ScriptContext *ctx)
{
    u8 *ptr = (u8 *)ScriptReadWord(ctx);

    // TODO: Check if 'ptr' is within a save block?
    Script_RequestEffects(SCREFF_V1 | SCREFF_SAVE);

    *ptr = *(const u8 *)ScriptReadWord(ctx);
    return FALSE;
}

bool8 ScrCmd_setvar(struct ScriptContext *ctx)
{
    u32 varId = ScriptReadHalfword(ctx);
    u16 *ptr = GetVarPointer(varId);

    Script_RequestEffects(SCREFF_V1);
    Script_RequestWriteVar(varId);

    *ptr = ScriptReadHalfword(ctx);
    return FALSE;
}

bool8 ScrCmd_copyvar(struct ScriptContext *ctx)
{
    u32 varId = ScriptReadHalfword(ctx);
    u16 *ptr = GetVarPointer(varId);

    Script_RequestEffects(SCREFF_V1);
    Script_RequestWriteVar(varId);

    *ptr = *GetVarPointer(ScriptReadHalfword(ctx));
    return FALSE;
}

bool8 ScrCmd_setorcopyvar(struct ScriptContext *ctx)
{
    u32 varId = ScriptReadHalfword(ctx);
    u16 *ptr = GetVarPointer(varId);

    Script_RequestEffects(SCREFF_V1);
    Script_RequestWriteVar(varId);

    *ptr = VarGet(ScriptReadHalfword(ctx));
    return FALSE;
}

u8 Compare(u16 a, u16 b)
{
    if (a < b)
        return 0;
    if (a == b)
        return 1;
    return 2;
}

bool8 ScrCmd_compare_local_to_local(struct ScriptContext *ctx)
{
    const u8 value1 = ctx->data[ScriptReadByte(ctx)];
    const u8 value2 = ctx->data[ScriptReadByte(ctx)];

    Script_RequestEffects(SCREFF_V1);

    ctx->comparisonResult = Compare(value1, value2);
    return FALSE;
}

bool8 ScrCmd_compare_local_to_value(struct ScriptContext *ctx)
{
    const u8 value1 = ctx->data[ScriptReadByte(ctx)];
    const u8 value2 = ScriptReadByte(ctx);

    Script_RequestEffects(SCREFF_V1);

    ctx->comparisonResult = Compare(value1, value2);
    return FALSE;
}

bool8 ScrCmd_compare_local_to_ptr(struct ScriptContext *ctx)
{
    const u8 value1 = ctx->data[ScriptReadByte(ctx)];
    const u8 value2 = *(const u8 *)ScriptReadWord(ctx);

    Script_RequestEffects(SCREFF_V1);

    ctx->comparisonResult = Compare(value1, value2);
    return FALSE;
}

bool8 ScrCmd_compare_ptr_to_local(struct ScriptContext *ctx)
{
    const u8 value1 = *(const u8 *)ScriptReadWord(ctx);
    const u8 value2 = ctx->data[ScriptReadByte(ctx)];

    Script_RequestEffects(SCREFF_V1);

    ctx->comparisonResult = Compare(value1, value2);
    return FALSE;
}

bool8 ScrCmd_compare_ptr_to_value(struct ScriptContext *ctx)
{
    const u8 value1 = *(const u8 *)ScriptReadWord(ctx);
    const u8 value2 = ScriptReadByte(ctx);

    Script_RequestEffects(SCREFF_V1);

    ctx->comparisonResult = Compare(value1, value2);
    return FALSE;
}

bool8 ScrCmd_compare_ptr_to_ptr(struct ScriptContext *ctx)
{
    const u8 value1 = *(const u8 *)ScriptReadWord(ctx);
    const u8 value2 = *(const u8 *)ScriptReadWord(ctx);

    Script_RequestEffects(SCREFF_V1);

    ctx->comparisonResult = Compare(value1, value2);
    return FALSE;
}

bool8 ScrCmd_compare_var_to_value(struct ScriptContext *ctx)
{
    const u16 value1 = *GetVarPointer(ScriptReadHalfword(ctx));
    const u16 value2 = ScriptReadHalfword(ctx);

    Script_RequestEffects(SCREFF_V1);

    ctx->comparisonResult = Compare(value1, value2);
    return FALSE;
}

bool8 ScrCmd_compare_var_to_var(struct ScriptContext *ctx)
{
    const u16 *ptr1 = GetVarPointer(ScriptReadHalfword(ctx));
    const u16 *ptr2 = GetVarPointer(ScriptReadHalfword(ctx));

    Script_RequestEffects(SCREFF_V1);

    ctx->comparisonResult = Compare(*ptr1, *ptr2);
    return FALSE;
}

// Note: addvar doesn't support adding from a variable in vanilla. If you were to
// add a VarGet() to the above, make sure you change the `addvar VAR_*, -1`
// in the contest scripts to `subvar VAR_*, 1`, else contests will break.
bool8 ScrCmd_addvar(struct ScriptContext *ctx)
{
    u32 varId = ScriptReadHalfword(ctx);
    u16 *ptr = GetVarPointer(varId);

    Script_RequestEffects(SCREFF_V1);
    Script_RequestWriteVar(varId);

    *ptr += ScriptReadHalfword(ctx);
    return FALSE;
}

bool8 ScrCmd_subvar(struct ScriptContext *ctx)
{
    u32 varId = ScriptReadHalfword(ctx);
    u16 *ptr = GetVarPointer(varId);

    Script_RequestEffects(SCREFF_V1);
    Script_RequestWriteVar(varId);

    *ptr -= VarGet(ScriptReadHalfword(ctx));
    return FALSE;
}

bool8 ScrCmd_random(struct ScriptContext *ctx)
{
    u16 max = VarGet(ScriptReadHalfword(ctx));

    Script_RequestEffects(SCREFF_V1);

    gSpecialVar_Result = Random() % max;
    return FALSE;
}

bool8 ScrCmd_additem(struct ScriptContext *ctx)
{
    u16 itemId = VarGet(ScriptReadHalfword(ctx));
    u32 quantity = VarGet(ScriptReadHalfword(ctx));

    Script_RequestEffects(SCREFF_V1 | SCREFF_SAVE);

    gSpecialVar_Result = AddBagItem(itemId, quantity);
    return FALSE;
}

bool8 ScrCmd_removeitem(struct ScriptContext *ctx)
{
    u16 itemId = VarGet(ScriptReadHalfword(ctx));
    u32 quantity = VarGet(ScriptReadHalfword(ctx));

    Script_RequestEffects(SCREFF_V1 | SCREFF_SAVE);

    gSpecialVar_Result = RemoveBagItem(itemId, quantity);
    return FALSE;
}

bool8 ScrCmd_checkitemspace(struct ScriptContext *ctx)
{
    u16 itemId = VarGet(ScriptReadHalfword(ctx));
    u32 quantity = VarGet(ScriptReadHalfword(ctx));

    Script_RequestEffects(SCREFF_V1);

    gSpecialVar_Result = CheckBagHasSpace(itemId, quantity);
    return FALSE;
}

bool8 ScrCmd_checkitem(struct ScriptContext *ctx)
{
    u16 itemId = VarGet(ScriptReadHalfword(ctx));
    u32 quantity = VarGet(ScriptReadHalfword(ctx));

    Script_RequestEffects(SCREFF_V1);

    gSpecialVar_Result = CheckBagHasItem(itemId, quantity);
    return FALSE;
}

bool8 ScrCmd_checkitemtype(struct ScriptContext *ctx)
{
    u16 itemId = VarGet(ScriptReadHalfword(ctx));

    Script_RequestEffects(SCREFF_V1);

    gSpecialVar_Result = GetPocketByItemId(itemId);
    return FALSE;
}

bool8 ScrCmd_addpcitem(struct ScriptContext *ctx)
{
    u16 itemId = VarGet(ScriptReadHalfword(ctx));
    u16 quantity = VarGet(ScriptReadHalfword(ctx));

    Script_RequestEffects(SCREFF_V1 | SCREFF_SAVE);

    gSpecialVar_Result = AddPCItem(itemId, quantity);
    return FALSE;
}

bool8 ScrCmd_checkpcitem(struct ScriptContext *ctx)
{
    u16 itemId = VarGet(ScriptReadHalfword(ctx));
    u16 quantity = VarGet(ScriptReadHalfword(ctx));

    Script_RequestEffects(SCREFF_V1);

    gSpecialVar_Result = CheckPCHasItem(itemId, quantity);
    return FALSE;
}

bool8 ScrCmd_adddecoration(struct ScriptContext *ctx)
{
    u32 decorId = VarGet(ScriptReadHalfword(ctx));

    Script_RequestEffects(SCREFF_V1 | SCREFF_SAVE);

    gSpecialVar_Result = DecorationAdd(decorId);
    return FALSE;
}

bool8 ScrCmd_removedecoration(struct ScriptContext *ctx)
{
    u32 decorId = VarGet(ScriptReadHalfword(ctx));

    Script_RequestEffects(SCREFF_V1 | SCREFF_SAVE);

    gSpecialVar_Result = DecorationRemove(decorId);
    return FALSE;
}

bool8 ScrCmd_checkdecorspace(struct ScriptContext *ctx)
{
    u32 decorId = VarGet(ScriptReadHalfword(ctx));

    Script_RequestEffects(SCREFF_V1);

    gSpecialVar_Result = DecorationCheckSpace(decorId);
    return FALSE;
}

bool8 ScrCmd_checkdecor(struct ScriptContext *ctx)
{
    u32 decorId = VarGet(ScriptReadHalfword(ctx));

    Script_RequestEffects(SCREFF_V1);

    gSpecialVar_Result = CheckHasDecoration(decorId);
    return FALSE;
}

bool8 ScrCmd_setflag(struct ScriptContext *ctx)
{
    u32 flagId = ScriptReadHalfword(ctx);

    Script_RequestEffects(SCREFF_V1 | SCREFF_SAVE);

    FlagSet(flagId);
    return FALSE;
}

bool8 ScrCmd_clearflag(struct ScriptContext *ctx)
{
    u32 flagId = ScriptReadHalfword(ctx);

    Script_RequestEffects(SCREFF_V1 | SCREFF_SAVE);

    FlagClear(flagId);
    return FALSE;
}

bool8 ScrCmd_checkflag(struct ScriptContext *ctx)
{
    Script_RequestEffects(SCREFF_V1);

    ctx->comparisonResult = FlagGet(ScriptReadHalfword(ctx));
    return FALSE;
}

bool8 ScrCmd_incrementgamestat(struct ScriptContext *ctx)
{
    u32 statId = ScriptReadByte(ctx);

    Script_RequestEffects(SCREFF_V1 | SCREFF_SAVE);

    IncrementGameStat(statId);
    return FALSE;
}

bool8 ScrCmd_animateflash(struct ScriptContext *ctx)
{
    u32 level = ScriptReadByte(ctx);

    Script_RequestEffects(SCREFF_V1 | SCREFF_HARDWARE);

    AnimateFlash(level);
    ScriptContext_Stop();
    return TRUE;
}

bool8 ScrCmd_setflashlevel(struct ScriptContext *ctx)
{
    u32 level = VarGet(ScriptReadHalfword(ctx));

    Script_RequestEffects(SCREFF_V1 | SCREFF_SAVE | SCREFF_HARDWARE);

    SetFlashLevel(level);
    return FALSE;
}

static bool8 IsPaletteNotActive(void)
{
    if (!gPaletteFade.active)
        return TRUE;
    else
        return FALSE;
}

bool8 ScrCmd_fadescreen(struct ScriptContext *ctx)
{
    u32 mode = ScriptReadByte(ctx);

    Script_RequestEffects(SCREFF_V1 | SCREFF_HARDWARE);

    FadeScreen(mode, 0);
    SetupNativeScript(ctx, IsPaletteNotActive);
    return TRUE;
}

bool8 ScrCmd_fadescreenspeed(struct ScriptContext *ctx)
{
    u8 mode = ScriptReadByte(ctx);
    u8 speed = ScriptReadByte(ctx);

    Script_RequestEffects(SCREFF_V1 | SCREFF_HARDWARE);

    FadeScreen(mode, speed);
    SetupNativeScript(ctx, IsPaletteNotActive);
    return TRUE;
}

static EWRAM_DATA u32 *sPalBuffer = NULL;

bool8 ScrCmd_fadescreenswapbuffers(struct ScriptContext *ctx)
{
    u8 mode = ScriptReadByte(ctx);

    Script_RequestEffects(SCREFF_V1 | SCREFF_HARDWARE);

    switch (mode)
    {
    case FADE_TO_BLACK:
    case FADE_TO_WHITE:
    default:
        if (sPalBuffer == NULL)
        {
            sPalBuffer = Alloc(PLTT_SIZE);
            CpuCopy32(gPlttBufferUnfaded, sPalBuffer, PLTT_SIZE);
            FadeScreen(mode, 0);
        }
        break;
    case FADE_FROM_BLACK:
    case FADE_FROM_WHITE:
        if (sPalBuffer != NULL)
        {
            CpuCopy32(sPalBuffer, gPlttBufferUnfaded, PLTT_SIZE);
            FadeScreen(mode, 0);
            FREE_AND_SET_NULL(sPalBuffer);
        }
        break;
    }

    SetupNativeScript(ctx, IsPaletteNotActive);
    return TRUE;
}

static bool8 RunPauseTimer(void)
{
    if (--sPauseCounter == 0)
        return TRUE;
    else
        return FALSE;
}

bool8 ScrCmd_delay(struct ScriptContext *ctx)
{
    u32 frames = ScriptReadHalfword(ctx);

    Script_RequestEffects(SCREFF_V1 | SCREFF_HARDWARE);

    sPauseCounter = frames;
    SetupNativeScript(ctx, RunPauseTimer);
    return TRUE;
}

bool8 ScrCmd_initclock(struct ScriptContext *ctx)
{
    u8 hour = VarGet(ScriptReadHalfword(ctx));
    u8 minute = VarGet(ScriptReadHalfword(ctx));

    Script_RequestEffects(SCREFF_V1 | SCREFF_SAVE);

    RtcInitLocalTimeOffset(hour, minute);
    return FALSE;
}

bool8 ScrCmd_dotimebasedevents(struct ScriptContext *ctx)
{
    Script_RequestEffects(SCREFF_V1 | SCREFF_SAVE | SCREFF_HARDWARE);

    DoTimeBasedEvents();
    return FALSE;
}

bool8 ScrCmd_gettime(struct ScriptContext *ctx)
{
    Script_RequestEffects(SCREFF_V1 | SCREFF_HARDWARE);

    RtcCalcLocalTime();
    gSpecialVar_0x8000 = gLocalTime.hours;
    gSpecialVar_0x8001 = gLocalTime.minutes;
    gSpecialVar_0x8002 = gLocalTime.seconds;
    return FALSE;
}

bool8 ScrCmd_setweather(struct ScriptContext *ctx)
{
    u16 weather = VarGet(ScriptReadHalfword(ctx));

    Script_RequestEffects(SCREFF_V1 | SCREFF_SAVE);

    SetSavedWeather(weather);
    return FALSE;
}

bool8 ScrCmd_resetweather(struct ScriptContext *ctx)
{
    Script_RequestEffects(SCREFF_V1 | SCREFF_SAVE);

    SetSavedWeatherFromCurrMapHeader();
    return FALSE;
}

bool8 ScrCmd_doweather(struct ScriptContext *ctx)
{
    Script_RequestEffects(SCREFF_V1 | SCREFF_HARDWARE);

    DoCurrentWeather();
    return FALSE;
}

bool8 ScrCmd_setstepcallback(struct ScriptContext *ctx)
{
    u32 callbackId = ScriptReadByte(ctx);

    Script_RequestEffects(SCREFF_V1);

    ActivatePerStepCallback(callbackId);
    return FALSE;
}

bool8 ScrCmd_setmaplayoutindex(struct ScriptContext *ctx)
{
    u16 value = VarGet(ScriptReadHalfword(ctx));

    Script_RequestEffects(SCREFF_V1 | SCREFF_SAVE | SCREFF_HARDWARE);

    SetCurrentMapLayout(value);
    return FALSE;
}

bool8 ScrCmd_warp(struct ScriptContext *ctx)
{
    u8 mapGroup = ScriptReadByte(ctx);
    u8 mapNum = ScriptReadByte(ctx);
    u8 warpId = ScriptReadByte(ctx);
    u16 x = VarGet(ScriptReadHalfword(ctx));
    u16 y = VarGet(ScriptReadHalfword(ctx));

    Script_RequestEffects(SCREFF_V1 | SCREFF_SAVE | SCREFF_HARDWARE);

    SetWarpDestination(mapGroup, mapNum, warpId, x, y);
    DoWarp();
    ResetInitialPlayerAvatarState();
    return TRUE;
}

bool8 ScrCmd_warpsilent(struct ScriptContext *ctx)
{
    u8 mapGroup = ScriptReadByte(ctx);
    u8 mapNum = ScriptReadByte(ctx);
    u8 warpId = ScriptReadByte(ctx);
    u16 x = VarGet(ScriptReadHalfword(ctx));
    u16 y = VarGet(ScriptReadHalfword(ctx));

    Script_RequestEffects(SCREFF_V1 | SCREFF_SAVE | SCREFF_HARDWARE);

    SetWarpDestination(mapGroup, mapNum, warpId, x, y);
    DoDiveWarp();
    ResetInitialPlayerAvatarState();
    return TRUE;
}

bool8 ScrCmd_warpdoor(struct ScriptContext *ctx)
{
    u8 mapGroup = ScriptReadByte(ctx);
    u8 mapNum = ScriptReadByte(ctx);
    u8 warpId = ScriptReadByte(ctx);
    u16 x = VarGet(ScriptReadHalfword(ctx));
    u16 y = VarGet(ScriptReadHalfword(ctx));

    Script_RequestEffects(SCREFF_V1 | SCREFF_SAVE | SCREFF_HARDWARE);

    SetWarpDestination(mapGroup, mapNum, warpId, x, y);
    DoDoorWarp();
    ResetInitialPlayerAvatarState();
    return TRUE;
}

bool8 ScrCmd_warphole(struct ScriptContext *ctx)
{
    u8 mapGroup = ScriptReadByte(ctx);
    u8 mapNum = ScriptReadByte(ctx);
    s16 x;
    s16 y;

    Script_RequestEffects(SCREFF_V1 | SCREFF_SAVE | SCREFF_HARDWARE);

    PlayerGetDestCoords(&x, &y);
    if (mapGroup == MAP_GROUP(MAP_UNDEFINED) && mapNum == MAP_NUM(MAP_UNDEFINED))
        SetWarpDestinationToFixedHoleWarp(x - MAP_OFFSET, y - MAP_OFFSET);
    else
        SetWarpDestination(mapGroup, mapNum, WARP_ID_NONE, x - MAP_OFFSET, y - MAP_OFFSET);
    DoFallWarp();
    ResetInitialPlayerAvatarState();
    return TRUE;
}

// RS mossdeep gym warp, unused in Emerald
bool8 ScrCmd_warpteleport(struct ScriptContext *ctx)
{
    u8 mapGroup = ScriptReadByte(ctx);
    u8 mapNum = ScriptReadByte(ctx);
    u8 warpId = ScriptReadByte(ctx);
    u16 x = VarGet(ScriptReadHalfword(ctx));
    u16 y = VarGet(ScriptReadHalfword(ctx));

    Script_RequestEffects(SCREFF_V1 | SCREFF_SAVE | SCREFF_HARDWARE);

    SetWarpDestination(mapGroup, mapNum, warpId, x, y);
    DoTeleportTileWarp();
    ResetInitialPlayerAvatarState();
    return TRUE;
}

bool8 ScrCmd_warpmossdeepgym(struct ScriptContext *ctx)
{
    u8 mapGroup = ScriptReadByte(ctx);
    u8 mapNum = ScriptReadByte(ctx);
    u8 warpId = ScriptReadByte(ctx);
    u16 x = VarGet(ScriptReadHalfword(ctx));
    u16 y = VarGet(ScriptReadHalfword(ctx));

    Script_RequestEffects(SCREFF_V1 | SCREFF_SAVE | SCREFF_HARDWARE);

    SetWarpDestination(mapGroup, mapNum, warpId, x, y);
    DoMossdeepGymWarp();
    ResetInitialPlayerAvatarState();
    return TRUE;
}

bool8 ScrCmd_setwarp(struct ScriptContext *ctx)
{
    u8 mapGroup = ScriptReadByte(ctx);
    u8 mapNum = ScriptReadByte(ctx);
    u8 warpId = ScriptReadByte(ctx);
    u16 x = VarGet(ScriptReadHalfword(ctx));
    u16 y = VarGet(ScriptReadHalfword(ctx));

    Script_RequestEffects(SCREFF_V1);

    SetWarpDestination(mapGroup, mapNum, warpId, x, y);
    return FALSE;
}

bool8 ScrCmd_setdynamicwarp(struct ScriptContext *ctx)
{
    u8 mapGroup = ScriptReadByte(ctx);
    u8 mapNum = ScriptReadByte(ctx);
    u8 warpId = ScriptReadByte(ctx);
    u16 x = VarGet(ScriptReadHalfword(ctx));
    u16 y = VarGet(ScriptReadHalfword(ctx));

    Script_RequestEffects(SCREFF_V1 | SCREFF_SAVE);

    SetDynamicWarpWithCoords(0, mapGroup, mapNum, warpId, x, y);
    return FALSE;
}

bool8 ScrCmd_setdivewarp(struct ScriptContext *ctx)
{
    u8 mapGroup = ScriptReadByte(ctx);
    u8 mapNum = ScriptReadByte(ctx);
    u8 warpId = ScriptReadByte(ctx);
    u16 x = VarGet(ScriptReadHalfword(ctx));
    u16 y = VarGet(ScriptReadHalfword(ctx));

    Script_RequestEffects(SCREFF_V1);

    SetFixedDiveWarp(mapGroup, mapNum, warpId, x, y);
    return FALSE;
}

bool8 ScrCmd_setholewarp(struct ScriptContext *ctx)
{
    u8 mapGroup = ScriptReadByte(ctx);
    u8 mapNum = ScriptReadByte(ctx);
    u8 warpId = ScriptReadByte(ctx);
    u16 x = VarGet(ScriptReadHalfword(ctx));
    u16 y = VarGet(ScriptReadHalfword(ctx));

    Script_RequestEffects(SCREFF_V1);

    SetFixedHoleWarp(mapGroup, mapNum, warpId, x, y);
    return FALSE;
}

bool8 ScrCmd_setescapewarp(struct ScriptContext *ctx)
{
    u8 mapGroup = ScriptReadByte(ctx);
    u8 mapNum = ScriptReadByte(ctx);
    u8 warpId = ScriptReadByte(ctx);
    u16 x = VarGet(ScriptReadHalfword(ctx));
    u16 y = VarGet(ScriptReadHalfword(ctx));

    Script_RequestEffects(SCREFF_V1 | SCREFF_SAVE);

    SetEscapeWarp(mapGroup, mapNum, warpId, x, y);
    return FALSE;
}

bool8 ScrCmd_getplayerxy(struct ScriptContext *ctx)
{
    u32 varIdX = ScriptReadHalfword(ctx);
    u32 varIdY = ScriptReadHalfword(ctx);
    u16 *pX = GetVarPointer(varIdX);
    u16 *pY = GetVarPointer(varIdY);

    Script_RequestEffects(SCREFF_V1);
    Script_RequestWriteVar(varIdX);
    Script_RequestWriteVar(varIdY);

    *pX = gSaveBlock1Ptr->pos.x;
    *pY = gSaveBlock1Ptr->pos.y;
    return FALSE;
}

bool8 ScrCmd_getpartysize(struct ScriptContext *ctx)
{
    Script_RequestEffects(SCREFF_V1);

    gSpecialVar_Result = CalculatePlayerPartyCount();
    return FALSE;
}

bool8 ScrCmd_playse(struct ScriptContext *ctx)
{
    u32 songId = ScriptReadHalfword(ctx);

    Script_RequestEffects(SCREFF_V1 | SCREFF_HARDWARE);

    PlaySE(songId);
    return FALSE;
}

static bool8 WaitForSoundEffectFinish(void)
{
    if (!IsSEPlaying())
        return TRUE;
    else
        return FALSE;
}

bool8 ScrCmd_waitse(struct ScriptContext *ctx)
{
    Script_RequestEffects(SCREFF_V1 | SCREFF_HARDWARE);

    SetupNativeScript(ctx, WaitForSoundEffectFinish);
    return TRUE;
}

bool8 ScrCmd_playfanfare(struct ScriptContext *ctx)
{
    u32 songId = ScriptReadHalfword(ctx);

    Script_RequestEffects(SCREFF_V1 | SCREFF_HARDWARE);

    PlayFanfare(songId);
    return FALSE;
}

static bool8 WaitForFanfareFinish(void)
{
    return IsFanfareTaskInactive();
}

bool8 ScrCmd_waitfanfare(struct ScriptContext *ctx)
{
    Script_RequestEffects(SCREFF_V1 | SCREFF_HARDWARE);

    SetupNativeScript(ctx, WaitForFanfareFinish);
    return TRUE;
}

bool8 ScrCmd_playbgm(struct ScriptContext *ctx)
{
    u16 songId = ScriptReadHalfword(ctx);
    bool8 save = ScriptReadByte(ctx);

    Script_RequestEffects(SCREFF_V1 | SCREFF_SAVE | SCREFF_HARDWARE);

    if (save == TRUE)
        Overworld_SetSavedMusic(songId);
    PlayNewMapMusic(songId);
    return FALSE;
}

bool8 ScrCmd_savebgm(struct ScriptContext *ctx)
{
    Script_RequestEffects(SCREFF_V1 | SCREFF_SAVE);

    Overworld_SetSavedMusic(ScriptReadHalfword(ctx));
    return FALSE;
}

bool8 ScrCmd_fadedefaultbgm(struct ScriptContext *ctx)
{
    Script_RequestEffects(SCREFF_V1 | SCREFF_HARDWARE);

    Overworld_ChangeMusicToDefault();
    return FALSE;
}

bool8 ScrCmd_fadenewbgm(struct ScriptContext *ctx)
{
    Script_RequestEffects(SCREFF_V1 | SCREFF_SAVE | SCREFF_HARDWARE);

    Overworld_ChangeMusicTo(ScriptReadHalfword(ctx));
    return FALSE;
}

bool8 ScrCmd_fadeoutbgm(struct ScriptContext *ctx)
{
    u8 speed = ScriptReadByte(ctx);

    Script_RequestEffects(SCREFF_V1 | SCREFF_SAVE | SCREFF_HARDWARE);

    if (speed != 0)
        FadeOutBGMTemporarily(4 * speed);
    else
        FadeOutBGMTemporarily(4);
    SetupNativeScript(ctx, IsBGMPausedOrStopped);
    return TRUE;
}

bool8 ScrCmd_fadeinbgm(struct ScriptContext *ctx)
{
    u8 speed = ScriptReadByte(ctx);

    Script_RequestEffects(SCREFF_V1 | SCREFF_SAVE | SCREFF_HARDWARE);

    if (speed != 0)
        FadeInBGM(4 * speed);
    else
        FadeInBGM(4);
    return FALSE;
}

struct ObjectEvent *ScriptHideFollower(void)
{
    struct ObjectEvent *obj = GetFollowerObject();

    if (obj == NULL || obj->invisible)
        return NULL;

    ClearObjectEventMovement(obj, &gSprites[obj->spriteId]);
    gSprites[obj->spriteId].animCmdIndex = 0; // Reset start frame of animation
    // Note: ScriptMovement_ returns TRUE on error
    if (ScriptMovement_StartObjectMovementScript(obj->localId, obj->mapGroup, obj->mapNum, EnterPokeballMovement))
        return NULL;
    return obj;
}

bool8 ScrCmd_applymovement(struct ScriptContext *ctx)
{
    u16 localId = VarGet(ScriptReadHalfword(ctx));
    const u8 *movementScript = (const u8 *)ScriptReadWord(ctx);
    struct ObjectEvent *objEvent;

    Script_RequestEffects(SCREFF_V1 | SCREFF_HARDWARE);

    // When applying script movements to follower, it may have frozen animation that must be cleared
    if ((localId == OBJ_EVENT_ID_FOLLOWER && (objEvent = GetFollowerObject()) && objEvent->frozen) 
            || ((objEvent = &gObjectEvents[GetObjectEventIdByLocalId(localId)]) && IS_OW_MON_OBJ(objEvent)))
    {
        ClearObjectEventMovement(objEvent, &gSprites[objEvent->spriteId]);
        gSprites[objEvent->spriteId].animCmdIndex = 0; // Reset start frame of animation
    }

    gObjectEvents[GetObjectEventIdByLocalId(localId)].directionOverwrite = DIR_NONE;
    ScriptMovement_StartObjectMovementScript(localId, gSaveBlock1Ptr->location.mapNum, gSaveBlock1Ptr->location.mapGroup, movementScript);
    sMovingNpcId = localId;
    if (localId != OBJ_EVENT_ID_FOLLOWER
     && !FlagGet(FLAG_SAFE_FOLLOWER_MOVEMENT)
     && (movementScript < Common_Movement_FollowerSafeStart || movementScript > Common_Movement_FollowerSafeEnd))
    {
        ScriptHideFollower();
    }
    return FALSE;
}

bool8 ScrCmd_applymovementat(struct ScriptContext *ctx)
{
    u16 localId = VarGet(ScriptReadHalfword(ctx));
    const void *movementScript = (const void *)ScriptReadWord(ctx);
    u8 mapGroup = ScriptReadByte(ctx);
    u8 mapNum = ScriptReadByte(ctx);

    Script_RequestEffects(SCREFF_V1 | SCREFF_HARDWARE);

    gObjectEvents[GetObjectEventIdByLocalId(localId)].directionOverwrite = DIR_NONE;
    ScriptMovement_StartObjectMovementScript(localId, mapNum, mapGroup, movementScript);
    sMovingNpcId = localId;
    return FALSE;
}

static bool8 WaitForMovementFinish(void)
{
    if (ScriptMovement_IsObjectMovementFinished(sMovingNpcId, sMovingNpcMapNum, sMovingNpcMapGroup))
    {
        struct ObjectEvent *objEvent = GetFollowerObject();
        // If the follower is still entering the pokeball, wait for it to finish too
        // This prevents a `release` after this script command from getting the follower stuck in an intermediate state
        if (sMovingNpcId != OBJ_EVENT_ID_FOLLOWER && objEvent && ObjectEventGetHeldMovementActionId(objEvent) == MOVEMENT_ACTION_ENTER_POKEBALL)
            return ScriptMovement_IsObjectMovementFinished(objEvent->localId, objEvent->mapNum, objEvent->mapGroup);
        return TRUE;
    }
    return FALSE;
}

bool8 ScrCmd_waitmovement(struct ScriptContext *ctx)
{
    u16 localId = VarGet(ScriptReadHalfword(ctx));

<<<<<<< HEAD
    Script_RequestEffects(SCREFF_V1 | SCREFF_HARDWARE);

    if (localId != 0)
=======
    if (localId != LOCALID_NONE)
>>>>>>> 678fdf99
        sMovingNpcId = localId;
    sMovingNpcMapGroup = gSaveBlock1Ptr->location.mapGroup;
    sMovingNpcMapNum = gSaveBlock1Ptr->location.mapNum;
    SetupNativeScript(ctx, WaitForMovementFinish);
    return TRUE;
}

bool8 ScrCmd_waitmovementat(struct ScriptContext *ctx)
{
    u16 localId = VarGet(ScriptReadHalfword(ctx));
    u8 mapGroup;
    u8 mapNum;

<<<<<<< HEAD
    Script_RequestEffects(SCREFF_V1 | SCREFF_HARDWARE);

    if (localId != 0)
=======
    if (localId != LOCALID_NONE)
>>>>>>> 678fdf99
        sMovingNpcId = localId;
    mapGroup = ScriptReadByte(ctx);
    mapNum = ScriptReadByte(ctx);
    sMovingNpcMapGroup = mapGroup;
    sMovingNpcMapNum = mapNum;
    SetupNativeScript(ctx, WaitForMovementFinish);
    return TRUE;
}

bool8 ScrCmd_removeobject(struct ScriptContext *ctx)
{
    u16 localId = VarGet(ScriptReadHalfword(ctx));

    Script_RequestEffects(SCREFF_V1 | SCREFF_SAVE | SCREFF_HARDWARE);

    RemoveObjectEventByLocalIdAndMap(localId, gSaveBlock1Ptr->location.mapNum, gSaveBlock1Ptr->location.mapGroup);
    return FALSE;
}

bool8 ScrCmd_removeobjectat(struct ScriptContext *ctx)
{
    u16 objectId = VarGet(ScriptReadHalfword(ctx));
    u8 mapGroup = ScriptReadByte(ctx);
    u8 mapNum = ScriptReadByte(ctx);

    Script_RequestEffects(SCREFF_V1 | SCREFF_SAVE | SCREFF_HARDWARE);

    RemoveObjectEventByLocalIdAndMap(objectId, mapNum, mapGroup);
    return FALSE;
}

bool8 ScrCmd_addobject(struct ScriptContext *ctx)
{
    u16 objectId = VarGet(ScriptReadHalfword(ctx));

    Script_RequestEffects(SCREFF_V1 | SCREFF_HARDWARE);

    TrySpawnObjectEvent(objectId, gSaveBlock1Ptr->location.mapNum, gSaveBlock1Ptr->location.mapGroup);
    return FALSE;
}

bool8 ScrCmd_addobjectat(struct ScriptContext *ctx)
{
    u16 objectId = VarGet(ScriptReadHalfword(ctx));
    u8 mapGroup = ScriptReadByte(ctx);
    u8 mapNum = ScriptReadByte(ctx);

    Script_RequestEffects(SCREFF_V1 | SCREFF_HARDWARE);

    TrySpawnObjectEvent(objectId, mapNum, mapGroup);
    return FALSE;
}

bool8 ScrCmd_setobjectxy(struct ScriptContext *ctx)
{
    u16 localId = VarGet(ScriptReadHalfword(ctx));
    u16 x = VarGet(ScriptReadHalfword(ctx));
    u16 y = VarGet(ScriptReadHalfword(ctx));

    Script_RequestEffects(SCREFF_V1 | SCREFF_HARDWARE);

    TryMoveObjectEventToMapCoords(localId, gSaveBlock1Ptr->location.mapNum, gSaveBlock1Ptr->location.mapGroup, x, y);
    return FALSE;
}

bool8 ScrCmd_setobjectxyperm(struct ScriptContext *ctx)
{
    u16 localId = VarGet(ScriptReadHalfword(ctx));
    u16 x = VarGet(ScriptReadHalfword(ctx));
    u16 y = VarGet(ScriptReadHalfword(ctx));

    Script_RequestEffects(SCREFF_V1 | SCREFF_SAVE);

    SetObjEventTemplateCoords(localId, x, y);
    return FALSE;
}

bool8 ScrCmd_copyobjectxytoperm(struct ScriptContext *ctx)
{
    u16 localId = VarGet(ScriptReadHalfword(ctx));

    Script_RequestEffects(SCREFF_V1 | SCREFF_SAVE);

    TryOverrideObjectEventTemplateCoords(localId, gSaveBlock1Ptr->location.mapNum, gSaveBlock1Ptr->location.mapGroup);
    return FALSE;
}

bool8 ScrCmd_showobjectat(struct ScriptContext *ctx)
{
    u16 localId = VarGet(ScriptReadHalfword(ctx));
    u8 mapGroup = ScriptReadByte(ctx);
    u8 mapNum = ScriptReadByte(ctx);

    Script_RequestEffects(SCREFF_V1 | SCREFF_HARDWARE);

    SetObjectInvisibility(localId, mapNum, mapGroup, FALSE);
    return FALSE;
}

bool8 ScrCmd_hideobjectat(struct ScriptContext *ctx)
{
    u16 localId = VarGet(ScriptReadHalfword(ctx));
    u8 mapGroup = ScriptReadByte(ctx);
    u8 mapNum = ScriptReadByte(ctx);

    Script_RequestEffects(SCREFF_V1 | SCREFF_HARDWARE);

    SetObjectInvisibility(localId, mapNum, mapGroup, TRUE);
    return FALSE;
}

bool8 ScrCmd_setobjectsubpriority(struct ScriptContext *ctx)
{
    u16 localId = VarGet(ScriptReadHalfword(ctx));
    u8 mapGroup = ScriptReadByte(ctx);
    u8 mapNum = ScriptReadByte(ctx);
    u8 priority = ScriptReadByte(ctx);

    Script_RequestEffects(SCREFF_V1 | SCREFF_HARDWARE);

    SetObjectSubpriority(localId, mapNum, mapGroup, priority + 83);
    return FALSE;
}

bool8 ScrCmd_resetobjectsubpriority(struct ScriptContext *ctx)
{
    u16 localId = VarGet(ScriptReadHalfword(ctx));
    u8 mapGroup = ScriptReadByte(ctx);
    u8 mapNum = ScriptReadByte(ctx);

    Script_RequestEffects(SCREFF_V1 | SCREFF_HARDWARE);

    ResetObjectSubpriority(localId, mapNum, mapGroup);
    return FALSE;
}

bool8 ScrCmd_faceplayer(struct ScriptContext *ctx)
{
    Script_RequestEffects(SCREFF_V1 | SCREFF_HARDWARE);

    if (gObjectEvents[gSelectedObjectEvent].active)
        ObjectEventFaceOppositeDirection(&gObjectEvents[gSelectedObjectEvent], GetPlayerFacingDirection());
    return FALSE;
}

bool8 ScrCmd_turnobject(struct ScriptContext *ctx)
{
    u16 localId = VarGet(ScriptReadHalfword(ctx));
    u8 direction = ScriptReadByte(ctx);

    Script_RequestEffects(SCREFF_V1 | SCREFF_HARDWARE);

    ObjectEventTurnByLocalIdAndMap(localId, gSaveBlock1Ptr->location.mapNum, gSaveBlock1Ptr->location.mapGroup, direction);
    return FALSE;
}

bool8 ScrCmd_setobjectmovementtype(struct ScriptContext *ctx)
{
    u16 localId = VarGet(ScriptReadHalfword(ctx));
    u8 movementType = ScriptReadByte(ctx);

    Script_RequestEffects(SCREFF_V1 | SCREFF_SAVE);

    SetObjEventTemplateMovementType(localId, movementType);
    return FALSE;
}

bool8 ScrCmd_createvobject(struct ScriptContext *ctx)
{
    u16 graphicsId = ScriptReadHalfword(ctx);
    u8 virtualObjId = ScriptReadByte(ctx);
    u16 x = VarGet(ScriptReadHalfword(ctx));
    u16 y = VarGet(ScriptReadHalfword(ctx));
    u8 elevation = ScriptReadByte(ctx);
    u8 direction = ScriptReadByte(ctx);

    Script_RequestEffects(SCREFF_V1 | SCREFF_HARDWARE);

    CreateVirtualObject(graphicsId, virtualObjId, x, y, elevation, direction);
    return FALSE;
}

bool8 ScrCmd_turnvobject(struct ScriptContext *ctx)
{
    u8 virtualObjId = ScriptReadByte(ctx);
    u8 direction = ScriptReadByte(ctx);

    Script_RequestEffects(SCREFF_V1 | SCREFF_HARDWARE);

    TurnVirtualObject(virtualObjId, direction);
    return FALSE;
}

// lockall freezes all object events except the player immediately.
// The player is frozen after waiting for their current movement to finish.
bool8 ScrCmd_lockall(struct ScriptContext *ctx)
{
    Script_RequestEffects(SCREFF_V1 | SCREFF_HARDWARE);

    if (IsOverworldLinkActive())
    {
        return FALSE;
    }
    else
    {
        struct ObjectEvent *followerObj = GetFollowerObject();
        FreezeObjects_WaitForPlayer();
        SetupNativeScript(ctx, IsFreezePlayerFinished);
        if (FlagGet(FLAG_SAFE_FOLLOWER_MOVEMENT) && followerObj) // Unfreeze follower object (conditionally)
            UnfreezeObjectEvent(followerObj);
        return TRUE;
    }
}

// lock freezes all object events except the player, follower, and the selected object immediately.
// The player and selected object are frozen after waiting for their current movement to finish.
bool8 ScrCmd_lock(struct ScriptContext *ctx)
{
    Script_RequestEffects(SCREFF_V1 | SCREFF_HARDWARE);

    if (IsOverworldLinkActive())
    {
        return FALSE;
    }
    else
    {
        struct ObjectEvent *followerObj = GetFollowerObject();
        if (gObjectEvents[gSelectedObjectEvent].active)
        {
            FreezeObjects_WaitForPlayerAndSelected();
            SetupNativeScript(ctx, IsFreezeSelectedObjectAndPlayerFinished);
            // follower is being talked to; keep it frozen
            if (gObjectEvents[gSelectedObjectEvent].localId == OBJ_EVENT_ID_FOLLOWER)
                followerObj = NULL;
        }
        else
        {
            FreezeObjects_WaitForPlayer();
            SetupNativeScript(ctx, IsFreezePlayerFinished);
        }
        if (followerObj) // Unfreeze follower object
            UnfreezeObjectEvent(followerObj);
        return TRUE;
    }
}

bool8 ScrCmd_releaseall(struct ScriptContext *ctx)
{
    Script_RequestEffects(SCREFF_V1 | SCREFF_HARDWARE);

    u8 playerObjectId;
    struct ObjectEvent *followerObject = GetFollowerObject();
    // Release follower from movement iff it exists and is in the shadowing state
    if (followerObject && gSprites[followerObject->spriteId].data[1] == 0)
        ClearObjectEventMovement(followerObject, &gSprites[followerObject->spriteId]);

    HideFieldMessageBox();
    playerObjectId = GetObjectEventIdByLocalIdAndMap(LOCALID_PLAYER, 0, 0);
    ObjectEventClearHeldMovementIfFinished(&gObjectEvents[playerObjectId]);
    ScriptMovement_UnfreezeObjectEvents();
    UnfreezeObjectEvents();
    gMsgBoxIsCancelable = FALSE;
    return FALSE;
}

bool8 ScrCmd_release(struct ScriptContext *ctx)
{
    Script_RequestEffects(SCREFF_V1 | SCREFF_HARDWARE);

    u8 playerObjectId;
    struct ObjectEvent *followerObject = GetFollowerObject();
    // Release follower from movement iff it exists and is in the shadowing state
    if (followerObject && gSprites[followerObject->spriteId].data[1] == 0)
        ClearObjectEventMovement(followerObject, &gSprites[followerObject->spriteId]);

    HideFieldMessageBox();
    if (gObjectEvents[gSelectedObjectEvent].active)
        ObjectEventClearHeldMovementIfFinished(&gObjectEvents[gSelectedObjectEvent]);
    playerObjectId = GetObjectEventIdByLocalIdAndMap(LOCALID_PLAYER, 0, 0);
    ObjectEventClearHeldMovementIfFinished(&gObjectEvents[playerObjectId]);
    ScriptMovement_UnfreezeObjectEvents();
    UnfreezeObjectEvents();
    gMsgBoxIsCancelable = FALSE;
    return FALSE;
}

bool8 ScrCmd_message(struct ScriptContext *ctx)
{
    const u8 *msg = (const u8 *)ScriptReadWord(ctx);

    Script_RequestEffects(SCREFF_V1 | SCREFF_HARDWARE);

    if (msg == NULL)
        msg = (const u8 *)ctx->data[0];
    ShowFieldMessage(msg);
    return FALSE;
}

bool8 ScrCmd_pokenavcall(struct ScriptContext *ctx)
{
    const u8 *msg = (const u8 *)ScriptReadWord(ctx);

    Script_RequestEffects(SCREFF_V1 | SCREFF_HARDWARE);

    if (msg == NULL)
        msg = (const u8 *)ctx->data[0];
    ShowPokenavFieldMessage(msg);
    return FALSE;
}

bool8 ScrCmd_messageautoscroll(struct ScriptContext *ctx)
{
    const u8 *msg = (const u8 *)ScriptReadWord(ctx);

    Script_RequestEffects(SCREFF_V1 | SCREFF_HARDWARE);

    if (msg == NULL)
        msg = (const u8 *)ctx->data[0];
    gTextFlags.autoScroll = TRUE;
    gTextFlags.forceMidTextSpeed = TRUE;
    ShowFieldAutoScrollMessage(msg);
    return FALSE;
}

// Prints all at once. Skips waiting for player input. Only used by link contests
bool8 ScrCmd_messageinstant(struct ScriptContext *ctx)
{
    const u8 *msg = (const u8 *)ScriptReadWord(ctx);

    Script_RequestEffects(SCREFF_V1 | SCREFF_HARDWARE);

    if (msg == NULL)
        msg = (const u8 *)ctx->data[0];
    LoadMessageBoxAndBorderGfx();
    DrawDialogueFrame(0, TRUE);
    AddTextPrinterParameterized(0, FONT_NORMAL, msg, 0, 1, 0, NULL);
    return FALSE;
}

bool8 ScrCmd_waitmessage(struct ScriptContext *ctx)
{
    Script_RequestEffects(SCREFF_V1 | SCREFF_HARDWARE);

    SetupNativeScript(ctx, IsFieldMessageBoxHidden);
    return TRUE;
}

bool8 ScrCmd_closemessage(struct ScriptContext *ctx)
{
    Script_RequestEffects(SCREFF_V1 | SCREFF_HARDWARE);

    HideFieldMessageBox();
    return FALSE;
}

static bool8 WaitForAorBPress(void)
{
    if (JOY_NEW(A_BUTTON))
        return TRUE;
    if (JOY_NEW(B_BUTTON))
        return TRUE;
    return FALSE;
}

bool8 ScrCmd_waitbuttonpress(struct ScriptContext *ctx)
{
    Script_RequestEffects(SCREFF_V1 | SCREFF_HARDWARE);

    SetupNativeScript(ctx, WaitForAorBPress);
    return TRUE;
}

bool8 ScrCmd_yesnobox(struct ScriptContext *ctx)
{
    u8 left = ScriptReadByte(ctx);
    u8 top = ScriptReadByte(ctx);

    Script_RequestEffects(SCREFF_V1 | SCREFF_HARDWARE);

    if (ScriptMenu_YesNo(left, top) == TRUE)
    {
        ScriptContext_Stop();
        return TRUE;
    }
    else
    {
        return FALSE;
    }
}

static void DynamicMultichoiceSortList(struct ListMenuItem *items, u32 count)
{
    u32 i,j;
    struct ListMenuItem tmp;
    for (i = 0; i < count - 1; ++i)
    {
        for (j = 0; j < count - i - 1; ++j)
        {
            if (items[j].id > items[j+1].id)
            {
                tmp = items[j];
                items[j] = items[j+1];
                items[j+1] = tmp;
            }
        }
    }
}

#define DYN_MULTICHOICE_DEFAULT_MAX_BEFORE_SCROLL 6

bool8 ScrCmd_dynmultichoice(struct ScriptContext *ctx)
{
    u32 i;
    u32 left = VarGet(ScriptReadHalfword(ctx));
    u32 top = VarGet(ScriptReadHalfword(ctx));
    bool32 ignoreBPress = ScriptReadByte(ctx);
    u32 maxBeforeScroll = ScriptReadByte(ctx);
    bool32 shouldSort = ScriptReadByte(ctx);
    u32 initialSelected = VarGet(ScriptReadHalfword(ctx));
    u32 callbackSet = ScriptReadByte(ctx);
    u32 initialRow = 0;
    // Read vararg
    u32 argc = ScriptReadByte(ctx);
    struct ListMenuItem *items;

    Script_RequestEffects(SCREFF_V1 | SCREFF_HARDWARE);

    if (argc == 0)
        return FALSE;

    if (maxBeforeScroll == 0xFF)
        maxBeforeScroll = DYN_MULTICHOICE_DEFAULT_MAX_BEFORE_SCROLL;

    if ((const u8*) ScriptPeekWord(ctx) != NULL)
    {
        items = AllocZeroed(sizeof(struct ListMenuItem) * argc);
        for (i = 0; i < argc; ++i)
        {
            u8 *nameBuffer = Alloc(100);
            const u8 *arg = (const u8 *) ScriptReadWord(ctx);
            StringExpandPlaceholders(nameBuffer, arg);
            items[i].name = nameBuffer;
            items[i].id = i;
            if (i == initialSelected)
                initialRow = i;
        }
    }
    else
    {
        argc = MultichoiceDynamic_StackSize();
        items = AllocZeroed(sizeof(struct ListMenuItem) * argc);
        for (i = 0; i < argc; ++i)
        {
            struct ListMenuItem *currentItem = MultichoiceDynamic_PeekElementAt(i);
            items[i] = *currentItem;
            if (currentItem->id == initialSelected)
                initialRow = i;
        }
        if (shouldSort)
            DynamicMultichoiceSortList(items, argc);
        MultichoiceDynamic_DestroyStack();
    }

    if (ScriptMenu_MultichoiceDynamic(left, top, argc, items, ignoreBPress, maxBeforeScroll, initialRow, callbackSet))
    {
        ScriptContext_Stop();
        return TRUE;
    }
    else
    {
        return FALSE;
    }
}

bool8 ScrCmd_dynmultipush(struct ScriptContext *ctx)
{
    const u8 *name = (const u8*) ScriptReadWord(ctx);
    u32 id = VarGet(ScriptReadHalfword(ctx));

    Script_RequestEffects(SCREFF_V1 | SCREFF_HARDWARE);

    u8 *nameBuffer = Alloc(100);
    struct ListMenuItem item;
    StringExpandPlaceholders(nameBuffer, name);
    item.name = nameBuffer;
    item.id = id;
    MultichoiceDynamic_PushElement(item);
    return FALSE;
}

bool8 ScrCmd_multichoice(struct ScriptContext *ctx)
{
    u8 left = ScriptReadByte(ctx);
    u8 top = ScriptReadByte(ctx);
    u8 multichoiceId = ScriptReadByte(ctx);
    bool8 ignoreBPress = ScriptReadByte(ctx);

    Script_RequestEffects(SCREFF_V1 | SCREFF_HARDWARE);

    if (ScriptMenu_Multichoice(left, top, multichoiceId, ignoreBPress) == TRUE)
    {
        ScriptContext_Stop();
        return TRUE;
    }
    else
    {
        return FALSE;
    }
}

bool8 ScrCmd_multichoicedefault(struct ScriptContext *ctx)
{
    u8 left = ScriptReadByte(ctx);
    u8 top = ScriptReadByte(ctx);
    u8 multichoiceId = ScriptReadByte(ctx);
    u8 defaultChoice = ScriptReadByte(ctx);
    bool8 ignoreBPress = ScriptReadByte(ctx);

    Script_RequestEffects(SCREFF_V1 | SCREFF_HARDWARE);

    if (ScriptMenu_MultichoiceWithDefault(left, top, multichoiceId, ignoreBPress, defaultChoice) == TRUE)
    {
        ScriptContext_Stop();
        return TRUE;
    }
    else
    {
        return FALSE;
    }
}

bool8 ScrCmd_drawbox(struct ScriptContext *ctx)
{
    /*u8 left = ScriptReadByte(ctx);
    u8 top = ScriptReadByte(ctx);
    u8 right = ScriptReadByte(ctx);
    u8 bottom = ScriptReadByte(ctx);

    MenuDrawTextWindow(left, top, right, bottom);*/
    return FALSE;
}

bool8 ScrCmd_multichoicegrid(struct ScriptContext *ctx)
{
    u8 left = ScriptReadByte(ctx);
    u8 top = ScriptReadByte(ctx);
    u8 multichoiceId = ScriptReadByte(ctx);
    u8 numColumns = ScriptReadByte(ctx);
    bool8 ignoreBPress = ScriptReadByte(ctx);

    Script_RequestEffects(SCREFF_V1 | SCREFF_HARDWARE);

    if (ScriptMenu_MultichoiceGrid(left, top, multichoiceId, ignoreBPress, numColumns) == TRUE)
    {
        ScriptContext_Stop();
        return TRUE;
    }
    else
    {
        return FALSE;
    }
}

bool8 ScrCmd_erasebox(struct ScriptContext *ctx)
{
    u8 UNUSED left = ScriptReadByte(ctx);
    u8 UNUSED top = ScriptReadByte(ctx);
    u8 UNUSED right = ScriptReadByte(ctx);
    u8 UNUSED bottom = ScriptReadByte(ctx);

    // Menu_EraseWindowRect(left, top, right, bottom);
    return FALSE;
}

bool8 ScrCmd_drawboxtext(struct ScriptContext *ctx)
{
    u8 UNUSED left = ScriptReadByte(ctx);
    u8 UNUSED top = ScriptReadByte(ctx);
    u8 UNUSED multichoiceId = ScriptReadByte(ctx);
    bool8 UNUSED ignoreBPress = ScriptReadByte(ctx);

    /*if (Multichoice(left, top, multichoiceId, ignoreBPress) == TRUE)
    {
        ScriptContext_Stop();
        return TRUE;
    }*/
    return FALSE;
}

bool8 ScrCmd_showmonpic(struct ScriptContext *ctx)
{
    u16 species = VarGet(ScriptReadHalfword(ctx));
    u8 x = ScriptReadByte(ctx);
    u8 y = ScriptReadByte(ctx);

    Script_RequestEffects(SCREFF_V1 | SCREFF_HARDWARE);

    ScriptMenu_ShowPokemonPic(species, x, y);
    return FALSE;
}

bool8 ScrCmd_hidemonpic(struct ScriptContext *ctx)
{
    Script_RequestEffects(SCREFF_V1 | SCREFF_HARDWARE);

    // The hide function returns a pointer to a function
    // that returns true once the pic is hidden
    bool8 (*func)(void) = ScriptMenu_HidePokemonPic();

    if (func == NULL)
        return FALSE;
    SetupNativeScript(ctx, func);
    return TRUE;
}

bool8 ScrCmd_showcontestpainting(struct ScriptContext *ctx)
{
    u8 contestWinnerId = ScriptReadByte(ctx);

    Script_RequestEffects(SCREFF_V1 | SCREFF_HARDWARE);

    // Artist's painting is temporary and already has its data loaded
    if (contestWinnerId != CONTEST_WINNER_ARTIST)
        SetContestWinnerForPainting(contestWinnerId);

    ShowContestPainting();
    ScriptContext_Stop();
    return TRUE;
}

bool8 ScrCmd_braillemessage(struct ScriptContext *ctx)
{
    u8 *ptr = (u8 *)ScriptReadWord(ctx);

    Script_RequestEffects(SCREFF_V1 | SCREFF_HARDWARE);

    struct WindowTemplate winTemplate;
    s32 i;
    u8 width, height;
    u8 xWindow, yWindow, xText, yText;
    u8 temp;

    // + 6 for the 6 bytes at the start of a braille message (brailleformat macro)
    // In RS these bytes are used to position the text and window, but
    // in Emerald they are unused and position is calculated below instead
    StringExpandPlaceholders(gStringVar4, ptr + 6);

    width = GetStringWidth(FONT_BRAILLE, gStringVar4, -1) / 8u;

    if (width > 28)
        width = 28;

    for (i = 0, height = 4; gStringVar4[i] != EOS;)
    {
        if (gStringVar4[i++] == CHAR_NEWLINE)
            height += 3;
    }

    if (height > 18)
        height = 18;

    temp = width + 2;
    xWindow = (30 - temp) / 2;

    temp = height + 2;
    yText = (20 - temp) / 2;

    xText = xWindow;
    xWindow += 1;

    yWindow = yText;
    yText += 2;

    xText = (xWindow - xText - 1) * 8 + 3;
    yText = (yText - yWindow - 1) * 8;

    winTemplate = CreateWindowTemplate(0, xWindow, yWindow + 1, width, height, 0xF, 0x1);
    sBrailleWindowId = AddWindow(&winTemplate);
    LoadUserWindowBorderGfx(sBrailleWindowId, 0x214, BG_PLTT_ID(14));
    DrawStdWindowFrame(sBrailleWindowId, FALSE);
    PutWindowTilemap(sBrailleWindowId);
    FillWindowPixelBuffer(sBrailleWindowId, PIXEL_FILL(1));
    AddTextPrinterParameterized(sBrailleWindowId, FONT_BRAILLE, gStringVar4, xText, yText, TEXT_SKIP_DRAW, NULL);
    CopyWindowToVram(sBrailleWindowId, COPYWIN_FULL);
    return FALSE;
}

bool8 ScrCmd_closebraillemessage(struct ScriptContext *ctx)
{
    Script_RequestEffects(SCREFF_V1 | SCREFF_HARDWARE);

    CloseBrailleWindow();
    return FALSE;
}

bool8 ScrCmd_vmessage(struct ScriptContext *ctx)
{
    u32 msg = ScriptReadWord(ctx);

    Script_RequestEffects(SCREFF_V1 | SCREFF_HARDWARE);

    ShowFieldMessage((u8 *)(msg - sAddressOffset));
    return FALSE;
}

bool8 ScrCmd_bufferspeciesname(struct ScriptContext *ctx)
{
    u8 stringVarIndex = ScriptReadByte(ctx);
    u16 species = VarGet(ScriptReadHalfword(ctx)) & OBJ_EVENT_MON_SPECIES_MASK; // ignore possible shiny / form bits

    Script_RequestEffects(SCREFF_V1);

    StringCopy(sScriptStringVars[stringVarIndex], GetSpeciesName(species));
    return FALSE;
}

bool8 ScrCmd_bufferleadmonspeciesname(struct ScriptContext *ctx)
{
    u8 stringVarIndex = ScriptReadByte(ctx);

    Script_RequestEffects(SCREFF_V1);

    u8 *dest = sScriptStringVars[stringVarIndex];
    u8 partyIndex = GetLeadMonIndex();
    u32 species = GetMonData(&gPlayerParty[partyIndex], MON_DATA_SPECIES, NULL);
    StringCopy(dest, GetSpeciesName(species));
    return FALSE;
}

void BufferFirstLiveMonNickname(struct ScriptContext *ctx)
{
    u8 stringVarIndex = ScriptReadByte(ctx);

    Script_RequestEffects(SCREFF_V1);

    GetMonData(GetFirstLiveMon(), MON_DATA_NICKNAME, sScriptStringVars[stringVarIndex]);
    StringGet_Nickname(sScriptStringVars[stringVarIndex]);
}

bool8 ScrCmd_bufferpartymonnick(struct ScriptContext *ctx)
{
    u8 stringVarIndex = ScriptReadByte(ctx);
    u16 partyIndex = VarGet(ScriptReadHalfword(ctx));

    Script_RequestEffects(SCREFF_V1);

    GetMonData(&gPlayerParty[partyIndex], MON_DATA_NICKNAME, sScriptStringVars[stringVarIndex]);
    StringGet_Nickname(sScriptStringVars[stringVarIndex]);
    return FALSE;
}

bool8 ScrCmd_bufferitemname(struct ScriptContext *ctx)
{
    u8 stringVarIndex = ScriptReadByte(ctx);
    u16 itemId = VarGet(ScriptReadHalfword(ctx));

    Script_RequestEffects(SCREFF_V1);

    CopyItemName(itemId, sScriptStringVars[stringVarIndex]);
    return FALSE;
}

bool8 ScrCmd_bufferitemnameplural(struct ScriptContext *ctx)
{
    u8 stringVarIndex = ScriptReadByte(ctx);
    u16 itemId = VarGet(ScriptReadHalfword(ctx));
    u16 quantity = VarGet(ScriptReadHalfword(ctx));

    Script_RequestEffects(SCREFF_V1);

    CopyItemNameHandlePlural(itemId, sScriptStringVars[stringVarIndex], quantity);
    return FALSE;
}

bool8 ScrCmd_bufferdecorationname(struct ScriptContext *ctx)
{
    u8 stringVarIndex = ScriptReadByte(ctx);
    u16 decorId = VarGet(ScriptReadHalfword(ctx));

    Script_RequestEffects(SCREFF_V1);

    StringCopy(sScriptStringVars[stringVarIndex], gDecorations[decorId].name);
    return FALSE;
}

bool8 ScrCmd_buffermovename(struct ScriptContext *ctx)
{
    u8 stringVarIndex = ScriptReadByte(ctx);
    u16 move = VarGet(ScriptReadHalfword(ctx));

    Script_RequestEffects(SCREFF_V1);

    StringCopy(sScriptStringVars[stringVarIndex], GetMoveName(move));
    return FALSE;
}

bool8 ScrCmd_buffernumberstring(struct ScriptContext *ctx)
{
    u8 stringVarIndex = ScriptReadByte(ctx);
    u16 num = VarGet(ScriptReadHalfword(ctx));
    u8 numDigits = CountDigits(num);

    Script_RequestEffects(SCREFF_V1);

    ConvertIntToDecimalStringN(sScriptStringVars[stringVarIndex], num, STR_CONV_MODE_LEFT_ALIGN, numDigits);
    return FALSE;
}

bool8 ScrCmd_bufferstdstring(struct ScriptContext *ctx)
{
    u8 stringVarIndex = ScriptReadByte(ctx);
    u16 index = VarGet(ScriptReadHalfword(ctx));

    Script_RequestEffects(SCREFF_V1);

    StringCopy(sScriptStringVars[stringVarIndex], gStdStrings[index]);
    return FALSE;
}

bool8 ScrCmd_buffercontestname(struct ScriptContext *ctx)
{
    u8 stringVarIndex = ScriptReadByte(ctx);
    u16 category = VarGet(ScriptReadHalfword(ctx));

    Script_RequestEffects(SCREFF_V1);

    BufferContestName(sScriptStringVars[stringVarIndex], category);
    return FALSE;
}

bool8 ScrCmd_bufferstring(struct ScriptContext *ctx)
{
    u8 stringVarIndex = ScriptReadByte(ctx);
    const u8 *text = (u8 *)ScriptReadWord(ctx);

    Script_RequestEffects(SCREFF_V1);

    StringCopy(sScriptStringVars[stringVarIndex], text);
    return FALSE;
}

bool8 ScrCmd_vbuffermessage(struct ScriptContext *ctx)
{
    const u8 *ptr = (u8 *)(ScriptReadWord(ctx) - sAddressOffset);

    Script_RequestEffects(SCREFF_V1);

    StringExpandPlaceholders(gStringVar4, ptr);
    return FALSE;
}

bool8 ScrCmd_vbufferstring(struct ScriptContext *ctx)
{
    u8 stringVarIndex = ScriptReadByte(ctx);
    u32 addr = ScriptReadWord(ctx);

    Script_RequestEffects(SCREFF_V1);

    const u8 *src = (u8 *)(addr - sAddressOffset);
    u8 *dest = sScriptStringVars[stringVarIndex];
    StringCopy(dest, src);
    return FALSE;
}

bool8 ScrCmd_bufferboxname(struct ScriptContext *ctx)
{
    u8 stringVarIndex = ScriptReadByte(ctx);
    u16 boxId = VarGet(ScriptReadHalfword(ctx));

    Script_RequestEffects(SCREFF_V1);

    StringCopy(sScriptStringVars[stringVarIndex], GetBoxNamePtr(boxId));
    return FALSE;
}

bool8 ScrCmd_giveegg(struct ScriptContext *ctx)
{
    u16 species = VarGet(ScriptReadHalfword(ctx));

    Script_RequestEffects(SCREFF_V1 | SCREFF_SAVE);

    gSpecialVar_Result = ScriptGiveEgg(species);
    return FALSE;
}

bool8 ScrCmd_setmonmove(struct ScriptContext *ctx)
{
    u8 partyIndex = ScriptReadByte(ctx);
    u8 slot = ScriptReadByte(ctx);
    u16 move = ScriptReadHalfword(ctx);

    Script_RequestEffects(SCREFF_V1 | SCREFF_SAVE);

    ScriptSetMonMoveSlot(partyIndex, move, slot);
    return FALSE;
}

bool8 ScrCmd_checkpartymove(struct ScriptContext *ctx)
{
    u8 i;
    u16 move = ScriptReadHalfword(ctx);

    Script_RequestEffects(SCREFF_V1);

    gSpecialVar_Result = PARTY_SIZE;
    for (i = 0; i < PARTY_SIZE; i++)
    {
        u16 species = GetMonData(&gPlayerParty[i], MON_DATA_SPECIES, NULL);
        if (!species)
            break;
        if (!GetMonData(&gPlayerParty[i], MON_DATA_IS_EGG) && MonKnowsMove(&gPlayerParty[i], move) == TRUE)
        {
            gSpecialVar_Result = i;
            gSpecialVar_0x8004 = species;
            break;
        }
    }
    return FALSE;
}

bool8 ScrCmd_addmoney(struct ScriptContext *ctx)
{
    u32 amount = ScriptReadWord(ctx);
    u8 ignore = ScriptReadByte(ctx);

    if (!ignore)
    {
        Script_RequestEffects(SCREFF_V1 | SCREFF_SAVE);

        AddMoney(&gSaveBlock1Ptr->money, amount);
    }
    return FALSE;
}

bool8 ScrCmd_removemoney(struct ScriptContext *ctx)
{
    u32 amount = ScriptReadWord(ctx);
    u8 ignore = ScriptReadByte(ctx);

    if (!ignore)
    {
        Script_RequestEffects(SCREFF_V1 | SCREFF_SAVE);

        RemoveMoney(&gSaveBlock1Ptr->money, amount);
    }
    return FALSE;
}

bool8 ScrCmd_checkmoney(struct ScriptContext *ctx)
{
    u32 amount = ScriptReadWord(ctx);
    u8 ignore = ScriptReadByte(ctx);

    if (!ignore)
    {
        Script_RequestEffects(SCREFF_V1);

        gSpecialVar_Result = IsEnoughMoney(&gSaveBlock1Ptr->money, amount);
    }
    return FALSE;
}

bool8 ScrCmd_showmoneybox(struct ScriptContext *ctx)
{
    u8 x = ScriptReadByte(ctx);
    u8 y = ScriptReadByte(ctx);
    u8 ignore = ScriptReadByte(ctx);

    if (!ignore)
    {
        Script_RequestEffects(SCREFF_V1 | SCREFF_HARDWARE);

        DrawMoneyBox(GetMoney(&gSaveBlock1Ptr->money), x, y);
    }
    return FALSE;
}

bool8 ScrCmd_hidemoneybox(struct ScriptContext *ctx)
{
    Script_RequestEffects(SCREFF_V1 | SCREFF_HARDWARE);

    /*u8 x = ScriptReadByte(ctx);
    u8 y = ScriptReadByte(ctx);*/

    HideMoneyBox();
    return FALSE;
}

bool8 ScrCmd_updatemoneybox(struct ScriptContext *ctx)
{
    u8 UNUSED x = ScriptReadByte(ctx);
    u8 UNUSED y = ScriptReadByte(ctx);
    u8 ignore = ScriptReadByte(ctx);

    if (!ignore)
    {
        Script_RequestEffects(SCREFF_V1 | SCREFF_HARDWARE);

        ChangeAmountInMoneyBox(GetMoney(&gSaveBlock1Ptr->money));
    }
    return FALSE;
}

bool8 ScrCmd_showcoinsbox(struct ScriptContext *ctx)
{
    u8 x = ScriptReadByte(ctx);
    u8 y = ScriptReadByte(ctx);

    Script_RequestEffects(SCREFF_V1 | SCREFF_HARDWARE);

    ShowCoinsWindow(GetCoins(), x, y);
    return FALSE;
}

bool8 ScrCmd_hidecoinsbox(struct ScriptContext *ctx)
{
    u8 UNUSED x = ScriptReadByte(ctx);
    u8 UNUSED y = ScriptReadByte(ctx);

    Script_RequestEffects(SCREFF_V1 | SCREFF_HARDWARE);

    HideCoinsWindow();
    return FALSE;
}

bool8 ScrCmd_updatecoinsbox(struct ScriptContext *ctx)
{
    u8 UNUSED x = ScriptReadByte(ctx);
    u8 UNUSED y = ScriptReadByte(ctx);

    Script_RequestEffects(SCREFF_V1 | SCREFF_HARDWARE);

    PrintCoinsString(GetCoins());
    return FALSE;
}

bool8 ScrCmd_trainerbattle(struct ScriptContext *ctx)
{
    Script_RequestEffects(SCREFF_V1 | SCREFF_TRAINERBATTLE);
    
    TrainerBattleLoadArgs(ctx->scriptPtr);
    ctx->scriptPtr = BattleSetup_ConfigureTrainerBattle(ctx->scriptPtr);
    return FALSE;
}

bool8 ScrCmd_dotrainerbattle(struct ScriptContext *ctx)
{
    Script_RequestEffects(SCREFF_V1 | SCREFF_SAVE | SCREFF_HARDWARE);

    BattleSetup_StartTrainerBattle();
    return TRUE;
}

bool8 ScrCmd_gotopostbattlescript(struct ScriptContext *ctx)
{
    Script_RequestEffects(SCREFF_V1);

    ctx->scriptPtr = BattleSetup_GetScriptAddrAfterBattle();
    return FALSE;
}

bool8 ScrCmd_gotobeatenscript(struct ScriptContext *ctx)
{
    Script_RequestEffects(SCREFF_V1);

    ctx->scriptPtr = BattleSetup_GetTrainerPostBattleScript();
    return FALSE;
}

bool8 ScrCmd_checktrainerflag(struct ScriptContext *ctx)
{
    u16 index = VarGet(ScriptReadHalfword(ctx));

    Script_RequestEffects(SCREFF_V1);

    ctx->comparisonResult = HasTrainerBeenFought(index);
    return FALSE;
}

bool8 ScrCmd_settrainerflag(struct ScriptContext *ctx)
{
    u16 index = VarGet(ScriptReadHalfword(ctx));

    Script_RequestEffects(SCREFF_V1 | SCREFF_SAVE);

    SetTrainerFlag(index);
    return FALSE;
}

bool8 ScrCmd_cleartrainerflag(struct ScriptContext *ctx)
{
    u16 index = VarGet(ScriptReadHalfword(ctx));

    Script_RequestEffects(SCREFF_V1 | SCREFF_SAVE);

    ClearTrainerFlag(index);
    return FALSE;
}

bool8 ScrCmd_setwildbattle(struct ScriptContext *ctx)
{
    u16 species = ScriptReadHalfword(ctx);
    u8 level = ScriptReadByte(ctx);
    u16 item = ScriptReadHalfword(ctx);
    u16 species2 = ScriptReadHalfword(ctx);
    u8 level2 = ScriptReadByte(ctx);
    u16 item2 = ScriptReadHalfword(ctx);

    Script_RequestEffects(SCREFF_V1);

    if(species2 == SPECIES_NONE)
    {
        CreateScriptedWildMon(species, level, item);
        sIsScriptedWildDouble = FALSE;
    }
    else
    {
        CreateScriptedDoubleWildMon(species, level, item, species2, level2, item2);
        sIsScriptedWildDouble = TRUE;
    }

    return FALSE;
}

bool8 ScrCmd_dowildbattle(struct ScriptContext *ctx)
{
    Script_RequestEffects(SCREFF_V1 | SCREFF_HARDWARE);

    if (sIsScriptedWildDouble == FALSE)
        BattleSetup_StartScriptedWildBattle();
    else
        BattleSetup_StartScriptedDoubleWildBattle();

    ScriptContext_Stop();

    return TRUE;
}

bool8 ScrCmd_pokemart(struct ScriptContext *ctx)
{
    const void *ptr = (void *)ScriptReadWord(ctx);

    Script_RequestEffects(SCREFF_V1 | SCREFF_HARDWARE);

    CreatePokemartMenu(ptr);
    ScriptContext_Stop();
    return TRUE;
}

bool8 ScrCmd_pokemartdecoration(struct ScriptContext *ctx)
{
    const void *ptr = (void *)ScriptReadWord(ctx);

    Script_RequestEffects(SCREFF_V1 | SCREFF_HARDWARE);

    CreateDecorationShop1Menu(ptr);
    ScriptContext_Stop();
    return TRUE;
}

// Changes clerk dialogue slightly from above. See MART_TYPE_DECOR2
bool8 ScrCmd_pokemartdecoration2(struct ScriptContext *ctx)
{
    const void *ptr = (void *)ScriptReadWord(ctx);

    Script_RequestEffects(SCREFF_V1 | SCREFF_HARDWARE);

    CreateDecorationShop2Menu(ptr);
    ScriptContext_Stop();
    return TRUE;
}

bool8 ScrCmd_playslotmachine(struct ScriptContext *ctx)
{
    u8 machineId = VarGet(ScriptReadHalfword(ctx));

    Script_RequestEffects(SCREFF_V1 | SCREFF_HARDWARE);

    PlaySlotMachine(machineId, CB2_ReturnToFieldContinueScriptPlayMapMusic);
    ScriptContext_Stop();
    return TRUE;
}

bool8 ScrCmd_setberrytree(struct ScriptContext *ctx)
{
    u8 treeId = ScriptReadByte(ctx);
    u8 berry = ScriptReadByte(ctx);
    u8 growthStage = ScriptReadByte(ctx);

    Script_RequestEffects(SCREFF_V1 | SCREFF_SAVE);

    PlantBerryTree(treeId, berry, growthStage, FALSE);
    return FALSE;
}

bool8 ScrCmd_getpokenewsactive(struct ScriptContext *ctx)
{
    u16 newsKind = VarGet(ScriptReadHalfword(ctx));

    Script_RequestEffects(SCREFF_V1);

    gSpecialVar_Result = IsPokeNewsActive(newsKind);
    return FALSE;
}

bool8 ScrCmd_choosecontestmon(struct ScriptContext *ctx)
{
    Script_RequestEffects(SCREFF_V1 | SCREFF_HARDWARE);

    ChooseContestMon();
    ScriptContext_Stop();
    return TRUE;
}


bool8 ScrCmd_startcontest(struct ScriptContext *ctx)
{
    Script_RequestEffects(SCREFF_V1 | SCREFF_HARDWARE);

    StartContest();
    ScriptContext_Stop();
    return TRUE;
}

bool8 ScrCmd_showcontestresults(struct ScriptContext *ctx)
{
    Script_RequestEffects(SCREFF_V1 | SCREFF_HARDWARE);

    ShowContestResults();
    ScriptContext_Stop();
    return TRUE;
}

bool8 ScrCmd_contestlinktransfer(struct ScriptContext *ctx)
{
    Script_RequestEffects(SCREFF_V1 | SCREFF_HARDWARE);

    ContestLinkTransfer(gSpecialVar_ContestCategory);
    ScriptContext_Stop();
    return TRUE;
}

bool8 ScrCmd_dofieldeffect(struct ScriptContext *ctx)
{
    u16 effectId = VarGet(ScriptReadHalfword(ctx));

    Script_RequestEffects(SCREFF_V1 | SCREFF_HARDWARE);

    sFieldEffectScriptId = effectId;
    FieldEffectStart(sFieldEffectScriptId);
    return FALSE;
}

bool8 ScrCmd_setfieldeffectargument(struct ScriptContext *ctx)
{
    u8 argNum = ScriptReadByte(ctx);

    Script_RequestEffects(SCREFF_V1);

    gFieldEffectArguments[argNum] = (s16)VarGet(ScriptReadHalfword(ctx));
    return FALSE;
}

static bool8 WaitForFieldEffectFinish(void)
{
    if (!FieldEffectActiveListContains(sFieldEffectScriptId))
        return TRUE;
    else
        return FALSE;
}

bool8 ScrCmd_waitfieldeffect(struct ScriptContext *ctx)
{
    u32 scriptId = VarGet(ScriptReadHalfword(ctx));

    Script_RequestEffects(SCREFF_V1 | SCREFF_HARDWARE);

    sFieldEffectScriptId = scriptId;
    SetupNativeScript(ctx, WaitForFieldEffectFinish);
    return TRUE;
}

bool8 ScrCmd_setrespawn(struct ScriptContext *ctx)
{
    u16 healLocationId = VarGet(ScriptReadHalfword(ctx));

    Script_RequestEffects(SCREFF_V1 | SCREFF_SAVE);

    SetLastHealLocationWarp(healLocationId);
    return FALSE;
}

bool8 ScrCmd_checkplayergender(struct ScriptContext *ctx)
{
    Script_RequestEffects(SCREFF_V1);

    gSpecialVar_Result = gSaveBlock2Ptr->playerGender;
    return FALSE;
}

bool8 ScrCmd_playmoncry(struct ScriptContext *ctx)
{
    u16 species = VarGet(ScriptReadHalfword(ctx));
    u16 mode = VarGet(ScriptReadHalfword(ctx));

    Script_RequestEffects(SCREFF_V1 | SCREFF_HARDWARE);

    PlayCry_Script(species, mode);
    return FALSE;
}

void PlayFirstMonCry(struct ScriptContext *ctx)
{
    Script_RequestEffects(SCREFF_V1 | SCREFF_HARDWARE);

    PlayCry_Script(GetMonData(GetFirstLiveMon(), MON_DATA_SPECIES), CRY_MODE_NORMAL);
}

bool8 ScrCmd_waitmoncry(struct ScriptContext *ctx)
{
    Script_RequestEffects(SCREFF_V1 | SCREFF_HARDWARE);

    SetupNativeScript(ctx, IsCryFinished);
    return TRUE;
}

bool8 ScrCmd_setmetatile(struct ScriptContext *ctx)
{
    u16 x = VarGet(ScriptReadHalfword(ctx));
    u16 y = VarGet(ScriptReadHalfword(ctx));
    u16 metatileId = VarGet(ScriptReadHalfword(ctx));
    bool16 isImpassable = VarGet(ScriptReadHalfword(ctx));

    Script_RequestEffects(SCREFF_V1 | SCREFF_SAVE);

    x += MAP_OFFSET;
    y += MAP_OFFSET;
    if (!isImpassable)
        MapGridSetMetatileIdAt(x, y, metatileId);
    else
        MapGridSetMetatileIdAt(x, y, metatileId | MAPGRID_COLLISION_MASK);
    return FALSE;
}

bool8 ScrCmd_opendoor(struct ScriptContext *ctx)
{
    u16 x = VarGet(ScriptReadHalfword(ctx));
    u16 y = VarGet(ScriptReadHalfword(ctx));

    Script_RequestEffects(SCREFF_V1 | SCREFF_SAVE | SCREFF_HARDWARE);

    x += MAP_OFFSET;
    y += MAP_OFFSET;
    PlaySE(GetDoorSoundEffect(x, y));
    FieldAnimateDoorOpen(x, y);
    return FALSE;
}

bool8 ScrCmd_closedoor(struct ScriptContext *ctx)
{
    u16 x = VarGet(ScriptReadHalfword(ctx));
    u16 y = VarGet(ScriptReadHalfword(ctx));

    Script_RequestEffects(SCREFF_V1 | SCREFF_SAVE | SCREFF_HARDWARE);

    x += MAP_OFFSET;
    y += MAP_OFFSET;
    FieldAnimateDoorClose(x, y);
    return FALSE;
}

static bool8 IsDoorAnimationStopped(void)
{
    if (!FieldIsDoorAnimationRunning())
        return TRUE;
    else
        return FALSE;
}

bool8 ScrCmd_waitdooranim(struct ScriptContext *ctx)
{
    Script_RequestEffects(SCREFF_V1 | SCREFF_HARDWARE);

    SetupNativeScript(ctx, IsDoorAnimationStopped);
    return TRUE;
}

bool8 ScrCmd_setdooropen(struct ScriptContext *ctx)
{
    u16 x = VarGet(ScriptReadHalfword(ctx));
    u16 y = VarGet(ScriptReadHalfword(ctx));

    Script_RequestEffects(SCREFF_V1 | SCREFF_SAVE | SCREFF_HARDWARE);

    x += MAP_OFFSET;
    y += MAP_OFFSET;
    FieldSetDoorOpened(x, y);
    return FALSE;
}

bool8 ScrCmd_setdoorclosed(struct ScriptContext *ctx)
{
    u16 x = VarGet(ScriptReadHalfword(ctx));
    u16 y = VarGet(ScriptReadHalfword(ctx));

    Script_RequestEffects(SCREFF_V1 | SCREFF_SAVE | SCREFF_HARDWARE);

    x += MAP_OFFSET;
    y += MAP_OFFSET;
    FieldSetDoorClosed(x, y);
    return FALSE;
}

// Below two are functions for elevators in RS, do nothing in Emerald
bool8 ScrCmd_addelevmenuitem(struct ScriptContext *ctx)
{
    u8 UNUSED v3 = ScriptReadByte(ctx);
    u16 UNUSED v5 = VarGet(ScriptReadHalfword(ctx));
    u16 UNUSED v7 = VarGet(ScriptReadHalfword(ctx));
    u16 UNUSED v9 = VarGet(ScriptReadHalfword(ctx));

    //ScriptAddElevatorMenuItem(v3, v5, v7, v9);
    return FALSE;
}

bool8 ScrCmd_showelevmenu(struct ScriptContext *ctx)
{
    /*ScriptShowElevatorMenu();
    ScriptContext_Stop();
    return TRUE;*/
    return FALSE;
}

bool8 ScrCmd_checkcoins(struct ScriptContext *ctx)
{
    u32 varId = ScriptReadHalfword(ctx);
    u16 *ptr = GetVarPointer(varId);

    Script_RequestEffects(SCREFF_V1);
    Script_RequestWriteVar(varId);

    *ptr = GetCoins();
    return FALSE;
}

bool8 ScrCmd_addcoins(struct ScriptContext *ctx)
{
    u16 coins = VarGet(ScriptReadHalfword(ctx));

    Script_RequestEffects(SCREFF_V1 | SCREFF_SAVE);

    if (AddCoins(coins) == TRUE)
        gSpecialVar_Result = FALSE;
    else
        gSpecialVar_Result = TRUE;
    return FALSE;
}

bool8 ScrCmd_removecoins(struct ScriptContext *ctx)
{
    u16 coins = VarGet(ScriptReadHalfword(ctx));

    Script_RequestEffects(SCREFF_V1 | SCREFF_SAVE);

    if (RemoveCoins(coins) == TRUE)
        gSpecialVar_Result = FALSE;
    else
        gSpecialVar_Result = TRUE;
    return FALSE;
}

bool8 ScrCmd_moverotatingtileobjects(struct ScriptContext *ctx)
{
    u16 puzzleNumber = VarGet(ScriptReadHalfword(ctx));

    Script_RequestEffects(SCREFF_V1 | SCREFF_SAVE);

    sMovingNpcId = MoveRotatingTileObjects(puzzleNumber);
    return FALSE;
}

bool8 ScrCmd_turnrotatingtileobjects(struct ScriptContext *ctx)
{
    Script_RequestEffects(SCREFF_V1 | SCREFF_SAVE);

    TurnRotatingTileObjects();
    return FALSE;
}

bool8 ScrCmd_initrotatingtilepuzzle(struct ScriptContext *ctx)
{
    u16 isTrickHouse = VarGet(ScriptReadHalfword(ctx));

    Script_RequestEffects(SCREFF_V1 | SCREFF_HARDWARE);

    InitRotatingTilePuzzle(isTrickHouse);
    return FALSE;
}

bool8 ScrCmd_freerotatingtilepuzzle(struct ScriptContext *ctx)
{
    Script_RequestEffects(SCREFF_V1 | SCREFF_HARDWARE);

    FreeRotatingTilePuzzle();
    return FALSE;
}

bool8 ScrCmd_selectapproachingtrainer(struct ScriptContext *ctx)
{
    Script_RequestEffects(SCREFF_V1);

    gSelectedObjectEvent = GetCurrentApproachingTrainerObjectEventId();
    return FALSE;
}

bool8 ScrCmd_lockfortrainer(struct ScriptContext *ctx)
{
    Script_RequestEffects(SCREFF_V1 | SCREFF_HARDWARE);

    if (IsOverworldLinkActive())
    {
        return FALSE;
    }
    else
    {
        if (gObjectEvents[gSelectedObjectEvent].active)
        {
            FreezeForApproachingTrainers();
            SetupNativeScript(ctx, IsFreezeObjectAndPlayerFinished);
        }
        return TRUE;
    }
}

// This command will set a Pokémon's modernFatefulEncounter bit; there is no similar command to clear it.
bool8 ScrCmd_setmodernfatefulencounter(struct ScriptContext *ctx)
{
    bool8 isModernFatefulEncounter = TRUE;
    u16 partyIndex = VarGet(ScriptReadHalfword(ctx));

    Script_RequestEffects(SCREFF_V1 | SCREFF_SAVE);

    SetMonData(&gPlayerParty[partyIndex], MON_DATA_MODERN_FATEFUL_ENCOUNTER, &isModernFatefulEncounter);
    return FALSE;
}

bool8 ScrCmd_checkmodernfatefulencounter(struct ScriptContext *ctx)
{
    u16 partyIndex = VarGet(ScriptReadHalfword(ctx));

    Script_RequestEffects(SCREFF_V1);

    gSpecialVar_Result = GetMonData(&gPlayerParty[partyIndex], MON_DATA_MODERN_FATEFUL_ENCOUNTER, NULL);
    return FALSE;
}

bool8 ScrCmd_trywondercardscript(struct ScriptContext *ctx)
{
    const u8 *script = GetSavedRamScriptIfValid();

    if (script)
    {
        Script_RequestEffects(SCREFF_V1);

        gRamScriptRetAddr = ctx->scriptPtr;
        ScriptJump(ctx, script);
    }
    return FALSE;
}

// This warp is only used by the Union Room.
// For the warp used by the Aqua Hideout, see DoTeleportTileWarp
bool8 ScrCmd_warpspinenter(struct ScriptContext *ctx)
{
    u8 mapGroup = ScriptReadByte(ctx);
    u8 mapNum = ScriptReadByte(ctx);
    u8 warpId = ScriptReadByte(ctx);
    u16 x = VarGet(ScriptReadHalfword(ctx));
    u16 y = VarGet(ScriptReadHalfword(ctx));

    Script_RequestEffects(SCREFF_V1 | SCREFF_SAVE | SCREFF_HARDWARE);

    SetWarpDestination(mapGroup, mapNum, warpId, x, y);
    SetSpinStartFacingDir(GetPlayerFacingDirection());
    DoSpinEnterWarp();
    ResetInitialPlayerAvatarState();
    return TRUE;
}

bool8 ScrCmd_setmonmetlocation(struct ScriptContext *ctx)
{
    u16 partyIndex = VarGet(ScriptReadHalfword(ctx));
    u8 location = ScriptReadByte(ctx);

    Script_RequestEffects(SCREFF_V1 | SCREFF_SAVE);

    if (partyIndex < PARTY_SIZE)
        SetMonData(&gPlayerParty[partyIndex], MON_DATA_MET_LOCATION, &location);
    return FALSE;
}

static void CloseBrailleWindow(void)
{
    ClearStdWindowAndFrame(sBrailleWindowId, TRUE);
    RemoveWindow(sBrailleWindowId);
}

bool8 ScrCmd_buffertrainerclassname(struct ScriptContext *ctx)
{
    u8 stringVarIndex = ScriptReadByte(ctx);
    u16 trainerClassId = VarGet(ScriptReadHalfword(ctx));

    Script_RequestEffects(SCREFF_V1);

    StringCopy(sScriptStringVars[stringVarIndex], GetTrainerClassNameFromId(trainerClassId));
    return FALSE;
}

bool8 ScrCmd_buffertrainername(struct ScriptContext *ctx)
{
    u8 stringVarIndex = ScriptReadByte(ctx);
    u16 trainerClassId = VarGet(ScriptReadHalfword(ctx));

    Script_RequestEffects(SCREFF_V1);

    StringCopy(sScriptStringVars[stringVarIndex], GetTrainerNameFromId(trainerClassId));
    return FALSE;
}

void SetMovingNpcId(u16 npcId)
{
    sMovingNpcId = npcId;
}

bool8 ScrCmd_warpwhitefade(struct ScriptContext *ctx)
{
    u8 mapGroup = ScriptReadByte(ctx);
    u8 mapNum = ScriptReadByte(ctx);
    u8 warpId = ScriptReadByte(ctx);
    u16 x = VarGet(ScriptReadHalfword(ctx));
    u16 y = VarGet(ScriptReadHalfword(ctx));

    Script_RequestEffects(SCREFF_V1 | SCREFF_SAVE | SCREFF_HARDWARE);

    SetWarpDestination(mapGroup, mapNum, warpId, x, y);
    DoWhiteFadeWarp();
    ResetInitialPlayerAvatarState();
    return TRUE;
}

void ScriptSetDoubleBattleFlag(struct ScriptContext *ctx)
{
    Script_RequestEffects(SCREFF_V1);

    sIsScriptedWildDouble = TRUE;
}

bool8 ScrCmd_removeallitem(struct ScriptContext *ctx)
{
    u32 itemId = VarGet(ScriptReadHalfword(ctx));

    Script_RequestEffects(SCREFF_V1 | SCREFF_SAVE);

    u32 count = CountTotalItemQuantityInBag(itemId);
    gSpecialVar_Result = count;
    RemoveBagItem(itemId, count);

    return FALSE;
}

bool8 ScrCmd_getobjectxy(struct ScriptContext *ctx)
{
    u32 localId = VarGet(ScriptReadHalfword(ctx));
    u32 useTemplate = VarGet(ScriptReadHalfword(ctx));
    u32 varIdX = ScriptReadHalfword(ctx);
    u32 varIdY = ScriptReadHalfword(ctx);

    Script_RequestEffects(SCREFF_V1);
    Script_RequestWriteVar(varIdX);
    Script_RequestWriteVar(varIdY);

    u16 *pX = GetVarPointer(varIdX);
    u16 *pY = GetVarPointer(varIdY);
    GetObjectPosition(pX, pY, localId, useTemplate);

    return FALSE;
}

bool8 ScrCmd_checkobjectat(struct ScriptContext *ctx)
{
    u32 x = VarGet(ScriptReadHalfword(ctx)) + 7;
    u32 y = VarGet(ScriptReadHalfword(ctx)) + 7;
    u32 varId = ScriptReadHalfword(ctx);

    Script_RequestEffects(SCREFF_V1);
    Script_RequestWriteVar(varId);

    u16 *varPointer = GetVarPointer(varId);

    *varPointer = CheckObjectAtXY(x, y);

    return FALSE;
}

bool8 Scrcmd_getsetpokedexflag(struct ScriptContext *ctx)
{
    u32 speciesId = SpeciesToNationalPokedexNum(VarGet(ScriptReadHalfword(ctx)));
    u32 desiredFlag = VarGet(ScriptReadHalfword(ctx));

    if (desiredFlag == FLAG_SET_CAUGHT || desiredFlag == FLAG_SET_SEEN)
        Script_RequestEffects(SCREFF_V1 | SCREFF_SAVE);
    else
        Script_RequestEffects(SCREFF_V1);

    gSpecialVar_Result = GetSetPokedexFlag(speciesId, desiredFlag);

    if (desiredFlag == FLAG_SET_CAUGHT)
        GetSetPokedexFlag(speciesId, FLAG_SET_SEEN);

    return FALSE;
}

bool8 Scrcmd_checkspecies(struct ScriptContext *ctx)
{
    u32 givenSpecies = VarGet(ScriptReadHalfword(ctx));

    Script_RequestEffects(SCREFF_V1);

    gSpecialVar_Result = CheckPartyHasSpecies(givenSpecies);

    return FALSE;
}

bool8 Scrcmd_checkspecies_choose(struct ScriptContext *ctx)
{
    u32 givenSpecies = VarGet(ScriptReadHalfword(ctx));

    Script_RequestEffects(SCREFF_V1);

    gSpecialVar_Result = (GetMonData(&gPlayerParty[gSpecialVar_0x8004], MON_DATA_SPECIES) == givenSpecies);

    return FALSE;
}

bool8 Scrcmd_getobjectfacingdirection(struct ScriptContext *ctx)
{
    u32 objectId = VarGet(ScriptReadHalfword(ctx));
    u32 varId = ScriptReadHalfword(ctx);

    Script_RequestEffects(SCREFF_V1);
    Script_RequestWriteVar(varId);

    u16 *varPointer = GetVarPointer(varId);

    *varPointer = gObjectEvents[GetObjectEventIdByLocalId(objectId)].facingDirection;

    return FALSE;
}

bool8 ScrFunc_hidefollower(struct ScriptContext *ctx)
{
    bool16 wait = VarGet(ScriptReadHalfword(ctx));
    struct ObjectEvent *obj;

    if ((obj = ScriptHideFollower()) != NULL && wait)
    {
        sMovingNpcId = obj->localId;
        sMovingNpcMapGroup = obj->mapGroup;
        sMovingNpcMapNum = obj->mapNum;
        SetupNativeScript(ctx, WaitForMovementFinish);
    }

    // Just in case, prevent `applymovement`
    // from hiding the follower again
    if (obj)
        FlagSet(FLAG_SAFE_FOLLOWER_MOVEMENT);

    // execute next script command with no delay
    return TRUE;
}

void Script_EndTrainerCanSeeIf(struct ScriptContext *ctx)
{
    u8 condition = ScriptReadByte(ctx);
    if (ctx->breakOnTrainerBattle && sScriptConditionTable[condition][ctx->comparisonResult] == 1)
        StopScript(ctx);
}<|MERGE_RESOLUTION|>--- conflicted
+++ resolved
@@ -1331,13 +1331,9 @@
 {
     u16 localId = VarGet(ScriptReadHalfword(ctx));
 
-<<<<<<< HEAD
-    Script_RequestEffects(SCREFF_V1 | SCREFF_HARDWARE);
-
-    if (localId != 0)
-=======
+    Script_RequestEffects(SCREFF_V1 | SCREFF_HARDWARE);
+
     if (localId != LOCALID_NONE)
->>>>>>> 678fdf99
         sMovingNpcId = localId;
     sMovingNpcMapGroup = gSaveBlock1Ptr->location.mapGroup;
     sMovingNpcMapNum = gSaveBlock1Ptr->location.mapNum;
@@ -1351,13 +1347,9 @@
     u8 mapGroup;
     u8 mapNum;
 
-<<<<<<< HEAD
-    Script_RequestEffects(SCREFF_V1 | SCREFF_HARDWARE);
-
-    if (localId != 0)
-=======
+    Script_RequestEffects(SCREFF_V1 | SCREFF_HARDWARE);
+
     if (localId != LOCALID_NONE)
->>>>>>> 678fdf99
         sMovingNpcId = localId;
     mapGroup = ScriptReadByte(ctx);
     mapNum = ScriptReadByte(ctx);
