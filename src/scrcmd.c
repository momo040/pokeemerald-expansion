#include "global.h"
#include "frontier_util.h"
#include "battle_setup.h"
#include "berry.h"
#include "clock.h"
#include "coins.h"
#include "contest.h"
#include "contest_util.h"
#include "contest_painting.h"
#include "data.h"
#include "decoration.h"
#include "decoration_inventory.h"
#include "event_data.h"
#include "field_door.h"
#include "field_effect.h"
#include "event_object_lock.h"
#include "event_object_movement.h"
#include "event_scripts.h"
#include "field_message_box.h"
#include "field_player_avatar.h"
#include "field_screen_effect.h"
#include "field_specials.h"
#include "field_tasks.h"
#include "field_weather.h"
#include "fieldmap.h"
#include "gpu_regs.h"
#include "item.h"
#include "lilycove_lady.h"
#include "main.h"
#include "menu.h"
#include "money.h"
#include "mystery_event_script.h"
#include "palette.h"
#include "party_menu.h"
#include "pokemon_storage_system.h"
#include "random.h"
#include "overworld.h"
#include "rotating_tile_puzzle.h"
#include "rtc.h"
#include "script.h"
#include "script_menu.h"
#include "script_movement.h"
#include "script_pokemon_util.h"
#include "shop.h"
#include "slot_machine.h"
#include "sound.h"
#include "string_util.h"
#include "text.h"
#include "text_window.h"
#include "trainer_see.h"
#include "tv.h"
#include "window.h"
#include "constants/event_objects.h"

typedef u16 (*SpecialFunc)(void);
typedef void (*NativeFunc)(void);

EWRAM_DATA const u8 *gRamScriptRetAddr = NULL;
static EWRAM_DATA u32 sAddressOffset = 0; // For relative addressing in vgoto etc., used by saved scripts (e.g. Mystery Event)
static EWRAM_DATA u16 sPauseCounter = 0;
static EWRAM_DATA u16 sMovingNpcId = 0;
static EWRAM_DATA u16 sMovingNpcMapGroup = 0;
static EWRAM_DATA u16 sMovingNpcMapNum = 0;
static EWRAM_DATA u16 sFieldEffectScriptId = 0;

static u8 sBrailleWindowId;

extern const SpecialFunc gSpecials[];
extern const u8 *gStdScripts[];
extern const u8 *gStdScripts_End[];

static void CloseBrailleWindow(void);

// This is defined in here so the optimizer can't see its value when compiling
// script.c.
void * const gNullScriptPtr = NULL;

static const u8 sScriptConditionTable[6][3] =
{
//  <  =  >
    {1, 0, 0}, // <
    {0, 1, 0}, // =
    {0, 0, 1}, // >
    {1, 1, 0}, // <=
    {0, 1, 1}, // >=
    {1, 0, 1}, // !=
};

static u8 * const sScriptStringVars[] =
{
    gStringVar1,
    gStringVar2,
    gStringVar3,
};

bool8 ScrCmd_nop(struct ScriptContext *ctx)
{
    return FALSE;
}

bool8 ScrCmd_nop1(struct ScriptContext *ctx)
{
    return FALSE;
}

bool8 ScrCmd_end(struct ScriptContext *ctx)
{
    FlagClear(FLAG_SAFE_FOLLOWER_MOVEMENT);
    StopScript(ctx);
    return FALSE;
}

bool8 ScrCmd_gotonative(struct ScriptContext *ctx)
{
    bool8 (*addr)(void) = (bool8 (*)(void))ScriptReadWord(ctx);

    SetupNativeScript(ctx, addr);
    return TRUE;
}

bool8 ScrCmd_special(struct ScriptContext *ctx)
{
    u16 index = ScriptReadHalfword(ctx);

    gSpecials[index]();
    return FALSE;
}

bool8 ScrCmd_specialvar(struct ScriptContext *ctx)
{
    u16 *var = GetVarPointer(ScriptReadHalfword(ctx));

    *var = gSpecials[ScriptReadHalfword(ctx)]();
    return FALSE;
}

bool8 ScrCmd_callnative(struct ScriptContext *ctx)
{
    u32 func = ScriptReadWord(ctx);
    ((NativeFunc) func)();
    return FALSE;
}

bool8 ScrCmd_callfunc(struct ScriptContext *ctx)
{
    u32 func = ScriptReadWord(ctx);
    return ((ScrCmdFunc) func)(ctx);
}

bool8 ScrCmd_waitstate(struct ScriptContext *ctx)
{
    ScriptContext_Stop();
    return TRUE;
}

bool8 ScrCmd_goto(struct ScriptContext *ctx)
{
    const u8 *ptr = (const u8 *)ScriptReadWord(ctx);

    ScriptJump(ctx, ptr);
    return FALSE;
}

bool8 ScrCmd_return(struct ScriptContext *ctx)
{
    ScriptReturn(ctx);
    return FALSE;
}

bool8 ScrCmd_call(struct ScriptContext *ctx)
{
    const u8 *ptr = (const u8 *)ScriptReadWord(ctx);

    ScriptCall(ctx, ptr);
    return FALSE;
}

bool8 ScrCmd_goto_if(struct ScriptContext *ctx)
{
    u8 condition = ScriptReadByte(ctx);
    const u8 *ptr = (const u8 *)ScriptReadWord(ctx);

    if (sScriptConditionTable[condition][ctx->comparisonResult] == 1)
        ScriptJump(ctx, ptr);
    return FALSE;
}

bool8 ScrCmd_call_if(struct ScriptContext *ctx)
{
    u8 condition = ScriptReadByte(ctx);
    const u8 *ptr = (const u8 *)ScriptReadWord(ctx);

    if (sScriptConditionTable[condition][ctx->comparisonResult] == 1)
        ScriptCall(ctx, ptr);
    return FALSE;
}

bool8 ScrCmd_setvaddress(struct ScriptContext *ctx)
{
    u32 addr1 = (u32)ctx->scriptPtr - 1;
    u32 addr2 = ScriptReadWord(ctx);

    sAddressOffset = addr2 - addr1;
    return FALSE;
}

bool8 ScrCmd_vgoto(struct ScriptContext *ctx)
{
    u32 addr = ScriptReadWord(ctx);

    ScriptJump(ctx, (u8 *)(addr - sAddressOffset));
    return FALSE;
}

bool8 ScrCmd_vcall(struct ScriptContext *ctx)
{
    u32 addr = ScriptReadWord(ctx);

    ScriptCall(ctx, (u8 *)(addr - sAddressOffset));
    return FALSE;
}

bool8 ScrCmd_vgoto_if(struct ScriptContext *ctx)
{
    u8 condition = ScriptReadByte(ctx);
    const u8 *ptr = (const u8 *)(ScriptReadWord(ctx) - sAddressOffset);

    if (sScriptConditionTable[condition][ctx->comparisonResult] == 1)
        ScriptJump(ctx, ptr);
    return FALSE;
}

bool8 ScrCmd_vcall_if(struct ScriptContext *ctx)
{
    u8 condition = ScriptReadByte(ctx);
    const u8 *ptr = (const u8 *)(ScriptReadWord(ctx) - sAddressOffset);

    if (sScriptConditionTable[condition][ctx->comparisonResult] == 1)
        ScriptCall(ctx, ptr);
    return FALSE;
}

bool8 ScrCmd_gotostd(struct ScriptContext *ctx)
{
    u8 index = ScriptReadByte(ctx);
    const u8 **ptr = &gStdScripts[index];

    if (ptr < gStdScripts_End)
        ScriptJump(ctx, *ptr);
    return FALSE;
}

bool8 ScrCmd_callstd(struct ScriptContext *ctx)
{
    u8 index = ScriptReadByte(ctx);
    const u8 **ptr = &gStdScripts[index];

    if (ptr < gStdScripts_End)
        ScriptCall(ctx, *ptr);
    return FALSE;
}

bool8 ScrCmd_gotostd_if(struct ScriptContext *ctx)
{
    u8 condition = ScriptReadByte(ctx);
    u8 index = ScriptReadByte(ctx);

    if (sScriptConditionTable[condition][ctx->comparisonResult] == 1)
    {
        const u8 **ptr = &gStdScripts[index];
        if (ptr < gStdScripts_End)
            ScriptJump(ctx, *ptr);
    }
    return FALSE;
}

bool8 ScrCmd_callstd_if(struct ScriptContext *ctx)
{
    u8 condition = ScriptReadByte(ctx);
    u8 index = ScriptReadByte(ctx);

    if (sScriptConditionTable[condition][ctx->comparisonResult] == 1)
    {
        const u8 **ptr = &gStdScripts[index];
        if (ptr < gStdScripts_End)
            ScriptCall(ctx, *ptr);
    }
    return FALSE;
}

bool8 ScrCmd_returnram(struct ScriptContext *ctx)
{
    ScriptJump(ctx, gRamScriptRetAddr);
    return FALSE;
}

bool8 ScrCmd_endram(struct ScriptContext *ctx)
{
    FlagClear(FLAG_SAFE_FOLLOWER_MOVEMENT);
    ClearRamScript();
    StopScript(ctx);
    return TRUE;
}

bool8 ScrCmd_setmysteryeventstatus(struct ScriptContext *ctx)
{
    u8 status = ScriptReadByte(ctx);

    SetMysteryEventScriptStatus(status);
    return FALSE;
}

bool8 ScrCmd_loadword(struct ScriptContext *ctx)
{
    u8 index = ScriptReadByte(ctx);

    ctx->data[index] = ScriptReadWord(ctx);
    return FALSE;
}

bool8 ScrCmd_loadbytefromptr(struct ScriptContext *ctx)
{
    u8 index = ScriptReadByte(ctx);

    ctx->data[index] = *(const u8 *)ScriptReadWord(ctx);
    return FALSE;
}

bool8 ScrCmd_setptr(struct ScriptContext *ctx)
{
    u8 value = ScriptReadByte(ctx);

    *(u8 *)ScriptReadWord(ctx) = value;
    return FALSE;
}

bool8 ScrCmd_loadbyte(struct ScriptContext *ctx)
{
    u8 index = ScriptReadByte(ctx);

    ctx->data[index] = ScriptReadByte(ctx);
    return FALSE;
}

bool8 ScrCmd_setptrbyte(struct ScriptContext *ctx)
{
    u8 index = ScriptReadByte(ctx);

    *(u8 *)ScriptReadWord(ctx) = ctx->data[index];
    return FALSE;
}

bool8 ScrCmd_copylocal(struct ScriptContext *ctx)
{
    u8 destIndex = ScriptReadByte(ctx);
    u8 srcIndex = ScriptReadByte(ctx);

    ctx->data[destIndex] = ctx->data[srcIndex];
    return FALSE;
}

bool8 ScrCmd_copybyte(struct ScriptContext *ctx)
{
    u8 *ptr = (u8 *)ScriptReadWord(ctx);
    *ptr = *(const u8 *)ScriptReadWord(ctx);
    return FALSE;
}

bool8 ScrCmd_setvar(struct ScriptContext *ctx)
{
    u16 *ptr = GetVarPointer(ScriptReadHalfword(ctx));
    *ptr = ScriptReadHalfword(ctx);
    return FALSE;
}

bool8 ScrCmd_copyvar(struct ScriptContext *ctx)
{
    u16 *ptr = GetVarPointer(ScriptReadHalfword(ctx));
    *ptr = *GetVarPointer(ScriptReadHalfword(ctx));
    return FALSE;
}

bool8 ScrCmd_setorcopyvar(struct ScriptContext *ctx)
{
    u16 *ptr = GetVarPointer(ScriptReadHalfword(ctx));
    *ptr = VarGet(ScriptReadHalfword(ctx));
    return FALSE;
}

u8 Compare(u16 a, u16 b)
{
    if (a < b)
        return 0;
    if (a == b)
        return 1;
    return 2;
}

bool8 ScrCmd_compare_local_to_local(struct ScriptContext *ctx)
{
    const u8 value1 = ctx->data[ScriptReadByte(ctx)];
    const u8 value2 = ctx->data[ScriptReadByte(ctx)];

    ctx->comparisonResult = Compare(value1, value2);
    return FALSE;
}

bool8 ScrCmd_compare_local_to_value(struct ScriptContext *ctx)
{
    const u8 value1 = ctx->data[ScriptReadByte(ctx)];
    const u8 value2 = ScriptReadByte(ctx);

    ctx->comparisonResult = Compare(value1, value2);
    return FALSE;
}

bool8 ScrCmd_compare_local_to_ptr(struct ScriptContext *ctx)
{
    const u8 value1 = ctx->data[ScriptReadByte(ctx)];
    const u8 value2 = *(const u8 *)ScriptReadWord(ctx);

    ctx->comparisonResult = Compare(value1, value2);
    return FALSE;
}

bool8 ScrCmd_compare_ptr_to_local(struct ScriptContext *ctx)
{
    const u8 value1 = *(const u8 *)ScriptReadWord(ctx);
    const u8 value2 = ctx->data[ScriptReadByte(ctx)];

    ctx->comparisonResult = Compare(value1, value2);
    return FALSE;
}

bool8 ScrCmd_compare_ptr_to_value(struct ScriptContext *ctx)
{
    const u8 value1 = *(const u8 *)ScriptReadWord(ctx);
    const u8 value2 = ScriptReadByte(ctx);

    ctx->comparisonResult = Compare(value1, value2);
    return FALSE;
}

bool8 ScrCmd_compare_ptr_to_ptr(struct ScriptContext *ctx)
{
    const u8 value1 = *(const u8 *)ScriptReadWord(ctx);
    const u8 value2 = *(const u8 *)ScriptReadWord(ctx);

    ctx->comparisonResult = Compare(value1, value2);
    return FALSE;
}

bool8 ScrCmd_compare_var_to_value(struct ScriptContext *ctx)
{
    const u16 value1 = *GetVarPointer(ScriptReadHalfword(ctx));
    const u16 value2 = ScriptReadHalfword(ctx);

    ctx->comparisonResult = Compare(value1, value2);
    return FALSE;
}

bool8 ScrCmd_compare_var_to_var(struct ScriptContext *ctx)
{
    const u16 *ptr1 = GetVarPointer(ScriptReadHalfword(ctx));
    const u16 *ptr2 = GetVarPointer(ScriptReadHalfword(ctx));

    ctx->comparisonResult = Compare(*ptr1, *ptr2);
    return FALSE;
}

// Note: addvar doesn't support adding from a variable in vanilla. If you were to
// add a VarGet() to the above, make sure you change the `addvar VAR_*, -1`
// in the contest scripts to `subvar VAR_*, 1`, else contests will break.
bool8 ScrCmd_addvar(struct ScriptContext *ctx)
{
    u16 *ptr = GetVarPointer(ScriptReadHalfword(ctx));
    *ptr += ScriptReadHalfword(ctx);
    return FALSE;
}

bool8 ScrCmd_subvar(struct ScriptContext *ctx)
{
    u16 *ptr = GetVarPointer(ScriptReadHalfword(ctx));
    *ptr -= VarGet(ScriptReadHalfword(ctx));
    return FALSE;
}

bool8 ScrCmd_random(struct ScriptContext *ctx)
{
    u16 max = VarGet(ScriptReadHalfword(ctx));

    gSpecialVar_Result = Random() % max;
    return FALSE;
}

bool8 ScrCmd_additem(struct ScriptContext *ctx)
{
    u16 itemId = VarGet(ScriptReadHalfword(ctx));
    u32 quantity = VarGet(ScriptReadHalfword(ctx));

    gSpecialVar_Result = AddBagItem(itemId, (u8)quantity);
    return FALSE;
}

bool8 ScrCmd_removeitem(struct ScriptContext *ctx)
{
    u16 itemId = VarGet(ScriptReadHalfword(ctx));
    u32 quantity = VarGet(ScriptReadHalfword(ctx));

    gSpecialVar_Result = RemoveBagItem(itemId, (u8)quantity);
    return FALSE;
}

bool8 ScrCmd_checkitemspace(struct ScriptContext *ctx)
{
    u16 itemId = VarGet(ScriptReadHalfword(ctx));
    u32 quantity = VarGet(ScriptReadHalfword(ctx));

    gSpecialVar_Result = CheckBagHasSpace(itemId, (u8)quantity);
    return FALSE;
}

bool8 ScrCmd_checkitem(struct ScriptContext *ctx)
{
    u16 itemId = VarGet(ScriptReadHalfword(ctx));
    u32 quantity = VarGet(ScriptReadHalfword(ctx));

    gSpecialVar_Result = CheckBagHasItem(itemId, (u8)quantity);
    return FALSE;
}

bool8 ScrCmd_checkitemtype(struct ScriptContext *ctx)
{
    u16 itemId = VarGet(ScriptReadHalfword(ctx));

    gSpecialVar_Result = GetPocketByItemId(itemId);
    return FALSE;
}

bool8 ScrCmd_addpcitem(struct ScriptContext *ctx)
{
    u16 itemId = VarGet(ScriptReadHalfword(ctx));
    u16 quantity = VarGet(ScriptReadHalfword(ctx));

    gSpecialVar_Result = AddPCItem(itemId, quantity);
    return FALSE;
}

bool8 ScrCmd_checkpcitem(struct ScriptContext *ctx)
{
    u16 itemId = VarGet(ScriptReadHalfword(ctx));
    u16 quantity = VarGet(ScriptReadHalfword(ctx));

    gSpecialVar_Result = CheckPCHasItem(itemId, quantity);
    return FALSE;
}

bool8 ScrCmd_adddecoration(struct ScriptContext *ctx)
{
    u32 decorId = VarGet(ScriptReadHalfword(ctx));

    gSpecialVar_Result = DecorationAdd(decorId);
    return FALSE;
}

bool8 ScrCmd_removedecoration(struct ScriptContext *ctx)
{
    u32 decorId = VarGet(ScriptReadHalfword(ctx));

    gSpecialVar_Result = DecorationRemove(decorId);
    return FALSE;
}

bool8 ScrCmd_checkdecorspace(struct ScriptContext *ctx)
{
    u32 decorId = VarGet(ScriptReadHalfword(ctx));

    gSpecialVar_Result = DecorationCheckSpace(decorId);
    return FALSE;
}

bool8 ScrCmd_checkdecor(struct ScriptContext *ctx)
{
    u32 decorId = VarGet(ScriptReadHalfword(ctx));

    gSpecialVar_Result = CheckHasDecoration(decorId);
    return FALSE;
}

bool8 ScrCmd_setflag(struct ScriptContext *ctx)
{
    FlagSet(ScriptReadHalfword(ctx));
    return FALSE;
}

bool8 ScrCmd_clearflag(struct ScriptContext *ctx)
{
    FlagClear(ScriptReadHalfword(ctx));
    return FALSE;
}

bool8 ScrCmd_checkflag(struct ScriptContext *ctx)
{
    ctx->comparisonResult = FlagGet(ScriptReadHalfword(ctx));
    return FALSE;
}

bool8 ScrCmd_incrementgamestat(struct ScriptContext *ctx)
{
    IncrementGameStat(ScriptReadByte(ctx));
    return FALSE;
}

bool8 ScrCmd_animateflash(struct ScriptContext *ctx)
{
    AnimateFlash(ScriptReadByte(ctx));
    ScriptContext_Stop();
    return TRUE;
}

bool8 ScrCmd_setflashlevel(struct ScriptContext *ctx)
{
    SetFlashLevel(VarGet(ScriptReadHalfword(ctx)));
    return FALSE;
}

static bool8 IsPaletteNotActive(void)
{
    if (!gPaletteFade.active)
        return TRUE;
    else
        return FALSE;
}

// pauses script until palette fade inactive
bool8 ScrFunc_WaitPaletteNotActive(struct ScriptContext *ctx) {
    SetupNativeScript(ctx, IsPaletteNotActive);
    return TRUE;
}

bool8 ScrCmd_fadescreen(struct ScriptContext *ctx)
{
    FadeScreen(ScriptReadByte(ctx), 0);
    SetupNativeScript(ctx, IsPaletteNotActive);
    return TRUE;
}

bool8 ScrCmd_fadescreenspeed(struct ScriptContext *ctx)
{
    u8 mode = ScriptReadByte(ctx);
    u8 speed = ScriptReadByte(ctx);

    FadeScreen(mode, speed);
    SetupNativeScript(ctx, IsPaletteNotActive);
    return TRUE;
}

bool8 ScrCmd_fadescreenswapbuffers(struct ScriptContext *ctx)
{
    u8 mode = ScriptReadByte(ctx);
    u8 nowait = ScriptReadByte(ctx);

    switch (mode)
    {
    case FADE_FROM_BLACK:
    case FADE_FROM_WHITE:
        // Restore last weather blend before fading in,
        // since BLDALPHA was modified by fade-out
        SetGpuReg(
            REG_OFFSET_BLDALPHA,
            BLDALPHA_BLEND(gWeatherPtr->currBlendEVA, gWeatherPtr->currBlendEVB)
        );
        break;
    }

<<<<<<< HEAD
=======
    FadeScreenHardware(mode, 0);

>>>>>>> 84fecf21
    if (nowait)
        return FALSE;
    SetupNativeScript(ctx, IsPaletteNotActive);
    return TRUE;
}

static bool8 RunPauseTimer(void)
{
    if (--sPauseCounter == 0)
        return TRUE;
    else
        return FALSE;
}

bool8 ScrCmd_delay(struct ScriptContext *ctx)
{
    sPauseCounter = ScriptReadHalfword(ctx);
    SetupNativeScript(ctx, RunPauseTimer);
    return TRUE;
}

bool8 ScrCmd_initclock(struct ScriptContext *ctx)
{
    u8 hour = VarGet(ScriptReadHalfword(ctx));
    u8 minute = VarGet(ScriptReadHalfword(ctx));

    RtcInitLocalTimeOffset(hour, minute);
    return FALSE;
}

bool8 ScrCmd_dotimebasedevents(struct ScriptContext *ctx)
{
    DoTimeBasedEvents();
    return FALSE;
}

bool8 ScrCmd_gettime(struct ScriptContext *ctx)
{
    RtcCalcLocalTime();
    gSpecialVar_0x8000 = gLocalTime.hours;
    gSpecialVar_0x8001 = gLocalTime.minutes;
    gSpecialVar_0x8002 = gLocalTime.seconds;
    return FALSE;
}

bool8 ScrCmd_setweather(struct ScriptContext *ctx)
{
    u16 weather = VarGet(ScriptReadHalfword(ctx));

    SetSavedWeather(weather);
    return FALSE;
}

bool8 ScrCmd_resetweather(struct ScriptContext *ctx)
{
    SetSavedWeatherFromCurrMapHeader();
    return FALSE;
}

bool8 ScrCmd_doweather(struct ScriptContext *ctx)
{
    DoCurrentWeather();
    return FALSE;
}

bool8 ScrCmd_setstepcallback(struct ScriptContext *ctx)
{
    ActivatePerStepCallback(ScriptReadByte(ctx));
    return FALSE;
}

bool8 ScrCmd_setmaplayoutindex(struct ScriptContext *ctx)
{
    u16 value = VarGet(ScriptReadHalfword(ctx));

    SetCurrentMapLayout(value);
    return FALSE;
}

bool8 ScrCmd_warp(struct ScriptContext *ctx)
{
    u8 mapGroup = ScriptReadByte(ctx);
    u8 mapNum = ScriptReadByte(ctx);
    u8 warpId = ScriptReadByte(ctx);
    u16 x = VarGet(ScriptReadHalfword(ctx));
    u16 y = VarGet(ScriptReadHalfword(ctx));

    SetWarpDestination(mapGroup, mapNum, warpId, x, y);
    DoWarp();
    ResetInitialPlayerAvatarState();
    return TRUE;
}

bool8 ScrCmd_warpsilent(struct ScriptContext *ctx)
{
    u8 mapGroup = ScriptReadByte(ctx);
    u8 mapNum = ScriptReadByte(ctx);
    u8 warpId = ScriptReadByte(ctx);
    u16 x = VarGet(ScriptReadHalfword(ctx));
    u16 y = VarGet(ScriptReadHalfword(ctx));

    SetWarpDestination(mapGroup, mapNum, warpId, x, y);
    DoDiveWarp();
    ResetInitialPlayerAvatarState();
    return TRUE;
}

bool8 ScrCmd_warpdoor(struct ScriptContext *ctx)
{
    u8 mapGroup = ScriptReadByte(ctx);
    u8 mapNum = ScriptReadByte(ctx);
    u8 warpId = ScriptReadByte(ctx);
    u16 x = VarGet(ScriptReadHalfword(ctx));
    u16 y = VarGet(ScriptReadHalfword(ctx));

    SetWarpDestination(mapGroup, mapNum, warpId, x, y);
    DoDoorWarp();
    ResetInitialPlayerAvatarState();
    return TRUE;
}

bool8 ScrCmd_warphole(struct ScriptContext *ctx)
{
    u8 mapGroup = ScriptReadByte(ctx);
    u8 mapNum = ScriptReadByte(ctx);
    u16 x;
    u16 y;

    PlayerGetDestCoords(&x, &y);
    if (mapGroup == MAP_GROUP(UNDEFINED) && mapNum == MAP_NUM(UNDEFINED))
        SetWarpDestinationToFixedHoleWarp(x - MAP_OFFSET, y - MAP_OFFSET);
    else
        SetWarpDestination(mapGroup, mapNum, WARP_ID_NONE, x - MAP_OFFSET, y - MAP_OFFSET);
    DoFallWarp();
    ResetInitialPlayerAvatarState();
    return TRUE;
}

// RS mossdeep gym warp, unused in Emerald
bool8 ScrCmd_warpteleport(struct ScriptContext *ctx)
{
    u8 mapGroup = ScriptReadByte(ctx);
    u8 mapNum = ScriptReadByte(ctx);
    u8 warpId = ScriptReadByte(ctx);
    u16 x = VarGet(ScriptReadHalfword(ctx));
    u16 y = VarGet(ScriptReadHalfword(ctx));

    SetWarpDestination(mapGroup, mapNum, warpId, x, y);
    DoTeleportTileWarp();
    ResetInitialPlayerAvatarState();
    return TRUE;
}

bool8 ScrCmd_warpmossdeepgym(struct ScriptContext *ctx)
{
    u8 mapGroup = ScriptReadByte(ctx);
    u8 mapNum = ScriptReadByte(ctx);
    u8 warpId = ScriptReadByte(ctx);
    u16 x = VarGet(ScriptReadHalfword(ctx));
    u16 y = VarGet(ScriptReadHalfword(ctx));

    SetWarpDestination(mapGroup, mapNum, warpId, x, y);
    DoMossdeepGymWarp();
    ResetInitialPlayerAvatarState();
    return TRUE;
}

bool8 ScrCmd_setwarp(struct ScriptContext *ctx)
{
    u8 mapGroup = ScriptReadByte(ctx);
    u8 mapNum = ScriptReadByte(ctx);
    u8 warpId = ScriptReadByte(ctx);
    u16 x = VarGet(ScriptReadHalfword(ctx));
    u16 y = VarGet(ScriptReadHalfword(ctx));

    SetWarpDestination(mapGroup, mapNum, warpId, x, y);
    return FALSE;
}

bool8 ScrCmd_setdynamicwarp(struct ScriptContext *ctx)
{
    u8 mapGroup = ScriptReadByte(ctx);
    u8 mapNum = ScriptReadByte(ctx);
    u8 warpId = ScriptReadByte(ctx);
    u16 x = VarGet(ScriptReadHalfword(ctx));
    u16 y = VarGet(ScriptReadHalfword(ctx));

    SetDynamicWarpWithCoords(0, mapGroup, mapNum, warpId, x, y);
    return FALSE;
}

bool8 ScrCmd_setdivewarp(struct ScriptContext *ctx)
{
    u8 mapGroup = ScriptReadByte(ctx);
    u8 mapNum = ScriptReadByte(ctx);
    u8 warpId = ScriptReadByte(ctx);
    u16 x = VarGet(ScriptReadHalfword(ctx));
    u16 y = VarGet(ScriptReadHalfword(ctx));

    SetFixedDiveWarp(mapGroup, mapNum, warpId, x, y);
    return FALSE;
}

bool8 ScrCmd_setholewarp(struct ScriptContext *ctx)
{
    u8 mapGroup = ScriptReadByte(ctx);
    u8 mapNum = ScriptReadByte(ctx);
    u8 warpId = ScriptReadByte(ctx);
    u16 x = VarGet(ScriptReadHalfword(ctx));
    u16 y = VarGet(ScriptReadHalfword(ctx));

    SetFixedHoleWarp(mapGroup, mapNum, warpId, x, y);
    return FALSE;
}

bool8 ScrCmd_setescapewarp(struct ScriptContext *ctx)
{
    u8 mapGroup = ScriptReadByte(ctx);
    u8 mapNum = ScriptReadByte(ctx);
    u8 warpId = ScriptReadByte(ctx);
    u16 x = VarGet(ScriptReadHalfword(ctx));
    u16 y = VarGet(ScriptReadHalfword(ctx));

    SetEscapeWarp(mapGroup, mapNum, warpId, x, y);
    return FALSE;
}

bool8 ScrCmd_getplayerxy(struct ScriptContext *ctx)
{
    u16 *pX = GetVarPointer(ScriptReadHalfword(ctx));
    u16 *pY = GetVarPointer(ScriptReadHalfword(ctx));

    *pX = gSaveBlock1Ptr->pos.x;
    *pY = gSaveBlock1Ptr->pos.y;
    return FALSE;
}

bool8 ScrCmd_getpartysize(struct ScriptContext *ctx)
{
    gSpecialVar_Result = CalculatePlayerPartyCount();
    return FALSE;
}

bool8 ScrCmd_playse(struct ScriptContext *ctx)
{
    PlaySE(ScriptReadHalfword(ctx));
    return FALSE;
}

static bool8 WaitForSoundEffectFinish(void)
{
    if (!IsSEPlaying())
        return TRUE;
    else
        return FALSE;
}

bool8 ScrCmd_waitse(struct ScriptContext *ctx)
{
    SetupNativeScript(ctx, WaitForSoundEffectFinish);
    return TRUE;
}

bool8 ScrCmd_playfanfare(struct ScriptContext *ctx)
{
    PlayFanfare(ScriptReadHalfword(ctx));
    return FALSE;
}

static bool8 WaitForFanfareFinish(void)
{
    return IsFanfareTaskInactive();
}

bool8 ScrCmd_waitfanfare(struct ScriptContext *ctx)
{
    SetupNativeScript(ctx, WaitForFanfareFinish);
    return TRUE;
}

bool8 ScrCmd_playbgm(struct ScriptContext *ctx)
{
    u16 songId = ScriptReadHalfword(ctx);
    bool8 save = ScriptReadByte(ctx);

    if (save == TRUE)
        Overworld_SetSavedMusic(songId);
    PlayNewMapMusic(songId);
    return FALSE;
}

bool8 ScrCmd_savebgm(struct ScriptContext *ctx)
{
    Overworld_SetSavedMusic(ScriptReadHalfword(ctx));
    return FALSE;
}

bool8 ScrCmd_fadedefaultbgm(struct ScriptContext *ctx)
{
    Overworld_ChangeMusicToDefault();
    return FALSE;
}

bool8 ScrCmd_fadenewbgm(struct ScriptContext *ctx)
{
    Overworld_ChangeMusicTo(ScriptReadHalfword(ctx));
    return FALSE;
}

bool8 ScrCmd_fadeoutbgm(struct ScriptContext *ctx)
{
    u8 speed = ScriptReadByte(ctx);

    if (speed != 0)
        FadeOutBGMTemporarily(4 * speed);
    else
        FadeOutBGMTemporarily(4);
    SetupNativeScript(ctx, IsBGMPausedOrStopped);
    return TRUE;
}

bool8 ScrCmd_fadeinbgm(struct ScriptContext *ctx)
{
    u8 speed = ScriptReadByte(ctx);

    if (speed != 0)
        FadeInBGM(4 * speed);
    else
        FadeInBGM(4);
    return FALSE;
}

struct ObjectEvent * ScriptHideFollower(void) {
    struct ObjectEvent *obj = GetFollowerObject();

    if (obj == NULL || obj->invisible)
        return NULL;

    ClearObjectEventMovement(obj, &gSprites[obj->spriteId]);
    gSprites[obj->spriteId].animCmdIndex = 0; // Reset start frame of animation
    // Note: ScriptMovement_ returns TRUE on error
    if (ScriptMovement_StartObjectMovementScript(obj->localId, obj->mapGroup, obj->mapNum, EnterPokeballMovement))
        return NULL;
    return obj;
}

bool8 ScrCmd_applymovement(struct ScriptContext *ctx)
{
    u16 localId = VarGet(ScriptReadHalfword(ctx));
    const u8 *movementScript = (const u8 *)ScriptReadWord(ctx);
    struct ObjectEvent *objEvent;

    // When applying script movements to follower, it may have frozen animation that must be cleared
    if (localId == OBJ_EVENT_ID_FOLLOWER && (objEvent = GetFollowerObject()) && objEvent->frozen) {
        ClearObjectEventMovement(objEvent, &gSprites[objEvent->spriteId]);
        gSprites[objEvent->spriteId].animCmdIndex = 0; // Reset start frame of animation
    }
    ScriptMovement_StartObjectMovementScript(localId, gSaveBlock1Ptr->location.mapNum, gSaveBlock1Ptr->location.mapGroup, movementScript);
    sMovingNpcId = localId;
    if (localId != OBJ_EVENT_ID_FOLLOWER &&
        !FlagGet(FLAG_SAFE_FOLLOWER_MOVEMENT)
        && (movementScript < Common_Movement_FollowerSafeStart || movementScript > Common_Movement_FollowerSafeEnd))
    {
        ScriptHideFollower();
    }
    return FALSE;
}

bool8 ScrCmd_applymovementat(struct ScriptContext *ctx)
{
    u16 localId = VarGet(ScriptReadHalfword(ctx));
    const void *movementScript = (const void *)ScriptReadWord(ctx);
    u8 mapGroup = ScriptReadByte(ctx);
    u8 mapNum = ScriptReadByte(ctx);

    ScriptMovement_StartObjectMovementScript(localId, mapNum, mapGroup, movementScript);
    sMovingNpcId = localId;
    return FALSE;
}

static bool8 WaitForMovementFinish(void)
{
    if (ScriptMovement_IsObjectMovementFinished(sMovingNpcId, sMovingNpcMapNum, sMovingNpcMapGroup)) {
        struct ObjectEvent *objEvent = GetFollowerObject();
        // If the follower is still entering the pokeball, wait for it to finish too
        // This prevents a `release` after this script command from getting the follower stuck in an intermediate state
        if (sMovingNpcId != OBJ_EVENT_ID_FOLLOWER && objEvent && ObjectEventGetHeldMovementActionId(objEvent) == MOVEMENT_ACTION_ENTER_POKEBALL)
            return ScriptMovement_IsObjectMovementFinished(objEvent->localId, objEvent->mapNum, objEvent->mapGroup);
        return TRUE;
    }
    return FALSE;
}

bool8 ScrCmd_waitmovement(struct ScriptContext *ctx)
{
    u16 localId = VarGet(ScriptReadHalfword(ctx));

    if (localId != 0)
        sMovingNpcId = localId;
    sMovingNpcMapGroup = gSaveBlock1Ptr->location.mapGroup;
    sMovingNpcMapNum = gSaveBlock1Ptr->location.mapNum;
    SetupNativeScript(ctx, WaitForMovementFinish);
    return TRUE;
}

bool8 ScrCmd_waitmovementat(struct ScriptContext *ctx)
{
    u16 localId = VarGet(ScriptReadHalfword(ctx));
    u8 mapGroup;
    u8 mapNum;

    if (localId != 0)
        sMovingNpcId = localId;
    mapGroup = ScriptReadByte(ctx);
    mapNum = ScriptReadByte(ctx);
    sMovingNpcMapGroup = mapGroup;
    sMovingNpcMapNum = mapNum;
    SetupNativeScript(ctx, WaitForMovementFinish);
    return TRUE;
}

bool8 ScrCmd_removeobject(struct ScriptContext *ctx)
{
    u16 localId = VarGet(ScriptReadHalfword(ctx));

    RemoveObjectEventByLocalIdAndMap(localId, gSaveBlock1Ptr->location.mapNum, gSaveBlock1Ptr->location.mapGroup);
    return FALSE;
}

bool8 ScrCmd_removeobjectat(struct ScriptContext *ctx)
{
    u16 objectId = VarGet(ScriptReadHalfword(ctx));
    u8 mapGroup = ScriptReadByte(ctx);
    u8 mapNum = ScriptReadByte(ctx);

    RemoveObjectEventByLocalIdAndMap(objectId, mapNum, mapGroup);
    return FALSE;
}

bool8 ScrCmd_addobject(struct ScriptContext *ctx)
{
    u16 objectId = VarGet(ScriptReadHalfword(ctx));

    TrySpawnObjectEvent(objectId, gSaveBlock1Ptr->location.mapNum, gSaveBlock1Ptr->location.mapGroup);
    return FALSE;
}

bool8 ScrCmd_addobjectat(struct ScriptContext *ctx)
{
    u16 objectId = VarGet(ScriptReadHalfword(ctx));
    u8 mapGroup = ScriptReadByte(ctx);
    u8 mapNum = ScriptReadByte(ctx);

    TrySpawnObjectEvent(objectId, mapNum, mapGroup);
    return FALSE;
}

bool8 ScrCmd_setobjectxy(struct ScriptContext *ctx)
{
    u16 localId = VarGet(ScriptReadHalfword(ctx));
    u16 x = VarGet(ScriptReadHalfword(ctx));
    u16 y = VarGet(ScriptReadHalfword(ctx));

    TryMoveObjectEventToMapCoords(localId, gSaveBlock1Ptr->location.mapNum, gSaveBlock1Ptr->location.mapGroup, x, y);
    return FALSE;
}

bool8 ScrCmd_setobjectxyperm(struct ScriptContext *ctx)
{
    u16 localId = VarGet(ScriptReadHalfword(ctx));
    u16 x = VarGet(ScriptReadHalfword(ctx));
    u16 y = VarGet(ScriptReadHalfword(ctx));

    SetObjEventTemplateCoords(localId, x, y);
    return FALSE;
}

bool8 ScrCmd_copyobjectxytoperm(struct ScriptContext *ctx)
{
    u16 localId = VarGet(ScriptReadHalfword(ctx));

    TryOverrideObjectEventTemplateCoords(localId, gSaveBlock1Ptr->location.mapNum, gSaveBlock1Ptr->location.mapGroup);
    return FALSE;
}

bool8 ScrCmd_showobjectat(struct ScriptContext *ctx)
{
    u16 localId = VarGet(ScriptReadHalfword(ctx));
    u8 mapGroup = ScriptReadByte(ctx);
    u8 mapNum = ScriptReadByte(ctx);

    SetObjectInvisibility(localId, mapNum, mapGroup, FALSE);
    return FALSE;
}

bool8 ScrCmd_hideobjectat(struct ScriptContext *ctx)
{
    u16 localId = VarGet(ScriptReadHalfword(ctx));
    u8 mapGroup = ScriptReadByte(ctx);
    u8 mapNum = ScriptReadByte(ctx);

    SetObjectInvisibility(localId, mapNum, mapGroup, TRUE);
    return FALSE;
}

bool8 ScrCmd_setobjectsubpriority(struct ScriptContext *ctx)
{
    u16 localId = VarGet(ScriptReadHalfword(ctx));
    u8 mapGroup = ScriptReadByte(ctx);
    u8 mapNum = ScriptReadByte(ctx);
    u8 priority = ScriptReadByte(ctx);

    SetObjectSubpriority(localId, mapNum, mapGroup, priority + 83);
    return FALSE;
}

bool8 ScrCmd_resetobjectsubpriority(struct ScriptContext *ctx)
{
    u16 localId = VarGet(ScriptReadHalfword(ctx));
    u8 mapGroup = ScriptReadByte(ctx);
    u8 mapNum = ScriptReadByte(ctx);

    ResetObjectSubpriority(localId, mapNum, mapGroup);
    return FALSE;
}

bool8 ScrCmd_faceplayer(struct ScriptContext *ctx)
{
    if (gObjectEvents[gSelectedObjectEvent].active)
        ObjectEventFaceOppositeDirection(&gObjectEvents[gSelectedObjectEvent], GetPlayerFacingDirection());
    return FALSE;
}

bool8 ScrCmd_turnobject(struct ScriptContext *ctx)
{
    u16 localId = VarGet(ScriptReadHalfword(ctx));
    u8 direction = ScriptReadByte(ctx);

    ObjectEventTurnByLocalIdAndMap(localId, gSaveBlock1Ptr->location.mapNum, gSaveBlock1Ptr->location.mapGroup, direction);
    return FALSE;
}

bool8 ScrCmd_setobjectmovementtype(struct ScriptContext *ctx)
{
    u16 localId = VarGet(ScriptReadHalfword(ctx));
    u8 movementType = ScriptReadByte(ctx);

    SetObjEventTemplateMovementType(localId, movementType);
    return FALSE;
}

bool8 ScrCmd_createvobject(struct ScriptContext *ctx)
{
    u16 graphicsId = ScriptReadHalfword(ctx); // Support u16 in createvobject
    u8 virtualObjId = ScriptReadByte(ctx);
    u16 x = VarGet(ScriptReadHalfword(ctx));
    u16 y = VarGet(ScriptReadHalfword(ctx));
    u8 elevation = ScriptReadByte(ctx);
    u8 direction = ScriptReadByte(ctx);

    CreateVirtualObject(graphicsId, virtualObjId, x, y, elevation, direction);
    return FALSE;
}

bool8 ScrCmd_turnvobject(struct ScriptContext *ctx)
{
    u8 virtualObjId = ScriptReadByte(ctx);
    u8 direction = ScriptReadByte(ctx);

    TurnVirtualObject(virtualObjId, direction);
    return FALSE;
}

// lockall freezes all object events except the player immediately.
// The player is frozen after waiting for their current movement to finish.
bool8 ScrCmd_lockall(struct ScriptContext *ctx)
{
    if (IsOverworldLinkActive())
    {
        return FALSE;
    }
    else
    {
        struct ObjectEvent *followerObj = GetFollowerObject();
        FreezeObjects_WaitForPlayer();
        SetupNativeScript(ctx, IsFreezePlayerFinished);
        if (FlagGet(FLAG_SAFE_FOLLOWER_MOVEMENT) && followerObj) // Unfreeze follower object (conditionally)
            UnfreezeObjectEvent(followerObj);
        return TRUE;
    }
}

// lock freezes all object events except the player, follower, and the selected object immediately.
// The player and selected object are frozen after waiting for their current movement to finish.
bool8 ScrCmd_lock(struct ScriptContext *ctx)
{
    if (IsOverworldLinkActive())
    {
        return FALSE;
    }
    else
    {
        struct ObjectEvent *followerObj = GetFollowerObject();
        if (gObjectEvents[gSelectedObjectEvent].active)
        {
            FreezeObjects_WaitForPlayerAndSelected();
            SetupNativeScript(ctx, IsFreezeSelectedObjectAndPlayerFinished);
            // follower is being talked to; keep it frozen
            if (gObjectEvents[gSelectedObjectEvent].localId == OBJ_EVENT_ID_FOLLOWER)
                followerObj = NULL;
        }
        else
        {
            FreezeObjects_WaitForPlayer();
            SetupNativeScript(ctx, IsFreezePlayerFinished);
        }
        if (followerObj) // Unfreeze follower object
            UnfreezeObjectEvent(followerObj);
        return TRUE;
    }
}

bool8 ScrCmd_releaseall(struct ScriptContext *ctx)
{
    u8 playerObjectId;
    struct ObjectEvent *followerObject = GetFollowerObject();
    // Release follower from movement iff it exists and is in the shadowing state
    if (followerObject && gSprites[followerObject->spriteId].data[1] == 0)
        ClearObjectEventMovement(followerObject, &gSprites[followerObject->spriteId]);

    HideFieldMessageBox();
    playerObjectId = GetObjectEventIdByLocalIdAndMap(OBJ_EVENT_ID_PLAYER, 0, 0);
    ObjectEventClearHeldMovementIfFinished(&gObjectEvents[playerObjectId]);
    ScriptMovement_UnfreezeObjectEvents();
    UnfreezeObjectEvents();
    return FALSE;
}

bool8 ScrCmd_release(struct ScriptContext *ctx)
{
    u8 playerObjectId;
    struct ObjectEvent *followerObject = GetFollowerObject();
    // Release follower from movement iff it exists and is in the shadowing state
    if (followerObject && gSprites[followerObject->spriteId].data[1] == 0)
        ClearObjectEventMovement(followerObject, &gSprites[followerObject->spriteId]);

    HideFieldMessageBox();
    if (gObjectEvents[gSelectedObjectEvent].active)
        ObjectEventClearHeldMovementIfFinished(&gObjectEvents[gSelectedObjectEvent]);
    playerObjectId = GetObjectEventIdByLocalIdAndMap(OBJ_EVENT_ID_PLAYER, 0, 0);
    ObjectEventClearHeldMovementIfFinished(&gObjectEvents[playerObjectId]);
    ScriptMovement_UnfreezeObjectEvents();
    UnfreezeObjectEvents();
    return FALSE;
}

bool8 ScrCmd_message(struct ScriptContext *ctx)
{
    const u8 *msg = (const u8 *)ScriptReadWord(ctx);

    if (msg == NULL)
        msg = (const u8 *)ctx->data[0];
    ShowFieldMessage(msg);
    return FALSE;
}

bool8 ScrCmd_pokenavcall(struct ScriptContext *ctx)
{
    const u8 *msg = (const u8 *)ScriptReadWord(ctx);

    if (msg == NULL)
        msg = (const u8 *)ctx->data[0];
    ShowPokenavFieldMessage(msg);
    return FALSE;
}

bool8 ScrCmd_messageautoscroll(struct ScriptContext *ctx)
{
    const u8 *msg = (const u8 *)ScriptReadWord(ctx);

    if (msg == NULL)
        msg = (const u8 *)ctx->data[0];
    gTextFlags.autoScroll = TRUE;
    gTextFlags.forceMidTextSpeed = TRUE;
    ShowFieldAutoScrollMessage(msg);
    return FALSE;
}

// Prints all at once. Skips waiting for player input. Only used by link contests
bool8 ScrCmd_messageinstant(struct ScriptContext *ctx)
{
    const u8 *msg = (const u8 *)ScriptReadWord(ctx);

    if (msg == NULL)
        msg = (const u8 *)ctx->data[0];
    LoadMessageBoxAndBorderGfx();
    DrawDialogueFrame(0, TRUE);
    AddTextPrinterParameterized(0, FONT_NORMAL, msg, 0, 1, 0, NULL);
    return FALSE;
}

bool8 ScrCmd_waitmessage(struct ScriptContext *ctx)
{
    SetupNativeScript(ctx, IsFieldMessageBoxHidden);
    return TRUE;
}

bool8 ScrCmd_closemessage(struct ScriptContext *ctx)
{
    HideFieldMessageBox();
    return FALSE;
}

static bool8 WaitForAorBPress(void)
{
    if (JOY_NEW(A_BUTTON))
        return TRUE;
    if (JOY_NEW(B_BUTTON))
        return TRUE;
    return FALSE;
}

bool8 ScrCmd_waitbuttonpress(struct ScriptContext *ctx)
{
    SetupNativeScript(ctx, WaitForAorBPress);
    return TRUE;
}

bool8 ScrCmd_yesnobox(struct ScriptContext *ctx)
{
    u8 left = ScriptReadByte(ctx);
    u8 top = ScriptReadByte(ctx);

    if (ScriptMenu_YesNo(left, top) == TRUE)
    {
        ScriptContext_Stop();
        return TRUE;
    }
    else
    {
        return FALSE;
    }
}

bool8 ScrCmd_multichoice(struct ScriptContext *ctx)
{
    u8 left = ScriptReadByte(ctx);
    u8 top = ScriptReadByte(ctx);
    u8 multichoiceId = ScriptReadByte(ctx);
    bool8 ignoreBPress = ScriptReadByte(ctx);

    if (ScriptMenu_Multichoice(left, top, multichoiceId, ignoreBPress) == TRUE)
    {
        ScriptContext_Stop();
        return TRUE;
    }
    else
    {
        return FALSE;
    }
}

bool8 ScrCmd_multichoicedefault(struct ScriptContext *ctx)
{
    u8 left = ScriptReadByte(ctx);
    u8 top = ScriptReadByte(ctx);
    u8 multichoiceId = ScriptReadByte(ctx);
    u8 defaultChoice = ScriptReadByte(ctx);
    bool8 ignoreBPress = ScriptReadByte(ctx);

    if (ScriptMenu_MultichoiceWithDefault(left, top, multichoiceId, ignoreBPress, defaultChoice) == TRUE)
    {
        ScriptContext_Stop();
        return TRUE;
    }
    else
    {
        return FALSE;
    }
}

bool8 ScrCmd_drawbox(struct ScriptContext *ctx)
{
    /*u8 left = ScriptReadByte(ctx);
    u8 top = ScriptReadByte(ctx);
    u8 right = ScriptReadByte(ctx);
    u8 bottom = ScriptReadByte(ctx);

    MenuDrawTextWindow(left, top, right, bottom);*/
    return FALSE;
}

bool8 ScrCmd_multichoicegrid(struct ScriptContext *ctx)
{
    u8 left = ScriptReadByte(ctx);
    u8 top = ScriptReadByte(ctx);
    u8 multichoiceId = ScriptReadByte(ctx);
    u8 numColumns = ScriptReadByte(ctx);
    bool8 ignoreBPress = ScriptReadByte(ctx);

    if (ScriptMenu_MultichoiceGrid(left, top, multichoiceId, ignoreBPress, numColumns) == TRUE)
    {
        ScriptContext_Stop();
        return TRUE;
    }
    else
    {
        return FALSE;
    }
}

bool8 ScrCmd_erasebox(struct ScriptContext *ctx)
{
    u8 left = ScriptReadByte(ctx);
    u8 top = ScriptReadByte(ctx);
    u8 right = ScriptReadByte(ctx);
    u8 bottom = ScriptReadByte(ctx);

    // Menu_EraseWindowRect(left, top, right, bottom);
    return FALSE;
}

bool8 ScrCmd_drawboxtext(struct ScriptContext *ctx)
{
    u8 left = ScriptReadByte(ctx);
    u8 top = ScriptReadByte(ctx);
    u8 multichoiceId = ScriptReadByte(ctx);
    bool8 ignoreBPress = ScriptReadByte(ctx);

    /*if (Multichoice(left, top, multichoiceId, ignoreBPress) == TRUE)
    {
        ScriptContext_Stop();
        return TRUE;
    }*/
    return FALSE;
}

bool8 ScrCmd_showmonpic(struct ScriptContext *ctx)
{
    u16 species = VarGet(ScriptReadHalfword(ctx));
    u8 x = ScriptReadByte(ctx);
    u8 y = ScriptReadByte(ctx);

    ScriptMenu_ShowPokemonPic(species, x, y);
    return FALSE;
}

bool8 ScrCmd_hidemonpic(struct ScriptContext *ctx)
{
    // The hide function returns a pointer to a function
    // that returns true once the pic is hidden
    bool8 (*func)(void) = ScriptMenu_HidePokemonPic();

    if (func == NULL)
        return FALSE;
    SetupNativeScript(ctx, func);
    return TRUE;
}

bool8 ScrCmd_showcontestpainting(struct ScriptContext *ctx)
{
    u8 contestWinnerId = ScriptReadByte(ctx);

    // Artist's painting is temporary and already has its data loaded
    if (contestWinnerId != CONTEST_WINNER_ARTIST)
        SetContestWinnerForPainting(contestWinnerId);

    ShowContestPainting();
    ScriptContext_Stop();
    return TRUE;
}

bool8 ScrCmd_braillemessage(struct ScriptContext *ctx)
{
    u8 *ptr = (u8 *)ScriptReadWord(ctx);
    struct WindowTemplate winTemplate;
    s32 i;
    u8 width, height;
    u8 xWindow, yWindow, xText, yText;
    u8 temp;

    // + 6 for the 6 bytes at the start of a braille message (brailleformat macro)
    // In RS these bytes are used to position the text and window, but
    // in Emerald they are unused and position is calculated below instead
    StringExpandPlaceholders(gStringVar4, ptr + 6);

    width = GetStringWidth(FONT_BRAILLE, gStringVar4, -1) / 8u;

    if (width > 28)
        width = 28;

    for (i = 0, height = 4; gStringVar4[i] != EOS;)
    {
        if (gStringVar4[i++] == CHAR_NEWLINE)
            height += 3;
    }

    if (height > 18)
        height = 18;

    temp = width + 2;
    xWindow = (30 - temp) / 2;

    temp = height + 2;
    yText = (20 - temp) / 2;

    xText = xWindow;
    xWindow += 1;

    yWindow = yText;
    yText += 2;

    xText = (xWindow - xText - 1) * 8 + 3;
    yText = (yText - yWindow - 1) * 8;

    winTemplate = CreateWindowTemplate(0, xWindow, yWindow + 1, width, height, 0xF, 0x1);
    sBrailleWindowId = AddWindow(&winTemplate);
    LoadUserWindowBorderGfx(sBrailleWindowId, 0x214, BG_PLTT_ID(14));
    DrawStdWindowFrame(sBrailleWindowId, FALSE);
    PutWindowTilemap(sBrailleWindowId);
    FillWindowPixelBuffer(sBrailleWindowId, PIXEL_FILL(1));
    AddTextPrinterParameterized(sBrailleWindowId, FONT_BRAILLE, gStringVar4, xText, yText, TEXT_SKIP_DRAW, NULL);
    CopyWindowToVram(sBrailleWindowId, COPYWIN_FULL);
    return FALSE;
}

bool8 ScrCmd_closebraillemessage(struct ScriptContext *ctx)
{
    CloseBrailleWindow();
    return FALSE;
}

bool8 ScrCmd_vmessage(struct ScriptContext *ctx)
{
    u32 msg = ScriptReadWord(ctx);

    ShowFieldMessage((u8 *)(msg - sAddressOffset));
    return FALSE;
}

bool8 ScrCmd_bufferspeciesname(struct ScriptContext *ctx)
{
    u8 stringVarIndex = ScriptReadByte(ctx);
    u16 species = VarGet(ScriptReadHalfword(ctx)) & ((1 << 10) - 1); // ignore possible shiny / form bits

    StringCopy(sScriptStringVars[stringVarIndex], gSpeciesNames[species]);
    return FALSE;
}

bool8 ScrCmd_bufferleadmonspeciesname(struct ScriptContext *ctx)
{
    u8 stringVarIndex = ScriptReadByte(ctx);

    u8 *dest = sScriptStringVars[stringVarIndex];
    u8 partyIndex = GetLeadMonIndex();
    u32 species = GetMonData(&gPlayerParty[partyIndex], MON_DATA_SPECIES, NULL);
    StringCopy(dest, gSpeciesNames[species]);
    return FALSE;
}

bool8 ScrFunc_bufferlivemonnickname(struct ScriptContext *ctx)
{
    u8 stringVarIndex = ScriptReadByte(ctx);

    GetMonData(GetFirstLiveMon(), MON_DATA_NICKNAME, sScriptStringVars[stringVarIndex]);
    StringGet_Nickname(sScriptStringVars[stringVarIndex]);
    return FALSE;
}

bool8 ScrCmd_bufferpartymonnick(struct ScriptContext *ctx)
{
    u8 stringVarIndex = ScriptReadByte(ctx);
    u16 partyIndex = VarGet(ScriptReadHalfword(ctx));

    GetMonData(&gPlayerParty[partyIndex], MON_DATA_NICKNAME, sScriptStringVars[stringVarIndex]);
    StringGet_Nickname(sScriptStringVars[stringVarIndex]);
    return FALSE;
}

bool8 ScrCmd_bufferitemname(struct ScriptContext *ctx)
{
    u8 stringVarIndex = ScriptReadByte(ctx);
    u16 itemId = VarGet(ScriptReadHalfword(ctx));

    CopyItemName(itemId, sScriptStringVars[stringVarIndex]);
    return FALSE;
}

bool8 ScrCmd_bufferitemnameplural(struct ScriptContext *ctx)
{
    u8 stringVarIndex = ScriptReadByte(ctx);
    u16 itemId = VarGet(ScriptReadHalfword(ctx));
    u16 quantity = VarGet(ScriptReadHalfword(ctx));

    CopyItemNameHandlePlural(itemId, sScriptStringVars[stringVarIndex], quantity);
    return FALSE;
}

bool8 ScrCmd_bufferdecorationname(struct ScriptContext *ctx)
{
    u8 stringVarIndex = ScriptReadByte(ctx);
    u16 decorId = VarGet(ScriptReadHalfword(ctx));

    StringCopy(sScriptStringVars[stringVarIndex], gDecorations[decorId].name);
    return FALSE;
}

bool8 ScrCmd_buffermovename(struct ScriptContext *ctx)
{
    u8 stringVarIndex = ScriptReadByte(ctx);
    u16 moveId = VarGet(ScriptReadHalfword(ctx));

    StringCopy(sScriptStringVars[stringVarIndex], gMoveNames[moveId]);
    return FALSE;
}

bool8 ScrCmd_buffernumberstring(struct ScriptContext *ctx)
{
    u8 stringVarIndex = ScriptReadByte(ctx);
    u16 num = VarGet(ScriptReadHalfword(ctx));
    u8 numDigits = CountDigits(num);

    ConvertIntToDecimalStringN(sScriptStringVars[stringVarIndex], num, STR_CONV_MODE_LEFT_ALIGN, numDigits);
    return FALSE;
}

bool8 ScrCmd_bufferstdstring(struct ScriptContext *ctx)
{
    u8 stringVarIndex = ScriptReadByte(ctx);
    u16 index = VarGet(ScriptReadHalfword(ctx));

    StringCopy(sScriptStringVars[stringVarIndex], gStdStrings[index]);
    return FALSE;
}

bool8 ScrCmd_buffercontestname(struct ScriptContext *ctx)
{
    u8 stringVarIndex = ScriptReadByte(ctx);
    u16 category = VarGet(ScriptReadHalfword(ctx));

    BufferContestName(sScriptStringVars[stringVarIndex], category);
    return FALSE;
}

bool8 ScrCmd_bufferstring(struct ScriptContext *ctx)
{
    u8 stringVarIndex = ScriptReadByte(ctx);
    const u8 *text = (u8 *)ScriptReadWord(ctx);

    StringCopy(sScriptStringVars[stringVarIndex], text);
    return FALSE;
}

bool8 ScrCmd_vbuffermessage(struct ScriptContext *ctx)
{
    const u8 *ptr = (u8 *)(ScriptReadWord(ctx) - sAddressOffset);

    StringExpandPlaceholders(gStringVar4, ptr);
    return FALSE;
}

bool8 ScrCmd_vbufferstring(struct ScriptContext *ctx)
{
    u8 stringVarIndex = ScriptReadByte(ctx);
    u32 addr = ScriptReadWord(ctx);

    const u8 *src = (u8 *)(addr - sAddressOffset);
    u8 *dest = sScriptStringVars[stringVarIndex];
    StringCopy(dest, src);
    return FALSE;
}

bool8 ScrCmd_bufferboxname(struct ScriptContext *ctx)
{
    u8 stringVarIndex = ScriptReadByte(ctx);
    u16 boxId = VarGet(ScriptReadHalfword(ctx));

    StringCopy(sScriptStringVars[stringVarIndex], GetBoxNamePtr(boxId));
    return FALSE;
}

bool8 ScrCmd_givemon(struct ScriptContext *ctx)
{
    u16 species = VarGet(ScriptReadHalfword(ctx));
    u8 level = ScriptReadByte(ctx);
    u16 item = VarGet(ScriptReadHalfword(ctx));
    u32 unkParam1 = ScriptReadWord(ctx);
    u32 unkParam2 = ScriptReadWord(ctx);
    u8 unkParam3 = ScriptReadByte(ctx);

    gSpecialVar_Result = ScriptGiveMon(species, level, item, unkParam1, unkParam2, unkParam3);
    return FALSE;
}

bool8 ScrCmd_giveegg(struct ScriptContext *ctx)
{
    u16 species = VarGet(ScriptReadHalfword(ctx));

    gSpecialVar_Result = ScriptGiveEgg(species);
    return FALSE;
}

bool8 ScrCmd_setmonmove(struct ScriptContext *ctx)
{
    u8 partyIndex = ScriptReadByte(ctx);
    u8 slot = ScriptReadByte(ctx);
    u16 move = ScriptReadHalfword(ctx);

    ScriptSetMonMoveSlot(partyIndex, move, slot);
    return FALSE;
}

bool8 ScrCmd_checkpartymove(struct ScriptContext *ctx)
{
    u8 i;
    u16 moveId = ScriptReadHalfword(ctx);

    gSpecialVar_Result = PARTY_SIZE;
    for (i = 0; i < PARTY_SIZE; i++)
    {
        u16 species = GetMonData(&gPlayerParty[i], MON_DATA_SPECIES, NULL);
        if (!species)
            break;
        if (!GetMonData(&gPlayerParty[i], MON_DATA_IS_EGG) && MonKnowsMove(&gPlayerParty[i], moveId) == TRUE)
        {
            gSpecialVar_Result = i;
            gSpecialVar_0x8004 = species;
            break;
        }
    }
    return FALSE;
}

bool8 ScrCmd_addmoney(struct ScriptContext *ctx)
{
    u32 amount = ScriptReadWord(ctx);
    u8 ignore = ScriptReadByte(ctx);

    if (!ignore)
        AddMoney(&gSaveBlock1Ptr->money, amount);
    return FALSE;
}

bool8 ScrCmd_removemoney(struct ScriptContext *ctx)
{
    u32 amount = ScriptReadWord(ctx);
    u8 ignore = ScriptReadByte(ctx);

    if (!ignore)
        RemoveMoney(&gSaveBlock1Ptr->money, amount);
    return FALSE;
}

bool8 ScrCmd_checkmoney(struct ScriptContext *ctx)
{
    u32 amount = ScriptReadWord(ctx);
    u8 ignore = ScriptReadByte(ctx);

    if (!ignore)
        gSpecialVar_Result = IsEnoughMoney(&gSaveBlock1Ptr->money, amount);
    return FALSE;
}

bool8 ScrCmd_showmoneybox(struct ScriptContext *ctx)
{
    u8 x = ScriptReadByte(ctx);
    u8 y = ScriptReadByte(ctx);
    u8 ignore = ScriptReadByte(ctx);

    if (!ignore)
        DrawMoneyBox(GetMoney(&gSaveBlock1Ptr->money), x, y);
    return FALSE;
}

bool8 ScrCmd_hidemoneybox(struct ScriptContext *ctx)
{
    /*u8 x = ScriptReadByte(ctx);
    u8 y = ScriptReadByte(ctx);*/

    HideMoneyBox();
    return FALSE;
}

bool8 ScrCmd_updatemoneybox(struct ScriptContext *ctx)
{
    u8 x = ScriptReadByte(ctx);
    u8 y = ScriptReadByte(ctx);
    u8 ignore = ScriptReadByte(ctx);

    if (!ignore)
        ChangeAmountInMoneyBox(GetMoney(&gSaveBlock1Ptr->money));
    return FALSE;
}

bool8 ScrCmd_showcoinsbox(struct ScriptContext *ctx)
{
    u8 x = ScriptReadByte(ctx);
    u8 y = ScriptReadByte(ctx);

    ShowCoinsWindow(GetCoins(), x, y);
    return FALSE;
}

bool8 ScrCmd_hidecoinsbox(struct ScriptContext *ctx)
{
    u8 x = ScriptReadByte(ctx);
    u8 y = ScriptReadByte(ctx);

    HideCoinsWindow();
    return FALSE;
}

bool8 ScrCmd_updatecoinsbox(struct ScriptContext *ctx)
{
    u8 x = ScriptReadByte(ctx);
    u8 y = ScriptReadByte(ctx);

    PrintCoinsString(GetCoins());
    return FALSE;
}

bool8 ScrCmd_trainerbattle(struct ScriptContext *ctx)
{
    ctx->scriptPtr = BattleSetup_ConfigureTrainerBattle(ctx->scriptPtr);
    return FALSE;
}

bool8 ScrCmd_dotrainerbattle(struct ScriptContext *ctx)
{
    BattleSetup_StartTrainerBattle();
    return TRUE;
}

bool8 ScrCmd_gotopostbattlescript(struct ScriptContext *ctx)
{
    ctx->scriptPtr = BattleSetup_GetScriptAddrAfterBattle();
    return FALSE;
}

bool8 ScrCmd_gotobeatenscript(struct ScriptContext *ctx)
{
    ctx->scriptPtr = BattleSetup_GetTrainerPostBattleScript();
    return FALSE;
}

bool8 ScrCmd_checktrainerflag(struct ScriptContext *ctx)
{
    u16 index = VarGet(ScriptReadHalfword(ctx));

    ctx->comparisonResult = HasTrainerBeenFought(index);
    return FALSE;
}

bool8 ScrCmd_settrainerflag(struct ScriptContext *ctx)
{
    u16 index = VarGet(ScriptReadHalfword(ctx));

    SetTrainerFlag(index);
    return FALSE;
}

bool8 ScrCmd_cleartrainerflag(struct ScriptContext *ctx)
{
    u16 index = VarGet(ScriptReadHalfword(ctx));

    ClearTrainerFlag(index);
    return FALSE;
}

bool8 ScrCmd_setwildbattle(struct ScriptContext *ctx)
{
    u16 species = ScriptReadHalfword(ctx);
    u8 level = ScriptReadByte(ctx);
    u16 item = ScriptReadHalfword(ctx);

    CreateScriptedWildMon(species, level, item);
    return FALSE;
}

bool8 ScrCmd_dowildbattle(struct ScriptContext *ctx)
{
    BattleSetup_StartScriptedWildBattle();
    ScriptContext_Stop();
    return TRUE;
}

bool8 ScrCmd_pokemart(struct ScriptContext *ctx)
{
    const void *ptr = (void *)ScriptReadWord(ctx);

    CreatePokemartMenu(ptr);
    ScriptContext_Stop();
    return TRUE;
}

bool8 ScrCmd_pokemartdecoration(struct ScriptContext *ctx)
{
    const void *ptr = (void *)ScriptReadWord(ctx);

    CreateDecorationShop1Menu(ptr);
    ScriptContext_Stop();
    return TRUE;
}

// Changes clerk dialogue slightly from above. See MART_TYPE_DECOR2
bool8 ScrCmd_pokemartdecoration2(struct ScriptContext *ctx)
{
    const void *ptr = (void *)ScriptReadWord(ctx);

    CreateDecorationShop2Menu(ptr);
    ScriptContext_Stop();
    return TRUE;
}

bool8 ScrCmd_playslotmachine(struct ScriptContext *ctx)
{
    u8 machineId = VarGet(ScriptReadHalfword(ctx));

    PlaySlotMachine(machineId, CB2_ReturnToFieldContinueScriptPlayMapMusic);
    ScriptContext_Stop();
    return TRUE;
}

bool8 ScrCmd_setberrytree(struct ScriptContext *ctx)
{
    u8 treeId = ScriptReadByte(ctx);
    u8 berry = ScriptReadByte(ctx);
    u8 growthStage = ScriptReadByte(ctx);

    if (berry == 0)
        PlantBerryTree(treeId, berry, growthStage, FALSE);
    else
        PlantBerryTree(treeId, berry, growthStage, FALSE);
    return FALSE;
}

bool8 ScrCmd_getpokenewsactive(struct ScriptContext *ctx)
{
    u16 newsKind = VarGet(ScriptReadHalfword(ctx));

    gSpecialVar_Result = IsPokeNewsActive(newsKind);
    return FALSE;
}

bool8 ScrCmd_choosecontestmon(struct ScriptContext *ctx)
{
    ChooseContestMon();
    ScriptContext_Stop();
    return TRUE;
}


bool8 ScrCmd_startcontest(struct ScriptContext *ctx)
{
    StartContest();
    ScriptContext_Stop();
    return TRUE;
}

bool8 ScrCmd_showcontestresults(struct ScriptContext *ctx)
{
    ShowContestResults();
    ScriptContext_Stop();
    return TRUE;
}

bool8 ScrCmd_contestlinktransfer(struct ScriptContext *ctx)
{
    ContestLinkTransfer(gSpecialVar_ContestCategory);
    ScriptContext_Stop();
    return TRUE;
}

bool8 ScrCmd_dofieldeffect(struct ScriptContext *ctx)
{
    u16 effectId = VarGet(ScriptReadHalfword(ctx));

    sFieldEffectScriptId = effectId;
    FieldEffectStart(sFieldEffectScriptId);
    return FALSE;
}

bool8 ScrCmd_setfieldeffectargument(struct ScriptContext *ctx)
{
    u8 argNum = ScriptReadByte(ctx);

    gFieldEffectArguments[argNum] = (s16)VarGet(ScriptReadHalfword(ctx));
    return FALSE;
}

static bool8 WaitForFieldEffectFinish(void)
{
    if (!FieldEffectActiveListContains(sFieldEffectScriptId))
        return TRUE;
    else
        return FALSE;
}

bool8 ScrCmd_waitfieldeffect(struct ScriptContext *ctx)
{
    sFieldEffectScriptId = VarGet(ScriptReadHalfword(ctx));
    SetupNativeScript(ctx, WaitForFieldEffectFinish);
    return TRUE;
}

bool8 ScrCmd_setrespawn(struct ScriptContext *ctx)
{
    u16 healLocationId = VarGet(ScriptReadHalfword(ctx));

    SetLastHealLocationWarp(healLocationId);
    return FALSE;
}

bool8 ScrCmd_checkplayergender(struct ScriptContext *ctx)
{
    gSpecialVar_Result = gSaveBlock2Ptr->playerGender;
    return FALSE;
}

bool8 ScrCmd_playmoncry(struct ScriptContext *ctx)
{
    u16 species = VarGet(ScriptReadHalfword(ctx));
    u16 mode = VarGet(ScriptReadHalfword(ctx));

    PlayCry_Script(species, mode);
    return FALSE;
}

bool8   ScrFunc_playfirstmoncry(struct ScriptContext *ctx)
{
    u16 species = GetMonData(GetFirstLiveMon(), MON_DATA_SPECIES);
    PlayCry_Script(species, 0);
    return FALSE;
}

bool8 ScrCmd_waitmoncry(struct ScriptContext *ctx)
{
    SetupNativeScript(ctx, IsCryFinished);
    return TRUE;
}

bool8 ScrCmd_setmetatile(struct ScriptContext *ctx)
{
    u16 x = VarGet(ScriptReadHalfword(ctx));
    u16 y = VarGet(ScriptReadHalfword(ctx));
    u16 metatileId = VarGet(ScriptReadHalfword(ctx));
    bool16 isImpassable = VarGet(ScriptReadHalfword(ctx));

    x += MAP_OFFSET;
    y += MAP_OFFSET;
    if (!isImpassable)
        MapGridSetMetatileIdAt(x, y, metatileId);
    else
        MapGridSetMetatileIdAt(x, y, metatileId | MAPGRID_COLLISION_MASK);
    return FALSE;
}

bool8 ScrCmd_opendoor(struct ScriptContext *ctx)
{
    u16 x = VarGet(ScriptReadHalfword(ctx));
    u16 y = VarGet(ScriptReadHalfword(ctx));

    x += MAP_OFFSET;
    y += MAP_OFFSET;
    PlaySE(GetDoorSoundEffect(x, y));
    FieldAnimateDoorOpen(x, y);
    return FALSE;
}

bool8 ScrCmd_closedoor(struct ScriptContext *ctx)
{
    u16 x = VarGet(ScriptReadHalfword(ctx));
    u16 y = VarGet(ScriptReadHalfword(ctx));

    x += MAP_OFFSET;
    y += MAP_OFFSET;
    FieldAnimateDoorClose(x, y);
    return FALSE;
}

static bool8 IsDoorAnimationStopped(void)
{
    if (!FieldIsDoorAnimationRunning())
        return TRUE;
    else
        return FALSE;
}

bool8 ScrCmd_waitdooranim(struct ScriptContext *ctx)
{
    SetupNativeScript(ctx, IsDoorAnimationStopped);
    return TRUE;
}

bool8 ScrCmd_setdooropen(struct ScriptContext *ctx)
{
    u16 x = VarGet(ScriptReadHalfword(ctx));
    u16 y = VarGet(ScriptReadHalfword(ctx));

    x += MAP_OFFSET;
    y += MAP_OFFSET;
    FieldSetDoorOpened(x, y);
    return FALSE;
}

bool8 ScrCmd_setdoorclosed(struct ScriptContext *ctx)
{
    u16 x = VarGet(ScriptReadHalfword(ctx));
    u16 y = VarGet(ScriptReadHalfword(ctx));

    x += MAP_OFFSET;
    y += MAP_OFFSET;
    FieldSetDoorClosed(x, y);
    return FALSE;
}

// Below two are functions for elevators in RS, do nothing in Emerald
bool8 ScrCmd_addelevmenuitem(struct ScriptContext *ctx)
{
    u8 v3 = ScriptReadByte(ctx);
    u16 v5 = VarGet(ScriptReadHalfword(ctx));
    u16 v7 = VarGet(ScriptReadHalfword(ctx));
    u16 v9 = VarGet(ScriptReadHalfword(ctx));

    //ScriptAddElevatorMenuItem(v3, v5, v7, v9);
    return FALSE;
}

bool8 ScrCmd_showelevmenu(struct ScriptContext *ctx)
{
    /*ScriptShowElevatorMenu();
    ScriptContext_Stop();
    return TRUE;*/
    return FALSE;
}

bool8 ScrCmd_checkcoins(struct ScriptContext *ctx)
{
    u16 *ptr = GetVarPointer(ScriptReadHalfword(ctx));
    *ptr = GetCoins();
    return FALSE;
}

bool8 ScrCmd_addcoins(struct ScriptContext *ctx)
{
    u16 coins = VarGet(ScriptReadHalfword(ctx));

    if (AddCoins(coins) == TRUE)
        gSpecialVar_Result = FALSE;
    else
        gSpecialVar_Result = TRUE;
    return FALSE;
}

bool8 ScrCmd_removecoins(struct ScriptContext *ctx)
{
    u16 coins = VarGet(ScriptReadHalfword(ctx));

    if (RemoveCoins(coins) == TRUE)
        gSpecialVar_Result = FALSE;
    else
        gSpecialVar_Result = TRUE;
    return FALSE;
}

bool8 ScrCmd_moverotatingtileobjects(struct ScriptContext *ctx)
{
    u16 puzzleNumber = VarGet(ScriptReadHalfword(ctx));

    sMovingNpcId = MoveRotatingTileObjects(puzzleNumber);
    return FALSE;
}

bool8 ScrCmd_turnrotatingtileobjects(struct ScriptContext *ctx)
{
    TurnRotatingTileObjects();
    return FALSE;
}

bool8 ScrCmd_initrotatingtilepuzzle(struct ScriptContext *ctx)
{
    u16 isTrickHouse = VarGet(ScriptReadHalfword(ctx));

    InitRotatingTilePuzzle(isTrickHouse);
    return FALSE;
}

bool8 ScrCmd_freerotatingtilepuzzle(struct ScriptContext *ctx)
{
    FreeRotatingTilePuzzle();
    return FALSE;
}

bool8 ScrCmd_selectapproachingtrainer(struct ScriptContext *ctx)
{
    gSelectedObjectEvent = GetCurrentApproachingTrainerObjectEventId();
    return FALSE;
}

bool8 ScrCmd_lockfortrainer(struct ScriptContext *ctx)
{
    if (IsOverworldLinkActive())
    {
        return FALSE;
    }
    else
    {
        if (gObjectEvents[gSelectedObjectEvent].active)
        {
            FreezeForApproachingTrainers();
            SetupNativeScript(ctx, IsFreezeObjectAndPlayerFinished);
        }
        return TRUE;
    }
}

// This command will set a Pokémon's modernFatefulEncounter bit; there is no similar command to clear it.
bool8 ScrCmd_setmonmodernfatefulencounter(struct ScriptContext *ctx)
{
    bool8 isModernFatefulEncounter = TRUE;
    u16 partyIndex = VarGet(ScriptReadHalfword(ctx));

    SetMonData(&gPlayerParty[partyIndex], MON_DATA_MODERN_FATEFUL_ENCOUNTER, &isModernFatefulEncounter);
    return FALSE;
}

bool8 ScrCmd_checkmonmodernfatefulencounter(struct ScriptContext *ctx)
{
    u16 partyIndex = VarGet(ScriptReadHalfword(ctx));

    gSpecialVar_Result = GetMonData(&gPlayerParty[partyIndex], MON_DATA_MODERN_FATEFUL_ENCOUNTER, NULL);
    return FALSE;
}

bool8 ScrCmd_trywondercardscript(struct ScriptContext *ctx)
{
    const u8 *script = GetSavedRamScriptIfValid();

    if (script)
    {
        gRamScriptRetAddr = ctx->scriptPtr;
        ScriptJump(ctx, script);
    }
    return FALSE;
}

// This warp is only used by the Union Room.
// For the warp used by the Aqua Hideout, see DoTeleportTileWarp
bool8 ScrCmd_warpspinenter(struct ScriptContext *ctx)
{
    u8 mapGroup = ScriptReadByte(ctx);
    u8 mapNum = ScriptReadByte(ctx);
    u8 warpId = ScriptReadByte(ctx);
    u16 x = VarGet(ScriptReadHalfword(ctx));
    u16 y = VarGet(ScriptReadHalfword(ctx));

    SetWarpDestination(mapGroup, mapNum, warpId, x, y);
    SetSpinStartFacingDir(GetPlayerFacingDirection());
    DoSpinEnterWarp();
    ResetInitialPlayerAvatarState();
    return TRUE;
}

bool8 ScrCmd_setmonmetlocation(struct ScriptContext *ctx)
{
    u16 partyIndex = VarGet(ScriptReadHalfword(ctx));
    u8 location = ScriptReadByte(ctx);

    if (partyIndex < PARTY_SIZE)
        SetMonData(&gPlayerParty[partyIndex], MON_DATA_MET_LOCATION, &location);
    return FALSE;
}

static void CloseBrailleWindow(void)
{
    ClearStdWindowAndFrame(sBrailleWindowId, TRUE);
    RemoveWindow(sBrailleWindowId);
}

bool8 ScrCmd_buffertrainerclassname(struct ScriptContext *ctx)
{
    u8 stringVarIndex = ScriptReadByte(ctx);
    u16 trainerClassId = VarGet(ScriptReadHalfword(ctx));

    StringCopy(sScriptStringVars[stringVarIndex], GetTrainerClassNameFromId(trainerClassId));
    return FALSE;
}

bool8 ScrCmd_buffertrainername(struct ScriptContext *ctx)
{
    u8 stringVarIndex = ScriptReadByte(ctx);
    u16 trainerClassId = VarGet(ScriptReadHalfword(ctx));

    StringCopy(sScriptStringVars[stringVarIndex], GetTrainerNameFromId(trainerClassId));
    return FALSE;
}

void SetMovingNpcId(u16 npcId)
{
    sMovingNpcId = npcId;
}

bool8 ScrCmd_warpwhitefade(struct ScriptContext *ctx)
{
    u8 mapGroup = ScriptReadByte(ctx);
    u8 mapNum = ScriptReadByte(ctx);
    u8 warpId = ScriptReadByte(ctx);
    u16 x = VarGet(ScriptReadHalfword(ctx));
    u16 y = VarGet(ScriptReadHalfword(ctx));

    SetWarpDestination(mapGroup, mapNum, warpId, x, y);
    DoWhiteFadeWarp();
    ResetInitialPlayerAvatarState();
    return TRUE;
}

bool8 ScrFunc_hidefollower(struct ScriptContext *ctx) {
    bool16 wait = VarGet(ScriptReadHalfword(ctx));
    struct ObjectEvent *obj;

    if ((obj = ScriptHideFollower()) != NULL && wait) {
        sMovingNpcId = obj->localId;
        sMovingNpcMapGroup = obj->mapGroup;
        sMovingNpcMapNum = obj->mapNum;
        SetupNativeScript(ctx, WaitForMovementFinish);
    }

    // Just in case, prevent `applymovement`
    // from hiding the follower again
    if (obj)
        FlagSet(FLAG_SAFE_FOLLOWER_MOVEMENT);

    // execute next script command with no delay
    return TRUE;
}<|MERGE_RESOLUTION|>--- conflicted
+++ resolved
@@ -673,11 +673,8 @@
         break;
     }
 
-<<<<<<< HEAD
-=======
     FadeScreenHardware(mode, 0);
 
->>>>>>> 84fecf21
     if (nowait)
         return FALSE;
     SetupNativeScript(ctx, IsPaletteNotActive);
