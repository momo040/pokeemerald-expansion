#include "global.h"
#include "battle.h"
#include "battle_controllers.h"
#include "battle_ai_script_commands.h"
#include "battle_anim.h"
#include "constants/battle_anim.h"
#include "battle_interface.h"
#include "main.h"
#include "dma3.h"
#include "malloc.h"
#include "graphics.h"
#include "random.h"
#include "util.h"
#include "pokemon.h"
#include "constants/moves.h"
#include "task.h"
#include "sprite.h"
#include "sound.h"
#include "party_menu.h"
#include "m4a.h"
#include "decompress.h"
#include "data.h"
#include "palette.h"
#include "contest.h"
#include "constants/songs.h"
#include "constants/rgb.h"
#include "constants/battle_palace.h"

extern struct MusicPlayerInfo gMPlayInfo_SE1;
extern struct MusicPlayerInfo gMPlayInfo_SE2;
extern struct MusicPlayerInfo gMPlayInfo_BGM;

extern const u8 gBattlePalaceNatureToMoveTarget[];
extern const u8 * const gBattleAnims_General[];
extern const u8 * const gBattleAnims_Special[];
extern const struct CompressedSpriteSheet gSpriteSheet_EnemyShadow;
extern const struct SpriteTemplate gSpriteTemplate_EnemyShadow;

// this file's functions
static u8 GetBattlePalaceMoveGroup(u16 move);
static u16 GetBattlePalaceTarget(void);
static void SpriteCB_TrainerSlideVertical(struct Sprite *sprite);
static bool8 ShouldAnimBeDoneRegardlessOfSubsitute(u8 animId);
static void Task_ClearBitWhenBattleTableAnimDone(u8 taskId);
static void Task_ClearBitWhenSpecialAnimDone(u8 taskId);
static void ClearSpritesBattlerHealthboxAnimData(void);

// const rom data
static const struct CompressedSpriteSheet sSpriteSheet_SinglesPlayerHealthbox =
{
    gHealthboxSinglesPlayerGfx, 0x1000, TAG_HEALTHBOX_PLAYER1_TILE
};

static const struct CompressedSpriteSheet sSpriteSheet_SinglesOpponentHealthbox =
{
    gHealthboxSinglesOpponentGfx, 0x1000, TAG_HEALTHBOX_OPPONENT1_TILE
};

static const struct CompressedSpriteSheet sSpriteSheets_DoublesPlayerHealthbox[2] =
{
    {gHealthboxDoublesPlayerGfx, 0x800, TAG_HEALTHBOX_PLAYER1_TILE},
    {gHealthboxDoublesPlayerGfx, 0x800, TAG_HEALTHBOX_PLAYER2_TILE}
};

static const struct CompressedSpriteSheet sSpriteSheets_DoublesOpponentHealthbox[2] =
{
    {gHealthboxDoublesOpponentGfx, 0x800, TAG_HEALTHBOX_OPPONENT1_TILE},
    {gHealthboxDoublesOpponentGfx, 0x800, TAG_HEALTHBOX_OPPONENT2_TILE}
};

static const struct CompressedSpriteSheet sSpriteSheet_SafariHealthbox =
{
    gHealthboxSafariGfx, 0x1000, TAG_HEALTHBOX_SAFARI_TILE
};

static const struct CompressedSpriteSheet sSpriteSheets_HealthBar[MAX_BATTLERS_COUNT] =
{
    {gBlankGfxCompressed, 0x0100, TAG_HEALTHBAR_PLAYER1_TILE},
    {gBlankGfxCompressed, 0x0120, TAG_HEALTHBAR_OPPONENT1_TILE},
    {gBlankGfxCompressed, 0x0100, TAG_HEALTHBAR_PLAYER2_TILE},
    {gBlankGfxCompressed, 0x0120, TAG_HEALTHBAR_OPPONENT2_TILE}
};

static const struct SpritePalette sSpritePalettes_HealthBoxHealthBar[2] =
{
    {gBattleInterface_BallStatusBarPal, TAG_HEALTHBOX_PAL},
    {gBattleInterface_BallDisplayPal, TAG_HEALTHBAR_PAL}
};

// code
void AllocateBattleSpritesData(void)
{
    gBattleSpritesDataPtr = AllocZeroed(sizeof(struct BattleSpriteData));
    gBattleSpritesDataPtr->battlerData = AllocZeroed(sizeof(struct BattleSpriteInfo) * MAX_BATTLERS_COUNT);
    gBattleSpritesDataPtr->healthBoxesData = AllocZeroed(sizeof(struct BattleHealthboxInfo) * MAX_BATTLERS_COUNT);
    gBattleSpritesDataPtr->animationData = AllocZeroed(sizeof(struct BattleAnimationInfo));
    gBattleSpritesDataPtr->battleBars = AllocZeroed(sizeof(struct BattleBarInfo) * MAX_BATTLERS_COUNT);
}

void FreeBattleSpritesData(void)
{
    if (gBattleSpritesDataPtr == NULL)
        return;

    FREE_AND_SET_NULL(gBattleSpritesDataPtr->battleBars);
    FREE_AND_SET_NULL(gBattleSpritesDataPtr->animationData);
    FREE_AND_SET_NULL(gBattleSpritesDataPtr->healthBoxesData);
    FREE_AND_SET_NULL(gBattleSpritesDataPtr->battlerData);
    FREE_AND_SET_NULL(gBattleSpritesDataPtr);
}

// Pokemon chooses move to use in Battle Palace rather than player
u16 ChooseMoveAndTargetInBattlePalace(void)
{
    s32 i, var1, var2;
    s32 chosenMoveId = -1;
    struct ChooseMoveStruct *moveInfo = (struct ChooseMoveStruct*)(&gBattleBufferA[gActiveBattler][4]);
    u8 unusableMovesBits = CheckMoveLimitations(gActiveBattler, 0, 0xFF);
    s32 percent = Random() % 100;

    // Heavy variable re-use here makes this hard to read without defines
    // Possibly just optimization? might still match with additional vars
    #define maxGroupNum var1
    #define minGroupNum var2
    #define selectedGroup percent
    #define selectedMoves var2
    #define moveTarget var1
    #define validMoveFlags var1
    #define numValidMoveGroups var2
    #define validMoveGroup var2

    // If battler is < 50% HP and not asleep, use second set of move group likelihoods
    // otherwise use first set
    i = (gBattleStruct->palaceFlags & gBitTable[gActiveBattler]) ? 2 : 0;
    minGroupNum = i;

    maxGroupNum = i + 2; // + 2 because there are two percentages per set of likelihoods

    // Each nature has a different percent chance to select a move from one of 3 move groups
    // If percent is less than 1st check, use move from "Attack" group
    // If percent is less than 2nd check, use move from "Defense" group
    // Otherwise use move from "Support" group 
    for (; i < maxGroupNum; i++)
    {
        if (gBattlePalaceNatureToMoveGroupLikelihood[GetNatureFromPersonality(gBattleMons[gActiveBattler].personality)][i] > percent)
            break;
    }
    selectedGroup = i - minGroupNum;
    if (i == maxGroupNum)
        selectedGroup = PALACE_MOVE_GROUP_SUPPORT;

    // Flag moves that match selected group, to be passed to AI
    for (selectedMoves = 0, i = 0; i < MAX_MON_MOVES; i++)
    {
        if (moveInfo->moves[i] == MOVE_NONE)
            break;
        if (selectedGroup == GetBattlePalaceMoveGroup(moveInfo->moves[i]) && moveInfo->currentPp[i] != 0)
            selectedMoves |= gBitTable[i];
    }

    // Pass selected moves to AI, pick one
    if (selectedMoves != 0)
    {
        gBattleStruct->palaceFlags &= 0xF;
        gBattleStruct->palaceFlags |= (selectedMoves << 4);
        BattleAI_SetupAIData(selectedMoves);
        chosenMoveId = BattleAI_ChooseMoveOrAction();
    }

    // If no moves matched the selected group, pick a new move from groups the pokemon has
    // In this case the AI is not checked again, so the choice may be worse
    // If a move is chosen this way, there's a 50% chance that it will be unable to use it anyway
    if (chosenMoveId == -1)
    {
        if (unusableMovesBits != 0xF)
        {
            validMoveFlags = 0, numValidMoveGroups = 0;

            for (i = 0; i < MAX_MON_MOVES; i++)
            {
                // validMoveFlags is used here as a bitfield for which moves can be used for each move group type
                // first 4 bits are for attack (1 for each move), then 4 bits for defense, and 4 for support
                if (GetBattlePalaceMoveGroup(moveInfo->moves[i]) == PALACE_MOVE_GROUP_ATTACK && !(gBitTable[i] & unusableMovesBits))
                    validMoveFlags += (1 << 0);
                if (GetBattlePalaceMoveGroup(moveInfo->moves[i]) == PALACE_MOVE_GROUP_DEFENSE && !(gBitTable[i] & unusableMovesBits))
                    validMoveFlags += (1 << 4);
                if (GetBattlePalaceMoveGroup(moveInfo->moves[i]) == PALACE_MOVE_GROUP_SUPPORT && !(gBitTable[i] & unusableMovesBits))
                    validMoveFlags += (1 << 8);
            }

            // Count the move groups the pokemon has
            if ((validMoveFlags & 0xF) > 1)
                numValidMoveGroups++;
            if ((validMoveFlags & 0xF0) > 0x1F)
                numValidMoveGroups++;
            if ((validMoveFlags & 0xF0) > 0x1FF)
                numValidMoveGroups++;

            
            // If more than 1 possible move group, or no possible move groups
            // then choose move randomly
            if (numValidMoveGroups > 1 || numValidMoveGroups == 0)
            {
                do
                {
                    i = Random() % MAX_MON_MOVES;
                    if (!(gBitTable[i] & unusableMovesBits))
                        chosenMoveId = i;
                } while (chosenMoveId == -1);
            }
            // Otherwise randomly choose move of only available move group
            else
            {
                if ((validMoveFlags & 0xF) > 1)
                    validMoveGroup = PALACE_MOVE_GROUP_ATTACK;
                if ((validMoveFlags & 0xF0) > 0x1F)
                    validMoveGroup = PALACE_MOVE_GROUP_DEFENSE;
                if ((validMoveFlags & 0xF0) > 0x1FF)
                    validMoveGroup = PALACE_MOVE_GROUP_SUPPORT;

                do
                {
                    i = Random() % MAX_MON_MOVES;
                    if (!(gBitTable[i] & unusableMovesBits) && validMoveGroup == GetBattlePalaceMoveGroup(moveInfo->moves[i]))
                        chosenMoveId = i;
                } while (chosenMoveId == -1);
            }

            // If a move was selected (and in this case was not from the Nature-chosen group)
            // then there's a 50% chance it won't be used anyway
            if (Random() % 100 > 49)
            {
                gProtectStructs[gActiveBattler].palaceUnableToUseMove = TRUE;
                return 0;
            }
        }
        else
        {
            gProtectStructs[gActiveBattler].palaceUnableToUseMove = TRUE;
            return 0;
        }
    }

    if (moveInfo->moves[chosenMoveId] == MOVE_CURSE)
    {
        if (moveInfo->monType1 != TYPE_GHOST && moveInfo->monType2 != TYPE_GHOST)
            moveTarget = MOVE_TARGET_USER;
        else
            moveTarget = MOVE_TARGET_SELECTED;
    }
    else
    {
        moveTarget = gBattleMoves[moveInfo->moves[chosenMoveId]].target;
    }

    if (moveTarget & MOVE_TARGET_USER)
        chosenMoveId |= (gActiveBattler << 8);
    else if (moveTarget == MOVE_TARGET_SELECTED)
        chosenMoveId |= GetBattlePalaceTarget();
    else
        chosenMoveId |= (GetBattlerAtPosition((GetBattlerPosition(gActiveBattler) & BIT_SIDE) ^ BIT_SIDE) << 8);

    return chosenMoveId;
}

#undef maxGroupNum
#undef minGroupNum
#undef selectedGroup
#undef selectedMoves
#undef moveTarget
#undef validMoveFlags
#undef numValidMoveGroups
#undef validMoveGroup

static u8 GetBattlePalaceMoveGroup(u16 move)
{
    switch (gBattleMoves[move].target)
    {
    case MOVE_TARGET_SELECTED:
    case MOVE_TARGET_USER_OR_SELECTED:
    case MOVE_TARGET_RANDOM:
    case MOVE_TARGET_BOTH:
    case MOVE_TARGET_FOES_AND_ALLY:
        if (gBattleMoves[move].power == 0)
            return PALACE_MOVE_GROUP_SUPPORT;
        else
            return PALACE_MOVE_GROUP_ATTACK;
        break;
    case MOVE_TARGET_DEPENDS:
    case MOVE_TARGET_OPPONENTS_FIELD:
        return PALACE_MOVE_GROUP_SUPPORT;
    case MOVE_TARGET_USER:
        return PALACE_MOVE_GROUP_DEFENSE;
    default:
        return PALACE_MOVE_GROUP_ATTACK;
    }
}

static u16 GetBattlePalaceTarget(void)
{
    if (gBattleTypeFlags & BATTLE_TYPE_DOUBLE)
    {
        u8 opposing1, opposing2;

        if (GetBattlerSide(gActiveBattler) == B_SIDE_PLAYER)
        {
            opposing1 = GetBattlerAtPosition(B_POSITION_OPPONENT_LEFT);
            opposing2 = GetBattlerAtPosition(B_POSITION_OPPONENT_RIGHT);
        }
        else
        {
            opposing1 = GetBattlerAtPosition(B_POSITION_PLAYER_LEFT);
            opposing2 = GetBattlerAtPosition(B_POSITION_PLAYER_RIGHT);
        }

        if (gBattleMons[opposing1].hp == gBattleMons[opposing2].hp)
            return (((gActiveBattler & BIT_SIDE) ^ BIT_SIDE) + (Random() & 2)) << 8;

        switch (gBattlePalaceNatureToMoveTarget[GetNatureFromPersonality(gBattleMons[gActiveBattler].personality)])
        {
        case PALACE_TARGET_STRONGER:
            if (gBattleMons[opposing1].hp > gBattleMons[opposing2].hp)
                return opposing1 << 8;
            else
                return opposing2 << 8;
        case PALACE_TARGET_WEAKER:
            if (gBattleMons[opposing1].hp < gBattleMons[opposing2].hp)
                return opposing1 << 8;
            else
                return opposing2 << 8;
        case PALACE_TARGET_RANDOM:
            return (((gActiveBattler & BIT_SIDE) ^ BIT_SIDE) + (Random() & 2)) << 8;
        }
    }

    return (gActiveBattler ^ BIT_SIDE) << 8;
}

// Wait for the pokemon to finish appearing out from the pokeball on send out
void SpriteCB_WaitForBattlerBallReleaseAnim(struct Sprite *sprite)
{
    u8 spriteId = sprite->data[1];

    if (!gSprites[spriteId].affineAnimEnded)
        return;
    if (gSprites[spriteId].invisible)
        return;

    if (gSprites[spriteId].animPaused)
    {
        gSprites[spriteId].animPaused = 0;
    }
    else
    {
        if (gSprites[spriteId].animEnded)
            sprite->callback = SpriteCallbackDummy;
    }
}

static void UnusedDoBattleSpriteAffineAnim(struct Sprite *sprite, bool8 arg1)
{
    sprite->animPaused = TRUE;
    sprite->callback = SpriteCallbackDummy;

    if (!arg1)
        StartSpriteAffineAnim(sprite, 1);
    else
        StartSpriteAffineAnim(sprite, 1);

    AnimateSprite(sprite);
}

#define sSpeedX data[0]

void SpriteCB_TrainerSlideIn(struct Sprite *sprite)
{
    if (!(gIntroSlideFlags & 1))
    {
        sprite->pos2.x += sprite->sSpeedX;
        if (sprite->pos2.x == 0)
        {
            if (sprite->pos2.y != 0)
                sprite->callback = SpriteCB_TrainerSlideVertical;
            else
                sprite->callback = SpriteCallbackDummy;
        }
    }
}

// Slide up to 0 if necessary (used by multi battle intro)
static void SpriteCB_TrainerSlideVertical(struct Sprite *sprite)
{
    sprite->pos2.y -= 2;
    if (sprite->pos2.y == 0)
        sprite->callback = SpriteCallbackDummy;
}

#undef sSpeedX

void InitAndLaunchChosenStatusAnimation(bool8 isStatus2, u32 status)
{
    gBattleSpritesDataPtr->healthBoxesData[gActiveBattler].statusAnimActive = 1;
    if (!isStatus2)
    {
        if (status == STATUS1_FREEZE)
            LaunchStatusAnimation(gActiveBattler, B_ANIM_STATUS_FRZ);
        else if (status == STATUS1_POISON || status & STATUS1_TOXIC_POISON)
            LaunchStatusAnimation(gActiveBattler, B_ANIM_STATUS_PSN);
        else if (status == STATUS1_BURN)
            LaunchStatusAnimation(gActiveBattler, B_ANIM_STATUS_BRN);
        else if (status & STATUS1_SLEEP)
            LaunchStatusAnimation(gActiveBattler, B_ANIM_STATUS_SLP);
        else if (status == STATUS1_PARALYSIS)
            LaunchStatusAnimation(gActiveBattler, B_ANIM_STATUS_PRZ);
        else // no animation
            gBattleSpritesDataPtr->healthBoxesData[gActiveBattler].statusAnimActive = 0;
    }
    else
    {
        if (status & STATUS2_INFATUATION)
            LaunchStatusAnimation(gActiveBattler, B_ANIM_STATUS_INFATUATION);
        else if (status & STATUS2_CONFUSION)
            LaunchStatusAnimation(gActiveBattler, B_ANIM_STATUS_CONFUSION);
        else if (status & STATUS2_CURSED)
            LaunchStatusAnimation(gActiveBattler, B_ANIM_STATUS_CURSED);
        else if (status & STATUS2_NIGHTMARE)
            LaunchStatusAnimation(gActiveBattler, B_ANIM_STATUS_NIGHTMARE);
        else if (status & STATUS2_WRAPPED)
            LaunchStatusAnimation(gActiveBattler, B_ANIM_STATUS_WRAPPED); // this animation doesn't actually exist
        else // no animation
            gBattleSpritesDataPtr->healthBoxesData[gActiveBattler].statusAnimActive = 0;
    }
}

#define tBattlerId data[0]

bool8 TryHandleLaunchBattleTableAnimation(u8 activeBattler, u8 atkBattler, u8 defBattler, u8 tableId, u16 argument)
{
    u8 taskId;

    if (tableId == B_ANIM_CASTFORM_CHANGE && (argument & 0x80))
    {
        gBattleMonForms[activeBattler] = (argument & ~(0x80));
        return TRUE;
    }
    if (gBattleSpritesDataPtr->battlerData[activeBattler].behindSubstitute
        && !ShouldAnimBeDoneRegardlessOfSubsitute(tableId))
    {
        return TRUE;
    }
    if (gBattleSpritesDataPtr->battlerData[activeBattler].behindSubstitute
        && tableId == B_ANIM_SUBSTITUTE_FADE
        && gSprites[gBattlerSpriteIds[activeBattler]].invisible)
    {
        LoadBattleMonGfxAndAnimate(activeBattler, TRUE, gBattlerSpriteIds[activeBattler]);
        ClearBehindSubstituteBit(activeBattler);
        return TRUE;
    }

    gBattleAnimAttacker = atkBattler;
    gBattleAnimTarget = defBattler;
    gBattleSpritesDataPtr->animationData->animArg = argument;
    LaunchBattleAnimation(gBattleAnims_General, tableId, FALSE);
    taskId = CreateTask(Task_ClearBitWhenBattleTableAnimDone, 10);
    gTasks[taskId].tBattlerId = activeBattler;
    gBattleSpritesDataPtr->healthBoxesData[gTasks[taskId].tBattlerId].animFromTableActive = 1;

    return FALSE;
}

static void Task_ClearBitWhenBattleTableAnimDone(u8 taskId)
{
    gAnimScriptCallback();
    if (!gAnimScriptActive)
    {
        gBattleSpritesDataPtr->healthBoxesData[gTasks[taskId].tBattlerId].animFromTableActive = 0;
        DestroyTask(taskId);
    }
}

#undef tBattlerId

static bool8 ShouldAnimBeDoneRegardlessOfSubsitute(u8 animId)
{
    switch (animId)
    {
    case B_ANIM_SUBSTITUTE_FADE:
    case B_ANIM_RAIN_CONTINUES:
    case B_ANIM_SUN_CONTINUES:
    case B_ANIM_SANDSTORM_CONTINUES:
    case B_ANIM_HAIL_CONTINUES:
    case B_ANIM_SNATCH_MOVE:
        return TRUE;
    default:
        return FALSE;
    }
}

#define tBattlerId data[0]

void InitAndLaunchSpecialAnimation(u8 activeBattler, u8 atkBattler, u8 defBattler, u8 tableId)
{
    u8 taskId;

    gBattleAnimAttacker = atkBattler;
    gBattleAnimTarget = defBattler;
    LaunchBattleAnimation(gBattleAnims_Special, tableId, FALSE);
    taskId = CreateTask(Task_ClearBitWhenSpecialAnimDone, 10);
    gTasks[taskId].tBattlerId = activeBattler;
    gBattleSpritesDataPtr->healthBoxesData[gTasks[taskId].tBattlerId].specialAnimActive = 1;
}

static void Task_ClearBitWhenSpecialAnimDone(u8 taskId)
{
    gAnimScriptCallback();
    if (!gAnimScriptActive)
    {
        gBattleSpritesDataPtr->healthBoxesData[gTasks[taskId].tBattlerId].specialAnimActive = 0;
        DestroyTask(taskId);
    }
}

#undef tBattlerId

// Great function to include newly added moves that don't have animation yet.
bool8 IsMoveWithoutAnimation(u16 moveId, u8 animationTurn)
{
    return FALSE;
}

// Check if SE has finished or 30 calls, whichever comes first
bool8 IsBattleSEPlaying(u8 battlerId)
{
    u8 zero = 0;

    if (IsSEPlaying())
    {
        gBattleSpritesDataPtr->healthBoxesData[battlerId].soundTimer++;
        if (gBattleSpritesDataPtr->healthBoxesData[gActiveBattler].soundTimer < 30)
            return TRUE;

        m4aMPlayStop(&gMPlayInfo_SE1);
        m4aMPlayStop(&gMPlayInfo_SE2);
    }
    if (zero == 0)
    {
        gBattleSpritesDataPtr->healthBoxesData[battlerId].soundTimer = 0;
        return FALSE;
    }

    // Never reached
    return TRUE;
}

void BattleLoadOpponentMonSpriteGfx(struct Pokemon *mon, u8 battlerId)
{
    u32 monsPersonality, currentPersonality, otId;
    u16 species;
    u8 position;
    u16 paletteOffset;
    const void *lzPaletteData;

    monsPersonality = GetMonData(mon, MON_DATA_PERSONALITY);

    if (gBattleSpritesDataPtr->battlerData[battlerId].transformSpecies == SPECIES_NONE)
    {
        species = GetMonData(mon, MON_DATA_SPECIES);
        currentPersonality = monsPersonality;
    }
    else
    {
        species = gBattleSpritesDataPtr->battlerData[battlerId].transformSpecies;
        currentPersonality = gTransformedPersonalities[battlerId];
    }

    otId = GetMonData(mon, MON_DATA_OT_ID);
    position = GetBattlerPosition(battlerId);
    HandleLoadSpecialPokePic(&gMonFrontPicTable[species],
                             gMonSpritesGfxPtr->sprites.ptr[position],
                             species, currentPersonality);

    paletteOffset = 0x100 + battlerId * 16;

    if (gBattleSpritesDataPtr->battlerData[battlerId].transformSpecies == SPECIES_NONE)
        lzPaletteData = GetMonFrontSpritePal(mon);
    else
        lzPaletteData = GetMonSpritePalFromSpeciesAndPersonality(species, otId, monsPersonality);

    LZDecompressWram(lzPaletteData, gDecompressionBuffer);
    LoadPalette(gDecompressionBuffer, paletteOffset, 0x20);
    LoadPalette(gDecompressionBuffer, 0x80 + battlerId * 16, 0x20);

    if (species == SPECIES_CASTFORM)
    {
        paletteOffset = 0x100 + battlerId * 16;
        LZDecompressWram(lzPaletteData, gBattleStruct->castformPalette[0]);
        LoadPalette(gBattleStruct->castformPalette[gBattleMonForms[battlerId]], paletteOffset, 0x20);
    }

    // transform's pink color
    if (gBattleSpritesDataPtr->battlerData[battlerId].transformSpecies != SPECIES_NONE)
    {
        BlendPalette(paletteOffset, 16, 6, RGB_WHITE);
        CpuCopy32(gPlttBufferFaded + paletteOffset, gPlttBufferUnfaded + paletteOffset, 32);
    }
}

void BattleLoadPlayerMonSpriteGfx(struct Pokemon *mon, u8 battlerId)
{
    u32 monsPersonality, currentPersonality, otId;
    u16 species;
    u8 position;
    u16 paletteOffset;
    const void *lzPaletteData;

    monsPersonality = GetMonData(mon, MON_DATA_PERSONALITY);

    if (gBattleSpritesDataPtr->battlerData[battlerId].transformSpecies == SPECIES_NONE)
    {
        species = GetMonData(mon, MON_DATA_SPECIES);
        currentPersonality = monsPersonality;
    }
    else
    {
        species = gBattleSpritesDataPtr->battlerData[battlerId].transformSpecies;
        currentPersonality = gTransformedPersonalities[battlerId];
    }

    otId = GetMonData(mon, MON_DATA_OT_ID);
    position = GetBattlerPosition(battlerId);

<<<<<<< HEAD
    HandleLoadSpecialPokePic(&gMonBackPicTable[species],
                             gMonSpritesGfxPtr->sprites.ptr[position],
                             species, currentPersonality);
=======
    if (ShouldIgnoreDeoxysForm(1, battlerId) == TRUE || gBattleSpritesDataPtr->battlerData[battlerId].transformSpecies != SPECIES_NONE)
    {
        HandleLoadSpecialPokePic_DontHandleDeoxys(&gMonBackPicTable[species],
                                                  gMonSpritesGfxPtr->sprites.ptr[position],
                                                  species, currentPersonality);
    }
    else
    {
        HandleLoadSpecialPokePic(&gMonBackPicTable[species],
                                gMonSpritesGfxPtr->sprites.ptr[position],
                                species, currentPersonality);
    }
>>>>>>> 9eb57944

    paletteOffset = 0x100 + battlerId * 16;

    if (gBattleSpritesDataPtr->battlerData[battlerId].transformSpecies == SPECIES_NONE)
        lzPaletteData = GetMonFrontSpritePal(mon);
    else
        lzPaletteData = GetMonSpritePalFromSpeciesAndPersonality(species, otId, monsPersonality);

    LZDecompressWram(lzPaletteData, gDecompressionBuffer);
    LoadPalette(gDecompressionBuffer, paletteOffset, 0x20);
    LoadPalette(gDecompressionBuffer, 0x80 + battlerId * 16, 0x20);

    if (species == SPECIES_CASTFORM)
    {
        paletteOffset = 0x100 + battlerId * 16;
        LZDecompressWram(lzPaletteData, gBattleStruct->castformPalette[0]);
        LoadPalette(gBattleStruct->castformPalette[gBattleMonForms[battlerId]], paletteOffset, 0x20);
    }

    // transform's pink color
    if (gBattleSpritesDataPtr->battlerData[battlerId].transformSpecies != SPECIES_NONE)
    {
        BlendPalette(paletteOffset, 16, 6, RGB_WHITE);
        CpuCopy32(gPlttBufferFaded + paletteOffset, gPlttBufferUnfaded + paletteOffset, 32);
    }
}

// Unused
static void BattleGfxSfxDummy1(void)
{
}

void BattleGfxSfxDummy2(u16 species)
{
}

void DecompressTrainerFrontPic(u16 frontPicId, u8 battlerId)
{
    u8 position = GetBattlerPosition(battlerId);
    DecompressPicFromTable(&gTrainerFrontPicTable[frontPicId],
                           gMonSpritesGfxPtr->sprites.ptr[position],
                           SPECIES_NONE);
    LoadCompressedSpritePalette(&gTrainerFrontPicPaletteTable[frontPicId]);
}

void DecompressTrainerBackPic(u16 backPicId, u8 battlerId)
{
    u8 position = GetBattlerPosition(battlerId);
    DecompressPicFromTable(&gTrainerBackPicTable[backPicId],
                           gMonSpritesGfxPtr->sprites.ptr[position],
                           SPECIES_NONE);
    LoadCompressedPalette(gTrainerBackPicPaletteTable[backPicId].data,
                          0x100 + 16 * battlerId, 0x20);
}

void BattleGfxSfxDummy3(u8 gender)
{
}

void FreeTrainerFrontPicPalette(u16 frontPicId)
{
    FreeSpritePaletteByTag(gTrainerFrontPicPaletteTable[frontPicId].tag);
}

// Unused.
void BattleLoadAllHealthBoxesGfxAtOnce(void)
{
    u8 numberOfBattlers = 0;
    u8 i;

    LoadSpritePalette(&sSpritePalettes_HealthBoxHealthBar[0]);
    LoadSpritePalette(&sSpritePalettes_HealthBoxHealthBar[1]);
    if (!IsDoubleBattle())
    {
        LoadCompressedSpriteSheet(&sSpriteSheet_SinglesPlayerHealthbox);
        LoadCompressedSpriteSheet(&sSpriteSheet_SinglesOpponentHealthbox);
        numberOfBattlers = 2;
    }
    else
    {
        LoadCompressedSpriteSheet(&sSpriteSheets_DoublesPlayerHealthbox[0]);
        LoadCompressedSpriteSheet(&sSpriteSheets_DoublesPlayerHealthbox[1]);
        LoadCompressedSpriteSheet(&sSpriteSheets_DoublesOpponentHealthbox[0]);
        LoadCompressedSpriteSheet(&sSpriteSheets_DoublesOpponentHealthbox[1]);
        numberOfBattlers = MAX_BATTLERS_COUNT;
    }
    for (i = 0; i < numberOfBattlers; i++)
        LoadCompressedSpriteSheet(&sSpriteSheets_HealthBar[gBattlerPositions[i]]);
}

bool8 BattleLoadAllHealthBoxesGfx(u8 state)
{
    bool8 retVal = FALSE;

    if (state != 0)
    {
        if (state == 1)
        {
            LoadSpritePalette(&sSpritePalettes_HealthBoxHealthBar[0]);
            LoadSpritePalette(&sSpritePalettes_HealthBoxHealthBar[1]);
        }
        else if (!IsDoubleBattle())
        {
            if (state == 2)
            {
                if (gBattleTypeFlags & BATTLE_TYPE_SAFARI)
                    LoadCompressedSpriteSheet(&sSpriteSheet_SafariHealthbox);
                else
                    LoadCompressedSpriteSheet(&sSpriteSheet_SinglesPlayerHealthbox);
            }
            else if (state == 3)
                LoadCompressedSpriteSheet(&sSpriteSheet_SinglesOpponentHealthbox);
            else if (state == 4)
                LoadCompressedSpriteSheet(&sSpriteSheets_HealthBar[gBattlerPositions[0]]);
            else if (state == 5)
                LoadCompressedSpriteSheet(&sSpriteSheets_HealthBar[gBattlerPositions[1]]);
            else
                retVal = TRUE;
        }
        else
        {
            if (state == 2)
                LoadCompressedSpriteSheet(&sSpriteSheets_DoublesPlayerHealthbox[0]);
            else if (state == 3)
                LoadCompressedSpriteSheet(&sSpriteSheets_DoublesPlayerHealthbox[1]);
            else if (state == 4)
                LoadCompressedSpriteSheet(&sSpriteSheets_DoublesOpponentHealthbox[0]);
            else if (state == 5)
                LoadCompressedSpriteSheet(&sSpriteSheets_DoublesOpponentHealthbox[1]);
            else if (state == 6)
                LoadCompressedSpriteSheet(&sSpriteSheets_HealthBar[gBattlerPositions[0]]);
            else if (state == 7)
                LoadCompressedSpriteSheet(&sSpriteSheets_HealthBar[gBattlerPositions[1]]);
            else if (state == 8)
                LoadCompressedSpriteSheet(&sSpriteSheets_HealthBar[gBattlerPositions[2]]);
            else if (state == 9)
                LoadCompressedSpriteSheet(&sSpriteSheets_HealthBar[gBattlerPositions[3]]);
            else
                retVal = TRUE;
        }
    }

    return retVal;
}

void LoadBattleBarGfx(u8 arg0)
{
    LZDecompressWram(gUnknown_08C093F0, gMonSpritesGfxPtr->barFontGfx);
}

bool8 BattleInitAllSprites(u8 *state1, u8 *battlerId)
{
    bool8 retVal = FALSE;

    switch (*state1)
    {
    case 0:
        ClearSpritesBattlerHealthboxAnimData();
        (*state1)++;
        break;
    case 1:
        if (!BattleLoadAllHealthBoxesGfx(*battlerId))
        {
            (*battlerId)++;
        }
        else
        {
            *battlerId = 0;
            (*state1)++;
        }
        break;
    case 2:
        (*state1)++;
        break;
    case 3:
        if ((gBattleTypeFlags & BATTLE_TYPE_SAFARI) && *battlerId == 0)
            gHealthboxSpriteIds[*battlerId] = CreateSafariPlayerHealthboxSprites();
        else
            gHealthboxSpriteIds[*battlerId] = CreateBattlerHealthboxSprites(*battlerId);

        (*battlerId)++;
        if (*battlerId == gBattlersCount)
        {
            *battlerId = 0;
            (*state1)++;
        }
        break;
    case 4:
        InitBattlerHealthboxCoords(*battlerId);
        if (gBattlerPositions[*battlerId] <= B_POSITION_OPPONENT_LEFT)
            DummyBattleInterfaceFunc(gHealthboxSpriteIds[*battlerId], FALSE);
        else
            DummyBattleInterfaceFunc(gHealthboxSpriteIds[*battlerId], TRUE);

        (*battlerId)++;
        if (*battlerId == gBattlersCount)
        {
            *battlerId = 0;
            (*state1)++;
        }
        break;
    case 5:
        if (GetBattlerSide(*battlerId) == B_SIDE_PLAYER)
        {
            if (!(gBattleTypeFlags & BATTLE_TYPE_SAFARI))
                UpdateHealthboxAttribute(gHealthboxSpriteIds[*battlerId], &gPlayerParty[gBattlerPartyIndexes[*battlerId]], HEALTHBOX_ALL);
        }
        else
        {
            UpdateHealthboxAttribute(gHealthboxSpriteIds[*battlerId], &gEnemyParty[gBattlerPartyIndexes[*battlerId]], HEALTHBOX_ALL);
        }
        SetHealthboxSpriteInvisible(gHealthboxSpriteIds[*battlerId]);
        (*battlerId)++;
        if (*battlerId == gBattlersCount)
        {
            *battlerId = 0;
            (*state1)++;
        }
        break;
    case 6:
        LoadAndCreateEnemyShadowSprites();
        BufferBattlePartyCurrentOrder();
        retVal = TRUE;
        break;
    }

    return retVal;
}

void ClearSpritesHealthboxAnimData(void)
{
    memset(gBattleSpritesDataPtr->healthBoxesData, 0, sizeof(struct BattleHealthboxInfo) * MAX_BATTLERS_COUNT);
    memset(gBattleSpritesDataPtr->animationData, 0, sizeof(struct BattleAnimationInfo));
}

static void ClearSpritesBattlerHealthboxAnimData(void)
{
    ClearSpritesHealthboxAnimData();
    memset(gBattleSpritesDataPtr->battlerData, 0, sizeof(struct BattleSpriteInfo) * MAX_BATTLERS_COUNT);
}

void CopyAllBattleSpritesInvisibilities(void)
{
    s32 i;

    for (i = 0; i < gBattlersCount; i++)
        gBattleSpritesDataPtr->battlerData[i].invisible = gSprites[gBattlerSpriteIds[i]].invisible;
}

void CopyBattleSpriteInvisibility(u8 battlerId)
{
    gBattleSpritesDataPtr->battlerData[battlerId].invisible = gSprites[gBattlerSpriteIds[battlerId]].invisible;
}

void HandleSpeciesGfxDataChange(u8 battlerAtk, u8 battlerDef, bool8 notTransform)
{
    u16 paletteOffset;
    u32 personalityValue;
    u32 otId;
    u8 position;
    const u32 *lzPaletteData;

    if (notTransform)
    {
        StartSpriteAnim(&gSprites[gBattlerSpriteIds[battlerAtk]], gBattleSpritesDataPtr->animationData->animArg);
        paletteOffset = 0x100 + battlerAtk * 16;
        LoadPalette(gBattleStruct->castformPalette[gBattleSpritesDataPtr->animationData->animArg], paletteOffset, 32);
        gBattleMonForms[battlerAtk] = gBattleSpritesDataPtr->animationData->animArg;
        if (gBattleSpritesDataPtr->battlerData[battlerAtk].transformSpecies != SPECIES_NONE)
        {
            BlendPalette(paletteOffset, 16, 6, RGB_WHITE);
            CpuCopy32(gPlttBufferFaded + paletteOffset, gPlttBufferUnfaded + paletteOffset, 32);
        }
        gSprites[gBattlerSpriteIds[battlerAtk]].pos1.y = GetBattlerSpriteDefault_Y(battlerAtk);
    }
    else
    {
        const void *src;
        void *dst;
        u16 targetSpecies;

        if (IsContest())
        {
            position = 0;
            targetSpecies = gContestResources->moveAnim->targetSpecies;
            personalityValue = gContestResources->moveAnim->personality;
            otId = gContestResources->moveAnim->otId;

            HandleLoadSpecialPokePic(&gMonBackPicTable[targetSpecies],
                                     gMonSpritesGfxPtr->sprites.ptr[0],
                                     targetSpecies,
                                     gContestResources->moveAnim->targetPersonality);
        }
        else
        {
            position = GetBattlerPosition(battlerAtk);

            if (GetBattlerSide(battlerDef) == B_SIDE_OPPONENT)
                targetSpecies = GetMonData(&gEnemyParty[gBattlerPartyIndexes[battlerDef]], MON_DATA_SPECIES);
            else
                targetSpecies = GetMonData(&gPlayerParty[gBattlerPartyIndexes[battlerDef]], MON_DATA_SPECIES);

            if (GetBattlerSide(battlerAtk) == B_SIDE_PLAYER)
            {
                personalityValue = GetMonData(&gPlayerParty[gBattlerPartyIndexes[battlerAtk]], MON_DATA_PERSONALITY);
                otId = GetMonData(&gPlayerParty[gBattlerPartyIndexes[battlerAtk]], MON_DATA_OT_ID);

                HandleLoadSpecialPokePic(&gMonBackPicTable[targetSpecies],
                                         gMonSpritesGfxPtr->sprites.ptr[position],
                                         targetSpecies,
                                         gTransformedPersonalities[battlerAtk]);
            }
            else
            {
                personalityValue = GetMonData(&gEnemyParty[gBattlerPartyIndexes[battlerAtk]], MON_DATA_PERSONALITY);
                otId = GetMonData(&gEnemyParty[gBattlerPartyIndexes[battlerAtk]], MON_DATA_OT_ID);

                HandleLoadSpecialPokePic(&gMonFrontPicTable[targetSpecies],
                                         gMonSpritesGfxPtr->sprites.ptr[position],
                                         targetSpecies,
                                         gTransformedPersonalities[battlerAtk]);
            }
        }

        src = gMonSpritesGfxPtr->sprites.ptr[position];
        dst = (void *)(OBJ_VRAM0 + gSprites[gBattlerSpriteIds[battlerAtk]].oam.tileNum * 32);
        DmaCopy32(3, src, dst, 0x800);
        paletteOffset = 0x100 + battlerAtk * 16;
        lzPaletteData = GetMonSpritePalFromSpeciesAndPersonality(targetSpecies, otId, personalityValue);
        LZDecompressWram(lzPaletteData, gDecompressionBuffer);
        LoadPalette(gDecompressionBuffer, paletteOffset, 32);

        if (targetSpecies == SPECIES_CASTFORM)
        {
            gSprites[gBattlerSpriteIds[battlerAtk]].anims = gMonFrontAnimsPtrTable[targetSpecies];
            LZDecompressWram(lzPaletteData, gBattleStruct->castformPalette[0]);
            LoadPalette(gBattleStruct->castformPalette[0] + gBattleMonForms[battlerDef] * 16, paletteOffset, 32);
        }

        BlendPalette(paletteOffset, 16, 6, RGB_WHITE);
        CpuCopy32(gPlttBufferFaded + paletteOffset, gPlttBufferUnfaded + paletteOffset, 32);

        if (!IsContest())
        {
            gBattleSpritesDataPtr->battlerData[battlerAtk].transformSpecies = targetSpecies;
            gBattleMonForms[battlerAtk] = gBattleMonForms[battlerDef];
        }

        gSprites[gBattlerSpriteIds[battlerAtk]].pos1.y = GetBattlerSpriteDefault_Y(battlerAtk);
        StartSpriteAnim(&gSprites[gBattlerSpriteIds[battlerAtk]], gBattleMonForms[battlerAtk]);
    }
}

void BattleLoadSubstituteOrMonSpriteGfx(u8 battlerId, bool8 loadMonSprite)
{
    s32 i, position, palOffset;

    if (!loadMonSprite)
    {
        if (IsContest())
            position = 0;
        else
            position = GetBattlerPosition(battlerId);

        if (IsContest())
            LZDecompressVram(gSubstituteDollBackGfx, gMonSpritesGfxPtr->sprites.ptr[position]);
        else if (GetBattlerSide(battlerId) != B_SIDE_PLAYER)
            LZDecompressVram(gSubstituteDollFrontGfx, gMonSpritesGfxPtr->sprites.ptr[position]);
        else
            LZDecompressVram(gSubstituteDollBackGfx, gMonSpritesGfxPtr->sprites.ptr[position]);

        for (i = 1; i < 4; i++)
        {
            Dma3CopyLarge32_(gMonSpritesGfxPtr->sprites.ptr[position], &gMonSpritesGfxPtr->sprites.byte[position][0x800 * i], 0x800);
        }

        palOffset = (battlerId * 16) + 0x100;
        LoadCompressedPalette(gSubstituteDollPal, palOffset, 32);
    }
    else
    {
        if (!IsContest())
        {
            if (GetBattlerSide(battlerId) != B_SIDE_PLAYER)
                BattleLoadOpponentMonSpriteGfx(&gEnemyParty[gBattlerPartyIndexes[battlerId]], battlerId);
            else
                BattleLoadPlayerMonSpriteGfx(&gPlayerParty[gBattlerPartyIndexes[battlerId]], battlerId);
        }
    }
}

void LoadBattleMonGfxAndAnimate(u8 battlerId, bool8 loadMonSprite, u8 spriteId)
{
    BattleLoadSubstituteOrMonSpriteGfx(battlerId, loadMonSprite);
    StartSpriteAnim(&gSprites[spriteId], gBattleMonForms[battlerId]);

    if (!loadMonSprite)
        gSprites[spriteId].pos1.y = GetSubstituteSpriteDefault_Y(battlerId);
    else
        gSprites[spriteId].pos1.y = GetBattlerSpriteDefault_Y(battlerId);
}

void TrySetBehindSubstituteSpriteBit(u8 battlerId, u16 move)
{
    if (move == MOVE_SUBSTITUTE)
        gBattleSpritesDataPtr->battlerData[battlerId].behindSubstitute = 1;
}

void ClearBehindSubstituteBit(u8 battlerId)
{
    gBattleSpritesDataPtr->battlerData[battlerId].behindSubstitute = 0;
}

void HandleLowHpMusicChange(struct Pokemon *mon, u8 battlerId)
{
    u16 hp = GetMonData(mon, MON_DATA_HP);
    u16 maxHP = GetMonData(mon, MON_DATA_MAX_HP);

    if (GetHPBarLevel(hp, maxHP) == HP_BAR_RED)
    {
        if (!gBattleSpritesDataPtr->battlerData[battlerId].lowHpSong)
        {
            if (!gBattleSpritesDataPtr->battlerData[battlerId ^ BIT_FLANK].lowHpSong)
                PlaySE(SE_LOW_HEALTH);
            gBattleSpritesDataPtr->battlerData[battlerId].lowHpSong = 1;
        }
    }
    else
    {
        gBattleSpritesDataPtr->battlerData[battlerId].lowHpSong = 0;
        if (!IsDoubleBattle())
        {
            m4aSongNumStop(SE_LOW_HEALTH);
            return;
        }
        if (IsDoubleBattle() && !gBattleSpritesDataPtr->battlerData[battlerId ^ BIT_FLANK].lowHpSong)
        {
            m4aSongNumStop(SE_LOW_HEALTH);
            return;
        }
    }
}

void BattleStopLowHpSound(void)
{
    u8 playerBattler = GetBattlerAtPosition(B_POSITION_PLAYER_LEFT);

    gBattleSpritesDataPtr->battlerData[playerBattler].lowHpSong = 0;
    if (IsDoubleBattle())
        gBattleSpritesDataPtr->battlerData[playerBattler ^ BIT_FLANK].lowHpSong = 0;

    m4aSongNumStop(SE_LOW_HEALTH);
}

u8 GetMonHPBarLevel(struct Pokemon *mon)
{
    u16 hp = GetMonData(mon, MON_DATA_HP);
    u16 maxHP = GetMonData(mon, MON_DATA_MAX_HP);

    return GetHPBarLevel(hp, maxHP);
}

void HandleBattleLowHpMusicChange(void)
{
    if (gMain.inBattle)
    {
        u8 playerBattler1 = GetBattlerAtPosition(B_POSITION_PLAYER_LEFT);
        u8 playerBattler2 = GetBattlerAtPosition(B_POSITION_PLAYER_RIGHT);
        u8 battler1PartyId = GetPartyIdFromBattlePartyId(gBattlerPartyIndexes[playerBattler1]);
        u8 battler2PartyId = GetPartyIdFromBattlePartyId(gBattlerPartyIndexes[playerBattler2]);

        if (GetMonData(&gPlayerParty[battler1PartyId], MON_DATA_HP) != 0)
            HandleLowHpMusicChange(&gPlayerParty[battler1PartyId], playerBattler1);
        if (IsDoubleBattle() && GetMonData(&gPlayerParty[battler2PartyId], MON_DATA_HP) != 0)
            HandleLowHpMusicChange(&gPlayerParty[battler2PartyId], playerBattler2);
    }
}

void SetBattlerSpriteAffineMode(u8 affineMode)
{
    s32 i;

    for (i = 0; i < gBattlersCount; i++)
    {
        if (IsBattlerSpritePresent(i))
        {
            gSprites[gBattlerSpriteIds[i]].oam.affineMode = affineMode;
            if (affineMode == ST_OAM_AFFINE_OFF)
            {
                gBattleSpritesDataPtr->healthBoxesData[i].matrixNum = gSprites[gBattlerSpriteIds[i]].oam.matrixNum;
                gSprites[gBattlerSpriteIds[i]].oam.matrixNum = 0;
            }
            else
            {
                gSprites[gBattlerSpriteIds[i]].oam.matrixNum = gBattleSpritesDataPtr->healthBoxesData[i].matrixNum;
            }
        }
    }
}

#define tBattlerId data[0]

void LoadAndCreateEnemyShadowSprites(void)
{
    u8 battlerId;

    LoadCompressedSpriteSheet(&gSpriteSheet_EnemyShadow);

    battlerId = GetBattlerAtPosition(B_POSITION_OPPONENT_LEFT);
    gBattleSpritesDataPtr->healthBoxesData[battlerId].shadowSpriteId = CreateSprite(&gSpriteTemplate_EnemyShadow, GetBattlerSpriteCoord(battlerId, 0), GetBattlerSpriteCoord(battlerId, 1) + 29, 0xC8);
    gSprites[gBattleSpritesDataPtr->healthBoxesData[battlerId].shadowSpriteId].data[0] = battlerId;

    if (IsDoubleBattle())
    {
        battlerId = GetBattlerAtPosition(B_POSITION_OPPONENT_RIGHT);
        gBattleSpritesDataPtr->healthBoxesData[battlerId].shadowSpriteId = CreateSprite(&gSpriteTemplate_EnemyShadow, GetBattlerSpriteCoord(battlerId, 0), GetBattlerSpriteCoord(battlerId, 1) + 29, 0xC8);
        gSprites[gBattleSpritesDataPtr->healthBoxesData[battlerId].shadowSpriteId].data[0] = battlerId;
    }
}

void SpriteCB_EnemyShadow(struct Sprite *shadowSprite)
{
    bool8 invisible = FALSE;
    u8 battlerId = shadowSprite->tBattlerId;
    struct Sprite *battlerSprite = &gSprites[gBattlerSpriteIds[battlerId]];

    if (!battlerSprite->inUse || !IsBattlerSpritePresent(battlerId))
    {
        shadowSprite->callback = SpriteCB_SetInvisible;
        return;
    }
    if (gAnimScriptActive || battlerSprite->invisible)
        invisible = TRUE;
    else if (gBattleSpritesDataPtr->battlerData[battlerId].transformSpecies != SPECIES_NONE
             && gEnemyMonElevation[gBattleSpritesDataPtr->battlerData[battlerId].transformSpecies] == 0)
        invisible = TRUE;

    if (gBattleSpritesDataPtr->battlerData[battlerId].behindSubstitute)
        invisible = TRUE;

    shadowSprite->pos1.x = battlerSprite->pos1.x;
    shadowSprite->pos2.x = battlerSprite->pos2.x;
    shadowSprite->invisible = invisible;
}

#undef tBattlerId

void SpriteCB_SetInvisible(struct Sprite *sprite)
{
    sprite->invisible = TRUE;
}

void SetBattlerShadowSpriteCallback(u8 battlerId, u16 species)
{
    // The player's shadow is never seen.
    if (GetBattlerSide(battlerId) == B_SIDE_PLAYER)
        return;

    if (gBattleSpritesDataPtr->battlerData[battlerId].transformSpecies != SPECIES_NONE)
        species = gBattleSpritesDataPtr->battlerData[battlerId].transformSpecies;

    if (gEnemyMonElevation[species] != 0)
        gSprites[gBattleSpritesDataPtr->healthBoxesData[battlerId].shadowSpriteId].callback = SpriteCB_EnemyShadow;
    else
        gSprites[gBattleSpritesDataPtr->healthBoxesData[battlerId].shadowSpriteId].callback = SpriteCB_SetInvisible;
}

void HideBattlerShadowSprite(u8 battlerId)
{
    gSprites[gBattleSpritesDataPtr->healthBoxesData[battlerId].shadowSpriteId].callback = SpriteCB_SetInvisible;
}

void sub_805EF14(void)
{
    u16 *vramPtr = (u16*)(VRAM + 0x240);
    s32 i;
    s32 j;

    for (i = 0; i < 9; i++)
    {
        for (j = 0; j < 16; j++)
        {
            if (!(*vramPtr & 0xF000))
                *vramPtr |= 0xF000;
            if (!(*vramPtr & 0x0F00))
                *vramPtr |= 0x0F00;
            if (!(*vramPtr & 0x00F0))
                *vramPtr |= 0x00F0;
            if (!(*vramPtr & 0x000F))
                *vramPtr |= 0x000F;
            vramPtr++;
        }
    }
}

void ClearTemporarySpeciesSpriteData(u8 battlerId, bool8 dontClearSubstitute)
{
    gBattleSpritesDataPtr->battlerData[battlerId].transformSpecies = SPECIES_NONE;
    gBattleMonForms[battlerId] = 0;
    if (!dontClearSubstitute)
        ClearBehindSubstituteBit(battlerId);
}

void AllocateMonSpritesGfx(void)
{
    u8 i = 0, j;

    gMonSpritesGfxPtr = NULL;
    gMonSpritesGfxPtr = AllocZeroed(sizeof(*gMonSpritesGfxPtr));
    gMonSpritesGfxPtr->firstDecompressed = AllocZeroed(0x8000);

    for (i = 0; i < MAX_BATTLERS_COUNT; i++)
    {
        gMonSpritesGfxPtr->sprites.ptr[i] = gMonSpritesGfxPtr->firstDecompressed + (i * 0x2000);
        *(gMonSpritesGfxPtr->templates + i) = gBattlerSpriteTemplates[i];

        for (j = 0; j < 4; j++)
        {
            gMonSpritesGfxPtr->field_74[i][j].data = gMonSpritesGfxPtr->sprites.ptr[i] + (j * 0x800);
            gMonSpritesGfxPtr->field_74[i][j].size = 0x800;
        }

        gMonSpritesGfxPtr->templates[i].images = gMonSpritesGfxPtr->field_74[i];
    }

    gMonSpritesGfxPtr->barFontGfx = AllocZeroed(0x1000);
}

void FreeMonSpritesGfx(void)
{
    if (gMonSpritesGfxPtr == NULL)
        return;

    if (gMonSpritesGfxPtr->buffer != NULL)
        FREE_AND_SET_NULL(gMonSpritesGfxPtr->buffer);
    if (gMonSpritesGfxPtr->field_178 != NULL)
        FREE_AND_SET_NULL(gMonSpritesGfxPtr->field_178);

    FREE_AND_SET_NULL(gMonSpritesGfxPtr->barFontGfx);
    FREE_AND_SET_NULL(gMonSpritesGfxPtr->firstDecompressed);
    gMonSpritesGfxPtr->sprites.ptr[0] = NULL;
    gMonSpritesGfxPtr->sprites.ptr[1] = NULL;
    gMonSpritesGfxPtr->sprites.ptr[2] = NULL;
    gMonSpritesGfxPtr->sprites.ptr[3] = NULL;
    FREE_AND_SET_NULL(gMonSpritesGfxPtr);
}

bool32 ShouldPlayNormalMonCry(struct Pokemon *mon)
{
    s16 hp, maxHP;
    s32 barLevel;

    if (GetMonData(mon, MON_DATA_STATUS) & (STATUS1_ANY | STATUS1_TOXIC_COUNTER))
        return FALSE;

    hp = GetMonData(mon, MON_DATA_HP);
    maxHP = GetMonData(mon, MON_DATA_MAX_HP);

    barLevel = GetHPBarLevel(hp, maxHP);
    if (barLevel <= HP_BAR_YELLOW)
        return FALSE;

    return TRUE;
}<|MERGE_RESOLUTION|>--- conflicted
+++ resolved
@@ -629,24 +629,9 @@
     otId = GetMonData(mon, MON_DATA_OT_ID);
     position = GetBattlerPosition(battlerId);
 
-<<<<<<< HEAD
     HandleLoadSpecialPokePic(&gMonBackPicTable[species],
                              gMonSpritesGfxPtr->sprites.ptr[position],
                              species, currentPersonality);
-=======
-    if (ShouldIgnoreDeoxysForm(1, battlerId) == TRUE || gBattleSpritesDataPtr->battlerData[battlerId].transformSpecies != SPECIES_NONE)
-    {
-        HandleLoadSpecialPokePic_DontHandleDeoxys(&gMonBackPicTable[species],
-                                                  gMonSpritesGfxPtr->sprites.ptr[position],
-                                                  species, currentPersonality);
-    }
-    else
-    {
-        HandleLoadSpecialPokePic(&gMonBackPicTable[species],
-                                gMonSpritesGfxPtr->sprites.ptr[position],
-                                species, currentPersonality);
-    }
->>>>>>> 9eb57944
 
     paletteOffset = 0x100 + battlerId * 16;
 
