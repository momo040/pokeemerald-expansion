--- conflicted
+++ resolved
@@ -3923,7 +3923,6 @@
     }
 }
 
-<<<<<<< HEAD
 // ROCK CLIMB
 enum RockClimbState
 {
@@ -4193,11 +4192,6 @@
 #endif
 
 #undef tState
-#undef tDestX
-#undef tDestY
-#undef tMonId
-=======
-#undef tState
 #undef tSpriteId
 #undef tTargetX
 #undef tTargetY
@@ -4206,5 +4200,4 @@
 #undef tVelocityX
 #undef tVelocityY
 #undef tMoveSteps
-#undef tObjEventId
->>>>>>> 8c537ccd
+#undef tObjEventId