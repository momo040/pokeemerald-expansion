#include "global.h"
#include "decompress.h"
#include "event_object_movement.h"
#include "field_camera.h"
#include "field_control_avatar.h"
#include "field_effect.h"
#include "field_effect_helpers.h"
#include "field_player_avatar.h"
#include "field_screen_effect.h"
#include "field_weather.h"
#include "fieldmap.h"
#include "fldeff.h"
#include "gpu_regs.h"
#include "main.h"
#include "mirage_tower.h"
#include "menu.h"
#include "metatile_behavior.h"
#include "overworld.h"
#include "palette.h"
#include "party_menu.h"
#include "pokemon.h"
#include "script.h"
#include "sound.h"
#include "sprite.h"
#include "task.h"
#include "trainer_pokemon_sprites.h"
#include "trig.h"
#include "util.h"
#include "constants/field_effects.h"
#include "constants/event_object_movement.h"
#include "constants/metatile_behaviors.h"
#include "constants/rgb.h"
#include "constants/songs.h"

#define subsprite_table(ptr) {.subsprites = ptr, .subspriteCount = (sizeof ptr) / (sizeof(struct Subsprite))}

EWRAM_DATA s32 gFieldEffectArguments[8] = {0};

// Static type declarations

static void Task_PokecenterHeal(u8 taskId);
static void PokecenterHealEffect_Init(struct Task *);
static void PokecenterHealEffect_WaitForBallPlacement(struct Task *);
static void PokecenterHealEffect_WaitForBallFlashing(struct Task *);
static void PokecenterHealEffect_WaitForSoundAndEnd(struct Task *);
static u8 CreatePokecenterMonitorSprite(s16, s16);
static void SpriteCB_PokecenterMonitor(struct Sprite *);

static void Task_HallOfFameRecord(u8 taskId);
static void HallOfFameRecordEffect_Init(struct Task *);
static void HallOfFameRecordEffect_WaitForBallPlacement(struct Task *);
static void HallOfFameRecordEffect_WaitForBallFlashing(struct Task *);
static void HallOfFameRecordEffect_WaitForSoundAndEnd(struct Task *);
static void CreateHofMonitorSprite(s16, s16, s16, bool8);
static void SpriteCB_HallOfFameMonitor(struct Sprite *);

static u8 CreateGlowingPokeballsEffect(s16, s16, s16, bool16);
static void SpriteCB_PokeballGlowEffect(struct Sprite *);
static void PokeballGlowEffect_PlaceBalls(struct Sprite *);
static void PokeballGlowEffect_TryPlaySe(struct Sprite *);
static void PokeballGlowEffect_Flash1(struct Sprite *);
static void PokeballGlowEffect_Flash2(struct Sprite *);
static void PokeballGlowEffect_WaitAfterFlash(struct Sprite *);
static void PokeballGlowEffect_Dummy(struct Sprite *);
static void PokeballGlowEffect_WaitForSound(struct Sprite *);
static void PokeballGlowEffect_Idle(struct Sprite *);
static void SpriteCB_PokeballGlow(struct Sprite *);

static void FieldCallback_UseFly(void);
static void Task_UseFly(u8);
static void FieldCallback_FlyIntoMap(void);
static void Task_FlyIntoMap(u8);

static void Task_FallWarpFieldEffect(u8);
static bool8 FallWarpEffect_Init(struct Task *);
static bool8 FallWarpEffect_WaitWeather(struct Task *);
static bool8 FallWarpEffect_StartFall(struct Task *);
static bool8 FallWarpEffect_Fall(struct Task *);
static bool8 FallWarpEffect_Land(struct Task *);
static bool8 FallWarpEffect_CameraShake(struct Task *);
static bool8 FallWarpEffect_End(struct Task *);

static void Task_EscalatorWarpOut(u8);
static bool8 EscalatorWarpOut_Init(struct Task *);
static bool8 EscalatorWarpOut_WaitForPlayer(struct Task *);
static bool8 EscalatorWarpOut_Up_Ride(struct Task *);
static bool8 EscalatorWarpOut_Up_End(struct Task *);
static bool8 EscalatorWarpOut_Down_Ride(struct Task *);
static bool8 EscalatorWarpOut_Down_End(struct Task *);
static void RideUpEscalatorOut(struct Task *);
static void RideDownEscalatorOut(struct Task *);
static void FadeOutAtEndOfEscalator(void);
static void WarpAtEndOfEscalator(void);

static void FieldCallback_EscalatorWarpIn(void);
static void Task_EscalatorWarpIn(u8);
static bool8 EscalatorWarpIn_Init(struct Task *);
static bool8 EscalatorWarpIn_Down_Init(struct Task *);
static bool8 EscalatorWarpIn_Down_Ride(struct Task *);
static bool8 EscalatorWarpIn_Up_Init(struct Task *);
static bool8 EscalatorWarpIn_Up_Ride(struct Task *);
static bool8 EscalatorWarpIn_WaitForMovement(struct Task *);
static bool8 EscalatorWarpIn_End(struct Task *);

static void Task_UseWaterfall(u8);
static bool8 WaterfallFieldEffect_Init(struct Task *, struct ObjectEvent *);
static bool8 WaterfallFieldEffect_ShowMon(struct Task *, struct ObjectEvent *);
static bool8 WaterfallFieldEffect_WaitForShowMon(struct Task *, struct ObjectEvent *);
static bool8 WaterfallFieldEffect_RideUp(struct Task *, struct ObjectEvent *);
static bool8 WaterfallFieldEffect_ContinueRideOrEnd(struct Task *, struct ObjectEvent *);

static void Task_UseDive(u8);
static bool8 DiveFieldEffect_Init(struct Task *);
static bool8 DiveFieldEffect_ShowMon(struct Task *);
static bool8 DiveFieldEffect_TryWarp(struct Task *);

static void Task_LavaridgeGymB1FWarp(u8);
static bool8 LavaridgeGymB1FWarpEffect_Init(struct Task *, struct ObjectEvent *, struct Sprite *);
static bool8 LavaridgeGymB1FWarpEffect_CameraShake(struct Task *, struct ObjectEvent *, struct Sprite *);
static bool8 LavaridgeGymB1FWarpEffect_Launch(struct Task *, struct ObjectEvent *, struct Sprite *);
static bool8 LavaridgeGymB1FWarpEffect_Rise(struct Task *, struct ObjectEvent *, struct Sprite *);
static bool8 LavaridgeGymB1FWarpEffect_FadeOut(struct Task *, struct ObjectEvent *, struct Sprite *);
static bool8 LavaridgeGymB1FWarpEffect_Warp(struct Task *, struct ObjectEvent *, struct Sprite *);

static void FieldCB_LavaridgeGymB1FWarpExit(void);
static void Task_LavaridgeGymB1FWarpExit(u8);
static bool8 LavaridgeGymB1FWarpExitEffect_Init(struct Task *, struct ObjectEvent *, struct Sprite *);
static bool8 LavaridgeGymB1FWarpExitEffect_StartPopOut(struct Task *, struct ObjectEvent *, struct Sprite *);
static bool8 LavaridgeGymB1FWarpExitEffect_PopOut(struct Task *, struct ObjectEvent *, struct Sprite *);
static bool8 LavaridgeGymB1FWarpExitEffect_End(struct Task *, struct ObjectEvent *, struct Sprite *);

static void Task_LavaridgeGym1FWarp(u8);
static bool8 LavaridgeGym1FWarpEffect_Init(struct Task *, struct ObjectEvent *, struct Sprite *);
static bool8 LavaridgeGym1FWarpEffect_AshPuff(struct Task *, struct ObjectEvent *, struct Sprite *);
static bool8 LavaridgeGym1FWarpEffect_Disappear(struct Task *, struct ObjectEvent *, struct Sprite *);
static bool8 LavaridgeGym1FWarpEffect_FadeOut(struct Task *, struct ObjectEvent *, struct Sprite *);
static bool8 LavaridgeGym1FWarpEffect_Warp(struct Task *, struct ObjectEvent *, struct Sprite *);

static void Task_EscapeRopeWarpOut(u8);
static void EscapeRopeWarpOutEffect_Init(struct Task *);
static void EscapeRopeWarpOutEffect_Spin(struct Task *);

static void FieldCallback_EscapeRopeWarpIn(void);
static void Task_EscapeRopeWarpIn(u8);
static void EscapeRopeWarpInEffect_Init(struct Task *);
static void EscapeRopeWarpInEffect_Spin(struct Task *);

static void Task_TeleportWarpOut(u8);
static void TeleportWarpOutFieldEffect_Init(struct Task *);
static void TeleportWarpOutFieldEffect_SpinGround(struct Task *);
static void TeleportWarpOutFieldEffect_SpinExit(struct Task *);
static void TeleportWarpOutFieldEffect_End(struct Task *);

static void FieldCallback_TeleportWarpIn(void);
static void Task_TeleportWarpIn(u8);
static void TeleportWarpInFieldEffect_Init(struct Task *);
static void TeleportWarpInFieldEffect_SpinEnter(struct Task *);
static void TeleportWarpInFieldEffect_SpinGround(struct Task *);

static void Task_FieldMoveShowMonOutdoors(u8);
static void FieldMoveShowMonOutdoorsEffect_Init(struct Task *);
static void FieldMoveShowMonOutdoorsEffect_LoadGfx(struct Task *);
static void FieldMoveShowMonOutdoorsEffect_CreateBanner(struct Task *);
static void FieldMoveShowMonOutdoorsEffect_WaitForMon(struct Task *);
static void FieldMoveShowMonOutdoorsEffect_ShrinkBanner(struct Task *);
static void FieldMoveShowMonOutdoorsEffect_RestoreBg(struct Task *);
static void FieldMoveShowMonOutdoorsEffect_End(struct Task *);
static void VBlankCB_FieldMoveShowMonOutdoors(void);
static void LoadFieldMoveOutdoorStreaksTilemap(u16);

static void Task_FieldMoveShowMonIndoors(u8);
static void FieldMoveShowMonIndoorsEffect_Init(struct Task *);
static void FieldMoveShowMonIndoorsEffect_LoadGfx(struct Task *);
static void FieldMoveShowMonIndoorsEffect_SlideBannerOn(struct Task *);
static void FieldMoveShowMonIndoorsEffect_WaitForMon(struct Task *);
static void FieldMoveShowMonIndoorsEffect_RestoreBg(struct Task *);
static void FieldMoveShowMonIndoorsEffect_SlideBannerOff(struct Task *);
static void FieldMoveShowMonIndoorsEffect_End(struct Task *);
static void VBlankCB_FieldMoveShowMonIndoors(void);
static void AnimateIndoorShowMonBg(struct Task *);
static bool8 SlideIndoorBannerOnscreen(struct Task *);
static bool8 SlideIndoorBannerOffscreen(struct Task *);

static u8 InitFieldMoveMonSprite(u32, u32, u32);
static void SpriteCB_FieldMoveMonSlideOnscreen(struct Sprite *);
static void SpriteCB_FieldMoveMonWaitAfterCry(struct Sprite *);
static void SpriteCB_FieldMoveMonSlideOffscreen(struct Sprite *);

static void Task_SurfFieldEffect(u8);
static void SurfFieldEffect_Init(struct Task *);
static void SurfFieldEffect_FieldMovePose(struct Task *);
static void SurfFieldEffect_ShowMon(struct Task *);
static void SurfFieldEffect_JumpOnSurfBlob(struct Task *);
static void SurfFieldEffect_End(struct Task *);

static void SpriteCB_NPCFlyOut(struct Sprite *);

static void Task_FlyOut(u8);
static void FlyOutFieldEffect_FieldMovePose(struct Task *);
static void FlyOutFieldEffect_ShowMon(struct Task *);
static void FlyOutFieldEffect_BirdLeaveBall(struct Task *);
static void FlyOutFieldEffect_WaitBirdLeave(struct Task *);
static void FlyOutFieldEffect_BirdSwoopDown(struct Task *);
static void FlyOutFieldEffect_JumpOnBird(struct Task *);
static void FlyOutFieldEffect_FlyOffWithBird(struct Task *);
static void FlyOutFieldEffect_WaitFlyOff(struct Task *);
static void FlyOutFieldEffect_End(struct Task *);

static u8 CreateFlyBirdSprite(void);
static u8 GetFlyBirdAnimCompleted(u8);
static void StartFlyBirdSwoopDown(u8);
static void SetFlyBirdPlayerSpriteId(u8, u8);
static void SpriteCB_FlyBirdLeaveBall(struct Sprite *);
static void SpriteCB_FlyBirdSwoopDown(struct Sprite *);

static void Task_FlyIn(u8);
static void FlyInFieldEffect_BirdSwoopDown(struct Task *);
static void FlyInFieldEffect_FlyInWithBird(struct Task *);
static void FlyInFieldEffect_JumpOffBird(struct Task *);
static void FlyInFieldEffect_FieldMovePose(struct Task *);
static void FlyInFieldEffect_BirdReturnToBall(struct Task *);
static void FlyInFieldEffect_WaitBirdReturn(struct Task *);
static void FlyInFieldEffect_End(struct Task *);

static void Task_DestroyDeoxysRock(u8 taskId);
static void DestroyDeoxysRockEffect_CameraShake(s16 *, u8);
static void DestroyDeoxysRockEffect_RockFragments(s16 *, u8);
static void DestroyDeoxysRockEffect_WaitAndEnd(s16 *, u8);
static void CreateDeoxysRockFragments(struct Sprite *);
static void SpriteCB_DeoxysRockFragment(struct Sprite *sprite);

static void Task_MoveDeoxysRock(u8 taskId);

// Static RAM declarations

static u8 sActiveList[32];

// External declarations
extern struct CompressedSpritePalette gMonPaletteTable[]; // GF made a mistake and did not extern it as const.
extern const struct CompressedSpritePalette gTrainerFrontPicPaletteTable[];
extern const struct CompressedSpriteSheet gTrainerFrontPicTable[];
extern u8 *gFieldEffectScriptPointers[];
extern const struct SpriteTemplate *const gFieldEffectObjectTemplatePointers[];

static const u32 sNewGameBirch_Gfx[] = INCBIN_U32("graphics/birch_speech/birch.4bpp");
static const u32 sUnusedBirchBeauty[] = INCBIN_U32("graphics/birch_speech/unused_beauty.4bpp");
static const u16 sNewGameBirch_Pal[16] = INCBIN_U16("graphics/birch_speech/birch.gbapal");

static const u32 sPokeballGlow_Gfx[] = INCBIN_U32("graphics/field_effects/pics/pokeball_glow.4bpp");
static const u16 sPokeballGlow_Pal[16] = INCBIN_U16("graphics/field_effects/palettes/pokeball_glow.gbapal");
static const u32 sPokecenterMonitor0_Gfx[] = INCBIN_U32("graphics/field_effects/pics/pokecenter_monitor/0.4bpp");
static const u32 sPokecenterMonitor1_Gfx[] = INCBIN_U32("graphics/field_effects/pics/pokecenter_monitor/1.4bpp");
static const u32 sHofMonitorBig_Gfx[] = INCBIN_U32("graphics/field_effects/pics/hof_monitor_big.4bpp");
static const u8 sHofMonitorSmall_Gfx[] = INCBIN_U8("graphics/field_effects/pics/hof_monitor_small.4bpp");
static const u16 sHofMonitor_Pal[16] = INCBIN_U16("graphics/field_effects/palettes/hof_monitor.gbapal");

// Graphics for the lights streaking past your Pokemon when it uses a field move.
static const u32 sFieldMoveStreaksOutdoors_Gfx[] = INCBIN_U32("graphics/field_effects/pics/field_move_streaks.4bpp");
static const u16 sFieldMoveStreaksOutdoors_Pal[16] = INCBIN_U16("graphics/field_effects/pics/field_move_streaks.gbapal");
static const u16 sFieldMoveStreaksOutdoors_Tilemap[320] = INCBIN_U16("graphics/field_effects/pics/field_move_streaks.bin");

// The following light streaks effect is used when the map is indoors
static const u32 sFieldMoveStreaksIndoors_Gfx[] = INCBIN_U32("graphics/field_effects/pics/field_move_streaks_indoors.4bpp");
static const u16 sFieldMoveStreaksIndoors_Pal[16] = INCBIN_U16("graphics/field_effects/pics/field_move_streaks_indoors.gbapal");
static const u16 sFieldMoveStreaksIndoors_Tilemap[320] = INCBIN_U16("graphics/field_effects/pics/field_move_streaks_indoors.bin");

static const u16 sSpotlight_Pal[16] = INCBIN_U16("graphics/field_effects/pics/spotlight.gbapal");
static const u8 sSpotlight_Gfx[] = INCBIN_U8("graphics/field_effects/pics/spotlight.4bpp");
static const u8 sRockFragment_TopLeft[] = INCBIN_U8("graphics/field_effects/pics/deoxys_rock_fragment_top_left.4bpp");
static const u8 sRockFragment_TopRight[] = INCBIN_U8("graphics/field_effects/pics/deoxys_rock_fragment_top_right.4bpp");
static const u8 sRockFragment_BottomLeft[] = INCBIN_U8("graphics/field_effects/pics/deoxys_rock_fragment_bottom_left.4bpp");
static const u8 sRockFragment_BottomRight[] = INCBIN_U8("graphics/field_effects/pics/deoxys_rock_fragment_bottom_right.4bpp");

bool8 (*const gFieldEffectScriptFuncs[])(u8 **, u32 *) =
{
    FieldEffectCmd_loadtiles,
    FieldEffectCmd_loadfadedpal,
    FieldEffectCmd_loadpal,
    FieldEffectCmd_callnative,
    FieldEffectCmd_end,
    FieldEffectCmd_loadgfx_callnative,
    FieldEffectCmd_loadtiles_callnative,
    FieldEffectCmd_loadfadedpal_callnative,
};

static const struct OamData sOam_64x64 =
{
    .y = 0,
    .affineMode = ST_OAM_AFFINE_OFF,
    .objMode = ST_OAM_OBJ_NORMAL,
    .bpp = ST_OAM_4BPP,
    .shape = SPRITE_SHAPE(64x64),
    .x = 0,
    .size = SPRITE_SIZE(64x64),
    .tileNum = 0,
    .priority = 0,
    .paletteNum = 0,
};

static const struct OamData sOam_8x8 =
{
    .y = 0,
    .affineMode = ST_OAM_AFFINE_OFF,
    .objMode = ST_OAM_OBJ_NORMAL,
    .bpp = ST_OAM_4BPP,
    .shape = SPRITE_SHAPE(8x8),
    .x = 0,
    .size = SPRITE_SIZE(8x8),
    .tileNum = 0,
    .priority = 0,
    .paletteNum = 0,
};

static const struct OamData sOam_16x16 =
{
    .y = 0,
    .affineMode = ST_OAM_AFFINE_OFF,
    .objMode = ST_OAM_OBJ_NORMAL,
    .bpp = ST_OAM_4BPP,
    .shape = SPRITE_SHAPE(16x16),
    .x = 0,
    .size = SPRITE_SIZE(16x16),
    .tileNum = 0,
    .priority = 0,
    .paletteNum = 0,
};

static const struct SpriteFrameImage sPicTable_NewGameBirch[] =
{
    obj_frame_tiles(sNewGameBirch_Gfx)
};

static const struct SpritePalette sSpritePalette_NewGameBirch =
{
    .data = sNewGameBirch_Pal,
    .tag = 0x1006
};

static const union AnimCmd sAnim_NewGameBirch[] =
{
    ANIMCMD_FRAME(.imageValue = 0, .duration = 1),
    ANIMCMD_END
};

static const union AnimCmd *const sAnimTable_NewGameBirch[] =
{
    sAnim_NewGameBirch
};

static const struct SpriteTemplate sSpriteTemplate_NewGameBirch =
{
    .tileTag = TAG_NONE,
    .paletteTag = 0x1006,
    .oam = &sOam_64x64,
    .anims = sAnimTable_NewGameBirch,
    .images = sPicTable_NewGameBirch,
    .affineAnims = gDummySpriteAffineAnimTable,
    .callback = SpriteCallbackDummy
};

const struct SpritePalette gSpritePalette_PokeballGlow =
{
    .data = sPokeballGlow_Pal,
    .tag = FLDEFF_PAL_TAG_POKEBALL_GLOW
};

const struct SpritePalette gSpritePalette_HofMonitor =
{
    .data = sHofMonitor_Pal,
    .tag = FLDEFF_PAL_TAG_HOF_MONITOR
};

static const struct OamData sOam_32x16 =
{
    .y = 0,
    .affineMode = ST_OAM_AFFINE_OFF,
    .objMode = ST_OAM_OBJ_NORMAL,
    .bpp = ST_OAM_4BPP,
    .shape = SPRITE_SHAPE(32x16),
    .x = 0,
    .size = SPRITE_SIZE(32x16),
    .tileNum = 0,
    .priority = 0,
    .paletteNum = 0,
};

static const struct SpriteFrameImage sPicTable_PokeballGlow[] =
{
    obj_frame_tiles(sPokeballGlow_Gfx)
};

static const struct SpriteFrameImage sPicTable_PokecenterMonitor[] =
{
    obj_frame_tiles(sPokecenterMonitor0_Gfx),
    obj_frame_tiles(sPokecenterMonitor1_Gfx)
};

static const struct SpriteFrameImage sPicTable_HofMonitorBig[] =
{
    obj_frame_tiles(sHofMonitorBig_Gfx)
};

static const struct SpriteFrameImage sPicTable_HofMonitorSmall[] =
{
    {.data = sHofMonitorSmall_Gfx, .size = 0x200} // the macro breaks down here
};

/*
[0_][] <-1    24x16
[2 ][] <-3
   ^-- Origin
*/
static const struct Subsprite sSubsprites_PokecenterMonitor[] =
{
    {
        .x = -12,
        .y =  -8,
        .shape = SPRITE_SHAPE(16x8),
        .size = SPRITE_SIZE(16x8),
        .tileOffset = 0,
        .priority = 2
    },
    {
        .x =  4,
        .y = -8,
        .shape = SPRITE_SHAPE(8x8),
        .size = SPRITE_SIZE(8x8),
        .tileOffset = 2,
        .priority = 2
    },
    {
        .x = -12,
        .y =   0,
        .shape = SPRITE_SHAPE(16x8),
        .size = SPRITE_SIZE(16x8),
        .tileOffset = 3,
        .priority = 2
    },
    {
        .x = 4,
        .y = 0,
        .shape = SPRITE_SHAPE(8x8),
        .size = SPRITE_SIZE(8x8),
        .tileOffset = 5,
        .priority = 2
    }
};

static const struct SubspriteTable sSubspriteTable_PokecenterMonitor = subsprite_table(sSubsprites_PokecenterMonitor);

/*
[0_____][1_____]    24x16
[2     ][3     ]
        ^-- Origin
*/
static const struct Subsprite sSubsprites_HofMonitorBig[] =
{
    {
        .x = -32,
        .y = -8,
        .shape = SPRITE_SHAPE(32x8),
        .size = SPRITE_SIZE(32x8),
        .tileOffset = 0,
        .priority = 2
    },
    {
        .x =  0,
        .y = -8,
        .shape = SPRITE_SHAPE(32x8),
        .size = SPRITE_SIZE(32x8),
        .tileOffset = 4,
        .priority = 2
    },
    {
        .x = -32,
        .y =  0,
        .shape = SPRITE_SHAPE(32x8),
        .size = SPRITE_SIZE(32x8),
        .tileOffset = 8,
        .priority = 2
    },
    {
        .x =   0,
        .y =  0,
        .shape = SPRITE_SHAPE(32x8),
        .size = SPRITE_SIZE(32x8),
        .tileOffset = 12,
        .priority = 2
    }
};

static const struct SubspriteTable sSubspriteTable_HofMonitorBig = subsprite_table(sSubsprites_HofMonitorBig);

static const union AnimCmd sAnim_Static[] =
{
    ANIMCMD_FRAME(.imageValue = 0, .duration = 1),
    ANIMCMD_JUMP(0)
};

static const union AnimCmd sAnim_Flicker[] =
{
    ANIMCMD_FRAME(.imageValue = 0, .duration = 16),
    ANIMCMD_FRAME(.imageValue = 1, .duration = 16),
    ANIMCMD_FRAME(.imageValue = 0, .duration = 16),
    ANIMCMD_FRAME(.imageValue = 1, .duration = 16),
    ANIMCMD_FRAME(.imageValue = 0, .duration = 16),
    ANIMCMD_FRAME(.imageValue = 1, .duration = 16),
    ANIMCMD_FRAME(.imageValue = 0, .duration = 16),
    ANIMCMD_FRAME(.imageValue = 1, .duration = 16),
    ANIMCMD_END
};

// Flicker on and off, for the Pokéballs / monitors during the PokéCenter heal effect
static const union AnimCmd *const sAnims_Flicker[] =
{
    sAnim_Static,
    sAnim_Flicker
};

static const union AnimCmd *const sAnims_HofMonitor[] =
{
    sAnim_Static
};

static const struct SpriteTemplate sSpriteTemplate_PokeballGlow =
{
    .tileTag = TAG_NONE,
    .paletteTag = FLDEFF_PAL_TAG_POKEBALL_GLOW,
    .oam = &sOam_8x8,
    .anims = sAnims_Flicker,
    .images = sPicTable_PokeballGlow,
    .affineAnims = gDummySpriteAffineAnimTable,
    .callback = SpriteCB_PokeballGlow
};

static const struct SpriteTemplate sSpriteTemplate_PokecenterMonitor =
{
    .tileTag = TAG_NONE,
    .paletteTag = FLDEFF_PAL_TAG_GENERAL_0,
    .oam = &sOam_16x16,
    .anims = sAnims_Flicker,
    .images = sPicTable_PokecenterMonitor,
    .affineAnims = gDummySpriteAffineAnimTable,
    .callback = SpriteCB_PokecenterMonitor
};

static const struct SpriteTemplate sSpriteTemplate_HofMonitorBig =
{
    .tileTag = TAG_NONE,
    .paletteTag = FLDEFF_PAL_TAG_HOF_MONITOR,
    .oam = &sOam_16x16,
    .anims = sAnims_HofMonitor,
    .images = sPicTable_HofMonitorBig,
    .affineAnims = gDummySpriteAffineAnimTable,
    .callback = SpriteCB_HallOfFameMonitor
};

static const struct SpriteTemplate sSpriteTemplate_HofMonitorSmall =
{
    .tileTag = TAG_NONE,
    .paletteTag = FLDEFF_PAL_TAG_HOF_MONITOR,
    .oam = &sOam_32x16,
    .anims = sAnims_HofMonitor,
    .images = sPicTable_HofMonitorSmall,
    .affineAnims = gDummySpriteAffineAnimTable,
    .callback = SpriteCB_HallOfFameMonitor
};

static void (*const sPokecenterHealEffectFuncs[])(struct Task *) =
{
    PokecenterHealEffect_Init,
    PokecenterHealEffect_WaitForBallPlacement,
    PokecenterHealEffect_WaitForBallFlashing,
    PokecenterHealEffect_WaitForSoundAndEnd
};

static void (*const sHallOfFameRecordEffectFuncs[])(struct Task *) =
{
    HallOfFameRecordEffect_Init,
    HallOfFameRecordEffect_WaitForBallPlacement,
    HallOfFameRecordEffect_WaitForBallFlashing,
    HallOfFameRecordEffect_WaitForSoundAndEnd
};

static void (*const sPokeballGlowEffectFuncs[])(struct Sprite *) =
{
    PokeballGlowEffect_PlaceBalls,
    PokeballGlowEffect_TryPlaySe,
    PokeballGlowEffect_Flash1,
    PokeballGlowEffect_Flash2,
    PokeballGlowEffect_WaitAfterFlash,
    PokeballGlowEffect_Dummy,
    PokeballGlowEffect_WaitForSound,
    PokeballGlowEffect_Idle
};

static const struct Coords16 sPokeballCoordOffsets[PARTY_SIZE] =
{
    {.x = 0, .y = 0},
    {.x = 6, .y = 0},
    {.x = 0, .y = 4},
    {.x = 6, .y = 4},
    {.x = 0, .y = 8},
    {.x = 6, .y = 8}
};

static const u8 sPokeballGlowReds[]   = {16, 12, 8, 0};
static const u8 sPokeballGlowGreens[] = {16, 12, 8, 0};
static const u8 sPokeballGlowBlues[]  = { 0,  0, 0, 0};

static bool8 (*const sFallWarpFieldEffectFuncs[])(struct Task *) =
{
    FallWarpEffect_Init,
    FallWarpEffect_WaitWeather,
    FallWarpEffect_StartFall,
    FallWarpEffect_Fall,
    FallWarpEffect_Land,
    FallWarpEffect_CameraShake,
    FallWarpEffect_End,
};

static bool8 (*const sEscalatorWarpOutFieldEffectFuncs[])(struct Task *) =
{
    EscalatorWarpOut_Init,
    EscalatorWarpOut_WaitForPlayer,
    EscalatorWarpOut_Up_Ride,
    EscalatorWarpOut_Up_End,
    EscalatorWarpOut_Down_Ride,
    EscalatorWarpOut_Down_End,
};

static bool8 (*const sEscalatorWarpInFieldEffectFuncs[])(struct Task *) =
{
    EscalatorWarpIn_Init,
    EscalatorWarpIn_Down_Init,
    EscalatorWarpIn_Down_Ride,
    EscalatorWarpIn_Up_Init,
    EscalatorWarpIn_Up_Ride,
    EscalatorWarpIn_WaitForMovement,
    EscalatorWarpIn_End,
};

static bool8 (*const sWaterfallFieldEffectFuncs[])(struct Task *, struct ObjectEvent *) =
{
    WaterfallFieldEffect_Init,
    WaterfallFieldEffect_ShowMon,
    WaterfallFieldEffect_WaitForShowMon,
    WaterfallFieldEffect_RideUp,
    WaterfallFieldEffect_ContinueRideOrEnd,
};

static bool8 (*const sDiveFieldEffectFuncs[])(struct Task *) =
{
    DiveFieldEffect_Init,
    DiveFieldEffect_ShowMon,
    DiveFieldEffect_TryWarp,
};

static bool8 (*const sLavaridgeGymB1FWarpEffectFuncs[])(struct Task *, struct ObjectEvent *, struct Sprite *) =
{
    LavaridgeGymB1FWarpEffect_Init,
    LavaridgeGymB1FWarpEffect_CameraShake,
    LavaridgeGymB1FWarpEffect_Launch,
    LavaridgeGymB1FWarpEffect_Rise,
    LavaridgeGymB1FWarpEffect_FadeOut,
    LavaridgeGymB1FWarpEffect_Warp,
};

static bool8 (*const sLavaridgeGymB1FWarpExitEffectFuncs[])(struct Task *, struct ObjectEvent *, struct Sprite *) =
{
    LavaridgeGymB1FWarpExitEffect_Init,
    LavaridgeGymB1FWarpExitEffect_StartPopOut,
    LavaridgeGymB1FWarpExitEffect_PopOut,
    LavaridgeGymB1FWarpExitEffect_End,
};

static bool8 (*const sLavaridgeGym1FWarpEffectFuncs[])(struct Task *, struct ObjectEvent *, struct Sprite *) =
{
    LavaridgeGym1FWarpEffect_Init,
    LavaridgeGym1FWarpEffect_AshPuff,
    LavaridgeGym1FWarpEffect_Disappear,
    LavaridgeGym1FWarpEffect_FadeOut,
    LavaridgeGym1FWarpEffect_Warp,
};

static void (*const sEscapeRopeWarpOutEffectFuncs[])(struct Task *) =
{
    EscapeRopeWarpOutEffect_Init,
    EscapeRopeWarpOutEffect_Spin,
};

u32 FieldEffectStart(u8 id)
{
    u8 *script;
    u32 val;

    FieldEffectActiveListAdd(id);

    script = gFieldEffectScriptPointers[id];

    while (gFieldEffectScriptFuncs[*script](&script, &val))
        ;

    return val;
}

bool8 FieldEffectCmd_loadtiles(u8 **script, u32 *val)
{
    (*script)++;
    FieldEffectScript_LoadTiles(script);
    return TRUE;
}

bool8 FieldEffectCmd_loadfadedpal(u8 **script, u32 *val)
{
    (*script)++;
    FieldEffectScript_LoadFadedPalette(script);
    return TRUE;
}

bool8 FieldEffectCmd_loadpal(u8 **script, u32 *val)
{
    (*script)++;
    FieldEffectScript_LoadPalette(script);
    return TRUE;
}

bool8 FieldEffectCmd_callnative(u8 **script, u32 *val)
{
    (*script)++;
    FieldEffectScript_CallNative(script, val);
    return TRUE;
}

bool8 FieldEffectCmd_end(u8 **script, u32 *val)
{
    return FALSE;
}

bool8 FieldEffectCmd_loadgfx_callnative(u8 **script, u32 *val)
{
    (*script)++;
    FieldEffectScript_LoadTiles(script);
    FieldEffectScript_LoadFadedPalette(script);
    FieldEffectScript_CallNative(script, val);
    return TRUE;
}

bool8 FieldEffectCmd_loadtiles_callnative(u8 **script, u32 *val)
{
    (*script)++;
    FieldEffectScript_LoadTiles(script);
    FieldEffectScript_CallNative(script, val);
    return TRUE;
}

bool8 FieldEffectCmd_loadfadedpal_callnative(u8 **script, u32 *val)
{
    (*script)++;
    FieldEffectScript_LoadFadedPalette(script);
    FieldEffectScript_CallNative(script, val);
    return TRUE;
}

u32 FieldEffectScript_ReadWord(u8 **script)
{
    return (*script)[0]
         + ((*script)[1] << 8)
         + ((*script)[2] << 16)
         + ((*script)[3] << 24);
}

void FieldEffectScript_LoadTiles(u8 **script)
{
    struct SpriteSheet *sheet = (struct SpriteSheet *)FieldEffectScript_ReadWord(script);
    if (GetSpriteTileStartByTag(sheet->tag) == 0xFFFF)
        LoadSpriteSheet(sheet);
    (*script) += 4;
}

void FieldEffectScript_LoadFadedPalette(u8 **script)
{
    struct SpritePalette *palette = (struct SpritePalette *)FieldEffectScript_ReadWord(script);
    LoadSpritePalette(palette);
    UpdateSpritePaletteWithWeather(IndexOfSpritePaletteTag(palette->tag));
    (*script) += 4;
}

void FieldEffectScript_LoadPalette(u8 **script)
{
    struct SpritePalette *palette = (struct SpritePalette *)FieldEffectScript_ReadWord(script);
    LoadSpritePalette(palette);
    (*script) += 4;
}

void FieldEffectScript_CallNative(u8 **script, u32 *val)
{
    u32 (*func)(void) = (u32 (*)(void))FieldEffectScript_ReadWord(script);
    *val = func();
    (*script) += 4;
}

void FieldEffectFreeGraphicsResources(struct Sprite *sprite)
{
    u16 sheetTileStart = sprite->sheetTileStart;
    u32 paletteNum = sprite->oam.paletteNum;
    DestroySprite(sprite);
    FieldEffectFreeTilesIfUnused(sheetTileStart);
    FieldEffectFreePaletteIfUnused(paletteNum);
}

void FieldEffectStop(struct Sprite *sprite, u8 id)
{
    FieldEffectFreeGraphicsResources(sprite);
    FieldEffectActiveListRemove(id);
}

void FieldEffectFreeTilesIfUnused(u16 tileStart)
{
    u8 i;
    u16 tag = GetSpriteTileTagByTileStart(tileStart);

    if (tag != TAG_NONE)
    {
        for (i = 0; i < MAX_SPRITES; i++)
            if (gSprites[i].inUse && gSprites[i].usingSheet && tileStart == gSprites[i].sheetTileStart)
                return;
        FreeSpriteTilesByTag(tag);
    }
}

void FieldEffectFreePaletteIfUnused(u8 paletteNum)
{
    u8 i;
    u16 tag = GetSpritePaletteTagByPaletteNum(paletteNum);

    if (tag != TAG_NONE)
    {
        for (i = 0; i < MAX_SPRITES; i++)
            if (gSprites[i].inUse && gSprites[i].oam.paletteNum == paletteNum)
                return;
        FreeSpritePaletteByTag(tag);
    }
}

void FieldEffectActiveListClear(void)
{
    u8 i;
    for (i = 0; i < ARRAY_COUNT(sActiveList); i++)
        sActiveList[i] = 0xFF;
}

void FieldEffectActiveListAdd(u8 id)
{
    u8 i;
    for (i = 0; i < ARRAY_COUNT(sActiveList); i++)
    {
        if (sActiveList[i] == 0xFF)
        {
            sActiveList[i] = id;
            return;
        }
    }
}

void FieldEffectActiveListRemove(u8 id)
{
    u8 i;
    for (i = 0; i < ARRAY_COUNT(sActiveList); i++)
    {
        if (sActiveList[i] == id)
        {
            sActiveList[i] = 0xFF;
            return;
        }
    }
}

bool8 FieldEffectActiveListContains(u8 id)
{
    u8 i;
    for (i = 0; i < ARRAY_COUNT(sActiveList); i++)
        if (sActiveList[i] == id)
            return TRUE;
    return FALSE;
}

u8 CreateTrainerSprite(u8 trainerSpriteID, s16 x, s16 y, u8 subpriority, u8 *buffer)
{
    struct SpriteTemplate spriteTemplate;
    LoadCompressedSpritePaletteOverrideBuffer(&gTrainerFrontPicPaletteTable[trainerSpriteID], buffer);
    LoadCompressedSpriteSheetOverrideBuffer(&gTrainerFrontPicTable[trainerSpriteID], buffer);
    spriteTemplate.tileTag = gTrainerFrontPicTable[trainerSpriteID].tag;
    spriteTemplate.paletteTag = gTrainerFrontPicPaletteTable[trainerSpriteID].tag;
    spriteTemplate.oam = &sOam_64x64;
    spriteTemplate.anims = gDummySpriteAnimTable;
    spriteTemplate.images = NULL;
    spriteTemplate.affineAnims = gDummySpriteAffineAnimTable;
    spriteTemplate.callback = SpriteCallbackDummy;
    return CreateSprite(&spriteTemplate, x, y, subpriority);
}

void LoadTrainerGfx_TrainerCard(u8 gender, u16 palOffset, u8 *dest)
{
    LZDecompressVram(gTrainerFrontPicTable[gender].data, dest);
    LoadCompressedPalette(gTrainerFrontPicPaletteTable[gender].data, palOffset, PLTT_SIZE_4BPP);
}

u8 AddNewGameBirchObject(s16 x, s16 y, u8 subpriority)
{
    LoadSpritePalette(&sSpritePalette_NewGameBirch);
    return CreateSprite(&sSpriteTemplate_NewGameBirch, x, y, subpriority);
}

u8 CreateMonSprite_PicBox(u16 species, s16 x, s16 y, u8 subpriority)
{
    s32 spriteId = CreateMonPicSprite_HandleDeoxys(species, 0, 0x8000, TRUE, x, y, 0, gMonPaletteTable[species].tag);
    PreservePaletteInWeather(IndexOfSpritePaletteTag(gMonPaletteTable[species].tag) + 0x10);
    if (spriteId == 0xFFFF)
        return MAX_SPRITES;
    else
        return spriteId;
}

u8 CreateMonSprite_FieldMove(u16 species, u32 otId, u32 personality, s16 x, s16 y, u8 subpriority)
{
    const struct CompressedSpritePalette *spritePalette = GetMonSpritePalStructFromOtIdPersonality(species, otId, personality);
    u16 spriteId = CreateMonPicSprite_HandleDeoxys(species, otId, personality, TRUE, x, y, 0, spritePalette->tag);
    PreservePaletteInWeather(IndexOfSpritePaletteTag(spritePalette->tag) + 0x10);
    if (spriteId == 0xFFFF)
        return MAX_SPRITES;
    else
        return spriteId;
}

void FreeResourcesAndDestroySprite(struct Sprite *sprite, u8 spriteId)
{
    ResetPreservedPalettesInWeather();
    if (sprite->oam.affineMode != ST_OAM_AFFINE_OFF)
    {
        FreeOamMatrix(sprite->oam.matrixNum);
    }
    FreeAndDestroyMonPicSprite(spriteId);
}

// r, g, b are between 0 and 16
void MultiplyInvertedPaletteRGBComponents(u16 i, u8 r, u8 g, u8 b)
{
    int curRed, curGreen, curBlue;
    u16 color = gPlttBufferUnfaded[i];

    curRed   = (color & RGB_RED);
    curGreen = (color & RGB_GREEN) >>  5;
    curBlue  = (color & RGB_BLUE)  >> 10;

    curRed   += (((0x1F - curRed)   * r) >> 4);
    curGreen += (((0x1F - curGreen) * g) >> 4);
    curBlue  += (((0x1F - curBlue)  * b) >> 4);

    color  = curRed;
    color |= (curGreen <<  5);
    color |= (curBlue  << 10);

    gPlttBufferFaded[i] = color;
}

// r, g, b are between 0 and 16
void MultiplyPaletteRGBComponents(u16 i, u8 r, u8 g, u8 b)
{
    int curRed, curGreen, curBlue;
    u16 color = gPlttBufferUnfaded[i];

    curRed   = (color & RGB_RED);
    curGreen = (color & RGB_GREEN) >>  5;
    curBlue  = (color & RGB_BLUE)  >> 10;

    curRed   -= ((curRed   * r) >> 4);
    curGreen -= ((curGreen * g) >> 4);
    curBlue  -= ((curBlue  * b) >> 4);

    color  = curRed;
    color |= (curGreen <<  5);
    color |= (curBlue  << 10);

    gPlttBufferFaded[i] = color;
}

// Task data for Task_PokecenterHeal and Task_HallOfFameRecord
#define tState           data[0]
#define tNumMons         data[1]
#define tFirstBallX      data[2]
#define tFirstBallY      data[3]
#define tMonitorX        data[4]
#define tMonitorY        data[5]
#define tBallSpriteId    data[6]
#define tMonitorSpriteId data[7]
#define tStartHofFlash   data[15]

// Sprite data for SpriteCB_PokeballGlowEffect
#define sState      data[0]
#define sTimer      data[1]
#define sCounter    data[2]
#define sPlayHealSe data[5]
#define sNumMons    data[6]
#define sSpriteId   data[7]

// Sprite data for SpriteCB_PokeballGlow
#define sEffectSpriteId data[0]

bool8 FldEff_PokecenterHeal(void)
{
    u8 nPokemon;
    struct Task *task;

    nPokemon = CalculatePlayerPartyCount();
    task = &gTasks[CreateTask(Task_PokecenterHeal, 0xff)];
    task->tNumMons = nPokemon;
    task->tFirstBallX = 93;
    task->tFirstBallY = 36;
    task->tMonitorX = 124;
    task->tMonitorY = 24;
    return FALSE;
}

static void Task_PokecenterHeal(u8 taskId)
{
    struct Task *task;
    task = &gTasks[taskId];
    sPokecenterHealEffectFuncs[task->tState](task);
}

static void PokecenterHealEffect_Init(struct Task *task)
{
    task->tState++;
    task->tBallSpriteId = CreateGlowingPokeballsEffect(task->tNumMons, task->tFirstBallX, task->tFirstBallY, TRUE);
    task->tMonitorSpriteId = CreatePokecenterMonitorSprite(task->tMonitorX, task->tMonitorY);
}

static void PokecenterHealEffect_WaitForBallPlacement(struct Task *task)
{
    if (gSprites[task->tBallSpriteId].sState > 1)
    {
        gSprites[task->tMonitorSpriteId].sState++;
        task->tState++;
    }
}

static void PokecenterHealEffect_WaitForBallFlashing(struct Task *task)
{
    if (gSprites[task->tBallSpriteId].sState > 4)
    {
        task->tState++;
    }
}

static void PokecenterHealEffect_WaitForSoundAndEnd(struct Task *task)
{
    if (gSprites[task->tBallSpriteId].sState > 6)
    {
        DestroySprite(&gSprites[task->tBallSpriteId]);
        FieldEffectActiveListRemove(FLDEFF_POKECENTER_HEAL);
        DestroyTask(FindTaskIdByFunc(Task_PokecenterHeal));
    }
}

bool8 FldEff_HallOfFameRecord(void)
{
    u8 nPokemon;
    struct Task *task;

    nPokemon = CalculatePlayerPartyCount();
    task = &gTasks[CreateTask(Task_HallOfFameRecord, 0xff)];
    task->tNumMons = nPokemon;
    task->tFirstBallX = 117;
    task->tFirstBallY = 52;
    return FALSE;
}

static void Task_HallOfFameRecord(u8 taskId)
{
    struct Task *task;
    task = &gTasks[taskId];
    sHallOfFameRecordEffectFuncs[task->tState](task);
}

static void HallOfFameRecordEffect_Init(struct Task *task)
{
    u8 taskId;
    task->tState++;
    task->tBallSpriteId = CreateGlowingPokeballsEffect(task->tNumMons, task->tFirstBallX, task->tFirstBallY, FALSE);
    taskId = FindTaskIdByFunc(Task_HallOfFameRecord);
    CreateHofMonitorSprite(taskId, 120, 24, FALSE);
    CreateHofMonitorSprite(taskId, 40, 8, TRUE);
    CreateHofMonitorSprite(taskId, 72, 8, TRUE);
    CreateHofMonitorSprite(taskId, 168, 8, TRUE);
    CreateHofMonitorSprite(taskId, 200, 8, TRUE);
}

static void HallOfFameRecordEffect_WaitForBallPlacement(struct Task *task)
{
    if (gSprites[task->tBallSpriteId].sState > 1)
    {
        task->tStartHofFlash++;
        task->tState++;
    }
}

static void HallOfFameRecordEffect_WaitForBallFlashing(struct Task *task)
{
    if (gSprites[task->tBallSpriteId].sState > 4)
    {
        task->tState++;
    }
}

static void HallOfFameRecordEffect_WaitForSoundAndEnd(struct Task *task)
{
    if (gSprites[task->tBallSpriteId].sState > 6)
    {
        DestroySprite(&gSprites[task->tBallSpriteId]);
        FieldEffectActiveListRemove(FLDEFF_HALL_OF_FAME_RECORD);
        DestroyTask(FindTaskIdByFunc(Task_HallOfFameRecord));
    }
}

static u8 CreateGlowingPokeballsEffect(s16 numMons, s16 x, s16 y, bool16 playHealSe)
{
    u8 spriteId;
    struct Sprite *sprite;
    spriteId = CreateInvisibleSprite(SpriteCB_PokeballGlowEffect);
    sprite = &gSprites[spriteId];
    sprite->x2 = x;
    sprite->y2 = y;
    sprite->sPlayHealSe = playHealSe;
    sprite->sNumMons = numMons;
    sprite->sSpriteId = spriteId;
    return spriteId;
}

static void SpriteCB_PokeballGlowEffect(struct Sprite *sprite)
{
    sPokeballGlowEffectFuncs[sprite->sState](sprite);
}

static void PokeballGlowEffect_PlaceBalls(struct Sprite *sprite)
{
    u8 spriteId;
    if (sprite->sTimer == 0 || (--sprite->sTimer) == 0)
    {
        sprite->sTimer = 25;
        spriteId = CreateSpriteAtEnd(&sSpriteTemplate_PokeballGlow, sPokeballCoordOffsets[sprite->sCounter].x + sprite->x2, sPokeballCoordOffsets[sprite->sCounter].y + sprite->y2, 0);
        gSprites[spriteId].oam.priority = 2;
        gSprites[spriteId].sEffectSpriteId = sprite->sSpriteId;
        sprite->sCounter++;
        sprite->sNumMons--;
        PlaySE(SE_BALL);
    }
    if (sprite->sNumMons == 0)
    {
        sprite->sTimer = 32;
        sprite->sState++;
    }
}

static void PokeballGlowEffect_TryPlaySe(struct Sprite *sprite)
{
    if ((--sprite->sTimer) == 0)
    {
        sprite->sState++;
        sprite->sTimer = 8;
        sprite->sCounter = 0;
        sprite->data[3] = 0;
        if (sprite->sPlayHealSe)
        {
            PlayFanfare(MUS_HEAL);
        }
    }
}

static void PokeballGlowEffect_Flash1(struct Sprite *sprite)
{
    u8 phase;
    if ((--sprite->sTimer) == 0)
    {
        sprite->sTimer = 8;
        sprite->sCounter++;
        sprite->sCounter &= 3;

        if (sprite->sCounter == 0)
            sprite->data[3]++;
    }
    phase = (sprite->sCounter + 3) & 3;
    MultiplyInvertedPaletteRGBComponents((IndexOfSpritePaletteTag(FLDEFF_PAL_TAG_POKEBALL_GLOW) << 4) + 0x108, sPokeballGlowReds[phase], sPokeballGlowGreens[phase], sPokeballGlowBlues[phase]);
    phase = (sprite->sCounter + 2) & 3;
    MultiplyInvertedPaletteRGBComponents((IndexOfSpritePaletteTag(FLDEFF_PAL_TAG_POKEBALL_GLOW) << 4) + 0x106, sPokeballGlowReds[phase], sPokeballGlowGreens[phase], sPokeballGlowBlues[phase]);
    phase = (sprite->sCounter + 1) & 3;
    MultiplyInvertedPaletteRGBComponents((IndexOfSpritePaletteTag(FLDEFF_PAL_TAG_POKEBALL_GLOW) << 4) + 0x102, sPokeballGlowReds[phase], sPokeballGlowGreens[phase], sPokeballGlowBlues[phase]);
    phase = sprite->sCounter;
    MultiplyInvertedPaletteRGBComponents((IndexOfSpritePaletteTag(FLDEFF_PAL_TAG_POKEBALL_GLOW) << 4) + 0x105, sPokeballGlowReds[phase], sPokeballGlowGreens[phase], sPokeballGlowBlues[phase]);
    MultiplyInvertedPaletteRGBComponents((IndexOfSpritePaletteTag(FLDEFF_PAL_TAG_POKEBALL_GLOW) << 4) + 0x103, sPokeballGlowReds[phase], sPokeballGlowGreens[phase], sPokeballGlowBlues[phase]);
    if (sprite->data[3] > 2)
    {
        sprite->sState++;
        sprite->sTimer = 8;
        sprite->sCounter = 0;
    }
}

static void PokeballGlowEffect_Flash2(struct Sprite *sprite)
{
    u8 phase;
    if ((--sprite->sTimer) == 0)
    {
        sprite->sTimer = 8;
        sprite->sCounter++;
        sprite->sCounter &= 3;
        if (sprite->sCounter == 3)
        {
            sprite->sState++;
            sprite->sTimer = 30;
        }
    }
    phase = sprite->sCounter;
    MultiplyInvertedPaletteRGBComponents((IndexOfSpritePaletteTag(FLDEFF_PAL_TAG_POKEBALL_GLOW) << 4) + 0x108, sPokeballGlowReds[phase], sPokeballGlowGreens[phase], sPokeballGlowBlues[phase]);
    MultiplyInvertedPaletteRGBComponents((IndexOfSpritePaletteTag(FLDEFF_PAL_TAG_POKEBALL_GLOW) << 4) + 0x106, sPokeballGlowReds[phase], sPokeballGlowGreens[phase], sPokeballGlowBlues[phase]);
    MultiplyInvertedPaletteRGBComponents((IndexOfSpritePaletteTag(FLDEFF_PAL_TAG_POKEBALL_GLOW) << 4) + 0x102, sPokeballGlowReds[phase], sPokeballGlowGreens[phase], sPokeballGlowBlues[phase]);
    MultiplyInvertedPaletteRGBComponents((IndexOfSpritePaletteTag(FLDEFF_PAL_TAG_POKEBALL_GLOW) << 4) + 0x105, sPokeballGlowReds[phase], sPokeballGlowGreens[phase], sPokeballGlowBlues[phase]);
    MultiplyInvertedPaletteRGBComponents((IndexOfSpritePaletteTag(FLDEFF_PAL_TAG_POKEBALL_GLOW) << 4) + 0x103, sPokeballGlowReds[phase], sPokeballGlowGreens[phase], sPokeballGlowBlues[phase]);
}

static void PokeballGlowEffect_WaitAfterFlash(struct Sprite *sprite)
{
    if ((--sprite->sTimer) == 0)
    {
        sprite->sState++;
    }
}

static void PokeballGlowEffect_Dummy(struct Sprite *sprite)
{
    sprite->sState++;
}

static void PokeballGlowEffect_WaitForSound(struct Sprite *sprite)
{
    if (sprite->sPlayHealSe == FALSE || IsFanfareTaskInactive())
    {
        sprite->sState++;
    }
}

static void PokeballGlowEffect_Idle(struct Sprite *sprite)
{
    // Idle until destroyed
}

static void SpriteCB_PokeballGlow(struct Sprite *sprite)
{
    if (gSprites[sprite->sEffectSpriteId].sState > 4)
    {
        FieldEffectFreeGraphicsResources(sprite);
    }
}

static u8 CreatePokecenterMonitorSprite(s16 x, s16 y)
{
    u8 spriteId;
    struct Sprite *sprite;
    spriteId = CreateSpriteAtEnd(&sSpriteTemplate_PokecenterMonitor, x, y, 0);
    sprite = &gSprites[spriteId];
    sprite->oam.priority = 2;
    sprite->invisible = TRUE;
    SetSubspriteTables(sprite, &sSubspriteTable_PokecenterMonitor);
    return spriteId;
}

static void SpriteCB_PokecenterMonitor(struct Sprite *sprite)
{
    if (sprite->data[0] != 0)
    {
        sprite->data[0] = 0;
        sprite->invisible = FALSE;
        StartSpriteAnim(sprite, 1);
    }
    if (sprite->animEnded)
    {
        FieldEffectFreeGraphicsResources(sprite);
    }
}

static void CreateHofMonitorSprite(s16 taskId, s16 x, s16 y, bool8 isSmallMonitor)
{
    u8 spriteId;
    if (!isSmallMonitor)
    {
        spriteId = CreateSpriteAtEnd(&sSpriteTemplate_HofMonitorBig, x, y, 0);
        SetSubspriteTables(&gSprites[spriteId], &sSubspriteTable_HofMonitorBig);
    } else
    {
        spriteId = CreateSpriteAtEnd(&sSpriteTemplate_HofMonitorSmall, x, y, 0);
    }
    gSprites[spriteId].invisible = TRUE;
    gSprites[spriteId].data[0] = taskId;
}

static void SpriteCB_HallOfFameMonitor(struct Sprite *sprite)
{
    if (gTasks[sprite->data[0]].tStartHofFlash)
    {
        if (sprite->data[1] == 0 || (--sprite->data[1]) == 0)
        {
            sprite->data[1] = 16;
            sprite->invisible ^= 1;
        }
        sprite->data[2]++;
    }
    if (sprite->data[2] > 127)
    {
        FieldEffectFreeGraphicsResources(sprite);
    }
}

#undef tState
#undef tNumMons
#undef tFirstBallX
#undef tFirstBallY
#undef tMonitorX
#undef tMonitorY
#undef tBallSpriteId
#undef tMonitorSpriteId
#undef tStartHofFlash
#undef sState
#undef sTimer
#undef sCounter
#undef sPlayHealSe
#undef sNumMons
#undef sSpriteId
#undef sEffectSpriteId

void ReturnToFieldFromFlyMapSelect(void)
{
    SetMainCallback2(CB2_ReturnToField);
    gFieldCallback = FieldCallback_UseFly;
}

static void FieldCallback_UseFly(void)
{
    FadeInFromBlack();
    CreateTask(Task_UseFly, 0);
    LockPlayerFieldControls();
    FreezeObjectEvents();
    gFieldCallback = NULL;
}

static void Task_UseFly(u8 taskId)
{
    struct Task *task;
    task = &gTasks[taskId];
    if (!task->data[0])
    {
        if (!IsWeatherNotFadingIn())
            return;

        gFieldEffectArguments[0] = GetCursorSelectionMonId();
        if ((int)gFieldEffectArguments[0] > PARTY_SIZE - 1)
            gFieldEffectArguments[0] = 0;

        FieldEffectStart(FLDEFF_USE_FLY);
        task->data[0]++;
    }
    if (!FieldEffectActiveListContains(FLDEFF_USE_FLY))
    {
        Overworld_ResetStateAfterFly();
        WarpIntoMap();
        SetMainCallback2(CB2_LoadMap);
        gFieldCallback = FieldCallback_FlyIntoMap;
        DestroyTask(taskId);
    }
}

static void FieldCallback_FlyIntoMap(void)
{
    Overworld_PlaySpecialMapMusic();
    FadeInFromBlack();
    CreateTask(Task_FlyIntoMap, 0);
    gObjectEvents[gPlayerAvatar.objectEventId].invisible = TRUE;
    if (gPlayerAvatar.flags & PLAYER_AVATAR_FLAG_SURFING)
    {
        ObjectEventTurn(&gObjectEvents[gPlayerAvatar.objectEventId], DIR_WEST);
    }
    LockPlayerFieldControls();
    FreezeObjectEvents();
    gFieldCallback = NULL;
}

static void Task_FlyIntoMap(u8 taskId)
{
    struct Task *task;
    task = &gTasks[taskId];
    if (task->data[0] == 0)
    {
        if (gPaletteFade.active)
        {
            return;
        }
        FieldEffectStart(FLDEFF_FLY_IN);
        task->data[0]++;
    }
    if (!FieldEffectActiveListContains(FLDEFF_FLY_IN))
    {
        UnlockPlayerFieldControls();
        UnfreezeObjectEvents();
        DestroyTask(taskId);
    }
}

#define tState      data[0]
#define tFallOffset data[1]
#define tTotalFall  data[2]
#define tSetTrigger data[3]
#define tSubsprMode data[4]

#define tVertShake  data[1] // re-used
#define tNumShakes  data[2]

void FieldCB_FallWarpExit(void)
{
    Overworld_PlaySpecialMapMusic();
    WarpFadeInScreen();
    LockPlayerFieldControls();
    FreezeObjectEvents();
    CreateTask(Task_FallWarpFieldEffect, 0);
    gFieldCallback = NULL;
}

static void Task_FallWarpFieldEffect(u8 taskId)
{
    struct Task *task;
    task = &gTasks[taskId];
    while (sFallWarpFieldEffectFuncs[task->tState](task));
}

static bool8 FallWarpEffect_Init(struct Task *task)
{
    struct ObjectEvent *playerObject;
    struct Sprite *playerSprite;
    playerObject = &gObjectEvents[gPlayerAvatar.objectEventId];
    playerSprite = &gSprites[gPlayerAvatar.spriteId];
    CameraObjectReset2();
    gObjectEvents[gPlayerAvatar.objectEventId].invisible = TRUE;
    gPlayerAvatar.preventStep = TRUE;
    ObjectEventSetHeldMovement(playerObject, GetFaceDirectionMovementAction(GetPlayerFacingDirection()));
    task->tSubsprMode = playerSprite->subspriteMode;
    playerObject->fixedPriority = 1;
    playerSprite->oam.priority = 1;
    playerSprite->subspriteMode = SUBSPRITES_IGNORE_PRIORITY;
    task->tState++;
    return TRUE;
}

static bool8 FallWarpEffect_WaitWeather(struct Task *task)
{
    if (IsWeatherNotFadingIn())
        task->tState++;

    return FALSE;
}

static bool8 FallWarpEffect_StartFall(struct Task *task)
{
    struct Sprite *sprite;
    s16 centerToCornerVecY;
    sprite = &gSprites[gPlayerAvatar.spriteId];
    centerToCornerVecY = -(sprite->centerToCornerVecY << 1);
    sprite->y2 = -(sprite->y + sprite->centerToCornerVecY + gSpriteCoordOffsetY + centerToCornerVecY);
    task->tFallOffset = 1;
    task->tTotalFall = 0;
    gObjectEvents[gPlayerAvatar.objectEventId].invisible = FALSE;
    PlaySE(SE_FALL);
    task->tState++;
    return FALSE;
}

static bool8 FallWarpEffect_Fall(struct Task *task)
{
    struct ObjectEvent *objectEvent;
    struct Sprite *sprite;

    objectEvent = &gObjectEvents[gPlayerAvatar.objectEventId];
    sprite = &gSprites[gPlayerAvatar.spriteId];
    sprite->y2 += task->tFallOffset;
    if (task->tFallOffset < 8)
    {
        task->tTotalFall += task->tFallOffset;

        if (task->tTotalFall & 0xf)
            task->tFallOffset <<= 1;
    }
    if (task->tSetTrigger == FALSE && sprite->y2 >= -16)
    {
        task->tSetTrigger++;
        objectEvent->fixedPriority = 0;
        sprite->subspriteMode = task->tSubsprMode;
        objectEvent->triggerGroundEffectsOnMove = 1;
    }
    if (sprite->y2 >= 0)
    {
        PlaySE(SE_M_STRENGTH);
        objectEvent->triggerGroundEffectsOnStop = 1;
        objectEvent->landingJump = 1;
        sprite->y2 = 0;
        task->tState++;
    }
    return FALSE;
}

static bool8 FallWarpEffect_Land(struct Task *task)
{
    task->tState++;
    task->tVertShake = 4;
    task->tNumShakes = 0;
    SetCameraPanningCallback(NULL);
    return TRUE;
}

static bool8 FallWarpEffect_CameraShake(struct Task *task)
{
    SetCameraPanning(0, task->tVertShake);
    task->tVertShake = -task->tVertShake;
    task->tNumShakes++;

    if ((task->tNumShakes & 3) == 0)
        task->tVertShake >>= 1;

    if (task->tVertShake == 0)
        task->tState++;

    return FALSE;
}

static bool8 FallWarpEffect_End(struct Task *task)
{
    gPlayerAvatar.preventStep = FALSE;
    UnlockPlayerFieldControls();
    CameraObjectReset1();
    UnfreezeObjectEvents();
    InstallCameraPanAheadCallback();
    DestroyTask(FindTaskIdByFunc(Task_FallWarpFieldEffect));
    return FALSE;
}

#undef tState
#undef tFallOffset
#undef tTotalFall
#undef tSetTrigger
#undef tSubsprMode
#undef tVertShake
#undef tNumShakes

#define tState   data[0]
#define tGoingUp data[1]

void StartEscalatorWarp(u8 metatileBehavior, u8 priority)
{
    u8 taskId;
    taskId = CreateTask(Task_EscalatorWarpOut, priority);
    gTasks[taskId].tGoingUp = FALSE;
    if (metatileBehavior == MB_UP_ESCALATOR)
    {
        gTasks[taskId].tGoingUp = TRUE;
    }
}

static void Task_EscalatorWarpOut(u8 taskId)
{
    struct Task *task;
    task = &gTasks[taskId];
    while (sEscalatorWarpOutFieldEffectFuncs[task->tState](task));
}

static bool8 EscalatorWarpOut_Init(struct Task *task)
{
    FreezeObjectEvents();
    CameraObjectReset2();
    StartEscalator(task->tGoingUp);
    task->tState++;
    return FALSE;
}

static bool8 EscalatorWarpOut_WaitForPlayer(struct Task *task)
{
    struct ObjectEvent *objectEvent;
    objectEvent = &gObjectEvents[gPlayerAvatar.objectEventId];
    if (!ObjectEventIsMovementOverridden(objectEvent) || ObjectEventClearHeldMovementIfFinished(objectEvent))
    {
        ObjectEventSetHeldMovement(objectEvent, GetFaceDirectionMovementAction(GetPlayerFacingDirection()));
        task->tState++;
        task->data[2] = 0;
        task->data[3] = 0;
        if ((u8)task->tGoingUp == FALSE)
        {
            task->tState = 4; // jump to EscalatorWarpOut_Down_Ride
        }
        PlaySE(SE_ESCALATOR);
    }
    return FALSE;
}

static bool8 EscalatorWarpOut_Up_Ride(struct Task *task)
{
    RideUpEscalatorOut(task);
    if (task->data[2] > 3)
    {
        FadeOutAtEndOfEscalator();
        task->tState++;
    }
    return FALSE;
}

static bool8 EscalatorWarpOut_Up_End(struct Task *task)
{
    RideUpEscalatorOut(task);
    WarpAtEndOfEscalator();
    return FALSE;
}

static bool8 EscalatorWarpOut_Down_Ride(struct Task *task)
{
    RideDownEscalatorOut(task);
    if (task->data[2] > 3)
    {
        FadeOutAtEndOfEscalator();
        task->tState++;
    }
    return FALSE;
}

static bool8 EscalatorWarpOut_Down_End(struct Task *task)
{
    RideDownEscalatorOut(task);
    WarpAtEndOfEscalator();
    return FALSE;
}

static void RideUpEscalatorOut(struct Task *task)
{
    struct Sprite *sprite;
    sprite = &gSprites[gPlayerAvatar.spriteId];
    sprite->x2 = Cos(0x84, task->data[2]);
    sprite->y2 = Sin(0x94, task->data[2]);
    task->data[3]++;
    if (task->data[3] & 1)
    {
        task->data[2]++;
    }
}

static void RideDownEscalatorOut(struct Task *task)
{
    struct Sprite *sprite;
    sprite = &gSprites[gPlayerAvatar.spriteId];
    sprite->x2 = Cos(0x7c, task->data[2]);
    sprite->y2 = Sin(0x76, task->data[2]);
    task->data[3]++;
    if (task->data[3] & 1)
    {
        task->data[2]++;
    }
}

static void FadeOutAtEndOfEscalator(void)
{
    TryFadeOutOldMapMusic();
    WarpFadeOutScreen();
}

static void WarpAtEndOfEscalator(void)
{
    if (!gPaletteFade.active && BGMusicStopped() == TRUE)
    {
        StopEscalator();
        WarpIntoMap();
        gFieldCallback = FieldCallback_EscalatorWarpIn;
        SetMainCallback2(CB2_LoadMap);
        DestroyTask(FindTaskIdByFunc(Task_EscalatorWarpOut));
    }
}

#undef tState
#undef tGoingUp

static void FieldCallback_EscalatorWarpIn(void)
{
    Overworld_PlaySpecialMapMusic();
    WarpFadeInScreen();
    LockPlayerFieldControls();
    CreateTask(Task_EscalatorWarpIn, 0);
    gFieldCallback = NULL;
}

#define tState data[0]

static void Task_EscalatorWarpIn(u8 taskId)
{
    struct Task *task;
    task = &gTasks[taskId];
    while (sEscalatorWarpInFieldEffectFuncs[task->tState](task));
}

static bool8 EscalatorWarpIn_Init(struct Task *task)
{
    struct ObjectEvent *objectEvent;
    s16 x;
    s16 y;
    u8 behavior;
    CameraObjectReset2();
    objectEvent = &gObjectEvents[gPlayerAvatar.objectEventId];
    ObjectEventSetHeldMovement(objectEvent, GetFaceDirectionMovementAction(DIR_EAST));
    PlayerGetDestCoords(&x, &y);
    behavior = MapGridGetMetatileBehaviorAt(x, y);
    task->tState++;
    task->data[1] = 16;

    if (behavior == MB_DOWN_ESCALATOR)
    {
        // If dest is down escalator tile, player is riding up
        behavior = TRUE;
        task->tState = 3; // jump to EscalatorWarpIn_Up_Init
    }
    else // MB_UP_ESCALATOR
    {
        // If dest is up escalator tile, player is riding down
        behavior = FALSE;
    }
    StartEscalator(behavior);
    return TRUE;
}

static bool8 EscalatorWarpIn_Down_Init(struct Task *task)
{
    struct Sprite *sprite;
    sprite = &gSprites[gPlayerAvatar.spriteId];
    sprite->x2 = Cos(0x84, task->data[1]);
    sprite->y2 = Sin(0x94, task->data[1]);
    task->tState++;
    return FALSE;
}

static bool8 EscalatorWarpIn_Down_Ride(struct Task *task)
{
    struct Sprite *sprite;
    sprite = &gSprites[gPlayerAvatar.spriteId];
    sprite->x2 = Cos(0x84, task->data[1]);
    sprite->y2 = Sin(0x94, task->data[1]);
    task->data[2]++;
    if (task->data[2] & 1)
    {
        task->data[1]--;
    }
    if (task->data[1] == 0)
    {
        sprite->x2 = 0;
        sprite->y2 = 0;
        task->tState = 5;
    }
    return FALSE;
}

static bool8 EscalatorWarpIn_Up_Init(struct Task *task)
{
    struct Sprite *sprite;
    sprite = &gSprites[gPlayerAvatar.spriteId];
    sprite->x2 = Cos(0x7c, task->data[1]);
    sprite->y2 = Sin(0x76, task->data[1]);
    task->tState++;
    return FALSE;
}

static bool8 EscalatorWarpIn_Up_Ride(struct Task *task)
{
    struct Sprite *sprite;
    sprite = &gSprites[gPlayerAvatar.spriteId];
    sprite->x2 = Cos(0x7c, task->data[1]);
    sprite->y2 = Sin(0x76, task->data[1]);
    task->data[2]++;
    if (task->data[2] & 1)
    {
        task->data[1]--;
    }
    if (task->data[1] == 0)
    {
        sprite->x2 = 0;
        sprite->y2 = 0;
        task->tState++;
    }
    return FALSE;
}

static bool8 EscalatorWarpIn_WaitForMovement(struct Task *task)
{
    if (IsEscalatorMoving())
    {
        return FALSE;
    }
    StopEscalator();
    task->tState++;
    return TRUE;
}

static bool8 EscalatorWarpIn_End(struct Task *task)
{
    struct ObjectEvent *objectEvent;
    objectEvent = &gObjectEvents[gPlayerAvatar.objectEventId];
    if (ObjectEventClearHeldMovementIfFinished(objectEvent))
    {
        CameraObjectReset1();
        UnlockPlayerFieldControls();
        ObjectEventSetHeldMovement(objectEvent, GetWalkNormalMovementAction(DIR_EAST));
        DestroyTask(FindTaskIdByFunc(Task_EscalatorWarpIn));
    }
    return FALSE;
}

#undef tState

#define tState data[0]
#define tMonId data[1]

bool8 FldEff_UseWaterfall(void)
{
    u8 taskId;
    taskId = CreateTask(Task_UseWaterfall, 0xff);
    gTasks[taskId].tMonId = gFieldEffectArguments[0];
    Task_UseWaterfall(taskId);
    return FALSE;
}

static void Task_UseWaterfall(u8 taskId)
{
    while (sWaterfallFieldEffectFuncs[gTasks[taskId].tState](&gTasks[taskId], &gObjectEvents[gPlayerAvatar.objectEventId]));
}

static bool8 WaterfallFieldEffect_Init(struct Task *task, struct ObjectEvent *objectEvent)
{
    LockPlayerFieldControls();
    gPlayerAvatar.preventStep = TRUE;
    task->tState++;
    return FALSE;
}

static bool8 WaterfallFieldEffect_ShowMon(struct Task *task, struct ObjectEvent *objectEvent)
{
    LockPlayerFieldControls();
    if (!ObjectEventIsMovementOverridden(objectEvent))
    {
        ObjectEventClearHeldMovementIfFinished(objectEvent);
        gFieldEffectArguments[0] = task->tMonId;
        FieldEffectStart(FLDEFF_FIELD_MOVE_SHOW_MON_INIT);
        task->tState++;
    }
    return FALSE;
}

static bool8 WaterfallFieldEffect_WaitForShowMon(struct Task *task, struct ObjectEvent *objectEvent)
{
    if (FieldEffectActiveListContains(FLDEFF_FIELD_MOVE_SHOW_MON))
    {
        return FALSE;
    }
    task->tState++;
    return TRUE;
}

static bool8 WaterfallFieldEffect_RideUp(struct Task *task, struct ObjectEvent *objectEvent)
{
    ObjectEventSetHeldMovement(objectEvent, GetWalkSlowMovementAction(DIR_NORTH));
    task->tState++;
    return FALSE;
}

static bool8 WaterfallFieldEffect_ContinueRideOrEnd(struct Task *task, struct ObjectEvent *objectEvent)
{
    if (!ObjectEventClearHeldMovementIfFinished(objectEvent))
        return FALSE;

    if (MetatileBehavior_IsWaterfall(objectEvent->currentMetatileBehavior))
    {
        // Still ascending waterfall, back to WaterfallFieldEffect_RideUp
        task->tState = 3;
        return TRUE;
    }

    UnlockPlayerFieldControls();
    gPlayerAvatar.preventStep = FALSE;
    DestroyTask(FindTaskIdByFunc(Task_UseWaterfall));
    FieldEffectActiveListRemove(FLDEFF_USE_WATERFALL);
    return FALSE;
}

#undef tState
#undef tMonId

bool8 FldEff_UseDive(void)
{
    u8 taskId;
    taskId = CreateTask(Task_UseDive, 0xff);
    gTasks[taskId].data[15] = gFieldEffectArguments[0];
    gTasks[taskId].data[14] = gFieldEffectArguments[1];
    Task_UseDive(taskId);
    return FALSE;
}

void Task_UseDive(u8 taskId)
{
    while (sDiveFieldEffectFuncs[gTasks[taskId].data[0]](&gTasks[taskId]));
}

static bool8 DiveFieldEffect_Init(struct Task *task)
{
    gPlayerAvatar.preventStep = TRUE;
    task->data[0]++;
    return FALSE;
}

static bool8 DiveFieldEffect_ShowMon(struct Task *task)
{
    LockPlayerFieldControls();
    gFieldEffectArguments[0] = task->data[15];
    FieldEffectStart(FLDEFF_FIELD_MOVE_SHOW_MON_INIT);
    task->data[0]++;
    return FALSE;
}

static bool8 DiveFieldEffect_TryWarp(struct Task *task)
{
    struct MapPosition mapPosition;
    PlayerGetDestCoords(&mapPosition.x, &mapPosition.y);

    // Wait for show mon first
    if (!FieldEffectActiveListContains(FLDEFF_FIELD_MOVE_SHOW_MON))
    {
        TryDoDiveWarp(&mapPosition, gObjectEvents[gPlayerAvatar.objectEventId].currentMetatileBehavior);
        DestroyTask(FindTaskIdByFunc(Task_UseDive));
        FieldEffectActiveListRemove(FLDEFF_USE_DIVE);
    }
    return FALSE;
}

void StartLavaridgeGymB1FWarp(u8 priority)
{
    CreateTask(Task_LavaridgeGymB1FWarp, priority);
}

static void Task_LavaridgeGymB1FWarp(u8 taskId)
{
    while (sLavaridgeGymB1FWarpEffectFuncs[gTasks[taskId].data[0]](&gTasks[taskId], &gObjectEvents[gPlayerAvatar.objectEventId], &gSprites[gPlayerAvatar.spriteId]));
}

static bool8 LavaridgeGymB1FWarpEffect_Init(struct Task *task, struct ObjectEvent *objectEvent, struct Sprite *sprite)
{
    FreezeObjectEvents();
    CameraObjectReset2();
    SetCameraPanningCallback(NULL);
    gPlayerAvatar.preventStep = TRUE;
    objectEvent->fixedPriority = 1;
    task->data[1] = 1;
    task->data[0]++;
    return TRUE;
}

static bool8 LavaridgeGymB1FWarpEffect_CameraShake(struct Task *task, struct ObjectEvent *objectEvent, struct Sprite *sprite)
{
    SetCameraPanning(0, task->data[1]);
    task->data[1] = -task->data[1];
    task->data[2]++;
    if (task->data[2] > 7)
    {
        task->data[2] = 0;
        task->data[0]++;
    }
    return FALSE;
}

static bool8 LavaridgeGymB1FWarpEffect_Launch(struct Task *task, struct ObjectEvent *objectEvent, struct Sprite *sprite)
{
    sprite->y2 = 0;
    task->data[3] = 1;
    gFieldEffectArguments[0] = objectEvent->currentCoords.x;
    gFieldEffectArguments[1] = objectEvent->currentCoords.y;
    gFieldEffectArguments[2] = sprite->subpriority - 1;
    gFieldEffectArguments[3] = sprite->oam.priority;
    FieldEffectStart(FLDEFF_ASH_LAUNCH);
    PlaySE(SE_M_EXPLOSION);
    task->data[0]++;
    return TRUE;
}

static bool8 LavaridgeGymB1FWarpEffect_Rise(struct Task *task, struct ObjectEvent *objectEvent, struct Sprite *sprite)
{
    s16 centerToCornerVecY;
    SetCameraPanning(0, task->data[1]);
    if (task->data[1] = -task->data[1], ++task->data[2] <= 17)
    {
        if (!(task->data[2] & 1) && (task->data[1] <= 3))
        {
            task->data[1] <<= 1;
        }
    } else if (!(task->data[2] & 4) && (task->data[1] > 0))
    {
        task->data[1] >>= 1;
    }
    if (task->data[2] > 6)
    {
        centerToCornerVecY = -(sprite->centerToCornerVecY << 1);
        if (sprite->y2 > -(sprite->y + sprite->centerToCornerVecY + gSpriteCoordOffsetY + centerToCornerVecY))
        {
            sprite->y2 -= task->data[3];
            if (task->data[3] <= 7)
            {
                task->data[3]++;
            }
        } else
        {
            task->data[4] = 1;
        }
    }
    if (task->data[5] == 0 && sprite->y2 < -0x10)
    {
        task->data[5]++;
        objectEvent->fixedPriority = 1;
        sprite->oam.priority = 1;
        sprite->subspriteMode = SUBSPRITES_IGNORE_PRIORITY;
    }
    if (task->data[1] == 0 && task->data[4] != 0)
    {
        task->data[0]++;
    }
    return FALSE;
}

static bool8 LavaridgeGymB1FWarpEffect_FadeOut(struct Task *task, struct ObjectEvent *objectEvent, struct Sprite *sprite)
{
    TryFadeOutOldMapMusic();
    WarpFadeOutScreen();
    task->data[0]++;
    return FALSE;
}

static bool8 LavaridgeGymB1FWarpEffect_Warp(struct Task *task, struct ObjectEvent *objectEvent, struct Sprite *sprite)
{
    if (!gPaletteFade.active && BGMusicStopped() == TRUE)
    {
        WarpIntoMap();
        gFieldCallback = FieldCB_LavaridgeGymB1FWarpExit;
        SetMainCallback2(CB2_LoadMap);
        DestroyTask(FindTaskIdByFunc(Task_LavaridgeGymB1FWarp));
    }
    return FALSE;
}

static void FieldCB_LavaridgeGymB1FWarpExit(void)
{
    Overworld_PlaySpecialMapMusic();
    WarpFadeInScreen();
    LockPlayerFieldControls();
    gFieldCallback = NULL;
    CreateTask(Task_LavaridgeGymB1FWarpExit, 0);
}

static void Task_LavaridgeGymB1FWarpExit(u8 taskId)
{
    while (sLavaridgeGymB1FWarpExitEffectFuncs[gTasks[taskId].data[0]](&gTasks[taskId], &gObjectEvents[gPlayerAvatar.objectEventId], &gSprites[gPlayerAvatar.spriteId]));
}

static bool8 LavaridgeGymB1FWarpExitEffect_Init(struct Task *task, struct ObjectEvent *objectEvent, struct Sprite *sprite)
{
    CameraObjectReset2();
    FreezeObjectEvents();
    gPlayerAvatar.preventStep = TRUE;
    objectEvent->invisible = TRUE;
    task->data[0]++;
    return FALSE;
}

static bool8 LavaridgeGymB1FWarpExitEffect_StartPopOut(struct Task *task, struct ObjectEvent *objectEvent, struct Sprite *sprite)
{
    if (IsWeatherNotFadingIn())
    {
        gFieldEffectArguments[0] = objectEvent->currentCoords.x;
        gFieldEffectArguments[1] = objectEvent->currentCoords.y;
        gFieldEffectArguments[2] = sprite->subpriority - 1;
        gFieldEffectArguments[3] = sprite->oam.priority;
        task->data[1] = FieldEffectStart(FLDEFF_ASH_PUFF);
        task->data[0]++;
    }
    return FALSE;
}

static bool8 LavaridgeGymB1FWarpExitEffect_PopOut(struct Task *task, struct ObjectEvent *objectEvent, struct Sprite *sprite)
{
    sprite = &gSprites[task->data[1]];
    if (sprite->animCmdIndex > 1)
    {
        task->data[0]++;
        objectEvent->invisible = FALSE;
        CameraObjectReset1();
        PlaySE(SE_M_DIG);
        ObjectEventSetHeldMovement(objectEvent, GetJumpMovementAction(DIR_EAST));
    }
    return FALSE;
}

static bool8 LavaridgeGymB1FWarpExitEffect_End(struct Task *task, struct ObjectEvent *objectEvent, struct Sprite *sprite)
{
    if (ObjectEventClearHeldMovementIfFinished(objectEvent))
    {
        gPlayerAvatar.preventStep = FALSE;
        UnlockPlayerFieldControls();
        UnfreezeObjectEvents();
        DestroyTask(FindTaskIdByFunc(Task_LavaridgeGymB1FWarpExit));
    }
    return FALSE;
}

// For the ash effect when jumping off the Lavaridge Gym B1F warp tiles
u8 FldEff_AshLaunch(void)
{
    u8 spriteId;
    SetSpritePosToOffsetMapCoords((s16 *)&gFieldEffectArguments[0], (s16 *)&gFieldEffectArguments[1], 8, 8);
    spriteId = CreateSpriteAtEnd(gFieldEffectObjectTemplatePointers[FLDEFFOBJ_ASH_LAUNCH], gFieldEffectArguments[0], gFieldEffectArguments[1], gFieldEffectArguments[2]);
    gSprites[spriteId].oam.priority = gFieldEffectArguments[3];
    gSprites[spriteId].coordOffsetEnabled = TRUE;
    return spriteId;
}

void SpriteCB_AshLaunch(struct Sprite *sprite)
{
    if (sprite->animEnded)
        FieldEffectStop(sprite, FLDEFF_ASH_LAUNCH);
}

void StartLavaridgeGym1FWarp(u8 priority)
{
    CreateTask(Task_LavaridgeGym1FWarp, priority);
}

static void Task_LavaridgeGym1FWarp(u8 taskId)
{
    while(sLavaridgeGym1FWarpEffectFuncs[gTasks[taskId].data[0]](&gTasks[taskId], &gObjectEvents[gPlayerAvatar.objectEventId], &gSprites[gPlayerAvatar.spriteId]));
}

static bool8 LavaridgeGym1FWarpEffect_Init(struct Task *task, struct ObjectEvent *objectEvent, struct Sprite *sprite)
{
    FreezeObjectEvents();
    CameraObjectReset2();
    gPlayerAvatar.preventStep = TRUE;
    objectEvent->fixedPriority = 1;
    task->data[0]++;
    return FALSE;
}

static bool8 LavaridgeGym1FWarpEffect_AshPuff(struct Task *task, struct ObjectEvent *objectEvent, struct Sprite *sprite)
{
    if (ObjectEventClearHeldMovementIfFinished(objectEvent))
    {
        if (task->data[1] > 3)
        {
            gFieldEffectArguments[0] = objectEvent->currentCoords.x;
            gFieldEffectArguments[1] = objectEvent->currentCoords.y;
            gFieldEffectArguments[2] = sprite->subpriority - 1;
            gFieldEffectArguments[3] = sprite->oam.priority;
            task->data[1] = FieldEffectStart(FLDEFF_ASH_PUFF);
            task->data[0]++;
        } else
        {
            task->data[1]++;
            ObjectEventSetHeldMovement(objectEvent, GetWalkInPlaceFasterMovementAction(objectEvent->facingDirection));
            PlaySE(SE_LAVARIDGE_FALL_WARP);
        }
    }
    return FALSE;
}

static bool8 LavaridgeGym1FWarpEffect_Disappear(struct Task *task, struct ObjectEvent *objectEvent, struct Sprite *sprite)
{
    if (gSprites[task->data[1]].animCmdIndex == 2)
    {
        objectEvent->invisible = TRUE;
        task->data[0]++;
    }
    return FALSE;
}

static bool8 LavaridgeGym1FWarpEffect_FadeOut(struct Task *task, struct ObjectEvent *objectEvent, struct Sprite *sprite)
{
    if (!FieldEffectActiveListContains(FLDEFF_ASH_PUFF))
    {
        TryFadeOutOldMapMusic();
        WarpFadeOutScreen();
        task->data[0]++;
    }
    return FALSE;
}

static bool8 LavaridgeGym1FWarpEffect_Warp(struct Task *task, struct ObjectEvent *objectEvent, struct Sprite *sprite)
{
    if (!gPaletteFade.active && BGMusicStopped() == TRUE)
    {
        WarpIntoMap();
        gFieldCallback = FieldCB_FallWarpExit;
        SetMainCallback2(CB2_LoadMap);
        DestroyTask(FindTaskIdByFunc(Task_LavaridgeGym1FWarp));
    }
    return FALSE;
}

// For the ash effect when a trainer pops out of ash, or when the player enters/exits a warp in Lavaridge Gym 1F
u8 FldEff_AshPuff(void)
{
    u8 spriteId;
    SetSpritePosToOffsetMapCoords((s16 *)&gFieldEffectArguments[0], (s16 *)&gFieldEffectArguments[1], 8, 8);
    spriteId = CreateSpriteAtEnd(gFieldEffectObjectTemplatePointers[FLDEFFOBJ_ASH_PUFF], gFieldEffectArguments[0], gFieldEffectArguments[1], gFieldEffectArguments[2]);
    gSprites[spriteId].oam.priority = gFieldEffectArguments[3];
    gSprites[spriteId].coordOffsetEnabled = TRUE;
    return spriteId;
}

void SpriteCB_AshPuff(struct Sprite *sprite)
{
    if (sprite->animEnded)
        FieldEffectStop(sprite, FLDEFF_ASH_PUFF);
}

#define tState     data[0]
#define tSpinDelay data[1]
#define tNumTurns  data[2]
#define tTimer     data[14]
#define tStartDir  data[15]

void StartEscapeRopeFieldEffect(void)
{
    LockPlayerFieldControls();
    FreezeObjectEvents();
    CreateTask(Task_EscapeRopeWarpOut, 80);
}

static void Task_EscapeRopeWarpOut(u8 taskId)
{
    sEscapeRopeWarpOutEffectFuncs[gTasks[taskId].tState](&gTasks[taskId]);
}

static void EscapeRopeWarpOutEffect_Init(struct Task *task)
{
    task->tState++;
    task->tTimer = 64;
    task->tStartDir = GetPlayerFacingDirection();
}

static void EscapeRopeWarpOutEffect_Spin(struct Task *task)
{
    struct ObjectEvent *objectEvent;
    u8 spinDirections[5] =  {DIR_SOUTH, DIR_WEST, DIR_EAST, DIR_NORTH, DIR_SOUTH};
    if (task->tTimer != 0 && (--task->tTimer) == 0)
    {
        TryFadeOutOldMapMusic();
        WarpFadeOutScreen();
    }
    objectEvent = &gObjectEvents[gPlayerAvatar.objectEventId];
    if (!ObjectEventIsMovementOverridden(objectEvent) || ObjectEventClearHeldMovementIfFinished(objectEvent))
    {
        if (task->tTimer == 0 && !gPaletteFade.active && BGMusicStopped() == TRUE)
        {
            SetObjectEventDirection(objectEvent, task->tStartDir);
            SetWarpDestinationToEscapeWarp();
            WarpIntoMap();
            gFieldCallback = FieldCallback_EscapeRopeWarpIn;
            SetMainCallback2(CB2_LoadMap);
            DestroyTask(FindTaskIdByFunc(Task_EscapeRopeWarpOut));
        }
        else if (task->tSpinDelay == 0 || (--task->tSpinDelay) == 0)
        {
            ObjectEventSetHeldMovement(objectEvent, GetFaceDirectionMovementAction(spinDirections[objectEvent->facingDirection]));
            if (task->tNumTurns < 12)
                task->tNumTurns++;
            task->tSpinDelay = 8 >> (task->tNumTurns >> 2);
        }
    }
}

static void (*const sEscapeRopeWarpInEffectFuncs[])(struct Task *) = {
    EscapeRopeWarpInEffect_Init,
    EscapeRopeWarpInEffect_Spin
};

static void FieldCallback_EscapeRopeWarpIn(void)
{
    Overworld_PlaySpecialMapMusic();
    WarpFadeInScreen();
    LockPlayerFieldControls();
    FreezeObjectEvents();
    gFieldCallback = NULL;
    gObjectEvents[gPlayerAvatar.objectEventId].invisible = TRUE;
    CreateTask(Task_EscapeRopeWarpIn, 0);
}

static void Task_EscapeRopeWarpIn(u8 taskId)
{
    sEscapeRopeWarpInEffectFuncs[gTasks[taskId].tState](&gTasks[taskId]);
}

static void EscapeRopeWarpInEffect_Init(struct Task *task)
{
    if (IsWeatherNotFadingIn())
    {
        task->tState++;
        task->tStartDir = GetPlayerFacingDirection();
    }
}

static void EscapeRopeWarpInEffect_Spin(struct Task *task)
{
    u8 spinDirections[5] = {DIR_SOUTH, DIR_WEST, DIR_EAST, DIR_NORTH, DIR_SOUTH};
    struct ObjectEvent *objectEvent = &gObjectEvents[gPlayerAvatar.objectEventId];
    if (task->tSpinDelay == 0 || (--task->tSpinDelay) == 0)
    {
        if (ObjectEventIsMovementOverridden(objectEvent) && !ObjectEventClearHeldMovementIfFinished(objectEvent))
        {
            return;
        }
        if (task->tNumTurns >= 32 && task->tStartDir == GetPlayerFacingDirection())
        {
            objectEvent->invisible = FALSE;
            UnlockPlayerFieldControls();
            UnfreezeObjectEvents();
            DestroyTask(FindTaskIdByFunc(Task_EscapeRopeWarpIn));
            return;
        }
        ObjectEventSetHeldMovement(objectEvent, GetFaceDirectionMovementAction(spinDirections[objectEvent->facingDirection]));
        if (task->tNumTurns < 32)
            task->tNumTurns++;
        task->tSpinDelay = task->tNumTurns >> 2;
    }
    objectEvent->invisible ^= 1;
}

#undef tState
#undef tSpinDelay
#undef tNumTurns
#undef tTimer
#undef tStartDir

#define tState data[0]

void FldEff_TeleportWarpOut(void)
{
    CreateTask(Task_TeleportWarpOut, 0);
}

static void (*const sTeleportWarpOutFieldEffectFuncs[])(struct Task *) = {
    TeleportWarpOutFieldEffect_Init,
    TeleportWarpOutFieldEffect_SpinGround,
    TeleportWarpOutFieldEffect_SpinExit,
    TeleportWarpOutFieldEffect_End
};

static void Task_TeleportWarpOut(u8 taskId)
{
    sTeleportWarpOutFieldEffectFuncs[gTasks[taskId].tState](&gTasks[taskId]);
}

static void TeleportWarpOutFieldEffect_Init(struct Task *task)
{
    LockPlayerFieldControls();
    FreezeObjectEvents();
    CameraObjectReset2();
    task->data[15] = GetPlayerFacingDirection();
    task->tState++;
}

static void TeleportWarpOutFieldEffect_SpinGround(struct Task *task)
{
    u8 spinDirections[5] = {DIR_SOUTH, DIR_WEST, DIR_EAST, DIR_NORTH, DIR_SOUTH};
    struct ObjectEvent *objectEvent = &gObjectEvents[gPlayerAvatar.objectEventId];
    if (task->data[1] == 0 || (--task->data[1]) == 0)
    {
        ObjectEventTurn(objectEvent, spinDirections[objectEvent->facingDirection]);
        task->data[1] = 8;
        task->data[2]++;
    }
    if (task->data[2] > 7 && task->data[15] == objectEvent->facingDirection)
    {
        task->tState++;
        task->data[1] = 4;
        task->data[2] = 8;
        task->data[3] = 1;
        PlaySE(SE_WARP_IN);
    }
}

static void TeleportWarpOutFieldEffect_SpinExit(struct Task *task)
{
    u8 spinDirections[5] = {DIR_SOUTH, DIR_WEST, DIR_EAST, DIR_NORTH, DIR_SOUTH};
    struct ObjectEvent *objectEvent = &gObjectEvents[gPlayerAvatar.objectEventId];
    struct Sprite *sprite = &gSprites[gPlayerAvatar.spriteId];
    if ((--task->data[1]) <= 0)
    {
        task->data[1] = 4;
        ObjectEventTurn(objectEvent, spinDirections[objectEvent->facingDirection]);
    }
    sprite->y -= task->data[3];
    task->data[4] += task->data[3];
    if ((--task->data[2]) <= 0 && (task->data[2] = 4, task->data[3] < 8))
    {
        task->data[3] <<= 1;
    }
    if (task->data[4] > 8 && (sprite->oam.priority = 1, sprite->subspriteMode != SUBSPRITES_OFF))
    {
        sprite->subspriteMode = SUBSPRITES_IGNORE_PRIORITY;
    }
    if (task->data[4] >= 0xa8)
    {
        task->tState++;
        TryFadeOutOldMapMusic();
        WarpFadeOutScreen();
    }
}

static void TeleportWarpOutFieldEffect_End(struct Task *task)
{
    if (!gPaletteFade.active)
    {
        if (task->data[5] == FALSE)
        {
            ClearMirageTowerPulseBlendEffect();
            task->data[5] = TRUE;
        }

        if (BGMusicStopped() == TRUE)
        {
            SetWarpDestinationToLastHealLocation();
            WarpIntoMap();
            SetMainCallback2(CB2_LoadMap);
            gFieldCallback = FieldCallback_TeleportWarpIn;
            DestroyTask(FindTaskIdByFunc(Task_TeleportWarpOut));
        }
    }
}

static void FieldCallback_TeleportWarpIn(void)
{
    Overworld_PlaySpecialMapMusic();
    WarpFadeInScreen();
    LockPlayerFieldControls();
    FreezeObjectEvents();
    gFieldCallback = NULL;
    gObjectEvents[gPlayerAvatar.objectEventId].invisible = TRUE;
    CameraObjectReset2();
    CreateTask(Task_TeleportWarpIn, 0);
}

static void (*const sTeleportWarpInFieldEffectFuncs[])(struct Task *) = {
    TeleportWarpInFieldEffect_Init,
    TeleportWarpInFieldEffect_SpinEnter,
    TeleportWarpInFieldEffect_SpinGround
};

static void Task_TeleportWarpIn(u8 taskId)
{
    sTeleportWarpInFieldEffectFuncs[gTasks[taskId].data[0]](&gTasks[taskId]);
}

static void TeleportWarpInFieldEffect_Init(struct Task *task)
{
    struct Sprite *sprite;
    s16 centerToCornerVecY;
    if (IsWeatherNotFadingIn())
    {
        sprite = &gSprites[gPlayerAvatar.spriteId];
        centerToCornerVecY = -(sprite->centerToCornerVecY << 1);
        sprite->y2 = -(sprite->y + sprite->centerToCornerVecY + gSpriteCoordOffsetY + centerToCornerVecY);
        gObjectEvents[gPlayerAvatar.objectEventId].invisible = FALSE;
        task->data[0]++;
        task->data[1] = 8;
        task->data[2] = 1;
        task->data[14] = sprite->subspriteMode;
        task->data[15] = GetPlayerFacingDirection();
        PlaySE(SE_WARP_IN);
    }
}

static void TeleportWarpInFieldEffect_SpinEnter(struct Task *task)
{
    u8 spinDirections[5] = {DIR_SOUTH, DIR_WEST, DIR_EAST, DIR_NORTH, DIR_SOUTH};
    struct ObjectEvent *objectEvent = &gObjectEvents[gPlayerAvatar.objectEventId];
    struct Sprite *sprite = &gSprites[gPlayerAvatar.spriteId];
    if ((sprite->y2 += task->data[1]) >= -8)
    {
        if (task->data[13] == 0)
        {
            task->data[13]++;
            objectEvent->triggerGroundEffectsOnMove = 1;
            sprite->subspriteMode = task->data[14];
        }
    } else
    {
        sprite->oam.priority = 1;
        if (sprite->subspriteMode != SUBSPRITES_OFF)
        {
            sprite->subspriteMode = SUBSPRITES_IGNORE_PRIORITY;
        }
    }
    if (sprite->y2 >= -0x30 && task->data[1] > 1 && !(sprite->y2 & 1))
    {
        task->data[1]--;
    }
    if ((--task->data[2]) == 0)
    {
        task->data[2] = 4;
        ObjectEventTurn(objectEvent, spinDirections[objectEvent->facingDirection]);
    }
    if (sprite->y2 >= 0)
    {
        sprite->y2 = 0;
        task->data[0]++;
        task->data[1] = 1;
        task->data[2] = 0;
    }
}

static void TeleportWarpInFieldEffect_SpinGround(struct Task *task)
{
    u8 spinDirections[5] = {DIR_SOUTH, DIR_WEST, DIR_EAST, DIR_NORTH, DIR_SOUTH};
    struct ObjectEvent *objectEvent = &gObjectEvents[gPlayerAvatar.objectEventId];
    if ((--task->data[1]) == 0)
    {
        ObjectEventTurn(objectEvent, spinDirections[objectEvent->facingDirection]);
        task->data[1] = 8;
        if ((++task->data[2]) > 4 && task->data[14] == objectEvent->facingDirection)
        {
            UnlockPlayerFieldControls();
            CameraObjectReset1();
            UnfreezeObjectEvents();
            DestroyTask(FindTaskIdByFunc(Task_TeleportWarpIn));
        }
    }
}

// Task data for Task_FieldMoveShowMonOutDoors
#define tState       data[0]
#define tWinHoriz    data[1]
#define tWinVert     data[2]
#define tWinIn       data[3]
#define tWinOut      data[4]
#define tBgHoriz     data[5]
#define tBgVert      data[6]
#define tMonSpriteId data[15]

// Sprite data for field move mon sprite
#define sSpecies       data[0]
#define sOnscreenTimer data[1]
#define sSlidOffscreen data[7]

// There are two variants (outdoor/indoor) of the "show mon for a field move" effect
// Outdoor has a black background with thick white streaks and appears from the right by stretching vertically and horizontally
// Indoor has blue background with thin white streaks and appears from the left by stretching horizontally
// For both the background streaks move to the right, and the mon sprite enters from the right and exits left
bool8 FldEff_FieldMoveShowMon(void)
{
    u8 taskId;
    if (IsMapTypeOutdoors(GetCurrentMapType()) == TRUE)
        taskId = CreateTask(Task_FieldMoveShowMonOutdoors, 0xff);
    else
        taskId = CreateTask(Task_FieldMoveShowMonIndoors, 0xff);

    gTasks[taskId].tMonSpriteId = InitFieldMoveMonSprite(gFieldEffectArguments[0], gFieldEffectArguments[1], gFieldEffectArguments[2]);
    return FALSE;
}

#define SHOW_MON_CRY_NO_DUCKING (1 << 31)

bool8 FldEff_FieldMoveShowMonInit(void)
{
    struct Pokemon *pokemon;
    bool32 noDucking = gFieldEffectArguments[0] & SHOW_MON_CRY_NO_DUCKING;
    pokemon = &gPlayerParty[(u8)gFieldEffectArguments[0]];
    gFieldEffectArguments[0] = GetMonData(pokemon, MON_DATA_SPECIES);
    gFieldEffectArguments[1] = GetMonData(pokemon, MON_DATA_OT_ID);
    gFieldEffectArguments[2] = GetMonData(pokemon, MON_DATA_PERSONALITY);
    gFieldEffectArguments[0] |= noDucking;
    FieldEffectStart(FLDEFF_FIELD_MOVE_SHOW_MON);
    FieldEffectActiveListRemove(FLDEFF_FIELD_MOVE_SHOW_MON_INIT);
    return FALSE;
}

static void (*const sFieldMoveShowMonOutdoorsEffectFuncs[])(struct Task *) = {
    FieldMoveShowMonOutdoorsEffect_Init,
    FieldMoveShowMonOutdoorsEffect_LoadGfx,
    FieldMoveShowMonOutdoorsEffect_CreateBanner,
    FieldMoveShowMonOutdoorsEffect_WaitForMon,
    FieldMoveShowMonOutdoorsEffect_ShrinkBanner,
    FieldMoveShowMonOutdoorsEffect_RestoreBg,
    FieldMoveShowMonOutdoorsEffect_End,
};

static void Task_FieldMoveShowMonOutdoors(u8 taskId)
{
    sFieldMoveShowMonOutdoorsEffectFuncs[gTasks[taskId].tState](&gTasks[taskId]);
}

static void FieldMoveShowMonOutdoorsEffect_Init(struct Task *task)
{
    task->data[11] = REG_WININ;
    task->data[12] = REG_WINOUT;
    StoreWordInTwoHalfwords(&task->data[13], (u32)gMain.vblankCallback);
    task->tWinHoriz = WIN_RANGE(DISPLAY_WIDTH, DISPLAY_WIDTH + 1);
    task->tWinVert = WIN_RANGE(DISPLAY_HEIGHT / 2, DISPLAY_HEIGHT / 2 + 1);
    task->tWinIn = WININ_WIN0_BG_ALL | WININ_WIN0_OBJ | WININ_WIN0_CLR;
    task->tWinOut = WINOUT_WIN01_BG1 | WINOUT_WIN01_BG2 | WINOUT_WIN01_BG3 | WINOUT_WIN01_OBJ | WINOUT_WIN01_CLR;
    SetGpuReg(REG_OFFSET_WIN0H, task->tWinHoriz);
    SetGpuReg(REG_OFFSET_WIN0V, task->tWinVert);
    SetGpuReg(REG_OFFSET_WININ, task->tWinIn);
    SetGpuReg(REG_OFFSET_WINOUT, task->tWinOut);
    SetVBlankCallback(VBlankCB_FieldMoveShowMonOutdoors);
    task->tState++;
}

static void FieldMoveShowMonOutdoorsEffect_LoadGfx(struct Task *task)
{
    u16 offset = ((REG_BG0CNT >> 2) << 14);
    u16 delta = ((REG_BG0CNT >> 8) << 11);
    CpuCopy16(sFieldMoveStreaksOutdoors_Gfx, (void *)(VRAM + offset), 0x200);
    CpuFill32(0, (void *)(VRAM + delta), 0x800);
    LoadPalette(sFieldMoveStreaksOutdoors_Pal, BG_PLTT_ID(15), sizeof(sFieldMoveStreaksOutdoors_Pal));
    LoadFieldMoveOutdoorStreaksTilemap(delta);
    task->tState++;
}

static void FieldMoveShowMonOutdoorsEffect_CreateBanner(struct Task *task)
{
    s16 horiz;
    s16 vertHi;
    s16 vertLo;
    task->tBgHoriz -= 16;
    horiz = ((u16)task->tWinHoriz >> 8);
    vertHi = ((u16)task->tWinVert >> 8);
    vertLo = ((u16)task->tWinVert & 0xff);
    horiz -= 16;
    vertHi -= 2;
    vertLo += 2;

    if (horiz < 0)
        horiz = 0;

    if (vertHi < DISPLAY_HEIGHT / 4)
        vertHi = DISPLAY_HEIGHT / 4;

    if (vertLo > DISPLAY_WIDTH / 2)
        vertLo = DISPLAY_WIDTH / 2;

    task->tWinHoriz = (horiz << 8) | (task->tWinHoriz & 0xff);
    task->tWinVert = (vertHi << 8) | vertLo;
    if (horiz == 0 && vertHi == DISPLAY_HEIGHT / 4 && vertLo == DISPLAY_WIDTH / 2)
    {
        gSprites[task->tMonSpriteId].callback = SpriteCB_FieldMoveMonSlideOnscreen;
        task->tState++;
    }
}

static void FieldMoveShowMonOutdoorsEffect_WaitForMon(struct Task *task)
{
    task->tBgHoriz -= 16;

    if (gSprites[task->tMonSpriteId].sSlidOffscreen)
        task->tState++;
}

static void FieldMoveShowMonOutdoorsEffect_ShrinkBanner(struct Task *task)
{
    s16 vertHi;
    s16 vertLo;
    task->tBgHoriz -= 16;
    vertHi = (task->tWinVert >> 8);
    vertLo = (task->tWinVert & 0xFF);
    vertHi += 6;
    vertLo -= 6;

    if (vertHi > DISPLAY_HEIGHT / 2)
        vertHi = DISPLAY_HEIGHT / 2;

    if (vertLo < DISPLAY_HEIGHT / 2 + 1)
        vertLo = DISPLAY_HEIGHT / 2 + 1;

    task->tWinVert = (vertHi << 8) | vertLo;

    if (vertHi == DISPLAY_HEIGHT / 2 && vertLo == DISPLAY_HEIGHT / 2 + 1)
        task->tState++;
}

static void FieldMoveShowMonOutdoorsEffect_RestoreBg(struct Task *task)
{
    u16 bg0cnt = (REG_BG0CNT >> 8) << 11;
    CpuFill32(0, (void *)VRAM + bg0cnt, 0x800);
    task->tWinHoriz = DISPLAY_WIDTH + 1;
    task->tWinVert = DISPLAY_HEIGHT + 1;
    task->tWinIn = task->data[11];
    task->tWinOut = task->data[12];
    task->tState++;
}

static void FieldMoveShowMonOutdoorsEffect_End(struct Task *task)
{
    IntrCallback callback;
    LoadWordFromTwoHalfwords((u16 *)&task->data[13], (u32 *)&callback);
    SetVBlankCallback(callback);
    InitTextBoxGfxAndPrinters();
    FreeResourcesAndDestroySprite(&gSprites[task->tMonSpriteId], task->tMonSpriteId);
    FieldEffectActiveListRemove(FLDEFF_FIELD_MOVE_SHOW_MON);
    DestroyTask(FindTaskIdByFunc(Task_FieldMoveShowMonOutdoors));
}

static void VBlankCB_FieldMoveShowMonOutdoors(void)
{
    IntrCallback callback;
    struct Task *task = &gTasks[FindTaskIdByFunc(Task_FieldMoveShowMonOutdoors)];
    LoadWordFromTwoHalfwords((u16 *)&task->data[13], (u32 *)&callback);
    callback();
    SetGpuReg(REG_OFFSET_WIN0H, task->tWinHoriz);
    SetGpuReg(REG_OFFSET_WIN0V, task->tWinVert);
    SetGpuReg(REG_OFFSET_WININ, task->tWinIn);
    SetGpuReg(REG_OFFSET_WINOUT, task->tWinOut);
    SetGpuReg(REG_OFFSET_BG0HOFS, task->tBgHoriz);
    SetGpuReg(REG_OFFSET_BG0VOFS, task->tBgVert);
}

static void LoadFieldMoveOutdoorStreaksTilemap(u16 offs)
{
    u16 i;
    u16 *dest;
    dest = (u16 *)(VRAM + ARRAY_COUNT(sFieldMoveStreaksOutdoors_Tilemap) + offs);
    for (i = 0; i < ARRAY_COUNT(sFieldMoveStreaksOutdoors_Tilemap); i++, dest++)
    {
        *dest = sFieldMoveStreaksOutdoors_Tilemap[i] | 0xF000;
    }
}

#undef tState
#undef tWinHoriz
#undef tWinVert
#undef tWinIn
#undef tWinOut
#undef tBgHoriz
#undef tBgVert
#undef tMonSpriteId

// Task data for Task_FieldMoveShowMonIndoors
#define tState       data[0]
#define tBgHoriz     data[1]
#define tBgVert      data[2]
#define tBgOffsetIdx data[3]
#define tBgOffset    data[4]
#define tMonSpriteId data[15]

static void (*const sFieldMoveShowMonIndoorsEffectFuncs[])(struct Task *) = {
    FieldMoveShowMonIndoorsEffect_Init,
    FieldMoveShowMonIndoorsEffect_LoadGfx,
    FieldMoveShowMonIndoorsEffect_SlideBannerOn,
    FieldMoveShowMonIndoorsEffect_WaitForMon,
    FieldMoveShowMonIndoorsEffect_RestoreBg,
    FieldMoveShowMonIndoorsEffect_SlideBannerOff,
    FieldMoveShowMonIndoorsEffect_End,
};

static void Task_FieldMoveShowMonIndoors(u8 taskId)
{
    sFieldMoveShowMonIndoorsEffectFuncs[gTasks[taskId].tState](&gTasks[taskId]);
}

static void FieldMoveShowMonIndoorsEffect_Init(struct Task *task)
{
    SetGpuReg(REG_OFFSET_BG0HOFS, task->tBgHoriz);
    SetGpuReg(REG_OFFSET_BG0VOFS, task->tBgVert);
    StoreWordInTwoHalfwords((u16 *)&task->data[13], (u32)gMain.vblankCallback);
    SetVBlankCallback(VBlankCB_FieldMoveShowMonIndoors);
    task->tState++;
}

static void FieldMoveShowMonIndoorsEffect_LoadGfx(struct Task *task)
{
    u16 offset;
    u16 delta;
    offset = ((REG_BG0CNT >> 2) << 14);
    delta = ((REG_BG0CNT >> 8) << 11);
    task->data[12] = delta;
    CpuCopy16(sFieldMoveStreaksIndoors_Gfx, (void *)(VRAM + offset), 0x80);
    CpuFill32(0, (void *)(VRAM + delta), 0x800);
    LoadPalette(sFieldMoveStreaksIndoors_Pal, BG_PLTT_ID(15), sizeof(sFieldMoveStreaksIndoors_Pal));
    task->tState++;
}

static void FieldMoveShowMonIndoorsEffect_SlideBannerOn(struct Task *task)
{
    if (SlideIndoorBannerOnscreen(task))
    {
        SetGpuReg(REG_OFFSET_WIN1H, WIN_RANGE(0, DISPLAY_WIDTH));
        SetGpuReg(REG_OFFSET_WIN1V, WIN_RANGE(DISPLAY_HEIGHT / 4, DISPLAY_HEIGHT - DISPLAY_HEIGHT / 4));
        gSprites[task->tMonSpriteId].callback = SpriteCB_FieldMoveMonSlideOnscreen;
        task->tState++;
    }
    AnimateIndoorShowMonBg(task);
}

static void FieldMoveShowMonIndoorsEffect_WaitForMon(struct Task *task)
{
    AnimateIndoorShowMonBg(task);
    if (gSprites[task->tMonSpriteId].sSlidOffscreen)
        task->tState++;
}

static void FieldMoveShowMonIndoorsEffect_RestoreBg(struct Task *task)
{
    AnimateIndoorShowMonBg(task);
    task->tBgOffsetIdx = task->tBgHoriz & 7;
    task->tBgOffset = 0;
    SetGpuReg(REG_OFFSET_WIN1H, WIN_RANGE(0xFF, 0xFF));
    SetGpuReg(REG_OFFSET_WIN1V, WIN_RANGE(0xFF, 0xFF));
    task->tState++;
}

static void FieldMoveShowMonIndoorsEffect_SlideBannerOff(struct Task *task)
{
    AnimateIndoorShowMonBg(task);
    if (SlideIndoorBannerOffscreen(task))
        task->tState++;
}

static void FieldMoveShowMonIndoorsEffect_End(struct Task *task)
{
    IntrCallback intrCallback;
    u16 bg0cnt;
    bg0cnt = (REG_BG0CNT >> 8) << 11;
    CpuFill32(0, (void *)VRAM + bg0cnt, 0x800);
    LoadWordFromTwoHalfwords((u16 *)&task->data[13], (u32 *)&intrCallback);
    SetVBlankCallback(intrCallback);
    InitTextBoxGfxAndPrinters();
    FreeResourcesAndDestroySprite(&gSprites[task->tMonSpriteId], task->tMonSpriteId);
    FieldEffectActiveListRemove(FLDEFF_FIELD_MOVE_SHOW_MON);
    DestroyTask(FindTaskIdByFunc(Task_FieldMoveShowMonIndoors));
}

static void VBlankCB_FieldMoveShowMonIndoors(void)
{
    IntrCallback intrCallback;
    struct Task *task;
    task = &gTasks[FindTaskIdByFunc(Task_FieldMoveShowMonIndoors)];
    LoadWordFromTwoHalfwords((u16 *)&task->data[13], (u32 *)&intrCallback);
    intrCallback();
    SetGpuReg(REG_OFFSET_BG0HOFS, task->tBgHoriz);
    SetGpuReg(REG_OFFSET_BG0VOFS, task->tBgVert);
}

static void AnimateIndoorShowMonBg(struct Task *task)
{
    task->tBgHoriz -= 16;
    task->tBgOffsetIdx += 16;
}

static bool8 SlideIndoorBannerOnscreen(struct Task *task)
{
    u16 i;
    u16 srcOffs;
    u16 dstOffs;
    u16 *dest;

    if (task->tBgOffset >= 32)
        return TRUE;

    dstOffs = (task->tBgOffsetIdx >> 3) & 0x1f;
    if (dstOffs >= task->tBgOffset)
    {
        dstOffs = (32 - dstOffs) & 0x1f;
        srcOffs = (32 - task->tBgOffset) & 0x1f;
        dest = (u16 *)(VRAM + 0x140 + (u16)task->data[12]);
        for (i = 0; i < 10; i++)
        {
            dest[dstOffs + i * 32] = sFieldMoveStreaksIndoors_Tilemap[srcOffs + i * 32];
            dest[dstOffs + i * 32] |= 0xf000;

            dest[((dstOffs + 1) & 0x1f) + i * 32] = sFieldMoveStreaksIndoors_Tilemap[((srcOffs + 1) & 0x1f) + i * 32] | 0xf000;
            dest[((dstOffs + 1) & 0x1f) + i * 32] |= 0xf000;
        }
        task->tBgOffset += 2;
    }
    return FALSE;
}

static bool8 SlideIndoorBannerOffscreen(struct Task *task)
{
    u16 i;
    u16 dstOffs;
    u16 *dest;

    if (task->tBgOffset >= 32)
        return TRUE;

    dstOffs = task->tBgOffsetIdx >> 3;
    if (dstOffs >= task->tBgOffset)
    {
        dstOffs = (task->tBgHoriz >> 3) & 0x1f;
        dest = (u16 *)(VRAM + 0x140 + (u16)task->data[12]);
        for (i = 0; i < 10; i++)
        {
            dest[dstOffs + i * 32] = 0xf000;
            dest[((dstOffs + 1) & 0x1f) + i * 32] = 0xf000;
        }
        task->tBgOffset += 2;
    }
    return FALSE;
}

#undef tState
#undef tBgHoriz
#undef tBgVert
#undef tBgOffsetIdx
#undef tBgOffset
#undef tMonSpriteId

static u8 InitFieldMoveMonSprite(u32 species, u32 otId, u32 personality)
{
    bool16 noDucking;
    u8 monSprite;
    struct Sprite *sprite;
    noDucking = (species & SHOW_MON_CRY_NO_DUCKING) >> 16;
    species &= ~SHOW_MON_CRY_NO_DUCKING;
    monSprite = CreateMonSprite_FieldMove(species, otId, personality, 320, 80, 0);
    sprite = &gSprites[monSprite];
    sprite->callback = SpriteCallbackDummy;
    sprite->oam.priority = 0;
    sprite->sSpecies = species;
    sprite->data[6] = noDucking;
    return monSprite;
}

static void SpriteCB_FieldMoveMonSlideOnscreen(struct Sprite *sprite)
{
    if ((sprite->x -= 20) <= DISPLAY_WIDTH / 2)
    {
        sprite->x = DISPLAY_WIDTH / 2;
        sprite->sOnscreenTimer = 30;
        sprite->callback = SpriteCB_FieldMoveMonWaitAfterCry;
        if (sprite->data[6])
            PlayCry_NormalNoDucking(sprite->sSpecies, 0, CRY_VOLUME_RS, CRY_PRIORITY_NORMAL);
        else
            PlayCry_Normal(sprite->sSpecies, 0);
    }
}

static void SpriteCB_FieldMoveMonWaitAfterCry(struct Sprite *sprite)
{
    if ((--sprite->sOnscreenTimer) == 0)
        sprite->callback = SpriteCB_FieldMoveMonSlideOffscreen;
}

static void SpriteCB_FieldMoveMonSlideOffscreen(struct Sprite *sprite)
{
    if (sprite->x < -64)
        sprite->sSlidOffscreen = TRUE;
    else
        sprite->x -= 20;
}

#undef tState
#undef tMonSpriteId
#undef sSpecies
#undef sSlidOffscreen
#undef sOnscreenTimer

#define tState data[0]
#define tDestX data[1]
#define tDestY data[2]
#define tMonId data[15]

u8 FldEff_UseSurf(void)
{
    u8 taskId = CreateTask(Task_SurfFieldEffect, 0xff);
    gTasks[taskId].tMonId = gFieldEffectArguments[0];
    Overworld_ClearSavedMusic();
    Overworld_ChangeMusicTo(MUS_SURF);
    return FALSE;
}

static void (*const sSurfFieldEffectFuncs[])(struct Task *) = {
    SurfFieldEffect_Init,
    SurfFieldEffect_FieldMovePose,
    SurfFieldEffect_ShowMon,
    SurfFieldEffect_JumpOnSurfBlob,
    SurfFieldEffect_End,
};

static void Task_SurfFieldEffect(u8 taskId)
{
    sSurfFieldEffectFuncs[gTasks[taskId].tState](&gTasks[taskId]);
}

static void SurfFieldEffect_Init(struct Task *task)
{
    LockPlayerFieldControls();
    FreezeObjectEvents();
    gPlayerAvatar.preventStep = TRUE;
    SetPlayerAvatarStateMask(PLAYER_AVATAR_FLAG_SURFING);
    PlayerGetDestCoords(&task->tDestX, &task->tDestY);
    MoveCoords(gObjectEvents[gPlayerAvatar.objectEventId].movementDirection, &task->tDestX, &task->tDestY);
    task->tState++;
}

static void SurfFieldEffect_FieldMovePose(struct Task *task)
{
    struct ObjectEvent *objectEvent;
    objectEvent = &gObjectEvents[gPlayerAvatar.objectEventId];
    if (!ObjectEventIsMovementOverridden(objectEvent) || ObjectEventClearHeldMovementIfFinished(objectEvent))
    {
        SetPlayerAvatarFieldMove();
        ObjectEventSetHeldMovement(objectEvent, MOVEMENT_ACTION_START_ANIM_IN_DIRECTION);
        task->tState++;
    }
}

static void SurfFieldEffect_ShowMon(struct Task *task)
{
    struct ObjectEvent *objectEvent;
    objectEvent = &gObjectEvents[gPlayerAvatar.objectEventId];
    if (ObjectEventCheckHeldMovementStatus(objectEvent))
    {
        gFieldEffectArguments[0] = task->tMonId | SHOW_MON_CRY_NO_DUCKING;
        FieldEffectStart(FLDEFF_FIELD_MOVE_SHOW_MON_INIT);
        task->tState++;
    }
}

static void SurfFieldEffect_JumpOnSurfBlob(struct Task *task)
{
    struct ObjectEvent *objectEvent;
    if (!FieldEffectActiveListContains(FLDEFF_FIELD_MOVE_SHOW_MON))
    {
        objectEvent = &gObjectEvents[gPlayerAvatar.objectEventId];
        ObjectEventSetGraphicsId(objectEvent, GetPlayerAvatarGraphicsIdByStateId(PLAYER_AVATAR_STATE_SURFING));
        ObjectEventClearHeldMovementIfFinished(objectEvent);
        ObjectEventSetHeldMovement(objectEvent, GetJumpSpecialMovementAction(objectEvent->movementDirection));
        gFieldEffectArguments[0] = task->tDestX;
        gFieldEffectArguments[1] = task->tDestY;
        gFieldEffectArguments[2] = gPlayerAvatar.objectEventId;
        objectEvent->fieldEffectSpriteId = FieldEffectStart(FLDEFF_SURF_BLOB);
        task->tState++;
    }
}

static void SurfFieldEffect_End(struct Task *task)
{
    struct ObjectEvent *objectEvent;
    objectEvent = &gObjectEvents[gPlayerAvatar.objectEventId];
    if (ObjectEventClearHeldMovementIfFinished(objectEvent))
    {
        gPlayerAvatar.preventStep = FALSE;
        gPlayerAvatar.flags &= ~PLAYER_AVATAR_FLAG_CONTROLLABLE;
        ObjectEventSetHeldMovement(objectEvent, GetFaceDirectionMovementAction(objectEvent->movementDirection));
        SetSurfBlob_BobState(objectEvent->fieldEffectSpriteId, BOB_PLAYER_AND_MON);
        UnfreezeObjectEvents();
        UnlockPlayerFieldControls();
        FieldEffectActiveListRemove(FLDEFF_USE_SURF);
        DestroyTask(FindTaskIdByFunc(Task_SurfFieldEffect));
    }
}

#undef tState
#undef tDestX
#undef tDestY
#undef tMonId

u8 FldEff_RayquazaSpotlight(void)
{
    u8 i, j, k;
    u8 spriteId = CreateSprite(gFieldEffectObjectTemplatePointers[FLDEFFOBJ_RAYQUAZA], 120, -24, 1);
    struct Sprite *sprite = &gSprites[spriteId];

    sprite->oam.priority = 1;
    sprite->oam.paletteNum = 4;
    sprite->data[0] = 0;
    sprite->data[1] = 0;
    sprite->data[2] = 0;
    sprite->data[3] = -1;
    sprite->data[4] = sprite->y;
    sprite->data[5] = 0;
    SetGpuReg(REG_OFFSET_BLDCNT, BLDCNT_TGT1_BG0 | BLDCNT_EFFECT_BLEND | BLDCNT_TGT2_BG1 | BLDCNT_TGT2_BG2 | BLDCNT_TGT2_BG3 | BLDCNT_TGT2_OBJ | BLDCNT_TGT2_BD);
    SetGpuReg(REG_OFFSET_BLDALPHA, BLDALPHA_BLEND(14, 14));
    SetGpuReg(REG_OFFSET_WININ, WININ_WIN0_BG_ALL | WININ_WIN0_OBJ | WININ_WIN0_CLR | WININ_WIN1_BG_ALL | WININ_WIN1_OBJ | WININ_WIN1_CLR);
    LoadPalette(sSpotlight_Pal, BG_PLTT_ID(12), sizeof(sSpotlight_Pal));
    SetGpuReg(REG_OFFSET_BG0VOFS, 120);
    for (i = 3; i < 15; i++)
    {
        for (j = 12; j < 18; j++)
        {
            ((u16 *)(BG_SCREEN_ADDR(31)))[i * 32 + j] = 0xBFF4 + i * 6 + j + 1;
        }
    }
    for (k = 0; k < 90; k++)
    {
        for (i = 0; i < 8; i++)
        {
            *(u16 *)(BG_CHAR_ADDR(2) + (k + 1) * 32 + i * 4) = (sSpotlight_Gfx[k * 32 + i * 4 + 1] << 8) + sSpotlight_Gfx[k * 32 + i * 4];
            *(u16 *)(BG_CHAR_ADDR(2) + (k + 1) * 32 + i * 4 + 2) = (sSpotlight_Gfx[k * 32 + i * 4 + 3] << 8) + sSpotlight_Gfx[k * 32 + i * 4 + 2];
        }
    }
    return spriteId;
}

u8 FldEff_NPCFlyOut(void)
{
    u8 spriteId = CreateSprite(gFieldEffectObjectTemplatePointers[FLDEFFOBJ_BIRD], 0x78, 0, 1);
    struct Sprite *sprite = &gSprites[spriteId];

    sprite->oam.paletteNum = 0;
    sprite->oam.priority = 1;
    sprite->callback = SpriteCB_NPCFlyOut;
    sprite->data[1] = gFieldEffectArguments[0];
    PlaySE(SE_M_FLY);
    return spriteId;
}

static void SpriteCB_NPCFlyOut(struct Sprite *sprite)
{
    struct Sprite *npcSprite;

    sprite->x2 = Cos(sprite->data[2], 0x8c);
    sprite->y2 = Sin(sprite->data[2], 0x48);
    sprite->data[2] = (sprite->data[2] + 4) & 0xff;
    if (sprite->data[0])
    {
        npcSprite = &gSprites[sprite->data[1]];
        npcSprite->coordOffsetEnabled = FALSE;
        npcSprite->x = sprite->x + sprite->x2;
        npcSprite->y = sprite->y + sprite->y2 - 8;
        npcSprite->x2 = 0;
        npcSprite->y2 = 0;
    }

    if (sprite->data[2] >= 0x80)
        FieldEffectStop(sprite, FLDEFF_NPCFLY_OUT);
}

// Task data for Task_FlyOut/FlyIn
#define tState          data[0]
#define tMonId          data[1]
#define tBirdSpriteId   data[1] //re-used
#define tTimer          data[2]
#define tAvatarFlags    data[15]

// Sprite data for the fly bird
#define sPlayerSpriteId data[6]
#define sAnimCompleted  data[7]

u8 FldEff_UseFly(void)
{
    u8 taskId = CreateTask(Task_FlyOut, 254);
    gTasks[taskId].tMonId = gFieldEffectArguments[0];
    return 0;
}

static void (*const sFlyOutFieldEffectFuncs[])(struct Task *) = {
    FlyOutFieldEffect_FieldMovePose,
    FlyOutFieldEffect_ShowMon,
    FlyOutFieldEffect_BirdLeaveBall,
    FlyOutFieldEffect_WaitBirdLeave,
    FlyOutFieldEffect_BirdSwoopDown,
    FlyOutFieldEffect_JumpOnBird,
    FlyOutFieldEffect_FlyOffWithBird,
    FlyOutFieldEffect_WaitFlyOff,
    FlyOutFieldEffect_End,
};

static void Task_FlyOut(u8 taskId)
{
    sFlyOutFieldEffectFuncs[gTasks[taskId].tState](&gTasks[taskId]);
}

static void FlyOutFieldEffect_FieldMovePose(struct Task *task)
{
    struct ObjectEvent *objectEvent = &gObjectEvents[gPlayerAvatar.objectEventId];
    if (!ObjectEventIsMovementOverridden(objectEvent) || ObjectEventClearHeldMovementIfFinished(objectEvent))
    {
        task->tAvatarFlags = gPlayerAvatar.flags;
        gPlayerAvatar.preventStep = TRUE;
        SetPlayerAvatarStateMask(PLAYER_AVATAR_FLAG_ON_FOOT);
        SetPlayerAvatarFieldMove();
        ObjectEventSetHeldMovement(objectEvent, MOVEMENT_ACTION_START_ANIM_IN_DIRECTION);
        task->tState++;
    }
}

static void FlyOutFieldEffect_ShowMon(struct Task *task)
{
    struct ObjectEvent *objectEvent = &gObjectEvents[gPlayerAvatar.objectEventId];
    if (ObjectEventClearHeldMovementIfFinished(objectEvent))
    {
        task->tState++;
        gFieldEffectArguments[0] = task->tMonId;
        FieldEffectStart(FLDEFF_FIELD_MOVE_SHOW_MON_INIT);
    }
}

static void FlyOutFieldEffect_BirdLeaveBall(struct Task *task)
{
    if (!FieldEffectActiveListContains(FLDEFF_FIELD_MOVE_SHOW_MON))
    {
        struct ObjectEvent *objectEvent = &gObjectEvents[gPlayerAvatar.objectEventId];
        if (task->tAvatarFlags & PLAYER_AVATAR_FLAG_SURFING)
        {
            SetSurfBlob_BobState(objectEvent->fieldEffectSpriteId, BOB_JUST_MON);
            SetSurfBlob_DontSyncAnim(objectEvent->fieldEffectSpriteId, FALSE);
        }
        task->tBirdSpriteId = CreateFlyBirdSprite(); // Does "leave ball" animation by default
        task->tState++;
    }
}

static void FlyOutFieldEffect_WaitBirdLeave(struct Task *task)
{
    if (GetFlyBirdAnimCompleted(task->tBirdSpriteId))
    {
        task->tState++;
        task->tTimer = 16;
        SetPlayerAvatarTransitionFlags(PLAYER_AVATAR_FLAG_ON_FOOT);
        ObjectEventSetHeldMovement(&gObjectEvents[gPlayerAvatar.objectEventId], MOVEMENT_ACTION_FACE_LEFT);
    }
}

static void FlyOutFieldEffect_BirdSwoopDown(struct Task *task)
{
    struct ObjectEvent *objectEvent = &gObjectEvents[gPlayerAvatar.objectEventId];
    if ((task->tTimer == 0 || (--task->tTimer) == 0) && ObjectEventClearHeldMovementIfFinished(objectEvent))
    {
        task->tState++;
        PlaySE(SE_M_FLY);
        StartFlyBirdSwoopDown(task->tBirdSpriteId);
    }
}

static void FlyOutFieldEffect_JumpOnBird(struct Task *task)
{
    if ((++task->tTimer) >= 8)
    {
        struct ObjectEvent *objectEvent = &gObjectEvents[gPlayerAvatar.objectEventId];
        ObjectEventSetGraphicsId(objectEvent, GetPlayerAvatarGraphicsIdByStateId(PLAYER_AVATAR_STATE_SURFING));
        StartSpriteAnim(&gSprites[objectEvent->spriteId], ANIM_GET_ON_OFF_POKEMON_WEST);
        objectEvent->inanimate = TRUE;
        ObjectEventSetHeldMovement(objectEvent, MOVEMENT_ACTION_JUMP_IN_PLACE_LEFT);
        if (task->tAvatarFlags & PLAYER_AVATAR_FLAG_SURFING)
        {
            DestroySprite(&gSprites[objectEvent->fieldEffectSpriteId]);
        }
        task->tState++;
        task->tTimer = 0;
    }
}

static void FlyOutFieldEffect_FlyOffWithBird(struct Task *task)
{
    if ((++task->tTimer) >= 10)
    {
        struct ObjectEvent *objectEvent = &gObjectEvents[gPlayerAvatar.objectEventId];
        ObjectEventClearHeldMovementIfActive(objectEvent);
        objectEvent->inanimate = FALSE;
        objectEvent->hasShadow = FALSE;
        SetFlyBirdPlayerSpriteId(task->tBirdSpriteId, objectEvent->spriteId);
        CameraObjectReset2();
        task->tState++;
    }
}

static void FlyOutFieldEffect_WaitFlyOff(struct Task *task)
{
    if (GetFlyBirdAnimCompleted(task->tBirdSpriteId))
    {
        WarpFadeOutScreen();
        task->tState++;
    }
}

static void FlyOutFieldEffect_End(struct Task *task)
{
    if (!gPaletteFade.active)
    {
        FieldEffectActiveListRemove(FLDEFF_USE_FLY);
        DestroyTask(FindTaskIdByFunc(Task_FlyOut));
    }
}

static u8 CreateFlyBirdSprite(void)
{
    u8 spriteId;
    struct Sprite *sprite;
    spriteId = CreateSprite(gFieldEffectObjectTemplatePointers[FLDEFFOBJ_BIRD], 0xff, 0xb4, 0x1);
    sprite = &gSprites[spriteId];
    sprite->oam.paletteNum = 0;
    sprite->oam.priority = 1;
    sprite->callback = SpriteCB_FlyBirdLeaveBall;
    return spriteId;
}

static u8 GetFlyBirdAnimCompleted(u8 spriteId)
{
    return gSprites[spriteId].sAnimCompleted;
}

static void StartFlyBirdSwoopDown(u8 spriteId)
{
    struct Sprite *sprite;
    sprite = &gSprites[spriteId];
    sprite->callback = SpriteCB_FlyBirdSwoopDown;
    sprite->x = DISPLAY_WIDTH / 2;
    sprite->y = 0;
    sprite->x2 = 0;
    sprite->y2 = 0;
    memset(&sprite->data[0], 0, 8 * sizeof(u16) /* zero all data cells */);
    sprite->sPlayerSpriteId = MAX_SPRITES;
}

static void SetFlyBirdPlayerSpriteId(u8 birdSpriteId, u8 playerSpriteId)
{
    gSprites[birdSpriteId].sPlayerSpriteId = playerSpriteId;
}

static const union AffineAnimCmd sAffineAnim_FlyBirdLeaveBall[] = {
    AFFINEANIMCMD_FRAME(8, 8, -30, 0),
    AFFINEANIMCMD_FRAME(28, 28, 0, 30),
    AFFINEANIMCMD_END
};

static const union AffineAnimCmd sAffineAnim_FlyBirdReturnToBall[] = {
    AFFINEANIMCMD_FRAME(256, 256, 64, 0),
    AFFINEANIMCMD_FRAME(-10, -10, 0, 22),
    AFFINEANIMCMD_END
};

static const union AffineAnimCmd *const sAffineAnims_FlyBird[] = {
    sAffineAnim_FlyBirdLeaveBall,
    sAffineAnim_FlyBirdReturnToBall
};

static void SpriteCB_FlyBirdLeaveBall(struct Sprite *sprite)
{
    if (sprite->sAnimCompleted == FALSE)
    {
        if (sprite->data[0] == 0)
        {
            sprite->oam.affineMode = ST_OAM_AFFINE_DOUBLE;
            sprite->affineAnims = sAffineAnims_FlyBird;
            InitSpriteAffineAnim(sprite);
            StartSpriteAffineAnim(sprite, 0);
            sprite->x = 0x76;
            sprite->y = -0x30;
            sprite->data[0]++;
            sprite->data[1] = 0x40;
            sprite->data[2] = 0x100;
        }
        sprite->data[1] += (sprite->data[2] >> 8);
        sprite->x2 = Cos(sprite->data[1], 0x78);
        sprite->y2 = Sin(sprite->data[1], 0x78);
        if (sprite->data[2] < 0x800)
        {
            sprite->data[2] += 0x60;
        }
        if (sprite->data[1] > 0x81)
        {
            sprite->sAnimCompleted++;
            sprite->oam.affineMode = ST_OAM_AFFINE_OFF;
            FreeOamMatrix(sprite->oam.matrixNum);
            CalcCenterToCornerVec(sprite, sprite->oam.shape, sprite->oam.size, ST_OAM_AFFINE_OFF);
        }
    }
}

static void SpriteCB_FlyBirdSwoopDown(struct Sprite *sprite)
{
    sprite->x2 = Cos(sprite->data[2], 0x8c);
    sprite->y2 = Sin(sprite->data[2], 0x48);
    sprite->data[2] = (sprite->data[2] + 4) & 0xff;
    if (sprite->sPlayerSpriteId != MAX_SPRITES)
    {
        struct Sprite *sprite1 = &gSprites[sprite->sPlayerSpriteId];
        sprite1->coordOffsetEnabled = FALSE;
        sprite1->x = sprite->x + sprite->x2;
        sprite1->y = sprite->y + sprite->y2 - 8;
        sprite1->x2 = 0;
        sprite1->y2 = 0;
    }
    if (sprite->data[2] >= 0x80)
    {
        sprite->sAnimCompleted = TRUE;
    }
}

static void SpriteCB_FlyBirdReturnToBall(struct Sprite *sprite)
{
    if (sprite->sAnimCompleted == FALSE)
    {
        if (sprite->data[0] == 0)
        {
            sprite->oam.affineMode = ST_OAM_AFFINE_DOUBLE;
            sprite->affineAnims = sAffineAnims_FlyBird;
            InitSpriteAffineAnim(sprite);
            StartSpriteAffineAnim(sprite, 1);
            sprite->x = 0x5e;
            sprite->y = -0x20;
            sprite->data[0]++;
            sprite->data[1] = 0xf0;
            sprite->data[2] = 0x800;
            sprite->data[4] = 0x80;
        }
        sprite->data[1] += sprite->data[2] >> 8;
        sprite->data[3] += sprite->data[2] >> 8;
        sprite->data[1] &= 0xff;
        sprite->x2 = Cos(sprite->data[1], 0x20);
        sprite->y2 = Sin(sprite->data[1], 0x78);
        if (sprite->data[2] > 0x100)
        {
            sprite->data[2] -= sprite->data[4];
        }
        if (sprite->data[4] < 0x100)
        {
            sprite->data[4] += 24;
        }
        if (sprite->data[2] < 0x100)
        {
            sprite->data[2] = 0x100;
        }
        if (sprite->data[3] >= 60)
        {
            sprite->sAnimCompleted++;
            sprite->oam.affineMode = ST_OAM_AFFINE_OFF;
            FreeOamMatrix(sprite->oam.matrixNum);
            sprite->invisible = TRUE;
        }
    }
}

static void StartFlyBirdReturnToBall(u8 spriteId)
{
    StartFlyBirdSwoopDown(spriteId); // Set up is the same, but overrwrites the callback below
    gSprites[spriteId].callback = SpriteCB_FlyBirdReturnToBall;
}

u8 FldEff_FlyIn(void)
{
    CreateTask(Task_FlyIn, 254);
    return 0;
}

static void (*const sFlyInFieldEffectFuncs[])(struct Task *) = {
    FlyInFieldEffect_BirdSwoopDown,
    FlyInFieldEffect_FlyInWithBird,
    FlyInFieldEffect_JumpOffBird,
    FlyInFieldEffect_FieldMovePose,
    FlyInFieldEffect_BirdReturnToBall,
    FlyInFieldEffect_WaitBirdReturn,
    FlyInFieldEffect_End,
};

static void Task_FlyIn(u8 taskId)
{
    sFlyInFieldEffectFuncs[gTasks[taskId].tState](&gTasks[taskId]);
}

static void FlyInFieldEffect_BirdSwoopDown(struct Task *task)
{
    struct ObjectEvent *objectEvent;
    objectEvent = &gObjectEvents[gPlayerAvatar.objectEventId];
    if (!ObjectEventIsMovementOverridden(objectEvent) || ObjectEventClearHeldMovementIfFinished(objectEvent))
    {
        task->tState++;
        task->tTimer = 17;
        task->tAvatarFlags = gPlayerAvatar.flags;
        gPlayerAvatar.preventStep = TRUE;
        SetPlayerAvatarStateMask(PLAYER_AVATAR_FLAG_ON_FOOT);
        if (task->tAvatarFlags & PLAYER_AVATAR_FLAG_SURFING)
        {
            SetSurfBlob_BobState(objectEvent->fieldEffectSpriteId, BOB_NONE);
        }
        ObjectEventSetGraphicsId(objectEvent, GetPlayerAvatarGraphicsIdByStateId(PLAYER_AVATAR_STATE_SURFING));
        CameraObjectReset2();
        ObjectEventTurn(objectEvent, DIR_WEST);
        StartSpriteAnim(&gSprites[objectEvent->spriteId], ANIM_GET_ON_OFF_POKEMON_WEST);
        objectEvent->invisible = FALSE;
        task->tBirdSpriteId = CreateFlyBirdSprite();
        StartFlyBirdSwoopDown(task->tBirdSpriteId);
        SetFlyBirdPlayerSpriteId(task->tBirdSpriteId, objectEvent->spriteId);
    }
}

static void FlyInFieldEffect_FlyInWithBird(struct Task *task)
{
    struct ObjectEvent *objectEvent;
    struct Sprite *sprite;
    if (task->tTimer == 0 || (--task->tTimer) == 0)
    {
        objectEvent = &gObjectEvents[gPlayerAvatar.objectEventId];
        sprite = &gSprites[objectEvent->spriteId];
        SetFlyBirdPlayerSpriteId(task->tBirdSpriteId, MAX_SPRITES);
        sprite->x += sprite->x2;
        sprite->y += sprite->y2;
        sprite->x2 = 0;
        sprite->y2 = 0;
        task->tState++;
        task->tTimer = 0;
    }
}

static void FlyInFieldEffect_JumpOffBird(struct Task *task)
{
    s16 sYPositions[18] = {
        -2,
        -4,
        -5,
        -6,
        -7,
        -8,
        -8,
        -8,
        -7,
        -7,
        -6,
        -5,
        -3,
        -2,
        0,
        2,
        4,
        8
    };
    struct Sprite *sprite = &gSprites[gPlayerAvatar.spriteId];
    sprite->y2 = sYPositions[task->tTimer];

    if ((++task->tTimer) >= (int)ARRAY_COUNT(sYPositions))
        task->tState++;
}

static void FlyInFieldEffect_FieldMovePose(struct Task *task)
{
    struct ObjectEvent *objectEvent;
    struct Sprite *sprite;
    if (GetFlyBirdAnimCompleted(task->tBirdSpriteId))
    {
        objectEvent = &gObjectEvents[gPlayerAvatar.objectEventId];
        sprite = &gSprites[objectEvent->spriteId];
        objectEvent->inanimate = FALSE;
        MoveObjectEventToMapCoords(objectEvent, objectEvent->currentCoords.x, objectEvent->currentCoords.y);
        sprite->x2 = 0;
        sprite->y2 = 0;
        sprite->coordOffsetEnabled = TRUE;
        SetPlayerAvatarFieldMove();
        ObjectEventSetHeldMovement(objectEvent, MOVEMENT_ACTION_START_ANIM_IN_DIRECTION);
        task->tState++;
    }
}

static void FlyInFieldEffect_BirdReturnToBall(struct Task *task)
{
    if (ObjectEventClearHeldMovementIfFinished(&gObjectEvents[gPlayerAvatar.objectEventId]))
    {
        task->tState++;
        StartFlyBirdReturnToBall(task->tBirdSpriteId);
    }
}

static void FlyInFieldEffect_WaitBirdReturn(struct Task *task)
{
    if (GetFlyBirdAnimCompleted(task->tBirdSpriteId))
    {
        DestroySprite(&gSprites[task->tBirdSpriteId]);
        task->tState++;
        task->data[1] = 16;
    }
}

static void FlyInFieldEffect_End(struct Task *task)
{
    u8 state;
    struct ObjectEvent *objectEvent;
    if ((--task->data[1]) == 0)
    {
        objectEvent = &gObjectEvents[gPlayerAvatar.objectEventId];
        state = PLAYER_AVATAR_STATE_NORMAL;
        if (task->tAvatarFlags & PLAYER_AVATAR_FLAG_SURFING)
        {
            state = PLAYER_AVATAR_STATE_SURFING;
            SetSurfBlob_BobState(objectEvent->fieldEffectSpriteId, BOB_PLAYER_AND_MON);
        }
        ObjectEventSetGraphicsId(objectEvent, GetPlayerAvatarGraphicsIdByStateId(state));
        ObjectEventTurn(objectEvent, DIR_SOUTH);
        gPlayerAvatar.flags = task->tAvatarFlags;
        gPlayerAvatar.preventStep = FALSE;
        FieldEffectActiveListRemove(FLDEFF_FLY_IN);
        DestroyTask(FindTaskIdByFunc(Task_FlyIn));
    }
}

#undef tState
#undef tMonId
#undef tBirdSpriteId
#undef tTimer
#undef tAvatarFlags
#undef sPlayerSpriteId
#undef sAnimCompleted

#define tState         data[1]
#define tObjectEventId data[2]
#define tTimer         data[3]
#define tCameraTaskId  data[5]
#define tLocalId       data[6]
#define tMapNum        data[7]
#define tMapGroup      data[8]

bool8 FldEff_DestroyDeoxysRock(void)
{
    u8 taskId;
    u8 objectEventId;
    if (!TryGetObjectEventIdByLocalIdAndMap(gFieldEffectArguments[0], gFieldEffectArguments[1], gFieldEffectArguments[2], &objectEventId))
    {
        taskId = CreateTask(Task_DestroyDeoxysRock, 80);
        gTasks[taskId].tObjectEventId = objectEventId;
        gTasks[taskId].tLocalId = gFieldEffectArguments[0];
        gTasks[taskId].tMapNum = gFieldEffectArguments[1];
        gTasks[taskId].tMapGroup = gFieldEffectArguments[2];
    }
    else
    {
        FieldEffectActiveListRemove(FLDEFF_DESTROY_DEOXYS_ROCK);
    }
    return FALSE;
}

#define tShakeDelay data[0]
#define tShakeUp    data[1]
#define tShake      data[5]
#define tEndDelay   data[6]
#define tEnding     data[7]

static void Task_DeoxysRockCameraShake(u8 taskId)
{
    s16 *data = gTasks[taskId].data;
    if (tEnding)
    {
        if (++tEndDelay > 20)
        {
            tEndDelay = 0;
            if (tShake != 0)
                tShake--;
        }
    }
    else
    {
        tShake = 4;
    }

    if (++tShakeDelay > 1)
    {
        tShakeDelay = 0;

        if (++tShakeUp & 1)
            SetCameraPanning(0, -tShake);
        else
            SetCameraPanning(0, tShake);
    }
    UpdateCameraPanning();
    if (tShake == 0)
        DestroyTask(taskId);
}

static void StartEndingDeoxysRockCameraShake(u8 taskId)
{
    gTasks[taskId].tEnding = TRUE;
}

#undef tShakeDelay
#undef tShakeUp
#undef tShake
#undef tEndDelay
#undef tEnding

static void (*const sDestroyDeoxysRockEffectFuncs[])(s16 *, u8) = {
    DestroyDeoxysRockEffect_CameraShake,
    DestroyDeoxysRockEffect_RockFragments,
    DestroyDeoxysRockEffect_WaitAndEnd,
};

static void Task_DestroyDeoxysRock(u8 taskId)
{
    s16 *data = gTasks[taskId].data;
    InstallCameraPanAheadCallback();
    SetCameraPanningCallback(0);
    sDestroyDeoxysRockEffectFuncs[tState](data, taskId);
}

static void DestroyDeoxysRockEffect_CameraShake(s16 *data, u8 taskId)
{
    u8 newTaskId = CreateTask(Task_DeoxysRockCameraShake, 90);
    PlaySE(SE_THUNDER2);
    tCameraTaskId = newTaskId;
    tState++;
}

static void DestroyDeoxysRockEffect_RockFragments(s16 *data, u8 taskId)
{
    if (++tTimer > 120)
    {
        struct Sprite *sprite = &gSprites[gObjectEvents[tObjectEventId].spriteId];
        gObjectEvents[tObjectEventId].invisible = TRUE;
        BlendPalettes(PALETTES_BG, 0x10, RGB_WHITE);
        BeginNormalPaletteFade(PALETTES_BG, 0, 0x10, 0, RGB_WHITE);
        CreateDeoxysRockFragments(sprite);
        PlaySE(SE_THUNDER);
        StartEndingDeoxysRockCameraShake(tCameraTaskId);
        tTimer = 0;
        tState++;
    }
}

static void DestroyDeoxysRockEffect_WaitAndEnd(s16 *data, u8 taskId)
{
    if (!gPaletteFade.active && !FuncIsActiveTask(Task_DeoxysRockCameraShake))
    {
        InstallCameraPanAheadCallback();
        RemoveObjectEventByLocalIdAndMap(tLocalId, tMapNum, tMapGroup);
        FieldEffectActiveListRemove(FLDEFF_DESTROY_DEOXYS_ROCK);
        DestroyTask(taskId);
    }
}

#undef tState
#undef tObjectEventId
#undef tTimer
#undef tCameraTaskId
#undef tLocalId
#undef tMapNum
#undef tMapGroup

static const struct SpriteFrameImage sImages_DeoxysRockFragment[] = {
    obj_frame_tiles(sRockFragment_TopLeft),
    obj_frame_tiles(sRockFragment_TopRight),
    obj_frame_tiles(sRockFragment_BottomLeft),
    obj_frame_tiles(sRockFragment_BottomRight),
};

static const union AnimCmd sAnim_RockFragment_TopLeft[] = {
    ANIMCMD_FRAME(.imageValue = 0),
    ANIMCMD_END
};

static const union AnimCmd sAnim_RockFragment_TopRight[] = {
    ANIMCMD_FRAME(.imageValue = 1),
    ANIMCMD_END
};

static const union AnimCmd sAnim_RockFragment_BottomLeft[] = {
    ANIMCMD_FRAME(.imageValue = 2),
    ANIMCMD_END
};

static const union AnimCmd sAnim_RockFragment_BottomRight[] = {
    ANIMCMD_FRAME(.imageValue = 3),
    ANIMCMD_END
};

static const union AnimCmd *const sAnims_DeoxysRockFragment[] = {
    sAnim_RockFragment_TopLeft,
    sAnim_RockFragment_TopRight,
    sAnim_RockFragment_BottomLeft,
    sAnim_RockFragment_BottomRight,
};

static const struct SpriteTemplate sSpriteTemplate_DeoxysRockFragment =
{
    .tileTag = TAG_NONE,
    .paletteTag = 4378,
    .oam = &sOam_8x8,
    .anims = sAnims_DeoxysRockFragment,
    .images = sImages_DeoxysRockFragment,
    .affineAnims = gDummySpriteAffineAnimTable,
    .callback = SpriteCB_DeoxysRockFragment
};

static void CreateDeoxysRockFragments(struct Sprite *sprite)
{
    int i;
    int xPos = (s16)gTotalCameraPixelOffsetX + sprite->x + sprite->x2;
    int yPos = (s16)gTotalCameraPixelOffsetY + sprite->y + sprite->y2 - 4;

    for (i = 0; i < 4; i++)
    {
        u8 spriteId = CreateSprite(&sSpriteTemplate_DeoxysRockFragment, xPos, yPos, 0);
        if (spriteId != MAX_SPRITES)
        {
            StartSpriteAnim(&gSprites[spriteId], i);
            gSprites[spriteId].data[0] = i;
            gSprites[spriteId].oam.paletteNum = sprite->oam.paletteNum;
        }
    }
}

static void SpriteCB_DeoxysRockFragment(struct Sprite *sprite)
{
    // 1 case for each fragment, fly off in 4 different directions
    switch (sprite->data[0])
    {
    case 0:
        sprite->x -= 16;
        sprite->y -= 12;
        break;
    case 1:
        sprite->x += 16;
        sprite->y -= 12;
        break;
    case 2:
        sprite->x -= 16;
        sprite->y += 12;
        break;
    case 3:
        sprite->x += 16;
        sprite->y += 12;
        break;
    }
    if (sprite->x < -4 || sprite->x > DISPLAY_WIDTH + 4 || sprite->y < -4 || sprite->y > DISPLAY_HEIGHT + 4)
        DestroySprite(sprite);
}

// Task data for Task_MoveDeoxysRock
#define tState      data[0]
#define tSpriteId   data[1]
#define tTargetX    data[2]
#define tTargetY    data[3]
#define tCurX       data[4]
#define tCurY       data[5]
#define tVelocityX  data[6]
#define tVelocityY  data[7]
#define tMoveSteps  data[8]
#define tObjEventId data[9]

bool8 FldEff_MoveDeoxysRock(struct Sprite *sprite)
{
    u8 objectEventId;
    if (!TryGetObjectEventIdByLocalIdAndMap(gFieldEffectArguments[0], gFieldEffectArguments[1], gFieldEffectArguments[2], &objectEventId))
    {
        struct ObjectEvent *object;
        int xPos, yPos;
        u8 taskId;
        object = &gObjectEvents[objectEventId];
        xPos = object->currentCoords.x - MAP_OFFSET;
        yPos = object->currentCoords.y - MAP_OFFSET;
        xPos = (gFieldEffectArguments[3] - xPos) * 16;
        yPos = (gFieldEffectArguments[4] - yPos) * 16;
        ShiftObjectEventCoords(object, gFieldEffectArguments[3] + MAP_OFFSET, gFieldEffectArguments[4] + MAP_OFFSET);
        taskId = CreateTask(Task_MoveDeoxysRock, 80);
        gTasks[taskId].tSpriteId = object->spriteId;
        gTasks[taskId].tTargetX = gSprites[object->spriteId].x + xPos;
        gTasks[taskId].tTargetY = gSprites[object->spriteId].y + yPos;
        gTasks[taskId].tMoveSteps = gFieldEffectArguments[5];
        gTasks[taskId].tObjEventId = objectEventId;
    }
    return FALSE;
}

static void Task_MoveDeoxysRock(u8 taskId)
{
    s16 *data = gTasks[taskId].data;
    struct Sprite *sprite = &gSprites[tSpriteId];
    switch (tState)
    {
        case 0:
            tCurX = sprite->x << 4;
            tCurY = sprite->y << 4;
            tVelocityX = SAFE_DIV(tTargetX * 16 - tCurX, tMoveSteps);
            tVelocityY = SAFE_DIV(tTargetY * 16 - tCurY, tMoveSteps);
            tState++;
            // fallthrough
        case 1:
            if (tMoveSteps != 0)
            {
                tMoveSteps--;
                tCurX += tVelocityX;
                tCurY += tVelocityY;
                sprite->x = tCurX >> 4;
                sprite->y = tCurY >> 4;
            }
            else
            {
                struct ObjectEvent *object = &gObjectEvents[tObjEventId];
                sprite->x = tTargetX;
                sprite->y = tTargetY;
                ShiftStillObjectEventCoords(object);
                object->triggerGroundEffectsOnStop = TRUE;
                FieldEffectActiveListRemove(FLDEFF_MOVE_DEOXYS_ROCK);
                DestroyTask(taskId);
            }
            break;
    }
}

<<<<<<< HEAD
// new
u8 FldEff_CaveDust(void)
{
    u8 spriteId;
    
    SetSpritePosToOffsetMapCoords((s16 *)&gFieldEffectArguments[0], (s16 *)&gFieldEffectArguments[1], 8, 8);
    spriteId = CreateSpriteAtEnd(gFieldEffectObjectTemplatePointers[FLDEFFOBJ_CAVE_DUST], gFieldEffectArguments[0], gFieldEffectArguments[1], 0xFF);
    if (spriteId != MAX_SPRITES)
    {
        gSprites[spriteId].coordOffsetEnabled = TRUE;
        gSprites[spriteId].data[0] = 22;
    }
    
    return spriteId;
}
=======
#undef tState
#undef tSpriteId
#undef tTargetX
#undef tTargetY
#undef tCurX
#undef tCurY
#undef tVelocityX
#undef tVelocityY
#undef tMoveSteps
#undef tObjEventId
>>>>>>> 73a6a583
<|MERGE_RESOLUTION|>--- conflicted
+++ resolved
@@ -3903,7 +3903,6 @@
     }
 }
 
-<<<<<<< HEAD
 // new
 u8 FldEff_CaveDust(void)
 {
@@ -3919,7 +3918,7 @@
     
     return spriteId;
 }
-=======
+
 #undef tState
 #undef tSpriteId
 #undef tTargetX
@@ -3929,5 +3928,4 @@
 #undef tVelocityX
 #undef tVelocityY
 #undef tMoveSteps
-#undef tObjEventId
->>>>>>> 73a6a583
+#undef tObjEventId