#include "global.h"
#include "battle_pyramid.h"
#include "bg.h"
#include "event_data.h"
#include "field_weather.h"
#include "gpu_regs.h"
#include "graphics.h"
#include "international_string_util.h"
#include "main.h"
#include "menu.h"
#include "map_name_popup.h"
#include "palette.h"
#include "region_map.h"
#include "rtc.h"
#include "start_menu.h"
#include "string_util.h"
#include "task.h"
#include "text.h"
#include "constants/battle_frontier.h"
#include "constants/layouts.h"
#include "constants/region_map_sections.h"
#include "constants/weather.h"
#include "config/overworld.h"
#include "config.h"

// enums
enum MapPopUp_Themes
{
    MAPPOPUP_THEME_BLACK
};

enum MapPopUp_Themes_BW
{
    MAPPOPUP_THEME_BW_DEFAULT,
};

// static functions
static void Task_MapNamePopUpWindow(u8 taskId);
static void ShowMapNamePopUpWindow(void);
static void LoadMapNamePopUpWindowBgs(void);

<<<<<<< HEAD
// EWRAM
EWRAM_DATA u8 gPopupTaskId = 0;

// .rodata
static const u8 sMapPopUp_Table[][960] =
{
    [MAPPOPUP_THEME_WOOD]       = INCBIN_U8("graphics/map_popup/wood.4bpp"),
    [MAPPOPUP_THEME_MARBLE]     = INCBIN_U8("graphics/map_popup/marble.4bpp"),
    [MAPPOPUP_THEME_STONE]      = INCBIN_U8("graphics/map_popup/stone.4bpp"),
    [MAPPOPUP_THEME_BRICK]      = INCBIN_U8("graphics/map_popup/brick.4bpp"),
    [MAPPOPUP_THEME_UNDERWATER] = INCBIN_U8("graphics/map_popup/underwater.4bpp"),
    [MAPPOPUP_THEME_STONE2]     = INCBIN_U8("graphics/map_popup/stone2.4bpp"),
};

static const u8 sMapPopUp_OutlineTable[][960] =
{
    [MAPPOPUP_THEME_WOOD]       = INCBIN_U8("graphics/map_popup/wood_outline.4bpp"),
    [MAPPOPUP_THEME_MARBLE]     = INCBIN_U8("graphics/map_popup/marble_outline.4bpp"),
    [MAPPOPUP_THEME_STONE]      = INCBIN_U8("graphics/map_popup/stone_outline.4bpp"),
    [MAPPOPUP_THEME_BRICK]      = INCBIN_U8("graphics/map_popup/brick_outline.4bpp"),
    [MAPPOPUP_THEME_UNDERWATER] = INCBIN_U8("graphics/map_popup/underwater_outline.4bpp"),
    [MAPPOPUP_THEME_STONE2]     = INCBIN_U8("graphics/map_popup/stone2_outline.4bpp"),
};

static const u16 sMapPopUp_PaletteTable[][16] =
{
    [MAPPOPUP_THEME_WOOD]       = INCBIN_U16("graphics/map_popup/wood.gbapal"),
    [MAPPOPUP_THEME_MARBLE]     = INCBIN_U16("graphics/map_popup/marble_outline.gbapal"),
    [MAPPOPUP_THEME_STONE]      = INCBIN_U16("graphics/map_popup/stone_outline.gbapal"),
    [MAPPOPUP_THEME_BRICK]      = INCBIN_U16("graphics/map_popup/brick_outline.gbapal"),
    [MAPPOPUP_THEME_UNDERWATER] = INCBIN_U16("graphics/map_popup/underwater_outline.gbapal"),
    [MAPPOPUP_THEME_STONE2]     = INCBIN_U16("graphics/map_popup/stone2_outline.gbapal"),
};

static const u16 sMapPopUp_Palette_Underwater[16] = INCBIN_U16("graphics/map_popup/underwater.gbapal");
=======
// add additional themes here
static const u8 sMapPopUpTilesPrimary_Black[] = INCBIN_U8("graphics/map_popup/black_primary.4bpp");
static const u8 sMapPopUpTilesSecondary_Black[] = INCBIN_U8("graphics/map_popup/black_secondary.4bpp");
static const u16 sMapPopUpTilesPalette_Black[16] = INCBIN_U16("graphics/map_popup/black.gbapal");
>>>>>>> b4537e20

static const u8 sRegionMapSectionId_To_PopUpThemeIdMapping[] =
{
    [MAPSEC_LITTLEROOT_TOWN] = MAPPOPUP_THEME_BLACK,
    [MAPSEC_OLDALE_TOWN] = MAPPOPUP_THEME_BLACK,
    [MAPSEC_DEWFORD_TOWN] = MAPPOPUP_THEME_BLACK,
    [MAPSEC_LAVARIDGE_TOWN] = MAPPOPUP_THEME_BLACK,
    [MAPSEC_FALLARBOR_TOWN] = MAPPOPUP_THEME_BLACK,
    [MAPSEC_VERDANTURF_TOWN] = MAPPOPUP_THEME_BLACK,
    [MAPSEC_PACIFIDLOG_TOWN] = MAPPOPUP_THEME_BLACK,
    [MAPSEC_PETALBURG_CITY] = MAPPOPUP_THEME_BLACK,
    [MAPSEC_SLATEPORT_CITY] = MAPPOPUP_THEME_BLACK,
    [MAPSEC_MAUVILLE_CITY] = MAPPOPUP_THEME_BLACK,
    [MAPSEC_RUSTBORO_CITY] = MAPPOPUP_THEME_BLACK,
    [MAPSEC_FORTREE_CITY] = MAPPOPUP_THEME_BLACK,
    [MAPSEC_LILYCOVE_CITY] = MAPPOPUP_THEME_BLACK,
    [MAPSEC_MOSSDEEP_CITY] = MAPPOPUP_THEME_BLACK,
    [MAPSEC_SOOTOPOLIS_CITY] = MAPPOPUP_THEME_BLACK,
    [MAPSEC_EVER_GRANDE_CITY] = MAPPOPUP_THEME_BLACK,
    [MAPSEC_ROUTE_101] = MAPPOPUP_THEME_BLACK,
    [MAPSEC_ROUTE_102] = MAPPOPUP_THEME_BLACK,
    [MAPSEC_ROUTE_103] = MAPPOPUP_THEME_BLACK,
    [MAPSEC_ROUTE_104] = MAPPOPUP_THEME_BLACK,
    [MAPSEC_ROUTE_105] = MAPPOPUP_THEME_BLACK,
    [MAPSEC_ROUTE_106] = MAPPOPUP_THEME_BLACK,
    [MAPSEC_ROUTE_107] = MAPPOPUP_THEME_BLACK,
    [MAPSEC_ROUTE_108] = MAPPOPUP_THEME_BLACK,
    [MAPSEC_ROUTE_109] = MAPPOPUP_THEME_BLACK,
    [MAPSEC_ROUTE_110] = MAPPOPUP_THEME_BLACK,
    [MAPSEC_ROUTE_111] = MAPPOPUP_THEME_BLACK,
    [MAPSEC_ROUTE_112] = MAPPOPUP_THEME_BLACK,
    [MAPSEC_ROUTE_113] = MAPPOPUP_THEME_BLACK,
    [MAPSEC_ROUTE_114] = MAPPOPUP_THEME_BLACK,
    [MAPSEC_ROUTE_115] = MAPPOPUP_THEME_BLACK,
    [MAPSEC_ROUTE_116] = MAPPOPUP_THEME_BLACK,
    [MAPSEC_ROUTE_117] = MAPPOPUP_THEME_BLACK,
    [MAPSEC_ROUTE_118] = MAPPOPUP_THEME_BLACK,
    [MAPSEC_ROUTE_119] = MAPPOPUP_THEME_BLACK,
    [MAPSEC_ROUTE_120] = MAPPOPUP_THEME_BLACK,
    [MAPSEC_ROUTE_121] = MAPPOPUP_THEME_BLACK,
    [MAPSEC_ROUTE_122] = MAPPOPUP_THEME_BLACK,
    [MAPSEC_ROUTE_123] = MAPPOPUP_THEME_BLACK,
    [MAPSEC_ROUTE_124] = MAPPOPUP_THEME_BLACK,
    [MAPSEC_ROUTE_125] = MAPPOPUP_THEME_BLACK,
    [MAPSEC_ROUTE_126] = MAPPOPUP_THEME_BLACK,
    [MAPSEC_ROUTE_127] = MAPPOPUP_THEME_BLACK,
    [MAPSEC_ROUTE_128] = MAPPOPUP_THEME_BLACK,
    [MAPSEC_ROUTE_129] = MAPPOPUP_THEME_BLACK,
    [MAPSEC_ROUTE_130] = MAPPOPUP_THEME_BLACK,
    [MAPSEC_ROUTE_131] = MAPPOPUP_THEME_BLACK,
    [MAPSEC_ROUTE_132] = MAPPOPUP_THEME_BLACK,
    [MAPSEC_ROUTE_133] = MAPPOPUP_THEME_BLACK,
    [MAPSEC_ROUTE_134] = MAPPOPUP_THEME_BLACK,
    [MAPSEC_UNDERWATER_124] = MAPPOPUP_THEME_BLACK,
    [MAPSEC_UNDERWATER_126] = MAPPOPUP_THEME_BLACK,
    [MAPSEC_UNDERWATER_127] = MAPPOPUP_THEME_BLACK,
    [MAPSEC_UNDERWATER_128] = MAPPOPUP_THEME_BLACK,
    [MAPSEC_UNDERWATER_SOOTOPOLIS] = MAPPOPUP_THEME_BLACK,
    [MAPSEC_GRANITE_CAVE] = MAPPOPUP_THEME_BLACK,
    [MAPSEC_MT_CHIMNEY] = MAPPOPUP_THEME_BLACK,
    [MAPSEC_SAFARI_ZONE] = MAPPOPUP_THEME_BLACK,
    [MAPSEC_BATTLE_FRONTIER] = MAPPOPUP_THEME_BLACK,
    [MAPSEC_PETALBURG_WOODS] = MAPPOPUP_THEME_BLACK,
    [MAPSEC_RUSTURF_TUNNEL] = MAPPOPUP_THEME_BLACK,
    [MAPSEC_ABANDONED_SHIP] = MAPPOPUP_THEME_BLACK,
    [MAPSEC_NEW_MAUVILLE] = MAPPOPUP_THEME_BLACK,
    [MAPSEC_METEOR_FALLS] = MAPPOPUP_THEME_BLACK,
    [MAPSEC_METEOR_FALLS2] = MAPPOPUP_THEME_BLACK,
    [MAPSEC_MT_PYRE] = MAPPOPUP_THEME_BLACK,
    [MAPSEC_AQUA_HIDEOUT_OLD] = MAPPOPUP_THEME_BLACK,
    [MAPSEC_SHOAL_CAVE] = MAPPOPUP_THEME_BLACK,
    [MAPSEC_SEAFLOOR_CAVERN] = MAPPOPUP_THEME_BLACK,
    [MAPSEC_UNDERWATER_SEAFLOOR_CAVERN] = MAPPOPUP_THEME_BLACK,
    [MAPSEC_VICTORY_ROAD] = MAPPOPUP_THEME_BLACK,
    [MAPSEC_MIRAGE_ISLAND] = MAPPOPUP_THEME_BLACK,
    [MAPSEC_CAVE_OF_ORIGIN] = MAPPOPUP_THEME_BLACK,
    [MAPSEC_SOUTHERN_ISLAND] = MAPPOPUP_THEME_BLACK,
    [MAPSEC_FIERY_PATH] = MAPPOPUP_THEME_BLACK,
    [MAPSEC_FIERY_PATH2] = MAPPOPUP_THEME_BLACK,
    [MAPSEC_JAGGED_PASS] = MAPPOPUP_THEME_BLACK,
    [MAPSEC_JAGGED_PASS2] = MAPPOPUP_THEME_BLACK,
    [MAPSEC_SEALED_CHAMBER] = MAPPOPUP_THEME_BLACK,
    [MAPSEC_UNDERWATER_SEALED_CHAMBER] = MAPPOPUP_THEME_BLACK,
    [MAPSEC_SCORCHED_SLAB] = MAPPOPUP_THEME_BLACK,
    [MAPSEC_ISLAND_CAVE] = MAPPOPUP_THEME_BLACK,
    [MAPSEC_DESERT_RUINS] = MAPPOPUP_THEME_BLACK,
    [MAPSEC_ANCIENT_TOMB] = MAPPOPUP_THEME_BLACK,
    [MAPSEC_INSIDE_OF_TRUCK] = MAPPOPUP_THEME_BLACK,
    [MAPSEC_SKY_PILLAR] = MAPPOPUP_THEME_BLACK,
    [MAPSEC_SECRET_BASE] = MAPPOPUP_THEME_BLACK,
    [MAPSEC_DYNAMIC] = MAPPOPUP_THEME_BLACK,
    [MAPSEC_AQUA_HIDEOUT - KANTO_MAPSEC_COUNT] = MAPPOPUP_THEME_BLACK,
    [MAPSEC_MAGMA_HIDEOUT - KANTO_MAPSEC_COUNT] = MAPPOPUP_THEME_BLACK,
    [MAPSEC_MIRAGE_TOWER - KANTO_MAPSEC_COUNT] = MAPPOPUP_THEME_BLACK,
    [MAPSEC_BIRTH_ISLAND - KANTO_MAPSEC_COUNT] = MAPPOPUP_THEME_BLACK,
    [MAPSEC_FARAWAY_ISLAND - KANTO_MAPSEC_COUNT] = MAPPOPUP_THEME_BLACK,
    [MAPSEC_ARTISAN_CAVE - KANTO_MAPSEC_COUNT] = MAPPOPUP_THEME_BLACK,
    [MAPSEC_MARINE_CAVE - KANTO_MAPSEC_COUNT] = MAPPOPUP_THEME_BLACK,
    [MAPSEC_UNDERWATER_MARINE_CAVE - KANTO_MAPSEC_COUNT] = MAPPOPUP_THEME_BLACK,
    [MAPSEC_TERRA_CAVE - KANTO_MAPSEC_COUNT] = MAPPOPUP_THEME_BLACK,
    [MAPSEC_UNDERWATER_105 - KANTO_MAPSEC_COUNT] = MAPPOPUP_THEME_BLACK,
    [MAPSEC_UNDERWATER_125 - KANTO_MAPSEC_COUNT] = MAPPOPUP_THEME_BLACK,
    [MAPSEC_UNDERWATER_129 - KANTO_MAPSEC_COUNT] = MAPPOPUP_THEME_BLACK,
    [MAPSEC_DESERT_UNDERPASS - KANTO_MAPSEC_COUNT] = MAPPOPUP_THEME_BLACK,
    [MAPSEC_ALTERING_CAVE - KANTO_MAPSEC_COUNT] = MAPPOPUP_THEME_BLACK,
    [MAPSEC_NAVEL_ROCK - KANTO_MAPSEC_COUNT] = MAPPOPUP_THEME_BLACK,
    [MAPSEC_TRAINER_HILL - KANTO_MAPSEC_COUNT] = MAPPOPUP_THEME_BLACK,
};

#if OW_POPUP_GENERATION == GEN_5
// Gen5 assets
static const u8 sMapPopUpTilesPrimary_BW[] = INCBIN_U8("graphics/map_popup/bw/bw_primary.4bpp");
static const u8 sMapPopUpTilesSecondary_BW[] = INCBIN_U8("graphics/map_popup/bw/bw_secondary.4bpp");
static const u16 sMapPopUpTilesPalette_BW_Black[16] = INCBIN_U16("graphics/map_popup/bw/black.gbapal");
static const u16 sMapPopUpTilesPalette_BW_White[16] = INCBIN_U16("graphics/map_popup/bw/white.gbapal");
#else
static const u8 sMapPopUpTilesPrimary_BW[] = {0};
static const u8 sMapPopUpTilesSecondary_BW[] = {0};
static const u16 sMapPopUpTilesPalette_BW_Black[] = {0};
static const u16 sMapPopUpTilesPalette_BW_White[] = {0};
#endif

static const u8 sRegionMapSectionId_To_PopUpThemeIdMapping_BW[] =
{
    [MAPSEC_LITTLEROOT_TOWN] = MAPPOPUP_THEME_BW_DEFAULT,
    [MAPSEC_OLDALE_TOWN] = MAPPOPUP_THEME_BW_DEFAULT,
    [MAPSEC_DEWFORD_TOWN] = MAPPOPUP_THEME_BW_DEFAULT,
    [MAPSEC_LAVARIDGE_TOWN] = MAPPOPUP_THEME_BW_DEFAULT,
    [MAPSEC_FALLARBOR_TOWN] = MAPPOPUP_THEME_BW_DEFAULT,
    [MAPSEC_VERDANTURF_TOWN] = MAPPOPUP_THEME_BW_DEFAULT,
    [MAPSEC_PACIFIDLOG_TOWN] = MAPPOPUP_THEME_BW_DEFAULT,
    [MAPSEC_PETALBURG_CITY] = MAPPOPUP_THEME_BW_DEFAULT,
    [MAPSEC_SLATEPORT_CITY] = MAPPOPUP_THEME_BW_DEFAULT,
    [MAPSEC_MAUVILLE_CITY] = MAPPOPUP_THEME_BW_DEFAULT,
    [MAPSEC_RUSTBORO_CITY] = MAPPOPUP_THEME_BW_DEFAULT,
    [MAPSEC_FORTREE_CITY] = MAPPOPUP_THEME_BW_DEFAULT,
    [MAPSEC_LILYCOVE_CITY] = MAPPOPUP_THEME_BW_DEFAULT,
    [MAPSEC_MOSSDEEP_CITY] = MAPPOPUP_THEME_BW_DEFAULT,
    [MAPSEC_SOOTOPOLIS_CITY] = MAPPOPUP_THEME_BW_DEFAULT,
    [MAPSEC_EVER_GRANDE_CITY] = MAPPOPUP_THEME_BW_DEFAULT,
    [MAPSEC_ROUTE_101] = MAPPOPUP_THEME_BW_DEFAULT,
    [MAPSEC_ROUTE_102] = MAPPOPUP_THEME_BW_DEFAULT,
    [MAPSEC_ROUTE_103] = MAPPOPUP_THEME_BW_DEFAULT,
    [MAPSEC_ROUTE_104] = MAPPOPUP_THEME_BW_DEFAULT,
    [MAPSEC_ROUTE_105] = MAPPOPUP_THEME_BW_DEFAULT,
    [MAPSEC_ROUTE_106] = MAPPOPUP_THEME_BW_DEFAULT,
    [MAPSEC_ROUTE_107] = MAPPOPUP_THEME_BW_DEFAULT,
    [MAPSEC_ROUTE_108] = MAPPOPUP_THEME_BW_DEFAULT,
    [MAPSEC_ROUTE_109] = MAPPOPUP_THEME_BW_DEFAULT,
    [MAPSEC_ROUTE_110] = MAPPOPUP_THEME_BW_DEFAULT,
    [MAPSEC_ROUTE_111] = MAPPOPUP_THEME_BW_DEFAULT,
    [MAPSEC_ROUTE_112] = MAPPOPUP_THEME_BW_DEFAULT,
    [MAPSEC_ROUTE_113] = MAPPOPUP_THEME_BW_DEFAULT,
    [MAPSEC_ROUTE_114] = MAPPOPUP_THEME_BW_DEFAULT,
    [MAPSEC_ROUTE_115] = MAPPOPUP_THEME_BW_DEFAULT,
    [MAPSEC_ROUTE_116] = MAPPOPUP_THEME_BW_DEFAULT,
    [MAPSEC_ROUTE_117] = MAPPOPUP_THEME_BW_DEFAULT,
    [MAPSEC_ROUTE_118] = MAPPOPUP_THEME_BW_DEFAULT,
    [MAPSEC_ROUTE_119] = MAPPOPUP_THEME_BW_DEFAULT,
    [MAPSEC_ROUTE_120] = MAPPOPUP_THEME_BW_DEFAULT,
    [MAPSEC_ROUTE_121] = MAPPOPUP_THEME_BW_DEFAULT,
    [MAPSEC_ROUTE_122] = MAPPOPUP_THEME_BW_DEFAULT,
    [MAPSEC_ROUTE_123] = MAPPOPUP_THEME_BW_DEFAULT,
    [MAPSEC_ROUTE_124] = MAPPOPUP_THEME_BW_DEFAULT,
    [MAPSEC_ROUTE_125] = MAPPOPUP_THEME_BW_DEFAULT,
    [MAPSEC_ROUTE_126] = MAPPOPUP_THEME_BW_DEFAULT,
    [MAPSEC_ROUTE_127] = MAPPOPUP_THEME_BW_DEFAULT,
    [MAPSEC_ROUTE_128] = MAPPOPUP_THEME_BW_DEFAULT,
    [MAPSEC_ROUTE_129] = MAPPOPUP_THEME_BW_DEFAULT,
    [MAPSEC_ROUTE_130] = MAPPOPUP_THEME_BW_DEFAULT,
    [MAPSEC_ROUTE_131] = MAPPOPUP_THEME_BW_DEFAULT,
    [MAPSEC_ROUTE_132] = MAPPOPUP_THEME_BW_DEFAULT,
    [MAPSEC_ROUTE_133] = MAPPOPUP_THEME_BW_DEFAULT,
    [MAPSEC_ROUTE_134] = MAPPOPUP_THEME_BW_DEFAULT,
    [MAPSEC_UNDERWATER_124] = MAPPOPUP_THEME_BW_DEFAULT,
    [MAPSEC_UNDERWATER_126] = MAPPOPUP_THEME_BW_DEFAULT,
    [MAPSEC_UNDERWATER_127] = MAPPOPUP_THEME_BW_DEFAULT,
    [MAPSEC_UNDERWATER_128] = MAPPOPUP_THEME_BW_DEFAULT,
    [MAPSEC_UNDERWATER_SOOTOPOLIS] = MAPPOPUP_THEME_BW_DEFAULT,
    [MAPSEC_GRANITE_CAVE] = MAPPOPUP_THEME_BW_DEFAULT,
    [MAPSEC_MT_CHIMNEY] = MAPPOPUP_THEME_BW_DEFAULT,
    [MAPSEC_SAFARI_ZONE] = MAPPOPUP_THEME_BW_DEFAULT,
    [MAPSEC_BATTLE_FRONTIER] = MAPPOPUP_THEME_BW_DEFAULT,
    [MAPSEC_PETALBURG_WOODS] = MAPPOPUP_THEME_BW_DEFAULT,
    [MAPSEC_RUSTURF_TUNNEL] = MAPPOPUP_THEME_BW_DEFAULT,
    [MAPSEC_ABANDONED_SHIP] = MAPPOPUP_THEME_BW_DEFAULT,
    [MAPSEC_NEW_MAUVILLE] = MAPPOPUP_THEME_BW_DEFAULT,
    [MAPSEC_METEOR_FALLS] = MAPPOPUP_THEME_BW_DEFAULT,
    [MAPSEC_METEOR_FALLS2] = MAPPOPUP_THEME_BW_DEFAULT,
    [MAPSEC_MT_PYRE] = MAPPOPUP_THEME_BW_DEFAULT,
    [MAPSEC_AQUA_HIDEOUT_OLD] = MAPPOPUP_THEME_BW_DEFAULT,
    [MAPSEC_SHOAL_CAVE] = MAPPOPUP_THEME_BW_DEFAULT,
    [MAPSEC_SEAFLOOR_CAVERN] = MAPPOPUP_THEME_BW_DEFAULT,
    [MAPSEC_UNDERWATER_SEAFLOOR_CAVERN] = MAPPOPUP_THEME_BW_DEFAULT,
    [MAPSEC_VICTORY_ROAD] = MAPPOPUP_THEME_BW_DEFAULT,
    [MAPSEC_MIRAGE_ISLAND] = MAPPOPUP_THEME_BW_DEFAULT,
    [MAPSEC_CAVE_OF_ORIGIN] = MAPPOPUP_THEME_BW_DEFAULT,
    [MAPSEC_SOUTHERN_ISLAND] = MAPPOPUP_THEME_BW_DEFAULT,
    [MAPSEC_FIERY_PATH] = MAPPOPUP_THEME_BW_DEFAULT,
    [MAPSEC_FIERY_PATH2] = MAPPOPUP_THEME_BW_DEFAULT,
    [MAPSEC_JAGGED_PASS] = MAPPOPUP_THEME_BW_DEFAULT,
    [MAPSEC_JAGGED_PASS2] = MAPPOPUP_THEME_BW_DEFAULT,
    [MAPSEC_SEALED_CHAMBER] = MAPPOPUP_THEME_BW_DEFAULT,
    [MAPSEC_UNDERWATER_SEALED_CHAMBER] = MAPPOPUP_THEME_BW_DEFAULT,
    [MAPSEC_SCORCHED_SLAB] = MAPPOPUP_THEME_BW_DEFAULT,
    [MAPSEC_ISLAND_CAVE] = MAPPOPUP_THEME_BW_DEFAULT,
    [MAPSEC_DESERT_RUINS] = MAPPOPUP_THEME_BW_DEFAULT,
    [MAPSEC_ANCIENT_TOMB] = MAPPOPUP_THEME_BW_DEFAULT,
    [MAPSEC_INSIDE_OF_TRUCK] = MAPPOPUP_THEME_BW_DEFAULT,
    [MAPSEC_SKY_PILLAR] = MAPPOPUP_THEME_BW_DEFAULT,
    [MAPSEC_SECRET_BASE] = MAPPOPUP_THEME_BW_DEFAULT,
    [MAPSEC_DYNAMIC] = MAPPOPUP_THEME_BW_DEFAULT,
    [MAPSEC_AQUA_HIDEOUT - KANTO_MAPSEC_COUNT] = MAPPOPUP_THEME_BW_DEFAULT,
    [MAPSEC_MAGMA_HIDEOUT - KANTO_MAPSEC_COUNT] = MAPPOPUP_THEME_BW_DEFAULT,
    [MAPSEC_MIRAGE_TOWER - KANTO_MAPSEC_COUNT] = MAPPOPUP_THEME_BW_DEFAULT,
    [MAPSEC_BIRTH_ISLAND - KANTO_MAPSEC_COUNT] = MAPPOPUP_THEME_BW_DEFAULT,
    [MAPSEC_FARAWAY_ISLAND - KANTO_MAPSEC_COUNT] = MAPPOPUP_THEME_BW_DEFAULT,
    [MAPSEC_ARTISAN_CAVE - KANTO_MAPSEC_COUNT] = MAPPOPUP_THEME_BW_DEFAULT,
    [MAPSEC_MARINE_CAVE - KANTO_MAPSEC_COUNT] = MAPPOPUP_THEME_BW_DEFAULT,
    [MAPSEC_UNDERWATER_MARINE_CAVE - KANTO_MAPSEC_COUNT] = MAPPOPUP_THEME_BW_DEFAULT,
    [MAPSEC_TERRA_CAVE - KANTO_MAPSEC_COUNT] = MAPPOPUP_THEME_BW_DEFAULT,
    [MAPSEC_UNDERWATER_105 - KANTO_MAPSEC_COUNT] = MAPPOPUP_THEME_BW_DEFAULT,
    [MAPSEC_UNDERWATER_125 - KANTO_MAPSEC_COUNT] = MAPPOPUP_THEME_BW_DEFAULT,
    [MAPSEC_UNDERWATER_129 - KANTO_MAPSEC_COUNT] = MAPPOPUP_THEME_BW_DEFAULT,
    [MAPSEC_DESERT_UNDERPASS - KANTO_MAPSEC_COUNT] = MAPPOPUP_THEME_BW_DEFAULT,
    [MAPSEC_ALTERING_CAVE - KANTO_MAPSEC_COUNT] = MAPPOPUP_THEME_BW_DEFAULT,
    [MAPSEC_NAVEL_ROCK - KANTO_MAPSEC_COUNT] = MAPPOPUP_THEME_BW_DEFAULT,
    [MAPSEC_TRAINER_HILL - KANTO_MAPSEC_COUNT] = MAPPOPUP_THEME_BW_DEFAULT,
};

static const u8 sText_PyramidFloor1[] = _("PYRAMID FLOOR 1");
static const u8 sText_PyramidFloor2[] = _("PYRAMID FLOOR 2");
static const u8 sText_PyramidFloor3[] = _("PYRAMID FLOOR 3");
static const u8 sText_PyramidFloor4[] = _("PYRAMID FLOOR 4");
static const u8 sText_PyramidFloor5[] = _("PYRAMID FLOOR 5");
static const u8 sText_PyramidFloor6[] = _("PYRAMID FLOOR 6");
static const u8 sText_PyramidFloor7[] = _("PYRAMID FLOOR 7");
static const u8 sText_Pyramid[] = _("PYRAMID");

static const u8 *const sBattlePyramid_MapHeaderStrings[FRONTIER_STAGES_PER_CHALLENGE + 1] =
{
    sText_PyramidFloor1,
    sText_PyramidFloor2,
    sText_PyramidFloor3,
    sText_PyramidFloor4,
    sText_PyramidFloor5,
    sText_PyramidFloor6,
    sText_PyramidFloor7,
    sText_Pyramid,
};

static bool8 UNUSED StartMenu_ShowMapNamePopup(void)
{
    HideStartMenu();
    ShowMapNamePopup();
    return TRUE;
}

// States and data defines for Task_MapNamePopUpWindow
enum {
    STATE_SLIDE_IN,
    STATE_WAIT,
    STATE_SLIDE_OUT,
    STATE_UNUSED,
    STATE_ERASE,
    STATE_END,
    STATE_PRINT, // For some reason the first state is numerically last.
};

<<<<<<< HEAD
#define POPUP_OFFSCREEN_Y  ((OW_POPUP_GENERATION == GEN_5) ? 24 : 40)
=======
#define POPUP_OFFSCREEN_Y  24
>>>>>>> b4537e20
#define POPUP_SLIDE_SPEED  2

#define tState         data[0]
#define tOnscreenTimer data[1]
#define tYOffset       data[2]
#define tIncomingPopUp data[3]
#define tPrintTimer    data[4]

void ShowMapNamePopup(void)
{
    if (FlagGet(FLAG_HIDE_MAP_NAME_POPUP) != TRUE)
    {
        if (!FuncIsActiveTask(Task_MapNamePopUpWindow))
        {
            // New pop up window
<<<<<<< HEAD
            if (OW_POPUP_GENERATION == GEN_5)
            {
                gPopupTaskId = CreateTask(Task_MapNamePopUpWindow, 100);

                if (OW_POPUP_BW_ALPHA_BLEND && !IsWeatherAlphaBlend())
                    SetGpuReg(REG_OFFSET_BLDCNT, BLDCNT_TGT1_BG0 | BLDCNT_TGT2_ALL | BLDCNT_EFFECT_BLEND);
            }
            else
            {
                gPopupTaskId = CreateTask(Task_MapNamePopUpWindow, 90);
                SetGpuReg(REG_OFFSET_BG0VOFS, POPUP_OFFSCREEN_Y);
            }
=======
            gPopupTaskId = CreateTask(Task_MapNamePopUpWindow, 100);

            if (MAPPOPUP_ALPHA_BLEND && !IsWeatherAlphaBlend())
                SetGpuReg(REG_OFFSET_BLDCNT, BLDCNT_TGT1_BG0 | BLDCNT_TGT2_ALL | BLDCNT_EFFECT_BLEND);
>>>>>>> b4537e20

            gTasks[gPopupTaskId].tState = STATE_PRINT;
            gTasks[gPopupTaskId].tYOffset = POPUP_OFFSCREEN_Y;
        }
        else
        {
            // There's already a pop up window running.
            // Hurry the old pop up offscreen so the new one can appear.
            if (gTasks[gPopupTaskId].tState != STATE_SLIDE_OUT)
                gTasks[gPopupTaskId].tState = STATE_SLIDE_OUT;
            gTasks[gPopupTaskId].tIncomingPopUp = TRUE;
        }
    }
}

static void Task_MapNamePopUpWindow(u8 taskId)
{
    struct Task *task = &gTasks[taskId];

    switch (task->tState)
    {
    case STATE_PRINT:
        // Wait, then create and print the pop up window
        if (++task->tPrintTimer > 30)
        {
            task->tState = STATE_SLIDE_IN;
            task->tPrintTimer = 0;
            ShowMapNamePopUpWindow();
<<<<<<< HEAD
            if (OW_POPUP_GENERATION == GEN_5)
            {
                EnableInterrupts(INTR_FLAG_HBLANK);
                SetHBlankCallback(HBlankCB_DoublePopupWindow);
            }
=======
            EnableInterrupts(INTR_FLAG_HBLANK);
            SetHBlankCallback(HBlankCB_DoublePopupWindow);
>>>>>>> b4537e20
        }
        break;
    case STATE_SLIDE_IN:
        // Slide the window onscreen.
        task->tYOffset -= POPUP_SLIDE_SPEED;
        if (task->tYOffset <= 0 )
        {
            task->tYOffset = 0;
            task->tState = STATE_WAIT;
<<<<<<< HEAD
            gTasks[gPopupTaskId].data[1] = 0;
=======
            gTasks[gPopupTaskId].tOnscreenTimer = 0;
>>>>>>> b4537e20
        }
        break;
    case STATE_WAIT:
        // Wait while the window is fully onscreen.
        if (++task->tOnscreenTimer > 120)
        {
            task->tOnscreenTimer = 0;
            task->tState = STATE_SLIDE_OUT;
        }
        break;
    case STATE_SLIDE_OUT:
        // Slide the window offscreen.
        task->tYOffset += POPUP_SLIDE_SPEED;
        if (task->tYOffset >= POPUP_OFFSCREEN_Y)
        {
            task->tYOffset = POPUP_OFFSCREEN_Y;
            if (task->tIncomingPopUp)
            {
                // A new pop up window is incoming,
                // return to the first state to show it.
                task->tState = STATE_PRINT;
                task->tPrintTimer = 0;
                task->tIncomingPopUp = FALSE;
            }
            else
            {
                task->tState = STATE_ERASE;
                return;
            }
        }
        break;
    case STATE_ERASE:
<<<<<<< HEAD
        ClearStdWindowAndFrame(GetMapNamePopUpWindowId(), TRUE);
        if (OW_POPUP_GENERATION == GEN_5)
            ClearStdWindowAndFrame(GetSecondaryPopUpWindowId(), TRUE);
=======
        ClearStdWindowAndFrame(GetPrimaryPopUpWindowId(), TRUE);
        ClearStdWindowAndFrame(GetSecondaryPopUpWindowId(), TRUE);
>>>>>>> b4537e20
        task->tState = STATE_END;
        break;
    case STATE_END:
        HideMapNamePopUpWindow();
        return;
    }
<<<<<<< HEAD
if (OW_POPUP_GENERATION != GEN_5)
    SetGpuReg(REG_OFFSET_BG0VOFS, task->tYOffset);
=======
>>>>>>> b4537e20
}

void HideMapNamePopUpWindow(void)
{
    if (FuncIsActiveTask(Task_MapNamePopUpWindow))
    {
    #ifdef UBFIX
        if (GetPrimaryPopUpWindowId() != WINDOW_NONE && GetSecondaryPopUpWindowId() != WINDOW_NONE)
    #endif // UBFIX
        {
            ClearStdWindowAndFrame(GetPrimaryPopUpWindowId(), TRUE);
            ClearStdWindowAndFrame(GetSecondaryPopUpWindowId(), TRUE);
            RemovePrimaryPopUpWindow();
            RemoveSecondaryPopUpWindow();
        }
<<<<<<< HEAD

        if (OW_POPUP_GENERATION == GEN_5)
        {
            if (GetSecondaryPopUpWindowId() != WINDOW_NONE)
            {
                ClearStdWindowAndFrame(GetSecondaryPopUpWindowId(), TRUE);
                RemoveSecondaryPopUpWindow();
            }

            DisableInterrupts(INTR_FLAG_HBLANK);
            SetHBlankCallback(NULL);

            if (OW_POPUP_BW_ALPHA_BLEND && !IsWeatherAlphaBlend())
            {
                SetGpuReg(REG_OFFSET_WININ, WININ_WIN0_BG_ALL | WININ_WIN0_OBJ | WININ_WIN1_BG_ALL | WININ_WIN1_OBJ);
                SetGpuReg(REG_OFFSET_BLDCNT, BLDCNT_TGT2_BG1 | BLDCNT_TGT2_BG2 | BLDCNT_TGT2_BG3 | BLDCNT_TGT2_OBJ | BLDCNT_EFFECT_BLEND);
                SetGpuReg(REG_OFFSET_BLDALPHA, BLDALPHA_BLEND(8, 10));
            }
        }

        SetGpuReg_ForcedBlank(REG_OFFSET_BG0VOFS, 0);
=======
        DisableInterrupts(INTR_FLAG_HBLANK);
        SetHBlankCallback(NULL);
        SetGpuReg_ForcedBlank(REG_OFFSET_BG0VOFS, 0);

        if (MAPPOPUP_ALPHA_BLEND && !IsWeatherAlphaBlend())
        {
            SetGpuReg(REG_OFFSET_WININ, WININ_WIN0_BG_ALL | WININ_WIN0_OBJ | WININ_WIN1_BG_ALL | WININ_WIN1_OBJ);
            SetGpuReg(REG_OFFSET_BLDCNT, BLDCNT_TGT2_BG1 | BLDCNT_TGT2_BG2 | BLDCNT_TGT2_BG3 | BLDCNT_TGT2_OBJ | BLDCNT_EFFECT_BLEND);
            SetGpuReg(REG_OFFSET_BLDALPHA, BLDALPHA_BLEND(8, 10));
        }

>>>>>>> b4537e20
        DestroyTask(gPopupTaskId);
    }
}

static void ShowMapNamePopUpWindow(void)
{
    u8 mapDisplayHeader[24];
    u8 *withoutPrefixPtr;
    u8 mapNameX, timeX, mapNameY, timeY, primaryPopUpWindowId, secondaryPopUpWindowId;
    const u8 *mapDisplayHeaderSource;
    u8 mapNamePopUpWindowId, secondaryPopUpWindowId;

    mapNameX = 8;
    mapNameY = 2;
    timeX = 5;
    timeY = 8;

    if (MAPPOPUP_ALPHA_BLEND && !IsWeatherAlphaBlend())
        SetGpuRegBits(REG_OFFSET_WININ, WININ_WIN0_CLR);

    primaryPopUpWindowId = AddPrimaryPopUpWindow();
    secondaryPopUpWindowId = AddSecondaryPopUpWindow();

    LoadMapNamePopUpWindowBgs();

    if (InBattlePyramid())
    {
        if (gMapHeader.mapLayoutId == LAYOUT_BATTLE_FRONTIER_BATTLE_PYRAMID_TOP)
        {
            withoutPrefixPtr = &(mapDisplayHeader[3]);
            mapDisplayHeaderSource = sBattlePyramid_MapHeaderStrings[FRONTIER_STAGES_PER_CHALLENGE];
        }
        else
        {
            withoutPrefixPtr = &(mapDisplayHeader[3]);
            mapDisplayHeaderSource = sBattlePyramid_MapHeaderStrings[gSaveBlock2Ptr->frontier.curChallengeBattleNum];
        }
        StringCopy(withoutPrefixPtr, mapDisplayHeaderSource);
    }
    else
    {
        withoutPrefixPtr = &(mapDisplayHeader[3]);
        GetMapName(withoutPrefixPtr, gMapHeader.regionMapSectionId, 0);
    }

<<<<<<< HEAD
    if (OW_POPUP_GENERATION == GEN_5)
    {
        if (OW_POPUP_BW_ALPHA_BLEND && !IsWeatherAlphaBlend())
            SetGpuRegBits(REG_OFFSET_WININ, WININ_WIN0_CLR);

        mapNamePopUpWindowId = AddMapNamePopUpWindow();
        secondaryPopUpWindowId = AddSecondaryPopUpWindow();
    }
    else
    {
        AddMapNamePopUpWindow();
    }

    LoadMapNamePopUpWindowBg();

    mapDisplayHeader[0] = EXT_CTRL_CODE_BEGIN;
    mapDisplayHeader[1] = EXT_CTRL_CODE_HIGHLIGHT;
    mapDisplayHeader[2] = TEXT_COLOR_TRANSPARENT;

    if (OW_POPUP_GENERATION == GEN_5)
    {
        AddTextPrinterParameterized(mapNamePopUpWindowId, FONT_SHORT, mapDisplayHeader, 8, 2, TEXT_SKIP_DRAW, NULL);
        
        if (OW_POPUP_BW_TIME_MODE != OW_POPUP_BW_TIME_NONE)
        {
            RtcCalcLocalTime();
            FormatDecimalTimeWithoutSeconds(withoutPrefixPtr, gLocalTime.hours, gLocalTime.minutes, OW_POPUP_BW_TIME_MODE == OW_POPUP_BW_TIME_24_HR);
            AddTextPrinterParameterized(secondaryPopUpWindowId, FONT_SMALL, mapDisplayHeader, GetStringRightAlignXOffset(FONT_SMALL, mapDisplayHeader, DISPLAY_WIDTH) - 5, 8, TEXT_SKIP_DRAW, NULL);
        }

        CopyWindowToVram(mapNamePopUpWindowId, COPYWIN_FULL);
        CopyWindowToVram(secondaryPopUpWindowId, COPYWIN_FULL);
    }
    else
    {
        x = GetStringCenterAlignXOffset(FONT_NARROW, withoutPrefixPtr, 80);
        AddTextPrinterParameterized(GetMapNamePopUpWindowId(), FONT_NARROW, mapDisplayHeader, x, 3, TEXT_SKIP_DRAW, NULL);
        CopyWindowToVram(GetMapNamePopUpWindowId(), COPYWIN_FULL);
    }
}

#define TILE_TOP_EDGE_START 0x21D
#define TILE_TOP_EDGE_END   0x228
#define TILE_LEFT_EDGE_TOP  0x229
#define TILE_RIGHT_EDGE_TOP 0x22A
#define TILE_LEFT_EDGE_MID  0x22B
#define TILE_RIGHT_EDGE_MID 0x22C
#define TILE_LEFT_EDGE_BOT  0x22D
#define TILE_RIGHT_EDGE_BOT 0x22E
#define TILE_BOT_EDGE_START 0x22F
#define TILE_BOT_EDGE_END   0x23A

static void DrawMapNamePopUpFrame(u8 bg, u8 x, u8 y, u8 deltaX, u8 deltaY, u8 unused)
{
    s32 i;

    // Draw top edge
    for (i = 0; i < 1 + TILE_TOP_EDGE_END - TILE_TOP_EDGE_START; i++)
        FillBgTilemapBufferRect(bg, TILE_TOP_EDGE_START + i, i - 1 + x, y - 1, 1, 1, 14);

    // Draw sides
    FillBgTilemapBufferRect(bg, TILE_LEFT_EDGE_TOP,       x - 1,     y, 1, 1, 14);
    FillBgTilemapBufferRect(bg, TILE_RIGHT_EDGE_TOP, deltaX + x,     y, 1, 1, 14);
    FillBgTilemapBufferRect(bg, TILE_LEFT_EDGE_MID,       x - 1, y + 1, 1, 1, 14);
    FillBgTilemapBufferRect(bg, TILE_RIGHT_EDGE_MID, deltaX + x, y + 1, 1, 1, 14);
    FillBgTilemapBufferRect(bg, TILE_LEFT_EDGE_BOT,       x - 1, y + 2, 1, 1, 14);
    FillBgTilemapBufferRect(bg, TILE_RIGHT_EDGE_BOT, deltaX + x, y + 2, 1, 1, 14);
=======
    mapDisplayHeader[0] = EXT_CTRL_CODE_BEGIN;
    mapDisplayHeader[1] = EXT_CTRL_CODE_HIGHLIGHT;
    mapDisplayHeader[2] = TEXT_COLOR_TRANSPARENT;
    AddTextPrinterParameterized(primaryPopUpWindowId, FONT_SHORT, mapDisplayHeader, mapNameX, mapNameY, TEXT_SKIP_DRAW, NULL);
    
    if (MAP_POPUP_TIME_MODE != MAP_POPUP_TIME_NONE)
    {
        RtcCalcLocalTime();
        FormatDecimalTimeWithoutSeconds(withoutPrefixPtr, gLocalTime.hours, gLocalTime.minutes, MAP_POPUP_TIME_MODE == MAP_POPUP_TIME_24_HR);
        AddTextPrinterParameterized(secondaryPopUpWindowId, FONT_SMALL, mapDisplayHeader, GetStringRightAlignXOffset(FONT_SMALL, mapDisplayHeader, DISPLAY_WIDTH) - timeX, timeY, TEXT_SKIP_DRAW, NULL);
    }
>>>>>>> b4537e20

    CopyWindowToVram(primaryPopUpWindowId, COPYWIN_FULL);
    CopyWindowToVram(secondaryPopUpWindowId, COPYWIN_FULL);
}

static void LoadMapNamePopUpWindowBgs(void)
{
    u8 popupThemeId;
    u8 primaryPopUpWindowId = GetPrimaryPopUpWindowId();
    u8 secondaryPopUpWindowId = GetSecondaryPopUpWindowId();
    u16 regionMapSectionId = gMapHeader.regionMapSectionId;
    u8 secondaryPopUpWindowId;

    if (OW_POPUP_GENERATION == GEN_5)
        secondaryPopUpWindowId = GetSecondaryPopUpWindowId();

    if (regionMapSectionId >= KANTO_MAPSEC_START)
    {
        if (regionMapSectionId > KANTO_MAPSEC_END)
            regionMapSectionId -= KANTO_MAPSEC_COUNT;
        else
            regionMapSectionId = 0; // Discard kanto region sections;
    }
<<<<<<< HEAD

    if (OW_POPUP_GENERATION == GEN_5)
    {
        popUpThemeId = sRegionMapSectionId_To_PopUpThemeIdMapping_BW[regionMapSectionId];
        switch (popUpThemeId) 
        {
            // add additional gen 5-style pop-up themes as cases here
            case MAPPOPUP_THEME_BW_DEFAULT:
                if (OW_POPUP_BW_COLOR == OW_POPUP_BW_COLOR_WHITE)
                    LoadPalette(sMapPopUpTilesPalette_BW_White, BG_PLTT_ID(14), sizeof(sMapPopUpTilesPalette_BW_White));
                else
                    LoadPalette(sMapPopUpTilesPalette_BW_Black, BG_PLTT_ID(14), sizeof(sMapPopUpTilesPalette_BW_Black));

                CopyToWindowPixelBuffer(popupWindowId, sMapPopUpTilesPrimary_BW, sizeof(sMapPopUpTilesPrimary_BW), 0);
                CopyToWindowPixelBuffer(secondaryPopUpWindowId, sMapPopUpTilesSecondary_BW, sizeof(sMapPopUpTilesSecondary_BW), 0);
                break;
        }

        PutWindowTilemap(popupWindowId);
        PutWindowTilemap(secondaryPopUpWindowId);
    }
    else
    {
        popUpThemeId = sRegionMapSectionId_To_PopUpThemeIdMapping[regionMapSectionId];
        LoadBgTiles(GetWindowAttribute(popupWindowId, WINDOW_BG), sMapPopUp_OutlineTable[popUpThemeId], 0x400, 0x21D);
        CallWindowFunction(popupWindowId, DrawMapNamePopUpFrame);
        PutWindowTilemap(popupWindowId);
        if (gMapHeader.weather == WEATHER_UNDERWATER_BUBBLES)
            LoadPalette(&sMapPopUp_Palette_Underwater, BG_PLTT_ID(14), sizeof(sMapPopUp_Palette_Underwater));
        else
            LoadPalette(sMapPopUp_PaletteTable[popUpThemeId], BG_PLTT_ID(14), sizeof(sMapPopUp_PaletteTable[0]));
        BlitBitmapToWindow(popupWindowId, sMapPopUp_Table[popUpThemeId], 0, 0, 80, 24);
    }
=======
    popupThemeId = sRegionMapSectionId_To_PopUpThemeIdMapping[regionMapSectionId];

    switch (popupThemeId) {
        case MAPPOPUP_THEME_BLACK:
            LoadPalette(sMapPopUpTilesPalette_Black, BG_PLTT_ID(14), sizeof(sMapPopUpTilesPalette_Black));
            CopyToWindowPixelBuffer(primaryPopUpWindowId, sMapPopUpTilesPrimary_Black, sizeof(sMapPopUpTilesPrimary_Black), 0);
            CopyToWindowPixelBuffer(secondaryPopUpWindowId, sMapPopUpTilesSecondary_Black, sizeof(sMapPopUpTilesSecondary_Black), 0);
            break;
        // add additional themes here
        default:
            LoadPalette(sMapPopUpTilesPalette_Black, BG_PLTT_ID(14), sizeof(sMapPopUpTilesPalette_Black));
            CopyToWindowPixelBuffer(primaryPopUpWindowId, sMapPopUpTilesPrimary_Black, sizeof(sMapPopUpTilesPrimary_Black), 0);
            CopyToWindowPixelBuffer(secondaryPopUpWindowId, sMapPopUpTilesSecondary_Black, sizeof(sMapPopUpTilesSecondary_Black), 0);
            break;
    }

    PutWindowTilemap(primaryPopUpWindowId);
    PutWindowTilemap(secondaryPopUpWindowId);
>>>>>>> b4537e20
}<|MERGE_RESOLUTION|>--- conflicted
+++ resolved
@@ -26,7 +26,12 @@
 // enums
 enum MapPopUp_Themes
 {
-    MAPPOPUP_THEME_BLACK
+    MAPPOPUP_THEME_WOOD,
+    MAPPOPUP_THEME_MARBLE,
+    MAPPOPUP_THEME_STONE,
+    MAPPOPUP_THEME_BRICK,
+    MAPPOPUP_THEME_UNDERWATER,
+    MAPPOPUP_THEME_STONE2,
 };
 
 enum MapPopUp_Themes_BW
@@ -37,9 +42,8 @@
 // static functions
 static void Task_MapNamePopUpWindow(u8 taskId);
 static void ShowMapNamePopUpWindow(void);
-static void LoadMapNamePopUpWindowBgs(void);
-
-<<<<<<< HEAD
+static void LoadMapNamePopUpWindowBg(void);
+
 // EWRAM
 EWRAM_DATA u8 gPopupTaskId = 0;
 
@@ -75,119 +79,113 @@
 };
 
 static const u16 sMapPopUp_Palette_Underwater[16] = INCBIN_U16("graphics/map_popup/underwater.gbapal");
-=======
-// add additional themes here
-static const u8 sMapPopUpTilesPrimary_Black[] = INCBIN_U8("graphics/map_popup/black_primary.4bpp");
-static const u8 sMapPopUpTilesSecondary_Black[] = INCBIN_U8("graphics/map_popup/black_secondary.4bpp");
-static const u16 sMapPopUpTilesPalette_Black[16] = INCBIN_U16("graphics/map_popup/black.gbapal");
->>>>>>> b4537e20
 
 static const u8 sRegionMapSectionId_To_PopUpThemeIdMapping[] =
 {
-    [MAPSEC_LITTLEROOT_TOWN] = MAPPOPUP_THEME_BLACK,
-    [MAPSEC_OLDALE_TOWN] = MAPPOPUP_THEME_BLACK,
-    [MAPSEC_DEWFORD_TOWN] = MAPPOPUP_THEME_BLACK,
-    [MAPSEC_LAVARIDGE_TOWN] = MAPPOPUP_THEME_BLACK,
-    [MAPSEC_FALLARBOR_TOWN] = MAPPOPUP_THEME_BLACK,
-    [MAPSEC_VERDANTURF_TOWN] = MAPPOPUP_THEME_BLACK,
-    [MAPSEC_PACIFIDLOG_TOWN] = MAPPOPUP_THEME_BLACK,
-    [MAPSEC_PETALBURG_CITY] = MAPPOPUP_THEME_BLACK,
-    [MAPSEC_SLATEPORT_CITY] = MAPPOPUP_THEME_BLACK,
-    [MAPSEC_MAUVILLE_CITY] = MAPPOPUP_THEME_BLACK,
-    [MAPSEC_RUSTBORO_CITY] = MAPPOPUP_THEME_BLACK,
-    [MAPSEC_FORTREE_CITY] = MAPPOPUP_THEME_BLACK,
-    [MAPSEC_LILYCOVE_CITY] = MAPPOPUP_THEME_BLACK,
-    [MAPSEC_MOSSDEEP_CITY] = MAPPOPUP_THEME_BLACK,
-    [MAPSEC_SOOTOPOLIS_CITY] = MAPPOPUP_THEME_BLACK,
-    [MAPSEC_EVER_GRANDE_CITY] = MAPPOPUP_THEME_BLACK,
-    [MAPSEC_ROUTE_101] = MAPPOPUP_THEME_BLACK,
-    [MAPSEC_ROUTE_102] = MAPPOPUP_THEME_BLACK,
-    [MAPSEC_ROUTE_103] = MAPPOPUP_THEME_BLACK,
-    [MAPSEC_ROUTE_104] = MAPPOPUP_THEME_BLACK,
-    [MAPSEC_ROUTE_105] = MAPPOPUP_THEME_BLACK,
-    [MAPSEC_ROUTE_106] = MAPPOPUP_THEME_BLACK,
-    [MAPSEC_ROUTE_107] = MAPPOPUP_THEME_BLACK,
-    [MAPSEC_ROUTE_108] = MAPPOPUP_THEME_BLACK,
-    [MAPSEC_ROUTE_109] = MAPPOPUP_THEME_BLACK,
-    [MAPSEC_ROUTE_110] = MAPPOPUP_THEME_BLACK,
-    [MAPSEC_ROUTE_111] = MAPPOPUP_THEME_BLACK,
-    [MAPSEC_ROUTE_112] = MAPPOPUP_THEME_BLACK,
-    [MAPSEC_ROUTE_113] = MAPPOPUP_THEME_BLACK,
-    [MAPSEC_ROUTE_114] = MAPPOPUP_THEME_BLACK,
-    [MAPSEC_ROUTE_115] = MAPPOPUP_THEME_BLACK,
-    [MAPSEC_ROUTE_116] = MAPPOPUP_THEME_BLACK,
-    [MAPSEC_ROUTE_117] = MAPPOPUP_THEME_BLACK,
-    [MAPSEC_ROUTE_118] = MAPPOPUP_THEME_BLACK,
-    [MAPSEC_ROUTE_119] = MAPPOPUP_THEME_BLACK,
-    [MAPSEC_ROUTE_120] = MAPPOPUP_THEME_BLACK,
-    [MAPSEC_ROUTE_121] = MAPPOPUP_THEME_BLACK,
-    [MAPSEC_ROUTE_122] = MAPPOPUP_THEME_BLACK,
-    [MAPSEC_ROUTE_123] = MAPPOPUP_THEME_BLACK,
-    [MAPSEC_ROUTE_124] = MAPPOPUP_THEME_BLACK,
-    [MAPSEC_ROUTE_125] = MAPPOPUP_THEME_BLACK,
-    [MAPSEC_ROUTE_126] = MAPPOPUP_THEME_BLACK,
-    [MAPSEC_ROUTE_127] = MAPPOPUP_THEME_BLACK,
-    [MAPSEC_ROUTE_128] = MAPPOPUP_THEME_BLACK,
-    [MAPSEC_ROUTE_129] = MAPPOPUP_THEME_BLACK,
-    [MAPSEC_ROUTE_130] = MAPPOPUP_THEME_BLACK,
-    [MAPSEC_ROUTE_131] = MAPPOPUP_THEME_BLACK,
-    [MAPSEC_ROUTE_132] = MAPPOPUP_THEME_BLACK,
-    [MAPSEC_ROUTE_133] = MAPPOPUP_THEME_BLACK,
-    [MAPSEC_ROUTE_134] = MAPPOPUP_THEME_BLACK,
-    [MAPSEC_UNDERWATER_124] = MAPPOPUP_THEME_BLACK,
-    [MAPSEC_UNDERWATER_126] = MAPPOPUP_THEME_BLACK,
-    [MAPSEC_UNDERWATER_127] = MAPPOPUP_THEME_BLACK,
-    [MAPSEC_UNDERWATER_128] = MAPPOPUP_THEME_BLACK,
-    [MAPSEC_UNDERWATER_SOOTOPOLIS] = MAPPOPUP_THEME_BLACK,
-    [MAPSEC_GRANITE_CAVE] = MAPPOPUP_THEME_BLACK,
-    [MAPSEC_MT_CHIMNEY] = MAPPOPUP_THEME_BLACK,
-    [MAPSEC_SAFARI_ZONE] = MAPPOPUP_THEME_BLACK,
-    [MAPSEC_BATTLE_FRONTIER] = MAPPOPUP_THEME_BLACK,
-    [MAPSEC_PETALBURG_WOODS] = MAPPOPUP_THEME_BLACK,
-    [MAPSEC_RUSTURF_TUNNEL] = MAPPOPUP_THEME_BLACK,
-    [MAPSEC_ABANDONED_SHIP] = MAPPOPUP_THEME_BLACK,
-    [MAPSEC_NEW_MAUVILLE] = MAPPOPUP_THEME_BLACK,
-    [MAPSEC_METEOR_FALLS] = MAPPOPUP_THEME_BLACK,
-    [MAPSEC_METEOR_FALLS2] = MAPPOPUP_THEME_BLACK,
-    [MAPSEC_MT_PYRE] = MAPPOPUP_THEME_BLACK,
-    [MAPSEC_AQUA_HIDEOUT_OLD] = MAPPOPUP_THEME_BLACK,
-    [MAPSEC_SHOAL_CAVE] = MAPPOPUP_THEME_BLACK,
-    [MAPSEC_SEAFLOOR_CAVERN] = MAPPOPUP_THEME_BLACK,
-    [MAPSEC_UNDERWATER_SEAFLOOR_CAVERN] = MAPPOPUP_THEME_BLACK,
-    [MAPSEC_VICTORY_ROAD] = MAPPOPUP_THEME_BLACK,
-    [MAPSEC_MIRAGE_ISLAND] = MAPPOPUP_THEME_BLACK,
-    [MAPSEC_CAVE_OF_ORIGIN] = MAPPOPUP_THEME_BLACK,
-    [MAPSEC_SOUTHERN_ISLAND] = MAPPOPUP_THEME_BLACK,
-    [MAPSEC_FIERY_PATH] = MAPPOPUP_THEME_BLACK,
-    [MAPSEC_FIERY_PATH2] = MAPPOPUP_THEME_BLACK,
-    [MAPSEC_JAGGED_PASS] = MAPPOPUP_THEME_BLACK,
-    [MAPSEC_JAGGED_PASS2] = MAPPOPUP_THEME_BLACK,
-    [MAPSEC_SEALED_CHAMBER] = MAPPOPUP_THEME_BLACK,
-    [MAPSEC_UNDERWATER_SEALED_CHAMBER] = MAPPOPUP_THEME_BLACK,
-    [MAPSEC_SCORCHED_SLAB] = MAPPOPUP_THEME_BLACK,
-    [MAPSEC_ISLAND_CAVE] = MAPPOPUP_THEME_BLACK,
-    [MAPSEC_DESERT_RUINS] = MAPPOPUP_THEME_BLACK,
-    [MAPSEC_ANCIENT_TOMB] = MAPPOPUP_THEME_BLACK,
-    [MAPSEC_INSIDE_OF_TRUCK] = MAPPOPUP_THEME_BLACK,
-    [MAPSEC_SKY_PILLAR] = MAPPOPUP_THEME_BLACK,
-    [MAPSEC_SECRET_BASE] = MAPPOPUP_THEME_BLACK,
-    [MAPSEC_DYNAMIC] = MAPPOPUP_THEME_BLACK,
-    [MAPSEC_AQUA_HIDEOUT - KANTO_MAPSEC_COUNT] = MAPPOPUP_THEME_BLACK,
-    [MAPSEC_MAGMA_HIDEOUT - KANTO_MAPSEC_COUNT] = MAPPOPUP_THEME_BLACK,
-    [MAPSEC_MIRAGE_TOWER - KANTO_MAPSEC_COUNT] = MAPPOPUP_THEME_BLACK,
-    [MAPSEC_BIRTH_ISLAND - KANTO_MAPSEC_COUNT] = MAPPOPUP_THEME_BLACK,
-    [MAPSEC_FARAWAY_ISLAND - KANTO_MAPSEC_COUNT] = MAPPOPUP_THEME_BLACK,
-    [MAPSEC_ARTISAN_CAVE - KANTO_MAPSEC_COUNT] = MAPPOPUP_THEME_BLACK,
-    [MAPSEC_MARINE_CAVE - KANTO_MAPSEC_COUNT] = MAPPOPUP_THEME_BLACK,
-    [MAPSEC_UNDERWATER_MARINE_CAVE - KANTO_MAPSEC_COUNT] = MAPPOPUP_THEME_BLACK,
-    [MAPSEC_TERRA_CAVE - KANTO_MAPSEC_COUNT] = MAPPOPUP_THEME_BLACK,
-    [MAPSEC_UNDERWATER_105 - KANTO_MAPSEC_COUNT] = MAPPOPUP_THEME_BLACK,
-    [MAPSEC_UNDERWATER_125 - KANTO_MAPSEC_COUNT] = MAPPOPUP_THEME_BLACK,
-    [MAPSEC_UNDERWATER_129 - KANTO_MAPSEC_COUNT] = MAPPOPUP_THEME_BLACK,
-    [MAPSEC_DESERT_UNDERPASS - KANTO_MAPSEC_COUNT] = MAPPOPUP_THEME_BLACK,
-    [MAPSEC_ALTERING_CAVE - KANTO_MAPSEC_COUNT] = MAPPOPUP_THEME_BLACK,
-    [MAPSEC_NAVEL_ROCK - KANTO_MAPSEC_COUNT] = MAPPOPUP_THEME_BLACK,
-    [MAPSEC_TRAINER_HILL - KANTO_MAPSEC_COUNT] = MAPPOPUP_THEME_BLACK,
+    [MAPSEC_LITTLEROOT_TOWN] = MAPPOPUP_THEME_WOOD,
+    [MAPSEC_OLDALE_TOWN] = MAPPOPUP_THEME_WOOD,
+    [MAPSEC_DEWFORD_TOWN] = MAPPOPUP_THEME_WOOD,
+    [MAPSEC_LAVARIDGE_TOWN] = MAPPOPUP_THEME_WOOD,
+    [MAPSEC_FALLARBOR_TOWN] = MAPPOPUP_THEME_WOOD,
+    [MAPSEC_VERDANTURF_TOWN] = MAPPOPUP_THEME_WOOD,
+    [MAPSEC_PACIFIDLOG_TOWN] = MAPPOPUP_THEME_WOOD,
+    [MAPSEC_PETALBURG_CITY] = MAPPOPUP_THEME_BRICK,
+    [MAPSEC_SLATEPORT_CITY] = MAPPOPUP_THEME_MARBLE,
+    [MAPSEC_MAUVILLE_CITY] = MAPPOPUP_THEME_MARBLE,
+    [MAPSEC_RUSTBORO_CITY] = MAPPOPUP_THEME_MARBLE,
+    [MAPSEC_FORTREE_CITY] = MAPPOPUP_THEME_BRICK,
+    [MAPSEC_LILYCOVE_CITY] = MAPPOPUP_THEME_MARBLE,
+    [MAPSEC_MOSSDEEP_CITY] = MAPPOPUP_THEME_BRICK,
+    [MAPSEC_SOOTOPOLIS_CITY] = MAPPOPUP_THEME_MARBLE,
+    [MAPSEC_EVER_GRANDE_CITY] = MAPPOPUP_THEME_BRICK,
+    [MAPSEC_ROUTE_101] = MAPPOPUP_THEME_WOOD,
+    [MAPSEC_ROUTE_102] = MAPPOPUP_THEME_WOOD,
+    [MAPSEC_ROUTE_103] = MAPPOPUP_THEME_WOOD,
+    [MAPSEC_ROUTE_104] = MAPPOPUP_THEME_WOOD,
+    [MAPSEC_ROUTE_105] = MAPPOPUP_THEME_UNDERWATER,
+    [MAPSEC_ROUTE_106] = MAPPOPUP_THEME_UNDERWATER,
+    [MAPSEC_ROUTE_107] = MAPPOPUP_THEME_UNDERWATER,
+    [MAPSEC_ROUTE_108] = MAPPOPUP_THEME_UNDERWATER,
+    [MAPSEC_ROUTE_109] = MAPPOPUP_THEME_UNDERWATER,
+    [MAPSEC_ROUTE_110] = MAPPOPUP_THEME_WOOD,
+    [MAPSEC_ROUTE_111] = MAPPOPUP_THEME_WOOD,
+    [MAPSEC_ROUTE_112] = MAPPOPUP_THEME_WOOD,
+    [MAPSEC_ROUTE_113] = MAPPOPUP_THEME_WOOD,
+    [MAPSEC_ROUTE_114] = MAPPOPUP_THEME_WOOD,
+    [MAPSEC_ROUTE_115] = MAPPOPUP_THEME_WOOD,
+    [MAPSEC_ROUTE_116] = MAPPOPUP_THEME_WOOD,
+    [MAPSEC_ROUTE_117] = MAPPOPUP_THEME_WOOD,
+    [MAPSEC_ROUTE_118] = MAPPOPUP_THEME_WOOD,
+    [MAPSEC_ROUTE_119] = MAPPOPUP_THEME_WOOD,
+    [MAPSEC_ROUTE_120] = MAPPOPUP_THEME_WOOD,
+    [MAPSEC_ROUTE_121] = MAPPOPUP_THEME_WOOD,
+    [MAPSEC_ROUTE_122] = MAPPOPUP_THEME_UNDERWATER,
+    [MAPSEC_ROUTE_123] = MAPPOPUP_THEME_WOOD,
+    [MAPSEC_ROUTE_124] = MAPPOPUP_THEME_UNDERWATER,
+    [MAPSEC_ROUTE_125] = MAPPOPUP_THEME_UNDERWATER,
+    [MAPSEC_ROUTE_126] = MAPPOPUP_THEME_UNDERWATER,
+    [MAPSEC_ROUTE_127] = MAPPOPUP_THEME_UNDERWATER,
+    [MAPSEC_ROUTE_128] = MAPPOPUP_THEME_UNDERWATER,
+    [MAPSEC_ROUTE_129] = MAPPOPUP_THEME_UNDERWATER,
+    [MAPSEC_ROUTE_130] = MAPPOPUP_THEME_UNDERWATER,
+    [MAPSEC_ROUTE_131] = MAPPOPUP_THEME_UNDERWATER,
+    [MAPSEC_ROUTE_132] = MAPPOPUP_THEME_UNDERWATER,
+    [MAPSEC_ROUTE_133] = MAPPOPUP_THEME_UNDERWATER,
+    [MAPSEC_ROUTE_134] = MAPPOPUP_THEME_UNDERWATER,
+    [MAPSEC_UNDERWATER_124] = MAPPOPUP_THEME_STONE2,
+    [MAPSEC_UNDERWATER_126] = MAPPOPUP_THEME_STONE2,
+    [MAPSEC_UNDERWATER_127] = MAPPOPUP_THEME_STONE2,
+    [MAPSEC_UNDERWATER_128] = MAPPOPUP_THEME_STONE2,
+    [MAPSEC_UNDERWATER_SOOTOPOLIS] = MAPPOPUP_THEME_STONE2,
+    [MAPSEC_GRANITE_CAVE] = MAPPOPUP_THEME_STONE,
+    [MAPSEC_MT_CHIMNEY] = MAPPOPUP_THEME_STONE,
+    [MAPSEC_SAFARI_ZONE] = MAPPOPUP_THEME_WOOD,
+    [MAPSEC_BATTLE_FRONTIER] = MAPPOPUP_THEME_MARBLE,
+    [MAPSEC_PETALBURG_WOODS] = MAPPOPUP_THEME_WOOD,
+    [MAPSEC_RUSTURF_TUNNEL] = MAPPOPUP_THEME_STONE,
+    [MAPSEC_ABANDONED_SHIP] = MAPPOPUP_THEME_WOOD,
+    [MAPSEC_NEW_MAUVILLE] = MAPPOPUP_THEME_MARBLE,
+    [MAPSEC_METEOR_FALLS] = MAPPOPUP_THEME_STONE,
+    [MAPSEC_METEOR_FALLS2] = MAPPOPUP_THEME_STONE,
+    [MAPSEC_MT_PYRE] = MAPPOPUP_THEME_STONE,
+    [MAPSEC_AQUA_HIDEOUT_OLD] = MAPPOPUP_THEME_STONE,
+    [MAPSEC_SHOAL_CAVE] = MAPPOPUP_THEME_STONE,
+    [MAPSEC_SEAFLOOR_CAVERN] = MAPPOPUP_THEME_STONE,
+    [MAPSEC_UNDERWATER_SEAFLOOR_CAVERN] = MAPPOPUP_THEME_STONE2,
+    [MAPSEC_VICTORY_ROAD] = MAPPOPUP_THEME_STONE,
+    [MAPSEC_MIRAGE_ISLAND] = MAPPOPUP_THEME_WOOD,
+    [MAPSEC_CAVE_OF_ORIGIN] = MAPPOPUP_THEME_STONE,
+    [MAPSEC_SOUTHERN_ISLAND] = MAPPOPUP_THEME_WOOD,
+    [MAPSEC_FIERY_PATH] = MAPPOPUP_THEME_STONE,
+    [MAPSEC_FIERY_PATH2] = MAPPOPUP_THEME_STONE,
+    [MAPSEC_JAGGED_PASS] = MAPPOPUP_THEME_WOOD,
+    [MAPSEC_JAGGED_PASS2] = MAPPOPUP_THEME_WOOD,
+    [MAPSEC_SEALED_CHAMBER] = MAPPOPUP_THEME_STONE,
+    [MAPSEC_UNDERWATER_SEALED_CHAMBER] = MAPPOPUP_THEME_STONE2,
+    [MAPSEC_SCORCHED_SLAB] = MAPPOPUP_THEME_STONE,
+    [MAPSEC_ISLAND_CAVE] = MAPPOPUP_THEME_STONE,
+    [MAPSEC_DESERT_RUINS] = MAPPOPUP_THEME_STONE,
+    [MAPSEC_ANCIENT_TOMB] = MAPPOPUP_THEME_STONE,
+    [MAPSEC_INSIDE_OF_TRUCK] = MAPPOPUP_THEME_WOOD,
+    [MAPSEC_SKY_PILLAR] = MAPPOPUP_THEME_STONE,
+    [MAPSEC_SECRET_BASE] = MAPPOPUP_THEME_STONE,
+    [MAPSEC_DYNAMIC] = MAPPOPUP_THEME_MARBLE,
+    [MAPSEC_AQUA_HIDEOUT - KANTO_MAPSEC_COUNT] = MAPPOPUP_THEME_STONE,
+    [MAPSEC_MAGMA_HIDEOUT - KANTO_MAPSEC_COUNT] = MAPPOPUP_THEME_STONE,
+    [MAPSEC_MIRAGE_TOWER - KANTO_MAPSEC_COUNT] = MAPPOPUP_THEME_STONE,
+    [MAPSEC_BIRTH_ISLAND - KANTO_MAPSEC_COUNT] = MAPPOPUP_THEME_WOOD,
+    [MAPSEC_FARAWAY_ISLAND - KANTO_MAPSEC_COUNT] = MAPPOPUP_THEME_WOOD,
+    [MAPSEC_ARTISAN_CAVE - KANTO_MAPSEC_COUNT] = MAPPOPUP_THEME_STONE,
+    [MAPSEC_MARINE_CAVE - KANTO_MAPSEC_COUNT] = MAPPOPUP_THEME_STONE,
+    [MAPSEC_UNDERWATER_MARINE_CAVE - KANTO_MAPSEC_COUNT] = MAPPOPUP_THEME_STONE2,
+    [MAPSEC_TERRA_CAVE - KANTO_MAPSEC_COUNT] = MAPPOPUP_THEME_STONE,
+    [MAPSEC_UNDERWATER_105 - KANTO_MAPSEC_COUNT] = MAPPOPUP_THEME_STONE2,
+    [MAPSEC_UNDERWATER_125 - KANTO_MAPSEC_COUNT] = MAPPOPUP_THEME_STONE2,
+    [MAPSEC_UNDERWATER_129 - KANTO_MAPSEC_COUNT] = MAPPOPUP_THEME_STONE2,
+    [MAPSEC_DESERT_UNDERPASS - KANTO_MAPSEC_COUNT] = MAPPOPUP_THEME_STONE,
+    [MAPSEC_ALTERING_CAVE - KANTO_MAPSEC_COUNT] = MAPPOPUP_THEME_STONE,
+    [MAPSEC_NAVEL_ROCK - KANTO_MAPSEC_COUNT] = MAPPOPUP_THEME_STONE,
+    [MAPSEC_TRAINER_HILL - KANTO_MAPSEC_COUNT] = MAPPOPUP_THEME_MARBLE
 };
 
 #if OW_POPUP_GENERATION == GEN_5
@@ -350,11 +348,7 @@
     STATE_PRINT, // For some reason the first state is numerically last.
 };
 
-<<<<<<< HEAD
 #define POPUP_OFFSCREEN_Y  ((OW_POPUP_GENERATION == GEN_5) ? 24 : 40)
-=======
-#define POPUP_OFFSCREEN_Y  24
->>>>>>> b4537e20
 #define POPUP_SLIDE_SPEED  2
 
 #define tState         data[0]
@@ -370,7 +364,6 @@
         if (!FuncIsActiveTask(Task_MapNamePopUpWindow))
         {
             // New pop up window
-<<<<<<< HEAD
             if (OW_POPUP_GENERATION == GEN_5)
             {
                 gPopupTaskId = CreateTask(Task_MapNamePopUpWindow, 100);
@@ -383,12 +376,6 @@
                 gPopupTaskId = CreateTask(Task_MapNamePopUpWindow, 90);
                 SetGpuReg(REG_OFFSET_BG0VOFS, POPUP_OFFSCREEN_Y);
             }
-=======
-            gPopupTaskId = CreateTask(Task_MapNamePopUpWindow, 100);
-
-            if (MAPPOPUP_ALPHA_BLEND && !IsWeatherAlphaBlend())
-                SetGpuReg(REG_OFFSET_BLDCNT, BLDCNT_TGT1_BG0 | BLDCNT_TGT2_ALL | BLDCNT_EFFECT_BLEND);
->>>>>>> b4537e20
 
             gTasks[gPopupTaskId].tState = STATE_PRINT;
             gTasks[gPopupTaskId].tYOffset = POPUP_OFFSCREEN_Y;
@@ -417,16 +404,11 @@
             task->tState = STATE_SLIDE_IN;
             task->tPrintTimer = 0;
             ShowMapNamePopUpWindow();
-<<<<<<< HEAD
             if (OW_POPUP_GENERATION == GEN_5)
             {
                 EnableInterrupts(INTR_FLAG_HBLANK);
                 SetHBlankCallback(HBlankCB_DoublePopupWindow);
             }
-=======
-            EnableInterrupts(INTR_FLAG_HBLANK);
-            SetHBlankCallback(HBlankCB_DoublePopupWindow);
->>>>>>> b4537e20
         }
         break;
     case STATE_SLIDE_IN:
@@ -436,11 +418,7 @@
         {
             task->tYOffset = 0;
             task->tState = STATE_WAIT;
-<<<<<<< HEAD
-            gTasks[gPopupTaskId].data[1] = 0;
-=======
             gTasks[gPopupTaskId].tOnscreenTimer = 0;
->>>>>>> b4537e20
         }
         break;
     case STATE_WAIT:
@@ -473,25 +451,17 @@
         }
         break;
     case STATE_ERASE:
-<<<<<<< HEAD
         ClearStdWindowAndFrame(GetMapNamePopUpWindowId(), TRUE);
         if (OW_POPUP_GENERATION == GEN_5)
             ClearStdWindowAndFrame(GetSecondaryPopUpWindowId(), TRUE);
-=======
-        ClearStdWindowAndFrame(GetPrimaryPopUpWindowId(), TRUE);
-        ClearStdWindowAndFrame(GetSecondaryPopUpWindowId(), TRUE);
->>>>>>> b4537e20
         task->tState = STATE_END;
         break;
     case STATE_END:
         HideMapNamePopUpWindow();
         return;
     }
-<<<<<<< HEAD
-if (OW_POPUP_GENERATION != GEN_5)
-    SetGpuReg(REG_OFFSET_BG0VOFS, task->tYOffset);
-=======
->>>>>>> b4537e20
+    if (OW_POPUP_GENERATION != GEN_5)
+        SetGpuReg(REG_OFFSET_BG0VOFS, task->tYOffset);
 }
 
 void HideMapNamePopUpWindow(void)
@@ -499,15 +469,12 @@
     if (FuncIsActiveTask(Task_MapNamePopUpWindow))
     {
     #ifdef UBFIX
-        if (GetPrimaryPopUpWindowId() != WINDOW_NONE && GetSecondaryPopUpWindowId() != WINDOW_NONE)
+        if (GetMapNamePopUpWindowId() != WINDOW_NONE)
     #endif // UBFIX
         {
-            ClearStdWindowAndFrame(GetPrimaryPopUpWindowId(), TRUE);
-            ClearStdWindowAndFrame(GetSecondaryPopUpWindowId(), TRUE);
-            RemovePrimaryPopUpWindow();
-            RemoveSecondaryPopUpWindow();
-        }
-<<<<<<< HEAD
+            ClearStdWindowAndFrame(GetMapNamePopUpWindowId(), TRUE);
+            RemoveMapNamePopUpWindow();
+        }
 
         if (OW_POPUP_GENERATION == GEN_5)
         {
@@ -529,19 +496,6 @@
         }
 
         SetGpuReg_ForcedBlank(REG_OFFSET_BG0VOFS, 0);
-=======
-        DisableInterrupts(INTR_FLAG_HBLANK);
-        SetHBlankCallback(NULL);
-        SetGpuReg_ForcedBlank(REG_OFFSET_BG0VOFS, 0);
-
-        if (MAPPOPUP_ALPHA_BLEND && !IsWeatherAlphaBlend())
-        {
-            SetGpuReg(REG_OFFSET_WININ, WININ_WIN0_BG_ALL | WININ_WIN0_OBJ | WININ_WIN1_BG_ALL | WININ_WIN1_OBJ);
-            SetGpuReg(REG_OFFSET_BLDCNT, BLDCNT_TGT2_BG1 | BLDCNT_TGT2_BG2 | BLDCNT_TGT2_BG3 | BLDCNT_TGT2_OBJ | BLDCNT_EFFECT_BLEND);
-            SetGpuReg(REG_OFFSET_BLDALPHA, BLDALPHA_BLEND(8, 10));
-        }
-
->>>>>>> b4537e20
         DestroyTask(gPopupTaskId);
     }
 }
@@ -550,23 +504,10 @@
 {
     u8 mapDisplayHeader[24];
     u8 *withoutPrefixPtr;
-    u8 mapNameX, timeX, mapNameY, timeY, primaryPopUpWindowId, secondaryPopUpWindowId;
+    u8 x;
     const u8 *mapDisplayHeaderSource;
     u8 mapNamePopUpWindowId, secondaryPopUpWindowId;
 
-    mapNameX = 8;
-    mapNameY = 2;
-    timeX = 5;
-    timeY = 8;
-
-    if (MAPPOPUP_ALPHA_BLEND && !IsWeatherAlphaBlend())
-        SetGpuRegBits(REG_OFFSET_WININ, WININ_WIN0_CLR);
-
-    primaryPopUpWindowId = AddPrimaryPopUpWindow();
-    secondaryPopUpWindowId = AddSecondaryPopUpWindow();
-
-    LoadMapNamePopUpWindowBgs();
-
     if (InBattlePyramid())
     {
         if (gMapHeader.mapLayoutId == LAYOUT_BATTLE_FRONTIER_BATTLE_PYRAMID_TOP)
@@ -587,7 +528,6 @@
         GetMapName(withoutPrefixPtr, gMapHeader.regionMapSectionId, 0);
     }
 
-<<<<<<< HEAD
     if (OW_POPUP_GENERATION == GEN_5)
     {
         if (OW_POPUP_BW_ALPHA_BLEND && !IsWeatherAlphaBlend())
@@ -655,29 +595,16 @@
     FillBgTilemapBufferRect(bg, TILE_RIGHT_EDGE_MID, deltaX + x, y + 1, 1, 1, 14);
     FillBgTilemapBufferRect(bg, TILE_LEFT_EDGE_BOT,       x - 1, y + 2, 1, 1, 14);
     FillBgTilemapBufferRect(bg, TILE_RIGHT_EDGE_BOT, deltaX + x, y + 2, 1, 1, 14);
-=======
-    mapDisplayHeader[0] = EXT_CTRL_CODE_BEGIN;
-    mapDisplayHeader[1] = EXT_CTRL_CODE_HIGHLIGHT;
-    mapDisplayHeader[2] = TEXT_COLOR_TRANSPARENT;
-    AddTextPrinterParameterized(primaryPopUpWindowId, FONT_SHORT, mapDisplayHeader, mapNameX, mapNameY, TEXT_SKIP_DRAW, NULL);
-    
-    if (MAP_POPUP_TIME_MODE != MAP_POPUP_TIME_NONE)
-    {
-        RtcCalcLocalTime();
-        FormatDecimalTimeWithoutSeconds(withoutPrefixPtr, gLocalTime.hours, gLocalTime.minutes, MAP_POPUP_TIME_MODE == MAP_POPUP_TIME_24_HR);
-        AddTextPrinterParameterized(secondaryPopUpWindowId, FONT_SMALL, mapDisplayHeader, GetStringRightAlignXOffset(FONT_SMALL, mapDisplayHeader, DISPLAY_WIDTH) - timeX, timeY, TEXT_SKIP_DRAW, NULL);
-    }
->>>>>>> b4537e20
-
-    CopyWindowToVram(primaryPopUpWindowId, COPYWIN_FULL);
-    CopyWindowToVram(secondaryPopUpWindowId, COPYWIN_FULL);
+
+    // Draw bottom edge
+    for (i = 0; i < 1 + TILE_BOT_EDGE_END - TILE_BOT_EDGE_START; i++)
+        FillBgTilemapBufferRect(bg, TILE_BOT_EDGE_START + i, i - 1 + x, y + deltaY, 1, 1, 14);
 }
 
-static void LoadMapNamePopUpWindowBgs(void)
-{
-    u8 popupThemeId;
-    u8 primaryPopUpWindowId = GetPrimaryPopUpWindowId();
-    u8 secondaryPopUpWindowId = GetSecondaryPopUpWindowId();
+static void LoadMapNamePopUpWindowBg(void)
+{
+    u8 popUpThemeId;
+    u8 popupWindowId = GetMapNamePopUpWindowId();
     u16 regionMapSectionId = gMapHeader.regionMapSectionId;
     u8 secondaryPopUpWindowId;
 
@@ -691,7 +618,6 @@
         else
             regionMapSectionId = 0; // Discard kanto region sections;
     }
-<<<<<<< HEAD
 
     if (OW_POPUP_GENERATION == GEN_5)
     {
@@ -725,24 +651,4 @@
             LoadPalette(sMapPopUp_PaletteTable[popUpThemeId], BG_PLTT_ID(14), sizeof(sMapPopUp_PaletteTable[0]));
         BlitBitmapToWindow(popupWindowId, sMapPopUp_Table[popUpThemeId], 0, 0, 80, 24);
     }
-=======
-    popupThemeId = sRegionMapSectionId_To_PopUpThemeIdMapping[regionMapSectionId];
-
-    switch (popupThemeId) {
-        case MAPPOPUP_THEME_BLACK:
-            LoadPalette(sMapPopUpTilesPalette_Black, BG_PLTT_ID(14), sizeof(sMapPopUpTilesPalette_Black));
-            CopyToWindowPixelBuffer(primaryPopUpWindowId, sMapPopUpTilesPrimary_Black, sizeof(sMapPopUpTilesPrimary_Black), 0);
-            CopyToWindowPixelBuffer(secondaryPopUpWindowId, sMapPopUpTilesSecondary_Black, sizeof(sMapPopUpTilesSecondary_Black), 0);
-            break;
-        // add additional themes here
-        default:
-            LoadPalette(sMapPopUpTilesPalette_Black, BG_PLTT_ID(14), sizeof(sMapPopUpTilesPalette_Black));
-            CopyToWindowPixelBuffer(primaryPopUpWindowId, sMapPopUpTilesPrimary_Black, sizeof(sMapPopUpTilesPrimary_Black), 0);
-            CopyToWindowPixelBuffer(secondaryPopUpWindowId, sMapPopUpTilesSecondary_Black, sizeof(sMapPopUpTilesSecondary_Black), 0);
-            break;
-    }
-
-    PutWindowTilemap(primaryPopUpWindowId);
-    PutWindowTilemap(secondaryPopUpWindowId);
->>>>>>> b4537e20
 }