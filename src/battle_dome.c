#include "global.h"
#include "battle_dome.h"
#include "battle.h"
#include "battle_main.h"
#include "battle_setup.h"
#include "battle_tower.h"
#include "frontier_util.h"
#include "battle_message.h"
#include "event_data.h"
#include "overworld.h"
#include "util.h"
#include "malloc.h"
#include "string_util.h"
#include "random.h"
#include "task.h"
#include "main.h"
#include "gpu_regs.h"
#include "text.h"
#include "bg.h"
#include "window.h"
#include "strings.h"
#include "palette.h"
#include "decompress.h"
#include "party_menu.h"
#include "menu.h"
#include "sound.h"
#include "pokemon_icon.h"
#include "data.h"
#include "international_string_util.h"
#include "trainer_pokemon_sprites.h"
#include "scanline_effect.h"
#include "script_pokemon_util.h"
#include "graphics.h"
#include "constants/battle_dome.h"
#include "constants/frontier_util.h"
#include "constants/moves.h"
#include "constants/pokemon.h"
#include "constants/trainers.h"
#include "constants/abilities.h"
#include "constants/songs.h"
#include "constants/battle_frontier.h"
#include "constants/rgb.h"

// Enough space to hold 2 match info cards worth of trainers and their parties
#define NUM_INFOCARD_SPRITES ((FRONTIER_PARTY_SIZE + 1) * 4)
#define NUM_INFOCARD_TRAINERS 2

// An 'Info Card' is a trainer or match information page that can be viewed on the Tourney Tree
struct TourneyTreeInfoCard
{
    u8 spriteIds[NUM_INFOCARD_SPRITES];
    u8 pos;
    u8 tournamentIds[NUM_INFOCARD_TRAINERS];
};

struct TourneyTreeLineSection
{
    u8 x;
    u8 y;
    u16 src;
};

#define DOME_TRAINERS gSaveBlock2Ptr->frontier.domeTrainers
#define DOME_MONS     gSaveBlock2Ptr->frontier.domeMonIds

#define tState              data[0]

// Task data for Task_ShowTourneyTree
#define tNotInteractive     data[1]
#define tIsPrevTourneyTree  data[4]

// Task data for Task_ShowTourneyInfoCard
#define tTournamentId       data[1]
#define tMode               data[2]
#define tPrevTaskId         data[3]

// This file's functions.
static u8 GetDomeTrainerMonIvs(u16 trainerId);
static void SwapDomeTrainers(int id1, int id2, u16 *statsArray);
static void CalcDomeMonStats(u16 species, int level, int ivs, u8 evBits, u8 nature, int *stats);
static void CreateDomeOpponentMons(u16 tournamentTrainerId);
static int SelectOpponentMonsUsingPersonality(u16 tournamentTrainerId, bool8 arg1);
static int SelectOpponentMonsUsingOtId(u16 tournamentTrainerId, bool8 arg1);
static int GetTypeEffectivenessPoints(int move, int species, int arg2);
static int SelectOpponentMonsFromParty(int *arr, bool8 arg1);
static void Task_ShowTourneyInfoCard(u8 taskId);
static void Task_HandleInfoCardInput(u8 taskId);
static u8 Task_GetInfoCardInput(u8 taskId);
static void SetFacilityTrainerAndMonPtrs(void);
static int TrainerIdToTournamentId(u16 trainerId);
static u16 TrainerIdOfPlayerOpponent(void);
static void Task_ShowTourneyTree(u8 taskId);
static void Task_HandleStaticTourneyTreeInput(u8 taskId);
static void CB2_TourneyTree(void);
static void VblankCb_TourneyInfoCard(void);
static void DisplayMatchInfoOnCard(u8 flags, u8 matchNo);
static void DisplayTrainerInfoOnCard(u8 flags, u8 trainerTourneyId);
static int BufferDomeWinString(u8, u8*);
static u8 GetDomeBrainTrainerPicId(void);
static u8 GetDomeBrainTrainerClass(void);
static void CopyDomeBrainTrainerName(u8 *str);
static void CopyDomeTrainerName(u8 *str, u16 trainerId);
static void HblankCb_TourneyTree(void);
static void VblankCb_TourneyTree(void);
static u8 UpdateTourneyTreeCursor(u8 taskId);
static void DecideRoundWinners(u8 roundId);
static u8 sub_81953E8(u8 tournamentId, u8);
static void DrawTourneyAdvancementLine(u8, u8);
static void SpriteCb_HorizontalScrollArrow(struct Sprite *sprite);
static void SpriteCb_VerticalScrollArrow(struct Sprite *sprite);
static void InitDomeChallenge(void);
static void GetDomeData(void);
static void SetDomeData(void);
static void BufferDomeRoundText(void);
static void BufferDomeOpponentName(void);
static void InitDomeOpponentParty(void);
static void ShowDomeOpponentInfo(void);
static void ShowDomeTourneyTree(void);
static void ShowPreviousDomeTourneyTree(void);
static void SetDomeOpponentId(void);
static void SetDomeOpponentGraphicsId(void);
static void ShowNonInteractiveDomeTourneyTree(void);
static void ResolveDomeRoundWinners(void);
static void SaveDomeChallenge(void);
static void IncrementDomeStreaks(void);
static void ResetSketchedMoves(void);
static void RestoreDomePlayerPartyHeldItems(void);
static void ReduceDomePlayerPartyToSelectedMons(void);
static void GetPlayerSeededBeforeOpponent(void);
static void BufferLastDomeWinnerName(void);
static void InitRandomTourneyTreeResults(void);
static void InitDomeTrainers(void);

// EWRAM variables.
EWRAM_DATA u32 gPlayerPartyLostHP = 0; // never read
static EWRAM_DATA u32 sPlayerPartyMaxHP = 0; // never read
static EWRAM_DATA struct TourneyTreeInfoCard *sInfoCard = {0};
static EWRAM_DATA u8 *sTilemapBuffer = NULL;

// Each move has an array of points for different move characteristics which contribute to a tourney trainers listed battle style (see sBattleStyleThresholds)
// All move points are either 1 or 0, so theyre essentially flags saying whether or not the move has that characteristic
static const u8 sBattleStyleMovePoints[MOVES_COUNT][NUM_MOVE_POINT_TYPES] =
{
    [MOVE_NONE]          = {0},
    [MOVE_POUND]         = {[MOVE_POINTS_DMG] = 1, [MOVE_POINTS_ACCURATE] = 1},
    [MOVE_KARATE_CHOP]   = {[MOVE_POINTS_DMG] = 1, [MOVE_POINTS_ACCURATE] = 1},
    [MOVE_DOUBLE_SLAP]   = {[MOVE_POINTS_DMG] = 1},
    [MOVE_COMET_PUNCH]   = {[MOVE_POINTS_DMG] = 1},
    [MOVE_MEGA_PUNCH]    = {[MOVE_POINTS_DMG] = 1},
    [MOVE_PAY_DAY]       = {[MOVE_POINTS_RARE] = 1, [MOVE_POINTS_DMG] = 1, [MOVE_POINTS_ACCURATE] = 1, [MOVE_POINTS_EFFECT] = 1},
    [MOVE_FIRE_PUNCH]    = {[MOVE_POINTS_DMG] = 1, [MOVE_POINTS_ACCURATE] = 1, [MOVE_POINTS_EFFECT] = 1},
    [MOVE_ICE_PUNCH]     = {[MOVE_POINTS_DMG] = 1, [MOVE_POINTS_ACCURATE] = 1, [MOVE_POINTS_EFFECT] = 1},
    [MOVE_THUNDER_PUNCH] = {[MOVE_POINTS_DMG] = 1, [MOVE_POINTS_ACCURATE] = 1, [MOVE_POINTS_EFFECT] = 1},
    [MOVE_SCRATCH]       = {[MOVE_POINTS_DMG] = 1, [MOVE_POINTS_ACCURATE] = 1},
    [MOVE_VICE_GRIP]     = {[MOVE_POINTS_DMG] = 1, [MOVE_POINTS_ACCURATE] = 1},
    [MOVE_GUILLOTINE]    = {[MOVE_POINTS_DMG] = 1, [MOVE_POINTS_LOW_PP] = 1},
    [MOVE_RAZOR_WIND]    = {[MOVE_POINTS_DMG] = 1, [MOVE_POINTS_ACCURATE] = 1},
    [MOVE_SWORDS_DANCE]  = {[MOVE_POINTS_COMBO] = 1, [MOVE_POINTS_STAT_RAISE] = 1, [MOVE_POINTS_POPULAR] = 1},
    [MOVE_CUT]           = {[MOVE_POINTS_DMG] = 1},
    [MOVE_GUST]          = {[MOVE_POINTS_DMG] = 1, [MOVE_POINTS_ACCURATE] = 1},
    [MOVE_WING_ATTACK]   = {[MOVE_POINTS_DMG] = 1, [MOVE_POINTS_ACCURATE] = 1},
    [MOVE_WHIRLWIND]     = {[MOVE_POINTS_COMBO] = 1, [MOVE_POINTS_ACCURATE] = 1},
    [MOVE_FLY]           = {[MOVE_POINTS_DMG] = 1},
    [MOVE_BIND]          = {[MOVE_POINTS_STATUS] = 1, [MOVE_POINTS_DMG] = 1, [MOVE_POINTS_EFFECT] = 1},
    [MOVE_SLAM]          = {[MOVE_POINTS_DMG] = 1},
    [MOVE_VINE_WHIP]     = {[MOVE_POINTS_DMG] = 1, [MOVE_POINTS_ACCURATE] = 1},
    [MOVE_STOMP]         = {[MOVE_POINTS_DMG] = 1, [MOVE_POINTS_ACCURATE] = 1, [MOVE_POINTS_EFFECT] = 1},
    [MOVE_DOUBLE_KICK]   = {[MOVE_POINTS_DMG] = 1, [MOVE_POINTS_ACCURATE] = 1},
    [MOVE_MEGA_KICK]     = {[MOVE_POINTS_DMG] = 1, [MOVE_POINTS_LOW_PP] = 1},
    [MOVE_JUMP_KICK]     = {[MOVE_POINTS_DMG] = 1},
    [MOVE_ROLLING_KICK]  = {[MOVE_POINTS_DMG] = 1, [MOVE_POINTS_EFFECT] = 1},
    [MOVE_SAND_ATTACK]   = {[MOVE_POINTS_STAT_LOWER] = 1, [MOVE_POINTS_ACCURATE] = 1},
    [MOVE_HEADBUTT]      = {[MOVE_POINTS_DMG] = 1, [MOVE_POINTS_ACCURATE] = 1, [MOVE_POINTS_EFFECT] = 1},
    [MOVE_HORN_ATTACK]   = {[MOVE_POINTS_DMG] = 1, [MOVE_POINTS_ACCURATE] = 1},
    [MOVE_FURY_ATTACK]   = {[MOVE_POINTS_DMG] = 1},
    [MOVE_HORN_DRILL]    = {[MOVE_POINTS_DMG] = 1, [MOVE_POINTS_LOW_PP] = 1},
    [MOVE_TACKLE]        = {[MOVE_POINTS_DMG] = 1},
    [MOVE_BODY_SLAM]     = {[MOVE_POINTS_DMG] = 1, [MOVE_POINTS_ACCURATE] = 1, [MOVE_POINTS_EFFECT] = 1},
    [MOVE_WRAP]          = {[MOVE_POINTS_DMG] = 1, [MOVE_POINTS_EFFECT] = 1},
    [MOVE_TAKE_DOWN]     = {[MOVE_POINTS_DMG] = 1},
    [MOVE_THRASH]        = {[MOVE_POINTS_DMG] = 1, [MOVE_POINTS_ACCURATE] = 1, [MOVE_POINTS_EFFECT] = 1},
    [MOVE_DOUBLE_EDGE]   = {[MOVE_POINTS_DMG] = 1, [MOVE_POINTS_ACCURATE] = 1},
    [MOVE_TAIL_WHIP]     = {[MOVE_POINTS_STAT_LOWER] = 1, [MOVE_POINTS_ACCURATE] = 1},
    [MOVE_POISON_STING]  = {[MOVE_POINTS_DMG] = 1, [MOVE_POINTS_ACCURATE] = 1, [MOVE_POINTS_EFFECT] = 1},
    [MOVE_TWINEEDLE]     = {[MOVE_POINTS_DMG] = 1, [MOVE_POINTS_ACCURATE] = 1, [MOVE_POINTS_EFFECT] = 1},
    [MOVE_PIN_MISSILE]   = {[MOVE_POINTS_DMG] = 1},
    [MOVE_LEER]          = {[MOVE_POINTS_STAT_LOWER] = 1, [MOVE_POINTS_ACCURATE] = 1},
    [MOVE_BITE]          = {[MOVE_POINTS_DMG] = 1, [MOVE_POINTS_ACCURATE] = 1, [MOVE_POINTS_EFFECT] = 1},
    [MOVE_GROWL]         = {[MOVE_POINTS_STAT_LOWER] = 1, [MOVE_POINTS_ACCURATE] = 1},
    [MOVE_ROAR]          = {[MOVE_POINTS_ACCURATE] = 1},
    [MOVE_SING]          = {[MOVE_POINTS_STATUS] = 1},
    [MOVE_SUPERSONIC]    = {[MOVE_POINTS_STATUS] = 1},
    [MOVE_SONIC_BOOM]    = {[MOVE_POINTS_DMG] = 1},
    [MOVE_DISABLE]       = {[MOVE_POINTS_STATUS] = 1},
    [MOVE_ACID]          = {[MOVE_POINTS_DMG] = 1, [MOVE_POINTS_ACCURATE] = 1, [MOVE_POINTS_EFFECT] = 1},
    [MOVE_EMBER]         = {[MOVE_POINTS_DMG] = 1, [MOVE_POINTS_ACCURATE] = 1, [MOVE_POINTS_EFFECT] = 1},
    [MOVE_FLAMETHROWER]  = {[MOVE_POINTS_DMG] = 1, [MOVE_POINTS_ACCURATE] = 1, [MOVE_POINTS_POPULAR] = 1, [MOVE_POINTS_STRONG] = 1, [MOVE_POINTS_EFFECT] = 1},
    [MOVE_MIST]          = {0},
    [MOVE_WATER_GUN]     = {[MOVE_POINTS_DMG] = 1, [MOVE_POINTS_ACCURATE] = 1},
    [MOVE_HYDRO_PUMP]    = {[MOVE_POINTS_COMBO] = 1, [MOVE_POINTS_DMG] = 1, [MOVE_POINTS_POWERFUL] = 1, [MOVE_POINTS_LOW_PP] = 1},
    [MOVE_SURF]          = {[MOVE_POINTS_COMBO] = 1, [MOVE_POINTS_DMG] = 1, [MOVE_POINTS_ACCURATE] = 1, [MOVE_POINTS_POPULAR] = 1, [MOVE_POINTS_STRONG] = 1},
    [MOVE_ICE_BEAM]      = {[MOVE_POINTS_DMG] = 1, [MOVE_POINTS_ACCURATE] = 1, [MOVE_POINTS_POPULAR] = 1, [MOVE_POINTS_STRONG] = 1, [MOVE_POINTS_EFFECT] = 1},
    [MOVE_BLIZZARD]      = {[MOVE_POINTS_DMG] = 1, [MOVE_POINTS_POWERFUL] = 1, [MOVE_POINTS_LOW_PP] = 1, [MOVE_POINTS_EFFECT] = 1},
    [MOVE_PSYBEAM]       = {[MOVE_POINTS_DMG] = 1, [MOVE_POINTS_ACCURATE] = 1, [MOVE_POINTS_EFFECT] = 1},
    [MOVE_BUBBLE_BEAM]   = {[MOVE_POINTS_DMG] = 1, [MOVE_POINTS_ACCURATE] = 1, [MOVE_POINTS_EFFECT] = 1},
    [MOVE_AURORA_BEAM]   = {[MOVE_POINTS_DMG] = 1, [MOVE_POINTS_ACCURATE] = 1, [MOVE_POINTS_EFFECT] = 1},
    [MOVE_HYPER_BEAM]    = {[MOVE_POINTS_DMG] = 1, [MOVE_POINTS_POWERFUL] = 1, [MOVE_POINTS_POPULAR] = 1, [MOVE_POINTS_STRONG] = 1, [MOVE_POINTS_LOW_PP] = 1},
    [MOVE_PECK]          = {[MOVE_POINTS_DMG] = 1, [MOVE_POINTS_ACCURATE] = 1},
    [MOVE_DRILL_PECK]    = {[MOVE_POINTS_DMG] = 1, [MOVE_POINTS_ACCURATE] = 1},
    [MOVE_SUBMISSION]    = {[MOVE_POINTS_DMG] = 1},
    [MOVE_LOW_KICK]      = {[MOVE_POINTS_DMG] = 1, [MOVE_POINTS_ACCURATE] = 1},
    [MOVE_COUNTER]       = {[MOVE_POINTS_DEF] = 1, [MOVE_POINTS_ACCURATE] = 1, [MOVE_POINTS_LUCK] = 1},
    [MOVE_SEISMIC_TOSS]  = {[MOVE_POINTS_DMG] = 1, [MOVE_POINTS_ACCURATE] = 1},
    [MOVE_STRENGTH]      = {[MOVE_POINTS_DMG] = 1, [MOVE_POINTS_ACCURATE] = 1},
    [MOVE_ABSORB]        = {[MOVE_POINTS_DMG] = 1, [MOVE_POINTS_ACCURATE] = 1},
    [MOVE_MEGA_DRAIN]    = {[MOVE_POINTS_DMG] = 1, [MOVE_POINTS_ACCURATE] = 1},
    [MOVE_LEECH_SEED]    = {[MOVE_POINTS_COMBO] = 1, [MOVE_POINTS_STATUS] = 1},
    [MOVE_GROWTH]        = {[MOVE_POINTS_STAT_RAISE] = 1},
    [MOVE_RAZOR_LEAF]    = {[MOVE_POINTS_DMG] = 1},
    [MOVE_SOLAR_BEAM]    = {[MOVE_POINTS_COMBO] = 1, [MOVE_POINTS_DMG] = 1, [MOVE_POINTS_ACCURATE] = 1, [MOVE_POINTS_POWERFUL] = 1, [MOVE_POINTS_POPULAR] = 1, [MOVE_POINTS_STRONG] = 1},
    [MOVE_POISON_POWDER] = {[MOVE_POINTS_STATUS] = 1},
    [MOVE_STUN_SPORE]    = {[MOVE_POINTS_STATUS] = 1},
    [MOVE_SLEEP_POWDER]  = {[MOVE_POINTS_STATUS] = 1},
    [MOVE_PETAL_DANCE]   = {[MOVE_POINTS_DMG] = 1, [MOVE_POINTS_ACCURATE] = 1, [MOVE_POINTS_EFFECT] = 1},
    [MOVE_STRING_SHOT]   = {[MOVE_POINTS_STAT_LOWER] = 1},
    [MOVE_DRAGON_RAGE]   = {[MOVE_POINTS_DMG] = 1, [MOVE_POINTS_ACCURATE] = 1},
    [MOVE_FIRE_SPIN]     = {[MOVE_POINTS_DMG] = 1, [MOVE_POINTS_EFFECT] = 1},
    [MOVE_THUNDER_SHOCK] = {[MOVE_POINTS_DMG] = 1, [MOVE_POINTS_ACCURATE] = 1, [MOVE_POINTS_EFFECT] = 1},
    [MOVE_THUNDERBOLT]   = {[MOVE_POINTS_DMG] = 1, [MOVE_POINTS_ACCURATE] = 1, [MOVE_POINTS_POPULAR] = 1, [MOVE_POINTS_STRONG] = 1, [MOVE_POINTS_EFFECT] = 1},
    [MOVE_THUNDER_WAVE]  = {[MOVE_POINTS_STATUS] = 1, [MOVE_POINTS_ACCURATE] = 1},
    [MOVE_THUNDER]       = {[MOVE_POINTS_DMG] = 1, [MOVE_POINTS_POWERFUL] = 1, [MOVE_POINTS_STRONG] = 1, [MOVE_POINTS_EFFECT] = 1},
    [MOVE_ROCK_THROW]    = {[MOVE_POINTS_DMG] = 1},
    [MOVE_EARTHQUAKE]    = {[MOVE_POINTS_DMG] = 1, [MOVE_POINTS_ACCURATE] = 1, [MOVE_POINTS_POWERFUL] = 1, [MOVE_POINTS_POPULAR] = 1, [MOVE_POINTS_STRONG] = 1},
    [MOVE_FISSURE]       = {[MOVE_POINTS_DMG] = 1, [MOVE_POINTS_LUCK] = 1, [MOVE_POINTS_LOW_PP] = 1},
    [MOVE_DIG]           = {[MOVE_POINTS_DMG] = 1, [MOVE_POINTS_ACCURATE] = 1},
    [MOVE_TOXIC]         = {[MOVE_POINTS_STATUS] = 1, [MOVE_POINTS_EFFECT] = 1},
    [MOVE_CONFUSION]     = {[MOVE_POINTS_DMG] = 1, [MOVE_POINTS_ACCURATE] = 1, [MOVE_POINTS_EFFECT] = 1},
    [MOVE_PSYCHIC]       = {[MOVE_POINTS_DMG] = 1, [MOVE_POINTS_ACCURATE] = 1, [MOVE_POINTS_POPULAR] = 1, [MOVE_POINTS_STRONG] = 1, [MOVE_POINTS_EFFECT] = 1},
    [MOVE_HYPNOSIS]      = {[MOVE_POINTS_COMBO] = 1},
    [MOVE_MEDITATE]      = {[MOVE_POINTS_COMBO] = 1, [MOVE_POINTS_STAT_RAISE] = 1},
    [MOVE_AGILITY]       = {[MOVE_POINTS_STAT_RAISE] = 1},
    [MOVE_QUICK_ATTACK]  = {[MOVE_POINTS_DMG] = 1, [MOVE_POINTS_ACCURATE] = 1},
    [MOVE_RAGE]          = {[MOVE_POINTS_DMG] = 1, [MOVE_POINTS_ACCURATE] = 1},
    [MOVE_TELEPORT]      = {0},
    [MOVE_NIGHT_SHADE]   = {[MOVE_POINTS_DMG] = 1, [MOVE_POINTS_ACCURATE] = 1},
    [MOVE_MIMIC]         = {[MOVE_POINTS_RARE] = 1, [MOVE_POINTS_ACCURATE] = 1},
    [MOVE_SCREECH]       = {[MOVE_POINTS_STAT_LOWER] = 1},
    [MOVE_DOUBLE_TEAM]   = {[MOVE_POINTS_STAT_RAISE] = 1, [MOVE_POINTS_DEF] = 1},
    [MOVE_RECOVER]       = {0},
    [MOVE_HARDEN]        = {[MOVE_POINTS_STAT_RAISE] = 1, [MOVE_POINTS_DEF] = 1},
    [MOVE_MINIMIZE]      = {[MOVE_POINTS_STAT_RAISE] = 1, [MOVE_POINTS_DEF] = 1},
    [MOVE_SMOKESCREEN]   = {[MOVE_POINTS_STAT_LOWER] = 1, [MOVE_POINTS_DEF] = 1, [MOVE_POINTS_ACCURATE] = 1},
    [MOVE_CONFUSE_RAY]   = {[MOVE_POINTS_ACCURATE] = 1},
    [MOVE_WITHDRAW]      = {[MOVE_POINTS_STAT_RAISE] = 1, [MOVE_POINTS_DEF] = 1},
    [MOVE_DEFENSE_CURL]  = {[MOVE_POINTS_STAT_RAISE] = 1, [MOVE_POINTS_DEF] = 1},
    [MOVE_BARRIER]       = {[MOVE_POINTS_DEF] = 1},
    [MOVE_LIGHT_SCREEN]  = {[MOVE_POINTS_DEF] = 1},
    [MOVE_HAZE]          = {0},
    [MOVE_REFLECT]       = {[MOVE_POINTS_DEF] = 1},
    [MOVE_FOCUS_ENERGY]  = {[MOVE_POINTS_COMBO] = 1},
    [MOVE_BIDE]          = {[MOVE_POINTS_ACCURATE] = 1},
    [MOVE_METRONOME]     = {[MOVE_POINTS_RARE] = 1, [MOVE_POINTS_LUCK] = 1},
    [MOVE_MIRROR_MOVE]   = {[MOVE_POINTS_RARE] = 1, [MOVE_POINTS_LUCK] = 1},
    [MOVE_SELF_DESTRUCT] = {[MOVE_POINTS_DMG] = 1, [MOVE_POINTS_ACCURATE] = 1, [MOVE_POINTS_POWERFUL] = 1, [MOVE_POINTS_STRONG] = 1, [MOVE_POINTS_LOW_PP] = 1},
    [MOVE_EGG_BOMB]      = {[MOVE_POINTS_DMG] = 1, [MOVE_POINTS_POWERFUL] = 1, [MOVE_POINTS_STRONG] = 1},
    [MOVE_LICK]          = {[MOVE_POINTS_ACCURATE] = 1, [MOVE_POINTS_EFFECT] = 1},
    [MOVE_SMOG]          = {[MOVE_POINTS_DMG] = 1, [MOVE_POINTS_EFFECT] = 1},
    [MOVE_SLUDGE]        = {[MOVE_POINTS_DMG] = 1, [MOVE_POINTS_ACCURATE] = 1, [MOVE_POINTS_EFFECT] = 1},
    [MOVE_BONE_CLUB]     = {[MOVE_POINTS_DMG] = 1, [MOVE_POINTS_EFFECT] = 1},
    [MOVE_FIRE_BLAST]    = {[MOVE_POINTS_DMG] = 1, [MOVE_POINTS_POWERFUL] = 1, [MOVE_POINTS_STRONG] = 1, [MOVE_POINTS_LOW_PP] = 1, [MOVE_POINTS_EFFECT] = 1},
    [MOVE_WATERFALL]     = {[MOVE_POINTS_DMG] = 1, [MOVE_POINTS_ACCURATE] = 1},
    [MOVE_CLAMP]         = {[MOVE_POINTS_DMG] = 1, [MOVE_POINTS_EFFECT] = 1},
    [MOVE_SWIFT]         = {[MOVE_POINTS_DMG] = 1},
    [MOVE_SKULL_BASH]    = {[MOVE_POINTS_DMG] = 1, [MOVE_POINTS_ACCURATE] = 1, [MOVE_POINTS_STRONG] = 1},
    [MOVE_SPIKE_CANNON]  = {[MOVE_POINTS_DMG] = 1, [MOVE_POINTS_ACCURATE] = 1},
    [MOVE_CONSTRICT]     = {[MOVE_POINTS_STATUS] = 1, [MOVE_POINTS_DMG] = 1, [MOVE_POINTS_ACCURATE] = 1, [MOVE_POINTS_EFFECT] = 1},
    [MOVE_AMNESIA]       = {[MOVE_POINTS_STAT_RAISE] = 1, [MOVE_POINTS_DEF] = 1},
    [MOVE_KINESIS]       = {[MOVE_POINTS_STAT_LOWER] = 1},
    [MOVE_SOFT_BOILED]   = {[MOVE_POINTS_HEAL] = 1, [MOVE_POINTS_ACCURATE] = 1},
    [MOVE_HI_JUMP_KICK]  = {[MOVE_POINTS_DMG] = 1},
    [MOVE_GLARE]         = {[MOVE_POINTS_STAT_LOWER] = 1},
    [MOVE_DREAM_EATER]   = {[MOVE_POINTS_COMBO] = 1, [MOVE_POINTS_RARE] = 1, [MOVE_POINTS_HEAL] = 1, [MOVE_POINTS_ACCURATE] = 1, [MOVE_POINTS_STRONG] = 1},
    [MOVE_POISON_GAS]    = {[MOVE_POINTS_STATUS] = 1},
    [MOVE_BARRAGE]       = {[MOVE_POINTS_DMG] = 1},
    [MOVE_LEECH_LIFE]    = {[MOVE_POINTS_HEAL] = 1, [MOVE_POINTS_DMG] = 1, [MOVE_POINTS_ACCURATE] = 1},
    [MOVE_LOVELY_KISS]   = {[MOVE_POINTS_STATUS] = 1},
    [MOVE_SKY_ATTACK]    = {[MOVE_POINTS_DMG] = 1, [MOVE_POINTS_POWERFUL] = 1, [MOVE_POINTS_STRONG] = 1, [MOVE_POINTS_LOW_PP] = 1, [MOVE_POINTS_EFFECT] = 1},
    [MOVE_TRANSFORM]     = {[MOVE_POINTS_RARE] = 1},
    [MOVE_BUBBLE]        = {[MOVE_POINTS_DMG] = 1, [MOVE_POINTS_ACCURATE] = 1, [MOVE_POINTS_EFFECT] = 1},
    [MOVE_DIZZY_PUNCH]   = {[MOVE_POINTS_DMG] = 1, [MOVE_POINTS_ACCURATE] = 1, [MOVE_POINTS_EFFECT] = 1},
    [MOVE_SPORE]         = {[MOVE_POINTS_STATUS] = 1, [MOVE_POINTS_ACCURATE] = 1},
    [MOVE_FLASH]         = {0},
    [MOVE_PSYWAVE]       = {[MOVE_POINTS_DMG] = 1},
    [MOVE_SPLASH]        = {[MOVE_POINTS_RARE] = 1},
    [MOVE_ACID_ARMOR]    = {[MOVE_POINTS_STAT_RAISE] = 1, [MOVE_POINTS_DEF] = 1},
    [MOVE_CRABHAMMER]    = {[MOVE_POINTS_DMG] = 1, [MOVE_POINTS_STRONG] = 1},
    [MOVE_EXPLOSION]     = {[MOVE_POINTS_RISKY] = 1, [MOVE_POINTS_DMG] = 1, [MOVE_POINTS_ACCURATE] = 1, [MOVE_POINTS_POWERFUL] = 1, [MOVE_POINTS_POPULAR] = 1, [MOVE_POINTS_STRONG] = 1, [MOVE_POINTS_LOW_PP] = 1},
    [MOVE_FURY_SWIPES]   = {[MOVE_POINTS_DMG] = 1},
    [MOVE_BONEMERANG]    = {[MOVE_POINTS_DMG] = 1},
    [MOVE_REST]          = {[MOVE_POINTS_COMBO] = 1, [MOVE_POINTS_HEAL] = 1},
    [MOVE_ROCK_SLIDE]    = {[MOVE_POINTS_DMG] = 1, [MOVE_POINTS_EFFECT] = 1},
    [MOVE_HYPER_FANG]    = {[MOVE_POINTS_DMG] = 1, [MOVE_POINTS_EFFECT] = 1},
    [MOVE_SHARPEN]       = {[MOVE_POINTS_STAT_RAISE] = 1, [MOVE_POINTS_DEF] = 1},
    [MOVE_CONVERSION]    = {[MOVE_POINTS_DEF] = 1},
    [MOVE_TRI_ATTACK]    = {[MOVE_POINTS_DMG] = 1, [MOVE_POINTS_ACCURATE] = 1, [MOVE_POINTS_EFFECT] = 1},
    [MOVE_SUPER_FANG]    = {[MOVE_POINTS_DMG] = 1},
    [MOVE_SLASH]         = {[MOVE_POINTS_DMG] = 1, [MOVE_POINTS_ACCURATE] = 1},
    [MOVE_SUBSTITUTE]    = {[MOVE_POINTS_RARE] = 1, [MOVE_POINTS_DEF] = 1},
    [MOVE_STRUGGLE]      = {[MOVE_POINTS_DMG] = 1, [MOVE_POINTS_ACCURATE] = 1, [MOVE_POINTS_LOW_PP] = 1}, // Odd that this is assigned qualities
    [MOVE_SKETCH]        = {[MOVE_POINTS_RARE] = 1, [MOVE_POINTS_LUCK] = 1, [MOVE_POINTS_LOW_PP] = 1},
    [MOVE_TRIPLE_KICK]   = {[MOVE_POINTS_DMG] = 1},
    [MOVE_THIEF]         = {[MOVE_POINTS_RARE] = 1, [MOVE_POINTS_ACCURATE] = 1, [MOVE_POINTS_EFFECT] = 1},
    [MOVE_SPIDER_WEB]    = {[MOVE_POINTS_STAT_LOWER] = 1, [MOVE_POINTS_ACCURATE] = 1},
    [MOVE_MIND_READER]   = {[MOVE_POINTS_ACCURATE] = 1, [MOVE_POINTS_LOW_PP] = 1},
    [MOVE_NIGHTMARE]     = {[MOVE_POINTS_COMBO] = 1, [MOVE_POINTS_STATUS] = 1, [MOVE_POINTS_ACCURATE] = 1},
    [MOVE_FLAME_WHEEL]   = {[MOVE_POINTS_DMG] = 1, [MOVE_POINTS_ACCURATE] = 1, [MOVE_POINTS_EFFECT] = 1},
    [MOVE_SNORE]         = {[MOVE_POINTS_COMBO] = 1, [MOVE_POINTS_ACCURATE] = 1, [MOVE_POINTS_EFFECT] = 1},
    [MOVE_CURSE]         = {[MOVE_POINTS_STATUS] = 1},
    [MOVE_FLAIL]         = {[MOVE_POINTS_DMG] = 1, [MOVE_POINTS_ACCURATE] = 1},
    [MOVE_CONVERSION_2]  = {[MOVE_POINTS_ACCURATE] = 1},
    [MOVE_AEROBLAST]     = {[MOVE_POINTS_DMG] = 1, [MOVE_POINTS_POWERFUL] = 1, [MOVE_POINTS_STRONG] = 1, [MOVE_POINTS_LOW_PP] = 1},
    [MOVE_COTTON_SPORE]  = {[MOVE_POINTS_STAT_LOWER] = 1},
    [MOVE_REVERSAL]      = {[MOVE_POINTS_COMBO] = 1, [MOVE_POINTS_DMG] = 1, [MOVE_POINTS_ACCURATE] = 1},
    [MOVE_SPITE]         = {[MOVE_POINTS_RARE] = 1, [MOVE_POINTS_RISKY] = 1, [MOVE_POINTS_ACCURATE] = 1},
    [MOVE_POWDER_SNOW]   = {[MOVE_POINTS_DMG] = 1, [MOVE_POINTS_ACCURATE] = 1, [MOVE_POINTS_EFFECT] = 1},
    [MOVE_PROTECT]       = {[MOVE_POINTS_DEF] = 1, [MOVE_POINTS_POPULAR] = 1},
    [MOVE_MACH_PUNCH]    = {[MOVE_POINTS_DMG] = 1, [MOVE_POINTS_ACCURATE] = 1},
    [MOVE_SCARY_FACE]    = {0},
    [MOVE_FAINT_ATTACK]  = {[MOVE_POINTS_DMG] = 1},
    [MOVE_SWEET_KISS]    = {0},
    [MOVE_BELLY_DRUM]    = {[MOVE_POINTS_COMBO] = 1, [MOVE_POINTS_STAT_RAISE] = 1},
    [MOVE_SLUDGE_BOMB]   = {[MOVE_POINTS_DMG] = 1, [MOVE_POINTS_ACCURATE] = 1, [MOVE_POINTS_STRONG] = 1, [MOVE_POINTS_EFFECT] = 1},
    [MOVE_MUD_SLAP]      = {[MOVE_POINTS_STAT_LOWER] = 1, [MOVE_POINTS_DMG] = 1, [MOVE_POINTS_ACCURATE] = 1, [MOVE_POINTS_EFFECT] = 1},
    [MOVE_OCTAZOOKA]     = {[MOVE_POINTS_DMG] = 1, [MOVE_POINTS_EFFECT] = 1},
    [MOVE_SPIKES]        = {[MOVE_POINTS_COMBO] = 1},
    [MOVE_ZAP_CANNON]    = {[MOVE_POINTS_DMG] = 1, [MOVE_POINTS_POWERFUL] = 1, [MOVE_POINTS_LUCK] = 1, [MOVE_POINTS_STRONG] = 1, [MOVE_POINTS_LOW_PP] = 1, [MOVE_POINTS_EFFECT] = 1},
    [MOVE_FORESIGHT]     = {[MOVE_POINTS_ACCURATE] = 1},
    [MOVE_DESTINY_BOND]  = {[MOVE_POINTS_RISKY] = 1, [MOVE_POINTS_LOW_PP] = 1},
    [MOVE_PERISH_SONG]   = {[MOVE_POINTS_RISKY] = 1, [MOVE_POINTS_LOW_PP] = 1},
    [MOVE_ICY_WIND]      = {[MOVE_POINTS_DMG] = 1, [MOVE_POINTS_EFFECT] = 1},
    [MOVE_DETECT]        = {[MOVE_POINTS_DEF] = 1, [MOVE_POINTS_LOW_PP] = 1},
    [MOVE_BONE_RUSH]     = {[MOVE_POINTS_DMG] = 1},
    [MOVE_LOCK_ON]       = {[MOVE_POINTS_COMBO] = 1, [MOVE_POINTS_ACCURATE] = 1, [MOVE_POINTS_LOW_PP] = 1},
    [MOVE_OUTRAGE]       = {[MOVE_POINTS_DMG] = 1, [MOVE_POINTS_ACCURATE] = 1, [MOVE_POINTS_STRONG] = 1, [MOVE_POINTS_EFFECT] = 1},
    [MOVE_SANDSTORM]     = {0},
    [MOVE_GIGA_DRAIN]    = {[MOVE_POINTS_DMG] = 1, [MOVE_POINTS_ACCURATE] = 1, [MOVE_POINTS_LOW_PP] = 1},
    [MOVE_ENDURE]        = {[MOVE_POINTS_DEF] = 1},
    [MOVE_CHARM]         = {[MOVE_POINTS_ACCURATE] = 1},
    [MOVE_ROLLOUT]       = {[MOVE_POINTS_DMG] = 1},
    [MOVE_FALSE_SWIPE]   = {[MOVE_POINTS_DMG] = 1, [MOVE_POINTS_ACCURATE] = 1},
    [MOVE_SWAGGER]       = {[MOVE_POINTS_EFFECT] = 1},
    [MOVE_MILK_DRINK]    = {[MOVE_POINTS_HEAL] = 1},
    [MOVE_SPARK]         = {[MOVE_POINTS_DMG] = 1, [MOVE_POINTS_ACCURATE] = 1, [MOVE_POINTS_EFFECT] = 1},
    [MOVE_FURY_CUTTER]   = {[MOVE_POINTS_DMG] = 1},
    [MOVE_STEEL_WING]    = {[MOVE_POINTS_DMG] = 1, [MOVE_POINTS_EFFECT] = 1},
    [MOVE_MEAN_LOOK]     = {[MOVE_POINTS_ACCURATE] = 1, [MOVE_POINTS_LOW_PP] = 1},
    [MOVE_ATTRACT]       = {[MOVE_POINTS_STATUS] = 1, [MOVE_POINTS_ACCURATE] = 1},
    [MOVE_SLEEP_TALK]    = {[MOVE_POINTS_COMBO] = 1, [MOVE_POINTS_LUCK] = 1},
    [MOVE_HEAL_BELL]     = {[MOVE_POINTS_LOW_PP] = 1},
    [MOVE_RETURN]        = {[MOVE_POINTS_DMG] = 1, [MOVE_POINTS_ACCURATE] = 1},
    [MOVE_PRESENT]       = {[MOVE_POINTS_DMG] = 1, [MOVE_POINTS_LUCK] = 1},
    [MOVE_FRUSTRATION]   = {[MOVE_POINTS_DMG] = 1, [MOVE_POINTS_ACCURATE] = 1},
    [MOVE_SAFEGUARD]     = {[MOVE_POINTS_DEF] = 1},
    [MOVE_PAIN_SPLIT]    = {[MOVE_POINTS_RARE] = 1, [MOVE_POINTS_ACCURATE] = 1},
    [MOVE_SACRED_FIRE]   = {[MOVE_POINTS_POWERFUL] = 1, [MOVE_POINTS_STRONG] = 1, [MOVE_POINTS_LOW_PP] = 1, [MOVE_POINTS_EFFECT] = 1},
    [MOVE_MAGNITUDE]     = {[MOVE_POINTS_ACCURATE] = 1},
    [MOVE_DYNAMIC_PUNCH] = {[MOVE_POINTS_DMG] = 1, [MOVE_POINTS_LUCK] = 1, [MOVE_POINTS_STRONG] = 1, [MOVE_POINTS_LOW_PP] = 1, [MOVE_POINTS_EFFECT] = 1},
    [MOVE_MEGAHORN]      = {[MOVE_POINTS_DMG] = 1, [MOVE_POINTS_STRONG] = 1},
    [MOVE_DRAGON_BREATH] = {[MOVE_POINTS_DMG] = 1, [MOVE_POINTS_ACCURATE] = 1, [MOVE_POINTS_EFFECT] = 1},
    [MOVE_BATON_PASS]    = {[MOVE_POINTS_COMBO] = 1, [MOVE_POINTS_RARE] = 1},
    [MOVE_ENCORE]        = {[MOVE_POINTS_STATUS] = 1, [MOVE_POINTS_ACCURATE] = 1, [MOVE_POINTS_LOW_PP] = 1},
    [MOVE_PURSUIT]       = {[MOVE_POINTS_DMG] = 1, [MOVE_POINTS_ACCURATE] = 1},
    [MOVE_RAPID_SPIN]    = {[MOVE_POINTS_DMG] = 1, [MOVE_POINTS_ACCURATE] = 1},
    [MOVE_SWEET_SCENT]   = {[MOVE_POINTS_STAT_LOWER] = 1, [MOVE_POINTS_ACCURATE] = 1},
    [MOVE_IRON_TAIL]     = {[MOVE_POINTS_DMG] = 1, [MOVE_POINTS_STRONG] = 1, [MOVE_POINTS_EFFECT] = 1},
    [MOVE_METAL_CLAW]    = {[MOVE_POINTS_DMG] = 1, [MOVE_POINTS_EFFECT] = 1},
    [MOVE_VITAL_THROW]   = {[MOVE_POINTS_DMG] = 1, [MOVE_POINTS_ACCURATE] = 1},
    [MOVE_MORNING_SUN]   = {[MOVE_POINTS_COMBO] = 1, [MOVE_POINTS_HEAL] = 1, [MOVE_POINTS_LOW_PP] = 1},
    [MOVE_SYNTHESIS]     = {[MOVE_POINTS_COMBO] = 1, [MOVE_POINTS_HEAL] = 1, [MOVE_POINTS_LOW_PP] = 1},
    [MOVE_MOONLIGHT]     = {[MOVE_POINTS_COMBO] = 1, [MOVE_POINTS_HEAL] = 1, [MOVE_POINTS_LOW_PP] = 1},
    [MOVE_HIDDEN_POWER]  = {[MOVE_POINTS_RARE] = 1, [MOVE_POINTS_DMG] = 1, [MOVE_POINTS_ACCURATE] = 1},
    [MOVE_CROSS_CHOP]    = {[MOVE_POINTS_DMG] = 1, [MOVE_POINTS_STRONG] = 1, [MOVE_POINTS_LOW_PP] = 1},
    [MOVE_TWISTER]       = {[MOVE_POINTS_DMG] = 1, [MOVE_POINTS_ACCURATE] = 1, [MOVE_POINTS_EFFECT] = 1},
    [MOVE_RAIN_DANCE]    = {[MOVE_POINTS_COMBO] = 1, [MOVE_POINTS_LOW_PP] = 1},
    [MOVE_SUNNY_DAY]     = {[MOVE_POINTS_COMBO] = 1, [MOVE_POINTS_LOW_PP] = 1},
    [MOVE_CRUNCH]        = {[MOVE_POINTS_DMG] = 1, [MOVE_POINTS_ACCURATE] = 1, [MOVE_POINTS_EFFECT] = 1},
    [MOVE_MIRROR_COAT]   = {[MOVE_POINTS_DEF] = 1, [MOVE_POINTS_ACCURATE] = 1},
    [MOVE_PSYCH_UP]      = {[MOVE_POINTS_STAT_RAISE] = 1},
    [MOVE_EXTREME_SPEED] = {[MOVE_POINTS_DMG] = 1, [MOVE_POINTS_ACCURATE] = 1, [MOVE_POINTS_LOW_PP] = 1},
    [MOVE_ANCIENT_POWER] = {[MOVE_POINTS_DMG] = 1, [MOVE_POINTS_ACCURATE] = 1, [MOVE_POINTS_LOW_PP] = 1, [MOVE_POINTS_EFFECT] = 1},
    [MOVE_SHADOW_BALL]   = {[MOVE_POINTS_DMG] = 1, [MOVE_POINTS_ACCURATE] = 1, [MOVE_POINTS_EFFECT] = 1},
    [MOVE_FUTURE_SIGHT]  = {[MOVE_POINTS_RARE] = 1, [MOVE_POINTS_DMG] = 1},
    [MOVE_ROCK_SMASH]    = {[MOVE_POINTS_DMG] = 1, [MOVE_POINTS_ACCURATE] = 1, [MOVE_POINTS_EFFECT] = 1},
    [MOVE_WHIRLPOOL]     = {[MOVE_POINTS_DMG] = 1, [MOVE_POINTS_EFFECT] = 1},
    [MOVE_BEAT_UP]       = {[MOVE_POINTS_RARE] = 1, [MOVE_POINTS_DMG] = 1, [MOVE_POINTS_ACCURATE] = 1},
    [MOVE_FAKE_OUT]      = {[MOVE_POINTS_DMG] = 1, [MOVE_POINTS_ACCURATE] = 1},
    [MOVE_UPROAR]        = {[MOVE_POINTS_DMG] = 1, [MOVE_POINTS_ACCURATE] = 1, [MOVE_POINTS_EFFECT] = 1},
    [MOVE_STOCKPILE]     = {[MOVE_POINTS_COMBO] = 1},
    [MOVE_SPIT_UP]       = {[MOVE_POINTS_COMBO] = 1, [MOVE_POINTS_DMG] = 1, [MOVE_POINTS_ACCURATE] = 1, [MOVE_POINTS_STRONG] = 1},
    [MOVE_SWALLOW]       = {[MOVE_POINTS_COMBO] = 1, [MOVE_POINTS_HEAL] = 1},
    [MOVE_HEAT_WAVE]     = {[MOVE_POINTS_STRONG] = 1, [MOVE_POINTS_EFFECT] = 1},
    [MOVE_HAIL]          = {0},
    [MOVE_TORMENT]       = {[MOVE_POINTS_STATUS] = 1, [MOVE_POINTS_ACCURATE] = 1},
    [MOVE_FLATTER]       = {[MOVE_POINTS_ACCURATE] = 1},
    [MOVE_WILL_O_WISP]   = {[MOVE_POINTS_STATUS] = 1},
    [MOVE_MEMENTO]       = {[MOVE_POINTS_RARE] = 1, [MOVE_POINTS_ACCURATE] = 1},
    [MOVE_FACADE]        = {[MOVE_POINTS_DMG] = 1, [MOVE_POINTS_ACCURATE] = 1},
    [MOVE_FOCUS_PUNCH]   = {[MOVE_POINTS_DMG] = 1, [MOVE_POINTS_ACCURATE] = 1, [MOVE_POINTS_STRONG] = 1},
    [MOVE_SMELLING_SALT] = {[MOVE_POINTS_DMG] = 1, [MOVE_POINTS_ACCURATE] = 1},
    [MOVE_FOLLOW_ME]     = {[MOVE_POINTS_RARE] = 1, [MOVE_POINTS_ACCURATE] = 1},
    [MOVE_NATURE_POWER]  = {[MOVE_POINTS_DMG] = 1},
    [MOVE_CHARGE]        = {[MOVE_POINTS_COMBO] = 1, [MOVE_POINTS_ACCURATE] = 1},
    [MOVE_TAUNT]         = {[MOVE_POINTS_STATUS] = 1, [MOVE_POINTS_ACCURATE] = 1},
    [MOVE_HELPING_HAND]  = {[MOVE_POINTS_RARE] = 1, [MOVE_POINTS_ACCURATE] = 1},
    [MOVE_TRICK]         = {[MOVE_POINTS_RARE] = 1, [MOVE_POINTS_ACCURATE] = 1},
    [MOVE_ROLE_PLAY]     = {[MOVE_POINTS_ACCURATE] = 1},
    [MOVE_WISH]          = {[MOVE_POINTS_HEAL] = 1, [MOVE_POINTS_ACCURATE] = 1},
    [MOVE_ASSIST]        = {[MOVE_POINTS_RARE] = 1, [MOVE_POINTS_ACCURATE] = 1, [MOVE_POINTS_LUCK] = 1},
    [MOVE_INGRAIN]       = {[MOVE_POINTS_COMBO] = 1, [MOVE_POINTS_HEAL] = 1, [MOVE_POINTS_DEF] = 1, [MOVE_POINTS_ACCURATE] = 1},
    [MOVE_SUPERPOWER]    = {[MOVE_POINTS_DMG] = 1, [MOVE_POINTS_ACCURATE] = 1, [MOVE_POINTS_STRONG] = 1, [MOVE_POINTS_LOW_PP] = 1},
    [MOVE_MAGIC_COAT]    = {[MOVE_POINTS_DEF] = 1, [MOVE_POINTS_ACCURATE] = 1, [MOVE_POINTS_LUCK] = 1},
    [MOVE_RECYCLE]       = {[MOVE_POINTS_ACCURATE] = 1},
    [MOVE_REVENGE]       = {[MOVE_POINTS_DMG] = 1, [MOVE_POINTS_ACCURATE] = 1, [MOVE_POINTS_LUCK] = 1},
    [MOVE_BRICK_BREAK]   = {[MOVE_POINTS_DMG] = 1, [MOVE_POINTS_ACCURATE] = 1},
    [MOVE_YAWN]          = {[MOVE_POINTS_COMBO] = 1, [MOVE_POINTS_STATUS] = 1, [MOVE_POINTS_ACCURATE] = 1},
    [MOVE_KNOCK_OFF]     = {[MOVE_POINTS_DMG] = 1, [MOVE_POINTS_ACCURATE] = 1, [MOVE_POINTS_EFFECT] = 1},
    [MOVE_ENDEAVOR]      = {[MOVE_POINTS_DMG] = 1, [MOVE_POINTS_ACCURATE] = 1, [MOVE_POINTS_LOW_PP] = 1},
    [MOVE_ERUPTION]      = {[MOVE_POINTS_DMG] = 1, [MOVE_POINTS_ACCURATE] = 1, [MOVE_POINTS_POWERFUL] = 1, [MOVE_POINTS_STRONG] = 1, [MOVE_POINTS_LOW_PP] = 1},
    [MOVE_SKILL_SWAP]    = {[MOVE_POINTS_RARE] = 1, [MOVE_POINTS_ACCURATE] = 1},
    [MOVE_IMPRISON]      = {[MOVE_POINTS_RARE] = 1, [MOVE_POINTS_ACCURATE] = 1, [MOVE_POINTS_LUCK] = 1},
    [MOVE_REFRESH]       = {[MOVE_POINTS_HEAL] = 1, [MOVE_POINTS_ACCURATE] = 1},
    [MOVE_GRUDGE]        = {[MOVE_POINTS_ACCURATE] = 1, [MOVE_POINTS_LOW_PP] = 1},
    [MOVE_SNATCH]        = {[MOVE_POINTS_RARE] = 1, [MOVE_POINTS_ACCURATE] = 1, [MOVE_POINTS_LUCK] = 1},
    [MOVE_SECRET_POWER]  = {[MOVE_POINTS_RARE] = 1, [MOVE_POINTS_DMG] = 1, [MOVE_POINTS_ACCURATE] = 1, [MOVE_POINTS_EFFECT] = 1},
    [MOVE_DIVE]          = {[MOVE_POINTS_DMG] = 1, [MOVE_POINTS_ACCURATE] = 1},
    [MOVE_ARM_THRUST]    = {[MOVE_POINTS_DMG] = 1, [MOVE_POINTS_ACCURATE] = 1},
    [MOVE_CAMOUFLAGE]    = {[MOVE_POINTS_RARE] = 1, [MOVE_POINTS_ACCURATE] = 1},
    [MOVE_TAIL_GLOW]     = {[MOVE_POINTS_ACCURATE] = 1},
    [MOVE_LUSTER_PURGE]  = {[MOVE_POINTS_ACCURATE] = 1, [MOVE_POINTS_LOW_PP] = 1, [MOVE_POINTS_EFFECT] = 1},
    [MOVE_MIST_BALL]     = {[MOVE_POINTS_ACCURATE] = 1, [MOVE_POINTS_LOW_PP] = 1, [MOVE_POINTS_EFFECT] = 1},
    [MOVE_FEATHER_DANCE] = {[MOVE_POINTS_DMG] = 1, [MOVE_POINTS_ACCURATE] = 1},
    [MOVE_TEETER_DANCE]  = {[MOVE_POINTS_ACCURATE] = 1},
    [MOVE_BLAZE_KICK]    = {[MOVE_POINTS_DMG] = 1, [MOVE_POINTS_EFFECT] = 1},
    [MOVE_MUD_SPORT]     = {[MOVE_POINTS_ACCURATE] = 1},
    [MOVE_ICE_BALL]      = {[MOVE_POINTS_DMG] = 1},
    [MOVE_NEEDLE_ARM]    = {[MOVE_POINTS_DMG] = 1, [MOVE_POINTS_ACCURATE] = 1, [MOVE_POINTS_EFFECT] = 1},
    [MOVE_SLACK_OFF]     = {[MOVE_POINTS_HEAL] = 1, [MOVE_POINTS_ACCURATE] = 1},
    [MOVE_HYPER_VOICE]   = {[MOVE_POINTS_DMG] = 1, [MOVE_POINTS_ACCURATE] = 1, [MOVE_POINTS_STRONG] = 1},
    [MOVE_POISON_FANG]   = {[MOVE_POINTS_DMG] = 1, [MOVE_POINTS_ACCURATE] = 1, [MOVE_POINTS_EFFECT] = 1},
    [MOVE_CRUSH_CLAW]    = {[MOVE_POINTS_DMG] = 1, [MOVE_POINTS_EFFECT] = 1},
    [MOVE_BLAST_BURN]    = {[MOVE_POINTS_DMG] = 1, [MOVE_POINTS_POWERFUL] = 1, [MOVE_POINTS_STRONG] = 1, [MOVE_POINTS_LOW_PP] = 1},
    [MOVE_HYDRO_CANNON]  = {[MOVE_POINTS_DMG] = 1, [MOVE_POINTS_POWERFUL] = 1, [MOVE_POINTS_STRONG] = 1, [MOVE_POINTS_LOW_PP] = 1},
    [MOVE_METEOR_MASH]   = {[MOVE_POINTS_DMG] = 1, [MOVE_POINTS_POWERFUL] = 1, [MOVE_POINTS_STRONG] = 1, [MOVE_POINTS_EFFECT] = 1},
    [MOVE_ASTONISH]      = {[MOVE_POINTS_DMG] = 1, [MOVE_POINTS_ACCURATE] = 1, [MOVE_POINTS_EFFECT] = 1},
    [MOVE_WEATHER_BALL]  = {[MOVE_POINTS_DMG] = 1, [MOVE_POINTS_ACCURATE] = 1},
    [MOVE_AROMATHERAPY]  = {[MOVE_POINTS_LOW_PP] = 1},
    [MOVE_FAKE_TEARS]    = {[MOVE_POINTS_ACCURATE] = 1},
    [MOVE_AIR_CUTTER]    = {[MOVE_POINTS_DMG] = 1},
    [MOVE_OVERHEAT]      = {[MOVE_POINTS_POWERFUL] = 1, [MOVE_POINTS_STRONG] = 1, [MOVE_POINTS_LOW_PP] = 1, [MOVE_POINTS_EFFECT] = 1},
    [MOVE_ODOR_SLEUTH]   = {[MOVE_POINTS_ACCURATE] = 1},
    [MOVE_ROCK_TOMB]     = {[MOVE_POINTS_DMG] = 1, [MOVE_POINTS_EFFECT] = 1},
    [MOVE_SILVER_WIND]   = {[MOVE_POINTS_DMG] = 1, [MOVE_POINTS_ACCURATE] = 1, [MOVE_POINTS_LOW_PP] = 1, [MOVE_POINTS_EFFECT] = 1},
    [MOVE_METAL_SOUND]   = {0},
    [MOVE_GRASS_WHISTLE] = {0},
    [MOVE_TICKLE]        = {[MOVE_POINTS_ACCURATE] = 1},
    [MOVE_COSMIC_POWER]  = {0},
    [MOVE_WATER_SPOUT]   = {[MOVE_POINTS_DMG] = 1, [MOVE_POINTS_ACCURATE] = 1, [MOVE_POINTS_POWERFUL] = 1, [MOVE_POINTS_STRONG] = 1, [MOVE_POINTS_LOW_PP] = 1},
    [MOVE_SIGNAL_BEAM]   = {[MOVE_POINTS_DMG] = 1, [MOVE_POINTS_ACCURATE] = 1, [MOVE_POINTS_EFFECT] = 1},
    [MOVE_SHADOW_PUNCH]  = {[MOVE_POINTS_DMG] = 1},
    [MOVE_EXTRASENSORY]  = {[MOVE_POINTS_DMG] = 1, [MOVE_POINTS_ACCURATE] = 1, [MOVE_POINTS_EFFECT] = 1},
    [MOVE_SKY_UPPERCUT]  = {[MOVE_POINTS_DMG] = 1},
    [MOVE_SAND_TOMB]     = {[MOVE_POINTS_DMG] = 1, [MOVE_POINTS_EFFECT] = 1},
    [MOVE_SHEER_COLD]    = {[MOVE_POINTS_DMG] = 1, [MOVE_POINTS_LUCK] = 1, [MOVE_POINTS_LOW_PP] = 1},
    [MOVE_MUDDY_WATER]   = {[MOVE_POINTS_DMG] = 1, [MOVE_POINTS_STRONG] = 1, [MOVE_POINTS_EFFECT] = 1},
    [MOVE_BULLET_SEED]   = {[MOVE_POINTS_DMG] = 1, [MOVE_POINTS_ACCURATE] = 1},
    [MOVE_AERIAL_ACE]    = {[MOVE_POINTS_DMG] = 1},
    [MOVE_ICICLE_SPEAR]  = {[MOVE_POINTS_DMG] = 1, [MOVE_POINTS_ACCURATE] = 1},
    [MOVE_IRON_DEFENSE]  = {[MOVE_POINTS_DEF] = 1},
    [MOVE_BLOCK]         = {[MOVE_POINTS_ACCURATE] = 1, [MOVE_POINTS_LOW_PP] = 1},
    [MOVE_HOWL]          = {0},
    [MOVE_DRAGON_CLAW]   = {[MOVE_POINTS_DMG] = 1, [MOVE_POINTS_ACCURATE] = 1},
    [MOVE_FRENZY_PLANT]  = {[MOVE_POINTS_DMG] = 1, [MOVE_POINTS_POWERFUL] = 1, [MOVE_POINTS_STRONG] = 1, [MOVE_POINTS_LOW_PP] = 1},
    [MOVE_BULK_UP]       = {[MOVE_POINTS_COMBO] = 1},
    [MOVE_BOUNCE]        = {[MOVE_POINTS_DMG] = 1, [MOVE_POINTS_LOW_PP] = 1, [MOVE_POINTS_EFFECT] = 1},
    [MOVE_MUD_SHOT]      = {[MOVE_POINTS_DMG] = 1, [MOVE_POINTS_EFFECT] = 1},
    [MOVE_POISON_TAIL]   = {[MOVE_POINTS_DMG] = 1, [MOVE_POINTS_ACCURATE] = 1, [MOVE_POINTS_EFFECT] = 1},
    [MOVE_COVET]         = {[MOVE_POINTS_ACCURATE] = 1, [MOVE_POINTS_EFFECT] = 1},
    [MOVE_VOLT_TACKLE]   = {[MOVE_POINTS_DMG] = 1, [MOVE_POINTS_ACCURATE] = 1, [MOVE_POINTS_POWERFUL] = 1, [MOVE_POINTS_STRONG] = 1},
    [MOVE_MAGICAL_LEAF]  = {[MOVE_POINTS_DMG] = 1},
    [MOVE_WATER_SPORT]   = {[MOVE_POINTS_ACCURATE] = 1},
    [MOVE_CALM_MIND]     = {[MOVE_POINTS_COMBO] = 1, [MOVE_POINTS_STAT_RAISE] = 1},
    [MOVE_LEAF_BLADE]    = {[MOVE_POINTS_DMG] = 1, [MOVE_POINTS_ACCURATE] = 1},
    [MOVE_DRAGON_DANCE]  = {[MOVE_POINTS_COMBO] = 1, [MOVE_POINTS_STAT_RAISE] = 1},
    [MOVE_ROCK_BLAST]    = {[MOVE_POINTS_DMG] = 1},
    [MOVE_SHOCK_WAVE]    = {[MOVE_POINTS_DMG] = 1},
    [MOVE_WATER_PULSE]   = {[MOVE_POINTS_DMG] = 1, [MOVE_POINTS_ACCURATE] = 1, [MOVE_POINTS_EFFECT] = 1},
    [MOVE_DOOM_DESIRE]   = {[MOVE_POINTS_RARE] = 1, [MOVE_POINTS_DMG] = 1, [MOVE_POINTS_POWERFUL] = 1, [MOVE_POINTS_STRONG] = 1, [MOVE_POINTS_LOW_PP] = 1},
    [MOVE_PSYCHO_BOOST]  = {[MOVE_POINTS_DMG] = 1, [MOVE_POINTS_POWERFUL] = 1, [MOVE_POINTS_STRONG] = 1, [MOVE_POINTS_LOW_PP] = 1, [MOVE_POINTS_EFFECT] = 1},
};

// This array is searched in-order to determine what battle style a tourney trainer uses.
// If the sum of the points for the party's moves meets/exceeds all the point totals of an element, then they use that battle style
static const u8 sBattleStyleThresholds[NUM_BATTLE_STYLES - 1][NUM_MOVE_POINT_TYPES] =
{
    [DOME_BATTLE_STYLE_RISKY]           = {[MOVE_POINTS_RISKY] = 1},
    [DOME_BATTLE_STYLE_STALL]           = {[MOVE_POINTS_HEAL] = 2, [MOVE_POINTS_STATUS] = 1, [MOVE_POINTS_DEF] = 2},
    [DOME_BATTLE_STYLE_VARIED]          = {[MOVE_POINTS_COMBO] = 1, [MOVE_POINTS_STAT_RAISE] = 1, [MOVE_POINTS_STAT_LOWER] = 1, [MOVE_POINTS_HEAL] = 1, [MOVE_POINTS_STATUS] = 1, [MOVE_POINTS_DEF] = 1},
    [DOME_BATTLE_STYLE_COMBO_HIGH]      = {[MOVE_POINTS_COMBO] = 3},
    [DOME_BATTLE_STYLE_RARE_MOVES]      = {[MOVE_POINTS_RARE] = 2},
    [DOME_BATTLE_STYLE_RARE_MOVE]       = {[MOVE_POINTS_RARE] = 1},
    [DOME_BATTLE_STYLE_HP]              = {[MOVE_POINTS_HEAL] = 3},
    [DOME_BATTLE_STYLE_STORE_POWER]     = {[MOVE_POINTS_STAT_RAISE] = 1, [MOVE_POINTS_HEAL] = 1},
    [DOME_BATTLE_STYLE_ENFEEBLE_LOW]    = {[MOVE_POINTS_STAT_LOWER] = 1, [MOVE_POINTS_STATUS] = 1},
    [DOME_BATTLE_STYLE_LUCK]            = {[MOVE_POINTS_LUCK] = 2},
    [DOME_BATTLE_STYLE_REGAL]           = {[MOVE_POINTS_STAT_RAISE] = 1, [MOVE_POINTS_HEAL] = 1, [MOVE_POINTS_DEF] = 1, [MOVE_POINTS_POPULAR] = 1, [MOVE_POINTS_STRONG] = 1},
    [DOME_BATTLE_STYLE_LOW_PP]          = {[MOVE_POINTS_LOW_PP] = 3},
    [DOME_BATTLE_STYLE_STATUS_ATK]      = {[MOVE_POINTS_STAT_RAISE] = 1, [MOVE_POINTS_STATUS] = 1},
    [DOME_BATTLE_STYLE_ENDURE]          = {[MOVE_POINTS_HEAL] = 2, [MOVE_POINTS_DEF] = 2},
    [DOME_BATTLE_STYLE_STATUS]          = {[MOVE_POINTS_STATUS] = 2},
    [DOME_BATTLE_STYLE_STRAIGHTFORWARD] = {[MOVE_POINTS_ACCURATE] = 3, [MOVE_POINTS_STRONG] = 3},
    [DOME_BATTLE_STYLE_AGGRESSIVE]      = {[MOVE_POINTS_STRONG] = 4},
    [DOME_BATTLE_STYLE_DEF]             = {[MOVE_POINTS_DEF] = 3},
    [DOME_BATTLE_STYLE_ENFEEBLE_HIGH]   = {[MOVE_POINTS_STAT_LOWER] = 2, [MOVE_POINTS_STATUS] = 2}, // BUG: This battle style is unobtainable; DOME_BATTLE_STYLE_ENFEEBLE_LOW will always succeed before it
    [DOME_BATTLE_STYLE_POPULAR_POWER]   = {[MOVE_POINTS_POWERFUL] = 3, [MOVE_POINTS_POPULAR] = 3},
    [DOME_BATTLE_STYLE_COMBO_LOW]       = {[MOVE_POINTS_COMBO] = 2},
    [DOME_BATTLE_STYLE_ACCURATE]        = {[MOVE_POINTS_HEAL] = 1, [MOVE_POINTS_ACCURATE] = 3},
    [DOME_BATTLE_STYLE_POWERFUL]        = {[MOVE_POINTS_POWERFUL] = 4},
    [DOME_BATTLE_STYLE_ATK_OVER_DEF]    = {[MOVE_POINTS_DMG] = 7},
    [DOME_BATTLE_STYLE_DEF_OVER_ATK]    = {[MOVE_POINTS_DEF] = 4}, // BUG: This battle style is unobtainable; DOME_BATTLE_STYLE_DEF will always succeed before it
    [DOME_BATTLE_STYLE_POPULAR_STRONG]  = {[MOVE_POINTS_POPULAR] = 2, [MOVE_POINTS_STRONG] = 4},
    [DOME_BATTLE_STYLE_EFFECTS]         = {[MOVE_POINTS_EFFECT] = 4},
    [DOME_BATTLE_STYLE_BALANCED]        = {0}, // If no other thresholds are met, this battle style is used
    [DOME_BATTLE_STYLE_UNUSED1]         = {0}, // Here below is unreachable
    [DOME_BATTLE_STYLE_UNUSED2]         = {0},
    [DOME_BATTLE_STYLE_UNUSED3]         = {0},
  //[DOME_BATTLE_STYLE_UNUSED4]         = {0}, // Excluded here, presumably was meant to be a style just for Dome Ace Tucker
};
static const u8 sUnusedArray[] =
{
    0, 0, 0, 0, 0, 0, 0, 0, 0, 0, 0, 0, 0, 0, 0, 0,
    3, 0, 0, 0, 0, 0, 3, 0, 0, 0, 0, 0, 3, 0, 0, 0,
    0, 0, 3, 0, 0, 0, 0, 0, 3, 2, 0, 0, 0, 0, 0, 2,
    0, 0, 0, 0, 0, 2, 0, 0, 0, 0, 0, 2, 0, 0, 0, 0,
    0, 2, 253, 0, 0, 0, 0, 0, 253, 0, 0, 0, 0, 0, 253, 0,
    0, 0, 0, 0, 253, 0, 0, 0, 0, 0, 253, 254, 0, 0, 0, 0,
    0, 254, 0, 0, 0, 0, 0, 254, 0, 0, 0, 0, 0, 254, 0, 0,
    0, 0, 0, 254, 0, 0, 0, 0, 0,
};

// 1st array is for cursor position (sprite id): cursor can be on a trainer info button, a match info button, or the exit/cancel button
// 2nd array is for round count. For some reason this array contains an inaccessible Round 5 which is identical to Round 4
// 3rd array is movement direction (see the MOVE_DIR_* constants in UpdateTourneyTreeCursor)
// The values are sprite IDs for the cursor position to move to, with 0xFF being an invalid move
static const u8 sTourneyTreeCursorMovementMap[DOME_TOURNAMENT_TRAINERS_COUNT + DOME_TOURNAMENT_MATCHES_COUNT + 1][DOME_ROUNDS_COUNT + 1][4]=
{
    [0]  = {{   7,    1,    8,   16}, {   7,    1,    8,   16}, {   7,    1,    8,   16}, {   7,    1,    8,   16}, {   7,    1,    8,   16}},
    [1]  = {{   0,    2,    9,   16}, {   0,    2,    9,   16}, {   0,    2,    9,   16}, {   0,    2,    9,   16}, {   0,    2,    9,   16}},
    [2]  = {{   1,    3,   10,   17}, {   1,    3,   10,   17}, {   1,    3,   10,   17}, {   1,    3,   10,   17}, {   1,    3,   10,   17}},
    [3]  = {{   2,    4,   11,   17}, {   2,    4,   11,   17}, {   2,    4,   11,   17}, {   2,    4,   11,   17}, {   2,    4,   11,   17}},
    [4]  = {{   3,    5,   12,   18}, {   3,    5,   12,   18}, {   3,    5,   12,   18}, {   3,    5,   12,   18}, {   3,    5,   12,   18}},
    [5]  = {{   4,    6,   13,   18}, {   4,    6,   13,   18}, {   4,    6,   13,   18}, {   4,    6,   13,   18}, {   4,    6,   13,   18}},
    [6]  = {{   5,    7,   14,   19}, {   5,    7,   14,   19}, {   5,    7,   14,   19}, {   5,    7,   14,   19}, {   5,    7,   14,   19}},
    [7]  = {{   6,    0,   15,   19}, {   6,    0,   15,   19}, {   6,    0,   15,   19}, {   6,    0,   15,   19}, {   6,    0,   15,   19}},
    [8]  = {{  31,    9,   20,   31}, {  31,    9,   20,   31}, {  31,    9,   20,   31}, {  31,    9,   20,   31}, {  31,    9,   20,   31}},
    [9]  = {{   8,   10,   20,    1}, {   8,   10,   20,    1}, {   8,   10,   20,    1}, {   8,   10,   20,    1}, {   8,   10,   20,    1}},
    [10] = {{   9,   11,   21,    2}, {   9,   11,   21,    2}, {   9,   11,   21,    2}, {   9,   11,   21,    2}, {   9,   11,   21,    2}},
    [11] = {{  10,   12,   21,    3}, {  10,   12,   21,    3}, {  10,   12,   21,    3}, {  10,   12,   21,    3}, {  10,   12,   21,    3}},
    [12] = {{  11,   13,   22,    4}, {  11,   13,   22,    4}, {  11,   13,   22,    4}, {  11,   13,   22,    4}, {  11,   13,   22,    4}},
    [13] = {{  12,   14,   22,    5}, {  12,   14,   22,    5}, {  12,   14,   22,    5}, {  12,   14,   22,    5}, {  12,   14,   22,    5}},
    [14] = {{  13,   15,   23,    6}, {  13,   15,   23,    6}, {  13,   15,   23,    6}, {  13,   15,   23,    6}, {  13,   15,   23,    6}},
    [15] = {{  14,   31,   23,    7}, {  14,   31,   23,    7}, {  14,   31,   23,    7}, {  14,   31,   23,    7}, {  14,   31,   23,    7}},
    [16] = {{  19,   17,    0,   20}, {  19,   17,    0,   24}, {  19,   17,    0,   24}, {  19,   17,    0,   24}, {  19,   17,    0,   24}},
    [17] = {{  16,   18,    2,   21}, {  16,   18,    2,   24}, {  16,   18,    2,   24}, {  16,   18,    2,   24}, {  16,   18,    2,   24}},
    [18] = {{  17,   19,    4,   22}, {  17,   19,    4,   25}, {  17,   19,    4,   25}, {  17,   19,    4,   25}, {  17,   19,    4,   25}},
    [19] = {{  18,   16,    6,   23}, {  18,   16,    6,   25}, {  18,   16,    6,   25}, {  18,   16,    6,   25}, {  18,   16,    6,   25}},
    [20] = {{  23,   21,   16,    8}, {  23,   21,   26,    8}, {  23,   21,   26,    8}, {  23,   21,   26,    8}, {  23,   21,   26,    8}},
    [21] = {{  20,   22,   17,   10}, {  20,   22,   26,   10}, {  20,   22,   26,   10}, {  20,   22,   26,   10}, {  20,   22,   26,   10}},
    [22] = {{  21,   23,   18,   12}, {  21,   23,   27,   12}, {  21,   23,   27,   12}, {  21,   23,   27,   12}, {  21,   23,   27,   12}},
    [23] = {{  22,   20,   19,   14}, {  22,   20,   27,   14}, {  22,   20,   27,   14}, {  22,   20,   27,   14}, {  22,   20,   27,   14}},
    [24] = {{0xFF, 0xFF, 0xFF, 0xFF}, {  25,   25,   16,   26}, {  25,   25,   16,   28}, {  25,   25,   16,   28}, {  25,   25,   16,   28}},
    [25] = {{0xFF, 0xFF, 0xFF, 0xFF}, {  24,   24,   18,   27}, {  24,   24,   18,   28}, {  24,   24,   18,   28}, {  24,   24,   18,   28}},
    [26] = {{0xFF, 0xFF, 0xFF, 0xFF}, {  27,   27,   24,   20}, {  27,   27,   29,   20}, {  27,   27,   29,   20}, {  27,   27,   29,   20}},
    [27] = {{0xFF, 0xFF, 0xFF, 0xFF}, {  26,   26,   25,   22}, {  26,   26,   29,   22}, {  26,   26,   29,   22}, {  26,   26,   29,   22}},
    [28] = {{0xFF, 0xFF, 0xFF, 0xFF}, {0xFF, 0xFF, 0xFF, 0xFF}, {0xFF, 0xFF,   24,   29}, {0xFF, 0xFF,   24,   30}, {0xFF, 0xFF,   24,   30}},
    [29] = {{0xFF, 0xFF, 0xFF, 0xFF}, {0xFF, 0xFF, 0xFF, 0xFF}, {0xFF, 0xFF,   28,   26}, {0xFF, 0xFF,   30,   26}, {0xFF, 0xFF,   30,   26}},
    [30] = {{0xFF, 0xFF, 0xFF, 0xFF}, {0xFF, 0xFF, 0xFF, 0xFF}, {0xFF, 0xFF, 0xFF, 0xFF}, {0xFF, 0xFF,   28,   29}, {0xFF, 0xFF,   28,   29}},
    [31] = {{  15,    8,    8,    0}, {  15,    8,    8,    0}, {  15,    8,    8,    0}, {  15,    8,    8,    0}, {  15,    8,    8,    0}}, // TOURNEY_TREE_CLOSE_BUTTON
};

static const struct BgTemplate sTourneyTreeBgTemplates[4] =
{
    {
        .bg = 0,
        .charBaseIndex = 0,
        .mapBaseIndex = 28,
        .screenSize = 0,
        .paletteMode = 0,
        .priority = 0,
        .baseTile = 0
    },
    {
        .bg = 1,
        .charBaseIndex = 1,
        .mapBaseIndex = 29,
        .screenSize = 0,
        .paletteMode = 0,
        .priority = 1,
        .baseTile = 0
    },
    {
        .bg = 2,
        .charBaseIndex = 2,
        .mapBaseIndex = 30,
        .screenSize = 0,
        .paletteMode = 0,
        .priority = 2,
        .baseTile = 0
    },
    {
        .bg = 3,
        .charBaseIndex = 2,
        .mapBaseIndex = 31,
        .screenSize = 0,
        .paletteMode = 0,
        .priority = 2,
        .baseTile = 0
    },
};

static const struct BgTemplate sInfoCardBgTemplates[4] =
{
    {
        .bg = 0,
        .charBaseIndex = 0,
        .mapBaseIndex = 20,
        .screenSize = 3,
        .paletteMode = 0,
        .priority = 0,
        .baseTile = 0
    },
    {
        .bg = 1,
        .charBaseIndex = 1,
        .mapBaseIndex = 24,
        .screenSize = 3,
        .paletteMode = 0,
        .priority = 0,
        .baseTile = 0
    },
    {
        .bg = 2,
        .charBaseIndex = 2,
        .mapBaseIndex = 28,
        .screenSize = 3,
        .paletteMode = 0,
        .priority = 1,
        .baseTile = 0
    },
    {
        .bg = 3,
        .charBaseIndex = 2,
        .mapBaseIndex = 7,
        .screenSize = 0,
        .paletteMode = 0,
        .priority = 1,
        .baseTile = 0
    },
};

static const struct WindowTemplate sTourneyTreeWindowTemplates[] =
{
    {
        .bg = 0,
        .tilemapLeft = 0,
        .tilemapTop = 3,
        .width = 8,
        .height = 16,
        .paletteNum = 15,
        .baseBlock = 16,
    },
    {
        .bg = 0,
        .tilemapLeft = 22,
        .tilemapTop = 3,
        .width = 8,
        .height = 16,
        .paletteNum = 15,
        .baseBlock = 144,
    },
    {
        .bg = 0,
        .tilemapLeft = 8,
        .tilemapTop = 1,
        .width = 14,
        .height = 2,
        .paletteNum = 15,
        .baseBlock = 272,
    },
    DUMMY_WIN_TEMPLATE,
};

static const struct WindowTemplate sInfoCardWindowTemplates[] =
{
    {
        .bg = 0,
        .tilemapLeft = 2,
        .tilemapTop = 2,
        .width = 26,
        .height = 2,
        .paletteNum = 15,
        .baseBlock = 1,
    },
    {
        .bg = 0,
        .tilemapLeft = 16,
        .tilemapTop = 5,
        .width = 8,
        .height = 2,
        .paletteNum = 15,
        .baseBlock = 53,
    },
    {
        .bg = 0,
        .tilemapLeft = 19,
        .tilemapTop = 7,
        .width = 9,
        .height = 3,
        .paletteNum = 15,
        .baseBlock = 69,
    },
    {
        .bg = 0,
        .tilemapLeft = 16,
        .tilemapTop = 10,
        .width = 8,
        .height = 2,
        .paletteNum = 15,
        .baseBlock = 96,
    },
    {
        .bg = 0,
        .tilemapLeft = 2,
        .tilemapTop = 12,
        .width = 26,
        .height = 7,
        .paletteNum = 15,
        .baseBlock = 112,
    },
    {
        .bg = 0,
        .tilemapLeft = 5,
        .tilemapTop = 2,
        .width = 23,
        .height = 2,
        .paletteNum = 15,
        .baseBlock = 294,
    },
    {
        .bg = 0,
        .tilemapLeft = 2,
        .tilemapTop = 5,
        .width = 8,
        .height = 2,
        .paletteNum = 15,
        .baseBlock = 340,
    },
    {
        .bg = 0,
        .tilemapLeft = 20,
        .tilemapTop = 5,
        .width = 8,
        .height = 2,
        .paletteNum = 15,
        .baseBlock = 356,
    },
    {
        .bg = 0,
        .tilemapLeft = 2,
        .tilemapTop = 16,
        .width = 26,
        .height = 2,
        .paletteNum = 15,
        .baseBlock = 372,
    },
    {
        .bg = 1,
        .tilemapLeft = 2,
        .tilemapTop = 2,
        .width = 26,
        .height = 2,
        .paletteNum = 15,
        .baseBlock = 1,
    },
    {
        .bg = 1,
        .tilemapLeft = 16,
        .tilemapTop = 5,
        .width = 8,
        .height = 2,
        .paletteNum = 15,
        .baseBlock = 53,
    },
    {
        .bg = 1,
        .tilemapLeft = 19,
        .tilemapTop = 7,
        .width = 9,
        .height = 3,
        .paletteNum = 15,
        .baseBlock = 69,
    },
    {
        .bg = 1,
        .tilemapLeft = 16,
        .tilemapTop = 10,
        .width = 8,
        .height = 2,
        .paletteNum = 15,
        .baseBlock = 96,
    },
    {
        .bg = 1,
        .tilemapLeft = 2,
        .tilemapTop = 12,
        .width = 26,
        .height = 7,
        .paletteNum = 15,
        .baseBlock = 112,
    },
    {
        .bg = 1,
        .tilemapLeft = 5,
        .tilemapTop = 2,
        .width = 23,
        .height = 2,
        .paletteNum = 15,
        .baseBlock = 294,
    },
    {
        .bg = 1,
        .tilemapLeft = 2,
        .tilemapTop = 5,
        .width = 8,
        .height = 2,
        .paletteNum = 15,
        .baseBlock = 340,
    },
    {
        .bg = 1,
        .tilemapLeft = 20,
        .tilemapTop = 5,
        .width = 8,
        .height = 2,
        .paletteNum = 15,
        .baseBlock = 356,
    },
    {
        .bg = 1,
        .tilemapLeft = 2,
        .tilemapTop = 16,
        .width = 26,
        .height = 2,
        .paletteNum = 15,
        .baseBlock = 372,
    },
    // UB: No DUMMY_WIN_TEMPLATE at the array's end.
};

static const struct ScanlineEffectParams sTourneyTreeScanlineEffectParams =
{
    .dmaDest = (void *)REG_ADDR_BG3CNT,
    .dmaControl = SCANLINE_EFFECT_DMACNT_16BIT,
    .initState = 1,
};

static const struct CompressedSpriteSheet sTourneyTreeButtonsSpriteSheet[] =
{
    {gDomeTourneyTreeButtons_Gfx, 0x0600, 0x0000},
    {},
};

// Unused
static const struct CompressedSpritePalette sTourneyTreeButtonsSpritePal[] =
{
    {gDomeTourneyTreeButtons_Pal, 0x0000},
    {},
};

static const struct OamData sOamData_TourneyTreePokeball =
{
    .y = 0,
    .affineMode = ST_OAM_AFFINE_OFF,
    .objMode = ST_OAM_OBJ_NORMAL,
    .mosaic = 0,
    .bpp = ST_OAM_4BPP,
    .shape = SPRITE_SHAPE(16x16),
    .x = 0,
    .matrixNum = 0,
    .size = SPRITE_SIZE(16x16),
    .tileNum = 0,
    .priority = 0,
    .paletteNum = 0,
    .affineParam = 0,
};

// For Exit/Cancel buttons
static const struct OamData sOamData_TourneyTreeCloseButton =
{
    .y = 0,
    .affineMode = ST_OAM_AFFINE_OFF,
    .objMode = ST_OAM_OBJ_NORMAL,
    .mosaic = 0,
    .bpp = ST_OAM_4BPP,
    .shape = SPRITE_SHAPE(32x16),
    .x = 0,
    .matrixNum = 0,
    .size = SPRITE_SIZE(32x16),
    .tileNum = 0,
    .priority = 0,
    .paletteNum = 1,
    .affineParam = 0,
};

static const struct OamData sOamData_VerticalScrollArrow =
{
    .y = 0,
    .affineMode = ST_OAM_AFFINE_OFF,
    .objMode = ST_OAM_OBJ_NORMAL,
    .mosaic = 0,
    .bpp = ST_OAM_4BPP,
    .shape = SPRITE_SHAPE(16x8),
    .x = 0,
    .matrixNum = 0,
    .size = SPRITE_SIZE(16x8),
    .tileNum = 0,
    .priority = 0,
    .paletteNum = 2,
    .affineParam = 0,
};

static const struct OamData sOamData_HorizontalScrollArrow =
{
    .y = 0,
    .affineMode = ST_OAM_AFFINE_OFF,
    .objMode = ST_OAM_OBJ_NORMAL,
    .mosaic = 0,
    .bpp = ST_OAM_4BPP,
    .shape = SPRITE_SHAPE(8x16),
    .x = 0,
    .matrixNum = 0,
    .size = SPRITE_SIZE(8x16),
    .tileNum = 0,
    .priority = 0,
    .paletteNum = 2,
    .affineParam = 0,
};

static const union AnimCmd sSpriteAnim_TourneyTreePokeballNormal[] =
{
    ANIMCMD_FRAME(20, 1),
    ANIMCMD_END,
};
static const union AnimCmd sSpriteAnim_TourneyTreePokeballSelected[] =
{
    ANIMCMD_FRAME(24, 1),
    ANIMCMD_END,
};

static const union AnimCmd * const sSpriteAnimTable_TourneyTreePokeball[] =
{
    sSpriteAnim_TourneyTreePokeballNormal,
    sSpriteAnim_TourneyTreePokeballSelected,
};

// Sprite template for the pokeballs on the tourney tree that act as buttons to view a trainer/match info card
static const struct SpriteTemplate sTourneyTreePokeballSpriteTemplate =
{
    .tileTag = 0x0000,
    .paletteTag = 0xffff,
    .oam = &sOamData_TourneyTreePokeball,
    .anims = sSpriteAnimTable_TourneyTreePokeball,
    .images = NULL,
    .affineAnims = gDummySpriteAffineAnimTable,
    .callback = SpriteCallbackDummy
};

static const union AnimCmd sSpriteAnim_TourneyTreeCancelButtonNormal[] =
{
    ANIMCMD_FRAME(8, 1),
    ANIMCMD_END,
};

static const union AnimCmd sSpriteAnim_TourneyTreeCancelButtonSelected[] =
{
    ANIMCMD_FRAME(0, 1),
    ANIMCMD_END,
};

static const union AnimCmd * const sSpriteAnimTable_TourneyTreeCancelButton[] =
{
    sSpriteAnim_TourneyTreeCancelButtonNormal,
    sSpriteAnim_TourneyTreeCancelButtonSelected,
};

static const struct SpriteTemplate sCancelButtonSpriteTemplate =
{
    .tileTag = 0x0000,
    .paletteTag = 0xffff,
    .oam = &sOamData_TourneyTreeCloseButton,
    .anims = sSpriteAnimTable_TourneyTreeCancelButton,
    .images = NULL,
    .affineAnims = gDummySpriteAffineAnimTable,
    .callback = SpriteCallbackDummy
};

static const union AnimCmd sSpriteAnim_TourneyTreeExitButtonNormal[] =
{
    ANIMCMD_FRAME(40, 1),
    ANIMCMD_END,
};

static const union AnimCmd sSpriteAnim_TourneyTreeExitButtonSelected[] =
{
    ANIMCMD_FRAME(32, 1),
    ANIMCMD_END,
 };

static const union AnimCmd * const sSpriteAnimTable_TourneyTreeExitButton[] =
{
    sSpriteAnim_TourneyTreeExitButtonNormal,
    sSpriteAnim_TourneyTreeExitButtonSelected,
};

static const struct SpriteTemplate sExitButtonSpriteTemplate =
{
    .tileTag = 0x0000,
    .paletteTag = 0xffff,
    .oam = &sOamData_TourneyTreeCloseButton,
    .anims = sSpriteAnimTable_TourneyTreeExitButton,
    .images = NULL,
    .affineAnims = gDummySpriteAffineAnimTable,
    .callback = SpriteCallbackDummy
};

static const union AnimCmd sSpriteAnim_UpArrow[] =
{
    ANIMCMD_FRAME(18, 1),
    ANIMCMD_END,
};

static const union AnimCmd sSpriteAnim_DownArrow[] =
{
    ANIMCMD_FRAME(18, 1, .vFlip = TRUE),
    ANIMCMD_END,
 };

static const union AnimCmd sSpriteAnim_LeftArrow[] =
{
    ANIMCMD_FRAME(16, 1, .hFlip = TRUE),
    ANIMCMD_END,
};

static const union AnimCmd sSpriteAnim_RightArrow[] =
{
    ANIMCMD_FRAME(16, 1),
    ANIMCMD_END,
};

static const union AnimCmd * const sSpriteAnimTable_VerticalScrollArrow[] =
{
    sSpriteAnim_UpArrow,
    sSpriteAnim_DownArrow,
};

static const union AnimCmd * const sSpriteAnimTable_HorizontalScrollArrow[] =
{
    sSpriteAnim_LeftArrow,
    sSpriteAnim_RightArrow,
};

static const struct SpriteTemplate sHorizontalScrollArrowSpriteTemplate =
{
    .tileTag = 0x0000,
    .paletteTag = 0xffff,
    .oam = &sOamData_HorizontalScrollArrow,
    .anims = sSpriteAnimTable_HorizontalScrollArrow,
    .images = NULL,
    .affineAnims = gDummySpriteAffineAnimTable,
    .callback = SpriteCb_HorizontalScrollArrow
};

static const struct SpriteTemplate sVerticalScrollArrowSpriteTemplate =
{
    .tileTag = 0x0000,
    .paletteTag = 0xffff,
    .oam = &sOamData_VerticalScrollArrow,
    .anims = sSpriteAnimTable_VerticalScrollArrow,
    .images = NULL,
    .affineAnims = gDummySpriteAffineAnimTable,
    .callback = SpriteCb_VerticalScrollArrow
};

// Organized by seed starting position, i.e. seed 0 battles seed 8 first
static const u8 sTourneyTreeTrainerIds[DOME_TOURNAMENT_TRAINERS_COUNT] = {0, 8, 12, 4, 7, 15, 11, 3, 2, 10, 14, 6, 5, 13, 9, 1};

static void (* const sBattleDomeFunctions[])(void) =
{
    [BATTLE_DOME_FUNC_INIT]                     = InitDomeChallenge,
    [BATTLE_DOME_FUNC_GET_DATA]                 = GetDomeData,
    [BATTLE_DOME_FUNC_SET_DATA]                 = SetDomeData,
    [BATTLE_DOME_FUNC_GET_ROUND_TEXT]           = BufferDomeRoundText,
    [BATTLE_DOME_FUNC_GET_OPPONENT_NAME]        = BufferDomeOpponentName,
    [BATTLE_DOME_FUNC_INIT_OPPONENT_PARTY]      = InitDomeOpponentParty,
    [BATTLE_DOME_FUNC_SHOW_OPPONENT_INFO]       = ShowDomeOpponentInfo,
    [BATTLE_DOME_FUNC_SHOW_TOURNEY_TREE]        = ShowDomeTourneyTree,
    [BATTLE_DOME_FUNC_SHOW_PREV_TOURNEY_TREE]   = ShowPreviousDomeTourneyTree,
    [BATTLE_DOME_FUNC_SET_OPPONENT_ID]          = SetDomeOpponentId,
    [BATTLE_DOME_FUNC_SET_OPPONENT_GFX]         = SetDomeOpponentGraphicsId,
    [BATTLE_DOME_FUNC_SHOW_STATIC_TOURNEY_TREE] = ShowNonInteractiveDomeTourneyTree,
    [BATTLE_DOME_FUNC_RESOLVE_WINNERS]          = ResolveDomeRoundWinners,
    [BATTLE_DOME_FUNC_SAVE]                     = SaveDomeChallenge,
    [BATTLE_DOME_FUNC_INCREMENT_STREAK]         = IncrementDomeStreaks,
    [BATTLE_DOME_FUNC_SET_TRAINERS]             = SetFacilityTrainerAndMonPtrs,
    [BATTLE_DOME_FUNC_RESET_SKETCH]             = ResetSketchedMoves,
    [BATTLE_DOME_FUNC_RESTORE_HELD_ITEMS]       = RestoreDomePlayerPartyHeldItems,
    [BATTLE_DOME_FUNC_REDUCE_PARTY]             = ReduceDomePlayerPartyToSelectedMons,
    [BATTLE_DOME_FUNC_COMPARE_SEEDS]            = GetPlayerSeededBeforeOpponent,
    [BATTLE_DOME_FUNC_GET_WINNER_NAME]          = BufferLastDomeWinnerName,
    [BATTLE_DOME_FUNC_INIT_RESULTS_TREE]        = InitRandomTourneyTreeResults,
    [BATTLE_DOME_FUNC_INIT_TRAINERS]            = InitDomeTrainers,
};

static const u32 sWinStreakFlags[][2] =
{
    {STREAK_DOME_SINGLES_50, STREAK_DOME_SINGLES_OPEN},
    {STREAK_DOME_DOUBLES_50, STREAK_DOME_DOUBLES_OPEN},
};

static const u32 sWinStreakMasks[][2] =
{
    {~(STREAK_DOME_SINGLES_50), ~(STREAK_DOME_SINGLES_OPEN)},
    {~(STREAK_DOME_DOUBLES_50), ~(STREAK_DOME_DOUBLES_OPEN)},
};

// TODO: The below two arrays probably need better names. The one below for example is only true of sIdToOpponentId[i][0]
static const u8 sIdToOpponentId[DOME_TOURNAMENT_TRAINERS_COUNT][DOME_ROUNDS_COUNT] =
{
    [0]  = { 8,  0,  4,  8},
    [1]  = { 9, 12,  8,  0},
    [2]  = {10,  8, 12,  0},
    [3]  = {11,  4,  0,  8},
    [4]  = {12,  0,  4,  8},
    [5]  = {13, 12,  8,  0},
    [6]  = {14,  8, 12,  0},
    [7]  = {15,  4,  0,  8},
    [8]  = { 0,  0,  4,  8},
    [9]  = { 1, 12,  8,  0},
    [10] = { 2,  8, 12,  0},
    [11] = { 3,  4,  0,  8},
    [12] = { 4,  0,  4,  8},
    [13] = { 5, 12,  8,  0},
    [14] = { 6,  8, 12,  0},
    [15] = { 7,  4,  0,  8},
};

// sTourneyTreeTrainerIds with every other pair swapped
static const u8 sTourneyTreeTrainerOpponentIds[DOME_TOURNAMENT_TRAINERS_COUNT] = { 0, 8, 4, 12, 7, 15, 3, 11, 2, 10, 6, 14, 5, 13, 1, 9 };

// The match number - 1 that a given tournament trainer will participate in for a given round
static const u8 sIdToMatchNumber[DOME_TOURNAMENT_TRAINERS_COUNT][DOME_ROUNDS_COUNT] =
{
    { 0,  8, 12, 14},
    { 0,  8, 12, 14},
    { 1,  8, 12, 14},
    { 1,  8, 12, 14},
    { 2,  9, 12, 14},
    { 2,  9, 12, 14},
    { 3,  9, 12, 14},
    { 3,  9, 12, 14},
    { 4, 10, 13, 14},
    { 4, 10, 13, 14},
    { 5, 10, 13, 14},
    { 5, 10, 13, 14},
    { 6, 11, 13, 14},
    { 6, 11, 13, 14},
    { 7, 11, 13, 14},
    { 7, 11, 13, 14},
};

static const u8 sLastMatchCardNum[DOME_ROUNDS_COUNT] =
{
    [DOME_ROUND1]    = 23,
    [DOME_ROUND2]    = 27,
    [DOME_SEMIFINAL] = 29,
    [DOME_FINAL]     = 30
};

static const u8 gUnknown_0860D1A0[DOME_TOURNAMENT_TRAINERS_COUNT / 2][DOME_ROUNDS_COUNT] =
{
    {16, 24, 28, 30},
    {17, 24, 28, 30},
    {18, 25, 28, 30},
    {19, 25, 28, 30},
    {20, 26, 29, 30},
    {21, 26, 29, 30},
    {22, 27, 29, 30},
    {23, 27, 29, 30},
};

static const u8 gUnknown_0860D1C0[DOME_TOURNAMENT_TRAINERS_COUNT] = {0, 15, 8, 7, 3, 12, 11, 4, 1, 14, 9, 6, 2, 13, 10, 5};

// Each tourney trainer has a text describing their potential to win, depending on their seed ranking for the current tourney
// Dome Ace Tucker has their own separate potential text
static const u8 *const sBattleDomePotentialTexts[DOME_TOURNAMENT_TRAINERS_COUNT + 1] =
{
    BattleDome_Text_Potential1, // Highest potential
    BattleDome_Text_Potential2,
    BattleDome_Text_Potential3,
    BattleDome_Text_Potential4,
    BattleDome_Text_Potential5,
    BattleDome_Text_Potential6,
    BattleDome_Text_Potential7,
    BattleDome_Text_Potential8,
    BattleDome_Text_Potential9,
    BattleDome_Text_Potential10,
    BattleDome_Text_Potential11,
    BattleDome_Text_Potential12,
    BattleDome_Text_Potential13,
    BattleDome_Text_Potential14,
    BattleDome_Text_Potential15,
    BattleDome_Text_Potential16, // Lowest potential
    BattleDome_Text_PotentialDomeAceTucker,
};

// The first line of text on a trainers info card that gives information about their battle style (dependent on their party's moves)
static const u8 *const sBattleDomeOpponentStyleTexts[NUM_BATTLE_STYLES] =
{
    [DOME_BATTLE_STYLE_RISKY]           = BattleDome_Text_StyleRiskDisaster,
    [DOME_BATTLE_STYLE_STALL]           = BattleDome_Text_StyleEndureLongBattles,
    [DOME_BATTLE_STYLE_VARIED]          = BattleDome_Text_StyleVariesTactics,
    [DOME_BATTLE_STYLE_COMBO_HIGH]      = BattleDome_Text_StyleToughWinningPattern,
    [DOME_BATTLE_STYLE_RARE_MOVES]      = BattleDome_Text_StyleUsesVeryRareMove,   // Seems like the text for these two was swapped
    [DOME_BATTLE_STYLE_RARE_MOVE]       = BattleDome_Text_StyleUsesStartlingMoves, //
    [DOME_BATTLE_STYLE_HP]              = BattleDome_Text_StyleConstantlyWatchesHP,
    [DOME_BATTLE_STYLE_STORE_POWER]     = BattleDome_Text_StyleStoresAndLoosesPower,
    [DOME_BATTLE_STYLE_ENFEEBLE_LOW]    = BattleDome_Text_StyleEnfeeblesFoes,
    [DOME_BATTLE_STYLE_LUCK]            = BattleDome_Text_StylePrefersLuckTactics,
    [DOME_BATTLE_STYLE_REGAL]           = BattleDome_Text_StyleRegalAtmosphere,
    [DOME_BATTLE_STYLE_LOW_PP]          = BattleDome_Text_StylePowerfulLowPPMoves,
    [DOME_BATTLE_STYLE_STATUS_ATK]      = BattleDome_Text_StyleEnfeebleThenAttack,
    [DOME_BATTLE_STYLE_ENDURE]          = BattleDome_Text_StyleBattlesWhileEnduring,
    [DOME_BATTLE_STYLE_STATUS]          = BattleDome_Text_StyleUpsetsFoesEmotionally,
    [DOME_BATTLE_STYLE_STRAIGHTFORWARD] = BattleDome_Text_StyleStrongAndStraightforward,
    [DOME_BATTLE_STYLE_AGGRESSIVE]      = BattleDome_Text_StyleAggressivelyStrongMoves,
    [DOME_BATTLE_STYLE_DEF]             = BattleDome_Text_StyleCleverlyDodgesAttacks,
    [DOME_BATTLE_STYLE_ENFEEBLE_HIGH]   = BattleDome_Text_StyleUsesUpsettingMoves,
    [DOME_BATTLE_STYLE_POPULAR_POWER]   = BattleDome_Text_StyleUsesPopularMoves,
    [DOME_BATTLE_STYLE_COMBO_LOW]       = BattleDome_Text_StyleHasPowerfulComboMoves,
    [DOME_BATTLE_STYLE_ACCURATE]        = BattleDome_Text_StyleUsesHighProbabilityMoves,
    [DOME_BATTLE_STYLE_POWERFUL]        = BattleDome_Text_StyleAggressivelySpectacularMoves,
    [DOME_BATTLE_STYLE_ATK_OVER_DEF]    = BattleDome_Text_StyleEmphasizesOffenseOverDefense,
    [DOME_BATTLE_STYLE_DEF_OVER_ATK]    = BattleDome_Text_StyleEmphasizesDefenseOverOffense,
    [DOME_BATTLE_STYLE_POPULAR_STRONG]  = BattleDome_Text_StyleAttacksQuicklyStrongMoves,
    [DOME_BATTLE_STYLE_EFFECTS]         = BattleDome_Text_StyleUsesAddedEffectMoves,
    [DOME_BATTLE_STYLE_BALANCED]        = BattleDome_Text_StyleUsesBalancedMixOfMoves,
    [DOME_BATTLE_STYLE_UNUSED1]         = BattleDome_Text_StyleSampleMessage1,
    [DOME_BATTLE_STYLE_UNUSED2]         = BattleDome_Text_StyleSampleMessage2,
    [DOME_BATTLE_STYLE_UNUSED3]         = BattleDome_Text_StyleSampleMessage3,
    [DOME_BATTLE_STYLE_UNUSED4]         = BattleDome_Text_StyleSampleMessage4,
};

// The second line of text on a trainers info card that gives information about their party's stat spread
static const u8 *const sBattleDomeOpponentStatsTexts[] =
{
    BattleDome_Text_EmphasizesHPAndAtk,      // DOME_TEXT_TWO_GOOD_STATS and DOME_TEXT_HP start here
    BattleDome_Text_EmphasizesHPAndDef,
    BattleDome_Text_EmphasizesHPAndSpeed,
    BattleDome_Text_EmphasizesHPAndSpAtk,
    BattleDome_Text_EmphasizesHPAndSpDef,
    BattleDome_Text_EmphasizesAtkAndDef,     // DOME_TEXT_ATK starts here
    BattleDome_Text_EmphasizesAtkAndSpeed,
    BattleDome_Text_EmphasizesAtkAndSpAtk,
    BattleDome_Text_EmphasizesAtkAndSpDef,
    BattleDome_Text_EmphasizesDefAndSpeed,   // DOME_TEXT_DEF starts here
    BattleDome_Text_EmphasizesDefAndSpAtk,
    BattleDome_Text_EmphasizesDefAndSpDef,
    BattleDome_Text_EmphasizesSpeedAndSpAtk, // DOME_TEXT_SPEED starts here
    BattleDome_Text_EmphasizesSpeedAndSpDef,
    BattleDome_Text_EmphasizesSpAtkAndSpDef, // DOME_TEXT_SPATK starts here
    BattleDome_Text_EmphasizesHP,            // DOME_TEXT_ONE_GOOD_STAT starts here
    BattleDome_Text_EmphasizesAtk,
    BattleDome_Text_EmphasizesDef,
    BattleDome_Text_EmphasizesSpeed,
    BattleDome_Text_EmphasizesSpAtk,
    BattleDome_Text_EmphasizesSpDef,
    BattleDome_Text_NeglectsHPAndAtk,        // DOME_TEXT_TWO_BAD_STATS starts here
    BattleDome_Text_NeglectsHPAndDef,
    BattleDome_Text_NeglectsHPAndSpeed,
    BattleDome_Text_NeglectsHPAndSpAtk,
    BattleDome_Text_NeglectsHPAndSpDef,
    BattleDome_Text_NeglectsAtkAndDef,
    BattleDome_Text_NeglectsAtkAndSpeed,
    BattleDome_Text_NeglectsAtkAndSpAtk,
    BattleDome_Text_NeglectsAtkAndSpDef,
    BattleDome_Text_NeglectsDefAndSpeed,
    BattleDome_Text_NeglectsDefAndSpAtk,
    BattleDome_Text_NeglectsDefAndSpDef,
    BattleDome_Text_NeglectsSpeedAndSpAtk,
    BattleDome_Text_NeglectsSpeedAndSpDef,
    BattleDome_Text_NeglectsSpAtkAndSpDef,
    BattleDome_Text_NeglectsHP,              // DOME_TEXT_ONE_BAD_STAT starts here
    BattleDome_Text_NeglectsAtk,
    BattleDome_Text_NeglectsDef,
    BattleDome_Text_NeglectsSpeed,
    BattleDome_Text_NeglectsSpAtk,
    BattleDome_Text_NeglectsSpDef,
    [DOME_TEXT_WELL_BALANCED] = BattleDome_Text_RaisesMonsWellBalanced,
};

static const u8 sInfoTrainerMonX[FRONTIER_PARTY_SIZE] = {104, 136, 104};
static const u8 sInfoTrainerMonY[FRONTIER_PARTY_SIZE] = { 38,  62,  78};
static const u8 sSpeciesNameTextYCoords[] = {0, 4, 0};

// Offsets within sBattleDomeOpponentStatsTexts for stat combinations
// SPDEF has no offset because by then all stat combinations have been reached, so it has no combination texts
static const u8 sStatTextOffsets[NUM_STATS - 1] =
{
    DOME_TEXT_HP,
    DOME_TEXT_ATK,
    DOME_TEXT_DEF,
    DOME_TEXT_SPEED,
    DOME_TEXT_SPATK
};

static const u8 *const sBattleDomeMatchNumberTexts[DOME_TOURNAMENT_MATCHES_COUNT] =
{
    BattleDome_Text_Round1Match1,
    BattleDome_Text_Round1Match2,
    BattleDome_Text_Round1Match3,
    BattleDome_Text_Round1Match4,
    BattleDome_Text_Round1Match5,
    BattleDome_Text_Round1Match6,
    BattleDome_Text_Round1Match7,
    BattleDome_Text_Round1Match8,
    BattleDome_Text_Round2Match1,
    BattleDome_Text_Round2Match2,
    BattleDome_Text_Round2Match3,
    BattleDome_Text_Round2Match4,
    BattleDome_Text_SemifinalMatch1,
    BattleDome_Text_SemifinalMatch2,
    BattleDome_Text_FinalMatch,
};

static const u8 *const sBattleDomeWinTexts[] =
{
    [DOME_TEXT_NO_WINNER_YET]    = BattleDome_Text_LetTheBattleBegin,
    [DOME_TEXT_WON_USING_MOVE]   = BattleDome_Text_TrainerWonUsingMove,
    [DOME_TEXT_CHAMP_USING_MOVE] = BattleDome_Text_TrainerBecameChamp,
    [DOME_TEXT_WON_ON_FORFEIT]   = BattleDome_Text_TrainerWonByDefault,
    [DOME_TEXT_CHAMP_ON_FORFEIT] = BattleDome_Text_TrainerWonOutrightByDefault,
    [DOME_TEXT_WON_NO_MOVES]     = BattleDome_Text_TrainerWonNoMoves,
    [DOME_TEXT_CHAMP_NO_MOVES]   = BattleDome_Text_TrainerWonOutrightNoMoves,
};

static const u8 sLeftTrainerMonX[FRONTIER_PARTY_SIZE]  = { 96,  96,  96};
static const u8 sLeftTrainerMonY[FRONTIER_PARTY_SIZE]  = { 56,  80, 104};
static const u8 sRightTrainerMonX[FRONTIER_PARTY_SIZE] = {144, 144, 144};
static const u8 sRightTrainerMonY[FRONTIER_PARTY_SIZE] = { 56,  80, 104};

// Duplicate of sTourneyTreeTrainerIds
static const u8 sTourneyTreeTrainerIds2[DOME_TOURNAMENT_TRAINERS_COUNT] = {0, 8, 12, 4, 7, 15, 11, 3, 2, 10, 14, 6, 5, 13, 9, 1};

// The number of possible trainers that could be competing in a given match
#define NUM_POSSIBLE_MATCH_TRAINERS(round) (DOME_TOURNAMENT_TRAINERS_COUNT / (1 << (DOME_ROUNDS_COUNT - round - 1)))

// The range of tournament trainers to check as possible participants in a given match
// Given by the offset in sCompetitorRangeByMatch[][0], the number of trainers in sCompetitorRangeByMatch[][1], and the round
static const u8 sCompetitorRangeByMatch[DOME_TOURNAMENT_MATCHES_COUNT][3] =
{
    { NUM_POSSIBLE_MATCH_TRAINERS(DOME_ROUND1) * 0,    NUM_POSSIBLE_MATCH_TRAINERS(DOME_ROUND1),    DOME_ROUND1},
    { NUM_POSSIBLE_MATCH_TRAINERS(DOME_ROUND1) * 1,    NUM_POSSIBLE_MATCH_TRAINERS(DOME_ROUND1),    DOME_ROUND1},
    { NUM_POSSIBLE_MATCH_TRAINERS(DOME_ROUND1) * 2,    NUM_POSSIBLE_MATCH_TRAINERS(DOME_ROUND1),    DOME_ROUND1},
    { NUM_POSSIBLE_MATCH_TRAINERS(DOME_ROUND1) * 3,    NUM_POSSIBLE_MATCH_TRAINERS(DOME_ROUND1),    DOME_ROUND1},
    { NUM_POSSIBLE_MATCH_TRAINERS(DOME_ROUND1) * 4,    NUM_POSSIBLE_MATCH_TRAINERS(DOME_ROUND1),    DOME_ROUND1},
    { NUM_POSSIBLE_MATCH_TRAINERS(DOME_ROUND1) * 5,    NUM_POSSIBLE_MATCH_TRAINERS(DOME_ROUND1),    DOME_ROUND1},
    { NUM_POSSIBLE_MATCH_TRAINERS(DOME_ROUND1) * 6,    NUM_POSSIBLE_MATCH_TRAINERS(DOME_ROUND1),    DOME_ROUND1},
    { NUM_POSSIBLE_MATCH_TRAINERS(DOME_ROUND1) * 7,    NUM_POSSIBLE_MATCH_TRAINERS(DOME_ROUND1),    DOME_ROUND1},
    { NUM_POSSIBLE_MATCH_TRAINERS(DOME_ROUND2) * 0,    NUM_POSSIBLE_MATCH_TRAINERS(DOME_ROUND2),    DOME_ROUND2},
    { NUM_POSSIBLE_MATCH_TRAINERS(DOME_ROUND2) * 1,    NUM_POSSIBLE_MATCH_TRAINERS(DOME_ROUND2),    DOME_ROUND2},
    { NUM_POSSIBLE_MATCH_TRAINERS(DOME_ROUND2) * 2,    NUM_POSSIBLE_MATCH_TRAINERS(DOME_ROUND2),    DOME_ROUND2},
    { NUM_POSSIBLE_MATCH_TRAINERS(DOME_ROUND2) * 3,    NUM_POSSIBLE_MATCH_TRAINERS(DOME_ROUND2),    DOME_ROUND2},
    { NUM_POSSIBLE_MATCH_TRAINERS(DOME_SEMIFINAL) * 0, NUM_POSSIBLE_MATCH_TRAINERS(DOME_SEMIFINAL), DOME_SEMIFINAL},
    { NUM_POSSIBLE_MATCH_TRAINERS(DOME_SEMIFINAL) * 1, NUM_POSSIBLE_MATCH_TRAINERS(DOME_SEMIFINAL), DOME_SEMIFINAL},
    { NUM_POSSIBLE_MATCH_TRAINERS(DOME_FINAL) * 0,     NUM_POSSIBLE_MATCH_TRAINERS(DOME_FINAL),     DOME_FINAL},
};

// 1st value is the windowId (0 for left column, 1 for right column)
// 2nd value is the y coord
static const u8 sTrainerNamePositions[DOME_TOURNAMENT_TRAINERS_COUNT][2] =
{
    { 0,   0},
    { 1, 112},
    { 1,   0},
    { 0, 112},
    { 0,  48},
    { 1,  64},
    { 1,  48},
    { 0,  64},
    { 0,  16},
    { 1,  96},
    { 1,  16},
    { 0,  96},
    { 0,  32},
    { 1,  80},
    { 1,  32},
    { 0,  80},
};

// Coords for the pokeballs on the tourney tree that act as buttons to view trainer/match info
static const u8 sTourneyTreePokeballCoords[DOME_TOURNAMENT_TRAINERS_COUNT + DOME_TOURNAMENT_MATCHES_COUNT][2] =
{
    { 68,  33}, // Left side trainers
    { 68,  49},
    { 68,  65},
    { 68,  81},
    { 68,  97},
    { 68, 113},
    { 68, 129},
    { 68, 145},
    {172,  33}, // Right side trainers
    {172,  49},
    {172,  65},
    {172,  81},
    {172,  97},
    {172, 113},
    {172, 129},
    {172, 145},
    { 87,  41}, // Left side Round 1 matches
    { 87,  73},
    { 87, 105},
    { 87, 137},
    {153,  41}, // Right side Round 1 matches
    {153,  73},
    {153, 105},
    {153, 137},
    { 95,  57}, // Left side Round 2 matches
    { 95, 121},
    {145,  57}, // Right side Round 2 matches
    {145, 121},
    {103,  89}, // Left side semifinal match
    {137,  89}, // Right side semifinal match
    {120,  89}, // Final match
};

// Each of these line sections define the position of the advancement line on the tourney tree for the victor of that round
// The trainers here are numbered by tourney ID (rank/seed) and ordered according to where they start on the tourney tree
#define LINESECTION_ROUND1_TRAINER1(lastSrc) \
    {.src = 0x6021,  .y = 0x04, .x = 0x09},  \
    {.src = 0x6023,  .y = 0x04, .x = 0x0a},  \
    {.src = 0x6047,  .y = 0x05, .x = 0x0a},  \
    {.src = lastSrc, .y = 0x05, .x = 0x0b},

#define LINESECTION_ROUND1_TRAINER9(lastSrc) \
    {.src = 0x6021,  .y = 0x06, .x = 0x09},  \
    {.src = 0x6021,  .y = 0x06, .x = 0x0a},  \
    {.src = 0x6027,  .y = 0x05, .x = 0x0a},  \
    {.src = lastSrc, .y = 0x05, .x = 0x0b},

#define LINESECTION_ROUND1_TRAINER13(lastSrc) \
    {.src = 0x6021,  .y = 0x08, .x = 0x09},   \
    {.src = 0x6023,  .y = 0x08, .x = 0x0a},   \
    {.src = 0x6047,  .y = 0x09, .x = 0x0a},   \
    {.src = lastSrc, .y = 0x09, .x = 0x0b},

#define LINESECTION_ROUND1_TRAINER5(lastSrc) \
    {.src = 0x6021,  .y = 0x0a, .x = 0x09},  \
    {.src = 0x6021,  .y = 0x0a, .x = 0x0a},  \
    {.src = 0x6027,  .y = 0x09, .x = 0x0a},  \
    {.src = lastSrc, .y = 0x09, .x = 0x0b},

#define LINESECTION_ROUND1_TRAINER8(lastSrc) \
    {.src = 0x6021,  .y = 0x0c, .x = 0x09},  \
    {.src = 0x6023,  .y = 0x0c, .x = 0x0a},  \
    {.src = 0x6047,  .y = 0x0d, .x = 0x0a},  \
    {.src = lastSrc, .y = 0x0d, .x = 0x0b},

#define LINESECTION_ROUND1_TRAINER16(lastSrc) \
    {.src = 0x6021,  .y = 0x0e, .x = 0x09},   \
    {.src = 0x6021,  .y = 0x0e, .x = 0x0a},   \
    {.src = 0x6027,  .y = 0x0d, .x = 0x0a},   \
    {.src = lastSrc, .y = 0x0d, .x = 0x0b},

#define LINESECTION_ROUND1_TRAINER12(lastSrc) \
    {.src = 0x6021,  .y = 0x10, .x = 0x09},   \
    {.src = 0x6023,  .y = 0x10, .x = 0x0a},   \
    {.src = 0x6047,  .y = 0x11, .x = 0x0a},   \
    {.src = lastSrc, .y = 0x11, .x = 0x0b},

#define LINESECTION_ROUND1_TRAINER4(lastSrc) \
    {.src = 0x602b,  .y = 0x12, .x = 0x09},  \
    {.src = 0x602b,  .y = 0x12, .x = 0x0a},  \
    {.src = 0x6027,  .y = 0x11, .x = 0x0a},  \
    {.src = lastSrc, .y = 0x11, .x = 0x0b},

#define LINESECTION_ROUND1_TRAINER3(lastSrc) \
    {.src = 0x6021,  .y = 0x04, .x = 0x14},  \
    {.src = 0x6025,  .y = 0x04, .x = 0x13},  \
    {.src = 0x6049,  .y = 0x05, .x = 0x13},  \
    {.src = lastSrc, .y = 0x05, .x = 0x12},

#define LINESECTION_ROUND1_TRAINER11(lastSrc) \
    {.src = 0x6021,  .y = 0x06, .x = 0x14},   \
    {.src = 0x6021,  .y = 0x06, .x = 0x13},   \
    {.src = 0x6029,  .y = 0x05, .x = 0x13},   \
    {.src = lastSrc, .y = 0x05, .x = 0x12},

#define LINESECTION_ROUND1_TRAINER15(lastSrc) \
    {.src = 0x6021,  .y = 0x08, .x = 0x14},   \
    {.src = 0x6025,  .y = 0x08, .x = 0x13},   \
    {.src = 0x6049,  .y = 0x09, .x = 0x13},   \
    {.src = lastSrc, .y = 0x09, .x = 0x12},

#define LINESECTION_ROUND1_TRAINER7(lastSrc) \
    {.src = 0x6021,  .y = 0x0a, .x = 0x14},  \
    {.src = 0x6021,  .y = 0x0a, .x = 0x13},  \
    {.src = 0x6029,  .y = 0x09, .x = 0x13},  \
    {.src = lastSrc, .y = 0x09, .x = 0x12},

#define LINESECTION_ROUND1_TRAINER6(lastSrc) \
    {.src = 0x6021,  .y = 0x0c, .x = 0x14},  \
    {.src = 0x6025,  .y = 0x0c, .x = 0x13},  \
    {.src = 0x6049,  .y = 0x0d, .x = 0x13},  \
    {.src = lastSrc, .y = 0x0d, .x = 0x12},

#define LINESECTION_ROUND1_TRAINER14(lastSrc) \
    {.src = 0x6021,  .y = 0x0e, .x = 0x14},   \
    {.src = 0x6021,  .y = 0x0e, .x = 0x13},   \
    {.src = 0x6029,  .y = 0x0d, .x = 0x13},   \
    {.src = lastSrc, .y = 0x0d, .x = 0x12},

#define LINESECTION_ROUND1_TRAINER10(lastSrc) \
    {.src = 0x6021,  .y = 0x10, .x = 0x14},   \
    {.src = 0x6025,  .y = 0x10, .x = 0x13},   \
    {.src = 0x6049,  .y = 0x11, .x = 0x13},   \
    {.src = lastSrc, .y = 0x11, .x = 0x12},

#define LINESECTION_ROUND1_TRAINER2(lastSrc) \
    {.src = 0x602b,  .y = 0x12, .x = 0x14},  \
    {.src = 0x602b,  .y = 0x12, .x = 0x13},  \
    {.src = 0x6029,  .y = 0x11, .x = 0x13},  \
    {.src = lastSrc, .y = 0x11, .x = 0x12},

#define LINESECTION_ROUND2_MATCH1(lastSrc)  \
    {.src = 0x6027,  .y = 0x06, .x = 0x0b}, \
    {.src = 0x6047,  .y = 0x07, .x = 0x0b}, \
    {.src = lastSrc, .y = 0x07, .x = 0x0c},

#define LINESECTION_ROUND2_MATCH2(lastSrc)  \
    {.src = 0x6027,  .y = 0x08, .x = 0x0b}, \
    {.src = 0x6027,  .y = 0x07, .x = 0x0b}, \
    {.src = lastSrc, .y = 0x07, .x = 0x0c},

#define LINESECTION_ROUND2_MATCH3(lastSrc)  \
    {.src = 0x6027,  .y = 0x0e, .x = 0x0b}, \
    {.src = 0x6047,  .y = 0x0f, .x = 0x0b}, \
    {.src = lastSrc, .y = 0x0f, .x = 0x0c},

#define LINESECTION_ROUND2_MATCH4(lastSrc)  \
    {.src = 0x6027,  .y = 0x10, .x = 0x0b}, \
    {.src = 0x6027,  .y = 0x0f, .x = 0x0b}, \
    {.src = lastSrc, .y = 0x0f, .x = 0x0c},

#define LINESECTION_ROUND2_MATCH5(lastSrc)  \
    {.src = 0x6029,  .y = 0x06, .x = 0x12}, \
    {.src = 0x6049,  .y = 0x07, .x = 0x12}, \
    {.src = lastSrc, .y = 0x07, .x = 0x11},

#define LINESECTION_ROUND2_MATCH6(lastSrc)  \
    {.src = 0x6029,  .y = 0x08, .x = 0x12}, \
    {.src = 0x6029,  .y = 0x07, .x = 0x12}, \
    {.src = lastSrc, .y = 0x07, .x = 0x11},

#define LINESECTION_ROUND2_MATCH7(lastSrc)  \
    {.src = 0x6029,  .y = 0x0e, .x = 0x12}, \
    {.src = 0x6049,  .y = 0x0f, .x = 0x12}, \
    {.src = lastSrc, .y = 0x0f, .x = 0x11},

#define LINESECTION_ROUND2_MATCH8(lastSrc)  \
    {.src = 0x6029,  .y = 0x10, .x = 0x12}, \
    {.src = 0x6029,  .y = 0x0f, .x = 0x12}, \
    {.src = lastSrc, .y = 0x0f, .x = 0x11},

#define LINESECTION_SEMIFINAL_TOP_LEFT     \
    {.src = 0x6027, .y = 0x08, .x = 0x0c}, \
    {.src = 0x6027, .y = 0x09, .x = 0x0c}, \
    {.src = 0x6027, .y = 0x0a, .x = 0x0c}, \
    {.src = 0x603b, .y = 0x0b, .x = 0x0c},

#define LINESECTION_SEMIFINAL_BOTTOM_LEFT  \
    {.src = 0x6033, .y = 0x0e, .x = 0x0c}, \
    {.src = 0x6032, .y = 0x0d, .x = 0x0c}, \
    {.src = 0x6031, .y = 0x0c, .x = 0x0c}, \
    {.src = 0x6030, .y = 0x0b, .x = 0x0c},

#define LINESECTION_SEMIFINAL_TOP_RIGHT    \
    {.src = 0x6029, .y = 0x08, .x = 0x11}, \
    {.src = 0x6029, .y = 0x09, .x = 0x11}, \
    {.src = 0x6029, .y = 0x0a, .x = 0x11}, \
    {.src = 0x603c, .y = 0x0b, .x = 0x11},

#define LINESECTION_SEMIFINAL_BOTTOM_RIGHT \
    {.src = 0x6038, .y = 0x0e, .x = 0x11}, \
    {.src = 0x6037, .y = 0x0d, .x = 0x11}, \
    {.src = 0x6036, .y = 0x0c, .x = 0x11}, \
    {.src = 0x6035, .y = 0x0b, .x = 0x11},

#define LINESECTION_FINAL_LEFT             \
    {.src = 0x602c, .y = 0x0b, .x = 0x0d}, \
    {.src = 0x602d, .y = 0x0b, .x = 0x0e},

#define LINESECTION_FINAL_RIGHT            \
    {.src = 0x602f, .y = 0x0b, .x = 0x10}, \
    {.src = 0x602e, .y = 0x0b, .x = 0x0f},


static const struct TourneyTreeLineSection sLineSectionTrainer1Round1[] =
{
    LINESECTION_ROUND1_TRAINER1(0x6043)
};

static const struct TourneyTreeLineSection sLineSectionTrainer1Round2[] =
{
    LINESECTION_ROUND1_TRAINER1(0x6023)
    LINESECTION_ROUND2_MATCH1(0x6043)
};

static const struct TourneyTreeLineSection sLineSectionTrainer1Semifinal[] =
{
    LINESECTION_ROUND1_TRAINER1(0x6023)
    LINESECTION_ROUND2_MATCH1(0x6023)
    LINESECTION_SEMIFINAL_TOP_LEFT
};

static const struct TourneyTreeLineSection sLineSectionTrainer1Final[] =
{
    LINESECTION_ROUND1_TRAINER1(0x6023)
    LINESECTION_ROUND2_MATCH1(0x6023)
    LINESECTION_SEMIFINAL_TOP_LEFT
    LINESECTION_FINAL_LEFT
};

static const struct TourneyTreeLineSection sLineSectionTrainer9Round1[] =
{
    LINESECTION_ROUND1_TRAINER9(0x6043)
};

static const struct TourneyTreeLineSection sLineSectionTrainer9Round2[] =
{
    LINESECTION_ROUND1_TRAINER9(0x6023)
    LINESECTION_ROUND2_MATCH1(0x6043)
};

static const struct TourneyTreeLineSection sLineSectionTrainer9Semifinal[] =
{
    LINESECTION_ROUND1_TRAINER9(0x6023)
    LINESECTION_ROUND2_MATCH1(0x6023)
    LINESECTION_SEMIFINAL_TOP_LEFT
};

static const struct TourneyTreeLineSection sLineSectionTrainer9Final[] =
{
    LINESECTION_ROUND1_TRAINER9(0x6023)
    LINESECTION_ROUND2_MATCH1(0x6023)
    LINESECTION_SEMIFINAL_TOP_LEFT
    LINESECTION_FINAL_LEFT
};

static const struct TourneyTreeLineSection sLineSectionTrainer13Round1[] =
{
    LINESECTION_ROUND1_TRAINER13(0x6021)
};

static const struct TourneyTreeLineSection sLineSectionTrainer13Round2[] =
{
    LINESECTION_ROUND1_TRAINER13(0x6021)
    LINESECTION_ROUND2_MATCH2(0x6043)
};

static const struct TourneyTreeLineSection sLineSectionTrainer13Semifinal[] =
{
    LINESECTION_ROUND1_TRAINER13(0x6021)
    LINESECTION_ROUND2_MATCH2(0x6023)
    LINESECTION_SEMIFINAL_TOP_LEFT
};

static const struct TourneyTreeLineSection sLineSectionTrainer13Final[] =
{
    LINESECTION_ROUND1_TRAINER13(0x6021)
    LINESECTION_ROUND2_MATCH2(0x6023)
    LINESECTION_SEMIFINAL_TOP_LEFT
    LINESECTION_FINAL_LEFT
};

static const struct TourneyTreeLineSection sLineSectionTrainer5Round1[] =
{
    LINESECTION_ROUND1_TRAINER5(0x6021)
};

static const struct TourneyTreeLineSection sLineSectionTrainer5Round2[] =
{
    LINESECTION_ROUND1_TRAINER5(0x6021)
    LINESECTION_ROUND2_MATCH2(0x6043)
};

static const struct TourneyTreeLineSection sLineSectionTrainer5Semifinal[] =
{
    LINESECTION_ROUND1_TRAINER5(0x6021)
    LINESECTION_ROUND2_MATCH2(0x6023)
    LINESECTION_SEMIFINAL_TOP_LEFT
};

static const struct TourneyTreeLineSection sLineSectionTrainer5Final[] =
{
    LINESECTION_ROUND1_TRAINER5(0x6021)
    LINESECTION_ROUND2_MATCH2(0x6023)
    LINESECTION_SEMIFINAL_TOP_LEFT
    LINESECTION_FINAL_LEFT
};

static const struct TourneyTreeLineSection sLineSectionTrainer8Round1[] =
{
    LINESECTION_ROUND1_TRAINER8(0x6043)
};

static const struct TourneyTreeLineSection sLineSectionTrainer8Round2[] =
{
    LINESECTION_ROUND1_TRAINER8(0x6023)
    LINESECTION_ROUND2_MATCH3(0x6021)
};

static const struct TourneyTreeLineSection sLineSectionTrainer8Semifinal[] =
{
    LINESECTION_ROUND1_TRAINER8(0x6023)
    LINESECTION_ROUND2_MATCH3(0x6021)
    LINESECTION_SEMIFINAL_BOTTOM_LEFT
};

static const struct TourneyTreeLineSection sLineSectionTrainer8Final[] =
{
    LINESECTION_ROUND1_TRAINER8(0x6023)
    LINESECTION_ROUND2_MATCH3(0x6021)
    LINESECTION_SEMIFINAL_BOTTOM_LEFT
    LINESECTION_FINAL_LEFT
};

static const struct TourneyTreeLineSection sLineSectionTrainer16Round1[] =
{
    LINESECTION_ROUND1_TRAINER16(0x6043)
};

static const struct TourneyTreeLineSection sLineSectionTrainer16Round2[] =
{
    LINESECTION_ROUND1_TRAINER16(0x6023)
    LINESECTION_ROUND2_MATCH3(0x6021)
};

static const struct TourneyTreeLineSection sLineSectionTrainer16Semifinal[] =
{
    LINESECTION_ROUND1_TRAINER16(0x6023)
    LINESECTION_ROUND2_MATCH3(0x6021)
    LINESECTION_SEMIFINAL_BOTTOM_LEFT
};

static const struct TourneyTreeLineSection sLineSectionTrainer16Final[] =
{
    LINESECTION_ROUND1_TRAINER16(0x6023)
    LINESECTION_ROUND2_MATCH3(0x6021)
    LINESECTION_SEMIFINAL_BOTTOM_LEFT
    LINESECTION_FINAL_LEFT
};

static const struct TourneyTreeLineSection sLineSectionTrainer12Round1[] =
{
    LINESECTION_ROUND1_TRAINER12(0x6021)
};

static const struct TourneyTreeLineSection sLineSectionTrainer12Round2[] =
{
    LINESECTION_ROUND1_TRAINER12(0x6021)
    LINESECTION_ROUND2_MATCH4(0x6021)
};

static const struct TourneyTreeLineSection sLineSectionTrainer12Semifinal[] =
{
    LINESECTION_ROUND1_TRAINER12(0x6021)
    LINESECTION_ROUND2_MATCH4(0x6021)
    LINESECTION_SEMIFINAL_BOTTOM_LEFT
};

static const struct TourneyTreeLineSection sLineSectionTrainer12Final[] =
{
    LINESECTION_ROUND1_TRAINER12(0x6021)
    LINESECTION_ROUND2_MATCH4(0x6021)
    LINESECTION_SEMIFINAL_BOTTOM_LEFT
    LINESECTION_FINAL_LEFT
};

static const struct TourneyTreeLineSection sLineSectionTrainer4Round1[] =
{
    LINESECTION_ROUND1_TRAINER4(0x6021)
};

static const struct TourneyTreeLineSection sLineSectionTrainer4Round2[] =
{
    LINESECTION_ROUND1_TRAINER4(0x6021)
    LINESECTION_ROUND2_MATCH4(0x6021)
};

static const struct TourneyTreeLineSection sLineSectionTrainer4Semifinal[] =
{
    LINESECTION_ROUND1_TRAINER4(0x6021)
    LINESECTION_ROUND2_MATCH4(0x6021)
    LINESECTION_SEMIFINAL_BOTTOM_LEFT
};

static const struct TourneyTreeLineSection sLineSectionTrainer4Final[] =
{
    LINESECTION_ROUND1_TRAINER4(0x6021)
    LINESECTION_ROUND2_MATCH4(0x6021)
    LINESECTION_SEMIFINAL_BOTTOM_LEFT
    LINESECTION_FINAL_LEFT
};

static const struct TourneyTreeLineSection sLineSectionTrainer3Round1[] =
{
    LINESECTION_ROUND1_TRAINER3(0x6045)
};

static const struct TourneyTreeLineSection sLineSectionTrainer3Round2[] =
{
    LINESECTION_ROUND1_TRAINER3(0x6025)
    LINESECTION_ROUND2_MATCH5(0x6045)
};

static const struct TourneyTreeLineSection sLineSectionTrainer3Semifinal[] =
{
    LINESECTION_ROUND1_TRAINER3(0x6025)
    LINESECTION_ROUND2_MATCH5(0x6025)
    LINESECTION_SEMIFINAL_TOP_RIGHT
};

static const struct TourneyTreeLineSection sLineSectionTrainer3Final[] =
{
    LINESECTION_ROUND1_TRAINER3(0x6025)
    LINESECTION_ROUND2_MATCH5(0x6025)
    LINESECTION_SEMIFINAL_TOP_RIGHT
    LINESECTION_FINAL_RIGHT
};

static const struct TourneyTreeLineSection sLineSectionTrainer11Round1[] =
{
    LINESECTION_ROUND1_TRAINER11(0x6045)
};

static const struct TourneyTreeLineSection sLineSectionTrainer11Round2[] =
{
    LINESECTION_ROUND1_TRAINER11(0x6025)
    LINESECTION_ROUND2_MATCH5(0x6045)
};

static const struct TourneyTreeLineSection sLineSectionTrainer11Semifinal[] =
{
    LINESECTION_ROUND1_TRAINER11(0x6025)
    LINESECTION_ROUND2_MATCH5(0x6025)
    LINESECTION_SEMIFINAL_TOP_RIGHT
};

static const struct TourneyTreeLineSection sLineSectionTrainer11Final[] =
{
    LINESECTION_ROUND1_TRAINER11(0x6025)
    LINESECTION_ROUND2_MATCH5(0x6025)
    LINESECTION_SEMIFINAL_TOP_RIGHT
    LINESECTION_FINAL_RIGHT
};

static const struct TourneyTreeLineSection sLineSectionTrainer15Round1[] =
{
    LINESECTION_ROUND1_TRAINER15(0x6021)
};

static const struct TourneyTreeLineSection sLineSectionTrainer15Round2[] =
{
    LINESECTION_ROUND1_TRAINER15(0x6021)
    LINESECTION_ROUND2_MATCH6(0x6045)
};

static const struct TourneyTreeLineSection sLineSectionTrainer15Semifinal[] =
{
    LINESECTION_ROUND1_TRAINER15(0x6021)
    LINESECTION_ROUND2_MATCH6(0x6025)
    LINESECTION_SEMIFINAL_TOP_RIGHT
};

static const struct TourneyTreeLineSection sLineSectionTrainer15Final[] =
{
    LINESECTION_ROUND1_TRAINER15(0x6021)
    LINESECTION_ROUND2_MATCH6(0x6025)
    LINESECTION_SEMIFINAL_TOP_RIGHT
    LINESECTION_FINAL_RIGHT
};

static const struct TourneyTreeLineSection sLineSectionTrainer7Round1[] =
{
    LINESECTION_ROUND1_TRAINER7(0x6021)
};

static const struct TourneyTreeLineSection sLineSectionTrainer7Round2[] =
{
    LINESECTION_ROUND1_TRAINER7(0x6021)
    LINESECTION_ROUND2_MATCH6(0x6045)
};

static const struct TourneyTreeLineSection sLineSectionTrainer7Semifinal[] =
{
    LINESECTION_ROUND1_TRAINER7(0x6021)
    LINESECTION_ROUND2_MATCH6(0x6025)
    LINESECTION_SEMIFINAL_TOP_RIGHT
};

static const struct TourneyTreeLineSection sLineSectionTrainer7Final[] =
{
    LINESECTION_ROUND1_TRAINER7(0x6021)
    LINESECTION_ROUND2_MATCH6(0x6025)
    LINESECTION_SEMIFINAL_TOP_RIGHT
    LINESECTION_FINAL_RIGHT
};

static const struct TourneyTreeLineSection sLineSectionTrainer6Round1[] =
{
    LINESECTION_ROUND1_TRAINER6(0x6045)
};

static const struct TourneyTreeLineSection sLineSectionTrainer6Round2[] =
{
    LINESECTION_ROUND1_TRAINER6(0x6025)
    LINESECTION_ROUND2_MATCH7(0x6021)
};

static const struct TourneyTreeLineSection sLineSectionTrainer6Semifinal[] =
{
    LINESECTION_ROUND1_TRAINER6(0x6025)
    LINESECTION_ROUND2_MATCH7(0x6021)
    LINESECTION_SEMIFINAL_BOTTOM_RIGHT
};

static const struct TourneyTreeLineSection sLineSectionTrainer6Final[] =
{
    LINESECTION_ROUND1_TRAINER6(0x6025)
    LINESECTION_ROUND2_MATCH7(0x6021)
    LINESECTION_SEMIFINAL_BOTTOM_RIGHT
    LINESECTION_FINAL_RIGHT
};

static const struct TourneyTreeLineSection sLineSectionTrainer14Round1[] =
{
    LINESECTION_ROUND1_TRAINER14(0x6045)
};

static const struct TourneyTreeLineSection sLineSectionTrainer14Round2[] =
{
    LINESECTION_ROUND1_TRAINER14(0x6025)
    LINESECTION_ROUND2_MATCH7(0x6021)
};

static const struct TourneyTreeLineSection sLineSectionTrainer14Semifinal[] =
{
    LINESECTION_ROUND1_TRAINER14(0x6025)
    LINESECTION_ROUND2_MATCH7(0x6021)
    LINESECTION_SEMIFINAL_BOTTOM_RIGHT
};

static const struct TourneyTreeLineSection sLineSectionTrainer14Final[] =
{
    LINESECTION_ROUND1_TRAINER14(0x6025)
    LINESECTION_ROUND2_MATCH7(0x6021)
    LINESECTION_SEMIFINAL_BOTTOM_RIGHT
    LINESECTION_FINAL_RIGHT
};

static const struct TourneyTreeLineSection sLineSectionTrainer10Round1[] =
{
    LINESECTION_ROUND1_TRAINER10(0x6021)
};

static const struct TourneyTreeLineSection sLineSectionTrainer10Round2[] =
{
    LINESECTION_ROUND1_TRAINER10(0x6021)
    LINESECTION_ROUND2_MATCH8(0x6021)
};

static const struct TourneyTreeLineSection sLineSectionTrainer10Semifinal[] =
{
    LINESECTION_ROUND1_TRAINER10(0x6021)
    LINESECTION_ROUND2_MATCH8(0x6021)
    LINESECTION_SEMIFINAL_BOTTOM_RIGHT
};

static const struct TourneyTreeLineSection sLineSectionTrainer10Final[] =
{
    LINESECTION_ROUND1_TRAINER10(0x6021)
    LINESECTION_ROUND2_MATCH8(0x6021)
    LINESECTION_SEMIFINAL_BOTTOM_RIGHT
    LINESECTION_FINAL_RIGHT
};

static const struct TourneyTreeLineSection sLineSectionTrainer2Round1[] =
{
    LINESECTION_ROUND1_TRAINER2(0x6021)
};

static const struct TourneyTreeLineSection sLineSectionTrainer2Round2[] =
{
    LINESECTION_ROUND1_TRAINER2(0x6021)
    LINESECTION_ROUND2_MATCH8(0x6021)
};

static const struct TourneyTreeLineSection sLineSectionTrainer2Semifinal[] =
{
    LINESECTION_ROUND1_TRAINER2(0x6021)
    LINESECTION_ROUND2_MATCH8(0x6021)
    LINESECTION_SEMIFINAL_BOTTOM_RIGHT
};

static const struct TourneyTreeLineSection sLineSectionTrainer2Final[] =
{
    LINESECTION_ROUND1_TRAINER2(0x6021)
    LINESECTION_ROUND2_MATCH8(0x6021)
    LINESECTION_SEMIFINAL_BOTTOM_RIGHT
    LINESECTION_FINAL_RIGHT
};

static const struct TourneyTreeLineSection *const sTourneyTreeLineSections[DOME_TOURNAMENT_TRAINERS_COUNT][DOME_ROUNDS_COUNT] =
{
    {sLineSectionTrainer1Round1,  sLineSectionTrainer1Round2,  sLineSectionTrainer1Semifinal,  sLineSectionTrainer1Final},
    {sLineSectionTrainer2Round1,  sLineSectionTrainer2Round2,  sLineSectionTrainer2Semifinal,  sLineSectionTrainer2Final},
    {sLineSectionTrainer3Round1,  sLineSectionTrainer3Round2,  sLineSectionTrainer3Semifinal,  sLineSectionTrainer3Final},
    {sLineSectionTrainer4Round1,  sLineSectionTrainer4Round2,  sLineSectionTrainer4Semifinal,  sLineSectionTrainer4Final},
    {sLineSectionTrainer5Round1,  sLineSectionTrainer5Round2,  sLineSectionTrainer5Semifinal,  sLineSectionTrainer5Final},
    {sLineSectionTrainer6Round1,  sLineSectionTrainer6Round2,  sLineSectionTrainer6Semifinal,  sLineSectionTrainer6Final},
    {sLineSectionTrainer7Round1,  sLineSectionTrainer7Round2,  sLineSectionTrainer7Semifinal,  sLineSectionTrainer7Final},
    {sLineSectionTrainer8Round1,  sLineSectionTrainer8Round2,  sLineSectionTrainer8Semifinal,  sLineSectionTrainer8Final},
    {sLineSectionTrainer9Round1,  sLineSectionTrainer9Round2,  sLineSectionTrainer9Semifinal,  sLineSectionTrainer9Final},
    {sLineSectionTrainer10Round1, sLineSectionTrainer10Round2, sLineSectionTrainer10Semifinal, sLineSectionTrainer10Final},
    {sLineSectionTrainer11Round1, sLineSectionTrainer11Round2, sLineSectionTrainer11Semifinal, sLineSectionTrainer11Final},
    {sLineSectionTrainer12Round1, sLineSectionTrainer12Round2, sLineSectionTrainer12Semifinal, sLineSectionTrainer12Final},
    {sLineSectionTrainer13Round1, sLineSectionTrainer13Round2, sLineSectionTrainer13Semifinal, sLineSectionTrainer13Final},
    {sLineSectionTrainer14Round1, sLineSectionTrainer14Round2, sLineSectionTrainer14Semifinal, sLineSectionTrainer14Final},
    {sLineSectionTrainer15Round1, sLineSectionTrainer15Round2, sLineSectionTrainer15Semifinal, sLineSectionTrainer15Final},
    {sLineSectionTrainer16Round1, sLineSectionTrainer16Round2, sLineSectionTrainer16Semifinal, sLineSectionTrainer16Final},
};

static const u8 sTourneyTreeLineSectionArrayCounts[DOME_TOURNAMENT_TRAINERS_COUNT][DOME_ROUNDS_COUNT] =
{
    {ARRAY_COUNT(sLineSectionTrainer1Round1),  ARRAY_COUNT(sLineSectionTrainer1Round2),  ARRAY_COUNT(sLineSectionTrainer1Semifinal),  ARRAY_COUNT(sLineSectionTrainer1Final)},
    {ARRAY_COUNT(sLineSectionTrainer2Round1),  ARRAY_COUNT(sLineSectionTrainer2Round2),  ARRAY_COUNT(sLineSectionTrainer2Semifinal),  ARRAY_COUNT(sLineSectionTrainer2Final)},
    {ARRAY_COUNT(sLineSectionTrainer3Round1),  ARRAY_COUNT(sLineSectionTrainer3Round2),  ARRAY_COUNT(sLineSectionTrainer3Semifinal),  ARRAY_COUNT(sLineSectionTrainer3Final)},
    {ARRAY_COUNT(sLineSectionTrainer4Round1),  ARRAY_COUNT(sLineSectionTrainer4Round2),  ARRAY_COUNT(sLineSectionTrainer4Semifinal),  ARRAY_COUNT(sLineSectionTrainer4Final)},
    {ARRAY_COUNT(sLineSectionTrainer5Round1),  ARRAY_COUNT(sLineSectionTrainer5Round2),  ARRAY_COUNT(sLineSectionTrainer5Semifinal),  ARRAY_COUNT(sLineSectionTrainer5Final)},
    {ARRAY_COUNT(sLineSectionTrainer6Round1),  ARRAY_COUNT(sLineSectionTrainer6Round2),  ARRAY_COUNT(sLineSectionTrainer6Semifinal),  ARRAY_COUNT(sLineSectionTrainer6Final)},
    {ARRAY_COUNT(sLineSectionTrainer7Round1),  ARRAY_COUNT(sLineSectionTrainer7Round2),  ARRAY_COUNT(sLineSectionTrainer7Semifinal),  ARRAY_COUNT(sLineSectionTrainer7Final)},
    {ARRAY_COUNT(sLineSectionTrainer8Round1),  ARRAY_COUNT(sLineSectionTrainer8Round2),  ARRAY_COUNT(sLineSectionTrainer8Semifinal),  ARRAY_COUNT(sLineSectionTrainer8Final)},
    {ARRAY_COUNT(sLineSectionTrainer9Round1),  ARRAY_COUNT(sLineSectionTrainer9Round2),  ARRAY_COUNT(sLineSectionTrainer9Semifinal),  ARRAY_COUNT(sLineSectionTrainer9Final)},
    {ARRAY_COUNT(sLineSectionTrainer10Round1), ARRAY_COUNT(sLineSectionTrainer10Round2), ARRAY_COUNT(sLineSectionTrainer10Semifinal), ARRAY_COUNT(sLineSectionTrainer10Final)},
    {ARRAY_COUNT(sLineSectionTrainer11Round1), ARRAY_COUNT(sLineSectionTrainer11Round2), ARRAY_COUNT(sLineSectionTrainer11Semifinal), ARRAY_COUNT(sLineSectionTrainer11Final)},
    {ARRAY_COUNT(sLineSectionTrainer12Round1), ARRAY_COUNT(sLineSectionTrainer12Round2), ARRAY_COUNT(sLineSectionTrainer12Semifinal), ARRAY_COUNT(sLineSectionTrainer12Final)},
    {ARRAY_COUNT(sLineSectionTrainer13Round1), ARRAY_COUNT(sLineSectionTrainer13Round2), ARRAY_COUNT(sLineSectionTrainer13Semifinal), ARRAY_COUNT(sLineSectionTrainer13Final)},
    {ARRAY_COUNT(sLineSectionTrainer14Round1), ARRAY_COUNT(sLineSectionTrainer14Round2), ARRAY_COUNT(sLineSectionTrainer14Semifinal), ARRAY_COUNT(sLineSectionTrainer14Final)},
    {ARRAY_COUNT(sLineSectionTrainer15Round1), ARRAY_COUNT(sLineSectionTrainer15Round2), ARRAY_COUNT(sLineSectionTrainer15Semifinal), ARRAY_COUNT(sLineSectionTrainer15Final)},
    {ARRAY_COUNT(sLineSectionTrainer16Round1), ARRAY_COUNT(sLineSectionTrainer16Round2), ARRAY_COUNT(sLineSectionTrainer16Semifinal), ARRAY_COUNT(sLineSectionTrainer16Final)},
};

// code
void CallBattleDomeFunction(void)
{
    sBattleDomeFunctions[gSpecialVar_0x8004]();
}

static void InitDomeChallenge(void)
{
    u32 lvlMode = gSaveBlock2Ptr->frontier.lvlMode;
    u32 battleMode = VarGet(VAR_FRONTIER_BATTLE_MODE);

    gSaveBlock2Ptr->frontier.challengeStatus = 0;
    gSaveBlock2Ptr->frontier.curChallengeBattleNum = 0;
    gSaveBlock2Ptr->frontier.challengePaused = FALSE;
    gSaveBlock2Ptr->frontier.disableRecordBattle = FALSE;
    if (!(gSaveBlock2Ptr->frontier.winStreakActiveFlags & sWinStreakFlags[battleMode][lvlMode]))
        gSaveBlock2Ptr->frontier.domeWinStreaks[battleMode][lvlMode] = 0;

    SetDynamicWarp(0, gSaveBlock1Ptr->location.mapGroup, gSaveBlock1Ptr->location.mapNum, -1);
    gTrainerBattleOpponent_A = 0;
}

static void GetDomeData(void)
{
    u32 lvlMode = gSaveBlock2Ptr->frontier.lvlMode;
    u32 battleMode = VarGet(VAR_FRONTIER_BATTLE_MODE);

    switch (gSpecialVar_0x8005)
    {
    case DOME_DATA_WIN_STREAK:
        gSpecialVar_Result = gSaveBlock2Ptr->frontier.domeWinStreaks[battleMode][lvlMode];
        break;
    case DOME_DATA_WIN_STREAK_ACTIVE:
        gSpecialVar_Result = ((gSaveBlock2Ptr->frontier.winStreakActiveFlags & sWinStreakFlags[battleMode][lvlMode]) != 0);
        break;
    case DOME_DATA_ATTEMPTED_SINGLES_50:
        gSpecialVar_Result = gSaveBlock2Ptr->frontier.domeAttemptedSingles50;
        break;
    case DOME_DATA_ATTEMPTED_SINGLES_OPEN:
        gSpecialVar_Result = gSaveBlock2Ptr->frontier.domeAttemptedSinglesOpen;
        break;
    case DOME_DATA_HAS_WON_SINGLES_50:
        gSpecialVar_Result = gSaveBlock2Ptr->frontier.domeHasWonSingles50;
        break;
    case DOME_DATA_HAS_WON_SINGLES_OPEN:
        gSpecialVar_Result = gSaveBlock2Ptr->frontier.domeHasWonSinglesOpen;
        break;
    case DOME_DATA_ATTEMPTED_CHALLENGE:
        if (VarGet(VAR_FRONTIER_BATTLE_MODE) == FRONTIER_MODE_DOUBLES)
        {
            if (lvlMode != FRONTIER_LVL_50)
                gSpecialVar_Result = gSaveBlock2Ptr->frontier.domeAttemptedDoublesOpen;
            else
                gSpecialVar_Result = gSaveBlock2Ptr->frontier.domeAttemptedDoubles50;
        }
        else
        {
            if (lvlMode != FRONTIER_LVL_50)
                gSpecialVar_Result = gSaveBlock2Ptr->frontier.domeAttemptedSinglesOpen;
            else
                gSpecialVar_Result = gSaveBlock2Ptr->frontier.domeAttemptedSingles50;
        }
        break;
    case DOME_DATA_HAS_WON_CHALLENGE:
        if (VarGet(VAR_FRONTIER_BATTLE_MODE) == FRONTIER_MODE_DOUBLES)
        {
            if (lvlMode != FRONTIER_LVL_50)
                gSpecialVar_Result = gSaveBlock2Ptr->frontier.domeHasWonDoublesOpen;
            else
                gSpecialVar_Result = gSaveBlock2Ptr->frontier.domeHasWonDoubles50;
        }
        else
        {
            if (lvlMode != FRONTIER_LVL_50)
                gSpecialVar_Result = gSaveBlock2Ptr->frontier.domeHasWonSinglesOpen;
            else
                gSpecialVar_Result = gSaveBlock2Ptr->frontier.domeHasWonSingles50;
        }
        break;
    case DOME_DATA_SELECTED_MONS:
        ClearSelectedPartyOrder();
        gSelectedOrderFromParty[0] = gSaveBlock2Ptr->frontier.selectedPartyMons[3];
        gSelectedOrderFromParty[1] = gSaveBlock2Ptr->frontier.selectedPartyMons[3] >> 8;
        break;
    case DOME_DATA_PREV_TOURNEY_TYPE:
        gSpecialVar_Result = (gSaveBlock2Ptr->frontier.domeLvlMode * 2) - 3 + gSaveBlock2Ptr->frontier.domeBattleMode;
        break;
    }
}

static void SetDomeData(void)
{
    u32 lvlMode = gSaveBlock2Ptr->frontier.lvlMode;
    u32 battleMode = VarGet(VAR_FRONTIER_BATTLE_MODE);

    switch (gSpecialVar_0x8005)
    {
    case DOME_DATA_WIN_STREAK:
        gSaveBlock2Ptr->frontier.domeWinStreaks[battleMode][lvlMode] = gSpecialVar_0x8006;
        break;
    case DOME_DATA_WIN_STREAK_ACTIVE:
        if (gSpecialVar_0x8006)
            gSaveBlock2Ptr->frontier.winStreakActiveFlags |= sWinStreakFlags[battleMode][lvlMode];
        else
            gSaveBlock2Ptr->frontier.winStreakActiveFlags &= sWinStreakMasks[battleMode][lvlMode];
        break;
    case DOME_DATA_ATTEMPTED_SINGLES_50:
        gSaveBlock2Ptr->frontier.domeAttemptedSingles50 = gSpecialVar_0x8006;
        break;
    case DOME_DATA_ATTEMPTED_SINGLES_OPEN:
        gSaveBlock2Ptr->frontier.domeAttemptedSinglesOpen = gSpecialVar_0x8006;
        break;
    case DOME_DATA_HAS_WON_SINGLES_50:
        gSaveBlock2Ptr->frontier.domeHasWonSingles50 = gSpecialVar_0x8006;
        break;
    case DOME_DATA_HAS_WON_SINGLES_OPEN:
        gSaveBlock2Ptr->frontier.domeHasWonSinglesOpen = gSpecialVar_0x8006;
        break;
    case DOME_DATA_ATTEMPTED_CHALLENGE:
        if (VarGet(VAR_FRONTIER_BATTLE_MODE) == FRONTIER_MODE_DOUBLES)
        {
            if (lvlMode != FRONTIER_LVL_50)
                gSaveBlock2Ptr->frontier.domeAttemptedDoublesOpen = gSpecialVar_0x8006;
            else
                gSaveBlock2Ptr->frontier.domeAttemptedDoubles50 = gSpecialVar_0x8006;
        }
        else
        {
            if (lvlMode != FRONTIER_LVL_50)
                gSaveBlock2Ptr->frontier.domeAttemptedSinglesOpen = gSpecialVar_0x8006;
            else
                gSaveBlock2Ptr->frontier.domeAttemptedSingles50 = gSpecialVar_0x8006;
        }
        break;
    case DOME_DATA_HAS_WON_CHALLENGE:
        if (VarGet(VAR_FRONTIER_BATTLE_MODE) == FRONTIER_MODE_DOUBLES)
        {
            if (lvlMode != FRONTIER_LVL_50)
                gSaveBlock2Ptr->frontier.domeHasWonDoublesOpen = gSpecialVar_0x8006;
            else
                gSaveBlock2Ptr->frontier.domeHasWonDoubles50 = gSpecialVar_0x8006;
        }
        else
        {
            if (lvlMode != FRONTIER_LVL_50)
                gSaveBlock2Ptr->frontier.domeHasWonSinglesOpen = gSpecialVar_0x8006;
            else
                gSaveBlock2Ptr->frontier.domeHasWonSingles50 = gSpecialVar_0x8006;
        }
        break;
    case DOME_DATA_SELECTED_MONS:
        gSaveBlock2Ptr->frontier.selectedPartyMons[3] = T1_READ_16(gSelectedOrderFromParty);
        break;
    }
}

static void InitDomeTrainers(void)
{
    int i, j, k;
    int monLevel;
    int species[FRONTIER_PARTY_SIZE];
    int monTypesBits, monTypesCount;
    int trainerId;
    int monId;
    u16 *rankingScores;
    int *statValues;
    u8 ivs = 0;

    species[0] = 0;
    species[1] = 0;
    species[2] = 0;
    rankingScores = AllocZeroed(sizeof(u16) * DOME_TOURNAMENT_TRAINERS_COUNT);
    statValues = AllocZeroed(sizeof(int) * NUM_STATS);

    gSaveBlock2Ptr->frontier.domeLvlMode = gSaveBlock2Ptr->frontier.lvlMode + 1;
    gSaveBlock2Ptr->frontier.domeBattleMode = VarGet(VAR_FRONTIER_BATTLE_MODE) + 1;
    DOME_TRAINERS[0].trainerId = TRAINER_PLAYER;
    DOME_TRAINERS[0].isEliminated = FALSE;
    DOME_TRAINERS[0].eliminatedAt = 0;
    DOME_TRAINERS[0].forfeited = FALSE;

    // Store the data used to display party information on the player's tourney page
    for (i = 0; i < FRONTIER_PARTY_SIZE; i++)
    {
        DOME_MONS[0][i] = GetMonData(&gPlayerParty[gSaveBlock2Ptr->frontier.selectedPartyMons[i] - 1], MON_DATA_SPECIES, NULL);
        for (j = 0; j < MAX_MON_MOVES; j++)
            gSaveBlock2Ptr->frontier.domePlayerPartyData[i].moves[j] = GetMonData(&gPlayerParty[gSaveBlock2Ptr->frontier.selectedPartyMons[i] - 1], MON_DATA_MOVE1 + j, NULL);
        for (j = 0; j < NUM_STATS; j++)
            gSaveBlock2Ptr->frontier.domePlayerPartyData[i].evs[j] = GetMonData(&gPlayerParty[gSaveBlock2Ptr->frontier.selectedPartyMons[i] - 1], MON_DATA_HP_EV + j, NULL);

        gSaveBlock2Ptr->frontier.domePlayerPartyData[i].nature = GetNature(&gPlayerParty[gSaveBlock2Ptr->frontier.selectedPartyMons[i] - 1]);
    }

    // Populate the tourney roster with random frontier trainers (dependent on streak)
    for (i = 1; i < DOME_TOURNAMENT_TRAINERS_COUNT; i++)
    {
        // Choose trainer. First 5/16 trainers are easier than the rest
        if (i > 5)
        {
            do
            {
                trainerId = GetRandomScaledFrontierTrainerId(GetCurrentFacilityWinStreak(), 0);
                for (j = 1; j < i; j++)
                {
                    if (DOME_TRAINERS[j].trainerId == trainerId)
                        break;
                }
            } while (j != i);
            DOME_TRAINERS[i].trainerId = trainerId;
        }
        else
        {
            do
            {
                trainerId = GetRandomScaledFrontierTrainerId(GetCurrentFacilityWinStreak() + 1, 0);
                for (j = 1; j < i; j++)
                {
                    if (DOME_TRAINERS[j].trainerId == trainerId)
                        break;
                }
            } while (j != i);
            DOME_TRAINERS[i].trainerId = trainerId;
        }

        // Choose party
        for (j = 0; j < FRONTIER_PARTY_SIZE; j++)
        {
            do
            {
                monId = GetRandomFrontierMonFromSet(trainerId);
                for (k = 0; k < j; k++)
                {
                    // Make sure the mon is valid.
                    int alreadySelectedMonId = DOME_MONS[i][k];
                    if (alreadySelectedMonId == monId
                        || species[0] == gFacilityTrainerMons[monId].species
                        || species[1] == gFacilityTrainerMons[monId].species
                        || gFacilityTrainerMons[alreadySelectedMonId].itemTableId == gFacilityTrainerMons[monId].itemTableId)
                        break;
                }
            } while (k != j);

            DOME_MONS[i][j] = monId;
            species[j] = gFacilityTrainerMons[monId].species;
        }

        DOME_TRAINERS[i].isEliminated = FALSE;
        DOME_TRAINERS[i].eliminatedAt = 0;
        DOME_TRAINERS[i].forfeited = FALSE;
    }

    // rankingScores is used to determine the seed (ranking) of the trainers
    // rankingScores[0] is for the player, rankingScores[1-15] are for the opponent trainers

    // Calculate player's ranking score
    monTypesBits = 0;
    rankingScores[0] = 0;
    for (i = 0; i < FRONTIER_PARTY_SIZE; i++)
    {
        // trainerId var re-used here as index of selected mons
        trainerId = gSaveBlock2Ptr->frontier.selectedPartyMons[i] - 1;
        rankingScores[0] += GetMonData(&gPlayerParty[trainerId], MON_DATA_ATK, NULL);
        rankingScores[0] += GetMonData(&gPlayerParty[trainerId], MON_DATA_DEF, NULL);
        rankingScores[0] += GetMonData(&gPlayerParty[trainerId], MON_DATA_SPATK, NULL);
        rankingScores[0] += GetMonData(&gPlayerParty[trainerId], MON_DATA_SPDEF, NULL);
        rankingScores[0] += GetMonData(&gPlayerParty[trainerId], MON_DATA_SPEED, NULL);
        rankingScores[0] += GetMonData(&gPlayerParty[trainerId], MON_DATA_MAX_HP, NULL);
        monTypesBits |= gBitTable[gBaseStats[GetMonData(&gPlayerParty[trainerId], MON_DATA_SPECIES, NULL)].type1];
        monTypesBits |= gBitTable[gBaseStats[GetMonData(&gPlayerParty[trainerId], MON_DATA_SPECIES, NULL)].type2];
    }

    // Count the number of types in the players party, to factor into the ranking
    for (monTypesCount = 0, j = 0; j < 32; j++)
    {
        if (monTypesBits & 1)
            monTypesCount++;
        monTypesBits >>= 1;
    }

    monLevel = SetFacilityPtrsGetLevel();
    rankingScores[0] += (monTypesCount * monLevel) / 20;

    // Calculate rankingScores for the opponent trainers
    for (i = 1; i < DOME_TOURNAMENT_TRAINERS_COUNT; i++)
    {
        monTypesBits = 0;
        rankingScores[i] = 0;
        ivs = GetDomeTrainerMonIvs(DOME_TRAINERS[i].trainerId);
        for (j = 0; j < FRONTIER_PARTY_SIZE; j++)
        {
            CalcDomeMonStats(gFacilityTrainerMons[DOME_MONS[i][j]].species,
                             monLevel, ivs,
                             gFacilityTrainerMons[DOME_MONS[i][j]].evSpread,
                             gFacilityTrainerMons[DOME_MONS[i][j]].nature,
                             statValues);

            rankingScores[i] += statValues[STAT_ATK];
            rankingScores[i] += statValues[STAT_DEF];
            rankingScores[i] += statValues[STAT_SPATK];
            rankingScores[i] += statValues[STAT_SPDEF];
            rankingScores[i] += statValues[STAT_SPEED];
            rankingScores[i] += statValues[STAT_HP];
            monTypesBits |= gBitTable[gBaseStats[gFacilityTrainerMons[DOME_MONS[i][j]].species].type1];
            monTypesBits |= gBitTable[gBaseStats[gFacilityTrainerMons[DOME_MONS[i][j]].species].type2];
        }

        for (monTypesCount = 0, j = 0; j < 32; j++)
        {
            if (monTypesBits & 1)
                monTypesCount++;
            monTypesBits >>= 1;
        }
        rankingScores[i] += (monTypesCount * monLevel) / 20;
    }

    // Seed tourney trainers according to their ranking
    for (i = 0; i < DOME_TOURNAMENT_TRAINERS_COUNT - 1; i++)
    {
        for (j = i + 1; j < DOME_TOURNAMENT_TRAINERS_COUNT; j++)
        {
            if (rankingScores[i] < rankingScores[j])
            {
                SwapDomeTrainers(i, j, rankingScores);
            }
            else
            {
                if (rankingScores[i] == rankingScores[j])
                {
                    if (DOME_TRAINERS[j].trainerId == TRAINER_PLAYER)
                        SwapDomeTrainers(i, j, rankingScores);
                    else if (DOME_TRAINERS[i].trainerId > DOME_TRAINERS[j].trainerId)
                        SwapDomeTrainers(i, j, rankingScores);
                }
            }
        }
    }

    // Add Frontier Brain to the tourney if they should be fought at the end of it
    if (GetFrontierBrainStatus() != FRONTIER_BRAIN_NOT_READY)
    {
        for (i = 0; i < DOME_TOURNAMENT_TRAINERS_COUNT; i++)
        {
            if (DOME_TRAINERS[i].trainerId == TRAINER_PLAYER)
                break;
        }

        if (sTrainerNamePositions[i][0] != 0)
        {
            j = 0;
            DOME_TRAINERS[j].trainerId = TRAINER_FRONTIER_BRAIN;
        }
        else
        {
            j = 1;
            DOME_TRAINERS[j].trainerId = TRAINER_FRONTIER_BRAIN;
        }

        for (i = 0; i < FRONTIER_PARTY_SIZE; i++)
            DOME_MONS[j][i] = GetFrontierBrainMonSpecies(i);
    }

    Free(rankingScores);
    Free(statValues);
}

#define CALC_STAT(base, statIndex)                                                          \
{                                                                                           \
    u8 baseStat = gBaseStats[species].base;                                                 \
    stats[statIndex] = (((2 * baseStat + ivs + evs[statIndex] / 4) * level) / 100) + 5;     \
    stats[statIndex] = (u8) ModifyStatByNature(nature, stats[statIndex], statIndex);        \
}

static void CalcDomeMonStats(u16 species, int level, int ivs, u8 evBits, u8 nature, int *stats)
{
    int i, count;
    u8 bits;
    u16 resultingEvs;
    int evs[NUM_STATS];

    count = 0, bits = evBits;
    for (i = 0; i < NUM_STATS; bits >>= 1, i++)
    {
        if (bits & 1)
            count++;
    }

    resultingEvs = MAX_TOTAL_EVS / count;
    for (i = 0; i < NUM_STATS; bits <<= 1, i++)
    {
        evs[i] = 0;
        if (evBits & bits)
            evs[i] = resultingEvs;
    }

    if (species == SPECIES_SHEDINJA)
    {
        stats[STAT_HP] = 1;
    }
    else
    {
        int n = 2 * gBaseStats[species].baseHP;
        stats[STAT_HP] = (((n + ivs + evs[STAT_HP] / 4) * level) / 100) + level + 10;
    }

    CALC_STAT(baseAttack, STAT_ATK);
    CALC_STAT(baseDefense, STAT_DEF);
    CALC_STAT(baseSpeed, STAT_SPEED);
    CALC_STAT(baseSpAttack, STAT_SPATK);
    CALC_STAT(baseSpDefense, STAT_SPDEF);
}

static void SwapDomeTrainers(int id1, int id2, u16 *statsArray)
{
    int i;
    u16 temp;

    SWAP(statsArray[id1], statsArray[id2], temp);
    SWAP(DOME_TRAINERS[id1].trainerId, DOME_TRAINERS[id2].trainerId, temp);

    for (i = 0; i < FRONTIER_PARTY_SIZE; i++)
        SWAP(DOME_MONS[id1][i], DOME_MONS[id2][i], temp);
}

static void BufferDomeRoundText(void)
{
    StringCopy(gStringVar1, gRoundsStringTable[gSaveBlock2Ptr->frontier.curChallengeBattleNum]);
}

static void BufferDomeOpponentName(void)
{
    StringCopy(gStringVar1, gRoundsStringTable[gSaveBlock2Ptr->frontier.curChallengeBattleNum]);
    CopyDomeTrainerName(gStringVar2, gTrainerBattleOpponent_A);
}

static void InitDomeOpponentParty(void)
{
    gPlayerPartyLostHP = 0;
    sPlayerPartyMaxHP =  GetMonData(&gPlayerParty[0], MON_DATA_MAX_HP, NULL);
    sPlayerPartyMaxHP += GetMonData(&gPlayerParty[1], MON_DATA_MAX_HP, NULL);
    CalculatePlayerPartyCount();
    CreateDomeOpponentMons(TrainerIdToTournamentId(gTrainerBattleOpponent_A));
}

static void CreateDomeOpponentMon(u8 monPartyId, u16 tournamentTrainerId, u8 tournamentMonId, u32 otId)
{
    int i;
    u8 friendship = MAX_FRIENDSHIP;
    u8 fixedIv = GetDomeTrainerMonIvs(tournamentTrainerId); // BUG: Should be using (DOME_TRAINERS[tournamentTrainerId].trainerId) instead of (tournamentTrainerId). As a result, all Pokemon have ivs of 3.
    u8 level = SetFacilityPtrsGetLevel();
    CreateMonWithEVSpreadNatureOTID(&gEnemyParty[monPartyId],
                                         gFacilityTrainerMons[DOME_MONS[tournamentTrainerId][tournamentMonId]].species,
                                         level,
                                         gFacilityTrainerMons[DOME_MONS[tournamentTrainerId][tournamentMonId]].nature,
                                         fixedIv,
                                         gFacilityTrainerMons[DOME_MONS[tournamentTrainerId][tournamentMonId]].evSpread, otId);

    friendship = MAX_FRIENDSHIP;
    for (i = 0; i < MAX_MON_MOVES; i++)
    {
        SetMonMoveSlot(&gEnemyParty[monPartyId],
                       gFacilityTrainerMons[DOME_MONS[tournamentTrainerId][tournamentMonId]].moves[i], i);
        if (gFacilityTrainerMons[DOME_MONS[tournamentTrainerId][tournamentMonId]].moves[i] == MOVE_FRUSTRATION)
            friendship = 0;
    }

    SetMonData(&gEnemyParty[monPartyId], MON_DATA_FRIENDSHIP, &friendship);
    SetMonData(&gEnemyParty[monPartyId], MON_DATA_HELD_ITEM,
               &gBattleFrontierHeldItems[gFacilityTrainerMons[DOME_MONS[tournamentTrainerId][tournamentMonId]].itemTableId]);
}

static void CreateDomeOpponentMons(u16 tournamentTrainerId)
{
    u8 monsCount = 0;
    u32 otId = 0;
    int i, selectedMonBits;

    ZeroEnemyPartyMons();
    selectedMonBits = GetDomeTrainerSelectedMons(tournamentTrainerId);
    otId = Random32();

    if (Random() % 10 > 5)
    {
        // Create mon if it was selected, starting from front
        for (i = 0; i < FRONTIER_PARTY_SIZE; i++)
        {
            if (selectedMonBits & 1)
            {
                CreateDomeOpponentMon(monsCount, tournamentTrainerId, i, otId);
                monsCount++;
            }
            selectedMonBits >>= 1;
        }
    }
    else
    {
        // Create mon if it was selected, starting from back
        for (i = FRONTIER_PARTY_SIZE - 1; i >= 0; i--)
        {
            if (selectedMonBits & (1 << (FRONTIER_PARTY_SIZE - 1)))
            {
                CreateDomeOpponentMon(monsCount, tournamentTrainerId, i, otId);
                monsCount++;
            }
            selectedMonBits <<= 1;
        }
    }
}

int GetDomeTrainerSelectedMons(u16 tournamentTrainerId)
{
    int selectedMonBits;
    if (Random() & 1)
    {
        selectedMonBits = SelectOpponentMonsUsingPersonality(tournamentTrainerId, FALSE);
        if (selectedMonBits == 0)
            selectedMonBits = SelectOpponentMonsUsingOtId(tournamentTrainerId, TRUE);
    }
    else
    {
        selectedMonBits = SelectOpponentMonsUsingOtId(tournamentTrainerId, FALSE);
        if (selectedMonBits == 0)
            selectedMonBits = SelectOpponentMonsUsingPersonality(tournamentTrainerId, TRUE);
    }

    return selectedMonBits;
}

// Could probably use a better name once GetTypeEffectivenessPoints is clarified
// Personality seems to be used to select a different weighting system for type effectiveness points
static int SelectOpponentMonsUsingPersonality(u16 tournamentTrainerId, bool8 allowRandom)
{
    int i, moveId, playerMonId;
    int partyMovePoints[FRONTIER_PARTY_SIZE];

    for (i = 0; i < FRONTIER_PARTY_SIZE; i++)
    {
        partyMovePoints[i] = 0;
        for (moveId = 0; moveId < MAX_MON_MOVES; moveId++)
        {
            for (playerMonId = 0; playerMonId < FRONTIER_PARTY_SIZE; playerMonId++)
            {
                if (DOME_TRAINERS[tournamentTrainerId].trainerId == TRAINER_FRONTIER_BRAIN)
                {
                    partyMovePoints[i] += GetTypeEffectivenessPoints(GetFrontierBrainMonMove(i, moveId),
                                            GetMonData(&gPlayerParty[playerMonId], MON_DATA_SPECIES, NULL), MON_DATA_PERSONALITY);
                }
                else
                {
                    partyMovePoints[i] += GetTypeEffectivenessPoints(gFacilityTrainerMons[DOME_MONS[tournamentTrainerId][i]].moves[moveId],
                                            GetMonData(&gPlayerParty[playerMonId], MON_DATA_SPECIES, NULL), MON_DATA_PERSONALITY);
                }
            }
        }
    }
    return SelectOpponentMonsFromParty(partyMovePoints, allowRandom);
}

// See above function, identical but uses MON_DATA_OT_ID
static int SelectOpponentMonsUsingOtId(u16 tournamentTrainerId, bool8 allowRandom)
{
    int i, moveId, playerMonId;
    int partyMovePoints[FRONTIER_PARTY_SIZE];

    for (i = 0; i < FRONTIER_PARTY_SIZE; i++)
    {
        partyMovePoints[i] = 0;
        for (moveId = 0; moveId < MAX_MON_MOVES; moveId++)
        {
            for (playerMonId = 0; playerMonId < FRONTIER_PARTY_SIZE; playerMonId++)
            {
                if (DOME_TRAINERS[tournamentTrainerId].trainerId == TRAINER_FRONTIER_BRAIN)
                {
                    partyMovePoints[i] += GetTypeEffectivenessPoints(GetFrontierBrainMonMove(i, moveId),
                                            GetMonData(&gPlayerParty[playerMonId], MON_DATA_SPECIES, NULL), MON_DATA_OT_ID);
                }
                else
                {
                    partyMovePoints[i] += GetTypeEffectivenessPoints(gFacilityTrainerMons[DOME_MONS[tournamentTrainerId][i]].moves[moveId],
                                            GetMonData(&gPlayerParty[playerMonId], MON_DATA_SPECIES, NULL), MON_DATA_OT_ID);
                }
            }
        }
    }
    return SelectOpponentMonsFromParty(partyMovePoints, allowRandom);
}

static int SelectOpponentMonsFromParty(int *partyMovePoints, bool8 allowRandom)
{
    int i, j;
    int selectedMonBits = 0;
    int partyPositions[FRONTIER_PARTY_SIZE];

    for (i = 0; i < FRONTIER_PARTY_SIZE; i++)
        partyPositions[i] = i;

    // All party mons have equal move score totals, choose randomly
    if (partyMovePoints[0] == partyMovePoints[1]
     && partyMovePoints[0] == partyMovePoints[2])
    {
        if (allowRandom)
        {
            i = 0;
            while (i != DOME_BATTLE_PARTY_SIZE)
            {
                u32 rand = Random() & FRONTIER_PARTY_SIZE;
                if (rand != FRONTIER_PARTY_SIZE && !(selectedMonBits & gBitTable[rand]))
                {
                    selectedMonBits |= gBitTable[rand];
                    i++;
                }
            }
        }
    }
    else
    {
        for (i = 0; i < DOME_BATTLE_PARTY_SIZE; i++)
        {
            for (j = i + 1; j < FRONTIER_PARTY_SIZE; j++)
            {
                int temp;

                if (partyMovePoints[i] < partyMovePoints[j])
                {
                    SWAP(partyMovePoints[i], partyMovePoints[j],temp)
                    SWAP(partyPositions[i], partyPositions[j], temp)
                }

                if (partyMovePoints[i] == partyMovePoints[j] && (Random() & 1))
                {
                    SWAP(partyMovePoints[i], partyMovePoints[j],temp)
                    SWAP(partyPositions[i], partyPositions[j], temp)
                }
            }
        }

        for (i = 0; i < DOME_BATTLE_PARTY_SIZE; i++)
        {
            selectedMonBits |= gBitTable[partyPositions[i]];
        }
    }

    return selectedMonBits;
}

#define TYPE_x0     0
#define TYPE_x0_25  5
#define TYPE_x0_50  10
#define TYPE_x1     20
#define TYPE_x2     40
#define TYPE_x4     80

// arg2 is either 2, a personality, or an OTID
static int GetTypeEffectivenessPoints(int move, int targetSpecies, int arg2)
{
    int defType1, defType2, defAbility, moveType;
    int i = 0;
    int typePower = TYPE_x1;

    if (move == MOVE_NONE || move == 0xFFFF || gBattleMoves[move].power == 0)
        return 0;

    defType1 = gBaseStats[targetSpecies].type1;
    defType2 = gBaseStats[targetSpecies].type2;
    defAbility = gBaseStats[targetSpecies].abilities[0];
    moveType = gBattleMoves[move].type;

    if (defAbility == ABILITY_LEVITATE && moveType == TYPE_GROUND)
    {
        if (arg2 == 1)
            typePower = 8;
    }
    else
    {
<<<<<<< HEAD
        u32 typeEffectiveness1 = UQ_4_12_TO_INT(GetTypeModifier(moveType, defType1) * 2) * 5;
        u32 typeEffectiveness2 = UQ_4_12_TO_INT(GetTypeModifier(moveType, defType2) * 2) * 5;

        typePower = (typeEffectiveness1 * typePower) / 10;
        if (defType2 != defType1)
            typePower = (typeEffectiveness2 * typePower) / 10;

        if (defAbility == ABILITY_WONDER_GUARD && typeEffectiveness1 != 20 && typeEffectiveness2 != 20)
            typePower = 0;
=======
        while (TYPE_EFFECT_ATK_TYPE(i) != TYPE_ENDTABLE)
        {
            if (TYPE_EFFECT_ATK_TYPE(i) == TYPE_FORESIGHT)
            {
                i += 3;
                continue;
            }
            if (TYPE_EFFECT_ATK_TYPE(i) == moveType)
            {
                // BUG: TYPE_x2 is not necessary and makes the condition always false if the ability is wonder guard.
                if (TYPE_EFFECT_DEF_TYPE(i) == defType1)
                    if ((defAbility == ABILITY_WONDER_GUARD && TYPE_EFFECT_MULTIPLIER(i) == TYPE_x2) || defAbility != ABILITY_WONDER_GUARD)
                        typePower = (typePower * TYPE_EFFECT_MULTIPLIER(i)) / 10;
                if (TYPE_EFFECT_DEF_TYPE(i) == defType2 && defType1 != defType2)
                    if ((defAbility == ABILITY_WONDER_GUARD && TYPE_EFFECT_MULTIPLIER(i) == TYPE_x2) || defAbility != ABILITY_WONDER_GUARD)
                        typePower = (typePower * TYPE_EFFECT_MULTIPLIER(i)) / 10;
            }
            i += 3;
        }
>>>>>>> 8b1c2c94
    }

    switch (arg2)
    {
    case 0:
        switch (typePower)
        {
        case TYPE_x0_50:
        case TYPE_x0_25:
        case TYPE_x0:
        default:
            typePower = 0;
            break;
        case TYPE_x1:
            typePower = 2;
            break;
        case TYPE_x2:
            typePower = 4;
            break;
        case TYPE_x4:
            typePower = 8;
            break;
        }
        break;
    case 1:
        switch (typePower)
        {
        default:
        case TYPE_x1:
            typePower = 0;
            break;
        case TYPE_x0_25:
            typePower = 4;
            break;
        case TYPE_x0:
            typePower = 8;
            break;
        case TYPE_x0_50:
            typePower = 2;
            break;
        case TYPE_x2:
            typePower = -2;
            break;
        case TYPE_x4:
            typePower = -4;
            break;
        }
        break;
    case 2:
        switch (typePower)
        {
        case TYPE_x0:
            typePower = -16;
            break;
        case TYPE_x0_25:
            typePower = -8;
            break;
        case TYPE_x0_50:
        default:
            typePower = 0;
            break;
        case TYPE_x1:
            typePower = 4;
            break;
        case TYPE_x2:
            typePower = 12;
            break;
        case TYPE_x4:
            typePower = 20;
            break;
        }
        break;
    }

    return typePower;
}

// Duplicate of GetFrontierTrainerFixedIvs
// NOTE: In CreateDomeOpponentMon a tournament trainer ID (0-15) is passed instead, resulting in all IVs of 3
//       To fix, see CreateDomeOpponentMon
static u8 GetDomeTrainerMonIvs(u16 trainerId)
{
    u8 fixedIv;

    if (trainerId <= FRONTIER_TRAINER_JILL)         // 0 - 99
        fixedIv = 3;
    else if (trainerId <= FRONTIER_TRAINER_CHLOE)   // 100 - 119
        fixedIv = 6;
    else if (trainerId <= FRONTIER_TRAINER_SOFIA)   // 120 - 139
        fixedIv = 9;
    else if (trainerId <= FRONTIER_TRAINER_JAZLYN)  // 140 - 159
        fixedIv = 12;
    else if (trainerId <= FRONTIER_TRAINER_ALISON)  // 160 - 179
        fixedIv = 15;
    else if (trainerId <= FRONTIER_TRAINER_LAMAR)   // 180 - 199
        fixedIv = 18;
    else if (trainerId <= FRONTIER_TRAINER_TESS)    // 200 - 219
        fixedIv = 21;
    else                                            // 220+ (- 299)
        fixedIv = 31;

    return fixedIv;
}

static int TournamentIdOfOpponent(int roundId, int trainerId)
{
    int i, j, opponentMax;

    // Get trainer's tournament id
    for (i = 0; i < DOME_TOURNAMENT_TRAINERS_COUNT; i++)
    {
        if (DOME_TRAINERS[i].trainerId == trainerId)
            break;
    }

    // Get trainer's opponent's tournament id
    if (roundId != DOME_ROUND1)
    {
        if (roundId == DOME_FINAL)
            opponentMax = sIdToOpponentId[i][roundId] + 8;
        else
            opponentMax = sIdToOpponentId[i][roundId] + 4;

        // Get first non-eliminated trainer in range of possible opponents
        for (j = sIdToOpponentId[i][roundId]; j < opponentMax; j++)
        {
            if (sTourneyTreeTrainerOpponentIds[j] != i && !DOME_TRAINERS[sTourneyTreeTrainerOpponentIds[j]].isEliminated)
                break;
        }

        if (j != opponentMax)
            return sTourneyTreeTrainerOpponentIds[j];
        else
            return 0xFF; // Already eliminated
    }
    else
    {
        if (!DOME_TRAINERS[sIdToOpponentId[i][roundId]].isEliminated)
            return sIdToOpponentId[i][roundId];
        else
            return 0xFF; // Already eliminated
    }
}

static void SetDomeOpponentId(void)
{
    gTrainerBattleOpponent_A = TrainerIdOfPlayerOpponent();
}

// While not an issue in-game, this will overflow if called after the player's opponent for the current round has been eliminated
static u16 TrainerIdOfPlayerOpponent(void)
{
    return DOME_TRAINERS[TournamentIdOfOpponent(gSaveBlock2Ptr->frontier.curChallengeBattleNum, TRAINER_PLAYER)].trainerId;
}

static void SetDomeOpponentGraphicsId(void)
{
    SetBattleFacilityTrainerGfxId(gTrainerBattleOpponent_A, 0);
}

static void SaveDomeChallenge(void)
{
    gSaveBlock2Ptr->frontier.challengeStatus = gSpecialVar_0x8005;
    VarSet(VAR_TEMP_0, 0);
    gSaveBlock2Ptr->frontier.challengePaused = TRUE;
    SaveGameFrontier();
}

static void IncrementDomeStreaks(void)
{
    u8 lvlMode = gSaveBlock2Ptr->frontier.lvlMode;
    u8 battleMode = VarGet(VAR_FRONTIER_BATTLE_MODE);

    if (gSaveBlock2Ptr->frontier.domeWinStreaks[battleMode][lvlMode] < 999)
        gSaveBlock2Ptr->frontier.domeWinStreaks[battleMode][lvlMode]++;
    if (gSaveBlock2Ptr->frontier.domeTotalChampionships[battleMode][lvlMode] < 999)
        gSaveBlock2Ptr->frontier.domeTotalChampionships[battleMode][lvlMode]++;

    if (gSaveBlock2Ptr->frontier.domeWinStreaks[battleMode][lvlMode] > gSaveBlock2Ptr->frontier.domeRecordWinStreaks[battleMode][lvlMode])
        gSaveBlock2Ptr->frontier.domeRecordWinStreaks[battleMode][lvlMode] = gSaveBlock2Ptr->frontier.domeWinStreaks[battleMode][lvlMode];
}

// For showing the opponent info card of the upcoming trainer
static void ShowDomeOpponentInfo(void)
{
    u8 taskId = CreateTask(Task_ShowTourneyInfoCard, 0);
    gTasks[taskId].tState = 0;
    gTasks[taskId].tTournamentId = TrainerIdToTournamentId(TrainerIdOfPlayerOpponent());
    gTasks[taskId].tMode = INFOCARD_NEXT_OPPONENT;
    gTasks[taskId].tPrevTaskId = 0;

    SetMainCallback2(CB2_TourneyTree);
}

// For showing the opponent info card or the match info card
static void Task_ShowTourneyInfoCard(u8 taskId)
{
    int i;
    int tournamentId = gTasks[taskId].tTournamentId;
    int mode = gTasks[taskId].tMode;
    int id = gTasks[taskId].tPrevTaskId;

    switch (gTasks[taskId].tState)
    {
    case 0:
        SetHBlankCallback(NULL);
        SetVBlankCallback(NULL);
        EnableInterrupts(INTR_FLAG_VBLANK);
        CpuFill32(0, (void *)VRAM, VRAM_SIZE);
        ResetBgsAndClearDma3BusyFlags(0);
        InitBgsFromTemplates(0, sInfoCardBgTemplates, ARRAY_COUNT(sInfoCardBgTemplates));
        InitWindows(sInfoCardWindowTemplates);
        DeactivateAllTextPrinters();
        gBattle_BG0_X = 0;
        gBattle_BG0_Y = 0;
        gBattle_BG1_X = 0;
        gBattle_BG1_Y = 0;
        gBattle_BG3_X = 0;
        gBattle_BG3_Y = 0;
        if (mode == INFOCARD_MATCH)
            gBattle_BG2_X = 0, gBattle_BG2_Y = 0;
        else
            gBattle_BG2_X = 0, gBattle_BG2_Y = 160;

        gTasks[taskId].tState++;
        break;
    case 1:
        SetGpuReg(REG_OFFSET_BLDCNT, 0);
        SetGpuReg(REG_OFFSET_BLDALPHA, 0);
        SetGpuReg(REG_OFFSET_BLDY, 0);
        SetGpuReg(REG_OFFSET_MOSAIC, 0);
        SetGpuReg(REG_OFFSET_WIN0H, 0);
        SetGpuReg(REG_OFFSET_WIN0V, 0);
        SetGpuReg(REG_OFFSET_WIN1H, 0);
        SetGpuReg(REG_OFFSET_WIN1V, 0);
        SetGpuReg(REG_OFFSET_WININ, 0);
        SetGpuReg(REG_OFFSET_WINOUT, WINOUT_WIN01_BG_ALL | WINOUT_WIN01_OBJ | WINOUT_WIN01_CLR);
        ResetPaletteFade();
        ResetSpriteData();
        FreeAllSpritePalettes();
        gReservedSpritePaletteCount = 4;
        gTasks[taskId].tState++;
        break;
    case 2:
        DecompressAndLoadBgGfxUsingHeap(2, gDomeTourneyInfoCard_Gfx, 0x2000, 0, 0);
        DecompressAndLoadBgGfxUsingHeap(2, gDomeTourneyInfoCard_Tilemap, 0x2000, 0, 1);
        DecompressAndLoadBgGfxUsingHeap(3, gDomeTourneyInfoCardBg_Tilemap, 0x800, 0, 1);
        LoadCompressedSpriteSheet(sTourneyTreeButtonsSpriteSheet);
        LoadCompressedPalette(gDomeTourneyTree_Pal, 0, 0x200);
        LoadCompressedPalette(gDomeTourneyTreeButtons_Pal, 0x100, 0x200);
        LoadCompressedPalette(gBattleWindowTextPalette, 0xF0, 0x20);
        if (mode == INFOCARD_MATCH)
            LoadCompressedPalette(gDomeTourneyMatchCardBg_Pal, 0x50, 0x20); // Changes the moving info card bg to orange when in match card mode
        CpuFill32(0, gPlttBufferFaded, 0x400);
        ShowBg(0);
        ShowBg(1);
        ShowBg(2);
        ShowBg(3);
        gTasks[taskId].tState++;
        break;
    case 3:
        SetVBlankCallback(VblankCb_TourneyInfoCard);
        sInfoCard = AllocZeroed(sizeof(*sInfoCard));
        for (i = 0; i < NUM_INFOCARD_SPRITES; i++)
            sInfoCard->spriteIds[i] = 0xFF;
        LoadMonIconPalettes();
        i = CreateTask(Task_HandleInfoCardInput, 0);
        gTasks[i].data[0] = 0;
        gTasks[i].data[2] = 0;
        gTasks[i].data[3] = mode;
        gTasks[i].data[4] = id;
        if (mode == INFOCARD_MATCH)
        {
            DisplayMatchInfoOnCard(0, tournamentId);
            sInfoCard->pos = 1;
        }
        else
        {
            DisplayTrainerInfoOnCard(0, tournamentId);
        }
        SetGpuReg(REG_OFFSET_DISPCNT, DISPCNT_OBJ_ON | DISPCNT_BG_ALL_ON | DISPCNT_OBJ_1D_MAP);
        if (mode != INFOCARD_NEXT_OPPONENT)
        {
            // Scroll up arrow
            id = CreateSprite(&sVerticalScrollArrowSpriteTemplate, 120, 4, 0);
            StartSpriteAnim(&gSprites[id], 0);
            gSprites[id].data[0] = i;

            // Scroll down arrow
            id = CreateSprite(&sVerticalScrollArrowSpriteTemplate, 120, 156, 0);
            StartSpriteAnim(&gSprites[id], 1);
            gSprites[id].data[0] = i;

            // Scroll left arrow
            id = CreateSprite(&sHorizontalScrollArrowSpriteTemplate, 6, 80, 0);
            StartSpriteAnim(&gSprites[id], 0);
            gSprites[id].data[0] = i;
            gSprites[id].data[1] = 0;
            if (mode == INFOCARD_TRAINER)
                gSprites[id].invisible = TRUE;

            // Scroll right arrow
            id = CreateSprite(&sHorizontalScrollArrowSpriteTemplate, 234, 80, 0);
            StartSpriteAnim(&gSprites[id], 1);
            gSprites[id].data[0] = i;
            gSprites[id].data[1] = 1;
        }
        DestroyTask(taskId);
        break;
    }
}

// Note: Card scrolling up means the current card goes down and another one appears from top.
// The same is true for scrolling left.
// That means that the sprite needs to move with the moving card in the opposite scrolling direction.
static void SpriteCb_TrainerIconCardScrollUp(struct Sprite *sprite)
{
    sprite->pos1.y += 4;
    if (sprite->data[0] != 0)
    {
        if (sprite->pos1.y >= -32)
            sprite->invisible = FALSE;
        if (++sprite->data[1] == 40)
            sprite->callback = SpriteCallbackDummy;
    }
    else
    {
        if (sprite->pos1.y >= 192)
        {
            sInfoCard->spriteIds[sprite->data[2]] = 0xFF;
            FreeAndDestroyTrainerPicSprite(sprite->data[3]);
        }
    }
}

static void SpriteCb_TrainerIconCardScrollDown(struct Sprite *sprite)
{
    sprite->pos1.y -= 4;
    if (sprite->data[0] != 0)
    {
        if (sprite->pos1.y <= 192)
            sprite->invisible = FALSE;
        if (++sprite->data[1] == 40)
            sprite->callback = SpriteCallbackDummy;
    }
    else
    {
        if (sprite->pos1.y <= -32)
        {
            sInfoCard->spriteIds[sprite->data[2]] = 0xFF;
            FreeAndDestroyTrainerPicSprite(sprite->data[3]);
        }
    }
}

static void SpriteCb_TrainerIconCardScrollLeft(struct Sprite *sprite)
{
    sprite->pos1.x += 4;
    if (sprite->data[0] != 0)
    {
        if (sprite->pos1.x >= -32)
            sprite->invisible = FALSE;
        if (++sprite->data[1] == 64)
            sprite->callback = SpriteCallbackDummy;
    }
    else
    {
        if (sprite->pos1.x >= 272)
        {
            sInfoCard->spriteIds[sprite->data[2]] = 0xFF;
            FreeAndDestroyTrainerPicSprite(sprite->data[3]);
        }
    }
}

static void SpriteCb_TrainerIconCardScrollRight(struct Sprite *sprite)
{
    sprite->pos1.x -= 4;
    if (sprite->data[0] != 0)
    {
        if (sprite->pos1.x <= 272)
            sprite->invisible = FALSE;
        if (++sprite->data[1] == 64)
            sprite->callback = SpriteCallbackDummy;
    }
    else
    {
        if (sprite->pos1.x <= -32)
        {
            sInfoCard->spriteIds[sprite->data[2]] = 0xFF;
            FreeAndDestroyTrainerPicSprite(sprite->data[3]);
        }
    }
}

#define sMonIconStill data[3]

static void SpriteCb_MonIcon(struct Sprite *sprite)
{
    if (!sprite->sMonIconStill)
        UpdateMonIconFrame(sprite);
}

static void SpriteCb_MonIconCardScrollUp(struct Sprite *sprite)
{
    if (!sprite->sMonIconStill)
        UpdateMonIconFrame(sprite);
    sprite->pos1.y += 4;
    if (sprite->data[0] != 0)
    {
        if (sprite->pos1.y >= -16)
            sprite->invisible = FALSE;
        if (++sprite->data[1] == 40)
            sprite->callback = SpriteCb_MonIcon;
    }
    else
    {
        if (sprite->pos1.y >= 176)
        {
            sInfoCard->spriteIds[sprite->data[2]] = 0xFF;
            FreeAndDestroyMonIconSprite(sprite);
        }
    }
}

static void SpriteCb_MonIconCardScrollDown(struct Sprite *sprite)
{
    if (!sprite->sMonIconStill)
        UpdateMonIconFrame(sprite);
    sprite->pos1.y -= 4;
    if (sprite->data[0] != 0)
    {
        if (sprite->pos1.y <= 176)
            sprite->invisible = FALSE;
        if (++sprite->data[1] == 40)
            sprite->callback = SpriteCb_MonIcon;
    }
    else
    {
        if (sprite->pos1.y <= -16)
        {
            sInfoCard->spriteIds[sprite->data[2]] = 0xFF;
            FreeAndDestroyMonIconSprite(sprite);
        }
    }
}

static void SpriteCb_MonIconCardScrollLeft(struct Sprite *sprite)
{
    if (!sprite->sMonIconStill)
        UpdateMonIconFrame(sprite);
    sprite->pos1.x += 4;
    if (sprite->data[0] != 0)
    {
        if (sprite->pos1.x >= -16)
            sprite->invisible = FALSE;
        if (++sprite->data[1] == 64)
            sprite->callback = SpriteCb_MonIcon;
    }
    else
    {
        if (sprite->pos1.x >= 256)
        {
            sInfoCard->spriteIds[sprite->data[2]] = 0xFF;
            FreeAndDestroyMonIconSprite(sprite);
        }
    }
}

static void SpriteCb_MonIconCardScrollRight(struct Sprite *sprite)
{
    if (!sprite->sMonIconStill)
        UpdateMonIconFrame(sprite);
    sprite->pos1.x -= 4;
    if (sprite->data[0] != 0)
    {
        if (sprite->pos1.x <= 256)
            sprite->invisible = FALSE;
        if (++sprite->data[1] == 64)
            sprite->callback = SpriteCb_MonIcon;
    }
    else
    {
        if (sprite->pos1.x <= -16)
        {
            sInfoCard->spriteIds[sprite->data[2]] = 0xFF;
            FreeAndDestroyMonIconSprite(sprite);
        }
    }
}

static void SpriteCb_HorizontalScrollArrow(struct Sprite *sprite)
{
    int taskId1 = sprite->data[0];
    int arrId = gTasks[gTasks[taskId1].data[4]].data[1];
    int tournmanetTrainerId = sTourneyTreeTrainerIds[arrId];
    int roundId = gSaveBlock2Ptr->frontier.curChallengeBattleNum;

    if (gTasks[taskId1].data[3] == 1)
    {
        if (sprite->data[1])
        {
            if ((DOME_TRAINERS[tournmanetTrainerId].isEliminated
                && sInfoCard->pos - 1 < DOME_TRAINERS[tournmanetTrainerId].eliminatedAt))
            {
                sprite->invisible = FALSE;
            }
            else if (!DOME_TRAINERS[tournmanetTrainerId].isEliminated
                     && sInfoCard->pos - 1 < roundId)
            {
                sprite->invisible = FALSE;
            }
            else
            {
                if (gTasks[taskId1].data[0] == 2)
                    sprite->invisible = TRUE;
            }
        }
        else
        {
            if (sInfoCard->pos != 0)
            {
                sprite->invisible = FALSE;
            }
            else
            {
                if (gTasks[taskId1].data[0] == 2)
                    sprite->invisible = TRUE;
            }
        }
    }
    else
    {
        if (sprite->data[1])
        {
            if (sInfoCard->pos > 1)
            {
                if (gTasks[taskId1].data[0] == 2)
                    sprite->invisible = TRUE;
            }
            else
            {
                sprite->invisible = FALSE;
            }
        }
        else
        {
            if (sInfoCard->pos != 0)
            {
                sprite->invisible = FALSE;
            }
            else
            {
                if (gTasks[taskId1].data[0] == 2)
                    sprite->invisible = TRUE;
            }
        }
    }
}

static void SpriteCb_VerticalScrollArrow(struct Sprite *sprite)
{
    int taskId1 = sprite->data[0];

    if (gTasks[taskId1].data[3] == 1)
    {
        if (sInfoCard->pos != 0)
        {
            if (gTasks[taskId1].data[0] == 2)
                sprite->invisible = TRUE;
        }
        else
        {
            sprite->invisible = FALSE;
        }
    }
    else
    {
        if (sInfoCard->pos != 1)
        {
            if (gTasks[taskId1].data[0] == 2)
                sprite->invisible = TRUE;
        }
        else
        {
            sprite->invisible = FALSE;
        }
    }
}

// Task states for Task_HandleInfoCardInput
#define STATE_FADE_IN      0
#define STATE_WAIT_FADE    1
#define STATE_GET_INPUT    2
#define STATE_REACT_INPUT  3
#define STATE_MOVE_UP      4
#define STATE_MOVE_DOWN    5
#define STATE_MOVE_LEFT    6
#define STATE_MOVE_RIGHT   7
#define STATE_CLOSE_CARD   8

#define tUsingAlternateSlot data[2] // CARD_ALTERNATE_SLOT

static void Task_HandleInfoCardInput(u8 taskId)
{
    int i;
    int windowId = 0;
    int mode = gTasks[taskId].data[3];
    int taskId2 = gTasks[taskId].data[4];
    int trainerTourneyId = 0;
    int matchNo = 0;

    switch (gTasks[taskId].tState)
    {
    case STATE_FADE_IN:
        if (!gPaletteFade.active)
        {
            BeginNormalPaletteFade(0xFFFFFFFF, 0, 0x10, 0, RGB_BLACK);
            gTasks[taskId].tState = STATE_WAIT_FADE;
        }
        break;
    case STATE_WAIT_FADE:
        if (!gPaletteFade.active)
            gTasks[taskId].tState = STATE_GET_INPUT;
        break;
    case STATE_GET_INPUT:
        i = Task_GetInfoCardInput(taskId);
        switch (i)
        {
        case INFOCARD_INPUT_AB:
            BeginNormalPaletteFade(0xFFFFFFFF, 0, 0, 0x10, RGB_BLACK);
            gTasks[taskId].tState = STATE_CLOSE_CARD;
            break;
        case TRAINERCARD_INPUT_UP ... TRAINERCARD_INPUT_RIGHT:
        case MATCHCARD_INPUT_UP ... MATCHCARD_INPUT_RIGHT:
            gTasks[taskId].data[5] = i;
            if (gTasks[taskId].tUsingAlternateSlot)
                windowId = 9;
            else
                windowId = 0;

            for (i = windowId; i < windowId + 9; i++)
            {
                CopyWindowToVram(i, 2);
                FillWindowPixelBuffer(i, PIXEL_FILL(0));
            }
            gTasks[taskId].tState = STATE_REACT_INPUT;
            break;
        case INFOCARD_INPUT_NONE:
            break;
        }
        break;
    case STATE_REACT_INPUT:
        i = gTasks[taskId].data[5];
        switch (i)
        {
        case TRAINERCARD_INPUT_UP:
        case MATCHCARD_INPUT_UP:
            if (gTasks[taskId].tUsingAlternateSlot)
            {
                gBattle_BG0_X = 0;
                gBattle_BG0_Y = 0;
                gBattle_BG1_X = 0;
                gBattle_BG1_Y = 160;
            }
            else
            {
                gBattle_BG0_X = 0;
                gBattle_BG0_Y = 160;
                gBattle_BG1_X = 0;
                gBattle_BG1_Y = 0;
            }

            if (i == TRAINERCARD_INPUT_UP)
            {
                if (sInfoCard->pos == 0)
                {
                    gBattle_BG2_X = 0;
                    gBattle_BG2_Y = 320;
                    trainerTourneyId = sTourneyTreeTrainerIds[gTasks[taskId2].data[1]];
                    DisplayTrainerInfoOnCard(gTasks[taskId].tUsingAlternateSlot | MOVE_CARD_UP, trainerTourneyId);
                }
                else
                {
                    gBattle_BG2_X = 256;
                    gBattle_BG2_Y = 0;
                    trainerTourneyId = sTourneyTreeTrainerIds[gTasks[taskId2].data[1]];
                    DisplayTrainerInfoOnCard(gTasks[taskId].tUsingAlternateSlot | MOVE_CARD_UP, trainerTourneyId);
                    sInfoCard->pos = 0;
                }
            }
            else // i == MATCHCARD_INPUT_UP
            {
                if (sInfoCard->pos == 0)
                {
                    matchNo = gTasks[taskId2].data[1] - 16;
                    BufferDomeWinString(matchNo, sInfoCard->tournamentIds);
                    gBattle_BG2_X = 0;
                    gBattle_BG2_Y = 320;
                    trainerTourneyId = sInfoCard->tournamentIds[0];
                    DisplayTrainerInfoOnCard(gTasks[taskId].tUsingAlternateSlot | MOVE_CARD_UP, trainerTourneyId);
                }
                else if (sInfoCard->pos == 2)
                {
                    matchNo = gTasks[taskId2].data[1] - 16;
                    BufferDomeWinString(matchNo, sInfoCard->tournamentIds);
                    gBattle_BG2_X = 0;
                    gBattle_BG2_Y = 320;
                    trainerTourneyId = sInfoCard->tournamentIds[1];
                    DisplayTrainerInfoOnCard(gTasks[taskId].tUsingAlternateSlot | MOVE_CARD_UP, trainerTourneyId);
                }
                else
                {
                    gBattle_BG2_X = 256;
                    gBattle_BG2_Y = 160;
                    matchNo = gTasks[taskId2].data[1] - 16;
                    DisplayMatchInfoOnCard(gTasks[taskId].tUsingAlternateSlot | MOVE_CARD_UP, matchNo);
                }
            }

            for (i = 0; i < NUM_INFOCARD_SPRITES / 2; i++)
            {
                if (i < 2)
                {
                    if (sInfoCard->spriteIds[i] != 0xFF)
                    {
                        gSprites[sInfoCard->spriteIds[i]].callback = SpriteCb_TrainerIconCardScrollUp;
                        gSprites[sInfoCard->spriteIds[i]].data[0] = gTasks[taskId].tUsingAlternateSlot ^ 1;
                        gSprites[sInfoCard->spriteIds[i]].data[1] = 0;
                        gSprites[sInfoCard->spriteIds[i]].data[2] = i;
                        gSprites[sInfoCard->spriteIds[i]].data[3] = sInfoCard->spriteIds[i];
                    }
                }
                else
                {
                    if (sInfoCard->spriteIds[i] != 0xFF)
                    {
                        gSprites[sInfoCard->spriteIds[i]].callback = SpriteCb_MonIconCardScrollUp;
                        gSprites[sInfoCard->spriteIds[i]].data[0] = gTasks[taskId].tUsingAlternateSlot ^ 1;
                        gSprites[sInfoCard->spriteIds[i]].data[1] = 0;
                        gSprites[sInfoCard->spriteIds[i]].data[2] = i;
                    }
                }
            }
            for (i = NUM_INFOCARD_SPRITES / 2; i < NUM_INFOCARD_SPRITES; i++)
            {
                if (i < 10)
                {
                    if (sInfoCard->spriteIds[i] != 0xFF)
                    {
                        gSprites[sInfoCard->spriteIds[i]].callback = SpriteCb_TrainerIconCardScrollUp;
                        gSprites[sInfoCard->spriteIds[i]].data[0] = gTasks[taskId].tUsingAlternateSlot;
                        gSprites[sInfoCard->spriteIds[i]].data[1] = 0;
                        gSprites[sInfoCard->spriteIds[i]].data[2] = i;
                        gSprites[sInfoCard->spriteIds[i]].data[3] = sInfoCard->spriteIds[i];
                    }
                }
                else
                {
                    if (sInfoCard->spriteIds[i] != 0xFF)
                    {
                        gSprites[sInfoCard->spriteIds[i]].callback = SpriteCb_MonIconCardScrollUp;
                        gSprites[sInfoCard->spriteIds[i]].data[0] = gTasks[taskId].tUsingAlternateSlot;
                        gSprites[sInfoCard->spriteIds[i]].data[1] = 0;
                        gSprites[sInfoCard->spriteIds[i]].data[2] = i;
                    }
                }
            }

            gTasks[taskId].tState = STATE_MOVE_UP;
            gTasks[taskId].data[5] = 0;
            break;
        case TRAINERCARD_INPUT_DOWN:
        case MATCHCARD_INPUT_DOWN:
            if (gTasks[taskId].tUsingAlternateSlot)
            {
                gBattle_BG0_X = 0;
                gBattle_BG0_Y = 0;
                gBattle_BG1_X = 0;
                gBattle_BG1_Y = -160;
            }
            else
            {
                gBattle_BG0_X = 0;
                gBattle_BG0_Y = -160;
                gBattle_BG1_X = 0;
                gBattle_BG1_Y = 0;
            }

            if (i == TRAINERCARD_INPUT_DOWN)
            {
                if (sInfoCard->pos == 0)
                {
                    gBattle_BG2_X = 0;
                    gBattle_BG2_Y = 160;
                    trainerTourneyId = sTourneyTreeTrainerIds[gTasks[taskId2].data[1]];
                    DisplayTrainerInfoOnCard(gTasks[taskId].tUsingAlternateSlot | MOVE_CARD_DOWN, trainerTourneyId);
                }
                else
                {
                    gBattle_BG2_X = 0;
                    gBattle_BG2_Y = 0;
                    trainerTourneyId = sTourneyTreeTrainerIds[gTasks[taskId2].data[1]];
                    DisplayTrainerInfoOnCard(gTasks[taskId].tUsingAlternateSlot | MOVE_CARD_DOWN, trainerTourneyId);
                    sInfoCard->pos = 0;
                }
            }
            else // i == MATCHCARD_INPUT_DOWN
            {
                if (sInfoCard->pos == 0)
                {
                    matchNo = gTasks[taskId2].data[1] - 16;
                    BufferDomeWinString(matchNo, sInfoCard->tournamentIds);
                    gBattle_BG2_X = 0;
                    gBattle_BG2_Y = 160;
                    trainerTourneyId = sInfoCard->tournamentIds[0];
                    DisplayTrainerInfoOnCard(gTasks[taskId].tUsingAlternateSlot | MOVE_CARD_DOWN, trainerTourneyId);
                }
                else if (sInfoCard->pos == 2)
                {
                    matchNo = gTasks[taskId2].data[1] - 16;
                    BufferDomeWinString(matchNo, sInfoCard->tournamentIds);
                    gBattle_BG2_X = 0;
                    gBattle_BG2_Y = 160;
                    trainerTourneyId = sInfoCard->tournamentIds[1];
                    DisplayTrainerInfoOnCard(gTasks[taskId].tUsingAlternateSlot | MOVE_CARD_DOWN, trainerTourneyId);
                }
                else
                {
                    gBattle_BG2_X = 256;
                    gBattle_BG2_Y = 0;
                    matchNo = gTasks[taskId2].data[1] - 16;
                    DisplayMatchInfoOnCard(gTasks[taskId].tUsingAlternateSlot | MOVE_CARD_DOWN, matchNo);
                }
            }

            for (i = 0; i < NUM_INFOCARD_SPRITES / 2; i++)
            {
                if (i < 2)
                {
                    if (sInfoCard->spriteIds[i] != 0xFF)
                    {
                        gSprites[sInfoCard->spriteIds[i]].callback = SpriteCb_TrainerIconCardScrollDown;
                        gSprites[sInfoCard->spriteIds[i]].data[0] = gTasks[taskId].tUsingAlternateSlot ^ 1;
                        gSprites[sInfoCard->spriteIds[i]].data[1] = 0;
                        gSprites[sInfoCard->spriteIds[i]].data[2] = i;
                        gSprites[sInfoCard->spriteIds[i]].data[3] = sInfoCard->spriteIds[i];
                    }
                }
                else
                {
                    if (sInfoCard->spriteIds[i] != 0xFF)
                    {
                        gSprites[sInfoCard->spriteIds[i]].callback = SpriteCb_MonIconCardScrollDown;
                        gSprites[sInfoCard->spriteIds[i]].data[0] = gTasks[taskId].tUsingAlternateSlot ^ 1;
                        gSprites[sInfoCard->spriteIds[i]].data[1] = 0;
                        gSprites[sInfoCard->spriteIds[i]].data[2] = i;
                    }
                }
            }
            for (i = NUM_INFOCARD_SPRITES / 2; i < NUM_INFOCARD_SPRITES; i++)
            {
                if (i < 10)
                {
                    if (sInfoCard->spriteIds[i] != 0xFF)
                    {
                        gSprites[sInfoCard->spriteIds[i]].callback = SpriteCb_TrainerIconCardScrollDown;
                        gSprites[sInfoCard->spriteIds[i]].data[0] = gTasks[taskId].tUsingAlternateSlot;
                        gSprites[sInfoCard->spriteIds[i]].data[1] = 0;
                        gSprites[sInfoCard->spriteIds[i]].data[2] = i;
                        gSprites[sInfoCard->spriteIds[i]].data[3] = sInfoCard->spriteIds[i];
                    }
                }
                else
                {
                    if (sInfoCard->spriteIds[i] != 0xFF)
                    {
                        gSprites[sInfoCard->spriteIds[i]].callback = SpriteCb_MonIconCardScrollDown;
                        gSprites[sInfoCard->spriteIds[i]].data[0] = gTasks[taskId].tUsingAlternateSlot;
                        gSprites[sInfoCard->spriteIds[i]].data[1] = 0;
                        gSprites[sInfoCard->spriteIds[i]].data[2] = i;
                    }
                }
            }

            gTasks[taskId].tState = STATE_MOVE_DOWN;
            gTasks[taskId].data[5] = 0;
            break;
        case TRAINERCARD_INPUT_LEFT:
            if (gTasks[taskId].tUsingAlternateSlot)
            {
                gBattle_BG0_X = 0;
                gBattle_BG0_Y = 0;
                gBattle_BG1_X = 256;
                gBattle_BG1_Y = 0;
            }
            else
            {
                gBattle_BG0_X = 256;
                gBattle_BG0_Y = 0;
                gBattle_BG1_X = 0;
                gBattle_BG1_Y = 0;
            }

            if (sInfoCard->pos == 0)
            {
                gBattle_BG2_X = 256;
                gBattle_BG2_Y = 160;
                trainerTourneyId = sTourneyTreeTrainerIds[gTasks[taskId2].data[1]];
                DisplayTrainerInfoOnCard(gTasks[taskId].tUsingAlternateSlot | MOVE_CARD_LEFT, trainerTourneyId);
            }
            else
            {
                gBattle_BG2_X = 256;
                gBattle_BG2_Y = 0;
                matchNo = sIdToMatchNumber[gTasks[taskId2].data[1]][sInfoCard->pos - 1];
                DisplayMatchInfoOnCard(gTasks[taskId].tUsingAlternateSlot | MOVE_CARD_LEFT, matchNo);
            }

            for (i = 0; i < NUM_INFOCARD_SPRITES / 2; i++)
            {
                if (i < 2)
                {
                    if (sInfoCard->spriteIds[i] != 0xFF)
                    {
                        gSprites[sInfoCard->spriteIds[i]].callback = SpriteCb_TrainerIconCardScrollLeft;
                        gSprites[sInfoCard->spriteIds[i]].data[0] = gTasks[taskId].tUsingAlternateSlot ^ 1;
                        gSprites[sInfoCard->spriteIds[i]].data[1] = 0;
                        gSprites[sInfoCard->spriteIds[i]].data[2] = i;
                        gSprites[sInfoCard->spriteIds[i]].data[3] = sInfoCard->spriteIds[i];
                    }
                }
                else
                {
                    if (sInfoCard->spriteIds[i] != 0xFF)
                    {
                        gSprites[sInfoCard->spriteIds[i]].callback = SpriteCb_MonIconCardScrollLeft;
                        gSprites[sInfoCard->spriteIds[i]].data[0] = gTasks[taskId].tUsingAlternateSlot ^ 1;
                        gSprites[sInfoCard->spriteIds[i]].data[1] = 0;
                        gSprites[sInfoCard->spriteIds[i]].data[2] = i;
                    }
                }
            }
            for (i = NUM_INFOCARD_SPRITES / 2; i < NUM_INFOCARD_SPRITES; i++)
            {
                if (i < 10)
                {
                    if (sInfoCard->spriteIds[i] != 0xFF)
                    {
                        gSprites[sInfoCard->spriteIds[i]].callback = SpriteCb_TrainerIconCardScrollLeft;
                        gSprites[sInfoCard->spriteIds[i]].data[0] = gTasks[taskId].tUsingAlternateSlot;
                        gSprites[sInfoCard->spriteIds[i]].data[1] = 0;
                        gSprites[sInfoCard->spriteIds[i]].data[2] = i;
                        gSprites[sInfoCard->spriteIds[i]].data[3] = sInfoCard->spriteIds[i];
                    }
                }
                else
                {
                    if (sInfoCard->spriteIds[i] != 0xFF)
                    {
                        gSprites[sInfoCard->spriteIds[i]].callback = SpriteCb_MonIconCardScrollLeft;
                        gSprites[sInfoCard->spriteIds[i]].data[0] = gTasks[taskId].tUsingAlternateSlot;
                        gSprites[sInfoCard->spriteIds[i]].data[1] = 0;
                        gSprites[sInfoCard->spriteIds[i]].data[2] = i;
                    }
                }
            }

            gTasks[taskId].tState = STATE_MOVE_LEFT;
            gTasks[taskId].data[5] = 0;
            break;
        case MATCHCARD_INPUT_LEFT:
            if (gTasks[taskId].tUsingAlternateSlot)
            {
                gBattle_BG0_X = 0;
                gBattle_BG0_Y = 0;
                gBattle_BG1_X = 256;
                gBattle_BG1_Y = 0;
            }
            else
            {
                gBattle_BG0_X = 256;
                gBattle_BG0_Y = 0;
                gBattle_BG1_X = 0;
                gBattle_BG1_Y = 0;
            }

            if (sInfoCard->pos == 0)
            {
                gBattle_BG2_X = 256;
                gBattle_BG2_Y = 160;
                trainerTourneyId = sInfoCard->tournamentIds[0];
                DisplayTrainerInfoOnCard(gTasks[taskId].tUsingAlternateSlot | MOVE_CARD_LEFT, trainerTourneyId);
            }
            else
            {
                gBattle_BG2_X = 0;
                gBattle_BG2_Y = 160;
                matchNo = gTasks[taskId2].data[1] - 16;
                DisplayMatchInfoOnCard(gTasks[taskId].tUsingAlternateSlot | MOVE_CARD_LEFT, matchNo);
            }

            for (i = 0; i < NUM_INFOCARD_SPRITES / 2; i++)
            {
                if (i < 2)
                {
                    if (sInfoCard->spriteIds[i] != 0xFF)
                    {
                        gSprites[sInfoCard->spriteIds[i]].callback = SpriteCb_TrainerIconCardScrollLeft;
                        gSprites[sInfoCard->spriteIds[i]].data[0] = gTasks[taskId].tUsingAlternateSlot ^ 1;
                        gSprites[sInfoCard->spriteIds[i]].data[1] = 0;
                        gSprites[sInfoCard->spriteIds[i]].data[2] = i;
                        gSprites[sInfoCard->spriteIds[i]].data[3] = sInfoCard->spriteIds[i];
                    }
                }
                else
                {
                    if (sInfoCard->spriteIds[i] != 0xFF)
                    {
                        gSprites[sInfoCard->spriteIds[i]].callback = SpriteCb_MonIconCardScrollLeft;
                        gSprites[sInfoCard->spriteIds[i]].data[0] = gTasks[taskId].tUsingAlternateSlot ^ 1;
                        gSprites[sInfoCard->spriteIds[i]].data[1] = 0;
                        gSprites[sInfoCard->spriteIds[i]].data[2] = i;
                    }
                }
            }
            for (i = NUM_INFOCARD_SPRITES / 2; i < NUM_INFOCARD_SPRITES; i++)
            {
                if (i < 10)
                {
                    if (sInfoCard->spriteIds[i] != 0xFF)
                    {
                        gSprites[sInfoCard->spriteIds[i]].callback = SpriteCb_TrainerIconCardScrollLeft;
                        gSprites[sInfoCard->spriteIds[i]].data[0] = gTasks[taskId].tUsingAlternateSlot;
                        gSprites[sInfoCard->spriteIds[i]].data[1] = 0;
                        gSprites[sInfoCard->spriteIds[i]].data[2] = i;
                        gSprites[sInfoCard->spriteIds[i]].data[3] = sInfoCard->spriteIds[i];
                    }
                }
                else
                {
                    if (sInfoCard->spriteIds[i] != 0xFF)
                    {
                        gSprites[sInfoCard->spriteIds[i]].callback = SpriteCb_MonIconCardScrollLeft;
                        gSprites[sInfoCard->spriteIds[i]].data[0] = gTasks[taskId].tUsingAlternateSlot;
                        gSprites[sInfoCard->spriteIds[i]].data[1] = 0;
                        gSprites[sInfoCard->spriteIds[i]].data[2] = i;
                    }
                }
            }

            gTasks[taskId].tState = STATE_MOVE_LEFT;
            gTasks[taskId].data[5] = 0;
            break;
        case TRAINERCARD_INPUT_RIGHT:
            if (gTasks[taskId].tUsingAlternateSlot)
            {
                gBattle_BG0_X = 0;
                gBattle_BG0_Y = 0;
                gBattle_BG1_X = -256;
                gBattle_BG1_Y = 0;
            }
            else
            {
                gBattle_BG0_X = -256;
                gBattle_BG0_Y = 0;
                gBattle_BG1_X = 0;
                gBattle_BG1_Y = 0;
            }

            if (sInfoCard->pos == 1)
            {
                gBattle_BG2_X = 0;
                gBattle_BG2_Y = 160;
            }
            else
            {
                gBattle_BG2_X = 0;
                gBattle_BG2_Y = 0;
            }
            matchNo = sIdToMatchNumber[gTasks[taskId2].data[1]][sInfoCard->pos - 1];
            DisplayMatchInfoOnCard(gTasks[taskId].tUsingAlternateSlot | MOVE_CARD_RIGHT, matchNo);

            for (i = 0; i < NUM_INFOCARD_SPRITES / 2; i++)
            {
                if (i < 2)
                {
                    if (sInfoCard->spriteIds[i] != 0xFF)
                    {
                        gSprites[sInfoCard->spriteIds[i]].callback = SpriteCb_TrainerIconCardScrollRight;
                        gSprites[sInfoCard->spriteIds[i]].data[0] = gTasks[taskId].tUsingAlternateSlot ^ 1;
                        gSprites[sInfoCard->spriteIds[i]].data[1] = 0;
                        gSprites[sInfoCard->spriteIds[i]].data[2] = i;
                        gSprites[sInfoCard->spriteIds[i]].data[3] = sInfoCard->spriteIds[i];
                    }
                }
                else
                {
                    if (sInfoCard->spriteIds[i] != 0xFF)
                    {
                        gSprites[sInfoCard->spriteIds[i]].callback = SpriteCb_MonIconCardScrollRight;
                        gSprites[sInfoCard->spriteIds[i]].data[0] = gTasks[taskId].tUsingAlternateSlot ^ 1;
                        gSprites[sInfoCard->spriteIds[i]].data[1] = 0;
                        gSprites[sInfoCard->spriteIds[i]].data[2] = i;
                    }
                }
            }
            for (i = NUM_INFOCARD_SPRITES / 2; i < NUM_INFOCARD_SPRITES; i++)
            {
                if (i < 10)
                {
                    if (sInfoCard->spriteIds[i] != 0xFF)
                    {
                        gSprites[sInfoCard->spriteIds[i]].callback = SpriteCb_TrainerIconCardScrollRight;
                        gSprites[sInfoCard->spriteIds[i]].data[0] = gTasks[taskId].tUsingAlternateSlot;
                        gSprites[sInfoCard->spriteIds[i]].data[1] = 0;
                        gSprites[sInfoCard->spriteIds[i]].data[2] = i;
                        gSprites[sInfoCard->spriteIds[i]].data[3] = sInfoCard->spriteIds[i];
                    }
                }
                else
                {
                    if (sInfoCard->spriteIds[i] != 0xFF)
                    {
                        gSprites[sInfoCard->spriteIds[i]].callback = SpriteCb_MonIconCardScrollRight;
                        gSprites[sInfoCard->spriteIds[i]].data[0] = gTasks[taskId].tUsingAlternateSlot;
                        gSprites[sInfoCard->spriteIds[i]].data[1] = 0;
                        gSprites[sInfoCard->spriteIds[i]].data[2] = i;
                    }
                }
            }

            gTasks[taskId].tState = STATE_MOVE_RIGHT;
            gTasks[taskId].data[5] = 0;
            break;
        case MATCHCARD_INPUT_RIGHT:
            if (gTasks[taskId].tUsingAlternateSlot)
            {
                gBattle_BG0_X = 0;
                gBattle_BG0_Y = 0;
                gBattle_BG1_X = -256;
                gBattle_BG1_Y = 0;
            }
            else
            {
                gBattle_BG0_X = -256;
                gBattle_BG0_Y = 0;
                gBattle_BG1_X = 0;
                gBattle_BG1_Y = 0;
            }

            if (sInfoCard->pos == 2)
            {
                gBattle_BG2_X = 256;
                gBattle_BG2_Y = 160;
                trainerTourneyId = sInfoCard->tournamentIds[1];
                DisplayTrainerInfoOnCard(gTasks[taskId].tUsingAlternateSlot | MOVE_CARD_RIGHT, trainerTourneyId);
            }
            else
            {
                gBattle_BG2_X = 0;
                gBattle_BG2_Y = 160;
                matchNo = gTasks[taskId2].data[1] - 16;
                DisplayMatchInfoOnCard(gTasks[taskId].tUsingAlternateSlot | MOVE_CARD_RIGHT, matchNo);
            }

            for (i = 0; i < NUM_INFOCARD_SPRITES / 2; i++)
            {
                if (i < 2)
                {
                    if (sInfoCard->spriteIds[i] != 0xFF)
                    {
                        gSprites[sInfoCard->spriteIds[i]].callback = SpriteCb_TrainerIconCardScrollRight;
                        gSprites[sInfoCard->spriteIds[i]].data[0] = gTasks[taskId].tUsingAlternateSlot ^ 1;
                        gSprites[sInfoCard->spriteIds[i]].data[1] = 0;
                        gSprites[sInfoCard->spriteIds[i]].data[2] = i;
                        gSprites[sInfoCard->spriteIds[i]].data[3] = sInfoCard->spriteIds[i];
                    }
                }
                else
                {
                    if (sInfoCard->spriteIds[i] != 0xFF)
                    {
                        gSprites[sInfoCard->spriteIds[i]].callback = SpriteCb_MonIconCardScrollRight;
                        gSprites[sInfoCard->spriteIds[i]].data[0] = gTasks[taskId].tUsingAlternateSlot ^ 1;
                        gSprites[sInfoCard->spriteIds[i]].data[1] = 0;
                        gSprites[sInfoCard->spriteIds[i]].data[2] = i;
                    }
                }
            }
            for (i = NUM_INFOCARD_SPRITES / 2; i < NUM_INFOCARD_SPRITES; i++)
            {
                if (i < 10)
                {
                    if (sInfoCard->spriteIds[i] != 0xFF)
                    {
                        gSprites[sInfoCard->spriteIds[i]].callback = SpriteCb_TrainerIconCardScrollRight;
                        gSprites[sInfoCard->spriteIds[i]].data[0] = gTasks[taskId].tUsingAlternateSlot;
                        gSprites[sInfoCard->spriteIds[i]].data[1] = 0;
                        gSprites[sInfoCard->spriteIds[i]].data[2] = i;
                        gSprites[sInfoCard->spriteIds[i]].data[3] = sInfoCard->spriteIds[i];
                    }
                }
                else
                {
                    if (sInfoCard->spriteIds[i] != 0xFF)
                    {
                        gSprites[sInfoCard->spriteIds[i]].callback = SpriteCb_MonIconCardScrollRight;
                        gSprites[sInfoCard->spriteIds[i]].data[0] = gTasks[taskId].tUsingAlternateSlot;
                        gSprites[sInfoCard->spriteIds[i]].data[1] = 0;
                        gSprites[sInfoCard->spriteIds[i]].data[2] = i;
                    }
                }
            }

            gTasks[taskId].tState = STATE_MOVE_RIGHT;
            gTasks[taskId].data[5] = 0;
            break;
        }
        break;
    case STATE_MOVE_UP:
        if (++gTasks[taskId].data[5] != 41)
        {
            gBattle_BG0_Y -= 4;
            gBattle_BG1_Y -= 4;
            gBattle_BG2_Y -= 4;
        }
        else
        {
            gTasks[taskId].tState = STATE_GET_INPUT;
        }
        break;
    case STATE_MOVE_DOWN:
        if (++gTasks[taskId].data[5] != 41)
        {
            gBattle_BG0_Y += 4;
            gBattle_BG1_Y += 4;
            gBattle_BG2_Y += 4;
        }
        else
        {
            gTasks[taskId].tState = STATE_GET_INPUT;
        }
        break;
    case STATE_MOVE_LEFT:
        if (++gTasks[taskId].data[5] != 65)
        {
            gBattle_BG0_X -= 4;
            gBattle_BG1_X -= 4;
            gBattle_BG2_X -= 4;
        }
        else
        {
            gTasks[taskId].tState = STATE_GET_INPUT;
        }
        break;
    case STATE_MOVE_RIGHT:
        if (++gTasks[taskId].data[5] != 65)
        {
            gBattle_BG0_X += 4;
            gBattle_BG1_X += 4;
            gBattle_BG2_X += 4;
        }
        else
        {
            gTasks[taskId].tState = STATE_GET_INPUT;
        }
        break;
    case STATE_CLOSE_CARD:
        if (!gPaletteFade.active)
        {
            for (i = 0; i < NUM_INFOCARD_SPRITES / 2; i++)
            {
                if (i < 2)
                {
                    if (sInfoCard->spriteIds[i] != 0xFF)
                        FreeAndDestroyTrainerPicSprite(sInfoCard->spriteIds[i]);
                }
                else
                {
                    if (sInfoCard->spriteIds[i] != 0xFF)
                        FreeAndDestroyMonIconSprite(&gSprites[sInfoCard->spriteIds[i]]);
                }
            }
            for (i = NUM_INFOCARD_SPRITES / 2; i < NUM_INFOCARD_SPRITES; i++)
            {
                if (i < 10)
                {
                    if (sInfoCard->spriteIds[i] != 0xFF)
                        FreeAndDestroyTrainerPicSprite(sInfoCard->spriteIds[i]);
                }
                else
                {
                    if (sInfoCard->spriteIds[i] != 0xFF)
                        FreeAndDestroyMonIconSprite(&gSprites[sInfoCard->spriteIds[i]]);
                }
            }

            FreeMonIconPalettes();
            FREE_AND_SET_NULL(sInfoCard);
            FreeAllWindowBuffers();

            if (mode == INFOCARD_NEXT_OPPONENT)
            {
                SetMainCallback2(CB2_ReturnToFieldContinueScriptPlayMapMusic);
            }
            else
            {
                i = CreateTask(Task_ShowTourneyTree, 0);
                gTasks[i].data[0] = 0;
                gTasks[i].tNotInteractive = FALSE;
                gTasks[i].data[2] = 3;
                gTasks[i].data[3] = gTasks[taskId].data[4];
                gTasks[i].tIsPrevTourneyTree = gTasks[taskId2].data[6];
            }
            DestroyTask(taskId);
        }
        break;
    }
}

// undefine task states for Task_HandleInfoCardInput
#undef STATE_FADE_IN
#undef STATE_WAIT_FADE
#undef STATE_GET_INPUT
#undef STATE_REACT_INPUT
#undef STATE_MOVE_UP
#undef STATE_MOVE_DOWN
#undef STATE_MOVE_LEFT
#undef STATE_MOVE_RIGHT
#undef STATE_CLOSE_CARD

static u8 Task_GetInfoCardInput(u8 taskId)
{
    u8 input = INFOCARD_INPUT_NONE;
    int taskId2 = gTasks[taskId].data[4];
    int position = gTasks[taskId2].data[1];
    u8 tourneyId = sTourneyTreeTrainerIds[position];
    u16 roundId = gSaveBlock2Ptr->frontier.curChallengeBattleNum;

    if (JOY_NEW(A_BUTTON | B_BUTTON))
        input = INFOCARD_INPUT_AB;

    // Next opponent card cant scroll
    if (gTasks[taskId].data[3] == INFOCARD_NEXT_OPPONENT)
        return input;

    if (gTasks[taskId].data[3] == INFOCARD_TRAINER)
    {
        // For trainer info cards, pos is 0 when on a trainer info card (not viewing that trainer's match progression)
        // Scrolling up/down from a trainer info card goes to other trainer info cards
        if (JOY_NEW(DPAD_UP) && sInfoCard->pos == 0)
        {
            if (position == 0)
                position = DOME_TOURNAMENT_TRAINERS_COUNT - 1;
            else
                position--;
            input = TRAINERCARD_INPUT_UP;
        }
        else if (JOY_NEW(DPAD_DOWN) && sInfoCard->pos == 0)
        {
            if (position == DOME_TOURNAMENT_TRAINERS_COUNT - 1)
                position = 0;
            else
                position++;
            input = TRAINERCARD_INPUT_DOWN;
        }
        // Scrolling left can only be done after scrolling right
        else if (JOY_NEW(DPAD_LEFT) && sInfoCard->pos != 0)
        {
            sInfoCard->pos--;
            input = TRAINERCARD_INPUT_LEFT;
        }
        // Scrolling right from a trainer info card shows their match progression
        else if (JOY_NEW(DPAD_RIGHT))
        {
            // Can only scroll right from a trainer card until the round they were eliminated
            if (DOME_TRAINERS[tourneyId].isEliminated && sInfoCard->pos - 1 < DOME_TRAINERS[tourneyId].eliminatedAt)
            {
                sInfoCard->pos++;
                input = TRAINERCARD_INPUT_RIGHT;
            }
            // otherwise can scroll as far right as the current round allows
            if (!DOME_TRAINERS[tourneyId].isEliminated && sInfoCard->pos - 1 < roundId)
            {
                sInfoCard->pos++;
                input = TRAINERCARD_INPUT_RIGHT;
            }
        }

        if (input == INFOCARD_INPUT_AB)
        {
            if (sInfoCard->pos != 0)
                gTasks[taskId2].data[1] = gUnknown_0860D1A0[position / 2][sInfoCard->pos - 1];
            else
                gTasks[taskId2].data[1] = position;
        }
    }
    else // gTasks[taskId].data[3] == INFOCARD_MATCH
    {
        // For match info cards, pos is 1 when on the match card, 0 when on the left trainer, and 1 when on the right trainer
        // Scrolling up/down from a match info card goes to the next/previous match
        if (JOY_NEW(DPAD_UP) && sInfoCard->pos == 1)
        {
            if (position == DOME_TOURNAMENT_TRAINERS_COUNT)
                position = sLastMatchCardNum[roundId];
            else
                position--;
            input = MATCHCARD_INPUT_UP;
        }
        else if (JOY_NEW(DPAD_DOWN) && sInfoCard->pos == 1)
        {
            if (position == sLastMatchCardNum[roundId])
                position = DOME_TOURNAMENT_TRAINERS_COUNT;
            else
                position++;
            input = MATCHCARD_INPUT_DOWN;
        }
        // Scrolling left/right from a match info card shows the trainer info card of the competitors for that match
        else if (JOY_NEW(DPAD_LEFT) && sInfoCard->pos != 0)
        {
            input = MATCHCARD_INPUT_LEFT;
            sInfoCard->pos--;
        }
        else if (JOY_NEW(DPAD_RIGHT) && (sInfoCard->pos == 0 || sInfoCard->pos == 1))
        {
            input = MATCHCARD_INPUT_RIGHT;
            sInfoCard->pos++;
        }

        if (input == INFOCARD_INPUT_AB)
        {
            if (sInfoCard->pos == 0) // On left trainer info card
                gTasks[taskId2].data[1] = gUnknown_0860D1C0[sInfoCard->tournamentIds[0]];
            else if (sInfoCard->pos == 2) // On right trainer info card
                gTasks[taskId2].data[1] = gUnknown_0860D1C0[sInfoCard->tournamentIds[1]];
            else // On match info card
                gTasks[taskId2].data[1] = position;
        }
    }

    if (input != INFOCARD_INPUT_NONE && input != INFOCARD_INPUT_AB)
    {
        PlaySE(SE_SELECT);
        gTasks[taskId2].data[1] = position;
        gTasks[taskId].tUsingAlternateSlot ^= 1;
    }

    return input;
}

#undef tUsingAlternateSlot

// allocatedArray below needs to be large enough to hold stat totals for each mon, or totals of each type of move points
#define ALLOC_ARRAY_SIZE (NUM_STATS * FRONTIER_PARTY_SIZE >= NUM_MOVE_POINT_TYPES ? (NUM_STATS * FRONTIER_PARTY_SIZE) :  NUM_MOVE_POINT_TYPES)

static void DisplayTrainerInfoOnCard(u8 flags, u8 trainerTourneyId)
{
    struct TextPrinterTemplate textPrinter;
    int i, j, k;
    int trainerId = 0;
    u8 nature = 0;
    int arrId = 0;
    int windowId = 0;
    int x = 0, y = 0;
    u8 palSlot = 0;
    s16 *allocatedArray = AllocZeroed(sizeof(s16) * ALLOC_ARRAY_SIZE);
    trainerId = DOME_TRAINERS[trainerTourneyId].trainerId;

    if (flags & CARD_ALTERNATE_SLOT)
        arrId = 2 * (FRONTIER_PARTY_SIZE + 1), windowId = 9, palSlot = 2;
    if (flags & MOVE_CARD_RIGHT)
        x = 256;
    if (flags & MOVE_CARD_DOWN)
        y = 160;
    if (flags & MOVE_CARD_LEFT)
        x = -256;
    if (flags & MOVE_CARD_UP)
        y = -160;

    // Create trainer pic sprite
    if (trainerId == TRAINER_PLAYER)
        sInfoCard->spriteIds[arrId] = CreateTrainerPicSprite(PlayerGenderToFrontTrainerPicId(gSaveBlock2Ptr->playerGender), TRUE, x + 48, y + 64, palSlot + 12, 0xFFFF);
    else if (trainerId == TRAINER_FRONTIER_BRAIN)
        sInfoCard->spriteIds[arrId] = CreateTrainerPicSprite(GetDomeBrainTrainerPicId(), TRUE, x + 48, y + 64, palSlot + 12, 0xFFFF);
    else
        sInfoCard->spriteIds[arrId] = CreateTrainerPicSprite(GetFrontierTrainerFrontSpriteId(trainerId), TRUE, x + 48, y + 64, palSlot + 12, 0xFFFF);

    if (flags & MOVE_CARD)
        gSprites[sInfoCard->spriteIds[arrId]].invisible = TRUE;

    // Create party mon icons
    for (i = 0; i < FRONTIER_PARTY_SIZE; i++)
    {
        if (trainerId == TRAINER_PLAYER)
        {
            sInfoCard->spriteIds[2 + i + arrId] = CreateMonIcon(DOME_MONS[trainerTourneyId][i],
                                                                  SpriteCb_MonIcon,
                                                                  x | sInfoTrainerMonX[i],
                                                                  y + sInfoTrainerMonY[i],
                                                                  0, 0, TRUE);
            gSprites[sInfoCard->spriteIds[2 + i + arrId]].oam.priority = 0;
        }
        else if (trainerId == TRAINER_FRONTIER_BRAIN)
        {
            sInfoCard->spriteIds[2 + i + arrId] = CreateMonIcon(DOME_MONS[trainerTourneyId][i],
                                                                  SpriteCb_MonIcon,
                                                                  x | sInfoTrainerMonX[i],
                                                                  y + sInfoTrainerMonY[i],
                                                                  0, 0, TRUE);
            gSprites[sInfoCard->spriteIds[2 + i + arrId]].oam.priority = 0;
        }
        else
        {
            sInfoCard->spriteIds[2 + i + arrId] = CreateMonIcon(gFacilityTrainerMons[DOME_MONS[trainerTourneyId][i]].species,
                                                                  SpriteCb_MonIcon,
                                                                  x | sInfoTrainerMonX[i],
                                                                  y + sInfoTrainerMonY[i],
                                                                  0, 0, TRUE);
            gSprites[sInfoCard->spriteIds[2 + i + arrId]].oam.priority = 0;
        }

        if (flags & MOVE_CARD)
            gSprites[sInfoCard->spriteIds[2 + i + arrId]].invisible = TRUE;
    }

    // Initialize the text printer
    textPrinter.fontId = 2;
    textPrinter.x = 0;
    textPrinter.y = 0;
    textPrinter.currentX = textPrinter.x;
    textPrinter.currentY = textPrinter.y;
    textPrinter.letterSpacing = 2;
    textPrinter.lineSpacing = 0;
    textPrinter.unk = 0;
    textPrinter.fgColor = TEXT_DYNAMIC_COLOR_5;
    textPrinter.bgColor = TEXT_COLOR_TRANSPARENT;
    textPrinter.shadowColor = TEXT_DYNAMIC_COLOR_4;

    // Get class and trainer name
    i = 0;
    if (trainerId == TRAINER_PLAYER)
        j = gFacilityClassToTrainerClass[FACILITY_CLASS_BRENDAN];
    else if (trainerId == TRAINER_FRONTIER_BRAIN)
        j = GetDomeBrainTrainerClass();
    else
        j = GetFrontierOpponentClass(trainerId);

    for (;gTrainerClassNames[j][i] != EOS; i++)
        gStringVar1[i] = gTrainerClassNames[j][i];
    gStringVar1[i] = CHAR_SPACE;
    gStringVar1[i + 1] = EOS;

    if (trainerId == TRAINER_PLAYER)
    {
        StringAppend(gStringVar1, gSaveBlock2Ptr->playerName);
    }
    else if (trainerId == TRAINER_FRONTIER_BRAIN)
    {
        CopyDomeBrainTrainerName(gStringVar2);
        StringAppend(gStringVar1, gStringVar2);
    }
    else
    {
        CopyDomeTrainerName(gStringVar2, trainerId);
        StringAppend(gStringVar1, gStringVar2);
    }

    // Print class and trainer name
    textPrinter.currentX = GetStringCenterAlignXOffsetWithLetterSpacing(textPrinter.fontId, gStringVar1, 0xD0, textPrinter.letterSpacing);
    textPrinter.currentChar = gStringVar1;
    textPrinter.windowId = windowId;
    PutWindowTilemap(windowId);
    CopyWindowToVram(windowId, 3);
    AddTextPrinter(&textPrinter, 0, NULL);
    textPrinter.letterSpacing = 0;

    // Print names of the party mons
    for (i = 0; i < FRONTIER_PARTY_SIZE; i++)
    {
        textPrinter.currentY = sSpeciesNameTextYCoords[i];
        if (trainerId == TRAINER_PLAYER)
            textPrinter.currentChar = gSpeciesNames[DOME_MONS[trainerTourneyId][i]];
        else if (trainerId == TRAINER_FRONTIER_BRAIN)
            textPrinter.currentChar = gSpeciesNames[DOME_MONS[trainerTourneyId][i]];
        else
            textPrinter.currentChar = gSpeciesNames[gFacilityTrainerMons[DOME_MONS[trainerTourneyId][i]].species];

        textPrinter.windowId = 1 + i + windowId;
        if (i == 1)
            textPrinter.currentX = 7;
        else
            textPrinter.currentX = 0;

        PutWindowTilemap(1 + i + windowId);
        CopyWindowToVram(1 + i + windowId, 3);
        AddTextPrinter(&textPrinter, 0, NULL);
    }

    PutWindowTilemap(windowId + 4);
    CopyWindowToVram(windowId + 4, 3);

    // Print text about trainers potential in the tourney
    if (trainerId == TRAINER_FRONTIER_BRAIN)
        textPrinter.currentChar = sBattleDomePotentialTexts[DOME_TOURNAMENT_TRAINERS_COUNT];
    else
        textPrinter.currentChar = sBattleDomePotentialTexts[trainerTourneyId];

    textPrinter.fontId = 1;
    textPrinter.windowId = windowId + 4;
    textPrinter.currentX = 0;
    textPrinter.y = 4;
    textPrinter.currentY = 4;
    AddTextPrinter(&textPrinter, 0, NULL);

    // Calculate move scores to determine the trainers battle style
    for (i = 0; i < FRONTIER_PARTY_SIZE; i++)
    {
        for (j = 0; j < MAX_MON_MOVES; j++)
        {
            for (k = 0; k < NUM_MOVE_POINT_TYPES; k++)
            {
                if (trainerId == TRAINER_FRONTIER_BRAIN)
                    allocatedArray[k] += sBattleStyleMovePoints[GetFrontierBrainMonMove(i, j)][k];
                else if (trainerId == TRAINER_PLAYER)
                    allocatedArray[k] += sBattleStyleMovePoints[gSaveBlock2Ptr->frontier.domePlayerPartyData[i].moves[j]][k];
                else
                    allocatedArray[k] += sBattleStyleMovePoints[gFacilityTrainerMons[DOME_MONS[trainerTourneyId][i]].moves[j]][k];
            }
        }
    }

    // Get the battle style the trainer uses
    // Each element of sBattleStyleThresholds is an array of point thresholds for particular move qualities
    // If all the point thresholds in the array are satisfied, the player is considered to be using that battle style
    for (i = 0; i < ARRAY_COUNT(sBattleStyleThresholds); i++)
    {
        int thresholdStatCount = 0;

        for (k = 0, j = 0; j < NUM_MOVE_POINT_TYPES; j++)
        {
            if (sBattleStyleThresholds[i][j] != 0)
            {
                thresholdStatCount++;
                if (allocatedArray[j] != 0 && allocatedArray[j] >= sBattleStyleThresholds[i][j])
                    k++; // number of point thresholds met/exceeded
            }
        }
        if (thresholdStatCount == k)
            break; // All thresholds for battle style met/exceeded, player uses this battle style
    }

    // Print the trainers battle style
    textPrinter.currentChar = sBattleDomeOpponentStyleTexts[i];
    textPrinter.y = 20;
    textPrinter.currentY = 20;
    AddTextPrinter(&textPrinter, 0, NULL);

    for (i = 0; i < ALLOC_ARRAY_SIZE; i++)
        allocatedArray[i] = 0;

    // Calculate EV/nature points for the stat portion of battle style
    if (trainerId == TRAINER_FRONTIER_BRAIN || trainerId == TRAINER_PLAYER)
    {
        for (i = 0; i < FRONTIER_PARTY_SIZE; i++)
        {
            // Add the EVs for this mon
            for (j = 0; j < NUM_STATS; j++)
            {
                if (trainerId == TRAINER_FRONTIER_BRAIN)
                    allocatedArray[j] = GetFrontierBrainMonEvs(i, j);
                else
                    allocatedArray[j] = gSaveBlock2Ptr->frontier.domePlayerPartyData[i].evs[j];
            }

            // HP doesnt have a nature modifier, so just add it here
            allocatedArray[NUM_STATS] += allocatedArray[STAT_HP];

            // Add the EVs with the nature modifier for this mon and and track number of negative natures
            for (j = 0; j < NUM_NATURE_STATS; j++)
            {
                if (trainerId == TRAINER_FRONTIER_BRAIN)
                    nature = GetFrontierBrainMonNature(i);
                else
                    nature = gSaveBlock2Ptr->frontier.domePlayerPartyData[i].nature;

                if (gNatureStatTable[nature][j] > 0)
                {
                    allocatedArray[j + NUM_STATS + 1] += (allocatedArray[j + 1] * 110) / 100;
                }
                else if (gNatureStatTable[nature][j] < 0)
                {
                    allocatedArray[j + NUM_STATS + 1] += (allocatedArray[j + 1] * 90) / 100;
                    allocatedArray[j + NUM_STATS + NUM_NATURE_STATS + 2]++;
                }
                else
                {
                    allocatedArray[j + NUM_STATS + 1] += allocatedArray[j + 1];
                }
            }
        }
        for (j = 0, i = 0; i < NUM_STATS; i++)
            j += allocatedArray[NUM_STATS + i];
        for (i = 0; i < NUM_STATS; i++)
            allocatedArray[i] = (allocatedArray[NUM_STATS + i] * 100) / j;
    }
    // Same as above but for regular trainers instead of the frontier brain or player
    else
    {
        for (i = 0; i < FRONTIER_PARTY_SIZE; i++)
        {
            int evBits = gFacilityTrainerMons[DOME_MONS[trainerTourneyId][i]].evSpread;
            for (k = 0, j = 0; j < NUM_STATS; j++)
            {
                allocatedArray[j] = 0;
                if (evBits & 1)
                    k++;
                evBits >>= 1;
            }
            k = MAX_TOTAL_EVS / k;
            evBits = gFacilityTrainerMons[DOME_MONS[trainerTourneyId][i]].evSpread;
            for (j = 0; j < NUM_STATS; j++)
            {
                if (evBits & 1)
                    allocatedArray[j] = k;
                evBits >>= 1;
            }

            allocatedArray[NUM_STATS] += allocatedArray[STAT_HP];
            for (j = 0; j < NUM_NATURE_STATS; j++)
            {
                nature = gFacilityTrainerMons[DOME_MONS[trainerTourneyId][i]].nature;
                if (gNatureStatTable[nature][j] > 0)
                {
                    allocatedArray[j + NUM_STATS + 1] += (allocatedArray[j + 1] * 110) / 100;
                }
                else if (gNatureStatTable[nature][j] < 0)
                {
                    allocatedArray[j + NUM_STATS + 1] += (allocatedArray[j + 1] * 90) / 100;
                    allocatedArray[j + NUM_STATS + NUM_NATURE_STATS + 2]++;
                }
                else
                {
                    allocatedArray[j + NUM_STATS + 1] += allocatedArray[j + 1];
                }
            }
        }
        for (j = 0, i = 0; i < NUM_STATS; i++)
            j += allocatedArray[i + NUM_STATS];
        for (i = 0; i < NUM_STATS; i++)
            allocatedArray[i] = (allocatedArray[NUM_STATS + i] * 100) / j;
    }

    // Count the number of good/bad stats for the party
    // i is the number of good stats, j is the number of bad stats
    for (i = 0, j = 0, k = 0; k < NUM_STATS; k++)
    {
        // Any stat above 29 EVs is considered good
        if (allocatedArray[k] > 29)
        {
            // If 2 good stats have been found already, choose which to use
            if (i == 2)
            {
                if (allocatedArray[6] < allocatedArray[k])
                {
                    if (allocatedArray[7] < allocatedArray[k])
                    {
                        if (allocatedArray[6] < allocatedArray[7])
                        {
                            allocatedArray[6] = allocatedArray[7];
                            allocatedArray[7] = k;
                        }
                        else
                        {
                            allocatedArray[7] = k;
                        }
                    }
                    else
                    {
                        allocatedArray[6] = allocatedArray[7];
                        allocatedArray[7] = k;
                    }
                }
                else
                {
                    if (allocatedArray[7] < allocatedArray[k])
                        allocatedArray[7] = k;
                }
            }
            else
            {
                allocatedArray[i + 6] = k;
                i++;
            }
        }

        // Any stat with 0 EVs is considered bad
        if (allocatedArray[k] == 0)
        {
            // If 2 bad stats have been found already, choose which to use
            if (j == 2)
            {
                if (allocatedArray[k + 12] >= 2
                    || ((allocatedArray[k + 12] == 1 && allocatedArray[12 + allocatedArray[8]] == 0 && allocatedArray[12 + allocatedArray[9]] == 0)
                       )
                    )
                {
                    allocatedArray[8] = allocatedArray[9];
                    allocatedArray[9] = k;
                }
                else if (allocatedArray[k + 12] == 1 && allocatedArray[12 + allocatedArray[8]] == 0)
                {
                    allocatedArray[8] = allocatedArray[9];
                    allocatedArray[9] = k;
                }
                else if (allocatedArray[k + 12] == 1 && allocatedArray[12 + allocatedArray[9]] == 0)
                {
                    allocatedArray[9] = k;
                }
            }
            else
            {
                allocatedArray[j + 8] = k;
                j++;
            }
        }
    }

    // Get the string ID to display which stats are good/bad
    if (i == 2)
        i = sStatTextOffsets[allocatedArray[6]] + (allocatedArray[7] - (allocatedArray[6] + 1)) + DOME_TEXT_TWO_GOOD_STATS;
    else if (i == 1)
        i = allocatedArray[6] + DOME_TEXT_ONE_GOOD_STAT;
    else if (j == 2)
        i = sStatTextOffsets[allocatedArray[8]] + (allocatedArray[9] - (allocatedArray[8] + 1)) + DOME_TEXT_TWO_BAD_STATS;
    else if (j == 1)
        i = allocatedArray[8] + DOME_TEXT_ONE_BAD_STAT;
    else
        i = DOME_TEXT_WELL_BALANCED;

    // Print the stat text
    textPrinter.currentChar = sBattleDomeOpponentStatsTexts[i];
    textPrinter.y = 36;
    textPrinter.currentY = 36;
    AddTextPrinter(&textPrinter, 0, NULL);
    Free(allocatedArray);
}

static int BufferDomeWinString(u8 matchNum, u8 *tournamentIds)
{
    int i;
    u8 tournamentId;
    int winStringId = 0;
    int count = 0;

    // Get winners name
    for (i = sCompetitorRangeByMatch[matchNum][0]; i < sCompetitorRangeByMatch[matchNum][0] + sCompetitorRangeByMatch[matchNum][1]; i++)
    {
        tournamentId = sTourneyTreeTrainerIds2[i];
        if (!DOME_TRAINERS[tournamentId].isEliminated)
        {
            tournamentIds[count] = tournamentId;
            if (DOME_TRAINERS[tournamentId].trainerId == TRAINER_PLAYER)
                StringCopy(gStringVar1, gSaveBlock2Ptr->playerName);
            else if (DOME_TRAINERS[tournamentId].trainerId == TRAINER_FRONTIER_BRAIN)
                CopyDomeBrainTrainerName(gStringVar1);
            else
                CopyDomeTrainerName(gStringVar1, DOME_TRAINERS[tournamentId].trainerId);
            count++;
        }
    }

    // Neither trainer has been eliminated, battle hasn't occurred yet
    if (count == 2)
        return DOME_TEXT_NO_WINNER_YET;

    for (i = sCompetitorRangeByMatch[matchNum][0]; i < sCompetitorRangeByMatch[matchNum][0] + sCompetitorRangeByMatch[matchNum][1]; i++)
    {
        tournamentId = sTourneyTreeTrainerIds2[i];

        if (DOME_TRAINERS[tournamentId].isEliminated
            && DOME_TRAINERS[tournamentId].eliminatedAt >= sCompetitorRangeByMatch[matchNum][2])
        {
            tournamentIds[count] = tournamentId;
            count++;

            if (DOME_TRAINERS[tournamentId].eliminatedAt == sCompetitorRangeByMatch[matchNum][2])
            {
                // Set initial winStringId offset
                StringCopy(gStringVar2, gMoveNames[gSaveBlock2Ptr->frontier.domeWinningMoves[tournamentId]]);
                winStringId = DOME_TRAINERS[tournamentId].forfeited * 2; // (DOME_TEXT_WON_USING_MOVE - 1) or (DOME_TEXT_WON_ON_FORFEIT - 1)

                if (gSaveBlock2Ptr->frontier.domeWinningMoves[tournamentId] == MOVE_NONE && DOME_TRAINERS[tournamentId].forfeited == FALSE)
                    winStringId = DOME_TEXT_WON_NO_MOVES - 1;
            }
            else
            {
                if (DOME_TRAINERS[tournamentId].trainerId == TRAINER_PLAYER)
                    StringCopy(gStringVar1, gSaveBlock2Ptr->playerName);
                else if (DOME_TRAINERS[tournamentId].trainerId == TRAINER_FRONTIER_BRAIN)
                    CopyDomeBrainTrainerName(gStringVar1);
                else
                    CopyDomeTrainerName(gStringVar1, DOME_TRAINERS[tournamentId].trainerId);
            }
        }

        if (count == 2)
            break;
    }

    if (matchNum == DOME_TOURNAMENT_MATCHES_COUNT - 1)
        return winStringId + 2; // use DOME_TEXT_CHAMP_*
    else
        return winStringId + 1; // use DOME_TEXT_WON_*
}

static void DisplayMatchInfoOnCard(u8 flags, u8 matchNo)
{
    struct TextPrinterTemplate textPrinter;
    int tournamentIds[2];
    int trainerIds[2];
    bool32 lost[2];
    int i;
    int winStringId = 0;
    int arrId = 0;
    int windowId = 0;
    int x = 0, y = 0;
    u8 palSlot = 0;

    if (flags & CARD_ALTERNATE_SLOT)
        arrId = 2 * (FRONTIER_PARTY_SIZE + 1), windowId = 9, palSlot = 2;
    if (flags & MOVE_CARD_RIGHT)
        x = 256;
    if (flags & MOVE_CARD_DOWN)
        y = 160;
    if (flags & MOVE_CARD_LEFT)
        x = -256;
    if (flags & MOVE_CARD_UP)
        y = -160;

    // Copy trainers information to handy arrays.
    winStringId = BufferDomeWinString(matchNo, sInfoCard->tournamentIds);
    for (i = 0; i < NUM_INFOCARD_TRAINERS; i++)
    {
        tournamentIds[i] = sInfoCard->tournamentIds[i];
        trainerIds[i] = DOME_TRAINERS[tournamentIds[i]].trainerId;
        if (DOME_TRAINERS[tournamentIds[i]].eliminatedAt <= sCompetitorRangeByMatch[matchNo][2]
            && DOME_TRAINERS[tournamentIds[i]].isEliminated)
            lost[i] = TRUE;
        else
            lost[i] = FALSE;
    }

    // Draw left trainer sprite.
    if (trainerIds[0] == TRAINER_PLAYER)
        sInfoCard->spriteIds[arrId] = CreateTrainerPicSprite(PlayerGenderToFrontTrainerPicId(gSaveBlock2Ptr->playerGender), TRUE, x + 48, y + 88, palSlot + 12, 0xFFFF);
    else if (trainerIds[0] == TRAINER_FRONTIER_BRAIN)
        sInfoCard->spriteIds[arrId] = CreateTrainerPicSprite(GetDomeBrainTrainerPicId(), TRUE, x + 48, y + 88, palSlot + 12, 0xFFFF);
    else
        sInfoCard->spriteIds[arrId] = CreateTrainerPicSprite(GetFrontierTrainerFrontSpriteId(trainerIds[0]), TRUE, x + 48, y + 88, palSlot + 12, 0xFFFF);

    if (flags & MOVE_CARD)
        gSprites[sInfoCard->spriteIds[arrId]].invisible = TRUE;
    if (lost[0])
        gSprites[sInfoCard->spriteIds[arrId]].oam.paletteNum = 3;

    // Draw right trainer sprite.
    if (trainerIds[1] == TRAINER_PLAYER)
        sInfoCard->spriteIds[1 + arrId] = CreateTrainerPicSprite(PlayerGenderToFrontTrainerPicId(gSaveBlock2Ptr->playerGender), TRUE, x + 192, y + 88, palSlot + 13, 0xFFFF);
    else if (trainerIds[1] == TRAINER_FRONTIER_BRAIN)
        sInfoCard->spriteIds[1 + arrId] = CreateTrainerPicSprite(GetDomeBrainTrainerPicId(), TRUE, x + 192, y + 88, palSlot + 13, 0xFFFF);
    else
        sInfoCard->spriteIds[1 + arrId] = CreateTrainerPicSprite(GetFrontierTrainerFrontSpriteId(trainerIds[1]), TRUE, x + 192, y + 88, palSlot + 13, 0xFFFF);

    if (flags & MOVE_CARD)
        gSprites[sInfoCard->spriteIds[1 + arrId]].invisible = TRUE;
    if (lost[1])
        gSprites[sInfoCard->spriteIds[1 + arrId]].oam.paletteNum = 3;

    // Draw left trainer's pokemon icons.
    for (i = 0; i < FRONTIER_PARTY_SIZE; i++)
    {
        if (trainerIds[0] == TRAINER_PLAYER)
        {
            sInfoCard->spriteIds[2 + i + arrId] = CreateMonIcon(DOME_MONS[tournamentIds[0]][i],
                                                                  SpriteCb_MonIcon,
                                                                  x | sLeftTrainerMonX[i],
                                                                  y + sLeftTrainerMonY[i],
                                                                  0, 0, TRUE);
            gSprites[sInfoCard->spriteIds[2 + i + arrId]].oam.priority = 0;
        }
        else if (trainerIds[0] == TRAINER_FRONTIER_BRAIN)
        {
            sInfoCard->spriteIds[2 + i + arrId] = CreateMonIcon(DOME_MONS[tournamentIds[0]][i],
                                                                  SpriteCb_MonIcon,
                                                                  x | sLeftTrainerMonX[i],
                                                                  y + sLeftTrainerMonY[i],
                                                                  0, 0, TRUE);
            gSprites[sInfoCard->spriteIds[2 + i + arrId]].oam.priority = 0;
        }
        else
        {
            sInfoCard->spriteIds[2 + i + arrId] = CreateMonIcon(gFacilityTrainerMons[DOME_MONS[tournamentIds[0]][i]].species,
                                                                  SpriteCb_MonIcon,
                                                                  x | sLeftTrainerMonX[i],
                                                                  y + sLeftTrainerMonY[i],
                                                                  0, 0, TRUE);
            gSprites[sInfoCard->spriteIds[2 + i + arrId]].oam.priority = 0;
        }

        if (flags & MOVE_CARD)
            gSprites[sInfoCard->spriteIds[2 + i + arrId]].invisible = TRUE;
        if (lost[0])
        {
            gSprites[sInfoCard->spriteIds[2 + i + arrId]].oam.paletteNum = 3;
            gSprites[sInfoCard->spriteIds[2 + i + arrId]].sMonIconStill = TRUE;
        }
    }

    // Draw right trainer's pokemon icons.
    for (i = 0; i < FRONTIER_PARTY_SIZE; i++)
    {
        if (trainerIds[1] == TRAINER_PLAYER)
        {
            sInfoCard->spriteIds[5 + i + arrId] = CreateMonIcon(DOME_MONS[tournamentIds[1]][i],
                                                                  SpriteCb_MonIcon,
                                                                  x | sRightTrainerMonX[i],
                                                                  y + sRightTrainerMonY[i],
                                                                  0, 0, TRUE);
            gSprites[sInfoCard->spriteIds[5 + i + arrId]].oam.priority = 0;
        }
        else if (trainerIds[1] == TRAINER_FRONTIER_BRAIN)
        {
            sInfoCard->spriteIds[5 + i + arrId] = CreateMonIcon(DOME_MONS[tournamentIds[1]][i],
                                                                  SpriteCb_MonIcon,
                                                                  x | sRightTrainerMonX[i],
                                                                  y + sRightTrainerMonY[i],
                                                                  0, 0, TRUE);
            gSprites[sInfoCard->spriteIds[5 + i + arrId]].oam.priority = 0;
        }
        else
        {
            sInfoCard->spriteIds[5 + i + arrId] = CreateMonIcon(gFacilityTrainerMons[DOME_MONS[tournamentIds[1]][i]].species,
                                                                  SpriteCb_MonIcon,
                                                                  x | sRightTrainerMonX[i],
                                                                  y + sRightTrainerMonY[i],
                                                                  0, 0, TRUE);
            gSprites[sInfoCard->spriteIds[5 + i + arrId]].oam.priority = 0;
        }

        if (flags & MOVE_CARD)
            gSprites[sInfoCard->spriteIds[5 + i + arrId]].invisible = TRUE;
        if (lost[1])
        {
            gSprites[sInfoCard->spriteIds[5 + i + arrId]].oam.paletteNum = 3;
            gSprites[sInfoCard->spriteIds[5 + i + arrId]].sMonIconStill = TRUE;
        }
    }

    // Print the win string (or 'Let the battle begin!').
    textPrinter.x = 0;
    textPrinter.y = 2;
    textPrinter.currentX = textPrinter.x;
    textPrinter.currentY = textPrinter.y;
    textPrinter.letterSpacing = 0;
    textPrinter.lineSpacing = 0;
    textPrinter.unk = 0;
    textPrinter.fgColor = TEXT_DYNAMIC_COLOR_5;
    textPrinter.bgColor = TEXT_COLOR_TRANSPARENT;
    textPrinter.shadowColor = TEXT_DYNAMIC_COLOR_4;
    StringExpandPlaceholders(gStringVar4, sBattleDomeWinTexts[winStringId]);
    textPrinter.currentChar = gStringVar4;
    textPrinter.windowId = windowId + 8;
    textPrinter.fontId = 1;
    PutWindowTilemap(windowId + 8);
    CopyWindowToVram(windowId + 8, 3);
    textPrinter.currentX = 0;
    textPrinter.currentY = textPrinter.y = 0;
    AddTextPrinter(&textPrinter, 0, NULL);

    // Print left trainer's name.
    if (trainerIds[0] == TRAINER_PLAYER)
        StringCopy(gStringVar1, gSaveBlock2Ptr->playerName);
    else if (trainerIds[0] == TRAINER_FRONTIER_BRAIN)
        CopyDomeBrainTrainerName(gStringVar1);
    else
        CopyDomeTrainerName(gStringVar1, trainerIds[0]);

    textPrinter.fontId = 2;
    textPrinter.letterSpacing = 2;
    textPrinter.currentChar = gStringVar1;
    textPrinter.windowId = windowId + 6;
    textPrinter.currentX = GetStringCenterAlignXOffsetWithLetterSpacing(textPrinter.fontId, textPrinter.currentChar, 0x40, textPrinter.letterSpacing);
    textPrinter.currentY = textPrinter.y = 2;
    PutWindowTilemap(windowId + 6);
    CopyWindowToVram(windowId + 6, 3);
    AddTextPrinter(&textPrinter, 0, NULL);

    // Print right trainer's name.
    if (trainerIds[1] == TRAINER_PLAYER)
        StringCopy(gStringVar1, gSaveBlock2Ptr->playerName);
    else if (trainerIds[1] == TRAINER_FRONTIER_BRAIN)
        CopyDomeBrainTrainerName(gStringVar1);
    else
        CopyDomeTrainerName(gStringVar1, trainerIds[1]);

    textPrinter.currentChar = gStringVar1;
    textPrinter.windowId = windowId + 7;
    textPrinter.currentX = GetStringCenterAlignXOffsetWithLetterSpacing(textPrinter.fontId, textPrinter.currentChar, 0x40, textPrinter.letterSpacing);
    textPrinter.currentY = textPrinter.y = 2;
    PutWindowTilemap(windowId + 7);
    CopyWindowToVram(windowId + 7, 3);
    AddTextPrinter(&textPrinter, 0, NULL);

    // Print match number.
    textPrinter.letterSpacing = 0;
    textPrinter.currentChar = sBattleDomeMatchNumberTexts[matchNo];
    textPrinter.windowId = windowId + 5;
    textPrinter.currentX = GetStringCenterAlignXOffsetWithLetterSpacing(textPrinter.fontId, textPrinter.currentChar, 0xA0, textPrinter.letterSpacing);
    textPrinter.currentY = textPrinter.y = 2;
    PutWindowTilemap(windowId + 5);
    CopyWindowToVram(windowId + 5, 3);
    AddTextPrinter(&textPrinter, 0, NULL);
}

static void ShowDomeTourneyTree(void)
{
    u8 taskId = CreateTask(Task_ShowTourneyTree, 0);
    gTasks[taskId].tState = 0;
    gTasks[taskId].tNotInteractive = FALSE;
    gTasks[taskId].data[2] = 2;
    gTasks[taskId].tIsPrevTourneyTree = FALSE;
    SetMainCallback2(CB2_TourneyTree);
}

// To show the results of the last tourney on the computer in the lobby
static void ShowPreviousDomeTourneyTree(void)
{
    u8 taskId;

    SetFacilityTrainerAndMonPtrs();
    gSaveBlock2Ptr->frontier.lvlMode = gSaveBlock2Ptr->frontier.domeLvlMode - 1;
    gSaveBlock2Ptr->frontier.curChallengeBattleNum = DOME_FINAL;
    taskId = CreateTask(Task_ShowTourneyTree, 0);
    gTasks[taskId].tState = 0;
    gTasks[taskId].tNotInteractive = FALSE;
    gTasks[taskId].data[2] = 2;
    gTasks[taskId].tIsPrevTourneyTree = TRUE;
    SetMainCallback2(CB2_TourneyTree);
}

// Task states for Task_HandleTourneyTreeInput
#define STATE_FADE_IN               0
#define STATE_WAIT_FADE             1
#define STATE_GET_INPUT             2
#define STATE_SHOW_INFOCARD_TRAINER 3
#define STATE_SHOW_INFOCARD_MATCH   5
#define STATE_CLOSE_TOURNEY_TREE    7

static void Task_HandleTourneyTreeInput(u8 taskId)
{
    u8 newTaskId = 0;
    int spriteId = gTasks[taskId].data[1];

    switch (gTasks[taskId].tState)
    {
    case STATE_FADE_IN:
        if (!gPaletteFade.active)
        {
            BeginNormalPaletteFade(0xFFFFFFFF, 0, 0x10, 0, RGB_BLACK);
            gTasks[taskId].tState = STATE_WAIT_FADE;
            StartSpriteAnim(&gSprites[spriteId], 1);
        }
        break;
    case STATE_WAIT_FADE:
        if (!gPaletteFade.active)
            gTasks[taskId].tState = STATE_GET_INPUT;
        break;
    case STATE_GET_INPUT:
        switch (UpdateTourneyTreeCursor(taskId))
        {
        case TOURNEY_TREE_SELECTED_CLOSE:
        default:
            BeginNormalPaletteFade(0xFFFFFFFF, 0, 0, 0x10, RGB_BLACK);
            gTasks[taskId].tState = STATE_CLOSE_TOURNEY_TREE;
            break;
        case TOURNEY_TREE_NO_SELECTION:
            break;
        case TOURNEY_TREE_SELECTED_TRAINER:
            BeginNormalPaletteFade(0xFFFFFFFF, 0, 0, 0x10, RGB_BLACK);
            gTasks[taskId].tState = STATE_SHOW_INFOCARD_TRAINER;
            break;
        case TOURNEY_TREE_SELECTED_MATCH:
            BeginNormalPaletteFade(0xFFFFFFFF, 0, 0, 0x10, RGB_BLACK);
            gTasks[taskId].tState = STATE_SHOW_INFOCARD_MATCH;
            break;
        }
        break;
    case STATE_SHOW_INFOCARD_TRAINER:
        if (!gPaletteFade.active)
        {
            FreeAllWindowBuffers();
            ScanlineEffect_Stop();
            FREE_AND_SET_NULL(sTilemapBuffer);
            newTaskId = CreateTask(Task_ShowTourneyInfoCard, 0);
            gTasks[newTaskId].tState = 0;
            gTasks[newTaskId].tTournamentId = sTourneyTreeTrainerIds[spriteId];
            gTasks[newTaskId].tMode = INFOCARD_TRAINER;
            gTasks[newTaskId].tPrevTaskId = taskId;

            gTasks[taskId].tState = STATE_SHOW_INFOCARD_TRAINER + 1;
            sInfoCard->pos = 0;
        }
        break;
    case STATE_SHOW_INFOCARD_TRAINER + 1:
        break;
    case STATE_SHOW_INFOCARD_MATCH:
        if (!gPaletteFade.active)
        {
            FreeAllWindowBuffers();
            ScanlineEffect_Stop();
            FREE_AND_SET_NULL(sTilemapBuffer);
            newTaskId = CreateTask(Task_ShowTourneyInfoCard, 0);
            gTasks[newTaskId].tState = 0;
            gTasks[newTaskId].tTournamentId = spriteId - DOME_TOURNAMENT_TRAINERS_COUNT;
            gTasks[newTaskId].tMode = INFOCARD_MATCH;
            gTasks[newTaskId].tPrevTaskId = taskId;

            gTasks[taskId].tState = STATE_SHOW_INFOCARD_MATCH + 1;
        }
        break;
    case STATE_SHOW_INFOCARD_MATCH + 1:
        break;
    case STATE_CLOSE_TOURNEY_TREE:
        if (!gPaletteFade.active)
        {
            FreeAllWindowBuffers();
            ScanlineEffect_Stop();
            FREE_AND_SET_NULL(sTilemapBuffer);
            SetMainCallback2(CB2_ReturnToFieldContinueScriptPlayMapMusic);
            DestroyTask(gTasks[taskId].data[7]);
            DestroyTask(taskId);
        }
        break;
    }
}

// undefine task states for Task_HandleTourneyTreeInput
#undef STATE_FADE_IN
#undef STATE_WAIT_FADE
#undef STATE_GET_INPUT
#undef STATE_SHOW_INFOCARD_TRAINER
#undef STATE_SHOW_INFOCARD_MATCH
#undef STATE_CLOSE_TOURNEY_TREE


#define MOVE_DIR_UP    0
#define MOVE_DIR_DOWN  1
#define MOVE_DIR_LEFT  2
#define MOVE_DIR_RIGHT 3
#define MOVE_DIR_NONE  4

// Move the tourney tree cursor
// The 'cursor' is actually just which button sprite is currently doing the 'selected' animation
static u8 UpdateTourneyTreeCursor(u8 taskId)
{
    u8 selection = TOURNEY_TREE_NO_SELECTION;
    int direction = MOVE_DIR_NONE;
    int tourneyTreeCursorSpriteId = gTasks[taskId].data[1];
    int roundId = gSaveBlock2Ptr->frontier.curChallengeBattleNum;

    if (gMain.newKeys == B_BUTTON || (JOY_NEW(A_BUTTON) && tourneyTreeCursorSpriteId == TOURNEY_TREE_CLOSE_BUTTON))
    {
        PlaySE(SE_SELECT);
        selection = TOURNEY_TREE_SELECTED_CLOSE;
    }
    else if (JOY_NEW(A_BUTTON))
    {
        if (tourneyTreeCursorSpriteId < DOME_TOURNAMENT_TRAINERS_COUNT)
        {
            PlaySE(SE_SELECT);
            selection = TOURNEY_TREE_SELECTED_TRAINER;
        }
        else
        {
            PlaySE(SE_SELECT);
            selection = TOURNEY_TREE_SELECTED_MATCH;
        }
    }
    else
    {
        if (gMain.newKeys == DPAD_UP && sTourneyTreeCursorMovementMap[tourneyTreeCursorSpriteId][roundId][0] != 0xFF)
            direction = MOVE_DIR_UP;
        else if (gMain.newKeys == DPAD_DOWN && sTourneyTreeCursorMovementMap[tourneyTreeCursorSpriteId][roundId][1] != 0xFF)
            direction = MOVE_DIR_DOWN;
        else if (gMain.newKeys == DPAD_LEFT && sTourneyTreeCursorMovementMap[tourneyTreeCursorSpriteId][roundId][2] != 0xFF)
            direction = MOVE_DIR_LEFT;
        else if (gMain.newKeys == DPAD_RIGHT && sTourneyTreeCursorMovementMap[tourneyTreeCursorSpriteId][roundId][3] != 0xFF)
            direction = MOVE_DIR_RIGHT;
    }

    if (direction != MOVE_DIR_NONE)
    {
        PlaySE(SE_SELECT);
        StartSpriteAnim(&gSprites[tourneyTreeCursorSpriteId], 0); // Do unselected sprite anim
        tourneyTreeCursorSpriteId = sTourneyTreeCursorMovementMap[tourneyTreeCursorSpriteId][roundId][direction];
        StartSpriteAnim(&gSprites[tourneyTreeCursorSpriteId], 1); // Do selected sprite anim
        gTasks[taskId].data[1] = tourneyTreeCursorSpriteId;
    }

    return selection;
}

#undef MOVE_DIR_UP
#undef MOVE_DIR_DOWN
#undef MOVE_DIR_LEFT
#undef MOVE_DIR_RIGHT
#undef MOVE_DIR_NONE

// Shows the results of the just-completed round for the current tourney
static void ShowNonInteractiveDomeTourneyTree(void)
{
    u8 taskId = CreateTask(Task_ShowTourneyTree, 0);
    gTasks[taskId].tState = 0;
    gTasks[taskId].tNotInteractive = TRUE;
    gTasks[taskId].data[2] = 2;
    gTasks[taskId].tIsPrevTourneyTree = FALSE;
    SetMainCallback2(CB2_TourneyTree);
}

static void ResolveDomeRoundWinners(void)
{
    int i;

    if (gSpecialVar_0x8005 == DOME_PLAYER_WON_MATCH)
    {
        DOME_TRAINERS[TrainerIdToTournamentId(gTrainerBattleOpponent_A)].isEliminated = TRUE;
        DOME_TRAINERS[TrainerIdToTournamentId(gTrainerBattleOpponent_A)].eliminatedAt = gSaveBlock2Ptr->frontier.curChallengeBattleNum;
        gSaveBlock2Ptr->frontier.domeWinningMoves[TrainerIdToTournamentId(gTrainerBattleOpponent_A)] = gBattleResults.lastUsedMovePlayer;

        // If the player's match was the final one, no NPC vs NPC matches to decide
        if (gSaveBlock2Ptr->frontier.curChallengeBattleNum < DOME_FINAL)
            DecideRoundWinners(gSaveBlock2Ptr->frontier.curChallengeBattleNum);
    }
    else // DOME_PLAYER_LOST_MATCH or DOME_PLAYER_RETIRED
    {
        DOME_TRAINERS[TrainerIdToTournamentId(TRAINER_PLAYER)].isEliminated = TRUE;
        DOME_TRAINERS[TrainerIdToTournamentId(TRAINER_PLAYER)].eliminatedAt = gSaveBlock2Ptr->frontier.curChallengeBattleNum;
        gSaveBlock2Ptr->frontier.domeWinningMoves[TrainerIdToTournamentId(TRAINER_PLAYER)] = gBattleResults.lastUsedMoveOpponent;

        if (gBattleOutcome == B_OUTCOME_FORFEITED || gSpecialVar_0x8005 == DOME_PLAYER_RETIRED)
            DOME_TRAINERS[TrainerIdToTournamentId(TRAINER_PLAYER)].forfeited = TRUE;

        // Player lost, decide remaining outcome of tournament
        for (i = gSaveBlock2Ptr->frontier.curChallengeBattleNum; i < DOME_ROUNDS_COUNT; i++)
            DecideRoundWinners(i);
    }
}

// Decides the winning move of an NPC vs NPC match
static u16 GetWinningMove(int winnerTournamentId, int loserTournamentId, u8 roundId)
{
    int i, j, k;
    int moveScores[MAX_MON_MOVES * FRONTIER_PARTY_SIZE];
    u16 moveIds[MAX_MON_MOVES * FRONTIER_PARTY_SIZE];
    u16 bestScore = 0;
    u16 bestId = 0;
    int movePower = 0;
    SetFacilityPtrsGetLevel();

    // Calc move points of all 4 moves for all 3 pokemon hitting all 3 target mons.
    for (i = 0; i < FRONTIER_PARTY_SIZE; i++)
    {
        for (j = 0; j < MAX_MON_MOVES; j++)
        {
            // TODO: Clean this up, looks like a different data structure (2D array)
            moveScores[i * MAX_MON_MOVES + j] = 0;
            if (DOME_TRAINERS[winnerTournamentId].trainerId == TRAINER_FRONTIER_BRAIN)
                moveIds[i * MAX_MON_MOVES + j] = GetFrontierBrainMonMove(i, j);
            else
                moveIds[i * MAX_MON_MOVES + j] = gFacilityTrainerMons[DOME_MONS[winnerTournamentId][i]].moves[j];

            movePower = gBattleMoves[moveIds[i * MAX_MON_MOVES + j]].power;
            if (movePower == 0)
                movePower = 40;
            else if (movePower == 1)
                movePower = 60;
            else if (moveIds[i * MAX_MON_MOVES + j] == MOVE_SELF_DESTRUCT
                  || moveIds[i * MAX_MON_MOVES + j] == MOVE_EXPLOSION)
                movePower /= 2;

            for (k = 0; k < FRONTIER_PARTY_SIZE; k++)
            {
                u32 personality = 0;
                u32 targetSpecies = 0;
                u32 targetAbility = 0;
                u32 typeMultiplier = 0;
                do
                {
                    personality = Random32();
                } while (gFacilityTrainerMons[DOME_MONS[loserTournamentId][k]].nature != GetNatureFromPersonality(personality));

                targetSpecies = gFacilityTrainerMons[DOME_MONS[loserTournamentId][k]].species;

                if (personality & 1)
                    targetAbility = gBaseStats[targetSpecies].abilities[1];
                else
                    targetAbility = gBaseStats[targetSpecies].abilities[0];

                typeMultiplier = CalcPartyMonTypeEffectivenessMultiplier(moveIds[i * 4 + j], targetSpecies, targetAbility);
                if (typeMultiplier == UQ_4_12(0))
                    moveScores[i * MAX_MON_MOVES + j] += 0;
                else if (typeMultiplier >= UQ_4_12(2))
                    moveScores[i * MAX_MON_MOVES + j] += movePower * 2;
                else if (typeMultiplier <= UQ_4_12(0.5))
                    moveScores[i * MAX_MON_MOVES + j] += movePower / 2;
                else
                    moveScores[i * MAX_MON_MOVES + j] += movePower;
            }

            if (bestScore < moveScores[i * MAX_MON_MOVES + j])
            {
                bestId = i * MAX_MON_MOVES + j;
                bestScore = moveScores[i * MAX_MON_MOVES + j];
            }
            else if (bestScore == moveScores[i * MAX_MON_MOVES + j])
            {
                if (moveIds[bestId] < moveIds[i * MAX_MON_MOVES + j]) // Why not use (Random() & 1) instead of promoting moves with a higher id?
                    bestId = i * MAX_MON_MOVES + j;
            }
        }
    }

    j = bestId;
    goto LABEL;
    while (j != 0)
    {
        for (j = 0, k = 0; k < MAX_MON_MOVES * FRONTIER_PARTY_SIZE; k++)
        {
            if (bestScore < moveScores[k])
            {
                j = k;
                bestScore = moveScores[k];
            }
            else if (bestScore == moveScores[k] && moveIds[j] < moveIds[k])
            {
                j = k;
            }
        }
        if (i == roundId - 1)
            break;
        LABEL:
        {
            for (i = 0; i < roundId - 1; i++)
            {
                if (gSaveBlock2Ptr->frontier.domeWinningMoves[sub_81953E8(winnerTournamentId, i)] == moveIds[j])
                    break;
            }
            if (i == roundId - 1)
                break;

            moveScores[j] = 0;
            bestScore = 0;
            j = 0;
            for (k = 0; k < MAX_MON_MOVES * FRONTIER_PARTY_SIZE; k++)
                j += moveScores[k];
        }
    }

    if (moveScores[j] == 0)
        j = bestId;

    return moveIds[j];
}

static void Task_ShowTourneyTree(u8 taskId)
{
    int i;
    struct TextPrinterTemplate textPrinter;
    int notInteractive = gTasks[taskId].tNotInteractive;
    int r4 = gTasks[taskId].data[2];

    switch (gTasks[taskId].tState)
    {
    case 0:
        SetHBlankCallback(NULL);
        SetVBlankCallback(NULL);
        EnableInterrupts(INTR_FLAG_HBLANK | INTR_FLAG_VBLANK);
        CpuFill32(0, (void *)VRAM, VRAM_SIZE);
        ResetBgsAndClearDma3BusyFlags(0);
        InitBgsFromTemplates(0, sTourneyTreeBgTemplates, ARRAY_COUNT(sTourneyTreeBgTemplates));
        InitWindows(sTourneyTreeWindowTemplates);
        DeactivateAllTextPrinters();
        gBattle_BG0_X = 0;
        gBattle_BG0_Y = 0;
        gBattle_BG1_X = 0;
        gBattle_BG1_Y = 0;
        ChangeBgX(2, 0, 0);
        ChangeBgY(2, 0, 0);
        ChangeBgX(3, 0, 0);
        ChangeBgY(3, 0xB00, 0);
        gTasks[taskId].tState++;
        break;
    case 1:
        SetGpuReg(REG_OFFSET_BLDCNT, 0);
        SetGpuReg(REG_OFFSET_BLDALPHA, 0);
        SetGpuReg(REG_OFFSET_BLDY, 0);
        SetGpuReg(REG_OFFSET_MOSAIC, 0);
        SetGpuReg(REG_OFFSET_WIN0H, 0x5860);
        SetGpuReg(REG_OFFSET_WIN0V, 0x9F);
        SetGpuReg(REG_OFFSET_WIN1H, 0x9098);
        SetGpuReg(REG_OFFSET_WIN1V, 0x9F);
        SetGpuReg(REG_OFFSET_WININ, 0);
        SetGpuReg(REG_OFFSET_WINOUT, WINOUT_WIN01_BG_ALL | WINOUT_WIN01_OBJ | WINOUT_WIN01_CLR);
        ResetPaletteFade();
        ResetSpriteData();
        FreeAllSpritePalettes();
        gTasks[taskId].tState++;
        break;
    case 2:
        sTilemapBuffer = AllocZeroed(BG_SCREEN_SIZE);
        LZDecompressWram(gDomeTourneyLineMask_Tilemap, sTilemapBuffer);
        SetBgTilemapBuffer(1, sTilemapBuffer);
        CopyBgTilemapBufferToVram(1);
        DecompressAndLoadBgGfxUsingHeap(1, gDomeTourneyBg_Gfx, 0x2000, 0, 0);
        DecompressAndLoadBgGfxUsingHeap(2, gDomeTourneyLine_Gfx, 0x2000, 0, 0);
        DecompressAndLoadBgGfxUsingHeap(2, gDomeTourneyLineDown_Tilemap, 0x2000, 0, 1);
        DecompressAndLoadBgGfxUsingHeap(3, gDomeTourneyLineUp_Tilemap, 0x2000, 0, 1);
        LoadCompressedPalette(gDomeTourneyTree_Pal, 0, 0x200);
        LoadCompressedPalette(gDomeTourneyTreeButtons_Pal, 0x100, 0x200);
        LoadCompressedPalette(gBattleWindowTextPalette, 0xF0, 0x20);
        CpuFill32(0, gPlttBufferFaded, 0x400);
        ShowBg(0);
        ShowBg(1);
        ShowBg(2);
        ShowBg(3);
        gTasks[taskId].tState++;
        break;
    case 3:
        LoadCompressedSpriteSheet(sTourneyTreeButtonsSpriteSheet);
        if (notInteractive == FALSE)
        {
            for (i = 0; i < ARRAY_COUNT(sTourneyTreePokeballCoords); i++)
                CreateSprite(&sTourneyTreePokeballSpriteTemplate, sTourneyTreePokeballCoords[i][0], sTourneyTreePokeballCoords[i][1], 0);

            if (gTasks[taskId].tIsPrevTourneyTree)
                CreateSprite(&sExitButtonSpriteTemplate, 218, 12, 0);
            else
                CreateSprite(&sCancelButtonSpriteTemplate, 218, 12, 0);
        }

        SetGpuReg(REG_OFFSET_DISPCNT, DISPCNT_BG_ALL_ON | DISPCNT_OBJ_ON | DISPCNT_WIN0_ON | DISPCNT_WIN1_ON | DISPCNT_OBJ_1D_MAP);
        gTasks[taskId].tState++;
        break;
    case 4:
        textPrinter.fontId = 2;
        textPrinter.currentChar = gText_BattleTourney;
        textPrinter.windowId = 2;
        textPrinter.x = 0;
        textPrinter.y = 0;
        textPrinter.letterSpacing = 2;
        textPrinter.lineSpacing = 0;
        textPrinter.currentX = GetStringCenterAlignXOffsetWithLetterSpacing(textPrinter.fontId, textPrinter.currentChar, 0x70, textPrinter.letterSpacing);
        textPrinter.currentY = 1;
        textPrinter.unk = 0;
        textPrinter.fgColor = TEXT_DYNAMIC_COLOR_5;
        textPrinter.bgColor = TEXT_COLOR_TRANSPARENT;
        textPrinter.shadowColor = TEXT_DYNAMIC_COLOR_4;
        AddTextPrinter(&textPrinter, 0, NULL);
        for (i = 0; i < DOME_TOURNAMENT_TRAINERS_COUNT; i++)
        {
            int roundId, var2;

            CopyDomeTrainerName(gDisplayedStringBattle, DOME_TRAINERS[i].trainerId);
            if (notInteractive == TRUE)
            {
                if (DOME_TRAINERS[i].isEliminated)
                {
                    if (DOME_TRAINERS[i].eliminatedAt != DOME_ROUND1)
                    {
                        var2 = DOME_TRAINERS[i].eliminatedAt - 1;
                        DrawTourneyAdvancementLine(i, var2);
                    }
                }
                else if (gSaveBlock2Ptr->frontier.curChallengeBattleNum != DOME_ROUND2)
                {
                    DrawTourneyAdvancementLine(i, gSaveBlock2Ptr->frontier.curChallengeBattleNum - 2);
                }
            }
            else if (notInteractive == FALSE)
            {
                if (DOME_TRAINERS[i].isEliminated)
                {
                    if (DOME_TRAINERS[i].eliminatedAt != DOME_ROUND1)
                    {
                        var2 = DOME_TRAINERS[i].eliminatedAt - 1;
                        DrawTourneyAdvancementLine(i, var2);
                    }
                }
                else if (gSaveBlock2Ptr->frontier.curChallengeBattleNum != DOME_ROUND1)
                {
                    if (gTasks[taskId].tIsPrevTourneyTree)
                        var2 = gSaveBlock2Ptr->frontier.curChallengeBattleNum;
                    else
                        var2 = gSaveBlock2Ptr->frontier.curChallengeBattleNum - 1;
                    DrawTourneyAdvancementLine(i, var2);
                }
            }

            if (gTasks[taskId].tIsPrevTourneyTree)
                roundId = gSaveBlock2Ptr->frontier.curChallengeBattleNum;
            else
                roundId = gSaveBlock2Ptr->frontier.curChallengeBattleNum - 1;

            if (    ((notInteractive == TRUE && DOME_TRAINERS[i].eliminatedAt < gSaveBlock2Ptr->frontier.curChallengeBattleNum - 1)
                  || (notInteractive == FALSE && DOME_TRAINERS[i].eliminatedAt <= roundId))
                && DOME_TRAINERS[i].isEliminated)
            {
                if (DOME_TRAINERS[i].trainerId == TRAINER_PLAYER)
                {
                    textPrinter.fgColor = TEXT_COLOR_LIGHT_GREY;
                    textPrinter.shadowColor = TEXT_COLOR_RED;
                }
                else
                {
                    textPrinter.fgColor = TEXT_DYNAMIC_COLOR_2;
                    textPrinter.shadowColor = TEXT_DYNAMIC_COLOR_4;
                }
            }
            else
            {
                if (DOME_TRAINERS[i].trainerId == TRAINER_PLAYER)
                {
                    textPrinter.fgColor = TEXT_COLOR_LIGHT_GREY;
                    textPrinter.shadowColor = TEXT_COLOR_RED;
                }
                else
                {
                    textPrinter.fgColor = TEXT_DYNAMIC_COLOR_5;
                    textPrinter.shadowColor = TEXT_DYNAMIC_COLOR_4;
                }
            }

            if (sTrainerNamePositions[i][0] == 0)
                textPrinter.currentX = GetStringWidthDifference(textPrinter.fontId, gDisplayedStringBattle, 0x3D, textPrinter.letterSpacing);
            else
                textPrinter.currentX = 3;
            textPrinter.currentChar = gDisplayedStringBattle;
            textPrinter.windowId = sTrainerNamePositions[i][0];
            textPrinter.currentY = sTrainerNamePositions[i][1];
            AddTextPrinter(&textPrinter, 0, NULL);
        }
        gTasks[taskId].tState++;
        break;
    case 5:
        PutWindowTilemap(0);
        PutWindowTilemap(1);
        PutWindowTilemap(2);
        CopyWindowToVram(0, 3);
        CopyWindowToVram(1, 3);
        CopyWindowToVram(2, 3);
        SetHBlankCallback(HblankCb_TourneyTree);
        SetVBlankCallback(VblankCb_TourneyTree);
        if (r4 == 2)
        {
            if (notInteractive == FALSE)
            {
                i = CreateTask(Task_HandleTourneyTreeInput, 0);
                gTasks[i].data[0] = notInteractive;
                gTasks[i].data[1] = notInteractive;
                gTasks[i].data[6] = gTasks[taskId].tIsPrevTourneyTree;
            }
            else
            {
                i = CreateTask(Task_HandleStaticTourneyTreeInput, 0);
                gTasks[i].data[0] = 0;
            }
        }
        else
        {
            i = gTasks[taskId].data[3];
            gTasks[i].tState = 0;
        }
        ScanlineEffect_Clear();

        i = 0;
        while (i < 91)
        {
            gScanlineEffectRegBuffers[0][i] = BGCNT_PRIORITY(2) | BGCNT_SCREENBASE(31) | BGCNT_16COLOR | BGCNT_CHARBASE(2) | BGCNT_TXT256x256;
            gScanlineEffectRegBuffers[1][i] = BGCNT_PRIORITY(2) | BGCNT_SCREENBASE(31) | BGCNT_16COLOR | BGCNT_CHARBASE(2) | BGCNT_TXT256x256;
            i++;
        }

        while (i < 160)
        {
            gScanlineEffectRegBuffers[0][i] =  BGCNT_PRIORITY(1) | BGCNT_SCREENBASE(31) | BGCNT_16COLOR | BGCNT_CHARBASE(2) | BGCNT_TXT256x256;
            gScanlineEffectRegBuffers[1][i] =  BGCNT_PRIORITY(1) | BGCNT_SCREENBASE(31) | BGCNT_16COLOR | BGCNT_CHARBASE(2) | BGCNT_TXT256x256;
            i++;
        }

        ScanlineEffect_SetParams(sTourneyTreeScanlineEffectParams);
        DestroyTask(taskId);
        break;
    }
}

static void DrawTourneyAdvancementLine(u8 tournamentId, u8 roundId)
{
    int i;
    const struct TourneyTreeLineSection *lineSection = sTourneyTreeLineSections[tournamentId][roundId];

    for (i = 0; i < sTourneyTreeLineSectionArrayCounts[tournamentId][roundId]; i++)
        CopyToBgTilemapBufferRect_ChangePalette(1, &lineSection[i].src, lineSection[i].x, lineSection[i].y, 1, 1, 17);

    CopyBgTilemapBufferToVram(1);
}

#define STATE_FADE_IN             0
#define STATE_SHOW_RESULTS        1
#define STATE_DELAY               2
#define STATE_WAIT_FOR_INPUT      3
#define STATE_CLOSE_TOURNEY_TREE  4

// The non-interactive tourney tree that's shown when a round is completed
static void Task_HandleStaticTourneyTreeInput(u8 taskId)
{
    int i;
    struct TextPrinterTemplate textPrinter;

    switch (gTasks[taskId].tState)
    {
    case STATE_FADE_IN:
        BeginNormalPaletteFade(0xFFFFFFFF, 0, 0x10, 0, RGB_BLACK);
        gTasks[taskId].tState = STATE_SHOW_RESULTS;
        break;
    case STATE_SHOW_RESULTS:
        if (!gPaletteFade.active)
        {
            gTasks[taskId].tState = STATE_DELAY;
            gTasks[taskId].data[3] = 64;
            textPrinter.fontId = 2;
            textPrinter.x = 0;
            textPrinter.y = 0;
            textPrinter.letterSpacing = 2;
            textPrinter.lineSpacing = 0;
            textPrinter.unk = 0;
            textPrinter.fgColor = TEXT_DYNAMIC_COLOR_2;
            textPrinter.bgColor = TEXT_COLOR_TRANSPARENT;
            textPrinter.shadowColor = TEXT_DYNAMIC_COLOR_4;

            // Update the advancement lines and gray out eliminated trainer names
            for (i = 0; i < DOME_TOURNAMENT_TRAINERS_COUNT; i++)
            {
                CopyDomeTrainerName(gDisplayedStringBattle, DOME_TRAINERS[i].trainerId);
                if (DOME_TRAINERS[i].eliminatedAt == gSaveBlock2Ptr->frontier.curChallengeBattleNum - 1
                    && DOME_TRAINERS[i].isEliminated)
                {
                    if (sTrainerNamePositions[i][0] == 0)
                        textPrinter.currentX = GetStringWidthDifference(textPrinter.fontId, gDisplayedStringBattle, 0x3D, textPrinter.letterSpacing);
                    else
                        textPrinter.currentX = 3;

                    textPrinter.currentChar = gDisplayedStringBattle;
                    textPrinter.windowId = sTrainerNamePositions[i][0];
                    textPrinter.currentY = sTrainerNamePositions[i][1];
                    AddTextPrinter(&textPrinter, 0, NULL);
                }
                if (!DOME_TRAINERS[i].isEliminated)
                {
                    int roundId = gSaveBlock2Ptr->frontier.curChallengeBattleNum - 1;
                    DrawTourneyAdvancementLine(i, roundId);
                }
            }
        }
        break;
    case STATE_DELAY:
        if (--gTasks[taskId].data[3] == 0)
            gTasks[taskId].tState = STATE_WAIT_FOR_INPUT;
        break;
    case STATE_WAIT_FOR_INPUT:
        if (JOY_NEW(A_BUTTON | B_BUTTON))
        {
            BeginNormalPaletteFade(0xFFFFFFFF, 0, 0, 0x10, RGB_BLACK);
            gTasks[taskId].tState = STATE_CLOSE_TOURNEY_TREE;
        }
        break;
    case STATE_CLOSE_TOURNEY_TREE:
        if (!gPaletteFade.active)
        {
            SetMainCallback2(CB2_ReturnToFieldContinueScriptPlayMapMusic);
            DestroyTask(taskId);
        }
        break;
    }
}

#undef STATE_FADE_IN
#undef STATE_SHOW_RESULTS
#undef STATE_DELAY
#undef STATE_WAIT_FOR_INPUT
#undef STATE_CLOSE_TOURNEY_TREE

static void CB2_TourneyTree(void)
{
    AnimateSprites();
    BuildOamBuffer();
    RunTextPrinters();
    UpdatePaletteFade();
    RunTasks();
}

static void VblankCb_TourneyInfoCard(void)
{
    ChangeBgX(3, 0x80, 1);
    ChangeBgY(3, 0x80, 2);
    SetGpuReg(REG_OFFSET_BG0HOFS, gBattle_BG0_X);
    SetGpuReg(REG_OFFSET_BG0VOFS, gBattle_BG0_Y);
    SetGpuReg(REG_OFFSET_BG1HOFS, gBattle_BG1_X);
    SetGpuReg(REG_OFFSET_BG1VOFS, gBattle_BG1_Y);
    SetGpuReg(REG_OFFSET_BG2HOFS, gBattle_BG2_X);
    SetGpuReg(REG_OFFSET_BG2VOFS, gBattle_BG2_Y);
    LoadOam();
    ProcessSpriteCopyRequests();
    TransferPlttBuffer();
}

#define SET_WIN0H_WIN1H(win0H, win1H)                       \
{                                                           \
    *(vu32*)(REG_ADDR_WIN0H) = ((win0H << 16) | (win1H));   \
}

static void HblankCb_TourneyTree(void)
{
    u16 vCount = REG_VCOUNT;

    if (vCount < 42)
    {
        REG_WININ = WININ_WIN0_BG_ALL | WININ_WIN0_CLR | WININ_WIN0_OBJ
                | WININ_WIN1_BG_ALL | WININ_WIN1_CLR | WININ_WIN1_OBJ;
        SET_WIN0H_WIN1H(0, 0);
    }
    else if (vCount < 50)
    {
        REG_WININ = WININ_WIN0_BG0 | WININ_WIN0_BG1 | WININ_WIN0_BG3 | WININ_WIN0_OBJ | WININ_WIN0_CLR
                    | WININ_WIN1_BG0 | WININ_WIN1_BG1 | WININ_WIN1_BG3 | WININ_WIN1_OBJ | WININ_WIN1_CLR;
        SET_WIN0H_WIN1H(WIN_RANGE(152, 155), WIN_RANGE(85, 88));
    }
    else if (vCount < 58)
    {
        REG_WININ = WININ_WIN0_BG_ALL | WININ_WIN0_CLR | WININ_WIN0_OBJ
                | WININ_WIN1_BG_ALL | WININ_WIN1_CLR | WININ_WIN1_OBJ;
        SET_WIN0H_WIN1H(0, 0);
    }
    else if (vCount < 75)
    {
        REG_WININ = WININ_WIN0_BG0 | WININ_WIN0_BG1 | WININ_WIN0_BG3 | WININ_WIN0_OBJ | WININ_WIN0_CLR
                    | WININ_WIN1_BG0 | WININ_WIN1_BG1 | WININ_WIN1_BG3 | WININ_WIN1_OBJ | WININ_WIN1_CLR;
        SET_WIN0H_WIN1H(WIN_RANGE(144, 152), WIN_RANGE(88, 96));
    }
    else if (vCount < 82)
    {
        REG_WININ = WININ_WIN0_BG0 | WININ_WIN0_BG1 | WININ_WIN0_BG3 | WININ_WIN0_OBJ | WININ_WIN0_CLR
                    | WININ_WIN1_BG0 | WININ_WIN1_BG1 | WININ_WIN1_BG3 | WININ_WIN1_OBJ | WININ_WIN1_CLR;
        SET_WIN0H_WIN1H(WIN_RANGE(152, 155), WIN_RANGE(85, 88));
    }
    else if (vCount < 95)
    {
        REG_WININ = WININ_WIN0_BG_ALL | WININ_WIN0_CLR | WININ_WIN0_OBJ
                | WININ_WIN1_BG_ALL | WININ_WIN1_CLR | WININ_WIN1_OBJ;
        SET_WIN0H_WIN1H(0, 0);
    }
    else if (vCount < 103)
    {
        REG_WININ = WININ_WIN0_BG0 | WININ_WIN0_BG1 | WININ_WIN0_BG2 | WININ_WIN0_OBJ | WININ_WIN0_CLR
                    | WININ_WIN1_BG0 | WININ_WIN1_BG1 | WININ_WIN1_BG2 | WININ_WIN1_OBJ | WININ_WIN1_CLR;
        SET_WIN0H_WIN1H(WIN_RANGE(152, 155), WIN_RANGE(85, 88));
    }
    else if (vCount < 119)
    {
        REG_WININ = WININ_WIN0_BG0 | WININ_WIN0_BG1 | WININ_WIN0_BG2 | WININ_WIN0_OBJ | WININ_WIN0_CLR
                    | WININ_WIN1_BG0 | WININ_WIN1_BG1 | WININ_WIN1_BG2 | WININ_WIN1_OBJ | WININ_WIN1_CLR;
        SET_WIN0H_WIN1H(WIN_RANGE(144, 152), WIN_RANGE(88, 96));
    }
    else if (vCount < 127)
    {
        REG_WININ = WININ_WIN0_BG_ALL | WININ_WIN0_CLR | WININ_WIN0_OBJ
                | WININ_WIN1_BG_ALL | WININ_WIN1_CLR | WININ_WIN1_OBJ;
        SET_WIN0H_WIN1H(0, 0);
    }
    else if (vCount < 135)
    {
        REG_WININ = WININ_WIN0_BG0 | WININ_WIN0_BG1 | WININ_WIN0_BG2 | WININ_WIN0_OBJ | WININ_WIN0_CLR
                    | WININ_WIN1_BG0 | WININ_WIN1_BG1 | WININ_WIN1_BG2 | WININ_WIN1_OBJ | WININ_WIN1_CLR;
        SET_WIN0H_WIN1H(WIN_RANGE(152, 155), WIN_RANGE(85, 88));
    }
    else
    {
        REG_WININ = WININ_WIN0_BG_ALL | WININ_WIN0_CLR | WININ_WIN0_OBJ
                | WININ_WIN1_BG_ALL | WININ_WIN1_CLR | WININ_WIN1_OBJ;
        SET_WIN0H_WIN1H(0, 0);
    }
}

static void VblankCb_TourneyTree(void)
{
    SetGpuReg(REG_OFFSET_BG0HOFS, gBattle_BG0_X);
    SetGpuReg(REG_OFFSET_BG0VOFS, gBattle_BG0_Y);
    SetGpuReg(REG_OFFSET_BG1HOFS, gBattle_BG1_X);
    SetGpuReg(REG_OFFSET_BG1VOFS, gBattle_BG1_Y);
    ChangeBgY(2, 0x80, 2);
    ChangeBgY(3, 0x80, 1);
    LoadOam();
    ProcessSpriteCopyRequests();
    TransferPlttBuffer();
    ScanlineEffect_InitHBlankDmaTransfer();
}

static void SetFacilityTrainerAndMonPtrs(void)
{
    gFacilityTrainerMons = gBattleFrontierMons;
    gFacilityTrainers = gBattleFrontierTrainers;
}

static void ResetSketchedMoves(void)
{
    int i, moveSlot;

    for (i = 0; i < DOME_BATTLE_PARTY_SIZE; i++)
    {
        int playerMonId = gSaveBlock2Ptr->frontier.selectedPartyMons[gSelectedOrderFromParty[i] - 1] - 1;
        int count;

        for (moveSlot = 0; moveSlot < MAX_MON_MOVES; moveSlot++)
        {
            count = 0;
            while (count < MAX_MON_MOVES)
            {
                if (GetMonData(&gSaveBlock1Ptr->playerParty[playerMonId], MON_DATA_MOVE1 + count, NULL) == GetMonData(&gPlayerParty[i], MON_DATA_MOVE1 + moveSlot, NULL))
                    break;
                count++;
            }
            if (count == MAX_MON_MOVES)
                SetMonMoveSlot(&gPlayerParty[i], MOVE_SKETCH, moveSlot);
        }

        gSaveBlock1Ptr->playerParty[playerMonId] = gPlayerParty[i];
    }
}

static void RestoreDomePlayerPartyHeldItems(void)
{
    int i;

    for (i = 0; i < DOME_BATTLE_PARTY_SIZE; i++)
    {
        int playerMonId = gSaveBlock2Ptr->frontier.selectedPartyMons[gSelectedOrderFromParty[i] - 1] - 1;
        u16 item = GetMonData(&gSaveBlock1Ptr->playerParty[playerMonId], MON_DATA_HELD_ITEM, NULL);
        SetMonData(&gPlayerParty[i], MON_DATA_HELD_ITEM, &item);
    }
}

static void ReduceDomePlayerPartyToSelectedMons(void)
{
    ReducePlayerPartyToSelectedMons();
}

static void GetPlayerSeededBeforeOpponent(void)
{
    // A higher tournament ID is a worse seed
    if (TrainerIdToTournamentId(gTrainerBattleOpponent_A) > TrainerIdToTournamentId(TRAINER_PLAYER))
        gSpecialVar_Result = 1;
    else
        gSpecialVar_Result = 2;
}

static void BufferLastDomeWinnerName(void)
{
    int i;

    SetFacilityTrainerAndMonPtrs();
    for (i = 0; i < DOME_TOURNAMENT_TRAINERS_COUNT; i++)
    {
        if (!DOME_TRAINERS[i].isEliminated)
            break;
    }
    CopyDomeTrainerName(gStringVar1, DOME_TRAINERS[i].trainerId);
}

// For showing the previous tourney results before the player has entered a challenge
static void InitRandomTourneyTreeResults(void)
{
    int i, j, k;
    int monLevel;
    int species[FRONTIER_PARTY_SIZE];
    int monTypesBits;
    int trainerId;
    int monId;
    u8 lvlMode;
    u16 *statSums;
    int *statValues;
    u8 ivs = 0;

    species[0] = 0;
    species[1] = 0;
    species[2] = 0;
    if ((gSaveBlock2Ptr->frontier.domeLvlMode != -gSaveBlock2Ptr->frontier.domeBattleMode) && gSaveBlock2Ptr->frontier.challengeStatus != CHALLENGE_STATUS_SAVING)
        return;

    statSums = AllocZeroed(sizeof(u16) * DOME_TOURNAMENT_TRAINERS_COUNT);
    statValues = AllocZeroed(sizeof(int) * NUM_STATS);
    lvlMode = gSaveBlock2Ptr->frontier.lvlMode;
    gSaveBlock2Ptr->frontier.lvlMode = FRONTIER_LVL_50;
    // This one, I'd like to call a 'C fakematching'.
    {
        u8 one;
        gSaveBlock2Ptr->frontier.domeLvlMode = (one = 1);
        gSaveBlock2Ptr->frontier.domeBattleMode = one;
    }

    for (i = 0; i < DOME_TOURNAMENT_TRAINERS_COUNT; i++)
    {
        do
        {
            if (i < 5)
                trainerId = Random() % 10;
            else if (i < 15)
                trainerId = Random() % 20 + 10;
            else
                trainerId = Random() % 10 + 30;

            for (j = 0; j < i; j++)
            {
                if (DOME_TRAINERS[j].trainerId == trainerId)
                    break;
            }
        } while (j != i);

        DOME_TRAINERS[i].trainerId = trainerId;
        for (j = 0; j < FRONTIER_PARTY_SIZE; j++)
        {
            do
            {
                monId = GetRandomFrontierMonFromSet(trainerId);
                for (k = 0; k < j; k++)
                {
                    // Make sure the mon is valid.
                    int alreadySelectedMonId = DOME_MONS[i][k];
                    if (alreadySelectedMonId == monId
                        || species[0] == gFacilityTrainerMons[monId].species
                        || species[1] == gFacilityTrainerMons[monId].species
                        || gFacilityTrainerMons[alreadySelectedMonId].itemTableId == gFacilityTrainerMons[monId].itemTableId)
                        break;
                }
            } while (k != j);

            DOME_MONS[i][j] = monId;
            species[j] = gFacilityTrainerMons[monId].species;
        }
        DOME_TRAINERS[i].isEliminated = FALSE;
        DOME_TRAINERS[i].eliminatedAt = 0;
        DOME_TRAINERS[i].forfeited = FALSE;
    }

    monLevel = 50;
    for (i = 0; i < DOME_TOURNAMENT_TRAINERS_COUNT; i++)
    {
        monTypesBits = 0;
        statSums[i] = 0;
        ivs = GetDomeTrainerMonIvs(DOME_TRAINERS[i].trainerId);
        for (j = 0; j < FRONTIER_PARTY_SIZE; j++)
        {
            CalcDomeMonStats(gFacilityTrainerMons[DOME_MONS[i][j]].species,
                             monLevel, ivs,
                             gFacilityTrainerMons[DOME_MONS[i][j]].evSpread,
                             gFacilityTrainerMons[DOME_MONS[i][j]].nature,
                             statValues);

            statSums[i] += statValues[STAT_ATK];
            statSums[i] += statValues[STAT_DEF];
            statSums[i] += statValues[STAT_SPATK];
            statSums[i] += statValues[STAT_SPDEF];
            statSums[i] += statValues[STAT_SPEED];
            statSums[i] += statValues[STAT_HP];
            monTypesBits |= gBitTable[gBaseStats[gFacilityTrainerMons[DOME_MONS[i][j]].species].type1];
            monTypesBits |= gBitTable[gBaseStats[gFacilityTrainerMons[DOME_MONS[i][j]].species].type2];
        }

        // Because GF hates temporary vars, trainerId acts like monTypesCount here.
        for (trainerId = 0, j = 0; j < 32; j++)
        {
            if (monTypesBits & 1)
                trainerId++;
            monTypesBits >>= 1;
        }
        statSums[i] += (trainerId * monLevel) / 20;
    }

    for (i = 0; i < DOME_TOURNAMENT_TRAINERS_COUNT - 1; i++)
    {
        for (j = i + 1; j < DOME_TOURNAMENT_TRAINERS_COUNT; j++)
        {
            if (statSums[i] < statSums[j])
            {
                SwapDomeTrainers(i, j, statSums);
            }
            else if (statSums[i] == statSums[j])
            {
                if (DOME_TRAINERS[i].trainerId > DOME_TRAINERS[j].trainerId)
                    SwapDomeTrainers(i, j, statSums);
            }
        }
    }

    Free(statSums);
    Free(statValues);

    for (i = 0; i < DOME_ROUNDS_COUNT; i++)
        DecideRoundWinners(i);

    gSaveBlock2Ptr->frontier.lvlMode = lvlMode;
}

static int TrainerIdToTournamentId(u16 trainerId)
{
    int i;

    for (i = 0; i < DOME_TOURNAMENT_TRAINERS_COUNT; i++)
    {
        if (DOME_TRAINERS[i].trainerId == trainerId)
            break;
    }

    return i;
}

// The same as the above one, but has global scope.
int TrainerIdToDomeTournamentId(u16 trainerId)
{
    int i;

    for (i = 0; i < DOME_TOURNAMENT_TRAINERS_COUNT; i++)
    {
        if (DOME_TRAINERS[i].trainerId == trainerId)
            break;
    }

    return i;
}

static u8 sub_81953E8(u8 tournamentId, u8 round)
{
    u8 tournamentIds[2];
    BufferDomeWinString(gUnknown_0860D1A0[gUnknown_0860D1C0[tournamentId] / 2][round] - 16, tournamentIds);
    if (tournamentId == tournamentIds[0])
        return tournamentIds[1];
    else
        return tournamentIds[0];
}

// Determines which trainers won in the NPC vs NPC battles
static void DecideRoundWinners(u8 roundId)
{
    int i;
    int moveSlot, monId1, monId2;
    int tournamentId1, tournamentId2;
    int species;
    int points1 = 0, points2 = 0;

    for (i = 0; i < DOME_TOURNAMENT_TRAINERS_COUNT; i++)
    {
        if (DOME_TRAINERS[i].isEliminated || DOME_TRAINERS[i].trainerId == TRAINER_PLAYER)
            continue;

        tournamentId1 = i;
        tournamentId2 = TournamentIdOfOpponent(roundId, DOME_TRAINERS[tournamentId1].trainerId);
        // Frontier Brain always wins, check tournamentId1.
        if (DOME_TRAINERS[tournamentId1].trainerId == TRAINER_FRONTIER_BRAIN && tournamentId2 != 0xFF)
        {
            DOME_TRAINERS[tournamentId2].isEliminated = TRUE;
            DOME_TRAINERS[tournamentId2].eliminatedAt = roundId;
            gSaveBlock2Ptr->frontier.domeWinningMoves[tournamentId2] = GetWinningMove(tournamentId1, tournamentId2, roundId);
        }
        // Frontier Brain always wins, check tournamentId2.
        else if (DOME_TRAINERS[tournamentId2].trainerId == TRAINER_FRONTIER_BRAIN && tournamentId1 != 0xFF)
        {
            DOME_TRAINERS[tournamentId1].isEliminated = TRUE;
            DOME_TRAINERS[tournamentId1].eliminatedAt = roundId;
            gSaveBlock2Ptr->frontier.domeWinningMoves[tournamentId1] = GetWinningMove(tournamentId2, tournamentId1, roundId);
        }
        // Decide which one of two trainers wins!
        else if (tournamentId2 != 0xFF)
        {
            // BUG: points1 and points2 are not cleared at the beginning of the loop resulting in not fair results.

            // Calculate points for both trainers.
            for (monId1 = 0; monId1 < FRONTIER_PARTY_SIZE; monId1++)
            {
                for (moveSlot = 0; moveSlot < MAX_MON_MOVES; moveSlot++)
                {
                    for (monId2 = 0; monId2 < FRONTIER_PARTY_SIZE; monId2++)
                    {
                        points1 += GetTypeEffectivenessPoints(gFacilityTrainerMons[DOME_MONS[tournamentId1][monId1]].moves[moveSlot],
                                                gFacilityTrainerMons[DOME_MONS[tournamentId2][monId2]].species, 2);
                    }
                }
                species = gFacilityTrainerMons[DOME_MONS[tournamentId1][monId1]].species;
                points1 += ( gBaseStats[species].baseHP
                           + gBaseStats[species].baseAttack
                           + gBaseStats[species].baseDefense
                           + gBaseStats[species].baseSpeed
                           + gBaseStats[species].baseSpAttack
                           + gBaseStats[species].baseSpDefense) / 10;
            }
            // Random part of the formula.
            points1 += (Random() & 0x1F);
            // Favor trainers with higher id;
            points1 += tournamentId1;

            for (monId1 = 0; monId1 < FRONTIER_PARTY_SIZE; monId1++)
            {
                for (moveSlot = 0; moveSlot < MAX_MON_MOVES; moveSlot++)
                {
                    for (monId2 = 0; monId2 < FRONTIER_PARTY_SIZE; monId2++)
                    {
                        points2 += GetTypeEffectivenessPoints(gFacilityTrainerMons[DOME_MONS[tournamentId2][monId1]].moves[moveSlot],
                                                gFacilityTrainerMons[DOME_MONS[tournamentId1][monId2]].species, 2);
                    }
                }
                species = gFacilityTrainerMons[DOME_MONS[tournamentId2][monId1]].species;
                points2 += ( gBaseStats[species].baseHP
                           + gBaseStats[species].baseAttack
                           + gBaseStats[species].baseDefense
                           + gBaseStats[species].baseSpeed
                           + gBaseStats[species].baseSpAttack
                           + gBaseStats[species].baseSpDefense) / 10;
            }
            // Random part of the formula.
            points2 += (Random() & 0x1F);
            // Favor trainers with higher id;
            points2 += tournamentId2;

            if (points1 > points2)
            {
                DOME_TRAINERS[tournamentId2].isEliminated = TRUE;
                DOME_TRAINERS[tournamentId2].eliminatedAt = roundId;
                gSaveBlock2Ptr->frontier.domeWinningMoves[tournamentId2] = GetWinningMove(tournamentId1, tournamentId2, roundId);
            }
            else if (points1 < points2)
            {
                DOME_TRAINERS[tournamentId1].isEliminated = TRUE;
                DOME_TRAINERS[tournamentId1].eliminatedAt = roundId;
                gSaveBlock2Ptr->frontier.domeWinningMoves[tournamentId1] = GetWinningMove(tournamentId2, tournamentId1, roundId);
            }
            // Points are the same, so we favor the one with the higher id.
            else if (tournamentId1 > tournamentId2)
            {
                DOME_TRAINERS[tournamentId2].isEliminated = TRUE;
                DOME_TRAINERS[tournamentId2].eliminatedAt = roundId;
                gSaveBlock2Ptr->frontier.domeWinningMoves[tournamentId2] = GetWinningMove(tournamentId1, tournamentId2, roundId);
            }
            else
            {
                DOME_TRAINERS[tournamentId1].isEliminated = TRUE;
                DOME_TRAINERS[tournamentId1].eliminatedAt = roundId;
                gSaveBlock2Ptr->frontier.domeWinningMoves[tournamentId1] = GetWinningMove(tournamentId2, tournamentId1, roundId);
            }
        }
    }
}

static void CopyDomeTrainerName(u8 *str, u16 trainerId)
{
    int i = 0;
    SetFacilityPtrsGetLevel();

    if (trainerId == TRAINER_FRONTIER_BRAIN)
    {
        CopyDomeBrainTrainerName(str);
    }
    else
    {
        if (trainerId == TRAINER_PLAYER)
        {
            for (i = 0; i < PLAYER_NAME_LENGTH; i++)
                str[i] = gSaveBlock2Ptr->playerName[i];
        }
        else if (trainerId < FRONTIER_TRAINERS_COUNT)
        {
            for (i = 0; i < PLAYER_NAME_LENGTH; i++)
                str[i] = gFacilityTrainers[trainerId].trainerName[i];
        }
        str[i] = EOS;
    }
}

static u8 GetDomeBrainTrainerPicId(void)
{
    return gTrainers[TRAINER_TUCKER].trainerPic;
}

static u8 GetDomeBrainTrainerClass(void)
{
    return gTrainers[TRAINER_TUCKER].trainerClass;
}

static void CopyDomeBrainTrainerName(u8 *str)
{
    int i;

    for (i = 0; i < PLAYER_NAME_LENGTH; i++)
        str[i] = gTrainers[TRAINER_TUCKER].trainerName[i];
    str[i] = EOS;
}<|MERGE_RESOLUTION|>--- conflicted
+++ resolved
@@ -2752,7 +2752,6 @@
     }
     else
     {
-<<<<<<< HEAD
         u32 typeEffectiveness1 = UQ_4_12_TO_INT(GetTypeModifier(moveType, defType1) * 2) * 5;
         u32 typeEffectiveness2 = UQ_4_12_TO_INT(GetTypeModifier(moveType, defType2) * 2) * 5;
 
@@ -2762,27 +2761,6 @@
 
         if (defAbility == ABILITY_WONDER_GUARD && typeEffectiveness1 != 20 && typeEffectiveness2 != 20)
             typePower = 0;
-=======
-        while (TYPE_EFFECT_ATK_TYPE(i) != TYPE_ENDTABLE)
-        {
-            if (TYPE_EFFECT_ATK_TYPE(i) == TYPE_FORESIGHT)
-            {
-                i += 3;
-                continue;
-            }
-            if (TYPE_EFFECT_ATK_TYPE(i) == moveType)
-            {
-                // BUG: TYPE_x2 is not necessary and makes the condition always false if the ability is wonder guard.
-                if (TYPE_EFFECT_DEF_TYPE(i) == defType1)
-                    if ((defAbility == ABILITY_WONDER_GUARD && TYPE_EFFECT_MULTIPLIER(i) == TYPE_x2) || defAbility != ABILITY_WONDER_GUARD)
-                        typePower = (typePower * TYPE_EFFECT_MULTIPLIER(i)) / 10;
-                if (TYPE_EFFECT_DEF_TYPE(i) == defType2 && defType1 != defType2)
-                    if ((defAbility == ABILITY_WONDER_GUARD && TYPE_EFFECT_MULTIPLIER(i) == TYPE_x2) || defAbility != ABILITY_WONDER_GUARD)
-                        typePower = (typePower * TYPE_EFFECT_MULTIPLIER(i)) / 10;
-            }
-            i += 3;
-        }
->>>>>>> 8b1c2c94
     }
 
     switch (arg2)
