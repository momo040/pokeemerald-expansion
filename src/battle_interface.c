#include "global.h"
#include "malloc.h"
#include "battle.h"
#include "pokemon.h"
#include "battle_controllers.h"
#include "battle_interface.h"
#include "graphics.h"
#include "sprite.h"
#include "window.h"
#include "string_util.h"
#include "text.h"
#include "sound.h"
#include "constants/songs.h"
#include "decompress.h"
#include "task.h"
#include "util.h"
#include "gpu_regs.h"
#include "battle_message.h"
#include "pokedex.h"
#include "palette.h"
#include "international_string_util.h"
#include "safari_zone.h"
#include "battle_anim.h"
#include "constants/battle_anim.h"
#include "constants/rgb.h"
#include "battle_debug.h"
#include "constants/battle_config.h"
#include "data.h"
#include "pokemon_summary_screen.h"

enum
{   // Corresponds to gHealthboxElementsGfxTable (and the tables after it) in graphics.c
    // These are indexes into the tables, which are filled with 8x8 square pixel data.
    HEALTHBOX_GFX_0, //hp bar [black section]
    HEALTHBOX_GFX_1, //hp bar "H"
    HEALTHBOX_GFX_2, //hp bar "P"
    HEALTHBOX_GFX_HP_BAR_GREEN, //hp bar [0 pixels]
    HEALTHBOX_GFX_4,  //hp bar [1 pixels]
    HEALTHBOX_GFX_5,  //hp bar [2 pixels]
    HEALTHBOX_GFX_6,  //hp bar [3 pixels]
    HEALTHBOX_GFX_7,  //hp bar [4 pixels]
    HEALTHBOX_GFX_8,  //hp bar [5 pixels]
    HEALTHBOX_GFX_9,  //hp bar [6 pixels]
    HEALTHBOX_GFX_10, //hp bar [7 pixels]
    HEALTHBOX_GFX_11, //hp bar [8 pixels]
    HEALTHBOX_GFX_12, //exp bar [0 pixels]
    HEALTHBOX_GFX_13, //exp bar [1 pixels]
    HEALTHBOX_GFX_14, //exp bar [2 pixels]
    HEALTHBOX_GFX_15, //exp bar [3 pixels]
    HEALTHBOX_GFX_16, //exp bar [4 pixels]
    HEALTHBOX_GFX_17, //exp bar [5 pixels]
    HEALTHBOX_GFX_18, //exp bar [6 pixels]
    HEALTHBOX_GFX_19, //exp bar [7 pixels]
    HEALTHBOX_GFX_20, //exp bar [8 pixels]
    HEALTHBOX_GFX_STATUS_PSN_BATTLER0,  //status psn "(P"
    HEALTHBOX_GFX_22,                   //status psn "SN"
    HEALTHBOX_GFX_23,                   //status psn "|)""
    HEALTHBOX_GFX_STATUS_PRZ_BATTLER0,  //status prz
    HEALTHBOX_GFX_25,
    HEALTHBOX_GFX_26,
    HEALTHBOX_GFX_STATUS_SLP_BATTLER0,  //status slp
    HEALTHBOX_GFX_28,
    HEALTHBOX_GFX_29,
    HEALTHBOX_GFX_STATUS_FRZ_BATTLER0,  //status frz
    HEALTHBOX_GFX_31,
    HEALTHBOX_GFX_32,
    HEALTHBOX_GFX_STATUS_BRN_BATTLER0,  //status brn
    HEALTHBOX_GFX_34,
    HEALTHBOX_GFX_35,
    HEALTHBOX_GFX_36, //misc [Black section]
    HEALTHBOX_GFX_37, //misc [Black section]
    HEALTHBOX_GFX_38, //misc [Black section]
    HEALTHBOX_GFX_39, //misc [Blank Health Window?]
    HEALTHBOX_GFX_40, //misc [Blank Health Window?]
    HEALTHBOX_GFX_41, //misc [Blank Health Window?]
    HEALTHBOX_GFX_42, //misc [Blank Health Window?]
    HEALTHBOX_GFX_43, //misc [Top of Health Window?]
    HEALTHBOX_GFX_44, //misc [Top of Health Window?]
    HEALTHBOX_GFX_45, //misc [Top of Health Window?]
    HEALTHBOX_GFX_46, //misc [Blank Health Window?]
    HEALTHBOX_GFX_HP_BAR_YELLOW, //hp bar yellow [0 pixels]
    HEALTHBOX_GFX_48, //hp bar yellow [1 pixels]
    HEALTHBOX_GFX_49, //hp bar yellow [2 pixels]
    HEALTHBOX_GFX_50, //hp bar yellow [3 pixels]
    HEALTHBOX_GFX_51, //hp bar yellow [4 pixels]
    HEALTHBOX_GFX_52, //hp bar yellow [5 pixels]
    HEALTHBOX_GFX_53, //hp bar yellow [6 pixels]
    HEALTHBOX_GFX_54, //hp bar yellow [7 pixels]
    HEALTHBOX_GFX_55, //hp bar yellow [8 pixels]
    HEALTHBOX_GFX_HP_BAR_RED,  //hp bar red [0 pixels]
    HEALTHBOX_GFX_57, //hp bar red [1 pixels]
    HEALTHBOX_GFX_58, //hp bar red [2 pixels]
    HEALTHBOX_GFX_59, //hp bar red [3 pixels]
    HEALTHBOX_GFX_60, //hp bar red [4 pixels]
    HEALTHBOX_GFX_61, //hp bar red [5 pixels]
    HEALTHBOX_GFX_62, //hp bar red [6 pixels]
    HEALTHBOX_GFX_63, //hp bar red [7 pixels]
    HEALTHBOX_GFX_64, //hp bar red [8 pixels]
    HEALTHBOX_GFX_65, //hp bar frame end
    HEALTHBOX_GFX_66, //status ball [full]
    HEALTHBOX_GFX_67, //status ball [empty]
    HEALTHBOX_GFX_68, //status ball [fainted]
    HEALTHBOX_GFX_69, //status ball [statused]
    HEALTHBOX_GFX_70, //status ball [unused extra]
    HEALTHBOX_GFX_STATUS_PSN_BATTLER1, //status2 "PSN"
    HEALTHBOX_GFX_72,
    HEALTHBOX_GFX_73,
    HEALTHBOX_GFX_STATUS_PRZ_BATTLER1, //status2 "PRZ"
    HEALTHBOX_GFX_75,
    HEALTHBOX_GFX_76,
    HEALTHBOX_GFX_STATUS_SLP_BATTLER1, //status2 "SLP"
    HEALTHBOX_GFX_78,
    HEALTHBOX_GFX_79,
    HEALTHBOX_GFX_STATUS_FRZ_BATTLER1, //status2 "FRZ"
    HEALTHBOX_GFX_81,
    HEALTHBOX_GFX_82,
    HEALTHBOX_GFX_STATUS_BRN_BATTLER1, //status2 "BRN"
    HEALTHBOX_GFX_84,
    HEALTHBOX_GFX_85,
    HEALTHBOX_GFX_STATUS_PSN_BATTLER2, //status3 "PSN"
    HEALTHBOX_GFX_87,
    HEALTHBOX_GFX_88,
    HEALTHBOX_GFX_STATUS_PRZ_BATTLER2, //status3 "PRZ"
    HEALTHBOX_GFX_90,
    HEALTHBOX_GFX_91,
    HEALTHBOX_GFX_STATUS_SLP_BATTLER2, //status3 "SLP"
    HEALTHBOX_GFX_93,
    HEALTHBOX_GFX_94,
    HEALTHBOX_GFX_STATUS_FRZ_BATTLER2, //status3 "FRZ"
    HEALTHBOX_GFX_96,
    HEALTHBOX_GFX_97,
    HEALTHBOX_GFX_STATUS_BRN_BATTLER2, //status3 "BRN"
    HEALTHBOX_GFX_99,
    HEALTHBOX_GFX_100,
    HEALTHBOX_GFX_STATUS_PSN_BATTLER3, //status4 "PSN"
    HEALTHBOX_GFX_102,
    HEALTHBOX_GFX_103,
    HEALTHBOX_GFX_STATUS_PRZ_BATTLER3, //status4 "PRZ"
    HEALTHBOX_GFX_105,
    HEALTHBOX_GFX_106,
    HEALTHBOX_GFX_STATUS_SLP_BATTLER3, //status4 "SLP"
    HEALTHBOX_GFX_108,
    HEALTHBOX_GFX_109,
    HEALTHBOX_GFX_STATUS_FRZ_BATTLER3, //status4 "FRZ"
    HEALTHBOX_GFX_111,
    HEALTHBOX_GFX_112,
    HEALTHBOX_GFX_STATUS_BRN_BATTLER3, //status4 "BRN"
    HEALTHBOX_GFX_114,
    HEALTHBOX_GFX_115,
    HEALTHBOX_GFX_116, //unknown_D12FEC
    HEALTHBOX_GFX_117, //unknown_D1300C
};

// strings
extern const u8 gText_Slash[];
extern const u8 gText_HighlightDarkGrey[];
extern const u8 gText_DynColor2[];
extern const u8 gText_DynColor2Male[];
extern const u8 gText_DynColor1Female[];

// this file's functions

static const u8 *GetHealthboxElementGfxPtr(u8 elementId);
static u8* AddTextPrinterAndCreateWindowOnHealthbox(const u8 *str, u32 x, u32 y, u32 bgColor, u32 *windowId);

static void RemoveWindowOnHealthbox(u32 windowId);
static void UpdateHpTextInHealthboxInDoubles(u8 healthboxSpriteId, s16 value, u8 maxOrCurrent);
static void UpdateStatusIconInHealthbox(u8 healthboxSpriteId);

static void TextIntoHealthboxObject(void *dest, u8 *windowTileData, s32 windowWidth);
static void SafariTextIntoHealthboxObject(void *dest, u8 *windowTileData, u32 windowWidth);
static void HpTextIntoHealthboxObject(void *dest, u8 *windowTileData, u32 windowWidth);
static void FillHealthboxObject(void *dest, u32 arg1, u32 arg2);

static void sub_8073E08(u8 taskId);
static void sub_8073F98(u8 taskId);
static void sub_8073E64(u8 taskId);

static void SpriteCB_HealthBoxOther(struct Sprite *sprite);
static void SpriteCB_HealthBar(struct Sprite *sprite);
static void sub_8074158(struct Sprite *sprite);
static void sub_8074090(struct Sprite *sprite);
static void SpriteCB_StatusSummaryBar(struct Sprite *sprite);
static void SpriteCB_StatusSummaryBallsOnBattleStart(struct Sprite *sprite);
static void SpriteCB_StatusSummaryBallsOnSwitchout(struct Sprite *sprite);

static void SpriteCb_MegaTrigger(struct Sprite *sprite);
static void SpriteCb_MegaIndicator(struct Sprite *sprite);

static u8 GetStatusIconForBattlerId(u8 statusElementId, u8 battlerId);
static s32 CalcNewBarValue(s32 maxValue, s32 currValue, s32 receivedValue, s32 *arg3, u8 arg4, u16 arg5);
static u8 GetScaledExpFraction(s32 currValue, s32 receivedValue, s32 maxValue, u8 scale);
static void MoveBattleBarGraphically(u8 battlerId, u8 whichBar);
static u8 CalcBarFilledPixels(s32 maxValue, s32 oldValue, s32 receivedValue, s32 *currValue, u8 *arg4, u8 scale);

static void SpriteCb_AbilityPopUp(struct Sprite *sprite);
static void Task_FreeAbilityPopUpGfx(u8 taskId);

// const rom data
static const struct OamData sUnknown_0832C138 =
{
    .y = 0,
    .affineMode = ST_OAM_AFFINE_OFF,
    .objMode = ST_OAM_OBJ_NORMAL,
    .mosaic = 0,
    .bpp = ST_OAM_4BPP,
    .shape = SPRITE_SHAPE(64x32),
    .x = 0,
    .matrixNum = 0,
    .size = SPRITE_SIZE(64x32),
    .tileNum = 0,
    .priority = 1,
    .paletteNum = 0,
    .affineParam = 0,
};

static const struct SpriteTemplate sHealthboxPlayerSpriteTemplates[2] =
{
    {
        .tileTag = TAG_HEALTHBOX_PLAYER1_TILE,
        .paletteTag = TAG_HEALTHBOX_PAL,
        .oam = &sUnknown_0832C138,
        .anims = gDummySpriteAnimTable,
        .images = NULL,
        .affineAnims = gDummySpriteAffineAnimTable,
        .callback = SpriteCallbackDummy
    },
    {
        .tileTag = TAG_HEALTHBOX_PLAYER2_TILE,
        .paletteTag = TAG_HEALTHBOX_PAL,
        .oam = &sUnknown_0832C138,
        .anims = gDummySpriteAnimTable,
        .images = NULL,
        .affineAnims = gDummySpriteAffineAnimTable,
        .callback = SpriteCallbackDummy
    }
};

static const struct SpriteTemplate sHealthboxOpponentSpriteTemplates[2] =
{
    {
        .tileTag = TAG_HEALTHBOX_OPPONENT1_TILE,
        .paletteTag = TAG_HEALTHBOX_PAL,
        .oam = &sUnknown_0832C138,
        .anims = gDummySpriteAnimTable,
        .images = NULL,
        .affineAnims = gDummySpriteAffineAnimTable,
        .callback = SpriteCallbackDummy
    },
    {
        .tileTag = TAG_HEALTHBOX_OPPONENT2_TILE,
        .paletteTag = TAG_HEALTHBOX_PAL,
        .oam = &sUnknown_0832C138,
        .anims = gDummySpriteAnimTable,
        .images = NULL,
        .affineAnims = gDummySpriteAffineAnimTable,
        .callback = SpriteCallbackDummy
    }
};

static const struct SpriteTemplate sHealthboxSafariSpriteTemplate =
{
    .tileTag = TAG_HEALTHBOX_SAFARI_TILE,
    .paletteTag = TAG_HEALTHBOX_PAL,
    .oam = &sUnknown_0832C138,
    .anims = gDummySpriteAnimTable,
    .images = NULL,
    .affineAnims = gDummySpriteAffineAnimTable,
    .callback = SpriteCallbackDummy
};

static const struct OamData sOamData_Healthbar =
{
    .y = 0,
    .affineMode = ST_OAM_AFFINE_OFF,
    .objMode = ST_OAM_OBJ_NORMAL,
    .mosaic = 0,
    .bpp = ST_OAM_4BPP,
    .shape = SPRITE_SHAPE(32x8),
    .x = 0,
    .matrixNum = 0,
    .size = SPRITE_SIZE(32x8),
    .tileNum = 0,
    .priority = 1,
    .paletteNum = 0,
    .affineParam = 0,
};

static const struct SpriteTemplate sHealthbarSpriteTemplates[MAX_BATTLERS_COUNT] =
{
    {
        .tileTag = TAG_HEALTHBAR_PLAYER1_TILE,
        .paletteTag = TAG_HEALTHBAR_PAL,
        .oam = &sOamData_Healthbar,
        .anims = gDummySpriteAnimTable,
        .images = NULL,
        .affineAnims = gDummySpriteAffineAnimTable,
        .callback = SpriteCB_HealthBar
    },
    {
        .tileTag = TAG_HEALTHBAR_OPPONENT1_TILE,
        .paletteTag = TAG_HEALTHBAR_PAL,
        .oam = &sOamData_Healthbar,
        .anims = gDummySpriteAnimTable,
        .images = NULL,
        .affineAnims = gDummySpriteAffineAnimTable,
        .callback = SpriteCB_HealthBar
    },
    {
        .tileTag = TAG_HEALTHBAR_PLAYER2_TILE,
        .paletteTag = TAG_HEALTHBAR_PAL,
        .oam = &sOamData_Healthbar,
        .anims = gDummySpriteAnimTable,
        .images = NULL,
        .affineAnims = gDummySpriteAffineAnimTable,
        .callback = SpriteCB_HealthBar
    },
    {
        .tileTag = TAG_HEALTHBAR_OPPONENT2_TILE,
        .paletteTag = TAG_HEALTHBAR_PAL,
        .oam = &sOamData_Healthbar,
        .anims = gDummySpriteAnimTable,
        .images = NULL,
        .affineAnims = gDummySpriteAffineAnimTable,
        .callback = SpriteCB_HealthBar
    }
};

static const struct Subsprite sUnknown_0832C258[] =
{
    {
        .x = 240,
        .y = 0,
        .shape = SPRITE_SHAPE(32x8),
        .size = SPRITE_SIZE(32x8),
        .tileOffset = 0,
        .priority = 1
    },
    {
        .x = 16,
        .y = 0,
        .shape = SPRITE_SHAPE(32x8),
        .size = SPRITE_SIZE(32x8),
        .tileOffset = 4,
        .priority = 1
    }
};

static const struct Subsprite sUnknown_0832C260[] =
{
    {
        .x = 240,
        .y = 0,
        .shape = SPRITE_SHAPE(32x8),
        .size = SPRITE_SIZE(32x8),
        .tileOffset = 0,
        .priority = 1
    },
    {
        .x = 16,
        .y = 0,
        .shape = SPRITE_SHAPE(32x8),
        .size = SPRITE_SIZE(32x8),
        .tileOffset = 4,
        .priority = 1
    },
    {
        .x = 224,
        .y = 0,
        .shape = SPRITE_SHAPE(8x8),
        .size = SPRITE_SIZE(8x8),
        .tileOffset = 8,
        .priority = 1
    }
};

static const struct SubspriteTable sUnknown_0832C28C[] =
{
    {ARRAY_COUNT(sUnknown_0832C258), sUnknown_0832C258},
    {ARRAY_COUNT(sUnknown_0832C260), sUnknown_0832C260}
};

static const struct Subsprite sStatusSummaryBar_Subsprites_0[] =
{
    {
        .x = 160,
        .y = 0,
        .shape = SPRITE_SHAPE(32x8),
        .size = SPRITE_SIZE(32x8),
        .tileOffset = 0,
        .priority = 1
    },
    {
        .x = 192,
        .y = 0,
        .shape = SPRITE_SHAPE(32x8),
        .size = SPRITE_SIZE(32x8),
        .tileOffset = 4,
        .priority = 1
    },
    {
        .x = 224,
        .y = 0,
        .shape = SPRITE_SHAPE(32x8),
        .size = SPRITE_SIZE(32x8),
        .tileOffset = 8,
        .priority = 1
    },
    {
        .x = 0,
        .y = 0,
        .shape = SPRITE_SHAPE(32x8),
        .size = SPRITE_SIZE(32x8),
        .tileOffset = 12,
        .priority = 1
    }
};

static const struct Subsprite sUnknown_0832C2AC[] =
{
    {
        .x = 160,
        .y = 0,
        .shape = SPRITE_SHAPE(32x8),
        .size = SPRITE_SIZE(32x8),
        .tileOffset = 0,
        .priority = 1
    },
    {
        .x = 192,
        .y = 0,
        .shape = SPRITE_SHAPE(32x8),
        .size = SPRITE_SIZE(32x8),
        .tileOffset = 4,
        .priority = 1
    },
    {
        .x = 224,
        .y = 0,
        .shape = SPRITE_SHAPE(32x8),
        .size = SPRITE_SIZE(32x8),
        .tileOffset = 8,
        .priority = 1
    },
    {
        .x = 0,
        .y = 0,
        .shape = SPRITE_SHAPE(32x8),
        .size = SPRITE_SIZE(32x8),
        .tileOffset = 8,
        .priority = 1
    },
    {
        .x = 32,
        .y = 0,
        .shape = SPRITE_SHAPE(32x8),
        .size = SPRITE_SIZE(32x8),
        .tileOffset = 8,
        .priority = 1
    },
    {
        .x = 64,
        .y = 0,
        .shape = SPRITE_SHAPE(32x8),
        .size = SPRITE_SIZE(32x8),
        .tileOffset = 12,
        .priority = 1
    }
};

static const struct SubspriteTable sStatusSummaryBar_SubspriteTable[] =
{
    {ARRAY_COUNT(sStatusSummaryBar_Subsprites_0), sStatusSummaryBar_Subsprites_0}
};

static const struct SubspriteTable sUnknown_0832C2CC[] =
{
    {ARRAY_COUNT(sUnknown_0832C2AC), sUnknown_0832C2AC}
};

static const struct CompressedSpriteSheet sStatusSummaryBarSpriteSheet =
{
    gBattleInterface_BallStatusBarGfx, 0x200, TAG_STATUS_SUMMARY_BAR_TILE
};

static const struct SpritePalette sStatusSummaryBarSpritePal =
{
    gBattleInterface_BallStatusBarPal, TAG_STATUS_SUMMARY_BAR_PAL
};

static const struct SpritePalette sStatusSummaryBallsSpritePal =
{
    gBattleInterface_BallDisplayPal, TAG_STATUS_SUMMARY_BALLS_PAL
};

static const struct SpriteSheet sStatusSummaryBallsSpriteSheet =
{
    gBattleInterface_BallDisplayGfx, 0x80, TAG_STATUS_SUMMARY_BALLS_TILE
};

static const struct OamData sOamData_StatusSummaryBalls =
{
    .y = 0,
    .affineMode = ST_OAM_AFFINE_OFF,
    .objMode = ST_OAM_OBJ_NORMAL,
    .mosaic = 0,
    .bpp = ST_OAM_4BPP,
    .shape = SPRITE_SHAPE(8x8),
    .x = 0,
    .matrixNum = 0,
    .size = SPRITE_SIZE(8x8),
    .tileNum = 0,
    .priority = 1,
    .paletteNum = 0,
    .affineParam = 0,
};

static const struct SpriteTemplate sStatusSummaryBarSpriteTemplates[2] =
{
    {
        .tileTag = TAG_STATUS_SUMMARY_BAR_TILE,
        .paletteTag = TAG_STATUS_SUMMARY_BAR_PAL,
        .oam = &sUnknown_0832C138,
        .anims = gDummySpriteAnimTable,
        .images = NULL,
        .affineAnims = gDummySpriteAffineAnimTable,
        .callback = SpriteCB_StatusSummaryBar
    },
    {
        .tileTag = TAG_STATUS_SUMMARY_BAR_TILE,
        .paletteTag = TAG_STATUS_SUMMARY_BAR_PAL,
        .oam = &sUnknown_0832C138,
        .anims = gDummySpriteAnimTable,
        .images = NULL,
        .affineAnims = gDummySpriteAffineAnimTable,
        .callback = SpriteCB_StatusSummaryBar
    }
};

static const struct SpriteTemplate sStatusSummaryBallsSpriteTemplates[2] =
{
    {
        .tileTag = TAG_STATUS_SUMMARY_BALLS_TILE,
        .paletteTag = TAG_STATUS_SUMMARY_BALLS_PAL,
        .oam = &sOamData_StatusSummaryBalls,
        .anims = gDummySpriteAnimTable,
        .images = NULL,
        .affineAnims = gDummySpriteAffineAnimTable,
        .callback = SpriteCB_StatusSummaryBallsOnBattleStart
    },
    {
        .tileTag = TAG_STATUS_SUMMARY_BALLS_TILE,
        .paletteTag = TAG_STATUS_SUMMARY_BALLS_PAL,
        .oam = &sOamData_StatusSummaryBalls,
        .anims = gDummySpriteAnimTable,
        .images = NULL,
        .affineAnims = gDummySpriteAffineAnimTable,
        .callback = SpriteCB_StatusSummaryBallsOnBattleStart
    }
};

// possibly text
static const u8 sUnknown_0832C3C4[] =
{
    0xfc, 0x01, 0x01, 0xfc, 0x02, 0x02, 0x00, 0x00,
    0x00, 0x00, 0x00, 0x00, 0x00, 0x00, 0x00, 0x00,
    0x00, 0x00, 0x00, 0x00,
};

// possibly text
static const u8 sUnknown_0832C3D8[] =
{
    0xfc, 0x01, 0x01, 0xfc, 0x02, 0x00, 0x00, 0x00,
    0x00, 0x00, 0x00, 0x00, 0x00, 0x00, 0x00, 0x00,
    0x00, 0x00, 0x00, 0x00,
};

enum
{
    PAL_STATUS_PSN,
    PAL_STATUS_PAR,
    PAL_STATUS_SLP,
    PAL_STATUS_FRZ,
    PAL_STATUS_BRN
};

static const u16 sStatusIconColors[] =
{
    [PAL_STATUS_PSN] = RGB(24, 12, 24),
    [PAL_STATUS_PAR] = RGB(23, 23, 3),
    [PAL_STATUS_SLP] = RGB(20, 20, 17),
    [PAL_STATUS_FRZ] = RGB(17, 22, 28),
    [PAL_STATUS_BRN] = RGB(28, 14, 10),
};

static const struct WindowTemplate sHealthboxWindowTemplate = {0, 0, 0, 8, 2, 0, 0}; // width = 8, height = 2

static const u8 sMegaTriggerGfx[] = INCBIN_U8("graphics/battle_interface/mega_trigger.4bpp");
static const u16 sMegaTriggerPal[] = INCBIN_U16("graphics/battle_interface/mega_trigger.gbapal");

static const struct SpriteSheet sSpriteSheet_MegaTrigger =
{
    sMegaTriggerGfx, sizeof(sMegaTriggerGfx), TAG_MEGA_TRIGGER_TILE
};
static const struct SpritePalette sSpritePalette_MegaTrigger =
{
    sMegaTriggerPal, TAG_MEGA_TRIGGER_PAL
};

static const struct OamData sOamData_MegaTrigger =
{
    .y = 0,
    .affineMode = 0,
    .objMode = 0,
    .mosaic = 0,
    .bpp = 0,
    .shape = ST_OAM_SQUARE,
    .x = 0,
    .matrixNum = 0,
    .size = 2,
    .tileNum = 0,
    .priority = 1,
    .paletteNum = 0,
    .affineParam = 0,
};

static const union AnimCmd sSpriteAnim_MegaTriggerOff[] =
{
    ANIMCMD_FRAME(0, 0),
    ANIMCMD_END
};

static const union AnimCmd sSpriteAnim_MegaTriggerOn[] =
{
    ANIMCMD_FRAME(16, 0),
    ANIMCMD_END
};

static const union AnimCmd *const sSpriteAnimTable_MegaTrigger[] =
{
    sSpriteAnim_MegaTriggerOff,
    sSpriteAnim_MegaTriggerOn,
};

static const struct SpriteTemplate sSpriteTemplate_MegaTrigger =
{
    .tileTag = TAG_MEGA_TRIGGER_TILE,
    .paletteTag = TAG_MEGA_TRIGGER_PAL,
    .oam = &sOamData_MegaTrigger,
    .anims = sSpriteAnimTable_MegaTrigger,
    .images = NULL,
    .affineAnims = gDummySpriteAffineAnimTable,
    .callback = SpriteCb_MegaTrigger
};

static const u8 sMegaIndicatorGfx[] = INCBIN_U8("graphics/battle_interface/mega_indicator.4bpp");
static const u16 sMegaIndicatorPal[] = INCBIN_U16("graphics/battle_interface/mega_indicator.gbapal");

static const struct SpriteSheet sSpriteSheet_MegaIndicator =
{
    sMegaIndicatorGfx, sizeof(sMegaIndicatorGfx), TAG_MEGA_INDICATOR_TILE
};
static const struct SpritePalette sSpritePalette_MegaIndicator =
{
    sMegaIndicatorPal, TAG_MEGA_INDICATOR_PAL
};

static const struct OamData sOamData_MegaIndicator =
{
    .y = 0,
    .affineMode = 0,
    .objMode = 0,
    .mosaic = 0,
    .bpp = 0,
    .shape = SPRITE_SHAPE(16x16),
    .x = 0,
    .matrixNum = 0,
    .size = SPRITE_SIZE(16x16),
    .tileNum = 0,
    .priority = 1,
    .paletteNum = 0,
    .affineParam = 0,
};

static const struct SpriteTemplate sSpriteTemplate_MegaIndicator =
{
    .tileTag = TAG_MEGA_INDICATOR_TILE,
    .paletteTag = TAG_MEGA_INDICATOR_PAL,
    .oam = &sOamData_MegaIndicator,
    .anims = gDummySpriteAnimTable,
    .images = NULL,
    .affineAnims = gDummySpriteAffineAnimTable,
    .callback = SpriteCb_MegaIndicator,
};


// code

// Because the healthbox is too large to fit into one sprite, it is divided into two sprites.
// healthboxLeft  or healthboxMain  is the left part that is used as the 'main' sprite.
// healthboxRight or healthboxOther is the right part of the healthbox.
// There's also the third sprite under name of healthbarSprite that refers to the healthbar visible on the healtbox.

// data fields for healthboxMain
// oam.affineParam holds healthboxRight spriteId
#define hMain_HealthBarSpriteId     data[5]
#define hMain_Battler               data[6]
#define hMain_Data7                 data[7]

// data fields for healthboxRight
#define hOther_HealthBoxSpriteId    data[5]
#define hOther_IndicatorSpriteId    data[6] // For Mega Evo

// data fields for healthbar
#define hBar_HealthBoxSpriteId      data[5]
#define hBar_Data6                  data[6]

u8 GetMegaIndicatorSpriteId(u32 healthboxSpriteId)
{
    u8 spriteId = gSprites[healthboxSpriteId].oam.affineParam;
    if (spriteId >= MAX_SPRITES)
        return 0xFF;
    return gSprites[spriteId].hOther_IndicatorSpriteId;
}

u8 CreateBattlerHealthboxSprites(u8 battlerId)
{
    s16 data6 = 0;
    u8 healthboxLeftSpriteId, healthboxRightSpriteId;
    u8 healthbarSpriteId, megaIndicatorSpriteId;
    struct Sprite *healthBarSpritePtr;

    if (!IsDoubleBattle())
    {
        if (GetBattlerSide(battlerId) == B_SIDE_PLAYER)
        {
            healthboxLeftSpriteId = CreateSprite(&sHealthboxPlayerSpriteTemplates[0], 240, 160, 1);
            healthboxRightSpriteId = CreateSpriteAtEnd(&sHealthboxPlayerSpriteTemplates[0], 240, 160, 1);

            gSprites[healthboxLeftSpriteId].oam.shape = ST_OAM_SQUARE;

            gSprites[healthboxRightSpriteId].oam.shape = ST_OAM_SQUARE;
            gSprites[healthboxRightSpriteId].oam.tileNum += 64;
        }
        else
        {
            healthboxLeftSpriteId = CreateSprite(&sHealthboxOpponentSpriteTemplates[0], 240, 160, 1);
            healthboxRightSpriteId = CreateSpriteAtEnd(&sHealthboxOpponentSpriteTemplates[0], 240, 160, 1);

            gSprites[healthboxRightSpriteId].oam.tileNum += 32;

            data6 = 2;
        }
        gSprites[healthboxLeftSpriteId].oam.affineParam = healthboxRightSpriteId;

        gSprites[healthboxRightSpriteId].hOther_HealthBoxSpriteId = healthboxLeftSpriteId;
        gSprites[healthboxRightSpriteId].callback = SpriteCB_HealthBoxOther;
    }
    else
    {
        if (GetBattlerSide(battlerId) == B_SIDE_PLAYER)
        {
            healthboxLeftSpriteId = CreateSprite(&sHealthboxPlayerSpriteTemplates[GetBattlerPosition(battlerId) / 2], 240, 160, 1);
            healthboxRightSpriteId = CreateSpriteAtEnd(&sHealthboxPlayerSpriteTemplates[GetBattlerPosition(battlerId) / 2], 240, 160, 1);

            gSprites[healthboxLeftSpriteId].oam.affineParam = healthboxRightSpriteId;

            gSprites[healthboxRightSpriteId].hOther_HealthBoxSpriteId = healthboxLeftSpriteId;
            gSprites[healthboxRightSpriteId].oam.tileNum += 32;
            gSprites[healthboxRightSpriteId].callback = SpriteCB_HealthBoxOther;

            data6 = 1;
        }
        else
        {
            healthboxLeftSpriteId = CreateSprite(&sHealthboxOpponentSpriteTemplates[GetBattlerPosition(battlerId) / 2], 240, 160, 1);
            healthboxRightSpriteId = CreateSpriteAtEnd(&sHealthboxOpponentSpriteTemplates[GetBattlerPosition(battlerId) / 2], 240, 160, 1);

            gSprites[healthboxLeftSpriteId].oam.affineParam = healthboxRightSpriteId;

            gSprites[healthboxRightSpriteId].hOther_HealthBoxSpriteId = healthboxLeftSpriteId;
            gSprites[healthboxRightSpriteId].oam.tileNum += 32;
            gSprites[healthboxRightSpriteId].callback = SpriteCB_HealthBoxOther;

            data6 = 2;
        }
    }

    healthbarSpriteId = CreateSpriteAtEnd(&sHealthbarSpriteTemplates[gBattlerPositions[battlerId]], 140, 60, 0);
    healthBarSpritePtr = &gSprites[healthbarSpriteId];
    SetSubspriteTables(healthBarSpritePtr, &sUnknown_0832C28C[GetBattlerSide(battlerId)]);
    healthBarSpritePtr->subspriteMode = SUBSPRITES_IGNORE_PRIORITY;
    healthBarSpritePtr->oam.priority = 1;

    CpuCopy32(GetHealthboxElementGfxPtr(HEALTHBOX_GFX_1), (void*)(OBJ_VRAM0 + healthBarSpritePtr->oam.tileNum * TILE_SIZE_4BPP), 64);

    gSprites[healthboxLeftSpriteId].hMain_HealthBarSpriteId = healthbarSpriteId;
    gSprites[healthboxLeftSpriteId].hMain_Battler = battlerId;
    gSprites[healthboxLeftSpriteId].invisible = TRUE;

    gSprites[healthboxRightSpriteId].invisible = TRUE;
    gSprites[healthboxRightSpriteId].hOther_IndicatorSpriteId = 0xFF;

    healthBarSpritePtr->hBar_HealthBoxSpriteId = healthboxLeftSpriteId;
    healthBarSpritePtr->hBar_Data6 = data6;
    healthBarSpritePtr->invisible = TRUE;

    // Create mega indicator sprite if is a mega evolved mon.
    if (gBattleStruct->mega.evolvedPartyIds[GetBattlerSide(battlerId)] & gBitTable[gBattlerPartyIndexes[battlerId]])
    {
        megaIndicatorSpriteId = CreateMegaIndicatorSprite(battlerId, 0);
        gSprites[megaIndicatorSpriteId].invisible = TRUE;
    }

    return healthboxLeftSpriteId;
}

u8 CreateSafariPlayerHealthboxSprites(void)
{
    u8 healthboxLeftSpriteId, healthboxRightSpriteId;

    healthboxLeftSpriteId = CreateSprite(&sHealthboxSafariSpriteTemplate, 240, 160, 1);
    healthboxRightSpriteId = CreateSpriteAtEnd(&sHealthboxSafariSpriteTemplate, 240, 160, 1);

    gSprites[healthboxLeftSpriteId].oam.shape = ST_OAM_SQUARE;
    gSprites[healthboxRightSpriteId].oam.shape = ST_OAM_SQUARE;

    gSprites[healthboxRightSpriteId].oam.tileNum += 64;

    gSprites[healthboxLeftSpriteId].oam.affineParam = healthboxRightSpriteId;
    gSprites[healthboxRightSpriteId].hOther_HealthBoxSpriteId = healthboxLeftSpriteId;

    gSprites[healthboxRightSpriteId].hOther_IndicatorSpriteId = 0xFF;

    gSprites[healthboxRightSpriteId].callback = SpriteCB_HealthBoxOther;

    return healthboxLeftSpriteId;
}

static const u8 *GetHealthboxElementGfxPtr(u8 elementId)
{
    return gHealthboxElementsGfxTable[elementId];
}

// Syncs the position of healthbar accordingly with the healthbox.
static void SpriteCB_HealthBar(struct Sprite *sprite)
{
    u8 healthboxSpriteId = sprite->hBar_HealthBoxSpriteId;

    switch (sprite->hBar_Data6)
    {
    case 0:
        sprite->pos1.x = gSprites[healthboxSpriteId].pos1.x + 16;
        sprite->pos1.y = gSprites[healthboxSpriteId].pos1.y;
        break;
    case 1:
        sprite->pos1.x = gSprites[healthboxSpriteId].pos1.x + 16;
        sprite->pos1.y = gSprites[healthboxSpriteId].pos1.y;
        break;
    case 2:
    default:
        sprite->pos1.x = gSprites[healthboxSpriteId].pos1.x + 8;
        sprite->pos1.y = gSprites[healthboxSpriteId].pos1.y;
        break;
    }

    sprite->pos2.x = gSprites[healthboxSpriteId].pos2.x;
    sprite->pos2.y = gSprites[healthboxSpriteId].pos2.y;
}

static void SpriteCB_HealthBoxOther(struct Sprite *sprite)
{
    u8 healthboxMainSpriteId = sprite->hOther_HealthBoxSpriteId;
    u8 megaSpriteId = sprite->hOther_IndicatorSpriteId;

    sprite->pos1.x = gSprites[healthboxMainSpriteId].pos1.x + 64;
    sprite->pos1.y = gSprites[healthboxMainSpriteId].pos1.y;

    sprite->pos2.x = gSprites[healthboxMainSpriteId].pos2.x;
    sprite->pos2.y = gSprites[healthboxMainSpriteId].pos2.y;

    if (megaSpriteId != 0xFF)
    {
        gSprites[megaSpriteId].pos2.x = sprite->pos2.x;
        gSprites[megaSpriteId].pos2.y = sprite->pos2.y;
    }
}

void SetBattleBarStruct(u8 battlerId, u8 healthboxSpriteId, s32 maxVal, s32 oldVal, s32 receivedValue)
{
    gBattleSpritesDataPtr->battleBars[battlerId].healthboxSpriteId = healthboxSpriteId;
    gBattleSpritesDataPtr->battleBars[battlerId].maxValue = maxVal;
    gBattleSpritesDataPtr->battleBars[battlerId].oldValue = oldVal;
    gBattleSpritesDataPtr->battleBars[battlerId].receivedValue = receivedValue;
    gBattleSpritesDataPtr->battleBars[battlerId].currValue = -32768;
}

void SetHealthboxSpriteInvisible(u8 healthboxSpriteId)
{
    DestroyMegaIndicatorSprite(healthboxSpriteId);
    gSprites[healthboxSpriteId].invisible = TRUE;
    gSprites[gSprites[healthboxSpriteId].hMain_HealthBarSpriteId].invisible = TRUE;
    gSprites[gSprites[healthboxSpriteId].oam.affineParam].invisible = TRUE;
}

void SetHealthboxSpriteVisible(u8 healthboxSpriteId)
{
    u8 battlerId = gSprites[healthboxSpriteId].hMain_Battler;

    gSprites[healthboxSpriteId].invisible = FALSE;
    gSprites[gSprites[healthboxSpriteId].hMain_HealthBarSpriteId].invisible = FALSE;
    gSprites[gSprites[healthboxSpriteId].oam.affineParam].invisible = FALSE;
    if (gBattleStruct->mega.evolvedPartyIds[GetBattlerSide(battlerId)] & gBitTable[gBattlerPartyIndexes[battlerId]])
    {
        u8 spriteId = GetMegaIndicatorSpriteId(healthboxSpriteId);
        if (spriteId != 0xFF)
            gSprites[spriteId].invisible = FALSE;
        else
            CreateMegaIndicatorSprite(battlerId, 0);
    }
}

static void UpdateSpritePos(u8 spriteId, s16 x, s16 y)
{
    gSprites[spriteId].pos1.x = x;
    gSprites[spriteId].pos1.y = y;
}

void DestoryHealthboxSprite(u8 healthboxSpriteId)
{
    DestroyMegaIndicatorSprite(healthboxSpriteId);
    DestroySprite(&gSprites[gSprites[healthboxSpriteId].oam.affineParam]);
    DestroySprite(&gSprites[gSprites[healthboxSpriteId].hMain_HealthBarSpriteId]);
    DestroySprite(&gSprites[healthboxSpriteId]);
}

void DummyBattleInterfaceFunc(u8 healthboxSpriteId, bool8 isDoubleBattleBattlerOnly)
{

}

static void TryToggleHealboxVisibility(u8 priority, u8 healthboxLeftSpriteId, u8 healthboxRightSpriteId, u8 healthbarSpriteId, u8 indicatorSpriteId)
{
    u8 spriteIds[4] = {healthboxLeftSpriteId, healthboxRightSpriteId, healthbarSpriteId, indicatorSpriteId};
    int i;
    
    switch (gBattleResources->bufferA[gBattleAnimAttacker][0])
    {
    case CONTROLLER_MOVEANIMATION:
        if (gBattleResources->bufferA[gBattleAnimAttacker][1] == MOVE_TRANSFORM)
            return;
        break;
    case CONTROLLER_BALLTHROWANIM:
        return;   //throwing ball does not hide hp boxes
    case CONTROLLER_BATTLEANIMATION:
        //check special anims that hide health boxes
        switch (gBattleResources->bufferA[gBattleAnimAttacker][1])
        {
        case B_ANIM_TURN_TRAP:
        case B_ANIM_LEECH_SEED_DRAIN:
        case B_ANIM_MON_HIT:
        case B_ANIM_SNATCH_MOVE:
        case B_ANIM_FUTURE_SIGHT_HIT:
        case B_ANIM_DOOM_DESIRE_HIT:
        case B_ANIM_WISH_HEAL:
        //new
        case B_ANIM_MEGA_EVOLUTION:
        case B_ANIM_TERRAIN_MISTY:
        case B_ANIM_TERRAIN_GRASSY:
        case B_ANIM_TERRAIN_ELECTRIC:
        case B_ANIM_TERRAIN_PSYCHIC:
            break;
        }
        return; //all other special anims dont hide
    default:
        return;
    }
    
    // if we've reached here, we should hide hp boxes
    for (i = 0; i < NELEMS(spriteIds); i++)
    {
        if (spriteIds[i] == 0xFF)
            continue;
        
        switch (priority)
        {
        case 0: //start of anim -> make invisible
            gSprites[spriteIds[i]].invisible = TRUE;
            break;
        case 1: //end of anim -> make visible
            gSprites[spriteIds[i]].invisible = FALSE;
            break;
        }
    }
}

void UpdateOamPriorityInAllHealthboxes(u8 priority)
{
    s32 i;
    
    for (i = 0; i < gBattlersCount; i++)
    {
        u8 healthboxLeftSpriteId = gHealthboxSpriteIds[i];
        u8 healthboxRightSpriteId = gSprites[gHealthboxSpriteIds[i]].oam.affineParam;
        u8 healthbarSpriteId = gSprites[gHealthboxSpriteIds[i]].hMain_HealthBarSpriteId;
        u8 indicatorSpriteId = GetMegaIndicatorSpriteId(healthboxLeftSpriteId);

        gSprites[healthboxLeftSpriteId].oam.priority = priority;
        gSprites[healthboxRightSpriteId].oam.priority = priority;
        gSprites[healthbarSpriteId].oam.priority = priority;
        if (indicatorSpriteId != 0xFF)
            gSprites[indicatorSpriteId].oam.priority = priority;
        
        #if B_HIDE_HEALTHBOXES_DURING_ANIMS
        if (IsBattlerAlive(i))
            TryToggleHealboxVisibility(priority, healthboxLeftSpriteId, healthboxRightSpriteId, healthbarSpriteId, indicatorSpriteId);
        #endif
    }
}

void GetBattlerHealthboxCoords(u8 battler, s16 *x, s16 *y)
{
    *x = 0, *y = 0;

    if (!IsDoubleBattle())
    {
        if (GetBattlerSide(battler) != B_SIDE_PLAYER)
            *x = 44, *y = 30;
        else
            *x = 158, *y = 88;
    }
    else
    {
        switch (GetBattlerPosition(battler))
        {
        case B_POSITION_PLAYER_LEFT:
            *x = 159, *y = 76;
            break;
        case B_POSITION_PLAYER_RIGHT:
            *x = 171, *y = 101;
            break;
        case B_POSITION_OPPONENT_LEFT:
            *x = 44, *y = 19;
            break;
        case B_POSITION_OPPONENT_RIGHT:
            *x = 32, *y = 44;
            break;
        }
    }
}

void InitBattlerHealthboxCoords(u8 battler)
{
    s16 x, y;

    GetBattlerHealthboxCoords(battler, &x, &y);
    UpdateSpritePos(gHealthboxSpriteIds[battler], x, y);
}

static void UpdateLvlInHealthbox(u8 healthboxSpriteId, u8 lvl)
{
    u32 windowId, spriteTileNum;
    u8 *windowTileData;
    u8 text[16];
    u32 xPos, var1;
    void *objVram;
    u8 battler = gSprites[healthboxSpriteId].hMain_Battler;

    // Don't print Lv char if mon is mega evolved.
    if (gBattleStruct->mega.evolvedPartyIds[GetBattlerSide(battler)] & gBitTable[gBattlerPartyIndexes[battler]])
    {
        xPos = (u32) ConvertIntToDecimalStringN(text, lvl, STR_CONV_MODE_LEFT_ALIGN, 3);
    }
    else
    {
        text[0] = 0xF9;
        text[1] = 5;

        xPos = (u32) ConvertIntToDecimalStringN(text + 2, lvl, STR_CONV_MODE_LEFT_ALIGN, 3);
    }

    // Alright, that part was unmatchable. It's basically doing:
    // xPos = 5 * (3 - (u32)(&text[2]));
    xPos--;
    xPos--;
    xPos -= ((u32)(text));
    var1 = (3 - xPos);
    xPos = 4 * var1;
    xPos += var1;

    windowTileData = AddTextPrinterAndCreateWindowOnHealthbox(text, xPos, 3, 2, &windowId);
    spriteTileNum = gSprites[healthboxSpriteId].oam.tileNum * TILE_SIZE_4BPP;

    if (GetBattlerSide(battler) == B_SIDE_PLAYER)
    {
        objVram = (void*)(OBJ_VRAM0);
        if (!IsDoubleBattle())
            objVram += spriteTileNum + 0x820;
        else
            objVram += spriteTileNum + 0x420;
    }
    else
    {
        objVram = (void*)(OBJ_VRAM0);
        objVram += spriteTileNum + 0x400;
    }
    TextIntoHealthboxObject(objVram, windowTileData, 3);
    RemoveWindowOnHealthbox(windowId);
}

void UpdateHpTextInHealthbox(u8 healthboxSpriteId, s16 value, u8 maxOrCurrent)
{
    u32 windowId, spriteTileNum;
    u8 *windowTileData;
    u8 text[32];
    void *objVram;

    if (GetBattlerSide(gSprites[healthboxSpriteId].hMain_Battler) == B_SIDE_PLAYER && !IsDoubleBattle())
    {
        spriteTileNum = gSprites[healthboxSpriteId].oam.tileNum * TILE_SIZE_4BPP;
        if (maxOrCurrent != HP_CURRENT) // singles, max
        {
            ConvertIntToDecimalStringN(text, value, STR_CONV_MODE_RIGHT_ALIGN, 3);
            windowTileData = AddTextPrinterAndCreateWindowOnHealthbox(text, 0, 5, 2, &windowId);
            objVram = (void*)(OBJ_VRAM0);
            objVram += spriteTileNum + 0xB40;
            HpTextIntoHealthboxObject(objVram, windowTileData, 2);
            RemoveWindowOnHealthbox(windowId);
        }
        else // singles, current
        {
            ConvertIntToDecimalStringN(text, value, STR_CONV_MODE_RIGHT_ALIGN, 3);
            text[3] = CHAR_SLASH;
            text[4] = EOS;
            windowTileData = AddTextPrinterAndCreateWindowOnHealthbox(text, 4, 5, 2, &windowId);
            objVram = (void*)(OBJ_VRAM0);
            objVram += spriteTileNum + 0x3E0;
            HpTextIntoHealthboxObject(objVram, windowTileData, 1);
            objVram = (void*)(OBJ_VRAM0);
            objVram += spriteTileNum + 0xB00;
            HpTextIntoHealthboxObject(objVram, windowTileData + 0x20, 2);
            RemoveWindowOnHealthbox(windowId);
        }
    }
    else
    {
        u8 battler;

        memcpy(text, sUnknown_0832C3C4, sizeof(sUnknown_0832C3C4));
        battler = gSprites[healthboxSpriteId].hMain_Battler;
        if (IsDoubleBattle() == TRUE)
        {
            UpdateHpTextInHealthboxInDoubles(healthboxSpriteId, value, maxOrCurrent);
        }
        else if (gBattleSpritesDataPtr->battlerData[battler].hpNumbersNoBars) // don't print text if only bars are visible
        {
            u32 var;
            u8 i;

            if (GetBattlerSide(gSprites[healthboxSpriteId].data[6]) == B_SIDE_PLAYER)
            {
                if (maxOrCurrent == HP_CURRENT)
                    var = 29;
                else
                    var = 89;
            }
            else
            {
                if (maxOrCurrent == HP_CURRENT)
                    var = 21;
                else
                    var = 49;
            }

            ConvertIntToDecimalStringN(text + 6, value, STR_CONV_MODE_LEADING_ZEROS, 3);
            RenderTextFont9(gMonSpritesGfxPtr->barFontGfx, 9, text);

            for (i = 0; i < 3; i++)
            {
                CpuCopy32(&gMonSpritesGfxPtr->barFontGfx[i * 64 + 32],
                          (void*)((OBJ_VRAM0) + TILE_SIZE_4BPP * (gSprites[healthboxSpriteId].oam.tileNum + var + i)),
                          0x20);
            }
        }
    }
}

static void UpdateHpTextInHealthboxInDoubles(u8 healthboxSpriteId, s16 value, u8 maxOrCurrent)
{
    u32 windowId, spriteTileNum;
    u8 *windowTileData;
    u8 text[32];
    void *objVram;

    if (GetBattlerSide(gSprites[healthboxSpriteId].hMain_Battler) == B_SIDE_PLAYER)
    {
        if (gBattleSpritesDataPtr->battlerData[gSprites[healthboxSpriteId].data[6]].hpNumbersNoBars) // don't print text if only bars are visible
        {
            spriteTileNum = gSprites[gSprites[healthboxSpriteId].data[5]].oam.tileNum * TILE_SIZE_4BPP;
            objVram = (void*)(OBJ_VRAM0) + spriteTileNum;

            if (maxOrCurrent != HP_CURRENT) // doubles, max hp
            {
                ConvertIntToDecimalStringN(text, value, STR_CONV_MODE_RIGHT_ALIGN, 3);
                windowTileData = AddTextPrinterAndCreateWindowOnHealthbox(text, 0, 5, 0, &windowId);
                HpTextIntoHealthboxObject((void*)(OBJ_VRAM0) + spriteTileNum + 0xC0, windowTileData, 2);
                RemoveWindowOnHealthbox(windowId);
                CpuCopy32(GetHealthboxElementGfxPtr(HEALTHBOX_GFX_116),
                          (void*)(OBJ_VRAM0 + 0x680) + (gSprites[healthboxSpriteId].oam.tileNum * TILE_SIZE_4BPP),
                           0x20);
            }
            else
            {
                ConvertIntToDecimalStringN(text, value, STR_CONV_MODE_RIGHT_ALIGN, 3);
                text[3] = CHAR_SLASH;
                text[4] = EOS;
                windowTileData = AddTextPrinterAndCreateWindowOnHealthbox(text, 4, 5, 0, &windowId);
                FillHealthboxObject(objVram, 0, 3); // Erases HP bar leftover.
                HpTextIntoHealthboxObject((void*)(OBJ_VRAM0 + 0x60) + spriteTileNum, windowTileData, 3);
                RemoveWindowOnHealthbox(windowId);
            }
        }
    }
    else
    {
        u8 battlerId;

        memcpy(text, sUnknown_0832C3D8, sizeof(sUnknown_0832C3D8));
        battlerId = gSprites[healthboxSpriteId].hMain_Battler;

        if (gBattleSpritesDataPtr->battlerData[battlerId].hpNumbersNoBars) // don't print text if only bars are visible
        {
            u8 var = 4;
            u8 r7;
            u8 *txtPtr;
            u8 i;

            if (maxOrCurrent == HP_CURRENT)
                var = 0;

            r7 = gSprites[healthboxSpriteId].data[5];
            txtPtr = ConvertIntToDecimalStringN(text + 6, value, STR_CONV_MODE_RIGHT_ALIGN, 3);
            if (!maxOrCurrent)
                StringCopy(txtPtr, gText_Slash);
            RenderTextFont9(gMonSpritesGfxPtr->barFontGfx, 9, text);

            for (i = var; i < var + 3; i++)
            {
                if (i < 3)
                {
                    CpuCopy32(&gMonSpritesGfxPtr->barFontGfx[((i - var) * 64) + 32],
                          (void*)((OBJ_VRAM0) + 32 * (1 + gSprites[r7].oam.tileNum + i)),
                          0x20);
                }
                else
                {
                    CpuCopy32(&gMonSpritesGfxPtr->barFontGfx[((i - var) * 64) + 32],
                          (void*)((OBJ_VRAM0 + 0x20) + 32 * (i + gSprites[r7].oam.tileNum)),
                          0x20);
                }
            }

            if (maxOrCurrent == HP_CURRENT)
            {
                CpuCopy32(&gMonSpritesGfxPtr->barFontGfx[224],
                          (void*)((OBJ_VRAM0) + ((gSprites[r7].oam.tileNum + 4) * TILE_SIZE_4BPP)),
                          0x20);
                CpuFill32(0, (void*)((OBJ_VRAM0) + (gSprites[r7].oam.tileNum * TILE_SIZE_4BPP)), 0x20);
            }
            else
            {
                if (GetBattlerSide(battlerId) == B_SIDE_PLAYER) // Impossible to reach part, because the battlerId is from the opponent's side.
                {
                    CpuCopy32(GetHealthboxElementGfxPtr(HEALTHBOX_GFX_116),
                          (void*)(OBJ_VRAM0) + ((gSprites[healthboxSpriteId].oam.tileNum + 52) * TILE_SIZE_4BPP),
                           0x20);
                }
            }
        }
    }
}

// Prints mon's nature, catch and flee rate. Probably used to test pokeblock-related features.
static void PrintSafariMonInfo(u8 healthboxSpriteId, struct Pokemon *mon)
{
    u8 text[20];
    s32 j, spriteTileNum;
    u8 *barFontGfx;
    u8 i, var, nature, healthBarSpriteId;

    memcpy(text, sUnknown_0832C3C4, sizeof(sUnknown_0832C3C4));
    barFontGfx = &gMonSpritesGfxPtr->barFontGfx[0x520 + (GetBattlerPosition(gSprites[healthboxSpriteId].hMain_Battler) * 384)];
    var = 5;
    nature = GetNature(mon);
    StringCopy(text + 6, gNatureNamePointers[nature]);
    RenderTextFont9(barFontGfx, 9, text);

    for (j = 6, i = 0; i < var; i++, j++)
    {
        u8 elementId;

        if ((text[j] >= 55 && text[j] <= 74) || (text[j] >= 135 && text[j] <= 154))
            elementId = 44;
        else if ((text[j] >= 75 && text[j] <= 79) || (text[j] >= 155 && text[j] <= 159))
            elementId = 45;
        else
            elementId = 43;

        CpuCopy32(GetHealthboxElementGfxPtr(elementId), barFontGfx + (i * 64), 0x20);
    }

    for (j = 1; j < var + 1; j++)
    {
        spriteTileNum = (gSprites[healthboxSpriteId].oam.tileNum + (j - (j / 8 * 8)) + (j / 8 * 64)) * TILE_SIZE_4BPP;
        CpuCopy32(barFontGfx, (void*)(OBJ_VRAM0) + (spriteTileNum), 0x20);
        barFontGfx += 0x20;

        spriteTileNum = (8 + gSprites[healthboxSpriteId].oam.tileNum + (j - (j / 8 * 8)) + (j / 8 * 64)) * TILE_SIZE_4BPP;
        CpuCopy32(barFontGfx, (void*)(OBJ_VRAM0) + (spriteTileNum), 0x20);
        barFontGfx += 0x20;
    }

    healthBarSpriteId = gSprites[healthboxSpriteId].hMain_HealthBarSpriteId;
    ConvertIntToDecimalStringN(text + 6, gBattleStruct->safariCatchFactor, STR_CONV_MODE_RIGHT_ALIGN, 2);
    ConvertIntToDecimalStringN(text + 9, gBattleStruct->safariEscapeFactor, STR_CONV_MODE_RIGHT_ALIGN, 2);
    text[5] = CHAR_SPACE;
    text[8] = CHAR_SLASH;
    RenderTextFont9(gMonSpritesGfxPtr->barFontGfx, 9, text);

    j = healthBarSpriteId; // Needed to match for some reason.
    for (j = 0; j < 5; j++)
    {
        if (j <= 1)
        {
            CpuCopy32(&gMonSpritesGfxPtr->barFontGfx[0x40 * j + 0x20],
                      (void*)(OBJ_VRAM0) + (gSprites[healthBarSpriteId].oam.tileNum + 2 + j) * TILE_SIZE_4BPP,
                      32);
        }
        else
        {
            CpuCopy32(&gMonSpritesGfxPtr->barFontGfx[0x40 * j + 0x20],
                      (void*)(OBJ_VRAM0 + 0xC0) + (j + gSprites[healthBarSpriteId].oam.tileNum) * TILE_SIZE_4BPP,
                      32);
        }
    }
}

void SwapHpBarsWithHpText(void)
{
    s32 i;
    u8 healthBarSpriteId;

    for (i = 0; i < gBattlersCount; i++)
    {
        if (gSprites[gHealthboxSpriteIds[i]].callback == SpriteCallbackDummy
         && GetBattlerSide(i) != B_SIDE_OPPONENT
         && (IsDoubleBattle() || GetBattlerSide(i) != B_SIDE_PLAYER))
        {
            bool8 noBars;

            gBattleSpritesDataPtr->battlerData[i].hpNumbersNoBars ^= 1;
            noBars = gBattleSpritesDataPtr->battlerData[i].hpNumbersNoBars;
            if (GetBattlerSide(i) == B_SIDE_PLAYER)
            {
                if (!IsDoubleBattle())
                    continue;
                if (gBattleTypeFlags & BATTLE_TYPE_SAFARI)
                    continue;

                if (noBars == TRUE) // bars to text
                {
                    healthBarSpriteId = gSprites[gHealthboxSpriteIds[i]].hMain_HealthBarSpriteId;

                    CpuFill32(0, (void*)(OBJ_VRAM0 + gSprites[healthBarSpriteId].oam.tileNum * TILE_SIZE_4BPP), 0x100);
                    UpdateHpTextInHealthboxInDoubles(gHealthboxSpriteIds[i], GetMonData(&gPlayerParty[gBattlerPartyIndexes[i]], MON_DATA_HP), HP_CURRENT);
                    UpdateHpTextInHealthboxInDoubles(gHealthboxSpriteIds[i], GetMonData(&gPlayerParty[gBattlerPartyIndexes[i]], MON_DATA_MAX_HP), HP_MAX);
                }
                else // text to bars
                {
                    UpdateStatusIconInHealthbox(gHealthboxSpriteIds[i]);
                    UpdateHealthboxAttribute(gHealthboxSpriteIds[i], &gPlayerParty[gBattlerPartyIndexes[i]], HEALTHBOX_HEALTH_BAR);
                    CpuCopy32(GetHealthboxElementGfxPtr(HEALTHBOX_GFX_117), (void*)(OBJ_VRAM0 + 0x680 + gSprites[gHealthboxSpriteIds[i]].oam.tileNum * TILE_SIZE_4BPP), 32);
                }
            }
            else
            {
                if (noBars == TRUE) // bars to text
                {
                    if (gBattleTypeFlags & BATTLE_TYPE_SAFARI)
                    {
                        // Most likely a debug function.
                        PrintSafariMonInfo(gHealthboxSpriteIds[i], &gEnemyParty[gBattlerPartyIndexes[i]]);
                    }
                    else
                    {
                        healthBarSpriteId = gSprites[gHealthboxSpriteIds[i]].hMain_HealthBarSpriteId;

                        CpuFill32(0, (void *)(OBJ_VRAM0 + gSprites[healthBarSpriteId].oam.tileNum * 32), 0x100);
                        UpdateHpTextInHealthboxInDoubles(gHealthboxSpriteIds[i], GetMonData(&gEnemyParty[gBattlerPartyIndexes[i]], MON_DATA_HP), HP_CURRENT);
                        UpdateHpTextInHealthboxInDoubles(gHealthboxSpriteIds[i], GetMonData(&gEnemyParty[gBattlerPartyIndexes[i]], MON_DATA_MAX_HP), HP_MAX);
                    }
                }
                else // text to bars
                {
                    UpdateStatusIconInHealthbox(gHealthboxSpriteIds[i]);
                    UpdateHealthboxAttribute(gHealthboxSpriteIds[i], &gEnemyParty[gBattlerPartyIndexes[i]], HEALTHBOX_HEALTH_BAR);
                    if (gBattleTypeFlags & BATTLE_TYPE_SAFARI)
                        UpdateHealthboxAttribute(gHealthboxSpriteIds[i], &gEnemyParty[gBattlerPartyIndexes[i]], HEALTHBOX_NICK);
                }
            }
            gSprites[gHealthboxSpriteIds[i]].hMain_Data7 ^= 1;
        }
    }
}

// Mega Evolution gfx functions.
void ChangeMegaTriggerSprite(u8 spriteId, u8 animId)
{
    StartSpriteAnim(&gSprites[spriteId], animId);
}

#define SINGLES_MEGA_TRIGGER_POS_X_OPTIMAL (30)
#define SINGLES_MEGA_TRIGGER_POS_X_PRIORITY (31)
#define SINGLES_MEGA_TRIGGER_POS_X_SLIDE (15)
#define SINGLES_MEGA_TRIGGER_POS_Y_DIFF (-11)

#define DOUBLES_MEGA_TRIGGER_POS_X_OPTIMAL (30)
#define DOUBLES_MEGA_TRIGGER_POS_X_PRIORITY (31)
#define DOUBLES_MEGA_TRIGGER_POS_X_SLIDE (15)
#define DOUBLES_MEGA_TRIGGER_POS_Y_DIFF (-4)

#define tBattler    data[0]
#define tHide       data[1]

void CreateMegaTriggerSprite(u8 battlerId, u8 palId)
{
    LoadSpritePalette(&sSpritePalette_MegaTrigger);
    if (GetSpriteTileStartByTag(TAG_MEGA_TRIGGER_TILE) == 0xFFFF)
        LoadSpriteSheet(&sSpriteSheet_MegaTrigger);
    if (gBattleStruct->mega.triggerSpriteId == 0xFF)
    {
        if (gBattleTypeFlags & BATTLE_TYPE_DOUBLE)
            gBattleStruct->mega.triggerSpriteId = CreateSprite(&sSpriteTemplate_MegaTrigger,
                                                             gSprites[gHealthboxSpriteIds[battlerId]].pos1.x - DOUBLES_MEGA_TRIGGER_POS_X_SLIDE,
                                                             gSprites[gHealthboxSpriteIds[battlerId]].pos1.y - DOUBLES_MEGA_TRIGGER_POS_Y_DIFF, 0);
        else
            gBattleStruct->mega.triggerSpriteId = CreateSprite(&sSpriteTemplate_MegaTrigger,
                                                             gSprites[gHealthboxSpriteIds[battlerId]].pos1.x - SINGLES_MEGA_TRIGGER_POS_X_SLIDE,
                                                             gSprites[gHealthboxSpriteIds[battlerId]].pos1.y - SINGLES_MEGA_TRIGGER_POS_Y_DIFF, 0);
    }
    gSprites[gBattleStruct->mega.triggerSpriteId].tBattler = battlerId;
    gSprites[gBattleStruct->mega.triggerSpriteId].tHide = FALSE;

    ChangeMegaTriggerSprite(gBattleStruct->mega.triggerSpriteId, palId);
}

static void SpriteCb_MegaTrigger(struct Sprite *sprite)
{
    s32 xSlide, xPriority, xOptimal;
    s32 yDiff;

    if (gBattleTypeFlags & BATTLE_TYPE_DOUBLE)
    {
        xSlide = DOUBLES_MEGA_TRIGGER_POS_X_SLIDE;
        xPriority = DOUBLES_MEGA_TRIGGER_POS_X_PRIORITY;
        xOptimal = DOUBLES_MEGA_TRIGGER_POS_X_OPTIMAL;
        yDiff = DOUBLES_MEGA_TRIGGER_POS_Y_DIFF;
    }
    else
    {
        xSlide = SINGLES_MEGA_TRIGGER_POS_X_SLIDE;
        xPriority = SINGLES_MEGA_TRIGGER_POS_X_PRIORITY;
        xOptimal = SINGLES_MEGA_TRIGGER_POS_X_OPTIMAL;
        yDiff = SINGLES_MEGA_TRIGGER_POS_Y_DIFF;
    }

    if (sprite->tHide)
    {
        if (sprite->pos1.x != gSprites[gHealthboxSpriteIds[sprite->tBattler]].pos1.x - xSlide)
            sprite->pos1.x++;

        if (sprite->pos1.x >= gSprites[gHealthboxSpriteIds[sprite->tBattler]].pos1.x - xPriority)
            sprite->oam.priority = 2;
        else
            sprite->oam.priority = 1;

        sprite->pos1.y = gSprites[gHealthboxSpriteIds[sprite->tBattler]].pos1.y - yDiff;
        sprite->pos2.y = gSprites[gHealthboxSpriteIds[sprite->tBattler]].pos2.y - yDiff;
        if (sprite->pos1.x == gSprites[gHealthboxSpriteIds[sprite->tBattler]].pos1.x - xSlide)
            DestroyMegaTriggerSprite();
    }
    else
    {
        if (sprite->pos1.x != gSprites[gHealthboxSpriteIds[sprite->tBattler]].pos1.x - xOptimal)
            sprite->pos1.x--;

        if (sprite->pos1.x >= gSprites[gHealthboxSpriteIds[sprite->tBattler]].pos1.x - xPriority)
            sprite->oam.priority = 2;
        else
            sprite->oam.priority = 1;

        sprite->pos1.y = gSprites[gHealthboxSpriteIds[sprite->tBattler]].pos1.y - yDiff;
        sprite->pos2.y = gSprites[gHealthboxSpriteIds[sprite->tBattler]].pos2.y - yDiff;
    }
}

bool32 IsMegaTriggerSpriteActive(void)
{
    if (GetSpriteTileStartByTag(TAG_MEGA_TRIGGER_TILE) == 0xFFFF)
        return FALSE;
    else if (IndexOfSpritePaletteTag(TAG_MEGA_TRIGGER_PAL) != 0xFF)
        return TRUE;
    else
        return FALSE;
}

void HideMegaTriggerSprite(void)
{
    ChangeMegaTriggerSprite(gBattleStruct->mega.triggerSpriteId, 0);
    gSprites[gBattleStruct->mega.triggerSpriteId].tHide = TRUE;
}

void DestroyMegaTriggerSprite(void)
{
    FreeSpritePaletteByTag(TAG_MEGA_TRIGGER_PAL);
    FreeSpriteTilesByTag(TAG_MEGA_TRIGGER_TILE);
    if (gBattleStruct->mega.triggerSpriteId != 0xFF)
        DestroySprite(&gSprites[gBattleStruct->mega.triggerSpriteId]);
    gBattleStruct->mega.triggerSpriteId = 0xFF;
}

static const s8 sIndicatorPosSingles[][2] =
{
    [B_POSITION_PLAYER_LEFT] = {53, -8},
    [B_POSITION_OPPONENT_LEFT] = {45, -8},
};

static const s8 sIndicatorPosDoubles[][2] =
{
    [B_POSITION_PLAYER_LEFT] = {53, -8},
    [B_POSITION_OPPONENT_LEFT] = {45, -8},
    [B_POSITION_PLAYER_RIGHT] = {53, -8},
    [B_POSITION_OPPONENT_RIGHT] = {45, -8},
};

u32 CreateMegaIndicatorSprite(u32 battlerId, u32 which)
{
    u32 spriteId, position;
    s16 x, y;

    LoadSpritePalette(&sSpritePalette_MegaIndicator);
    LoadSpriteSheet(&sSpriteSheet_MegaIndicator);

    position = GetBattlerPosition(battlerId);
    GetBattlerHealthboxCoords(battlerId, &x, &y);
    if (gBattleTypeFlags & BATTLE_TYPE_DOUBLE)
    {
        x += sIndicatorPosDoubles[position][0];
        y += sIndicatorPosDoubles[position][1];
    }
    else
    {
        x += sIndicatorPosSingles[position][0];
        y += sIndicatorPosSingles[position][1];
    }
    spriteId = CreateSpriteAtEnd(&sSpriteTemplate_MegaIndicator, x, y, 0);
    gSprites[gSprites[gHealthboxSpriteIds[battlerId]].oam.affineParam].hOther_IndicatorSpriteId = spriteId;

    gSprites[spriteId].tBattler = battlerId;
    return spriteId;
}

void DestroyMegaIndicatorSprite(u32 healthboxSpriteId)
{
    u32 i;
    s16 *spriteId = &gSprites[gSprites[healthboxSpriteId].oam.affineParam].hOther_IndicatorSpriteId;

    if (*spriteId != 0xFF)
    {
        DestroySprite(&gSprites[*spriteId]);
        *spriteId = 0xFF;
    }

    for (i = 0; i < MAX_BATTLERS_COUNT; i++)
    {
        if (gSprites[gSprites[gHealthboxSpriteIds[i]].oam.affineParam].hOther_IndicatorSpriteId != 0xFF)
            break;
    }
    // Free Sprite pal/tiles only if no indicator sprite is active for all battlers.
    if (i == MAX_BATTLERS_COUNT)
    {
        FreeSpritePaletteByTag(TAG_MEGA_INDICATOR_PAL);
        FreeSpriteTilesByTag(TAG_MEGA_INDICATOR_TILE);
    }
}

static void SpriteCb_MegaIndicator(struct Sprite *sprite)
{

}

#undef tBattler
#undef tHide

#define tBattler                data[0]
#define tSummaryBarSpriteId     data[1]
#define tBallIconSpriteId(n)    data[3 + n]
#define tIsBattleStart          data[10]
#define tData15                 data[15]

u8 CreatePartyStatusSummarySprites(u8 battlerId, struct HpAndStatus *partyInfo, u8 arg2, bool8 isBattleStart)
{
    bool8 isOpponent;
    s16 bar_X, bar_Y, bar_pos2_X, bar_data0;
    s32 i, j, var;
    u8 summaryBarSpriteId;
    u8 ballIconSpritesIds[PARTY_SIZE];
    u8 taskId;

    if (!arg2 || GetBattlerPosition(battlerId) != B_POSITION_OPPONENT_RIGHT)
    {
        if (GetBattlerSide(battlerId) == B_SIDE_PLAYER)
        {
            isOpponent = FALSE;
            bar_X = 136, bar_Y = 96;
            bar_pos2_X = 100;
            bar_data0 = -5;
        }
        else
        {
            isOpponent = TRUE;

            if (!arg2 || !IsDoubleBattle())
                bar_X = 104, bar_Y = 40;
            else
                bar_X = 104, bar_Y = 16;

            bar_pos2_X = -100;
            bar_data0 = 5;
        }
    }
    else
    {
        isOpponent = TRUE;
        bar_X = 104, bar_Y = 40;
        bar_pos2_X = -100;
        bar_data0 = 5;
    }

    LoadCompressedSpriteSheetUsingHeap(&sStatusSummaryBarSpriteSheet);
    LoadSpriteSheet(&sStatusSummaryBallsSpriteSheet);
    LoadSpritePalette(&sStatusSummaryBarSpritePal);
    LoadSpritePalette(&sStatusSummaryBallsSpritePal);

    summaryBarSpriteId = CreateSprite(&sStatusSummaryBarSpriteTemplates[isOpponent], bar_X, bar_Y, 10);
    SetSubspriteTables(&gSprites[summaryBarSpriteId], sStatusSummaryBar_SubspriteTable);
    gSprites[summaryBarSpriteId].pos2.x = bar_pos2_X;
    gSprites[summaryBarSpriteId].data[0] = bar_data0;

    if (isOpponent)
    {
        gSprites[summaryBarSpriteId].pos1.x -= 96;
        gSprites[summaryBarSpriteId].oam.matrixNum = ST_OAM_HFLIP;
    }
    else
    {
        gSprites[summaryBarSpriteId].pos1.x += 96;
    }

    for (i = 0; i < PARTY_SIZE; i++)
    {
        ballIconSpritesIds[i] = CreateSpriteAtEnd(&sStatusSummaryBallsSpriteTemplates[isOpponent], bar_X, bar_Y - 4, 9);

        if (!isBattleStart)
            gSprites[ballIconSpritesIds[i]].callback = SpriteCB_StatusSummaryBallsOnSwitchout;

        if (!isOpponent)
        {
            gSprites[ballIconSpritesIds[i]].pos2.x = 0;
            gSprites[ballIconSpritesIds[i]].pos2.y = 0;
        }

        gSprites[ballIconSpritesIds[i]].data[0] = summaryBarSpriteId;

        if (!isOpponent)
        {
            gSprites[ballIconSpritesIds[i]].pos1.x += 10 * i + 24;
            gSprites[ballIconSpritesIds[i]].data[1] = i * 7 + 10;
            gSprites[ballIconSpritesIds[i]].pos2.x = 120;
        }
        else
        {
            gSprites[ballIconSpritesIds[i]].pos1.x -= 10 * (5 - i) + 24;
            gSprites[ballIconSpritesIds[i]].data[1] = (6 - i) * 7 + 10;
            gSprites[ballIconSpritesIds[i]].pos2.x = -120;
        }

        gSprites[ballIconSpritesIds[i]].data[2] = isOpponent;
    }

    if (GetBattlerSide(battlerId) == B_SIDE_PLAYER)
    {
        if (gBattleTypeFlags & BATTLE_TYPE_MULTI)
        {
            for (i = 0; i < PARTY_SIZE; i++)
            {
                if (partyInfo[i].hp == 0xFFFF) // empty slot or an egg
                {
                    gSprites[ballIconSpritesIds[i]].oam.tileNum += 1;
                    gSprites[ballIconSpritesIds[i]].data[7] = 1;
                }
                else if (partyInfo[i].hp == 0) // fainted mon
                {
                    gSprites[ballIconSpritesIds[i]].oam.tileNum += 3;
                }
                else if (partyInfo[i].status != 0) // mon with major status
                {
                    gSprites[ballIconSpritesIds[i]].oam.tileNum += 2;
                }
            }
        }
        else
        {
            for (i = 0, var = 5, j = 0; j < PARTY_SIZE; j++)
            {
                if (partyInfo[j].hp == 0xFFFF) // empty slot or an egg
                {
                    gSprites[ballIconSpritesIds[var]].oam.tileNum += 1;
                    gSprites[ballIconSpritesIds[var]].data[7] = 1;
                    var--;
                    continue;
                }
                else if (partyInfo[j].hp == 0) // fainted mon
                {
                    gSprites[ballIconSpritesIds[i]].oam.tileNum += 3;
                }
                else if (gBattleTypeFlags & BATTLE_TYPE_ARENA && gBattleStruct->arenaLostPlayerMons & gBitTable[j])
                {
                    gSprites[ballIconSpritesIds[i]].oam.tileNum += 3;
                }
                else if (partyInfo[j].status != 0) // mon with major status
                {
                    gSprites[ballIconSpritesIds[i]].oam.tileNum += 2;
                }
                i++;
            }
        }
    }
    else
    {
        if (gBattleTypeFlags & (BATTLE_TYPE_MULTI | BATTLE_TYPE_TWO_OPPONENTS))
        {
            for (var = 5, i = 0; i < PARTY_SIZE; i++)
            {
                if (partyInfo[i].hp == 0xFFFF) // empty slot or an egg
                {
                    gSprites[ballIconSpritesIds[var]].oam.tileNum += 1;
                    gSprites[ballIconSpritesIds[var]].data[7] = 1;
                }
                else if (partyInfo[i].hp == 0) // fainted mon
                {
                    gSprites[ballIconSpritesIds[var]].oam.tileNum += 3;
                }
                else if (partyInfo[i].status != 0) // mon with major status
                {
                    gSprites[ballIconSpritesIds[var]].oam.tileNum += 2;
                }
                var--;
            }
        }
        else
        {
            for (var = 0, i = 0, j = 0; j < PARTY_SIZE; j++)
            {
                if (partyInfo[j].hp == 0xFFFF) // empty slot or an egg
                {
                    gSprites[ballIconSpritesIds[i]].oam.tileNum += 1;
                    gSprites[ballIconSpritesIds[i]].data[7] = 1;
                    i++;
                    continue;
                }
                else if (partyInfo[j].hp == 0) // fainted mon
                {
                    gSprites[ballIconSpritesIds[5 - var]].oam.tileNum += 3;
                }
                else if (gBattleTypeFlags & BATTLE_TYPE_ARENA && gBattleStruct->arenaLostOpponentMons & gBitTable[j]) // hmm...?
                {
                    gSprites[ballIconSpritesIds[5 - var]].oam.tileNum += 3;
                }
                else if (partyInfo[j].status != 0) // mon with major status
                {
                    gSprites[ballIconSpritesIds[5 - var]].oam.tileNum += 2;
                }
                var++;
            }
        }
    }

    taskId = CreateTask(TaskDummy, 5);
    gTasks[taskId].tBattler = battlerId;
    gTasks[taskId].tSummaryBarSpriteId = summaryBarSpriteId;

    for (i = 0; i < PARTY_SIZE; i++)
        gTasks[taskId].tBallIconSpriteId(i) = ballIconSpritesIds[i];

    gTasks[taskId].tIsBattleStart = isBattleStart;

    if (isBattleStart)
    {
        gBattleSpritesDataPtr->animationData->field_9_x1C++;
    }

    PlaySE12WithPanning(SE_BALL_TRAY_ENTER, 0);
    return taskId;
}

void Task_HidePartyStatusSummary(u8 taskId)
{
    u8 ballIconSpriteIds[PARTY_SIZE];
    bool8 isBattleStart;
    u8 summaryBarSpriteId;
    u8 battlerId;
    s32 i;

    isBattleStart = gTasks[taskId].tIsBattleStart;
    summaryBarSpriteId = gTasks[taskId].tSummaryBarSpriteId;
    battlerId = gTasks[taskId].tBattler;

    for (i = 0; i < PARTY_SIZE; i++)
        ballIconSpriteIds[i] = gTasks[taskId].tBallIconSpriteId(i);

    SetGpuReg(REG_OFFSET_BLDCNT, BLDCNT_TGT2_ALL | BLDCNT_EFFECT_BLEND);
    SetGpuReg(REG_OFFSET_BLDALPHA, BLDALPHA_BLEND(16, 0));

    gTasks[taskId].tData15 = 16;

    for (i = 0; i < PARTY_SIZE; i++)
        gSprites[ballIconSpriteIds[i]].oam.objMode = ST_OAM_OBJ_BLEND;

    gSprites[summaryBarSpriteId].oam.objMode = ST_OAM_OBJ_BLEND;

    if (isBattleStart)
    {
        for (i = 0; i < PARTY_SIZE; i++)
        {
            if (GetBattlerSide(battlerId) != B_SIDE_PLAYER)
            {
                gSprites[ballIconSpriteIds[5 - i]].data[1] = 7 * i;
                gSprites[ballIconSpriteIds[5 - i]].data[3] = 0;
                gSprites[ballIconSpriteIds[5 - i]].data[4] = 0;
                gSprites[ballIconSpriteIds[5 - i]].callback = sub_8074158;
            }
            else
            {
                gSprites[ballIconSpriteIds[i]].data[1] = 7 * i;
                gSprites[ballIconSpriteIds[i]].data[3] = 0;
                gSprites[ballIconSpriteIds[i]].data[4] = 0;
                gSprites[ballIconSpriteIds[i]].callback = sub_8074158;
            }
        }
        gSprites[summaryBarSpriteId].data[0] /= 2;
        gSprites[summaryBarSpriteId].data[1] = 0;
        gSprites[summaryBarSpriteId].callback = sub_8074090;
        SetSubspriteTables(&gSprites[summaryBarSpriteId], sUnknown_0832C2CC);
        gTasks[taskId].func = sub_8073E08;
    }
    else
    {
        gTasks[taskId].func = sub_8073F98;
    }
}

static void sub_8073E08(u8 taskId)
{
    if ((gTasks[taskId].data[11]++ % 2) == 0)
    {
        if (--gTasks[taskId].tData15 < 0)
            return;

        SetGpuReg(REG_OFFSET_BLDALPHA, BLDALPHA_BLEND(gTasks[taskId].data[15], 16 - gTasks[taskId].data[15]));
    }
    if (gTasks[taskId].tData15 == 0)
        gTasks[taskId].func = sub_8073E64;
}

static void sub_8073E64(u8 taskId)
{
    u8 ballIconSpriteIds[PARTY_SIZE];
    s32 i;

    u8 battlerId = gTasks[taskId].tBattler;
    if (--gTasks[taskId].tData15 == -1)
    {
        u8 summaryBarSpriteId = gTasks[taskId].tSummaryBarSpriteId;

        for (i = 0; i < PARTY_SIZE; i++)
            ballIconSpriteIds[i] = gTasks[taskId].tBallIconSpriteId(i);

        gBattleSpritesDataPtr->animationData->field_9_x1C--;
        if (gBattleSpritesDataPtr->animationData->field_9_x1C == 0)
        {
            DestroySpriteAndFreeResources(&gSprites[summaryBarSpriteId]);
            DestroySpriteAndFreeResources(&gSprites[ballIconSpriteIds[0]]);
        }
        else
        {
            FreeSpriteOamMatrix(&gSprites[summaryBarSpriteId]);
            DestroySprite(&gSprites[summaryBarSpriteId]);
            FreeSpriteOamMatrix(&gSprites[ballIconSpriteIds[0]]);
            DestroySprite(&gSprites[ballIconSpriteIds[0]]);
        }

        for (i = 1; i < PARTY_SIZE; i++)
            DestroySprite(&gSprites[ballIconSpriteIds[i]]);
    }
    else if (gTasks[taskId].tData15 == -3)
    {
        gBattleSpritesDataPtr->healthBoxesData[battlerId].partyStatusSummaryShown = 0;
        SetGpuReg(REG_OFFSET_BLDCNT, 0);
        SetGpuReg(REG_OFFSET_BLDALPHA, 0);
        DestroyTask(taskId);
    }
}

static void sub_8073F98(u8 taskId)
{
    u8 ballIconSpriteIds[PARTY_SIZE];
    s32 i;
    u8 battlerId = gTasks[taskId].tBattler;

    if (--gTasks[taskId].tData15 >= 0)
    {
        SetGpuReg(REG_OFFSET_BLDALPHA, BLDALPHA_BLEND(gTasks[taskId].data[15], 16 - gTasks[taskId].data[15]));
    }
    else if (gTasks[taskId].tData15 == -1)
    {
        u8 summaryBarSpriteId = gTasks[taskId].tSummaryBarSpriteId;

        for (i = 0; i < PARTY_SIZE; i++)
            ballIconSpriteIds[i] = gTasks[taskId].tBallIconSpriteId(i);

        DestroySpriteAndFreeResources(&gSprites[summaryBarSpriteId]);
        DestroySpriteAndFreeResources(&gSprites[ballIconSpriteIds[0]]);

        for (i = 1; i < PARTY_SIZE; i++)
            DestroySprite(&gSprites[ballIconSpriteIds[i]]);
    }
    else if (gTasks[taskId].tData15 == -3)
    {
        gBattleSpritesDataPtr->healthBoxesData[battlerId].partyStatusSummaryShown = 0;
        SetGpuReg(REG_OFFSET_BLDCNT, 0);
        SetGpuReg(REG_OFFSET_BLDALPHA, 0);
        DestroyTask(taskId);
    }
}

#undef tBattler
#undef tSummaryBarSpriteId
#undef tBallIconSpriteId
#undef tIsBattleStart
#undef tData15

static void SpriteCB_StatusSummaryBar(struct Sprite *sprite)
{
    if (sprite->pos2.x != 0)
        sprite->pos2.x += sprite->data[0];
}

static void sub_8074090(struct Sprite *sprite)
{
    sprite->data[1] += 32;
    if (sprite->data[0] > 0)
        sprite->pos2.x += sprite->data[1] >> 4;
    else
        sprite->pos2.x -= sprite->data[1] >> 4;
    sprite->data[1] &= 0xF;
}

static void SpriteCB_StatusSummaryBallsOnBattleStart(struct Sprite *sprite)
{
    u8 var1;
    u16 var2;
    s8 pan;

    if (sprite->data[1] > 0)
    {
        sprite->data[1]--;
        return;
    }

    var1 = sprite->data[2];
    var2 = sprite->data[3];
    var2 += 56;
    sprite->data[3] = var2 & 0xFFF0;

    if (var1 != 0)
    {
        sprite->pos2.x += var2 >> 4;
        if (sprite->pos2.x > 0)
            sprite->pos2.x = 0;
    }
    else
    {
        sprite->pos2.x -= var2 >> 4;
        if (sprite->pos2.x < 0)
            sprite->pos2.x = 0;
    }

    if (sprite->pos2.x == 0)
    {
        pan = SOUND_PAN_TARGET;
        if (var1 != 0)
            pan = SOUND_PAN_ATTACKER;

        if (sprite->data[7] != 0)
            PlaySE2WithPanning(SE_BALL_TRAY_EXIT, pan);
        else
            PlaySE1WithPanning(SE_BALL_TRAY_BALL, pan);

        sprite->callback = SpriteCallbackDummy;
    }
}

static void sub_8074158(struct Sprite *sprite)
{
    u8 var1;
    u16 var2;

    if (sprite->data[1] > 0)
    {
        sprite->data[1]--;
        return;
    }
    var1 = sprite->data[2];
    var2 = sprite->data[3];
    var2 += 56;
    sprite->data[3] = var2 & 0xFFF0;
    if (var1 != 0)
        sprite->pos2.x += var2 >> 4;
    else
        sprite->pos2.x -= var2 >> 4;
    if (sprite->pos2.x + sprite->pos1.x > 248
     || sprite->pos2.x + sprite->pos1.x < -8)
    {
        sprite->invisible = TRUE;
        sprite->callback = SpriteCallbackDummy;
    }
}

static void SpriteCB_StatusSummaryBallsOnSwitchout(struct Sprite *sprite)
{
    u8 barSpriteId = sprite->data[0];

    sprite->pos2.x = gSprites[barSpriteId].pos2.x;
    sprite->pos2.y = gSprites[barSpriteId].pos2.y;
}

static void UpdateNickInHealthbox(u8 healthboxSpriteId, struct Pokemon *mon)
{
    u8 nickname[POKEMON_NAME_LENGTH + 1];
    void *ptr;
<<<<<<< HEAD
    const u8 *genderTxt;
    u32 windowId, spriteTileNum, species;
=======
    u32 windowId, spriteTileNum;
>>>>>>> 740c0a6b
    u8 *windowTileData;
    u8 gender;
    struct Pokemon *illusionMon = GetIllusionMonPtr(gSprites[healthboxSpriteId].hMain_Battler);
    if (illusionMon != NULL)
        mon = illusionMon;

    StringCopy(gDisplayedStringBattle, gText_HighlightDarkGrey);
    GetMonData(mon, MON_DATA_NICKNAME, nickname);
    StringGetEnd10(nickname);
    ptr = StringAppend(gDisplayedStringBattle, nickname);

    gender = GetMonGender(mon);
    species = GetMonData(mon, MON_DATA_SPECIES);

    if ((species == SPECIES_NIDORAN_F || species == SPECIES_NIDORAN_M) && StringCompare(nickname, gSpeciesNames[species]) == 0)
        gender = 100;

    // AddTextPrinterAndCreateWindowOnHealthbox's arguments are the same in all 3 cases.
    // It's possible they may have been different in early development phases.
    switch (gender)
    {
    default:
        StringCopy(ptr, gText_DynColor2);
        windowTileData = AddTextPrinterAndCreateWindowOnHealthbox(gDisplayedStringBattle, 0, 3, 2, &windowId);
        break;
    case MON_MALE:
        StringCopy(ptr, gText_DynColor2Male);
        windowTileData = AddTextPrinterAndCreateWindowOnHealthbox(gDisplayedStringBattle, 0, 3, 2, &windowId);
        break;
    case MON_FEMALE:
        StringCopy(ptr, gText_DynColor1Female);
        windowTileData = AddTextPrinterAndCreateWindowOnHealthbox(gDisplayedStringBattle, 0, 3, 2, &windowId);
        break;
    }

    spriteTileNum = gSprites[healthboxSpriteId].oam.tileNum * TILE_SIZE_4BPP;

    if (GetBattlerSide(gSprites[healthboxSpriteId].data[6]) == B_SIDE_PLAYER)
    {
        TextIntoHealthboxObject((void*)(VRAM + 0x10040 + spriteTileNum), windowTileData, 6);
        ptr = (void*)(OBJ_VRAM0);
        if (!IsDoubleBattle())
            ptr += spriteTileNum + 0x800;
        else
            ptr += spriteTileNum + 0x400;
        TextIntoHealthboxObject(ptr, windowTileData + 0xC0, 1);
    }
    else
    {
        TextIntoHealthboxObject((void*)(VRAM + 0x10020 + spriteTileNum), windowTileData, 7);
    }

    RemoveWindowOnHealthbox(windowId);
}

static void TryAddPokeballIconToHealthbox(u8 healthboxSpriteId, bool8 noStatus)
{
    u8 battlerId, healthBarSpriteId;

    if (gBattleTypeFlags & BATTLE_TYPE_WALLY_TUTORIAL)
        return;
    if (gBattleTypeFlags & BATTLE_TYPE_TRAINER)
        return;

    battlerId = gSprites[healthboxSpriteId].hMain_Battler;
    if (GetBattlerSide(battlerId) == B_SIDE_PLAYER)
        return;
    if (!GetSetPokedexFlag(SpeciesToNationalPokedexNum(GetMonData(&gEnemyParty[gBattlerPartyIndexes[battlerId]], MON_DATA_SPECIES)), FLAG_GET_CAUGHT))
        return;

    healthBarSpriteId = gSprites[healthboxSpriteId].hMain_HealthBarSpriteId;

    if (noStatus)
        CpuCopy32(GetHealthboxElementGfxPtr(HEALTHBOX_GFX_70), (void*)(OBJ_VRAM0 + (gSprites[healthBarSpriteId].oam.tileNum + 8) * TILE_SIZE_4BPP), 32);
    else
        CpuFill32(0, (void*)(OBJ_VRAM0 + (gSprites[healthBarSpriteId].oam.tileNum + 8) * TILE_SIZE_4BPP), 32);
}

static void UpdateStatusIconInHealthbox(u8 healthboxSpriteId)
{
    s32 i;
    u8 battlerId, healthBarSpriteId;
    u32 status, pltAdder;
    const u8 *statusGfxPtr;
    s16 tileNumAdder;
    u8 statusPalId;

    battlerId = gSprites[healthboxSpriteId].hMain_Battler;
    healthBarSpriteId = gSprites[healthboxSpriteId].hMain_HealthBarSpriteId;
    if (GetBattlerSide(battlerId) == B_SIDE_PLAYER)
    {
        status = GetMonData(&gPlayerParty[gBattlerPartyIndexes[battlerId]], MON_DATA_STATUS);
        if (!IsDoubleBattle())
            tileNumAdder = 0x1A;
        else
            tileNumAdder = 0x12;
    }
    else
    {
        status = GetMonData(&gEnemyParty[gBattlerPartyIndexes[battlerId]], MON_DATA_STATUS);
        tileNumAdder = 0x11;
    }

    if (status & STATUS1_SLEEP)
    {
        statusGfxPtr = GetHealthboxElementGfxPtr(GetStatusIconForBattlerId(HEALTHBOX_GFX_STATUS_SLP_BATTLER0, battlerId));
        statusPalId = PAL_STATUS_SLP;
    }
    else if (status & STATUS1_PSN_ANY)
    {
        statusGfxPtr = GetHealthboxElementGfxPtr(GetStatusIconForBattlerId(HEALTHBOX_GFX_STATUS_PSN_BATTLER0, battlerId));
        statusPalId = PAL_STATUS_PSN;
    }
    else if (status & STATUS1_BURN)
    {
        statusGfxPtr = GetHealthboxElementGfxPtr(GetStatusIconForBattlerId(HEALTHBOX_GFX_STATUS_BRN_BATTLER0, battlerId));
        statusPalId = PAL_STATUS_BRN;
    }
    else if (status & STATUS1_FREEZE)
    {
        statusGfxPtr = GetHealthboxElementGfxPtr(GetStatusIconForBattlerId(HEALTHBOX_GFX_STATUS_FRZ_BATTLER0, battlerId));
        statusPalId = PAL_STATUS_FRZ;
    }
    else if (status & STATUS1_PARALYSIS)
    {
        statusGfxPtr = GetHealthboxElementGfxPtr(GetStatusIconForBattlerId(HEALTHBOX_GFX_STATUS_PRZ_BATTLER0, battlerId));
        statusPalId = PAL_STATUS_PAR;
    }
    else
    {
        statusGfxPtr = GetHealthboxElementGfxPtr(HEALTHBOX_GFX_39);

        for (i = 0; i < 3; i++)
            CpuCopy32(statusGfxPtr, (void*)(OBJ_VRAM0 + (gSprites[healthboxSpriteId].oam.tileNum + tileNumAdder + i) * TILE_SIZE_4BPP), 32);

        if (!gBattleSpritesDataPtr->battlerData[battlerId].hpNumbersNoBars)
            CpuCopy32(GetHealthboxElementGfxPtr(HEALTHBOX_GFX_1), (void *)(OBJ_VRAM0 + gSprites[healthBarSpriteId].oam.tileNum * TILE_SIZE_4BPP), 64);

        TryAddPokeballIconToHealthbox(healthboxSpriteId, TRUE);
        return;
    }

    pltAdder = gSprites[healthboxSpriteId].oam.paletteNum * 16;
    pltAdder += battlerId + 12;

    FillPalette(sStatusIconColors[statusPalId], pltAdder + 0x100, 2);
    CpuCopy16(gPlttBufferUnfaded + 0x100 + pltAdder, (void*)(OBJ_PLTT + pltAdder * 2), 2);
    CpuCopy32(statusGfxPtr, (void*)(OBJ_VRAM0 + (gSprites[healthboxSpriteId].oam.tileNum + tileNumAdder) * TILE_SIZE_4BPP), 96);
    if (IsDoubleBattle() == TRUE || GetBattlerSide(battlerId) == B_SIDE_OPPONENT)
    {
        if (!gBattleSpritesDataPtr->battlerData[battlerId].hpNumbersNoBars)
        {
            CpuCopy32(GetHealthboxElementGfxPtr(HEALTHBOX_GFX_0), (void*)(OBJ_VRAM0 + gSprites[healthBarSpriteId].oam.tileNum * TILE_SIZE_4BPP), 32);
            CpuCopy32(GetHealthboxElementGfxPtr(HEALTHBOX_GFX_65), (void*)(OBJ_VRAM0 + (gSprites[healthBarSpriteId].oam.tileNum + 1) * TILE_SIZE_4BPP), 32);
        }
    }
    TryAddPokeballIconToHealthbox(healthboxSpriteId, FALSE);
}

static u8 GetStatusIconForBattlerId(u8 statusElementId, u8 battlerId)
{
    u8 ret = statusElementId;

    switch (statusElementId)
    {
    case HEALTHBOX_GFX_STATUS_PSN_BATTLER0:
        if (battlerId == 0)
            ret = HEALTHBOX_GFX_STATUS_PSN_BATTLER0;
        else if (battlerId == 1)
            ret = HEALTHBOX_GFX_STATUS_PSN_BATTLER1;
        else if (battlerId == 2)
            ret = HEALTHBOX_GFX_STATUS_PSN_BATTLER2;
        else
            ret = HEALTHBOX_GFX_STATUS_PSN_BATTLER3;
        break;
    case HEALTHBOX_GFX_STATUS_PRZ_BATTLER0:
        if (battlerId == 0)
            ret = HEALTHBOX_GFX_STATUS_PRZ_BATTLER0;
        else if (battlerId == 1)
            ret = HEALTHBOX_GFX_STATUS_PRZ_BATTLER1;
        else if (battlerId == 2)
            ret = HEALTHBOX_GFX_STATUS_PRZ_BATTLER2;
        else
            ret = HEALTHBOX_GFX_STATUS_PRZ_BATTLER3;
        break;
    case HEALTHBOX_GFX_STATUS_SLP_BATTLER0:
        if (battlerId == 0)
            ret = HEALTHBOX_GFX_STATUS_SLP_BATTLER0;
        else if (battlerId == 1)
            ret = HEALTHBOX_GFX_STATUS_SLP_BATTLER1;
        else if (battlerId == 2)
            ret = HEALTHBOX_GFX_STATUS_SLP_BATTLER2;
        else
            ret = HEALTHBOX_GFX_STATUS_SLP_BATTLER3;
        break;
    case HEALTHBOX_GFX_STATUS_FRZ_BATTLER0:
        if (battlerId == 0)
            ret = HEALTHBOX_GFX_STATUS_FRZ_BATTLER0;
        else if (battlerId == 1)
            ret = HEALTHBOX_GFX_STATUS_FRZ_BATTLER1;
        else if (battlerId == 2)
            ret = HEALTHBOX_GFX_STATUS_FRZ_BATTLER2;
        else
            ret = HEALTHBOX_GFX_STATUS_FRZ_BATTLER3;
        break;
    case HEALTHBOX_GFX_STATUS_BRN_BATTLER0:
        if (battlerId == 0)
            ret = HEALTHBOX_GFX_STATUS_BRN_BATTLER0;
        else if (battlerId == 1)
            ret = HEALTHBOX_GFX_STATUS_BRN_BATTLER1;
        else if (battlerId == 2)
            ret = HEALTHBOX_GFX_STATUS_BRN_BATTLER2;
        else
            ret = HEALTHBOX_GFX_STATUS_BRN_BATTLER3;
        break;
    }
    return ret;
}

static void UpdateSafariBallsTextOnHealthbox(u8 healthboxSpriteId)
{
    u32 windowId, spriteTileNum;
    u8 *windowTileData;

    windowTileData = AddTextPrinterAndCreateWindowOnHealthbox(gText_SafariBalls, 0, 3, 2, &windowId);
    spriteTileNum = gSprites[healthboxSpriteId].oam.tileNum * TILE_SIZE_4BPP;
    TextIntoHealthboxObject((void*)(OBJ_VRAM0 + 0x40) + spriteTileNum, windowTileData, 6);
    TextIntoHealthboxObject((void*)(OBJ_VRAM0 + 0x800) + spriteTileNum, windowTileData + 0xC0, 2);
    RemoveWindowOnHealthbox(windowId);
}

static void UpdateLeftNoOfBallsTextOnHealthbox(u8 healthboxSpriteId)
{
    u8 text[16];
    u8 *txtPtr;
    u32 windowId, spriteTileNum;
    u8 *windowTileData;

    txtPtr = StringCopy(text, gText_SafariBallLeft);
    ConvertIntToDecimalStringN(txtPtr, gNumSafariBalls, STR_CONV_MODE_LEFT_ALIGN, 2);

    windowTileData = AddTextPrinterAndCreateWindowOnHealthbox(text, GetStringRightAlignXOffset(0, text, 0x2F), 3, 2, &windowId);
    spriteTileNum = gSprites[healthboxSpriteId].oam.tileNum * TILE_SIZE_4BPP;
    SafariTextIntoHealthboxObject((void*)(OBJ_VRAM0 + 0x2C0) + spriteTileNum, windowTileData, 2);
    SafariTextIntoHealthboxObject((void*)(OBJ_VRAM0 + 0xA00) + spriteTileNum, windowTileData + 0x40, 4);
    RemoveWindowOnHealthbox(windowId);
}

void UpdateHealthboxAttribute(u8 healthboxSpriteId, struct Pokemon *mon, u8 elementId)
{
    s32 maxHp, currHp;
    u8 battlerId = gSprites[healthboxSpriteId].hMain_Battler;

    if (GetBattlerSide(gSprites[healthboxSpriteId].hMain_Battler) == B_SIDE_PLAYER)
    {
        u8 isDoubles;

        if (elementId == HEALTHBOX_LEVEL || elementId == HEALTHBOX_ALL)
            UpdateLvlInHealthbox(healthboxSpriteId, GetMonData(mon, MON_DATA_LEVEL));
        if (elementId == HEALTHBOX_CURRENT_HP || elementId == HEALTHBOX_ALL)
            UpdateHpTextInHealthbox(healthboxSpriteId, GetMonData(mon, MON_DATA_HP), HP_CURRENT);
        if (elementId == HEALTHBOX_MAX_HP || elementId == HEALTHBOX_ALL)
            UpdateHpTextInHealthbox(healthboxSpriteId, GetMonData(mon, MON_DATA_MAX_HP), HP_MAX);
        if (elementId == HEALTHBOX_HEALTH_BAR || elementId == HEALTHBOX_ALL)
        {
            LoadBattleBarGfx(0);
            maxHp = GetMonData(mon, MON_DATA_MAX_HP);
            currHp = GetMonData(mon, MON_DATA_HP);
            SetBattleBarStruct(battlerId, healthboxSpriteId, maxHp, currHp, 0);
            MoveBattleBar(battlerId, healthboxSpriteId, HEALTH_BAR, 0);
        }
        isDoubles = IsDoubleBattle();
        if (!isDoubles && (elementId == HEALTHBOX_EXP_BAR || elementId == HEALTHBOX_ALL))
        {
            u16 species;
            u32 exp, currLevelExp;
            s32 currExpBarValue, maxExpBarValue;
            u8 level;

            LoadBattleBarGfx(3);
            species = GetMonData(mon, MON_DATA_SPECIES);
            level = GetMonData(mon, MON_DATA_LEVEL);
            exp = GetMonData(mon, MON_DATA_EXP);
            currLevelExp = gExperienceTables[gBaseStats[species].growthRate][level];
            currExpBarValue = exp - currLevelExp;
            maxExpBarValue = gExperienceTables[gBaseStats[species].growthRate][level + 1] - currLevelExp;
            SetBattleBarStruct(battlerId, healthboxSpriteId, maxExpBarValue, currExpBarValue, isDoubles);
            MoveBattleBar(battlerId, healthboxSpriteId, EXP_BAR, 0);
        }
        if (elementId == HEALTHBOX_NICK || elementId == HEALTHBOX_ALL)
            UpdateNickInHealthbox(healthboxSpriteId, mon);
        if (elementId == HEALTHBOX_STATUS_ICON || elementId == HEALTHBOX_ALL)
            UpdateStatusIconInHealthbox(healthboxSpriteId);
        if (elementId == HEALTHBOX_SAFARI_ALL_TEXT)
            UpdateSafariBallsTextOnHealthbox(healthboxSpriteId);
        if (elementId == HEALTHBOX_SAFARI_ALL_TEXT || elementId == HEALTHBOX_SAFARI_BALLS_TEXT)
            UpdateLeftNoOfBallsTextOnHealthbox(healthboxSpriteId);
    }
    else
    {
        if (elementId == HEALTHBOX_LEVEL || elementId == HEALTHBOX_ALL)
            UpdateLvlInHealthbox(healthboxSpriteId, GetMonData(mon, MON_DATA_LEVEL));
        if (gBattleSpritesDataPtr->battlerData[battlerId].hpNumbersNoBars && (elementId == HEALTHBOX_CURRENT_HP || elementId == HEALTHBOX_ALL))
            UpdateHpTextInHealthbox(healthboxSpriteId, GetMonData(mon, MON_DATA_HP), HP_CURRENT);
        if (gBattleSpritesDataPtr->battlerData[battlerId].hpNumbersNoBars && (elementId == HEALTHBOX_MAX_HP || elementId == HEALTHBOX_ALL))
            UpdateHpTextInHealthbox(healthboxSpriteId, GetMonData(mon, MON_DATA_MAX_HP), HP_MAX);
        if (elementId == HEALTHBOX_HEALTH_BAR || elementId == HEALTHBOX_ALL)
        {
            LoadBattleBarGfx(0);
            maxHp = GetMonData(mon, MON_DATA_MAX_HP);
            currHp = GetMonData(mon, MON_DATA_HP);
            SetBattleBarStruct(battlerId, healthboxSpriteId, maxHp, currHp, 0);
            MoveBattleBar(battlerId, healthboxSpriteId, HEALTH_BAR, 0);
        }
        if (elementId == HEALTHBOX_NICK || elementId == HEALTHBOX_ALL)
            UpdateNickInHealthbox(healthboxSpriteId, mon);
        if (elementId == HEALTHBOX_STATUS_ICON || elementId == HEALTHBOX_ALL)
            UpdateStatusIconInHealthbox(healthboxSpriteId);
    }
}

#define B_EXPBAR_PIXELS 64
#define B_HEALTHBAR_PIXELS 48

s32 MoveBattleBar(u8 battlerId, u8 healthboxSpriteId, u8 whichBar, u8 unused)
{
    s32 currentBarValue;

    if (whichBar == HEALTH_BAR) // health bar
    {
        currentBarValue = CalcNewBarValue(gBattleSpritesDataPtr->battleBars[battlerId].maxValue,
                    gBattleSpritesDataPtr->battleBars[battlerId].oldValue,
                    gBattleSpritesDataPtr->battleBars[battlerId].receivedValue,
                    &gBattleSpritesDataPtr->battleBars[battlerId].currValue,
                    B_HEALTHBAR_PIXELS / 8, 1);
    }
    else // exp bar
    {
        u16 expFraction = GetScaledExpFraction(gBattleSpritesDataPtr->battleBars[battlerId].oldValue,
                    gBattleSpritesDataPtr->battleBars[battlerId].receivedValue,
                    gBattleSpritesDataPtr->battleBars[battlerId].maxValue, 8);
        if (expFraction == 0)
            expFraction = 1;
        expFraction = abs(gBattleSpritesDataPtr->battleBars[battlerId].receivedValue / expFraction);

        currentBarValue = CalcNewBarValue(gBattleSpritesDataPtr->battleBars[battlerId].maxValue,
                    gBattleSpritesDataPtr->battleBars[battlerId].oldValue,
                    gBattleSpritesDataPtr->battleBars[battlerId].receivedValue,
                    &gBattleSpritesDataPtr->battleBars[battlerId].currValue,
                    B_EXPBAR_PIXELS / 8, expFraction);
    }

    if (whichBar == EXP_BAR || (whichBar == HEALTH_BAR && !gBattleSpritesDataPtr->battlerData[battlerId].hpNumbersNoBars))
        MoveBattleBarGraphically(battlerId, whichBar);

    if (currentBarValue == -1)
        gBattleSpritesDataPtr->battleBars[battlerId].currValue = 0;

    return currentBarValue;
}

static void MoveBattleBarGraphically(u8 battlerId, u8 whichBar)
{
    u8 array[8];
    u8 filledPixelsCount, level;
    u8 barElementId;
    u8 i;

    switch (whichBar)
    {
    case HEALTH_BAR:
        filledPixelsCount = CalcBarFilledPixels(gBattleSpritesDataPtr->battleBars[battlerId].maxValue,
                            gBattleSpritesDataPtr->battleBars[battlerId].oldValue,
                            gBattleSpritesDataPtr->battleBars[battlerId].receivedValue,
                            &gBattleSpritesDataPtr->battleBars[battlerId].currValue,
                            array, B_HEALTHBAR_PIXELS / 8);

        if (filledPixelsCount > (B_HEALTHBAR_PIXELS * 50 / 100)) // more than 50 % hp
            barElementId = HEALTHBOX_GFX_HP_BAR_GREEN;
        else if (filledPixelsCount > (B_HEALTHBAR_PIXELS * 20 / 100)) // more than 20% hp
            barElementId = HEALTHBOX_GFX_HP_BAR_YELLOW;
        else
            barElementId = HEALTHBOX_GFX_HP_BAR_RED; // 20 % or less

        for (i = 0; i < 6; i++)
        {
            u8 healthbarSpriteId = gSprites[gBattleSpritesDataPtr->battleBars[battlerId].healthboxSpriteId].hMain_HealthBarSpriteId;
            if (i < 2)
                CpuCopy32(GetHealthboxElementGfxPtr(barElementId) + array[i] * 32,
                          (void*)(OBJ_VRAM0 + (gSprites[healthbarSpriteId].oam.tileNum + 2 + i) * TILE_SIZE_4BPP), 32);
            else
                CpuCopy32(GetHealthboxElementGfxPtr(barElementId) + array[i] * 32,
                          (void*)(OBJ_VRAM0 + 64 + (i + gSprites[healthbarSpriteId].oam.tileNum) * TILE_SIZE_4BPP), 32);
        }
        break;
    case EXP_BAR:
        CalcBarFilledPixels(gBattleSpritesDataPtr->battleBars[battlerId].maxValue,
                    gBattleSpritesDataPtr->battleBars[battlerId].oldValue,
                    gBattleSpritesDataPtr->battleBars[battlerId].receivedValue,
                    &gBattleSpritesDataPtr->battleBars[battlerId].currValue,
                    array, B_EXPBAR_PIXELS / 8);
        level = GetMonData(&gPlayerParty[gBattlerPartyIndexes[battlerId]], MON_DATA_LEVEL);
        if (level == MAX_LEVEL)
        {
            for (i = 0; i < 8; i++)
                array[i] = 0;
        }
        for (i = 0; i < 8; i++)
        {
            if (i < 4)
                CpuCopy32(GetHealthboxElementGfxPtr(HEALTHBOX_GFX_12) + array[i] * 32,
                          (void*)(OBJ_VRAM0 + (gSprites[gBattleSpritesDataPtr->battleBars[battlerId].healthboxSpriteId].oam.tileNum + 0x24 + i) * TILE_SIZE_4BPP), 32);
            else
                CpuCopy32(GetHealthboxElementGfxPtr(HEALTHBOX_GFX_12) + array[i] * 32,
                          (void*)(OBJ_VRAM0 + 0xB80 + (i + gSprites[gBattleSpritesDataPtr->battleBars[battlerId].healthboxSpriteId].oam.tileNum) * TILE_SIZE_4BPP), 32);
        }
        break;
    }
}

static s32 CalcNewBarValue(s32 maxValue, s32 oldValue, s32 receivedValue, s32 *currValue, u8 scale, u16 toAdd)
{
    s32 ret, newValue;
    scale *= 8;

    if (*currValue == -32768) // first function call
    {
        if (maxValue < scale)
            *currValue = Q_24_8(oldValue);
        else
            *currValue = oldValue;
    }

    newValue = oldValue - receivedValue;
    if (newValue < 0)
        newValue = 0;
    else if (newValue > maxValue)
        newValue = maxValue;

    if (maxValue < scale)
    {
        if (newValue == Q_24_8_TO_INT(*currValue) && (*currValue & 0xFF) == 0)
            return -1;
    }
    else
    {
        if (newValue == *currValue) // we're done, the bar's value has been updated
            return -1;
    }

    if (maxValue < scale) // handle cases of max var having less pixels than the whole bar
    {
        s32 toAdd = Q_24_8(maxValue) / scale;

        if (receivedValue < 0) // fill bar right
        {
            *currValue += toAdd;
            ret = Q_24_8_TO_INT(*currValue);
            if (ret >= newValue)
            {
                *currValue = Q_24_8(newValue);
                ret = newValue;
            }
        }
        else // move bar left
        {
            *currValue -= toAdd;
            ret = Q_24_8_TO_INT(*currValue);
            // try round up
            if ((*currValue & 0xFF) > 0)
                ret++;
            if (ret <= newValue)
            {
                *currValue = Q_24_8(newValue);
                ret = newValue;
            }
        }
    }
    else
    {
        if (receivedValue < 0) // fill bar right
        {
            *currValue += toAdd;
            if (*currValue > newValue)
                *currValue = newValue;
            ret = *currValue;
        }
        else // move bar left
        {
            *currValue -= toAdd;
            if (*currValue < newValue)
                *currValue = newValue;
            ret = *currValue;
        }
    }

    return ret;
}

static u8 CalcBarFilledPixels(s32 maxValue, s32 oldValue, s32 receivedValue, s32 *currValue, u8 *arg4, u8 scale)
{
    u8 pixels, filledPixels, totalPixels;
    u8 i;

    s32 newValue = oldValue - receivedValue;
    if (newValue < 0)
        newValue = 0;
    else if (newValue > maxValue)
        newValue = maxValue;

    totalPixels = scale * 8;

    for (i = 0; i < scale; i++)
        arg4[i] = 0;

    if (maxValue < totalPixels)
        pixels = (*currValue * totalPixels / maxValue) >> 8;
    else
        pixels = *currValue * totalPixels / maxValue;

    filledPixels = pixels;

    if (filledPixels == 0 && newValue > 0)
    {
        arg4[0] = 1;
        filledPixels = 1;
    }
    else
    {
        for (i = 0; i < scale; i++)
        {
            if (pixels >= 8)
            {
                arg4[i] = 8;
            }
            else
            {
                arg4[i] = pixels;
                break;
            }
            pixels -= 8;
        }
    }

    return filledPixels;
}

static u8 GetScaledExpFraction(s32 oldValue, s32 receivedValue, s32 maxValue, u8 scale)
{
    s32 newVal, result;
    s8 oldToMax, newToMax;

    scale *= 8;
    newVal = oldValue - receivedValue;

    if (newVal < 0)
        newVal = 0;
    else if (newVal > maxValue)
        newVal = maxValue;

    oldToMax = oldValue * scale / maxValue;
    newToMax = newVal * scale / maxValue;
    result = oldToMax - newToMax;

    return abs(result);
}

u8 GetScaledHPFraction(s16 hp, s16 maxhp, u8 scale)
{
    u8 result = hp * scale / maxhp;

    if (result == 0 && hp > 0)
        return 1;

    return result;
}

u8 GetHPBarLevel(s16 hp, s16 maxhp)
{
    u8 result;

    if (hp == maxhp)
    {
        result = HP_BAR_FULL;
    }
    else
    {
        u8 fraction = GetScaledHPFraction(hp, maxhp, B_HEALTHBAR_PIXELS);
        if (fraction > (B_HEALTHBAR_PIXELS * 50 / 100)) // more than 50 % hp
            result = HP_BAR_GREEN;
        else if (fraction > (B_HEALTHBAR_PIXELS * 20 / 100)) // more than 20% hp
            result = HP_BAR_YELLOW;
        else if (fraction > 0)
            result = HP_BAR_RED;
        else
            result = HP_BAR_EMPTY;
    }

    return result;
}

static u8* AddTextPrinterAndCreateWindowOnHealthbox(const u8 *str, u32 x, u32 y, u32 bgColor, u32 *windowId)
{
    u16 winId;
    u8 color[3];
    struct WindowTemplate winTemplate = sHealthboxWindowTemplate;

    winId = AddWindow(&winTemplate);
    FillWindowPixelBuffer(winId, PIXEL_FILL(bgColor));

    color[0] = bgColor;
    color[1] = 1;
    color[2] = 3;

    AddTextPrinterParameterized4(winId, 0, x, y, 0, 0, color, -1, str);

    *windowId = winId;
    return (u8*)(GetWindowAttribute(winId, WINDOW_TILE_DATA));
}

static void RemoveWindowOnHealthbox(u32 windowId)
{
    RemoveWindow(windowId);
}

static void FillHealthboxObject(void *dest, u32 arg1, u32 arg2)
{
    CpuFill32(0x11111111 * arg1, dest, arg2 * TILE_SIZE_4BPP);
}

static void HpTextIntoHealthboxObject(void *dest, u8 *windowTileData, u32 windowWidth)
{
    CpuCopy32(windowTileData + 256, dest, windowWidth * TILE_SIZE_4BPP);
}

static void TextIntoHealthboxObject(void *dest, u8 *windowTileData, s32 windowWidth)
{
    CpuCopy32(windowTileData + 256, dest + 256, windowWidth * TILE_SIZE_4BPP);
// + 256 as that prevents the top 4 blank rows of sHealthboxWindowTemplate from being copied
    if (windowWidth > 0)
    {
        do
        {
            CpuCopy32(windowTileData + 20, dest + 20, 12);
            dest += 32, windowTileData += 32;
            windowWidth--;
        } while (windowWidth != 0);
    }
}

static void SafariTextIntoHealthboxObject(void *dest, u8 *windowTileData, u32 windowWidth)
{
    CpuCopy32(windowTileData, dest, windowWidth * TILE_SIZE_4BPP);
    CpuCopy32(windowTileData + 256, dest + 256, windowWidth * TILE_SIZE_4BPP);
}

#define ABILITY_POP_UP_TAG 0xD720

// for sprite
#define tOriginalX      data[0]
#define tHide           data[1]
#define tFrames         data[2]
#define tRightToLeft    data[3]
#define tBattlerId      data[4]
#define tIsMain         data[5]

// for task
#define tSpriteId1      data[6]
#define tSpriteId2      data[7]

static const u8 sAbilityPopUpGfx[] = INCBIN_U8("graphics/battle_interface/ability_pop_up.4bpp");
static const u16 sAbilityPopUpPalette[] = INCBIN_U16("graphics/battle_interface/ability_pop_up.gbapal");

static const struct SpriteSheet sSpriteSheet_AbilityPopUp =
{
    sAbilityPopUpGfx, sizeof(sAbilityPopUpGfx), ABILITY_POP_UP_TAG
};
static const struct SpritePalette sSpritePalette_AbilityPopUp =
{
    sAbilityPopUpPalette, ABILITY_POP_UP_TAG
};

static const struct OamData sOamData_AbilityPopUp =
{
    .y = 0,
    .affineMode = 0,
    .objMode = 0,
    .mosaic = 0,
    .bpp = 0,
    .shape = ST_OAM_H_RECTANGLE,
    .x = 0,
    .matrixNum = 0,
    .size = 3,
    .tileNum = 0,
    .priority = 0,
    .paletteNum = 0,
    .affineParam = 0,
};

static const union AnimCmd sSpriteAnim_AbilityPopUp1[] =
{
    ANIMCMD_FRAME(0, 0),
    ANIMCMD_END
};

static const union AnimCmd *const sSpriteAnimTable_AbilityPopUp1[] =
{
    sSpriteAnim_AbilityPopUp1
};

static const struct SpriteTemplate sSpriteTemplate_AbilityPopUp1 =
{
    .tileTag = ABILITY_POP_UP_TAG,
    .paletteTag = ABILITY_POP_UP_TAG,
    .oam = &sOamData_AbilityPopUp,
    .anims = sSpriteAnimTable_AbilityPopUp1,
    .images = NULL,
    .affineAnims = gDummySpriteAffineAnimTable,
    .callback = SpriteCb_AbilityPopUp
};

static const union AnimCmd sSpriteAnim_AbilityPopUp2[] =
{
    ANIMCMD_FRAME(32, 0),
    ANIMCMD_END
};

static const union AnimCmd *const sSpriteAnimTable_AbilityPopUp2[] =
{
    sSpriteAnim_AbilityPopUp2
};

static const struct SpriteTemplate sSpriteTemplate_AbilityPopUp2 =
{
    .tileTag = ABILITY_POP_UP_TAG,
    .paletteTag = ABILITY_POP_UP_TAG,
    .oam = &sOamData_AbilityPopUp,
    .anims = sSpriteAnimTable_AbilityPopUp2,
    .images = NULL,
    .affineAnims = gDummySpriteAffineAnimTable,
    .callback = SpriteCb_AbilityPopUp
};

#define ABILITY_POP_UP_POS_X_DIFF 64
#define ABILITY_POP_UP_POS_X_SLIDE 68

static const s16 sAbilityPopUpCoordsDoubles[MAX_BATTLERS_COUNT][2] =
{
    {29, 80}, // player left
    {204, 19}, // opponent left
    {29, 97}, // player right
    {204, 36}, // opponent right
};

static const s16 sAbilityPopUpCoordsSingles[MAX_BATTLERS_COUNT][2] =
{
    {29, 93}, // player
    {204, 23}, // opponent
};

static u8* AddTextPrinterAndCreateWindowOnAbilityPopUp(const u8 *str, u32 x, u32 y, u32 color1, u32 color2, u32 color3, u32 *windowId)
{
    u8 color[3] = {color1, color2, color3};
    struct WindowTemplate winTemplate = {0};
    winTemplate.width = 8;
    winTemplate.height = 2;

    *windowId = AddWindow(&winTemplate);
    FillWindowPixelBuffer(*windowId, (color1 << 4) | (color1));

    AddTextPrinterParameterized4(*windowId, 0, x, y, 0, 0, color, -1, str);
    return (u8*)(GetWindowAttribute(*windowId, WINDOW_TILE_DATA));
}

static void TextIntoAbilityPopUp(void *dest, u8 *windowTileData, s32 arg2, bool32 arg3)
{
    CpuCopy32(windowTileData + 256, dest + 256, arg2 * 32);
    if (arg2 > 0)
    {
        do
        {
            if (arg3)
                CpuCopy32(windowTileData + 16, dest + 16, 16);
            else
                CpuCopy32(windowTileData + 20, dest + 20, 12);
            dest += 32, windowTileData += 32;
            arg2--;
        } while (arg2 != 0);
    }
}

#define MAX_CHARS_PRINTED 12

static void PrintOnAbilityPopUp(const u8 *str, u8 *spriteTileData1, u8 *spriteTileData2, u32 x1, u32 x2, u32 y, u32 color1, u32 color2, u32 color3)
{
    u32 windowId, i;
    u8 *windowTileData;
    u8 text1[MAX_CHARS_PRINTED + 2];
    u8 text2[MAX_CHARS_PRINTED + 2];

    for (i = 0; i < MAX_CHARS_PRINTED + 1; i++)
    {
        text1[i] = str[i];
        if (text1[i] == EOS)
            break;
    }
    text1[i] = EOS;

    windowTileData = AddTextPrinterAndCreateWindowOnAbilityPopUp(text1, x1, y, color1, color2, color3, &windowId);
    TextIntoAbilityPopUp(spriteTileData1, windowTileData, 8, (y == 0));
    RemoveWindow(windowId);

    if (i == MAX_CHARS_PRINTED + 1)
    {
        for (i = 0; i < MAX_CHARS_PRINTED; i++)
        {
            text2[i] = str[MAX_CHARS_PRINTED + i];
            if (text2[i] == EOS)
                break;
        }
        text2[i] = EOS;

        windowTileData = AddTextPrinterAndCreateWindowOnAbilityPopUp(text2, x2, y, color1, color2, color3, &windowId);
        TextIntoAbilityPopUp(spriteTileData2, windowTileData, 1, (y == 0));
        RemoveWindow(windowId);
    }
}

static void PrintBattlerOnAbilityPopUp(u8 battlerId, u8 spriteId1, u8 spriteId2)
{
    PrintOnAbilityPopUp(gBattleMons[battlerId].nickname,
                        (void*)(OBJ_VRAM0) + (gSprites[spriteId1].oam.tileNum * 32),
                        (void*)(OBJ_VRAM0) + (gSprites[spriteId2].oam.tileNum * 32),
                        7, 0,
                        0,
                        2, 7, 1);
}

static void PrintAbilityOnAbilityPopUp(u32 ability, u8 spriteId1, u8 spriteId2)
{
    PrintOnAbilityPopUp(gAbilityNames[ability],
                        (void*)(OBJ_VRAM0) + (gSprites[spriteId1].oam.tileNum * 32) + 256,
                        (void*)(OBJ_VRAM0) + (gSprites[spriteId2].oam.tileNum * 32) + 256,
                        7, 1,
                        4,
                        7, 9, 1);
}

#define PIXEL_COORDS_TO_OFFSET(x, y)(			\
/*Add tiles by X*/								\
((y / 8) * 32 * 8)								\
/*Add tiles by X*/								\
+ ((x / 8) * 32)								\
/*Add pixels by Y*/								\
+ ((((y) - ((y / 8) * 8))) * 4)				    \
/*Add pixels by X*/								\
+ ((((x) - ((x / 8) * 8)) / 2)))

static const u16 sOverwrittenPixelsTable[][2] =
{
	{PIXEL_COORDS_TO_OFFSET(0, 0), 5},
	{PIXEL_COORDS_TO_OFFSET(0, 1), 5},
	{PIXEL_COORDS_TO_OFFSET(0, 2), 5},
	{PIXEL_COORDS_TO_OFFSET(0, 3), 5},
	{PIXEL_COORDS_TO_OFFSET(0, 4), 5},
	{PIXEL_COORDS_TO_OFFSET(0, 5), 5},
	{PIXEL_COORDS_TO_OFFSET(0, 6), 5},
	{PIXEL_COORDS_TO_OFFSET(0, 7), 3},
	{PIXEL_COORDS_TO_OFFSET(0, 8), 3},
	{PIXEL_COORDS_TO_OFFSET(0, 9), 3},
	{PIXEL_COORDS_TO_OFFSET(0, 10), 3},
	{PIXEL_COORDS_TO_OFFSET(0, 11), 3},
	{PIXEL_COORDS_TO_OFFSET(0, 12), 3},
	{PIXEL_COORDS_TO_OFFSET(0, 13), 8},

	{PIXEL_COORDS_TO_OFFSET(8, 13), 8},
	{PIXEL_COORDS_TO_OFFSET(16, 13), 8},
	{PIXEL_COORDS_TO_OFFSET(24, 13), 8},
	{PIXEL_COORDS_TO_OFFSET(32, 13), 8},
	{PIXEL_COORDS_TO_OFFSET(40, 13), 8},
	{PIXEL_COORDS_TO_OFFSET(48, 13), 8},
	{PIXEL_COORDS_TO_OFFSET(56, 13), 8},

    {PIXEL_COORDS_TO_OFFSET(0, 14), 8},
	{PIXEL_COORDS_TO_OFFSET(8, 14), 8},
	{PIXEL_COORDS_TO_OFFSET(16, 14), 8},
	{PIXEL_COORDS_TO_OFFSET(24, 14), 8},
	{PIXEL_COORDS_TO_OFFSET(32, 14), 8},
	{PIXEL_COORDS_TO_OFFSET(40, 14), 8},
	{PIXEL_COORDS_TO_OFFSET(48, 14), 8},
	{PIXEL_COORDS_TO_OFFSET(56, 14), 8},

	{PIXEL_COORDS_TO_OFFSET(0, 15), 3},
	{PIXEL_COORDS_TO_OFFSET(0, 16), 3},
	{PIXEL_COORDS_TO_OFFSET(0, 17), 3},
	{PIXEL_COORDS_TO_OFFSET(0, 18), 3},
	{PIXEL_COORDS_TO_OFFSET(0, 19), 3},
	{PIXEL_COORDS_TO_OFFSET(0, 20), 3},
	{PIXEL_COORDS_TO_OFFSET(0, 21), 3},
	{PIXEL_COORDS_TO_OFFSET(0, 22), 3},
	{PIXEL_COORDS_TO_OFFSET(0, 23), 3},
	{PIXEL_COORDS_TO_OFFSET(0, 24), 3},
	{PIXEL_COORDS_TO_OFFSET(0, 25), 3},
	{PIXEL_COORDS_TO_OFFSET(0, 26), 3},
};

static inline void CopyPixels(u8 *dest, const u8 *src, u32 pixelCount)
{
	u32 i = 0;

	if (pixelCount & 1)
	{
		while (pixelCount != 0)
		{
			dest[i] &= ~(0xF);
			dest[i] |= (src[i] & 0xF);
			if (--pixelCount != 0)
			{
				dest[i] &= ~(0xF0);
				dest[i] |= (src[i] & 0xF0);
				pixelCount--;
			}
			i++;
		}
	}
	else
	{
		for (i = 0; i < pixelCount / 2; i++)
			dest[i] = src[i];
	}
}

static void RestoreOverwrittenPixels(u8 *tiles)
{
	u32 i;
	u8 *buffer = Alloc(sizeof(sAbilityPopUpGfx) * 2);

	CpuCopy32(tiles, buffer, sizeof(sAbilityPopUpGfx));

	for (i = 0; i < ARRAY_COUNT(sOverwrittenPixelsTable); i++)
	{
		CopyPixels(buffer + sOverwrittenPixelsTable[i][0],
				   sAbilityPopUpGfx + sOverwrittenPixelsTable[i][0],
				   sOverwrittenPixelsTable[i][1]);
	}

	CpuCopy32(buffer, tiles, sizeof(sAbilityPopUpGfx));
	Free(buffer);
}

void CreateAbilityPopUp(u8 battlerId, u32 ability, bool32 isDoubleBattle)
{
    const s16 (*coords)[2];
    u8 spriteId1, spriteId2, battlerPosition, taskId;

    if (!B_ABILITY_POP_UP)
        return;

    if (!gBattleStruct->activeAbilityPopUps)
    {
        LoadSpriteSheet(&sSpriteSheet_AbilityPopUp);
        LoadSpritePalette(&sSpritePalette_AbilityPopUp);
    }
    gBattleStruct->activeAbilityPopUps |= gBitTable[battlerId];
    battlerPosition = GetBattlerPosition(battlerId);

    if (isDoubleBattle)
        coords = sAbilityPopUpCoordsDoubles;
    else
        coords = sAbilityPopUpCoordsSingles;

    if ((battlerPosition & BIT_SIDE) == B_SIDE_PLAYER)
    {
        spriteId1 = CreateSprite(&sSpriteTemplate_AbilityPopUp1,
                                coords[battlerPosition][0] - ABILITY_POP_UP_POS_X_SLIDE,
                                coords[battlerPosition][1], 0);
        spriteId2 = CreateSprite(&sSpriteTemplate_AbilityPopUp2,
                                coords[battlerPosition][0] - ABILITY_POP_UP_POS_X_SLIDE + ABILITY_POP_UP_POS_X_DIFF,
                                coords[battlerPosition][1], 0);

        gSprites[spriteId1].tOriginalX = coords[battlerPosition][0];
        gSprites[spriteId2].tOriginalX = coords[battlerPosition][0] + ABILITY_POP_UP_POS_X_DIFF;

        gSprites[spriteId1].tRightToLeft = TRUE;
        gSprites[spriteId2].tRightToLeft = TRUE;
    }
    else
    {
        spriteId1 = CreateSprite(&sSpriteTemplate_AbilityPopUp1,
                                coords[battlerPosition][0] + ABILITY_POP_UP_POS_X_SLIDE,
                                coords[battlerPosition][1], 0);
        spriteId2 = CreateSprite(&sSpriteTemplate_AbilityPopUp2,
                                coords[battlerPosition][0] + ABILITY_POP_UP_POS_X_SLIDE + ABILITY_POP_UP_POS_X_DIFF,
                                coords[battlerPosition][1], 0);

        gSprites[spriteId1].tOriginalX = coords[battlerPosition][0];
        gSprites[spriteId2].tOriginalX = coords[battlerPosition][0] + ABILITY_POP_UP_POS_X_DIFF;

        gSprites[spriteId1].tRightToLeft = FALSE;
        gSprites[spriteId2].tRightToLeft = FALSE;
    }
    
    gBattleStruct->abilityPopUpSpriteIds[gBattleAnimAttacker][0] = spriteId1;
    gBattleStruct->abilityPopUpSpriteIds[gBattleAnimAttacker][1] = spriteId2;

    taskId = CreateTask(Task_FreeAbilityPopUpGfx, 5);
    gTasks[taskId].tSpriteId1 = spriteId1;
    gTasks[taskId].tSpriteId2 = spriteId2;

    gSprites[spriteId1].tIsMain = TRUE;
    gSprites[spriteId1].tBattlerId = battlerId;
    gSprites[spriteId2].tBattlerId = battlerId;

    StartSpriteAnim(&gSprites[spriteId1], 0);
    StartSpriteAnim(&gSprites[spriteId2], 0);

    PrintBattlerOnAbilityPopUp(battlerId, spriteId1, spriteId2);
    PrintAbilityOnAbilityPopUp(ability, spriteId1, spriteId2);
    RestoreOverwrittenPixels((void*)(OBJ_VRAM0) + (gSprites[spriteId1].oam.tileNum * 32));
}

#define FRAMES_TO_WAIT 48

static void SpriteCb_AbilityPopUp(struct Sprite *sprite)
{
    if (!sprite->tHide) // Show
    {
        if (sprite->tIsMain && ++sprite->tFrames == 4)
            PlaySE(SE_SELECT);
        if ((!sprite->tRightToLeft && (sprite->pos1.x -= 4) <= sprite->tOriginalX)
            || (sprite->tRightToLeft && (sprite->pos1.x += 4) >= sprite->tOriginalX)
           )
        {
            sprite->pos1.x = sprite->tOriginalX;
            sprite->tHide = TRUE;
            sprite->tFrames = FRAMES_TO_WAIT;
        }
    }
    else // Hide
    {
        if (sprite->tFrames == 0)
        {
            if ((!sprite->tRightToLeft && (sprite->pos1.x += 4) >= sprite->tOriginalX + ABILITY_POP_UP_POS_X_SLIDE)
                ||(sprite->tRightToLeft && (sprite->pos1.x -= 4) <= sprite->tOriginalX - ABILITY_POP_UP_POS_X_SLIDE)
               )
            {
                gBattleStruct->activeAbilityPopUps &= ~(gBitTable[sprite->tBattlerId]);
                DestroySprite(sprite);
            }
        }
        else
        {
            if (!gBattleScripting.fixedPopup)
                sprite->tFrames--;
        }
    }
}

void DestroyAbilityPopUp(u8 battlerId)
{
    gSprites[gBattleStruct->abilityPopUpSpriteIds[battlerId][0]].tFrames = 0;
    gSprites[gBattleStruct->abilityPopUpSpriteIds[battlerId][1]].tFrames = 0;
    gBattleScripting.fixedPopup = FALSE;
}

static void Task_FreeAbilityPopUpGfx(u8 taskId)
{
    if (!gSprites[gTasks[taskId].tSpriteId1].inUse
        && !gSprites[gTasks[taskId].tSpriteId2].inUse
        && !gBattleStruct->activeAbilityPopUps)
    {
        FreeSpriteTilesByTag(ABILITY_POP_UP_TAG);
        FreeSpritePaletteByTag(ABILITY_POP_UP_TAG);
        DestroyTask(taskId);
    }
}<|MERGE_RESOLUTION|>--- conflicted
+++ resolved
@@ -2059,12 +2059,7 @@
 {
     u8 nickname[POKEMON_NAME_LENGTH + 1];
     void *ptr;
-<<<<<<< HEAD
-    const u8 *genderTxt;
     u32 windowId, spriteTileNum, species;
-=======
-    u32 windowId, spriteTileNum;
->>>>>>> 740c0a6b
     u8 *windowTileData;
     u8 gender;
     struct Pokemon *illusionMon = GetIllusionMonPtr(gSprites[healthboxSpriteId].hMain_Battler);
