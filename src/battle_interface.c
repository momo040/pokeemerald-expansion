--- conflicted
+++ resolved
@@ -3123,12 +3123,6 @@
     const s16 (*coords)[2];
     u8 spriteId1, spriteId2, battlerPosition, taskId;
 
-<<<<<<< HEAD
-
-        return;
-
-=======
->>>>>>> ed81ec41
     if (gBattleScripting.abilityPopupOverwrite != 0)
         ability = gBattleScripting.abilityPopupOverwrite;
 
