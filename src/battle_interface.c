#include "global.h"
#include "alloc.h"
#include "battle.h"
#include "pokemon.h"
#include "battle_controllers.h"
#include "battle_interface.h"
#include "graphics.h"
#include "sprite.h"
#include "window.h"
#include "string_util.h"
#include "text.h"
#include "sound.h"
#include "constants/songs.h"
#include "decompress.h"
#include "task.h"
#include "util.h"
#include "gpu_regs.h"
#include "battle_message.h"
#include "constants/species.h"
#include "pokedex.h"
#include "palette.h"
#include "international_string_util.h"
#include "safari_zone.h"
#include "battle_anim.h"
#include "constants/battle_anim.h"
#include "constants/rgb.h"
#include "data2.h"
#include "battle_debug.h"
#include "constants/battle_config.h"

enum
{   // Corresponds to gHealthboxElementsGfxTable (and the tables after it) in graphics.c
    // These are indexes into the tables, which are filled with 8x8 square pixel data.
    HEALTHBOX_GFX_0, //hp bar [black section]
    HEALTHBOX_GFX_1, //hp bar "H"
    HEALTHBOX_GFX_2, //hp bar "P"
    HEALTHBOX_GFX_HP_BAR_GREEN, //hp bar [0 pixels]
    HEALTHBOX_GFX_4,  //hp bar [1 pixels]
    HEALTHBOX_GFX_5,  //hp bar [2 pixels]
    HEALTHBOX_GFX_6,  //hp bar [3 pixels]
    HEALTHBOX_GFX_7,  //hp bar [4 pixels]
    HEALTHBOX_GFX_8,  //hp bar [5 pixels]
    HEALTHBOX_GFX_9,  //hp bar [6 pixels]
    HEALTHBOX_GFX_10, //hp bar [7 pixels]
    HEALTHBOX_GFX_11, //hp bar [8 pixels]
    HEALTHBOX_GFX_12, //exp bar [0 pixels]
    HEALTHBOX_GFX_13, //exp bar [1 pixels]
    HEALTHBOX_GFX_14, //exp bar [2 pixels]
    HEALTHBOX_GFX_15, //exp bar [3 pixels]
    HEALTHBOX_GFX_16, //exp bar [4 pixels]
    HEALTHBOX_GFX_17, //exp bar [5 pixels]
    HEALTHBOX_GFX_18, //exp bar [6 pixels]
    HEALTHBOX_GFX_19, //exp bar [7 pixels]
    HEALTHBOX_GFX_20, //exp bar [8 pixels]
    HEALTHBOX_GFX_STATUS_PSN_BATTLER0,  //status psn "(P"
    HEALTHBOX_GFX_22,                   //status psn "SN"
    HEALTHBOX_GFX_23,                   //status psn "|)""
    HEALTHBOX_GFX_STATUS_PRZ_BATTLER0,  //status prz
    HEALTHBOX_GFX_25,
    HEALTHBOX_GFX_26,
    HEALTHBOX_GFX_STATUS_SLP_BATTLER0,  //status slp
    HEALTHBOX_GFX_28,
    HEALTHBOX_GFX_29,
    HEALTHBOX_GFX_STATUS_FRZ_BATTLER0,  //status frz
    HEALTHBOX_GFX_31,
    HEALTHBOX_GFX_32,
    HEALTHBOX_GFX_STATUS_BRN_BATTLER0,  //status brn
    HEALTHBOX_GFX_34,
    HEALTHBOX_GFX_35,
    HEALTHBOX_GFX_36, //misc [Black section]
    HEALTHBOX_GFX_37, //misc [Black section]
    HEALTHBOX_GFX_38, //misc [Black section]
    HEALTHBOX_GFX_39, //misc [Blank Health Window?]
    HEALTHBOX_GFX_40, //misc [Blank Health Window?]
    HEALTHBOX_GFX_41, //misc [Blank Health Window?]
    HEALTHBOX_GFX_42, //misc [Blank Health Window?]
    HEALTHBOX_GFX_43, //misc [Top of Health Window?]
    HEALTHBOX_GFX_44, //misc [Top of Health Window?]
    HEALTHBOX_GFX_45, //misc [Top of Health Window?]
    HEALTHBOX_GFX_46, //misc [Blank Health Window?]
    HEALTHBOX_GFX_HP_BAR_YELLOW, //hp bar yellow [0 pixels]
    HEALTHBOX_GFX_48, //hp bar yellow [1 pixels]
    HEALTHBOX_GFX_49, //hp bar yellow [2 pixels]
    HEALTHBOX_GFX_50, //hp bar yellow [3 pixels]
    HEALTHBOX_GFX_51, //hp bar yellow [4 pixels]
    HEALTHBOX_GFX_52, //hp bar yellow [5 pixels]
    HEALTHBOX_GFX_53, //hp bar yellow [6 pixels]
    HEALTHBOX_GFX_54, //hp bar yellow [7 pixels]
    HEALTHBOX_GFX_55, //hp bar yellow [8 pixels]
    HEALTHBOX_GFX_HP_BAR_RED,  //hp bar red [0 pixels]
    HEALTHBOX_GFX_57, //hp bar red [1 pixels]
    HEALTHBOX_GFX_58, //hp bar red [2 pixels]
    HEALTHBOX_GFX_59, //hp bar red [3 pixels]
    HEALTHBOX_GFX_60, //hp bar red [4 pixels]
    HEALTHBOX_GFX_61, //hp bar red [5 pixels]
    HEALTHBOX_GFX_62, //hp bar red [6 pixels]
    HEALTHBOX_GFX_63, //hp bar red [7 pixels]
    HEALTHBOX_GFX_64, //hp bar red [8 pixels]
    HEALTHBOX_GFX_65, //hp bar frame end
    HEALTHBOX_GFX_66, //status ball [full]
    HEALTHBOX_GFX_67, //status ball [empty]
    HEALTHBOX_GFX_68, //status ball [fainted]
    HEALTHBOX_GFX_69, //status ball [statused]
    HEALTHBOX_GFX_70, //status ball [unused extra]
    HEALTHBOX_GFX_STATUS_PSN_BATTLER1, //status2 "PSN"
    HEALTHBOX_GFX_72,
    HEALTHBOX_GFX_73,
    HEALTHBOX_GFX_STATUS_PRZ_BATTLER1, //status2 "PRZ"
    HEALTHBOX_GFX_75,
    HEALTHBOX_GFX_76,
    HEALTHBOX_GFX_STATUS_SLP_BATTLER1, //status2 "SLP"
    HEALTHBOX_GFX_78,
    HEALTHBOX_GFX_79,
    HEALTHBOX_GFX_STATUS_FRZ_BATTLER1, //status2 "FRZ"
    HEALTHBOX_GFX_81,
    HEALTHBOX_GFX_82,
    HEALTHBOX_GFX_STATUS_BRN_BATTLER1, //status2 "BRN"
    HEALTHBOX_GFX_84,
    HEALTHBOX_GFX_85,
    HEALTHBOX_GFX_STATUS_PSN_BATTLER2, //status3 "PSN"
    HEALTHBOX_GFX_87,
    HEALTHBOX_GFX_88,
    HEALTHBOX_GFX_STATUS_PRZ_BATTLER2, //status3 "PRZ"
    HEALTHBOX_GFX_90,
    HEALTHBOX_GFX_91,
    HEALTHBOX_GFX_STATUS_SLP_BATTLER2, //status3 "SLP"
    HEALTHBOX_GFX_93,
    HEALTHBOX_GFX_94,
    HEALTHBOX_GFX_STATUS_FRZ_BATTLER2, //status3 "FRZ"
    HEALTHBOX_GFX_96,
    HEALTHBOX_GFX_97,
    HEALTHBOX_GFX_STATUS_BRN_BATTLER2, //status3 "BRN"
    HEALTHBOX_GFX_99,
    HEALTHBOX_GFX_100,
    HEALTHBOX_GFX_STATUS_PSN_BATTLER3, //status4 "PSN"
    HEALTHBOX_GFX_102,
    HEALTHBOX_GFX_103,
    HEALTHBOX_GFX_STATUS_PRZ_BATTLER3, //status4 "PRZ"
    HEALTHBOX_GFX_105,
    HEALTHBOX_GFX_106,
    HEALTHBOX_GFX_STATUS_SLP_BATTLER3, //status4 "SLP"
    HEALTHBOX_GFX_108,
    HEALTHBOX_GFX_109,
    HEALTHBOX_GFX_STATUS_FRZ_BATTLER3, //status4 "FRZ"
    HEALTHBOX_GFX_111,
    HEALTHBOX_GFX_112,
    HEALTHBOX_GFX_STATUS_BRN_BATTLER3, //status4 "BRN"
    HEALTHBOX_GFX_114,
    HEALTHBOX_GFX_115,
    HEALTHBOX_GFX_116, //unknown_D12FEC
    HEALTHBOX_GFX_117, //unknown_D1300C
};

extern const u8 *const gNatureNamePointers[];

// strings
extern const u8 gText_Slash[];
extern const u8 gText_HighlightDarkGrey[];
extern const u8 gText_DynColor2[];
extern const u8 gText_DynColor2Male[];
extern const u8 gText_DynColor1Female[];

// this file's functions

static const u8 *GetHealthboxElementGfxPtr(u8 elementId);
static u8* AddTextPrinterAndCreateWindowOnHealthbox(const u8 *str, u32 x, u32 y, u32 bgColor, u32 *windowId);

static void RemoveWindowOnHealthbox(u32 windowId);
static void UpdateHpTextInHealthboxInDoubles(u8 healthboxSpriteId, s16 value, u8 maxOrCurrent);
static void UpdateStatusIconInHealthbox(u8 healthboxSpriteId);

static void TextIntoHealthboxObject(void *dest, u8 *windowTileData, s32 windowWidth);
static void SafariTextIntoHealthboxObject(void *dest, u8 *windowTileData, u32 windowWidth);
static void HpTextIntoHealthboxObject(void *dest, u8 *windowTileData, u32 windowWidth);
static void FillHealthboxObject(void *dest, u32 arg1, u32 arg2);

static void sub_8073E08(u8 taskId);
static void sub_8073F98(u8 taskId);
static void sub_8073E64(u8 taskId);

static void SpriteCB_HealthBoxOther(struct Sprite *sprite);
static void SpriteCB_HealthBar(struct Sprite *sprite);
static void sub_8074158(struct Sprite *sprite);
static void sub_8074090(struct Sprite *sprite);
static void SpriteCB_StatusSummaryBar(struct Sprite *sprite);
static void SpriteCB_StatusSummaryBallsOnBattleStart(struct Sprite *sprite);
static void SpriteCB_StatusSummaryBallsOnSwitchout(struct Sprite *sprite);

static void SpriteCb_MegaTrigger(struct Sprite *sprite);

static u8 GetStatusIconForBattlerId(u8 statusElementId, u8 battlerId);
static s32 CalcNewBarValue(s32 maxValue, s32 currValue, s32 receivedValue, s32 *arg3, u8 arg4, u16 arg5);
static u8 GetScaledExpFraction(s32 currValue, s32 receivedValue, s32 maxValue, u8 scale);
static void MoveBattleBarGraphically(u8 battlerId, u8 whichBar);
static u8 CalcBarFilledPixels(s32 maxValue, s32 oldValue, s32 receivedValue, s32 *currValue, u8 *arg4, u8 scale);

static void SpriteCb_AbilityPopUp(struct Sprite *sprite);
static void Task_FreeAbilityPopUpGfx(u8 taskId);

// const rom data
static const struct OamData sUnknown_0832C138 =
{
    .y = 0,
    .affineMode = 0,
    .objMode = 0,
    .mosaic = 0,
    .bpp = 0,
    .shape = SPRITE_SHAPE(64x32),
    .x = 0,
    .matrixNum = 0,
    .size = SPRITE_SIZE(64x32),
    .tileNum = 0,
    .priority = 1,
    .paletteNum = 0,
    .affineParam = 0,
};

static const struct SpriteTemplate sHealthboxPlayerSpriteTemplates[2] =
{
    {
        .tileTag = TAG_HEALTHBOX_PLAYER1_TILE,
        .paletteTag = TAG_HEALTHBOX_PAL,
        .oam = &sUnknown_0832C138,
        .anims = gDummySpriteAnimTable,
        .images = NULL,
        .affineAnims = gDummySpriteAffineAnimTable,
        .callback = SpriteCallbackDummy
    },
    {
        .tileTag = TAG_HEALTHBOX_PLAYER2_TILE,
        .paletteTag = TAG_HEALTHBOX_PAL,
        .oam = &sUnknown_0832C138,
        .anims = gDummySpriteAnimTable,
        .images = NULL,
        .affineAnims = gDummySpriteAffineAnimTable,
        .callback = SpriteCallbackDummy
    }
};

static const struct SpriteTemplate sHealthboxOpponentSpriteTemplates[2] =
{
    {
        .tileTag = TAG_HEALTHBOX_OPPONENT1_TILE,
        .paletteTag = TAG_HEALTHBOX_PAL,
        .oam = &sUnknown_0832C138,
        .anims = gDummySpriteAnimTable,
        .images = NULL,
        .affineAnims = gDummySpriteAffineAnimTable,
        .callback = SpriteCallbackDummy
    },
    {
        .tileTag = TAG_HEALTHBOX_OPPONENT2_TILE,
        .paletteTag = TAG_HEALTHBOX_PAL,
        .oam = &sUnknown_0832C138,
        .anims = gDummySpriteAnimTable,
        .images = NULL,
        .affineAnims = gDummySpriteAffineAnimTable,
        .callback = SpriteCallbackDummy
    }
};

static const struct SpriteTemplate sHealthboxSafariSpriteTemplate =
{
    .tileTag = TAG_HEALTHBOX_SAFARI_TILE,
    .paletteTag = TAG_HEALTHBOX_PAL,
    .oam = &sUnknown_0832C138,
    .anims = gDummySpriteAnimTable,
    .images = NULL,
    .affineAnims = gDummySpriteAffineAnimTable,
    .callback = SpriteCallbackDummy
};

static const struct OamData sOamData_Healthbar =
{
    .y = 0,
    .affineMode = 0,
    .objMode = 0,
    .mosaic = 0,
    .bpp = 0,
    .shape = SPRITE_SHAPE(32x8),
    .x = 0,
    .matrixNum = 0,
    .size = SPRITE_SIZE(32x8),
    .tileNum = 0,
    .priority = 1,
    .paletteNum = 0,
    .affineParam = 0,
};

static const struct SpriteTemplate sHealthbarSpriteTemplates[MAX_BATTLERS_COUNT] =
{
    {
        .tileTag = TAG_HEALTHBAR_PLAYER1_TILE,
        .paletteTag = TAG_HEALTHBAR_PAL,
        .oam = &sOamData_Healthbar,
        .anims = gDummySpriteAnimTable,
        .images = NULL,
        .affineAnims = gDummySpriteAffineAnimTable,
        .callback = SpriteCB_HealthBar
    },
    {
        .tileTag = TAG_HEALTHBAR_OPPONENT1_TILE,
        .paletteTag = TAG_HEALTHBAR_PAL,
        .oam = &sOamData_Healthbar,
        .anims = gDummySpriteAnimTable,
        .images = NULL,
        .affineAnims = gDummySpriteAffineAnimTable,
        .callback = SpriteCB_HealthBar
    },
    {
        .tileTag = TAG_HEALTHBAR_PLAYER2_TILE,
        .paletteTag = TAG_HEALTHBAR_PAL,
        .oam = &sOamData_Healthbar,
        .anims = gDummySpriteAnimTable,
        .images = NULL,
        .affineAnims = gDummySpriteAffineAnimTable,
        .callback = SpriteCB_HealthBar
    },
    {
        .tileTag = TAG_HEALTHBAR_OPPONENT2_TILE,
        .paletteTag = TAG_HEALTHBAR_PAL,
        .oam = &sOamData_Healthbar,
        .anims = gDummySpriteAnimTable,
        .images = NULL,
        .affineAnims = gDummySpriteAffineAnimTable,
        .callback = SpriteCB_HealthBar
    }
};

static const struct Subsprite sUnknown_0832C258[] =
{
    {240,   0,  1,  1,  0,      1},
    {16,    0,  1,  1,  4,      1}
};

static const struct Subsprite sUnknown_0832C260[] =
{
    {240,   0,  1,  1,  0,      1},
    {16,    0,  1,  1,  4,      1},
    {224,   0,  0,  0,  8,      1}
};

static const struct SubspriteTable sUnknown_0832C28C[] =
{
    {ARRAY_COUNT(sUnknown_0832C258), sUnknown_0832C258},
    {ARRAY_COUNT(sUnknown_0832C260), sUnknown_0832C260}
};

static const struct Subsprite sStatusSummaryBar_Subsprites_0[] =
{
    {160,   0,  1,  1,  0,      1},
    {192,   0,  1,  1,  4,      1},
    {224,   0,  1,  1,  8,      1},
    {0,     0,  1,  1,  12,     1}
};

static const struct Subsprite sUnknown_0832C2AC[] =
{
    {160,   0,  1,  1,  0,      1},
    {192,   0,  1,  1,  4,      1},
    {224,   0,  1,  1,  8,      1},
    {0,     0,  1,  1,  8,      1},
    {32,    0,  1,  1,  8,      1},
    {64,    0,  1,  1,  12,     1}
};

static const struct SubspriteTable sStatusSummaryBar_SubspriteTable[] =
{
    {ARRAY_COUNT(sStatusSummaryBar_Subsprites_0), sStatusSummaryBar_Subsprites_0}
};

static const struct SubspriteTable sUnknown_0832C2CC[] =
{
    {ARRAY_COUNT(sUnknown_0832C2AC), sUnknown_0832C2AC}
};

static const struct CompressedSpriteSheet sStatusSummaryBarSpriteSheet =
{
    gBattleInterface_BallStatusBarGfx, 0x200, TAG_STATUS_SUMMARY_BAR_TILE
};

static const struct SpritePalette sStatusSummaryBarSpritePal =
{
    gBattleInterface_BallStatusBarPal, TAG_STATUS_SUMMARY_BAR_PAL
};

static const struct SpritePalette sStatusSummaryBallsSpritePal =
{
    gBattleInterface_BallDisplayPal, TAG_STATUS_SUMMARY_BALLS_PAL
};

static const struct SpriteSheet sStatusSummaryBallsSpriteSheet =
{
    gBattleInterface_BallDisplayGfx, 0x80, TAG_STATUS_SUMMARY_BALLS_TILE
};

<<<<<<< HEAD
=======
// unused oam data
static const struct OamData sUnknown_0832C354 =
{
    .y = 0,
    .affineMode = 0,
    .objMode = 0,
    .mosaic = 0,
    .bpp = 0,
    .shape = SPRITE_SHAPE(64x32),
    .x = 0,
    .matrixNum = 0,
    .size = SPRITE_SIZE(64x32),
    .tileNum = 0,
    .priority = 1,
    .paletteNum = 0,
    .affineParam = 0,
};

>>>>>>> 768a68d3
static const struct OamData sOamData_StatusSummaryBalls =
{
    .y = 0,
    .affineMode = 0,
    .objMode = 0,
    .mosaic = 0,
    .bpp = 0,
    .shape = SPRITE_SHAPE(8x8),
    .x = 0,
    .matrixNum = 0,
    .size = SPRITE_SIZE(8x8),
    .tileNum = 0,
    .priority = 1,
    .paletteNum = 0,
    .affineParam = 0,
};

static const struct SpriteTemplate sStatusSummaryBarSpriteTemplates[2] =
{
    {
        .tileTag = TAG_STATUS_SUMMARY_BAR_TILE,
        .paletteTag = TAG_STATUS_SUMMARY_BAR_PAL,
        .oam = &sUnknown_0832C138,
        .anims = gDummySpriteAnimTable,
        .images = NULL,
        .affineAnims = gDummySpriteAffineAnimTable,
        .callback = SpriteCB_StatusSummaryBar
    },
    {
        .tileTag = TAG_STATUS_SUMMARY_BAR_TILE,
        .paletteTag = TAG_STATUS_SUMMARY_BAR_PAL,
        .oam = &sUnknown_0832C138,
        .anims = gDummySpriteAnimTable,
        .images = NULL,
        .affineAnims = gDummySpriteAffineAnimTable,
        .callback = SpriteCB_StatusSummaryBar
    }
};

static const struct SpriteTemplate sStatusSummaryBallsSpriteTemplates[2] =
{
    {
        .tileTag = TAG_STATUS_SUMMARY_BALLS_TILE,
        .paletteTag = TAG_STATUS_SUMMARY_BALLS_PAL,
        .oam = &sOamData_StatusSummaryBalls,
        .anims = gDummySpriteAnimTable,
        .images = NULL,
        .affineAnims = gDummySpriteAffineAnimTable,
        .callback = SpriteCB_StatusSummaryBallsOnBattleStart
    },
    {
        .tileTag = TAG_STATUS_SUMMARY_BALLS_TILE,
        .paletteTag = TAG_STATUS_SUMMARY_BALLS_PAL,
        .oam = &sOamData_StatusSummaryBalls,
        .anims = gDummySpriteAnimTable,
        .images = NULL,
        .affineAnims = gDummySpriteAffineAnimTable,
        .callback = SpriteCB_StatusSummaryBallsOnBattleStart
    }
};

// possibly text
static const u8 sUnknown_0832C3C4[] =
{
    0xfc, 0x01, 0x01, 0xfc, 0x02, 0x02, 0x00, 0x00,
    0x00, 0x00, 0x00, 0x00, 0x00, 0x00, 0x00, 0x00,
    0x00, 0x00, 0x00, 0x00,
};

// possibly text
static const u8 sUnknown_0832C3D8[] =
{
    0xfc, 0x01, 0x01, 0xfc, 0x02, 0x00, 0x00, 0x00,
    0x00, 0x00, 0x00, 0x00, 0x00, 0x00, 0x00, 0x00,
    0x00, 0x00, 0x00, 0x00,
};

enum
{
    PAL_STATUS_PSN,
    PAL_STATUS_PAR,
    PAL_STATUS_SLP,
    PAL_STATUS_FRZ,
    PAL_STATUS_BRN
};

static const u16 sStatusIconColors[] =
{
    [PAL_STATUS_PSN] = RGB(24, 12, 24),
    [PAL_STATUS_PAR] = RGB(23, 23, 3),
    [PAL_STATUS_SLP] = RGB(20, 20, 17),
    [PAL_STATUS_FRZ] = RGB(17, 22, 28),
    [PAL_STATUS_BRN] = RGB(28, 14, 10),
};

static const struct WindowTemplate sHealthboxWindowTemplate = {0, 0, 0, 8, 2, 0, 0}; // width = 8, height = 2

static const u8 sMegaTriggerGfx[] = INCBIN_U8("graphics/battle_interface/mega_trigger.4bpp");
static const u16 sMegaTriggerPal[] = INCBIN_U16("graphics/battle_interface/mega_trigger.gbapal");

static const struct SpriteSheet sSpriteSheet_MegaTrigger =
{
    sMegaTriggerGfx, sizeof(sMegaTriggerGfx), TAG_MEGA_TRIGGER_TILE
};
static const struct SpritePalette sSpritePalette_MegaTrigger =
{
    sMegaTriggerPal, TAG_MEGA_TRIGGER_PAL
};

static const struct OamData sOamData_MegaTrigger =
{
    .y = 0,
    .affineMode = 0,
    .objMode = 0,
    .mosaic = 0,
    .bpp = 0,
    .shape = ST_OAM_SQUARE,
    .x = 0,
    .matrixNum = 0,
    .size = 2,
    .tileNum = 0,
    .priority = 1,
    .paletteNum = 0,
    .affineParam = 0,
};

static const union AnimCmd sSpriteAnim_MegaTriggerOff[] =
{
    ANIMCMD_FRAME(0, 0),
    ANIMCMD_END
};

static const union AnimCmd sSpriteAnim_MegaTriggerOn[] =
{
    ANIMCMD_FRAME(16, 0),
    ANIMCMD_END
};

static const union AnimCmd *const sSpriteAnimTable_MegaTrigger[] =
{
    sSpriteAnim_MegaTriggerOff,
    sSpriteAnim_MegaTriggerOn,
};

static const struct SpriteTemplate sSpriteTemplate_MegaTrigger =
{
    .tileTag = TAG_MEGA_TRIGGER_TILE,
    .paletteTag = TAG_MEGA_TRIGGER_PAL,
    .oam = &sOamData_MegaTrigger,
    .anims = sSpriteAnimTable_MegaTrigger,
    .images = NULL,
    .affineAnims = gDummySpriteAffineAnimTable,
    .callback = SpriteCb_MegaTrigger
};

// code

// Because the healthbox is too large to fit into one sprite, it is divided into two sprites.
// healthboxLeft  or healthboxMain  is the left part that is used as the 'main' sprite.
// healthboxRight or healthboxOther is the right part of the healthbox.
// There's also the third sprite under name of healthbarSprite that refers to the healthbar visible on the healtbox.

// data fields for healthboxMain
// oam.affineParam holds healthboxRight spriteId
#define hMain_HealthBarSpriteId     data[5]
#define hMain_Battler               data[6]
#define hMain_Data7                 data[7]

// data fields for healthboxRight
#define hOther_HealthBoxSpriteId    data[5]

// data fields for healthbar
#define hBar_HealthBoxSpriteId      data[5]
#define hBar_Data6                  data[6]

u8 CreateBattlerHealthboxSprites(u8 battlerId)
{
    s16 data6 = 0;
    u8 healthboxLeftSpriteId, healthboxRightSpriteId;
    u8 healthbarSpriteId;
    struct Sprite *healthBarSpritePtr;

    if (!IsDoubleBattle())
    {
        if (GetBattlerSide(battlerId) == B_SIDE_PLAYER)
        {
            healthboxLeftSpriteId = CreateSprite(&sHealthboxPlayerSpriteTemplates[0], 240, 160, 1);
            healthboxRightSpriteId = CreateSpriteAtEnd(&sHealthboxPlayerSpriteTemplates[0], 240, 160, 1);

            gSprites[healthboxLeftSpriteId].oam.shape = 0;

            gSprites[healthboxRightSpriteId].oam.shape = 0;
            gSprites[healthboxRightSpriteId].oam.tileNum += 64;
        }
        else
        {
            healthboxLeftSpriteId = CreateSprite(&sHealthboxOpponentSpriteTemplates[0], 240, 160, 1);
            healthboxRightSpriteId = CreateSpriteAtEnd(&sHealthboxOpponentSpriteTemplates[0], 240, 160, 1);

            gSprites[healthboxRightSpriteId].oam.tileNum += 32;

            data6 = 2;
        }
        gSprites[healthboxLeftSpriteId].oam.affineParam = healthboxRightSpriteId;

        gSprites[healthboxRightSpriteId].hOther_HealthBoxSpriteId = healthboxLeftSpriteId;
        gSprites[healthboxRightSpriteId].callback = SpriteCB_HealthBoxOther;
    }
    else
    {
        if (GetBattlerSide(battlerId) == B_SIDE_PLAYER)
        {
            healthboxLeftSpriteId = CreateSprite(&sHealthboxPlayerSpriteTemplates[GetBattlerPosition(battlerId) / 2], 240, 160, 1);
            healthboxRightSpriteId = CreateSpriteAtEnd(&sHealthboxPlayerSpriteTemplates[GetBattlerPosition(battlerId) / 2], 240, 160, 1);

            gSprites[healthboxLeftSpriteId].oam.affineParam = healthboxRightSpriteId;

            gSprites[healthboxRightSpriteId].hOther_HealthBoxSpriteId = healthboxLeftSpriteId;
            gSprites[healthboxRightSpriteId].oam.tileNum += 32;
            gSprites[healthboxRightSpriteId].callback = SpriteCB_HealthBoxOther;

            data6 = 1;
        }
        else
        {
            healthboxLeftSpriteId = CreateSprite(&sHealthboxOpponentSpriteTemplates[GetBattlerPosition(battlerId) / 2], 240, 160, 1);
            healthboxRightSpriteId = CreateSpriteAtEnd(&sHealthboxOpponentSpriteTemplates[GetBattlerPosition(battlerId) / 2], 240, 160, 1);

            gSprites[healthboxLeftSpriteId].oam.affineParam = healthboxRightSpriteId;

            gSprites[healthboxRightSpriteId].hOther_HealthBoxSpriteId = healthboxLeftSpriteId;
            gSprites[healthboxRightSpriteId].oam.tileNum += 32;
            gSprites[healthboxRightSpriteId].callback = SpriteCB_HealthBoxOther;

            data6 = 2;
        }
    }

    healthbarSpriteId = CreateSpriteAtEnd(&sHealthbarSpriteTemplates[gBattlerPositions[battlerId]], 140, 60, 0);
    healthBarSpritePtr = &gSprites[healthbarSpriteId];
    SetSubspriteTables(healthBarSpritePtr, &sUnknown_0832C28C[GetBattlerSide(battlerId)]);
    healthBarSpritePtr->subspriteMode = 2;
    healthBarSpritePtr->oam.priority = 1;

    CpuCopy32(GetHealthboxElementGfxPtr(HEALTHBOX_GFX_1), (void*)(OBJ_VRAM0 + healthBarSpritePtr->oam.tileNum * TILE_SIZE_4BPP), 64);

    gSprites[healthboxLeftSpriteId].hMain_HealthBarSpriteId = healthbarSpriteId;
    gSprites[healthboxLeftSpriteId].hMain_Battler = battlerId;
    gSprites[healthboxLeftSpriteId].invisible = TRUE;

    gSprites[healthboxRightSpriteId].invisible = TRUE;

    healthBarSpritePtr->hBar_HealthBoxSpriteId = healthboxLeftSpriteId;
    healthBarSpritePtr->hBar_Data6 = data6;
    healthBarSpritePtr->invisible = TRUE;

    return healthboxLeftSpriteId;
}

u8 CreateSafariPlayerHealthboxSprites(void)
{
    u8 healthboxLeftSpriteId, healthboxRightSpriteId;

    healthboxLeftSpriteId = CreateSprite(&sHealthboxSafariSpriteTemplate, 240, 160, 1);
    healthboxRightSpriteId = CreateSpriteAtEnd(&sHealthboxSafariSpriteTemplate, 240, 160, 1);

    gSprites[healthboxLeftSpriteId].oam.shape = 0;
    gSprites[healthboxRightSpriteId].oam.shape = 0;

    gSprites[healthboxRightSpriteId].oam.tileNum += 64;

    gSprites[healthboxLeftSpriteId].oam.affineParam = healthboxRightSpriteId;
    gSprites[healthboxRightSpriteId].hOther_HealthBoxSpriteId = healthboxLeftSpriteId;

    gSprites[healthboxRightSpriteId].callback = SpriteCB_HealthBoxOther;

    return healthboxLeftSpriteId;
}

static const u8 *GetHealthboxElementGfxPtr(u8 elementId)
{
    return gHealthboxElementsGfxTable[elementId];
}

// Syncs the position of healthbar accordingly with the healthbox.
static void SpriteCB_HealthBar(struct Sprite *sprite)
{
    u8 healthboxSpriteId = sprite->hBar_HealthBoxSpriteId;

    switch (sprite->hBar_Data6)
    {
    case 0:
        sprite->pos1.x = gSprites[healthboxSpriteId].pos1.x + 16;
        sprite->pos1.y = gSprites[healthboxSpriteId].pos1.y;
        break;
    case 1:
        sprite->pos1.x = gSprites[healthboxSpriteId].pos1.x + 16;
        sprite->pos1.y = gSprites[healthboxSpriteId].pos1.y;
        break;
    case 2:
    default:
        sprite->pos1.x = gSprites[healthboxSpriteId].pos1.x + 8;
        sprite->pos1.y = gSprites[healthboxSpriteId].pos1.y;
        break;
    }

    sprite->pos2.x = gSprites[healthboxSpriteId].pos2.x;
    sprite->pos2.y = gSprites[healthboxSpriteId].pos2.y;
}

static void SpriteCB_HealthBoxOther(struct Sprite *sprite)
{
    u8 healthboxMainSpriteId = sprite->hOther_HealthBoxSpriteId;

    sprite->pos1.x = gSprites[healthboxMainSpriteId].pos1.x + 64;
    sprite->pos1.y = gSprites[healthboxMainSpriteId].pos1.y;

    sprite->pos2.x = gSprites[healthboxMainSpriteId].pos2.x;
    sprite->pos2.y = gSprites[healthboxMainSpriteId].pos2.y;
}

void SetBattleBarStruct(u8 battlerId, u8 healthboxSpriteId, s32 maxVal, s32 oldVal, s32 receivedValue)
{
    gBattleSpritesDataPtr->battleBars[battlerId].healthboxSpriteId = healthboxSpriteId;
    gBattleSpritesDataPtr->battleBars[battlerId].maxValue = maxVal;
    gBattleSpritesDataPtr->battleBars[battlerId].oldValue = oldVal;
    gBattleSpritesDataPtr->battleBars[battlerId].receivedValue = receivedValue;
    gBattleSpritesDataPtr->battleBars[battlerId].currValue = -32768;
}

void SetHealthboxSpriteInvisible(u8 healthboxSpriteId)
{
    gSprites[healthboxSpriteId].invisible = TRUE;
    gSprites[gSprites[healthboxSpriteId].hMain_HealthBarSpriteId].invisible = TRUE;
    gSprites[gSprites[healthboxSpriteId].oam.affineParam].invisible = TRUE;
}

void SetHealthboxSpriteVisible(u8 healthboxSpriteId)
{
    gSprites[healthboxSpriteId].invisible = FALSE;
    gSprites[gSprites[healthboxSpriteId].hMain_HealthBarSpriteId].invisible = FALSE;
    gSprites[gSprites[healthboxSpriteId].oam.affineParam].invisible = FALSE;
}

static void UpdateSpritePos(u8 spriteId, s16 x, s16 y)
{
    gSprites[spriteId].pos1.x = x;
    gSprites[spriteId].pos1.y = y;
}

void DestoryHealthboxSprite(u8 healthboxSpriteId)
{
    DestroySprite(&gSprites[gSprites[healthboxSpriteId].oam.affineParam]);
    DestroySprite(&gSprites[gSprites[healthboxSpriteId].hMain_HealthBarSpriteId]);
    DestroySprite(&gSprites[healthboxSpriteId]);
}

void DummyBattleInterfaceFunc(u8 healthboxSpriteId, bool8 isDoubleBattleBattlerOnly)
{

}

void UpdateOamPriorityInAllHealthboxes(u8 priority)
{
    s32 i;

    for (i = 0; i < gBattlersCount; i++)
    {
        u8 healthboxLeftSpriteId = gHealthboxSpriteIds[i];
        u8 healthboxRightSpriteId = gSprites[gHealthboxSpriteIds[i]].oam.affineParam;
        u8 healthbarSpriteId = gSprites[gHealthboxSpriteIds[i]].hMain_HealthBarSpriteId;

        gSprites[healthboxLeftSpriteId].oam.priority = priority;
        gSprites[healthboxRightSpriteId].oam.priority = priority;
        gSprites[healthbarSpriteId].oam.priority = priority;
    }
}

void InitBattlerHealthboxCoords(u8 battler)
{
    s16 x = 0, y = 0;

    if (!IsDoubleBattle())
    {
        if (GetBattlerSide(battler) != B_SIDE_PLAYER)
            x = 44, y = 30;
        else
            x = 158, y = 88;
    }
    else
    {
        switch (GetBattlerPosition(battler))
        {
        case B_POSITION_PLAYER_LEFT:
            x = 159, y = 76;
            break;
        case B_POSITION_PLAYER_RIGHT:
            x = 171, y = 101;
            break;
        case B_POSITION_OPPONENT_LEFT:
            x = 44, y = 19;
            break;
        case B_POSITION_OPPONENT_RIGHT:
            x = 32, y = 44;
            break;
        }
    }

    UpdateSpritePos(gHealthboxSpriteIds[battler], x, y);
}

static void UpdateLvlInHealthbox(u8 healthboxSpriteId, u8 lvl)
{
    u32 windowId, spriteTileNum;
    u8 *windowTileData;
    u8 text[16];
    u32 xPos, var1;
    void *objVram;

    text[0] = 0xF9;
    text[1] = 5;

    xPos = (u32) ConvertIntToDecimalStringN(text + 2, lvl, STR_CONV_MODE_LEFT_ALIGN, 3);
    // Alright, that part was unmatchable. It's basically doing:
    // xPos = 5 * (3 - (u32)(&text[2]));
    xPos--;
    xPos--;
    xPos -= ((u32)(text));
    var1 = (3 - xPos);
    xPos = 4 * var1;
    xPos += var1;

    windowTileData = AddTextPrinterAndCreateWindowOnHealthbox(text, xPos, 3, 2, &windowId);
    spriteTileNum = gSprites[healthboxSpriteId].oam.tileNum * TILE_SIZE_4BPP;

    if (GetBattlerSide(gSprites[healthboxSpriteId].hMain_Battler) == B_SIDE_PLAYER)
    {
        objVram = (void*)(OBJ_VRAM0);
        if (!IsDoubleBattle())
            objVram += spriteTileNum + 0x820;
        else
            objVram += spriteTileNum + 0x420;
    }
    else
    {
        objVram = (void*)(OBJ_VRAM0);
        objVram += spriteTileNum + 0x400;
    }
    TextIntoHealthboxObject(objVram, windowTileData, 3);
    RemoveWindowOnHealthbox(windowId);
}

void UpdateHpTextInHealthbox(u8 healthboxSpriteId, s16 value, u8 maxOrCurrent)
{
    u32 windowId, spriteTileNum;
    u8 *windowTileData;
    u8 text[32];
    void *objVram;

    if (GetBattlerSide(gSprites[healthboxSpriteId].hMain_Battler) == B_SIDE_PLAYER && !IsDoubleBattle())
    {
        spriteTileNum = gSprites[healthboxSpriteId].oam.tileNum * TILE_SIZE_4BPP;
        if (maxOrCurrent != HP_CURRENT) // singles, max
        {
            ConvertIntToDecimalStringN(text, value, STR_CONV_MODE_RIGHT_ALIGN, 3);
            windowTileData = AddTextPrinterAndCreateWindowOnHealthbox(text, 0, 5, 2, &windowId);
            objVram = (void*)(OBJ_VRAM0);
            objVram += spriteTileNum + 0xB40;
            HpTextIntoHealthboxObject(objVram, windowTileData, 2);
            RemoveWindowOnHealthbox(windowId);
        }
        else // singles, current
        {
            ConvertIntToDecimalStringN(text, value, STR_CONV_MODE_RIGHT_ALIGN, 3);
            text[3] = CHAR_SLASH;
            text[4] = EOS;
            windowTileData = AddTextPrinterAndCreateWindowOnHealthbox(text, 4, 5, 2, &windowId);
            objVram = (void*)(OBJ_VRAM0);
            objVram += spriteTileNum + 0x3E0;
            HpTextIntoHealthboxObject(objVram, windowTileData, 1);
            objVram = (void*)(OBJ_VRAM0);
            objVram += spriteTileNum + 0xB00;
            HpTextIntoHealthboxObject(objVram, windowTileData + 0x20, 2);
            RemoveWindowOnHealthbox(windowId);
        }
    }
    else
    {
        u8 battler;

        memcpy(text, sUnknown_0832C3C4, sizeof(sUnknown_0832C3C4));
        battler = gSprites[healthboxSpriteId].hMain_Battler;
        if (IsDoubleBattle() == TRUE)
        {
            UpdateHpTextInHealthboxInDoubles(healthboxSpriteId, value, maxOrCurrent);
        }
        else if (gBattleSpritesDataPtr->battlerData[battler].hpNumbersNoBars) // don't print text if only bars are visible
        {
            u32 var;
            u8 i;

            if (GetBattlerSide(gSprites[healthboxSpriteId].data[6]) == B_SIDE_PLAYER)
            {
                if (maxOrCurrent == HP_CURRENT)
                    var = 29;
                else
                    var = 89;
            }
            else
            {
                if (maxOrCurrent == HP_CURRENT)
                    var = 21;
                else
                    var = 49;
            }

            ConvertIntToDecimalStringN(text + 6, value, STR_CONV_MODE_LEADING_ZEROS, 3);
            RenderTextFont9(gMonSpritesGfxPtr->barFontGfx, 9, text);

            for (i = 0; i < 3; i++)
            {
                CpuCopy32(&gMonSpritesGfxPtr->barFontGfx[i * 64 + 32],
                          (void*)((OBJ_VRAM0) + TILE_SIZE_4BPP * (gSprites[healthboxSpriteId].oam.tileNum + var + i)),
                          0x20);
            }
        }
    }
}

static void UpdateHpTextInHealthboxInDoubles(u8 healthboxSpriteId, s16 value, u8 maxOrCurrent)
{
    u32 windowId, spriteTileNum;
    u8 *windowTileData;
    u8 text[32];
    void *objVram;

    if (GetBattlerSide(gSprites[healthboxSpriteId].hMain_Battler) == B_SIDE_PLAYER)
    {
        if (gBattleSpritesDataPtr->battlerData[gSprites[healthboxSpriteId].data[6]].hpNumbersNoBars) // don't print text if only bars are visible
        {
            spriteTileNum = gSprites[gSprites[healthboxSpriteId].data[5]].oam.tileNum * TILE_SIZE_4BPP;
            objVram = (void*)(OBJ_VRAM0) + spriteTileNum;

            if (maxOrCurrent != HP_CURRENT) // doubles, max hp
            {
                ConvertIntToDecimalStringN(text, value, STR_CONV_MODE_RIGHT_ALIGN, 3);
                windowTileData = AddTextPrinterAndCreateWindowOnHealthbox(text, 0, 5, 0, &windowId);
                HpTextIntoHealthboxObject((void*)(OBJ_VRAM0) + spriteTileNum + 0xC0, windowTileData, 2);
                RemoveWindowOnHealthbox(windowId);
                CpuCopy32(GetHealthboxElementGfxPtr(HEALTHBOX_GFX_116),
                          (void*)(OBJ_VRAM0 + 0x680) + (gSprites[healthboxSpriteId].oam.tileNum * TILE_SIZE_4BPP),
                           0x20);
            }
            else
            {
                ConvertIntToDecimalStringN(text, value, STR_CONV_MODE_RIGHT_ALIGN, 3);
                text[3] = CHAR_SLASH;
                text[4] = EOS;
                windowTileData = AddTextPrinterAndCreateWindowOnHealthbox(text, 4, 5, 0, &windowId);
                FillHealthboxObject(objVram, 0, 3); // Erases HP bar leftover.
                HpTextIntoHealthboxObject((void*)(OBJ_VRAM0 + 0x60) + spriteTileNum, windowTileData, 3);
                RemoveWindowOnHealthbox(windowId);
            }
        }
    }
    else
    {
        u8 battlerId;

        memcpy(text, sUnknown_0832C3D8, sizeof(sUnknown_0832C3D8));
        battlerId = gSprites[healthboxSpriteId].hMain_Battler;

        if (gBattleSpritesDataPtr->battlerData[battlerId].hpNumbersNoBars) // don't print text if only bars are visible
        {
            u8 var = 4;
            u8 r7;
            u8 *txtPtr;
            u8 i;

            if (maxOrCurrent == HP_CURRENT)
                var = 0;

            r7 = gSprites[healthboxSpriteId].data[5];
            txtPtr = ConvertIntToDecimalStringN(text + 6, value, STR_CONV_MODE_RIGHT_ALIGN, 3);
            if (!maxOrCurrent)
                StringCopy(txtPtr, gText_Slash);
            RenderTextFont9(gMonSpritesGfxPtr->barFontGfx, 9, text);

            for (i = var; i < var + 3; i++)
            {
                if (i < 3)
                {
                    CpuCopy32(&gMonSpritesGfxPtr->barFontGfx[((i - var) * 64) + 32],
                          (void*)((OBJ_VRAM0) + 32 * (1 + gSprites[r7].oam.tileNum + i)),
                          0x20);
                }
                else
                {
                    CpuCopy32(&gMonSpritesGfxPtr->barFontGfx[((i - var) * 64) + 32],
                          (void*)((OBJ_VRAM0 + 0x20) + 32 * (i + gSprites[r7].oam.tileNum)),
                          0x20);
                }
            }

            if (maxOrCurrent == HP_CURRENT)
            {
                CpuCopy32(&gMonSpritesGfxPtr->barFontGfx[224],
                          (void*)((OBJ_VRAM0) + ((gSprites[r7].oam.tileNum + 4) * TILE_SIZE_4BPP)),
                          0x20);
                CpuFill32(0, (void*)((OBJ_VRAM0) + (gSprites[r7].oam.tileNum * TILE_SIZE_4BPP)), 0x20);
            }
            else
            {
                if (GetBattlerSide(battlerId) == B_SIDE_PLAYER) // Impossible to reach part, because the battlerId is from the opponent's side.
                {
                    CpuCopy32(GetHealthboxElementGfxPtr(HEALTHBOX_GFX_116),
                          (void*)(OBJ_VRAM0) + ((gSprites[healthboxSpriteId].oam.tileNum + 52) * TILE_SIZE_4BPP),
                           0x20);
                }
            }
        }
    }
}

// Prints mon's nature, catch and flee rate. Probably used to test pokeblock-related features.
static void PrintSafariMonInfo(u8 healthboxSpriteId, struct Pokemon *mon)
{
    u8 text[20];
    s32 j, spriteTileNum;
    u8 *barFontGfx;
    u8 i, var, nature, healthBarSpriteId;

    memcpy(text, sUnknown_0832C3C4, sizeof(sUnknown_0832C3C4));
    barFontGfx = &gMonSpritesGfxPtr->barFontGfx[0x520 + (GetBattlerPosition(gSprites[healthboxSpriteId].hMain_Battler) * 384)];
    var = 5;
    nature = GetNature(mon);
    StringCopy(text + 6, gNatureNamePointers[nature]);
    RenderTextFont9(barFontGfx, 9, text);

    for (j = 6, i = 0; i < var; i++, j++)
    {
        u8 elementId;

        if ((text[j] >= 55 && text[j] <= 74) || (text[j] >= 135 && text[j] <= 154))
            elementId = 44;
        else if ((text[j] >= 75 && text[j] <= 79) || (text[j] >= 155 && text[j] <= 159))
            elementId = 45;
        else
            elementId = 43;

        CpuCopy32(GetHealthboxElementGfxPtr(elementId), barFontGfx + (i * 64), 0x20);
    }

    for (j = 1; j < var + 1; j++)
    {
        spriteTileNum = (gSprites[healthboxSpriteId].oam.tileNum + (j - (j / 8 * 8)) + (j / 8 * 64)) * TILE_SIZE_4BPP;
        CpuCopy32(barFontGfx, (void*)(OBJ_VRAM0) + (spriteTileNum), 0x20);
        barFontGfx += 0x20;

        spriteTileNum = (8 + gSprites[healthboxSpriteId].oam.tileNum + (j - (j / 8 * 8)) + (j / 8 * 64)) * TILE_SIZE_4BPP;
        CpuCopy32(barFontGfx, (void*)(OBJ_VRAM0) + (spriteTileNum), 0x20);
        barFontGfx += 0x20;
    }

    healthBarSpriteId = gSprites[healthboxSpriteId].hMain_HealthBarSpriteId;
    ConvertIntToDecimalStringN(text + 6, gBattleStruct->safariCatchFactor, STR_CONV_MODE_RIGHT_ALIGN, 2);
    ConvertIntToDecimalStringN(text + 9, gBattleStruct->safariEscapeFactor, STR_CONV_MODE_RIGHT_ALIGN, 2);
    text[5] = CHAR_SPACE;
    text[8] = CHAR_SLASH;
    RenderTextFont9(gMonSpritesGfxPtr->barFontGfx, 9, text);

    j = healthBarSpriteId; // Needed to match for some reason.
    for (j = 0; j < 5; j++)
    {
        if (j <= 1)
        {
            CpuCopy32(&gMonSpritesGfxPtr->barFontGfx[0x40 * j + 0x20],
                      (void*)(OBJ_VRAM0) + (gSprites[healthBarSpriteId].oam.tileNum + 2 + j) * TILE_SIZE_4BPP,
                      32);
        }
        else
        {
            CpuCopy32(&gMonSpritesGfxPtr->barFontGfx[0x40 * j + 0x20],
                      (void*)(OBJ_VRAM0 + 0xC0) + (j + gSprites[healthBarSpriteId].oam.tileNum) * TILE_SIZE_4BPP,
                      32);
        }
    }
}

void SwapHpBarsWithHpText(void)
{
    s32 i;
    u8 healthBarSpriteId;

    for (i = 0; i < gBattlersCount; i++)
    {
        if (gSprites[gHealthboxSpriteIds[i]].callback == SpriteCallbackDummy
         && GetBattlerSide(i) != B_SIDE_OPPONENT
         && (IsDoubleBattle() || GetBattlerSide(i) != B_SIDE_PLAYER))
        {
            bool8 noBars;

            gBattleSpritesDataPtr->battlerData[i].hpNumbersNoBars ^= 1;
            noBars = gBattleSpritesDataPtr->battlerData[i].hpNumbersNoBars;
            if (GetBattlerSide(i) == B_SIDE_PLAYER)
            {
                if (!IsDoubleBattle())
                    continue;
                if (gBattleTypeFlags & BATTLE_TYPE_SAFARI)
                    continue;

                if (noBars == TRUE) // bars to text
                {
                    healthBarSpriteId = gSprites[gHealthboxSpriteIds[i]].hMain_HealthBarSpriteId;

                    CpuFill32(0, (void*)(OBJ_VRAM0 + gSprites[healthBarSpriteId].oam.tileNum * TILE_SIZE_4BPP), 0x100);
                    UpdateHpTextInHealthboxInDoubles(gHealthboxSpriteIds[i], GetMonData(&gPlayerParty[gBattlerPartyIndexes[i]], MON_DATA_HP), HP_CURRENT);
                    UpdateHpTextInHealthboxInDoubles(gHealthboxSpriteIds[i], GetMonData(&gPlayerParty[gBattlerPartyIndexes[i]], MON_DATA_MAX_HP), HP_MAX);
                }
                else // text to bars
                {
                    UpdateStatusIconInHealthbox(gHealthboxSpriteIds[i]);
                    UpdateHealthboxAttribute(gHealthboxSpriteIds[i], &gPlayerParty[gBattlerPartyIndexes[i]], HEALTHBOX_HEALTH_BAR);
                    CpuCopy32(GetHealthboxElementGfxPtr(HEALTHBOX_GFX_117), (void*)(OBJ_VRAM0 + 0x680 + gSprites[gHealthboxSpriteIds[i]].oam.tileNum * TILE_SIZE_4BPP), 32);
                }
            }
            else
            {
                if (noBars == TRUE) // bars to text
                {
                    if (gBattleTypeFlags & BATTLE_TYPE_SAFARI)
                    {
                        // Most likely a debug function.
                        PrintSafariMonInfo(gHealthboxSpriteIds[i], &gEnemyParty[gBattlerPartyIndexes[i]]);
                    }
                    else
                    {
                        healthBarSpriteId = gSprites[gHealthboxSpriteIds[i]].hMain_HealthBarSpriteId;

                        CpuFill32(0, (void *)(OBJ_VRAM0 + gSprites[healthBarSpriteId].oam.tileNum * 32), 0x100);
                        UpdateHpTextInHealthboxInDoubles(gHealthboxSpriteIds[i], GetMonData(&gEnemyParty[gBattlerPartyIndexes[i]], MON_DATA_HP), HP_CURRENT);
                        UpdateHpTextInHealthboxInDoubles(gHealthboxSpriteIds[i], GetMonData(&gEnemyParty[gBattlerPartyIndexes[i]], MON_DATA_MAX_HP), HP_MAX);
                    }
                }
                else // text to bars
                {
                    UpdateStatusIconInHealthbox(gHealthboxSpriteIds[i]);
                    UpdateHealthboxAttribute(gHealthboxSpriteIds[i], &gEnemyParty[gBattlerPartyIndexes[i]], HEALTHBOX_HEALTH_BAR);
                    if (gBattleTypeFlags & BATTLE_TYPE_SAFARI)
                        UpdateHealthboxAttribute(gHealthboxSpriteIds[i], &gEnemyParty[gBattlerPartyIndexes[i]], HEALTHBOX_NICK);
                }
            }
            gSprites[gHealthboxSpriteIds[i]].hMain_Data7 ^= 1;
        }
    }
}

// Mega Evolution gfx functions.
void ChangeMegaTriggerSprite(u8 spriteId, u8 animId)
{
    StartSpriteAnim(&gSprites[spriteId], animId);
}

#define SINGLES_MEGA_TRIGGER_POS_X_OPTIMAL (30)
#define SINGLES_MEGA_TRIGGER_POS_X_PRIORITY (31)
#define SINGLES_MEGA_TRIGGER_POS_X_SLIDE (15)
#define SINGLES_MEGA_TRIGGER_POS_Y_DIFF (-11)

#define DOUBLES_MEGA_TRIGGER_POS_X_OPTIMAL (30)
#define DOUBLES_MEGA_TRIGGER_POS_X_PRIORITY (31)
#define DOUBLES_MEGA_TRIGGER_POS_X_SLIDE (15)
#define DOUBLES_MEGA_TRIGGER_POS_Y_DIFF (-4)

#define tBattler    data[0]
#define tHide       data[1]

void CreateMegaTriggerSprite(u8 battlerId, u8 palId)
{
    LoadSpritePalette(&sSpritePalette_MegaTrigger);
    if (GetSpriteTileStartByTag(TAG_MEGA_TRIGGER_TILE) == 0xFFFF)
        LoadSpriteSheet(&sSpriteSheet_MegaTrigger);
    if (gBattleStruct->mega.triggerSpriteId == 0xFF)
    {
        if (gBattleTypeFlags & BATTLE_TYPE_DOUBLE)
            gBattleStruct->mega.triggerSpriteId = CreateSprite(&sSpriteTemplate_MegaTrigger,
                                                             gSprites[gHealthboxSpriteIds[battlerId]].pos1.x - DOUBLES_MEGA_TRIGGER_POS_X_SLIDE,
                                                             gSprites[gHealthboxSpriteIds[battlerId]].pos1.y - DOUBLES_MEGA_TRIGGER_POS_Y_DIFF, 0);
        else
            gBattleStruct->mega.triggerSpriteId = CreateSprite(&sSpriteTemplate_MegaTrigger,
                                                             gSprites[gHealthboxSpriteIds[battlerId]].pos1.x - SINGLES_MEGA_TRIGGER_POS_X_SLIDE,
                                                             gSprites[gHealthboxSpriteIds[battlerId]].pos1.y - SINGLES_MEGA_TRIGGER_POS_Y_DIFF, 0);
    }
    gSprites[gBattleStruct->mega.triggerSpriteId].tBattler = battlerId;
    gSprites[gBattleStruct->mega.triggerSpriteId].tHide = FALSE;

    ChangeMegaTriggerSprite(gBattleStruct->mega.triggerSpriteId, palId);
}

static void SpriteCb_MegaTrigger(struct Sprite *sprite)
{
    s32 xSlide, xPriority, xOptimal;
    s32 yDiff;

    if (gBattleTypeFlags & BATTLE_TYPE_DOUBLE)
    {
        xSlide = DOUBLES_MEGA_TRIGGER_POS_X_SLIDE;
        xPriority = DOUBLES_MEGA_TRIGGER_POS_X_PRIORITY;
        xOptimal = DOUBLES_MEGA_TRIGGER_POS_X_OPTIMAL;
        yDiff = DOUBLES_MEGA_TRIGGER_POS_Y_DIFF;
    }
    else
    {
        xSlide = SINGLES_MEGA_TRIGGER_POS_X_SLIDE;
        xPriority = SINGLES_MEGA_TRIGGER_POS_X_PRIORITY;
        xOptimal = SINGLES_MEGA_TRIGGER_POS_X_OPTIMAL;
        yDiff = SINGLES_MEGA_TRIGGER_POS_Y_DIFF;
    }

    if (sprite->tHide)
    {
        if (sprite->pos1.x != gSprites[gHealthboxSpriteIds[sprite->tBattler]].pos1.x - xSlide)
            sprite->pos1.x++;

        if (sprite->pos1.x >= gSprites[gHealthboxSpriteIds[sprite->tBattler]].pos1.x - xPriority)
            sprite->oam.priority = 2;
        else
            sprite->oam.priority = 1;

        sprite->pos1.y = gSprites[gHealthboxSpriteIds[sprite->tBattler]].pos1.y - yDiff;
        sprite->pos2.y = gSprites[gHealthboxSpriteIds[sprite->tBattler]].pos2.y - yDiff;
        if (sprite->pos1.x == gSprites[gHealthboxSpriteIds[sprite->tBattler]].pos1.x - xSlide)
            DestroyMegaTriggerSprite();
    }
    else
    {
        if (sprite->pos1.x != gSprites[gHealthboxSpriteIds[sprite->tBattler]].pos1.x - xOptimal)
            sprite->pos1.x--;

        if (sprite->pos1.x >= gSprites[gHealthboxSpriteIds[sprite->tBattler]].pos1.x - xPriority)
            sprite->oam.priority = 2;
        else
            sprite->oam.priority = 1;

        sprite->pos1.y = gSprites[gHealthboxSpriteIds[sprite->tBattler]].pos1.y - yDiff;
        sprite->pos2.y = gSprites[gHealthboxSpriteIds[sprite->tBattler]].pos2.y - yDiff;
    }
}

bool32 IsMegaTriggerSpriteActive(void)
{
    if (GetSpriteTileStartByTag(TAG_MEGA_TRIGGER_TILE) == 0xFFFF)
        return FALSE;
    else if (IndexOfSpritePaletteTag(TAG_MEGA_TRIGGER_PAL) != 0xFF)
        return TRUE;
    else
        return FALSE;
}

void HideMegaTriggerSprite(void)
{
    ChangeMegaTriggerSprite(gBattleStruct->mega.triggerSpriteId, 0);
    gSprites[gBattleStruct->mega.triggerSpriteId].tHide = TRUE;
}

void DestroyMegaTriggerSprite(void)
{
    FreeSpritePaletteByTag(TAG_MEGA_TRIGGER_PAL);
    FreeSpriteTilesByTag(TAG_MEGA_TRIGGER_TILE);
    if (gBattleStruct->mega.triggerSpriteId != 0xFF)
        DestroySprite(&gSprites[gBattleStruct->mega.triggerSpriteId]);
    gBattleStruct->mega.triggerSpriteId = 0xFF;
}

#undef tBattler
#undef tHide

#define tBattler                data[0]
#define tSummaryBarSpriteId     data[1]
#define tBallIconSpriteId(n)    data[3 + n]
#define tIsBattleStart          data[10]
#define tData15                 data[15]

u8 CreatePartyStatusSummarySprites(u8 battlerId, struct HpAndStatus *partyInfo, u8 arg2, bool8 isBattleStart)
{
    bool8 isOpponent;
    s16 bar_X, bar_Y, bar_pos2_X, bar_data0;
    s32 i, j, var;
    u8 summaryBarSpriteId;
    u8 ballIconSpritesIds[PARTY_SIZE];
    u8 taskId;

    if (!arg2 || GetBattlerPosition(battlerId) != B_POSITION_OPPONENT_RIGHT)
    {
        if (GetBattlerSide(battlerId) == B_SIDE_PLAYER)
        {
            isOpponent = FALSE;
            bar_X = 136, bar_Y = 96;
            bar_pos2_X = 100;
            bar_data0 = -5;
        }
        else
        {
            isOpponent = TRUE;

            if (!arg2 || !IsDoubleBattle())
                bar_X = 104, bar_Y = 40;
            else
                bar_X = 104, bar_Y = 16;

            bar_pos2_X = -100;
            bar_data0 = 5;
        }
    }
    else
    {
        isOpponent = TRUE;
        bar_X = 104, bar_Y = 40;
        bar_pos2_X = -100;
        bar_data0 = 5;
    }

    LoadCompressedSpriteSheetUsingHeap(&sStatusSummaryBarSpriteSheet);
    LoadSpriteSheet(&sStatusSummaryBallsSpriteSheet);
    LoadSpritePalette(&sStatusSummaryBarSpritePal);
    LoadSpritePalette(&sStatusSummaryBallsSpritePal);

    summaryBarSpriteId = CreateSprite(&sStatusSummaryBarSpriteTemplates[isOpponent], bar_X, bar_Y, 10);
    SetSubspriteTables(&gSprites[summaryBarSpriteId], sStatusSummaryBar_SubspriteTable);
    gSprites[summaryBarSpriteId].pos2.x = bar_pos2_X;
    gSprites[summaryBarSpriteId].data[0] = bar_data0;

    if (isOpponent)
    {
        gSprites[summaryBarSpriteId].pos1.x -= 96;
        gSprites[summaryBarSpriteId].oam.matrixNum = 8;
    }
    else
    {
        gSprites[summaryBarSpriteId].pos1.x += 96;
    }

    for (i = 0; i < PARTY_SIZE; i++)
    {
        ballIconSpritesIds[i] = CreateSpriteAtEnd(&sStatusSummaryBallsSpriteTemplates[isOpponent], bar_X, bar_Y - 4, 9);

        if (!isBattleStart)
            gSprites[ballIconSpritesIds[i]].callback = SpriteCB_StatusSummaryBallsOnSwitchout;

        if (!isOpponent)
        {
            gSprites[ballIconSpritesIds[i]].pos2.x = 0;
            gSprites[ballIconSpritesIds[i]].pos2.y = 0;
        }

        gSprites[ballIconSpritesIds[i]].data[0] = summaryBarSpriteId;

        if (!isOpponent)
        {
            gSprites[ballIconSpritesIds[i]].pos1.x += 10 * i + 24;
            gSprites[ballIconSpritesIds[i]].data[1] = i * 7 + 10;
            gSprites[ballIconSpritesIds[i]].pos2.x = 120;
        }
        else
        {
            gSprites[ballIconSpritesIds[i]].pos1.x -= 10 * (5 - i) + 24;
            gSprites[ballIconSpritesIds[i]].data[1] = (6 - i) * 7 + 10;
            gSprites[ballIconSpritesIds[i]].pos2.x = -120;
        }

        gSprites[ballIconSpritesIds[i]].data[2] = isOpponent;
    }

    if (GetBattlerSide(battlerId) == B_SIDE_PLAYER)
    {
        if (gBattleTypeFlags & BATTLE_TYPE_MULTI)
        {
            for (i = 0; i < PARTY_SIZE; i++)
            {
                if (partyInfo[i].hp == 0xFFFF) // empty slot or an egg
                {
                    gSprites[ballIconSpritesIds[i]].oam.tileNum += 1;
                    gSprites[ballIconSpritesIds[i]].data[7] = 1;
                }
                else if (partyInfo[i].hp == 0) // fainted mon
                {
                    gSprites[ballIconSpritesIds[i]].oam.tileNum += 3;
                }
                else if (partyInfo[i].status != 0) // mon with major status
                {
                    gSprites[ballIconSpritesIds[i]].oam.tileNum += 2;
                }
            }
        }
        else
        {
            for (i = 0, var = 5, j = 0; j < PARTY_SIZE; j++)
            {
                if (partyInfo[j].hp == 0xFFFF) // empty slot or an egg
                {
                    gSprites[ballIconSpritesIds[var]].oam.tileNum += 1;
                    gSprites[ballIconSpritesIds[var]].data[7] = 1;
                    var--;
                    continue;
                }
                else if (partyInfo[j].hp == 0) // fainted mon
                {
                    gSprites[ballIconSpritesIds[i]].oam.tileNum += 3;
                }
                else if (gBattleTypeFlags & BATTLE_TYPE_ARENA && gBattleStruct->arenaLostPlayerMons & gBitTable[j])
                {
                    gSprites[ballIconSpritesIds[i]].oam.tileNum += 3;
                }
                else if (partyInfo[j].status != 0) // mon with major status
                {
                    gSprites[ballIconSpritesIds[i]].oam.tileNum += 2;
                }
                i++;
            }
        }
    }
    else
    {
        if (gBattleTypeFlags & (BATTLE_TYPE_MULTI | BATTLE_TYPE_TWO_OPPONENTS))
        {
            for (var = 5, i = 0; i < PARTY_SIZE; i++)
            {
                if (partyInfo[i].hp == 0xFFFF) // empty slot or an egg
                {
                    gSprites[ballIconSpritesIds[var]].oam.tileNum += 1;
                    gSprites[ballIconSpritesIds[var]].data[7] = 1;
                }
                else if (partyInfo[i].hp == 0) // fainted mon
                {
                    gSprites[ballIconSpritesIds[var]].oam.tileNum += 3;
                }
                else if (partyInfo[i].status != 0) // mon with major status
                {
                    gSprites[ballIconSpritesIds[var]].oam.tileNum += 2;
                }
                var--;
            }
        }
        else
        {
            for (var = 0, i = 0, j = 0; j < PARTY_SIZE; j++)
            {
                if (partyInfo[j].hp == 0xFFFF) // empty slot or an egg
                {
                    gSprites[ballIconSpritesIds[i]].oam.tileNum += 1;
                    gSprites[ballIconSpritesIds[i]].data[7] = 1;
                    i++;
                    continue;
                }
                else if (partyInfo[j].hp == 0) // fainted mon
                {
                    gSprites[ballIconSpritesIds[5 - var]].oam.tileNum += 3;
                }
                else if (gBattleTypeFlags & BATTLE_TYPE_ARENA && gBattleStruct->arenaLostOpponentMons & gBitTable[j]) // hmm...?
                {
                    gSprites[ballIconSpritesIds[5 - var]].oam.tileNum += 3;
                }
                else if (partyInfo[j].status != 0) // mon with major status
                {
                    gSprites[ballIconSpritesIds[5 - var]].oam.tileNum += 2;
                }
                var++;
            }
        }
    }

    taskId = CreateTask(TaskDummy, 5);
    gTasks[taskId].tBattler = battlerId;
    gTasks[taskId].tSummaryBarSpriteId = summaryBarSpriteId;

    for (i = 0; i < PARTY_SIZE; i++)
        gTasks[taskId].tBallIconSpriteId(i) = ballIconSpritesIds[i];

    gTasks[taskId].tIsBattleStart = isBattleStart;

    if (isBattleStart)
    {
        gBattleSpritesDataPtr->animationData->field_9_x1C++;
    }

    PlaySE12WithPanning(SE_TB_START, 0);
    return taskId;
}

void Task_HidePartyStatusSummary(u8 taskId)
{
    u8 ballIconSpriteIds[PARTY_SIZE];
    bool8 isBattleStart;
    u8 summaryBarSpriteId;
    u8 battlerId;
    s32 i;

    isBattleStart = gTasks[taskId].tIsBattleStart;
    summaryBarSpriteId = gTasks[taskId].tSummaryBarSpriteId;
    battlerId = gTasks[taskId].tBattler;

    for (i = 0; i < PARTY_SIZE; i++)
        ballIconSpriteIds[i] = gTasks[taskId].tBallIconSpriteId(i);

    SetGpuReg(REG_OFFSET_BLDCNT, BLDCNT_TGT2_ALL | BLDCNT_EFFECT_BLEND);
    SetGpuReg(REG_OFFSET_BLDALPHA, BLDALPHA_BLEND(16, 0));

    gTasks[taskId].tData15 = 16;

    for (i = 0; i < PARTY_SIZE; i++)
        gSprites[ballIconSpriteIds[i]].oam.objMode = 1;

    gSprites[summaryBarSpriteId].oam.objMode = 1;

    if (isBattleStart)
    {
        for (i = 0; i < PARTY_SIZE; i++)
        {
            if (GetBattlerSide(battlerId) != B_SIDE_PLAYER)
            {
                gSprites[ballIconSpriteIds[5 - i]].data[1] = 7 * i;
                gSprites[ballIconSpriteIds[5 - i]].data[3] = 0;
                gSprites[ballIconSpriteIds[5 - i]].data[4] = 0;
                gSprites[ballIconSpriteIds[5 - i]].callback = sub_8074158;
            }
            else
            {
                gSprites[ballIconSpriteIds[i]].data[1] = 7 * i;
                gSprites[ballIconSpriteIds[i]].data[3] = 0;
                gSprites[ballIconSpriteIds[i]].data[4] = 0;
                gSprites[ballIconSpriteIds[i]].callback = sub_8074158;
            }
        }
        gSprites[summaryBarSpriteId].data[0] /= 2;
        gSprites[summaryBarSpriteId].data[1] = 0;
        gSprites[summaryBarSpriteId].callback = sub_8074090;
        SetSubspriteTables(&gSprites[summaryBarSpriteId], sUnknown_0832C2CC);
        gTasks[taskId].func = sub_8073E08;
    }
    else
    {
        gTasks[taskId].func = sub_8073F98;
    }
}

static void sub_8073E08(u8 taskId)
{
    if ((gTasks[taskId].data[11]++ % 2) == 0)
    {
        if (--gTasks[taskId].tData15 < 0)
            return;

        SetGpuReg(REG_OFFSET_BLDALPHA, BLDALPHA_BLEND(gTasks[taskId].data[15], 16 - gTasks[taskId].data[15]));
    }
    if (gTasks[taskId].tData15 == 0)
        gTasks[taskId].func = sub_8073E64;
}

static void sub_8073E64(u8 taskId)
{
    u8 ballIconSpriteIds[PARTY_SIZE];
    s32 i;

    u8 battlerId = gTasks[taskId].tBattler;
    if (--gTasks[taskId].tData15 == -1)
    {
        u8 summaryBarSpriteId = gTasks[taskId].tSummaryBarSpriteId;

        for (i = 0; i < PARTY_SIZE; i++)
            ballIconSpriteIds[i] = gTasks[taskId].tBallIconSpriteId(i);

        gBattleSpritesDataPtr->animationData->field_9_x1C--;
        if (gBattleSpritesDataPtr->animationData->field_9_x1C == 0)
        {
            DestroySpriteAndFreeResources(&gSprites[summaryBarSpriteId]);
            DestroySpriteAndFreeResources(&gSprites[ballIconSpriteIds[0]]);
        }
        else
        {
            FreeSpriteOamMatrix(&gSprites[summaryBarSpriteId]);
            DestroySprite(&gSprites[summaryBarSpriteId]);
            FreeSpriteOamMatrix(&gSprites[ballIconSpriteIds[0]]);
            DestroySprite(&gSprites[ballIconSpriteIds[0]]);
        }

        for (i = 1; i < PARTY_SIZE; i++)
            DestroySprite(&gSprites[ballIconSpriteIds[i]]);
    }
    else if (gTasks[taskId].tData15 == -3)
    {
        gBattleSpritesDataPtr->healthBoxesData[battlerId].partyStatusSummaryShown = 0;
        SetGpuReg(REG_OFFSET_BLDCNT, 0);
        SetGpuReg(REG_OFFSET_BLDALPHA, 0);
        DestroyTask(taskId);
    }
}

static void sub_8073F98(u8 taskId)
{
    u8 ballIconSpriteIds[PARTY_SIZE];
    s32 i;
    u8 battlerId = gTasks[taskId].tBattler;

    if (--gTasks[taskId].tData15 >= 0)
    {
        SetGpuReg(REG_OFFSET_BLDALPHA, BLDALPHA_BLEND(gTasks[taskId].data[15], 16 - gTasks[taskId].data[15]));
    }
    else if (gTasks[taskId].tData15 == -1)
    {
        u8 summaryBarSpriteId = gTasks[taskId].tSummaryBarSpriteId;

        for (i = 0; i < PARTY_SIZE; i++)
            ballIconSpriteIds[i] = gTasks[taskId].tBallIconSpriteId(i);

        DestroySpriteAndFreeResources(&gSprites[summaryBarSpriteId]);
        DestroySpriteAndFreeResources(&gSprites[ballIconSpriteIds[0]]);

        for (i = 1; i < PARTY_SIZE; i++)
            DestroySprite(&gSprites[ballIconSpriteIds[i]]);
    }
    else if (gTasks[taskId].tData15 == -3)
    {
        gBattleSpritesDataPtr->healthBoxesData[battlerId].partyStatusSummaryShown = 0;
        SetGpuReg(REG_OFFSET_BLDCNT, 0);
        SetGpuReg(REG_OFFSET_BLDALPHA, 0);
        DestroyTask(taskId);
    }
}

#undef tBattler
#undef tSummaryBarSpriteId
#undef tBallIconSpriteId
#undef tIsBattleStart
#undef tData15

static void SpriteCB_StatusSummaryBar(struct Sprite *sprite)
{
    if (sprite->pos2.x != 0)
        sprite->pos2.x += sprite->data[0];
}

static void sub_8074090(struct Sprite *sprite)
{
    sprite->data[1] += 32;
    if (sprite->data[0] > 0)
        sprite->pos2.x += sprite->data[1] >> 4;
    else
        sprite->pos2.x -= sprite->data[1] >> 4;
    sprite->data[1] &= 0xF;
}

static void SpriteCB_StatusSummaryBallsOnBattleStart(struct Sprite *sprite)
{
    u8 var1;
    u16 var2;
    s8 pan;

    if (sprite->data[1] > 0)
    {
        sprite->data[1]--;
        return;
    }

    var1 = sprite->data[2];
    var2 = sprite->data[3];
    var2 += 56;
    sprite->data[3] = var2 & 0xFFF0;

    if (var1 != 0)
    {
        sprite->pos2.x += var2 >> 4;
        if (sprite->pos2.x > 0)
            sprite->pos2.x = 0;
    }
    else
    {
        sprite->pos2.x -= var2 >> 4;
        if (sprite->pos2.x < 0)
            sprite->pos2.x = 0;
    }

    if (sprite->pos2.x == 0)
    {
        pan = SOUND_PAN_TARGET;
        if (var1 != 0)
            pan = SOUND_PAN_ATTACKER;

        if (sprite->data[7] != 0)
            PlaySE2WithPanning(SE_TB_KARA, pan);
        else
            PlaySE1WithPanning(SE_TB_KON, pan);

        sprite->callback = SpriteCallbackDummy;
    }
}

static void sub_8074158(struct Sprite *sprite)
{
    u8 var1;
    u16 var2;

    if (sprite->data[1] > 0)
    {
        sprite->data[1]--;
        return;
    }
    var1 = sprite->data[2];
    var2 = sprite->data[3];
    var2 += 56;
    sprite->data[3] = var2 & 0xFFF0;
    if (var1 != 0)
        sprite->pos2.x += var2 >> 4;
    else
        sprite->pos2.x -= var2 >> 4;
    if (sprite->pos2.x + sprite->pos1.x > 248
     || sprite->pos2.x + sprite->pos1.x < -8)
    {
        sprite->invisible = TRUE;
        sprite->callback = SpriteCallbackDummy;
    }
}

static void SpriteCB_StatusSummaryBallsOnSwitchout(struct Sprite *sprite)
{
    u8 barSpriteId = sprite->data[0];

    sprite->pos2.x = gSprites[barSpriteId].pos2.x;
    sprite->pos2.y = gSprites[barSpriteId].pos2.y;
}

static void UpdateNickInHealthbox(u8 healthboxSpriteId, struct Pokemon *mon)
{
    u8 nickname[POKEMON_NAME_LENGTH + 1];
    void *ptr;
    const u8 *genderTxt;
    u32 windowId, spriteTileNum;
    u8 *windowTileData;
    u16 species;
    u8 gender;

    StringCopy(gDisplayedStringBattle, gText_HighlightDarkGrey);
    GetMonData(mon, MON_DATA_NICKNAME, nickname);
    StringGetEnd10(nickname);
    ptr = StringAppend(gDisplayedStringBattle, nickname);

    gender = GetMonGender(mon);
    species = GetMonData(mon, MON_DATA_SPECIES);

    if ((species == SPECIES_NIDORAN_F || species == SPECIES_NIDORAN_M) && StringCompare(nickname, gSpeciesNames[species]) == 0)
        gender = 100;

    // AddTextPrinterAndCreateWindowOnHealthbox's arguments are the same in all 3 cases.
    // It's possible they may have been different in early development phases.
    switch (gender)
    {
    default:
        StringCopy(ptr, gText_DynColor2);
        windowTileData = AddTextPrinterAndCreateWindowOnHealthbox(gDisplayedStringBattle, 0, 3, 2, &windowId);
        break;
    case MON_MALE:
        StringCopy(ptr, gText_DynColor2Male);
        windowTileData = AddTextPrinterAndCreateWindowOnHealthbox(gDisplayedStringBattle, 0, 3, 2, &windowId);
        break;
    case MON_FEMALE:
        StringCopy(ptr, gText_DynColor1Female);
        windowTileData = AddTextPrinterAndCreateWindowOnHealthbox(gDisplayedStringBattle, 0, 3, 2, &windowId);
        break;
    }

    spriteTileNum = gSprites[healthboxSpriteId].oam.tileNum * TILE_SIZE_4BPP;

    if (GetBattlerSide(gSprites[healthboxSpriteId].data[6]) == B_SIDE_PLAYER)
    {
        TextIntoHealthboxObject((void*)(VRAM + 0x10040 + spriteTileNum), windowTileData, 6);
        ptr = (void*)(OBJ_VRAM0);
        if (!IsDoubleBattle())
            ptr += spriteTileNum + 0x800;
        else
            ptr += spriteTileNum + 0x400;
        TextIntoHealthboxObject(ptr, windowTileData + 0xC0, 1);
    }
    else
    {
        TextIntoHealthboxObject((void*)(VRAM + 0x10020 + spriteTileNum), windowTileData, 7);
    }

    RemoveWindowOnHealthbox(windowId);
}

static void TryAddPokeballIconToHealthbox(u8 healthboxSpriteId, bool8 noStatus)
{
    u8 battlerId, healthBarSpriteId;

    if (gBattleTypeFlags & BATTLE_TYPE_WALLY_TUTORIAL)
        return;
    if (gBattleTypeFlags & BATTLE_TYPE_TRAINER)
        return;

    battlerId = gSprites[healthboxSpriteId].hMain_Battler;
    if (GetBattlerSide(battlerId) == B_SIDE_PLAYER)
        return;
    if (!GetSetPokedexFlag(SpeciesToNationalPokedexNum(GetMonData(&gEnemyParty[gBattlerPartyIndexes[battlerId]], MON_DATA_SPECIES)), FLAG_GET_CAUGHT))
        return;

    healthBarSpriteId = gSprites[healthboxSpriteId].hMain_HealthBarSpriteId;

    if (noStatus)
        CpuCopy32(GetHealthboxElementGfxPtr(HEALTHBOX_GFX_70), (void*)(OBJ_VRAM0 + (gSprites[healthBarSpriteId].oam.tileNum + 8) * TILE_SIZE_4BPP), 32);
    else
        CpuFill32(0, (void*)(OBJ_VRAM0 + (gSprites[healthBarSpriteId].oam.tileNum + 8) * TILE_SIZE_4BPP), 32);
}

static void UpdateStatusIconInHealthbox(u8 healthboxSpriteId)
{
    s32 i;
    u8 battlerId, healthBarSpriteId;
    u32 status, pltAdder;
    const u8 *statusGfxPtr;
    s16 tileNumAdder;
    u8 statusPalId;

    battlerId = gSprites[healthboxSpriteId].hMain_Battler;
    healthBarSpriteId = gSprites[healthboxSpriteId].hMain_HealthBarSpriteId;
    if (GetBattlerSide(battlerId) == B_SIDE_PLAYER)
    {
        status = GetMonData(&gPlayerParty[gBattlerPartyIndexes[battlerId]], MON_DATA_STATUS);
        if (!IsDoubleBattle())
            tileNumAdder = 0x1A;
        else
            tileNumAdder = 0x12;
    }
    else
    {
        status = GetMonData(&gEnemyParty[gBattlerPartyIndexes[battlerId]], MON_DATA_STATUS);
        tileNumAdder = 0x11;
    }

    if (status & STATUS1_SLEEP)
    {
        statusGfxPtr = GetHealthboxElementGfxPtr(GetStatusIconForBattlerId(HEALTHBOX_GFX_STATUS_SLP_BATTLER0, battlerId));
        statusPalId = PAL_STATUS_SLP;
    }
    else if (status & STATUS1_PSN_ANY)
    {
        statusGfxPtr = GetHealthboxElementGfxPtr(GetStatusIconForBattlerId(HEALTHBOX_GFX_STATUS_PSN_BATTLER0, battlerId));
        statusPalId = PAL_STATUS_PSN;
    }
    else if (status & STATUS1_BURN)
    {
        statusGfxPtr = GetHealthboxElementGfxPtr(GetStatusIconForBattlerId(HEALTHBOX_GFX_STATUS_BRN_BATTLER0, battlerId));
        statusPalId = PAL_STATUS_BRN;
    }
    else if (status & STATUS1_FREEZE)
    {
        statusGfxPtr = GetHealthboxElementGfxPtr(GetStatusIconForBattlerId(HEALTHBOX_GFX_STATUS_FRZ_BATTLER0, battlerId));
        statusPalId = PAL_STATUS_FRZ;
    }
    else if (status & STATUS1_PARALYSIS)
    {
        statusGfxPtr = GetHealthboxElementGfxPtr(GetStatusIconForBattlerId(HEALTHBOX_GFX_STATUS_PRZ_BATTLER0, battlerId));
        statusPalId = PAL_STATUS_PAR;
    }
    else
    {
        statusGfxPtr = GetHealthboxElementGfxPtr(HEALTHBOX_GFX_39);

        for (i = 0; i < 3; i++)
            CpuCopy32(statusGfxPtr, (void*)(OBJ_VRAM0 + (gSprites[healthboxSpriteId].oam.tileNum + tileNumAdder + i) * TILE_SIZE_4BPP), 32);

        if (!gBattleSpritesDataPtr->battlerData[battlerId].hpNumbersNoBars)
            CpuCopy32(GetHealthboxElementGfxPtr(HEALTHBOX_GFX_1), (void *)(OBJ_VRAM0 + gSprites[healthBarSpriteId].oam.tileNum * TILE_SIZE_4BPP), 64);

        TryAddPokeballIconToHealthbox(healthboxSpriteId, TRUE);
        return;
    }

    pltAdder = gSprites[healthboxSpriteId].oam.paletteNum * 16;
    pltAdder += battlerId + 12;

    FillPalette(sStatusIconColors[statusPalId], pltAdder + 0x100, 2);
    CpuCopy16(gPlttBufferUnfaded + 0x100 + pltAdder, (void*)(OBJ_PLTT + pltAdder * 2), 2);
    CpuCopy32(statusGfxPtr, (void*)(OBJ_VRAM0 + (gSprites[healthboxSpriteId].oam.tileNum + tileNumAdder) * TILE_SIZE_4BPP), 96);
    if (IsDoubleBattle() == TRUE || GetBattlerSide(battlerId) == B_SIDE_OPPONENT)
    {
        if (!gBattleSpritesDataPtr->battlerData[battlerId].hpNumbersNoBars)
        {
            CpuCopy32(GetHealthboxElementGfxPtr(HEALTHBOX_GFX_0), (void*)(OBJ_VRAM0 + gSprites[healthBarSpriteId].oam.tileNum * TILE_SIZE_4BPP), 32);
            CpuCopy32(GetHealthboxElementGfxPtr(HEALTHBOX_GFX_65), (void*)(OBJ_VRAM0 + (gSprites[healthBarSpriteId].oam.tileNum + 1) * TILE_SIZE_4BPP), 32);
        }
    }
    TryAddPokeballIconToHealthbox(healthboxSpriteId, FALSE);
}

static u8 GetStatusIconForBattlerId(u8 statusElementId, u8 battlerId)
{
    u8 ret = statusElementId;

    switch (statusElementId)
    {
    case HEALTHBOX_GFX_STATUS_PSN_BATTLER0:
        if (battlerId == 0)
            ret = HEALTHBOX_GFX_STATUS_PSN_BATTLER0;
        else if (battlerId == 1)
            ret = HEALTHBOX_GFX_STATUS_PSN_BATTLER1;
        else if (battlerId == 2)
            ret = HEALTHBOX_GFX_STATUS_PSN_BATTLER2;
        else
            ret = HEALTHBOX_GFX_STATUS_PSN_BATTLER3;
        break;
    case HEALTHBOX_GFX_STATUS_PRZ_BATTLER0:
        if (battlerId == 0)
            ret = HEALTHBOX_GFX_STATUS_PRZ_BATTLER0;
        else if (battlerId == 1)
            ret = HEALTHBOX_GFX_STATUS_PRZ_BATTLER1;
        else if (battlerId == 2)
            ret = HEALTHBOX_GFX_STATUS_PRZ_BATTLER2;
        else
            ret = HEALTHBOX_GFX_STATUS_PRZ_BATTLER3;
        break;
    case HEALTHBOX_GFX_STATUS_SLP_BATTLER0:
        if (battlerId == 0)
            ret = HEALTHBOX_GFX_STATUS_SLP_BATTLER0;
        else if (battlerId == 1)
            ret = HEALTHBOX_GFX_STATUS_SLP_BATTLER1;
        else if (battlerId == 2)
            ret = HEALTHBOX_GFX_STATUS_SLP_BATTLER2;
        else
            ret = HEALTHBOX_GFX_STATUS_SLP_BATTLER3;
        break;
    case HEALTHBOX_GFX_STATUS_FRZ_BATTLER0:
        if (battlerId == 0)
            ret = HEALTHBOX_GFX_STATUS_FRZ_BATTLER0;
        else if (battlerId == 1)
            ret = HEALTHBOX_GFX_STATUS_FRZ_BATTLER1;
        else if (battlerId == 2)
            ret = HEALTHBOX_GFX_STATUS_FRZ_BATTLER2;
        else
            ret = HEALTHBOX_GFX_STATUS_FRZ_BATTLER3;
        break;
    case HEALTHBOX_GFX_STATUS_BRN_BATTLER0:
        if (battlerId == 0)
            ret = HEALTHBOX_GFX_STATUS_BRN_BATTLER0;
        else if (battlerId == 1)
            ret = HEALTHBOX_GFX_STATUS_BRN_BATTLER1;
        else if (battlerId == 2)
            ret = HEALTHBOX_GFX_STATUS_BRN_BATTLER2;
        else
            ret = HEALTHBOX_GFX_STATUS_BRN_BATTLER3;
        break;
    }
    return ret;
}

static void UpdateSafariBallsTextOnHealthbox(u8 healthboxSpriteId)
{
    u32 windowId, spriteTileNum;
    u8 *windowTileData;

    windowTileData = AddTextPrinterAndCreateWindowOnHealthbox(gText_SafariBalls, 0, 3, 2, &windowId);
    spriteTileNum = gSprites[healthboxSpriteId].oam.tileNum * TILE_SIZE_4BPP;
    TextIntoHealthboxObject((void*)(OBJ_VRAM0 + 0x40) + spriteTileNum, windowTileData, 6);
    TextIntoHealthboxObject((void*)(OBJ_VRAM0 + 0x800) + spriteTileNum, windowTileData + 0xC0, 2);
    RemoveWindowOnHealthbox(windowId);
}

static void UpdateLeftNoOfBallsTextOnHealthbox(u8 healthboxSpriteId)
{
    u8 text[16];
    u8 *txtPtr;
    u32 windowId, spriteTileNum;
    u8 *windowTileData;

    txtPtr = StringCopy(text, gText_SafariBallLeft);
    ConvertIntToDecimalStringN(txtPtr, gNumSafariBalls, STR_CONV_MODE_LEFT_ALIGN, 2);

    windowTileData = AddTextPrinterAndCreateWindowOnHealthbox(text, GetStringRightAlignXOffset(0, text, 0x2F), 3, 2, &windowId);
    spriteTileNum = gSprites[healthboxSpriteId].oam.tileNum * TILE_SIZE_4BPP;
    SafariTextIntoHealthboxObject((void*)(OBJ_VRAM0 + 0x2C0) + spriteTileNum, windowTileData, 2);
    SafariTextIntoHealthboxObject((void*)(OBJ_VRAM0 + 0xA00) + spriteTileNum, windowTileData + 0x40, 4);
    RemoveWindowOnHealthbox(windowId);
}

void UpdateHealthboxAttribute(u8 healthboxSpriteId, struct Pokemon *mon, u8 elementId)
{
    s32 maxHp, currHp;
    u8 battlerId = gSprites[healthboxSpriteId].hMain_Battler;

    if (GetBattlerSide(gSprites[healthboxSpriteId].hMain_Battler) == B_SIDE_PLAYER)
    {
        u8 isDoubles;

        if (elementId == HEALTHBOX_LEVEL || elementId == HEALTHBOX_ALL)
            UpdateLvlInHealthbox(healthboxSpriteId, GetMonData(mon, MON_DATA_LEVEL));
        if (elementId == HEALTHBOX_CURRENT_HP || elementId == HEALTHBOX_ALL)
            UpdateHpTextInHealthbox(healthboxSpriteId, GetMonData(mon, MON_DATA_HP), HP_CURRENT);
        if (elementId == HEALTHBOX_MAX_HP || elementId == HEALTHBOX_ALL)
            UpdateHpTextInHealthbox(healthboxSpriteId, GetMonData(mon, MON_DATA_MAX_HP), HP_MAX);
        if (elementId == HEALTHBOX_HEALTH_BAR || elementId == HEALTHBOX_ALL)
        {
            LoadBattleBarGfx(0);
            maxHp = GetMonData(mon, MON_DATA_MAX_HP);
            currHp = GetMonData(mon, MON_DATA_HP);
            SetBattleBarStruct(battlerId, healthboxSpriteId, maxHp, currHp, 0);
            MoveBattleBar(battlerId, healthboxSpriteId, HEALTH_BAR, 0);
        }
        isDoubles = IsDoubleBattle();
        if (!isDoubles && (elementId == HEALTHBOX_EXP_BAR || elementId == HEALTHBOX_ALL))
        {
            u16 species;
            u32 exp, currLevelExp;
            s32 currExpBarValue, maxExpBarValue;
            u8 level;

            LoadBattleBarGfx(3);
            species = GetMonData(mon, MON_DATA_SPECIES);
            level = GetMonData(mon, MON_DATA_LEVEL);
            exp = GetMonData(mon, MON_DATA_EXP);
            currLevelExp = gExperienceTables[gBaseStats[species].growthRate][level];
            currExpBarValue = exp - currLevelExp;
            maxExpBarValue = gExperienceTables[gBaseStats[species].growthRate][level + 1] - currLevelExp;
            SetBattleBarStruct(battlerId, healthboxSpriteId, maxExpBarValue, currExpBarValue, isDoubles);
            MoveBattleBar(battlerId, healthboxSpriteId, EXP_BAR, 0);
        }
        if (elementId == HEALTHBOX_NICK || elementId == HEALTHBOX_ALL)
            UpdateNickInHealthbox(healthboxSpriteId, mon);
        if (elementId == HEALTHBOX_STATUS_ICON || elementId == HEALTHBOX_ALL)
            UpdateStatusIconInHealthbox(healthboxSpriteId);
        if (elementId == HEALTHBOX_SAFARI_ALL_TEXT)
            UpdateSafariBallsTextOnHealthbox(healthboxSpriteId);
        if (elementId == HEALTHBOX_SAFARI_ALL_TEXT || elementId == HEALTHBOX_SAFARI_BALLS_TEXT)
            UpdateLeftNoOfBallsTextOnHealthbox(healthboxSpriteId);
    }
    else
    {
        if (elementId == HEALTHBOX_LEVEL || elementId == HEALTHBOX_ALL)
            UpdateLvlInHealthbox(healthboxSpriteId, GetMonData(mon, MON_DATA_LEVEL));
        if (gBattleSpritesDataPtr->battlerData[battlerId].hpNumbersNoBars && (elementId == HEALTHBOX_CURRENT_HP || elementId == HEALTHBOX_ALL))
            UpdateHpTextInHealthbox(healthboxSpriteId, GetMonData(mon, MON_DATA_HP), HP_CURRENT);
        if (gBattleSpritesDataPtr->battlerData[battlerId].hpNumbersNoBars && (elementId == HEALTHBOX_MAX_HP || elementId == HEALTHBOX_ALL))
            UpdateHpTextInHealthbox(healthboxSpriteId, GetMonData(mon, MON_DATA_MAX_HP), HP_MAX);
        if (elementId == HEALTHBOX_HEALTH_BAR || elementId == HEALTHBOX_ALL)
        {
            LoadBattleBarGfx(0);
            maxHp = GetMonData(mon, MON_DATA_MAX_HP);
            currHp = GetMonData(mon, MON_DATA_HP);
            SetBattleBarStruct(battlerId, healthboxSpriteId, maxHp, currHp, 0);
            MoveBattleBar(battlerId, healthboxSpriteId, HEALTH_BAR, 0);
        }
        if (elementId == HEALTHBOX_NICK || elementId == HEALTHBOX_ALL)
            UpdateNickInHealthbox(healthboxSpriteId, mon);
        if (elementId == HEALTHBOX_STATUS_ICON || elementId == HEALTHBOX_ALL)
            UpdateStatusIconInHealthbox(healthboxSpriteId);
    }
}

#define B_EXPBAR_PIXELS 64
#define B_HEALTHBAR_PIXELS 48

s32 MoveBattleBar(u8 battlerId, u8 healthboxSpriteId, u8 whichBar, u8 unused)
{
    s32 currentBarValue;

    if (whichBar == HEALTH_BAR) // health bar
    {
        currentBarValue = CalcNewBarValue(gBattleSpritesDataPtr->battleBars[battlerId].maxValue,
                    gBattleSpritesDataPtr->battleBars[battlerId].oldValue,
                    gBattleSpritesDataPtr->battleBars[battlerId].receivedValue,
                    &gBattleSpritesDataPtr->battleBars[battlerId].currValue,
                    B_HEALTHBAR_PIXELS / 8, 1);
    }
    else // exp bar
    {
        u16 expFraction = GetScaledExpFraction(gBattleSpritesDataPtr->battleBars[battlerId].oldValue,
                    gBattleSpritesDataPtr->battleBars[battlerId].receivedValue,
                    gBattleSpritesDataPtr->battleBars[battlerId].maxValue, 8);
        if (expFraction == 0)
            expFraction = 1;
        expFraction = abs(gBattleSpritesDataPtr->battleBars[battlerId].receivedValue / expFraction);

        currentBarValue = CalcNewBarValue(gBattleSpritesDataPtr->battleBars[battlerId].maxValue,
                    gBattleSpritesDataPtr->battleBars[battlerId].oldValue,
                    gBattleSpritesDataPtr->battleBars[battlerId].receivedValue,
                    &gBattleSpritesDataPtr->battleBars[battlerId].currValue,
                    B_EXPBAR_PIXELS / 8, expFraction);
    }

    if (whichBar == EXP_BAR || (whichBar == HEALTH_BAR && !gBattleSpritesDataPtr->battlerData[battlerId].hpNumbersNoBars))
        MoveBattleBarGraphically(battlerId, whichBar);

    if (currentBarValue == -1)
        gBattleSpritesDataPtr->battleBars[battlerId].currValue = 0;

    return currentBarValue;
}

static void MoveBattleBarGraphically(u8 battlerId, u8 whichBar)
{
    u8 array[8];
    u8 filledPixelsCount, level;
    u8 barElementId;
    u8 i;

    switch (whichBar)
    {
    case HEALTH_BAR:
        filledPixelsCount = CalcBarFilledPixels(gBattleSpritesDataPtr->battleBars[battlerId].maxValue,
                            gBattleSpritesDataPtr->battleBars[battlerId].oldValue,
                            gBattleSpritesDataPtr->battleBars[battlerId].receivedValue,
                            &gBattleSpritesDataPtr->battleBars[battlerId].currValue,
                            array, B_HEALTHBAR_PIXELS / 8);

        if (filledPixelsCount > (B_HEALTHBAR_PIXELS * 50 / 100)) // more than 50 % hp
            barElementId = HEALTHBOX_GFX_HP_BAR_GREEN;
        else if (filledPixelsCount > (B_HEALTHBAR_PIXELS * 20 / 100)) // more than 20% hp
            barElementId = HEALTHBOX_GFX_HP_BAR_YELLOW;
        else
            barElementId = HEALTHBOX_GFX_HP_BAR_RED; // 20 % or less

        for (i = 0; i < 6; i++)
        {
            u8 healthbarSpriteId = gSprites[gBattleSpritesDataPtr->battleBars[battlerId].healthboxSpriteId].hMain_HealthBarSpriteId;
            if (i < 2)
                CpuCopy32(GetHealthboxElementGfxPtr(barElementId) + array[i] * 32,
                          (void*)(OBJ_VRAM0 + (gSprites[healthbarSpriteId].oam.tileNum + 2 + i) * TILE_SIZE_4BPP), 32);
            else
                CpuCopy32(GetHealthboxElementGfxPtr(barElementId) + array[i] * 32,
                          (void*)(OBJ_VRAM0 + 64 + (i + gSprites[healthbarSpriteId].oam.tileNum) * TILE_SIZE_4BPP), 32);
        }
        break;
    case EXP_BAR:
        CalcBarFilledPixels(gBattleSpritesDataPtr->battleBars[battlerId].maxValue,
                    gBattleSpritesDataPtr->battleBars[battlerId].oldValue,
                    gBattleSpritesDataPtr->battleBars[battlerId].receivedValue,
                    &gBattleSpritesDataPtr->battleBars[battlerId].currValue,
                    array, B_EXPBAR_PIXELS / 8);
        level = GetMonData(&gPlayerParty[gBattlerPartyIndexes[battlerId]], MON_DATA_LEVEL);
        if (level == MAX_LEVEL)
        {
            for (i = 0; i < 8; i++)
                array[i] = 0;
        }
        for (i = 0; i < 8; i++)
        {
            if (i < 4)
                CpuCopy32(GetHealthboxElementGfxPtr(HEALTHBOX_GFX_12) + array[i] * 32,
                          (void*)(OBJ_VRAM0 + (gSprites[gBattleSpritesDataPtr->battleBars[battlerId].healthboxSpriteId].oam.tileNum + 0x24 + i) * TILE_SIZE_4BPP), 32);
            else
                CpuCopy32(GetHealthboxElementGfxPtr(HEALTHBOX_GFX_12) + array[i] * 32,
                          (void*)(OBJ_VRAM0 + 0xB80 + (i + gSprites[gBattleSpritesDataPtr->battleBars[battlerId].healthboxSpriteId].oam.tileNum) * TILE_SIZE_4BPP), 32);
        }
        break;
    }
}

static s32 CalcNewBarValue(s32 maxValue, s32 oldValue, s32 receivedValue, s32 *currValue, u8 scale, u16 toAdd)
{
    s32 ret, newValue;
    scale *= 8;

    if (*currValue == -32768) // first function call
    {
        if (maxValue < scale)
            *currValue = Q_24_8(oldValue);
        else
            *currValue = oldValue;
    }

    newValue = oldValue - receivedValue;
    if (newValue < 0)
        newValue = 0;
    else if (newValue > maxValue)
        newValue = maxValue;

    if (maxValue < scale)
    {
        if (newValue == Q_24_8_TO_INT(*currValue) && (*currValue & 0xFF) == 0)
            return -1;
    }
    else
    {
        if (newValue == *currValue) // we're done, the bar's value has been updated
            return -1;
    }

    if (maxValue < scale) // handle cases of max var having less pixels than the whole bar
    {
        s32 toAdd = Q_24_8(maxValue) / scale;

        if (receivedValue < 0) // fill bar right
        {
            *currValue += toAdd;
            ret = Q_24_8_TO_INT(*currValue);
            if (ret >= newValue)
            {
                *currValue = Q_24_8(newValue);
                ret = newValue;
            }
        }
        else // move bar left
        {
            *currValue -= toAdd;
            ret = Q_24_8_TO_INT(*currValue);
            // try round up
            if ((*currValue & 0xFF) > 0)
                ret++;
            if (ret <= newValue)
            {
                *currValue = Q_24_8(newValue);
                ret = newValue;
            }
        }
    }
    else
    {
        if (receivedValue < 0) // fill bar right
        {
            *currValue += toAdd;
            if (*currValue > newValue)
                *currValue = newValue;
            ret = *currValue;
        }
        else // move bar left
        {
            *currValue -= toAdd;
            if (*currValue < newValue)
                *currValue = newValue;
            ret = *currValue;
        }
    }

    return ret;
}

static u8 CalcBarFilledPixels(s32 maxValue, s32 oldValue, s32 receivedValue, s32 *currValue, u8 *arg4, u8 scale)
{
    u8 pixels, filledPixels, totalPixels;
    u8 i;

    s32 newValue = oldValue - receivedValue;
    if (newValue < 0)
        newValue = 0;
    else if (newValue > maxValue)
        newValue = maxValue;

    totalPixels = scale * 8;

    for (i = 0; i < scale; i++)
        arg4[i] = 0;

    if (maxValue < totalPixels)
        pixels = (*currValue * totalPixels / maxValue) >> 8;
    else
        pixels = *currValue * totalPixels / maxValue;

    filledPixels = pixels;

    if (filledPixels == 0 && newValue > 0)
    {
        arg4[0] = 1;
        filledPixels = 1;
    }
    else
    {
        for (i = 0; i < scale; i++)
        {
            if (pixels >= 8)
            {
                arg4[i] = 8;
            }
            else
            {
                arg4[i] = pixels;
                break;
            }
            pixels -= 8;
        }
    }

    return filledPixels;
}

static u8 GetScaledExpFraction(s32 oldValue, s32 receivedValue, s32 maxValue, u8 scale)
{
    s32 newVal, result;
    s8 oldToMax, newToMax;

    scale *= 8;
    newVal = oldValue - receivedValue;

    if (newVal < 0)
        newVal = 0;
    else if (newVal > maxValue)
        newVal = maxValue;

    oldToMax = oldValue * scale / maxValue;
    newToMax = newVal * scale / maxValue;
    result = oldToMax - newToMax;

    return abs(result);
}

u8 GetScaledHPFraction(s16 hp, s16 maxhp, u8 scale)
{
    u8 result = hp * scale / maxhp;

    if (result == 0 && hp > 0)
        return 1;

    return result;
}

u8 GetHPBarLevel(s16 hp, s16 maxhp)
{
    u8 result;

    if (hp == maxhp)
    {
        result = HP_BAR_FULL;
    }
    else
    {
        u8 fraction = GetScaledHPFraction(hp, maxhp, B_HEALTHBAR_PIXELS);
        if (fraction > (B_HEALTHBAR_PIXELS * 50 / 100)) // more than 50 % hp
            result = HP_BAR_GREEN;
        else if (fraction > (B_HEALTHBAR_PIXELS * 20 / 100)) // more than 20% hp
            result = HP_BAR_YELLOW;
        else if (fraction > 0)
            result = HP_BAR_RED;
        else
            result = HP_BAR_EMPTY;
    }

    return result;
}

static u8* AddTextPrinterAndCreateWindowOnHealthbox(const u8 *str, u32 x, u32 y, u32 bgColor, u32 *windowId)
{
    u16 winId;
    u8 color[3];
    struct WindowTemplate winTemplate = sHealthboxWindowTemplate;

    winId = AddWindow(&winTemplate);
    FillWindowPixelBuffer(winId, PIXEL_FILL(bgColor));

    color[0] = bgColor;
    color[1] = 1;
    color[2] = 3;

    AddTextPrinterParameterized4(winId, 0, x, y, 0, 0, color, -1, str);

    *windowId = winId;
    return (u8*)(GetWindowAttribute(winId, WINDOW_TILE_DATA));
}

static void RemoveWindowOnHealthbox(u32 windowId)
{
    RemoveWindow(windowId);
}

static void FillHealthboxObject(void *dest, u32 arg1, u32 arg2)
{
    CpuFill32(0x11111111 * arg1, dest, arg2 * TILE_SIZE_4BPP);
}

static void HpTextIntoHealthboxObject(void *dest, u8 *windowTileData, u32 windowWidth)
{
    CpuCopy32(windowTileData + 256, dest, windowWidth * TILE_SIZE_4BPP);
}

static void TextIntoHealthboxObject(void *dest, u8 *windowTileData, s32 windowWidth)
{
    CpuCopy32(windowTileData + 256, dest + 256, windowWidth * TILE_SIZE_4BPP);
// + 256 as that prevents the top 4 blank rows of sHealthboxWindowTemplate from being copied
    if (windowWidth > 0)
    {
        do
        {
            CpuCopy32(windowTileData + 20, dest + 20, 12);
            dest += 32, windowTileData += 32;
            windowWidth--;
        } while (windowWidth != 0);
    }
}

static void SafariTextIntoHealthboxObject(void *dest, u8 *windowTileData, u32 windowWidth)
{
    CpuCopy32(windowTileData, dest, windowWidth * TILE_SIZE_4BPP);
    CpuCopy32(windowTileData + 256, dest + 256, windowWidth * TILE_SIZE_4BPP);
}

#define ABILITY_POP_UP_TAG 0xD720

// for sprite
#define tOriginalX      data[0]
#define tHide           data[1]
#define tFrames         data[2]
#define tRightToLeft    data[3]
#define tBattlerId      data[4]
#define tIsMain         data[5]

// for task
#define tSpriteId1      data[6]
#define tSpriteId2      data[7]

static const u8 sAbilityPopUpGfx[] = INCBIN_U8("graphics/battle_interface/ability_pop_up.4bpp");
static const u16 sAbilityPopUpPalette[] = INCBIN_U16("graphics/battle_interface/ability_pop_up.gbapal");

static const struct SpriteSheet sSpriteSheet_AbilityPopUp =
{
    sAbilityPopUpGfx, sizeof(sAbilityPopUpGfx), ABILITY_POP_UP_TAG
};
static const struct SpritePalette sSpritePalette_AbilityPopUp =
{
    sAbilityPopUpPalette, ABILITY_POP_UP_TAG
};

static const struct OamData sOamData_AbilityPopUp =
{
    .y = 0,
    .affineMode = 0,
    .objMode = 0,
    .mosaic = 0,
    .bpp = 0,
    .shape = ST_OAM_H_RECTANGLE,
    .x = 0,
    .matrixNum = 0,
    .size = 3,
    .tileNum = 0,
    .priority = 0,
    .paletteNum = 0,
    .affineParam = 0,
};

static const union AnimCmd sSpriteAnim_AbilityPopUp1[] =
{
    ANIMCMD_FRAME(0, 0),
    ANIMCMD_END
};

static const union AnimCmd *const sSpriteAnimTable_AbilityPopUp1[] =
{
    sSpriteAnim_AbilityPopUp1
};

static const struct SpriteTemplate sSpriteTemplate_AbilityPopUp1 =
{
    .tileTag = ABILITY_POP_UP_TAG,
    .paletteTag = ABILITY_POP_UP_TAG,
    .oam = &sOamData_AbilityPopUp,
    .anims = sSpriteAnimTable_AbilityPopUp1,
    .images = NULL,
    .affineAnims = gDummySpriteAffineAnimTable,
    .callback = SpriteCb_AbilityPopUp
};

static const union AnimCmd sSpriteAnim_AbilityPopUp2[] =
{
    ANIMCMD_FRAME(32, 0),
    ANIMCMD_END
};

static const union AnimCmd *const sSpriteAnimTable_AbilityPopUp2[] =
{
    sSpriteAnim_AbilityPopUp2
};

static const struct SpriteTemplate sSpriteTemplate_AbilityPopUp2 =
{
    .tileTag = ABILITY_POP_UP_TAG,
    .paletteTag = ABILITY_POP_UP_TAG,
    .oam = &sOamData_AbilityPopUp,
    .anims = sSpriteAnimTable_AbilityPopUp2,
    .images = NULL,
    .affineAnims = gDummySpriteAffineAnimTable,
    .callback = SpriteCb_AbilityPopUp
};

#define ABILITY_POP_UP_POS_X_DIFF 64
#define ABILITY_POP_UP_POS_X_SLIDE 68

static const s16 sAbilityPopUpCoordsDoubles[MAX_BATTLERS_COUNT][2] =
{
    {29, 80}, // player left
    {204, 19}, // opponent left
    {29, 97}, // player right
    {204, 36}, // opponent right
};

static const s16 sAbilityPopUpCoordsSingles[MAX_BATTLERS_COUNT][2] =
{
    {29, 93}, // player
    {204, 23}, // opponent
};

static u8* AddTextPrinterAndCreateWindowOnAbilityPopUp(const u8 *str, u32 x, u32 y, u32 color1, u32 color2, u32 color3, u32 *windowId)
{
    u8 color[3] = {color1, color2, color3};
    struct WindowTemplate winTemplate = {0};
    winTemplate.width = 8;
    winTemplate.height = 2;

    *windowId = AddWindow(&winTemplate);
    FillWindowPixelBuffer(*windowId, (color1 << 4) | (color1));

    AddTextPrinterParameterized4(*windowId, 0, x, y, 0, 0, color, -1, str);
    return (u8*)(GetWindowAttribute(*windowId, WINDOW_TILE_DATA));
}

static void TextIntoAbilityPopUp(void *dest, u8 *windowTileData, s32 arg2, bool32 arg3)
{
    CpuCopy32(windowTileData + 256, dest + 256, arg2 * 32);
    if (arg2 > 0)
    {
        do
        {
            if (arg3)
                CpuCopy32(windowTileData + 16, dest + 16, 16);
            else
                CpuCopy32(windowTileData + 20, dest + 20, 12);
            dest += 32, windowTileData += 32;
            arg2--;
        } while (arg2 != 0);
    }
}

#define MAX_CHARS_PRINTED 12

static void PrintOnAbilityPopUp(const u8 *str, u8 *spriteTileData1, u8 *spriteTileData2, u32 x1, u32 x2, u32 y, u32 color1, u32 color2, u32 color3)
{
    u32 windowId, i;
    u8 *windowTileData;
    u8 text1[MAX_CHARS_PRINTED + 1];
    u8 text2[MAX_CHARS_PRINTED + 1];

    for (i = 0; i < MAX_CHARS_PRINTED + 1; i++)
    {
        text1[i] = str[i];
        if (text1[i] == EOS)
            break;
    }
    text1[i] = EOS;

    windowTileData = AddTextPrinterAndCreateWindowOnAbilityPopUp(text1, x1, y, color1, color2, color3, &windowId);
    TextIntoAbilityPopUp(spriteTileData1, windowTileData, 8, (y == 0));
    RemoveWindow(windowId);

    if (i == MAX_CHARS_PRINTED + 1)
    {
        for (i = 0; i < MAX_CHARS_PRINTED; i++)
        {
            text2[i] = str[MAX_CHARS_PRINTED + i];
            if (text2[i] == EOS)
                break;
        }
        text2[i] = EOS;

        windowTileData = AddTextPrinterAndCreateWindowOnAbilityPopUp(text2, x2, y, color1, color2, color3, &windowId);
        TextIntoAbilityPopUp(spriteTileData2, windowTileData, 1, (y == 0));
        RemoveWindow(windowId);
    }
}

static void PrintBattlerOnAbilityPopUp(u8 battlerId, u8 spriteId1, u8 spriteId2)
{
    PrintOnAbilityPopUp(gBattleMons[battlerId].nickname,
                        (void*)(OBJ_VRAM0) + (gSprites[spriteId1].oam.tileNum * 32),
                        (void*)(OBJ_VRAM0) + (gSprites[spriteId2].oam.tileNum * 32),
                        7, 0,
                        0,
                        2, 7, 1);
}

static void PrintAbilityOnAbilityPopUp(u32 ability, u8 spriteId1, u8 spriteId2)
{
    PrintOnAbilityPopUp(gAbilityNames[ability],
                        (void*)(OBJ_VRAM0) + (gSprites[spriteId1].oam.tileNum * 32) + 256,
                        (void*)(OBJ_VRAM0) + (gSprites[spriteId2].oam.tileNum * 32) + 256,
                        7, 1,
                        4,
                        7, 9, 1);
}

#define PIXEL_COORDS_TO_OFFSET(x, y)(			\
/*Add tiles by X*/								\
((y / 8) * 32 * 8)								\
/*Add tiles by X*/								\
+ ((x / 8) * 32)								\
/*Add pixels by Y*/								\
+ ((((y) - ((y / 8) * 8))) * 4)				    \
/*Add pixels by X*/								\
+ ((((x) - ((x / 8) * 8)) / 2)))

static const u16 sOverwrittenPixelsTable[][2] =
{
	{PIXEL_COORDS_TO_OFFSET(0, 0), 5},
	{PIXEL_COORDS_TO_OFFSET(0, 1), 5},
	{PIXEL_COORDS_TO_OFFSET(0, 2), 5},
	{PIXEL_COORDS_TO_OFFSET(0, 3), 5},
	{PIXEL_COORDS_TO_OFFSET(0, 4), 5},
	{PIXEL_COORDS_TO_OFFSET(0, 5), 5},
	{PIXEL_COORDS_TO_OFFSET(0, 6), 5},
	{PIXEL_COORDS_TO_OFFSET(0, 7), 3},
	{PIXEL_COORDS_TO_OFFSET(0, 8), 3},
	{PIXEL_COORDS_TO_OFFSET(0, 9), 3},
	{PIXEL_COORDS_TO_OFFSET(0, 10), 3},
	{PIXEL_COORDS_TO_OFFSET(0, 11), 3},
	{PIXEL_COORDS_TO_OFFSET(0, 12), 3},
	{PIXEL_COORDS_TO_OFFSET(0, 13), 8},

	{PIXEL_COORDS_TO_OFFSET(8, 13), 8},
	{PIXEL_COORDS_TO_OFFSET(16, 13), 8},
	{PIXEL_COORDS_TO_OFFSET(24, 13), 8},
	{PIXEL_COORDS_TO_OFFSET(32, 13), 8},
	{PIXEL_COORDS_TO_OFFSET(40, 13), 8},
	{PIXEL_COORDS_TO_OFFSET(48, 13), 8},
	{PIXEL_COORDS_TO_OFFSET(56, 13), 8},

    {PIXEL_COORDS_TO_OFFSET(0, 14), 8},
	{PIXEL_COORDS_TO_OFFSET(8, 14), 8},
	{PIXEL_COORDS_TO_OFFSET(16, 14), 8},
	{PIXEL_COORDS_TO_OFFSET(24, 14), 8},
	{PIXEL_COORDS_TO_OFFSET(32, 14), 8},
	{PIXEL_COORDS_TO_OFFSET(40, 14), 8},
	{PIXEL_COORDS_TO_OFFSET(48, 14), 8},
	{PIXEL_COORDS_TO_OFFSET(56, 14), 8},

	{PIXEL_COORDS_TO_OFFSET(0, 15), 3},
	{PIXEL_COORDS_TO_OFFSET(0, 16), 3},
	{PIXEL_COORDS_TO_OFFSET(0, 17), 3},
	{PIXEL_COORDS_TO_OFFSET(0, 18), 3},
	{PIXEL_COORDS_TO_OFFSET(0, 19), 3},
	{PIXEL_COORDS_TO_OFFSET(0, 20), 3},
	{PIXEL_COORDS_TO_OFFSET(0, 21), 3},
	{PIXEL_COORDS_TO_OFFSET(0, 22), 3},
	{PIXEL_COORDS_TO_OFFSET(0, 23), 3},
	{PIXEL_COORDS_TO_OFFSET(0, 24), 3},
	{PIXEL_COORDS_TO_OFFSET(0, 25), 3},
	{PIXEL_COORDS_TO_OFFSET(0, 26), 3},
};

static inline void CopyPixels(u8 *dest, const u8 *src, u32 pixelCount)
{
	u32 i = 0;

	if (pixelCount & 1)
	{
		while (pixelCount != 0)
		{
			dest[i] &= ~(0xF);
			dest[i] |= (src[i] & 0xF);
			if (--pixelCount != 0)
			{
				dest[i] &= ~(0xF0);
				dest[i] |= (src[i] & 0xF0);
				pixelCount--;
			}
			i++;
		}
	}
	else
	{
		for (i = 0; i < pixelCount / 2; i++)
			dest[i] = src[i];
	}
}

static void RestoreOverwrittenPixels(u8 *tiles)
{
	u32 i;
	u8 *buffer = Alloc(sizeof(sAbilityPopUpGfx) * 2);

	CpuCopy32(tiles, buffer, sizeof(sAbilityPopUpGfx));

	for (i = 0; i < ARRAY_COUNT(sOverwrittenPixelsTable); i++)
	{
		CopyPixels(buffer + sOverwrittenPixelsTable[i][0],
				   sAbilityPopUpGfx + sOverwrittenPixelsTable[i][0],
				   sOverwrittenPixelsTable[i][1]);
	}

	CpuCopy32(buffer, tiles, sizeof(sAbilityPopUpGfx));
	Free(buffer);
}

void CreateAbilityPopUp(u8 battlerId, u32 ability, bool32 isDoubleBattle)
{
    const s16 (*coords)[2];
    u8 spriteId1, spriteId2, battlerPosition, taskId;

    if (B_ABILITY_POP_UP < GEN_5)
        return;

    if (!gBattleStruct->activeAbilityPopUps)
    {
        LoadSpriteSheet(&sSpriteSheet_AbilityPopUp);
        LoadSpritePalette(&sSpritePalette_AbilityPopUp);
    }
    gBattleStruct->activeAbilityPopUps |= gBitTable[battlerId];
    battlerPosition = GetBattlerPosition(battlerId);

    if (isDoubleBattle)
        coords = sAbilityPopUpCoordsDoubles;
    else
        coords = sAbilityPopUpCoordsSingles;

    if ((battlerPosition & BIT_SIDE) == B_SIDE_PLAYER)
    {
        spriteId1 = CreateSprite(&sSpriteTemplate_AbilityPopUp1,
                                coords[battlerPosition][0] - ABILITY_POP_UP_POS_X_SLIDE,
                                coords[battlerPosition][1], 0);
        spriteId2 = CreateSprite(&sSpriteTemplate_AbilityPopUp2,
                                coords[battlerPosition][0] - ABILITY_POP_UP_POS_X_SLIDE + ABILITY_POP_UP_POS_X_DIFF,
                                coords[battlerPosition][1], 0);

        gSprites[spriteId1].tOriginalX = coords[battlerPosition][0];
        gSprites[spriteId2].tOriginalX = coords[battlerPosition][0] + ABILITY_POP_UP_POS_X_DIFF;

        gSprites[spriteId1].tRightToLeft = TRUE;
        gSprites[spriteId2].tRightToLeft = TRUE;
    }
    else
    {
        spriteId1 = CreateSprite(&sSpriteTemplate_AbilityPopUp1,
                                coords[battlerPosition][0] + ABILITY_POP_UP_POS_X_SLIDE,
                                coords[battlerPosition][1], 0);
        spriteId2 = CreateSprite(&sSpriteTemplate_AbilityPopUp2,
                                coords[battlerPosition][0] + ABILITY_POP_UP_POS_X_SLIDE + ABILITY_POP_UP_POS_X_DIFF,
                                coords[battlerPosition][1], 0);

        gSprites[spriteId1].tOriginalX = coords[battlerPosition][0];
        gSprites[spriteId2].tOriginalX = coords[battlerPosition][0] + ABILITY_POP_UP_POS_X_DIFF;

        gSprites[spriteId1].tRightToLeft = FALSE;
        gSprites[spriteId2].tRightToLeft = FALSE;
    }

    taskId = CreateTask(Task_FreeAbilityPopUpGfx, 5);
    gTasks[taskId].tSpriteId1 = spriteId1;
    gTasks[taskId].tSpriteId2 = spriteId2;

    gSprites[spriteId1].tIsMain = TRUE;
    gSprites[spriteId1].tBattlerId = battlerId;
    gSprites[spriteId2].tBattlerId = battlerId;

    StartSpriteAnim(&gSprites[spriteId1], 0);
    StartSpriteAnim(&gSprites[spriteId2], 0);

    PrintBattlerOnAbilityPopUp(battlerId, spriteId1, spriteId2);
    PrintAbilityOnAbilityPopUp(ability, spriteId1, spriteId2);
    RestoreOverwrittenPixels((void*)(OBJ_VRAM0) + (gSprites[spriteId1].oam.tileNum * 32));
}

#define FRAMES_TO_WAIT 48

static void SpriteCb_AbilityPopUp(struct Sprite *sprite)
{
    if (!sprite->tHide) // Show
    {
        if (sprite->tIsMain && ++sprite->tFrames == 4)
            PlaySE(SE_SELECT);
        if ((!sprite->tRightToLeft && (sprite->pos1.x -= 4) <= sprite->tOriginalX)
            || (sprite->tRightToLeft && (sprite->pos1.x += 4) >= sprite->tOriginalX)
           )
        {
            sprite->pos1.x = sprite->tOriginalX;
            sprite->tHide = TRUE;
            sprite->tFrames = FRAMES_TO_WAIT;
        }
    }
    else // Hide
    {
        if (sprite->tFrames == 0)
        {
            if ((!sprite->tRightToLeft && (sprite->pos1.x += 4) >= sprite->tOriginalX + ABILITY_POP_UP_POS_X_SLIDE)
                ||(sprite->tRightToLeft && (sprite->pos1.x -= 4) <= sprite->tOriginalX - ABILITY_POP_UP_POS_X_SLIDE)
               )
            {
                gBattleStruct->activeAbilityPopUps &= ~(gBitTable[sprite->tBattlerId]);
                DestroySprite(sprite);
            }
        }
        else
        {
            sprite->tFrames--;
        }
    }
}

static void Task_FreeAbilityPopUpGfx(u8 taskId)
{
    if (!gSprites[gTasks[taskId].tSpriteId1].inUse
        && !gSprites[gTasks[taskId].tSpriteId2].inUse
        && !gBattleStruct->activeAbilityPopUps)
    {
        FreeSpriteTilesByTag(ABILITY_POP_UP_TAG);
        FreeSpritePaletteByTag(ABILITY_POP_UP_TAG);
        DestroyTask(taskId);
    }
}<|MERGE_RESOLUTION|>--- conflicted
+++ resolved
@@ -394,27 +394,6 @@
     gBattleInterface_BallDisplayGfx, 0x80, TAG_STATUS_SUMMARY_BALLS_TILE
 };
 
-<<<<<<< HEAD
-=======
-// unused oam data
-static const struct OamData sUnknown_0832C354 =
-{
-    .y = 0,
-    .affineMode = 0,
-    .objMode = 0,
-    .mosaic = 0,
-    .bpp = 0,
-    .shape = SPRITE_SHAPE(64x32),
-    .x = 0,
-    .matrixNum = 0,
-    .size = SPRITE_SIZE(64x32),
-    .tileNum = 0,
-    .priority = 1,
-    .paletteNum = 0,
-    .affineParam = 0,
-};
-
->>>>>>> 768a68d3
 static const struct OamData sOamData_StatusSummaryBalls =
 {
     .y = 0,
