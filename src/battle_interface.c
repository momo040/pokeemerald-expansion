--- conflicted
+++ resolved
@@ -325,155 +325,9 @@
     }
 };
 
-<<<<<<< HEAD
-=======
-/*   v-- Origin
-[0   +         ][1     ]
-[              ][      ]
-[              ][      ]
-[______________][______]   96x40
-[2     ][3     ][4     ]
-*/
-static const struct Subsprite sUnused_Subsprites_0[] =
-{
-    {
-        .x = -16,
-        .y = 0,
-        .shape = SPRITE_SHAPE(64x32),
-        .size = SPRITE_SIZE(64x32),
-        .tileOffset = 0,
-        .priority = 1
-    },
-    {
-        .x = 48,
-        .y = 0,
-        .shape = SPRITE_SHAPE(32x32),
-        .size = SPRITE_SIZE(32x32),
-        .tileOffset = 32,
-        .priority = 1
-    },
-    {
-        .x = -16,
-        .y = 32,
-        .shape = SPRITE_SHAPE(32x8),
-        .size = SPRITE_SIZE(32x8),
-        .tileOffset = 48,
-        .priority = 1
-    },
-    {
-        .x = 16,
-        .y = 32,
-        .shape = SPRITE_SHAPE(32x8),
-        .size = SPRITE_SIZE(32x8),
-        .tileOffset = 52,
-        .priority = 1
-    },
-    {
-        .x = 48,
-        .y = 32,
-        .shape = SPRITE_SHAPE(32x8),
-        .size = SPRITE_SIZE(32x8),
-        .tileOffset = 56,
-        .priority = 1
-    }
-};
-
-// This subsprite table has the same layout as above, but offset by 64 base tiles.
-static const struct Subsprite sUnused_Subsprites_2[] =
-{
-    {
-        .x = -16,
-        .y = 0,
-        .shape = SPRITE_SHAPE(64x32),
-        .size = SPRITE_SIZE(64x32),
-        .tileOffset = 64,
-        .priority = 1
-    },
-    {
-        .x = 48,
-        .y = 0,
-        .shape = SPRITE_SHAPE(32x32),
-        .size = SPRITE_SIZE(32x32),
-        .tileOffset = 96,
-        .priority = 1
-    },
-    {
-        .x = -16,
-        .y = 32,
-        .shape = SPRITE_SHAPE(32x8),
-        .size = SPRITE_SIZE(32x8),
-        .tileOffset = 112,
-        .priority = 1
-    },
-    {
-        .x = 16,
-        .y = 32,
-        .shape = SPRITE_SHAPE(32x8),
-        .size = SPRITE_SIZE(32x8),
-        .tileOffset = 116,
-        .priority = 1
-    },
-    {
-        .x = 48,
-        .y = 32,
-        .shape = SPRITE_SHAPE(32x8),
-        .size = SPRITE_SIZE(32x8),
-        .tileOffset = 120,
-        .priority = 1
-    }
-};
-
-/*   v-- Origin
-[0   +         ][1     ]
-[              ][      ]
-[              ][      ]
-[              ][      ]   96x32
-*/
-static const struct Subsprite sUnused_Subsprites_1[] =
-{
-    {
-        .x = -16,
-        .y = 0,
-        .shape = SPRITE_SHAPE(64x32),
-        .size = SPRITE_SIZE(64x32),
-        .tileOffset = 0,
-        .priority = 1
-    },
-    {
-        .x = 48,
-        .y = 0,
-        .shape = SPRITE_SHAPE(32x32),
-        .size = SPRITE_SIZE(32x32),
-        .tileOffset = 32,
-        .priority = 1
-    }
-};
-
-// Same as above
-static const struct Subsprite sUnused_Subsprites_3[] =
-{
-    {
-        .x = -16,
-        .y = 0,
-        .shape = SPRITE_SHAPE(64x32),
-        .size = SPRITE_SIZE(64x32),
-        .tileOffset = 0,
-        .priority = 1
-    },
-    {
-        .x = 48,
-        .y = 0,
-        .shape = SPRITE_SHAPE(32x32),
-        .size = SPRITE_SIZE(32x32),
-        .tileOffset = 32,
-        .priority = 1
-    }
-};
-
 /*  v-- Origin
 [0  +  ][1     ]   64x8
 */
->>>>>>> bb2e64b3
 static const struct Subsprite sHealthBar_Subsprites_Player[] =
 {
     {
