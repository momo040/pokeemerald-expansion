#include "global.h"
#include "malloc.h"
#include "battle.h"
#include "pokemon.h"
#include "battle_controllers.h"
#include "battle_interface.h"
#include "battle_z_move.h"
#include "graphics.h"
#include "sprite.h"
#include "window.h"
#include "string_util.h"
#include "text.h"
#include "sound.h"
#include "decompress.h"
#include "task.h"
#include "util.h"
#include "gpu_regs.h"
#include "battle_message.h"
#include "pokedex.h"
#include "palette.h"
#include "international_string_util.h"
#include "safari_zone.h"
#include "battle_anim.h"
#include "data.h"
#include "pokemon_summary_screen.h"
#include "strings.h"
#include "battle_debug.h"
#include "item.h"
#include "item_icon.h"
#include "item_use.h"
#include "constants/battle_anim.h"
#include "constants/rgb.h"
#include "constants/songs.h"
#include "constants/battle_config.h"
#include "constants/items.h"

enum
{   // Corresponds to gHealthboxElementsGfxTable (and the tables after it) in graphics.c
    // These are indexes into the tables, which are filled with 8x8 square pixel data.
    HEALTHBOX_GFX_0, //hp bar [black section]
    HEALTHBOX_GFX_1, //hp bar "H"
    HEALTHBOX_GFX_2, //hp bar "P"
    HEALTHBOX_GFX_HP_BAR_GREEN, //hp bar [0 pixels]
    HEALTHBOX_GFX_4,  //hp bar [1 pixels]
    HEALTHBOX_GFX_5,  //hp bar [2 pixels]
    HEALTHBOX_GFX_6,  //hp bar [3 pixels]
    HEALTHBOX_GFX_7,  //hp bar [4 pixels]
    HEALTHBOX_GFX_8,  //hp bar [5 pixels]
    HEALTHBOX_GFX_9,  //hp bar [6 pixels]
    HEALTHBOX_GFX_10, //hp bar [7 pixels]
    HEALTHBOX_GFX_11, //hp bar [8 pixels]
    HEALTHBOX_GFX_12, //exp bar [0 pixels]
    HEALTHBOX_GFX_13, //exp bar [1 pixels]
    HEALTHBOX_GFX_14, //exp bar [2 pixels]
    HEALTHBOX_GFX_15, //exp bar [3 pixels]
    HEALTHBOX_GFX_16, //exp bar [4 pixels]
    HEALTHBOX_GFX_17, //exp bar [5 pixels]
    HEALTHBOX_GFX_18, //exp bar [6 pixels]
    HEALTHBOX_GFX_19, //exp bar [7 pixels]
    HEALTHBOX_GFX_20, //exp bar [8 pixels]
    HEALTHBOX_GFX_STATUS_PSN_BATTLER0,  //status psn "(P"
    HEALTHBOX_GFX_22,                   //status psn "SN"
    HEALTHBOX_GFX_23,                   //status psn "|)""
    HEALTHBOX_GFX_STATUS_PRZ_BATTLER0,  //status prz
    HEALTHBOX_GFX_25,
    HEALTHBOX_GFX_26,
    HEALTHBOX_GFX_STATUS_SLP_BATTLER0,  //status slp
    HEALTHBOX_GFX_28,
    HEALTHBOX_GFX_29,
    HEALTHBOX_GFX_STATUS_FRZ_BATTLER0,  //status frz
    HEALTHBOX_GFX_31,
    HEALTHBOX_GFX_32,
    HEALTHBOX_GFX_STATUS_BRN_BATTLER0,  //status brn
    HEALTHBOX_GFX_34,
    HEALTHBOX_GFX_35,
    HEALTHBOX_GFX_36, //misc [Black section]
    HEALTHBOX_GFX_37, //misc [Black section]
    HEALTHBOX_GFX_38, //misc [Black section]
    HEALTHBOX_GFX_39, //misc [Blank Health Window?]
    HEALTHBOX_GFX_40, //misc [Blank Health Window?]
    HEALTHBOX_GFX_41, //misc [Blank Health Window?]
    HEALTHBOX_GFX_42, //misc [Blank Health Window?]
    HEALTHBOX_GFX_43, //misc [Top of Health Window?]
    HEALTHBOX_GFX_44, //misc [Top of Health Window?]
    HEALTHBOX_GFX_45, //misc [Top of Health Window?]
    HEALTHBOX_GFX_46, //misc [Blank Health Window?]
    HEALTHBOX_GFX_HP_BAR_YELLOW, //hp bar yellow [0 pixels]
    HEALTHBOX_GFX_48, //hp bar yellow [1 pixels]
    HEALTHBOX_GFX_49, //hp bar yellow [2 pixels]
    HEALTHBOX_GFX_50, //hp bar yellow [3 pixels]
    HEALTHBOX_GFX_51, //hp bar yellow [4 pixels]
    HEALTHBOX_GFX_52, //hp bar yellow [5 pixels]
    HEALTHBOX_GFX_53, //hp bar yellow [6 pixels]
    HEALTHBOX_GFX_54, //hp bar yellow [7 pixels]
    HEALTHBOX_GFX_55, //hp bar yellow [8 pixels]
    HEALTHBOX_GFX_HP_BAR_RED,  //hp bar red [0 pixels]
    HEALTHBOX_GFX_57, //hp bar red [1 pixels]
    HEALTHBOX_GFX_58, //hp bar red [2 pixels]
    HEALTHBOX_GFX_59, //hp bar red [3 pixels]
    HEALTHBOX_GFX_60, //hp bar red [4 pixels]
    HEALTHBOX_GFX_61, //hp bar red [5 pixels]
    HEALTHBOX_GFX_62, //hp bar red [6 pixels]
    HEALTHBOX_GFX_63, //hp bar red [7 pixels]
    HEALTHBOX_GFX_64, //hp bar red [8 pixels]
    HEALTHBOX_GFX_65, //hp bar frame end
    HEALTHBOX_GFX_STATUS_BALL, // Full
    HEALTHBOX_GFX_STATUS_BALL_EMPTY,
    HEALTHBOX_GFX_STATUS_BALL_FAINTED,
    HEALTHBOX_GFX_STATUS_BALL_STATUSED,
    HEALTHBOX_GFX_STATUS_BALL_CAUGHT,
    HEALTHBOX_GFX_STATUS_PSN_BATTLER1, //status2 "PSN"
    HEALTHBOX_GFX_72,
    HEALTHBOX_GFX_73,
    HEALTHBOX_GFX_STATUS_PRZ_BATTLER1, //status2 "PRZ"
    HEALTHBOX_GFX_75,
    HEALTHBOX_GFX_76,
    HEALTHBOX_GFX_STATUS_SLP_BATTLER1, //status2 "SLP"
    HEALTHBOX_GFX_78,
    HEALTHBOX_GFX_79,
    HEALTHBOX_GFX_STATUS_FRZ_BATTLER1, //status2 "FRZ"
    HEALTHBOX_GFX_81,
    HEALTHBOX_GFX_82,
    HEALTHBOX_GFX_STATUS_BRN_BATTLER1, //status2 "BRN"
    HEALTHBOX_GFX_84,
    HEALTHBOX_GFX_85,
    HEALTHBOX_GFX_STATUS_PSN_BATTLER2, //status3 "PSN"
    HEALTHBOX_GFX_87,
    HEALTHBOX_GFX_88,
    HEALTHBOX_GFX_STATUS_PRZ_BATTLER2, //status3 "PRZ"
    HEALTHBOX_GFX_90,
    HEALTHBOX_GFX_91,
    HEALTHBOX_GFX_STATUS_SLP_BATTLER2, //status3 "SLP"
    HEALTHBOX_GFX_93,
    HEALTHBOX_GFX_94,
    HEALTHBOX_GFX_STATUS_FRZ_BATTLER2, //status3 "FRZ"
    HEALTHBOX_GFX_96,
    HEALTHBOX_GFX_97,
    HEALTHBOX_GFX_STATUS_BRN_BATTLER2, //status3 "BRN"
    HEALTHBOX_GFX_99,
    HEALTHBOX_GFX_100,
    HEALTHBOX_GFX_STATUS_PSN_BATTLER3, //status4 "PSN"
    HEALTHBOX_GFX_102,
    HEALTHBOX_GFX_103,
    HEALTHBOX_GFX_STATUS_PRZ_BATTLER3, //status4 "PRZ"
    HEALTHBOX_GFX_105,
    HEALTHBOX_GFX_106,
    HEALTHBOX_GFX_STATUS_SLP_BATTLER3, //status4 "SLP"
    HEALTHBOX_GFX_108,
    HEALTHBOX_GFX_109,
    HEALTHBOX_GFX_STATUS_FRZ_BATTLER3, //status4 "FRZ"
    HEALTHBOX_GFX_111,
    HEALTHBOX_GFX_112,
    HEALTHBOX_GFX_STATUS_BRN_BATTLER3, //status4 "BRN"
    HEALTHBOX_GFX_114,
    HEALTHBOX_GFX_115,
    HEALTHBOX_GFX_FRAME_END,
    HEALTHBOX_GFX_FRAME_END_BAR,
};

static const u8 *GetHealthboxElementGfxPtr(u8);
static u8 *AddTextPrinterAndCreateWindowOnHealthbox(const u8 *, u32, u32, u32, u32 *);

static void RemoveWindowOnHealthbox(u32 windowId);
static void UpdateHpTextInHealthboxInDoubles(u32 healthboxSpriteId, u32 maxOrCurrent, s16 currHp, s16 maxHp);
static void UpdateStatusIconInHealthbox(u8);

static void TextIntoHealthboxObject(void *, u8 *, s32);
static void SafariTextIntoHealthboxObject(void *, u8 *, u32);
static void HpTextIntoHealthboxObject(void *, u8 *, u32);
static void FillHealthboxObject(void *, u32, u32);

static void Task_HidePartyStatusSummary_BattleStart_1(u8);
static void Task_HidePartyStatusSummary_BattleStart_2(u8);
static void Task_HidePartyStatusSummary_DuringBattle(u8);

static void SpriteCB_HealthBoxOther(struct Sprite *);
static void SpriteCB_HealthBar(struct Sprite *);
static void SpriteCB_StatusSummaryBar_Enter(struct Sprite *);
static void SpriteCB_StatusSummaryBar_Exit(struct Sprite *);
static void SpriteCB_StatusSummaryBalls_Enter(struct Sprite *);
static void SpriteCB_StatusSummaryBalls_Exit(struct Sprite *);
static void SpriteCB_StatusSummaryBalls_OnSwitchout(struct Sprite *);

static void SpriteCb_MegaTrigger(struct Sprite *);
static void SpriteCb_MegaIndicator(struct Sprite *);

static u8 GetStatusIconForBattlerId(u8, u8);
static s32 CalcNewBarValue(s32, s32, s32, s32 *, u8, u16);
static u8 GetScaledExpFraction(s32, s32, s32, u8);
static void MoveBattleBarGraphically(u8, u8);
static u8 CalcBarFilledPixels(s32, s32, s32, s32 *, u8 *, u8);

static void SpriteCb_AbilityPopUp(struct Sprite *);
static void Task_FreeAbilityPopUpGfx(u8);

static void SpriteCB_LastUsedBall(struct Sprite *);
static void SpriteCB_LastUsedBallWin(struct Sprite *);

static const struct OamData sOamData_64x32 =
{
    .y = 0,
    .affineMode = ST_OAM_AFFINE_OFF,
    .objMode = ST_OAM_OBJ_NORMAL,
    .mosaic = FALSE,
    .bpp = ST_OAM_4BPP,
    .shape = SPRITE_SHAPE(64x32),
    .x = 0,
    .matrixNum = 0,
    .size = SPRITE_SIZE(64x32),
    .tileNum = 0,
    .priority = 1,
    .paletteNum = 0,
    .affineParam = 0,
};

static const struct SpriteTemplate sHealthboxPlayerSpriteTemplates[2] =
{
    {
        .tileTag = TAG_HEALTHBOX_PLAYER1_TILE,
        .paletteTag = TAG_HEALTHBOX_PAL,
        .oam = &sOamData_64x32,
        .anims = gDummySpriteAnimTable,
        .images = NULL,
        .affineAnims = gDummySpriteAffineAnimTable,
        .callback = SpriteCallbackDummy
    },
    {
        .tileTag = TAG_HEALTHBOX_PLAYER2_TILE,
        .paletteTag = TAG_HEALTHBOX_PAL,
        .oam = &sOamData_64x32,
        .anims = gDummySpriteAnimTable,
        .images = NULL,
        .affineAnims = gDummySpriteAffineAnimTable,
        .callback = SpriteCallbackDummy
    }
};

static const struct SpriteTemplate sHealthboxOpponentSpriteTemplates[2] =
{
    {
        .tileTag = TAG_HEALTHBOX_OPPONENT1_TILE,
        .paletteTag = TAG_HEALTHBOX_PAL,
        .oam = &sOamData_64x32,
        .anims = gDummySpriteAnimTable,
        .images = NULL,
        .affineAnims = gDummySpriteAffineAnimTable,
        .callback = SpriteCallbackDummy
    },
    {
        .tileTag = TAG_HEALTHBOX_OPPONENT2_TILE,
        .paletteTag = TAG_HEALTHBOX_PAL,
        .oam = &sOamData_64x32,
        .anims = gDummySpriteAnimTable,
        .images = NULL,
        .affineAnims = gDummySpriteAffineAnimTable,
        .callback = SpriteCallbackDummy
    }
};

static const struct SpriteTemplate sHealthboxSafariSpriteTemplate =
{
    .tileTag = TAG_HEALTHBOX_SAFARI_TILE,
    .paletteTag = TAG_HEALTHBOX_PAL,
    .oam = &sOamData_64x32,
    .anims = gDummySpriteAnimTable,
    .images = NULL,
    .affineAnims = gDummySpriteAffineAnimTable,
    .callback = SpriteCallbackDummy
};

static const struct OamData sOamData_Healthbar =
{
    .y = 0,
    .affineMode = ST_OAM_AFFINE_OFF,
    .objMode = ST_OAM_OBJ_NORMAL,
    .mosaic = FALSE,
    .bpp = ST_OAM_4BPP,
    .shape = SPRITE_SHAPE(32x8),
    .x = 0,
    .matrixNum = 0,
    .size = SPRITE_SIZE(32x8),
    .tileNum = 0,
    .priority = 1,
    .paletteNum = 0,
    .affineParam = 0,
};

static const struct SpriteTemplate sHealthbarSpriteTemplates[MAX_BATTLERS_COUNT] =
{
    {
        .tileTag = TAG_HEALTHBAR_PLAYER1_TILE,
        .paletteTag = TAG_HEALTHBAR_PAL,
        .oam = &sOamData_Healthbar,
        .anims = gDummySpriteAnimTable,
        .images = NULL,
        .affineAnims = gDummySpriteAffineAnimTable,
        .callback = SpriteCB_HealthBar
    },
    {
        .tileTag = TAG_HEALTHBAR_OPPONENT1_TILE,
        .paletteTag = TAG_HEALTHBAR_PAL,
        .oam = &sOamData_Healthbar,
        .anims = gDummySpriteAnimTable,
        .images = NULL,
        .affineAnims = gDummySpriteAffineAnimTable,
        .callback = SpriteCB_HealthBar
    },
    {
        .tileTag = TAG_HEALTHBAR_PLAYER2_TILE,
        .paletteTag = TAG_HEALTHBAR_PAL,
        .oam = &sOamData_Healthbar,
        .anims = gDummySpriteAnimTable,
        .images = NULL,
        .affineAnims = gDummySpriteAffineAnimTable,
        .callback = SpriteCB_HealthBar
    },
    {
        .tileTag = TAG_HEALTHBAR_OPPONENT2_TILE,
        .paletteTag = TAG_HEALTHBAR_PAL,
        .oam = &sOamData_Healthbar,
        .anims = gDummySpriteAnimTable,
        .images = NULL,
        .affineAnims = gDummySpriteAffineAnimTable,
        .callback = SpriteCB_HealthBar
    }
};

static const struct Subsprite sHealthBar_Subsprites_Player[] =
{
    {
        .x = DISPLAY_WIDTH,
        .y = 0,
        .shape = SPRITE_SHAPE(32x8),
        .size = SPRITE_SIZE(32x8),
        .tileOffset = 0,
        .priority = 1
    },
    {
        .x = 16,
        .y = 0,
        .shape = SPRITE_SHAPE(32x8),
        .size = SPRITE_SIZE(32x8),
        .tileOffset = 4,
        .priority = 1
    }
};

static const struct Subsprite sHealthBar_Subsprites_Opponent[] =
{
    {
        .x = DISPLAY_WIDTH,
        .y = 0,
        .shape = SPRITE_SHAPE(32x8),
        .size = SPRITE_SIZE(32x8),
        .tileOffset = 0,
        .priority = 1
    },
    {
        .x = 16,
        .y = 0,
        .shape = SPRITE_SHAPE(32x8),
        .size = SPRITE_SIZE(32x8),
        .tileOffset = 4,
        .priority = 1
    },
    {
        .x = DISPLAY_WIDTH - 16,
        .y = 0,
        .shape = SPRITE_SHAPE(8x8),
        .size = SPRITE_SIZE(8x8),
        .tileOffset = 8,
        .priority = 1
    }
};

static const struct SubspriteTable sHealthBar_SubspriteTables[] =
{
    [B_SIDE_PLAYER]   = {ARRAY_COUNT(sHealthBar_Subsprites_Player), sHealthBar_Subsprites_Player},
    [B_SIDE_OPPONENT] = {ARRAY_COUNT(sHealthBar_Subsprites_Opponent), sHealthBar_Subsprites_Opponent}
};

static const struct Subsprite sStatusSummaryBar_Subsprites_Enter[] =
{
    {
        .x = 32 * 5,
        .y = 0,
        .shape = SPRITE_SHAPE(32x8),
        .size = SPRITE_SIZE(32x8),
        .tileOffset = 0,
        .priority = 1
    },
    {
        .x = 32 * 6,
        .y = 0,
        .shape = SPRITE_SHAPE(32x8),
        .size = SPRITE_SIZE(32x8),
        .tileOffset = 4,
        .priority = 1
    },
    {
        .x = 32 * 7,
        .y = 0,
        .shape = SPRITE_SHAPE(32x8),
        .size = SPRITE_SIZE(32x8),
        .tileOffset = 8,
        .priority = 1
    },
    {
        .x = 0,
        .y = 0,
        .shape = SPRITE_SHAPE(32x8),
        .size = SPRITE_SIZE(32x8),
        .tileOffset = 12,
        .priority = 1
    }
};

static const struct Subsprite sStatusSummaryBar_Subsprites_Exit[] =
{
    {
        .x = 32 * 5,
        .y = 0,
        .shape = SPRITE_SHAPE(32x8),
        .size = SPRITE_SIZE(32x8),
        .tileOffset = 0,
        .priority = 1
    },
    {
        .x = 32 * 6,
        .y = 0,
        .shape = SPRITE_SHAPE(32x8),
        .size = SPRITE_SIZE(32x8),
        .tileOffset = 4,
        .priority = 1
    },
    {
        .x = 32 * 7,
        .y = 0,
        .shape = SPRITE_SHAPE(32x8),
        .size = SPRITE_SIZE(32x8),
        .tileOffset = 8,
        .priority = 1
    },
    {
        .x = 32 * 0,
        .y = 0,
        .shape = SPRITE_SHAPE(32x8),
        .size = SPRITE_SIZE(32x8),
        .tileOffset = 8,
        .priority = 1
    },
    {
        .x = 32 * 1,
        .y = 0,
        .shape = SPRITE_SHAPE(32x8),
        .size = SPRITE_SIZE(32x8),
        .tileOffset = 8,
        .priority = 1
    },
    {
        .x = 32 * 2,
        .y = 0,
        .shape = SPRITE_SHAPE(32x8),
        .size = SPRITE_SIZE(32x8),
        .tileOffset = 12,
        .priority = 1
    }
};

static const struct SubspriteTable sStatusSummaryBar_SubspriteTable_Enter[] =
{
    {ARRAY_COUNT(sStatusSummaryBar_Subsprites_Enter), sStatusSummaryBar_Subsprites_Enter}
};

static const struct SubspriteTable sStatusSummaryBar_SubspriteTable_Exit[] =
{
    {ARRAY_COUNT(sStatusSummaryBar_Subsprites_Exit), sStatusSummaryBar_Subsprites_Exit}
};

static const struct CompressedSpriteSheet sStatusSummaryBarSpriteSheet =
{
    gBattleInterface_BallStatusBarGfx, 0x200, TAG_STATUS_SUMMARY_BAR_TILE
};

static const struct SpritePalette sStatusSummaryBarSpritePal =
{
    gBattleInterface_BallStatusBarPal, TAG_STATUS_SUMMARY_BAR_PAL
};

static const struct SpritePalette sStatusSummaryBallsSpritePal =
{
    gBattleInterface_BallDisplayPal, TAG_STATUS_SUMMARY_BALLS_PAL
};

static const struct SpriteSheet sStatusSummaryBallsSpriteSheet =
{
    &gHealthboxElementsGfxTable[HEALTHBOX_GFX_STATUS_BALL], 0x80, TAG_STATUS_SUMMARY_BALLS_TILE
};

static const struct OamData sOamData_StatusSummaryBalls =
{
    .y = 0,
    .affineMode = ST_OAM_AFFINE_OFF,
    .objMode = ST_OAM_OBJ_NORMAL,
    .mosaic = FALSE,
    .bpp = ST_OAM_4BPP,
    .shape = SPRITE_SHAPE(8x8),
    .x = 0,
    .matrixNum = 0,
    .size = SPRITE_SIZE(8x8),
    .tileNum = 0,
    .priority = 1,
    .paletteNum = 0,
    .affineParam = 0,
};

static const struct SpriteTemplate sStatusSummaryBarSpriteTemplates[2] =
{
    { // Player
        .tileTag = TAG_STATUS_SUMMARY_BAR_TILE,
        .paletteTag = TAG_STATUS_SUMMARY_BAR_PAL,
        .oam = &sOamData_64x32,
        .anims = gDummySpriteAnimTable,
        .images = NULL,
        .affineAnims = gDummySpriteAffineAnimTable,
        .callback = SpriteCB_StatusSummaryBar_Enter
    },
    { // Opponent
        .tileTag = TAG_STATUS_SUMMARY_BAR_TILE,
        .paletteTag = TAG_STATUS_SUMMARY_BAR_PAL,
        .oam = &sOamData_64x32,
        .anims = gDummySpriteAnimTable,
        .images = NULL,
        .affineAnims = gDummySpriteAffineAnimTable,
        .callback = SpriteCB_StatusSummaryBar_Enter
    }
};

static const struct SpriteTemplate sStatusSummaryBallsSpriteTemplates[2] =
{
    {
        .tileTag = TAG_STATUS_SUMMARY_BALLS_TILE,
        .paletteTag = TAG_STATUS_SUMMARY_BALLS_PAL,
        .oam = &sOamData_StatusSummaryBalls,
        .anims = gDummySpriteAnimTable,
        .images = NULL,
        .affineAnims = gDummySpriteAffineAnimTable,
        .callback = SpriteCB_StatusSummaryBalls_Enter
    },
    {
        .tileTag = TAG_STATUS_SUMMARY_BALLS_TILE,
        .paletteTag = TAG_STATUS_SUMMARY_BALLS_PAL,
        .oam = &sOamData_StatusSummaryBalls,
        .anims = gDummySpriteAnimTable,
        .images = NULL,
        .affineAnims = gDummySpriteAffineAnimTable,
        .callback = SpriteCB_StatusSummaryBalls_Enter
    }
};

static const u8 sEmptyWhiteText_GrayHighlight[] = __("{COLOR WHITE}{HIGHLIGHT DARK_GRAY}              ");
static const u8 sEmptyWhiteText_TransparentHighlight[] = __("{COLOR WHITE}{HIGHLIGHT TRANSPARENT}              ");

enum
{
    PAL_STATUS_PSN,
    PAL_STATUS_PAR,
    PAL_STATUS_SLP,
    PAL_STATUS_FRZ,
    PAL_STATUS_BRN
};

static const u16 sStatusIconColors[] =
{
    [PAL_STATUS_PSN] = RGB(24, 12, 24),
    [PAL_STATUS_PAR] = RGB(23, 23, 3),
    [PAL_STATUS_SLP] = RGB(20, 20, 17),
    [PAL_STATUS_FRZ] = RGB(17, 22, 28),
    [PAL_STATUS_BRN] = RGB(28, 14, 10),
};

static const struct WindowTemplate sHealthboxWindowTemplate = {
    .bg = 0,
    .tilemapLeft = 0,
    .tilemapTop = 0,
    .width = 8,
    .height = 2,
    .paletteNum = 0,
    .baseBlock = 0
};

static const u8 sMegaTriggerGfx[] = INCBIN_U8("graphics/battle_interface/mega_trigger.4bpp");
static const u16 sMegaTriggerPal[] = INCBIN_U16("graphics/battle_interface/mega_trigger.gbapal");

static const struct SpriteSheet sSpriteSheet_MegaTrigger =
{
    sMegaTriggerGfx, sizeof(sMegaTriggerGfx), TAG_MEGA_TRIGGER_TILE
};
static const struct SpritePalette sSpritePalette_MegaTrigger =
{
    sMegaTriggerPal, TAG_MEGA_TRIGGER_PAL
};

static const struct OamData sOamData_MegaTrigger =
{
    .y = 0,
    .affineMode = 0,
    .objMode = 0,
    .mosaic = 0,
    .bpp = 0,
    .shape = ST_OAM_SQUARE,
    .x = 0,
    .matrixNum = 0,
    .size = 2,
    .tileNum = 0,
    .priority = 1,
    .paletteNum = 0,
    .affineParam = 0,
};

static const union AnimCmd sSpriteAnim_MegaTriggerOff[] =
{
    ANIMCMD_FRAME(0, 0),
    ANIMCMD_END
};

static const union AnimCmd sSpriteAnim_MegaTriggerOn[] =
{
    ANIMCMD_FRAME(16, 0),
    ANIMCMD_END
};

static const union AnimCmd *const sSpriteAnimTable_MegaTrigger[] =
{
    sSpriteAnim_MegaTriggerOff,
    sSpriteAnim_MegaTriggerOn,
};

static const struct SpriteTemplate sSpriteTemplate_MegaTrigger =
{
    .tileTag = TAG_MEGA_TRIGGER_TILE,
    .paletteTag = TAG_MEGA_TRIGGER_PAL,
    .oam = &sOamData_MegaTrigger,
    .anims = sSpriteAnimTable_MegaTrigger,
    .images = NULL,
    .affineAnims = gDummySpriteAffineAnimTable,
    .callback = SpriteCb_MegaTrigger
};

static const u8 sMegaIndicatorGfx[] = INCBIN_U8("graphics/battle_interface/mega_indicator.4bpp");
static const u16 sMegaIndicatorPal[] = INCBIN_U16("graphics/battle_interface/mega_indicator.gbapal");

static const struct SpriteSheet sSpriteSheet_MegaIndicator =
{
    sMegaIndicatorGfx, sizeof(sMegaIndicatorGfx), TAG_MEGA_INDICATOR_TILE
};
static const struct SpritePalette sSpritePalette_MegaIndicator =
{
    sMegaIndicatorPal, TAG_MEGA_INDICATOR_PAL
};

static const u8 sAlphaIndicatorGfx[] = INCBIN_U8("graphics/battle_interface/alpha_indicator.4bpp");
static const u16 sAlphaIndicatorPal[] = INCBIN_U16("graphics/battle_interface/alpha_indicator.gbapal");
static const u8 sOmegaIndicatorGfx[] = INCBIN_U8("graphics/battle_interface/omega_indicator.4bpp");
static const u16 sOmegaIndicatorPal[] = INCBIN_U16("graphics/battle_interface/omega_indicator.gbapal");

static const struct SpriteSheet sSpriteSheet_AlphaIndicator =
{
    sAlphaIndicatorGfx, sizeof(sAlphaIndicatorGfx), TAG_ALPHA_INDICATOR_TILE
};
static const struct SpritePalette sSpritePalette_AlphaIndicator =
{
    sAlphaIndicatorPal, TAG_ALPHA_INDICATOR_PAL
};
static const struct SpriteSheet sSpriteSheet_OmegaIndicator =
{
    sOmegaIndicatorGfx, sizeof(sOmegaIndicatorGfx), TAG_OMEGA_INDICATOR_TILE
};
static const struct SpritePalette sSpritePalette_OmegaIndicator =
{
    sOmegaIndicatorPal, TAG_OMEGA_INDICATOR_PAL
};

static const struct OamData sOamData_MegaIndicator =
{
    .y = 0,
    .affineMode = 0,
    .objMode = 0,
    .mosaic = 0,
    .bpp = 0,
    .shape = SPRITE_SHAPE(16x16),
    .x = 0,
    .matrixNum = 0,
    .size = SPRITE_SIZE(16x16),
    .tileNum = 0,
    .priority = 1,
    .paletteNum = 0,
    .affineParam = 0,
};

static const struct SpriteTemplate sSpriteTemplate_MegaIndicator =
{
    .tileTag = TAG_MEGA_INDICATOR_TILE,
    .paletteTag = TAG_MEGA_INDICATOR_PAL,
    .oam = &sOamData_MegaIndicator,
    .anims = gDummySpriteAnimTable,
    .images = NULL,
    .affineAnims = gDummySpriteAffineAnimTable,
    .callback = SpriteCb_MegaIndicator,
};

static const struct SpriteTemplate sSpriteTemplate_AlphaIndicator =
{
    .tileTag = TAG_ALPHA_INDICATOR_TILE,
    .paletteTag = TAG_ALPHA_INDICATOR_PAL,
    .oam = &sOamData_MegaIndicator,
    .anims = gDummySpriteAnimTable,
    .images = NULL,
    .affineAnims = gDummySpriteAffineAnimTable,
    .callback = SpriteCb_MegaIndicator,
};

static const struct SpriteTemplate sSpriteTemplate_OmegaIndicator =
{
    .tileTag = TAG_OMEGA_INDICATOR_TILE,
    .paletteTag = TAG_OMEGA_INDICATOR_PAL,
    .oam = &sOamData_MegaIndicator,
    .anims = gDummySpriteAnimTable,
    .images = NULL,
    .affineAnims = gDummySpriteAffineAnimTable,
    .callback = SpriteCb_MegaIndicator,
};

// Because the healthbox is too large to fit into one sprite, it is divided into two sprites.
// healthboxLeft  or healthboxMain  is the left part that is used as the 'main' sprite.
// healthboxRight or healthboxOther is the right part of the healthbox.
// There's also the third sprite under name of healthbarSprite that refers to the healthbar visible on the healtbox.

// data fields for healthboxMain
// oam.affineParam holds healthboxRight spriteId
#define hMain_HealthBarSpriteId     data[5]
#define hMain_Battler               data[6]
#define hMain_Data7                 data[7]

// data fields for healthboxRight
#define hOther_HealthBoxSpriteId    data[5]
#define hOther_IndicatorSpriteId    data[6] // For Mega Evo

// data fields for healthbar
#define hBar_HealthBoxSpriteId      data[5]
#define hBar_Data6                  data[6]

u8 GetMegaIndicatorSpriteId(u32 healthboxSpriteId)
{
    u8 spriteId = gSprites[healthboxSpriteId].oam.affineParam;
    if (spriteId >= MAX_SPRITES)
        return 0xFF;
    return gSprites[spriteId].hOther_IndicatorSpriteId;
}

static void InitLastUsedBallAssets(void)
{
    gBattleStruct->ballSpriteIds[0] = MAX_SPRITES;
    gBattleStruct->ballSpriteIds[1] = MAX_SPRITES;
}

// This function is here to cover a specific case - one player's mon in a 2 vs 1 double battle. In this scenario - display singles layout.
u32 WhichBattleCoords(u32 battlerId) // 0 - singles, 1 - doubles
{
    if (GetBattlerPosition(battlerId) == B_POSITION_PLAYER_LEFT && gPlayerPartyCount == 1)
        return 0;
    else
        return IsDoubleBattle();
}

u8 CreateBattlerHealthboxSprites(u8 battlerId)
{
    s16 data6 = 0;
    u8 healthboxLeftSpriteId, healthboxRightSpriteId;
    u8 healthbarSpriteId, megaIndicatorSpriteId;
    struct Sprite *healthBarSpritePtr;

    if (WhichBattleCoords(battlerId) == 0) // Singles
    {
        if (GetBattlerSide(battlerId) == B_SIDE_PLAYER)
        {
            healthboxLeftSpriteId = CreateSprite(&sHealthboxPlayerSpriteTemplates[0], DISPLAY_WIDTH, DISPLAY_HEIGHT, 1);
            healthboxRightSpriteId = CreateSpriteAtEnd(&sHealthboxPlayerSpriteTemplates[0], DISPLAY_WIDTH, DISPLAY_HEIGHT, 1);

            gSprites[healthboxLeftSpriteId].oam.shape = ST_OAM_SQUARE;

            gSprites[healthboxRightSpriteId].oam.shape = ST_OAM_SQUARE;
            gSprites[healthboxRightSpriteId].oam.tileNum += 64;
        }
        else
        {
            healthboxLeftSpriteId = CreateSprite(&sHealthboxOpponentSpriteTemplates[0], DISPLAY_WIDTH, DISPLAY_HEIGHT, 1);
            healthboxRightSpriteId = CreateSpriteAtEnd(&sHealthboxOpponentSpriteTemplates[0], DISPLAY_WIDTH, DISPLAY_HEIGHT, 1);

            gSprites[healthboxRightSpriteId].oam.tileNum += 32;

            data6 = 2;
        }
        gSprites[healthboxLeftSpriteId].oam.affineParam = healthboxRightSpriteId;

        gSprites[healthboxRightSpriteId].hOther_HealthBoxSpriteId = healthboxLeftSpriteId;
        gSprites[healthboxRightSpriteId].callback = SpriteCB_HealthBoxOther;
    }
    else
    {
        if (GetBattlerSide(battlerId) == B_SIDE_PLAYER)
        {
            healthboxLeftSpriteId = CreateSprite(&sHealthboxPlayerSpriteTemplates[GetBattlerPosition(battlerId) / 2], DISPLAY_WIDTH, DISPLAY_HEIGHT, 1);
            healthboxRightSpriteId = CreateSpriteAtEnd(&sHealthboxPlayerSpriteTemplates[GetBattlerPosition(battlerId) / 2], DISPLAY_WIDTH, DISPLAY_HEIGHT, 1);

            gSprites[healthboxLeftSpriteId].oam.affineParam = healthboxRightSpriteId;

            gSprites[healthboxRightSpriteId].hOther_HealthBoxSpriteId = healthboxLeftSpriteId;
            gSprites[healthboxRightSpriteId].oam.tileNum += 32;
            gSprites[healthboxRightSpriteId].callback = SpriteCB_HealthBoxOther;

            data6 = 1;
        }
        else
        {
            healthboxLeftSpriteId = CreateSprite(&sHealthboxOpponentSpriteTemplates[GetBattlerPosition(battlerId) / 2], DISPLAY_WIDTH, DISPLAY_HEIGHT, 1);
            healthboxRightSpriteId = CreateSpriteAtEnd(&sHealthboxOpponentSpriteTemplates[GetBattlerPosition(battlerId) / 2], DISPLAY_WIDTH, DISPLAY_HEIGHT, 1);

            gSprites[healthboxLeftSpriteId].oam.affineParam = healthboxRightSpriteId;

            gSprites[healthboxRightSpriteId].hOther_HealthBoxSpriteId = healthboxLeftSpriteId;
            gSprites[healthboxRightSpriteId].oam.tileNum += 32;
            gSprites[healthboxRightSpriteId].callback = SpriteCB_HealthBoxOther;

            data6 = 2;
        }
    }

    healthbarSpriteId = CreateSpriteAtEnd(&sHealthbarSpriteTemplates[gBattlerPositions[battlerId]], 140, 60, 0);
    healthBarSpritePtr = &gSprites[healthbarSpriteId];
    SetSubspriteTables(healthBarSpritePtr, &sHealthBar_SubspriteTables[GetBattlerSide(battlerId)]);
    healthBarSpritePtr->subspriteMode = SUBSPRITES_IGNORE_PRIORITY;
    healthBarSpritePtr->oam.priority = 1;

    CpuCopy32(GetHealthboxElementGfxPtr(HEALTHBOX_GFX_1), (void *)(OBJ_VRAM0 + healthBarSpritePtr->oam.tileNum * TILE_SIZE_4BPP), 64);

    gSprites[healthboxLeftSpriteId].hMain_HealthBarSpriteId = healthbarSpriteId;
    gSprites[healthboxLeftSpriteId].hMain_Battler = battlerId;
    gSprites[healthboxLeftSpriteId].invisible = TRUE;

    gSprites[healthboxRightSpriteId].invisible = TRUE;
    gSprites[healthboxRightSpriteId].hOther_IndicatorSpriteId = 0xFF;

    healthBarSpritePtr->hBar_HealthBoxSpriteId = healthboxLeftSpriteId;
    healthBarSpritePtr->hBar_Data6 = data6;
    healthBarSpritePtr->invisible = TRUE;

    // Create mega indicator sprite if is a mega evolved or a primal reverted mon.
    if (gBattleStruct->mega.evolvedPartyIds[GetBattlerSide(battlerId)] & gBitTable[gBattlerPartyIndexes[battlerId]]
     || gBattleStruct->mega.primalRevertedPartyIds[GetBattlerSide(battlerId)] & gBitTable[gBattlerPartyIndexes[battlerId]])
    {
        megaIndicatorSpriteId = CreateMegaIndicatorSprite(battlerId, 0);
        gSprites[megaIndicatorSpriteId].invisible = TRUE;
    }

    gBattleStruct->ballSpriteIds[0] = MAX_SPRITES;
    gBattleStruct->ballSpriteIds[1] = MAX_SPRITES;

    return healthboxLeftSpriteId;
}

u8 CreateSafariPlayerHealthboxSprites(void)
{
    u8 healthboxLeftSpriteId, healthboxRightSpriteId;

    healthboxLeftSpriteId = CreateSprite(&sHealthboxSafariSpriteTemplate, DISPLAY_WIDTH, DISPLAY_HEIGHT, 1);
    healthboxRightSpriteId = CreateSpriteAtEnd(&sHealthboxSafariSpriteTemplate, DISPLAY_WIDTH, DISPLAY_HEIGHT, 1);

    gSprites[healthboxLeftSpriteId].oam.shape = ST_OAM_SQUARE;
    gSprites[healthboxRightSpriteId].oam.shape = ST_OAM_SQUARE;

    gSprites[healthboxRightSpriteId].oam.tileNum += 64;

    gSprites[healthboxLeftSpriteId].oam.affineParam = healthboxRightSpriteId;
    gSprites[healthboxRightSpriteId].hOther_HealthBoxSpriteId = healthboxLeftSpriteId;

    gSprites[healthboxRightSpriteId].hOther_IndicatorSpriteId = 0xFF;

    gSprites[healthboxRightSpriteId].callback = SpriteCB_HealthBoxOther;

    return healthboxLeftSpriteId;
}

static const u8 *GetHealthboxElementGfxPtr(u8 elementId)
{
    return gHealthboxElementsGfxTable[elementId];
}

// Syncs the position of healthbar accordingly with the healthbox.
static void SpriteCB_HealthBar(struct Sprite *sprite)
{
    u8 healthboxSpriteId = sprite->hBar_HealthBoxSpriteId;

    switch (sprite->hBar_Data6)
    {
    case 0:
        sprite->x = gSprites[healthboxSpriteId].x + 16;
        sprite->y = gSprites[healthboxSpriteId].y;
        break;
    case 1:
        sprite->x = gSprites[healthboxSpriteId].x + 16;
        sprite->y = gSprites[healthboxSpriteId].y;
        break;
    case 2:
    default:
        sprite->x = gSprites[healthboxSpriteId].x + 8;
        sprite->y = gSprites[healthboxSpriteId].y;
        break;
    }

    sprite->x2 = gSprites[healthboxSpriteId].x2;
    sprite->y2 = gSprites[healthboxSpriteId].y2;
}

static void SpriteCB_HealthBoxOther(struct Sprite *sprite)
{
    u8 healthboxMainSpriteId = sprite->hOther_HealthBoxSpriteId;
    u8 megaSpriteId = sprite->hOther_IndicatorSpriteId;

    sprite->x = gSprites[healthboxMainSpriteId].x + 64;
    sprite->y = gSprites[healthboxMainSpriteId].y;

    sprite->x2 = gSprites[healthboxMainSpriteId].x2;
    sprite->y2 = gSprites[healthboxMainSpriteId].y2;

    if (megaSpriteId != 0xFF)
    {
        gSprites[megaSpriteId].x2 = sprite->x2;
        gSprites[megaSpriteId].y2 = sprite->y2;
    }
}

void SetBattleBarStruct(u8 battlerId, u8 healthboxSpriteId, s32 maxVal, s32 oldVal, s32 receivedValue)
{
    gBattleSpritesDataPtr->battleBars[battlerId].healthboxSpriteId = healthboxSpriteId;
    gBattleSpritesDataPtr->battleBars[battlerId].maxValue = maxVal;
    gBattleSpritesDataPtr->battleBars[battlerId].oldValue = oldVal;
    gBattleSpritesDataPtr->battleBars[battlerId].receivedValue = receivedValue;
    gBattleSpritesDataPtr->battleBars[battlerId].currValue = -32768;
}

void SetHealthboxSpriteInvisible(u8 healthboxSpriteId)
{
    DestroyMegaIndicatorSprite(healthboxSpriteId);
    gSprites[healthboxSpriteId].invisible = TRUE;
    gSprites[gSprites[healthboxSpriteId].hMain_HealthBarSpriteId].invisible = TRUE;
    gSprites[gSprites[healthboxSpriteId].oam.affineParam].invisible = TRUE;
}

void SetHealthboxSpriteVisible(u8 healthboxSpriteId)
{
    u8 battlerId = gSprites[healthboxSpriteId].hMain_Battler;

    gSprites[healthboxSpriteId].invisible = FALSE;
    gSprites[gSprites[healthboxSpriteId].hMain_HealthBarSpriteId].invisible = FALSE;
    gSprites[gSprites[healthboxSpriteId].oam.affineParam].invisible = FALSE;
    if (gBattleStruct->mega.evolvedPartyIds[GetBattlerSide(battlerId)] & gBitTable[gBattlerPartyIndexes[battlerId]]
     || gBattleStruct->mega.primalRevertedPartyIds[GetBattlerSide(battlerId)] & gBitTable[gBattlerPartyIndexes[battlerId]])
    {
        u8 spriteId = GetMegaIndicatorSpriteId(healthboxSpriteId);
        if (spriteId != 0xFF)
            gSprites[spriteId].invisible = FALSE;
        else
            CreateMegaIndicatorSprite(battlerId, 0);
    }
}

static void UpdateSpritePos(u8 spriteId, s16 x, s16 y)
{
    gSprites[spriteId].x = x;
    gSprites[spriteId].y = y;
}

void DestoryHealthboxSprite(u8 healthboxSpriteId)
{
    DestroyMegaIndicatorSprite(healthboxSpriteId);
    DestroySprite(&gSprites[gSprites[healthboxSpriteId].oam.affineParam]);
    DestroySprite(&gSprites[gSprites[healthboxSpriteId].hMain_HealthBarSpriteId]);
    DestroySprite(&gSprites[healthboxSpriteId]);
}

void DummyBattleInterfaceFunc(u8 healthboxSpriteId, bool8 isDoubleBattleBattlerOnly)
{

}

static void TryToggleHealboxVisibility(u8 priority, u8 healthboxLeftSpriteId, u8 healthboxRightSpriteId, u8 healthbarSpriteId, u8 indicatorSpriteId)
{
    u8 spriteIds[4] = {healthboxLeftSpriteId, healthboxRightSpriteId, healthbarSpriteId, indicatorSpriteId};
    int i;

    for (i = 0; i < NELEMS(spriteIds); i++)
    {
        if (spriteIds[i] == 0xFF)
            continue;

        switch (priority)
        {
        case 0: //start of anim -> make invisible
            gSprites[spriteIds[i]].invisible = TRUE;
            break;
        case 1: //end of anim -> make visible
            gSprites[spriteIds[i]].invisible = FALSE;
            break;
        }
    }
}

void UpdateOamPriorityInAllHealthboxes(u8 priority, bool32 hideHPBoxes)
{
    s32 i;

    for (i = 0; i < gBattlersCount; i++)
    {
        u8 healthboxLeftSpriteId = gHealthboxSpriteIds[i];
        u8 healthboxRightSpriteId = gSprites[gHealthboxSpriteIds[i]].oam.affineParam;
        u8 healthbarSpriteId = gSprites[gHealthboxSpriteIds[i]].hMain_HealthBarSpriteId;
        u8 indicatorSpriteId = GetMegaIndicatorSpriteId(healthboxLeftSpriteId);

        gSprites[healthboxLeftSpriteId].oam.priority = priority;
        gSprites[healthboxRightSpriteId].oam.priority = priority;
        gSprites[healthbarSpriteId].oam.priority = priority;
        if (indicatorSpriteId != 0xFF)
            gSprites[indicatorSpriteId].oam.priority = priority;

        #if B_HIDE_HEALTHBOX_IN_ANIMS
        if (hideHPBoxes && IsBattlerAlive(i))
            TryToggleHealboxVisibility(priority, healthboxLeftSpriteId, healthboxRightSpriteId, healthbarSpriteId, indicatorSpriteId);
        #endif
    }
}

void GetBattlerHealthboxCoords(u8 battler, s16 *x, s16 *y)
{
    *x = 0, *y = 0;

    if (!WhichBattleCoords(battler))
    {
        if (GetBattlerSide(battler) != B_SIDE_PLAYER)
            *x = 44, *y = 30;
        else
            *x = 158, *y = 88;
    }
    else
    {
        switch (GetBattlerPosition(battler))
        {
        case B_POSITION_PLAYER_LEFT:
            *x = 159, *y = 76;
            break;
        case B_POSITION_PLAYER_RIGHT:
            *x = 171, *y = 101;
            break;
        case B_POSITION_OPPONENT_LEFT:
            *x = 44, *y = 19;
            break;
        case B_POSITION_OPPONENT_RIGHT:
            *x = 32, *y = 44;
            break;
        }
    }
}

void InitBattlerHealthboxCoords(u8 battler)
{
    s16 x, y;

    GetBattlerHealthboxCoords(battler, &x, &y);
    UpdateSpritePos(gHealthboxSpriteIds[battler], x, y);
}

static void UpdateLvlInHealthbox(u8 healthboxSpriteId, u8 lvl)
{
    u32 windowId, spriteTileNum;
    u8 *windowTileData;
    u8 text[16];
    u32 xPos;
    u8 *objVram;
    u8 battler = gSprites[healthboxSpriteId].hMain_Battler;

    // Don't print Lv char if mon is mega evolved or primal reverted.
    if (gBattleStruct->mega.evolvedPartyIds[GetBattlerSide(battler)] & gBitTable[gBattlerPartyIndexes[battler]]
     || gBattleStruct->mega.primalRevertedPartyIds[GetBattlerSide(battler)] & gBitTable[gBattlerPartyIndexes[battler]])
    {
        objVram = ConvertIntToDecimalStringN(text, lvl, STR_CONV_MODE_LEFT_ALIGN, 3);
        xPos = 5 * (3 - (objVram - (text + 2))) - 1;
    }
    else
    {
        text[0] = CHAR_EXTRA_SYMBOL;
        text[1] = CHAR_LV_2;

        objVram = ConvertIntToDecimalStringN(text + 2, lvl, STR_CONV_MODE_LEFT_ALIGN, 3);
        xPos = 5 * (3 - (objVram - (text + 2)));
    }

    xPos = 5 * (3 - (objVram - (text + 2)));
    windowTileData = AddTextPrinterAndCreateWindowOnHealthbox(text, xPos, 3, 2, &windowId);
    spriteTileNum = gSprites[healthboxSpriteId].oam.tileNum * TILE_SIZE_4BPP;

    if (GetBattlerSide(battler) == B_SIDE_PLAYER)
    {
        objVram = (void *)(OBJ_VRAM0);
        if (!WhichBattleCoords(battler))
            objVram += spriteTileNum + 0x820;
        else
            objVram += spriteTileNum + 0x420;
    }
    else
    {
        objVram = (void *)(OBJ_VRAM0);
        objVram += spriteTileNum + 0x400;
    }
    TextIntoHealthboxObject(objVram, windowTileData, 3);
    RemoveWindowOnHealthbox(windowId);
}

static void PrintHpOnHealthbox(u32 spriteId, s16 currHp, s16 maxHp, u32 bgColor, u32 rightTile, u32 leftTile)
{
<<<<<<< HEAD
    u8 *windowTileData;
    u32 windowId, tilesCount, x, healthboxTileNum;
    u8 text[28], *txtPtr;
    void *objVram = (void *)(OBJ_VRAM0) + gSprites[spriteId].oam.tileNum * TILE_SIZE_4BPP;

    // To fit 4 digit HP values we need to modify a bit the way hp is printed on Healthbox.
    // 6 chars can fit on the right healthbox, the rest goes to the left one
    txtPtr = ConvertIntToDecimalStringN(text, currHp, STR_CONV_MODE_RIGHT_ALIGN, 4);
    *txtPtr++ = CHAR_SLASH;
    txtPtr = ConvertIntToDecimalStringN(txtPtr, maxHp, STR_CONV_MODE_LEFT_ALIGN, 4);
    // Print last 6 chars on the right window
    windowTileData = AddTextPrinterAndCreateWindowOnHealthbox(txtPtr - 6, 0, 5, bgColor, &windowId);
    HpTextIntoHealthboxObject(objVram + rightTile, windowTileData, 4);
    RemoveWindowOnHealthbox(windowId);
    // Print the rest of the chars on the left window
    txtPtr[-6] = EOS;
    // if max hp is 3 digits print on block closer to the right window, if 4 digits print further from the right window
    if (maxHp >= 1000)
        x = 9, tilesCount = 3;
=======
    u32 windowId, spriteTileNum, battler;
    u8 *windowTileData;
    u8 text[32];
    void *objVram;

    battler = gSprites[healthboxSpriteId].hMain_Battler;
    if (GetBattlerSide(battler) == B_SIDE_PLAYER && !WhichBattleCoords(battler))
    {
        spriteTileNum = gSprites[healthboxSpriteId].oam.tileNum * TILE_SIZE_4BPP;
        if (maxOrCurrent != HP_CURRENT) // singles, max
        {
            ConvertIntToDecimalStringN(text, value, STR_CONV_MODE_RIGHT_ALIGN, 3);
            windowTileData = AddTextPrinterAndCreateWindowOnHealthbox(text, 0, 5, 2, &windowId);
            objVram = (void *)(OBJ_VRAM0);
            objVram += spriteTileNum + 0xB40;
            HpTextIntoHealthboxObject(objVram, windowTileData, 2);
            RemoveWindowOnHealthbox(windowId);
        }
        else // singles, current
        {
            ConvertIntToDecimalStringN(text, value, STR_CONV_MODE_RIGHT_ALIGN, 3);
            text[3] = CHAR_SLASH;
            text[4] = EOS;
            windowTileData = AddTextPrinterAndCreateWindowOnHealthbox(text, 4, 5, 2, &windowId);
            objVram = (void *)(OBJ_VRAM0);
            objVram += spriteTileNum + 0x3E0;
            HpTextIntoHealthboxObject(objVram, windowTileData, 1);
            objVram = (void *)(OBJ_VRAM0);
            objVram += spriteTileNum + 0xB00;
            HpTextIntoHealthboxObject(objVram, windowTileData + 0x20, 2);
            RemoveWindowOnHealthbox(windowId);
        }
    }
>>>>>>> 552d1f3d
    else
        x = 6, tilesCount = 2, leftTile += 0x20;
    windowTileData = AddTextPrinterAndCreateWindowOnHealthbox(text, x, 5, bgColor, &windowId);
    HpTextIntoHealthboxObject(objVram + leftTile, windowTileData, tilesCount);
    RemoveWindowOnHealthbox(windowId);
}

// Note: this is only possible to trigger via debug, it was an unused GF function.
static void UpdateOpponentHpTextDoubles(u32 healthboxSpriteId, u32 barSpriteId, s16 value, u8 maxOrCurrent)
{
    u8 text[32], *txtPtr;
    u32 i, var;
    u32 battlerId = gSprites[healthboxSpriteId].hMain_Battler;

    if (gBattleSpritesDataPtr->battlerData[battlerId].hpNumbersNoBars) // don't print text if only bars are visible
    {
<<<<<<< HEAD
        memcpy(text, sEmptyWhiteText_TransparentHighlight, sizeof(sEmptyWhiteText_TransparentHighlight));
        if (maxOrCurrent == HP_CURRENT)
            var = 0;
        else
            var = 4;

        txtPtr = ConvertIntToDecimalStringN(text + 6, value, STR_CONV_MODE_RIGHT_ALIGN, 3);
        if (!maxOrCurrent)
            StringCopy(txtPtr, gText_Slash);
        RenderTextHandleBold(gMonSpritesGfxPtr->barFontGfx, FONT_BOLD, text);
=======
        memcpy(text, sEmptyWhiteText_GrayHighlight, sizeof(sEmptyWhiteText_GrayHighlight));
        if (IsDoubleBattle() == TRUE)
        {
            UpdateHpTextInHealthboxInDoubles(healthboxSpriteId, value, maxOrCurrent);
        }
        else if (gBattleSpritesDataPtr->battlerData[battler].hpNumbersNoBars) // don't print text if only bars are visible
        {
            u32 var;
            u8 i;
>>>>>>> 552d1f3d

        for (i = var; i < var + 3; i++)
        {
            if (i < 3)
            {
                CpuCopy32(&gMonSpritesGfxPtr->barFontGfx[((i - var) * 64) + 32],
                      (void *)((OBJ_VRAM0) + 32 * (1 + gSprites[barSpriteId].oam.tileNum + i)),
                      0x20);
            }
            else
            {
                CpuCopy32(&gMonSpritesGfxPtr->barFontGfx[((i - var) * 64) + 32],
                      (void *)((OBJ_VRAM0 + 0x20) + 32 * (i + gSprites[barSpriteId].oam.tileNum)),
                      0x20);
            }
        }

        if (maxOrCurrent == HP_CURRENT)
        {
            CpuCopy32(&gMonSpritesGfxPtr->barFontGfx[224],
                      (void *)((OBJ_VRAM0) + ((gSprites[barSpriteId].oam.tileNum + 4) * TILE_SIZE_4BPP)),
                      0x20);
            CpuFill32(0, (void *)((OBJ_VRAM0) + (gSprites[barSpriteId].oam.tileNum * TILE_SIZE_4BPP)), 0x20);
        }
    }
}

// Same with this one.
static void UpdateOpponentHpTextSingles(u32 healthboxSpriteId, s16 value, u32 maxOrCurrent)
{
    u8 text[32];
    u32 var, i;
    u32 battler = gSprites[healthboxSpriteId].hMain_Battler;

    memcpy(text, sEmptyWhiteText_GrayHighlight, sizeof(sEmptyWhiteText_GrayHighlight));
    if (gBattleSpritesDataPtr->battlerData[battler].hpNumbersNoBars) // don't print text if only bars are visible
    {
        if (maxOrCurrent == HP_CURRENT)
            var = 21;
        else
            var = 49;

        ConvertIntToDecimalStringN(text + 6, value, STR_CONV_MODE_LEADING_ZEROS, 3);
        RenderTextHandleBold(gMonSpritesGfxPtr->barFontGfx, FONT_BOLD, text);

        for (i = 0; i < 3; i++)
        {
            CpuCopy32(&gMonSpritesGfxPtr->barFontGfx[i * 64 + 32],
                      (void *)((OBJ_VRAM0) + TILE_SIZE_4BPP * (gSprites[healthboxSpriteId].oam.tileNum + var + i)),
                      0x20);
        }
    }
}

void UpdateHpTextInHealthbox(u32 healthboxSpriteId, u32 maxOrCurrent, s16 currHp, s16 maxHp)
{
    if (IsDoubleBattle())
    {
        UpdateHpTextInHealthboxInDoubles(healthboxSpriteId, maxOrCurrent, currHp, maxHp);
    }
    else // Single Battle
    {
        if (GetBattlerSide(gSprites[healthboxSpriteId].hMain_Battler) == B_SIDE_PLAYER) // Player
        {
            PrintHpOnHealthbox(healthboxSpriteId, currHp, maxHp, 2, 0xB00, 0x3A0);
        }
        else // Opponent
        {
            UpdateOpponentHpTextSingles(healthboxSpriteId, currHp, HP_CURRENT);
            UpdateOpponentHpTextSingles(healthboxSpriteId, maxHp, HP_MAX);
        }
    }
}

static void UpdateHpTextInHealthboxInDoubles(u32 healthboxSpriteId, u32 maxOrCurrent, s16 currHp, s16 maxHp)
{
    u32 barSpriteId = gSprites[healthboxSpriteId].data[5];

    if (GetBattlerSide(gSprites[healthboxSpriteId].hMain_Battler) == B_SIDE_PLAYER)
    {
        if (gBattleSpritesDataPtr->battlerData[gSprites[healthboxSpriteId].data[6]].hpNumbersNoBars) // don't print text if only bars are visible
        {
            PrintHpOnHealthbox(barSpriteId, currHp, maxHp, 0, 0x80, 0x20);
            // Clears the end of the healthbar gfx.
            CpuCopy32(GetHealthboxElementGfxPtr(HEALTHBOX_GFX_FRAME_END),
                          (void *)(OBJ_VRAM0 + 0x680) + (gSprites[healthboxSpriteId].oam.tileNum * TILE_SIZE_4BPP),
                           0x20);
            // Erases HP bar leftover.
            FillHealthboxObject((void *)(OBJ_VRAM0) + (gSprites[barSpriteId].oam.tileNum * TILE_SIZE_4BPP), 0, 2);
        }
    }
    else // Opponent
    {
        UpdateOpponentHpTextDoubles(healthboxSpriteId, barSpriteId, maxHp, HP_MAX);
        UpdateOpponentHpTextDoubles(healthboxSpriteId, barSpriteId, currHp, HP_CURRENT);
    }
}

// Prints mon's nature, catch and flee rate. Probably used to test pokeblock-related features.
static void PrintSafariMonInfo(u8 healthboxSpriteId, struct Pokemon *mon)
{
    u8 text[20];
    s32 j, spriteTileNum;
    u8 *barFontGfx;
    u8 i, var, nature, healthBarSpriteId;

    memcpy(text, sEmptyWhiteText_GrayHighlight, sizeof(sEmptyWhiteText_GrayHighlight));
    barFontGfx = &gMonSpritesGfxPtr->barFontGfx[0x520 + (GetBattlerPosition(gSprites[healthboxSpriteId].hMain_Battler) * 384)];
    var = 5;
    nature = GetNature(mon);
    StringCopy(&text[6], gNatureNamePointers[nature]);
    RenderTextHandleBold(barFontGfx, FONT_BOLD, text);

    for (j = 6, i = 0; i < var; i++, j++)
    {
        u8 elementId;

        if ((text[j] >= 55 && text[j] <= 74) || (text[j] >= 135 && text[j] <= 154))
            elementId = 44;
        else if ((text[j] >= 75 && text[j] <= 79) || (text[j] >= 155 && text[j] <= 159))
            elementId = 45;
        else
            elementId = 43;

        CpuCopy32(GetHealthboxElementGfxPtr(elementId), barFontGfx + (i * 64), 0x20);
    }

    for (j = 1; j < var + 1; j++)
    {
        spriteTileNum = (gSprites[healthboxSpriteId].oam.tileNum + (j - (j / 8 * 8)) + (j / 8 * 64)) * TILE_SIZE_4BPP;
        CpuCopy32(barFontGfx, (void *)(OBJ_VRAM0) + (spriteTileNum), 0x20);
        barFontGfx += 0x20;

        spriteTileNum = (8 + gSprites[healthboxSpriteId].oam.tileNum + (j - (j / 8 * 8)) + (j / 8 * 64)) * TILE_SIZE_4BPP;
        CpuCopy32(barFontGfx, (void *)(OBJ_VRAM0) + (spriteTileNum), 0x20);
        barFontGfx += 0x20;
    }

    healthBarSpriteId = gSprites[healthboxSpriteId].hMain_HealthBarSpriteId;
    ConvertIntToDecimalStringN(&text[6], gBattleStruct->safariCatchFactor, STR_CONV_MODE_RIGHT_ALIGN, 2);
    ConvertIntToDecimalStringN(&text[9], gBattleStruct->safariEscapeFactor, STR_CONV_MODE_RIGHT_ALIGN, 2);
    text[5] = CHAR_SPACE;
    text[8] = CHAR_SLASH;
    RenderTextHandleBold(gMonSpritesGfxPtr->barFontGfx, FONT_BOLD, text);

    j = healthBarSpriteId; // Needed to match for some reason.
    for (j = 0; j < 5; j++)
    {
        if (j <= 1)
        {
            CpuCopy32(&gMonSpritesGfxPtr->barFontGfx[0x40 * j + 0x20],
                      (void *)(OBJ_VRAM0) + (gSprites[healthBarSpriteId].oam.tileNum + 2 + j) * TILE_SIZE_4BPP,
                      32);
        }
        else
        {
            CpuCopy32(&gMonSpritesGfxPtr->barFontGfx[0x40 * j + 0x20],
                      (void *)(OBJ_VRAM0 + 0xC0) + (j + gSprites[healthBarSpriteId].oam.tileNum) * TILE_SIZE_4BPP,
                      32);
        }
    }
}

void SwapHpBarsWithHpText(void)
{
    u32 healthBarSpriteId, i;

    for (i = 0; i < gBattlersCount; i++)
    {
        if (gSprites[gHealthboxSpriteIds[i]].callback == SpriteCallbackDummy
         && GetBattlerSide(i) != B_SIDE_OPPONENT
         && (WhichBattleCoords(i) || GetBattlerSide(i) != B_SIDE_PLAYER))
        {
            s32 currHp = GetMonData(&gPlayerParty[gBattlerPartyIndexes[i]], MON_DATA_HP);
            s32 maxHp = GetMonData(&gPlayerParty[gBattlerPartyIndexes[i]], MON_DATA_MAX_HP);
            bool8 noBars;

            gBattleSpritesDataPtr->battlerData[i].hpNumbersNoBars ^= 1;
            noBars = gBattleSpritesDataPtr->battlerData[i].hpNumbersNoBars;
            if (GetBattlerSide(i) == B_SIDE_PLAYER)
            {
                if (!WhichBattleCoords(i))
                    continue;
                if (gBattleTypeFlags & BATTLE_TYPE_SAFARI)
                    continue;

                if (noBars == TRUE) // bars to text
                {
                    healthBarSpriteId = gSprites[gHealthboxSpriteIds[i]].hMain_HealthBarSpriteId;

                    CpuFill32(0, (void *)(OBJ_VRAM0 + gSprites[healthBarSpriteId].oam.tileNum * TILE_SIZE_4BPP), 0x100);
                    UpdateHpTextInHealthboxInDoubles(gHealthboxSpriteIds[i], HP_BOTH, currHp, maxHp);
                }
                else // text to bars
                {
                    UpdateStatusIconInHealthbox(gHealthboxSpriteIds[i]);
                    UpdateHealthboxAttribute(gHealthboxSpriteIds[i], &gPlayerParty[gBattlerPartyIndexes[i]], HEALTHBOX_HEALTH_BAR);
                    CpuCopy32(GetHealthboxElementGfxPtr(HEALTHBOX_GFX_FRAME_END_BAR), (void *)(OBJ_VRAM0 + 0x680 + gSprites[gHealthboxSpriteIds[i]].oam.tileNum * TILE_SIZE_4BPP), 32);
                }
            }
            else
            {
                if (noBars == TRUE) // bars to text
                {
                    if (gBattleTypeFlags & BATTLE_TYPE_SAFARI)
                    {
                        // Most likely a debug function.
                        PrintSafariMonInfo(gHealthboxSpriteIds[i], &gEnemyParty[gBattlerPartyIndexes[i]]);
                    }
                    else
                    {
                        healthBarSpriteId = gSprites[gHealthboxSpriteIds[i]].hMain_HealthBarSpriteId;

                        CpuFill32(0, (void *)(OBJ_VRAM0 + gSprites[healthBarSpriteId].oam.tileNum * 32), 0x100);
                        UpdateHpTextInHealthboxInDoubles(gHealthboxSpriteIds[i], HP_BOTH, currHp, maxHp);
                    }
                }
                else // text to bars
                {
                    UpdateStatusIconInHealthbox(gHealthboxSpriteIds[i]);
                    UpdateHealthboxAttribute(gHealthboxSpriteIds[i], &gEnemyParty[gBattlerPartyIndexes[i]], HEALTHBOX_HEALTH_BAR);
                    if (gBattleTypeFlags & BATTLE_TYPE_SAFARI)
                        UpdateHealthboxAttribute(gHealthboxSpriteIds[i], &gEnemyParty[gBattlerPartyIndexes[i]], HEALTHBOX_NICK);
                }
            }
            gSprites[gHealthboxSpriteIds[i]].hMain_Data7 ^= 1;
        }
    }
}

// Mega Evolution gfx functions.
void ChangeMegaTriggerSprite(u8 spriteId, u8 animId)
{
    StartSpriteAnim(&gSprites[spriteId], animId);
}

#define SINGLES_MEGA_TRIGGER_POS_X_OPTIMAL (30)
#define SINGLES_MEGA_TRIGGER_POS_X_PRIORITY (31)
#define SINGLES_MEGA_TRIGGER_POS_X_SLIDE (15)
#define SINGLES_MEGA_TRIGGER_POS_Y_DIFF (-11)

#define DOUBLES_MEGA_TRIGGER_POS_X_OPTIMAL (30)
#define DOUBLES_MEGA_TRIGGER_POS_X_PRIORITY (31)
#define DOUBLES_MEGA_TRIGGER_POS_X_SLIDE (15)
#define DOUBLES_MEGA_TRIGGER_POS_Y_DIFF (-4)

#define tBattler    data[0]
#define tHide       data[1]

void CreateMegaTriggerSprite(u8 battlerId, u8 palId)
{
    LoadSpritePalette(&sSpritePalette_MegaTrigger);
    if (GetSpriteTileStartByTag(TAG_MEGA_TRIGGER_TILE) == 0xFFFF)
        LoadSpriteSheet(&sSpriteSheet_MegaTrigger);
    if (gBattleStruct->mega.triggerSpriteId == 0xFF)
    {
        if (gBattleTypeFlags & BATTLE_TYPE_DOUBLE)
            gBattleStruct->mega.triggerSpriteId = CreateSprite(&sSpriteTemplate_MegaTrigger,
                                                             gSprites[gHealthboxSpriteIds[battlerId]].x - DOUBLES_MEGA_TRIGGER_POS_X_SLIDE,
                                                             gSprites[gHealthboxSpriteIds[battlerId]].y - DOUBLES_MEGA_TRIGGER_POS_Y_DIFF, 0);
        else
            gBattleStruct->mega.triggerSpriteId = CreateSprite(&sSpriteTemplate_MegaTrigger,
                                                             gSprites[gHealthboxSpriteIds[battlerId]].x - SINGLES_MEGA_TRIGGER_POS_X_SLIDE,
                                                             gSprites[gHealthboxSpriteIds[battlerId]].y - SINGLES_MEGA_TRIGGER_POS_Y_DIFF, 0);
    }
    gSprites[gBattleStruct->mega.triggerSpriteId].tBattler = battlerId;
    gSprites[gBattleStruct->mega.triggerSpriteId].tHide = FALSE;

    ChangeMegaTriggerSprite(gBattleStruct->mega.triggerSpriteId, palId);
}

static void SpriteCb_MegaTrigger(struct Sprite *sprite)
{
    s32 xSlide, xPriority, xOptimal;
    s32 yDiff;

    if (gBattleTypeFlags & BATTLE_TYPE_DOUBLE)
    {
        xSlide = DOUBLES_MEGA_TRIGGER_POS_X_SLIDE;
        xPriority = DOUBLES_MEGA_TRIGGER_POS_X_PRIORITY;
        xOptimal = DOUBLES_MEGA_TRIGGER_POS_X_OPTIMAL;
        yDiff = DOUBLES_MEGA_TRIGGER_POS_Y_DIFF;
    }
    else
    {
        xSlide = SINGLES_MEGA_TRIGGER_POS_X_SLIDE;
        xPriority = SINGLES_MEGA_TRIGGER_POS_X_PRIORITY;
        xOptimal = SINGLES_MEGA_TRIGGER_POS_X_OPTIMAL;
        yDiff = SINGLES_MEGA_TRIGGER_POS_Y_DIFF;
    }

    if (sprite->tHide)
    {
        if (sprite->x != gSprites[gHealthboxSpriteIds[sprite->tBattler]].x - xSlide)
            sprite->x++;

        if (sprite->x >= gSprites[gHealthboxSpriteIds[sprite->tBattler]].x - xPriority)
            sprite->oam.priority = 2;
        else
            sprite->oam.priority = 1;

        sprite->y = gSprites[gHealthboxSpriteIds[sprite->tBattler]].y - yDiff;
        sprite->y2 = gSprites[gHealthboxSpriteIds[sprite->tBattler]].y2 - yDiff;
        if (sprite->x == gSprites[gHealthboxSpriteIds[sprite->tBattler]].x - xSlide)
            DestroyMegaTriggerSprite();
    }
    else
    {
        if (sprite->x != gSprites[gHealthboxSpriteIds[sprite->tBattler]].x - xOptimal)
            sprite->x--;

        if (sprite->x >= gSprites[gHealthboxSpriteIds[sprite->tBattler]].x - xPriority)
            sprite->oam.priority = 2;
        else
            sprite->oam.priority = 1;

        sprite->y = gSprites[gHealthboxSpriteIds[sprite->tBattler]].y - yDiff;
        sprite->y2 = gSprites[gHealthboxSpriteIds[sprite->tBattler]].y2 - yDiff;
    }
}

bool32 IsMegaTriggerSpriteActive(void)
{
    if (GetSpriteTileStartByTag(TAG_MEGA_TRIGGER_TILE) == 0xFFFF)
        return FALSE;
    else if (IndexOfSpritePaletteTag(TAG_MEGA_TRIGGER_PAL) != 0xFF)
        return TRUE;
    else
        return FALSE;
}

void HideMegaTriggerSprite(void)
{
    if (gBattleStruct->mega.triggerSpriteId != 0xFF)
    {
        ChangeMegaTriggerSprite(gBattleStruct->mega.triggerSpriteId, 0);
        gSprites[gBattleStruct->mega.triggerSpriteId].tHide = TRUE;
    }
}

void HideTriggerSprites(void)
{
    HideMegaTriggerSprite();
    HideZMoveTriggerSprite();
}

void DestroyMegaTriggerSprite(void)
{
    FreeSpritePaletteByTag(TAG_MEGA_TRIGGER_PAL);
    FreeSpriteTilesByTag(TAG_MEGA_TRIGGER_TILE);
    if (gBattleStruct->mega.triggerSpriteId != 0xFF)
        DestroySprite(&gSprites[gBattleStruct->mega.triggerSpriteId]);
    gBattleStruct->mega.triggerSpriteId = 0xFF;
}

static const s8 sIndicatorPositions[][2] =
{
    [B_POSITION_PLAYER_LEFT] = {52, -9},
    [B_POSITION_OPPONENT_LEFT] = {44, -9},
    [B_POSITION_PLAYER_RIGHT] = {52, -9},
    [B_POSITION_OPPONENT_RIGHT] = {44, -9},
};

u32 CreateMegaIndicatorSprite(u32 battlerId, u32 which)
{
    u32 spriteId, position;
    s16 x, y;

    if (gBattleStruct->mega.evolvedPartyIds[GetBattlerSide(battlerId)] & gBitTable[gBattlerPartyIndexes[battlerId]])
    {
        LoadSpritePalette(&sSpritePalette_MegaIndicator);
        LoadSpriteSheet(&sSpriteSheet_MegaIndicator);
    }
    else if (gBattleStruct->mega.primalRevertedPartyIds[GetBattlerSide(battlerId)] & gBitTable[gBattlerPartyIndexes[battlerId]])
    {
        if (GET_BASE_SPECIES_ID(gBattleMons[battlerId].species) == SPECIES_GROUDON)
        {
            LoadSpritePalette(&sSpritePalette_OmegaIndicator);
            LoadSpriteSheet(&sSpriteSheet_OmegaIndicator);
        }
        else if (GET_BASE_SPECIES_ID(gBattleMons[battlerId].species) == SPECIES_KYOGRE)
        {
            LoadSpritePalette(&sSpritePalette_AlphaIndicator);
            LoadSpriteSheet(&sSpriteSheet_AlphaIndicator);
        }
    }

    position = GetBattlerPosition(battlerId);
    GetBattlerHealthboxCoords(battlerId, &x, &y);

    x += sIndicatorPositions[position][0];
    y += sIndicatorPositions[position][1];

    if (gBattleMons[battlerId].level >= 100)
        x -= 4;
    else if (gBattleMons[battlerId].level < 10)
        x += 5;

    if (gBattleStruct->mega.evolvedPartyIds[GetBattlerSide(battlerId)] & gBitTable[gBattlerPartyIndexes[battlerId]])
    {
        spriteId = CreateSpriteAtEnd(&sSpriteTemplate_MegaIndicator, x, y, 0);
    }
    else if (gBattleStruct->mega.primalRevertedPartyIds[GetBattlerSide(battlerId)] & gBitTable[gBattlerPartyIndexes[battlerId]])
    {
        if (GET_BASE_SPECIES_ID(gBattleMons[battlerId].species) == SPECIES_GROUDON)
            spriteId = CreateSpriteAtEnd(&sSpriteTemplate_OmegaIndicator, x, y, 0);
        else if (GET_BASE_SPECIES_ID(gBattleMons[battlerId].species) == SPECIES_KYOGRE)
            spriteId = CreateSpriteAtEnd(&sSpriteTemplate_AlphaIndicator, x, y, 0);
    }

    gSprites[gSprites[gHealthboxSpriteIds[battlerId]].oam.affineParam].hOther_IndicatorSpriteId = spriteId;
    gSprites[spriteId].tBattler = battlerId;
    return spriteId;
}

void DestroyMegaIndicatorSprite(u32 healthboxSpriteId)
{
    u32 i;
    s16 *spriteId = &gSprites[gSprites[healthboxSpriteId].oam.affineParam].hOther_IndicatorSpriteId;

    if (*spriteId != 0xFF)
    {
        DestroySprite(&gSprites[*spriteId]);
        *spriteId = 0xFF;
    }

    for (i = 0; i < MAX_BATTLERS_COUNT; i++)
    {
        if (gSprites[gSprites[gHealthboxSpriteIds[i]].oam.affineParam].hOther_IndicatorSpriteId != 0xFF)
            break;
    }
    // Free Sprite pal/tiles only if no indicator sprite is active for all battlers.
    if (i == MAX_BATTLERS_COUNT)
    {
        FreeSpritePaletteByTag(TAG_MEGA_INDICATOR_PAL);
        FreeSpriteTilesByTag(TAG_MEGA_INDICATOR_TILE);
    }
}

static void SpriteCb_MegaIndicator(struct Sprite *sprite)
{

}

#undef tBattler
#undef tHide

#define tBattler                data[0]
#define tSummaryBarSpriteId     data[1]
#define tBallIconSpriteId(n)    data[3 + n]
#define tIsBattleStart          data[10]
#define tBlend                  data[15]

u8 CreatePartyStatusSummarySprites(u8 battlerId, struct HpAndStatus *partyInfo, bool8 skipPlayer, bool8 isBattleStart)
{
    bool8 isOpponent;
    s16 bar_X, bar_Y, bar_pos2_X, bar_data0;
    s32 i, j, var;
    u8 summaryBarSpriteId;
    u8 ballIconSpritesIds[PARTY_SIZE];
    u8 taskId;

    if (!skipPlayer || GetBattlerPosition(battlerId) != B_POSITION_OPPONENT_RIGHT)
    {
        if (GetBattlerSide(battlerId) == B_SIDE_PLAYER)
        {
            isOpponent = FALSE;
            bar_X = 136, bar_Y = 96;
            bar_pos2_X = 100;
            bar_data0 = -5;
        }
        else
        {
            isOpponent = TRUE;

            if (!skipPlayer || !WhichBattleCoords(battlerId))
                bar_X = 104, bar_Y = 40;
            else
                bar_X = 104, bar_Y = 16;

            bar_pos2_X = -100;
            bar_data0 = 5;
        }
    }
    else
    {
        isOpponent = TRUE;
        bar_X = 104, bar_Y = 40;
        bar_pos2_X = -100;
        bar_data0 = 5;
    }

    LoadCompressedSpriteSheetUsingHeap(&sStatusSummaryBarSpriteSheet);
    LoadSpriteSheet(&sStatusSummaryBallsSpriteSheet);
    LoadSpritePalette(&sStatusSummaryBarSpritePal);
    LoadSpritePalette(&sStatusSummaryBallsSpritePal);

    summaryBarSpriteId = CreateSprite(&sStatusSummaryBarSpriteTemplates[isOpponent], bar_X, bar_Y, 10);
    SetSubspriteTables(&gSprites[summaryBarSpriteId], sStatusSummaryBar_SubspriteTable_Enter);
    gSprites[summaryBarSpriteId].x2 = bar_pos2_X;
    gSprites[summaryBarSpriteId].data[0] = bar_data0;

    if (isOpponent)
    {
        gSprites[summaryBarSpriteId].x -= 96;
        gSprites[summaryBarSpriteId].oam.matrixNum = ST_OAM_HFLIP;
    }
    else
    {
        gSprites[summaryBarSpriteId].x += 96;
    }

    for (i = 0; i < PARTY_SIZE; i++)
    {
        ballIconSpritesIds[i] = CreateSpriteAtEnd(&sStatusSummaryBallsSpriteTemplates[isOpponent], bar_X, bar_Y - 4, 9);

        if (!isBattleStart)
            gSprites[ballIconSpritesIds[i]].callback = SpriteCB_StatusSummaryBalls_OnSwitchout;

        if (!isOpponent)
        {
            gSprites[ballIconSpritesIds[i]].x2 = 0;
            gSprites[ballIconSpritesIds[i]].y2 = 0;
        }

        gSprites[ballIconSpritesIds[i]].data[0] = summaryBarSpriteId;

        if (!isOpponent)
        {
            gSprites[ballIconSpritesIds[i]].x += 10 * i + 24;
            gSprites[ballIconSpritesIds[i]].data[1] = i * 7 + 10;
            gSprites[ballIconSpritesIds[i]].x2 = 120;
        }
        else
        {
            gSprites[ballIconSpritesIds[i]].x -= 10 * (5 - i) + 24;
            gSprites[ballIconSpritesIds[i]].data[1] = (6 - i) * 7 + 10;
            gSprites[ballIconSpritesIds[i]].x2 = -120;
        }

        gSprites[ballIconSpritesIds[i]].data[2] = isOpponent;
    }

    if (GetBattlerSide(battlerId) == B_SIDE_PLAYER)
    {
        if (gBattleTypeFlags & BATTLE_TYPE_MULTI)
        {
            for (i = 0; i < PARTY_SIZE; i++)
            {
                if (partyInfo[i].hp == HP_EMPTY_SLOT)
                {
                    // empty slot or an egg
                    gSprites[ballIconSpritesIds[i]].oam.tileNum += 1;
                    gSprites[ballIconSpritesIds[i]].data[7] = 1;
                }
                else if (partyInfo[i].hp == 0)
                {
                    // fainted mon
                    gSprites[ballIconSpritesIds[i]].oam.tileNum += 3;
                }
                else if (partyInfo[i].status != 0)
                {
                    // mon with major status
                    gSprites[ballIconSpritesIds[i]].oam.tileNum += 2;
                }
            }
        }
        else
        {
            for (i = 0, var = PARTY_SIZE - 1, j = 0; j < PARTY_SIZE; j++)
            {
                if (partyInfo[j].hp == HP_EMPTY_SLOT)
                {
                     // empty slot or an egg
                    gSprites[ballIconSpritesIds[var]].oam.tileNum += 1;
                    gSprites[ballIconSpritesIds[var]].data[7] = 1;
                    var--;
                    continue;
                }
                else if (partyInfo[j].hp == 0)
                {
                    // fainted mon
                    gSprites[ballIconSpritesIds[i]].oam.tileNum += 3;
                }
                else if (gBattleTypeFlags & BATTLE_TYPE_ARENA && gBattleStruct->arenaLostPlayerMons & gBitTable[j])
                {
                    // fainted arena mon
                    gSprites[ballIconSpritesIds[i]].oam.tileNum += 3;
                }
                else if (partyInfo[j].status != 0)
                {
                    // mon with primary status
                    gSprites[ballIconSpritesIds[i]].oam.tileNum += 2;
                }
                i++;
            }
        }
    }
    else
    {
        if (gBattleTypeFlags & (BATTLE_TYPE_MULTI | BATTLE_TYPE_TWO_OPPONENTS))
        {
            for (var = PARTY_SIZE - 1, i = 0; i < PARTY_SIZE; i++)
            {
                if (partyInfo[i].hp == HP_EMPTY_SLOT)
                {
                    // empty slot or an egg
                    gSprites[ballIconSpritesIds[var]].oam.tileNum += 1;
                    gSprites[ballIconSpritesIds[var]].data[7] = 1;
                }
                else if (partyInfo[i].hp == 0)
                {
                    // fainted mon
                    gSprites[ballIconSpritesIds[var]].oam.tileNum += 3;
                }
                else if (partyInfo[i].status != 0)
                {
                    // mon with primary status
                    gSprites[ballIconSpritesIds[var]].oam.tileNum += 2;
                }
                var--;
            }
        }
        else
        {
            for (var = 0, i = 0, j = 0; j < PARTY_SIZE; j++)
            {
                if (partyInfo[j].hp == HP_EMPTY_SLOT)
                {
                    // empty slot or an egg
                    gSprites[ballIconSpritesIds[i]].oam.tileNum += 1;
                    gSprites[ballIconSpritesIds[i]].data[7] = 1;
                    i++;
                    continue;
                }
                else if (partyInfo[j].hp == 0)
                {
                     // fainted mon
                    gSprites[ballIconSpritesIds[PARTY_SIZE - 1 - var]].oam.tileNum += 3;
                }
                else if (gBattleTypeFlags & BATTLE_TYPE_ARENA && gBattleStruct->arenaLostOpponentMons & gBitTable[j])
                {
                     // fainted arena mon
                    gSprites[ballIconSpritesIds[PARTY_SIZE - 1 - var]].oam.tileNum += 3;
                }
                else if (partyInfo[j].status != 0)
                {
                     // mon with primary status
                    gSprites[ballIconSpritesIds[PARTY_SIZE - 1 - var]].oam.tileNum += 2;
                }
                var++;
            }
        }
    }

    taskId = CreateTask(TaskDummy, 5);
    gTasks[taskId].tBattler = battlerId;
    gTasks[taskId].tSummaryBarSpriteId = summaryBarSpriteId;

    for (i = 0; i < PARTY_SIZE; i++)
        gTasks[taskId].tBallIconSpriteId(i) = ballIconSpritesIds[i];

    gTasks[taskId].tIsBattleStart = isBattleStart;

    if (isBattleStart)
    {
        gBattleSpritesDataPtr->animationData->field_9_x1C++;
    }

    PlaySE12WithPanning(SE_BALL_TRAY_ENTER, 0);
    return taskId;
}

// Slide the party summary tray back offscreen
void Task_HidePartyStatusSummary(u8 taskId)
{
    u8 ballIconSpriteIds[PARTY_SIZE];
    bool8 isBattleStart;
    u8 summaryBarSpriteId;
    u8 battlerId;
    s32 i;

    isBattleStart = gTasks[taskId].tIsBattleStart;
    summaryBarSpriteId = gTasks[taskId].tSummaryBarSpriteId;
    battlerId = gTasks[taskId].tBattler;

    for (i = 0; i < PARTY_SIZE; i++)
        ballIconSpriteIds[i] = gTasks[taskId].tBallIconSpriteId(i);

    SetGpuReg(REG_OFFSET_BLDCNT, BLDCNT_TGT2_ALL | BLDCNT_EFFECT_BLEND);
    SetGpuReg(REG_OFFSET_BLDALPHA, BLDALPHA_BLEND(16, 0));

    gTasks[taskId].tBlend = 16;

    for (i = 0; i < PARTY_SIZE; i++)
        gSprites[ballIconSpriteIds[i]].oam.objMode = ST_OAM_OBJ_BLEND;

    gSprites[summaryBarSpriteId].oam.objMode = ST_OAM_OBJ_BLEND;

    if (isBattleStart)
    {
        for (i = 0; i < PARTY_SIZE; i++)
        {
            if (GetBattlerSide(battlerId) != B_SIDE_PLAYER)
            {
                gSprites[ballIconSpriteIds[PARTY_SIZE - 1 - i]].data[1] = 7 * i;
                gSprites[ballIconSpriteIds[PARTY_SIZE - 1 - i]].data[3] = 0;
                gSprites[ballIconSpriteIds[PARTY_SIZE - 1 - i]].data[4] = 0;
                gSprites[ballIconSpriteIds[PARTY_SIZE - 1 - i]].callback = SpriteCB_StatusSummaryBalls_Exit;
            }
            else
            {
                gSprites[ballIconSpriteIds[i]].data[1] = 7 * i;
                gSprites[ballIconSpriteIds[i]].data[3] = 0;
                gSprites[ballIconSpriteIds[i]].data[4] = 0;
                gSprites[ballIconSpriteIds[i]].callback = SpriteCB_StatusSummaryBalls_Exit;
            }
        }
        gSprites[summaryBarSpriteId].data[0] /= 2;
        gSprites[summaryBarSpriteId].data[1] = 0;
        gSprites[summaryBarSpriteId].callback = SpriteCB_StatusSummaryBar_Exit;
        SetSubspriteTables(&gSprites[summaryBarSpriteId], sStatusSummaryBar_SubspriteTable_Exit);
        gTasks[taskId].func = Task_HidePartyStatusSummary_BattleStart_1;
    }
    else
    {
        gTasks[taskId].func = Task_HidePartyStatusSummary_DuringBattle;
    }
}

static void Task_HidePartyStatusSummary_BattleStart_1(u8 taskId)
{
    if ((gTasks[taskId].data[11]++ % 2) == 0)
    {
        if (--gTasks[taskId].tBlend < 0)
            return;

        SetGpuReg(REG_OFFSET_BLDALPHA, BLDALPHA_BLEND(gTasks[taskId].tBlend, 16 - gTasks[taskId].tBlend));
    }
    if (gTasks[taskId].tBlend == 0)
        gTasks[taskId].func = Task_HidePartyStatusSummary_BattleStart_2;
}

static void Task_HidePartyStatusSummary_BattleStart_2(u8 taskId)
{
    u8 ballIconSpriteIds[PARTY_SIZE];
    s32 i;

    u8 battlerId = gTasks[taskId].tBattler;
    if (--gTasks[taskId].tBlend == -1)
    {
        u8 summaryBarSpriteId = gTasks[taskId].tSummaryBarSpriteId;

        for (i = 0; i < PARTY_SIZE; i++)
            ballIconSpriteIds[i] = gTasks[taskId].tBallIconSpriteId(i);

        gBattleSpritesDataPtr->animationData->field_9_x1C--;
        if (gBattleSpritesDataPtr->animationData->field_9_x1C == 0)
        {
            DestroySpriteAndFreeResources(&gSprites[summaryBarSpriteId]);
            DestroySpriteAndFreeResources(&gSprites[ballIconSpriteIds[0]]);
        }
        else
        {
            FreeSpriteOamMatrix(&gSprites[summaryBarSpriteId]);
            DestroySprite(&gSprites[summaryBarSpriteId]);
            FreeSpriteOamMatrix(&gSprites[ballIconSpriteIds[0]]);
            DestroySprite(&gSprites[ballIconSpriteIds[0]]);
        }

        for (i = 1; i < PARTY_SIZE; i++)
            DestroySprite(&gSprites[ballIconSpriteIds[i]]);
    }
    else if (gTasks[taskId].tBlend == -3)
    {
        gBattleSpritesDataPtr->healthBoxesData[battlerId].partyStatusSummaryShown = 0;
        SetGpuReg(REG_OFFSET_BLDCNT, 0);
        SetGpuReg(REG_OFFSET_BLDALPHA, 0);
        DestroyTask(taskId);
    }
}

static void Task_HidePartyStatusSummary_DuringBattle(u8 taskId)
{
    u8 ballIconSpriteIds[PARTY_SIZE];
    s32 i;
    u8 battlerId = gTasks[taskId].tBattler;

    if (--gTasks[taskId].tBlend >= 0)
    {
        SetGpuReg(REG_OFFSET_BLDALPHA, BLDALPHA_BLEND(gTasks[taskId].tBlend, 16 - gTasks[taskId].tBlend));
    }
    else if (gTasks[taskId].tBlend == -1)
    {
        u8 summaryBarSpriteId = gTasks[taskId].tSummaryBarSpriteId;

        for (i = 0; i < PARTY_SIZE; i++)
            ballIconSpriteIds[i] = gTasks[taskId].tBallIconSpriteId(i);

        DestroySpriteAndFreeResources(&gSprites[summaryBarSpriteId]);
        DestroySpriteAndFreeResources(&gSprites[ballIconSpriteIds[0]]);

        for (i = 1; i < PARTY_SIZE; i++)
            DestroySprite(&gSprites[ballIconSpriteIds[i]]);
    }
    else if (gTasks[taskId].tBlend == -3)
    {
        gBattleSpritesDataPtr->healthBoxesData[battlerId].partyStatusSummaryShown = 0;
        SetGpuReg(REG_OFFSET_BLDCNT, 0);
        SetGpuReg(REG_OFFSET_BLDALPHA, 0);
        DestroyTask(taskId);
    }
}

#undef tBattler
#undef tSummaryBarSpriteId
#undef tBallIconSpriteId
#undef tIsBattleStart
#undef tBlend

static void SpriteCB_StatusSummaryBar_Enter(struct Sprite *sprite)
{
    if (sprite->x2 != 0)
        sprite->x2 += sprite->data[0];
}

static void SpriteCB_StatusSummaryBar_Exit(struct Sprite *sprite)
{
    sprite->data[1] += 32;
    if (sprite->data[0] > 0)
        sprite->x2 += sprite->data[1] >> 4;
    else
        sprite->x2 -= sprite->data[1] >> 4;
    sprite->data[1] &= 0xF;
}

static void SpriteCB_StatusSummaryBalls_Enter(struct Sprite *sprite)
{
    u8 var1;
    u16 var2;
    s8 pan;

    if (sprite->data[1] > 0)
    {
        sprite->data[1]--;
        return;
    }

    var1 = sprite->data[2];
    var2 = sprite->data[3];
    var2 += 56;
    sprite->data[3] = var2 & 0xFFF0;

    if (var1 != 0)
    {
        sprite->x2 += var2 >> 4;
        if (sprite->x2 > 0)
            sprite->x2 = 0;
    }
    else
    {
        sprite->x2 -= var2 >> 4;
        if (sprite->x2 < 0)
            sprite->x2 = 0;
    }

    if (sprite->x2 == 0)
    {
        pan = SOUND_PAN_TARGET;
        if (var1 != 0)
            pan = SOUND_PAN_ATTACKER;

        if (sprite->data[7] != 0)
            PlaySE2WithPanning(SE_BALL_TRAY_EXIT, pan);
        else
            PlaySE1WithPanning(SE_BALL_TRAY_BALL, pan);

        sprite->callback = SpriteCallbackDummy;
    }
}

static void SpriteCB_StatusSummaryBalls_Exit(struct Sprite *sprite)
{
    u8 var1;
    u16 var2;

    if (sprite->data[1] > 0)
    {
        sprite->data[1]--;
        return;
    }
    var1 = sprite->data[2];
    var2 = sprite->data[3];
    var2 += 56;
    sprite->data[3] = var2 & 0xFFF0;
    if (var1 != 0)
        sprite->x2 += var2 >> 4;
    else
        sprite->x2 -= var2 >> 4;
    if (sprite->x2 + sprite->x > 248
     || sprite->x2 + sprite->x < -8)
    {
        sprite->invisible = TRUE;
        sprite->callback = SpriteCallbackDummy;
    }
}

static void SpriteCB_StatusSummaryBalls_OnSwitchout(struct Sprite *sprite)
{
    u8 barSpriteId = sprite->data[0];

    sprite->x2 = gSprites[barSpriteId].x2;
    sprite->y2 = gSprites[barSpriteId].y2;
}

static void UpdateNickInHealthbox(u8 healthboxSpriteId, struct Pokemon *mon)
{
    u8 nickname[POKEMON_NAME_LENGTH + 1];
    void *ptr;
    u32 windowId, spriteTileNum, species;
    u8 *windowTileData;
    u8 gender;
    struct Pokemon *illusionMon = GetIllusionMonPtr(gSprites[healthboxSpriteId].hMain_Battler);
    if (illusionMon != NULL)
        mon = illusionMon;

    StringCopy(gDisplayedStringBattle, gText_HealthboxNickname);
    GetMonData(mon, MON_DATA_NICKNAME, nickname);
    StringGet_Nickname(nickname);
    ptr = StringAppend(gDisplayedStringBattle, nickname);

    gender = GetMonGender(mon);
    species = GetMonData(mon, MON_DATA_SPECIES);

    if ((species == SPECIES_NIDORAN_F || species == SPECIES_NIDORAN_M) && StringCompare(nickname, gSpeciesNames[species]) == 0)
        gender = 100;

    // AddTextPrinterAndCreateWindowOnHealthbox's arguments are the same in all 3 cases.
    // It's possible they may have been different in early development phases.
    switch (gender)
    {
    default:
        StringCopy(ptr, gText_HealthboxGender_None);
        windowTileData = AddTextPrinterAndCreateWindowOnHealthbox(gDisplayedStringBattle, 0, 3, 2, &windowId);
        break;
    case MON_MALE:
        StringCopy(ptr, gText_HealthboxGender_Male);
        windowTileData = AddTextPrinterAndCreateWindowOnHealthbox(gDisplayedStringBattle, 0, 3, 2, &windowId);
        break;
    case MON_FEMALE:
        StringCopy(ptr, gText_HealthboxGender_Female);
        windowTileData = AddTextPrinterAndCreateWindowOnHealthbox(gDisplayedStringBattle, 0, 3, 2, &windowId);
        break;
    }

    spriteTileNum = gSprites[healthboxSpriteId].oam.tileNum * TILE_SIZE_4BPP;

    if (GetBattlerSide(gSprites[healthboxSpriteId].data[6]) == B_SIDE_PLAYER)
    {
        TextIntoHealthboxObject((void *)(OBJ_VRAM0 + 0x40 + spriteTileNum), windowTileData, 6);
        ptr = (void *)(OBJ_VRAM0);
        if (!WhichBattleCoords(gSprites[healthboxSpriteId].data[6]))
            ptr += spriteTileNum + 0x800;
        else
            ptr += spriteTileNum + 0x400;
        TextIntoHealthboxObject(ptr, windowTileData + 0xC0, 1);
    }
    else
    {
        TextIntoHealthboxObject((void *)(OBJ_VRAM0 + 0x20 + spriteTileNum), windowTileData, 7);
    }

    RemoveWindowOnHealthbox(windowId);
}

static void TryAddPokeballIconToHealthbox(u8 healthboxSpriteId, bool8 noStatus)
{
    u8 battlerId, healthBarSpriteId;

    if (gBattleTypeFlags & BATTLE_TYPE_WALLY_TUTORIAL)
        return;
    if (gBattleTypeFlags & BATTLE_TYPE_TRAINER)
        return;

    battlerId = gSprites[healthboxSpriteId].hMain_Battler;
    if (GetBattlerSide(battlerId) == B_SIDE_PLAYER)
        return;
    if (!GetSetPokedexFlag(SpeciesToNationalPokedexNum(GetMonData(&gEnemyParty[gBattlerPartyIndexes[battlerId]], MON_DATA_SPECIES)), FLAG_GET_CAUGHT))
        return;

    healthBarSpriteId = gSprites[healthboxSpriteId].hMain_HealthBarSpriteId;

    if (noStatus)
        CpuCopy32(GetHealthboxElementGfxPtr(HEALTHBOX_GFX_STATUS_BALL_CAUGHT), (void *)(OBJ_VRAM0 + (gSprites[healthBarSpriteId].oam.tileNum + 8) * TILE_SIZE_4BPP), 32);
    else
        CpuFill32(0, (void *)(OBJ_VRAM0 + (gSprites[healthBarSpriteId].oam.tileNum + 8) * TILE_SIZE_4BPP), 32);
}

static void UpdateStatusIconInHealthbox(u8 healthboxSpriteId)
{
    s32 i;
    u8 battlerId, healthBarSpriteId;
    u32 status, pltAdder;
    const u8 *statusGfxPtr;
    s16 tileNumAdder;
    u8 statusPalId;

    battlerId = gSprites[healthboxSpriteId].hMain_Battler;
    healthBarSpriteId = gSprites[healthboxSpriteId].hMain_HealthBarSpriteId;
    if (GetBattlerSide(battlerId) == B_SIDE_PLAYER)
    {
        status = GetMonData(&gPlayerParty[gBattlerPartyIndexes[battlerId]], MON_DATA_STATUS);
        if (!WhichBattleCoords(battlerId))
            tileNumAdder = 0x1A;
        else
            tileNumAdder = 0x12;
    }
    else
    {
        status = GetMonData(&gEnemyParty[gBattlerPartyIndexes[battlerId]], MON_DATA_STATUS);
        tileNumAdder = 0x11;
    }

    if (status & STATUS1_SLEEP)
    {
        statusGfxPtr = GetHealthboxElementGfxPtr(GetStatusIconForBattlerId(HEALTHBOX_GFX_STATUS_SLP_BATTLER0, battlerId));
        statusPalId = PAL_STATUS_SLP;
    }
    else if (status & STATUS1_PSN_ANY)
    {
        statusGfxPtr = GetHealthboxElementGfxPtr(GetStatusIconForBattlerId(HEALTHBOX_GFX_STATUS_PSN_BATTLER0, battlerId));
        statusPalId = PAL_STATUS_PSN;
    }
    else if (status & STATUS1_BURN)
    {
        statusGfxPtr = GetHealthboxElementGfxPtr(GetStatusIconForBattlerId(HEALTHBOX_GFX_STATUS_BRN_BATTLER0, battlerId));
        statusPalId = PAL_STATUS_BRN;
    }
    else if (status & STATUS1_FREEZE)
    {
        statusGfxPtr = GetHealthboxElementGfxPtr(GetStatusIconForBattlerId(HEALTHBOX_GFX_STATUS_FRZ_BATTLER0, battlerId));
        statusPalId = PAL_STATUS_FRZ;
    }
    else if (status & STATUS1_PARALYSIS)
    {
        statusGfxPtr = GetHealthboxElementGfxPtr(GetStatusIconForBattlerId(HEALTHBOX_GFX_STATUS_PRZ_BATTLER0, battlerId));
        statusPalId = PAL_STATUS_PAR;
    }
    else
    {
        statusGfxPtr = GetHealthboxElementGfxPtr(HEALTHBOX_GFX_39);

        for (i = 0; i < 3; i++)
            CpuCopy32(statusGfxPtr, (void *)(OBJ_VRAM0 + (gSprites[healthboxSpriteId].oam.tileNum + tileNumAdder + i) * TILE_SIZE_4BPP), 32);

        if (!gBattleSpritesDataPtr->battlerData[battlerId].hpNumbersNoBars)
            CpuCopy32(GetHealthboxElementGfxPtr(HEALTHBOX_GFX_1), (void *)(OBJ_VRAM0 + gSprites[healthBarSpriteId].oam.tileNum * TILE_SIZE_4BPP), 64);

        TryAddPokeballIconToHealthbox(healthboxSpriteId, TRUE);
        return;
    }

    pltAdder = gSprites[healthboxSpriteId].oam.paletteNum * 16;
    pltAdder += battlerId + 12;

    FillPalette(sStatusIconColors[statusPalId], pltAdder + 0x100, 2);
    CpuCopy16(gPlttBufferUnfaded + 0x100 + pltAdder, (void *)(OBJ_PLTT + pltAdder * 2), 2);
    CpuCopy32(statusGfxPtr, (void *)(OBJ_VRAM0 + (gSprites[healthboxSpriteId].oam.tileNum + tileNumAdder) * TILE_SIZE_4BPP), 96);
    if (WhichBattleCoords(battlerId) == 1 || GetBattlerSide(battlerId) == B_SIDE_OPPONENT)
    {
        if (!gBattleSpritesDataPtr->battlerData[battlerId].hpNumbersNoBars)
        {
            CpuCopy32(GetHealthboxElementGfxPtr(HEALTHBOX_GFX_0), (void *)(OBJ_VRAM0 + gSprites[healthBarSpriteId].oam.tileNum * TILE_SIZE_4BPP), 32);
            CpuCopy32(GetHealthboxElementGfxPtr(HEALTHBOX_GFX_65), (void *)(OBJ_VRAM0 + (gSprites[healthBarSpriteId].oam.tileNum + 1) * TILE_SIZE_4BPP), 32);
        }
    }
    TryAddPokeballIconToHealthbox(healthboxSpriteId, FALSE);
}

static u8 GetStatusIconForBattlerId(u8 statusElementId, u8 battlerId)
{
    u8 ret = statusElementId;

    switch (statusElementId)
    {
    case HEALTHBOX_GFX_STATUS_PSN_BATTLER0:
        if (battlerId == 0)
            ret = HEALTHBOX_GFX_STATUS_PSN_BATTLER0;
        else if (battlerId == 1)
            ret = HEALTHBOX_GFX_STATUS_PSN_BATTLER1;
        else if (battlerId == 2)
            ret = HEALTHBOX_GFX_STATUS_PSN_BATTLER2;
        else
            ret = HEALTHBOX_GFX_STATUS_PSN_BATTLER3;
        break;
    case HEALTHBOX_GFX_STATUS_PRZ_BATTLER0:
        if (battlerId == 0)
            ret = HEALTHBOX_GFX_STATUS_PRZ_BATTLER0;
        else if (battlerId == 1)
            ret = HEALTHBOX_GFX_STATUS_PRZ_BATTLER1;
        else if (battlerId == 2)
            ret = HEALTHBOX_GFX_STATUS_PRZ_BATTLER2;
        else
            ret = HEALTHBOX_GFX_STATUS_PRZ_BATTLER3;
        break;
    case HEALTHBOX_GFX_STATUS_SLP_BATTLER0:
        if (battlerId == 0)
            ret = HEALTHBOX_GFX_STATUS_SLP_BATTLER0;
        else if (battlerId == 1)
            ret = HEALTHBOX_GFX_STATUS_SLP_BATTLER1;
        else if (battlerId == 2)
            ret = HEALTHBOX_GFX_STATUS_SLP_BATTLER2;
        else
            ret = HEALTHBOX_GFX_STATUS_SLP_BATTLER3;
        break;
    case HEALTHBOX_GFX_STATUS_FRZ_BATTLER0:
        if (battlerId == 0)
            ret = HEALTHBOX_GFX_STATUS_FRZ_BATTLER0;
        else if (battlerId == 1)
            ret = HEALTHBOX_GFX_STATUS_FRZ_BATTLER1;
        else if (battlerId == 2)
            ret = HEALTHBOX_GFX_STATUS_FRZ_BATTLER2;
        else
            ret = HEALTHBOX_GFX_STATUS_FRZ_BATTLER3;
        break;
    case HEALTHBOX_GFX_STATUS_BRN_BATTLER0:
        if (battlerId == 0)
            ret = HEALTHBOX_GFX_STATUS_BRN_BATTLER0;
        else if (battlerId == 1)
            ret = HEALTHBOX_GFX_STATUS_BRN_BATTLER1;
        else if (battlerId == 2)
            ret = HEALTHBOX_GFX_STATUS_BRN_BATTLER2;
        else
            ret = HEALTHBOX_GFX_STATUS_BRN_BATTLER3;
        break;
    }
    return ret;
}

static void UpdateSafariBallsTextOnHealthbox(u8 healthboxSpriteId)
{
    u32 windowId, spriteTileNum;
    u8 *windowTileData;

    windowTileData = AddTextPrinterAndCreateWindowOnHealthbox(gText_SafariBalls, 0, 3, 2, &windowId);
    spriteTileNum = gSprites[healthboxSpriteId].oam.tileNum * TILE_SIZE_4BPP;
    TextIntoHealthboxObject((void *)(OBJ_VRAM0 + 0x40) + spriteTileNum, windowTileData, 6);
    TextIntoHealthboxObject((void *)(OBJ_VRAM0 + 0x800) + spriteTileNum, windowTileData + 0xC0, 2);
    RemoveWindowOnHealthbox(windowId);
}

static void UpdateLeftNoOfBallsTextOnHealthbox(u8 healthboxSpriteId)
{
    u8 text[16];
    u8 *txtPtr;
    u32 windowId, spriteTileNum;
    u8 *windowTileData;

    txtPtr = StringCopy(text, gText_SafariBallLeft);
    ConvertIntToDecimalStringN(txtPtr, gNumSafariBalls, STR_CONV_MODE_LEFT_ALIGN, 2);

    windowTileData = AddTextPrinterAndCreateWindowOnHealthbox(text, GetStringRightAlignXOffset(FONT_SMALL, text, 0x2F), 3, 2, &windowId);
    spriteTileNum = gSprites[healthboxSpriteId].oam.tileNum * TILE_SIZE_4BPP;
    SafariTextIntoHealthboxObject((void *)(OBJ_VRAM0 + 0x2C0) + spriteTileNum, windowTileData, 2);
    SafariTextIntoHealthboxObject((void *)(OBJ_VRAM0 + 0xA00) + spriteTileNum, windowTileData + 0x40, 4);
    RemoveWindowOnHealthbox(windowId);
}

void UpdateHealthboxAttribute(u8 healthboxSpriteId, struct Pokemon *mon, u8 elementId)
{
    u32 battlerId = gSprites[healthboxSpriteId].hMain_Battler;
    s32 maxHp = GetMonData(mon, MON_DATA_MAX_HP);
    s32 currHp = GetMonData(mon, MON_DATA_HP);

    if (GetBattlerSide(battlerId) == B_SIDE_PLAYER)
    {
        u8 isDoubles = IsDoubleBattle();

        if (elementId == HEALTHBOX_LEVEL || elementId == HEALTHBOX_ALL)
            UpdateLvlInHealthbox(healthboxSpriteId, GetMonData(mon, MON_DATA_LEVEL));

        if (elementId == HEALTHBOX_ALL)
            UpdateHpTextInHealthbox(healthboxSpriteId, HP_BOTH, currHp, maxHp);
        else if (elementId == HEALTHBOX_MAX_HP)
            UpdateHpTextInHealthbox(healthboxSpriteId, HP_MAX, currHp, maxHp);
        else if (elementId == HEALTHBOX_CURRENT_HP)
            UpdateHpTextInHealthbox(healthboxSpriteId, HP_CURRENT, currHp, maxHp);

        if (elementId == HEALTHBOX_HEALTH_BAR || elementId == HEALTHBOX_ALL)
        {
            LoadBattleBarGfx(0);
            SetBattleBarStruct(battlerId, healthboxSpriteId, maxHp, currHp, 0);
            MoveBattleBar(battlerId, healthboxSpriteId, HEALTH_BAR, 0);
        }
<<<<<<< HEAD

=======
        isDoubles = WhichBattleCoords(battlerId);
>>>>>>> 552d1f3d
        if (!isDoubles && (elementId == HEALTHBOX_EXP_BAR || elementId == HEALTHBOX_ALL))
        {
            u16 species;
            u32 exp, currLevelExp;
            s32 currExpBarValue, maxExpBarValue;
            u8 level;

            LoadBattleBarGfx(3);
            species = GetMonData(mon, MON_DATA_SPECIES);
            level = GetMonData(mon, MON_DATA_LEVEL);
            exp = GetMonData(mon, MON_DATA_EXP);
            currLevelExp = gExperienceTables[gBaseStats[species].growthRate][level];
            currExpBarValue = exp - currLevelExp;
            maxExpBarValue = gExperienceTables[gBaseStats[species].growthRate][level + 1] - currLevelExp;
            SetBattleBarStruct(battlerId, healthboxSpriteId, maxExpBarValue, currExpBarValue, isDoubles);
            MoveBattleBar(battlerId, healthboxSpriteId, EXP_BAR, 0);
        }
        if (elementId == HEALTHBOX_NICK || elementId == HEALTHBOX_ALL)
            UpdateNickInHealthbox(healthboxSpriteId, mon);
        if (elementId == HEALTHBOX_STATUS_ICON || elementId == HEALTHBOX_ALL)
            UpdateStatusIconInHealthbox(healthboxSpriteId);
        if (elementId == HEALTHBOX_SAFARI_ALL_TEXT)
            UpdateSafariBallsTextOnHealthbox(healthboxSpriteId);
        if (elementId == HEALTHBOX_SAFARI_ALL_TEXT || elementId == HEALTHBOX_SAFARI_BALLS_TEXT)
            UpdateLeftNoOfBallsTextOnHealthbox(healthboxSpriteId);
    }
    else
    {
        if (elementId == HEALTHBOX_LEVEL || elementId == HEALTHBOX_ALL)
            UpdateLvlInHealthbox(healthboxSpriteId, GetMonData(mon, MON_DATA_LEVEL));
        if (gBattleSpritesDataPtr->battlerData[battlerId].hpNumbersNoBars)
        {
            if (elementId == HEALTHBOX_ALL)
                UpdateHpTextInHealthbox(healthboxSpriteId, HP_BOTH, currHp, maxHp);
            else if (elementId == HEALTHBOX_MAX_HP)
                UpdateHpTextInHealthbox(healthboxSpriteId, HP_MAX, currHp, maxHp);
            else if (elementId == HEALTHBOX_CURRENT_HP)
                UpdateHpTextInHealthbox(healthboxSpriteId, HP_CURRENT, currHp, maxHp);
        }
        if (elementId == HEALTHBOX_HEALTH_BAR || elementId == HEALTHBOX_ALL)
        {
            LoadBattleBarGfx(0);
            SetBattleBarStruct(battlerId, healthboxSpriteId, maxHp, currHp, 0);
            MoveBattleBar(battlerId, healthboxSpriteId, HEALTH_BAR, 0);
        }
        if (elementId == HEALTHBOX_NICK || elementId == HEALTHBOX_ALL)
            UpdateNickInHealthbox(healthboxSpriteId, mon);
        if (elementId == HEALTHBOX_STATUS_ICON || elementId == HEALTHBOX_ALL)
            UpdateStatusIconInHealthbox(healthboxSpriteId);
    }
}

#define B_EXPBAR_PIXELS 64
#define B_HEALTHBAR_PIXELS 48

s32 MoveBattleBar(u8 battlerId, u8 healthboxSpriteId, u8 whichBar, u8 unused)
{
    s32 currentBarValue;

    if (whichBar == HEALTH_BAR) // health bar
    {
        currentBarValue = CalcNewBarValue(gBattleSpritesDataPtr->battleBars[battlerId].maxValue,
                    gBattleSpritesDataPtr->battleBars[battlerId].oldValue,
                    gBattleSpritesDataPtr->battleBars[battlerId].receivedValue,
                    &gBattleSpritesDataPtr->battleBars[battlerId].currValue,
                #if B_FAST_HP_DRAIN == TRUE
                    B_HEALTHBAR_PIXELS / 8, max(gBattleSpritesDataPtr->battleBars[battlerId].maxValue / B_HEALTHBAR_PIXELS, 1));
                #else
                    B_HEALTHBAR_PIXELS / 8, 1);
                #endif
    }
    else // exp bar
    {
        u16 expFraction = GetScaledExpFraction(gBattleSpritesDataPtr->battleBars[battlerId].oldValue,
                    gBattleSpritesDataPtr->battleBars[battlerId].receivedValue,
                    gBattleSpritesDataPtr->battleBars[battlerId].maxValue, 8);
        if (expFraction == 0)
            expFraction = 1;
        expFraction = abs(gBattleSpritesDataPtr->battleBars[battlerId].receivedValue / expFraction);

        currentBarValue = CalcNewBarValue(gBattleSpritesDataPtr->battleBars[battlerId].maxValue,
                    gBattleSpritesDataPtr->battleBars[battlerId].oldValue,
                    gBattleSpritesDataPtr->battleBars[battlerId].receivedValue,
                    &gBattleSpritesDataPtr->battleBars[battlerId].currValue,
                    B_EXPBAR_PIXELS / 8, expFraction);
    }

    if (whichBar == EXP_BAR || (whichBar == HEALTH_BAR && !gBattleSpritesDataPtr->battlerData[battlerId].hpNumbersNoBars))
        MoveBattleBarGraphically(battlerId, whichBar);

    if (currentBarValue == -1)
        gBattleSpritesDataPtr->battleBars[battlerId].currValue = 0;

    return currentBarValue;
}

static void MoveBattleBarGraphically(u8 battlerId, u8 whichBar)
{
    u8 array[8];
    u8 filledPixelsCount, level;
    u8 barElementId;
    u8 i;

    switch (whichBar)
    {
    case HEALTH_BAR:
        filledPixelsCount = CalcBarFilledPixels(gBattleSpritesDataPtr->battleBars[battlerId].maxValue,
                            gBattleSpritesDataPtr->battleBars[battlerId].oldValue,
                            gBattleSpritesDataPtr->battleBars[battlerId].receivedValue,
                            &gBattleSpritesDataPtr->battleBars[battlerId].currValue,
                            array, B_HEALTHBAR_PIXELS / 8);

        if (filledPixelsCount > (B_HEALTHBAR_PIXELS * 50 / 100)) // more than 50 % hp
            barElementId = HEALTHBOX_GFX_HP_BAR_GREEN;
        else if (filledPixelsCount > (B_HEALTHBAR_PIXELS * 20 / 100)) // more than 20% hp
            barElementId = HEALTHBOX_GFX_HP_BAR_YELLOW;
        else
            barElementId = HEALTHBOX_GFX_HP_BAR_RED; // 20 % or less

        for (i = 0; i < 6; i++)
        {
            u8 healthbarSpriteId = gSprites[gBattleSpritesDataPtr->battleBars[battlerId].healthboxSpriteId].hMain_HealthBarSpriteId;
            if (i < 2)
                CpuCopy32(GetHealthboxElementGfxPtr(barElementId) + array[i] * 32,
                          (void *)(OBJ_VRAM0 + (gSprites[healthbarSpriteId].oam.tileNum + 2 + i) * TILE_SIZE_4BPP), 32);
            else
                CpuCopy32(GetHealthboxElementGfxPtr(barElementId) + array[i] * 32,
                          (void *)(OBJ_VRAM0 + 64 + (i + gSprites[healthbarSpriteId].oam.tileNum) * TILE_SIZE_4BPP), 32);
        }
        break;
    case EXP_BAR:
        CalcBarFilledPixels(gBattleSpritesDataPtr->battleBars[battlerId].maxValue,
                    gBattleSpritesDataPtr->battleBars[battlerId].oldValue,
                    gBattleSpritesDataPtr->battleBars[battlerId].receivedValue,
                    &gBattleSpritesDataPtr->battleBars[battlerId].currValue,
                    array, B_EXPBAR_PIXELS / 8);
        level = GetMonData(&gPlayerParty[gBattlerPartyIndexes[battlerId]], MON_DATA_LEVEL);
        if (level == MAX_LEVEL)
        {
            for (i = 0; i < 8; i++)
                array[i] = 0;
        }
        for (i = 0; i < 8; i++)
        {
            if (i < 4)
                CpuCopy32(GetHealthboxElementGfxPtr(HEALTHBOX_GFX_12) + array[i] * 32,
                          (void *)(OBJ_VRAM0 + (gSprites[gBattleSpritesDataPtr->battleBars[battlerId].healthboxSpriteId].oam.tileNum + 0x24 + i) * TILE_SIZE_4BPP), 32);
            else
                CpuCopy32(GetHealthboxElementGfxPtr(HEALTHBOX_GFX_12) + array[i] * 32,
                          (void *)(OBJ_VRAM0 + 0xB80 + (i + gSprites[gBattleSpritesDataPtr->battleBars[battlerId].healthboxSpriteId].oam.tileNum) * TILE_SIZE_4BPP), 32);
        }
        break;
    }
}

static s32 CalcNewBarValue(s32 maxValue, s32 oldValue, s32 receivedValue, s32 *currValue, u8 scale, u16 toAdd)
{
    s32 ret, newValue;
    scale *= 8;

    if (*currValue == -32768) // first function call
    {
        if (maxValue < scale)
            *currValue = Q_24_8(oldValue);
        else
            *currValue = oldValue;
    }

    newValue = oldValue - receivedValue;
    if (newValue < 0)
        newValue = 0;
    else if (newValue > maxValue)
        newValue = maxValue;

    if (maxValue < scale)
    {
        if (newValue == Q_24_8_TO_INT(*currValue) && (*currValue & 0xFF) == 0)
            return -1;
    }
    else
    {
        if (newValue == *currValue) // we're done, the bar's value has been updated
            return -1;
    }

    if (maxValue < scale) // handle cases of max var having less pixels than the whole bar
    {
        s32 toAdd = Q_24_8(maxValue) / scale;

        if (receivedValue < 0) // fill bar right
        {
            *currValue += toAdd;
            ret = Q_24_8_TO_INT(*currValue);
            if (ret >= newValue)
            {
                *currValue = Q_24_8(newValue);
                ret = newValue;
            }
        }
        else // move bar left
        {
            *currValue -= toAdd;
            ret = Q_24_8_TO_INT(*currValue);
            // try round up
            if ((*currValue & 0xFF) > 0)
                ret++;
            if (ret <= newValue)
            {
                *currValue = Q_24_8(newValue);
                ret = newValue;
            }
        }
    }
    else
    {
        if (receivedValue < 0) // fill bar right
        {
            *currValue += toAdd;
            if (*currValue > newValue)
                *currValue = newValue;
            ret = *currValue;
        }
        else // move bar left
        {
            *currValue -= toAdd;
            if (*currValue < newValue)
                *currValue = newValue;
            ret = *currValue;
        }
    }

    return ret;
}

static u8 CalcBarFilledPixels(s32 maxValue, s32 oldValue, s32 receivedValue, s32 *currValue, u8 *pixelsArray, u8 scale)
{
    u8 pixels, filledPixels, totalPixels;
    u8 i;

    s32 newValue = oldValue - receivedValue;
    if (newValue < 0)
        newValue = 0;
    else if (newValue > maxValue)
        newValue = maxValue;

    totalPixels = scale * 8;

    for (i = 0; i < scale; i++)
        pixelsArray[i] = 0;

    if (maxValue < totalPixels)
        pixels = (*currValue * totalPixels / maxValue) >> 8;
    else
        pixels = *currValue * totalPixels / maxValue;

    filledPixels = pixels;

    if (filledPixels == 0 && newValue > 0)
    {
        pixelsArray[0] = 1;
        filledPixels = 1;
    }
    else
    {
        for (i = 0; i < scale; i++)
        {
            if (pixels >= 8)
            {
                pixelsArray[i] = 8;
            }
            else
            {
                pixelsArray[i] = pixels;
                break;
            }
            pixels -= 8;
        }
    }

    return filledPixels;
}

static u8 GetScaledExpFraction(s32 oldValue, s32 receivedValue, s32 maxValue, u8 scale)
{
    s32 newVal, result;
    s8 oldToMax, newToMax;

    scale *= 8;
    newVal = oldValue - receivedValue;

    if (newVal < 0)
        newVal = 0;
    else if (newVal > maxValue)
        newVal = maxValue;

    oldToMax = oldValue * scale / maxValue;
    newToMax = newVal * scale / maxValue;
    result = oldToMax - newToMax;

    return abs(result);
}

u8 GetScaledHPFraction(s16 hp, s16 maxhp, u8 scale)
{
    u8 result = hp * scale / maxhp;

    if (result == 0 && hp > 0)
        return 1;

    return result;
}

u8 GetHPBarLevel(s16 hp, s16 maxhp)
{
    u8 result;

    if (hp == maxhp)
    {
        result = HP_BAR_FULL;
    }
    else
    {
        u8 fraction = GetScaledHPFraction(hp, maxhp, B_HEALTHBAR_PIXELS);
        if (fraction > (B_HEALTHBAR_PIXELS * 50 / 100)) // more than 50 % hp
            result = HP_BAR_GREEN;
        else if (fraction > (B_HEALTHBAR_PIXELS * 20 / 100)) // more than 20% hp
            result = HP_BAR_YELLOW;
        else if (fraction > 0)
            result = HP_BAR_RED;
        else
            result = HP_BAR_EMPTY;
    }

    return result;
}

static u8 *AddTextPrinterAndCreateWindowOnHealthbox(const u8 *str, u32 x, u32 y, u32 bgColor, u32 *windowId)
{
    u16 winId;
    u8 color[3];
    struct WindowTemplate winTemplate = sHealthboxWindowTemplate;

    winId = AddWindow(&winTemplate);
    FillWindowPixelBuffer(winId, PIXEL_FILL(bgColor));

    color[0] = bgColor;
    color[1] = 1;
    color[2] = 3;

    AddTextPrinterParameterized4(winId, FONT_SMALL, x, y, 0, 0, color, TEXT_SKIP_DRAW, str);

    *windowId = winId;
    return (u8 *)(GetWindowAttribute(winId, WINDOW_TILE_DATA));
}

static void RemoveWindowOnHealthbox(u32 windowId)
{
    RemoveWindow(windowId);
}

static void FillHealthboxObject(void *dest, u32 valMult, u32 numTiles)
{
    CpuFill32(0x11111111 * valMult, dest, numTiles * TILE_SIZE_4BPP);
}

static void HpTextIntoHealthboxObject(void *dest, u8 *windowTileData, u32 windowWidth)
{
    CpuCopy32(windowTileData + 256, dest, windowWidth * TILE_SIZE_4BPP);
}

static void TextIntoHealthboxObject(void *dest, u8 *windowTileData, s32 windowWidth)
{
    CpuCopy32(windowTileData + 256, dest + 256, windowWidth * TILE_SIZE_4BPP);
// + 256 as that prevents the top 4 blank rows of sHealthboxWindowTemplate from being copied
    if (windowWidth > 0)
    {
        do
        {
            CpuCopy32(windowTileData + 20, dest + 20, 12);
            dest += 32, windowTileData += 32;
            windowWidth--;
        } while (windowWidth != 0);
    }
}

static void SafariTextIntoHealthboxObject(void *dest, u8 *windowTileData, u32 windowWidth)
{
    CpuCopy32(windowTileData, dest, windowWidth * TILE_SIZE_4BPP);
    CpuCopy32(windowTileData + 256, dest + 256, windowWidth * TILE_SIZE_4BPP);
}

#define ABILITY_POP_UP_TAG 0xD720

// for sprite
#define tOriginalX      data[0]
#define tHide           data[1]
#define tFrames         data[2]
#define tRightToLeft    data[3]
#define tBattlerId      data[4]
#define tIsMain         data[5]

// for task
#define tSpriteId1      data[6]
#define tSpriteId2      data[7]

static const u8 sAbilityPopUpGfx[] = INCBIN_U8("graphics/battle_interface/ability_pop_up.4bpp");
static const u16 sAbilityPopUpPalette[] = INCBIN_U16("graphics/battle_interface/ability_pop_up.gbapal");

static const struct SpriteSheet sSpriteSheet_AbilityPopUp =
{
    sAbilityPopUpGfx, sizeof(sAbilityPopUpGfx), ABILITY_POP_UP_TAG
};
static const struct SpritePalette sSpritePalette_AbilityPopUp =
{
    sAbilityPopUpPalette, ABILITY_POP_UP_TAG
};

static const struct OamData sOamData_AbilityPopUp =
{
    .y = 0,
    .affineMode = 0,
    .objMode = 0,
    .mosaic = 0,
    .bpp = 0,
    .shape = ST_OAM_H_RECTANGLE,
    .x = 0,
    .matrixNum = 0,
    .size = 3,
    .tileNum = 0,
    .priority = 0,
    .paletteNum = 0,
    .affineParam = 0,
};

static const union AnimCmd sSpriteAnim_AbilityPopUp1[] =
{
    ANIMCMD_FRAME(0, 0),
    ANIMCMD_END
};

static const union AnimCmd *const sSpriteAnimTable_AbilityPopUp1[] =
{
    sSpriteAnim_AbilityPopUp1
};

static const struct SpriteTemplate sSpriteTemplate_AbilityPopUp1 =
{
    .tileTag = ABILITY_POP_UP_TAG,
    .paletteTag = ABILITY_POP_UP_TAG,
    .oam = &sOamData_AbilityPopUp,
    .anims = sSpriteAnimTable_AbilityPopUp1,
    .images = NULL,
    .affineAnims = gDummySpriteAffineAnimTable,
    .callback = SpriteCb_AbilityPopUp
};

static const union AnimCmd sSpriteAnim_AbilityPopUp2[] =
{
    ANIMCMD_FRAME(32, 0),
    ANIMCMD_END
};

static const union AnimCmd *const sSpriteAnimTable_AbilityPopUp2[] =
{
    sSpriteAnim_AbilityPopUp2
};

static const struct SpriteTemplate sSpriteTemplate_AbilityPopUp2 =
{
    .tileTag = ABILITY_POP_UP_TAG,
    .paletteTag = ABILITY_POP_UP_TAG,
    .oam = &sOamData_AbilityPopUp,
    .anims = sSpriteAnimTable_AbilityPopUp2,
    .images = NULL,
    .affineAnims = gDummySpriteAffineAnimTable,
    .callback = SpriteCb_AbilityPopUp
};

#define ABILITY_POP_UP_POS_X_DIFF 64
#define ABILITY_POP_UP_POS_X_SLIDE 68

static const s16 sAbilityPopUpCoordsDoubles[MAX_BATTLERS_COUNT][2] =
{
    {29, 80}, // player left
    {186, 19}, // opponent left
    {29, 97}, // player right
    {186, 36}, // opponent right
};

static const s16 sAbilityPopUpCoordsSingles[MAX_BATTLERS_COUNT][2] =
{
    {29, 97}, // player
    {186, 57}, // opponent
};

static u8* AddTextPrinterAndCreateWindowOnAbilityPopUp(const u8 *str, u32 x, u32 y, u32 color1, u32 color2, u32 color3, u32 *windowId)
{
    u8 color[3] = {color1, color2, color3};
    struct WindowTemplate winTemplate = {0};
    winTemplate.width = 8;
    winTemplate.height = 2;

    *windowId = AddWindow(&winTemplate);
    FillWindowPixelBuffer(*windowId, PIXEL_FILL(color1));

    AddTextPrinterParameterized4(*windowId, 0, x, y, 0, 0, color, -1, str);
    return (u8 *)(GetWindowAttribute(*windowId, WINDOW_TILE_DATA));
}

static void TextIntoAbilityPopUp(void *dest, u8 *windowTileData, s32 arg2, bool32 arg3)
{
    CpuCopy32(windowTileData + 256, dest + 256, arg2 * 32);
    if (arg2 > 0)
    {
        do
        {
            if (arg3)
                CpuCopy32(windowTileData + 16, dest + 16, 16);
            else
                CpuCopy32(windowTileData + 20, dest + 20, 12);
            dest += 32, windowTileData += 32;
            arg2--;
        } while (arg2 != 0);
    }
}

#define MAX_CHARS_PRINTED 12

static void PrintOnAbilityPopUp(const u8 *str, u8 *spriteTileData1, u8 *spriteTileData2, u32 x1, u32 x2, u32 y, u32 color1, u32 color2, u32 color3, bool32 alignAbilityChars)
{
    u32 windowId, i;
    u8 *windowTileData;
    u8 text1[MAX_CHARS_PRINTED];
    u8 text2[MAX_CHARS_PRINTED];

    for (i = 0; i < MAX_CHARS_PRINTED; i++)
    {
        text1[i] = str[i];
        if (text1[i] == EOS)
            break;
    }
    text1[i] = EOS;

    // Because there are two Windows, we need to align the strings, so that the first char in the second window starts right after the last char in the first window.
    // Windows are 64 pixels in width.
    if (alignAbilityChars && i == MAX_CHARS_PRINTED)
    {
        u32 width = GetStringWidth(FONT_SMALL, text1, 0);
        if (x1 + width < 64)
            x1 += 64 - (x1 + width);
    }

    windowTileData = AddTextPrinterAndCreateWindowOnAbilityPopUp(text1, x1, y, color1, color2, color3, &windowId);
    TextIntoAbilityPopUp(spriteTileData1, windowTileData, 8, (y == 0));
    RemoveWindow(windowId);

    if (i == MAX_CHARS_PRINTED)
    {
        for (i = 0; i < MAX_CHARS_PRINTED; i++)
        {
            text2[i] = str[MAX_CHARS_PRINTED + i];
            if (text2[i] == EOS)
                break;
        }
        text2[i] = EOS;

        windowTileData = AddTextPrinterAndCreateWindowOnAbilityPopUp(text2, x2, y, color1, color2, color3, &windowId);
        TextIntoAbilityPopUp(spriteTileData2, windowTileData, 3, (y == 0));
        RemoveWindow(windowId);
    }
}

static const u8 sText_Space16[]= _("                ");
static void ClearAbilityName(u8 spriteId1, u8 spriteId2)
{
    PrintOnAbilityPopUp(sText_Space16,
                        (void*)(OBJ_VRAM0) + (gSprites[spriteId1].oam.tileNum * 32) + 256,
                        (void*)(OBJ_VRAM0) + (gSprites[spriteId2].oam.tileNum * 32) + 256,
                        6, 1,
                        4,
                        7, 9, 1,
                        FALSE);
}

static void PrintBattlerOnAbilityPopUp(u8 battlerId, u8 spriteId1, u8 spriteId2)
{
    int i;
    u8 lastChar;
    u8* name;
    u8 monName[POKEMON_NAME_LENGTH + 3] = {0};
    u8* nick = gBattleMons[battlerId].nickname;

    for (i = 0; i < POKEMON_NAME_LENGTH; ++i)
    {
        monName[i] = nick[i];
        if (nick[i] == EOS || i + 1 == POKEMON_NAME_LENGTH)
            break;
    }

    name = monName + i + 1;
    if (*(name - 1) == EOS)
        name--;

    lastChar = *(name - 1);
    name[0] = CHAR_SGL_QUOTE_RIGHT; // apostraphe
    name++;
    if (lastChar != CHAR_S && lastChar != CHAR_s)
    {
        name[0] = CHAR_s;
        name++;
    }

    name[0] = EOS;
    PrintOnAbilityPopUp((const u8 *)monName,
                        (void*)(OBJ_VRAM0) + (gSprites[spriteId1].oam.tileNum * 32),
                        (void*)(OBJ_VRAM0) + (gSprites[spriteId2].oam.tileNum * 32),
                        7, 0,
                        0,
                        2, 7, 1,
                        FALSE);
}

static void PrintAbilityOnAbilityPopUp(u32 ability, u8 spriteId1, u8 spriteId2)
{
    PrintOnAbilityPopUp(gAbilityNames[ability],
                        (void*)(OBJ_VRAM0) + (gSprites[spriteId1].oam.tileNum * 32) + 256,
                        (void*)(OBJ_VRAM0) + (gSprites[spriteId2].oam.tileNum * 32) + 256,
                        6, 0,
                        4,
                        7, 9, 1,
                        TRUE);
}

#define PIXEL_COORDS_TO_OFFSET(x, y)(            \
/*Add tiles by X*/                                \
((y / 8) * 32 * 8)                                \
/*Add tiles by X*/                                \
+ ((x / 8) * 32)                                \
/*Add pixels by Y*/                                \
+ ((((y) - ((y / 8) * 8))) * 4)                    \
/*Add pixels by X*/                                \
+ ((((x) - ((x / 8) * 8)) / 2)))

static const u16 sOverwrittenPixelsTable[][2] =
{
    {PIXEL_COORDS_TO_OFFSET(0, 0), 5},
    {PIXEL_COORDS_TO_OFFSET(0, 1), 5},
    {PIXEL_COORDS_TO_OFFSET(0, 2), 5},
    {PIXEL_COORDS_TO_OFFSET(0, 3), 5},
    {PIXEL_COORDS_TO_OFFSET(0, 4), 5},
    {PIXEL_COORDS_TO_OFFSET(0, 5), 5},
    {PIXEL_COORDS_TO_OFFSET(0, 6), 5},
    {PIXEL_COORDS_TO_OFFSET(0, 7), 3},
    {PIXEL_COORDS_TO_OFFSET(0, 8), 3},
    {PIXEL_COORDS_TO_OFFSET(0, 9), 3},
    {PIXEL_COORDS_TO_OFFSET(0, 10), 3},
    {PIXEL_COORDS_TO_OFFSET(0, 11), 3},
    {PIXEL_COORDS_TO_OFFSET(0, 12), 3},
    {PIXEL_COORDS_TO_OFFSET(0, 13), 8},

    {PIXEL_COORDS_TO_OFFSET(8, 13), 8},
    {PIXEL_COORDS_TO_OFFSET(16, 13), 8},
    {PIXEL_COORDS_TO_OFFSET(24, 13), 8},
    {PIXEL_COORDS_TO_OFFSET(32, 13), 8},
    {PIXEL_COORDS_TO_OFFSET(40, 13), 8},
    {PIXEL_COORDS_TO_OFFSET(48, 13), 8},
    {PIXEL_COORDS_TO_OFFSET(56, 13), 8},

    {PIXEL_COORDS_TO_OFFSET(0, 14), 8},
    {PIXEL_COORDS_TO_OFFSET(8, 14), 8},
    {PIXEL_COORDS_TO_OFFSET(16, 14), 8},
    {PIXEL_COORDS_TO_OFFSET(24, 14), 8},
    {PIXEL_COORDS_TO_OFFSET(32, 14), 8},
    {PIXEL_COORDS_TO_OFFSET(40, 14), 8},
    {PIXEL_COORDS_TO_OFFSET(48, 14), 8},
    {PIXEL_COORDS_TO_OFFSET(56, 14), 8},

    {PIXEL_COORDS_TO_OFFSET(0, 15), 3},
    {PIXEL_COORDS_TO_OFFSET(0, 16), 3},
    {PIXEL_COORDS_TO_OFFSET(0, 17), 3},
    {PIXEL_COORDS_TO_OFFSET(0, 18), 3},
    {PIXEL_COORDS_TO_OFFSET(0, 19), 3},
    {PIXEL_COORDS_TO_OFFSET(0, 20), 3},
    {PIXEL_COORDS_TO_OFFSET(0, 21), 3},
    {PIXEL_COORDS_TO_OFFSET(0, 22), 3},
    {PIXEL_COORDS_TO_OFFSET(0, 23), 3},
    {PIXEL_COORDS_TO_OFFSET(0, 24), 3},
    {PIXEL_COORDS_TO_OFFSET(0, 25), 3},
    {PIXEL_COORDS_TO_OFFSET(0, 26), 3},

//Second Row Of Image
    {PIXEL_COORDS_TO_OFFSET(0, 45), 8},
    {PIXEL_COORDS_TO_OFFSET(0, 46), 8},
    {PIXEL_COORDS_TO_OFFSET(0, 47), 8},
    //{PIXEL_COORDS_TO_OFFSET(0, 48), 8},   // cuts off the top of the 'G' in Neutralizing Gas
    {PIXEL_COORDS_TO_OFFSET(8, 45), 8},
    {PIXEL_COORDS_TO_OFFSET(8, 46), 8},
    {PIXEL_COORDS_TO_OFFSET(8, 47), 8},
    {PIXEL_COORDS_TO_OFFSET(8, 48), 8},
    {PIXEL_COORDS_TO_OFFSET(16, 45), 8},
    {PIXEL_COORDS_TO_OFFSET(16, 46), 8},
    {PIXEL_COORDS_TO_OFFSET(16, 47), 8},
    {PIXEL_COORDS_TO_OFFSET(16, 48), 8},
};

static inline void CopyPixels(u8 *dest, const u8 *src, u32 pixelCount)
{
    u32 i = 0;

    if (pixelCount & 1)
    {
        while (pixelCount != 0)
        {
            dest[i] &= ~(0xF);
            dest[i] |= (src[i] & 0xF);
            if (--pixelCount != 0)
            {
                dest[i] &= ~(0xF0);
                dest[i] |= (src[i] & 0xF0);
                pixelCount--;
            }
            i++;
        }
    }
    else
    {
        for (i = 0; i < pixelCount / 2; i++)
            dest[i] = src[i];
    }
}

static void RestoreOverwrittenPixels(u8 *tiles)
{
    u32 i;
    u8 *buffer = Alloc(sizeof(sAbilityPopUpGfx) * 2);

    CpuCopy32(tiles, buffer, sizeof(sAbilityPopUpGfx));

    for (i = 0; i < ARRAY_COUNT(sOverwrittenPixelsTable); i++)
    {
        CopyPixels(buffer + sOverwrittenPixelsTable[i][0],
                   sAbilityPopUpGfx + sOverwrittenPixelsTable[i][0],
                   sOverwrittenPixelsTable[i][1]);
    }

    CpuCopy32(buffer, tiles, sizeof(sAbilityPopUpGfx));
    Free(buffer);
}

void CreateAbilityPopUp(u8 battlerId, u32 ability, bool32 isDoubleBattle)
{
    const s16 (*coords)[2];
    u8 spriteId1, spriteId2, battlerPosition, taskId;

    if (!B_ABILITY_POP_UP)
        return;

    if (gBattleScripting.abilityPopupOverwrite != 0)
        ability = gBattleScripting.abilityPopupOverwrite;

    if (!gBattleStruct->activeAbilityPopUps)
    {
        LoadSpriteSheet(&sSpriteSheet_AbilityPopUp);
        LoadSpritePalette(&sSpritePalette_AbilityPopUp);
    }
    gBattleStruct->activeAbilityPopUps |= gBitTable[battlerId];
    battlerPosition = GetBattlerPosition(battlerId);

    if (isDoubleBattle)
        coords = sAbilityPopUpCoordsDoubles;
    else
        coords = sAbilityPopUpCoordsSingles;

    if ((battlerPosition & BIT_SIDE) == B_SIDE_PLAYER)
    {
        spriteId1 = CreateSprite(&sSpriteTemplate_AbilityPopUp1,
                                coords[battlerPosition][0] - ABILITY_POP_UP_POS_X_SLIDE,
                                coords[battlerPosition][1], 0);
        spriteId2 = CreateSprite(&sSpriteTemplate_AbilityPopUp2,
                                coords[battlerPosition][0] - ABILITY_POP_UP_POS_X_SLIDE + ABILITY_POP_UP_POS_X_DIFF,
                                coords[battlerPosition][1], 0);

        gSprites[spriteId1].tOriginalX = coords[battlerPosition][0];
        gSprites[spriteId2].tOriginalX = coords[battlerPosition][0] + ABILITY_POP_UP_POS_X_DIFF;

        gSprites[spriteId1].tRightToLeft = TRUE;
        gSprites[spriteId2].tRightToLeft = TRUE;
    }
    else
    {
        spriteId1 = CreateSprite(&sSpriteTemplate_AbilityPopUp1,
                                coords[battlerPosition][0] + ABILITY_POP_UP_POS_X_SLIDE,
                                coords[battlerPosition][1], 0);
        spriteId2 = CreateSprite(&sSpriteTemplate_AbilityPopUp2,
                                coords[battlerPosition][0] + ABILITY_POP_UP_POS_X_SLIDE + ABILITY_POP_UP_POS_X_DIFF,
                                coords[battlerPosition][1], 0);

        gSprites[spriteId1].tOriginalX = coords[battlerPosition][0];
        gSprites[spriteId2].tOriginalX = coords[battlerPosition][0] + ABILITY_POP_UP_POS_X_DIFF;

        gSprites[spriteId1].tRightToLeft = FALSE;
        gSprites[spriteId2].tRightToLeft = FALSE;
    }

    gBattleStruct->abilityPopUpSpriteIds[battlerId][0] = spriteId1;
    gBattleStruct->abilityPopUpSpriteIds[battlerId][1] = spriteId2;

    taskId = CreateTask(Task_FreeAbilityPopUpGfx, 5);
    gTasks[taskId].tSpriteId1 = spriteId1;
    gTasks[taskId].tSpriteId2 = spriteId2;

    gSprites[spriteId1].tIsMain = TRUE;
    gSprites[spriteId1].tBattlerId = battlerId;
    gSprites[spriteId2].tBattlerId = battlerId;

    StartSpriteAnim(&gSprites[spriteId1], 0);
    StartSpriteAnim(&gSprites[spriteId2], 0);

    PrintBattlerOnAbilityPopUp(battlerId, spriteId1, spriteId2);
    PrintAbilityOnAbilityPopUp(ability, spriteId1, spriteId2);
    RestoreOverwrittenPixels((void*)(OBJ_VRAM0) + (gSprites[spriteId1].oam.tileNum * 32));
}

void UpdateAbilityPopup(u8 battlerId)
{
    u8 spriteId1 = gBattleStruct->abilityPopUpSpriteIds[battlerId][0];
    u8 spriteId2 = gBattleStruct->abilityPopUpSpriteIds[battlerId][1];
    u16 ability = (gBattleScripting.abilityPopupOverwrite != 0) ? gBattleScripting.abilityPopupOverwrite : gBattleMons[battlerId].ability;

    ClearAbilityName(spriteId1, spriteId2);
    PrintAbilityOnAbilityPopUp(ability, spriteId1, spriteId2);
    RestoreOverwrittenPixels((void*)(OBJ_VRAM0) + (gSprites[spriteId1].oam.tileNum * 32));
}

#define FRAMES_TO_WAIT 48

static void SpriteCb_AbilityPopUp(struct Sprite *sprite)
{
    if (!sprite->tHide) // Show
    {
        if (sprite->tIsMain && ++sprite->tFrames == 4)
            PlaySE(SE_BALL_TRAY_ENTER);
        if ((!sprite->tRightToLeft && (sprite->x -= 4) <= sprite->tOriginalX)
            || (sprite->tRightToLeft && (sprite->x += 4) >= sprite->tOriginalX)
           )
        {
            sprite->x = sprite->tOriginalX;
            sprite->tHide = TRUE;
            sprite->tFrames = FRAMES_TO_WAIT;
        }
    }
    else // Hide
    {
        if (sprite->tFrames == 0)
        {
            if ((!sprite->tRightToLeft && (sprite->x += 4) >= sprite->tOriginalX + ABILITY_POP_UP_POS_X_SLIDE)
                ||(sprite->tRightToLeft && (sprite->x -= 4) <= sprite->tOriginalX - ABILITY_POP_UP_POS_X_SLIDE)
               )
            {
                gBattleStruct->activeAbilityPopUps &= ~(gBitTable[sprite->tBattlerId]);
                DestroySprite(sprite);
            }
        }
        else
        {
            if (!gBattleScripting.fixedPopup)
                sprite->tFrames--;
        }
    }
}

void DestroyAbilityPopUp(u8 battlerId)
{
    gSprites[gBattleStruct->abilityPopUpSpriteIds[battlerId][0]].tFrames = 0;
    gSprites[gBattleStruct->abilityPopUpSpriteIds[battlerId][1]].tFrames = 0;
    gBattleScripting.fixedPopup = FALSE;
}

static void Task_FreeAbilityPopUpGfx(u8 taskId)
{
    if (!gSprites[gTasks[taskId].tSpriteId1].inUse
        && !gSprites[gTasks[taskId].tSpriteId2].inUse
        && !gBattleStruct->activeAbilityPopUps)
    {
        FreeSpriteTilesByTag(ABILITY_POP_UP_TAG);
        FreeSpritePaletteByTag(ABILITY_POP_UP_TAG);
        DestroyTask(taskId);
    }
}

// last used ball
#define LAST_BALL_WINDOW_TAG 0xD721

static const struct OamData sOamData_LastUsedBall =
{
    .y = 0,
    .affineMode = 0,
    .objMode = 0,
    .mosaic = 0,
    .bpp = 0,
    .shape = SPRITE_SHAPE(32x32),
    .x = 0,
    .matrixNum = 0,
    .size = SPRITE_SIZE(32x32),
    .tileNum = 0,
    .priority = 1,
    .paletteNum = 0,
    .affineParam = 0,
};

static const struct SpriteTemplate sSpriteTemplate_LastUsedBallWindow =
{
    .tileTag = LAST_BALL_WINDOW_TAG,
    .paletteTag = ABILITY_POP_UP_TAG,
    .oam = &sOamData_LastUsedBall,
    .anims = gDummySpriteAnimTable,
    .images = NULL,
    .affineAnims = gDummySpriteAffineAnimTable,
    .callback = SpriteCB_LastUsedBallWin
};

#if B_LAST_USED_BALL_BUTTON == R_BUTTON
    static const u8 sLastUsedBallWindowGfx[] = INCBIN_U8("graphics/battle_interface/last_used_ball_r.4bpp");
#else
    static const u8 sLastUsedBallWindowGfx[] = INCBIN_U8("graphics/battle_interface/last_used_ball_l.4bpp");
#endif
static const struct SpriteSheet sSpriteSheet_LastUsedBallWindow =
{
    sLastUsedBallWindowGfx, sizeof(sLastUsedBallWindowGfx), LAST_BALL_WINDOW_TAG
};

#define LAST_USED_BALL_X_F    15
#define LAST_USED_BALL_X_0    -15
#define LAST_USED_BALL_Y      ((IsDoubleBattle()) ? 78 : 68)

#define LAST_BALL_WIN_X_F       (LAST_USED_BALL_X_F - 1)
#define LAST_BALL_WIN_X_0       (LAST_USED_BALL_X_0 - 0)
#define LAST_USED_WIN_Y         (LAST_USED_BALL_Y - 8)

#define sHide  data[0]

bool32 CanThrowLastUsedBall(void)
{
#if B_LAST_USED_BALL == FALSE
    return FALSE;
#else
    if (!CanThrowBall())
        return FALSE;
    if (gBattleTypeFlags & (BATTLE_TYPE_TRAINER | BATTLE_TYPE_FRONTIER))
        return FALSE;
    if (!CheckBagHasItem(gLastThrownBall, 1))
        return FALSE;

    return TRUE;
#endif
}

void TryAddLastUsedBallItemSprites(void)
{
#if B_LAST_USED_BALL == TRUE
    if (gLastThrownBall == 0
      || (gLastThrownBall != 0 && !CheckBagHasItem(gLastThrownBall, 1)))
    {
        // we're out of the last used ball, so just set it to the first ball in the bag
        // we have to compact the bag first bc it is typically only compacted when you open it
        CompactItemsInBagPocket(&gBagPockets[BALLS_POCKET]);
        gLastThrownBall = gBagPockets[BALLS_POCKET].itemSlots[0].itemId;
    }

    if (!CanThrowLastUsedBall())
        return;

    // ball
    if (gBattleStruct->ballSpriteIds[0] == MAX_SPRITES)
    {
        gBattleStruct->ballSpriteIds[0] = AddItemIconSprite(102, 102, gLastThrownBall);
        gSprites[gBattleStruct->ballSpriteIds[0]].x = LAST_USED_BALL_X_0;
        gSprites[gBattleStruct->ballSpriteIds[0]].y = LAST_USED_BALL_Y;
        gSprites[gBattleStruct->ballSpriteIds[0]].sHide = FALSE;   // restore
        gSprites[gBattleStruct->ballSpriteIds[0]].callback = SpriteCB_LastUsedBall;
    }

    // window
    LoadSpritePalette(&sSpritePalette_AbilityPopUp);
    if (GetSpriteTileStartByTag(LAST_BALL_WINDOW_TAG) == 0xFFFF)
        LoadSpriteSheet(&sSpriteSheet_LastUsedBallWindow);

    if (gBattleStruct->ballSpriteIds[1] == MAX_SPRITES)
    {
        gBattleStruct->ballSpriteIds[1] = CreateSprite(&sSpriteTemplate_LastUsedBallWindow,
                                                       LAST_BALL_WIN_X_0,
                                                       LAST_USED_WIN_Y, 5);
        gSprites[gBattleStruct->ballSpriteIds[0]].sHide = FALSE;   // restore
    }
#endif
}

static void DestroyLastUsedBallWinGfx(struct Sprite *sprite)
{
    FreeSpriteTilesByTag(LAST_BALL_WINDOW_TAG);
    FreeSpritePaletteByTag(ABILITY_POP_UP_TAG);
    DestroySprite(sprite);
    gBattleStruct->ballSpriteIds[1] = MAX_SPRITES;
}

static void DestroyLastUsedBallGfx(struct Sprite *sprite)
{
    FreeSpriteTilesByTag(102);
    FreeSpritePaletteByTag(102);
    DestroySprite(sprite);
    gBattleStruct->ballSpriteIds[0] = MAX_SPRITES;
}

static void SpriteCB_LastUsedBallWin(struct Sprite *sprite)
{
    if (sprite->sHide)
    {
        if (sprite->x != LAST_BALL_WIN_X_0)
            sprite->x--;

        if (sprite->x == LAST_BALL_WIN_X_0)
            DestroyLastUsedBallWinGfx(sprite);
    }
    else
    {
        if (sprite->x != LAST_BALL_WIN_X_F)
            sprite->x++;
    }
}

static void SpriteCB_LastUsedBall(struct Sprite *sprite)
{
    if (sprite->sHide)
    {
        if (sprite->x != LAST_USED_BALL_X_0)
            sprite->x--;

        if (sprite->x == LAST_USED_BALL_X_0)
            DestroyLastUsedBallGfx(sprite);
    }
    else
    {
        if (sprite->x != LAST_USED_BALL_X_F)
            sprite->x++;
    }
}

static void TryHideOrRestoreLastUsedBall(u8 caseId)
{
#if B_LAST_USED_BALL == TRUE
    if (gBattleStruct->ballSpriteIds[0] == MAX_SPRITES)
        return;

    switch (caseId)
    {
    case 0: // hide
        if (gBattleStruct->ballSpriteIds[0] != MAX_SPRITES)
            gSprites[gBattleStruct->ballSpriteIds[0]].sHide = TRUE;   // hide
        if (gBattleStruct->ballSpriteIds[1] != MAX_SPRITES)
            gSprites[gBattleStruct->ballSpriteIds[1]].sHide = TRUE;   // hide
        break;
    case 1: // restore
        if (gBattleStruct->ballSpriteIds[0] != MAX_SPRITES)
            gSprites[gBattleStruct->ballSpriteIds[0]].sHide = FALSE;   // restore
        if (gBattleStruct->ballSpriteIds[1] != MAX_SPRITES)
            gSprites[gBattleStruct->ballSpriteIds[1]].sHide = FALSE;   // restore
        break;
    }
#endif
}

void TryHideLastUsedBall(void)
{
#if B_LAST_USED_BALL == TRUE
    TryHideOrRestoreLastUsedBall(0);
#endif
}

void TryRestoreLastUsedBall(void)
{
#if B_LAST_USED_BALL == TRUE
    if (gBattleStruct->ballSpriteIds[0] != MAX_SPRITES)
        TryHideOrRestoreLastUsedBall(1);
    else
        TryAddLastUsedBallItemSprites();
#endif
}<|MERGE_RESOLUTION|>--- conflicted
+++ resolved
@@ -1127,7 +1127,6 @@
 
 static void PrintHpOnHealthbox(u32 spriteId, s16 currHp, s16 maxHp, u32 bgColor, u32 rightTile, u32 leftTile)
 {
-<<<<<<< HEAD
     u8 *windowTileData;
     u32 windowId, tilesCount, x, healthboxTileNum;
     u8 text[28], *txtPtr;
@@ -1147,41 +1146,6 @@
     // if max hp is 3 digits print on block closer to the right window, if 4 digits print further from the right window
     if (maxHp >= 1000)
         x = 9, tilesCount = 3;
-=======
-    u32 windowId, spriteTileNum, battler;
-    u8 *windowTileData;
-    u8 text[32];
-    void *objVram;
-
-    battler = gSprites[healthboxSpriteId].hMain_Battler;
-    if (GetBattlerSide(battler) == B_SIDE_PLAYER && !WhichBattleCoords(battler))
-    {
-        spriteTileNum = gSprites[healthboxSpriteId].oam.tileNum * TILE_SIZE_4BPP;
-        if (maxOrCurrent != HP_CURRENT) // singles, max
-        {
-            ConvertIntToDecimalStringN(text, value, STR_CONV_MODE_RIGHT_ALIGN, 3);
-            windowTileData = AddTextPrinterAndCreateWindowOnHealthbox(text, 0, 5, 2, &windowId);
-            objVram = (void *)(OBJ_VRAM0);
-            objVram += spriteTileNum + 0xB40;
-            HpTextIntoHealthboxObject(objVram, windowTileData, 2);
-            RemoveWindowOnHealthbox(windowId);
-        }
-        else // singles, current
-        {
-            ConvertIntToDecimalStringN(text, value, STR_CONV_MODE_RIGHT_ALIGN, 3);
-            text[3] = CHAR_SLASH;
-            text[4] = EOS;
-            windowTileData = AddTextPrinterAndCreateWindowOnHealthbox(text, 4, 5, 2, &windowId);
-            objVram = (void *)(OBJ_VRAM0);
-            objVram += spriteTileNum + 0x3E0;
-            HpTextIntoHealthboxObject(objVram, windowTileData, 1);
-            objVram = (void *)(OBJ_VRAM0);
-            objVram += spriteTileNum + 0xB00;
-            HpTextIntoHealthboxObject(objVram, windowTileData + 0x20, 2);
-            RemoveWindowOnHealthbox(windowId);
-        }
-    }
->>>>>>> 552d1f3d
     else
         x = 6, tilesCount = 2, leftTile += 0x20;
     windowTileData = AddTextPrinterAndCreateWindowOnHealthbox(text, x, 5, bgColor, &windowId);
@@ -1198,7 +1162,6 @@
 
     if (gBattleSpritesDataPtr->battlerData[battlerId].hpNumbersNoBars) // don't print text if only bars are visible
     {
-<<<<<<< HEAD
         memcpy(text, sEmptyWhiteText_TransparentHighlight, sizeof(sEmptyWhiteText_TransparentHighlight));
         if (maxOrCurrent == HP_CURRENT)
             var = 0;
@@ -1209,17 +1172,6 @@
         if (!maxOrCurrent)
             StringCopy(txtPtr, gText_Slash);
         RenderTextHandleBold(gMonSpritesGfxPtr->barFontGfx, FONT_BOLD, text);
-=======
-        memcpy(text, sEmptyWhiteText_GrayHighlight, sizeof(sEmptyWhiteText_GrayHighlight));
-        if (IsDoubleBattle() == TRUE)
-        {
-            UpdateHpTextInHealthboxInDoubles(healthboxSpriteId, value, maxOrCurrent);
-        }
-        else if (gBattleSpritesDataPtr->battlerData[battler].hpNumbersNoBars) // don't print text if only bars are visible
-        {
-            u32 var;
-            u8 i;
->>>>>>> 552d1f3d
 
         for (i = var; i < var + 3; i++)
         {
@@ -1276,13 +1228,14 @@
 
 void UpdateHpTextInHealthbox(u32 healthboxSpriteId, u32 maxOrCurrent, s16 currHp, s16 maxHp)
 {
-    if (IsDoubleBattle())
+    u32 battlerId = gSprites[healthboxSpriteId].hMain_Battler;
+    if (WhichBattleCoords(battlerId))
     {
         UpdateHpTextInHealthboxInDoubles(healthboxSpriteId, maxOrCurrent, currHp, maxHp);
     }
     else // Single Battle
     {
-        if (GetBattlerSide(gSprites[healthboxSpriteId].hMain_Battler) == B_SIDE_PLAYER) // Player
+        if (GetBattlerSide(battlerId) == B_SIDE_PLAYER) // Player
         {
             PrintHpOnHealthbox(healthboxSpriteId, currHp, maxHp, 2, 0xB00, 0x3A0);
         }
@@ -2396,7 +2349,7 @@
 
     if (GetBattlerSide(battlerId) == B_SIDE_PLAYER)
     {
-        u8 isDoubles = IsDoubleBattle();
+        u8 isDoubles = WhichBattleCoords(battlerId);
 
         if (elementId == HEALTHBOX_LEVEL || elementId == HEALTHBOX_ALL)
             UpdateLvlInHealthbox(healthboxSpriteId, GetMonData(mon, MON_DATA_LEVEL));
@@ -2414,11 +2367,7 @@
             SetBattleBarStruct(battlerId, healthboxSpriteId, maxHp, currHp, 0);
             MoveBattleBar(battlerId, healthboxSpriteId, HEALTH_BAR, 0);
         }
-<<<<<<< HEAD
-
-=======
-        isDoubles = WhichBattleCoords(battlerId);
->>>>>>> 552d1f3d
+
         if (!isDoubles && (elementId == HEALTHBOX_EXP_BAR || elementId == HEALTHBOX_ALL))
         {
             u16 species;
