#include "global.h"
#include "malloc.h"
#include "battle.h"
#include "pokemon.h"
#include "battle_controllers.h"
#include "battle_interface.h"
#include "graphics.h"
#include "sprite.h"
#include "window.h"
#include "string_util.h"
#include "text.h"
#include "sound.h"
#include "decompress.h"
#include "task.h"
#include "util.h"
#include "gpu_regs.h"
#include "battle_message.h"
#include "pokedex.h"
#include "palette.h"
#include "international_string_util.h"
#include "safari_zone.h"
#include "battle_anim.h"
#include "data.h"
#include "pokemon_summary_screen.h"
#include "strings.h"
#include "battle_debug.h"
#include "item.h"
#include "item_icon.h"
#include "item_use.h"
#include "constants/battle_anim.h"
#include "constants/rgb.h"
#include "constants/songs.h"
#include "constants/battle_config.h"
#include "constants/items.h"

enum
{   // Corresponds to gHealthboxElementsGfxTable (and the tables after it) in graphics.c
    // These are indexes into the tables, which are filled with 8x8 square pixel data.
    HEALTHBOX_GFX_0, //hp bar [black section]
    HEALTHBOX_GFX_1, //hp bar "H"
    HEALTHBOX_GFX_2, //hp bar "P"
    HEALTHBOX_GFX_HP_BAR_GREEN, //hp bar [0 pixels]
    HEALTHBOX_GFX_4,  //hp bar [1 pixels]
    HEALTHBOX_GFX_5,  //hp bar [2 pixels]
    HEALTHBOX_GFX_6,  //hp bar [3 pixels]
    HEALTHBOX_GFX_7,  //hp bar [4 pixels]
    HEALTHBOX_GFX_8,  //hp bar [5 pixels]
    HEALTHBOX_GFX_9,  //hp bar [6 pixels]
    HEALTHBOX_GFX_10, //hp bar [7 pixels]
    HEALTHBOX_GFX_11, //hp bar [8 pixels]
    HEALTHBOX_GFX_12, //exp bar [0 pixels]
    HEALTHBOX_GFX_13, //exp bar [1 pixels]
    HEALTHBOX_GFX_14, //exp bar [2 pixels]
    HEALTHBOX_GFX_15, //exp bar [3 pixels]
    HEALTHBOX_GFX_16, //exp bar [4 pixels]
    HEALTHBOX_GFX_17, //exp bar [5 pixels]
    HEALTHBOX_GFX_18, //exp bar [6 pixels]
    HEALTHBOX_GFX_19, //exp bar [7 pixels]
    HEALTHBOX_GFX_20, //exp bar [8 pixels]
    HEALTHBOX_GFX_STATUS_PSN_BATTLER0,  //status psn "(P"
    HEALTHBOX_GFX_22,                   //status psn "SN"
    HEALTHBOX_GFX_23,                   //status psn "|)""
    HEALTHBOX_GFX_STATUS_PRZ_BATTLER0,  //status prz
    HEALTHBOX_GFX_25,
    HEALTHBOX_GFX_26,
    HEALTHBOX_GFX_STATUS_SLP_BATTLER0,  //status slp
    HEALTHBOX_GFX_28,
    HEALTHBOX_GFX_29,
    HEALTHBOX_GFX_STATUS_FRZ_BATTLER0,  //status frz
    HEALTHBOX_GFX_31,
    HEALTHBOX_GFX_32,
    HEALTHBOX_GFX_STATUS_BRN_BATTLER0,  //status brn
    HEALTHBOX_GFX_34,
    HEALTHBOX_GFX_35,
    HEALTHBOX_GFX_36, //misc [Black section]
    HEALTHBOX_GFX_37, //misc [Black section]
    HEALTHBOX_GFX_38, //misc [Black section]
    HEALTHBOX_GFX_39, //misc [Blank Health Window?]
    HEALTHBOX_GFX_40, //misc [Blank Health Window?]
    HEALTHBOX_GFX_41, //misc [Blank Health Window?]
    HEALTHBOX_GFX_42, //misc [Blank Health Window?]
    HEALTHBOX_GFX_43, //misc [Top of Health Window?]
    HEALTHBOX_GFX_44, //misc [Top of Health Window?]
    HEALTHBOX_GFX_45, //misc [Top of Health Window?]
    HEALTHBOX_GFX_46, //misc [Blank Health Window?]
    HEALTHBOX_GFX_HP_BAR_YELLOW, //hp bar yellow [0 pixels]
    HEALTHBOX_GFX_48, //hp bar yellow [1 pixels]
    HEALTHBOX_GFX_49, //hp bar yellow [2 pixels]
    HEALTHBOX_GFX_50, //hp bar yellow [3 pixels]
    HEALTHBOX_GFX_51, //hp bar yellow [4 pixels]
    HEALTHBOX_GFX_52, //hp bar yellow [5 pixels]
    HEALTHBOX_GFX_53, //hp bar yellow [6 pixels]
    HEALTHBOX_GFX_54, //hp bar yellow [7 pixels]
    HEALTHBOX_GFX_55, //hp bar yellow [8 pixels]
    HEALTHBOX_GFX_HP_BAR_RED,  //hp bar red [0 pixels]
    HEALTHBOX_GFX_57, //hp bar red [1 pixels]
    HEALTHBOX_GFX_58, //hp bar red [2 pixels]
    HEALTHBOX_GFX_59, //hp bar red [3 pixels]
    HEALTHBOX_GFX_60, //hp bar red [4 pixels]
    HEALTHBOX_GFX_61, //hp bar red [5 pixels]
    HEALTHBOX_GFX_62, //hp bar red [6 pixels]
    HEALTHBOX_GFX_63, //hp bar red [7 pixels]
    HEALTHBOX_GFX_64, //hp bar red [8 pixels]
    HEALTHBOX_GFX_65, //hp bar frame end
    HEALTHBOX_GFX_STATUS_BALL, // Full
    HEALTHBOX_GFX_STATUS_BALL_EMPTY,
    HEALTHBOX_GFX_STATUS_BALL_FAINTED,
    HEALTHBOX_GFX_STATUS_BALL_STATUSED,
    HEALTHBOX_GFX_STATUS_BALL_CAUGHT,
    HEALTHBOX_GFX_STATUS_PSN_BATTLER1, //status2 "PSN"
    HEALTHBOX_GFX_72,
    HEALTHBOX_GFX_73,
    HEALTHBOX_GFX_STATUS_PRZ_BATTLER1, //status2 "PRZ"
    HEALTHBOX_GFX_75,
    HEALTHBOX_GFX_76,
    HEALTHBOX_GFX_STATUS_SLP_BATTLER1, //status2 "SLP"
    HEALTHBOX_GFX_78,
    HEALTHBOX_GFX_79,
    HEALTHBOX_GFX_STATUS_FRZ_BATTLER1, //status2 "FRZ"
    HEALTHBOX_GFX_81,
    HEALTHBOX_GFX_82,
    HEALTHBOX_GFX_STATUS_BRN_BATTLER1, //status2 "BRN"
    HEALTHBOX_GFX_84,
    HEALTHBOX_GFX_85,
    HEALTHBOX_GFX_STATUS_PSN_BATTLER2, //status3 "PSN"
    HEALTHBOX_GFX_87,
    HEALTHBOX_GFX_88,
    HEALTHBOX_GFX_STATUS_PRZ_BATTLER2, //status3 "PRZ"
    HEALTHBOX_GFX_90,
    HEALTHBOX_GFX_91,
    HEALTHBOX_GFX_STATUS_SLP_BATTLER2, //status3 "SLP"
    HEALTHBOX_GFX_93,
    HEALTHBOX_GFX_94,
    HEALTHBOX_GFX_STATUS_FRZ_BATTLER2, //status3 "FRZ"
    HEALTHBOX_GFX_96,
    HEALTHBOX_GFX_97,
    HEALTHBOX_GFX_STATUS_BRN_BATTLER2, //status3 "BRN"
    HEALTHBOX_GFX_99,
    HEALTHBOX_GFX_100,
    HEALTHBOX_GFX_STATUS_PSN_BATTLER3, //status4 "PSN"
    HEALTHBOX_GFX_102,
    HEALTHBOX_GFX_103,
    HEALTHBOX_GFX_STATUS_PRZ_BATTLER3, //status4 "PRZ"
    HEALTHBOX_GFX_105,
    HEALTHBOX_GFX_106,
    HEALTHBOX_GFX_STATUS_SLP_BATTLER3, //status4 "SLP"
    HEALTHBOX_GFX_108,
    HEALTHBOX_GFX_109,
    HEALTHBOX_GFX_STATUS_FRZ_BATTLER3, //status4 "FRZ"
    HEALTHBOX_GFX_111,
    HEALTHBOX_GFX_112,
    HEALTHBOX_GFX_STATUS_BRN_BATTLER3, //status4 "BRN"
    HEALTHBOX_GFX_114,
    HEALTHBOX_GFX_115,
    HEALTHBOX_GFX_FRAME_END,
    HEALTHBOX_GFX_FRAME_END_BAR,
};

static const u8 *GetHealthboxElementGfxPtr(u8);
static u8* AddTextPrinterAndCreateWindowOnHealthbox(const u8 *, u32, u32, u32, u32 *);

static void RemoveWindowOnHealthbox(u32 windowId);
<<<<<<< HEAD
static void UpdateHpTextInHealthboxInDoubles(u8 healthboxSpriteId, s16 value, u8 maxOrCurrent);
static void UpdateStatusIconInHealthbox(u8 healthboxSpriteId);

static void TextIntoHealthboxObject(void *dest, u8 *windowTileData, s32 windowWidth);
static void SafariTextIntoHealthboxObject(void *dest, u8 *windowTileData, u32 windowWidth);
static void HpTextIntoHealthboxObject(void *dest, u8 *windowTileData, u32 windowWidth);
static void FillHealthboxObject(void *dest, u32 arg1, u32 arg2);

static void Task_HidePartyStatusSummary_BattleStart_1(u8 taskId);
static void Task_HidePartyStatusSummary_BattleStart_2(u8 taskId);
static void Task_HidePartyStatusSummary_DuringBattle(u8 taskId);

static void SpriteCB_HealthBoxOther(struct Sprite *sprite);
static void SpriteCB_HealthBar(struct Sprite *sprite);
static void SpriteCB_StatusSummaryBar_Enter(struct Sprite *sprite);
static void SpriteCB_StatusSummaryBar_Exit(struct Sprite *sprite);
static void SpriteCB_StatusSummaryBalls_Enter(struct Sprite *sprite);
static void SpriteCB_StatusSummaryBalls_Exit(struct Sprite *sprite);
static void SpriteCB_StatusSummaryBalls_OnSwitchout(struct Sprite *sprite);

static void SpriteCb_MegaTrigger(struct Sprite *sprite);
static void SpriteCb_MegaIndicator(struct Sprite *sprite);

static u8 GetStatusIconForBattlerId(u8 statusElementId, u8 battlerId);
static s32 CalcNewBarValue(s32 maxValue, s32 currValue, s32 receivedValue, s32 *arg3, u8 arg4, u16 arg5);
static u8 GetScaledExpFraction(s32 currValue, s32 receivedValue, s32 maxValue, u8 scale);
static void MoveBattleBarGraphically(u8 battlerId, u8 whichBar);
static u8 CalcBarFilledPixels(s32 maxValue, s32 oldValue, s32 receivedValue, s32 *currValue, u8 *arg4, u8 scale);

static void SpriteCb_AbilityPopUp(struct Sprite *sprite);
static void Task_FreeAbilityPopUpGfx(u8 taskId);

static void SpriteCB_LastUsedBall(struct Sprite *sprite);
static void SpriteCB_LastUsedBallWin(struct Sprite *sprite);
=======
static void UpdateHpTextInHealthboxInDoubles(u8, s16, u8);
static void UpdateStatusIconInHealthbox(u8);

static void TextIntoHealthboxObject(void *, u8 *, s32);
static void SafariTextIntoHealthboxObject(void *, u8 *, u32);
static void HpTextIntoHealthboxObject(void *, u8 *, u32);
static void FillHealthboxObject(void *, u32, u32);

static void Task_HidePartyStatusSummary_BattleStart_1(u8);
static void Task_HidePartyStatusSummary_BattleStart_2(u8);
static void Task_HidePartyStatusSummary_DuringBattle(u8);

static void SpriteCB_HealthBoxOther(struct Sprite *);
static void SpriteCB_HealthBar(struct Sprite *);
static void SpriteCB_StatusSummaryBar_Enter(struct Sprite *);
static void SpriteCB_StatusSummaryBar_Exit(struct Sprite *);
static void SpriteCB_StatusSummaryBalls_Enter(struct Sprite *);
static void SpriteCB_StatusSummaryBalls_Exit(struct Sprite *);
static void SpriteCB_StatusSummaryBalls_OnSwitchout(struct Sprite *);

static u8 GetStatusIconForBattlerId(u8, u8);
static s32 CalcNewBarValue(s32, s32, s32, s32 *, u8, u16);
static u8 GetScaledExpFraction(s32, s32, s32, u8);
static void MoveBattleBarGraphically(u8, u8);
static u8 CalcBarFilledPixels(s32, s32, s32, s32 *, u8 *, u8);
static void Debug_TestHealthBar_Helper(struct TestingBar *, s32 *, u16 *);
>>>>>>> 30a58219

static const struct OamData sOamData_64x32 =
{
    .y = 0,
    .affineMode = ST_OAM_AFFINE_OFF,
    .objMode = ST_OAM_OBJ_NORMAL,
    .mosaic = 0,
    .bpp = ST_OAM_4BPP,
    .shape = SPRITE_SHAPE(64x32),
    .x = 0,
    .matrixNum = 0,
    .size = SPRITE_SIZE(64x32),
    .tileNum = 0,
    .priority = 1,
    .paletteNum = 0,
    .affineParam = 0,
};

static const struct SpriteTemplate sHealthboxPlayerSpriteTemplates[2] =
{
    {
        .tileTag = TAG_HEALTHBOX_PLAYER1_TILE,
        .paletteTag = TAG_HEALTHBOX_PAL,
        .oam = &sOamData_64x32,
        .anims = gDummySpriteAnimTable,
        .images = NULL,
        .affineAnims = gDummySpriteAffineAnimTable,
        .callback = SpriteCallbackDummy
    },
    {
        .tileTag = TAG_HEALTHBOX_PLAYER2_TILE,
        .paletteTag = TAG_HEALTHBOX_PAL,
        .oam = &sOamData_64x32,
        .anims = gDummySpriteAnimTable,
        .images = NULL,
        .affineAnims = gDummySpriteAffineAnimTable,
        .callback = SpriteCallbackDummy
    }
};

static const struct SpriteTemplate sHealthboxOpponentSpriteTemplates[2] =
{
    {
        .tileTag = TAG_HEALTHBOX_OPPONENT1_TILE,
        .paletteTag = TAG_HEALTHBOX_PAL,
        .oam = &sOamData_64x32,
        .anims = gDummySpriteAnimTable,
        .images = NULL,
        .affineAnims = gDummySpriteAffineAnimTable,
        .callback = SpriteCallbackDummy
    },
    {
        .tileTag = TAG_HEALTHBOX_OPPONENT2_TILE,
        .paletteTag = TAG_HEALTHBOX_PAL,
        .oam = &sOamData_64x32,
        .anims = gDummySpriteAnimTable,
        .images = NULL,
        .affineAnims = gDummySpriteAffineAnimTable,
        .callback = SpriteCallbackDummy
    }
};

static const struct SpriteTemplate sHealthboxSafariSpriteTemplate =
{
    .tileTag = TAG_HEALTHBOX_SAFARI_TILE,
    .paletteTag = TAG_HEALTHBOX_PAL,
    .oam = &sOamData_64x32,
    .anims = gDummySpriteAnimTable,
    .images = NULL,
    .affineAnims = gDummySpriteAffineAnimTable,
    .callback = SpriteCallbackDummy
};

static const struct OamData sOamData_Healthbar =
{
    .y = 0,
    .affineMode = ST_OAM_AFFINE_OFF,
    .objMode = ST_OAM_OBJ_NORMAL,
    .mosaic = 0,
    .bpp = ST_OAM_4BPP,
    .shape = SPRITE_SHAPE(32x8),
    .x = 0,
    .matrixNum = 0,
    .size = SPRITE_SIZE(32x8),
    .tileNum = 0,
    .priority = 1,
    .paletteNum = 0,
    .affineParam = 0,
};

static const struct SpriteTemplate sHealthbarSpriteTemplates[MAX_BATTLERS_COUNT] =
{
    {
        .tileTag = TAG_HEALTHBAR_PLAYER1_TILE,
        .paletteTag = TAG_HEALTHBAR_PAL,
        .oam = &sOamData_Healthbar,
        .anims = gDummySpriteAnimTable,
        .images = NULL,
        .affineAnims = gDummySpriteAffineAnimTable,
        .callback = SpriteCB_HealthBar
    },
    {
        .tileTag = TAG_HEALTHBAR_OPPONENT1_TILE,
        .paletteTag = TAG_HEALTHBAR_PAL,
        .oam = &sOamData_Healthbar,
        .anims = gDummySpriteAnimTable,
        .images = NULL,
        .affineAnims = gDummySpriteAffineAnimTable,
        .callback = SpriteCB_HealthBar
    },
    {
        .tileTag = TAG_HEALTHBAR_PLAYER2_TILE,
        .paletteTag = TAG_HEALTHBAR_PAL,
        .oam = &sOamData_Healthbar,
        .anims = gDummySpriteAnimTable,
        .images = NULL,
        .affineAnims = gDummySpriteAffineAnimTable,
        .callback = SpriteCB_HealthBar
    },
    {
        .tileTag = TAG_HEALTHBAR_OPPONENT2_TILE,
        .paletteTag = TAG_HEALTHBAR_PAL,
        .oam = &sOamData_Healthbar,
        .anims = gDummySpriteAnimTable,
        .images = NULL,
        .affineAnims = gDummySpriteAffineAnimTable,
        .callback = SpriteCB_HealthBar
    }
};

static const struct Subsprite sHealthBar_Subsprites_Player[] =
{
    {
        .x = DISPLAY_WIDTH,
        .y = 0,
        .shape = SPRITE_SHAPE(32x8),
        .size = SPRITE_SIZE(32x8),
        .tileOffset = 0,
        .priority = 1
    },
    {
        .x = 16,
        .y = 0,
        .shape = SPRITE_SHAPE(32x8),
        .size = SPRITE_SIZE(32x8),
        .tileOffset = 4,
        .priority = 1
    }
};

static const struct Subsprite sHealthBar_Subsprites_Opponent[] =
{
    {
        .x = DISPLAY_WIDTH,
        .y = 0,
        .shape = SPRITE_SHAPE(32x8),
        .size = SPRITE_SIZE(32x8),
        .tileOffset = 0,
        .priority = 1
    },
    {
        .x = 16,
        .y = 0,
        .shape = SPRITE_SHAPE(32x8),
        .size = SPRITE_SIZE(32x8),
        .tileOffset = 4,
        .priority = 1
    },
    {
        .x = DISPLAY_WIDTH - 16,
        .y = 0,
        .shape = SPRITE_SHAPE(8x8),
        .size = SPRITE_SIZE(8x8),
        .tileOffset = 8,
        .priority = 1
    }
};

static const struct SubspriteTable sHealthBar_SubspriteTables[] =
{
    [B_SIDE_PLAYER]   = {ARRAY_COUNT(sHealthBar_Subsprites_Player), sHealthBar_Subsprites_Player},
    [B_SIDE_OPPONENT] = {ARRAY_COUNT(sHealthBar_Subsprites_Opponent), sHealthBar_Subsprites_Opponent}
};

static const struct Subsprite sStatusSummaryBar_Subsprites_Enter[] =
{
    {
        .x = 32 * 5,
        .y = 0,
        .shape = SPRITE_SHAPE(32x8),
        .size = SPRITE_SIZE(32x8),
        .tileOffset = 0,
        .priority = 1
    },
    {
        .x = 32 * 6,
        .y = 0,
        .shape = SPRITE_SHAPE(32x8),
        .size = SPRITE_SIZE(32x8),
        .tileOffset = 4,
        .priority = 1
    },
    {
        .x = 32 * 7,
        .y = 0,
        .shape = SPRITE_SHAPE(32x8),
        .size = SPRITE_SIZE(32x8),
        .tileOffset = 8,
        .priority = 1
    },
    {
        .x = 0,
        .y = 0,
        .shape = SPRITE_SHAPE(32x8),
        .size = SPRITE_SIZE(32x8),
        .tileOffset = 12,
        .priority = 1
    }
};

static const struct Subsprite sStatusSummaryBar_Subsprites_Exit[] =
{
    {
        .x = 32 * 5,
        .y = 0,
        .shape = SPRITE_SHAPE(32x8),
        .size = SPRITE_SIZE(32x8),
        .tileOffset = 0,
        .priority = 1
    },
    {
        .x = 32 * 6,
        .y = 0,
        .shape = SPRITE_SHAPE(32x8),
        .size = SPRITE_SIZE(32x8),
        .tileOffset = 4,
        .priority = 1
    },
    {
        .x = 32 * 7,
        .y = 0,
        .shape = SPRITE_SHAPE(32x8),
        .size = SPRITE_SIZE(32x8),
        .tileOffset = 8,
        .priority = 1
    },
    {
        .x = 32 * 0,
        .y = 0,
        .shape = SPRITE_SHAPE(32x8),
        .size = SPRITE_SIZE(32x8),
        .tileOffset = 8,
        .priority = 1
    },
    {
        .x = 32 * 1,
        .y = 0,
        .shape = SPRITE_SHAPE(32x8),
        .size = SPRITE_SIZE(32x8),
        .tileOffset = 8,
        .priority = 1
    },
    {
        .x = 32 * 2,
        .y = 0,
        .shape = SPRITE_SHAPE(32x8),
        .size = SPRITE_SIZE(32x8),
        .tileOffset = 12,
        .priority = 1
    }
};

static const struct SubspriteTable sStatusSummaryBar_SubspriteTable_Enter[] =
{
    {ARRAY_COUNT(sStatusSummaryBar_Subsprites_Enter), sStatusSummaryBar_Subsprites_Enter}
};

static const struct SubspriteTable sStatusSummaryBar_SubspriteTable_Exit[] =
{
    {ARRAY_COUNT(sStatusSummaryBar_Subsprites_Exit), sStatusSummaryBar_Subsprites_Exit}
};

static const struct CompressedSpriteSheet sStatusSummaryBarSpriteSheet =
{
    gBattleInterface_BallStatusBarGfx, 0x200, TAG_STATUS_SUMMARY_BAR_TILE
};

static const struct SpritePalette sStatusSummaryBarSpritePal =
{
    gBattleInterface_BallStatusBarPal, TAG_STATUS_SUMMARY_BAR_PAL
};

static const struct SpritePalette sStatusSummaryBallsSpritePal =
{
    gBattleInterface_BallDisplayPal, TAG_STATUS_SUMMARY_BALLS_PAL
};

static const struct SpriteSheet sStatusSummaryBallsSpriteSheet =
{
    &gHealthboxElementsGfxTable[HEALTHBOX_GFX_STATUS_BALL], 0x80, TAG_STATUS_SUMMARY_BALLS_TILE
};

static const struct OamData sOamData_StatusSummaryBalls =
{
    .y = 0,
    .affineMode = ST_OAM_AFFINE_OFF,
    .objMode = ST_OAM_OBJ_NORMAL,
    .mosaic = 0,
    .bpp = ST_OAM_4BPP,
    .shape = SPRITE_SHAPE(8x8),
    .x = 0,
    .matrixNum = 0,
    .size = SPRITE_SIZE(8x8),
    .tileNum = 0,
    .priority = 1,
    .paletteNum = 0,
    .affineParam = 0,
};

static const struct SpriteTemplate sStatusSummaryBarSpriteTemplates[2] =
{
    { // Player
        .tileTag = TAG_STATUS_SUMMARY_BAR_TILE,
        .paletteTag = TAG_STATUS_SUMMARY_BAR_PAL,
        .oam = &sOamData_64x32,
        .anims = gDummySpriteAnimTable,
        .images = NULL,
        .affineAnims = gDummySpriteAffineAnimTable,
        .callback = SpriteCB_StatusSummaryBar_Enter
    },
    { // Opponent
        .tileTag = TAG_STATUS_SUMMARY_BAR_TILE,
        .paletteTag = TAG_STATUS_SUMMARY_BAR_PAL,
        .oam = &sOamData_64x32,
        .anims = gDummySpriteAnimTable,
        .images = NULL,
        .affineAnims = gDummySpriteAffineAnimTable,
        .callback = SpriteCB_StatusSummaryBar_Enter
    }
};

static const struct SpriteTemplate sStatusSummaryBallsSpriteTemplates[2] =
{
    {
        .tileTag = TAG_STATUS_SUMMARY_BALLS_TILE,
        .paletteTag = TAG_STATUS_SUMMARY_BALLS_PAL,
        .oam = &sOamData_StatusSummaryBalls,
        .anims = gDummySpriteAnimTable,
        .images = NULL,
        .affineAnims = gDummySpriteAffineAnimTable,
        .callback = SpriteCB_StatusSummaryBalls_Enter
    },
    {
        .tileTag = TAG_STATUS_SUMMARY_BALLS_TILE,
        .paletteTag = TAG_STATUS_SUMMARY_BALLS_PAL,
        .oam = &sOamData_StatusSummaryBalls,
        .anims = gDummySpriteAnimTable,
        .images = NULL,
        .affineAnims = gDummySpriteAffineAnimTable,
        .callback = SpriteCB_StatusSummaryBalls_Enter
    }
};

static const u8 sEmptyWhiteText_GrayHighlight[] = __("{COLOR WHITE}{HIGHLIGHT DARK_GRAY}              ");
static const u8 sEmptyWhiteText_TransparentHighlight[] = __("{COLOR WHITE}{HIGHLIGHT TRANSPARENT}              ");

enum
{
    PAL_STATUS_PSN,
    PAL_STATUS_PAR,
    PAL_STATUS_SLP,
    PAL_STATUS_FRZ,
    PAL_STATUS_BRN
};

static const u16 sStatusIconColors[] =
{
    [PAL_STATUS_PSN] = RGB(24, 12, 24),
    [PAL_STATUS_PAR] = RGB(23, 23, 3),
    [PAL_STATUS_SLP] = RGB(20, 20, 17),
    [PAL_STATUS_FRZ] = RGB(17, 22, 28),
    [PAL_STATUS_BRN] = RGB(28, 14, 10),
};

static const struct WindowTemplate sHealthboxWindowTemplate = {
    .bg = 0,
    .tilemapLeft = 0,
    .tilemapTop = 0,
    .width = 8,
    .height = 2,
    .paletteNum = 0,
    .baseBlock = 0
};

static const u8 sMegaTriggerGfx[] = INCBIN_U8("graphics/battle_interface/mega_trigger.4bpp");
static const u16 sMegaTriggerPal[] = INCBIN_U16("graphics/battle_interface/mega_trigger.gbapal");

static const struct SpriteSheet sSpriteSheet_MegaTrigger =
{
    sMegaTriggerGfx, sizeof(sMegaTriggerGfx), TAG_MEGA_TRIGGER_TILE
};
static const struct SpritePalette sSpritePalette_MegaTrigger =
{
    sMegaTriggerPal, TAG_MEGA_TRIGGER_PAL
};

static const struct OamData sOamData_MegaTrigger =
{
    .y = 0,
    .affineMode = 0,
    .objMode = 0,
    .mosaic = 0,
    .bpp = 0,
    .shape = ST_OAM_SQUARE,
    .x = 0,
    .matrixNum = 0,
    .size = 2,
    .tileNum = 0,
    .priority = 1,
    .paletteNum = 0,
    .affineParam = 0,
};

static const union AnimCmd sSpriteAnim_MegaTriggerOff[] =
{
    ANIMCMD_FRAME(0, 0),
    ANIMCMD_END
};

static const union AnimCmd sSpriteAnim_MegaTriggerOn[] =
{
    ANIMCMD_FRAME(16, 0),
    ANIMCMD_END
};

static const union AnimCmd *const sSpriteAnimTable_MegaTrigger[] =
{
    sSpriteAnim_MegaTriggerOff,
    sSpriteAnim_MegaTriggerOn,
};

static const struct SpriteTemplate sSpriteTemplate_MegaTrigger =
{
    .tileTag = TAG_MEGA_TRIGGER_TILE,
    .paletteTag = TAG_MEGA_TRIGGER_PAL,
    .oam = &sOamData_MegaTrigger,
    .anims = sSpriteAnimTable_MegaTrigger,
    .images = NULL,
    .affineAnims = gDummySpriteAffineAnimTable,
    .callback = SpriteCb_MegaTrigger
};

static const u8 sMegaIndicatorGfx[] = INCBIN_U8("graphics/battle_interface/mega_indicator.4bpp");
static const u16 sMegaIndicatorPal[] = INCBIN_U16("graphics/battle_interface/mega_indicator.gbapal");

<<<<<<< HEAD
static const struct SpriteSheet sSpriteSheet_MegaIndicator =
{
    sMegaIndicatorGfx, sizeof(sMegaIndicatorGfx), TAG_MEGA_INDICATOR_TILE
};
static const struct SpritePalette sSpritePalette_MegaIndicator =
{
    sMegaIndicatorPal, TAG_MEGA_INDICATOR_PAL
};

static const u8 sAlphaIndicatorGfx[] = INCBIN_U8("graphics/battle_interface/alpha_indicator.4bpp");
static const u16 sAlphaIndicatorPal[] = INCBIN_U16("graphics/battle_interface/alpha_indicator.gbapal");
static const u8 sOmegaIndicatorGfx[] = INCBIN_U8("graphics/battle_interface/omega_indicator.4bpp");
static const u16 sOmegaIndicatorPal[] = INCBIN_U16("graphics/battle_interface/omega_indicator.gbapal");

static const struct SpriteSheet sSpriteSheet_AlphaIndicator =
{
    sAlphaIndicatorGfx, sizeof(sAlphaIndicatorGfx), TAG_ALPHA_INDICATOR_TILE
};
static const struct SpritePalette sSpritePalette_AlphaIndicator =
{
    sAlphaIndicatorPal, TAG_ALPHA_INDICATOR_PAL
};
static const struct SpriteSheet sSpriteSheet_OmegaIndicator =
{
    sOmegaIndicatorGfx, sizeof(sOmegaIndicatorGfx), TAG_OMEGA_INDICATOR_TILE
};
static const struct SpritePalette sSpritePalette_OmegaIndicator =
{
    sOmegaIndicatorPal, TAG_OMEGA_INDICATOR_PAL
};

static const struct OamData sOamData_MegaIndicator =
{
    .y = 0,
    .affineMode = 0,
    .objMode = 0,
    .mosaic = 0,
    .bpp = 0,
    .shape = SPRITE_SHAPE(16x16),
    .x = 0,
    .matrixNum = 0,
    .size = SPRITE_SIZE(16x16),
    .tileNum = 0,
    .priority = 1,
    .paletteNum = 0,
    .affineParam = 0,
};

static const struct SpriteTemplate sSpriteTemplate_MegaIndicator =
{
    .tileTag = TAG_MEGA_INDICATOR_TILE,
    .paletteTag = TAG_MEGA_INDICATOR_PAL,
    .oam = &sOamData_MegaIndicator,
    .anims = gDummySpriteAnimTable,
    .images = NULL,
    .affineAnims = gDummySpriteAffineAnimTable,
    .callback = SpriteCb_MegaIndicator,
};

static const struct SpriteTemplate sSpriteTemplate_AlphaIndicator =
{
    .tileTag = TAG_ALPHA_INDICATOR_TILE,
    .paletteTag = TAG_ALPHA_INDICATOR_PAL,
    .oam = &sOamData_MegaIndicator,
    .anims = gDummySpriteAnimTable,
    .images = NULL,
    .affineAnims = gDummySpriteAffineAnimTable,
    .callback = SpriteCb_MegaIndicator,
};

static const struct SpriteTemplate sSpriteTemplate_OmegaIndicator =
{
    .tileTag = TAG_OMEGA_INDICATOR_TILE,
    .paletteTag = TAG_OMEGA_INDICATOR_PAL,
    .oam = &sOamData_MegaIndicator,
    .anims = gDummySpriteAnimTable,
    .images = NULL,
    .affineAnims = gDummySpriteAffineAnimTable,
    .callback = SpriteCb_MegaIndicator,
};
=======
// Unused
static void Debug_DrawNumberPair(s16 number1, s16 number2, u16 *dest)
{
    dest[4] = 0x1E;
    Debug_DrawNumber(number2, dest, FALSE);
    Debug_DrawNumber(number1, dest + 5, TRUE);
}
>>>>>>> 30a58219

// Because the healthbox is too large to fit into one sprite, it is divided into two sprites.
// healthboxLeft  or healthboxMain  is the left part that is used as the 'main' sprite.
// healthboxRight or healthboxOther is the right part of the healthbox.
// There's also the third sprite under name of healthbarSprite that refers to the healthbar visible on the healtbox.

// data fields for healthboxMain
// oam.affineParam holds healthboxRight spriteId
#define hMain_HealthBarSpriteId     data[5]
#define hMain_Battler               data[6]
#define hMain_Data7                 data[7]

// data fields for healthboxRight
#define hOther_HealthBoxSpriteId    data[5]
#define hOther_IndicatorSpriteId    data[6] // For Mega Evo

// data fields for healthbar
#define hBar_HealthBoxSpriteId      data[5]
#define hBar_Data6                  data[6]

u8 GetMegaIndicatorSpriteId(u32 healthboxSpriteId)
{
    u8 spriteId = gSprites[healthboxSpriteId].oam.affineParam;
    if (spriteId >= MAX_SPRITES)
        return 0xFF;
    return gSprites[spriteId].hOther_IndicatorSpriteId;
}

static void InitLastUsedBallAssets(void)
{
    gBattleStruct->ballSpriteIds[0] = MAX_SPRITES;
    gBattleStruct->ballSpriteIds[1] = MAX_SPRITES;
}

u8 CreateBattlerHealthboxSprites(u8 battlerId)
{
    s16 data6 = 0;
    u8 healthboxLeftSpriteId, healthboxRightSpriteId;
    u8 healthbarSpriteId, megaIndicatorSpriteId;
    struct Sprite *healthBarSpritePtr;

    if (!IsDoubleBattle())
    {
        if (GetBattlerSide(battlerId) == B_SIDE_PLAYER)
        {
            healthboxLeftSpriteId = CreateSprite(&sHealthboxPlayerSpriteTemplates[0], DISPLAY_WIDTH, DISPLAY_HEIGHT, 1);
            healthboxRightSpriteId = CreateSpriteAtEnd(&sHealthboxPlayerSpriteTemplates[0], DISPLAY_WIDTH, DISPLAY_HEIGHT, 1);

            gSprites[healthboxLeftSpriteId].oam.shape = ST_OAM_SQUARE;

            gSprites[healthboxRightSpriteId].oam.shape = ST_OAM_SQUARE;
            gSprites[healthboxRightSpriteId].oam.tileNum += 64;
        }
        else
        {
            healthboxLeftSpriteId = CreateSprite(&sHealthboxOpponentSpriteTemplates[0], DISPLAY_WIDTH, DISPLAY_HEIGHT, 1);
            healthboxRightSpriteId = CreateSpriteAtEnd(&sHealthboxOpponentSpriteTemplates[0], DISPLAY_WIDTH, DISPLAY_HEIGHT, 1);

            gSprites[healthboxRightSpriteId].oam.tileNum += 32;

            data6 = 2;
        }
        gSprites[healthboxLeftSpriteId].oam.affineParam = healthboxRightSpriteId;

        gSprites[healthboxRightSpriteId].hOther_HealthBoxSpriteId = healthboxLeftSpriteId;
        gSprites[healthboxRightSpriteId].callback = SpriteCB_HealthBoxOther;
    }
    else
    {
        if (GetBattlerSide(battlerId) == B_SIDE_PLAYER)
        {
            healthboxLeftSpriteId = CreateSprite(&sHealthboxPlayerSpriteTemplates[GetBattlerPosition(battlerId) / 2], DISPLAY_WIDTH, DISPLAY_HEIGHT, 1);
            healthboxRightSpriteId = CreateSpriteAtEnd(&sHealthboxPlayerSpriteTemplates[GetBattlerPosition(battlerId) / 2], DISPLAY_WIDTH, DISPLAY_HEIGHT, 1);

            gSprites[healthboxLeftSpriteId].oam.affineParam = healthboxRightSpriteId;

            gSprites[healthboxRightSpriteId].hOther_HealthBoxSpriteId = healthboxLeftSpriteId;
            gSprites[healthboxRightSpriteId].oam.tileNum += 32;
            gSprites[healthboxRightSpriteId].callback = SpriteCB_HealthBoxOther;

            data6 = 1;
        }
        else
        {
            healthboxLeftSpriteId = CreateSprite(&sHealthboxOpponentSpriteTemplates[GetBattlerPosition(battlerId) / 2], DISPLAY_WIDTH, DISPLAY_HEIGHT, 1);
            healthboxRightSpriteId = CreateSpriteAtEnd(&sHealthboxOpponentSpriteTemplates[GetBattlerPosition(battlerId) / 2], DISPLAY_WIDTH, DISPLAY_HEIGHT, 1);

            gSprites[healthboxLeftSpriteId].oam.affineParam = healthboxRightSpriteId;

            gSprites[healthboxRightSpriteId].hOther_HealthBoxSpriteId = healthboxLeftSpriteId;
            gSprites[healthboxRightSpriteId].oam.tileNum += 32;
            gSprites[healthboxRightSpriteId].callback = SpriteCB_HealthBoxOther;

            data6 = 2;
        }
    }

    healthbarSpriteId = CreateSpriteAtEnd(&sHealthbarSpriteTemplates[gBattlerPositions[battlerId]], 140, 60, 0);
    healthBarSpritePtr = &gSprites[healthbarSpriteId];
    SetSubspriteTables(healthBarSpritePtr, &sHealthBar_SubspriteTables[GetBattlerSide(battlerId)]);
    healthBarSpritePtr->subspriteMode = SUBSPRITES_IGNORE_PRIORITY;
    healthBarSpritePtr->oam.priority = 1;

    CpuCopy32(GetHealthboxElementGfxPtr(HEALTHBOX_GFX_1), (void*)(OBJ_VRAM0 + healthBarSpritePtr->oam.tileNum * TILE_SIZE_4BPP), 64);

    gSprites[healthboxLeftSpriteId].hMain_HealthBarSpriteId = healthbarSpriteId;
    gSprites[healthboxLeftSpriteId].hMain_Battler = battlerId;
    gSprites[healthboxLeftSpriteId].invisible = TRUE;

    gSprites[healthboxRightSpriteId].invisible = TRUE;
    gSprites[healthboxRightSpriteId].hOther_IndicatorSpriteId = 0xFF;

    healthBarSpritePtr->hBar_HealthBoxSpriteId = healthboxLeftSpriteId;
    healthBarSpritePtr->hBar_Data6 = data6;
    healthBarSpritePtr->invisible = TRUE;

    // Create mega indicator sprite if is a mega evolved or a primal reverted mon.
    if (gBattleStruct->mega.evolvedPartyIds[GetBattlerSide(battlerId)] & gBitTable[gBattlerPartyIndexes[battlerId]]
     || gBattleStruct->mega.primalRevertedPartyIds[GetBattlerSide(battlerId)] & gBitTable[gBattlerPartyIndexes[battlerId]])
    {
        megaIndicatorSpriteId = CreateMegaIndicatorSprite(battlerId, 0);
        gSprites[megaIndicatorSpriteId].invisible = TRUE;
    }

    gBattleStruct->ballSpriteIds[0] = MAX_SPRITES;
    gBattleStruct->ballSpriteIds[1] = MAX_SPRITES;

    return healthboxLeftSpriteId;
}

u8 CreateSafariPlayerHealthboxSprites(void)
{
    u8 healthboxLeftSpriteId, healthboxRightSpriteId;

    healthboxLeftSpriteId = CreateSprite(&sHealthboxSafariSpriteTemplate, DISPLAY_WIDTH, DISPLAY_HEIGHT, 1);
    healthboxRightSpriteId = CreateSpriteAtEnd(&sHealthboxSafariSpriteTemplate, DISPLAY_WIDTH, DISPLAY_HEIGHT, 1);

    gSprites[healthboxLeftSpriteId].oam.shape = ST_OAM_SQUARE;
    gSprites[healthboxRightSpriteId].oam.shape = ST_OAM_SQUARE;

    gSprites[healthboxRightSpriteId].oam.tileNum += 64;

    gSprites[healthboxLeftSpriteId].oam.affineParam = healthboxRightSpriteId;
    gSprites[healthboxRightSpriteId].hOther_HealthBoxSpriteId = healthboxLeftSpriteId;

    gSprites[healthboxRightSpriteId].hOther_IndicatorSpriteId = 0xFF;

    gSprites[healthboxRightSpriteId].callback = SpriteCB_HealthBoxOther;

    return healthboxLeftSpriteId;
}

static const u8 *GetHealthboxElementGfxPtr(u8 elementId)
{
    return gHealthboxElementsGfxTable[elementId];
}

// Syncs the position of healthbar accordingly with the healthbox.
static void SpriteCB_HealthBar(struct Sprite *sprite)
{
    u8 healthboxSpriteId = sprite->hBar_HealthBoxSpriteId;

    switch (sprite->hBar_Data6)
    {
    case 0:
        sprite->x = gSprites[healthboxSpriteId].x + 16;
        sprite->y = gSprites[healthboxSpriteId].y;
        break;
    case 1:
        sprite->x = gSprites[healthboxSpriteId].x + 16;
        sprite->y = gSprites[healthboxSpriteId].y;
        break;
    case 2:
    default:
        sprite->x = gSprites[healthboxSpriteId].x + 8;
        sprite->y = gSprites[healthboxSpriteId].y;
        break;
    }

    sprite->x2 = gSprites[healthboxSpriteId].x2;
    sprite->y2 = gSprites[healthboxSpriteId].y2;
}

static void SpriteCB_HealthBoxOther(struct Sprite *sprite)
{
    u8 healthboxMainSpriteId = sprite->hOther_HealthBoxSpriteId;
    u8 megaSpriteId = sprite->hOther_IndicatorSpriteId;

    sprite->x = gSprites[healthboxMainSpriteId].x + 64;
    sprite->y = gSprites[healthboxMainSpriteId].y;

    sprite->x2 = gSprites[healthboxMainSpriteId].x2;
    sprite->y2 = gSprites[healthboxMainSpriteId].y2;

    if (megaSpriteId != 0xFF)
    {
        gSprites[megaSpriteId].x2 = sprite->x2;
        gSprites[megaSpriteId].y2 = sprite->y2;
    }
}

void SetBattleBarStruct(u8 battlerId, u8 healthboxSpriteId, s32 maxVal, s32 oldVal, s32 receivedValue)
{
    gBattleSpritesDataPtr->battleBars[battlerId].healthboxSpriteId = healthboxSpriteId;
    gBattleSpritesDataPtr->battleBars[battlerId].maxValue = maxVal;
    gBattleSpritesDataPtr->battleBars[battlerId].oldValue = oldVal;
    gBattleSpritesDataPtr->battleBars[battlerId].receivedValue = receivedValue;
    gBattleSpritesDataPtr->battleBars[battlerId].currValue = -32768;
}

void SetHealthboxSpriteInvisible(u8 healthboxSpriteId)
{
    DestroyMegaIndicatorSprite(healthboxSpriteId);
    gSprites[healthboxSpriteId].invisible = TRUE;
    gSprites[gSprites[healthboxSpriteId].hMain_HealthBarSpriteId].invisible = TRUE;
    gSprites[gSprites[healthboxSpriteId].oam.affineParam].invisible = TRUE;
}

void SetHealthboxSpriteVisible(u8 healthboxSpriteId)
{
    u8 battlerId = gSprites[healthboxSpriteId].hMain_Battler;

    gSprites[healthboxSpriteId].invisible = FALSE;
    gSprites[gSprites[healthboxSpriteId].hMain_HealthBarSpriteId].invisible = FALSE;
    gSprites[gSprites[healthboxSpriteId].oam.affineParam].invisible = FALSE;
    if (gBattleStruct->mega.evolvedPartyIds[GetBattlerSide(battlerId)] & gBitTable[gBattlerPartyIndexes[battlerId]]
     || gBattleStruct->mega.primalRevertedPartyIds[GetBattlerSide(battlerId)] & gBitTable[gBattlerPartyIndexes[battlerId]])
    {
        u8 spriteId = GetMegaIndicatorSpriteId(healthboxSpriteId);
        if (spriteId != 0xFF)
            gSprites[spriteId].invisible = FALSE;
        else
            CreateMegaIndicatorSprite(battlerId, 0);
    }
}

static void UpdateSpritePos(u8 spriteId, s16 x, s16 y)
{
    gSprites[spriteId].x = x;
    gSprites[spriteId].y = y;
}

void DestoryHealthboxSprite(u8 healthboxSpriteId)
{
    DestroyMegaIndicatorSprite(healthboxSpriteId);
    DestroySprite(&gSprites[gSprites[healthboxSpriteId].oam.affineParam]);
    DestroySprite(&gSprites[gSprites[healthboxSpriteId].hMain_HealthBarSpriteId]);
    DestroySprite(&gSprites[healthboxSpriteId]);
}

void DummyBattleInterfaceFunc(u8 healthboxSpriteId, bool8 isDoubleBattleBattlerOnly)
{

}

static void TryToggleHealboxVisibility(u8 priority, u8 healthboxLeftSpriteId, u8 healthboxRightSpriteId, u8 healthbarSpriteId, u8 indicatorSpriteId)
{
    u8 spriteIds[4] = {healthboxLeftSpriteId, healthboxRightSpriteId, healthbarSpriteId, indicatorSpriteId};
    int i;

    for (i = 0; i < NELEMS(spriteIds); i++)
    {
        if (spriteIds[i] == 0xFF)
            continue;

        switch (priority)
        {
        case 0: //start of anim -> make invisible
            gSprites[spriteIds[i]].invisible = TRUE;
            break;
        case 1: //end of anim -> make visible
            gSprites[spriteIds[i]].invisible = FALSE;
            break;
        }
    }
}

void UpdateOamPriorityInAllHealthboxes(u8 priority, bool32 hideHPBoxes)
{
    s32 i;

    for (i = 0; i < gBattlersCount; i++)
    {
        u8 healthboxLeftSpriteId = gHealthboxSpriteIds[i];
        u8 healthboxRightSpriteId = gSprites[gHealthboxSpriteIds[i]].oam.affineParam;
        u8 healthbarSpriteId = gSprites[gHealthboxSpriteIds[i]].hMain_HealthBarSpriteId;
        u8 indicatorSpriteId = GetMegaIndicatorSpriteId(healthboxLeftSpriteId);

        gSprites[healthboxLeftSpriteId].oam.priority = priority;
        gSprites[healthboxRightSpriteId].oam.priority = priority;
        gSprites[healthbarSpriteId].oam.priority = priority;
        if (indicatorSpriteId != 0xFF)
            gSprites[indicatorSpriteId].oam.priority = priority;

        #if B_HIDE_HEALTHBOX_IN_ANIMS
        if (hideHPBoxes && IsBattlerAlive(i))
            TryToggleHealboxVisibility(priority, healthboxLeftSpriteId, healthboxRightSpriteId, healthbarSpriteId, indicatorSpriteId);
        #endif
    }
}

void GetBattlerHealthboxCoords(u8 battler, s16 *x, s16 *y)
{
    *x = 0, *y = 0;

    if (!IsDoubleBattle())
    {
        if (GetBattlerSide(battler) != B_SIDE_PLAYER)
            *x = 44, *y = 30;
        else
            *x = 158, *y = 88;
    }
    else
    {
        switch (GetBattlerPosition(battler))
        {
        case B_POSITION_PLAYER_LEFT:
            *x = 159, *y = 76;
            break;
        case B_POSITION_PLAYER_RIGHT:
            *x = 171, *y = 101;
            break;
        case B_POSITION_OPPONENT_LEFT:
            *x = 44, *y = 19;
            break;
        case B_POSITION_OPPONENT_RIGHT:
            *x = 32, *y = 44;
            break;
        }
    }
}

void InitBattlerHealthboxCoords(u8 battler)
{
    s16 x, y;

    GetBattlerHealthboxCoords(battler, &x, &y);
    UpdateSpritePos(gHealthboxSpriteIds[battler], x, y);
}

static void UpdateLvlInHealthbox(u8 healthboxSpriteId, u8 lvl)
{
    u32 windowId, spriteTileNum;
    u8 *windowTileData;
    u8 text[16];
    u32 xPos;
    u8 *objVram;
    u8 battler = gSprites[healthboxSpriteId].hMain_Battler;

    // Don't print Lv char if mon is mega evolved or primal reverted.
    if (gBattleStruct->mega.evolvedPartyIds[GetBattlerSide(battler)] & gBitTable[gBattlerPartyIndexes[battler]]
     || gBattleStruct->mega.primalRevertedPartyIds[GetBattlerSide(battler)] & gBitTable[gBattlerPartyIndexes[battler]])
    {
        objVram = ConvertIntToDecimalStringN(text, lvl, STR_CONV_MODE_LEFT_ALIGN, 3);
        xPos = 5 * (3 - (objVram - (text + 2))) - 1;
    }
    else
    {
        text[0] = CHAR_EXTRA_SYMBOL;
        text[1] = CHAR_LV_2;

        objVram = ConvertIntToDecimalStringN(text + 2, lvl, STR_CONV_MODE_LEFT_ALIGN, 3);
        xPos = 5 * (3 - (objVram - (text + 2)));
    }

    xPos = 5 * (3 - (objVram - (text + 2)));
    windowTileData = AddTextPrinterAndCreateWindowOnHealthbox(text, xPos, 3, 2, &windowId);
    spriteTileNum = gSprites[healthboxSpriteId].oam.tileNum * TILE_SIZE_4BPP;

    if (GetBattlerSide(battler) == B_SIDE_PLAYER)
    {
        objVram = (void*)(OBJ_VRAM0);
        if (!IsDoubleBattle())
            objVram += spriteTileNum + 0x820;
        else
            objVram += spriteTileNum + 0x420;
    }
    else
    {
        objVram = (void*)(OBJ_VRAM0);
        objVram += spriteTileNum + 0x400;
    }
    TextIntoHealthboxObject(objVram, windowTileData, 3);
    RemoveWindowOnHealthbox(windowId);
}

void UpdateHpTextInHealthbox(u8 healthboxSpriteId, s16 value, u8 maxOrCurrent)
{
    u32 windowId, spriteTileNum;
    u8 *windowTileData;
    u8 text[32];
    void *objVram;

    if (GetBattlerSide(gSprites[healthboxSpriteId].hMain_Battler) == B_SIDE_PLAYER && !IsDoubleBattle())
    {
        spriteTileNum = gSprites[healthboxSpriteId].oam.tileNum * TILE_SIZE_4BPP;
        if (maxOrCurrent != HP_CURRENT) // singles, max
        {
            ConvertIntToDecimalStringN(text, value, STR_CONV_MODE_RIGHT_ALIGN, 3);
            windowTileData = AddTextPrinterAndCreateWindowOnHealthbox(text, 0, 5, 2, &windowId);
            objVram = (void*)(OBJ_VRAM0);
            objVram += spriteTileNum + 0xB40;
            HpTextIntoHealthboxObject(objVram, windowTileData, 2);
            RemoveWindowOnHealthbox(windowId);
        }
        else // singles, current
        {
            ConvertIntToDecimalStringN(text, value, STR_CONV_MODE_RIGHT_ALIGN, 3);
            text[3] = CHAR_SLASH;
            text[4] = EOS;
            windowTileData = AddTextPrinterAndCreateWindowOnHealthbox(text, 4, 5, 2, &windowId);
            objVram = (void*)(OBJ_VRAM0);
            objVram += spriteTileNum + 0x3E0;
            HpTextIntoHealthboxObject(objVram, windowTileData, 1);
            objVram = (void*)(OBJ_VRAM0);
            objVram += spriteTileNum + 0xB00;
            HpTextIntoHealthboxObject(objVram, windowTileData + 0x20, 2);
            RemoveWindowOnHealthbox(windowId);
        }
    }
    else
    {
        u8 battler;

        memcpy(text, sEmptyWhiteText_GrayHighlight, sizeof(sEmptyWhiteText_GrayHighlight));
        battler = gSprites[healthboxSpriteId].hMain_Battler;
        if (IsDoubleBattle() == TRUE)
        {
            UpdateHpTextInHealthboxInDoubles(healthboxSpriteId, value, maxOrCurrent);
        }
        else if (gBattleSpritesDataPtr->battlerData[battler].hpNumbersNoBars) // don't print text if only bars are visible
        {
            u32 var;
            u8 i;

            if (GetBattlerSide(gSprites[healthboxSpriteId].data[6]) == B_SIDE_PLAYER)
            {
                if (maxOrCurrent == HP_CURRENT)
                    var = 29;
                else
                    var = 89;
            }
            else
            {
                if (maxOrCurrent == HP_CURRENT)
                    var = 21;
                else
                    var = 49;
            }

            ConvertIntToDecimalStringN(text + 6, value, STR_CONV_MODE_LEADING_ZEROS, 3);
            RenderTextHandleBold(gMonSpritesGfxPtr->barFontGfx, FONT_BOLD, text);

            for (i = 0; i < 3; i++)
            {
                CpuCopy32(&gMonSpritesGfxPtr->barFontGfx[i * 64 + 32],
                          (void*)((OBJ_VRAM0) + TILE_SIZE_4BPP * (gSprites[healthboxSpriteId].oam.tileNum + var + i)),
                          0x20);
            }
        }
    }
}

static void UpdateHpTextInHealthboxInDoubles(u8 healthboxSpriteId, s16 value, u8 maxOrCurrent)
{
    u32 windowId, spriteTileNum;
    u8 *windowTileData;
    u8 text[32];
    void *objVram;

    if (GetBattlerSide(gSprites[healthboxSpriteId].hMain_Battler) == B_SIDE_PLAYER)
    {
        if (gBattleSpritesDataPtr->battlerData[gSprites[healthboxSpriteId].data[6]].hpNumbersNoBars) // don't print text if only bars are visible
        {
            spriteTileNum = gSprites[gSprites[healthboxSpriteId].data[5]].oam.tileNum * TILE_SIZE_4BPP;
            objVram = (void*)(OBJ_VRAM0) + spriteTileNum;

            if (maxOrCurrent != HP_CURRENT) // doubles, max hp
            {
                ConvertIntToDecimalStringN(text, value, STR_CONV_MODE_RIGHT_ALIGN, 3);
                windowTileData = AddTextPrinterAndCreateWindowOnHealthbox(text, 0, 5, 0, &windowId);
                HpTextIntoHealthboxObject((void*)(OBJ_VRAM0) + spriteTileNum + 0xC0, windowTileData, 2);
                RemoveWindowOnHealthbox(windowId);
                CpuCopy32(GetHealthboxElementGfxPtr(HEALTHBOX_GFX_FRAME_END),
                          (void*)(OBJ_VRAM0 + 0x680) + (gSprites[healthboxSpriteId].oam.tileNum * TILE_SIZE_4BPP),
                           0x20);
            }
            else
            {
                ConvertIntToDecimalStringN(text, value, STR_CONV_MODE_RIGHT_ALIGN, 3);
                text[3] = CHAR_SLASH;
                text[4] = EOS;
                windowTileData = AddTextPrinterAndCreateWindowOnHealthbox(text, 4, 5, 0, &windowId);
                FillHealthboxObject(objVram, 0, 3); // Erases HP bar leftover.
                HpTextIntoHealthboxObject((void*)(OBJ_VRAM0 + 0x60) + spriteTileNum, windowTileData, 3);
                RemoveWindowOnHealthbox(windowId);
            }
        }
    }
    else
    {
        u8 battlerId;

        memcpy(text, sEmptyWhiteText_TransparentHighlight, sizeof(sEmptyWhiteText_TransparentHighlight));
        battlerId = gSprites[healthboxSpriteId].hMain_Battler;

        if (gBattleSpritesDataPtr->battlerData[battlerId].hpNumbersNoBars) // don't print text if only bars are visible
        {
            u8 var = 4;
            u8 r7;
            u8 *txtPtr;
            u8 i;

            if (maxOrCurrent == HP_CURRENT)
                var = 0;

            r7 = gSprites[healthboxSpriteId].data[5];
            txtPtr = ConvertIntToDecimalStringN(text + 6, value, STR_CONV_MODE_RIGHT_ALIGN, 3);
            if (!maxOrCurrent)
                StringCopy(txtPtr, gText_Slash);
            RenderTextHandleBold(gMonSpritesGfxPtr->barFontGfx, FONT_BOLD, text);

            for (i = var; i < var + 3; i++)
            {
                if (i < 3)
                {
                    CpuCopy32(&gMonSpritesGfxPtr->barFontGfx[((i - var) * 64) + 32],
                          (void*)((OBJ_VRAM0) + 32 * (1 + gSprites[r7].oam.tileNum + i)),
                          0x20);
                }
                else
                {
                    CpuCopy32(&gMonSpritesGfxPtr->barFontGfx[((i - var) * 64) + 32],
                          (void*)((OBJ_VRAM0 + 0x20) + 32 * (i + gSprites[r7].oam.tileNum)),
                          0x20);
                }
            }

            if (maxOrCurrent == HP_CURRENT)
            {
                CpuCopy32(&gMonSpritesGfxPtr->barFontGfx[224],
                          (void*)((OBJ_VRAM0) + ((gSprites[r7].oam.tileNum + 4) * TILE_SIZE_4BPP)),
                          0x20);
                CpuFill32(0, (void*)((OBJ_VRAM0) + (gSprites[r7].oam.tileNum * TILE_SIZE_4BPP)), 0x20);
            }
            else
            {
                if (GetBattlerSide(battlerId) == B_SIDE_PLAYER) // Impossible to reach part, because the battlerId is from the opponent's side.
                {
                    CpuCopy32(GetHealthboxElementGfxPtr(HEALTHBOX_GFX_FRAME_END),
                          (void*)(OBJ_VRAM0) + ((gSprites[healthboxSpriteId].oam.tileNum + 52) * TILE_SIZE_4BPP),
                           0x20);
                }
            }
        }
    }
}

// Prints mon's nature, catch and flee rate. Probably used to test pokeblock-related features.
static void PrintSafariMonInfo(u8 healthboxSpriteId, struct Pokemon *mon)
{
    u8 text[20];
    s32 j, spriteTileNum;
    u8 *barFontGfx;
    u8 i, var, nature, healthBarSpriteId;

    memcpy(text, sEmptyWhiteText_GrayHighlight, sizeof(sEmptyWhiteText_GrayHighlight));
    barFontGfx = &gMonSpritesGfxPtr->barFontGfx[0x520 + (GetBattlerPosition(gSprites[healthboxSpriteId].hMain_Battler) * 384)];
    var = 5;
    nature = GetNature(mon);
    StringCopy(&text[6], gNatureNamePointers[nature]);
    RenderTextHandleBold(barFontGfx, FONT_BOLD, text);

    for (j = 6, i = 0; i < var; i++, j++)
    {
        u8 elementId;

        if ((text[j] >= 55 && text[j] <= 74) || (text[j] >= 135 && text[j] <= 154))
            elementId = 44;
        else if ((text[j] >= 75 && text[j] <= 79) || (text[j] >= 155 && text[j] <= 159))
            elementId = 45;
        else
            elementId = 43;

        CpuCopy32(GetHealthboxElementGfxPtr(elementId), barFontGfx + (i * 64), 0x20);
    }

    for (j = 1; j < var + 1; j++)
    {
        spriteTileNum = (gSprites[healthboxSpriteId].oam.tileNum + (j - (j / 8 * 8)) + (j / 8 * 64)) * TILE_SIZE_4BPP;
        CpuCopy32(barFontGfx, (void*)(OBJ_VRAM0) + (spriteTileNum), 0x20);
        barFontGfx += 0x20;

        spriteTileNum = (8 + gSprites[healthboxSpriteId].oam.tileNum + (j - (j / 8 * 8)) + (j / 8 * 64)) * TILE_SIZE_4BPP;
        CpuCopy32(barFontGfx, (void*)(OBJ_VRAM0) + (spriteTileNum), 0x20);
        barFontGfx += 0x20;
    }

    healthBarSpriteId = gSprites[healthboxSpriteId].hMain_HealthBarSpriteId;
    ConvertIntToDecimalStringN(&text[6], gBattleStruct->safariCatchFactor, STR_CONV_MODE_RIGHT_ALIGN, 2);
    ConvertIntToDecimalStringN(&text[9], gBattleStruct->safariEscapeFactor, STR_CONV_MODE_RIGHT_ALIGN, 2);
    text[5] = CHAR_SPACE;
    text[8] = CHAR_SLASH;
    RenderTextHandleBold(gMonSpritesGfxPtr->barFontGfx, FONT_BOLD, text);

    j = healthBarSpriteId; // Needed to match for some reason.
    for (j = 0; j < 5; j++)
    {
        if (j <= 1)
        {
            CpuCopy32(&gMonSpritesGfxPtr->barFontGfx[0x40 * j + 0x20],
                      (void*)(OBJ_VRAM0) + (gSprites[healthBarSpriteId].oam.tileNum + 2 + j) * TILE_SIZE_4BPP,
                      32);
        }
        else
        {
            CpuCopy32(&gMonSpritesGfxPtr->barFontGfx[0x40 * j + 0x20],
                      (void*)(OBJ_VRAM0 + 0xC0) + (j + gSprites[healthBarSpriteId].oam.tileNum) * TILE_SIZE_4BPP,
                      32);
        }
    }
}

void SwapHpBarsWithHpText(void)
{
    s32 i;
    u8 healthBarSpriteId;

    for (i = 0; i < gBattlersCount; i++)
    {
        if (gSprites[gHealthboxSpriteIds[i]].callback == SpriteCallbackDummy
         && GetBattlerSide(i) != B_SIDE_OPPONENT
         && (IsDoubleBattle() || GetBattlerSide(i) != B_SIDE_PLAYER))
        {
            bool8 noBars;

            gBattleSpritesDataPtr->battlerData[i].hpNumbersNoBars ^= 1;
            noBars = gBattleSpritesDataPtr->battlerData[i].hpNumbersNoBars;
            if (GetBattlerSide(i) == B_SIDE_PLAYER)
            {
                if (!IsDoubleBattle())
                    continue;
                if (gBattleTypeFlags & BATTLE_TYPE_SAFARI)
                    continue;

                if (noBars == TRUE) // bars to text
                {
                    healthBarSpriteId = gSprites[gHealthboxSpriteIds[i]].hMain_HealthBarSpriteId;

                    CpuFill32(0, (void*)(OBJ_VRAM0 + gSprites[healthBarSpriteId].oam.tileNum * TILE_SIZE_4BPP), 0x100);
                    UpdateHpTextInHealthboxInDoubles(gHealthboxSpriteIds[i], GetMonData(&gPlayerParty[gBattlerPartyIndexes[i]], MON_DATA_HP), HP_CURRENT);
                    UpdateHpTextInHealthboxInDoubles(gHealthboxSpriteIds[i], GetMonData(&gPlayerParty[gBattlerPartyIndexes[i]], MON_DATA_MAX_HP), HP_MAX);
                }
                else // text to bars
                {
                    UpdateStatusIconInHealthbox(gHealthboxSpriteIds[i]);
                    UpdateHealthboxAttribute(gHealthboxSpriteIds[i], &gPlayerParty[gBattlerPartyIndexes[i]], HEALTHBOX_HEALTH_BAR);
                    CpuCopy32(GetHealthboxElementGfxPtr(HEALTHBOX_GFX_FRAME_END_BAR), (void*)(OBJ_VRAM0 + 0x680 + gSprites[gHealthboxSpriteIds[i]].oam.tileNum * TILE_SIZE_4BPP), 32);
                }
            }
            else
            {
                if (noBars == TRUE) // bars to text
                {
                    if (gBattleTypeFlags & BATTLE_TYPE_SAFARI)
                    {
                        // Most likely a debug function.
                        PrintSafariMonInfo(gHealthboxSpriteIds[i], &gEnemyParty[gBattlerPartyIndexes[i]]);
                    }
                    else
                    {
                        healthBarSpriteId = gSprites[gHealthboxSpriteIds[i]].hMain_HealthBarSpriteId;

                        CpuFill32(0, (void *)(OBJ_VRAM0 + gSprites[healthBarSpriteId].oam.tileNum * 32), 0x100);
                        UpdateHpTextInHealthboxInDoubles(gHealthboxSpriteIds[i], GetMonData(&gEnemyParty[gBattlerPartyIndexes[i]], MON_DATA_HP), HP_CURRENT);
                        UpdateHpTextInHealthboxInDoubles(gHealthboxSpriteIds[i], GetMonData(&gEnemyParty[gBattlerPartyIndexes[i]], MON_DATA_MAX_HP), HP_MAX);
                    }
                }
                else // text to bars
                {
                    UpdateStatusIconInHealthbox(gHealthboxSpriteIds[i]);
                    UpdateHealthboxAttribute(gHealthboxSpriteIds[i], &gEnemyParty[gBattlerPartyIndexes[i]], HEALTHBOX_HEALTH_BAR);
                    if (gBattleTypeFlags & BATTLE_TYPE_SAFARI)
                        UpdateHealthboxAttribute(gHealthboxSpriteIds[i], &gEnemyParty[gBattlerPartyIndexes[i]], HEALTHBOX_NICK);
                }
            }
            gSprites[gHealthboxSpriteIds[i]].hMain_Data7 ^= 1;
        }
    }
}

// Mega Evolution gfx functions.
void ChangeMegaTriggerSprite(u8 spriteId, u8 animId)
{
    StartSpriteAnim(&gSprites[spriteId], animId);
}

#define SINGLES_MEGA_TRIGGER_POS_X_OPTIMAL (30)
#define SINGLES_MEGA_TRIGGER_POS_X_PRIORITY (31)
#define SINGLES_MEGA_TRIGGER_POS_X_SLIDE (15)
#define SINGLES_MEGA_TRIGGER_POS_Y_DIFF (-11)

#define DOUBLES_MEGA_TRIGGER_POS_X_OPTIMAL (30)
#define DOUBLES_MEGA_TRIGGER_POS_X_PRIORITY (31)
#define DOUBLES_MEGA_TRIGGER_POS_X_SLIDE (15)
#define DOUBLES_MEGA_TRIGGER_POS_Y_DIFF (-4)

#define tBattler    data[0]
#define tHide       data[1]

void CreateMegaTriggerSprite(u8 battlerId, u8 palId)
{
    LoadSpritePalette(&sSpritePalette_MegaTrigger);
    if (GetSpriteTileStartByTag(TAG_MEGA_TRIGGER_TILE) == 0xFFFF)
        LoadSpriteSheet(&sSpriteSheet_MegaTrigger);
    if (gBattleStruct->mega.triggerSpriteId == 0xFF)
    {
        if (gBattleTypeFlags & BATTLE_TYPE_DOUBLE)
            gBattleStruct->mega.triggerSpriteId = CreateSprite(&sSpriteTemplate_MegaTrigger,
                                                             gSprites[gHealthboxSpriteIds[battlerId]].x - DOUBLES_MEGA_TRIGGER_POS_X_SLIDE,
                                                             gSprites[gHealthboxSpriteIds[battlerId]].y - DOUBLES_MEGA_TRIGGER_POS_Y_DIFF, 0);
        else
            gBattleStruct->mega.triggerSpriteId = CreateSprite(&sSpriteTemplate_MegaTrigger,
                                                             gSprites[gHealthboxSpriteIds[battlerId]].x - SINGLES_MEGA_TRIGGER_POS_X_SLIDE,
                                                             gSprites[gHealthboxSpriteIds[battlerId]].y - SINGLES_MEGA_TRIGGER_POS_Y_DIFF, 0);
    }
    gSprites[gBattleStruct->mega.triggerSpriteId].tBattler = battlerId;
    gSprites[gBattleStruct->mega.triggerSpriteId].tHide = FALSE;

    ChangeMegaTriggerSprite(gBattleStruct->mega.triggerSpriteId, palId);
}

static void SpriteCb_MegaTrigger(struct Sprite *sprite)
{
    s32 xSlide, xPriority, xOptimal;
    s32 yDiff;

    if (gBattleTypeFlags & BATTLE_TYPE_DOUBLE)
    {
        xSlide = DOUBLES_MEGA_TRIGGER_POS_X_SLIDE;
        xPriority = DOUBLES_MEGA_TRIGGER_POS_X_PRIORITY;
        xOptimal = DOUBLES_MEGA_TRIGGER_POS_X_OPTIMAL;
        yDiff = DOUBLES_MEGA_TRIGGER_POS_Y_DIFF;
    }
    else
    {
        xSlide = SINGLES_MEGA_TRIGGER_POS_X_SLIDE;
        xPriority = SINGLES_MEGA_TRIGGER_POS_X_PRIORITY;
        xOptimal = SINGLES_MEGA_TRIGGER_POS_X_OPTIMAL;
        yDiff = SINGLES_MEGA_TRIGGER_POS_Y_DIFF;
    }

    if (sprite->tHide)
    {
        if (sprite->x != gSprites[gHealthboxSpriteIds[sprite->tBattler]].x - xSlide)
            sprite->x++;

        if (sprite->x >= gSprites[gHealthboxSpriteIds[sprite->tBattler]].x - xPriority)
            sprite->oam.priority = 2;
        else
            sprite->oam.priority = 1;

        sprite->y = gSprites[gHealthboxSpriteIds[sprite->tBattler]].y - yDiff;
        sprite->y2 = gSprites[gHealthboxSpriteIds[sprite->tBattler]].y2 - yDiff;
        if (sprite->x == gSprites[gHealthboxSpriteIds[sprite->tBattler]].x - xSlide)
            DestroyMegaTriggerSprite();
    }
    else
    {
        if (sprite->x != gSprites[gHealthboxSpriteIds[sprite->tBattler]].x - xOptimal)
            sprite->x--;

        if (sprite->x >= gSprites[gHealthboxSpriteIds[sprite->tBattler]].x - xPriority)
            sprite->oam.priority = 2;
        else
            sprite->oam.priority = 1;

        sprite->y = gSprites[gHealthboxSpriteIds[sprite->tBattler]].y - yDiff;
        sprite->y2 = gSprites[gHealthboxSpriteIds[sprite->tBattler]].y2 - yDiff;
    }
}

bool32 IsMegaTriggerSpriteActive(void)
{
    if (GetSpriteTileStartByTag(TAG_MEGA_TRIGGER_TILE) == 0xFFFF)
        return FALSE;
    else if (IndexOfSpritePaletteTag(TAG_MEGA_TRIGGER_PAL) != 0xFF)
        return TRUE;
    else
        return FALSE;
}

void HideMegaTriggerSprite(void)
{
    if (gBattleStruct->mega.triggerSpriteId != 0xFF)
    {
        ChangeMegaTriggerSprite(gBattleStruct->mega.triggerSpriteId, 0);
        gSprites[gBattleStruct->mega.triggerSpriteId].tHide = TRUE;
    }
}

void DestroyMegaTriggerSprite(void)
{
    FreeSpritePaletteByTag(TAG_MEGA_TRIGGER_PAL);
    FreeSpriteTilesByTag(TAG_MEGA_TRIGGER_TILE);
    if (gBattleStruct->mega.triggerSpriteId != 0xFF)
        DestroySprite(&gSprites[gBattleStruct->mega.triggerSpriteId]);
    gBattleStruct->mega.triggerSpriteId = 0xFF;
}

static const s8 sIndicatorPositions[][2] =
{
    [B_POSITION_PLAYER_LEFT] = {52, -9},
    [B_POSITION_OPPONENT_LEFT] = {44, -9},
    [B_POSITION_PLAYER_RIGHT] = {52, -9},
    [B_POSITION_OPPONENT_RIGHT] = {44, -9},
};

u32 CreateMegaIndicatorSprite(u32 battlerId, u32 which)
{
    u32 spriteId, position;
    s16 x, y;

    if (gBattleStruct->mega.evolvedPartyIds[GetBattlerSide(battlerId)] & gBitTable[gBattlerPartyIndexes[battlerId]])
    {
        LoadSpritePalette(&sSpritePalette_MegaIndicator);
        LoadSpriteSheet(&sSpriteSheet_MegaIndicator);
    }
    else if (gBattleStruct->mega.primalRevertedPartyIds[GetBattlerSide(battlerId)] & gBitTable[gBattlerPartyIndexes[battlerId]])
    {
        if (GET_BASE_SPECIES_ID(gBattleMons[battlerId].species) == SPECIES_GROUDON)
        {
            LoadSpritePalette(&sSpritePalette_OmegaIndicator);
            LoadSpriteSheet(&sSpriteSheet_OmegaIndicator);
        }
        else if (GET_BASE_SPECIES_ID(gBattleMons[battlerId].species) == SPECIES_KYOGRE)
        {
            LoadSpritePalette(&sSpritePalette_AlphaIndicator);
            LoadSpriteSheet(&sSpriteSheet_AlphaIndicator);
        }
    }

    position = GetBattlerPosition(battlerId);
    GetBattlerHealthboxCoords(battlerId, &x, &y);

    x += sIndicatorPositions[position][0];
    y += sIndicatorPositions[position][1];

    if (gBattleMons[battlerId].level >= 100)
        x -= 4;
    else if (gBattleMons[battlerId].level < 10)
        x += 5;

    if (gBattleStruct->mega.evolvedPartyIds[GetBattlerSide(battlerId)] & gBitTable[gBattlerPartyIndexes[battlerId]])
    {
        spriteId = CreateSpriteAtEnd(&sSpriteTemplate_MegaIndicator, x, y, 0);
    }
    else if (gBattleStruct->mega.primalRevertedPartyIds[GetBattlerSide(battlerId)] & gBitTable[gBattlerPartyIndexes[battlerId]])
    {
        if (GET_BASE_SPECIES_ID(gBattleMons[battlerId].species) == SPECIES_GROUDON)
            spriteId = CreateSpriteAtEnd(&sSpriteTemplate_OmegaIndicator, x, y, 0);
        else if (GET_BASE_SPECIES_ID(gBattleMons[battlerId].species) == SPECIES_KYOGRE)
            spriteId = CreateSpriteAtEnd(&sSpriteTemplate_AlphaIndicator, x, y, 0);
    }

    gSprites[gSprites[gHealthboxSpriteIds[battlerId]].oam.affineParam].hOther_IndicatorSpriteId = spriteId;
    gSprites[spriteId].tBattler = battlerId;
    return spriteId;
}

void DestroyMegaIndicatorSprite(u32 healthboxSpriteId)
{
    u32 i;
    s16 *spriteId = &gSprites[gSprites[healthboxSpriteId].oam.affineParam].hOther_IndicatorSpriteId;

    if (*spriteId != 0xFF)
    {
        DestroySprite(&gSprites[*spriteId]);
        *spriteId = 0xFF;
    }

    for (i = 0; i < MAX_BATTLERS_COUNT; i++)
    {
        if (gSprites[gSprites[gHealthboxSpriteIds[i]].oam.affineParam].hOther_IndicatorSpriteId != 0xFF)
            break;
    }
    // Free Sprite pal/tiles only if no indicator sprite is active for all battlers.
    if (i == MAX_BATTLERS_COUNT)
    {
        FreeSpritePaletteByTag(TAG_MEGA_INDICATOR_PAL);
        FreeSpriteTilesByTag(TAG_MEGA_INDICATOR_TILE);
    }
}

static void SpriteCb_MegaIndicator(struct Sprite *sprite)
{

}

#undef tBattler
#undef tHide

#define tBattler                data[0]
#define tSummaryBarSpriteId     data[1]
#define tBallIconSpriteId(n)    data[3 + n]
#define tIsBattleStart          data[10]
#define tBlend                  data[15]

u8 CreatePartyStatusSummarySprites(u8 battlerId, struct HpAndStatus *partyInfo, bool8 skipPlayer, bool8 isBattleStart)
{
    bool8 isOpponent;
    s16 bar_X, bar_Y, bar_pos2_X, bar_data0;
    s32 i, j, var;
    u8 summaryBarSpriteId;
    u8 ballIconSpritesIds[PARTY_SIZE];
    u8 taskId;

    if (!skipPlayer || GetBattlerPosition(battlerId) != B_POSITION_OPPONENT_RIGHT)
    {
        if (GetBattlerSide(battlerId) == B_SIDE_PLAYER)
        {
            isOpponent = FALSE;
            bar_X = 136, bar_Y = 96;
            bar_pos2_X = 100;
            bar_data0 = -5;
        }
        else
        {
            isOpponent = TRUE;

            if (!skipPlayer || !IsDoubleBattle())
                bar_X = 104, bar_Y = 40;
            else
                bar_X = 104, bar_Y = 16;

            bar_pos2_X = -100;
            bar_data0 = 5;
        }
    }
    else
    {
        isOpponent = TRUE;
        bar_X = 104, bar_Y = 40;
        bar_pos2_X = -100;
        bar_data0 = 5;
    }

    LoadCompressedSpriteSheetUsingHeap(&sStatusSummaryBarSpriteSheet);
    LoadSpriteSheet(&sStatusSummaryBallsSpriteSheet);
    LoadSpritePalette(&sStatusSummaryBarSpritePal);
    LoadSpritePalette(&sStatusSummaryBallsSpritePal);

    summaryBarSpriteId = CreateSprite(&sStatusSummaryBarSpriteTemplates[isOpponent], bar_X, bar_Y, 10);
    SetSubspriteTables(&gSprites[summaryBarSpriteId], sStatusSummaryBar_SubspriteTable_Enter);
    gSprites[summaryBarSpriteId].x2 = bar_pos2_X;
    gSprites[summaryBarSpriteId].data[0] = bar_data0;

    if (isOpponent)
    {
        gSprites[summaryBarSpriteId].x -= 96;
        gSprites[summaryBarSpriteId].oam.matrixNum = ST_OAM_HFLIP;
    }
    else
    {
        gSprites[summaryBarSpriteId].x += 96;
    }

    for (i = 0; i < PARTY_SIZE; i++)
    {
        ballIconSpritesIds[i] = CreateSpriteAtEnd(&sStatusSummaryBallsSpriteTemplates[isOpponent], bar_X, bar_Y - 4, 9);

        if (!isBattleStart)
            gSprites[ballIconSpritesIds[i]].callback = SpriteCB_StatusSummaryBalls_OnSwitchout;

        if (!isOpponent)
        {
            gSprites[ballIconSpritesIds[i]].x2 = 0;
            gSprites[ballIconSpritesIds[i]].y2 = 0;
        }

        gSprites[ballIconSpritesIds[i]].data[0] = summaryBarSpriteId;

        if (!isOpponent)
        {
            gSprites[ballIconSpritesIds[i]].x += 10 * i + 24;
            gSprites[ballIconSpritesIds[i]].data[1] = i * 7 + 10;
            gSprites[ballIconSpritesIds[i]].x2 = 120;
        }
        else
        {
            gSprites[ballIconSpritesIds[i]].x -= 10 * (5 - i) + 24;
            gSprites[ballIconSpritesIds[i]].data[1] = (6 - i) * 7 + 10;
            gSprites[ballIconSpritesIds[i]].x2 = -120;
        }

        gSprites[ballIconSpritesIds[i]].data[2] = isOpponent;
    }

    if (GetBattlerSide(battlerId) == B_SIDE_PLAYER)
    {
        if (gBattleTypeFlags & BATTLE_TYPE_MULTI)
        {
            for (i = 0; i < PARTY_SIZE; i++)
            {
                if (partyInfo[i].hp == HP_EMPTY_SLOT)
                {
                    // empty slot or an egg
                    gSprites[ballIconSpritesIds[i]].oam.tileNum += 1;
                    gSprites[ballIconSpritesIds[i]].data[7] = 1;
                }
                else if (partyInfo[i].hp == 0)
                {
                    // fainted mon
                    gSprites[ballIconSpritesIds[i]].oam.tileNum += 3;
                }
                else if (partyInfo[i].status != 0)
                {
                    // mon with major status
                    gSprites[ballIconSpritesIds[i]].oam.tileNum += 2;
                }
            }
        }
        else
        {
            for (i = 0, var = PARTY_SIZE - 1, j = 0; j < PARTY_SIZE; j++)
            {
                if (partyInfo[j].hp == HP_EMPTY_SLOT)
                {
                     // empty slot or an egg
                    gSprites[ballIconSpritesIds[var]].oam.tileNum += 1;
                    gSprites[ballIconSpritesIds[var]].data[7] = 1;
                    var--;
                    continue;
                }
                else if (partyInfo[j].hp == 0)
                {
                    // fainted mon
                    gSprites[ballIconSpritesIds[i]].oam.tileNum += 3;
                }
                else if (gBattleTypeFlags & BATTLE_TYPE_ARENA && gBattleStruct->arenaLostPlayerMons & gBitTable[j])
                {
                    // fainted arena mon
                    gSprites[ballIconSpritesIds[i]].oam.tileNum += 3;
                }
                else if (partyInfo[j].status != 0)
                {
                    // mon with primary status
                    gSprites[ballIconSpritesIds[i]].oam.tileNum += 2;
                }
                i++;
            }
        }
    }
    else
    {
        if (gBattleTypeFlags & (BATTLE_TYPE_MULTI | BATTLE_TYPE_TWO_OPPONENTS))
        {
            for (var = PARTY_SIZE - 1, i = 0; i < PARTY_SIZE; i++)
            {
                if (partyInfo[i].hp == HP_EMPTY_SLOT)
                {
                    // empty slot or an egg
                    gSprites[ballIconSpritesIds[var]].oam.tileNum += 1;
                    gSprites[ballIconSpritesIds[var]].data[7] = 1;
                }
                else if (partyInfo[i].hp == 0)
                {
                    // fainted mon
                    gSprites[ballIconSpritesIds[var]].oam.tileNum += 3;
                }
                else if (partyInfo[i].status != 0)
                {
                    // mon with primary status
                    gSprites[ballIconSpritesIds[var]].oam.tileNum += 2;
                }
                var--;
            }
        }
        else
        {
            for (var = 0, i = 0, j = 0; j < PARTY_SIZE; j++)
            {
                if (partyInfo[j].hp == HP_EMPTY_SLOT)
                {
                    // empty slot or an egg
                    gSprites[ballIconSpritesIds[i]].oam.tileNum += 1;
                    gSprites[ballIconSpritesIds[i]].data[7] = 1;
                    i++;
                    continue;
                }
                else if (partyInfo[j].hp == 0)
                {
                     // fainted mon
                    gSprites[ballIconSpritesIds[PARTY_SIZE - 1 - var]].oam.tileNum += 3;
                }
                else if (gBattleTypeFlags & BATTLE_TYPE_ARENA && gBattleStruct->arenaLostOpponentMons & gBitTable[j])
                {
                     // fainted arena mon
                    gSprites[ballIconSpritesIds[PARTY_SIZE - 1 - var]].oam.tileNum += 3;
                }
                else if (partyInfo[j].status != 0)
                {
                     // mon with primary status
                    gSprites[ballIconSpritesIds[PARTY_SIZE - 1 - var]].oam.tileNum += 2;
                }
                var++;
            }
        }
    }

    taskId = CreateTask(TaskDummy, 5);
    gTasks[taskId].tBattler = battlerId;
    gTasks[taskId].tSummaryBarSpriteId = summaryBarSpriteId;

    for (i = 0; i < PARTY_SIZE; i++)
        gTasks[taskId].tBallIconSpriteId(i) = ballIconSpritesIds[i];

    gTasks[taskId].tIsBattleStart = isBattleStart;

    if (isBattleStart)
    {
        gBattleSpritesDataPtr->animationData->field_9_x1C++;
    }

    PlaySE12WithPanning(SE_BALL_TRAY_ENTER, 0);
    return taskId;
}

// Slide the party summary tray back offscreen
void Task_HidePartyStatusSummary(u8 taskId)
{
    u8 ballIconSpriteIds[PARTY_SIZE];
    bool8 isBattleStart;
    u8 summaryBarSpriteId;
    u8 battlerId;
    s32 i;

    isBattleStart = gTasks[taskId].tIsBattleStart;
    summaryBarSpriteId = gTasks[taskId].tSummaryBarSpriteId;
    battlerId = gTasks[taskId].tBattler;

    for (i = 0; i < PARTY_SIZE; i++)
        ballIconSpriteIds[i] = gTasks[taskId].tBallIconSpriteId(i);

    SetGpuReg(REG_OFFSET_BLDCNT, BLDCNT_TGT2_ALL | BLDCNT_EFFECT_BLEND);
    SetGpuReg(REG_OFFSET_BLDALPHA, BLDALPHA_BLEND(16, 0));

    gTasks[taskId].tBlend = 16;

    for (i = 0; i < PARTY_SIZE; i++)
        gSprites[ballIconSpriteIds[i]].oam.objMode = ST_OAM_OBJ_BLEND;

    gSprites[summaryBarSpriteId].oam.objMode = ST_OAM_OBJ_BLEND;

    if (isBattleStart)
    {
        for (i = 0; i < PARTY_SIZE; i++)
        {
            if (GetBattlerSide(battlerId) != B_SIDE_PLAYER)
            {
                gSprites[ballIconSpriteIds[PARTY_SIZE - 1 - i]].data[1] = 7 * i;
                gSprites[ballIconSpriteIds[PARTY_SIZE - 1 - i]].data[3] = 0;
                gSprites[ballIconSpriteIds[PARTY_SIZE - 1 - i]].data[4] = 0;
                gSprites[ballIconSpriteIds[PARTY_SIZE - 1 - i]].callback = SpriteCB_StatusSummaryBalls_Exit;
            }
            else
            {
                gSprites[ballIconSpriteIds[i]].data[1] = 7 * i;
                gSprites[ballIconSpriteIds[i]].data[3] = 0;
                gSprites[ballIconSpriteIds[i]].data[4] = 0;
                gSprites[ballIconSpriteIds[i]].callback = SpriteCB_StatusSummaryBalls_Exit;
            }
        }
        gSprites[summaryBarSpriteId].data[0] /= 2;
        gSprites[summaryBarSpriteId].data[1] = 0;
        gSprites[summaryBarSpriteId].callback = SpriteCB_StatusSummaryBar_Exit;
        SetSubspriteTables(&gSprites[summaryBarSpriteId], sStatusSummaryBar_SubspriteTable_Exit);
        gTasks[taskId].func = Task_HidePartyStatusSummary_BattleStart_1;
    }
    else
    {
        gTasks[taskId].func = Task_HidePartyStatusSummary_DuringBattle;
    }
}

static void Task_HidePartyStatusSummary_BattleStart_1(u8 taskId)
{
    if ((gTasks[taskId].data[11]++ % 2) == 0)
    {
        if (--gTasks[taskId].tBlend < 0)
            return;

        SetGpuReg(REG_OFFSET_BLDALPHA, BLDALPHA_BLEND(gTasks[taskId].tBlend, 16 - gTasks[taskId].tBlend));
    }
    if (gTasks[taskId].tBlend == 0)
        gTasks[taskId].func = Task_HidePartyStatusSummary_BattleStart_2;
}

static void Task_HidePartyStatusSummary_BattleStart_2(u8 taskId)
{
    u8 ballIconSpriteIds[PARTY_SIZE];
    s32 i;

    u8 battlerId = gTasks[taskId].tBattler;
    if (--gTasks[taskId].tBlend == -1)
    {
        u8 summaryBarSpriteId = gTasks[taskId].tSummaryBarSpriteId;

        for (i = 0; i < PARTY_SIZE; i++)
            ballIconSpriteIds[i] = gTasks[taskId].tBallIconSpriteId(i);

        gBattleSpritesDataPtr->animationData->field_9_x1C--;
        if (gBattleSpritesDataPtr->animationData->field_9_x1C == 0)
        {
            DestroySpriteAndFreeResources(&gSprites[summaryBarSpriteId]);
            DestroySpriteAndFreeResources(&gSprites[ballIconSpriteIds[0]]);
        }
        else
        {
            FreeSpriteOamMatrix(&gSprites[summaryBarSpriteId]);
            DestroySprite(&gSprites[summaryBarSpriteId]);
            FreeSpriteOamMatrix(&gSprites[ballIconSpriteIds[0]]);
            DestroySprite(&gSprites[ballIconSpriteIds[0]]);
        }

        for (i = 1; i < PARTY_SIZE; i++)
            DestroySprite(&gSprites[ballIconSpriteIds[i]]);
    }
    else if (gTasks[taskId].tBlend == -3)
    {
        gBattleSpritesDataPtr->healthBoxesData[battlerId].partyStatusSummaryShown = 0;
        SetGpuReg(REG_OFFSET_BLDCNT, 0);
        SetGpuReg(REG_OFFSET_BLDALPHA, 0);
        DestroyTask(taskId);
    }
}

static void Task_HidePartyStatusSummary_DuringBattle(u8 taskId)
{
    u8 ballIconSpriteIds[PARTY_SIZE];
    s32 i;
    u8 battlerId = gTasks[taskId].tBattler;

    if (--gTasks[taskId].tBlend >= 0)
    {
        SetGpuReg(REG_OFFSET_BLDALPHA, BLDALPHA_BLEND(gTasks[taskId].tBlend, 16 - gTasks[taskId].tBlend));
    }
    else if (gTasks[taskId].tBlend == -1)
    {
        u8 summaryBarSpriteId = gTasks[taskId].tSummaryBarSpriteId;

        for (i = 0; i < PARTY_SIZE; i++)
            ballIconSpriteIds[i] = gTasks[taskId].tBallIconSpriteId(i);

        DestroySpriteAndFreeResources(&gSprites[summaryBarSpriteId]);
        DestroySpriteAndFreeResources(&gSprites[ballIconSpriteIds[0]]);

        for (i = 1; i < PARTY_SIZE; i++)
            DestroySprite(&gSprites[ballIconSpriteIds[i]]);
    }
    else if (gTasks[taskId].tBlend == -3)
    {
        gBattleSpritesDataPtr->healthBoxesData[battlerId].partyStatusSummaryShown = 0;
        SetGpuReg(REG_OFFSET_BLDCNT, 0);
        SetGpuReg(REG_OFFSET_BLDALPHA, 0);
        DestroyTask(taskId);
    }
}

#undef tBattler
#undef tSummaryBarSpriteId
#undef tBallIconSpriteId
#undef tIsBattleStart
#undef tBlend

static void SpriteCB_StatusSummaryBar_Enter(struct Sprite *sprite)
{
    if (sprite->x2 != 0)
        sprite->x2 += sprite->data[0];
}

static void SpriteCB_StatusSummaryBar_Exit(struct Sprite *sprite)
{
    sprite->data[1] += 32;
    if (sprite->data[0] > 0)
        sprite->x2 += sprite->data[1] >> 4;
    else
        sprite->x2 -= sprite->data[1] >> 4;
    sprite->data[1] &= 0xF;
}

static void SpriteCB_StatusSummaryBalls_Enter(struct Sprite *sprite)
{
    u8 var1;
    u16 var2;
    s8 pan;

    if (sprite->data[1] > 0)
    {
        sprite->data[1]--;
        return;
    }

    var1 = sprite->data[2];
    var2 = sprite->data[3];
    var2 += 56;
    sprite->data[3] = var2 & 0xFFF0;

    if (var1 != 0)
    {
        sprite->x2 += var2 >> 4;
        if (sprite->x2 > 0)
            sprite->x2 = 0;
    }
    else
    {
        sprite->x2 -= var2 >> 4;
        if (sprite->x2 < 0)
            sprite->x2 = 0;
    }

    if (sprite->x2 == 0)
    {
        pan = SOUND_PAN_TARGET;
        if (var1 != 0)
            pan = SOUND_PAN_ATTACKER;

        if (sprite->data[7] != 0)
            PlaySE2WithPanning(SE_BALL_TRAY_EXIT, pan);
        else
            PlaySE1WithPanning(SE_BALL_TRAY_BALL, pan);

        sprite->callback = SpriteCallbackDummy;
    }
}

static void SpriteCB_StatusSummaryBalls_Exit(struct Sprite *sprite)
{
    u8 var1;
    u16 var2;

    if (sprite->data[1] > 0)
    {
        sprite->data[1]--;
        return;
    }
    var1 = sprite->data[2];
    var2 = sprite->data[3];
    var2 += 56;
    sprite->data[3] = var2 & 0xFFF0;
    if (var1 != 0)
        sprite->x2 += var2 >> 4;
    else
        sprite->x2 -= var2 >> 4;
    if (sprite->x2 + sprite->x > 248
     || sprite->x2 + sprite->x < -8)
    {
        sprite->invisible = TRUE;
        sprite->callback = SpriteCallbackDummy;
    }
}

static void SpriteCB_StatusSummaryBalls_OnSwitchout(struct Sprite *sprite)
{
    u8 barSpriteId = sprite->data[0];

    sprite->x2 = gSprites[barSpriteId].x2;
    sprite->y2 = gSprites[barSpriteId].y2;
}

static void UpdateNickInHealthbox(u8 healthboxSpriteId, struct Pokemon *mon)
{
    u8 nickname[POKEMON_NAME_LENGTH + 1];
    void *ptr;
    u32 windowId, spriteTileNum, species;
    u8 *windowTileData;
    u8 gender;
    struct Pokemon *illusionMon = GetIllusionMonPtr(gSprites[healthboxSpriteId].hMain_Battler);
    if (illusionMon != NULL)
        mon = illusionMon;

    StringCopy(gDisplayedStringBattle, gText_HealthboxNickname);
    GetMonData(mon, MON_DATA_NICKNAME, nickname);
    StringGet_Nickname(nickname);
    ptr = StringAppend(gDisplayedStringBattle, nickname);

    gender = GetMonGender(mon);
    species = GetMonData(mon, MON_DATA_SPECIES);

    if ((species == SPECIES_NIDORAN_F || species == SPECIES_NIDORAN_M) && StringCompare(nickname, gSpeciesNames[species]) == 0)
        gender = 100;

    // AddTextPrinterAndCreateWindowOnHealthbox's arguments are the same in all 3 cases.
    // It's possible they may have been different in early development phases.
    switch (gender)
    {
    default:
        StringCopy(ptr, gText_HealthboxGender_None);
        windowTileData = AddTextPrinterAndCreateWindowOnHealthbox(gDisplayedStringBattle, 0, 3, 2, &windowId);
        break;
    case MON_MALE:
        StringCopy(ptr, gText_HealthboxGender_Male);
        windowTileData = AddTextPrinterAndCreateWindowOnHealthbox(gDisplayedStringBattle, 0, 3, 2, &windowId);
        break;
    case MON_FEMALE:
        StringCopy(ptr, gText_HealthboxGender_Female);
        windowTileData = AddTextPrinterAndCreateWindowOnHealthbox(gDisplayedStringBattle, 0, 3, 2, &windowId);
        break;
    }

    spriteTileNum = gSprites[healthboxSpriteId].oam.tileNum * TILE_SIZE_4BPP;

    if (GetBattlerSide(gSprites[healthboxSpriteId].data[6]) == B_SIDE_PLAYER)
    {
        TextIntoHealthboxObject((void*)(OBJ_VRAM0 + 0x40 + spriteTileNum), windowTileData, 6);
        ptr = (void*)(OBJ_VRAM0);
        if (!IsDoubleBattle())
            ptr += spriteTileNum + 0x800;
        else
            ptr += spriteTileNum + 0x400;
        TextIntoHealthboxObject(ptr, windowTileData + 0xC0, 1);
    }
    else
    {
        TextIntoHealthboxObject((void*)(OBJ_VRAM0 + 0x20 + spriteTileNum), windowTileData, 7);
    }

    RemoveWindowOnHealthbox(windowId);
}

static void TryAddPokeballIconToHealthbox(u8 healthboxSpriteId, bool8 noStatus)
{
    u8 battlerId, healthBarSpriteId;

    if (gBattleTypeFlags & BATTLE_TYPE_WALLY_TUTORIAL)
        return;
    if (gBattleTypeFlags & BATTLE_TYPE_TRAINER)
        return;

    battlerId = gSprites[healthboxSpriteId].hMain_Battler;
    if (GetBattlerSide(battlerId) == B_SIDE_PLAYER)
        return;
    if (!GetSetPokedexFlag(SpeciesToNationalPokedexNum(GetMonData(&gEnemyParty[gBattlerPartyIndexes[battlerId]], MON_DATA_SPECIES)), FLAG_GET_CAUGHT))
        return;

    healthBarSpriteId = gSprites[healthboxSpriteId].hMain_HealthBarSpriteId;

    if (noStatus)
        CpuCopy32(GetHealthboxElementGfxPtr(HEALTHBOX_GFX_STATUS_BALL_CAUGHT), (void*)(OBJ_VRAM0 + (gSprites[healthBarSpriteId].oam.tileNum + 8) * TILE_SIZE_4BPP), 32);
    else
        CpuFill32(0, (void*)(OBJ_VRAM0 + (gSprites[healthBarSpriteId].oam.tileNum + 8) * TILE_SIZE_4BPP), 32);
}

static void UpdateStatusIconInHealthbox(u8 healthboxSpriteId)
{
    s32 i;
    u8 battlerId, healthBarSpriteId;
    u32 status, pltAdder;
    const u8 *statusGfxPtr;
    s16 tileNumAdder;
    u8 statusPalId;

    battlerId = gSprites[healthboxSpriteId].hMain_Battler;
    healthBarSpriteId = gSprites[healthboxSpriteId].hMain_HealthBarSpriteId;
    if (GetBattlerSide(battlerId) == B_SIDE_PLAYER)
    {
        status = GetMonData(&gPlayerParty[gBattlerPartyIndexes[battlerId]], MON_DATA_STATUS);
        if (!IsDoubleBattle())
            tileNumAdder = 0x1A;
        else
            tileNumAdder = 0x12;
    }
    else
    {
        status = GetMonData(&gEnemyParty[gBattlerPartyIndexes[battlerId]], MON_DATA_STATUS);
        tileNumAdder = 0x11;
    }

    if (status & STATUS1_SLEEP)
    {
        statusGfxPtr = GetHealthboxElementGfxPtr(GetStatusIconForBattlerId(HEALTHBOX_GFX_STATUS_SLP_BATTLER0, battlerId));
        statusPalId = PAL_STATUS_SLP;
    }
    else if (status & STATUS1_PSN_ANY)
    {
        statusGfxPtr = GetHealthboxElementGfxPtr(GetStatusIconForBattlerId(HEALTHBOX_GFX_STATUS_PSN_BATTLER0, battlerId));
        statusPalId = PAL_STATUS_PSN;
    }
    else if (status & STATUS1_BURN)
    {
        statusGfxPtr = GetHealthboxElementGfxPtr(GetStatusIconForBattlerId(HEALTHBOX_GFX_STATUS_BRN_BATTLER0, battlerId));
        statusPalId = PAL_STATUS_BRN;
    }
    else if (status & STATUS1_FREEZE)
    {
        statusGfxPtr = GetHealthboxElementGfxPtr(GetStatusIconForBattlerId(HEALTHBOX_GFX_STATUS_FRZ_BATTLER0, battlerId));
        statusPalId = PAL_STATUS_FRZ;
    }
    else if (status & STATUS1_PARALYSIS)
    {
        statusGfxPtr = GetHealthboxElementGfxPtr(GetStatusIconForBattlerId(HEALTHBOX_GFX_STATUS_PRZ_BATTLER0, battlerId));
        statusPalId = PAL_STATUS_PAR;
    }
    else
    {
        statusGfxPtr = GetHealthboxElementGfxPtr(HEALTHBOX_GFX_39);

        for (i = 0; i < 3; i++)
            CpuCopy32(statusGfxPtr, (void*)(OBJ_VRAM0 + (gSprites[healthboxSpriteId].oam.tileNum + tileNumAdder + i) * TILE_SIZE_4BPP), 32);

        if (!gBattleSpritesDataPtr->battlerData[battlerId].hpNumbersNoBars)
            CpuCopy32(GetHealthboxElementGfxPtr(HEALTHBOX_GFX_1), (void *)(OBJ_VRAM0 + gSprites[healthBarSpriteId].oam.tileNum * TILE_SIZE_4BPP), 64);

        TryAddPokeballIconToHealthbox(healthboxSpriteId, TRUE);
        return;
    }

    pltAdder = gSprites[healthboxSpriteId].oam.paletteNum * 16;
    pltAdder += battlerId + 12;

    FillPalette(sStatusIconColors[statusPalId], pltAdder + 0x100, 2);
    CpuCopy16(gPlttBufferUnfaded + 0x100 + pltAdder, (void*)(OBJ_PLTT + pltAdder * 2), 2);
    CpuCopy32(statusGfxPtr, (void*)(OBJ_VRAM0 + (gSprites[healthboxSpriteId].oam.tileNum + tileNumAdder) * TILE_SIZE_4BPP), 96);
    if (IsDoubleBattle() == TRUE || GetBattlerSide(battlerId) == B_SIDE_OPPONENT)
    {
        if (!gBattleSpritesDataPtr->battlerData[battlerId].hpNumbersNoBars)
        {
            CpuCopy32(GetHealthboxElementGfxPtr(HEALTHBOX_GFX_0), (void*)(OBJ_VRAM0 + gSprites[healthBarSpriteId].oam.tileNum * TILE_SIZE_4BPP), 32);
            CpuCopy32(GetHealthboxElementGfxPtr(HEALTHBOX_GFX_65), (void*)(OBJ_VRAM0 + (gSprites[healthBarSpriteId].oam.tileNum + 1) * TILE_SIZE_4BPP), 32);
        }
    }
    TryAddPokeballIconToHealthbox(healthboxSpriteId, FALSE);
}

static u8 GetStatusIconForBattlerId(u8 statusElementId, u8 battlerId)
{
    u8 ret = statusElementId;

    switch (statusElementId)
    {
    case HEALTHBOX_GFX_STATUS_PSN_BATTLER0:
        if (battlerId == 0)
            ret = HEALTHBOX_GFX_STATUS_PSN_BATTLER0;
        else if (battlerId == 1)
            ret = HEALTHBOX_GFX_STATUS_PSN_BATTLER1;
        else if (battlerId == 2)
            ret = HEALTHBOX_GFX_STATUS_PSN_BATTLER2;
        else
            ret = HEALTHBOX_GFX_STATUS_PSN_BATTLER3;
        break;
    case HEALTHBOX_GFX_STATUS_PRZ_BATTLER0:
        if (battlerId == 0)
            ret = HEALTHBOX_GFX_STATUS_PRZ_BATTLER0;
        else if (battlerId == 1)
            ret = HEALTHBOX_GFX_STATUS_PRZ_BATTLER1;
        else if (battlerId == 2)
            ret = HEALTHBOX_GFX_STATUS_PRZ_BATTLER2;
        else
            ret = HEALTHBOX_GFX_STATUS_PRZ_BATTLER3;
        break;
    case HEALTHBOX_GFX_STATUS_SLP_BATTLER0:
        if (battlerId == 0)
            ret = HEALTHBOX_GFX_STATUS_SLP_BATTLER0;
        else if (battlerId == 1)
            ret = HEALTHBOX_GFX_STATUS_SLP_BATTLER1;
        else if (battlerId == 2)
            ret = HEALTHBOX_GFX_STATUS_SLP_BATTLER2;
        else
            ret = HEALTHBOX_GFX_STATUS_SLP_BATTLER3;
        break;
    case HEALTHBOX_GFX_STATUS_FRZ_BATTLER0:
        if (battlerId == 0)
            ret = HEALTHBOX_GFX_STATUS_FRZ_BATTLER0;
        else if (battlerId == 1)
            ret = HEALTHBOX_GFX_STATUS_FRZ_BATTLER1;
        else if (battlerId == 2)
            ret = HEALTHBOX_GFX_STATUS_FRZ_BATTLER2;
        else
            ret = HEALTHBOX_GFX_STATUS_FRZ_BATTLER3;
        break;
    case HEALTHBOX_GFX_STATUS_BRN_BATTLER0:
        if (battlerId == 0)
            ret = HEALTHBOX_GFX_STATUS_BRN_BATTLER0;
        else if (battlerId == 1)
            ret = HEALTHBOX_GFX_STATUS_BRN_BATTLER1;
        else if (battlerId == 2)
            ret = HEALTHBOX_GFX_STATUS_BRN_BATTLER2;
        else
            ret = HEALTHBOX_GFX_STATUS_BRN_BATTLER3;
        break;
    }
    return ret;
}

static void UpdateSafariBallsTextOnHealthbox(u8 healthboxSpriteId)
{
    u32 windowId, spriteTileNum;
    u8 *windowTileData;

    windowTileData = AddTextPrinterAndCreateWindowOnHealthbox(gText_SafariBalls, 0, 3, 2, &windowId);
    spriteTileNum = gSprites[healthboxSpriteId].oam.tileNum * TILE_SIZE_4BPP;
    TextIntoHealthboxObject((void*)(OBJ_VRAM0 + 0x40) + spriteTileNum, windowTileData, 6);
    TextIntoHealthboxObject((void*)(OBJ_VRAM0 + 0x800) + spriteTileNum, windowTileData + 0xC0, 2);
    RemoveWindowOnHealthbox(windowId);
}

static void UpdateLeftNoOfBallsTextOnHealthbox(u8 healthboxSpriteId)
{
    u8 text[16];
    u8 *txtPtr;
    u32 windowId, spriteTileNum;
    u8 *windowTileData;

    txtPtr = StringCopy(text, gText_SafariBallLeft);
    ConvertIntToDecimalStringN(txtPtr, gNumSafariBalls, STR_CONV_MODE_LEFT_ALIGN, 2);

    windowTileData = AddTextPrinterAndCreateWindowOnHealthbox(text, GetStringRightAlignXOffset(FONT_SMALL, text, 0x2F), 3, 2, &windowId);
    spriteTileNum = gSprites[healthboxSpriteId].oam.tileNum * TILE_SIZE_4BPP;
    SafariTextIntoHealthboxObject((void*)(OBJ_VRAM0 + 0x2C0) + spriteTileNum, windowTileData, 2);
    SafariTextIntoHealthboxObject((void*)(OBJ_VRAM0 + 0xA00) + spriteTileNum, windowTileData + 0x40, 4);
    RemoveWindowOnHealthbox(windowId);
}

void UpdateHealthboxAttribute(u8 healthboxSpriteId, struct Pokemon *mon, u8 elementId)
{
    s32 maxHp, currHp;
    u8 battlerId = gSprites[healthboxSpriteId].hMain_Battler;

    if (GetBattlerSide(gSprites[healthboxSpriteId].hMain_Battler) == B_SIDE_PLAYER)
    {
        u8 isDoubles;

        if (elementId == HEALTHBOX_LEVEL || elementId == HEALTHBOX_ALL)
            UpdateLvlInHealthbox(healthboxSpriteId, GetMonData(mon, MON_DATA_LEVEL));
        if (elementId == HEALTHBOX_CURRENT_HP || elementId == HEALTHBOX_ALL)
            UpdateHpTextInHealthbox(healthboxSpriteId, GetMonData(mon, MON_DATA_HP), HP_CURRENT);
        if (elementId == HEALTHBOX_MAX_HP || elementId == HEALTHBOX_ALL)
            UpdateHpTextInHealthbox(healthboxSpriteId, GetMonData(mon, MON_DATA_MAX_HP), HP_MAX);
        if (elementId == HEALTHBOX_HEALTH_BAR || elementId == HEALTHBOX_ALL)
        {
            LoadBattleBarGfx(0);
            maxHp = GetMonData(mon, MON_DATA_MAX_HP);
            currHp = GetMonData(mon, MON_DATA_HP);
            SetBattleBarStruct(battlerId, healthboxSpriteId, maxHp, currHp, 0);
            MoveBattleBar(battlerId, healthboxSpriteId, HEALTH_BAR, 0);
        }
        isDoubles = IsDoubleBattle();
        if (!isDoubles && (elementId == HEALTHBOX_EXP_BAR || elementId == HEALTHBOX_ALL))
        {
            u16 species;
            u32 exp, currLevelExp;
            s32 currExpBarValue, maxExpBarValue;
            u8 level;

            LoadBattleBarGfx(3);
            species = GetMonData(mon, MON_DATA_SPECIES);
            level = GetMonData(mon, MON_DATA_LEVEL);
            exp = GetMonData(mon, MON_DATA_EXP);
            currLevelExp = gExperienceTables[gBaseStats[species].growthRate][level];
            currExpBarValue = exp - currLevelExp;
            maxExpBarValue = gExperienceTables[gBaseStats[species].growthRate][level + 1] - currLevelExp;
            SetBattleBarStruct(battlerId, healthboxSpriteId, maxExpBarValue, currExpBarValue, isDoubles);
            MoveBattleBar(battlerId, healthboxSpriteId, EXP_BAR, 0);
        }
        if (elementId == HEALTHBOX_NICK || elementId == HEALTHBOX_ALL)
            UpdateNickInHealthbox(healthboxSpriteId, mon);
        if (elementId == HEALTHBOX_STATUS_ICON || elementId == HEALTHBOX_ALL)
            UpdateStatusIconInHealthbox(healthboxSpriteId);
        if (elementId == HEALTHBOX_SAFARI_ALL_TEXT)
            UpdateSafariBallsTextOnHealthbox(healthboxSpriteId);
        if (elementId == HEALTHBOX_SAFARI_ALL_TEXT || elementId == HEALTHBOX_SAFARI_BALLS_TEXT)
            UpdateLeftNoOfBallsTextOnHealthbox(healthboxSpriteId);
    }
    else
    {
        if (elementId == HEALTHBOX_LEVEL || elementId == HEALTHBOX_ALL)
            UpdateLvlInHealthbox(healthboxSpriteId, GetMonData(mon, MON_DATA_LEVEL));
        if (gBattleSpritesDataPtr->battlerData[battlerId].hpNumbersNoBars && (elementId == HEALTHBOX_CURRENT_HP || elementId == HEALTHBOX_ALL))
            UpdateHpTextInHealthbox(healthboxSpriteId, GetMonData(mon, MON_DATA_HP), HP_CURRENT);
        if (gBattleSpritesDataPtr->battlerData[battlerId].hpNumbersNoBars && (elementId == HEALTHBOX_MAX_HP || elementId == HEALTHBOX_ALL))
            UpdateHpTextInHealthbox(healthboxSpriteId, GetMonData(mon, MON_DATA_MAX_HP), HP_MAX);
        if (elementId == HEALTHBOX_HEALTH_BAR || elementId == HEALTHBOX_ALL)
        {
            LoadBattleBarGfx(0);
            maxHp = GetMonData(mon, MON_DATA_MAX_HP);
            currHp = GetMonData(mon, MON_DATA_HP);
            SetBattleBarStruct(battlerId, healthboxSpriteId, maxHp, currHp, 0);
            MoveBattleBar(battlerId, healthboxSpriteId, HEALTH_BAR, 0);
        }
        if (elementId == HEALTHBOX_NICK || elementId == HEALTHBOX_ALL)
            UpdateNickInHealthbox(healthboxSpriteId, mon);
        if (elementId == HEALTHBOX_STATUS_ICON || elementId == HEALTHBOX_ALL)
            UpdateStatusIconInHealthbox(healthboxSpriteId);
    }
}

#define B_EXPBAR_PIXELS 64
#define B_HEALTHBAR_PIXELS 48

s32 MoveBattleBar(u8 battlerId, u8 healthboxSpriteId, u8 whichBar, u8 unused)
{
    s32 currentBarValue;

    if (whichBar == HEALTH_BAR) // health bar
    {
        currentBarValue = CalcNewBarValue(gBattleSpritesDataPtr->battleBars[battlerId].maxValue,
                    gBattleSpritesDataPtr->battleBars[battlerId].oldValue,
                    gBattleSpritesDataPtr->battleBars[battlerId].receivedValue,
                    &gBattleSpritesDataPtr->battleBars[battlerId].currValue,
                #if B_FAST_HP_DRAIN == TRUE
                    B_HEALTHBAR_PIXELS / 8, max(gBattleSpritesDataPtr->battleBars[battlerId].maxValue / B_HEALTHBAR_PIXELS, 1));
                #else
                    B_HEALTHBAR_PIXELS / 8, 1);
                #endif
    }
    else // exp bar
    {
        u16 expFraction = GetScaledExpFraction(gBattleSpritesDataPtr->battleBars[battlerId].oldValue,
                    gBattleSpritesDataPtr->battleBars[battlerId].receivedValue,
                    gBattleSpritesDataPtr->battleBars[battlerId].maxValue, 8);
        if (expFraction == 0)
            expFraction = 1;
        expFraction = abs(gBattleSpritesDataPtr->battleBars[battlerId].receivedValue / expFraction);

        currentBarValue = CalcNewBarValue(gBattleSpritesDataPtr->battleBars[battlerId].maxValue,
                    gBattleSpritesDataPtr->battleBars[battlerId].oldValue,
                    gBattleSpritesDataPtr->battleBars[battlerId].receivedValue,
                    &gBattleSpritesDataPtr->battleBars[battlerId].currValue,
                    B_EXPBAR_PIXELS / 8, expFraction);
    }

    if (whichBar == EXP_BAR || (whichBar == HEALTH_BAR && !gBattleSpritesDataPtr->battlerData[battlerId].hpNumbersNoBars))
        MoveBattleBarGraphically(battlerId, whichBar);

    if (currentBarValue == -1)
        gBattleSpritesDataPtr->battleBars[battlerId].currValue = 0;

    return currentBarValue;
}

static void MoveBattleBarGraphically(u8 battlerId, u8 whichBar)
{
    u8 array[8];
    u8 filledPixelsCount, level;
    u8 barElementId;
    u8 i;

    switch (whichBar)
    {
    case HEALTH_BAR:
        filledPixelsCount = CalcBarFilledPixels(gBattleSpritesDataPtr->battleBars[battlerId].maxValue,
                            gBattleSpritesDataPtr->battleBars[battlerId].oldValue,
                            gBattleSpritesDataPtr->battleBars[battlerId].receivedValue,
                            &gBattleSpritesDataPtr->battleBars[battlerId].currValue,
                            array, B_HEALTHBAR_PIXELS / 8);

        if (filledPixelsCount > (B_HEALTHBAR_PIXELS * 50 / 100)) // more than 50 % hp
            barElementId = HEALTHBOX_GFX_HP_BAR_GREEN;
        else if (filledPixelsCount > (B_HEALTHBAR_PIXELS * 20 / 100)) // more than 20% hp
            barElementId = HEALTHBOX_GFX_HP_BAR_YELLOW;
        else
            barElementId = HEALTHBOX_GFX_HP_BAR_RED; // 20 % or less

        for (i = 0; i < 6; i++)
        {
            u8 healthbarSpriteId = gSprites[gBattleSpritesDataPtr->battleBars[battlerId].healthboxSpriteId].hMain_HealthBarSpriteId;
            if (i < 2)
                CpuCopy32(GetHealthboxElementGfxPtr(barElementId) + array[i] * 32,
                          (void*)(OBJ_VRAM0 + (gSprites[healthbarSpriteId].oam.tileNum + 2 + i) * TILE_SIZE_4BPP), 32);
            else
                CpuCopy32(GetHealthboxElementGfxPtr(barElementId) + array[i] * 32,
                          (void*)(OBJ_VRAM0 + 64 + (i + gSprites[healthbarSpriteId].oam.tileNum) * TILE_SIZE_4BPP), 32);
        }
        break;
    case EXP_BAR:
        CalcBarFilledPixels(gBattleSpritesDataPtr->battleBars[battlerId].maxValue,
                    gBattleSpritesDataPtr->battleBars[battlerId].oldValue,
                    gBattleSpritesDataPtr->battleBars[battlerId].receivedValue,
                    &gBattleSpritesDataPtr->battleBars[battlerId].currValue,
                    array, B_EXPBAR_PIXELS / 8);
        level = GetMonData(&gPlayerParty[gBattlerPartyIndexes[battlerId]], MON_DATA_LEVEL);
        if (level == MAX_LEVEL)
        {
            for (i = 0; i < 8; i++)
                array[i] = 0;
        }
        for (i = 0; i < 8; i++)
        {
            if (i < 4)
                CpuCopy32(GetHealthboxElementGfxPtr(HEALTHBOX_GFX_12) + array[i] * 32,
                          (void*)(OBJ_VRAM0 + (gSprites[gBattleSpritesDataPtr->battleBars[battlerId].healthboxSpriteId].oam.tileNum + 0x24 + i) * TILE_SIZE_4BPP), 32);
            else
                CpuCopy32(GetHealthboxElementGfxPtr(HEALTHBOX_GFX_12) + array[i] * 32,
                          (void*)(OBJ_VRAM0 + 0xB80 + (i + gSprites[gBattleSpritesDataPtr->battleBars[battlerId].healthboxSpriteId].oam.tileNum) * TILE_SIZE_4BPP), 32);
        }
        break;
    }
}

static s32 CalcNewBarValue(s32 maxValue, s32 oldValue, s32 receivedValue, s32 *currValue, u8 scale, u16 toAdd)
{
    s32 ret, newValue;
    scale *= 8;

    if (*currValue == -32768) // first function call
    {
        if (maxValue < scale)
            *currValue = Q_24_8(oldValue);
        else
            *currValue = oldValue;
    }

    newValue = oldValue - receivedValue;
    if (newValue < 0)
        newValue = 0;
    else if (newValue > maxValue)
        newValue = maxValue;

    if (maxValue < scale)
    {
        if (newValue == Q_24_8_TO_INT(*currValue) && (*currValue & 0xFF) == 0)
            return -1;
    }
    else
    {
        if (newValue == *currValue) // we're done, the bar's value has been updated
            return -1;
    }

    if (maxValue < scale) // handle cases of max var having less pixels than the whole bar
    {
        s32 toAdd = Q_24_8(maxValue) / scale;

        if (receivedValue < 0) // fill bar right
        {
            *currValue += toAdd;
            ret = Q_24_8_TO_INT(*currValue);
            if (ret >= newValue)
            {
                *currValue = Q_24_8(newValue);
                ret = newValue;
            }
        }
        else // move bar left
        {
            *currValue -= toAdd;
            ret = Q_24_8_TO_INT(*currValue);
            // try round up
            if ((*currValue & 0xFF) > 0)
                ret++;
            if (ret <= newValue)
            {
                *currValue = Q_24_8(newValue);
                ret = newValue;
            }
        }
    }
    else
    {
        if (receivedValue < 0) // fill bar right
        {
            *currValue += toAdd;
            if (*currValue > newValue)
                *currValue = newValue;
            ret = *currValue;
        }
        else // move bar left
        {
            *currValue -= toAdd;
            if (*currValue < newValue)
                *currValue = newValue;
            ret = *currValue;
        }
    }

    return ret;
}

static u8 CalcBarFilledPixels(s32 maxValue, s32 oldValue, s32 receivedValue, s32 *currValue, u8 *pixelsArray, u8 scale)
{
    u8 pixels, filledPixels, totalPixels;
    u8 i;

    s32 newValue = oldValue - receivedValue;
    if (newValue < 0)
        newValue = 0;
    else if (newValue > maxValue)
        newValue = maxValue;

    totalPixels = scale * 8;

    for (i = 0; i < scale; i++)
        pixelsArray[i] = 0;

    if (maxValue < totalPixels)
        pixels = (*currValue * totalPixels / maxValue) >> 8;
    else
        pixels = *currValue * totalPixels / maxValue;

    filledPixels = pixels;

    if (filledPixels == 0 && newValue > 0)
    {
        pixelsArray[0] = 1;
        filledPixels = 1;
    }
    else
    {
        for (i = 0; i < scale; i++)
        {
            if (pixels >= 8)
            {
                pixelsArray[i] = 8;
            }
            else
            {
                pixelsArray[i] = pixels;
                break;
            }
            pixels -= 8;
        }
    }

    return filledPixels;
}

<<<<<<< HEAD
=======
// Unused
// These two functions seem as if they were made for testing the health bar.
static s16 Debug_TestHealthBar(struct TestingBar *barInfo, s32 *currValue, u16 *dest, s32 unused)
{
    s16 ret, var;

    ret = CalcNewBarValue(barInfo->maxValue,
                    barInfo->oldValue,
                    barInfo->receivedValue,
                    currValue, B_HEALTHBAR_PIXELS / 8, 1);
    Debug_TestHealthBar_Helper(barInfo, currValue, dest);

    if (barInfo->maxValue < B_HEALTHBAR_PIXELS)
        var = *currValue >> 8;
    else
        var = *currValue;

    DummiedOutFunction(barInfo->maxValue, var, unused);

    return ret;
}

static void Debug_TestHealthBar_Helper(struct TestingBar *barInfo, s32 *currValue, u16 *dest)
{
    u8 pixels[6];
    u16 src[6];
    u8 i;

    CalcBarFilledPixels(barInfo->maxValue, barInfo->oldValue,
                barInfo->receivedValue, currValue, pixels, B_HEALTHBAR_PIXELS / 8);

    for (i = 0; i < 6; i++)
        src[i] = (barInfo->unkC_0 << 12) | (barInfo->unk10 + pixels[i]);

    CpuCopy16(src, dest, sizeof(src));
}

>>>>>>> 30a58219
static u8 GetScaledExpFraction(s32 oldValue, s32 receivedValue, s32 maxValue, u8 scale)
{
    s32 newVal, result;
    s8 oldToMax, newToMax;

    scale *= 8;
    newVal = oldValue - receivedValue;

    if (newVal < 0)
        newVal = 0;
    else if (newVal > maxValue)
        newVal = maxValue;

    oldToMax = oldValue * scale / maxValue;
    newToMax = newVal * scale / maxValue;
    result = oldToMax - newToMax;

    return abs(result);
}

u8 GetScaledHPFraction(s16 hp, s16 maxhp, u8 scale)
{
    u8 result = hp * scale / maxhp;

    if (result == 0 && hp > 0)
        return 1;

    return result;
}

u8 GetHPBarLevel(s16 hp, s16 maxhp)
{
    u8 result;

    if (hp == maxhp)
    {
        result = HP_BAR_FULL;
    }
    else
    {
        u8 fraction = GetScaledHPFraction(hp, maxhp, B_HEALTHBAR_PIXELS);
        if (fraction > (B_HEALTHBAR_PIXELS * 50 / 100)) // more than 50 % hp
            result = HP_BAR_GREEN;
        else if (fraction > (B_HEALTHBAR_PIXELS * 20 / 100)) // more than 20% hp
            result = HP_BAR_YELLOW;
        else if (fraction > 0)
            result = HP_BAR_RED;
        else
            result = HP_BAR_EMPTY;
    }

    return result;
}

static u8* AddTextPrinterAndCreateWindowOnHealthbox(const u8 *str, u32 x, u32 y, u32 bgColor, u32 *windowId)
{
    u16 winId;
    u8 color[3];
    struct WindowTemplate winTemplate = sHealthboxWindowTemplate;

    winId = AddWindow(&winTemplate);
    FillWindowPixelBuffer(winId, PIXEL_FILL(bgColor));

    color[0] = bgColor;
    color[1] = 1;
    color[2] = 3;

    AddTextPrinterParameterized4(winId, FONT_SMALL, x, y, 0, 0, color, TEXT_SKIP_DRAW, str);

    *windowId = winId;
    return (u8*)(GetWindowAttribute(winId, WINDOW_TILE_DATA));
}

static void RemoveWindowOnHealthbox(u32 windowId)
{
    RemoveWindow(windowId);
}

static void FillHealthboxObject(void *dest, u32 valMult, u32 numTiles)
{
    CpuFill32(0x11111111 * valMult, dest, numTiles * TILE_SIZE_4BPP);
}

static void HpTextIntoHealthboxObject(void *dest, u8 *windowTileData, u32 windowWidth)
{
    CpuCopy32(windowTileData + 256, dest, windowWidth * TILE_SIZE_4BPP);
}

static void TextIntoHealthboxObject(void *dest, u8 *windowTileData, s32 windowWidth)
{
    CpuCopy32(windowTileData + 256, dest + 256, windowWidth * TILE_SIZE_4BPP);
// + 256 as that prevents the top 4 blank rows of sHealthboxWindowTemplate from being copied
    if (windowWidth > 0)
    {
        do
        {
            CpuCopy32(windowTileData + 20, dest + 20, 12);
            dest += 32, windowTileData += 32;
            windowWidth--;
        } while (windowWidth != 0);
    }
}

static void SafariTextIntoHealthboxObject(void *dest, u8 *windowTileData, u32 windowWidth)
{
    CpuCopy32(windowTileData, dest, windowWidth * TILE_SIZE_4BPP);
    CpuCopy32(windowTileData + 256, dest + 256, windowWidth * TILE_SIZE_4BPP);
}

#define ABILITY_POP_UP_TAG 0xD720

// for sprite
#define tOriginalX      data[0]
#define tHide           data[1]
#define tFrames         data[2]
#define tRightToLeft    data[3]
#define tBattlerId      data[4]
#define tIsMain         data[5]

// for task
#define tSpriteId1      data[6]
#define tSpriteId2      data[7]

static const u8 sAbilityPopUpGfx[] = INCBIN_U8("graphics/battle_interface/ability_pop_up.4bpp");
static const u16 sAbilityPopUpPalette[] = INCBIN_U16("graphics/battle_interface/ability_pop_up.gbapal");

static const struct SpriteSheet sSpriteSheet_AbilityPopUp =
{
    sAbilityPopUpGfx, sizeof(sAbilityPopUpGfx), ABILITY_POP_UP_TAG
};
static const struct SpritePalette sSpritePalette_AbilityPopUp =
{
    sAbilityPopUpPalette, ABILITY_POP_UP_TAG
};

static const struct OamData sOamData_AbilityPopUp =
{
    .y = 0,
    .affineMode = 0,
    .objMode = 0,
    .mosaic = 0,
    .bpp = 0,
    .shape = ST_OAM_H_RECTANGLE,
    .x = 0,
    .matrixNum = 0,
    .size = 3,
    .tileNum = 0,
    .priority = 0,
    .paletteNum = 0,
    .affineParam = 0,
};

static const union AnimCmd sSpriteAnim_AbilityPopUp1[] =
{
    ANIMCMD_FRAME(0, 0),
    ANIMCMD_END
};

static const union AnimCmd *const sSpriteAnimTable_AbilityPopUp1[] =
{
    sSpriteAnim_AbilityPopUp1
};

static const struct SpriteTemplate sSpriteTemplate_AbilityPopUp1 =
{
    .tileTag = ABILITY_POP_UP_TAG,
    .paletteTag = ABILITY_POP_UP_TAG,
    .oam = &sOamData_AbilityPopUp,
    .anims = sSpriteAnimTable_AbilityPopUp1,
    .images = NULL,
    .affineAnims = gDummySpriteAffineAnimTable,
    .callback = SpriteCb_AbilityPopUp
};

static const union AnimCmd sSpriteAnim_AbilityPopUp2[] =
{
    ANIMCMD_FRAME(32, 0),
    ANIMCMD_END
};

static const union AnimCmd *const sSpriteAnimTable_AbilityPopUp2[] =
{
    sSpriteAnim_AbilityPopUp2
};

static const struct SpriteTemplate sSpriteTemplate_AbilityPopUp2 =
{
    .tileTag = ABILITY_POP_UP_TAG,
    .paletteTag = ABILITY_POP_UP_TAG,
    .oam = &sOamData_AbilityPopUp,
    .anims = sSpriteAnimTable_AbilityPopUp2,
    .images = NULL,
    .affineAnims = gDummySpriteAffineAnimTable,
    .callback = SpriteCb_AbilityPopUp
};

#define ABILITY_POP_UP_POS_X_DIFF 64
#define ABILITY_POP_UP_POS_X_SLIDE 68

static const s16 sAbilityPopUpCoordsDoubles[MAX_BATTLERS_COUNT][2] =
{
    {29, 80}, // player left
    {186, 19}, // opponent left
    {29, 97}, // player right
    {186, 36}, // opponent right
};

static const s16 sAbilityPopUpCoordsSingles[MAX_BATTLERS_COUNT][2] =
{
    {29, 97}, // player
    {186, 57}, // opponent
};

static u8* AddTextPrinterAndCreateWindowOnAbilityPopUp(const u8 *str, u32 x, u32 y, u32 color1, u32 color2, u32 color3, u32 *windowId)
{
    u8 color[3] = {color1, color2, color3};
    struct WindowTemplate winTemplate = {0};
    winTemplate.width = 8;
    winTemplate.height = 2;

    *windowId = AddWindow(&winTemplate);
    FillWindowPixelBuffer(*windowId, PIXEL_FILL(color1));

    AddTextPrinterParameterized4(*windowId, 0, x, y, 0, 0, color, -1, str);
    return (u8*)(GetWindowAttribute(*windowId, WINDOW_TILE_DATA));
}

static void TextIntoAbilityPopUp(void *dest, u8 *windowTileData, s32 arg2, bool32 arg3)
{
    CpuCopy32(windowTileData + 256, dest + 256, arg2 * 32);
    if (arg2 > 0)
    {
        do
        {
            if (arg3)
                CpuCopy32(windowTileData + 16, dest + 16, 16);
            else
                CpuCopy32(windowTileData + 20, dest + 20, 12);
            dest += 32, windowTileData += 32;
            arg2--;
        } while (arg2 != 0);
    }
}

#define MAX_CHARS_PRINTED 12

static void PrintOnAbilityPopUp(const u8 *str, u8 *spriteTileData1, u8 *spriteTileData2, u32 x1, u32 x2, u32 y, u32 color1, u32 color2, u32 color3)
{
    u32 windowId, i;
    u8 *windowTileData;
    u8 text1[MAX_CHARS_PRINTED];
    u8 text2[MAX_CHARS_PRINTED];

    for (i = 0; i < MAX_CHARS_PRINTED; i++)
    {
        text1[i] = str[i];
        if (text1[i] == EOS)
            break;
    }
    text1[i] = EOS;

    windowTileData = AddTextPrinterAndCreateWindowOnAbilityPopUp(text1, x1, y, color1, color2, color3, &windowId);
    TextIntoAbilityPopUp(spriteTileData1, windowTileData, 8, (y == 0));
    RemoveWindow(windowId);

    if (i == MAX_CHARS_PRINTED)
    {
        for (i = 0; i < MAX_CHARS_PRINTED; i++)
        {
            text2[i] = str[MAX_CHARS_PRINTED + i];
            if (text2[i] == EOS)
                break;
        }
        text2[i] = EOS;

        windowTileData = AddTextPrinterAndCreateWindowOnAbilityPopUp(text2, x2, y, color1, color2, color3, &windowId);
        TextIntoAbilityPopUp(spriteTileData2, windowTileData, 3, (y == 0));
        RemoveWindow(windowId);
    }
}

static const u8 sText_Space16[]= _("                ");
static void ClearAbilityName(u8 spriteId1, u8 spriteId2)
{
    PrintOnAbilityPopUp(sText_Space16,
                        (void*)(OBJ_VRAM0) + (gSprites[spriteId1].oam.tileNum * 32) + 256,
                        (void*)(OBJ_VRAM0) + (gSprites[spriteId2].oam.tileNum * 32) + 256,
                        6, 1,
                        4,
                        7, 9, 1);
}

static void PrintBattlerOnAbilityPopUp(u8 battlerId, u8 spriteId1, u8 spriteId2)
{
    int i;
    u8 lastChar;
    u8* name;
    u8 monName[POKEMON_NAME_LENGTH + 3] = {0};
    u8* nick = gBattleMons[battlerId].nickname;

    for (i = 0; i < POKEMON_NAME_LENGTH; ++i)
    {
        monName[i] = nick[i];
        if (nick[i] == EOS || i + 1 == POKEMON_NAME_LENGTH)
            break;
    }

    name = monName + i + 1;
    if (*(name - 1) == EOS)
        name--;

    lastChar = *(name - 1);
    name[0] = CHAR_SGL_QUOTE_RIGHT; // apostraphe
    name++;
    if (lastChar != CHAR_S && lastChar != CHAR_s)
    {
        name[0] = CHAR_s;
        name++;
    }

    name[0] = EOS;
    PrintOnAbilityPopUp((const u8 *)monName,
                        (void*)(OBJ_VRAM0) + (gSprites[spriteId1].oam.tileNum * 32),
                        (void*)(OBJ_VRAM0) + (gSprites[spriteId2].oam.tileNum * 32),
                        7, 0,
                        0,
                        2, 7, 1);
}

static void PrintAbilityOnAbilityPopUp(u32 ability, u8 spriteId1, u8 spriteId2)
{
    PrintOnAbilityPopUp(gAbilityNames[ability],
                        (void*)(OBJ_VRAM0) + (gSprites[spriteId1].oam.tileNum * 32) + 256,
                        (void*)(OBJ_VRAM0) + (gSprites[spriteId2].oam.tileNum * 32) + 256,
                        6, 1,
                        4,
                        7, 9, 1);
}

#define PIXEL_COORDS_TO_OFFSET(x, y)(            \
/*Add tiles by X*/                                \
((y / 8) * 32 * 8)                                \
/*Add tiles by X*/                                \
+ ((x / 8) * 32)                                \
/*Add pixels by Y*/                                \
+ ((((y) - ((y / 8) * 8))) * 4)                    \
/*Add pixels by X*/                                \
+ ((((x) - ((x / 8) * 8)) / 2)))

static const u16 sOverwrittenPixelsTable[][2] =
{
    {PIXEL_COORDS_TO_OFFSET(0, 0), 5},
    {PIXEL_COORDS_TO_OFFSET(0, 1), 5},
    {PIXEL_COORDS_TO_OFFSET(0, 2), 5},
    {PIXEL_COORDS_TO_OFFSET(0, 3), 5},
    {PIXEL_COORDS_TO_OFFSET(0, 4), 5},
    {PIXEL_COORDS_TO_OFFSET(0, 5), 5},
    {PIXEL_COORDS_TO_OFFSET(0, 6), 5},
    {PIXEL_COORDS_TO_OFFSET(0, 7), 3},
    {PIXEL_COORDS_TO_OFFSET(0, 8), 3},
    {PIXEL_COORDS_TO_OFFSET(0, 9), 3},
    {PIXEL_COORDS_TO_OFFSET(0, 10), 3},
    {PIXEL_COORDS_TO_OFFSET(0, 11), 3},
    {PIXEL_COORDS_TO_OFFSET(0, 12), 3},
    {PIXEL_COORDS_TO_OFFSET(0, 13), 8},

    {PIXEL_COORDS_TO_OFFSET(8, 13), 8},
    {PIXEL_COORDS_TO_OFFSET(16, 13), 8},
    {PIXEL_COORDS_TO_OFFSET(24, 13), 8},
    {PIXEL_COORDS_TO_OFFSET(32, 13), 8},
    {PIXEL_COORDS_TO_OFFSET(40, 13), 8},
    {PIXEL_COORDS_TO_OFFSET(48, 13), 8},
    {PIXEL_COORDS_TO_OFFSET(56, 13), 8},

    {PIXEL_COORDS_TO_OFFSET(0, 14), 8},
    {PIXEL_COORDS_TO_OFFSET(8, 14), 8},
    {PIXEL_COORDS_TO_OFFSET(16, 14), 8},
    {PIXEL_COORDS_TO_OFFSET(24, 14), 8},
    {PIXEL_COORDS_TO_OFFSET(32, 14), 8},
    {PIXEL_COORDS_TO_OFFSET(40, 14), 8},
    {PIXEL_COORDS_TO_OFFSET(48, 14), 8},
    {PIXEL_COORDS_TO_OFFSET(56, 14), 8},

    {PIXEL_COORDS_TO_OFFSET(0, 15), 3},
    {PIXEL_COORDS_TO_OFFSET(0, 16), 3},
    {PIXEL_COORDS_TO_OFFSET(0, 17), 3},
    {PIXEL_COORDS_TO_OFFSET(0, 18), 3},
    {PIXEL_COORDS_TO_OFFSET(0, 19), 3},
    {PIXEL_COORDS_TO_OFFSET(0, 20), 3},
    {PIXEL_COORDS_TO_OFFSET(0, 21), 3},
    {PIXEL_COORDS_TO_OFFSET(0, 22), 3},
    {PIXEL_COORDS_TO_OFFSET(0, 23), 3},
    {PIXEL_COORDS_TO_OFFSET(0, 24), 3},
    {PIXEL_COORDS_TO_OFFSET(0, 25), 3},
    {PIXEL_COORDS_TO_OFFSET(0, 26), 3},

//Second Row Of Image
    {PIXEL_COORDS_TO_OFFSET(0, 45), 8},
    {PIXEL_COORDS_TO_OFFSET(0, 46), 8},
    {PIXEL_COORDS_TO_OFFSET(0, 47), 8},
    //{PIXEL_COORDS_TO_OFFSET(0, 48), 8},   // cuts off the top of the 'G' in Neutralizing Gas
    {PIXEL_COORDS_TO_OFFSET(8, 45), 8},
    {PIXEL_COORDS_TO_OFFSET(8, 46), 8},
    {PIXEL_COORDS_TO_OFFSET(8, 47), 8},
    {PIXEL_COORDS_TO_OFFSET(8, 48), 8},
    {PIXEL_COORDS_TO_OFFSET(16, 45), 8},
    {PIXEL_COORDS_TO_OFFSET(16, 46), 8},
    {PIXEL_COORDS_TO_OFFSET(16, 47), 8},
    {PIXEL_COORDS_TO_OFFSET(16, 48), 8},
};

static inline void CopyPixels(u8 *dest, const u8 *src, u32 pixelCount)
{
    u32 i = 0;

    if (pixelCount & 1)
    {
        while (pixelCount != 0)
        {
            dest[i] &= ~(0xF);
            dest[i] |= (src[i] & 0xF);
            if (--pixelCount != 0)
            {
                dest[i] &= ~(0xF0);
                dest[i] |= (src[i] & 0xF0);
                pixelCount--;
            }
            i++;
        }
    }
    else
    {
        for (i = 0; i < pixelCount / 2; i++)
            dest[i] = src[i];
    }
}

static void RestoreOverwrittenPixels(u8 *tiles)
{
    u32 i;
    u8 *buffer = Alloc(sizeof(sAbilityPopUpGfx) * 2);

    CpuCopy32(tiles, buffer, sizeof(sAbilityPopUpGfx));

    for (i = 0; i < ARRAY_COUNT(sOverwrittenPixelsTable); i++)
    {
        CopyPixels(buffer + sOverwrittenPixelsTable[i][0],
                   sAbilityPopUpGfx + sOverwrittenPixelsTable[i][0],
                   sOverwrittenPixelsTable[i][1]);
    }

    CpuCopy32(buffer, tiles, sizeof(sAbilityPopUpGfx));
    Free(buffer);
}

void CreateAbilityPopUp(u8 battlerId, u32 ability, bool32 isDoubleBattle)
{
    const s16 (*coords)[2];
    u8 spriteId1, spriteId2, battlerPosition, taskId;

    if (!B_ABILITY_POP_UP)
        return;

    if (gBattleScripting.abilityPopupOverwrite != 0)
        ability = gBattleScripting.abilityPopupOverwrite;

    if (!gBattleStruct->activeAbilityPopUps)
    {
        LoadSpriteSheet(&sSpriteSheet_AbilityPopUp);
        LoadSpritePalette(&sSpritePalette_AbilityPopUp);
    }
    gBattleStruct->activeAbilityPopUps |= gBitTable[battlerId];
    battlerPosition = GetBattlerPosition(battlerId);

    if (isDoubleBattle)
        coords = sAbilityPopUpCoordsDoubles;
    else
        coords = sAbilityPopUpCoordsSingles;

    if ((battlerPosition & BIT_SIDE) == B_SIDE_PLAYER)
    {
        spriteId1 = CreateSprite(&sSpriteTemplate_AbilityPopUp1,
                                coords[battlerPosition][0] - ABILITY_POP_UP_POS_X_SLIDE,
                                coords[battlerPosition][1], 0);
        spriteId2 = CreateSprite(&sSpriteTemplate_AbilityPopUp2,
                                coords[battlerPosition][0] - ABILITY_POP_UP_POS_X_SLIDE + ABILITY_POP_UP_POS_X_DIFF,
                                coords[battlerPosition][1], 0);

        gSprites[spriteId1].tOriginalX = coords[battlerPosition][0];
        gSprites[spriteId2].tOriginalX = coords[battlerPosition][0] + ABILITY_POP_UP_POS_X_DIFF;

        gSprites[spriteId1].tRightToLeft = TRUE;
        gSprites[spriteId2].tRightToLeft = TRUE;
    }
    else
    {
        spriteId1 = CreateSprite(&sSpriteTemplate_AbilityPopUp1,
                                coords[battlerPosition][0] + ABILITY_POP_UP_POS_X_SLIDE,
                                coords[battlerPosition][1], 0);
        spriteId2 = CreateSprite(&sSpriteTemplate_AbilityPopUp2,
                                coords[battlerPosition][0] + ABILITY_POP_UP_POS_X_SLIDE + ABILITY_POP_UP_POS_X_DIFF,
                                coords[battlerPosition][1], 0);

        gSprites[spriteId1].tOriginalX = coords[battlerPosition][0];
        gSprites[spriteId2].tOriginalX = coords[battlerPosition][0] + ABILITY_POP_UP_POS_X_DIFF;

        gSprites[spriteId1].tRightToLeft = FALSE;
        gSprites[spriteId2].tRightToLeft = FALSE;
    }

    gBattleStruct->abilityPopUpSpriteIds[battlerId][0] = spriteId1;
    gBattleStruct->abilityPopUpSpriteIds[battlerId][1] = spriteId2;

    taskId = CreateTask(Task_FreeAbilityPopUpGfx, 5);
    gTasks[taskId].tSpriteId1 = spriteId1;
    gTasks[taskId].tSpriteId2 = spriteId2;

    gSprites[spriteId1].tIsMain = TRUE;
    gSprites[spriteId1].tBattlerId = battlerId;
    gSprites[spriteId2].tBattlerId = battlerId;

    StartSpriteAnim(&gSprites[spriteId1], 0);
    StartSpriteAnim(&gSprites[spriteId2], 0);

    PrintBattlerOnAbilityPopUp(battlerId, spriteId1, spriteId2);
    PrintAbilityOnAbilityPopUp(ability, spriteId1, spriteId2);
    RestoreOverwrittenPixels((void*)(OBJ_VRAM0) + (gSprites[spriteId1].oam.tileNum * 32));
}

void UpdateAbilityPopup(u8 battlerId)
{
    u8 spriteId1 = gBattleStruct->abilityPopUpSpriteIds[battlerId][0];
    u8 spriteId2 = gBattleStruct->abilityPopUpSpriteIds[battlerId][1];
    u16 ability = (gBattleScripting.abilityPopupOverwrite != 0) ? gBattleScripting.abilityPopupOverwrite : gBattleMons[battlerId].ability;
    
    ClearAbilityName(spriteId1, spriteId2);
    PrintAbilityOnAbilityPopUp(ability, spriteId1, spriteId2);
    RestoreOverwrittenPixels((void*)(OBJ_VRAM0) + (gSprites[spriteId1].oam.tileNum * 32));
}

#define FRAMES_TO_WAIT 48

static void SpriteCb_AbilityPopUp(struct Sprite *sprite)
{
    if (!sprite->tHide) // Show
    {
        if (sprite->tIsMain && ++sprite->tFrames == 4)
            PlaySE(SE_BALL_TRAY_ENTER);
        if ((!sprite->tRightToLeft && (sprite->x -= 4) <= sprite->tOriginalX)
            || (sprite->tRightToLeft && (sprite->x += 4) >= sprite->tOriginalX)
           )
        {
            sprite->x = sprite->tOriginalX;
            sprite->tHide = TRUE;
            sprite->tFrames = FRAMES_TO_WAIT;
        }
    }
    else // Hide
    {
        if (sprite->tFrames == 0)
        {
            if ((!sprite->tRightToLeft && (sprite->x += 4) >= sprite->tOriginalX + ABILITY_POP_UP_POS_X_SLIDE)
                ||(sprite->tRightToLeft && (sprite->x -= 4) <= sprite->tOriginalX - ABILITY_POP_UP_POS_X_SLIDE)
               )
            {
                gBattleStruct->activeAbilityPopUps &= ~(gBitTable[sprite->tBattlerId]);
                DestroySprite(sprite);
            }
        }
        else
        {
            if (!gBattleScripting.fixedPopup)
                sprite->tFrames--;
        }
    }
}

void DestroyAbilityPopUp(u8 battlerId)
{
    gSprites[gBattleStruct->abilityPopUpSpriteIds[battlerId][0]].tFrames = 0;
    gSprites[gBattleStruct->abilityPopUpSpriteIds[battlerId][1]].tFrames = 0;
    gBattleScripting.fixedPopup = FALSE;
}

static void Task_FreeAbilityPopUpGfx(u8 taskId)
{
    if (!gSprites[gTasks[taskId].tSpriteId1].inUse
        && !gSprites[gTasks[taskId].tSpriteId2].inUse
        && !gBattleStruct->activeAbilityPopUps)
    {
        FreeSpriteTilesByTag(ABILITY_POP_UP_TAG);
        FreeSpritePaletteByTag(ABILITY_POP_UP_TAG);
        DestroyTask(taskId);
    }
}

// last used ball
#define LAST_BALL_WINDOW_TAG 0xD721

static const struct OamData sOamData_LastUsedBall =
{
    .y = 0,
    .affineMode = 0,
    .objMode = 0,
    .mosaic = 0,
    .bpp = 0,
    .shape = SPRITE_SHAPE(32x32),
    .x = 0,
    .matrixNum = 0,
    .size = SPRITE_SIZE(32x32),
    .tileNum = 0,
    .priority = 1,
    .paletteNum = 0,
    .affineParam = 0,
};

static const struct SpriteTemplate sSpriteTemplate_LastUsedBallWindow =
{
    .tileTag = LAST_BALL_WINDOW_TAG,
    .paletteTag = ABILITY_POP_UP_TAG,
    .oam = &sOamData_LastUsedBall,
    .anims = gDummySpriteAnimTable,
    .images = NULL,
    .affineAnims = gDummySpriteAffineAnimTable,
    .callback = SpriteCB_LastUsedBallWin
};

#if B_LAST_USED_BALL_BUTTON == R_BUTTON
    static const u8 sLastUsedBallWindowGfx[] = INCBIN_U8("graphics/battle_interface/last_used_ball_r.4bpp");
#else
    static const u8 sLastUsedBallWindowGfx[] = INCBIN_U8("graphics/battle_interface/last_used_ball_l.4bpp");
#endif
static const struct SpriteSheet sSpriteSheet_LastUsedBallWindow =
{
    sLastUsedBallWindowGfx, sizeof(sLastUsedBallWindowGfx), LAST_BALL_WINDOW_TAG
};

#define LAST_USED_BALL_X_F    15
#define LAST_USED_BALL_X_0    -15
#define LAST_USED_BALL_Y      ((IsDoubleBattle()) ? 78 : 68)

#define LAST_BALL_WIN_X_F       (LAST_USED_BALL_X_F - 1)
#define LAST_BALL_WIN_X_0       (LAST_USED_BALL_X_0 - 0)
#define LAST_USED_WIN_Y         (LAST_USED_BALL_Y - 8)

#define sHide  data[0]

bool32 CanThrowLastUsedBall(void)
{
#if B_LAST_USED_BALL == FALSE
    return FALSE;
#else
    if (!CanThrowBall())
        return FALSE;
    if (gBattleTypeFlags & (BATTLE_TYPE_TRAINER | BATTLE_TYPE_FRONTIER))
        return FALSE;
    if (!CheckBagHasItem(gLastThrownBall, 1))
        return FALSE;

    return TRUE;
#endif
}

void TryAddLastUsedBallItemSprites(void)
{
#if B_LAST_USED_BALL == TRUE
    if (gLastThrownBall == 0
      || (gLastThrownBall != 0 && !CheckBagHasItem(gLastThrownBall, 1)))
    {
        // we're out of the last used ball, so just set it to the first ball in the bag
        // we have to compact the bag first bc it is typically only compacted when you open it
        CompactItemsInBagPocket(&gBagPockets[BALLS_POCKET]);
        gLastThrownBall = gBagPockets[BALLS_POCKET].itemSlots[0].itemId;
    }

    if (!CanThrowLastUsedBall())
        return;

    // ball
    if (gBattleStruct->ballSpriteIds[0] == MAX_SPRITES)
    {
        gBattleStruct->ballSpriteIds[0] = AddItemIconSprite(102, 102, gLastThrownBall);
        gSprites[gBattleStruct->ballSpriteIds[0]].x = LAST_USED_BALL_X_0;
        gSprites[gBattleStruct->ballSpriteIds[0]].y = LAST_USED_BALL_Y;
        gSprites[gBattleStruct->ballSpriteIds[0]].sHide = FALSE;   // restore
        gSprites[gBattleStruct->ballSpriteIds[0]].callback = SpriteCB_LastUsedBall;
    }

    // window
    LoadSpritePalette(&sSpritePalette_AbilityPopUp);
    if (GetSpriteTileStartByTag(LAST_BALL_WINDOW_TAG) == 0xFFFF)
        LoadSpriteSheet(&sSpriteSheet_LastUsedBallWindow);

    if (gBattleStruct->ballSpriteIds[1] == MAX_SPRITES)
    {
        gBattleStruct->ballSpriteIds[1] = CreateSprite(&sSpriteTemplate_LastUsedBallWindow,
                                                       LAST_BALL_WIN_X_0,
                                                       LAST_USED_WIN_Y, 5);
        gSprites[gBattleStruct->ballSpriteIds[0]].sHide = FALSE;   // restore
    }
#endif
}

static void DestroyLastUsedBallWinGfx(struct Sprite *sprite)
{
    FreeSpriteTilesByTag(LAST_BALL_WINDOW_TAG);
    FreeSpritePaletteByTag(ABILITY_POP_UP_TAG);
    DestroySprite(sprite);
    gBattleStruct->ballSpriteIds[1] = MAX_SPRITES;
}

static void DestroyLastUsedBallGfx(struct Sprite *sprite)
{
    FreeSpriteTilesByTag(102);
    FreeSpritePaletteByTag(102);
    DestroySprite(sprite);
    gBattleStruct->ballSpriteIds[0] = MAX_SPRITES;
}

static void SpriteCB_LastUsedBallWin(struct Sprite *sprite)
{    
    if (sprite->sHide)
    {
        if (sprite->x != LAST_BALL_WIN_X_0)
            sprite->x--;

        if (sprite->x == LAST_BALL_WIN_X_0)
            DestroyLastUsedBallWinGfx(sprite);
    }
    else
    {
        if (sprite->x != LAST_BALL_WIN_X_F)
            sprite->x++;
    }
}

static void SpriteCB_LastUsedBall(struct Sprite *sprite)
{    
    if (sprite->sHide)
    {
        if (sprite->x != LAST_USED_BALL_X_0)
            sprite->x--;

        if (sprite->x == LAST_USED_BALL_X_0)
            DestroyLastUsedBallGfx(sprite);
    }
    else
    {
        if (sprite->x != LAST_USED_BALL_X_F)
            sprite->x++;
    }
}

static void TryHideOrRestoreLastUsedBall(u8 caseId)
{
#if B_LAST_USED_BALL == TRUE
    if (gBattleStruct->ballSpriteIds[0] == MAX_SPRITES)
        return;

    switch (caseId)
    {
    case 0: // hide
        if (gBattleStruct->ballSpriteIds[0] != MAX_SPRITES)
            gSprites[gBattleStruct->ballSpriteIds[0]].sHide = TRUE;   // hide
        if (gBattleStruct->ballSpriteIds[1] != MAX_SPRITES)
            gSprites[gBattleStruct->ballSpriteIds[1]].sHide = TRUE;   // hide
        break;
    case 1: // restore
        if (gBattleStruct->ballSpriteIds[0] != MAX_SPRITES)
            gSprites[gBattleStruct->ballSpriteIds[0]].sHide = FALSE;   // restore
        if (gBattleStruct->ballSpriteIds[1] != MAX_SPRITES)
            gSprites[gBattleStruct->ballSpriteIds[1]].sHide = FALSE;   // restore
        break;
    }
#endif
}

void TryHideLastUsedBall(void)
{
#if B_LAST_USED_BALL == TRUE
    TryHideOrRestoreLastUsedBall(0);
#endif
}

void TryRestoreLastUsedBall(void)
{
#if B_LAST_USED_BALL == TRUE
    if (gBattleStruct->ballSpriteIds[0] != MAX_SPRITES)
        TryHideOrRestoreLastUsedBall(1);
    else
        TryAddLastUsedBallItemSprites();
#endif
}<|MERGE_RESOLUTION|>--- conflicted
+++ resolved
@@ -160,42 +160,6 @@
 static u8* AddTextPrinterAndCreateWindowOnHealthbox(const u8 *, u32, u32, u32, u32 *);
 
 static void RemoveWindowOnHealthbox(u32 windowId);
-<<<<<<< HEAD
-static void UpdateHpTextInHealthboxInDoubles(u8 healthboxSpriteId, s16 value, u8 maxOrCurrent);
-static void UpdateStatusIconInHealthbox(u8 healthboxSpriteId);
-
-static void TextIntoHealthboxObject(void *dest, u8 *windowTileData, s32 windowWidth);
-static void SafariTextIntoHealthboxObject(void *dest, u8 *windowTileData, u32 windowWidth);
-static void HpTextIntoHealthboxObject(void *dest, u8 *windowTileData, u32 windowWidth);
-static void FillHealthboxObject(void *dest, u32 arg1, u32 arg2);
-
-static void Task_HidePartyStatusSummary_BattleStart_1(u8 taskId);
-static void Task_HidePartyStatusSummary_BattleStart_2(u8 taskId);
-static void Task_HidePartyStatusSummary_DuringBattle(u8 taskId);
-
-static void SpriteCB_HealthBoxOther(struct Sprite *sprite);
-static void SpriteCB_HealthBar(struct Sprite *sprite);
-static void SpriteCB_StatusSummaryBar_Enter(struct Sprite *sprite);
-static void SpriteCB_StatusSummaryBar_Exit(struct Sprite *sprite);
-static void SpriteCB_StatusSummaryBalls_Enter(struct Sprite *sprite);
-static void SpriteCB_StatusSummaryBalls_Exit(struct Sprite *sprite);
-static void SpriteCB_StatusSummaryBalls_OnSwitchout(struct Sprite *sprite);
-
-static void SpriteCb_MegaTrigger(struct Sprite *sprite);
-static void SpriteCb_MegaIndicator(struct Sprite *sprite);
-
-static u8 GetStatusIconForBattlerId(u8 statusElementId, u8 battlerId);
-static s32 CalcNewBarValue(s32 maxValue, s32 currValue, s32 receivedValue, s32 *arg3, u8 arg4, u16 arg5);
-static u8 GetScaledExpFraction(s32 currValue, s32 receivedValue, s32 maxValue, u8 scale);
-static void MoveBattleBarGraphically(u8 battlerId, u8 whichBar);
-static u8 CalcBarFilledPixels(s32 maxValue, s32 oldValue, s32 receivedValue, s32 *currValue, u8 *arg4, u8 scale);
-
-static void SpriteCb_AbilityPopUp(struct Sprite *sprite);
-static void Task_FreeAbilityPopUpGfx(u8 taskId);
-
-static void SpriteCB_LastUsedBall(struct Sprite *sprite);
-static void SpriteCB_LastUsedBallWin(struct Sprite *sprite);
-=======
 static void UpdateHpTextInHealthboxInDoubles(u8, s16, u8);
 static void UpdateStatusIconInHealthbox(u8);
 
@@ -216,13 +180,20 @@
 static void SpriteCB_StatusSummaryBalls_Exit(struct Sprite *);
 static void SpriteCB_StatusSummaryBalls_OnSwitchout(struct Sprite *);
 
+static void SpriteCb_MegaTrigger(struct Sprite *);
+static void SpriteCb_MegaIndicator(struct Sprite *);
+
 static u8 GetStatusIconForBattlerId(u8, u8);
 static s32 CalcNewBarValue(s32, s32, s32, s32 *, u8, u16);
 static u8 GetScaledExpFraction(s32, s32, s32, u8);
 static void MoveBattleBarGraphically(u8, u8);
 static u8 CalcBarFilledPixels(s32, s32, s32, s32 *, u8 *, u8);
-static void Debug_TestHealthBar_Helper(struct TestingBar *, s32 *, u16 *);
->>>>>>> 30a58219
+
+static void SpriteCb_AbilityPopUp(struct Sprite *);
+static void Task_FreeAbilityPopUpGfx(u8);
+
+static void SpriteCB_LastUsedBall(struct Sprite *);
+static void SpriteCB_LastUsedBallWin(struct Sprite *);
 
 static const struct OamData sOamData_64x32 =
 {
@@ -678,7 +649,6 @@
 static const u8 sMegaIndicatorGfx[] = INCBIN_U8("graphics/battle_interface/mega_indicator.4bpp");
 static const u16 sMegaIndicatorPal[] = INCBIN_U16("graphics/battle_interface/mega_indicator.gbapal");
 
-<<<<<<< HEAD
 static const struct SpriteSheet sSpriteSheet_MegaIndicator =
 {
     sMegaIndicatorGfx, sizeof(sMegaIndicatorGfx), TAG_MEGA_INDICATOR_TILE
@@ -759,15 +729,6 @@
     .affineAnims = gDummySpriteAffineAnimTable,
     .callback = SpriteCb_MegaIndicator,
 };
-=======
-// Unused
-static void Debug_DrawNumberPair(s16 number1, s16 number2, u16 *dest)
-{
-    dest[4] = 0x1E;
-    Debug_DrawNumber(number2, dest, FALSE);
-    Debug_DrawNumber(number1, dest + 5, TRUE);
-}
->>>>>>> 30a58219
 
 // Because the healthbox is too large to fit into one sprite, it is divided into two sprites.
 // healthboxLeft  or healthboxMain  is the left part that is used as the 'main' sprite.
@@ -2694,46 +2655,6 @@
     return filledPixels;
 }
 
-<<<<<<< HEAD
-=======
-// Unused
-// These two functions seem as if they were made for testing the health bar.
-static s16 Debug_TestHealthBar(struct TestingBar *barInfo, s32 *currValue, u16 *dest, s32 unused)
-{
-    s16 ret, var;
-
-    ret = CalcNewBarValue(barInfo->maxValue,
-                    barInfo->oldValue,
-                    barInfo->receivedValue,
-                    currValue, B_HEALTHBAR_PIXELS / 8, 1);
-    Debug_TestHealthBar_Helper(barInfo, currValue, dest);
-
-    if (barInfo->maxValue < B_HEALTHBAR_PIXELS)
-        var = *currValue >> 8;
-    else
-        var = *currValue;
-
-    DummiedOutFunction(barInfo->maxValue, var, unused);
-
-    return ret;
-}
-
-static void Debug_TestHealthBar_Helper(struct TestingBar *barInfo, s32 *currValue, u16 *dest)
-{
-    u8 pixels[6];
-    u16 src[6];
-    u8 i;
-
-    CalcBarFilledPixels(barInfo->maxValue, barInfo->oldValue,
-                barInfo->receivedValue, currValue, pixels, B_HEALTHBAR_PIXELS / 8);
-
-    for (i = 0; i < 6; i++)
-        src[i] = (barInfo->unkC_0 << 12) | (barInfo->unk10 + pixels[i]);
-
-    CpuCopy16(src, dest, sizeof(src));
-}
-
->>>>>>> 30a58219
 static u8 GetScaledExpFraction(s32 oldValue, s32 receivedValue, s32 maxValue, u8 scale)
 {
     s32 newVal, result;
