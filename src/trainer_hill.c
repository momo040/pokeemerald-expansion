#include "global.h"
#include "malloc.h"
#include "battle.h"
#include "battle_tower.h"
#include "battle_setup.h"
#include "ereader_helpers.h"
#include "event_data.h"
#include "event_scripts.h"
#include "fieldmap.h"
#include "field_message_box.h"
#include "international_string_util.h"
#include "item.h"
#include "main.h"
#include "menu.h"
#include "overworld.h"
#include "palette.h"
#include "pokemon.h"
#include "script.h"
#include "string_util.h"
#include "strings.h"
#include "text.h"
#include "trainer_hill.h"
#include "window.h"
#include "util.h"
#include "constants/battle_ai.h"
#include "constants/event_object_movement.h"
#include "constants/event_objects.h"
#include "constants/items.h"
#include "constants/layouts.h"
#include "constants/moves.h"
#include "constants/trainers.h"
#include "constants/trainer_hill.h"
#include "constants/trainer_types.h"

#define HILL_MAX_TIME 215999 // 60 * 60 * 60 - 1

struct FloorTrainers
{
    u8 name[HILL_TRAINERS_PER_FLOOR][TRAINER_NAME_LENGTH + 1];
    u8 facilityClass[HILL_TRAINERS_PER_FLOOR];
};

static EWRAM_DATA struct {
    u8 floorId;
    struct TrainerHillChallenge challenge;
    struct TrainerHillFloor floors[NUM_TRAINER_HILL_FLOORS];
} *sHillData = NULL;

static EWRAM_DATA struct FloorTrainers *sFloorTrainers = NULL;
EWRAM_DATA u32 *gTrainerHillVBlankCounter = NULL;

// This file's functions.
static void TrainerHillStartChallenge(void);
static void GetOwnerState(void);
static void GiveChallengePrize(void);
static void CheckFinalTime(void);
static void TrainerHillResumeTimer(void);
static void TrainerHillSetPlayerLost(void);
static void TrainerHillGetChallengeStatus(void);
static void BufferChallengeTime(void);
static void GetAllFloorsUsed(void);
static void GetInEReaderMode(void);
static void IsTrainerHillChallengeActive(void);
static void ShowTrainerHillPostBattleText(void);
static void SetAllTrainerFlags(void);
static void GetGameSaved(void);
static void SetGameSaved(void);
static void ClearGameSaved(void);
static void GetChallengeWon(void);
static void TrainerHillSetMode(void);
static void SetUpDataStruct(void);
static void FreeDataStruct(void);
static void TrainerHillDummy(void);
static void SetTimerValue(u32 *dst, u32 val);
static u32 GetTimerValue(u32 *src);
static void SetTrainerHillMonLevel(struct Pokemon *mon, u8 level);
static u16 GetPrizeItemId(void);

// const data
#include "data/battle_frontier/trainer_hill.h"

struct
{
    u8 trainerClass;
    u8 musicId;
} static const sTrainerClassesAndMusic[] =
{
    {TRAINER_CLASS_TEAM_AQUA, TRAINER_ENCOUNTER_MUSIC_AQUA},
    {TRAINER_CLASS_AQUA_ADMIN, TRAINER_ENCOUNTER_MUSIC_AQUA},
    {TRAINER_CLASS_AQUA_LEADER, TRAINER_ENCOUNTER_MUSIC_AQUA},
    {TRAINER_CLASS_AROMA_LADY, TRAINER_ENCOUNTER_MUSIC_FEMALE},
    {TRAINER_CLASS_BATTLE_GIRL, TRAINER_ENCOUNTER_MUSIC_INTENSE},
    {TRAINER_CLASS_SWIMMER_F, TRAINER_ENCOUNTER_MUSIC_FEMALE},
    {TRAINER_CLASS_POKEFAN, TRAINER_ENCOUNTER_MUSIC_TWINS},
    {TRAINER_CLASS_DRAGON_TAMER, TRAINER_ENCOUNTER_MUSIC_INTENSE},
    {TRAINER_CLASS_COOLTRAINER, TRAINER_ENCOUNTER_MUSIC_COOL},
    {TRAINER_CLASS_GUITARIST, TRAINER_ENCOUNTER_MUSIC_INTENSE},
    {TRAINER_CLASS_SAILOR, TRAINER_ENCOUNTER_MUSIC_MALE},
    {TRAINER_CLASS_TWINS, TRAINER_ENCOUNTER_MUSIC_TWINS},
    {TRAINER_CLASS_INTERVIEWER, TRAINER_ENCOUNTER_MUSIC_INTERVIEWER},
    {TRAINER_CLASS_RUIN_MANIAC, TRAINER_ENCOUNTER_MUSIC_HIKER},
    {TRAINER_CLASS_GENTLEMAN, TRAINER_ENCOUNTER_MUSIC_RICH},
    {TRAINER_CLASS_SWIMMER_M, TRAINER_ENCOUNTER_MUSIC_FEMALE},
    {TRAINER_CLASS_POKEMANIAC, TRAINER_ENCOUNTER_MUSIC_SUSPICIOUS},
    {TRAINER_CLASS_BLACK_BELT, TRAINER_ENCOUNTER_MUSIC_INTENSE},
    {TRAINER_CLASS_OLD_COUPLE, TRAINER_ENCOUNTER_MUSIC_INTENSE},
    {TRAINER_CLASS_BUG_MANIAC, TRAINER_ENCOUNTER_MUSIC_SUSPICIOUS},
    {TRAINER_CLASS_CAMPER, TRAINER_ENCOUNTER_MUSIC_MALE},
    {TRAINER_CLASS_KINDLER, TRAINER_ENCOUNTER_MUSIC_HIKER},
    {TRAINER_CLASS_TEAM_MAGMA, TRAINER_ENCOUNTER_MUSIC_MAGMA},
    {TRAINER_CLASS_MAGMA_ADMIN, TRAINER_ENCOUNTER_MUSIC_MAGMA},
    {TRAINER_CLASS_MAGMA_LEADER, TRAINER_ENCOUNTER_MUSIC_MAGMA},
    {TRAINER_CLASS_LASS, TRAINER_ENCOUNTER_MUSIC_FEMALE},
    {TRAINER_CLASS_BUG_CATCHER, TRAINER_ENCOUNTER_MUSIC_MALE},
    {TRAINER_CLASS_NINJA_BOY, TRAINER_ENCOUNTER_MUSIC_SUSPICIOUS},
    {TRAINER_CLASS_RICH_BOY, TRAINER_ENCOUNTER_MUSIC_RICH},
    {TRAINER_CLASS_HEX_MANIAC, TRAINER_ENCOUNTER_MUSIC_SUSPICIOUS},
    {TRAINER_CLASS_BEAUTY, TRAINER_ENCOUNTER_MUSIC_FEMALE},
    {TRAINER_CLASS_LADY, TRAINER_ENCOUNTER_MUSIC_FEMALE},
    {TRAINER_CLASS_PARASOL_LADY, TRAINER_ENCOUNTER_MUSIC_FEMALE},
    {TRAINER_CLASS_PICNICKER, TRAINER_ENCOUNTER_MUSIC_GIRL},
    {TRAINER_CLASS_PKMN_BREEDER, TRAINER_ENCOUNTER_MUSIC_FEMALE},
    {TRAINER_CLASS_COLLECTOR, TRAINER_ENCOUNTER_MUSIC_SUSPICIOUS},
    {TRAINER_CLASS_PKMN_RANGER, TRAINER_ENCOUNTER_MUSIC_COOL},
    {TRAINER_CLASS_RIVAL, TRAINER_ENCOUNTER_MUSIC_MALE},
    {TRAINER_CLASS_YOUNG_COUPLE, TRAINER_ENCOUNTER_MUSIC_GIRL},
    {TRAINER_CLASS_PSYCHIC, TRAINER_ENCOUNTER_MUSIC_INTENSE},
    {TRAINER_CLASS_SR_AND_JR, TRAINER_ENCOUNTER_MUSIC_TWINS},
    {TRAINER_CLASS_ELITE_FOUR, TRAINER_ENCOUNTER_MUSIC_FEMALE},
    {TRAINER_CLASS_YOUNGSTER, TRAINER_ENCOUNTER_MUSIC_MALE},
    {TRAINER_CLASS_EXPERT, TRAINER_ENCOUNTER_MUSIC_INTENSE},
    {TRAINER_CLASS_TRIATHLETE, TRAINER_ENCOUNTER_MUSIC_MALE},
    {TRAINER_CLASS_BIRD_KEEPER, TRAINER_ENCOUNTER_MUSIC_COOL},
    {TRAINER_CLASS_FISHERMAN, TRAINER_ENCOUNTER_MUSIC_HIKER},
    {TRAINER_CLASS_CHAMPION, TRAINER_ENCOUNTER_MUSIC_MALE},
    {TRAINER_CLASS_TUBER_M, TRAINER_ENCOUNTER_MUSIC_MALE},
    {TRAINER_CLASS_TUBER_F, TRAINER_ENCOUNTER_MUSIC_GIRL},
    {TRAINER_CLASS_SIS_AND_BRO, TRAINER_ENCOUNTER_MUSIC_SWIMMER},
    {TRAINER_CLASS_HIKER, TRAINER_ENCOUNTER_MUSIC_HIKER},
    {TRAINER_CLASS_LEADER, TRAINER_ENCOUNTER_MUSIC_FEMALE},
    {TRAINER_CLASS_SCHOOL_KID, TRAINER_ENCOUNTER_MUSIC_MALE},
};

static const u16 sPrizeListRareCandy1[]  = {ITEM_RARE_CANDY,       ITEM_ETHER, ITEM_MAX_POTION, ITEM_REVIVE, ITEM_FLUFFY_TAIL, ITEM_GREAT_BALL};
static const u16 sPrizeListLuxuryBall1[] = {ITEM_LUXURY_BALL,      ITEM_ETHER, ITEM_MAX_POTION, ITEM_REVIVE, ITEM_FLUFFY_TAIL, ITEM_GREAT_BALL};
static const u16 sPrizeListMaxRevive1[]  = {ITEM_MAX_REVIVE,       ITEM_ETHER, ITEM_MAX_POTION, ITEM_REVIVE, ITEM_FLUFFY_TAIL, ITEM_GREAT_BALL};
static const u16 sPrizeListMaxEther1[]   = {ITEM_MAX_ETHER,        ITEM_ETHER, ITEM_MAX_POTION, ITEM_REVIVE, ITEM_FLUFFY_TAIL, ITEM_GREAT_BALL};
static const u16 sPrizeListElixir1[]     = {ITEM_ELIXIR,           ITEM_ETHER, ITEM_MAX_POTION, ITEM_REVIVE, ITEM_FLUFFY_TAIL, ITEM_GREAT_BALL};
static const u16 sPrizeListRoar[]        = {ITEM_TM05_ROAR,        ITEM_ETHER, ITEM_MAX_POTION, ITEM_REVIVE, ITEM_FLUFFY_TAIL, ITEM_GREAT_BALL};
static const u16 sPrizeListSludgeBomb[]  = {ITEM_TM36_SLUDGE_BOMB, ITEM_ETHER, ITEM_MAX_POTION, ITEM_REVIVE, ITEM_FLUFFY_TAIL, ITEM_GREAT_BALL};
static const u16 sPrizeListToxic[]       = {ITEM_TM06_TOXIC,       ITEM_ETHER, ITEM_MAX_POTION, ITEM_REVIVE, ITEM_FLUFFY_TAIL, ITEM_GREAT_BALL};
static const u16 sPrizeListSunnyDay[]    = {ITEM_TM11_SUNNY_DAY,   ITEM_ETHER, ITEM_MAX_POTION, ITEM_REVIVE, ITEM_FLUFFY_TAIL, ITEM_GREAT_BALL};
static const u16 sPrizeListEarthQuake[]  = {ITEM_TM26_EARTHQUAKE,  ITEM_ETHER, ITEM_MAX_POTION, ITEM_REVIVE, ITEM_FLUFFY_TAIL, ITEM_GREAT_BALL};

static const u16 sPrizeListRareCandy2[]  = {ITEM_RARE_CANDY,       ITEM_ETHER, ITEM_MAX_POTION, ITEM_REVIVE, ITEM_FLUFFY_TAIL, ITEM_GREAT_BALL};
static const u16 sPrizeListLuxuryBall2[] = {ITEM_LUXURY_BALL,      ITEM_ETHER, ITEM_MAX_POTION, ITEM_REVIVE, ITEM_FLUFFY_TAIL, ITEM_GREAT_BALL};
static const u16 sPrizeListMaxRevive2[]  = {ITEM_MAX_REVIVE,       ITEM_ETHER, ITEM_MAX_POTION, ITEM_REVIVE, ITEM_FLUFFY_TAIL, ITEM_GREAT_BALL};
static const u16 sPrizeListMaxEther2[]   = {ITEM_MAX_ETHER,        ITEM_ETHER, ITEM_MAX_POTION, ITEM_REVIVE, ITEM_FLUFFY_TAIL, ITEM_GREAT_BALL};
static const u16 sPrizeListElixir2[]     = {ITEM_ELIXIR,           ITEM_ETHER, ITEM_MAX_POTION, ITEM_REVIVE, ITEM_FLUFFY_TAIL, ITEM_GREAT_BALL};
static const u16 sPrizeListBrickBreak[]  = {ITEM_TM31_BRICK_BREAK, ITEM_ETHER, ITEM_MAX_POTION, ITEM_REVIVE, ITEM_FLUFFY_TAIL, ITEM_GREAT_BALL};
static const u16 sPrizeListTorment[]     = {ITEM_TM41_TORMENT,     ITEM_ETHER, ITEM_MAX_POTION, ITEM_REVIVE, ITEM_FLUFFY_TAIL, ITEM_GREAT_BALL};
static const u16 sPrizeListSkillSwap[]   = {ITEM_TM48_SKILL_SWAP,  ITEM_ETHER, ITEM_MAX_POTION, ITEM_REVIVE, ITEM_FLUFFY_TAIL, ITEM_GREAT_BALL};
static const u16 sPrizeListGigaDrain[]   = {ITEM_TM19_GIGA_DRAIN,  ITEM_ETHER, ITEM_MAX_POTION, ITEM_REVIVE, ITEM_FLUFFY_TAIL, ITEM_GREAT_BALL};
static const u16 sPrizeListAttract[]     = {ITEM_TM45_ATTRACT,     ITEM_ETHER, ITEM_MAX_POTION, ITEM_REVIVE, ITEM_FLUFFY_TAIL, ITEM_GREAT_BALL};

static const u16 *const sPrizeLists1[NUM_TRAINER_HILL_PRIZE_LISTS] =
{
    sPrizeListRareCandy1,
    sPrizeListLuxuryBall1,
    sPrizeListMaxRevive1,
    sPrizeListMaxEther1,
    sPrizeListElixir1,
    sPrizeListRoar,
    sPrizeListSludgeBomb,
    sPrizeListToxic,
    sPrizeListSunnyDay,
    sPrizeListEarthQuake
};

static const u16 *const sPrizeLists2[NUM_TRAINER_HILL_PRIZE_LISTS] =
{
    sPrizeListRareCandy2,
    sPrizeListLuxuryBall2,
    sPrizeListMaxRevive2,
    sPrizeListMaxEther2,
    sPrizeListElixir2,
    sPrizeListBrickBreak,
    sPrizeListTorment,
    sPrizeListSkillSwap,
    sPrizeListGigaDrain,
    sPrizeListAttract
};

static const u16 *const *const sPrizeListSets[] =
{
    sPrizeLists1,
    sPrizeLists2
};

static const u16 sEReader_Pal[] = INCBIN_U16("graphics/trainer_hill/ereader.gbapal");
static const u8 sRecordWinColors[] = {TEXT_COLOR_TRANSPARENT, TEXT_COLOR_DARK_GRAY, TEXT_COLOR_LIGHT_GRAY};

static const struct TrainerHillChallenge *const sChallengeData[NUM_TRAINER_HILL_MODES] =
{
    [HILL_MODE_NORMAL]  = &sChallenge_Normal,
    [HILL_MODE_VARIETY] = &sChallenge_Variety,
    [HILL_MODE_UNIQUE]  = &sChallenge_Unique,
    [HILL_MODE_EXPERT]  = &sChallenge_Expert,
};

// Unused.
static const u8 *const sFloorStrings[] =
{
    gText_TrainerHill1F,
    gText_TrainerHill2F,
    gText_TrainerHill3F,
    gText_TrainerHill4F,
};

static void (* const sHillFunctions[])(void) =
{
    [TRAINER_HILL_FUNC_START]                 = TrainerHillStartChallenge,
    [TRAINER_HILL_FUNC_GET_OWNER_STATE]       = GetOwnerState,
    [TRAINER_HILL_FUNC_GIVE_PRIZE]            = GiveChallengePrize,
    [TRAINER_HILL_FUNC_CHECK_FINAL_TIME]      = CheckFinalTime,
    [TRAINER_HILL_FUNC_RESUME_TIMER]          = TrainerHillResumeTimer,
    [TRAINER_HILL_FUNC_SET_LOST]              = TrainerHillSetPlayerLost,
    [TRAINER_HILL_FUNC_GET_CHALLENGE_STATUS]  = TrainerHillGetChallengeStatus,
    [TRAINER_HILL_FUNC_GET_CHALLENGE_TIME]    = BufferChallengeTime,
    [TRAINER_HILL_FUNC_GET_ALL_FLOORS_USED]   = GetAllFloorsUsed,
    [TRAINER_HILL_FUNC_GET_IN_EREADER_MODE]   = GetInEReaderMode,
    [TRAINER_HILL_FUNC_IN_CHALLENGE]          = IsTrainerHillChallengeActive,
    [TRAINER_HILL_FUNC_POST_BATTLE_TEXT]      = ShowTrainerHillPostBattleText,
    [TRAINER_HILL_FUNC_SET_ALL_TRAINER_FLAGS] = SetAllTrainerFlags,
    [TRAINER_HILL_FUNC_GET_GAME_SAVED]        = GetGameSaved,
    [TRAINER_HILL_FUNC_SET_GAME_SAVED]        = SetGameSaved,
    [TRAINER_HILL_FUNC_CLEAR_GAME_SAVED]      = ClearGameSaved,
    [TRAINER_HILL_FUNC_GET_WON]               = GetChallengeWon,
    [TRAINER_HILL_FUNC_SET_MODE]              = TrainerHillSetMode,
};

static const u8 *const sModeStrings[NUM_TRAINER_HILL_MODES] =
{
    [HILL_MODE_NORMAL]  = gText_NormalTagMatch,
    [HILL_MODE_VARIETY] = gText_VarietyTagMatch,
    [HILL_MODE_UNIQUE]  = gText_UniqueTagMatch,
    [HILL_MODE_EXPERT]  = gText_ExpertTagMatch,
};

static const struct ObjectEventTemplate sTrainerObjectEventTemplate =
{
    .graphicsId = OBJ_EVENT_GFX_RIVAL_BRENDAN_NORMAL,
    .elevation = 3,
    .movementType = MOVEMENT_TYPE_LOOK_AROUND,
    .movementRangeX = 1,
    .movementRangeY = 1,
    .trainerType = TRAINER_TYPE_NORMAL,
};

static const u32 sNextFloorMapNum[NUM_TRAINER_HILL_FLOORS] =
{
    [TRAINER_HILL_1F - 1] = MAP_NUM(TRAINER_HILL_2F),
    [TRAINER_HILL_2F - 1] = MAP_NUM(TRAINER_HILL_3F),
    [TRAINER_HILL_3F - 1] = MAP_NUM(TRAINER_HILL_4F),
    [TRAINER_HILL_4F - 1] = MAP_NUM(TRAINER_HILL_ROOF)
};
static const u8 sTrainerPartySlots[HILL_TRAINERS_PER_FLOOR][PARTY_SIZE / 2] =
{
    {0, 1, 2},
    {3, 4, 5}
};

void CallTrainerHillFunction(void)
{
    SetUpDataStruct();
    sHillFunctions[gSpecialVar_0x8004]();
    FreeDataStruct();
}

void ResetTrainerHillResults(void)
{
    s32 i;

    gSaveBlock2Ptr->frontier.savedGame = 0;
    gSaveBlock2Ptr->frontier.unk_EF9 = 0;
    #ifndef FREE_TRAINER_HILL
    gSaveBlock1Ptr->trainerHill.bestTime = 0;
    for (i = 0; i < NUM_TRAINER_HILL_MODES; i++)
        SetTimerValue(&gSaveBlock1Ptr->trainerHillTimes[i], HILL_MAX_TIME);
    #endif
}

static u8 GetFloorId(void)
{
    return gMapHeader.mapLayoutId - LAYOUT_TRAINER_HILL_1F;
}

u8 GetTrainerHillOpponentClass(u16 trainerId)
{
    u8 id = trainerId - 1;

    return gFacilityClassToTrainerClass[sFloorTrainers->facilityClass[id]];
}

void GetTrainerHillTrainerName(u8 *dst, u16 trainerId)
{
    s32 i;
    u8 id = trainerId - 1;

    for (i = 0; i < TRAINER_NAME_LENGTH + 1; i++)
        dst[i] = sFloorTrainers->name[id][i];
}

u8 GetTrainerHillTrainerFrontSpriteId(u16 trainerId)
{
    u8 id, facilityClass;

    SetUpDataStruct();
    id = trainerId - 1;
    facilityClass = sHillData->floors[sHillData->floorId].trainers[id].facilityClass;
    FreeDataStruct();

    return gFacilityClassToPicIndex[facilityClass];
}

void InitTrainerHillBattleStruct(void)
{
    s32 i, j;

    SetUpDataStruct();
    sFloorTrainers = AllocZeroed(sizeof(*sFloorTrainers));

    for (i = 0; i < HILL_TRAINERS_PER_FLOOR; i++)
    {
        for (j = 0; j < TRAINER_NAME_LENGTH + 1; j++)
            sFloorTrainers->name[i][j] = sHillData->floors[sHillData->floorId].trainers[i].name[j];

        sFloorTrainers->facilityClass[i] = sHillData->floors[sHillData->floorId].trainers[i].facilityClass;
    }
    #ifndef FREE_TRAINER_HILL
    SetTrainerHillVBlankCounter(&gSaveBlock1Ptr->trainerHill.timer);
    #endif
    FreeDataStruct();
}

void FreeTrainerHillBattleStruct(void)
{
    TRY_FREE_AND_SET_NULL(sFloorTrainers);
}

static void SetUpDataStruct(void)
{
    #ifndef FREE_TRAINER_HILL
    if (sHillData == NULL)
    {
        sHillData = AllocZeroed(sizeof(*sHillData));
        sHillData->floorId = gMapHeader.mapLayoutId - LAYOUT_TRAINER_HILL_1F;

        // This copy depends on the floor data for each challenge being directly after the
        // challenge header data, and for the field 'floors' in sHillData to come directly
        // after the field 'challenge'.
        // e.g. for HILL_MODE_NORMAL, it will copy sChallenge_Normal to sHillData->challenge and
        // it will copy sFloors_Normal to sHillData->floors
        CpuCopy32(sChallengeData[gSaveBlock1Ptr->trainerHill.mode], &sHillData->challenge, sizeof(sHillData->challenge) + sizeof(sHillData->floors));
        TrainerHillDummy();
    }
    #endif
}

static void FreeDataStruct(void)
{
    TRY_FREE_AND_SET_NULL(sHillData);
}

void CopyTrainerHillTrainerText(u8 which, u16 trainerId)
{
    u8 id, floorId;

    SetUpDataStruct();
    floorId = GetFloorId();
    id = trainerId - 1;

    switch (which)
    {
    case TRAINER_HILL_TEXT_INTRO:
        FrontierSpeechToString(sHillData->floors[floorId].trainers[id].speechBefore);
        break;
    case TRAINER_HILL_TEXT_PLAYER_LOST:
        FrontierSpeechToString(sHillData->floors[floorId].trainers[id].speechWin);
        break;
    case TRAINER_HILL_TEXT_PLAYER_WON:
        FrontierSpeechToString(sHillData->floors[floorId].trainers[id].speechLose);
        break;
    case TRAINER_HILL_TEXT_AFTER:
        FrontierSpeechToString(sHillData->floors[floorId].trainers[id].speechAfter);
        break;
    }

    FreeDataStruct();
}

static void TrainerHillStartChallenge(void)
{
    TrainerHillDummy();
    #ifndef FREE_TRAINER_HILL
    if (!ReadTrainerHillAndValidate())
        gSaveBlock1Ptr->trainerHill.field_3D6E_0f = 1;
    else
        gSaveBlock1Ptr->trainerHill.field_3D6E_0f = 0;

    gSaveBlock1Ptr->trainerHill.unk_3D6C = 0;
    SetTrainerHillVBlankCounter(&gSaveBlock1Ptr->trainerHill.timer);
    gSaveBlock1Ptr->trainerHill.timer = 0;
    gSaveBlock1Ptr->trainerHill.spokeToOwner = 0;
    gSaveBlock1Ptr->trainerHill.checkedFinalTime = 0;
    gSaveBlock1Ptr->trainerHill.maybeECardScanDuringChallenge = 0;
    gSaveBlock2Ptr->frontier.trainerFlags = 0;
    gBattleOutcome = 0;
    gSaveBlock1Ptr->trainerHill.receivedPrize = 0;
    #endif
}

static void GetOwnerState(void)
{
    #ifndef FREE_TRAINER_HILL
    ClearTrainerHillVBlankCounter();
    gSpecialVar_Result = 0;
    if (gSaveBlock1Ptr->trainerHill.spokeToOwner)
        gSpecialVar_Result++;
    if (gSaveBlock1Ptr->trainerHill.receivedPrize && gSaveBlock1Ptr->trainerHill.checkedFinalTime)
        gSpecialVar_Result++;

    gSaveBlock1Ptr->trainerHill.spokeToOwner = TRUE;
    #endif
}

static void GiveChallengePrize(void)
{
    #ifndef FREE_TRAINER_HILL
    u16 itemId = GetPrizeItemId();

    if (sHillData->challenge.numFloors != NUM_TRAINER_HILL_FLOORS || gSaveBlock1Ptr->trainerHill.receivedPrize)
    {
        gSpecialVar_Result = 2;
    }
    else if (AddBagItem(itemId, 1) == TRUE)
    {
        CopyItemName(itemId, gStringVar2);
        gSaveBlock1Ptr->trainerHill.receivedPrize = TRUE;
        gSaveBlock2Ptr->frontier.unk_EF9 = 0;
        gSpecialVar_Result = 0;
    }
    else
    {
        gSpecialVar_Result = 1;
    }
    #endif
}

// If bestTime > timer, the challenge was completed faster and its a new record
// Otherwise the owner says it was a slow time and to complete it faster next time
static void CheckFinalTime(void)
{
    #ifndef FREE_TRAINER_HILL
    if (gSaveBlock1Ptr->trainerHill.checkedFinalTime)
    {
        gSpecialVar_Result = 2;
    }
    else if (GetTimerValue(&gSaveBlock1Ptr->trainerHill.bestTime) > gSaveBlock1Ptr->trainerHill.timer)
    {
        SetTimerValue(&gSaveBlock1Ptr->trainerHill.bestTime, gSaveBlock1Ptr->trainerHill.timer);
        gSaveBlock1Ptr->trainerHillTimes[gSaveBlock1Ptr->trainerHill.mode] = gSaveBlock1Ptr->trainerHill.bestTime;
        gSpecialVar_Result = 0;
    }
    else
    {
        gSpecialVar_Result = 1;
    }

    gSaveBlock1Ptr->trainerHill.checkedFinalTime = TRUE;
    #endif
}

static void TrainerHillResumeTimer(void)
{
    #ifndef FREE_TRAINER_HILL
    if (!gSaveBlock1Ptr->trainerHill.spokeToOwner)
    {
        if (gSaveBlock1Ptr->trainerHill.timer >= HILL_MAX_TIME)
            gSaveBlock1Ptr->trainerHill.timer = HILL_MAX_TIME;
        else
            SetTrainerHillVBlankCounter(&gSaveBlock1Ptr->trainerHill.timer);
    }
    #endif
}

static void TrainerHillSetPlayerLost(void)
{
    #ifndef FREE_TRAINER_HILL
    gSaveBlock1Ptr->trainerHill.hasLost = TRUE;
    #endif
}

static void TrainerHillGetChallengeStatus(void)
{
    #ifndef FREE_TRAINER_HILL
    if (gSaveBlock1Ptr->trainerHill.hasLost)
    {
        // The player lost their last match.
        gSaveBlock1Ptr->trainerHill.hasLost = FALSE;
        gSpecialVar_Result = TRAINER_HILL_PLAYER_STATUS_LOST;
    }
    else if (gSaveBlock1Ptr->trainerHill.maybeECardScanDuringChallenge)
    {
        // Unreachable code. Something relating to eCards?
        gSaveBlock1Ptr->trainerHill.maybeECardScanDuringChallenge = 0;
        gSpecialVar_Result = TRAINER_HILL_PLAYER_STATUS_ECARD_SCANNED;
    }
    else
    {
        // Continue playing.
        gSpecialVar_Result = TRAINER_HILL_PLAYER_STATUS_NORMAL;
    }
    #endif
}

static void BufferChallengeTime(void)
{
    s32 total, minutes, secondsWhole, secondsFraction;
    #ifndef FREE_TRAINER_HILL
    total = gSaveBlock1Ptr->trainerHill.timer;
    if (total >= HILL_MAX_TIME)
        total = HILL_MAX_TIME;

    minutes = total / (60 * 60);
    total %= (60 * 60);
    secondsWhole = total / 60;
    total %= 60;
    secondsFraction = (total * 168) / 100;

    ConvertIntToDecimalStringN(gStringVar1, minutes, STR_CONV_MODE_RIGHT_ALIGN, 2);
    ConvertIntToDecimalStringN(gStringVar2, secondsWhole, STR_CONV_MODE_RIGHT_ALIGN, 2);
    ConvertIntToDecimalStringN(gStringVar3, secondsFraction, STR_CONV_MODE_LEADING_ZEROS, 2);
    #endif
}

// Returns TRUE if all 4 floors are used
// Returns FALSE otherwise, and buffers the number of floors used
// The only time fewer than all 4 floors are used is for the JP-exclusive E-Reader and Default modes
static void GetAllFloorsUsed(void)
{
    SetUpDataStruct();
    if (sHillData->challenge.numFloors != NUM_TRAINER_HILL_FLOORS)
    {
        ConvertIntToDecimalStringN(gStringVar1, sHillData->challenge.numFloors, STR_CONV_MODE_LEFT_ALIGN, 1);
        gSpecialVar_Result = FALSE;
    }
    else
    {
        gSpecialVar_Result = TRUE;
    }

    FreeDataStruct();
}

// May have been dummied. Every time this is called a conditional for var result occurs afterwards
// Relation to E-Reader is an assumption, most dummied Trainer Hill code seems to be JP E-Reader mode related
static void GetInEReaderMode(void)
{
    SetUpDataStruct();
    gSpecialVar_Result = FALSE;
    FreeDataStruct();
}

bool8 InTrainerHillChallenge(void)
{
    #ifndef FREE_TRAINER_HILL
    if (VarGet(VAR_TRAINER_HILL_IS_ACTIVE) == 0)
        return FALSE;
    else if (gSaveBlock1Ptr->trainerHill.spokeToOwner)
        return FALSE;
    else if (GetCurrentTrainerHillMapId() != 0)
        return TRUE;
    else
        return FALSE;
    #endif
}

static void IsTrainerHillChallengeActive(void)
{
    if (!InTrainerHillChallenge())
        gSpecialVar_Result = FALSE;
    else
        gSpecialVar_Result = TRUE;
}

static void TrainerHillDummy_Unused(void)
{

}

static void TrainerHillDummy(void)
{

}

void PrintOnTrainerHillRecordsWindow(void)
{
    s32 i, x, y;
    u32 total, minutes, secondsWhole, secondsFraction;
    #ifndef FREE_TRAINER_HILL
    SetUpDataStruct();
    FillWindowPixelBuffer(0, PIXEL_FILL(0));
    x = GetStringCenterAlignXOffset(FONT_NORMAL, gText_TimeBoard, 0xD0);
    AddTextPrinterParameterized3(0, FONT_NORMAL, x, 2, sRecordWinColors, TEXT_SKIP_DRAW, gText_TimeBoard);

    y = 18;
    for (i = 0; i < NUM_TRAINER_HILL_MODES; i++)
    {
        AddTextPrinterParameterized3(0, FONT_NORMAL, 0, y, sRecordWinColors, TEXT_SKIP_DRAW, sModeStrings[i]);
        y += 15;
        total = GetTimerValue(&gSaveBlock1Ptr->trainerHillTimes[i]);
        minutes = total / (60 * 60);
        total %= (60 * 60);
        ConvertIntToDecimalStringN(gStringVar1, minutes, STR_CONV_MODE_RIGHT_ALIGN, 2);
        secondsWhole = total / 60;
        total %= 60;
        ConvertIntToDecimalStringN(gStringVar2, secondsWhole, STR_CONV_MODE_RIGHT_ALIGN, 2);
        secondsFraction = (total * 168) / 100;
        ConvertIntToDecimalStringN(gStringVar3, secondsFraction, STR_CONV_MODE_LEADING_ZEROS, 2);
        StringExpandPlaceholders(StringCopy(gStringVar4, gText_TimeCleared), gText_XMinYDotZSec);
        x = GetStringRightAlignXOffset(FONT_NORMAL, gStringVar4, 0xD0);
        AddTextPrinterParameterized3(0, FONT_NORMAL, x, y, sRecordWinColors, TEXT_SKIP_DRAW, gStringVar4);
        y += 17;
    }

    PutWindowTilemap(0);
    CopyWindowToVram(0, COPYWIN_FULL);
    FreeDataStruct();
    #endif
}

// Leftover from Fire Red / Leaf Green as in these games,
// the timer had to be xored by the encryption key in Sav2.
static u32 GetTimerValue(u32 *src)
{
    return *src;
}

static void SetTimerValue(u32 *dst, u32 val)
{
    *dst = val;
}

void LoadTrainerHillObjectEventTemplates(void)
{
    u8 i, floorId;
    struct ObjectEventTemplate *eventTemplates = gSaveBlock1Ptr->objectEventTemplates;

    if (!LoadTrainerHillFloorObjectEventScripts())
        return;

    SetUpDataStruct();
    for (i = 0; i < HILL_TRAINERS_PER_FLOOR; i++)
        gSaveBlock2Ptr->frontier.trainerIds[i] = 0xFFFF;
    CpuFill32(0, gSaveBlock1Ptr->objectEventTemplates, sizeof(gSaveBlock1Ptr->objectEventTemplates));

    floorId = GetFloorId();
    for (i = 0; i < HILL_TRAINERS_PER_FLOOR; i++)
    {
        u8 bits;

        eventTemplates[i] = sTrainerObjectEventTemplate;
        eventTemplates[i].localId = i + 1;
        eventTemplates[i].graphicsId = FacilityClassToGraphicsId(sHillData->floors[floorId].trainers[i].facilityClass);
        eventTemplates[i].x = sHillData->floors[floorId].map.trainerCoords[i] & 0xF;
        eventTemplates[i].y = ((sHillData->floors[floorId].map.trainerCoords[i] >> 4) & 0xF) + 5;
        bits = i << 2;
        eventTemplates[i].movementType = ((sHillData->floors[floorId].map.trainerDirections >> bits) & 0xF) + MOVEMENT_TYPE_FACE_UP;
        eventTemplates[i].trainerRange_berryTreeId = (sHillData->floors[floorId].map.trainerRanges >> bits) & 0xF;
        eventTemplates[i].script = TrainerHill_EventScript_TrainerBattle;
        gSaveBlock2Ptr->frontier.trainerIds[i] = i + 1;
    }

    FreeDataStruct();
}

bool32 LoadTrainerHillFloorObjectEventScripts(void)
{
    SetUpDataStruct();
    // Something may have been dummied here
    FreeDataStruct();
    return TRUE;
}

static u16 GetMetatileForFloor(u8 floorId, u32 x, u32 y, u32 floorWidth) // floorWidth is always 16
{
    bool8 impassable;
    u16 metatile;
    u16 elevation;

    impassable = (sHillData->floors[floorId].map.collisionData[y] >> (15 - x) & 1);
    metatile = sHillData->floors[floorId].map.metatileData[floorWidth * y + x] + NUM_METATILES_IN_PRIMARY;
    elevation = 3 << MAPGRID_ELEVATION_SHIFT;

    return ((impassable << MAPGRID_COLLISION_SHIFT) & MAPGRID_COLLISION_MASK) | elevation | (metatile & MAPGRID_METATILE_ID_MASK);
}

void GenerateTrainerHillFloorLayout(u16 *mapArg)
{
    s32 y, x;
    const u16 *src;
    u16 *dst;
    u8 mapId = GetCurrentTrainerHillMapId();

    if (mapId == TRAINER_HILL_ENTRANCE)
    {
        InitMapFromSavedGame();
        return;
    }

    SetUpDataStruct();
    if (mapId == TRAINER_HILL_ROOF)
    {
        InitMapFromSavedGame();
        FreeDataStruct();
        return;
    }

    mapId = GetFloorId();
    src = gMapHeader.mapLayout->map;
    gBackupMapLayout.map = mapArg;
    // Dimensions include border area loaded beyond map
    gBackupMapLayout.width = HILL_FLOOR_WIDTH + 15;
    gBackupMapLayout.height = HILL_FLOOR_HEIGHT + 14;
    dst = mapArg + 224;

    // First 5 rows of the map (Entrance / Exit) are always the same
    for (y = 0; y < HILL_FLOOR_HEIGHT_MARGIN; y++)
    {
        for (x = 0; x < HILL_FLOOR_WIDTH; x++)
            dst[x] = src[x];
        dst += 31;
        src += 16;
    }

    // Load the 16x16 floor-specific layout
    for (y = 0; y < HILL_FLOOR_HEIGHT_MAIN; y++)
    {
        for (x = 0; x < HILL_FLOOR_WIDTH; x++)
            dst[x] = GetMetatileForFloor(mapId, x, y, HILL_FLOOR_WIDTH);
        dst += 31;
    }

    RunOnLoadMapScript();
    FreeDataStruct();
}

bool32 InTrainerHill(void)
{
    bool32 ret;

    if (gMapHeader.mapLayoutId == LAYOUT_TRAINER_HILL_1F
        || gMapHeader.mapLayoutId == LAYOUT_TRAINER_HILL_2F
        || gMapHeader.mapLayoutId == LAYOUT_TRAINER_HILL_3F
        || gMapHeader.mapLayoutId == LAYOUT_TRAINER_HILL_4F)
        ret = TRUE;
    else
        ret = FALSE;

    return ret;
}

u8 GetCurrentTrainerHillMapId(void)
{
    u8 mapId;

    if (gMapHeader.mapLayoutId == LAYOUT_TRAINER_HILL_1F)
        mapId = TRAINER_HILL_1F;
    else if (gMapHeader.mapLayoutId == LAYOUT_TRAINER_HILL_2F)
        mapId = TRAINER_HILL_2F;
    else if (gMapHeader.mapLayoutId == LAYOUT_TRAINER_HILL_3F)
        mapId = TRAINER_HILL_3F;
    else if (gMapHeader.mapLayoutId == LAYOUT_TRAINER_HILL_4F)
        mapId = TRAINER_HILL_4F;
    else if (gMapHeader.mapLayoutId == LAYOUT_TRAINER_HILL_ROOF)
        mapId = TRAINER_HILL_ROOF;
    else if (gMapHeader.mapLayoutId == LAYOUT_TRAINER_HILL_ENTRANCE)
        mapId = TRAINER_HILL_ENTRANCE;
    else
        mapId = 0;

    return mapId;
}

// Unused
static bool32 OnTrainerHillRoof(void)
{
    bool32 onRoof;

    if (gMapHeader.mapLayoutId == LAYOUT_TRAINER_HILL_ROOF)
        onRoof = TRUE;
    else
        onRoof = FALSE;

    return onRoof;
}

const struct WarpEvent* SetWarpDestinationTrainerHill4F(void)
{
    const struct MapHeader *header = Overworld_GetMapHeaderByGroupAndId(MAP_GROUP(TRAINER_HILL_4F), MAP_NUM(TRAINER_HILL_4F));

    return &header->events->warps[1];
}

// For warping from the roof in challenges where the 4F is not the final challenge floor
// This would only occur in the JP-exclusive Default and E-Reader challenges
const struct WarpEvent* SetWarpDestinationTrainerHillFinalFloor(u8 warpEventId)
{
    u8 numFloors;
    const struct MapHeader *header;

    if (warpEventId == 1)
        return &gMapHeader.events->warps[1];

    numFloors = GetNumFloorsInTrainerHillChallenge();
    if (numFloors == 0 || numFloors > NUM_TRAINER_HILL_FLOORS)
        numFloors = NUM_TRAINER_HILL_FLOORS;

    header = Overworld_GetMapHeaderByGroupAndId(MAP_GROUP(TRAINER_HILL_4F), sNextFloorMapNum[numFloors - 1]);
    return &header->events->warps[0];
}

u16 LocalIdToHillTrainerId(u8 localId)
{
    return gSaveBlock2Ptr->frontier.trainerIds[localId - 1];
}

bool8 GetHillTrainerFlag(u8 objectEventId)
{
    u32 trainerIndexStart = GetFloorId() * HILL_TRAINERS_PER_FLOOR;
    u8 bitId = gObjectEvents[objectEventId].localId - 1 + trainerIndexStart;

    return gSaveBlock2Ptr->frontier.trainerFlags & gBitTable[bitId];
}

void SetHillTrainerFlag(void)
{
    u8 i;
    u8 trainerIndexStart = GetFloorId() * HILL_TRAINERS_PER_FLOOR;

    for (i = 0; i < HILL_TRAINERS_PER_FLOOR; i++)
    {
        if (gSaveBlock2Ptr->frontier.trainerIds[i] == gTrainerBattleOpponent_A)
        {
            gSaveBlock2Ptr->frontier.trainerFlags |= gBitTable[trainerIndexStart + i];
            break;
        }
    }

    if (gBattleTypeFlags & BATTLE_TYPE_TWO_OPPONENTS)
    {
        for (i = 0; i < HILL_TRAINERS_PER_FLOOR; i++)
        {
            if (gSaveBlock2Ptr->frontier.trainerIds[i] == gTrainerBattleOpponent_B)
            {
                gSaveBlock2Ptr->frontier.trainerFlags |= gBitTable[trainerIndexStart + i];
                break;
            }
        }
    }
}

const u8 *GetTrainerHillTrainerScript(void)
{
    return TrainerHill_EventScript_TrainerBattle;
}

static void ShowTrainerHillPostBattleText(void)
{
    CopyTrainerHillTrainerText(TRAINER_HILL_TEXT_AFTER, gSpecialVar_LastTalked);
    ShowFieldMessageFromBuffer();
}

static void CreateNPCTrainerHillParty(u16 trainerId, u8 firstMonId)
{
    u8 trId, level;
    s32 i, floorId, partySlot;

    if (trainerId == 0 || trainerId > HILL_TRAINERS_PER_FLOOR)
        return;

    trId = trainerId - 1;
    SetUpDataStruct();
    level = GetHighestLevelInPlayerParty();
    floorId = GetFloorId();
    for (i = firstMonId, partySlot = 0; i < firstMonId + PARTY_SIZE / 2; i++, partySlot++)
    {
        u8 id = sTrainerPartySlots[trId][partySlot];
        struct Pokemon *mon = &gEnemyParty[i];

        CreateBattleTowerMon(mon, &sHillData->floors[floorId].trainers[trId].mons[id]);
        SetTrainerHillMonLevel(mon, level);
    }

    FreeDataStruct();
}

void FillHillTrainerParty(void)
{
    ZeroEnemyPartyMons();
    CreateNPCTrainerHillParty(gTrainerBattleOpponent_A, 0);
}

void FillHillTrainersParties(void)
{
    ZeroEnemyPartyMons();
    CreateNPCTrainerHillParty(gTrainerBattleOpponent_A, 0);
    CreateNPCTrainerHillParty(gTrainerBattleOpponent_B, PARTY_SIZE / 2);
}

// This function is unused, but my best guess is
// it was supposed to return AI scripts for trainer
// hill trainers.
u32 GetTrainerHillAIFlags(void)
{
    return (AI_SCRIPT_CHECK_BAD_MOVE | AI_SCRIPT_TRY_TO_FAINT | AI_SCRIPT_CHECK_VIABILITY);
}

u8 GetTrainerEncounterMusicIdInTrainerHill(u16 trainerId)
{
    s32 i;
    u8 trId, facilityClass;

    SetUpDataStruct();
    trId = trainerId - 1;
    facilityClass = sHillData->floors[sHillData->floorId].trainers[trId].facilityClass;
    FreeDataStruct();

    for (i = 0; i < ARRAY_COUNT(sTrainerClassesAndMusic); i++)
    {
        if (sTrainerClassesAndMusic[i].trainerClass == gFacilityClassToTrainerClass[facilityClass])
            return sTrainerClassesAndMusic[i].musicId;
    }

    return 0;
}

static void SetTrainerHillMonLevel(struct Pokemon *mon, u8 level)
{
    u16 species = GetMonData(mon, MON_DATA_SPECIES, NULL);
    u32 exp = gExperienceTables[gSpeciesInfo[species].growthRate][level];

    SetMonData(mon, MON_DATA_EXP, &exp);
    SetMonData(mon, MON_DATA_LEVEL, &level);
    CalculateMonStats(mon);
}

u8 GetNumFloorsInTrainerHillChallenge(void)
{
    u8 floors;

    SetUpDataStruct();
    floors = sHillData->challenge.numFloors;
    FreeDataStruct();

    return floors;
}

static void SetAllTrainerFlags(void)
{
    gSaveBlock2Ptr->frontier.trainerFlags = 0xFF;
}

// Palette never loaded, OnTrainerHillEReaderChallengeFloor always FALSE
void TryLoadTrainerHillEReaderPalette(void)
{
    if (OnTrainerHillEReaderChallengeFloor() == TRUE)
        LoadPalette(sEReader_Pal, BG_PLTT_ID(7), PLTT_SIZE_4BPP);
}

static void GetGameSaved(void)
{
    gSpecialVar_Result = gSaveBlock2Ptr->frontier.savedGame;
}

static void SetGameSaved(void)
{
    gSaveBlock2Ptr->frontier.savedGame = TRUE;
}

static void ClearGameSaved(void)
{
    gSaveBlock2Ptr->frontier.savedGame = FALSE;
}

// Always FALSE
bool32 OnTrainerHillEReaderChallengeFloor(void)
{
    if (!InTrainerHillChallenge() || GetCurrentTrainerHillMapId() == TRAINER_HILL_ENTRANCE)
        return FALSE;

    GetInEReaderMode();
    if (gSpecialVar_Result == FALSE)
        return FALSE;
    else
        return TRUE;
}

static void GetChallengeWon(void)
{
    #ifndef FREE_TRAINER_HILL
    if (gSaveBlock1Ptr->trainerHill.hasLost)
        gSpecialVar_Result = FALSE;
    else
        gSpecialVar_Result = TRUE;
    #endif
}

static void TrainerHillSetMode(void)
{
<<<<<<< HEAD
    #ifndef FREE_TRAINER_HILL
    gSaveBlock1Ptr->trainerHill.tag = gSpecialVar_0x8005;
=======
    gSaveBlock1Ptr->trainerHill.mode = gSpecialVar_0x8005;
>>>>>>> 8c537ccd
    gSaveBlock1Ptr->trainerHill.bestTime = gSaveBlock1Ptr->trainerHillTimes[gSpecialVar_0x8005];
    #endif
}

// Determines which prize list to use from the set of prize lists.
static u8 GetPrizeListId(bool8 allowTMs)
{
    u8 prizeListId, i, modBy;

    // The initial selection depends on the trainer numbers for the completed challenge.
    // These don't change with the available challenge modes, so Normal/Unique will always
    // have a prizeListId of 8, and Variety/Expert will have a prizeListId of 24.
    prizeListId = 0;
    for (i = 0; i < NUM_TRAINER_HILL_FLOORS; i++)
    {
        prizeListId ^= sHillData->floors[i].trainerNum1 & 0x1F;
        prizeListId ^= sHillData->floors[i].trainerNum2 & 0x1F;
    }

    // In practice, the conditional below is always true.
    // The 2nd half of the lists in both sets of lists all have a TM as the "grand prize", while the 1st half do not,
    // so taking the mod of the (total / 2) ensures that a prize list without a TM will be used.
    if (allowTMs)
        modBy = NUM_TRAINER_HILL_PRIZE_LISTS;
    else
        modBy = NUM_TRAINER_HILL_PRIZE_LISTS / 2;

    prizeListId %= modBy;
    return prizeListId;
}

static u16 GetPrizeItemId(void)
{
    u8 i;
    const u16 *prizeList;
    s32 trainerNumSum = 0, prizeListSetId, minutes, id;

    // First determine which set of prize lists to use. The sets of lists only differ in
    // what TMs they can offer as the "grand prize" for a time under 12 minutes.
    // Which set of lists gets used is based on the sum of all the trainer numbers for that
    // challenge. These don't change with the available challenge modes, so Normal will always
    // have a prizeListSetId of 0, and Unique/Variety/Expert will have a prizeListSetId of 1.
    for (i = 0; i < NUM_TRAINER_HILL_FLOORS; i++)
    {
        trainerNumSum += sHillData->floors[i].trainerNum1;
        trainerNumSum += sHillData->floors[i].trainerNum2;
    }
    prizeListSetId = trainerNumSum / 256;
    prizeListSetId %= (int)ARRAY_COUNT(sPrizeListSets);

    // Now get which prize list to use from the set. See GetPrizeListId for details.
    // The below conditional will always be true, because a Trainer Hill challenge can't be entered
    // until the player has entered the Hall of Fame (FLAG_SYS_GAME_CLEAR is set) and because all
    // of the available challenge modes have the full 8 trainers (NUM_TRAINER_HILL_TRAINERS).
    if (FlagGet(FLAG_SYS_GAME_CLEAR) && sHillData->challenge.numTrainers == NUM_TRAINER_HILL_TRAINERS)
        i = GetPrizeListId(TRUE);
    else
        i = GetPrizeListId(FALSE);

<<<<<<< HEAD
    #ifndef FREE_TRAINER_HILL
    if (gSaveBlock1Ptr->trainerHill.tag == HILL_TAG_EXPERT)
=======
    // 1 is added to Expert mode's prize list selection because otherwise it has the same prizes as Variety
    if (gSaveBlock1Ptr->trainerHill.mode == HILL_MODE_EXPERT)
>>>>>>> 8c537ccd
        i = (i + 1) % NUM_TRAINER_HILL_PRIZE_LISTS;

    // After the above (non-random) calculations, the following are the possible prize list selections:
    // sPrizeListSets[0][8] (Normal)
    // sPrizeListSets[1][4] (Variety)
    // sPrizeListSets[1][8] (Unique)
    // sPrizeListSets[1][5] (Expert)
    prizeList = sPrizeListSets[prizeListSetId][i];

    // Which prize is given from the list depends on the time scored.
    // The prize for any time after 12 minutes is the same in every list.
    // The prizes for a time under 12 minutes are:
    // - ITEM_TM11_SUNNY_DAY   (Normal)
    // - ITEM_ELIXIR           (Variety)
    // - ITEM_TM19_GIGA_DRAIN  (Unique)
    // - ITEM_TM31_BRICK_BREAK (Expert)
    // As an additional note, if players were allowed to enter a Trainer Hill challenge before
    // entering the Hall of Fame, there would be 1 additional prize possibility (ITEM_MAX_ETHER)
    // as Normal / Unique modes would use sPrizeListSets[0][3] / sPrizeListSets[1][3] respectively.
    minutes = (signed)(gSaveBlock1Ptr->trainerHill.timer) / (60 * 60);
    if (minutes < 12)
        id = 0; // Depends on list
    else if (minutes < 13)
        id = 1; // ITEM_ETHER
    else if (minutes < 14)
        id = 2; // ITEM_MAX_POTION
    else if (minutes < 16)
        id = 3; // ITEM_REVIVE
    else if (minutes < 18)
        id = 4; // ITEM_FLUFFY_TAIL
    else
<<<<<<< HEAD
        id = 5;
    #endif
=======
        id = 5; // ITEM_GREAT_BALL
>>>>>>> 8c537ccd

    return prizeList[id];
}<|MERGE_RESOLUTION|>--- conflicted
+++ resolved
@@ -1019,12 +1019,8 @@
 
 static void TrainerHillSetMode(void)
 {
-<<<<<<< HEAD
-    #ifndef FREE_TRAINER_HILL
-    gSaveBlock1Ptr->trainerHill.tag = gSpecialVar_0x8005;
-=======
+    #ifndef FREE_TRAINER_HILL
     gSaveBlock1Ptr->trainerHill.mode = gSpecialVar_0x8005;
->>>>>>> 8c537ccd
     gSaveBlock1Ptr->trainerHill.bestTime = gSaveBlock1Ptr->trainerHillTimes[gSpecialVar_0x8005];
     #endif
 }
@@ -1084,13 +1080,9 @@
     else
         i = GetPrizeListId(FALSE);
 
-<<<<<<< HEAD
-    #ifndef FREE_TRAINER_HILL
-    if (gSaveBlock1Ptr->trainerHill.tag == HILL_TAG_EXPERT)
-=======
+    #ifndef FREE_TRAINER_HILL
     // 1 is added to Expert mode's prize list selection because otherwise it has the same prizes as Variety
     if (gSaveBlock1Ptr->trainerHill.mode == HILL_MODE_EXPERT)
->>>>>>> 8c537ccd
         i = (i + 1) % NUM_TRAINER_HILL_PRIZE_LISTS;
 
     // After the above (non-random) calculations, the following are the possible prize list selections:
@@ -1122,12 +1114,8 @@
     else if (minutes < 18)
         id = 4; // ITEM_FLUFFY_TAIL
     else
-<<<<<<< HEAD
-        id = 5;
-    #endif
-=======
         id = 5; // ITEM_GREAT_BALL
->>>>>>> 8c537ccd
+    #endif
 
     return prizeList[id];
 }