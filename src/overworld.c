--- conflicted
+++ resolved
@@ -200,11 +200,7 @@
 
 u8 gTimeOfDay;
 struct TimeBlendSettings currentTimeBlend;
-<<<<<<< HEAD
-u16 gTimeUpdateCounter; // playTimeVBlanks will eventually overflow, so this is used to update TOD
-=======
 s16 gTimeUpdateCounter; // playTimeVBlanks will eventually overflow, so this is used to update TOD
->>>>>>> b22724e0
 
 // EWRAM vars
 EWRAM_DATA static u8 sObjectEventLoadFlag = 0;
@@ -914,12 +910,9 @@
     CheckLeftFriendsSecretBase();
     TrySetMapSaveWarpStatus();
     ClearTempFieldEventData();
-<<<<<<< HEAD
     ResetDexNavSearch();
-=======
     // reset hours override on every warp
     sHoursOverride = 0; 
->>>>>>> b22724e0
     ResetCyclingRoadChallengeData();
     RestartWildEncounterImmunitySteps();
 #if FREE_MATCH_CALL == FALSE
@@ -1552,7 +1545,6 @@
 
 const struct BlendSettings gTimeOfDayBlend[] =
 {
-<<<<<<< HEAD
     [TIME_MORNING] = {.coeff = 4,  .blendColor = 0xA8B0E0,   .isTint = TRUE},
     [TIME_DAY]     = {.coeff = 0,  .blendColor = 0,          .isTint = FALSE},
     [TIME_EVENING] = {.coeff = 4,  .blendColor = 0xA8B0E0,   .isTint = TRUE},
@@ -1568,37 +1560,37 @@
 {
     s32 hours, minutes;
     RtcCalcLocalTime();
-    hours = gLocalTime.hours;
-    minutes = gLocalTime.minutes;
+    hours = sHoursOverride ? sHoursOverride : gLocalTime.hours;
+    minutes = sHoursOverride ? 0 : gLocalTime.minutes;
 
     if (IsBetweenHours(hours, MORNING_HOUR_BEGIN, MORNING_HOUR_MIDDLE)) // night->morning
     {
-        currentTimeBlend.initialTimeOfDay = TIME_NIGHT;
-        currentTimeBlend.finalTimeOfDay = TIME_MORNING;
+        currentTimeBlend.bld0 = gTimeOfDayBlend[TIME_NIGHT];
+        currentTimeBlend.bld1 = gTimeOfDayBlend[TIME_MORNING];
         currentTimeBlend.weight = TIME_BLEND_WEIGHT(MORNING_HOUR_BEGIN, MORNING_HOUR_MIDDLE);
         currentTimeBlend.altWeight = (DEFAULT_WEIGHT - currentTimeBlend.weight) / 2;
         gTimeOfDay = TIME_MORNING;
     }
     else if (IsBetweenHours(hours, MORNING_HOUR_MIDDLE, MORNING_HOUR_END)) // morning->day
     {
-        currentTimeBlend.initialTimeOfDay = TIME_MORNING;
-        currentTimeBlend.finalTimeOfDay = TIME_DAY;
+        currentTimeBlend.bld0 = gTimeOfDayBlend[TIME_MORNING];
+        currentTimeBlend.bld1 = gTimeOfDayBlend[TIME_DAY];
         currentTimeBlend.weight = TIME_BLEND_WEIGHT(MORNING_HOUR_MIDDLE, MORNING_HOUR_END);
         currentTimeBlend.altWeight = (DEFAULT_WEIGHT - currentTimeBlend.weight) / 2 + (DEFAULT_WEIGHT / 2);
         gTimeOfDay = TIME_MORNING;
     }
     else if (IsBetweenHours(hours, EVENING_HOUR_BEGIN, EVENING_HOUR_END)) // evening
     {
-        currentTimeBlend.initialTimeOfDay = TIME_DAY;
-        currentTimeBlend.finalTimeOfDay = TIME_EVENING;
+        currentTimeBlend.bld0 = gTimeOfDayBlend[TIME_DAY];
+        currentTimeBlend.bld1 = gTimeOfDayBlend[TIME_EVENING];
         currentTimeBlend.weight = TIME_BLEND_WEIGHT(EVENING_HOUR_BEGIN, EVENING_HOUR_END);
         currentTimeBlend.altWeight = currentTimeBlend.weight / 2 + (DEFAULT_WEIGHT / 2);
         gTimeOfDay = TIME_EVENING;
     }
     else if (IsBetweenHours(hours, NIGHT_HOUR_BEGIN, NIGHT_HOUR_BEGIN + 1)) // evening->night
     {
-        currentTimeBlend.initialTimeOfDay = TIME_EVENING;
-        currentTimeBlend.finalTimeOfDay = TIME_NIGHT;
+        currentTimeBlend.bld0 = gTimeOfDayBlend[TIME_EVENING];
+        currentTimeBlend.bld1 = gTimeOfDayBlend[TIME_NIGHT];
         currentTimeBlend.weight = TIME_BLEND_WEIGHT(NIGHT_HOUR_BEGIN, NIGHT_HOUR_BEGIN + 1);
         currentTimeBlend.altWeight = currentTimeBlend.weight / 2;
         gTimeOfDay = TIME_NIGHT;
@@ -1607,12 +1599,14 @@
     {
         currentTimeBlend.weight = DEFAULT_WEIGHT;
         currentTimeBlend.altWeight = 0;
-        gTimeOfDay = currentTimeBlend.initialTimeOfDay = currentTimeBlend.finalTimeOfDay = TIME_NIGHT;
+        currentTimeBlend.bld0 = currentTimeBlend.bld1 = gTimeOfDayBlend[TIME_NIGHT];
+        gTimeOfDay = TIME_NIGHT;
     }
     else // day
     {
         currentTimeBlend.weight = currentTimeBlend.altWeight = DEFAULT_WEIGHT;
-        gTimeOfDay = currentTimeBlend.initialTimeOfDay = currentTimeBlend.finalTimeOfDay = TIME_DAY;
+        currentTimeBlend.bld0 = currentTimeBlend.bld1 = gTimeOfDayBlend[TIME_DAY];
+        gTimeOfDay = TIME_DAY;
     }
 }
 
@@ -1625,94 +1619,12 @@
          || mapType == MAP_TYPE_CITY
          || mapType == MAP_TYPE_ROUTE
          || mapType == MAP_TYPE_OCEAN_ROUTE
-=======
-    [TIME_OF_DAY_NIGHT] = {.coeff = 10, .blendColor = TINT_NIGHT, .isTint = TRUE},
-    [TIME_OF_DAY_TWILIGHT] = {.coeff = 4, .blendColor = 0xA8B0E0, .isTint = TRUE},
-    [TIME_OF_DAY_DAY] = {.coeff = 0, .blendColor = 0},
-};
-
-u8 UpdateTimeOfDay(void) {
-    s32 hours, minutes;
-    RtcCalcLocalTime();
-    hours = sHoursOverride ? sHoursOverride : gLocalTime.hours;
-    minutes = sHoursOverride ? 0 : gLocalTime.minutes;
-    switch (hours)
-    {
-    case 0 ... 3: // night
-        gTimeOfDay = TIME_OF_DAY_NIGHT;
-        currentTimeBlend.bld0 = currentTimeBlend.bld1 = gTimeOfDayBlend[gTimeOfDay];
-        currentTimeBlend.weight = 256;
-        currentTimeBlend.altWeight = 0;
-        break;
-    case 4 ... 6: // night -> twilight
-        currentTimeBlend.bld0 = gTimeOfDayBlend[TIME_OF_DAY_NIGHT];
-        currentTimeBlend.bld1 = gTimeOfDayBlend[TIME_OF_DAY_TWILIGHT];
-        currentTimeBlend.weight = 256 - 256 * ((hours - 4) * 60 + minutes) / ((7-4)*60);
-        currentTimeBlend.altWeight = (256 - currentTimeBlend.weight) / 2;
-        gTimeOfDay = TIME_OF_DAY_DAY;
-        break;
-    case 7 ... 9: // twilight -> day
-        currentTimeBlend.bld0 = gTimeOfDayBlend[TIME_OF_DAY_TWILIGHT];
-        currentTimeBlend.bld1 = gTimeOfDayBlend[TIME_OF_DAY_DAY];
-        currentTimeBlend.weight = 256 - 256 * ((hours - 7) * 60 + minutes) / ((10-7)*60);
-        currentTimeBlend.altWeight = (256 - currentTimeBlend.weight) / 2 + 128;
-        gTimeOfDay = TIME_OF_DAY_DAY;
-        break;
-    case 10 ... 17: // day
-        gTimeOfDay = TIME_OF_DAY_DAY;
-        currentTimeBlend.bld0 = currentTimeBlend.bld1 = gTimeOfDayBlend[gTimeOfDay];
-        currentTimeBlend.weight = currentTimeBlend.altWeight = 256;
-        break;
-    case 18 ... 19: // day -> twilight
-        currentTimeBlend.bld0 = gTimeOfDayBlend[TIME_OF_DAY_DAY];
-        currentTimeBlend.bld1 = gTimeOfDayBlend[TIME_OF_DAY_TWILIGHT];
-        currentTimeBlend.weight = 256 - 256 * ((hours - 18) * 60 + minutes) / ((20-18)*60);
-        currentTimeBlend.altWeight = currentTimeBlend.weight / 2 + 128;
-        gTimeOfDay = TIME_OF_DAY_TWILIGHT;
-        break;
-    case 20 ... 21: // twilight -> night
-        currentTimeBlend.bld0 = gTimeOfDayBlend[TIME_OF_DAY_TWILIGHT];
-        currentTimeBlend.bld1 = gTimeOfDayBlend[TIME_OF_DAY_NIGHT];
-        currentTimeBlend.weight = 256 - 256 * ((hours - 20) * 60 + minutes) / ((22-20)*60);
-        currentTimeBlend.altWeight = currentTimeBlend.weight / 2;
-        gTimeOfDay = TIME_OF_DAY_NIGHT;
-        break;
-    case 22 ... 24:
-        gTimeOfDay = TIME_OF_DAY_NIGHT;
-        currentTimeBlend.bld0 = currentTimeBlend.bld1 = gTimeOfDayBlend[gTimeOfDay];
-        currentTimeBlend.weight = 256;
-        currentTimeBlend.altWeight = 0;
-        break;
-    // special value; always causes a blend update,
-    // and increments sHoursOverride
-    case HOURS_BLEND_ONCE:
-        currentTimeBlend.weight ^= 1;
-        sHoursOverride++;
-        break;
-    case HOURS_FREEZE_BLEND:
-        break;
-    }
-
-    return gTimeOfDay;
-}
-
-bool8 MapHasNaturalLight(u8 mapType) { // Whether a map type is naturally lit/outside
-    return (
-        mapType == MAP_TYPE_TOWN
-        || mapType == MAP_TYPE_CITY
-        || mapType == MAP_TYPE_ROUTE
-        || mapType == MAP_TYPE_OCEAN_ROUTE
->>>>>>> b22724e0
     );
 }
 
 // Update & mix day / night bg palettes (into unfaded)
-<<<<<<< HEAD
 void UpdateAltBgPalettes(u16 palettes)
 {
-=======
-void UpdateAltBgPalettes(u16 palettes) {
->>>>>>> b22724e0
     const struct Tileset *primary = gMapHeader.mapLayout->primaryTileset;
     const struct Tileset *secondary = gMapHeader.mapLayout->secondaryTileset;
     u32 i = 1;
@@ -1724,15 +1636,10 @@
     palettes >>= 1; // start at palette 1
     if (!palettes)
         return;
-<<<<<<< HEAD
     while (palettes)
     {
         if (palettes & 1)
         {
-=======
-    while (palettes) {
-        if (palettes & 1) {
->>>>>>> b22724e0
             if (i < NUM_PALS_IN_PRIMARY)
                 AvgPaletteWeighted(&((u16*)primary->palettes)[i*16], &((u16*)primary->palettes)[((i+9)%16)*16], gPlttBufferUnfaded + i * 16, currentTimeBlend.altWeight);
             else
@@ -1743,70 +1650,33 @@
     }
 }
 
-<<<<<<< HEAD
 void UpdatePalettesWithTime(u32 palettes)
 {
     if (MapHasNaturalLight(gMapHeader.mapType))
     {
-=======
-void UpdatePalettesWithTime(u32 palettes) {
-    if (MapHasNaturalLight(gMapHeader.mapType)) {
->>>>>>> b22724e0
         u32 i;
         u32 mask = 1 << 16;
         if (palettes >= (1 << 16))
         for (i = 0; i < 16; i++, mask <<= 1)
-<<<<<<< HEAD
         {
             if (IS_BLEND_IMMUNE_TAG(GetSpritePaletteTagByPaletteNum(i)))
                 palettes &= ~(mask);
         }
 
-    palettes &= PALETTES_MAP | PALETTES_OBJECTS; // Don't blend UI pals
-    if (!palettes)
-        return;
-    TimeMixPalettes(palettes, gPlttBufferUnfaded, gPlttBufferFaded, (struct BlendSettings *)&gTimeOfDayBlend[currentTimeBlend.initialTimeOfDay], (struct BlendSettings *)&gTimeOfDayBlend[currentTimeBlend.finalTimeOfDay], currentTimeBlend.weight);
-    }
-}
-
-u8 UpdateSpritePaletteWithTime(u8 paletteNum)
-{
-    if (MapHasNaturalLight(gMapHeader.mapType))
-    {
-        if (IS_BLEND_IMMUNE_TAG(GetSpritePaletteTagByPaletteNum(paletteNum)))
-            return paletteNum;
-        TimeMixPalettes(1, &gPlttBufferUnfaded[OBJ_PLTT_ID(paletteNum)], &gPlttBufferFaded[OBJ_PLTT_ID(paletteNum)], (struct BlendSettings *)&gTimeOfDayBlend[currentTimeBlend.initialTimeOfDay], (struct BlendSettings *)&gTimeOfDayBlend[currentTimeBlend.finalTimeOfDay], currentTimeBlend.weight
-=======
-            if (IS_BLEND_IMMUNE_TAG(GetSpritePaletteTagByPaletteNum(i)))
-                palettes &= ~(mask);
-
         palettes &= PALETTES_MAP | PALETTES_OBJECTS; // Don't blend UI pals
         if (!palettes)
             return;
-        TimeMixPalettes(
-            palettes,
-            gPlttBufferUnfaded,
-            gPlttBufferFaded,
-            &currentTimeBlend.bld0,
-            &currentTimeBlend.bld1,
-            currentTimeBlend.weight
-        );
-    }
-}
-
-u8 UpdateSpritePaletteWithTime(u8 paletteNum) {
-    if (MapHasNaturalLight(gMapHeader.mapType)) {
+        TimeMixPalettes(palettes, gPlttBufferUnfaded, gPlttBufferFaded, &currentTimeBlend.bld0, &currentTimeBlend.bld1, currentTimeBlend.weight);
+    }
+}
+
+u8 UpdateSpritePaletteWithTime(u8 paletteNum)
+{
+    if (MapHasNaturalLight(gMapHeader.mapType))
+    {
         if (IS_BLEND_IMMUNE_TAG(GetSpritePaletteTagByPaletteNum(paletteNum)))
             return paletteNum;
-        TimeMixPalettes(
-            1,
-            &gPlttBufferUnfaded[OBJ_PLTT_ID(paletteNum)],
-            &gPlttBufferFaded[OBJ_PLTT_ID(paletteNum)],
-            &currentTimeBlend.bld0,
-            &currentTimeBlend.bld1,
-            currentTimeBlend.weight
->>>>>>> b22724e0
-        );
+        TimeMixPalettes(1, &gPlttBufferUnfaded[OBJ_PLTT_ID(paletteNum)], &gPlttBufferFaded[OBJ_PLTT_ID(paletteNum)], &currentTimeBlend.bld0, &currentTimeBlend.bld1, currentTimeBlend.weight);
     }
     return paletteNum;
 }
@@ -1823,33 +1693,17 @@
     UpdateTilesetAnimations();
     DoScheduledBgTilemapCopiesToVram();
     // Every minute if no palette fade is active, update TOD blending as needed
-<<<<<<< HEAD
-    if (!gPaletteFade.active && ++gTimeUpdateCounter >= (SECONDS_PER_MINUTE * 60 / FakeRtc_GetSecondsRatio()))
-    {
-        struct TimeBlendSettings cachedBlend = {
-            .initialTimeOfDay = currentTimeBlend.initialTimeOfDay,
-            .finalTimeOfDay = currentTimeBlend.finalTimeOfDay,
-            .weight = currentTimeBlend.weight,
-        };
-        gTimeUpdateCounter = 0;
-        UpdateTimeOfDay();
-        FormChangeTimeUpdate();
-        if (cachedBlend.initialTimeOfDay != currentTimeBlend.initialTimeOfDay
-         || cachedBlend.finalTimeOfDay != currentTimeBlend.finalTimeOfDay
-         || cachedBlend.weight != currentTimeBlend.weight)
-        {
-=======
     if (!gPaletteFade.active && --gTimeUpdateCounter <= 0) {
         struct TimeBlendSettings cachedBlend = currentTimeBlend;
         u32 *bld0 = (u32*)&cachedBlend;
         u32 *bld1 = (u32*)&currentTimeBlend;
-        gTimeUpdateCounter = 3600;
+        gTimeUpdateCounter = (SECONDS_PER_MINUTE * 60 / FakeRtc_GetSecondsRatio());
         UpdateTimeOfDay();
+        FormChangeTimeUpdate();
         if (bld0[0] != bld1[0]
             || bld0[1] != bld1[1]
             || bld0[2] != bld1[2]
         ) {
->>>>>>> b22724e0
            UpdateAltBgPalettes(PALETTES_BG);
            UpdatePalettesWithTime(PALETTES_ALL);
         }
@@ -3590,11 +3444,7 @@
         sprite = &gSprites[objEvent->spriteId];
         sprite->coordOffsetEnabled = TRUE;
         sprite->data[0] = linkPlayerId;
-<<<<<<< HEAD
         objEvent->triggerGroundEffectsOnMove = FALSE;
-=======
-        objEvent->triggerGroundEffectsOnMove = 0;
->>>>>>> b22724e0
         objEvent->localId = OBJ_EVENT_ID_DYNAMIC_BASE + linkPlayerId;
         SetUpShadow(objEvent, sprite);
     }
@@ -3622,7 +3472,6 @@
     }
 }
 
-<<<<<<< HEAD
 // ----------------
 // Item Header Descriptions
 // Item Description Header
@@ -3830,7 +3679,7 @@
 }
 #endif // OW_SHOW_ITEM_DESCRIPTIONS
 
-=======
+
 // returns old sHoursOverride
 u16 SetTimeOfDay(u16 hours) {
     u16 oldHours = sHoursOverride;
@@ -3842,5 +3691,4 @@
 bool8 ScrFunc_settimeofday(struct ScriptContext *ctx) {
     SetTimeOfDay(ScriptReadByte(ctx));
     return FALSE;
-}
->>>>>>> b22724e0
+}