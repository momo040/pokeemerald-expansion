#include "global.h"
#include "overworld.h"
#include "battle_pyramid.h"
#include "battle_setup.h"
#include "berry.h"
#include "bg.h"
#include "cable_club.h"
#include "clock.h"
#include "event_data.h"
#include "field_camera.h"
#include "field_control_avatar.h"
#include "field_effect.h"
#include "event_object_movement.h"
#include "field_message_box.h"
#include "field_player_avatar.h"
#include "field_screen_effect.h"
#include "field_special_scene.h"
#include "field_specials.h"
#include "field_tasks.h"
#include "field_weather.h"
#include "fieldmap.h"
#include "fldeff.h"
#include "gpu_regs.h"
#include "heal_location.h"
#include "link.h"
#include "link_rfu.h"
#include "load_save.h"
#include "main.h"
#include "malloc.h"
#include "m4a.h"
#include "map_name_popup.h"
#include "match_call.h"
#include "menu.h"
#include "metatile_behavior.h"
#include "mirage_tower.h"
#include "money.h"
#include "new_game.h"
#include "palette.h"
#include "play_time.h"
#include "random.h"
#include "roamer.h"
#include "rotating_gate.h"
#include "safari_zone.h"
#include "save.h"
#include "save_location.h"
#include "script.h"
#include "script_pokemon_util_80F87D8.h"
#include "secret_base.h"
#include "sound.h"
#include "start_menu.h"
#include "task.h"
#include "tileset_anims.h"
#include "time_events.h"
#include "trainer_hill.h"
#include "trainer_pokemon_sprites.h"
#include "tv.h"
#include "scanline_effect.h"
#include "wild_encounter.h"
#include "frontier_util.h"
#include "constants/abilities.h"
#include "constants/layouts.h"
#include "constants/map_types.h"
#include "constants/maps.h"
#include "constants/region_map_sections.h"
#include "constants/songs.h"
#include "constants/species.h"
#include "constants/trainer_hill.h"
#include "constants/weather.h"

#define PLAYER_TRADING_STATE_IDLE 0x80
#define PLAYER_TRADING_STATE_BUSY 0x81
#define PLAYER_TRADING_STATE_UNK_2 0x82
#define PLAYER_TRADING_STATE_EXITING_ROOM 0x83

#define FACING_NONE 0
#define FACING_UP 1
#define FACING_DOWN 2
#define FACING_LEFT 3
#define FACING_RIGHT 4
#define FACING_FORCED_UP 7
#define FACING_FORCED_DOWN 8
#define FACING_FORCED_LEFT 9
#define FACING_FORCED_RIGHT 10

// event scripts
extern const u8 EventScript_WhiteOut[];
extern const u8 EventScript_ResetMrBriney[];
extern const u8 EventScript_DoLinkRoomExit[];
extern const u8 CableClub_EventScript_TooBusyToNotice[];
extern const u8 CableClub_EventScript_ReadTrainerCard[];
extern const u8 CableClub_EventScript_ReadTrainerCardColored[];
extern const u8 EventScript_BattleColosseum4P_PlayerSpot0[];
extern const u8 EventScript_BattleColosseum4P_PlayerSpot1[];
extern const u8 EventScript_BattleColosseum4P_PlayerSpot2[];
extern const u8 EventScript_BattleColosseum4P_PlayerSpot3[];
extern const u8 EventScript_RecordCenter_Spot0[];
extern const u8 EventScript_RecordCenter_Spot1[];
extern const u8 EventScript_RecordCenter_Spot2[];
extern const u8 EventScript_RecordCenter_Spot3[];
extern const u8 EventScript_BattleColosseum2P_PlayerSpot0[];
extern const u8 EventScript_BattleColosseum2P_PlayerSpot1[];
extern const u8 EventScript_TradeCenter_Chair1[];
extern const u8 EventScript_TradeCenter_Chair0[];
extern const u8 EventScript_ConfirmLeaveTradeRoom[];
extern const u8 EventScript_TerminateLink[];

extern const struct MapLayout *const gMapLayouts[];
extern const struct MapHeader *const *const gMapGroups[];
extern const int gMaxFlashLevel;
extern const u16 gOverworldBackgroundLayerFlags[];

static void Overworld_ResetStateAfterWhiteOut(void);
static void c2_80567AC(void);
static void CB2_LoadMap2(void);
static void VBlankCB_Field(void);
static void SpriteCB_LinkPlayer(struct Sprite *sprite);
static void ChooseAmbientCrySpecies(void);
static void do_load_map_stuff_loop(u8 *state);
static bool32 map_loading_iteration_3(u8 *state);
static bool32 sub_8086638(u8 *state);
static bool32 load_map_stuff(u8 *state, u32);
static bool32 map_loading_iteration_2_link(u8 *state);
static void mli4_mapscripts_and_other(void);
static void InitOverworldGraphicsRegisters(void);
static u8 GetSpriteForLinkedPlayer(u8);
static u16 KeyInterCB_SendNothing(u32 a1);
static void sub_80867C8(void);
static void sub_80867D8(void);
static void sub_8086AE4(void);
static void sub_80869DC(void);
static void sub_8086B14(void);
static void SetCameraToTrackGuestPlayer(void);
static void sub_8086988(bool32 arg0);
static void sub_8086A80(void);
static void sub_8086A68(void);
static void sub_8086860(void);
static void SetCameraToTrackGuestPlayer_2(void);
static void CreateLinkPlayerSprites(void);
static void ClearAllPlayerKeys(void);
static void ResetAllTradingStates(void);
static void UpdateHeldKeyCode(u16);
static void UpdateAllLinkPlayers(u16*, s32);
static u8 FlipVerticalAndClearForced(u8 a1, u8 a2);
static u8 LinkPlayerDetectCollision(u8 selfObjEventId, u8 a2, s16 x, s16 y);
static void CreateLinkPlayerSprite(u8 linkPlayerId, u8 gameVersion);
static void GetLinkPlayerCoords(u8 linkPlayerId, u16 *x, u16 *y);
static u8 GetLinkPlayerFacingDirection(u8 linkPlayerId);
static u8 GetLinkPlayerElevation(u8 linkPlayerId);
static s32 sub_80878E4(u8 linkPlayerId);
static u8 GetLinkPlayerIdAt(s16 x, s16 y);
static void SetPlayerFacingDirection(u8 linkPlayerId, u8 a2);
static void ZeroObjectEvent(struct ObjectEvent *objEvent);
static void SpawnLinkPlayerObjectEvent(u8 linkPlayerId, s16 x, s16 y, u8 a4);
static void InitLinkPlayerObjectEventPos(struct ObjectEvent *objEvent, s16 x, s16 y);
static void sub_80877DC(u8 linkPlayerId, u8 a2);
static void sub_808780C(u8 linkPlayerId);
static u8 GetSpriteForLinkedPlayer(u8 linkPlayerId);
static void sub_8087584(void);
static u32 GetLinkSendQueueLength(void);
static void ZeroLinkPlayerObjectEvent(struct LinkPlayerObjectEvent *linkPlayerObjEvent);
static const u8 *TryInteractWithPlayer(struct TradeRoomPlayer *a1);
static u16 GetDirectionForEventScript(const u8 *script);
static void sub_8087510(void);
static void InitLinkRoomStartMenuScript(void);
static void sub_8087530(const u8 *script);
static void CreateConfirmLeaveTradeRoomPrompt(void);
static void InitMenuBasedScript(const u8 *script);
static void LoadTradeRoomPlayer(s32 linkPlayerId, s32 a2, struct TradeRoomPlayer *a3);
static bool32 sub_8087340(struct TradeRoomPlayer *a1);
static bool32 sub_8087340_2(struct TradeRoomPlayer *a1);
static u8 *TryGetTileEventScript(struct TradeRoomPlayer *a1);
static bool32 PlayerIsAtSouthExit(struct TradeRoomPlayer *a1);
static const u8 *TryInteractWithPlayer(struct TradeRoomPlayer *a1);
static u16 KeyInterCB_DeferToRecvQueue(u32);
static u16 KeyInterCB_DeferToSendQueue(u32);
static void ResetPlayerHeldKeys(u16 *a1);
static u16 KeyInterCB_SelfIdle(u32 a1);
static u16 KeyInterCB_DeferToEventScript(u32 a1);
static u16 GetDirectionForDpadKey(u16 a1);
static void CB1_UpdateLinkState(void);
static void SetKeyInterceptCallback(u16 (*func)(u32));
static void SetFieldVBlankCallback(void);
static void FieldClearVBlankHBlankCallbacks(void);
static void sub_8085810(void);
static u8 GetAdjustedInitialTransitionFlags(struct InitialPlayerAvatarState *playerStruct, u16 a2, u8 a3);
static u8 GetAdjustedInitialDirection(struct InitialPlayerAvatarState *playerStruct, u8 a2, u16 a3, u8 a4);
static u16 GetCenterScreenMetatileBehavior(void);

// IWRAM bss vars
static void *sUnusedOverworldCallback;
static u8 sPlayerTradingStates[4];
// This callback is called with a player's key code. It then returns an
// adjusted key code, effectively intercepting the input before anything
// can process it.
static u16 (*sPlayerKeyInterceptCallback)(u32);
static bool8 sUnknown_03000E18;
static u8 sRfuKeepAliveTimer;
static u32 sUnusedVar;

// IWRAM common
u16 *gBGTilemapBuffers1;
u16 *gBGTilemapBuffers2;
u16 *gBGTilemapBuffers3;
u16 gHeldKeyCodeToSend;
void (*gFieldCallback)(void);
bool8 (*gFieldCallback2)(void);
u8 gLocalLinkPlayerId; // This is our player id in a multiplayer mode.
u8 gFieldLinkPlayerCount;

// EWRAM vars
EWRAM_DATA static u8 sUnknown_020322D8 = 0;
EWRAM_DATA struct WarpData gLastUsedWarp = {0};
EWRAM_DATA static struct WarpData sWarpDestination = {0};  // new warp position
EWRAM_DATA static struct WarpData gFixedDiveWarp = {0};
EWRAM_DATA static struct WarpData gFixedHoleWarp = {0};
EWRAM_DATA static u16 sLastMapSectionId = 0;
EWRAM_DATA static struct InitialPlayerAvatarState gInitialPlayerAvatarState = {0};
EWRAM_DATA static u16 sAmbientCrySpecies = 0;
EWRAM_DATA static bool8 sIsAmbientCryWaterMon = FALSE;
EWRAM_DATA struct LinkPlayerObjectEvent gLinkPlayerObjectEvents[4] = {0};

// const rom data
static const struct WarpData sDummyWarpData =
{
    .mapGroup = -1,
    .mapNum = -1,
    .warpId = -1,
    .x = -1,
    .y = -1,
};

static const u8 sUnusedData[] =
{
    0xB0, 0x04, 0x00, 0x00,
    0x10, 0x0E, 0x00, 0x00,
    0xB0, 0x04, 0x00, 0x00,
    0x60, 0x09, 0x00, 0x00,
    0x32, 0x00, 0x00, 0x00,
    0x50, 0x00, 0x00, 0x00,
    0xD4, 0xFF, 0xFF, 0xFF,
    0x2C, 0x00, 0x00, 0x00,
};

const struct UCoords32 gDirectionToVectors[] =
{
    [DIR_NONE] =
    {
        .x =  0,
        .y =  0,
    },
    [DIR_SOUTH] =
    {
        .x =  0,
        .y =  1,
    },
    [DIR_NORTH] =
    {
        .x =  0,
        .y = -1,
    },
    [DIR_WEST] =
    {
        .x = -1,
        .y =  0,
    },
    [DIR_EAST] =
    {
        .x =  1,
        .y =  0,
    },
    [DIR_SOUTHWEST] =
    {
        .x = -1,
        .y =  1,
    },
    [DIR_SOUTHEAST] =
    {
        .x =  1,
        .y =  1,
    },
    [DIR_NORTHWEST] =
    {
        .x = -1,
        .y = -1,
    },
    [DIR_NORTHEAST] =
    {
        .x =  1,
        .y = -1,
    },
};

static const struct BgTemplate sOverworldBgTemplates[] =
{
    {
        .bg = 0,
        .charBaseIndex = 2,
        .mapBaseIndex = 31,
        .screenSize = 0,
        .paletteMode = 0,
        .priority = 0,
        .baseTile = 0
    },
    {
        .bg = 1,
        .charBaseIndex = 0,
        .mapBaseIndex = 29,
        .screenSize = 0,
        .paletteMode = 0,
        .priority = 1,
        .baseTile = 0
    },
    {
        .bg = 2,
        .charBaseIndex = 0,
        .mapBaseIndex = 28,
        .screenSize = 0,
        .paletteMode = 0,
        .priority = 2,
        .baseTile = 0
    },
    {
        .bg = 3,
        .charBaseIndex = 0,
        .mapBaseIndex = 30,
        .screenSize = 0,
        .paletteMode = 0,
        .priority = 3,
        .baseTile = 0
    }
};

static const struct ScanlineEffectParams sFlashEffectParams =
{
    (void *)REG_ADDR_WIN0H,
    ((DMA_ENABLE | DMA_START_HBLANK | DMA_REPEAT | DMA_DEST_RELOAD) << 16) | 1,
    1,
    0,
};

static u8 MovementEventModeCB_Normal(struct LinkPlayerObjectEvent *, struct ObjectEvent *, u8);
static u8 MovementEventModeCB_Ignored(struct LinkPlayerObjectEvent *, struct ObjectEvent *, u8);
static u8 MovementEventModeCB_Normal_2(struct LinkPlayerObjectEvent *, struct ObjectEvent *, u8);

static u8 (*const gLinkPlayerMovementModes[])(struct LinkPlayerObjectEvent *, struct ObjectEvent *, u8) =
{
    MovementEventModeCB_Normal, // MOVEMENT_MODE_FREE
    MovementEventModeCB_Ignored, // MOVEMENT_MODE_FROZEN
    MovementEventModeCB_Normal_2, // MOVEMENT_MODE_SCRIPTED
};

static u8 FacingHandler_DoNothing(struct LinkPlayerObjectEvent *, struct ObjectEvent *, u8);
static u8 FacingHandler_DpadMovement(struct LinkPlayerObjectEvent *, struct ObjectEvent *, u8);
static u8 FacingHandler_ForcedFacingChange(struct LinkPlayerObjectEvent *, struct ObjectEvent *, u8);

// These handlers return TRUE if the movement was scripted and successful, and FALSE otherwise.
static bool8 (*const gLinkPlayerFacingHandlers[])(struct LinkPlayerObjectEvent *, struct ObjectEvent *, u8) =
{
    FacingHandler_DoNothing,
    FacingHandler_DpadMovement,
    FacingHandler_DpadMovement,
    FacingHandler_DpadMovement,
    FacingHandler_DpadMovement,
    FacingHandler_DoNothing,
    FacingHandler_DoNothing,
    FacingHandler_ForcedFacingChange,
    FacingHandler_ForcedFacingChange,
    FacingHandler_ForcedFacingChange,
    FacingHandler_ForcedFacingChange,
};

static void MovementStatusHandler_EnterFreeMode(struct LinkPlayerObjectEvent *, struct ObjectEvent *);
static void MovementStatusHandler_TryAdvanceScript(struct LinkPlayerObjectEvent *, struct ObjectEvent *);

// These handlers are run after an attempted movement.
static void (*const gMovementStatusHandler[])(struct LinkPlayerObjectEvent *, struct ObjectEvent *) =
{
    // FALSE:
    MovementStatusHandler_EnterFreeMode,
    // TRUE:
    MovementStatusHandler_TryAdvanceScript,
};

// code
void DoWhiteOut(void)
{
    ScriptContext2_RunNewScript(EventScript_WhiteOut);
    SetMoney(&gSaveBlock1Ptr->money, GetMoney(&gSaveBlock1Ptr->money) / 2);
    HealPlayerParty();
    Overworld_ResetStateAfterWhiteOut();
    SetWarpDestinationToLastHealLocation();
    WarpIntoMap();
}

void Overworld_ResetStateAfterFly(void)
{
    ResetInitialPlayerAvatarState();
    FlagClear(FLAG_SYS_CYCLING_ROAD);
    FlagClear(FLAG_SYS_CRUISE_MODE);
    FlagClear(FLAG_SYS_SAFARI_MODE);
    FlagClear(FLAG_SYS_USE_STRENGTH);
    FlagClear(FLAG_SYS_USE_FLASH);
}

void Overworld_ResetStateAfterTeleport(void)
{
    ResetInitialPlayerAvatarState();
    FlagClear(FLAG_SYS_CYCLING_ROAD);
    FlagClear(FLAG_SYS_CRUISE_MODE);
    FlagClear(FLAG_SYS_SAFARI_MODE);
    FlagClear(FLAG_SYS_USE_STRENGTH);
    FlagClear(FLAG_SYS_USE_FLASH);
    ScriptContext2_RunNewScript(EventScript_ResetMrBriney);
}

void Overworld_ResetStateAfterDigEscRope(void)
{
    ResetInitialPlayerAvatarState();
    FlagClear(FLAG_SYS_CYCLING_ROAD);
    FlagClear(FLAG_SYS_CRUISE_MODE);
    FlagClear(FLAG_SYS_SAFARI_MODE);
    FlagClear(FLAG_SYS_USE_STRENGTH);
    FlagClear(FLAG_SYS_USE_FLASH);
}

static void Overworld_ResetStateAfterWhiteOut(void)
{
    ResetInitialPlayerAvatarState();
    FlagClear(FLAG_SYS_CYCLING_ROAD);
    FlagClear(FLAG_SYS_CRUISE_MODE);
    FlagClear(FLAG_SYS_SAFARI_MODE);
    FlagClear(FLAG_SYS_USE_STRENGTH);
    FlagClear(FLAG_SYS_USE_FLASH);
    // If you were defeated by Kyogre/Groudon and the step counter has
    // maxed out, end the abnormal weather.
    if (VarGet(VAR_SHOULD_END_ABNORMAL_WEATHER) == 1)
    {
        VarSet(VAR_SHOULD_END_ABNORMAL_WEATHER, 0);
        VarSet(VAR_ABNORMAL_WEATHER_LOCATION, ABNORMAL_WEATHER_NONE);
    }
}

static void sub_8084788(void)
{
    FlagClear(FLAG_SYS_SAFARI_MODE);
    ChooseAmbientCrySpecies();
    ResetCyclingRoadChallengeData();
    UpdateLocationHistoryForRoamer();
    RoamerMoveToOtherLocationSet();
}

void ResetGameStats(void)
{
    s32 i;

    for (i = 0; i < NUM_GAME_STATS; i++)
        SetGameStat(i, 0);
}

void IncrementGameStat(u8 index)
{
    if (index < NUM_USED_GAME_STATS)
    {
        u32 statVal = GetGameStat(index);
        if (statVal < 0xFFFFFF)
            statVal++;
        else
            statVal = 0xFFFFFF;

        SetGameStat(index, statVal);
    }
}

u32 GetGameStat(u8 index)
{
    if (index >= NUM_USED_GAME_STATS)
        return 0;

    return gSaveBlock1Ptr->gameStats[index] ^ gSaveBlock2Ptr->encryptionKey;
}

void SetGameStat(u8 index, u32 value)
{
    if (index < NUM_USED_GAME_STATS)
        gSaveBlock1Ptr->gameStats[index] = value ^ gSaveBlock2Ptr->encryptionKey;
}

void ApplyNewEncryptionKeyToGameStats(u32 newKey)
{
    u8 i;

    for (i = 0; i < NUM_GAME_STATS; i++)
        ApplyNewEncryptionKeyToWord(&gSaveBlock1Ptr->gameStats[i], newKey);
}

void LoadObjEventTemplatesFromHeader(void)
{
    // Clear map object templates
    CpuFill32(0, gSaveBlock1Ptr->objectEventTemplates, sizeof(gSaveBlock1Ptr->objectEventTemplates));

    // Copy map header events to save block
    CpuCopy32(gMapHeader.events->objectEvents,
              gSaveBlock1Ptr->objectEventTemplates,
              gMapHeader.events->objectEventCount * sizeof(struct ObjectEventTemplate));
}

void LoadSaveblockObjEventScripts(void)
{
    struct ObjectEventTemplate *mapHeaderObjTemplates = gMapHeader.events->objectEvents;
    struct ObjectEventTemplate *savObjTemplates = gSaveBlock1Ptr->objectEventTemplates;
    s32 i;

    for (i = 0; i < OBJECT_EVENT_TEMPLATES_COUNT; i++)
        savObjTemplates[i].script = mapHeaderObjTemplates[i].script;
}

void Overworld_SetObjEventTemplateCoords(u8 localId, s16 x, s16 y)
{
    s32 i;
    struct ObjectEventTemplate *savObjTemplates = gSaveBlock1Ptr->objectEventTemplates;

    for (i = 0; i < OBJECT_EVENT_TEMPLATES_COUNT; i++)
    {
        struct ObjectEventTemplate *objectEventTemplate = &savObjTemplates[i];
        if (objectEventTemplate->localId == localId)
        {
            objectEventTemplate->x = x;
            objectEventTemplate->y = y;
            return;
        }
    }
}

void Overworld_SetObjEventTemplateMovementType(u8 localId, u8 movementType)
{
    s32 i;

    struct ObjectEventTemplate *savObjTemplates = gSaveBlock1Ptr->objectEventTemplates;
    for (i = 0; i < OBJECT_EVENT_TEMPLATES_COUNT; i++)
    {
        struct ObjectEventTemplate *objectEventTemplate = &savObjTemplates[i];
        if (objectEventTemplate->localId == localId)
        {
            objectEventTemplate->movementType = movementType;
            return;
        }
    }
}

static void mapdata_load_assets_to_gpu_and_full_redraw(void)
{
    move_tilemap_camera_to_upper_left_corner();
    copy_map_tileset1_tileset2_to_vram(gMapHeader.mapLayout);
    apply_map_tileset1_tileset2_palette(gMapHeader.mapLayout);
    DrawWholeMapView();
    InitTilesetAnimations();
}

const struct MapLayout *GetMapLayout(void)
{
    u16 mapLayoutId = gSaveBlock1Ptr->mapLayoutId;
    if (mapLayoutId)
        return gMapLayouts[mapLayoutId - 1];
    return NULL;
}

void ApplyCurrentWarp(void)
{
    gLastUsedWarp = gSaveBlock1Ptr->location;
    gSaveBlock1Ptr->location = sWarpDestination;
    gFixedDiveWarp = sDummyWarpData;
    gFixedHoleWarp = sDummyWarpData;
}

static void ClearDiveAndHoleWarps(void)
{
    gFixedDiveWarp = sDummyWarpData;
    gFixedHoleWarp = sDummyWarpData;
}

static void SetWarpData(struct WarpData *warp, s8 mapGroup, s8 mapNum, s8 warpId, s8 x, s8 y)
{
    warp->mapGroup = mapGroup;
    warp->mapNum = mapNum;
    warp->warpId = warpId;
    warp->x = x;
    warp->y = y;
}

static bool32 IsDummyWarp(struct WarpData *warp)
{
    if (warp->mapGroup != -1)
        return FALSE;
    else if (warp->mapNum != -1)
        return FALSE;
    else if (warp->warpId != -1)
        return FALSE;
    else if (warp->x != -1)
        return FALSE;
    else if (warp->y != -1)
        return FALSE;
    else
        return TRUE;
}

struct MapHeader const *const Overworld_GetMapHeaderByGroupAndId(u16 mapGroup, u16 mapNum)
{
    return gMapGroups[mapGroup][mapNum];
}

struct MapHeader const *const GetDestinationWarpMapHeader(void)
{
    return Overworld_GetMapHeaderByGroupAndId(sWarpDestination.mapGroup, sWarpDestination.mapNum);
}

static void LoadCurrentMapData(void)
{
    sLastMapSectionId = gMapHeader.regionMapSectionId;
    gMapHeader = *Overworld_GetMapHeaderByGroupAndId(gSaveBlock1Ptr->location.mapGroup, gSaveBlock1Ptr->location.mapNum);
    gSaveBlock1Ptr->mapLayoutId = gMapHeader.mapLayoutId;
    gMapHeader.mapLayout = GetMapLayout();
}

static void LoadSaveblockMapHeader(void)
{
    gMapHeader = *Overworld_GetMapHeaderByGroupAndId(gSaveBlock1Ptr->location.mapGroup, gSaveBlock1Ptr->location.mapNum);
    gMapHeader.mapLayout = GetMapLayout();
}

static void SetPlayerCoordsFromWarp(void)
{
    if (gSaveBlock1Ptr->location.warpId >= 0 && gSaveBlock1Ptr->location.warpId < gMapHeader.events->warpCount)
    {
        gSaveBlock1Ptr->pos.x = gMapHeader.events->warps[gSaveBlock1Ptr->location.warpId].x;
        gSaveBlock1Ptr->pos.y = gMapHeader.events->warps[gSaveBlock1Ptr->location.warpId].y;
    }
    else if (gSaveBlock1Ptr->location.x >= 0 && gSaveBlock1Ptr->location.y >= 0)
    {
        gSaveBlock1Ptr->pos.x = gSaveBlock1Ptr->location.x;
        gSaveBlock1Ptr->pos.y = gSaveBlock1Ptr->location.y;
    }
    else
    {
        gSaveBlock1Ptr->pos.x = gMapHeader.mapLayout->width / 2;
        gSaveBlock1Ptr->pos.y = gMapHeader.mapLayout->height / 2;
    }
}

void WarpIntoMap(void)
{
    ApplyCurrentWarp();
    LoadCurrentMapData();
    SetPlayerCoordsFromWarp();
}

void SetWarpDestination(s8 mapGroup, s8 mapNum, s8 warpId, s8 x, s8 y)
{
    SetWarpData(&sWarpDestination, mapGroup, mapNum, warpId, x, y);
}

void SetWarpDestinationToMapWarp(s8 mapGroup, s8 mapNum, s8 warpId)
{
    SetWarpDestination(mapGroup, mapNum, warpId, -1, -1);
}

void SetDynamicWarp(s32 unused, s8 mapGroup, s8 mapNum, s8 warpId)
{
    SetWarpData(&gSaveBlock1Ptr->dynamicWarp, mapGroup, mapNum, warpId, gSaveBlock1Ptr->pos.x, gSaveBlock1Ptr->pos.y);
}

void SetDynamicWarpWithCoords(s32 unused, s8 mapGroup, s8 mapNum, s8 warpId, s8 x, s8 y)
{
    SetWarpData(&gSaveBlock1Ptr->dynamicWarp, mapGroup, mapNum, warpId, x, y);
}

void SetWarpDestinationToDynamicWarp(u8 unusedWarpId)
{
    sWarpDestination = gSaveBlock1Ptr->dynamicWarp;
}

void SetWarpDestinationToHealLocation(u8 healLocationId)
{
    const struct HealLocation *warp = GetHealLocation(healLocationId);
    if (warp)
        SetWarpDestination(warp->group, warp->map, -1, warp->x, warp->y);
}

void SetWarpDestinationToLastHealLocation(void)
{
    sWarpDestination = gSaveBlock1Ptr->lastHealLocation;
}

void SetLastHealLocationWarp(u8 healLocationId)
{
    const struct HealLocation *healLocation = GetHealLocation(healLocationId);
    if (healLocation)
        SetWarpData(&gSaveBlock1Ptr->lastHealLocation, healLocation->group, healLocation->map, -1, healLocation->x, healLocation->y);
}

void UpdateEscapeWarp(s16 x, s16 y)
{
    u8 currMapType = GetCurrentMapType();
    u8 destMapType = GetMapTypeByGroupAndId(sWarpDestination.mapGroup, sWarpDestination.mapNum);
    if (IsMapTypeOutdoors(currMapType) && IsMapTypeOutdoors(destMapType) != TRUE)
        SetEscapeWarp(gSaveBlock1Ptr->location.mapGroup, gSaveBlock1Ptr->location.mapNum, -1, x - 7, y - 6);
}

void SetEscapeWarp(s8 mapGroup, s8 mapNum, s8 warpId, s8 x, s8 y)
{
    SetWarpData(&gSaveBlock1Ptr->escapeWarp, mapGroup, mapNum, warpId, x, y);
}

void SetWarpDestinationToEscapeWarp(void)
{
    sWarpDestination = gSaveBlock1Ptr->escapeWarp;
}

void SetFixedDiveWarp(s8 mapGroup, s8 mapNum, s8 warpId, s8 x, s8 y)
{
    SetWarpData(&gFixedDiveWarp, mapGroup, mapNum, warpId, x, y);
}

static void SetWarpDestinationToDiveWarp(void)
{
    sWarpDestination = gFixedDiveWarp;
}

void SetFixedHoleWarp(s8 mapGroup, s8 mapNum, s8 warpId, s8 x, s8 y)
{
    SetWarpData(&gFixedHoleWarp, mapGroup, mapNum, warpId, x, y);
}

void SetWarpDestinationToFixedHoleWarp(s16 x, s16 y)
{
    if (IsDummyWarp(&gFixedHoleWarp) == TRUE)
        sWarpDestination = gLastUsedWarp;
    else
        SetWarpDestination(gFixedHoleWarp.mapGroup, gFixedHoleWarp.mapNum, -1, x, y);
}

static void SetWarpDestinationToContinueGameWarp(void)
{
    sWarpDestination = gSaveBlock1Ptr->continueGameWarp;
}

void SetContinueGameWarp(s8 mapGroup, s8 mapNum, s8 warpId, s8 x, s8 y)
{
    SetWarpData(&gSaveBlock1Ptr->continueGameWarp, mapGroup, mapNum, warpId, x, y);
}

void SetContinueGameWarpToHealLocation(u8 healLocationId)
{
    const struct HealLocation *warp = GetHealLocation(healLocationId);
    if (warp)
        SetWarpData(&gSaveBlock1Ptr->continueGameWarp, warp->group, warp->map, -1, warp->x, warp->y);
}

void SetContinueGameWarpToDynamicWarp(int unused)
{
    gSaveBlock1Ptr->continueGameWarp = gSaveBlock1Ptr->dynamicWarp;
}

const struct MapConnection *GetMapConnection(u8 dir)
{
    s32 i;
    s32 count = gMapHeader.connections->count;
    const struct MapConnection *connection = gMapHeader.connections->connections;

    if (connection == NULL)
        return NULL;

    for(i = 0; i < count; i++, connection++)
        if (connection->direction == dir)
            return connection;

    return NULL;
}

static bool8 SetDiveWarp(u8 dir, u16 x, u16 y)
{
    const struct MapConnection *connection = GetMapConnection(dir);

    if (connection != NULL)
    {
        SetWarpDestination(connection->mapGroup, connection->mapNum, -1, x, y);
    }
    else
    {
        RunOnDiveWarpMapScript();
        if (IsDummyWarp(&gFixedDiveWarp))
            return FALSE;
        SetWarpDestinationToDiveWarp();
    }
    return TRUE;
}

bool8 SetDiveWarpEmerge(u16 x, u16 y)
{
    return SetDiveWarp(CONNECTION_EMERGE, x, y);
}

bool8 SetDiveWarpDive(u16 x, u16 y)
{
    return SetDiveWarp(CONNECTION_DIVE, x, y);
}

void LoadMapFromCameraTransition(u8 mapGroup, u8 mapNum)
{
    s32 paletteIndex;

    SetWarpDestination(mapGroup, mapNum, -1, -1, -1);
    if (gMapHeader.regionMapSectionId != 0x3A)
        sub_8085810();

    ApplyCurrentWarp();
    LoadCurrentMapData();
    LoadObjEventTemplatesFromHeader();
    TrySetMapSaveWarpStatus();
    ClearTempFieldEventData();
    ResetCyclingRoadChallengeData();
    RestartWildEncounterImmunitySteps();
    TryUpdateRandomTrainerRematches(mapGroup, mapNum);
    DoTimeBasedEvents();
    SetSav1WeatherFromCurrMapHeader();
    ChooseAmbientCrySpecies();
    SetDefaultFlashLevel();
    Overworld_ClearSavedMusic();
    RunOnTransitionMapScript();
    InitMap();
    copy_map_tileset2_to_vram_2(gMapHeader.mapLayout);
    apply_map_tileset2_palette(gMapHeader.mapLayout);

    for (paletteIndex = 6; paletteIndex < 13; paletteIndex++)
        ApplyWeatherGammaShiftToPal(paletteIndex);

    InitSecondaryTilesetAnimation();
    UpdateLocationHistoryForRoamer();
    RoamerMove();
    DoCurrentWeather();
    ResetFieldTasksArgs();
    RunOnResumeMapScript();

    if (gMapHeader.regionMapSectionId != MAPSEC_BATTLE_FRONTIER || gMapHeader.regionMapSectionId != sLastMapSectionId)
        ShowMapNamePopup();
}

static void mli0_load_map(u32 a1)
{
    bool8 isOutdoors;
    bool8 isIndoors;

    LoadCurrentMapData();
    if (!(sUnknown_020322D8 & 1))
    {
<<<<<<< HEAD
        if (gMapHeader.mapLayoutId == LAYOUT_BATTLE_FRONTIER_BATTLE_PYRAMID_EMPTY_SQUARE)
            LoadBattlePyramidObjectEventTemplates();
=======
        if (gMapHeader.mapLayoutId == LAYOUT_BATTLE_FRONTIER_BATTLE_PYRAMID_FLOOR)
            LoadBattlePyramidEventObjectTemplates();
>>>>>>> 6967caef
        else if (InTrainerHill())
            LoadTrainerHillObjectEventTemplates();
        else
            LoadObjEventTemplatesFromHeader();
    }

    isOutdoors = IsMapTypeOutdoors(gMapHeader.mapType);
    isIndoors = IsMapTypeIndoors(gMapHeader.mapType);

    sub_80EB218();
    TrySetMapSaveWarpStatus();
    ClearTempFieldEventData();
    ResetCyclingRoadChallengeData();
    RestartWildEncounterImmunitySteps();
    TryUpdateRandomTrainerRematches(gSaveBlock1Ptr->location.mapGroup, gSaveBlock1Ptr->location.mapNum);
    if (a1 != 1)
        DoTimeBasedEvents();
    SetSav1WeatherFromCurrMapHeader();
    ChooseAmbientCrySpecies();
    if (isOutdoors)
        FlagClear(FLAG_SYS_USE_FLASH);
    SetDefaultFlashLevel();
    Overworld_ClearSavedMusic();
    RunOnTransitionMapScript();
    UpdateLocationHistoryForRoamer();
    RoamerMoveToOtherLocationSet();
    if (gMapHeader.mapLayoutId == LAYOUT_BATTLE_FRONTIER_BATTLE_PYRAMID_FLOOR)
        InitBattlePyramidMap(FALSE);
    else if (InTrainerHill())
        InitTrainerHillMap();
    else
        InitMap();

    if (a1 != 1 && isIndoors)
    {
        UpdateTVScreensOnMap(gBackupMapLayout.width, gBackupMapLayout.height);
        InitSecretBaseAppearance(TRUE);
    }
}

void ResetInitialPlayerAvatarState(void)
{
    gInitialPlayerAvatarState.direction = DIR_SOUTH;
    gInitialPlayerAvatarState.transitionFlags = PLAYER_AVATAR_FLAG_ON_FOOT;
}

void StoreInitialPlayerAvatarState(void)
{
    gInitialPlayerAvatarState.direction = GetPlayerFacingDirection();

    if (TestPlayerAvatarFlags(PLAYER_AVATAR_FLAG_MACH_BIKE))
        gInitialPlayerAvatarState.transitionFlags = PLAYER_AVATAR_FLAG_MACH_BIKE;
    else if (TestPlayerAvatarFlags(PLAYER_AVATAR_FLAG_ACRO_BIKE))
        gInitialPlayerAvatarState.transitionFlags = PLAYER_AVATAR_FLAG_ACRO_BIKE;
    else if (TestPlayerAvatarFlags(PLAYER_AVATAR_FLAG_SURFING))
        gInitialPlayerAvatarState.transitionFlags = PLAYER_AVATAR_FLAG_SURFING;
    else if (TestPlayerAvatarFlags(PLAYER_AVATAR_FLAG_UNDERWATER))
        gInitialPlayerAvatarState.transitionFlags = PLAYER_AVATAR_FLAG_UNDERWATER;
    else
        gInitialPlayerAvatarState.transitionFlags = PLAYER_AVATAR_FLAG_ON_FOOT;
}

static struct InitialPlayerAvatarState *GetInitialPlayerAvatarState(void)
{
    struct InitialPlayerAvatarState playerStruct;
    u8 mapType = GetCurrentMapType();
    u16 metatileBehavior = GetCenterScreenMetatileBehavior();
    u8 transitionFlags = GetAdjustedInitialTransitionFlags(&gInitialPlayerAvatarState, metatileBehavior, mapType);
    playerStruct.transitionFlags = transitionFlags;
    playerStruct.direction = GetAdjustedInitialDirection(&gInitialPlayerAvatarState, transitionFlags, metatileBehavior, mapType);
    gInitialPlayerAvatarState = playerStruct;
    return &gInitialPlayerAvatarState;
}

static u8 GetAdjustedInitialTransitionFlags(struct InitialPlayerAvatarState *playerStruct, u16 metatileBehavior, u8 mapType)
{
    if (mapType != MAP_TYPE_INDOOR && FlagGet(FLAG_SYS_CRUISE_MODE))
        return PLAYER_AVATAR_FLAG_ON_FOOT;
    else if (mapType == MAP_TYPE_UNDERWATER)
        return PLAYER_AVATAR_FLAG_UNDERWATER;
    else if (MetatileBehavior_IsSurfableWaterOrUnderwater(metatileBehavior) == TRUE)
        return PLAYER_AVATAR_FLAG_SURFING;
    else if (Overworld_IsBikingAllowed() != TRUE)
        return PLAYER_AVATAR_FLAG_ON_FOOT;
    else if (playerStruct->transitionFlags == PLAYER_AVATAR_FLAG_MACH_BIKE)
        return PLAYER_AVATAR_FLAG_MACH_BIKE;
    else if (playerStruct->transitionFlags != PLAYER_AVATAR_FLAG_ACRO_BIKE)
        return PLAYER_AVATAR_FLAG_ON_FOOT;
    else
        return PLAYER_AVATAR_FLAG_ACRO_BIKE;
}

static u8 GetAdjustedInitialDirection(struct InitialPlayerAvatarState *playerStruct, u8 transitionFlags, u16 metatileBehavior, u8 mapType)
{
    if (FlagGet(FLAG_SYS_CRUISE_MODE) && mapType == MAP_TYPE_OCEAN_ROUTE)
        return DIR_EAST;
    else if (MetatileBehavior_IsDeepSouthWarp(metatileBehavior) == TRUE)
        return DIR_NORTH;
    else if (MetatileBehavior_IsNonAnimDoor(metatileBehavior) == TRUE || MetatileBehavior_IsDoor(metatileBehavior) == TRUE)
        return DIR_SOUTH;
    else if (MetatileBehavior_IsSouthArrowWarp(metatileBehavior) == TRUE)
        return DIR_NORTH;
    else if (MetatileBehavior_IsNorthArrowWarp(metatileBehavior) == TRUE)
        return DIR_SOUTH;
    else if (MetatileBehavior_IsWestArrowWarp(metatileBehavior) == TRUE)
        return DIR_EAST;
    else if (MetatileBehavior_IsEastArrowWarp(metatileBehavior) == TRUE)
        return DIR_WEST;
    else if ((playerStruct->transitionFlags == PLAYER_AVATAR_FLAG_UNDERWATER  && transitionFlags == PLAYER_AVATAR_FLAG_SURFING)
     || (playerStruct->transitionFlags == PLAYER_AVATAR_FLAG_SURFING && transitionFlags == PLAYER_AVATAR_FLAG_UNDERWATER ))
        return playerStruct->direction;
    else if (MetatileBehavior_IsLadder(metatileBehavior) == TRUE)
        return playerStruct->direction;
    else
        return DIR_SOUTH;
}

static u16 GetCenterScreenMetatileBehavior(void)
{
    return MapGridGetMetatileBehaviorAt(gSaveBlock1Ptr->pos.x + 7, gSaveBlock1Ptr->pos.y + 7);
}

bool32 Overworld_IsBikingAllowed(void)
{
    if (!(gMapHeader.flags & 1))
        return FALSE;
    else
        return TRUE;
}

void SetDefaultFlashLevel(void)
{
    if (!gMapHeader.cave)
        gSaveBlock1Ptr->flashLevel = 0;
    else if (FlagGet(FLAG_SYS_USE_FLASH))
        gSaveBlock1Ptr->flashLevel = 1;
    else
        gSaveBlock1Ptr->flashLevel = gMaxFlashLevel - 1;
}

void Overworld_SetFlashLevel(s32 flashLevel)
{
    if (flashLevel < 0 || flashLevel > gMaxFlashLevel)
        flashLevel = 0;
    gSaveBlock1Ptr->flashLevel = flashLevel;
}

u8 Overworld_GetFlashLevel(void)
{
    return gSaveBlock1Ptr->flashLevel;
}

void SetCurrentMapLayout(u16 mapLayoutId)
{
    gSaveBlock1Ptr->mapLayoutId = mapLayoutId;
    gMapHeader.mapLayout = GetMapLayout();
}

void sub_8085540(u8 var)
{
    sUnknown_020322D8 = var;
}

u8 sub_808554C(void)
{
    return sUnknown_020322D8;
}

static bool16 ShouldLegendaryMusicPlayAtLocation(struct WarpData *warp)
{
    if (!FlagGet(FLAG_SYS_WEATHER_CTRL))
        return FALSE;
    if (warp->mapGroup == 0)
    {
        switch (warp->mapNum)
        {
        case MAP_NUM(LILYCOVE_CITY):
        case MAP_NUM(MOSSDEEP_CITY):
        case MAP_NUM(SOOTOPOLIS_CITY):
        case MAP_NUM(EVER_GRANDE_CITY):
        case MAP_NUM(ROUTE124):
        case MAP_NUM(ROUTE125):
        case MAP_NUM(ROUTE126):
        case MAP_NUM(ROUTE127):
        case MAP_NUM(ROUTE128):
            return TRUE;
        default:
            if (VarGet(VAR_SOOTOPOLIS_CITY_STATE) < 4)
                return FALSE;
            switch (warp->mapNum)
            {
            case MAP_NUM(ROUTE129):
            case MAP_NUM(ROUTE130):
            case MAP_NUM(ROUTE131):
                return TRUE;
            }
        }
    }
    return FALSE;
}

static bool16 NoMusicInSotopolisWithLegendaries(struct WarpData *warp)
{
    if (VarGet(VAR_SKY_PILLAR_STATE) != 1)
        return FALSE;
    else if (warp->mapGroup != MAP_GROUP(SOOTOPOLIS_CITY))
        return FALSE;
    else if (warp->mapNum == MAP_NUM(SOOTOPOLIS_CITY))
        return TRUE;
    else
        return FALSE;
}

static bool16 IsInfiltratedWeatherInstitute(struct WarpData *warp)
{
    if (VarGet(VAR_WEATHER_INSTITUTE_STATE))
        return FALSE;
    else if (warp->mapGroup != MAP_GROUP(ROUTE119_WEATHER_INSTITUTE_1F))
        return FALSE;
    else if (warp->mapNum == MAP_NUM(ROUTE119_WEATHER_INSTITUTE_1F)
     || warp->mapNum == MAP_NUM(ROUTE119_WEATHER_INSTITUTE_2F))
        return TRUE;
    else
        return FALSE;
}

static bool16 IsInflitratedSpaceCenter(struct WarpData *warp)
{
    if (VarGet(VAR_MOSSDEEP_CITY_STATE) == 0)
        return FALSE;
    else if (VarGet(VAR_MOSSDEEP_CITY_STATE) > 2)
        return FALSE;
    else if (warp->mapGroup != MAP_GROUP(MOSSDEEP_CITY_SPACE_CENTER_1F))
        return FALSE;
    else if (warp->mapNum == MAP_NUM(MOSSDEEP_CITY_SPACE_CENTER_1F)
     || warp->mapNum == MAP_NUM(MOSSDEEP_CITY_SPACE_CENTER_2F))
        return TRUE;
    return FALSE;
}

u16 GetLocationMusic(struct WarpData *warp)
{
    if (NoMusicInSotopolisWithLegendaries(warp) == TRUE)
        return 0xFFFF;
    else if (ShouldLegendaryMusicPlayAtLocation(warp) == TRUE)
        return MUS_OOAME;
    else if (IsInflitratedSpaceCenter(warp) == TRUE)
        return MUS_MGM0;
    else if (IsInfiltratedWeatherInstitute(warp) == TRUE)
        return MUS_TOZAN;
    else
        return Overworld_GetMapHeaderByGroupAndId(warp->mapGroup, warp->mapNum)->music;
}

u16 GetCurrLocationDefaultMusic(void)
{
    u16 music;

    // Play the desert music only when the sandstorm is active on Route 111.
    if (gSaveBlock1Ptr->location.mapGroup == MAP_GROUP(ROUTE111)
     && gSaveBlock1Ptr->location.mapNum == MAP_NUM(ROUTE111)
     && GetSav1Weather() == WEATHER_SANDSTORM)
        return MUS_ASHROAD;

    music = GetLocationMusic(&gSaveBlock1Ptr->location);
    if (music != MUS_ROUTE_118)
    {
        return music;
    }
    else
    {
        if (gSaveBlock1Ptr->pos.x < 24)
            return MUS_DOORO_X1;
        else
            return MUS_GRANROAD;
    }
}

u16 GetWarpDestinationMusic(void)
{
    u16 music = GetLocationMusic(&sWarpDestination);
    if (music != MUS_ROUTE_118)
    {
        return music;
    }
    else
    {
        if (gSaveBlock1Ptr->location.mapGroup == MAP_GROUP(MAUVILLE_CITY)
         && gSaveBlock1Ptr->location.mapNum == MAP_NUM(MAUVILLE_CITY))
            return MUS_DOORO_X1;
        else
            return MUS_GRANROAD;
    }
}

void Overworld_ResetMapMusic(void)
{
    ResetMapMusic();
}

void Overworld_PlaySpecialMapMusic(void)
{
    u16 music = GetCurrLocationDefaultMusic();

    if (music != MUS_OOAME && music != 0xFFFF)
    {
        if (gSaveBlock1Ptr->savedMusic)
            music = gSaveBlock1Ptr->savedMusic;
        else if (GetCurrentMapType() == MAP_TYPE_UNDERWATER)
            music = MUS_DEEPDEEP;
        else if (TestPlayerAvatarFlags(PLAYER_AVATAR_FLAG_SURFING))
            music = MUS_NAMINORI;
    }

    if (music != GetCurrentMapMusic())
        PlayNewMapMusic(music);
}

void Overworld_SetSavedMusic(u16 songNum)
{
    gSaveBlock1Ptr->savedMusic = songNum;
}

void Overworld_ClearSavedMusic(void)
{
    gSaveBlock1Ptr->savedMusic = 0;
}

static void sub_8085810(void)
{
    if (FlagGet(FLAG_DONT_TRANSITION_MUSIC) != TRUE)
    {
        u16 newMusic = GetWarpDestinationMusic();
        u16 currentMusic = GetCurrentMapMusic();
        if (newMusic != MUS_OOAME && newMusic != 0xFFFF)
        {
            if (currentMusic == MUS_DEEPDEEP || currentMusic == MUS_NAMINORI)
                return;
            if (TestPlayerAvatarFlags(PLAYER_AVATAR_FLAG_SURFING))
                newMusic = MUS_NAMINORI;
        }
        if (newMusic != currentMusic)
        {
            if (TestPlayerAvatarFlags(PLAYER_AVATAR_FLAG_MACH_BIKE | PLAYER_AVATAR_FLAG_ACRO_BIKE))
                FadeOutAndFadeInNewMapMusic(newMusic, 4, 4);
            else
                FadeOutAndPlayNewMapMusic(newMusic, 8);
        }
    }
}

void Overworld_ChangeMusicToDefault(void)
{
    u16 currentMusic = GetCurrentMapMusic();
    if (currentMusic != GetCurrLocationDefaultMusic())
        FadeOutAndPlayNewMapMusic(GetCurrLocationDefaultMusic(), 8);
}

void Overworld_ChangeMusicTo(u16 newMusic)
{
    u16 currentMusic = GetCurrentMapMusic();
    if (currentMusic != newMusic && currentMusic != MUS_OOAME)
        FadeOutAndPlayNewMapMusic(newMusic, 8);
}

u8 GetMapMusicFadeoutSpeed(void)
{
    const struct MapHeader *mapHeader = GetDestinationWarpMapHeader();
    if (IsMapTypeIndoors(mapHeader->mapType) == TRUE)
        return 2;
    else
        return 4;
}

void TryFadeOutOldMapMusic(void)
{
    u16 currentMusic = GetCurrentMapMusic();
    u16 warpMusic = GetWarpDestinationMusic();
    if (FlagGet(FLAG_DONT_TRANSITION_MUSIC) != TRUE && warpMusic != GetCurrentMapMusic())
    {
        if (currentMusic == MUS_NAMINORI
            && VarGet(VAR_SKY_PILLAR_STATE) == 2
            && gSaveBlock1Ptr->location.mapGroup == MAP_GROUP(SOOTOPOLIS_CITY)
            && gSaveBlock1Ptr->location.mapNum == MAP_NUM(SOOTOPOLIS_CITY)
            && sWarpDestination.mapGroup == MAP_GROUP(SOOTOPOLIS_CITY)
            && sWarpDestination.mapNum == MAP_NUM(SOOTOPOLIS_CITY)
            && sWarpDestination.x == 29
            && sWarpDestination.y == 53)
            return;
        FadeOutMapMusic(GetMapMusicFadeoutSpeed());
    }
}

bool8 BGMusicStopped(void)
{
    return IsNotWaitingForBGMStop();
}

void Overworld_FadeOutMapMusic(void)
{
    FadeOutMapMusic(4);
}

static void PlayAmbientCry(void)
{
    s16 x, y;
    s8 pan;
    s8 volume;

    PlayerGetDestCoords(&x, &y);
    if (sIsAmbientCryWaterMon == TRUE
     && !MetatileBehavior_IsSurfableWaterOrUnderwater(MapGridGetMetatileBehaviorAt(x, y)))
        return;
    pan = (Random() % 88) + 212;
    volume = (Random() % 30) + 50;
    PlayCry2(sAmbientCrySpecies, pan, volume, 1);
}

void UpdateAmbientCry(s16 *state, u16 *delayCounter)
{
    u8 i, monsCount, divBy;

    switch (*state)
    {
    case 0:
        if (sAmbientCrySpecies == SPECIES_NONE)
            *state = 4;
        else
            *state = 1;
        break;
    case 1:
        *delayCounter = (Random() % 2400) + 1200;
        *state = 3;
        break;
    case 2:
        divBy = 1;
        monsCount = CalculatePlayerPartyCount();
        for (i = 0; i < monsCount; i++)
        {
            if (!GetMonData(&gPlayerParty[i], MON_DATA_SANITY_IS_EGG)
                && GetMonAbility(&gPlayerParty[0]) == ABILITY_SWARM)
            {
                divBy = 2;
                break;
            }
        }
        *delayCounter = ((Random() % 1200) + 1200) / divBy;
        *state = 3;
        break;
    case 3:
        (*delayCounter)--;
        if (*delayCounter == 0)
        {
            PlayAmbientCry();
            *state = 2;
        }
        break;
    case 4:
        break;
    }
}

static void ChooseAmbientCrySpecies(void)
{
    if ((gSaveBlock1Ptr->location.mapGroup == MAP_GROUP(ROUTE130)
     && gSaveBlock1Ptr->location.mapNum == MAP_NUM(ROUTE130))
     && !IsMirageIslandPresent())
    {
        // Only play water pokemon cries on this route
        // when Mirage Island is not present
        sIsAmbientCryWaterMon = TRUE;
        sAmbientCrySpecies = GetLocalWaterMon();
    }
    else
    {
        sAmbientCrySpecies = GetLocalWildMon(&sIsAmbientCryWaterMon);
    }
}

u8 GetMapTypeByGroupAndId(s8 mapGroup, s8 mapNum)
{
    return Overworld_GetMapHeaderByGroupAndId(mapGroup, mapNum)->mapType;
}

u8 GetMapTypeByWarpData(struct WarpData *warp)
{
    return GetMapTypeByGroupAndId(warp->mapGroup, warp->mapNum);
}

u8 GetCurrentMapType(void)
{
    return GetMapTypeByWarpData(&gSaveBlock1Ptr->location);
}

u8 GetLastUsedWarpMapType(void)
{
    return GetMapTypeByWarpData(&gLastUsedWarp);
}

bool8 IsMapTypeOutdoors(u8 mapType)
{
    if (mapType == MAP_TYPE_ROUTE
     || mapType == MAP_TYPE_TOWN
     || mapType == MAP_TYPE_UNDERWATER
     || mapType == MAP_TYPE_CITY
     || mapType == MAP_TYPE_OCEAN_ROUTE)
        return TRUE;
    else
        return FALSE;
}

bool8 Overworld_MapTypeAllowsTeleportAndFly(u8 mapType)
{
    if (mapType == MAP_TYPE_ROUTE
     || mapType == MAP_TYPE_TOWN
     || mapType == MAP_TYPE_OCEAN_ROUTE
     || mapType == MAP_TYPE_CITY)
        return TRUE;
    else
        return FALSE;
}

bool8 IsMapTypeIndoors(u8 mapType)
{
    if (mapType == MAP_TYPE_INDOOR
     || mapType == MAP_TYPE_SECRET_BASE)
        return TRUE;
    else
        return FALSE;
}

u8 GetSavedWarpRegionMapSectionId(void)
{
    return Overworld_GetMapHeaderByGroupAndId(gSaveBlock1Ptr->dynamicWarp.mapGroup, gSaveBlock1Ptr->dynamicWarp.mapNum)->regionMapSectionId;
}

u8 GetCurrentRegionMapSectionId(void)
{
    return Overworld_GetMapHeaderByGroupAndId(gSaveBlock1Ptr->location.mapGroup, gSaveBlock1Ptr->location.mapNum)->regionMapSectionId;
}

u8 GetCurrentMapBattleScene(void)
{
    return Overworld_GetMapHeaderByGroupAndId(gSaveBlock1Ptr->location.mapGroup, gSaveBlock1Ptr->location.mapNum)->battleType;
}

static void InitOverworldBgs(void)
{
    InitBgsFromTemplates(0, sOverworldBgTemplates, ARRAY_COUNT(sOverworldBgTemplates));
    SetBgAttribute(1, BG_ATTR_MOSAIC, 1);
    SetBgAttribute(2, BG_ATTR_MOSAIC, 1);
    SetBgAttribute(3, BG_ATTR_MOSAIC, 1);
    gBGTilemapBuffers2 = AllocZeroed(BG_SCREEN_SIZE);
    gBGTilemapBuffers1 = AllocZeroed(BG_SCREEN_SIZE);
    gBGTilemapBuffers3 = AllocZeroed(BG_SCREEN_SIZE);
    SetBgTilemapBuffer(1, gBGTilemapBuffers2);
    SetBgTilemapBuffer(2, gBGTilemapBuffers1);
    SetBgTilemapBuffer(3, gBGTilemapBuffers3);
    InitStandardTextBoxWindows();
}

void CleanupOverworldWindowsAndTilemaps(void)
{
    ClearMirageTowerPulseBlendEffect();
    FreeAllOverworldWindowBuffers();
    if (gBGTilemapBuffers3)
        FREE_AND_SET_NULL(gBGTilemapBuffers3);
    if (gBGTilemapBuffers1)
        FREE_AND_SET_NULL(gBGTilemapBuffers1);
    if (gBGTilemapBuffers2)
        FREE_AND_SET_NULL(gBGTilemapBuffers2);
}

static void ResetSafariZoneFlag_(void)
{
    ResetSafariZoneFlag();
}

bool32 IsUpdateLinkStateCBActive(void)
{
    if (gMain.callback1 == CB1_UpdateLinkState)
        return TRUE;
    else
        return FALSE;
}

static void DoCB1_Overworld(u16 newKeys, u16 heldKeys)
{
    struct FieldInput inputStruct;

    sub_808B578();
    FieldClearPlayerInput(&inputStruct);
    FieldGetPlayerInput(&inputStruct, newKeys, heldKeys);
    if (!ScriptContext2_IsEnabled())
    {
        if (ProcessPlayerFieldInput(&inputStruct) == 1)
        {
            ScriptContext2_Enable();
            HideMapNamePopUpWindow();
        }
        else
        {
            player_step(inputStruct.dpadDirection, newKeys, heldKeys);
        }
    }
}

void CB1_Overworld(void)
{
    if (gMain.callback2 == CB2_Overworld)
        DoCB1_Overworld(gMain.newKeys, gMain.heldKeys);
}

static void OverworldBasic(void)
{
    ScriptContext2_RunScript();
    RunTasks();
    AnimateSprites();
    CameraUpdate();
    UpdateCameraPanning();
    BuildOamBuffer();
    UpdatePaletteFade();
    UpdateTilesetAnimations();
    do_scheduled_bg_tilemap_copies_to_vram();
}

// This CB2 is used when starting
void CB2_OverworldBasic(void)
{
    OverworldBasic();
}

void CB2_Overworld(void)
{
    bool32 fading = (gPaletteFade.active != 0);
    if (fading)
        SetVBlankCallback(NULL);
    OverworldBasic();
    if (fading)
        SetFieldVBlankCallback();
}

void SetMainCallback1(MainCallback cb)
{
    gMain.callback1 = cb;
}

// This function is never called.
void SetUnusedCallback(void *func)
{
    sUnusedOverworldCallback = func;
}

static bool8 map_post_load_hook_exec(void)
{
    if (gFieldCallback2)
    {
        if (!gFieldCallback2())
        {
            return FALSE;
        }
        else
        {
            gFieldCallback2 = NULL;
            gFieldCallback = NULL;
        }
    }
    else
    {
        if (gFieldCallback)
            gFieldCallback();
        else
            mapldr_default();

        gFieldCallback = NULL;
    }

    return TRUE;
}

void CB2_NewGame(void)
{
    FieldClearVBlankHBlankCallbacks();
    StopMapMusic();
    ResetSafariZoneFlag_();
    NewGameInitData();
    ResetInitialPlayerAvatarState();
    PlayTimeCounter_Start();
    ScriptContext1_Init();
    ScriptContext2_Disable();
    gFieldCallback = ExecuteTruckSequence;
    gFieldCallback2 = NULL;
    do_load_map_stuff_loop(&gMain.state);
    SetFieldVBlankCallback();
    SetMainCallback1(CB1_Overworld);
    SetMainCallback2(CB2_Overworld);
}

void CB2_WhiteOut(void)
{
    u8 val;

    if (++gMain.state >= 120)
    {
        FieldClearVBlankHBlankCallbacks();
        StopMapMusic();
        ResetSafariZoneFlag_();
        DoWhiteOut();
        ResetInitialPlayerAvatarState();
        ScriptContext1_Init();
        ScriptContext2_Disable();
        gFieldCallback = sub_80AF3C8;
        val = 0;
        do_load_map_stuff_loop(&val);
        SetFieldVBlankCallback();
        SetMainCallback1(CB1_Overworld);
        SetMainCallback2(CB2_Overworld);
    }
}

void CB2_LoadMap(void)
{
    FieldClearVBlankHBlankCallbacks();
    ScriptContext1_Init();
    ScriptContext2_Disable();
    SetMainCallback1(NULL);
    SetMainCallback2(c2_change_map);
    gMain.savedCallback = CB2_LoadMap2;
}

static void CB2_LoadMap2(void)
{
    do_load_map_stuff_loop(&gMain.state);
    SetFieldVBlankCallback();
    SetMainCallback1(CB1_Overworld);
    SetMainCallback2(CB2_Overworld);
}

void sub_8086024(void)
{
    if (!gMain.state)
    {
        FieldClearVBlankHBlankCallbacks();
        ScriptContext1_Init();
        ScriptContext2_Disable();
        SetMainCallback1(NULL);
    }
    if (load_map_stuff(&gMain.state, 1))
    {
        SetFieldVBlankCallback();
        SetMainCallback1(CB1_Overworld);
        SetMainCallback2(CB2_Overworld);
    }
}

void sub_8086074(void)
{
    FieldClearVBlankHBlankCallbacks();
    gFieldCallback = sub_80AF314;
    SetMainCallback2(c2_80567AC);
}

static void c2_80567AC(void)
{
    if (map_loading_iteration_3(&gMain.state))
    {
        SetFieldVBlankCallback();
        SetMainCallback1(CB1_UpdateLinkState);
        ResetAllMultiplayerState();
        SetMainCallback2(CB2_Overworld);
    }
}

void CB2_ReturnToField(void)
{
    if (IsUpdateLinkStateCBActive() == TRUE)
    {
        SetMainCallback2(CB2_ReturnToFieldLink);
    }
    else
    {
        FieldClearVBlankHBlankCallbacks();
        SetMainCallback2(CB2_ReturnToFieldLocal);
    }
}

void CB2_ReturnToFieldLocal(void)
{
    if (sub_8086638(&gMain.state))
    {
        SetFieldVBlankCallback();
        SetMainCallback2(CB2_Overworld);
    }
}

void CB2_ReturnToFieldLink(void)
{
    if (!sub_8087598() && map_loading_iteration_2_link(&gMain.state))
        SetMainCallback2(CB2_Overworld);
}

void CB2_ReturnToFieldFromMultiplayer(void)
{
    FieldClearVBlankHBlankCallbacks();
    StopMapMusic();
    SetMainCallback1(CB1_UpdateLinkState);
    ResetAllMultiplayerState();

    if (gWirelessCommType != 0)
        gFieldCallback = sub_80AF314;
    else
        gFieldCallback = sub_80AF214;

    ScriptContext1_Init();
    ScriptContext2_Disable();
    CB2_ReturnToField();
}

void CB2_ReturnToFieldWithOpenMenu(void)
{
    FieldClearVBlankHBlankCallbacks();
    gFieldCallback2 = sub_80AF6A4;
    CB2_ReturnToField();
}

void CB2_ReturnToFieldContinueScript(void)
{
    FieldClearVBlankHBlankCallbacks();
    gFieldCallback = sub_80AF188;
    CB2_ReturnToField();
}

void CB2_ReturnToFieldContinueScriptPlayMapMusic(void)
{
    FieldClearVBlankHBlankCallbacks();
    gFieldCallback = FieldCallback_ReturnToEventScript2;
    CB2_ReturnToField();
}

void sub_80861E8(void)
{
    FieldClearVBlankHBlankCallbacks();
    gFieldCallback = sub_80AF3C8;
    CB2_ReturnToField();
}

static void sub_8086204(void)
{
    if ((gMapHeader.flags & 0xF8) == 8 && SecretBaseMapPopupEnabled() == TRUE)
        ShowMapNamePopup();
    sub_80AF3C8();
}

void CB2_ContinueSavedGame(void)
{
    u8 trainerHillMapId;

    FieldClearVBlankHBlankCallbacks();
    StopMapMusic();
    ResetSafariZoneFlag_();
    if (gSaveFileStatus == 0xFF)
        ResetWinStreaks();

    LoadSaveblockMapHeader();
    ClearDiveAndHoleWarps();
    trainerHillMapId = GetCurrentTrainerHillMapId();
<<<<<<< HEAD
    if (gMapHeader.mapLayoutId == LAYOUT_BATTLE_FRONTIER_BATTLE_PYRAMID_EMPTY_SQUARE)
        LoadBattlePyramidFloorObjectEventScripts();
=======
    if (gMapHeader.mapLayoutId == LAYOUT_BATTLE_FRONTIER_BATTLE_PYRAMID_FLOOR)
        LoadBattlePyramidFloorEventObjectScripts();
>>>>>>> 6967caef
    else if (trainerHillMapId != 0 && trainerHillMapId != TRAINER_HILL_ENTRANCE)
        LoadTrainerHillFloorObjectEventScripts();
    else
        LoadSaveblockObjEventScripts();

    UnfreezeObjectEvents();
    DoTimeBasedEvents();
    sub_8084788();
    if (gMapHeader.mapLayoutId == LAYOUT_BATTLE_FRONTIER_BATTLE_PYRAMID_FLOOR)
        InitBattlePyramidMap(TRUE);
    else if (trainerHillMapId != 0)
        InitTrainerHillMap();
    else
        InitMapFromSavedGame();

    PlayTimeCounter_Start();
    ScriptContext1_Init();
    ScriptContext2_Disable();
    InitMatchCallCounters();
    if (UseContinueGameWarp() == TRUE)
    {
        ClearContinueGameWarpStatus();
        SetWarpDestinationToContinueGameWarp();
        WarpIntoMap();
        sub_80EDB44();
        SetMainCallback2(CB2_LoadMap);
    }
    else
    {
        sub_80EDB44();
        gFieldCallback = sub_8086204;
        SetMainCallback1(CB1_Overworld);
        CB2_ReturnToField();
    }
}

static void FieldClearVBlankHBlankCallbacks(void)
{
    if (UsedPokemonCenterWarp() == TRUE)
        CloseLink();

    if (gWirelessCommType != 0)
    {
        EnableInterrupts(INTR_FLAG_VBLANK | INTR_FLAG_VCOUNT | INTR_FLAG_TIMER3 | INTR_FLAG_SERIAL);
        DisableInterrupts(INTR_FLAG_HBLANK);
    }
    else
    {
        u16 savedIme = REG_IME;
        REG_IME = 0;
        REG_IE &= ~INTR_FLAG_HBLANK;
        REG_IE |= INTR_FLAG_VBLANK;
        REG_IME = savedIme;
    }

    SetVBlankCallback(NULL);
    SetHBlankCallback(NULL);
}

static void SetFieldVBlankCallback(void)
{
    SetVBlankCallback(VBlankCB_Field);
}

static void VBlankCB_Field(void)
{
    LoadOam();
    ProcessSpriteCopyRequests();
    ScanlineEffect_InitHBlankDmaTransfer();
    FieldUpdateBgTilemapScroll();
    TransferPlttBuffer();
    TransferTilesetAnimsBuffer();
}

static void InitCurrentFlashLevelScanlineEffect(void)
{
    u8 flashLevel;

    if (InBattlePyramid_())
    {
        WriteBattlePyramidViewScanlineEffectBuffer();
        ScanlineEffect_SetParams(sFlashEffectParams);
    }
    else if ((flashLevel = Overworld_GetFlashLevel()))
    {
        WriteFlashScanlineEffectBuffer(flashLevel);
        ScanlineEffect_SetParams(sFlashEffectParams);
    }
}

static bool32 map_loading_iteration_3(u8 *state)
{
    switch (*state)
    {
    case 0:
        InitOverworldBgs();
        ScriptContext1_Init();
        ScriptContext2_Disable();
        sub_80867C8();
        sub_80867D8();
        (*state)++;
        break;
    case 1:
        mli0_load_map(1);
        (*state)++;
        break;
    case 2:
        sub_8086988(TRUE);
        (*state)++;
        break;
    case 3:
        sub_8086AE4();
        sub_80869DC();
        sub_8086B14();
        SetCameraToTrackGuestPlayer();
        (*state)++;
        break;
    case 4:
        InitCurrentFlashLevelScanlineEffect();
        InitOverworldGraphicsRegisters();
        sub_8197200();
        (*state)++;
        break;
    case 5:
        move_tilemap_camera_to_upper_left_corner();
        (*state)++;
        break;
    case 6:
        copy_map_tileset1_to_vram(gMapHeader.mapLayout);
        (*state)++;
        break;
    case 7:
        copy_map_tileset2_to_vram(gMapHeader.mapLayout);
        (*state)++;
        break;
    case 8:
        if (free_temp_tile_data_buffers_if_possible() != TRUE)
        {
            apply_map_tileset1_tileset2_palette(gMapHeader.mapLayout);
            (*state)++;
        }
        break;
    case 9:
        DrawWholeMapView();
        (*state)++;
        break;
    case 10:
        InitTilesetAnimations();
        (*state)++;
        break;
    case 11:
        if (gWirelessCommType != 0)
        {
            LoadWirelessStatusIndicatorSpriteGfx();
            CreateWirelessStatusIndicatorSprite(0, 0);
        }
        (*state)++;
        break;
    case 12:
        if (map_post_load_hook_exec())
            (*state)++;
        break;
    case 13:
        return TRUE;
    }

    return FALSE;
}

static bool32 load_map_stuff(u8 *state, u32 a2)
{
    switch (*state)
    {
    case 0:
        FieldClearVBlankHBlankCallbacks();
        mli0_load_map(a2);
        (*state)++;
        break;
    case 1:
        sub_80867C8();
        sub_80867D8();
        (*state)++;
        break;
    case 2:
        sub_8086988(a2);
        (*state)++;
        break;
    case 3:
        mli4_mapscripts_and_other();
        sub_8086A80();
        (*state)++;
        break;
    case 4:
        InitCurrentFlashLevelScanlineEffect();
        InitOverworldGraphicsRegisters();
        sub_8197200();
        (*state)++;
        break;
    case 5:
        move_tilemap_camera_to_upper_left_corner();
        (*state)++;
        break;
    case 6:
        copy_map_tileset1_to_vram(gMapHeader.mapLayout);
        (*state)++;
        break;
    case 7:
        copy_map_tileset2_to_vram(gMapHeader.mapLayout);
        (*state)++;
        break;
    case 8:
        if (free_temp_tile_data_buffers_if_possible() != TRUE)
        {
            apply_map_tileset1_tileset2_palette(gMapHeader.mapLayout);
            (*state)++;
        }
        break;
    case 9:
        DrawWholeMapView();
        (*state)++;
        break;
    case 10:
        InitTilesetAnimations();
        (*state)++;
        break;
    case 11:
        if ((gMapHeader.flags & 0xF8) == 8 && SecretBaseMapPopupEnabled() == TRUE)
            ShowMapNamePopup();
        (*state)++;
        break;
    case 12:
        if (map_post_load_hook_exec())
            (*state)++;
        break;
    case 13:
        return TRUE;
    }

    return FALSE;
}

static bool32 sub_8086638(u8 *state)
{
    switch (*state)
    {
    case 0:
        sub_80867C8();
        sub_80867D8();
        sub_8086988(0);
        sub_8086A68();
        sub_8086A80();
        (*state)++;
        break;
    case 1:
        sub_8086860();
        sub_81D64C0();
        (*state)++;
        break;
    case 2:
        if (map_post_load_hook_exec())
            (*state)++;
        break;
    case 3:
        return TRUE;
    }

    return FALSE;
}

static bool32 map_loading_iteration_2_link(u8 *state)
{
    switch (*state)
    {
    case 0:
        FieldClearVBlankHBlankCallbacks();
        sub_80867C8();
        sub_80867D8();
        (*state)++;
        break;
    case 1:
        sub_8086988(1);
        (*state)++;
        break;
    case 2:
        CreateLinkPlayerSprites();
        sub_8086A68();
        SetCameraToTrackGuestPlayer_2();
        (*state)++;
        break;
    case 3:
        InitCurrentFlashLevelScanlineEffect();
        InitOverworldGraphicsRegisters();
        sub_8197200();
        (*state)++;
        break;
    case 4:
        move_tilemap_camera_to_upper_left_corner();
        (*state)++;
        break;
    case 5:
        copy_map_tileset1_to_vram(gMapHeader.mapLayout);
        (*state)++;
        break;
    case 6:
        copy_map_tileset2_to_vram(gMapHeader.mapLayout);
        (*state)++;
        break;
    case 7:
        if (free_temp_tile_data_buffers_if_possible() != TRUE)
        {
            apply_map_tileset1_tileset2_palette(gMapHeader.mapLayout);
            (*state)++;
        }
        break;
    case 8:
        DrawWholeMapView();
        (*state)++;
        break;
    case 9:
        InitTilesetAnimations();
        (*state)++;
        break;
    case 11:
        if (gWirelessCommType != 0)
        {
            LoadWirelessStatusIndicatorSpriteGfx();
            CreateWirelessStatusIndicatorSprite(0, 0);
        }
        (*state)++;
        break;
    case 12:
        if (map_post_load_hook_exec())
            (*state)++;
        break;
    case 10:
        (*state)++;
        break;
    case 13:
        SetFieldVBlankCallback();
        (*state)++;
        return TRUE;
    }

    return FALSE;
}

static void do_load_map_stuff_loop(u8 *state)
{
    while (!load_map_stuff(state, 0));
}

static void sub_80867C8(void)
{
    ClearMirageTowerPulseBlend();
    MoveSaveBlocks_ResetHeap();
}

static void sub_80867D8(void)
{
    SetGpuReg(REG_OFFSET_DISPCNT, 0);
    ScanlineEffect_Stop();

    DmaClear16(3, PLTT + 2, PLTT_SIZE - 2);
    DmaFillLarge16(3, 0, (void *)(VRAM + 0x0), 0x18000, 0x1000);
    ResetOamRange(0, 128);
    LoadOam();
}

static void sub_8086860(void)
{
    InitCurrentFlashLevelScanlineEffect();
    InitOverworldGraphicsRegisters();
    sub_8197200();
    mapdata_load_assets_to_gpu_and_full_redraw();
}

static void InitOverworldGraphicsRegisters(void)
{
    clear_scheduled_bg_copies_to_vram();
    reset_temp_tile_data_buffers();
    SetGpuReg(REG_OFFSET_MOSAIC, 0);
    SetGpuReg(REG_OFFSET_WININ, WININ_WIN0_BG_ALL | WININ_WIN0_OBJ | WININ_WIN1_BG_ALL | WININ_WIN1_OBJ);
    SetGpuReg(REG_OFFSET_WINOUT, WINOUT_WIN01_BG0 | WINOUT_WINOBJ_BG0);
    SetGpuReg(REG_OFFSET_WIN0H, 0xFF);
    SetGpuReg(REG_OFFSET_WIN0V, 0xFF);
    SetGpuReg(REG_OFFSET_WIN1H, 0xFFFF);
    SetGpuReg(REG_OFFSET_WIN1V, 0xFFFF);
    SetGpuReg(REG_OFFSET_BLDCNT, gOverworldBackgroundLayerFlags[1] | gOverworldBackgroundLayerFlags[2] | gOverworldBackgroundLayerFlags[3]
                               | BLDCNT_TGT2_OBJ | BLDCNT_EFFECT_BLEND);
    SetGpuReg(REG_OFFSET_BLDALPHA, BLDALPHA_BLEND(13, 7));
    InitOverworldBgs();
    schedule_bg_copy_tilemap_to_vram(1);
    schedule_bg_copy_tilemap_to_vram(2);
    schedule_bg_copy_tilemap_to_vram(3);
    ChangeBgX(0, 0, 0);
    ChangeBgY(0, 0, 0);
    ChangeBgX(1, 0, 0);
    ChangeBgY(1, 0, 0);
    ChangeBgX(2, 0, 0);
    ChangeBgY(2, 0, 0);
    ChangeBgX(3, 0, 0);
    ChangeBgY(3, 0, 0);
    SetGpuReg(REG_OFFSET_DISPCNT, DISPCNT_OBJ_ON | DISPCNT_WIN0_ON | DISPCNT_WIN1_ON
                                | DISPCNT_OBJ_1D_MAP | DISPCNT_HBLANK_INTERVAL);
    ShowBg(0);
    ShowBg(1);
    ShowBg(2);
    ShowBg(3);
    InitFieldMessageBox();
}

static void sub_8086988(u32 a1)
{
    ResetTasks();
    ResetSpriteData();
    ResetPaletteFade();
    ScanlineEffect_Clear();
    ResetAllPicSprites();
    ResetCameraUpdateInfo();
    InstallCameraPanAheadCallback();
    if (!a1)
        InitObjectEventPalettes(0);
    else
        InitObjectEventPalettes(1);

    FieldEffectActiveListClear();
    StartWeather();
    ResumePausedWeather();
    if (!a1)
        SetUpFieldTasks();
    RunOnResumeMapScript();
    TryStartMirageTowerPulseBlendEffect();
}

static void sub_80869DC(void)
{
    gTotalCameraPixelOffsetX = 0;
    gTotalCameraPixelOffsetY = 0;
    ResetObjectEvents();
    TrySpawnObjectEvents(0, 0);
    TryRunOnWarpIntoMapScript();
}

static void mli4_mapscripts_and_other(void)
{
    s16 x, y;
    struct InitialPlayerAvatarState *player;

    gTotalCameraPixelOffsetX = 0;
    gTotalCameraPixelOffsetY = 0;
    ResetObjectEvents();
    GetCameraFocusCoords(&x, &y);
    player = GetInitialPlayerAvatarState();
    InitPlayerAvatar(x, y, player->direction, gSaveBlock2Ptr->playerGender);
    SetPlayerAvatarTransitionFlags(player->transitionFlags);
    ResetInitialPlayerAvatarState();
    TrySpawnObjectEvents(0, 0);
    TryRunOnWarpIntoMapScript();
}

static void sub_8086A68(void)
{
    sub_808E16C(0, 0);
    RotatingGate_InitPuzzleAndGraphics();
    RunOnReturnToFieldMapScript();
}

static void sub_8086A80(void)
{
    gObjectEvents[gPlayerAvatar.objectEventId].trackedByCamera = 1;
    InitCameraUpdateCallback(gPlayerAvatar.spriteId);
}

static void SetCameraToTrackGuestPlayer(void)
{
    InitCameraUpdateCallback(GetSpriteForLinkedPlayer(gLocalLinkPlayerId));
}

// Duplicate function.
static void SetCameraToTrackGuestPlayer_2(void)
{
    InitCameraUpdateCallback(GetSpriteForLinkedPlayer(gLocalLinkPlayerId));
}

static void sub_8086AE4(void)
{
    u16 x, y;
    GetCameraFocusCoords(&x, &y);

    // This is a hack of some kind; it's undone in sub_8086B14, which is called
    // soon after this function.
    sub_8088B3C(x + gLocalLinkPlayerId, y);
}

static void sub_8086B14(void)
{
    u16 i;
    u16 x, y;

    GetCameraFocusCoords(&x, &y);
    x -= gLocalLinkPlayerId;

    for (i = 0; i < gFieldLinkPlayerCount; i++)
    {
        SpawnLinkPlayerObjectEvent(i, i + x, y, gLinkPlayers[i].gender);
        CreateLinkPlayerSprite(i, gLinkPlayers[i].version);
    }

    ClearAllPlayerKeys();
}

static void CreateLinkPlayerSprites(void)
{
    u16 i;
    for (i = 0; i < gFieldLinkPlayerCount; i++)
        CreateLinkPlayerSprite(i, gLinkPlayers[i].version);
}


static void CB1_UpdateLinkState(void)
{
    if (gWirelessCommType == 0 || !IsRfuRecvQueueEmpty() || !IsSendingKeysToLink())
    {
        u8 selfId = gLocalLinkPlayerId;
        UpdateAllLinkPlayers(gLinkPartnersHeldKeys, selfId);

        // Note: Because guestId is between 0 and 4, while the smallest key code is
        // LINK_KEY_CODE_EMPTY, this is functionally equivalent to `sPlayerKeyInterceptCallback(0)`.
        // It is expecting the callback to be KeyInterCB_SelfIdle, and that will 
        // completely ignore any input parameters.
        //
        // UpdateHeldKeyCode performs a sanity check on its input; if 
        // sPlayerKeyInterceptCallback echoes back the argument, which is selfId, then
        // it'll use LINK_KEY_CODE_EMPTY instead.
        //
        // Note 2: There are some key intercept callbacks that treat the key as a player
        // ID. It's so hacky.
        UpdateHeldKeyCode(sPlayerKeyInterceptCallback(selfId));
        ClearAllPlayerKeys();
    }
}

void ResetAllMultiplayerState(void)
{
    ResetAllTradingStates();
    SetKeyInterceptCallback(KeyInterCB_SelfIdle);
}

static void ClearAllPlayerKeys(void)
{
    ResetPlayerHeldKeys(gLinkPartnersHeldKeys);
}

static void SetKeyInterceptCallback(u16 (*func)(u32))
{
    sRfuKeepAliveTimer = 0;
    sPlayerKeyInterceptCallback = func;
}

// Once every ~60 frames, if the link state hasn't changed (timer reset by calls
// to SetKeyInterceptCallback), it does a bunch of sanity checks on the connection.
// I'm not sure if sRfuKeepAliveTimer is reset in the process, though; rfu stuff is
// still undocumented.
static void CheckRfuKeepAliveTimer(void)
{
    if (gWirelessCommType != 0 && ++sRfuKeepAliveTimer > 60)
        LinkRfu_FatalError();
}

static void ResetAllTradingStates(void)
{
    s32 i;
    for (i = 0; i < 4; i++)
        sPlayerTradingStates[i] = PLAYER_TRADING_STATE_IDLE;
}

// Returns true if all connected players are in tradingState.
static bool32 AreAllPlayersInTradingState(u16 tradingState)
{
    s32 i;
    s32 count = gFieldLinkPlayerCount;

    for (i = 0; i < count; i++)
        if (sPlayerTradingStates[i] != tradingState)
            return FALSE;
    return TRUE;
}

static bool32 IsAnyPlayerInTradingState(u16 tradingState)
{
    s32 i;
    s32 count = gFieldLinkPlayerCount;

    for (i = 0; i < count; i++)
        if (sPlayerTradingStates[i] == tradingState)
            return TRUE;
    return FALSE;
}

static void HandleLinkPlayerKeyInput(u32 playerId, u16 key, struct TradeRoomPlayer *trainer, u16 *forceFacing)
{
    const u8 *script;

    if (sPlayerTradingStates[playerId] == PLAYER_TRADING_STATE_IDLE)
    {
        script = TryGetTileEventScript(trainer);
        if (script)
        {
            *forceFacing = GetDirectionForEventScript(script);
            sPlayerTradingStates[playerId] = PLAYER_TRADING_STATE_BUSY;
            if (trainer->isLocalPlayer)
            {
                SetKeyInterceptCallback(KeyInterCB_DeferToEventScript);
                sub_8087530(script);
            }
            return;
        }
        if (IsAnyPlayerInTradingState(PLAYER_TRADING_STATE_EXITING_ROOM) == TRUE)
        {
            sPlayerTradingStates[playerId] = PLAYER_TRADING_STATE_BUSY;
            if (trainer->isLocalPlayer)
            {
                SetKeyInterceptCallback(KeyInterCB_DeferToEventScript);
                sub_8087584();
            }
            return;
        }

        switch (key)
        {
        case LINK_KEY_CODE_START_BUTTON:
            if (sub_8087340_2(trainer))
            {
                sPlayerTradingStates[playerId] = PLAYER_TRADING_STATE_BUSY;
                if (trainer->isLocalPlayer)
                {
                    SetKeyInterceptCallback(KeyInterCB_DeferToEventScript);
                    InitLinkRoomStartMenuScript();
                }
            }
            break;
        case LINK_KEY_CODE_DPAD_DOWN:
            if (PlayerIsAtSouthExit(trainer) == TRUE)
            {
                sPlayerTradingStates[playerId] = PLAYER_TRADING_STATE_BUSY;
                if (trainer->isLocalPlayer)
                {
                    SetKeyInterceptCallback(KeyInterCB_DeferToEventScript);
                    CreateConfirmLeaveTradeRoomPrompt();
                }
            }
            break;
        case LINK_KEY_CODE_A_BUTTON:
            script = TryInteractWithPlayer(trainer);
            if (script)
            {
                sPlayerTradingStates[playerId] = PLAYER_TRADING_STATE_BUSY;
                if (trainer->isLocalPlayer)
                {
                    SetKeyInterceptCallback(KeyInterCB_DeferToEventScript);
                    InitMenuBasedScript(script);
                }
            }
            break;
        case LINK_KEY_CODE_HANDLE_RECV_QUEUE:
            if (sub_8087340(trainer))
            {
                sPlayerTradingStates[playerId] = PLAYER_TRADING_STATE_BUSY;
                if (trainer->isLocalPlayer)
                {
                    SetKeyInterceptCallback(KeyInterCB_DeferToRecvQueue);
                    sub_8087510();
                }
            }
            break;
        case LINK_KEY_CODE_HANDLE_SEND_QUEUE:
            if (sub_8087340(trainer))
            {
                sPlayerTradingStates[playerId] = PLAYER_TRADING_STATE_BUSY;
                if (trainer->isLocalPlayer)
                {
                    SetKeyInterceptCallback(KeyInterCB_DeferToSendQueue);
                    sub_8087510();
                }
            }
            break;
        }
    }

    switch (key)
    {
    case LINK_KEY_CODE_EXIT_ROOM:
        sPlayerTradingStates[playerId] = PLAYER_TRADING_STATE_EXITING_ROOM;
        break;
    case LINK_KEY_CODE_UNK_2:
        sPlayerTradingStates[playerId] = PLAYER_TRADING_STATE_UNK_2;
        break;
    case LINK_KEY_CODE_UNK_4:
        sPlayerTradingStates[playerId] = PLAYER_TRADING_STATE_IDLE;
        if (trainer->isLocalPlayer)
            SetKeyInterceptCallback(KeyInterCB_SelfIdle);
        break;
    case LINK_KEY_CODE_UNK_7:
        if (sPlayerTradingStates[playerId] == PLAYER_TRADING_STATE_UNK_2)
            sPlayerTradingStates[playerId] = PLAYER_TRADING_STATE_BUSY;
        break;
    }
}

static void UpdateAllLinkPlayers(u16 *keys, s32 selfId)
{
    struct TradeRoomPlayer trainer;
    s32 i;

    for (i = 0; i < MAX_LINK_PLAYERS; i++)
    {
        u8 key = keys[i];
        u16 setFacing = FACING_NONE;
        LoadTradeRoomPlayer(i, selfId, &trainer);
        HandleLinkPlayerKeyInput(i, key, &trainer, &setFacing);
        if (sPlayerTradingStates[i] == PLAYER_TRADING_STATE_IDLE)
            setFacing = GetDirectionForDpadKey(key);
        SetPlayerFacingDirection(i, setFacing);
    }
}

static void UpdateHeldKeyCode(u16 key)
{
    if (key >= LINK_KEY_CODE_EMPTY && key < LINK_KEY_CODE_UNK_8)
        gHeldKeyCodeToSend = key;
    else
        gHeldKeyCodeToSend = LINK_KEY_CODE_EMPTY;

    if (gWirelessCommType != 0
        && GetLinkSendQueueLength() > 1
        && IsUpdateLinkStateCBActive() == TRUE
        && IsSendingKeysToLink() == TRUE)
    {
        switch (key)
        {
        case LINK_KEY_CODE_EMPTY:
        case LINK_KEY_CODE_DPAD_DOWN:
        case LINK_KEY_CODE_DPAD_UP:
        case LINK_KEY_CODE_DPAD_LEFT:
        case LINK_KEY_CODE_DPAD_RIGHT:
        case LINK_KEY_CODE_START_BUTTON:
        case LINK_KEY_CODE_A_BUTTON:
            gHeldKeyCodeToSend = LINK_KEY_CODE_NULL;
            break;
        }
    }
}

static u16 KeyInterCB_ReadButtons(u32 key)
{
    if (gMain.heldKeys & DPAD_UP)
        return LINK_KEY_CODE_DPAD_UP;
    else if (gMain.heldKeys & DPAD_DOWN)
        return LINK_KEY_CODE_DPAD_DOWN;
    else if (gMain.heldKeys & DPAD_LEFT)
        return LINK_KEY_CODE_DPAD_LEFT;
    else if (gMain.heldKeys & DPAD_RIGHT)
        return LINK_KEY_CODE_DPAD_RIGHT;
    else if (gMain.newKeys & START_BUTTON)
        return LINK_KEY_CODE_START_BUTTON;
    else if (gMain.newKeys & A_BUTTON)
        return LINK_KEY_CODE_A_BUTTON;
    else
        return LINK_KEY_CODE_EMPTY;
}

static u16 GetDirectionForDpadKey(u16 a1)
{
    switch (a1)
    {
    case LINK_KEY_CODE_DPAD_RIGHT:
        return FACING_RIGHT;
    case LINK_KEY_CODE_DPAD_LEFT:
        return FACING_LEFT;
    case LINK_KEY_CODE_DPAD_UP:
        return FACING_UP;
    case LINK_KEY_CODE_DPAD_DOWN:
        return FACING_DOWN;
    default:
        return FACING_NONE;
    }
}

// Overwrites the keys with 0x11
static void ResetPlayerHeldKeys(u16 *keys)
{
    s32 i;
    for (i = 0; i < 4; i++)
        keys[i] = LINK_KEY_CODE_EMPTY;
}


static u16 KeyInterCB_SelfIdle(u32 key)
{
    if (ScriptContext2_IsEnabled() == TRUE)
        return LINK_KEY_CODE_EMPTY;
    if (GetLinkRecvQueueLength() > 4)
        return LINK_KEY_CODE_HANDLE_RECV_QUEUE;
    if (GetLinkSendQueueLength() <= 4)
        return KeyInterCB_ReadButtons(key);
    return LINK_KEY_CODE_HANDLE_SEND_QUEUE;
}

static u16 sub_80870EC(u32 key)
{
    CheckRfuKeepAliveTimer();
    return LINK_KEY_CODE_EMPTY;
}

// Ignore the player's inputs as long as there is an event script
// in ScriptContext2.
static u16 KeyInterCB_DeferToEventScript(u32 key)
{
    u16 retVal;
    if (ScriptContext2_IsEnabled() == TRUE)
    {
        retVal = LINK_KEY_CODE_EMPTY;
    }
    else
    {
        retVal = LINK_KEY_CODE_UNK_4;
        SetKeyInterceptCallback(sub_80870EC);
    }
    return retVal;
}

// Ignore the player's inputs as long as there are events being recived.
static u16 KeyInterCB_DeferToRecvQueue(u32 key)
{
    u16 retVal;
    if (GetLinkRecvQueueLength() > 2)
    {
        retVal = LINK_KEY_CODE_EMPTY;
    }
    else
    {
        retVal = LINK_KEY_CODE_UNK_4;
        ScriptContext2_Disable();
        SetKeyInterceptCallback(sub_80870EC);
    }
    return retVal;
}

// Ignore the player's inputs as long as there are events being sent.
static u16 KeyInterCB_DeferToSendQueue(u32 key)
{
    u16 retVal;
    if (GetLinkSendQueueLength() > 2)
    {
        retVal = LINK_KEY_CODE_EMPTY;
    }
    else
    {
        retVal = LINK_KEY_CODE_UNK_4;
        ScriptContext2_Disable();
        SetKeyInterceptCallback(sub_80870EC);
    }
    return retVal;
}

static u16 KeyInterCB_DoNothingAndKeepAlive(u32 key)
{
    CheckRfuKeepAliveTimer();
    return LINK_KEY_CODE_EMPTY;
}

static u16 sub_8087170(u32 keyOrPlayerId)
{
    if (sPlayerTradingStates[keyOrPlayerId] == PLAYER_TRADING_STATE_UNK_2)
    {
        if (gMain.newKeys & B_BUTTON)
        {
            SetKeyInterceptCallback(KeyInterCB_DoNothingAndKeepAlive);
            return LINK_KEY_CODE_UNK_7;
        }
        else
        {
            return LINK_KEY_CODE_EMPTY;
        }
    }
    else
    {
        CheckRfuKeepAliveTimer();
        return LINK_KEY_CODE_EMPTY;
    }
}

static u16 sub_80871AC(u32 a1)
{
    SetKeyInterceptCallback(sub_8087170);
    return LINK_KEY_CODE_UNK_2;
}

static u16 KeyInterCB_SendNothing(u32 key)
{
    return LINK_KEY_CODE_EMPTY;
}

static u16 KeyInterCB_WaitForPlayersToExit(u32 keyOrPlayerId)
{
    // keyOrPlayerId could be any keycode. This callback does no sanity checking
    // on the size of the key. It's assuming that it is being called from
    // CB1_UpdateLinkState.
    if (sPlayerTradingStates[keyOrPlayerId] != PLAYER_TRADING_STATE_EXITING_ROOM)
        CheckRfuKeepAliveTimer();
    if (AreAllPlayersInTradingState(PLAYER_TRADING_STATE_EXITING_ROOM) == TRUE)
    {
        ScriptContext1_SetupScript(EventScript_DoLinkRoomExit);
        SetKeyInterceptCallback(KeyInterCB_SendNothing);
    }
    return LINK_KEY_CODE_EMPTY;
}

static u16 KeyInterCB_SendExitRoomKey(u32 key)
{
    SetKeyInterceptCallback(KeyInterCB_WaitForPlayersToExit);
    return LINK_KEY_CODE_EXIT_ROOM;
}

// Duplicate function.
static u16 KeyInterCB_SendNothing_2(u32 key)
{
    return LINK_KEY_CODE_EMPTY;
}

u32 sub_8087214(void)
{
    if (IsAnyPlayerInTradingState(PLAYER_TRADING_STATE_EXITING_ROOM) == TRUE)
        return 2;
    if (sPlayerKeyInterceptCallback == sub_8087170 && sPlayerTradingStates[gLocalLinkPlayerId] != PLAYER_TRADING_STATE_UNK_2)
        return 0;
    if (sPlayerKeyInterceptCallback == KeyInterCB_DoNothingAndKeepAlive && sPlayerTradingStates[gLocalLinkPlayerId] == PLAYER_TRADING_STATE_BUSY)
        return 2;
    if (AreAllPlayersInTradingState(PLAYER_TRADING_STATE_UNK_2) != FALSE)
        return 1;
    return 0;
}

bool32 sub_808727C(void)
{
    return IsAnyPlayerInTradingState(PLAYER_TRADING_STATE_EXITING_ROOM);
}

u16 sub_8087288(void)
{
    SetKeyInterceptCallback(sub_80871AC);
    return 0;
}

u16 sub_808729C(void)
{
    SetKeyInterceptCallback(KeyInterCB_DeferToEventScript);
    return 0;
}

// The exit room key will be sent at the next opportunity.
// The return value is meaningless.
u16 QueueExitLinkRoomKey(void)
{
    SetKeyInterceptCallback(KeyInterCB_SendExitRoomKey);
    return 0;
}

u16 sub_80872C4(void)
{
    SetKeyInterceptCallback(KeyInterCB_SendNothing_2);
    return 0;
}

static void LoadTradeRoomPlayer(s32 linkPlayerId, s32 myPlayerId, struct TradeRoomPlayer *trainer)
{
    s16 x, y;

    trainer->playerId = linkPlayerId;
    trainer->isLocalPlayer = (linkPlayerId == myPlayerId) ? 1 : 0;
    trainer->c = gLinkPlayerObjectEvents[linkPlayerId].movementMode;
    trainer->facing = GetLinkPlayerFacingDirection(linkPlayerId);
    GetLinkPlayerCoords(linkPlayerId, &x, &y);
    trainer->pos.x = x;
    trainer->pos.y = y;
    trainer->pos.height = GetLinkPlayerElevation(linkPlayerId);
    trainer->field_C = MapGridGetMetatileBehaviorAt(x, y);
}

static bool32 sub_8087340(struct TradeRoomPlayer *player)
{
    u8 v1 = player->c;
    if (v1 == MOVEMENT_MODE_SCRIPTED || v1 == MOVEMENT_MODE_FREE)
        return TRUE;
    else
        return FALSE;
}

// Duplicate function.
static bool32 sub_8087340_2(struct TradeRoomPlayer *player)
{
    u8 v1 = player->c;
    if (v1 == MOVEMENT_MODE_SCRIPTED || v1 == MOVEMENT_MODE_FREE)
        return TRUE;
    else
        return FALSE;
}

static u8 *TryGetTileEventScript(struct TradeRoomPlayer *player)
{
    if (player->c != MOVEMENT_MODE_SCRIPTED)
        return FACING_NONE;
    return GetCoordEventScriptAtMapPosition(&player->pos);
}

static bool32 PlayerIsAtSouthExit(struct TradeRoomPlayer *player)
{
    if (player->c != MOVEMENT_MODE_SCRIPTED && player->c != MOVEMENT_MODE_FREE)
        return FALSE;
    else if (!MetatileBehavior_IsSouthArrowWarp(player->field_C))
        return FALSE;
    else if (player->facing != DIR_SOUTH)
        return FALSE;
    else
        return TRUE;
}

static const u8 *TryInteractWithPlayer(struct TradeRoomPlayer *player)
{
    struct MapPosition otherPlayerPos;
    u8 linkPlayerId;

    if (player->c != MOVEMENT_MODE_FREE && player->c != MOVEMENT_MODE_SCRIPTED)
        return FACING_NONE;

    otherPlayerPos = player->pos;
    otherPlayerPos.x += gDirectionToVectors[player->facing].x;
    otherPlayerPos.y += gDirectionToVectors[player->facing].y;
    otherPlayerPos.height = 0;
    linkPlayerId = GetLinkPlayerIdAt(otherPlayerPos.x, otherPlayerPos.y);

    if (linkPlayerId != 4)
    {
        if (!player->isLocalPlayer)
            return CableClub_EventScript_TooBusyToNotice;
        else if (sPlayerTradingStates[linkPlayerId] != PLAYER_TRADING_STATE_IDLE)
            return CableClub_EventScript_TooBusyToNotice;
        else if (!GetLinkTrainerCardColor(linkPlayerId))
            return CableClub_EventScript_ReadTrainerCard;
        else
            return CableClub_EventScript_ReadTrainerCardColored;
    }

    return GetInteractedLinkPlayerScript(&otherPlayerPos, player->field_C, player->facing);
}

// This returns which direction to force the player to look when one of
// these event scripts runs.
static u16 GetDirectionForEventScript(const u8 *script)
{
    if (script == EventScript_BattleColosseum4P_PlayerSpot0)
        return FACING_FORCED_RIGHT;
    else if (script == EventScript_BattleColosseum4P_PlayerSpot1)
        return FACING_FORCED_LEFT;
    else if (script == EventScript_BattleColosseum4P_PlayerSpot2)
        return FACING_FORCED_RIGHT;
    else if (script == EventScript_BattleColosseum4P_PlayerSpot3)
        return FACING_FORCED_LEFT;
    else if (script == EventScript_RecordCenter_Spot0)
        return FACING_FORCED_RIGHT;
    else if (script == EventScript_RecordCenter_Spot1)
        return FACING_FORCED_LEFT;
    else if (script == EventScript_RecordCenter_Spot2)
        return FACING_FORCED_RIGHT;
    else if (script == EventScript_RecordCenter_Spot3)
        return FACING_FORCED_LEFT;
    else if (script == EventScript_BattleColosseum2P_PlayerSpot0)
        return FACING_FORCED_RIGHT;
    else if (script == EventScript_BattleColosseum2P_PlayerSpot1)
        return FACING_FORCED_LEFT;
    else if (script == EventScript_TradeCenter_Chair0)
        return FACING_FORCED_RIGHT;
    else if (script == EventScript_TradeCenter_Chair1)
        return FACING_FORCED_LEFT;
    else
        return FACING_NONE;
}

static void sub_8087510(void)
{
    ScriptContext2_Enable();
}

static void InitLinkRoomStartMenuScript(void)
{
    PlaySE(SE_WIN_OPEN);
    ShowStartMenu();
    ScriptContext2_Enable();
}

static void sub_8087530(const u8 *script)
{
    PlaySE(SE_SELECT);
    ScriptContext1_SetupScript(script);
    ScriptContext2_Enable();
}

static void CreateConfirmLeaveTradeRoomPrompt(void)
{
    PlaySE(SE_WIN_OPEN);
    ScriptContext1_SetupScript(EventScript_ConfirmLeaveTradeRoom);
    ScriptContext2_Enable();
}

static void InitMenuBasedScript(const u8 *script)
{
    PlaySE(SE_SELECT);
    ScriptContext1_SetupScript(script);
    ScriptContext2_Enable();
}

static void sub_8087584(void)
{
    ScriptContext1_SetupScript(EventScript_TerminateLink);
    ScriptContext2_Enable();
}

bool32 sub_8087598(void)
{
    if (!IsUpdateLinkStateCBActive())
        return FALSE;
    if (GetLinkRecvQueueLength() >= 3)
        sUnknown_03000E18 = TRUE;
    else
        sUnknown_03000E18 = FALSE;
    return sUnknown_03000E18;
}

bool32 sub_80875C8(void)
{
    u8 temp;

    if (GetLinkRecvQueueLength() < 2)
        return FALSE;
    else if (IsUpdateLinkStateCBActive() != TRUE)
        return FALSE;
    else if (IsSendingKeysToLink() != TRUE)
        return FALSE;
    else if (sPlayerKeyInterceptCallback == KeyInterCB_DeferToRecvQueue)
        return TRUE;
    else if (sPlayerKeyInterceptCallback != KeyInterCB_DeferToEventScript)
        return FALSE;

    temp = sUnknown_03000E18;
    sUnknown_03000E18 = FALSE;

    if (temp == TRUE)
        return TRUE;
    else if (gPaletteFade.active && gPaletteFade.softwareFadeFinishing)
        return TRUE;
    else
        return FALSE;
}

bool32 sub_8087634(void)
{
    if (GetLinkSendQueueLength() < 2)
        return FALSE;
    else if (IsUpdateLinkStateCBActive() != TRUE)
        return FALSE;
    else if (IsSendingKeysToLink() != TRUE)
        return FALSE;
    else if (sPlayerKeyInterceptCallback == KeyInterCB_DeferToSendQueue)
        return TRUE;
    else
        return FALSE;
}

bool32 sub_808766C(void)
{
    if (gWirelessCommType != 0)
        return FALSE;
    else if (!IsSendingKeysToLink())
        return FALSE;
    else
        return TRUE;
}

static u32 GetLinkSendQueueLength(void)
{
    if (gWirelessCommType != 0)
        return gUnknown_03005000.unk_9e8.unk_232;
    else
        return gLink.sendQueue.count;
}

static void ZeroLinkPlayerObjectEvent(struct LinkPlayerObjectEvent *linkPlayerObjEvent)
{
    memset(linkPlayerObjEvent, 0, sizeof(struct LinkPlayerObjectEvent));
}

void ClearLinkPlayerObjectEvents(void)
{
    memset(gLinkPlayerObjectEvents, 0, sizeof(gLinkPlayerObjectEvents));
}

static void ZeroObjectEvent(struct ObjectEvent *objEvent)
{
    memset(objEvent, 0, sizeof(struct ObjectEvent));
}

static void SpawnLinkPlayerObjectEvent(u8 linkPlayerId, s16 x, s16 y, u8 a4)
{
    u8 objEventId = GetFirstInactiveObjectEventId();
    struct LinkPlayerObjectEvent *linkPlayerObjEvent = &gLinkPlayerObjectEvents[linkPlayerId];
    struct ObjectEvent *objEvent = &gObjectEvents[objEventId];

    ZeroLinkPlayerObjectEvent(linkPlayerObjEvent);
    ZeroObjectEvent(objEvent);

    linkPlayerObjEvent->active = 1;
    linkPlayerObjEvent->linkPlayerId = linkPlayerId;
    linkPlayerObjEvent->objEventId = objEventId;
    linkPlayerObjEvent->movementMode = MOVEMENT_MODE_FREE;

    objEvent->active = 1;
    objEvent->singleMovementActive = a4;
    objEvent->range.as_byte = 2;
    objEvent->spriteId = 64;

    InitLinkPlayerObjectEventPos(objEvent, x, y);
}

static void InitLinkPlayerObjectEventPos(struct ObjectEvent *objEvent, s16 x, s16 y)
{
    objEvent->currentCoords.x = x;
    objEvent->currentCoords.y = y;
    objEvent->previousCoords.x = x;
    objEvent->previousCoords.y = y;
    SetSpritePosToMapCoords(x, y, &objEvent->initialCoords.x, &objEvent->initialCoords.y);
    objEvent->initialCoords.x += 8;
    ObjectEventUpdateZCoord(objEvent);
}

static void sub_80877DC(u8 linkPlayerId, u8 a2)
{
    if (gLinkPlayerObjectEvents[linkPlayerId].active)
    {
        u8 objEventId = gLinkPlayerObjectEvents[linkPlayerId].objEventId;
        struct ObjectEvent *objEvent = &gObjectEvents[objEventId];
        objEvent->range.as_byte = a2;
    }
}

static void sub_808780C(u8 linkPlayerId)
{
    struct LinkPlayerObjectEvent *linkPlayerObjEvent = &gLinkPlayerObjectEvents[linkPlayerId];
    u8 objEventId = linkPlayerObjEvent->objEventId;
    struct ObjectEvent *objEvent = &gObjectEvents[objEventId];
    if (objEvent->spriteId != MAX_SPRITES)
        DestroySprite(&gSprites[objEvent->spriteId]);
    linkPlayerObjEvent->active = 0;
    objEvent->active = 0;
}

// Returns the spriteId corresponding to this player.
static u8 GetSpriteForLinkedPlayer(u8 linkPlayerId)
{
    u8 objEventId = gLinkPlayerObjectEvents[linkPlayerId].objEventId;
    struct ObjectEvent *objEvent = &gObjectEvents[objEventId];
    return objEvent->spriteId;
}

static void GetLinkPlayerCoords(u8 linkPlayerId, u16 *x, u16 *y)
{
    u8 objEventId = gLinkPlayerObjectEvents[linkPlayerId].objEventId;
    struct ObjectEvent *objEvent = &gObjectEvents[objEventId];
    *x = objEvent->currentCoords.x;
    *y = objEvent->currentCoords.y;
}

static u8 GetLinkPlayerFacingDirection(u8 linkPlayerId)
{
    u8 objEventId = gLinkPlayerObjectEvents[linkPlayerId].objEventId;
    struct ObjectEvent *objEvent = &gObjectEvents[objEventId];
    return objEvent->range.as_byte;
}

static u8 GetLinkPlayerElevation(u8 linkPlayerId)
{
    u8 objEventId = gLinkPlayerObjectEvents[linkPlayerId].objEventId;
    struct ObjectEvent *objEvent = &gObjectEvents[objEventId];
    return objEvent->currentElevation;
}

static s32 sub_80878E4(u8 linkPlayerId)
{
    u8 objEventId = gLinkPlayerObjectEvents[linkPlayerId].objEventId;
    struct ObjectEvent *objEvent = &gObjectEvents[objEventId];
    return 16 - (s8)objEvent->directionSequenceIndex;
}

static u8 GetLinkPlayerIdAt(s16 x, s16 y)
{
    u8 i;
    for (i = 0; i < MAX_LINK_PLAYERS; i++)
    {
        if (gLinkPlayerObjectEvents[i].active
         && (gLinkPlayerObjectEvents[i].movementMode == 0 || gLinkPlayerObjectEvents[i].movementMode == 2))
        {
            struct ObjectEvent *objEvent = &gObjectEvents[gLinkPlayerObjectEvents[i].objEventId];
            if (objEvent->currentCoords.x == x && objEvent->currentCoords.y == y)
                return i;
        }
    }
    return 4;
}

static void SetPlayerFacingDirection(u8 linkPlayerId, u8 facing)
{
    struct LinkPlayerObjectEvent *linkPlayerObjEvent = &gLinkPlayerObjectEvents[linkPlayerId];
    u8 objEventId = linkPlayerObjEvent->objEventId;
    struct ObjectEvent *objEvent = &gObjectEvents[objEventId];

    if (linkPlayerObjEvent->active)
    {
        if (facing > FACING_FORCED_RIGHT)
        {
            objEvent->triggerGroundEffectsOnMove = 1;
        }
        else
        {
            // This is a hack to split this code onto two separate lines, without declaring a local variable.
            // C++ style inline variables would be nice here.
            #define TEMP gLinkPlayerMovementModes[linkPlayerObjEvent->movementMode](linkPlayerObjEvent, objEvent, facing)

            gMovementStatusHandler[TEMP](linkPlayerObjEvent, objEvent);
            
            // Clean up the hack.
            #undef TEMP
        }
    }
}


static u8 MovementEventModeCB_Normal(struct LinkPlayerObjectEvent *linkPlayerObjEvent, struct ObjectEvent *objEvent, u8 a3)
{
    return gLinkPlayerFacingHandlers[a3](linkPlayerObjEvent, objEvent, a3);
}

static u8 MovementEventModeCB_Ignored(struct LinkPlayerObjectEvent *linkPlayerObjEvent, struct ObjectEvent *objEvent, u8 a3)
{
    return FACING_UP;
}

// Duplicate Function
static u8 MovementEventModeCB_Normal_2(struct LinkPlayerObjectEvent *linkPlayerObjEvent, struct ObjectEvent *objEvent, u8 a3)
{
    return gLinkPlayerFacingHandlers[a3](linkPlayerObjEvent, objEvent, a3);
}

static bool8 FacingHandler_DoNothing(struct LinkPlayerObjectEvent *linkPlayerObjEvent, struct ObjectEvent *objEvent, u8 a3)
{
    return FALSE;
}

static bool8 FacingHandler_DpadMovement(struct LinkPlayerObjectEvent *linkPlayerObjEvent, struct ObjectEvent *objEvent, u8 a3)
{
    s16 x, y;

    objEvent->range.as_byte = FlipVerticalAndClearForced(a3, objEvent->range.as_byte);
    ObjectEventMoveDestCoords(objEvent, objEvent->range.as_byte, &x, &y);

    if (LinkPlayerDetectCollision(linkPlayerObjEvent->objEventId, objEvent->range.as_byte, x, y))
    {
        return FALSE;
    }
    else
    {
        objEvent->directionSequenceIndex = 16;
        ShiftObjectEventCoords(objEvent, x, y);
        ObjectEventUpdateZCoord(objEvent);
        return TRUE;
    }
}

static bool8 FacingHandler_ForcedFacingChange(struct LinkPlayerObjectEvent *linkPlayerObjEvent, struct ObjectEvent *objEvent, u8 a3)
{
    objEvent->range.as_byte = FlipVerticalAndClearForced(a3, objEvent->range.as_byte);
    return FALSE;
}

// This is called every time a free movement happens. Most of the time it's a No-Op.
static void MovementStatusHandler_EnterFreeMode(struct LinkPlayerObjectEvent *linkPlayerObjEvent, struct ObjectEvent *objEvent)
{
    linkPlayerObjEvent->movementMode = MOVEMENT_MODE_FREE;
}

static void MovementStatusHandler_TryAdvanceScript(struct LinkPlayerObjectEvent *linkPlayerObjEvent, struct ObjectEvent *objEvent)
{
    objEvent->directionSequenceIndex--;
    linkPlayerObjEvent->movementMode = MOVEMENT_MODE_FROZEN;
    MoveCoords(objEvent->range.as_byte, &objEvent->initialCoords.x, &objEvent->initialCoords.y);
    if (!objEvent->directionSequenceIndex)
    {
        ShiftStillObjectEventCoords(objEvent);
        linkPlayerObjEvent->movementMode = MOVEMENT_MODE_SCRIPTED;
    }
}

// Flip Up/Down facing codes. If newFacing doesn't specify a direction, default
// to oldFacing. Note that this clears also the "FORCED" part of the facing code,
// even for Left/Right codes.
static u8 FlipVerticalAndClearForced(u8 newFacing, u8 oldFacing)
{
    switch (newFacing)
    {
    case FACING_UP:
    case FACING_FORCED_UP:
        return DIR_NORTH;
    case FACING_DOWN:
    case FACING_FORCED_DOWN:
        return DIR_SOUTH;
    case FACING_LEFT:
    case FACING_FORCED_LEFT:
        return DIR_WEST;
    case FACING_RIGHT:
    case FACING_FORCED_RIGHT:
        return DIR_EAST;
    }
    return oldFacing;
}

static u8 LinkPlayerDetectCollision(u8 selfObjEventId, u8 a2, s16 x, s16 y)
{
    u8 i;
    for (i = 0; i < 16; i++)
    {
        if (i != selfObjEventId)
        {
            if ((gObjectEvents[i].currentCoords.x == x && gObjectEvents[i].currentCoords.y == y)
             || (gObjectEvents[i].previousCoords.x == x && gObjectEvents[i].previousCoords.y == y))
            {
                return 1;
            }
        }
    }
    return MapGridIsImpassableAt(x, y);
}

static void CreateLinkPlayerSprite(u8 linkPlayerId, u8 gameVersion)
{
    struct LinkPlayerObjectEvent *linkPlayerObjEvent = &gLinkPlayerObjectEvents[linkPlayerId];
    u8 objEventId = linkPlayerObjEvent->objEventId;
    struct ObjectEvent *objEvent = &gObjectEvents[objEventId];
    struct Sprite *sprite;

    if (linkPlayerObjEvent->active)
    {
        switch (gameVersion)
        {
        case VERSION_FIRE_RED:
        case VERSION_LEAF_GREEN:
            objEvent->spriteId = AddPseudoObjectEvent(GetFRLGAvatarGraphicsIdByGender(objEvent->singleMovementActive), SpriteCB_LinkPlayer, 0, 0, 0);
            break;
        case VERSION_RUBY:
        case VERSION_SAPPHIRE:
            objEvent->spriteId = AddPseudoObjectEvent(GetRSAvatarGraphicsIdByGender(objEvent->singleMovementActive), SpriteCB_LinkPlayer, 0, 0, 0);
            break;
        case VERSION_EMERALD:
            objEvent->spriteId = AddPseudoObjectEvent(GetRivalAvatarGraphicsIdByStateIdAndGender(PLAYER_AVATAR_STATE_NORMAL, objEvent->singleMovementActive), SpriteCB_LinkPlayer, 0, 0, 0);
            break;
        }

        sprite = &gSprites[objEvent->spriteId];
        sprite->coordOffsetEnabled = TRUE;
        sprite->data[0] = linkPlayerId;
        objEvent->triggerGroundEffectsOnMove = 0;
    }
}

static void SpriteCB_LinkPlayer(struct Sprite *sprite)
{
    struct LinkPlayerObjectEvent *linkPlayerObjEvent = &gLinkPlayerObjectEvents[sprite->data[0]];
    struct ObjectEvent *objEvent = &gObjectEvents[linkPlayerObjEvent->objEventId];
    sprite->pos1.x = objEvent->initialCoords.x;
    sprite->pos1.y = objEvent->initialCoords.y;
    SetObjectSubpriorityByZCoord(objEvent->previousElevation, sprite, 1);
    sprite->oam.priority = ZCoordToPriority(objEvent->previousElevation);

    if (!linkPlayerObjEvent->movementMode != MOVEMENT_MODE_FREE)
        StartSpriteAnim(sprite, GetFaceDirectionAnimNum(objEvent->range.as_byte));
    else
        StartSpriteAnimIfDifferent(sprite, GetMoveDirectionAnimNum(objEvent->range.as_byte));

    UpdateObjectEventSpriteVisibility(sprite, 0);
    if (objEvent->triggerGroundEffectsOnMove)
    {
        sprite->invisible = ((sprite->data[7] & 4) >> 2);
        sprite->data[7]++;
    }
}<|MERGE_RESOLUTION|>--- conflicted
+++ resolved
@@ -852,13 +852,8 @@
     LoadCurrentMapData();
     if (!(sUnknown_020322D8 & 1))
     {
-<<<<<<< HEAD
-        if (gMapHeader.mapLayoutId == LAYOUT_BATTLE_FRONTIER_BATTLE_PYRAMID_EMPTY_SQUARE)
+        if (gMapHeader.mapLayoutId == LAYOUT_BATTLE_FRONTIER_BATTLE_PYRAMID_FLOOR)
             LoadBattlePyramidObjectEventTemplates();
-=======
-        if (gMapHeader.mapLayoutId == LAYOUT_BATTLE_FRONTIER_BATTLE_PYRAMID_FLOOR)
-            LoadBattlePyramidEventObjectTemplates();
->>>>>>> 6967caef
         else if (InTrainerHill())
             LoadTrainerHillObjectEventTemplates();
         else
@@ -1725,13 +1720,8 @@
     LoadSaveblockMapHeader();
     ClearDiveAndHoleWarps();
     trainerHillMapId = GetCurrentTrainerHillMapId();
-<<<<<<< HEAD
-    if (gMapHeader.mapLayoutId == LAYOUT_BATTLE_FRONTIER_BATTLE_PYRAMID_EMPTY_SQUARE)
+    if (gMapHeader.mapLayoutId == LAYOUT_BATTLE_FRONTIER_BATTLE_PYRAMID_FLOOR)
         LoadBattlePyramidFloorObjectEventScripts();
-=======
-    if (gMapHeader.mapLayoutId == LAYOUT_BATTLE_FRONTIER_BATTLE_PYRAMID_FLOOR)
-        LoadBattlePyramidFloorEventObjectScripts();
->>>>>>> 6967caef
     else if (trainerHillMapId != 0 && trainerHillMapId != TRAINER_HILL_ENTRANCE)
         LoadTrainerHillFloorObjectEventScripts();
     else
