#include "global.h"
#include "overworld.h"
#include "battle_pyramid.h"
#include "battle_setup.h"
#include "berry.h"
#include "bg.h"
#include "cable_club.h"
#include "clock.h"
#include "event_data.h"
#include "event_object_movement.h"
#include "event_scripts.h"
#include "field_camera.h"
#include "field_control_avatar.h"
#include "field_effect.h"
#include "field_message_box.h"
#include "field_player_avatar.h"
#include "field_screen_effect.h"
#include "field_special_scene.h"
#include "field_specials.h"
#include "field_tasks.h"
#include "field_weather.h"
#include "fieldmap.h"
#include "fldeff.h"
#include "gpu_regs.h"
#include "heal_location.h"
#include "io_reg.h"
#include "link.h"
#include "link_rfu.h"
#include "load_save.h"
#include "main.h"
#include "malloc.h"
#include "m4a.h"
#include "map_name_popup.h"
#include "match_call.h"
#include "menu.h"
#include "metatile_behavior.h"
#include "mirage_tower.h"
#include "money.h"
#include "new_game.h"
#include "palette.h"
#include "play_time.h"
#include "random.h"
#include "roamer.h"
#include "rotating_gate.h"
#include "safari_zone.h"
#include "save.h"
#include "save_location.h"
#include "script.h"
#include "script_pokemon_util.h"
#include "secret_base.h"
#include "sound.h"
#include "start_menu.h"
#include "task.h"
#include "tileset_anims.h"
#include "time_events.h"
#include "trainer_hill.h"
#include "trainer_pokemon_sprites.h"
#include "tv.h"
#include "scanline_effect.h"
#include "wild_encounter.h"
#include "frontier_util.h"
#include "constants/abilities.h"
#include "constants/layouts.h"
#include "constants/map_types.h"
#include "constants/region_map_sections.h"
#include "constants/songs.h"
#include "constants/trainer_hill.h"
#include "constants/weather.h"

struct CableClubPlayer
{
    u8 playerId;
    u8 isLocalPlayer;
    u8 movementMode;
    u8 facing;
    struct MapPosition pos;
    u16 metatileBehavior;
};

#define PLAYER_LINK_STATE_IDLE 0x80
#define PLAYER_LINK_STATE_BUSY 0x81
#define PLAYER_LINK_STATE_READY 0x82
#define PLAYER_LINK_STATE_EXITING_ROOM 0x83

#define FACING_NONE 0
#define FACING_UP 1
#define FACING_DOWN 2
#define FACING_LEFT 3
#define FACING_RIGHT 4
#define FACING_FORCED_UP 7
#define FACING_FORCED_DOWN 8
#define FACING_FORCED_LEFT 9
#define FACING_FORCED_RIGHT 10

extern const struct MapLayout *const gMapLayouts[];
extern const struct MapHeader *const *const gMapGroups[];

static void Overworld_ResetStateAfterWhiteOut(void);
static void CB2_ReturnToFieldLocal(void);
static void CB2_ReturnToFieldLink(void);
static void CB2_LoadMapOnReturnToFieldCableClub(void);
static void CB2_LoadMap2(void);
static void VBlankCB_Field(void);
static void SpriteCB_LinkPlayer(struct Sprite *);
static void ChooseAmbientCrySpecies(void);
static void DoMapLoadLoop(u8 *);
static bool32 LoadMapInStepsLocal(u8 *, bool32);
static bool32 LoadMapInStepsLink(u8 *);
static bool32 ReturnToFieldLocal(u8 *);
static bool32 ReturnToFieldLink(u8 *);
static void InitObjectEventsLink(void);
static void InitObjectEventsLocal(void);
static void InitOverworldGraphicsRegisters(void);
static u8 GetSpriteForLinkedPlayer(u8);
static u16 KeyInterCB_SendNothing(u32);
static void ResetMirageTowerAndSaveBlockPtrs(void);
static void ResetScreenForMapLoad(void);
static void OffsetCameraFocusByLinkPlayerId(void);
static void SpawnLinkPlayers(void);
static void SetCameraToTrackGuestPlayer(void);
static void ResumeMap(bool32);
static void SetCameraToTrackPlayer(void);
static void InitObjectEventsReturnToField(void);
static void InitViewGraphics(void);
static void SetCameraToTrackGuestPlayer_2(void);
static void CreateLinkPlayerSprites(void);
static void ClearAllPlayerKeys(void);
static void ResetAllPlayerLinkStates(void);
static void UpdateHeldKeyCode(u16);
static void UpdateAllLinkPlayers(u16 *, s32);
static u8 FlipVerticalAndClearForced(u8, u8);
static u8 LinkPlayerGetCollision(u8, u8, s16, s16);
static void CreateLinkPlayerSprite(u8, u8);
static void GetLinkPlayerCoords(u8, u16 *, u16 *);
static u8 GetLinkPlayerFacingDirection(u8);
static u8 GetLinkPlayerElevation(u8);
static s32 GetLinkPlayerObjectStepTimer(u8);
static u8 GetLinkPlayerIdAt(s16, s16);
static void SetPlayerFacingDirection(u8, u8);
static void ZeroObjectEvent(struct ObjectEvent *);
static void SpawnLinkPlayerObjectEvent(u8, s16, s16, u8);
static void InitLinkPlayerObjectEventPos(struct ObjectEvent *, s16, s16);
static void SetLinkPlayerObjectRange(u8, u8);
static void DestroyLinkPlayerObject(u8);
static u8 GetSpriteForLinkedPlayer(u8);
static void RunTerminateLinkScript(void);
static u32 GetLinkSendQueueLength(void);
static void ZeroLinkPlayerObjectEvent(struct LinkPlayerObjectEvent *);
static const u8 *TryInteractWithPlayer(struct CableClubPlayer *);
static u16 GetDirectionForEventScript(const u8 *);
static void InitLinkPlayerQueueScript(void);
static void InitLinkRoomStartMenuScript(void);
static void RunInteractLocalPlayerScript(const u8 *);
static void RunConfirmLeaveCableClubScript(void);
static void InitMenuBasedScript(const u8 *);
static void LoadCableClubPlayer(s32, s32, struct CableClubPlayer *);
static bool32 IsCableClubPlayerUnfrozen(struct CableClubPlayer *);
static bool32 CanCableClubPlayerPressStart(struct CableClubPlayer *);
static const u8 *TryGetTileEventScript(struct CableClubPlayer *);
static bool32 PlayerIsAtSouthExit(struct CableClubPlayer *);
static const u8 *TryInteractWithPlayer(struct CableClubPlayer *);
static u16 KeyInterCB_DeferToRecvQueue(u32);
static u16 KeyInterCB_DeferToSendQueue(u32);
static void ResetPlayerHeldKeys(u16 *);
static u16 KeyInterCB_SelfIdle(u32);
static u16 KeyInterCB_DeferToEventScript(u32);
static u16 GetDirectionForDpadKey(u16);
static void CB1_OverworldLink(void);
static void SetKeyInterceptCallback(u16 (*func)(u32));
static void SetFieldVBlankCallback(void);
static void FieldClearVBlankHBlankCallbacks(void);
static void TransitionMapMusic(void);
static u8 GetAdjustedInitialTransitionFlags(struct InitialPlayerAvatarState *, u16, u8);
static u8 GetAdjustedInitialDirection(struct InitialPlayerAvatarState *, u8, u16, u8);
static u16 GetCenterScreenMetatileBehavior(void);

static void *sUnusedOverworldCallback;
static u8 sPlayerLinkStates[MAX_LINK_PLAYERS];
// This callback is called with a player's key code. It then returns an
// adjusted key code, effectively intercepting the input before anything
// can process it.
static u16 (*sPlayerKeyInterceptCallback)(u32);
static bool8 sReceivingFromLink;
static u8 sRfuKeepAliveTimer;

u16 *gOverworldTilemapBuffer_Bg2;
u16 *gOverworldTilemapBuffer_Bg1;
u16 *gOverworldTilemapBuffer_Bg3;
u16 gHeldKeyCodeToSend;
void (*gFieldCallback)(void);
bool8 (*gFieldCallback2)(void);
u8 gLocalLinkPlayerId; // This is our player id in a multiplayer mode.
u8 gFieldLinkPlayerCount;

EWRAM_DATA static u8 sObjectEventLoadFlag = 0;
EWRAM_DATA struct WarpData gLastUsedWarp = {0};
EWRAM_DATA static struct WarpData sWarpDestination = {0};  // new warp position
EWRAM_DATA static struct WarpData sFixedDiveWarp = {0};
EWRAM_DATA static struct WarpData sFixedHoleWarp = {0};
EWRAM_DATA static u16 sLastMapSectionId = 0;
EWRAM_DATA static struct InitialPlayerAvatarState sInitialPlayerAvatarState = {0};
EWRAM_DATA static u16 sAmbientCrySpecies = 0;
EWRAM_DATA static bool8 sIsAmbientCryWaterMon = FALSE;
EWRAM_DATA struct LinkPlayerObjectEvent gLinkPlayerObjectEvents[4] = {0};

static const struct WarpData sDummyWarpData =
{
    .mapGroup = MAP_GROUP(UNDEFINED),
    .mapNum = MAP_NUM(UNDEFINED),
    .warpId = WARP_ID_NONE,
    .x = -1,
    .y = -1,
};

static const u32 sUnusedData[] =
{
    1200, 3600, 1200, 2400, 50, 80, -44, 44
};

const struct UCoords32 gDirectionToVectors[] =
{
    [DIR_NONE] =
    {
        .x =  0,
        .y =  0,
    },
    [DIR_SOUTH] =
    {
        .x =  0,
        .y =  1,
    },
    [DIR_NORTH] =
    {
        .x =  0,
        .y = -1,
    },
    [DIR_WEST] =
    {
        .x = -1,
        .y =  0,
    },
    [DIR_EAST] =
    {
        .x =  1,
        .y =  0,
    },
    [DIR_SOUTHWEST] =
    {
        .x = -1,
        .y =  1,
    },
    [DIR_SOUTHEAST] =
    {
        .x =  1,
        .y =  1,
    },
    [DIR_NORTHWEST] =
    {
        .x = -1,
        .y = -1,
    },
    [DIR_NORTHEAST] =
    {
        .x =  1,
        .y = -1,
    },
};

static const struct BgTemplate sOverworldBgTemplates[] =
{
    {
        .bg = 0,
        .charBaseIndex = 2,
        .mapBaseIndex = 31,
        .screenSize = 0,
        .paletteMode = 0,
        .priority = 0,
        .baseTile = 0
    },
    {
        .bg = 1,
        .charBaseIndex = 0,
        .mapBaseIndex = 29,
        .screenSize = 0,
        .paletteMode = 0,
        .priority = 1,
        .baseTile = 0
    },
    {
        .bg = 2,
        .charBaseIndex = 0,
        .mapBaseIndex = 28,
        .screenSize = 0,
        .paletteMode = 0,
        .priority = 2,
        .baseTile = 0
    },
    {
        .bg = 3,
        .charBaseIndex = 0,
        .mapBaseIndex = 30,
        .screenSize = 0,
        .paletteMode = 0,
        .priority = 3,
        .baseTile = 0
    }
};

static const struct ScanlineEffectParams sFlashEffectParams =
{
    &REG_WIN0H,
    ((DMA_ENABLE | DMA_START_HBLANK | DMA_REPEAT | DMA_DEST_RELOAD) << 16) | 1,
    1,
    0,
};

static u8 MovementEventModeCB_Normal(struct LinkPlayerObjectEvent *, struct ObjectEvent *, u8);
static u8 MovementEventModeCB_Ignored(struct LinkPlayerObjectEvent *, struct ObjectEvent *, u8);
static u8 MovementEventModeCB_Scripted(struct LinkPlayerObjectEvent *, struct ObjectEvent *, u8);

static u8 (*const sLinkPlayerMovementModes[])(struct LinkPlayerObjectEvent *, struct ObjectEvent *, u8) =
{
    [MOVEMENT_MODE_FREE]     = MovementEventModeCB_Normal,
    [MOVEMENT_MODE_FROZEN]   = MovementEventModeCB_Ignored,
    [MOVEMENT_MODE_SCRIPTED] = MovementEventModeCB_Scripted,
};

static u8 FacingHandler_DoNothing(struct LinkPlayerObjectEvent *, struct ObjectEvent *, u8);
static u8 FacingHandler_DpadMovement(struct LinkPlayerObjectEvent *, struct ObjectEvent *, u8);
static u8 FacingHandler_ForcedFacingChange(struct LinkPlayerObjectEvent *, struct ObjectEvent *, u8);

// These handlers return TRUE if the movement was scripted and successful, and FALSE otherwise.
static bool8 (*const sLinkPlayerFacingHandlers[])(struct LinkPlayerObjectEvent *, struct ObjectEvent *, u8) =
{
    FacingHandler_DoNothing,
    FacingHandler_DpadMovement,
    FacingHandler_DpadMovement,
    FacingHandler_DpadMovement,
    FacingHandler_DpadMovement,
    FacingHandler_DoNothing,
    FacingHandler_DoNothing,
    FacingHandler_ForcedFacingChange,
    FacingHandler_ForcedFacingChange,
    FacingHandler_ForcedFacingChange,
    FacingHandler_ForcedFacingChange,
};

static void MovementStatusHandler_EnterFreeMode(struct LinkPlayerObjectEvent *, struct ObjectEvent *);
static void MovementStatusHandler_TryAdvanceScript(struct LinkPlayerObjectEvent *, struct ObjectEvent *);

// These handlers are run after an attempted movement.
static void (*const sMovementStatusHandler[])(struct LinkPlayerObjectEvent *, struct ObjectEvent *) =
{
    // FALSE:
    MovementStatusHandler_EnterFreeMode,
    // TRUE:
    MovementStatusHandler_TryAdvanceScript,
};

// code
void DoWhiteOut(void)
{
    RunScriptImmediately(EventScript_WhiteOut);
    SetMoney(&gSaveBlock1Ptr->money, GetMoney(&gSaveBlock1Ptr->money) / 2);
    HealPlayerParty();
    Overworld_ResetStateAfterWhiteOut();
    SetWarpDestinationToLastHealLocation();
    WarpIntoMap();
}

void Overworld_ResetStateAfterFly(void)
{
    ResetInitialPlayerAvatarState();
    FlagClear(FLAG_SYS_CYCLING_ROAD);
    FlagClear(FLAG_SYS_CRUISE_MODE);
    FlagClear(FLAG_SYS_SAFARI_MODE);
    FlagClear(FLAG_SYS_USE_STRENGTH);
    FlagClear(FLAG_SYS_USE_FLASH);
}

void Overworld_ResetStateAfterTeleport(void)
{
    ResetInitialPlayerAvatarState();
    FlagClear(FLAG_SYS_CYCLING_ROAD);
    FlagClear(FLAG_SYS_CRUISE_MODE);
    FlagClear(FLAG_SYS_SAFARI_MODE);
    FlagClear(FLAG_SYS_USE_STRENGTH);
    FlagClear(FLAG_SYS_USE_FLASH);
    RunScriptImmediately(EventScript_ResetMrBriney);
}

void Overworld_ResetStateAfterDigEscRope(void)
{
    ResetInitialPlayerAvatarState();
    FlagClear(FLAG_SYS_CYCLING_ROAD);
    FlagClear(FLAG_SYS_CRUISE_MODE);
    FlagClear(FLAG_SYS_SAFARI_MODE);
    FlagClear(FLAG_SYS_USE_STRENGTH);
    FlagClear(FLAG_SYS_USE_FLASH);
}

static void Overworld_ResetStateAfterWhiteOut(void)
{
    ResetInitialPlayerAvatarState();
    FlagClear(FLAG_SYS_CYCLING_ROAD);
    FlagClear(FLAG_SYS_CRUISE_MODE);
    FlagClear(FLAG_SYS_SAFARI_MODE);
    FlagClear(FLAG_SYS_USE_STRENGTH);
    FlagClear(FLAG_SYS_USE_FLASH);
    // If you were defeated by Kyogre/Groudon and the step counter has
    // maxed out, end the abnormal weather.
    if (VarGet(VAR_SHOULD_END_ABNORMAL_WEATHER) == 1)
    {
        VarSet(VAR_SHOULD_END_ABNORMAL_WEATHER, 0);
        VarSet(VAR_ABNORMAL_WEATHER_LOCATION, ABNORMAL_WEATHER_NONE);
    }
}

static void UpdateMiscOverworldStates(void)
{
    FlagClear(FLAG_SYS_SAFARI_MODE);
    ChooseAmbientCrySpecies();
    ResetCyclingRoadChallengeData();
    UpdateLocationHistoryForRoamer();
    RoamerMoveToOtherLocationSet();
}

void ResetGameStats(void)
{
    s32 i;

    for (i = 0; i < NUM_GAME_STATS; i++)
        SetGameStat(i, 0);
}

void IncrementGameStat(u8 index)
{
    if (index < NUM_USED_GAME_STATS)
    {
        u32 statVal = GetGameStat(index);
        if (statVal < 0xFFFFFF)
            statVal++;
        else
            statVal = 0xFFFFFF;

        SetGameStat(index, statVal);
    }
}

u32 GetGameStat(u8 index)
{
    if (index >= NUM_USED_GAME_STATS)
        return 0;

    return gSaveBlock1Ptr->gameStats[index] ^ gSaveBlock2Ptr->encryptionKey;
}

void SetGameStat(u8 index, u32 value)
{
    if (index < NUM_USED_GAME_STATS)
        gSaveBlock1Ptr->gameStats[index] = value ^ gSaveBlock2Ptr->encryptionKey;
}

void ApplyNewEncryptionKeyToGameStats(u32 newKey)
{
    u8 i;

    for (i = 0; i < NUM_GAME_STATS; i++)
        ApplyNewEncryptionKeyToWord(&gSaveBlock1Ptr->gameStats[i], newKey);
}

void LoadObjEventTemplatesFromHeader(void)
{
    // Clear map object templates
    CpuFill32(0, gSaveBlock1Ptr->objectEventTemplates, sizeof(gSaveBlock1Ptr->objectEventTemplates));

    // Copy map header events to save block
    CpuCopy32(gMapHeader.events->objectEvents,
              gSaveBlock1Ptr->objectEventTemplates,
              gMapHeader.events->objectEventCount * sizeof(struct ObjectEventTemplate));
}

void LoadSaveblockObjEventScripts(void)
{
    const struct ObjectEventTemplate *mapHeaderObjTemplates = gMapHeader.events->objectEvents;
    struct ObjectEventTemplate *savObjTemplates = gSaveBlock1Ptr->objectEventTemplates;
    s32 i;

    for (i = 0; i < OBJECT_EVENT_TEMPLATES_COUNT; i++)
        savObjTemplates[i].script = mapHeaderObjTemplates[i].script;
}

void SetObjEventTemplateCoords(u8 localId, s16 x, s16 y)
{
    s32 i;
    struct ObjectEventTemplate *savObjTemplates = gSaveBlock1Ptr->objectEventTemplates;

    for (i = 0; i < OBJECT_EVENT_TEMPLATES_COUNT; i++)
    {
        struct ObjectEventTemplate *objectEventTemplate = &savObjTemplates[i];
        if (objectEventTemplate->localId == localId)
        {
            objectEventTemplate->x = x;
            objectEventTemplate->y = y;
            return;
        }
    }
}

void SetObjEventTemplateMovementType(u8 localId, u8 movementType)
{
    s32 i;

    struct ObjectEventTemplate *savObjTemplates = gSaveBlock1Ptr->objectEventTemplates;
    for (i = 0; i < OBJECT_EVENT_TEMPLATES_COUNT; i++)
    {
        struct ObjectEventTemplate *objectEventTemplate = &savObjTemplates[i];
        if (objectEventTemplate->localId == localId)
        {
            objectEventTemplate->movementType = movementType;
            return;
        }
    }
}

static void InitMapView(void)
{
    ResetFieldCamera();
    CopyMapTilesetsToVram(gMapHeader.mapLayout);
    LoadMapTilesetPalettes(gMapHeader.mapLayout);
    DrawWholeMapView();
    InitTilesetAnimations();
}

const struct MapLayout *GetMapLayout(void)
{
    u16 mapLayoutId = gSaveBlock1Ptr->mapLayoutId;
    if (mapLayoutId)
        return gMapLayouts[mapLayoutId - 1];
    return NULL;
}

void ApplyCurrentWarp(void)
{
    gLastUsedWarp = gSaveBlock1Ptr->location;
    gSaveBlock1Ptr->location = sWarpDestination;
    sFixedDiveWarp = sDummyWarpData;
    sFixedHoleWarp = sDummyWarpData;
}

static void ClearDiveAndHoleWarps(void)
{
    sFixedDiveWarp = sDummyWarpData;
    sFixedHoleWarp = sDummyWarpData;
}

static void SetWarpData(struct WarpData *warp, s8 mapGroup, s8 mapNum, s8 warpId, s8 x, s8 y)
{
    warp->mapGroup = mapGroup;
    warp->mapNum = mapNum;
    warp->warpId = warpId;
    warp->x = x;
    warp->y = y;
}

static bool32 IsDummyWarp(struct WarpData *warp)
{
    if (warp->mapGroup != (s8)MAP_GROUP(UNDEFINED))
        return FALSE;
    else if (warp->mapNum != (s8)MAP_NUM(UNDEFINED))
        return FALSE;
    else if (warp->warpId != WARP_ID_NONE)
        return FALSE;
    else if (warp->x != -1)
        return FALSE;
    else if (warp->y != -1)
        return FALSE;
    else
        return TRUE;
}

struct MapHeader const *const Overworld_GetMapHeaderByGroupAndId(u16 mapGroup, u16 mapNum)
{
    return gMapGroups[mapGroup][mapNum];
}

struct MapHeader const *const GetDestinationWarpMapHeader(void)
{
    return Overworld_GetMapHeaderByGroupAndId(sWarpDestination.mapGroup, sWarpDestination.mapNum);
}

static void LoadCurrentMapData(void)
{
    sLastMapSectionId = gMapHeader.regionMapSectionId;
    gMapHeader = *Overworld_GetMapHeaderByGroupAndId(gSaveBlock1Ptr->location.mapGroup, gSaveBlock1Ptr->location.mapNum);
    gSaveBlock1Ptr->mapLayoutId = gMapHeader.mapLayoutId;
    gMapHeader.mapLayout = GetMapLayout();
}

static void LoadSaveblockMapHeader(void)
{
    gMapHeader = *Overworld_GetMapHeaderByGroupAndId(gSaveBlock1Ptr->location.mapGroup, gSaveBlock1Ptr->location.mapNum);
    gMapHeader.mapLayout = GetMapLayout();
}

static void SetPlayerCoordsFromWarp(void)
{
    if (gSaveBlock1Ptr->location.warpId >= 0 && gSaveBlock1Ptr->location.warpId < gMapHeader.events->warpCount)
    {
        // warpId is a valid warp for this map, use the coords of that warp.
        gSaveBlock1Ptr->pos.x = gMapHeader.events->warps[gSaveBlock1Ptr->location.warpId].x;
        gSaveBlock1Ptr->pos.y = gMapHeader.events->warps[gSaveBlock1Ptr->location.warpId].y;
    }
    else if (gSaveBlock1Ptr->location.x >= 0 && gSaveBlock1Ptr->location.y >= 0)
    {
        // Invalid warpId given. The given coords are valid, use those instead.
        // WARP_ID_NONE is used to reach this intentionally.
        gSaveBlock1Ptr->pos.x = gSaveBlock1Ptr->location.x;
        gSaveBlock1Ptr->pos.y = gSaveBlock1Ptr->location.y;
    }
    else
    {
        // Invalid warpId and coords given. Put player in center of map.
        gSaveBlock1Ptr->pos.x = gMapHeader.mapLayout->width / 2;
        gSaveBlock1Ptr->pos.y = gMapHeader.mapLayout->height / 2;
    }
}

void WarpIntoMap(void)
{
    ApplyCurrentWarp();
    LoadCurrentMapData();
    SetPlayerCoordsFromWarp();
}

void SetWarpDestination(s8 mapGroup, s8 mapNum, s8 warpId, s8 x, s8 y)
{
    SetWarpData(&sWarpDestination, mapGroup, mapNum, warpId, x, y);
}

void SetWarpDestinationToMapWarp(s8 mapGroup, s8 mapNum, s8 warpId)
{
    SetWarpDestination(mapGroup, mapNum, warpId, -1, -1);
}

void SetDynamicWarp(s32 unused, s8 mapGroup, s8 mapNum, s8 warpId)
{
    SetWarpData(&gSaveBlock1Ptr->dynamicWarp, mapGroup, mapNum, warpId, gSaveBlock1Ptr->pos.x, gSaveBlock1Ptr->pos.y);
}

void SetDynamicWarpWithCoords(s32 unused, s8 mapGroup, s8 mapNum, s8 warpId, s8 x, s8 y)
{
    SetWarpData(&gSaveBlock1Ptr->dynamicWarp, mapGroup, mapNum, warpId, x, y);
}

void SetWarpDestinationToDynamicWarp(u8 unusedWarpId)
{
    sWarpDestination = gSaveBlock1Ptr->dynamicWarp;
}

void SetWarpDestinationToHealLocation(u8 healLocationId)
{
    const struct HealLocation *healLocation = GetHealLocation(healLocationId);
    if (healLocation)
        SetWarpDestination(healLocation->group, healLocation->map, WARP_ID_NONE, healLocation->x, healLocation->y);
}

void SetWarpDestinationToLastHealLocation(void)
{
    sWarpDestination = gSaveBlock1Ptr->lastHealLocation;
}

void SetLastHealLocationWarp(u8 healLocationId)
{
    const struct HealLocation *healLocation = GetHealLocation(healLocationId);
    if (healLocation)
        SetWarpData(&gSaveBlock1Ptr->lastHealLocation, healLocation->group, healLocation->map, WARP_ID_NONE, healLocation->x, healLocation->y);
}

void UpdateEscapeWarp(s16 x, s16 y)
{
    u8 currMapType = GetCurrentMapType();
    u8 destMapType = GetMapTypeByGroupAndId(sWarpDestination.mapGroup, sWarpDestination.mapNum);
    if (IsMapTypeOutdoors(currMapType) && IsMapTypeOutdoors(destMapType) != TRUE)
        SetEscapeWarp(gSaveBlock1Ptr->location.mapGroup, gSaveBlock1Ptr->location.mapNum, WARP_ID_NONE, x - MAP_OFFSET, y - MAP_OFFSET + 1);
}

void SetEscapeWarp(s8 mapGroup, s8 mapNum, s8 warpId, s8 x, s8 y)
{
    SetWarpData(&gSaveBlock1Ptr->escapeWarp, mapGroup, mapNum, warpId, x, y);
}

void SetWarpDestinationToEscapeWarp(void)
{
    sWarpDestination = gSaveBlock1Ptr->escapeWarp;
}

void SetFixedDiveWarp(s8 mapGroup, s8 mapNum, s8 warpId, s8 x, s8 y)
{
    SetWarpData(&sFixedDiveWarp, mapGroup, mapNum, warpId, x, y);
}

static void SetWarpDestinationToDiveWarp(void)
{
    sWarpDestination = sFixedDiveWarp;
}

void SetFixedHoleWarp(s8 mapGroup, s8 mapNum, s8 warpId, s8 x, s8 y)
{
    SetWarpData(&sFixedHoleWarp, mapGroup, mapNum, warpId, x, y);
}

void SetWarpDestinationToFixedHoleWarp(s16 x, s16 y)
{
    if (IsDummyWarp(&sFixedHoleWarp) == TRUE)
        sWarpDestination = gLastUsedWarp;
    else
        SetWarpDestination(sFixedHoleWarp.mapGroup, sFixedHoleWarp.mapNum, WARP_ID_NONE, x, y);
}

static void SetWarpDestinationToContinueGameWarp(void)
{
    sWarpDestination = gSaveBlock1Ptr->continueGameWarp;
}

void SetContinueGameWarp(s8 mapGroup, s8 mapNum, s8 warpId, s8 x, s8 y)
{
    SetWarpData(&gSaveBlock1Ptr->continueGameWarp, mapGroup, mapNum, warpId, x, y);
}

void SetContinueGameWarpToHealLocation(u8 healLocationId)
{
    const struct HealLocation *healLocation = GetHealLocation(healLocationId);
    if (healLocation)
        SetWarpData(&gSaveBlock1Ptr->continueGameWarp, healLocation->group, healLocation->map, WARP_ID_NONE, healLocation->x, healLocation->y);
}

void SetContinueGameWarpToDynamicWarp(int unused)
{
    gSaveBlock1Ptr->continueGameWarp = gSaveBlock1Ptr->dynamicWarp;
}

const struct MapConnection *GetMapConnection(u8 dir)
{
    s32 i;
    s32 count = gMapHeader.connections->count;
    const struct MapConnection *connection = gMapHeader.connections->connections;

    if (connection == NULL)
        return NULL;

    for(i = 0; i < count; i++, connection++)
        if (connection->direction == dir)
            return connection;

    return NULL;
}

static bool8 SetDiveWarp(u8 dir, u16 x, u16 y)
{
    const struct MapConnection *connection = GetMapConnection(dir);

    if (connection != NULL)
    {
        SetWarpDestination(connection->mapGroup, connection->mapNum, WARP_ID_NONE, x, y);
    }
    else
    {
        RunOnDiveWarpMapScript();
        if (IsDummyWarp(&sFixedDiveWarp))
            return FALSE;
        SetWarpDestinationToDiveWarp();
    }
    return TRUE;
}

bool8 SetDiveWarpEmerge(u16 x, u16 y)
{
    return SetDiveWarp(CONNECTION_EMERGE, x, y);
}

bool8 SetDiveWarpDive(u16 x, u16 y)
{
    return SetDiveWarp(CONNECTION_DIVE, x, y);
}

void LoadMapFromCameraTransition(u8 mapGroup, u8 mapNum)
{
    s32 paletteIndex;

    SetWarpDestination(mapGroup, mapNum, WARP_ID_NONE, -1, -1);

    // Dont transition map music between BF Outside West/East
    if (gMapHeader.regionMapSectionId != MAPSEC_BATTLE_FRONTIER)
        TransitionMapMusic();

    ApplyCurrentWarp();
    LoadCurrentMapData();
    LoadObjEventTemplatesFromHeader();
    TrySetMapSaveWarpStatus();
    ClearTempFieldEventData();
    ResetCyclingRoadChallengeData();
    RestartWildEncounterImmunitySteps();
    TryUpdateRandomTrainerRematches(mapGroup, mapNum);
    DoTimeBasedEvents();
    SetSavedWeatherFromCurrMapHeader();
    ChooseAmbientCrySpecies();
    SetDefaultFlashLevel();
    Overworld_ClearSavedMusic();
    RunOnTransitionMapScript();
    InitMap();
    CopySecondaryTilesetToVramUsingHeap(gMapHeader.mapLayout);
    LoadSecondaryTilesetPalette(gMapHeader.mapLayout);

    for (paletteIndex = NUM_PALS_IN_PRIMARY; paletteIndex < NUM_PALS_TOTAL; paletteIndex++)
        ApplyWeatherColorMapToPal(paletteIndex);

    InitSecondaryTilesetAnimation();
    UpdateLocationHistoryForRoamer();
    RoamerMove();
    DoCurrentWeather();
    ResetFieldTasksArgs();
    RunOnResumeMapScript();

    if (gMapHeader.regionMapSectionId != MAPSEC_BATTLE_FRONTIER
     || gMapHeader.regionMapSectionId != sLastMapSectionId)
        ShowMapNamePopup();
}

static void LoadMapFromWarp(bool32 a1)
{
    bool8 isOutdoors;
    bool8 isIndoors;

    LoadCurrentMapData();
    if (!(sObjectEventLoadFlag & SKIP_OBJECT_EVENT_LOAD))
    {
        if (gMapHeader.mapLayoutId == LAYOUT_BATTLE_FRONTIER_BATTLE_PYRAMID_FLOOR)
            LoadBattlePyramidObjectEventTemplates();
        else if (InTrainerHill())
            LoadTrainerHillObjectEventTemplates();
        else
            LoadObjEventTemplatesFromHeader();
    }

    isOutdoors = IsMapTypeOutdoors(gMapHeader.mapType);
    isIndoors = IsMapTypeIndoors(gMapHeader.mapType);

    CheckLeftFriendsSecretBase();
    TrySetMapSaveWarpStatus();
    ClearTempFieldEventData();
    ResetCyclingRoadChallengeData();
    RestartWildEncounterImmunitySteps();
    TryUpdateRandomTrainerRematches(gSaveBlock1Ptr->location.mapGroup, gSaveBlock1Ptr->location.mapNum);
    if (a1 != TRUE)
        DoTimeBasedEvents();
    SetSavedWeatherFromCurrMapHeader();
    ChooseAmbientCrySpecies();
    if (isOutdoors)
        FlagClear(FLAG_SYS_USE_FLASH);
    SetDefaultFlashLevel();
    Overworld_ClearSavedMusic();
    RunOnTransitionMapScript();
    UpdateLocationHistoryForRoamer();
    RoamerMoveToOtherLocationSet();
    if (gMapHeader.mapLayoutId == LAYOUT_BATTLE_FRONTIER_BATTLE_PYRAMID_FLOOR)
        InitBattlePyramidMap(FALSE);
    else if (InTrainerHill())
        InitTrainerHillMap();
    else
        InitMap();

    if (a1 != TRUE && isIndoors)
    {
        UpdateTVScreensOnMap(gBackupMapLayout.width, gBackupMapLayout.height);
        InitSecretBaseAppearance(TRUE);
    }
}

void ResetInitialPlayerAvatarState(void)
{
    sInitialPlayerAvatarState.direction = DIR_SOUTH;
    sInitialPlayerAvatarState.transitionFlags = PLAYER_AVATAR_FLAG_ON_FOOT;
}

void StoreInitialPlayerAvatarState(void)
{
    sInitialPlayerAvatarState.direction = GetPlayerFacingDirection();

    if (TestPlayerAvatarFlags(PLAYER_AVATAR_FLAG_MACH_BIKE))
        sInitialPlayerAvatarState.transitionFlags = PLAYER_AVATAR_FLAG_MACH_BIKE;
    else if (TestPlayerAvatarFlags(PLAYER_AVATAR_FLAG_ACRO_BIKE))
        sInitialPlayerAvatarState.transitionFlags = PLAYER_AVATAR_FLAG_ACRO_BIKE;
    else if (TestPlayerAvatarFlags(PLAYER_AVATAR_FLAG_SURFING))
        sInitialPlayerAvatarState.transitionFlags = PLAYER_AVATAR_FLAG_SURFING;
    else if (TestPlayerAvatarFlags(PLAYER_AVATAR_FLAG_UNDERWATER))
        sInitialPlayerAvatarState.transitionFlags = PLAYER_AVATAR_FLAG_UNDERWATER;
    else
        sInitialPlayerAvatarState.transitionFlags = PLAYER_AVATAR_FLAG_ON_FOOT;
}

static struct InitialPlayerAvatarState *GetInitialPlayerAvatarState(void)
{
    struct InitialPlayerAvatarState playerStruct;
    u8 mapType = GetCurrentMapType();
    u16 metatileBehavior = GetCenterScreenMetatileBehavior();
    u8 transitionFlags = GetAdjustedInitialTransitionFlags(&sInitialPlayerAvatarState, metatileBehavior, mapType);
    playerStruct.transitionFlags = transitionFlags;
    playerStruct.direction = GetAdjustedInitialDirection(&sInitialPlayerAvatarState, transitionFlags, metatileBehavior, mapType);
    sInitialPlayerAvatarState = playerStruct;
    return &sInitialPlayerAvatarState;
}

static u8 GetAdjustedInitialTransitionFlags(struct InitialPlayerAvatarState *playerStruct, u16 metatileBehavior, u8 mapType)
{
    if (mapType != MAP_TYPE_INDOOR && FlagGet(FLAG_SYS_CRUISE_MODE))
        return PLAYER_AVATAR_FLAG_ON_FOOT;
    else if (mapType == MAP_TYPE_UNDERWATER)
        return PLAYER_AVATAR_FLAG_UNDERWATER;
    else if (MetatileBehavior_IsSurfableWaterOrUnderwater(metatileBehavior) == TRUE)
        return PLAYER_AVATAR_FLAG_SURFING;
    else if (Overworld_IsBikingAllowed() != TRUE)
        return PLAYER_AVATAR_FLAG_ON_FOOT;
    else if (playerStruct->transitionFlags == PLAYER_AVATAR_FLAG_MACH_BIKE)
        return PLAYER_AVATAR_FLAG_MACH_BIKE;
    else if (playerStruct->transitionFlags != PLAYER_AVATAR_FLAG_ACRO_BIKE)
        return PLAYER_AVATAR_FLAG_ON_FOOT;
    else
        return PLAYER_AVATAR_FLAG_ACRO_BIKE;
}

static u8 GetAdjustedInitialDirection(struct InitialPlayerAvatarState *playerStruct, u8 transitionFlags, u16 metatileBehavior, u8 mapType)
{
    if (FlagGet(FLAG_SYS_CRUISE_MODE) && mapType == MAP_TYPE_OCEAN_ROUTE)
        return DIR_EAST;
    else if (MetatileBehavior_IsDeepSouthWarp(metatileBehavior) == TRUE)
        return DIR_NORTH;
    else if (MetatileBehavior_IsNonAnimDoor(metatileBehavior) == TRUE || MetatileBehavior_IsDoor(metatileBehavior) == TRUE)
        return DIR_SOUTH;
    else if (MetatileBehavior_IsSouthArrowWarp(metatileBehavior) == TRUE)
        return DIR_NORTH;
    else if (MetatileBehavior_IsNorthArrowWarp(metatileBehavior) == TRUE)
        return DIR_SOUTH;
    else if (MetatileBehavior_IsWestArrowWarp(metatileBehavior) == TRUE)
        return DIR_EAST;
    else if (MetatileBehavior_IsEastArrowWarp(metatileBehavior) == TRUE)
        return DIR_WEST;
    else if ((playerStruct->transitionFlags == PLAYER_AVATAR_FLAG_UNDERWATER  && transitionFlags == PLAYER_AVATAR_FLAG_SURFING)
          || (playerStruct->transitionFlags == PLAYER_AVATAR_FLAG_SURFING && transitionFlags == PLAYER_AVATAR_FLAG_UNDERWATER))
        return playerStruct->direction;
    else if (MetatileBehavior_IsLadder(metatileBehavior) == TRUE)
        return playerStruct->direction;
    else
        return DIR_SOUTH;
}

static u16 GetCenterScreenMetatileBehavior(void)
{
    return MapGridGetMetatileBehaviorAt(gSaveBlock1Ptr->pos.x + MAP_OFFSET, gSaveBlock1Ptr->pos.y + MAP_OFFSET);
}

bool32 Overworld_IsBikingAllowed(void)
{
    if (!gMapHeader.allowCycling)
        return FALSE;
    else
        return TRUE;
}

// Flash level of 0 is fully bright
// Flash level of 1 is the largest flash radius
// Flash level of 7 is the smallest flash radius
// Flash level of 8 is fully black
void SetDefaultFlashLevel(void)
{
    if (!gMapHeader.cave)
        gSaveBlock1Ptr->flashLevel = 0;
    else if (FlagGet(FLAG_SYS_USE_FLASH))
        gSaveBlock1Ptr->flashLevel = 1;
    else
        gSaveBlock1Ptr->flashLevel = gMaxFlashLevel - 1;
}

void SetFlashLevel(s32 flashLevel)
{
    if (flashLevel < 0 || flashLevel > gMaxFlashLevel)
        flashLevel = 0;
    gSaveBlock1Ptr->flashLevel = flashLevel;
}

u8 GetFlashLevel(void)
{
    return gSaveBlock1Ptr->flashLevel;
}

void SetCurrentMapLayout(u16 mapLayoutId)
{
    gSaveBlock1Ptr->mapLayoutId = mapLayoutId;
    gMapHeader.mapLayout = GetMapLayout();
}

void SetObjectEventLoadFlag(u8 flag)
{
    sObjectEventLoadFlag = flag;
}

// Unused, sObjectEventLoadFlag is read directly
static u8 GetObjectEventLoadFlag(void)
{
    return sObjectEventLoadFlag;
}

static bool16 ShouldLegendaryMusicPlayAtLocation(struct WarpData *warp)
{
    if (!FlagGet(FLAG_SYS_WEATHER_CTRL))
        return FALSE;
    if (warp->mapGroup == 0)
    {
        switch (warp->mapNum)
        {
        case MAP_NUM(LILYCOVE_CITY):
        case MAP_NUM(MOSSDEEP_CITY):
        case MAP_NUM(SOOTOPOLIS_CITY):
        case MAP_NUM(EVER_GRANDE_CITY):
        case MAP_NUM(ROUTE124):
        case MAP_NUM(ROUTE125):
        case MAP_NUM(ROUTE126):
        case MAP_NUM(ROUTE127):
        case MAP_NUM(ROUTE128):
            return TRUE;
        default:
            if (VarGet(VAR_SOOTOPOLIS_CITY_STATE) < 4)
                return FALSE;
            switch (warp->mapNum)
            {
            case MAP_NUM(ROUTE129):
            case MAP_NUM(ROUTE130):
            case MAP_NUM(ROUTE131):
                return TRUE;
            }
        }
    }
    return FALSE;
}

static bool16 NoMusicInSotopolisWithLegendaries(struct WarpData *warp)
{
    if (VarGet(VAR_SKY_PILLAR_STATE) != 1)
        return FALSE;
    else if (warp->mapGroup != MAP_GROUP(SOOTOPOLIS_CITY))
        return FALSE;
    else if (warp->mapNum == MAP_NUM(SOOTOPOLIS_CITY))
        return TRUE;
    else
        return FALSE;
}

static bool16 IsInfiltratedWeatherInstitute(struct WarpData *warp)
{
    if (VarGet(VAR_WEATHER_INSTITUTE_STATE))
        return FALSE;
    else if (warp->mapGroup != MAP_GROUP(ROUTE119_WEATHER_INSTITUTE_1F))
        return FALSE;
    else if (warp->mapNum == MAP_NUM(ROUTE119_WEATHER_INSTITUTE_1F)
     || warp->mapNum == MAP_NUM(ROUTE119_WEATHER_INSTITUTE_2F))
        return TRUE;
    else
        return FALSE;
}

static bool16 IsInflitratedSpaceCenter(struct WarpData *warp)
{
    if (VarGet(VAR_MOSSDEEP_CITY_STATE) == 0)
        return FALSE;
    else if (VarGet(VAR_MOSSDEEP_CITY_STATE) > 2)
        return FALSE;
    else if (warp->mapGroup != MAP_GROUP(MOSSDEEP_CITY_SPACE_CENTER_1F))
        return FALSE;
    else if (warp->mapNum == MAP_NUM(MOSSDEEP_CITY_SPACE_CENTER_1F)
     || warp->mapNum == MAP_NUM(MOSSDEEP_CITY_SPACE_CENTER_2F))
        return TRUE;
    return FALSE;
}

u16 GetLocationMusic(struct WarpData *warp)
{
    if (NoMusicInSotopolisWithLegendaries(warp) == TRUE)
        return MUS_NONE;
    else if (ShouldLegendaryMusicPlayAtLocation(warp) == TRUE)
        return MUS_ABNORMAL_WEATHER;
    else if (IsInflitratedSpaceCenter(warp) == TRUE)
        return MUS_ENCOUNTER_MAGMA;
    else if (IsInfiltratedWeatherInstitute(warp) == TRUE)
        return MUS_MT_CHIMNEY;
    else
        return Overworld_GetMapHeaderByGroupAndId(warp->mapGroup, warp->mapNum)->music;
}

u16 GetCurrLocationDefaultMusic(void)
{
    u16 music;

    // Play the desert music only when the sandstorm is active on Route 111.
    if (gSaveBlock1Ptr->location.mapGroup == MAP_GROUP(ROUTE111)
     && gSaveBlock1Ptr->location.mapNum == MAP_NUM(ROUTE111)
     && GetSavedWeather() == WEATHER_SANDSTORM)
        return MUS_DESERT;

    music = GetLocationMusic(&gSaveBlock1Ptr->location);
    if (music != MUS_ROUTE118)
    {
        return music;
    }
    else
    {
        if (gSaveBlock1Ptr->pos.x < 24)
            return MUS_ROUTE110;
        else
            return MUS_ROUTE119;
    }
}

u16 GetWarpDestinationMusic(void)
{
    u16 music = GetLocationMusic(&sWarpDestination);
    if (music != MUS_ROUTE118)
    {
        return music;
    }
    else
    {
        if (gSaveBlock1Ptr->location.mapGroup == MAP_GROUP(MAUVILLE_CITY)
         && gSaveBlock1Ptr->location.mapNum == MAP_NUM(MAUVILLE_CITY))
            return MUS_ROUTE110;
        else
            return MUS_ROUTE119;
    }
}

void Overworld_ResetMapMusic(void)
{
    ResetMapMusic();
}

void Overworld_PlaySpecialMapMusic(void)
{
    u16 music = GetCurrLocationDefaultMusic();

    if (music != MUS_ABNORMAL_WEATHER && music != MUS_NONE)
    {
        if (gSaveBlock1Ptr->savedMusic)
            music = gSaveBlock1Ptr->savedMusic;
        else if (GetCurrentMapType() == MAP_TYPE_UNDERWATER)
            music = MUS_UNDERWATER;
        else if (TestPlayerAvatarFlags(PLAYER_AVATAR_FLAG_SURFING))
            music = MUS_SURF;
    }

    if (music != GetCurrentMapMusic())
        PlayNewMapMusic(music);
}

void Overworld_SetSavedMusic(u16 songNum)
{
    gSaveBlock1Ptr->savedMusic = songNum;
}

void Overworld_ClearSavedMusic(void)
{
    gSaveBlock1Ptr->savedMusic = MUS_DUMMY;
}

static void TransitionMapMusic(void)
{
    if (FlagGet(FLAG_DONT_TRANSITION_MUSIC) != TRUE)
    {
        u16 newMusic = GetWarpDestinationMusic();
        u16 currentMusic = GetCurrentMapMusic();
        if (newMusic != MUS_ABNORMAL_WEATHER && newMusic != MUS_NONE)
        {
            if (currentMusic == MUS_UNDERWATER || currentMusic == MUS_SURF)
                return;
            if (TestPlayerAvatarFlags(PLAYER_AVATAR_FLAG_SURFING))
                newMusic = MUS_SURF;
        }
        if (newMusic != currentMusic)
        {
            if (TestPlayerAvatarFlags(PLAYER_AVATAR_FLAG_MACH_BIKE | PLAYER_AVATAR_FLAG_ACRO_BIKE))
                FadeOutAndFadeInNewMapMusic(newMusic, 4, 4);
            else
                FadeOutAndPlayNewMapMusic(newMusic, 8);
        }
    }
}

void Overworld_ChangeMusicToDefault(void)
{
    u16 currentMusic = GetCurrentMapMusic();
    if (currentMusic != GetCurrLocationDefaultMusic())
        FadeOutAndPlayNewMapMusic(GetCurrLocationDefaultMusic(), 8);
}

void Overworld_ChangeMusicTo(u16 newMusic)
{
    u16 currentMusic = GetCurrentMapMusic();
    if (currentMusic != newMusic && currentMusic != MUS_ABNORMAL_WEATHER)
        FadeOutAndPlayNewMapMusic(newMusic, 8);
}

u8 GetMapMusicFadeoutSpeed(void)
{
    const struct MapHeader *mapHeader = GetDestinationWarpMapHeader();
    if (IsMapTypeIndoors(mapHeader->mapType) == TRUE)
        return 2;
    else
        return 4;
}

void TryFadeOutOldMapMusic(void)
{
    u16 currentMusic = GetCurrentMapMusic();
    u16 warpMusic = GetWarpDestinationMusic();
    if (FlagGet(FLAG_DONT_TRANSITION_MUSIC) != TRUE && warpMusic != GetCurrentMapMusic())
    {
        if (currentMusic == MUS_SURF
            && VarGet(VAR_SKY_PILLAR_STATE) == 2
            && gSaveBlock1Ptr->location.mapGroup == MAP_GROUP(SOOTOPOLIS_CITY)
            && gSaveBlock1Ptr->location.mapNum == MAP_NUM(SOOTOPOLIS_CITY)
            && sWarpDestination.mapGroup == MAP_GROUP(SOOTOPOLIS_CITY)
            && sWarpDestination.mapNum == MAP_NUM(SOOTOPOLIS_CITY)
            && sWarpDestination.x == 29
            && sWarpDestination.y == 53)
            return;
        FadeOutMapMusic(GetMapMusicFadeoutSpeed());
    }
}

bool8 BGMusicStopped(void)
{
    return IsNotWaitingForBGMStop();
}

void Overworld_FadeOutMapMusic(void)
{
    FadeOutMapMusic(4);
}

static void PlayAmbientCry(void)
{
    s16 x, y;
    s8 pan;
    s8 volume;

    PlayerGetDestCoords(&x, &y);
    if (sIsAmbientCryWaterMon == TRUE
     && !MetatileBehavior_IsSurfableWaterOrUnderwater(MapGridGetMetatileBehaviorAt(x, y)))
        return;
    pan = (Random() % 88) + 212;
    volume = (Random() % 30) + 50;
    PlayCry_NormalNoDucking(sAmbientCrySpecies, pan, volume, CRY_PRIORITY_AMBIENT);
}

// States for UpdateAmbientCry
enum {
    AMB_CRY_INIT,
    AMB_CRY_FIRST,
    AMB_CRY_RESET,
    AMB_CRY_WAIT,
    AMB_CRY_IDLE,
};

void UpdateAmbientCry(s16 *state, u16 *delayCounter)
{
    u8 i, monsCount, divBy;

    switch (*state)
    {
    case AMB_CRY_INIT:
        // This state will be revisited whenever ResetFieldTasksArgs is called (which happens on map transition)
        if (sAmbientCrySpecies == SPECIES_NONE)
            *state = AMB_CRY_IDLE;
        else
            *state = AMB_CRY_FIRST;
        break;
    case AMB_CRY_FIRST:
        // It takes between 1200-3599 frames (~20-60 seconds) to play the first ambient cry after entering a map
        *delayCounter = (Random() % 2400) + 1200;
        *state = AMB_CRY_WAIT;
        break;
    case AMB_CRY_RESET:
        divBy = 1;
        monsCount = CalculatePlayerPartyCount();
        for (i = 0; i < monsCount; i++)
        {
            if (!GetMonData(&gPlayerParty[i], MON_DATA_SANITY_IS_EGG)
                && GetMonAbility(&gPlayerParty[0]) == ABILITY_SWARM)
            {
                divBy = 2;
                break;
            }
        }
        // Ambient cries after the first one take between 1200-2399 frames (~20-40 seconds)
        // If the player has a pokemon with the ability Swarm in their party, the time is halved to 600-1199 frames (~10-20 seconds)
        *delayCounter = ((Random() % 1200) + 1200) / divBy;
        *state = AMB_CRY_WAIT;
        break;
    case AMB_CRY_WAIT:
        if (--(*delayCounter) == 0)
        {
            PlayAmbientCry();
            *state = AMB_CRY_RESET;
        }
        break;
    case AMB_CRY_IDLE:
        // No land/water pokemon on this map
        break;
    }
}

static void ChooseAmbientCrySpecies(void)
{
    if ((gSaveBlock1Ptr->location.mapGroup == MAP_GROUP(ROUTE130)
     && gSaveBlock1Ptr->location.mapNum == MAP_NUM(ROUTE130))
     && !IsMirageIslandPresent())
    {
        // Only play water pokemon cries on this route
        // when Mirage Island is not present
        sIsAmbientCryWaterMon = TRUE;
        sAmbientCrySpecies = GetLocalWaterMon();
    }
    else
    {
        sAmbientCrySpecies = GetLocalWildMon(&sIsAmbientCryWaterMon);
    }
}

u8 GetMapTypeByGroupAndId(s8 mapGroup, s8 mapNum)
{
    return Overworld_GetMapHeaderByGroupAndId(mapGroup, mapNum)->mapType;
}

u8 GetMapTypeByWarpData(struct WarpData *warp)
{
    return GetMapTypeByGroupAndId(warp->mapGroup, warp->mapNum);
}

u8 GetCurrentMapType(void)
{
    return GetMapTypeByWarpData(&gSaveBlock1Ptr->location);
}

u8 GetLastUsedWarpMapType(void)
{
    return GetMapTypeByWarpData(&gLastUsedWarp);
}

bool8 IsMapTypeOutdoors(u8 mapType)
{
    if (mapType == MAP_TYPE_ROUTE
     || mapType == MAP_TYPE_TOWN
     || mapType == MAP_TYPE_UNDERWATER
     || mapType == MAP_TYPE_CITY
     || mapType == MAP_TYPE_OCEAN_ROUTE)
        return TRUE;
    else
        return FALSE;
}

bool8 Overworld_MapTypeAllowsTeleportAndFly(u8 mapType)
{
    if (mapType == MAP_TYPE_ROUTE
     || mapType == MAP_TYPE_TOWN
     || mapType == MAP_TYPE_OCEAN_ROUTE
     || mapType == MAP_TYPE_CITY)
        return TRUE;
    else
        return FALSE;
}

bool8 IsMapTypeIndoors(u8 mapType)
{
    if (mapType == MAP_TYPE_INDOOR
     || mapType == MAP_TYPE_SECRET_BASE)
        return TRUE;
    else
        return FALSE;
}

u8 GetSavedWarpRegionMapSectionId(void)
{
    return Overworld_GetMapHeaderByGroupAndId(gSaveBlock1Ptr->dynamicWarp.mapGroup, gSaveBlock1Ptr->dynamicWarp.mapNum)->regionMapSectionId;
}

u8 GetCurrentRegionMapSectionId(void)
{
    return Overworld_GetMapHeaderByGroupAndId(gSaveBlock1Ptr->location.mapGroup, gSaveBlock1Ptr->location.mapNum)->regionMapSectionId;
}

u8 GetCurrentMapBattleScene(void)
{
    return Overworld_GetMapHeaderByGroupAndId(gSaveBlock1Ptr->location.mapGroup, gSaveBlock1Ptr->location.mapNum)->battleType;
}

static void InitOverworldBgs(void)
{
    InitBgsFromTemplates(0, sOverworldBgTemplates, ARRAY_COUNT(sOverworldBgTemplates));
    SetBgAttribute(1, BG_ATTR_MOSAIC, 1);
    SetBgAttribute(2, BG_ATTR_MOSAIC, 1);
    SetBgAttribute(3, BG_ATTR_MOSAIC, 1);
    gOverworldTilemapBuffer_Bg1 = AllocZeroed(BG_SCREEN_SIZE);
    gOverworldTilemapBuffer_Bg2 = AllocZeroed(BG_SCREEN_SIZE);
    gOverworldTilemapBuffer_Bg3 = AllocZeroed(BG_SCREEN_SIZE);
    SetBgTilemapBuffer(1, gOverworldTilemapBuffer_Bg1);
    SetBgTilemapBuffer(2, gOverworldTilemapBuffer_Bg2);
    SetBgTilemapBuffer(3, gOverworldTilemapBuffer_Bg3);
    InitStandardTextBoxWindows();
}

void CleanupOverworldWindowsAndTilemaps(void)
{
    ClearMirageTowerPulseBlendEffect();
    FreeAllOverworldWindowBuffers();
    TRY_FREE_AND_SET_NULL(gOverworldTilemapBuffer_Bg3);
    TRY_FREE_AND_SET_NULL(gOverworldTilemapBuffer_Bg2);
    TRY_FREE_AND_SET_NULL(gOverworldTilemapBuffer_Bg1);
}

static void ResetSafariZoneFlag_(void)
{
    ResetSafariZoneFlag();
}

bool32 IsOverworldLinkActive(void)
{
    if (gMain.callback1 == CB1_OverworldLink)
        return TRUE;
    else
        return FALSE;
}

static void DoCB1_Overworld(u16 newKeys, u16 heldKeys)
{
    struct FieldInput inputStruct;

    UpdatePlayerAvatarTransitionState();
    FieldClearPlayerInput(&inputStruct);
    FieldGetPlayerInput(&inputStruct, newKeys, heldKeys);
<<<<<<< HEAD
    FieldInput_HandleCancelSignpost(&inputStruct);
    if (!ScriptContext2_IsEnabled())
=======
    if (!ArePlayerFieldControlsLocked())
>>>>>>> 8c537ccd
    {
        if (ProcessPlayerFieldInput(&inputStruct) == 1)
        {
            LockPlayerFieldControls();
            HideMapNamePopUpWindow();
        }
        else
        {
            PlayerStep(inputStruct.dpadDirection, newKeys, heldKeys);
        }
    }
}

void CB1_Overworld(void)
{
    if (gMain.callback2 == CB2_Overworld)
        DoCB1_Overworld(gMain.newKeys, gMain.heldKeys);
}

static void OverworldBasic(void)
{
    ScriptContext_RunScript();
    RunTasks();
    AnimateSprites();
    CameraUpdate();
    UpdateCameraPanning();
    BuildOamBuffer();
    UpdatePaletteFade();
    UpdateTilesetAnimations();
    DoScheduledBgTilemapCopiesToVram();
}

// This CB2 is used when starting
void CB2_OverworldBasic(void)
{
    OverworldBasic();
}

void CB2_Overworld(void)
{
    bool32 fading = (gPaletteFade.active != 0);
    if (fading)
        SetVBlankCallback(NULL);
    OverworldBasic();
    if (fading)
        SetFieldVBlankCallback();
}

void SetMainCallback1(MainCallback cb)
{
    gMain.callback1 = cb;
}

// This function is never called.
void SetUnusedCallback(void *func)
{
    sUnusedOverworldCallback = func;
}

static bool8 RunFieldCallback(void)
{
    if (gFieldCallback2)
    {
        if (!gFieldCallback2())
        {
            return FALSE;
        }
        else
        {
            gFieldCallback2 = NULL;
            gFieldCallback = NULL;
        }
    }
    else
    {
        if (gFieldCallback)
            gFieldCallback();
        else
            FieldCB_DefaultWarpExit();

        gFieldCallback = NULL;
    }

    return TRUE;
}

void CB2_NewGame(void)
{
    FieldClearVBlankHBlankCallbacks();
    StopMapMusic();
    ResetSafariZoneFlag_();
    NewGameInitData();
    ResetInitialPlayerAvatarState();
    PlayTimeCounter_Start();
    ScriptContext_Init();
    UnlockPlayerFieldControls();
    gFieldCallback = ExecuteTruckSequence;
    gFieldCallback2 = NULL;
    DoMapLoadLoop(&gMain.state);
    SetFieldVBlankCallback();
    SetMainCallback1(CB1_Overworld);
    SetMainCallback2(CB2_Overworld);
}

void CB2_WhiteOut(void)
{
    u8 state;

    if (++gMain.state >= 120)
    {
        FieldClearVBlankHBlankCallbacks();
        StopMapMusic();
        ResetSafariZoneFlag_();
        DoWhiteOut();
        ResetInitialPlayerAvatarState();
        ScriptContext_Init();
        UnlockPlayerFieldControls();
        gFieldCallback = FieldCB_WarpExitFadeFromBlack;
        state = 0;
        DoMapLoadLoop(&state);
        SetFieldVBlankCallback();
        SetMainCallback1(CB1_Overworld);
        SetMainCallback2(CB2_Overworld);
    }
}

void CB2_LoadMap(void)
{
    FieldClearVBlankHBlankCallbacks();
    ScriptContext_Init();
    UnlockPlayerFieldControls();
    SetMainCallback1(NULL);
    SetMainCallback2(CB2_DoChangeMap);
    gMain.savedCallback = CB2_LoadMap2;
}

static void CB2_LoadMap2(void)
{
    DoMapLoadLoop(&gMain.state);
    SetFieldVBlankCallback();
    SetMainCallback1(CB1_Overworld);
    SetMainCallback2(CB2_Overworld);
}

void CB2_ReturnToFieldContestHall(void)
{
    if (!gMain.state)
    {
        FieldClearVBlankHBlankCallbacks();
        ScriptContext_Init();
        UnlockPlayerFieldControls();
        SetMainCallback1(NULL);
    }
    if (LoadMapInStepsLocal(&gMain.state, TRUE))
    {
        SetFieldVBlankCallback();
        SetMainCallback1(CB1_Overworld);
        SetMainCallback2(CB2_Overworld);
    }
}

void CB2_ReturnToFieldCableClub(void)
{
    FieldClearVBlankHBlankCallbacks();
    gFieldCallback = FieldCB_ReturnToFieldWirelessLink;
    SetMainCallback2(CB2_LoadMapOnReturnToFieldCableClub);
}

static void CB2_LoadMapOnReturnToFieldCableClub(void)
{
    if (LoadMapInStepsLink(&gMain.state))
    {
        SetFieldVBlankCallback();
        SetMainCallback1(CB1_OverworldLink);
        ResetAllMultiplayerState();
        SetMainCallback2(CB2_Overworld);
    }
}

void CB2_ReturnToField(void)
{
    if (IsOverworldLinkActive() == TRUE)
    {
        SetMainCallback2(CB2_ReturnToFieldLink);
    }
    else
    {
        FieldClearVBlankHBlankCallbacks();
        SetMainCallback2(CB2_ReturnToFieldLocal);
    }
}

static void CB2_ReturnToFieldLocal(void)
{
    if (ReturnToFieldLocal(&gMain.state))
    {
        SetFieldVBlankCallback();
        SetMainCallback2(CB2_Overworld);
    }
}

static void CB2_ReturnToFieldLink(void)
{
    if (!Overworld_IsRecvQueueAtMax() && ReturnToFieldLink(&gMain.state))
        SetMainCallback2(CB2_Overworld);
}

void CB2_ReturnToFieldFromMultiplayer(void)
{
    FieldClearVBlankHBlankCallbacks();
    StopMapMusic();
    SetMainCallback1(CB1_OverworldLink);
    ResetAllMultiplayerState();

    if (gWirelessCommType != 0)
        gFieldCallback = FieldCB_ReturnToFieldWirelessLink;
    else
        gFieldCallback = FieldCB_ReturnToFieldCableLink;

    ScriptContext_Init();
    UnlockPlayerFieldControls();
    CB2_ReturnToField();
}

void CB2_ReturnToFieldWithOpenMenu(void)
{
    FieldClearVBlankHBlankCallbacks();
    gFieldCallback2 = FieldCB_ReturnToFieldOpenStartMenu;
    CB2_ReturnToField();
}

void CB2_ReturnToFieldContinueScript(void)
{
    FieldClearVBlankHBlankCallbacks();
    gFieldCallback = FieldCB_ContinueScript;
    CB2_ReturnToField();
}

void CB2_ReturnToFieldContinueScriptPlayMapMusic(void)
{
    FieldClearVBlankHBlankCallbacks();
    gFieldCallback = FieldCB_ContinueScriptHandleMusic;
    CB2_ReturnToField();
}

void CB2_ReturnToFieldFadeFromBlack(void)
{
    FieldClearVBlankHBlankCallbacks();
    gFieldCallback = FieldCB_WarpExitFadeFromBlack;
    CB2_ReturnToField();
}

static void FieldCB_FadeTryShowMapPopup(void)
{
    if (gMapHeader.showMapName == TRUE && SecretBaseMapPopupEnabled() == TRUE)
        ShowMapNamePopup();
    FieldCB_WarpExitFadeFromBlack();
}

void CB2_ContinueSavedGame(void)
{
    u8 trainerHillMapId;

    FieldClearVBlankHBlankCallbacks();
    StopMapMusic();
    ResetSafariZoneFlag_();
    if (gSaveFileStatus == SAVE_STATUS_ERROR)
        ResetWinStreaks();

    LoadSaveblockMapHeader();
    ClearDiveAndHoleWarps();
    trainerHillMapId = GetCurrentTrainerHillMapId();
    if (gMapHeader.mapLayoutId == LAYOUT_BATTLE_FRONTIER_BATTLE_PYRAMID_FLOOR)
        LoadBattlePyramidFloorObjectEventScripts();
    else if (trainerHillMapId != 0 && trainerHillMapId != TRAINER_HILL_ENTRANCE)
        LoadTrainerHillFloorObjectEventScripts();
    else
        LoadSaveblockObjEventScripts();

    UnfreezeObjectEvents();
    DoTimeBasedEvents();
    UpdateMiscOverworldStates();
    if (gMapHeader.mapLayoutId == LAYOUT_BATTLE_FRONTIER_BATTLE_PYRAMID_FLOOR)
        InitBattlePyramidMap(TRUE);
    else if (trainerHillMapId != 0)
        InitTrainerHillMap();
    else
        InitMapFromSavedGame();

    PlayTimeCounter_Start();
    ScriptContext_Init();
    UnlockPlayerFieldControls();
    InitMatchCallCounters();
    if (UseContinueGameWarp() == TRUE)
    {
        ClearContinueGameWarpStatus();
        SetWarpDestinationToContinueGameWarp();
        WarpIntoMap();
        TryPutTodaysRivalTrainerOnAir();
        SetMainCallback2(CB2_LoadMap);
    }
    else
    {
        TryPutTodaysRivalTrainerOnAir();
        gFieldCallback = FieldCB_FadeTryShowMapPopup;
        SetMainCallback1(CB1_Overworld);
        CB2_ReturnToField();
    }
}

static void FieldClearVBlankHBlankCallbacks(void)
{
    if (UsedPokemonCenterWarp() == TRUE)
        CloseLink();

    if (gWirelessCommType != 0)
    {
        EnableInterrupts(INTR_FLAG_VBLANK | INTR_FLAG_VCOUNT | INTR_FLAG_TIMER3 | INTR_FLAG_SERIAL);
        DisableInterrupts(INTR_FLAG_HBLANK);
    }
    else
    {
        u16 savedIme = REG_IME;
        REG_IME = 0;
        REG_IE &= ~INTR_FLAG_HBLANK;
        REG_IE |= INTR_FLAG_VBLANK;
        REG_IME = savedIme;
    }

    SetVBlankCallback(NULL);
    SetHBlankCallback(NULL);
}

static void SetFieldVBlankCallback(void)
{
    SetVBlankCallback(VBlankCB_Field);
}

static void VBlankCB_Field(void)
{
    LoadOam();
    ProcessSpriteCopyRequests();
    ScanlineEffect_InitHBlankDmaTransfer();
    FieldUpdateBgTilemapScroll();
    TransferPlttBuffer();
    TransferTilesetAnimsBuffer();
}

static void InitCurrentFlashLevelScanlineEffect(void)
{
    u8 flashLevel;

    if (InBattlePyramid_())
    {
        WriteBattlePyramidViewScanlineEffectBuffer();
        ScanlineEffect_SetParams(sFlashEffectParams);
    }
    else if ((flashLevel = GetFlashLevel()))
    {
        WriteFlashScanlineEffectBuffer(flashLevel);
        ScanlineEffect_SetParams(sFlashEffectParams);
    }
}

static bool32 LoadMapInStepsLink(u8 *state)
{
    switch (*state)
    {
    case 0:
        InitOverworldBgs();
        ScriptContext_Init();
        UnlockPlayerFieldControls();
        ResetMirageTowerAndSaveBlockPtrs();
        ResetScreenForMapLoad();
        (*state)++;
        break;
    case 1:
        LoadMapFromWarp(TRUE);
        (*state)++;
        break;
    case 2:
        ResumeMap(TRUE);
        (*state)++;
        break;
    case 3:
        OffsetCameraFocusByLinkPlayerId();
        InitObjectEventsLink();
        SpawnLinkPlayers();
        SetCameraToTrackGuestPlayer();
        (*state)++;
        break;
    case 4:
        InitCurrentFlashLevelScanlineEffect();
        InitOverworldGraphicsRegisters();
        InitTextBoxGfxAndPrinters();
        (*state)++;
        break;
    case 5:
        ResetFieldCamera();
        (*state)++;
        break;
    case 6:
        CopyPrimaryTilesetToVram(gMapHeader.mapLayout);
        (*state)++;
        break;
    case 7:
        CopySecondaryTilesetToVram(gMapHeader.mapLayout);
        (*state)++;
        break;
    case 8:
        if (FreeTempTileDataBuffersIfPossible() != TRUE)
        {
            LoadMapTilesetPalettes(gMapHeader.mapLayout);
            (*state)++;
        }
        break;
    case 9:
        DrawWholeMapView();
        (*state)++;
        break;
    case 10:
        InitTilesetAnimations();
        (*state)++;
        break;
    case 11:
        if (gWirelessCommType != 0)
        {
            LoadWirelessStatusIndicatorSpriteGfx();
            CreateWirelessStatusIndicatorSprite(0, 0);
        }
        (*state)++;
        break;
    case 12:
        if (RunFieldCallback())
            (*state)++;
        break;
    case 13:
        return TRUE;
    }

    return FALSE;
}

static bool32 LoadMapInStepsLocal(u8 *state, bool32 a2)
{
    switch (*state)
    {
    case 0:
        FieldClearVBlankHBlankCallbacks();
        LoadMapFromWarp(a2);
        (*state)++;
        break;
    case 1:
        ResetMirageTowerAndSaveBlockPtrs();
        ResetScreenForMapLoad();
        (*state)++;
        break;
    case 2:
        ResumeMap(a2);
        (*state)++;
        break;
    case 3:
        InitObjectEventsLocal();
        SetCameraToTrackPlayer();
        (*state)++;
        break;
    case 4:
        InitCurrentFlashLevelScanlineEffect();
        InitOverworldGraphicsRegisters();
        InitTextBoxGfxAndPrinters();
        (*state)++;
        break;
    case 5:
        ResetFieldCamera();
        (*state)++;
        break;
    case 6:
        CopyPrimaryTilesetToVram(gMapHeader.mapLayout);
        (*state)++;
        break;
    case 7:
        CopySecondaryTilesetToVram(gMapHeader.mapLayout);
        (*state)++;
        break;
    case 8:
        if (FreeTempTileDataBuffersIfPossible() != TRUE)
        {
            LoadMapTilesetPalettes(gMapHeader.mapLayout);
            (*state)++;
        }
        break;
    case 9:
        DrawWholeMapView();
        (*state)++;
        break;
    case 10:
        InitTilesetAnimations();
        (*state)++;
        break;
    case 11:
        if (gMapHeader.showMapName == TRUE && SecretBaseMapPopupEnabled() == TRUE)
            ShowMapNamePopup();
        (*state)++;
        break;
    case 12:
        if (RunFieldCallback())
            (*state)++;
        break;
    case 13:
        return TRUE;
    }

    return FALSE;
}

static bool32 ReturnToFieldLocal(u8 *state)
{
    switch (*state)
    {
    case 0:
        ResetMirageTowerAndSaveBlockPtrs();
        ResetScreenForMapLoad();
        ResumeMap(FALSE);
        InitObjectEventsReturnToField();
        SetCameraToTrackPlayer();
        (*state)++;
        break;
    case 1:
        InitViewGraphics();
        TryLoadTrainerHillEReaderPalette();
        (*state)++;
        break;
    case 2:
        if (RunFieldCallback())
            (*state)++;
        break;
    case 3:
        return TRUE;
    }

    return FALSE;
}

static bool32 ReturnToFieldLink(u8 *state)
{
    switch (*state)
    {
    case 0:
        FieldClearVBlankHBlankCallbacks();
        ResetMirageTowerAndSaveBlockPtrs();
        ResetScreenForMapLoad();
        (*state)++;
        break;
    case 1:
        ResumeMap(TRUE);
        (*state)++;
        break;
    case 2:
        CreateLinkPlayerSprites();
        InitObjectEventsReturnToField();
        SetCameraToTrackGuestPlayer_2();
        (*state)++;
        break;
    case 3:
        InitCurrentFlashLevelScanlineEffect();
        InitOverworldGraphicsRegisters();
        InitTextBoxGfxAndPrinters();
        (*state)++;
        break;
    case 4:
        ResetFieldCamera();
        (*state)++;
        break;
    case 5:
        CopyPrimaryTilesetToVram(gMapHeader.mapLayout);
        (*state)++;
        break;
    case 6:
        CopySecondaryTilesetToVram(gMapHeader.mapLayout);
        (*state)++;
        break;
    case 7:
        if (FreeTempTileDataBuffersIfPossible() != TRUE)
        {
            LoadMapTilesetPalettes(gMapHeader.mapLayout);
            (*state)++;
        }
        break;
    case 8:
        DrawWholeMapView();
        (*state)++;
        break;
    case 9:
        InitTilesetAnimations();
        (*state)++;
        break;
    case 11:
        if (gWirelessCommType != 0)
        {
            LoadWirelessStatusIndicatorSpriteGfx();
            CreateWirelessStatusIndicatorSprite(0, 0);
        }
        (*state)++;
        break;
    case 12:
        if (RunFieldCallback())
            (*state)++;
        break;
    case 10:
        (*state)++;
        break;
    case 13:
        SetFieldVBlankCallback();
        (*state)++;
        return TRUE;
    }

    return FALSE;
}

static void DoMapLoadLoop(u8 *state)
{
    while (!LoadMapInStepsLocal(state, FALSE));
}

static void ResetMirageTowerAndSaveBlockPtrs(void)
{
    ClearMirageTowerPulseBlend();
    MoveSaveBlocks_ResetHeap();
}

static void ResetScreenForMapLoad(void)
{
    SetGpuReg(REG_OFFSET_DISPCNT, 0);
    ScanlineEffect_Stop();

    DmaClear16(3, PLTT + 2, PLTT_SIZE - 2);
    DmaFillLarge16(3, 0, (void *)VRAM, VRAM_SIZE, 0x1000);
    ResetOamRange(0, 128);
    LoadOam();
}

static void InitViewGraphics(void)
{
    InitCurrentFlashLevelScanlineEffect();
    InitOverworldGraphicsRegisters();
    InitTextBoxGfxAndPrinters();
    InitMapView();
}

static void InitOverworldGraphicsRegisters(void)
{
    ClearScheduledBgCopiesToVram();
    ResetTempTileDataBuffers();
    SetGpuReg(REG_OFFSET_MOSAIC, 0);
    SetGpuReg(REG_OFFSET_WININ, WININ_WIN0_BG_ALL | WININ_WIN0_OBJ | WININ_WIN1_BG_ALL | WININ_WIN1_OBJ);
    SetGpuReg(REG_OFFSET_WINOUT, WINOUT_WIN01_BG0 | WINOUT_WINOBJ_BG0);
    SetGpuReg(REG_OFFSET_WIN0H, 0xFF);
    SetGpuReg(REG_OFFSET_WIN0V, 0xFF);
    SetGpuReg(REG_OFFSET_WIN1H, 0xFFFF);
    SetGpuReg(REG_OFFSET_WIN1V, 0xFFFF);
    SetGpuReg(REG_OFFSET_BLDCNT, gOverworldBackgroundLayerFlags[1] | gOverworldBackgroundLayerFlags[2] | gOverworldBackgroundLayerFlags[3]
                               | BLDCNT_TGT2_OBJ | BLDCNT_EFFECT_BLEND);
    SetGpuReg(REG_OFFSET_BLDALPHA, BLDALPHA_BLEND(13, 7));
    InitOverworldBgs();
    ScheduleBgCopyTilemapToVram(1);
    ScheduleBgCopyTilemapToVram(2);
    ScheduleBgCopyTilemapToVram(3);
    ChangeBgX(0, 0, BG_COORD_SET);
    ChangeBgY(0, 0, BG_COORD_SET);
    ChangeBgX(1, 0, BG_COORD_SET);
    ChangeBgY(1, 0, BG_COORD_SET);
    ChangeBgX(2, 0, BG_COORD_SET);
    ChangeBgY(2, 0, BG_COORD_SET);
    ChangeBgX(3, 0, BG_COORD_SET);
    ChangeBgY(3, 0, BG_COORD_SET);
    SetGpuReg(REG_OFFSET_DISPCNT, DISPCNT_OBJ_ON | DISPCNT_WIN0_ON | DISPCNT_WIN1_ON
                                | DISPCNT_OBJ_1D_MAP | DISPCNT_HBLANK_INTERVAL);
    ShowBg(0);
    ShowBg(1);
    ShowBg(2);
    ShowBg(3);
    InitFieldMessageBox();
}

static void ResumeMap(bool32 a1)
{
    ResetTasks();
    ResetSpriteData();
    ResetPaletteFade();
    ScanlineEffect_Clear();
    ResetAllPicSprites();
    ResetCameraUpdateInfo();
    InstallCameraPanAheadCallback();
    if (!a1)
        InitObjectEventPalettes(0);
    else
        InitObjectEventPalettes(1);

    FieldEffectActiveListClear();
    StartWeather();
    ResumePausedWeather();
    if (!a1)
        SetUpFieldTasks();
    RunOnResumeMapScript();
    TryStartMirageTowerPulseBlendEffect();
}

static void InitObjectEventsLink(void)
{
    gTotalCameraPixelOffsetX = 0;
    gTotalCameraPixelOffsetY = 0;
    ResetObjectEvents();
    TrySpawnObjectEvents(0, 0);
    TryRunOnWarpIntoMapScript();
}

static void InitObjectEventsLocal(void)
{
    s16 x, y;
    struct InitialPlayerAvatarState *player;

    gTotalCameraPixelOffsetX = 0;
    gTotalCameraPixelOffsetY = 0;
    ResetObjectEvents();
    GetCameraFocusCoords(&x, &y);
    player = GetInitialPlayerAvatarState();
    InitPlayerAvatar(x, y, player->direction, gSaveBlock2Ptr->playerGender);
    SetPlayerAvatarTransitionFlags(player->transitionFlags);
    ResetInitialPlayerAvatarState();
    TrySpawnObjectEvents(0, 0);
    TryRunOnWarpIntoMapScript();
}

static void InitObjectEventsReturnToField(void)
{
    SpawnObjectEventsOnReturnToField(0, 0);
    RotatingGate_InitPuzzleAndGraphics();
    RunOnReturnToFieldMapScript();
}

static void SetCameraToTrackPlayer(void)
{
    gObjectEvents[gPlayerAvatar.objectEventId].trackedByCamera = TRUE;
    InitCameraUpdateCallback(gPlayerAvatar.spriteId);
}

static void SetCameraToTrackGuestPlayer(void)
{
    InitCameraUpdateCallback(GetSpriteForLinkedPlayer(gLocalLinkPlayerId));
}

// Duplicate function.
static void SetCameraToTrackGuestPlayer_2(void)
{
    InitCameraUpdateCallback(GetSpriteForLinkedPlayer(gLocalLinkPlayerId));
}

static void OffsetCameraFocusByLinkPlayerId(void)
{
    u16 x, y;
    GetCameraFocusCoords(&x, &y);

    // This is a hack of some kind; it's undone in SpawnLinkPlayers, which is called
    // soon after this function.
    SetCameraFocusCoords(x + gLocalLinkPlayerId, y);
}

static void SpawnLinkPlayers(void)
{
    u16 i;
    u16 x, y;

    GetCameraFocusCoords(&x, &y);
    x -= gLocalLinkPlayerId;

    for (i = 0; i < gFieldLinkPlayerCount; i++)
    {
        SpawnLinkPlayerObjectEvent(i, i + x, y, gLinkPlayers[i].gender);
        CreateLinkPlayerSprite(i, gLinkPlayers[i].version);
    }

    ClearAllPlayerKeys();
}

static void CreateLinkPlayerSprites(void)
{
    u16 i;
    for (i = 0; i < gFieldLinkPlayerCount; i++)
        CreateLinkPlayerSprite(i, gLinkPlayers[i].version);
}


static void CB1_OverworldLink(void)
{
    if (gWirelessCommType == 0 || !IsRfuRecvQueueEmpty() || !IsSendingKeysToLink())
    {
        u8 selfId = gLocalLinkPlayerId;
        UpdateAllLinkPlayers(gLinkPartnersHeldKeys, selfId);

        // Note: Because guestId is between 0 and 4, while the smallest key code is
        // LINK_KEY_CODE_EMPTY, this is functionally equivalent to `sPlayerKeyInterceptCallback(0)`.
        // It is expecting the callback to be KeyInterCB_SelfIdle, and that will
        // completely ignore any input parameters.
        //
        // UpdateHeldKeyCode performs a sanity check on its input; if
        // sPlayerKeyInterceptCallback echoes back the argument, which is selfId, then
        // it'll use LINK_KEY_CODE_EMPTY instead.
        //
        // Note 2: There are some key intercept callbacks that treat the key as a player
        // ID. It's so hacky.
        UpdateHeldKeyCode(sPlayerKeyInterceptCallback(selfId));
        ClearAllPlayerKeys();
    }
}

void ResetAllMultiplayerState(void)
{
    ResetAllPlayerLinkStates();
    SetKeyInterceptCallback(KeyInterCB_SelfIdle);
}

static void ClearAllPlayerKeys(void)
{
    ResetPlayerHeldKeys(gLinkPartnersHeldKeys);
}

static void SetKeyInterceptCallback(u16 (*func)(u32))
{
    sRfuKeepAliveTimer = 0;
    sPlayerKeyInterceptCallback = func;
}

// Once every ~60 frames, if the link state hasn't changed (timer reset by calls
// to SetKeyInterceptCallback), it does a bunch of sanity checks on the connection.
// I'm not sure if sRfuKeepAliveTimer is reset in the process, though; rfu stuff is
// still undocumented.
static void CheckRfuKeepAliveTimer(void)
{
    if (gWirelessCommType != 0 && ++sRfuKeepAliveTimer > 60)
        LinkRfu_FatalError();
}

static void ResetAllPlayerLinkStates(void)
{
    s32 i;
    for (i = 0; i < MAX_LINK_PLAYERS; i++)
        sPlayerLinkStates[i] = PLAYER_LINK_STATE_IDLE;
}

// Returns true if all connected players are in state.
static bool32 AreAllPlayersInLinkState(u16 state)
{
    s32 i;
    s32 count = gFieldLinkPlayerCount;

    for (i = 0; i < count; i++)
        if (sPlayerLinkStates[i] != state)
            return FALSE;
    return TRUE;
}

static bool32 IsAnyPlayerInLinkState(u16 state)
{
    s32 i;
    s32 count = gFieldLinkPlayerCount;

    for (i = 0; i < count; i++)
        if (sPlayerLinkStates[i] == state)
            return TRUE;
    return FALSE;
}

static void HandleLinkPlayerKeyInput(u32 playerId, u16 key, struct CableClubPlayer *trainer, u16 *forceFacing)
{
    const u8 *script;

    if (sPlayerLinkStates[playerId] == PLAYER_LINK_STATE_IDLE)
    {
        script = TryGetTileEventScript(trainer);
        if (script)
        {
            *forceFacing = GetDirectionForEventScript(script);
            sPlayerLinkStates[playerId] = PLAYER_LINK_STATE_BUSY;
            if (trainer->isLocalPlayer)
            {
                SetKeyInterceptCallback(KeyInterCB_DeferToEventScript);
                RunInteractLocalPlayerScript(script);
            }
            return;
        }
        if (IsAnyPlayerInLinkState(PLAYER_LINK_STATE_EXITING_ROOM) == TRUE)
        {
            sPlayerLinkStates[playerId] = PLAYER_LINK_STATE_BUSY;
            if (trainer->isLocalPlayer)
            {
                SetKeyInterceptCallback(KeyInterCB_DeferToEventScript);
                RunTerminateLinkScript();
            }
            return;
        }

        switch (key)
        {
        case LINK_KEY_CODE_START_BUTTON:
            if (CanCableClubPlayerPressStart(trainer))
            {
                sPlayerLinkStates[playerId] = PLAYER_LINK_STATE_BUSY;
                if (trainer->isLocalPlayer)
                {
                    SetKeyInterceptCallback(KeyInterCB_DeferToEventScript);
                    InitLinkRoomStartMenuScript();
                }
            }
            break;
        case LINK_KEY_CODE_DPAD_DOWN:
            if (PlayerIsAtSouthExit(trainer) == TRUE)
            {
                sPlayerLinkStates[playerId] = PLAYER_LINK_STATE_BUSY;
                if (trainer->isLocalPlayer)
                {
                    SetKeyInterceptCallback(KeyInterCB_DeferToEventScript);
                    RunConfirmLeaveCableClubScript();
                }
            }
            break;
        case LINK_KEY_CODE_A_BUTTON:
            script = TryInteractWithPlayer(trainer);
            if (script)
            {
                sPlayerLinkStates[playerId] = PLAYER_LINK_STATE_BUSY;
                if (trainer->isLocalPlayer)
                {
                    SetKeyInterceptCallback(KeyInterCB_DeferToEventScript);
                    InitMenuBasedScript(script);
                }
            }
            break;
        case LINK_KEY_CODE_HANDLE_RECV_QUEUE:
            if (IsCableClubPlayerUnfrozen(trainer))
            {
                sPlayerLinkStates[playerId] = PLAYER_LINK_STATE_BUSY;
                if (trainer->isLocalPlayer)
                {
                    SetKeyInterceptCallback(KeyInterCB_DeferToRecvQueue);
                    InitLinkPlayerQueueScript();
                }
            }
            break;
        case LINK_KEY_CODE_HANDLE_SEND_QUEUE:
            if (IsCableClubPlayerUnfrozen(trainer))
            {
                sPlayerLinkStates[playerId] = PLAYER_LINK_STATE_BUSY;
                if (trainer->isLocalPlayer)
                {
                    SetKeyInterceptCallback(KeyInterCB_DeferToSendQueue);
                    InitLinkPlayerQueueScript();
                }
            }
            break;
        }
    }

    switch (key)
    {
    case LINK_KEY_CODE_EXIT_ROOM:
        sPlayerLinkStates[playerId] = PLAYER_LINK_STATE_EXITING_ROOM;
        break;
    case LINK_KEY_CODE_READY:
        sPlayerLinkStates[playerId] = PLAYER_LINK_STATE_READY;
        break;
    case LINK_KEY_CODE_IDLE:
        sPlayerLinkStates[playerId] = PLAYER_LINK_STATE_IDLE;
        if (trainer->isLocalPlayer)
            SetKeyInterceptCallback(KeyInterCB_SelfIdle);
        break;
    case LINK_KEY_CODE_EXIT_SEAT:
        if (sPlayerLinkStates[playerId] == PLAYER_LINK_STATE_READY)
            sPlayerLinkStates[playerId] = PLAYER_LINK_STATE_BUSY;
        break;
    }
}

static void UpdateAllLinkPlayers(u16 *keys, s32 selfId)
{
    struct CableClubPlayer trainer;
    s32 i;

    for (i = 0; i < MAX_LINK_PLAYERS; i++)
    {
        u8 key = keys[i];
        u16 setFacing = FACING_NONE;
        LoadCableClubPlayer(i, selfId, &trainer);
        HandleLinkPlayerKeyInput(i, key, &trainer, &setFacing);
        if (sPlayerLinkStates[i] == PLAYER_LINK_STATE_IDLE)
            setFacing = GetDirectionForDpadKey(key);
        SetPlayerFacingDirection(i, setFacing);
    }
}

static void UpdateHeldKeyCode(u16 key)
{
    if (key >= LINK_KEY_CODE_EMPTY && key < LINK_KEY_CODE_UNK_8)
        gHeldKeyCodeToSend = key;
    else
        gHeldKeyCodeToSend = LINK_KEY_CODE_EMPTY;

    if (gWirelessCommType != 0
        && GetLinkSendQueueLength() > 1
        && IsOverworldLinkActive() == TRUE
        && IsSendingKeysToLink() == TRUE)
    {
        switch (key)
        {
        case LINK_KEY_CODE_EMPTY:
        case LINK_KEY_CODE_DPAD_DOWN:
        case LINK_KEY_CODE_DPAD_UP:
        case LINK_KEY_CODE_DPAD_LEFT:
        case LINK_KEY_CODE_DPAD_RIGHT:
        case LINK_KEY_CODE_START_BUTTON:
        case LINK_KEY_CODE_A_BUTTON:
            gHeldKeyCodeToSend = LINK_KEY_CODE_NULL;
            break;
        }
    }
}

static u16 KeyInterCB_ReadButtons(u32 key)
{
    if (JOY_HELD(DPAD_UP))
        return LINK_KEY_CODE_DPAD_UP;
    if (JOY_HELD(DPAD_DOWN))
        return LINK_KEY_CODE_DPAD_DOWN;
    if (JOY_HELD(DPAD_LEFT))
        return LINK_KEY_CODE_DPAD_LEFT;
    if (JOY_HELD(DPAD_RIGHT))
        return LINK_KEY_CODE_DPAD_RIGHT;
    if (JOY_NEW(START_BUTTON))
        return LINK_KEY_CODE_START_BUTTON;
    if (JOY_NEW(A_BUTTON))
        return LINK_KEY_CODE_A_BUTTON;
    return LINK_KEY_CODE_EMPTY;
}

static u16 GetDirectionForDpadKey(u16 key)
{
    switch (key)
    {
    case LINK_KEY_CODE_DPAD_RIGHT:
        return FACING_RIGHT;
    case LINK_KEY_CODE_DPAD_LEFT:
        return FACING_LEFT;
    case LINK_KEY_CODE_DPAD_UP:
        return FACING_UP;
    case LINK_KEY_CODE_DPAD_DOWN:
        return FACING_DOWN;
    default:
        return FACING_NONE;
    }
}

// Overwrites the keys with 0x11
static void ResetPlayerHeldKeys(u16 *keys)
{
    s32 i;
    for (i = 0; i < 4; i++)
        keys[i] = LINK_KEY_CODE_EMPTY;
}


static u16 KeyInterCB_SelfIdle(u32 key)
{
    if (ArePlayerFieldControlsLocked() == TRUE)
        return LINK_KEY_CODE_EMPTY;
    if (GetLinkRecvQueueLength() > 4)
        return LINK_KEY_CODE_HANDLE_RECV_QUEUE;
    if (GetLinkSendQueueLength() <= 4)
        return KeyInterCB_ReadButtons(key);
    return LINK_KEY_CODE_HANDLE_SEND_QUEUE;
}

static u16 KeyInterCB_Idle(u32 key)
{
    CheckRfuKeepAliveTimer();
    return LINK_KEY_CODE_EMPTY;
}

// Ignore the player's inputs as long as there is an event script being executed.
static u16 KeyInterCB_DeferToEventScript(u32 key)
{
    u16 retVal;
    if (ArePlayerFieldControlsLocked() == TRUE)
    {
        retVal = LINK_KEY_CODE_EMPTY;
    }
    else
    {
        retVal = LINK_KEY_CODE_IDLE;
        SetKeyInterceptCallback(KeyInterCB_Idle);
    }
    return retVal;
}

// Ignore the player's inputs as long as there are events being recived.
static u16 KeyInterCB_DeferToRecvQueue(u32 key)
{
    u16 retVal;
    if (GetLinkRecvQueueLength() >= OVERWORLD_RECV_QUEUE_MAX)
    {
        retVal = LINK_KEY_CODE_EMPTY;
    }
    else
    {
        retVal = LINK_KEY_CODE_IDLE;
        UnlockPlayerFieldControls();
        SetKeyInterceptCallback(KeyInterCB_Idle);
    }
    return retVal;
}

// Ignore the player's inputs as long as there are events being sent.
static u16 KeyInterCB_DeferToSendQueue(u32 key)
{
    u16 retVal;
    if (GetLinkSendQueueLength() > 2)
    {
        retVal = LINK_KEY_CODE_EMPTY;
    }
    else
    {
        retVal = LINK_KEY_CODE_IDLE;
        UnlockPlayerFieldControls();
        SetKeyInterceptCallback(KeyInterCB_Idle);
    }
    return retVal;
}

static u16 KeyInterCB_ExitingSeat(u32 key)
{
    CheckRfuKeepAliveTimer();
    return LINK_KEY_CODE_EMPTY;
}

static u16 KeyInterCB_Ready(u32 keyOrPlayerId)
{
    if (sPlayerLinkStates[keyOrPlayerId] == PLAYER_LINK_STATE_READY)
    {
        if (JOY_NEW(B_BUTTON))
        {
            SetKeyInterceptCallback(KeyInterCB_ExitingSeat);
            return LINK_KEY_CODE_EXIT_SEAT;
        }
        else
        {
            return LINK_KEY_CODE_EMPTY;
        }
    }
    else
    {
        CheckRfuKeepAliveTimer();
        return LINK_KEY_CODE_EMPTY;
    }
}

static u16 KeyInterCB_SetReady(u32 key)
{
    SetKeyInterceptCallback(KeyInterCB_Ready);
    return LINK_KEY_CODE_READY;
}

static u16 KeyInterCB_SendNothing(u32 key)
{
    return LINK_KEY_CODE_EMPTY;
}

static u16 KeyInterCB_WaitForPlayersToExit(u32 keyOrPlayerId)
{
    // keyOrPlayerId could be any keycode. This callback does no sanity checking
    // on the size of the key. It's assuming that it is being called from
    // CB1_OverworldLink.
    if (sPlayerLinkStates[keyOrPlayerId] != PLAYER_LINK_STATE_EXITING_ROOM)
        CheckRfuKeepAliveTimer();
    if (AreAllPlayersInLinkState(PLAYER_LINK_STATE_EXITING_ROOM) == TRUE)
    {
        ScriptContext_SetupScript(EventScript_DoLinkRoomExit);
        SetKeyInterceptCallback(KeyInterCB_SendNothing);
    }
    return LINK_KEY_CODE_EMPTY;
}

static u16 KeyInterCB_SendExitRoomKey(u32 key)
{
    SetKeyInterceptCallback(KeyInterCB_WaitForPlayersToExit);
    return LINK_KEY_CODE_EXIT_ROOM;
}

// Identical to KeyInterCB_SendNothing
static u16 KeyInterCB_InLinkActivity(u32 key)
{
    return LINK_KEY_CODE_EMPTY;
}

u32 GetCableClubPartnersReady(void)
{
    if (IsAnyPlayerInLinkState(PLAYER_LINK_STATE_EXITING_ROOM) == TRUE)
        return CABLE_SEAT_FAILED;
    if (sPlayerKeyInterceptCallback == KeyInterCB_Ready && sPlayerLinkStates[gLocalLinkPlayerId] != PLAYER_LINK_STATE_READY)
        return CABLE_SEAT_WAITING;
    if (sPlayerKeyInterceptCallback == KeyInterCB_ExitingSeat && sPlayerLinkStates[gLocalLinkPlayerId] == PLAYER_LINK_STATE_BUSY)
        return CABLE_SEAT_FAILED;
    if (AreAllPlayersInLinkState(PLAYER_LINK_STATE_READY))
        return CABLE_SEAT_SUCCESS;
    return CABLE_SEAT_WAITING;
}

// Unused
static bool32 IsAnyPlayerExitingCableClub(void)
{
    return IsAnyPlayerInLinkState(PLAYER_LINK_STATE_EXITING_ROOM);
}

u16 SetInCableClubSeat(void)
{
    SetKeyInterceptCallback(KeyInterCB_SetReady);
    return 0;
}

u16 SetLinkWaitingForScript(void)
{
    SetKeyInterceptCallback(KeyInterCB_DeferToEventScript);
    return 0;
}

// The exit room key will be sent at the next opportunity.
// The return value is meaningless.
u16 QueueExitLinkRoomKey(void)
{
    SetKeyInterceptCallback(KeyInterCB_SendExitRoomKey);
    return 0;
}

u16 SetStartedCableClubActivity(void)
{
    SetKeyInterceptCallback(KeyInterCB_InLinkActivity);
    return 0;
}

static void LoadCableClubPlayer(s32 linkPlayerId, s32 myPlayerId, struct CableClubPlayer *trainer)
{
    s16 x, y;

    trainer->playerId = linkPlayerId;
    trainer->isLocalPlayer = (linkPlayerId == myPlayerId) ? 1 : 0;
    trainer->movementMode = gLinkPlayerObjectEvents[linkPlayerId].movementMode;
    trainer->facing = GetLinkPlayerFacingDirection(linkPlayerId);
    GetLinkPlayerCoords(linkPlayerId, &x, &y);
    trainer->pos.x = x;
    trainer->pos.y = y;
    trainer->pos.elevation = GetLinkPlayerElevation(linkPlayerId);
    trainer->metatileBehavior = MapGridGetMetatileBehaviorAt(x, y);
}

static bool32 IsCableClubPlayerUnfrozen(struct CableClubPlayer *player)
{
    u8 mode = player->movementMode;
    if (mode == MOVEMENT_MODE_SCRIPTED || mode == MOVEMENT_MODE_FREE)
        return TRUE;
    else
        return FALSE;
}

// Identical to IsCableClubPlayerUnfrozen
static bool32 CanCableClubPlayerPressStart(struct CableClubPlayer *player)
{
    u8 mode = player->movementMode;
    if (mode == MOVEMENT_MODE_SCRIPTED || mode == MOVEMENT_MODE_FREE)
        return TRUE;
    else
        return FALSE;
}

static const u8 *TryGetTileEventScript(struct CableClubPlayer *player)
{
    if (player->movementMode != MOVEMENT_MODE_SCRIPTED)
        return FACING_NONE;
    return GetCoordEventScriptAtMapPosition(&player->pos);
}

static bool32 PlayerIsAtSouthExit(struct CableClubPlayer *player)
{
    if (player->movementMode != MOVEMENT_MODE_SCRIPTED && player->movementMode != MOVEMENT_MODE_FREE)
        return FALSE;
    else if (!MetatileBehavior_IsSouthArrowWarp(player->metatileBehavior))
        return FALSE;
    else if (player->facing != DIR_SOUTH)
        return FALSE;
    else
        return TRUE;
}

static const u8 *TryInteractWithPlayer(struct CableClubPlayer *player)
{
    struct MapPosition otherPlayerPos;
    u8 linkPlayerId;

    if (player->movementMode != MOVEMENT_MODE_FREE && player->movementMode != MOVEMENT_MODE_SCRIPTED)
        return FACING_NONE;

    otherPlayerPos = player->pos;
    otherPlayerPos.x += gDirectionToVectors[player->facing].x;
    otherPlayerPos.y += gDirectionToVectors[player->facing].y;
    otherPlayerPos.elevation = 0;
    linkPlayerId = GetLinkPlayerIdAt(otherPlayerPos.x, otherPlayerPos.y);

    if (linkPlayerId != MAX_LINK_PLAYERS)
    {
        if (!player->isLocalPlayer)
            return CableClub_EventScript_TooBusyToNotice;
        else if (sPlayerLinkStates[linkPlayerId] != PLAYER_LINK_STATE_IDLE)
            return CableClub_EventScript_TooBusyToNotice;
        else if (!GetLinkTrainerCardColor(linkPlayerId))
            return CableClub_EventScript_ReadTrainerCard;
        else
            return CableClub_EventScript_ReadTrainerCardColored;
    }

    return GetInteractedLinkPlayerScript(&otherPlayerPos, player->metatileBehavior, player->facing);
}

// This returns which direction to force the player to look when one of
// these event scripts runs.
static u16 GetDirectionForEventScript(const u8 *script)
{
    if (script == EventScript_BattleColosseum_4P_PlayerSpot0)
        return FACING_FORCED_RIGHT;
    else if (script == EventScript_BattleColosseum_4P_PlayerSpot1)
        return FACING_FORCED_LEFT;
    else if (script == EventScript_BattleColosseum_4P_PlayerSpot2)
        return FACING_FORCED_RIGHT;
    else if (script == EventScript_BattleColosseum_4P_PlayerSpot3)
        return FACING_FORCED_LEFT;
    else if (script == EventScript_RecordCenter_Spot0)
        return FACING_FORCED_RIGHT;
    else if (script == EventScript_RecordCenter_Spot1)
        return FACING_FORCED_LEFT;
    else if (script == EventScript_RecordCenter_Spot2)
        return FACING_FORCED_RIGHT;
    else if (script == EventScript_RecordCenter_Spot3)
        return FACING_FORCED_LEFT;
    else if (script == EventScript_BattleColosseum_2P_PlayerSpot0)
        return FACING_FORCED_RIGHT;
    else if (script == EventScript_BattleColosseum_2P_PlayerSpot1)
        return FACING_FORCED_LEFT;
    else if (script == EventScript_TradeCenter_Chair0)
        return FACING_FORCED_RIGHT;
    else if (script == EventScript_TradeCenter_Chair1)
        return FACING_FORCED_LEFT;
    else
        return FACING_NONE;
}

static void InitLinkPlayerQueueScript(void)
{
    LockPlayerFieldControls();
}

static void InitLinkRoomStartMenuScript(void)
{
    PlaySE(SE_WIN_OPEN);
    ShowStartMenu();
    LockPlayerFieldControls();
}

static void RunInteractLocalPlayerScript(const u8 *script)
{
    PlaySE(SE_SELECT);
    ScriptContext_SetupScript(script);
    LockPlayerFieldControls();
}

static void RunConfirmLeaveCableClubScript(void)
{
    PlaySE(SE_WIN_OPEN);
    ScriptContext_SetupScript(EventScript_ConfirmLeaveCableClubRoom);
    LockPlayerFieldControls();
}

static void InitMenuBasedScript(const u8 *script)
{
    PlaySE(SE_SELECT);
    ScriptContext_SetupScript(script);
    LockPlayerFieldControls();
}

static void RunTerminateLinkScript(void)
{
    ScriptContext_SetupScript(EventScript_TerminateLink);
    LockPlayerFieldControls();
}

bool32 Overworld_IsRecvQueueAtMax(void)
{
    if (!IsOverworldLinkActive())
        return FALSE;
    if (GetLinkRecvQueueLength() >= OVERWORLD_RECV_QUEUE_MAX)
        sReceivingFromLink = TRUE;
    else
        sReceivingFromLink = FALSE;
    return sReceivingFromLink;
}

bool32 Overworld_RecvKeysFromLinkIsRunning(void)
{
    u8 temp;

    if (GetLinkRecvQueueLength() < OVERWORLD_RECV_QUEUE_MAX - 1)
        return FALSE;
    else if (IsOverworldLinkActive() != TRUE)
        return FALSE;
    else if (IsSendingKeysToLink() != TRUE)
        return FALSE;
    else if (sPlayerKeyInterceptCallback == KeyInterCB_DeferToRecvQueue)
        return TRUE;
    else if (sPlayerKeyInterceptCallback != KeyInterCB_DeferToEventScript)
        return FALSE;

    temp = sReceivingFromLink;
    sReceivingFromLink = FALSE;

    if (temp == TRUE)
        return TRUE;
    else if (gPaletteFade.active && gPaletteFade.softwareFadeFinishing)
        return TRUE;
    else
        return FALSE;
}

bool32 Overworld_SendKeysToLinkIsRunning(void)
{
    if (GetLinkSendQueueLength() < 2)
        return FALSE;
    else if (IsOverworldLinkActive() != TRUE)
        return FALSE;
    else if (IsSendingKeysToLink() != TRUE)
        return FALSE;
    else if (sPlayerKeyInterceptCallback == KeyInterCB_DeferToSendQueue)
        return TRUE;
    else
        return FALSE;
}

bool32 IsSendingKeysOverCable(void)
{
    if (gWirelessCommType != 0)
        return FALSE;
    else if (!IsSendingKeysToLink())
        return FALSE;
    else
        return TRUE;
}

static u32 GetLinkSendQueueLength(void)
{
    if (gWirelessCommType != 0)
        return gRfu.sendQueue.count;
    else
        return gLink.sendQueue.count;
}

static void ZeroLinkPlayerObjectEvent(struct LinkPlayerObjectEvent *linkPlayerObjEvent)
{
    memset(linkPlayerObjEvent, 0, sizeof(struct LinkPlayerObjectEvent));
}

void ClearLinkPlayerObjectEvents(void)
{
    memset(gLinkPlayerObjectEvents, 0, sizeof(gLinkPlayerObjectEvents));
}

static void ZeroObjectEvent(struct ObjectEvent *objEvent)
{
    memset(objEvent, 0, sizeof(struct ObjectEvent));
}

// Note: Emerald reuses the direction and range variables during Link mode
// as special gender and direction values. The types and placement
// conflict with the usual Event Object struct, thus the definitions.
#define linkGender(obj) obj->singleMovementActive
// not even one can reference *byte* aligned bitfield members...
#define linkDirection(obj) ((u8 *)obj)[offsetof(typeof(*obj), fieldEffectSpriteId) - 1] // -> rangeX

static void SpawnLinkPlayerObjectEvent(u8 linkPlayerId, s16 x, s16 y, u8 gender)
{
    u8 objEventId = GetFirstInactiveObjectEventId();
    struct LinkPlayerObjectEvent *linkPlayerObjEvent = &gLinkPlayerObjectEvents[linkPlayerId];
    struct ObjectEvent *objEvent = &gObjectEvents[objEventId];

    ZeroLinkPlayerObjectEvent(linkPlayerObjEvent);
    ZeroObjectEvent(objEvent);

    linkPlayerObjEvent->active = TRUE;
    linkPlayerObjEvent->linkPlayerId = linkPlayerId;
    linkPlayerObjEvent->objEventId = objEventId;
    linkPlayerObjEvent->movementMode = MOVEMENT_MODE_FREE;

    objEvent->active = TRUE;
    linkGender(objEvent) = gender;
    linkDirection(objEvent) = DIR_NORTH;
    objEvent->spriteId = MAX_SPRITES;

    InitLinkPlayerObjectEventPos(objEvent, x, y);
}

static void InitLinkPlayerObjectEventPos(struct ObjectEvent *objEvent, s16 x, s16 y)
{
    objEvent->currentCoords.x = x;
    objEvent->currentCoords.y = y;
    objEvent->previousCoords.x = x;
    objEvent->previousCoords.y = y;
    SetSpritePosToMapCoords(x, y, &objEvent->initialCoords.x, &objEvent->initialCoords.y);
    objEvent->initialCoords.x += 8;
    ObjectEventUpdateElevation(objEvent);
}

static void SetLinkPlayerObjectRange(u8 linkPlayerId, u8 dir)
{
    if (gLinkPlayerObjectEvents[linkPlayerId].active)
    {
        u8 objEventId = gLinkPlayerObjectEvents[linkPlayerId].objEventId;
        struct ObjectEvent *objEvent = &gObjectEvents[objEventId];
        linkDirection(objEvent) = dir;
    }
}

static void DestroyLinkPlayerObject(u8 linkPlayerId)
{
    struct LinkPlayerObjectEvent *linkPlayerObjEvent = &gLinkPlayerObjectEvents[linkPlayerId];
    u8 objEventId = linkPlayerObjEvent->objEventId;
    struct ObjectEvent *objEvent = &gObjectEvents[objEventId];
    if (objEvent->spriteId != MAX_SPRITES)
        DestroySprite(&gSprites[objEvent->spriteId]);
    linkPlayerObjEvent->active = 0;
    objEvent->active = 0;
}

// Returns the spriteId corresponding to this player.
static u8 GetSpriteForLinkedPlayer(u8 linkPlayerId)
{
    u8 objEventId = gLinkPlayerObjectEvents[linkPlayerId].objEventId;
    struct ObjectEvent *objEvent = &gObjectEvents[objEventId];
    return objEvent->spriteId;
}

static void GetLinkPlayerCoords(u8 linkPlayerId, u16 *x, u16 *y)
{
    u8 objEventId = gLinkPlayerObjectEvents[linkPlayerId].objEventId;
    struct ObjectEvent *objEvent = &gObjectEvents[objEventId];
    *x = objEvent->currentCoords.x;
    *y = objEvent->currentCoords.y;
}

static u8 GetLinkPlayerFacingDirection(u8 linkPlayerId)
{
    u8 objEventId = gLinkPlayerObjectEvents[linkPlayerId].objEventId;
    struct ObjectEvent *objEvent = &gObjectEvents[objEventId];
    return linkDirection(objEvent);
}

static u8 GetLinkPlayerElevation(u8 linkPlayerId)
{
    u8 objEventId = gLinkPlayerObjectEvents[linkPlayerId].objEventId;
    struct ObjectEvent *objEvent = &gObjectEvents[objEventId];
    return objEvent->currentElevation;
}

static s32 GetLinkPlayerObjectStepTimer(u8 linkPlayerId)
{
    u8 objEventId = gLinkPlayerObjectEvents[linkPlayerId].objEventId;
    struct ObjectEvent *objEvent = &gObjectEvents[objEventId];
    return 16 - (s8)objEvent->directionSequenceIndex;
}

static u8 GetLinkPlayerIdAt(s16 x, s16 y)
{
    u8 i;
    for (i = 0; i < MAX_LINK_PLAYERS; i++)
    {
        if (gLinkPlayerObjectEvents[i].active
         && (gLinkPlayerObjectEvents[i].movementMode == 0 || gLinkPlayerObjectEvents[i].movementMode == 2))
        {
            struct ObjectEvent *objEvent = &gObjectEvents[gLinkPlayerObjectEvents[i].objEventId];
            if (objEvent->currentCoords.x == x && objEvent->currentCoords.y == y)
                return i;
        }
    }
    return 4;
}

static void SetPlayerFacingDirection(u8 linkPlayerId, u8 facing)
{
    struct LinkPlayerObjectEvent *linkPlayerObjEvent = &gLinkPlayerObjectEvents[linkPlayerId];
    u8 objEventId = linkPlayerObjEvent->objEventId;
    struct ObjectEvent *objEvent = &gObjectEvents[objEventId];

    if (linkPlayerObjEvent->active)
    {
        if (facing > FACING_FORCED_RIGHT)
        {
            objEvent->triggerGroundEffectsOnMove = 1;
        }
        else
        {
            // This is a hack to split this code onto two separate lines, without declaring a local variable.
            // C++ style inline variables would be nice here.
            #define TEMP sLinkPlayerMovementModes[linkPlayerObjEvent->movementMode](linkPlayerObjEvent, objEvent, facing)

            sMovementStatusHandler[TEMP](linkPlayerObjEvent, objEvent);

            // Clean up the hack.
            #undef TEMP
        }
    }
}


static u8 MovementEventModeCB_Normal(struct LinkPlayerObjectEvent *linkPlayerObjEvent, struct ObjectEvent *objEvent, u8 dir)
{
    return sLinkPlayerFacingHandlers[dir](linkPlayerObjEvent, objEvent, dir);
}

static u8 MovementEventModeCB_Ignored(struct LinkPlayerObjectEvent *linkPlayerObjEvent, struct ObjectEvent *objEvent, u8 dir)
{
    return FACING_UP;
}

// Identical to MovementEventModeCB_Normal
static u8 MovementEventModeCB_Scripted(struct LinkPlayerObjectEvent *linkPlayerObjEvent, struct ObjectEvent *objEvent, u8 dir)
{
    return sLinkPlayerFacingHandlers[dir](linkPlayerObjEvent, objEvent, dir);
}

static bool8 FacingHandler_DoNothing(struct LinkPlayerObjectEvent *linkPlayerObjEvent, struct ObjectEvent *objEvent, u8 dir)
{
    return FALSE;
}

static bool8 FacingHandler_DpadMovement(struct LinkPlayerObjectEvent *linkPlayerObjEvent, struct ObjectEvent *objEvent, u8 dir)
{
    s16 x, y;

    linkDirection(objEvent) = FlipVerticalAndClearForced(dir, linkDirection(objEvent));
    ObjectEventMoveDestCoords(objEvent, linkDirection(objEvent), &x, &y);

    if (LinkPlayerGetCollision(linkPlayerObjEvent->objEventId, linkDirection(objEvent), x, y))
    {
        return FALSE;
    }
    else
    {
        objEvent->directionSequenceIndex = 16;
        ShiftObjectEventCoords(objEvent, x, y);
        ObjectEventUpdateElevation(objEvent);
        return TRUE;
    }
}

static bool8 FacingHandler_ForcedFacingChange(struct LinkPlayerObjectEvent *linkPlayerObjEvent, struct ObjectEvent *objEvent, u8 dir)
{
    linkDirection(objEvent) = FlipVerticalAndClearForced(dir, linkDirection(objEvent));
    return FALSE;
}

// This is called every time a free movement happens. Most of the time it's a No-Op.
static void MovementStatusHandler_EnterFreeMode(struct LinkPlayerObjectEvent *linkPlayerObjEvent, struct ObjectEvent *objEvent)
{
    linkPlayerObjEvent->movementMode = MOVEMENT_MODE_FREE;
}

static void MovementStatusHandler_TryAdvanceScript(struct LinkPlayerObjectEvent *linkPlayerObjEvent, struct ObjectEvent *objEvent)
{
    objEvent->directionSequenceIndex--;
    linkPlayerObjEvent->movementMode = MOVEMENT_MODE_FROZEN;
    MoveCoords(linkDirection(objEvent), &objEvent->initialCoords.x, &objEvent->initialCoords.y);
    if (!objEvent->directionSequenceIndex)
    {
        ShiftStillObjectEventCoords(objEvent);
        linkPlayerObjEvent->movementMode = MOVEMENT_MODE_SCRIPTED;
    }
}

// Flip Up/Down facing codes. If newFacing doesn't specify a direction, default
// to oldFacing. Note that this clears also the "FORCED" part of the facing code,
// even for Left/Right codes.
static u8 FlipVerticalAndClearForced(u8 newFacing, u8 oldFacing)
{
    switch (newFacing)
    {
    case FACING_UP:
    case FACING_FORCED_UP:
        return DIR_NORTH;
    case FACING_DOWN:
    case FACING_FORCED_DOWN:
        return DIR_SOUTH;
    case FACING_LEFT:
    case FACING_FORCED_LEFT:
        return DIR_WEST;
    case FACING_RIGHT:
    case FACING_FORCED_RIGHT:
        return DIR_EAST;
    }
    return oldFacing;
}

static u8 LinkPlayerGetCollision(u8 selfObjEventId, u8 direction, s16 x, s16 y)
{
    u8 i;
    for (i = 0; i < OBJECT_EVENTS_COUNT; i++)
    {
        if (i != selfObjEventId)
        {
            if ((gObjectEvents[i].currentCoords.x == x && gObjectEvents[i].currentCoords.y == y)
             || (gObjectEvents[i].previousCoords.x == x && gObjectEvents[i].previousCoords.y == y))
            {
                return 1;
            }
        }
    }
    return MapGridGetCollisionAt(x, y);
}

static void CreateLinkPlayerSprite(u8 linkPlayerId, u8 gameVersion)
{
    struct LinkPlayerObjectEvent *linkPlayerObjEvent = &gLinkPlayerObjectEvents[linkPlayerId];
    u8 objEventId = linkPlayerObjEvent->objEventId;
    struct ObjectEvent *objEvent = &gObjectEvents[objEventId];
    struct Sprite *sprite;

    if (linkPlayerObjEvent->active)
    {
        switch (gameVersion)
        {
        case VERSION_FIRE_RED:
        case VERSION_LEAF_GREEN:
            objEvent->spriteId = CreateObjectGraphicsSprite(GetFRLGAvatarGraphicsIdByGender(linkGender(objEvent)), SpriteCB_LinkPlayer, 0, 0, 0);
            break;
        case VERSION_RUBY:
        case VERSION_SAPPHIRE:
            objEvent->spriteId = CreateObjectGraphicsSprite(GetRSAvatarGraphicsIdByGender(linkGender(objEvent)), SpriteCB_LinkPlayer, 0, 0, 0);
            break;
        case VERSION_EMERALD:
            objEvent->spriteId = CreateObjectGraphicsSprite(GetRivalAvatarGraphicsIdByStateIdAndGender(PLAYER_AVATAR_STATE_NORMAL, linkGender(objEvent)), SpriteCB_LinkPlayer, 0, 0, 0);
            break;
        }

        sprite = &gSprites[objEvent->spriteId];
        sprite->coordOffsetEnabled = TRUE;
        sprite->data[0] = linkPlayerId;
        objEvent->triggerGroundEffectsOnMove = 0;
    }
}

static void SpriteCB_LinkPlayer(struct Sprite *sprite)
{
    struct LinkPlayerObjectEvent *linkPlayerObjEvent = &gLinkPlayerObjectEvents[sprite->data[0]];
    struct ObjectEvent *objEvent = &gObjectEvents[linkPlayerObjEvent->objEventId];
    sprite->x = objEvent->initialCoords.x;
    sprite->y = objEvent->initialCoords.y;
    SetObjectSubpriorityByElevation(objEvent->previousElevation, sprite, 1);
    sprite->oam.priority = ElevationToPriority(objEvent->previousElevation);

    if (linkPlayerObjEvent->movementMode == MOVEMENT_MODE_FREE)
        StartSpriteAnim(sprite, GetFaceDirectionAnimNum(linkDirection(objEvent)));
    else
        StartSpriteAnimIfDifferent(sprite, GetMoveDirectionAnimNum(linkDirection(objEvent)));

    UpdateObjectEventSpriteInvisibility(sprite, FALSE);
    if (objEvent->triggerGroundEffectsOnMove)
    {
        sprite->invisible = ((sprite->data[7] & 4) >> 2);
        sprite->data[7]++;
    }
}<|MERGE_RESOLUTION|>--- conflicted
+++ resolved
@@ -1445,12 +1445,8 @@
     UpdatePlayerAvatarTransitionState();
     FieldClearPlayerInput(&inputStruct);
     FieldGetPlayerInput(&inputStruct, newKeys, heldKeys);
-<<<<<<< HEAD
     FieldInput_HandleCancelSignpost(&inputStruct);
-    if (!ScriptContext2_IsEnabled())
-=======
     if (!ArePlayerFieldControlsLocked())
->>>>>>> 8c537ccd
     {
         if (ProcessPlayerFieldInput(&inputStruct) == 1)
         {
