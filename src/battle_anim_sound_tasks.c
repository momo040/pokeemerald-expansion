--- conflicted
+++ resolved
@@ -7,16 +7,10 @@
 #include "task.h"
 #include "constants/battle_anim.h"
 
-<<<<<<< HEAD
 extern struct MusicPlayerInfo gMPlayInfo_SE1;
 
-// this file's functions
-static void sub_8158B98(u8 taskId);
-static void sub_8158C04(u8 taskId);
-=======
 static void SoundTask_FireBlast_Step1(u8 taskId);
 static void SoundTask_FireBlast_Step2(u8 taskId);
->>>>>>> 9eb57944
 static void SoundTask_LoopSEAdjustPanning_Step(u8 taskId);
 static void SoundTask_PlayDoubleCry_Step(u8 taskId);
 static void SoundTask_PlayCryWithEcho_Step(u8 taskId);
@@ -394,7 +388,6 @@
     gAnimCustomPanning = gTasks[taskId].data[11];
     if (gTasks[taskId].data[11] == gTasks[taskId].data[2])
         DestroyAnimVisualTask(taskId);
-<<<<<<< HEAD
 }
 
 #define tSongNum        data[0]
@@ -453,7 +446,4 @@
 
         m4aMPlayVolumeControl(&gMPlayInfo_SE1, 0xFFFF, gTasks[taskId].tCurrentVolume);
     }
-}
-=======
-}
->>>>>>> 9eb57944
+}