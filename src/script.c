#include "global.h"
#include "script.h"
#include "event_data.h"
#include "mystery_gift.h"
#include "util.h"
<<<<<<< HEAD
#include "field_message_box.h"
=======
#include "constants/event_objects.h"
>>>>>>> 8c537ccd
#include "constants/map_scripts.h"

#define RAM_SCRIPT_MAGIC 51

enum {
    SCRIPT_MODE_STOPPED,
    SCRIPT_MODE_BYTECODE,
    SCRIPT_MODE_NATIVE,
};

enum {
    CONTEXT_RUNNING,
    CONTEXT_WAITING,
    CONTEXT_SHUTDOWN,
};

extern const u8 *gRamScriptRetAddr;

<<<<<<< HEAD
static u8 sScriptContext1Status;
static struct ScriptContext sScriptContext1;
static struct ScriptContext sScriptContext2;
static bool8 sScriptContext2Enabled;
static u8 sMsgIsSignPost;
static u8 sMsgBoxIsCancelable;
=======
static u8 sGlobalScriptContextStatus;
static struct ScriptContext sGlobalScriptContext;
static struct ScriptContext sImmediateScriptContext;
static bool8 sLockFieldControls;
>>>>>>> 8c537ccd

extern ScrCmdFunc gScriptCmdTable[];
extern ScrCmdFunc gScriptCmdTableEnd[];
extern void *gNullScriptPtr;

void InitScriptContext(struct ScriptContext *ctx, void *cmdTable, void *cmdTableEnd)
{
    s32 i;

    ctx->mode = SCRIPT_MODE_STOPPED;
    ctx->scriptPtr = NULL;
    ctx->stackDepth = 0;
    ctx->nativePtr = NULL;
    ctx->cmdTable = cmdTable;
    ctx->cmdTableEnd = cmdTableEnd;

    for (i = 0; i < (int)ARRAY_COUNT(ctx->data); i++)
        ctx->data[i] = 0;

    for (i = 0; i < (int)ARRAY_COUNT(ctx->stack); i++)
        ctx->stack[i] = NULL;
}

u8 SetupBytecodeScript(struct ScriptContext *ctx, const u8 *ptr)
{
    ctx->scriptPtr = ptr;
    ctx->mode = SCRIPT_MODE_BYTECODE;
    return 1;
}

void SetupNativeScript(struct ScriptContext *ctx, bool8 (*ptr)(void))
{
    ctx->mode = SCRIPT_MODE_NATIVE;
    ctx->nativePtr = ptr;
}

void StopScript(struct ScriptContext *ctx)
{
    ctx->mode = SCRIPT_MODE_STOPPED;
    ctx->scriptPtr = NULL;
}

bool8 RunScriptCommand(struct ScriptContext *ctx)
{
    if (ctx->mode == SCRIPT_MODE_STOPPED)
        return FALSE;

    switch (ctx->mode)
    {
    case SCRIPT_MODE_STOPPED:
        return FALSE;
    case SCRIPT_MODE_NATIVE:
        // Try to call a function in C
        // Continue to bytecode if no function or it returns TRUE
        if (ctx->nativePtr)
        {
            if (ctx->nativePtr() == TRUE)
                ctx->mode = SCRIPT_MODE_BYTECODE;
            return TRUE;
        }
        ctx->mode = SCRIPT_MODE_BYTECODE;
        // fallthrough
    case SCRIPT_MODE_BYTECODE:
        while (1)
        {
            u8 cmdCode;
            ScrCmdFunc *func;

            if (!ctx->scriptPtr)
            {
                ctx->mode = SCRIPT_MODE_STOPPED;
                return FALSE;
            }

            if (ctx->scriptPtr == gNullScriptPtr)
            {
                while (1)
                    asm("svc 2"); // HALT
            }

            cmdCode = *(ctx->scriptPtr);
            ctx->scriptPtr++;
            func = &ctx->cmdTable[cmdCode];

            if (func >= ctx->cmdTableEnd)
            {
                ctx->mode = SCRIPT_MODE_STOPPED;
                return FALSE;
            }

            if ((*func)(ctx) == TRUE)
                return TRUE;
        }
    }

    return TRUE;
}

static bool8 ScriptPush(struct ScriptContext *ctx, const u8 *ptr)
{
    if (ctx->stackDepth + 1 >= (int)ARRAY_COUNT(ctx->stack))
    {
        return TRUE;
    }
    else
    {
        ctx->stack[ctx->stackDepth] = ptr;
        ctx->stackDepth++;
        return FALSE;
    }
}

static const u8 *ScriptPop(struct ScriptContext *ctx)
{
    if (ctx->stackDepth == 0)
        return NULL;

    ctx->stackDepth--;
    return ctx->stack[ctx->stackDepth];
}

void ScriptJump(struct ScriptContext *ctx, const u8 *ptr)
{
    ctx->scriptPtr = ptr;
}

void ScriptCall(struct ScriptContext *ctx, const u8 *ptr)
{
    ScriptPush(ctx, ctx->scriptPtr);
    ctx->scriptPtr = ptr;
}

void ScriptReturn(struct ScriptContext *ctx)
{
    ctx->scriptPtr = ScriptPop(ctx);
}

u16 ScriptReadHalfword(struct ScriptContext *ctx)
{
    u16 value = *(ctx->scriptPtr++);
    value |= *(ctx->scriptPtr++) << 8;
    return value;
}

u32 ScriptReadWord(struct ScriptContext *ctx)
{
    u32 value0 = *(ctx->scriptPtr++);
    u32 value1 = *(ctx->scriptPtr++);
    u32 value2 = *(ctx->scriptPtr++);
    u32 value3 = *(ctx->scriptPtr++);
    return (((((value3 << 8) + value2) << 8) + value1) << 8) + value0;
}

void LockPlayerFieldControls(void)
{
    sLockFieldControls = TRUE;
}

void UnlockPlayerFieldControls(void)
{
    sLockFieldControls = FALSE;
}

bool8 ArePlayerFieldControlsLocked(void)
{
    return sLockFieldControls;
}

// The ScriptContext_* functions work with the primary script context,
// which yields control back to native code should the script make a wait call.

// Checks if the global script context is able to be run right now.
bool8 ScriptContext_IsEnabled(void)
{
    if (sGlobalScriptContextStatus == CONTEXT_RUNNING)
        return TRUE;
    else
        return FALSE;
}

// Re-initializes the global script context to zero.
void ScriptContext_Init(void)
{
    InitScriptContext(&sGlobalScriptContext, gScriptCmdTable, gScriptCmdTableEnd);
    sGlobalScriptContextStatus = CONTEXT_SHUTDOWN;
}

// Runs the script until the script makes a wait* call, then returns true if
// there's more script to run, or false if the script has hit the end.
// This function also returns false if the context is finished
// or waiting (after a call to _Stop)
bool8 ScriptContext_RunScript(void)
{
    if (sGlobalScriptContextStatus == CONTEXT_SHUTDOWN)
        return FALSE;

    if (sGlobalScriptContextStatus == CONTEXT_WAITING)
        return FALSE;

    LockPlayerFieldControls();

    if (!RunScriptCommand(&sGlobalScriptContext))
    {
        sGlobalScriptContextStatus = CONTEXT_SHUTDOWN;
        UnlockPlayerFieldControls();
        return FALSE;
    }

    return TRUE;
}

// Sets up a new script in the global context and enables the context
void ScriptContext_SetupScript(const u8 *ptr)
{
    InitScriptContext(&sGlobalScriptContext, gScriptCmdTable, gScriptCmdTableEnd);
    SetupBytecodeScript(&sGlobalScriptContext, ptr);
    LockPlayerFieldControls();
    sGlobalScriptContextStatus = CONTEXT_RUNNING;
}

// Puts the script into waiting mode; usually called from a wait* script command.
void ScriptContext_Stop(void)
{
    sGlobalScriptContextStatus = CONTEXT_WAITING;
}

// Puts the script into running mode.
void ScriptContext_Enable(void)
{
    sGlobalScriptContextStatus = CONTEXT_RUNNING;
    LockPlayerFieldControls();
}

// Sets up and runs a script in its own context immediately. The script will be
// finished when this function returns. Used mainly by all of the map header
// scripts (except the frame table scripts).
void RunScriptImmediately(const u8 *ptr)
{
    InitScriptContext(&sImmediateScriptContext, gScriptCmdTable, gScriptCmdTableEnd);
    SetupBytecodeScript(&sImmediateScriptContext, ptr);
    while (RunScriptCommand(&sImmediateScriptContext) == TRUE);
}

u8 *MapHeaderGetScriptTable(u8 tag)
{
    const u8 *mapScripts = gMapHeader.mapScripts;

    if (!mapScripts)
        return NULL;

    while (1)
    {
        if (!*mapScripts)
            return NULL;
        if (*mapScripts == tag)
        {
            mapScripts++;
            return T2_READ_PTR(mapScripts);
        }
        mapScripts += 5;
    }
}

void MapHeaderRunScriptType(u8 tag)
{
    u8 *ptr = MapHeaderGetScriptTable(tag);
    if (ptr)
        RunScriptImmediately(ptr);
}

u8 *MapHeaderCheckScriptTable(u8 tag)
{
    u8 *ptr = MapHeaderGetScriptTable(tag);

    if (!ptr)
        return NULL;

    while (1)
    {
        u16 varIndex1;
        u16 varIndex2;

        // Read first var (or .2byte terminal value)
        varIndex1 = T1_READ_16(ptr);
        if (!varIndex1)
            return NULL; // Reached end of table
        ptr += 2;

        // Read second var
        varIndex2 = T1_READ_16(ptr);
        ptr += 2;

        // Run map script if vars are equal
        if (VarGet(varIndex1) == VarGet(varIndex2))
            return T2_READ_PTR(ptr);
        ptr += 4;
    }
}

void RunOnLoadMapScript(void)
{
    MapHeaderRunScriptType(MAP_SCRIPT_ON_LOAD);
}

void RunOnTransitionMapScript(void)
{
    MapHeaderRunScriptType(MAP_SCRIPT_ON_TRANSITION);
}

void RunOnResumeMapScript(void)
{
    MapHeaderRunScriptType(MAP_SCRIPT_ON_RESUME);
}

void RunOnReturnToFieldMapScript(void)
{
    MapHeaderRunScriptType(MAP_SCRIPT_ON_RETURN_TO_FIELD);
}

void RunOnDiveWarpMapScript(void)
{
    MapHeaderRunScriptType(MAP_SCRIPT_ON_DIVE_WARP);
}

bool8 TryRunOnFrameMapScript(void)
{
    u8 *ptr = MapHeaderCheckScriptTable(MAP_SCRIPT_ON_FRAME_TABLE);

    if (!ptr)
        return FALSE;

    ScriptContext_SetupScript(ptr);
    return TRUE;
}

void TryRunOnWarpIntoMapScript(void)
{
    u8 *ptr = MapHeaderCheckScriptTable(MAP_SCRIPT_ON_WARP_INTO_MAP_TABLE);
    if (ptr)
        RunScriptImmediately(ptr);
}

u32 CalculateRamScriptChecksum(void)
{
    return CalcCRC16WithTable((u8 *)(&gSaveBlock1Ptr->ramScript.data), sizeof(gSaveBlock1Ptr->ramScript.data));
}

void ClearRamScript(void)
{
    CpuFill32(0, &gSaveBlock1Ptr->ramScript, sizeof(struct RamScript));
}

bool8 InitRamScript(const u8 *script, u16 scriptSize, u8 mapGroup, u8 mapNum, u8 objectId)
{
    struct RamScriptData *scriptData = &gSaveBlock1Ptr->ramScript.data;

    ClearRamScript();

    if (scriptSize > sizeof(scriptData->script))
        return FALSE;

    scriptData->magic = RAM_SCRIPT_MAGIC;
    scriptData->mapGroup = mapGroup;
    scriptData->mapNum = mapNum;
    scriptData->objectId = objectId;
    memcpy(scriptData->script, script, scriptSize);
    gSaveBlock1Ptr->ramScript.checksum = CalculateRamScriptChecksum();
    return TRUE;
}

const u8 *GetRamScript(u8 objectId, const u8 *script)
{
    struct RamScriptData *scriptData = &gSaveBlock1Ptr->ramScript.data;
    gRamScriptRetAddr = NULL;
    if (scriptData->magic != RAM_SCRIPT_MAGIC)
        return script;
    if (scriptData->mapGroup != gSaveBlock1Ptr->location.mapGroup)
        return script;
    if (scriptData->mapNum != gSaveBlock1Ptr->location.mapNum)
        return script;
    if (scriptData->objectId != objectId)
        return script;
    if (CalculateRamScriptChecksum() != gSaveBlock1Ptr->ramScript.checksum)
    {
        ClearRamScript();
        return script;
    }
    else
    {
        gRamScriptRetAddr = script;
        return scriptData->script;
    }
}

#define NO_OBJECT OBJ_EVENT_ID_PLAYER

bool32 ValidateSavedRamScript(void)
{
    struct RamScriptData *scriptData = &gSaveBlock1Ptr->ramScript.data;
    if (scriptData->magic != RAM_SCRIPT_MAGIC)
        return FALSE;
    if (scriptData->mapGroup != MAP_GROUP(UNDEFINED))
        return FALSE;
    if (scriptData->mapNum != MAP_NUM(UNDEFINED))
        return FALSE;
    if (scriptData->objectId != NO_OBJECT)
        return FALSE;
    if (CalculateRamScriptChecksum() != gSaveBlock1Ptr->ramScript.checksum)
        return FALSE;
    return TRUE;
}

u8 *GetSavedRamScriptIfValid(void)
{
    struct RamScriptData *scriptData = &gSaveBlock1Ptr->ramScript.data;
    if (!ValidateSavedWonderCard())
        return NULL;
    if (scriptData->magic != RAM_SCRIPT_MAGIC)
        return NULL;
    if (scriptData->mapGroup != MAP_GROUP(UNDEFINED))
        return NULL;
    if (scriptData->mapNum != MAP_NUM(UNDEFINED))
        return NULL;
    if (scriptData->objectId != NO_OBJECT)
        return NULL;
    if (CalculateRamScriptChecksum() != gSaveBlock1Ptr->ramScript.checksum)
    {
        ClearRamScript();
        return NULL;
    }
    else
    {
        return scriptData->script;
    }
}

void InitRamScript_NoObjectEvent(u8 *script, u16 scriptSize)
{
    if (scriptSize > sizeof(gSaveBlock1Ptr->ramScript.data.script))
        scriptSize = sizeof(gSaveBlock1Ptr->ramScript.data.script);
<<<<<<< HEAD
    InitRamScript(script, scriptSize, 0xFF, 0xFF, 0xFF);
}

// auto read signposts
void SetWalkingIntoSignVars(void)
{
    gWalkAwayFromSignInhibitTimer = 6;
    sMsgBoxIsCancelable = TRUE;
}

bool32 IsMsgSignPost(void)
{
    return sMsgIsSignPost;
}

void ResetFacingNpcOrSignPostVars(void)
{
    sMsgIsSignPost = FALSE;
}

void MsgSetSignPost(void)
{
    sMsgIsSignPost = TRUE;
}

void ClearMsgBoxCancelableState(void)
{
    sMsgBoxIsCancelable = FALSE;
}

bool32 CanWalkAwayToCancelMsgBox(void)
{
    return sMsgBoxIsCancelable;
=======
    InitRamScript(script, scriptSize, MAP_GROUP(UNDEFINED), MAP_NUM(UNDEFINED), NO_OBJECT);
>>>>>>> 8c537ccd
}<|MERGE_RESOLUTION|>--- conflicted
+++ resolved
@@ -3,12 +3,9 @@
 #include "event_data.h"
 #include "mystery_gift.h"
 #include "util.h"
-<<<<<<< HEAD
+#include "constants/event_objects.h"
+#include "constants/map_scripts.h"
 #include "field_message_box.h"
-=======
-#include "constants/event_objects.h"
->>>>>>> 8c537ccd
-#include "constants/map_scripts.h"
 
 #define RAM_SCRIPT_MAGIC 51
 
@@ -26,19 +23,12 @@
 
 extern const u8 *gRamScriptRetAddr;
 
-<<<<<<< HEAD
-static u8 sScriptContext1Status;
-static struct ScriptContext sScriptContext1;
-static struct ScriptContext sScriptContext2;
-static bool8 sScriptContext2Enabled;
-static u8 sMsgIsSignPost;
-static u8 sMsgBoxIsCancelable;
-=======
 static u8 sGlobalScriptContextStatus;
 static struct ScriptContext sGlobalScriptContext;
 static struct ScriptContext sImmediateScriptContext;
 static bool8 sLockFieldControls;
->>>>>>> 8c537ccd
+static u8 sMsgIsSignPost;
+static u8 sMsgBoxIsCancelable;
 
 extern ScrCmdFunc gScriptCmdTable[];
 extern ScrCmdFunc gScriptCmdTableEnd[];
@@ -479,8 +469,7 @@
 {
     if (scriptSize > sizeof(gSaveBlock1Ptr->ramScript.data.script))
         scriptSize = sizeof(gSaveBlock1Ptr->ramScript.data.script);
-<<<<<<< HEAD
-    InitRamScript(script, scriptSize, 0xFF, 0xFF, 0xFF);
+    InitRamScript(script, scriptSize, MAP_GROUP(UNDEFINED), MAP_NUM(UNDEFINED), NO_OBJECT);
 }
 
 // auto read signposts
@@ -513,7 +502,4 @@
 bool32 CanWalkAwayToCancelMsgBox(void)
 {
     return sMsgBoxIsCancelable;
-=======
-    InitRamScript(script, scriptSize, MAP_GROUP(UNDEFINED), MAP_NUM(UNDEFINED), NO_OBJECT);
->>>>>>> 8c537ccd
 }