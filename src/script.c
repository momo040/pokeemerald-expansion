--- conflicted
+++ resolved
@@ -370,15 +370,11 @@
 
 u32 CalculateRamScriptChecksum(void)
 {
-<<<<<<< HEAD
-    #ifndef FREE_MYSTERY_EVENT_BUFFERS
-    return CalcCRC16WithTable((u8*)(&gSaveBlock1Ptr->ramScript.data), sizeof(gSaveBlock1Ptr->ramScript.data));
+    #ifndef FREE_MYSTERY_EVENT_BUFFERS
+    return CalcCRC16WithTable((u8 *)(&gSaveBlock1Ptr->ramScript.data), sizeof(gSaveBlock1Ptr->ramScript.data));
     #else
     return 0;
     #endif
-=======
-    return CalcCRC16WithTable((u8 *)(&gSaveBlock1Ptr->ramScript.data), sizeof(gSaveBlock1Ptr->ramScript.data));
->>>>>>> 8c537ccd
 }
 
 void ClearRamScript(void)
