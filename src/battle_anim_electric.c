--- conflicted
+++ resolved
@@ -8,17 +8,9 @@
 
 static void AnimLightning(struct Sprite *);
 static void AnimLightning_Step(struct Sprite *);
-<<<<<<< HEAD
-static void sub_810A214(struct Sprite *);
-static void sub_810A258(struct Sprite *);
-static void sub_810A274(struct Sprite *);
-=======
 static void AnimUnused_0810A214(struct Sprite *);
 static void AnimUnused_0810A214_Step(struct Sprite *);
 static void AnimUnused_0810A274(struct Sprite *);
-static void AnimSparkElectricity(struct Sprite *);
-static void AnimZapCannonSpark(struct Sprite *);
->>>>>>> 9eb57944
 static void AnimZapCannonSpark_Step(struct Sprite *);
 static void AnimThunderboltOrb(struct Sprite *);
 static void AnimThunderboltOrb_Step(struct Sprite *);
@@ -34,12 +26,7 @@
 static void AnimVoltTackleOrbSlide_Step(struct Sprite *);
 static bool8 CreateVoltTackleBolt(struct Task *task, u8 taskId);
 static void AnimVoltTackleBolt(struct Sprite *);
-<<<<<<< HEAD
-static bool8 sub_810B430(struct Task *task, u8 taskId);
-=======
-static void AnimGrowingShockWaveOrb(struct Sprite *);
 static bool8 CreateShockWaveBoltSprite(struct Task *task, u8 taskId);
->>>>>>> 9eb57944
 static void AnimShockWaveProgressingBolt(struct Sprite *);
 static bool8 CreateShockWaveLightningSprite(struct Task *task, u8 taskId);
 static void AnimShockWaveLightning(struct Sprite *sprite);
