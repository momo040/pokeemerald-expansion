--- conflicted
+++ resolved
@@ -90,15 +90,9 @@
         for (i = 0; i < 2; i++)
             FillWindowPixelBuffer(i, PIXEL_FILL(0));
 
-<<<<<<< HEAD
-        FillBgTilemapBufferRect_Palette0(0, 0, 0, 0, 0x1E, 0x14);
+        FillBgTilemapBufferRect_Palette0(0, 0, 0, 0, DISPLAY_TILE_WIDTH, DISPLAY_TILE_HEIGHT);
         LoadUserWindowBorderGfx(0, 1, BG_PLTT_ID(13));
         Menu_LoadStdPalAt(BG_PLTT_ID(14));
-=======
-        FillBgTilemapBufferRect_Palette0(0, 0, 0, 0, DISPLAY_TILE_WIDTH, DISPLAY_TILE_HEIGHT);
-        LoadUserWindowBorderGfx(0, 1u, 0xD0u);
-        Menu_LoadStdPalAt(0xE0);
->>>>>>> 4a9c4951
         SetGpuReg(REG_OFFSET_DISPCNT, DISPCNT_MODE_0 | DISPCNT_OBJ_1D_MAP | DISPCNT_BG0_ON);
         SetGpuReg(REG_OFFSET_BLDCNT, 0);
         CreateTask(Task_DestroySelf, 0);
