--- conflicted
+++ resolved
@@ -12,6 +12,7 @@
 #include "util.h"
 #include "main.h"
 #include "constants/songs.h"
+#include "constants/trainers.h"
 #include "sound.h"
 #include "window.h"
 #include "m4a.h"
@@ -1279,28 +1280,18 @@
             if ((gLinkPlayers[GetBattlerMultiplayerId(gActiveBattler)].version & 0xFF) == VERSION_FIRE_RED
             || (gLinkPlayers[GetBattlerMultiplayerId(gActiveBattler)].version & 0xFF) == VERSION_LEAF_GREEN)
             {
-<<<<<<< HEAD
-                if (gLinkPlayers[GetBankMultiplayerId(gActiveBank)].gender != 0)
-                    trainerPicId = gFacilityClassToPicIndex[0x4F];
-=======
                 if (gLinkPlayers[GetBattlerMultiplayerId(gActiveBattler)].gender != 0)
-                    trainerPicId = gUnknown_0831F578[0x4F];
->>>>>>> 802b505d
+                    trainerPicId = gFacilityClassToPicIndex[FACILITY_CLASS_PKMN_TRAINER_10];
                 else
-                    trainerPicId = gFacilityClassToPicIndex[0x4E];
+                    trainerPicId = gFacilityClassToPicIndex[FACILITY_CLASS_PKMN_TRAINER_9];
             }
             else if ((gLinkPlayers[GetBattlerMultiplayerId(gActiveBattler)].version & 0xFF) == VERSION_RUBY
                      || (gLinkPlayers[GetBattlerMultiplayerId(gActiveBattler)].version & 0xFF) == VERSION_SAPPHIRE)
             {
-<<<<<<< HEAD
-                if (gLinkPlayers[GetBankMultiplayerId(gActiveBank)].gender != 0)
-                    trainerPicId = gFacilityClassToPicIndex[0x51];
-=======
                 if (gLinkPlayers[GetBattlerMultiplayerId(gActiveBattler)].gender != 0)
-                    trainerPicId = gUnknown_0831F578[0x51];
->>>>>>> 802b505d
+                    trainerPicId = gFacilityClassToPicIndex[FACILITY_CLASS_PKMN_TRAINER_12];
                 else
-                    trainerPicId = gFacilityClassToPicIndex[0x50];
+                    trainerPicId = gFacilityClassToPicIndex[FACILITY_CLASS_PKMN_TRAINER_11];
             }
             else
             {
@@ -1319,17 +1310,17 @@
                  || (gLinkPlayers[GetMultiplayerId() ^ BIT_SIDE].version & 0xFF) == VERSION_LEAF_GREEN)
         {
             if (gLinkPlayers[GetMultiplayerId() ^ BIT_SIDE].gender != 0)
-                trainerPicId = gFacilityClassToPicIndex[0x4F];
+                trainerPicId = gFacilityClassToPicIndex[FACILITY_CLASS_PKMN_TRAINER_10];
             else
-                trainerPicId = gFacilityClassToPicIndex[0x4E];
+                trainerPicId = gFacilityClassToPicIndex[FACILITY_CLASS_PKMN_TRAINER_9];
         }
         else if ((gLinkPlayers[GetMultiplayerId() ^ BIT_SIDE].version & 0xFF) == VERSION_RUBY
                  || (gLinkPlayers[GetMultiplayerId() ^ BIT_SIDE].version & 0xFF) == VERSION_SAPPHIRE)
         {
             if (gLinkPlayers[GetMultiplayerId() ^ BIT_SIDE].gender != 0)
-                trainerPicId = gFacilityClassToPicIndex[0x51];
+                trainerPicId = gFacilityClassToPicIndex[FACILITY_CLASS_PKMN_TRAINER_12];
             else
-                trainerPicId = gFacilityClassToPicIndex[0x50];
+                trainerPicId = gFacilityClassToPicIndex[FACILITY_CLASS_PKMN_TRAINER_11];
         }
         else
         {
