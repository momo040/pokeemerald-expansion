#include "global.h"
#include "battle.h"
#include "battle_ai_main.h"
#include "battle_anim.h"
#include "battle_controllers.h"
#include "battle_interface.h"
#include "battle_message.h"
#include "battle_setup.h"
#include "battle_tower.h"
#include "battle_tv.h"
#include "bg.h"
#include "data.h"
#include "link.h"
#include "main.h"
#include "m4a.h"
#include "palette.h"
#include "pokeball.h"
#include "pokemon.h"
#include "recorded_battle.h"
#include "reshow_battle_screen.h"
#include "sound.h"
#include "string_util.h"
#include "task.h"
#include "text.h"
#include "util.h"
#include "window.h"
#include "constants/battle_anim.h"
#include "constants/songs.h"
#include "constants/trainers.h"
#include "recorded_battle.h"

static void LinkOpponentHandleGetMonData(void);
static void LinkOpponentHandleGetRawMonData(void);
static void LinkOpponentHandleSetMonData(void);
static void LinkOpponentHandleSetRawMonData(void);
static void LinkOpponentHandleLoadMonSprite(void);
static void LinkOpponentHandleSwitchInAnim(void);
static void LinkOpponentHandleReturnMonToBall(void);
static void LinkOpponentHandleDrawTrainerPic(void);
static void LinkOpponentHandleTrainerSlide(void);
static void LinkOpponentHandleTrainerSlideBack(void);
static void LinkOpponentHandleFaintAnimation(void);
static void LinkOpponentHandlePaletteFade(void);
static void LinkOpponentHandleSuccessBallThrowAnim(void);
static void LinkOpponentHandleBallThrowAnim(void);
static void LinkOpponentHandlePause(void);
static void LinkOpponentHandleMoveAnimation(void);
static void LinkOpponentHandlePrintString(void);
static void LinkOpponentHandlePrintSelectionString(void);
static void LinkOpponentHandleChooseAction(void);
static void LinkOpponentHandleYesNoBox(void);
static void LinkOpponentHandleChooseMove(void);
static void LinkOpponentHandleChooseItem(void);
static void LinkOpponentHandleChoosePokemon(void);
static void LinkOpponentHandleCmd23(void);
static void LinkOpponentHandleHealthBarUpdate(void);
static void LinkOpponentHandleExpUpdate(void);
static void LinkOpponentHandleStatusIconUpdate(void);
static void LinkOpponentHandleStatusAnimation(void);
static void LinkOpponentHandleStatusXor(void);
static void LinkOpponentHandleDataTransfer(void);
static void LinkOpponentHandleDMA3Transfer(void);
static void LinkOpponentHandlePlayBGM(void);
static void LinkOpponentHandleCmd32(void);
static void LinkOpponentHandleTwoReturnValues(void);
static void LinkOpponentHandleChosenMonReturnValue(void);
static void LinkOpponentHandleOneReturnValue(void);
static void LinkOpponentHandleOneReturnValue_Duplicate(void);
static void LinkOpponentHandleClearUnkVar(void);
static void LinkOpponentHandleSetUnkVar(void);
static void LinkOpponentHandleClearUnkFlag(void);
static void LinkOpponentHandleToggleUnkFlag(void);
static void LinkOpponentHandleHitAnimation(void);
static void LinkOpponentHandleCantSwitch(void);
static void LinkOpponentHandlePlaySE(void);
static void LinkOpponentHandlePlayFanfareOrBGM(void);
static void LinkOpponentHandleFaintingCry(void);
static void LinkOpponentHandleIntroSlide(void);
static void LinkOpponentHandleIntroTrainerBallThrow(void);
static void LinkOpponentHandleDrawPartyStatusSummary(void);
static void LinkOpponentHandleHidePartyStatusSummary(void);
static void LinkOpponentHandleEndBounceEffect(void);
static void LinkOpponentHandleSpriteInvisibility(void);
static void LinkOpponentHandleBattleAnimation(void);
static void LinkOpponentHandleLinkStandbyMsg(void);
static void LinkOpponentHandleResetActionMoveSelection(void);
static void LinkOpponentHandleEndLinkBattle(void);
static void LinkOpponentHandleBattleDebug(void);
static void LinkOpponentCmdEnd(void);

static void LinkOpponentBufferRunCommand(void);
static void LinkOpponentBufferExecCompleted(void);
static void SwitchIn_HandleSoundAndEnd(void);
static u32 CopyLinkOpponentMonData(u8 monId, u8 *dst);
static void SetLinkOpponentMonData(u8 monId);
static void StartSendOutAnim(u8 battlerId, bool8 dontClearSubstituteBit);
static void DoSwitchOutAnimation(void);
static void LinkOpponentDoMoveAnimation(void);
static void Task_StartSendOutAnim(u8 taskId);
static void SpriteCB_FreeOpponentSprite(struct Sprite *sprite);
static void EndDrawPartyStatusSummary(void);

static void (*const sLinkOpponentBufferCommands[CONTROLLER_CMDS_COUNT])(void) =
{
    [CONTROLLER_GETMONDATA]               = LinkOpponentHandleGetMonData,
    [CONTROLLER_GETRAWMONDATA]            = LinkOpponentHandleGetRawMonData,
    [CONTROLLER_SETMONDATA]               = LinkOpponentHandleSetMonData,
    [CONTROLLER_SETRAWMONDATA]            = LinkOpponentHandleSetRawMonData,
    [CONTROLLER_LOADMONSPRITE]            = LinkOpponentHandleLoadMonSprite,
    [CONTROLLER_SWITCHINANIM]             = LinkOpponentHandleSwitchInAnim,
    [CONTROLLER_RETURNMONTOBALL]          = LinkOpponentHandleReturnMonToBall,
    [CONTROLLER_DRAWTRAINERPIC]           = LinkOpponentHandleDrawTrainerPic,
    [CONTROLLER_TRAINERSLIDE]             = LinkOpponentHandleTrainerSlide,
    [CONTROLLER_TRAINERSLIDEBACK]         = LinkOpponentHandleTrainerSlideBack,
    [CONTROLLER_FAINTANIMATION]           = LinkOpponentHandleFaintAnimation,
    [CONTROLLER_PALETTEFADE]              = LinkOpponentHandlePaletteFade,
    [CONTROLLER_SUCCESSBALLTHROWANIM]     = LinkOpponentHandleSuccessBallThrowAnim,
    [CONTROLLER_BALLTHROWANIM]            = LinkOpponentHandleBallThrowAnim,
    [CONTROLLER_PAUSE]                    = LinkOpponentHandlePause,
    [CONTROLLER_MOVEANIMATION]            = LinkOpponentHandleMoveAnimation,
    [CONTROLLER_PRINTSTRING]              = LinkOpponentHandlePrintString,
    [CONTROLLER_PRINTSTRINGPLAYERONLY]    = LinkOpponentHandlePrintSelectionString,
    [CONTROLLER_CHOOSEACTION]             = LinkOpponentHandleChooseAction,
    [CONTROLLER_YESNOBOX]                 = LinkOpponentHandleYesNoBox,
    [CONTROLLER_CHOOSEMOVE]               = LinkOpponentHandleChooseMove,
    [CONTROLLER_OPENBAG]                  = LinkOpponentHandleChooseItem,
    [CONTROLLER_CHOOSEPOKEMON]            = LinkOpponentHandleChoosePokemon,
    [CONTROLLER_23]                       = LinkOpponentHandleCmd23,
    [CONTROLLER_HEALTHBARUPDATE]          = LinkOpponentHandleHealthBarUpdate,
    [CONTROLLER_EXPUPDATE]                = LinkOpponentHandleExpUpdate,
    [CONTROLLER_STATUSICONUPDATE]         = LinkOpponentHandleStatusIconUpdate,
    [CONTROLLER_STATUSANIMATION]          = LinkOpponentHandleStatusAnimation,
    [CONTROLLER_STATUSXOR]                = LinkOpponentHandleStatusXor,
    [CONTROLLER_DATATRANSFER]             = LinkOpponentHandleDataTransfer,
    [CONTROLLER_DMA3TRANSFER]             = LinkOpponentHandleDMA3Transfer,
    [CONTROLLER_PLAYBGM]                  = LinkOpponentHandlePlayBGM,
    [CONTROLLER_32]                       = LinkOpponentHandleCmd32,
    [CONTROLLER_TWORETURNVALUES]          = LinkOpponentHandleTwoReturnValues,
    [CONTROLLER_CHOSENMONRETURNVALUE]     = LinkOpponentHandleChosenMonReturnValue,
    [CONTROLLER_ONERETURNVALUE]           = LinkOpponentHandleOneReturnValue,
    [CONTROLLER_ONERETURNVALUE_DUPLICATE] = LinkOpponentHandleOneReturnValue_Duplicate,
    [CONTROLLER_CLEARUNKVAR]              = LinkOpponentHandleClearUnkVar,
    [CONTROLLER_SETUNKVAR]                = LinkOpponentHandleSetUnkVar,
    [CONTROLLER_CLEARUNKFLAG]             = LinkOpponentHandleClearUnkFlag,
    [CONTROLLER_TOGGLEUNKFLAG]            = LinkOpponentHandleToggleUnkFlag,
    [CONTROLLER_HITANIMATION]             = LinkOpponentHandleHitAnimation,
    [CONTROLLER_CANTSWITCH]               = LinkOpponentHandleCantSwitch,
    [CONTROLLER_PLAYSE]                   = LinkOpponentHandlePlaySE,
    [CONTROLLER_PLAYFANFAREORBGM]         = LinkOpponentHandlePlayFanfareOrBGM,
    [CONTROLLER_FAINTINGCRY]              = LinkOpponentHandleFaintingCry,
    [CONTROLLER_INTROSLIDE]               = LinkOpponentHandleIntroSlide,
    [CONTROLLER_INTROTRAINERBALLTHROW]    = LinkOpponentHandleIntroTrainerBallThrow,
    [CONTROLLER_DRAWPARTYSTATUSSUMMARY]   = LinkOpponentHandleDrawPartyStatusSummary,
    [CONTROLLER_HIDEPARTYSTATUSSUMMARY]   = LinkOpponentHandleHidePartyStatusSummary,
    [CONTROLLER_ENDBOUNCE]                = LinkOpponentHandleEndBounceEffect,
    [CONTROLLER_SPRITEINVISIBILITY]       = LinkOpponentHandleSpriteInvisibility,
    [CONTROLLER_BATTLEANIMATION]          = LinkOpponentHandleBattleAnimation,
    [CONTROLLER_LINKSTANDBYMSG]           = LinkOpponentHandleLinkStandbyMsg,
    [CONTROLLER_RESETACTIONMOVESELECTION] = LinkOpponentHandleResetActionMoveSelection,
    [CONTROLLER_ENDLINKBATTLE]            = LinkOpponentHandleEndLinkBattle,
    [CONTROLLER_DEBUGMENU]                = LinkOpponentHandleBattleDebug,
    [CONTROLLER_TERMINATOR_NOP]           = LinkOpponentCmdEnd
};

static void LinkOpponentDummy(void)
{
}

void SetControllerToLinkOpponent(void)
{
    gBattlerControllerFuncs[gActiveBattler] = LinkOpponentBufferRunCommand;
}

static void LinkOpponentBufferRunCommand(void)
{
    if (gBattleControllerExecFlags & gBitTable[gActiveBattler])
    {
        if (gBattleResources->bufferA[gActiveBattler][0] < ARRAY_COUNT(sLinkOpponentBufferCommands))
            sLinkOpponentBufferCommands[gBattleResources->bufferA[gActiveBattler][0]]();
        else
            LinkOpponentBufferExecCompleted();
    }
}

static void CompleteOnBattlerSpriteCallbackDummy(void)
{
    if (gSprites[gBattlerSpriteIds[gActiveBattler]].callback == SpriteCallbackDummy)
        LinkOpponentBufferExecCompleted();
}

static void CompleteOnBankSpriteCallbackDummy2(void)
{
    if (gSprites[gBattlerSpriteIds[gActiveBattler]].callback == SpriteCallbackDummy)
        LinkOpponentBufferExecCompleted();
}

static void FreeTrainerSpriteAfterSlide(void)
{
    if (gSprites[gBattlerSpriteIds[gActiveBattler]].callback == SpriteCallbackDummy)
    {
        FreeTrainerFrontPicPalette(gSprites[gBattlerSpriteIds[gActiveBattler]].oam.affineParam);
        FreeSpriteOamMatrix(&gSprites[gBattlerSpriteIds[gActiveBattler]]);
        DestroySprite(&gSprites[gBattlerSpriteIds[gActiveBattler]]);
        LinkOpponentBufferExecCompleted();
    }
}

static void Intro_DelayAndEnd(void)
{
    if (--gBattleSpritesDataPtr->healthBoxesData[gActiveBattler].introEndDelay == (u8)-1)
    {
        gBattleSpritesDataPtr->healthBoxesData[gActiveBattler].introEndDelay = 0;
        LinkOpponentBufferExecCompleted();
    }
}

static void Intro_WaitForShinyAnimAndHealthbox(void)
{
    bool32 healthboxAnimDone = FALSE;
    bool32 twoMons = FALSE;

    if (!IsDoubleBattle() || (IsDoubleBattle() && (gBattleTypeFlags & BATTLE_TYPE_MULTI)))
    {
        if (gSprites[gHealthboxSpriteIds[gActiveBattler]].callback == SpriteCallbackDummy)
            healthboxAnimDone = TRUE;
    }
    else
    {
        if (gSprites[gHealthboxSpriteIds[gActiveBattler]].callback == SpriteCallbackDummy
         && gSprites[gHealthboxSpriteIds[BATTLE_PARTNER(gActiveBattler)]].callback == SpriteCallbackDummy)
        {
            healthboxAnimDone = TRUE;
        }
        twoMons = TRUE;
    }

    if (healthboxAnimDone)
    {
        if (twoMons || !IsBattlerSpriteVisible(BATTLE_PARTNER(gActiveBattler)))
        {
            if (!gBattleSpritesDataPtr->healthBoxesData[gActiveBattler].finishedShinyMonAnim)
                return;
            if (!gBattleSpritesDataPtr->healthBoxesData[BATTLE_PARTNER(gActiveBattler)].finishedShinyMonAnim)
                return;

            gBattleSpritesDataPtr->healthBoxesData[gActiveBattler].triedShinyMonAnim = FALSE;
            gBattleSpritesDataPtr->healthBoxesData[gActiveBattler].finishedShinyMonAnim = FALSE;

            gBattleSpritesDataPtr->healthBoxesData[BATTLE_PARTNER(gActiveBattler)].triedShinyMonAnim = FALSE;
            gBattleSpritesDataPtr->healthBoxesData[BATTLE_PARTNER(gActiveBattler)].finishedShinyMonAnim = FALSE;

            FreeSpriteTilesByTag(ANIM_TAG_GOLD_STARS);
            FreeSpritePaletteByTag(ANIM_TAG_GOLD_STARS);
        }
        else
        {
            if (!gBattleSpritesDataPtr->healthBoxesData[gActiveBattler].finishedShinyMonAnim)
                return;

            gBattleSpritesDataPtr->healthBoxesData[gActiveBattler].triedShinyMonAnim = FALSE;
            gBattleSpritesDataPtr->healthBoxesData[gActiveBattler].finishedShinyMonAnim = FALSE;

            if (GetBattlerPosition(gActiveBattler) == B_POSITION_OPPONENT_RIGHT)
            {
                FreeSpriteTilesByTag(ANIM_TAG_GOLD_STARS);
                FreeSpritePaletteByTag(ANIM_TAG_GOLD_STARS);
            }
        }

        gBattleSpritesDataPtr->healthBoxesData[gActiveBattler].introEndDelay = 3;
        gBattlerControllerFuncs[gActiveBattler] = Intro_DelayAndEnd;
    }
}

static void Intro_TryShinyAnimShowHealthbox(void)
{
    bool32 bgmRestored = FALSE;

    if (!gBattleSpritesDataPtr->healthBoxesData[gActiveBattler].ballAnimActive
        && !gBattleSpritesDataPtr->healthBoxesData[gActiveBattler].triedShinyMonAnim
        && !gBattleSpritesDataPtr->healthBoxesData[gActiveBattler].finishedShinyMonAnim)
    {
        TryShinyAnimation(gActiveBattler, &gEnemyParty[gBattlerPartyIndexes[gActiveBattler]]);
    }
    if (!(gBattleTypeFlags & BATTLE_TYPE_MULTI)
        && !gBattleSpritesDataPtr->healthBoxesData[BATTLE_PARTNER(gActiveBattler)].ballAnimActive
        && !gBattleSpritesDataPtr->healthBoxesData[BATTLE_PARTNER(gActiveBattler)].triedShinyMonAnim
        && !gBattleSpritesDataPtr->healthBoxesData[BATTLE_PARTNER(gActiveBattler)].finishedShinyMonAnim)
    {
        TryShinyAnimation(BATTLE_PARTNER(gActiveBattler), &gEnemyParty[gBattlerPartyIndexes[BATTLE_PARTNER(gActiveBattler)]]);
    }


    if (!gBattleSpritesDataPtr->healthBoxesData[gActiveBattler].ballAnimActive && !gBattleSpritesDataPtr->healthBoxesData[BATTLE_PARTNER(gActiveBattler)].ballAnimActive)
    {
        if (!gBattleSpritesDataPtr->healthBoxesData[gActiveBattler].healthboxSlideInStarted)
        {
            if (IsDoubleBattle() && !(gBattleTypeFlags & BATTLE_TYPE_MULTI))
            {
                UpdateHealthboxAttribute(gHealthboxSpriteIds[BATTLE_PARTNER(gActiveBattler)], &gEnemyParty[gBattlerPartyIndexes[BATTLE_PARTNER(gActiveBattler)]], HEALTHBOX_ALL);
                StartHealthboxSlideIn(BATTLE_PARTNER(gActiveBattler));
                SetHealthboxSpriteVisible(gHealthboxSpriteIds[BATTLE_PARTNER(gActiveBattler)]);
            }
            UpdateHealthboxAttribute(gHealthboxSpriteIds[gActiveBattler], &gEnemyParty[gBattlerPartyIndexes[gActiveBattler]], HEALTHBOX_ALL);
            StartHealthboxSlideIn(gActiveBattler);
            SetHealthboxSpriteVisible(gHealthboxSpriteIds[gActiveBattler]);
        }
        gBattleSpritesDataPtr->healthBoxesData[gActiveBattler].healthboxSlideInStarted = TRUE;
    }

    if (!gBattleSpritesDataPtr->healthBoxesData[gActiveBattler].waitForCry
        && gBattleSpritesDataPtr->healthBoxesData[gActiveBattler].healthboxSlideInStarted
        && !gBattleSpritesDataPtr->healthBoxesData[BATTLE_PARTNER(gActiveBattler)].waitForCry
        && !IsCryPlayingOrClearCrySongs())
    {
        if (!gBattleSpritesDataPtr->healthBoxesData[gActiveBattler].bgmRestored)
        {
            if (gBattleTypeFlags & BATTLE_TYPE_MULTI && gBattleTypeFlags & BATTLE_TYPE_LINK)
            {
                if (GetBattlerPosition(gActiveBattler) == B_POSITION_OPPONENT_LEFT)
                    m4aMPlayContinue(&gMPlayInfo_BGM);
            }
            else
            {
                m4aMPlayVolumeControl(&gMPlayInfo_BGM, TRACKS_ALL, 0x100);
            }
        }

        gBattleSpritesDataPtr->healthBoxesData[gActiveBattler].bgmRestored = TRUE;
        bgmRestored = TRUE;
    }

    if (bgmRestored)
    {
        if (gSprites[gBattleControllerData[gActiveBattler]].callback == SpriteCallbackDummy
            && gSprites[gBattlerSpriteIds[gActiveBattler]].callback == SpriteCallbackDummy)
        {
            if (gBattleTypeFlags & BATTLE_TYPE_MULTI && GetBattlerPosition(gActiveBattler) == B_POSITION_OPPONENT_RIGHT)
            {
                if (++gBattleSpritesDataPtr->healthBoxesData[gActiveBattler].introEndDelay == 1)
                    return;
                gBattleSpritesDataPtr->healthBoxesData[gActiveBattler].introEndDelay = 0;
            }

            if (IsDoubleBattle() && !(gBattleTypeFlags & BATTLE_TYPE_MULTI))
            {
                DestroySprite(&gSprites[gBattleControllerData[BATTLE_PARTNER(gActiveBattler)]]);
                SetBattlerShadowSpriteCallback(BATTLE_PARTNER(gActiveBattler), GetMonData(&gEnemyParty[gBattlerPartyIndexes[BATTLE_PARTNER(gActiveBattler)]], MON_DATA_SPECIES));
            }


            DestroySprite(&gSprites[gBattleControllerData[gActiveBattler]]);
            SetBattlerShadowSpriteCallback(gActiveBattler, GetMonData(&gEnemyParty[gBattlerPartyIndexes[gActiveBattler]], MON_DATA_SPECIES));

            gBattleSpritesDataPtr->animationData->introAnimActive = FALSE;
            gBattleSpritesDataPtr->healthBoxesData[gActiveBattler].bgmRestored = FALSE;
            gBattleSpritesDataPtr->healthBoxesData[gActiveBattler].healthboxSlideInStarted = FALSE;

            gBattlerControllerFuncs[gActiveBattler] = Intro_WaitForShinyAnimAndHealthbox;
        }
    }
}

static void TryShinyAnimAfterMonAnim(void)
{
    if (gSprites[gBattlerSpriteIds[gActiveBattler]].callback == SpriteCallbackDummy
     && gSprites[gBattlerSpriteIds[gActiveBattler]].x2 == 0)
    {
        if (!gBattleSpritesDataPtr->healthBoxesData[gActiveBattler].triedShinyMonAnim)
        {
            TryShinyAnimation(gActiveBattler, &gEnemyParty[gBattlerPartyIndexes[gActiveBattler]]);
        }
        else if (gBattleSpritesDataPtr->healthBoxesData[gActiveBattler].finishedShinyMonAnim)
        {
            gBattleSpritesDataPtr->healthBoxesData[gActiveBattler].triedShinyMonAnim = FALSE;
            gBattleSpritesDataPtr->healthBoxesData[gActiveBattler].finishedShinyMonAnim = FALSE;
            FreeSpriteTilesByTag(ANIM_TAG_GOLD_STARS);
            FreeSpritePaletteByTag(ANIM_TAG_GOLD_STARS);
            LinkOpponentBufferExecCompleted();
        }
    }
}

static void CompleteOnHealthbarDone(void)
{
    s16 hpValue = MoveBattleBar(gActiveBattler, gHealthboxSpriteIds[gActiveBattler], HEALTH_BAR, 0);

    SetHealthboxSpriteVisible(gHealthboxSpriteIds[gActiveBattler]);

    if (hpValue != -1)
<<<<<<< HEAD
    {
        UpdateHpTextInHealthbox(gHealthboxSpriteIds[gActiveBattler], HP_CURRENT, hpValue, gBattleMons[gActiveBattler].maxHP);
    }
=======
        UpdateHpTextInHealthbox(gHealthboxSpriteIds[gActiveBattler], hpValue, HP_CURRENT);
>>>>>>> c3623bc9
    else
        LinkOpponentBufferExecCompleted();
}

static void HideHealthboxAfterMonFaint(void)
{
    if (!gSprites[gBattlerSpriteIds[gActiveBattler]].inUse)
    {
        SetHealthboxSpriteInvisible(gHealthboxSpriteIds[gActiveBattler]);
        LinkOpponentBufferExecCompleted();
    }
}

static void FreeMonSpriteAfterSwitchOutAnim(void)
{
    if (!gBattleSpritesDataPtr->healthBoxesData[gActiveBattler].specialAnimActive)
    {
        FreeSpriteOamMatrix(&gSprites[gBattlerSpriteIds[gActiveBattler]]);
        DestroySprite(&gSprites[gBattlerSpriteIds[gActiveBattler]]);
        HideBattlerShadowSprite(gActiveBattler);
        SetHealthboxSpriteInvisible(gHealthboxSpriteIds[gActiveBattler]);
        LinkOpponentBufferExecCompleted();
    }
}

static void CompleteOnInactiveTextPrinter(void)
{
    if (!IsTextPrinterActive(B_WIN_MSG))
        LinkOpponentBufferExecCompleted();
}

static void DoHitAnimBlinkSpriteEffect(void)
{
    u8 spriteId = gBattlerSpriteIds[gActiveBattler];

    if (gSprites[spriteId].data[1] == 32)
    {
        gSprites[spriteId].data[1] = 0;
        gSprites[spriteId].invisible = FALSE;
        gDoingBattleAnim = FALSE;
        LinkOpponentBufferExecCompleted();
    }
    else
    {
        if ((gSprites[spriteId].data[1] % 4) == 0)
            gSprites[spriteId].invisible ^= 1;
        gSprites[spriteId].data[1]++;
    }
}

static void SwitchIn_ShowSubstitute(void)
{
    if (gSprites[gHealthboxSpriteIds[gActiveBattler]].callback == SpriteCallbackDummy)
    {
        if (gBattleSpritesDataPtr->battlerData[gActiveBattler].behindSubstitute)
            InitAndLaunchSpecialAnimation(gActiveBattler, gActiveBattler, gActiveBattler, B_ANIM_MON_TO_SUBSTITUTE);

        gBattlerControllerFuncs[gActiveBattler] = SwitchIn_HandleSoundAndEnd;
    }
}

static void SwitchIn_HandleSoundAndEnd(void)
{
    if (!gBattleSpritesDataPtr->healthBoxesData[gActiveBattler].specialAnimActive && !IsCryPlayingOrClearCrySongs())
    {
        if (gSprites[gBattlerSpriteIds[gActiveBattler]].callback == SpriteCallbackDummy
            || gSprites[gBattlerSpriteIds[gActiveBattler]].callback == SpriteCallbackDummy_2)
        {
            m4aMPlayVolumeControl(&gMPlayInfo_BGM, TRACKS_ALL, 0x100);
            LinkOpponentBufferExecCompleted();
        }
    }
}

static void SwitchIn_ShowHealthbox(void)
{
    if (gBattleSpritesDataPtr->healthBoxesData[gActiveBattler].finishedShinyMonAnim
     && gSprites[gBattlerSpriteIds[gActiveBattler]].callback == SpriteCallbackDummy)
    {
        gBattleSpritesDataPtr->healthBoxesData[gActiveBattler].triedShinyMonAnim = FALSE;
        gBattleSpritesDataPtr->healthBoxesData[gActiveBattler].finishedShinyMonAnim = FALSE;

        FreeSpriteTilesByTag(ANIM_TAG_GOLD_STARS);
        FreeSpritePaletteByTag(ANIM_TAG_GOLD_STARS);

        StartSpriteAnim(&gSprites[gBattlerSpriteIds[gActiveBattler]], 0);

        UpdateHealthboxAttribute(gHealthboxSpriteIds[gActiveBattler], &gEnemyParty[gBattlerPartyIndexes[gActiveBattler]], HEALTHBOX_ALL);
        StartHealthboxSlideIn(gActiveBattler);
        SetHealthboxSpriteVisible(gHealthboxSpriteIds[gActiveBattler]);
        CopyBattleSpriteInvisibility(gActiveBattler);
        gBattlerControllerFuncs[gActiveBattler] = SwitchIn_ShowSubstitute;
    }
}

static void SwitchIn_TryShinyAnim(void)
{
    if (!gBattleSpritesDataPtr->healthBoxesData[gActiveBattler].ballAnimActive
        && !gBattleSpritesDataPtr->healthBoxesData[gActiveBattler].triedShinyMonAnim)
    {
        TryShinyAnimation(gActiveBattler, &gEnemyParty[gBattlerPartyIndexes[gActiveBattler]]);
    }

    if (gSprites[gBattleControllerData[gActiveBattler]].callback == SpriteCallbackDummy
        && !gBattleSpritesDataPtr->healthBoxesData[gActiveBattler].ballAnimActive)
    {
        DestroySprite(&gSprites[gBattleControllerData[gActiveBattler]]);
        SetBattlerShadowSpriteCallback(gActiveBattler, GetMonData(&gEnemyParty[gBattlerPartyIndexes[gActiveBattler]], MON_DATA_SPECIES));
        gBattlerControllerFuncs[gActiveBattler] = SwitchIn_ShowHealthbox;
    }
}

static void CompleteOnFinishedStatusAnimation(void)
{
    if (!gBattleSpritesDataPtr->healthBoxesData[gActiveBattler].statusAnimActive)
        LinkOpponentBufferExecCompleted();
}

static void CompleteOnFinishedBattleAnimation(void)
{
    if (!gBattleSpritesDataPtr->healthBoxesData[gActiveBattler].animFromTableActive)
        LinkOpponentBufferExecCompleted();
}

static void LinkOpponentBufferExecCompleted(void)
{
    gBattlerControllerFuncs[gActiveBattler] = LinkOpponentBufferRunCommand;
    if (gBattleTypeFlags & BATTLE_TYPE_LINK)
    {
        u8 playerId = GetMultiplayerId();

        PrepareBufferDataTransferLink(2, 4, &playerId);
        gBattleResources->bufferA[gActiveBattler][0] = CONTROLLER_TERMINATOR_NOP;
    }
    else
    {
        gBattleControllerExecFlags &= ~gBitTable[gActiveBattler];
    }
}

static void LinkOpponentHandleGetMonData(void)
{
    u8 monData[sizeof(struct Pokemon) * 2 + 56]; // this allows to get full data of two pokemon, trying to get more will result in overwriting data
    u32 size = 0;
    u8 monToCheck;
    s32 i;

    if (gBattleResources->bufferA[gActiveBattler][2] == 0)
    {
        size += CopyLinkOpponentMonData(gBattlerPartyIndexes[gActiveBattler], monData);
    }
    else
    {
        monToCheck = gBattleResources->bufferA[gActiveBattler][2];
        for (i = 0; i < PARTY_SIZE; i++)
        {
            if (monToCheck & 1)
                size += CopyLinkOpponentMonData(i, monData + size);
            monToCheck >>= 1;
        }
    }
    BtlController_EmitDataTransfer(BUFFER_B, size, monData);
    LinkOpponentBufferExecCompleted();
}

static u32 CopyLinkOpponentMonData(u8 monId, u8 *dst)
{
    struct BattlePokemon battleMon;
    struct MovePpInfo moveData;
    u8 nickname[20];
    u8 *src;
    s16 data16;
    u32 data32;
    s32 size = 0;

    switch (gBattleResources->bufferA[gActiveBattler][1])
    {
    case REQUEST_ALL_BATTLE:
        battleMon.species = GetMonData(&gEnemyParty[monId], MON_DATA_SPECIES);
        battleMon.item = GetMonData(&gEnemyParty[monId], MON_DATA_HELD_ITEM);
        for (size = 0; size < MAX_MON_MOVES; size++)
        {
            battleMon.moves[size] = GetMonData(&gEnemyParty[monId], MON_DATA_MOVE1 + size);
            battleMon.pp[size] = GetMonData(&gEnemyParty[monId], MON_DATA_PP1 + size);
        }
        battleMon.ppBonuses = GetMonData(&gEnemyParty[monId], MON_DATA_PP_BONUSES);
        battleMon.friendship = GetMonData(&gEnemyParty[monId], MON_DATA_FRIENDSHIP);
        battleMon.experience = GetMonData(&gEnemyParty[monId], MON_DATA_EXP);
        battleMon.hpIV = GetMonData(&gEnemyParty[monId], MON_DATA_HP_IV);
        battleMon.attackIV = GetMonData(&gEnemyParty[monId], MON_DATA_ATK_IV);
        battleMon.defenseIV = GetMonData(&gEnemyParty[monId], MON_DATA_DEF_IV);
        battleMon.speedIV = GetMonData(&gEnemyParty[monId], MON_DATA_SPEED_IV);
        battleMon.spAttackIV = GetMonData(&gEnemyParty[monId], MON_DATA_SPATK_IV);
        battleMon.spDefenseIV = GetMonData(&gEnemyParty[monId], MON_DATA_SPDEF_IV);
        battleMon.personality = GetMonData(&gEnemyParty[monId], MON_DATA_PERSONALITY);
        battleMon.status1 = GetMonData(&gEnemyParty[monId], MON_DATA_STATUS);
        battleMon.level = GetMonData(&gEnemyParty[monId], MON_DATA_LEVEL);
        battleMon.hp = GetMonData(&gEnemyParty[monId], MON_DATA_HP);
        battleMon.maxHP = GetMonData(&gEnemyParty[monId], MON_DATA_MAX_HP);
        battleMon.attack = GetMonData(&gEnemyParty[monId], MON_DATA_ATK);
        battleMon.defense = GetMonData(&gEnemyParty[monId], MON_DATA_DEF);
        battleMon.speed = GetMonData(&gEnemyParty[monId], MON_DATA_SPEED);
        battleMon.spAttack = GetMonData(&gEnemyParty[monId], MON_DATA_SPATK);
        battleMon.spDefense = GetMonData(&gEnemyParty[monId], MON_DATA_SPDEF);
        battleMon.abilityNum = GetMonData(&gEnemyParty[monId], MON_DATA_ABILITY_NUM);
        battleMon.otId = GetMonData(&gEnemyParty[monId], MON_DATA_OT_ID);
        GetMonData(&gEnemyParty[monId], MON_DATA_NICKNAME, nickname);
        StringCopy_Nickname(battleMon.nickname, nickname);
        GetMonData(&gEnemyParty[monId], MON_DATA_OT_NAME, battleMon.otName);
        src = (u8 *)&battleMon;
        for (size = 0; size < sizeof(battleMon); size++)
            dst[size] = src[size];
        break;
    case REQUEST_SPECIES_BATTLE:
        data16 = GetMonData(&gEnemyParty[monId], MON_DATA_SPECIES);
        dst[0] = data16;
        dst[1] = data16 >> 8;
        size = 2;
        break;
    case REQUEST_HELDITEM_BATTLE:
        data16 = GetMonData(&gEnemyParty[monId], MON_DATA_HELD_ITEM);
        dst[0] = data16;
        dst[1] = data16 >> 8;
        size = 2;
        break;
    case REQUEST_MOVES_PP_BATTLE:
        for (size = 0; size < MAX_MON_MOVES; size++)
        {
            moveData.moves[size] = GetMonData(&gEnemyParty[monId], MON_DATA_MOVE1 + size);
            moveData.pp[size] = GetMonData(&gEnemyParty[monId], MON_DATA_PP1 + size);
        }
        moveData.ppBonuses = GetMonData(&gEnemyParty[monId], MON_DATA_PP_BONUSES);
        src = (u8 *)(&moveData);
        for (size = 0; size < sizeof(moveData); size++)
            dst[size] = src[size];
        break;
    case REQUEST_MOVE1_BATTLE:
    case REQUEST_MOVE2_BATTLE:
    case REQUEST_MOVE3_BATTLE:
    case REQUEST_MOVE4_BATTLE:
        data16 = GetMonData(&gEnemyParty[monId], MON_DATA_MOVE1 + gBattleResources->bufferA[gActiveBattler][1] - REQUEST_MOVE1_BATTLE);
        dst[0] = data16;
        dst[1] = data16 >> 8;
        size = 2;
        break;
    case REQUEST_PP_DATA_BATTLE:
        for (size = 0; size < MAX_MON_MOVES; size++)
            dst[size] = GetMonData(&gEnemyParty[monId], MON_DATA_PP1 + size);
        dst[size] = GetMonData(&gEnemyParty[monId], MON_DATA_PP_BONUSES);
        size++;
        break;
    case REQUEST_PPMOVE1_BATTLE:
    case REQUEST_PPMOVE2_BATTLE:
    case REQUEST_PPMOVE3_BATTLE:
    case REQUEST_PPMOVE4_BATTLE:
        dst[0] = GetMonData(&gEnemyParty[monId], MON_DATA_PP1 + gBattleResources->bufferA[gActiveBattler][1] - REQUEST_PPMOVE1_BATTLE);
        size = 1;
        break;
    case REQUEST_OTID_BATTLE:
        data32 = GetMonData(&gEnemyParty[monId], MON_DATA_OT_ID);
        dst[0] = (data32 & 0x000000FF);
        dst[1] = (data32 & 0x0000FF00) >> 8;
        dst[2] = (data32 & 0x00FF0000) >> 16;
        size = 3;
        break;
    case REQUEST_EXP_BATTLE:
        data32 = GetMonData(&gEnemyParty[monId], MON_DATA_EXP);
        dst[0] = (data32 & 0x000000FF);
        dst[1] = (data32 & 0x0000FF00) >> 8;
        dst[2] = (data32 & 0x00FF0000) >> 16;
        size = 3;
        break;
    case REQUEST_HP_EV_BATTLE:
        dst[0] = GetMonData(&gEnemyParty[monId], MON_DATA_HP_EV);
        size = 1;
        break;
    case REQUEST_ATK_EV_BATTLE:
        dst[0] = GetMonData(&gEnemyParty[monId], MON_DATA_ATK_EV);
        size = 1;
        break;
    case REQUEST_DEF_EV_BATTLE:
        dst[0] = GetMonData(&gEnemyParty[monId], MON_DATA_DEF_EV);
        size = 1;
        break;
    case REQUEST_SPEED_EV_BATTLE:
        dst[0] = GetMonData(&gEnemyParty[monId], MON_DATA_SPEED_EV);
        size = 1;
        break;
    case REQUEST_SPATK_EV_BATTLE:
        dst[0] = GetMonData(&gEnemyParty[monId], MON_DATA_SPATK_EV);
        size = 1;
        break;
    case REQUEST_SPDEF_EV_BATTLE:
        dst[0] = GetMonData(&gEnemyParty[monId], MON_DATA_SPDEF_EV);
        size = 1;
        break;
    case REQUEST_FRIENDSHIP_BATTLE:
        dst[0] = GetMonData(&gEnemyParty[monId], MON_DATA_FRIENDSHIP);
        size = 1;
        break;
    case REQUEST_POKERUS_BATTLE:
        dst[0] = GetMonData(&gEnemyParty[monId], MON_DATA_POKERUS);
        size = 1;
        break;
    case REQUEST_MET_LOCATION_BATTLE:
        dst[0] = GetMonData(&gEnemyParty[monId], MON_DATA_MET_LOCATION);
        size = 1;
        break;
    case REQUEST_MET_LEVEL_BATTLE:
        dst[0] = GetMonData(&gEnemyParty[monId], MON_DATA_MET_LEVEL);
        size = 1;
        break;
    case REQUEST_MET_GAME_BATTLE:
        dst[0] = GetMonData(&gEnemyParty[monId], MON_DATA_MET_GAME);
        size = 1;
        break;
    case REQUEST_POKEBALL_BATTLE:
        dst[0] = GetMonData(&gEnemyParty[monId], MON_DATA_POKEBALL);
        size = 1;
        break;
    case REQUEST_ALL_IVS_BATTLE:
        dst[0] = GetMonData(&gEnemyParty[monId], MON_DATA_HP_IV);
        dst[1] = GetMonData(&gEnemyParty[monId], MON_DATA_ATK_IV);
        dst[2] = GetMonData(&gEnemyParty[monId], MON_DATA_DEF_IV);
        dst[3] = GetMonData(&gEnemyParty[monId], MON_DATA_SPEED_IV);
        dst[4] = GetMonData(&gEnemyParty[monId], MON_DATA_SPATK_IV);
        dst[5] = GetMonData(&gEnemyParty[monId], MON_DATA_SPDEF_IV);
        size = 6;
        break;
    case REQUEST_HP_IV_BATTLE:
        dst[0] = GetMonData(&gEnemyParty[monId], MON_DATA_HP_IV);
        size = 1;
        break;
    case REQUEST_ATK_IV_BATTLE:
        dst[0] = GetMonData(&gEnemyParty[monId], MON_DATA_ATK_IV);
        size = 1;
        break;
    case REQUEST_DEF_IV_BATTLE:
        dst[0] = GetMonData(&gEnemyParty[monId], MON_DATA_DEF_IV);
        size = 1;
        break;
    case REQUEST_SPEED_IV_BATTLE:
        dst[0] = GetMonData(&gEnemyParty[monId], MON_DATA_SPEED_IV);
        size = 1;
        break;
    case REQUEST_SPATK_IV_BATTLE:
        dst[0] = GetMonData(&gEnemyParty[monId], MON_DATA_SPATK_IV);
        size = 1;
        break;
    case REQUEST_SPDEF_IV_BATTLE:
        dst[0] = GetMonData(&gEnemyParty[monId], MON_DATA_SPDEF_IV);
        size = 1;
        break;
    case REQUEST_PERSONALITY_BATTLE:
        data32 = GetMonData(&gEnemyParty[monId], MON_DATA_PERSONALITY);
        dst[0] = (data32 & 0x000000FF);
        dst[1] = (data32 & 0x0000FF00) >> 8;
        dst[2] = (data32 & 0x00FF0000) >> 16;
        dst[3] = (data32 & 0xFF000000) >> 24;
        size = 4;
        break;
    case REQUEST_CHECKSUM_BATTLE:
        data16 = GetMonData(&gEnemyParty[monId], MON_DATA_CHECKSUM);
        dst[0] = data16;
        dst[1] = data16 >> 8;
        size = 2;
        break;
    case REQUEST_STATUS_BATTLE:
        data32 = GetMonData(&gEnemyParty[monId], MON_DATA_STATUS);
        dst[0] = (data32 & 0x000000FF);
        dst[1] = (data32 & 0x0000FF00) >> 8;
        dst[2] = (data32 & 0x00FF0000) >> 16;
        dst[3] = (data32 & 0xFF000000) >> 24;
        size = 4;
        break;
    case REQUEST_LEVEL_BATTLE:
        dst[0] = GetMonData(&gEnemyParty[monId], MON_DATA_LEVEL);
        size = 1;
        break;
    case REQUEST_HP_BATTLE:
        data16 = GetMonData(&gEnemyParty[monId], MON_DATA_HP);
        dst[0] = data16;
        dst[1] = data16 >> 8;
        size = 2;
        break;
    case REQUEST_MAX_HP_BATTLE:
        data16 = GetMonData(&gEnemyParty[monId], MON_DATA_MAX_HP);
        dst[0] = data16;
        dst[1] = data16 >> 8;
        size = 2;
        break;
    case REQUEST_ATK_BATTLE:
        data16 = GetMonData(&gEnemyParty[monId], MON_DATA_ATK);
        dst[0] = data16;
        dst[1] = data16 >> 8;
        size = 2;
        break;
    case REQUEST_DEF_BATTLE:
        data16 = GetMonData(&gEnemyParty[monId], MON_DATA_DEF);
        dst[0] = data16;
        dst[1] = data16 >> 8;
        size = 2;
        break;
    case REQUEST_SPEED_BATTLE:
        data16 = GetMonData(&gEnemyParty[monId], MON_DATA_SPEED);
        dst[0] = data16;
        dst[1] = data16 >> 8;
        size = 2;
        break;
    case REQUEST_SPATK_BATTLE:
        data16 = GetMonData(&gEnemyParty[monId], MON_DATA_SPATK);
        dst[0] = data16;
        dst[1] = data16 >> 8;
        size = 2;
        break;
    case REQUEST_SPDEF_BATTLE:
        data16 = GetMonData(&gEnemyParty[monId], MON_DATA_SPDEF);
        dst[0] = data16;
        dst[1] = data16 >> 8;
        size = 2;
        break;
    case REQUEST_COOL_BATTLE:
        dst[0] = GetMonData(&gEnemyParty[monId], MON_DATA_COOL);
        size = 1;
        break;
    case REQUEST_BEAUTY_BATTLE:
        dst[0] = GetMonData(&gEnemyParty[monId], MON_DATA_BEAUTY);
        size = 1;
        break;
    case REQUEST_CUTE_BATTLE:
        dst[0] = GetMonData(&gEnemyParty[monId], MON_DATA_CUTE);
        size = 1;
        break;
    case REQUEST_SMART_BATTLE:
        dst[0] = GetMonData(&gEnemyParty[monId], MON_DATA_SMART);
        size = 1;
        break;
    case REQUEST_TOUGH_BATTLE:
        dst[0] = GetMonData(&gEnemyParty[monId], MON_DATA_TOUGH);
        size = 1;
        break;
    case REQUEST_SHEEN_BATTLE:
        dst[0] = GetMonData(&gEnemyParty[monId], MON_DATA_SHEEN);
        size = 1;
        break;
    case REQUEST_COOL_RIBBON_BATTLE:
        dst[0] = GetMonData(&gEnemyParty[monId], MON_DATA_COOL_RIBBON);
        size = 1;
        break;
    case REQUEST_BEAUTY_RIBBON_BATTLE:
        dst[0] = GetMonData(&gEnemyParty[monId], MON_DATA_BEAUTY_RIBBON);
        size = 1;
        break;
    case REQUEST_CUTE_RIBBON_BATTLE:
        dst[0] = GetMonData(&gEnemyParty[monId], MON_DATA_CUTE_RIBBON);
        size = 1;
        break;
    case REQUEST_SMART_RIBBON_BATTLE:
        dst[0] = GetMonData(&gEnemyParty[monId], MON_DATA_SMART_RIBBON);
        size = 1;
        break;
    case REQUEST_TOUGH_RIBBON_BATTLE:
        dst[0] = GetMonData(&gEnemyParty[monId], MON_DATA_TOUGH_RIBBON);
        size = 1;
        break;
    }

    return size;
}

static void LinkOpponentHandleGetRawMonData(void)
{
    LinkOpponentBufferExecCompleted();
}

static void LinkOpponentHandleSetMonData(void)
{
    u8 monToCheck;
    u8 i;

    if (gBattleResources->bufferA[gActiveBattler][2] == 0)
    {
        SetLinkOpponentMonData(gBattlerPartyIndexes[gActiveBattler]);
    }
    else
    {
        monToCheck = gBattleResources->bufferA[gActiveBattler][2];
        for (i = 0; i < PARTY_SIZE; i++)
        {
            if (monToCheck & 1)
                SetLinkOpponentMonData(i);
            monToCheck >>= 1;
        }
    }
    LinkOpponentBufferExecCompleted();
}

static void SetLinkOpponentMonData(u8 monId)
{
    struct BattlePokemon *battlePokemon = (struct BattlePokemon *)&gBattleResources->bufferA[gActiveBattler][3];
    struct MovePpInfo *moveData = (struct MovePpInfo *)&gBattleResources->bufferA[gActiveBattler][3];
    s32 i;

    switch (gBattleResources->bufferA[gActiveBattler][1])
    {
    case REQUEST_ALL_BATTLE:
        {
            u8 iv;

            SetMonData(&gEnemyParty[monId], MON_DATA_SPECIES, &battlePokemon->species);
            SetMonData(&gEnemyParty[monId], MON_DATA_HELD_ITEM, &battlePokemon->item);
            for (i = 0; i < MAX_MON_MOVES; i++)
            {
                SetMonData(&gEnemyParty[monId], MON_DATA_MOVE1 + i, &battlePokemon->moves[i]);
                SetMonData(&gEnemyParty[monId], MON_DATA_PP1 + i, &battlePokemon->pp[i]);
            }
            SetMonData(&gEnemyParty[monId], MON_DATA_PP_BONUSES, &battlePokemon->ppBonuses);
            SetMonData(&gEnemyParty[monId], MON_DATA_FRIENDSHIP, &battlePokemon->friendship);
            SetMonData(&gEnemyParty[monId], MON_DATA_EXP, &battlePokemon->experience);
            iv = battlePokemon->hpIV;
            SetMonData(&gEnemyParty[monId], MON_DATA_HP_IV, &iv);
            iv = battlePokemon->attackIV;
            SetMonData(&gEnemyParty[monId], MON_DATA_ATK_IV, &iv);
            iv = battlePokemon->defenseIV;
            SetMonData(&gEnemyParty[monId], MON_DATA_DEF_IV, &iv);
            iv = battlePokemon->speedIV;
            SetMonData(&gEnemyParty[monId], MON_DATA_SPEED_IV, &iv);
            iv = battlePokemon->spAttackIV;
            SetMonData(&gEnemyParty[monId], MON_DATA_SPATK_IV, &iv);
            iv = battlePokemon->spDefenseIV;
            SetMonData(&gEnemyParty[monId], MON_DATA_SPDEF_IV, &iv);
            SetMonData(&gEnemyParty[monId], MON_DATA_PERSONALITY, &battlePokemon->personality);
            SetMonData(&gEnemyParty[monId], MON_DATA_STATUS, &battlePokemon->status1);
            SetMonData(&gEnemyParty[monId], MON_DATA_LEVEL, &battlePokemon->level);
            SetMonData(&gEnemyParty[monId], MON_DATA_HP, &battlePokemon->hp);
            SetMonData(&gEnemyParty[monId], MON_DATA_MAX_HP, &battlePokemon->maxHP);
            SetMonData(&gEnemyParty[monId], MON_DATA_ATK, &battlePokemon->attack);
            SetMonData(&gEnemyParty[monId], MON_DATA_DEF, &battlePokemon->defense);
            SetMonData(&gEnemyParty[monId], MON_DATA_SPEED, &battlePokemon->speed);
            SetMonData(&gEnemyParty[monId], MON_DATA_SPATK, &battlePokemon->spAttack);
            SetMonData(&gEnemyParty[monId], MON_DATA_SPDEF, &battlePokemon->spDefense);
        }
        break;
    case REQUEST_SPECIES_BATTLE:
        SetMonData(&gEnemyParty[monId], MON_DATA_SPECIES, &gBattleResources->bufferA[gActiveBattler][3]);
        break;
    case REQUEST_HELDITEM_BATTLE:
        SetMonData(&gEnemyParty[monId], MON_DATA_HELD_ITEM, &gBattleResources->bufferA[gActiveBattler][3]);
        break;
    case REQUEST_MOVES_PP_BATTLE:
        for (i = 0; i < MAX_MON_MOVES; i++)
        {
            SetMonData(&gEnemyParty[monId], MON_DATA_MOVE1 + i, &moveData->moves[i]);
            SetMonData(&gEnemyParty[monId], MON_DATA_PP1 + i, &moveData->pp[i]);
        }
        SetMonData(&gEnemyParty[monId], MON_DATA_PP_BONUSES, &moveData->ppBonuses);
        break;
    case REQUEST_MOVE1_BATTLE:
    case REQUEST_MOVE2_BATTLE:
    case REQUEST_MOVE3_BATTLE:
    case REQUEST_MOVE4_BATTLE:
        SetMonData(&gEnemyParty[monId], MON_DATA_MOVE1 + gBattleResources->bufferA[gActiveBattler][1] - REQUEST_MOVE1_BATTLE, &gBattleResources->bufferA[gActiveBattler][3]);
        break;
    case REQUEST_PP_DATA_BATTLE:
        SetMonData(&gEnemyParty[monId], MON_DATA_PP1, &gBattleResources->bufferA[gActiveBattler][3]);
        SetMonData(&gEnemyParty[monId], MON_DATA_PP2, &gBattleResources->bufferA[gActiveBattler][4]);
        SetMonData(&gEnemyParty[monId], MON_DATA_PP3, &gBattleResources->bufferA[gActiveBattler][5]);
        SetMonData(&gEnemyParty[monId], MON_DATA_PP4, &gBattleResources->bufferA[gActiveBattler][6]);
        SetMonData(&gEnemyParty[monId], MON_DATA_PP_BONUSES, &gBattleResources->bufferA[gActiveBattler][7]);
        break;
    case REQUEST_PPMOVE1_BATTLE:
    case REQUEST_PPMOVE2_BATTLE:
    case REQUEST_PPMOVE3_BATTLE:
    case REQUEST_PPMOVE4_BATTLE:
        SetMonData(&gEnemyParty[monId], MON_DATA_PP1 + gBattleResources->bufferA[gActiveBattler][1] - REQUEST_PPMOVE1_BATTLE, &gBattleResources->bufferA[gActiveBattler][3]);
        break;
    case REQUEST_OTID_BATTLE:
        SetMonData(&gEnemyParty[monId], MON_DATA_OT_ID, &gBattleResources->bufferA[gActiveBattler][3]);
        break;
    case REQUEST_EXP_BATTLE:
        SetMonData(&gEnemyParty[monId], MON_DATA_EXP, &gBattleResources->bufferA[gActiveBattler][3]);
        break;
    case REQUEST_HP_EV_BATTLE:
        SetMonData(&gEnemyParty[monId], MON_DATA_HP_EV, &gBattleResources->bufferA[gActiveBattler][3]);
        break;
    case REQUEST_ATK_EV_BATTLE:
        SetMonData(&gEnemyParty[monId], MON_DATA_ATK_EV, &gBattleResources->bufferA[gActiveBattler][3]);
        break;
    case REQUEST_DEF_EV_BATTLE:
        SetMonData(&gEnemyParty[monId], MON_DATA_DEF_EV, &gBattleResources->bufferA[gActiveBattler][3]);
        break;
    case REQUEST_SPEED_EV_BATTLE:
        SetMonData(&gEnemyParty[monId], MON_DATA_SPEED_EV, &gBattleResources->bufferA[gActiveBattler][3]);
        break;
    case REQUEST_SPATK_EV_BATTLE:
        SetMonData(&gEnemyParty[monId], MON_DATA_SPATK_EV, &gBattleResources->bufferA[gActiveBattler][3]);
        break;
    case REQUEST_SPDEF_EV_BATTLE:
        SetMonData(&gEnemyParty[monId], MON_DATA_SPDEF_EV, &gBattleResources->bufferA[gActiveBattler][3]);
        break;
    case REQUEST_FRIENDSHIP_BATTLE:
        SetMonData(&gEnemyParty[monId], MON_DATA_FRIENDSHIP, &gBattleResources->bufferA[gActiveBattler][3]);
        break;
    case REQUEST_POKERUS_BATTLE:
        SetMonData(&gEnemyParty[monId], MON_DATA_POKERUS, &gBattleResources->bufferA[gActiveBattler][3]);
        break;
    case REQUEST_MET_LOCATION_BATTLE:
        SetMonData(&gEnemyParty[monId], MON_DATA_MET_LOCATION, &gBattleResources->bufferA[gActiveBattler][3]);
        break;
    case REQUEST_MET_LEVEL_BATTLE:
        SetMonData(&gEnemyParty[monId], MON_DATA_MET_LEVEL, &gBattleResources->bufferA[gActiveBattler][3]);
        break;
    case REQUEST_MET_GAME_BATTLE:
        SetMonData(&gEnemyParty[monId], MON_DATA_MET_GAME, &gBattleResources->bufferA[gActiveBattler][3]);
        break;
    case REQUEST_POKEBALL_BATTLE:
        SetMonData(&gEnemyParty[monId], MON_DATA_POKEBALL, &gBattleResources->bufferA[gActiveBattler][3]);
        break;
    case REQUEST_ALL_IVS_BATTLE:
        SetMonData(&gEnemyParty[monId], MON_DATA_HP_IV, &gBattleResources->bufferA[gActiveBattler][3]);
        SetMonData(&gEnemyParty[monId], MON_DATA_ATK_IV, &gBattleResources->bufferA[gActiveBattler][4]);
        SetMonData(&gEnemyParty[monId], MON_DATA_DEF_IV, &gBattleResources->bufferA[gActiveBattler][5]);
        SetMonData(&gEnemyParty[monId], MON_DATA_SPEED_IV, &gBattleResources->bufferA[gActiveBattler][6]);
        SetMonData(&gEnemyParty[monId], MON_DATA_SPATK_IV, &gBattleResources->bufferA[gActiveBattler][7]);
        SetMonData(&gEnemyParty[monId], MON_DATA_SPDEF_IV, &gBattleResources->bufferA[gActiveBattler][8]);
        break;
    case REQUEST_HP_IV_BATTLE:
        SetMonData(&gEnemyParty[monId], MON_DATA_HP_IV, &gBattleResources->bufferA[gActiveBattler][3]);
        break;
    case REQUEST_ATK_IV_BATTLE:
        SetMonData(&gEnemyParty[monId], MON_DATA_ATK_IV, &gBattleResources->bufferA[gActiveBattler][3]);
        break;
    case REQUEST_DEF_IV_BATTLE:
        SetMonData(&gEnemyParty[monId], MON_DATA_DEF_IV, &gBattleResources->bufferA[gActiveBattler][3]);
        break;
    case REQUEST_SPEED_IV_BATTLE:
        SetMonData(&gEnemyParty[monId], MON_DATA_SPEED_IV, &gBattleResources->bufferA[gActiveBattler][3]);
        break;
    case REQUEST_SPATK_IV_BATTLE:
        SetMonData(&gEnemyParty[monId], MON_DATA_SPATK_IV, &gBattleResources->bufferA[gActiveBattler][3]);
        break;
    case REQUEST_SPDEF_IV_BATTLE:
        SetMonData(&gEnemyParty[monId], MON_DATA_SPDEF_IV, &gBattleResources->bufferA[gActiveBattler][3]);
        break;
    case REQUEST_PERSONALITY_BATTLE:
        SetMonData(&gEnemyParty[monId], MON_DATA_PERSONALITY, &gBattleResources->bufferA[gActiveBattler][3]);
        break;
    case REQUEST_CHECKSUM_BATTLE:
        SetMonData(&gEnemyParty[monId], MON_DATA_CHECKSUM, &gBattleResources->bufferA[gActiveBattler][3]);
        break;
    case REQUEST_STATUS_BATTLE:
        SetMonData(&gEnemyParty[monId], MON_DATA_STATUS, &gBattleResources->bufferA[gActiveBattler][3]);
        break;
    case REQUEST_LEVEL_BATTLE:
        SetMonData(&gEnemyParty[monId], MON_DATA_LEVEL, &gBattleResources->bufferA[gActiveBattler][3]);
        break;
    case REQUEST_HP_BATTLE:
        SetMonData(&gEnemyParty[monId], MON_DATA_HP, &gBattleResources->bufferA[gActiveBattler][3]);
        break;
    case REQUEST_MAX_HP_BATTLE:
        SetMonData(&gEnemyParty[monId], MON_DATA_MAX_HP, &gBattleResources->bufferA[gActiveBattler][3]);
        break;
    case REQUEST_ATK_BATTLE:
        SetMonData(&gEnemyParty[monId], MON_DATA_ATK, &gBattleResources->bufferA[gActiveBattler][3]);
        break;
    case REQUEST_DEF_BATTLE:
        SetMonData(&gEnemyParty[monId], MON_DATA_DEF, &gBattleResources->bufferA[gActiveBattler][3]);
        break;
    case REQUEST_SPEED_BATTLE:
        SetMonData(&gEnemyParty[monId], MON_DATA_SPEED, &gBattleResources->bufferA[gActiveBattler][3]);
        break;
    case REQUEST_SPATK_BATTLE:
        SetMonData(&gEnemyParty[monId], MON_DATA_SPATK, &gBattleResources->bufferA[gActiveBattler][3]);
        break;
    case REQUEST_SPDEF_BATTLE:
        SetMonData(&gEnemyParty[monId], MON_DATA_SPDEF, &gBattleResources->bufferA[gActiveBattler][3]);
        break;
    case REQUEST_COOL_BATTLE:
        SetMonData(&gEnemyParty[monId], MON_DATA_COOL, &gBattleResources->bufferA[gActiveBattler][3]);
        break;
    case REQUEST_BEAUTY_BATTLE:
        SetMonData(&gEnemyParty[monId], MON_DATA_BEAUTY, &gBattleResources->bufferA[gActiveBattler][3]);
        break;
    case REQUEST_CUTE_BATTLE:
        SetMonData(&gEnemyParty[monId], MON_DATA_CUTE, &gBattleResources->bufferA[gActiveBattler][3]);
        break;
    case REQUEST_SMART_BATTLE:
        SetMonData(&gEnemyParty[monId], MON_DATA_SMART, &gBattleResources->bufferA[gActiveBattler][3]);
        break;
    case REQUEST_TOUGH_BATTLE:
        SetMonData(&gEnemyParty[monId], MON_DATA_TOUGH, &gBattleResources->bufferA[gActiveBattler][3]);
        break;
    case REQUEST_SHEEN_BATTLE:
        SetMonData(&gEnemyParty[monId], MON_DATA_SHEEN, &gBattleResources->bufferA[gActiveBattler][3]);
        break;
    case REQUEST_COOL_RIBBON_BATTLE:
        SetMonData(&gEnemyParty[monId], MON_DATA_COOL_RIBBON, &gBattleResources->bufferA[gActiveBattler][3]);
        break;
    case REQUEST_BEAUTY_RIBBON_BATTLE:
        SetMonData(&gEnemyParty[monId], MON_DATA_BEAUTY_RIBBON, &gBattleResources->bufferA[gActiveBattler][3]);
        break;
    case REQUEST_CUTE_RIBBON_BATTLE:
        SetMonData(&gEnemyParty[monId], MON_DATA_CUTE_RIBBON, &gBattleResources->bufferA[gActiveBattler][3]);
        break;
    case REQUEST_SMART_RIBBON_BATTLE:
        SetMonData(&gEnemyParty[monId], MON_DATA_SMART_RIBBON, &gBattleResources->bufferA[gActiveBattler][3]);
        break;
    case REQUEST_TOUGH_RIBBON_BATTLE:
        SetMonData(&gEnemyParty[monId], MON_DATA_TOUGH_RIBBON, &gBattleResources->bufferA[gActiveBattler][3]);
        break;
    }
}

static void LinkOpponentHandleSetRawMonData(void)
{
    u8 *dst = (u8 *)&gEnemyParty[gBattlerPartyIndexes[gActiveBattler]] + gBattleResources->bufferA[gActiveBattler][1];
    u8 i;

    for (i = 0; i < gBattleResources->bufferA[gActiveBattler][2]; i++)
        dst[i] = gBattleResources->bufferA[gActiveBattler][3 + i];

    LinkOpponentBufferExecCompleted();
}

static void LinkOpponentHandleLoadMonSprite(void)
{
    u16 species = GetMonData(&gEnemyParty[gBattlerPartyIndexes[gActiveBattler]], MON_DATA_SPECIES);

    BattleLoadOpponentMonSpriteGfx(&gEnemyParty[gBattlerPartyIndexes[gActiveBattler]], gActiveBattler);
    SetMultiuseSpriteTemplateToPokemon(species, GetBattlerPosition(gActiveBattler));

    gBattlerSpriteIds[gActiveBattler] = CreateSprite(&gMultiuseSpriteTemplate,
                                               GetBattlerSpriteCoord(gActiveBattler, BATTLER_COORD_X_2),
                                               GetBattlerSpriteDefault_Y(gActiveBattler),
                                               GetBattlerSpriteSubpriority(gActiveBattler));

    gSprites[gBattlerSpriteIds[gActiveBattler]].x2 = -DISPLAY_WIDTH;
    gSprites[gBattlerSpriteIds[gActiveBattler]].data[0] = gActiveBattler;
    gSprites[gBattlerSpriteIds[gActiveBattler]].oam.paletteNum = gActiveBattler;
    StartSpriteAnim(&gSprites[gBattlerSpriteIds[gActiveBattler]], gBattleMonForms[gActiveBattler]);

    SetBattlerShadowSpriteCallback(gActiveBattler, GetMonData(&gEnemyParty[gBattlerPartyIndexes[gActiveBattler]], MON_DATA_SPECIES));

    gBattlerControllerFuncs[gActiveBattler] = TryShinyAnimAfterMonAnim;
}

static void LinkOpponentHandleSwitchInAnim(void)
{
    gBattlerPartyIndexes[gActiveBattler] = gBattleResources->bufferA[gActiveBattler][1];
    StartSendOutAnim(gActiveBattler, gBattleResources->bufferA[gActiveBattler][2]);
    gBattlerControllerFuncs[gActiveBattler] = SwitchIn_TryShinyAnim;
}

static void StartSendOutAnim(u8 battlerId, bool8 dontClearSubstituteBit)
{
    u16 species;

    ClearTemporarySpeciesSpriteData(battlerId, dontClearSubstituteBit);
    gBattlerPartyIndexes[battlerId] = gBattleResources->bufferA[battlerId][1];
    species = GetMonData(&gEnemyParty[gBattlerPartyIndexes[battlerId]], MON_DATA_SPECIES);
    gBattleControllerData[battlerId] = CreateInvisibleSpriteWithCallback(SpriteCB_WaitForBattlerBallReleaseAnim);
    BattleLoadOpponentMonSpriteGfx(&gEnemyParty[gBattlerPartyIndexes[battlerId]], battlerId);
    SetMultiuseSpriteTemplateToPokemon(species, GetBattlerPosition(battlerId));

    gBattlerSpriteIds[battlerId] = CreateSprite(
      &gMultiuseSpriteTemplate,
      GetBattlerSpriteCoord(battlerId, BATTLER_COORD_X_2),
      GetBattlerSpriteDefault_Y(battlerId),
      GetBattlerSpriteSubpriority(battlerId));

    gSprites[gBattleControllerData[battlerId]].data[1] = gBattlerSpriteIds[battlerId];
    gSprites[gBattleControllerData[battlerId]].data[2] = battlerId;

    gSprites[gBattlerSpriteIds[battlerId]].data[0] = battlerId;
    gSprites[gBattlerSpriteIds[battlerId]].data[2] = species;
    gSprites[gBattlerSpriteIds[battlerId]].oam.paletteNum = battlerId;

    StartSpriteAnim(&gSprites[gBattlerSpriteIds[battlerId]], gBattleMonForms[battlerId]);

    gSprites[gBattlerSpriteIds[battlerId]].invisible = TRUE;
    gSprites[gBattlerSpriteIds[battlerId]].callback = SpriteCallbackDummy;

    gSprites[gBattleControllerData[battlerId]].data[0] = DoPokeballSendOutAnimation(0, POKEBALL_OPPONENT_SENDOUT);
}

static void LinkOpponentHandleReturnMonToBall(void)
{
    if (gBattleResources->bufferA[gActiveBattler][1] == 0)
    {
        gBattleSpritesDataPtr->healthBoxesData[gActiveBattler].animationState = 0;
        gBattlerControllerFuncs[gActiveBattler] = DoSwitchOutAnimation;
    }
    else
    {
        FreeSpriteOamMatrix(&gSprites[gBattlerSpriteIds[gActiveBattler]]);
        DestroySprite(&gSprites[gBattlerSpriteIds[gActiveBattler]]);
        HideBattlerShadowSprite(gActiveBattler);
        SetHealthboxSpriteInvisible(gHealthboxSpriteIds[gActiveBattler]);
        LinkOpponentBufferExecCompleted();
    }
}

static void DoSwitchOutAnimation(void)
{
    switch (gBattleSpritesDataPtr->healthBoxesData[gActiveBattler].animationState)
    {
    case 0:
        if (gBattleSpritesDataPtr->battlerData[gActiveBattler].behindSubstitute)
            InitAndLaunchSpecialAnimation(gActiveBattler, gActiveBattler, gActiveBattler, B_ANIM_SUBSTITUTE_TO_MON);

        gBattleSpritesDataPtr->healthBoxesData[gActiveBattler].animationState = 1;
        break;
    case 1:
        if (!gBattleSpritesDataPtr->healthBoxesData[gActiveBattler].specialAnimActive)
        {
            gBattleSpritesDataPtr->healthBoxesData[gActiveBattler].animationState = 0;
            InitAndLaunchSpecialAnimation(gActiveBattler, gActiveBattler, gActiveBattler, B_ANIM_SWITCH_OUT_OPPONENT_MON);
            gBattlerControllerFuncs[gActiveBattler] = FreeMonSpriteAfterSwitchOutAnim;
        }
        break;
    }
}

#define sSpeedX data[0]

static void LinkOpponentHandleDrawTrainerPic(void)
{
    s16 xPos;
    u32 trainerPicId;

    if (gBattleTypeFlags & BATTLE_TYPE_MULTI)
    {
        if ((GetBattlerPosition(gActiveBattler) & BIT_FLANK) != 0) // second mon
            xPos = 152;
        else // first mon
            xPos = 200;

        if (gBattleTypeFlags & BATTLE_TYPE_BATTLE_TOWER)
        {
            if (gActiveBattler == B_POSITION_OPPONENT_LEFT)
                trainerPicId = GetFrontierTrainerFrontSpriteId(gTrainerBattleOpponent_A);
            else
                trainerPicId = GetFrontierTrainerFrontSpriteId(gTrainerBattleOpponent_B);
        }
        else
        {
            if ((gLinkPlayers[GetBattlerMultiplayerId(gActiveBattler)].version & 0xFF) == VERSION_FIRE_RED
            || (gLinkPlayers[GetBattlerMultiplayerId(gActiveBattler)].version & 0xFF) == VERSION_LEAF_GREEN)
            {
                if (gLinkPlayers[GetBattlerMultiplayerId(gActiveBattler)].gender != MALE)
                    trainerPicId = gFacilityClassToPicIndex[FACILITY_CLASS_LEAF];
                else
                    trainerPicId = gFacilityClassToPicIndex[FACILITY_CLASS_RED];
            }
            else if ((gLinkPlayers[GetBattlerMultiplayerId(gActiveBattler)].version & 0xFF) == VERSION_RUBY
                     || (gLinkPlayers[GetBattlerMultiplayerId(gActiveBattler)].version & 0xFF) == VERSION_SAPPHIRE)
            {
                if (gLinkPlayers[GetBattlerMultiplayerId(gActiveBattler)].gender != MALE)
                    trainerPicId = gFacilityClassToPicIndex[FACILITY_CLASS_RS_MAY];
                else
                    trainerPicId = gFacilityClassToPicIndex[FACILITY_CLASS_RS_BRENDAN];
            }
            else
            {
                trainerPicId = PlayerGenderToFrontTrainerPicId(gLinkPlayers[GetBattlerMultiplayerId(gActiveBattler)].gender);
            }
        }
    }
    else
    {
        xPos = 176;
        if (gTrainerBattleOpponent_A == TRAINER_UNION_ROOM)
        {
            trainerPicId = GetUnionRoomTrainerPic();
        }
        else if ((gLinkPlayers[GetMultiplayerId() ^ BIT_SIDE].version & 0xFF) == VERSION_FIRE_RED
                 || (gLinkPlayers[GetMultiplayerId() ^ BIT_SIDE].version & 0xFF) == VERSION_LEAF_GREEN)
        {
            if (gLinkPlayers[GetMultiplayerId() ^ BIT_SIDE].gender != MALE)
                trainerPicId = gFacilityClassToPicIndex[FACILITY_CLASS_LEAF];
            else
                trainerPicId = gFacilityClassToPicIndex[FACILITY_CLASS_RED];
        }
        else if ((gLinkPlayers[GetMultiplayerId() ^ BIT_SIDE].version & 0xFF) == VERSION_RUBY
                 || (gLinkPlayers[GetMultiplayerId() ^ BIT_SIDE].version & 0xFF) == VERSION_SAPPHIRE)
        {
            if (gLinkPlayers[GetMultiplayerId() ^ BIT_SIDE].gender != MALE)
                trainerPicId = gFacilityClassToPicIndex[FACILITY_CLASS_RS_MAY];
            else
                trainerPicId = gFacilityClassToPicIndex[FACILITY_CLASS_RS_BRENDAN];
        }
        else
        {
            trainerPicId = PlayerGenderToFrontTrainerPicId(gLinkPlayers[GetMultiplayerId() ^ BIT_SIDE].gender);
        }
    }

    DecompressTrainerFrontPic(trainerPicId, gActiveBattler);
    SetMultiuseSpriteTemplateToTrainerBack(trainerPicId, GetBattlerPosition(gActiveBattler));
    gBattlerSpriteIds[gActiveBattler] = CreateSprite(&gMultiuseSpriteTemplate,
                                               xPos,
                                               (8 - gTrainerFrontPicCoords[trainerPicId].size) * 4 + 40,
                                               GetBattlerSpriteSubpriority(gActiveBattler));

    gSprites[gBattlerSpriteIds[gActiveBattler]].x2 = -DISPLAY_WIDTH;
    gSprites[gBattlerSpriteIds[gActiveBattler]].sSpeedX = 2;
    gSprites[gBattlerSpriteIds[gActiveBattler]].oam.paletteNum = IndexOfSpritePaletteTag(gTrainerFrontPicPaletteTable[trainerPicId].tag);
    gSprites[gBattlerSpriteIds[gActiveBattler]].oam.affineParam = trainerPicId;
    gSprites[gBattlerSpriteIds[gActiveBattler]].callback = SpriteCB_TrainerSlideIn;

    gBattlerControllerFuncs[gActiveBattler] = CompleteOnBattlerSpriteCallbackDummy;
}

static void LinkOpponentHandleTrainerSlide(void)
{
    u32 trainerPicId;

    if (gActiveBattler == 1)
        trainerPicId = GetFrontierTrainerFrontSpriteId(gTrainerBattleOpponent_A);
    else
        trainerPicId = GetFrontierTrainerFrontSpriteId(gTrainerBattleOpponent_B);

    DecompressTrainerFrontPic(trainerPicId, gActiveBattler);
    SetMultiuseSpriteTemplateToTrainerBack(trainerPicId, GetBattlerPosition(gActiveBattler));
    gBattlerSpriteIds[gActiveBattler] = CreateSprite(&gMultiuseSpriteTemplate, 176, (8 - gTrainerFrontPicCoords[trainerPicId].size) * 4 + 40, 0x1E);

    gSprites[gBattlerSpriteIds[gActiveBattler]].x2 = 96;
    gSprites[gBattlerSpriteIds[gActiveBattler]].x += 32;
    gSprites[gBattlerSpriteIds[gActiveBattler]].sSpeedX = -2;
    gSprites[gBattlerSpriteIds[gActiveBattler]].oam.paletteNum = IndexOfSpritePaletteTag(gTrainerFrontPicPaletteTable[trainerPicId].tag);
    gSprites[gBattlerSpriteIds[gActiveBattler]].oam.affineParam = trainerPicId;
    gSprites[gBattlerSpriteIds[gActiveBattler]].callback = SpriteCB_TrainerSlideIn;

    gBattlerControllerFuncs[gActiveBattler] = CompleteOnBankSpriteCallbackDummy2; // this line is redundant, because LinkOpponentBufferExecCompleted changes the battle battlerId function
    LinkOpponentBufferExecCompleted();
}

#undef sSpeedX

static void LinkOpponentHandleTrainerSlideBack(void)
{
    SetSpritePrimaryCoordsFromSecondaryCoords(&gSprites[gBattlerSpriteIds[gActiveBattler]]);
    gSprites[gBattlerSpriteIds[gActiveBattler]].data[0] = 35;
    gSprites[gBattlerSpriteIds[gActiveBattler]].data[2] = 280;
    gSprites[gBattlerSpriteIds[gActiveBattler]].data[4] = gSprites[gBattlerSpriteIds[gActiveBattler]].y;
    gSprites[gBattlerSpriteIds[gActiveBattler]].callback = StartAnimLinearTranslation;
    StoreSpriteCallbackInData6(&gSprites[gBattlerSpriteIds[gActiveBattler]], SpriteCallbackDummy);
    gBattlerControllerFuncs[gActiveBattler] = FreeTrainerSpriteAfterSlide;
}

static void LinkOpponentHandleFaintAnimation(void)
{
    if (gBattleSpritesDataPtr->healthBoxesData[gActiveBattler].animationState == 0)
    {
        if (gBattleSpritesDataPtr->battlerData[gActiveBattler].behindSubstitute)
            InitAndLaunchSpecialAnimation(gActiveBattler, gActiveBattler, gActiveBattler, B_ANIM_SUBSTITUTE_TO_MON);
        gBattleSpritesDataPtr->healthBoxesData[gActiveBattler].animationState++;
    }
    else
    {
        if (!gBattleSpritesDataPtr->healthBoxesData[gActiveBattler].specialAnimActive)
        {
            gBattleSpritesDataPtr->healthBoxesData[gActiveBattler].animationState = 0;
            PlaySE12WithPanning(SE_FAINT, SOUND_PAN_TARGET);
            gSprites[gBattlerSpriteIds[gActiveBattler]].callback = SpriteCB_FaintOpponentMon;
            gBattlerControllerFuncs[gActiveBattler] = HideHealthboxAfterMonFaint;
        }
    }
}

static void LinkOpponentHandlePaletteFade(void)
{
    LinkOpponentBufferExecCompleted();
}

static void LinkOpponentHandleSuccessBallThrowAnim(void)
{
    LinkOpponentBufferExecCompleted();
}

static void LinkOpponentHandleBallThrowAnim(void)
{
    LinkOpponentBufferExecCompleted();
}

static void LinkOpponentHandlePause(void)
{
    LinkOpponentBufferExecCompleted();
}

static void LinkOpponentHandleMoveAnimation(void)
{
    if (!IsBattleSEPlaying(gActiveBattler))
    {
        u16 move = gBattleResources->bufferA[gActiveBattler][1] | (gBattleResources->bufferA[gActiveBattler][2] << 8);

        gAnimMoveTurn = gBattleResources->bufferA[gActiveBattler][3];
        gAnimMovePower = gBattleResources->bufferA[gActiveBattler][4] | (gBattleResources->bufferA[gActiveBattler][5] << 8);
        gAnimMoveDmg = gBattleResources->bufferA[gActiveBattler][6] | (gBattleResources->bufferA[gActiveBattler][7] << 8) | (gBattleResources->bufferA[gActiveBattler][8] << 16) | (gBattleResources->bufferA[gActiveBattler][9] << 24);
        gAnimFriendship = gBattleResources->bufferA[gActiveBattler][10];
        gWeatherMoveAnim = gBattleResources->bufferA[gActiveBattler][12] | (gBattleResources->bufferA[gActiveBattler][13] << 8);
        gAnimDisableStructPtr = (struct DisableStruct *)&gBattleResources->bufferA[gActiveBattler][16];
        gTransformedPersonalities[gActiveBattler] = gAnimDisableStructPtr->transformedMonPersonality;
        gBattleSpritesDataPtr->healthBoxesData[gActiveBattler].animationState = 0;
        gBattlerControllerFuncs[gActiveBattler] = LinkOpponentDoMoveAnimation;
        BattleTv_SetDataBasedOnMove(move, gWeatherMoveAnim, gAnimDisableStructPtr);
    }
}

static void LinkOpponentDoMoveAnimation(void)
{
    u16 move = gBattleResources->bufferA[gActiveBattler][1] | (gBattleResources->bufferA[gActiveBattler][2] << 8);
    u8 multihit = gBattleResources->bufferA[gActiveBattler][11];

    switch (gBattleSpritesDataPtr->healthBoxesData[gActiveBattler].animationState)
    {
    case 0:
        if (gBattleSpritesDataPtr->battlerData[gActiveBattler].behindSubstitute
            && !gBattleSpritesDataPtr->battlerData[gActiveBattler].flag_x8)
        {
            gBattleSpritesDataPtr->battlerData[gActiveBattler].flag_x8 = 1;
            InitAndLaunchSpecialAnimation(gActiveBattler, gActiveBattler, gActiveBattler, B_ANIM_SUBSTITUTE_TO_MON);
        }
        gBattleSpritesDataPtr->healthBoxesData[gActiveBattler].animationState = 1;
        break;
    case 1:
        if (!gBattleSpritesDataPtr->healthBoxesData[gActiveBattler].specialAnimActive)
        {
            SetBattlerSpriteAffineMode(ST_OAM_AFFINE_OFF);
            DoMoveAnim(move);
            gBattleSpritesDataPtr->healthBoxesData[gActiveBattler].animationState = 2;
        }
        break;
    case 2:
        gAnimScriptCallback();
        if (!gAnimScriptActive)
        {
            SetBattlerSpriteAffineMode(ST_OAM_AFFINE_NORMAL);
            if (gBattleSpritesDataPtr->battlerData[gActiveBattler].behindSubstitute && multihit < 2)
            {
                InitAndLaunchSpecialAnimation(gActiveBattler, gActiveBattler, gActiveBattler, B_ANIM_MON_TO_SUBSTITUTE);
                gBattleSpritesDataPtr->battlerData[gActiveBattler].flag_x8 = 0;
            }
            gBattleSpritesDataPtr->healthBoxesData[gActiveBattler].animationState = 3;
        }
        break;
    case 3:
        if (!gBattleSpritesDataPtr->healthBoxesData[gActiveBattler].specialAnimActive)
        {
            CopyAllBattleSpritesInvisibilities();
            TrySetBehindSubstituteSpriteBit(gActiveBattler, gBattleResources->bufferA[gActiveBattler][1] | (gBattleResources->bufferA[gActiveBattler][2] << 8));
            gBattleSpritesDataPtr->healthBoxesData[gActiveBattler].animationState = 0;
            LinkOpponentBufferExecCompleted();
        }
        break;
    }
}

static void LinkOpponentHandlePrintString(void)
{
    u16 *stringId;

    gBattle_BG0_X = 0;
    gBattle_BG0_Y = 0;
    stringId = (u16 *)(&gBattleResources->bufferA[gActiveBattler][2]);
    BufferStringBattle(*stringId);
    BattlePutTextOnWindow(gDisplayedStringBattle, B_WIN_MSG);
    gBattlerControllerFuncs[gActiveBattler] = CompleteOnInactiveTextPrinter;
    BattleTv_SetDataBasedOnString(*stringId);
}

static void LinkOpponentHandlePrintSelectionString(void)
{
    LinkOpponentBufferExecCompleted();
}

static void LinkOpponentHandleChooseAction(void)
{
    LinkOpponentBufferExecCompleted();
}

static void LinkOpponentHandleYesNoBox(void)
{
    LinkOpponentBufferExecCompleted();
}

static void LinkOpponentHandleChooseMove(void)
{
    LinkOpponentBufferExecCompleted();
}

static void LinkOpponentHandleChooseItem(void)
{
    LinkOpponentBufferExecCompleted();
}

static void LinkOpponentHandleChoosePokemon(void)
{
    LinkOpponentBufferExecCompleted();
}

static void LinkOpponentHandleCmd23(void)
{
    LinkOpponentBufferExecCompleted();
}

static void LinkOpponentHandleHealthBarUpdate(void)
{
    s16 hpVal;

    LoadBattleBarGfx(0);
    hpVal = gBattleResources->bufferA[gActiveBattler][2] | (gBattleResources->bufferA[gActiveBattler][3] << 8);

    if (hpVal != INSTANT_HP_BAR_DROP)
    {
        u32 maxHP = GetMonData(&gEnemyParty[gBattlerPartyIndexes[gActiveBattler]], MON_DATA_MAX_HP);
        u32 curHP = GetMonData(&gEnemyParty[gBattlerPartyIndexes[gActiveBattler]], MON_DATA_HP);

        SetBattleBarStruct(gActiveBattler, gHealthboxSpriteIds[gActiveBattler], maxHP, curHP, hpVal);
    }
    else
    {
        u32 maxHP = GetMonData(&gEnemyParty[gBattlerPartyIndexes[gActiveBattler]], MON_DATA_MAX_HP);

        SetBattleBarStruct(gActiveBattler, gHealthboxSpriteIds[gActiveBattler], maxHP, 0, hpVal);
    }

    gBattlerControllerFuncs[gActiveBattler] = CompleteOnHealthbarDone;
}

static void LinkOpponentHandleExpUpdate(void)
{
    LinkOpponentBufferExecCompleted();
}

static void LinkOpponentHandleStatusIconUpdate(void)
{
    if (!IsBattleSEPlaying(gActiveBattler))
    {
        u8 battlerId;

        UpdateHealthboxAttribute(gHealthboxSpriteIds[gActiveBattler], &gEnemyParty[gBattlerPartyIndexes[gActiveBattler]], HEALTHBOX_STATUS_ICON);
        battlerId = gActiveBattler;
        gBattleSpritesDataPtr->healthBoxesData[battlerId].statusAnimActive = 0;
        gBattlerControllerFuncs[gActiveBattler] = CompleteOnFinishedStatusAnimation;
    }
}

static void LinkOpponentHandleStatusAnimation(void)
{
    if (!IsBattleSEPlaying(gActiveBattler))
    {
        InitAndLaunchChosenStatusAnimation(gBattleResources->bufferA[gActiveBattler][1],
                        gBattleResources->bufferA[gActiveBattler][2] | (gBattleResources->bufferA[gActiveBattler][3] << 8) | (gBattleResources->bufferA[gActiveBattler][4] << 16) | (gBattleResources->bufferA[gActiveBattler][5] << 24));
        gBattlerControllerFuncs[gActiveBattler] = CompleteOnFinishedStatusAnimation;
    }
}

static void LinkOpponentHandleStatusXor(void)
{
    LinkOpponentBufferExecCompleted();
}

static void LinkOpponentHandleDataTransfer(void)
{
    LinkOpponentBufferExecCompleted();
}

static void LinkOpponentHandleDMA3Transfer(void)
{
    LinkOpponentBufferExecCompleted();
}

static void LinkOpponentHandlePlayBGM(void)
{
    LinkOpponentBufferExecCompleted();
}

static void LinkOpponentHandleCmd32(void)
{
    LinkOpponentBufferExecCompleted();
}

static void LinkOpponentHandleTwoReturnValues(void)
{
    LinkOpponentBufferExecCompleted();
}

static void LinkOpponentHandleChosenMonReturnValue(void)
{
    LinkOpponentBufferExecCompleted();
}

static void LinkOpponentHandleOneReturnValue(void)
{
    LinkOpponentBufferExecCompleted();
}

static void LinkOpponentHandleOneReturnValue_Duplicate(void)
{
    LinkOpponentBufferExecCompleted();
}

static void LinkOpponentHandleClearUnkVar(void)
{
    gUnusedControllerStruct.unk = 0;
    LinkOpponentBufferExecCompleted();
}

static void LinkOpponentHandleSetUnkVar(void)
{
    gUnusedControllerStruct.unk = gBattleResources->bufferA[gActiveBattler][1];
    LinkOpponentBufferExecCompleted();
}

static void LinkOpponentHandleClearUnkFlag(void)
{
    gUnusedControllerStruct.flag = 0;
    LinkOpponentBufferExecCompleted();
}

static void LinkOpponentHandleToggleUnkFlag(void)
{
    gUnusedControllerStruct.flag ^= 1;
    LinkOpponentBufferExecCompleted();
}

static void LinkOpponentHandleHitAnimation(void)
{
    if (gSprites[gBattlerSpriteIds[gActiveBattler]].invisible == TRUE)
    {
        LinkOpponentBufferExecCompleted();
    }
    else
    {
        gDoingBattleAnim = TRUE;
        gSprites[gBattlerSpriteIds[gActiveBattler]].data[1] = 0;
        DoHitAnimHealthboxEffect(gActiveBattler);
        gBattlerControllerFuncs[gActiveBattler] = DoHitAnimBlinkSpriteEffect;
    }
}

static void LinkOpponentHandleCantSwitch(void)
{
    LinkOpponentBufferExecCompleted();
}

static void LinkOpponentHandlePlaySE(void)
{
    s8 pan;

    if (GetBattlerSide(gActiveBattler) == B_SIDE_PLAYER)
        pan = SOUND_PAN_ATTACKER;
    else
        pan = SOUND_PAN_TARGET;

    PlaySE12WithPanning(gBattleResources->bufferA[gActiveBattler][1] | (gBattleResources->bufferA[gActiveBattler][2] << 8), pan);
    LinkOpponentBufferExecCompleted();
}

static void LinkOpponentHandlePlayFanfareOrBGM(void)
{
    if (gBattleResources->bufferA[gActiveBattler][3])
    {
        BattleStopLowHpSound();
        PlayBGM(gBattleResources->bufferA[gActiveBattler][1] | (gBattleResources->bufferA[gActiveBattler][2] << 8));
    }
    else
    {
        PlayFanfare(gBattleResources->bufferA[gActiveBattler][1] | (gBattleResources->bufferA[gActiveBattler][2] << 8));
    }

    LinkOpponentBufferExecCompleted();
}

static void LinkOpponentHandleFaintingCry(void)
{
    u16 species = GetMonData(&gEnemyParty[gBattlerPartyIndexes[gActiveBattler]], MON_DATA_SPECIES);

    PlayCry_ByMode(species, 25, CRY_MODE_FAINT);
    LinkOpponentBufferExecCompleted();
}

static void LinkOpponentHandleIntroSlide(void)
{
    HandleIntroSlide(gBattleResources->bufferA[gActiveBattler][1]);
    gIntroSlideFlags |= 1;
    LinkOpponentBufferExecCompleted();
}

static void LinkOpponentHandleIntroTrainerBallThrow(void)
{
    u8 taskId;

    SetSpritePrimaryCoordsFromSecondaryCoords(&gSprites[gBattlerSpriteIds[gActiveBattler]]);

    gSprites[gBattlerSpriteIds[gActiveBattler]].data[0] = 35;
    gSprites[gBattlerSpriteIds[gActiveBattler]].data[2] = 280;
    gSprites[gBattlerSpriteIds[gActiveBattler]].data[4] = gSprites[gBattlerSpriteIds[gActiveBattler]].y;
    gSprites[gBattlerSpriteIds[gActiveBattler]].callback = StartAnimLinearTranslation;

    StoreSpriteCallbackInData6(&gSprites[gBattlerSpriteIds[gActiveBattler]], SpriteCB_FreeOpponentSprite);

    taskId = CreateTask(Task_StartSendOutAnim, 5);
    gTasks[taskId].data[0] = gActiveBattler;

    if (gBattleSpritesDataPtr->healthBoxesData[gActiveBattler].partyStatusSummaryShown)
        gTasks[gBattlerStatusSummaryTaskId[gActiveBattler]].func = Task_HidePartyStatusSummary;

    gBattleSpritesDataPtr->animationData->introAnimActive = TRUE;
    gBattlerControllerFuncs[gActiveBattler] = LinkOpponentDummy;
}

static void Task_StartSendOutAnim(u8 taskId)
{
    u8 savedActiveBank = gActiveBattler;

    gActiveBattler = gTasks[taskId].data[0];
    if (!IsDoubleBattle() || (gBattleTypeFlags & BATTLE_TYPE_MULTI))
    {
        gBattleResources->bufferA[gActiveBattler][1] = gBattlerPartyIndexes[gActiveBattler];
        StartSendOutAnim(gActiveBattler, FALSE);
    }
    else
    {
        gBattleResources->bufferA[gActiveBattler][1] = gBattlerPartyIndexes[gActiveBattler];
        StartSendOutAnim(gActiveBattler, FALSE);
        gActiveBattler = BATTLE_PARTNER(gActiveBattler);
        gBattleResources->bufferA[gActiveBattler][1] = gBattlerPartyIndexes[gActiveBattler];
        StartSendOutAnim(gActiveBattler, FALSE);
        gActiveBattler = BATTLE_PARTNER(gActiveBattler);
    }
    gBattlerControllerFuncs[gActiveBattler] = Intro_TryShinyAnimShowHealthbox;
    gActiveBattler = savedActiveBank;
    DestroyTask(taskId);
}

static void SpriteCB_FreeOpponentSprite(struct Sprite *sprite)
{
    FreeTrainerFrontPicPalette(sprite->oam.affineParam);
    FreeSpriteOamMatrix(sprite);
    DestroySprite(sprite);
}

static void LinkOpponentHandleDrawPartyStatusSummary(void)
{
    if (gBattleResources->bufferA[gActiveBattler][1] != 0 && GetBattlerSide(gActiveBattler) == B_SIDE_PLAYER)
    {
        LinkOpponentBufferExecCompleted();
    }
    else
    {
        gBattleSpritesDataPtr->healthBoxesData[gActiveBattler].partyStatusSummaryShown = 1;

        if (gBattleResources->bufferA[gActiveBattler][2] != 0)
        {
            if (gBattleSpritesDataPtr->healthBoxesData[gActiveBattler].opponentDrawPartyStatusSummaryDelay < 2)
            {
                gBattleSpritesDataPtr->healthBoxesData[gActiveBattler].opponentDrawPartyStatusSummaryDelay++;
                return;
            }
            else
            {
                gBattleSpritesDataPtr->healthBoxesData[gActiveBattler].opponentDrawPartyStatusSummaryDelay = 0;
            }
        }

        gBattlerStatusSummaryTaskId[gActiveBattler] = CreatePartyStatusSummarySprites(gActiveBattler, (struct HpAndStatus *)&gBattleResources->bufferA[gActiveBattler][4], gBattleResources->bufferA[gActiveBattler][1], gBattleResources->bufferA[gActiveBattler][2]);
        gBattleSpritesDataPtr->healthBoxesData[gActiveBattler].partyStatusDelayTimer = 0;

        if (gBattleResources->bufferA[gActiveBattler][2] != 0)
            gBattleSpritesDataPtr->healthBoxesData[gActiveBattler].partyStatusDelayTimer = 93;

        gBattlerControllerFuncs[gActiveBattler] = EndDrawPartyStatusSummary;
    }
}

static void EndDrawPartyStatusSummary(void)
{
    if (gBattleSpritesDataPtr->healthBoxesData[gActiveBattler].partyStatusDelayTimer++ > 92)
    {
        gBattleSpritesDataPtr->healthBoxesData[gActiveBattler].partyStatusDelayTimer = 0;
        LinkOpponentBufferExecCompleted();
    }
}

static void LinkOpponentHandleHidePartyStatusSummary(void)
{
    if (gBattleSpritesDataPtr->healthBoxesData[gActiveBattler].partyStatusSummaryShown)
        gTasks[gBattlerStatusSummaryTaskId[gActiveBattler]].func = Task_HidePartyStatusSummary;
    LinkOpponentBufferExecCompleted();
}

static void LinkOpponentHandleEndBounceEffect(void)
{
    LinkOpponentBufferExecCompleted();
}

static void LinkOpponentHandleSpriteInvisibility(void)
{
    if (IsBattlerSpritePresent(gActiveBattler))
    {
        gSprites[gBattlerSpriteIds[gActiveBattler]].invisible = gBattleResources->bufferA[gActiveBattler][1];
        CopyBattleSpriteInvisibility(gActiveBattler);
    }
    LinkOpponentBufferExecCompleted();
}

static void LinkOpponentHandleBattleAnimation(void)
{
    if (!IsBattleSEPlaying(gActiveBattler))
    {
        u8 animationId = gBattleResources->bufferA[gActiveBattler][1];
        u16 argument = gBattleResources->bufferA[gActiveBattler][2] | (gBattleResources->bufferA[gActiveBattler][3] << 8);

        if (TryHandleLaunchBattleTableAnimation(gActiveBattler, gActiveBattler, gActiveBattler, animationId, argument))
            LinkOpponentBufferExecCompleted();
        else
            gBattlerControllerFuncs[gActiveBattler] = CompleteOnFinishedBattleAnimation;

        BattleTv_SetDataBasedOnAnimation(animationId);
    }
}

static void LinkOpponentHandleLinkStandbyMsg(void)
{
    RecordedBattle_RecordAllBattlerData(&gBattleResources->bufferA[gActiveBattler][2]);
    LinkOpponentBufferExecCompleted();
}

static void LinkOpponentHandleResetActionMoveSelection(void)
{
    LinkOpponentBufferExecCompleted();
}

static void LinkOpponentHandleEndLinkBattle(void)
{
    RecordedBattle_RecordAllBattlerData(&gBattleResources->bufferA[gActiveBattler][4]);

    if (gBattleResources->bufferA[gActiveBattler][1] == B_OUTCOME_DREW)
        gBattleOutcome = gBattleResources->bufferA[gActiveBattler][1];
    else
        gBattleOutcome = gBattleResources->bufferA[gActiveBattler][1] ^ B_OUTCOME_DREW;

    gSaveBlock2Ptr->frontier.disableRecordBattle = gBattleResources->bufferA[gActiveBattler][2];
    FadeOutMapMusic(5);
    BeginFastPaletteFade(3);
    LinkOpponentBufferExecCompleted();
    gBattlerControllerFuncs[gActiveBattler] = SetBattleEndCallbacks;
}

static void LinkOpponentHandleBattleDebug(void)
{
    LinkOpponentBufferExecCompleted();
}

static void LinkOpponentCmdEnd(void)
{
}<|MERGE_RESOLUTION|>--- conflicted
+++ resolved
@@ -388,13 +388,7 @@
     SetHealthboxSpriteVisible(gHealthboxSpriteIds[gActiveBattler]);
 
     if (hpValue != -1)
-<<<<<<< HEAD
-    {
         UpdateHpTextInHealthbox(gHealthboxSpriteIds[gActiveBattler], HP_CURRENT, hpValue, gBattleMons[gActiveBattler].maxHP);
-    }
-=======
-        UpdateHpTextInHealthbox(gHealthboxSpriteIds[gActiveBattler], hpValue, HP_CURRENT);
->>>>>>> c3623bc9
     else
         LinkOpponentBufferExecCompleted();
 }
