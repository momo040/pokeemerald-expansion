--- conflicted
+++ resolved
@@ -3414,7 +3414,6 @@
 // Moves an orb in a wave-like fashion towards the target mon. The wave's
 // properties and the sprite anim are randomly determined.
 void AnimHyperBeamOrb(struct Sprite *sprite)
-<<<<<<< HEAD
 {
     u16 speed;
     u16 animNum = Random2();
@@ -3457,304 +3456,6 @@
         sprite->data[5] += 24;
         sprite->data[5] &= 0xFF;
     }
-}
-
-static void AnimMoveWorrySeedWait(struct Sprite *sprite)
-{
-    if (TranslateAnimHorizontalArc(sprite))
-        DestroyAnimSprite(sprite);
-}
-
-// arg 0: initial x pixel offset
-// arg 1: initial y pixel offset
-// arg 2: wave period
-// arg 3: wave amplitude
-static void AnimMoveWorrySeed(struct Sprite *sprite)
-{
-    InitSpritePosToAnimAttacker(sprite, TRUE);
-    sprite->data[2] = GetBattlerSpriteCoord(gBattleAnimTarget, BATTLER_COORD_X);
-    sprite->data[4] = GetBattlerSpriteCoord(gBattleAnimTarget, BATTLER_COORD_Y);
-
-    sprite->data[0] = gBattleAnimArgs[2];
-    sprite->data[5] = gBattleAnimArgs[3];
-    InitAnimArcTranslation(sprite);
-    sprite->callback = AnimMoveWorrySeedWait;
-}
-
-static void AnimMoveSmallCloudAnimate(struct Sprite *sprite)
-{
-    sprite->x2 += sprite->data[0];
-    sprite->y2 += sprite->data[1];
-
-    if(sprite->affineAnimEnded)
-    {
-        DestroyAnimSprite(sprite);
-    }
-
-}
-#define ONE_IF_ZERO(x) ((x) > 0 ? (x) : 1)
-
-// arg 0: initial x pixel offset
-// arg 1: initial y pixel offset
-// arg 2: cloud type animation [0..2]
-// arg 3: horizontal velocity
-// arg 4: vertical velocity
-// arg 5: duration
-static void AnimMoveSmallCloud(struct Sprite *sprite)
-{
-    InitSpritePosToAnimTarget(sprite, TRUE);
-    sprite->data[0] = gBattleAnimArgs[3];
-    sprite->data[1] = gBattleAnimArgs[4];
-    sprite->callback = AnimMoveSmallCloudAnimate;
-    StartSpriteAffineAnim(sprite, gBattleAnimArgs[2]+1);
-}
-
-static void AnimPluckParticle(struct Sprite *sprite)
-{
-    if(sprite->data[0] > 0)
-    {
-        s16 yVelocity = sprite->data[5];
-        s16 xVelocity = sprite->data[2];
-        sprite->y -= yVelocity;
-        sprite->x += xVelocity;
-        if((sprite->data[0] % 7) == 0)
-        {
-            sprite->data[5] = yVelocity-1;
-        }
-        sprite->data[0]--;
-    }
-    else
-    {
-        sprite->callback = DestroyAnimSprite;
-    }
-}
-
-// brown seed particle (jumps up, falls down.)
-// used by Pluck.
-// arg 0: initial x offset from target
-// arg 1: initial y offset from target
-// arg 2: lifetime of the particle
-// arg 3: upward velocity initial (decreases over time)
-// arg 4: horizontal velocity (stays the same)
-static void AnimPluck(struct Sprite *sprite)
-{
-    InitSpritePosToAnimTarget(sprite, TRUE);
-
-    sprite->data[0] = gBattleAnimArgs[2]; //lifetime of the particle
-    sprite->data[5] = gBattleAnimArgs[3]; //upward velocity
-    sprite->data[2] = gBattleAnimArgs[4]; //horizontal velocity
-    sprite->x += gBattleAnimArgs[0];
-    sprite->y += gBattleAnimArgs[1];
-    sprite->callback = AnimPluckParticle;
-}
-
-static void AnimMoveFeintSwipeStep(struct Sprite *sprite)
-{
-    switch(sprite->data[5])
-    {
-    case 0:
-        if(AnimTranslateLinear(sprite))
-        {
-            //Not the most elegant solution here, but it works without messing up the sprites coordinates
-            sprite->x2 = 0;
-            sprite->x += 64;
-            sprite->data[5]++;
-            sprite->data[0] = sprite->data[6];
-            sprite->data[1] = sprite->x;
-            sprite->data[2] = sprite->x - 64;
-            sprite->data[3] = sprite->y;
-            sprite->data[4] = sprite->y;
-            InitAnimLinearTranslation(sprite);
-        }
-        break;
-    case 1:
-        if(AnimTranslateLinear(sprite))
-        {
-            sprite->callback = DestroyAnimSprite;
-        }
-        break;
-    }
-
-}
-
-static void AnimMoveFeintSwipe(struct Sprite *sprite)
-{
-    if (GetBattlerSide(gBattleAnimAttacker) != B_SIDE_PLAYER)
-    {
-        gBattleAnimArgs[0] = -gBattleAnimArgs[0];
-    }
-    InitSpritePosToAnimTarget(sprite, TRUE);
-    sprite->data[0] = gBattleAnimArgs[2];
-    sprite->data[6] = gBattleAnimArgs[2];
-    sprite->data[1] = sprite->x;
-    sprite->data[2] = sprite->x + 64;
-    sprite->data[3] = sprite->y;
-    sprite->data[4] = sprite->y;
-    sprite->data[5] = 0;
-    InitAnimLinearTranslation(sprite);
-    sprite->callback = AnimMoveFeintSwipeStep;
-}
-
-static void AnimMoveFeintZoom(struct Sprite *sprite)
-{
-    InitSpritePosToAnimTarget(sprite, TRUE);
-    StoreSpriteCallbackInData6(sprite, DestroySpriteAndMatrix);
-    sprite->callback = RunStoredCallbackWhenAffineAnimEnds;
-}
-
-static void AnimMoveTrumpCardArc(struct Sprite *sprite)
-{
-    if(AnimTranslateLinear(sprite))
-    {
-        DestroyAnimSprite(sprite);
-    }
-    else
-    {
-        sprite->y2 = Sin(sprite->data[5], -20);
-        sprite->data[5] -= sprite->data[6];
-    }
-
-}
-
-static void AnimMoveTrumpCard(struct Sprite *sprite)
-{
-    if (GetBattlerSide(gBattleAnimAttacker) != B_SIDE_PLAYER)
-    {
-        gBattleAnimArgs[0] = -gBattleAnimArgs[0];
-    }
-    InitSpritePosToAnimTarget(sprite, TRUE);
-    StartSpriteAnim(sprite, gBattleAnimArgs[2]);
-    sprite->data[0] = gBattleAnimArgs[3];
-    sprite->data[1] = sprite->x;
-    sprite->data[2] = sprite->x - 80;
-    sprite->data[3] = sprite->y;
-    sprite->data[4] = sprite->y;
-    sprite->data[5] = 128;
-    sprite->data[6] = 128 / sprite->data[0];
-    InitAnimLinearTranslation(sprite);
-    sprite->callback = AnimMoveTrumpCardArc;
-}
-
-static void AnimMoveTrumpCardParticleAlive(struct Sprite *sprite)
-{
-    if(sprite->data[0] > 0)
-    {
-        s16 yVelocity = sprite->data[2];
-        s16 xVelocity = sprite->data[1];
-        sprite->y -= yVelocity;
-        sprite->x += xVelocity;
-        if((sprite->data[0] % 2) == 0)
-        {
-            if(xVelocity > 0)
-                xVelocity--;
-            else if(xVelocity < 0)
-                xVelocity++;
-
-            if(yVelocity > 0)
-                yVelocity--;
-            else if(yVelocity < 0)
-                yVelocity++;
-            sprite->data[1] = xVelocity;
-            sprite->data[2] = yVelocity;
-        }
-        sprite->data[0]--;
-    }
-    else
-    {
-        sprite->callback = DestroyAnimSprite;
-    }
-}
-
-static void AnimMoveTrumpCardParticle(struct Sprite *sprite)
-{
-    if (GetBattlerSide(gBattleAnimAttacker) != B_SIDE_PLAYER)
-    {
-        gBattleAnimArgs[0] = -gBattleAnimArgs[0];
-    }
-    InitSpritePosToAnimTarget(sprite, TRUE);
-    StartSpriteAnim(sprite, gBattleAnimArgs[2]);
-    StartSpriteAffineAnim(sprite, gBattleAnimArgs[6]);
-    sprite->data[0] = gBattleAnimArgs[3]; //lifespan
-    sprite->data[1] = gBattleAnimArgs[4]; //horizontal velocity, decaying
-    sprite->data[2] = gBattleAnimArgs[5]; //vertical velocity, decaying
-    sprite->callback = AnimMoveTrumpCardParticleAlive;
-}
-
-static void AnimMoveAccupressureTransition(struct Sprite *sprite)
-=======
->>>>>>> 82f6d477
-{
-    switch(sprite->data[5])
-    {
-    case 0:
-        if(AnimTranslateLinear(sprite))
-        {
-            StartSpriteAffineAnim(sprite, 1);
-            sprite->data[5]++;
-        }
-        break;
-    case 1:
-        if(sprite->affineAnimEnded)
-        {
-            DestroyAnimSprite(sprite);
-        }
-        break;
-    }
-}
-
-static void AnimMoveAccupressure(struct Sprite *sprite)
-{
-    InitSpritePosToAnimTarget(sprite, TRUE);
-    sprite->data[0] = gBattleAnimArgs[2];
-    sprite->data[1] = sprite->x;
-    sprite->data[2] = GetBattlerSpriteCoord(gBattleAnimTarget, BATTLER_COORD_X);
-    sprite->data[3] = sprite->y;
-    sprite->data[4] = GetBattlerSpriteCoord(gBattleAnimTarget, BATTLER_COORD_Y);
-    sprite->data[5] = 0;
-    InitAnimLinearTranslation(sprite);
-    sprite->callback = AnimMoveAccupressureTransition;
-}
-
-static void AnimMoveWringOutCircle(struct Sprite *sprite)
-{
-    sprite->x2 = Cos(sprite->data[3], sprite->data[2]);
-    sprite->y2 = Sin(sprite->data[3], sprite->data[2]);
-    if(sprite->data[1] > 0)
-    {
-        if(sprite->data[3] + sprite->data[0] >= 256)
-        {
-            sprite->data[3] = (sprite->data[0] + sprite->data[3]) % 256;
-            sprite->data[1]--;
-        }
-        else
-        {
-            sprite->data[3] += sprite->data[0];
-        }
-
-    }
-    else if(sprite->data[3] < 64)
-    {
-        //We need to go for an extra 90°
-        sprite->data[3] += sprite->data[0];
-    }
-    else
-    {
-        DestroyAnimSprite(sprite);
-    }
-}
-
-static void AnimMoveWringOut(struct Sprite *sprite)
-{
-    InitSpritePosToAnimTarget(sprite, TRUE);
-    if(gBattleAnimArgs[5] == TRUE)
-    {
-        sprite->oam.objMode = ST_OAM_OBJ_BLEND;
-    }
-    sprite->data[0] = 256 / gBattleAnimArgs[2]; //step size
-    sprite->data[1] = gBattleAnimArgs[3]; //Number of circle spins
-    sprite->data[2] = gBattleAnimArgs[4]; //radius
-    sprite->data[3] = 64; //current angle 90°
-    sprite->callback = AnimMoveWringOutCircle;
 }
 
 static void AnimMoveWorrySeedWait(struct Sprite *sprite)
@@ -7142,13 +6843,6 @@
     u32 oppSide = GetBattlerSide(BATTLE_OPPOSITE(battlerAtk));
 
     // if used future sight on opposing side, properly track who used it
-<<<<<<< HEAD
-    if (gSideStatuses[oppSide] & SIDE_STATUS_FUTUREATTACK) {
-        for (i = 0; i < gBattlersCount; i++) {
-            if (IsAlly(i,battlerAtk))
-                continue;   // only on opposing side
-            if (gWishFutureKnock.futureSightBattlerIndex[i] == battlerAtk) {
-=======
     if (gSideStatuses[oppSide] & SIDE_STATUS_FUTUREATTACK)
     {
         u32 battlerAtkSide = GetBattlerSide(battlerAtk);
@@ -7159,18 +6853,13 @@
 
             if (gWishFutureKnock.futureSightBattlerIndex[i] == battlerAtk)
             {
->>>>>>> 82f6d477
                 // if target was attacked with future sight from us, now they'll be the partner slot
                 gWishFutureKnock.futureSightBattlerIndex[i] = battlerPartner;
                 gWishFutureKnock.futureSightPartyIndex[i] = gBattlerPartyIndexes[battlerPartner];
                 break;
-<<<<<<< HEAD
-            } else if (gWishFutureKnock.futureSightBattlerIndex[i] == battlerPartner) {
-=======
             }
             else if (gWishFutureKnock.futureSightBattlerIndex[i] == battlerPartner)
             {
->>>>>>> 82f6d477
                 gWishFutureKnock.futureSightBattlerIndex[i] = battlerAtk;
                 gWishFutureKnock.futureSightPartyIndex[i] = gBattlerPartyIndexes[battlerAtk];
                 break;
@@ -7179,16 +6868,9 @@
     }
 
     // swap wish party indices
-<<<<<<< HEAD
-    if (gWishFutureKnock.wishCounter[battlerAtk] > 0
-            || gWishFutureKnock.wishCounter[battlerPartner] > 0) {
-        SWAP(gWishFutureKnock.wishPartyId[battlerAtk], gWishFutureKnock.wishPartyId[battlerPartner], temp);
-    }
-=======
     if (gWishFutureKnock.wishCounter[battlerAtk] > gBattleTurnCounter
      || gWishFutureKnock.wishCounter[battlerPartner] > gBattleTurnCounter)
         SWAP(gWishFutureKnock.wishPartyId[battlerAtk], gWishFutureKnock.wishPartyId[battlerPartner], temp);
->>>>>>> 82f6d477
 }
 
 static void AnimTask_AllySwitchDataSwap(u8 taskId)
