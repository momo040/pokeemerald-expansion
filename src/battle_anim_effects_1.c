#include "global.h"
#include "malloc.h"
#include "battle_anim.h"
#include "battle_interface.h"
#include "decompress.h"
#include "gpu_regs.h"
#include "graphics.h"
#include "main.h"
#include "math_util.h"
#include "palette.h"
#include "random.h"
#include "scanline_effect.h"
#include "sound.h"
#include "trig.h"
#include "util.h"
#include "constants/rgb.h"
#include "constants/songs.h"

struct {
    s16 startX;
    s16 startY;
    s16 targetX;
    s16 targetY;
} static EWRAM_DATA sFrenzyPlantRootData = {0}; // Debug? Written to but never read.

static void AnimMovePowderParticle(struct Sprite *);
static void AnimMovePowderParticle_Step(struct Sprite *);
static void AnimPowerAbsorptionOrb(struct Sprite *);
static void AnimSolarBeamBigOrb(struct Sprite *);
static void AnimSolarBeamSmallOrb(struct Sprite *);
static void AnimSolarBeamSmallOrb_Step(struct Sprite *);
static void AnimAbsorptionOrb(struct Sprite *);
static void AnimAbsorptionOrb_Step(struct Sprite *);
static void AnimHyperBeamOrb(struct Sprite *);
static void AnimHyperBeamOrb_Step(struct Sprite *);
static void AnimSporeParticle(struct Sprite *);
static void AnimSporeParticle_Step(struct Sprite *);
static void AnimPetalDanceBigFlower(struct Sprite *);
static void AnimPetalDanceBigFlower_Step(struct Sprite *);
static void AnimPetalDanceSmallFlower(struct Sprite *);
static void AnimPetalDanceSmallFlower_Step(struct Sprite *);
static void AnimRazorLeafParticle(struct Sprite *);
static void AnimRazorLeafParticle_Step1(struct Sprite *);
static void AnimRazorLeafParticle_Step2(struct Sprite *);
static void AnimLeechSeed(struct Sprite *);
static void AnimLeechSeed_Step(struct Sprite *);
static void AnimLeechSeedSprouts(struct Sprite *);
static void AnimTranslateLinearSingleSineWave(struct Sprite *);
static void AnimTranslateLinearSingleSineWave_Step(struct Sprite *);
static void AnimConstrictBinding(struct Sprite *);
static void AnimConstrictBinding_Step1(struct Sprite *);
static void AnimConstrictBinding_Step2(struct Sprite *);
static void AnimMimicOrb(struct Sprite *);
static void AnimIngrainRoot(struct Sprite *);
static void AnimFrenzyPlantRoot(struct Sprite *);
static void AnimRootFlickerOut(struct Sprite *);
static void AnimIngrainOrb(struct Sprite *);
static void AnimPresent(struct Sprite *);
static void AnimKnockOffItem(struct Sprite *);
static void AnimPresentHealParticle(struct Sprite *);
static void AnimItemSteal(struct Sprite *);
static void AnimItemSteal_Step1(struct Sprite *);
static void AnimItemSteal_Step2(struct Sprite *);
static void AnimItemSteal_Step3(struct Sprite *);
static void AnimTrickBag(struct Sprite *);
static void AnimTrickBag_Step1(struct Sprite *);
static void AnimTrickBag_Step2(struct Sprite *);
static void AnimTrickBag_Step3(struct Sprite *);
static void AnimFlyingParticle(struct Sprite *);
static void AnimFlyingParticle_Step(struct Sprite *);
static void AnimNeedleArmSpike(struct Sprite *);
static void AnimNeedleArmSpike_Step(struct Sprite *);
static void AnimSlidingHit(struct Sprite *);
static void AnimWhipHit(struct Sprite *);
static void AnimFlickeringPunch(struct Sprite *);
static void AnimCuttingSlice(struct Sprite *);
static void AnimAirCutterSlice(struct Sprite *);
static void AnimSlice_Step(struct Sprite *);
static void AnimCirclingMusicNote(struct Sprite *);
static void AnimCirclingMusicNote_Step(struct Sprite *);
static void AnimProtect(struct Sprite *);
static void AnimProtect_Step(struct Sprite *);
static void AnimMilkBottle(struct Sprite *);
static void AnimMilkBottle_Step1(struct Sprite *);
static void AnimMilkBottle_Step2(struct Sprite *, int, int);
static void AnimGrantingStars(struct Sprite *);
static void AnimSparklingStars(struct Sprite *);
static void AnimBubbleBurst(struct Sprite *);
static void AnimBubbleBurst_Step(struct Sprite *);
static void AnimSleepLetterZ(struct Sprite *);
static void AnimSleepLetterZ_Step(struct Sprite *);
static void AnimLockOnTarget(struct Sprite *);
static void AnimLockOnTarget_Step1(struct Sprite *);
static void AnimLockOnTarget_Step2(struct Sprite *);
static void AnimLockOnTarget_Step3(struct Sprite *);
static void AnimLockOnTarget_Step4(struct Sprite *);
static void AnimLockOnTarget_Step5(struct Sprite *);
static void AnimLockOnTarget_Step6(struct Sprite *);
static void AnimLockOnMoveTarget(struct Sprite *);
static void AnimBowMon(struct Sprite *);
static void AnimBowMon_Step1(struct Sprite *);
static void AnimBowMon_Step1_Callback(struct Sprite *);
static void AnimBowMon_Step2(struct Sprite *);
static void AnimBowMon_Step3(struct Sprite *);
static void AnimBowMon_Step4(struct Sprite *);
static void AnimBowMon_Step3_Callback(struct Sprite *);
static void AnimTipMon(struct Sprite *);
static void AnimTipMon_Step(struct Sprite *);
static void AnimSlashSlice(struct Sprite *);
static void AnimFalseSwipeSlice(struct Sprite *);
static void AnimFalseSwipeSlice_Step1(struct Sprite *);
static void AnimFalseSwipeSlice_Step2(struct Sprite *);
static void AnimFalseSwipeSlice_Step3(struct Sprite *);
static void AnimFalseSwipePositionedSlice(struct Sprite *);
static void AnimEndureEnergy(struct Sprite *);
static void AnimEndureEnergy_Step(struct Sprite *);
static void AnimSharpenSphere(struct Sprite *);
static void AnimSharpenSphere_Step(struct Sprite *);
static void AnimConversion(struct Sprite *);
static void AnimConversion2(struct Sprite *);
static void AnimConversion2_Step(struct Sprite *);
static void AnimMoon(struct Sprite *);
static void AnimMoon_Step(struct Sprite *);
static void AnimMoonlightSparkle(struct Sprite *);
static void AnimMoonlightSparkle_Step(struct Sprite *);
static void AnimHornHit(struct Sprite *);
static void AnimHornHit_Step(struct Sprite *);
static void AnimSuperFang(struct Sprite *);
static void AnimWavyMusicNotes(struct Sprite *);
static void AnimWavyMusicNotes_Step(struct Sprite *);
static void AnimWavyMusicNotes_CalcVelocity(s16, s16, s16 *, s16 *, s8);
static void AnimFlyingMusicNotes(struct Sprite *);
static void AnimFlyingMusicNotes_Step(struct Sprite *);
static void AnimBellyDrumHand(struct Sprite *);
static void AnimSlowFlyingMusicNotes(struct Sprite *);
static void AnimSlowFlyingMusicNotes_Step(struct Sprite *);
static void AnimThoughtBubble(struct Sprite *);
static void AnimThoughtBubble_Step(struct Sprite *);
static void AnimMetronomeFinger(struct Sprite *);
static void AnimMetronomeFinger_Step(struct Sprite *);
static void AnimFollowMeFinger(struct Sprite *);
static void AnimFollowMeFinger_Step1(struct Sprite *);
static void AnimFollowMeFinger_Step2(struct Sprite *);
static void AnimTauntFinger(struct Sprite *);
static void AnimTauntFinger_Step1(struct Sprite *);
static void AnimTauntFinger_Step2(struct Sprite *);
static void AnimMoveTwisterParticle_Step(struct Sprite *);
static void AnimTask_MoonlightEndFade_Step(u8 taskId);
static void AnimTask_LeafBlade_Step(u8);
static void AnimTask_DuplicateAndShrinkToPos_Step1(u8);
static void AnimTask_DuplicateAndShrinkToPos_Step2(u8);
static s16 LeafBladeGetPosFactor(struct Sprite *);
static void AnimTask_LeafBlade_Step2(struct Task *, u8);
static void AnimTask_LeafBlade_Step2_Callback(struct Sprite *);
static void AnimTask_SkullBashPositionSet(u8);
static void AnimTask_SkullBashPositionReset(u8);
static void AnimTask_DoubleTeam_Step(u8);
static void AnimDoubleTeam(struct Sprite *);

const union AnimCmd gPowderParticlesAnimCmds[] =
{
    ANIMCMD_FRAME(0, 5),
    ANIMCMD_FRAME(2, 5),
    ANIMCMD_FRAME(4, 5),
    ANIMCMD_FRAME(6, 5),
    ANIMCMD_FRAME(8, 5),
    ANIMCMD_FRAME(10, 5),
    ANIMCMD_FRAME(12, 5),
    ANIMCMD_FRAME(14, 5),
    ANIMCMD_JUMP(0),
};

const union AnimCmd *const gPowderParticlesAnimTable[] =
{
    gPowderParticlesAnimCmds,
};

const struct SpriteTemplate gSleepPowderParticleSpriteTemplate =
{
    .tileTag = ANIM_TAG_SLEEP_POWDER,
    .paletteTag = ANIM_TAG_SLEEP_POWDER,
    .oam = &gOamData_AffineOff_ObjNormal_8x16,
    .anims = gPowderParticlesAnimTable,
    .images = NULL,
    .affineAnims = gDummySpriteAffineAnimTable,
    .callback = AnimMovePowderParticle,
};

const struct SpriteTemplate gStunSporeParticleSpriteTemplate =
{
    .tileTag = ANIM_TAG_STUN_SPORE,
    .paletteTag = ANIM_TAG_STUN_SPORE,
    .oam = &gOamData_AffineOff_ObjNormal_8x16,
    .anims = gPowderParticlesAnimTable,
    .images = NULL,
    .affineAnims = gDummySpriteAffineAnimTable,
    .callback = AnimMovePowderParticle,
};

const struct SpriteTemplate gPoisonPowderParticleSpriteTemplate =
{
    .tileTag = ANIM_TAG_POISON_POWDER,
    .paletteTag = ANIM_TAG_POISON_POWDER,
    .oam = &gOamData_AffineOff_ObjNormal_8x16,
    .anims = gPowderParticlesAnimTable,
    .images = NULL,
    .affineAnims = gDummySpriteAffineAnimTable,
    .callback = AnimMovePowderParticle,
};

const union AnimCmd gSolarBeamBigOrbAnimCmds1[] =
{
    ANIMCMD_FRAME(0, 1),
    ANIMCMD_END,
};

const union AnimCmd gSolarBeamBigOrbAnimCmds2[] =
{
    ANIMCMD_FRAME(1, 1),
    ANIMCMD_END,
};

const union AnimCmd gSolarBeamBigOrbAnimCmds3[] =
{
    ANIMCMD_FRAME(2, 1),
    ANIMCMD_END,
};

const union AnimCmd gSolarBeamBigOrbAnimCmds4[] =
{
    ANIMCMD_FRAME(3, 1),
    ANIMCMD_END,
};

const union AnimCmd gSolarBeamBigOrbAnimCmds5[] =
{
    ANIMCMD_FRAME(4, 1),
    ANIMCMD_END,
};

const union AnimCmd gSolarBeamBigOrbAnimCmds6[] =
{
    ANIMCMD_FRAME(5, 1),
    ANIMCMD_END,
};

const union AnimCmd gSolarBeamBigOrbAnimCmds7[] =
{
    ANIMCMD_FRAME(6, 1),
    ANIMCMD_END,
};

const union AnimCmd gSolarBeamSmallOrbAnimCms[] =
{
    ANIMCMD_FRAME(7, 1),
    ANIMCMD_END,
};

const union AnimCmd gPowerAbsorptionOrbAnimCmds[] =
{
    ANIMCMD_FRAME(8, 1),
    ANIMCMD_END,
};

const union AnimCmd *const gSolarBeamBigOrbAnimTable[] =
{
    gSolarBeamBigOrbAnimCmds1,
    gSolarBeamBigOrbAnimCmds2,
    gSolarBeamBigOrbAnimCmds3,
    gSolarBeamBigOrbAnimCmds4,
    gSolarBeamBigOrbAnimCmds5,
    gSolarBeamBigOrbAnimCmds6,
    gSolarBeamBigOrbAnimCmds7,
};

const union AnimCmd *const gSolarBeamSmallOrbAnimTable[] =
{
    gSolarBeamSmallOrbAnimCms,
};

const union AnimCmd *const gPowerAbsorptionOrbAnimTable[] =
{
    gPowerAbsorptionOrbAnimCmds,
};

const union AffineAnimCmd gPowerAbsorptionOrbAffineAnimCmds[] = {
    AFFINEANIMCMD_FRAME(-5, -5, 0, 1),
    AFFINEANIMCMD_JUMP(0),
};

const union AffineAnimCmd *const gPowerAbsorptionOrbAffineAnimTable[] = {
    gPowerAbsorptionOrbAffineAnimCmds,
};

const struct SpriteTemplate gPowerAbsorptionOrbSpriteTemplate =
{
    .tileTag = ANIM_TAG_ORBS,
    .paletteTag = ANIM_TAG_ORBS,
    .oam = &gOamData_AffineNormal_ObjBlend_16x16,
    .anims = gPowerAbsorptionOrbAnimTable,
    .images = NULL,
    .affineAnims = gPowerAbsorptionOrbAffineAnimTable,
    .callback = AnimPowerAbsorptionOrb,
};

const struct SpriteTemplate gSolarBeamBigOrbSpriteTemplate =
{
    .tileTag = ANIM_TAG_ORBS,
    .paletteTag = ANIM_TAG_ORBS,
    .oam = &gOamData_AffineOff_ObjNormal_8x8,
    .anims = gSolarBeamBigOrbAnimTable,
    .images = NULL,
    .affineAnims = gDummySpriteAffineAnimTable,
    .callback = AnimSolarBeamBigOrb,
};

const struct SpriteTemplate gSolarBeamSmallOrbSpriteTemplate =
{
    .tileTag = ANIM_TAG_ORBS,
    .paletteTag = ANIM_TAG_ORBS,
    .oam = &gOamData_AffineOff_ObjNormal_8x8,
    .anims = gSolarBeamSmallOrbAnimTable,
    .images = NULL,
    .affineAnims = gDummySpriteAffineAnimTable,
    .callback = AnimSolarBeamSmallOrb,
};

const union AffineAnimCmd gStockpileAbsorptionOrbAffineCmds[] = {
    AFFINEANIMCMD_FRAME(320, 320, 0, 0),
    AFFINEANIMCMD_FRAME(-14, -14, 0, 1),
    AFFINEANIMCMD_JUMP(1),
};

const union AffineAnimCmd *const gStockpileAbsorptionOrbAffineAnimTable[] = {
    gStockpileAbsorptionOrbAffineCmds,
};

const struct SpriteTemplate gStockpileAbsorptionOrbSpriteTemplate =
{
    .tileTag = ANIM_TAG_GRAY_ORB,
    .paletteTag = ANIM_TAG_GRAY_ORB,
    .oam = &gOamData_AffineDouble_ObjNormal_8x8,
    .anims = gDummySpriteAnimTable,
    .images = NULL,
    .affineAnims = gStockpileAbsorptionOrbAffineAnimTable,
    .callback = AnimPowerAbsorptionOrb,
};

const union AffineAnimCmd gAbsorptionOrbAffineAnimCmds[] = {
    AFFINEANIMCMD_FRAME(-5, -5, 0, 1),
    AFFINEANIMCMD_JUMP(0),
};

const union AffineAnimCmd *const gAbsorptionOrbAffineAnimTable[] = {
    gAbsorptionOrbAffineAnimCmds,
};

const struct SpriteTemplate gAbsorptionOrbSpriteTemplate =
{
    .tileTag = ANIM_TAG_ORBS,
    .paletteTag = ANIM_TAG_ORBS,
    .oam = &gOamData_AffineNormal_ObjBlend_16x16,
    .anims = gPowerAbsorptionOrbAnimTable,
    .images = NULL,
    .affineAnims = gAbsorptionOrbAffineAnimTable,
    .callback = AnimAbsorptionOrb,
};

const struct SpriteTemplate gHyperBeamOrbSpriteTemplate =
{
    .tileTag = ANIM_TAG_ORBS,
    .paletteTag = ANIM_TAG_ORBS,
    .oam = &gOamData_AffineOff_ObjNormal_8x8,
    .anims = gSolarBeamBigOrbAnimTable,
    .images = NULL,
    .affineAnims = gDummySpriteAffineAnimTable,
    .callback = AnimHyperBeamOrb,
};

const union AnimCmd gLeechSeedAnimCmds1[] =
{
    ANIMCMD_FRAME(0, 1),
    ANIMCMD_END,
};

const union AnimCmd gLeechSeedAnimCmds2[] =
{
    ANIMCMD_FRAME(4, 7),
    ANIMCMD_FRAME(8, 7),
    ANIMCMD_JUMP(0),
};

const union AnimCmd *const gLeechSeedAnimTable[] =
{
    gLeechSeedAnimCmds1,
    gLeechSeedAnimCmds2,
};

const struct SpriteTemplate gLeechSeedSpriteTemplate =
{
    .tileTag = ANIM_TAG_SEED,
    .paletteTag = ANIM_TAG_SEED,
    .oam = &gOamData_AffineOff_ObjNormal_16x16,
    .anims = gLeechSeedAnimTable,
    .images = NULL,
    .affineAnims = gDummySpriteAffineAnimTable,
    .callback = AnimLeechSeed,
};

const union AnimCmd gSporeParticleAnimCmds1[] =
{
    ANIMCMD_FRAME(0, 1),
    ANIMCMD_END,
};

const union AnimCmd gSporeParticleAnimCmds2[] =
{
    ANIMCMD_FRAME(4, 7),
    ANIMCMD_END,
};

const union AnimCmd *const gSporeParticleAnimTable[] =
{
    gSporeParticleAnimCmds1,
    gSporeParticleAnimCmds2,
};

const struct SpriteTemplate gSporeParticleSpriteTemplate =
{
    .tileTag = ANIM_TAG_SPORE,
    .paletteTag = ANIM_TAG_SPORE,
    .oam = &gOamData_AffineOff_ObjNormal_16x16,
    .anims = gSporeParticleAnimTable,
    .images = NULL,
    .affineAnims = gDummySpriteAffineAnimTable,
    .callback = AnimSporeParticle,
};

const union AnimCmd gPetalDanceBigFlowerAnimCmds[] =
{
    ANIMCMD_FRAME(0, 1),
    ANIMCMD_END,
};

const union AnimCmd gPetalDanceSmallFlowerAnimCmds[] =
{
    ANIMCMD_FRAME(4, 1),
    ANIMCMD_END,
};

const union AnimCmd *const gPetalDanceBigFlowerAnimTable[] =
{
    gPetalDanceBigFlowerAnimCmds,
};

const union AnimCmd *const gPetalDanceSmallFlowerAnimTable[] =
{
    gPetalDanceSmallFlowerAnimCmds,
};

const struct SpriteTemplate gPetalDanceBigFlowerSpriteTemplate =
{
    .tileTag = ANIM_TAG_FLOWER,
    .paletteTag = ANIM_TAG_FLOWER,
    .oam = &gOamData_AffineOff_ObjNormal_16x16,
    .anims = gPetalDanceBigFlowerAnimTable,
    .images = NULL,
    .affineAnims = gDummySpriteAffineAnimTable,
    .callback = AnimPetalDanceBigFlower,
};

const struct SpriteTemplate gPetalDanceSmallFlowerSpriteTemplate =
{
    .tileTag = ANIM_TAG_FLOWER,
    .paletteTag = ANIM_TAG_FLOWER,
    .oam = &gOamData_AffineOff_ObjNormal_8x8,
    .anims = gPetalDanceSmallFlowerAnimTable,
    .images = NULL,
    .affineAnims = gDummySpriteAffineAnimTable,
    .callback = AnimPetalDanceSmallFlower,
};

const union AnimCmd gRazorLeafParticleAnimCmds1[] =
{
    ANIMCMD_FRAME(0, 5),
    ANIMCMD_FRAME(4, 5),
    ANIMCMD_FRAME(8, 5),
    ANIMCMD_FRAME(12, 5),
    ANIMCMD_FRAME(16, 5),
    ANIMCMD_FRAME(20, 5),
    ANIMCMD_FRAME(16, 5),
    ANIMCMD_FRAME(12, 5),
    ANIMCMD_FRAME(8, 5),
    ANIMCMD_FRAME(4, 5),
    ANIMCMD_JUMP(0),
};

const union AnimCmd gRazorLeafParticleAnimCmds2[] =
{
    ANIMCMD_FRAME(24, 5),
    ANIMCMD_FRAME(28, 5),
    ANIMCMD_FRAME(32, 5),
    ANIMCMD_END,
};

const union AnimCmd *const gRazorLeafParticleAnimTable[] =
{
    gRazorLeafParticleAnimCmds1,
    gRazorLeafParticleAnimCmds2,
};

const struct SpriteTemplate gRazorLeafParticleSpriteTemplate =
{
    .tileTag = ANIM_TAG_LEAF,
    .paletteTag = ANIM_TAG_LEAF,
    .oam = &gOamData_AffineOff_ObjNormal_16x16,
    .anims = gRazorLeafParticleAnimTable,
    .images = NULL,
    .affineAnims = gDummySpriteAffineAnimTable,
    .callback = AnimRazorLeafParticle,
};

const struct SpriteTemplate gTwisterLeafSpriteTemplate =
{
    .tileTag = ANIM_TAG_LEAF,
    .paletteTag = ANIM_TAG_LEAF,
    .oam = &gOamData_AffineOff_ObjNormal_16x16,
    .anims = gRazorLeafParticleAnimTable,
    .images = NULL,
    .affineAnims = gDummySpriteAffineAnimTable,
    .callback = AnimMoveTwisterParticle,
};

const union AnimCmd gRazorLeafCutterAnimCmds[] =
{
    ANIMCMD_FRAME(0, 3),
    ANIMCMD_FRAME(0, 3, .hFlip = TRUE),
    ANIMCMD_FRAME(0, 3, .vFlip = TRUE, .hFlip = TRUE),
    ANIMCMD_FRAME(0, 3, .vFlip = TRUE),
    ANIMCMD_JUMP(0),
};

const union AnimCmd *const gRazorLeafCutterAnimTable[] =
{
    gRazorLeafCutterAnimCmds,
};

const struct SpriteTemplate gRazorLeafCutterSpriteTemplate =
{
    .tileTag = ANIM_TAG_RAZOR_LEAF,
    .paletteTag = ANIM_TAG_RAZOR_LEAF,
    .oam = &gOamData_AffineOff_ObjNormal_32x16,
    .anims = gRazorLeafCutterAnimTable,
    .images = NULL,
    .affineAnims = gDummySpriteAffineAnimTable,
    .callback = AnimTranslateLinearSingleSineWave,
};

const union AffineAnimCmd gSwiftStarAffineAnimCmds[] = {
    AFFINEANIMCMD_FRAME(0, 0, 0, 1),
    AFFINEANIMCMD_JUMP(0),
};

const union AffineAnimCmd *const gSwiftStarAffineAnimTable[] = {
    gSwiftStarAffineAnimCmds,
};

const struct SpriteTemplate gSwiftStarSpriteTemplate =
{
    .tileTag = ANIM_TAG_YELLOW_STAR,
    .paletteTag = ANIM_TAG_YELLOW_STAR,
    .oam = &gOamData_AffineNormal_ObjNormal_32x32,
    .anims = gDummySpriteAnimTable,
    .images = NULL,
    .affineAnims = gSwiftStarAffineAnimTable,
    .callback = AnimTranslateLinearSingleSineWave,
};

static const union AnimCmd sAnim_ConstrictBinding[] =
{
    ANIMCMD_FRAME(0, 4),
    ANIMCMD_FRAME(32, 4),
    ANIMCMD_FRAME(64, 4),
    ANIMCMD_FRAME(96, 4),
    ANIMCMD_END,
};

static const union AnimCmd sAnim_ConstrictBinding_Flipped[] =
{
    ANIMCMD_FRAME(0,  4, .hFlip = TRUE),
    ANIMCMD_FRAME(32, 4, .hFlip = TRUE),
    ANIMCMD_FRAME(64, 4, .hFlip = TRUE),
    ANIMCMD_FRAME(96, 4, .hFlip = TRUE),
    ANIMCMD_END,
};

static const union AnimCmd *const sAnims_ConstrictBinding[] =
{
    sAnim_ConstrictBinding,
    sAnim_ConstrictBinding_Flipped,
};

static const union AffineAnimCmd sAffineAnim_ConstrictBinding[] = {
    AFFINEANIMCMD_FRAME(0x100, 0x100, 0, 0),
    AFFINEANIMCMD_FRAME(-11, 0, 0, 6),
    AFFINEANIMCMD_FRAME(11, 0, 0, 6),
    AFFINEANIMCMD_END,
};

static const union AffineAnimCmd sAffineAnim_ConstrictBinding_Flipped[] = {
    AFFINEANIMCMD_FRAME(-0x100, 0x100, 0, 0),
    AFFINEANIMCMD_FRAME(11, 0, 0, 6),
    AFFINEANIMCMD_FRAME(-11, 0, 0, 6),
    AFFINEANIMCMD_END,
};

static const union AffineAnimCmd *const sAffineAnims_ConstrictBinding[] = {
    sAffineAnim_ConstrictBinding,
    sAffineAnim_ConstrictBinding_Flipped,
};

const struct SpriteTemplate gConstrictBindingSpriteTemplate =
{
    .tileTag = ANIM_TAG_TENDRILS,
    .paletteTag = ANIM_TAG_TENDRILS,
    .oam = &gOamData_AffineNormal_ObjNormal_64x32,
    .anims = sAnims_ConstrictBinding,
    .images = NULL,
    .affineAnims = sAffineAnims_ConstrictBinding,
    .callback = AnimConstrictBinding,
};

const union AffineAnimCmd gMimicOrbAffineAnimCmds1[] = {
    AFFINEANIMCMD_FRAME(0, 0, 0, 0),
    AFFINEANIMCMD_FRAME(48, 48, 0, 14),
    AFFINEANIMCMD_END,
};

const union AffineAnimCmd gMimicOrbAffineAnimCmds2[] = {
    AFFINEANIMCMD_FRAME(-16, -16, 0, 1),
    AFFINEANIMCMD_JUMP(0),
};

const union AffineAnimCmd *const gMimicOrbAffineAnimTable[] = {
    gMimicOrbAffineAnimCmds1,
    gMimicOrbAffineAnimCmds2,
};

const struct SpriteTemplate gMimicOrbSpriteTemplate =
{
    .tileTag = ANIM_TAG_ORBS,
    .paletteTag = ANIM_TAG_ORBS,
    .oam = &gOamData_AffineDouble_ObjNormal_16x16,
    .anims = gPowerAbsorptionOrbAnimTable,
    .images = NULL,
    .affineAnims = gMimicOrbAffineAnimTable,
    .callback = AnimMimicOrb,
};

const union AnimCmd gIngrainRootAnimCmds1[] =
{
    ANIMCMD_FRAME(0, 7),
    ANIMCMD_FRAME(16, 7),
    ANIMCMD_FRAME(32, 7),
    ANIMCMD_FRAME(48, 7),
    ANIMCMD_END,
};

const union AnimCmd gIngrainRootAnimCmds2[] =
{
    ANIMCMD_FRAME(0, 7, .hFlip = TRUE),
    ANIMCMD_FRAME(16, 7, .hFlip = TRUE),
    ANIMCMD_FRAME(32, 7, .hFlip = TRUE),
    ANIMCMD_FRAME(48, 7, .hFlip = TRUE),
    ANIMCMD_END,
};

const union AnimCmd gIngrainRootAnimCmds3[] =
{
    ANIMCMD_FRAME(0, 7),
    ANIMCMD_FRAME(16, 7),
    ANIMCMD_FRAME(32, 7),
    ANIMCMD_END,
};

const union AnimCmd gIngrainRootAnimCmds4[] =
{
    ANIMCMD_FRAME(0, 7, .hFlip = TRUE),
    ANIMCMD_FRAME(16, 7, .hFlip = TRUE),
    ANIMCMD_FRAME(32, 7, .hFlip = TRUE),
    ANIMCMD_END,
};

const union AnimCmd *const gIngrainRootAnimTable[] =
{
    gIngrainRootAnimCmds1,
    gIngrainRootAnimCmds2,
    gIngrainRootAnimCmds3,
    gIngrainRootAnimCmds4,
};

const struct SpriteTemplate gIngrainRootSpriteTemplate =
{
    .tileTag = ANIM_TAG_ROOTS,
    .paletteTag = ANIM_TAG_ROOTS,
    .oam = &gOamData_AffineOff_ObjNormal_32x32,
    .anims = gIngrainRootAnimTable,
    .images = NULL,
    .affineAnims = gDummySpriteAffineAnimTable,
    .callback = AnimIngrainRoot,
};

const struct SpriteTemplate gFrenzyPlantRootSpriteTemplate =
{
    .tileTag = ANIM_TAG_ROOTS,
    .paletteTag = ANIM_TAG_ROOTS,
    .oam = &gOamData_AffineOff_ObjNormal_32x32,
    .anims = gIngrainRootAnimTable,
    .images = NULL,
    .affineAnims = gDummySpriteAffineAnimTable,
    .callback = AnimFrenzyPlantRoot,
};

const union AnimCmd gIngrainOrbAnimCmds[] =
{
    ANIMCMD_FRAME(3, 3),
    ANIMCMD_FRAME(0, 5),
    ANIMCMD_JUMP(0),
};

const union AnimCmd *const gIngrainOrbAnimTable[] =
{
    gIngrainOrbAnimCmds,
};

const struct SpriteTemplate gIngrainOrbSpriteTemplate =
{
    .tileTag = ANIM_TAG_ORBS,
    .paletteTag = ANIM_TAG_ORBS,
    .oam = &gOamData_AffineOff_ObjNormal_8x8,
    .anims = gIngrainOrbAnimTable,
    .images = NULL,
    .affineAnims = gDummySpriteAffineAnimTable,
    .callback = AnimIngrainOrb,
};

const union AnimCmd gFallingBagAnimCmds[] =
{
    ANIMCMD_FRAME(0, 30),
    ANIMCMD_END,
};

const union AnimCmd *const gFallingBagAnimTable[] =
{
    gFallingBagAnimCmds,
};

const union AffineAnimCmd gFallingBagAffineAnimCmds1[] = {
    AFFINEANIMCMD_FRAME(0, 0, -4, 10),
    AFFINEANIMCMD_FRAME(0, 0, 4, 20),
    AFFINEANIMCMD_FRAME(0, 0, -4, 10),
    AFFINEANIMCMD_END,
};

const union AffineAnimCmd gFallingBagAffineAnimCmds2[] = {
    AFFINEANIMCMD_FRAME(0, 0, -1, 2),
    AFFINEANIMCMD_FRAME(0, 0, 1, 4),
    AFFINEANIMCMD_FRAME(0, 0, -1, 4),
    AFFINEANIMCMD_FRAME(0, 0, 1, 4),
    AFFINEANIMCMD_FRAME(0, 0, -1, 4),
    AFFINEANIMCMD_FRAME(0, 0, 1, 2),
    AFFINEANIMCMD_END,
};

const union AffineAnimCmd *const gFallingBagAffineAnimTable[] = {
    gFallingBagAffineAnimCmds1,
    gFallingBagAffineAnimCmds2,
};

const struct SpriteTemplate gPresentSpriteTemplate =
{
    .tileTag = ANIM_TAG_ITEM_BAG,
    .paletteTag = ANIM_TAG_ITEM_BAG,
    .oam = &gOamData_AffineNormal_ObjNormal_32x32,
    .anims = gFallingBagAnimTable,
    .images = NULL,
    .affineAnims = gFallingBagAffineAnimTable,
    .callback = AnimPresent,
};

const struct SpriteTemplate gKnockOffItemSpriteTemplate =
{
    .tileTag = ANIM_TAG_ITEM_BAG,
    .paletteTag = ANIM_TAG_ITEM_BAG,
    .oam = &gOamData_AffineNormal_ObjNormal_32x32,
    .anims = gFallingBagAnimTable,
    .images = NULL,
    .affineAnims = gFallingBagAffineAnimTable,
    .callback = AnimKnockOffItem,
};

const union AnimCmd gPresentHealParticleAnimCmds[] =
{
    ANIMCMD_FRAME(0, 4),
    ANIMCMD_FRAME(4, 4),
    ANIMCMD_FRAME(8, 4),
    ANIMCMD_FRAME(12, 4),
    ANIMCMD_END,
};

const union AnimCmd *const gPresentHealParticleAnimTable[] =
{
    gPresentHealParticleAnimCmds,
};

const struct SpriteTemplate gPresentHealParticleSpriteTemplate =
{
    .tileTag = ANIM_TAG_GREEN_SPARKLE,
    .paletteTag = ANIM_TAG_GREEN_SPARKLE,
    .oam = &gOamData_AffineOff_ObjNormal_16x16,
    .anims = gPresentHealParticleAnimTable,
    .images = NULL,
    .affineAnims = gDummySpriteAffineAnimTable,
    .callback = AnimPresentHealParticle,
};

const struct SpriteTemplate gItemStealSpriteTemplate =
{
    .tileTag = ANIM_TAG_ITEM_BAG,
    .paletteTag = ANIM_TAG_ITEM_BAG,
    .oam = &gOamData_AffineNormal_ObjNormal_32x32,
    .anims = gFallingBagAnimTable,
    .images = NULL,
    .affineAnims = gFallingBagAffineAnimTable,
    .callback = AnimItemSteal,
};

const union AffineAnimCmd gTrickBagAffineAnimCmds1[] = {
    AFFINEANIMCMD_FRAME(0, 0, 0, 3),
    AFFINEANIMCMD_END,
};

const union AffineAnimCmd gTrickBagAffineAnimCmds2[] = {
    AFFINEANIMCMD_FRAME(0, -10, 0, 3),
    AFFINEANIMCMD_FRAME(0, -6, 0, 3),
    AFFINEANIMCMD_FRAME(0, -2, 0, 3),
    AFFINEANIMCMD_FRAME(0, 0, 0, 3),
    AFFINEANIMCMD_FRAME(0, 2, 0, 3),
    AFFINEANIMCMD_FRAME(0, 6, 0, 3),
    AFFINEANIMCMD_FRAME(0, 10, 0, 3),
    AFFINEANIMCMD_END,
};

const union AffineAnimCmd *const gTrickBagAffineAnimTable[] = {
    gTrickBagAffineAnimCmds1,
    gTrickBagAffineAnimCmds2,
    gFallingBagAffineAnimCmds1,
    gFallingBagAffineAnimCmds2,
};

const struct SpriteTemplate gTrickBagSpriteTemplate =
{
    .tileTag = ANIM_TAG_ITEM_BAG,
    .paletteTag = ANIM_TAG_ITEM_BAG,
    .oam = &gOamData_AffineNormal_ObjNormal_32x32,
    .anims = gFallingBagAnimTable,
    .images = NULL,
    .affineAnims = gTrickBagAffineAnimTable,
    .callback = AnimTrickBag,
};

const s8 gTrickBagCoordinates[][3] =
{
    {5, 24,   1},
    {0,  4,   0},
    {8, 16,  -1},
    {0,  2,   0},
    {8, 16,   1},
    {0,  2,   0},
    {8, 16,   1},
    {0,  2,   0},
    {8, 16,   1},
    {0, 16,   0},
    {0,  0, 127},
};

const union AnimCmd gLeafBladeAnimCmds1[] =
{
    ANIMCMD_FRAME(28, 1),
    ANIMCMD_END,
};

const union AnimCmd gLeafBladeAnimCmds2[] =
{
    ANIMCMD_FRAME(32, 1),
    ANIMCMD_END,
};

const union AnimCmd gLeafBladeAnimCmds3[] =
{
    ANIMCMD_FRAME(20, 1),
    ANIMCMD_END,
};

const union AnimCmd gLeafBladeAnimCmds4[] =
{
    ANIMCMD_FRAME(28, 1, .hFlip = TRUE),
    ANIMCMD_END,
};

const union AnimCmd gLeafBladeAnimCmds5[] =
{
    ANIMCMD_FRAME(16, 1),
    ANIMCMD_END,
};

const union AnimCmd gLeafBladeAnimCmds6[] =
{
    ANIMCMD_FRAME(16, 1, .hFlip = TRUE),
    ANIMCMD_END,
};

const union AnimCmd gLeafBladeAnimCmds7[] =
{
    ANIMCMD_FRAME(28, 1),
    ANIMCMD_END,
};

const union AnimCmd *const gLeafBladeAnimTable[] =
{
    gLeafBladeAnimCmds1,
    gLeafBladeAnimCmds2,
    gLeafBladeAnimCmds3,
    gLeafBladeAnimCmds4,
    gLeafBladeAnimCmds5,
    gLeafBladeAnimCmds6,
    gLeafBladeAnimCmds7,
};

const struct SpriteTemplate gLeafBladeSpriteTemplate =
{
    .tileTag = ANIM_TAG_LEAF,
    .paletteTag = ANIM_TAG_LEAF,
    .oam = &gOamData_AffineOff_ObjNormal_16x16,
    .anims = gLeafBladeAnimTable,
    .images = NULL,
    .affineAnims = gDummySpriteAffineAnimTable,
    .callback = SpriteCallbackDummy,
};

const union AffineAnimCmd gAromatherapyBigFlowerAffineAnimCmds[] = {
    AFFINEANIMCMD_FRAME(256, 256, 0, 0),
    AFFINEANIMCMD_FRAME(0, 0, 4, 1),
    AFFINEANIMCMD_JUMP(1),
};

const union AffineAnimCmd *const gAromatherapyBigFlowerAffineAnimTable[] = {
    gAromatherapyBigFlowerAffineAnimCmds,
};

const struct SpriteTemplate gAromatherapySmallFlowerSpriteTemplate =
{
    .tileTag = ANIM_TAG_FLOWER,
    .paletteTag = ANIM_TAG_FLOWER,
    .oam = &gOamData_AffineOff_ObjNormal_8x8,
    .anims = gPetalDanceSmallFlowerAnimTable,
    .images = NULL,
    .affineAnims = gDummySpriteAffineAnimTable,
    .callback = AnimFlyingParticle,
};

const struct SpriteTemplate gAromatherapyBigFlowerSpriteTemplate =
{
    .tileTag = ANIM_TAG_FLOWER,
    .paletteTag = ANIM_TAG_FLOWER,
    .oam = &gOamData_AffineNormal_ObjNormal_16x16,
    .anims = gPetalDanceBigFlowerAnimTable,
    .images = NULL,
    .affineAnims = gAromatherapyBigFlowerAffineAnimTable,
    .callback = AnimFlyingParticle,
};

const union AffineAnimCmd gSilverWindBigSparkAffineAnimCmds[] = {
    AFFINEANIMCMD_FRAME(256, 256, 0, 0),
    AFFINEANIMCMD_FRAME(0, 0, -10, 1),
    AFFINEANIMCMD_JUMP(1),
};

const union AffineAnimCmd gSilverWindMediumSparkAffineAnimCmds[] = {
    AFFINEANIMCMD_FRAME(192, 192, 0, 0),
    AFFINEANIMCMD_FRAME(0, 0, -12, 1),
    AFFINEANIMCMD_JUMP(1),
};

const union AffineAnimCmd gSilverWindSmallSparkAffineAnimCmds[] = {
    AFFINEANIMCMD_FRAME(143, 143, 0, 0),
    AFFINEANIMCMD_FRAME(0, 0, -15, 1),
    AFFINEANIMCMD_JUMP(1),
};

const union AffineAnimCmd *const gSilverWindBigSparkAffineAnimTable[] = {
    gSilverWindBigSparkAffineAnimCmds,
};

const union AffineAnimCmd *const gSilverWindMediumSparkAffineAnimTable[] = {
    gSilverWindMediumSparkAffineAnimCmds,
};

const union AffineAnimCmd *const gSilverWindSmallSparkAffineAnimTable[] = {
    gSilverWindSmallSparkAffineAnimCmds,
};

const struct SpriteTemplate gSilverWindBigSparkSpriteTemplate =
{
    .tileTag = ANIM_TAG_SPARKLE_6,
    .paletteTag = ANIM_TAG_SPARKLE_6,
    .oam = &gOamData_AffineNormal_ObjNormal_16x16,
    .anims = gDummySpriteAnimTable,
    .images = NULL,
    .affineAnims = gSilverWindBigSparkAffineAnimTable,
    .callback = AnimFlyingParticle,
};

const struct SpriteTemplate gSilverWindMediumSparkSpriteTemplate =
{
    .tileTag = ANIM_TAG_SPARKLE_6,
    .paletteTag = ANIM_TAG_SPARKLE_6,
    .oam = &gOamData_AffineNormal_ObjNormal_16x16,
    .anims = gDummySpriteAnimTable,
    .images = NULL,
    .affineAnims = gSilverWindMediumSparkAffineAnimTable,
    .callback = AnimFlyingParticle,
};

const struct SpriteTemplate gSilverWindSmallSparkSpriteTemplate =
{
    .tileTag = ANIM_TAG_SPARKLE_6,
    .paletteTag = ANIM_TAG_SPARKLE_6,
    .oam = &gOamData_AffineNormal_ObjNormal_16x16,
    .anims = gDummySpriteAnimTable,
    .images = NULL,
    .affineAnims = gSilverWindSmallSparkAffineAnimTable,
    .callback = AnimFlyingParticle,
};

const u16 gMagicalLeafBlendColors[] =
{
    RGB(31, 0, 0),
    RGB(31, 19, 0),
    RGB(31, 31, 0),
    RGB(0, 31, 0),
    RGB(5, 14, 31),
    RGB(22, 10, 31),
    RGB(22, 21, 31),
};

const struct SpriteTemplate gNeedleArmSpikeSpriteTemplate =
{
    .tileTag = ANIM_TAG_GREEN_SPIKE,
    .paletteTag = ANIM_TAG_GREEN_SPIKE,
    .oam = &gOamData_AffineNormal_ObjNormal_16x16,
    .anims = gDummySpriteAnimTable,
    .images = NULL,
    .affineAnims = gDummySpriteAffineAnimTable,
    .callback = AnimNeedleArmSpike,
};

static const union AnimCmd sAnim_Whip[] =
{
    ANIMCMD_FRAME(64, 3),
    ANIMCMD_FRAME(80, 3),
    ANIMCMD_FRAME(96, 3),
    ANIMCMD_FRAME(112, 6),
    ANIMCMD_END,
};

static const union AnimCmd sAnim_Whip_Flipped[] =
{
    ANIMCMD_FRAME(64, 3, .hFlip = TRUE),
    ANIMCMD_FRAME(80, 3, .hFlip = TRUE),
    ANIMCMD_FRAME(96, 3, .hFlip = TRUE),
    ANIMCMD_FRAME(112, 6, .hFlip = TRUE),
    ANIMCMD_END,
};

static const union AnimCmd *const sAnims_Whip[] =
{
    sAnim_Whip,
    sAnim_Whip_Flipped,
};

const struct SpriteTemplate gSlamHitSpriteTemplate =
{
    .tileTag = ANIM_TAG_SLAM_HIT,
    .paletteTag = ANIM_TAG_SLAM_HIT,
    .oam = &gOamData_AffineOff_ObjNormal_32x32,
    .anims = sAnims_Whip,
    .images = NULL,
    .affineAnims = gDummySpriteAffineAnimTable,
    .callback = AnimWhipHit,
};

const struct SpriteTemplate gVineWhipSpriteTemplate =
{
    .tileTag = ANIM_TAG_WHIP_HIT,
    .paletteTag = ANIM_TAG_WHIP_HIT,
    .oam = &gOamData_AffineOff_ObjNormal_32x32,
    .anims = sAnims_Whip,
    .images = NULL,
    .affineAnims = gDummySpriteAffineAnimTable,
    .callback = AnimWhipHit,
};

static const union AnimCmd sAnim_SlidingHit[] =
{
    ANIMCMD_FRAME(0, 4),
    ANIMCMD_FRAME(16, 4),
    ANIMCMD_FRAME(32, 4),
    ANIMCMD_FRAME(48, 4),
    ANIMCMD_FRAME(64, 5),
    ANIMCMD_END,
};

static const union AnimCmd *const sAnims_SlidingHit[] =
{
    sAnim_SlidingHit,
};

// Unused
static const struct SpriteTemplate sSlidingHit1SpriteTemplate =
{
    .tileTag = ANIM_TAG_HIT,
    .paletteTag = ANIM_TAG_HIT,
    .oam = &gOamData_AffineOff_ObjNormal_32x32,
    .anims = sAnims_SlidingHit,
    .images = NULL,
    .affineAnims = gDummySpriteAffineAnimTable,
    .callback = AnimSlidingHit,
};

// Unused
static const struct SpriteTemplate sSlidingHit2SpriteTemplate =
{
    .tileTag = ANIM_TAG_HIT_2,
    .paletteTag = ANIM_TAG_HIT_2,
    .oam = &gOamData_AffineOff_ObjNormal_32x32,
    .anims = sAnims_SlidingHit,
    .images = NULL,
    .affineAnims = gDummySpriteAffineAnimTable,
    .callback = AnimSlidingHit,
};

static const union AffineAnimCmd sAffineAnim_FlickeringPunch_Normal[] = {
    AFFINEANIMCMD_FRAME(256, 256, 0, 0),
    AFFINEANIMCMD_END,
};

static const union AffineAnimCmd sAffineAnim_FlickeringPunch_TurnedTopLeft[] = {
    AFFINEANIMCMD_FRAME(256, 256, 32, 0),
    AFFINEANIMCMD_END,
};

static const union AffineAnimCmd sAffineAnim_FlickeringPunch_TurnedLeft[] = {
    AFFINEANIMCMD_FRAME(256, 256, 64, 0),
    AFFINEANIMCMD_END,
};

static const union AffineAnimCmd sAffineAnim_FlickeringPunch_TurnedBottomLeft[] = {
    AFFINEANIMCMD_FRAME(256, 256, 96, 0),
    AFFINEANIMCMD_END,
};

static const union AffineAnimCmd sAffineAnim_FlickeringPunch_UpsideDown[] = {
    AFFINEANIMCMD_FRAME(256, 256, -128, 0),
    AFFINEANIMCMD_END,
};

static const union AffineAnimCmd sAffineAnim_FlickeringPunch_TurnedBottomRight[] = {
    AFFINEANIMCMD_FRAME(256, 256, -96, 0),
    AFFINEANIMCMD_END,
};

static const union AffineAnimCmd sAffineAnim_FlickeringPunch_TurnedRight[] = {
    AFFINEANIMCMD_FRAME(256, 256, -64, 0),
    AFFINEANIMCMD_END,
};

static const union AffineAnimCmd sAffineAnim_FlickeringPunch_TurnedTopRight[] = {
    AFFINEANIMCMD_FRAME(256, 256, -32, 0),
    AFFINEANIMCMD_END,
};

static const union AffineAnimCmd *const sAffineAnims_FlickeringPunch[] = {
    sAffineAnim_FlickeringPunch_Normal,
    sAffineAnim_FlickeringPunch_TurnedTopLeft,
    sAffineAnim_FlickeringPunch_TurnedLeft,
    sAffineAnim_FlickeringPunch_TurnedBottomLeft,
    sAffineAnim_FlickeringPunch_UpsideDown,
    sAffineAnim_FlickeringPunch_TurnedBottomRight,
    sAffineAnim_FlickeringPunch_TurnedRight,
    sAffineAnim_FlickeringPunch_TurnedTopRight,
};

// Unused
static const struct SpriteTemplate sFlickeringPunchSpriteTemplate =
{
    .tileTag = ANIM_TAG_HANDS_AND_FEET,
    .paletteTag = ANIM_TAG_HANDS_AND_FEET,
    .oam = &gOamData_AffineNormal_ObjNormal_32x32,
    .anims = gDummySpriteAnimTable,
    .images = NULL,
    .affineAnims = sAffineAnims_FlickeringPunch,
    .callback = AnimFlickeringPunch,
};

const union AnimCmd gCuttingSliceAnimCmds[] =
{
    ANIMCMD_FRAME(0, 5),
    ANIMCMD_FRAME(16, 5),
    ANIMCMD_FRAME(32, 5),
    ANIMCMD_FRAME(48, 5),
    ANIMCMD_END,
};

const union AnimCmd *const gCuttingSliceAnimTable[] =
{
    gCuttingSliceAnimCmds,
};

const struct SpriteTemplate gCuttingSliceSpriteTemplate =
{
    .tileTag = ANIM_TAG_CUT,
    .paletteTag = ANIM_TAG_CUT,
    .oam = &gOamData_AffineOff_ObjBlend_32x32,
    .anims = gCuttingSliceAnimTable,
    .images = NULL,
    .affineAnims = gDummySpriteAffineAnimTable,
    .callback = AnimCuttingSlice,
};

const struct SpriteTemplate gAirCutterSliceSpriteTemplate =
{
    .tileTag = ANIM_TAG_CUT,
    .paletteTag = ANIM_TAG_CUT,
    .oam = &gOamData_AffineOff_ObjBlend_32x32,
    .anims = gCuttingSliceAnimTable,
    .images = NULL,
    .affineAnims = gDummySpriteAffineAnimTable,
    .callback = AnimAirCutterSlice,
};

static const union AnimCmd sAnim_CirclingMusicNote_Eighth[] =
{
    ANIMCMD_FRAME(0, 1),
    ANIMCMD_END,
};

static const union AnimCmd sAnim_CirclingMusicNote_BeamedEighth[] =
{
    ANIMCMD_FRAME(4, 1),
    ANIMCMD_END,
};

static const union AnimCmd sAnim_CirclingMusicNote_SlantedBeamedEighth[] =
{
    ANIMCMD_FRAME(8, 1),
    ANIMCMD_END,
};

static const union AnimCmd sAnim_CirclingMusicNote_Quarter[] =
{
    ANIMCMD_FRAME(12, 1),
    ANIMCMD_END,
};

static const union AnimCmd sAnim_CirclingMusicNote_QuarterRest[] =
{
    ANIMCMD_FRAME(16, 1),
    ANIMCMD_END,
};

static const union AnimCmd sAnim_CirclingMusicNote_EighthRest[] =
{
    ANIMCMD_FRAME(20, 1),
    ANIMCMD_END,
};

static const union AnimCmd sAnim_CirclingMusicNote_Eighth_Flipped[] =
{
    ANIMCMD_FRAME(0, 1, .vFlip = TRUE),
    ANIMCMD_END,
};

static const union AnimCmd sAnim_CirclingMusicNote_BeamedEighth_Flipped[] =
{
    ANIMCMD_FRAME(4, 1, .vFlip = TRUE),
    ANIMCMD_END,
};

static const union AnimCmd sAnim_CirclingMusicNote_SlantedBeamedEighth_Flipped[] =
{
    ANIMCMD_FRAME(8, 1, .vFlip = TRUE),
    ANIMCMD_END,
};

static const union AnimCmd sAnim_CirclingMusicNote_Quarter_Flipped[] =
{
    ANIMCMD_FRAME(12, 1, .vFlip = TRUE),
    ANIMCMD_END,
};

static const union AnimCmd *const sAnims_CirclingMusicNote[] =
{
    sAnim_CirclingMusicNote_Eighth,
    sAnim_CirclingMusicNote_BeamedEighth,
    sAnim_CirclingMusicNote_SlantedBeamedEighth,
    sAnim_CirclingMusicNote_Quarter,
    sAnim_CirclingMusicNote_QuarterRest,
    sAnim_CirclingMusicNote_EighthRest,
    sAnim_CirclingMusicNote_Eighth_Flipped,
    sAnim_CirclingMusicNote_BeamedEighth_Flipped,
    sAnim_CirclingMusicNote_SlantedBeamedEighth_Flipped,
    sAnim_CirclingMusicNote_Quarter_Flipped,
};

// Unused
static const struct SpriteTemplate sCirclingMusicNoteSpriteTemplate =
{
    .tileTag = ANIM_TAG_MUSIC_NOTES,
    .paletteTag = ANIM_TAG_MUSIC_NOTES,
    .oam = &gOamData_AffineOff_ObjNormal_16x16,
    .anims = sAnims_CirclingMusicNote,
    .images = NULL,
    .affineAnims = gDummySpriteAffineAnimTable,
    .callback = AnimCirclingMusicNote,
};

const struct SpriteTemplate gProtectSpriteTemplate =
{
    .tileTag = ANIM_TAG_PROTECT,
    .paletteTag = ANIM_TAG_PROTECT,
    .oam = &gOamData_AffineOff_ObjBlend_64x64,
    .anims = gDummySpriteAnimTable,
    .images = NULL,
    .affineAnims = gDummySpriteAffineAnimTable,
    .callback = AnimProtect,
};

const union AffineAnimCmd gMilkBottleAffineAnimCmds1[] =
{
    AFFINEANIMCMD_FRAME(0x100, 0x100, 0, 0),
    AFFINEANIMCMD_END,
};

const union AffineAnimCmd gMilkBottleAffineAnimCmds2[] =
{
    AFFINEANIMCMD_FRAME(0x0, 0x0, 2, 12),
    AFFINEANIMCMD_FRAME(0x0, 0x0, 0, 6),
    AFFINEANIMCMD_FRAME(0x0, 0x0, -2, 24),
    AFFINEANIMCMD_FRAME(0x0, 0x0, 0, 6),
    AFFINEANIMCMD_FRAME(0x0, 0x0, 2, 12),
    AFFINEANIMCMD_JUMP(0),
};

const union AffineAnimCmd *const gMilkBottleAffineAnimTable[] =
{
    gMilkBottleAffineAnimCmds1,
    gMilkBottleAffineAnimCmds2,
};

const struct SpriteTemplate gMilkBottleSpriteTemplate =
{
    .tileTag = ANIM_TAG_MILK_BOTTLE,
    .paletteTag = ANIM_TAG_MILK_BOTTLE,
    .oam = &gOamData_AffineNormal_ObjBlend_32x32,
    .anims = gDummySpriteAnimTable,
    .images = NULL,
    .affineAnims = gMilkBottleAffineAnimTable,
    .callback = AnimMilkBottle,
};

const union AnimCmd gGrantingStarsAnimCmds[] =
{
    ANIMCMD_FRAME(0, 7),
    ANIMCMD_FRAME(16, 7),
    ANIMCMD_FRAME(32, 7),
    ANIMCMD_FRAME(48, 7),
    ANIMCMD_FRAME(64, 7),
    ANIMCMD_FRAME(80, 7),
    ANIMCMD_FRAME(96, 7),
    ANIMCMD_FRAME(112, 7),
    ANIMCMD_JUMP(0),
};

const union AnimCmd *const gGrantingStarsAnimTable[] =
{
    gGrantingStarsAnimCmds,
};

const struct SpriteTemplate gGrantingStarsSpriteTemplate =
{
    .tileTag = ANIM_TAG_SPARKLE_2,
    .paletteTag = ANIM_TAG_SPARKLE_2,
    .oam = &gOamData_AffineOff_ObjNormal_32x32,
    .anims = gGrantingStarsAnimTable,
    .images = NULL,
    .affineAnims = gDummySpriteAffineAnimTable,
    .callback = AnimGrantingStars,
};

const struct SpriteTemplate gSparklingStarsSpriteTemplate =
{
    .tileTag = ANIM_TAG_SPARKLE_2,
    .paletteTag = ANIM_TAG_SPARKLE_2,
    .oam = &gOamData_AffineOff_ObjNormal_32x32,
    .anims = gGrantingStarsAnimTable,
    .images = NULL,
    .affineAnims = gDummySpriteAffineAnimTable,
    .callback = AnimSparklingStars,
};

static const union AnimCmd sAnim_BubbleBurst[] =
{
    ANIMCMD_FRAME(0, 10),
    ANIMCMD_FRAME(4, 10),
    ANIMCMD_FRAME(8, 10),
    ANIMCMD_FRAME(12, 10),
    ANIMCMD_FRAME(16, 26),
    ANIMCMD_FRAME(16, 5),
    ANIMCMD_FRAME(20, 5),
    ANIMCMD_FRAME(24, 15),
    ANIMCMD_END,
};

static const union AnimCmd sAnim_BubbleBurst_Flipped[] =
{
    ANIMCMD_FRAME(0, 10, .hFlip = TRUE),
    ANIMCMD_FRAME(4, 10, .hFlip = TRUE),
    ANIMCMD_FRAME(8, 10, .hFlip = TRUE),
    ANIMCMD_FRAME(12, 10, .hFlip = TRUE),
    ANIMCMD_FRAME(16, 26, .hFlip = TRUE),
    ANIMCMD_FRAME(16, 5, .hFlip = TRUE),
    ANIMCMD_FRAME(20, 5, .hFlip = TRUE),
    ANIMCMD_FRAME(24, 15, .hFlip = TRUE),
    ANIMCMD_END,
};

static const union AnimCmd *const sAnims_BubbleBurst[] =
{
    sAnim_BubbleBurst,
    sAnim_BubbleBurst_Flipped,
};

// Unused
static const struct SpriteTemplate sBubbleBurstSpriteTemplate =
{
    .tileTag = ANIM_TAG_BUBBLE_BURST,
    .paletteTag = ANIM_TAG_BUBBLE_BURST,
    .oam = &gOamData_AffineOff_ObjNormal_16x16,
    .anims = sAnims_BubbleBurst,
    .images = NULL,
    .affineAnims = gDummySpriteAffineAnimTable,
    .callback = AnimBubbleBurst,
};

const union AnimCmd gSleepLetterZAnimCmds[] =
{
    ANIMCMD_FRAME(0, 40),
    ANIMCMD_END,
};

const union AnimCmd *const gSleepLetterZAnimTable[] =
{
    gSleepLetterZAnimCmds,
};

const union AffineAnimCmd gSleepLetterZAffineAnimCmds1[] =
{
    AFFINEANIMCMD_FRAME(0x14, 0x14, -30, 0),
    AFFINEANIMCMD_FRAME(0x8, 0x8, 1, 24),
    AFFINEANIMCMD_END,
};

const union AffineAnimCmd gSleepLetterZAffineAnimCmds1_2[] =
{
    AFFINEANIMCMD_LOOP(0),
    AFFINEANIMCMD_FRAME(0x0, 0x0, 1, 24),
    AFFINEANIMCMD_LOOP(10),
};

const union AffineAnimCmd gSleepLetterZAffineAnimCmds2[] =
{
    AFFINEANIMCMD_FRAME(0x14, 0x14, 30, 0),
    AFFINEANIMCMD_FRAME(0x8, 0x8, -1, 24),
    AFFINEANIMCMD_END,
};

const union AffineAnimCmd gSleepLetterZAffineAnimCmds2_2[] =
{
    AFFINEANIMCMD_LOOP(0),
    AFFINEANIMCMD_FRAME(0x0, 0x0, -1, 24),
    AFFINEANIMCMD_LOOP(10),
};

const union AffineAnimCmd *const gSleepLetterZAffineAnimTable[] =
{
    gSleepLetterZAffineAnimCmds1,
    gSleepLetterZAffineAnimCmds2,
};

const struct SpriteTemplate gSleepLetterZSpriteTemplate =
{
    .tileTag = ANIM_TAG_LETTER_Z,
    .paletteTag = ANIM_TAG_LETTER_Z,
    .oam = &gOamData_AffineNormal_ObjNormal_32x32,
    .anims = gSleepLetterZAnimTable,
    .images = NULL,
    .affineAnims = gSleepLetterZAffineAnimTable,
    .callback = AnimSleepLetterZ,
};

const struct SpriteTemplate gLockOnTargetSpriteTemplate =
{
    .tileTag = ANIM_TAG_LOCK_ON,
    .paletteTag = ANIM_TAG_LOCK_ON,
    .oam = &gOamData_AffineOff_ObjNormal_32x32,
    .anims = gDummySpriteAnimTable,
    .images = NULL,
    .affineAnims = gDummySpriteAffineAnimTable,
    .callback = AnimLockOnTarget,
};

const struct SpriteTemplate gLockOnMoveTargetSpriteTemplate =
{
    .tileTag = ANIM_TAG_LOCK_ON,
    .paletteTag = ANIM_TAG_LOCK_ON,
    .oam = &gOamData_AffineOff_ObjNormal_16x16,
    .anims = gDummySpriteAnimTable,
    .images = NULL,
    .affineAnims = gDummySpriteAffineAnimTable,
    .callback = AnimLockOnMoveTarget,
};

const s8 gInclineMonCoordTable[][2] =
{
    { 64,  64},
    {  0, -64},
    {-64,  64},
    { 32, -32},
};

const struct SpriteTemplate gBowMonSpriteTemplate =
{
    .tileTag = 0,
    .paletteTag = 0,
    .oam = &gDummyOamData,
    .anims = gDummySpriteAnimTable,
    .images = NULL,
    .affineAnims = gDummySpriteAffineAnimTable,
    .callback = AnimBowMon,
};

// Unused
// Same as BowMon above but without backing up
static const struct SpriteTemplate sTipMonSpriteTemplate =
{
    .tileTag = 0,
    .paletteTag = 0,
    .oam = &gDummyOamData,
    .anims = gDummySpriteAnimTable,
    .images = NULL,
    .affineAnims = gDummySpriteAffineAnimTable,
    .callback = AnimTipMon,
};

const union AnimCmd gSlashSliceAnimCmds1[] =
{
    ANIMCMD_FRAME(0, 4),
    ANIMCMD_FRAME(16, 4),
    ANIMCMD_FRAME(32, 4),
    ANIMCMD_FRAME(48, 4),
    ANIMCMD_END,
};

const union AnimCmd gSlashSliceAnimCmds2[] =
{
    ANIMCMD_FRAME(48, 4),
    ANIMCMD_END,
};

const union AnimCmd *const gSlashSliceAnimTable[] =
{
    gSlashSliceAnimCmds1,
    gSlashSliceAnimCmds2,
};

const struct SpriteTemplate gSlashSliceSpriteTemplate =
{
    .tileTag = ANIM_TAG_SLASH,
    .paletteTag = ANIM_TAG_SLASH,
    .oam = &gOamData_AffineOff_ObjNormal_32x32,
    .anims = gSlashSliceAnimTable,
    .images = NULL,
    .affineAnims = gDummySpriteAffineAnimTable,
    .callback = AnimSlashSlice,
};

const struct SpriteTemplate gFalseSwipeSliceSpriteTemplate =
{
    .tileTag = ANIM_TAG_SLASH_2,
    .paletteTag = ANIM_TAG_SLASH_2,
    .oam = &gOamData_AffineOff_ObjNormal_32x32,
    .anims = gSlashSliceAnimTable,
    .images = NULL,
    .affineAnims = gDummySpriteAffineAnimTable,
    .callback = AnimFalseSwipeSlice,
};

const struct SpriteTemplate gFalseSwipePositionedSliceSpriteTemplate =
{
    .tileTag = ANIM_TAG_SLASH_2,
    .paletteTag = ANIM_TAG_SLASH_2,
    .oam = &gOamData_AffineOff_ObjNormal_32x32,
    .anims = gSlashSliceAnimTable,
    .images = NULL,
    .affineAnims = gDummySpriteAffineAnimTable,
    .callback = AnimFalseSwipePositionedSlice,
};

const union AnimCmd gEndureEnergyAnimCmds[] =
{
    ANIMCMD_FRAME(0, 4),
    ANIMCMD_FRAME(8, 12),
    ANIMCMD_FRAME(16, 4),
    ANIMCMD_FRAME(24, 4),
    ANIMCMD_END,
};

const union AnimCmd *const gEndureEnergyAnimTable[] =
{
    gEndureEnergyAnimCmds,
};

const struct SpriteTemplate gEndureEnergySpriteTemplate =
{
    .tileTag = ANIM_TAG_FOCUS_ENERGY,
    .paletteTag = ANIM_TAG_FOCUS_ENERGY,
    .oam = &gOamData_AffineOff_ObjNormal_16x32,
    .anims = gEndureEnergyAnimTable,
    .images = NULL,
    .affineAnims = gDummySpriteAffineAnimTable,
    .callback = AnimEndureEnergy,
};

const union AnimCmd gSharpenSphereAnimCmds[] =
{
    ANIMCMD_FRAME(0, 18),
    ANIMCMD_FRAME(0, 6),
    ANIMCMD_FRAME(16, 18),
    ANIMCMD_FRAME(0, 6),
    ANIMCMD_FRAME(16, 6),
    ANIMCMD_FRAME(32, 18),
    ANIMCMD_FRAME(16, 6),
    ANIMCMD_FRAME(32, 6),
    ANIMCMD_FRAME(48, 18),
    ANIMCMD_FRAME(32, 6),
    ANIMCMD_FRAME(48, 6),
    ANIMCMD_FRAME(64, 18),
    ANIMCMD_FRAME(48, 6),
    ANIMCMD_FRAME(64, 54),
    ANIMCMD_END,
};

const union AnimCmd *const gSharpenSphereAnimTable[] =
{
    gSharpenSphereAnimCmds,
};

const struct SpriteTemplate gSharpenSphereSpriteTemplate =
{
    .tileTag = ANIM_TAG_SPHERE_TO_CUBE,
    .paletteTag = ANIM_TAG_SPHERE_TO_CUBE,
    .oam = &gOamData_AffineOff_ObjNormal_32x32,
    .anims = gSharpenSphereAnimTable,
    .images = NULL,
    .affineAnims = gDummySpriteAffineAnimTable,
    .callback = AnimSharpenSphere,
};

const struct SpriteTemplate gOctazookaBallSpriteTemplate =
{
    .tileTag = ANIM_TAG_BLACK_BALL,
    .paletteTag = ANIM_TAG_BLACK_BALL,
    .oam = &gOamData_AffineOff_ObjNormal_8x8,
    .anims = gDummySpriteAnimTable,
    .images = NULL,
    .affineAnims = gDummySpriteAffineAnimTable,
    .callback = TranslateAnimSpriteToTargetMonLocation,
};

const union AnimCmd gOctazookaAnimCmds[] =
{
    ANIMCMD_FRAME(0, 3),
    ANIMCMD_FRAME(16, 3),
    ANIMCMD_FRAME(32, 3),
    ANIMCMD_FRAME(48, 3),
    ANIMCMD_FRAME(64, 3),
    ANIMCMD_END,
};

const union AnimCmd *const gOctazookaAnimTable[] =
{
    gOctazookaAnimCmds,
};

const struct SpriteTemplate gOctazookaSmokeSpriteTemplate =
{
    .tileTag = ANIM_TAG_GRAY_SMOKE,
    .paletteTag = ANIM_TAG_GRAY_SMOKE,
    .oam = &gOamData_AffineOff_ObjNormal_32x32,
    .anims = gOctazookaAnimTable,
    .images = NULL,
    .affineAnims = gDummySpriteAffineAnimTable,
    .callback = AnimSpriteOnMonPos,
};

const union AnimCmd gConversionAnimCmds[] =
{
    ANIMCMD_FRAME(3, 5),
    ANIMCMD_FRAME(2, 5),
    ANIMCMD_FRAME(1, 5),
    ANIMCMD_FRAME(0, 5),
    ANIMCMD_END,
};

const union AnimCmd *const gConversionAnimTable[] =
{
    gConversionAnimCmds,
};

const union AffineAnimCmd gConversionAffineAnimCmds[] =
{
    AFFINEANIMCMD_FRAME(0x200, 0x200, 0, 0),
    AFFINEANIMCMD_END,
};

const union AffineAnimCmd *const gConversionAffineAnimTable[] =
{
    gConversionAffineAnimCmds,
};

const struct SpriteTemplate gConversionSpriteTemplate =
{
    .tileTag = ANIM_TAG_CONVERSION,
    .paletteTag = ANIM_TAG_CONVERSION,
    .oam = &gOamData_AffineDouble_ObjBlend_8x8,
    .anims = gConversionAnimTable,
    .images = NULL,
    .affineAnims = gConversionAffineAnimTable,
    .callback = AnimConversion,
};

const union AnimCmd gConversion2AnimCmds[] =
{
    ANIMCMD_FRAME(0, 5),
    ANIMCMD_FRAME(1, 5),
    ANIMCMD_FRAME(2, 5),
    ANIMCMD_FRAME(3, 5),
    ANIMCMD_END,
};

const union AnimCmd *const gConversion2AnimTable[] =
{
    gConversion2AnimCmds,
};

const struct SpriteTemplate gConversion2SpriteTemplate =
{
    .tileTag = ANIM_TAG_CONVERSION,
    .paletteTag = ANIM_TAG_CONVERSION,
    .oam = &gOamData_AffineDouble_ObjBlend_8x8,
    .anims = gConversion2AnimTable,
    .images = NULL,
    .affineAnims = gConversionAffineAnimTable,
    .callback = AnimConversion2,
};

const struct SpriteTemplate gMoonSpriteTemplate =
{
    .tileTag = ANIM_TAG_MOON,
    .paletteTag = ANIM_TAG_MOON,
    .oam = &gOamData_AffineOff_ObjBlend_64x64,
    .anims = gDummySpriteAnimTable,
    .images = NULL,
    .affineAnims = gDummySpriteAffineAnimTable,
    .callback = AnimMoon,
};

const union AnimCmd gMoonlightSparkleAnimCmds[] =
{
    ANIMCMD_FRAME(0, 8),
    ANIMCMD_FRAME(4, 8),
    ANIMCMD_FRAME(8, 8),
    ANIMCMD_FRAME(12, 8),
    ANIMCMD_JUMP(0),
};

const union AnimCmd *const gMoonlightSparkleAnimTable[] =
{
    gMoonlightSparkleAnimCmds,
};

const struct SpriteTemplate gMoonlightSparkleSpriteTemplate =
{
    .tileTag = ANIM_TAG_GREEN_SPARKLE,
    .paletteTag = ANIM_TAG_GREEN_SPARKLE,
    .oam = &gOamData_AffineOff_ObjNormal_16x16,
    .anims = gMoonlightSparkleAnimTable,
    .images = NULL,
    .affineAnims = gDummySpriteAffineAnimTable,
    .callback = AnimMoonlightSparkle,
};

const union AnimCmd gHealingBlueStarAnimCmds[] =
{
    ANIMCMD_FRAME(0, 2),
    ANIMCMD_FRAME(16, 2),
    ANIMCMD_FRAME(32, 2),
    ANIMCMD_FRAME(48, 3),
    ANIMCMD_FRAME(64, 5),
    ANIMCMD_FRAME(80, 3),
    ANIMCMD_FRAME(96, 2),
    ANIMCMD_FRAME(0, 2),
    ANIMCMD_END,
};

const union AnimCmd *const gHealingBlueStarAnimTable[] =
{
    gHealingBlueStarAnimCmds,
};

const struct SpriteTemplate gHealingBlueStarSpriteTemplate =
{
    .tileTag = ANIM_TAG_BLUE_STAR,
    .paletteTag = ANIM_TAG_BLUE_STAR,
    .oam = &gOamData_AffineOff_ObjNormal_32x32,
    .anims = gHealingBlueStarAnimTable,
    .images = NULL,
    .affineAnims = gDummySpriteAffineAnimTable,
    .callback = AnimSpriteOnMonPos,
};

const struct SpriteTemplate gHornHitSpriteTemplate =
{
    .tileTag = ANIM_TAG_HORN_HIT,
    .paletteTag = ANIM_TAG_HORN_HIT,
    .oam = &gOamData_AffineOff_ObjNormal_32x32,
    .anims = gDummySpriteAnimTable,
    .images = NULL,
    .affineAnims = gDummySpriteAffineAnimTable,
    .callback = AnimHornHit,
};

const union AnimCmd gSuperFangAnimCmds[] =
{
    ANIMCMD_FRAME(0, 2),
    ANIMCMD_FRAME(16, 2),
    ANIMCMD_FRAME(32, 2),
    ANIMCMD_FRAME(48, 2),
    ANIMCMD_END,
};

const union AnimCmd *const gSuperFangAnimTable[] =
{
    gSuperFangAnimCmds,
};

const struct SpriteTemplate gSuperFangSpriteTemplate =
{
    .tileTag = ANIM_TAG_FANG_ATTACK,
    .paletteTag = ANIM_TAG_FANG_ATTACK,
    .oam = &gOamData_AffineOff_ObjNormal_32x32,
    .anims = gSuperFangAnimTable,
    .images = NULL,
    .affineAnims = gDummySpriteAffineAnimTable,
    .callback = AnimSuperFang,
};

const union AnimCmd gWavyMusicNotesAnimCmds1[] =
{
    ANIMCMD_FRAME(0, 10),
    ANIMCMD_END,
};

const union AnimCmd gWavyMusicNotesAnimCmds2[] =
{
    ANIMCMD_FRAME(4, 10),
    ANIMCMD_END,
};

const union AnimCmd gWavyMusicNotesAnimCmds3[] =
{
    ANIMCMD_FRAME(8, 41),
    ANIMCMD_END,
};

const union AnimCmd gWavyMusicNotesAnimCmds4[] =
{
    ANIMCMD_FRAME(12, 10),
    ANIMCMD_END,
};

const union AnimCmd gWavyMusicNotesAnimCmds5[] =
{
    ANIMCMD_FRAME(16, 10),
    ANIMCMD_END,
};

const union AnimCmd gWavyMusicNotesAnimCmds6[] =
{
    ANIMCMD_FRAME(20, 10),
    ANIMCMD_END,
};

const union AnimCmd gWavyMusicNotesAnimCmds7[] =
{
    ANIMCMD_FRAME(0, 10, .vFlip = TRUE),
    ANIMCMD_END,
};

const union AnimCmd gWavyMusicNotesAnimCmds8[] =
{
    ANIMCMD_FRAME(4, 10, .vFlip = TRUE),
    ANIMCMD_END,
};

const union AnimCmd *const gMusicNotesAnimTable[] =
{
    gWavyMusicNotesAnimCmds1,
    gWavyMusicNotesAnimCmds2,
    gWavyMusicNotesAnimCmds3,
    gWavyMusicNotesAnimCmds4,
    gWavyMusicNotesAnimCmds5,
    gWavyMusicNotesAnimCmds6,
    gWavyMusicNotesAnimCmds7,
    gWavyMusicNotesAnimCmds8,
};

const union AffineAnimCmd gWavyMusicNotesAffineAnimCmds[] =
{
    AFFINEANIMCMD_FRAME(0xC, 0xC, 0, 16),
    AFFINEANIMCMD_FRAME(0xFFF4, 0xFFF4, 0, 16),
    AFFINEANIMCMD_JUMP(0),
};

const union AffineAnimCmd *const gMusicNotesAffineAnimTable[] =
{
    gWavyMusicNotesAffineAnimCmds,
};

const struct SpriteTemplate gWavyMusicNotesSpriteTemplate =
{
    .tileTag = ANIM_TAG_MUSIC_NOTES,
    .paletteTag = ANIM_TAG_MUSIC_NOTES,
    .oam = &gOamData_AffineDouble_ObjNormal_16x16,
    .anims = gMusicNotesAnimTable,
    .images = NULL,
    .affineAnims = gMusicNotesAffineAnimTable,
    .callback = AnimWavyMusicNotes,
};

const u16 gParticlesColorBlendTable[][6] =
{
    {ANIM_TAG_MUSIC_NOTES,     RGB(31, 31, 31), RGB(31, 26, 28), RGB(31, 22, 26), RGB(31, 17, 24), RGB(31, 13, 22)},
    {ANIM_TAG_BENT_SPOON,      RGB(31, 31, 31), RGB(25, 31, 26), RGB(20, 31, 21), RGB(15, 31, 16), RGB(10, 31, 12)},
    {ANIM_TAG_SPHERE_TO_CUBE,  RGB(31, 31, 31), RGB(31, 31, 24), RGB(31, 31, 17), RGB(31, 31, 10), RGB(31, 31, 3)},
    {ANIM_TAG_LARGE_FRESH_EGG, RGB(31, 31, 31), RGB(26, 28, 31), RGB(21, 26, 31), RGB(16, 24, 31), RGB(12, 22, 31)},
};

const struct SpriteTemplate gFastFlyingMusicNotesSpriteTemplate =
{
    .tileTag = ANIM_TAG_MUSIC_NOTES,
    .paletteTag = ANIM_TAG_MUSIC_NOTES,
    .oam = &gOamData_AffineDouble_ObjNormal_16x16,
    .anims = gMusicNotesAnimTable,
    .images = NULL,
    .affineAnims = gMusicNotesAffineAnimTable,
    .callback = AnimFlyingMusicNotes,
};

const struct SpriteTemplate gBellyDrumHandSpriteTemplate =
{
    .tileTag = ANIM_TAG_PURPLE_HAND_OUTLINE,
    .paletteTag = ANIM_TAG_PURPLE_HAND_OUTLINE,
    .oam = &gOamData_AffineOff_ObjNormal_32x32,
    .anims = gDummySpriteAnimTable,
    .images = NULL,
    .affineAnims = gDummySpriteAffineAnimTable,
    .callback = AnimBellyDrumHand,
};

const union AffineAnimCmd gSlowFlyingMusicNotesAffineAnimCmds[] =
{
    AFFINEANIMCMD_FRAME(0xA0, 0xA0, 0, 0),
    AFFINEANIMCMD_FRAME(0x4, 0x4, 0, 1),
    AFFINEANIMCMD_JUMP(1),
};

const union AffineAnimCmd *const gSlowFlyingMusicNotesAffineAnimTable[] =
{
    gSlowFlyingMusicNotesAffineAnimCmds,
};

const struct SpriteTemplate gSlowFlyingMusicNotesSpriteTemplate =
{
    .tileTag = ANIM_TAG_MUSIC_NOTES,
    .paletteTag = ANIM_TAG_MUSIC_NOTES,
    .oam = &gOamData_AffineDouble_ObjNormal_16x16,
    .anims = gMusicNotesAnimTable,
    .images = NULL,
    .affineAnims = gSlowFlyingMusicNotesAffineAnimTable,
    .callback = AnimSlowFlyingMusicNotes,
};

const union AnimCmd gMetronomeThroughtBubbleAnimCmds1[] =
{
    ANIMCMD_FRAME(0, 2, .hFlip = TRUE),
    ANIMCMD_FRAME(16, 2, .hFlip = TRUE),
    ANIMCMD_FRAME(32, 2, .hFlip = TRUE),
    ANIMCMD_FRAME(48, 2, .hFlip = TRUE),
    ANIMCMD_END,
};

const union AnimCmd gMetronomeThroughtBubbleAnimCmds3[] =
{
    ANIMCMD_FRAME(48, 2, .hFlip = TRUE),
    ANIMCMD_FRAME(32, 2, .hFlip = TRUE),
    ANIMCMD_FRAME(16, 2, .hFlip = TRUE),
    ANIMCMD_FRAME(0, 2, .hFlip = TRUE),
    ANIMCMD_END,
};

const union AnimCmd gMetronomeThroughtBubbleAnimCmds2[] =
{
    ANIMCMD_FRAME(0, 2),
    ANIMCMD_FRAME(16, 2),
    ANIMCMD_FRAME(32, 2),
    ANIMCMD_FRAME(48, 2),
    ANIMCMD_END,
};

const union AnimCmd gMetronomeThroughtBubbleAnimCmds4[] =
{
    ANIMCMD_FRAME(48, 2),
    ANIMCMD_FRAME(32, 2),
    ANIMCMD_FRAME(16, 2),
    ANIMCMD_FRAME(0, 2),
    ANIMCMD_END,
};

const union AnimCmd *const gMetronomeThroughtBubbleAnimTable[] =
{
    gMetronomeThroughtBubbleAnimCmds1,
    gMetronomeThroughtBubbleAnimCmds2,
    gMetronomeThroughtBubbleAnimCmds3,
    gMetronomeThroughtBubbleAnimCmds4,
};

const struct SpriteTemplate gThoughtBubbleSpriteTemplate =
{
    .tileTag = ANIM_TAG_THOUGHT_BUBBLE,
    .paletteTag = ANIM_TAG_THOUGHT_BUBBLE,
    .oam = &gOamData_AffineOff_ObjNormal_32x32,
    .anims = gMetronomeThroughtBubbleAnimTable,
    .images = NULL,
    .affineAnims = gDummySpriteAffineAnimTable,
    .callback = AnimThoughtBubble,
};

const union AffineAnimCmd gMetronomeFingerAffineAnimCmds1[] =
{
    AFFINEANIMCMD_FRAME(0x10, 0x10, 0, 0),
    AFFINEANIMCMD_FRAME(0x1E, 0x1E, 0, 8),
    AFFINEANIMCMD_END,
};

const union AffineAnimCmd gMetronomeFingerAffineAnimCmds2[] =
{
    AFFINEANIMCMD_FRAME(0x0, 0x0, 4, 11),
    AFFINEANIMCMD_FRAME(0x0, 0x0, -4, 11),
    AFFINEANIMCMD_LOOP(2),
    AFFINEANIMCMD_FRAME(0xFFE2, 0xFFE2, 0, 8),
    AFFINEANIMCMD_END,
};

const union AffineAnimCmd gMetronomeFingerAffineAnimCmds2_2[] =
{
    AFFINEANIMCMD_FRAME(16, 16, 0, 0),
    AFFINEANIMCMD_FRAME(30, 30, 0, 8),
    AFFINEANIMCMD_FRAME(0, 0, 0, 16),
    AFFINEANIMCMD_LOOP(0),
    AFFINEANIMCMD_FRAME(0, 0, 4, 11),
    AFFINEANIMCMD_FRAME(0, 0, -4, 11),
    AFFINEANIMCMD_LOOP(2),
    AFFINEANIMCMD_FRAME(-30, -30, 0, 8),
    AFFINEANIMCMD_END,
};

const union AffineAnimCmd *const gMetronomeFingerAffineAnimTable[] =
{
    gMetronomeFingerAffineAnimCmds1,
    gMetronomeFingerAffineAnimCmds2,
};

const struct SpriteTemplate gMetronomeFingerSpriteTemplate =
{
    .tileTag = ANIM_TAG_FINGER,
    .paletteTag = ANIM_TAG_FINGER,
    .oam = &gOamData_AffineDouble_ObjNormal_32x32,
    .anims = gDummySpriteAnimTable,
    .images = NULL,
    .affineAnims = gMetronomeFingerAffineAnimTable,
    .callback = AnimMetronomeFinger,
};

const struct SpriteTemplate gFollowMeFingerSpriteTemplate =
{
    .tileTag = ANIM_TAG_FINGER,
    .paletteTag = ANIM_TAG_FINGER,
    .oam = &gOamData_AffineNormal_ObjNormal_32x32,
    .anims = gDummySpriteAnimTable,
    .images = NULL,
    .affineAnims = gMetronomeFingerAffineAnimTable,
    .callback = AnimFollowMeFinger,
};

const union AnimCmd gTauntFingerAnimCmds1[] =
{
    ANIMCMD_FRAME(0, 1),
    ANIMCMD_END,
};

const union AnimCmd gTauntFingerAnimCmds2[] =
{
    ANIMCMD_FRAME(0, 1, .hFlip = TRUE),
    ANIMCMD_END,
};

const union AnimCmd gTauntFingerAnimCmds3[] =
{
    ANIMCMD_FRAME(0, 4),
    ANIMCMD_FRAME(16, 4),
    ANIMCMD_FRAME(32, 4),
    ANIMCMD_FRAME(16, 4),
    ANIMCMD_FRAME(0, 4),
    ANIMCMD_FRAME(16, 4),
    ANIMCMD_FRAME(32, 4),
    ANIMCMD_END,
};

const union AnimCmd gTauntFingerAnimCmds4[] =
{
    ANIMCMD_FRAME(0, 4, .hFlip = TRUE),
    ANIMCMD_FRAME(16, 4, .hFlip = TRUE),
    ANIMCMD_FRAME(32, 4, .hFlip = TRUE),
    ANIMCMD_FRAME(16, 4, .hFlip = TRUE),
    ANIMCMD_FRAME(0, 4, .hFlip = TRUE),
    ANIMCMD_FRAME(16, 4, .hFlip = TRUE),
    ANIMCMD_FRAME(32, 4, .hFlip = TRUE),
    ANIMCMD_END,
};

const union AnimCmd *const gTauntFingerAnimTable[] =
{
    gTauntFingerAnimCmds1,
    gTauntFingerAnimCmds2,
    gTauntFingerAnimCmds3,
    gTauntFingerAnimCmds4,
};

const struct SpriteTemplate gTauntFingerSpriteTemplate =
{
    .tileTag = ANIM_TAG_FINGER_2,
    .paletteTag = ANIM_TAG_FINGER_2,
    .oam = &gOamData_AffineOff_ObjNormal_32x32,
    .anims = gTauntFingerAnimTable,
    .images = NULL,
    .affineAnims = gDummySpriteAffineAnimTable,
    .callback = AnimTauntFinger,
};

// Animates the falling particles that horizontally wave back and forth.
// Used by Sleep Powder, Stun Spore, and Poison Powder.
// arg 0: initial x pixel offset
// arg 1: initial y pixel offset
// arg 2: total duration in frames
// arg 3: vertical movement speed (sub-pixel value)
// arg 4: wave amplitude
// arg 5: wave speed
static void AnimMovePowderParticle(struct Sprite *sprite)
{
    sprite->x += gBattleAnimArgs[0];
    sprite->y += gBattleAnimArgs[1];
    sprite->data[0] = gBattleAnimArgs[2];
    sprite->data[1] = gBattleAnimArgs[3];

    if (GetBattlerSide(gBattleAnimAttacker))
    {
        sprite->data[3] = -gBattleAnimArgs[4];
    }
    else
    {
        sprite->data[3] = gBattleAnimArgs[4];
    }

    sprite->data[4] = gBattleAnimArgs[5];
    sprite->callback = AnimMovePowderParticle_Step;
}

static void AnimMovePowderParticle_Step(struct Sprite *sprite)
{
    if (sprite->data[0] > 0)
    {
        sprite->data[0]--;
        sprite->y2 = sprite->data[2] >> 8;
        sprite->data[2] += sprite->data[1];
        sprite->x2 = Sin(sprite->data[5], sprite->data[3]);
        sprite->data[5] = (sprite->data[5] + sprite->data[4]) & 0xFF;
    }
    else
    {
        DestroyAnimSprite(sprite);
    }
}

// Moves an energy orb towards the center of the mon.
// arg 0: initial x pixel offset
// arg 1: initial y pixel offset
// arg 2: duration
static void AnimPowerAbsorptionOrb(struct Sprite *sprite)
{
    InitSpritePosToAnimAttacker(sprite, TRUE);
    sprite->data[0] = gBattleAnimArgs[2];
    sprite->data[2] = GetBattlerSpriteCoord(gBattleAnimAttacker, BATTLER_COORD_X_2);
    sprite->data[4] = GetBattlerSpriteCoord(gBattleAnimAttacker, BATTLER_COORD_Y_PIC_OFFSET);
    sprite->callback = StartAnimLinearTranslation;
    StoreSpriteCallbackInData6(sprite, DestroySpriteAndMatrix);
}

// Moves an orb in a straight line towards the target mon.
// arg 0: initial x pixel offset
// arg 1: initial y pixel offset
// arg 2: duration
// arg 3: sprite anim number
static void AnimSolarBeamBigOrb(struct Sprite *sprite)
{
    InitSpritePosToAnimAttacker(sprite, TRUE);
    StartSpriteAnim(sprite, gBattleAnimArgs[3]);
    sprite->data[0] = gBattleAnimArgs[2];
    sprite->data[2] = GetBattlerSpriteCoord(gBattleAnimTarget, BATTLER_COORD_X_2);
    sprite->data[4] = GetBattlerSpriteCoord(gBattleAnimTarget, BATTLER_COORD_Y_PIC_OFFSET);
    sprite->callback = StartAnimLinearTranslation;
    StoreSpriteCallbackInData6(sprite, DestroyAnimSprite);
}

// Moves a small orb in a wavy pattern towards the target mon.
// The small orb "circles" the big orbs in AnimSolarBeamBigOrb.
// arg 0: initial x pixel offset
// arg 1: initial y pixel offset
// arg 2: duration
// arg 3: initial wave offset
static void AnimSolarBeamSmallOrb(struct Sprite *sprite)
{
    InitSpritePosToAnimAttacker(sprite, TRUE);
    sprite->data[0] = gBattleAnimArgs[2];
    sprite->data[1] = sprite->x;
    sprite->data[2] = GetBattlerSpriteCoord(gBattleAnimTarget, BATTLER_COORD_X_2);
    sprite->data[3] = sprite->y;
    sprite->data[4] = GetBattlerSpriteCoord(gBattleAnimTarget, BATTLER_COORD_Y_PIC_OFFSET);
    InitAnimLinearTranslation(sprite);
    sprite->data[5] = gBattleAnimArgs[3];
    sprite->callback = AnimSolarBeamSmallOrb_Step;
    sprite->callback(sprite);
}

static void AnimSolarBeamSmallOrb_Step(struct Sprite *sprite)
{
    if (AnimTranslateLinear(sprite))
    {
        DestroySprite(sprite);
    }
    else
    {
        if (sprite->data[5] > 0x7F)
            sprite->subpriority = GetBattlerSpriteSubpriority(gBattleAnimTarget) + 1;
        else
            sprite->subpriority = GetBattlerSpriteSubpriority(gBattleAnimTarget) + 6;

        sprite->x2 += Sin(sprite->data[5], 5);
        sprite->y2 += Cos(sprite->data[5], 14);
        sprite->data[5] = (sprite->data[5] + 15) & 0xFF;
    }
}

// Creates 15 small secondary orbs used in the SolarBeam anim effect.
// There is a 7-frame delay between each of them.
// No args.
void AnimTask_CreateSmallSolarBeamOrbs(u8 taskId)
{
    if (--gTasks[taskId].data[0] == -1)
    {
        gTasks[taskId].data[1]++;
        gTasks[taskId].data[0] = 6;
        gBattleAnimArgs[0] = 15;
        gBattleAnimArgs[1] = 0;
        gBattleAnimArgs[2] = 80;
        gBattleAnimArgs[3] = 0;
        CreateSpriteAndAnimate(&gSolarBeamSmallOrbSpriteTemplate, 0, 0, GetBattlerSpriteSubpriority(gBattleAnimTarget) + 1);
    }

    if (gTasks[taskId].data[1] == 15)
        DestroyAnimVisualTask(taskId);
}

// Moves an orb from the target mon to the attacking mon in an arc-like fashion.
// arg 0: initial x pixel offset
// arg 1: initial y pixel offset
// arg 2: wave amplitude
// arg 3: wave period (lower means faster wave)
static void AnimAbsorptionOrb(struct Sprite *sprite)
{
    InitSpritePosToAnimTarget(sprite, TRUE);
    sprite->data[0] = gBattleAnimArgs[3];
    sprite->data[2] = GetBattlerSpriteCoord(gBattleAnimAttacker, BATTLER_COORD_X_2);
    sprite->data[4] = GetBattlerSpriteCoord(gBattleAnimAttacker, BATTLER_COORD_Y_PIC_OFFSET);
    sprite->data[5] = gBattleAnimArgs[2];
    InitAnimArcTranslation(sprite);
    sprite->callback = AnimAbsorptionOrb_Step;
}

static void AnimAbsorptionOrb_Step(struct Sprite *sprite)
{
    if (TranslateAnimHorizontalArc(sprite))
        DestroyAnimSprite(sprite);
}

// Moves an orb in a wave-like fashion towards the target mon. The wave's
// properties and the sprite anim are randomly determined.
static void AnimHyperBeamOrb(struct Sprite *sprite)
{
    u16 speed;
    u16 animNum = Random2();

    StartSpriteAnim(sprite, animNum % 8);
    sprite->x = GetBattlerSpriteCoord(gBattleAnimAttacker, BATTLER_COORD_X_2);
    sprite->y = GetBattlerSpriteCoord(gBattleAnimAttacker, BATTLER_COORD_Y_PIC_OFFSET);
    if (GetBattlerSide(gBattleAnimAttacker) != B_SIDE_PLAYER)
        sprite->x -= 20;
    else
        sprite->x += 20;

    speed = Random2();
    sprite->data[0] = (speed & 31) + 64;
    sprite->data[1] = sprite->x;
    sprite->data[2] = GetBattlerSpriteCoord(gBattleAnimTarget, BATTLER_COORD_X_2);
    sprite->data[3] = sprite->y;
    sprite->data[4] = GetBattlerSpriteCoord(gBattleAnimTarget, BATTLER_COORD_Y_PIC_OFFSET);
    InitAnimFastLinearTranslationWithSpeed(sprite);
    sprite->data[5] = Random2() & 0xFF;
    sprite->data[6] = sprite->subpriority;
    sprite->callback = AnimHyperBeamOrb_Step;
    sprite->callback(sprite);
}

static void AnimHyperBeamOrb_Step(struct Sprite *sprite)
{
    if (AnimFastTranslateLinear(sprite))
    {
        DestroyAnimSprite(sprite);
    }
    else
    {
        sprite->y2 += Cos(sprite->data[5], 12);
        if (sprite->data[5] < 0x7F)
            sprite->subpriority = sprite->data[6];
        else
            sprite->subpriority = sprite->data[6] + 1;

        sprite->data[5] += 24;
        sprite->data[5] &= 0xFF;
    }
}

// seed (sprouts a sapling from a seed.)
// Used by Leech Seed.
// arg 0: initial x pixel offset
// arg 1: initial y pixel offset
// arg 2: target x pixel offset
// arg 3: target y pixel offset
// arg 4: duration
// arg 5: wave amplitude
static void AnimLeechSeed(struct Sprite *sprite)
{
    InitSpritePosToAnimAttacker(sprite, TRUE);
    if (GetBattlerSide(gBattleAnimAttacker) != B_SIDE_PLAYER)
        gBattleAnimArgs[2] = -gBattleAnimArgs[2];

    sprite->data[0] = gBattleAnimArgs[4];
    sprite->data[2] = GetBattlerSpriteCoord(gBattleAnimTarget, BATTLER_COORD_X) + gBattleAnimArgs[2];
    sprite->data[4] = GetBattlerSpriteCoord(gBattleAnimTarget, BATTLER_COORD_Y) + gBattleAnimArgs[3];
    sprite->data[5] = gBattleAnimArgs[5];
    InitAnimArcTranslation(sprite);
    sprite->callback = AnimLeechSeed_Step;
}

static void AnimLeechSeed_Step(struct Sprite *sprite)
{
    if (TranslateAnimHorizontalArc(sprite))
    {
        sprite->invisible = TRUE;
        sprite->data[0] = 10;
        sprite->callback = WaitAnimForDuration;
        StoreSpriteCallbackInData6(sprite, AnimLeechSeedSprouts);
    }
}

static void AnimLeechSeedSprouts(struct Sprite *sprite)
{
    sprite->invisible = FALSE;
    StartSpriteAnim(sprite, 1);
    sprite->data[0] = 60;
    sprite->callback = WaitAnimForDuration;
    StoreSpriteCallbackInData6(sprite, DestroyAnimSprite);
}

// Moves a spore particle in a halo around the target mon.
// The sprite's priority is updated to give the effect of going
// behind the mon's sprite.
// arg 0: initial x pixel offset
// arg 1: initial y pixel offset
// arg 2: initial wave offset
// arg 3: duration
// arg 4: blend (0 = off, 1 = on)
static void AnimSporeParticle(struct Sprite *sprite)
{
    InitSpritePosToAnimTarget(sprite, TRUE);
    StartSpriteAnim(sprite, gBattleAnimArgs[4]);
    if (gBattleAnimArgs[4] == 1)
        sprite->oam.objMode = ST_OAM_OBJ_BLEND;

    sprite->data[0] = gBattleAnimArgs[3];
    sprite->data[1] = gBattleAnimArgs[2];
    sprite->callback = AnimSporeParticle_Step;
    sprite->callback(sprite);
}

static void AnimSporeParticle_Step(struct Sprite *sprite)
{
    sprite->x2 = Sin(sprite->data[1], 32);
    sprite->y2 = Cos(sprite->data[1], -3) + ((sprite->data[2] += 24) >> 8);
    if ((u16)(sprite->data[1] - 0x40) < 0x80)
    {
        sprite->oam.priority = GetBattlerSpriteBGPriority(gBattleAnimTarget);
    }
    else
    {
        u8 priority = GetBattlerSpriteBGPriority(gBattleAnimTarget) + 1;
        if (priority > 3)
            priority = 3;

        sprite->oam.priority = priority;
    }

    sprite->data[1] += 2;
    sprite->data[1] &= 0xFF;
    if (--sprite->data[0] == -1)
        DestroyAnimSprite(sprite);
}

// In a double battle, Updates the mon sprite background priorities to allow
// the circling effect controlled by AnimSporeParticle.
// No args.
void AnimTask_SporeDoubleBattle(u8 taskId)
{
    if (IsContest() || !IsDoubleBattle())
    {
        DestroyAnimVisualTask(taskId);
    }
    else
    {
        if (GetBattlerSpriteBGPriorityRank(gBattleAnimTarget) == 1)
            SetAnimBgAttribute(2, BG_ANIM_PRIORITY, 3);
        else
            SetAnimBgAttribute(1, BG_ANIM_PRIORITY, 1);

        DestroyAnimVisualTask(taskId);
    }
}

// Rotates a big flower around the attacking mon, and slowly floats
// downward.
// arg 0: initial x pixel offset
// arg 1: initial y pixel offset
// arg 2: target y pixel offset
// arg 3: duration
static void AnimPetalDanceBigFlower(struct Sprite *sprite)
{
    InitSpritePosToAnimAttacker(sprite, FALSE);
    sprite->data[0] = gBattleAnimArgs[3];
    sprite->data[1] = sprite->x;
    sprite->data[2] = sprite->x;
    sprite->data[3] = sprite->y;
    sprite->data[4] = GetBattlerSpriteCoord(gBattleAnimAttacker, BATTLER_COORD_Y_PIC_OFFSET) + gBattleAnimArgs[2];
    InitAnimLinearTranslation(sprite);
    sprite->data[5] = 0x40;
    sprite->callback = AnimPetalDanceBigFlower_Step;
    sprite->callback(sprite);
}

static void AnimPetalDanceBigFlower_Step(struct Sprite *sprite)
{
    if (!AnimTranslateLinear(sprite))
    {
        sprite->x2 += Sin(sprite->data[5], 32);
        sprite->y2 += Cos(sprite->data[5], -5);
        if ((u16)(sprite->data[5] - 0x40) < 0x80)
            sprite->subpriority = GetBattlerSpriteSubpriority(gBattleAnimAttacker) - 1;
        else
            sprite->subpriority = GetBattlerSpriteSubpriority(gBattleAnimAttacker) + 1;

        sprite->data[5] = (sprite->data[5] + 5) & 0xFF;
    }
    else
    {
        DestroyAnimSprite(sprite);
    }
}

// Slowly floats a small flower downard, while swaying from right to left.
// arg 0: initial x pixel offset
// arg 1: initial y pixel offset
// arg 2: target y pixel offset
// arg 3: duration
static void AnimPetalDanceSmallFlower(struct Sprite *sprite)
{
    InitSpritePosToAnimAttacker(sprite, TRUE);
    sprite->data[0] = gBattleAnimArgs[3];
    sprite->data[1] = sprite->x;
    sprite->data[2] = sprite->x;
    sprite->data[3] = sprite->y;
    sprite->data[4] = GetBattlerSpriteCoord(gBattleAnimAttacker, BATTLER_COORD_Y_PIC_OFFSET) + gBattleAnimArgs[2];
    InitAnimLinearTranslation(sprite);
    sprite->data[5] = 0x40;
    sprite->callback = AnimPetalDanceSmallFlower_Step;
    sprite->callback(sprite);
}

static void AnimPetalDanceSmallFlower_Step(struct Sprite *sprite)
{
    if (!AnimTranslateLinear(sprite))
    {
        sprite->x2 += Sin(sprite->data[5], 8);
        if ((u16)(sprite->data[5] - 59) < 5 || (u16)(sprite->data[5] - 187) < 5)
            sprite->oam.matrixNum ^= ST_OAM_HFLIP;

        sprite->data[5] += 5;
        sprite->data[5] &= 0xFF;
    }
    else
    {
       DestroyAnimSprite(sprite);
    }
}

// Shoots a leaf upward, then floats it downward while swaying back and forth.
// arg 0: upward x delta per frame
// arg 1: upward y delta per frame
// arg 2: upward duration
static void AnimRazorLeafParticle(struct Sprite *sprite)
{
    sprite->x = GetBattlerSpriteCoord(gBattleAnimAttacker, BATTLER_COORD_X_2);
    sprite->y = GetBattlerSpriteCoord(gBattleAnimAttacker, BATTLER_COORD_Y_PIC_OFFSET);
    sprite->data[0] = gBattleAnimArgs[0];
    sprite->data[1] = gBattleAnimArgs[1];
    sprite->data[2] = gBattleAnimArgs[2];
    sprite->callback = AnimRazorLeafParticle_Step1;
}

static void AnimRazorLeafParticle_Step1(struct Sprite *sprite)
{
    if (!sprite->data[2])
    {
        if (sprite->data[1] & 1)
        {
            sprite->data[0] = 0x80;
            sprite->data[1] = 0;
            sprite->data[2] = 0;
        }
        else
        {
            sprite->data[0] = 0;
            sprite->data[1] = 0;
            sprite->data[2] = 0;
        }
        sprite->callback = AnimRazorLeafParticle_Step2;
    }
    else
    {
        sprite->data[2]--;
        sprite->x += sprite->data[0];
        sprite->y += sprite->data[1];
    }
}

static void AnimRazorLeafParticle_Step2(struct Sprite *sprite)
{
    if (GetBattlerSide(gBattleAnimAttacker))
        sprite->x2 = -Sin(sprite->data[0], 25);
    else
        sprite->x2 = Sin(sprite->data[0], 25);

    sprite->data[0] += 2;
    sprite->data[0] &= 0xFF;
    sprite->data[1]++;
    if (!(sprite->data[1] & 1))
        sprite->y2++;

    if (sprite->data[1] > 80)
        DestroyAnimSprite(sprite);
}

// Animates a sprite that moves linearly from one location to another, with a
// single-cycle sine wave added to the y position along the way.
// Used by Razor Leaf and Magical Leaf.
// arg 0: initial x offset
// arg 1: initial y offset
// arg 2: target x offset
// arg 3: target y offset
// arg 4: translation duration
// arg 5: wave amplitude
// arg 6: target between double battle opponents (boolean)
static void AnimTranslateLinearSingleSineWave(struct Sprite *sprite)
{
    InitSpritePosToAnimAttacker(sprite, TRUE);
    if (GetBattlerSide(gBattleAnimAttacker) != B_SIDE_PLAYER)
        gBattleAnimArgs[2] = -gBattleAnimArgs[2];

    sprite->data[0] = gBattleAnimArgs[4];
    if (!gBattleAnimArgs[6])
    {
        sprite->data[2] = GetBattlerSpriteCoord(gBattleAnimTarget, BATTLER_COORD_X_2) + gBattleAnimArgs[2];
        sprite->data[4] = GetBattlerSpriteCoord(gBattleAnimTarget, BATTLER_COORD_Y_PIC_OFFSET) + gBattleAnimArgs[3];
    }
    else
    {
        SetAverageBattlerPositions(gBattleAnimTarget, TRUE, &sprite->data[2], &sprite->data[4]);
        sprite->data[2] += gBattleAnimArgs[2];
        sprite->data[4] += gBattleAnimArgs[3];
    }

    sprite->data[5] = gBattleAnimArgs[5];
    InitAnimArcTranslation(sprite);
    if (GetBattlerSide(gBattleAnimAttacker) == GetBattlerSide(gBattleAnimTarget))
        sprite->data[0] = 1;
    else
        sprite->data[0] = 0;

    sprite->callback = AnimTranslateLinearSingleSineWave_Step;
}

static void AnimTranslateLinearSingleSineWave_Step(struct Sprite *sprite)
{
    bool8 destroy = FALSE;
    s16 a = sprite->data[0];
    s16 b = sprite->data[7];
    s16 r0;

    sprite->data[0] = 1;
    TranslateAnimHorizontalArc(sprite);
    r0 = sprite->data[7];
    sprite->data[0] = a;
    if (b > 200 && r0 < 56 && sprite->oam.affineParam == 0)
        sprite->oam.affineParam++;

    if (sprite->oam.affineParam && sprite->data[0])
    {
        sprite->invisible ^= 1;
        sprite->oam.affineParam++;
        if (sprite->oam.affineParam == 30)
            destroy = TRUE;
    }

    if (sprite->x + sprite->x2 > DISPLAY_WIDTH + 16
     || sprite->x + sprite->x2 < -16
     || sprite->y + sprite->y2 > DISPLAY_HEIGHT
     || sprite->y + sprite->y2 < -16)
        destroy = TRUE;

    if (destroy)
        DestroyAnimSprite(sprite);
}

// Animates particles in the Twister move animation.
// arg 0: duration
// arg 1: total y delta (the particles rise upward)
// arg 2: wave period (higher means faster wave)
// arg 3: wave amplitude
// arg 4: speedup frame (particles move faster at the end of the animation)
void AnimMoveTwisterParticle(struct Sprite *sprite)
{
    if (IsDoubleBattle() == TRUE)
        SetAverageBattlerPositions(gBattleAnimTarget, TRUE, &sprite->x, &sprite->y);

    sprite->y += 32;
    sprite->data[0] = gBattleAnimArgs[0];
    sprite->data[1] = gBattleAnimArgs[1];
    sprite->data[2] = gBattleAnimArgs[2];
    sprite->data[3] = gBattleAnimArgs[3];
    sprite->data[4] = gBattleAnimArgs[4];
    sprite->callback = AnimMoveTwisterParticle_Step;
}

static void AnimMoveTwisterParticle_Step(struct Sprite *sprite)
{
    if (sprite->data[1] == 0xFF)
    {
        sprite->y -= 2;
    }
    else if (sprite->data[1] > 0)
    {
        sprite->y -= 2;
        sprite->data[1] -= 2;
    }

    sprite->data[5] += sprite->data[2];
    if (sprite->data[0] < sprite->data[4])
        sprite->data[5] += sprite->data[2];

    sprite->data[5] &= 0xFF;
    sprite->x2 = Cos(sprite->data[5], sprite->data[3]);
    sprite->y2 = Sin(sprite->data[5], 5);
    if (sprite->data[5] < 0x80)
        sprite->oam.priority = GetBattlerSpriteBGPriority(gBattleAnimTarget) - 1;
    else
        sprite->oam.priority = GetBattlerSpriteBGPriority(gBattleAnimTarget) + 1;

    if (--sprite->data[0] == 0)
        DestroyAnimSprite(sprite);
}

// Squeezes a constricting "rope" several times via affine animations.
// arg 0: initial x pixel offset
// arg 1: initial y pixel offset
// arg 2: affine anim num
// arg 3: num squeezes
static void AnimConstrictBinding(struct Sprite *sprite)
{
    InitSpritePosToAnimTarget(sprite, FALSE);
    sprite->affineAnimPaused = 1;
    StartSpriteAffineAnim(sprite, gBattleAnimArgs[2]);
    sprite->data[6] = gBattleAnimArgs[2];
    sprite->data[7] = gBattleAnimArgs[3];
    sprite->callback = AnimConstrictBinding_Step1;
}

static void AnimConstrictBinding_Step1(struct Sprite *sprite)
{
    u8 spriteId;

    if ((u16)gBattleAnimArgs[7] == 0xFFFF)
    {
        sprite->affineAnimPaused = 0;
        spriteId = GetAnimBattlerSpriteId(ANIM_TARGET);
        sprite->data[0] = 0x100;
        sprite->callback = AnimConstrictBinding_Step2;
    }
}

static void AnimConstrictBinding_Step2(struct Sprite *sprite)
{
    u8 spriteId = GetAnimBattlerSpriteId(ANIM_TARGET);
    if (!sprite->data[2])
        sprite->data[0] += 11;
    else
        sprite->data[0] -= 11;

    if (++sprite->data[1] == 6)
    {
        sprite->data[1] = 0;
        sprite->data[2] ^= 1;
    }

    if (sprite->affineAnimEnded)
    {
        if (--sprite->data[7] > 0)
            StartSpriteAffineAnim(sprite, sprite->data[6]);
        else
            DestroyAnimSprite(sprite);
    }
}

void AnimTask_ShrinkTargetCopy(u8 taskId)
{
    u8 spriteId = GetAnimBattlerSpriteId(ANIM_TARGET);
    if (gSprites[spriteId].invisible)
    {
        DestroyAnimVisualTask(taskId);
    }
    else
    {
        PrepareBattlerSpriteForRotScale(spriteId, ST_OAM_OBJ_BLEND);
        gTasks[taskId].data[14] = gSprites[spriteId].oam.priority;
        gSprites[spriteId].oam.priority = GetBattlerSpriteBGPriority(gBattleAnimTarget);
        spriteId = GetAnimBattlerSpriteId(ANIM_DEF_PARTNER);
        gTasks[taskId].data[15] = gSprites[spriteId].oam.priority;
        gSprites[spriteId].oam.priority = GetBattlerSpriteBGPriority(BATTLE_PARTNER(gBattleAnimTarget));
        gTasks[taskId].data[0] = gBattleAnimArgs[0];
        gTasks[taskId].data[1] = gBattleAnimArgs[1];
        gTasks[taskId].data[11] = 0x100;
        gTasks[taskId].func = AnimTask_DuplicateAndShrinkToPos_Step1;
    }
}

static void AnimTask_DuplicateAndShrinkToPos_Step1(u8 taskId)
{
    u8 spriteId = GetAnimBattlerSpriteId(ANIM_TARGET);
    gTasks[taskId].data[10] += gTasks[taskId].data[0];
    gSprites[spriteId].x2 = gTasks[taskId].data[10] >> 8;
    if (GetBattlerSide(gBattleAnimTarget) != B_SIDE_PLAYER)
        gSprites[spriteId].x2 = -gSprites[spriteId].x2;

    gTasks[taskId].data[11] += 16;
    SetSpriteRotScale(spriteId, gTasks[taskId].data[11], gTasks[taskId].data[11], 0);
    SetBattlerSpriteYOffsetFromYScale(spriteId);
    if (--gTasks[taskId].data[1] == 0)
    {
        gTasks[taskId].data[0] = 0;
        gTasks[taskId].func = AnimTask_DuplicateAndShrinkToPos_Step2;
    }
}

static void AnimTask_DuplicateAndShrinkToPos_Step2(u8 taskId)
{
    if ((u16)gBattleAnimArgs[7] == 0xFFFF)
    {
        if (gTasks[taskId].data[0] == 0)
        {
            u8 spriteId = GetAnimBattlerSpriteId(ANIM_TARGET);
            ResetSpriteRotScale(spriteId);
            gSprites[spriteId].x2 = 0;
            gSprites[spriteId].y2 = 0;
            gSprites[spriteId].oam.priority = gTasks[taskId].data[14];
            spriteId = GetAnimBattlerSpriteId(ANIM_DEF_PARTNER);
            gSprites[spriteId].oam.priority = gTasks[taskId].data[15];
            gTasks[taskId].data[0]++;
            return;
        }
    }
    else
    {
        if (gTasks[taskId].data[0] == 0)
            return;
    }

    gTasks[taskId].data[0]++;
    if (gTasks[taskId].data[0] == 3)
        DestroyAnimVisualTask(taskId);
}

// Moves an orb from the target mon to the attacking mon.
// arg 0: initial x pixel offset
// arg 1: initial y pixel offset
static void AnimMimicOrb(struct Sprite *sprite)
{
    switch (sprite->data[0])
    {
    case 0:
        if (GetBattlerSide(gBattleAnimTarget) == B_SIDE_PLAYER)
            gBattleAnimArgs[0] *= -1;

        sprite->x = GetBattlerSpriteCoord(gBattleAnimTarget, BATTLER_COORD_X) + gBattleAnimArgs[0];
        sprite->y = GetBattlerSpriteCoord(gBattleAnimTarget, BATTLER_COORD_Y) + gBattleAnimArgs[1];
        sprite->invisible = TRUE;
        sprite->data[0]++;
        break;
    case 1:
        sprite->invisible = FALSE;
        if (sprite->affineAnimEnded)
        {
            ChangeSpriteAffineAnim(sprite, 1);
            sprite->data[0] = 25;
            sprite->data[2] = GetBattlerSpriteCoord(gBattleAnimAttacker, BATTLER_COORD_X_2);
            sprite->data[4] = GetBattlerSpriteCoord(gBattleAnimAttacker, BATTLER_COORD_Y_PIC_OFFSET);
            sprite->callback = InitAndRunAnimFastLinearTranslation;
            StoreSpriteCallbackInData6(sprite, DestroyAnimSprite);
            break;
        }
    }
}

// Animates a root that flickers away after some time.
// arg 0: x pixel offset
// arg 1: y pixel offset
// arg 2: sprite subpriority offset
// arg 3: sprite anim num
// arg 4: duration
static void AnimIngrainRoot(struct Sprite *sprite)
{
    if (!sprite->data[0])
    {
        sprite->x = GetBattlerSpriteCoord(gBattleAnimAttacker, BATTLER_COORD_X_2);
        sprite->y = GetBattlerSpriteCoord(gBattleAnimAttacker, BATTLER_COORD_Y);
        sprite->x2 = gBattleAnimArgs[0];
        sprite->y2 = gBattleAnimArgs[1];
        sprite->subpriority = gBattleAnimArgs[2] + 30;
        StartSpriteAnim(sprite, gBattleAnimArgs[3]);
        sprite->data[2] = gBattleAnimArgs[4];
        sprite->data[0]++;
        if (sprite->y + sprite->y2 > 120)
            sprite->y += sprite->y2 + sprite->y - 120;
    }
    sprite->callback = AnimRootFlickerOut;
}

// Places a root on the path to the target mon that flickers away after some time.
// arg 0: percent along the path to the target mon
// arg 1: x pixel offset
// arg 2: y pixel offset
// arg 3: sprite subpriority offset
// arg 4: sprite anum num
// arg 5: duration
static void AnimFrenzyPlantRoot(struct Sprite *sprite)
{
    s16 attackerX = GetBattlerSpriteCoord(gBattleAnimAttacker, BATTLER_COORD_X_2);
    s16 attackerY = GetBattlerSpriteCoord(gBattleAnimAttacker, BATTLER_COORD_Y_PIC_OFFSET);
    s16 targetX = GetBattlerSpriteCoord(gBattleAnimTarget, BATTLER_COORD_X_2);
    s16 targetY = GetBattlerSpriteCoord(gBattleAnimTarget, BATTLER_COORD_Y_PIC_OFFSET);

    targetX -= attackerX;
    targetY -= attackerY;
    sprite->x = attackerX + targetX * gBattleAnimArgs[0] / 100;
    sprite->y = attackerY + targetY * gBattleAnimArgs[0] / 100;
    sprite->x2 = gBattleAnimArgs[1];
    sprite->y2 = gBattleAnimArgs[2];
    sprite->subpriority = gBattleAnimArgs[3] + 30;
    StartSpriteAnim(sprite, gBattleAnimArgs[4]);
    sprite->data[2] = gBattleAnimArgs[5];
    sprite->callback = AnimRootFlickerOut;
    sFrenzyPlantRootData.startX = sprite->x;
    sFrenzyPlantRootData.startY = sprite->y;
    sFrenzyPlantRootData.targetX = targetX;
    sFrenzyPlantRootData.targetY = targetY;
}

static void AnimRootFlickerOut(struct Sprite *sprite)
{
    if (++sprite->data[0] > (sprite->data[2] - 10))
        sprite->invisible = sprite->data[0] % 2;

    if (sprite->data[0] > sprite->data[2])
        DestroyAnimSprite(sprite);
}

// Moves an orb in a fast wavy path.
// arg 0: initial x pixel offset
// arg 1: initial y pixel offset
// arg 2: horizontal velocity
// arg 3: wave amplitude
// arg 4: duration
static void AnimIngrainOrb(struct Sprite *sprite)
{
    if (!sprite->data[0])
    {
        sprite->x = GetBattlerSpriteCoord(gBattleAnimAttacker, BATTLER_COORD_X_2) + gBattleAnimArgs[0];
        sprite->y = GetBattlerSpriteCoord(gBattleAnimAttacker, BATTLER_COORD_Y) + gBattleAnimArgs[1];
        sprite->data[1] = gBattleAnimArgs[2];
        sprite->data[2] = gBattleAnimArgs[3];
        sprite->data[3] = gBattleAnimArgs[4];
    }

    sprite->data[0]++;
    sprite->x2 = sprite->data[1] * sprite->data[0];
    sprite->y2 = Sin((sprite->data[0] * 20) & 0xFF, sprite->data[2]);
    if (sprite->data[0] > sprite->data[3])
        DestroyAnimSprite(sprite);
}

static void InitItemBagData(struct Sprite *sprite, s16 c)
{
    int a = (sprite->x << 8) | sprite->y;
    int b = (sprite->data[6] << 8) | sprite->data[7];
    c <<= 8;
    sprite->data[5] = a;
    sprite->data[6] = b;
    sprite->data[7] = c;
}

bool8 moveAlongLinearPath(struct Sprite *sprite)
{
    u16 xStartPos = (u8)(sprite->data[5] >> 8);
    u16 yStartPos = (u8)sprite->data[5];
    s32 xEndPos = (u8)(sprite->data[6] >> 8);
    s32 yEndPos = (u8)sprite->data[6];
    s16 totalTime = sprite->data[7] >> 8;
    s16 currentTime = sprite->data[7] & 0xFF;
    s16 yEndPos_2;
    s16 r0;
    s32 var1;
    s32 vaxEndPos;

    if (xEndPos == 0)
        xEndPos = -32;
    else if (xEndPos == 255)
        xEndPos = DISPLAY_WIDTH + 32;

    yEndPos_2 = yEndPos - yStartPos;
    r0 = xEndPos - xStartPos;
    var1 = r0 * currentTime / totalTime;
    vaxEndPos = yEndPos_2 * currentTime / totalTime;
    sprite->x = var1 + xStartPos;
    sprite->y = vaxEndPos + yStartPos;
    if (++currentTime == totalTime)
        return TRUE;

    sprite->data[7] = (totalTime << 8) | currentTime;
    return FALSE;
}

static void AnimItemSteal_Step2(struct Sprite *sprite)
{
    if (sprite->data[0] == 10)
        StartSpriteAffineAnim(sprite, 1);

    sprite->data[0]++;
    if (sprite->data[0] > 50)
        DestroyAnimSprite(sprite);
}

static void AnimItemSteal_Step1(struct Sprite *sprite)
{
    sprite->data[0] += sprite->data[3] * 128 / sprite->data[4];
    if (sprite->data[0] >= 128)
    {
        sprite->data[1]++;
        sprite->data[0] = 0;
    }

    sprite->y2 = Sin(sprite->data[0] + 128, 30 - sprite->data[1] * 8);
    if (moveAlongLinearPath(sprite))
    {
        sprite->y2 = 0;
        sprite->data[0] = 0;
        sprite->callback = AnimItemSteal_Step2;
    }
}

static void AnimPresent(struct Sprite *sprite)
{
    s16 targetX;
    s16 targetY;
    InitSpritePosToAnimAttacker(sprite, FALSE);
    targetX = GetBattlerSpriteCoord(gBattleAnimTarget, BATTLER_COORD_X);
    targetY = GetBattlerSpriteCoord(gBattleAnimTarget, BATTLER_COORD_Y);
    if (BATTLE_PARTNER(gBattleAnimAttacker) == gBattleAnimTarget)
    {
        sprite->data[6] = targetX;
        sprite->data[7] = targetY + 10;
        InitItemBagData(sprite, 60);
        sprite->data[3] = 1;
    }
    else
    {
        sprite->data[6] = targetX;
        sprite->data[7] = targetY + 10;
        InitItemBagData(sprite, 60);
        sprite->data[3] = 3;
    }

    sprite->data[4] = 60;
    sprite->callback = AnimItemSteal_Step1;
}

static void AnimKnockOffOpponentsItem(struct Sprite *sprite)
{
    int zero;
    sprite->data[0] += ((sprite->data[3] * 128) / sprite->data[4]);
    zero = 0;
    if (sprite->data[0] > 0x7F)
    {
        sprite->data[1]++;
        sprite->data[0] = zero;
    }

    sprite->y2 = Sin(sprite->data[0] + 0x80, 30 - sprite->data[1] * 8);
    if (moveAlongLinearPath(sprite))
    {
        sprite->y2 = zero;
        sprite->data[0] = zero;
        DestroyAnimSprite(sprite);
    }
}

static void AnimKnockOffItem(struct Sprite *sprite)
{
    s16 targetY = GetBattlerSpriteCoord(gBattleAnimTarget, BATTLER_COORD_Y);
    if (GetBattlerSide(gBattleAnimTarget) == B_SIDE_PLAYER)
    {
        sprite->data[6] = 0;
        sprite->data[7] = targetY + 10;
        InitItemBagData(sprite, 40);
        sprite->data[3] = 3;
        sprite->data[4] = 60;
        sprite->callback = AnimItemSteal_Step1;
    }
    else
    {
        sprite->data[6] = 255;
        sprite->data[7] = targetY + 10;
        if (IsContest())
            sprite->data[6] = 0;

        InitItemBagData(sprite, 40);
        sprite->data[3] = 3;
        sprite->data[4] = 60;
        sprite->callback = AnimKnockOffOpponentsItem;
    }
}

// Animates a heal particle upward.
// arg 0: initial x pixel offset
// arg 1: initial y pixel offset
// arg 2: vertical velocity
// arg 3: unused
static void AnimPresentHealParticle(struct Sprite *sprite)
{
    if (!sprite->data[0])
    {
        InitSpritePosToAnimTarget(sprite, FALSE);
        sprite->data[1] = gBattleAnimArgs[2];
    }

    sprite->data[0]++;
    sprite->y2 = sprite->data[1] * sprite->data[0];
    if (sprite->animEnded)
        DestroyAnimSprite(sprite);
}

static void AnimItemSteal(struct Sprite *sprite)
{
    s16 attackerX;
    s16 attackerY;
    InitSpritePosToAnimTarget(sprite, FALSE);
    attackerX = GetBattlerSpriteCoord(gBattleAnimAttacker, BATTLER_COORD_X);
    attackerY = GetBattlerSpriteCoord(gBattleAnimAttacker, BATTLER_COORD_Y);
    if (BATTLE_PARTNER(gBattleAnimTarget) == gBattleAnimAttacker)
    {
        sprite->data[6] = attackerX;
        sprite->data[7] = attackerY + 10;
        InitItemBagData(sprite, 60);
        sprite->data[3] = 1;
    }
    else
    {
        sprite->data[6] = attackerX;
        sprite->data[7] = attackerY + 10;
        InitItemBagData(sprite, 60);
        sprite->data[3] = 3;
    }

    sprite->data[4] = 60;
    sprite->callback = AnimItemSteal_Step3;
}

static void AnimItemSteal_Step3(struct Sprite *sprite)
{
    int zero;
    sprite->data[0] += ((sprite->data[3] * 128) / sprite->data[4]);
    zero = 0;
    if (sprite->data[0] > 127)
    {
        sprite->data[1]++;
        sprite->data[0] = zero;
    }

    sprite->y2 = Sin(sprite->data[0] + 0x80, 30 - sprite->data[1] * 8);
    if (sprite->y2 == 0)
        PlaySE12WithPanning(SE_M_BUBBLE2, BattleAnimAdjustPanning(SOUND_PAN_TARGET));

    if (moveAlongLinearPath(sprite))
    {
        sprite->y2 = 0;
        sprite->data[0] = 0;
        sprite->callback = AnimItemSteal_Step2;
        PlaySE12WithPanning(SE_M_BUBBLE2, BattleAnimAdjustPanning(SOUND_PAN_ATTACKER));
    }
}

// Moves a bag in a circular motion.
// arg 0: y position
// arg 1: initial wave offset
static void AnimTrickBag(struct Sprite *sprite)
{
    int a;
    int b;

    if (!sprite->data[0])
    {
        if (!IsContest())
        {
            sprite->data[1] = gBattleAnimArgs[1];
            sprite->x = 120;
        }
        else
        {
            a = gBattleAnimArgs[1] - 32;
            if (a < 0)
                b = gBattleAnimArgs[1] + 0xDF;
            else
                b = a;

            sprite->data[1] = a - ((b >> 8) << 8);
            sprite->x = 70;
        }

        sprite->y = gBattleAnimArgs[0];
        sprite->data[2] = gBattleAnimArgs[0];
        sprite->data[4] = 20;
        sprite->x2 = Cos(sprite->data[1], 60);
        sprite->y2 = Sin(sprite->data[1], 20);
        sprite->callback = AnimTrickBag_Step1;
        if (sprite->data[1] > 0 && sprite->data[1] < 192)
            sprite->subpriority = 31;
        else
            sprite->subpriority = 29;
    }
}

static void AnimTrickBag_Step1(struct Sprite *sprite)
{
    switch (sprite->data[3])
    {
    case 0:
        if (sprite->data[2] > 78)
        {
            sprite->data[3] = 1;
            StartSpriteAffineAnim(sprite, 1);
            break;
        }
        else
        {
            sprite->data[2] += sprite->data[4] / 10;
            sprite->data[4] += 3;
            sprite->y = sprite->data[2];
            break;
        }
        break;
    case 1:
        if (sprite->data[3] && sprite->affineAnimEnded)
        {
            sprite->data[0] = 0;
            sprite->data[2] = 0;
            sprite->callback = AnimTrickBag_Step2;
        }
        break;
    }
}

static void AnimTrickBag_Step2(struct Sprite *sprite)
{
    if (sprite->data[2] == gTrickBagCoordinates[sprite->data[0]][1])
    {
        if (gTrickBagCoordinates[sprite->data[0]][2] == 127)
        {
            sprite->data[0] = 0;
            sprite->callback = AnimTrickBag_Step3;
        }

        sprite->data[2] = 0;
        sprite->data[0]++;
    }
    else
    {
        sprite->data[2]++;
        sprite->data[1] = (gTrickBagCoordinates[sprite->data[0]][0] * gTrickBagCoordinates[sprite->data[0]][2] + sprite->data[1]) & 0xFF;
        if (!IsContest())
        {
            if ((u16)(sprite->data[1] - 1) < 191)
                sprite->subpriority = 31;
            else
                sprite->subpriority = 29;
        }

        sprite->x2 = Cos(sprite->data[1], 60);
        sprite->y2 = Sin(sprite->data[1], 20);
    }
}

static void AnimTrickBag_Step3(struct Sprite *sprite)
{
    if (sprite->data[0] > 20)
        DestroyAnimSprite(sprite);

    sprite->invisible = sprite->data[0] % 2;
    sprite->data[0]++;
}

void AnimTask_LeafBlade(u8 taskId)
{
    struct Task *task = &gTasks[taskId];

    task->data[4] = GetBattlerSpriteSubpriority(gBattleAnimTarget) - 1;
    task->data[6] = GetBattlerSpriteCoord(gBattleAnimTarget, BATTLER_COORD_X_2);
    task->data[7] = GetBattlerSpriteCoord(gBattleAnimTarget, BATTLER_COORD_Y_PIC_OFFSET);
    task->data[10] = GetBattlerSpriteCoordAttr(gBattleAnimTarget, BATTLER_COORD_ATTR_WIDTH);
    task->data[11] = GetBattlerSpriteCoordAttr(gBattleAnimTarget, BATTLER_COORD_ATTR_HEIGHT);
    task->data[5] = (GetBattlerSide(gBattleAnimTarget) == B_SIDE_OPPONENT) ? 1 : -1;
    task->data[9] = 56 - (task->data[5] * 64);
    task->data[8] = task->data[7] - task->data[9] + task->data[6];
    task->data[2] = CreateSprite(&gLeafBladeSpriteTemplate, task->data[8], task->data[9], task->data[4]);
    if (task->data[2] == MAX_SPRITES)
        DestroyAnimVisualTask(taskId);

    gSprites[task->data[2]].data[0] = 10;
    gSprites[task->data[2]].data[1] = task->data[8];
    gSprites[task->data[2]].data[2] = task->data[6] - (task->data[10] / 2 + 10) * task->data[5];
    gSprites[task->data[2]].data[3] = task->data[9];
    gSprites[task->data[2]].data[4] = task->data[7] + (task->data[11] / 2 + 10) * task->data[5];
    gSprites[task->data[2]].data[5] = LeafBladeGetPosFactor(&gSprites[task->data[2]]);
    InitAnimArcTranslation(&gSprites[task->data[2]]);
    task->func = AnimTask_LeafBlade_Step;
}

static void AnimTask_LeafBlade_Step(u8 taskId)
{
    struct Task *task = &gTasks[taskId];
    struct Sprite *sprite = &gSprites[task->data[2]];
    int a = task->data[0];
    switch (a)
    {
    case 4:
        AnimTask_LeafBlade_Step2(task, taskId);
        if (TranslateAnimHorizontalArc(sprite))
        {
            task->data[15] = 5;
            task->data[0] = 0xFF;
        }
        break;
    case 8:
        AnimTask_LeafBlade_Step2(task, taskId);
        if (TranslateAnimHorizontalArc(sprite))
        {
            task->data[15] = 9;
            task->data[0] = 0xFF;
        }
        break;
    case 0:
        AnimTask_LeafBlade_Step2(task, taskId);
        if (TranslateAnimHorizontalArc(sprite))
        {
            task->data[15] = 1;
            task->data[0] = 0xFF;
        }
        break;
    case 1:
        sprite->x += sprite->x2;
        sprite->y += sprite->y2;
        sprite->x2 = 0;
        sprite->y2 = 0;
        sprite->data[0] = 10;
        sprite->data[1] = sprite->x;
        sprite->data[2] = task->data[6];
        sprite->data[3] = sprite->y;
        sprite->data[4] = task->data[7];
        sprite->data[5] = LeafBladeGetPosFactor(sprite);
        task->data[4] += 2;
        task->data[3] = a;
        sprite->subpriority = task->data[4];
        StartSpriteAnim(sprite, task->data[3]);
        InitAnimArcTranslation(sprite);
        task->data[0]++;
        break;
    case 2:
        AnimTask_LeafBlade_Step2(task, taskId);
        if (TranslateAnimHorizontalArc(sprite))
        {
            task->data[15] = 3;
            task->data[0] = 0xFF;
        }
        break;
    case 3:
        sprite->x += sprite->x2;
        sprite->y += sprite->y2;
        sprite->x2 = 0;
        sprite->y2 = 0;
        sprite->data[0] = 10;
        sprite->data[1] = sprite->x;
        sprite->data[2] = task->data[6] - ((task->data[10] / 2) + 10) * task->data[5];
        sprite->data[3] = sprite->y;
        sprite->data[4] = task->data[7] - ((task->data[11] / 2) + 10) * task->data[5];
        sprite->data[5] = LeafBladeGetPosFactor(sprite);
        task->data[3] = 2;
        sprite->subpriority = task->data[4];
        StartSpriteAnim(sprite, task->data[3]);
        InitAnimArcTranslation(sprite);
        task->data[0]++;
        break;
    case 5:
        sprite->x += sprite->x2;
        sprite->y += sprite->y2;
        sprite->x2 = 0;
        sprite->y2 = 0;
        sprite->data[0] = 10;
        sprite->data[1] = sprite->x;
        sprite->data[2] = task->data[6] + ((task->data[10] / 2) + 10) * task->data[5];
        sprite->data[3] = sprite->y;
        sprite->data[4] = task->data[7] + ((task->data[11] / 2) + 10) * task->data[5];
        sprite->data[5] = LeafBladeGetPosFactor(sprite);
        task->data[4] -= 2;
        task->data[3] = 3;
        sprite->subpriority = task->data[4];
        StartSpriteAnim(sprite, task->data[3]);
        InitAnimArcTranslation(sprite);
        task->data[0]++;
        break;
    case 6:
        AnimTask_LeafBlade_Step2(task, taskId);
        if (TranslateAnimHorizontalArc(sprite))
        {
            task->data[15] = 7;
            task->data[0] = 0xFF;
        }
        break;
    case 7:
        sprite->x += sprite->x2;
        sprite->y += sprite->y2;
        sprite->x2 = 0;
        sprite->y2 = 0;
        sprite->data[0] = 10;
        sprite->data[1] = sprite->x;
        sprite->data[2] = task->data[6];
        sprite->data[3] = sprite->y;
        sprite->data[4] = task->data[7];
        sprite->data[5] = LeafBladeGetPosFactor(sprite);
        task->data[4] += 2;
        task->data[3] = 4;
        sprite->subpriority = task->data[4];
        StartSpriteAnim(sprite, task->data[3]);
        InitAnimArcTranslation(sprite);
        task->data[0]++;
        break;
    case 9:
        sprite->x += sprite->x2;
        sprite->y += sprite->y2;
        sprite->x2 = 0;
        sprite->y2 = 0;
        sprite->data[0] = 10;
        sprite->data[1] = sprite->x;
        sprite->data[2] = task->data[6] - ((task->data[10] / 2) + 10) * task->data[5];
        sprite->data[3] = sprite->y;
        sprite->data[4] = task->data[7] + ((task->data[11] / 2) + 10) * task->data[5];
        sprite->data[5] = LeafBladeGetPosFactor(sprite);
        task->data[3] = 5;
        sprite->subpriority = task->data[4];
        StartSpriteAnim(sprite, task->data[3]);
        InitAnimArcTranslation(sprite);
        task->data[0]++;
        break;
    case 10:
        AnimTask_LeafBlade_Step2(task, taskId);
        if (TranslateAnimHorizontalArc(sprite))
        {
            task->data[15] = 11;
            task->data[0] = 0xFF;
        }
        break;
    case 11:
    {
        sprite->x += sprite->x2;
        sprite->y += sprite->y2;
        sprite->x2 = 0;
        sprite->y2 = 0;
        sprite->data[0] = 10;
        sprite->data[1] = sprite->x;
        sprite->data[2] = task->data[8];
        sprite->data[3] = sprite->y;
        sprite->data[4] = task->data[9];
        sprite->data[5] = LeafBladeGetPosFactor(sprite);
        task->data[4] -= 2;
        task->data[3] = 6;
        sprite->subpriority = task->data[4];
        StartSpriteAnim(sprite, task->data[3]);
        InitAnimArcTranslation(sprite);
        task->data[0]++;
        break;
    }
    case 12:
        AnimTask_LeafBlade_Step2(task, taskId);
        if (TranslateAnimHorizontalArc(sprite))
        {
            DestroySprite(sprite);
            task->data[0]++;
        }
        break;
    case 13:
        if (task->data[12] == 0)
            DestroyAnimVisualTask(taskId);
        break;
    case 0xFF:
        if (++task->data[1] > 5)
        {
            task->data[1] = 0;
            task->data[0] = task->data[15];
        }
        break;
    }
}

static s16 LeafBladeGetPosFactor(struct Sprite *sprite)
{
    s16 var = 8;
    if (sprite->data[4] < sprite->y)
        var = -var;

    return var;
}

static void AnimTask_LeafBlade_Step2(struct Task *task, u8 taskId)
{
    task->data[14]++;
    if (task->data[14] > 0)
    {
        u8 spriteId;
        s16 spriteX;
        s16 spriteY;
        task->data[14] = 0;
        spriteX = gSprites[task->data[2]].x + gSprites[task->data[2]].x2;
        spriteY = gSprites[task->data[2]].y + gSprites[task->data[2]].y2;
        spriteId = CreateSprite(&gLeafBladeSpriteTemplate, spriteX, spriteY, task->data[4]);
        if (spriteId != MAX_SPRITES)
        {
            gSprites[spriteId].data[6] = taskId;
            gSprites[spriteId].data[7] = 12;
            gTasks[taskId].data[12]++;
            gSprites[spriteId].data[0] = task->data[13] & 1;
            gTasks[taskId].data[13]++;
            StartSpriteAnim(&gSprites[spriteId], task->data[3]);
            gSprites[spriteId].subpriority = task->data[4];
            gSprites[spriteId].callback = AnimTask_LeafBlade_Step2_Callback;
        }
    }
}

static void AnimTask_LeafBlade_Step2_Callback(struct Sprite *sprite)
{
    sprite->data[0]++;
    if (sprite->data[0] > 1)
    {
        sprite->data[0] = 0;
        sprite->invisible ^= 1;
        sprite->data[1]++;
        if (sprite->data[1] > 8)
        {
            gTasks[sprite->data[6]].data[sprite->data[7]]--;
            DestroySprite(sprite);
        }
    }
}

static void AnimFlyingParticle(struct Sprite *sprite)
{
    u8 battler;
    if (!gBattleAnimArgs[6])
        battler = gBattleAnimAttacker;
    else
        battler = gBattleAnimTarget;

    if (GetBattlerSide(battler) != B_SIDE_PLAYER)
    {
        sprite->data[4] = 0;
        sprite->data[2] = gBattleAnimArgs[3];
        sprite->x = 0xFFF0;
    }
    else
    {
        sprite->data[4] = 1;
        sprite->data[2] = -gBattleAnimArgs[3];
        sprite->x = 0x100;
    }

    sprite->data[1] = gBattleAnimArgs[1];
    sprite->data[0] = gBattleAnimArgs[2];
    sprite->data[3] = gBattleAnimArgs[4];
    switch (gBattleAnimArgs[5])
    {
    case 0:
        sprite->y = gBattleAnimArgs[0];
        sprite->oam.priority = GetBattlerSpriteBGPriority(battler);
        break;
    case 1:
        sprite->y = gBattleAnimArgs[0];
        sprite->oam.priority = GetBattlerSpriteBGPriority(battler) + 1;
        break;
    case 2:
        sprite->y = GetBattlerSpriteCoord(battler, BATTLER_COORD_Y_PIC_OFFSET) + gBattleAnimArgs[0];
        sprite->oam.priority = GetBattlerSpriteBGPriority(battler);
        break;
    case 3:
        sprite->y = GetBattlerSpriteCoord(gBattleAnimTarget, BATTLER_COORD_Y_PIC_OFFSET) + gBattleAnimArgs[0];
        GetAnimBattlerSpriteId(ANIM_TARGET);
        sprite->oam.priority = GetBattlerSpriteBGPriority(battler) + 1;
        break;
    }

    sprite->callback = AnimFlyingParticle_Step;
}

static void AnimFlyingParticle_Step(struct Sprite *sprite)
{
    int a = sprite->data[7];
    sprite->data[7]++;
    sprite->y2 = (sprite->data[1] * gSineTable[sprite->data[0]]) >> 8;
    sprite->x2 = sprite->data[2] * a;
    sprite->data[0] = (sprite->data[3] * a) & 0xFF;
    if (!sprite->data[4])
    {
        if (sprite->x2 + sprite->x <= 0xF7)
            return;
    }
    else
    {
        if (sprite->x2 + sprite->x > -16)
            return;
    }

    DestroySpriteAndMatrix(sprite);
}

void AnimTask_CycleMagicalLeafPal(u8 taskId)
{
    struct Task *task = &gTasks[taskId];
    switch (task->data[0])
    {
    case 0:
        task->data[8] = OBJ_PLTT_ID(IndexOfSpritePaletteTag(ANIM_TAG_LEAF));
        task->data[12] = OBJ_PLTT_ID(IndexOfSpritePaletteTag(ANIM_TAG_RAZOR_LEAF));
        task->data[0]++;
        break;
    case 1:
        if (++task->data[9] >= 0)
        {
            task->data[9] = 0;
            BlendPalette(task->data[8], 16, task->data[10], gMagicalLeafBlendColors[task->data[11]]);
            BlendPalette(task->data[12], 16, task->data[10], gMagicalLeafBlendColors[task->data[11]]);
            if (++task->data[10] == 17)
            {
                task->data[10] = 0;
                if (++task->data[11] == 7)
                    task->data[11] = 0;
            }
        }
        break;
    }

    if (gBattleAnimArgs[7] == -1)
        DestroyAnimVisualTask(taskId);
}

static void AnimNeedleArmSpike(struct Sprite *sprite)
{
    u8 a;
    u8 b;
    u16 c;
    u16 x;
    u16 y;

    if (gBattleAnimArgs[4] == 0)
    {
        DestroyAnimSprite(sprite);
    }
    else
    {
        if (gBattleAnimArgs[0] == 0)
        {
            a = GetBattlerSpriteCoord(gBattleAnimAttacker, BATTLER_COORD_X_2);
            b = GetBattlerSpriteCoord(gBattleAnimAttacker, BATTLER_COORD_Y_PIC_OFFSET);
        }
        else
        {
            a = GetBattlerSpriteCoord(gBattleAnimTarget, BATTLER_COORD_X_2);
            b = GetBattlerSpriteCoord(gBattleAnimTarget, BATTLER_COORD_Y_PIC_OFFSET);
        }

        sprite->data[0] = gBattleAnimArgs[4];
        if (gBattleAnimArgs[1] == 0)
        {
            sprite->x = gBattleAnimArgs[2] + a;
            sprite->y = gBattleAnimArgs[3] + b;
            sprite->data[5] = a;
            sprite->data[6] = b;
        }
        else
        {
            sprite->x = a;
            sprite->y = b;
            sprite->data[5] = gBattleAnimArgs[2] + a;
            sprite->data[6] = gBattleAnimArgs[3] + b;
        }

        x = sprite->x;
        sprite->data[1] = x * 16;
        y = sprite->y;
        sprite->data[2] = y * 16;
        sprite->data[3] = (sprite->data[5] - sprite->x) * 16 / gBattleAnimArgs[4];
        sprite->data[4] = (sprite->data[6] - sprite->y) * 16 / gBattleAnimArgs[4];
        c = ArcTan2Neg(sprite->data[5] - x, sprite->data[6] - y);
        if (IsContest())
            c -= 0x8000;

        TrySetSpriteRotScale(sprite, FALSE, 0x100, 0x100, c);
        sprite->callback = AnimNeedleArmSpike_Step;
    }
}

static void AnimNeedleArmSpike_Step(struct Sprite *sprite)
{
    if (sprite->data[0])
    {
        sprite->data[1] += sprite->data[3];
        sprite->data[2] += sprite->data[4];
        sprite->x = sprite->data[1] >> 4 ;
        sprite->y = sprite->data[2] >> 4 ;
        sprite->data[0]--;
    }
    else
    {
        DestroySpriteAndMatrix(sprite);
    }
}

static void AnimWhipHit_WaitEnd(struct Sprite *sprite)
{
    if (sprite->animEnded)
        DestroyAnimSprite(sprite);
}

static void AnimSlidingHit(struct Sprite *sprite)
{
    if (GetBattlerSide(gBattleAnimAttacker) != B_SIDE_PLAYER)
    {
        sprite->x -= gBattleAnimArgs[0];
        sprite->y += gBattleAnimArgs[1];
    }
    else
    {
        sprite->x += gBattleAnimArgs[0];
        sprite->y += gBattleAnimArgs[1];
    }

    sprite->callback = RunStoredCallbackWhenAnimEnds;
    StoreSpriteCallbackInData6(sprite, DestroyAnimSprite);
}

static void AnimWhipHit(struct Sprite *sprite)
{
    if (GetBattlerSide(gBattleAnimAttacker) == B_SIDE_PLAYER)
        StartSpriteAnim(sprite, 1);

    sprite->callback = AnimWhipHit_WaitEnd;
    SetAnimSpriteInitialXOffset(sprite, gBattleAnimArgs[0]);
    sprite->y += gBattleAnimArgs[1];
}

static void AnimFlickeringPunch(struct Sprite *sprite)
{
    sprite->x += gBattleAnimArgs[0];
    sprite->y += gBattleAnimArgs[1];
    sprite->data[0] = gBattleAnimArgs[2];
    sprite->data[1] = gBattleAnimArgs[3];
    sprite->data[3] = gBattleAnimArgs[4];
    sprite->data[5] = gBattleAnimArgs[5];
    StartSpriteAffineAnim(sprite, gBattleAnimArgs[6]);
    StoreSpriteCallbackInData6(sprite, DestroySpriteAndMatrix);
    sprite->callback = TranslateSpriteLinearAndFlicker;
}

// Moves the sprite in a diagonally slashing motion across the target mon.
// Used by moves such as MOVE_CUT and MOVE_AERIAL_ACE.
// arg 0: initial x pixel offset
// arg 1: initial y pixel offset
// arg 2: slice direction; 0 = right-to-left, 1 = left-to-right
static void AnimCuttingSlice(struct Sprite *sprite)
{
    sprite->x = GetBattlerSpriteCoord(gBattleAnimTarget, BATTLER_COORD_X);
    sprite->y = GetBattlerSpriteCoord(gBattleAnimTarget, BATTLER_COORD_Y);
    if (GetBattlerSide(gBattleAnimTarget) == B_SIDE_PLAYER)
        sprite->y += 8;

    sprite->callback = AnimSlice_Step;
    if (gBattleAnimArgs[2] == 0)
    {
        sprite->x += gBattleAnimArgs[0];
    }
    else
    {
        sprite->x -= gBattleAnimArgs[0];
        sprite->hFlip = 1;
    }

    sprite->y += gBattleAnimArgs[1];
    sprite->data[1] -= 0x400;
    sprite->data[2] += 0x400;
    sprite->data[5] = gBattleAnimArgs[2];
    if (sprite->data[5] == 1)
        sprite->data[1] = -sprite->data[1];
}

static void AnimAirCutterSlice(struct Sprite *sprite)
{
    u8 x, y;
    switch (gBattleAnimArgs[3])
    {
    case 1:
        x = GetBattlerSpriteCoord(BATTLE_PARTNER(gBattleAnimTarget), BATTLER_COORD_X);
        y = GetBattlerSpriteCoord(BATTLE_PARTNER(gBattleAnimTarget), BATTLER_COORD_Y);
        break;
    case 2:
        x = GetBattlerSpriteCoord(gBattleAnimTarget, BATTLER_COORD_X);
        y = GetBattlerSpriteCoord(gBattleAnimTarget, BATTLER_COORD_Y);
        if (IsBattlerSpriteVisible(BATTLE_PARTNER(gBattleAnimTarget)))
        {
            x = (GetBattlerSpriteCoord(BATTLE_PARTNER(gBattleAnimTarget), BATTLER_COORD_X) + x) / 2;
            y = (GetBattlerSpriteCoord(BATTLE_PARTNER(gBattleAnimTarget), BATTLER_COORD_Y) + y) / 2;
        }
        break;
    case 0:
    default:
        x = GetBattlerSpriteCoord(gBattleAnimTarget, BATTLER_COORD_X);
        y = GetBattlerSpriteCoord(gBattleAnimTarget, BATTLER_COORD_Y);
        break;
    }

    sprite->x = x;
    sprite->y = y;
    if (GetBattlerSide(gBattleAnimTarget) == B_SIDE_PLAYER)
        sprite->y += 8;

    sprite->callback = AnimSlice_Step;
    if (gBattleAnimArgs[2] == 0)
    {
        sprite->x += gBattleAnimArgs[0];
    }
    else
    {
        sprite->x -= gBattleAnimArgs[0];
        sprite->hFlip = 1;
    }

    sprite->y += gBattleAnimArgs[1];
    sprite->data[1] -= 0x400;
    sprite->data[2] += 0x400;
    sprite->data[5] = gBattleAnimArgs[2];
    if (sprite->data[5] == 1)
        sprite->data[1] = -sprite->data[1];
}

static void AnimSlice_Step(struct Sprite *sprite)
{
    sprite->data[3] += sprite->data[1];
    sprite->data[4] += sprite->data[2];
    if (sprite->data[5] == 0)
        sprite->data[1] += 0x18;
    else
        sprite->data[1] -= 0x18;

    sprite->data[2] -= 0x18;
    sprite->x2 = sprite->data[3] >> 8;
    sprite->y2 = sprite->data[4] >> 8;
    sprite->data[0]++;
    if (sprite->data[0] == 20)
    {
        StoreSpriteCallbackInData6(sprite, DestroyAnimSprite);
        sprite->data[0] = 3;
        sprite->callback = WaitAnimForDuration;
    }
}

static void UnusedFlickerAnim(struct Sprite *sprite)
{
    if (sprite->data[2] > 1)
    {
        if (sprite->data[3] & 1)
        {
            sprite->invisible = FALSE;
            gSprites[sprite->data[0]].invisible = FALSE;
            gSprites[sprite->data[1]].invisible = FALSE;
        }
        else
        {
            sprite->invisible = TRUE;
            gSprites[sprite->data[0]].invisible = TRUE;
            gSprites[sprite->data[1]].invisible = TRUE;
        }

        sprite->data[2] = 0;
        sprite->data[3]++;
    }
    else
    {
        sprite->data[2]++;
    }

    if (sprite->data[3] == 10)
    {
        DestroySprite(&gSprites[sprite->data[0]]);
        DestroySprite(&gSprites[sprite->data[1]]);
        DestroyAnimSprite(sprite);
    }
}

static void AnimCirclingMusicNote(struct Sprite *sprite)
{
    sprite->data[0] = gBattleAnimArgs[2];
    if (GetBattlerSide(gBattleAnimAttacker) != B_SIDE_PLAYER)
        sprite->x -= gBattleAnimArgs[0];
    else
        sprite->x += gBattleAnimArgs[0];

    StartSpriteAnim(sprite, gBattleAnimArgs[5]);
    sprite->data[1] = -gBattleAnimArgs[3];
    sprite->y += gBattleAnimArgs[1];
    sprite->data[3] = gBattleAnimArgs[4];
    sprite->callback = AnimCirclingMusicNote_Step;
    sprite->callback(sprite);
}

static void AnimCirclingMusicNote_Step(struct Sprite *sprite)
{
    sprite->x2 = Cos(sprite->data[0], 100);
    sprite->y2 = Sin(sprite->data[0], 20);
    if (sprite->data[0] < 128)
        sprite->subpriority = 0;
    else
        sprite->subpriority = 14;

    sprite->data[0] = (sprite->data[0] + sprite->data[1]) & 0xFF;
    sprite->data[5] += 130;
    sprite->y2 += sprite->data[5] >> 8;
    sprite->data[2]++;
    if (sprite->data[2] == sprite->data[3])
        DestroyAnimSprite(sprite);
}

static void AnimProtect(struct Sprite *sprite)
{
    if (IsContest())
        gBattleAnimArgs[1] += 8;

    sprite->x = GetBattlerSpriteCoord2(gBattleAnimAttacker, BATTLER_COORD_X) + gBattleAnimArgs[0];
    sprite->y = GetBattlerSpriteCoord2(gBattleAnimAttacker, BATTLER_COORD_Y) + gBattleAnimArgs[1];
    if (GetBattlerSide(gBattleAnimAttacker) == B_SIDE_PLAYER || IsContest())
        sprite->oam.priority = GetBattlerSpriteBGPriority(gBattleAnimAttacker) + 1;
    else
        sprite->oam.priority = GetBattlerSpriteBGPriority(gBattleAnimAttacker);

    sprite->data[0] = gBattleAnimArgs[2];
    sprite->data[2] = (IndexOfSpritePaletteTag(ANIM_TAG_PROTECT) << 4) + 0x100;
    sprite->data[7] = 16;
    SetGpuReg(REG_OFFSET_BLDCNT, BLDCNT_TGT2_ALL | BLDCNT_EFFECT_BLEND);
    SetGpuReg(REG_OFFSET_BLDALPHA, BLDALPHA_BLEND(16 - sprite->data[7], sprite->data[7]));
    sprite->callback = AnimProtect_Step;
}

static void AnimProtect_Step(struct Sprite *sprite)
{
    int i, id, savedPal;
    sprite->data[5] += 96;
    sprite->x2 = -(sprite->data[5] >> 8);
    if (++sprite->data[1] > 1)
    {
        sprite->data[1] = 0;
        savedPal = gPlttBufferFaded[sprite->data[2] + 1];
        i = 0;
        while (i < 6)
        {
            id = sprite->data[2] + ++i;
            gPlttBufferFaded[id] = gPlttBufferFaded[id + 1];
        }

        gPlttBufferFaded[sprite->data[2] + 7] = savedPal;
    }

    if (sprite->data[7] > 6 && sprite->data[0] >0 && ++sprite->data[6] > 1)
    {
        sprite->data[6] = 0;
        sprite->data[7] -= 1;
        SetGpuReg(REG_OFFSET_BLDALPHA, BLDALPHA_BLEND(16 - sprite->data[7], sprite->data[7]));
    }

    if (sprite->data[0] > 0)
    {
        sprite->data[0] -= 1;
    }
    else if (++sprite->data[6] > 1)
    {
        sprite->data[6] = 0;
        sprite->data[7]++;
        SetGpuReg(REG_OFFSET_BLDALPHA, BLDALPHA_BLEND(16 - sprite->data[7], sprite->data[7]));
        if (sprite->data[7] == 16)
        {
            sprite->invisible = TRUE;
            sprite->callback = DestroyAnimSpriteAndDisableBlend;
        }
    }
}

static void AnimMilkBottle(struct Sprite *sprite)
{
    sprite->x = GetBattlerSpriteCoord(gBattleAnimTarget, BATTLER_COORD_X_2);
    sprite->y = GetBattlerSpriteCoord(gBattleAnimTarget, BATTLER_COORD_Y_PIC_OFFSET) + 0xFFE8;
    sprite->data[0] = 0;
    sprite->data[1] = 0;
    sprite->data[2] = 0;
    sprite->data[3] = 0;
    sprite->data[4] = 0;
    sprite->data[6] = 0;
    sprite->data[7] = 16;
    SetGpuReg(REG_OFFSET_BLDCNT, BLDCNT_TGT2_ALL | BLDCNT_EFFECT_BLEND);
    SetGpuReg(REG_OFFSET_BLDALPHA, BLDALPHA_BLEND(sprite->data[6], sprite->data[7]));
    sprite->callback = AnimMilkBottle_Step1;
}

static void AnimMilkBottle_Step1(struct Sprite *sprite)
{
    switch (sprite->data[0])
    {
    case 0:
        if (++sprite->data[2] > 0)
        {
            sprite->data[2] = 0;
            if (((++sprite->data[1]) & 1) != 0)
            {
                if (sprite->data[6] <= 15)
                    sprite->data[6]++;
            }
            else if (sprite->data[7] > 0)
                sprite->data[7]--;

            SetGpuReg(REG_OFFSET_BLDALPHA, BLDALPHA_BLEND(sprite->data[6], sprite->data[7]));
            if (sprite->data[6] == 16 && sprite->data[7] == 0)
            {
                sprite->data[1] = 0;
                sprite->data[0]++;
            }
        }
        break;
    case 1:
        if (++sprite->data[1] > 8)
        {
            sprite->data[1] = 0;
            StartSpriteAffineAnim(sprite, 1);
            sprite->data[0]++;
        }
        break;
    case 2:
        AnimMilkBottle_Step2(sprite, 16, 4);
        if (++sprite->data[1] > 2)
        {
            sprite->data[1] = 0;
            sprite->y++;
        }

        if (++sprite->data[2] <= 29)
            break;

        if (sprite->data[2] & 1)
        {
            if (sprite->data[6] > 0)
                sprite->data[6]--;
        }
        else if (sprite->data[7] <= 15)
        {
            sprite->data[7]++;
        }

        SetGpuReg(REG_OFFSET_BLDALPHA, BLDALPHA_BLEND(sprite->data[6], sprite->data[7]));
        if (sprite->data[6] == 0 && sprite->data[7] == 16)
        {
            sprite->data[1] = 0;
            sprite->data[2] = 0;
            sprite->data[0]++;
        }
        break;
    case 3:
        sprite->invisible = TRUE;
        sprite->data[0]++;
        break;
    case 4:
        SetGpuReg(REG_OFFSET_BLDCNT, 0);
        SetGpuReg(REG_OFFSET_BLDALPHA, BLDALPHA_BLEND(0, 0));
        DestroyAnimSprite(sprite);
        break;
    }
}

static void AnimMilkBottle_Step2(struct Sprite *sprite, int unk1, int unk2)
{
    if (sprite->data[3] <= 11)
        sprite->data[4] += 2;

    if ((u16)(sprite->data[3] - 0x12) <= 0x17)
        sprite->data[4] -= 2;

    if ((sprite->data[3]) > 0x2F)
        sprite->data[4] += 2;

    sprite->x2 = sprite->data[4] / 9;
    sprite->y2 = sprite->data[4] / 14;
    if (sprite->y2 < 0)
        sprite->y2 *= -1;

    sprite->data[3]++;
    if (sprite->data[3] > 0x3B)
        sprite->data[3] = 0;
}

static void AnimGrantingStars(struct Sprite *sprite)
{
    if (!gBattleAnimArgs[2])
        SetSpriteCoordsToAnimAttackerCoords(sprite);

    SetAnimSpriteInitialXOffset(sprite, gBattleAnimArgs[0]);
    sprite->y += gBattleAnimArgs[1];
    sprite->data[0] = gBattleAnimArgs[5];
    sprite->data[1] = gBattleAnimArgs[3];
    sprite->data[2] = gBattleAnimArgs[4];
    StoreSpriteCallbackInData6(sprite, DestroyAnimSprite);
    sprite->callback = TranslateSpriteLinearFixedPoint;
}

static void AnimSparklingStars(struct Sprite *sprite)
{
    u8 battler;
    if (!gBattleAnimArgs[2])
        battler = gBattleAnimAttacker;
    else
        battler = gBattleAnimTarget;

    if (IsDoubleBattle() && IsBattlerSpriteVisible(BATTLE_PARTNER(battler)))
    {
        SetAverageBattlerPositions(battler, gBattleAnimArgs[6], &sprite->x, &sprite->y);
        SetAnimSpriteInitialXOffset(sprite, gBattleAnimArgs[0]);
        sprite->y += gBattleAnimArgs[1];
    }
    else
    {
        if (!gBattleAnimArgs[6])
        {
            sprite->x = GetBattlerSpriteCoord(battler, BATTLER_COORD_X);
            sprite->y = GetBattlerSpriteCoord(battler, BATTLER_COORD_Y) + gBattleAnimArgs[1];
        }
        else
        {
            sprite->x = GetBattlerSpriteCoord(battler, BATTLER_COORD_X_2);
            sprite->y = GetBattlerSpriteCoord(battler, BATTLER_COORD_Y_PIC_OFFSET) + gBattleAnimArgs[1];
        }

        SetAnimSpriteInitialXOffset(sprite, gBattleAnimArgs[0]);
    }

    sprite->data[0] = gBattleAnimArgs[5];
    sprite->data[1] = gBattleAnimArgs[3];
    sprite->data[2] = gBattleAnimArgs[4];
    StoreSpriteCallbackInData6(sprite, DestroyAnimSprite);
    sprite->callback = TranslateSpriteLinearFixedPoint;
}

static void AnimBubbleBurst(struct Sprite *sprite)
{
    SetSpriteCoordsToAnimAttackerCoords(sprite);
    if (GetBattlerSide(gBattleAnimAttacker) == B_SIDE_PLAYER)
    {
        sprite->x += gBattleAnimArgs[0];
        sprite->y += gBattleAnimArgs[1];
    }
    else
    {
        sprite->x -= gBattleAnimArgs[0];
        sprite->y += gBattleAnimArgs[1];
        StartSpriteAnim(sprite, 1);
    }

    sprite->callback = AnimBubbleBurst_Step;
}

static void AnimBubbleBurst_Step(struct Sprite *sprite)
{
    if (++sprite->data[0] > 30)
    {
        sprite->y2 = (30 - sprite->data[0]) / 3;
        sprite->x2 = Sin(sprite->data[1] * 4, 3);
        sprite->data[1]++;
    }

    if (sprite->animEnded)
        DestroyAnimSprite(sprite);
}

static void AnimSleepLetterZ(struct Sprite *sprite)
{
    SetSpriteCoordsToAnimAttackerCoords(sprite);
    if (GetBattlerSide(gBattleAnimAttacker) == B_SIDE_PLAYER)
    {
        sprite->x += gBattleAnimArgs[0];
        sprite->y += gBattleAnimArgs[1];
        sprite->data[3] = 1;
    }
    else
    {
        sprite->x -= gBattleAnimArgs[0];
        sprite->y += gBattleAnimArgs[1];
        sprite->data[3] = 0xFFFF;
        StartSpriteAffineAnim(sprite, 1);
    }

    sprite->callback = AnimSleepLetterZ_Step;
}

static void AnimSleepLetterZ_Step(struct Sprite *sprite)
{
    sprite->y2 = -(sprite->data[0] / 0x28);
    sprite->x2 = sprite->data[4] / 10;
    sprite->data[4] += sprite->data[3] * 2;
    sprite->data[0] += sprite->data[1];
    if (++sprite->data[1] > 60)
        DestroySpriteAndMatrix(sprite);
}

static void AnimLockOnTarget(struct Sprite *sprite)
{
    sprite->x -= 32;
    sprite->y -= 32;
    sprite->data[0] = 20;
    sprite->callback = WaitAnimForDuration;
    StoreSpriteCallbackInData6(sprite, AnimLockOnTarget_Step1);
}

static void AnimLockOnTarget_Step1(struct Sprite *sprite)
{
    switch (sprite->data[5] & 1)
    {
    case 0:
        sprite->data[0] = 1;
        sprite->callback = WaitAnimForDuration;
        StoreSpriteCallbackInData6(sprite, AnimLockOnTarget_Step1);
        break;
    case 1:
        sprite->x += sprite->x2;
        sprite->y += sprite->y2;
        sprite->y2 = 0;
        sprite->x2 = 0;
        sprite->data[0] = 8;
        sprite->data[2] = sprite->x + gInclineMonCoordTable[sprite->data[5] >> 8][0];
        sprite->data[4] = sprite->y + gInclineMonCoordTable[sprite->data[5] >> 8][1];
        sprite->callback = StartAnimLinearTranslation;
        StoreSpriteCallbackInData6(sprite, AnimLockOnTarget_Step2);
        sprite->data[5] += 0x100;
        PlaySE12WithPanning(SE_M_LOCK_ON, BattleAnimAdjustPanning(SOUND_PAN_TARGET));
        break;
    }

    sprite->data[5] ^= 1;
}

static void AnimLockOnTarget_Step2(struct Sprite *sprite)
{
    if ((sprite->data[5] >> 8) == 4)
    {
        sprite->data[0] = 10;
        sprite->callback = WaitAnimForDuration;
        StoreSpriteCallbackInData6(sprite, AnimLockOnTarget_Step3);
    }
    else
    {
        sprite->callback = AnimLockOnTarget_Step1;
    }
}

static void AnimLockOnTarget_Step3(struct Sprite *sprite)
{
    s16 a;
    s16 b;
    if (sprite->oam.affineParam == 0)
    {
        sprite->data[0] = 3;
        sprite->data[1] = 0;
        sprite->data[2] = 0;
        sprite->callback = WaitAnimForDuration;
        StoreSpriteCallbackInData6(sprite, AnimLockOnTarget_Step4);
    }
    else
    {
        switch (sprite->oam.affineParam)
        {
        case 1:
            a = -8;
            b = -8;
            break;
        case 2:
            a = -8;
            b = 8;
            break;
        case 3:
            a = 8;
            b = -8;
            break;
        default:
            a = 8;
            b = 8;
            break;
        }

        sprite->x += sprite->x2;
        sprite->y += sprite->y2;
        sprite->y2 = 0;
        sprite->x2 = 0;
        sprite->data[0] = 6;
        sprite->data[2] = GetBattlerSpriteCoord(gBattleAnimTarget, BATTLER_COORD_X_2) + a;
        sprite->data[4] = GetBattlerSpriteCoord(gBattleAnimTarget, BATTLER_COORD_Y_PIC_OFFSET) + b;
        sprite->callback = StartAnimLinearTranslation;
        StoreSpriteCallbackInData6(sprite, AnimLockOnTarget_Step5);
    }
}

static void AnimLockOnTarget_Step4(struct Sprite *sprite)
{
    if (sprite->data[2] == 0)
    {
        if ((sprite->data[1] += 3) > 16)
            sprite->data[1] = 16;
    }
    else if ((sprite->data[1] -= 3) < 0)
    {
        sprite->data[1] = 0;
    }

    BlendPalettes(GetBattlePalettesMask(TRUE, TRUE, TRUE, TRUE, TRUE, FALSE, FALSE), sprite->data[1], RGB(31, 31, 31));
    if (sprite->data[1] == 16)
    {
        int pal;
        sprite->data[2]++;
        pal = sprite->oam.paletteNum;
<<<<<<< HEAD
        LoadPalette(&gPlttBufferUnfaded[OBJ_PLTT_ID(pal) + 8], OBJ_PLTT_ID(pal) + 1, PLTT_SIZEOF(2));
        PlaySE12WithPanning(SE_M_LEER, BattleAnimAdjustPanning(63));
=======
        LoadPalette(&gPlttBufferUnfaded[0x108 + pal * 16], pal * 16 | 0x101, 4);
        PlaySE12WithPanning(SE_M_LEER, BattleAnimAdjustPanning(SOUND_PAN_TARGET));
>>>>>>> 4a9c4951
    }
    else if (sprite->data[1] == 0)
    {
        sprite->callback = AnimLockOnTarget_Step5;
    }
}

static void AnimLockOnTarget_Step5(struct Sprite *sprite)
{
    if ((u16)gBattleAnimArgs[7] == 0xFFFF)
    {
        sprite->data[1] = 0;
        sprite->data[0] = 0;
        sprite->callback = AnimLockOnTarget_Step6;
    }
}

static void AnimLockOnTarget_Step6(struct Sprite *sprite)
{
    if (sprite->data[0] % 3 == 0)
    {
        sprite->data[1]++;
        sprite->invisible ^= 1;
    }

    sprite->data[0]++;
    if (sprite->data[1] == 8)
        DestroyAnimSprite(sprite);
}

static void AnimLockOnMoveTarget(struct Sprite *sprite)
{
    sprite->oam.affineParam = gBattleAnimArgs[0];
    if ((s16)sprite->oam.affineParam == 1)
    {
        sprite->x -= 0x18;
        sprite->y -= 0x18;
    }
    else if ((s16)sprite->oam.affineParam == 2)
    {
        sprite->x -= 0x18;
        sprite->y += 0x18;
        sprite->oam.matrixNum = ST_OAM_VFLIP;
    }
    else if ((s16)sprite->oam.affineParam == 3)
    {
        sprite->x += 0x18;
        sprite->y -= 0x18;
        sprite->oam.matrixNum = ST_OAM_HFLIP;
    }
    else
    {
        sprite->x += 0x18;
        sprite->y += 0x18;
        sprite->oam.matrixNum = ST_OAM_HFLIP | ST_OAM_VFLIP;
    }

    sprite->oam.tileNum = (sprite->oam.tileNum + 16);
    sprite->callback = AnimLockOnTarget;
    sprite->callback(sprite);
}

static void AnimBowMon(struct Sprite *sprite)
{
    sprite->invisible = TRUE;
    sprite->data[0] = 0;
    switch (gBattleAnimArgs[0])
    {
    case 0:
        sprite->callback = AnimBowMon_Step1;
        break;
    case 1:
        sprite->callback = AnimBowMon_Step2;
        break;
    case 2:
        sprite->callback = AnimBowMon_Step3;
        break;
    default:
        sprite->callback = AnimBowMon_Step4;
        break;
    }
}

static void AnimBowMon_Step1(struct Sprite *sprite)
{
    sprite->data[0] = 6;
    sprite->data[1] = (GetBattlerSide(gBattleAnimAttacker)) ? 2 : -2;
    sprite->data[2] = 0;
    sprite->data[3] = gBattlerSpriteIds[gBattleAnimAttacker];
    StoreSpriteCallbackInData6(sprite, AnimBowMon_Step1_Callback);
    sprite->callback = TranslateSpriteLinearById;
}

static void AnimBowMon_Step1_Callback(struct Sprite *sprite)
{
    if (sprite->data[0] == 0)
    {
        sprite->data[3] = gBattlerSpriteIds[gBattleAnimAttacker];
        PrepareBattlerSpriteForRotScale(sprite->data[3], ST_OAM_OBJ_NORMAL);
        sprite->data[4] = (sprite->data[6] = GetBattlerSide(gBattleAnimAttacker)) ? 0x300 : 0xFFFFFD00;
        sprite->data[5] = 0;
    }

    sprite->data[5] += sprite->data[4];
    SetSpriteRotScale(sprite->data[3], 0x100, 0x100, sprite->data[5]);
    SetBattlerSpriteYOffsetFromRotation(sprite->data[3]);
    if (++sprite->data[0] > 3)
    {
        sprite->data[0] = 0;
        sprite->callback = AnimBowMon_Step4;
    }
}

static void AnimBowMon_Step2(struct Sprite *sprite)
{
    sprite->data[0] = 4;
    sprite->data[1] = (GetBattlerSide(gBattleAnimAttacker)) ? -3 : 3;
    sprite->data[2] = 0;
    sprite->data[3] = gBattlerSpriteIds[gBattleAnimAttacker];
    StoreSpriteCallbackInData6(sprite, AnimBowMon_Step4);
    sprite->callback = TranslateSpriteLinearById;
}

static void AnimBowMon_Step3(struct Sprite *sprite)
{
    if (++sprite->data[0] > 8)
    {
        sprite->data[0] = 0;
        sprite->callback = AnimBowMon_Step3_Callback;
    }
}

static void AnimBowMon_Step3_Callback(struct Sprite *sprite)
{
    if (sprite->data[0] == 0)
    {
        sprite->data[3] = gBattlerSpriteIds[gBattleAnimAttacker];
        sprite->data[6] = GetBattlerSide(gBattleAnimAttacker);
        if (GetBattlerSide(gBattleAnimAttacker) != B_SIDE_PLAYER)
        {
            sprite->data[4] = 0xFC00;
            sprite->data[5] = 0xC00;
        }
        else
        {
            sprite->data[4] = 0x400;
            sprite->data[5] = 0xF400;
        }
    }

    sprite->data[5] += sprite->data[4];
    SetSpriteRotScale(sprite->data[3], 0x100, 0x100, sprite->data[5]);
    SetBattlerSpriteYOffsetFromRotation(sprite->data[3]);
    if (++sprite->data[0] > 2)
    {
        ResetSpriteRotScale(sprite->data[3]);
        sprite->callback = AnimBowMon_Step4;
    }
}

static void AnimBowMon_Step4(struct Sprite *sprite)
{
    DestroyAnimSprite(sprite);
}

static void AnimTipMon(struct Sprite *sprite)
{
    sprite->data[0] = 0;
    sprite->callback = AnimTipMon_Step;
}

static void AnimTipMon_Step(struct Sprite *sprite)
{
    switch (sprite->data[0])
    {
    case 0:
        sprite->data[1] = 0;
        sprite->data[2] = gBattlerSpriteIds[gBattleAnimAttacker];
        sprite->data[3] = GetBattlerSide(gBattleAnimAttacker);
        sprite->data[4] = (sprite->data[3] != B_SIDE_PLAYER) ? 0x200 : -0x200;
        sprite->data[5] = 0;
        PrepareBattlerSpriteForRotScale(sprite->data[2], ST_OAM_OBJ_NORMAL);
        sprite->data[0]++;
        // fall through
    case 1:
        sprite->data[5] += sprite->data[4];
        SetSpriteRotScale(sprite->data[2], 0x100, 0x100, sprite->data[5]);
        SetBattlerSpriteYOffsetFromRotation(sprite->data[2]);
        if (++sprite->data[1] > 3)
        {
            sprite->data[1] = 0;
            sprite->data[4] *= -1;
            sprite->data[0]++;
        }
        break;
    case 2:
        sprite->data[5] += sprite->data[4];
        SetSpriteRotScale(sprite->data[2], 0x100, 0x100, sprite->data[5]);
        SetBattlerSpriteYOffsetFromRotation(sprite->data[2]);
        if (++sprite->data[1] > 3)
        {
            ResetSpriteRotScale(sprite->data[2]);
            DestroyAnimSprite(sprite);
        }
        break;
    }
}

void AnimTask_SkullBashPosition(u8 taskId)
{
    u8 side;

    gTasks[taskId].data[0] = gBattlerSpriteIds[gBattleAnimAttacker];
    side = GetBattlerSide(gBattleAnimAttacker);
    gTasks[taskId].data[1] = side;
    gTasks[taskId].data[2] = 0;
    switch (gBattleAnimArgs[0])
    {
    default:
        DestroyAnimVisualTask(taskId);
        break;
    case 0:
        gTasks[taskId].data[2] = 0;
        gTasks[taskId].data[3] = 8;
        gTasks[taskId].data[4] = 0;
        gTasks[taskId].data[5] = 3;
        if (side == B_SIDE_PLAYER)
            gTasks[taskId].data[5] *= -1;

        gTasks[taskId].func = AnimTask_SkullBashPositionSet;
        break;
    case 1:
        gTasks[taskId].data[3] = 8;
        gTasks[taskId].data[4] = 0x600;
        gTasks[taskId].data[5] = 0xC0;
        if (side == B_SIDE_PLAYER)
        {
            gTasks[taskId].data[4] = -gTasks[taskId].data[4];
            gTasks[taskId].data[5] = -gTasks[taskId].data[5];
        }

        gTasks[taskId].func = AnimTask_SkullBashPositionReset;
        break;
    }
}

static void AnimTask_SkullBashPositionSet(u8 taskId)
{
    struct Task *task = &gTasks[taskId];
    switch (task->data[2])
    {
    case 0:
        if (task->data[3])
        {
            task->data[4] += task->data[5];
            gSprites[task->data[0]].x2 = task->data[4];
            task->data[3]--;
        }
        else
        {
            task->data[3] = 8;
            task->data[4] = 0;
            task->data[5] = (task->data[1] == 0) ? -0xC0 : 0xC0;
            PrepareBattlerSpriteForRotScale(task->data[0], ST_OAM_OBJ_NORMAL);
            task->data[2]++;
        }
        break;
    case 1:
        if (task->data[3])
        {
            task->data[4] += task->data[5];
            SetSpriteRotScale(task->data[0], 0x100, 0x100, task->data[4]);
            SetBattlerSpriteYOffsetFromRotation(task->data[0]);
            task->data[3]--;
        }
        else
        {
            task->data[3] = 8;
            task->data[4] = gSprites[task->data[0]].x2;
            task->data[5] = (task->data[1] == 0) ? 0x2 : -0x2;
            task->data[6] = 1;
            task->data[2]++;
        }
        break;
    case 2:
        if (task->data[3])
        {
            if (task->data[6])
            {
                task->data[6]--;
            }
            else
            {
                if (task->data[3] & 1)
                    gSprites[task->data[0]].x2 = task->data[4] + task->data[5];
                else
                    gSprites[task->data[0]].x2 = task->data[4] - task->data[5];

                task->data[6] = 1;
                task->data[3]--;
            }
        }
        else
        {
            gSprites[task->data[0]].x2 = task->data[4];
            task->data[3] = 12;
            task->data[2]++;
        }
        break;
    case 3:
        if (task->data[3])
        {
            task->data[3]--;
        }
        else
        {
            task->data[3] = 3;
            task->data[4] = gSprites[task->data[0]].x2;
            task->data[5] = (task->data[1] == 0) ? 8 : -8;
            task->data[2]++;
        }
        break;
    case 4:
        if (task->data[3])
        {
            task->data[4] += task->data[5];
            gSprites[task->data[0]].x2 = task->data[4];
            task->data[3]--;
        }
        else
        {
            DestroyAnimVisualTask(taskId);
        }
        break;
    }
}

static void AnimTask_SkullBashPositionReset(u8 taskId)
{
    struct Task *task = &gTasks[taskId];
    if (task->data[3])
    {
        task->data[4] -= task->data[5];
        SetSpriteRotScale(task->data[0], 0x100, 0x100, task->data[4]);
        SetBattlerSpriteYOffsetFromRotation(task->data[0]);
        task->data[3]--;
    }
    else
    {
        ResetSpriteRotScale(task->data[0]);
        DestroyAnimVisualTask(taskId);
    }
}

static void AnimSlashSlice(struct Sprite *sprite)
{
    if (gBattleAnimArgs[0] == 0)
    {
        sprite->x = GetBattlerSpriteCoord(gBattleAnimAttacker, BATTLER_COORD_X_2) + gBattleAnimArgs[1];
        sprite->y = GetBattlerSpriteCoord(gBattleAnimAttacker, BATTLER_COORD_Y_PIC_OFFSET) + gBattleAnimArgs[2];
    }
    else
    {
        sprite->x = GetBattlerSpriteCoord(gBattleAnimTarget, BATTLER_COORD_X_2) + gBattleAnimArgs[1];
        sprite->y = GetBattlerSpriteCoord(gBattleAnimTarget, BATTLER_COORD_Y_PIC_OFFSET) + gBattleAnimArgs[2];
    }

    sprite->data[0] = 0;
    sprite->data[1] = 0;
    StoreSpriteCallbackInData6(sprite, AnimFalseSwipeSlice_Step3);
    sprite->callback = RunStoredCallbackWhenAnimEnds;
}

static void AnimFalseSwipeSlice(struct Sprite *sprite)
{
    sprite->x = GetBattlerSpriteCoord(gBattleAnimTarget, BATTLER_COORD_X_2) + 0xFFD0;
    sprite->y = GetBattlerSpriteCoord(gBattleAnimTarget, BATTLER_COORD_Y_PIC_OFFSET);
    StoreSpriteCallbackInData6(sprite, AnimFalseSwipeSlice_Step1);
    sprite->callback = RunStoredCallbackWhenAnimEnds;
}

static void AnimFalseSwipePositionedSlice(struct Sprite *sprite)
{
    sprite->x = sprite->x = GetBattlerSpriteCoord(gBattleAnimTarget, BATTLER_COORD_X_2) + 0xFFD0 + gBattleAnimArgs[0];
    sprite->y = GetBattlerSpriteCoord(gBattleAnimTarget, BATTLER_COORD_Y_PIC_OFFSET);
    StartSpriteAnim(sprite, 1);
    sprite->data[0] = 0;
    sprite->data[1] = 0;
    sprite->callback = AnimFalseSwipeSlice_Step3;
}

static void AnimFalseSwipeSlice_Step1(struct Sprite *sprite)
{
    if (++sprite->data[0] > 8)
    {
        sprite->data[0] = 12;
        sprite->data[1] = 8;
        sprite->data[2] = 0;
        StoreSpriteCallbackInData6(sprite, AnimFalseSwipeSlice_Step2);
        sprite->callback = TranslateSpriteLinear;
    }
}

static void AnimFalseSwipeSlice_Step2(struct Sprite *sprite)
{
    sprite->data[0] = 0;
    sprite->data[1] = 0;
    sprite->callback = AnimFalseSwipeSlice_Step3;
}

static void AnimFalseSwipeSlice_Step3(struct Sprite *sprite)
{
    if (++sprite->data[0] > 1)
    {
        sprite->data[0] = 0;
        sprite->invisible = !sprite->invisible;
        if (++sprite->data[1] > 8)
            DestroyAnimSprite(sprite);
    }
}

static void AnimEndureEnergy(struct Sprite *sprite)
{
    if (gBattleAnimArgs[0] == 0)
    {
        sprite->x = GetBattlerSpriteCoord(gBattleAnimAttacker, BATTLER_COORD_X) + gBattleAnimArgs[1];
        sprite->y = GetBattlerSpriteCoord(gBattleAnimAttacker, BATTLER_COORD_Y) + gBattleAnimArgs[2];
    }
    else
    {
        sprite->x = GetBattlerSpriteCoord(gBattleAnimTarget, BATTLER_COORD_X) + gBattleAnimArgs[1];
        sprite->y = GetBattlerSpriteCoord(gBattleAnimTarget, BATTLER_COORD_Y) + gBattleAnimArgs[2];
    }

    sprite->data[0] = 0;
    sprite->data[1] = gBattleAnimArgs[3];
    sprite->callback = AnimEndureEnergy_Step;
}

static void AnimEndureEnergy_Step(struct Sprite *sprite)
{
    if (++sprite->data[0] > sprite->data[1])
    {
        sprite->data[0] = 0;
        sprite->y--;
    }

    sprite->y -= sprite->data[0];
    if (sprite->animEnded)
        DestroyAnimSprite(sprite);
}

static void AnimSharpenSphere(struct Sprite *sprite)
{
    sprite->x = GetBattlerSpriteCoord(gBattleAnimAttacker, BATTLER_COORD_X_2);
    sprite->y = GetBattlerSpriteCoord(gBattleAnimAttacker, BATTLER_COORD_Y_PIC_OFFSET) - 12;
    sprite->data[0] = 0;
    sprite->data[1] = 2;
    sprite->data[2] = 0;
    sprite->data[3] = 0;
    sprite->data[4] = 0;
    sprite->data[5] = BattleAnimAdjustPanning(SOUND_PAN_ATTACKER);
    sprite->callback = AnimSharpenSphere_Step;
}

static void AnimSharpenSphere_Step(struct Sprite *sprite)
{
    if (++sprite->data[0] >= sprite->data[1])
    {
        sprite->invisible = !sprite->invisible;
        if (!sprite->invisible)
        {
            sprite->data[4]++;
            if (!(sprite->data[4] & 1))
                PlaySE12WithPanning(SE_M_SWAGGER2, sprite->data[5]);
        }

        sprite->data[0] = 0;
        if (++sprite->data[2] > 1)
        {
            sprite->data[2] = 0;
            sprite->data[1]++;
        }
    }

    if (sprite->animEnded && sprite->data[1] > 16 && sprite->invisible)
        DestroyAnimSprite(sprite);
}

static void AnimConversion(struct Sprite *sprite)
{
    if (sprite->data[0] == 0)
    {
        sprite->x = GetBattlerSpriteCoord(gBattleAnimAttacker, BATTLER_COORD_X) + gBattleAnimArgs[0];
        sprite->y = GetBattlerSpriteCoord(gBattleAnimAttacker, BATTLER_COORD_Y) + gBattleAnimArgs[1];
        if (IsContest())
            sprite->y += 10;

        sprite->data[0]++;
    }

    if ((u16)gBattleAnimArgs[7] == 0xFFFF)
        DestroyAnimSprite(sprite);
}

void AnimTask_ConversionAlphaBlend(u8 taskId)
{
    if (gTasks[taskId].data[2] == 1)
    {
        gBattleAnimArgs[7] = 0xFFFF;
        gTasks[taskId].data[2]++;
    }
    else if (gTasks[taskId].data[2] == 2)
    {
        DestroyAnimVisualTask(taskId);
    }
    else
    {
        if (++gTasks[taskId].data[0] == 4)
        {
            gTasks[taskId].data[0] = 0;
            gTasks[taskId].data[1]++;
            SetGpuReg(REG_OFFSET_BLDALPHA, BLDALPHA_BLEND(16 - gTasks[taskId].data[1], gTasks[taskId].data[1]));
            if (gTasks[taskId].data[1] == 16)
                gTasks[taskId].data[2]++;
        }
    }
}

static void AnimConversion2(struct Sprite *sprite)
{
    InitSpritePosToAnimTarget(sprite, FALSE);
    sprite->animPaused = 1;
    sprite->data[0] = gBattleAnimArgs[2];
    sprite->callback = AnimConversion2_Step;
}

static void AnimConversion2_Step(struct Sprite *sprite)
{
    if (sprite->data[0])
    {
        sprite->data[0]--;
    }
    else
    {
        sprite->animPaused = 0;
        sprite->data[0] = 30;
        sprite->data[2] = GetBattlerSpriteCoord(gBattleAnimAttacker, BATTLER_COORD_X_2);
        sprite->data[4] = GetBattlerSpriteCoord(gBattleAnimAttacker, BATTLER_COORD_Y_PIC_OFFSET);
        sprite->callback = StartAnimLinearTranslation;
        StoreSpriteCallbackInData6(sprite, DestroyAnimSprite);
    }
}

void AnimTask_Conversion2AlphaBlend(u8 taskId)
{
    if (++gTasks[taskId].data[0] == 4)
    {
        gTasks[taskId].data[0] = 0;
        gTasks[taskId].data[1]++;
        SetGpuReg(REG_OFFSET_BLDALPHA, BLDALPHA_BLEND(gTasks[taskId].data[1], 16 - gTasks[taskId].data[1]));
        if (gTasks[taskId].data[1] == 16)
            DestroyAnimVisualTask(taskId);
    }
}

// Unused
static void AnimTask_HideBattlersHealthbox(u8 taskId)
{
    u8 i;
    for (i = 0; i < gBattlersCount; i++)
    {
        if (gBattleAnimArgs[0] == TRUE && GetBattlerSide(i) == B_SIDE_PLAYER)
            SetHealthboxSpriteInvisible(gHealthboxSpriteIds[i]);

        if (gBattleAnimArgs[1] == TRUE && GetBattlerSide(i) == B_SIDE_OPPONENT)
            SetHealthboxSpriteInvisible(gHealthboxSpriteIds[i]);
    }

    DestroyAnimVisualTask(taskId);
}

// Unused
static void AnimTask_ShowBattlersHealthbox(u8 taskId)
{
    u8 i;
    for (i = 0; i < gBattlersCount; i++)
        SetHealthboxSpriteVisible(gHealthboxSpriteIds[i]);

    DestroyAnimVisualTask(taskId);
}

static void AnimMoon(struct Sprite *sprite)
{
    if (IsContest())
    {
        sprite->x = 48;
        sprite->y = 40;
    }
    else
    {
        sprite->x = gBattleAnimArgs[0];
        sprite->y = gBattleAnimArgs[1];
    }

    sprite->oam.shape = SPRITE_SHAPE(64x64);
    sprite->oam.size = SPRITE_SIZE(64x64);
    sprite->data[0] = 0;
    sprite->callback = AnimMoon_Step;
}

static void AnimMoon_Step(struct Sprite *sprite)
{
    if (sprite->data[0])
        DestroyAnimSprite(sprite);
}

static void AnimMoonlightSparkle(struct Sprite *sprite)
{
    sprite->x = GetBattlerSpriteCoord(gBattleAnimAttacker, BATTLER_COORD_X_2) + gBattleAnimArgs[0];
    sprite->y = gBattleAnimArgs[1];
    sprite->data[0] = 0;
    sprite->data[1] = 0;
    sprite->data[2] = 0;
    sprite->data[3] = 0;
    sprite->data[4] = 1;
    sprite->callback = AnimMoonlightSparkle_Step;
}

static void AnimMoonlightSparkle_Step(struct Sprite *sprite)
{
    if (++sprite->data[1] > 1)
    {
        sprite->data[1] = 0;
        if (sprite->data[2] < 120)
        {
            sprite->y++;
            sprite->data[2]++;
        }
    }

    if (sprite->data[0])
        DestroyAnimSprite(sprite);
}

void AnimTask_MoonlightEndFade(u8 taskId)
{
    int a = GetBattlePalettesMask(TRUE, FALSE, FALSE, FALSE, FALSE, FALSE, FALSE) & 0xFFFF;
    int b;
    int c;
    int d;

    gTasks[taskId].data[0] = 0;
    gTasks[taskId].data[1] = 0;
    gTasks[taskId].data[2] = 0;
    gTasks[taskId].data[3] = a;
    gTasks[taskId].data[4] = 0;
    gTasks[taskId].data[5] = 0;
    gTasks[taskId].data[6] = 0;
    gTasks[taskId].data[7] = 13;
    gTasks[taskId].data[8] = 14;
    gTasks[taskId].data[9] = 15;
    b = GetBattleMonSpritePalettesMask(1, 1, 1, 1);
    c = a | b;
    StorePointerInVars(&gTasks[taskId].data[14], &gTasks[taskId].data[15], (void *)c);
    b = b | (0x10000 << IndexOfSpritePaletteTag(ANIM_TAG_MOON));
    d = IndexOfSpritePaletteTag(ANIM_TAG_GREEN_SPARKLE);
    BeginNormalPaletteFade((0x10000 << d) | b, 0, 0, 16, RGB(27, 29, 31));
    gTasks[taskId].func = AnimTask_MoonlightEndFade_Step;
    gTasks[taskId].func(taskId);
}

static void AnimTask_MoonlightEndFade_Step(u8 taskId)
{
    struct Task *task = &gTasks[taskId];
    switch (task->data[0])
    {
    case 0:
        if (++task->data[1] > 0)
        {
            u16 color;
            u16 bitmask;
            u16 r3;
            u16 i;
            u16 j;
            task->data[1] = 0;
            if (++task->data[2] <= 15)
            {
                u16 red;
                u16 green;
                u16 blue;
                task->data[4] += task->data[7];
                task->data[5] += task->data[8];
                task->data[6] += task->data[9];
                red = task->data[4] >> 3;
                green = task->data[5] >> 3;
                blue = task->data[6] >> 3;
                color = RGB(red, green, blue);
            }
            else
            {
                color = RGB(27, 29, 31);
                task->data[0]++;
            }

            bitmask = 1;
            r3 = 0;
            for (i = 0; i <= 15; i++)
            {
                if (task->data[3] & bitmask)
                {
                    for (j = 1; j <= 15; j++)
                    {
                        gPlttBufferFaded[r3 + j] = color;
                    }
                }

                bitmask <<= 1;
                r3 += 16;
            }
        }
        break;
    case 1:
        if (!gPaletteFade.active)
        {
            u8 spriteId;
            for (spriteId = 0; spriteId < MAX_SPRITES; spriteId++)
            {
                if (gSprites[spriteId].template == &gMoonSpriteTemplate || gSprites[spriteId].template == &gMoonlightSparkleSpriteTemplate)
                    gSprites[spriteId].data[0] = 1;
            }

            task->data[1] = 0;
            task->data[0]++;
        }
        break;
    case 2:
        if (++task->data[1] > 30)
        {
            BeginNormalPaletteFade((u32)LoadPointerFromVars(task->data[14], task->data[15]), 0, 16, 0, RGB(27, 29, 31));
            task->data[0]++;
        }
        break;
    case 3:
        if (!gPaletteFade.active)
            DestroyAnimVisualTask(taskId);
        break;
    }
}

static void AnimHornHit(struct Sprite *sprite)
{
    if (gBattleAnimArgs[2] < 2)
        gBattleAnimArgs[2] = 2;

    if (gBattleAnimArgs[2] > 0x7F)
        gBattleAnimArgs[2] = 0x7F;

    sprite->data[0] = 0;
    sprite->data[1] = gBattleAnimArgs[2];
    sprite->x = GetBattlerSpriteCoord(gBattleAnimTarget, BATTLER_COORD_X_2) + gBattleAnimArgs[0];
    sprite->y = GetBattlerSpriteCoord(gBattleAnimTarget, BATTLER_COORD_Y_PIC_OFFSET) + gBattleAnimArgs[1];
    sprite->data[6] = sprite->x;
    sprite->data[7] = sprite->y;
    if (IsContest())
    {
        sprite->oam.matrixNum = ST_OAM_HFLIP;
        sprite->x += 40;
        sprite->y += 20;
        sprite->data[2] = sprite->x << 7;
        sprite->data[3] = -0x1400 / sprite->data[1];
        sprite->data[4] = sprite->y << 7;
        sprite->data[5] = -0xA00 / sprite->data[1];
    }
    else if (GetBattlerSide(gBattleAnimAttacker) == B_SIDE_PLAYER)
    {
        sprite->x -= 40;
        sprite->y += 20;
        sprite->data[2] = sprite->x << 7;
        sprite->data[3] = 0x1400 / sprite->data[1];
        sprite->data[4] = sprite->y << 7;
        sprite->data[5] = -0xA00 / sprite->data[1];
    }
    else
    {
        sprite->x += 40;
        sprite->y -= 20;
        sprite->data[2] = sprite->x << 7;
        sprite->data[3] = -0x1400 / sprite->data[1];
        sprite->data[4] = sprite->y << 7;
        sprite->data[5] = 0xA00 / sprite->data[1];
        sprite->oam.matrixNum = (ST_OAM_HFLIP | ST_OAM_VFLIP);
    }

    sprite->callback = AnimHornHit_Step;
}

static void AnimHornHit_Step(struct Sprite *sprite)
{
    sprite->data[2] += sprite->data[3];
    sprite->data[4] += sprite->data[5];
    sprite->x = sprite->data[2] >> 7;
    sprite->y = sprite->data[4] >> 7;
    if (--sprite->data[1] == 1)
    {
        sprite->x = sprite->data[6];
        sprite->y = sprite->data[7];
    }

    if (sprite->data[1] == 0)
        DestroyAnimSprite(sprite);
}

void AnimTask_DoubleTeam(u8 taskId)
{
    u16 i;
    int obj;
    u16 r3;
    u16 r4;
    struct Task *task = &gTasks[taskId];
    task->data[0] = GetAnimBattlerSpriteId(ANIM_ATTACKER);
    task->data[1] = AllocSpritePalette(ANIM_TAG_BENT_SPOON);
    r3 = OBJ_PLTT_ID(task->data[1]);
    r4 = OBJ_PLTT_ID2(gSprites[task->data[0]].oam.paletteNum);
    for (i = 1; i < 16; i++)
        gPlttBufferUnfaded[r3 + i] = gPlttBufferUnfaded[r4 + i];

    BlendPalette(r3, 16, 11, RGB(0, 0, 0));
    task->data[3] = 0;
    i = 0;
    while (i < 2 && (obj = CloneBattlerSpriteWithBlend(0)) >= 0)
    {
        gSprites[obj].oam.paletteNum = task->data[1];
        gSprites[obj].data[0] = 0;
        gSprites[obj].data[1] = i << 7;
        gSprites[obj].data[2] = taskId;
        gSprites[obj].callback = AnimDoubleTeam;
        task->data[3]++;
        i++;
    }

    task->func = AnimTask_DoubleTeam_Step;
    if (GetBattlerSpriteBGPriorityRank(gBattleAnimAttacker) == 1)
        ClearGpuRegBits(REG_OFFSET_DISPCNT, DISPCNT_BG1_ON);
    else
        ClearGpuRegBits(REG_OFFSET_DISPCNT, DISPCNT_BG2_ON);
}

static void AnimTask_DoubleTeam_Step(u8 taskId)
{
    struct Task *task = &gTasks[taskId];
    if (!task->data[3])
    {
        if (GetBattlerSpriteBGPriorityRank(gBattleAnimAttacker) == 1)
            SetGpuRegBits(REG_OFFSET_DISPCNT, DISPCNT_BG1_ON);
        else
            SetGpuRegBits(REG_OFFSET_DISPCNT, DISPCNT_BG2_ON);

        FreeSpritePaletteByTag(ANIM_TAG_BENT_SPOON);
        DestroyAnimVisualTask(taskId);
    }
}

static void AnimDoubleTeam(struct Sprite *sprite)
{
    if (++sprite->data[3] > 1)
    {
        sprite->data[3] = 0;
        sprite->data[0]++;
    }

    if (sprite->data[0] > 64)
    {
        gTasks[sprite->data[2]].data[3]--;
        DestroySpriteWithActiveSheet(sprite);
    }
    else
    {
        sprite->data[4] = gSineTable[sprite->data[0]] / 6;
        sprite->data[5] = gSineTable[sprite->data[0]] / 13;
        sprite->data[1] = (sprite->data[1] + sprite->data[5]) & 0xFF;
        sprite->x2 = Sin(sprite->data[1], sprite->data[4]);
    }
}

static void AnimSuperFang(struct Sprite *sprite)
{
    StoreSpriteCallbackInData6(sprite, DestroyAnimSprite);
    sprite->callback = RunStoredCallbackWhenAnimEnds;
}

void AnimTask_MusicNotesRainbowBlend(u8 taskId)
{
    u16 i;
    u16 j;
    u16 index;

    index = IndexOfSpritePaletteTag(gParticlesColorBlendTable[0][0]);
    if (index != 0xFF)
    {
        index = (index << 4) + 0x100;
        for (i = 1; i < ARRAY_COUNT(gParticlesColorBlendTable[0]); i++)
            gPlttBufferFaded[index + i] = gParticlesColorBlendTable[0][i];
    }

    for (j = 1; j < ARRAY_COUNT(gParticlesColorBlendTable); j++)
    {
        index = AllocSpritePalette(gParticlesColorBlendTable[j][0]);
        if (index != 0xFF)
        {
            index = (index << 4) + 0x100;
            for (i = 1; i < ARRAY_COUNT(gParticlesColorBlendTable[0]); i++)
                gPlttBufferFaded[index + i] = gParticlesColorBlendTable[j][i];
        }
    }
    DestroyAnimVisualTask(taskId);
}

// clears the rainbow effect for musical notes.
void AnimTask_MusicNotesClearRainbowBlend(u8 taskId)
{
    u16 i;
    for (i = 1; i < ARRAY_COUNT(gParticlesColorBlendTable); i++)
        FreeSpritePaletteByTag(gParticlesColorBlendTable[i][0]);

    DestroyAnimVisualTask(taskId);
}

#define sMoveTimer      data[0]
#define sBlendTableIdx  data[1]
#define sBlendTimer     data[2]
#define sBlendCycleTime data[3]
#define sX              data[4]
#define sY              data[5]
#define sVelocX         data[6]
#define sVelocY         data[7]

static void AnimWavyMusicNotes(struct Sprite *sprite)
{
    u8 index;
    u8 x, y;
    SetSpriteCoordsToAnimAttackerCoords(sprite);
    StartSpriteAnim(sprite, gBattleAnimArgs[0]);
    if ((index = IndexOfSpritePaletteTag(gParticlesColorBlendTable[gBattleAnimArgs[1]][0])) != 0xFF)
        sprite->oam.paletteNum = index;

    sprite->sBlendTableIdx = gBattleAnimArgs[1];
    sprite->sBlendTimer = 0;
    sprite->sBlendCycleTime = gBattleAnimArgs[2];
    if (IsContest())
    {
        x = 48;
        y = 40;
    }
    else
    {
        x = GetBattlerSpriteCoord(gBattleAnimTarget, BATTLER_COORD_X_2);
        y = GetBattlerSpriteCoord(gBattleAnimTarget, BATTLER_COORD_Y_PIC_OFFSET);
    }

    sprite->sX = sprite->x << 4;
    sprite->sY = sprite->y << 4;
    AnimWavyMusicNotes_CalcVelocity(x - sprite->x, y - sprite->y, &sprite->sVelocX, &sprite->sVelocY, 40);
    sprite->callback = AnimWavyMusicNotes_Step;
}

static void AnimWavyMusicNotes_CalcVelocity(s16 x, s16 y, s16 *velocX, s16 *velocY, s8 xSpeedFactor)
{
    int x2;
    int time;
    if (x < 0)
        xSpeedFactor = -xSpeedFactor;

    x2 = x * 256;
    time = x2 / xSpeedFactor;
    if (time == 0)
        time = 1;

    *velocX = x2 / time;
    *velocY = (y * 256) / time;
}

static void AnimWavyMusicNotes_Step(struct Sprite *sprite)
{
    s16 y, trigIdx;
    u8 index;

    sprite->sMoveTimer++;
    trigIdx = sprite->sMoveTimer * 5 - ((sprite->sMoveTimer * 5 / 256) << 8);
    sprite->sX += sprite->sVelocX;
    sprite->sY += sprite->sVelocY;
    sprite->x = sprite->sX >> 4;
    sprite->y = sprite->sY >> 4;
    sprite->y2 = Sin(trigIdx, 15);

    y = sprite->y;
    if (sprite->x < -16 || sprite->x > DISPLAY_WIDTH + 16 || y < -16 || y > DISPLAY_HEIGHT - 32)
    {
        DestroySpriteAndMatrix(sprite);
    }
    else
    {
        if (sprite->sBlendCycleTime && ++sprite->sBlendTimer > sprite->sBlendCycleTime)
        {
            sprite->sBlendTimer = 0;
            if (++sprite->sBlendTableIdx > (int)ARRAY_COUNT(gParticlesColorBlendTable) - 1)
                sprite->sBlendTableIdx = 0;

            index = IndexOfSpritePaletteTag(gParticlesColorBlendTable[sprite->sBlendTableIdx][0]);
            if (index != 0xFF)
                sprite->oam.paletteNum = index;
        }
    }
}

static void AnimFlyingMusicNotes(struct Sprite *sprite)
{
    if (GetBattlerSide(gBattleAnimAttacker) == B_SIDE_OPPONENT)
        gBattleAnimArgs[1] *= -1;

    sprite->x = GetBattlerSpriteCoord(gBattleAnimAttacker, BATTLER_COORD_X_2) + gBattleAnimArgs[1];
    sprite->y = GetBattlerSpriteCoord(gBattleAnimAttacker, BATTLER_COORD_Y_PIC_OFFSET) + gBattleAnimArgs[2];
    StartSpriteAnim(sprite, gBattleAnimArgs[0]);
    sprite->data[2] = 0;
    sprite->data[3] = 0;
    sprite->data[4] = sprite->x << 4;
    sprite->data[5] = sprite->y << 4;
    sprite->data[6] = (gBattleAnimArgs[1] << 4) / 5;
    sprite->data[7] = (gBattleAnimArgs[2] << 7) / 5;
    sprite->callback = AnimFlyingMusicNotes_Step;
}

static void AnimFlyingMusicNotes_Step(struct Sprite *sprite)
{
    sprite->data[4] += sprite->data[6];
    sprite->data[5] += sprite->data[7];
    sprite->x = sprite->data[4] >> 4;
    sprite->y = sprite->data[5] >> 4;
    if (sprite->data[0] > 5 && sprite->data[3] == 0)
    {
        sprite->data[2] = (sprite->data[2] + 16) & 0xFF;
        sprite->x2 = Cos(sprite->data[2], 18);
        sprite->y2 = Sin(sprite->data[2], 18);
        if (sprite->data[2] == 0)
            sprite->data[3] = 1;
    }

    if (++sprite->data[0] == 48)
        DestroySpriteAndMatrix(sprite);
}

static void AnimBellyDrumHand(struct Sprite *sprite)
{
    s16 a;
    if (gBattleAnimArgs[0] == 1)
    {
        sprite->oam.matrixNum = ST_OAM_HFLIP;
        a = 16;
    }
    else
    {
        a = -16;
    }

    sprite->x = GetBattlerSpriteCoord(gBattleAnimAttacker, BATTLER_COORD_X_2) + a;
    sprite->y = GetBattlerSpriteCoord(gBattleAnimAttacker, BATTLER_COORD_Y_PIC_OFFSET) + 8;
    sprite->data[0] = 8;
    sprite->callback = WaitAnimForDuration;
    StoreSpriteCallbackInData6(sprite, DestroyAnimSprite);
}

void AnimSlowFlyingMusicNotes(struct Sprite *sprite)
{
    s16 xDiff;
    u8 index;
    SetSpriteCoordsToAnimAttackerCoords(sprite);
    sprite->y += 8;
    StartSpriteAnim(sprite, gBattleAnimArgs[1]);
    index = IndexOfSpritePaletteTag(gParticlesColorBlendTable[gBattleAnimArgs[2]][0]);
    if (index != 0xFF)
        sprite->oam.paletteNum = index;

    xDiff = (gBattleAnimArgs[0] == 0) ? -32 : 32;
    sprite->data[0] = 40;
    sprite->data[1] = sprite->x;
    sprite->data[2] = xDiff + sprite->data[1];
    sprite->data[3] = sprite->y;
    sprite->data[4] = sprite->data[3] - 40;
    InitAnimLinearTranslation(sprite);
    sprite->data[5] = gBattleAnimArgs[3];
    sprite->callback = AnimSlowFlyingMusicNotes_Step;
}

static void AnimSlowFlyingMusicNotes_Step(struct Sprite *sprite)
{
    if (AnimTranslateLinear(sprite) == 0)
    {
        s16 xDiff;
        xDiff = Sin(sprite->data[5], 8);
        if (sprite->x2 < 0)
            xDiff = -xDiff;

        sprite->x2 += xDiff;
        sprite->y2 += Sin(sprite->data[5], 4);
        sprite->data[5] = (sprite->data[5] + 8) & 0xFF;
    }
    else
    {
        DestroyAnimSprite(sprite);
    }
}

void SetSpriteNextToMonHead(u8 battler, struct Sprite *sprite)
{
    if (GetBattlerSide(battler) == B_SIDE_PLAYER)
        sprite->x = GetBattlerSpriteCoordAttr(battler, BATTLER_COORD_ATTR_RIGHT) + 8;
    else
        sprite->x = GetBattlerSpriteCoordAttr(battler, BATTLER_COORD_ATTR_LEFT) - 8;

    sprite->y = GetBattlerSpriteCoord(battler, BATTLER_COORD_Y_PIC_OFFSET) - (s16)GetBattlerSpriteCoordAttr(battler, BATTLER_COORD_ATTR_HEIGHT) / 4;
}

static void AnimThoughtBubble(struct Sprite *sprite)
{
    u8 animNum;
    u8 battler;
    if (gBattleAnimArgs[0] == 0)
        battler = gBattleAnimAttacker;
    else
        battler = gBattleAnimTarget;

    SetSpriteNextToMonHead(battler, sprite);
    animNum = (GetBattlerSide(battler) == B_SIDE_PLAYER) ? 0 : 1;
    sprite->data[0] = gBattleAnimArgs[1];
    sprite->data[1] = animNum + 2;
    StartSpriteAnim(sprite, animNum);
    StoreSpriteCallbackInData6(sprite, AnimThoughtBubble_Step);
    sprite->callback = RunStoredCallbackWhenAnimEnds;
}

static void AnimThoughtBubble_Step(struct Sprite *sprite)
{
    if (--sprite->data[0] == 0)
    {
        StoreSpriteCallbackInData6(sprite, DestroyAnimSprite);
        StartSpriteAnim(sprite, sprite->data[1]);
        sprite->callback = RunStoredCallbackWhenAnimEnds;
    }
}

static void AnimMetronomeFinger(struct Sprite *sprite)
{
    u8 battler;
    if (gBattleAnimArgs[0] == 0)
        battler = gBattleAnimAttacker;
    else
        battler = gBattleAnimTarget;

    SetSpriteNextToMonHead(battler, sprite);
    sprite->data[0] = 0;
    StoreSpriteCallbackInData6(sprite, AnimMetronomeFinger_Step);
    sprite->callback = RunStoredCallbackWhenAffineAnimEnds;
}

static void AnimMetronomeFinger_Step(struct Sprite *sprite)
{
    if (++sprite->data[0] > 16)
    {
        StartSpriteAffineAnim(sprite, 1);
        StoreSpriteCallbackInData6(sprite, DestroySpriteAndMatrix);
        sprite->callback = RunStoredCallbackWhenAffineAnimEnds;
    }
}

static void AnimFollowMeFinger(struct Sprite *sprite)
{
    u8 battler;
    if (gBattleAnimArgs[0] == 0)
        battler = gBattleAnimAttacker;
    else
        battler = gBattleAnimTarget;

    sprite->x = GetBattlerSpriteCoord(battler, BATTLER_COORD_X);
    sprite->y = GetBattlerSpriteCoordAttr(battler, BATTLER_COORD_ATTR_TOP);
    if (sprite->y <= 9)
        sprite->y = 10;

    sprite->data[0] = 1;
    sprite->data[1] = 0;
    sprite->data[2] = sprite->subpriority;
    sprite->data[3] = sprite->subpriority + 4;
    sprite->data[4] = 0;
    StoreSpriteCallbackInData6(sprite, AnimFollowMeFinger_Step1);
    sprite->callback = RunStoredCallbackWhenAffineAnimEnds;
}

static void AnimFollowMeFinger_Step1(struct Sprite *sprite)
{
    if (++sprite->data[4] > 12)
        sprite->callback = AnimFollowMeFinger_Step2;
}

static void AnimFollowMeFinger_Step2(struct Sprite *sprite)
{
    s16 x1, x2;

    sprite->data[1] += 4;
    if (sprite->data[1] > 254)
    {
        if (--sprite->data[0] == 0)
        {
            sprite->x2 = 0;
            sprite->callback = AnimMetronomeFinger_Step;
            return;
        }
        else
        {
            sprite->data[1] &= 0xFF;
        }
    }

    if (sprite->data[1] > 0x4F)
        sprite->subpriority = sprite->data[3];

    if (sprite->data[1] > 0x9F)
        sprite->subpriority = sprite->data[2];

    x1 = gSineTable[sprite->data[1]];
    x2 = x1 >> 3;
    sprite->x2 = (x1 >> 3) + (x2 >> 1);
}

static void AnimTauntFinger(struct Sprite *sprite)
{
    u8 battler;
    if (gBattleAnimArgs[0] == 0)
        battler = gBattleAnimAttacker;
    else
        battler = gBattleAnimTarget;

    SetSpriteNextToMonHead(battler, sprite);
    if (GetBattlerSide(battler) == B_SIDE_PLAYER)
    {
        StartSpriteAnim(sprite, 0);
        sprite->data[0] = 2;
    }
    else
    {
        StartSpriteAnim(sprite, 1);
        sprite->data[0] = 3;
    }

    sprite->callback = AnimTauntFinger_Step1;
}

static void AnimTauntFinger_Step1(struct Sprite *sprite)
{
    if (++sprite->data[1] > 10)
    {
        sprite->data[1] = 0;
        StartSpriteAnim(sprite, sprite->data[0]);
        StoreSpriteCallbackInData6(sprite, AnimTauntFinger_Step2);
        sprite->callback = RunStoredCallbackWhenAnimEnds;
    }
}

static void AnimTauntFinger_Step2(struct Sprite *sprite)
{
    if (++sprite->data[1] > 5)
        DestroyAnimSprite(sprite);
}<|MERGE_RESOLUTION|>--- conflicted
+++ resolved
@@ -4349,13 +4349,8 @@
         int pal;
         sprite->data[2]++;
         pal = sprite->oam.paletteNum;
-<<<<<<< HEAD
         LoadPalette(&gPlttBufferUnfaded[OBJ_PLTT_ID(pal) + 8], OBJ_PLTT_ID(pal) + 1, PLTT_SIZEOF(2));
-        PlaySE12WithPanning(SE_M_LEER, BattleAnimAdjustPanning(63));
-=======
-        LoadPalette(&gPlttBufferUnfaded[0x108 + pal * 16], pal * 16 | 0x101, 4);
         PlaySE12WithPanning(SE_M_LEER, BattleAnimAdjustPanning(SOUND_PAN_TARGET));
->>>>>>> 4a9c4951
     }
     else if (sprite->data[1] == 0)
     {
