--- conflicted
+++ resolved
@@ -53,6 +53,7 @@
 static void WarpToTruck(void);
 static void ResetMiniGamesRecords(void);
 static void ResetItemFlags(void);
+static void ResetDexnav(void);
 
 EWRAM_DATA bool8 gDifferentSaveFile = FALSE;
 EWRAM_DATA bool8 gEnableContestDebugging = FALSE;
@@ -206,27 +207,29 @@
     WipeTrainerNameRecords();
     ResetTrainerHillResults();
     ResetContestLinkResults();
-<<<<<<< HEAD
+    ResetItemFlags();
+    ResetDexnav();
+}
+
+static void ResetMiniGamesRecords(void)
+{
+    CpuFill16(0, &gSaveBlock2Ptr->berryCrush, sizeof(struct BerryCrush));
+    SetBerryPowder(&gSaveBlock2Ptr->berryCrush.berryPowderAmount, 0);
+    ResetPokemonJumpRecords();
+    CpuFill16(0, &gSaveBlock2Ptr->berryPick, sizeof(struct BerryPickingResults));
+}
+
+static void ResetItemFlags(void)
+{
+#if OW_SHOW_ITEM_DESCRIPTIONS == OW_ITEM_DESCRIPTIONS_FIRST_TIME
+    memset(&gSaveBlock3Ptr->itemFlags, 0, sizeof(gSaveBlock3Ptr->itemFlags));
+#endif
+}
+
+static void ResetDexnav(void)
+{
 #if USE_DEXNAV_SEARCH_LEVELS == TRUE
     memset(gSaveBlock3Ptr->dexNavSearchLevels, 0, sizeof(gSaveBlock3Ptr->dexNavSearchLevels));
 #endif
     gSaveBlock3Ptr->dexNavChain = 0;
-=======
-    ResetItemFlags();
->>>>>>> 19009c6d
-}
-
-static void ResetMiniGamesRecords(void)
-{
-    CpuFill16(0, &gSaveBlock2Ptr->berryCrush, sizeof(struct BerryCrush));
-    SetBerryPowder(&gSaveBlock2Ptr->berryCrush.berryPowderAmount, 0);
-    ResetPokemonJumpRecords();
-    CpuFill16(0, &gSaveBlock2Ptr->berryPick, sizeof(struct BerryPickingResults));
-}
-
-static void ResetItemFlags(void)
-{
-#if OW_SHOW_ITEM_DESCRIPTIONS == OW_ITEM_DESCRIPTIONS_FIRST_TIME
-    memset(&gSaveBlock3Ptr->itemFlags, 0, sizeof(gSaveBlock3Ptr->itemFlags));
-#endif
 }