#include "global.h"
#include "pokemon.h"
#include "egg_hatch.h"
#include "pokedex.h"
#include "constants/items.h"
#include "script.h"
#include "decompress.h"
#include "task.h"
#include "palette.h"
#include "main.h"
#include "event_data.h"
#include "sound.h"
#include "constants/songs.h"
#include "text.h"
#include "text_window.h"
#include "string_util.h"
#include "menu.h"
#include "trig.h"
#include "random.h"
#include "malloc.h"
#include "dma3.h"
#include "gpu_regs.h"
#include "bg.h"
#include "m4a.h"
#include "window.h"
#include "graphics.h"
#include "constants/abilities.h"
#include "daycare.h"
#include "overworld.h"
#include "scanline_effect.h"
#include "field_weather.h"
#include "international_string_util.h"
#include "naming_screen.h"
#include "pokemon_storage_system.h"
#include "field_screen_effect.h"
#include "data.h"
#include "battle.h" // to get rid of later
#include "constants/rgb.h"

struct EggHatchData
{
    u8 eggSpriteID;
    u8 pokeSpriteID;
    u8 CB2_state;
    u8 CB2_PalCounter;
    u8 eggPartyID;
    u8 unused_5;
    u8 unused_6;
    u8 eggShardVelocityID;
    u8 windowId;
    u8 unused_9;
    u8 unused_A;
    u16 species;
    u8 textColor[3];
};

extern const u32 gTradePlatform_Tilemap[];
extern const u8 gText_HatchedFromEgg[];
extern const u8 gText_NicknameHatchPrompt[];

static void Task_EggHatch(u8 taskID);
static void CB2_EggHatch_0(void);
static void CB2_EggHatch_1(void);
static void SpriteCB_Egg_0(struct Sprite* sprite);
static void SpriteCB_Egg_1(struct Sprite* sprite);
static void SpriteCB_Egg_2(struct Sprite* sprite);
static void SpriteCB_Egg_3(struct Sprite* sprite);
static void SpriteCB_Egg_4(struct Sprite* sprite);
static void SpriteCB_Egg_5(struct Sprite* sprite);
static void SpriteCB_EggShard(struct Sprite* sprite);
static void EggHatchPrintMessage(u8 windowId, u8* string, u8 x, u8 y, u8 speed);
static void CreateRandomEggShardSprite(void);
static void CreateEggShardSprite(u8 x, u8 y, s16 data1, s16 data2, s16 data3, u8 spriteAnimIndex);

// IWRAM bss
static struct EggHatchData *sEggHatchData;

// rom data
static const u16 sEggPalette[] = INCBIN_U16("graphics/pokemon/egg/normal.gbapal");
static const u8 sEggHatchTiles[] = INCBIN_U8("graphics/misc/egg_hatch.4bpp");
static const u8 sEggShardTiles[] = INCBIN_U8("graphics/misc/egg_shard.4bpp");

static const struct OamData sOamData_EggHatch =
{
    .y = 0,
    .affineMode = ST_OAM_AFFINE_OFF,
    .objMode = ST_OAM_OBJ_NORMAL,
    .mosaic = 0,
    .bpp = ST_OAM_4BPP,
    .shape = SPRITE_SHAPE(32x32),
    .x = 0,
    .matrixNum = 0,
    .size = SPRITE_SIZE(32x32),
    .tileNum = 0,
    .priority = 1,
    .paletteNum = 0,
    .affineParam = 0,
};

static const union AnimCmd sSpriteAnim_EggHatch0[] =
{
    ANIMCMD_FRAME(0, 5),
    ANIMCMD_END
};

static const union AnimCmd sSpriteAnim_EggHatch1[] =
{
    ANIMCMD_FRAME(16, 5),
    ANIMCMD_END
};

static const union AnimCmd sSpriteAnim_EggHatch2[] =
{
    ANIMCMD_FRAME(32, 5),
    ANIMCMD_END
};

static const union AnimCmd sSpriteAnim_EggHatch3[] =
{
    ANIMCMD_FRAME(48, 5),
    ANIMCMD_END
};

static const union AnimCmd *const sSpriteAnimTable_EggHatch[] =
{
    sSpriteAnim_EggHatch0,
    sSpriteAnim_EggHatch1,
    sSpriteAnim_EggHatch2,
    sSpriteAnim_EggHatch3,
};

static const struct SpriteSheet sEggHatch_Sheet =
{
    .data = sEggHatchTiles,
    .size = 2048,
    .tag = 12345,
};

static const struct SpriteSheet sEggShards_Sheet =
{
    .data = sEggShardTiles,
    .size = 128,
    .tag = 23456,
};

static const struct SpritePalette sEgg_SpritePalette =
{
    .data = sEggPalette,
    .tag = 54321
};

static const struct SpriteTemplate sSpriteTemplate_EggHatch =
{
    .tileTag = 12345,
    .paletteTag = 54321,
    .oam = &sOamData_EggHatch,
    .anims = sSpriteAnimTable_EggHatch,
    .images = NULL,
    .affineAnims = gDummySpriteAffineAnimTable,
    .callback = SpriteCallbackDummy
};

static const struct OamData sOamData_EggShard =
{
    .y = 0,
    .affineMode = ST_OAM_AFFINE_OFF,
    .objMode = ST_OAM_OBJ_NORMAL,
    .mosaic = 0,
    .bpp = ST_OAM_4BPP,
    .shape = SPRITE_SHAPE(8x8),
    .x = 0,
    .matrixNum = 0,
    .size = SPRITE_SIZE(8x8),
    .tileNum = 0,
    .priority = 2,
    .paletteNum = 0,
    .affineParam = 0,
};

static const union AnimCmd sSpriteAnim_EggShard0[] =
{
    ANIMCMD_FRAME(0, 5),
    ANIMCMD_END
};

static const union AnimCmd sSpriteAnim_EggShard1[] =
{
    ANIMCMD_FRAME(1, 5),
    ANIMCMD_END
};

static const union AnimCmd sSpriteAnim_EggShard2[] =
{
    ANIMCMD_FRAME(2, 5),
    ANIMCMD_END
};

static const union AnimCmd sSpriteAnim_EggShard3[] =
{
    ANIMCMD_FRAME(3, 5),
    ANIMCMD_END
};

static const union AnimCmd *const sSpriteAnimTable_EggShard[] =
{
    sSpriteAnim_EggShard0,
    sSpriteAnim_EggShard1,
    sSpriteAnim_EggShard2,
    sSpriteAnim_EggShard3,
};

static const struct SpriteTemplate sSpriteTemplate_EggShard =
{
    .tileTag = 23456,
    .paletteTag = 54321,
    .oam = &sOamData_EggShard,
    .anims = sSpriteAnimTable_EggShard,
    .images = NULL,
    .affineAnims = gDummySpriteAffineAnimTable,
    .callback = SpriteCB_EggShard
};

static const struct BgTemplate sBgTemplates_EggHatch[2] =
{
    {
        .bg = 0,
        .charBaseIndex = 2,
        .mapBaseIndex = 24,
        .screenSize = 3,
        .paletteMode = 0,
        .priority = 0,
        .baseTile = 0
    },

    {
        .bg = 1,
        .charBaseIndex = 0,
        .mapBaseIndex = 8,
        .screenSize = 1,
        .paletteMode = 0,
        .priority = 2,
        .baseTile = 0
    },
};

static const struct WindowTemplate sWinTemplates_EggHatch[2] =
{
    {
        .bg = 0,
        .tilemapLeft = 2,
        .tilemapTop = 15,
        .width = 26,
        .height = 4,
        .paletteNum = 0,
        .baseBlock = 64
    },
    DUMMY_WIN_TEMPLATE
};

static const struct WindowTemplate sYesNoWinTemplate =
{
    .bg = 0,
    .tilemapLeft = 21,
    .tilemapTop = 9,
    .width = 5,
    .height = 4,
    .paletteNum = 15,
    .baseBlock = 424
};

static const s16 sEggShardVelocities[][2] =
{
    {Q_8_8(-1.5),       Q_8_8(-3.75)},
    {Q_8_8(-5),         Q_8_8(-3)},
    {Q_8_8(3.5),        Q_8_8(-3)},
    {Q_8_8(-4),         Q_8_8(-3.75)},
    {Q_8_8(2),          Q_8_8(-1.5)},
    {Q_8_8(-0.5),       Q_8_8(-6.75)},
    {Q_8_8(5),          Q_8_8(-2.25)},
    {Q_8_8(-1.5),       Q_8_8(-3.75)},
    {Q_8_8(4.5),        Q_8_8(-1.5)},
    {Q_8_8(-1),         Q_8_8(-6.75)},
    {Q_8_8(4),          Q_8_8(-2.25)},
    {Q_8_8(-3.5),       Q_8_8(-3.75)},
    {Q_8_8(1),          Q_8_8(-1.5)},
    {Q_8_8(-3.515625),  Q_8_8(-6.75)},
    {Q_8_8(4.5),        Q_8_8(-2.25)},
    {Q_8_8(-0.5),       Q_8_8(-7.5)},
    {Q_8_8(1),          Q_8_8(-4.5)},
    {Q_8_8(-2.5),       Q_8_8(-2.25)},
    {Q_8_8(2.5),        Q_8_8(-7.5)},
};

// code

static void CreateHatchedMon(struct Pokemon *egg, struct Pokemon *temp)
{
    u16 species;
    u32 personality, pokerus;
    u8 i, friendship, language, gameMet, markings, isEventLegal;
    u16 moves[MAX_MON_MOVES];
    u32 ivs[NUM_STATS];


    species = GetMonData(egg, MON_DATA_SPECIES);

    for (i = 0; i < MAX_MON_MOVES; i++)
    {
        moves[i] = GetMonData(egg, MON_DATA_MOVE1 + i);
    }

    personality = GetMonData(egg, MON_DATA_PERSONALITY);

    for (i = 0; i < NUM_STATS; i++)
    {
        ivs[i] = GetMonData(egg, MON_DATA_HP_IV + i);
    }

    language = GetMonData(egg, MON_DATA_LANGUAGE);
    gameMet = GetMonData(egg, MON_DATA_MET_GAME);
    markings = GetMonData(egg, MON_DATA_MARKINGS);
    pokerus = GetMonData(egg, MON_DATA_POKERUS);
    isEventLegal = GetMonData(egg, MON_DATA_EVENT_LEGAL);

    CreateMon(temp, species, EGG_HATCH_LEVEL, USE_RANDOM_IVS, TRUE, personality, OT_ID_PLAYER_ID, 0);

    for (i = 0; i < MAX_MON_MOVES; i++)
    {
        SetMonData(temp, MON_DATA_MOVE1 + i,  &moves[i]);
    }

    for (i = 0; i < NUM_STATS; i++)
    {
        SetMonData(temp, MON_DATA_HP_IV + i,  &ivs[i]);
    }

    language = GAME_LANGUAGE;
    SetMonData(temp, MON_DATA_LANGUAGE, &language);
    SetMonData(temp, MON_DATA_MET_GAME, &gameMet);
    SetMonData(temp, MON_DATA_MARKINGS, &markings);

    friendship = 120;
    SetMonData(temp, MON_DATA_FRIENDSHIP, &friendship);
    SetMonData(temp, MON_DATA_POKERUS, &pokerus);
    SetMonData(temp, MON_DATA_EVENT_LEGAL, &isEventLegal);

    *egg = *temp;
}

static void AddHatchedMonToParty(u8 id)
{
    u8 isEgg = 0x46; // ?
    u16 pokeNum;
    u8 name[12];
    u16 ball;
    u16 caughtLvl;
    u8 mapNameID;
    struct Pokemon* mon = &gPlayerParty[id];

    CreateHatchedMon(mon, &gEnemyParty[0]);
    SetMonData(mon, MON_DATA_IS_EGG, &isEgg);

    pokeNum = GetMonData(mon, MON_DATA_SPECIES);
    GetSpeciesName(name, pokeNum);
    SetMonData(mon, MON_DATA_NICKNAME, name);

    pokeNum = SpeciesToNationalPokedexNum(pokeNum);
    GetSetPokedexFlag(pokeNum, FLAG_SET_SEEN);
    GetSetPokedexFlag(pokeNum, FLAG_SET_CAUGHT);

    GetMonNickname2(mon, gStringVar1);

    ball = ITEM_POKE_BALL;
    SetMonData(mon, MON_DATA_POKEBALL, &ball);

    caughtLvl = 0;
    SetMonData(mon, MON_DATA_MET_LEVEL, &caughtLvl);

    mapNameID = GetCurrentRegionMapSectionId();
    SetMonData(mon, MON_DATA_MET_LOCATION, &mapNameID);

    MonRestorePP(mon);
    CalculateMonStats(mon);
}

void ScriptHatchMon(void)
{
    AddHatchedMonToParty(gSpecialVar_0x8004);
}

static bool8 _CheckDaycareMonReceivedMail(struct DayCare *daycare, u8 daycareId)
{
    u8 nickname[32];
    struct DaycareMon *daycareMon = &daycare->mons[daycareId];

    GetBoxMonNickname(&daycareMon->mon, nickname);
    if (daycareMon->mail.message.itemId != ITEM_NONE
        && (StringCompareWithoutExtCtrlCodes(nickname, daycareMon->mail.monName) != 0
            || StringCompareWithoutExtCtrlCodes(gSaveBlock2Ptr->playerName, daycareMon->mail.otName) != 0))
    {
        StringCopy(gStringVar1, nickname);
        TVShowConvertInternationalString(gStringVar2, daycareMon->mail.otName, daycareMon->mail.gameLanguage);
        TVShowConvertInternationalString(gStringVar3, daycareMon->mail.monName, daycareMon->mail.monLanguage);
        return TRUE;
    }
    return FALSE;
}

bool8 CheckDaycareMonReceivedMail(void)
{
    return _CheckDaycareMonReceivedMail(&gSaveBlock1Ptr->daycare, gSpecialVar_0x8004);
}

static u8 EggHatchCreateMonSprite(u8 useAlt, u8 switchID, u8 pokeID, u16* speciesLoc)
{
    u8 position = 0;
    u8 spriteID = 0;
    struct Pokemon* mon = NULL;

    if (useAlt == FALSE)
    {
        mon = &gPlayerParty[pokeID];
        position = B_POSITION_OPPONENT_LEFT;
    }
    if (useAlt == TRUE)
    {
        // Alternate sprite allocation position. Never reached.
        mon = &gPlayerParty[pokeID];
        position = B_POSITION_OPPONENT_RIGHT;
    }
    switch (switchID)
    {
    case 0:
        {
            u16 species = GetMonData(mon, MON_DATA_SPECIES);
            u32 pid = GetMonData(mon, MON_DATA_PERSONALITY);
<<<<<<< HEAD
            HandleLoadSpecialPokePic(&gMonFrontPicTable[species],
                                     gMonSpritesGfxPtr->sprites.ptr[(a0 * 2) + 1],
                                     species, pid);
=======
            HandleLoadSpecialPokePic_DontHandleDeoxys(&gMonFrontPicTable[species],
                                                      gMonSpritesGfxPtr->sprites.ptr[(useAlt * 2) + B_POSITION_OPPONENT_LEFT],
                                                      species, pid);
>>>>>>> 84ce9745
            LoadCompressedSpritePalette(GetMonSpritePalStruct(mon));
            *speciesLoc = species;
        }
        break;
    case 1:
        SetMultiuseSpriteTemplateToPokemon(GetMonSpritePalStruct(mon)->tag, position);
        spriteID = CreateSprite(&gMultiuseSpriteTemplate, 120, 75, 6);
        gSprites[spriteID].invisible = TRUE;
        gSprites[spriteID].callback = SpriteCallbackDummy;
        break;
    }
    return spriteID;
}

static void VBlankCB_EggHatch(void)
{
    LoadOam();
    ProcessSpriteCopyRequests();
    TransferPlttBuffer();
}

void EggHatch(void)
{
    ScriptContext2_Enable();
    CreateTask(Task_EggHatch, 10);
    FadeScreen(FADE_TO_BLACK, 0);
}

static void Task_EggHatch(u8 taskID)
{
    if (!gPaletteFade.active)
    {
        CleanupOverworldWindowsAndTilemaps();
        SetMainCallback2(CB2_EggHatch_0);
        gFieldCallback = FieldCB_ContinueScriptHandleMusic;
        DestroyTask(taskID);
    }
}

static void CB2_EggHatch_0(void)
{
    switch (gMain.state)
    {
    case 0:
        SetGpuReg(REG_OFFSET_DISPCNT, 0);

        sEggHatchData = Alloc(sizeof(struct EggHatchData));
        AllocateMonSpritesGfx();
        sEggHatchData->eggPartyID = gSpecialVar_0x8004;
        sEggHatchData->eggShardVelocityID = 0;

        SetVBlankCallback(VBlankCB_EggHatch);
        gSpecialVar_0x8005 = GetCurrentMapMusic();

        ResetTempTileDataBuffers();
        ResetBgsAndClearDma3BusyFlags(0);
        InitBgsFromTemplates(0, sBgTemplates_EggHatch, ARRAY_COUNT(sBgTemplates_EggHatch));

        ChangeBgX(1, 0, BG_COORD_SET);
        ChangeBgY(1, 0, BG_COORD_SET);
        ChangeBgX(0, 0, BG_COORD_SET);
        ChangeBgY(0, 0, BG_COORD_SET);

        SetBgAttribute(1, BG_ATTR_PRIORITY, 2);
        SetBgTilemapBuffer(1, Alloc(0x1000));
        SetBgTilemapBuffer(0, Alloc(0x2000));

        DeactivateAllTextPrinters();
        ResetPaletteFade();
        FreeAllSpritePalettes();
        ResetSpriteData();
        ResetTasks();
        ScanlineEffect_Stop();
        m4aSoundVSyncOn();
        gMain.state++;
        break;
    case 1:
        InitWindows(sWinTemplates_EggHatch);
        sEggHatchData->windowId = 0;
        gMain.state++;
        break;
    case 2:
        DecompressAndLoadBgGfxUsingHeap(0, gBattleTextboxTiles, 0, 0, 0);
        CopyToBgTilemapBuffer(0, gBattleTextboxTilemap, 0, 0);
        LoadCompressedPalette(gBattleTextboxPalette, 0, 0x20);
        gMain.state++;
        break;
    case 3:
        LoadSpriteSheet(&sEggHatch_Sheet);
        LoadSpriteSheet(&sEggShards_Sheet);
        LoadSpritePalette(&sEgg_SpritePalette);
        gMain.state++;
        break;
    case 4:
        CopyBgTilemapBufferToVram(0);
        AddHatchedMonToParty(sEggHatchData->eggPartyID);
        gMain.state++;
        break;
    case 5:
        EggHatchCreateMonSprite(FALSE, 0, sEggHatchData->eggPartyID, &sEggHatchData->species);
        gMain.state++;
        break;
    case 6:
        sEggHatchData->pokeSpriteID = EggHatchCreateMonSprite(FALSE, 1, sEggHatchData->eggPartyID, &sEggHatchData->species);
        gMain.state++;
        break;
    case 7:
        SetGpuReg(REG_OFFSET_DISPCNT, DISPCNT_OBJ_ON | DISPCNT_OBJ_1D_MAP);
        LoadPalette(gTradeGba2_Pal, 0x10, 0xA0);
        LoadBgTiles(1, gTradeGba_Gfx, 0x1420, 0);
        CopyToBgTilemapBuffer(1, gTradePlatform_Tilemap, 0x1000, 0);
        CopyBgTilemapBufferToVram(1);
        gMain.state++;
        break;
    case 8:
        SetMainCallback2(CB2_EggHatch_1);
        sEggHatchData->CB2_state = 0;
        break;
    }
    RunTasks();
    RunTextPrinters();
    AnimateSprites();
    BuildOamBuffer();
    UpdatePaletteFade();
}

static void EggHatchSetMonNickname(void)
{
    SetMonData(&gPlayerParty[gSpecialVar_0x8004], MON_DATA_NICKNAME, gStringVar3);
    FreeMonSpritesGfx();
    Free(sEggHatchData);
    SetMainCallback2(CB2_ReturnToField);
}

static void Task_EggHatchPlayBGM(u8 taskID)
{
    if (gTasks[taskID].data[0] == 0)
    {
        StopMapMusic();
        PlayRainStoppingSoundEffect();
    }
    if (gTasks[taskID].data[0] == 1)
        PlayBGM(MUS_EVOLUTION_INTRO);
    if (gTasks[taskID].data[0] > 60)
    {
        PlayBGM(MUS_EVOLUTION);
        DestroyTask(taskID);
        // UB: task is destroyed, yet the value is incremented
        #ifdef UBFIX
        return;
        #endif
    }
    gTasks[taskID].data[0]++;
}

static void CB2_EggHatch_1(void)
{
    u16 species;
    u8 gender;
    u32 personality;

    switch (sEggHatchData->CB2_state)
    {
    case 0:
        BeginNormalPaletteFade(PALETTES_ALL, 0, 0x10, 0, RGB_BLACK);
        sEggHatchData->eggSpriteID = CreateSprite(&sSpriteTemplate_EggHatch, 120, 75, 5);
        ShowBg(0);
        ShowBg(1);
        sEggHatchData->CB2_state++;
        CreateTask(Task_EggHatchPlayBGM, 5);
        break;
    case 1:
        if (!gPaletteFade.active)
        {
            FillWindowPixelBuffer(sEggHatchData->windowId, PIXEL_FILL(0));
            sEggHatchData->CB2_PalCounter = 0;
            sEggHatchData->CB2_state++;
        }
        break;
    case 2:
        if (++sEggHatchData->CB2_PalCounter > 30)
        {
            sEggHatchData->CB2_state++;
            gSprites[sEggHatchData->eggSpriteID].callback = SpriteCB_Egg_0;
        }
        break;
    case 3:
        if (gSprites[sEggHatchData->eggSpriteID].callback == SpriteCallbackDummy)
        {
            species = GetMonData(&gPlayerParty[sEggHatchData->eggPartyID], MON_DATA_SPECIES);
            DoMonFrontSpriteAnimation(&gSprites[sEggHatchData->pokeSpriteID], species, FALSE, 1);
            sEggHatchData->CB2_state++;
        }
        break;
    case 4:
        if (gSprites[sEggHatchData->pokeSpriteID].callback == SpriteCallbackDummy)
        {
            sEggHatchData->CB2_state++;
        }
        break;
    case 5:
        GetMonNickname2(&gPlayerParty[sEggHatchData->eggPartyID], gStringVar1);
        StringExpandPlaceholders(gStringVar4, gText_HatchedFromEgg);
        EggHatchPrintMessage(sEggHatchData->windowId, gStringVar4, 0, 3, TEXT_SKIP_DRAW);
        PlayFanfare(MUS_EVOLVED);
        sEggHatchData->CB2_state++;
        PutWindowTilemap(sEggHatchData->windowId);
        CopyWindowToVram(sEggHatchData->windowId, COPYWIN_FULL);
        break;
    case 6:
        if (IsFanfareTaskInactive())
            sEggHatchData->CB2_state++;
        break;
    case 7:
        if (IsFanfareTaskInactive())
            sEggHatchData->CB2_state++;
        break;
    case 8:
        GetMonNickname2(&gPlayerParty[sEggHatchData->eggPartyID], gStringVar1);
        StringExpandPlaceholders(gStringVar4, gText_NicknameHatchPrompt);
        EggHatchPrintMessage(sEggHatchData->windowId, gStringVar4, 0, 2, 1);
        sEggHatchData->CB2_state++;
        break;
    case 9:
        if (!IsTextPrinterActive(sEggHatchData->windowId))
        {
            LoadUserWindowBorderGfx(sEggHatchData->windowId, 0x140, 0xE0);
            CreateYesNoMenu(&sYesNoWinTemplate, 0x140, 0xE, 0);
            sEggHatchData->CB2_state++;
        }
        break;
    case 10:
        switch (Menu_ProcessInputNoWrapClearOnChoose())
        {
        case 0:
            GetMonNickname2(&gPlayerParty[sEggHatchData->eggPartyID], gStringVar3);
            species = GetMonData(&gPlayerParty[sEggHatchData->eggPartyID], MON_DATA_SPECIES);
            gender = GetMonGender(&gPlayerParty[sEggHatchData->eggPartyID]);
            personality = GetMonData(&gPlayerParty[sEggHatchData->eggPartyID], MON_DATA_PERSONALITY, 0);
            DoNamingScreen(NAMING_SCREEN_NICKNAME, gStringVar3, species, gender, personality, EggHatchSetMonNickname);
            break;
        case 1:
        case -1:
            sEggHatchData->CB2_state++;
        }
        break;
    case 11:
        BeginNormalPaletteFade(PALETTES_ALL, 0, 0, 0x10, RGB_BLACK);
        sEggHatchData->CB2_state++;
        break;
    case 12:
        if (!gPaletteFade.active)
        {
            FreeMonSpritesGfx();
            RemoveWindow(sEggHatchData->windowId);
            UnsetBgTilemapBuffer(0);
            UnsetBgTilemapBuffer(1);
            Free(sEggHatchData);
            SetMainCallback2(CB2_ReturnToField);
        }
        break;
    }

    RunTasks();
    RunTextPrinters();
    AnimateSprites();
    BuildOamBuffer();
    UpdatePaletteFade();
}

static void SpriteCB_Egg_0(struct Sprite* sprite)
{
    if (++sprite->data[0] > 20)
    {
        sprite->callback = SpriteCB_Egg_1;
        sprite->data[0] = 0;
    }
    else
    {
        sprite->data[1] = (sprite->data[1] + 20) & 0xFF;
        sprite->x2 = Sin(sprite->data[1], 1);
        if (sprite->data[0] == 15)
        {
            PlaySE(SE_BALL);
            StartSpriteAnim(sprite, 1);
            CreateRandomEggShardSprite();
        }
    }
}

static void SpriteCB_Egg_1(struct Sprite* sprite)
{
    if (++sprite->data[2] > 30)
    {
        if (++sprite->data[0] > 20)
        {
            sprite->callback = SpriteCB_Egg_2;
            sprite->data[0] = 0;
            sprite->data[2] = 0;
        }
        else
        {
            sprite->data[1] = (sprite->data[1] + 20) & 0xFF;
            sprite->x2 = Sin(sprite->data[1], 2);
            if (sprite->data[0] == 15)
            {
                PlaySE(SE_BALL);
                StartSpriteAnim(sprite, 2);
            }
        }
    }
}

static void SpriteCB_Egg_2(struct Sprite* sprite)
{
    if (++sprite->data[2] > 30)
    {
        if (++sprite->data[0] > 38)
        {
            u16 species;

            sprite->callback = SpriteCB_Egg_3;
            sprite->data[0] = 0;
            species = GetMonData(&gPlayerParty[sEggHatchData->eggPartyID], MON_DATA_SPECIES);
            gSprites[sEggHatchData->pokeSpriteID].x2 = 0;
            gSprites[sEggHatchData->pokeSpriteID].y2 = 0;
        }
        else
        {
            sprite->data[1] = (sprite->data[1] + 20) & 0xFF;
            sprite->x2 = Sin(sprite->data[1], 2);
            if (sprite->data[0] == 15)
            {
                PlaySE(SE_BALL);
                StartSpriteAnim(sprite, 2);
                CreateRandomEggShardSprite();
                CreateRandomEggShardSprite();
            }
            if (sprite->data[0] == 30)
                PlaySE(SE_BALL);
        }
    }
}

static void SpriteCB_Egg_3(struct Sprite* sprite)
{
    if (++sprite->data[0] > 50)
    {
        sprite->callback = SpriteCB_Egg_4;
        sprite->data[0] = 0;
    }
}

static void SpriteCB_Egg_4(struct Sprite* sprite)
{
    s16 i;
    if (sprite->data[0] == 0)
        BeginNormalPaletteFade(PALETTES_ALL, -1, 0, 0x10, RGB_WHITEALPHA);
    if (sprite->data[0] < 4u)
    {
        for (i = 0; i <= 3; i++)
            CreateRandomEggShardSprite();
    }
    sprite->data[0]++;
    if (!gPaletteFade.active)
    {
        PlaySE(SE_EGG_HATCH);
        sprite->invisible = TRUE;
        sprite->callback = SpriteCB_Egg_5;
        sprite->data[0] = 0;
    }
}

static void SpriteCB_Egg_5(struct Sprite* sprite)
{
    if (sprite->data[0] == 0)
    {
        gSprites[sEggHatchData->pokeSpriteID].invisible = FALSE;
        StartSpriteAffineAnim(&gSprites[sEggHatchData->pokeSpriteID], BATTLER_AFFINE_EMERGE);
    }
    if (sprite->data[0] == 8)
        BeginNormalPaletteFade(PALETTES_ALL, -1, 0x10, 0, RGB_WHITEALPHA);
    if (sprite->data[0] <= 9)
        gSprites[sEggHatchData->pokeSpriteID].y -= 1;
    if (sprite->data[0] > 40)
        sprite->callback = SpriteCallbackDummy;
    sprite->data[0]++;
}

static void SpriteCB_EggShard(struct Sprite* sprite)
{
    sprite->data[4] += sprite->data[1];
    sprite->data[5] += sprite->data[2];

    sprite->x2 = sprite->data[4] / 256;
    sprite->y2 = sprite->data[5] / 256;

    sprite->data[2] += sprite->data[3];

    if (sprite->y + sprite->y2 > sprite->y + 20 && sprite->data[2] > 0)
        DestroySprite(sprite);
}

static void CreateRandomEggShardSprite(void)
{
    u16 spriteAnimIndex;

    s16 velocity1 = sEggShardVelocities[sEggHatchData->eggShardVelocityID][0];
    s16 velocity2 = sEggShardVelocities[sEggHatchData->eggShardVelocityID][1];
    sEggHatchData->eggShardVelocityID++;
    spriteAnimIndex = Random() % 4;
    CreateEggShardSprite(120, 60, velocity1, velocity2, 100, spriteAnimIndex);
}

static void CreateEggShardSprite(u8 x, u8 y, s16 data1, s16 data2, s16 data3, u8 spriteAnimIndex)
{
    u8 spriteID = CreateSprite(&sSpriteTemplate_EggShard, x, y, 4);
    gSprites[spriteID].data[1] = data1;
    gSprites[spriteID].data[2] = data2;
    gSprites[spriteID].data[3] = data3;
    StartSpriteAnim(&gSprites[spriteID], spriteAnimIndex);
}

static void EggHatchPrintMessage(u8 windowId, u8* string, u8 x, u8 y, u8 speed)
{
    FillWindowPixelBuffer(windowId, PIXEL_FILL(15));
    sEggHatchData->textColor[0] = 0;
    sEggHatchData->textColor[1] = 5;
    sEggHatchData->textColor[2] = 6;
    AddTextPrinterParameterized4(windowId, FONT_NORMAL, x, y, 0, 0, sEggHatchData->textColor, speed, string);
}

u8 GetEggCyclesToSubtract(void)
{
    u8 count, i;
    for (count = CalculatePlayerPartyCount(), i = 0; i < count; i++)
    {
        if (!GetMonData(&gPlayerParty[i], MON_DATA_SANITY_IS_EGG))
        {
            u16 ability = GetMonAbility(&gPlayerParty[i]);
            if (ability == ABILITY_MAGMA_ARMOR
             || ability == ABILITY_FLAME_BODY
             || ability == ABILITY_STEAM_ENGINE)
                return 2;
        }
    }
    return 1;
}

u16 CountPartyAliveNonEggMons(void)
{
    u16 aliveNonEggMonsCount = CountStorageNonEggMons();
    aliveNonEggMonsCount += CountPartyAliveNonEggMonsExcept(PARTY_SIZE);
    return aliveNonEggMonsCount;
}<|MERGE_RESOLUTION|>--- conflicted
+++ resolved
@@ -434,15 +434,9 @@
         {
             u16 species = GetMonData(mon, MON_DATA_SPECIES);
             u32 pid = GetMonData(mon, MON_DATA_PERSONALITY);
-<<<<<<< HEAD
             HandleLoadSpecialPokePic(&gMonFrontPicTable[species],
-                                     gMonSpritesGfxPtr->sprites.ptr[(a0 * 2) + 1],
+                                     gMonSpritesGfxPtr->sprites.ptr[(useAlt * 2) + B_POSITION_OPPONENT_LEFT],
                                      species, pid);
-=======
-            HandleLoadSpecialPokePic_DontHandleDeoxys(&gMonFrontPicTable[species],
-                                                      gMonSpritesGfxPtr->sprites.ptr[(useAlt * 2) + B_POSITION_OPPONENT_LEFT],
-                                                      species, pid);
->>>>>>> 84ce9745
             LoadCompressedSpritePalette(GetMonSpritePalStruct(mon));
             *speciesLoc = species;
         }
