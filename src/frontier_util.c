#include "global.h"
#include "frontier_util.h"
#include "event_data.h"
#include "battle_setup.h"
#include "overworld.h"
#include "random.h"
#include "battle_tower.h"
#include "field_specials.h"
#include "battle.h"
#include "script_pokemon_util.h"
#include "main.h"
#include "window.h"
#include "menu.h"
#include "text.h"
#include "battle_records.h"
#include "international_string_util.h"
#include "string_util.h"
#include "new_game.h"
#include "link.h"
#include "tv.h"
#include "apprentice.h"
#include "pokedex.h"
#include "recorded_battle.h"
#include "data.h"
#include "record_mixing.h"
#include "strings.h"
#include "malloc.h"
#include "save.h"
#include "load_save.h"
#include "battle_dome.h"
#include "constants/battle_frontier.h"
#include "constants/battle_move_effects.h"
#include "constants/battle_pike.h"
#include "constants/frontier_util.h"
#include "constants/trainers.h"
#include "constants/game_stat.h"
#include "constants/moves.h"
#include "constants/items.h"
#include "constants/event_objects.h"
#include "party_menu.h"

struct FrontierBrainMon
{
    u16 species;
    u16 heldItem;
    u8 fixedIV;
    u8 nature;
    u8 evs[NUM_STATS];
    u16 moves[MAX_MON_MOVES];
};

struct FrontierBrain
{
    u16 trainerId;
    u8 objEventGfx;
    u8 isFemale;
    const u8 *lostTexts[2];
    const u8 *wonTexts[2];
    u16 battledBit[2];
    u8 streakAppearances[4];
};

// This file's functions.
static void GetChallengeStatus(void);
static void GetFrontierData(void);
static void SetFrontierData(void);
static void SetSelectedPartyOrder(void);
static void DoSoftReset_(void);
static void SetFrontierTrainers(void);
static void SaveSelectedParty(void);
static void ShowFacilityResultsWindow(void);
static void CheckPutFrontierTVShowOnAir(void);
static void Script_GetFrontierBrainStatus(void);
static void IsTrainerFrontierBrain(void);
static void GiveBattlePoints(void);
static void GetFacilitySymbolCount(void);
static void GiveFacilitySymbol(void);
static void CheckBattleTypeFlag(void);
static void CheckPartyIneligibility(void);
static void ValidateVisitingTrainer(void);
static void IncrementWinStreak(void);
static void RestoreHeldItems(void);
static void SaveRecordBattle(void);
static void BufferFrontierTrainerName(void);
static void ResetSketchedMoves(void);
static void SetFacilityBrainObjectEvent(void);
static void ShowTowerResultsWindow(u8);
static void ShowDomeResultsWindow(u8);
static void ShowPalaceResultsWindow(u8);
static void ShowPikeResultsWindow(void);
static void ShowFactoryResultsWindow(u8);
static void ShowArenaResultsWindow(void);
static void ShowPyramidResultsWindow(void);
static void ShowLinkContestResultsWindow(void);
static void CopyFrontierBrainText(bool8 playerWonText);

// battledBit: Flags to change the conversation when the Frontier Brain is encountered for a battle
// First bit is has battled them before and not won yet, second bit is has battled them and won (obtained a Symbol)
const struct FrontierBrain gFrontierBrainInfo[NUM_FRONTIER_FACILITIES] =
{
    [FRONTIER_FACILITY_TOWER] =
    {
        .trainerId = TRAINER_ANABEL,
        .objEventGfx = OBJ_EVENT_GFX_ANABEL,
        .isFemale = TRUE,
        .lostTexts = {
            COMPOUND_STRING("Okay, I understand…"), //Silver
            COMPOUND_STRING("Thank you…")           //Gold
        },
        .wonTexts = {
            COMPOUND_STRING("It's very disappointing…"), //Silver
            COMPOUND_STRING("I'm terribly sorry…")       //Gold
        },
        .battledBit = {1 << 0, 1 << 1},
        .streakAppearances = {35, 70, 35, 1},
    },
    [FRONTIER_FACILITY_DOME] =
    {
        .trainerId = TRAINER_TUCKER,
        .objEventGfx = OBJ_EVENT_GFX_TUCKER,
        .isFemale = FALSE,
        .lostTexts = {
            COMPOUND_STRING(
                "Grr…\n"
                "What the…"),        //Silver
            COMPOUND_STRING(
                "Ahahaha!\n"
                "You're inspiring!") //Gold
        },
        .wonTexts = {
            COMPOUND_STRING(
                "Ahahaha! Aren't you embarrassed?\n"
                "Everyone's watching!"),                              //Silver
            COMPOUND_STRING("My DOME ACE title isn't just for show!") //Gold
        },
        .battledBit = {1 << 2, 1 << 3},
        .streakAppearances = {1, 2, 5, 0},
    },
    [FRONTIER_FACILITY_PALACE] =
    {
        .trainerId = TRAINER_SPENSER,
        .objEventGfx = OBJ_EVENT_GFX_SPENSER,
        .isFemale = FALSE,
        .lostTexts = {
            COMPOUND_STRING(
                "Ah…\n"
                "Now this is something else…"), //Silver
            COMPOUND_STRING(
                "Gwah!\n"
                "Hahahaha!")                    //Gold
        },
        .wonTexts = {
            COMPOUND_STRING(
                "Your POKéMON are wimpy because\n"
                "you're wimpy as a TRAINER!"),           //Silver
            COMPOUND_STRING(
                "Gwahahaha!\n"
                "My brethren, we have nothing to fear!") //Gold
        },
        .battledBit = {1 << 4, 1 << 5},
        .streakAppearances = {21, 42, 21, 1},
    },
    [FRONTIER_FACILITY_ARENA] =
    {
        .trainerId = TRAINER_GRETA,
        .objEventGfx = OBJ_EVENT_GFX_GRETA,
        .isFemale = TRUE,
        .lostTexts = {
            COMPOUND_STRING(
                "No way!\n"
                "Good job!"),        //Silver
            COMPOUND_STRING(
                "Huh?\n"
                "Are you serious?!") //Gold
        },
        .wonTexts = {
            COMPOUND_STRING(
                "Oh, come on!\n"
                "You have to try harder than that!"), //Silver
            COMPOUND_STRING(
                "Heheh!\n"
                "What did you expect?")               //Gold
        },
        .battledBit = {1 << 6, 1 << 7},
        .streakAppearances = {28, 56, 28, 1},
    },
    [FRONTIER_FACILITY_FACTORY] =
    {
        .trainerId = TRAINER_NOLAND,
        .objEventGfx = OBJ_EVENT_GFX_NOLAND,
        .isFemale = FALSE,
        .lostTexts = {
            COMPOUND_STRING(
                "Good job!\n"
                "You know what you're doing!"),    //Silver
            COMPOUND_STRING("What happened here?") //Gold
        },
        .wonTexts = {
            COMPOUND_STRING(
                "Way to work!\n"
                "That was a good lesson, eh?"), //Silver
            COMPOUND_STRING(
                "Hey, hey, hey!\n"
                "You're finished already?")     //Gold
        },
        .battledBit = {1 << 8, 1 << 9},
        .streakAppearances = {21, 42, 21, 1},
    },
    [FRONTIER_FACILITY_PIKE] =
    {
        .trainerId = TRAINER_LUCY,
        .objEventGfx = OBJ_EVENT_GFX_LUCY,
        .isFemale = TRUE,
        .lostTexts = {
            COMPOUND_STRING("Urk…"), //Silver
            COMPOUND_STRING("Darn!") //Gold
        },
        .wonTexts = {
            COMPOUND_STRING("Humph…"), //Silver
            COMPOUND_STRING("Hah!")    //Gold
        },
        .battledBit = {1 << 10, 1 << 11},
        .streakAppearances = {28, 140, 56, 1},
    },
    [FRONTIER_FACILITY_PYRAMID] =
    {
        .trainerId = TRAINER_BRANDON,
        .objEventGfx = OBJ_EVENT_GFX_BRANDON,
        .isFemale = FALSE,
        .lostTexts = {
            COMPOUND_STRING(
                "That's it! You've done great!\n"
                "You've worked hard for this!"), //Silver
            COMPOUND_STRING(
                "That's it! You've done it!\n"
                "You kept working for this!")    //Gold
        },
        .wonTexts = {
            COMPOUND_STRING(
                "Hey! What's wrong with you!\n"
                "Let's see some effort! Get up!"),       //Silver
            COMPOUND_STRING(
                "Hey! Don't you give up now!\n"
                "Get up! Don't lose faith in yourself!") //Gold
        },
        .battledBit = {1 << 12, 1 << 13},
        .streakAppearances = {21, 70, 35, 0},
    },
};

static const struct FrontierBrainMon sFrontierBrainsMons[][2][FRONTIER_PARTY_SIZE] =
{
    [FRONTIER_FACILITY_TOWER] =
    {
        // Silver Symbol.
        {
            {
                .species = SPECIES_ALAKAZAM,
                .heldItem = ITEM_BRIGHT_POWDER,
                .fixedIV = 24,
                .nature = NATURE_MODEST,
                .evs = {106, 0, 152, 152, 100, 0},
                .moves = {MOVE_THUNDER_PUNCH, MOVE_FIRE_PUNCH, MOVE_ICE_PUNCH, MOVE_DISABLE},
            },
            {
                .species = SPECIES_ENTEI,
                .heldItem = ITEM_LUM_BERRY,
                .fixedIV = 24,
                .nature = NATURE_LONELY,
                .evs = {100, 152, 152, 0, 100, 6},
                .moves = {MOVE_FIRE_BLAST, MOVE_CALM_MIND, MOVE_RETURN, MOVE_ROAR},
            },
            {
                .species = SPECIES_SNORLAX,
                .heldItem = ITEM_QUICK_CLAW,
                .fixedIV = 24,
                .nature = NATURE_ADAMANT,
                .evs = {152, 152, 0, 0, 106, 100},
                .moves = {MOVE_BODY_SLAM, MOVE_BELLY_DRUM, MOVE_YAWN, MOVE_SHADOW_BALL},
            },
        },
        // Gold Symbol.
        {
            {
                .species = SPECIES_RAIKOU,
                .heldItem = ITEM_LUM_BERRY,
                .fixedIV = MAX_PER_STAT_IVS,
                .nature = NATURE_MODEST,
                .evs = {158, 0, 252, 100, 0, 0},
                .moves = {MOVE_THUNDERBOLT, MOVE_CALM_MIND, MOVE_REFLECT, MOVE_REST},
            },
            {
                .species = SPECIES_LATIOS,
                .heldItem = ITEM_BRIGHT_POWDER,
                .fixedIV = MAX_PER_STAT_IVS,
                .nature = NATURE_MODEST,
                .evs = {252, 0, 252, 6, 0, 0},
                .moves = {MOVE_PSYCHIC, MOVE_CALM_MIND, MOVE_RECOVER, MOVE_DRAGON_CLAW},
            },
            {
                .species = SPECIES_SNORLAX,
                .heldItem = ITEM_CHESTO_BERRY,
                .fixedIV = MAX_PER_STAT_IVS,
                .nature = NATURE_ADAMANT,
                .evs = {252, 252, 0, 0, 6, 0},
                .moves = {MOVE_CURSE, MOVE_RETURN, MOVE_REST, MOVE_SHADOW_BALL},
            },
        },
    },
    [FRONTIER_FACILITY_DOME] =
    {
        // Silver Symbol.
        {
            {
                .species = SPECIES_SWAMPERT,
                .heldItem = ITEM_FOCUS_BAND,
                .fixedIV = 20,
                .nature = NATURE_BRAVE,
                .evs = {152, 152, 106, 0, 100, 0},
                .moves = {MOVE_SURF, MOVE_EARTHQUAKE, MOVE_ICE_BEAM, MOVE_COUNTER},
            },
            {
                .species = SPECIES_SALAMENCE,
                .heldItem = ITEM_LUM_BERRY,
                .fixedIV = 20,
                .nature = NATURE_ADAMANT,
                .evs = {152, 152, 106, 100, 0, 0},
                .moves = {MOVE_EARTHQUAKE, MOVE_BRICK_BREAK, MOVE_DRAGON_CLAW, MOVE_AERIAL_ACE},
            },
            {
                .species = SPECIES_CHARIZARD,
                .heldItem = ITEM_WHITE_HERB,
                .fixedIV = 20,
                .nature = NATURE_QUIET,
                .evs = {100, 152, 106, 152, 0, 0},
                .moves = {MOVE_OVERHEAT, MOVE_ROCK_SLIDE, MOVE_AERIAL_ACE, MOVE_EARTHQUAKE},
            },
        },
        // Gold Symbol.
        {
            {
                .species = SPECIES_SWAMPERT,
                .heldItem = ITEM_LEFTOVERS,
                .fixedIV = MAX_PER_STAT_IVS,
                .nature = NATURE_BRAVE,
                .evs = {252, 252, 6, 0, 0, 0},
                .moves = {MOVE_SURF, MOVE_EARTHQUAKE, MOVE_ICE_BEAM, MOVE_MIRROR_COAT},
            },
            {
                .species = SPECIES_METAGROSS,
                .heldItem = ITEM_QUICK_CLAW,
                .fixedIV = MAX_PER_STAT_IVS,
                .nature = NATURE_BRAVE,
                .evs = {252, 252, 6, 0, 0, 0},
                .moves = {MOVE_PSYCHIC, MOVE_METEOR_MASH, MOVE_EARTHQUAKE, MOVE_PROTECT},
            },
            {
                .species = SPECIES_LATIAS,
                .heldItem = ITEM_CHESTO_BERRY,
                .fixedIV = MAX_PER_STAT_IVS,
                .nature = NATURE_MODEST,
                .evs = {252, 0, 252, 6, 0, 0},
                .moves = {MOVE_THUNDERBOLT, MOVE_PSYCHIC, MOVE_CALM_MIND, MOVE_REST},
            },
        },
    },
    [FRONTIER_FACILITY_PALACE] =
    {
        // Silver Symbol.
        {
            {
                .species = SPECIES_CROBAT,
                .heldItem = ITEM_BRIGHT_POWDER,
                .fixedIV = 16,
                .nature = NATURE_ADAMANT,
                .evs = {152, 0, 0, 152, 100, 106},
                .moves = {MOVE_CONFUSE_RAY, MOVE_DOUBLE_TEAM, MOVE_TOXIC, MOVE_FLY},
            },
            {
                .species = SPECIES_SLAKING,
                .heldItem = ITEM_SCOPE_LENS,
                .fixedIV = 16,
                .nature = NATURE_HARDY,
                .evs = {152, 152, 0, 106, 100, 0},
                .moves = {MOVE_EARTHQUAKE, MOVE_SWAGGER, MOVE_SHADOW_BALL, MOVE_BRICK_BREAK},
            },
            {
                .species = SPECIES_LAPRAS,
                .heldItem = ITEM_QUICK_CLAW,
                .fixedIV = 16,
                .nature = NATURE_QUIET,
                .evs = {0, 0, 252, 0, 106, 152},
                .moves = {MOVE_ICE_BEAM, MOVE_HORN_DRILL, MOVE_CONFUSE_RAY, MOVE_PROTECT},
            },
        },
        // Gold Symbol.
        {
            {
                .species = SPECIES_ARCANINE,
                .heldItem = ITEM_WHITE_HERB,
                .fixedIV = MAX_PER_STAT_IVS,
                .nature = NATURE_HASTY,
                .evs = {6, 252, 252, 0, 0, 0},
                .moves = {MOVE_OVERHEAT, MOVE_EXTREME_SPEED, MOVE_ROAR, MOVE_PROTECT},
            },
            {
                .species = SPECIES_SLAKING,
                .heldItem = ITEM_SCOPE_LENS,
                .fixedIV = MAX_PER_STAT_IVS,
                .nature = NATURE_HARDY,
                .evs = {6, 252, 0, 252, 0, 0},
                .moves = {MOVE_HYPER_BEAM, MOVE_EARTHQUAKE, MOVE_SHADOW_BALL, MOVE_YAWN},
            },
            {
                .species = SPECIES_SUICUNE,
                .heldItem = ITEM_KINGS_ROCK,
                .fixedIV = MAX_PER_STAT_IVS,
                .nature = NATURE_HASTY,
                .evs = {252, 0, 252, 6, 0, 0},
                .moves = {MOVE_BLIZZARD, MOVE_SURF, MOVE_BITE, MOVE_CALM_MIND},
            },
        },
    },
    [FRONTIER_FACILITY_ARENA] =
    {
        // Silver Symbol.
        {
            {
                .species = SPECIES_HERACROSS,
                .heldItem = ITEM_SALAC_BERRY,
                .fixedIV = 20,
                .nature = NATURE_JOLLY,
                .evs = {106, 152, 0, 152, 0, 100},
                .moves = {MOVE_MEGAHORN, MOVE_ROCK_TOMB, MOVE_ENDURE, MOVE_REVERSAL},
            },
            {
                .species = SPECIES_UMBREON,
                .heldItem = ITEM_LEFTOVERS,
                .fixedIV = 20,
                .nature = NATURE_CALM,
                .evs = {152, 0, 100, 0, 152, 106},
                .moves = {MOVE_BODY_SLAM, MOVE_CONFUSE_RAY, MOVE_PSYCHIC, MOVE_FEINT_ATTACK},
            },
            {
                .species = SPECIES_SHEDINJA,
                .heldItem = ITEM_BRIGHT_POWDER,
                .fixedIV = 20,
                .nature = NATURE_ADAMANT,
                .evs = {0, 252, 6, 252, 0, 0},
                .moves = {MOVE_SHADOW_BALL, MOVE_RETURN, MOVE_CONFUSE_RAY, MOVE_AERIAL_ACE},
            },
        },
        // Gold Symbol.
        {
            {
                .species = SPECIES_UMBREON,
                .heldItem = ITEM_CHESTO_BERRY,
                .fixedIV = MAX_PER_STAT_IVS,
                .nature = NATURE_CALM,
                .evs = {252, 0, 0, 0, 252, 6},
                .moves = {MOVE_DOUBLE_EDGE, MOVE_CONFUSE_RAY, MOVE_REST, MOVE_PSYCHIC},
            },
            {
                .species = SPECIES_GENGAR,
                .heldItem = ITEM_LEFTOVERS,
                .fixedIV = MAX_PER_STAT_IVS,
                .nature = NATURE_MODEST,
                .evs = {252, 0, 252, 0, 6, 0},
                .moves = {MOVE_PSYCHIC, MOVE_HYPNOSIS, MOVE_DREAM_EATER, MOVE_DESTINY_BOND},
            },
            {
                .species = SPECIES_BRELOOM,
                .heldItem = ITEM_LUM_BERRY,
                .fixedIV = MAX_PER_STAT_IVS,
                .nature = NATURE_JOLLY,
                .evs = {6, 252, 0, 252, 0, 0},
                .moves = {MOVE_SPORE, MOVE_FOCUS_PUNCH, MOVE_GIGA_DRAIN, MOVE_HEADBUTT},
            },
        },
    },
    [FRONTIER_FACILITY_FACTORY] =
    {
        // Because Factory's Pokémon are random, this facility's Brain also uses random Pokémon.
        // What is interesting, this team is actually the one Steven uses in the multi tag battle alongside the player.
        {
            {
                .species = SPECIES_METANG,
                .heldItem = ITEM_SITRUS_BERRY,
                .fixedIV = MAX_PER_STAT_IVS,
                .nature = NATURE_BRAVE,
                .evs = {0, 252, 252, 0, 6, 0},
                .moves = {MOVE_LIGHT_SCREEN, MOVE_PSYCHIC, MOVE_REFLECT, MOVE_METAL_CLAW},
            },
            {
                .species = SPECIES_SKARMORY,
                .heldItem = ITEM_SITRUS_BERRY,
                .fixedIV = MAX_PER_STAT_IVS,
                .nature = NATURE_IMPISH,
                .evs = {252, 0, 0, 0, 6, 252},
                .moves = {MOVE_TOXIC, MOVE_AERIAL_ACE, MOVE_PROTECT, MOVE_STEEL_WING},
            },
            {
                .species = SPECIES_AGGRON,
                .heldItem = ITEM_SITRUS_BERRY,
                .fixedIV = MAX_PER_STAT_IVS,
                .nature = NATURE_ADAMANT,
                .evs = {0, 252, 0, 0, 252, 6},
                .moves = {MOVE_THUNDERBOLT, MOVE_PROTECT, MOVE_SOLAR_BEAM, MOVE_DRAGON_CLAW},
            },
        },
        {
            {
                .species = SPECIES_METANG,
                .heldItem = ITEM_SITRUS_BERRY,
                .fixedIV = MAX_PER_STAT_IVS,
                .nature = NATURE_BRAVE,
                .evs = {0, 252, 252, 0, 6, 0},
                .moves = {MOVE_LIGHT_SCREEN, MOVE_PSYCHIC, MOVE_REFLECT, MOVE_METAL_CLAW},
            },
            {
                .species = SPECIES_SKARMORY,
                .heldItem = ITEM_SITRUS_BERRY,
                .fixedIV = MAX_PER_STAT_IVS,
                .nature = NATURE_IMPISH,
                .evs = {252, 0, 0, 0, 6, 252},
                .moves = {MOVE_TOXIC, MOVE_AERIAL_ACE, MOVE_PROTECT, MOVE_STEEL_WING},
            },
            {
                .species = SPECIES_AGGRON,
                .heldItem = ITEM_SITRUS_BERRY,
                .fixedIV = MAX_PER_STAT_IVS,
                .nature = NATURE_ADAMANT,
                .evs = {0, 252, 0, 0, 252, 6},
                .moves = {MOVE_THUNDERBOLT, MOVE_PROTECT, MOVE_SOLAR_BEAM, MOVE_DRAGON_CLAW},
            },
        },
    },
    [FRONTIER_FACILITY_PIKE] =
    {
        // Silver Symbol.
        {
            {
                .species = SPECIES_SEVIPER,
                .heldItem = ITEM_QUICK_CLAW,
                .fixedIV = 16,
                .nature = NATURE_BRAVE,
                .evs = {252, 0, 252, 0, 6, 0},
                .moves = {MOVE_SWAGGER, MOVE_CRUNCH, MOVE_POISON_FANG, MOVE_GIGA_DRAIN},
            },
            {
                .species = SPECIES_SHUCKLE,
                .heldItem = ITEM_CHESTO_BERRY,
                .fixedIV = 16,
                .nature = NATURE_BOLD,
                .evs = {252, 0, 0, 0, 106, 252},
                .moves = {MOVE_TOXIC, MOVE_SANDSTORM, MOVE_PROTECT, MOVE_REST},
            },
            {
                .species = SPECIES_MILOTIC,
                .heldItem = ITEM_LEFTOVERS,
                .fixedIV = 16,
                .nature = NATURE_MODEST,
                .evs = {152, 0, 100, 0, 152, 106},
                .moves = {MOVE_ICE_BEAM, MOVE_MIRROR_COAT, MOVE_SURF, MOVE_RECOVER},
            },
        },
        // Gold Symbol.
        {
            {
                .species = SPECIES_SEVIPER,
                .heldItem = ITEM_FOCUS_BAND,
                .fixedIV = MAX_PER_STAT_IVS,
                .nature = NATURE_BOLD,
                .evs = {252, 0, 0, 0, 252, 6},
                .moves = {MOVE_SWAGGER, MOVE_CRUNCH, MOVE_SLUDGE_BOMB, MOVE_GIGA_DRAIN},
            },
            {
                .species = SPECIES_STEELIX,
                .heldItem = ITEM_BRIGHT_POWDER,
                .fixedIV = MAX_PER_STAT_IVS,
                .nature = NATURE_BRAVE,
                .evs = {252, 0, 0, 0, 6, 252},
                .moves = {MOVE_EARTHQUAKE, MOVE_ROCK_SLIDE, MOVE_EXPLOSION, MOVE_SCREECH},
            },
            {
                .species = SPECIES_GYARADOS,
                .heldItem = ITEM_CHESTO_BERRY,
                .fixedIV = MAX_PER_STAT_IVS,
                .nature = NATURE_ADAMANT,
                .evs = {252, 6, 0, 0, 0, 252},
                .moves = {MOVE_DRAGON_DANCE, MOVE_RETURN, MOVE_ROAR, MOVE_REST},
            },
        },
    },
    [FRONTIER_FACILITY_PYRAMID] =
    {
        // Silver Symbol.
        {
            {
                .species = SPECIES_REGIROCK,
                .heldItem = ITEM_QUICK_CLAW,
                .fixedIV = 16,
                .nature = NATURE_ADAMANT,
                .evs = {152, 152, 0, 0, 106, 100},
                .moves = {MOVE_EXPLOSION, MOVE_SUPERPOWER, MOVE_EARTHQUAKE, MOVE_ANCIENT_POWER},
            },
            {
                .species = SPECIES_REGISTEEL,
                .heldItem = ITEM_LEFTOVERS,
                .fixedIV = 16,
                .nature = NATURE_ADAMANT,
                .evs = {152, 152, 0, 0, 6, 200},
                .moves = {MOVE_EARTHQUAKE, MOVE_METAL_CLAW, MOVE_TOXIC, MOVE_IRON_DEFENSE},
            },
            {
                .species = SPECIES_REGICE,
                .heldItem = ITEM_CHESTO_BERRY,
                .fixedIV = 16,
                .nature = NATURE_MODEST,
                .evs = {106, 0, 152, 0, 100, 152},
                .moves = {MOVE_ICE_BEAM, MOVE_AMNESIA, MOVE_THUNDER, MOVE_REST},
            },
        },
        // Gold Symbol.
        {
            {
                .species = SPECIES_ARTICUNO,
                .heldItem = ITEM_SCOPE_LENS,
                .fixedIV = MAX_PER_STAT_IVS,
                .nature = NATURE_MILD,
                .evs = {6, 0, 252, 252, 0, 0},
                .moves = {MOVE_BLIZZARD, MOVE_WATER_PULSE, MOVE_AERIAL_ACE, MOVE_REFLECT},
            },
            {
                .species = SPECIES_ZAPDOS,
                .heldItem = ITEM_LUM_BERRY,
                .fixedIV = MAX_PER_STAT_IVS,
                .nature = NATURE_MILD,
                .evs = {6, 0, 252, 252, 0, 0},
                .moves = {MOVE_THUNDER, MOVE_DETECT, MOVE_DRILL_PECK, MOVE_LIGHT_SCREEN},
            },
            {
                .species = SPECIES_MOLTRES,
                .heldItem = ITEM_BRIGHT_POWDER,
                .fixedIV = MAX_PER_STAT_IVS,
                .nature = NATURE_MILD,
                .evs = {6, 0, 252, 252, 0, 0},
                .moves = {MOVE_FIRE_BLAST, MOVE_HYPER_BEAM, MOVE_AERIAL_ACE, MOVE_SAFEGUARD},
            },
        },
    },
};

static const u8 sBattlePointAwards[NUM_FRONTIER_FACILITIES][FRONTIER_MODE_COUNT][30] =
{
    /* facility, mode, tier */
    [FRONTIER_FACILITY_TOWER] = /* Tier: 1,  2,  3,  4,  5,  6,  7,  8,  9, 10, 11, 12, 13, 14, 15, 16, 17, 18, 19, 20, 21, 22, 23, 24, 25, 26, 27, 28, 29, 30 */
    {
        [FRONTIER_MODE_SINGLES]     = {  1,  2,  3,  4,  5,  6,  7,  8,  9, 10, 11, 12, 13, 14, 15, 15, 15, 15, 15, 15, 15, 15, 15, 15, 15, 15, 15, 15, 15, 15 },
        [FRONTIER_MODE_DOUBLES]     = {  2,  3,  4,  5,  6,  7,  8,  9, 10, 11, 12, 13, 14, 15, 15, 15, 15, 15, 15, 15, 15, 15, 15, 15, 15, 15, 15, 15, 15, 15 },
        [FRONTIER_MODE_MULTIS]      = {  3,  4,  5,  6,  7,  8,  9, 10, 11, 12, 13, 14, 15, 15, 15, 15, 15, 15, 15, 15, 15, 15, 15, 15, 15, 15, 15, 15, 15, 15 },
        [FRONTIER_MODE_LINK_MULTIS] = {  3,  4,  5,  6,  7,  8,  9, 10, 11, 12, 13, 14, 15, 15, 15, 15, 15, 15, 15, 15, 15, 15, 15, 15, 15, 15, 15, 15, 15, 15 },
    },
    [FRONTIER_FACILITY_DOME] =
    {
        [FRONTIER_MODE_SINGLES]     = {  1,  1,  2,  2,  3,  3,  4,  4,  5,  5,  6,  6,  7,  7,  8,  8,  9,  9, 10, 10, 11, 11, 12, 12, 13, 13, 14, 14, 15, 15 },
        [FRONTIER_MODE_DOUBLES]     = {  1,  1,  2,  2,  3,  3,  4,  4,  5,  5,  6,  6,  7,  7,  8,  8,  9,  9, 10, 10, 11, 11, 12, 12, 13, 13, 14, 14, 15, 15 },
    },
    [FRONTIER_FACILITY_PALACE] =
    {
        [FRONTIER_MODE_SINGLES]     = {  4,  4,  5,  5,  6,  6,  7,  7,  8,  8,  9,  9, 10, 10, 11, 11, 12, 12, 13, 13, 14, 14, 15, 15, 15, 15, 15, 15, 15, 15 },
        [FRONTIER_MODE_DOUBLES]     = {  5,  5,  6,  6,  7,  7,  8,  8,  9,  9, 10, 10, 11, 11, 12, 12, 13, 13, 14, 14, 15, 15, 15, 15, 15, 15, 15, 15, 15, 15 },
    },
    [FRONTIER_FACILITY_ARENA] =
    {
        [FRONTIER_MODE_SINGLES]     = {  1,  1,  1,  2,  2,  2,  3,  3,  4,  4,  5,  6,  7,  8,  9, 10, 11, 12, 13, 14, 15, 15, 15, 15, 15, 15, 15, 15, 15, 15 },
    },
    [FRONTIER_FACILITY_FACTORY] =
    {
        [FRONTIER_MODE_SINGLES]     = {  3,  3,  4,  4,  5,  5,  6,  6,  7,  7,  8,  8,  9,  9, 10, 10, 11, 11, 12, 12, 13, 13, 14, 14, 15, 15, 15, 15, 15, 15 },
        [FRONTIER_MODE_DOUBLES]     = {  4,  4,  5,  5,  6,  6,  7,  7,  8,  8,  9,  9, 10, 10, 11, 11, 12, 12, 13, 13, 14, 14, 15, 15, 15, 15, 15, 15, 15, 15 },
    },
    [FRONTIER_FACILITY_PIKE] =
    {
        [FRONTIER_MODE_SINGLES]     = {  1,  1,  2,  2,  2,  4,  4,  4,  8,  8,  8,  8, 10, 10, 10, 10, 12, 12, 12, 12, 12, 14, 14, 14, 14, 15, 15, 15, 15, 15 },
    },
    [FRONTIER_FACILITY_PYRAMID] =
    {
        [FRONTIER_MODE_SINGLES]     = {  5,  5,  6,  6,  7,  7,  8,  8,  9,  9, 10, 10, 11, 11, 12, 12, 13, 13, 14, 14, 15, 15, 15, 15, 15, 15, 15, 15, 15, 15 },
    },
};

<<<<<<< HEAD
static void (* const sFrontierUtilFuncs[])(void) =
=======
// Flags to change the conversation when the Frontier Brain is encountered for a battle
// First bit is has battled them before and not won yet, second bit is has battled them and won (obtained a Symbol)
static const u16 sBattledBrainBitFlags[NUM_FRONTIER_FACILITIES][2] =
{
    [FRONTIER_FACILITY_TOWER]   = {1 << 0, 1 << 1},
    [FRONTIER_FACILITY_DOME]    = {1 << 2, 1 << 3},
    [FRONTIER_FACILITY_PALACE]  = {1 << 4, 1 << 5},
    [FRONTIER_FACILITY_ARENA]   = {1 << 6, 1 << 7},
    [FRONTIER_FACILITY_FACTORY] = {1 << 8, 1 << 9},
    [FRONTIER_FACILITY_PIKE]    = {1 << 10, 1 << 11},
    [FRONTIER_FACILITY_PYRAMID] = {1 << 12, 1 << 13},
};

static void (*const sFrontierUtilFuncs[])(void) =
>>>>>>> 16357c7e
{
    [FRONTIER_UTIL_FUNC_GET_STATUS]            = GetChallengeStatus,
    [FRONTIER_UTIL_FUNC_GET_DATA]              = GetFrontierData,
    [FRONTIER_UTIL_FUNC_SET_DATA]              = SetFrontierData,
    [FRONTIER_UTIL_FUNC_SET_PARTY_ORDER]       = SetSelectedPartyOrder,
    [FRONTIER_UTIL_FUNC_SOFT_RESET]            = DoSoftReset_,
    [FRONTIER_UTIL_FUNC_SET_TRAINERS]          = SetFrontierTrainers,
    [FRONTIER_UTIL_FUNC_SAVE_PARTY]            = SaveSelectedParty,
    [FRONTIER_UTIL_FUNC_RESULTS_WINDOW]        = ShowFacilityResultsWindow,
    [FRONTIER_UTIL_FUNC_CHECK_AIR_TV_SHOW]     = CheckPutFrontierTVShowOnAir,
    [FRONTIER_UTIL_FUNC_GET_BRAIN_STATUS]      = Script_GetFrontierBrainStatus,
    [FRONTIER_UTIL_FUNC_IS_BRAIN]              = IsTrainerFrontierBrain,
    [FRONTIER_UTIL_FUNC_GIVE_BATTLE_POINTS]    = GiveBattlePoints,
    [FRONTIER_UTIL_FUNC_GET_FACILITY_SYMBOLS]  = GetFacilitySymbolCount,
    [FRONTIER_UTIL_FUNC_GIVE_FACILITY_SYMBOL]  = GiveFacilitySymbol,
    [FRONTIER_UTIL_FUNC_CHECK_BATTLE_TYPE]     = CheckBattleTypeFlag,
    [FRONTIER_UTIL_FUNC_CHECK_INELIGIBLE]      = CheckPartyIneligibility,
    [FRONTIER_UTIL_FUNC_CHECK_VISIT_TRAINER]   = ValidateVisitingTrainer,
    [FRONTIER_UTIL_FUNC_INCREMENT_STREAK]      = IncrementWinStreak,
    [FRONTIER_UTIL_FUNC_RESTORE_HELD_ITEMS]    = RestoreHeldItems,
    [FRONTIER_UTIL_FUNC_SAVE_BATTLE]           = SaveRecordBattle,
    [FRONTIER_UTIL_FUNC_BUFFER_TRAINER_NAME]   = BufferFrontierTrainerName,
    [FRONTIER_UTIL_FUNC_RESET_SKETCH_MOVES]    = ResetSketchedMoves,
    [FRONTIER_UTIL_FUNC_SET_BRAIN_OBJECT]      = SetFacilityBrainObjectEvent,
};

static const struct WindowTemplate sFrontierResultsWindowTemplate =
{
    .bg = 0,
    .tilemapLeft = 1,
    .tilemapTop = 1,
    .width = 28,
    .height = 18,
    .paletteNum = 15,
    .baseBlock = 1
};

static const struct WindowTemplate sLinkContestResultsWindowTemplate =
{
    .bg = 0,
    .tilemapLeft = 2,
    .tilemapTop = 2,
    .width = 26,
    .height = 15,
    .paletteNum = 15,
    .baseBlock = 1
};

static const struct WindowTemplate sRankingHallRecordsWindowTemplate =
{
    .bg = 0,
    .tilemapLeft = 2,
    .tilemapTop = 1,
    .width = 26,
    .height = 17,
    .paletteNum = 15,
    .baseBlock = 1
};

static const u8 *const sRecordsWindowChallengeTexts[][2] =
{
    [RANKING_HALL_TOWER_SINGLES] = {gText_BattleTower2,  gText_FacilitySingle},
    [RANKING_HALL_TOWER_DOUBLES] = {gText_BattleTower2,  gText_FacilityDouble},
    [RANKING_HALL_TOWER_MULTIS]  = {gText_BattleTower2,  gText_FacilityMulti},
    [RANKING_HALL_DOME]          = {gText_BattleDome,    gText_FacilitySingle},
    [RANKING_HALL_PALACE]        = {gText_BattlePalace,  gText_FacilitySingle},
    [RANKING_HALL_ARENA]         = {gText_BattleArena,   gText_Facility},
    [RANKING_HALL_FACTORY]       = {gText_BattleFactory, gText_FacilitySingle},
    [RANKING_HALL_PIKE]          = {gText_BattlePike,    gText_Facility},
    [RANKING_HALL_PYRAMID]       = {gText_BattlePyramid, gText_Facility},
    [RANKING_HALL_TOWER_LINK]    = {gText_BattleTower2,  gText_FacilityLink},
};

static const u8 *const sLevelModeText[] =
{
    [FRONTIER_LVL_50]   = gText_RecordsLv50,
    [FRONTIER_LVL_OPEN] = gText_RecordsOpenLevel,
};

static const u8 *const sHallFacilityToRecordsText[] =
{
    [RANKING_HALL_TOWER_SINGLES] = gText_FrontierFacilityWinStreak,
    [RANKING_HALL_TOWER_DOUBLES] = gText_FrontierFacilityWinStreak,
    [RANKING_HALL_TOWER_MULTIS]  = gText_FrontierFacilityWinStreak,
    [RANKING_HALL_DOME]          = gText_FrontierFacilityClearStreak,
    [RANKING_HALL_PALACE]        = gText_FrontierFacilityWinStreak,
    [RANKING_HALL_ARENA]         = gText_FrontierFacilityKOsStreak,
    [RANKING_HALL_FACTORY]       = gText_FrontierFacilityWinStreak,
    [RANKING_HALL_PIKE]          = gText_FrontierFacilityRoomsCleared,
    [RANKING_HALL_PYRAMID]       = gText_FrontierFacilityFloorsCleared,
    [RANKING_HALL_TOWER_LINK]    = gText_FrontierFacilityWinStreak,
};

// code
void CallFrontierUtilFunc(void)
{
    sFrontierUtilFuncs[gSpecialVar_0x8004]();
}

// VAR_TEMP_CHALLENGE_STATUS is used to react to the status in OnFrame map scripts
static void GetChallengeStatus(void)
{
    VarSet(VAR_TEMP_CHALLENGE_STATUS, 0xFF);
    switch (gSaveBlock2Ptr->frontier.challengeStatus)
    {
    case 0:
        break;
    case CHALLENGE_STATUS_SAVING:
        FrontierGamblerSetWonOrLost(FALSE);
        VarSet(VAR_TEMP_CHALLENGE_STATUS, gSaveBlock2Ptr->frontier.challengeStatus);
        break;
    case CHALLENGE_STATUS_LOST:
        FrontierGamblerSetWonOrLost(FALSE);
        VarSet(VAR_TEMP_CHALLENGE_STATUS, gSaveBlock2Ptr->frontier.challengeStatus);
        break;
    case CHALLENGE_STATUS_WON:
        FrontierGamblerSetWonOrLost(TRUE);
        VarSet(VAR_TEMP_CHALLENGE_STATUS, gSaveBlock2Ptr->frontier.challengeStatus);
        break;
    case CHALLENGE_STATUS_PAUSED:
        VarSet(VAR_TEMP_CHALLENGE_STATUS, gSaveBlock2Ptr->frontier.challengeStatus);
        break;
    }
}

static void GetFrontierData(void)
{
    u8 facility = VarGet(VAR_FRONTIER_FACILITY);
    u8 hasSymbol = GetPlayerSymbolCountForFacility(facility);
    if (hasSymbol == 2)
        hasSymbol = 1;

    switch (gSpecialVar_0x8005)
    {
    case FRONTIER_DATA_CHALLENGE_STATUS:
        gSpecialVar_Result = gSaveBlock2Ptr->frontier.challengeStatus;
        break;
    case FRONTIER_DATA_LVL_MODE:
        gSpecialVar_Result = gSaveBlock2Ptr->frontier.lvlMode;
        break;
    case FRONTIER_DATA_BATTLE_NUM:
        gSpecialVar_Result = gSaveBlock2Ptr->frontier.curChallengeBattleNum;
        break;
    case FRONTIER_DATA_PAUSED:
        gSpecialVar_Result = gSaveBlock2Ptr->frontier.challengePaused;
        break;
    case FRONTIER_DATA_BATTLE_OUTCOME:
        gSpecialVar_Result = gBattleOutcome;
        gBattleOutcome = 0;
        break;
    case FRONTIER_DATA_RECORD_DISABLED:
        gSpecialVar_Result = gSaveBlock2Ptr->frontier.disableRecordBattle;
        break;
    case FRONTIER_DATA_HEARD_BRAIN_SPEECH:
        gSpecialVar_Result = gSaveBlock2Ptr->frontier.battledBrainFlags & gFrontierBrainInfo[facility].battledBit[hasSymbol];
        break;
    }
}

static void SetFrontierData(void)
{
    s32 i;
    u8 facility = VarGet(VAR_FRONTIER_FACILITY);
    u8 hasSymbol = GetPlayerSymbolCountForFacility(facility);
    if (hasSymbol == 2)
        hasSymbol = 1;

    switch (gSpecialVar_0x8005)
    {
    case FRONTIER_DATA_CHALLENGE_STATUS:
        gSaveBlock2Ptr->frontier.challengeStatus = gSpecialVar_0x8006;
        break;
    case FRONTIER_DATA_LVL_MODE:
        gSaveBlock2Ptr->frontier.lvlMode = gSpecialVar_0x8006;
        break;
    case FRONTIER_DATA_BATTLE_NUM:
        gSaveBlock2Ptr->frontier.curChallengeBattleNum = gSpecialVar_0x8006;
        break;
    case FRONTIER_DATA_PAUSED:
        gSaveBlock2Ptr->frontier.challengePaused = gSpecialVar_0x8006;
        break;
    case FRONTIER_DATA_SELECTED_MON_ORDER:
        for (i = 0; i < MAX_FRONTIER_PARTY_SIZE; i++)
            gSaveBlock2Ptr->frontier.selectedPartyMons[i] = gSelectedOrderFromParty[i];
        break;
    case FRONTIER_DATA_RECORD_DISABLED:
        gSaveBlock2Ptr->frontier.disableRecordBattle = gSpecialVar_0x8006;
        break;
    case FRONTIER_DATA_HEARD_BRAIN_SPEECH:
        gSaveBlock2Ptr->frontier.battledBrainFlags |= gFrontierBrainInfo[facility].battledBit[hasSymbol];
        break;
    }
}

static void SetSelectedPartyOrder(void)
{
    s32 i;

    ClearSelectedPartyOrder();
    for (i = 0; i < gSpecialVar_0x8005; i++)
        gSelectedOrderFromParty[i] = gSaveBlock2Ptr->frontier.selectedPartyMons[i];
    ReducePlayerPartyToSelectedMons();
}

static void DoSoftReset_(void)
{
    DoSoftReset();
}

static void SetFrontierTrainers(void)
{
    gFacilityTrainers = gBattleFrontierTrainers;
}

static void SaveSelectedParty(void)
{
    u8 i;

    for (i = 0; i < MAX_FRONTIER_PARTY_SIZE; i++)
    {
        u16 monId = gSaveBlock2Ptr->frontier.selectedPartyMons[i] - 1;
        if (monId < PARTY_SIZE)
            gSaveBlock1Ptr->playerParty[gSaveBlock2Ptr->frontier.selectedPartyMons[i] - 1] = gPlayerParty[i];
    }
}

static void ShowFacilityResultsWindow(void)
{
    if (gSpecialVar_0x8006 >= FRONTIER_MODE_COUNT)
        gSpecialVar_0x8006 = 0;
    switch (gSpecialVar_0x8005)
    {
    case FRONTIER_FACILITY_TOWER:
        ShowTowerResultsWindow(gSpecialVar_0x8006);
        break;
    case FRONTIER_FACILITY_DOME:
        ShowDomeResultsWindow(gSpecialVar_0x8006);
        break;
    case FRONTIER_FACILITY_PALACE:
        ShowPalaceResultsWindow(gSpecialVar_0x8006);
        break;
    case FRONTIER_FACILITY_PIKE:
        ShowPikeResultsWindow();
        break;
    case FRONTIER_FACILITY_FACTORY:
        ShowFactoryResultsWindow(gSpecialVar_0x8006);
        break;
    case FRONTIER_FACILITY_ARENA:
        ShowArenaResultsWindow();
        break;
    case FRONTIER_FACILITY_PYRAMID:
        ShowPyramidResultsWindow();
        break;
    case FACILITY_LINK_CONTEST:
        ShowLinkContestResultsWindow();
        break;
    }
}

static bool8 IsWinStreakActive(u32 challenge)
{
    if (gSaveBlock2Ptr->frontier.winStreakActiveFlags & challenge)
        return TRUE;
    else
        return FALSE;
}

static void PrintAligned(const u8 *str, s32 y)
{
    s32 x = GetStringCenterAlignXOffset(FONT_NORMAL, str, DISPLAY_WIDTH - 16);
    y = (y * 8) + 1;
    AddTextPrinterParameterized(gRecordsWindowId, FONT_NORMAL, str, x, y, TEXT_SKIP_DRAW, NULL);
}

static void PrintHyphens(s32 y)
{
    s32 i;
    u8 text[37];

    for (i = 0; i < (int)ARRAY_COUNT(text) - 1; i++)
        text[i] = CHAR_HYPHEN;
    text[i] = EOS;

    y = (y * 8) + 1;
    AddTextPrinterParameterized(gRecordsWindowId, FONT_NORMAL, text, 4, y, TEXT_SKIP_DRAW, NULL);
}

// Battle Tower records.
static void TowerPrintStreak(const u8 *str, u16 num, u8 x1, u8 x2, u8 y)
{
    AddTextPrinterParameterized(gRecordsWindowId, FONT_NORMAL, str, x1, y, TEXT_SKIP_DRAW, NULL);
    if (num > MAX_STREAK)
        num = MAX_STREAK;
    ConvertIntToDecimalStringN(gStringVar1, num, STR_CONV_MODE_RIGHT_ALIGN, 4);
    StringExpandPlaceholders(gStringVar4, gText_WinStreak);
    AddTextPrinterParameterized(gRecordsWindowId, FONT_NORMAL, gStringVar4, x2, y, TEXT_SKIP_DRAW, NULL);
}

static void TowerPrintRecordStreak(u8 battleMode, u8 lvlMode, u8 x1, u8 x2, u8 y)
{
    u16 num = gSaveBlock2Ptr->frontier.towerRecordWinStreaks[battleMode][lvlMode];
    TowerPrintStreak(gText_Record, num, x1, x2, y);
}

static u16 TowerGetWinStreak(u8 battleMode, u8 lvlMode)
{
    u16 winStreak = gSaveBlock2Ptr->frontier.towerWinStreaks[battleMode][lvlMode];
    if (winStreak > MAX_STREAK)
        return MAX_STREAK;
    else
        return winStreak;
}

static void TowerPrintPrevOrCurrentStreak(u8 battleMode, u8 lvlMode, u8 x1, u8 x2, u8 y)
{
    bool8 isCurrent;
    u16 winStreak = TowerGetWinStreak(battleMode, lvlMode);
    switch (battleMode)
    {
    default:
    case FRONTIER_MODE_SINGLES:
        if (lvlMode != FRONTIER_LVL_50)
            isCurrent = IsWinStreakActive(STREAK_TOWER_SINGLES_OPEN);
        else
            isCurrent = IsWinStreakActive(STREAK_TOWER_SINGLES_50);
        break;
    case FRONTIER_MODE_DOUBLES:
        if (lvlMode != FRONTIER_LVL_50)
            isCurrent = IsWinStreakActive(STREAK_TOWER_DOUBLES_OPEN);
        else
            isCurrent = IsWinStreakActive(STREAK_TOWER_DOUBLES_50);
        break;
    case FRONTIER_MODE_MULTIS:
        if (lvlMode != FRONTIER_LVL_50)
            isCurrent = IsWinStreakActive(STREAK_TOWER_MULTIS_OPEN);
        else
            isCurrent = IsWinStreakActive(STREAK_TOWER_MULTIS_50);
        break;
    case FRONTIER_MODE_LINK_MULTIS:
        if (lvlMode != FRONTIER_LVL_50)
            isCurrent = IsWinStreakActive(STREAK_TOWER_LINK_MULTIS_OPEN);
        else
            isCurrent = IsWinStreakActive(STREAK_TOWER_LINK_MULTIS_50);
        break;
    }

    if (isCurrent == TRUE)
        TowerPrintStreak(gText_Current, winStreak, x1, x2, y);
    else
        TowerPrintStreak(gText_Prev, winStreak, x1, x2, y);
}

static void ShowTowerResultsWindow(u8 battleMode)
{
    gRecordsWindowId = AddWindow(&sFrontierResultsWindowTemplate);
    DrawStdWindowFrame(gRecordsWindowId, FALSE);
    FillWindowPixelBuffer(gRecordsWindowId, PIXEL_FILL(1));
    if (battleMode == FRONTIER_MODE_SINGLES)
        StringExpandPlaceholders(gStringVar4, gText_SingleBattleRoomResults);
    else if (battleMode == FRONTIER_MODE_DOUBLES)
        StringExpandPlaceholders(gStringVar4, gText_DoubleBattleRoomResults);
    else if (battleMode == FRONTIER_MODE_MULTIS)
        StringExpandPlaceholders(gStringVar4, gText_MultiBattleRoomResults);
    else
        StringExpandPlaceholders(gStringVar4, gText_LinkMultiBattleRoomResults);

    PrintAligned(gStringVar4, 2);
    AddTextPrinterParameterized(gRecordsWindowId, FONT_NORMAL, gText_Lv502, 16, 49, TEXT_SKIP_DRAW, NULL);
    AddTextPrinterParameterized(gRecordsWindowId, FONT_NORMAL, gText_OpenLv, 16, 97, TEXT_SKIP_DRAW, NULL);
    PrintHyphens(10);
    TowerPrintPrevOrCurrentStreak(battleMode, FRONTIER_LVL_50, 72, 132, 49);
    TowerPrintRecordStreak(battleMode, FRONTIER_LVL_50, 72, 132, 65);
    TowerPrintPrevOrCurrentStreak(battleMode, FRONTIER_LVL_OPEN, 72, 132, 97);
    TowerPrintRecordStreak(battleMode, FRONTIER_LVL_OPEN, 72, 132, 113);
    PutWindowTilemap(gRecordsWindowId);
    CopyWindowToVram(gRecordsWindowId, COPYWIN_FULL);
}

// Battle Dome records.
static u16 DomeGetWinStreak(u8 battleMode, u8 lvlMode)
{
    u16 winStreak = gSaveBlock2Ptr->frontier.domeWinStreaks[battleMode][lvlMode];
    if (winStreak > MAX_STREAK)
        return MAX_STREAK;
    else
        return winStreak;
}

static void PrintTwoStrings(const u8 *str1, const u8 *str2, u16 num, u8 x1, u8 x2, u8 y)
{
    AddTextPrinterParameterized(gRecordsWindowId, FONT_NORMAL, str1, x1, y, TEXT_SKIP_DRAW, NULL);
    ConvertIntToDecimalStringN(gStringVar1, num, STR_CONV_MODE_RIGHT_ALIGN, 4);
    StringExpandPlaceholders(gStringVar4, str2);
    AddTextPrinterParameterized(gRecordsWindowId, FONT_NORMAL, gStringVar4, x2, y, TEXT_SKIP_DRAW, NULL);
}

static void DomePrintPrevOrCurrentStreak(u8 battleMode, u8 lvlMode, u8 x1, u8 x2, u8 y)
{
    bool8 isCurrent;
    u16 winStreak = DomeGetWinStreak(battleMode, lvlMode);
    switch (battleMode)
    {
    default:
    case FRONTIER_MODE_SINGLES:
        if (lvlMode != FRONTIER_LVL_50)
            isCurrent = IsWinStreakActive(STREAK_DOME_SINGLES_OPEN);
        else
            isCurrent = IsWinStreakActive(STREAK_DOME_SINGLES_50);
        break;
    case FRONTIER_MODE_DOUBLES:
        if (lvlMode != FRONTIER_LVL_50)
            isCurrent = IsWinStreakActive(STREAK_DOME_DOUBLES_OPEN);
        else
            isCurrent = IsWinStreakActive(STREAK_DOME_DOUBLES_50);
        break;
    }

    if (isCurrent == TRUE)
        PrintTwoStrings(gText_Current, gText_ClearStreak, winStreak, x1, x2, y);
    else
        PrintTwoStrings(gText_Prev, gText_ClearStreak, winStreak, x1, x2, y);
}

static void ShowDomeResultsWindow(u8 battleMode)
{
    gRecordsWindowId = AddWindow(&sFrontierResultsWindowTemplate);
    DrawStdWindowFrame(gRecordsWindowId, FALSE);
    FillWindowPixelBuffer(gRecordsWindowId, PIXEL_FILL(1));
    if (battleMode == FRONTIER_MODE_SINGLES)
        StringExpandPlaceholders(gStringVar4, gText_SingleBattleTourneyResults);
    else
        StringExpandPlaceholders(gStringVar4, gText_DoubleBattleTourneyResults);

    PrintAligned(gStringVar4, 0);
    AddTextPrinterParameterized(gRecordsWindowId, FONT_NORMAL, gText_Lv502, 8, 33, TEXT_SKIP_DRAW, NULL);
    AddTextPrinterParameterized(gRecordsWindowId, FONT_NORMAL, gText_OpenLv, 8, 97, TEXT_SKIP_DRAW, NULL);
    PrintHyphens(10);
    DomePrintPrevOrCurrentStreak(battleMode, FRONTIER_LVL_50, 64, 121, 33);
    PrintTwoStrings(gText_Record, gText_ClearStreak, gSaveBlock2Ptr->frontier.domeRecordWinStreaks[battleMode][FRONTIER_LVL_50], 64, 121, 49);
    PrintTwoStrings(gText_Total, gText_Championships, gSaveBlock2Ptr->frontier.domeTotalChampionships[battleMode][FRONTIER_LVL_50], 64, 112, 65);
    DomePrintPrevOrCurrentStreak(battleMode, FRONTIER_LVL_OPEN, 64, 121, 97);
    PrintTwoStrings(gText_Record, gText_ClearStreak, gSaveBlock2Ptr->frontier.domeRecordWinStreaks[battleMode][FRONTIER_LVL_OPEN], 64, 121, 113);
    PrintTwoStrings(gText_Total, gText_Championships, gSaveBlock2Ptr->frontier.domeTotalChampionships[battleMode][FRONTIER_LVL_OPEN], 64, 112, 129);
    PutWindowTilemap(gRecordsWindowId);
    CopyWindowToVram(gRecordsWindowId, COPYWIN_FULL);
}

// Battle Palace records.
static void PalacePrintStreak(const u8 *str, u16 num, u8 x1, u8 x2, u8 y)
{
    AddTextPrinterParameterized(gRecordsWindowId, FONT_NORMAL, str, x1, y, TEXT_SKIP_DRAW, NULL);
    if (num > MAX_STREAK)
        num = MAX_STREAK;
    ConvertIntToDecimalStringN(gStringVar1, num, STR_CONV_MODE_RIGHT_ALIGN, 4);
    StringExpandPlaceholders(gStringVar4, gText_WinStreak);
    AddTextPrinterParameterized(gRecordsWindowId, FONT_NORMAL, gStringVar4, x2, y, TEXT_SKIP_DRAW, NULL);
}

static void PalacePrintRecordStreak(u8 battleMode, u8 lvlMode, u8 x1, u8 x2, u8 y)
{
    u16 num = gSaveBlock2Ptr->frontier.palaceRecordWinStreaks[battleMode][lvlMode];
    PalacePrintStreak(gText_Record, num, x1, x2, y);
}

static u16 PalaceGetWinStreak(u8 battleMode, u8 lvlMode)
{
    u16 winStreak = gSaveBlock2Ptr->frontier.palaceWinStreaks[battleMode][lvlMode];
    if (winStreak > MAX_STREAK)
        return MAX_STREAK;
    else
        return winStreak;
}

static void PalacePrintPrevOrCurrentStreak(u8 battleMode, u8 lvlMode, u8 x1, u8 x2, u8 y)
{
    bool8 isCurrent;
    u16 winStreak = PalaceGetWinStreak(battleMode, lvlMode);
    switch (battleMode)
    {
    default:
    case FRONTIER_MODE_SINGLES:
        if (lvlMode != FRONTIER_LVL_50)
            isCurrent = IsWinStreakActive(STREAK_PALACE_SINGLES_OPEN);
        else
            isCurrent = IsWinStreakActive(STREAK_PALACE_SINGLES_50);
        break;
    case FRONTIER_MODE_DOUBLES:
        if (lvlMode != FRONTIER_LVL_50)
            isCurrent = IsWinStreakActive(STREAK_PALACE_DOUBLES_OPEN);
        else
            isCurrent = IsWinStreakActive(STREAK_PALACE_DOUBLES_50);
    }

    if (isCurrent == TRUE)
        PalacePrintStreak(gText_Current, winStreak, x1, x2, y);
    else
        PalacePrintStreak(gText_Prev, winStreak, x1, x2, y);
}

static void ShowPalaceResultsWindow(u8 battleMode)
{
    gRecordsWindowId = AddWindow(&sFrontierResultsWindowTemplate);
    DrawStdWindowFrame(gRecordsWindowId, FALSE);
    FillWindowPixelBuffer(gRecordsWindowId, PIXEL_FILL(1));
    if (battleMode == FRONTIER_MODE_SINGLES)
        StringExpandPlaceholders(gStringVar4, gText_SingleBattleHallResults);
    else
        StringExpandPlaceholders(gStringVar4, gText_DoubleBattleHallResults);

    PrintAligned(gStringVar4, 2);
    AddTextPrinterParameterized(gRecordsWindowId, FONT_NORMAL, gText_Lv502, 16, 49, TEXT_SKIP_DRAW, NULL);
    AddTextPrinterParameterized(gRecordsWindowId, FONT_NORMAL, gText_OpenLv, 16, 97, TEXT_SKIP_DRAW, NULL);
    PrintHyphens(10);
    PalacePrintPrevOrCurrentStreak(battleMode, FRONTIER_LVL_50, 72, 131, 49);
    PalacePrintRecordStreak(battleMode, FRONTIER_LVL_50, 72, 131, 65);
    PalacePrintPrevOrCurrentStreak(battleMode, FRONTIER_LVL_OPEN, 72, 131, 97);
    PalacePrintRecordStreak(battleMode, FRONTIER_LVL_OPEN, 72, 131, 113);
    PutWindowTilemap(gRecordsWindowId);
    CopyWindowToVram(gRecordsWindowId, COPYWIN_FULL);
}

// Battle Pike records.
static u16 PikeGetWinStreak(u8 lvlMode)
{
    u16 winStreak = gSaveBlock2Ptr->frontier.pikeWinStreaks[lvlMode];
    if (winStreak > MAX_STREAK)
        return MAX_STREAK;
    else
        return winStreak;
}

static void PikePrintCleared(const u8 *str1, const u8 *str2, u16 num, u8 x1, u8 x2, u8 y)
{
    AddTextPrinterParameterized(gRecordsWindowId, FONT_NORMAL, str1, x1, y, TEXT_SKIP_DRAW, NULL);
    ConvertIntToDecimalStringN(gStringVar1, num, STR_CONV_MODE_RIGHT_ALIGN, 4);
    StringExpandPlaceholders(gStringVar4, str2);
    AddTextPrinterParameterized(gRecordsWindowId, FONT_NORMAL, gStringVar4, x2, y, TEXT_SKIP_DRAW, NULL);
}

static void PikePrintPrevOrCurrentStreak(u8 lvlMode, u8 x1, u8 x2, u8 y)
{
    bool8 isCurrent;
    u16 winStreak = PikeGetWinStreak(lvlMode);

    if (lvlMode != FRONTIER_LVL_50)
        isCurrent = IsWinStreakActive(STREAK_PIKE_OPEN);
    else
        isCurrent = IsWinStreakActive(STREAK_PIKE_50);

    if (isCurrent == TRUE)
        PrintTwoStrings(gText_Current, gText_RoomsCleared, winStreak, x1, x2, y);
    else
        PrintTwoStrings(gText_Prev, gText_RoomsCleared, winStreak, x1, x2, y);
}

static void ShowPikeResultsWindow(void)
{
    gRecordsWindowId = AddWindow(&sFrontierResultsWindowTemplate);
    DrawStdWindowFrame(gRecordsWindowId, FALSE);
    FillWindowPixelBuffer(gRecordsWindowId, PIXEL_FILL(1));
    StringExpandPlaceholders(gStringVar4, gText_BattleChoiceResults);
    PrintAligned(gStringVar4, 0);
    AddTextPrinterParameterized(gRecordsWindowId, FONT_NORMAL, gText_Lv502, 8, 33, TEXT_SKIP_DRAW, NULL);
    AddTextPrinterParameterized(gRecordsWindowId, FONT_NORMAL, gText_OpenLv, 8, 97, TEXT_SKIP_DRAW, NULL);
    PrintHyphens(10);
    PikePrintPrevOrCurrentStreak(FRONTIER_LVL_50, 64, 114, 33);
    PikePrintCleared(gText_Record, gText_RoomsCleared, gSaveBlock2Ptr->frontier.pikeRecordStreaks[FRONTIER_LVL_50], 64, 114, 49);
    PikePrintCleared(gText_Total, gText_TimesCleared, gSaveBlock2Ptr->frontier.pikeTotalStreaks[FRONTIER_LVL_50], 64, 114, 65);
    PikePrintPrevOrCurrentStreak(FRONTIER_LVL_OPEN, 64, 114, 97);
    PikePrintCleared(gText_Record, gText_RoomsCleared, gSaveBlock2Ptr->frontier.pikeRecordStreaks[FRONTIER_LVL_OPEN], 64, 114, 113);
    PikePrintCleared(gText_Total, gText_TimesCleared, gSaveBlock2Ptr->frontier.pikeTotalStreaks[FRONTIER_LVL_OPEN], 64, 114, 129);
    PutWindowTilemap(gRecordsWindowId);
    CopyWindowToVram(gRecordsWindowId, COPYWIN_FULL);
}

// Battle Arena records.
static void ArenaPrintStreak(const u8 *str, u16 num, u8 x1, u8 x2, u8 y)
{
    AddTextPrinterParameterized(gRecordsWindowId, FONT_NORMAL, str, x1, y, TEXT_SKIP_DRAW, NULL);
    if (num > MAX_STREAK)
        num = MAX_STREAK;
    ConvertIntToDecimalStringN(gStringVar1, num, STR_CONV_MODE_RIGHT_ALIGN, 4);
    StringExpandPlaceholders(gStringVar4, gText_KOsInARow);
    AddTextPrinterParameterized(gRecordsWindowId, FONT_NORMAL, gStringVar4, x2, y, TEXT_SKIP_DRAW, NULL);
}

static void ArenaPrintRecordStreak(u8 lvlMode, u8 x1, u8 x2, u8 y)
{
    u16 num = gSaveBlock2Ptr->frontier.arenaRecordStreaks[lvlMode];
    ArenaPrintStreak(gText_Record, num, x1, x2, y);
}

static u16 ArenaGetWinStreak(u8 lvlMode)
{
    u16 winStreak = gSaveBlock2Ptr->frontier.arenaWinStreaks[lvlMode];
    if (winStreak > MAX_STREAK)
        return MAX_STREAK;
    else
        return winStreak;
}

static void ArenaPrintPrevOrCurrentStreak(u8 lvlMode, u8 x1, u8 x2, u8 y)
{
    bool8 isCurrent;
    u16 winStreak = ArenaGetWinStreak(lvlMode);

    if (lvlMode != FRONTIER_LVL_50)
        isCurrent = IsWinStreakActive(STREAK_ARENA_OPEN);
    else
        isCurrent = IsWinStreakActive(STREAK_ARENA_50);

    if (isCurrent == TRUE)
        ArenaPrintStreak(gText_Current, winStreak, x1, x2, y);
    else
        ArenaPrintStreak(gText_Prev, winStreak, x1, x2, y);
}

static void ShowArenaResultsWindow(void)
{
    gRecordsWindowId = AddWindow(&sFrontierResultsWindowTemplate);
    DrawStdWindowFrame(gRecordsWindowId, FALSE);
    FillWindowPixelBuffer(gRecordsWindowId, PIXEL_FILL(1));
    PrintHyphens(10);
    StringExpandPlaceholders(gStringVar4, gText_SetKOTourneyResults);
    PrintAligned(gStringVar4, 2);
    AddTextPrinterParameterized(gRecordsWindowId, FONT_NORMAL, gText_Lv502, 16, 49, TEXT_SKIP_DRAW, NULL);
    AddTextPrinterParameterized(gRecordsWindowId, FONT_NORMAL, gText_OpenLv, 16, 97, TEXT_SKIP_DRAW, NULL);
    ArenaPrintPrevOrCurrentStreak(FRONTIER_LVL_50, 72, 126, 49);
    ArenaPrintRecordStreak(FRONTIER_LVL_50, 72, 126, 65);
    ArenaPrintPrevOrCurrentStreak(FRONTIER_LVL_OPEN, 72, 126, 97);
    ArenaPrintRecordStreak(FRONTIER_LVL_OPEN, 72, 126, 113);
    PutWindowTilemap(gRecordsWindowId);
    CopyWindowToVram(gRecordsWindowId, COPYWIN_FULL);
}

// Battle Factory records.
static void FactoryPrintStreak(const u8 *str, u16 num1, u16 num2, u8 x1, u8 x2, u8 x3, u8 y)
{
    AddTextPrinterParameterized(gRecordsWindowId, FONT_NORMAL, str, x1, y, TEXT_SKIP_DRAW, NULL);
    if (num1 > MAX_STREAK)
        num1 = MAX_STREAK;
    ConvertIntToDecimalStringN(gStringVar1, num1, STR_CONV_MODE_RIGHT_ALIGN, 4);
    StringExpandPlaceholders(gStringVar4, gText_WinStreak);
    AddTextPrinterParameterized(gRecordsWindowId, FONT_NORMAL, gStringVar4, x2, y, TEXT_SKIP_DRAW, NULL);

    ConvertIntToDecimalStringN(gStringVar1, num2, STR_CONV_MODE_RIGHT_ALIGN, 4);
    StringExpandPlaceholders(gStringVar4, gText_TimesVar1);
    AddTextPrinterParameterized(gRecordsWindowId, FONT_NORMAL, gStringVar4, x3, y, TEXT_SKIP_DRAW, NULL);
}

static void FactoryPrintRecordStreak(u8 battleMode, u8 lvlMode, u8 x1, u8 x2, u8 x3, u8 y)
{
    u16 num1 = gSaveBlock2Ptr->frontier.factoryRecordWinStreaks[battleMode][lvlMode];
    u16 num2 = gSaveBlock2Ptr->frontier.factoryRecordRentsCount[battleMode][lvlMode];
    FactoryPrintStreak(gText_Record, num1, num2, x1, x2, x3, y);
}

static u16 FactoryGetWinStreak(u8 battleMode, u8 lvlMode)
{
    u16 winStreak = gSaveBlock2Ptr->frontier.factoryWinStreaks[battleMode][lvlMode];
    if (winStreak > MAX_STREAK)
        return MAX_STREAK;
    else
        return winStreak;
}

static u16 FactoryGetRentsCount(u8 battleMode, u8 lvlMode)
{
    u16 rents = gSaveBlock2Ptr->frontier.factoryRentsCount[battleMode][lvlMode];
    if (rents > MAX_STREAK)
        return MAX_STREAK;
    else
        return rents;
}

static void FactoryPrintPrevOrCurrentStreak(u8 battleMode, u8 lvlMode, u8 x1, u8 x2, u8 x3, u8 y)
{
    bool8 isCurrent;
    u16 winStreak = FactoryGetWinStreak(battleMode, lvlMode);
    u16 rents = FactoryGetRentsCount(battleMode, lvlMode);
    switch (battleMode)
    {
    default:
    case FRONTIER_MODE_SINGLES:
        if (lvlMode != FRONTIER_LVL_50)
            isCurrent = IsWinStreakActive(STREAK_FACTORY_SINGLES_OPEN);
        else
            isCurrent = IsWinStreakActive(STREAK_FACTORY_SINGLES_50);
        break;
    case FRONTIER_MODE_DOUBLES:
        if (lvlMode != FRONTIER_LVL_50)
            isCurrent = IsWinStreakActive(STREAK_FACTORY_DOUBLES_OPEN);
        else
            isCurrent = IsWinStreakActive(STREAK_FACTORY_DOUBLES_50);
        break;
    }

    if (isCurrent == TRUE)
        FactoryPrintStreak(gText_Current, winStreak, rents, x1, x2, x3, y);
    else
        FactoryPrintStreak(gText_Prev, winStreak, rents, x1, x2, x3, y);
}

static void ShowFactoryResultsWindow(u8 battleMode)
{
    gRecordsWindowId = AddWindow(&sFrontierResultsWindowTemplate);
    DrawStdWindowFrame(gRecordsWindowId, FALSE);
    FillWindowPixelBuffer(gRecordsWindowId, PIXEL_FILL(1));
    if (battleMode == FRONTIER_MODE_SINGLES)
        StringExpandPlaceholders(gStringVar4, gText_BattleSwapSingleResults);
    else
        StringExpandPlaceholders(gStringVar4, gText_BattleSwapDoubleResults);

    PrintAligned(gStringVar4, 0);
    AddTextPrinterParameterized(gRecordsWindowId, FONT_NORMAL, gText_Lv502, 8, 33, TEXT_SKIP_DRAW, NULL);
    AddTextPrinterParameterized(gRecordsWindowId, FONT_NORMAL, gText_RentalSwap, 152, 33, TEXT_SKIP_DRAW, NULL);
    AddTextPrinterParameterized(gRecordsWindowId, FONT_NORMAL, gText_OpenLv, 8, 97, TEXT_SKIP_DRAW, NULL);
    PrintHyphens(10);
    FactoryPrintPrevOrCurrentStreak(battleMode, FRONTIER_LVL_50, 8, 64, 158, 49);
    FactoryPrintRecordStreak(battleMode, FRONTIER_LVL_50, 8, 64, 158, 65);
    FactoryPrintPrevOrCurrentStreak(battleMode, FRONTIER_LVL_OPEN, 8, 64, 158, 113);
    FactoryPrintRecordStreak(battleMode, FRONTIER_LVL_OPEN, 8, 64, 158, 129);
    PutWindowTilemap(gRecordsWindowId);
    CopyWindowToVram(gRecordsWindowId, COPYWIN_FULL);
}

// Battle Pyramid records.
static void PyramidPrintStreak(const u8 *str, u16 num, u8 x1, u8 x2, u8 y)
{
    AddTextPrinterParameterized(gRecordsWindowId, FONT_NORMAL, str, x1, y, TEXT_SKIP_DRAW, NULL);
    if (num > MAX_STREAK)
        num = MAX_STREAK;
    ConvertIntToDecimalStringN(gStringVar1, num, STR_CONV_MODE_RIGHT_ALIGN, 4);
    StringExpandPlaceholders(gStringVar4, gText_FloorsCleared);
    AddTextPrinterParameterized(gRecordsWindowId, FONT_NORMAL, gStringVar4, x2, y, TEXT_SKIP_DRAW, NULL);
}

static void PyramidPrintRecordStreak(u8 lvlMode, u8 x1, u8 x2, u8 y)
{
    u16 num = gSaveBlock2Ptr->frontier.pyramidRecordStreaks[lvlMode];
    PyramidPrintStreak(gText_Record, num, x1, x2, y);
}

static u16 PyramidGetWinStreak(u8 lvlMode)
{
    u16 winStreak = gSaveBlock2Ptr->frontier.pyramidWinStreaks[lvlMode];
    if (winStreak > MAX_STREAK)
        return MAX_STREAK;
    else
        return winStreak;
}

static void PyramidPrintPrevOrCurrentStreak(u8 lvlMode, u8 x1, u8 x2, u8 y)
{
    bool8 isCurrent;
    u16 winStreak = PyramidGetWinStreak(lvlMode);

    if (lvlMode != FRONTIER_LVL_50)
        isCurrent = IsWinStreakActive(STREAK_PYRAMID_OPEN);
    else
        isCurrent = IsWinStreakActive(STREAK_PYRAMID_50);

    if (isCurrent == TRUE)
        PyramidPrintStreak(gText_Current, winStreak, x1, x2, y);
    else
        PyramidPrintStreak(gText_Prev, winStreak, x1, x2, y);
}

static void ShowPyramidResultsWindow(void)
{
    gRecordsWindowId = AddWindow(&sFrontierResultsWindowTemplate);
    DrawStdWindowFrame(gRecordsWindowId, FALSE);
    FillWindowPixelBuffer(gRecordsWindowId, PIXEL_FILL(1));
    StringExpandPlaceholders(gStringVar4, gText_BattleQuestResults);
    PrintAligned(gStringVar4, 2);
    AddTextPrinterParameterized(gRecordsWindowId, FONT_NORMAL, gText_Lv502, 8, 49, TEXT_SKIP_DRAW, NULL);
    AddTextPrinterParameterized(gRecordsWindowId, FONT_NORMAL, gText_OpenLv, 8, 97, TEXT_SKIP_DRAW, NULL);
    PrintHyphens(10);
    PyramidPrintPrevOrCurrentStreak(FRONTIER_LVL_50, 64, 111, 49);
    PyramidPrintRecordStreak(FRONTIER_LVL_50, 64, 111, 65);
    PyramidPrintPrevOrCurrentStreak(FRONTIER_LVL_OPEN, 64, 111, 97);
    PyramidPrintRecordStreak(FRONTIER_LVL_OPEN, 64, 111, 113);
    PutWindowTilemap(gRecordsWindowId);
    CopyWindowToVram(gRecordsWindowId, COPYWIN_FULL);
}

// Link contest records. Why is it in this file?
static void ShowLinkContestResultsWindow(void)
{
    const u8 *str;
    s32 i, j;
    s32 x;

    gRecordsWindowId = AddWindow(&sLinkContestResultsWindowTemplate);
    DrawStdWindowFrame(gRecordsWindowId, FALSE);
    FillWindowPixelBuffer(gRecordsWindowId, PIXEL_FILL(1));

    StringExpandPlaceholders(gStringVar4, gText_LinkContestResults);
    x = GetStringCenterAlignXOffset(FONT_NORMAL, gStringVar4, 208);
    AddTextPrinterParameterized(gRecordsWindowId, FONT_NORMAL, gStringVar4, x, 1, TEXT_SKIP_DRAW, NULL);

    str = gText_1st;
    x = GetStringRightAlignXOffset(FONT_NORMAL, str, 38) + 50;
    AddTextPrinterParameterized(gRecordsWindowId, FONT_NORMAL, str, x, 25, TEXT_SKIP_DRAW, NULL);

    str = gText_2nd;
    x = GetStringRightAlignXOffset(FONT_NORMAL, str, 38) + 88;
    AddTextPrinterParameterized(gRecordsWindowId, FONT_NORMAL, str, x, 25, TEXT_SKIP_DRAW, NULL);

    str = gText_3rd;
    x = GetStringRightAlignXOffset(FONT_NORMAL, str, 38) + 126;
    AddTextPrinterParameterized(gRecordsWindowId, FONT_NORMAL, str, x, 25, TEXT_SKIP_DRAW, NULL);

    str = gText_4th;
    x = GetStringRightAlignXOffset(FONT_NORMAL, str, 38) + 164;
    AddTextPrinterParameterized(gRecordsWindowId, FONT_NORMAL, str, x, 25, TEXT_SKIP_DRAW, NULL);

    x = 6;
    AddTextPrinterParameterized(gRecordsWindowId, FONT_NORMAL, gText_Cool, x, 41, TEXT_SKIP_DRAW, NULL);
    AddTextPrinterParameterized(gRecordsWindowId, FONT_NORMAL, gText_Beauty, x, 57, TEXT_SKIP_DRAW, NULL);
    AddTextPrinterParameterized(gRecordsWindowId, FONT_NORMAL, gText_Cute, x, 73, TEXT_SKIP_DRAW, NULL);
    AddTextPrinterParameterized(gRecordsWindowId, FONT_NORMAL, gText_Smart, x, 89, TEXT_SKIP_DRAW, NULL);
    AddTextPrinterParameterized(gRecordsWindowId, FONT_NORMAL, gText_Tough, x, 105, TEXT_SKIP_DRAW, NULL);

    for (i = 0; i < CONTEST_CATEGORIES_COUNT; i++)
    {
        for (j = 0; j < CONTESTANT_COUNT; j++)
        {
            ConvertIntToDecimalStringN(gStringVar4, gSaveBlock2Ptr->contestLinkResults[i][j], STR_CONV_MODE_RIGHT_ALIGN, 4);
            AddTextPrinterParameterized(gRecordsWindowId, FONT_NORMAL, gStringVar4, (j * 38) + 64, (i * 16) + 41, TEXT_SKIP_DRAW, NULL);
        }
    }

    PutWindowTilemap(gRecordsWindowId);
    CopyWindowToVram(gRecordsWindowId, COPYWIN_FULL);
}

static void CheckPutFrontierTVShowOnAir(void)
{
    u8 name[32];
    s32 lvlMode = gSaveBlock2Ptr->frontier.lvlMode;
    s32 facility = VarGet(VAR_FRONTIER_FACILITY);
    s32 battleMode = VarGet(VAR_FRONTIER_BATTLE_MODE);

    switch (facility)
    {
    case FRONTIER_FACILITY_TOWER:
        if (gSaveBlock2Ptr->frontier.towerWinStreaks[battleMode][lvlMode] > gSaveBlock2Ptr->frontier.towerRecordWinStreaks[battleMode][lvlMode])
        {
            gSaveBlock2Ptr->frontier.towerRecordWinStreaks[battleMode][lvlMode] = gSaveBlock2Ptr->frontier.towerWinStreaks[battleMode][lvlMode];
            if (battleMode == FRONTIER_MODE_LINK_MULTIS)
            {
                StringCopy(name, gLinkPlayers[gBattleScripting.multiplayerId ^ 1].name);
                StripExtCtrlCodes(name);
                StringCopy(gSaveBlock2Ptr->frontier.opponentNames[lvlMode], name);
                SetTrainerId(gLinkPlayers[gBattleScripting.multiplayerId ^ 1].trainerId, gSaveBlock2Ptr->frontier.opponentTrainerIds[lvlMode]);
            }
            if (gSaveBlock2Ptr->frontier.towerWinStreaks[battleMode][lvlMode] > 1
                && ShouldAirFrontierTVShow())
            {
                switch (battleMode)
                {
                case FRONTIER_MODE_SINGLES:
                    TryPutFrontierTVShowOnAir(gSaveBlock2Ptr->frontier.towerWinStreaks[battleMode][lvlMode], FRONTIER_SHOW_TOWER_SINGLES);
                    break;
                case FRONTIER_MODE_DOUBLES:
                    TryPutFrontierTVShowOnAir(gSaveBlock2Ptr->frontier.towerWinStreaks[battleMode][lvlMode], FRONTIER_SHOW_TOWER_DOUBLES);
                    break;
                case FRONTIER_MODE_MULTIS:
                    TryPutFrontierTVShowOnAir(gSaveBlock2Ptr->frontier.towerWinStreaks[battleMode][lvlMode], FRONTIER_SHOW_TOWER_MULTIS);
                    break;
                case FRONTIER_MODE_LINK_MULTIS:
                    TryPutFrontierTVShowOnAir(gSaveBlock2Ptr->frontier.towerWinStreaks[battleMode][lvlMode], FRONTIER_SHOW_TOWER_LINK_MULTIS);
                    break;
                }
            }
        }
        break;
    case FRONTIER_FACILITY_DOME:
        if (gSaveBlock2Ptr->frontier.domeWinStreaks[battleMode][lvlMode] > gSaveBlock2Ptr->frontier.domeRecordWinStreaks[battleMode][lvlMode])
        {
            gSaveBlock2Ptr->frontier.domeRecordWinStreaks[battleMode][lvlMode] = gSaveBlock2Ptr->frontier.domeWinStreaks[battleMode][lvlMode];
            if (gSaveBlock2Ptr->frontier.domeWinStreaks[battleMode][lvlMode] > 1
                && ShouldAirFrontierTVShow())
            {
                if (battleMode == FRONTIER_MODE_SINGLES)
                    TryPutFrontierTVShowOnAir(gSaveBlock2Ptr->frontier.domeWinStreaks[battleMode][lvlMode], FRONTIER_SHOW_DOME_SINGLES);
                else
                    TryPutFrontierTVShowOnAir(gSaveBlock2Ptr->frontier.domeWinStreaks[battleMode][lvlMode], FRONTIER_SHOW_DOME_DOUBLES);
            }
        }
        break;
    case FRONTIER_FACILITY_PALACE:
        if (gSaveBlock2Ptr->frontier.palaceWinStreaks[battleMode][lvlMode] > gSaveBlock2Ptr->frontier.palaceRecordWinStreaks[battleMode][lvlMode])
        {
            gSaveBlock2Ptr->frontier.palaceRecordWinStreaks[battleMode][lvlMode] = gSaveBlock2Ptr->frontier.palaceWinStreaks[battleMode][lvlMode];
            if (gSaveBlock2Ptr->frontier.palaceWinStreaks[battleMode][lvlMode] > 1
                && ShouldAirFrontierTVShow())
            {
                if (battleMode == FRONTIER_MODE_SINGLES)
                    TryPutFrontierTVShowOnAir(gSaveBlock2Ptr->frontier.palaceWinStreaks[battleMode][lvlMode], FRONTIER_SHOW_PALACE_SINGLES);
                else
                    TryPutFrontierTVShowOnAir(gSaveBlock2Ptr->frontier.palaceWinStreaks[battleMode][lvlMode], FRONTIER_SHOW_PALACE_DOUBLES);
            }
        }
        break;
    case FRONTIER_FACILITY_ARENA:
        if (gSaveBlock2Ptr->frontier.arenaWinStreaks[lvlMode] > gSaveBlock2Ptr->frontier.arenaRecordStreaks[lvlMode])
        {
            gSaveBlock2Ptr->frontier.arenaRecordStreaks[lvlMode] = gSaveBlock2Ptr->frontier.arenaWinStreaks[lvlMode];
            if (gSaveBlock2Ptr->frontier.arenaWinStreaks[lvlMode] > 1
                && ShouldAirFrontierTVShow())
            {
                TryPutFrontierTVShowOnAir(gSaveBlock2Ptr->frontier.arenaWinStreaks[lvlMode], FRONTIER_SHOW_ARENA);
            }
        }
        break;
    case FRONTIER_FACILITY_FACTORY:
        if (gSaveBlock2Ptr->frontier.factoryWinStreaks[battleMode][lvlMode] > gSaveBlock2Ptr->frontier.factoryRecordWinStreaks[battleMode][lvlMode])
        {
            gSaveBlock2Ptr->frontier.factoryRecordWinStreaks[battleMode][lvlMode] = gSaveBlock2Ptr->frontier.factoryWinStreaks[battleMode][lvlMode];
            gSaveBlock2Ptr->frontier.factoryRecordRentsCount[battleMode][lvlMode] = gSaveBlock2Ptr->frontier.factoryRentsCount[battleMode][lvlMode];
            if (gSaveBlock2Ptr->frontier.factoryWinStreaks[battleMode][lvlMode] > 1
                && ShouldAirFrontierTVShow())
            {
                if (battleMode == FRONTIER_MODE_SINGLES)
                    TryPutFrontierTVShowOnAir(gSaveBlock2Ptr->frontier.factoryWinStreaks[battleMode][lvlMode], FRONTIER_SHOW_FACTORY_SINGLES);
                else
                    TryPutFrontierTVShowOnAir(gSaveBlock2Ptr->frontier.factoryWinStreaks[battleMode][lvlMode], FRONTIER_SHOW_FACTORY_DOUBLES);
            }
        }
        break;
    case FRONTIER_FACILITY_PIKE:
        if (gSaveBlock2Ptr->frontier.pikeWinStreaks[lvlMode] > gSaveBlock2Ptr->frontier.pikeRecordStreaks[lvlMode])
        {
            gSaveBlock2Ptr->frontier.pikeRecordStreaks[lvlMode] = gSaveBlock2Ptr->frontier.pikeWinStreaks[lvlMode];
            if (gSaveBlock2Ptr->frontier.pikeWinStreaks[lvlMode] > 1
                && ShouldAirFrontierTVShow())
            {
                TryPutFrontierTVShowOnAir(gSaveBlock2Ptr->frontier.pikeWinStreaks[lvlMode], FRONTIER_SHOW_PIKE);
            }
        }
        break;
    case FRONTIER_FACILITY_PYRAMID:
        if (gSaveBlock2Ptr->frontier.pyramidWinStreaks[lvlMode] > gSaveBlock2Ptr->frontier.pyramidRecordStreaks[lvlMode])
        {
            gSaveBlock2Ptr->frontier.pyramidRecordStreaks[lvlMode] = gSaveBlock2Ptr->frontier.pyramidWinStreaks[lvlMode];
            if (gSaveBlock2Ptr->frontier.pyramidWinStreaks[lvlMode] > 1
                && ShouldAirFrontierTVShow())
            {
                TryPutFrontierTVShowOnAir(gSaveBlock2Ptr->frontier.pyramidWinStreaks[lvlMode], FRONTIER_SHOW_PYRAMID);
            }
        }
        break;
    }
}

static void Script_GetFrontierBrainStatus(void)
{
    VarGet(VAR_FRONTIER_FACILITY); // Unused return value.
    gSpecialVar_Result = GetFrontierBrainStatus();
}

u8 GetFrontierBrainStatus(void)
{
    s32 status = FRONTIER_BRAIN_NOT_READY;
    s32 facility = VarGet(VAR_FRONTIER_FACILITY);
    s32 battleMode = VarGet(VAR_FRONTIER_BATTLE_MODE);
    u16 winStreakNoModifier = GetCurrentFacilityWinStreak();
    s32 winStreak = winStreakNoModifier + gFrontierBrainInfo[facility].streakAppearances[3];
    s32 symbolsCount;

    if (battleMode != FRONTIER_MODE_SINGLES)
        return FRONTIER_BRAIN_NOT_READY;

    symbolsCount = GetPlayerSymbolCountForFacility(facility);
    switch (symbolsCount)
    {
    // Missing a symbol
    case 0:
    case 1:
        if (winStreak == gFrontierBrainInfo[facility].streakAppearances[symbolsCount])
            status = symbolsCount + 1; // FRONTIER_BRAIN_SILVER and FRONTIER_BRAIN_GOLD
        break;
    // Already received both symbols
    case 2:
    default:
        // Silver streak is reached
        if (winStreak == gFrontierBrainInfo[facility].streakAppearances[0])
            status = FRONTIER_BRAIN_STREAK;
        // Gold streak is reached
        else if (winStreak == gFrontierBrainInfo[facility].streakAppearances[1])
            status = FRONTIER_BRAIN_STREAK_LONG;
        // Some increment of the gold streak is reached
        else if (winStreak > gFrontierBrainInfo[facility].streakAppearances[1] && (winStreak - gFrontierBrainInfo[facility].streakAppearances[1]) % gFrontierBrainInfo[facility].streakAppearances[2] == 0)
            status = FRONTIER_BRAIN_STREAK_LONG;
        break;
    }

    return status;
}

void CopyFrontierTrainerText(u8 whichText, u16 trainerId)
{
    switch (whichText)
    {
    case FRONTIER_BEFORE_TEXT:
    #if FREE_BATTLE_TOWER_E_READER == FALSE
        if (trainerId == TRAINER_EREADER)
            FrontierSpeechToString(gSaveBlock2Ptr->frontier.ereaderTrainer.greeting);
        else if (trainerId == TRAINER_FRONTIER_BRAIN)
    #else
        if (trainerId == TRAINER_FRONTIER_BRAIN)
    #endif //FREE_BATTLE_TOWER_E_READER
            CopyFrontierBrainText(FALSE);
        else if (trainerId < FRONTIER_TRAINERS_COUNT)
            FrontierSpeechToString(gFacilityTrainers[trainerId].speechBefore);
        else if (trainerId < TRAINER_RECORD_MIXING_APPRENTICE)
            FrontierSpeechToString(gSaveBlock2Ptr->frontier.towerRecords[trainerId - TRAINER_RECORD_MIXING_FRIEND].greeting);
        else
            BufferApprenticeChallengeText(trainerId - TRAINER_RECORD_MIXING_APPRENTICE);
        break;
    case FRONTIER_PLAYER_LOST_TEXT:
    #if FREE_BATTLE_TOWER_E_READER == FALSE
        if (trainerId == TRAINER_EREADER)
        {
            FrontierSpeechToString(gSaveBlock2Ptr->frontier.ereaderTrainer.farewellPlayerLost);
        }
        else if (trainerId == TRAINER_FRONTIER_BRAIN)
    #else
        if (trainerId == TRAINER_FRONTIER_BRAIN)
    #endif //FREE_BATTLE_TOWER_E_READER
        {
            CopyFrontierBrainText(FALSE);
        }
        else if (trainerId < FRONTIER_TRAINERS_COUNT)
        {
            FrontierSpeechToString(gFacilityTrainers[trainerId].speechWin);
        }
        else if (trainerId < TRAINER_RECORD_MIXING_APPRENTICE)
        {
            if (gBattleTypeFlags & BATTLE_TYPE_RECORDED)
                FrontierSpeechToString(GetRecordedBattleEasyChatSpeech());
            else
                FrontierSpeechToString(gSaveBlock2Ptr->frontier.towerRecords[trainerId - TRAINER_RECORD_MIXING_FRIEND].speechWon);
        }
        else
        {
            if (gBattleTypeFlags & BATTLE_TYPE_RECORDED)
                FrontierSpeechToString(GetRecordedBattleEasyChatSpeech());
            else
                FrontierSpeechToString(gSaveBlock2Ptr->apprentices[trainerId - TRAINER_RECORD_MIXING_APPRENTICE].speechWon);
        }
        break;
    case FRONTIER_PLAYER_WON_TEXT:
        if (trainerId == TRAINER_EREADER)
        {
        #if FREE_BATTLE_TOWER_E_READER == FALSE
            FrontierSpeechToString(gSaveBlock2Ptr->frontier.ereaderTrainer.farewellPlayerWon);
        #endif //FREE_BATTLE_TOWER_E_READER
        }
        else if (trainerId == TRAINER_FRONTIER_BRAIN)
        {
            CopyFrontierBrainText(TRUE);
        }
        else if (trainerId < FRONTIER_TRAINERS_COUNT)
        {
            FrontierSpeechToString(gFacilityTrainers[trainerId].speechLose);
        }
        else if (trainerId < TRAINER_RECORD_MIXING_APPRENTICE)
        {
            if (gBattleTypeFlags & BATTLE_TYPE_RECORDED)
                FrontierSpeechToString(GetRecordedBattleEasyChatSpeech());
            else
                FrontierSpeechToString(gSaveBlock2Ptr->frontier.towerRecords[trainerId - TRAINER_RECORD_MIXING_FRIEND].speechLost);
        }
        else
        {
            if (gBattleTypeFlags & BATTLE_TYPE_RECORDED)
            {
                trainerId = GetRecordedBattleApprenticeId();
                FrontierSpeechToString(gApprentices[trainerId].speechLost);
            }
            else
            {
                trainerId = gSaveBlock2Ptr->apprentices[trainerId - TRAINER_RECORD_MIXING_APPRENTICE].id;
                FrontierSpeechToString(gApprentices[trainerId].speechLost);
            }
        }
        break;
    }
}

void ResetWinStreaks(void)
{
    s32 battleMode, lvlMode;

    gSaveBlock2Ptr->frontier.winStreakActiveFlags = 0;
    for (battleMode = 0; battleMode < FRONTIER_MODE_COUNT; battleMode++)
    {
        for (lvlMode = 0; lvlMode < FRONTIER_LVL_TENT; lvlMode++)
        {
            gSaveBlock2Ptr->frontier.towerWinStreaks[battleMode][lvlMode] = 0;
            if (battleMode < FRONTIER_MODE_MULTIS)
            {
                gSaveBlock2Ptr->frontier.domeWinStreaks[battleMode][lvlMode] = 0;
                gSaveBlock2Ptr->frontier.palaceWinStreaks[battleMode][lvlMode] = 0;
                gSaveBlock2Ptr->frontier.factoryWinStreaks[battleMode][lvlMode] = 0;
            }
            if (battleMode == FRONTIER_MODE_SINGLES)
            {
                gSaveBlock2Ptr->frontier.arenaWinStreaks[lvlMode] = 0;
                gSaveBlock2Ptr->frontier.pikeWinStreaks[lvlMode] = 0;
                gSaveBlock2Ptr->frontier.pyramidWinStreaks[lvlMode] = 0;
            }
        }
    }
    if (gSaveBlock2Ptr->frontier.challengeStatus != 0)
        gSaveBlock2Ptr->frontier.challengeStatus = CHALLENGE_STATUS_SAVING;
}

u32 GetCurrentFacilityWinStreak(void)
{
    s32 lvlMode = gSaveBlock2Ptr->frontier.lvlMode;
    s32 battleMode = VarGet(VAR_FRONTIER_BATTLE_MODE);
    s32 facility = VarGet(VAR_FRONTIER_FACILITY);

    switch (facility)
    {
    case FRONTIER_FACILITY_TOWER:
        return gSaveBlock2Ptr->frontier.towerWinStreaks[battleMode][lvlMode];
    case FRONTIER_FACILITY_DOME:
        return gSaveBlock2Ptr->frontier.domeWinStreaks[battleMode][lvlMode];
    case FRONTIER_FACILITY_PALACE:
        return gSaveBlock2Ptr->frontier.palaceWinStreaks[battleMode][lvlMode];
    case FRONTIER_FACILITY_ARENA:
        return gSaveBlock2Ptr->frontier.arenaWinStreaks[lvlMode];
    case FRONTIER_FACILITY_FACTORY:
        return gSaveBlock2Ptr->frontier.factoryWinStreaks[battleMode][lvlMode];
    case FRONTIER_FACILITY_PIKE:
        return gSaveBlock2Ptr->frontier.pikeWinStreaks[lvlMode];
    case FRONTIER_FACILITY_PYRAMID:
        return gSaveBlock2Ptr->frontier.pyramidWinStreaks[lvlMode];
    default:
        return 0;
    }
}

void ResetFrontierTrainerIds(void)
{
    s32 i;

    for (i = 0; i < (int)ARRAY_COUNT(gSaveBlock2Ptr->frontier.trainerIds); i++)
        gSaveBlock2Ptr->frontier.trainerIds[i] = 0xFFFF;
}

static void IsTrainerFrontierBrain(void)
{
    if (TRAINER_BATTLE_PARAM.opponentA == TRAINER_FRONTIER_BRAIN)
        gSpecialVar_Result = TRUE;
    else
        gSpecialVar_Result = FALSE;
}

u8 GetPlayerSymbolCountForFacility(u8 facility)
{
    return FlagGet(FLAG_SYS_TOWER_SILVER + facility * 2)
         + FlagGet(FLAG_SYS_TOWER_GOLD + facility * 2);
}

static void GiveBattlePoints(void)
{
    s32 challengeNum = 0;
    s32 lvlMode = gSaveBlock2Ptr->frontier.lvlMode;
    s32 facility = VarGet(VAR_FRONTIER_FACILITY);
    s32 battleMode = VarGet(VAR_FRONTIER_BATTLE_MODE);
    s32 points;

    switch (facility)
    {
    case FRONTIER_FACILITY_TOWER:
        challengeNum = gSaveBlock2Ptr->frontier.towerWinStreaks[battleMode][lvlMode] / FRONTIER_STAGES_PER_CHALLENGE;
        break;
    case FRONTIER_FACILITY_DOME:
        challengeNum = gSaveBlock2Ptr->frontier.domeWinStreaks[battleMode][lvlMode];
        break;
    case FRONTIER_FACILITY_PALACE:
        challengeNum = gSaveBlock2Ptr->frontier.palaceWinStreaks[battleMode][lvlMode] / FRONTIER_STAGES_PER_CHALLENGE;
        break;
    case FRONTIER_FACILITY_ARENA:
        challengeNum = gSaveBlock2Ptr->frontier.arenaWinStreaks[lvlMode] / FRONTIER_STAGES_PER_CHALLENGE;
        break;
    case FRONTIER_FACILITY_FACTORY:
        challengeNum = gSaveBlock2Ptr->frontier.factoryWinStreaks[battleMode][lvlMode] / FRONTIER_STAGES_PER_CHALLENGE;
        break;
    case FRONTIER_FACILITY_PIKE:
        challengeNum = gSaveBlock2Ptr->frontier.pikeWinStreaks[lvlMode] / NUM_PIKE_ROOMS;
        break;
    case FRONTIER_FACILITY_PYRAMID:
        challengeNum = gSaveBlock2Ptr->frontier.pyramidWinStreaks[lvlMode] / FRONTIER_STAGES_PER_CHALLENGE;
        break;
    }

    if (challengeNum != 0)
        challengeNum--;
    if (challengeNum >= ARRAY_COUNT(sBattlePointAwards[0][0]))
        challengeNum = ARRAY_COUNT(sBattlePointAwards[0][0]) - 1;

    points = sBattlePointAwards[facility][battleMode][challengeNum];
    if (TRAINER_BATTLE_PARAM.opponentA == TRAINER_FRONTIER_BRAIN)
        points += 10;
    gSaveBlock2Ptr->frontier.battlePoints += points;
    ConvertIntToDecimalStringN(gStringVar1, points, STR_CONV_MODE_LEFT_ALIGN, 2);
    if (gSaveBlock2Ptr->frontier.battlePoints > MAX_BATTLE_FRONTIER_POINTS)
        gSaveBlock2Ptr->frontier.battlePoints = MAX_BATTLE_FRONTIER_POINTS;

    points = gSaveBlock2Ptr->frontier.cardBattlePoints;
    points += sBattlePointAwards[facility][battleMode][challengeNum];
    IncrementDailyBattlePoints(sBattlePointAwards[facility][battleMode][challengeNum]);
    if (TRAINER_BATTLE_PARAM.opponentA == TRAINER_FRONTIER_BRAIN)
    {
        points += 10;
        IncrementDailyBattlePoints(10);
    }
    if (points > 0xFFFF)
        points = 0xFFFF;
    gSaveBlock2Ptr->frontier.cardBattlePoints = points;
}

static void GetFacilitySymbolCount(void)
{
    s32 facility = VarGet(VAR_FRONTIER_FACILITY);
    gSpecialVar_Result = GetPlayerSymbolCountForFacility(facility);
}

static void GiveFacilitySymbol(void)
{
    s32 facility = VarGet(VAR_FRONTIER_FACILITY);
    if (GetPlayerSymbolCountForFacility(facility) == 0)
        FlagSet(FLAG_SYS_TOWER_SILVER + facility * 2);
    else
        FlagSet(FLAG_SYS_TOWER_GOLD + facility * 2);
}

static void CheckBattleTypeFlag(void)
{
    if (gBattleTypeFlags & gSpecialVar_0x8005)
        gSpecialVar_Result = TRUE;
    else
        gSpecialVar_Result = FALSE;
}

#define SPECIES_PER_LINE 3

static void AppendCaughtBannedMonSpeciesName(u16 species, u8 count, s32 numBannedMonsCaught)
{
    if (numBannedMonsCaught == count)
        StringAppend(gStringVar1, gText_SpaceAndSpace);
    else if (numBannedMonsCaught > count)
        StringAppend(gStringVar1, gText_CommaSpace);
    if ((count % SPECIES_PER_LINE) == 0)
    {
        if (count == SPECIES_PER_LINE)
            StringAppend(gStringVar1, gText_NewLine);
        else
            StringAppend(gStringVar1, gText_LineBreak);
    }
    StringAppend(gStringVar1, GetSpeciesName(species));
}

static void AppendIfValid(u16 species, u16 heldItem, u16 hp, u8 lvlMode, u8 monLevel, u16 *speciesArray, u16 *itemsArray, u8 *count)
{
    s32 i = 0;

    if (species == SPECIES_EGG || species == SPECIES_NONE)
        return;
    if (gSpeciesInfo[species].isFrontierBanned)
        return;
    if (lvlMode == FRONTIER_LVL_50 && monLevel > FRONTIER_MAX_LEVEL_50)
        return;

    for (i = 0; i < *count && speciesArray[i] != species; i++)
        ;
    if (i != *count)
        return;

    if (heldItem != 0)
    {
        for (i = 0; i < *count && itemsArray[i] != heldItem; i++)
            ;
        if (i != *count)
            return;
    }

    speciesArray[*count] = species;
    itemsArray[*count] = heldItem;
    (*count)++;
}

// gSpecialVar_Result is the level mode before and after calls to this function
// gSpecialVar_0x8004 is used to store the return value instead (TRUE if there are insufficient eligible mons)
// The names of ineligible Pokémon that have been caught are also buffered to print
static void CheckPartyIneligibility(void)
{
    u16 speciesArray[PARTY_SIZE];
    u16 itemArray[PARTY_SIZE];
    s32 monId = 0;
    s32 toChoose = 0;
    u8 count = 0;
    s32 battleMode = VarGet(VAR_FRONTIER_BATTLE_MODE);
    s32 monIdLooper;

    // count is re-used, define for clarity
    #define numEligibleMons count

    switch (battleMode)
    {
    case FRONTIER_MODE_SINGLES:
        toChoose = FRONTIER_PARTY_SIZE;
        break;
    case FRONTIER_MODE_MULTIS:
    case FRONTIER_MODE_LINK_MULTIS:
        toChoose = FRONTIER_MULTI_PARTY_SIZE;
        break;
    case FRONTIER_MODE_DOUBLES:
        if (VarGet(VAR_FRONTIER_FACILITY) == FRONTIER_FACILITY_TOWER)
            toChoose = FRONTIER_DOUBLES_PARTY_SIZE;
        else
            toChoose = FRONTIER_PARTY_SIZE;
        break;
    }

    monIdLooper = 0;
    do
    {
        monId = monIdLooper;
        numEligibleMons = 0;
        do
        {
            u16 species = GetMonData(&gPlayerParty[monId], MON_DATA_SPECIES_OR_EGG);
            u16 heldItem = GetMonData(&gPlayerParty[monId], MON_DATA_HELD_ITEM);
            u8 level = GetMonData(&gPlayerParty[monId], MON_DATA_LEVEL);
            u16 hp = GetMonData(&gPlayerParty[monId], MON_DATA_HP);
            if (VarGet(VAR_FRONTIER_FACILITY) == FRONTIER_FACILITY_PYRAMID)
            {
                if (heldItem == ITEM_NONE)
                    AppendIfValid(species, heldItem, hp, gSpecialVar_Result, level, speciesArray, itemArray, &numEligibleMons);
            }
            else
            {
                AppendIfValid(species, heldItem, hp, gSpecialVar_Result, level, speciesArray, itemArray, &numEligibleMons);
            }
            monId++;
            if (monId >= PARTY_SIZE)
                monId = 0;
        } while (monId != monIdLooper);

        monIdLooper++;
    } while (monIdLooper < PARTY_SIZE && numEligibleMons < toChoose);

    if (numEligibleMons < toChoose)
    {
        u32 i;
        u32 baseSpecies = 0;
        u32 totalCaughtBanned = 0;
        u32 caughtBanned[100] = {0};

        for (i = 0; i < NUM_SPECIES; i++)
        {
            if (totalCaughtBanned >= ARRAY_COUNT(caughtBanned))
                break;
            baseSpecies = GET_BASE_SPECIES_ID(i);
            if (baseSpecies == i)
            {
                if (gSpeciesInfo[baseSpecies].isFrontierBanned)
                {
                    if (GetSetPokedexFlag(SpeciesToNationalPokedexNum(baseSpecies), FLAG_GET_CAUGHT))
                    {
                        caughtBanned[totalCaughtBanned] = baseSpecies;
                        totalCaughtBanned++;
                    }
                }
            }
        }
        gStringVar1[0] = EOS;
        gSpecialVar_0x8004 = TRUE;
        for (i = 0; i < totalCaughtBanned; i++)
            AppendCaughtBannedMonSpeciesName(caughtBanned[i], i+1, totalCaughtBanned);

        if (totalCaughtBanned == 0)
        {
            StringAppend(gStringVar1, gText_Space2);
            StringAppend(gStringVar1, gText_Are);
        }
        else
        {
            if (totalCaughtBanned % SPECIES_PER_LINE == SPECIES_PER_LINE - 1)
                StringAppend(gStringVar1, gText_LineBreak);
            else
                StringAppend(gStringVar1, gText_Space2);
            StringAppend(gStringVar1, gText_Are2);
        }
    }
    else
    {
        gSpecialVar_0x8004 = FALSE;
        gSaveBlock2Ptr->frontier.lvlMode = gSpecialVar_Result;
    }
    #undef numEligibleMons
}

#undef SPECIES_PER_LINE

static void ValidateVisitingTrainer(void)
{
    ValidateEReaderTrainer();
}

static void IncrementWinStreak(void)
{
    s32 lvlMode = gSaveBlock2Ptr->frontier.lvlMode;
    s32 battleMode = VarGet(VAR_FRONTIER_BATTLE_MODE);
    s32 facility = VarGet(VAR_FRONTIER_FACILITY);

    switch (facility)
    {
    case FRONTIER_FACILITY_TOWER:
        if (gSaveBlock2Ptr->frontier.towerWinStreaks[battleMode][lvlMode] < MAX_STREAK)
        {
            gSaveBlock2Ptr->frontier.towerWinStreaks[battleMode][lvlMode]++;
            if (battleMode == FRONTIER_MODE_SINGLES)
            {
                SetGameStat(GAME_STAT_BATTLE_TOWER_SINGLES_STREAK, gSaveBlock2Ptr->frontier.towerWinStreaks[battleMode][lvlMode]);
                gSaveBlock2Ptr->frontier.towerSinglesStreak = gSaveBlock2Ptr->frontier.towerWinStreaks[battleMode][lvlMode];
            }
        }
        break;
    case FRONTIER_FACILITY_DOME:
        if (gSaveBlock2Ptr->frontier.domeWinStreaks[battleMode][lvlMode] < MAX_STREAK)
            gSaveBlock2Ptr->frontier.domeWinStreaks[battleMode][lvlMode]++;
        if (gSaveBlock2Ptr->frontier.domeTotalChampionships[battleMode][lvlMode] < MAX_STREAK)
            gSaveBlock2Ptr->frontier.domeTotalChampionships[battleMode][lvlMode]++;
        break;
    case FRONTIER_FACILITY_PALACE:
        if (gSaveBlock2Ptr->frontier.palaceWinStreaks[battleMode][lvlMode] < MAX_STREAK)
            gSaveBlock2Ptr->frontier.palaceWinStreaks[battleMode][lvlMode]++;
        break;
    case FRONTIER_FACILITY_ARENA:
        if (gSaveBlock2Ptr->frontier.arenaWinStreaks[lvlMode] < MAX_STREAK)
            gSaveBlock2Ptr->frontier.arenaWinStreaks[lvlMode]++;
        break;
    case FRONTIER_FACILITY_FACTORY:
        if (gSaveBlock2Ptr->frontier.factoryWinStreaks[battleMode][lvlMode] < MAX_STREAK)
            gSaveBlock2Ptr->frontier.factoryWinStreaks[battleMode][lvlMode]++;
        break;
    case FRONTIER_FACILITY_PIKE:
        if (gSaveBlock2Ptr->frontier.pikeWinStreaks[lvlMode] < MAX_STREAK)
            gSaveBlock2Ptr->frontier.pikeWinStreaks[lvlMode]++;
        break;
    case FRONTIER_FACILITY_PYRAMID:
        if (gSaveBlock2Ptr->frontier.pyramidWinStreaks[lvlMode] < MAX_STREAK)
            gSaveBlock2Ptr->frontier.pyramidWinStreaks[lvlMode]++;
        break;
    }
}

static void RestoreHeldItems(void)
{
    u8 i;

    for (i = 0; i < MAX_FRONTIER_PARTY_SIZE; i++)
    {
        if (gSaveBlock2Ptr->frontier.selectedPartyMons[i] != 0)
        {
            u16 item = GetMonData(&gSaveBlock1Ptr->playerParty[gSaveBlock2Ptr->frontier.selectedPartyMons[i] - 1], MON_DATA_HELD_ITEM, NULL);
            SetMonData(&gPlayerParty[i], MON_DATA_HELD_ITEM, &item);
        }
    }
}

static void SaveRecordBattle(void)
{
    gSpecialVar_Result = MoveRecordedBattleToSaveData();
    gSaveBlock2Ptr->frontier.disableRecordBattle = TRUE;
}

static void BufferFrontierTrainerName(void)
{
    switch (gSpecialVar_0x8005)
    {
    case 0:
        GetFrontierTrainerName(gStringVar1, TRAINER_BATTLE_PARAM.opponentA);
        break;
    case 1:
        GetFrontierTrainerName(gStringVar2, TRAINER_BATTLE_PARAM.opponentA);
        break;
    }
}

static void ResetSketchedMoves(void)
{
    u8 i, j, k;

    for (i = 0; i < MAX_FRONTIER_PARTY_SIZE; i++)
    {
        u16 monId = gSaveBlock2Ptr->frontier.selectedPartyMons[i] - 1;
        if (monId < PARTY_SIZE)
        {
            for (j = 0; j < MAX_MON_MOVES; j++)
            {
                for (k = 0; k < MAX_MON_MOVES; k++)
                {
                    if (GetMonData(&gSaveBlock1Ptr->playerParty[gSaveBlock2Ptr->frontier.selectedPartyMons[i] - 1], MON_DATA_MOVE1 + k, NULL)
                        == GetMonData(&gPlayerParty[i], MON_DATA_MOVE1 + j, NULL))
                        break;
                }
                if (k == MAX_MON_MOVES)
                    SetMonMoveSlot(&gPlayerParty[i], MOVE_SKETCH, j);
            }
            gSaveBlock1Ptr->playerParty[gSaveBlock2Ptr->frontier.selectedPartyMons[i] - 1] = gPlayerParty[i];
        }
    }
}

static void SetFacilityBrainObjectEvent(void)
{
    SetFrontierBrainObjEventGfx(VarGet(VAR_FRONTIER_FACILITY));
}

// Battle Frontier Ranking Hall records.
static void Print1PRecord(s32 position, s32 x, s32 y, struct RankingHall1P *hallRecord, s32 hallFacilityId)
{
    u8 text[32];
    u16 winStreak;

    AddTextPrinterParameterized(gRecordsWindowId, FONT_NORMAL, gText_123Dot[position], x * 8, (8 * (y + 5 * position)) + 1, TEXT_SKIP_DRAW, NULL);
    hallRecord->name[PLAYER_NAME_LENGTH] = EOS;
    if (hallRecord->winStreak)
    {
        TVShowConvertInternationalString(text, hallRecord->name, hallRecord->language);
        AddTextPrinterParameterized(gRecordsWindowId, FONT_NORMAL, text, (x + 2) * 8, (8 * (y + 5 * position)) + 1, TEXT_SKIP_DRAW, NULL);
        winStreak = hallRecord->winStreak;
        if (winStreak > MAX_STREAK)
            winStreak = MAX_STREAK;
        ConvertIntToDecimalStringN(gStringVar2, winStreak, STR_CONV_MODE_RIGHT_ALIGN, 4);
        StringExpandPlaceholders(gStringVar4, sHallFacilityToRecordsText[hallFacilityId]);
        AddTextPrinterParameterized(gRecordsWindowId, FONT_NORMAL, gStringVar4, GetStringRightAlignXOffset(FONT_NORMAL, sHallFacilityToRecordsText[hallFacilityId], 0xC8), (8 * (y + 5 * position)) + 1, TEXT_SKIP_DRAW, NULL);
    }
}

static void Print2PRecord(s32 position, s32 x, s32 y, struct RankingHall2P *hallRecord)
{
    u8 text[32];
    u16 winStreak;

    AddTextPrinterParameterized(gRecordsWindowId, FONT_NORMAL, gText_123Dot[position], x * 8, (8 * (y + 5 * position)) + 1, TEXT_SKIP_DRAW, NULL);
    if (hallRecord->winStreak)
    {
        hallRecord->name1[PLAYER_NAME_LENGTH] = EOS;
        hallRecord->name2[PLAYER_NAME_LENGTH] = EOS;
        TVShowConvertInternationalString(text, hallRecord->name1, hallRecord->language);
        AddTextPrinterParameterized(gRecordsWindowId, FONT_NORMAL, text, (x + 2) * 8, (8 * (y + 5 * position - 1)) + 1, TEXT_SKIP_DRAW, NULL);
        if (IsStringJapanese(hallRecord->name2))
            TVShowConvertInternationalString(text, hallRecord->name2, LANGUAGE_JAPANESE);
        else
            StringCopy(text, hallRecord->name2);
        AddTextPrinterParameterized(gRecordsWindowId, FONT_NORMAL, text, (x + 4) * 8, (8 * (y + 5 * position + 1)) + 1, TEXT_SKIP_DRAW, NULL);

        winStreak = hallRecord->winStreak;
        if (winStreak > MAX_STREAK)
            winStreak = MAX_STREAK;
        ConvertIntToDecimalStringN(gStringVar2, winStreak, STR_CONV_MODE_RIGHT_ALIGN, 4);
        StringExpandPlaceholders(gStringVar4, sHallFacilityToRecordsText[RANKING_HALL_TOWER_LINK]);
        AddTextPrinterParameterized(gRecordsWindowId, FONT_NORMAL, gStringVar4, GetStringRightAlignXOffset(FONT_NORMAL, sHallFacilityToRecordsText[RANKING_HALL_TOWER_LINK], 0xC8), (8 * (y + 5 * position)) + 1, TEXT_SKIP_DRAW, NULL);
    }
}

static void Fill1PRecords(struct RankingHall1P *dst, s32 hallFacilityId, s32 lvlMode)
{
#if FREE_RECORD_MIXING_HALL_RECORDS == FALSE
    s32 i, j;
    struct RankingHall1P record1P[HALL_RECORDS_COUNT + 1];
    struct PlayerHallRecords *playerHallRecords = AllocZeroed(sizeof(struct PlayerHallRecords));
    GetPlayerHallRecords(playerHallRecords);

    for (i = 0; i < HALL_RECORDS_COUNT; i++)
        record1P[i] = gSaveBlock2Ptr->hallRecords1P[hallFacilityId][lvlMode][i];

    record1P[HALL_RECORDS_COUNT] = playerHallRecords->onePlayer[hallFacilityId][lvlMode];

    for (i = 0; i < HALL_RECORDS_COUNT; i++)
    {
        s32 highestWinStreak = 0;
        s32 highestId = 0;
        for (j = 0; j < HALL_RECORDS_COUNT + 1; j++)
        {
            if (record1P[j].winStreak > highestWinStreak)
            {
                highestId = j;
                highestWinStreak = record1P[j].winStreak;
            }
        }
        if (record1P[HALL_RECORDS_COUNT].winStreak >= highestWinStreak)
            highestId = HALL_RECORDS_COUNT;

        dst[i] = record1P[highestId];
        record1P[highestId].winStreak = 0;
    }

    Free(playerHallRecords);
#endif //FREE_RECORD_MIXING_HALL_RECORDS
}

static void Fill2PRecords(struct RankingHall2P *dst, s32 lvlMode)
{
#if FREE_RECORD_MIXING_HALL_RECORDS == FALSE
    s32 i, j;
    struct RankingHall2P record2P[HALL_RECORDS_COUNT + 1];
    struct PlayerHallRecords *playerHallRecords = AllocZeroed(sizeof(struct PlayerHallRecords));
    GetPlayerHallRecords(playerHallRecords);

    for (i = 0; i < HALL_RECORDS_COUNT; i++)
        record2P[i] = gSaveBlock2Ptr->hallRecords2P[lvlMode][i];

    record2P[HALL_RECORDS_COUNT] = playerHallRecords->twoPlayers[lvlMode];

    for (i = 0; i < HALL_RECORDS_COUNT; i++)
    {
        s32 highestWinStreak = 0;
        s32 highestId = 0;
        for (j = 0; j < HALL_RECORDS_COUNT; j++)
        {
            if (record2P[j].winStreak > highestWinStreak)
            {
                highestId = j;
                highestWinStreak = record2P[j].winStreak;
            }
        }
        if (record2P[HALL_RECORDS_COUNT].winStreak >= highestWinStreak)
            highestId = HALL_RECORDS_COUNT;

        dst[i] = record2P[highestId];
        record2P[highestId].winStreak = 0;
    }

    Free(playerHallRecords);
#endif //FREE_RECORD_MIXING_HALL_RECORDS
}

static void PrintHallRecords(s32 hallFacilityId, s32 lvlMode)
{
    s32 i;
    s32 x;
    struct RankingHall1P records1P[HALL_RECORDS_COUNT];
    struct RankingHall2P records2P[HALL_RECORDS_COUNT];

    StringCopy(gStringVar1, sRecordsWindowChallengeTexts[hallFacilityId][0]);
    StringExpandPlaceholders(gStringVar4, sRecordsWindowChallengeTexts[hallFacilityId][1]);
    AddTextPrinterParameterized(gRecordsWindowId, FONT_NORMAL, gStringVar4, 0, 1, TEXT_SKIP_DRAW, NULL);
    x = GetStringRightAlignXOffset(FONT_NORMAL, sLevelModeText[lvlMode], DISPLAY_WIDTH - 32);
    AddTextPrinterParameterized(gRecordsWindowId, FONT_NORMAL, sLevelModeText[lvlMode], x, 1, TEXT_SKIP_DRAW, NULL);
    if (hallFacilityId == RANKING_HALL_TOWER_LINK)
    {
        gSaveBlock2Ptr->frontier.opponentNames[0][PLAYER_NAME_LENGTH] = EOS;
        gSaveBlock2Ptr->frontier.opponentNames[1][PLAYER_NAME_LENGTH] = EOS;
        Fill2PRecords(records2P, lvlMode);
        for (i = 0; i < HALL_RECORDS_COUNT; i++)
            Print2PRecord(i, 1, 4, &records2P[i]);
    }
    else
    {
        Fill1PRecords(records1P, hallFacilityId, lvlMode);
        for (i = 0; i < HALL_RECORDS_COUNT; i++)
            Print1PRecord(i, 1, 4, &records1P[i], hallFacilityId);
    }
}

void ShowRankingHallRecordsWindow(void)
{
    gRecordsWindowId = AddWindow(&sRankingHallRecordsWindowTemplate);
    DrawStdWindowFrame(gRecordsWindowId, FALSE);
    FillWindowPixelBuffer(gRecordsWindowId, PIXEL_FILL(1));
    PrintHallRecords(gSpecialVar_0x8005, FRONTIER_LVL_50);
    PutWindowTilemap(gRecordsWindowId);
    CopyWindowToVram(gRecordsWindowId, COPYWIN_FULL);
}

void ScrollRankingHallRecordsWindow(void)
{
    FillWindowPixelBuffer(gRecordsWindowId, PIXEL_FILL(1));
    PrintHallRecords(gSpecialVar_0x8005, FRONTIER_LVL_OPEN);
    CopyWindowToVram(gRecordsWindowId, COPYWIN_GFX);
}

void ClearRankingHallRecords(void)
{
#if FREE_RECORD_MIXING_HALL_RECORDS == FALSE
    s32 i, j, k;

    // UB: Passing 0 as a pointer instead of a pointer holding a value of 0.
#ifdef UBFIX
    u8 emptyId[TRAINER_ID_LENGTH] = {0};
    #define ZERO emptyId
#else
    #define ZERO 0
#endif

    for (i = 0; i < HALL_FACILITIES_COUNT; i++)
    {
        for (j = 0; j < FRONTIER_LVL_MODE_COUNT; j++)
        {
            for (k = 0; k < HALL_RECORDS_COUNT; k++)
            {
                CopyTrainerId(gSaveBlock2Ptr->hallRecords1P[i][j][k].id, ZERO);
                gSaveBlock2Ptr->hallRecords1P[i][j][k].name[0] = EOS;
                gSaveBlock2Ptr->hallRecords1P[i][j][k].winStreak = 0;
            }
        }
    }

    for (j = 0; j < FRONTIER_LVL_MODE_COUNT; j++)
    {
        for (k = 0; k < HALL_RECORDS_COUNT; k++)
        {
            CopyTrainerId(gSaveBlock2Ptr->hallRecords2P[j][k].id1, ZERO);
            CopyTrainerId(gSaveBlock2Ptr->hallRecords2P[j][k].id2, ZERO);
            gSaveBlock2Ptr->hallRecords2P[j][k].name1[0] = EOS;
            gSaveBlock2Ptr->hallRecords2P[j][k].name2[0] = EOS;
            gSaveBlock2Ptr->hallRecords2P[j][k].winStreak = 0;
        }
    }
#endif //FREE_RECORD_MIXING_HALL_RECORDS
}

void SaveGameFrontier(void)
{
    s32 i;
    struct Pokemon *monsParty = AllocZeroed(sizeof(struct Pokemon) * PARTY_SIZE);

    for (i = 0; i < PARTY_SIZE; i++)
        monsParty[i] = gPlayerParty[i];

    i = gPlayerPartyCount;
    LoadPlayerParty();
    SetContinueGameWarpStatusToDynamicWarp();
    TrySavingData(SAVE_LINK);
    ClearContinueGameWarpStatus2();
    gPlayerPartyCount = i;

    for (i = 0; i < PARTY_SIZE; i++)
        gPlayerParty[i] = monsParty[i];

    Free(monsParty);
}

// Frontier Brain functions.
u8 GetFrontierBrainTrainerPicIndex(void)
{
    s32 facility;

    if (gBattleTypeFlags & BATTLE_TYPE_RECORDED)
        facility = GetRecordedBattleFrontierFacility();
    else
        facility = VarGet(VAR_FRONTIER_FACILITY);

    return GetTrainerPicFromId(gFrontierBrainInfo[facility].trainerId);
}

u8 GetFrontierBrainTrainerClass(void)
{
    s32 facility;

    if (gBattleTypeFlags & BATTLE_TYPE_RECORDED)
        facility = GetRecordedBattleFrontierFacility();
    else
        facility = VarGet(VAR_FRONTIER_FACILITY);

    return GetTrainerClassFromId(gFrontierBrainInfo[facility].trainerId);
}

void CopyFrontierBrainTrainerName(u8 *dst)
{
    s32 i;
    s32 facility;
    const u8 *trainerName;

    if (gBattleTypeFlags & BATTLE_TYPE_RECORDED)
        facility = GetRecordedBattleFrontierFacility();
    else
        facility = VarGet(VAR_FRONTIER_FACILITY);

    trainerName = GetTrainerNameFromId(gFrontierBrainInfo[facility].trainerId);
    for (i = 0; i < PLAYER_NAME_LENGTH; i++)
        dst[i] = trainerName[i];

    dst[i] = EOS;
}

bool8 IsFrontierBrainFemale(void)
{
    s32 facility = VarGet(VAR_FRONTIER_FACILITY);
    return gFrontierBrainInfo[facility].isFemale;
}

void SetFrontierBrainObjEventGfx_2(void)
{
    s32 facility = VarGet(VAR_FRONTIER_FACILITY);
    VarSet(VAR_OBJ_GFX_ID_0, gFrontierBrainInfo[facility].objEventGfx);
}

#define FRONTIER_BRAIN_OTID 61226

void CreateFrontierBrainPokemon(void)
{
    s32 i, j;
    s32 selectedMonBits;
    s32 monPartyId;
    s32 monLevel = 0;
    u8 friendship;
    s32 facility = VarGet(VAR_FRONTIER_FACILITY);
    s32 symbol = GetFronterBrainSymbol();

    if (facility == FRONTIER_FACILITY_DOME)
        selectedMonBits = GetDomeTrainerSelectedMons(TrainerIdToDomeTournamentId(TRAINER_FRONTIER_BRAIN));
    else
        selectedMonBits = (1 << FRONTIER_PARTY_SIZE) - 1; // all 3 mons selected

    ZeroEnemyPartyMons();
    monPartyId = 0;
    monLevel = SetFacilityPtrsGetLevel();
    for (i = 0; i < FRONTIER_PARTY_SIZE; selectedMonBits >>= 1, i++)
    {
        if (!(selectedMonBits & 1))
            continue;

        do
        {
            j = Random32(); //should just be one while loop, but that doesn't match
        } while (sFrontierBrainsMons[facility][symbol][i].nature != GetNatureFromPersonality(j));
        CreateMon(&gEnemyParty[monPartyId],
                  sFrontierBrainsMons[facility][symbol][i].species,
                  monLevel,
                  sFrontierBrainsMons[facility][symbol][i].fixedIV,
                  TRUE, j,
                  OT_ID_PRESET, FRONTIER_BRAIN_OTID);
        SetMonData(&gEnemyParty[monPartyId], MON_DATA_HELD_ITEM, &sFrontierBrainsMons[facility][symbol][i].heldItem);
        for (j = 0; j < NUM_STATS; j++)
            SetMonData(&gEnemyParty[monPartyId], MON_DATA_HP_EV + j, &sFrontierBrainsMons[facility][symbol][i].evs[j]);
        friendship = MAX_FRIENDSHIP;
        for (j = 0; j < MAX_MON_MOVES; j++)
        {
            SetMonMoveSlot(&gEnemyParty[monPartyId], sFrontierBrainsMons[facility][symbol][i].moves[j], j);
            if (GetMoveEffect(sFrontierBrainsMons[facility][symbol][i].moves[j]) == EFFECT_FRUSTRATION)
                friendship = 0;
        }
        SetMonData(&gEnemyParty[monPartyId], MON_DATA_FRIENDSHIP, &friendship);
        j = FALSE;
        SetMonData(&gPlayerParty[MULTI_PARTY_SIZE + i], MON_DATA_IS_SHINY, &j);
        CalculateMonStats(&gEnemyParty[monPartyId]);
        monPartyId++;
    }
}

u16 GetFrontierBrainMonSpecies(u8 monId)
{
    s32 facility = VarGet(VAR_FRONTIER_FACILITY);
    s32 symbol = GetFronterBrainSymbol();

    return sFrontierBrainsMons[facility][symbol][monId].species;
}

void SetFrontierBrainObjEventGfx(u8 facility)
{
    TRAINER_BATTLE_PARAM.opponentA = TRAINER_FRONTIER_BRAIN;
    VarSet(VAR_OBJ_GFX_ID_0, gFrontierBrainInfo[facility].objEventGfx);
}

u16 GetFrontierBrainMonMove(u8 monId, u8 moveSlotId)
{
    s32 facility = VarGet(VAR_FRONTIER_FACILITY);
    s32 symbol = GetFronterBrainSymbol();

    return sFrontierBrainsMons[facility][symbol][monId].moves[moveSlotId];
}

u8 GetFrontierBrainMonNature(u8 monId)
{
    s32 facility = VarGet(VAR_FRONTIER_FACILITY);
    s32 symbol = GetFronterBrainSymbol();

    return sFrontierBrainsMons[facility][symbol][monId].nature;
}

u8 GetFrontierBrainMonEvs(u8 monId, u8 evStatId)
{
    s32 facility = VarGet(VAR_FRONTIER_FACILITY);
    s32 symbol = GetFronterBrainSymbol();

    return sFrontierBrainsMons[facility][symbol][monId].evs[evStatId];
}

s32 GetFronterBrainSymbol(void)
{
    s32 facility = VarGet(VAR_FRONTIER_FACILITY);
    s32 symbol = GetPlayerSymbolCountForFacility(facility);

    if (symbol == 2)
    {
        u16 winStreak = GetCurrentFacilityWinStreak();
        if (winStreak + gFrontierBrainInfo[facility].streakAppearances[3] == gFrontierBrainInfo[facility].streakAppearances[0])
            symbol = 0;
        else if (winStreak + gFrontierBrainInfo[facility].streakAppearances[3] == gFrontierBrainInfo[facility].streakAppearances[1])
            symbol = 1;
        else if (winStreak + gFrontierBrainInfo[facility].streakAppearances[3] > gFrontierBrainInfo[facility].streakAppearances[1]
                 && (winStreak + gFrontierBrainInfo[facility].streakAppearances[3] - gFrontierBrainInfo[facility].streakAppearances[1]) % gFrontierBrainInfo[facility].streakAppearances[2] == 0)
            symbol = 1;
    }
    return symbol;
}

// Called for intro speech as well despite the fact that its handled in the map scripts files instead
static void CopyFrontierBrainText(bool8 playerWonText)
{
    s32 facility;
    s32 symbol;

    if (gBattleTypeFlags & BATTLE_TYPE_RECORDED)
    {
        facility = GetRecordedBattleFrontierFacility();
        symbol = GetRecordedBattleFronterBrainSymbol();
    }
    else
    {
        facility = VarGet(VAR_FRONTIER_FACILITY);
        symbol = GetFronterBrainSymbol();
    }

    switch (playerWonText)
    {
    case FALSE:
        StringCopy(gStringVar4, gFrontierBrainInfo[facility].wonTexts[symbol]);
        break;
    case TRUE:
        StringCopy(gStringVar4, gFrontierBrainInfo[facility].lostTexts[symbol]);
        break;
    }
}

void ClearEnemyPartyAfterChallenge()
{
    // We zero out the Enemy's party here when the player either wins or loses the challenge since we
    // can't do it the usual way in FreeResetData_ReturnToOvOrDoEvolutions() in battle_main.c due to the
    // way facilities like the Battle Factory and the Slateport Battle Tent work
    if (gSpecialVar_0x8005 == 0)
    {
        ZeroEnemyPartyMons();
    }
}<|MERGE_RESOLUTION|>--- conflicted
+++ resolved
@@ -690,24 +690,7 @@
     },
 };
 
-<<<<<<< HEAD
-static void (* const sFrontierUtilFuncs[])(void) =
-=======
-// Flags to change the conversation when the Frontier Brain is encountered for a battle
-// First bit is has battled them before and not won yet, second bit is has battled them and won (obtained a Symbol)
-static const u16 sBattledBrainBitFlags[NUM_FRONTIER_FACILITIES][2] =
-{
-    [FRONTIER_FACILITY_TOWER]   = {1 << 0, 1 << 1},
-    [FRONTIER_FACILITY_DOME]    = {1 << 2, 1 << 3},
-    [FRONTIER_FACILITY_PALACE]  = {1 << 4, 1 << 5},
-    [FRONTIER_FACILITY_ARENA]   = {1 << 6, 1 << 7},
-    [FRONTIER_FACILITY_FACTORY] = {1 << 8, 1 << 9},
-    [FRONTIER_FACILITY_PIKE]    = {1 << 10, 1 << 11},
-    [FRONTIER_FACILITY_PYRAMID] = {1 << 12, 1 << 13},
-};
-
 static void (*const sFrontierUtilFuncs[])(void) =
->>>>>>> 16357c7e
 {
     [FRONTIER_UTIL_FUNC_GET_STATUS]            = GetChallengeStatus,
     [FRONTIER_UTIL_FUNC_GET_DATA]              = GetFrontierData,
