#include "global.h"
#include "constants/songs.h"
#include "constants/weather.h"
#include "constants/rgb.h"
#include "util.h"
#include "event_object_movement.h"
#include "field_weather.h"
#include "main.h"
#include "menu.h"
#include "palette.h"
#include "random.h"
#include "script.h"
#include "start_menu.h"
#include "sound.h"
#include "sprite.h"
#include "task.h"
#include "trig.h"
#include "gpu_regs.h"
#include "overworld.h"

#define DROUGHT_COLOR_INDEX(color) ((((color) >> 1) & 0xF) | (((color) >> 2) & 0xF0) | (((color) >> 3) & 0xF00))

enum
{
    COLOR_MAP_NONE,
    COLOR_MAP_DARK_CONTRAST,
    COLOR_MAP_CONTRAST,
};

struct RGBColor
{
    u16 r:5;
    u16 g:5;
    u16 b:5;
};

struct WeatherCallbacks
{
    void (*initVars)(void);
    void (*main)(void);
    void (*initAll)(void);
    bool8 (*finish)(void);
};

// This file's functions.
static bool8 LightenSpritePaletteInFog(u8);
static void BuildColorMaps(void);
static void UpdateWeatherColorMap(void);
static void ApplyColorMap(u8 startPalIndex, u8 numPalettes, s8 colorMapIndex);
static void ApplyColorMapWithBlend(u8 startPalIndex, u8 numPalettes, s8 colorMapIndex, u8 blendCoeff, u16 blendColor);
static void ApplyDroughtColorMapWithBlend(s8 colorMapIndex, u8 blendCoeff, u16 blendColor);
static void ApplyFogBlend(u8 blendCoeff, u16 blendColor);
static bool8 FadeInScreen_RainShowShade(void);
static bool8 FadeInScreen_Drought(void);
static bool8 FadeInScreen_FogHorizontal(void);
static void FadeInScreenWithWeather(void);
static void DoNothing(void);
static void Task_WeatherInit(u8 taskId);
static void Task_WeatherMain(u8 taskId);
static void None_Init(void);
static void None_Main(void);
static u8 None_Finish(void);

EWRAM_DATA struct Weather gWeather = {0};
EWRAM_DATA static u8 ALIGNED(2) sFieldEffectPaletteColorMapTypes[32] = {0};

static const u8 *sPaletteColorMapTypes;

// The drought weather effect uses a precalculated color lookup table. Presumably this
// is because the underlying color shift calculation is slow.
static const u16 sDroughtWeatherColors[][0x1000] = {
    INCBIN_U16("graphics/weather/drought/colors_0.bin"),
    INCBIN_U16("graphics/weather/drought/colors_1.bin"),
    INCBIN_U16("graphics/weather/drought/colors_2.bin"),
    INCBIN_U16("graphics/weather/drought/colors_3.bin"),
    INCBIN_U16("graphics/weather/drought/colors_4.bin"),
    INCBIN_U16("graphics/weather/drought/colors_5.bin"),
};

// This is a pointer to gWeather. All code in this file accesses gWeather directly,
// while code in other field weather files accesses gWeather through this pointer.
// This is likely the result of compiler optimization, since using the pointer in
// this file produces the same result as accessing gWeather directly.
struct Weather *const gWeatherPtr = &gWeather;

static const struct WeatherCallbacks sWeatherFuncs[] =
{
    [WEATHER_NONE]               = {None_Init,              None_Main,          None_Init,             None_Finish},
    [WEATHER_SUNNY_CLOUDS]       = {Clouds_InitVars,        Clouds_Main,        Clouds_InitAll,        Clouds_Finish},
    [WEATHER_SUNNY]              = {Sunny_InitVars,         Sunny_Main,         Sunny_InitAll,         Sunny_Finish},
    [WEATHER_RAIN]               = {Rain_InitVars,          Rain_Main,          Rain_InitAll,          Rain_Finish},
    [WEATHER_SNOW]               = {Snow_InitVars,          Snow_Main,          Snow_InitAll,          Snow_Finish},
    [WEATHER_RAIN_THUNDERSTORM]  = {Thunderstorm_InitVars,  Thunderstorm_Main,  Thunderstorm_InitAll,  Thunderstorm_Finish},
    [WEATHER_FOG_HORIZONTAL]     = {FogHorizontal_InitVars, FogHorizontal_Main, FogHorizontal_InitAll, FogHorizontal_Finish},
    [WEATHER_VOLCANIC_ASH]       = {Ash_InitVars,           Ash_Main,           Ash_InitAll,           Ash_Finish},
    [WEATHER_SANDSTORM]          = {Sandstorm_InitVars,     Sandstorm_Main,     Sandstorm_InitAll,     Sandstorm_Finish},
    [WEATHER_FOG_DIAGONAL]       = {FogDiagonal_InitVars,   FogDiagonal_Main,   FogDiagonal_InitAll,   FogDiagonal_Finish},
    [WEATHER_UNDERWATER]         = {FogHorizontal_InitVars, FogHorizontal_Main, FogHorizontal_InitAll, FogHorizontal_Finish},
    [WEATHER_SHADE]              = {Shade_InitVars,         Shade_Main,         Shade_InitAll,         Shade_Finish},
    [WEATHER_DROUGHT]            = {Drought_InitVars,       Drought_Main,       Drought_InitAll,       Drought_Finish},
    [WEATHER_DOWNPOUR]           = {Downpour_InitVars,      Thunderstorm_Main,  Downpour_InitAll,      Thunderstorm_Finish},
    [WEATHER_UNDERWATER_BUBBLES] = {Bubbles_InitVars,       Bubbles_Main,       Bubbles_InitAll,       Bubbles_Finish},
};

void (*const gWeatherPalStateFuncs[])(void) =
{
    [WEATHER_PAL_STATE_CHANGING_WEATHER]  = UpdateWeatherColorMap,
    [WEATHER_PAL_STATE_SCREEN_FADING_IN]  = FadeInScreenWithWeather,
    [WEATHER_PAL_STATE_SCREEN_FADING_OUT] = DoNothing,
    [WEATHER_PAL_STATE_IDLE]              = DoNothing,
};

// This table specifies which of the color maps should be
// applied to each of the background and sprite palettes.
static const u8 ALIGNED(2) sBasePaletteColorMapTypes[32] =
{
    // background palettes
    COLOR_MAP_DARK_CONTRAST,
    COLOR_MAP_DARK_CONTRAST,
    COLOR_MAP_DARK_CONTRAST,
    COLOR_MAP_DARK_CONTRAST,
    COLOR_MAP_DARK_CONTRAST,
    COLOR_MAP_DARK_CONTRAST,
    COLOR_MAP_DARK_CONTRAST,
    COLOR_MAP_DARK_CONTRAST,
    COLOR_MAP_DARK_CONTRAST,
    COLOR_MAP_DARK_CONTRAST,
    COLOR_MAP_DARK_CONTRAST,
    COLOR_MAP_DARK_CONTRAST,
    COLOR_MAP_DARK_CONTRAST,
    COLOR_MAP_DARK_CONTRAST,
    COLOR_MAP_NONE,
    COLOR_MAP_NONE,
    // sprite palettes
    COLOR_MAP_CONTRAST,
    COLOR_MAP_DARK_CONTRAST,
    COLOR_MAP_DARK_CONTRAST,
    COLOR_MAP_DARK_CONTRAST,
    COLOR_MAP_DARK_CONTRAST,
    COLOR_MAP_DARK_CONTRAST,
    COLOR_MAP_DARK_CONTRAST,
    COLOR_MAP_DARK_CONTRAST,
    COLOR_MAP_DARK_CONTRAST,
    COLOR_MAP_DARK_CONTRAST,
    COLOR_MAP_DARK_CONTRAST,
    COLOR_MAP_DARK_CONTRAST,
    COLOR_MAP_DARK_CONTRAST,
    COLOR_MAP_DARK_CONTRAST,
    COLOR_MAP_DARK_CONTRAST,
    COLOR_MAP_DARK_CONTRAST,
};

const u16 ALIGNED(4) gFogPalette[] = INCBIN_U16("graphics/weather/fog.gbapal");

void StartWeather(void)
{
    if (!FuncIsActiveTask(Task_WeatherMain))
    {
        u8 index = AllocSpritePalette(PALTAG_WEATHER);
        CpuCopy32(gFogPalette, &gPlttBufferUnfaded[OBJ_PLTT_ID(index)], PLTT_SIZE_4BPP);
        BuildColorMaps();
        gWeatherPtr->contrastColorMapSpritePalIndex = index;
        gWeatherPtr->weatherPicSpritePalIndex = 0xFF; // defer allocation until needed
        gWeatherPtr->rainSpriteCount = 0;
        gWeatherPtr->curRainSpriteIndex = 0;
        gWeatherPtr->cloudSpritesCreated = 0;
        gWeatherPtr->snowflakeSpriteCount = 0;
        gWeatherPtr->ashSpritesCreated = 0;
        gWeatherPtr->fogHSpritesCreated = 0;
        gWeatherPtr->fogDSpritesCreated = 0;
        gWeatherPtr->sandstormSpritesCreated = 0;
        gWeatherPtr->sandstormSwirlSpritesCreated = 0;
        gWeatherPtr->bubblesSpritesCreated = 0;
        gWeatherPtr->lightenedFogSpritePalsCount = 0;
        Weather_SetBlendCoeffs(16, 0);
        gWeatherPtr->currWeather = 0;
        gWeatherPtr->palProcessingState = WEATHER_PAL_STATE_IDLE;
        gWeatherPtr->readyForInit = FALSE;
        gWeatherPtr->weatherChangeComplete = TRUE;
        gWeatherPtr->taskId = CreateTask(Task_WeatherInit, 80);
    }
}

void SetNextWeather(u8 weather)
{
    if (weather != WEATHER_RAIN && weather != WEATHER_RAIN_THUNDERSTORM && weather != WEATHER_DOWNPOUR)
    {
        PlayRainStoppingSoundEffect();
    }

    if (gWeatherPtr->nextWeather != weather && gWeatherPtr->currWeather == weather)
    {
        sWeatherFuncs[weather].initVars();
    }

    gWeatherPtr->weatherChangeComplete = FALSE;
    gWeatherPtr->nextWeather = weather;
    gWeatherPtr->finishStep = 0;
}

void SetCurrentAndNextWeather(u8 weather)
{
    PlayRainStoppingSoundEffect();
    gWeatherPtr->currWeather = weather;
    gWeatherPtr->nextWeather = weather;
}

void SetCurrentAndNextWeatherNoDelay(u8 weather)
{
    PlayRainStoppingSoundEffect();
    gWeatherPtr->currWeather = weather;
    gWeatherPtr->nextWeather = weather;
    // Overrides the normal delay during screen fading.
    gWeatherPtr->readyForInit = TRUE;
}

static void Task_WeatherInit(u8 taskId)
{
    // Waits until it's ok to initialize weather.
    // When the screen fades in, this is set to TRUE.
    if (gWeatherPtr->readyForInit)
    {
        sWeatherFuncs[gWeatherPtr->currWeather].initAll();
        gTasks[taskId].func = Task_WeatherMain;
    }
}

static void Task_WeatherMain(u8 taskId)
{
    if (gWeatherPtr->currWeather != gWeatherPtr->nextWeather)
    {
        if (!sWeatherFuncs[gWeatherPtr->currWeather].finish()
            && gWeatherPtr->palProcessingState != WEATHER_PAL_STATE_SCREEN_FADING_OUT)
        {
            // Finished cleaning up previous weather. Now transition to next weather.
            sWeatherFuncs[gWeatherPtr->nextWeather].initVars();
            gWeatherPtr->colorMapStepCounter = 0;
            gWeatherPtr->palProcessingState = WEATHER_PAL_STATE_CHANGING_WEATHER;
            gWeatherPtr->currWeather = gWeatherPtr->nextWeather;
            gWeatherPtr->weatherChangeComplete = TRUE;
        }
    }
    else
    {
        sWeatherFuncs[gWeatherPtr->currWeather].main();
    }

    gWeatherPalStateFuncs[gWeatherPtr->palProcessingState]();
}

static void None_Init(void)
{
    Weather_SetBlendCoeffs(8, 12); // Indoor shadows
    gWeatherPtr->noShadows = FALSE;
    gWeatherPtr->targetColorMapIndex = 0;
    gWeatherPtr->colorMapStepDelay = 0;
}

static void None_Main(void)
{
}

static u8 None_Finish(void)
{
    return 0;
}

// Builds two tables that contain color maps, used for directly transforming
// palette colors in weather effects. The colors maps are a spectrum of
// brightness + contrast mappings. By transitioning between the maps, weather
// effects like lightning are created.
// It's unclear why the two tables aren't declared as const arrays, since
// this function always builds the same two tables.
static void BuildColorMaps(void)
{
    u16 i;
    u8 (*colorMaps)[32];
    u16 colorVal;
    u16 curBrightness;
    u16 brightnessDelta;
    u16 colorMapIndex;
    u16 baseBrightness;
    u32 remainingBrightness;
    s16 diff;

    sPaletteColorMapTypes = sBasePaletteColorMapTypes;
    for (i = 0; i < 2; i++)
    {
        if (i == 0)
            colorMaps = gWeatherPtr->darkenedContrastColorMaps;
        else
            colorMaps = gWeatherPtr->contrastColorMaps;

        for (colorVal = 0; colorVal < 32; colorVal++)
        {
            curBrightness = colorVal << 8;
            if (i == 0)
                brightnessDelta = (colorVal << 8) / 16;
            else
                brightnessDelta = 0;

            // First three color mappings are simple brightness modifiers which are
            // progressively darker, according to brightnessDelta.
            for (colorMapIndex = 0; colorMapIndex < 3; colorMapIndex++)
            {
                curBrightness -= brightnessDelta;
                colorMaps[colorMapIndex][colorVal] = curBrightness >> 8;
            }

            baseBrightness = curBrightness;
            remainingBrightness = 0x1f00 - curBrightness;
            if ((0x1f00 - curBrightness) < 0)
                remainingBrightness += 0xf;

            brightnessDelta = remainingBrightness / (NUM_WEATHER_COLOR_MAPS - 3);
            if (colorVal < 12)
            {
                // For shadows (color values < 12), the remaining color mappings are
                // brightness modifiers, which are increased at a significantly lower rate
                // than the midtones and highlights (color values >= 12). This creates a
                // high contrast effect, used in the thunderstorm weather.
                for (; colorMapIndex < NUM_WEATHER_COLOR_MAPS; colorMapIndex++)
                {
                    curBrightness += brightnessDelta;
                    diff = curBrightness - baseBrightness;
                    if (diff > 0)
                        curBrightness -= diff / 2;
                    colorMaps[colorMapIndex][colorVal] = curBrightness >> 8;
                    if (colorMaps[colorMapIndex][colorVal] > 31)
                        colorMaps[colorMapIndex][colorVal] = 31;
                }
            }
            else
            {
                // For midtones and highlights (color values >= 12), the remaining
                // color mappings are simple brightness modifiers which are
                // progressively brighter, hitting exactly 31 at the last mapping.
                for (; colorMapIndex < NUM_WEATHER_COLOR_MAPS; colorMapIndex++)
                {
                    curBrightness += brightnessDelta;
                    colorMaps[colorMapIndex][colorVal] = curBrightness >> 8;
                    if (colorMaps[colorMapIndex][colorVal] > 31)
                        colorMaps[colorMapIndex][colorVal] = 31;
                }
            }
        }
    }
}

// When the weather is changing, it gradually updates the palettes
// towards the desired color map.
static void UpdateWeatherColorMap(void)
{
    if (gWeatherPtr->palProcessingState != WEATHER_PAL_STATE_SCREEN_FADING_OUT)
    {
        if (gWeatherPtr->colorMapIndex == gWeatherPtr->targetColorMapIndex)
        {
            gWeatherPtr->palProcessingState = WEATHER_PAL_STATE_IDLE;
        }
        else
        {
            if (++gWeatherPtr->colorMapStepCounter >= gWeatherPtr->colorMapStepDelay)
            {
                gWeatherPtr->colorMapStepCounter = 0;
                if (gWeatherPtr->colorMapIndex < gWeatherPtr->targetColorMapIndex)
                    gWeatherPtr->colorMapIndex++;
                else
                    gWeatherPtr->colorMapIndex--;

                ApplyColorMap(0, 32, gWeatherPtr->colorMapIndex);
            }
        }
    }
}

static void FadeInScreenWithWeather(void)
{
    if (++gWeatherPtr->fadeInTimer > 1)
        gWeatherPtr->fadeInFirstFrame = FALSE;

    switch (gWeatherPtr->currWeather)
    {
    case WEATHER_RAIN:
    case WEATHER_RAIN_THUNDERSTORM:
    case WEATHER_DOWNPOUR:
    case WEATHER_SNOW:
    case WEATHER_SHADE:
        if (FadeInScreen_RainShowShade() == FALSE)
        {
            gWeatherPtr->colorMapIndex = 3;
            gWeatherPtr->palProcessingState = WEATHER_PAL_STATE_IDLE;
        }
        break;
    case WEATHER_DROUGHT:
        if (FadeInScreen_Drought() == FALSE)
        {
            gWeatherPtr->colorMapIndex = -6;
            gWeatherPtr->palProcessingState = WEATHER_PAL_STATE_IDLE;
        }
        break;
    case WEATHER_FOG_HORIZONTAL:
        if (FadeInScreen_FogHorizontal() == FALSE)
        {
            gWeatherPtr->colorMapIndex = 0;
            gWeatherPtr->palProcessingState = WEATHER_PAL_STATE_IDLE;
        }
        break;
    case WEATHER_VOLCANIC_ASH:
    case WEATHER_SANDSTORM:
    case WEATHER_FOG_DIAGONAL:
    case WEATHER_UNDERWATER:
    default:
        if (!gPaletteFade.active)
        {
            gWeatherPtr->colorMapIndex = gWeatherPtr->targetColorMapIndex;
            gWeatherPtr->palProcessingState = WEATHER_PAL_STATE_IDLE;
        }
        break;
    }
}

static bool8 FadeInScreen_RainShowShade(void)
{
    if (gWeatherPtr->fadeScreenCounter == 16)
        return FALSE;

    if (++gWeatherPtr->fadeScreenCounter >= 16)
    {
        ApplyColorMap(0, 32, 3);
        gWeatherPtr->fadeScreenCounter = 16;
        return FALSE;
    }

    ApplyColorMapWithBlend(0, 32, 3, 16 - gWeatherPtr->fadeScreenCounter, gWeatherPtr->fadeDestColor);
    return TRUE;
}

static bool8 FadeInScreen_Drought(void)
{
    if (gWeatherPtr->fadeScreenCounter == 16)
        return FALSE;

    if (++gWeatherPtr->fadeScreenCounter >= 16)
    {
        ApplyColorMap(0, 32, -6);
        gWeatherPtr->fadeScreenCounter = 16;
        return FALSE;
    }

    ApplyDroughtColorMapWithBlend(-6, 16 - gWeatherPtr->fadeScreenCounter, gWeatherPtr->fadeDestColor);
    return TRUE;
}

static bool8 FadeInScreen_FogHorizontal(void)
{
    if (gWeatherPtr->fadeScreenCounter == 16)
        return FALSE;

    gWeatherPtr->fadeScreenCounter++;
    ApplyFogBlend(16 - gWeatherPtr->fadeScreenCounter, gWeatherPtr->fadeDestColor);
    return TRUE;
}

static void DoNothing(void)
{ }

static void ApplyColorMap(u8 startPalIndex, u8 numPalettes, s8 colorMapIndex)
{
    u16 curPalIndex;
    u16 palOffset;
    u8 *colorMap;
    u16 i;

    if (colorMapIndex > 0)
    {
        // Create the palette mask
        u32 palettes = PALETTES_ALL;
        numPalettes += startPalIndex;
        palettes = (palettes >> startPalIndex) << startPalIndex;
        palettes = (palettes << (32-numPalettes)) >> (32-numPalettes);
        numPalettes -= startPalIndex;
        colorMapIndex--;
        palOffset = PLTT_ID(startPalIndex);
        UpdateAltBgPalettes(palettes & PALETTES_BG);
        // Thunder gamma-shift looks bad on night-blended palettes, so ignore time blending in some situations
        if (!(colorMapIndex > 3) && MapHasNaturalLight(gMapHeader.mapType))
          UpdatePalettesWithTime(palettes);
        else
          CpuFastCopy(gPlttBufferUnfaded + palOffset, gPlttBufferFaded + palOffset, PLTT_SIZE_4BPP * numPalettes);
        numPalettes += startPalIndex;
        curPalIndex = startPalIndex;

        // Loop through the specified palette range and apply necessary color maps.
        while (curPalIndex < numPalettes)
        {
            // don't blend special palettes immune to blending
            if (sPaletteColorMapTypes[curPalIndex] == COLOR_MAP_NONE ||
                (curPalIndex >= 16 && GetSpritePaletteTagByPaletteNum(curPalIndex - 16) >> 15))
            {
                // No palette change.
                palOffset += 16;
            }
            else
            {
                u8 r, g, b;

                if (sPaletteColorMapTypes[curPalIndex] == COLOR_MAP_CONTRAST || curPalIndex - 16 == gWeatherPtr->contrastColorMapSpritePalIndex)
                    colorMap = gWeatherPtr->contrastColorMaps[colorMapIndex];
                else
                    colorMap = gWeatherPtr->darkenedContrastColorMaps[colorMapIndex];

                for (i = 0; i < 16; i++)
                {
                    // Apply color map to the original color.
                    struct RGBColor baseColor = *(struct RGBColor *)&gPlttBufferFaded[palOffset];
                    r = colorMap[baseColor.r];
                    g = colorMap[baseColor.g];
                    b = colorMap[baseColor.b];
                    gPlttBufferFaded[palOffset++] = RGB2(r, g, b);
                }
            }

            curPalIndex++;
        }
    }
    else if (colorMapIndex < 0)
    {
        // A negative gammIndex value means that the blending will come from the special Drought weather's palette tables.
        colorMapIndex = -colorMapIndex - 1;
        palOffset = PLTT_ID(startPalIndex);
        numPalettes += startPalIndex;
        curPalIndex = startPalIndex;

        while (curPalIndex < numPalettes)
        {
            if (sPaletteColorMapTypes[curPalIndex] == COLOR_MAP_NONE)
            {
                // No palette change.
                CpuFastCopy(&gPlttBufferUnfaded[palOffset], &gPlttBufferFaded[palOffset], PLTT_SIZE_4BPP);
                palOffset += 16;
            }
            else
            {
                for (i = 0; i < 16; i++)
                {
                    gPlttBufferFaded[palOffset] = sDroughtWeatherColors[colorMapIndex][DROUGHT_COLOR_INDEX(gPlttBufferUnfaded[palOffset])];
                    palOffset++;
                }
            }

            curPalIndex++;
        }
    }
    else
    {
        if (MapHasNaturalLight(gMapHeader.mapType)) { // Time-blend
            u32 palettes = ((1 << numPalettes) - 1) << startPalIndex;
            UpdateAltBgPalettes(palettes & PALETTES_BG);
            UpdatePalettesWithTime(palettes);
        } else { // copy
            CpuFastCopy(&gPlttBufferUnfaded[PLTT_ID(startPalIndex)], &gPlttBufferFaded[PLTT_ID(startPalIndex)], numPalettes * PLTT_SIZE_4BPP);
        }
    }
}

static void ApplyColorMapWithBlend(u8 startPalIndex, u8 numPalettes, s8 colorMapIndex, u8 blendCoeff, u16 blendColor)
{
    u16 palOffset;
    u16 curPalIndex;
    u16 i;
    struct RGBColor color = *(struct RGBColor *)&blendColor;
    u8 rBlend = color.r;
    u8 gBlend = color.g;
    u8 bBlend = color.b;

    palOffset = PLTT_ID(startPalIndex);
    numPalettes += startPalIndex;
    colorMapIndex--;
    curPalIndex = startPalIndex;

    while (curPalIndex < numPalettes)
    {
        UpdateAltBgPalettes((1 << (palOffset >> 4)) & PALETTES_BG);
        CpuFastCopy(gPlttBufferUnfaded + palOffset, gPlttBufferFaded + palOffset, 16 * sizeof(u16));
        UpdatePalettesWithTime(1 << (palOffset >> 4)); // Apply TOD blend
        if (sPaletteColorMapTypes[curPalIndex] == COLOR_MAP_NONE)
        {
            // No color map. Simply blend the colors.
            BlendPalettesFine(1, gPlttBufferFaded + palOffset, gPlttBufferFaded + palOffset, blendCoeff, blendColor);
            palOffset += 16;
        }
        else
        {
            u8 *colorMap;

            if (sPaletteColorMapTypes[curPalIndex] == COLOR_MAP_DARK_CONTRAST)
                colorMap = gWeatherPtr->darkenedContrastColorMaps[colorMapIndex];
            else
                colorMap = gWeatherPtr->contrastColorMaps[colorMapIndex];

            for (i = 0; i < 16; i++)
            {
                struct RGBColor baseColor = *(struct RGBColor *)&gPlttBufferFaded[palOffset];
                u8 r = colorMap[baseColor.r];
                u8 g = colorMap[baseColor.g];
                u8 b = colorMap[baseColor.b];

                // Apply color map and target blend color to the original color.
                r += ((rBlend - r) * blendCoeff) >> 4;
                g += ((gBlend - g) * blendCoeff) >> 4;
                b += ((bBlend - b) * blendCoeff) >> 4;
                gPlttBufferFaded[palOffset++] = RGB2(r, g, b);
            }
        }

        curPalIndex++;
    }
}

static void ApplyDroughtColorMapWithBlend(s8 colorMapIndex, u8 blendCoeff, u16 blendColor)
{
    struct RGBColor color;
    u8 rBlend;
    u8 gBlend;
    u8 bBlend;
    u16 curPalIndex;
    u16 palOffset;
    u16 i;

    colorMapIndex = -colorMapIndex - 1;
    color = *(struct RGBColor *)&blendColor;
    rBlend = color.r;
    gBlend = color.g;
    bBlend = color.b;
    palOffset = 0;
    for (curPalIndex = 0; curPalIndex < 32; curPalIndex++)
    {
        if (sPaletteColorMapTypes[curPalIndex] == COLOR_MAP_NONE)
        {
            // No color map. Simply blend the colors.
            BlendPalette(palOffset, 16, blendCoeff, blendColor);
            palOffset += 16;
        }
        else
        {
            for (i = 0; i < 16; i++)
            {
                u32 offset;
                struct RGBColor color1;
                struct RGBColor color2;
                u8 r1, g1, b1;
                u8 r2, g2, b2;

                color1 = *(struct RGBColor *)&gPlttBufferUnfaded[palOffset];
                r1 = color1.r;
                g1 = color1.g;
                b1 = color1.b;

                offset = ((b1 & 0x1E) << 7) | ((g1 & 0x1E) << 3) | ((r1 & 0x1E) >> 1);
                color2 = *(struct RGBColor *)&sDroughtWeatherColors[colorMapIndex][offset];
                r2 = color2.r;
                g2 = color2.g;
                b2 = color2.b;

                r2 += ((rBlend - r2) * blendCoeff) >> 4;
                g2 += ((gBlend - g2) * blendCoeff) >> 4;
                b2 += ((bBlend - b2) * blendCoeff) >> 4;

                gPlttBufferFaded[palOffset++] = RGB2(r2, g2, b2);
            }
        }
    }
}

// This is only called during fade-in/fade-out in fog
// blendCoeff & blendColor are the *fade* colors, not fog colors
static void ApplyFogBlend(u8 blendCoeff, u16 blendColor)
{
    u32 curPalIndex;
    u16 fogCoeff = min((gTimeOfDay + 1) * 4, 12);

    // First blend all palettes with time
    UpdateAltBgPalettes(PALETTES_BG);
    CpuFastCopy(gPlttBufferUnfaded, gPlttBufferFaded, PLTT_BUFFER_SIZE * 2);
    UpdatePalettesWithTime(PALETTES_ALL);
    // Then blend tile palettes [0, 12] faded->faded with fadeIn color
    BlendPalettesFine(0x1FFF, gPlttBufferFaded, gPlttBufferFaded, blendCoeff, blendColor);

    // Do fog blending on marked sprite palettes
    for (curPalIndex = 16; curPalIndex < 32; curPalIndex++) {
        if (LightenSpritePaletteInFog(curPalIndex))
            BlendPalettesFine(1, gPlttBufferFaded + PLTT_ID(curPalIndex), gPlttBufferFaded + PLTT_ID(curPalIndex), fogCoeff, RGB(28, 31, 28));
    }
    // Finally blend all sprite palettes faded->faded with fadeIn color
    BlendPalettesFine(PALETTES_OBJECTS, gPlttBufferFaded, gPlttBufferFaded, blendCoeff, blendColor);
}

static void MarkFogSpritePalToLighten(u8 paletteIndex)
{
    if (gWeatherPtr->lightenedFogSpritePalsCount < 6)
    {
        gWeatherPtr->lightenedFogSpritePals[gWeatherPtr->lightenedFogSpritePalsCount] = paletteIndex;
        gWeatherPtr->lightenedFogSpritePalsCount++;
    }
}

static bool8 LightenSpritePaletteInFog(u8 paletteIndex)
{
    u16 i;

    if (paletteIndex >= 16 && (GetSpritePaletteTagByPaletteNum(i - 16) >> 15)) // don't blend specialpalette tags
        return FALSE;

    for (i = 0; i < gWeatherPtr->lightenedFogSpritePalsCount; i++)
    {
        if (gWeatherPtr->lightenedFogSpritePals[i] == paletteIndex)
            return TRUE;
    }

    return FALSE;
}

void ApplyWeatherColorMapIfIdle(s8 colorMapIndex)
{
    if (gWeatherPtr->palProcessingState == WEATHER_PAL_STATE_IDLE)
    {
        ApplyColorMap(0, 32, colorMapIndex);
        gWeatherPtr->colorMapIndex = colorMapIndex;
    }
}

void ApplyWeatherColorMapIfIdle_Gradual(u8 colorMapIndex, u8 targetColorMapIndex, u8 colorMapStepDelay)
{
    if (gWeatherPtr->palProcessingState == WEATHER_PAL_STATE_IDLE)
    {
        gWeatherPtr->palProcessingState = WEATHER_PAL_STATE_CHANGING_WEATHER;
        gWeatherPtr->colorMapIndex = colorMapIndex;
        gWeatherPtr->targetColorMapIndex = targetColorMapIndex;
        gWeatherPtr->colorMapStepCounter = 0;
        gWeatherPtr->colorMapStepDelay = colorMapStepDelay;
        ApplyWeatherColorMapIfIdle(colorMapIndex);
    }
}

void FadeScreen(u8 mode, s8 delay)
{
    u32 fadeColor;
    bool8 fadeOut;
    bool8 useWeatherPal;

    switch (mode)
    {
    case FADE_FROM_BLACK:
        fadeColor = RGB_BLACK;
        fadeOut = FALSE;
        break;
    case FADE_FROM_WHITE:
        fadeColor = RGB_WHITEALPHA;
        fadeOut = FALSE;
        break;
    case FADE_TO_BLACK:
        fadeColor = RGB_BLACK;
        fadeOut = TRUE;
        break;
    case FADE_TO_WHITE:
        fadeColor = RGB_WHITEALPHA;
        fadeOut = TRUE;
        break;
    default:
        return;
    }

    switch (gWeatherPtr->currWeather)
    {
    case WEATHER_RAIN:
    case WEATHER_RAIN_THUNDERSTORM:
    case WEATHER_DOWNPOUR:
    case WEATHER_SNOW:
    case WEATHER_FOG_HORIZONTAL:
    case WEATHER_SHADE:
    case WEATHER_DROUGHT:
        useWeatherPal = TRUE;
        break;
    default:
        useWeatherPal = FALSE;
        break;
    }

    if (fadeOut)
    {
        // Note: Copying faded -> unfaded like this works fine, except if the screen is faded back in
        // without transitioning to a different screen
        // For cases like that, use fadescreenswapbuffers
        CpuFastCopy(gPlttBufferFaded, gPlttBufferUnfaded, PLTT_BUFFER_SIZE * 2);

        BeginNormalPaletteFade(PALETTES_ALL, delay, 0, 16, fadeColor);
        gWeatherPtr->palProcessingState = WEATHER_PAL_STATE_SCREEN_FADING_OUT;
    }
    else
    {
        gWeatherPtr->fadeDestColor = fadeColor;
        UpdateTimeOfDay();
        if (useWeatherPal)
          gWeatherPtr->fadeScreenCounter = 0; // Triggers gamma-shift-based fade-in
        else {
          if (MapHasNaturalLight(gMapHeader.mapType)) {
            UpdateAltBgPalettes(PALETTES_BG);
            BeginTimeOfDayPaletteFade(PALETTES_ALL, delay, 16, 0,
              (struct BlendSettings *)&gTimeOfDayBlend[currentTimeBlend.time0],
              (struct BlendSettings *)&gTimeOfDayBlend[currentTimeBlend.time1],
              currentTimeBlend.weight, fadeColor);
          } else {
            BeginNormalPaletteFade(PALETTES_ALL, delay, 16, 0, fadeColor);
          }
        }

        gWeatherPtr->palProcessingState = WEATHER_PAL_STATE_SCREEN_FADING_IN;
        gWeatherPtr->fadeInFirstFrame = TRUE;
        gWeatherPtr->fadeInTimer = 0;
        Weather_SetBlendCoeffs(gWeatherPtr->currBlendEVA, gWeatherPtr->currBlendEVB);
        gWeatherPtr->readyForInit = TRUE;
    }
}

bool8 IsWeatherNotFadingIn(void)
{
    return (gWeatherPtr->palProcessingState != WEATHER_PAL_STATE_SCREEN_FADING_IN);
}

void UpdateSpritePaletteWithWeather(u8 spritePaletteIndex, bool8 allowFog)
{
    u16 paletteIndex = 16 + spritePaletteIndex;
    u16 i;
    switch (gWeatherPtr->palProcessingState)
    {
    case WEATHER_PAL_STATE_SCREEN_FADING_IN:
        if (gWeatherPtr->fadeInFirstFrame)
        {
            if (gWeatherPtr->currWeather == WEATHER_FOG_HORIZONTAL)
                MarkFogSpritePalToLighten(paletteIndex);
            paletteIndex = PLTT_ID(paletteIndex);
            for (i = 0; i < 16; i++)
                gPlttBufferFaded[paletteIndex + i] = gWeatherPtr->fadeDestColor;
        }
        break;
    case WEATHER_PAL_STATE_SCREEN_FADING_OUT:
        paletteIndex = PLTT_ID(paletteIndex);
        CpuFastCopy(&gPlttBufferFaded[paletteIndex], &gPlttBufferUnfaded[paletteIndex], PLTT_SIZE_4BPP);
        BlendPalette(paletteIndex, 16, gPaletteFade.y, gPaletteFade.blendColor);
        break;
    // WEATHER_PAL_STATE_CHANGING_WEATHER
    // WEATHER_PAL_STATE_CHANGING_IDLE
    default:
        if (gWeatherPtr->currWeather != WEATHER_FOG_HORIZONTAL) {
            if (gWeatherPtr->colorMapIndex)
                ApplyColorMap(paletteIndex, 1, gWeatherPtr->colorMapIndex);
            else
                UpdateSpritePaletteWithTime(spritePaletteIndex);
        } else { // In horizontal fog, only specific palettes should be fog-blended
            if (allowFog) {
                i = min((gTimeOfDay + 1) * 4, 12); // fog coeff, highest in day and lowest at night
                paletteIndex = PLTT_ID(paletteIndex);
                // First blend with time
                CpuFastCopy(gPlttBufferUnfaded + paletteIndex, gPlttBufferFaded + paletteIndex, PLTT_SIZE_4BPP);
                UpdateSpritePaletteWithTime(spritePaletteIndex);
                // Then blend faded->faded with fog coeff
                BlendPalettesFine(1, gPlttBufferFaded + paletteIndex, gPlttBufferFaded + paletteIndex, i, RGB(28, 31, 28));
            } else { // Otherwise, just time-blend the palette
                UpdateSpritePaletteWithTime(spritePaletteIndex);
            }
        }
        break;
    }
}

void ApplyWeatherColorMapToPal(u8 paletteIndex) // now unused / obselete
{
    ApplyColorMap(paletteIndex, 1, gWeatherPtr->colorMapIndex);
}

<<<<<<< HEAD
void ApplyWeatherColorMapToPals(u8 startPalIndex, u8 numPalettes) {
    ApplyColorMap(startPalIndex, numPalettes, gWeatherPtr->colorMapIndex);
}

// Unused
static bool8 IsFirstFrameOfWeatherFadeIn(void)
=======
static bool8 UNUSED IsFirstFrameOfWeatherFadeIn(void)
>>>>>>> 630541c5
{
    if (gWeatherPtr->palProcessingState == WEATHER_PAL_STATE_SCREEN_FADING_IN)
        return gWeatherPtr->fadeInFirstFrame;
    else
        return FALSE;
}

void LoadCustomWeatherSpritePalette(const u16 *palette)
{
    if (gWeatherPtr->weatherPicSpritePalIndex > 16) // haven't allocated palette yet
        if ((gWeatherPtr->weatherPicSpritePalIndex = AllocSpritePalette(PALTAG_WEATHER_2)) > 16)
            return;
    LoadPalette(palette, OBJ_PLTT_ID(gWeatherPtr->weatherPicSpritePalIndex), PLTT_SIZE_4BPP);
    UpdateSpritePaletteWithWeather(gWeatherPtr->weatherPicSpritePalIndex, TRUE);
}

static void LoadDroughtWeatherPalette(u8 *palsIndex, u8 *palsOffset)
{
    *palsIndex = 0x20;
    *palsOffset = 0x20;
}

void ResetDroughtWeatherPaletteLoading(void)
{
    gWeatherPtr->loadDroughtPalsIndex = 1;
    gWeatherPtr->loadDroughtPalsOffset = 1;
}

bool8 LoadDroughtWeatherPalettes(void)
{
    if (gWeatherPtr->loadDroughtPalsIndex < 32)
    {
        LoadDroughtWeatherPalette(&gWeatherPtr->loadDroughtPalsIndex, &gWeatherPtr->loadDroughtPalsOffset);
        if (gWeatherPtr->loadDroughtPalsIndex < 32)
            return TRUE;
    }
    return FALSE;
}

static void SetDroughtColorMap(s8 colorMapIndex)
{
    ApplyWeatherColorMapIfIdle(-colorMapIndex - 1);
}

void DroughtStateInit(void)
{
    gWeatherPtr->droughtBrightnessStage = 0;
    gWeatherPtr->droughtTimer = 0;
    gWeatherPtr->droughtState = 0;
    gWeatherPtr->droughtLastBrightnessStage = 0;
}

void DroughtStateRun(void)
{
    switch (gWeatherPtr->droughtState)
    {
    case 0:
        if (++gWeatherPtr->droughtTimer > 5)
        {
            gWeatherPtr->droughtTimer = 0;
            SetDroughtColorMap(gWeatherPtr->droughtBrightnessStage++);
            if (gWeatherPtr->droughtBrightnessStage > 5)
            {
                gWeatherPtr->droughtLastBrightnessStage = gWeatherPtr->droughtBrightnessStage;
                gWeatherPtr->droughtState = 1;
                gWeatherPtr->droughtTimer = 60;
            }
        }
        break;
    case 1:
        gWeatherPtr->droughtTimer = (gWeatherPtr->droughtTimer + 3) & 0x7F;
        gWeatherPtr->droughtBrightnessStage = ((gSineTable[gWeatherPtr->droughtTimer] - 1) >> 6) + 2;
        if (gWeatherPtr->droughtBrightnessStage != gWeatherPtr->droughtLastBrightnessStage)
            SetDroughtColorMap(gWeatherPtr->droughtBrightnessStage);
        gWeatherPtr->droughtLastBrightnessStage = gWeatherPtr->droughtBrightnessStage;
        break;
    case 2:
        if (++gWeatherPtr->droughtTimer > 5)
        {
            gWeatherPtr->droughtTimer = 0;
            SetDroughtColorMap(--gWeatherPtr->droughtBrightnessStage);
            if (gWeatherPtr->droughtBrightnessStage == 3)
                gWeatherPtr->droughtState = 0;
        }
        break;
    }
}

void Weather_SetBlendCoeffs(u8 eva, u8 evb)
{
    gWeatherPtr->currBlendEVA = eva;
    gWeatherPtr->currBlendEVB = evb;
    gWeatherPtr->targetBlendEVA = eva;
    gWeatherPtr->targetBlendEVB = evb;
    SetGpuReg(REG_OFFSET_BLDALPHA, BLDALPHA_BLEND(eva, evb));
}

void Weather_SetTargetBlendCoeffs(u8 eva, u8 evb, int delay)
{
    gWeatherPtr->targetBlendEVA = eva;
    gWeatherPtr->targetBlendEVB = evb;
    gWeatherPtr->blendDelay = delay;
    gWeatherPtr->blendFrameCounter = 0;
    gWeatherPtr->blendUpdateCounter = 0;
}

bool8 Weather_UpdateBlend(void)
{
    if (gWeatherPtr->currBlendEVA == gWeatherPtr->targetBlendEVA
     && gWeatherPtr->currBlendEVB == gWeatherPtr->targetBlendEVB)
        return TRUE;

    if (++gWeatherPtr->blendFrameCounter > gWeatherPtr->blendDelay)
    {
        gWeatherPtr->blendFrameCounter = 0;
        gWeatherPtr->blendUpdateCounter++;

        // Update currBlendEVA and currBlendEVB on alternate frames
        if (gWeatherPtr->blendUpdateCounter & 1)
        {
            if (gWeatherPtr->currBlendEVA < gWeatherPtr->targetBlendEVA)
                gWeatherPtr->currBlendEVA++;
            else if (gWeatherPtr->currBlendEVA > gWeatherPtr->targetBlendEVA)
                gWeatherPtr->currBlendEVA--;
        }
        else
        {
            if (gWeatherPtr->currBlendEVB < gWeatherPtr->targetBlendEVB)
                gWeatherPtr->currBlendEVB++;
            else if (gWeatherPtr->currBlendEVB > gWeatherPtr->targetBlendEVB)
                gWeatherPtr->currBlendEVB--;
        }
    }

    SetGpuReg(REG_OFFSET_BLDALPHA, BLDALPHA_BLEND(gWeatherPtr->currBlendEVA, gWeatherPtr->currBlendEVB));

    if (gWeatherPtr->currBlendEVA == gWeatherPtr->targetBlendEVA
     && gWeatherPtr->currBlendEVB == gWeatherPtr->targetBlendEVB)
        return TRUE;

    return FALSE;
}

// Uses the same numbering scheme as the coord events
static void UNUSED SetFieldWeather(u8 weather)
{
    switch (weather)
    {
    case COORD_EVENT_WEATHER_SUNNY_CLOUDS:
        SetWeather(WEATHER_SUNNY_CLOUDS);
        break;
    case COORD_EVENT_WEATHER_SUNNY:
        SetWeather(WEATHER_SUNNY);
        break;
    case COORD_EVENT_WEATHER_RAIN:
        SetWeather(WEATHER_RAIN);
        break;
    case COORD_EVENT_WEATHER_SNOW:
        SetWeather(WEATHER_SNOW);
        break;
    case COORD_EVENT_WEATHER_RAIN_THUNDERSTORM:
        SetWeather(WEATHER_RAIN_THUNDERSTORM);
        break;
    case COORD_EVENT_WEATHER_FOG_HORIZONTAL:
        SetWeather(WEATHER_FOG_HORIZONTAL);
        break;
    case COORD_EVENT_WEATHER_FOG_DIAGONAL:
        SetWeather(WEATHER_FOG_DIAGONAL);
        break;
    case COORD_EVENT_WEATHER_VOLCANIC_ASH:
        SetWeather(WEATHER_VOLCANIC_ASH);
        break;
    case COORD_EVENT_WEATHER_SANDSTORM:
        SetWeather(WEATHER_SANDSTORM);
        break;
    case COORD_EVENT_WEATHER_SHADE:
        SetWeather(WEATHER_SHADE);
        break;
    }
}

u8 GetCurrentWeather(void)
{
    return gWeatherPtr->currWeather;
}

void SetRainStrengthFromSoundEffect(u16 soundEffect)
{
    if (gWeatherPtr->palProcessingState != WEATHER_PAL_STATE_SCREEN_FADING_OUT)
    {
        switch (soundEffect)
        {
        case SE_RAIN:
            gWeatherPtr->rainStrength = 0;
            break;
        case SE_DOWNPOUR:
            gWeatherPtr->rainStrength = 1;
            break;
        case SE_THUNDERSTORM:
            gWeatherPtr->rainStrength = 2;
            break;
        default:
            return;
        }

        PlaySE(soundEffect);
    }
}

void PlayRainStoppingSoundEffect(void)
{
    if (IsSpecialSEPlaying())
    {
        switch (gWeatherPtr->rainStrength)
        {
        case 0:
            PlaySE(SE_RAIN_STOP);
            break;
        case 1:
            PlaySE(SE_DOWNPOUR_STOP);
            break;
        case 2:
        default:
            PlaySE(SE_THUNDERSTORM_STOP);
            break;
        }
    }
}

u8 IsWeatherChangeComplete(void)
{
    return gWeatherPtr->weatherChangeComplete;
}

void SetWeatherScreenFadeOut(void)
{
    gWeatherPtr->palProcessingState = WEATHER_PAL_STATE_SCREEN_FADING_OUT;
}

void SetWeatherPalStateIdle(void)
{
    gWeatherPtr->palProcessingState = WEATHER_PAL_STATE_IDLE;
}

void PreservePaletteInWeather(u8 preservedPalIndex)
{
    CpuCopy16(sBasePaletteColorMapTypes, sFieldEffectPaletteColorMapTypes, 32);
    sFieldEffectPaletteColorMapTypes[preservedPalIndex] = COLOR_MAP_NONE;
    sPaletteColorMapTypes = sFieldEffectPaletteColorMapTypes;
}

void ResetPreservedPalettesInWeather(void)
{
    sPaletteColorMapTypes = sBasePaletteColorMapTypes;
}<|MERGE_RESOLUTION|>--- conflicted
+++ resolved
@@ -878,16 +878,11 @@
     ApplyColorMap(paletteIndex, 1, gWeatherPtr->colorMapIndex);
 }
 
-<<<<<<< HEAD
 void ApplyWeatherColorMapToPals(u8 startPalIndex, u8 numPalettes) {
     ApplyColorMap(startPalIndex, numPalettes, gWeatherPtr->colorMapIndex);
 }
 
-// Unused
-static bool8 IsFirstFrameOfWeatherFadeIn(void)
-=======
 static bool8 UNUSED IsFirstFrameOfWeatherFadeIn(void)
->>>>>>> 630541c5
 {
     if (gWeatherPtr->palProcessingState == WEATHER_PAL_STATE_SCREEN_FADING_IN)
         return gWeatherPtr->fadeInFirstFrame;
