--- conflicted
+++ resolved
@@ -681,16 +681,12 @@
     u8 bBlend;
     u16 curPalIndex;
 
-<<<<<<< HEAD
     // First blend all palettes with time
     UpdateAltBgPalettes(PALETTES_BG);
     CpuFastCopy(gPlttBufferUnfaded, gPlttBufferFaded, 0x400);
     UpdatePalettesWithTime(PALETTES_ALL);
     // Then blend tile palettes [0, 12] faded->faded
     BlendPalettesFine(0x1FFF, gPlttBufferFaded, gPlttBufferFaded, blendCoeff, blendColor);
-=======
-    BlendPalette(BG_PLTT_ID(0), 16 * 16, blendCoeff, blendColor);
->>>>>>> b733cd14
     color = *(struct RGBColor *)&blendColor;
     rBlend = color.r;
     gBlend = color.g;
@@ -724,11 +720,7 @@
         }
         else
         {
-<<<<<<< HEAD
             BlendPalettesFine(1, gPlttBufferFaded + curPalIndex * 16, gPlttBufferFaded + curPalIndex * 16, blendCoeff, blendColor);
-=======
-            BlendPalette(PLTT_ID(curPalIndex), 16, blendCoeff, blendColor);
->>>>>>> b733cd14
         }
     }
 }
@@ -886,7 +878,6 @@
     // WEATHER_PAL_STATE_CHANGING_WEATHER
     // WEATHER_PAL_STATE_CHANGING_IDLE
     default:
-<<<<<<< HEAD
         if (gWeatherPtr->currWeather != WEATHER_FOG_HORIZONTAL) {
             if (gWeatherPtr->colorMapIndex)
               ApplyColorMap(paletteIndex, 1, gWeatherPtr->colorMapIndex);
@@ -894,7 +885,7 @@
               UpdateSpritePaletteWithTime(spritePaletteIndex);
         } else { // In horizontal fog, only specific palettes should be fog-blended
           if (allowFog) {
-            paletteIndex *= 16;
+            paletteIndex = PLTT_ID(paletteIndex);
             // First blend with time
             CpuFastCopy(gPlttBufferUnfaded + paletteIndex, gPlttBufferFaded + paletteIndex, 32);
             UpdateSpritePaletteWithTime(spritePaletteIndex);
@@ -903,16 +894,6 @@
           } else { // Otherwise, just time-blend the palette
               UpdateSpritePaletteWithTime(spritePaletteIndex);
           }
-=======
-        if (gWeatherPtr->currWeather != WEATHER_FOG_HORIZONTAL)
-        {
-            ApplyColorMap(paletteIndex, 1, gWeatherPtr->colorMapIndex);
-        }
-        else
-        {
-            paletteIndex = PLTT_ID(paletteIndex);
-            BlendPalette(paletteIndex, 16, 12, RGB(28, 31, 28));
->>>>>>> b733cd14
         }
         break;
     }
@@ -938,16 +919,11 @@
 
 void LoadCustomWeatherSpritePalette(const u16 *palette)
 {
-<<<<<<< HEAD
     if (gWeatherPtr->weatherPicSpritePalIndex > 16) // haven't allocated palette yet
         if ((gWeatherPtr->weatherPicSpritePalIndex = AllocSpritePalette(PALTAG_WEATHER_2)) > 16)
             return;
-    LoadPalette(palette, 0x100 + gWeatherPtr->weatherPicSpritePalIndex * 16, 32);
+    LoadPalette(palette, OBJ_PLTT_ID(gWeatherPtr->weatherPicSpritePalIndex), PLTT_SIZE_4BPP);
     UpdateSpritePaletteWithWeather(gWeatherPtr->weatherPicSpritePalIndex, TRUE);
-=======
-    LoadPalette(palette, OBJ_PLTT_ID(gWeatherPtr->weatherPicSpritePalIndex), PLTT_SIZE_4BPP);
-    UpdateSpritePaletteWithWeather(gWeatherPtr->weatherPicSpritePalIndex);
->>>>>>> b733cd14
 }
 
 static void LoadDroughtWeatherPalette(u8 *palsIndex, u8 *palsOffset)
