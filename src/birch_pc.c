#include "global.h"
#include "event_data.h"
#include "field_message_box.h"
#include "pokedex.h"
#include "strings.h"

bool16 ScriptGetPokedexInfo(void)
{
    if (gSpecialVar_0x8004 == 0) // is national dex not present?
    {
        gSpecialVar_0x8005 = GetHoennPokedexCount(FLAG_GET_SEEN);
        gSpecialVar_0x8006 = GetHoennPokedexCount(FLAG_GET_CAUGHT);
    }
    else
    {
        gSpecialVar_0x8005 = GetNationalPokedexCount(FLAG_GET_SEEN);
        gSpecialVar_0x8006 = GetNationalPokedexCount(FLAG_GET_CAUGHT);
    }

    return IsNationalPokedexEnabled();
}

#define BIRCH_DEX_STRINGS 21

static const u8 *const sBirchDexRatingTexts[BIRCH_DEX_STRINGS] =
{
    gBirchDexRatingText_LessThan10,
    gBirchDexRatingText_LessThan20,
    gBirchDexRatingText_LessThan30,
    gBirchDexRatingText_LessThan40,
    gBirchDexRatingText_LessThan50,
    gBirchDexRatingText_LessThan60,
    gBirchDexRatingText_LessThan70,
    gBirchDexRatingText_LessThan80,
    gBirchDexRatingText_LessThan90,
    gBirchDexRatingText_LessThan100,
    gBirchDexRatingText_LessThan110,
    gBirchDexRatingText_LessThan120,
    gBirchDexRatingText_LessThan130,
    gBirchDexRatingText_LessThan140,
    gBirchDexRatingText_LessThan150,
    gBirchDexRatingText_LessThan160,
    gBirchDexRatingText_LessThan170,
    gBirchDexRatingText_LessThan180,
    gBirchDexRatingText_LessThan190,
    gBirchDexRatingText_LessThan200,
    gBirchDexRatingText_DexCompleted,
};

<<<<<<< HEAD
// This shows your Hoenn Pokédex rating and not your National Dex.
const u8 *GetPokedexRatingText(u16 count)
=======
// This shows your Hoenn Pokedex rating and not your National Dex.
const u8 *GetPokedexRatingText(u32 count)
>>>>>>> a1071aaf
{
    u32 i, j;
    u16 maxDex = HOENN_DEX_COUNT - 1;
    // doesNotCountForRegionalPokedex
    for(i = 0; i < HOENN_DEX_COUNT; i++)
    {
        j = NationalPokedexNumToSpecies(HoennToNationalOrder(i + 1));
        if (gSpeciesInfo[j].isMythical && !gSpeciesInfo[j].dexForceRequired)
        {
            if (GetSetPokedexFlag(j, FLAG_GET_CAUGHT))
                count--;
            maxDex--;
        }
    }
    return sBirchDexRatingTexts[(count * (BIRCH_DEX_STRINGS - 1)) / maxDex];
}

void ShowPokedexRatingMessage(void)
{
    ShowFieldMessage(GetPokedexRatingText(gSpecialVar_0x8004));
}<|MERGE_RESOLUTION|>--- conflicted
+++ resolved
@@ -47,13 +47,8 @@
     gBirchDexRatingText_DexCompleted,
 };
 
-<<<<<<< HEAD
 // This shows your Hoenn Pokédex rating and not your National Dex.
-const u8 *GetPokedexRatingText(u16 count)
-=======
-// This shows your Hoenn Pokedex rating and not your National Dex.
 const u8 *GetPokedexRatingText(u32 count)
->>>>>>> a1071aaf
 {
     u32 i, j;
     u16 maxDex = HOENN_DEX_COUNT - 1;
