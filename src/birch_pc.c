#include "global.h"
#include "event_data.h"
#include "field_message_box.h"
#include "pokedex.h"
#include "strings.h"

bool16 ScriptGetPokedexInfo(void)
{
    if (gSpecialVar_0x8004 == 0) // is national dex not present?
    {
        gSpecialVar_0x8005 = GetHoennPokedexCount(FLAG_GET_SEEN);
        gSpecialVar_0x8006 = GetHoennPokedexCount(FLAG_GET_CAUGHT);
    }
    else
    {
        gSpecialVar_0x8005 = GetNationalPokedexCount(FLAG_GET_SEEN);
        gSpecialVar_0x8006 = GetNationalPokedexCount(FLAG_GET_CAUGHT);
    }

    return IsNationalPokedexEnabled();
}

<<<<<<< HEAD
// This shows your Hoenn Pokédex rating and not your National Dex.
=======
// Species in this array are ignored in the progress towards a full regional dex
static const u16 sRegionalNotCountedList[] = {
    SPECIES_JIRACHI,
    SPECIES_DEOXYS,
    SPECIES_NONE
};

#define BIRCH_DEX_STRINGS 21

static const u8 *const sBirchDexRatingTexts[BIRCH_DEX_STRINGS] =
{
    gBirchDexRatingText_LessThan10,
    gBirchDexRatingText_LessThan20,
    gBirchDexRatingText_LessThan30,
    gBirchDexRatingText_LessThan40,
    gBirchDexRatingText_LessThan50,
    gBirchDexRatingText_LessThan60,
    gBirchDexRatingText_LessThan70,
    gBirchDexRatingText_LessThan80,
    gBirchDexRatingText_LessThan90,
    gBirchDexRatingText_LessThan100,
    gBirchDexRatingText_LessThan110,
    gBirchDexRatingText_LessThan120,
    gBirchDexRatingText_LessThan130,
    gBirchDexRatingText_LessThan140,
    gBirchDexRatingText_LessThan150,
    gBirchDexRatingText_LessThan160,
    gBirchDexRatingText_LessThan170,
    gBirchDexRatingText_LessThan180,
    gBirchDexRatingText_LessThan190,
    gBirchDexRatingText_LessThan200,
    gBirchDexRatingText_DexCompleted,
};

// This shows your Hoenn Pokedex rating and not your National Dex.
>>>>>>> 396f2c95
const u8 *GetPokedexRatingText(u16 count)
{
    u32 i;
    u16 maxDex = HOENN_DEX_COUNT - 1;
    for(i = 0; sRegionalNotCountedList[i] != SPECIES_NONE; i++)
    {
        if (GetSetPokedexFlag(SpeciesToNationalPokedexNum(sRegionalNotCountedList[i]), FLAG_GET_CAUGHT))
            count--;
        maxDex--;
    }
    return sBirchDexRatingTexts[(count * (BIRCH_DEX_STRINGS - 1)) / maxDex];
}

void ShowPokedexRatingMessage(void)
{
    ShowFieldMessage(GetPokedexRatingText(gSpecialVar_0x8004));
}<|MERGE_RESOLUTION|>--- conflicted
+++ resolved
@@ -20,9 +20,6 @@
     return IsNationalPokedexEnabled();
 }
 
-<<<<<<< HEAD
-// This shows your Hoenn Pokédex rating and not your National Dex.
-=======
 // Species in this array are ignored in the progress towards a full regional dex
 static const u16 sRegionalNotCountedList[] = {
     SPECIES_JIRACHI,
@@ -57,8 +54,7 @@
     gBirchDexRatingText_DexCompleted,
 };
 
-// This shows your Hoenn Pokedex rating and not your National Dex.
->>>>>>> 396f2c95
+// This shows your Hoenn Pokédex rating and not your National Dex.
 const u8 *GetPokedexRatingText(u16 count)
 {
     u32 i;
