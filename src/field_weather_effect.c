#include "global.h"
#include "battle_anim.h"
#include "event_object_movement.h"
#include "field_weather.h"
#include "overworld.h"
#include "random.h"
#include "script.h"
#include "constants/weather.h"
#include "constants/songs.h"
#include "sound.h"
#include "sprite.h"
#include "task.h"
#include "trig.h"
#include "gpu_regs.h"

// EWRAM
EWRAM_DATA static u8 gCurrentAbnormalWeather = 0;
EWRAM_DATA static u16 gUnusedWeatherRelated = 0;

// CONST
const u16 gCloudsWeatherPalette[] = INCBIN_U16("graphics/weather/cloud.gbapal");
const u16 gSandstormWeatherPalette[] = INCBIN_U16("graphics/weather/sandstorm.gbapal");
const u8 gWeatherFogDiagonalTiles[] = INCBIN_U8("graphics/weather/fog_diagonal.4bpp");
const u8 gWeatherFogHorizontalTiles[] = INCBIN_U8("graphics/weather/fog_horizontal.4bpp");
const u8 gWeatherCloudTiles[] = INCBIN_U8("graphics/weather/cloud.4bpp");
const u8 gWeatherSnow1Tiles[] = INCBIN_U8("graphics/weather/snow0.4bpp");
const u8 gWeatherSnow2Tiles[] = INCBIN_U8("graphics/weather/snow1.4bpp");
const u8 gWeatherBubbleTiles[] = INCBIN_U8("graphics/weather/bubble.4bpp");
const u8 gWeatherAshTiles[] = INCBIN_U8("graphics/weather/ash.4bpp");
const u8 gWeatherRainTiles[] = INCBIN_U8("graphics/weather/rain.4bpp");
const u8 gWeatherSandstormTiles[] = INCBIN_U8("graphics/weather/sandstorm.4bpp");

//------------------------------------------------------------------------------
// WEATHER_SUNNY_CLOUDS
//------------------------------------------------------------------------------

static void CreateCloudSprites(void);
static void DestroyCloudSprites(void);
static void UpdateCloudSprite(struct Sprite *);

// The clouds are positioned on the map's grid.
// These coordinates are for the lower half of Route 120.
static const struct Coords16 sCloudSpriteMapCoords[] =
{
    { 0, 66},
    { 5, 73},
    {10, 78},
};

static const struct SpriteSheet sCloudSpriteSheet =
{
    .data = gWeatherCloudTiles,
    .size = sizeof(gWeatherCloudTiles),
    .tag = GFXTAG_CLOUD
};

static const struct OamData sCloudSpriteOamData =
{
    .y = 0,
    .affineMode = ST_OAM_AFFINE_OFF,
    .objMode = ST_OAM_OBJ_BLEND,
    .mosaic = 0,
    .bpp = ST_OAM_4BPP,
    .shape = SPRITE_SHAPE(64x64),
    .x = 0,
    .matrixNum = 0,
    .size = SPRITE_SIZE(64x64),
    .tileNum = 0,
    .priority = 3,
    .paletteNum = 0,
    .affineParam = 0,
};

static const union AnimCmd sCloudSpriteAnimCmd[] =
{
    ANIMCMD_FRAME(0, 16),
    ANIMCMD_END,
};

static const union AnimCmd *const sCloudSpriteAnimCmds[] =
{
    sCloudSpriteAnimCmd,
};

static const struct SpriteTemplate sCloudSpriteTemplate =
{
    .tileTag = GFXTAG_CLOUD,
    .paletteTag = PALTAG_WEATHER_2,
    .oam = &sCloudSpriteOamData,
    .anims = sCloudSpriteAnimCmds,
    .images = NULL,
    .affineAnims = gDummySpriteAffineAnimTable,
    .callback = UpdateCloudSprite,
};

void Clouds_InitVars(void)
{
    gWeatherPtr->gammaTargetIndex = 0;
    gWeatherPtr->gammaStepDelay = 20;
    gWeatherPtr->weatherGfxLoaded = FALSE;
    gWeatherPtr->initStep = 0;
    if (gWeatherPtr->cloudSpritesCreated == FALSE)
        Weather_SetBlendCoeffs(0, 16);
}

void Clouds_InitAll(void)
{
    Clouds_InitVars();
    while (gWeatherPtr->weatherGfxLoaded == FALSE)
        Clouds_Main();
}

void Clouds_Main(void)
{
    switch (gWeatherPtr->initStep)
    {
    case 0:
        CreateCloudSprites();
        gWeatherPtr->initStep++;
        break;
    case 1:
        Weather_SetTargetBlendCoeffs(12, 8, 1);
        gWeatherPtr->initStep++;
        break;
    case 2:
        if (Weather_UpdateBlend())
        {
            gWeatherPtr->weatherGfxLoaded = TRUE;
            gWeatherPtr->initStep++;
        }
        break;
    }
}

bool8 Clouds_Finish(void)
{
    switch (gWeatherPtr->finishStep)
    {
    case 0:
        Weather_SetTargetBlendCoeffs(0, 16, 1);
        gWeatherPtr->finishStep++;
        return TRUE;
    case 1:
        if (Weather_UpdateBlend())
        {
            DestroyCloudSprites();
            gWeatherPtr->finishStep++;
        }
        return TRUE;
    }
    return FALSE;
}

void Sunny_InitVars(void)
{
    gWeatherPtr->gammaTargetIndex = 0;
    gWeatherPtr->gammaStepDelay = 20;
    Weather_SetBlendCoeffs(8, 12);
}

void Sunny_InitAll(void)
{
    Sunny_InitVars();
}

void Sunny_Main(void)
{
}

bool8 Sunny_Finish(void)
{
    return FALSE;
}

static void CreateCloudSprites(void)
{
    u16 i;
    u8 spriteId;
    struct Sprite *sprite;

    if (gWeatherPtr->cloudSpritesCreated == TRUE)
        return;

    LoadSpriteSheet(&sCloudSpriteSheet);
    LoadCustomWeatherSpritePalette(gCloudsWeatherPalette);
    for (i = 0; i < NUM_CLOUD_SPRITES; i++)
    {
        spriteId = CreateSprite(&sCloudSpriteTemplate, 0, 0, 0xFF);
        if (spriteId != MAX_SPRITES)
        {
            gWeatherPtr->sprites.s1.cloudSprites[i] = &gSprites[spriteId];
            sprite = gWeatherPtr->sprites.s1.cloudSprites[i];
            SetSpritePosToMapCoords(sCloudSpriteMapCoords[i].x + 7, sCloudSpriteMapCoords[i].y + 7, &sprite->pos1.x, &sprite->pos1.y);
            sprite->coordOffsetEnabled = TRUE;
        }
        else
        {
            gWeatherPtr->sprites.s1.cloudSprites[i] = NULL;
        }
    }

    gWeatherPtr->cloudSpritesCreated = TRUE;
}

static void DestroyCloudSprites(void)
{
    u16 i;

    if (!gWeatherPtr->cloudSpritesCreated)
        return;

    for (i = 0; i < NUM_CLOUD_SPRITES; i++)
    {
        if (gWeatherPtr->sprites.s1.cloudSprites[i] != NULL)
            DestroySprite(gWeatherPtr->sprites.s1.cloudSprites[i]);
    }

    FreeSpriteTilesByTag(GFXTAG_CLOUD);
    gWeatherPtr->cloudSpritesCreated = FALSE;
}

static void UpdateCloudSprite(struct Sprite *sprite)
{
    // Move 1 pixel left every 2 frames.
    sprite->data[0] = (sprite->data[0] + 1) & 1;
    if (sprite->data[0])
        sprite->pos1.x--;
}

//------------------------------------------------------------------------------
// WEATHER_DROUGHT
//------------------------------------------------------------------------------

static void UpdateDroughtBlend(u8);

void Drought_InitVars(void)
{
    gWeatherPtr->initStep = 0;
    gWeatherPtr->weatherGfxLoaded = FALSE;
    gWeatherPtr->gammaTargetIndex = 0;
    gWeatherPtr->gammaStepDelay = 0;
}

void Drought_InitAll(void)
{
    Drought_InitVars();
    while (gWeatherPtr->weatherGfxLoaded == FALSE)
        Drought_Main();
}

void Drought_Main(void)
{
    switch (gWeatherPtr->initStep)
    {
    case 0:
        if (gWeatherPtr->palProcessingState != WEATHER_PAL_STATE_CHANGING_WEATHER)
            gWeatherPtr->initStep++;
        break;
    case 1:
        ResetDroughtWeatherPaletteLoading();
        gWeatherPtr->initStep++;
        break;
    case 2:
        if (LoadDroughtWeatherPalettes() == FALSE)
            gWeatherPtr->initStep++;
        break;
    case 3:
        DroughtStateInit();
        gWeatherPtr->initStep++;
        break;
    case 4:
        DroughtStateRun();
        if (gWeatherPtr->droughtBrightnessStage == 6)
        {
            gWeatherPtr->weatherGfxLoaded = TRUE;
            gWeatherPtr->initStep++;
        }
        break;
    default:
        DroughtStateRun();
        break;
    }
}

bool8 Drought_Finish(void)
{
    return FALSE;
}

void StartDroughtWeatherBlend(void)
{
    CreateTask(UpdateDroughtBlend, 80);
}

#define tState      data[0]
#define tBlendY     data[1]
#define tBlendDelay data[2]
#define tWinRange   data[3]

static void UpdateDroughtBlend(u8 taskId)
{
    struct Task *task = &gTasks[taskId];

    switch (task->tState)
    {
    case 0:
        task->tBlendY = 0;
        task->tBlendDelay = 0;
        task->tWinRange = REG_WININ;
        SetGpuReg(REG_OFFSET_WININ, WININ_WIN0_ALL | WININ_WIN1_ALL);
        SetGpuReg(REG_OFFSET_BLDCNT, BLDCNT_TGT1_BG1 | BLDCNT_TGT1_BG2 | BLDCNT_TGT1_BG3 | BLDCNT_TGT1_OBJ | BLDCNT_EFFECT_LIGHTEN);
        SetGpuReg(REG_OFFSET_BLDY, 0);
        task->tState++;
        // fall through
    case 1:
        task->tBlendY += 3;
        if (task->tBlendY > 16)
            task->tBlendY = 16;
        SetGpuReg(REG_OFFSET_BLDY, task->tBlendY);
        if (task->tBlendY >= 16)
            task->tState++;
        break;
    case 2:
        task->tBlendDelay++;
        if (task->tBlendDelay > 9)
        {
            task->tBlendDelay = 0;
            task->tBlendY--;
            if (task->tBlendY <= 0)
            {
                task->tBlendY = 0;
                task->tState++;
            }
            SetGpuReg(REG_OFFSET_BLDY, task->tBlendY);
        }
        break;
    case 3:
        SetGpuReg(REG_OFFSET_BLDCNT, 0);
        SetGpuReg(REG_OFFSET_BLDY, 0);
        SetGpuReg(REG_OFFSET_WININ, task->tWinRange);
        task->tState++;
        break;
    case 4:
        EnableBothScriptContexts();
        DestroyTask(taskId);
        break;
    }
}

#undef tState
#undef tBlendY
#undef tBlendDelay
#undef tWinRange

//------------------------------------------------------------------------------
// WEATHER_RAIN
//------------------------------------------------------------------------------

static void LoadRainSpriteSheet(void);
static bool8 CreateRainSprite(void);
static void UpdateRainSprite(struct Sprite *sprite);
static bool8 UpdateVisibleRainSprites(void);
static void DestroyRainSprites(void);

static const struct Coords16 sRainSpriteCoords[] =
{
    {  0,   0},
    {  0, 160},
    {  0,  64},
    {144, 224},
    {144, 128},
    { 32,  32},
    { 32, 192},
    { 32,  96},
    { 72, 128},
    { 72,  32},
    { 72, 192},
    {216,  96},
    {216,   0},
    {104, 160},
    {104,  64},
    {104, 224},
    {144,   0},
    {144, 160},
    {144,  64},
    { 32, 224},
    { 32, 128},
    { 72,  32},
    { 72, 192},
    { 48,  96},
};

static const struct OamData sRainSpriteOamData =
{
    .y = 0,
    .affineMode = ST_OAM_AFFINE_OFF,
    .objMode = ST_OAM_OBJ_NORMAL,
    .mosaic = 0,
    .bpp = ST_OAM_4BPP,
    .shape = SPRITE_SHAPE(16x32),
    .x = 0,
    .matrixNum = 0,
    .size = SPRITE_SIZE(16x32),
    .tileNum = 0,
    .priority = 1,
    .paletteNum = 2,
    .affineParam = 0,
};

static const union AnimCmd sRainSpriteFallAnimCmd[] =
{
    ANIMCMD_FRAME(0, 16),
    ANIMCMD_JUMP(0),
};

static const union AnimCmd sRainSpriteSplashAnimCmd[] =
{
    ANIMCMD_FRAME(8, 3),
    ANIMCMD_FRAME(32, 2),
    ANIMCMD_FRAME(40, 2),
    ANIMCMD_END,
};

static const union AnimCmd sRainSpriteHeavySplashAnimCmd[] =
{
    ANIMCMD_FRAME(8, 3),
    ANIMCMD_FRAME(16, 3),
    ANIMCMD_FRAME(24, 4),
    ANIMCMD_END,
};

static const union AnimCmd *const sRainSpriteAnimCmds[] =
{
    sRainSpriteFallAnimCmd,
    sRainSpriteSplashAnimCmd,
    sRainSpriteHeavySplashAnimCmd,
};

static const struct SpriteTemplate sRainSpriteTemplate =
{
    .tileTag = GFXTAG_RAIN,
    .paletteTag = PALTAG_WEATHER,
    .oam = &sRainSpriteOamData,
    .anims = sRainSpriteAnimCmds,
    .images = NULL,
    .affineAnims = gDummySpriteAffineAnimTable,
    .callback = UpdateRainSprite,
};

// Q28.4 fixed-point format values
static const s16 sRainSpriteMovement[][2] =
{
    {-0x68,  0xD0},
    {-0xA0, 0x140},
};

// First byte is the number of frames a raindrop falls before it splashes.
// Second byte is the maximum number of frames a raindrop can "wait" before
// it appears and starts falling. (This is only for the initial raindrop spawn.)
static const u16 sRainSpriteFallingDurations[][2] =
{
    {18, 7},
    {12, 10},
};

static const struct SpriteSheet sRainSpriteSheet =
{
    .data = gWeatherRainTiles,
    .size = sizeof(gWeatherRainTiles),
    .tag = GFXTAG_RAIN,
};

void Rain_InitVars(void)
{
    gWeatherPtr->initStep = 0;
    gWeatherPtr->weatherGfxLoaded = FALSE;
    gWeatherPtr->rainSpriteVisibleCounter = 0;
    gWeatherPtr->rainSpriteVisibleDelay = 8;
    gWeatherPtr->isDownpour = FALSE;
    gWeatherPtr->targetRainSpriteCount = 10;
    gWeatherPtr->gammaTargetIndex = gTimeOfDay == TIME_OF_DAY_DAY ? 3 : 0;
    gWeatherPtr->gammaStepDelay = 20;
    SetRainStrengthFromSoundEffect(SE_RAIN);
}

void Rain_InitAll(void)
{
    Rain_InitVars();
    while (!gWeatherPtr->weatherGfxLoaded)
        Rain_Main();
}

void Rain_Main(void)
{
    switch (gWeatherPtr->initStep)
    {
    case 0:
        LoadRainSpriteSheet();
        gWeatherPtr->initStep++;
        break;
    case 1:
        if (!CreateRainSprite())
            gWeatherPtr->initStep++;
        break;
    case 2:
        if (!UpdateVisibleRainSprites())
        {
            gWeatherPtr->weatherGfxLoaded = TRUE;
            gWeatherPtr->initStep++;
        }
        break;
    }
}

bool8 Rain_Finish(void)
{
    switch (gWeatherPtr->finishStep)
    {
    case 0:
        if (gWeatherPtr->nextWeather == WEATHER_RAIN
         || gWeatherPtr->nextWeather == WEATHER_RAIN_THUNDERSTORM
         || gWeatherPtr->nextWeather == WEATHER_DOWNPOUR)
        {
            gWeatherPtr->finishStep = 0xFF;
            return FALSE;
        }
        else
        {
            gWeatherPtr->targetRainSpriteCount = 0;
            gWeatherPtr->finishStep++;
        }
        // fall through
    case 1:
        if (!UpdateVisibleRainSprites())
        {
            DestroyRainSprites();
            gWeatherPtr->finishStep++;
            return FALSE;
        }
        return TRUE;
    }
    return FALSE;
}

#define tCounter data[0]
#define tRandom  data[1]
#define tPosX    data[2]
#define tPosY    data[3]
#define tState   data[4]
#define tActive  data[5]
#define tWaiting data[6]

static void StartRainSpriteFall(struct Sprite *sprite)
{
    u32 rand;
    u16 numFallingFrames;
    int tileX;
    int tileY;

    if (sprite->tRandom == 0)
        sprite->tRandom = 361;

    rand = ISO_RANDOMIZE2(sprite->tRandom);
    sprite->tRandom = ((rand & 0x7FFF0000) >> 16) % 600;

    numFallingFrames = sRainSpriteFallingDurations[gWeatherPtr->isDownpour][0];

    tileX = sprite->tRandom % 30;
    sprite->tPosX = tileX * 8; // Useless assignment, leftover from before fixed-point values were used

    tileY = sprite->tRandom / 30;
    sprite->tPosY = tileY * 8; // Useless assignment, leftover from before fixed-point values were used

    sprite->tPosX = tileX;
    sprite->tPosX <<= 7; // This is tileX * 8, using a fixed-point value with 4 decimal places

    sprite->tPosY = tileY;
    sprite->tPosY <<= 7; // This is tileX * 8, using a fixed-point value with 4 decimal places

    // "Rewind" the rain sprites, from their ending position.
    sprite->tPosX -= sRainSpriteMovement[gWeatherPtr->isDownpour][0] * numFallingFrames;
    sprite->tPosY -= sRainSpriteMovement[gWeatherPtr->isDownpour][1] * numFallingFrames;

    StartSpriteAnim(sprite, 0);
    sprite->tState = 0;
    sprite->coordOffsetEnabled = FALSE;
    sprite->tCounter = numFallingFrames;
}

static void UpdateRainSprite(struct Sprite *sprite)
{
    if (sprite->tState == 0)
    {
        // Raindrop is in its "falling" motion.
        sprite->tPosX += sRainSpriteMovement[gWeatherPtr->isDownpour][0];
        sprite->tPosY += sRainSpriteMovement[gWeatherPtr->isDownpour][1];
        sprite->pos1.x = sprite->tPosX >> 4;
        sprite->pos1.y = sprite->tPosY >> 4;

        if (sprite->tActive
         && (sprite->pos1.x >= -8 && sprite->pos1.x <= 248)
         && sprite->pos1.y >= -16 && sprite->pos1.y <= 176)
            sprite->invisible = FALSE;
        else
            sprite->invisible = TRUE;

        if (--sprite->tCounter == 0)
        {
            // Make raindrop splash on the ground
            StartSpriteAnim(sprite, gWeatherPtr->isDownpour + 1);
            sprite->tState = 1;
            sprite->pos1.x -= gSpriteCoordOffsetX;
            sprite->pos1.y -= gSpriteCoordOffsetY;
            sprite->coordOffsetEnabled = TRUE;
        }
    }
    else if (sprite->animEnded)
    {
        // The splashing animation ended.
        sprite->invisible = TRUE;
        StartRainSpriteFall(sprite);
    }
}

static void WaitRainSprite(struct Sprite *sprite)
{
    if (sprite->tCounter == 0)
    {
        StartRainSpriteFall(sprite);
        sprite->callback = UpdateRainSprite;
    }
    else
    {
        sprite->tCounter--;
    }
}

static void InitRainSpriteMovement(struct Sprite *sprite, u16 val)
{
    u16 numFallingFrames = sRainSpriteFallingDurations[gWeatherPtr->isDownpour][0];
    u16 numAdvanceRng = val / (sRainSpriteFallingDurations[gWeatherPtr->isDownpour][1] + numFallingFrames);
    u16 frameVal = val % (sRainSpriteFallingDurations[gWeatherPtr->isDownpour][1] + numFallingFrames);

    while (--numAdvanceRng != 0xFFFF)
        StartRainSpriteFall(sprite);

    if (frameVal < numFallingFrames)
    {
        while (--frameVal != 0xFFFF)
            UpdateRainSprite(sprite);

        sprite->tWaiting = 0;
    }
    else
    {
        sprite->tCounter = frameVal - numFallingFrames;
        sprite->invisible = TRUE;
        sprite->tWaiting = 1;
    }
}

static void LoadRainSpriteSheet(void)
{
    LoadSpriteSheet(&sRainSpriteSheet);
}

static bool8 CreateRainSprite(void)
{
    u8 spriteIndex;
    u8 spriteId;

    if (gWeatherPtr->rainSpriteCount == MAX_RAIN_SPRITES)
        return FALSE;

    spriteIndex = gWeatherPtr->rainSpriteCount;
    spriteId = CreateSpriteAtEnd(&sRainSpriteTemplate,
      sRainSpriteCoords[spriteIndex].x, sRainSpriteCoords[spriteIndex].y, 78);

    if (spriteId != MAX_SPRITES)
    {
        gSprites[spriteId].tActive = FALSE;
        gSprites[spriteId].tRandom = spriteIndex * 145;
        while (gSprites[spriteId].tRandom >= 600)
            gSprites[spriteId].tRandom -= 600;

        StartRainSpriteFall(&gSprites[spriteId]);
        InitRainSpriteMovement(&gSprites[spriteId], spriteIndex * 9);
        gSprites[spriteId].invisible = TRUE;
        gWeatherPtr->sprites.s1.rainSprites[spriteIndex] = &gSprites[spriteId];
    }
    else
    {
        gWeatherPtr->sprites.s1.rainSprites[spriteIndex] = NULL;
    }

    if (++gWeatherPtr->rainSpriteCount == MAX_RAIN_SPRITES)
    {
        u16 i;
        for (i = 0; i < MAX_RAIN_SPRITES; i++)
        {
            if (gWeatherPtr->sprites.s1.rainSprites[i])
            {
                if (!gWeatherPtr->sprites.s1.rainSprites[i]->tWaiting)
                    gWeatherPtr->sprites.s1.rainSprites[i]->callback = UpdateRainSprite;
                else
                    gWeatherPtr->sprites.s1.rainSprites[i]->callback = WaitRainSprite;
            }
        }

        return FALSE;
    }

    return TRUE;
}

static bool8 UpdateVisibleRainSprites(void)
{
    if (gWeatherPtr->curRainSpriteIndex == gWeatherPtr->targetRainSpriteCount)
        return FALSE;

    if (++gWeatherPtr->rainSpriteVisibleCounter > gWeatherPtr->rainSpriteVisibleDelay)
    {
        gWeatherPtr->rainSpriteVisibleCounter = 0;
        if (gWeatherPtr->curRainSpriteIndex < gWeatherPtr->targetRainSpriteCount)
        {
            gWeatherPtr->sprites.s1.rainSprites[gWeatherPtr->curRainSpriteIndex++]->tActive = TRUE;
        }
        else
        {
            gWeatherPtr->curRainSpriteIndex--;
            gWeatherPtr->sprites.s1.rainSprites[gWeatherPtr->curRainSpriteIndex]->tActive = FALSE;
            gWeatherPtr->sprites.s1.rainSprites[gWeatherPtr->curRainSpriteIndex]->invisible = TRUE;
        }
    }
    return TRUE;
}

static void DestroyRainSprites(void)
{
    u16 i;

    for (i = 0; i < gWeatherPtr->rainSpriteCount; i++)
    {
        if (gWeatherPtr->sprites.s1.rainSprites[i] != NULL)
            DestroySprite(gWeatherPtr->sprites.s1.rainSprites[i]);
    }
    gWeatherPtr->rainSpriteCount = 0;
    FreeSpriteTilesByTag(GFXTAG_RAIN);
}

#undef tCounter
#undef tRandom
#undef tPosX
#undef tPosY
#undef tState
#undef tActive
#undef tWaiting

//------------------------------------------------------------------------------
// Snow
//------------------------------------------------------------------------------

static void UpdateSnowflakeSprite(struct Sprite *);
static bool8 UpdateVisibleSnowflakeSprites(void);
static bool8 CreateSnowflakeSprite(void);
static bool8 DestroySnowflakeSprite(void);
static void InitSnowflakeSpriteMovement(struct Sprite *);

void Snow_InitVars(void)
{
    gWeatherPtr->initStep = 0;
    gWeatherPtr->weatherGfxLoaded = FALSE;
    gWeatherPtr->gammaTargetIndex = 3;
    gWeatherPtr->gammaStepDelay = 20;
    gWeatherPtr->targetSnowflakeSpriteCount = 16;
    gWeatherPtr->snowflakeVisibleCounter = 0;
}

void Snow_InitAll(void)
{
    u16 i;

    Snow_InitVars();
    while (gWeatherPtr->weatherGfxLoaded == FALSE)
    {
        Snow_Main();
        for (i = 0; i < gWeatherPtr->snowflakeSpriteCount; i++)
            UpdateSnowflakeSprite(gWeatherPtr->sprites.s1.snowflakeSprites[i]);
    }
}

void Snow_Main(void)
{
    if (gWeatherPtr->initStep == 0 && !UpdateVisibleSnowflakeSprites())
    {
        gWeatherPtr->weatherGfxLoaded = TRUE;
        gWeatherPtr->initStep++;
    }
}

bool8 Snow_Finish(void)
{
    switch (gWeatherPtr->finishStep)
    {
    case 0:
        gWeatherPtr->targetSnowflakeSpriteCount = 0;
        gWeatherPtr->snowflakeVisibleCounter = 0;
        gWeatherPtr->finishStep++;
        // fall through
    case 1:
        if (!UpdateVisibleSnowflakeSprites())
        {
            gWeatherPtr->finishStep++;
            return FALSE;
        }
        return TRUE;
    }

    return FALSE;
}

static bool8 UpdateVisibleSnowflakeSprites(void)
{
    if (gWeatherPtr->snowflakeSpriteCount == gWeatherPtr->targetSnowflakeSpriteCount)
        return FALSE;

    if (++gWeatherPtr->snowflakeVisibleCounter > 36)
    {
        gWeatherPtr->snowflakeVisibleCounter = 0;
        if (gWeatherPtr->snowflakeSpriteCount < gWeatherPtr->targetSnowflakeSpriteCount)
            CreateSnowflakeSprite();
        else
            DestroySnowflakeSprite();
    }

    return gWeatherPtr->snowflakeSpriteCount != gWeatherPtr->targetSnowflakeSpriteCount;
}

static const struct OamData sSnowflakeSpriteOamData =
{
    .y = 0,
    .affineMode = ST_OAM_AFFINE_OFF,
    .objMode = ST_OAM_OBJ_NORMAL,
    .mosaic = 0,
    .bpp = ST_OAM_4BPP,
    .shape = SPRITE_SHAPE(8x8),
    .x = 0,
    .matrixNum = 0,
    .size = SPRITE_SIZE(8x8),
    .tileNum = 0,
    .priority = 1,
    .paletteNum = 0,
    .affineParam = 0,
};

static const struct SpriteFrameImage sSnowflakeSpriteImages[] =
{
    {gWeatherSnow1Tiles, sizeof(gWeatherSnow1Tiles)},
    {gWeatherSnow2Tiles, sizeof(gWeatherSnow2Tiles)},
};

static const union AnimCmd sSnowflakeAnimCmd0[] =
{
    ANIMCMD_FRAME(0, 16),
    ANIMCMD_END,
};

static const union AnimCmd sSnowflakeAnimCmd1[] =
{
    ANIMCMD_FRAME(1, 16),
    ANIMCMD_END,
};

static const union AnimCmd *const sSnowflakeAnimCmds[] =
{
    sSnowflakeAnimCmd0,
    sSnowflakeAnimCmd1,
};

static const struct SpriteTemplate sSnowflakeSpriteTemplate =
{
    .tileTag = 0xFFFF,
    .paletteTag = PALTAG_WEATHER,
    .oam = &sSnowflakeSpriteOamData,
    .anims = sSnowflakeAnimCmds,
    .images = sSnowflakeSpriteImages,
    .affineAnims = gDummySpriteAffineAnimTable,
    .callback = UpdateSnowflakeSprite,
};

#define tPosY         data[0]
#define tDeltaY       data[1]
#define tWaveDelta    data[2]
#define tWaveIndex    data[3]
#define tSnowflakeId  data[4]
#define tFallCounter  data[5]
#define tFallDuration data[6]
#define tDeltaY2      data[7]

static bool8 CreateSnowflakeSprite(void)
{
    u8 spriteId = CreateSpriteAtEnd(&sSnowflakeSpriteTemplate, 0, 0, 78);
    if (spriteId == MAX_SPRITES)
        return FALSE;

    gSprites[spriteId].tSnowflakeId = gWeatherPtr->snowflakeSpriteCount;
    InitSnowflakeSpriteMovement(&gSprites[spriteId]);
    gSprites[spriteId].coordOffsetEnabled = TRUE;
    gWeatherPtr->sprites.s1.snowflakeSprites[gWeatherPtr->snowflakeSpriteCount++] = &gSprites[spriteId];
    return TRUE;
}

static bool8 DestroySnowflakeSprite(void)
{
    if (gWeatherPtr->snowflakeSpriteCount)
    {
        DestroySprite(gWeatherPtr->sprites.s1.snowflakeSprites[--gWeatherPtr->snowflakeSpriteCount]);
        return TRUE;
    }

    return FALSE;
}

static void InitSnowflakeSpriteMovement(struct Sprite *sprite)
{
    u16 rand;
    u16 x = ((sprite->tSnowflakeId * 5) & 7) * 30 + (Random() % 30);

    sprite->pos1.y = -3 - (gSpriteCoordOffsetY + sprite->centerToCornerVecY);
    sprite->pos1.x = x - (gSpriteCoordOffsetX + sprite->centerToCornerVecX);
    sprite->tPosY = sprite->pos1.y * 128;
    sprite->pos2.x = 0;
    rand = Random();
    sprite->tDeltaY = (rand & 3) * 5 + 64;
    sprite->tDeltaY2 = sprite->tDeltaY;
    StartSpriteAnim(sprite, (rand & 1) ? 0 : 1);
    sprite->tWaveIndex = 0;
    sprite->tWaveDelta = ((rand & 3) == 0) ? 2 : 1;
    sprite->tFallDuration = (rand & 0x1F) + 210;
    sprite->tFallCounter = 0;
}

static void WaitSnowflakeSprite(struct Sprite *sprite)
{
    // Timer is never incremented
    if (gWeatherPtr->snowflakeTimer > 18)
    {
        sprite->invisible = FALSE;
        sprite->callback = UpdateSnowflakeSprite;
        sprite->pos1.y = 250 - (gSpriteCoordOffsetY + sprite->centerToCornerVecY);
        sprite->tPosY = sprite->pos1.y * 128;
        gWeatherPtr->snowflakeTimer = 0;
    }
}

static void UpdateSnowflakeSprite(struct Sprite *sprite)
{
    s16 x;
    s16 y;

    sprite->tPosY += sprite->tDeltaY;
    sprite->pos1.y = sprite->tPosY >> 7;
    sprite->tWaveIndex += sprite->tWaveDelta;
    sprite->tWaveIndex &= 0xFF;
    sprite->pos2.x = gSineTable[sprite->tWaveIndex] / 64;

    x = (sprite->pos1.x + sprite->centerToCornerVecX + gSpriteCoordOffsetX) & 0x1FF;
    if (x & 0x100)
        x |= -0x100;

    if (x < -3)
        sprite->pos1.x = 242 - (gSpriteCoordOffsetX + sprite->centerToCornerVecX);
    else if (x > 242)
        sprite->pos1.x = -3 - (gSpriteCoordOffsetX + sprite->centerToCornerVecX);

    y = (sprite->pos1.y + sprite->centerToCornerVecY + gSpriteCoordOffsetY) & 0xFF;
    if (y > 163 && y < 171)
    {
        sprite->pos1.y = 250 - (gSpriteCoordOffsetY + sprite->centerToCornerVecY);
        sprite->tPosY = sprite->pos1.y * 128;
        sprite->tFallCounter = 0;
        sprite->tFallDuration = 220;
    }
    else if (y > 242 && y < 250)
    {
        sprite->pos1.y = 163;
        sprite->tPosY = sprite->pos1.y * 128;
        sprite->tFallCounter = 0;
        sprite->tFallDuration = 220;
        sprite->invisible = TRUE;
        sprite->callback = WaitSnowflakeSprite;
    }

    if (++sprite->tFallCounter == sprite->tFallDuration)
    {
        InitSnowflakeSpriteMovement(sprite);
        sprite->pos1.y = 250;
        sprite->invisible = TRUE;
        sprite->callback = WaitSnowflakeSprite;
    }
}

#undef tPosY
#undef tDeltaY
#undef tWaveDelta
#undef tWaveIndex
#undef tSnowflakeId
#undef tFallCounter
#undef tFallDuration
#undef tDeltaY2

//------------------------------------------------------------------------------
// WEATHER_RAIN_THUNDERSTORM
//------------------------------------------------------------------------------

enum {
    // This block of states is run only once
    // when first setting up the thunderstorm
    TSTORM_STATE_LOAD_RAIN,
    TSTORM_STATE_CREATE_RAIN,
    TSTORM_STATE_INIT_RAIN,
    TSTORM_STATE_WAIT_CHANGE,

    // The thunderstorm loops through these states,
    // not necessarily in order.
    TSTORM_STATE_LOOP_START,
    TSTORM_STATE_LOOP_WAIT,
    TSTORM_STATE_INIT_THUNDER_SHORT_1,
    TSTORM_STATE_INIT_THUNDER_SHORT_2,
    TSTORM_STATE_TRY_THUNDER_SHORT,
    TSTORM_STATE_TRY_NEW_THUNDER,
    TSTORM_STATE_WAIT_THUNDER_SHORT,
    TSTORM_STATE_INIT_THUNDER_LONG,
    TSTORM_STATE_WAIT_THUNDER_LONG,
    TSTORM_STATE_FADE_THUNDER_LONG,
    TSTORM_STATE_END_THUNDER_LONG,
};

void Thunderstorm_InitVars(void)
{
    gWeatherPtr->initStep = TSTORM_STATE_LOAD_RAIN;
    gWeatherPtr->weatherGfxLoaded = FALSE;
    gWeatherPtr->rainSpriteVisibleCounter = 0;
    gWeatherPtr->rainSpriteVisibleDelay = 4;
    gWeatherPtr->isDownpour = FALSE;
    gWeatherPtr->targetRainSpriteCount = 16;
    gWeatherPtr->gammaTargetIndex = gTimeOfDay == TIME_OF_DAY_DAY ? 3 : 0;
    gWeatherPtr->gammaStepDelay = 20;
    gWeatherPtr->weatherGfxLoaded = FALSE;  // duplicate assignment
    gWeatherPtr->thunderTriggered = FALSE;
    SetRainStrengthFromSoundEffect(SE_THUNDERSTORM);
}

void Thunderstorm_InitAll(void)
{
    Thunderstorm_InitVars();
    while (gWeatherPtr->weatherGfxLoaded == FALSE)
        Thunderstorm_Main();
}

//------------------------------------------------------------------------------
// WEATHER_DOWNPOUR
//------------------------------------------------------------------------------

static void UpdateThunderSound(void);
static void SetThunderCounter(u16);

void Downpour_InitVars(void)
{
    gWeatherPtr->initStep = TSTORM_STATE_LOAD_RAIN;
    gWeatherPtr->weatherGfxLoaded = FALSE;
    gWeatherPtr->rainSpriteVisibleCounter = 0;
    gWeatherPtr->rainSpriteVisibleDelay = 4;
    gWeatherPtr->isDownpour = TRUE;
    gWeatherPtr->targetRainSpriteCount = 24;
    gWeatherPtr->gammaTargetIndex = 3;
    gWeatherPtr->gammaStepDelay = 20;
    gWeatherPtr->weatherGfxLoaded = FALSE;  // duplicate assignment
    SetRainStrengthFromSoundEffect(SE_DOWNPOUR);
}

void Downpour_InitAll(void)
{
    Downpour_InitVars();
    while (gWeatherPtr->weatherGfxLoaded == FALSE)
        Thunderstorm_Main();
}

void Thunderstorm_Main(void)
{
    UpdateThunderSound();
    switch (gWeatherPtr->initStep)
    {
    case TSTORM_STATE_LOAD_RAIN:
        LoadRainSpriteSheet();
        gWeatherPtr->initStep++;
        break;
    case TSTORM_STATE_CREATE_RAIN:
        if (!CreateRainSprite())
            gWeatherPtr->initStep++;
        break;
    case TSTORM_STATE_INIT_RAIN:
        if (!UpdateVisibleRainSprites())
        {
            gWeatherPtr->weatherGfxLoaded = TRUE;
            gWeatherPtr->initStep++;
        }
        break;
    case TSTORM_STATE_WAIT_CHANGE:
        if (gWeatherPtr->palProcessingState != WEATHER_PAL_STATE_CHANGING_WEATHER)
            gWeatherPtr->initStep = TSTORM_STATE_INIT_THUNDER_SHORT_1;
        break;
    case TSTORM_STATE_LOOP_START:
        gWeatherPtr->thunderAllowEnd = TRUE;
        gWeatherPtr->thunderDelay = (Random() % 360) + 360;
        gWeatherPtr->initStep++;
        // fall through
    case TSTORM_STATE_LOOP_WAIT:
        // Wait between 360-720 frames before trying thunder again
        if (--gWeatherPtr->thunderDelay == 0)
            gWeatherPtr->initStep++;
        break;
    case TSTORM_STATE_INIT_THUNDER_SHORT_1:
        gWeatherPtr->thunderAllowEnd = TRUE;
        gWeatherPtr->thunderSkipShort = Random() % 2;
        gWeatherPtr->initStep++;
        break;
    case TSTORM_STATE_INIT_THUNDER_SHORT_2:
        gWeatherPtr->thunderShortRetries = (Random() & 1) + 1;
        gWeatherPtr->initStep++;
        // fall through
    case TSTORM_STATE_TRY_THUNDER_SHORT:
        ApplyWeatherGammaShiftIfIdle(19);
        if (!gWeatherPtr->thunderSkipShort && gWeatherPtr->thunderShortRetries == 1)
            SetThunderCounter(20); // Do short thunder

        gWeatherPtr->thunderDelay = (Random() % 3) + 6;
        gWeatherPtr->initStep++;
        break;
    case TSTORM_STATE_TRY_NEW_THUNDER:
        if (--gWeatherPtr->thunderDelay == 0)
        {
<<<<<<< HEAD
            sub_80ABC48(3);
            if (gTimeOfDay != TIME_OF_DAY_DAY)
              BlendPalettesWithTime(0xFFFFFFFF);
            gWeatherPtr->unknown_6EA = 1;
            if (--gWeatherPtr->unknown_6EC != 0)
=======
            ApplyWeatherGammaShiftIfIdle(3);
            gWeatherPtr->thunderAllowEnd = TRUE;
            if (--gWeatherPtr->thunderShortRetries != 0)
>>>>>>> c1da6b29
            {
                // Try a short thunder again
                gWeatherPtr->thunderDelay = (Random() % 16) + 60;
                gWeatherPtr->initStep = TSTORM_STATE_WAIT_THUNDER_SHORT;
            }
            else if (!gWeatherPtr->thunderSkipShort)
            {
                // No more thunder, restart loop
                gWeatherPtr->initStep = TSTORM_STATE_LOOP_START;
            }
            else
            {
                // Set up long thunder
                gWeatherPtr->initStep = TSTORM_STATE_INIT_THUNDER_LONG;
            }
        }
        break;
    case TSTORM_STATE_WAIT_THUNDER_SHORT:
        if (--gWeatherPtr->thunderDelay == 0)
            gWeatherPtr->initStep = TSTORM_STATE_TRY_THUNDER_SHORT;
        break;
    case TSTORM_STATE_INIT_THUNDER_LONG:
        gWeatherPtr->thunderDelay = (Random() % 16) + 60;
        gWeatherPtr->initStep++;
        break;
    case TSTORM_STATE_WAIT_THUNDER_LONG:
        if (--gWeatherPtr->thunderDelay == 0)
        {
            // Do long thunder
            SetThunderCounter(100);
            ApplyWeatherGammaShiftIfIdle(19);
            gWeatherPtr->thunderDelay = (Random() & 0xF) + 30;
            gWeatherPtr->initStep++;
        }
        break;
    case TSTORM_STATE_FADE_THUNDER_LONG:
        if (--gWeatherPtr->thunderDelay == 0)
        {
            gTimeOfDay == TIME_OF_DAY_DAY ? sub_80ABC7C(19, 3, 5) : BlendPalettesWithTime(0xFFFFFFFF);
            gWeatherPtr->initStep++;
        }
        break;
    case TSTORM_STATE_END_THUNDER_LONG:
        if (gWeatherPtr->palProcessingState == WEATHER_PAL_STATE_IDLE)
        {
            gWeatherPtr->thunderAllowEnd = TRUE;
            gWeatherPtr->initStep = TSTORM_STATE_LOOP_START;
        }
        break;
    }
}

bool8 Thunderstorm_Finish(void)
{
    switch (gWeatherPtr->finishStep)
    {
    case 0:
        gWeatherPtr->thunderAllowEnd = FALSE;
        gWeatherPtr->finishStep++;
        // fall through
    case 1:
        Thunderstorm_Main();
        if (gWeatherPtr->thunderAllowEnd)
        {
            if (gWeatherPtr->nextWeather == WEATHER_RAIN
             || gWeatherPtr->nextWeather == WEATHER_RAIN_THUNDERSTORM
             || gWeatherPtr->nextWeather == WEATHER_DOWNPOUR)
                return FALSE;

            gWeatherPtr->targetRainSpriteCount = 0;
            gWeatherPtr->finishStep++;
        }
        break;
    case 2:
        if (!UpdateVisibleRainSprites())
        {
            DestroyRainSprites();
            gWeatherPtr->thunderTriggered = 0;
            gWeatherPtr->finishStep++;
            return FALSE;
        }
        break;
    default:
        return FALSE;
    }
    return TRUE;
}

static void SetThunderCounter(u16 max)
{
    if (!gWeatherPtr->thunderTriggered)
    {
        gWeatherPtr->thunderCounter = Random() % max;
        gWeatherPtr->thunderTriggered = TRUE;
    }
}

static void UpdateThunderSound(void)
{
    if (gWeatherPtr->thunderTriggered == TRUE)
    {
        if (gWeatherPtr->thunderCounter == 0)
        {
            if (IsSEPlaying())
                return;

            if (Random() & 1)
                PlaySE(SE_THUNDER);
            else
                PlaySE(SE_THUNDER2);

            gWeatherPtr->thunderTriggered = FALSE;
        }
        else
        {
            gWeatherPtr->thunderCounter--;
        }
    }
}

//------------------------------------------------------------------------------
// WEATHER_FOG_HORIZONTAL and WEATHER_UNDERWATER
//------------------------------------------------------------------------------

static const u16 sUnusedData[] = {0, 6, 6, 12, 18, 42, 300, 300};

static const struct OamData sOamData_FogH =
{
    .y = 0,
    .affineMode = ST_OAM_AFFINE_OFF,
    .objMode = ST_OAM_OBJ_BLEND,
    .mosaic = 0,
    .bpp = ST_OAM_4BPP,
    .shape = SPRITE_SHAPE(64x64),
    .x = 0,
    .matrixNum = 0,
    .size = SPRITE_SIZE(64x64),
    .tileNum = 0,
    .priority = 2,
    .paletteNum = 0,
    .affineParam = 0,
};

static const union AnimCmd sAnim_FogH_0[] =
{
    ANIMCMD_FRAME(0, 16),
    ANIMCMD_END,
};

static const union AnimCmd sAnim_FogH_1[] =
{
    ANIMCMD_FRAME(32, 16),
    ANIMCMD_END,
};

static const union AnimCmd sAnim_FogH_2[] =
{
    ANIMCMD_FRAME(64, 16),
    ANIMCMD_END,
};

static const union AnimCmd sAnim_FogH_3[] =
{
    ANIMCMD_FRAME(96, 16),
    ANIMCMD_END,
};

static const union AnimCmd sAnim_FogH_4[] =
{
    ANIMCMD_FRAME(128, 16),
    ANIMCMD_END,
};

static const union AnimCmd sAnim_FogH_5[] =
{
    ANIMCMD_FRAME(160, 16),
    ANIMCMD_END,
};

static const union AnimCmd *const sAnims_FogH[] =
{
    sAnim_FogH_0,
    sAnim_FogH_1,
    sAnim_FogH_2,
    sAnim_FogH_3,
    sAnim_FogH_4,
    sAnim_FogH_5,
};

static const union AffineAnimCmd sAffineAnim_FogH[] =
{
    AFFINEANIMCMD_FRAME(0x200, 0x200, 0, 0),
    AFFINEANIMCMD_END,
};

static const union AffineAnimCmd *const sAffineAnims_FogH[] =
{
    sAffineAnim_FogH,
};

static void FogHorizontalSpriteCallback(struct Sprite *);
static const struct SpriteTemplate sFogHorizontalSpriteTemplate =
{
    .tileTag = GFXTAG_FOG_H,
    .paletteTag = PALTAG_WEATHER,
    .oam = &sOamData_FogH,
    .anims = sAnims_FogH,
    .images = NULL,
    .affineAnims = sAffineAnims_FogH,
    .callback = FogHorizontalSpriteCallback,
};

void FogHorizontal_Main(void);
static void CreateFogHorizontalSprites(void);
static void DestroyFogHorizontalSprites(void);

void FogHorizontal_InitVars(void)
{
    gWeatherPtr->initStep = 0;
    gWeatherPtr->weatherGfxLoaded = FALSE;
    gWeatherPtr->gammaTargetIndex = 0;
    gWeatherPtr->gammaStepDelay = 20;
    if (gWeatherPtr->fogHSpritesCreated == 0)
    {
        gWeatherPtr->fogHScrollCounter = 0;
        gWeatherPtr->fogHScrollOffset = 0;
        gWeatherPtr->fogHScrollPosX = 0;
        Weather_SetBlendCoeffs(0, 16);
    }
}

void FogHorizontal_InitAll(void)
{
    FogHorizontal_InitVars();
    while (gWeatherPtr->weatherGfxLoaded == FALSE)
        FogHorizontal_Main();
}

void FogHorizontal_Main(void)
{
    gWeatherPtr->fogHScrollPosX = (gSpriteCoordOffsetX - gWeatherPtr->fogHScrollOffset) & 0xFF;
    if (++gWeatherPtr->fogHScrollCounter > 3)
    {
        gWeatherPtr->fogHScrollCounter = 0;
        gWeatherPtr->fogHScrollOffset++;
    }
    switch (gWeatherPtr->initStep)
    {
    case 0:
        CreateFogHorizontalSprites();
        if (gWeatherPtr->currWeather == WEATHER_FOG_HORIZONTAL)
            Weather_SetTargetBlendCoeffs(12, 8, 3);
        else
            Weather_SetTargetBlendCoeffs(4, 16, 0);
        gWeatherPtr->initStep++;
        break;
    case 1:
        if (Weather_UpdateBlend())
        {
            gWeatherPtr->weatherGfxLoaded = TRUE;
            gWeatherPtr->initStep++;
        }
        break;
    }
}

bool8 FogHorizontal_Finish(void)
{
    gWeatherPtr->fogHScrollPosX = (gSpriteCoordOffsetX - gWeatherPtr->fogHScrollOffset) & 0xFF;
    if (++gWeatherPtr->fogHScrollCounter > 3)
    {
        gWeatherPtr->fogHScrollCounter = 0;
        gWeatherPtr->fogHScrollOffset++;
    }

    switch (gWeatherPtr->finishStep)
    {
    case 0:
        Weather_SetTargetBlendCoeffs(0, 16, 3);
        gWeatherPtr->finishStep++;
        break;
    case 1:
        if (Weather_UpdateBlend())
            gWeatherPtr->finishStep++;
        break;
    case 2:
        DestroyFogHorizontalSprites();
        gWeatherPtr->finishStep++;
        break;
    default:
        return FALSE;
    }
    return TRUE;
}

#define tSpriteColumn data[0]

static void FogHorizontalSpriteCallback(struct Sprite *sprite)
{
    sprite->pos2.y = (u8)gSpriteCoordOffsetY;
    sprite->pos1.x = gWeatherPtr->fogHScrollPosX + 32 + sprite->tSpriteColumn * 64;
    if (sprite->pos1.x > 271)
    {
        sprite->pos1.x = 480 + gWeatherPtr->fogHScrollPosX - (4 - sprite->tSpriteColumn) * 64;
        sprite->pos1.x &= 0x1FF;
    }
}

static void CreateFogHorizontalSprites(void)
{
    u16 i;
    u8 spriteId;
    struct Sprite *sprite;

    if (!gWeatherPtr->fogHSpritesCreated)
    {
        struct SpriteSheet fogHorizontalSpriteSheet = {
            .data = gWeatherFogHorizontalTiles,
            .size = sizeof(gWeatherFogHorizontalTiles),
            .tag = GFXTAG_FOG_H,
        };
        LoadSpriteSheet(&fogHorizontalSpriteSheet);
        for (i = 0; i < NUM_FOG_HORIZONTAL_SPRITES; i++)
        {
            spriteId = CreateSpriteAtEnd(&sFogHorizontalSpriteTemplate, 0, 0, 0xFF);
            if (spriteId != MAX_SPRITES)
            {
                sprite = &gSprites[spriteId];
                sprite->tSpriteColumn = i % 5;
                sprite->pos1.x = (i % 5) * 64 + 32;
                sprite->pos1.y = (i / 5) * 64 + 32;
                gWeatherPtr->sprites.s2.fogHSprites[i] = sprite;
            }
            else
            {
                gWeatherPtr->sprites.s2.fogHSprites[i] = NULL;
            }
        }

        gWeatherPtr->fogHSpritesCreated = TRUE;
    }
}

static void DestroyFogHorizontalSprites(void)
{
    u16 i;

    if (gWeatherPtr->fogHSpritesCreated)
    {
        for (i = 0; i < NUM_FOG_HORIZONTAL_SPRITES; i++)
        {
            if (gWeatherPtr->sprites.s2.fogHSprites[i] != NULL)
                DestroySprite(gWeatherPtr->sprites.s2.fogHSprites[i]);
        }

        FreeSpriteTilesByTag(GFXTAG_FOG_H);
        gWeatherPtr->fogHSpritesCreated = 0;
    }
}

#undef tSpriteColumn

//------------------------------------------------------------------------------
// WEATHER_VOLCANIC_ASH
//------------------------------------------------------------------------------

static void LoadAshSpriteSheet(void);
static void CreateAshSprites(void);
static void DestroyAshSprites(void);
static void UpdateAshSprite(struct Sprite *);

void Ash_InitVars(void)
{
    gWeatherPtr->initStep = 0;
    gWeatherPtr->weatherGfxLoaded = FALSE;
    gWeatherPtr->gammaTargetIndex = 0;
    gWeatherPtr->gammaStepDelay = 20;
    gWeatherPtr->ashUnused = 20; // Never read
    if (!gWeatherPtr->ashSpritesCreated)
    {
        Weather_SetBlendCoeffs(0, 16);
        SetGpuReg(REG_OFFSET_BLDALPHA, BLDALPHA_BLEND(64, 63)); // These aren't valid blend coefficients!
    }
}

void Ash_InitAll(void)
{
    Ash_InitVars();
    while (gWeatherPtr->weatherGfxLoaded == FALSE)
        Ash_Main();
}

void Ash_Main(void)
{
    gWeatherPtr->ashBaseSpritesX = gSpriteCoordOffsetX & 0x1FF;
    while (gWeatherPtr->ashBaseSpritesX >= DISPLAY_WIDTH)
        gWeatherPtr->ashBaseSpritesX -= DISPLAY_WIDTH;

    switch (gWeatherPtr->initStep)
    {
    case 0:
        LoadAshSpriteSheet();
        gWeatherPtr->initStep++;
        break;
    case 1:
        if (!gWeatherPtr->ashSpritesCreated)
            CreateAshSprites();

        Weather_SetTargetBlendCoeffs(16, 0, 1);
        gWeatherPtr->initStep++;
        break;
    case 2:
        if (Weather_UpdateBlend())
        {
            gWeatherPtr->weatherGfxLoaded = TRUE;
            gWeatherPtr->initStep++;
        }
        break;
    default:
        Weather_UpdateBlend();
        break;
    }
}

bool8 Ash_Finish(void)
{
    switch (gWeatherPtr->finishStep)
    {
    case 0:
        Weather_SetTargetBlendCoeffs(0, 16, 1);
        gWeatherPtr->finishStep++;
        break;
    case 1:
        if (Weather_UpdateBlend())
        {
            DestroyAshSprites();
            gWeatherPtr->finishStep++;
        }
        break;
    case 2:
        SetGpuReg(REG_OFFSET_BLDALPHA, 0);
        gWeatherPtr->finishStep++;
        return FALSE;
    default:
        return FALSE;
    }
    return TRUE;
}

static const struct SpriteSheet sAshSpriteSheet =
{
    .data = gWeatherAshTiles,
    .size = sizeof(gWeatherAshTiles),
    .tag = GFXTAG_ASH,
};

static void LoadAshSpriteSheet(void)
{
    LoadSpriteSheet(&sAshSpriteSheet);
}

static const struct OamData sAshSpriteOamData =
{
    .y = 0,
    .affineMode = ST_OAM_AFFINE_OFF,
    .objMode = ST_OAM_OBJ_BLEND,
    .bpp = ST_OAM_4BPP,
    .shape = SPRITE_SHAPE(64x64),
    .x = 0,
    .size = SPRITE_SIZE(64x64),
    .tileNum = 0,
    .priority = 1,
    .paletteNum = 15,
};

static const union AnimCmd sAshSpriteAnimCmd0[] =
{
    ANIMCMD_FRAME(0, 60),
    ANIMCMD_FRAME(64, 60),
    ANIMCMD_JUMP(0),
};

static const union AnimCmd *const sAshSpriteAnimCmds[] =
{
    sAshSpriteAnimCmd0,
};

static const struct SpriteTemplate sAshSpriteTemplate =
{
    .tileTag = GFXTAG_ASH,
    .paletteTag = PALTAG_WEATHER,
    .oam = &sAshSpriteOamData,
    .anims = sAshSpriteAnimCmds,
    .images = NULL,
    .affineAnims = gDummySpriteAffineAnimTable,
    .callback = UpdateAshSprite,
};

#define tOffsetY      data[0]
#define tCounterY     data[1]
#define tSpriteColumn data[2]
#define tSpriteRow    data[3]

static void CreateAshSprites(void)
{
    u8 i;
    u8 spriteId;
    struct Sprite *sprite;

    if (!gWeatherPtr->ashSpritesCreated)
    {
        for (i = 0; i < NUM_ASH_SPRITES; i++)
        {
            spriteId = CreateSpriteAtEnd(&sAshSpriteTemplate, 0, 0, 0x4E);
            if (spriteId != MAX_SPRITES)
            {
                sprite = &gSprites[spriteId];
                sprite->tCounterY = 0;
                sprite->tSpriteColumn = (u8)(i % 5);
                sprite->tSpriteRow = (u8)(i / 5);
                sprite->tOffsetY = sprite->tSpriteRow * 64 + 32;
                gWeatherPtr->sprites.s2.ashSprites[i] = sprite;
            }
            else
            {
                gWeatherPtr->sprites.s2.ashSprites[i] = NULL;
            }
        }

        gWeatherPtr->ashSpritesCreated = TRUE;
    }
}

static void DestroyAshSprites(void)
{
    u16 i;

    if (gWeatherPtr->ashSpritesCreated)
    {
        for (i = 0; i < NUM_ASH_SPRITES; i++)
        {
            if (gWeatherPtr->sprites.s2.ashSprites[i] != NULL)
                DestroySprite(gWeatherPtr->sprites.s2.ashSprites[i]);
        }

        FreeSpriteTilesByTag(GFXTAG_ASH);
        gWeatherPtr->ashSpritesCreated = FALSE;
    }
}

static void UpdateAshSprite(struct Sprite *sprite)
{
    if (++sprite->tCounterY > 5)
    {
        sprite->tCounterY = 0;
        sprite->tOffsetY++;
    }

    sprite->pos1.y = gSpriteCoordOffsetY + sprite->tOffsetY;
    sprite->pos1.x = gWeatherPtr->ashBaseSpritesX + 32 + sprite->tSpriteColumn * 64;
    if (sprite->pos1.x > 271)
    {
        sprite->pos1.x = gWeatherPtr->ashBaseSpritesX + 480 - (4 - sprite->tSpriteColumn) * 64;
        sprite->pos1.x &= 0x1FF;
    }
}

#undef tOffsetY
#undef tCounterY
#undef tSpriteColumn
#undef tSpriteRow

//------------------------------------------------------------------------------
// WEATHER_FOG_DIAGONAL
//------------------------------------------------------------------------------

static void UpdateFogDiagonalMovement(void);
static void CreateFogDiagonalSprites(void);
static void DestroyFogDiagonalSprites(void);
static void UpdateFogDiagonalSprite(struct Sprite *);

void FogDiagonal_InitVars(void)
{
    gWeatherPtr->initStep = 0;
    gWeatherPtr->weatherGfxLoaded = 0;
    gWeatherPtr->gammaTargetIndex = 0;
    gWeatherPtr->gammaStepDelay = 20;
    gWeatherPtr->fogHScrollCounter = 0;
    gWeatherPtr->fogHScrollOffset = 1;
    if (!gWeatherPtr->fogDSpritesCreated)
    {
        gWeatherPtr->fogDScrollXCounter = 0;
        gWeatherPtr->fogDScrollYCounter = 0;
        gWeatherPtr->fogDXOffset = 0;
        gWeatherPtr->fogDYOffset = 0;
        gWeatherPtr->fogDBaseSpritesX = 0;
        gWeatherPtr->fogDPosY = 0;
        Weather_SetBlendCoeffs(0, 16);
    }
}

void FogDiagonal_InitAll(void)
{
    FogDiagonal_InitVars();
    while (gWeatherPtr->weatherGfxLoaded == FALSE)
        FogDiagonal_Main();
}

void FogDiagonal_Main(void)
{
    UpdateFogDiagonalMovement();
    switch (gWeatherPtr->initStep)
    {
    case 0:
        CreateFogDiagonalSprites();
        gWeatherPtr->initStep++;
        break;
    case 1:
        Weather_SetTargetBlendCoeffs(12, 8, 8);
        gWeatherPtr->initStep++;
        break;
    case 2:
        if (!Weather_UpdateBlend())
            break;
        gWeatherPtr->weatherGfxLoaded = TRUE;
        gWeatherPtr->initStep++;
        break;
    }
}

bool8 FogDiagonal_Finish(void)
{
    UpdateFogDiagonalMovement();
    switch (gWeatherPtr->finishStep)
    {
    case 0:
        Weather_SetTargetBlendCoeffs(0, 16, 1);
        gWeatherPtr->finishStep++;
        break;
    case 1:
        if (!Weather_UpdateBlend())
            break;
        gWeatherPtr->finishStep++;
        break;
    case 2:
        DestroyFogDiagonalSprites();
        gWeatherPtr->finishStep++;
        break;
    default:
        return FALSE;
    }
    return TRUE;
}

static void UpdateFogDiagonalMovement(void)
{
    if (++gWeatherPtr->fogDScrollXCounter > 2)
    {
        gWeatherPtr->fogDXOffset++;
        gWeatherPtr->fogDScrollXCounter = 0;
    }

    if (++gWeatherPtr->fogDScrollYCounter > 4)
    {
        gWeatherPtr->fogDYOffset++;
        gWeatherPtr->fogDScrollYCounter = 0;
    }

    gWeatherPtr->fogDBaseSpritesX = (gSpriteCoordOffsetX - gWeatherPtr->fogDXOffset) & 0xFF;
    gWeatherPtr->fogDPosY = gSpriteCoordOffsetY + gWeatherPtr->fogDYOffset;
}

static const struct SpriteSheet gFogDiagonalSpriteSheet =
{
    .data = gWeatherFogDiagonalTiles,
    .size = sizeof(gWeatherFogDiagonalTiles),
    .tag = GFXTAG_FOG_D,
};

static const struct OamData sFogDiagonalSpriteOamData =
{
    .y = 0,
    .affineMode = ST_OAM_AFFINE_OFF,
    .objMode = ST_OAM_OBJ_BLEND,
    .bpp = ST_OAM_4BPP,
    .shape = SPRITE_SHAPE(64x64),
    .x = 0,
    .size = SPRITE_SIZE(64x64),
    .tileNum = 0,
    .priority = 2,
    .paletteNum = 0,
};

static const union AnimCmd sFogDiagonalSpriteAnimCmd0[] =
{
    ANIMCMD_FRAME(0, 16),
    ANIMCMD_END,
};

static const union AnimCmd *const sFogDiagonalSpriteAnimCmds[] =
{
    sFogDiagonalSpriteAnimCmd0,
};

static const struct SpriteTemplate sFogDiagonalSpriteTemplate =
{
    .tileTag = GFXTAG_FOG_D,
    .paletteTag = PALTAG_WEATHER,
    .oam = &sFogDiagonalSpriteOamData,
    .anims = sFogDiagonalSpriteAnimCmds,
    .images = NULL,
    .affineAnims = gDummySpriteAffineAnimTable,
    .callback = UpdateFogDiagonalSprite,
};

#define tSpriteColumn data[0]
#define tSpriteRow    data[1]

static void CreateFogDiagonalSprites(void)
{
    u16 i;
    struct SpriteSheet fogDiagonalSpriteSheet;
    u8 spriteId;
    struct Sprite *sprite;

    if (!gWeatherPtr->fogDSpritesCreated)
    {
        fogDiagonalSpriteSheet = gFogDiagonalSpriteSheet;
        LoadSpriteSheet(&fogDiagonalSpriteSheet);
        for (i = 0; i < NUM_FOG_DIAGONAL_SPRITES; i++)
        {
            spriteId = CreateSpriteAtEnd(&sFogDiagonalSpriteTemplate, 0, (i / 5) * 64, 0xFF);
            if (spriteId != MAX_SPRITES)
            {
                sprite = &gSprites[spriteId];
                sprite->tSpriteColumn = i % 5;
                sprite->tSpriteRow = i / 5;
                gWeatherPtr->sprites.s2.fogDSprites[i] = sprite;
            }
            else
            {
                gWeatherPtr->sprites.s2.fogDSprites[i] = NULL;
            }
        }

        gWeatherPtr->fogDSpritesCreated = TRUE;
    }
}

static void DestroyFogDiagonalSprites(void)
{
    u16 i;

    if (gWeatherPtr->fogDSpritesCreated)
    {
        for (i = 0; i < NUM_FOG_DIAGONAL_SPRITES; i++)
        {
            if (gWeatherPtr->sprites.s2.fogDSprites[i])
                DestroySprite(gWeatherPtr->sprites.s2.fogDSprites[i]);
        }

        FreeSpriteTilesByTag(GFXTAG_FOG_D);
        gWeatherPtr->fogDSpritesCreated = FALSE;
    }
}

static void UpdateFogDiagonalSprite(struct Sprite *sprite)
{
    sprite->pos2.y = gWeatherPtr->fogDPosY;
    sprite->pos1.x = gWeatherPtr->fogDBaseSpritesX + 32 + sprite->tSpriteColumn * 64;
    if (sprite->pos1.x > 271)
    {
        sprite->pos1.x = gWeatherPtr->fogDBaseSpritesX + 480 - (4 - sprite->tSpriteColumn) * 64;
        sprite->pos1.x &= 0x1FF;
    }
}

#undef tSpriteColumn
#undef tSpriteRow

//------------------------------------------------------------------------------
// WEATHER_SANDSTORM
//------------------------------------------------------------------------------

static void UpdateSandstormWaveIndex(void);
static void UpdateSandstormMovement(void);
static void CreateSandstormSprites(void);
static void CreateSwirlSandstormSprites(void);
static void DestroySandstormSprites(void);
static void UpdateSandstormSprite(struct Sprite *);
static void WaitSandSwirlSpriteEntrance(struct Sprite *);
static void UpdateSandstormSwirlSprite(struct Sprite *);

#define MIN_SANDSTORM_WAVE_INDEX 0x20

void Sandstorm_InitVars(void)
{
    gWeatherPtr->initStep = 0;
    gWeatherPtr->weatherGfxLoaded = 0;
    gWeatherPtr->gammaTargetIndex = 0;
    gWeatherPtr->gammaStepDelay = 20;
    if (!gWeatherPtr->sandstormSpritesCreated)
    {
        gWeatherPtr->sandstormXOffset = gWeatherPtr->sandstormYOffset = 0;
        gWeatherPtr->sandstormWaveIndex = 8;
        gWeatherPtr->sandstormWaveCounter = 0;
        // Dead code. How does the compiler not optimize this out?
        if (gWeatherPtr->sandstormWaveIndex >= 0x80 - MIN_SANDSTORM_WAVE_INDEX)
            gWeatherPtr->sandstormWaveIndex = 0x80 - gWeatherPtr->sandstormWaveIndex;

        Weather_SetBlendCoeffs(0, 16);
    }
}

void Sandstorm_InitAll(void)
{
    Sandstorm_InitVars();
    while (!gWeatherPtr->weatherGfxLoaded)
        Sandstorm_Main();
}

void Sandstorm_Main(void)
{
    UpdateSandstormMovement();
    UpdateSandstormWaveIndex();
    if (gWeatherPtr->sandstormWaveIndex >= 0x80 - MIN_SANDSTORM_WAVE_INDEX)
        gWeatherPtr->sandstormWaveIndex = MIN_SANDSTORM_WAVE_INDEX;

    switch (gWeatherPtr->initStep)
    {
    case 0:
        CreateSandstormSprites();
        CreateSwirlSandstormSprites();
        gWeatherPtr->initStep++;
        break;
    case 1:
        Weather_SetTargetBlendCoeffs(16, 0, 0);
        gWeatherPtr->initStep++;
        break;
    case 2:
        if (Weather_UpdateBlend())
        {
            gWeatherPtr->weatherGfxLoaded = TRUE;
            gWeatherPtr->initStep++;
        }
        break;
    }
}

bool8 Sandstorm_Finish(void)
{
    UpdateSandstormMovement();
    UpdateSandstormWaveIndex();
    switch (gWeatherPtr->finishStep)
    {
    case 0:
        Weather_SetTargetBlendCoeffs(0, 16, 0);
        gWeatherPtr->finishStep++;
        break;
    case 1:
        if (Weather_UpdateBlend())
            gWeatherPtr->finishStep++;
        break;
    case 2:
        DestroySandstormSprites();
        gWeatherPtr->finishStep++;
        break;
    default:
        return FALSE;
    }

    return TRUE;
}

static void UpdateSandstormWaveIndex(void)
{
    if (gWeatherPtr->sandstormWaveCounter++ > 4)
    {
        gWeatherPtr->sandstormWaveIndex++;
        gWeatherPtr->sandstormWaveCounter = 0;
    }
}

static void UpdateSandstormMovement(void)
{
    gWeatherPtr->sandstormXOffset -= gSineTable[gWeatherPtr->sandstormWaveIndex] * 4;
    gWeatherPtr->sandstormYOffset -= gSineTable[gWeatherPtr->sandstormWaveIndex];
    gWeatherPtr->sandstormBaseSpritesX = (gSpriteCoordOffsetX + (gWeatherPtr->sandstormXOffset >> 8)) & 0xFF;
    gWeatherPtr->sandstormPosY = gSpriteCoordOffsetY + (gWeatherPtr->sandstormYOffset >> 8);
}

static void DestroySandstormSprites(void)
{
    u16 i;

    if (gWeatherPtr->sandstormSpritesCreated)
    {
        for (i = 0; i < NUM_SANDSTORM_SPRITES; i++)
        {
            if (gWeatherPtr->sprites.s2.sandstormSprites1[i])
                DestroySprite(gWeatherPtr->sprites.s2.sandstormSprites1[i]);
        }

        gWeatherPtr->sandstormSpritesCreated = FALSE;
        FreeSpriteTilesByTag(GFXTAG_SANDSTORM);
    }

    if (gWeatherPtr->sandstormSwirlSpritesCreated)
    {
        for (i = 0; i < NUM_SWIRL_SANDSTORM_SPRITES; i++)
        {
            if (gWeatherPtr->sprites.s2.sandstormSprites2[i] != NULL)
                DestroySprite(gWeatherPtr->sprites.s2.sandstormSprites2[i]);
        }

        gWeatherPtr->sandstormSwirlSpritesCreated = FALSE;
    }
}

static const struct OamData sSandstormSpriteOamData =
{
    .y = 0,
    .affineMode = ST_OAM_AFFINE_OFF,
    .objMode = ST_OAM_OBJ_BLEND,
    .bpp = ST_OAM_4BPP,
    .shape = SPRITE_SHAPE(64x64),
    .x = 0,
    .size = SPRITE_SIZE(64x64),
    .tileNum = 0,
    .priority = 1,
    .paletteNum = 0,
};

static const union AnimCmd sSandstormSpriteAnimCmd0[] =
{
    ANIMCMD_FRAME(0, 3),
    ANIMCMD_END,
};

static const union AnimCmd sSandstormSpriteAnimCmd1[] =
{
    ANIMCMD_FRAME(64, 3),
    ANIMCMD_END,
};

static const union AnimCmd *const sSandstormSpriteAnimCmds[] =
{
    sSandstormSpriteAnimCmd0,
    sSandstormSpriteAnimCmd1,
};

static const struct SpriteTemplate sSandstormSpriteTemplate =
{
    .tileTag = GFXTAG_SANDSTORM,
    .paletteTag = PALTAG_WEATHER_2,
    .oam = &sSandstormSpriteOamData,
    .anims = sSandstormSpriteAnimCmds,
    .images = NULL,
    .affineAnims = gDummySpriteAffineAnimTable,
    .callback = UpdateSandstormSprite,
};

static const struct SpriteSheet sSandstormSpriteSheet =
{
    .data = gWeatherSandstormTiles,
    .size = sizeof(gWeatherSandstormTiles),
    .tag = GFXTAG_SANDSTORM,
};

// Regular sandstorm sprites
#define tSpriteColumn  data[0]
#define tSpriteRow     data[1]

// Swirly sandstorm sprites
#define tRadius        data[0]
#define tWaveIndex     data[1]
#define tRadiusCounter data[2]
#define tEntranceDelay data[3]

static void CreateSandstormSprites(void)
{
    u16 i;
    u8 spriteId;

    if (!gWeatherPtr->sandstormSpritesCreated)
    {
        LoadSpriteSheet(&sSandstormSpriteSheet);
        LoadCustomWeatherSpritePalette(gSandstormWeatherPalette);
        for (i = 0; i < NUM_SANDSTORM_SPRITES; i++)
        {
            spriteId = CreateSpriteAtEnd(&sSandstormSpriteTemplate, 0, (i / 5) * 64, 1);
            if (spriteId != MAX_SPRITES)
            {
                gWeatherPtr->sprites.s2.sandstormSprites1[i] = &gSprites[spriteId];
                gWeatherPtr->sprites.s2.sandstormSprites1[i]->tSpriteColumn = i % 5;
                gWeatherPtr->sprites.s2.sandstormSprites1[i]->tSpriteRow = i / 5;
            }
            else
            {
                gWeatherPtr->sprites.s2.sandstormSprites1[i] = NULL;
            }
        }

        gWeatherPtr->sandstormSpritesCreated = TRUE;
    }
}

static const u16 sSwirlEntranceDelays[] = {0, 120, 80, 160, 40, 0};

static void CreateSwirlSandstormSprites(void)
{
    u16 i;
    u8 spriteId;

    if (!gWeatherPtr->sandstormSwirlSpritesCreated)
    {
        for (i = 0; i < NUM_SWIRL_SANDSTORM_SPRITES; i++)
        {
            spriteId = CreateSpriteAtEnd(&sSandstormSpriteTemplate, i * 48 + 24, 208, 1);
            if (spriteId != MAX_SPRITES)
            {
                gWeatherPtr->sprites.s2.sandstormSprites2[i] = &gSprites[spriteId];
                gWeatherPtr->sprites.s2.sandstormSprites2[i]->oam.size = ST_OAM_SIZE_2;
                gWeatherPtr->sprites.s2.sandstormSprites2[i]->tSpriteRow = i * 51;
                gWeatherPtr->sprites.s2.sandstormSprites2[i]->tRadius = 8;
                gWeatherPtr->sprites.s2.sandstormSprites2[i]->tRadiusCounter = 0;
                gWeatherPtr->sprites.s2.sandstormSprites2[i]->data[4] = 0x6730; // unused value
                gWeatherPtr->sprites.s2.sandstormSprites2[i]->tEntranceDelay = sSwirlEntranceDelays[i];
                StartSpriteAnim(gWeatherPtr->sprites.s2.sandstormSprites2[i], 1);
                CalcCenterToCornerVec(gWeatherPtr->sprites.s2.sandstormSprites2[i], SPRITE_SHAPE(32x32), SPRITE_SIZE(32x32), ST_OAM_AFFINE_OFF);
                gWeatherPtr->sprites.s2.sandstormSprites2[i]->callback = WaitSandSwirlSpriteEntrance;
            }
            else
            {
                gWeatherPtr->sprites.s2.sandstormSprites2[i] = NULL;
            }

            gWeatherPtr->sandstormSwirlSpritesCreated = TRUE;
        }
    }
}

static void UpdateSandstormSprite(struct Sprite *sprite)
{
    sprite->pos2.y = gWeatherPtr->sandstormPosY;
    sprite->pos1.x = gWeatherPtr->sandstormBaseSpritesX + 32 + sprite->tSpriteColumn * 64;
    if (sprite->pos1.x > 271)
    {
        sprite->pos1.x = gWeatherPtr->sandstormBaseSpritesX + 480 - (4 - sprite->tSpriteColumn) * 64;
        sprite->pos1.x &= 0x1FF;
    }
}

static void WaitSandSwirlSpriteEntrance(struct Sprite *sprite)
{
    if (--sprite->tEntranceDelay == -1)
        sprite->callback = UpdateSandstormSwirlSprite;
}

static void UpdateSandstormSwirlSprite(struct Sprite *sprite)
{
    u32 x, y;

    if (--sprite->pos1.y < -48)
    {
        sprite->pos1.y = 208;
        sprite->tRadius = 4;
    }

    x = sprite->tRadius * gSineTable[sprite->tWaveIndex];
    y = sprite->tRadius * gSineTable[sprite->tWaveIndex + 0x40];
    sprite->pos2.x = x >> 8;
    sprite->pos2.y = y >> 8;
    sprite->tWaveIndex = (sprite->tWaveIndex + 10) & 0xFF;
    if (++sprite->tRadiusCounter > 8)
    {
        sprite->tRadiusCounter = 0;
        sprite->tRadius++;
    }
}

#undef tSpriteColumn
#undef tSpriteRow

#undef tRadius
#undef tWaveIndex
#undef tRadiusCounter
#undef tEntranceDelay

//------------------------------------------------------------------------------
// WEATHER_SHADE
//------------------------------------------------------------------------------

void Shade_InitVars(void)
{
    gWeatherPtr->initStep = 0;
    gWeatherPtr->gammaTargetIndex = 3;
    gWeatherPtr->gammaStepDelay = 20;
}

void Shade_InitAll(void)
{
    Shade_InitVars();
}

void Shade_Main(void)
{
}

bool8 Shade_Finish(void)
{
    return FALSE;
}

//------------------------------------------------------------------------------
// WEATHER_UNDERWATER_BUBBLES
//------------------------------------------------------------------------------

static void CreateBubbleSprite(u16);
static void DestroyBubbleSprites(void);
static void UpdateBubbleSprite(struct Sprite *);

static const u8 sBubbleStartDelays[] = {40, 90, 60, 90, 2, 60, 40, 30};

static const struct SpriteSheet sWeatherBubbleSpriteSheet =
{
    .data = gWeatherBubbleTiles,
    .size = sizeof(gWeatherBubbleTiles),
    .tag = GFXTAG_BUBBLE,
};

static const s16 sBubbleStartCoords[][2] =
{
    {120, 160},
    {376, 160},
    { 40, 140},
    {296, 140},
    {180, 130},
    {436, 130},
    { 60, 160},
    {436, 160},
    {220, 180},
    {476, 180},
    { 10,  90},
    {266,  90},
    {256, 160},
};

void Bubbles_InitVars(void)
{
    FogHorizontal_InitVars();
    if (!gWeatherPtr->bubblesSpritesCreated)
    {
        LoadSpriteSheet(&sWeatherBubbleSpriteSheet);
        gWeatherPtr->bubblesDelayIndex = 0;
        gWeatherPtr->bubblesDelayCounter = sBubbleStartDelays[0];
        gWeatherPtr->bubblesCoordsIndex = 0;
        gWeatherPtr->bubblesSpriteCount = 0;
    }
}

void Bubbles_InitAll(void)
{
    Bubbles_InitVars();
    while (!gWeatherPtr->weatherGfxLoaded)
        Bubbles_Main();
}

void Bubbles_Main(void)
{
    FogHorizontal_Main();
    if (++gWeatherPtr->bubblesDelayCounter > sBubbleStartDelays[gWeatherPtr->bubblesDelayIndex])
    {
        gWeatherPtr->bubblesDelayCounter = 0;
        if (++gWeatherPtr->bubblesDelayIndex > ARRAY_COUNT(sBubbleStartDelays) - 1)
            gWeatherPtr->bubblesDelayIndex = 0;

        CreateBubbleSprite(gWeatherPtr->bubblesCoordsIndex);
        if (++gWeatherPtr->bubblesCoordsIndex > ARRAY_COUNT(sBubbleStartCoords) - 1)
            gWeatherPtr->bubblesCoordsIndex = 0;
    }
}

bool8 Bubbles_Finish(void)
{
    if (!FogHorizontal_Finish())
    {
        DestroyBubbleSprites();
        return FALSE;
    }

    return TRUE;
}

static const union AnimCmd sBubbleSpriteAnimCmd0[] =
{
    ANIMCMD_FRAME(0, 16),
    ANIMCMD_FRAME(1, 16),
    ANIMCMD_END,
};

static const union AnimCmd *const sBubbleSpriteAnimCmds[] =
{
    sBubbleSpriteAnimCmd0,
};

static const struct SpriteTemplate sBubbleSpriteTemplate =
{
    .tileTag = GFXTAG_BUBBLE,
    .paletteTag = PALTAG_WEATHER,
    .oam = &gOamData_AffineOff_ObjNormal_8x8,
    .anims = sBubbleSpriteAnimCmds,
    .images = NULL,
    .affineAnims = gDummySpriteAffineAnimTable,
    .callback = UpdateBubbleSprite,
};

#define tScrollXCounter data[0]
#define tScrollXDir     data[1]
#define tCounter        data[2]

static void CreateBubbleSprite(u16 coordsIndex)
{
    s16 x = sBubbleStartCoords[coordsIndex][0];
    s16 y = sBubbleStartCoords[coordsIndex][1] - gSpriteCoordOffsetY;
    u8 spriteId = CreateSpriteAtEnd(&sBubbleSpriteTemplate, x, y, 0);
    if (spriteId != MAX_SPRITES)
    {
        gSprites[spriteId].oam.priority = 1;
        gSprites[spriteId].coordOffsetEnabled = TRUE;
        gSprites[spriteId].tScrollXCounter = 0;
        gSprites[spriteId].tScrollXDir = 0;
        gSprites[spriteId].tCounter = 0;
        gWeatherPtr->bubblesSpriteCount++;
    }
}

static void DestroyBubbleSprites(void)
{
    u16 i;

    if (gWeatherPtr->bubblesSpriteCount)
    {
        for (i = 0; i < MAX_SPRITES; i++)
        {
            if (gSprites[i].template == &sBubbleSpriteTemplate)
                DestroySprite(&gSprites[i]);
        }

        FreeSpriteTilesByTag(GFXTAG_BUBBLE);
        gWeatherPtr->bubblesSpriteCount = 0;
    }
}

static void UpdateBubbleSprite(struct Sprite *sprite)
{
    ++sprite->tScrollXCounter;
    if (++sprite->tScrollXCounter > 8) // double increment
    {
        sprite->tScrollXCounter = 0;
        if (sprite->tScrollXDir == 0)
        {
            if (++sprite->pos2.x > 4)
                sprite->tScrollXDir = 1;
        }
        else
        {
            if (--sprite->pos2.x <= 0)
                sprite->tScrollXDir = 0;
        }
    }

    sprite->pos1.y -= 3;
    if (++sprite->tCounter >= 120)
        DestroySprite(sprite);
}

#undef tScrollXCounter
#undef tScrollXDir
#undef tCounter

//------------------------------------------------------------------------------

// Unused function.
static void UnusedSetCurrentAbnormalWeather(u32 a0, u32 a1)
{
    gCurrentAbnormalWeather = a0;
    gUnusedWeatherRelated = a1;
}

static void Task_DoAbnormalWeather(u8 taskId)
{
    s16 *data = gTasks[taskId].data;

    switch (data[0])
    {
    case 0:
        if (data[15]-- <= 0)
        {
            SetNextWeather(data[1]);
            gCurrentAbnormalWeather = data[1];
            data[15] = 600;
            data[0]++;
        }
        break;
    case 1:
        if (data[15]-- <= 0)
        {
            SetNextWeather(data[2]);
            gCurrentAbnormalWeather = data[2];
            data[15] = 600;
            data[0] = 0;
        }
        break;
    }
}

static void CreateAbnormalWeatherTask(void)
{
    u8 taskId = CreateTask(Task_DoAbnormalWeather, 0);
    s16 *data = gTasks[taskId].data;

    data[15] = 600;
    if (gCurrentAbnormalWeather == WEATHER_DOWNPOUR)
    {
        data[1] = WEATHER_DROUGHT;
        data[2] = WEATHER_DOWNPOUR;
    }
    else if (gCurrentAbnormalWeather == WEATHER_DROUGHT)
    {
        data[1] = WEATHER_DOWNPOUR;
        data[2] = WEATHER_DROUGHT;
    }
    else
    {
        gCurrentAbnormalWeather = WEATHER_DOWNPOUR;
        data[1] = WEATHER_DROUGHT;
        data[2] = WEATHER_DOWNPOUR;
    }
}

static u8 TranslateWeatherNum(u8);
static void UpdateRainCounter(u8, u8);

void SetSav1Weather(u32 weather)
{
    u8 oldWeather = gSaveBlock1Ptr->weather;
    gSaveBlock1Ptr->weather = TranslateWeatherNum(weather);
    UpdateRainCounter(gSaveBlock1Ptr->weather, oldWeather);
}

u8 GetSav1Weather(void)
{
    return gSaveBlock1Ptr->weather;
}

void SetSav1WeatherFromCurrMapHeader(void)
{
    u8 oldWeather = gSaveBlock1Ptr->weather;
    gSaveBlock1Ptr->weather = TranslateWeatherNum(gMapHeader.weather);
    UpdateRainCounter(gSaveBlock1Ptr->weather, oldWeather);
}

void SetWeather(u32 weather)
{
    SetSav1Weather(weather);
    SetNextWeather(GetSav1Weather());
}

void SetWeather_Unused(u32 weather)
{
    SetSav1Weather(weather);
    SetCurrentAndNextWeather(GetSav1Weather());
}

void DoCurrentWeather(void)
{
    u8 weather = GetSav1Weather();

    if (weather == WEATHER_ABNORMAL)
    {
        if (!FuncIsActiveTask(Task_DoAbnormalWeather))
            CreateAbnormalWeatherTask();
        weather = gCurrentAbnormalWeather;
    }
    else
    {
        if (FuncIsActiveTask(Task_DoAbnormalWeather))
            DestroyTask(FindTaskIdByFunc(Task_DoAbnormalWeather));
        gCurrentAbnormalWeather = WEATHER_DOWNPOUR;
    }
    SetNextWeather(weather);
}

void ResumePausedWeather(void)
{
    u8 weather = GetSav1Weather();

    if (weather == WEATHER_ABNORMAL)
    {
        if (!FuncIsActiveTask(Task_DoAbnormalWeather))
            CreateAbnormalWeatherTask();
        weather = gCurrentAbnormalWeather;
    }
    else
    {
        if (FuncIsActiveTask(Task_DoAbnormalWeather))
            DestroyTask(FindTaskIdByFunc(Task_DoAbnormalWeather));
        gCurrentAbnormalWeather = WEATHER_DOWNPOUR;
    }
    SetCurrentAndNextWeather(weather);
}

static const u8 sWeatherCycleRoute119[] =
{
    WEATHER_SUNNY,
    WEATHER_RAIN,
    WEATHER_RAIN_THUNDERSTORM,
    WEATHER_RAIN,
};
static const u8 sWeatherCycleRoute123[] =
{
    WEATHER_SUNNY,
    WEATHER_SUNNY,
    WEATHER_RAIN,
    WEATHER_SUNNY,
};

static u8 TranslateWeatherNum(u8 weather)
{
    switch (weather)
    {
    case WEATHER_NONE:               return WEATHER_NONE;
    case WEATHER_SUNNY_CLOUDS:       return WEATHER_SUNNY_CLOUDS;
    case WEATHER_SUNNY:              return WEATHER_SUNNY;
    case WEATHER_RAIN:               return WEATHER_RAIN;
    case WEATHER_SNOW:               return WEATHER_SNOW;
    case WEATHER_RAIN_THUNDERSTORM:  return WEATHER_RAIN_THUNDERSTORM;
    case WEATHER_FOG_HORIZONTAL:     return WEATHER_FOG_HORIZONTAL;
    case WEATHER_VOLCANIC_ASH:       return WEATHER_VOLCANIC_ASH;
    case WEATHER_SANDSTORM:          return WEATHER_SANDSTORM;
    case WEATHER_FOG_DIAGONAL:       return WEATHER_FOG_DIAGONAL;
    case WEATHER_UNDERWATER:         return WEATHER_UNDERWATER;
    case WEATHER_SHADE:              return WEATHER_SHADE;
    case WEATHER_DROUGHT:            return WEATHER_DROUGHT;
    case WEATHER_DOWNPOUR:           return WEATHER_DOWNPOUR;
    case WEATHER_UNDERWATER_BUBBLES: return WEATHER_UNDERWATER_BUBBLES;
    case WEATHER_ABNORMAL:           return WEATHER_ABNORMAL;
    case WEATHER_ROUTE119_CYCLE:     return sWeatherCycleRoute119[gSaveBlock1Ptr->weatherCycleStage];
    case WEATHER_ROUTE123_CYCLE:     return sWeatherCycleRoute123[gSaveBlock1Ptr->weatherCycleStage];
    default:                         return WEATHER_NONE;
    }
}

void UpdateWeatherPerDay(u16 increment)
{
    u16 weatherStage = gSaveBlock1Ptr->weatherCycleStage + increment;
    weatherStage %= 4;
    gSaveBlock1Ptr->weatherCycleStage = weatherStage;
}

static void UpdateRainCounter(u8 newWeather, u8 oldWeather)
{
    if (newWeather != oldWeather
     && (newWeather == WEATHER_RAIN || newWeather == WEATHER_RAIN_THUNDERSTORM))
        IncrementGameStat(GAME_STAT_GOT_RAINED_ON);
}<|MERGE_RESOLUTION|>--- conflicted
+++ resolved
@@ -1140,17 +1140,11 @@
     case TSTORM_STATE_TRY_NEW_THUNDER:
         if (--gWeatherPtr->thunderDelay == 0)
         {
-<<<<<<< HEAD
-            sub_80ABC48(3);
+            ApplyWeatherGammaShiftIfIdle(3);
             if (gTimeOfDay != TIME_OF_DAY_DAY)
               BlendPalettesWithTime(0xFFFFFFFF);
-            gWeatherPtr->unknown_6EA = 1;
-            if (--gWeatherPtr->unknown_6EC != 0)
-=======
-            ApplyWeatherGammaShiftIfIdle(3);
             gWeatherPtr->thunderAllowEnd = TRUE;
             if (--gWeatherPtr->thunderShortRetries != 0)
->>>>>>> c1da6b29
             {
                 // Try a short thunder again
                 gWeatherPtr->thunderDelay = (Random() % 16) + 60;
