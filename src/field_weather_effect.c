#include "global.h"
#include "battle_anim.h"
#include "event_object_movement.h"
#include "fieldmap.h"
#include "field_weather.h"
#include "overworld.h"
#include "random.h"
#include "script.h"
#include "constants/weather.h"
#include "constants/songs.h"
#include "constants/rgb.h"
#include "sound.h"
#include "sprite.h"
#include "task.h"
#include "trig.h"
#include "gpu_regs.h"
#include "palette.h"

EWRAM_DATA static u8 sCurrentAbnormalWeather = 0;
EWRAM_DATA static u16 sUnusedWeatherRelated = 0;

const u16 gCloudsWeatherPalette[] = INCBIN_U16("graphics/weather/cloud.gbapal");
const u16 gSandstormWeatherPalette[] = INCBIN_U16("graphics/weather/sandstorm.gbapal");
const u8 gWeatherFogDiagonalTiles[] = INCBIN_U8("graphics/weather/fog_diagonal.4bpp");
const u8 gWeatherFogHorizontalTiles[] = INCBIN_U8("graphics/weather/fog_horizontal.4bpp");
const u8 gWeatherCloudTiles[] = INCBIN_U8("graphics/weather/cloud.4bpp");
const u8 gWeatherSnow1Tiles[] = INCBIN_U8("graphics/weather/snow0.4bpp");
const u8 gWeatherSnow2Tiles[] = INCBIN_U8("graphics/weather/snow1.4bpp");
const u8 gWeatherBubbleTiles[] = INCBIN_U8("graphics/weather/bubble.4bpp");
const u8 gWeatherAshTiles[] = INCBIN_U8("graphics/weather/ash.4bpp");
const u8 gWeatherRainTiles[] = INCBIN_U8("graphics/weather/rain.4bpp");
const u8 gWeatherSandstormTiles[] = INCBIN_U8("graphics/weather/sandstorm.4bpp");

//------------------------------------------------------------------------------
// WEATHER_SUNNY_CLOUDS
//------------------------------------------------------------------------------

static void CreateCloudSprites(void);
static void DestroyCloudSprites(void);
static void UpdateCloudSprite(struct Sprite *);

// The clouds are positioned on the map's grid.
// These coordinates are for the lower half of Route 120.
static const struct Coords16 sCloudSpriteMapCoords[] =
{
    { 0, 66},
    { 5, 73},
    {10, 78},
};

static const struct SpriteSheet sCloudSpriteSheet =
{
    .data = gWeatherCloudTiles,
    .size = sizeof(gWeatherCloudTiles),
    .tag = GFXTAG_CLOUD
};

static const struct OamData sCloudSpriteOamData =
{
    .y = 0,
    .affineMode = ST_OAM_AFFINE_OFF,
    .objMode = ST_OAM_OBJ_BLEND,
    .mosaic = FALSE,
    .bpp = ST_OAM_4BPP,
    .shape = SPRITE_SHAPE(64x64),
    .x = 0,
    .matrixNum = 0,
    .size = SPRITE_SIZE(64x64),
    .tileNum = 0,
    .priority = 3,
    .paletteNum = 0,
    .affineParam = 0,
};

static const union AnimCmd sCloudSpriteAnimCmd[] =
{
    ANIMCMD_FRAME(0, 16),
    ANIMCMD_END,
};

static const union AnimCmd *const sCloudSpriteAnimCmds[] =
{
    sCloudSpriteAnimCmd,
};

static const struct SpriteTemplate sCloudSpriteTemplate =
{
    .tileTag = GFXTAG_CLOUD,
    .paletteTag = PALTAG_WEATHER_2,
    .oam = &sCloudSpriteOamData,
    .anims = sCloudSpriteAnimCmds,
    .images = NULL,
    .affineAnims = gDummySpriteAffineAnimTable,
    .callback = UpdateCloudSprite,
};

void Clouds_InitVars(void)
{
    gWeatherPtr->noShadows = FALSE;
    gWeatherPtr->targetColorMapIndex = 0;
    gWeatherPtr->colorMapStepDelay = 20;
    gWeatherPtr->weatherGfxLoaded = FALSE;
    gWeatherPtr->initStep = 0;
    if (gWeatherPtr->cloudSpritesCreated == FALSE)
        Weather_SetBlendCoeffs(0, 16);
}

void Clouds_InitAll(void)
{
    Clouds_InitVars();
    while (gWeatherPtr->weatherGfxLoaded == FALSE)
        Clouds_Main();
}

void Clouds_Main(void)
{
    switch (gWeatherPtr->initStep)
    {
    case 0:
        CreateCloudSprites();
        gWeatherPtr->initStep++;
        break;
    case 1:
        Weather_SetTargetBlendCoeffs(12, 8, 1);
        gWeatherPtr->initStep++;
        break;
    case 2:
        if (Weather_UpdateBlend())
        {
            gWeatherPtr->weatherGfxLoaded = TRUE;
            gWeatherPtr->initStep++;
        }
        break;
    }
}

bool8 Clouds_Finish(void)
{
    switch (gWeatherPtr->finishStep)
    {
    case 0:
        Weather_SetTargetBlendCoeffs(0, 16, 1);
        gWeatherPtr->finishStep++;
        return TRUE;
    case 1:
        if (Weather_UpdateBlend())
        {
            DestroyCloudSprites();
            gWeatherPtr->finishStep++;
        }
        return TRUE;
    }
    return FALSE;
}

void Sunny_InitVars(void)
{
    gWeatherPtr->targetColorMapIndex = 0;
    gWeatherPtr->colorMapStepDelay = 20;
    Weather_SetBlendCoeffs(8, 12);
    gWeatherPtr->noShadows = FALSE;
}

void Sunny_InitAll(void)
{
    Sunny_InitVars();
}

void Sunny_Main(void)
{
}

bool8 Sunny_Finish(void)
{
    return FALSE;
}

static void CreateCloudSprites(void)
{
    u16 i;
    u8 spriteId;
    struct Sprite *sprite;

    if (gWeatherPtr->cloudSpritesCreated == TRUE)
        return;

    LoadSpriteSheet(&sCloudSpriteSheet);
    LoadCustomWeatherSpritePalette(gCloudsWeatherPalette);
    for (i = 0; i < NUM_CLOUD_SPRITES; i++)
    {
        spriteId = CreateSprite(&sCloudSpriteTemplate, 0, 0, 0xFF);
        if (spriteId != MAX_SPRITES)
        {
            gWeatherPtr->sprites.s1.cloudSprites[i] = &gSprites[spriteId];
            sprite = gWeatherPtr->sprites.s1.cloudSprites[i];
            SetSpritePosToMapCoords(sCloudSpriteMapCoords[i].x + MAP_OFFSET, sCloudSpriteMapCoords[i].y + MAP_OFFSET, &sprite->x, &sprite->y);
            sprite->coordOffsetEnabled = TRUE;
        }
        else
        {
            gWeatherPtr->sprites.s1.cloudSprites[i] = NULL;
        }
    }

    gWeatherPtr->cloudSpritesCreated = TRUE;
}

static void DestroyCloudSprites(void)
{
    u16 i;

    if (!gWeatherPtr->cloudSpritesCreated)
        return;

    for (i = 0; i < NUM_CLOUD_SPRITES; i++)
    {
        if (gWeatherPtr->sprites.s1.cloudSprites[i] != NULL)
            DestroySprite(gWeatherPtr->sprites.s1.cloudSprites[i]);
    }

    FreeSpriteTilesByTag(GFXTAG_CLOUD);
    gWeatherPtr->cloudSpritesCreated = FALSE;
}

static void UpdateCloudSprite(struct Sprite *sprite)
{
    // Move 1 pixel left every 2 frames.
    sprite->data[0] = (sprite->data[0] + 1) & 1;
    if (sprite->data[0])
        sprite->x--;
}

//------------------------------------------------------------------------------
// WEATHER_DROUGHT
//------------------------------------------------------------------------------

static void UpdateDroughtBlend(u8);

void Drought_InitVars(void)
{
    gWeatherPtr->initStep = 0;
    gWeatherPtr->weatherGfxLoaded = FALSE;
    gWeatherPtr->targetColorMapIndex = 0;
    gWeatherPtr->colorMapStepDelay = 0;
    gWeatherPtr->noShadows = FALSE;
}

void Drought_InitAll(void)
{
    Drought_InitVars();
    while (gWeatherPtr->weatherGfxLoaded == FALSE)
        Drought_Main();
}

void Drought_Main(void)
{
    switch (gWeatherPtr->initStep)
    {
    case 0:
        if (gWeatherPtr->palProcessingState != WEATHER_PAL_STATE_CHANGING_WEATHER)
            gWeatherPtr->initStep++;
        break;
    case 1:
        ResetDroughtWeatherPaletteLoading();
        gWeatherPtr->initStep++;
        break;
    case 2:
        if (LoadDroughtWeatherPalettes() == FALSE)
            gWeatherPtr->initStep++;
        break;
    case 3:
        DroughtStateInit();
        gWeatherPtr->initStep++;
        break;
    case 4:
        DroughtStateRun();
        if (gWeatherPtr->droughtBrightnessStage == 6)
        {
            gWeatherPtr->weatherGfxLoaded = TRUE;
            gWeatherPtr->initStep++;
        }
        break;
    default:
        DroughtStateRun();
        break;
    }
}

bool8 Drought_Finish(void)
{
    return FALSE;
}

void StartDroughtWeatherBlend(void)
{
    CreateTask(UpdateDroughtBlend, 80);
}

#define tState      data[0]
#define tBlendY     data[1]
#define tBlendDelay data[2]
#define tWinRange   data[3]

static void UpdateDroughtBlend(u8 taskId)
{
    struct Task *task = &gTasks[taskId];

    switch (task->tState)
    {
    case 0:
        task->tBlendY = 0;
        task->tBlendDelay = 0;
        task->tWinRange = REG_WININ;
        SetGpuReg(REG_OFFSET_WININ, WININ_WIN0_ALL | WININ_WIN1_ALL);
        SetGpuReg(REG_OFFSET_BLDCNT, BLDCNT_TGT1_BG1 | BLDCNT_TGT1_BG2 | BLDCNT_TGT1_BG3 | BLDCNT_TGT1_OBJ | BLDCNT_EFFECT_LIGHTEN);
        SetGpuReg(REG_OFFSET_BLDY, 0);
        task->tState++;
        // fall through
    case 1:
        task->tBlendY += 3;
        if (task->tBlendY > 16)
            task->tBlendY = 16;
        SetGpuReg(REG_OFFSET_BLDY, task->tBlendY);
        if (task->tBlendY >= 16)
            task->tState++;
        break;
    case 2:
        task->tBlendDelay++;
        if (task->tBlendDelay > 9)
        {
            task->tBlendDelay = 0;
            task->tBlendY--;
            if (task->tBlendY <= 0)
            {
                task->tBlendY = 0;
                task->tState++;
            }
            SetGpuReg(REG_OFFSET_BLDY, task->tBlendY);
        }
        break;
    case 3:
        SetGpuReg(REG_OFFSET_BLDCNT, 0);
        SetGpuReg(REG_OFFSET_BLDY, 0);
        SetGpuReg(REG_OFFSET_WININ, task->tWinRange);
        task->tState++;
        break;
    case 4:
        ScriptContext_Enable();
        DestroyTask(taskId);
        break;
    }
}

#undef tState
#undef tBlendY
#undef tBlendDelay
#undef tWinRange

//------------------------------------------------------------------------------
// WEATHER_RAIN
//------------------------------------------------------------------------------

static void LoadRainSpriteSheet(void);
static bool8 CreateRainSprite(void);
static void UpdateRainSprite(struct Sprite *sprite);
static bool8 UpdateVisibleRainSprites(void);
static void DestroyRainSprites(void);

static const struct Coords16 sRainSpriteCoords[] =
{
    {  0,   0},
    {  0, 160},
    {  0,  64},
    {144, 224},
    {144, 128},
    { 32,  32},
    { 32, 192},
    { 32,  96},
    { 72, 128},
    { 72,  32},
    { 72, 192},
    {216,  96},
    {216,   0},
    {104, 160},
    {104,  64},
    {104, 224},
    {144,   0},
    {144, 160},
    {144,  64},
    { 32, 224},
    { 32, 128},
    { 72,  32},
    { 72, 192},
    { 48,  96},
};

static const struct OamData sRainSpriteOamData =
{
    .y = 0,
    .affineMode = ST_OAM_AFFINE_OFF,
    .objMode = ST_OAM_OBJ_NORMAL,
    .mosaic = FALSE,
    .bpp = ST_OAM_4BPP,
    .shape = SPRITE_SHAPE(16x32),
    .x = 0,
    .matrixNum = 0,
    .size = SPRITE_SIZE(16x32),
    .tileNum = 0,
    .priority = 1,
    .paletteNum = 2,
    .affineParam = 0,
};

static const union AnimCmd sRainSpriteFallAnimCmd[] =
{
    ANIMCMD_FRAME(0, 16),
    ANIMCMD_JUMP(0),
};

static const union AnimCmd sRainSpriteSplashAnimCmd[] =
{
    ANIMCMD_FRAME(8, 3),
    ANIMCMD_FRAME(32, 2),
    ANIMCMD_FRAME(40, 2),
    ANIMCMD_END,
};

static const union AnimCmd sRainSpriteHeavySplashAnimCmd[] =
{
    ANIMCMD_FRAME(8, 3),
    ANIMCMD_FRAME(16, 3),
    ANIMCMD_FRAME(24, 4),
    ANIMCMD_END,
};

static const union AnimCmd *const sRainSpriteAnimCmds[] =
{
    sRainSpriteFallAnimCmd,
    sRainSpriteSplashAnimCmd,
    sRainSpriteHeavySplashAnimCmd,
};

static const struct SpriteTemplate sRainSpriteTemplate =
{
    .tileTag = GFXTAG_RAIN,
    .paletteTag = PALTAG_WEATHER,
    .oam = &sRainSpriteOamData,
    .anims = sRainSpriteAnimCmds,
    .images = NULL,
    .affineAnims = gDummySpriteAffineAnimTable,
    .callback = UpdateRainSprite,
};

// Q28.4 fixed-point format values
static const s16 sRainSpriteMovement[][2] =
{
    {-0x68,  0xD0},
    {-0xA0, 0x140},
};

// First byte is the number of frames a raindrop falls before it splashes.
// Second byte is the maximum number of frames a raindrop can "wait" before
// it appears and starts falling. (This is only for the initial raindrop spawn.)
static const u16 sRainSpriteFallingDurations[][2] =
{
    {18, 7},
    {12, 10},
};

static const struct SpriteSheet sRainSpriteSheet =
{
    .data = gWeatherRainTiles,
    .size = sizeof(gWeatherRainTiles),
    .tag = GFXTAG_RAIN,
};

void Rain_InitVars(void)
{
    gWeatherPtr->initStep = 0;
    gWeatherPtr->weatherGfxLoaded = FALSE;
    gWeatherPtr->rainSpriteVisibleCounter = 0;
    gWeatherPtr->rainSpriteVisibleDelay = 8;
    gWeatherPtr->isDownpour = FALSE;
    gWeatherPtr->targetRainSpriteCount = 10;
    gWeatherPtr->targetColorMapIndex = 3;
    gWeatherPtr->colorMapStepDelay = 20;
    SetRainStrengthFromSoundEffect(SE_RAIN);
    Weather_SetBlendCoeffs(8, 12); // preserve shadow darkness
    gWeatherPtr->noShadows = FALSE;
}

void Rain_InitAll(void)
{
    Rain_InitVars();
    while (!gWeatherPtr->weatherGfxLoaded)
        Rain_Main();
}

void Rain_Main(void)
{
    switch (gWeatherPtr->initStep)
    {
    case 0:
        LoadRainSpriteSheet();
        gWeatherPtr->initStep++;
        break;
    case 1:
        if (!CreateRainSprite())
            gWeatherPtr->initStep++;
        break;
    case 2:
        if (!UpdateVisibleRainSprites())
        {
            gWeatherPtr->weatherGfxLoaded = TRUE;
            gWeatherPtr->initStep++;
        }
        break;
    }
}

bool8 Rain_Finish(void)
{
    switch (gWeatherPtr->finishStep)
    {
    case 0:
        if (gWeatherPtr->nextWeather == WEATHER_RAIN
         || gWeatherPtr->nextWeather == WEATHER_RAIN_THUNDERSTORM
         || gWeatherPtr->nextWeather == WEATHER_DOWNPOUR)
        {
            gWeatherPtr->finishStep = 0xFF;
            return FALSE;
        }
        else
        {
            gWeatherPtr->targetRainSpriteCount = 0;
            gWeatherPtr->finishStep++;
        }
        // fall through
    case 1:
        if (!UpdateVisibleRainSprites())
        {
            DestroyRainSprites();
            gWeatherPtr->finishStep++;
            return FALSE;
        }
        return TRUE;
    }
    return FALSE;
}

#define tCounter data[0]
#define tRandom  data[1]
#define tPosX    data[2]
#define tPosY    data[3]
#define tState   data[4]
#define tActive  data[5]
#define tWaiting data[6]

static void StartRainSpriteFall(struct Sprite *sprite)
{
    u32 rand;
    u16 numFallingFrames;
    int tileX;
    int tileY;

    if (sprite->tRandom == 0)
        sprite->tRandom = 361;

    rand = ISO_RANDOMIZE2(sprite->tRandom);
    sprite->tRandom = ((rand & 0x7FFF0000) >> 16) % 600;

    numFallingFrames = sRainSpriteFallingDurations[gWeatherPtr->isDownpour][0];

    tileX = sprite->tRandom % 30;
    sprite->tPosX = tileX * 8; // Useless assignment, leftover from before fixed-point values were used

    tileY = sprite->tRandom / 30;
    sprite->tPosY = tileY * 8; // Useless assignment, leftover from before fixed-point values were used

    sprite->tPosX = tileX;
    sprite->tPosX <<= 7; // This is tileX * 8, using a fixed-point value with 4 decimal places

    sprite->tPosY = tileY;
    sprite->tPosY <<= 7; // This is tileX * 8, using a fixed-point value with 4 decimal places

    // "Rewind" the rain sprites, from their ending position.
    sprite->tPosX -= sRainSpriteMovement[gWeatherPtr->isDownpour][0] * numFallingFrames;
    sprite->tPosY -= sRainSpriteMovement[gWeatherPtr->isDownpour][1] * numFallingFrames;

    StartSpriteAnim(sprite, 0);
    sprite->tState = 0;
    sprite->coordOffsetEnabled = FALSE;
    sprite->tCounter = numFallingFrames;
}

static void UpdateRainSprite(struct Sprite *sprite)
{
    if (sprite->tState == 0)
    {
        // Raindrop is in its "falling" motion.
        sprite->tPosX += sRainSpriteMovement[gWeatherPtr->isDownpour][0];
        sprite->tPosY += sRainSpriteMovement[gWeatherPtr->isDownpour][1];
        sprite->x = sprite->tPosX >> 4;
        sprite->y = sprite->tPosY >> 4;

        if (sprite->tActive
         && (sprite->x >= -8 && sprite->x <= DISPLAY_WIDTH + 8)
         && sprite->y >= -16 && sprite->y <= DISPLAY_HEIGHT + 16)
            sprite->invisible = FALSE;
        else
            sprite->invisible = TRUE;

        if (--sprite->tCounter == 0)
        {
            // Make raindrop splash on the ground
            StartSpriteAnim(sprite, gWeatherPtr->isDownpour + 1);
            sprite->tState = 1;
            sprite->x -= gSpriteCoordOffsetX;
            sprite->y -= gSpriteCoordOffsetY;
            sprite->coordOffsetEnabled = TRUE;
        }
    }
    else if (sprite->animEnded)
    {
        // The splashing animation ended.
        sprite->invisible = TRUE;
        StartRainSpriteFall(sprite);
    }
}

static void WaitRainSprite(struct Sprite *sprite)
{
    if (sprite->tCounter == 0)
    {
        StartRainSpriteFall(sprite);
        sprite->callback = UpdateRainSprite;
    }
    else
    {
        sprite->tCounter--;
    }
}

static void InitRainSpriteMovement(struct Sprite *sprite, u16 val)
{
    u16 numFallingFrames = sRainSpriteFallingDurations[gWeatherPtr->isDownpour][0];
    u16 numAdvanceRng = val / (sRainSpriteFallingDurations[gWeatherPtr->isDownpour][1] + numFallingFrames);
    u16 frameVal = val % (sRainSpriteFallingDurations[gWeatherPtr->isDownpour][1] + numFallingFrames);

    while (--numAdvanceRng != 0xFFFF)
        StartRainSpriteFall(sprite);

    if (frameVal < numFallingFrames)
    {
        while (--frameVal != 0xFFFF)
            UpdateRainSprite(sprite);

        sprite->tWaiting = 0;
    }
    else
    {
        sprite->tCounter = frameVal - numFallingFrames;
        sprite->invisible = TRUE;
        sprite->tWaiting = 1;
    }
}

static void LoadRainSpriteSheet(void)
{
    LoadSpriteSheet(&sRainSpriteSheet);
}

static bool8 CreateRainSprite(void)
{
    u8 spriteIndex;
    u8 spriteId;

    if (gWeatherPtr->rainSpriteCount == MAX_RAIN_SPRITES)
        return FALSE;

    spriteIndex = gWeatherPtr->rainSpriteCount;
    spriteId = CreateSpriteAtEnd(&sRainSpriteTemplate,
      sRainSpriteCoords[spriteIndex].x, sRainSpriteCoords[spriteIndex].y, 78);

    if (spriteId != MAX_SPRITES)
    {
        gSprites[spriteId].tActive = FALSE;
        gSprites[spriteId].tRandom = spriteIndex * 145;
        while (gSprites[spriteId].tRandom >= 600)
            gSprites[spriteId].tRandom -= 600;

        StartRainSpriteFall(&gSprites[spriteId]);
        InitRainSpriteMovement(&gSprites[spriteId], spriteIndex * 9);
        gSprites[spriteId].invisible = TRUE;
        gWeatherPtr->sprites.s1.rainSprites[spriteIndex] = &gSprites[spriteId];
    }
    else
    {
        gWeatherPtr->sprites.s1.rainSprites[spriteIndex] = NULL;
    }

    if (++gWeatherPtr->rainSpriteCount == MAX_RAIN_SPRITES)
    {
        u16 i;
        for (i = 0; i < MAX_RAIN_SPRITES; i++)
        {
            if (gWeatherPtr->sprites.s1.rainSprites[i])
            {
                if (!gWeatherPtr->sprites.s1.rainSprites[i]->tWaiting)
                    gWeatherPtr->sprites.s1.rainSprites[i]->callback = UpdateRainSprite;
                else
                    gWeatherPtr->sprites.s1.rainSprites[i]->callback = WaitRainSprite;
            }
        }

        return FALSE;
    }

    return TRUE;
}

static bool8 UpdateVisibleRainSprites(void)
{
    if (gWeatherPtr->curRainSpriteIndex == gWeatherPtr->targetRainSpriteCount)
        return FALSE;

    if (++gWeatherPtr->rainSpriteVisibleCounter > gWeatherPtr->rainSpriteVisibleDelay)
    {
        gWeatherPtr->rainSpriteVisibleCounter = 0;
        if (gWeatherPtr->curRainSpriteIndex < gWeatherPtr->targetRainSpriteCount)
        {
            gWeatherPtr->sprites.s1.rainSprites[gWeatherPtr->curRainSpriteIndex++]->tActive = TRUE;
        }
        else
        {
            gWeatherPtr->curRainSpriteIndex--;
            gWeatherPtr->sprites.s1.rainSprites[gWeatherPtr->curRainSpriteIndex]->tActive = FALSE;
            gWeatherPtr->sprites.s1.rainSprites[gWeatherPtr->curRainSpriteIndex]->invisible = TRUE;
        }
    }
    return TRUE;
}

static void DestroyRainSprites(void)
{
    u16 i;

    for (i = 0; i < gWeatherPtr->rainSpriteCount; i++)
    {
        if (gWeatherPtr->sprites.s1.rainSprites[i] != NULL)
            DestroySprite(gWeatherPtr->sprites.s1.rainSprites[i]);
    }
    gWeatherPtr->rainSpriteCount = 0;
    FreeSpriteTilesByTag(GFXTAG_RAIN);
}

#undef tCounter
#undef tRandom
#undef tPosX
#undef tPosY
#undef tState
#undef tActive
#undef tWaiting

//------------------------------------------------------------------------------
// Snow
//------------------------------------------------------------------------------

static void UpdateSnowflakeSprite(struct Sprite *);
static bool8 UpdateVisibleSnowflakeSprites(void);
static bool8 CreateSnowflakeSprite(void);
static bool8 DestroySnowflakeSprite(void);
static void InitSnowflakeSpriteMovement(struct Sprite *);

void Snow_InitVars(void)
{
    gWeatherPtr->initStep = 0;
    gWeatherPtr->weatherGfxLoaded = FALSE;
    gWeatherPtr->targetColorMapIndex = 3;
    gWeatherPtr->colorMapStepDelay = 20;
    gWeatherPtr->targetSnowflakeSpriteCount = 16;
    gWeatherPtr->snowflakeVisibleCounter = 0;
    Weather_SetBlendCoeffs(8, 12); // preserve shadow darkness
    gWeatherPtr->noShadows = FALSE;
}

void Snow_InitAll(void)
{
    u16 i;

    Snow_InitVars();
    while (gWeatherPtr->weatherGfxLoaded == FALSE)
    {
        Snow_Main();
        for (i = 0; i < gWeatherPtr->snowflakeSpriteCount; i++)
            UpdateSnowflakeSprite(gWeatherPtr->sprites.s1.snowflakeSprites[i]);
    }
}

void Snow_Main(void)
{
    if (gWeatherPtr->initStep == 0 && !UpdateVisibleSnowflakeSprites())
    {
        gWeatherPtr->weatherGfxLoaded = TRUE;
        gWeatherPtr->initStep++;
    }
}

bool8 Snow_Finish(void)
{
    switch (gWeatherPtr->finishStep)
    {
    case 0:
        gWeatherPtr->targetSnowflakeSpriteCount = 0;
        gWeatherPtr->snowflakeVisibleCounter = 0;
        gWeatherPtr->finishStep++;
        // fall through
    case 1:
        if (!UpdateVisibleSnowflakeSprites())
        {
            gWeatherPtr->finishStep++;
            return FALSE;
        }
        return TRUE;
    }

    return FALSE;
}

static bool8 UpdateVisibleSnowflakeSprites(void)
{
    if (gWeatherPtr->snowflakeSpriteCount == gWeatherPtr->targetSnowflakeSpriteCount)
        return FALSE;

    if (++gWeatherPtr->snowflakeVisibleCounter > 36)
    {
        gWeatherPtr->snowflakeVisibleCounter = 0;
        if (gWeatherPtr->snowflakeSpriteCount < gWeatherPtr->targetSnowflakeSpriteCount)
            CreateSnowflakeSprite();
        else
            DestroySnowflakeSprite();
    }

    return gWeatherPtr->snowflakeSpriteCount != gWeatherPtr->targetSnowflakeSpriteCount;
}

static const struct OamData sSnowflakeSpriteOamData =
{
    .y = 0,
    .affineMode = ST_OAM_AFFINE_OFF,
    .objMode = ST_OAM_OBJ_NORMAL,
    .mosaic = FALSE,
    .bpp = ST_OAM_4BPP,
    .shape = SPRITE_SHAPE(8x8),
    .x = 0,
    .matrixNum = 0,
    .size = SPRITE_SIZE(8x8),
    .tileNum = 0,
    .priority = 1,
    .paletteNum = 0,
    .affineParam = 0,
};

static const struct SpriteFrameImage sSnowflakeSpriteImages[] =
{
    {gWeatherSnow1Tiles, sizeof(gWeatherSnow1Tiles)},
    {gWeatherSnow2Tiles, sizeof(gWeatherSnow2Tiles)},
};

static const union AnimCmd sSnowflakeAnimCmd0[] =
{
    ANIMCMD_FRAME(0, 16),
    ANIMCMD_END,
};

static const union AnimCmd sSnowflakeAnimCmd1[] =
{
    ANIMCMD_FRAME(1, 16),
    ANIMCMD_END,
};

static const union AnimCmd *const sSnowflakeAnimCmds[] =
{
    sSnowflakeAnimCmd0,
    sSnowflakeAnimCmd1,
};

static const struct SpriteTemplate sSnowflakeSpriteTemplate =
{
    .tileTag = TAG_NONE,
    .paletteTag = PALTAG_WEATHER,
    .oam = &sSnowflakeSpriteOamData,
    .anims = sSnowflakeAnimCmds,
    .images = sSnowflakeSpriteImages,
    .affineAnims = gDummySpriteAffineAnimTable,
    .callback = UpdateSnowflakeSprite,
};

#define tPosY         data[0]
#define tDeltaY       data[1]
#define tWaveDelta    data[2]
#define tWaveIndex    data[3]
#define tSnowflakeId  data[4]
#define tFallCounter  data[5]
#define tFallDuration data[6]
#define tDeltaY2      data[7]

static bool8 CreateSnowflakeSprite(void)
{
    u8 spriteId = CreateSpriteAtEnd(&sSnowflakeSpriteTemplate, 0, 0, 78);
    if (spriteId == MAX_SPRITES)
        return FALSE;

    gSprites[spriteId].tSnowflakeId = gWeatherPtr->snowflakeSpriteCount;
    InitSnowflakeSpriteMovement(&gSprites[spriteId]);
    gSprites[spriteId].coordOffsetEnabled = TRUE;
    gWeatherPtr->sprites.s1.snowflakeSprites[gWeatherPtr->snowflakeSpriteCount++] = &gSprites[spriteId];
    return TRUE;
}

static bool8 DestroySnowflakeSprite(void)
{
    if (gWeatherPtr->snowflakeSpriteCount)
    {
        DestroySprite(gWeatherPtr->sprites.s1.snowflakeSprites[--gWeatherPtr->snowflakeSpriteCount]);
        return TRUE;
    }

    return FALSE;
}

static void InitSnowflakeSpriteMovement(struct Sprite *sprite)
{
    u16 rand;
    u16 x = ((sprite->tSnowflakeId * 5) & 7) * 30 + (Random() % 30);

    sprite->y = -3 - (gSpriteCoordOffsetY + sprite->centerToCornerVecY);
    sprite->x = x - (gSpriteCoordOffsetX + sprite->centerToCornerVecX);
    sprite->tPosY = sprite->y * 128;
    sprite->x2 = 0;
    rand = Random();
    sprite->tDeltaY = (rand & 3) * 5 + 64;
    sprite->tDeltaY2 = sprite->tDeltaY;
    StartSpriteAnim(sprite, (rand & 1) ? 0 : 1);
    sprite->tWaveIndex = 0;
    sprite->tWaveDelta = ((rand & 3) == 0) ? 2 : 1;
    sprite->tFallDuration = (rand & 0x1F) + 210;
    sprite->tFallCounter = 0;
}

static void WaitSnowflakeSprite(struct Sprite *sprite)
{
    // Timer is never incremented
    if (gWeatherPtr->snowflakeTimer > 18)
    {
        sprite->invisible = FALSE;
        sprite->callback = UpdateSnowflakeSprite;
        sprite->y = 250 - (gSpriteCoordOffsetY + sprite->centerToCornerVecY);
        sprite->tPosY = sprite->y * 128;
        gWeatherPtr->snowflakeTimer = 0;
    }
}

static void UpdateSnowflakeSprite(struct Sprite *sprite)
{
    s16 x;
    s16 y;

    sprite->tPosY += sprite->tDeltaY;
    sprite->y = sprite->tPosY >> 7;
    sprite->tWaveIndex += sprite->tWaveDelta;
    sprite->tWaveIndex &= 0xFF;
    sprite->x2 = gSineTable[sprite->tWaveIndex] / 64;

    x = (sprite->x + sprite->centerToCornerVecX + gSpriteCoordOffsetX) & 0x1FF;
    if (x & 0x100)
        x |= -0x100;

    if (x < -3)
        sprite->x = 242 - (gSpriteCoordOffsetX + sprite->centerToCornerVecX);
    else if (x > 242)
        sprite->x = -3 - (gSpriteCoordOffsetX + sprite->centerToCornerVecX);

    y = (sprite->y + sprite->centerToCornerVecY + gSpriteCoordOffsetY) & 0xFF;
    if (y > 163 && y < 171)
    {
        sprite->y = 250 - (gSpriteCoordOffsetY + sprite->centerToCornerVecY);
        sprite->tPosY = sprite->y * 128;
        sprite->tFallCounter = 0;
        sprite->tFallDuration = 220;
    }
    else if (y > 242 && y < 250)
    {
        sprite->y = 163;
        sprite->tPosY = sprite->y * 128;
        sprite->tFallCounter = 0;
        sprite->tFallDuration = 220;
        sprite->invisible = TRUE;
        sprite->callback = WaitSnowflakeSprite;
    }

    if (++sprite->tFallCounter == sprite->tFallDuration)
    {
        InitSnowflakeSpriteMovement(sprite);
        sprite->y = 250;
        sprite->invisible = TRUE;
        sprite->callback = WaitSnowflakeSprite;
    }
}

#undef tPosY
#undef tDeltaY
#undef tWaveDelta
#undef tWaveIndex
#undef tSnowflakeId
#undef tFallCounter
#undef tFallDuration
#undef tDeltaY2

//------------------------------------------------------------------------------
// WEATHER_RAIN_THUNDERSTORM
//------------------------------------------------------------------------------

enum {
    // This block of states is run only once
    // when first setting up the thunderstorm
    THUNDER_STATE_LOAD_RAIN,
    THUNDER_STATE_CREATE_RAIN,
    THUNDER_STATE_INIT_RAIN,
    THUNDER_STATE_WAIT_CHANGE,

    // The thunderstorm loops through these states,
    // not necessarily in order.
    THUNDER_STATE_NEW_CYCLE,
    THUNDER_STATE_NEW_CYCLE_WAIT,
    THUNDER_STATE_INIT_CYCLE_1,
    THUNDER_STATE_INIT_CYCLE_2,
    THUNDER_STATE_SHORT_BOLT,
    THUNDER_STATE_TRY_NEW_BOLT,
    THUNDER_STATE_WAIT_BOLT_SHORT,
    THUNDER_STATE_INIT_BOLT_LONG,
    THUNDER_STATE_WAIT_BOLT_LONG,
    THUNDER_STATE_FADE_BOLT_LONG,
    THUNDER_STATE_END_BOLT_LONG,
};

void Thunderstorm_InitVars(void)
{
    gWeatherPtr->initStep = THUNDER_STATE_LOAD_RAIN;
    gWeatherPtr->weatherGfxLoaded = FALSE;
    gWeatherPtr->rainSpriteVisibleCounter = 0;
    gWeatherPtr->rainSpriteVisibleDelay = 4;
    gWeatherPtr->isDownpour = FALSE;
    gWeatherPtr->targetRainSpriteCount = 16;
    gWeatherPtr->targetColorMapIndex = 3;
    gWeatherPtr->colorMapStepDelay = 20;
    gWeatherPtr->weatherGfxLoaded = FALSE;  // duplicate assignment
    gWeatherPtr->thunderEnqueued = FALSE;
    SetRainStrengthFromSoundEffect(SE_THUNDERSTORM);
    Weather_SetBlendCoeffs(8, 12); // preserve shadow darkness
    gWeatherPtr->noShadows = FALSE;
}

void Thunderstorm_InitAll(void)
{
    Thunderstorm_InitVars();
    while (gWeatherPtr->weatherGfxLoaded == FALSE)
        Thunderstorm_Main();
}

//------------------------------------------------------------------------------
// WEATHER_DOWNPOUR
//------------------------------------------------------------------------------

static void UpdateThunderSound(void);
static void EnqueueThunder(u16);

void Downpour_InitVars(void)
{
    gWeatherPtr->initStep = THUNDER_STATE_LOAD_RAIN;
    gWeatherPtr->weatherGfxLoaded = FALSE;
    gWeatherPtr->rainSpriteVisibleCounter = 0;
    gWeatherPtr->rainSpriteVisibleDelay = 4;
    gWeatherPtr->isDownpour = TRUE;
    gWeatherPtr->targetRainSpriteCount = 24;
    gWeatherPtr->targetColorMapIndex = 3;
    gWeatherPtr->colorMapStepDelay = 20;
    gWeatherPtr->weatherGfxLoaded = FALSE;  // duplicate assignment
    SetRainStrengthFromSoundEffect(SE_DOWNPOUR);
    Weather_SetBlendCoeffs(8, 12); // preserve shadow darkness
    gWeatherPtr->noShadows = FALSE;
}

void Downpour_InitAll(void)
{
    Downpour_InitVars();
    while (gWeatherPtr->weatherGfxLoaded == FALSE)
        Thunderstorm_Main();
}

// In a given cycle, there will be some shorter bolts of lightning, potentially
// followed by a longer bolt. As a "regex", the pattern is:
//   (SHORT_BOLT){1,2}(LONG_BOLT)?
//
// Thunder only plays on the final bolt of the cycle.
void Thunderstorm_Main(void)
{
    UpdateThunderSound();
    switch (gWeatherPtr->initStep)
    {
    case THUNDER_STATE_LOAD_RAIN:
        LoadRainSpriteSheet();
        gWeatherPtr->initStep++;
        break;
    case THUNDER_STATE_CREATE_RAIN:
        if (!CreateRainSprite())
            gWeatherPtr->initStep++;
        break;
    case THUNDER_STATE_INIT_RAIN:
        if (!UpdateVisibleRainSprites())
        {
            gWeatherPtr->weatherGfxLoaded = TRUE;
            gWeatherPtr->initStep++;
        }
        break;
    case THUNDER_STATE_WAIT_CHANGE:
        if (gWeatherPtr->palProcessingState != WEATHER_PAL_STATE_CHANGING_WEATHER)
            gWeatherPtr->initStep = THUNDER_STATE_INIT_CYCLE_1;
        break;
    case THUNDER_STATE_NEW_CYCLE:
        gWeatherPtr->thunderAllowEnd = TRUE;
        gWeatherPtr->thunderTimer = (Random() % 360) + 360;
        gWeatherPtr->initStep++;
        // fall through
    case THUNDER_STATE_NEW_CYCLE_WAIT:
        // Wait between 360-720 frames before starting a new cycle.
        if (--gWeatherPtr->thunderTimer == 0)
            gWeatherPtr->initStep++;
        break;
    case THUNDER_STATE_INIT_CYCLE_1:
        gWeatherPtr->thunderAllowEnd = TRUE;
        gWeatherPtr->thunderLongBolt = Random() % 2;
        gWeatherPtr->initStep++;
        break;
    case THUNDER_STATE_INIT_CYCLE_2:
        gWeatherPtr->thunderShortBolts = (Random() & 1) + 1;
        gWeatherPtr->initStep++;
        // fall through
    case THUNDER_STATE_SHORT_BOLT:
        // Short bolt of lightning strikes.
        ApplyWeatherColorMapIfIdle(19);
        // If final lightning bolt, enqueue thunder.
        if (!gWeatherPtr->thunderLongBolt && gWeatherPtr->thunderShortBolts == 1)
            EnqueueThunder(20);

        gWeatherPtr->thunderTimer = (Random() % 3) + 6;
        gWeatherPtr->initStep++;
        break;
    case THUNDER_STATE_TRY_NEW_BOLT:
        if (--gWeatherPtr->thunderTimer == 0)
        {
            // Short bolt of lightning ends.
            ApplyWeatherColorMapIfIdle(3);
            gWeatherPtr->thunderAllowEnd = TRUE;
            if (--gWeatherPtr->thunderShortBolts != 0)
            {
                // Wait a little, then do another short bolt.
                gWeatherPtr->thunderTimer = (Random() % 16) + 60;
                gWeatherPtr->initStep = THUNDER_STATE_WAIT_BOLT_SHORT;
            }
            else if (!gWeatherPtr->thunderLongBolt)
            {
                // No more bolts, restart loop.
                gWeatherPtr->initStep = THUNDER_STATE_NEW_CYCLE;
            }
            else
            {
                // Set up long bolt.
                gWeatherPtr->initStep = THUNDER_STATE_INIT_BOLT_LONG;
            }
        }
        break;
    case THUNDER_STATE_WAIT_BOLT_SHORT:
        if (--gWeatherPtr->thunderTimer == 0)
            gWeatherPtr->initStep = THUNDER_STATE_SHORT_BOLT;
        break;
    case THUNDER_STATE_INIT_BOLT_LONG:
        gWeatherPtr->thunderTimer = (Random() % 16) + 60;
        gWeatherPtr->initStep++;
        break;
    case THUNDER_STATE_WAIT_BOLT_LONG:
        if (--gWeatherPtr->thunderTimer == 0)
        {
            // Do long bolt. Enqueue thunder with a potentially longer delay.
            EnqueueThunder(100);
            ApplyWeatherColorMapIfIdle(19);
            gWeatherPtr->thunderTimer = (Random() & 0xF) + 30;
            gWeatherPtr->initStep++;
        }
        break;
    case THUNDER_STATE_FADE_BOLT_LONG:
        if (--gWeatherPtr->thunderTimer == 0)
        {
            // Fade long bolt out over time.
            ApplyWeatherColorMapIfIdle_Gradual(19, 3, 5);
            gWeatherPtr->initStep++;
        }
        break;
    case THUNDER_STATE_END_BOLT_LONG:
        if (gWeatherPtr->palProcessingState == WEATHER_PAL_STATE_IDLE)
        {
            gWeatherPtr->thunderAllowEnd = TRUE;
            gWeatherPtr->initStep = THUNDER_STATE_NEW_CYCLE;
        }
        break;
    }
}

bool8 Thunderstorm_Finish(void)
{
    switch (gWeatherPtr->finishStep)
    {
    case 0:
        gWeatherPtr->thunderAllowEnd = FALSE;
        gWeatherPtr->finishStep++;
        // fall through
    case 1:
        Thunderstorm_Main();
        if (gWeatherPtr->thunderAllowEnd)
        {
            if (gWeatherPtr->nextWeather == WEATHER_RAIN
             || gWeatherPtr->nextWeather == WEATHER_RAIN_THUNDERSTORM
             || gWeatherPtr->nextWeather == WEATHER_DOWNPOUR)
                return FALSE;

            gWeatherPtr->targetRainSpriteCount = 0;
            gWeatherPtr->finishStep++;
        }
        break;
    case 2:
        if (!UpdateVisibleRainSprites())
        {
            DestroyRainSprites();
            gWeatherPtr->thunderEnqueued = FALSE;
            gWeatherPtr->finishStep++;
            return FALSE;
        }
        break;
    default:
        return FALSE;
    }
    return TRUE;
}

// Enqueue a thunder sound effect for at most `waitFrames` frames from now.
static void EnqueueThunder(u16 waitFrames)
{
    if (!gWeatherPtr->thunderEnqueued)
    {
        gWeatherPtr->thunderSETimer = Random() % waitFrames;
        gWeatherPtr->thunderEnqueued = TRUE;
    }
}

static void UpdateThunderSound(void)
{
    if (gWeatherPtr->thunderEnqueued == TRUE)
    {
        if (gWeatherPtr->thunderSETimer == 0)
        {
            if (IsSEPlaying())
                return;

            if (Random() & 1)
                PlaySE(SE_THUNDER);
            else
                PlaySE(SE_THUNDER2);

            gWeatherPtr->thunderEnqueued = FALSE;
        }
        else
        {
            gWeatherPtr->thunderSETimer--;
        }
    }
}

//------------------------------------------------------------------------------
// WEATHER_FOG_HORIZONTAL and WEATHER_UNDERWATER
//------------------------------------------------------------------------------

static const u16 sUnusedData[] = {0, 6, 6, 12, 18, 42, 300, 300};

static const struct OamData sOamData_FogH =
{
    .y = 0,
    .affineMode = ST_OAM_AFFINE_OFF,
    .objMode = ST_OAM_OBJ_BLEND,
    .mosaic = FALSE,
    .bpp = ST_OAM_4BPP,
    .shape = SPRITE_SHAPE(64x64),
    .x = 0,
    .matrixNum = 0,
    .size = SPRITE_SIZE(64x64),
    .tileNum = 0,
    .priority = 2,
    .paletteNum = 0,
    .affineParam = 0,
};

static const union AnimCmd sAnim_FogH_0[] =
{
    ANIMCMD_FRAME(0, 16),
    ANIMCMD_END,
};

static const union AnimCmd sAnim_FogH_1[] =
{
    ANIMCMD_FRAME(32, 16),
    ANIMCMD_END,
};

static const union AnimCmd sAnim_FogH_2[] =
{
    ANIMCMD_FRAME(64, 16),
    ANIMCMD_END,
};

static const union AnimCmd sAnim_FogH_3[] =
{
    ANIMCMD_FRAME(96, 16),
    ANIMCMD_END,
};

static const union AnimCmd sAnim_FogH_4[] =
{
    ANIMCMD_FRAME(128, 16),
    ANIMCMD_END,
};

static const union AnimCmd sAnim_FogH_5[] =
{
    ANIMCMD_FRAME(160, 16),
    ANIMCMD_END,
};

static const union AnimCmd *const sAnims_FogH[] =
{
    sAnim_FogH_0,
    sAnim_FogH_1,
    sAnim_FogH_2,
    sAnim_FogH_3,
    sAnim_FogH_4,
    sAnim_FogH_5,
};

static const union AffineAnimCmd sAffineAnim_FogH[] =
{
    AFFINEANIMCMD_FRAME(0x200, 0x200, 0, 0),
    AFFINEANIMCMD_END,
};

static const union AffineAnimCmd *const sAffineAnims_FogH[] =
{
    sAffineAnim_FogH,
};

static void FogHorizontalSpriteCallback(struct Sprite *);
static const struct SpriteTemplate sFogHorizontalSpriteTemplate =
{
    .tileTag = GFXTAG_FOG_H,
    .paletteTag = PALTAG_WEATHER,
    .oam = &sOamData_FogH,
    .anims = sAnims_FogH,
    .images = NULL,
    .affineAnims = sAffineAnims_FogH,
    .callback = FogHorizontalSpriteCallback,
};

void FogHorizontal_Main(void);
static void CreateFogHorizontalSprites(void);
static void DestroyFogHorizontalSprites(void);

// Within the weather palette, shadow sprites' color index
#define SHADOW_COLOR_INDEX 9

// Updates just the color of shadows to match special weather blending
u8 UpdateShadowColor(u16 color) {
  u8 paletteNum = IndexOfSpritePaletteTag(TAG_WEATHER_START);
<<<<<<< HEAD
  u16 tempBuffer[16];
=======
  u16 ALIGNED(4) tempBuffer[16];
>>>>>>> b1bdd3e0
  u16 blendedColor;
  if (paletteNum != 0xFF) {
    u16 index = (paletteNum+16)*16+SHADOW_COLOR_INDEX;
    gPlttBufferUnfaded[index] = gPlttBufferFaded[index] = color;
    // Copy to temporary buffer, blend, and keep just the shadow color index
    CpuFastCopy(&gPlttBufferFaded[index-SHADOW_COLOR_INDEX], tempBuffer, 32);
    UpdateSpritePaletteWithTime(paletteNum);
    blendedColor = gPlttBufferFaded[index];
    CpuFastCopy(tempBuffer, &gPlttBufferFaded[index-SHADOW_COLOR_INDEX], 32);
    gPlttBufferFaded[index] = blendedColor;
  }
  return paletteNum;
}

void FogHorizontal_InitVars(void)
{
    gWeatherPtr->initStep = 0;
    gWeatherPtr->weatherGfxLoaded = FALSE;
    gWeatherPtr->targetColorMapIndex = 0;
    gWeatherPtr->colorMapStepDelay = 20;
    if (gWeatherPtr->fogHSpritesCreated == 0)
    {
        gWeatherPtr->fogHScrollCounter = 0;
        gWeatherPtr->fogHScrollOffset = 0;
        gWeatherPtr->fogHScrollPosX = 0;
        Weather_SetBlendCoeffs(0, 16);
    }
    gWeatherPtr->noShadows = FALSE;
}

void FogHorizontal_InitAll(void)
{
    FogHorizontal_InitVars();
    while (gWeatherPtr->weatherGfxLoaded == FALSE)
        FogHorizontal_Main();
}

void FogHorizontal_Main(void)
{
    gWeatherPtr->fogHScrollPosX = (gSpriteCoordOffsetX - gWeatherPtr->fogHScrollOffset) & 0xFF;
    if (++gWeatherPtr->fogHScrollCounter > 3)
    {
        gWeatherPtr->fogHScrollCounter = 0;
        gWeatherPtr->fogHScrollOffset++;
    }
    switch (gWeatherPtr->initStep)
    {
    case 0:
        CreateFogHorizontalSprites();
        if (gWeatherPtr->currWeather == WEATHER_FOG_HORIZONTAL) {
          u8 paletteNum = IndexOfSpritePaletteTag(TAG_WEATHER_START);
          Weather_SetTargetBlendCoeffs(12, 8, 3);
          UpdateShadowColor(0x3DEF); // Gray
        } else
            Weather_SetTargetBlendCoeffs(4, 16, 0);
        gWeatherPtr->initStep++;
        break;
    case 1:
        if (Weather_UpdateBlend())
        {
            gWeatherPtr->weatherGfxLoaded = TRUE;
            gWeatherPtr->initStep++;
        }
        break;
    }
}

bool8 FogHorizontal_Finish(void)
{
    gWeatherPtr->fogHScrollPosX = (gSpriteCoordOffsetX - gWeatherPtr->fogHScrollOffset) & 0xFF;
    if (++gWeatherPtr->fogHScrollCounter > 3)
    {
        gWeatherPtr->fogHScrollCounter = 0;
        gWeatherPtr->fogHScrollOffset++;
    }

    switch (gWeatherPtr->finishStep)
    {
    case 0:
        Weather_SetTargetBlendCoeffs(0, 16, 3);
        gWeatherPtr->finishStep++;
        break;
    case 1:
        if (Weather_UpdateBlend())
            gWeatherPtr->finishStep++;
        break;
    case 2:
        DestroyFogHorizontalSprites();
        gWeatherPtr->finishStep++;
        break;
    default:
        UpdateShadowColor(RGB_BLACK);
        return FALSE;
    }
    return TRUE;
}

#define tSpriteColumn data[0]

static void FogHorizontalSpriteCallback(struct Sprite *sprite)
{
    sprite->y2 = (u8)gSpriteCoordOffsetY;
    sprite->x = gWeatherPtr->fogHScrollPosX + 32 + sprite->tSpriteColumn * 64;
    if (sprite->x >= DISPLAY_WIDTH + 32)
    {
        sprite->x = (DISPLAY_WIDTH * 2) + gWeatherPtr->fogHScrollPosX - (4 - sprite->tSpriteColumn) * 64;
        sprite->x &= 0x1FF;
    }
}

static void CreateFogHorizontalSprites(void)
{
    u16 i;
    u8 spriteId;
    struct Sprite *sprite;

    if (!gWeatherPtr->fogHSpritesCreated)
    {
        struct SpriteSheet fogHorizontalSpriteSheet = {
            .data = gWeatherFogHorizontalTiles,
            .size = sizeof(gWeatherFogHorizontalTiles),
            .tag = GFXTAG_FOG_H,
        };
        LoadSpriteSheet(&fogHorizontalSpriteSheet);
        for (i = 0; i < NUM_FOG_HORIZONTAL_SPRITES; i++)
        {
            spriteId = CreateSpriteAtEnd(&sFogHorizontalSpriteTemplate, 0, 0, 0xFF);
            if (spriteId != MAX_SPRITES)
            {
                sprite = &gSprites[spriteId];
                sprite->tSpriteColumn = i % 5;
                sprite->x = (i % 5) * 64 + 32;
                sprite->y = (i / 5) * 64 + 32;
                gWeatherPtr->sprites.s2.fogHSprites[i] = sprite;
            }
            else
            {
                gWeatherPtr->sprites.s2.fogHSprites[i] = NULL;
            }
        }

        gWeatherPtr->fogHSpritesCreated = TRUE;
    }
}

static void DestroyFogHorizontalSprites(void)
{
    u16 i;

    if (gWeatherPtr->fogHSpritesCreated)
    {
        for (i = 0; i < NUM_FOG_HORIZONTAL_SPRITES; i++)
        {
            if (gWeatherPtr->sprites.s2.fogHSprites[i] != NULL)
                DestroySprite(gWeatherPtr->sprites.s2.fogHSprites[i]);
        }

        FreeSpriteTilesByTag(GFXTAG_FOG_H);
        gWeatherPtr->fogHSpritesCreated = 0;
    }
}

#undef tSpriteColumn

//------------------------------------------------------------------------------
// WEATHER_VOLCANIC_ASH
//------------------------------------------------------------------------------

static void LoadAshSpriteSheet(void);
static void CreateAshSprites(void);
static void DestroyAshSprites(void);
static void UpdateAshSprite(struct Sprite *);

void Ash_InitVars(void)
{
    gWeatherPtr->initStep = 0;
    gWeatherPtr->weatherGfxLoaded = FALSE;
    gWeatherPtr->targetColorMapIndex = 0;
    gWeatherPtr->colorMapStepDelay = 20;
    gWeatherPtr->ashUnused = 20; // Never read
    if (!gWeatherPtr->ashSpritesCreated)
    {
        Weather_SetBlendCoeffs(0, 12);
        // SetGpuReg(REG_OFFSET_BLDALPHA, BLDALPHA_BLEND(64, 63)); // These aren't valid blend coefficients!
    }
    gWeatherPtr->noShadows = FALSE;
}

void Ash_InitAll(void)
{
    Ash_InitVars();
    while (gWeatherPtr->weatherGfxLoaded == FALSE)
        Ash_Main();
}

void Ash_Main(void)
{
    gWeatherPtr->ashBaseSpritesX = gSpriteCoordOffsetX & 0x1FF;
    while (gWeatherPtr->ashBaseSpritesX >= DISPLAY_WIDTH)
        gWeatherPtr->ashBaseSpritesX -= DISPLAY_WIDTH;

    switch (gWeatherPtr->initStep)
    {
    case 0:
        LoadAshSpriteSheet();
        gWeatherPtr->initStep++;
        break;
    case 1:
        if (!gWeatherPtr->ashSpritesCreated)
            CreateAshSprites();

        Weather_SetTargetBlendCoeffs(10, 12, 1);
        gWeatherPtr->initStep++;
        break;
    case 2:
        if (Weather_UpdateBlend())
        {
            gWeatherPtr->weatherGfxLoaded = TRUE;
            gWeatherPtr->initStep++;
        }
        break;
    default:
        Weather_UpdateBlend();
        break;
    }
}

bool8 Ash_Finish(void)
{
    switch (gWeatherPtr->finishStep)
    {
    case 0:
        Weather_SetTargetBlendCoeffs(0, 12, 1);
        gWeatherPtr->finishStep++;
        break;
    case 1:
        if (Weather_UpdateBlend())
        {
            DestroyAshSprites();
            gWeatherPtr->finishStep++;
        }
        break;
    case 2:
        SetGpuReg(REG_OFFSET_BLDALPHA, 0);
        gWeatherPtr->finishStep++;
        return FALSE;
    default:
        return FALSE;
    }
    return TRUE;
}

static const struct SpriteSheet sAshSpriteSheet =
{
    .data = gWeatherAshTiles,
    .size = sizeof(gWeatherAshTiles),
    .tag = GFXTAG_ASH,
};

static void LoadAshSpriteSheet(void)
{
    LoadSpriteSheet(&sAshSpriteSheet);
}

static const struct OamData sAshSpriteOamData =
{
    .y = 0,
    .affineMode = ST_OAM_AFFINE_OFF,
    .objMode = ST_OAM_OBJ_BLEND,
    .bpp = ST_OAM_4BPP,
    .shape = SPRITE_SHAPE(64x64),
    .x = 0,
    .size = SPRITE_SIZE(64x64),
    .tileNum = 0,
    .priority = 1,
    .paletteNum = 15,
};

static const union AnimCmd sAshSpriteAnimCmd0[] =
{
    ANIMCMD_FRAME(0, 60),
    ANIMCMD_FRAME(64, 60),
    ANIMCMD_JUMP(0),
};

static const union AnimCmd *const sAshSpriteAnimCmds[] =
{
    sAshSpriteAnimCmd0,
};

static const struct SpriteTemplate sAshSpriteTemplate =
{
    .tileTag = GFXTAG_ASH,
    .paletteTag = PALTAG_WEATHER,
    .oam = &sAshSpriteOamData,
    .anims = sAshSpriteAnimCmds,
    .images = NULL,
    .affineAnims = gDummySpriteAffineAnimTable,
    .callback = UpdateAshSprite,
};

#define tOffsetY      data[0]
#define tCounterY     data[1]
#define tSpriteColumn data[2]
#define tSpriteRow    data[3]

static void CreateAshSprites(void)
{
    u8 i;
    u8 spriteId;
    struct Sprite *sprite;

    if (!gWeatherPtr->ashSpritesCreated)
    {
        for (i = 0; i < NUM_ASH_SPRITES; i++)
        {
            spriteId = CreateSpriteAtEnd(&sAshSpriteTemplate, 0, 0, 0x4E);
            if (spriteId != MAX_SPRITES)
            {
                sprite = &gSprites[spriteId];
                sprite->tCounterY = 0;
                sprite->tSpriteColumn = (u8)(i % 5);
                sprite->tSpriteRow = (u8)(i / 5);
                sprite->tOffsetY = sprite->tSpriteRow * 64 + 32;
                gWeatherPtr->sprites.s2.ashSprites[i] = sprite;
            }
            else
            {
                gWeatherPtr->sprites.s2.ashSprites[i] = NULL;
            }
        }

        gWeatherPtr->ashSpritesCreated = TRUE;
    }
}

static void DestroyAshSprites(void)
{
    u16 i;

    if (gWeatherPtr->ashSpritesCreated)
    {
        for (i = 0; i < NUM_ASH_SPRITES; i++)
        {
            if (gWeatherPtr->sprites.s2.ashSprites[i] != NULL)
                DestroySprite(gWeatherPtr->sprites.s2.ashSprites[i]);
        }

        FreeSpriteTilesByTag(GFXTAG_ASH);
        gWeatherPtr->ashSpritesCreated = FALSE;
    }
}

static void UpdateAshSprite(struct Sprite *sprite)
{
    if (++sprite->tCounterY > 5)
    {
        sprite->tCounterY = 0;
        sprite->tOffsetY++;
    }

    sprite->y = gSpriteCoordOffsetY + sprite->tOffsetY;
    sprite->x = gWeatherPtr->ashBaseSpritesX + 32 + sprite->tSpriteColumn * 64;
    if (sprite->x >= DISPLAY_WIDTH + 32)
    {
        sprite->x = gWeatherPtr->ashBaseSpritesX + (DISPLAY_WIDTH * 2) - (4 - sprite->tSpriteColumn) * 64;
        sprite->x &= 0x1FF;
    }
}

#undef tOffsetY
#undef tCounterY
#undef tSpriteColumn
#undef tSpriteRow

//------------------------------------------------------------------------------
// WEATHER_FOG_DIAGONAL
//------------------------------------------------------------------------------

static void UpdateFogDiagonalMovement(void);
static void CreateFogDiagonalSprites(void);
static void DestroyFogDiagonalSprites(void);
static void UpdateFogDiagonalSprite(struct Sprite *);

void FogDiagonal_InitVars(void)
{
    gWeatherPtr->initStep = 0;
    gWeatherPtr->weatherGfxLoaded = 0;
    gWeatherPtr->targetColorMapIndex = 0;
    gWeatherPtr->colorMapStepDelay = 20;
    gWeatherPtr->fogHScrollCounter = 0;
    gWeatherPtr->fogHScrollOffset = 1;
    if (!gWeatherPtr->fogDSpritesCreated)
    {
        gWeatherPtr->fogDScrollXCounter = 0;
        gWeatherPtr->fogDScrollYCounter = 0;
        gWeatherPtr->fogDXOffset = 0;
        gWeatherPtr->fogDYOffset = 0;
        gWeatherPtr->fogDBaseSpritesX = 0;
        gWeatherPtr->fogDPosY = 0;
        Weather_SetBlendCoeffs(0, 16);
    }
    gWeatherPtr->noShadows = TRUE;
}

void FogDiagonal_InitAll(void)
{
    FogDiagonal_InitVars();
    while (gWeatherPtr->weatherGfxLoaded == FALSE)
        FogDiagonal_Main();
}

void FogDiagonal_Main(void)
{
    UpdateFogDiagonalMovement();
    switch (gWeatherPtr->initStep)
    {
    case 0:
        CreateFogDiagonalSprites();
        gWeatherPtr->initStep++;
        break;
    case 1:
        Weather_SetTargetBlendCoeffs(12, 8, 8);
        gWeatherPtr->initStep++;
        break;
    case 2:
        if (!Weather_UpdateBlend())
            break;
        gWeatherPtr->weatherGfxLoaded = TRUE;
        gWeatherPtr->initStep++;
        break;
    }
}

bool8 FogDiagonal_Finish(void)
{
    UpdateFogDiagonalMovement();
    switch (gWeatherPtr->finishStep)
    {
    case 0:
        Weather_SetTargetBlendCoeffs(0, 16, 1);
        gWeatherPtr->finishStep++;
        break;
    case 1:
        if (!Weather_UpdateBlend())
            break;
        gWeatherPtr->finishStep++;
        break;
    case 2:
        DestroyFogDiagonalSprites();
        gWeatherPtr->finishStep++;
        break;
    default:
        return FALSE;
    }
    return TRUE;
}

static void UpdateFogDiagonalMovement(void)
{
    if (++gWeatherPtr->fogDScrollXCounter > 2)
    {
        gWeatherPtr->fogDXOffset++;
        gWeatherPtr->fogDScrollXCounter = 0;
    }

    if (++gWeatherPtr->fogDScrollYCounter > 4)
    {
        gWeatherPtr->fogDYOffset++;
        gWeatherPtr->fogDScrollYCounter = 0;
    }

    gWeatherPtr->fogDBaseSpritesX = (gSpriteCoordOffsetX - gWeatherPtr->fogDXOffset) & 0xFF;
    gWeatherPtr->fogDPosY = gSpriteCoordOffsetY + gWeatherPtr->fogDYOffset;
}

static const struct SpriteSheet sFogDiagonalSpriteSheet =
{
    .data = gWeatherFogDiagonalTiles,
    .size = sizeof(gWeatherFogDiagonalTiles),
    .tag = GFXTAG_FOG_D,
};

static const struct OamData sFogDiagonalSpriteOamData =
{
    .y = 0,
    .affineMode = ST_OAM_AFFINE_OFF,
    .objMode = ST_OAM_OBJ_BLEND,
    .bpp = ST_OAM_4BPP,
    .shape = SPRITE_SHAPE(64x64),
    .x = 0,
    .size = SPRITE_SIZE(64x64),
    .tileNum = 0,
    .priority = 2,
    .paletteNum = 0,
};

static const union AnimCmd sFogDiagonalSpriteAnimCmd0[] =
{
    ANIMCMD_FRAME(0, 16),
    ANIMCMD_END,
};

static const union AnimCmd *const sFogDiagonalSpriteAnimCmds[] =
{
    sFogDiagonalSpriteAnimCmd0,
};

static const struct SpriteTemplate sFogDiagonalSpriteTemplate =
{
    .tileTag = GFXTAG_FOG_D,
    .paletteTag = PALTAG_WEATHER,
    .oam = &sFogDiagonalSpriteOamData,
    .anims = sFogDiagonalSpriteAnimCmds,
    .images = NULL,
    .affineAnims = gDummySpriteAffineAnimTable,
    .callback = UpdateFogDiagonalSprite,
};

#define tSpriteColumn data[0]
#define tSpriteRow    data[1]

static void CreateFogDiagonalSprites(void)
{
    u16 i;
    struct SpriteSheet fogDiagonalSpriteSheet;
    u8 spriteId;
    struct Sprite *sprite;

    if (!gWeatherPtr->fogDSpritesCreated)
    {
        fogDiagonalSpriteSheet = sFogDiagonalSpriteSheet;
        LoadSpriteSheet(&fogDiagonalSpriteSheet);
        for (i = 0; i < NUM_FOG_DIAGONAL_SPRITES; i++)
        {
            spriteId = CreateSpriteAtEnd(&sFogDiagonalSpriteTemplate, 0, (i / 5) * 64, 0xFF);
            if (spriteId != MAX_SPRITES)
            {
                sprite = &gSprites[spriteId];
                sprite->tSpriteColumn = i % 5;
                sprite->tSpriteRow = i / 5;
                gWeatherPtr->sprites.s2.fogDSprites[i] = sprite;
            }
            else
            {
                gWeatherPtr->sprites.s2.fogDSprites[i] = NULL;
            }
        }

        gWeatherPtr->fogDSpritesCreated = TRUE;
    }
}

static void DestroyFogDiagonalSprites(void)
{
    u16 i;

    if (gWeatherPtr->fogDSpritesCreated)
    {
        for (i = 0; i < NUM_FOG_DIAGONAL_SPRITES; i++)
        {
            if (gWeatherPtr->sprites.s2.fogDSprites[i])
                DestroySprite(gWeatherPtr->sprites.s2.fogDSprites[i]);
        }

        FreeSpriteTilesByTag(GFXTAG_FOG_D);
        gWeatherPtr->fogDSpritesCreated = FALSE;
    }
}

static void UpdateFogDiagonalSprite(struct Sprite *sprite)
{
    sprite->y2 = gWeatherPtr->fogDPosY;
    sprite->x = gWeatherPtr->fogDBaseSpritesX + 32 + sprite->tSpriteColumn * 64;
    if (sprite->x >= DISPLAY_WIDTH + 32)
    {
        sprite->x = gWeatherPtr->fogDBaseSpritesX + (DISPLAY_WIDTH * 2) - (4 - sprite->tSpriteColumn) * 64;
        sprite->x &= 0x1FF;
    }
}

#undef tSpriteColumn
#undef tSpriteRow

//------------------------------------------------------------------------------
// WEATHER_SANDSTORM
//------------------------------------------------------------------------------

static void UpdateSandstormWaveIndex(void);
static void UpdateSandstormMovement(void);
static void CreateSandstormSprites(void);
static void CreateSwirlSandstormSprites(void);
static void DestroySandstormSprites(void);
static void UpdateSandstormSprite(struct Sprite *);
static void WaitSandSwirlSpriteEntrance(struct Sprite *);
static void UpdateSandstormSwirlSprite(struct Sprite *);

#define MIN_SANDSTORM_WAVE_INDEX 0x20

void Sandstorm_InitVars(void)
{
    gWeatherPtr->initStep = 0;
    gWeatherPtr->weatherGfxLoaded = 0;
    gWeatherPtr->targetColorMapIndex = 0;
    gWeatherPtr->colorMapStepDelay = 20;
    if (!gWeatherPtr->sandstormSpritesCreated)
    {
        gWeatherPtr->sandstormXOffset = gWeatherPtr->sandstormYOffset = 0;
        gWeatherPtr->sandstormWaveIndex = 8;
        gWeatherPtr->sandstormWaveCounter = 0;
        // Dead code. How does the compiler not optimize this out?
        if (gWeatherPtr->sandstormWaveIndex >= 0x80 - MIN_SANDSTORM_WAVE_INDEX)
            gWeatherPtr->sandstormWaveIndex = 0x80 - gWeatherPtr->sandstormWaveIndex;

        Weather_SetBlendCoeffs(0, 16);
    }
    gWeatherPtr->noShadows = FALSE;
}

void Sandstorm_InitAll(void)
{
    Sandstorm_InitVars();
    while (!gWeatherPtr->weatherGfxLoaded)
        Sandstorm_Main();
}

void Sandstorm_Main(void)
{
    UpdateSandstormMovement();
    UpdateSandstormWaveIndex();
    if (gWeatherPtr->sandstormWaveIndex >= 0x80 - MIN_SANDSTORM_WAVE_INDEX)
        gWeatherPtr->sandstormWaveIndex = MIN_SANDSTORM_WAVE_INDEX;

    switch (gWeatherPtr->initStep)
    {
    case 0:
        CreateSandstormSprites();
        CreateSwirlSandstormSprites();
        gWeatherPtr->initStep++;
        break;
    case 1:
        Weather_SetTargetBlendCoeffs(16, 2, 0);
        UpdateShadowColor(0x3DEF);
        gWeatherPtr->initStep++;
        break;
    case 2:
        if (Weather_UpdateBlend())
        {
            gWeatherPtr->weatherGfxLoaded = TRUE;
            gWeatherPtr->initStep++;
        }
        break;
    }
}

bool8 Sandstorm_Finish(void)
{
    UpdateSandstormMovement();
    UpdateSandstormWaveIndex();
    switch (gWeatherPtr->finishStep)
    {
    case 0:
        Weather_SetTargetBlendCoeffs(0, 16, 0);
        gWeatherPtr->finishStep++;
        break;
    case 1:
        if (Weather_UpdateBlend())
            gWeatherPtr->finishStep++;
        if (gWeatherPtr->currBlendEVB == 12)
          UpdateShadowColor(RGB_BLACK);
        break;
    case 2:
        DestroySandstormSprites();
        UpdateShadowColor(RGB_BLACK);
        gWeatherPtr->finishStep++;
        break;
    default:
        return FALSE;
    }

    return TRUE;
}

static void UpdateSandstormWaveIndex(void)
{
    if (gWeatherPtr->sandstormWaveCounter++ > 4)
    {
        gWeatherPtr->sandstormWaveIndex++;
        gWeatherPtr->sandstormWaveCounter = 0;
    }
}

static void UpdateSandstormMovement(void)
{
    gWeatherPtr->sandstormXOffset -= gSineTable[gWeatherPtr->sandstormWaveIndex] * 4;
    gWeatherPtr->sandstormYOffset -= gSineTable[gWeatherPtr->sandstormWaveIndex];
    gWeatherPtr->sandstormBaseSpritesX = (gSpriteCoordOffsetX + (gWeatherPtr->sandstormXOffset >> 8)) & 0xFF;
    gWeatherPtr->sandstormPosY = gSpriteCoordOffsetY + (gWeatherPtr->sandstormYOffset >> 8);
}

static void DestroySandstormSprites(void)
{
    u16 i;

    if (gWeatherPtr->sandstormSpritesCreated)
    {
        for (i = 0; i < NUM_SANDSTORM_SPRITES; i++)
        {
            if (gWeatherPtr->sprites.s2.sandstormSprites1[i])
                DestroySprite(gWeatherPtr->sprites.s2.sandstormSprites1[i]);
        }

        gWeatherPtr->sandstormSpritesCreated = FALSE;
        FreeSpriteTilesByTag(GFXTAG_SANDSTORM);
    }

    if (gWeatherPtr->sandstormSwirlSpritesCreated)
    {
        for (i = 0; i < NUM_SWIRL_SANDSTORM_SPRITES; i++)
        {
            if (gWeatherPtr->sprites.s2.sandstormSprites2[i] != NULL)
                DestroySprite(gWeatherPtr->sprites.s2.sandstormSprites2[i]);
        }

        gWeatherPtr->sandstormSwirlSpritesCreated = FALSE;
    }
}

static const struct OamData sSandstormSpriteOamData =
{
    .y = 0,
    .affineMode = ST_OAM_AFFINE_OFF,
    .objMode = ST_OAM_OBJ_BLEND,
    .bpp = ST_OAM_4BPP,
    .shape = SPRITE_SHAPE(64x64),
    .x = 0,
    .size = SPRITE_SIZE(64x64),
    .tileNum = 0,
    .priority = 1,
    .paletteNum = 0,
};

static const union AnimCmd sSandstormSpriteAnimCmd0[] =
{
    ANIMCMD_FRAME(0, 3),
    ANIMCMD_END,
};

static const union AnimCmd sSandstormSpriteAnimCmd1[] =
{
    ANIMCMD_FRAME(64, 3),
    ANIMCMD_END,
};

static const union AnimCmd *const sSandstormSpriteAnimCmds[] =
{
    sSandstormSpriteAnimCmd0,
    sSandstormSpriteAnimCmd1,
};

static const struct SpriteTemplate sSandstormSpriteTemplate =
{
    .tileTag = GFXTAG_SANDSTORM,
    .paletteTag = PALTAG_WEATHER_2,
    .oam = &sSandstormSpriteOamData,
    .anims = sSandstormSpriteAnimCmds,
    .images = NULL,
    .affineAnims = gDummySpriteAffineAnimTable,
    .callback = UpdateSandstormSprite,
};

static const struct SpriteSheet sSandstormSpriteSheet =
{
    .data = gWeatherSandstormTiles,
    .size = sizeof(gWeatherSandstormTiles),
    .tag = GFXTAG_SANDSTORM,
};

// Regular sandstorm sprites
#define tSpriteColumn  data[0]
#define tSpriteRow     data[1]

// Swirly sandstorm sprites
#define tRadius        data[0]
#define tWaveIndex     data[1]
#define tRadiusCounter data[2]
#define tEntranceDelay data[3]

static void CreateSandstormSprites(void)
{
    u16 i;
    u8 spriteId;

    if (!gWeatherPtr->sandstormSpritesCreated)
    {
        LoadSpriteSheet(&sSandstormSpriteSheet);
        LoadCustomWeatherSpritePalette(gSandstormWeatherPalette);
        for (i = 0; i < NUM_SANDSTORM_SPRITES; i++)
        {
            spriteId = CreateSpriteAtEnd(&sSandstormSpriteTemplate, 0, (i / 5) * 64, 1);
            if (spriteId != MAX_SPRITES)
            {
                gWeatherPtr->sprites.s2.sandstormSprites1[i] = &gSprites[spriteId];
                gWeatherPtr->sprites.s2.sandstormSprites1[i]->tSpriteColumn = i % 5;
                gWeatherPtr->sprites.s2.sandstormSprites1[i]->tSpriteRow = i / 5;
            }
            else
            {
                gWeatherPtr->sprites.s2.sandstormSprites1[i] = NULL;
            }
        }

        gWeatherPtr->sandstormSpritesCreated = TRUE;
    }
}

static const u16 sSwirlEntranceDelays[] = {0, 120, 80, 160, 40, 0};

static void CreateSwirlSandstormSprites(void)
{
    u16 i;
    u8 spriteId;

    if (!gWeatherPtr->sandstormSwirlSpritesCreated)
    {
        for (i = 0; i < NUM_SWIRL_SANDSTORM_SPRITES; i++)
        {
            spriteId = CreateSpriteAtEnd(&sSandstormSpriteTemplate, i * 48 + 24, 208, 1);
            if (spriteId != MAX_SPRITES)
            {
                gWeatherPtr->sprites.s2.sandstormSprites2[i] = &gSprites[spriteId];
                gWeatherPtr->sprites.s2.sandstormSprites2[i]->oam.size = ST_OAM_SIZE_2;
                gWeatherPtr->sprites.s2.sandstormSprites2[i]->tSpriteRow = i * 51;
                gWeatherPtr->sprites.s2.sandstormSprites2[i]->tRadius = 8;
                gWeatherPtr->sprites.s2.sandstormSprites2[i]->tRadiusCounter = 0;
                gWeatherPtr->sprites.s2.sandstormSprites2[i]->data[4] = 0x6730; // unused value
                gWeatherPtr->sprites.s2.sandstormSprites2[i]->tEntranceDelay = sSwirlEntranceDelays[i];
                StartSpriteAnim(gWeatherPtr->sprites.s2.sandstormSprites2[i], 1);
                CalcCenterToCornerVec(gWeatherPtr->sprites.s2.sandstormSprites2[i], SPRITE_SHAPE(32x32), SPRITE_SIZE(32x32), ST_OAM_AFFINE_OFF);
                gWeatherPtr->sprites.s2.sandstormSprites2[i]->callback = WaitSandSwirlSpriteEntrance;
            }
            else
            {
                gWeatherPtr->sprites.s2.sandstormSprites2[i] = NULL;
            }

            gWeatherPtr->sandstormSwirlSpritesCreated = TRUE;
        }
    }
}

static void UpdateSandstormSprite(struct Sprite *sprite)
{
    sprite->y2 = gWeatherPtr->sandstormPosY;
    sprite->x = gWeatherPtr->sandstormBaseSpritesX + 32 + sprite->tSpriteColumn * 64;
    if (sprite->x >= DISPLAY_WIDTH + 32)
    {
        sprite->x = gWeatherPtr->sandstormBaseSpritesX + (DISPLAY_WIDTH * 2) - (4 - sprite->tSpriteColumn) * 64;
        sprite->x &= 0x1FF;
    }
}

static void WaitSandSwirlSpriteEntrance(struct Sprite *sprite)
{
    if (--sprite->tEntranceDelay == -1)
        sprite->callback = UpdateSandstormSwirlSprite;
}

static void UpdateSandstormSwirlSprite(struct Sprite *sprite)
{
    u32 x, y;

    if (--sprite->y < -48)
    {
        sprite->y = DISPLAY_HEIGHT + 48;
        sprite->tRadius = 4;
    }

    x = sprite->tRadius * gSineTable[sprite->tWaveIndex];
    y = sprite->tRadius * gSineTable[sprite->tWaveIndex + 0x40];
    sprite->x2 = x >> 8;
    sprite->y2 = y >> 8;
    sprite->tWaveIndex = (sprite->tWaveIndex + 10) & 0xFF;
    if (++sprite->tRadiusCounter > 8)
    {
        sprite->tRadiusCounter = 0;
        sprite->tRadius++;
    }
}

#undef tSpriteColumn
#undef tSpriteRow

#undef tRadius
#undef tWaveIndex
#undef tRadiusCounter
#undef tEntranceDelay

//------------------------------------------------------------------------------
// WEATHER_SHADE
//------------------------------------------------------------------------------

void Shade_InitVars(void)
{
    gWeatherPtr->initStep = 0;
    gWeatherPtr->targetColorMapIndex = 3;
    gWeatherPtr->colorMapStepDelay = 20;
    Weather_SetBlendCoeffs(8, 12); // preserve shadow darkness
    gWeatherPtr->noShadows = FALSE;
}

void Shade_InitAll(void)
{
    Shade_InitVars();
}

void Shade_Main(void)
{
}

bool8 Shade_Finish(void)
{
    return FALSE;
}

//------------------------------------------------------------------------------
// WEATHER_UNDERWATER_BUBBLES
//------------------------------------------------------------------------------

static void CreateBubbleSprite(u16);
static void DestroyBubbleSprites(void);
static void UpdateBubbleSprite(struct Sprite *);

static const u8 sBubbleStartDelays[] = {40, 90, 60, 90, 2, 60, 40, 30};

static const struct SpriteSheet sWeatherBubbleSpriteSheet =
{
    .data = gWeatherBubbleTiles,
    .size = sizeof(gWeatherBubbleTiles),
    .tag = GFXTAG_BUBBLE,
};

static const s16 sBubbleStartCoords[][2] =
{
    {120, 160},
    {376, 160},
    { 40, 140},
    {296, 140},
    {180, 130},
    {436, 130},
    { 60, 160},
    {436, 160},
    {220, 180},
    {476, 180},
    { 10,  90},
    {266,  90},
    {256, 160},
};

void Bubbles_InitVars(void)
{
    FogHorizontal_InitVars();
    if (!gWeatherPtr->bubblesSpritesCreated)
    {
        LoadSpriteSheet(&sWeatherBubbleSpriteSheet);
        gWeatherPtr->bubblesDelayIndex = 0;
        gWeatherPtr->bubblesDelayCounter = sBubbleStartDelays[0];
        gWeatherPtr->bubblesCoordsIndex = 0;
        gWeatherPtr->bubblesSpriteCount = 0;
    }
    gWeatherPtr->noShadows = TRUE;
}

void Bubbles_InitAll(void)
{
    Bubbles_InitVars();
    while (!gWeatherPtr->weatherGfxLoaded)
        Bubbles_Main();
}

void Bubbles_Main(void)
{
    FogHorizontal_Main();
    if (++gWeatherPtr->bubblesDelayCounter > sBubbleStartDelays[gWeatherPtr->bubblesDelayIndex])
    {
        gWeatherPtr->bubblesDelayCounter = 0;
        if (++gWeatherPtr->bubblesDelayIndex > ARRAY_COUNT(sBubbleStartDelays) - 1)
            gWeatherPtr->bubblesDelayIndex = 0;

        CreateBubbleSprite(gWeatherPtr->bubblesCoordsIndex);
        if (++gWeatherPtr->bubblesCoordsIndex > ARRAY_COUNT(sBubbleStartCoords) - 1)
            gWeatherPtr->bubblesCoordsIndex = 0;
    }
}

bool8 Bubbles_Finish(void)
{
    if (!FogHorizontal_Finish())
    {
        DestroyBubbleSprites();
        return FALSE;
    }

    return TRUE;
}

static const union AnimCmd sBubbleSpriteAnimCmd0[] =
{
    ANIMCMD_FRAME(0, 16),
    ANIMCMD_FRAME(1, 16),
    ANIMCMD_END,
};

static const union AnimCmd *const sBubbleSpriteAnimCmds[] =
{
    sBubbleSpriteAnimCmd0,
};

static const struct SpriteTemplate sBubbleSpriteTemplate =
{
    .tileTag = GFXTAG_BUBBLE,
    .paletteTag = PALTAG_WEATHER,
    .oam = &gOamData_AffineOff_ObjNormal_8x8,
    .anims = sBubbleSpriteAnimCmds,
    .images = NULL,
    .affineAnims = gDummySpriteAffineAnimTable,
    .callback = UpdateBubbleSprite,
};

#define tScrollXCounter data[0]
#define tScrollXDir     data[1]
#define tCounter        data[2]

static void CreateBubbleSprite(u16 coordsIndex)
{
    s16 x = sBubbleStartCoords[coordsIndex][0];
    s16 y = sBubbleStartCoords[coordsIndex][1] - gSpriteCoordOffsetY;
    u8 spriteId = CreateSpriteAtEnd(&sBubbleSpriteTemplate, x, y, 0);
    if (spriteId != MAX_SPRITES)
    {
        gSprites[spriteId].oam.priority = 1;
        gSprites[spriteId].coordOffsetEnabled = TRUE;
        gSprites[spriteId].tScrollXCounter = 0;
        gSprites[spriteId].tScrollXDir = 0;
        gSprites[spriteId].tCounter = 0;
        gWeatherPtr->bubblesSpriteCount++;
    }
}

static void DestroyBubbleSprites(void)
{
    u16 i;

    if (gWeatherPtr->bubblesSpriteCount)
    {
        for (i = 0; i < MAX_SPRITES; i++)
        {
            if (gSprites[i].template == &sBubbleSpriteTemplate)
                DestroySprite(&gSprites[i]);
        }

        FreeSpriteTilesByTag(GFXTAG_BUBBLE);
        gWeatherPtr->bubblesSpriteCount = 0;
    }
}

static void UpdateBubbleSprite(struct Sprite *sprite)
{
    ++sprite->tScrollXCounter;
    if (++sprite->tScrollXCounter > 8) // double increment
    {
        sprite->tScrollXCounter = 0;
        if (sprite->tScrollXDir == 0)
        {
            if (++sprite->x2 > 4)
                sprite->tScrollXDir = 1;
        }
        else
        {
            if (--sprite->x2 <= 0)
                sprite->tScrollXDir = 0;
        }
    }

    sprite->y -= 3;
    if (++sprite->tCounter >= 120)
        DestroySprite(sprite);
}

#undef tScrollXCounter
#undef tScrollXDir
#undef tCounter

//------------------------------------------------------------------------------

// Unused function.
static void UnusedSetCurrentAbnormalWeather(u32 weather, u32 unknown)
{
    sCurrentAbnormalWeather = weather;
    sUnusedWeatherRelated = unknown;
}

#define tState         data[0]
#define tWeatherA      data[1]
#define tWeatherB      data[2]
#define tDelay         data[15]

static void Task_DoAbnormalWeather(u8 taskId)
{
    s16 *data = gTasks[taskId].data;

    switch (tState)
    {
    case 0:
        if (tDelay-- <= 0)
        {
            SetNextWeather(tWeatherA);
            sCurrentAbnormalWeather = tWeatherA;
            tDelay = 600;
            tState++;
        }
        break;
    case 1:
        if (tDelay-- <= 0)
        {
            SetNextWeather(tWeatherB);
            sCurrentAbnormalWeather = tWeatherB;
            tDelay = 600;
            tState = 0;
        }
        break;
    }
}

static void CreateAbnormalWeatherTask(void)
{
    u8 taskId = CreateTask(Task_DoAbnormalWeather, 0);
    s16 *data = gTasks[taskId].data;

    tDelay = 600;
    if (sCurrentAbnormalWeather == WEATHER_DOWNPOUR)
    {
        // Currently Downpour, next will be Drought
        tWeatherA = WEATHER_DROUGHT;
        tWeatherB = WEATHER_DOWNPOUR;
    }
    else if (sCurrentAbnormalWeather == WEATHER_DROUGHT)
    {
        // Currently Drought, next will be Downpour
        tWeatherA = WEATHER_DOWNPOUR;
        tWeatherB = WEATHER_DROUGHT;
    }
    else
    {
        // Default to starting with Downpour
        sCurrentAbnormalWeather = WEATHER_DOWNPOUR;
        tWeatherA = WEATHER_DROUGHT;
        tWeatherB = WEATHER_DOWNPOUR;
    }
}

#undef tState
#undef tWeatherA
#undef tWeatherB
#undef tDelay

static u8 TranslateWeatherNum(u8);
static void UpdateRainCounter(u8, u8);

void SetSavedWeather(u32 weather)
{
    u8 oldWeather = gSaveBlock1Ptr->weather;
    gSaveBlock1Ptr->weather = TranslateWeatherNum(weather);
    UpdateRainCounter(gSaveBlock1Ptr->weather, oldWeather);
}

u8 GetSavedWeather(void)
{
    return gSaveBlock1Ptr->weather;
}

void SetSavedWeatherFromCurrMapHeader(void)
{
    u8 oldWeather = gSaveBlock1Ptr->weather;
    gSaveBlock1Ptr->weather = TranslateWeatherNum(gMapHeader.weather);
    UpdateRainCounter(gSaveBlock1Ptr->weather, oldWeather);
}

void SetWeather(u32 weather)
{
    SetSavedWeather(weather);
    SetNextWeather(GetSavedWeather());
}

void SetWeather_Unused(u32 weather)
{
    SetSavedWeather(weather);
    SetCurrentAndNextWeather(GetSavedWeather());
}

void DoCurrentWeather(void)
{
    u8 weather = GetSavedWeather();

    if (weather == WEATHER_ABNORMAL)
    {
        if (!FuncIsActiveTask(Task_DoAbnormalWeather))
            CreateAbnormalWeatherTask();
        weather = sCurrentAbnormalWeather;
    }
    else
    {
        if (FuncIsActiveTask(Task_DoAbnormalWeather))
            DestroyTask(FindTaskIdByFunc(Task_DoAbnormalWeather));
        sCurrentAbnormalWeather = WEATHER_DOWNPOUR;
    }
    SetNextWeather(weather);
}

void ResumePausedWeather(void)
{
    u8 weather = GetSavedWeather();

    if (weather == WEATHER_ABNORMAL)
    {
        if (!FuncIsActiveTask(Task_DoAbnormalWeather))
            CreateAbnormalWeatherTask();
        weather = sCurrentAbnormalWeather;
    }
    else
    {
        if (FuncIsActiveTask(Task_DoAbnormalWeather))
            DestroyTask(FindTaskIdByFunc(Task_DoAbnormalWeather));
        sCurrentAbnormalWeather = WEATHER_DOWNPOUR;
    }
    SetCurrentAndNextWeather(weather);
}

#define WEATHER_CYCLE_LENGTH  4

static const u8 sWeatherCycleRoute119[WEATHER_CYCLE_LENGTH] =
{
    WEATHER_SUNNY,
    WEATHER_RAIN,
    WEATHER_RAIN_THUNDERSTORM,
    WEATHER_RAIN,
};
static const u8 sWeatherCycleRoute123[WEATHER_CYCLE_LENGTH] =
{
    WEATHER_SUNNY,
    WEATHER_SUNNY,
    WEATHER_RAIN,
    WEATHER_SUNNY,
};

static u8 TranslateWeatherNum(u8 weather)
{
    switch (weather)
    {
    case WEATHER_NONE:               return WEATHER_NONE;
    case WEATHER_SUNNY_CLOUDS:       return WEATHER_SUNNY_CLOUDS;
    case WEATHER_SUNNY:              return WEATHER_SUNNY;
    case WEATHER_RAIN:               return WEATHER_RAIN;
    case WEATHER_SNOW:               return WEATHER_SNOW;
    case WEATHER_RAIN_THUNDERSTORM:  return WEATHER_RAIN_THUNDERSTORM;
    case WEATHER_FOG_HORIZONTAL:     return WEATHER_FOG_HORIZONTAL;
    case WEATHER_VOLCANIC_ASH:       return WEATHER_VOLCANIC_ASH;
    case WEATHER_SANDSTORM:          return WEATHER_SANDSTORM;
    case WEATHER_FOG_DIAGONAL:       return WEATHER_FOG_DIAGONAL;
    case WEATHER_UNDERWATER:         return WEATHER_UNDERWATER;
    case WEATHER_SHADE:              return WEATHER_SHADE;
    case WEATHER_DROUGHT:            return WEATHER_DROUGHT;
    case WEATHER_DOWNPOUR:           return WEATHER_DOWNPOUR;
    case WEATHER_UNDERWATER_BUBBLES: return WEATHER_UNDERWATER_BUBBLES;
    case WEATHER_ABNORMAL:           return WEATHER_ABNORMAL;
    case WEATHER_ROUTE119_CYCLE:     return sWeatherCycleRoute119[gSaveBlock1Ptr->weatherCycleStage];
    case WEATHER_ROUTE123_CYCLE:     return sWeatherCycleRoute123[gSaveBlock1Ptr->weatherCycleStage];
    default:                         return WEATHER_NONE;
    }
}

void UpdateWeatherPerDay(u16 increment)
{
    u16 weatherStage = gSaveBlock1Ptr->weatherCycleStage + increment;
    weatherStage %= WEATHER_CYCLE_LENGTH;
    gSaveBlock1Ptr->weatherCycleStage = weatherStage;
}

static void UpdateRainCounter(u8 newWeather, u8 oldWeather)
{
    if (newWeather != oldWeather
     && (newWeather == WEATHER_RAIN || newWeather == WEATHER_RAIN_THUNDERSTORM))
        IncrementGameStat(GAME_STAT_GOT_RAINED_ON);
}<|MERGE_RESOLUTION|>--- conflicted
+++ resolved
@@ -1387,11 +1387,7 @@
 // Updates just the color of shadows to match special weather blending
 u8 UpdateShadowColor(u16 color) {
   u8 paletteNum = IndexOfSpritePaletteTag(TAG_WEATHER_START);
-<<<<<<< HEAD
-  u16 tempBuffer[16];
-=======
   u16 ALIGNED(4) tempBuffer[16];
->>>>>>> b1bdd3e0
   u16 blendedColor;
   if (paletteNum != 0xFF) {
     u16 index = (paletteNum+16)*16+SHADOW_COLOR_INDEX;
