--- conflicted
+++ resolved
@@ -1132,19 +1132,12 @@
         gWeatherPtr->thunderShortBolts = (Random() & 1) + 1;
         gWeatherPtr->initStep++;
         // fall through
-<<<<<<< HEAD
     case THUNDER_STATE_SHORT_BOLT:
         // Short bolt of lightning strikes.
-        ApplyWeatherGammaShiftIfIdle(19);
+        ApplyWeatherColorMapIfIdle(19);
         // If final lightning bolt, enqueue thunder.
         if (!gWeatherPtr->thunderLongBolt && gWeatherPtr->thunderShortBolts == 1)
             EnqueueThunder(20);
-=======
-    case TSTORM_STATE_TRY_THUNDER_SHORT:
-        ApplyWeatherColorMapIfIdle(19);
-        if (!gWeatherPtr->thunderSkipShort && gWeatherPtr->thunderShortRetries == 1)
-            SetThunderCounter(20); // Do short thunder
->>>>>>> 0d0a9bd3
 
         gWeatherPtr->thunderTimer = (Random() % 3) + 6;
         gWeatherPtr->initStep++;
@@ -1152,12 +1145,8 @@
     case THUNDER_STATE_TRY_NEW_BOLT:
         if (--gWeatherPtr->thunderTimer == 0)
         {
-<<<<<<< HEAD
             // Short bolt of lightning ends.
-            ApplyWeatherGammaShiftIfIdle(3);
-=======
             ApplyWeatherColorMapIfIdle(3);
->>>>>>> 0d0a9bd3
             gWeatherPtr->thunderAllowEnd = TRUE;
             if (--gWeatherPtr->thunderShortBolts != 0)
             {
@@ -1188,29 +1177,18 @@
     case THUNDER_STATE_WAIT_BOLT_LONG:
         if (--gWeatherPtr->thunderTimer == 0)
         {
-<<<<<<< HEAD
             // Do long bolt. Enqueue thunder with a potentially longer delay.
             EnqueueThunder(100);
-            ApplyWeatherGammaShiftIfIdle(19);
+            ApplyWeatherColorMapIfIdle(19);
             gWeatherPtr->thunderTimer = (Random() & 0xF) + 30;
-=======
-            // Do long thunder
-            SetThunderCounter(100);
-            ApplyWeatherColorMapIfIdle(19);
-            gWeatherPtr->thunderDelay = (Random() & 0xF) + 30;
->>>>>>> 0d0a9bd3
             gWeatherPtr->initStep++;
         }
         break;
     case THUNDER_STATE_FADE_BOLT_LONG:
         if (--gWeatherPtr->thunderTimer == 0)
         {
-<<<<<<< HEAD
             // Fade long bolt out over time.
-            ApplyWeatherGammaShiftIfIdle_Gradual(19, 3, 5);
-=======
             ApplyWeatherColorMapIfIdle_Gradual(19, 3, 5);
->>>>>>> 0d0a9bd3
             gWeatherPtr->initStep++;
         }
         break;
