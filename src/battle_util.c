#include "global.h"
#include "battle.h"
#include "battle_anim.h"
#include "battle_arena.h"
#include "battle_pyramid.h"
#include "battle_util.h"
#include "battle_controllers.h"
#include "battle_interface.h"
#include "battle_setup.h"
#include "party_menu.h"
#include "pokemon.h"
#include "international_string_util.h"
#include "item.h"
#include "util.h"
#include "battle_scripts.h"
#include "random.h"
#include "text.h"
#include "safari_zone.h"
#include "sound.h"
#include "sprite.h"
#include "string_util.h"
#include "task.h"
#include "trig.h"
#include "window.h"
#include "battle_message.h"
#include "battle_ai_script_commands.h"
#include "event_data.h"
#include "link.h"
#include "malloc.h"
#include "berry.h"
#include "pokedex.h"
#include "mail.h"
#include "field_weather.h"
#include "constants/abilities.h"
#include "constants/battle_anim.h"
#include "constants/battle_config.h"
#include "constants/battle_move_effects.h"
#include "constants/battle_script_commands.h"
#include "constants/battle_string_ids.h"
#include "constants/berry.h"
#include "constants/hold_effects.h"
#include "constants/items.h"
#include "constants/moves.h"
#include "constants/songs.h"
#include "constants/species.h"
#include "constants/trainers.h"
#include "constants/weather.h"

/*
NOTE: The data and functions in this file up until (but not including) sSoundMovesTable
are actually part of battle_main.c. They needed to be moved to this file in order to
match the ROM; this is also why sSoundMovesTable's declaration is in the middle of
functions instead of at the top of the file with the other declarations.
*/

extern const u8 *const gBattleScriptsForMoveEffects[];
extern const u8 *const gBattlescriptsForBallThrow[];
extern const u8 *const gBattlescriptsForRunningByItem[];
extern const u8 *const gBattlescriptsForUsingItem[];
extern const u8 *const gBattlescriptsForSafariActions[];

static const u8 sPkblToEscapeFactor[][3] = {{0, 0, 0}, {3, 5, 0}, {2, 3, 0}, {1, 2, 0}, {1, 1, 0}};
static const u8 sGoNearCounterToCatchFactor[] = {4, 3, 2, 1};
static const u8 sGoNearCounterToEscapeFactor[] = {4, 4, 4, 4};

void HandleAction_UseMove(void)
{
    u32 i, side, moveType, var = 4;

    gBattlerAttacker = gBattlerByTurnOrder[gCurrentTurnActionNumber];
    if (gBattleStruct->field_91 & gBitTable[gBattlerAttacker] || !IsBattlerAlive(gBattlerAttacker))
    {
        gCurrentActionFuncId = B_ACTION_FINISHED;
        return;
    }

    gIsCriticalHit = FALSE;
    gBattleStruct->atkCancellerTracker = 0;
    gMoveResultFlags = 0;
    gMultiHitCounter = 0;
    gBattleCommunication[6] = 0;
    gBattleScripting.savedMoveEffect = 0;
    gCurrMovePos = gChosenMovePos = *(gBattleStruct->chosenMovePositions + gBattlerAttacker);

    // choose move
    if (gProtectStructs[gBattlerAttacker].noValidMoves)
    {
        gProtectStructs[gBattlerAttacker].noValidMoves = 0;
        gCurrentMove = gChosenMove = MOVE_STRUGGLE;
        gHitMarker |= HITMARKER_NO_PPDEDUCT;
        *(gBattleStruct->moveTarget + gBattlerAttacker) = GetMoveTarget(MOVE_STRUGGLE, 0);
    }
    else if (gBattleMons[gBattlerAttacker].status2 & STATUS2_MULTIPLETURNS || gBattleMons[gBattlerAttacker].status2 & STATUS2_RECHARGE)
    {
        gCurrentMove = gChosenMove = gLockedMoves[gBattlerAttacker];
    }
    // encore forces you to use the same move
    else if (gDisableStructs[gBattlerAttacker].encoredMove != MOVE_NONE
             && gDisableStructs[gBattlerAttacker].encoredMove == gBattleMons[gBattlerAttacker].moves[gDisableStructs[gBattlerAttacker].encoredMovePos])
    {
        gCurrentMove = gChosenMove = gDisableStructs[gBattlerAttacker].encoredMove;
        gCurrMovePos = gChosenMovePos = gDisableStructs[gBattlerAttacker].encoredMovePos;
        *(gBattleStruct->moveTarget + gBattlerAttacker) = GetMoveTarget(gCurrentMove, 0);
    }
    // check if the encored move wasn't overwritten
    else if (gDisableStructs[gBattlerAttacker].encoredMove != MOVE_NONE
             && gDisableStructs[gBattlerAttacker].encoredMove != gBattleMons[gBattlerAttacker].moves[gDisableStructs[gBattlerAttacker].encoredMovePos])
    {
        gCurrMovePos = gChosenMovePos = gDisableStructs[gBattlerAttacker].encoredMovePos;
        gCurrentMove = gChosenMove = gBattleMons[gBattlerAttacker].moves[gCurrMovePos];
        gDisableStructs[gBattlerAttacker].encoredMove = MOVE_NONE;
        gDisableStructs[gBattlerAttacker].encoredMovePos = 0;
        gDisableStructs[gBattlerAttacker].encoreTimer = 0;
        *(gBattleStruct->moveTarget + gBattlerAttacker) = GetMoveTarget(gCurrentMove, 0);
    }
    else if (gBattleMons[gBattlerAttacker].moves[gCurrMovePos] != gChosenMoveByBattler[gBattlerAttacker])
    {
        gCurrentMove = gChosenMove = gBattleMons[gBattlerAttacker].moves[gCurrMovePos];
        *(gBattleStruct->moveTarget + gBattlerAttacker) = GetMoveTarget(gCurrentMove, 0);
    }
    else
    {
        gCurrentMove = gChosenMove = gBattleMons[gBattlerAttacker].moves[gCurrMovePos];
    }

    if (gBattleMons[gBattlerAttacker].hp != 0)
    {
        if (GetBattlerSide(gBattlerAttacker) == B_SIDE_PLAYER)
            gBattleResults.lastUsedMovePlayer = gCurrentMove;
        else
            gBattleResults.lastUsedMoveOpponent = gCurrentMove;
    }

    // Set dynamic move type.
    SetTypeBeforeUsingMove(gChosenMove, gBattlerAttacker);
    GET_MOVE_TYPE(gChosenMove, moveType);

    // choose target
    side = GetBattlerSide(gBattlerAttacker) ^ BIT_SIDE;
    if (gSideTimers[side].followmeTimer != 0
        && gBattleMoves[gCurrentMove].target == MOVE_TARGET_SELECTED
        && GetBattlerSide(gBattlerAttacker) != GetBattlerSide(gSideTimers[side].followmeTarget)
        && gBattleMons[gSideTimers[side].followmeTarget].hp != 0)
    {
        gBattlerTarget = gSideTimers[side].followmeTarget;
    }
    else if ((gBattleTypeFlags & BATTLE_TYPE_DOUBLE)
             && gSideTimers[side].followmeTimer == 0
             && (gBattleMoves[gCurrentMove].power != 0 || gBattleMoves[gCurrentMove].target != MOVE_TARGET_USER)
             && ((gBattleMons[*(gBattleStruct->moveTarget + gBattlerAttacker)].ability != ABILITY_LIGHTNING_ROD && moveType == TYPE_ELECTRIC)
                 || (gBattleMons[*(gBattleStruct->moveTarget + gBattlerAttacker)].ability != ABILITY_STORM_DRAIN && moveType == TYPE_WATER)
                )
             )
    {
        side = GetBattlerSide(gBattlerAttacker);
        for (gActiveBattler = 0; gActiveBattler < gBattlersCount; gActiveBattler++)
        {
            if (side != GetBattlerSide(gActiveBattler)
                && *(gBattleStruct->moveTarget + gBattlerAttacker) != gActiveBattler
                && ((GetBattlerAbility(gActiveBattler) == ABILITY_LIGHTNING_ROD && moveType == TYPE_ELECTRIC)
                    || (GetBattlerAbility(gActiveBattler) == ABILITY_STORM_DRAIN && moveType == TYPE_WATER)
                   )
                && GetBattlerTurnOrderNum(gActiveBattler) < var)
            {
                var = GetBattlerTurnOrderNum(gActiveBattler);
            }
        }
        if (var == 4)
        {
            if (gBattleMoves[gChosenMove].target & MOVE_TARGET_RANDOM)
            {
                if (GetBattlerSide(gBattlerAttacker) == B_SIDE_PLAYER)
                {
                    if (Random() & 1)
                        gBattlerTarget = GetBattlerAtPosition(B_POSITION_OPPONENT_LEFT);
                    else
                        gBattlerTarget = GetBattlerAtPosition(B_POSITION_OPPONENT_RIGHT);
                }
                else
                {
                    if (Random() & 1)
                        gBattlerTarget = GetBattlerAtPosition(B_POSITION_PLAYER_LEFT);
                    else
                        gBattlerTarget = GetBattlerAtPosition(B_POSITION_PLAYER_RIGHT);
                }
            }
            else if (gBattleMoves[gChosenMove].target & MOVE_TARGET_FOES_AND_ALLY)
            {
                for (gBattlerTarget = 0; gBattlerTarget < gBattlersCount; gBattlerTarget++)
                {
                    if (gBattlerTarget == gBattlerAttacker)
                        continue;
                    if (IsBattlerAlive(gBattlerTarget))
                        break;
                }
            }
            else
            {
                gBattlerTarget = *(gBattleStruct->moveTarget + gBattlerAttacker);
            }

            if (!IsBattlerAlive(gBattlerTarget))
            {
                if (GetBattlerSide(gBattlerAttacker) != GetBattlerSide(gBattlerTarget))
                {
                    gBattlerTarget = GetBattlerAtPosition(GetBattlerPosition(gBattlerTarget) ^ BIT_FLANK);
                }
                else
                {
                    gBattlerTarget = GetBattlerAtPosition(GetBattlerPosition(gBattlerAttacker) ^ BIT_SIDE);
                    if (!IsBattlerAlive(gBattlerTarget))
                        gBattlerTarget = GetBattlerAtPosition(GetBattlerPosition(gBattlerTarget) ^ BIT_FLANK);
                }
            }
        }
        else
        {
            gActiveBattler = gBattlerByTurnOrder[var];
            RecordAbilityBattle(gActiveBattler, gBattleMons[gActiveBattler].ability);
            if (gBattleMons[gActiveBattler].ability == ABILITY_LIGHTNING_ROD)
                gSpecialStatuses[gActiveBattler].lightningRodRedirected = 1;
            else if (gBattleMons[gActiveBattler].ability == ABILITY_STORM_DRAIN)
                gSpecialStatuses[gActiveBattler].stormDrainRedirected = 1;
            gBattlerTarget = gActiveBattler;
        }
    }
    else if (gBattleTypeFlags & BATTLE_TYPE_DOUBLE
             && gBattleMoves[gChosenMove].target & MOVE_TARGET_RANDOM)
    {
        if (GetBattlerSide(gBattlerAttacker) == B_SIDE_PLAYER)
        {
            if (Random() & 1)
                gBattlerTarget = GetBattlerAtPosition(B_POSITION_OPPONENT_LEFT);
            else
                gBattlerTarget = GetBattlerAtPosition(B_POSITION_OPPONENT_RIGHT);
        }
        else
        {
            if (Random() & 1)
                gBattlerTarget = GetBattlerAtPosition(B_POSITION_PLAYER_LEFT);
            else
                gBattlerTarget = GetBattlerAtPosition(B_POSITION_PLAYER_RIGHT);
        }

        if (gAbsentBattlerFlags & gBitTable[gBattlerTarget]
            && GetBattlerSide(gBattlerAttacker) != GetBattlerSide(gBattlerTarget))
        {
            gBattlerTarget = GetBattlerAtPosition(GetBattlerPosition(gBattlerTarget) ^ BIT_FLANK);
        }
    }
    else if (gBattleMoves[gChosenMove].target == MOVE_TARGET_ALLY)
    {
        if (IsBattlerAlive(BATTLE_PARTNER(gBattlerAttacker)))
            gBattlerTarget = BATTLE_PARTNER(gBattlerAttacker);
        else
            gBattlerTarget = gBattlerAttacker;
    }
    else if (gBattleTypeFlags & BATTLE_TYPE_DOUBLE
             && gBattleMoves[gChosenMove].target == MOVE_TARGET_FOES_AND_ALLY)
    {
        for (gBattlerTarget = 0; gBattlerTarget < gBattlersCount; gBattlerTarget++)
        {
            if (gBattlerTarget == gBattlerAttacker)
                continue;
            if (IsBattlerAlive(gBattlerTarget))
                break;
        }
    }
    else
    {
        gBattlerTarget = *(gBattleStruct->moveTarget + gBattlerAttacker);
        if (!IsBattlerAlive(gBattlerTarget))
        {
            if (GetBattlerSide(gBattlerAttacker) != GetBattlerSide(gBattlerTarget))
            {
                gBattlerTarget = GetBattlerAtPosition(GetBattlerPosition(gBattlerTarget) ^ BIT_FLANK);
            }
            else
            {
                gBattlerTarget = GetBattlerAtPosition(GetBattlerPosition(gBattlerAttacker) ^ BIT_SIDE);
                if (!IsBattlerAlive(gBattlerTarget))
                    gBattlerTarget = GetBattlerAtPosition(GetBattlerPosition(gBattlerTarget) ^ BIT_FLANK);
            }
        }
    }

    // Choose battlescript.
    if (gBattleTypeFlags & BATTLE_TYPE_PALACE
        && gProtectStructs[gBattlerAttacker].palaceUnableToUseMove)
    {
        if (gBattleMons[gBattlerAttacker].hp == 0)
        {
            gCurrentActionFuncId = B_ACTION_FINISHED;
            return;
        }
        else if (gPalaceSelectionBattleScripts[gBattlerAttacker] != NULL)
        {
            gBattleCommunication[MULTISTRING_CHOOSER] = 4;
            gBattlescriptCurrInstr = gPalaceSelectionBattleScripts[gBattlerAttacker];
            gPalaceSelectionBattleScripts[gBattlerAttacker] = NULL;
        }
        else
        {
            gBattleCommunication[MULTISTRING_CHOOSER] = 4;
            gBattlescriptCurrInstr = BattleScript_MoveUsedLoafingAround;
        }
    }
    else
    {
        gBattlescriptCurrInstr = gBattleScriptsForMoveEffects[gBattleMoves[gCurrentMove].effect];
    }

    if (gBattleTypeFlags & BATTLE_TYPE_ARENA)
        BattleArena_AddMindPoints(gBattlerAttacker);

    // Record HP of each battler
    for (i = 0; i < MAX_BATTLERS_COUNT; i++)
        gBattleStruct->hpBefore[i] = gBattleMons[i].hp;

    gCurrentActionFuncId = B_ACTION_EXEC_SCRIPT;
}

void HandleAction_Switch(void)
{
    gBattlerAttacker = gBattlerByTurnOrder[gCurrentTurnActionNumber];
    gBattle_BG0_X = 0;
    gBattle_BG0_Y = 0;
    gActionSelectionCursor[gBattlerAttacker] = 0;
    gMoveSelectionCursor[gBattlerAttacker] = 0;

    PREPARE_MON_NICK_BUFFER(gBattleTextBuff1, gBattlerAttacker, *(gBattleStruct->field_58 + gBattlerAttacker))

    gBattleScripting.battler = gBattlerAttacker;
    gBattlescriptCurrInstr = BattleScript_ActionSwitch;
    gCurrentActionFuncId = B_ACTION_EXEC_SCRIPT;

    if (gBattleResults.playerSwitchesCounter < 255)
        gBattleResults.playerSwitchesCounter++;

    UndoFormChange(gBattlerPartyIndexes[gBattlerAttacker], GetBattlerSide(gBattlerAttacker));
}

void HandleAction_UseItem(void)
{
    gBattlerAttacker = gBattlerTarget = gBattlerByTurnOrder[gCurrentTurnActionNumber];
    gBattle_BG0_X = 0;
    gBattle_BG0_Y = 0;
    ClearFuryCutterDestinyBondGrudge(gBattlerAttacker);

    gLastUsedItem = gBattleResources->bufferB[gBattlerAttacker][1] | (gBattleResources->bufferB[gBattlerAttacker][2] << 8);

    if (gLastUsedItem <= LAST_BALL) // is ball
    {
        gBattlescriptCurrInstr = gBattlescriptsForBallThrow[gLastUsedItem];
    }
    else if (gLastUsedItem == ITEM_POKE_DOLL || gLastUsedItem == ITEM_FLUFFY_TAIL)
    {
        gBattlescriptCurrInstr = gBattlescriptsForRunningByItem[0];
    }
    else if (GetBattlerSide(gBattlerAttacker) == B_SIDE_PLAYER)
    {
        gBattlescriptCurrInstr = gBattlescriptsForUsingItem[0];
    }
    else
    {
        gBattleScripting.battler = gBattlerAttacker;

        switch (*(gBattleStruct->AI_itemType + (gBattlerAttacker >> 1)))
        {
        case AI_ITEM_FULL_RESTORE:
        case AI_ITEM_HEAL_HP:
            break;
        case AI_ITEM_CURE_CONDITION:
            gBattleCommunication[MULTISTRING_CHOOSER] = 0;
            if (*(gBattleStruct->AI_itemFlags + gBattlerAttacker / 2) & 1)
            {
                if (*(gBattleStruct->AI_itemFlags + gBattlerAttacker / 2) & 0x3E)
                    gBattleCommunication[MULTISTRING_CHOOSER] = 5;
            }
            else
            {
                while (!(*(gBattleStruct->AI_itemFlags + gBattlerAttacker / 2) & 1))
                {
                    *(gBattleStruct->AI_itemFlags + gBattlerAttacker / 2) >>= 1;
                    gBattleCommunication[MULTISTRING_CHOOSER]++;
                }
            }
            break;
        case AI_ITEM_X_STAT:
            gBattleCommunication[MULTISTRING_CHOOSER] = 4;
            if (*(gBattleStruct->AI_itemFlags + (gBattlerAttacker >> 1)) & 0x80)
            {
                gBattleCommunication[MULTISTRING_CHOOSER] = 5;
            }
            else
            {
                PREPARE_STAT_BUFFER(gBattleTextBuff1, STAT_ATK)
                PREPARE_STRING_BUFFER(gBattleTextBuff2, CHAR_X)

                while (!((*(gBattleStruct->AI_itemFlags + (gBattlerAttacker >> 1))) & 1))
                {
                    *(gBattleStruct->AI_itemFlags + gBattlerAttacker / 2) >>= 1;
                    gBattleTextBuff1[2]++;
                }

                gBattleScripting.animArg1 = gBattleTextBuff1[2] + 14;
                gBattleScripting.animArg2 = 0;
            }
            break;
        case AI_ITEM_GUARD_SPECS:
            if (gBattleTypeFlags & BATTLE_TYPE_DOUBLE)
                gBattleCommunication[MULTISTRING_CHOOSER] = 2;
            else
                gBattleCommunication[MULTISTRING_CHOOSER] = 0;
            break;
        }

        gBattlescriptCurrInstr = gBattlescriptsForUsingItem[*(gBattleStruct->AI_itemType + gBattlerAttacker / 2)];
    }
    gCurrentActionFuncId = B_ACTION_EXEC_SCRIPT;
}

bool8 TryRunFromBattle(u8 battler)
{
    bool8 effect = FALSE;
    u8 holdEffect;
    u8 pyramidMultiplier;
    u8 speedVar;

    if (gBattleMons[battler].item == ITEM_ENIGMA_BERRY)
        holdEffect = gEnigmaBerries[battler].holdEffect;
    else
        holdEffect = ItemId_GetHoldEffect(gBattleMons[battler].item);

    gPotentialItemEffectBattler = battler;

    if (holdEffect == HOLD_EFFECT_CAN_ALWAYS_RUN)
    {
        gLastUsedItem = gBattleMons[battler].item;
        gProtectStructs[battler].fleeFlag = 1;
        effect++;
    }
    else if (gBattleMons[battler].ability == ABILITY_RUN_AWAY)
    {
        if (InBattlePyramid())
        {
            gBattleStruct->runTries++;
            pyramidMultiplier = GetPyramidRunMultiplier();
            speedVar = (gBattleMons[battler].speed * pyramidMultiplier) / (gBattleMons[BATTLE_OPPOSITE(battler)].speed) + (gBattleStruct->runTries * 30);
            if (speedVar > (Random() & 0xFF))
            {
                gLastUsedAbility = ABILITY_RUN_AWAY;
                gProtectStructs[battler].fleeFlag = 2;
                effect++;
            }
        }
        else
        {
            gLastUsedAbility = ABILITY_RUN_AWAY;
            gProtectStructs[battler].fleeFlag = 2;
            effect++;
        }
    }
    else if (gBattleTypeFlags & (BATTLE_TYPE_FRONTIER | BATTLE_TYPE_TRAINER_HILL) && gBattleTypeFlags & BATTLE_TYPE_TRAINER)
    {
        effect++;
    }
    else
    {
        u8 runningFromBattler = BATTLE_OPPOSITE(battler);
        if (!IsBattlerAlive(runningFromBattler))
            runningFromBattler |= BIT_FLANK;

        if (InBattlePyramid())
        {
            pyramidMultiplier = GetPyramidRunMultiplier();
            speedVar = (gBattleMons[battler].speed * pyramidMultiplier) / (gBattleMons[runningFromBattler].speed) + (gBattleStruct->runTries * 30);
            if (speedVar > (Random() & 0xFF))
                effect++;
        }
        else if (gBattleMons[battler].speed < gBattleMons[runningFromBattler].speed)
        {
            speedVar = (gBattleMons[battler].speed * 128) / (gBattleMons[runningFromBattler].speed) + (gBattleStruct->runTries * 30);
            if (speedVar > (Random() & 0xFF))
                effect++;
        }
        else // same speed or faster
        {
            effect++;
        }

        gBattleStruct->runTries++;
    }

    if (effect)
    {
        gCurrentTurnActionNumber = gBattlersCount;
        gBattleOutcome = B_OUTCOME_RAN;
    }

    return effect;
}

void HandleAction_Run(void)
{
    gBattlerAttacker = gBattlerByTurnOrder[gCurrentTurnActionNumber];

    if (gBattleTypeFlags & (BATTLE_TYPE_LINK | BATTLE_TYPE_x2000000))
    {
        gCurrentTurnActionNumber = gBattlersCount;

        for (gActiveBattler = 0; gActiveBattler < gBattlersCount; gActiveBattler++)
        {
            if (GetBattlerSide(gActiveBattler) == B_SIDE_PLAYER)
            {
                if (gChosenActionByBattler[gActiveBattler] == B_ACTION_RUN)
                    gBattleOutcome |= B_OUTCOME_LOST;
            }
            else
            {
                if (gChosenActionByBattler[gActiveBattler] == B_ACTION_RUN)
                    gBattleOutcome |= B_OUTCOME_WON;
            }
        }

        gBattleOutcome |= B_OUTCOME_LINK_BATTLE_RAN;
        gSaveBlock2Ptr->frontier.disableRecordBattle = TRUE;
    }
    else
    {
        if (GetBattlerSide(gBattlerAttacker) == B_SIDE_PLAYER)
        {
            if (!TryRunFromBattle(gBattlerAttacker)) // failed to run away
            {
                ClearFuryCutterDestinyBondGrudge(gBattlerAttacker);
                gBattleCommunication[MULTISTRING_CHOOSER] = 3;
                gBattlescriptCurrInstr = BattleScript_PrintFailedToRunString;
                gCurrentActionFuncId = B_ACTION_EXEC_SCRIPT;
            }
        }
        else
        {
            if (!CanBattlerEscape(gBattlerAttacker))
            {
                gBattleCommunication[MULTISTRING_CHOOSER] = 4;
                gBattlescriptCurrInstr = BattleScript_PrintFailedToRunString;
                gCurrentActionFuncId = B_ACTION_EXEC_SCRIPT;
            }
            else
            {
                gCurrentTurnActionNumber = gBattlersCount;
                gBattleOutcome = B_OUTCOME_MON_FLED;
            }
        }
    }
}

void HandleAction_WatchesCarefully(void)
{
    gBattlerAttacker = gBattlerByTurnOrder[gCurrentTurnActionNumber];
    gBattle_BG0_X = 0;
    gBattle_BG0_Y = 0;
    gBattlescriptCurrInstr = gBattlescriptsForSafariActions[0];
    gCurrentActionFuncId = B_ACTION_EXEC_SCRIPT;
}

void HandleAction_SafariZoneBallThrow(void)
{
    gBattlerAttacker = gBattlerByTurnOrder[gCurrentTurnActionNumber];
    gBattle_BG0_X = 0;
    gBattle_BG0_Y = 0;
    gNumSafariBalls--;
    gLastUsedItem = ITEM_SAFARI_BALL;
    gBattlescriptCurrInstr = gBattlescriptsForBallThrow[ITEM_SAFARI_BALL];
    gCurrentActionFuncId = B_ACTION_EXEC_SCRIPT;
}

void HandleAction_ThrowPokeblock(void)
{
    gBattlerAttacker = gBattlerByTurnOrder[gCurrentTurnActionNumber];
    gBattle_BG0_X = 0;
    gBattle_BG0_Y = 0;
    gBattleCommunication[MULTISTRING_CHOOSER] = gBattleResources->bufferB[gBattlerAttacker][1] - 1;
    gLastUsedItem = gBattleResources->bufferB[gBattlerAttacker][2];

    if (gBattleResults.pokeblockThrows < 0xFF)
        gBattleResults.pokeblockThrows++;
    if (gBattleStruct->safariPkblThrowCounter < 3)
        gBattleStruct->safariPkblThrowCounter++;
    if (gBattleStruct->safariEscapeFactor > 1)
    {
        // BUG: safariEscapeFactor can become 0 below. This causes the pokeblock throw glitch.
        #ifdef BUGFIX
        if (gBattleStruct->safariEscapeFactor <= sPkblToEscapeFactor[gBattleStruct->safariPkblThrowCounter][gBattleCommunication[MULTISTRING_CHOOSER]])
        #else
        if (gBattleStruct->safariEscapeFactor < sPkblToEscapeFactor[gBattleStruct->safariPkblThrowCounter][gBattleCommunication[MULTISTRING_CHOOSER]])
        #endif
            gBattleStruct->safariEscapeFactor = 1;
        else
            gBattleStruct->safariEscapeFactor -= sPkblToEscapeFactor[gBattleStruct->safariPkblThrowCounter][gBattleCommunication[MULTISTRING_CHOOSER]];
    }

    gBattlescriptCurrInstr = gBattlescriptsForSafariActions[2];
    gCurrentActionFuncId = B_ACTION_EXEC_SCRIPT;
}

void HandleAction_GoNear(void)
{
    gBattlerAttacker = gBattlerByTurnOrder[gCurrentTurnActionNumber];
    gBattle_BG0_X = 0;
    gBattle_BG0_Y = 0;

    gBattleStruct->safariCatchFactor += sGoNearCounterToCatchFactor[gBattleStruct->safariGoNearCounter];
    if (gBattleStruct->safariCatchFactor > 20)
        gBattleStruct->safariCatchFactor = 20;

    gBattleStruct->safariEscapeFactor += sGoNearCounterToEscapeFactor[gBattleStruct->safariGoNearCounter];
    if (gBattleStruct->safariEscapeFactor > 20)
        gBattleStruct->safariEscapeFactor = 20;

    if (gBattleStruct->safariGoNearCounter < 3)
    {
        gBattleStruct->safariGoNearCounter++;
        gBattleCommunication[MULTISTRING_CHOOSER] = 0;
    }
    else
    {
        gBattleCommunication[MULTISTRING_CHOOSER] = 1; // Can't get closer.
    }
    gBattlescriptCurrInstr = gBattlescriptsForSafariActions[1];
    gCurrentActionFuncId = B_ACTION_EXEC_SCRIPT;
}

void HandleAction_SafariZoneRun(void)
{
    gBattlerAttacker = gBattlerByTurnOrder[gCurrentTurnActionNumber];
    PlaySE(SE_FLEE);
    gCurrentTurnActionNumber = gBattlersCount;
    gBattleOutcome = B_OUTCOME_RAN;
}

void HandleAction_WallyBallThrow(void)
{
    gBattlerAttacker = gBattlerByTurnOrder[gCurrentTurnActionNumber];
    gBattle_BG0_X = 0;
    gBattle_BG0_Y = 0;

    PREPARE_MON_NICK_BUFFER(gBattleTextBuff1, gBattlerAttacker, gBattlerPartyIndexes[gBattlerAttacker])

    gBattlescriptCurrInstr = gBattlescriptsForSafariActions[3];
    gCurrentActionFuncId = B_ACTION_EXEC_SCRIPT;
    gActionsByTurnOrder[1] = B_ACTION_FINISHED;
}

void HandleAction_TryFinish(void)
{
    if (!HandleFaintedMonActions())
    {
        gBattleStruct->faintedActionsState = 0;
        gCurrentActionFuncId = B_ACTION_FINISHED;
    }
}

void HandleAction_NothingIsFainted(void)
{
    gCurrentTurnActionNumber++;
    gCurrentActionFuncId = gActionsByTurnOrder[gCurrentTurnActionNumber];
    gHitMarker &= ~(HITMARKER_DESTINYBOND | HITMARKER_IGNORE_SUBSTITUTE | HITMARKER_ATTACKSTRING_PRINTED
                    | HITMARKER_NO_PPDEDUCT | HITMARKER_IGNORE_SAFEGUARD | HITMARKER_x100000
                    | HITMARKER_OBEYS | HITMARKER_x10 | HITMARKER_SYNCHRONISE_EFFECT
                    | HITMARKER_CHARGING | HITMARKER_x4000000);
}

void HandleAction_ActionFinished(void)
{
    *(gBattleStruct->monToSwitchIntoId + gBattlerByTurnOrder[gCurrentTurnActionNumber]) = 6;
    gCurrentTurnActionNumber++;
    gCurrentActionFuncId = gActionsByTurnOrder[gCurrentTurnActionNumber];
    SpecialStatusesClear();
    gHitMarker &= ~(HITMARKER_DESTINYBOND | HITMARKER_IGNORE_SUBSTITUTE | HITMARKER_ATTACKSTRING_PRINTED
                    | HITMARKER_NO_PPDEDUCT | HITMARKER_IGNORE_SAFEGUARD | HITMARKER_x100000
                    | HITMARKER_OBEYS | HITMARKER_x10 | HITMARKER_SYNCHRONISE_EFFECT
                    | HITMARKER_CHARGING | HITMARKER_x4000000);

    gCurrentMove = 0;
    gBattleMoveDamage = 0;
    gMoveResultFlags = 0;
    gBattleScripting.animTurn = 0;
    gBattleScripting.animTargetsHit = 0;
    gLastLandedMoves[gBattlerAttacker] = 0;
    gLastHitByType[gBattlerAttacker] = 0;
    gBattleStruct->dynamicMoveType = 0;
    gBattleScripting.moveendState = 0;
    gBattleScripting.moveendState = 0;
    gBattleCommunication[3] = 0;
    gBattleCommunication[4] = 0;
    gBattleScripting.multihitMoveEffect = 0;
    gBattleResources->battleScriptsStack->size = 0;
}

// rom const data

static const u8 sAbilitiesAffectedByMoldBreaker[] =
{
    [ABILITY_BATTLE_ARMOR] = 1,
    [ABILITY_CLEAR_BODY] = 1,
    [ABILITY_DAMP] = 1,
    [ABILITY_DRY_SKIN] = 1,
    [ABILITY_FILTER] = 1,
    [ABILITY_FLASH_FIRE] = 1,
    [ABILITY_FLOWER_GIFT] = 1,
    [ABILITY_HEATPROOF] = 1,
    [ABILITY_HYPER_CUTTER] = 1,
    [ABILITY_IMMUNITY] = 1,
    [ABILITY_INNER_FOCUS] = 1,
    [ABILITY_INSOMNIA] = 1,
    [ABILITY_KEEN_EYE] = 1,
    [ABILITY_LEAF_GUARD] = 1,
    [ABILITY_LEVITATE] = 1,
    [ABILITY_LIGHTNING_ROD] = 1,
    [ABILITY_LIMBER] = 1,
    [ABILITY_MAGMA_ARMOR] = 1,
    [ABILITY_MARVEL_SCALE] = 1,
    [ABILITY_MOTOR_DRIVE] = 1,
    [ABILITY_OBLIVIOUS] = 1,
    [ABILITY_OWN_TEMPO] = 1,
    [ABILITY_SAND_VEIL] = 1,
    [ABILITY_SHELL_ARMOR] = 1,
    [ABILITY_SHIELD_DUST] = 1,
    [ABILITY_SIMPLE] = 1,
    [ABILITY_SNOW_CLOAK] = 1,
    [ABILITY_SOLID_ROCK] = 1,
    [ABILITY_SOUNDPROOF] = 1,
    [ABILITY_STICKY_HOLD] = 1,
    [ABILITY_STORM_DRAIN] = 1,
    [ABILITY_STURDY] = 1,
    [ABILITY_SUCTION_CUPS] = 1,
    [ABILITY_TANGLED_FEET] = 1,
    [ABILITY_THICK_FAT] = 1,
    [ABILITY_UNAWARE] = 1,
    [ABILITY_VITAL_SPIRIT] = 1,
    [ABILITY_VOLT_ABSORB] = 1,
    [ABILITY_WATER_ABSORB] = 1,
    [ABILITY_WATER_VEIL] = 1,
    [ABILITY_WHITE_SMOKE] = 1,
    [ABILITY_WONDER_GUARD] = 1,
    [ABILITY_BIG_PECKS] = 1,
    [ABILITY_CONTRARY] = 1,
    [ABILITY_FRIEND_GUARD] = 1,
    [ABILITY_HEAVY_METAL] = 1,
    [ABILITY_LIGHT_METAL] = 1,
    [ABILITY_MAGIC_BOUNCE] = 1,
    [ABILITY_MULTISCALE] = 1,
    [ABILITY_SAP_SIPPER] = 1,
    [ABILITY_TELEPATHY] = 1,
    [ABILITY_WONDER_SKIN] = 1,
    [ABILITY_AROMA_VEIL] = 1,
    [ABILITY_BULLETPROOF] = 1,
    [ABILITY_FLOWER_VEIL] = 1,
    [ABILITY_FUR_COAT] = 1,
    [ABILITY_OVERCOAT] = 1,
    [ABILITY_SWEET_VEIL] = 1,
    [ABILITY_DAZZLING] = 1,
    [ABILITY_DISGUISE] = 1,
    [ABILITY_FLUFFY] = 1,
    [ABILITY_QUEENLY_MAJESTY] = 1,
    [ABILITY_WATER_BUBBLE] = 1,
};

static const u8 sAbilitiesNotTraced[ABILITIES_COUNT] =
{
    [ABILITY_BATTLE_BOND] = 1,
    [ABILITY_COMATOSE] = 1,
    [ABILITY_DISGUISE] = 1,
    [ABILITY_FLOWER_GIFT] = 1,
    [ABILITY_FORECAST] = 1,
    [ABILITY_ILLUSION] = 1,
    [ABILITY_IMPOSTER] = 1,
    [ABILITY_MULTITYPE] = 1,
    [ABILITY_NONE] = 1,
    [ABILITY_POWER_CONSTRUCT] = 1,
    [ABILITY_POWER_OF_ALCHEMY] = 1,
    [ABILITY_RECEIVER] = 1,
    [ABILITY_RKS_SYSTEM] = 1,
    [ABILITY_SCHOOLING] = 1,
    [ABILITY_SHIELDS_DOWN] = 1,
    [ABILITY_STANCE_CHANGE] = 1,
    [ABILITY_TRACE] = 1,
    [ABILITY_ZEN_MODE] = 1,
};

static const u8 sHoldEffectToType[][2] =
{
    {HOLD_EFFECT_BUG_POWER, TYPE_BUG},
    {HOLD_EFFECT_STEEL_POWER, TYPE_STEEL},
    {HOLD_EFFECT_GROUND_POWER, TYPE_GROUND},
    {HOLD_EFFECT_ROCK_POWER, TYPE_ROCK},
    {HOLD_EFFECT_GRASS_POWER, TYPE_GRASS},
    {HOLD_EFFECT_DARK_POWER, TYPE_DARK},
    {HOLD_EFFECT_FIGHTING_POWER, TYPE_FIGHTING},
    {HOLD_EFFECT_ELECTRIC_POWER, TYPE_ELECTRIC},
    {HOLD_EFFECT_WATER_POWER, TYPE_WATER},
    {HOLD_EFFECT_FLYING_POWER, TYPE_FLYING},
    {HOLD_EFFECT_POISON_POWER, TYPE_POISON},
    {HOLD_EFFECT_ICE_POWER, TYPE_ICE},
    {HOLD_EFFECT_GHOST_POWER, TYPE_GHOST},
    {HOLD_EFFECT_PSYCHIC_POWER, TYPE_PSYCHIC},
    {HOLD_EFFECT_FIRE_POWER, TYPE_FIRE},
    {HOLD_EFFECT_DRAGON_POWER, TYPE_DRAGON},
    {HOLD_EFFECT_NORMAL_POWER, TYPE_NORMAL},
    {HOLD_EFFECT_FAIRY_POWER, TYPE_FAIRY},
};

// percent in UQ_4_12 format
static const u16 sPercentToModifier[] =
{
    UQ_4_12(0.00), // 0
    UQ_4_12(0.01), // 1
    UQ_4_12(0.02), // 2
    UQ_4_12(0.03), // 3
    UQ_4_12(0.04), // 4
    UQ_4_12(0.05), // 5
    UQ_4_12(0.06), // 6
    UQ_4_12(0.07), // 7
    UQ_4_12(0.08), // 8
    UQ_4_12(0.09), // 9
    UQ_4_12(0.10), // 10
    UQ_4_12(0.11), // 11
    UQ_4_12(0.12), // 12
    UQ_4_12(0.13), // 13
    UQ_4_12(0.14), // 14
    UQ_4_12(0.15), // 15
    UQ_4_12(0.16), // 16
    UQ_4_12(0.17), // 17
    UQ_4_12(0.18), // 18
    UQ_4_12(0.19), // 19
    UQ_4_12(0.20), // 20
    UQ_4_12(0.21), // 21
    UQ_4_12(0.22), // 22
    UQ_4_12(0.23), // 23
    UQ_4_12(0.24), // 24
    UQ_4_12(0.25), // 25
    UQ_4_12(0.26), // 26
    UQ_4_12(0.27), // 27
    UQ_4_12(0.28), // 28
    UQ_4_12(0.29), // 29
    UQ_4_12(0.30), // 30
    UQ_4_12(0.31), // 31
    UQ_4_12(0.32), // 32
    UQ_4_12(0.33), // 33
    UQ_4_12(0.34), // 34
    UQ_4_12(0.35), // 35
    UQ_4_12(0.36), // 36
    UQ_4_12(0.37), // 37
    UQ_4_12(0.38), // 38
    UQ_4_12(0.39), // 39
    UQ_4_12(0.40), // 40
    UQ_4_12(0.41), // 41
    UQ_4_12(0.42), // 42
    UQ_4_12(0.43), // 43
    UQ_4_12(0.44), // 44
    UQ_4_12(0.45), // 45
    UQ_4_12(0.46), // 46
    UQ_4_12(0.47), // 47
    UQ_4_12(0.48), // 48
    UQ_4_12(0.49), // 49
    UQ_4_12(0.50), // 50
    UQ_4_12(0.51), // 51
    UQ_4_12(0.52), // 52
    UQ_4_12(0.53), // 53
    UQ_4_12(0.54), // 54
    UQ_4_12(0.55), // 55
    UQ_4_12(0.56), // 56
    UQ_4_12(0.57), // 57
    UQ_4_12(0.58), // 58
    UQ_4_12(0.59), // 59
    UQ_4_12(0.60), // 60
    UQ_4_12(0.61), // 61
    UQ_4_12(0.62), // 62
    UQ_4_12(0.63), // 63
    UQ_4_12(0.64), // 64
    UQ_4_12(0.65), // 65
    UQ_4_12(0.66), // 66
    UQ_4_12(0.67), // 67
    UQ_4_12(0.68), // 68
    UQ_4_12(0.69), // 69
    UQ_4_12(0.70), // 70
    UQ_4_12(0.71), // 71
    UQ_4_12(0.72), // 72
    UQ_4_12(0.73), // 73
    UQ_4_12(0.74), // 74
    UQ_4_12(0.75), // 75
    UQ_4_12(0.76), // 76
    UQ_4_12(0.77), // 77
    UQ_4_12(0.78), // 78
    UQ_4_12(0.79), // 79
    UQ_4_12(0.80), // 80
    UQ_4_12(0.81), // 81
    UQ_4_12(0.82), // 82
    UQ_4_12(0.83), // 83
    UQ_4_12(0.84), // 84
    UQ_4_12(0.85), // 85
    UQ_4_12(0.86), // 86
    UQ_4_12(0.87), // 87
    UQ_4_12(0.88), // 88
    UQ_4_12(0.89), // 89
    UQ_4_12(0.90), // 90
    UQ_4_12(0.91), // 91
    UQ_4_12(0.92), // 92
    UQ_4_12(0.93), // 93
    UQ_4_12(0.94), // 94
    UQ_4_12(0.95), // 95
    UQ_4_12(0.96), // 96
    UQ_4_12(0.97), // 97
    UQ_4_12(0.98), // 98
    UQ_4_12(0.99), // 99
    UQ_4_12(1.00), // 100
};

#define X UQ_4_12

static const u16 sTypeEffectivenessTable[NUMBER_OF_MON_TYPES][NUMBER_OF_MON_TYPES] =
{
//   normal  fight   flying  poison  ground  rock    bug     ghost   steel   mystery fire    water   grass  electric psychic ice     dragon  dark    fairy
    {X(1.0), X(1.0), X(1.0), X(1.0), X(1.0), X(0.5), X(1.0), X(0.0), X(0.5), X(1.0), X(1.0), X(1.0), X(1.0), X(1.0), X(1.0), X(1.0), X(1.0), X(1.0), X(1.0)}, // normal
    {X(2.0), X(1.0), X(0.5), X(0.5), X(1.0), X(2.0), X(0.5), X(0.0), X(2.0), X(1.0), X(1.0), X(1.0), X(1.0), X(1.0), X(0.5), X(2.0), X(1.0), X(2.0), X(0.5)}, // fight
    {X(1.0), X(2.0), X(1.0), X(1.0), X(1.0), X(0.5), X(2.0), X(1.0), X(0.5), X(1.0), X(1.0), X(1.0), X(2.0), X(0.5), X(1.0), X(1.0), X(1.0), X(1.0), X(1.0)}, // flying
    {X(1.0), X(1.0), X(1.0), X(0.5), X(0.5), X(0.5), X(1.0), X(0.5), X(0.0), X(1.0), X(1.0), X(1.0), X(2.0), X(1.0), X(1.0), X(1.0), X(1.0), X(1.0), X(2.0)}, // poison
    {X(1.0), X(1.0), X(0.0), X(2.0), X(1.0), X(2.0), X(0.5), X(1.0), X(2.0), X(1.0), X(2.0), X(1.0), X(0.5), X(2.0), X(1.0), X(1.0), X(1.0), X(1.0), X(1.0)}, // ground
    {X(1.0), X(0.5), X(2.0), X(1.0), X(0.5), X(1.0), X(2.0), X(1.0), X(0.5), X(1.0), X(2.0), X(1.0), X(1.0), X(1.0), X(1.0), X(2.0), X(1.0), X(1.0), X(1.0)}, // rock
    {X(1.0), X(0.5), X(0.5), X(0.5), X(1.0), X(1.0), X(1.0), X(0.5), X(0.5), X(1.0), X(0.5), X(1.0), X(2.0), X(1.0), X(2.0), X(1.0), X(1.0), X(2.0), X(0.5)}, // bug
    #if B_STEEL_RESISTANCES >= GEN_6
    {X(0.0), X(1.0), X(1.0), X(1.0), X(1.0), X(1.0), X(1.0), X(2.0), X(1.0), X(1.0), X(1.0), X(1.0), X(1.0), X(1.0), X(2.0), X(1.0), X(1.0), X(0.5), X(1.0)}, // ghost
    #else
    {X(0.0), X(1.0), X(1.0), X(1.0), X(1.0), X(1.0), X(1.0), X(2.0), X(0.5), X(1.0), X(1.0), X(1.0), X(1.0), X(1.0), X(2.0), X(1.0), X(1.0), X(0.5), X(1.0)}, // ghost
    #endif
    {X(1.0), X(1.0), X(1.0), X(1.0), X(1.0), X(2.0), X(1.0), X(1.0), X(0.5), X(1.0), X(0.5), X(0.5), X(1.0), X(0.5), X(1.0), X(2.0), X(1.0), X(1.0), X(2.0)}, // steel
    {X(1.0), X(1.0), X(1.0), X(1.0), X(1.0), X(1.0), X(1.0), X(1.0), X(1.0), X(1.0), X(1.0), X(1.0), X(1.0), X(1.0), X(1.0), X(1.0), X(1.0), X(1.0), X(1.0)}, // mystery
    {X(1.0), X(1.0), X(1.0), X(1.0), X(1.0), X(0.5), X(2.0), X(1.0), X(2.0), X(1.0), X(0.5), X(0.5), X(2.0), X(1.0), X(1.0), X(2.0), X(0.5), X(1.0), X(1.0)}, // fire
    {X(1.0), X(1.0), X(1.0), X(1.0), X(2.0), X(2.0), X(1.0), X(1.0), X(1.0), X(1.0), X(2.0), X(0.5), X(0.5), X(1.0), X(1.0), X(1.0), X(0.5), X(1.0), X(1.0)}, // water
    {X(1.0), X(1.0), X(0.5), X(0.5), X(2.0), X(2.0), X(0.5), X(1.0), X(0.5), X(1.0), X(0.5), X(2.0), X(0.5), X(1.0), X(1.0), X(1.0), X(0.5), X(1.0), X(1.0)}, // grass
    {X(1.0), X(1.0), X(2.0), X(1.0), X(0.0), X(1.0), X(1.0), X(1.0), X(1.0), X(1.0), X(1.0), X(2.0), X(0.5), X(0.5), X(1.0), X(1.0), X(0.5), X(1.0), X(1.0)}, // electric
    {X(1.0), X(2.0), X(1.0), X(2.0), X(1.0), X(1.0), X(1.0), X(1.0), X(0.5), X(1.0), X(1.0), X(1.0), X(1.0), X(1.0), X(0.5), X(1.0), X(1.0), X(0.0), X(1.0)}, // psychic
    {X(1.0), X(1.0), X(2.0), X(1.0), X(2.0), X(1.0), X(1.0), X(1.0), X(0.5), X(1.0), X(0.5), X(0.5), X(2.0), X(1.0), X(1.0), X(0.5), X(2.0), X(1.0), X(1.0)}, // ice
    {X(1.0), X(1.0), X(1.0), X(1.0), X(1.0), X(1.0), X(1.0), X(1.0), X(0.5), X(1.0), X(1.0), X(1.0), X(1.0), X(1.0), X(1.0), X(1.0), X(2.0), X(1.0), X(0.0)}, // dragon
    #if B_STEEL_RESISTANCES >= GEN_6
    {X(1.0), X(0.5), X(1.0), X(1.0), X(1.0), X(1.0), X(1.0), X(2.0), X(1.0), X(1.0), X(1.0), X(1.0), X(1.0), X(1.0), X(2.0), X(1.0), X(1.0), X(0.5), X(0.5)}, // dark
    #else
    {X(1.0), X(0.5), X(1.0), X(1.0), X(1.0), X(1.0), X(1.0), X(2.0), X(0.5), X(1.0), X(1.0), X(1.0), X(1.0), X(1.0), X(2.0), X(1.0), X(1.0), X(0.5), X(0.5)}, // dark
    #endif
    {X(1.0), X(2.0), X(1.0), X(0.5), X(1.0), X(1.0), X(1.0), X(1.0), X(0.5), X(1.0), X(0.5), X(1.0), X(1.0), X(1.0), X(1.0), X(1.0), X(2.0), X(2.0), X(1.0)}, // fairy
};

static const u16 sInverseTypeEffectivenessTable[NUMBER_OF_MON_TYPES][NUMBER_OF_MON_TYPES] =
{
//   normal  fight   flying  poison  ground  rock    bug     ghost   steel   mystery fire    water   grass  electric psychic ice     dragon  dark    fairy
    {X(1.0), X(1.0), X(1.0), X(1.0), X(1.0), X(2.0), X(1.0), X(2.0), X(2.0), X(1.0), X(1.0), X(1.0), X(1.0), X(1.0), X(1.0), X(1.0), X(1.0), X(1.0), X(1.0)}, // normal
    {X(0.5), X(1.0), X(2.0), X(2.0), X(1.0), X(0.5), X(2.0), X(2.0), X(0.5), X(1.0), X(1.0), X(1.0), X(1.0), X(1.0), X(2.0), X(0.5), X(1.0), X(0.5), X(2.0)}, // fight
    {X(1.0), X(0.5), X(1.0), X(1.0), X(1.0), X(2.0), X(0.5), X(1.0), X(2.0), X(1.0), X(1.0), X(1.0), X(0.5), X(2.0), X(1.0), X(1.0), X(1.0), X(1.0), X(1.0)}, // flying
    {X(1.0), X(1.0), X(1.0), X(2.0), X(2.0), X(2.0), X(1.0), X(2.0), X(2.0), X(1.0), X(1.0), X(1.0), X(0.5), X(1.0), X(1.0), X(1.0), X(1.0), X(1.0), X(0.5)}, // poison
    {X(1.0), X(1.0), X(2.0), X(0.5), X(1.0), X(0.5), X(2.0), X(1.0), X(0.5), X(1.0), X(0.5), X(1.0), X(2.0), X(0.5), X(1.0), X(1.0), X(1.0), X(1.0), X(1.0)}, // ground
    {X(1.0), X(2.0), X(0.5), X(1.0), X(2.0), X(1.0), X(0.5), X(1.0), X(2.0), X(1.0), X(0.5), X(1.0), X(1.0), X(1.0), X(1.0), X(0.5), X(1.0), X(1.0), X(1.0)}, // rock
    {X(1.0), X(2.0), X(2.0), X(2.0), X(1.0), X(1.0), X(1.0), X(2.0), X(2.0), X(1.0), X(2.0), X(1.0), X(0.5), X(1.0), X(0.5), X(1.0), X(1.0), X(0.5), X(2.0)}, // bug
    #if B_STEEL_RESISTANCES >= GEN_6
    {X(2.0), X(1.0), X(1.0), X(1.0), X(1.0), X(1.0), X(1.0), X(0.5), X(1.0), X(1.0), X(1.0), X(1.0), X(1.0), X(1.0), X(0.5), X(1.0), X(1.0), X(2.0), X(1.0)}, // ghost
    #else
    {X(2.0), X(1.0), X(1.0), X(1.0), X(1.0), X(1.0), X(1.0), X(0.5), X(2.0), X(1.0), X(1.0), X(1.0), X(1.0), X(1.0), X(0.5), X(1.0), X(1.0), X(2.0), X(1.0)}, // ghost
    #endif
    {X(1.0), X(1.0), X(1.0), X(1.0), X(1.0), X(0.5), X(1.0), X(1.0), X(2.0), X(1.0), X(2.0), X(2.0), X(1.0), X(2.0), X(1.0), X(0.5), X(1.0), X(1.0), X(0.5)}, // steel
    {X(1.0), X(1.0), X(1.0), X(1.0), X(1.0), X(1.0), X(1.0), X(1.0), X(1.0), X(1.0), X(1.0), X(1.0), X(1.0), X(1.0), X(1.0), X(1.0), X(1.0), X(1.0), X(1.0)}, // mystery
    {X(1.0), X(1.0), X(1.0), X(1.0), X(1.0), X(2.0), X(0.5), X(1.0), X(0.5), X(1.0), X(2.0), X(2.0), X(0.5), X(1.0), X(1.0), X(0.5), X(2.0), X(1.0), X(1.0)}, // fire
    {X(1.0), X(1.0), X(1.0), X(1.0), X(0.5), X(0.5), X(1.0), X(1.0), X(1.0), X(1.0), X(0.5), X(2.0), X(2.0), X(1.0), X(1.0), X(1.0), X(2.0), X(1.0), X(1.0)}, // water
    {X(1.0), X(1.0), X(2.0), X(2.0), X(0.5), X(0.5), X(2.0), X(1.0), X(2.0), X(1.0), X(2.0), X(0.5), X(2.0), X(1.0), X(1.0), X(1.0), X(2.0), X(1.0), X(1.0)}, // grass
    {X(1.0), X(1.0), X(0.5), X(1.0), X(2.0), X(1.0), X(1.0), X(1.0), X(1.0), X(1.0), X(1.0), X(0.5), X(2.0), X(2.0), X(1.0), X(1.0), X(2.0), X(1.0), X(1.0)}, // electric
    {X(1.0), X(0.5), X(1.0), X(0.5), X(1.0), X(1.0), X(1.0), X(1.0), X(2.0), X(1.0), X(1.0), X(1.0), X(1.0), X(1.0), X(2.0), X(1.0), X(1.0), X(2.0), X(1.0)}, // psychic
    {X(1.0), X(1.0), X(0.5), X(1.0), X(0.5), X(1.0), X(1.0), X(1.0), X(2.0), X(1.0), X(2.0), X(2.0), X(0.5), X(1.0), X(1.0), X(2.0), X(0.5), X(1.0), X(1.0)}, // ice
    {X(1.0), X(1.0), X(1.0), X(1.0), X(1.0), X(1.0), X(1.0), X(1.0), X(2.0), X(1.0), X(1.0), X(1.0), X(1.0), X(1.0), X(1.0), X(1.0), X(0.5), X(1.0), X(2.0)}, // dragon
    #if B_STEEL_RESISTANCES >= GEN_6
    {X(1.0), X(2.0), X(1.0), X(1.0), X(1.0), X(1.0), X(1.0), X(0.5), X(1.0), X(1.0), X(1.0), X(1.0), X(1.0), X(1.0), X(0.5), X(1.0), X(1.0), X(2.0), X(2.0)}, // dark
    #else
    {X(1.0), X(2.0), X(1.0), X(1.0), X(1.0), X(1.0), X(1.0), X(0.5), X(2.0), X(1.0), X(1.0), X(1.0), X(1.0), X(1.0), X(0.5), X(1.0), X(1.0), X(2.0), X(2.0)}, // dark
    #endif
    {X(1.0), X(0.5), X(1.0), X(2.0), X(1.0), X(1.0), X(1.0), X(1.0), X(2.0), X(1.0), X(2.0), X(1.0), X(1.0), X(1.0), X(1.0), X(1.0), X(0.5), X(0.5), X(1.0)}, // fairy
};

#undef X

// code
u8 GetBattlerForBattleScript(u8 caseId)
{
    u8 ret = 0;
    switch (caseId)
    {
    case BS_TARGET:
        ret = gBattlerTarget;
        break;
    case BS_ATTACKER:
        ret = gBattlerAttacker;
        break;
    case BS_EFFECT_BATTLER:
        ret = gEffectBattler;
        break;
    case BS_BATTLER_0:
        ret = 0;
        break;
    case BS_SCRIPTING:
        ret = gBattleScripting.battler;
        break;
    case BS_FAINTED:
        ret = gBattlerFainted;
        break;
    case 5:
        ret = gBattlerFainted;
        break;
    case 4:
    case 6:
    case 8:
    case 9:
    case BS_PLAYER1:
        ret = GetBattlerAtPosition(B_POSITION_PLAYER_LEFT);
        break;
    case BS_OPPONENT1:
        ret = GetBattlerAtPosition(B_POSITION_OPPONENT_LEFT);
        break;
    case BS_PLAYER2:
        ret = GetBattlerAtPosition(B_POSITION_PLAYER_RIGHT);
        break;
    case BS_OPPONENT2:
        ret = GetBattlerAtPosition(B_POSITION_OPPONENT_RIGHT);
        break;
    case BS_ABILITY_BATTLER:
        ret = gBattlerAbility;
        break;
    }
    return ret;
}

void PressurePPLose(u8 target, u8 attacker, u16 move)
{
    int moveIndex;

    if (gBattleMons[target].ability != ABILITY_PRESSURE)
        return;

    for (moveIndex = 0; moveIndex < MAX_MON_MOVES; moveIndex++)
    {
        if (gBattleMons[attacker].moves[moveIndex] == move)
            break;
    }

    if (moveIndex == MAX_MON_MOVES)
        return;

    if (gBattleMons[attacker].pp[moveIndex] != 0)
        gBattleMons[attacker].pp[moveIndex]--;

    if (!(gBattleMons[attacker].status2 & STATUS2_TRANSFORMED)
        && !(gDisableStructs[attacker].mimickedMoves & gBitTable[moveIndex]))
    {
        gActiveBattler = attacker;
        BtlController_EmitSetMonData(0, REQUEST_PPMOVE1_BATTLE + moveIndex, 0, 1, &gBattleMons[gActiveBattler].pp[moveIndex]);
        MarkBattlerForControllerExec(gActiveBattler);
    }
}

void PressurePPLoseOnUsingImprison(u8 attacker)
{
    int i, j;
    int imprisonPos = 4;
    u8 atkSide = GetBattlerSide(attacker);

    for (i = 0; i < gBattlersCount; i++)
    {
        if (atkSide != GetBattlerSide(i) && gBattleMons[i].ability == ABILITY_PRESSURE)
        {
            for (j = 0; j < MAX_MON_MOVES; j++)
            {
                if (gBattleMons[attacker].moves[j] == MOVE_IMPRISON)
                    break;
            }
            if (j != MAX_MON_MOVES)
            {
                imprisonPos = j;
                if (gBattleMons[attacker].pp[j] != 0)
                    gBattleMons[attacker].pp[j]--;
            }
        }
    }

    if (imprisonPos != 4
        && !(gBattleMons[attacker].status2 & STATUS2_TRANSFORMED)
        && !(gDisableStructs[attacker].mimickedMoves & gBitTable[imprisonPos]))
    {
        gActiveBattler = attacker;
        BtlController_EmitSetMonData(0, REQUEST_PPMOVE1_BATTLE + imprisonPos, 0, 1, &gBattleMons[gActiveBattler].pp[imprisonPos]);
        MarkBattlerForControllerExec(gActiveBattler);
    }
}

void PressurePPLoseOnUsingPerishSong(u8 attacker)
{
    int i, j;
    int perishSongPos = 4;

    for (i = 0; i < gBattlersCount; i++)
    {
        if (gBattleMons[i].ability == ABILITY_PRESSURE && i != attacker)
        {
            for (j = 0; j < MAX_MON_MOVES; j++)
            {
                if (gBattleMons[attacker].moves[j] == MOVE_PERISH_SONG)
                    break;
            }
            if (j != MAX_MON_MOVES)
            {
                perishSongPos = j;
                if (gBattleMons[attacker].pp[j] != 0)
                    gBattleMons[attacker].pp[j]--;
            }
        }
    }

    if (perishSongPos != MAX_MON_MOVES
        && !(gBattleMons[attacker].status2 & STATUS2_TRANSFORMED)
        && !(gDisableStructs[attacker].mimickedMoves & gBitTable[perishSongPos]))
    {
        gActiveBattler = attacker;
        BtlController_EmitSetMonData(0, REQUEST_PPMOVE1_BATTLE + perishSongPos, 0, 1, &gBattleMons[gActiveBattler].pp[perishSongPos]);
        MarkBattlerForControllerExec(gActiveBattler);
    }
}

void MarkAllBattlersForControllerExec(void) // unused
{
    int i;

    if (gBattleTypeFlags & BATTLE_TYPE_LINK)
    {
        for (i = 0; i < gBattlersCount; i++)
            gBattleControllerExecFlags |= gBitTable[i] << 0x1C;
    }
    else
    {
        for (i = 0; i < gBattlersCount; i++)
            gBattleControllerExecFlags |= gBitTable[i];
    }
}

bool32 IsBattlerMarkedForControllerExec(u8 battlerId)
{
    if (gBattleTypeFlags & BATTLE_TYPE_LINK)
        return (gBattleControllerExecFlags & (gBitTable[battlerId] << 0x1C)) != 0;
    else
        return (gBattleControllerExecFlags & (gBitTable[battlerId])) != 0;
}

void MarkBattlerForControllerExec(u8 battlerId)
{
    if (gBattleTypeFlags & BATTLE_TYPE_LINK)
        gBattleControllerExecFlags |= gBitTable[battlerId] << 0x1C;
    else
        gBattleControllerExecFlags |= gBitTable[battlerId];
}

void sub_803F850(u8 arg0)
{
    s32 i;

    for (i = 0; i < GetLinkPlayerCount(); i++)
        gBattleControllerExecFlags |= gBitTable[arg0] << (i << 2);

    gBattleControllerExecFlags &= ~(0x10000000 << arg0);
}

void CancelMultiTurnMoves(u8 battler)
{
    gBattleMons[battler].status2 &= ~(STATUS2_MULTIPLETURNS);
    gBattleMons[battler].status2 &= ~(STATUS2_LOCK_CONFUSE);
    gBattleMons[battler].status2 &= ~(STATUS2_UPROAR);
    gBattleMons[battler].status2 &= ~(STATUS2_BIDE);

    gStatuses3[battler] &= ~(STATUS3_SEMI_INVULNERABLE);

    gDisableStructs[battler].rolloutTimer = 0;
    gDisableStructs[battler].furyCutterCounter = 0;
}

bool8 WasUnableToUseMove(u8 battler)
{
    if (gProtectStructs[battler].prlzImmobility
        || gProtectStructs[battler].targetNotAffected
        || gProtectStructs[battler].usedImprisonedMove
        || gProtectStructs[battler].loveImmobility
        || gProtectStructs[battler].usedDisabledMove
        || gProtectStructs[battler].usedTauntedMove
        || gProtectStructs[battler].usedGravityPreventedMove
        || gProtectStructs[battler].usedHealBlockedMove
        || gProtectStructs[battler].flag2Unknown
        || gProtectStructs[battler].flinchImmobility
        || gProtectStructs[battler].confusionSelfDmg
        || gProtectStructs[battler].powderSelfDmg
        || gProtectStructs[battler].usedThroatChopPreventedMove)
        return TRUE;
    else
        return FALSE;
}

void PrepareStringBattle(u16 stringId, u8 battler)
{
    // Support for Contrary ability.
    // If a move attempted to raise stat - print "won't increase".
    // If a move attempted to lower stat - print "won't decrease".
    if (stringId == STRINGID_STATSWONTDECREASE && !(gBattleScripting.statChanger & STAT_BUFF_NEGATIVE))
        stringId = STRINGID_STATSWONTINCREASE;
    else if (stringId == STRINGID_STATSWONTINCREASE && gBattleScripting.statChanger & STAT_BUFF_NEGATIVE)
        stringId = STRINGID_STATSWONTDECREASE;

    else if (stringId == STRINGID_STATSWONTDECREASE2 && GetBattlerAbility(battler) == ABILITY_CONTRARY)
        stringId = STRINGID_STATSWONTINCREASE2;
    else if (stringId == STRINGID_STATSWONTINCREASE2 && GetBattlerAbility(battler) == ABILITY_CONTRARY)
        stringId = STRINGID_STATSWONTDECREASE2;

    // Check Defiant and Competitive stat raise whenever a stat is lowered.
    else if ((stringId == STRINGID_PKMNSSTATCHANGED4 || stringId == STRINGID_PKMNCUTSATTACKWITH)
              && ((GetBattlerAbility(gBattlerTarget) == ABILITY_DEFIANT && gBattleMons[gBattlerTarget].statStages[STAT_ATK] != 12)
                 || (GetBattlerAbility(gBattlerTarget) == ABILITY_COMPETITIVE && gBattleMons[gBattlerTarget].statStages[STAT_SPATK] != 12))
              && gSpecialStatuses[gBattlerTarget].changedStatsBattlerId != BATTLE_PARTNER(gBattlerTarget)
              && gSpecialStatuses[gBattlerTarget].changedStatsBattlerId != gBattlerTarget)
    {
        gBattlerAbility = gBattlerTarget;
        BattleScriptPushCursor();
        gBattlescriptCurrInstr = BattleScript_DefiantActivates;
        if (GetBattlerAbility(gBattlerTarget) == ABILITY_DEFIANT)
            SET_STATCHANGER(STAT_ATK, 2, FALSE);
        else
            SET_STATCHANGER(STAT_SPATK, 2, FALSE);
    }

    gActiveBattler = battler;
    BtlController_EmitPrintString(0, stringId);
    MarkBattlerForControllerExec(gActiveBattler);
}

void ResetSentPokesToOpponentValue(void)
{
    s32 i;
    u32 bits = 0;

    gSentPokesToOpponent[0] = 0;
    gSentPokesToOpponent[1] = 0;

    for (i = 0; i < gBattlersCount; i += 2)
        bits |= gBitTable[gBattlerPartyIndexes[i]];

    for (i = 1; i < gBattlersCount; i += 2)
        gSentPokesToOpponent[(i & BIT_FLANK) >> 1] = bits;
}

void OpponentSwitchInResetSentPokesToOpponentValue(u8 battler)
{
    s32 i = 0;
    u32 bits = 0;

    if (GetBattlerSide(battler) == B_SIDE_OPPONENT)
    {
        u8 flank = ((battler & BIT_FLANK) >> 1);
        gSentPokesToOpponent[flank] = 0;

        for (i = 0; i < gBattlersCount; i += 2)
        {
            if (!(gAbsentBattlerFlags & gBitTable[i]))
                bits |= gBitTable[gBattlerPartyIndexes[i]];
        }

        gSentPokesToOpponent[flank] = bits;
    }
}

void UpdateSentPokesToOpponentValue(u8 battler)
{
    if (GetBattlerSide(battler) == B_SIDE_OPPONENT)
    {
        OpponentSwitchInResetSentPokesToOpponentValue(battler);
    }
    else
    {
        s32 i;
        for (i = 1; i < gBattlersCount; i++)
            gSentPokesToOpponent[(i & BIT_FLANK) >> 1] |= gBitTable[gBattlerPartyIndexes[battler]];
    }
}

void BattleScriptPush(const u8 *bsPtr)
{
    gBattleResources->battleScriptsStack->ptr[gBattleResources->battleScriptsStack->size++] = bsPtr;
}

void BattleScriptPushCursor(void)
{
    gBattleResources->battleScriptsStack->ptr[gBattleResources->battleScriptsStack->size++] = gBattlescriptCurrInstr;
}

void BattleScriptPop(void)
{
    gBattlescriptCurrInstr = gBattleResources->battleScriptsStack->ptr[--gBattleResources->battleScriptsStack->size];
}

static bool32 IsGravityPreventingMove(u32 move)
{
    if (!(gFieldStatuses & STATUS_FIELD_GRAVITY))
        return FALSE;

    switch (move)
    {
    case MOVE_BOUNCE:
    case MOVE_FLY:
    case MOVE_FLYING_PRESS:
    case MOVE_HI_JUMP_KICK:
    case MOVE_JUMP_KICK:
    case MOVE_MAGNET_RISE:
    case MOVE_SKY_DROP:
    case MOVE_SPLASH:
    case MOVE_TELEKINESIS:
    case MOVE_FLOATY_FALL:
        return TRUE;
    default:
        return FALSE;
    }
}

static bool32 IsHealBlockPreventingMove(u32 battler, u32 move)
{
    if (!(gStatuses3[battler] & STATUS3_HEAL_BLOCK))
        return FALSE;

    switch (gBattleMoves[move].effect)
    {
    case EFFECT_ABSORB:
    case EFFECT_MORNING_SUN:
    case EFFECT_MOONLIGHT:
    case EFFECT_RESTORE_HP:
    case EFFECT_REST:
    case EFFECT_ROOST:
    case EFFECT_HEALING_WISH:
    case EFFECT_WISH:
    case EFFECT_DREAM_EATER:
        return TRUE;
    default:
        return FALSE;
    }
}

static bool32 IsBelchPreventingMove(u32 battler, u32 move)
{
    if (gBattleMoves[move].effect != EFFECT_BELCH)
        return FALSE;

    return !(gBattleStruct->ateBerry[battler & BIT_SIDE] & gBitTable[gBattlerPartyIndexes[battler]]);
}

u8 TrySetCantSelectMoveBattleScript(void)
{
    u32 limitations = 0;
    u8 moveId = gBattleResources->bufferB[gActiveBattler][2] & ~(RET_MEGA_EVOLUTION);
    u32 move = gBattleMons[gActiveBattler].moves[moveId];
    u32 holdEffect = GetBattlerHoldEffect(gActiveBattler, TRUE);
    u16 *choicedMove = &gBattleStruct->choicedMove[gActiveBattler];

    if (gDisableStructs[gActiveBattler].disabledMove == move && move != MOVE_NONE)
    {
        gBattleScripting.battler = gActiveBattler;
        gCurrentMove = move;
        if (gBattleTypeFlags & BATTLE_TYPE_PALACE)
        {
            gPalaceSelectionBattleScripts[gActiveBattler] = BattleScript_SelectingDisabledMoveInPalace;
            gProtectStructs[gActiveBattler].palaceUnableToUseMove = 1;
        }
        else
        {
            gSelectionBattleScripts[gActiveBattler] = BattleScript_SelectingDisabledMove;
            limitations++;
        }
    }

    if (move == gLastMoves[gActiveBattler] && move != MOVE_STRUGGLE && (gBattleMons[gActiveBattler].status2 & STATUS2_TORMENT))
    {
        CancelMultiTurnMoves(gActiveBattler);
        if (gBattleTypeFlags & BATTLE_TYPE_PALACE)
        {
            gPalaceSelectionBattleScripts[gActiveBattler] = BattleScript_SelectingTormentedMoveInPalace;
            gProtectStructs[gActiveBattler].palaceUnableToUseMove = 1;
        }
        else
        {
            gSelectionBattleScripts[gActiveBattler] = BattleScript_SelectingTormentedMove;
            limitations++;
        }
    }

    if (gDisableStructs[gActiveBattler].tauntTimer != 0 && gBattleMoves[move].power == 0)
    {
        gCurrentMove = move;
        if (gBattleTypeFlags & BATTLE_TYPE_PALACE)
        {
            gPalaceSelectionBattleScripts[gActiveBattler] = BattleScript_SelectingNotAllowedMoveTauntInPalace;
            gProtectStructs[gActiveBattler].palaceUnableToUseMove = 1;
        }
        else
        {
            gSelectionBattleScripts[gActiveBattler] = BattleScript_SelectingNotAllowedMoveTaunt;
            limitations++;
        }
    }

    if (gDisableStructs[gActiveBattler].throatChopTimer != 0 && gBattleMoves[move].flags & FLAG_SOUND)
    {
        gCurrentMove = move;
        if (gBattleTypeFlags & BATTLE_TYPE_PALACE)
        {
            gPalaceSelectionBattleScripts[gActiveBattler] = BattleScript_SelectingNotAllowedMoveThroatChopInPalace;
            gProtectStructs[gActiveBattler].palaceUnableToUseMove = 1;
        }
        else
        {
            gSelectionBattleScripts[gActiveBattler] = BattleScript_SelectingNotAllowedMoveThroatChop;
            limitations++;
        }
    }

    if (GetImprisonedMovesCount(gActiveBattler, move))
    {
        gCurrentMove = move;
        if (gBattleTypeFlags & BATTLE_TYPE_PALACE)
        {
            gPalaceSelectionBattleScripts[gActiveBattler] = BattleScript_SelectingImprisonedMoveInPalace;
            gProtectStructs[gActiveBattler].palaceUnableToUseMove = 1;
        }
        else
        {
            gSelectionBattleScripts[gActiveBattler] = BattleScript_SelectingImprisonedMove;
            limitations++;
        }
    }

    if (IsGravityPreventingMove(move))
    {
        gCurrentMove = move;
        if (gBattleTypeFlags & BATTLE_TYPE_PALACE)
        {
            gPalaceSelectionBattleScripts[gActiveBattler] = BattleScript_SelectingNotAllowedMoveGravityInPalace;
            gProtectStructs[gActiveBattler].palaceUnableToUseMove = 1;
        }
        else
        {
            gSelectionBattleScripts[gActiveBattler] = BattleScript_SelectingNotAllowedMoveGravity;
            limitations++;
        }
    }

    if (IsHealBlockPreventingMove(gActiveBattler, move))
    {
        gCurrentMove = move;
        if (gBattleTypeFlags & BATTLE_TYPE_PALACE)
        {
            gPalaceSelectionBattleScripts[gActiveBattler] = BattleScript_SelectingNotAllowedMoveHealBlockInPalace;
            gProtectStructs[gActiveBattler].palaceUnableToUseMove = 1;
        }
        else
        {
            gSelectionBattleScripts[gActiveBattler] = BattleScript_SelectingNotAllowedMoveHealBlock;
            limitations++;
        }
    }

    if (IsBelchPreventingMove(gActiveBattler, move))
    {
        gCurrentMove = move;
        if (gBattleTypeFlags & BATTLE_TYPE_PALACE)
        {
            gPalaceSelectionBattleScripts[gActiveBattler] = BattleScript_SelectingNotAllowedBelchInPalace;
            gProtectStructs[gActiveBattler].palaceUnableToUseMove = 1;
        }
        else
        {
            gSelectionBattleScripts[gActiveBattler] = BattleScript_SelectingNotAllowedBelch;
            limitations++;
        }
    }

    gPotentialItemEffectBattler = gActiveBattler;
    if (HOLD_EFFECT_CHOICE(holdEffect) && *choicedMove != 0 && *choicedMove != 0xFFFF && *choicedMove != move)
    {
        gCurrentMove = *choicedMove;
        gLastUsedItem = gBattleMons[gActiveBattler].item;
        if (gBattleTypeFlags & BATTLE_TYPE_PALACE)
        {
            gProtectStructs[gActiveBattler].palaceUnableToUseMove = 1;
        }
        else
        {
            gSelectionBattleScripts[gActiveBattler] = BattleScript_SelectingNotAllowedMoveChoiceItem;
            limitations++;
        }
    }
    else if (holdEffect == HOLD_EFFECT_ASSAULT_VEST && gBattleMoves[move].power == 0)
    {
        gCurrentMove = move;
        gLastUsedItem = gBattleMons[gActiveBattler].item;
        if (gBattleTypeFlags & BATTLE_TYPE_PALACE)
        {
            gProtectStructs[gActiveBattler].palaceUnableToUseMove = 1;
        }
        else
        {
            gSelectionBattleScripts[gActiveBattler] = BattleScript_SelectingNotAllowedMoveAssaultVest;
            limitations++;
        }
    }

    if (gBattleMons[gActiveBattler].pp[moveId] == 0)
    {
        if (gBattleTypeFlags & BATTLE_TYPE_PALACE)
        {
            gProtectStructs[gActiveBattler].palaceUnableToUseMove = 1;
        }
        else
        {
            gSelectionBattleScripts[gActiveBattler] = BattleScript_SelectingMoveWithNoPP;
            limitations++;
        }
    }

    return limitations;
}

u8 CheckMoveLimitations(u8 battlerId, u8 unusableMoves, u8 check)
{
    u8 holdEffect = GetBattlerHoldEffect(battlerId, TRUE);
    u16 *choicedMove = &gBattleStruct->choicedMove[battlerId];
    s32 i;

    gPotentialItemEffectBattler = battlerId;

    for (i = 0; i < MAX_MON_MOVES; i++)
    {
        if (gBattleMons[battlerId].moves[i] == 0 && check & MOVE_LIMITATION_ZEROMOVE)
            unusableMoves |= gBitTable[i];
        else if (gBattleMons[battlerId].pp[i] == 0 && check & MOVE_LIMITATION_PP)
            unusableMoves |= gBitTable[i];
        else if (gBattleMons[battlerId].moves[i] == gDisableStructs[battlerId].disabledMove && check & MOVE_LIMITATION_DISABLED)
            unusableMoves |= gBitTable[i];
        else if (gBattleMons[battlerId].moves[i] == gLastMoves[battlerId] && check & MOVE_LIMITATION_TORMENTED && gBattleMons[battlerId].status2 & STATUS2_TORMENT)
            unusableMoves |= gBitTable[i];
        else if (gDisableStructs[battlerId].tauntTimer && check & MOVE_LIMITATION_TAUNT && gBattleMoves[gBattleMons[battlerId].moves[i]].power == 0)
            unusableMoves |= gBitTable[i];
        else if (GetImprisonedMovesCount(battlerId, gBattleMons[battlerId].moves[i]) && check & MOVE_LIMITATION_IMPRISON)
            unusableMoves |= gBitTable[i];
        else if (gDisableStructs[battlerId].encoreTimer && gDisableStructs[battlerId].encoredMove != gBattleMons[battlerId].moves[i])
            unusableMoves |= gBitTable[i];
        else if (HOLD_EFFECT_CHOICE(holdEffect) && *choicedMove != 0 && *choicedMove != 0xFFFF && *choicedMove != gBattleMons[battlerId].moves[i])
            unusableMoves |= gBitTable[i];
        else if (holdEffect == HOLD_EFFECT_ASSAULT_VEST && gBattleMoves[gBattleMons[battlerId].moves[i]].power == 0)
            unusableMoves |= gBitTable[i];
        else if (IsGravityPreventingMove(gBattleMons[battlerId].moves[i]))
            unusableMoves |= gBitTable[i];
        else if (IsHealBlockPreventingMove(battlerId, gBattleMons[battlerId].moves[i]))
            unusableMoves |= gBitTable[i];
        else if (IsBelchPreventingMove(battlerId, gBattleMons[battlerId].moves[i]))
            unusableMoves |= gBitTable[i];
        else if (gDisableStructs[battlerId].throatChopTimer && gBattleMoves[gBattleMons[battlerId].moves[i]].flags & FLAG_SOUND)
            unusableMoves |= gBitTable[i];
    }
    return unusableMoves;
}

bool8 AreAllMovesUnusable(void)
{
    u8 unusable;
    unusable = CheckMoveLimitations(gActiveBattler, 0, 0xFF);

    if (unusable == 0xF) // All moves are unusable.
    {
        gProtectStructs[gActiveBattler].noValidMoves = 1;
        gSelectionBattleScripts[gActiveBattler] = BattleScript_NoMovesLeft;
    }
    else
    {
        gProtectStructs[gActiveBattler].noValidMoves = 0;
    }

    return (unusable == 0xF);
}

u8 GetImprisonedMovesCount(u8 battlerId, u16 move)
{
    s32 i;
    u8 imprisonedMoves = 0;
    u8 battlerSide = GetBattlerSide(battlerId);

    for (i = 0; i < gBattlersCount; i++)
    {
        if (battlerSide != GetBattlerSide(i) && gStatuses3[i] & STATUS3_IMPRISONED_OTHERS)
        {
            s32 j;
            for (j = 0; j < MAX_MON_MOVES; j++)
            {
                if (move == gBattleMons[i].moves[j])
                    break;
            }
            if (j < MAX_MON_MOVES)
                imprisonedMoves++;
        }
    }

    return imprisonedMoves;
}

enum
{
    ENDTURN_ORDER,
    ENDTURN_REFLECT,
    ENDTURN_LIGHT_SCREEN,
    ENDTURN_AURORA_VEIL,
    ENDTURN_MIST,
    ENDTURN_LUCKY_CHANT,
    ENDTURN_SAFEGUARD,
    ENDTURN_TAILWIND,
    ENDTURN_WISH,
    ENDTURN_RAIN,
    ENDTURN_SANDSTORM,
    ENDTURN_SUN,
    ENDTURN_HAIL,
    ENDTURN_GRAVITY,
    ENDTURN_WATER_SPORT,
    ENDTURN_MUD_SPORT,
    ENDTURN_TRICK_ROOM,
    ENDTURN_WONDER_ROOM,
    ENDTURN_MAGIC_ROOM,
    ENDTURN_ELECTRIC_TERRAIN,
    ENDTURN_MISTY_TERRAIN,
    ENDTURN_GRASSY_TERRAIN,
    ENDTURN_PSYCHIC_TERRAIN,
    ENDTURN_ION_DELUGE,
    ENDTURN_FAIRY_LOCK,
    ENDTURN_FIELD_COUNT,
};

u8 DoFieldEndTurnEffects(void)
{
    u8 effect = 0;

    for (gBattlerAttacker = 0; gBattlerAttacker < gBattlersCount && gAbsentBattlerFlags & gBitTable[gBattlerAttacker]; gBattlerAttacker++)
    {
    }
    for (gBattlerTarget = 0; gBattlerTarget < gBattlersCount && gAbsentBattlerFlags & gBitTable[gBattlerTarget]; gBattlerTarget++)
    {
    }

    do
    {
        s32 i;
        u8 side;

        switch (gBattleStruct->turnCountersTracker)
        {
        case ENDTURN_ORDER:
            for (i = 0; i < gBattlersCount; i++)
            {
                gBattlerByTurnOrder[i] = i;
            }
            for (i = 0; i < gBattlersCount - 1; i++)
            {
                s32 j;
                for (j = i + 1; j < gBattlersCount; j++)
                {
                    if (GetWhoStrikesFirst(gBattlerByTurnOrder[i], gBattlerByTurnOrder[j], 0))
                        SwapTurnOrder(i, j);
                }
            }

            gBattleStruct->turnCountersTracker++;
            gBattleStruct->turnSideTracker = 0;
            // fall through
        case ENDTURN_REFLECT:
            while (gBattleStruct->turnSideTracker < 2)
            {
                side = gBattleStruct->turnSideTracker;
                gActiveBattler = gBattlerAttacker = gSideTimers[side].reflectBattlerId;
                if (gSideStatuses[side] & SIDE_STATUS_REFLECT)
                {
                    if (--gSideTimers[side].reflectTimer == 0)
                    {
                        gSideStatuses[side] &= ~SIDE_STATUS_REFLECT;
                        BattleScriptExecute(BattleScript_SideStatusWoreOff);
                        PREPARE_MOVE_BUFFER(gBattleTextBuff1, MOVE_REFLECT);
                        effect++;
                    }
                }
                gBattleStruct->turnSideTracker++;
                if (effect)
                    break;
            }
            if (!effect)
            {
                gBattleStruct->turnCountersTracker++;
                gBattleStruct->turnSideTracker = 0;
            }
            break;
        case ENDTURN_LIGHT_SCREEN:
            while (gBattleStruct->turnSideTracker < 2)
            {
                side = gBattleStruct->turnSideTracker;
                gActiveBattler = gBattlerAttacker = gSideTimers[side].lightscreenBattlerId;
                if (gSideStatuses[side] & SIDE_STATUS_LIGHTSCREEN)
                {
                    if (--gSideTimers[side].lightscreenTimer == 0)
                    {
                        gSideStatuses[side] &= ~SIDE_STATUS_LIGHTSCREEN;
                        BattleScriptExecute(BattleScript_SideStatusWoreOff);
                        gBattleCommunication[MULTISTRING_CHOOSER] = side;
                        PREPARE_MOVE_BUFFER(gBattleTextBuff1, MOVE_LIGHT_SCREEN);
                        effect++;
                    }
                }
                gBattleStruct->turnSideTracker++;
                if (effect)
                    break;
            }
            if (!effect)
            {
                gBattleStruct->turnCountersTracker++;
                gBattleStruct->turnSideTracker = 0;
            }
            break;
        case ENDTURN_AURORA_VEIL:
            while (gBattleStruct->turnSideTracker < 2)
            {
                side = gBattleStruct->turnSideTracker;
                gActiveBattler = gBattlerAttacker = gSideTimers[side].auroraVeilBattlerId;
                if (gSideStatuses[side] & SIDE_STATUS_AURORA_VEIL)
                {
                    if (--gSideTimers[side].auroraVeilTimer == 0)
                    {
                        gSideStatuses[side] &= ~SIDE_STATUS_AURORA_VEIL;
                        BattleScriptExecute(BattleScript_SideStatusWoreOff);
                        gBattleCommunication[MULTISTRING_CHOOSER] = side;
                        PREPARE_MOVE_BUFFER(gBattleTextBuff1, MOVE_AURORA_VEIL);
                        effect++;
                    }
                }
                gBattleStruct->turnSideTracker++;
                if (effect)
                    break;
            }
            if (!effect)
            {
                gBattleStruct->turnCountersTracker++;
                gBattleStruct->turnSideTracker = 0;
            }
            break;
        case ENDTURN_MIST:
            while (gBattleStruct->turnSideTracker < 2)
            {
                side = gBattleStruct->turnSideTracker;
                gActiveBattler = gBattlerAttacker = gSideTimers[side].mistBattlerId;
                if (gSideTimers[side].mistTimer != 0
                 && --gSideTimers[side].mistTimer == 0)
                {
                    gSideStatuses[side] &= ~SIDE_STATUS_MIST;
                    BattleScriptExecute(BattleScript_SideStatusWoreOff);
                    gBattleCommunication[MULTISTRING_CHOOSER] = side;
                    PREPARE_MOVE_BUFFER(gBattleTextBuff1, MOVE_MIST);
                    effect++;
                }
                gBattleStruct->turnSideTracker++;
                if (effect)
                    break;
            }
            if (!effect)
            {
                gBattleStruct->turnCountersTracker++;
                gBattleStruct->turnSideTracker = 0;
            }
            break;
        case ENDTURN_SAFEGUARD:
            while (gBattleStruct->turnSideTracker < 2)
            {
                side = gBattleStruct->turnSideTracker;
                gActiveBattler = gBattlerAttacker = gSideTimers[side].safeguardBattlerId;
                if (gSideStatuses[side] & SIDE_STATUS_SAFEGUARD)
                {
                    if (--gSideTimers[side].safeguardTimer == 0)
                    {
                        gSideStatuses[side] &= ~SIDE_STATUS_SAFEGUARD;
                        BattleScriptExecute(BattleScript_SafeguardEnds);
                        effect++;
                    }
                }
                gBattleStruct->turnSideTracker++;
                if (effect)
                    break;
            }
            if (!effect)
            {
                gBattleStruct->turnCountersTracker++;
                gBattleStruct->turnSideTracker = 0;
            }
            break;
        case ENDTURN_LUCKY_CHANT:
            while (gBattleStruct->turnSideTracker < 2)
            {
                side = gBattleStruct->turnSideTracker;
                gActiveBattler = gBattlerAttacker = gSideTimers[side].luckyChantBattlerId;
                if (gSideStatuses[side] & SIDE_STATUS_LUCKY_CHANT)
                {
                    if (--gSideTimers[side].luckyChantTimer == 0)
                    {
                        gSideStatuses[side] &= ~SIDE_STATUS_LUCKY_CHANT;
                        BattleScriptExecute(BattleScript_LuckyChantEnds);
                        effect++;
                    }
                }
                gBattleStruct->turnSideTracker++;
                if (effect)
                    break;
            }
            if (!effect)
            {
                gBattleStruct->turnCountersTracker++;
                gBattleStruct->turnSideTracker = 0;
            }
            break;
        case ENDTURN_TAILWIND:
            while (gBattleStruct->turnSideTracker < 2)
            {
                side = gBattleStruct->turnSideTracker;
                gActiveBattler = gBattlerAttacker = gSideTimers[side].tailwindBattlerId;
                if (gSideStatuses[side] & SIDE_STATUS_TAILWIND)
                {
                    if (--gSideTimers[side].tailwindTimer == 0)
                    {
                        gSideStatuses[side] &= ~SIDE_STATUS_TAILWIND;
                        BattleScriptExecute(BattleScript_TailwindEnds);
                        effect++;
                    }
                }
                gBattleStruct->turnSideTracker++;
                if (effect)
                    break;
            }
            if (!effect)
            {
                gBattleStruct->turnCountersTracker++;
                gBattleStruct->turnSideTracker = 0;
            }
            break;
        case ENDTURN_WISH:
            while (gBattleStruct->turnSideTracker < gBattlersCount)
            {
                gActiveBattler = gBattlerByTurnOrder[gBattleStruct->turnSideTracker];
                if (gWishFutureKnock.wishCounter[gActiveBattler] != 0
                 && --gWishFutureKnock.wishCounter[gActiveBattler] == 0
                 && gBattleMons[gActiveBattler].hp != 0)
                {
                    gBattlerTarget = gActiveBattler;
                    BattleScriptExecute(BattleScript_WishComesTrue);
                    effect++;
                }
                gBattleStruct->turnSideTracker++;
                if (effect)
                    break;
            }
            if (!effect)
            {
                gBattleStruct->turnCountersTracker++;
            }
            break;
        case ENDTURN_RAIN:
            if (gBattleWeather & WEATHER_RAIN_ANY)
            {
                if (!(gBattleWeather & WEATHER_RAIN_PERMANENT))
                {
                    if (--gWishFutureKnock.weatherDuration == 0)
                    {
                        gBattleWeather &= ~WEATHER_RAIN_TEMPORARY;
                        gBattleWeather &= ~WEATHER_RAIN_DOWNPOUR;
                        gBattleCommunication[MULTISTRING_CHOOSER] = 2;
                    }
                    else if (gBattleWeather & WEATHER_RAIN_DOWNPOUR)
                        gBattleCommunication[MULTISTRING_CHOOSER] = 1;
                    else
                        gBattleCommunication[MULTISTRING_CHOOSER] = 0;
                }
                else if (gBattleWeather & WEATHER_RAIN_DOWNPOUR)
                {
                    gBattleCommunication[MULTISTRING_CHOOSER] = 1;
                }
                else
                {
                    gBattleCommunication[MULTISTRING_CHOOSER] = 0;
                }

                BattleScriptExecute(BattleScript_RainContinuesOrEnds);
                effect++;
            }
            gBattleStruct->turnCountersTracker++;
            break;
        case ENDTURN_SANDSTORM:
            if (gBattleWeather & WEATHER_SANDSTORM_ANY)
            {
                if (!(gBattleWeather & WEATHER_SANDSTORM_PERMANENT) && --gWishFutureKnock.weatherDuration == 0)
                {
                    gBattleWeather &= ~WEATHER_SANDSTORM_TEMPORARY;
                    gBattlescriptCurrInstr = BattleScript_SandStormHailEnds;
                }
                else
                {
                    gBattlescriptCurrInstr = BattleScript_DamagingWeatherContinues;
                }

                gBattleScripting.animArg1 = B_ANIM_SANDSTORM_CONTINUES;
                gBattleCommunication[MULTISTRING_CHOOSER] = 0;
                BattleScriptExecute(gBattlescriptCurrInstr);
                effect++;
            }
            gBattleStruct->turnCountersTracker++;
            break;
        case ENDTURN_SUN:
            if (gBattleWeather & WEATHER_SUN_ANY)
            {
                if (!(gBattleWeather & WEATHER_SUN_PERMANENT) && --gWishFutureKnock.weatherDuration == 0)
                {
                    gBattleWeather &= ~WEATHER_SUN_TEMPORARY;
                    gBattlescriptCurrInstr = BattleScript_SunlightFaded;
                }
                else
                {
                    gBattlescriptCurrInstr = BattleScript_SunlightContinues;
                }

                BattleScriptExecute(gBattlescriptCurrInstr);
                effect++;
            }
            gBattleStruct->turnCountersTracker++;
            break;
        case ENDTURN_HAIL:
            if (gBattleWeather & WEATHER_HAIL_ANY)
            {
                if (!(gBattleWeather & WEATHER_HAIL_PERMANENT) && --gWishFutureKnock.weatherDuration == 0)
                {
                    gBattleWeather &= ~WEATHER_HAIL_TEMPORARY;
                    gBattlescriptCurrInstr = BattleScript_SandStormHailEnds;
                }
                else
                {
                    gBattlescriptCurrInstr = BattleScript_DamagingWeatherContinues;
                }

                gBattleScripting.animArg1 = B_ANIM_HAIL_CONTINUES;
                gBattleCommunication[MULTISTRING_CHOOSER] = 1;
                BattleScriptExecute(gBattlescriptCurrInstr);
                effect++;
            }
            gBattleStruct->turnCountersTracker++;
            break;
        case ENDTURN_TRICK_ROOM:
            if (gFieldStatuses & STATUS_FIELD_TRICK_ROOM && --gFieldTimers.trickRoomTimer == 0)
            {
                gFieldStatuses &= ~(STATUS_FIELD_TRICK_ROOM);
                BattleScriptExecute(BattleScript_TrickRoomEnds);
                effect++;
            }
            gBattleStruct->turnCountersTracker++;
            break;
        case ENDTURN_WONDER_ROOM:
            if (gFieldStatuses & STATUS_FIELD_WONDER_ROOM && --gFieldTimers.wonderRoomTimer == 0)
            {
                gFieldStatuses &= ~(STATUS_FIELD_WONDER_ROOM);
                BattleScriptExecute(BattleScript_WonderRoomEnds);
                effect++;
            }
            gBattleStruct->turnCountersTracker++;
            break;
        case ENDTURN_MAGIC_ROOM:
            if (gFieldStatuses & STATUS_FIELD_MAGIC_ROOM && --gFieldTimers.magicRoomTimer == 0)
            {
                gFieldStatuses &= ~(STATUS_FIELD_MAGIC_ROOM);
                BattleScriptExecute(BattleScript_MagicRoomEnds);
                effect++;
            }
            gBattleStruct->turnCountersTracker++;
            break;
        case ENDTURN_ELECTRIC_TERRAIN:
            if (gFieldStatuses & STATUS_FIELD_ELECTRIC_TERRAIN && --gFieldTimers.electricTerrainTimer == 0)
            {
                gFieldStatuses &= ~(STATUS_FIELD_ELECTRIC_TERRAIN);
                BattleScriptExecute(BattleScript_ElectricTerrainEnds);
                effect++;
            }
            gBattleStruct->turnCountersTracker++;
            break;
        case ENDTURN_MISTY_TERRAIN:
            if (gFieldStatuses & STATUS_FIELD_MISTY_TERRAIN && --gFieldTimers.mistyTerrainTimer == 0)
            {
                gFieldStatuses &= ~(STATUS_FIELD_MISTY_TERRAIN);
                BattleScriptExecute(BattleScript_MistyTerrainEnds);
                effect++;
            }
            gBattleStruct->turnCountersTracker++;
            break;
        case ENDTURN_GRASSY_TERRAIN:
            if (gFieldStatuses & STATUS_FIELD_GRASSY_TERRAIN)
            {
                if (gFieldTimers.grassyTerrainTimer == 0 || --gFieldTimers.grassyTerrainTimer == 0)
                    gFieldStatuses &= ~(STATUS_FIELD_GRASSY_TERRAIN);
                BattleScriptExecute(BattleScript_GrassyTerrainHeals);
                effect++;
            }
            gBattleStruct->turnCountersTracker++;
            break;
        case ENDTURN_PSYCHIC_TERRAIN:
            if (gFieldStatuses & STATUS_FIELD_PSYCHIC_TERRAIN && --gFieldTimers.psychicTerrainTimer == 0)
            {
                gFieldStatuses &= ~(STATUS_FIELD_PSYCHIC_TERRAIN);
                BattleScriptExecute(BattleScript_PsychicTerrainEnds);
                effect++;
            }
            gBattleStruct->turnCountersTracker++;
            break;
        case ENDTURN_WATER_SPORT:
            if (gFieldStatuses & STATUS_FIELD_WATERSPORT && --gFieldTimers.waterSportTimer == 0)
            {
                gFieldStatuses &= ~(STATUS_FIELD_WATERSPORT);
                BattleScriptExecute(BattleScript_WaterSportEnds);
                effect++;
            }
            gBattleStruct->turnCountersTracker++;
            break;
        case ENDTURN_MUD_SPORT:
            if (gFieldStatuses & STATUS_FIELD_MUDSPORT && --gFieldTimers.mudSportTimer == 0)
            {
                gFieldStatuses &= ~(STATUS_FIELD_MUDSPORT);
                BattleScriptExecute(BattleScript_MudSportEnds);
                effect++;
            }
            gBattleStruct->turnCountersTracker++;
            break;
        case ENDTURN_GRAVITY:
            if (gFieldStatuses & STATUS_FIELD_GRAVITY && --gFieldTimers.gravityTimer == 0)
            {
                gFieldStatuses &= ~(STATUS_FIELD_GRAVITY);
                BattleScriptExecute(BattleScript_GravityEnds);
                effect++;
            }
            gBattleStruct->turnCountersTracker++;
            break;
        case ENDTURN_ION_DELUGE:
            gFieldStatuses &= ~(STATUS_FIELD_ION_DELUGE);
            gBattleStruct->turnCountersTracker++;
            break;
        case ENDTURN_FAIRY_LOCK:
            if (gFieldStatuses & STATUS_FIELD_FAIRY_LOCK && --gFieldTimers.fairyLockTimer == 0)
            {
                gFieldStatuses &= ~(STATUS_FIELD_FAIRY_LOCK);
            }
            gBattleStruct->turnCountersTracker++;
            break;
        case ENDTURN_FIELD_COUNT:
            effect++;
            break;
        }
    } while (effect == 0);

    return (gBattleMainFunc != BattleTurnPassed);
}

enum
{
    ENDTURN_INGRAIN,
    ENDTURN_AQUA_RING,
    ENDTURN_ABILITIES,
    ENDTURN_ITEMS1,
    ENDTURN_LEECH_SEED,
    ENDTURN_POISON,
    ENDTURN_BAD_POISON,
    ENDTURN_BURN,
    ENDTURN_NIGHTMARES,
    ENDTURN_CURSE,
    ENDTURN_WRAP,
    ENDTURN_UPROAR,
    ENDTURN_THRASH,
    ENDTURN_FLINCH,
    ENDTURN_DISABLE,
    ENDTURN_ENCORE,
    ENDTURN_MAGNET_RISE,
    ENDTURN_TELEKINESIS,
    ENDTURN_HEALBLOCK,
    ENDTURN_EMBARGO,
    ENDTURN_LOCK_ON,
    ENDTURN_CHARGE,
    ENDTURN_LASER_FOCUS,
    ENDTURN_TAUNT,
    ENDTURN_YAWN,
    ENDTURN_ITEMS2,
    ENDTURN_ORBS,
    ENDTURN_ROOST,
    ENDTURN_ELECTRIFY,
    ENDTURN_POWDER,
    ENDTURN_THROAT_CHOP,
    ENDTURN_SLOW_START,
    ENDTURN_BATTLER_COUNT
};

// Ingrain, Leech Seed, Strength Sap and Aqua Ring
s32 GetDrainedBigRootHp(u32 battler, s32 hp)
{
    if (GetBattlerHoldEffect(battler, TRUE) == HOLD_EFFECT_BIG_ROOT)
        hp = (hp * 1300) / 1000;
    if (hp == 0)
        hp = 1;

    return hp * -1;
}

#define MAGIC_GAURD_CHECK \
if (ability == ABILITY_MAGIC_GUARD) \
{\
    RecordAbilityBattle(gActiveBattler, ability);\
    gBattleStruct->turnEffectsTracker++;\
            break;\
}


u8 DoBattlerEndTurnEffects(void)
{
    u32 ability, i, effect = 0;

    gHitMarker |= (HITMARKER_GRUDGE | HITMARKER_x20);
    while (gBattleStruct->turnEffectsBattlerId < gBattlersCount && gBattleStruct->turnEffectsTracker <= ENDTURN_BATTLER_COUNT)
    {
        gActiveBattler = gBattlerAttacker = gBattlerByTurnOrder[gBattleStruct->turnEffectsBattlerId];
        if (gAbsentBattlerFlags & gBitTable[gActiveBattler])
        {
            gBattleStruct->turnEffectsBattlerId++;
            continue;
        }

        ability = GetBattlerAbility(gActiveBattler);
        switch (gBattleStruct->turnEffectsTracker)
        {
        case ENDTURN_INGRAIN:  // ingrain
            if ((gStatuses3[gActiveBattler] & STATUS3_ROOTED)
             && !BATTLER_MAX_HP(gActiveBattler)
             && !(gStatuses3[gActiveBattler] & STATUS3_HEAL_BLOCK)
             && gBattleMons[gActiveBattler].hp != 0)
            {
                gBattleMoveDamage = GetDrainedBigRootHp(gActiveBattler, gBattleMons[gActiveBattler].maxHP / 16);
                BattleScriptExecute(BattleScript_IngrainTurnHeal);
                effect++;
            }
            gBattleStruct->turnEffectsTracker++;
            break;
        case ENDTURN_AQUA_RING:  // aqua ring
            if ((gStatuses3[gActiveBattler] & STATUS3_AQUA_RING)
             && !BATTLER_MAX_HP(gActiveBattler)
             && !(gStatuses3[gActiveBattler] & STATUS3_HEAL_BLOCK)
             && gBattleMons[gActiveBattler].hp != 0)
            {
                gBattleMoveDamage = GetDrainedBigRootHp(gActiveBattler, gBattleMons[gActiveBattler].maxHP / 16);
                BattleScriptExecute(BattleScript_AquaRingHeal);
                effect++;
            }
            gBattleStruct->turnEffectsTracker++;
            break;
        case ENDTURN_ABILITIES:  // end turn abilities
            if (AbilityBattleEffects(ABILITYEFFECT_ENDTURN, gActiveBattler, 0, 0, 0))
                effect++;
            gBattleStruct->turnEffectsTracker++;
            break;
        case ENDTURN_ITEMS1:  // item effects
            if (ItemBattleEffects(1, gActiveBattler, FALSE))
                effect++;
            gBattleStruct->turnEffectsTracker++;
            break;
        case ENDTURN_ITEMS2:  // item effects again
            if (ItemBattleEffects(1, gActiveBattler, TRUE))
                effect++;
            gBattleStruct->turnEffectsTracker++;
            break;
        case ENDTURN_ORBS:
            if (ItemBattleEffects(ITEMEFFECT_ORBS, gActiveBattler, FALSE))
                effect++;
            gBattleStruct->turnEffectsTracker++;
            break;
        case ENDTURN_LEECH_SEED:  // leech seed
            if ((gStatuses3[gActiveBattler] & STATUS3_LEECHSEED)
             && gBattleMons[gStatuses3[gActiveBattler] & STATUS3_LEECHSEED_BATTLER].hp != 0
             && gBattleMons[gActiveBattler].hp != 0)
            {
                MAGIC_GAURD_CHECK;

                gBattlerTarget = gStatuses3[gActiveBattler] & STATUS3_LEECHSEED_BATTLER; // Notice gBattlerTarget is actually the HP receiver.
                gBattleMoveDamage = gBattleMons[gActiveBattler].maxHP / 8;
                if (gBattleMoveDamage == 0)
                    gBattleMoveDamage = 1;
                gBattleScripting.animArg1 = gBattlerTarget;
                gBattleScripting.animArg2 = gBattlerAttacker;
                BattleScriptExecute(BattleScript_LeechSeedTurnDrain);
                effect++;
            }
            gBattleStruct->turnEffectsTracker++;
            break;
        case ENDTURN_POISON:  // poison
            if ((gBattleMons[gActiveBattler].status1 & STATUS1_POISON)
                && gBattleMons[gActiveBattler].hp != 0)
            {
                MAGIC_GAURD_CHECK;

                if (ability == ABILITY_POISON_HEAL)
                {
                    if (!BATTLER_MAX_HP(gActiveBattler) && !(gStatuses3[gActiveBattler] & STATUS3_HEAL_BLOCK))
                    {
                        gBattleMoveDamage = gBattleMons[gActiveBattler].maxHP / 8;
                        if (gBattleMoveDamage == 0)
                            gBattleMoveDamage = 1;
                        gBattleMoveDamage *= -1;
                        BattleScriptExecute(BattleScript_PoisonHealActivates);
                        effect++;
                    }
                }
                else
                {
                    gBattleMoveDamage = gBattleMons[gActiveBattler].maxHP / 8;
                    if (gBattleMoveDamage == 0)
                        gBattleMoveDamage = 1;
                    BattleScriptExecute(BattleScript_PoisonTurnDmg);
                    effect++;
                }
            }
            gBattleStruct->turnEffectsTracker++;
            break;
        case ENDTURN_BAD_POISON:  // toxic poison
            if ((gBattleMons[gActiveBattler].status1 & STATUS1_TOXIC_POISON)
                && gBattleMons[gActiveBattler].hp != 0)
            {
                MAGIC_GAURD_CHECK;

                if (ability == ABILITY_POISON_HEAL)
                {
                    if (!BATTLER_MAX_HP(gActiveBattler) && !(gStatuses3[gActiveBattler] & STATUS3_HEAL_BLOCK))
                    {
                        gBattleMoveDamage = gBattleMons[gActiveBattler].maxHP / 8;
                        if (gBattleMoveDamage == 0)
                            gBattleMoveDamage = 1;
                        gBattleMoveDamage *= -1;
                        BattleScriptExecute(BattleScript_PoisonHealActivates);
                        effect++;
                    }
                }
                else
                {
                    gBattleMoveDamage = gBattleMons[gActiveBattler].maxHP / 16;
                    if (gBattleMoveDamage == 0)
                        gBattleMoveDamage = 1;
                    if ((gBattleMons[gActiveBattler].status1 & STATUS1_TOXIC_COUNTER) != STATUS1_TOXIC_TURN(15)) // not 16 turns
                        gBattleMons[gActiveBattler].status1 += STATUS1_TOXIC_TURN(1);
                    gBattleMoveDamage *= (gBattleMons[gActiveBattler].status1 & STATUS1_TOXIC_COUNTER) >> 8;
                    BattleScriptExecute(BattleScript_PoisonTurnDmg);
                    effect++;
                }
            }
            gBattleStruct->turnEffectsTracker++;
            break;
        case ENDTURN_BURN:  // burn
            if ((gBattleMons[gActiveBattler].status1 & STATUS1_BURN)
                && gBattleMons[gActiveBattler].hp != 0)
            {
                MAGIC_GAURD_CHECK;

                gBattleMoveDamage = gBattleMons[gActiveBattler].maxHP / (B_BURN_DAMAGE >= GEN_7 ? 16 : 8);
                if (ability == ABILITY_HEATPROOF)
                {
                    if (gBattleMoveDamage > (gBattleMoveDamage / 2) + 1) // Record ability if the burn takes less damage than it normally would.
                        RecordAbilityBattle(gActiveBattler, ABILITY_HEATPROOF);
                    gBattleMoveDamage /= 2;
                }
                if (gBattleMoveDamage == 0)
                    gBattleMoveDamage = 1;
                BattleScriptExecute(BattleScript_BurnTurnDmg);
                effect++;
            }
            gBattleStruct->turnEffectsTracker++;
            break;
        case ENDTURN_NIGHTMARES:  // spooky nightmares
            if ((gBattleMons[gActiveBattler].status2 & STATUS2_NIGHTMARE)
                && gBattleMons[gActiveBattler].hp != 0)
            {
                MAGIC_GAURD_CHECK;
                // R/S does not perform this sleep check, which causes the nightmare effect to
                // persist even after the affected Pokemon has been awakened by Shed Skin.
                if (gBattleMons[gActiveBattler].status1 & STATUS1_SLEEP)
                {
                    gBattleMoveDamage = gBattleMons[gActiveBattler].maxHP / 4;
                    if (gBattleMoveDamage == 0)
                        gBattleMoveDamage = 1;
                    BattleScriptExecute(BattleScript_NightmareTurnDmg);
                    effect++;
                }
                else
                {
                    gBattleMons[gActiveBattler].status2 &= ~STATUS2_NIGHTMARE;
                }
            }
            gBattleStruct->turnEffectsTracker++;
            break;
        case ENDTURN_CURSE:  // curse
            if ((gBattleMons[gActiveBattler].status2 & STATUS2_CURSED)
                && gBattleMons[gActiveBattler].hp != 0)
            {
                MAGIC_GAURD_CHECK;
                gBattleMoveDamage = gBattleMons[gActiveBattler].maxHP / 4;
                if (gBattleMoveDamage == 0)
                    gBattleMoveDamage = 1;
                BattleScriptExecute(BattleScript_CurseTurnDmg);
                effect++;
            }
            gBattleStruct->turnEffectsTracker++;
            break;
        case ENDTURN_WRAP:  // wrap
            if ((gBattleMons[gActiveBattler].status2 & STATUS2_WRAPPED) && gBattleMons[gActiveBattler].hp != 0)
            {
                if (--gDisableStructs[gActiveBattler].wrapTurns != 0)  // damaged by wrap
                {
                    MAGIC_GAURD_CHECK;

                    gBattleScripting.animArg1 = gBattleStruct->wrappedMove[gActiveBattler];
                    gBattleScripting.animArg2 = gBattleStruct->wrappedMove[gActiveBattler] >> 8;
                    PREPARE_MOVE_BUFFER(gBattleTextBuff1, gBattleStruct->wrappedMove[gActiveBattler]);
                    gBattlescriptCurrInstr = BattleScript_WrapTurnDmg;
                    if (GetBattlerHoldEffect(gBattleStruct->wrappedBy[gActiveBattler], TRUE) == HOLD_EFFECT_BINDING_BAND)
                        gBattleMoveDamage = gBattleMons[gActiveBattler].maxHP / (B_BINDING_DAMAGE >= GEN_6) ? 6 : 8;
                    else
                        gBattleMoveDamage = gBattleMons[gActiveBattler].maxHP / (B_BINDING_DAMAGE >= GEN_6) ? 8 : 16;

                    if (gBattleMoveDamage == 0)
                        gBattleMoveDamage = 1;
                }
                else  // broke free
                {
                    gBattleMons[gActiveBattler].status2 &= ~(STATUS2_WRAPPED);
                    PREPARE_MOVE_BUFFER(gBattleTextBuff1, gBattleStruct->wrappedMove[gActiveBattler]);
                    gBattlescriptCurrInstr = BattleScript_WrapEnds;
                }
                BattleScriptExecute(gBattlescriptCurrInstr);
                effect++;
            }
            gBattleStruct->turnEffectsTracker++;
            break;
        case ENDTURN_UPROAR:  // uproar
            if (gBattleMons[gActiveBattler].status2 & STATUS2_UPROAR)
            {
                for (gBattlerAttacker = 0; gBattlerAttacker < gBattlersCount; gBattlerAttacker++)
                {
                    if ((gBattleMons[gBattlerAttacker].status1 & STATUS1_SLEEP)
                     && gBattleMons[gBattlerAttacker].ability != ABILITY_SOUNDPROOF)
                    {
                        gBattleMons[gBattlerAttacker].status1 &= ~(STATUS1_SLEEP);
                        gBattleMons[gBattlerAttacker].status2 &= ~(STATUS2_NIGHTMARE);
                        gBattleCommunication[MULTISTRING_CHOOSER] = 1;
                        BattleScriptExecute(BattleScript_MonWokeUpInUproar);
                        gActiveBattler = gBattlerAttacker;
                        BtlController_EmitSetMonData(0, REQUEST_STATUS_BATTLE, 0, 4, &gBattleMons[gActiveBattler].status1);
                        MarkBattlerForControllerExec(gActiveBattler);
                        break;
                    }
                }
                if (gBattlerAttacker != gBattlersCount)
                {
                    effect = 2;  // a pokemon was awaken
                    break;
                }
                else
                {
                    gBattlerAttacker = gActiveBattler;
                    gBattleMons[gActiveBattler].status2 -= STATUS2_UPROAR_TURN(1);  // uproar timer goes down
                    if (WasUnableToUseMove(gActiveBattler))
                    {
                        CancelMultiTurnMoves(gActiveBattler);
                        gBattleCommunication[MULTISTRING_CHOOSER] = 1;
                    }
                    else if (gBattleMons[gActiveBattler].status2 & STATUS2_UPROAR)
                    {
                        gBattleCommunication[MULTISTRING_CHOOSER] = 0;
                        gBattleMons[gActiveBattler].status2 |= STATUS2_MULTIPLETURNS;
                    }
                    else
                    {
                        gBattleCommunication[MULTISTRING_CHOOSER] = 1;
                        CancelMultiTurnMoves(gActiveBattler);
                    }
                    BattleScriptExecute(BattleScript_PrintUproarOverTurns);
                    effect = 1;
                }
            }
            if (effect != 2)
                gBattleStruct->turnEffectsTracker++;
            break;
        case ENDTURN_THRASH:  // thrash
            if (gBattleMons[gActiveBattler].status2 & STATUS2_LOCK_CONFUSE)
            {
                gBattleMons[gActiveBattler].status2 -= STATUS2_LOCK_CONFUSE_TURN(1);
                if (WasUnableToUseMove(gActiveBattler))
                    CancelMultiTurnMoves(gActiveBattler);
                else if (!(gBattleMons[gActiveBattler].status2 & STATUS2_LOCK_CONFUSE)
                 && (gBattleMons[gActiveBattler].status2 & STATUS2_MULTIPLETURNS))
                {
                    gBattleMons[gActiveBattler].status2 &= ~(STATUS2_MULTIPLETURNS);
                    if (!(gBattleMons[gActiveBattler].status2 & STATUS2_CONFUSION))
                    {
                        gBattleScripting.moveEffect = MOVE_EFFECT_CONFUSION | MOVE_EFFECT_AFFECTS_USER;
                        SetMoveEffect(TRUE, 0);
                        if (gBattleMons[gActiveBattler].status2 & STATUS2_CONFUSION)
                            BattleScriptExecute(BattleScript_ThrashConfuses);
                        effect++;
                    }
                }
            }
            gBattleStruct->turnEffectsTracker++;
            break;
        case ENDTURN_FLINCH:  // reset flinch
            gBattleMons[gActiveBattler].status2 &= ~(STATUS2_FLINCHED);
            gBattleStruct->turnEffectsTracker++;
        case ENDTURN_DISABLE:  // disable
            if (gDisableStructs[gActiveBattler].disableTimer != 0)
            {
                for (i = 0; i < MAX_MON_MOVES; i++)
                {
                    if (gDisableStructs[gActiveBattler].disabledMove == gBattleMons[gActiveBattler].moves[i])
                        break;
                }
                if (i == MAX_MON_MOVES)  // pokemon does not have the disabled move anymore
                {
                    gDisableStructs[gActiveBattler].disabledMove = 0;
                    gDisableStructs[gActiveBattler].disableTimer = 0;
                }
                else if (--gDisableStructs[gActiveBattler].disableTimer == 0)  // disable ends
                {
                    gDisableStructs[gActiveBattler].disabledMove = 0;
                    BattleScriptExecute(BattleScript_DisabledNoMore);
                    effect++;
                }
            }
            gBattleStruct->turnEffectsTracker++;
            break;
        case ENDTURN_ENCORE:  // encore
            if (gDisableStructs[gActiveBattler].encoreTimer != 0)
            {
                if (gBattleMons[gActiveBattler].moves[gDisableStructs[gActiveBattler].encoredMovePos] != gDisableStructs[gActiveBattler].encoredMove)  // pokemon does not have the encored move anymore
                {
                    gDisableStructs[gActiveBattler].encoredMove = 0;
                    gDisableStructs[gActiveBattler].encoreTimer = 0;
                }
                else if (--gDisableStructs[gActiveBattler].encoreTimer == 0
                 || gBattleMons[gActiveBattler].pp[gDisableStructs[gActiveBattler].encoredMovePos] == 0)
                {
                    gDisableStructs[gActiveBattler].encoredMove = 0;
                    gDisableStructs[gActiveBattler].encoreTimer = 0;
                    BattleScriptExecute(BattleScript_EncoredNoMore);
                    effect++;
                }
            }
            gBattleStruct->turnEffectsTracker++;
            break;
        case ENDTURN_LOCK_ON:  // lock-on decrement
            if (gStatuses3[gActiveBattler] & STATUS3_ALWAYS_HITS)
                gStatuses3[gActiveBattler] -= STATUS3_ALWAYS_HITS_TURN(1);
            gBattleStruct->turnEffectsTracker++;
            break;
        case ENDTURN_CHARGE:  // charge
            if (gDisableStructs[gActiveBattler].chargeTimer && --gDisableStructs[gActiveBattler].chargeTimer == 0)
                gStatuses3[gActiveBattler] &= ~STATUS3_CHARGED_UP;
            gBattleStruct->turnEffectsTracker++;
            break;
        case ENDTURN_TAUNT:  // taunt
            if (gDisableStructs[gActiveBattler].tauntTimer && --gDisableStructs[gActiveBattler].tauntTimer == 0)
            {
                BattleScriptExecute(BattleScript_BufferEndTurn);
                PREPARE_MOVE_BUFFER(gBattleTextBuff1, MOVE_TAUNT);
                effect++;
            }
            gBattleStruct->turnEffectsTracker++;
            break;
        case ENDTURN_YAWN:  // yawn
            if (gStatuses3[gActiveBattler] & STATUS3_YAWN)
            {
                gStatuses3[gActiveBattler] -= STATUS3_YAWN_TURN(1);
                if (!(gStatuses3[gActiveBattler] & STATUS3_YAWN) && !(gBattleMons[gActiveBattler].status1 & STATUS1_ANY)
                 && gBattleMons[gActiveBattler].ability != ABILITY_VITAL_SPIRIT
                 && gBattleMons[gActiveBattler].ability != ABILITY_INSOMNIA && !UproarWakeUpCheck(gActiveBattler)
                 && !IsLeafGuardProtected(gActiveBattler))
                {
                    CancelMultiTurnMoves(gActiveBattler);
                    gBattleMons[gActiveBattler].status1 |= (Random() & 3) + 2;
                    BtlController_EmitSetMonData(0, REQUEST_STATUS_BATTLE, 0, 4, &gBattleMons[gActiveBattler].status1);
                    MarkBattlerForControllerExec(gActiveBattler);
                    gEffectBattler = gActiveBattler;
                    BattleScriptExecute(BattleScript_YawnMakesAsleep);
                    effect++;
                }
            }
            gBattleStruct->turnEffectsTracker++;
            break;
        case ENDTURN_LASER_FOCUS:
            if (gStatuses3[gActiveBattler] & STATUS3_LASER_FOCUS)
            {
                if (gDisableStructs[gActiveBattler].laserFocusTimer == 0 || --gDisableStructs[gActiveBattler].laserFocusTimer == 0)
                    gStatuses3[gActiveBattler] &= ~(STATUS3_LASER_FOCUS);
            }
            gBattleStruct->turnEffectsTracker++;
            break;
        case ENDTURN_EMBARGO:
            if (gStatuses3[gActiveBattler] & STATUS3_EMBARGO)
            {
                if (gDisableStructs[gActiveBattler].embargoTimer == 0 || --gDisableStructs[gActiveBattler].embargoTimer == 0)
                {
                    gStatuses3[gActiveBattler] &= ~(STATUS3_EMBARGO);
                    BattleScriptExecute(BattleScript_EmbargoEndTurn);
                    effect++;
                }
            }
            gBattleStruct->turnEffectsTracker++;
            break;
        case ENDTURN_MAGNET_RISE:
            if (gStatuses3[gActiveBattler] & STATUS3_MAGNET_RISE)
            {
                if (gDisableStructs[gActiveBattler].magnetRiseTimer == 0 || --gDisableStructs[gActiveBattler].magnetRiseTimer == 0)
                {
                    gStatuses3[gActiveBattler] &= ~(STATUS3_MAGNET_RISE);
                    BattleScriptExecute(BattleScript_BufferEndTurn);
                    PREPARE_STRING_BUFFER(gBattleTextBuff1, STRINGID_ELECTROMAGNETISM);
                    effect++;
                }
            }
            gBattleStruct->turnEffectsTracker++;
            break;
        case ENDTURN_TELEKINESIS:
            if (gStatuses3[gActiveBattler] & STATUS3_TELEKINESIS)
            {
                if (gDisableStructs[gActiveBattler].telekinesisTimer == 0 || --gDisableStructs[gActiveBattler].telekinesisTimer == 0)
                {
                    gStatuses3[gActiveBattler] &= ~(STATUS3_TELEKINESIS);
                    BattleScriptExecute(BattleScript_TelekinesisEndTurn);
                    effect++;
                }
            }
            gBattleStruct->turnEffectsTracker++;
            break;
        case ENDTURN_HEALBLOCK:
            if (gStatuses3[gActiveBattler] & STATUS3_HEAL_BLOCK)
            {
                if (gDisableStructs[gActiveBattler].healBlockTimer == 0 || --gDisableStructs[gActiveBattler].healBlockTimer == 0)
                {
                    gStatuses3[gActiveBattler] &= ~(STATUS3_HEAL_BLOCK);
                    BattleScriptExecute(BattleScript_BufferEndTurn);
                    PREPARE_MOVE_BUFFER(gBattleTextBuff1, MOVE_HEAL_BLOCK);
                    effect++;
                }
            }
            gBattleStruct->turnEffectsTracker++;
            break;
        case ENDTURN_ROOST: // Return flying type.
            if (gBattleResources->flags->flags[gActiveBattler] & RESOURCE_FLAG_ROOST)
            {
                gBattleResources->flags->flags[gActiveBattler] &= ~(RESOURCE_FLAG_ROOST);
                gBattleMons[gActiveBattler].type1 = gBattleStruct->roostTypes[gActiveBattler][0];
                gBattleMons[gActiveBattler].type2 = gBattleStruct->roostTypes[gActiveBattler][1];
            }
            gBattleStruct->turnEffectsTracker++;
            break;
        case ENDTURN_ELECTRIFY:
            gStatuses3[gActiveBattler] &= ~(STATUS3_ELECTRIFIED);
            gBattleStruct->turnEffectsTracker++;
        case ENDTURN_POWDER:
            gBattleMons[gActiveBattler].status2 &= ~(STATUS2_POWDER);
            gBattleStruct->turnEffectsTracker++;
        case ENDTURN_THROAT_CHOP:
            if (gDisableStructs[gActiveBattler].throatChopTimer && --gDisableStructs[gActiveBattler].throatChopTimer == 0)
            {
                BattleScriptExecute(BattleScript_ThroatChopEndTurn);
                effect++;
            }
            gBattleStruct->turnEffectsTracker++;
            break;
        case ENDTURN_SLOW_START:
            if (gDisableStructs[gActiveBattler].slowStartTimer
                && --gDisableStructs[gActiveBattler].slowStartTimer == 0
                && ability == ABILITY_SLOW_START)
            {
                BattleScriptExecute(BattleScript_SlowStartEnds);
                effect++;
            }
            gBattleStruct->turnEffectsTracker++;
            break;
        case ENDTURN_BATTLER_COUNT:  // done
            gBattleStruct->turnEffectsTracker = 0;
            gBattleStruct->turnEffectsBattlerId++;
            break;
        }

        if (effect != 0)
            return effect;

    }
    gHitMarker &= ~(HITMARKER_GRUDGE | HITMARKER_x20);
    return 0;
}

bool8 HandleWishPerishSongOnTurnEnd(void)
{
    gHitMarker |= (HITMARKER_GRUDGE | HITMARKER_x20);

    switch (gBattleStruct->wishPerishSongState)
    {
    case 0:
        while (gBattleStruct->wishPerishSongBattlerId < gBattlersCount)
        {
            gActiveBattler = gBattleStruct->wishPerishSongBattlerId;
            if (gAbsentBattlerFlags & gBitTable[gActiveBattler])
            {
                gBattleStruct->wishPerishSongBattlerId++;
                continue;
            }

            gBattleStruct->wishPerishSongBattlerId++;
            if (gWishFutureKnock.futureSightCounter[gActiveBattler] != 0
             && --gWishFutureKnock.futureSightCounter[gActiveBattler] == 0
             && gBattleMons[gActiveBattler].hp != 0)
            {
                if (gWishFutureKnock.futureSightMove[gActiveBattler] == MOVE_FUTURE_SIGHT)
                    gBattleCommunication[MULTISTRING_CHOOSER] = 0;
                else
                    gBattleCommunication[MULTISTRING_CHOOSER] = 1;

                PREPARE_MOVE_BUFFER(gBattleTextBuff1, gWishFutureKnock.futureSightMove[gActiveBattler]);

                gBattlerTarget = gActiveBattler;
                gBattlerAttacker = gWishFutureKnock.futureSightAttacker[gActiveBattler];
                gSpecialStatuses[gBattlerTarget].dmg = 0xFFFF;
                gCurrentMove = gWishFutureKnock.futureSightMove[gActiveBattler];
                SetTypeBeforeUsingMove(gCurrentMove, gActiveBattler);
                BattleScriptExecute(BattleScript_MonTookFutureAttack);

                if (gWishFutureKnock.futureSightCounter[gActiveBattler] == 0
                 && gWishFutureKnock.futureSightCounter[gActiveBattler ^ BIT_FLANK] == 0)
                {
                    gSideStatuses[GET_BATTLER_SIDE(gBattlerTarget)] &= ~(SIDE_STATUS_FUTUREATTACK);
                }
                return TRUE;
            }
        }
        gBattleStruct->wishPerishSongState = 1;
        gBattleStruct->wishPerishSongBattlerId = 0;
        // fall through
    case 1:
        while (gBattleStruct->wishPerishSongBattlerId < gBattlersCount)
        {
            gActiveBattler = gBattlerAttacker = gBattlerByTurnOrder[gBattleStruct->wishPerishSongBattlerId];
            if (gAbsentBattlerFlags & gBitTable[gActiveBattler])
            {
                gBattleStruct->wishPerishSongBattlerId++;
                continue;
            }
            gBattleStruct->wishPerishSongBattlerId++;
            if (gStatuses3[gActiveBattler] & STATUS3_PERISH_SONG)
            {
                PREPARE_BYTE_NUMBER_BUFFER(gBattleTextBuff1, 1, gDisableStructs[gActiveBattler].perishSongTimer);
                if (gDisableStructs[gActiveBattler].perishSongTimer == 0)
                {
                    gStatuses3[gActiveBattler] &= ~STATUS3_PERISH_SONG;
                    gBattleMoveDamage = gBattleMons[gActiveBattler].hp;
                    gBattlescriptCurrInstr = BattleScript_PerishSongTakesLife;
                }
                else
                {
                    gDisableStructs[gActiveBattler].perishSongTimer--;
                    gBattlescriptCurrInstr = BattleScript_PerishSongCountGoesDown;
                }
                BattleScriptExecute(gBattlescriptCurrInstr);
                return TRUE;
            }
        }
        // Hm...
        {
            u8 *state = &gBattleStruct->wishPerishSongState;
            *state = 2;
            gBattleStruct->wishPerishSongBattlerId = 0;
        }
        // fall through
    case 2:
        if ((gBattleTypeFlags & BATTLE_TYPE_ARENA)
         && gBattleStruct->arenaTurnCounter == 2
         && gBattleMons[0].hp != 0 && gBattleMons[1].hp != 0)
        {
            s32 i;

            for (i = 0; i < 2; i++)
                CancelMultiTurnMoves(i);

            gBattlescriptCurrInstr = BattleScript_ArenaDoJudgment;
            BattleScriptExecute(BattleScript_ArenaDoJudgment);
            gBattleStruct->wishPerishSongState++;
            return TRUE;
        }
        break;
    }

    gHitMarker &= ~(HITMARKER_GRUDGE | HITMARKER_x20);

    return FALSE;
}

#define FAINTED_ACTIONS_MAX_CASE 7

bool8 HandleFaintedMonActions(void)
{
    if (gBattleTypeFlags & BATTLE_TYPE_SAFARI)
        return FALSE;
    do
    {
        s32 i;
        switch (gBattleStruct->faintedActionsState)
        {
        case 0:
            gBattleStruct->faintedActionsBattlerId = 0;
            gBattleStruct->faintedActionsState++;
            for (i = 0; i < gBattlersCount; i++)
            {
                if (gAbsentBattlerFlags & gBitTable[i] && !HasNoMonsToSwitch(i, 6, 6))
                    gAbsentBattlerFlags &= ~(gBitTable[i]);
            }
            // fall through
        case 1:
            do
            {
                gBattlerFainted = gBattlerTarget = gBattleStruct->faintedActionsBattlerId;
                if (gBattleMons[gBattleStruct->faintedActionsBattlerId].hp == 0
                 && !(gBattleStruct->givenExpMons & gBitTable[gBattlerPartyIndexes[gBattleStruct->faintedActionsBattlerId]])
                 && !(gAbsentBattlerFlags & gBitTable[gBattleStruct->faintedActionsBattlerId]))
                {
                    BattleScriptExecute(BattleScript_GiveExp);
                    gBattleStruct->faintedActionsState = 2;
                    return TRUE;
                }
            } while (++gBattleStruct->faintedActionsBattlerId != gBattlersCount);
            gBattleStruct->faintedActionsState = 3;
            break;
        case 2:
            OpponentSwitchInResetSentPokesToOpponentValue(gBattlerFainted);
            if (++gBattleStruct->faintedActionsBattlerId == gBattlersCount)
                gBattleStruct->faintedActionsState = 3;
            else
                gBattleStruct->faintedActionsState = 1;

            // Don't switch mons until all pokemon performed their actions or the battle's over.
            if (gBattleOutcome == 0
                && !NoAliveMonsForEitherParty()
                && gCurrentTurnActionNumber != gBattlersCount)
            {
                gAbsentBattlerFlags |= gBitTable[gBattlerFainted];
                return FALSE;
            }
            break;
        case 3:
            // Don't switch mons until all pokemon performed their actions or the battle's over.
            if (gBattleOutcome == 0
                && !NoAliveMonsForEitherParty()
                && gCurrentTurnActionNumber != gBattlersCount)
            {
                return FALSE;
            }
            gBattleStruct->faintedActionsBattlerId = 0;
            gBattleStruct->faintedActionsState++;
            // fall through
        case 4:
            do
            {
                gBattlerFainted = gBattlerTarget = gBattleStruct->faintedActionsBattlerId;
                if (gBattleMons[gBattleStruct->faintedActionsBattlerId].hp == 0
                 && !(gAbsentBattlerFlags & gBitTable[gBattleStruct->faintedActionsBattlerId]))
                {
                    BattleScriptExecute(BattleScript_HandleFaintedMon);
                    gBattleStruct->faintedActionsState = 5;
                    return TRUE;
                }
            } while (++gBattleStruct->faintedActionsBattlerId != gBattlersCount);
            gBattleStruct->faintedActionsState = 6;
            break;
        case 5:
            if (++gBattleStruct->faintedActionsBattlerId == gBattlersCount)
                gBattleStruct->faintedActionsState = 6;
            else
                gBattleStruct->faintedActionsState = 4;
            break;
        case 6:
            if (ItemBattleEffects(1, 0, TRUE))
                return TRUE;
            gBattleStruct->faintedActionsState++;
            break;
        case FAINTED_ACTIONS_MAX_CASE:
            break;
        }
    } while (gBattleStruct->faintedActionsState != FAINTED_ACTIONS_MAX_CASE);
    return FALSE;
}

void TryClearRageAndFuryCutter(void)
{
    s32 i;
    for (i = 0; i < gBattlersCount; i++)
    {
        if ((gBattleMons[i].status2 & STATUS2_RAGE) && gChosenMoveByBattler[i] != MOVE_RAGE)
            gBattleMons[i].status2 &= ~(STATUS2_RAGE);
        if (gDisableStructs[i].furyCutterCounter != 0 && gChosenMoveByBattler[i] != MOVE_FURY_CUTTER)
            gDisableStructs[i].furyCutterCounter = 0;
    }
}

enum
{
    CANCELLER_FLAGS,
    CANCELLER_ASLEEP,
    CANCELLER_FROZEN,
    CANCELLER_TRUANT,
    CANCELLER_RECHARGE,
    CANCELLER_FLINCH,
    CANCELLER_DISABLED,
    CANCELLER_GRAVITY,
    CANCELLER_HEAL_BLOCKED,
    CANCELLER_TAUNTED,
    CANCELLER_IMPRISONED,
    CANCELLER_CONFUSED,
    CANCELLER_PARALYSED,
    CANCELLER_IN_LOVE,
    CANCELLER_BIDE,
    CANCELLER_THAW,
    CANCELLER_POWDER_MOVE,
    CANCELLER_POWDER_STATUS,
    CANCELLER_THROAT_CHOP,
    CANCELLER_END,
    CANCELLER_PSYCHIC_TERRAIN,
    CANCELLER_END2,
};

u8 AtkCanceller_UnableToUseMove(void)
{
    u8 effect = 0;
    s32 *bideDmg = &gBattleScripting.bideDmg;
    do
    {
        switch (gBattleStruct->atkCancellerTracker)
        {
        case CANCELLER_FLAGS: // flags clear
            gBattleMons[gBattlerAttacker].status2 &= ~(STATUS2_DESTINY_BOND);
            gStatuses3[gBattlerAttacker] &= ~(STATUS3_GRUDGE);
            gBattleStruct->atkCancellerTracker++;
            break;
        case CANCELLER_ASLEEP: // check being asleep
            if (gBattleMons[gBattlerAttacker].status1 & STATUS1_SLEEP)
            {
                if (UproarWakeUpCheck(gBattlerAttacker))
                {
                    gBattleMons[gBattlerAttacker].status1 &= ~(STATUS1_SLEEP);
                    gBattleMons[gBattlerAttacker].status2 &= ~(STATUS2_NIGHTMARE);
                    BattleScriptPushCursor();
                    gBattleCommunication[MULTISTRING_CHOOSER] = 1;
                    gBattlescriptCurrInstr = BattleScript_MoveUsedWokeUp;
                    effect = 2;
                }
                else
                {
                    u8 toSub;
                    if (gBattleMons[gBattlerAttacker].ability == ABILITY_EARLY_BIRD)
                        toSub = 2;
                    else
                        toSub = 1;
                    if ((gBattleMons[gBattlerAttacker].status1 & STATUS1_SLEEP) < toSub)
                        gBattleMons[gBattlerAttacker].status1 &= ~(STATUS1_SLEEP);
                    else
                        gBattleMons[gBattlerAttacker].status1 -= toSub;
                    if (gBattleMons[gBattlerAttacker].status1 & STATUS1_SLEEP)
                    {
                        if (gCurrentMove != MOVE_SNORE && gCurrentMove != MOVE_SLEEP_TALK)
                        {
                            gBattlescriptCurrInstr = BattleScript_MoveUsedIsAsleep;
                            gHitMarker |= HITMARKER_UNABLE_TO_USE_MOVE;
                            effect = 2;
                        }
                    }
                    else
                    {
                        gBattleMons[gBattlerAttacker].status2 &= ~(STATUS2_NIGHTMARE);
                        BattleScriptPushCursor();
                        gBattleCommunication[MULTISTRING_CHOOSER] = 0;
                        gBattlescriptCurrInstr = BattleScript_MoveUsedWokeUp;
                        effect = 2;
                    }
                }
            }
            gBattleStruct->atkCancellerTracker++;
            break;
        case CANCELLER_FROZEN: // check being frozen
            if (gBattleMons[gBattlerAttacker].status1 & STATUS1_FREEZE)
            {
                if (Random() % 5)
                {
                    if (gBattleMoves[gCurrentMove].effect != EFFECT_THAW_HIT) // unfreezing via a move effect happens in case 13
                    {
                        gBattlescriptCurrInstr = BattleScript_MoveUsedIsFrozen;
                        gHitMarker |= HITMARKER_NO_ATTACKSTRING;
                    }
                    else
                    {
                        gBattleStruct->atkCancellerTracker++;
                        break;
                    }
                }
                else // unfreeze
                {
                    gBattleMons[gBattlerAttacker].status1 &= ~(STATUS1_FREEZE);
                    BattleScriptPushCursor();
                    gBattlescriptCurrInstr = BattleScript_MoveUsedUnfroze;
                    gBattleCommunication[MULTISTRING_CHOOSER] = 0;
                }
                effect = 2;
            }
            gBattleStruct->atkCancellerTracker++;
            break;
        case CANCELLER_TRUANT: // truant
            if (gBattleMons[gBattlerAttacker].ability == ABILITY_TRUANT && gDisableStructs[gBattlerAttacker].truantCounter)
            {
                CancelMultiTurnMoves(gBattlerAttacker);
                gHitMarker |= HITMARKER_UNABLE_TO_USE_MOVE;
                gBattleCommunication[MULTISTRING_CHOOSER] = 0;
                gBattlerAbility = gBattlerAttacker;
                gBattlescriptCurrInstr = BattleScript_TruantLoafingAround;
                gMoveResultFlags |= MOVE_RESULT_MISSED;
                effect = 1;
            }
            gBattleStruct->atkCancellerTracker++;
            break;
        case CANCELLER_RECHARGE: // recharge
            if (gBattleMons[gBattlerAttacker].status2 & STATUS2_RECHARGE)
            {
                gBattleMons[gBattlerAttacker].status2 &= ~(STATUS2_RECHARGE);
                gDisableStructs[gBattlerAttacker].rechargeTimer = 0;
                CancelMultiTurnMoves(gBattlerAttacker);
                gBattlescriptCurrInstr = BattleScript_MoveUsedMustRecharge;
                gHitMarker |= HITMARKER_UNABLE_TO_USE_MOVE;
                effect = 1;
            }
            gBattleStruct->atkCancellerTracker++;
            break;
        case CANCELLER_FLINCH: // flinch
            if (gBattleMons[gBattlerAttacker].status2 & STATUS2_FLINCHED)
            {
                gProtectStructs[gBattlerAttacker].flinchImmobility = 1;
                CancelMultiTurnMoves(gBattlerAttacker);
                gBattlescriptCurrInstr = BattleScript_MoveUsedFlinched;
                gHitMarker |= HITMARKER_UNABLE_TO_USE_MOVE;
                effect = 1;
            }
            gBattleStruct->atkCancellerTracker++;
            break;
        case CANCELLER_DISABLED: // disabled move
            if (gDisableStructs[gBattlerAttacker].disabledMove == gCurrentMove && gDisableStructs[gBattlerAttacker].disabledMove != 0)
            {
                gProtectStructs[gBattlerAttacker].usedDisabledMove = 1;
                gBattleScripting.battler = gBattlerAttacker;
                CancelMultiTurnMoves(gBattlerAttacker);
                gBattlescriptCurrInstr = BattleScript_MoveUsedIsDisabled;
                gHitMarker |= HITMARKER_UNABLE_TO_USE_MOVE;
                effect = 1;
            }
            gBattleStruct->atkCancellerTracker++;
            break;
        case CANCELLER_HEAL_BLOCKED:
            if (gStatuses3[gBattlerAttacker] & STATUS3_HEAL_BLOCK && IsHealBlockPreventingMove(gBattlerAttacker, gCurrentMove))
            {
                gProtectStructs[gBattlerAttacker].usedHealBlockedMove = 1;
                gBattleScripting.battler = gBattlerAttacker;
                CancelMultiTurnMoves(gBattlerAttacker);
                gBattlescriptCurrInstr = BattleScript_MoveUsedHealBlockPrevents;
                gHitMarker |= HITMARKER_UNABLE_TO_USE_MOVE;
                effect = 1;
            }
            gBattleStruct->atkCancellerTracker++;
            break;
        case CANCELLER_GRAVITY:
            if (gFieldStatuses & STATUS_FIELD_GRAVITY && IsGravityPreventingMove(gCurrentMove))
            {
                gProtectStructs[gBattlerAttacker].usedGravityPreventedMove = 1;
                gBattleScripting.battler = gBattlerAttacker;
                CancelMultiTurnMoves(gBattlerAttacker);
                gBattlescriptCurrInstr = BattleScript_MoveUsedGravityPrevents;
                gHitMarker |= HITMARKER_UNABLE_TO_USE_MOVE;
                effect = 1;
            }
            gBattleStruct->atkCancellerTracker++;
            break;
        case CANCELLER_TAUNTED: // taunt
            if (gDisableStructs[gBattlerAttacker].tauntTimer && gBattleMoves[gCurrentMove].power == 0)
            {
                gProtectStructs[gBattlerAttacker].usedTauntedMove = 1;
                CancelMultiTurnMoves(gBattlerAttacker);
                gBattlescriptCurrInstr = BattleScript_MoveUsedIsTaunted;
                gHitMarker |= HITMARKER_UNABLE_TO_USE_MOVE;
                effect = 1;
            }
            gBattleStruct->atkCancellerTracker++;
            break;
        case CANCELLER_IMPRISONED: // imprisoned
            if (GetImprisonedMovesCount(gBattlerAttacker, gCurrentMove))
            {
                gProtectStructs[gBattlerAttacker].usedImprisonedMove = 1;
                CancelMultiTurnMoves(gBattlerAttacker);
                gBattlescriptCurrInstr = BattleScript_MoveUsedIsImprisoned;
                gHitMarker |= HITMARKER_UNABLE_TO_USE_MOVE;
                effect = 1;
            }
            gBattleStruct->atkCancellerTracker++;
            break;
        case CANCELLER_CONFUSED: // confusion
            if (gBattleMons[gBattlerAttacker].status2 & STATUS2_CONFUSION)
            {
                gBattleMons[gBattlerAttacker].status2 -= STATUS2_CONFUSION_TURN(1);
                if (gBattleMons[gBattlerAttacker].status2 & STATUS2_CONFUSION)
                {
                    if (Random() % ((B_CONFUSION_SELF_DMG_CHANCE >= GEN_7) ? 3 : 2) == 0) // confusion dmg
                    {
                        gBattleCommunication[MULTISTRING_CHOOSER] = 1;
                        gBattlerTarget = gBattlerAttacker;
                        gBattleMoveDamage = CalculateMoveDamage(MOVE_NONE, gBattlerAttacker, gBattlerAttacker, TYPE_MYSTERY, 40, FALSE, FALSE, TRUE);
                        gProtectStructs[gBattlerAttacker].confusionSelfDmg = 1;
                        gHitMarker |= HITMARKER_UNABLE_TO_USE_MOVE;
                    }
                    else
                    {
                        gBattleCommunication[MULTISTRING_CHOOSER] = 0;
                        BattleScriptPushCursor();
                    }
                    gBattlescriptCurrInstr = BattleScript_MoveUsedIsConfused;
                }
                else // snapped out of confusion
                {
                    BattleScriptPushCursor();
                    gBattlescriptCurrInstr = BattleScript_MoveUsedIsConfusedNoMore;
                }
                effect = 1;
            }
            gBattleStruct->atkCancellerTracker++;
            break;
        case CANCELLER_PARALYSED: // paralysis
            if ((gBattleMons[gBattlerAttacker].status1 & STATUS1_PARALYSIS) && (Random() % 4) == 0)
            {
                gProtectStructs[gBattlerAttacker].prlzImmobility = 1;
                // This is removed in Emerald for some reason
                //CancelMultiTurnMoves(gBattlerAttacker);
                gBattlescriptCurrInstr = BattleScript_MoveUsedIsParalyzed;
                gHitMarker |= HITMARKER_UNABLE_TO_USE_MOVE;
                effect = 1;
            }
            gBattleStruct->atkCancellerTracker++;
            break;
        case CANCELLER_IN_LOVE: // infatuation
            if (gBattleMons[gBattlerAttacker].status2 & STATUS2_INFATUATION)
            {
                gBattleScripting.battler = CountTrailingZeroBits((gBattleMons[gBattlerAttacker].status2 & STATUS2_INFATUATION) >> 0x10);
                if (Random() & 1)
                {
                    BattleScriptPushCursor();
                }
                else
                {
                    BattleScriptPush(BattleScript_MoveUsedIsInLoveCantAttack);
                    gHitMarker |= HITMARKER_UNABLE_TO_USE_MOVE;
                    gProtectStructs[gBattlerAttacker].loveImmobility = 1;
                    CancelMultiTurnMoves(gBattlerAttacker);
                }
                gBattlescriptCurrInstr = BattleScript_MoveUsedIsInLove;
                effect = 1;
            }
            gBattleStruct->atkCancellerTracker++;
            break;
        case CANCELLER_BIDE: // bide
            if (gBattleMons[gBattlerAttacker].status2 & STATUS2_BIDE)
            {
                gBattleMons[gBattlerAttacker].status2 -= STATUS2_BIDE_TURN(1);
                if (gBattleMons[gBattlerAttacker].status2 & STATUS2_BIDE)
                {
                    gBattlescriptCurrInstr = BattleScript_BideStoringEnergy;
                }
                else
                {
                    // This is removed in Emerald for some reason
                    //gBattleMons[gBattlerAttacker].status2 &= ~(STATUS2_MULTIPLETURNS);
                    if (gTakenDmg[gBattlerAttacker])
                    {
                        gCurrentMove = MOVE_BIDE;
                        *bideDmg = gTakenDmg[gBattlerAttacker] * 2;
                        gBattlerTarget = gTakenDmgByBattler[gBattlerAttacker];
                        if (gAbsentBattlerFlags & gBitTable[gBattlerTarget])
                            gBattlerTarget = GetMoveTarget(MOVE_BIDE, 1);
                        gBattlescriptCurrInstr = BattleScript_BideAttack;
                    }
                    else
                    {
                        gBattlescriptCurrInstr = BattleScript_BideNoEnergyToAttack;
                    }
                }
                effect = 1;
            }
            gBattleStruct->atkCancellerTracker++;
            break;
        case CANCELLER_THAW: // move thawing
            if (gBattleMons[gBattlerAttacker].status1 & STATUS1_FREEZE)
            {
                if (gBattleMoves[gCurrentMove].effect == EFFECT_THAW_HIT
                    || (gBattleMoves[gCurrentMove].effect == EFFECT_BURN_UP && IS_BATTLER_OF_TYPE(gBattlerAttacker, TYPE_FIRE)))
                {
                    gBattleMons[gBattlerAttacker].status1 &= ~(STATUS1_FREEZE);
                    BattleScriptPushCursor();
                    gBattlescriptCurrInstr = BattleScript_MoveUsedUnfroze;
                    gBattleCommunication[MULTISTRING_CHOOSER] = 1;
                }
                effect = 2;
            }
            gBattleStruct->atkCancellerTracker++;
            break;
        case CANCELLER_POWDER_MOVE:
            if (gBattleMoves[gCurrentMove].flags & FLAG_POWDER)
            {
                if ((B_POWDER_GRASS >= GEN_6 && IS_BATTLER_OF_TYPE(gBattlerTarget, TYPE_GRASS))
                    || GetBattlerAbility(gBattlerTarget) == ABILITY_OVERCOAT)
                {
                    gBattlerAbility = gBattlerTarget;
                    effect = 1;
                }
                else if (GetBattlerHoldEffect(gBattlerTarget, TRUE) == HOLD_EFFECT_SAFETY_GOOGLES)
                {
                    RecordItemEffectBattle(gBattlerTarget, HOLD_EFFECT_SAFETY_GOOGLES);
                    effect = 1;
                }

                if (effect)
                    gBattlescriptCurrInstr = BattleScript_PowderMoveNoEffect;
            }
            gBattleStruct->atkCancellerTracker++;
            break;
        case CANCELLER_POWDER_STATUS:
            if (gBattleMons[gBattlerAttacker].status2 & STATUS2_POWDER)
            {
                u32 moveType;
                GET_MOVE_TYPE(gCurrentMove, moveType);
                if (moveType == TYPE_FIRE)
                {
                    gProtectStructs[gBattlerAttacker].powderSelfDmg = 1;
                    gBattleMoveDamage = gBattleMons[gBattlerAttacker].maxHP / 4;
                    gBattlescriptCurrInstr = BattleScript_MoveUsedPowder;
                    effect = 1;
                }
            }
            gBattleStruct->atkCancellerTracker++;
            break;
        case CANCELLER_THROAT_CHOP:
            if (gDisableStructs[gBattlerAttacker].throatChopTimer && gBattleMoves[gCurrentMove].flags & FLAG_SOUND)
            {
                gProtectStructs[gBattlerAttacker].usedThroatChopPreventedMove = 1;
                CancelMultiTurnMoves(gBattlerAttacker);
                gBattlescriptCurrInstr = BattleScript_MoveUsedIsThroatChopPrevented;
                gHitMarker |= HITMARKER_UNABLE_TO_USE_MOVE;
                effect = 1;
            }
            gBattleStruct->atkCancellerTracker++;
            break;
        case CANCELLER_END:
            break;
        }

    } while (gBattleStruct->atkCancellerTracker != CANCELLER_END && gBattleStruct->atkCancellerTracker != CANCELLER_END2 && effect == 0);

    if (effect == 2)
    {
        gActiveBattler = gBattlerAttacker;
        BtlController_EmitSetMonData(0, REQUEST_STATUS_BATTLE, 0, 4, &gBattleMons[gActiveBattler].status1);
        MarkBattlerForControllerExec(gActiveBattler);
    }
    return effect;
}

// After Protean Activation.
u8 AtkCanceller_UnableToUseMove2(void)
{
    u8 effect = 0;

    do
    {
        switch (gBattleStruct->atkCancellerTracker)
        {
        case CANCELLER_END:
            gBattleStruct->atkCancellerTracker++;
        case CANCELLER_PSYCHIC_TERRAIN:
            if (gFieldStatuses & STATUS_FIELD_PSYCHIC_TERRAIN
                && IsBattlerGrounded(gBattlerTarget)
                && GetChosenMovePriority(gBattlerAttacker) > 0
                && GetBattlerSide(gBattlerAttacker) != GetBattlerSide(gBattlerTarget))
            {
                CancelMultiTurnMoves(gBattlerAttacker);
                gBattlescriptCurrInstr = BattleScript_MoveUsedPsychicTerrainPrevents;
                gHitMarker |= HITMARKER_UNABLE_TO_USE_MOVE;
                effect = 1;
            }
            gBattleStruct->atkCancellerTracker++;
            break;
        case CANCELLER_END2:
            break;
        }

    } while (gBattleStruct->atkCancellerTracker != CANCELLER_END2 && effect == 0);

    return effect;
}

bool8 HasNoMonsToSwitch(u8 battler, u8 partyIdBattlerOn1, u8 partyIdBattlerOn2)
{
    struct Pokemon *party;
    u8 id1, id2;
    s32 i;

    if (!(gBattleTypeFlags & BATTLE_TYPE_DOUBLE))
        return FALSE;

    if (BATTLE_TWO_VS_ONE_OPPONENT && GetBattlerSide(battler) == B_SIDE_OPPONENT)
    {
        id2 = GetBattlerAtPosition(B_POSITION_OPPONENT_LEFT);
        id1 = GetBattlerAtPosition(B_POSITION_OPPONENT_RIGHT);
        party = gEnemyParty;

        if (partyIdBattlerOn1 == PARTY_SIZE)
            partyIdBattlerOn1 = gBattlerPartyIndexes[id2];
        if (partyIdBattlerOn2 == PARTY_SIZE)
            partyIdBattlerOn2 = gBattlerPartyIndexes[id1];

        for (i = 0; i < PARTY_SIZE; i++)
        {
            if (GetMonData(&party[i], MON_DATA_HP) != 0
             && GetMonData(&party[i], MON_DATA_SPECIES2) != SPECIES_NONE
             && GetMonData(&party[i], MON_DATA_SPECIES2) != SPECIES_EGG
             && i != partyIdBattlerOn1 && i != partyIdBattlerOn2
             && i != *(gBattleStruct->monToSwitchIntoId + id2) && i != id1[gBattleStruct->monToSwitchIntoId])
                break;
        }
        return (i == PARTY_SIZE);
    }
    else if (gBattleTypeFlags & BATTLE_TYPE_INGAME_PARTNER)
    {
        if (GetBattlerSide(battler) == B_SIDE_PLAYER)
            party = gPlayerParty;
        else
            party = gEnemyParty;

        id1 = ((battler & BIT_FLANK) / 2);
        for (i = id1 * 3; i < id1 * 3 + 3; i++)
        {
            if (GetMonData(&party[i], MON_DATA_HP) != 0
             && GetMonData(&party[i], MON_DATA_SPECIES2) != SPECIES_NONE
             && GetMonData(&party[i], MON_DATA_SPECIES2) != SPECIES_EGG)
                break;
        }
        return (i == id1 * 3 + 3);
    }
    else if (gBattleTypeFlags & BATTLE_TYPE_MULTI)
    {
        if (gBattleTypeFlags & BATTLE_TYPE_x800000)
        {
            if (GetBattlerSide(battler) == B_SIDE_PLAYER)
            {
                party = gPlayerParty;
                id2 = GetBattlerMultiplayerId(battler);
                id1 = GetLinkTrainerFlankId(id2);
            }
            else
            {
                party = gEnemyParty;
                if (battler == 1)
                    id1 = 0;
                else
                    id1 = 1;
            }
        }
        else
        {
            id2 = GetBattlerMultiplayerId(battler);

            if (GetBattlerSide(battler) == B_SIDE_PLAYER)
                party = gPlayerParty;
            else
                party = gEnemyParty;

            id1 = GetLinkTrainerFlankId(id2);
        }

        for (i = id1 * 3; i < id1 * 3 + 3; i++)
        {
            if (GetMonData(&party[i], MON_DATA_HP) != 0
             && GetMonData(&party[i], MON_DATA_SPECIES2) != SPECIES_NONE
             && GetMonData(&party[i], MON_DATA_SPECIES2) != SPECIES_EGG)
                break;
        }
        return (i == id1 * 3 + 3);
    }
    else if ((gBattleTypeFlags & BATTLE_TYPE_TWO_OPPONENTS) && GetBattlerSide(battler) == B_SIDE_OPPONENT)
    {
        party = gEnemyParty;

        if (battler == 1)
            id1 = 0;
        else
            id1 = 3;

        for (i = id1; i < id1 + 3; i++)
        {
            if (GetMonData(&party[i], MON_DATA_HP) != 0
             && GetMonData(&party[i], MON_DATA_SPECIES2) != SPECIES_NONE
             && GetMonData(&party[i], MON_DATA_SPECIES2) != SPECIES_EGG)
                break;
        }
        return (i == id1 + 3);
    }
    else
    {
        if (GetBattlerSide(battler) == B_SIDE_OPPONENT)
        {
            id2 = GetBattlerAtPosition(B_POSITION_OPPONENT_LEFT);
            id1 = GetBattlerAtPosition(B_POSITION_OPPONENT_RIGHT);
            party = gEnemyParty;
        }
        else
        {
            id2 = GetBattlerAtPosition(B_POSITION_PLAYER_LEFT);
            id1 = GetBattlerAtPosition(B_POSITION_PLAYER_RIGHT);
            party = gPlayerParty;
        }

        if (partyIdBattlerOn1 == PARTY_SIZE)
            partyIdBattlerOn1 = gBattlerPartyIndexes[id2];
        if (partyIdBattlerOn2 == PARTY_SIZE)
            partyIdBattlerOn2 = gBattlerPartyIndexes[id1];

        for (i = 0; i < PARTY_SIZE; i++)
        {
            if (GetMonData(&party[i], MON_DATA_HP) != 0
             && GetMonData(&party[i], MON_DATA_SPECIES2) != SPECIES_NONE
             && GetMonData(&party[i], MON_DATA_SPECIES2) != SPECIES_EGG
             && i != partyIdBattlerOn1 && i != partyIdBattlerOn2
             && i != *(gBattleStruct->monToSwitchIntoId + id2) && i != id1[gBattleStruct->monToSwitchIntoId])
                break;
        }
        return (i == PARTY_SIZE);
    }
}

u8 TryWeatherFormChange(u8 battler)
{
    u8 ret = 0;
    bool32 weatherEffect = WEATHER_HAS_EFFECT;

    if (gBattleMons[battler].species == SPECIES_CASTFORM)
    {
        if (gBattleMons[battler].ability != ABILITY_FORECAST || gBattleMons[battler].hp == 0)
        {
            ret = 0;
        }
        else if (!weatherEffect && !IS_BATTLER_OF_TYPE(battler, TYPE_NORMAL))
        {
            SET_BATTLER_TYPE(battler, TYPE_NORMAL);
            ret = 1;
        }
        else if (!weatherEffect)
        {
            ret = 0;
        }
        else if (!(gBattleWeather & (WEATHER_RAIN_ANY | WEATHER_SUN_ANY | WEATHER_HAIL_ANY)) && !IS_BATTLER_OF_TYPE(battler, TYPE_NORMAL))
        {
            SET_BATTLER_TYPE(battler, TYPE_NORMAL);
            ret = 1;
        }
        else if (gBattleWeather & WEATHER_SUN_ANY && !IS_BATTLER_OF_TYPE(battler, TYPE_FIRE))
        {
            SET_BATTLER_TYPE(battler, TYPE_FIRE);
            ret = 2;
        }
        else if (gBattleWeather & WEATHER_RAIN_ANY && !IS_BATTLER_OF_TYPE(battler, TYPE_WATER))
        {
            SET_BATTLER_TYPE(battler, TYPE_WATER);
            ret = 3;
        }
        else if (gBattleWeather & WEATHER_HAIL_ANY && !IS_BATTLER_OF_TYPE(battler, TYPE_ICE))
        {
            SET_BATTLER_TYPE(battler, TYPE_ICE);
            ret = 4;
        }
    }
    else if (gBattleMons[battler].species == SPECIES_CHERRIM)
    {
        if (gBattleMons[battler].ability != ABILITY_FLOWER_GIFT || gBattleMons[battler].hp == 0)
            ret = 0;
        else if (gBattleMonForms[battler] == 0 && weatherEffect && gBattleWeather & WEATHER_SUN_ANY)
            ret = 2;
        else if (gBattleMonForms[battler] != 0 && (!weatherEffect || !(gBattleWeather & WEATHER_SUN_ANY)))
            ret = 1;
    }

    return ret;
}
static const u16 sWeatherFlagsInfo[][3] =
{
    [ENUM_WEATHER_RAIN] = {WEATHER_RAIN_TEMPORARY, WEATHER_RAIN_PERMANENT, HOLD_EFFECT_DAMP_ROCK},
    [ENUM_WEATHER_SUN] = {WEATHER_SUN_TEMPORARY, WEATHER_SUN_PERMANENT, HOLD_EFFECT_HEAT_ROCK},
    [ENUM_WEATHER_SANDSTORM] = {WEATHER_SANDSTORM_TEMPORARY, WEATHER_SANDSTORM_PERMANENT, HOLD_EFFECT_SMOOTH_ROCK},
    [ENUM_WEATHER_HAIL] = {WEATHER_HAIL_TEMPORARY, WEATHER_HAIL_PERMANENT, HOLD_EFFECT_ICY_ROCK},
};

bool32 TryChangeBattleWeather(u8 battler, u32 weatherEnumId, bool32 viaAbility)
{
    if (viaAbility && B_ABILITY_WEATHER <= GEN_5
        && !(gBattleWeather & sWeatherFlagsInfo[weatherEnumId][1]))
    {
        gBattleWeather = (sWeatherFlagsInfo[weatherEnumId][0] | sWeatherFlagsInfo[weatherEnumId][1]);
        return TRUE;
    }
    else if (!(gBattleWeather & (sWeatherFlagsInfo[weatherEnumId][0] | sWeatherFlagsInfo[weatherEnumId][1])))
    {
        gBattleWeather = (sWeatherFlagsInfo[weatherEnumId][0]);
        if (GetBattlerHoldEffect(battler, TRUE) == sWeatherFlagsInfo[weatherEnumId][2])
            gWishFutureKnock.weatherDuration = 8;
        else
            gWishFutureKnock.weatherDuration = 5;

        return TRUE;
    }

    return FALSE;
}

static bool32 TryChangeBattleTerrain(u32 battler, u32 statusFlag, u8 *timer)
{
    if (!(gFieldStatuses & statusFlag))
    {
        gFieldStatuses &= ~(STATUS_FIELD_MISTY_TERRAIN | STATUS_FIELD_GRASSY_TERRAIN | EFFECT_ELECTRIC_TERRAIN | EFFECT_PSYCHIC_TERRAIN);
        gFieldStatuses |= statusFlag;

        if (GetBattlerHoldEffect(battler, TRUE) == HOLD_EFFECT_TERRAIN_EXTENDER)
            *timer = 8;
        else
            *timer = 5;

        gBattlerAttacker = gBattleScripting.battler = battler;
        return TRUE;
    }

    return FALSE;
}

static bool32 ShouldChangeFormHpBased(u32 battler)
{
    // Ability,     form >, form <=, hp divided
    static const u16 forms[][4] =
    {
        {ABILITY_ZEN_MODE, SPECIES_DARMANITAN, SPECIES_DARMANITAN_ZEN_MODE, 2},
        {ABILITY_SHIELDS_DOWN, SPECIES_MINIOR, SPECIES_MINIOR_CORE_RED, 2},
        {ABILITY_SHIELDS_DOWN, SPECIES_MINIOR_METEOR_BLUE, SPECIES_MINIOR_CORE_BLUE, 2},
        {ABILITY_SHIELDS_DOWN, SPECIES_MINIOR_METEOR_GREEN, SPECIES_MINIOR_CORE_GREEN, 2},
        {ABILITY_SHIELDS_DOWN, SPECIES_MINIOR_METEOR_INDIGO, SPECIES_MINIOR_CORE_INDIGO, 2},
        {ABILITY_SHIELDS_DOWN, SPECIES_MINIOR_METEOR_ORANGE, SPECIES_MINIOR_CORE_ORANGE, 2},
        {ABILITY_SHIELDS_DOWN, SPECIES_MINIOR_METEOR_VIOLET, SPECIES_MINIOR_CORE_VIOLET, 2},
        {ABILITY_SHIELDS_DOWN, SPECIES_MINIOR_METEOR_YELLOW, SPECIES_MINIOR_CORE_YELLOW, 2},
        {ABILITY_SCHOOLING, SPECIES_WISHIWASHI_SCHOOL, SPECIES_WISHIWASHI, 4},
    };
    u32 i;

    for (i = 0; i < ARRAY_COUNT(forms); i++)
    {
        if (gBattleMons[battler].ability == forms[i][0])
        {
            if (gBattleMons[battler].species == forms[i][2]
                && gBattleMons[battler].hp > gBattleMons[battler].maxHP / forms[i][3])
            {
                gBattleMons[battler].species = forms[i][1];
                return TRUE;
            }
            if (gBattleMons[battler].species == forms[i][1]
                && gBattleMons[battler].hp <= gBattleMons[battler].maxHP / forms[i][3])
            {
                gBattleMons[battler].species = forms[i][2];
                return TRUE;
            }
        }
    }
    return FALSE;
}

static u8 ForewarnChooseMove(u32 battler)
{
    struct Forewarn {
        u8 battlerId;
        u8 power;
        u16 moveId;
    };
    u32 i, j, bestId, count;
    struct Forewarn *data = malloc(sizeof(struct Forewarn) * MAX_BATTLERS_COUNT * MAX_MON_MOVES);

    // Put all moves
    for (count = 0, i = 0; i < MAX_BATTLERS_COUNT; i++)
    {
        if (IsBattlerAlive(i) && GetBattlerSide(i) != GetBattlerSide(battler))
        {
            for (j = 0; j < MAX_MON_MOVES; j++)
            {
                if (gBattleMons[i].moves[j] == MOVE_NONE)
                    continue;
                data[count].moveId = gBattleMons[i].moves[j];
                data[count].battlerId = i;
                switch (gBattleMoves[data[count].moveId].effect)
                {
                case EFFECT_OHKO:
                    data[count].power = 150;
                    break;
                case EFFECT_COUNTER:
                case EFFECT_MIRROR_COAT:
                case EFFECT_METAL_BURST:
                    data[count].power = 120;
                    break;
                default:
                    if (gBattleMoves[data[count].moveId].power == 1)
                        data[count].power = 80;
                    else
                        data[count].power = gBattleMoves[data[count].moveId].power;
                    break;
                }
                count++;
            }
        }
    }

    for (bestId = 0, i = 1; i < count; i++)
    {
        if (data[i].power > data[bestId].power)
            bestId = i;
        else if (data[i].power == data[bestId].power && Random() & 1)
            bestId = i;
    }

    gBattlerTarget = data[bestId].battlerId;
    PREPARE_MOVE_BUFFER(gBattleTextBuff1, data[bestId].moveId)
    RecordKnownMove(gBattlerTarget, data[bestId].moveId);

    free(data);
}

u8 AbilityBattleEffects(u8 caseID, u8 battler, u16 ability, u8 special, u16 moveArg)
{
    u8 effect = 0;
    u32 speciesAtk, speciesDef;
    u32 pidAtk, pidDef;
    u32 moveType, move;
    u32 i, j;

    if (gBattleTypeFlags & BATTLE_TYPE_SAFARI)
        return 0;

    if (gBattlerAttacker >= gBattlersCount)
        gBattlerAttacker = battler;

    speciesAtk = gBattleMons[gBattlerAttacker].species;
    pidAtk = gBattleMons[gBattlerAttacker].personality;

    speciesDef = gBattleMons[gBattlerTarget].species;
    pidDef = gBattleMons[gBattlerTarget].personality;

    if (special)
        gLastUsedAbility = special;
    else
        gLastUsedAbility = GetBattlerAbility(battler);

    if (moveArg)
        move = moveArg;
    else
        move = gCurrentMove;

    GET_MOVE_TYPE(move, moveType);

    switch (caseID)
    {
    case ABILITYEFFECT_ON_SWITCHIN: // 0
        gBattleScripting.battler = battler;
        switch (gLastUsedAbility)
        {
        case ABILITYEFFECT_SWITCH_IN_WEATHER:
            if (!(gBattleTypeFlags & BATTLE_TYPE_RECORDED))
            {
                switch (GetCurrentWeather())
                {
                case WEATHER_RAIN:
                case WEATHER_RAIN_THUNDERSTORM:
                case WEATHER_DOWNPOUR:
                    if (!(gBattleWeather & WEATHER_RAIN_ANY))
                    {
                        gBattleWeather = (WEATHER_RAIN_TEMPORARY | WEATHER_RAIN_PERMANENT);
                        gBattleScripting.animArg1 = B_ANIM_RAIN_CONTINUES;
                        effect++;
                    }
                    break;
                case WEATHER_SANDSTORM:
                    if (!(gBattleWeather & WEATHER_SANDSTORM_ANY))
                    {
                        gBattleWeather = (WEATHER_SANDSTORM_PERMANENT | WEATHER_SANDSTORM_TEMPORARY);
                        gBattleScripting.animArg1 = B_ANIM_SANDSTORM_CONTINUES;
                        effect++;
                    }
                    break;
                case WEATHER_DROUGHT:
                    if (!(gBattleWeather & WEATHER_SUN_ANY))
                    {
                        gBattleWeather = (WEATHER_SUN_PERMANENT | WEATHER_SUN_TEMPORARY);
                        gBattleScripting.animArg1 = B_ANIM_SUN_CONTINUES;
                        effect++;
                    }
                    break;
                }
            }
            if (effect)
            {
                gBattleCommunication[MULTISTRING_CHOOSER] = GetCurrentWeather();
                BattleScriptPushCursorAndCallback(BattleScript_OverworldWeatherStarts);
            }
            break;
        case ABILITY_IMPOSTER:
            if (IsBattlerAlive(BATTLE_OPPOSITE(battler))
                && !(gBattleMons[BATTLE_OPPOSITE(battler)].status2 & (STATUS2_TRANSFORMED | STATUS2_SUBSTITUTE))
                && !(gBattleMons[battler].status2 & STATUS2_TRANSFORMED)
                && !(gBattleStruct->illusion[BATTLE_OPPOSITE(battler)].on)
                && !(gStatuses3[BATTLE_OPPOSITE(battler)] & STATUS3_SEMI_INVULNERABLE))
            {
                gBattlerTarget = BATTLE_OPPOSITE(battler);
                BattleScriptPushCursorAndCallback(BattleScript_ImposterActivates);
                effect++;
            }
            break;
        case ABILITY_MOLD_BREAKER:
            if (!gSpecialStatuses[battler].switchInAbilityDone)
            {
                gBattleCommunication[MULTISTRING_CHOOSER] = MULTI_SWITCHIN_MOLDBREAKER;
                gSpecialStatuses[battler].switchInAbilityDone = 1;
                BattleScriptPushCursorAndCallback(BattleScript_SwitchInAbilityMsg);
                effect++;
            }
            break;
        case ABILITY_TERAVOLT:
            if (!gSpecialStatuses[battler].switchInAbilityDone)
            {
                gBattleCommunication[MULTISTRING_CHOOSER] = MULTI_SWITCHIN_TERAVOLT;
                gSpecialStatuses[battler].switchInAbilityDone = 1;
                BattleScriptPushCursorAndCallback(BattleScript_SwitchInAbilityMsg);
                effect++;
            }
            break;
        case ABILITY_TURBOBLAZE:
            if (!gSpecialStatuses[battler].switchInAbilityDone)
            {
                gBattleCommunication[MULTISTRING_CHOOSER] = MULTI_SWITCHIN_TURBOBLAZE;
                gSpecialStatuses[battler].switchInAbilityDone = 1;
                BattleScriptPushCursorAndCallback(BattleScript_SwitchInAbilityMsg);
                effect++;
            }
            break;
        case ABILITY_SLOW_START:
            if (!gSpecialStatuses[battler].switchInAbilityDone)
            {
                gDisableStructs[battler].slowStartTimer = 5;
                gBattleCommunication[MULTISTRING_CHOOSER] = MULTI_SWITCHIN_SLOWSTART;
                gSpecialStatuses[battler].switchInAbilityDone = 1;
                BattleScriptPushCursorAndCallback(BattleScript_SwitchInAbilityMsg);
                effect++;
            }
            break;
        case ABILITY_UNNERVE:
            if (!gSpecialStatuses[battler].switchInAbilityDone)
            {
                gBattleCommunication[MULTISTRING_CHOOSER] = MULTI_SWITCHIN_UNNERVE;
                gSpecialStatuses[battler].switchInAbilityDone = 1;
                BattleScriptPushCursorAndCallback(BattleScript_SwitchInAbilityMsg);
                effect++;
            }
            break;
        case ABILITY_ANTICIPATION:
            if (!gSpecialStatuses[battler].switchInAbilityDone)
            {
                u32 side = GetBattlerSide(battler);

                for (i = 0; i < MAX_BATTLERS_COUNT; i++)
                {
                    if (IsBattlerAlive(i) && side != GetBattlerSide(i))
                    {
                        for (j = 0; j < MAX_MON_MOVES; j++)
                        {
                            move = gBattleMons[i].moves[j];
                            GET_MOVE_TYPE(move, moveType);
                            if (CalcTypeEffectivenessMultiplier(move, moveType, i, battler, FALSE) >= UQ_4_12(2.0))
                            {
                                effect++;
                                break;
                            }
                        }
                    }
                }

                if (effect)
                {
                    gBattleCommunication[MULTISTRING_CHOOSER] = MULTI_SWITCHIN_ANTICIPATION;
                    gSpecialStatuses[battler].switchInAbilityDone = 1;
                    BattleScriptPushCursorAndCallback(BattleScript_SwitchInAbilityMsg);
                }
            }
            break;
        case ABILITY_FRISK:
            if (!gSpecialStatuses[battler].switchInAbilityDone)
            {
                gSpecialStatuses[battler].switchInAbilityDone = 1;
                BattleScriptPushCursorAndCallback(BattleScript_FriskActivates); // Try activate
                effect++;
            }
            return effect; // Note: It returns effect as to not record the ability if Frisk does not activate.
        case ABILITY_FOREWARN:
            if (!gSpecialStatuses[battler].switchInAbilityDone)
            {
                ForewarnChooseMove(battler);
                gBattleCommunication[MULTISTRING_CHOOSER] = MULTI_SWITCHIN_FOREWARN;
                gSpecialStatuses[battler].switchInAbilityDone = 1;
                BattleScriptPushCursorAndCallback(BattleScript_SwitchInAbilityMsg);
                effect++;
            }
            break;
        case ABILITY_DOWNLOAD:
            if (!gSpecialStatuses[battler].switchInAbilityDone)
            {
                u32 statId, opposingBattler;
                u32 opposingDef = 0, opposingSpDef = 0;

                opposingBattler = BATTLE_OPPOSITE(battler);
                for (i = 0; i < 2; opposingBattler ^= BIT_SIDE, i++)
                {
                    if (IsBattlerAlive(opposingBattler))
                    {
                        opposingDef += gBattleMons[opposingBattler].defense
                                    * gStatStageRatios[gBattleMons[opposingBattler].statStages[STAT_DEF]][0]
                                    / gStatStageRatios[gBattleMons[opposingBattler].statStages[STAT_DEF]][1];
                        opposingSpDef += gBattleMons[opposingBattler].spDefense
                                      * gStatStageRatios[gBattleMons[opposingBattler].statStages[STAT_SPDEF]][0]
                                      / gStatStageRatios[gBattleMons[opposingBattler].statStages[STAT_SPDEF]][1];
                    }
                }

                if (opposingDef < opposingSpDef)
                    statId = STAT_ATK;
                else
                    statId = STAT_SPATK;

                gSpecialStatuses[battler].switchInAbilityDone = 1;

                if (gBattleMons[battler].statStages[statId] != 12)
                {
                    gBattleMons[battler].statStages[statId]++;
                    SET_STATCHANGER(statId, 1, FALSE);
                    PREPARE_STAT_BUFFER(gBattleTextBuff1, statId);
                    BattleScriptPushCursorAndCallback(BattleScript_AttackerAbilityStatRaiseEnd3);
                    effect++;
                }
            }
            break;
        case ABILITY_PRESSURE:
            if (!gSpecialStatuses[battler].switchInAbilityDone)
            {
                gBattleCommunication[MULTISTRING_CHOOSER] = MULTI_SWITCHIN_PRESSURE;
                gSpecialStatuses[battler].switchInAbilityDone = 1;
                BattleScriptPushCursorAndCallback(BattleScript_SwitchInAbilityMsg);
                effect++;
            }
            break;
        case ABILITY_DARK_AURA:
            if (!gSpecialStatuses[battler].switchInAbilityDone)
            {
                gBattleCommunication[MULTISTRING_CHOOSER] = MULTI_SWITCHIN_DARKAURA;
                gSpecialStatuses[battler].switchInAbilityDone = 1;
                BattleScriptPushCursorAndCallback(BattleScript_SwitchInAbilityMsg);
                effect++;
            }
            break;
        case ABILITY_FAIRY_AURA:
            if (!gSpecialStatuses[battler].switchInAbilityDone)
            {
                gBattleCommunication[MULTISTRING_CHOOSER] = MULTI_SWITCHIN_FAIRYAURA;
                gSpecialStatuses[battler].switchInAbilityDone = 1;
                BattleScriptPushCursorAndCallback(BattleScript_SwitchInAbilityMsg);
                effect++;
            }
            break;
        case ABILITY_AURA_BREAK:
            if (!gSpecialStatuses[battler].switchInAbilityDone)
            {
                gBattleCommunication[MULTISTRING_CHOOSER] = MULTI_SWITCHIN_AURABREAK;
                gSpecialStatuses[battler].switchInAbilityDone = 1;
                BattleScriptPushCursorAndCallback(BattleScript_SwitchInAbilityMsg);
                effect++;
            }
            break;
        case ABILITY_COMATOSE:
            if (!gSpecialStatuses[battler].switchInAbilityDone)
            {
                gBattleCommunication[MULTISTRING_CHOOSER] = MULTI_SWITCHIN_COMATOSE;
                gSpecialStatuses[battler].switchInAbilityDone = 1;
                BattleScriptPushCursorAndCallback(BattleScript_SwitchInAbilityMsg);
                effect++;
            }
            break;
        case ABILITY_SCREEN_CLEANER:
            if (!gSpecialStatuses[battler].switchInAbilityDone)
            {
                gBattleCommunication[MULTISTRING_CHOOSER] = MULTI_SWITCHIN_SCREENCLEANER;
                gSpecialStatuses[battler].switchInAbilityDone = 1;
                BattleScriptPushCursorAndCallback(BattleScript_SwitchInAbilityMsg);
                effect++;
            }
            break;
        case ABILITY_DRIZZLE:
            if (TryChangeBattleWeather(battler, ENUM_WEATHER_RAIN, TRUE))
            {
                BattleScriptPushCursorAndCallback(BattleScript_DrizzleActivates);
                effect++;
            }
            break;
        case ABILITY_SAND_STREAM:
            if (TryChangeBattleWeather(battler, ENUM_WEATHER_SANDSTORM, TRUE))
            {
                BattleScriptPushCursorAndCallback(BattleScript_SandstreamActivates);
                effect++;
            }
            break;
        case ABILITY_DROUGHT:
            if (TryChangeBattleWeather(battler, ENUM_WEATHER_SUN, TRUE))
            {
                BattleScriptPushCursorAndCallback(BattleScript_DroughtActivates);
                effect++;
            }
            break;
        case ABILITY_SNOW_WARNING:
            if (TryChangeBattleWeather(battler, ENUM_WEATHER_HAIL, TRUE))
            {
                BattleScriptPushCursorAndCallback(BattleScript_SnowWarningActivates);
                effect++;
            }
            break;
        case ABILITY_ELECTRIC_SURGE:
            if (TryChangeBattleTerrain(battler, STATUS_FIELD_ELECTRIC_TERRAIN, &gFieldTimers.electricTerrainTimer))
            {
                BattleScriptPushCursorAndCallback(BattleScript_ElectricSurgeActivates);
                effect++;
            }
            break;
        case ABILITY_GRASSY_SURGE:
            if (TryChangeBattleTerrain(battler, STATUS_FIELD_GRASSY_TERRAIN, &gFieldTimers.grassyTerrainTimer))
            {
                BattleScriptPushCursorAndCallback(BattleScript_GrassySurgeActivates);
                effect++;
            }
            break;
        case ABILITY_MISTY_SURGE:
            if (TryChangeBattleTerrain(battler, STATUS_FIELD_MISTY_TERRAIN, &gFieldTimers.mistyTerrainTimer))
            {
                BattleScriptPushCursorAndCallback(BattleScript_MistySurgeActivates);
                effect++;
            }
            break;
        case ABILITY_PSYCHIC_SURGE:
            if (TryChangeBattleTerrain(battler, STATUS_FIELD_PSYCHIC_TERRAIN, &gFieldTimers.psychicTerrainTimer))
            {
                BattleScriptPushCursorAndCallback(BattleScript_PsychicSurgeActivates);
                effect++;
            }
            break;
        case ABILITY_INTIMIDATE:
            if (!(gSpecialStatuses[battler].intimidatedMon))
            {
                gBattleResources->flags->flags[battler] |= RESOURCE_FLAG_INTIMIDATED;
                gSpecialStatuses[battler].intimidatedMon = 1;
            }
            break;
        case ABILITY_FORECAST:
        case ABILITY_FLOWER_GIFT:
            effect = TryWeatherFormChange(battler);
            if (effect != 0)
            {
                BattleScriptPushCursorAndCallback(BattleScript_CastformChange);
                *(&gBattleStruct->formToChangeInto) = effect - 1;
            }
            break;
        case ABILITY_TRACE:
            if (!(gSpecialStatuses[battler].traced))
            {
                gBattleResources->flags->flags[battler] |= RESOURCE_FLAG_TRACED;
                gSpecialStatuses[battler].traced = 1;
            }
            break;
        case ABILITY_CLOUD_NINE:
        case ABILITY_AIR_LOCK:
            if (!gSpecialStatuses[battler].switchInAbilityDone)
            {
                gSpecialStatuses[battler].switchInAbilityDone = 1;
                BattleScriptPushCursorAndCallback(BattleScript_AnnounceAirLockCloudNine);
                effect++;
            }
            break;
        case ABILITY_SCHOOLING:
            if (gBattleMons[battler].level < 20)
                break;
        case ABILITY_SHIELDS_DOWN:
            if (ShouldChangeFormHpBased(battler))
            {
                BattleScriptPushCursorAndCallback(BattleScript_AttackerFormChangeEnd3);
                effect++;
            }
            break;
        }
        break;
    case ABILITYEFFECT_ENDTURN: // 1
        if (gBattleMons[battler].hp != 0)
        {
            gBattlerAttacker = battler;
            switch (gLastUsedAbility)
            {
            case ABILITY_HARVEST:
                if (((WEATHER_HAS_EFFECT && gBattleWeather & WEATHER_SUN_ANY) || Random() % 2 == 0)
                 && gBattleMons[battler].item == ITEM_NONE
                 && gBattleStruct->changedItems[battler] == ITEM_NONE
                 && ItemId_GetPocket(gBattleStruct->usedHeldItems[battler]) == POCKET_BERRIES)
                {
                    gLastUsedItem = gBattleStruct->changedItems[battler] = gBattleStruct->usedHeldItems[battler];
                    gBattleStruct->usedHeldItems[battler] = ITEM_NONE;
                    BattleScriptPushCursorAndCallback(BattleScript_HarvestActivates);
                    effect++;
                }
                break;
            case ABILITY_DRY_SKIN:
                if (gBattleWeather & WEATHER_SUN_ANY)
                    goto SOLAR_POWER_HP_DROP;
            // Dry Skin works similarly to Rain Dish in Rain
            case ABILITY_RAIN_DISH:
                if (WEATHER_HAS_EFFECT
                 && (gBattleWeather & WEATHER_RAIN_ANY)
                 && !BATTLER_MAX_HP(battler)
                 && !(gStatuses3[battler] & STATUS3_HEAL_BLOCK))
                {
                    BattleScriptPushCursorAndCallback(BattleScript_RainDishActivates);
                    gBattleMoveDamage = gBattleMons[battler].maxHP / (gLastUsedAbility == ABILITY_RAIN_DISH ? 16 : 8);
                    if (gBattleMoveDamage == 0)
                        gBattleMoveDamage = 1;
                    gBattleMoveDamage *= -1;
                    effect++;
                }
                break;
            case ABILITY_HYDRATION:
                if (WEATHER_HAS_EFFECT
                 && (gBattleWeather & WEATHER_RAIN_ANY)
                 && gBattleMons[battler].status1 & STATUS1_ANY)
                {
                    goto ABILITY_HEAL_MON_STATUS;
                }
                break;
            case ABILITY_SHED_SKIN:
                if ((gBattleMons[battler].status1 & STATUS1_ANY) && (Random() % 3) == 0)
                {
                ABILITY_HEAL_MON_STATUS:
                    if (gBattleMons[battler].status1 & (STATUS1_POISON | STATUS1_TOXIC_POISON))
                        StringCopy(gBattleTextBuff1, gStatusConditionString_PoisonJpn);
                    if (gBattleMons[battler].status1 & STATUS1_SLEEP)
                        StringCopy(gBattleTextBuff1, gStatusConditionString_SleepJpn);
                    if (gBattleMons[battler].status1 & STATUS1_PARALYSIS)
                        StringCopy(gBattleTextBuff1, gStatusConditionString_ParalysisJpn);
                    if (gBattleMons[battler].status1 & STATUS1_BURN)
                        StringCopy(gBattleTextBuff1, gStatusConditionString_BurnJpn);
                    if (gBattleMons[battler].status1 & STATUS1_FREEZE)
                        StringCopy(gBattleTextBuff1, gStatusConditionString_IceJpn);

                    gBattleMons[battler].status1 = 0;
                    gBattleMons[battler].status2 &= ~(STATUS2_NIGHTMARE);
                    gBattleScripting.battler = gActiveBattler = battler;
                    BattleScriptPushCursorAndCallback(BattleScript_ShedSkinActivates);
                    BtlController_EmitSetMonData(0, REQUEST_STATUS_BATTLE, 0, 4, &gBattleMons[battler].status1);
                    MarkBattlerForControllerExec(gActiveBattler);
                    effect++;
                }
                break;
            case ABILITY_SPEED_BOOST:
                if (gBattleMons[battler].statStages[STAT_SPEED] < 0xC && gDisableStructs[battler].isFirstTurn != 2)
                {
                    gBattleMons[battler].statStages[STAT_SPEED]++;
                    gBattleScripting.animArg1 = 0x11;
                    gBattleScripting.animArg2 = 0;
                    BattleScriptPushCursorAndCallback(BattleScript_SpeedBoostActivates);
                    gBattleScripting.battler = battler;
                    effect++;
                }
                break;
            case ABILITY_MOODY:
                if (gDisableStructs[battler].isFirstTurn != 2)
                {
                    u32 validToRaise = 0, validToLower = 0;
                    u32 statsNum = (B_MOODY_ACC_EVASION != GEN_8) ? NUM_BATTLE_STATS : NUM_STATS;

                    for (i = STAT_ATK; i < statsNum; i++)
                    {
                        if (gBattleMons[battler].statStages[i] != 0)
                            validToLower |= gBitTable[i];
                        if (gBattleMons[battler].statStages[i] != 12)
                            validToRaise |= gBitTable[i];
                    }

                    if (validToLower != 0 || validToRaise != 0) // Can lower one stat, or can raise one stat
                    {
                        gBattleScripting.statChanger = gBattleScripting.savedStatChanger = 0; // for raising and lowering stat respectively
                        if (validToRaise != 0) // Find stat to raise
                        {
                            do
                            {
                                i = (Random() % statsNum) + STAT_ATK;
                            } while (!(validToRaise & gBitTable[i]));
                            SET_STATCHANGER(i, 2, FALSE);
                            validToLower &= ~(gBitTable[i]); // Can't lower the same stat as raising.
                        }
                        if (validToLower != 0) // Find stat to lower
                        {
                            do
                            {
                                i = (Random() % statsNum) + STAT_ATK;
                            } while (!(validToLower & gBitTable[i]));
                            SET_STATCHANGER2(gBattleScripting.savedStatChanger, i, 1, TRUE);
                        }
                        BattleScriptPushCursorAndCallback(BattleScript_MoodyActivates);
                        effect++;
                    }
                }
                break;
            case ABILITY_TRUANT:
                gDisableStructs[gBattlerAttacker].truantCounter ^= 1;
                break;
            case ABILITY_BAD_DREAMS:
                if (gBattleMons[battler].status1 & STATUS1_SLEEP
                    || gBattleMons[BATTLE_OPPOSITE(battler)].status1 & STATUS1_SLEEP
                    || GetBattlerAbility(battler) == ABILITY_COMATOSE
                    || GetBattlerAbility(BATTLE_OPPOSITE(battler)) == ABILITY_COMATOSE)
                {
                    BattleScriptPushCursorAndCallback(BattleScript_BadDreamsActivates);
                    effect++;
                }
                break;
            SOLAR_POWER_HP_DROP:
            case ABILITY_SOLAR_POWER:
                if (WEATHER_HAS_EFFECT && gBattleWeather & WEATHER_SUN_ANY)
                {
                    BattleScriptPushCursorAndCallback(BattleScript_SolarPowerActivates);
                    gBattleMoveDamage = gBattleMons[battler].maxHP / 8;
                    if (gBattleMoveDamage == 0)
                        gBattleMoveDamage = 1;
                    effect++;
                }
                break;
            case ABILITY_HEALER:
                gBattleScripting.battler = BATTLE_PARTNER(battler);
                if (IsBattlerAlive(gBattleScripting.battler)
                    && gBattleMons[gBattleScripting.battler].status1 & STATUS1_ANY
                    && (Random() % 100) < 30)
                {
                    BattleScriptPushCursorAndCallback(BattleScript_HealerActivates);
                    effect++;
                }
                break;
            case ABILITY_SCHOOLING:
                if (gBattleMons[battler].level < 20)
                    break;
            case ABILITY_ZEN_MODE:
            case ABILITY_SHIELDS_DOWN:
                if ((effect = ShouldChangeFormHpBased(battler)))
                    BattleScriptPushCursorAndCallback(BattleScript_AttackerFormChangeEnd3);
                break;
            case ABILITY_POWER_CONSTRUCT:
                if ((gBattleMons[battler].species == SPECIES_ZYGARDE || gBattleMons[battler].species == SPECIES_ZYGARDE_10)
                    && gBattleMons[battler].hp <= gBattleMons[battler].maxHP / 2)
                {
                    gBattleStruct->changedSpecies[gBattlerPartyIndexes[battler]] = gBattleMons[battler].species;
                    gBattleMons[battler].species = SPECIES_ZYGARDE_COMPLETE;
                    BattleScriptPushCursorAndCallback(BattleScript_AttackerFormChangeEnd3);
                    effect++;
                }
                break;
            }
        }
        break;
    case ABILITYEFFECT_MOVES_BLOCK: // 2
        if ((gLastUsedAbility == ABILITY_SOUNDPROOF && gBattleMoves[move].flags & FLAG_SOUND)
            || (gLastUsedAbility == ABILITY_BULLETPROOF && gBattleMoves[move].flags & FLAG_BALLISTIC))
        {
            if (gBattleMons[gBattlerAttacker].status2 & STATUS2_MULTIPLETURNS)
                gHitMarker |= HITMARKER_NO_PPDEDUCT;
            gBattlescriptCurrInstr = BattleScript_SoundproofProtected;
            effect = 1;
        }
        else if ((((gLastUsedAbility == ABILITY_DAZZLING || gLastUsedAbility == ABILITY_QUEENLY_MAJESTY
                   || (IsBattlerAlive(battler ^= BIT_FLANK)
                       && ((GetBattlerAbility(battler) == ABILITY_DAZZLING) || GetBattlerAbility(battler) == ABILITY_QUEENLY_MAJESTY)))
                   ))
                 && GetChosenMovePriority(gBattlerAttacker) > 0
                 && GetBattlerSide(gBattlerAttacker) != GetBattlerSide(battler))
        {
            if (gBattleMons[gBattlerAttacker].status2 & STATUS2_MULTIPLETURNS)
                gHitMarker |= HITMARKER_NO_PPDEDUCT;
            gBattlescriptCurrInstr = BattleScript_DazzlingProtected;
            effect = 1;
        }
        break;
    case ABILITYEFFECT_ABSORBING: // 3
        if (move != MOVE_NONE)
        {
            u8 statId;
            switch (gLastUsedAbility)
            {
            case ABILITY_VOLT_ABSORB:
                if (moveType == TYPE_ELECTRIC)
                    effect = 1;
                break;
            case ABILITY_WATER_ABSORB:
            case ABILITY_DRY_SKIN:
                if (moveType == TYPE_WATER)
                    effect = 1;
                break;
            case ABILITY_MOTOR_DRIVE:
                if (moveType == TYPE_ELECTRIC)
                    effect = 2, statId = STAT_SPEED;
                break;
            case ABILITY_LIGHTNING_ROD:
                if (moveType == TYPE_ELECTRIC)
                    effect = 2, statId = STAT_SPATK;
                break;
            case ABILITY_STORM_DRAIN:
                if (moveType == TYPE_WATER)
                    effect = 2, statId = STAT_SPATK;
                break;
            case ABILITY_SAP_SIPPER:
                if (moveType == TYPE_GRASS)
                    effect = 2, statId = STAT_ATK;
                break;
            case ABILITY_FLASH_FIRE:
                if (moveType == TYPE_FIRE && !((gBattleMons[battler].status1 & STATUS1_FREEZE) && B_FLASH_FIRE_FROZEN <= GEN_4))
                {
                    if (!(gBattleResources->flags->flags[battler] & RESOURCE_FLAG_FLASH_FIRE))
                    {
                        gBattleCommunication[MULTISTRING_CHOOSER] = 0;
                        if (gProtectStructs[gBattlerAttacker].notFirstStrike)
                            gBattlescriptCurrInstr = BattleScript_FlashFireBoost;
                        else
                            gBattlescriptCurrInstr = BattleScript_FlashFireBoost_PPLoss;

                        gBattleResources->flags->flags[battler] |= RESOURCE_FLAG_FLASH_FIRE;
                        effect = 3;
                    }
                    else
                    {
                        gBattleCommunication[MULTISTRING_CHOOSER] = 1;
                        if (gProtectStructs[gBattlerAttacker].notFirstStrike)
                            gBattlescriptCurrInstr = BattleScript_FlashFireBoost;
                        else
                            gBattlescriptCurrInstr = BattleScript_FlashFireBoost_PPLoss;

                        effect = 3;
                    }
                }
                break;
            }

            if (effect == 1) // Drain Hp ability.
            {
                if (BATTLER_MAX_HP(battler) || gStatuses3[battler] & STATUS3_HEAL_BLOCK)
                {
                    if ((gProtectStructs[gBattlerAttacker].notFirstStrike))
                        gBattlescriptCurrInstr = BattleScript_MonMadeMoveUseless;
                    else
                        gBattlescriptCurrInstr = BattleScript_MonMadeMoveUseless_PPLoss;
                }
                else
                {
                    if (gProtectStructs[gBattlerAttacker].notFirstStrike)
                        gBattlescriptCurrInstr = BattleScript_MoveHPDrain;
                    else
                        gBattlescriptCurrInstr = BattleScript_MoveHPDrain_PPLoss;

                    gBattleMoveDamage = gBattleMons[battler].maxHP / 4;
                    if (gBattleMoveDamage == 0)
                        gBattleMoveDamage = 1;
                    gBattleMoveDamage *= -1;
                }
            }
            else if (effect == 2) // Boost Stat ability;
            {
                if (gBattleMons[battler].statStages[statId] == 0xC)
                {
                    if ((gProtectStructs[gBattlerAttacker].notFirstStrike))
                        gBattlescriptCurrInstr = BattleScript_MonMadeMoveUseless;
                    else
                        gBattlescriptCurrInstr = BattleScript_MonMadeMoveUseless_PPLoss;
                }
                else
                {
                    if (gProtectStructs[gBattlerAttacker].notFirstStrike)
                        gBattlescriptCurrInstr = BattleScript_MoveStatDrain;
                    else
                        gBattlescriptCurrInstr = BattleScript_MoveStatDrain_PPLoss;

                    SET_STATCHANGER(statId, 1, FALSE);
                    gBattleMons[battler].statStages[statId]++;
                    PREPARE_STAT_BUFFER(gBattleTextBuff1, statId);
                }
            }
        }
        break;
    case ABILITYEFFECT_MOVE_END: // Think contact abilities.
        switch (gLastUsedAbility)
        {
        case ABILITY_JUSTIFIED:
            if (!(gMoveResultFlags & MOVE_RESULT_NO_EFFECT)
             && TARGET_TURN_DAMAGED
             && IsBattlerAlive(battler)
             && moveType == TYPE_DARK
             && gBattleMons[battler].statStages[STAT_ATK] != 12)
            {
                SET_STATCHANGER(STAT_ATK, 1, FALSE);
                BattleScriptPushCursor();
                gBattlescriptCurrInstr = BattleScript_TargetAbilityStatRaise;
                effect++;
            }
            break;
        case ABILITY_RATTLED:
            if (!(gMoveResultFlags & MOVE_RESULT_NO_EFFECT)
             && TARGET_TURN_DAMAGED
             && IsBattlerAlive(battler)
             && (moveType == TYPE_DARK || moveType == TYPE_BUG || moveType == TYPE_GHOST)
             && gBattleMons[battler].statStages[STAT_SPEED] != 12)
            {
                SET_STATCHANGER(STAT_SPEED, 1, FALSE);
                BattleScriptPushCursor();
                gBattlescriptCurrInstr = BattleScript_TargetAbilityStatRaise;
                effect++;
            }
            break;
        case ABILITY_WATER_COMPACTION:
            if (!(gMoveResultFlags & MOVE_RESULT_NO_EFFECT)
             && TARGET_TURN_DAMAGED
             && IsBattlerAlive(battler)
             && moveType == TYPE_WATER
             && gBattleMons[battler].statStages[STAT_DEF] != 12)
            {
                SET_STATCHANGER(STAT_DEF, 2, FALSE);
                BattleScriptPushCursor();
                gBattlescriptCurrInstr = BattleScript_TargetAbilityStatRaise;
                effect++;
            }
            break;
        case ABILITY_STAMINA:
            if (!(gMoveResultFlags & MOVE_RESULT_NO_EFFECT)
             && TARGET_TURN_DAMAGED
             && IsBattlerAlive(battler)
             && gBattleMons[battler].statStages[STAT_DEF] != 12)
            {
                SET_STATCHANGER(STAT_DEF, 1, FALSE);
                BattleScriptPushCursor();
                gBattlescriptCurrInstr = BattleScript_TargetAbilityStatRaise;
                effect++;
            }
            break;
        case ABILITY_BERSERK:
            if (!(gMoveResultFlags & MOVE_RESULT_NO_EFFECT)
             && TARGET_TURN_DAMAGED
             && IsBattlerAlive(battler)
            // Had more than half of hp before, now has less
             && gBattleStruct->hpBefore[battler] > gBattleMons[battler].maxHP / 2
             && gBattleMons[battler].hp < gBattleMons[battler].maxHP / 2
             && (gMultiHitCounter == 0 || gMultiHitCounter == 1)
             && !(GetBattlerAbility(gBattlerAttacker) == ABILITY_SHEER_FORCE && gBattleMoves[gCurrentMove].flags & FLAG_SHEER_FORCE_BOOST)
             && gBattleMons[battler].statStages[STAT_SPATK] != 12)
            {
                SET_STATCHANGER(STAT_SPATK, 1, FALSE);
                BattleScriptPushCursor();
                gBattlescriptCurrInstr = BattleScript_TargetAbilityStatRaise;
                effect++;
            }
            break;
        case ABILITY_EMERGENCY_EXIT:
        case ABILITY_WIMP_OUT:
            if (!(gMoveResultFlags & MOVE_RESULT_NO_EFFECT)
             && TARGET_TURN_DAMAGED
             && IsBattlerAlive(battler)
            // Had more than half of hp before, now has less
             && gBattleStruct->hpBefore[battler] > gBattleMons[battler].maxHP / 2
             && gBattleMons[battler].hp < gBattleMons[battler].maxHP / 2
             && (gMultiHitCounter == 0 || gMultiHitCounter == 1)
             && !(GetBattlerAbility(gBattlerAttacker) == ABILITY_SHEER_FORCE && gBattleMoves[gCurrentMove].flags & FLAG_SHEER_FORCE_BOOST)
             && (CanBattlerSwitch(battler) || !(gBattleTypeFlags & BATTLE_TYPE_TRAINER))
             && !(gBattleTypeFlags & BATTLE_TYPE_ARENA))
            {
                gBattleResources->flags->flags[battler] |= RESOURCE_FLAG_EMERGENCY_EXIT;
                effect++;
            }
            break;
        case ABILITY_WEAK_ARMOR:
            if (!(gMoveResultFlags & MOVE_RESULT_NO_EFFECT)
             && TARGET_TURN_DAMAGED
             && IsBattlerAlive(battler)
             && IS_MOVE_PHYSICAL(gCurrentMove)
             && (gBattleMons[battler].statStages[STAT_SPEED] != 12 || gBattleMons[battler].statStages[STAT_DEF] != 0))
            {
                BattleScriptPushCursor();
                gBattlescriptCurrInstr = BattleScript_WeakArmorActivates;
                effect++;
            }
            break;
        case ABILITY_CURSED_BODY:
            if (!(gMoveResultFlags & MOVE_RESULT_NO_EFFECT)
             && TARGET_TURN_DAMAGED
             && gDisableStructs[gBattlerAttacker].disabledMove == MOVE_NONE
             && IsBattlerAlive(gBattlerAttacker)
             && !IsAbilityOnSide(gBattlerAttacker, ABILITY_AROMA_VEIL)
             && gBattleMons[gBattlerAttacker].pp[gChosenMovePos] != 0
             && (Random() % 3) == 0)
            {
                gDisableStructs[gBattlerAttacker].disabledMove = gChosenMove;
                gDisableStructs[gBattlerAttacker].disableTimer = 4;
                PREPARE_MOVE_BUFFER(gBattleTextBuff1, gChosenMove);
                BattleScriptPushCursor();
                gBattlescriptCurrInstr = BattleScript_CursedBodyActivates;
                effect++;
            }
            break;
        case ABILITY_MUMMY:
            if (!(gMoveResultFlags & MOVE_RESULT_NO_EFFECT)
             && IsBattlerAlive(gBattlerAttacker)
             && (gBattleMoves[move].flags & FLAG_MAKES_CONTACT))
            {
                switch (gBattleMons[gBattlerAttacker].ability)
                {
                case ABILITY_MUMMY:
                case ABILITY_BATTLE_BOND:
                case ABILITY_COMATOSE:
                case ABILITY_DISGUISE:
                case ABILITY_MULTITYPE:
                case ABILITY_POWER_CONSTRUCT:
                case ABILITY_RKS_SYSTEM:
                case ABILITY_SCHOOLING:
                case ABILITY_SHIELDS_DOWN:
                case ABILITY_STANCE_CHANGE:
                    break;
                default:
                    gLastUsedAbility = gBattleMons[gBattlerAttacker].ability = ABILITY_MUMMY;
                    BattleScriptPushCursor();
                    gBattlescriptCurrInstr = BattleScript_MummyActivates;
                    effect++;
                    break;
                }
            }
            break;
        case ABILITY_ANGER_POINT:
            if (!(gMoveResultFlags & MOVE_RESULT_NO_EFFECT)
             && gIsCriticalHit
             && TARGET_TURN_DAMAGED
             && IsBattlerAlive(battler)
             && gBattleMons[battler].statStages[STAT_ATK] != 12)
            {
                SET_STATCHANGER(STAT_ATK, 12 - gBattleMons[battler].statStages[STAT_ATK], FALSE);
                BattleScriptPushCursor();
                gBattlescriptCurrInstr = BattleScript_AngryPointActivates;
                effect++;
            }
            break;
        case ABILITY_COLOR_CHANGE:
            if (!(gMoveResultFlags & MOVE_RESULT_NO_EFFECT)
             && move != MOVE_STRUGGLE
             && gBattleMoves[move].power != 0
             && TARGET_TURN_DAMAGED
             && !IS_BATTLER_OF_TYPE(battler, moveType)
             && gBattleMons[battler].hp != 0)
            {
                SET_BATTLER_TYPE(battler, moveType);
                PREPARE_TYPE_BUFFER(gBattleTextBuff1, moveType);
                BattleScriptPushCursor();
                gBattlescriptCurrInstr = BattleScript_ColorChangeActivates;
                effect++;
            }
            break;
        case ABILITY_GOOEY:
        case ABILITY_TANGLING_HAIR:
            if (!(gMoveResultFlags & MOVE_RESULT_NO_EFFECT)
             && gBattleMons[gBattlerAttacker].hp != 0
             && gBattleMons[gBattlerAttacker].statStages[STAT_SPEED] != 0
             && !gProtectStructs[gBattlerAttacker].confusionSelfDmg
             && TARGET_TURN_DAMAGED
             && IsMoveMakingContact(move, gBattlerAttacker))
            {
                gBattleScripting.moveEffect = MOVE_EFFECT_AFFECTS_USER | MOVE_EFFECT_SPD_MINUS_1;
                PREPARE_ABILITY_BUFFER(gBattleTextBuff1, gLastUsedAbility);
                BattleScriptPushCursor();
                gBattlescriptCurrInstr = BattleScript_AbilityStatusEffect;
                gHitMarker |= HITMARKER_IGNORE_SAFEGUARD;
                effect++;
            }
            break;
        case ABILITY_ROUGH_SKIN:
        case ABILITY_IRON_BARBS:
            if (!(gMoveResultFlags & MOVE_RESULT_NO_EFFECT)
             && gBattleMons[gBattlerAttacker].hp != 0
             && !gProtectStructs[gBattlerAttacker].confusionSelfDmg
             && TARGET_TURN_DAMAGED
             && IsMoveMakingContact(move, gBattlerAttacker))
            {
                gBattleMoveDamage = gBattleMons[gBattlerAttacker].maxHP / 8;
                if (gBattleMoveDamage == 0)
                    gBattleMoveDamage = 1;
                PREPARE_ABILITY_BUFFER(gBattleTextBuff1, gLastUsedAbility);
                BattleScriptPushCursor();
                gBattlescriptCurrInstr = BattleScript_RoughSkinActivates;
                effect++;
            }
            break;
        case ABILITY_AFTERMATH:
            if (!IsAbilityOnField(ABILITY_DAMP)
             && !(gMoveResultFlags & MOVE_RESULT_NO_EFFECT)
             && gBattleMons[gBattlerTarget].hp == 0
             && IsBattlerAlive(gBattlerAttacker)
             && IsMoveMakingContact(move, gBattlerAttacker))
            {
                gBattleMoveDamage = gBattleMons[gBattlerAttacker].maxHP / 4;
                if (gBattleMoveDamage == 0)
                    gBattleMoveDamage = 1;
                BattleScriptPushCursor();
                gBattlescriptCurrInstr = BattleScript_AftermathDmg;
                effect++;
            }
            break;
        case ABILITY_INNARDS_OUT:
            if (!(gMoveResultFlags & MOVE_RESULT_NO_EFFECT)
             && gBattleMons[gBattlerTarget].hp == 0
             && IsBattlerAlive(gBattlerAttacker))
            {
                gBattleMoveDamage = gSpecialStatuses[gBattlerTarget].dmg;
                BattleScriptPushCursor();
                gBattlescriptCurrInstr = BattleScript_AftermathDmg;
                effect++;
            }
            break;
        case ABILITY_EFFECT_SPORE:
            if (!IS_BATTLER_OF_TYPE(gBattlerAttacker, TYPE_GRASS)
             && GetBattlerAbility(gBattlerAttacker) != ABILITY_OVERCOAT
             && GetBattlerHoldEffect(gBattlerAttacker, TRUE) != HOLD_EFFECT_SAFETY_GOOGLES)
            {
                i = Random() % 3;
                if (i == 0)
                    goto POISON_POINT;
                if (i == 1)
                    goto STATIC;
                // Sleep
                if (!(gMoveResultFlags & MOVE_RESULT_NO_EFFECT)
                 && gBattleMons[gBattlerAttacker].hp != 0
                 && !gProtectStructs[gBattlerAttacker].confusionSelfDmg
                 && TARGET_TURN_DAMAGED
                 && GetBattlerAbility(gBattlerAttacker) != ABILITY_INSOMNIA
                 && GetBattlerAbility(gBattlerAttacker) != ABILITY_VITAL_SPIRIT
                 && !(gBattleMons[gBattlerAttacker].status1 & STATUS1_ANY)
                 && !IsAbilityStatusProtected(gBattlerAttacker)
                 && IsMoveMakingContact(move, gBattlerAttacker)
                 && (Random() % 3) == 0)
                {
                    gBattleScripting.moveEffect = MOVE_EFFECT_AFFECTS_USER | MOVE_EFFECT_SLEEP;
                    PREPARE_ABILITY_BUFFER(gBattleTextBuff1, gLastUsedAbility);
                    BattleScriptPushCursor();
                    gBattlescriptCurrInstr = BattleScript_AbilityStatusEffect;
                    gHitMarker |= HITMARKER_IGNORE_SAFEGUARD;
                    effect++;
                }
            }
            break;
        POISON_POINT:
        case ABILITY_POISON_POINT:
            if (!(gMoveResultFlags & MOVE_RESULT_NO_EFFECT)
             && gBattleMons[gBattlerAttacker].hp != 0
             && !gProtectStructs[gBattlerAttacker].confusionSelfDmg
             && TARGET_TURN_DAMAGED
             && !IS_BATTLER_OF_TYPE(gBattlerAttacker, TYPE_POISON)
             && !IS_BATTLER_OF_TYPE(gBattlerAttacker, TYPE_STEEL)
             && GetBattlerAbility(gBattlerAttacker) != ABILITY_IMMUNITY
             && !(gBattleMons[gBattlerAttacker].status1 & STATUS1_ANY)
             && !IsAbilityStatusProtected(gBattlerAttacker)
             && IsMoveMakingContact(move, gBattlerAttacker)
             && (Random() % 3) == 0)
            {
                gBattleScripting.moveEffect = MOVE_EFFECT_AFFECTS_USER | MOVE_EFFECT_POISON;
                PREPARE_ABILITY_BUFFER(gBattleTextBuff1, gLastUsedAbility);
                BattleScriptPushCursor();
                gBattlescriptCurrInstr = BattleScript_AbilityStatusEffect;
                gHitMarker |= HITMARKER_IGNORE_SAFEGUARD;
                effect++;
            }
            break;
        STATIC:
        case ABILITY_STATIC:
            if (!(gMoveResultFlags & MOVE_RESULT_NO_EFFECT)
             && gBattleMons[gBattlerAttacker].hp != 0
             && !gProtectStructs[gBattlerAttacker].confusionSelfDmg
             && TARGET_TURN_DAMAGED
             && CanParalyzeType(gBattlerTarget, gBattlerAttacker)
             && GetBattlerAbility(gBattlerAttacker) != ABILITY_LIMBER
             && !(gBattleMons[gBattlerAttacker].status1 & STATUS1_ANY)
             && !IsAbilityStatusProtected(gBattlerAttacker)
             && IsMoveMakingContact(move, gBattlerAttacker)
             && (Random() % 3) == 0)
            {
                gBattleScripting.moveEffect = MOVE_EFFECT_AFFECTS_USER | MOVE_EFFECT_PARALYSIS;
                BattleScriptPushCursor();
                gBattlescriptCurrInstr = BattleScript_AbilityStatusEffect;
                gHitMarker |= HITMARKER_IGNORE_SAFEGUARD;
                effect++;
            }
            break;
        case ABILITY_FLAME_BODY:
            if (!(gMoveResultFlags & MOVE_RESULT_NO_EFFECT)
             && gBattleMons[gBattlerAttacker].hp != 0
             && !gProtectStructs[gBattlerAttacker].confusionSelfDmg
             && (gBattleMoves[move].flags & FLAG_MAKES_CONTACT)
             && TARGET_TURN_DAMAGED
             && !IS_BATTLER_OF_TYPE(gBattlerAttacker, TYPE_FIRE)
             && GetBattlerAbility(gBattlerAttacker) != ABILITY_WATER_VEIL
             && !(gBattleMons[gBattlerAttacker].status1 & STATUS1_ANY)
             && !IsAbilityStatusProtected(gBattlerAttacker)
             && (Random() % 3) == 0)
            {
                gBattleScripting.moveEffect = MOVE_EFFECT_AFFECTS_USER | MOVE_EFFECT_BURN;
                BattleScriptPushCursor();
                gBattlescriptCurrInstr = BattleScript_AbilityStatusEffect;
                gHitMarker |= HITMARKER_IGNORE_SAFEGUARD;
                effect++;
            }
            break;
        case ABILITY_CUTE_CHARM:
            if (!(gMoveResultFlags & MOVE_RESULT_NO_EFFECT)
             && gBattleMons[gBattlerAttacker].hp != 0
             && !gProtectStructs[gBattlerAttacker].confusionSelfDmg
             && (gBattleMoves[move].flags & FLAG_MAKES_CONTACT)
             && TARGET_TURN_DAMAGED
             && gBattleMons[gBattlerTarget].hp != 0
             && (Random() % 3) == 0
             && GetBattlerAbility(gBattlerAttacker) != ABILITY_OBLIVIOUS
             && !IsAbilityOnSide(gBattlerAttacker, ABILITY_AROMA_VEIL)
             && GetGenderFromSpeciesAndPersonality(speciesAtk, pidAtk) != GetGenderFromSpeciesAndPersonality(speciesDef, pidDef)
             && !(gBattleMons[gBattlerAttacker].status2 & STATUS2_INFATUATION)
             && GetGenderFromSpeciesAndPersonality(speciesAtk, pidAtk) != MON_GENDERLESS
             && GetGenderFromSpeciesAndPersonality(speciesDef, pidDef) != MON_GENDERLESS)
            {
                gBattleMons[gBattlerAttacker].status2 |= STATUS2_INFATUATED_WITH(gBattlerTarget);
                BattleScriptPushCursor();
                gBattlescriptCurrInstr = BattleScript_CuteCharmActivates;
                effect++;
            }
            break;
        case ABILITY_ILLUSION:
            if (gBattleStruct->illusion[gBattlerTarget].on && !gBattleStruct->illusion[gBattlerTarget].broken && TARGET_TURN_DAMAGED)
            {
                BattleScriptPushCursor();
                gBattlescriptCurrInstr = BattleScript_IllusionOff;
                effect++;
            }
            break;
        }
        break;
    case ABILITYEFFECT_MOVE_END_ATTACKER: // Same as above, but for attacker
        switch (gLastUsedAbility)
        {
        case ABILITY_POISON_TOUCH:
            if (!(gMoveResultFlags & MOVE_RESULT_NO_EFFECT)
             && gBattleMons[gBattlerTarget].hp != 0
             && !gProtectStructs[gBattlerTarget].confusionSelfDmg
             && !IS_BATTLER_OF_TYPE(gBattlerTarget, TYPE_POISON)
             && !IS_BATTLER_OF_TYPE(gBattlerTarget, TYPE_STEEL)
             && GetBattlerAbility(gBattlerTarget) != ABILITY_IMMUNITY
             && !(gBattleMons[gBattlerTarget].status1 & STATUS1_ANY)
             && !IsAbilityStatusProtected(gBattlerTarget)
             && IsMoveMakingContact(move, gBattlerAttacker)
             && (Random() % 3) == 0)
            {
                gBattleScripting.moveEffect = MOVE_EFFECT_POISON;
                PREPARE_ABILITY_BUFFER(gBattleTextBuff1, gLastUsedAbility);
                BattleScriptPushCursor();
                gBattlescriptCurrInstr = BattleScript_AbilityStatusEffect;
                gHitMarker |= HITMARKER_IGNORE_SAFEGUARD;
                effect++;
            }
            break;
        }
        break;
    case ABILITYEFFECT_MOVE_END_OTHER: // Abilities that activate on *another* battler's moveend: Dancer, Soul-Heart, Receiver, Symbiosis
        switch (GetBattlerAbility(battler))
        {
        case ABILITY_DANCER:
            if (IsBattlerAlive(battler)
             && (gBattleMoves[gCurrentMove].flags & FLAG_DANCE)
             && !gSpecialStatuses[battler].dancerUsedMove
             && gBattlerAttacker != battler)
            {
                // Set bit and save Dancer mon's original target
                gSpecialStatuses[battler].dancerUsedMove = 1;
                gSpecialStatuses[battler].dancerOriginalTarget = *(gBattleStruct->moveTarget + battler) | 0x4;
                gBattleStruct->atkCancellerTracker = 0;
                gBattlerAttacker = gBattlerAbility = battler;
                gCalledMove = gCurrentMove;

                // Set the target to the original target of the mon that first used a Dance move
                gBattlerTarget = gBattleScripting.savedBattler & 0x3;

                // Make sure that the target isn't an ally - if it is, target the original user
                if (GetBattlerSide(gBattlerTarget) == GetBattlerSide(gBattlerAttacker))
                    gBattlerTarget = (gBattleScripting.savedBattler & 0xF0) >> 4;
                gHitMarker &= ~(HITMARKER_ATTACKSTRING_PRINTED);
                BattleScriptExecute(BattleScript_DancerActivates);
                effect++;
            }
            break;
        }
        break;
    case ABILITYEFFECT_IMMUNITY: // 5
        for (battler = 0; battler < gBattlersCount; battler++)
        {
            switch (gBattleMons[battler].ability)
            {
            case ABILITY_IMMUNITY:
                if (gBattleMons[battler].status1 & (STATUS1_POISON | STATUS1_TOXIC_POISON | STATUS1_TOXIC_COUNTER))
                {
                    StringCopy(gBattleTextBuff1, gStatusConditionString_PoisonJpn);
                    effect = 1;
                }
                break;
            case ABILITY_OWN_TEMPO:
                if (gBattleMons[battler].status2 & STATUS2_CONFUSION)
                {
                    StringCopy(gBattleTextBuff1, gStatusConditionString_ConfusionJpn);
                    effect = 2;
                }
                break;
            case ABILITY_LIMBER:
                if (gBattleMons[battler].status1 & STATUS1_PARALYSIS)
                {
                    StringCopy(gBattleTextBuff1, gStatusConditionString_ParalysisJpn);
                    effect = 1;
                }
                break;
            case ABILITY_INSOMNIA:
            case ABILITY_VITAL_SPIRIT:
                if (gBattleMons[battler].status1 & STATUS1_SLEEP)
                {
                    gBattleMons[battler].status2 &= ~(STATUS2_NIGHTMARE);
                    StringCopy(gBattleTextBuff1, gStatusConditionString_SleepJpn);
                    effect = 1;
                }
                break;
            case ABILITY_WATER_VEIL:
                if (gBattleMons[battler].status1 & STATUS1_BURN)
                {
                    StringCopy(gBattleTextBuff1, gStatusConditionString_BurnJpn);
                    effect = 1;
                }
                break;
            case ABILITY_MAGMA_ARMOR:
                if (gBattleMons[battler].status1 & STATUS1_FREEZE)
                {
                    StringCopy(gBattleTextBuff1, gStatusConditionString_IceJpn);
                    effect = 1;
                }
                break;
            case ABILITY_OBLIVIOUS:
                if (gBattleMons[battler].status2 & STATUS2_INFATUATION)
                {
                    StringCopy(gBattleTextBuff1, gStatusConditionString_LoveJpn);
                    effect = 3;
                }
                break;
            }
            if (effect)
            {
                switch (effect)
                {
                case 1: // status cleared
                    gBattleMons[battler].status1 = 0;
                    break;
                case 2: // get rid of confusion
                    gBattleMons[battler].status2 &= ~(STATUS2_CONFUSION);
                    break;
                case 3: // get rid of infatuation
                    gBattleMons[battler].status2 &= ~(STATUS2_INFATUATION);
                    break;
                }

                BattleScriptPushCursor();
                gBattlescriptCurrInstr = BattleScript_AbilityCuredStatus;
                gBattleScripting.battler = gActiveBattler = gBattlerAbility = battler;
                BtlController_EmitSetMonData(0, REQUEST_STATUS_BATTLE, 0, 4, &gBattleMons[gActiveBattler].status1);
                MarkBattlerForControllerExec(gActiveBattler);
                return effect;
            }
        }
        break;
    case ABILITYEFFECT_FORECAST: // 6
        for (battler = 0; battler < gBattlersCount; battler++)
        {
            if (gBattleMons[battler].ability == ABILITY_FORECAST || gBattleMons[battler].ability == ABILITY_FLOWER_GIFT)
            {
                effect = TryWeatherFormChange(battler);
                if (effect)
                {
                    BattleScriptPushCursorAndCallback(BattleScript_CastformChange);
                    gBattleScripting.battler = battler;
                    gBattleStruct->formToChangeInto = effect - 1;
                    return effect;
                }
            }
        }
        break;
    case ABILITYEFFECT_SYNCHRONIZE:
        if (gLastUsedAbility == ABILITY_SYNCHRONIZE && (gHitMarker & HITMARKER_SYNCHRONISE_EFFECT))
        {
            gHitMarker &= ~(HITMARKER_SYNCHRONISE_EFFECT);

            if (!(gBattleMons[gBattlerAttacker].status1 & STATUS1_ANY))
            {
                gBattleStruct->synchronizeMoveEffect &= ~(MOVE_EFFECT_AFFECTS_USER | MOVE_EFFECT_CERTAIN);
                if (gBattleStruct->synchronizeMoveEffect == MOVE_EFFECT_TOXIC)
                    gBattleStruct->synchronizeMoveEffect = MOVE_EFFECT_POISON;

                gBattleScripting.moveEffect = gBattleStruct->synchronizeMoveEffect + MOVE_EFFECT_AFFECTS_USER;
                gBattleScripting.battler = gBattlerAbility = gBattlerTarget;
                PREPARE_ABILITY_BUFFER(gBattleTextBuff1, ABILITY_SYNCHRONIZE);
                BattleScriptPushCursor();
                gBattlescriptCurrInstr = BattleScript_SynchronizeActivates;
                gHitMarker |= HITMARKER_IGNORE_SAFEGUARD;
                effect++;
            }
        }
        break;
    case ABILITYEFFECT_ATK_SYNCHRONIZE: // 8
        if (gLastUsedAbility == ABILITY_SYNCHRONIZE && (gHitMarker & HITMARKER_SYNCHRONISE_EFFECT))
        {
            gHitMarker &= ~(HITMARKER_SYNCHRONISE_EFFECT);

            if (!(gBattleMons[gBattlerTarget].status1 & STATUS1_ANY))
            {
<<<<<<< HEAD
                gBattleStruct->synchronizeMoveEffect &= ~(MOVE_EFFECT_AFFECTS_USER | MOVE_EFFECT_CERTAIN);
                if (gBattleStruct->synchronizeMoveEffect == MOVE_EFFECT_TOXIC)
                    gBattleStruct->synchronizeMoveEffect = MOVE_EFFECT_POISON;

                gBattleScripting.moveEffect = gBattleStruct->synchronizeMoveEffect;
                gBattleScripting.battler = gBattlerAbility = gBattlerAttacker;
                PREPARE_ABILITY_BUFFER(gBattleTextBuff1, ABILITY_SYNCHRONIZE);
                BattleScriptPushCursor();
                gBattlescriptCurrInstr = BattleScript_SynchronizeActivates;
                gHitMarker |= HITMARKER_IGNORE_SAFEGUARD;
                effect++;
            }
        }
        break;
    case ABILITYEFFECT_INTIMIDATE1:
    case ABILITYEFFECT_INTIMIDATE2:
        for (i = 0; i < gBattlersCount; i++)
        {
            if (gBattleMons[i].ability == ABILITY_INTIMIDATE && gBattleResources->flags->flags[i] & RESOURCE_FLAG_INTIMIDATED)
            {
                gLastUsedAbility = ABILITY_INTIMIDATE;
                gBattleResources->flags->flags[i] &= ~(RESOURCE_FLAG_INTIMIDATED);
                if (caseID == ABILITYEFFECT_INTIMIDATE1)
=======
            case HOLD_EFFECT_FLINCH:
                if (!(gMoveResultFlags & MOVE_RESULT_NO_EFFECT)
                    && TARGET_TURN_DAMAGED
                    && (Random() % 100) < atkHoldEffectParam
                    && gBattleMoves[gCurrentMove].flags & FLAG_KINGS_ROCK_AFFECTED
                    && gBattleMons[gBattlerTarget].hp)
>>>>>>> dfe03618
                {
                    BattleScriptPushCursorAndCallback(BattleScript_IntimidateActivatesEnd3);
                }
                else
                {
                    BattleScriptPushCursor();
                    gBattlescriptCurrInstr = BattleScript_IntimidateActivates;
                }
                battler = gBattlerAbility = gBattleStruct->intimidateBattler = i;
                effect++;
                break;
            }
        }
        break;
    case ABILITYEFFECT_TRACE1:
    case ABILITYEFFECT_TRACE2:
        for (i = 0; i < gBattlersCount; i++)
        {
            if (gBattleMons[i].ability == ABILITY_TRACE && (gBattleResources->flags->flags[i] & RESOURCE_FLAG_TRACED))
            {
                u8 side = (GetBattlerPosition(i) ^ BIT_SIDE) & BIT_SIDE; // side of the opposing pokemon
                u8 target1 = GetBattlerAtPosition(side);
                u8 target2 = GetBattlerAtPosition(side + BIT_FLANK);

                if (gBattleTypeFlags & BATTLE_TYPE_DOUBLE)
                {
                    if (!sAbilitiesNotTraced[gBattleMons[target1].ability] && gBattleMons[target1].hp != 0
                     && !sAbilitiesNotTraced[gBattleMons[target2].ability] && gBattleMons[target2].hp != 0)
                        gActiveBattler = GetBattlerAtPosition(((Random() & 1) * 2) | side), effect++;
                    else if (!sAbilitiesNotTraced[gBattleMons[target1].ability] && gBattleMons[target1].hp != 0)
                        gActiveBattler = target1, effect++;
                    else if (!sAbilitiesNotTraced[gBattleMons[target2].ability] && gBattleMons[target2].hp != 0)
                        gActiveBattler = target2, effect++;
                }
                else
                {
                    if (!sAbilitiesNotTraced[gBattleMons[target1].ability] && gBattleMons[target1].hp != 0)
                        gActiveBattler = target1, effect++;
                }

                if (effect)
                {
                    if (caseID == ABILITYEFFECT_TRACE1)
                    {
                        BattleScriptPushCursorAndCallback(BattleScript_TraceActivatesEnd3);
                    }
                    else
                    {
                        BattleScriptPushCursor();
                        gBattlescriptCurrInstr = BattleScript_TraceActivates;
                    }
                    gBattleResources->flags->flags[i] &= ~(RESOURCE_FLAG_TRACED);
                    gBattleStruct->tracedAbility[i] = gLastUsedAbility = gBattleMons[gActiveBattler].ability;
                    battler = gBattlerAbility = gBattleScripting.battler = i;

                    PREPARE_MON_NICK_WITH_PREFIX_BUFFER(gBattleTextBuff1, gActiveBattler, gBattlerPartyIndexes[gActiveBattler])
                    PREPARE_ABILITY_BUFFER(gBattleTextBuff2, gLastUsedAbility)
                    break;
                }
            }
        }
        break;
    }

    if (effect && gLastUsedAbility != 0xFF)
        RecordAbilityBattle(battler, gLastUsedAbility);
    if (effect && caseID <= ABILITYEFFECT_MOVE_END)
        gBattlerAbility = battler;

    return effect;
}

u32 GetBattlerAbility(u8 battlerId)
{
    if (gStatuses3[battlerId] & STATUS3_GASTRO_ACID)
        return ABILITY_NONE;
    else if ((((gBattleMons[gBattlerAttacker].ability == ABILITY_MOLD_BREAKER
            || gBattleMons[gBattlerAttacker].ability == ABILITY_TERAVOLT
            || gBattleMons[gBattlerAttacker].ability == ABILITY_TURBOBLAZE)
            && !(gStatuses3[gBattlerAttacker] & STATUS3_GASTRO_ACID))
            || gBattleMoves[gCurrentMove].flags & FLAG_TARGET_ABILITY_IGNORED)
            && sAbilitiesAffectedByMoldBreaker[gBattleMons[battlerId].ability]
            && gBattlerByTurnOrder[gCurrentTurnActionNumber] == gBattlerAttacker
            && gActionsByTurnOrder[gBattlerByTurnOrder[gBattlerAttacker]] == B_ACTION_USE_MOVE
            && gCurrentTurnActionNumber < gBattlersCount)
        return ABILITY_NONE;
    else
        return gBattleMons[battlerId].ability;
}

u32 IsAbilityOnSide(u32 battlerId, u32 ability)
{
    if (IsBattlerAlive(battlerId) && GetBattlerAbility(battlerId) == ability)
        return battlerId + 1;
    else if (IsBattlerAlive(BATTLE_PARTNER(battlerId)) && GetBattlerAbility(BATTLE_PARTNER(battlerId)) == ability)
        return BATTLE_PARTNER(battlerId) + 1;
    else
        return 0;
}

u32 IsAbilityOnOpposingSide(u32 battlerId, u32 ability)
{
    return IsAbilityOnSide(BATTLE_OPPOSITE(battlerId), ability);
}

u32 IsAbilityOnField(u32 ability)
{
    u32 i;

    for (i = 0; i < gBattlersCount; i++)
    {
        if (IsBattlerAlive(i) && GetBattlerAbility(i) == ability)
            return i + 1;
    }

    return 0;
}

u32 IsAbilityOnFieldExcept(u32 battlerId, u32 ability)
{
    u32 i;

    for (i = 0; i < gBattlersCount; i++)
    {
        if (i != battlerId && IsBattlerAlive(i) && GetBattlerAbility(i) == ability)
            return i + 1;
    }

    return 0;
}

u32 IsAbilityPreventingEscape(u32 battlerId)
{
    u32 id;

    if (B_GHOSTS_ESCAPE >= GEN_6 && IS_BATTLER_OF_TYPE(battlerId, TYPE_GHOST))
        return 0;

    if ((id = IsAbilityOnOpposingSide(battlerId, ABILITY_SHADOW_TAG)) && gBattleMons[battlerId].ability != ABILITY_SHADOW_TAG)
        return id;
    if ((id = IsAbilityOnOpposingSide(battlerId, ABILITY_ARENA_TRAP)) && IsBattlerGrounded(battlerId))
        return id;
    if ((id = IsAbilityOnOpposingSide(battlerId, ABILITY_MAGNET_PULL)) && IS_BATTLER_OF_TYPE(battlerId, TYPE_STEEL))
        return id;

    return 0;
}

bool32 CanBattlerEscape(u32 battlerId) // no ability check
{
    return (GetBattlerHoldEffect(battlerId, TRUE) == HOLD_EFFECT_SHED_SHELL
            || !((gBattleMons[battlerId].status2 & (STATUS2_ESCAPE_PREVENTION | STATUS2_WRAPPED))
                || (gStatuses3[battlerId] & STATUS3_ROOTED)
                || gFieldStatuses & STATUS_FIELD_FAIRY_LOCK));
}

void BattleScriptExecute(const u8 *BS_ptr)
{
    gBattlescriptCurrInstr = BS_ptr;
    gBattleResources->battleCallbackStack->function[gBattleResources->battleCallbackStack->size++] = gBattleMainFunc;
    gBattleMainFunc = RunBattleScriptCommands_PopCallbacksStack;
    gCurrentActionFuncId = 0;
}

void BattleScriptPushCursorAndCallback(const u8 *BS_ptr)
{
    BattleScriptPushCursor();
    gBattlescriptCurrInstr = BS_ptr;
    gBattleResources->battleCallbackStack->function[gBattleResources->battleCallbackStack->size++] = gBattleMainFunc;
    gBattleMainFunc = RunBattleScriptCommands;
}

enum
{
    ITEM_NO_EFFECT, // 0
    ITEM_STATUS_CHANGE, // 1
    ITEM_EFFECT_OTHER, // 2
    ITEM_PP_CHANGE, // 3
    ITEM_HP_CHANGE, // 4
    ITEM_STATS_CHANGE, // 5
};

// second argument is 1/X of current hp compared to max hp
static bool32 HasEnoughHpToEatBerry(u32 battlerId, u32 hpFraction, u32 itemId)
{
    bool32 isBerry = (ItemId_GetPocket(itemId) == POCKET_BERRIES);

    if (gBattleMons[battlerId].hp == 0)
        return FALSE;
    // Unnerve prevents consumption of opponents' berries.
    if (isBerry && IsAbilityOnOpposingSide(battlerId, ABILITY_UNNERVE))
        return FALSE;
    if (gBattleMons[battlerId].hp <= gBattleMons[battlerId].maxHP / hpFraction)
        return TRUE;

    if (hpFraction <= 4 && GetBattlerAbility(battlerId) == ABILITY_GLUTTONY && isBerry
         && gBattleMons[battlerId].hp <= gBattleMons[battlerId].maxHP / 2)
    {
        RecordAbilityBattle(battlerId, ABILITY_GLUTTONY);
        return TRUE;
    }

    return FALSE;
}

static u8 HealConfuseBerry(u32 battlerId, u32 itemId, u8 flavorId)
{
    if (HasEnoughHpToEatBerry(battlerId, 2, itemId))
    {
        PREPARE_FLAVOR_BUFFER(gBattleTextBuff1, flavorId);

        gBattleMoveDamage = gBattleMons[battlerId].maxHP / GetBattlerHoldEffectParam(battlerId);
        if (gBattleMoveDamage == 0)
            gBattleMoveDamage = 1;
        gBattleMoveDamage *= -1;
        if (GetFlavorRelationByPersonality(gBattleMons[battlerId].personality, flavorId) < 0)
            BattleScriptExecute(BattleScript_BerryConfuseHealEnd2);
        else
            BattleScriptExecute(BattleScript_ItemHealHP_RemoveItemEnd2);

        return ITEM_HP_CHANGE;
    }
    return 0;
}

static u8 StatRaiseBerry(u32 battlerId, u32 itemId, u32 statId)
{
    if (gBattleMons[battlerId].statStages[statId] < 0xC && HasEnoughHpToEatBerry(battlerId, GetBattlerHoldEffectParam(battlerId), itemId))
    {
        PREPARE_STAT_BUFFER(gBattleTextBuff1, statId);
        PREPARE_STRING_BUFFER(gBattleTextBuff2, STRINGID_STATROSE);

        gEffectBattler = battlerId;
        SET_STATCHANGER(statId, 1, FALSE);
        gBattleScripting.animArg1 = 0xE + statId;
        gBattleScripting.animArg2 = 0;
        BattleScriptExecute(BattleScript_BerryStatRaiseEnd2);
        return ITEM_STATS_CHANGE;
    }
    return 0;
}

static u8 RandomStatRaiseBerry(u32 battlerId, u32 itemId)
{
    s32 i;

    for (i = 0; i < 5; i++)
    {
        if (gBattleMons[battlerId].statStages[STAT_ATK + i] < 0xC)
            break;
    }
    if (i != 5 && HasEnoughHpToEatBerry(battlerId, GetBattlerHoldEffectParam(battlerId), itemId))
    {
        do
        {
            i = Random() % 5;
        } while (gBattleMons[battlerId].statStages[STAT_ATK + i] == 0xC);

        PREPARE_STAT_BUFFER(gBattleTextBuff1, i + 1);

        gBattleTextBuff2[0] = B_BUFF_PLACEHOLDER_BEGIN;
        gBattleTextBuff2[1] = B_BUFF_STRING;
        gBattleTextBuff2[2] = STRINGID_STATSHARPLY;
        gBattleTextBuff2[3] = STRINGID_STATSHARPLY >> 8;
        gBattleTextBuff2[4] = B_BUFF_STRING;
        gBattleTextBuff2[5] = STRINGID_STATROSE;
        gBattleTextBuff2[6] = STRINGID_STATROSE >> 8;
        gBattleTextBuff2[7] = EOS;

        gEffectBattler = battlerId;
        SET_STATCHANGER(i + 1, 2, FALSE);
        gBattleScripting.animArg1 = 0x21 + i + 6;
        gBattleScripting.animArg2 = 0;
        BattleScriptExecute(BattleScript_BerryStatRaiseEnd2);
        return ITEM_STATS_CHANGE;
    }
    return 0;
}

static u8 ItemHealHp(u32 battlerId, u32 itemId, bool32 end2, bool32 percentHeal)
{
    if (HasEnoughHpToEatBerry(battlerId, 2, itemId))
    {
        if (percentHeal)
            gBattleMoveDamage = (gBattleMons[battlerId].maxHP * GetBattlerHoldEffectParam(battlerId) / 100) * -1;
        else
            gBattleMoveDamage = GetBattlerHoldEffectParam(battlerId) * -1;

        if (end2)
        {
            BattleScriptExecute(BattleScript_ItemHealHP_RemoveItemEnd2);
        }
        else
        {
            BattleScriptPushCursor();
            gBattlescriptCurrInstr = BattleScript_ItemHealHP_RemoveItemRet;
        }
        return ITEM_HP_CHANGE;
    }
    return 0;
}

static bool32 UnnerveOn(u32 battlerId, u32 itemId)
{
    if (ItemId_GetPocket(itemId) == POCKET_BERRIES && IsAbilityOnOpposingSide(battlerId, ABILITY_UNNERVE))
        return TRUE;
    return FALSE;
}

u8 ItemBattleEffects(u8 caseID, u8 battlerId, bool8 moveTurn)
{
    int i = 0, moveType;
    u8 effect = ITEM_NO_EFFECT;
    u8 changedPP = 0;
    u8 battlerHoldEffect, atkHoldEffect;
    u8 atkHoldEffectParam;
    u16 atkItem;

    gLastUsedItem = gBattleMons[battlerId].item;
    battlerHoldEffect = GetBattlerHoldEffect(battlerId, TRUE);

    atkItem = gBattleMons[gBattlerAttacker].item;
    atkHoldEffect = GetBattlerHoldEffect(gBattlerAttacker, TRUE);
    atkHoldEffectParam = GetBattlerHoldEffectParam(gBattlerAttacker);

    switch (caseID)
    {
    case ITEMEFFECT_ON_SWITCH_IN:
        if (!gSpecialStatuses[battlerId].switchInItemDone)
        {
            switch (battlerHoldEffect)
            {
            case HOLD_EFFECT_DOUBLE_PRIZE:
                if (GetBattlerSide(battlerId) == B_SIDE_PLAYER)
                    gBattleStruct->moneyMultiplier *= 2;
                break;
            case HOLD_EFFECT_RESTORE_STATS:
                for (i = 0; i < NUM_BATTLE_STATS; i++)
                {
                    if (gBattleMons[battlerId].statStages[i] < DEFAULT_STAT_STAGE)
                    {
                        gBattleMons[battlerId].statStages[i] = DEFAULT_STAT_STAGE;
                        effect = ITEM_STATS_CHANGE;
                    }
                }
                if (effect)
                {
                    gBattleScripting.battler = battlerId;
                    gPotentialItemEffectBattler = battlerId;
                    gActiveBattler = gBattlerAttacker = battlerId;
                    BattleScriptExecute(BattleScript_WhiteHerbEnd2);
                }
                break;
            case HOLD_EFFECT_CONFUSE_SPICY:
                if (B_BERRIES_INSTANT >= GEN_4)
                    effect = HealConfuseBerry(battlerId, gLastUsedItem, FLAVOR_SPICY);
                break;
            case HOLD_EFFECT_CONFUSE_DRY:
                if (B_BERRIES_INSTANT >= GEN_4)
                    effect = HealConfuseBerry(battlerId, gLastUsedItem, FLAVOR_DRY);
                break;
            case HOLD_EFFECT_CONFUSE_SWEET:
                if (B_BERRIES_INSTANT >= GEN_4)
                    effect = HealConfuseBerry(battlerId, gLastUsedItem, FLAVOR_SWEET);
                break;
            case HOLD_EFFECT_CONFUSE_BITTER:
                if (B_BERRIES_INSTANT >= GEN_4)
                    effect = HealConfuseBerry(battlerId, gLastUsedItem, FLAVOR_BITTER);
                break;
            case HOLD_EFFECT_CONFUSE_SOUR:
                if (B_BERRIES_INSTANT >= GEN_4)
                    effect = HealConfuseBerry(battlerId, gLastUsedItem, FLAVOR_SOUR);
                break;
            case HOLD_EFFECT_ATTACK_UP:
                if (B_BERRIES_INSTANT >= GEN_4)
                    effect = StatRaiseBerry(battlerId, gLastUsedItem, STAT_ATK);
                break;
            case HOLD_EFFECT_DEFENSE_UP:
                if (B_BERRIES_INSTANT >= GEN_4)
                    effect = StatRaiseBerry(battlerId, gLastUsedItem, STAT_DEF);
                break;
            case HOLD_EFFECT_SPEED_UP:
                if (B_BERRIES_INSTANT >= GEN_4)
                    effect = StatRaiseBerry(battlerId, gLastUsedItem, STAT_SPEED);
                break;
            case HOLD_EFFECT_SP_ATTACK_UP:
                if (B_BERRIES_INSTANT >= GEN_4)
                    effect = StatRaiseBerry(battlerId, gLastUsedItem, STAT_SPATK);
                break;
            case HOLD_EFFECT_SP_DEFENSE_UP:
                if (B_BERRIES_INSTANT >= GEN_4)
                    effect = StatRaiseBerry(battlerId, gLastUsedItem, STAT_SPDEF);
                break;
            case HOLD_EFFECT_CRITICAL_UP:
                if (B_BERRIES_INSTANT >= GEN_4 && !(gBattleMons[battlerId].status2 & STATUS2_FOCUS_ENERGY) && HasEnoughHpToEatBerry(battlerId, GetBattlerHoldEffectParam(battlerId), gLastUsedItem))
                {
                    gBattleMons[battlerId].status2 |= STATUS2_FOCUS_ENERGY;
                    BattleScriptExecute(BattleScript_BerryFocusEnergyEnd2);
                    effect = ITEM_EFFECT_OTHER;
                }
                break;
            case HOLD_EFFECT_RANDOM_STAT_UP:
                if (B_BERRIES_INSTANT >= GEN_4)
                    effect = RandomStatRaiseBerry(battlerId, gLastUsedItem);
                break;
            case HOLD_EFFECT_CURE_PAR:
                if (B_BERRIES_INSTANT >= GEN_4 && gBattleMons[battlerId].status1 & STATUS1_PARALYSIS && !UnnerveOn(battlerId, gLastUsedItem))
                {
                    gBattleMons[battlerId].status1 &= ~(STATUS1_PARALYSIS);
                    BattleScriptExecute(BattleScript_BerryCurePrlzEnd2);
                    effect = ITEM_STATUS_CHANGE;
                }
                break;
            case HOLD_EFFECT_CURE_PSN:
                if (B_BERRIES_INSTANT >= GEN_4 && gBattleMons[battlerId].status1 & STATUS1_PSN_ANY && !UnnerveOn(battlerId, gLastUsedItem))
                {
                    gBattleMons[battlerId].status1 &= ~(STATUS1_PSN_ANY | STATUS1_TOXIC_COUNTER);
                    BattleScriptExecute(BattleScript_BerryCurePsnEnd2);
                    effect = ITEM_STATUS_CHANGE;
                }
                break;
            case HOLD_EFFECT_CURE_BRN:
                if (B_BERRIES_INSTANT >= GEN_4 && gBattleMons[battlerId].status1 & STATUS1_BURN && !UnnerveOn(battlerId, gLastUsedItem))
                {
                    gBattleMons[battlerId].status1 &= ~(STATUS1_BURN);
                    BattleScriptExecute(BattleScript_BerryCureBrnEnd2);
                    effect = ITEM_STATUS_CHANGE;
                }
                break;
            case HOLD_EFFECT_CURE_FRZ:
                if (B_BERRIES_INSTANT >= GEN_4 && gBattleMons[battlerId].status1 & STATUS1_FREEZE && !UnnerveOn(battlerId, gLastUsedItem))
                {
                    gBattleMons[battlerId].status1 &= ~(STATUS1_FREEZE);
                    BattleScriptExecute(BattleScript_BerryCureFrzEnd2);
                    effect = ITEM_STATUS_CHANGE;
                }
                break;
            case HOLD_EFFECT_CURE_SLP:
                if (B_BERRIES_INSTANT >= GEN_4 && gBattleMons[battlerId].status1 & STATUS1_SLEEP && !UnnerveOn(battlerId, gLastUsedItem))
                {
                    gBattleMons[battlerId].status1 &= ~(STATUS1_SLEEP);
                    gBattleMons[battlerId].status2 &= ~(STATUS2_NIGHTMARE);
                    BattleScriptExecute(BattleScript_BerryCureSlpEnd2);
                    effect = ITEM_STATUS_CHANGE;
                }
                break;
            case HOLD_EFFECT_CURE_STATUS:
                if (B_BERRIES_INSTANT >= GEN_4 && (gBattleMons[battlerId].status1 & STATUS1_ANY || gBattleMons[battlerId].status2 & STATUS2_CONFUSION) && !UnnerveOn(battlerId, gLastUsedItem))
                {
                    i = 0;
                    if (gBattleMons[battlerId].status1 & STATUS1_PSN_ANY)
                    {
                        StringCopy(gBattleTextBuff1, gStatusConditionString_PoisonJpn);
                        i++;
                    }
                    if (gBattleMons[battlerId].status1 & STATUS1_SLEEP)
                    {
                        gBattleMons[battlerId].status2 &= ~(STATUS2_NIGHTMARE);
                        StringCopy(gBattleTextBuff1, gStatusConditionString_SleepJpn);
                        i++;
                    }
                    if (gBattleMons[battlerId].status1 & STATUS1_PARALYSIS)
                    {
                        StringCopy(gBattleTextBuff1, gStatusConditionString_ParalysisJpn);
                        i++;
                    }
                    if (gBattleMons[battlerId].status1 & STATUS1_BURN)
                    {
                        StringCopy(gBattleTextBuff1, gStatusConditionString_BurnJpn);
                        i++;
                    }
                    if (gBattleMons[battlerId].status1 & STATUS1_FREEZE)
                    {
                        StringCopy(gBattleTextBuff1, gStatusConditionString_IceJpn);
                        i++;
                    }
                    if (gBattleMons[battlerId].status2 & STATUS2_CONFUSION)
                    {
                        StringCopy(gBattleTextBuff1, gStatusConditionString_ConfusionJpn);
                        i++;
                    }
                    if (!(i > 1))
                        gBattleCommunication[MULTISTRING_CHOOSER] = 0;
                    else
                        gBattleCommunication[MULTISTRING_CHOOSER] = 1;
                    gBattleMons[battlerId].status1 = 0;
                    gBattleMons[battlerId].status2 &= ~(STATUS2_CONFUSION);
                    BattleScriptExecute(BattleScript_BerryCureChosenStatusEnd2);
                    effect = ITEM_STATUS_CHANGE;
                }
                break;
            case HOLD_EFFECT_RESTORE_HP:
                if (B_BERRIES_INSTANT >= GEN_4)
                    effect = ItemHealHp(battlerId, gLastUsedItem, TRUE, FALSE);
                break;
            case HOLD_EFFECT_RESTORE_PCT_HP:
                if (B_BERRIES_INSTANT >= GEN_4)
                    effect = ItemHealHp(battlerId, gLastUsedItem, TRUE, TRUE);
                break;
            case HOLD_EFFECT_AIR_BALLOON:
                effect = ITEM_EFFECT_OTHER;
                gBattleScripting.battler = battlerId;
                BattleScriptPushCursorAndCallback(BattleScript_AirBaloonMsgIn);
                RecordItemEffectBattle(battlerId, HOLD_EFFECT_AIR_BALLOON);
                break;
            }

            if (effect)
            {
                gSpecialStatuses[battlerId].switchInItemDone = 1;
                gActiveBattler = gBattlerAttacker = gPotentialItemEffectBattler = gBattleScripting.battler = battlerId;
                switch (effect)
                {
                case ITEM_STATUS_CHANGE:
                    BtlController_EmitSetMonData(0, REQUEST_STATUS_BATTLE, 0, 4, &gBattleMons[battlerId].status1);
                    MarkBattlerForControllerExec(gActiveBattler);
                    break;
                case ITEM_PP_CHANGE:
                    if (!(gBattleMons[battlerId].status2 & STATUS2_TRANSFORMED) && !(gDisableStructs[battlerId].mimickedMoves & gBitTable[i]))
                        gBattleMons[battlerId].pp[i] = changedPP;
                    break;
                }
            }
        }
        break;
    case 1:
        if (gBattleMons[battlerId].hp)
        {
            switch (battlerHoldEffect)
            {
            case HOLD_EFFECT_RESTORE_HP:
                if (!moveTurn)
                    effect = ItemHealHp(battlerId, gLastUsedItem, TRUE, FALSE);
                break;
            case HOLD_EFFECT_RESTORE_PCT_HP:
                if (B_BERRIES_INSTANT >= GEN_4)
                    effect = ItemHealHp(battlerId, gLastUsedItem, TRUE, TRUE);
                break;
            case HOLD_EFFECT_RESTORE_PP:
                if (!moveTurn)
                {
                    struct Pokemon *mon;
                    u8 ppBonuses;
                    u16 move;

                    if (GetBattlerSide(battlerId) == B_SIDE_PLAYER)
                        mon = &gPlayerParty[gBattlerPartyIndexes[battlerId]];
                    else
                        mon = &gEnemyParty[gBattlerPartyIndexes[battlerId]];
                    for (i = 0; i < MAX_MON_MOVES; i++)
                    {
                        move = GetMonData(mon, MON_DATA_MOVE1 + i);
                        changedPP = GetMonData(mon, MON_DATA_PP1 + i);
                        ppBonuses = GetMonData(mon, MON_DATA_PP_BONUSES);
                        if (move && changedPP == 0)
                            break;
                    }
                    if (i != MAX_MON_MOVES)
                    {
                        u8 maxPP = CalculatePPWithBonus(move, ppBonuses, i);
                        if (changedPP + GetBattlerHoldEffectParam(battlerId) > maxPP)
                            changedPP = maxPP;
                        else
                            changedPP = changedPP + GetBattlerHoldEffectParam(battlerId);

                        PREPARE_MOVE_BUFFER(gBattleTextBuff1, move);

                        BattleScriptExecute(BattleScript_BerryPPHealEnd2);
                        BtlController_EmitSetMonData(0, i + REQUEST_PPMOVE1_BATTLE, 0, 1, &changedPP);
                        MarkBattlerForControllerExec(gActiveBattler);
                        effect = ITEM_PP_CHANGE;
                    }
                }
                break;
            case HOLD_EFFECT_RESTORE_STATS:
                for (i = 0; i < NUM_BATTLE_STATS; i++)
                {
                    if (gBattleMons[battlerId].statStages[i] < 6)
                    {
                        gBattleMons[battlerId].statStages[i] = 6;
                        effect = ITEM_STATS_CHANGE;
                    }
                }
                if (effect)
                {
                    gBattleScripting.battler = battlerId;
                    gPotentialItemEffectBattler = battlerId;
                    gActiveBattler = gBattlerAttacker = battlerId;
                    BattleScriptExecute(BattleScript_WhiteHerbEnd2);
                }
                break;
            case HOLD_EFFECT_BLACK_SLUDGE:
                if (IS_BATTLER_OF_TYPE(battlerId, TYPE_POISON))
                    goto LEFTOVERS;
            case HOLD_EFFECT_STICKY_BARB:
                if (!moveTurn)
                {
                    gBattleMoveDamage = gBattleMons[battlerId].maxHP / 8;
                    if (gBattleMoveDamage == 0)
                        gBattleMoveDamage = 1;
                    BattleScriptExecute(BattleScript_ItemHurtEnd2);
                    effect = ITEM_HP_CHANGE;
                    RecordItemEffectBattle(battlerId, battlerHoldEffect);
                    PREPARE_ITEM_BUFFER(gBattleTextBuff1, gLastUsedItem);
                }
                break;
            case HOLD_EFFECT_LEFTOVERS:
            LEFTOVERS:
                if (gBattleMons[battlerId].hp < gBattleMons[battlerId].maxHP && !moveTurn)
                {
                    gBattleMoveDamage = gBattleMons[battlerId].maxHP / 16;
                    if (gBattleMoveDamage == 0)
                        gBattleMoveDamage = 1;
                    gBattleMoveDamage *= -1;
                    BattleScriptExecute(BattleScript_ItemHealHP_End2);
                    effect = ITEM_HP_CHANGE;
                    RecordItemEffectBattle(battlerId, battlerHoldEffect);
                }
                break;
            case HOLD_EFFECT_CONFUSE_SPICY:
                if (!moveTurn)
                    effect = HealConfuseBerry(battlerId, gLastUsedItem, FLAVOR_SPICY);
                break;
            case HOLD_EFFECT_CONFUSE_DRY:
                if (!moveTurn)
                    effect = HealConfuseBerry(battlerId, gLastUsedItem, FLAVOR_DRY);
                break;
            case HOLD_EFFECT_CONFUSE_SWEET:
                if (!moveTurn)
                    effect = HealConfuseBerry(battlerId, gLastUsedItem, FLAVOR_SWEET);
                break;
            case HOLD_EFFECT_CONFUSE_BITTER:
                if (!moveTurn)
                    effect = HealConfuseBerry(battlerId, gLastUsedItem, FLAVOR_BITTER);
                break;
            case HOLD_EFFECT_CONFUSE_SOUR:
                if (!moveTurn)
                    effect = HealConfuseBerry(battlerId, gLastUsedItem, FLAVOR_SOUR);
                break;
            case HOLD_EFFECT_ATTACK_UP:
                if (!moveTurn)
                    effect = StatRaiseBerry(battlerId, gLastUsedItem, STAT_ATK);
                break;
            case HOLD_EFFECT_DEFENSE_UP:
                if (!moveTurn)
                    effect = StatRaiseBerry(battlerId, gLastUsedItem, STAT_DEF);
                break;
            case HOLD_EFFECT_SPEED_UP:
                if (!moveTurn)
                    effect = StatRaiseBerry(battlerId, gLastUsedItem, STAT_SPEED);
                break;
            case HOLD_EFFECT_SP_ATTACK_UP:
                if (!moveTurn)
                    effect = StatRaiseBerry(battlerId, gLastUsedItem, STAT_SPATK);
                break;
            case HOLD_EFFECT_SP_DEFENSE_UP:
                if (!moveTurn)
                    effect = StatRaiseBerry(battlerId, gLastUsedItem, STAT_SPDEF);
                break;
            case HOLD_EFFECT_CRITICAL_UP:
                if (!moveTurn && !(gBattleMons[battlerId].status2 & STATUS2_FOCUS_ENERGY) && HasEnoughHpToEatBerry(battlerId, GetBattlerHoldEffectParam(battlerId), gLastUsedItem))
                {
                    gBattleMons[battlerId].status2 |= STATUS2_FOCUS_ENERGY;
                    BattleScriptExecute(BattleScript_BerryFocusEnergyEnd2);
                    effect = ITEM_EFFECT_OTHER;
                }
                break;
            case HOLD_EFFECT_RANDOM_STAT_UP:
                if (!moveTurn)
                    effect = RandomStatRaiseBerry(battlerId, gLastUsedItem);
                break;
            case HOLD_EFFECT_CURE_PAR:
                if (gBattleMons[battlerId].status1 & STATUS1_PARALYSIS && !UnnerveOn(battlerId, gLastUsedItem))
                {
                    gBattleMons[battlerId].status1 &= ~(STATUS1_PARALYSIS);
                    BattleScriptExecute(BattleScript_BerryCurePrlzEnd2);
                    effect = ITEM_STATUS_CHANGE;
                }
                break;
            case HOLD_EFFECT_CURE_PSN:
                if (gBattleMons[battlerId].status1 & STATUS1_PSN_ANY && !UnnerveOn(battlerId, gLastUsedItem))
                {
                    gBattleMons[battlerId].status1 &= ~(STATUS1_PSN_ANY | STATUS1_TOXIC_COUNTER);
                    BattleScriptExecute(BattleScript_BerryCurePsnEnd2);
                    effect = ITEM_STATUS_CHANGE;
                }
                break;
            case HOLD_EFFECT_CURE_BRN:
                if (gBattleMons[battlerId].status1 & STATUS1_BURN && !UnnerveOn(battlerId, gLastUsedItem))
                {
                    gBattleMons[battlerId].status1 &= ~(STATUS1_BURN);
                    BattleScriptExecute(BattleScript_BerryCureBrnEnd2);
                    effect = ITEM_STATUS_CHANGE;
                }
                break;
            case HOLD_EFFECT_CURE_FRZ:
                if (gBattleMons[battlerId].status1 & STATUS1_FREEZE && !UnnerveOn(battlerId, gLastUsedItem))
                {
                    gBattleMons[battlerId].status1 &= ~(STATUS1_FREEZE);
                    BattleScriptExecute(BattleScript_BerryCureFrzEnd2);
                    effect = ITEM_STATUS_CHANGE;
                }
                break;
            case HOLD_EFFECT_CURE_SLP:
                if (gBattleMons[battlerId].status1 & STATUS1_SLEEP && !UnnerveOn(battlerId, gLastUsedItem))
                {
                    gBattleMons[battlerId].status1 &= ~(STATUS1_SLEEP);
                    gBattleMons[battlerId].status2 &= ~(STATUS2_NIGHTMARE);
                    BattleScriptExecute(BattleScript_BerryCureSlpEnd2);
                    effect = ITEM_STATUS_CHANGE;
                }
                break;
            case HOLD_EFFECT_CURE_CONFUSION:
                if (gBattleMons[battlerId].status2 & STATUS2_CONFUSION && !UnnerveOn(battlerId, gLastUsedItem))
                {
                    gBattleMons[battlerId].status2 &= ~(STATUS2_CONFUSION);
                    BattleScriptExecute(BattleScript_BerryCureConfusionEnd2);
                    effect = ITEM_EFFECT_OTHER;
                }
                break;
            case HOLD_EFFECT_CURE_STATUS:
                if ((gBattleMons[battlerId].status1 & STATUS1_ANY || gBattleMons[battlerId].status2 & STATUS2_CONFUSION) && !UnnerveOn(battlerId, gLastUsedItem))
                {
                    i = 0;
                    if (gBattleMons[battlerId].status1 & STATUS1_PSN_ANY)
                    {
                        StringCopy(gBattleTextBuff1, gStatusConditionString_PoisonJpn);
                        i++;
                    }
                    if (gBattleMons[battlerId].status1 & STATUS1_SLEEP)
                    {
                        gBattleMons[battlerId].status2 &= ~(STATUS2_NIGHTMARE);
                        StringCopy(gBattleTextBuff1, gStatusConditionString_SleepJpn);
                        i++;
                    }
                    if (gBattleMons[battlerId].status1 & STATUS1_PARALYSIS)
                    {
                        StringCopy(gBattleTextBuff1, gStatusConditionString_ParalysisJpn);
                        i++;
                    }
                    if (gBattleMons[battlerId].status1 & STATUS1_BURN)
                    {
                        StringCopy(gBattleTextBuff1, gStatusConditionString_BurnJpn);
                        i++;
                    }
                    if (gBattleMons[battlerId].status1 & STATUS1_FREEZE)
                    {
                        StringCopy(gBattleTextBuff1, gStatusConditionString_IceJpn);
                        i++;
                    }
                    if (gBattleMons[battlerId].status2 & STATUS2_CONFUSION)
                    {
                        StringCopy(gBattleTextBuff1, gStatusConditionString_ConfusionJpn);
                        i++;
                    }
                    if (!(i > 1))
                        gBattleCommunication[MULTISTRING_CHOOSER] = 0;
                    else
                        gBattleCommunication[MULTISTRING_CHOOSER] = 1;
                    gBattleMons[battlerId].status1 = 0;
                    gBattleMons[battlerId].status2 &= ~(STATUS2_CONFUSION);
                    BattleScriptExecute(BattleScript_BerryCureChosenStatusEnd2);
                    effect = ITEM_STATUS_CHANGE;
                }
                break;
            case HOLD_EFFECT_CURE_ATTRACT:
                if (gBattleMons[battlerId].status2 & STATUS2_INFATUATION)
                {
                    gBattleMons[battlerId].status2 &= ~(STATUS2_INFATUATION);
                    StringCopy(gBattleTextBuff1, gStatusConditionString_LoveJpn);
                    BattleScriptExecute(BattleScript_BerryCureChosenStatusEnd2);
                    gBattleCommunication[MULTISTRING_CHOOSER] = 0;
                    effect = ITEM_EFFECT_OTHER;
                }
                break;
            }

            if (effect)
            {
                gActiveBattler = gBattlerAttacker = gPotentialItemEffectBattler = gBattleScripting.battler = battlerId;
                switch (effect)
                {
                case ITEM_STATUS_CHANGE:
                    BtlController_EmitSetMonData(0, REQUEST_STATUS_BATTLE, 0, 4, &gBattleMons[battlerId].status1);
                    MarkBattlerForControllerExec(gActiveBattler);
                    break;
                case ITEM_PP_CHANGE:
                    if (!(gBattleMons[battlerId].status2 & STATUS2_TRANSFORMED) && !(gDisableStructs[battlerId].mimickedMoves & gBitTable[i]))
                        gBattleMons[battlerId].pp[i] = changedPP;
                    break;
                }
            }
        }
        break;
    case ITEMEFFECT_MOVE_END:
        for (battlerId = 0; battlerId < gBattlersCount; battlerId++)
        {
            gLastUsedItem = gBattleMons[battlerId].item;
            battlerHoldEffect = GetBattlerHoldEffect(battlerId, TRUE);
            switch (battlerHoldEffect)
            {
            case HOLD_EFFECT_RESTORE_HP:
                if (B_HP_BERRIES >= GEN_4)
                    effect = ItemHealHp(battlerId, gLastUsedItem, FALSE, FALSE);
                break;
            case HOLD_EFFECT_RESTORE_PCT_HP:
                if (B_BERRIES_INSTANT >= GEN_4)
                    effect = ItemHealHp(battlerId, gLastUsedItem, FALSE, TRUE);
                break;
            case HOLD_EFFECT_CURE_PAR:
                if (gBattleMons[battlerId].status1 & STATUS1_PARALYSIS && !UnnerveOn(battlerId, gLastUsedItem))
                {
                    gBattleMons[battlerId].status1 &= ~(STATUS1_PARALYSIS);
                    BattleScriptPushCursor();
                    gBattlescriptCurrInstr = BattleScript_BerryCureParRet;
                    effect = ITEM_STATUS_CHANGE;
                }
                break;
            case HOLD_EFFECT_CURE_PSN:
                if (gBattleMons[battlerId].status1 & STATUS1_PSN_ANY && !UnnerveOn(battlerId, gLastUsedItem))
                {
                    gBattleMons[battlerId].status1 &= ~(STATUS1_PSN_ANY | STATUS1_TOXIC_COUNTER);
                    BattleScriptPushCursor();
                    gBattlescriptCurrInstr = BattleScript_BerryCurePsnRet;
                    effect = ITEM_STATUS_CHANGE;
                }
                break;
            case HOLD_EFFECT_CURE_BRN:
                if (gBattleMons[battlerId].status1 & STATUS1_BURN && !UnnerveOn(battlerId, gLastUsedItem))
                {
                    gBattleMons[battlerId].status1 &= ~(STATUS1_BURN);
                    BattleScriptPushCursor();
                    gBattlescriptCurrInstr = BattleScript_BerryCureBrnRet;
                    effect = ITEM_STATUS_CHANGE;
                }
                break;
            case HOLD_EFFECT_CURE_FRZ:
                if (gBattleMons[battlerId].status1 & STATUS1_FREEZE && !UnnerveOn(battlerId, gLastUsedItem))
                {
                    gBattleMons[battlerId].status1 &= ~(STATUS1_FREEZE);
                    BattleScriptPushCursor();
                    gBattlescriptCurrInstr = BattleScript_BerryCureFrzRet;
                    effect = ITEM_STATUS_CHANGE;
                }
                break;
            case HOLD_EFFECT_CURE_SLP:
                if (gBattleMons[battlerId].status1 & STATUS1_SLEEP && !UnnerveOn(battlerId, gLastUsedItem))
                {
                    gBattleMons[battlerId].status1 &= ~(STATUS1_SLEEP);
                    gBattleMons[battlerId].status2 &= ~(STATUS2_NIGHTMARE);
                    BattleScriptPushCursor();
                    gBattlescriptCurrInstr = BattleScript_BerryCureSlpRet;
                    effect = ITEM_STATUS_CHANGE;
                }
                break;
            case HOLD_EFFECT_CURE_CONFUSION:
                if (gBattleMons[battlerId].status2 & STATUS2_CONFUSION && !UnnerveOn(battlerId, gLastUsedItem))
                {
                    gBattleMons[battlerId].status2 &= ~(STATUS2_CONFUSION);
                    BattleScriptPushCursor();
                    gBattlescriptCurrInstr = BattleScript_BerryCureConfusionRet;
                    effect = ITEM_EFFECT_OTHER;
                }
                break;
            case HOLD_EFFECT_CURE_ATTRACT:
                if (gBattleMons[battlerId].status2 & STATUS2_INFATUATION)
                {
                    gBattleMons[battlerId].status2 &= ~(STATUS2_INFATUATION);
                    StringCopy(gBattleTextBuff1, gStatusConditionString_LoveJpn);
                    BattleScriptPushCursor();
                    gBattleCommunication[MULTISTRING_CHOOSER] = 0;
                    gBattlescriptCurrInstr = BattleScript_BerryCureChosenStatusRet;
                    effect = ITEM_EFFECT_OTHER;
                }
                break;
            case HOLD_EFFECT_CURE_STATUS:
                if ((gBattleMons[battlerId].status1 & STATUS1_ANY || gBattleMons[battlerId].status2 & STATUS2_CONFUSION) && !UnnerveOn(battlerId, gLastUsedItem))
                {
                    if (gBattleMons[battlerId].status1 & STATUS1_PSN_ANY)
                    {
                        StringCopy(gBattleTextBuff1, gStatusConditionString_PoisonJpn);
                    }
                    if (gBattleMons[battlerId].status1 & STATUS1_SLEEP)
                    {
                        gBattleMons[battlerId].status2 &= ~(STATUS2_NIGHTMARE);
                        StringCopy(gBattleTextBuff1, gStatusConditionString_SleepJpn);
                    }
                    if (gBattleMons[battlerId].status1 & STATUS1_PARALYSIS)
                    {
                        StringCopy(gBattleTextBuff1, gStatusConditionString_ParalysisJpn);
                    }
                    if (gBattleMons[battlerId].status1 & STATUS1_BURN)
                    {
                        StringCopy(gBattleTextBuff1, gStatusConditionString_BurnJpn);
                    }
                    if (gBattleMons[battlerId].status1 & STATUS1_FREEZE)
                    {
                        StringCopy(gBattleTextBuff1, gStatusConditionString_IceJpn);
                    }
                    if (gBattleMons[battlerId].status2 & STATUS2_CONFUSION)
                    {
                        StringCopy(gBattleTextBuff1, gStatusConditionString_ConfusionJpn);
                    }
                    gBattleMons[battlerId].status1 = 0;
                    gBattleMons[battlerId].status2 &= ~(STATUS2_CONFUSION);
                    BattleScriptPushCursor();
                    gBattleCommunication[MULTISTRING_CHOOSER] = 0;
                    gBattlescriptCurrInstr = BattleScript_BerryCureChosenStatusRet;
                    effect = ITEM_STATUS_CHANGE;
                }
                break;
            case HOLD_EFFECT_RESTORE_STATS:
                for (i = 0; i < NUM_BATTLE_STATS; i++)
                {
                    if (gBattleMons[battlerId].statStages[i] < DEFAULT_STAT_STAGE)
                    {
                        gBattleMons[battlerId].statStages[i] = DEFAULT_STAT_STAGE;
                        effect = ITEM_STATS_CHANGE;
                    }
                }
                if (effect)
                {
                    gBattleScripting.battler = battlerId;
                    gPotentialItemEffectBattler = battlerId;
                    BattleScriptPushCursor();
                    gBattlescriptCurrInstr = BattleScript_WhiteHerbRet;
                    return effect;
                }
                break;
            }

            if (effect)
            {
                gActiveBattler = gPotentialItemEffectBattler = gBattleScripting.battler = battlerId;
                if (effect == ITEM_STATUS_CHANGE)
                {
                    BtlController_EmitSetMonData(0, REQUEST_STATUS_BATTLE, 0, 4, &gBattleMons[gActiveBattler].status1);
                    MarkBattlerForControllerExec(gActiveBattler);
                }
                break;
            }
        }
        break;
    case ITEMEFFECT_KINGSROCK_SHELLBELL:
        if (gBattleMoveDamage)
        {
            switch (atkHoldEffect)
            {
            case HOLD_EFFECT_FLINCH:
                if (!(gMoveResultFlags & MOVE_RESULT_NO_EFFECT)
                    && TARGET_TURN_DAMAGED
                    && (Random() % 100) < atkHoldEffectParam
                    && gBattleMoves[gCurrentMove].flags & FLAG_KINGSROCK_AFFECTED
                    && gBattleMons[gBattlerTarget].hp)
                {
                    gBattleScripting.moveEffect = MOVE_EFFECT_FLINCH;
                    BattleScriptPushCursor();
                    SetMoveEffect(FALSE, 0);
                    BattleScriptPop();
                }
                break;
            case HOLD_EFFECT_SHELL_BELL:
                if (!(gMoveResultFlags & MOVE_RESULT_NO_EFFECT)
                    && gSpecialStatuses[gBattlerTarget].dmg != 0
                    && gSpecialStatuses[gBattlerTarget].dmg != 0xFFFF
                    && gBattlerAttacker != gBattlerTarget
                    && gBattleMons[gBattlerAttacker].hp != gBattleMons[gBattlerAttacker].maxHP
                    && gBattleMons[gBattlerAttacker].hp != 0)
                {
                    gLastUsedItem = atkItem;
                    gPotentialItemEffectBattler = gBattlerAttacker;
                    gBattleScripting.battler = gBattlerAttacker;
                    gBattleMoveDamage = (gSpecialStatuses[gBattlerTarget].dmg / atkHoldEffectParam) * -1;
                    if (gBattleMoveDamage == 0)
                        gBattleMoveDamage = -1;
                    gSpecialStatuses[gBattlerTarget].dmg = 0;
                    BattleScriptPushCursor();
                    gBattlescriptCurrInstr = BattleScript_ItemHealHP_Ret;
                    effect++;
                }
                break;
            }
        }
        break;
    case ITEMEFFECT_TARGET:
        if (!(gMoveResultFlags & MOVE_RESULT_NO_EFFECT))
        {
            GET_MOVE_TYPE(gCurrentMove, moveType);
            switch (battlerHoldEffect)
            {
            case HOLD_EFFECT_AIR_BALLOON:
                if (TARGET_TURN_DAMAGED)
                {
                    effect = ITEM_EFFECT_OTHER;
                    BattleScriptPushCursor();
                    gBattlescriptCurrInstr = BattleScript_AirBaloonMsgPop;
                }
                break;
            case HOLD_EFFECT_ROCKY_HELMET:
                if (TARGET_TURN_DAMAGED
                    && IsMoveMakingContact(gCurrentMove, gBattlerAttacker)
                    && IsBattlerAlive(gBattlerAttacker)
                    && GetBattlerAbility(gBattlerAttacker) != ABILITY_MAGIC_GUARD)
                {
                    gBattleMoveDamage = gBattleMons[gBattlerAttacker].maxHP / 6;
                    if (gBattleMoveDamage == 0)
                        gBattleMoveDamage = 1;
                    effect = ITEM_HP_CHANGE;
                    BattleScriptPushCursor();
                    gBattlescriptCurrInstr = BattleScript_RockyHelmetActivates;
                    PREPARE_ITEM_BUFFER(gBattleTextBuff1, gLastUsedItem);
                    RecordItemEffectBattle(battlerId, HOLD_EFFECT_ROCKY_HELMET);
                }
                break;
            case HOLD_EFFECT_WEAKNESS_POLICY:
                if (IsBattlerAlive(battlerId)
                    && TARGET_TURN_DAMAGED
                    && gMoveResultFlags & MOVE_RESULT_SUPER_EFFECTIVE)
                {
                    effect = ITEM_STATS_CHANGE;
                    BattleScriptPushCursor();
                    gBattlescriptCurrInstr = BattleScript_WeaknessPolicy;
                }
                break;
            case HOLD_EFFECT_SNOWBALL:
                if (IsBattlerAlive(battlerId)
                    && TARGET_TURN_DAMAGED
                    && moveType == TYPE_ICE)
                {
                    effect = ITEM_STATS_CHANGE;
                    BattleScriptPushCursor();
                    gBattlescriptCurrInstr = BattleScript_TargetItemStatRaise;
                    gBattleScripting.statChanger = SET_STATCHANGER(STAT_ATK, 1, FALSE);
                }
                break;
            case HOLD_EFFECT_LUMINOUS_MOSS:
                if (IsBattlerAlive(battlerId)
                    && TARGET_TURN_DAMAGED
                    && moveType == TYPE_WATER)
                {
                    effect = ITEM_STATS_CHANGE;
                    BattleScriptPushCursor();
                    gBattlescriptCurrInstr = BattleScript_TargetItemStatRaise;
                    gBattleScripting.statChanger = SET_STATCHANGER(STAT_SPDEF, 1, FALSE);
                }
                break;
            case HOLD_EFFECT_CELL_BATTERY:
                if (IsBattlerAlive(battlerId)
                    && TARGET_TURN_DAMAGED
                    && moveType == TYPE_ELECTRIC)
                {
                    effect = ITEM_STATS_CHANGE;
                    BattleScriptPushCursor();
                    gBattlescriptCurrInstr = BattleScript_TargetItemStatRaise;
                    gBattleScripting.statChanger = SET_STATCHANGER(STAT_ATK, 1, FALSE);
                }
                break;
            case HOLD_EFFECT_ABSORB_BULB:
                if (IsBattlerAlive(battlerId)
                    && TARGET_TURN_DAMAGED
                    && moveType == TYPE_WATER)
                {
                    effect = ITEM_STATS_CHANGE;
                    BattleScriptPushCursor();
                    gBattlescriptCurrInstr = BattleScript_TargetItemStatRaise;
                    gBattleScripting.statChanger = SET_STATCHANGER(STAT_SPATK, 1, FALSE);
                }
                break;
            }
        }
        break;
    case ITEMEFFECT_ORBS:
        switch (battlerHoldEffect)
        {
        case HOLD_EFFECT_TOXIC_ORB:
            if (!gBattleMons[battlerId].status1
                && CanPoisonType(battlerId, battlerId)
                && GetBattlerAbility(battlerId) != ABILITY_IMMUNITY)
            {
                effect = ITEM_STATUS_CHANGE;
                gBattleMons[battlerId].status1 = STATUS1_TOXIC_POISON;
                BattleScriptExecute(BattleScript_ToxicOrb);
                RecordItemEffectBattle(battlerId, battlerHoldEffect);
            }
            break;
        case HOLD_EFFECT_FLAME_ORB:
            if (!gBattleMons[battlerId].status1
                && !IS_BATTLER_OF_TYPE(battlerId, TYPE_FIRE)
                && GetBattlerAbility(battlerId) != ABILITY_WATER_VEIL)
            {
                effect = ITEM_STATUS_CHANGE;
                gBattleMons[battlerId].status1 = STATUS1_BURN;
                BattleScriptExecute(BattleScript_FlameOrb);
                RecordItemEffectBattle(battlerId, battlerHoldEffect);
            }
            break;
        }

        if (effect == ITEM_STATUS_CHANGE)
        {
            gActiveBattler = battlerId;
            BtlController_EmitSetMonData(0, REQUEST_STATUS_BATTLE, 0, 4, &gBattleMons[battlerId].status1);
            MarkBattlerForControllerExec(gActiveBattler);
        }
        break;
    }

    // Berry was successfully used on a Pokemon.
    if (effect && (gLastUsedItem >= FIRST_BERRY_INDEX && gLastUsedItem <= LAST_BERRY_INDEX))
        gBattleStruct->ateBerry[battlerId & BIT_SIDE] |= gBitTable[gBattlerPartyIndexes[battlerId]];

    return effect;
}

void ClearFuryCutterDestinyBondGrudge(u8 battlerId)
{
    gDisableStructs[battlerId].furyCutterCounter = 0;
    gBattleMons[battlerId].status2 &= ~(STATUS2_DESTINY_BOND);
    gStatuses3[battlerId] &= ~(STATUS3_GRUDGE);
}

void HandleAction_RunBattleScript(void) // identical to RunBattleScriptCommands
{
    if (gBattleControllerExecFlags == 0)
        gBattleScriptingCommandsTable[*gBattlescriptCurrInstr]();
}

u32 SetRandomTarget(u32 battlerId)
{
    u32 target;
    static const u8 targets[2][2] =
    {
        [B_SIDE_PLAYER] = {B_POSITION_OPPONENT_LEFT, B_POSITION_OPPONENT_RIGHT},
        [B_SIDE_OPPONENT] = {B_POSITION_PLAYER_LEFT, B_POSITION_PLAYER_RIGHT},
    };

    if (gBattleTypeFlags & BATTLE_TYPE_DOUBLE)
    {
        target = GetBattlerAtPosition(targets[GetBattlerSide(battlerId)][Random() % 2]);
        if (!IsBattlerAlive(target))
            target ^= BIT_FLANK;
    }
    else
    {
        target = GetBattlerAtPosition(targets[GetBattlerSide(battlerId)][0]);
    }

    return target;
}

u8 GetMoveTarget(u16 move, u8 setTarget)
{
    u8 targetBattler = 0;
    u32 i, moveTarget, side;

    if (setTarget)
        moveTarget = setTarget - 1;
    else
        moveTarget = gBattleMoves[move].target;

    switch (moveTarget)
    {
    case MOVE_TARGET_SELECTED:
        side = GetBattlerSide(gBattlerAttacker) ^ BIT_SIDE;
        if (gSideTimers[side].followmeTimer && gBattleMons[gSideTimers[side].followmeTarget].hp)
        {
            targetBattler = gSideTimers[side].followmeTarget;
        }
        else
        {
            targetBattler = SetRandomTarget(gBattlerAttacker);
            if (gBattleMoves[move].type == TYPE_ELECTRIC
                && IsAbilityOnOpposingSide(gBattlerAttacker, ABILITY_LIGHTNING_ROD)
                && gBattleMons[targetBattler].ability != ABILITY_LIGHTNING_ROD)
            {
                targetBattler ^= BIT_FLANK;
                RecordAbilityBattle(targetBattler, gBattleMons[targetBattler].ability);
                gSpecialStatuses[targetBattler].lightningRodRedirected = 1;
            }
            else if (gBattleMoves[move].type == TYPE_WATER
                && IsAbilityOnOpposingSide(gBattlerAttacker, ABILITY_STORM_DRAIN)
                && gBattleMons[targetBattler].ability != ABILITY_STORM_DRAIN)
            {
                targetBattler ^= BIT_FLANK;
                RecordAbilityBattle(targetBattler, gBattleMons[targetBattler].ability);
                gSpecialStatuses[targetBattler].stormDrainRedirected = 1;
            }
        }
        break;
    case MOVE_TARGET_DEPENDS:
    case MOVE_TARGET_BOTH:
    case MOVE_TARGET_FOES_AND_ALLY:
    case MOVE_TARGET_OPPONENTS_FIELD:
        targetBattler = GetBattlerAtPosition((GetBattlerPosition(gBattlerAttacker) & BIT_SIDE) ^ BIT_SIDE);
        if (!IsBattlerAlive(targetBattler))
            targetBattler ^= BIT_FLANK;
        break;
    case MOVE_TARGET_RANDOM:
        side = GetBattlerSide(gBattlerAttacker) ^ BIT_SIDE;
        if (gSideTimers[side].followmeTimer && gBattleMons[gSideTimers[side].followmeTarget].hp)
            targetBattler = gSideTimers[side].followmeTarget;
        else if (gBattleTypeFlags & BATTLE_TYPE_DOUBLE && moveTarget & MOVE_TARGET_RANDOM)
            targetBattler = SetRandomTarget(gBattlerAttacker);
        else
            targetBattler = GetBattlerAtPosition((GetBattlerPosition(gBattlerAttacker) & BIT_SIDE) ^ BIT_SIDE);
        break;
    case MOVE_TARGET_USER_OR_SELECTED:
    case MOVE_TARGET_USER:
    default:
        targetBattler = gBattlerAttacker;
        break;
    case MOVE_TARGET_ALLY:
        if (IsBattlerAlive(BATTLE_PARTNER(gBattlerAttacker)))
            targetBattler = BATTLE_PARTNER(gBattlerAttacker);
        else
            targetBattler = gBattlerAttacker;
        break;
    }

    *(gBattleStruct->moveTarget + gBattlerAttacker) = targetBattler;

    return targetBattler;
}

static bool32 HasObedientBitSet(u8 battlerId)
{
    if (GetBattlerSide(battlerId) == B_SIDE_OPPONENT)
        return TRUE;
    if (GetMonData(&gPlayerParty[gBattlerPartyIndexes[battlerId]], MON_DATA_SPECIES, NULL) != SPECIES_DEOXYS
        && GetMonData(&gPlayerParty[gBattlerPartyIndexes[battlerId]], MON_DATA_SPECIES, NULL) != SPECIES_MEW)
            return TRUE;
    return GetMonData(&gPlayerParty[gBattlerPartyIndexes[battlerId]], MON_DATA_OBEDIENCE, NULL);
}

u8 IsMonDisobedient(void)
{
    s32 rnd;
    s32 calc;
    u8 obedienceLevel = 0;

    if (gBattleTypeFlags & (BATTLE_TYPE_LINK | BATTLE_TYPE_x2000000))
        return 0;
    if (GetBattlerSide(gBattlerAttacker) == B_SIDE_OPPONENT)
        return 0;

    if (HasObedientBitSet(gBattlerAttacker)) // only if species is Mew or Deoxys
    {
        if (gBattleTypeFlags & BATTLE_TYPE_INGAME_PARTNER && GetBattlerPosition(gBattlerAttacker) == 2)
            return 0;
        if (gBattleTypeFlags & BATTLE_TYPE_FRONTIER)
            return 0;
        if (gBattleTypeFlags & BATTLE_TYPE_RECORDED)
            return 0;
        if (!IsOtherTrainer(gBattleMons[gBattlerAttacker].otId, gBattleMons[gBattlerAttacker].otName))
            return 0;
        if (FlagGet(FLAG_BADGE08_GET))
            return 0;

        obedienceLevel = 10;

        if (FlagGet(FLAG_BADGE02_GET))
            obedienceLevel = 30;
        if (FlagGet(FLAG_BADGE04_GET))
            obedienceLevel = 50;
        if (FlagGet(FLAG_BADGE06_GET))
            obedienceLevel = 70;
    }

    if (gBattleMons[gBattlerAttacker].level <= obedienceLevel)
        return 0;
    rnd = (Random() & 255);
    calc = (gBattleMons[gBattlerAttacker].level + obedienceLevel) * rnd >> 8;
    if (calc < obedienceLevel)
        return 0;

    // is not obedient
    if (gCurrentMove == MOVE_RAGE)
        gBattleMons[gBattlerAttacker].status2 &= ~(STATUS2_RAGE);
    if (gBattleMons[gBattlerAttacker].status1 & STATUS1_SLEEP && (gCurrentMove == MOVE_SNORE || gCurrentMove == MOVE_SLEEP_TALK))
    {
        gBattlescriptCurrInstr = BattleScript_IgnoresWhileAsleep;
        return 1;
    }

    rnd = (Random() & 255);
    calc = (gBattleMons[gBattlerAttacker].level + obedienceLevel) * rnd >> 8;
    if (calc < obedienceLevel)
    {
        calc = CheckMoveLimitations(gBattlerAttacker, gBitTable[gCurrMovePos], 0xFF);
        if (calc == 0xF) // all moves cannot be used
        {
            gBattleCommunication[MULTISTRING_CHOOSER] = Random() & 3;
            gBattlescriptCurrInstr = BattleScript_MoveUsedLoafingAround;
            return 1;
        }
        else // use a random move
        {
            do
            {
                gCurrMovePos = gChosenMovePos = Random() & 3;
            } while (gBitTable[gCurrMovePos] & calc);

            gCalledMove = gBattleMons[gBattlerAttacker].moves[gCurrMovePos];
            gBattlescriptCurrInstr = BattleScript_IgnoresAndUsesRandomMove;
            gBattlerTarget = GetMoveTarget(gCalledMove, 0);
            gHitMarker |= HITMARKER_x200000;
            return 2;
        }
    }
    else
    {
        obedienceLevel = gBattleMons[gBattlerAttacker].level - obedienceLevel;

        calc = (Random() & 255);
        if (calc < obedienceLevel && !(gBattleMons[gBattlerAttacker].status1 & STATUS1_ANY) && gBattleMons[gBattlerAttacker].ability != ABILITY_VITAL_SPIRIT && gBattleMons[gBattlerAttacker].ability != ABILITY_INSOMNIA)
        {
            // try putting asleep
            int i;
            for (i = 0; i < gBattlersCount; i++)
            {
                if (gBattleMons[i].status2 & STATUS2_UPROAR)
                    break;
            }
            if (i == gBattlersCount)
            {
                gBattlescriptCurrInstr = BattleScript_IgnoresAndFallsAsleep;
                return 1;
            }
        }
        calc -= obedienceLevel;
        if (calc < obedienceLevel)
        {
            gBattleMoveDamage = CalculateMoveDamage(MOVE_NONE, gBattlerAttacker, gBattlerAttacker, TYPE_MYSTERY, 40, FALSE, FALSE, TRUE);
            gBattlerTarget = gBattlerAttacker;
            gBattlescriptCurrInstr = BattleScript_IgnoresAndHitsItself;
            gHitMarker |= HITMARKER_UNABLE_TO_USE_MOVE;
            return 2;
        }
        else
        {
            gBattleCommunication[MULTISTRING_CHOOSER] = Random() & 3;
            gBattlescriptCurrInstr = BattleScript_MoveUsedLoafingAround;
            return 1;
        }
    }
}

u32 GetBattlerHoldEffect(u8 battlerId, bool32 checkNegating)
{
    if (checkNegating)
    {
        if (gStatuses3[battlerId] & STATUS3_EMBARGO)
            return HOLD_EFFECT_NONE;
        if (gFieldStatuses & STATUS_FIELD_MAGIC_ROOM)
            return HOLD_EFFECT_NONE;
        if (gBattleMons[battlerId].ability == ABILITY_KLUTZ && !(gStatuses3[battlerId] & STATUS3_GASTRO_ACID))
            return HOLD_EFFECT_NONE;
    }

    gPotentialItemEffectBattler = battlerId;

    if (USE_BATTLE_DEBUG && gBattleStruct->debugHoldEffects[battlerId] != 0 && gBattleMons[battlerId].item)
        return gBattleStruct->debugHoldEffects[battlerId];
    else if (gBattleMons[battlerId].item == ITEM_ENIGMA_BERRY)
        return gEnigmaBerries[battlerId].holdEffect;
    else
        return ItemId_GetHoldEffect(gBattleMons[battlerId].item);
}

u32 GetBattlerHoldEffectParam(u8 battlerId)
{
    if (gBattleMons[battlerId].item == ITEM_ENIGMA_BERRY)
        return gEnigmaBerries[battlerId].holdEffectParam;
    else
        return ItemId_GetHoldEffectParam(gBattleMons[battlerId].item);
}

bool32 IsMoveMakingContact(u16 move, u8 battlerAtk)
{
    if (!(gBattleMoves[move].flags & FLAG_MAKES_CONTACT))
        return FALSE;
    else if (GetBattlerAbility(battlerAtk) == ABILITY_LONG_REACH)
        return FALSE;
    else if (GetBattlerHoldEffect(battlerAtk, TRUE) == HOLD_EFFECT_PROTECTIVE_PADS)
        return FALSE;
    else
        return TRUE;
}

bool32 IsBattlerGrounded(u8 battlerId)
{
    if (GetBattlerHoldEffect(battlerId, TRUE) == HOLD_EFFECT_IRON_BALL)
        return TRUE;
    else if (gFieldStatuses & STATUS_FIELD_GRAVITY)
        return TRUE;
    else if (gStatuses3[battlerId] & STATUS3_ROOTED)
        return TRUE;
    else if (gStatuses3[battlerId] & STATUS3_SMACKED_DOWN)
        return TRUE;

    else if (gStatuses3[battlerId] & STATUS3_TELEKINESIS)
        return FALSE;
    else if (gStatuses3[battlerId] & STATUS3_MAGNET_RISE)
        return FALSE;
    else if (GetBattlerHoldEffect(battlerId, TRUE) == HOLD_EFFECT_AIR_BALLOON)
        return FALSE;
    else if (GetBattlerAbility(battlerId) == ABILITY_LEVITATE)
        return FALSE;
    else if (IS_BATTLER_OF_TYPE(battlerId, TYPE_FLYING))
        return FALSE;

    else
        return TRUE;
}

bool32 IsBattlerAlive(u8 battlerId)
{
    if (gBattleMons[battlerId].hp == 0)
        return FALSE;
    else if (battlerId >= gBattlersCount)
        return FALSE;
    else if (gAbsentBattlerFlags & gBitTable[battlerId])
        return FALSE;
    else
        return TRUE;
}

u8 GetBattleMonMoveSlot(struct BattlePokemon *battleMon, u16 move)
{
    u8 i;

    for (i = 0; i < 4; i++)
    {
        if (battleMon->moves[i] == move)
            break;
    }
    return i;
}

u32 GetBattlerWeight(u8 battlerId)
{
    u32 i;
    u32 weight = GetPokedexHeightWeight(SpeciesToNationalPokedexNum(gBattleMons[battlerId].species), 1);
    u32 ability = GetBattlerAbility(battlerId);
    u32 holdEffect = GetBattlerHoldEffect(battlerId, TRUE);

    if (ability == ABILITY_HEAVY_METAL)
        weight *= 2;
    else if (ability == ABILITY_LIGHT_METAL)
        weight /= 2;

    if (holdEffect == HOLD_EFFECT_FLOAT_STONE)
        weight /= 2;

    for (i = 0; i < gDisableStructs[battlerId].autotomizeCount; i++)
    {
        if (weight > 1000)
        {
            weight -= 1000;
        }
        else if (weight <= 1000)
        {
            weight = 1;
            break;
        }
    }

    if (weight == 0)
        weight = 1;

    return weight;
}

u32 CountBattlerStatIncreases(u8 battlerId, bool32 countEvasionAcc)
{
    u32 i;
    u32 count = 0;

    for (i = 0; i < NUM_BATTLE_STATS; i++)
    {
        if ((i == STAT_ACC || i == STAT_EVASION) && !countEvasionAcc)
            continue;
        if (gBattleMons[battlerId].statStages[i] > 6) // Stat is increased.
            count += gBattleMons[battlerId].statStages[i] - 6;
    }

    return count;
}

u32 GetMoveTargetCount(u16 move, u8 battlerAtk, u8 battlerDef)
{
    switch (gBattleMoves[move].target)
    {
    case MOVE_TARGET_BOTH:
        return IsBattlerAlive(battlerDef)
             + IsBattlerAlive(BATTLE_PARTNER(battlerDef));
    case MOVE_TARGET_FOES_AND_ALLY:
        return IsBattlerAlive(battlerDef)
             + IsBattlerAlive(BATTLE_PARTNER(battlerDef))
             + IsBattlerAlive(BATTLE_PARTNER(battlerAtk));
    case MOVE_TARGET_OPPONENTS_FIELD:
        return 1;
    case MOVE_TARGET_DEPENDS:
    case MOVE_TARGET_SELECTED:
    case MOVE_TARGET_RANDOM:
    case MOVE_TARGET_USER_OR_SELECTED:
        return IsBattlerAlive(battlerDef);
    case MOVE_TARGET_USER:
        return IsBattlerAlive(battlerAtk);
    default:
        return 0;
    }
}

static void MulModifier(u16 *modifier, u16 val)
{
    *modifier = UQ_4_12_TO_INT((*modifier * val) + UQ_4_12_ROUND);
}

static u32 ApplyModifier(u16 modifier, u32 val)
{
    return UQ_4_12_TO_INT((modifier * val) + UQ_4_12_ROUND);
}

static const u8 sFlailHpScaleToPowerTable[] =
{
    1, 200,
    4, 150,
    9, 100,
    16, 80,
    32, 40,
    48, 20
};

// format: min. weight (hectograms), base power
static const u16 sWeightToDamageTable[] =
{
    100, 20,
    250, 40,
    500, 60,
    1000, 80,
    2000, 100,
    0xFFFF, 0xFFFF
};

static const u8 sSpeedDiffPowerTable[] = {40, 60, 80, 120, 150};
static const u8 sHeatCrushPowerTable[] = {40, 40, 60, 80, 100, 120};
static const u8 sTrumpCardPowerTable[] = {200, 80, 60, 50, 40};

const struct TypePower gNaturalGiftTable[] =
{
    [ITEM_TO_BERRY(ITEM_CHERI_BERRY)] = {TYPE_FIRE, 80},
    [ITEM_TO_BERRY(ITEM_CHESTO_BERRY)] = {TYPE_WATER, 80},
    [ITEM_TO_BERRY(ITEM_PECHA_BERRY)] = {TYPE_ELECTRIC, 80},
    [ITEM_TO_BERRY(ITEM_RAWST_BERRY)] = {TYPE_GRASS, 80},
    [ITEM_TO_BERRY(ITEM_ASPEAR_BERRY)] = {TYPE_ICE, 80},
    [ITEM_TO_BERRY(ITEM_LEPPA_BERRY)] = {TYPE_FIGHTING, 80},
    [ITEM_TO_BERRY(ITEM_ORAN_BERRY)] = {TYPE_POISON, 80},
    [ITEM_TO_BERRY(ITEM_PERSIM_BERRY)] = {TYPE_GROUND, 80},
    [ITEM_TO_BERRY(ITEM_LUM_BERRY)] = {TYPE_FLYING, 80},
    [ITEM_TO_BERRY(ITEM_SITRUS_BERRY)] = {TYPE_PSYCHIC, 80},
    [ITEM_TO_BERRY(ITEM_FIGY_BERRY)] = {TYPE_BUG, 80},
    [ITEM_TO_BERRY(ITEM_WIKI_BERRY)] = {TYPE_ROCK, 80},
    [ITEM_TO_BERRY(ITEM_MAGO_BERRY)] = {TYPE_GHOST, 80},
    [ITEM_TO_BERRY(ITEM_AGUAV_BERRY)] = {TYPE_DRAGON, 80},
    [ITEM_TO_BERRY(ITEM_IAPAPA_BERRY)] = {TYPE_DARK, 80},
    [ITEM_TO_BERRY(ITEM_RAZZ_BERRY)] = {TYPE_STEEL, 80},
    [ITEM_TO_BERRY(ITEM_OCCA_BERRY)] = {TYPE_FIRE, 80},
    [ITEM_TO_BERRY(ITEM_PASSHO_BERRY)] = {TYPE_WATER, 80},
    [ITEM_TO_BERRY(ITEM_WACAN_BERRY)] = {TYPE_ELECTRIC, 80},
    [ITEM_TO_BERRY(ITEM_RINDO_BERRY)] = {TYPE_GRASS, 80},
    [ITEM_TO_BERRY(ITEM_YACHE_BERRY)] = {TYPE_ICE, 80},
    [ITEM_TO_BERRY(ITEM_CHOPLE_BERRY)] = {TYPE_FIGHTING, 80},
    [ITEM_TO_BERRY(ITEM_KEBIA_BERRY)] = {TYPE_POISON, 80},
    [ITEM_TO_BERRY(ITEM_SHUCA_BERRY)] = {TYPE_GROUND, 80},
    [ITEM_TO_BERRY(ITEM_COBA_BERRY)] = {TYPE_FLYING, 80},
    [ITEM_TO_BERRY(ITEM_PAYAPA_BERRY)] = {TYPE_PSYCHIC, 80},
    [ITEM_TO_BERRY(ITEM_TANGA_BERRY)] = {TYPE_BUG, 80},
    [ITEM_TO_BERRY(ITEM_CHARTI_BERRY)] = {TYPE_ROCK, 80},
    [ITEM_TO_BERRY(ITEM_KASIB_BERRY)] = {TYPE_GHOST, 80},
    [ITEM_TO_BERRY(ITEM_HABAN_BERRY)] = {TYPE_DRAGON, 80},
    [ITEM_TO_BERRY(ITEM_COLBUR_BERRY)] = {TYPE_DARK, 80},
    [ITEM_TO_BERRY(ITEM_BABIRI_BERRY)] = {TYPE_STEEL, 80},
    [ITEM_TO_BERRY(ITEM_CHILAN_BERRY)] = {TYPE_NORMAL, 80},
    [ITEM_TO_BERRY(ITEM_ROSELI_BERRY)] = {TYPE_FAIRY, 80},
    [ITEM_TO_BERRY(ITEM_BLUK_BERRY)] = {TYPE_FIRE, 90},
    [ITEM_TO_BERRY(ITEM_NANAB_BERRY)] = {TYPE_WATER, 90},
    [ITEM_TO_BERRY(ITEM_WEPEAR_BERRY)] = {TYPE_ELECTRIC, 90},
    [ITEM_TO_BERRY(ITEM_PINAP_BERRY)] = {TYPE_GRASS, 90},
    [ITEM_TO_BERRY(ITEM_POMEG_BERRY)] = {TYPE_ICE, 90},
    [ITEM_TO_BERRY(ITEM_KELPSY_BERRY)] = {TYPE_FIGHTING, 90},
    [ITEM_TO_BERRY(ITEM_QUALOT_BERRY)] = {TYPE_POISON, 90},
    [ITEM_TO_BERRY(ITEM_HONDEW_BERRY)] = {TYPE_GROUND, 90},
    [ITEM_TO_BERRY(ITEM_GREPA_BERRY)] = {TYPE_FLYING, 90},
    [ITEM_TO_BERRY(ITEM_TAMATO_BERRY)] = {TYPE_PSYCHIC, 90},
    [ITEM_TO_BERRY(ITEM_CORNN_BERRY)] = {TYPE_BUG, 90},
    [ITEM_TO_BERRY(ITEM_MAGOST_BERRY)] = {TYPE_ROCK, 90},
    [ITEM_TO_BERRY(ITEM_RABUTA_BERRY)] = {TYPE_GHOST, 90},
    [ITEM_TO_BERRY(ITEM_NOMEL_BERRY)] = {TYPE_DRAGON, 90},
    [ITEM_TO_BERRY(ITEM_SPELON_BERRY)] = {TYPE_DARK, 90},
    [ITEM_TO_BERRY(ITEM_PAMTRE_BERRY)] = {TYPE_STEEL, 90},
    [ITEM_TO_BERRY(ITEM_WATMEL_BERRY)] = {TYPE_FIRE, 100},
    [ITEM_TO_BERRY(ITEM_DURIN_BERRY)] = {TYPE_WATER, 100},
    [ITEM_TO_BERRY(ITEM_BELUE_BERRY)] = {TYPE_ELECTRIC, 100},
    [ITEM_TO_BERRY(ITEM_LIECHI_BERRY)] = {TYPE_GRASS, 100},
    [ITEM_TO_BERRY(ITEM_GANLON_BERRY)] = {TYPE_ICE, 100},
    [ITEM_TO_BERRY(ITEM_SALAC_BERRY)] = {TYPE_FIGHTING, 100},
    [ITEM_TO_BERRY(ITEM_PETAYA_BERRY)] = {TYPE_POISON, 100},
    [ITEM_TO_BERRY(ITEM_APICOT_BERRY)] = {TYPE_GROUND, 100},
    [ITEM_TO_BERRY(ITEM_LANSAT_BERRY)] = {TYPE_FLYING, 100},
    [ITEM_TO_BERRY(ITEM_STARF_BERRY)] = {TYPE_PSYCHIC, 100},
    [ITEM_TO_BERRY(ITEM_ENIGMA_BERRY)] = {TYPE_BUG, 100},
    [ITEM_TO_BERRY(ITEM_MICLE_BERRY)] = {TYPE_ROCK, 100},
    [ITEM_TO_BERRY(ITEM_CUSTAP_BERRY)] = {TYPE_GHOST, 100},
    [ITEM_TO_BERRY(ITEM_JABOCA_BERRY)] = {TYPE_DRAGON, 100},
    [ITEM_TO_BERRY(ITEM_ROWAP_BERRY)] = {TYPE_DARK, 100},
    [ITEM_TO_BERRY(ITEM_KEE_BERRY)] = {TYPE_FAIRY, 100},
    [ITEM_TO_BERRY(ITEM_MARANGA_BERRY)] = {TYPE_DARK, 100},
};

static u16 CalcMoveBasePower(u16 move, u8 battlerAtk, u8 battlerDef)
{
    u32 i;
    u16 basePower = gBattleMoves[move].power;
    u32 weight, hpFraction, speed;

    switch (gBattleMoves[move].effect)
    {
    case EFFECT_PLEDGE:
        // todo
        break;
    case EFFECT_FLING:
        // todo: program Fling + Unburden interaction
        break;
    case EFFECT_ERUPTION:
        basePower = gBattleMons[battlerAtk].hp * basePower / gBattleMons[battlerAtk].maxHP;
        break;
    case EFFECT_FLAIL:
        hpFraction = GetScaledHPFraction(gBattleMons[battlerAtk].hp, gBattleMons[battlerAtk].maxHP, 48);
        for (i = 0; i < sizeof(sFlailHpScaleToPowerTable); i += 2)
        {
            if (hpFraction <= sFlailHpScaleToPowerTable[i])
                break;
        }
        basePower = sFlailHpScaleToPowerTable[i + 1];
        break;
    case EFFECT_RETURN:
        basePower = 10 * (gBattleMons[battlerAtk].friendship) / 25;
        break;
    case EFFECT_FRUSTRATION:
        basePower = 10 * (255 - gBattleMons[battlerAtk].friendship) / 25;
        break;
    case EFFECT_FURY_CUTTER:
        for (i = 1; i < gDisableStructs[battlerAtk].furyCutterCounter; i++)
            basePower *= 2;
        break;
    case EFFECT_ROLLOUT:
        for (i = 1; i < (5 - gDisableStructs[battlerAtk].rolloutTimer); i++)
            basePower *= 2;
        if (gBattleMons[battlerAtk].status2 & STATUS2_DEFENSE_CURL)
            basePower *= 2;
        break;
    case EFFECT_MAGNITUDE:
        basePower = gBattleStruct->magnitudeBasePower;
        break;
    case EFFECT_PRESENT:
        basePower = gBattleStruct->presentBasePower;
        break;
    case EFFECT_TRIPLE_KICK:
        basePower += gBattleScripting.tripleKickPower;
        break;
    case EFFECT_SPIT_UP:
        basePower = 100 * gDisableStructs[battlerAtk].stockpileCounter;
        break;
    case EFFECT_REVENGE:
        if ((gProtectStructs[battlerAtk].physicalDmg
                && gProtectStructs[battlerAtk].physicalBattlerId == battlerDef)
            || (gProtectStructs[battlerAtk].specialDmg
                && gProtectStructs[battlerAtk].specialBattlerId == battlerDef))
            basePower *= 2;
        break;
    case EFFECT_WEATHER_BALL:
        if (WEATHER_HAS_EFFECT && gBattleWeather & WEATHER_ANY)
            basePower *= 2;
        break;
    case EFFECT_PURSUIT:
        if (gActionsByTurnOrder[GetBattlerTurnOrderNum(gBattlerTarget)] == B_ACTION_SWITCH)
            basePower *= 2;
        break;
    case EFFECT_NATURAL_GIFT:
        basePower = gNaturalGiftTable[ITEM_TO_BERRY(gBattleMons[battlerAtk].item)].power;
        break;
    case EFFECT_WAKE_UP_SLAP:
        if (gBattleMons[battlerDef].status1 & STATUS1_SLEEP || GetBattlerAbility(battlerDef) == ABILITY_COMATOSE)
            basePower *= 2;
        break;
    case EFFECT_SMELLINGSALT:
        if (gBattleMons[battlerDef].status1 & STATUS1_PARALYSIS)
            basePower *= 2;
        break;
    case EFFECT_WRING_OUT:
        basePower = 120 * gBattleMons[battlerDef].hp / gBattleMons[battlerDef].maxHP;
        break;
    case EFFECT_HEX:
        if (gBattleMons[battlerDef].status1 & STATUS1_ANY || GetBattlerAbility(battlerDef) == ABILITY_COMATOSE)
            basePower *= 2;
        break;
    case EFFECT_ASSURANCE:
        if (gProtectStructs[battlerDef].physicalDmg != 0 || gProtectStructs[battlerDef].specialDmg != 0 || gProtectStructs[battlerDef].confusionSelfDmg != 0)
            basePower *= 2;
        break;
    case EFFECT_TRUMP_CARD:
        i = GetBattleMonMoveSlot(&gBattleMons[battlerAtk], move);
        if (i != 4)
        {
            if (gBattleMons[battlerAtk].pp[i] >= ARRAY_COUNT(sTrumpCardPowerTable))
                basePower = sTrumpCardPowerTable[ARRAY_COUNT(sTrumpCardPowerTable) - 1];
            else
                basePower = sTrumpCardPowerTable[i];
        }
        break;
    case EFFECT_ACROBATICS:
        if (gBattleMons[battlerAtk].item == ITEM_NONE
            // Edge case, because removal of items happens after damage calculation.
            || (gSpecialStatuses[battlerAtk].gemBoost && GetBattlerHoldEffect(battlerAtk, FALSE) == HOLD_EFFECT_GEMS))
            basePower *= 2;
        break;
    case EFFECT_LOW_KICK:
        weight = GetBattlerWeight(battlerDef);
        for (i = 0; sWeightToDamageTable[i] != 0xFFFF; i += 2)
        {
            if (sWeightToDamageTable[i] > weight)
                break;
        }
        if (sWeightToDamageTable[i] != 0xFFFF)
            basePower = sWeightToDamageTable[i + 1];
        else
            basePower = 120;
        break;
    case EFFECT_HEAT_CRASH:
        weight = GetBattlerWeight(battlerAtk) / GetBattlerWeight(battlerDef);
        if (weight >= ARRAY_COUNT(sHeatCrushPowerTable))
            basePower = sHeatCrushPowerTable[ARRAY_COUNT(sHeatCrushPowerTable) - 1];
        else
            basePower = sHeatCrushPowerTable[i];
        break;
    case EFFECT_PUNISHMENT:
        basePower = 60 + (CountBattlerStatIncreases(battlerDef, FALSE) * 20);
        if (basePower > 200)
            basePower = 200;
        break;
    case EFFECT_STORED_POWER:
        basePower += (CountBattlerStatIncreases(battlerAtk, TRUE) * 20);
        break;
    case EFFECT_ELECTRO_BALL:
        speed = GetBattlerTotalSpeedStat(battlerAtk) / GetBattlerTotalSpeedStat(battlerDef);
        if (speed >= ARRAY_COUNT(sSpeedDiffPowerTable))
            speed = ARRAY_COUNT(sSpeedDiffPowerTable) - 1;
        basePower = sSpeedDiffPowerTable[speed];
        break;
    case EFFECT_GYRO_BALL:
        basePower = ((25 * GetBattlerTotalSpeedStat(battlerDef)) / GetBattlerTotalSpeedStat(battlerAtk)) + 1;
        if (basePower > 150)
            basePower = 150;
        break;
    case EFFECT_ECHOED_VOICE:
        if (gFieldTimers.echoVoiceCounter != 0)
        {
            if (gFieldTimers.echoVoiceCounter >= 5)
                basePower *= 5;
            else
                basePower *= gFieldTimers.echoVoiceCounter;
        }
        break;
    case EFFECT_PAYBACK:
        if (GetBattlerTurnOrderNum(battlerAtk) > GetBattlerTurnOrderNum(battlerDef)
            && (gDisableStructs[battlerDef].isFirstTurn != 2 || B_PAYBACK_SWITCH_BOOST < GEN_5))
            basePower *= 2;
        break;
    case EFFECT_ROUND:
        if (gChosenMoveByBattler[BATTLE_PARTNER(battlerAtk)] == MOVE_ROUND && !(gAbsentBattlerFlags & gBitTable[BATTLE_PARTNER(battlerAtk)]))
            basePower *= 2;
        break;
    case EFFECT_FUSION_COMBO:
        if (gBattleMoves[gLastUsedMove].effect == EFFECT_FUSION_COMBO && move != gLastUsedMove)
            basePower *= 2;
        break;
    }

    if (basePower == 0)
        basePower = 1;
    return basePower;
}

static u32 CalcMoveBasePowerAfterModifiers(u16 move, u8 battlerAtk, u8 battlerDef, u8 moveType, bool32 updateFlags)
{
    u32 i, ability;
    u32 holdEffectAtk, holdEffectParamAtk;
    u16 basePower = CalcMoveBasePower(move, battlerAtk, battlerDef);
    u16 holdEffectModifier;
    u16 modifier = UQ_4_12(1.0);

    // attacker's abilities
    switch (GetBattlerAbility(battlerAtk))
    {
    case ABILITY_TECHNICIAN:
        if (basePower <= 60)
           MulModifier(&modifier, UQ_4_12(1.5));
        break;
    case ABILITY_FLARE_BOOST:
        if (gBattleMons[battlerAtk].status1 & STATUS1_BURN && IS_MOVE_SPECIAL(move))
           MulModifier(&modifier, UQ_4_12(1.5));
        break;
    case ABILITY_TOXIC_BOOST:
        if (gBattleMons[battlerAtk].status1 & STATUS1_PSN_ANY && IS_MOVE_PHYSICAL(move))
           MulModifier(&modifier, UQ_4_12(1.5));
        break;
    case ABILITY_RECKLESS:
        if (gBattleMoves[move].flags & FLAG_RECKLESS_BOOST)
           MulModifier(&modifier, UQ_4_12(1.2));
        break;
    case ABILITY_IRON_FIST:
        if (gBattleMoves[move].flags & FLAG_IRON_FIST_BOOST)
           MulModifier(&modifier, UQ_4_12(1.2));
        break;
    case ABILITY_SHEER_FORCE:
        if (gBattleMoves[move].flags & FLAG_SHEER_FORCE_BOOST)
           MulModifier(&modifier, UQ_4_12(1.3));
        break;
    case ABILITY_SAND_FORCE:
        if (moveType == TYPE_STEEL || moveType == TYPE_ROCK || moveType == TYPE_GROUND)
           MulModifier(&modifier, UQ_4_12(1.3));
        break;
    case ABILITY_RIVALRY:
        if (GetGenderFromSpeciesAndPersonality(gBattleMons[battlerAtk].species, gBattleMons[battlerAtk].personality) != MON_GENDERLESS
            && GetGenderFromSpeciesAndPersonality(gBattleMons[battlerDef].species, gBattleMons[battlerDef].personality) != MON_GENDERLESS)
        {
            if (GetGenderFromSpeciesAndPersonality(gBattleMons[battlerAtk].species, gBattleMons[battlerAtk].personality)
             == GetGenderFromSpeciesAndPersonality(gBattleMons[battlerDef].species, gBattleMons[battlerDef].personality))
               MulModifier(&modifier, UQ_4_12(1.25));
            else
               MulModifier(&modifier, UQ_4_12(0.75));
        }
        break;
    case ABILITY_ANALYTIC:
        if (GetBattlerTurnOrderNum(battlerAtk) == gBattlersCount - 1 && move != MOVE_FUTURE_SIGHT && move != MOVE_DOOM_DESIRE)
           MulModifier(&modifier, UQ_4_12(1.3));
        break;
    case ABILITY_TOUGH_CLAWS:
        if (gBattleMoves[move].flags & FLAG_MAKES_CONTACT)
           MulModifier(&modifier, UQ_4_12(1.3));
        break;
    case ABILITY_STRONG_JAW:
        if (gBattleMoves[move].flags & FLAG_STRONG_JAW_BOOST)
           MulModifier(&modifier, UQ_4_12(1.5));
        break;
    case ABILITY_MEGA_LAUNCHER:
        if (gBattleMoves[move].flags & FLAG_MEGA_LAUNCHER_BOOST)
           MulModifier(&modifier, UQ_4_12(1.5));
        break;
    case ABILITY_WATER_BUBBLE:
        if (moveType == TYPE_WATER)
           MulModifier(&modifier, UQ_4_12(2.0));
        break;
    case ABILITY_STEELWORKER:
        if (moveType == TYPE_STEEL)
           MulModifier(&modifier, UQ_4_12(1.5));
        break;
    case ABILITY_PIXILATE:
        if (moveType == TYPE_FAIRY && gBattleStruct->ateBoost[battlerAtk])
            MulModifier(&modifier, UQ_4_12(1.2));
        break;
    case ABILITY_GALVANIZE:
        if (moveType == TYPE_ELECTRIC && gBattleStruct->ateBoost[battlerAtk])
            MulModifier(&modifier, UQ_4_12(1.2));
        break;
    case ABILITY_REFRIGERATE:
        if (moveType == TYPE_ICE && gBattleStruct->ateBoost[battlerAtk])
            MulModifier(&modifier, UQ_4_12(1.2));
        break;
    case ABILITY_AERILATE:
        if (moveType == TYPE_FLYING && gBattleStruct->ateBoost[battlerAtk])
            MulModifier(&modifier, UQ_4_12(1.2));
        break;
    case ABILITY_NORMALIZE:
        if (moveType == TYPE_NORMAL && gBattleStruct->ateBoost[battlerAtk])
            MulModifier(&modifier, UQ_4_12(1.2));
        break;
    }

    // field abilities
    if ((IsAbilityOnField(ABILITY_DARK_AURA) && moveType == TYPE_DARK)
        || (IsAbilityOnField(ABILITY_FAIRY_AURA) && moveType == TYPE_FAIRY))
    {
        if (IsAbilityOnField(ABILITY_AURA_BREAK))
            MulModifier(&modifier, UQ_4_12(0.75));
        else
            MulModifier(&modifier, UQ_4_12(1.25));
    }

    // attacker partner's abilities
    if (IsBattlerAlive(BATTLE_PARTNER(battlerAtk)))
    {
        switch (GetBattlerAbility(BATTLE_PARTNER(battlerAtk)))
        {
        case ABILITY_BATTERY:
            if (IS_MOVE_SPECIAL(move))
                MulModifier(&modifier, UQ_4_12(1.3));
            break;
        }
    }

    // target's abilities
    ability = GetBattlerAbility(battlerDef);
    switch (ability)
    {
    case ABILITY_HEATPROOF:
    case ABILITY_WATER_BUBBLE:
        if (moveType == TYPE_FIRE)
        {
            MulModifier(&modifier, UQ_4_12(0.5));
            if (updateFlags)
                RecordAbilityBattle(battlerDef, ability);
        }
        break;
    case ABILITY_DRY_SKIN:
        if (moveType == TYPE_FIRE)
            MulModifier(&modifier, UQ_4_12(1.25));
        break;
    case ABILITY_FLUFFY:
        if (IsMoveMakingContact(move, battlerAtk))
        {
            MulModifier(&modifier, UQ_4_12(0.5));
            if (updateFlags)
                RecordAbilityBattle(battlerDef, ability);
        }
        if (moveType == TYPE_FIRE)
            MulModifier(&modifier, UQ_4_12(2.0));
        break;
    }

    holdEffectAtk = GetBattlerHoldEffect(battlerAtk, TRUE);
    holdEffectParamAtk = GetBattlerHoldEffectParam(battlerAtk);
    if (holdEffectParamAtk > 100)
        holdEffectParamAtk = 100;

    holdEffectModifier = UQ_4_12(1.0) + sPercentToModifier[holdEffectParamAtk];

    // attacker's hold effect
    switch (holdEffectAtk)
    {
    case HOLD_EFFECT_MUSCLE_BAND:
        if (IS_MOVE_PHYSICAL(move))
            MulModifier(&modifier, holdEffectModifier);
        break;
    case HOLD_EFFECT_WISE_GLASSES:
        if (IS_MOVE_SPECIAL(move))
            MulModifier(&modifier, holdEffectModifier);
        break;
    case HOLD_EFFECT_LUSTROUS_ORB:
        if (gBattleMons[battlerAtk].species == SPECIES_PALKIA && (moveType == TYPE_WATER || moveType == TYPE_DRAGON))
            MulModifier(&modifier, holdEffectModifier);
        break;
    case HOLD_EFFECT_ADAMANT_ORB:
        if (gBattleMons[battlerAtk].species == SPECIES_DIALGA && (moveType == TYPE_STEEL || moveType == TYPE_DRAGON))
            MulModifier(&modifier, holdEffectModifier);
        break;
    case HOLD_EFFECT_GRISEOUS_ORB:
        if (gBattleMons[battlerAtk].species == SPECIES_GIRATINA && (moveType == TYPE_GHOST || moveType == TYPE_DRAGON))
            MulModifier(&modifier, holdEffectModifier);
        break;
    case HOLD_EFFECT_SOUL_DEW:
        if ((gBattleMons[battlerAtk].species == SPECIES_LATIAS || gBattleMons[battlerAtk].species == SPECIES_LATIOS) && !(gBattleTypeFlags & BATTLE_TYPE_FRONTIER))
            MulModifier(&modifier, holdEffectModifier);
        break;
    case HOLD_EFFECT_GEMS:
        if (gSpecialStatuses[battlerAtk].gemBoost && gBattleMons[battlerAtk].item)
            MulModifier(&modifier, UQ_4_12(1.0) + sPercentToModifier[gSpecialStatuses[battlerAtk].gemParam]);
        break;
    case HOLD_EFFECT_BUG_POWER:
    case HOLD_EFFECT_STEEL_POWER:
    case HOLD_EFFECT_GROUND_POWER:
    case HOLD_EFFECT_ROCK_POWER:
    case HOLD_EFFECT_GRASS_POWER:
    case HOLD_EFFECT_DARK_POWER:
    case HOLD_EFFECT_FIGHTING_POWER:
    case HOLD_EFFECT_ELECTRIC_POWER:
    case HOLD_EFFECT_WATER_POWER:
    case HOLD_EFFECT_FLYING_POWER:
    case HOLD_EFFECT_POISON_POWER:
    case HOLD_EFFECT_ICE_POWER:
    case HOLD_EFFECT_GHOST_POWER:
    case HOLD_EFFECT_PSYCHIC_POWER:
    case HOLD_EFFECT_FIRE_POWER:
    case HOLD_EFFECT_DRAGON_POWER:
    case HOLD_EFFECT_NORMAL_POWER:
    case HOLD_EFFECT_FAIRY_POWER:
        for (i = 0; i < ARRAY_COUNT(sHoldEffectToType); i++)
        {
            if (holdEffectAtk == sHoldEffectToType[i][0])
            {
                if (moveType == sHoldEffectToType[i][1])
                    MulModifier(&modifier, holdEffectModifier);
                break;
            }
        }
        break;
    case HOLD_EFFECT_PLATE:
        if (moveType == ItemId_GetSecondaryId(gBattleMons[battlerAtk].item))
            MulModifier(&modifier, holdEffectModifier);
        break;
    }

    // move effect
    switch (gBattleMoves[move].effect)
    {
    case EFFECT_FACADE:
        if (gBattleMons[battlerAtk].status1 & (STATUS1_BURN | STATUS1_PSN_ANY | STATUS1_PARALYSIS))
            MulModifier(&modifier, UQ_4_12(2.0));
        break;
    case EFFECT_BRINE:
        if (gBattleMons[battlerDef].hp <= (gBattleMons[battlerDef].maxHP / 2))
            MulModifier(&modifier, UQ_4_12(2.0));
        break;
    case EFFECT_VENOSHOCK:
        if (gBattleMons[battlerAtk].status1 & STATUS1_PSN_ANY)
            MulModifier(&modifier, UQ_4_12(2.0));
        break;
    case EFFECT_RETALITATE:
        // todo
        break;
    case EFFECT_SOLARBEAM:
        if (WEATHER_HAS_EFFECT && gBattleWeather & (WEATHER_HAIL_ANY | WEATHER_SANDSTORM_ANY | WEATHER_RAIN_ANY))
            MulModifier(&modifier, UQ_4_12(0.5));
        break;
    case EFFECT_STOMPING_TANTRUM:
        if (gBattleStruct->lastMoveFailed & gBitTable[battlerAtk])
            MulModifier(&modifier, UQ_4_12(2.0));
        break;
    case EFFECT_BULLDOZE:
    case EFFECT_MAGNITUDE:
    case EFFECT_EARTHQUAKE:
        if (gFieldStatuses & STATUS_FIELD_GRASSY_TERRAIN && !(gStatuses3[battlerDef] & STATUS3_SEMI_INVULNERABLE))
            MulModifier(&modifier, UQ_4_12(0.5));
        break;
    case EFFECT_KNOCK_OFF:
        if (gBattleMons[battlerDef].item != ITEM_NONE && GetBattlerAbility(battlerDef) != ABILITY_STICKY_HOLD)
            MulModifier(&modifier, UQ_4_12(1.5));
        break;
    }

    // various effecs
    if (gProtectStructs[battlerAtk].helpingHand)
        MulModifier(&modifier, UQ_4_12(1.5));
    if (gStatuses3[battlerAtk] & STATUS3_CHARGED_UP && moveType == TYPE_ELECTRIC)
        MulModifier(&modifier, UQ_4_12(2.0));
    if (gStatuses3[battlerAtk] & STATUS3_ME_FIRST)
        MulModifier(&modifier, UQ_4_12(1.5));
    if (gFieldStatuses & STATUS_FIELD_GRASSY_TERRAIN && moveType == TYPE_GRASS && IsBattlerGrounded(battlerAtk) && !(gStatuses3[battlerAtk] & STATUS3_SEMI_INVULNERABLE))
        MulModifier(&modifier, (B_TERRAIN_TYPE_BOOST >= GEN_8) ? UQ_4_12(1.3) : UQ_4_12(1.5));
    if (gFieldStatuses & STATUS_FIELD_MISTY_TERRAIN && moveType == TYPE_DRAGON && IsBattlerGrounded(battlerDef) && !(gStatuses3[battlerDef] & STATUS3_SEMI_INVULNERABLE))
        MulModifier(&modifier, UQ_4_12(0.5));
    if (gFieldStatuses & STATUS_FIELD_ELECTRIC_TERRAIN && moveType == TYPE_ELECTRIC && IsBattlerGrounded(battlerAtk) && !(gStatuses3[battlerAtk] & STATUS3_SEMI_INVULNERABLE))
        MulModifier(&modifier, (B_TERRAIN_TYPE_BOOST >= GEN_8) ? UQ_4_12(1.3) : UQ_4_12(1.5));
    if (gFieldStatuses & STATUS_FIELD_PSYCHIC_TERRAIN && moveType == TYPE_PSYCHIC && IsBattlerGrounded(battlerAtk) && !(gStatuses3[battlerAtk] & STATUS3_SEMI_INVULNERABLE))
        MulModifier(&modifier, (B_TERRAIN_TYPE_BOOST >= GEN_8) ? UQ_4_12(1.3) : UQ_4_12(1.5));

    return ApplyModifier(modifier, basePower);
}

static u32 CalcAttackStat(u16 move, u8 battlerAtk, u8 battlerDef, u8 moveType, bool32 isCrit, bool32 updateFlags)
{
    u8 atkStage;
    u32 atkStat;
    u16 modifier;

    if (gBattleMoves[move].effect == EFFECT_FOUL_PLAY)
    {
        if (IS_MOVE_PHYSICAL(move))
        {
            atkStat = gBattleMons[battlerDef].attack;
            atkStage = gBattleMons[battlerDef].statStages[STAT_ATK];
        }
        else
        {
            atkStat = gBattleMons[battlerDef].spAttack;
            atkStage = gBattleMons[battlerDef].statStages[STAT_SPATK];
        }
    }
    else
    {
        if (IS_MOVE_PHYSICAL(move))
        {
            atkStat = gBattleMons[battlerAtk].attack;
            atkStage = gBattleMons[battlerAtk].statStages[STAT_ATK];
        }
        else
        {
            atkStat = gBattleMons[battlerAtk].spAttack;
            atkStage = gBattleMons[battlerAtk].statStages[STAT_SPATK];
        }
    }

    // critical hits ignore attack stat's stage drops
    if (isCrit && atkStage < 6)
        atkStage = 6;
    // pokemon with unaware ignore attack stat changes while taking damage
    if (GetBattlerAbility(battlerDef) == ABILITY_UNAWARE)
        atkStage = 6;

    atkStat *= gStatStageRatios[atkStage][0];
    atkStat /= gStatStageRatios[atkStage][1];

    // apply attack stat modifiers
    modifier = UQ_4_12(1.0);

    // attacker's abilities
    switch (GetBattlerAbility(battlerAtk))
    {
    case ABILITY_HUGE_POWER:
    case ABILITY_PURE_POWER:
        if (IS_MOVE_PHYSICAL(move))
            MulModifier(&modifier, UQ_4_12(2.0));
        break;
    case ABILITY_SLOW_START:
        if (gDisableStructs[battlerAtk].slowStartTimer != 0)
            MulModifier(&modifier, UQ_4_12(0.5));
        break;
    case ABILITY_SOLAR_POWER:
        if (IS_MOVE_SPECIAL(move) && WEATHER_HAS_EFFECT && gBattleWeather & WEATHER_SUN_ANY)
            MulModifier(&modifier, UQ_4_12(1.5));
        break;
    case ABILITY_DEFEATIST:
        if (gBattleMons[battlerAtk].hp <= (gBattleMons[battlerDef].maxHP / 2))
            MulModifier(&modifier, UQ_4_12(0.5));
        break;
    case ABILITY_FLASH_FIRE:
        if (moveType == TYPE_FIRE && gBattleResources->flags->flags[battlerAtk] & RESOURCE_FLAG_FLASH_FIRE)
            MulModifier(&modifier, UQ_4_12(1.5));
        break;
    case ABILITY_SWARM:
        if (moveType == TYPE_BUG && gBattleMons[battlerAtk].hp <= (gBattleMons[battlerAtk].maxHP / 3))
            MulModifier(&modifier, UQ_4_12(1.5));
        break;
    case ABILITY_TORRENT:
        if (moveType == TYPE_WATER && gBattleMons[battlerAtk].hp <= (gBattleMons[battlerAtk].maxHP / 3))
            MulModifier(&modifier, UQ_4_12(1.5));
        break;
    case ABILITY_BLAZE:
        if (moveType == TYPE_FIRE && gBattleMons[battlerAtk].hp <= (gBattleMons[battlerAtk].maxHP / 3))
            MulModifier(&modifier, UQ_4_12(1.5));
        break;
    case ABILITY_OVERGROW:
        if (moveType == TYPE_GRASS && gBattleMons[battlerAtk].hp <= (gBattleMons[battlerAtk].maxHP / 3))
            MulModifier(&modifier, UQ_4_12(1.5));
        break;
    case ABILITY_PLUS:
    case ABILITY_MINUS:
        if (IsBattlerAlive(BATTLE_PARTNER(battlerAtk)))
        {
            u32 partnerAbility = GetBattlerAbility(BATTLE_PARTNER(battlerAtk));
            if (partnerAbility == ABILITY_PLUS || partnerAbility == ABILITY_MINUS)
                MulModifier(&modifier, UQ_4_12(1.5));
        }
        break;
    case ABILITY_FLOWER_GIFT:
        if (gBattleMons[battlerAtk].species == SPECIES_CHERRIM && WEATHER_HAS_EFFECT && (gBattleWeather & WEATHER_SUN_ANY) && IS_MOVE_PHYSICAL(move))
            MulModifier(&modifier, UQ_4_12(1.5));
        break;
    case ABILITY_HUSTLE:
        if (IS_MOVE_PHYSICAL(move))
            MulModifier(&modifier, UQ_4_12(1.5));
        break;
    case ABILITY_STAKEOUT:
        if (gDisableStructs[battlerDef].isFirstTurn == 2) // just switched in
            MulModifier(&modifier, UQ_4_12(2.0));
        break;
    case ABILITY_GUTS:
        if (gBattleMons[battlerAtk].status1 & STATUS1_ANY && IS_MOVE_PHYSICAL(move))
            MulModifier(&modifier, UQ_4_12(1.5));
        break;
    }

    // target's abilities
    switch (GetBattlerAbility(battlerDef))
    {
    case ABILITY_THICK_FAT:
        if (moveType == TYPE_FIRE || moveType == TYPE_ICE)
        {
            MulModifier(&modifier, UQ_4_12(0.5));
            if (updateFlags)
                RecordAbilityBattle(battlerDef, ABILITY_THICK_FAT);
        }
        break;
    }

    // ally's abilities
    if (IsBattlerAlive(BATTLE_PARTNER(battlerAtk)))
    {
        switch (GetBattlerAbility(BATTLE_PARTNER(battlerAtk)))
        {
        case ABILITY_FLOWER_GIFT:
            if (gBattleMons[BATTLE_PARTNER(battlerAtk)].species == SPECIES_CHERRIM && IS_MOVE_PHYSICAL(move))
                MulModifier(&modifier, UQ_4_12(1.5));
            break;
        }
    }

    // attacker's hold effect
    switch (GetBattlerHoldEffect(battlerAtk, TRUE))
    {
    case HOLD_EFFECT_THICK_CLUB:
        if ((gBattleMons[battlerAtk].species == SPECIES_CUBONE || gBattleMons[battlerAtk].species == SPECIES_MAROWAK) && IS_MOVE_PHYSICAL(move))
            MulModifier(&modifier, UQ_4_12(2.0));
        break;
    case HOLD_EFFECT_DEEP_SEA_TOOTH:
        if (gBattleMons[battlerAtk].species == SPECIES_CLAMPERL && IS_MOVE_SPECIAL(move))
            MulModifier(&modifier, UQ_4_12(2.0));
        break;
    case HOLD_EFFECT_LIGHT_BALL:
        if (gBattleMons[battlerAtk].species == SPECIES_PIKACHU)
            MulModifier(&modifier, UQ_4_12(2.0));
        break;
    case HOLD_EFFECT_CHOICE_BAND:
        if (IS_MOVE_PHYSICAL(move))
            MulModifier(&modifier, UQ_4_12(1.5));
        break;
    case HOLD_EFFECT_CHOICE_SPECS:
        if (IS_MOVE_SPECIAL(move))
            MulModifier(&modifier, UQ_4_12(1.5));
        break;
    }

    // The offensive stats of a Player's Pokémon are boosted by x1.1 (+10%) if they have the 1st badge and 7th badges.
    // Having the 1st badge boosts physical attack while having the 7th badge boosts special attack.
    if (ShouldGetStatBadgeBoost(FLAG_BADGE01_GET, battlerAtk) && IS_MOVE_PHYSICAL(move))
        MulModifier(&modifier, UQ_4_12(1.1));
    if (ShouldGetStatBadgeBoost(FLAG_BADGE07_GET, battlerAtk) && IS_MOVE_SPECIAL(move))
        MulModifier(&modifier, UQ_4_12(1.1));

    return ApplyModifier(modifier, atkStat);
}

static bool32 CanEvolve(u32 species)
{
    u32 i;

    for (i = 0; i < EVOS_PER_MON; i++)
    {
        if (gEvolutionTable[species][i].method && gEvolutionTable[species][i].method != EVO_MEGA_EVOLUTION)
            return TRUE;
    }
    return FALSE;
}

static u32 CalcDefenseStat(u16 move, u8 battlerAtk, u8 battlerDef, u8 moveType, bool32 isCrit, bool32 updateFlags)
{
    bool32 usesDefStat;
    u8 defStage;
    u32 defStat, def, spDef;
    u16 modifier;

    if (gFieldStatuses & STATUS_FIELD_WONDER_ROOM) // the defense stats are swapped
    {
        def = gBattleMons[battlerDef].spDefense;
        spDef = gBattleMons[battlerDef].defense;
    }
    else
    {
        def = gBattleMons[battlerDef].defense;
        spDef = gBattleMons[battlerDef].spDefense;
    }

    if (gBattleMoves[move].effect == EFFECT_PSYSHOCK || IS_MOVE_PHYSICAL(move)) // uses defense stat instead of sp.def
    {
        defStat = def;
        defStage = gBattleMons[battlerDef].statStages[STAT_DEF];
        usesDefStat = TRUE;
    }
    else // is special
    {
        defStat = spDef;
        defStage = gBattleMons[battlerDef].statStages[STAT_SPDEF];
        usesDefStat = FALSE;
    }

    // critical hits ignore positive stat changes
    if (isCrit && defStage > 6)
        defStage = 6;
    // pokemon with unaware ignore defense stat changes while dealing damage
    if (GetBattlerAbility(battlerAtk) == ABILITY_UNAWARE)
        defStage = 6;
    // certain moves also ignore stat changes
    if (gBattleMoves[move].flags & FLAG_STAT_STAGES_IGNORED)
        defStage = 6;

    defStat *= gStatStageRatios[defStage][0];
    defStat /= gStatStageRatios[defStage][1];

    // apply defense stat modifiers
    modifier = UQ_4_12(1.0);

    // target's abilities
    switch (GetBattlerAbility(battlerDef))
    {
    case ABILITY_MARVEL_SCALE:
        if (gBattleMons[battlerDef].status1 & STATUS1_ANY && usesDefStat)
        {
            MulModifier(&modifier, UQ_4_12(1.5));
            if (updateFlags)
                RecordAbilityBattle(battlerDef, ABILITY_MARVEL_SCALE);
        }
        break;
    case ABILITY_FUR_COAT:
        if (usesDefStat)
        {
            MulModifier(&modifier, UQ_4_12(2.0));
            if (updateFlags)
                RecordAbilityBattle(battlerDef, ABILITY_FUR_COAT);
        }
        break;
    case ABILITY_GRASS_PELT:
        if (gFieldStatuses & STATUS_FIELD_GRASSY_TERRAIN && usesDefStat)
        {
            MulModifier(&modifier, UQ_4_12(1.5));
            if (updateFlags)
                RecordAbilityBattle(battlerDef, ABILITY_GRASS_PELT);
        }
        break;
    case ABILITY_FLOWER_GIFT:
        if (gBattleMons[battlerDef].species == SPECIES_CHERRIM && WEATHER_HAS_EFFECT && gBattleWeather & WEATHER_SUN_ANY && !usesDefStat)
            MulModifier(&modifier, UQ_4_12(1.5));
        break;
    }

    // ally's abilities
    if (IsBattlerAlive(BATTLE_PARTNER(battlerDef)))
    {
        switch (GetBattlerAbility(BATTLE_PARTNER(battlerDef)))
        {
        case ABILITY_FLOWER_GIFT:
            if (gBattleMons[BATTLE_PARTNER(battlerDef)].species == SPECIES_CHERRIM && !usesDefStat)
                MulModifier(&modifier, UQ_4_12(1.5));
            break;
        }
    }

    // target's hold effects
    switch (GetBattlerHoldEffect(battlerDef, TRUE))
    {
    case HOLD_EFFECT_DEEP_SEA_SCALE:
        if (gBattleMons[battlerDef].species == SPECIES_CLAMPERL && !usesDefStat)
            MulModifier(&modifier, UQ_4_12(2.0));
        break;
    case HOLD_EFFECT_METAL_POWDER:
        if (gBattleMons[battlerDef].species == SPECIES_DITTO && usesDefStat && !(gBattleMons[battlerDef].status2 & STATUS2_TRANSFORMED))
            MulModifier(&modifier, UQ_4_12(2.0));
        break;
    case HOLD_EFFECT_EVIOLITE:
        if (CanEvolve(gBattleMons[battlerDef].species))
            MulModifier(&modifier, UQ_4_12(1.5));
        break;
    case HOLD_EFFECT_ASSAULT_VEST:
        if (!usesDefStat)
            MulModifier(&modifier, UQ_4_12(1.5));
        break;
    }

    // sandstorm sp.def boost for rock types
    if (IS_BATTLER_OF_TYPE(battlerDef, TYPE_ROCK) && WEATHER_HAS_EFFECT && gBattleWeather & WEATHER_SANDSTORM_ANY && !usesDefStat)
        MulModifier(&modifier, UQ_4_12(1.5));

    // The defensive stats of a Player's Pokémon are boosted by x1.1 (+10%) if they have the 5th badge and 7th badges.
    // Having the 5th badge boosts physical defense while having the 7th badge boosts special defense.
    if (ShouldGetStatBadgeBoost(FLAG_BADGE05_GET, battlerDef) && IS_MOVE_PHYSICAL(move))
        MulModifier(&modifier, UQ_4_12(1.1));
    if (ShouldGetStatBadgeBoost(FLAG_BADGE07_GET, battlerDef) && IS_MOVE_SPECIAL(move))
        MulModifier(&modifier, UQ_4_12(1.1));

    return ApplyModifier(modifier, defStat);
}

static u32 CalcFinalDmg(u32 dmg, u16 move, u8 battlerAtk, u8 battlerDef, u8 moveType, u16 typeEffectivenessModifier, bool32 isCrit, bool32 updateFlags)
{
    u32 percentBoost;
    u32 abilityAtk = GetBattlerAbility(battlerAtk);
    u32 abilityDef = GetBattlerAbility(battlerDef);
    u32 defSide = GET_BATTLER_SIDE(battlerDef);
    u16 finalModifier = UQ_4_12(1.0);

    // check multiple targets in double battle
    if (GetMoveTargetCount(move, battlerAtk, battlerDef) >= 2)
        MulModifier(&finalModifier, UQ_4_12(0.75));

    // take type effectiveness
    MulModifier(&finalModifier, typeEffectivenessModifier);

    // check crit
    if (isCrit)
        dmg = ApplyModifier((B_CRIT_MULTIPLIER >= GEN_6 ? UQ_4_12(1.5) : UQ_4_12(2.0)), dmg);

    // check burn
    if (gBattleMons[battlerAtk].status1 & STATUS1_BURN && IS_MOVE_PHYSICAL(move)
        && gBattleMoves[move].effect != EFFECT_FACADE && abilityAtk != ABILITY_GUTS)
        dmg = ApplyModifier(UQ_4_12(0.5), dmg);

    // check sunny/rain weather
    if (WEATHER_HAS_EFFECT && gBattleWeather & WEATHER_RAIN_ANY)
    {
        if (moveType == TYPE_FIRE)
            dmg = ApplyModifier(UQ_4_12(0.5), dmg);
        else if (moveType == TYPE_WATER)
            dmg = ApplyModifier(UQ_4_12(1.5), dmg);
    }
    else if (WEATHER_HAS_EFFECT && gBattleWeather & WEATHER_SUN_ANY)
    {
        if (moveType == TYPE_FIRE)
            dmg = ApplyModifier(UQ_4_12(1.5), dmg);
        else if (moveType == TYPE_WATER)
            dmg = ApplyModifier(UQ_4_12(0.5), dmg);
    }

    // check stab
    if (IS_BATTLER_OF_TYPE(battlerAtk, moveType) && move != MOVE_STRUGGLE)
    {
        if (abilityAtk == ABILITY_ADAPTABILITY)
            MulModifier(&finalModifier, UQ_4_12(2.0));
        else
            MulModifier(&finalModifier, UQ_4_12(1.5));
    }

    // reflect, light screen, aurora veil
    if (((gSideStatuses[defSide] & SIDE_STATUS_REFLECT && IS_MOVE_PHYSICAL(move))
            || (gSideStatuses[defSide] & SIDE_STATUS_LIGHTSCREEN && IS_MOVE_SPECIAL(move))
            || (gSideStatuses[defSide] & SIDE_STATUS_AURORA_VEIL))
        && abilityAtk != ABILITY_INFILTRATOR)
    {
        if (gBattleTypeFlags & BATTLE_TYPE_DOUBLE)
            MulModifier(&finalModifier, UQ_4_12(0.66));
        else
            MulModifier(&finalModifier, UQ_4_12(0.5));
    }

    // attacker's abilities
    switch (abilityAtk)
    {
    case ABILITY_TINTED_LENS:
        if (typeEffectivenessModifier <= UQ_4_12(0.5))
            MulModifier(&finalModifier, UQ_4_12(2.0));
        break;
    case ABILITY_SNIPER:
        if (isCrit)
            MulModifier(&finalModifier, UQ_4_12(1.5));
        break;
    case ABILITY_NEUROFORCE:
        if (typeEffectivenessModifier >= UQ_4_12(2.0))
            MulModifier(&finalModifier, UQ_4_12(1.25));
        break;
    }

    // target's abilities
    switch (abilityDef)
    {
    case ABILITY_MULTISCALE:
    case ABILITY_SHADOW_SHIELD:
        if (BATTLER_MAX_HP(battlerDef))
            MulModifier(&finalModifier, UQ_4_12(0.5));
        break;
    case ABILITY_FILTER:
    case ABILITY_SOLID_ROCK:
    case ABILITY_PRISM_ARMOR:
        if (typeEffectivenessModifier >= UQ_4_12(2.0))
            MulModifier(&finalModifier, UQ_4_12(0.75));
        break;
    }

    // target's ally's abilities
    if (IsBattlerAlive(BATTLE_PARTNER(battlerDef)))
    {
        switch (GetBattlerAbility(BATTLE_PARTNER(battlerDef)))
        {
        case ABILITY_FRIEND_GUARD:
            MulModifier(&finalModifier, UQ_4_12(0.75));
            break;
        }
    }

    // attacker's hold effect
    switch (GetBattlerHoldEffect(battlerAtk, TRUE))
    {
    case HOLD_EFFECT_METRONOME:
        percentBoost = min((gBattleStruct->sameMoveTurns[battlerAtk] * GetBattlerHoldEffectParam(battlerAtk)), 100);
        MulModifier(&finalModifier, UQ_4_12(1.0) + sPercentToModifier[percentBoost]);
        break;
    case HOLD_EFFECT_EXPERT_BELT:
        if (typeEffectivenessModifier >= UQ_4_12(2.0))
            MulModifier(&finalModifier, UQ_4_12(1.2));
        break;
    case HOLD_EFFECT_LIFE_ORB:
        MulModifier(&finalModifier, UQ_4_12(1.3));
        break;
    }

    // target's hold effect
    switch (GetBattlerHoldEffect(battlerDef, TRUE))
    {
    // berries reducing dmg
    case HOLD_EFFECT_RESIST_BERRY:
        if (moveType == GetBattlerHoldEffectParam(battlerDef)
            && (moveType == TYPE_NORMAL || typeEffectivenessModifier >= UQ_4_12(2.0)))
        {
            MulModifier(&finalModifier, UQ_4_12(0.5));
            if (updateFlags)
                gSpecialStatuses[battlerDef].berryReduced = 1;
        }
        break;
    }

    if (gBattleMoves[move].flags & FLAG_DMG_MINIMIZE    && gStatuses3[battlerDef] & STATUS3_MINIMIZED)
        MulModifier(&finalModifier, UQ_4_12(2.0));
    if (gBattleMoves[move].flags & FLAG_DMG_UNDERGROUND && gStatuses3[battlerDef] & STATUS3_UNDERGROUND)
        MulModifier(&finalModifier, UQ_4_12(2.0));
    if (gBattleMoves[move].flags & FLAG_DMG_UNDERWATER  && gStatuses3[battlerDef] & STATUS3_UNDERWATER)
        MulModifier(&finalModifier, UQ_4_12(2.0));
    if (gBattleMoves[move].flags & FLAG_DMG_IN_AIR      && gStatuses3[battlerDef] & STATUS3_ON_AIR)
        MulModifier(&finalModifier, UQ_4_12(2.0));

    dmg = ApplyModifier(finalModifier, dmg);
    if (dmg == 0)
        dmg = 1;

    return dmg;
}

s32 CalculateMoveDamage(u16 move, u8 battlerAtk, u8 battlerDef, u8 moveType, s32 fixedBasePower, bool32 isCrit, bool32 randomFactor, bool32 updateFlags)
{
    s32 dmg;
    u16 typeEffectivenessModifier;

    typeEffectivenessModifier = CalcTypeEffectivenessMultiplier(move, moveType, battlerAtk, battlerDef, updateFlags);

    // Don't calculate damage if the move has no effect on target.
    if (typeEffectivenessModifier == UQ_4_12(0))
        return 0;

    if (fixedBasePower)
        gBattleMovePower = fixedBasePower;
    else
        gBattleMovePower = CalcMoveBasePowerAfterModifiers(move, battlerAtk, battlerDef, moveType, updateFlags);

    // long dmg basic formula
    dmg = ((gBattleMons[battlerAtk].level * 2) / 5) + 2;
    dmg *= gBattleMovePower;
    dmg *= CalcAttackStat(move, battlerAtk, battlerDef, moveType, isCrit, updateFlags);
    dmg /= CalcDefenseStat(move, battlerAtk, battlerDef, moveType, isCrit, updateFlags);
    dmg = (dmg / 50) + 2;

    // Calculate final modifiers.
    dmg = CalcFinalDmg(dmg, move, battlerAtk, battlerDef, moveType, typeEffectivenessModifier, isCrit, updateFlags);

    // Add a random factor.
    if (randomFactor)
    {
        dmg *= 100 - (Random() % 16);
        dmg /= 100;
    }

    if (dmg == 0)
        dmg = 1;

    return dmg;
}

static void MulByTypeEffectiveness(u16 *modifier, u16 move, u8 moveType, u8 battlerDef, u8 defType, u8 battlerAtk, bool32 recordAbilities)
{
    u16 mod = GetTypeModifier(moveType, defType);

    if (mod == UQ_4_12(0.0) && GetBattlerHoldEffect(battlerDef, TRUE) == HOLD_EFFECT_RING_TARGET)
    {
        mod = UQ_4_12(1.0);
        if (recordAbilities)
            RecordItemEffectBattle(battlerDef, HOLD_EFFECT_RING_TARGET);
    }
    else if ((moveType == TYPE_FIGHTING || moveType == TYPE_NORMAL) && defType == TYPE_GHOST && gBattleMons[battlerDef].status2 & STATUS2_FORESIGHT && mod == UQ_4_12(0.0))
    {
        mod = UQ_4_12(1.0);
    }
    else if ((moveType == TYPE_FIGHTING || moveType == TYPE_NORMAL) && defType == TYPE_GHOST && GetBattlerAbility(battlerAtk) == ABILITY_SCRAPPY && mod == UQ_4_12(0.0))
    {
        mod = UQ_4_12(1.0);
        if (recordAbilities)
            RecordAbilityBattle(battlerAtk, ABILITY_SCRAPPY);
    }

    if (moveType == TYPE_PSYCHIC && defType == TYPE_DARK && gStatuses3[battlerDef] & STATUS3_MIRACLE_EYED && mod == UQ_4_12(0.0))
        mod = UQ_4_12(1.0);
    if (gBattleMoves[move].effect == EFFECT_FREEZE_DRY && defType == TYPE_WATER)
        mod = UQ_4_12(2.0);
    if (moveType == TYPE_GROUND && defType == TYPE_FLYING && IsBattlerGrounded(battlerDef) && mod == UQ_4_12(0.0))
        mod = UQ_4_12(1.0);

    if (gProtectStructs[battlerDef].kingsShielded && gBattleMoves[move].effect != EFFECT_FEINT)
        mod = UQ_4_12(1.0);

    MulModifier(modifier, mod);
}

static void UpdateMoveResultFlags(u16 modifier)
{
    if (modifier == UQ_4_12(0.0))
    {
        gMoveResultFlags |= MOVE_RESULT_DOESNT_AFFECT_FOE;
        gMoveResultFlags &= ~(MOVE_RESULT_NOT_VERY_EFFECTIVE | MOVE_RESULT_SUPER_EFFECTIVE);
    }
    else if (modifier == UQ_4_12(1.0))
    {
        gMoveResultFlags &= ~(MOVE_RESULT_NOT_VERY_EFFECTIVE | MOVE_RESULT_SUPER_EFFECTIVE | MOVE_RESULT_DOESNT_AFFECT_FOE);
    }
    else if (modifier > UQ_4_12(1.0))
    {
        gMoveResultFlags |= MOVE_RESULT_SUPER_EFFECTIVE;
        gMoveResultFlags &= ~(MOVE_RESULT_NOT_VERY_EFFECTIVE | MOVE_RESULT_DOESNT_AFFECT_FOE);
    }
    else //if (modifier < UQ_4_12(1.0))
    {
        gMoveResultFlags |= MOVE_RESULT_NOT_VERY_EFFECTIVE;
        gMoveResultFlags &= ~(MOVE_RESULT_SUPER_EFFECTIVE | MOVE_RESULT_DOESNT_AFFECT_FOE);
    }
}

static u16 CalcTypeEffectivenessMultiplierInternal(u16 move, u8 moveType, u8 battlerAtk, u8 battlerDef, bool32 recordAbilities, u16 modifier)
{
    MulByTypeEffectiveness(&modifier, move, moveType, battlerDef, gBattleMons[battlerDef].type1, battlerAtk, recordAbilities);
    if (gBattleMons[battlerDef].type2 != gBattleMons[battlerDef].type1)
        MulByTypeEffectiveness(&modifier, move, moveType, battlerDef, gBattleMons[battlerDef].type2, battlerAtk, recordAbilities);
    if (gBattleMons[battlerDef].type3 != TYPE_MYSTERY && gBattleMons[battlerDef].type3 != gBattleMons[battlerDef].type2
        && gBattleMons[battlerDef].type3 != gBattleMons[battlerDef].type1)
        MulByTypeEffectiveness(&modifier, move, moveType, battlerDef, gBattleMons[battlerDef].type3, battlerAtk, recordAbilities);

    if (moveType == TYPE_GROUND && !IsBattlerGrounded(battlerDef))
    {
        modifier = UQ_4_12(0.0);
        if (recordAbilities && GetBattlerAbility(battlerDef) == ABILITY_LEVITATE)
        {
            gLastUsedAbility = ABILITY_LEVITATE;
            gMoveResultFlags |= (MOVE_RESULT_MISSED | MOVE_RESULT_DOESNT_AFFECT_FOE);
            gLastLandedMoves[battlerDef] = 0;
            gBattleCommunication[6] = 4;
            RecordAbilityBattle(battlerDef, ABILITY_LEVITATE);
        }
    }
    if (GetBattlerAbility(battlerDef) == ABILITY_WONDER_GUARD && modifier <= UQ_4_12(1.0) && gBattleMoves[move].power)
    {
        modifier = UQ_4_12(0.0);
        if (recordAbilities)
        {
            gLastUsedAbility = ABILITY_WONDER_GUARD;
            gMoveResultFlags |= MOVE_RESULT_MISSED;
            gLastLandedMoves[battlerDef] = 0;
            gBattleCommunication[6] = 3;
            RecordAbilityBattle(battlerDef, ABILITY_WONDER_GUARD);
        }
    }

    return modifier;
}

u16 CalcTypeEffectivenessMultiplier(u16 move, u8 moveType, u8 battlerAtk, u8 battlerDef, bool32 recordAbilities)
{
    u16 modifier = UQ_4_12(1.0);

    if (move != MOVE_STRUGGLE && moveType != TYPE_MYSTERY)
    {
        modifier = CalcTypeEffectivenessMultiplierInternal(move, moveType, battlerAtk, battlerDef, recordAbilities, modifier);
        if (gBattleMoves[move].effect == EFFECT_TWO_TYPED_MOVE)
            modifier = CalcTypeEffectivenessMultiplierInternal(move, gBattleMoves[move].argument, battlerAtk, battlerDef, recordAbilities, modifier);
    }

    if (recordAbilities)
        UpdateMoveResultFlags(modifier);
    return modifier;
}

u16 CalcPartyMonTypeEffectivenessMultiplier(u16 move, u16 speciesDef, u16 abilityDef)
{
    u16 modifier = UQ_4_12(1.0);
    u8 moveType = gBattleMoves[move].type;

    if (move != MOVE_STRUGGLE && moveType != TYPE_MYSTERY)
    {
        MulByTypeEffectiveness(&modifier, move, moveType, 0, gBaseStats[speciesDef].type1, 0, FALSE);
        if (gBaseStats[speciesDef].type2 != gBaseStats[speciesDef].type1)
            MulByTypeEffectiveness(&modifier, move, moveType, 0, gBaseStats[speciesDef].type2, 0, FALSE);

        if (moveType == TYPE_GROUND && abilityDef == ABILITY_LEVITATE && !(gFieldStatuses & STATUS_FIELD_GRAVITY))
            modifier = UQ_4_12(0.0);
        if (abilityDef == ABILITY_WONDER_GUARD && modifier <= UQ_4_12(1.0) && gBattleMoves[move].power)
            modifier = UQ_4_12(0.0);
    }

    UpdateMoveResultFlags(modifier);
    return modifier;
}

u16 GetTypeModifier(u8 atkType, u8 defType)
{
    if (B_FLAG_INVERSE_BATTLE != 0 && FlagGet(B_FLAG_INVERSE_BATTLE))
        return sInverseTypeEffectivenessTable[atkType][defType];
    else
        return sTypeEffectivenessTable[atkType][defType];
}

s32 GetStealthHazardDamage(u8 hazardType, u8 battlerId)
{
    u8 type1 = gBattleMons[battlerId].type1;
    u8 type2 = gBattleMons[battlerId].type2;
    u32 maxHp = gBattleMons[battlerId].maxHP;
    s32 dmg = 0;
    u16 modifier = UQ_4_12(1.0);

    MulModifier(&modifier, GetTypeModifier(hazardType, type1));
    if (type2 != type1)
        MulModifier(&modifier, GetTypeModifier(hazardType, type2));

    switch (modifier)
    {
    case UQ_4_12(0.0):
        dmg = 0;
        break;
    case UQ_4_12(0.25):
        dmg = maxHp / 32;
        if (dmg == 0)
            dmg = 1;
        break;
    case UQ_4_12(0.5):
        dmg = maxHp / 16;
        if (dmg == 0)
            dmg = 1;
        break;
    case UQ_4_12(1.0):
        dmg = maxHp / 8;
        if (dmg == 0)
            dmg = 1;
        break;
    case UQ_4_12(2.0):
        dmg = maxHp / 4;
        if (dmg == 0)
            dmg = 1;
        break;
    case UQ_4_12(4.0):
        dmg = maxHp / 2;
        if (dmg == 0)
            dmg = 1;
        break;
    }

    return dmg;
}

static bool32 IsPartnerMonFromSameTrainer(u8 battlerId)
{
    if (GetBattlerSide(battlerId) == B_SIDE_OPPONENT && gBattleTypeFlags & BATTLE_TYPE_TWO_OPPONENTS)
        return FALSE;
    else if (GetBattlerSide(battlerId) == B_SIDE_PLAYER && gBattleTypeFlags & BATTLE_TYPE_INGAME_PARTNER)
        return FALSE;
    else if (gBattleTypeFlags & BATTLE_TYPE_MULTI)
        return FALSE;
    else
        return TRUE;
}

u16 GetMegaEvolutionSpecies(u16 preEvoSpecies, u16 heldItemId)
{
    u32 i;

    for (i = 0; i < EVOS_PER_MON; i++)
    {
        if (gEvolutionTable[preEvoSpecies][i].method == EVO_MEGA_EVOLUTION
            && gEvolutionTable[preEvoSpecies][i].param == heldItemId)
                return gEvolutionTable[preEvoSpecies][i].targetSpecies;
    }
    return SPECIES_NONE;
}

u16 GetWishMegaEvolutionSpecies(u16 preEvoSpecies, u16 moveId1, u16 moveId2, u16 moveId3, u16 moveId4)
{
    u32 i, par;

    for (i = 0; i < EVOS_PER_MON; i++)
    {
        if (gEvolutionTable[preEvoSpecies][i].method == EVO_MOVE_MEGA_EVOLUTION)
        {
            par = gEvolutionTable[preEvoSpecies][i].param;
            if (par == moveId1 || par == moveId2 || par == moveId3 || par == moveId4)
                return gEvolutionTable[preEvoSpecies][i].targetSpecies;
        }
    }
    return SPECIES_NONE;
}

bool32 CanMegaEvolve(u8 battlerId)
{
    u32 itemId, holdEffect, species;
    struct Pokemon *mon;
    u8 battlerPosition = GetBattlerPosition(battlerId);
    u8 partnerPosition = GetBattlerPosition(BATTLE_PARTNER(battlerId));
    struct MegaEvolutionData *mega = &(((struct ChooseMoveStruct*)(&gBattleResources->bufferA[gActiveBattler][4]))->mega);

    // Check if trainer already mega evolved a pokemon.
    if (mega->alreadyEvolved[battlerPosition])
        return FALSE;
    if (gBattleTypeFlags & BATTLE_TYPE_DOUBLE)
    {
        if (IsPartnerMonFromSameTrainer(battlerId)
            && (mega->alreadyEvolved[partnerPosition] || (mega->toEvolve & gBitTable[BATTLE_PARTNER(battlerId)])))
            return FALSE;
    }

    // Gets mon data.
    if (GetBattlerSide(battlerId) == B_SIDE_OPPONENT)
        mon = &gEnemyParty[gBattlerPartyIndexes[battlerId]];
    else
        mon = &gPlayerParty[gBattlerPartyIndexes[battlerId]];

    species = GetMonData(mon, MON_DATA_SPECIES);
    itemId = GetMonData(mon, MON_DATA_HELD_ITEM);

    // Check if there is an entry in the evolution table for regular Mega Evolution.
    if (GetMegaEvolutionSpecies(species, itemId) != SPECIES_NONE)
    {
        if (USE_BATTLE_DEBUG && gBattleStruct->debugHoldEffects[battlerId])
            holdEffect = gBattleStruct->debugHoldEffects[battlerId];
        else if (itemId == ITEM_ENIGMA_BERRY)
            holdEffect = gEnigmaBerries[battlerId].holdEffect;
        else
            holdEffect = ItemId_GetHoldEffect(itemId);

        // Can Mega Evolve via Item.
        if (holdEffect == HOLD_EFFECT_MEGA_STONE)
        {
            gBattleStruct->mega.isWishMegaEvo = FALSE;
            return TRUE;
        }
    }

    // Check if there is an entry in the evolution table for Wish Mega Evolution.
    if (GetWishMegaEvolutionSpecies(species, GetMonData(mon, MON_DATA_MOVE1), GetMonData(mon, MON_DATA_MOVE2), GetMonData(mon, MON_DATA_MOVE3), GetMonData(mon, MON_DATA_MOVE4)))
    {
        gBattleStruct->mega.isWishMegaEvo = TRUE;
        return TRUE;
    }

    // No checks passed, the mon CAN'T mega evolve.
    return FALSE;
}

void UndoMegaEvolution(u32 monId)
{
    if (gBattleStruct->mega.evolvedPartyIds[B_SIDE_PLAYER] & gBitTable[monId])
    {
        gBattleStruct->mega.evolvedPartyIds[B_SIDE_PLAYER] &= ~(gBitTable[monId]);
        SetMonData(&gPlayerParty[monId], MON_DATA_SPECIES, &gBattleStruct->mega.playerEvolvedSpecies);
        CalculateMonStats(&gPlayerParty[monId]);
    }
    // While not exactly a mega evolution, Zygarde follows the same rules.
    else if (GetMonData(&gPlayerParty[monId], MON_DATA_SPECIES, NULL) == SPECIES_ZYGARDE_COMPLETE)
    {
        SetMonData(&gPlayerParty[monId], MON_DATA_SPECIES, &gBattleStruct->changedSpecies[monId]);
        gBattleStruct->changedSpecies[monId] = 0;
        CalculateMonStats(&gPlayerParty[monId]);
    }
}

void UndoFormChange(u32 monId, u32 side)
{
    u32 i, currSpecies;
    struct Pokemon *party = (side == B_SIDE_PLAYER) ? gPlayerParty : gEnemyParty;
    static const u16 species[][2] = // changed form id, default form id
    {
        {SPECIES_AEGISLASH_BLADE, SPECIES_AEGISLASH},
        {SPECIES_MIMIKYU_BUSTED, SPECIES_MIMIKYU},
        {SPECIES_DARMANITAN_ZEN_MODE, SPECIES_DARMANITAN},
        {SPECIES_MINIOR, SPECIES_MINIOR_CORE_RED},
        {SPECIES_MINIOR_METEOR_BLUE, SPECIES_MINIOR_CORE_BLUE},
        {SPECIES_MINIOR_METEOR_GREEN, SPECIES_MINIOR_CORE_GREEN},
        {SPECIES_MINIOR_METEOR_INDIGO, SPECIES_MINIOR_CORE_INDIGO},
        {SPECIES_MINIOR_METEOR_ORANGE, SPECIES_MINIOR_CORE_ORANGE},
        {SPECIES_MINIOR_METEOR_VIOLET, SPECIES_MINIOR_CORE_VIOLET},
        {SPECIES_MINIOR_METEOR_YELLOW, SPECIES_MINIOR_CORE_YELLOW},
        {SPECIES_WISHIWASHI_SCHOOL, SPECIES_WISHIWASHI},
    };

    currSpecies = GetMonData(&party[monId], MON_DATA_SPECIES, NULL);
    for (i = 0; i < ARRAY_COUNT(species); i++)
    {
        if (currSpecies == species[i][0])
        {
            SetMonData(&party[monId], MON_DATA_SPECIES, &species[i][1]);
            CalculateMonStats(&party[monId]);
            break;
        }
    }
}

bool32 DoBattlersShareType(u32 battler1, u32 battler2)
{
    s32 i;
    u8 types1[3] = {gBattleMons[battler1].type1, gBattleMons[battler1].type2, gBattleMons[battler1].type3};
    u8 types2[3] = {gBattleMons[battler2].type1, gBattleMons[battler2].type2, gBattleMons[battler2].type3};

    if (types1[2] == TYPE_MYSTERY)
        types1[2] = types1[0];
    if (types2[2] == TYPE_MYSTERY)
        types2[2] = types2[0];

    for (i = 0; i < 3; i++)
    {
        if (types1[i] == types2[0] || types1[i] == types2[1] || types1[i] == types2[2])
            return TRUE;
    }

    return FALSE;
}

bool32 CanBattlerGetOrLoseItem(u8 battlerId, u16 itemId)
{
    u16 species = gBattleMons[battlerId].species;

    if (IS_ITEM_MAIL(itemId))
        return FALSE;
    else if (itemId == ITEM_ENIGMA_BERRY)
        return FALSE;
    else if (species == SPECIES_KYOGRE && itemId == ITEM_BLUE_ORB)
        return FALSE;
    else if (species == SPECIES_GROUDON && itemId == ITEM_RED_ORB)
        return FALSE;
    // Mega stone cannot be lost if pokemon can mega evolve with it or is already mega evolved.
    else if (ItemId_GetHoldEffect(itemId) == HOLD_EFFECT_MEGA_STONE
             && ((GetMegaEvolutionSpecies(species, itemId) != SPECIES_NONE) || gBattleStruct->mega.evolvedPartyIds[GetBattlerSide(battlerId)] & gBitTable[gBattlerPartyIndexes[battlerId]]))
        return FALSE;
    else if (species == SPECIES_GIRATINA && itemId == ITEM_GRISEOUS_ORB)
        return FALSE;
    else if (species == SPECIES_GENESECT && GetBattlerHoldEffect(battlerId, FALSE) == HOLD_EFFECT_DRIVE)
        return FALSE;
    else if (species == SPECIES_SILVALLY && GetBattlerHoldEffect(battlerId, FALSE) == HOLD_EFFECT_MEMORY)
        return FALSE;
    else
        return TRUE;
}

struct Pokemon *GetIllusionMonPtr(u32 battlerId)
{
    if (gBattleStruct->illusion[battlerId].broken)
        return NULL;
    if (!gBattleStruct->illusion[battlerId].set)
    {
        if (GetBattlerSide(battlerId) == B_SIDE_PLAYER)
            SetIllusionMon(&gPlayerParty[gBattlerPartyIndexes[battlerId]], battlerId);
        else
            SetIllusionMon(&gEnemyParty[gBattlerPartyIndexes[battlerId]], battlerId);
    }
    if (!gBattleStruct->illusion[battlerId].on)
        return NULL;

    return gBattleStruct->illusion[battlerId].mon;
}

void ClearIllusionMon(u32 battlerId)
{
    memset(&gBattleStruct->illusion[battlerId], 0, sizeof(gBattleStruct->illusion[battlerId]));
}

bool32 SetIllusionMon(struct Pokemon *mon, u32 battlerId)
{
    struct Pokemon *party, *partnerMon;
    s32 i, id;

    gBattleStruct->illusion[battlerId].set = 1;
    if (GetMonAbility(mon) != ABILITY_ILLUSION)
        return FALSE;

    if (GetBattlerSide(battlerId) == B_SIDE_PLAYER)
        party = gPlayerParty;
    else
        party = gEnemyParty;

    if (IsBattlerAlive(BATTLE_PARTNER(battlerId)))
        partnerMon = &party[gBattlerPartyIndexes[BATTLE_PARTNER(battlerId)]];
    else
        partnerMon = mon;

    // Find last alive non-egg pokemon.
    for (i = PARTY_SIZE - 1; i >= 0; i--)
    {
        id = i;
        if (GetMonData(&party[id], MON_DATA_SANITY_HAS_SPECIES)
            && GetMonData(&party[id], MON_DATA_HP)
            && &party[id] != mon
            && &party[id] != partnerMon)
        {
            gBattleStruct->illusion[battlerId].on = 1;
            gBattleStruct->illusion[battlerId].broken = 0;
            gBattleStruct->illusion[battlerId].partyId = id;
            gBattleStruct->illusion[battlerId].mon = &party[id];
            return TRUE;
        }
    }

    return FALSE;
}

bool8 ShouldGetStatBadgeBoost(u16 badgeFlag, u8 battlerId)
{
    if (B_BADGE_BOOST != GEN_3)
        return FALSE;
    else if (gBattleTypeFlags & (BATTLE_TYPE_LINK | BATTLE_TYPE_EREADER_TRAINER | BATTLE_TYPE_x2000000 | BATTLE_TYPE_FRONTIER))
        return FALSE;
    else if (GetBattlerSide(battlerId) != B_SIDE_PLAYER)
        return FALSE;
    else if (gBattleTypeFlags & BATTLE_TYPE_TRAINER && gTrainerBattleOpponent_A == TRAINER_SECRET_BASE)
        return FALSE;
    else if (FlagGet(badgeFlag))
        return TRUE;
    else
        return FALSE;
}

u8 GetBattleMoveSplit(u32 moveId)
{
    if (IS_MOVE_STATUS(moveId) || B_PHYSICAL_SPECIAL_SPLIT >= GEN_4)
        return gBattleMoves[moveId].split;
    else if (gBattleMoves[moveId].type < TYPE_MYSTERY)
        return SPLIT_PHYSICAL;
    else
        return SPLIT_SPECIAL;
}<|MERGE_RESOLUTION|>--- conflicted
+++ resolved
@@ -4774,7 +4774,6 @@
 
             if (!(gBattleMons[gBattlerTarget].status1 & STATUS1_ANY))
             {
-<<<<<<< HEAD
                 gBattleStruct->synchronizeMoveEffect &= ~(MOVE_EFFECT_AFFECTS_USER | MOVE_EFFECT_CERTAIN);
                 if (gBattleStruct->synchronizeMoveEffect == MOVE_EFFECT_TOXIC)
                     gBattleStruct->synchronizeMoveEffect = MOVE_EFFECT_POISON;
@@ -4798,14 +4797,6 @@
                 gLastUsedAbility = ABILITY_INTIMIDATE;
                 gBattleResources->flags->flags[i] &= ~(RESOURCE_FLAG_INTIMIDATED);
                 if (caseID == ABILITYEFFECT_INTIMIDATE1)
-=======
-            case HOLD_EFFECT_FLINCH:
-                if (!(gMoveResultFlags & MOVE_RESULT_NO_EFFECT)
-                    && TARGET_TURN_DAMAGED
-                    && (Random() % 100) < atkHoldEffectParam
-                    && gBattleMoves[gCurrentMove].flags & FLAG_KINGS_ROCK_AFFECTED
-                    && gBattleMons[gBattlerTarget].hp)
->>>>>>> dfe03618
                 {
                     BattleScriptPushCursorAndCallback(BattleScript_IntimidateActivatesEnd3);
                 }
@@ -5758,7 +5749,7 @@
                 if (!(gMoveResultFlags & MOVE_RESULT_NO_EFFECT)
                     && TARGET_TURN_DAMAGED
                     && (Random() % 100) < atkHoldEffectParam
-                    && gBattleMoves[gCurrentMove].flags & FLAG_KINGSROCK_AFFECTED
+                    && gBattleMoves[gCurrentMove].flags & FLAG_KINGS_ROCK_AFFECTED
                     && gBattleMons[gBattlerTarget].hp)
                 {
                     gBattleScripting.moveEffect = MOVE_EFFECT_FLINCH;
