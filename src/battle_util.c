#include "global.h"
#include "battle.h"
#include "battle_anim.h"
#include "battle_arena.h"
#include "battle_pyramid.h"
#include "battle_util.h"
#include "battle_controllers.h"
#include "battle_interface.h"
#include "battle_setup.h"
#include "battle_z_move.h"
#include "battle_gimmick.h"
#include "party_menu.h"
#include "pokemon.h"
#include "international_string_util.h"
#include "item.h"
#include "util.h"
#include "battle_scripts.h"
#include "random.h"
#include "text.h"
#include "safari_zone.h"
#include "sound.h"
#include "sprite.h"
#include "string_util.h"
#include "task.h"
#include "test_runner.h"
#include "trig.h"
#include "window.h"
#include "battle_message.h"
#include "battle_ai_main.h"
#include "battle_ai_util.h"
#include "event_data.h"
#include "link.h"
#include "malloc.h"
#include "berry.h"
#include "pokedex.h"
#include "mail.h"
#include "field_weather.h"
#include "constants/abilities.h"
#include "constants/battle_anim.h"
#include "constants/battle_move_effects.h"
#include "constants/battle_script_commands.h"
#include "constants/battle_string_ids.h"
#include "constants/hold_effects.h"
#include "constants/items.h"
#include "constants/moves.h"
#include "constants/songs.h"
#include "constants/species.h"
#include "constants/trainers.h"
#include "constants/weather.h"
#include "constants/pokemon.h"

/*
NOTE: The data and functions in this file up until (but not including) sSoundMovesTable
are actually part of battle_main.c. They needed to be moved to this file in order to
match the ROM; this is also why sSoundMovesTable's declaration is in the middle of
functions instead of at the top of the file with the other declarations.
*/

static bool32 TryRemoveScreens(u32 battler);
static bool32 IsUnnerveAbilityOnOpposingSide(u32 battler);
static u32 GetFlingPowerFromItemId(u32 itemId);
static void SetRandomMultiHitCounter();
static u32 GetBattlerItemHoldEffectParam(u32 battler, u32 item);
static bool32 CanBeInfinitelyConfused(u32 battler);

extern const u8 *const gBattlescriptsForRunningByItem[];
extern const u8 *const gBattlescriptsForUsingItem[];
extern const u8 *const gBattlescriptsForSafariActions[];

static const u8 sPkblToEscapeFactor[][3] = {
    {
        [B_MSG_MON_CURIOUS]    = 0,
        [B_MSG_MON_ENTHRALLED] = 0,
        [B_MSG_MON_IGNORED]    = 0
    },{
        [B_MSG_MON_CURIOUS]    = 3,
        [B_MSG_MON_ENTHRALLED] = 5,
        [B_MSG_MON_IGNORED]    = 0
    },{
        [B_MSG_MON_CURIOUS]    = 2,
        [B_MSG_MON_ENTHRALLED] = 3,
        [B_MSG_MON_IGNORED]    = 0
    },{
        [B_MSG_MON_CURIOUS]    = 1,
        [B_MSG_MON_ENTHRALLED] = 2,
        [B_MSG_MON_IGNORED]    = 0
    },{
        [B_MSG_MON_CURIOUS]    = 1,
        [B_MSG_MON_ENTHRALLED] = 1,
        [B_MSG_MON_IGNORED]    = 0
    }
};
static const u8 sGoNearCounterToCatchFactor[] = {4, 3, 2, 1};
static const u8 sGoNearCounterToEscapeFactor[] = {4, 4, 4, 4};

static u8 CalcBeatUpPower(void)
{
    u8 basePower;
    u16 species;
    struct Pokemon *party = GetBattlerParty(gBattlerAttacker);

    // Party slot is incremented by the battle script for Beat Up after this damage calculation
    species = GetMonData(&party[gBattleStruct->beatUpSlot], MON_DATA_SPECIES);
    basePower = (gSpeciesInfo[species].baseAttack / 10) + 5;

    return basePower;
}

bool32 IsAffectedByFollowMe(u32 battlerAtk, u32 defSide, u32 move)
{
    u32 ability = GetBattlerAbility(battlerAtk);

    if (gSideTimers[defSide].followmeTimer == 0
        || !IsBattlerAlive(gSideTimers[defSide].followmeTarget)
        || gMovesInfo[move].effect == EFFECT_SNIPE_SHOT
        || gMovesInfo[move].effect == EFFECT_SKY_DROP
        || ability == ABILITY_PROPELLER_TAIL || ability == ABILITY_STALWART)
        return FALSE;

    if (gSideTimers[defSide].followmePowder && !IsAffectedByPowder(battlerAtk, ability, GetBattlerHoldEffect(battlerAtk, TRUE)))
        return FALSE;

    return TRUE;
}

// Functions
void HandleAction_UseMove(void)
{
    u32 battler, i, side, moveType, var = 4;
    u16 moveTarget;

    gBattlerAttacker = gBattlerByTurnOrder[gCurrentTurnActionNumber];
    if (gBattleStruct->absentBattlerFlags & (1u << gBattlerAttacker)
     || gBattleStruct->commandingDondozo & (1u << gBattlerAttacker)
     || !IsBattlerAlive(gBattlerAttacker))
    {
        gCurrentActionFuncId = B_ACTION_FINISHED;
        return;
    }

    gIsCriticalHit = FALSE;
    gBattleStruct->atkCancellerTracker = 0;
    gMoveResultFlags = 0;
    gMultiHitCounter = 0;
    gBattleScripting.savedDmg = 0;
    gBattleCommunication[MISS_TYPE] = 0;
    gBattleScripting.savedMoveEffect = 0;
    gCurrMovePos = gChosenMovePos = *(gBattleStruct->chosenMovePositions + gBattlerAttacker);

    gBattleStruct->obedienceResult = GetAttackerObedienceForAction();

    // choose move
    if (gProtectStructs[gBattlerAttacker].noValidMoves)
    {
        gProtectStructs[gBattlerAttacker].noValidMoves = FALSE;
        gCurrentMove = gChosenMove = MOVE_STRUGGLE;
        gHitMarker |= HITMARKER_NO_PPDEDUCT;
        *(gBattleStruct->moveTarget + gBattlerAttacker) = GetMoveTarget(MOVE_STRUGGLE, NO_TARGET_OVERRIDE);
    }
    else if (gBattleMons[gBattlerAttacker].status2 & STATUS2_MULTIPLETURNS || gBattleMons[gBattlerAttacker].status2 & STATUS2_RECHARGE)
    {
        gCurrentMove = gChosenMove = gLockedMoves[gBattlerAttacker];
    }
    // encore forces you to use the same move
    else if (GetActiveGimmick(gBattlerAttacker) != GIMMICK_Z_MOVE && gDisableStructs[gBattlerAttacker].encoredMove != MOVE_NONE
             && gDisableStructs[gBattlerAttacker].encoredMove == gBattleMons[gBattlerAttacker].moves[gDisableStructs[gBattlerAttacker].encoredMovePos])
    {
        gCurrentMove = gChosenMove = gDisableStructs[gBattlerAttacker].encoredMove;
        gCurrMovePos = gChosenMovePos = gDisableStructs[gBattlerAttacker].encoredMovePos;
        *(gBattleStruct->moveTarget + gBattlerAttacker) = GetMoveTarget(gCurrentMove, NO_TARGET_OVERRIDE);
    }
    // check if the encored move wasn't overwritten
    else if (GetActiveGimmick(gBattlerAttacker) != GIMMICK_Z_MOVE && gDisableStructs[gBattlerAttacker].encoredMove != MOVE_NONE
          && gDisableStructs[gBattlerAttacker].encoredMove != gBattleMons[gBattlerAttacker].moves[gDisableStructs[gBattlerAttacker].encoredMovePos])
    {
        gCurrMovePos = gChosenMovePos = gDisableStructs[gBattlerAttacker].encoredMovePos;
        gCurrentMove = gChosenMove = gBattleMons[gBattlerAttacker].moves[gCurrMovePos];
        gDisableStructs[gBattlerAttacker].encoredMove = MOVE_NONE;
        gDisableStructs[gBattlerAttacker].encoredMovePos = 0;
        gDisableStructs[gBattlerAttacker].encoreTimer = 0;
        *(gBattleStruct->moveTarget + gBattlerAttacker) = GetMoveTarget(gCurrentMove, NO_TARGET_OVERRIDE);
    }
    else if (gBattleMons[gBattlerAttacker].moves[gCurrMovePos] != gChosenMoveByBattler[gBattlerAttacker])
    {
        gCurrentMove = gChosenMove = gBattleMons[gBattlerAttacker].moves[gCurrMovePos];
        *(gBattleStruct->moveTarget + gBattlerAttacker) = GetMoveTarget(gCurrentMove, NO_TARGET_OVERRIDE);
    }
    else
    {
        gCurrentMove = gChosenMove = gBattleMons[gBattlerAttacker].moves[gCurrMovePos];
    }

    if (IsBattlerAlive(gBattlerAttacker))
    {
        if (GetBattlerSide(gBattlerAttacker) == B_SIDE_PLAYER)
            gBattleResults.lastUsedMovePlayer = gCurrentMove;
        else
            gBattleResults.lastUsedMoveOpponent = gCurrentMove;
    }

    // Set dynamic move type.
    SetTypeBeforeUsingMove(gChosenMove, gBattlerAttacker);
    moveType = GetMoveType(gCurrentMove);

    // check Z-Move used
    if (GetActiveGimmick(gBattlerAttacker) == GIMMICK_Z_MOVE && !IS_MOVE_STATUS(gCurrentMove) && !IsZMove(gCurrentMove))
    {
        gBattleStruct->categoryOverride = gMovesInfo[gCurrentMove].category;
        gCurrentMove = gChosenMove = GetUsableZMove(gBattlerAttacker, gCurrentMove);
    }
    // check Max Move used
    else if (GetActiveGimmick(gBattlerAttacker) == GIMMICK_DYNAMAX)
    {
        gBattleStruct->categoryOverride = gMovesInfo[gCurrentMove].category;
        gCurrentMove = gChosenMove = GetMaxMove(gBattlerAttacker, gCurrentMove);
    }

    moveTarget = GetBattlerMoveTargetType(gBattlerAttacker, gCurrentMove);

    // choose target
    side = BATTLE_OPPOSITE(GetBattlerSide(gBattlerAttacker));
    if (IsAffectedByFollowMe(gBattlerAttacker, side, gCurrentMove)
        && moveTarget == MOVE_TARGET_SELECTED
        && GetBattlerSide(gBattlerAttacker) != GetBattlerSide(gSideTimers[side].followmeTarget))
    {
        gBattleStruct->moveTarget[gBattlerAttacker] = gBattlerTarget = gSideTimers[side].followmeTarget; // follow me moxie fix
    }
    else if (IsDoubleBattle()
           && gSideTimers[side].followmeTimer == 0
           && (gMovesInfo[gCurrentMove].power != 0 || (moveTarget != MOVE_TARGET_USER && moveTarget != MOVE_TARGET_ALL_BATTLERS))
           && ((GetBattlerAbility(*(gBattleStruct->moveTarget + gBattlerAttacker)) != ABILITY_LIGHTNING_ROD && moveType == TYPE_ELECTRIC)
            || (GetBattlerAbility(*(gBattleStruct->moveTarget + gBattlerAttacker)) != ABILITY_STORM_DRAIN && moveType == TYPE_WATER)))
    {
        side = GetBattlerSide(gBattlerAttacker);
        for (battler = 0; battler < gBattlersCount; battler++)
        {
            if (side != GetBattlerSide(battler)
                && *(gBattleStruct->moveTarget + gBattlerAttacker) != battler
                && ((GetBattlerAbility(battler) == ABILITY_LIGHTNING_ROD && moveType == TYPE_ELECTRIC)
                 || (GetBattlerAbility(battler) == ABILITY_STORM_DRAIN && moveType == TYPE_WATER))
                && GetBattlerTurnOrderNum(battler) < var
                && gMovesInfo[gCurrentMove].effect != EFFECT_SNIPE_SHOT
                && gMovesInfo[gCurrentMove].effect != EFFECT_PLEDGE
                && GetBattlerAbility(gBattlerAttacker) != ABILITY_PROPELLER_TAIL
                && GetBattlerAbility(gBattlerAttacker) != ABILITY_STALWART)
            {
                var = GetBattlerTurnOrderNum(battler);
            }
        }
        if (var == 4)
        {
            if (moveTarget & MOVE_TARGET_RANDOM)
            {
                gBattlerTarget = SetRandomTarget(gBattlerAttacker);
            }
            else if (moveTarget & MOVE_TARGET_FOES_AND_ALLY)
            {
                for (gBattlerTarget = 0; gBattlerTarget < gBattlersCount; gBattlerTarget++)
                {
                    if (gBattlerTarget == gBattlerAttacker)
                        continue;
                    if (IsBattlerAlive(gBattlerTarget))
                        break;
                }
            }
            else
            {
                gBattlerTarget = *(gBattleStruct->moveTarget + gBattlerAttacker);
            }

            if (!IsBattlerAlive(gBattlerTarget) && GetBattlerSide(gBattlerAttacker) != GetBattlerSide(gBattlerTarget))
            {
                gBattlerTarget = GetBattlerAtPosition(BATTLE_PARTNER(GetBattlerPosition(gBattlerTarget)));
            }
        }
        else
        {
            u16 battlerAbility;
            battler = gBattlerByTurnOrder[var];
            battlerAbility = GetBattlerAbility(battler);

            RecordAbilityBattle(battler, gBattleMons[battler].ability);
            if (battlerAbility == ABILITY_LIGHTNING_ROD && gCurrentMove != MOVE_TEATIME)
                gSpecialStatuses[battler].lightningRodRedirected = TRUE;
            else if (battlerAbility == ABILITY_STORM_DRAIN)
                gSpecialStatuses[battler].stormDrainRedirected = TRUE;
            gBattlerTarget = battler;
        }
    }
<<<<<<< HEAD
	else if (IsDoubleBattle() && moveTarget & MOVE_TARGET_RANDOM)
=======
    else if (gBattleTypeFlags & BATTLE_TYPE_DOUBLE && moveTarget & MOVE_TARGET_RANDOM)
>>>>>>> 3077592e
    {
        gBattlerTarget = SetRandomTarget(gBattlerAttacker);
        if (gAbsentBattlerFlags & (1u << gBattlerTarget)
            && GetBattlerSide(gBattlerAttacker) != GetBattlerSide(gBattlerTarget))
        {
            gBattlerTarget = GetBattlerAtPosition(BATTLE_PARTNER(GetBattlerPosition(gBattlerTarget)));
        }
    }
    else if (moveTarget == MOVE_TARGET_ALLY)
    {
        if (IsBattlerAlive(BATTLE_PARTNER(gBattlerAttacker)))
            gBattlerTarget = BATTLE_PARTNER(gBattlerAttacker);
        else
            gBattlerTarget = gBattlerAttacker;
    }
	else if (IsDoubleBattle() && moveTarget == MOVE_TARGET_FOES_AND_ALLY)
    {
        for (gBattlerTarget = 0; gBattlerTarget < gBattlersCount; gBattlerTarget++)
        {
            if (gBattlerTarget == gBattlerAttacker)
                continue;
            if (IsBattlerAlive(gBattlerTarget))
                break;
        }
    }
    else
    {
        gBattlerTarget = *(gBattleStruct->moveTarget + gBattlerAttacker);
        if (!IsBattlerAlive(gBattlerTarget)
         && moveTarget != MOVE_TARGET_OPPONENTS_FIELD
         && (GetBattlerSide(gBattlerAttacker) != GetBattlerSide(gBattlerTarget)))
        {
            gBattlerTarget = GetBattlerAtPosition(BATTLE_PARTNER(GetBattlerPosition(gBattlerTarget)));
        }
    }

    if (gBattleTypeFlags & BATTLE_TYPE_PALACE && gProtectStructs[gBattlerAttacker].palaceUnableToUseMove)
    {
        // Battle Palace, select battle script for failure to use move
        if (!IsBattlerAlive(gBattlerAttacker))
        {
            gCurrentActionFuncId = B_ACTION_FINISHED;
            return;
        }
        else if (gPalaceSelectionBattleScripts[gBattlerAttacker] != NULL)
        {
            gBattleCommunication[MULTISTRING_CHOOSER] = B_MSG_INCAPABLE_OF_POWER;
            gBattlescriptCurrInstr = gPalaceSelectionBattleScripts[gBattlerAttacker];
            gPalaceSelectionBattleScripts[gBattlerAttacker] = NULL;
        }
        else
        {
            gBattleCommunication[MULTISTRING_CHOOSER] = B_MSG_INCAPABLE_OF_POWER;
            gBattlescriptCurrInstr = BattleScript_MoveUsedLoafingAround;
        }
    }

    if ((GetBattlerSide(gBattlerAttacker) == GetBattlerSide(gBattlerTarget))
     && (!IsBattlerAlive(gBattlerTarget) || gProtectStructs[BATTLE_PARTNER(gBattlerAttacker)].usedAllySwitch))
    {
        gBattlescriptCurrInstr = BattleScript_FailedFromAtkCanceler;
    }
    else
    {
        gBattlescriptCurrInstr = GET_MOVE_BATTLESCRIPT(gCurrentMove);
    }

    if (gBattleTypeFlags & BATTLE_TYPE_ARENA)
        BattleArena_AddMindPoints(gBattlerAttacker);

    for (i = 0; i < MAX_BATTLERS_COUNT; i++)
    {
        gBattleStruct->hpBefore[i] = gBattleMons[i].hp;
        gSpecialStatuses[i].emergencyExited = FALSE;
    }

    gCurrentActionFuncId = B_ACTION_EXEC_SCRIPT;
}

void HandleAction_Switch(void)
{
    gBattlerAttacker = gBattlerByTurnOrder[gCurrentTurnActionNumber];
    gBattle_BG0_X = 0;
    gBattle_BG0_Y = 0;
    gActionSelectionCursor[gBattlerAttacker] = 0;
    gMoveSelectionCursor[gBattlerAttacker] = 0;

    PREPARE_MON_NICK_BUFFER(gBattleTextBuff1, gBattlerAttacker, *(gBattleStruct->battlerPartyIndexes + gBattlerAttacker))

    gBattleScripting.battler = gBattlerAttacker;
    gBattlescriptCurrInstr = BattleScript_ActionSwitch;
    gCurrentActionFuncId = B_ACTION_EXEC_SCRIPT;

    if (gBattleResults.playerSwitchesCounter < 255)
        gBattleResults.playerSwitchesCounter++;

    if (GetActiveGimmick(gBattlerAttacker) == GIMMICK_DYNAMAX)
        UndoDynamax(gBattlerAttacker); // this is better performed here instead of SwitchInClearSetData
    TryBattleFormChange(gBattlerAttacker, FORM_CHANGE_BATTLE_SWITCH);
}

void HandleAction_UseItem(void)
{
    gBattlerAttacker = gBattlerByTurnOrder[gCurrentTurnActionNumber];
    gBattle_BG0_X = 0;
    gBattle_BG0_Y = 0;
    ClearVariousBattlerFlags(gBattlerAttacker);

    gLastUsedItem = gBattleResources->bufferB[gBattlerAttacker][1] | (gBattleResources->bufferB[gBattlerAttacker][2] << 8);
    gBattlescriptCurrInstr = gBattlescriptsForUsingItem[ItemId_GetBattleUsage(gLastUsedItem) - 1];
    gCurrentActionFuncId = B_ACTION_EXEC_SCRIPT;
}

bool32 TryRunFromBattle(u32 battler)
{
    bool32 effect = FALSE;
    u8 holdEffect;
    u8 pyramidMultiplier;
    u8 speedVar;

    // If this flag is set, running will never be successful under any circumstances.
    if (FlagGet(B_FLAG_NO_RUNNING))
        return effect;

    if (gBattleMons[battler].item == ITEM_ENIGMA_BERRY_E_READER)
        holdEffect = gEnigmaBerries[battler].holdEffect;
    else
        holdEffect = ItemId_GetHoldEffect(gBattleMons[battler].item);

    gPotentialItemEffectBattler = battler;

    if (holdEffect == HOLD_EFFECT_CAN_ALWAYS_RUN)
    {
        gLastUsedItem = gBattleMons[battler].item;
        gProtectStructs[battler].fleeType = FLEE_ITEM;
        effect++;
    }
    else if (B_GHOSTS_ESCAPE >= GEN_6 && IS_BATTLER_OF_TYPE(battler, TYPE_GHOST))
    {
        effect++;
    }
    else if (GetBattlerAbility(battler) == ABILITY_RUN_AWAY)
    {
        if (InBattlePyramid())
        {
            gBattleStruct->runTries++;
            pyramidMultiplier = GetPyramidRunMultiplier();
            speedVar = (gBattleMons[battler].speed * pyramidMultiplier) / (gBattleMons[BATTLE_OPPOSITE(battler)].speed) + (gBattleStruct->runTries * 30);
            if (speedVar > (Random() & 0xFF))
            {
                gLastUsedAbility = ABILITY_RUN_AWAY;
                gProtectStructs[battler].fleeType = FLEE_ABILITY;
                effect++;
            }
        }
        else
        {
            gLastUsedAbility = ABILITY_RUN_AWAY;
            gProtectStructs[battler].fleeType = FLEE_ABILITY;
            effect++;
        }
    }
    else if (gBattleTypeFlags & (BATTLE_TYPE_FRONTIER | BATTLE_TYPE_TRAINER_HILL) && gBattleTypeFlags & BATTLE_TYPE_TRAINER)
    {
        effect++;
    }
    else
    {
        u8 runningFromBattler = BATTLE_OPPOSITE(battler);
        if (!IsBattlerAlive(runningFromBattler))
            runningFromBattler |= BIT_FLANK;

        if (InBattlePyramid())
        {
            pyramidMultiplier = GetPyramidRunMultiplier();
            speedVar = (gBattleMons[battler].speed * pyramidMultiplier) / (gBattleMons[runningFromBattler].speed) + (gBattleStruct->runTries * 30);
            if (speedVar > (Random() & 0xFF))
                effect++;
        }
        else if (gBattleMons[battler].speed < gBattleMons[runningFromBattler].speed)
        {
            speedVar = (gBattleMons[battler].speed * 128) / (gBattleMons[runningFromBattler].speed) + (gBattleStruct->runTries * 30);
            if (speedVar > (Random() & 0xFF))
                effect++;
        }
        else // same speed or faster
        {
            effect++;
        }

        gBattleStruct->runTries++;
    }

    if (effect != 0)
    {
        gCurrentTurnActionNumber = gBattlersCount;
        gBattleOutcome = B_OUTCOME_RAN;
    }

    return effect;
}

void HandleAction_Run(void)
{
    s32 i;

    gBattlerAttacker = gBattlerByTurnOrder[gCurrentTurnActionNumber];
    if (gBattleTypeFlags & (BATTLE_TYPE_LINK | BATTLE_TYPE_RECORDED_LINK))
    {
        gCurrentTurnActionNumber = gBattlersCount;

        for (i = 0; i < gBattlersCount; i++)
        {
            if (GetBattlerSide(i) == B_SIDE_PLAYER)
            {
                if (gChosenActionByBattler[i] == B_ACTION_RUN)
                    gBattleOutcome |= B_OUTCOME_LOST;
            }
            else
            {
                if (gChosenActionByBattler[i] == B_ACTION_RUN)
                    gBattleOutcome |= B_OUTCOME_WON;
            }
        }

        gBattleOutcome |= B_OUTCOME_LINK_BATTLE_RAN;
        gSaveBlock2Ptr->frontier.disableRecordBattle = TRUE;
    }
    else
    {
        if (GetBattlerSide(gBattlerAttacker) == B_SIDE_PLAYER)
        {
            if (!TryRunFromBattle(gBattlerAttacker)) // failed to run away
            {
                ClearVariousBattlerFlags(gBattlerAttacker);
                gBattleCommunication[MULTISTRING_CHOOSER] = B_MSG_CANT_ESCAPE_2;
                gBattlescriptCurrInstr = BattleScript_PrintFailedToRunString;
                gCurrentActionFuncId = B_ACTION_EXEC_SCRIPT;
            }
        }
        else
        {
            if (!CanBattlerEscape(gBattlerAttacker))
            {
                gBattleCommunication[MULTISTRING_CHOOSER] = B_MSG_ATTACKER_CANT_ESCAPE;
                gBattlescriptCurrInstr = BattleScript_PrintFailedToRunString;
                gCurrentActionFuncId = B_ACTION_EXEC_SCRIPT;
            }
            else
            {
                gCurrentTurnActionNumber = gBattlersCount;
                gBattleOutcome = B_OUTCOME_MON_FLED;
            }
        }
    }
}

void HandleAction_WatchesCarefully(void)
{
    gBattlerAttacker = gBattlerByTurnOrder[gCurrentTurnActionNumber];
    gBattle_BG0_X = 0;
    gBattle_BG0_Y = 0;
    gBattlescriptCurrInstr = gBattlescriptsForSafariActions[0];
    gCurrentActionFuncId = B_ACTION_EXEC_SCRIPT;
}

void HandleAction_SafariZoneBallThrow(void)
{
    gBattlerAttacker = gBattlerByTurnOrder[gCurrentTurnActionNumber];
    gBattle_BG0_X = 0;
    gBattle_BG0_Y = 0;
    gNumSafariBalls--;
    gLastUsedItem = ITEM_SAFARI_BALL;
    gBattlescriptCurrInstr = BattleScript_SafariBallThrow;
    gCurrentActionFuncId = B_ACTION_EXEC_SCRIPT;
}

void HandleAction_ThrowBall(void)
{
    gBattlerAttacker = gBattlerByTurnOrder[gCurrentTurnActionNumber];
    gBattle_BG0_X = 0;
    gBattle_BG0_Y = 0;
    gLastUsedItem = gBallToDisplay;
    RemoveBagItem(gLastUsedItem, 1);
    gBattlescriptCurrInstr = BattleScript_BallThrow;
    gCurrentActionFuncId = B_ACTION_EXEC_SCRIPT;
}

void HandleAction_ThrowPokeblock(void)
{
    gBattlerAttacker = gBattlerByTurnOrder[gCurrentTurnActionNumber];
    gBattle_BG0_X = 0;
    gBattle_BG0_Y = 0;
    gBattleCommunication[MULTISTRING_CHOOSER] = gBattleResources->bufferB[gBattlerAttacker][1] - 1;
    gLastUsedItem = gBattleResources->bufferB[gBattlerAttacker][2];

    if (gBattleResults.pokeblockThrows < 255)
        gBattleResults.pokeblockThrows++;
    if (gBattleStruct->safariPkblThrowCounter < 3)
        gBattleStruct->safariPkblThrowCounter++;
    if (gBattleStruct->safariEscapeFactor > 1)
    {
        // BUG: safariEscapeFactor can become 0 below. This causes the pokeblock throw glitch.
        #ifdef BUGFIX
        if (gBattleStruct->safariEscapeFactor <= sPkblToEscapeFactor[gBattleStruct->safariPkblThrowCounter][gBattleCommunication[MULTISTRING_CHOOSER]])
        #else
        if (gBattleStruct->safariEscapeFactor < sPkblToEscapeFactor[gBattleStruct->safariPkblThrowCounter][gBattleCommunication[MULTISTRING_CHOOSER]])
        #endif
            gBattleStruct->safariEscapeFactor = 1;
        else
            gBattleStruct->safariEscapeFactor -= sPkblToEscapeFactor[gBattleStruct->safariPkblThrowCounter][gBattleCommunication[MULTISTRING_CHOOSER]];
    }

    gBattlescriptCurrInstr = gBattlescriptsForSafariActions[2];
    gCurrentActionFuncId = B_ACTION_EXEC_SCRIPT;
}

void HandleAction_GoNear(void)
{
    gBattlerAttacker = gBattlerByTurnOrder[gCurrentTurnActionNumber];
    gBattle_BG0_X = 0;
    gBattle_BG0_Y = 0;

    gBattleStruct->safariCatchFactor += sGoNearCounterToCatchFactor[gBattleStruct->safariGoNearCounter];
    if (gBattleStruct->safariCatchFactor > 20)
        gBattleStruct->safariCatchFactor = 20;

    gBattleStruct->safariEscapeFactor += sGoNearCounterToEscapeFactor[gBattleStruct->safariGoNearCounter];
    if (gBattleStruct->safariEscapeFactor > 20)
        gBattleStruct->safariEscapeFactor = 20;

    if (gBattleStruct->safariGoNearCounter < 3)
    {
        gBattleStruct->safariGoNearCounter++;
        gBattleCommunication[MULTISTRING_CHOOSER] = B_MSG_CREPT_CLOSER;
    }
    else
    {
        gBattleCommunication[MULTISTRING_CHOOSER] = B_MSG_CANT_GET_CLOSER;
    }
    gBattlescriptCurrInstr = gBattlescriptsForSafariActions[1];
    gCurrentActionFuncId = B_ACTION_EXEC_SCRIPT;
}

void HandleAction_SafariZoneRun(void)
{
    gBattlerAttacker = gBattlerByTurnOrder[gCurrentTurnActionNumber];
    PlaySE(SE_FLEE);
    gCurrentTurnActionNumber = gBattlersCount;
    gBattleOutcome = B_OUTCOME_RAN;
}

void HandleAction_WallyBallThrow(void)
{
    gBattlerAttacker = gBattlerByTurnOrder[gCurrentTurnActionNumber];
    gBattle_BG0_X = 0;
    gBattle_BG0_Y = 0;

    PREPARE_MON_NICK_BUFFER(gBattleTextBuff1, gBattlerAttacker, gBattlerPartyIndexes[gBattlerAttacker])

    gBattlescriptCurrInstr = gBattlescriptsForSafariActions[3];
    gCurrentActionFuncId = B_ACTION_EXEC_SCRIPT;
    gActionsByTurnOrder[1] = B_ACTION_FINISHED;
}

void HandleAction_TryFinish(void)
{
    if (!HandleFaintedMonActions())
    {
        gBattleStruct->faintedActionsState = 0;
        gCurrentActionFuncId = B_ACTION_FINISHED;
    }
}

void HandleAction_NothingIsFainted(void)
{
    gCurrentTurnActionNumber++;
    gCurrentActionFuncId = gActionsByTurnOrder[gCurrentTurnActionNumber];
    gHitMarker &= ~(HITMARKER_DESTINYBOND | HITMARKER_IGNORE_SUBSTITUTE | HITMARKER_ATTACKSTRING_PRINTED
                    | HITMARKER_NO_PPDEDUCT | HITMARKER_STATUS_ABILITY_EFFECT | HITMARKER_PASSIVE_DAMAGE
                    | HITMARKER_OBEYS | HITMARKER_WAKE_UP_CLEAR | HITMARKER_SYNCHRONISE_EFFECT
                    | HITMARKER_CHARGING | HITMARKER_NEVER_SET);
}

void HandleAction_ActionFinished(void)
{
    u32 i, j, moveType;
    bool32 afterYouActive = gSpecialStatuses[gBattlerByTurnOrder[gCurrentTurnActionNumber + 1]].afterYou;
    *(gBattleStruct->monToSwitchIntoId + gBattlerByTurnOrder[gCurrentTurnActionNumber]) = gSelectedMonPartyId = PARTY_SIZE;
    gCurrentTurnActionNumber++;
    gCurrentActionFuncId = gActionsByTurnOrder[gCurrentTurnActionNumber];
    SpecialStatusesClear();
    gHitMarker &= ~(HITMARKER_DESTINYBOND | HITMARKER_IGNORE_SUBSTITUTE | HITMARKER_ATTACKSTRING_PRINTED
                    | HITMARKER_NO_PPDEDUCT | HITMARKER_STATUS_ABILITY_EFFECT | HITMARKER_PASSIVE_DAMAGE
                    | HITMARKER_OBEYS | HITMARKER_WAKE_UP_CLEAR | HITMARKER_SYNCHRONISE_EFFECT
                    | HITMARKER_CHARGING | HITMARKER_NEVER_SET | HITMARKER_IGNORE_DISGUISE);

    // check if Stellar type boost should be used up
    moveType = GetMoveType(gCurrentMove);

    if (GetActiveGimmick(gBattlerAttacker) == GIMMICK_TERA
        && GetBattlerTeraType(gBattlerAttacker) == TYPE_STELLAR
        && gMovesInfo[gCurrentMove].category != DAMAGE_CATEGORY_STATUS
        && IsTypeStellarBoosted(gBattlerAttacker, moveType))
    {
        ExpendTypeStellarBoost(gBattlerAttacker, moveType);
    }

    gCurrentMove = 0;
    gBattleMoveDamage = 0;
    gMoveResultFlags = 0;
    gBattleScripting.animTurn = 0;
    gBattleScripting.animTargetsHit = 0;
    gBattleStruct->dynamicMoveType = 0;
    gBattleScripting.moveendState = 0;
    gBattleCommunication[3] = 0;
    gBattleCommunication[4] = 0;
    gBattleScripting.multihitMoveEffect = 0;
    gBattleResources->battleScriptsStack->size = 0;

    if (B_RECALC_TURN_AFTER_ACTIONS >= GEN_8 && !afterYouActive && !gBattleStruct->pledgeMove)
    {
        // i starts at `gCurrentTurnActionNumber` because we don't want to recalculate turn order for mon that have already
        // taken action. It's been previously increased, which we want in order to not recalculate the turn of the mon that just finished its action
        for (i = gCurrentTurnActionNumber; i < gBattlersCount - 1; i++)
        {
            for (j = i + 1; j < gBattlersCount; j++)
            {
                u32 battler1 = gBattlerByTurnOrder[i];
                u32 battler2 = gBattlerByTurnOrder[j];

                if (gProtectStructs[battler1].quash || gProtectStructs[battler2].quash
                    || gProtectStructs[battler1].shellTrap || gProtectStructs[battler2].shellTrap)
                    continue;

                // We recalculate order only for action of the same priority. If any action other than switch/move has been taken, they should
                // have been executed before. The only recalculation needed is for moves/switch. Mega evolution is handled in src/battle_main.c/TryChangeOrder
                if((gActionsByTurnOrder[i] == B_ACTION_USE_MOVE && gActionsByTurnOrder[j] == B_ACTION_USE_MOVE))
                {
                    if (GetWhichBattlerFaster(battler1, battler2, FALSE) == -1)
                        SwapTurnOrder(i, j);
                }
                else if ((gActionsByTurnOrder[i] == B_ACTION_SWITCH && gActionsByTurnOrder[j] == B_ACTION_SWITCH))
                {
                    if (GetWhichBattlerFaster(battler1, battler2, TRUE) == -1) // If the actions chosen are switching, we recalc order but ignoring the moves
                        SwapTurnOrder(i, j);
                }
            }
        }
    }
}

static const u8 sHoldEffectToType[][2] =
{
    {HOLD_EFFECT_BUG_POWER, TYPE_BUG},
    {HOLD_EFFECT_STEEL_POWER, TYPE_STEEL},
    {HOLD_EFFECT_GROUND_POWER, TYPE_GROUND},
    {HOLD_EFFECT_ROCK_POWER, TYPE_ROCK},
    {HOLD_EFFECT_GRASS_POWER, TYPE_GRASS},
    {HOLD_EFFECT_DARK_POWER, TYPE_DARK},
    {HOLD_EFFECT_FIGHTING_POWER, TYPE_FIGHTING},
    {HOLD_EFFECT_ELECTRIC_POWER, TYPE_ELECTRIC},
    {HOLD_EFFECT_WATER_POWER, TYPE_WATER},
    {HOLD_EFFECT_FLYING_POWER, TYPE_FLYING},
    {HOLD_EFFECT_POISON_POWER, TYPE_POISON},
    {HOLD_EFFECT_ICE_POWER, TYPE_ICE},
    {HOLD_EFFECT_GHOST_POWER, TYPE_GHOST},
    {HOLD_EFFECT_PSYCHIC_POWER, TYPE_PSYCHIC},
    {HOLD_EFFECT_FIRE_POWER, TYPE_FIRE},
    {HOLD_EFFECT_DRAGON_POWER, TYPE_DRAGON},
    {HOLD_EFFECT_NORMAL_POWER, TYPE_NORMAL},
    {HOLD_EFFECT_FAIRY_POWER, TYPE_FAIRY},
};

// percent in UQ_4_12 format
static const uq4_12_t sPercentToModifier[] =
{
    UQ_4_12(0.00), // 0
    UQ_4_12(0.01), // 1
    UQ_4_12(0.02), // 2
    UQ_4_12(0.03), // 3
    UQ_4_12(0.04), // 4
    UQ_4_12(0.05), // 5
    UQ_4_12(0.06), // 6
    UQ_4_12(0.07), // 7
    UQ_4_12(0.08), // 8
    UQ_4_12(0.09), // 9
    UQ_4_12(0.10), // 10
    UQ_4_12(0.11), // 11
    UQ_4_12(0.12), // 12
    UQ_4_12(0.13), // 13
    UQ_4_12(0.14), // 14
    UQ_4_12(0.15), // 15
    UQ_4_12(0.16), // 16
    UQ_4_12(0.17), // 17
    UQ_4_12(0.18), // 18
    UQ_4_12(0.19), // 19
    UQ_4_12(0.20), // 20
    UQ_4_12(0.21), // 21
    UQ_4_12(0.22), // 22
    UQ_4_12(0.23), // 23
    UQ_4_12(0.24), // 24
    UQ_4_12(0.25), // 25
    UQ_4_12(0.26), // 26
    UQ_4_12(0.27), // 27
    UQ_4_12(0.28), // 28
    UQ_4_12(0.29), // 29
    UQ_4_12(0.30), // 30
    UQ_4_12(0.31), // 31
    UQ_4_12(0.32), // 32
    UQ_4_12(0.33), // 33
    UQ_4_12(0.34), // 34
    UQ_4_12(0.35), // 35
    UQ_4_12(0.36), // 36
    UQ_4_12(0.37), // 37
    UQ_4_12(0.38), // 38
    UQ_4_12(0.39), // 39
    UQ_4_12(0.40), // 40
    UQ_4_12(0.41), // 41
    UQ_4_12(0.42), // 42
    UQ_4_12(0.43), // 43
    UQ_4_12(0.44), // 44
    UQ_4_12(0.45), // 45
    UQ_4_12(0.46), // 46
    UQ_4_12(0.47), // 47
    UQ_4_12(0.48), // 48
    UQ_4_12(0.49), // 49
    UQ_4_12(0.50), // 50
    UQ_4_12(0.51), // 51
    UQ_4_12(0.52), // 52
    UQ_4_12(0.53), // 53
    UQ_4_12(0.54), // 54
    UQ_4_12(0.55), // 55
    UQ_4_12(0.56), // 56
    UQ_4_12(0.57), // 57
    UQ_4_12(0.58), // 58
    UQ_4_12(0.59), // 59
    UQ_4_12(0.60), // 60
    UQ_4_12(0.61), // 61
    UQ_4_12(0.62), // 62
    UQ_4_12(0.63), // 63
    UQ_4_12(0.64), // 64
    UQ_4_12(0.65), // 65
    UQ_4_12(0.66), // 66
    UQ_4_12(0.67), // 67
    UQ_4_12(0.68), // 68
    UQ_4_12(0.69), // 69
    UQ_4_12(0.70), // 70
    UQ_4_12(0.71), // 71
    UQ_4_12(0.72), // 72
    UQ_4_12(0.73), // 73
    UQ_4_12(0.74), // 74
    UQ_4_12(0.75), // 75
    UQ_4_12(0.76), // 76
    UQ_4_12(0.77), // 77
    UQ_4_12(0.78), // 78
    UQ_4_12(0.79), // 79
    UQ_4_12(0.80), // 80
    UQ_4_12(0.81), // 81
    UQ_4_12(0.82), // 82
    UQ_4_12(0.83), // 83
    UQ_4_12(0.84), // 84
    UQ_4_12(0.85), // 85
    UQ_4_12(0.86), // 86
    UQ_4_12(0.87), // 87
    UQ_4_12(0.88), // 88
    UQ_4_12(0.89), // 89
    UQ_4_12(0.90), // 90
    UQ_4_12(0.91), // 91
    UQ_4_12(0.92), // 92
    UQ_4_12(0.93), // 93
    UQ_4_12(0.94), // 94
    UQ_4_12(0.95), // 95
    UQ_4_12(0.96), // 96
    UQ_4_12(0.97), // 97
    UQ_4_12(0.98), // 98
    UQ_4_12(0.99), // 99
    UQ_4_12(1.00), // 100
};

// code
u8 GetBattlerForBattleScript(u8 caseId)
{
    u8 ret = 0;
    switch (caseId)
    {
    case BS_TARGET:
        ret = gBattlerTarget;
        break;
    case BS_ATTACKER:
        ret = gBattlerAttacker;
        break;
    case BS_ATTACKER_PARTNER:
        ret = BATTLE_PARTNER(gBattlerAttacker);
        break;
    case BS_EFFECT_BATTLER:
        ret = gEffectBattler;
        break;
    case BS_BATTLER_0:
        ret = 0;
        break;
    case BS_SCRIPTING:
        ret = gBattleScripting.battler;
        break;
    case BS_FAINTED:
        ret = gBattlerFainted;
        break;
    case BS_FAINTED_MULTIPLE_1:
        ret = gBattlerFainted;
        break;
    case BS_ATTACKER_WITH_PARTNER:
    case BS_FAINTED_MULTIPLE_2:
    case BS_ATTACKER_SIDE:
    case BS_TARGET_SIDE:
    case BS_PLAYER1:
        ret = GetBattlerAtPosition(B_POSITION_PLAYER_LEFT);
        break;
    case BS_OPPONENT1:
        ret = GetBattlerAtPosition(B_POSITION_OPPONENT_LEFT);
        break;
    case BS_PLAYER2:
        ret = GetBattlerAtPosition(B_POSITION_PLAYER_RIGHT);
        break;
    case BS_OPPONENT2:
        ret = GetBattlerAtPosition(B_POSITION_OPPONENT_RIGHT);
        break;
    case BS_ABILITY_BATTLER:
        ret = gBattlerAbility;
        break;
    }
    return ret;
}

static void UNUSED MarkAllBattlersForControllerExec(void)
{
    int i;

    if (gBattleTypeFlags & BATTLE_TYPE_LINK)
    {
        for (i = 0; i < gBattlersCount; i++)
            gBattleControllerExecFlags |= 1u << (i + 32 - MAX_BATTLERS_COUNT);
    }
    else
    {
        for (i = 0; i < gBattlersCount; i++)
            gBattleControllerExecFlags |= 1 << i;
    }
}

bool32 IsBattlerMarkedForControllerExec(u32 battler)
{
    if (gBattleTypeFlags & BATTLE_TYPE_LINK)
        return (gBattleControllerExecFlags & (1 << (battler + 28))) != 0;
    else
        return (gBattleControllerExecFlags & (1 << battler)) != 0;
}

void MarkBattlerForControllerExec(u32 battler)
{
    if (gBattleTypeFlags & BATTLE_TYPE_LINK)
        gBattleControllerExecFlags |= 1u << (32 - MAX_BATTLERS_COUNT);
    else
        gBattleControllerExecFlags |= 1u << battler;
}

void MarkBattlerReceivedLinkData(u32 battler)
{
    s32 i;

    for (i = 0; i < GetLinkPlayerCount(); i++)
        gBattleControllerExecFlags |= 1u << (battler + (i << 2));

    gBattleControllerExecFlags &= ~(1u << (28 + battler));
}

const u8* CancelMultiTurnMoves(u32 battler)
{
    const u8 *result = NULL;
    gBattleMons[battler].status2 &= ~(STATUS2_UPROAR);
    gBattleMons[battler].status2 &= ~(STATUS2_BIDE);

    if (B_RAMPAGE_CANCELLING < GEN_5)
    {
        gBattleMons[battler].status2 &= ~(STATUS2_MULTIPLETURNS);
        gBattleMons[battler].status2 &= ~(STATUS2_LOCK_CONFUSE);
    }
    else if (!(gBattleMons[battler].status2 & STATUS2_LOCK_CONFUSE)
     || ((gBattleMons[battler].status2 & STATUS2_LOCK_CONFUSE) > STATUS2_LOCK_CONFUSE_TURN(1)))
    {
        gBattleMons[battler].status2 &= ~(STATUS2_MULTIPLETURNS);
    }

    // Clear battler's semi-invulnerable bits if they are not held by Sky Drop.
    if (!(gStatuses3[battler] & STATUS3_SKY_DROPPED))
        gStatuses3[battler] &= ~(STATUS3_SEMI_INVULNERABLE);

    // Check to see if this Pokemon was in the middle of using Sky Drop. If so, release the target.
    if (gBattleStruct->skyDropTargets[battler] != 0xFF && !(gStatuses3[battler] & STATUS3_SKY_DROPPED))
    {
        // Get the target's battler id
        u8 otherSkyDropper = gBattleStruct->skyDropTargets[battler];

        // Clears sky_dropped and on_air statuses
        gStatuses3[otherSkyDropper] &= ~(STATUS3_SKY_DROPPED | STATUS3_ON_AIR);

        // Makes both attacker and target's sprites visible
        gSprites[gBattlerSpriteIds[battler]].invisible = FALSE;
        gSprites[gBattlerSpriteIds[otherSkyDropper]].invisible = FALSE;

        // If target was sky dropped in the middle of Outrage/Thrash/Petal Dance,
        // confuse them upon release and display "confused by fatigue" message & animation.
        // Don't do this if this CancelMultiTurnMoves is caused by falling asleep via Yawn.
        if (gBattleMons[otherSkyDropper].status2 & STATUS2_LOCK_CONFUSE && gBattleStruct->turnEffectsTracker != 24)
        {
            gBattleMons[otherSkyDropper].status2 &= ~(STATUS2_LOCK_CONFUSE);

            // If the target can be confused, confuse them.
            // Don't use CanBeConfused, can cause issues in edge cases.
            if (!(GetBattlerAbility(otherSkyDropper) == ABILITY_OWN_TEMPO
                || gBattleMons[otherSkyDropper].status2 & STATUS2_CONFUSION
                || IsBattlerTerrainAffected(otherSkyDropper, STATUS_FIELD_MISTY_TERRAIN)))
            {
                // Set confused status
                gBattleMons[otherSkyDropper].status2 |= STATUS2_CONFUSION_TURN(((Random()) % 4) + 2);

                // If this CancelMultiTurnMoves is occuring due to attackcanceller
                if (gBattlescriptCurrInstr[0] == 0x0)
                {
                    gBattleStruct->skyDropTargets[battler] = 0xFE;
                }
                // If this CancelMultiTurnMoves is occuring due to VARIOUS_GRAVITY_ON_AIRBORNE_MONS
                // Reapplying STATUS3_SKY_DROPPED allows for avoiding unecessary messages when Gravity is applied to the target.
                else if (gBattlescriptCurrInstr[0] == 0x76 && gBattlescriptCurrInstr[2] == 76)
                {
                    gBattleStruct->skyDropTargets[battler] = 0xFE;
                    gStatuses3[otherSkyDropper] |= STATUS3_SKY_DROPPED;
                }
                // If this CancelMultiTurnMoves is occuring due to cancelmultiturnmoves script
                else if (gBattlescriptCurrInstr[0] == 0x76 && gBattlescriptCurrInstr[2] == 0)
                {
                    gBattlerAttacker = otherSkyDropper;
                    result = BattleScript_ThrashConfuses;
                }
                // If this CancelMultiTurnMoves is occuring due to receiving Sleep/Freeze status
                else if (gBattleScripting.moveEffect <= PRIMARY_STATUS_MOVE_EFFECT)
                {
                    gBattlerAttacker = otherSkyDropper;
                    BattleScriptPush(gBattlescriptCurrInstr + 1);
                    result = BattleScript_ThrashConfuses;
                }
            }
        }

        // Clear skyDropTargets data, unless this CancelMultiTurnMoves is caused by Yawn, attackcanceler, or VARIOUS_GRAVITY_ON_AIRBORNE_MONS
        if (!(gBattleMons[otherSkyDropper].status2 & STATUS2_LOCK_CONFUSE) && gBattleStruct->skyDropTargets[battler] < 4)
        {
            gBattleStruct->skyDropTargets[battler] = 0xFF;
            gBattleStruct->skyDropTargets[otherSkyDropper] = 0xFF;
        }
    }

    gDisableStructs[battler].rolloutTimer = 0;
    gDisableStructs[battler].furyCutterCounter = 0;

    return result;
}

bool32 WasUnableToUseMove(u32 battler)
{
    if (gProtectStructs[battler].prlzImmobility
        || gProtectStructs[battler].usedImprisonedMove
        || gProtectStructs[battler].loveImmobility
        || gProtectStructs[battler].usedDisabledMove
        || gProtectStructs[battler].usedTauntedMove
        || gProtectStructs[battler].usedGravityPreventedMove
        || gProtectStructs[battler].usedHealBlockedMove
        || gProtectStructs[battler].flag2Unknown
        || gProtectStructs[battler].flinchImmobility
        || gProtectStructs[battler].confusionSelfDmg
        || gProtectStructs[battler].powderSelfDmg
        || gProtectStructs[battler].usedThroatChopPreventedMove)
        return TRUE;
    else
        return FALSE;
}

void PrepareStringBattle(u16 stringId, u32 battler)
{
    u32 targetSide = GetBattlerSide(gBattlerTarget);
    u16 battlerAbility = GetBattlerAbility(battler);
    u16 targetAbility = GetBattlerAbility(gBattlerTarget);
    // Support for Contrary ability.
    // If a move attempted to raise stat - print "won't increase".
    // If a move attempted to lower stat - print "won't decrease".
    if (stringId == STRINGID_STATSWONTDECREASE && !(gBattleScripting.statChanger & STAT_BUFF_NEGATIVE))
        stringId = STRINGID_STATSWONTINCREASE;
    else if (stringId == STRINGID_STATSWONTINCREASE && gBattleScripting.statChanger & STAT_BUFF_NEGATIVE)
        stringId = STRINGID_STATSWONTDECREASE;

    else if (stringId == STRINGID_STATSWONTDECREASE2 && battlerAbility == ABILITY_CONTRARY)
        stringId = STRINGID_STATSWONTINCREASE2;
    else if (stringId == STRINGID_STATSWONTINCREASE2 && battlerAbility == ABILITY_CONTRARY)
        stringId = STRINGID_STATSWONTDECREASE2;

    // Check Defiant and Competitive stat raise whenever a stat is lowered.
    else if ((stringId == STRINGID_DEFENDERSSTATFELL || stringId == STRINGID_PKMNCUTSATTACKWITH)
              && ((targetAbility == ABILITY_DEFIANT && CompareStat(gBattlerTarget, STAT_ATK, MAX_STAT_STAGE, CMP_LESS_THAN))
                 || (targetAbility == ABILITY_COMPETITIVE && CompareStat(gBattlerTarget, STAT_SPATK, MAX_STAT_STAGE, CMP_LESS_THAN)))
              && gSpecialStatuses[gBattlerTarget].changedStatsBattlerId != BATTLE_PARTNER(gBattlerTarget)
              && ((gSpecialStatuses[gBattlerTarget].changedStatsBattlerId != gBattlerTarget) || gBattleScripting.stickyWebStatDrop == 1)
              && !(gBattleScripting.stickyWebStatDrop == 1 && gSideTimers[targetSide].stickyWebBattlerSide == targetSide)) // Sticky Web must have been set by the foe
    {
        gBattlerAbility = gBattlerTarget;
        BattleScriptPushCursor();
        gBattlescriptCurrInstr = BattleScript_AbilityRaisesDefenderStat;
        if (targetAbility == ABILITY_DEFIANT)
            SET_STATCHANGER(STAT_ATK, 2, FALSE);
        else
            SET_STATCHANGER(STAT_SPATK, 2, FALSE);
    }
    else if (B_UPDATED_INTIMIDATE >= GEN_8 && stringId == STRINGID_PKMNCUTSATTACKWITH && targetAbility == ABILITY_RATTLED
            && CompareStat(gBattlerTarget, STAT_SPEED, MAX_STAT_STAGE, CMP_LESS_THAN))
    {
        gBattlerAbility = gBattlerTarget;
        BattleScriptPushCursor();
        gBattlescriptCurrInstr = BattleScript_AbilityRaisesDefenderStat;
        SET_STATCHANGER(STAT_SPEED, 1, FALSE);
    }

    // Signal for the trainer slide-in system.
    if ((stringId == STRINGID_ITDOESNTAFFECT || stringId == STRINGID_PKMNWASNTAFFECTED || stringId == STRINGID_PKMNUNAFFECTED)
     && GetBattlerSide(gBattlerTarget) == B_SIDE_OPPONENT
     && gBattleStruct->trainerSlidePlayerMonUnaffectedMsgState != 2)
        gBattleStruct->trainerSlidePlayerMonUnaffectedMsgState = 1;

    BtlController_EmitPrintString(battler, BUFFER_A, stringId);
    MarkBattlerForControllerExec(battler);
}

void ResetSentPokesToOpponentValue(void)
{
    s32 i;
    u32 bits = 0;

    gSentPokesToOpponent[0] = 0;
    gSentPokesToOpponent[1] = 0;

    for (i = 0; i < gBattlersCount; i += 2)
        bits |= 1u << gBattlerPartyIndexes[i];

    for (i = 1; i < gBattlersCount; i += 2)
        gSentPokesToOpponent[(i & BIT_FLANK) >> 1] = bits;
}

void OpponentSwitchInResetSentPokesToOpponentValue(u32 battler)
{
    s32 i = 0;
    u32 bits = 0;

    if (GetBattlerSide(battler) == B_SIDE_OPPONENT)
    {
        u8 flank = ((battler & BIT_FLANK) >> 1);
        gSentPokesToOpponent[flank] = 0;

        for (i = 0; i < gBattlersCount; i += 2)
        {
            if (!(gAbsentBattlerFlags & (1u << i)))
                bits |= 1u << gBattlerPartyIndexes[i];
        }
        gSentPokesToOpponent[flank] = bits;
    }
}

void UpdateSentPokesToOpponentValue(u32 battler)
{
    if (GetBattlerSide(battler) == B_SIDE_OPPONENT)
    {
        OpponentSwitchInResetSentPokesToOpponentValue(battler);
    }
    else
    {
        s32 i;
        for (i = 1; i < gBattlersCount; i++)
            gSentPokesToOpponent[(i & BIT_FLANK) >> 1] |= 1u << gBattlerPartyIndexes[battler];
    }
}

void BattleScriptPush(const u8 *bsPtr)
{
    gBattleResources->battleScriptsStack->ptr[gBattleResources->battleScriptsStack->size++] = bsPtr;
}

void BattleScriptPushCursor(void)
{
    gBattleResources->battleScriptsStack->ptr[gBattleResources->battleScriptsStack->size++] = gBattlescriptCurrInstr;
}

void BattleScriptPop(void)
{
    if (gBattleResources->battleScriptsStack->size != 0)
        gBattlescriptCurrInstr = gBattleResources->battleScriptsStack->ptr[--gBattleResources->battleScriptsStack->size];
}

static bool32 IsGravityPreventingMove(u32 move)
{
    if (!(gFieldStatuses & STATUS_FIELD_GRAVITY))
        return FALSE;

    return gMovesInfo[move].gravityBanned;
}

bool32 IsHealBlockPreventingMove(u32 battler, u32 move)
{
    if (!(gStatuses3[battler] & STATUS3_HEAL_BLOCK))
        return FALSE;

    return gMovesInfo[move].healingMove;
}

bool32 IsBelchPreventingMove(u32 battler, u32 move)
{
    if (gMovesInfo[move].effect != EFFECT_BELCH)
        return FALSE;

    return !(gBattleStruct->ateBerry[battler & BIT_SIDE] & (1u << gBattlerPartyIndexes[battler]));
}

// Dynamax bypasses all selection prevention except Taunt and Assault Vest.
#define DYNAMAX_BYPASS_CHECK    (!IsGimmickSelected(gBattlerAttacker, GIMMICK_DYNAMAX) && GetActiveGimmick(gBattlerAttacker) != GIMMICK_DYNAMAX)

u32 TrySetCantSelectMoveBattleScript(u32 battler)
{
    u32 limitations = 0;
    u8 moveId = gBattleResources->bufferB[battler][2] & ~RET_GIMMICK;
    u32 move = gBattleMons[battler].moves[moveId];
    u32 holdEffect = GetBattlerHoldEffect(battler, TRUE);
    u16 *choicedMove = &gBattleStruct->choicedMove[battler];

    if (DYNAMAX_BYPASS_CHECK && GetActiveGimmick(gBattlerAttacker) != GIMMICK_Z_MOVE && gDisableStructs[battler].disabledMove == move && move != MOVE_NONE)
    {
        gBattleScripting.battler = battler;
        gCurrentMove = move;
        if (gBattleTypeFlags & BATTLE_TYPE_PALACE)
        {
            gPalaceSelectionBattleScripts[battler] = BattleScript_SelectingDisabledMoveInPalace;
            gProtectStructs[battler].palaceUnableToUseMove = TRUE;
        }
        else
        {
            gSelectionBattleScripts[battler] = BattleScript_SelectingDisabledMove;
            limitations++;
        }
    }

    if (DYNAMAX_BYPASS_CHECK && GetActiveGimmick(gBattlerAttacker) != GIMMICK_Z_MOVE && move == gLastMoves[battler] && move != MOVE_STRUGGLE && (gBattleMons[battler].status2 & STATUS2_TORMENT))
    {
        CancelMultiTurnMoves(battler);
        if (gBattleTypeFlags & BATTLE_TYPE_PALACE)
        {
            gPalaceSelectionBattleScripts[battler] = BattleScript_SelectingTormentedMoveInPalace;
            gProtectStructs[battler].palaceUnableToUseMove = TRUE;
        }
        else
        {
            gSelectionBattleScripts[battler] = BattleScript_SelectingTormentedMove;
            limitations++;
        }
    }

    if (GetActiveGimmick(gBattlerAttacker) != GIMMICK_Z_MOVE && gDisableStructs[battler].tauntTimer != 0 && IS_MOVE_STATUS(move))
    {
        if ((GetActiveGimmick(gBattlerAttacker) == GIMMICK_DYNAMAX))
            gCurrentMove = MOVE_MAX_GUARD;
        else
            gCurrentMove = move;
        if (gBattleTypeFlags & BATTLE_TYPE_PALACE)
        {
            gPalaceSelectionBattleScripts[battler] = BattleScript_SelectingNotAllowedMoveTauntInPalace;
            gProtectStructs[battler].palaceUnableToUseMove = TRUE;
        }
        else
        {
            gSelectionBattleScripts[battler] = BattleScript_SelectingNotAllowedMoveTaunt;
            limitations++;
        }
    }

    if (DYNAMAX_BYPASS_CHECK && GetActiveGimmick(gBattlerAttacker) != GIMMICK_Z_MOVE && gDisableStructs[battler].throatChopTimer != 0 && gMovesInfo[move].soundMove)
    {
        gCurrentMove = move;
        if (gBattleTypeFlags & BATTLE_TYPE_PALACE)
        {
            gPalaceSelectionBattleScripts[battler] = BattleScript_SelectingNotAllowedMoveThroatChopInPalace;
            gProtectStructs[battler].palaceUnableToUseMove = TRUE;
        }
        else
        {
            gSelectionBattleScripts[battler] = BattleScript_SelectingNotAllowedMoveThroatChop;
            limitations++;
        }
    }

    if (DYNAMAX_BYPASS_CHECK && GetActiveGimmick(gBattlerAttacker) != GIMMICK_Z_MOVE && GetImprisonedMovesCount(battler, move))
    {
        gCurrentMove = move;
        if (gBattleTypeFlags & BATTLE_TYPE_PALACE)
        {
            gPalaceSelectionBattleScripts[battler] = BattleScript_SelectingImprisonedMoveInPalace;
            gProtectStructs[battler].palaceUnableToUseMove = TRUE;
        }
        else
        {
            gSelectionBattleScripts[battler] = BattleScript_SelectingImprisonedMove;
            limitations++;
        }
    }

    if (DYNAMAX_BYPASS_CHECK && GetActiveGimmick(gBattlerAttacker) != GIMMICK_Z_MOVE && IsGravityPreventingMove(move))
    {
        gCurrentMove = move;
        if (gBattleTypeFlags & BATTLE_TYPE_PALACE)
        {
            gPalaceSelectionBattleScripts[battler] = BattleScript_SelectingNotAllowedMoveGravityInPalace;
            gProtectStructs[battler].palaceUnableToUseMove = TRUE;
        }
        else
        {
            gSelectionBattleScripts[battler] = BattleScript_SelectingNotAllowedMoveGravity;
            limitations++;
        }
    }

    if (DYNAMAX_BYPASS_CHECK && GetActiveGimmick(gBattlerAttacker) != GIMMICK_Z_MOVE && IsHealBlockPreventingMove(battler, move))
    {
        gCurrentMove = move;
        if (gBattleTypeFlags & BATTLE_TYPE_PALACE)
        {
            gPalaceSelectionBattleScripts[battler] = BattleScript_SelectingNotAllowedMoveHealBlockInPalace;
            gProtectStructs[battler].palaceUnableToUseMove = TRUE;
        }
        else
        {
            gSelectionBattleScripts[battler] = BattleScript_SelectingNotAllowedMoveHealBlock;
            limitations++;
        }
    }

    if (DYNAMAX_BYPASS_CHECK && GetActiveGimmick(gBattlerAttacker) != GIMMICK_Z_MOVE && IsBelchPreventingMove(battler, move))
    {
        gCurrentMove = move;
        if (gBattleTypeFlags & BATTLE_TYPE_PALACE)
        {
            gPalaceSelectionBattleScripts[battler] = BattleScript_SelectingNotAllowedBelchInPalace;
            gProtectStructs[battler].palaceUnableToUseMove = TRUE;
        }
        else
        {
            gSelectionBattleScripts[battler] = BattleScript_SelectingNotAllowedBelch;
            limitations++;
        }
    }

    if (DYNAMAX_BYPASS_CHECK && gMovesInfo[move].effect == EFFECT_STUFF_CHEEKS && ItemId_GetPocket(gBattleMons[battler].item) != POCKET_BERRIES)
    {
        gCurrentMove = move;
        if (gBattleTypeFlags & BATTLE_TYPE_PALACE)
        {
            gPalaceSelectionBattleScripts[battler] = BattleScript_SelectingNotAllowedStuffCheeksInPalace;
            gProtectStructs[battler].palaceUnableToUseMove = TRUE;
        }
        else
        {
            gSelectionBattleScripts[battler] = BattleScript_SelectingNotAllowedStuffCheeks;
            limitations++;
        }
    }

    if (gMovesInfo[move].cantUseTwice && move == gLastResultingMoves[battler])
    {
        gCurrentMove = move;
        PREPARE_MOVE_BUFFER(gBattleTextBuff1, gCurrentMove);
        if (gBattleTypeFlags & BATTLE_TYPE_PALACE)
        {
            gPalaceSelectionBattleScripts[battler] = BattleScript_SelectingNotAllowedCurrentMoveInPalace;
            gProtectStructs[battler].palaceUnableToUseMove = TRUE;
        }
        else
        {
            gSelectionBattleScripts[battler] = BattleScript_SelectingNotAllowedCurrentMove;
            limitations++;
        }
    }

    gPotentialItemEffectBattler = battler;
    if (DYNAMAX_BYPASS_CHECK && HOLD_EFFECT_CHOICE(holdEffect) && *choicedMove != MOVE_NONE && *choicedMove != MOVE_UNAVAILABLE && *choicedMove != move)
    {
        gCurrentMove = *choicedMove;
        gLastUsedItem = gBattleMons[battler].item;
        if (gBattleTypeFlags & BATTLE_TYPE_PALACE)
        {
            gPalaceSelectionBattleScripts[battler] = BattleScript_SelectingNotAllowedMoveChoiceItemInPalace;
            gProtectStructs[battler].palaceUnableToUseMove = TRUE;
        }
        else
        {
            gSelectionBattleScripts[battler] = BattleScript_SelectingNotAllowedMoveChoiceItem;
            limitations++;
        }
    }
    else if (holdEffect == HOLD_EFFECT_ASSAULT_VEST && IS_MOVE_STATUS(move) && gMovesInfo[move].effect != EFFECT_ME_FIRST)
    {
        if ((GetActiveGimmick(gBattlerAttacker) == GIMMICK_DYNAMAX))
            gCurrentMove = MOVE_MAX_GUARD;
        else
            gCurrentMove = move;
        gLastUsedItem = gBattleMons[battler].item;
        if (gBattleTypeFlags & BATTLE_TYPE_PALACE)
        {
            gPalaceSelectionBattleScripts[battler] = BattleScript_SelectingNotAllowedMoveAssaultVestInPalace;
            gProtectStructs[battler].palaceUnableToUseMove = TRUE;
        }
        else
        {
            gSelectionBattleScripts[battler] = BattleScript_SelectingNotAllowedMoveAssaultVest;
            limitations++;
        }
    }
    if (DYNAMAX_BYPASS_CHECK && (GetBattlerAbility(battler) == ABILITY_GORILLA_TACTICS) && *choicedMove != MOVE_NONE
              && *choicedMove != MOVE_UNAVAILABLE && *choicedMove != move)
    {
        gCurrentMove = *choicedMove;
        gLastUsedItem = gBattleMons[battler].item;
        if (gBattleTypeFlags & BATTLE_TYPE_PALACE)
        {
            gPalaceSelectionBattleScripts[battler] = BattleScript_SelectingNotAllowedMoveGorillaTacticsInPalace;
            gProtectStructs[battler].palaceUnableToUseMove = TRUE;
        }
        else
        {
            gSelectionBattleScripts[battler] = BattleScript_SelectingNotAllowedMoveGorillaTactics;
            limitations++;
        }
    }

    if (gBattleMons[battler].pp[moveId] == 0)
    {
        if (gBattleTypeFlags & BATTLE_TYPE_PALACE)
        {
            gProtectStructs[battler].palaceUnableToUseMove = TRUE;
        }
        else
        {
            gSelectionBattleScripts[battler] = BattleScript_SelectingMoveWithNoPP;
            limitations++;
        }
    }

    if (gMovesInfo[move].effect == EFFECT_PLACEHOLDER)
    {
        if (gBattleTypeFlags & BATTLE_TYPE_PALACE)
        {
            gPalaceSelectionBattleScripts[battler] = BattleScript_SelectingNotAllowedPlaceholderInPalace;
            gProtectStructs[battler].palaceUnableToUseMove = TRUE;
        }
        else
        {
            gSelectionBattleScripts[battler] = BattleScript_SelectingNotAllowedPlaceholder;
            limitations++;
        }
    }

    return limitations;
}

u8 CheckMoveLimitations(u32 battler, u8 unusableMoves, u16 check)
{
    u32 move, moveEffect;
    u32 holdEffect = GetBattlerHoldEffect(battler, TRUE);
    u16 *choicedMove = &gBattleStruct->choicedMove[battler];
    s32 i;

    gPotentialItemEffectBattler = battler;

    for (i = 0; i < MAX_MON_MOVES; i++)
    {
        move = gBattleMons[battler].moves[i];
        moveEffect = gMovesInfo[move].effect;
        // No move
        if (check & MOVE_LIMITATION_ZEROMOVE && move == MOVE_NONE)
            unusableMoves |= 1u << i;
        // No PP
        else if (check & MOVE_LIMITATION_PP && gBattleMons[battler].pp[i] == 0)
            unusableMoves |= 1u << i;
        // Placeholder
        else if (check & MOVE_LIMITATION_PLACEHOLDER && moveEffect == EFFECT_PLACEHOLDER)
            unusableMoves |= 1u << i;
        // Disable
        else if (check & MOVE_LIMITATION_DISABLED && move == gDisableStructs[battler].disabledMove)
            unusableMoves |= 1u << i;
        // Torment
        else if (check & MOVE_LIMITATION_TORMENTED && move == gLastMoves[battler] && gBattleMons[battler].status2 & STATUS2_TORMENT)
            unusableMoves |= 1u << i;
        // Taunt
        else if (check & MOVE_LIMITATION_TAUNT && gDisableStructs[battler].tauntTimer && IS_MOVE_STATUS(move))
            unusableMoves |= 1u << i;
        // Imprison
        else if (check & MOVE_LIMITATION_IMPRISON && GetImprisonedMovesCount(battler, move))
            unusableMoves |= 1u << i;
        // Encore
        else if (check & MOVE_LIMITATION_ENCORE && gDisableStructs[battler].encoreTimer && gDisableStructs[battler].encoredMove != move)
            unusableMoves |= 1u << i;
        // Choice Items
        else if (check & MOVE_LIMITATION_CHOICE_ITEM && HOLD_EFFECT_CHOICE(holdEffect) && *choicedMove != MOVE_NONE && *choicedMove != MOVE_UNAVAILABLE && *choicedMove != move)
            unusableMoves |= 1u << i;
        // Assault Vest
        else if (check & MOVE_LIMITATION_ASSAULT_VEST && holdEffect == HOLD_EFFECT_ASSAULT_VEST && IS_MOVE_STATUS(move) && gMovesInfo[move].effect != EFFECT_ME_FIRST)
            unusableMoves |= 1u << i;
        // Gravity
        else if (check & MOVE_LIMITATION_GRAVITY && IsGravityPreventingMove(move))
            unusableMoves |= 1u << i;
        // Heal Block
        else if (check & MOVE_LIMITATION_HEAL_BLOCK && IsHealBlockPreventingMove(battler, move))
            unusableMoves |= 1u << i;
        // Belch
        else if (check & MOVE_LIMITATION_BELCH && IsBelchPreventingMove(battler, move))
            unusableMoves |= 1u << i;
        // Throat Chop
        else if (check & MOVE_LIMITATION_THROAT_CHOP && gDisableStructs[battler].throatChopTimer && gMovesInfo[move].soundMove)
            unusableMoves |= 1u << i;
        // Stuff Cheeks
        else if (check & MOVE_LIMITATION_STUFF_CHEEKS && moveEffect == EFFECT_STUFF_CHEEKS && ItemId_GetPocket(gBattleMons[battler].item) != POCKET_BERRIES)
            unusableMoves |= 1u << i;
        // Gorilla Tactics
        else if (check & MOVE_LIMITATION_CHOICE_ITEM && GetBattlerAbility(battler) == ABILITY_GORILLA_TACTICS && *choicedMove != MOVE_NONE && *choicedMove != MOVE_UNAVAILABLE && *choicedMove != move)
            unusableMoves |= 1u << i;
        // Can't Use Twice flag
        else if (check & MOVE_LIMITATION_CANT_USE_TWICE && gMovesInfo[move].cantUseTwice && move == gLastResultingMoves[battler])
            unusableMoves |= 1u << i;
    }
    return unusableMoves;
}

#define ALL_MOVES_MASK ((1 << MAX_MON_MOVES) - 1)
bool32 AreAllMovesUnusable(u32 battler)
{
    u8 unusable = CheckMoveLimitations(battler, 0, MOVE_LIMITATIONS_ALL);

    if (unusable == ALL_MOVES_MASK) // All moves are unusable.
    {
        gProtectStructs[battler].noValidMoves = TRUE;
        gSelectionBattleScripts[battler] = BattleScript_NoMovesLeft;
    }
    else
    {
        gProtectStructs[battler].noValidMoves = FALSE;
    }

    return (unusable == ALL_MOVES_MASK);
}

u8 GetImprisonedMovesCount(u32 battler, u16 move)
{
    s32 i;
    u8 imprisonedMoves = 0;
    u32 battlerSide = GetBattlerSide(battler);

    for (i = 0; i < gBattlersCount; i++)
    {
        if (battlerSide != GetBattlerSide(i) && gStatuses3[i] & STATUS3_IMPRISONED_OTHERS)
        {
            s32 j;
            for (j = 0; j < MAX_MON_MOVES; j++)
            {
                if (move == gBattleMons[i].moves[j])
                    break;
            }
            if (j < MAX_MON_MOVES)
                imprisonedMoves++;
        }
    }

    return imprisonedMoves;
}

u32 GetBattlerAffectionHearts(u32 battler)
{
    u8 side = GetBattlerSide(battler);
    struct Pokemon *party = GetSideParty(side);
    u16 species = GetMonData(&party[gBattlerPartyIndexes[battler]], MON_DATA_SPECIES);

    if (side != B_SIDE_PLAYER)
        return AFFECTION_NO_HEARTS;
    else if (gSpeciesInfo[species].isMegaEvolution
          || (gBattleTypeFlags & (BATTLE_TYPE_EREADER_TRAINER
                                | BATTLE_TYPE_FRONTIER
                                | BATTLE_TYPE_LINK
                                | BATTLE_TYPE_RECORDED_LINK
                                | BATTLE_TYPE_SECRET_BASE)))
        return AFFECTION_NO_HEARTS;

    return GetMonAffectionHearts(&party[gBattlerPartyIndexes[battler]]);
}

static void TryToRevertMimicryAndFlags(void)
{
    u32 i;

    for (i = 0; i < gBattlersCount; i++)
    {
        gDisableStructs[i].terrainAbilityDone = FALSE;
        if (GetBattlerAbility(i) == ABILITY_MIMICRY)
            RESTORE_BATTLER_TYPE(i);
    }
}

enum
{
    ENDTURN_ORDER,
    ENDTURN_REFLECT,
    ENDTURN_LIGHT_SCREEN,
    ENDTURN_AURORA_VEIL,
    ENDTURN_MIST,
    ENDTURN_LUCKY_CHANT,
    ENDTURN_SAFEGUARD,
    ENDTURN_TAILWIND,
    ENDTURN_WISH,
    ENDTURN_RAIN,
    ENDTURN_SANDSTORM,
    ENDTURN_SUN,
    ENDTURN_HAIL,
    ENDTURN_SNOW,
    ENDTURN_FOG,
    ENDTURN_DAMAGE_NON_TYPES,
    ENDTURN_GRAVITY,
    ENDTURN_WATER_SPORT,
    ENDTURN_MUD_SPORT,
    ENDTURN_TRICK_ROOM,
    ENDTURN_WONDER_ROOM,
    ENDTURN_MAGIC_ROOM,
    ENDTURN_ELECTRIC_TERRAIN,
    ENDTURN_MISTY_TERRAIN,
    ENDTURN_GRASSY_TERRAIN,
    ENDTURN_PSYCHIC_TERRAIN,
    ENDTURN_ION_DELUGE,
    ENDTURN_FAIRY_LOCK,
    ENDTURN_STATUS_HEAL,
    ENDTURN_RAINBOW,
    ENDTURN_SEA_OF_FIRE,
    ENDTURN_SWAMP,
    ENDTURN_FIELD_COUNT,
};

static bool32 EndTurnTerrain(u32 terrainFlag, u32 stringTableId)
{
    if (gFieldStatuses & terrainFlag)
    {
        if (terrainFlag & STATUS_FIELD_GRASSY_TERRAIN)
            BattleScriptExecute(BattleScript_GrassyTerrainHeals);
        if (!(gFieldStatuses & STATUS_FIELD_TERRAIN_PERMANENT) && --gFieldTimers.terrainTimer == 0)
        {
            gFieldStatuses &= ~terrainFlag;
            TryToRevertMimicryAndFlags();
            gBattleCommunication[MULTISTRING_CHOOSER] = stringTableId;
            if (terrainFlag & STATUS_FIELD_GRASSY_TERRAIN)
                BattleScriptExecute(BattleScript_GrassyTerrainEnds);
            else
                BattleScriptExecute(BattleScript_TerrainEnds);
            return TRUE;
        }
    }
    return FALSE;
}

u8 DoFieldEndTurnEffects(void)
{
    u8 effect = 0;

    for (gBattlerAttacker = 0; gBattlerAttacker < gBattlersCount && gAbsentBattlerFlags & (1u << gBattlerAttacker); gBattlerAttacker++)
    {
    }
    for (gBattlerTarget = 0; gBattlerTarget < gBattlersCount && gAbsentBattlerFlags & (1u << gBattlerTarget); gBattlerTarget++)
    {
    }

    do
    {
        s32 i;
        u32 side;

        switch (gBattleStruct->turnCountersTracker)
        {
        case ENDTURN_ORDER:
            for (i = 0; i < gBattlersCount; i++)
            {
                gBattlerByTurnOrder[i] = i;
            }
            for (i = 0; i < gBattlersCount - 1; i++)
            {
                s32 j;
                for (j = i + 1; j < gBattlersCount; j++)
                {
                    if (!gProtectStructs[i].quash
                            && !gProtectStructs[j].quash
                            && GetWhichBattlerFaster(gBattlerByTurnOrder[i], gBattlerByTurnOrder[j], FALSE) == -1)
                        SwapTurnOrder(i, j);
                }
            }

            gBattleStruct->turnCountersTracker++;
            gBattleStruct->turnSideTracker = 0;
            // fall through
        case ENDTURN_REFLECT:
            while (gBattleStruct->turnSideTracker < 2)
            {
                side = gBattleStruct->turnSideTracker;
                gBattlerAttacker = gSideTimers[side].reflectBattlerId;
                if (gSideStatuses[side] & SIDE_STATUS_REFLECT)
                {
                    if (--gSideTimers[side].reflectTimer == 0)
                    {
                        gSideStatuses[side] &= ~SIDE_STATUS_REFLECT;
                        BattleScriptExecute(BattleScript_SideStatusWoreOff);
                        PREPARE_MOVE_BUFFER(gBattleTextBuff1, MOVE_REFLECT);
                        effect++;
                    }
                }
                gBattleStruct->turnSideTracker++;
                if (effect != 0)
                    break;
            }
            if (effect == 0)
            {
                gBattleStruct->turnCountersTracker++;
                gBattleStruct->turnSideTracker = 0;
            }
            break;
        case ENDTURN_LIGHT_SCREEN:
            while (gBattleStruct->turnSideTracker < 2)
            {
                side = gBattleStruct->turnSideTracker;
                gBattlerAttacker = gSideTimers[side].lightscreenBattlerId;
                if (gSideStatuses[side] & SIDE_STATUS_LIGHTSCREEN)
                {
                    if (--gSideTimers[side].lightscreenTimer == 0)
                    {
                        gSideStatuses[side] &= ~SIDE_STATUS_LIGHTSCREEN;
                        BattleScriptExecute(BattleScript_SideStatusWoreOff);
                        gBattleCommunication[MULTISTRING_CHOOSER] = side;
                        PREPARE_MOVE_BUFFER(gBattleTextBuff1, MOVE_LIGHT_SCREEN);
                        effect++;
                    }
                }
                gBattleStruct->turnSideTracker++;
                if (effect != 0)
                    break;
            }
            if (effect == 0)
            {
                gBattleStruct->turnCountersTracker++;
                gBattleStruct->turnSideTracker = 0;
            }
            break;
        case ENDTURN_AURORA_VEIL:
            while (gBattleStruct->turnSideTracker < 2)
            {
                side = gBattleStruct->turnSideTracker;
                gBattlerAttacker = gSideTimers[side].auroraVeilBattlerId;
                if (gSideStatuses[side] & SIDE_STATUS_AURORA_VEIL)
                {
                    if (--gSideTimers[side].auroraVeilTimer == 0)
                    {
                        gSideStatuses[side] &= ~SIDE_STATUS_AURORA_VEIL;
                        BattleScriptExecute(BattleScript_SideStatusWoreOff);
                        gBattleCommunication[MULTISTRING_CHOOSER] = side;
                        PREPARE_MOVE_BUFFER(gBattleTextBuff1, MOVE_AURORA_VEIL);
                        effect++;
                    }
                }
                gBattleStruct->turnSideTracker++;
                if (effect != 0)
                    break;
            }
            if (!effect)
            {
                gBattleStruct->turnCountersTracker++;
                gBattleStruct->turnSideTracker = 0;
            }
            break;
        case ENDTURN_MIST:
            while (gBattleStruct->turnSideTracker < 2)
            {
                side = gBattleStruct->turnSideTracker;
                gBattlerAttacker = gSideTimers[side].mistBattlerId;
                if (gSideTimers[side].mistTimer != 0 && --gSideTimers[side].mistTimer == 0)
                {
                    gSideStatuses[side] &= ~SIDE_STATUS_MIST;
                    BattleScriptExecute(BattleScript_SideStatusWoreOff);
                    gBattleCommunication[MULTISTRING_CHOOSER] = side;
                    PREPARE_MOVE_BUFFER(gBattleTextBuff1, MOVE_MIST);
                    effect++;
                }
                gBattleStruct->turnSideTracker++;
                if (effect != 0)
                    break;
            }
            if (effect == 0)
            {
                gBattleStruct->turnCountersTracker++;
                gBattleStruct->turnSideTracker = 0;
            }
            break;
        case ENDTURN_SAFEGUARD:
            while (gBattleStruct->turnSideTracker < 2)
            {
                side = gBattleStruct->turnSideTracker;
                gBattlerAttacker = gSideTimers[side].safeguardBattlerId;
                if (gSideStatuses[side] & SIDE_STATUS_SAFEGUARD)
                {
                    if (--gSideTimers[side].safeguardTimer == 0)
                    {
                        gSideStatuses[side] &= ~SIDE_STATUS_SAFEGUARD;
                        BattleScriptExecute(BattleScript_SafeguardEnds);
                        effect++;
                    }
                }
                gBattleStruct->turnSideTracker++;
                if (effect != 0)
                    break;
            }
            if (effect == 0)
            {
                gBattleStruct->turnCountersTracker++;
                gBattleStruct->turnSideTracker = 0;
            }
            break;
        case ENDTURN_LUCKY_CHANT:
            while (gBattleStruct->turnSideTracker < 2)
            {
                side = gBattleStruct->turnSideTracker;
                gBattlerAttacker = gSideTimers[side].luckyChantBattlerId;
                if (gSideStatuses[side] & SIDE_STATUS_LUCKY_CHANT)
                {
                    if (--gSideTimers[side].luckyChantTimer == 0)
                    {
                        gSideStatuses[side] &= ~SIDE_STATUS_LUCKY_CHANT;
                        BattleScriptExecute(BattleScript_LuckyChantEnds);
                        effect++;
                    }
                }
                gBattleStruct->turnSideTracker++;
                if (effect != 0)
                    break;
            }
            if (!effect)
            {
                gBattleStruct->turnCountersTracker++;
                gBattleStruct->turnSideTracker = 0;
            }
            break;
        case ENDTURN_TAILWIND:
            while (gBattleStruct->turnSideTracker < 2)
            {
                side = gBattleStruct->turnSideTracker;
                gBattlerAttacker = gSideTimers[side].tailwindBattlerId;
                if (gSideStatuses[side] & SIDE_STATUS_TAILWIND)
                {
                    if (gSideTimers[side].tailwindTimer > 0 && --gSideTimers[side].tailwindTimer == 0)
                    {
                        gSideStatuses[side] &= ~SIDE_STATUS_TAILWIND;
                        BattleScriptExecute(BattleScript_TailwindEnds);
                        effect++;
                    }
                }
                gBattleStruct->turnSideTracker++;
                if (effect != 0)
                    break;
            }
            if (!effect)
            {
                gBattleStruct->turnCountersTracker++;
                gBattleStruct->turnSideTracker = 0;
            }
            break;
        case ENDTURN_WISH:
            while (gBattleStruct->turnSideTracker < gBattlersCount)
            {
                u32 battler = gBattlerByTurnOrder[gBattleStruct->turnSideTracker];
                if (gWishFutureKnock.wishCounter[battler] != 0
                 && --gWishFutureKnock.wishCounter[battler] == 0
                 && IsBattlerAlive(battler))
                {
                    gBattlerTarget = battler;
                    BattleScriptExecute(BattleScript_WishComesTrue);
                    effect++;
                }
                gBattleStruct->turnSideTracker++;
                if (effect != 0)
                    break;
            }
            if (effect == 0)
            {
                gBattleStruct->turnCountersTracker++;
                gBattleStruct->turnSideTracker = 0;
            }
            break;
        case ENDTURN_RAIN:
            if (gBattleWeather & B_WEATHER_RAIN)
            {
                if (!(gBattleWeather & B_WEATHER_RAIN_PERMANENT)
                 && !(gBattleWeather & B_WEATHER_RAIN_PRIMAL))
                {
                    if (--gWishFutureKnock.weatherDuration == 0)
                    {
                        gBattleWeather &= ~B_WEATHER_RAIN_TEMPORARY;
                        gBattleWeather &= ~B_WEATHER_RAIN_DOWNPOUR;
                        gBattleCommunication[MULTISTRING_CHOOSER] = B_MSG_RAIN_STOPPED;
                    }
                    else if (gBattleWeather & B_WEATHER_RAIN_DOWNPOUR)
                        gBattleCommunication[MULTISTRING_CHOOSER] = B_MSG_DOWNPOUR_CONTINUES;
                    else
                        gBattleCommunication[MULTISTRING_CHOOSER] = B_MSG_RAIN_CONTINUES;
                }
                else if (gBattleWeather & B_WEATHER_RAIN_DOWNPOUR)
                {
                    gBattleCommunication[MULTISTRING_CHOOSER] = B_MSG_DOWNPOUR_CONTINUES;
                }
                else
                {
                    gBattleCommunication[MULTISTRING_CHOOSER] = B_MSG_RAIN_CONTINUES;
                }

                BattleScriptExecute(BattleScript_RainContinuesOrEnds);
                effect++;
            }
            gBattleStruct->turnCountersTracker++;
            break;
        case ENDTURN_SANDSTORM:
            if (gBattleWeather & B_WEATHER_SANDSTORM)
            {
                if (!(gBattleWeather & B_WEATHER_SANDSTORM_PERMANENT) && --gWishFutureKnock.weatherDuration == 0)
                {
                    gBattleWeather &= ~B_WEATHER_SANDSTORM_TEMPORARY;
                    gBattlescriptCurrInstr = BattleScript_SandStormHailSnowEnds;
                }
                else
                {
                    gBattlescriptCurrInstr = BattleScript_DamagingWeatherContinues;
                }

                gBattleScripting.animArg1 = B_ANIM_SANDSTORM_CONTINUES;
                gBattleCommunication[MULTISTRING_CHOOSER] = B_MSG_SANDSTORM;
                BattleScriptExecute(gBattlescriptCurrInstr);
                effect++;
            }
            gBattleStruct->turnCountersTracker++;
            break;
        case ENDTURN_SUN:
            if (gBattleWeather & B_WEATHER_SUN)
            {
                if (!(gBattleWeather & B_WEATHER_SUN_PERMANENT)
                 && !(gBattleWeather & B_WEATHER_SUN_PRIMAL)
                 && --gWishFutureKnock.weatherDuration == 0)
                {
                    gBattleWeather &= ~B_WEATHER_SUN_TEMPORARY;
                    for (i = 0; i < gBattlersCount; i++)
                        gDisableStructs[i].weatherAbilityDone = FALSE;
                    gBattlescriptCurrInstr = BattleScript_SunlightFaded;
                }
                else
                {
                    gBattlescriptCurrInstr = BattleScript_SunlightContinues;
                }

                BattleScriptExecute(gBattlescriptCurrInstr);
                effect++;
            }
            gBattleStruct->turnCountersTracker++;
            break;
        case ENDTURN_HAIL:
            if (gBattleWeather & B_WEATHER_HAIL)
            {
                if (!(gBattleWeather & B_WEATHER_HAIL_PERMANENT) && --gWishFutureKnock.weatherDuration == 0)
                {
                    gBattleWeather &= ~B_WEATHER_HAIL_TEMPORARY;
                    gBattlescriptCurrInstr = BattleScript_SandStormHailSnowEnds;
                }
                else
                {
                    gBattlescriptCurrInstr = BattleScript_DamagingWeatherContinues;
                }

                gBattleScripting.animArg1 = B_ANIM_HAIL_CONTINUES;
                gBattleCommunication[MULTISTRING_CHOOSER] = B_MSG_HAIL;
                BattleScriptExecute(gBattlescriptCurrInstr);
                effect++;
            }
            gBattleStruct->turnCountersTracker++;
            break;
        case ENDTURN_SNOW:
            if (gBattleWeather & B_WEATHER_SNOW)
            {
                if (!(gBattleWeather & B_WEATHER_SNOW_PERMANENT) && --gWishFutureKnock.weatherDuration == 0)
                {
                    gBattleWeather &= ~B_WEATHER_SNOW_TEMPORARY;
                    gBattlescriptCurrInstr = BattleScript_SandStormHailSnowEnds;
                }
                else
                {
                    gBattlescriptCurrInstr = BattleScript_DamagingWeatherContinues;
                }

                gBattleScripting.animArg1 = B_ANIM_SNOW_CONTINUES;
                gBattleCommunication[MULTISTRING_CHOOSER] = B_MSG_SNOW;
                BattleScriptExecute(gBattlescriptCurrInstr);
                effect++;
            }
            gBattleStruct->turnCountersTracker++;
            break;
        case ENDTURN_FOG:
            if (gBattleWeather & B_WEATHER_FOG)
            {
                if (!(gBattleWeather & B_WEATHER_FOG_PERMANENT) && --gWishFutureKnock.weatherDuration == 0)
                {
                    gBattleWeather &= ~B_WEATHER_FOG_TEMPORARY;
                    gBattlescriptCurrInstr = BattleScript_FogEnded;
                }
                else
                {
                    gBattlescriptCurrInstr = BattleScript_FogContinues;
                }

                BattleScriptExecute(gBattlescriptCurrInstr);
                effect++;
            }
            gBattleStruct->turnCountersTracker++;
            break;
        case ENDTURN_DAMAGE_NON_TYPES:
            while (gBattleStruct->turnSideTracker < 2)
            {
                side = gBattleStruct->turnSideTracker;
                if (gSideStatuses[side] & SIDE_STATUS_DAMAGE_NON_TYPES && --gSideTimers[side].damageNonTypesTimer == 0)
                {
                    // There is no in-game message when this side status ends.
                    gSideStatuses[side] &= ~SIDE_STATUS_DAMAGE_NON_TYPES;
                    effect++;
                }
                gBattleStruct->turnSideTracker++;
                if (effect != 0)
                    break;
            }
            if (!effect)
            {
                gBattleStruct->turnCountersTracker++;
                gBattleStruct->turnSideTracker = 0;
            }
            break;
        case ENDTURN_TRICK_ROOM:
            if (gFieldStatuses & STATUS_FIELD_TRICK_ROOM && gFieldTimers.trickRoomTimer > 0 && --gFieldTimers.trickRoomTimer == 0)
            {
                gFieldStatuses &= ~STATUS_FIELD_TRICK_ROOM;
                BattleScriptExecute(BattleScript_TrickRoomEnds);
                effect++;
            }
            gBattleStruct->turnCountersTracker++;
            break;
        case ENDTURN_WONDER_ROOM:
            if (gFieldStatuses & STATUS_FIELD_WONDER_ROOM && gFieldTimers.wonderRoomTimer > 0 && --gFieldTimers.wonderRoomTimer == 0)
            {
                gFieldStatuses &= ~STATUS_FIELD_WONDER_ROOM;
                BattleScriptExecute(BattleScript_WonderRoomEnds);
                effect++;
            }
            gBattleStruct->turnCountersTracker++;
            break;
        case ENDTURN_MAGIC_ROOM:
            if (gFieldStatuses & STATUS_FIELD_MAGIC_ROOM && gFieldTimers.magicRoomTimer > 0 && --gFieldTimers.magicRoomTimer == 0)
            {
                gFieldStatuses &= ~STATUS_FIELD_MAGIC_ROOM;
                BattleScriptExecute(BattleScript_MagicRoomEnds);
                effect++;
            }
            gBattleStruct->turnCountersTracker++;
            break;
        case ENDTURN_ELECTRIC_TERRAIN:
            effect = EndTurnTerrain(STATUS_FIELD_ELECTRIC_TERRAIN, B_MSG_TERRAIN_END_ELECTRIC);
            gBattleStruct->turnCountersTracker++;
            break;
        case ENDTURN_MISTY_TERRAIN:
            effect = EndTurnTerrain(STATUS_FIELD_MISTY_TERRAIN, B_MSG_TERRAIN_END_MISTY);
            gBattleStruct->turnCountersTracker++;
            break;
        case ENDTURN_GRASSY_TERRAIN:
            effect = EndTurnTerrain(STATUS_FIELD_GRASSY_TERRAIN, B_MSG_TERRAIN_END_GRASSY);
            gBattleStruct->turnCountersTracker++;
            break;
        case ENDTURN_PSYCHIC_TERRAIN:
            effect = EndTurnTerrain(STATUS_FIELD_PSYCHIC_TERRAIN, B_MSG_TERRAIN_END_PSYCHIC);
            gBattleStruct->turnCountersTracker++;
            break;
        case ENDTURN_WATER_SPORT:
            if (gFieldStatuses & STATUS_FIELD_WATERSPORT && --gFieldTimers.waterSportTimer == 0)
            {
                gFieldStatuses &= ~STATUS_FIELD_WATERSPORT;
                BattleScriptExecute(BattleScript_WaterSportEnds);
                effect++;
            }
            gBattleStruct->turnCountersTracker++;
            break;
        case ENDTURN_MUD_SPORT:
            if (gFieldStatuses & STATUS_FIELD_MUDSPORT && --gFieldTimers.mudSportTimer == 0)
            {
                gFieldStatuses &= ~STATUS_FIELD_MUDSPORT;
                BattleScriptExecute(BattleScript_MudSportEnds);
                effect++;
            }
            gBattleStruct->turnCountersTracker++;
            break;
        case ENDTURN_GRAVITY:
            if (gFieldStatuses & STATUS_FIELD_GRAVITY && --gFieldTimers.gravityTimer == 0)
            {
                gFieldStatuses &= ~STATUS_FIELD_GRAVITY;
                BattleScriptExecute(BattleScript_GravityEnds);
                effect++;
            }
            gBattleStruct->turnCountersTracker++;
            break;
        case ENDTURN_ION_DELUGE:
            gFieldStatuses &= ~STATUS_FIELD_ION_DELUGE;
            gBattleStruct->turnCountersTracker++;
            break;
        case ENDTURN_FAIRY_LOCK:
            if (gFieldStatuses & STATUS_FIELD_FAIRY_LOCK && --gFieldTimers.fairyLockTimer == 0)
            {
                gFieldStatuses &= ~STATUS_FIELD_FAIRY_LOCK;
            }
            gBattleStruct->turnCountersTracker++;
            break;
        case ENDTURN_STATUS_HEAL:
            for (gBattlerAttacker = 0; gBattlerAttacker < gBattlersCount; gBattlerAttacker++)
            {
                if (B_AFFECTION_MECHANICS == TRUE
                 && GetBattlerSide(gBattlerAttacker) == B_SIDE_PLAYER
                 && GetBattlerAffectionHearts(gBattlerAttacker) >= AFFECTION_FOUR_HEARTS
                 && (Random() % 100 < 20))
                {
                    gBattleCommunication[MULTISTRING_CHOOSER] = 1;
                    BattleScriptExecute(BattleScript_AffectionBasedStatusHeal);
                    break;
                }
            }
            gBattleStruct->turnCountersTracker++;
            break;
        case ENDTURN_RAINBOW:
            while (gBattleStruct->turnSideTracker < 2)
            {
                side = gBattleStruct->turnSideTracker;
                if (gSideStatuses[side] & SIDE_STATUS_RAINBOW)
                {
                    for (gBattlerAttacker = 0; gBattlerAttacker < gBattlersCount; gBattlerAttacker++)
                    {
                        if (GetBattlerSide(gBattlerAttacker) == side)
                            break;
                    }

                    if (gSideTimers[side].rainbowTimer > 0 && --gSideTimers[side].rainbowTimer == 0)
                    {
                        gSideStatuses[side] &= ~SIDE_STATUS_RAINBOW;
                        BattleScriptExecute(BattleScript_TheRainbowDisappeared);
                        effect++;
                    }
                }
                gBattleStruct->turnSideTracker++;
                if (effect != 0)
                    break;
            }
            if (!effect)
            {
                gBattleStruct->turnCountersTracker++;
                gBattleStruct->turnSideTracker = 0;
            }
            break;
        case ENDTURN_SEA_OF_FIRE:
            while (gBattleStruct->turnSideTracker < 2)
            {
                side = gBattleStruct->turnSideTracker;

                if (gSideStatuses[side] & SIDE_STATUS_SEA_OF_FIRE)
                {
                    for (gBattlerAttacker = 0; gBattlerAttacker < gBattlersCount; gBattlerAttacker++)
                    {
                        if (GetBattlerSide(gBattlerAttacker) == side)
                            break;
                    }

                    if (gSideTimers[side].seaOfFireTimer > 0 && --gSideTimers[side].seaOfFireTimer == 0)
                    {
                        gSideStatuses[side] &= ~SIDE_STATUS_SEA_OF_FIRE;
                        BattleScriptExecute(BattleScript_TheSeaOfFireDisappeared);
                        effect++;
                    }
                }
                gBattleStruct->turnSideTracker++;
                if (effect != 0)
                    break;
            }
            if (!effect)
            {
                gBattleStruct->turnCountersTracker++;
                gBattleStruct->turnSideTracker = 0;
            }
            break;
        case ENDTURN_SWAMP:
            while (gBattleStruct->turnSideTracker < 2)
            {
                side = gBattleStruct->turnSideTracker;

                if (gSideStatuses[side] & SIDE_STATUS_SWAMP)
                {
                    for (gBattlerAttacker = 0; gBattlerAttacker < gBattlersCount; gBattlerAttacker++)
                    {
                        if (GetBattlerSide(gBattlerAttacker) == side)
                            break;
                    }

                    if (gSideTimers[side].swampTimer > 0 && --gSideTimers[side].swampTimer == 0)
                    {
                        gSideStatuses[side] &= ~SIDE_STATUS_SWAMP;
                        BattleScriptExecute(BattleScript_TheSwampDisappeared);
                        effect++;
                    }
                }
                gBattleStruct->turnSideTracker++;
                if (effect != 0)
                    break;
            }
            if (!effect)
            {
                gBattleStruct->turnCountersTracker++;
                gBattleStruct->turnSideTracker = 0;
            }
            break;
        case ENDTURN_FIELD_COUNT:
            effect++;
            break;
        }
    } while (effect == 0);

    return (gBattleMainFunc != BattleTurnPassed);
}

enum
{
    ENDTURN_WEATHER_DAMAGE,
    ENDTURN_INGRAIN,
    ENDTURN_AQUA_RING,
    ENDTURN_ABILITIES,
    ENDTURN_ITEMS1,
    ENDTURN_LEECH_SEED,
    ENDTURN_POISON,
    ENDTURN_BAD_POISON,
    ENDTURN_BURN,
    ENDTURN_FROSTBITE,
    ENDTURN_NIGHTMARES,
    ENDTURN_CURSE,
    ENDTURN_WRAP,
    ENDTURN_OCTOLOCK,
    ENDTURN_UPROAR,
    ENDTURN_THRASH,
    ENDTURN_FLINCH,
    ENDTURN_DISABLE,
    ENDTURN_ENCORE,
    ENDTURN_MAGNET_RISE,
    ENDTURN_TELEKINESIS,
    ENDTURN_HEALBLOCK,
    ENDTURN_EMBARGO,
    ENDTURN_LOCK_ON,
    ENDTURN_LASER_FOCUS,
    ENDTURN_CHARGE,
    ENDTURN_TAUNT,
    ENDTURN_YAWN,
    ENDTURN_ITEMS2,
    ENDTURN_ORBS,
    ENDTURN_ROOST,
    ENDTURN_ELECTRIFY,
    ENDTURN_POWDER,
    ENDTURN_THROAT_CHOP,
    ENDTURN_SLOW_START,
    ENDTURN_CUD_CHEW,
    ENDTURN_TORMENT, // supposedly this goes after Taunt, before Encore, but Encore is first right now?
    ENDTURN_SALT_CURE,
    ENDTURN_SYRUP_BOMB,
    ENDTURN_DYNAMAX,
    ENDTURN_GMAX_MOVE_RESIDUAL_DAMAGE,
    ENDTURN_SEA_OF_FIRE_DAMAGE,
    ENDTURN_ITEMS3,
    ENDTURN_BATTLER_COUNT
};

// Ingrain, Leech Seed, Strength Sap and Aqua Ring
s32 GetDrainedBigRootHp(u32 battler, s32 hp)
{
    if (GetBattlerHoldEffect(battler, TRUE) == HOLD_EFFECT_BIG_ROOT)
        hp = (hp * 1300) / 1000;
    if (hp == 0)
        hp = 1;

    return hp * -1;
}

#define MAGIC_GUARD_CHECK \
if (ability == ABILITY_MAGIC_GUARD) \
{\
    RecordAbilityBattle(battler, ability);\
    gBattleStruct->turnEffectsTracker++;\
            break;\
}


u8 DoBattlerEndTurnEffects(void)
{
    u32 battler, ability, i, effect = 0;

    gHitMarker |= (HITMARKER_GRUDGE | HITMARKER_IGNORE_BIDE);
    while (gBattleStruct->turnEffectsBattlerId < gBattlersCount && gBattleStruct->turnEffectsTracker <= ENDTURN_BATTLER_COUNT)
    {
        battler = gBattlerAttacker = gBattlerByTurnOrder[gBattleStruct->turnEffectsBattlerId];
        if (gAbsentBattlerFlags & (1u << battler))
        {
            gBattleStruct->turnEffectsBattlerId++;
            continue;
        }

        ability = GetBattlerAbility(battler);
        switch (gBattleStruct->turnEffectsTracker)
        {
        case ENDTURN_WEATHER_DAMAGE:
            ability = GetBattlerAbility(battler);
            if (!IsBattlerAlive(battler) || !WEATHER_HAS_EFFECT || ability == ABILITY_MAGIC_GUARD)
            {
                gBattleStruct->turnEffectsTracker++;
                break;
            }
            else if (gBattleWeather & B_WEATHER_SANDSTORM
                  && ability != ABILITY_SAND_VEIL
                  && ability != ABILITY_SAND_FORCE
                  && ability != ABILITY_SAND_RUSH
                  && ability != ABILITY_OVERCOAT
                  && !IS_BATTLER_OF_TYPE(gBattlerAttacker, TYPE_ROCK)
                  && !IS_BATTLER_OF_TYPE(gBattlerAttacker, TYPE_GROUND)
                  && !IS_BATTLER_OF_TYPE(gBattlerAttacker, TYPE_STEEL)
                  && !(gStatuses3[gBattlerAttacker] & (STATUS3_UNDERGROUND | STATUS3_UNDERWATER))
                  && GetBattlerHoldEffect(gBattlerAttacker, TRUE) != HOLD_EFFECT_SAFETY_GOGGLES)
            {
                gBattleScripting.battler = battler;
                gBattleMoveDamage = GetNonDynamaxMaxHP(battler) / 16;
                if (gBattleMoveDamage == 0)
                    gBattleMoveDamage = 1;
                BattleScriptExecute(BattleScript_DamagingWeather);
                effect++;
            }
            else if (gBattleWeather & (B_WEATHER_HAIL | B_WEATHER_SNOW)
                  && ability == ABILITY_ICE_BODY
                  && !(gStatuses3[battler] & (STATUS3_UNDERGROUND | STATUS3_UNDERWATER))
                  && !BATTLER_MAX_HP(battler)
                  && !(gStatuses3[battler] & STATUS3_HEAL_BLOCK))
            {
                gBattleScripting.battler = battler;
                gBattleMoveDamage = -1 * max(1, GetNonDynamaxMaxHP(battler) / 16);
                BattleScriptExecute(BattleScript_IceBodyHeal);
                effect++;
            }
            else if (gBattleWeather & B_WEATHER_HAIL
                  && !IS_BATTLER_OF_TYPE(battler, TYPE_ICE)
                  && ability != ABILITY_SNOW_CLOAK
                  && ability != ABILITY_OVERCOAT
                  && ability != ABILITY_ICE_BODY
                  && !(gStatuses3[battler] & (STATUS3_UNDERGROUND | STATUS3_UNDERWATER))
                  && GetBattlerHoldEffect(battler, TRUE) != HOLD_EFFECT_SAFETY_GOGGLES)
            {
                gBattleScripting.battler = battler;
                gBattleMoveDamage = GetNonDynamaxMaxHP(battler) / 16;
                if (gBattleMoveDamage == 0)
                    gBattleMoveDamage = 1;
                BattleScriptExecute(BattleScript_DamagingWeather);
                effect++;
            }
            gBattleStruct->turnEffectsTracker++;
            break;
        case ENDTURN_INGRAIN:  // ingrain
            if ((gStatuses3[battler] & STATUS3_ROOTED)
             && !BATTLER_MAX_HP(battler)
             && !(gStatuses3[battler] & STATUS3_HEAL_BLOCK)
             && IsBattlerAlive(battler))
            {
                gBattleMoveDamage = GetDrainedBigRootHp(battler, GetNonDynamaxMaxHP(battler) / 16);
                BattleScriptExecute(BattleScript_IngrainTurnHeal);
                effect++;
            }
            gBattleStruct->turnEffectsTracker++;
            break;
        case ENDTURN_AQUA_RING:  // aqua ring
            if ((gStatuses3[battler] & STATUS3_AQUA_RING)
             && !BATTLER_MAX_HP(battler)
             && !(gStatuses3[battler] & STATUS3_HEAL_BLOCK)
             && IsBattlerAlive(battler))
            {
                gBattleMoveDamage = GetDrainedBigRootHp(battler, GetNonDynamaxMaxHP(battler) / 16);
                BattleScriptExecute(BattleScript_AquaRingHeal);
                effect++;
            }
            gBattleStruct->turnEffectsTracker++;
            break;
        case ENDTURN_ABILITIES:  // end turn abilities
            if (AbilityBattleEffects(ABILITYEFFECT_ENDTURN, battler, 0, 0, 0))
                effect++;
            gBattleStruct->turnEffectsTracker++;
            break;
        case ENDTURN_ITEMS1:  // item effects
            if (ItemBattleEffects(ITEMEFFECT_NORMAL, battler, FALSE))
                effect++;
            gBattleStruct->turnEffectsTracker++;
            break;
        case ENDTURN_ITEMS2:  // item effects again
            if (ItemBattleEffects(ITEMEFFECT_NORMAL, battler, TRUE))
                effect++;
            gBattleStruct->turnEffectsTracker++;
            break;
        case ENDTURN_ITEMS3:  // berry effects
            if (gItemsInfo[gBattleMons[battler].item].pocket == POCKET_BERRIES
             || GetBattlerHoldEffect(battler, TRUE) == HOLD_EFFECT_RESTORE_HP)  // Edge case for Berry Juice
            {
                if (ItemBattleEffects(ITEMEFFECT_NORMAL, battler, FALSE))
                    effect++;
            }
            gBattleStruct->turnEffectsTracker++;
            break;
        case ENDTURN_ORBS:
            if (IsBattlerAlive(battler) && ItemBattleEffects(ITEMEFFECT_ORBS, battler, FALSE))
                effect++;
            gBattleStruct->turnEffectsTracker++;
            break;
        case ENDTURN_LEECH_SEED:  // leech seed
            if ((gStatuses3[battler] & STATUS3_LEECHSEED)
             && IsBattlerAlive(gStatuses3[battler] & STATUS3_LEECHSEED_BATTLER)
             && IsBattlerAlive(battler))
            {
                MAGIC_GUARD_CHECK;

                gBattlerTarget = gStatuses3[battler] & STATUS3_LEECHSEED_BATTLER; // Notice gBattlerTarget is actually the HP receiver.
                gBattleMoveDamage = GetNonDynamaxMaxHP(battler) / 8;
                if (gBattleMoveDamage == 0)
                    gBattleMoveDamage = 1;
                gBattleScripting.animArg1 = gBattlerTarget;
                gBattleScripting.animArg2 = gBattlerAttacker;
                BattleScriptExecute(BattleScript_LeechSeedTurnDrain);
                effect++;
            }
            gBattleStruct->turnEffectsTracker++;
            break;
        case ENDTURN_POISON:  // poison
            if ((gBattleMons[battler].status1 & STATUS1_POISON)
                && IsBattlerAlive(battler))
            {
                MAGIC_GUARD_CHECK;

                if (ability == ABILITY_POISON_HEAL)
                {
                    if (!BATTLER_MAX_HP(battler) && !(gStatuses3[battler] & STATUS3_HEAL_BLOCK))
                    {
                        gBattleMoveDamage = GetNonDynamaxMaxHP(battler) / 8;
                        if (gBattleMoveDamage == 0)
                            gBattleMoveDamage = 1;
                        gBattleMoveDamage *= -1;
                        BattleScriptExecute(BattleScript_PoisonHealActivates);
                        effect++;
                    }
                }
                else
                {
                    gBattleMoveDamage = GetNonDynamaxMaxHP(battler) / 8;
                    if (gBattleMoveDamage == 0)
                        gBattleMoveDamage = 1;
                    BattleScriptExecute(BattleScript_PoisonTurnDmg);
                    effect++;
                }
            }
            gBattleStruct->turnEffectsTracker++;
            break;
        case ENDTURN_BAD_POISON:  // toxic poison
            if ((gBattleMons[battler].status1 & STATUS1_TOXIC_POISON)
                && IsBattlerAlive(battler))
            {
                MAGIC_GUARD_CHECK;

                if (ability == ABILITY_POISON_HEAL)
                {
                    if (!BATTLER_MAX_HP(battler) && !(gStatuses3[battler] & STATUS3_HEAL_BLOCK))
                    {
                        gBattleMoveDamage = GetNonDynamaxMaxHP(battler) / 8;
                        if (gBattleMoveDamage == 0)
                            gBattleMoveDamage = 1;
                        gBattleMoveDamage *= -1;
                        BattleScriptExecute(BattleScript_PoisonHealActivates);
                        effect++;
                    }
                }
                else
                {
                    gBattleMoveDamage = GetNonDynamaxMaxHP(battler) / 16;
                    if (gBattleMoveDamage == 0)
                        gBattleMoveDamage = 1;
                    if ((gBattleMons[battler].status1 & STATUS1_TOXIC_COUNTER) != STATUS1_TOXIC_TURN(15)) // not 16 turns
                        gBattleMons[battler].status1 += STATUS1_TOXIC_TURN(1);
                    gBattleMoveDamage *= (gBattleMons[battler].status1 & STATUS1_TOXIC_COUNTER) >> 8;
                    BattleScriptExecute(BattleScript_PoisonTurnDmg);
                    effect++;
                }
            }
            gBattleStruct->turnEffectsTracker++;
            break;
        case ENDTURN_BURN:  // burn
            if ((gBattleMons[battler].status1 & STATUS1_BURN)
                && IsBattlerAlive(battler))
            {
                MAGIC_GUARD_CHECK;
                gBattleMoveDamage = GetNonDynamaxMaxHP(battler) / (B_BURN_DAMAGE >= GEN_7 ? 16 : 8);
                if (ability == ABILITY_HEATPROOF)
                {
                    if (gBattleMoveDamage > (gBattleMoveDamage / 2) + 1) // Record ability if the burn takes less damage than it normally would.
                        RecordAbilityBattle(battler, ABILITY_HEATPROOF);
                    gBattleMoveDamage /= 2;
                }
                if (gBattleMoveDamage == 0)
                    gBattleMoveDamage = 1;
                BattleScriptExecute(BattleScript_BurnTurnDmg);
                effect++;
            }
            gBattleStruct->turnEffectsTracker++;
            break;
        case ENDTURN_FROSTBITE:  // burn
            if ((gBattleMons[battler].status1 & STATUS1_FROSTBITE)
                && IsBattlerAlive(battler))
            {
                MAGIC_GUARD_CHECK;
                gBattleMoveDamage = GetNonDynamaxMaxHP(battler) / (B_BURN_DAMAGE >= GEN_7 ? 16 : 8);
                if (gBattleMoveDamage == 0)
                    gBattleMoveDamage = 1;
                BattleScriptExecute(BattleScript_FrostbiteTurnDmg);
                effect++;
            }
            gBattleStruct->turnEffectsTracker++;
            break;
        case ENDTURN_NIGHTMARES:  // spooky nightmares
            if ((gBattleMons[battler].status2 & STATUS2_NIGHTMARE)
                && IsBattlerAlive(battler))
            {
                MAGIC_GUARD_CHECK;
                // R/S does not perform this sleep check, which causes the nightmare effect to
                // persist even after the affected Pokémon has been awakened by Shed Skin.
                if (gBattleMons[battler].status1 & STATUS1_SLEEP)
                {
                    gBattleMoveDamage = GetNonDynamaxMaxHP(battler) / 4;
                    if (gBattleMoveDamage == 0)
                        gBattleMoveDamage = 1;
                    BattleScriptExecute(BattleScript_NightmareTurnDmg);
                    effect++;
                }
                else
                {
                    gBattleMons[battler].status2 &= ~STATUS2_NIGHTMARE;
                }
            }
            gBattleStruct->turnEffectsTracker++;
            break;
        case ENDTURN_CURSE:  // curse
            if ((gBattleMons[battler].status2 & STATUS2_CURSED)
                && IsBattlerAlive(battler))
            {
                MAGIC_GUARD_CHECK;
                gBattleMoveDamage = GetNonDynamaxMaxHP(battler) / 4;
                if (gBattleMoveDamage == 0)
                    gBattleMoveDamage = 1;
                BattleScriptExecute(BattleScript_CurseTurnDmg);
                effect++;
            }
            gBattleStruct->turnEffectsTracker++;
            break;
        case ENDTURN_WRAP:  // wrap
            if ((gBattleMons[battler].status2 & STATUS2_WRAPPED) && IsBattlerAlive(battler))
            {
                if (--gDisableStructs[battler].wrapTurns != 0)  // damaged by wrap
                {
                    MAGIC_GUARD_CHECK;

                    gBattleScripting.animArg1 = gBattleStruct->wrappedMove[battler];
                    gBattleScripting.animArg2 = gBattleStruct->wrappedMove[battler] >> 8;
                    PREPARE_MOVE_BUFFER(gBattleTextBuff1, gBattleStruct->wrappedMove[battler]);
                    gBattlescriptCurrInstr = BattleScript_WrapTurnDmg;
                    if (GetBattlerHoldEffect(gBattleStruct->wrappedBy[battler], TRUE) == HOLD_EFFECT_BINDING_BAND)
                        gBattleMoveDamage = GetNonDynamaxMaxHP(battler) / (B_BINDING_DAMAGE >= GEN_6 ? 6 : 8);
                    else
                        gBattleMoveDamage = GetNonDynamaxMaxHP(battler) / (B_BINDING_DAMAGE >= GEN_6 ? 8 : 16);

                    if (gBattleMoveDamage == 0)
                        gBattleMoveDamage = 1;
                }
                else  // broke free
                {
                    gBattleMons[battler].status2 &= ~STATUS2_WRAPPED;
                    PREPARE_MOVE_BUFFER(gBattleTextBuff1, gBattleStruct->wrappedMove[battler]);
                    gBattlescriptCurrInstr = BattleScript_WrapEnds;
                }
                BattleScriptExecute(gBattlescriptCurrInstr);
                effect++;
            }
            gBattleStruct->turnEffectsTracker++;
            break;
        case ENDTURN_OCTOLOCK:
        {
            if (gDisableStructs[battler].octolock)
            {
                gBattlerTarget = battler;
                BattleScriptExecute(BattleScript_OctolockEndTurn);
                effect++;
            }
            gBattleStruct->turnEffectsTracker++;
        }
            break;
        case ENDTURN_UPROAR:  // uproar
            if (gBattleMons[battler].status2 & STATUS2_UPROAR)
            {
                for (gBattlerAttacker = 0; gBattlerAttacker < gBattlersCount; gBattlerAttacker++)
                {
                    if ((gBattleMons[gBattlerAttacker].status1 & STATUS1_SLEEP)
                     && (B_UPROAR_IGNORE_SOUNDPROOF >= GEN_5 || GetBattlerAbility(gBattlerAttacker) != ABILITY_SOUNDPROOF))
                    {
                        gBattleMons[gBattlerAttacker].status1 &= ~STATUS1_SLEEP;
                        gBattleMons[gBattlerAttacker].status2 &= ~STATUS2_NIGHTMARE;
                        gBattleCommunication[MULTISTRING_CHOOSER] = 1;
                        BattleScriptExecute(BattleScript_MonWokeUpInUproar);
                        BtlController_EmitSetMonData(gBattlerAttacker, BUFFER_A, REQUEST_STATUS_BATTLE, 0, 4, &gBattleMons[gBattlerAttacker].status1);
                        MarkBattlerForControllerExec(gBattlerAttacker);
                        break;
                    }
                }
                if (gBattlerAttacker != gBattlersCount)
                {
                    effect = 2;  // a Pokémon was awaken
                    break;
                }
                else
                {
                    gBattlerAttacker = battler;
                    gBattleMons[battler].status2 -= STATUS2_UPROAR_TURN(1);  // uproar timer goes down
                    if (WasUnableToUseMove(battler))
                    {
                        CancelMultiTurnMoves(battler);
                        gBattleCommunication[MULTISTRING_CHOOSER] = B_MSG_UPROAR_ENDS;
                    }
                    else if (gBattleMons[battler].status2 & STATUS2_UPROAR)
                    {
                        gBattleCommunication[MULTISTRING_CHOOSER] = B_MSG_UPROAR_CONTINUES;
                        gBattleMons[battler].status2 |= STATUS2_MULTIPLETURNS;
                    }
                    else
                    {
                        gBattleCommunication[MULTISTRING_CHOOSER] = B_MSG_UPROAR_ENDS;
                        CancelMultiTurnMoves(battler);
                    }
                    BattleScriptExecute(BattleScript_PrintUproarOverTurns);
                    effect = 1;
                }
            }
            if (effect != 2)
                gBattleStruct->turnEffectsTracker++;
            break;
        case ENDTURN_THRASH:  // thrash
            // Don't decrement STATUS2_LOCK_CONFUSE if the target is held by Sky Drop
            if (gBattleMons[battler].status2 & STATUS2_LOCK_CONFUSE && !(gStatuses3[battler] & STATUS3_SKY_DROPPED))
            {
                gBattleMons[battler].status2 -= STATUS2_LOCK_CONFUSE_TURN(1);
                if (WasUnableToUseMove(battler))
                    CancelMultiTurnMoves(battler);
                else if (!(gBattleMons[battler].status2 & STATUS2_LOCK_CONFUSE)
                 && (gBattleMons[battler].status2 & STATUS2_MULTIPLETURNS))
                {
                    gBattleMons[battler].status2 &= ~STATUS2_MULTIPLETURNS;
                    if (!(gBattleMons[battler].status2 & STATUS2_CONFUSION))
                    {
                        gBattleScripting.moveEffect = MOVE_EFFECT_CONFUSION | MOVE_EFFECT_AFFECTS_USER;
                        SetMoveEffect(TRUE, FALSE);
                        if (gBattleMons[battler].status2 & STATUS2_CONFUSION)
                            BattleScriptExecute(BattleScript_ThrashConfuses);
                        effect++;
                    }
                }
            }
            gBattleStruct->turnEffectsTracker++;
            break;
        case ENDTURN_FLINCH:  // reset flinch
            gBattleMons[battler].status2 &= ~STATUS2_FLINCHED;
            gBattleStruct->turnEffectsTracker++;
            break;
        case ENDTURN_DISABLE:  // disable
            if (gDisableStructs[battler].disableTimer != 0)
            {
                for (i = 0; i < MAX_MON_MOVES; i++)
                {
                    if (gDisableStructs[battler].disabledMove == gBattleMons[battler].moves[i])
                        break;
                }
                if (i == MAX_MON_MOVES)  // Pokémon does not have the disabled move anymore
                {
                    gDisableStructs[battler].disabledMove = 0;
                    gDisableStructs[battler].disableTimer = 0;
                }
                else if (--gDisableStructs[battler].disableTimer == 0)  // disable ends
                {
                    gDisableStructs[battler].disabledMove = 0;
                    BattleScriptExecute(BattleScript_DisabledNoMore);
                    effect++;
                }
            }
            gBattleStruct->turnEffectsTracker++;
            break;
        case ENDTURN_ENCORE:  // encore
            if (gDisableStructs[battler].encoreTimer != 0)
            {
                if (gBattleMons[battler].moves[gDisableStructs[battler].encoredMovePos] != gDisableStructs[battler].encoredMove)  // Pokémon does not have the encored move anymore
                {
                    gDisableStructs[battler].encoredMove = 0;
                    gDisableStructs[battler].encoreTimer = 0;
                }
                else if (--gDisableStructs[battler].encoreTimer == 0
                 || gBattleMons[battler].pp[gDisableStructs[battler].encoredMovePos] == 0)
                {
                    gDisableStructs[battler].encoredMove = 0;
                    gDisableStructs[battler].encoreTimer = 0;
                    BattleScriptExecute(BattleScript_EncoredNoMore);
                    effect++;
                }
            }
            gBattleStruct->turnEffectsTracker++;
            break;
        case ENDTURN_LOCK_ON:  // lock-on decrement
            if (gStatuses3[battler] & STATUS3_ALWAYS_HITS)
                gStatuses3[battler] -= STATUS3_ALWAYS_HITS_TURN(1);
            gBattleStruct->turnEffectsTracker++;
            break;
        case ENDTURN_CHARGE:  // charge
            if (gDisableStructs[battler].chargeTimer > 0 && --gDisableStructs[battler].chargeTimer == 0)
                gStatuses3[battler] &= ~STATUS3_CHARGED_UP;
            gBattleStruct->turnEffectsTracker++;
            break;
        case ENDTURN_TAUNT:  // taunt
            if (gDisableStructs[battler].tauntTimer && --gDisableStructs[battler].tauntTimer == 0)
            {
                BattleScriptExecute(BattleScript_BufferEndTurn);
                PREPARE_MOVE_BUFFER(gBattleTextBuff1, MOVE_TAUNT);
                effect++;
            }
            gBattleStruct->turnEffectsTracker++;
            break;
        case ENDTURN_YAWN:  // yawn
            if (gStatuses3[battler] & STATUS3_YAWN)
            {
                u16 battlerAbility = GetBattlerAbility(battler);
                gStatuses3[battler] -= STATUS3_YAWN_TURN(1);
                if (!(gStatuses3[battler] & STATUS3_YAWN) && !(gBattleMons[battler].status1 & STATUS1_ANY)
                 && battlerAbility != ABILITY_VITAL_SPIRIT
                 && battlerAbility != ABILITY_INSOMNIA && !UproarWakeUpCheck(battler)
                 && !IsLeafGuardProtected(battler))
                {
                    CancelMultiTurnMoves(battler);
                    gEffectBattler = battler;
                    if (IsBattlerTerrainAffected(battler, STATUS_FIELD_ELECTRIC_TERRAIN))
                    {
                        gBattleCommunication[MULTISTRING_CHOOSER] = B_MSG_TERRAINPREVENTS_ELECTRIC;
                        BattleScriptExecute(BattleScript_TerrainPreventsEnd2);
                    }
                    else if (IsBattlerTerrainAffected(battler, STATUS_FIELD_MISTY_TERRAIN))
                    {
                        gBattleCommunication[MULTISTRING_CHOOSER] = B_MSG_TERRAINPREVENTS_MISTY;
                        BattleScriptExecute(BattleScript_TerrainPreventsEnd2);
                    }
                    else
                    {
                        if (B_SLEEP_TURNS >= GEN_5)
                            gBattleMons[battler].status1 |= ((Random() % 3) + 2);
                        else
                            gBattleMons[battler].status1 |= ((Random() % 4) + 3);

                        BtlController_EmitSetMonData(battler, BUFFER_A, REQUEST_STATUS_BATTLE, 0, 4, &gBattleMons[battler].status1);
                        MarkBattlerForControllerExec(battler);
                        BattleScriptExecute(BattleScript_YawnMakesAsleep);
                    }
                    effect++;
                }
            }
            gBattleStruct->turnEffectsTracker++;
            break;
        case ENDTURN_LASER_FOCUS:
            if (gStatuses3[battler] & STATUS3_LASER_FOCUS)
            {
                if (gDisableStructs[battler].laserFocusTimer == 0 || --gDisableStructs[battler].laserFocusTimer == 0)
                    gStatuses3[battler] &= ~STATUS3_LASER_FOCUS;
            }
            gBattleStruct->turnEffectsTracker++;
            break;
        case ENDTURN_EMBARGO:
            if (gStatuses3[battler] & STATUS3_EMBARGO)
            {
                if (gDisableStructs[battler].embargoTimer == 0 || --gDisableStructs[battler].embargoTimer == 0)
                {
                    gStatuses3[battler] &= ~STATUS3_EMBARGO;
                    BattleScriptExecute(BattleScript_EmbargoEndTurn);
                    effect++;
                }
            }
            gBattleStruct->turnEffectsTracker++;
            break;
        case ENDTURN_MAGNET_RISE:
            if (gStatuses3[battler] & STATUS3_MAGNET_RISE)
            {
                if (gDisableStructs[battler].magnetRiseTimer == 0 || --gDisableStructs[battler].magnetRiseTimer == 0)
                {
                    gStatuses3[battler] &= ~STATUS3_MAGNET_RISE;
                    BattleScriptExecute(BattleScript_BufferEndTurn);
                    PREPARE_STRING_BUFFER(gBattleTextBuff1, STRINGID_ELECTROMAGNETISM);
                    effect++;
                }
            }
            gBattleStruct->turnEffectsTracker++;
            break;
        case ENDTURN_TELEKINESIS:
            if (gStatuses3[battler] & STATUS3_TELEKINESIS)
            {
                if (gDisableStructs[battler].telekinesisTimer == 0 || --gDisableStructs[battler].telekinesisTimer == 0)
                {
                    gStatuses3[battler] &= ~STATUS3_TELEKINESIS;
                    BattleScriptExecute(BattleScript_TelekinesisEndTurn);
                    effect++;
                }
            }
            gBattleStruct->turnEffectsTracker++;
            break;
        case ENDTURN_HEALBLOCK:
            if (gStatuses3[battler] & STATUS3_HEAL_BLOCK)
            {
                if (gDisableStructs[battler].healBlockTimer == 0 || --gDisableStructs[battler].healBlockTimer == 0)
                {
                    gStatuses3[battler] &= ~STATUS3_HEAL_BLOCK;
                    BattleScriptExecute(BattleScript_BufferEndTurn);
                    PREPARE_MOVE_BUFFER(gBattleTextBuff1, MOVE_HEAL_BLOCK);
                    effect++;
                }
            }
            gBattleStruct->turnEffectsTracker++;
            break;
        case ENDTURN_ROOST: // Return flying type.
            if (gBattleResources->flags->flags[battler] & RESOURCE_FLAG_ROOST)
                gBattleResources->flags->flags[battler] &= ~RESOURCE_FLAG_ROOST;
            gBattleStruct->turnEffectsTracker++;
            break;
        case ENDTURN_ELECTRIFY:
            gStatuses4[battler] &= ~STATUS4_ELECTRIFIED;
            gBattleStruct->turnEffectsTracker++;
            break;
        case ENDTURN_POWDER:
            gBattleMons[battler].status2 &= ~STATUS2_POWDER;
            gBattleStruct->turnEffectsTracker++;
            break;
        case ENDTURN_THROAT_CHOP:
            if (gDisableStructs[battler].throatChopTimer && --gDisableStructs[battler].throatChopTimer == 0)
            {
                BattleScriptExecute(BattleScript_ThroatChopEndTurn);
                effect++;
            }
            gBattleStruct->turnEffectsTracker++;
            break;
        case ENDTURN_SLOW_START:
            if (gDisableStructs[battler].slowStartTimer
                && --gDisableStructs[battler].slowStartTimer == 0
                && ability == ABILITY_SLOW_START)
            {
                BattleScriptExecute(BattleScript_SlowStartEnds);
                effect++;
            }
            gBattleStruct->turnEffectsTracker++;
            break;
        case ENDTURN_CUD_CHEW:
            if (GetBattlerAbility(battler) == ABILITY_CUD_CHEW && !gDisableStructs[battler].cudChew && ItemId_GetPocket(GetUsedHeldItem(battler)) == POCKET_BERRIES)
                gDisableStructs[battler].cudChew = TRUE;
            gBattleStruct->turnEffectsTracker++;
            break;
        case ENDTURN_SALT_CURE:
            if (gStatuses4[battler] & STATUS4_SALT_CURE && IsBattlerAlive(battler))
            {
                gBattlerTarget = battler;
                if (IS_BATTLER_OF_TYPE(gBattlerTarget, TYPE_STEEL) || IS_BATTLER_OF_TYPE(gBattlerTarget, TYPE_WATER))
                    gBattleMoveDamage = gBattleMons[gBattlerTarget].maxHP / 4;
                else
                    gBattleMoveDamage = gBattleMons[gBattlerTarget].maxHP / 8;
                if (gBattleMoveDamage == 0)
                    gBattleMoveDamage = 1;
                PREPARE_MOVE_BUFFER(gBattleTextBuff1, MOVE_SALT_CURE);
                BattleScriptExecute(BattleScript_SaltCureExtraDamage);
                effect++;
            }
            gBattleStruct->turnEffectsTracker++;
            break;
        case ENDTURN_SYRUP_BOMB:
            if ((gStatuses4[battler] & STATUS4_SYRUP_BOMB) && (IsBattlerAlive(battler)))
            {
                if (gDisableStructs[battler].syrupBombTimer > 0 && --gDisableStructs[battler].syrupBombTimer == 0)
                    gStatuses4[battler] &= ~STATUS4_SYRUP_BOMB;
                gBattlerTarget = battler;
                PREPARE_MOVE_BUFFER(gBattleTextBuff1, MOVE_SYRUP_BOMB);
                gBattlescriptCurrInstr = BattleScript_SyrupBombEndTurn;
                BattleScriptExecute(gBattlescriptCurrInstr);
                effect++;
            }
            gBattleStruct->turnEffectsTracker++;
            break;
        case ENDTURN_TORMENT:
            if (gDisableStructs[battler].tormentTimer != PERMANENT_TORMENT
                && --gDisableStructs[battler].tormentTimer == 0)
            {
                gBattleMons[battler].status2 &= ~STATUS2_TORMENT;
                BattleScriptExecute(BattleScript_TormentEnds);
                effect++;
            }
            gBattleStruct->turnEffectsTracker++;
            break;
        case ENDTURN_DYNAMAX:
            if (GetActiveGimmick(battler) == GIMMICK_DYNAMAX
                && --gBattleStruct->dynamax.dynamaxTurns[battler] == 0)
            {
                gBattleScripting.battler = battler;
                UndoDynamax(battler);
                BattleScriptExecute(BattleScript_DynamaxEnds);
                effect++;
            }
            gBattleStruct->turnEffectsTracker++;
            break;
        case ENDTURN_GMAX_MOVE_RESIDUAL_DAMAGE:
            {
                u32 side = GetBattlerSide(gBattlerAttacker);
                if (gSideTimers[side].damageNonTypesTimer
                 && !IS_BATTLER_OF_TYPE(gBattlerAttacker, gSideTimers[side].damageNonTypesType)
                 && IsBattlerAlive(gBattlerAttacker)
                 && GetBattlerAbility(gBattlerAttacker) != ABILITY_MAGIC_GUARD)
                {
                    gBattleScripting.battler = battler;
                    gBattleMoveDamage = GetNonDynamaxMaxHP(battler) / 6;
                    ChooseDamageNonTypesString(gSideTimers[side].damageNonTypesType);
                    BattleScriptExecute(BattleScript_DamageNonTypesContinues);
                    effect++;
                }
                gBattleStruct->turnEffectsTracker++;
                break;
            }
        case ENDTURN_SEA_OF_FIRE_DAMAGE:
            if (IsBattlerAlive(battler) && gSideStatuses[GetBattlerSide(battler)] & SIDE_STATUS_SEA_OF_FIRE)
            {
                gBattleMoveDamage = GetNonDynamaxMaxHP(battler) / 8;
                BtlController_EmitStatusAnimation(battler, BUFFER_A, FALSE, STATUS1_BURN);
                MarkBattlerForControllerExec(battler);
                BattleScriptExecute(BattleScript_HurtByTheSeaOfFire);
                effect++;
            }
            gBattleStruct->turnEffectsTracker++;
            break;
        case ENDTURN_BATTLER_COUNT:  // done
            gBattleStruct->turnEffectsTracker = 0;
            gBattleStruct->turnEffectsBattlerId++;
            break;
        }

        if (effect != 0)
            return effect;

    }
    gHitMarker &= ~(HITMARKER_GRUDGE | HITMARKER_IGNORE_BIDE);
    return 0;
}

bool32 HandleWishPerishSongOnTurnEnd(void)
{
    u32 battler;

    gHitMarker |= (HITMARKER_GRUDGE | HITMARKER_IGNORE_BIDE);
    switch (gBattleStruct->wishPerishSongState)
    {
    case 0:
        while (gBattleStruct->wishPerishSongBattlerId < gBattlersCount)
        {
            battler = gBattleStruct->wishPerishSongBattlerId;

            gBattleStruct->wishPerishSongBattlerId++;

            if (gWishFutureKnock.futureSightCounter[battler] != 0
             && --gWishFutureKnock.futureSightCounter[battler] == 0
             && !(gAbsentBattlerFlags & (1u << battler)))
            {
                struct Pokemon *party;

                if (gWishFutureKnock.futureSightCounter[battler] == 0
                 && gWishFutureKnock.futureSightCounter[BATTLE_PARTNER(battler)] == 0)
                {
                    gSideStatuses[GetBattlerSide(battler)] &= ~SIDE_STATUS_FUTUREATTACK;
                }

                if (!IsBattlerAlive(battler))
                    continue;

                if (gWishFutureKnock.futureSightMove[battler] == MOVE_FUTURE_SIGHT)
                    gBattleCommunication[MULTISTRING_CHOOSER] = B_MSG_FUTURE_SIGHT;
                else
                    gBattleCommunication[MULTISTRING_CHOOSER] = B_MSG_DOOM_DESIRE;

                PREPARE_MOVE_BUFFER(gBattleTextBuff1, gWishFutureKnock.futureSightMove[battler]);

                gBattlerTarget = battler;
                gBattlerAttacker = gWishFutureKnock.futureSightBattlerIndex[battler];
                gSpecialStatuses[gBattlerTarget].shellBellDmg = IGNORE_SHELL_BELL;
                gCurrentMove = gWishFutureKnock.futureSightMove[battler];

                party = GetSideParty(GetBattlerSide(gBattlerAttacker));
                if (&party[gWishFutureKnock.futureSightPartyIndex[gBattlerTarget]] == &party[gBattlerPartyIndexes[gBattlerAttacker]])
                    SetTypeBeforeUsingMove(gCurrentMove, gBattlerAttacker);

                BattleScriptExecute(BattleScript_MonTookFutureAttack);

                return TRUE;
            }
        }
        gBattleStruct->wishPerishSongState = 1;
        gBattleStruct->wishPerishSongBattlerId = 0;
        // fall through
    case 1:
        while (gBattleStruct->wishPerishSongBattlerId < gBattlersCount)
        {
            battler = gBattlerAttacker = gBattlerByTurnOrder[gBattleStruct->wishPerishSongBattlerId];
            if (gAbsentBattlerFlags & (1u << battler))
            {
                gBattleStruct->wishPerishSongBattlerId++;
                continue;
            }
            gBattleStruct->wishPerishSongBattlerId++;
            if (gStatuses3[battler] & STATUS3_PERISH_SONG)
            {
                PREPARE_BYTE_NUMBER_BUFFER(gBattleTextBuff1, 1, gDisableStructs[battler].perishSongTimer);
                if (gDisableStructs[battler].perishSongTimer == 0)
                {
                    gStatuses3[battler] &= ~STATUS3_PERISH_SONG;
                    gBattleMoveDamage = gBattleMons[battler].hp;
                    gBattlescriptCurrInstr = BattleScript_PerishSongTakesLife;
                }
                else
                {
                    gDisableStructs[battler].perishSongTimer--;
                    gBattlescriptCurrInstr = BattleScript_PerishSongCountGoesDown;
                }
                BattleScriptExecute(gBattlescriptCurrInstr);
                return TRUE;
            }
        }
        gBattleStruct->wishPerishSongState = 2;
        gBattleStruct->wishPerishSongBattlerId = 0;
        // fall through
    case 2:
        if ((gBattleTypeFlags & BATTLE_TYPE_ARENA)
         && gBattleStruct->arenaTurnCounter == 2
         && IsBattlerAlive(B_POSITION_PLAYER_LEFT) && IsBattlerAlive(B_POSITION_OPPONENT_LEFT))
        {
            s32 i;

            for (i = 0; i < 2; i++)
                CancelMultiTurnMoves(i);

            gBattlescriptCurrInstr = BattleScript_ArenaDoJudgment;
            BattleScriptExecute(BattleScript_ArenaDoJudgment);
            gBattleStruct->wishPerishSongState++;
            return TRUE;
        }
        break;
    }

    gHitMarker &= ~(HITMARKER_GRUDGE | HITMARKER_IGNORE_BIDE);

    return FALSE;
}

#define FAINTED_ACTIONS_MAX_CASE 7

bool32 HandleFaintedMonActions(void)
{
    if (gBattleTypeFlags & BATTLE_TYPE_SAFARI)
        return FALSE;
    do
    {
        s32 i;
        switch (gBattleStruct->faintedActionsState)
        {
        case 0:
            gBattleStruct->faintedActionsBattlerId = 0;
            gBattleStruct->faintedActionsState++;
            for (i = 0; i < gBattlersCount; i++)
            {
                if (gAbsentBattlerFlags & (1u << i) && !HasNoMonsToSwitch(i, PARTY_SIZE, PARTY_SIZE))
                    gAbsentBattlerFlags &= ~(1u << i);
            }
            // fall through
        case 1:
            do
            {
                gBattlerFainted = gBattlerTarget = gBattleStruct->faintedActionsBattlerId;
                if (gBattleMons[gBattleStruct->faintedActionsBattlerId].hp == 0
                 && !(gBattleStruct->givenExpMons & (1u << gBattlerPartyIndexes[gBattleStruct->faintedActionsBattlerId]))
                 && !(gAbsentBattlerFlags & (1u << gBattleStruct->faintedActionsBattlerId)))
                {
                    BattleScriptExecute(BattleScript_GiveExp);
                    gBattleStruct->faintedActionsState = 2;
                    return TRUE;
                }
            } while (++gBattleStruct->faintedActionsBattlerId != gBattlersCount);
            gBattleStruct->faintedActionsState = 3;
            break;
        case 2:
            OpponentSwitchInResetSentPokesToOpponentValue(gBattlerFainted);
            if (++gBattleStruct->faintedActionsBattlerId == gBattlersCount)
                gBattleStruct->faintedActionsState = 3;
            else
                gBattleStruct->faintedActionsState = 1;
            // Don't switch mons until all pokemon performed their actions or the battle's over.
            if (B_FAINT_SWITCH_IN >= GEN_4
                && gBattleOutcome == 0
                && !NoAliveMonsForEitherParty()
                && gCurrentTurnActionNumber != gBattlersCount)
            {
                gAbsentBattlerFlags |= 1u << gBattlerFainted;
                if (gBattleStruct->faintedActionsState != 1)
                    return FALSE;
            }
            break;
        case 3:
            // Don't switch mons until all pokemon performed their actions or the battle's over.
            if (B_FAINT_SWITCH_IN >= GEN_4
                && gBattleOutcome == 0
                && !NoAliveMonsForEitherParty()
                && gCurrentTurnActionNumber != gBattlersCount)
            {
                return FALSE;
            }
            gBattleStruct->faintedActionsBattlerId = 0;
            gBattleStruct->faintedActionsState++;
            // fall through
        case 4:
            do
            {
                gBattlerFainted = gBattlerTarget = gBattleStruct->faintedActionsBattlerId;
                if (gBattleMons[gBattleStruct->faintedActionsBattlerId].hp == 0
                 && !(gAbsentBattlerFlags & (1u << gBattleStruct->faintedActionsBattlerId)))
                {
                    BattleScriptExecute(BattleScript_HandleFaintedMon);
                    gBattleStruct->faintedActionsState = 5;
                    return TRUE;
                }
            } while (++gBattleStruct->faintedActionsBattlerId != gBattlersCount);
            gBattleStruct->faintedActionsState = 6;
            break;
        case 5:
            if (++gBattleStruct->faintedActionsBattlerId == gBattlersCount)
                gBattleStruct->faintedActionsState = 6;
            else
                gBattleStruct->faintedActionsState = 4;
            break;
        case 6:
            if (ItemBattleEffects(ITEMEFFECT_NORMAL, 0, TRUE))
                return TRUE;
            gBattleStruct->faintedActionsState++;
            break;
        case FAINTED_ACTIONS_MAX_CASE:
            break;
        }
    } while (gBattleStruct->faintedActionsState != FAINTED_ACTIONS_MAX_CASE);
    return FALSE;
}

void TryClearRageAndFuryCutter(void)
{
    s32 i;
    for (i = 0; i < gBattlersCount; i++)
    {
        if ((gBattleMons[i].status2 & STATUS2_RAGE) && gChosenMoveByBattler[i] != MOVE_RAGE)
            gBattleMons[i].status2 &= ~STATUS2_RAGE;
        if (gDisableStructs[i].furyCutterCounter != 0 && gChosenMoveByBattler[i] != MOVE_FURY_CUTTER)
            gDisableStructs[i].furyCutterCounter = 0;
    }
}

void SetAtkCancellerForCalledMove(void)
{
    gBattleStruct->atkCancellerTracker = CANCELLER_HEAL_BLOCKED;
    gBattleStruct->isAtkCancelerForCalledMove = TRUE;
}

u8 AtkCanceller_UnableToUseMove(u32 moveType)
{
    u8 effect = 0;
    do
    {
        switch (gBattleStruct->atkCancellerTracker)
        {
        case CANCELLER_FLAGS: // flags clear
            gBattleMons[gBattlerAttacker].status2 &= ~STATUS2_DESTINY_BOND;
            gStatuses3[gBattlerAttacker] &= ~STATUS3_GRUDGE;
            gStatuses4[gBattlerAttacker] &= ~STATUS4_GLAIVE_RUSH;
            gBattleStruct->atkCancellerTracker++;
            break;
        case CANCELLER_SKY_DROP:
            // If Pokemon is being held in Sky Drop
            if (gStatuses3[gBattlerAttacker] & STATUS3_SKY_DROPPED)
            {
                gBattlescriptCurrInstr = BattleScript_MoveEnd;
                gHitMarker |= HITMARKER_UNABLE_TO_USE_MOVE;
                effect = 1;
            }
            gBattleStruct->atkCancellerTracker++;
            break;
        case CANCELLER_ASLEEP: // check being asleep
            if (gBattleMons[gBattlerAttacker].status1 & STATUS1_SLEEP)
            {
                if (UproarWakeUpCheck(gBattlerAttacker))
                {
                    gBattleMons[gBattlerAttacker].status1 &= ~STATUS1_SLEEP;
                    gBattleMons[gBattlerAttacker].status2 &= ~STATUS2_NIGHTMARE;
                    BattleScriptPushCursor();
                    gBattleCommunication[MULTISTRING_CHOOSER] = B_MSG_WOKE_UP_UPROAR;
                    gBattlescriptCurrInstr = BattleScript_MoveUsedWokeUp;
                    effect = 2;
                }
                else
                {
                    u8 toSub;
                    if (GetBattlerAbility(gBattlerAttacker) == ABILITY_EARLY_BIRD)
                        toSub = 2;
                    else
                        toSub = 1;
                    if ((gBattleMons[gBattlerAttacker].status1 & STATUS1_SLEEP) < toSub)
                        gBattleMons[gBattlerAttacker].status1 &= ~STATUS1_SLEEP;
                    else
                        gBattleMons[gBattlerAttacker].status1 -= toSub;
                    if (gBattleMons[gBattlerAttacker].status1 & STATUS1_SLEEP)
                    {
                        if (gChosenMove != MOVE_SNORE && gChosenMove != MOVE_SLEEP_TALK)
                        {
                            gBattlescriptCurrInstr = BattleScript_MoveUsedIsAsleep;
                            gHitMarker |= HITMARKER_UNABLE_TO_USE_MOVE;
                            effect = 2;
                        }
                    }
                    else
                    {
                        gBattleMons[gBattlerAttacker].status2 &= ~STATUS2_NIGHTMARE;
                        BattleScriptPushCursor();
                        gBattleCommunication[MULTISTRING_CHOOSER] = B_MSG_WOKE_UP;
                        gBattlescriptCurrInstr = BattleScript_MoveUsedWokeUp;
                        effect = 2;
                    }
                }
            }
            gBattleStruct->atkCancellerTracker++;
            break;
        case CANCELLER_FROZEN: // check being frozen
            if (gBattleMons[gBattlerAttacker].status1 & STATUS1_FREEZE && !(gMovesInfo[gCurrentMove].thawsUser))
            {
                if (!RandomPercentage(RNG_FROZEN, 20))
                {
                    gBattlescriptCurrInstr = BattleScript_MoveUsedIsFrozen;
                    gHitMarker |= (HITMARKER_NO_ATTACKSTRING | HITMARKER_UNABLE_TO_USE_MOVE);
                }
                else // unfreeze
                {
                    gBattleMons[gBattlerAttacker].status1 &= ~STATUS1_FREEZE;
                    BattleScriptPushCursor();
                    gBattlescriptCurrInstr = BattleScript_MoveUsedUnfroze;
                    gBattleCommunication[MULTISTRING_CHOOSER] = B_MSG_DEFROSTED;
                }
                effect = 2;
            }
            gBattleStruct->atkCancellerTracker++;
            break;
        case CANCELLER_TRUANT: // truant
            if (GetBattlerAbility(gBattlerAttacker) == ABILITY_TRUANT && gDisableStructs[gBattlerAttacker].truantCounter)
            {
                CancelMultiTurnMoves(gBattlerAttacker);
                gHitMarker |= HITMARKER_UNABLE_TO_USE_MOVE;
                gBattleCommunication[MULTISTRING_CHOOSER] = B_MSG_LOAFING;
                gBattlerAbility = gBattlerAttacker;
                gBattlescriptCurrInstr = BattleScript_TruantLoafingAround;
                gMoveResultFlags |= MOVE_RESULT_MISSED;
                effect = 1;
            }
            gBattleStruct->atkCancellerTracker++;
            break;
        case CANCELLER_RECHARGE: // recharge
            if (gBattleMons[gBattlerAttacker].status2 & STATUS2_RECHARGE)
            {
                gBattleMons[gBattlerAttacker].status2 &= ~STATUS2_RECHARGE;
                gDisableStructs[gBattlerAttacker].rechargeTimer = 0;
                CancelMultiTurnMoves(gBattlerAttacker);
                gBattlescriptCurrInstr = BattleScript_MoveUsedMustRecharge;
                gHitMarker |= HITMARKER_UNABLE_TO_USE_MOVE;
                effect = 1;
            }
            gBattleStruct->atkCancellerTracker++;
            break;
        case CANCELLER_FLINCH: // flinch
            if (gBattleMons[gBattlerAttacker].status2 & STATUS2_FLINCHED)
            {
                gProtectStructs[gBattlerAttacker].flinchImmobility = TRUE;
                CancelMultiTurnMoves(gBattlerAttacker);
                gBattlescriptCurrInstr = BattleScript_MoveUsedFlinched;
                gHitMarker |= HITMARKER_UNABLE_TO_USE_MOVE;
                effect = 1;
            }
            gBattleStruct->atkCancellerTracker++;
            break;
        case CANCELLER_DISABLED: // disabled move
            if (GetActiveGimmick(gBattlerAttacker) != GIMMICK_Z_MOVE && gDisableStructs[gBattlerAttacker].disabledMove == gCurrentMove && gDisableStructs[gBattlerAttacker].disabledMove != MOVE_NONE)
            {
                gProtectStructs[gBattlerAttacker].usedDisabledMove = TRUE;
                gBattleScripting.battler = gBattlerAttacker;
                CancelMultiTurnMoves(gBattlerAttacker);
                gBattlescriptCurrInstr = BattleScript_MoveUsedIsDisabled;
                gHitMarker |= HITMARKER_UNABLE_TO_USE_MOVE;
                effect = 1;
            }
            gBattleStruct->atkCancellerTracker++;
            break;
        case CANCELLER_HEAL_BLOCKED:
            if (GetActiveGimmick(gBattlerAttacker) != GIMMICK_Z_MOVE && gStatuses3[gBattlerAttacker] & STATUS3_HEAL_BLOCK && IsHealBlockPreventingMove(gBattlerAttacker, gCurrentMove))
            {
                gProtectStructs[gBattlerAttacker].usedHealBlockedMove = TRUE;
                gBattleScripting.battler = gBattlerAttacker;
                CancelMultiTurnMoves(gBattlerAttacker);
                gBattlescriptCurrInstr = BattleScript_MoveUsedHealBlockPrevents;
                gHitMarker |= HITMARKER_UNABLE_TO_USE_MOVE;
                effect = 1;
            }
            gBattleStruct->atkCancellerTracker++;
            break;
        case CANCELLER_GRAVITY:
            if (gFieldStatuses & STATUS_FIELD_GRAVITY && IsGravityPreventingMove(gCurrentMove))
            {
                gProtectStructs[gBattlerAttacker].usedGravityPreventedMove = TRUE;
                gBattleScripting.battler = gBattlerAttacker;
                CancelMultiTurnMoves(gBattlerAttacker);
                gBattlescriptCurrInstr = BattleScript_MoveUsedGravityPrevents;
                gHitMarker |= HITMARKER_UNABLE_TO_USE_MOVE;
                effect = 1;
            }
            gBattleStruct->atkCancellerTracker++;
            break;
        case CANCELLER_TAUNTED: // taunt
            if (GetActiveGimmick(gBattlerAttacker) != GIMMICK_Z_MOVE && gDisableStructs[gBattlerAttacker].tauntTimer && IS_MOVE_STATUS(gCurrentMove))
            {
                gProtectStructs[gBattlerAttacker].usedTauntedMove = TRUE;
                CancelMultiTurnMoves(gBattlerAttacker);
                gBattlescriptCurrInstr = BattleScript_MoveUsedIsTaunted;
                gHitMarker |= HITMARKER_UNABLE_TO_USE_MOVE;
                effect = 1;
            }
            gBattleStruct->atkCancellerTracker++;
            break;
        case CANCELLER_IMPRISONED: // imprisoned
            if (GetActiveGimmick(gBattlerAttacker) != GIMMICK_Z_MOVE && GetImprisonedMovesCount(gBattlerAttacker, gCurrentMove))
            {
                gProtectStructs[gBattlerAttacker].usedImprisonedMove = TRUE;
                CancelMultiTurnMoves(gBattlerAttacker);
                gBattlescriptCurrInstr = BattleScript_MoveUsedIsImprisoned;
                gHitMarker |= HITMARKER_UNABLE_TO_USE_MOVE;
                effect = 1;
            }
            gBattleStruct->atkCancellerTracker++;
            break;
        case CANCELLER_CONFUSED: // confusion
            if (!gBattleStruct->isAtkCancelerForCalledMove && gBattleMons[gBattlerAttacker].status2 & STATUS2_CONFUSION)
            {
                if (!(gStatuses4[gBattlerAttacker] & STATUS4_INFINITE_CONFUSION))
                    gBattleMons[gBattlerAttacker].status2 -= STATUS2_CONFUSION_TURN(1);
                if (gBattleMons[gBattlerAttacker].status2 & STATUS2_CONFUSION)
                {
                     // confusion dmg
                    if (RandomPercentage(RNG_CONFUSION, (B_CONFUSION_SELF_DMG_CHANCE >= GEN_7 ? 33 : 50)))
                    {
                        gBattleCommunication[MULTISTRING_CHOOSER] = TRUE;
                        gBattlerTarget = gBattlerAttacker;
                        gBattleMoveDamage = CalculateMoveDamage(MOVE_NONE, gBattlerAttacker, gBattlerAttacker, TYPE_MYSTERY, 40, FALSE, FALSE, TRUE);
                        gProtectStructs[gBattlerAttacker].confusionSelfDmg = TRUE;
                        gHitMarker |= HITMARKER_UNABLE_TO_USE_MOVE;
                    }
                    else
                    {
                        gBattleCommunication[MULTISTRING_CHOOSER] = FALSE;
                        BattleScriptPushCursor();
                    }
                    gBattlescriptCurrInstr = BattleScript_MoveUsedIsConfused;
                }
                else // snapped out of confusion
                {
                    BattleScriptPushCursor();
                    gBattlescriptCurrInstr = BattleScript_MoveUsedIsConfusedNoMore;
                }
                effect = 1;
            }
            gBattleStruct->atkCancellerTracker++;
            break;
        case CANCELLER_PARALYSED: // paralysis
            if (!gBattleStruct->isAtkCancelerForCalledMove && (gBattleMons[gBattlerAttacker].status1 & STATUS1_PARALYSIS) && !RandomPercentage(RNG_PARALYSIS, 75))
            {
                gProtectStructs[gBattlerAttacker].prlzImmobility = TRUE;
                // This is removed in FRLG and Emerald for some reason
                //CancelMultiTurnMoves(gBattlerAttacker);
                gBattlescriptCurrInstr = BattleScript_MoveUsedIsParalyzed;
                gHitMarker |= HITMARKER_UNABLE_TO_USE_MOVE;
                effect = 1;
            }
            gBattleStruct->atkCancellerTracker++;
            break;
        case CANCELLER_IN_LOVE: // infatuation
            if (!gBattleStruct->isAtkCancelerForCalledMove && gBattleMons[gBattlerAttacker].status2 & STATUS2_INFATUATION)
            {
                gBattleScripting.battler = CountTrailingZeroBits((gBattleMons[gBattlerAttacker].status2 & STATUS2_INFATUATION) >> 0x10);
                if (!RandomPercentage(RNG_INFATUATION, 50))
                {
                    BattleScriptPushCursor();
                }
                else
                {
                    BattleScriptPush(BattleScript_MoveUsedIsInLoveCantAttack);
                    gHitMarker |= HITMARKER_UNABLE_TO_USE_MOVE;
                    gProtectStructs[gBattlerAttacker].loveImmobility = TRUE;
                    CancelMultiTurnMoves(gBattlerAttacker);
                }
                gBattlescriptCurrInstr = BattleScript_MoveUsedIsInLove;
                effect = 1;
            }
            gBattleStruct->atkCancellerTracker++;
            break;
        case CANCELLER_BIDE: // bide
            if (gBattleMons[gBattlerAttacker].status2 & STATUS2_BIDE)
            {
                gBattleMons[gBattlerAttacker].status2 -= STATUS2_BIDE_TURN(1);
                if (gBattleMons[gBattlerAttacker].status2 & STATUS2_BIDE)
                {
                    gBattlescriptCurrInstr = BattleScript_BideStoringEnergy;
                }
                else
                {
                    // This is removed in FRLG and Emerald for some reason
                    //gBattleMons[gBattlerAttacker].status2 &= ~STATUS2_MULTIPLETURNS;
                    if (gBideDmg[gBattlerAttacker])
                    {
                        gCurrentMove = MOVE_BIDE;
                        gBattleScripting.bideDmg = gBideDmg[gBattlerAttacker] * 2;
                        gBattlerTarget = gBideTarget[gBattlerAttacker];
                        if (gAbsentBattlerFlags & (1u << gBattlerTarget))
                            gBattlerTarget = GetMoveTarget(MOVE_BIDE, MOVE_TARGET_SELECTED + 1);
                        gBattlescriptCurrInstr = BattleScript_BideAttack;
                    }
                    else
                    {
                        gBattlescriptCurrInstr = BattleScript_BideNoEnergyToAttack;
                    }
                }
                effect = 1;
            }
            gBattleStruct->atkCancellerTracker++;
            break;
        case CANCELLER_THAW: // move thawing
            if (gBattleMons[gBattlerAttacker].status1 & STATUS1_FREEZE)
            {
                if (!(MoveHasAdditionalEffectSelfArg(gCurrentMove, MOVE_EFFECT_REMOVE_ARG_TYPE, TYPE_FIRE) && !IS_BATTLER_OF_TYPE(gBattlerAttacker, TYPE_FIRE)))
                {
                    gBattleMons[gBattlerAttacker].status1 &= ~STATUS1_FREEZE;
                    BattleScriptPushCursor();
                    gBattlescriptCurrInstr = BattleScript_MoveUsedUnfroze;
                    gBattleCommunication[MULTISTRING_CHOOSER] = B_MSG_DEFROSTED_BY_MOVE;
                }
                effect = 2;
            }
            if (gBattleMons[gBattlerAttacker].status1 & STATUS1_FROSTBITE && gMovesInfo[gCurrentMove].thawsUser)
            {
                if (!(MoveHasAdditionalEffectSelfArg(gCurrentMove, MOVE_EFFECT_REMOVE_ARG_TYPE, TYPE_FIRE) && !IS_BATTLER_OF_TYPE(gBattlerAttacker, TYPE_FIRE)))
                {
                    gBattleMons[gBattlerAttacker].status1 &= ~STATUS1_FROSTBITE;
                    BattleScriptPushCursor();
                    gBattlescriptCurrInstr = BattleScript_MoveUsedUnfrostbite;
                    gBattleCommunication[MULTISTRING_CHOOSER] = B_MSG_FROSTBITE_HEALED_BY_MOVE;
                }
                effect = 2;
            }
            gBattleStruct->atkCancellerTracker++;
            break;
        case CANCELLER_POWDER_MOVE:
            if ((gMovesInfo[gCurrentMove].powderMove) && (gBattlerAttacker != gBattlerTarget))
            {
                if (B_POWDER_GRASS >= GEN_6
                    && (IS_BATTLER_OF_TYPE(gBattlerTarget, TYPE_GRASS) || GetBattlerAbility(gBattlerTarget) == ABILITY_OVERCOAT))
                {
                    gBattlerAbility = gBattlerTarget;
                    effect = 1;
                }
                else if (GetBattlerHoldEffect(gBattlerTarget, TRUE) == HOLD_EFFECT_SAFETY_GOGGLES)
                {
                    RecordItemEffectBattle(gBattlerTarget, HOLD_EFFECT_SAFETY_GOGGLES);
                    gLastUsedItem = gBattleMons[gBattlerTarget].item;
                    effect = 1;
                }

                if (effect != 0)
                    gBattlescriptCurrInstr = BattleScript_PowderMoveNoEffect;
            }
            gBattleStruct->atkCancellerTracker++;
            break;
        case CANCELLER_POWDER_STATUS:
            if (gBattleMons[gBattlerAttacker].status2 & STATUS2_POWDER)
            {
                u32 partnerMove = gBattleMons[BATTLE_PARTNER(gBattlerAttacker)].moves[gBattleStruct->chosenMovePositions[BATTLE_PARTNER(gBattlerAttacker)]];
                if ((moveType == TYPE_FIRE && !gBattleStruct->pledgeMove)
                 || (gCurrentMove == MOVE_FIRE_PLEDGE && partnerMove == MOVE_GRASS_PLEDGE)
                 || (gCurrentMove == MOVE_GRASS_PLEDGE && partnerMove == MOVE_FIRE_PLEDGE && gBattleStruct->pledgeMove))
                {
                    gProtectStructs[gBattlerAttacker].powderSelfDmg = TRUE;
                    if (GetBattlerAbility(gBattlerAttacker) != ABILITY_MAGIC_GUARD
                    && (B_POWDER_RAIN < GEN_7 || !IsBattlerWeatherAffected(gBattlerAttacker, B_WEATHER_RAIN_PRIMAL)))
                        gBattleMoveDamage = GetNonDynamaxMaxHP(gBattlerAttacker) / 4;

                    if (GetActiveGimmick(gBattlerAttacker) != GIMMICK_Z_MOVE
                     || gBattleStruct->obedienceResult != OBEYS
                     || HasTrainerUsedGimmick(gBattlerAttacker, GIMMICK_Z_MOVE))
                        gBattlescriptCurrInstr = BattleScript_MoveUsedPowder;
                    gHitMarker |= HITMARKER_UNABLE_TO_USE_MOVE;
                    effect = 1;
                }
            }
            gBattleStruct->atkCancellerTracker++;
            break;
        case CANCELLER_THROAT_CHOP:
            if (GetActiveGimmick(gBattlerAttacker) != GIMMICK_Z_MOVE && gDisableStructs[gBattlerAttacker].throatChopTimer && gMovesInfo[gCurrentMove].soundMove)
            {
                gProtectStructs[gBattlerAttacker].usedThroatChopPreventedMove = TRUE;
                CancelMultiTurnMoves(gBattlerAttacker);
                gBattlescriptCurrInstr = BattleScript_MoveUsedIsThroatChopPrevented;
                gHitMarker |= HITMARKER_UNABLE_TO_USE_MOVE;
                effect = 1;
            }
            gBattleStruct->atkCancellerTracker++;
            break;
        case CANCELLER_Z_MOVES:
            if (GetActiveGimmick(gBattlerAttacker) == GIMMICK_Z_MOVE
             && gBattleStruct->obedienceResult == OBEYS)
            {
                // For Z-Mirror Move, so it doesn't play the animation twice.
                bool32 alreadyUsed = HasTrainerUsedGimmick(gBattlerAttacker, GIMMICK_Z_MOVE);

                // attacker has a queued z move
                RecordItemEffectBattle(gBattlerAttacker, HOLD_EFFECT_Z_CRYSTAL);
                SetGimmickAsActivated(gBattlerAttacker, GIMMICK_Z_MOVE);

                gBattleScripting.battler = gBattlerAttacker;
                if (gProtectStructs[gBattlerAttacker].powderSelfDmg)
                {
                    if (!alreadyUsed)
                    {
                        BattleScriptPushCursor();
                        gBattlescriptCurrInstr = BattleScript_ZMoveActivatePowder;
                    }
                }
                else if (gMovesInfo[gCurrentMove].category == DAMAGE_CATEGORY_STATUS)
                {
                    if (!alreadyUsed)
                    {
                        BattleScriptPushCursor();
                        gBattlescriptCurrInstr = BattleScript_ZMoveActivateStatus;
                    }
                }
                else
                {
                    if (!alreadyUsed)
                    {
                        BattleScriptPushCursor();
                        gBattlescriptCurrInstr = BattleScript_ZMoveActivateDamaging;
                    }
                }
                effect = 1;
            }
            gBattleStruct->atkCancellerTracker++;
            break;
        case CANCELLER_EXPLODING_DAMP:
        {
            u32 dampBattler = IsAbilityOnField(ABILITY_DAMP);
            if (dampBattler && (gMovesInfo[gCurrentMove].effect == EFFECT_EXPLOSION
                             || gMovesInfo[gCurrentMove].effect == EFFECT_MIND_BLOWN))
            {
                gBattleScripting.battler = dampBattler - 1;
                gBattlescriptCurrInstr = BattleScript_DampStopsExplosion;
                gHitMarker |= HITMARKER_UNABLE_TO_USE_MOVE;
                effect = 1;
            }
            gBattleStruct->atkCancellerTracker++;
            break;
        }
        case CANCELLER_MULTIHIT_MOVES:
            if (gMovesInfo[gCurrentMove].effect == EFFECT_MULTI_HIT)
            {
                u32 ability = GetBattlerAbility(gBattlerAttacker);

                if (ability == ABILITY_SKILL_LINK)
                {
                    gMultiHitCounter = 5;
                }
                else if (ability == ABILITY_BATTLE_BOND
                && gCurrentMove == MOVE_WATER_SHURIKEN
                && gBattleMons[gBattlerAttacker].species == SPECIES_GRENINJA_ASH)
                {
                    gMultiHitCounter = 3;
                }
                else
                {
                    SetRandomMultiHitCounter();
                }

                PREPARE_BYTE_NUMBER_BUFFER(gBattleScripting.multihitString, 1, 0)
            }
            else if (gMovesInfo[gCurrentMove].strikeCount > 1)
            {
                if (gMovesInfo[gCurrentMove].effect == EFFECT_POPULATION_BOMB && GetBattlerHoldEffect(gBattlerAttacker, TRUE) == HOLD_EFFECT_LOADED_DICE)
                {
                    gMultiHitCounter = RandomUniform(RNG_LOADED_DICE, 4, 10);
                }
                else
                {
                    gMultiHitCounter = gMovesInfo[gCurrentMove].strikeCount;

                    if (gMovesInfo[gCurrentMove].effect == EFFECT_DRAGON_DARTS
                     && CanTargetPartner(gBattlerAttacker, gBattlerTarget)
                     && TargetFullyImmuneToCurrMove(gBattlerAttacker, gBattlerTarget))
                        gBattlerTarget = BATTLE_PARTNER(gBattlerTarget);
                }

                PREPARE_BYTE_NUMBER_BUFFER(gBattleScripting.multihitString, 3, 0)
            }
            else if (B_BEAT_UP >= GEN_5 && gMovesInfo[gCurrentMove].effect == EFFECT_BEAT_UP)
            {
                struct Pokemon* party = GetBattlerParty(gBattlerAttacker);
                int i;

                for (i = 0; i < PARTY_SIZE; i++)
                {
                    if (GetMonData(&party[i], MON_DATA_HP)
                    && GetMonData(&party[i], MON_DATA_SPECIES) != SPECIES_NONE
                    && !GetMonData(&party[i], MON_DATA_IS_EGG)
                    && !GetMonData(&party[i], MON_DATA_STATUS))
                        gMultiHitCounter++;
                }

                gBattleStruct->beatUpSlot = 0;
                PREPARE_BYTE_NUMBER_BUFFER(gBattleScripting.multihitString, 1, 0)
            }
            else
            {
                gMultiHitCounter = 0;
            }
            gBattleStruct->atkCancellerTracker++;
            break;
        case CANCELLER_END:
            break;
        }

    } while (gBattleStruct->atkCancellerTracker != CANCELLER_END && gBattleStruct->atkCancellerTracker != CANCELLER_END2 && effect == 0);

    if (effect == 2)
    {
        BtlController_EmitSetMonData(gBattlerAttacker, BUFFER_A, REQUEST_STATUS_BATTLE, 0, 4, &gBattleMons[gBattlerAttacker].status1);
        MarkBattlerForControllerExec(gBattlerAttacker);
    }
    return effect;
}

// After Protean Activation.
u8 AtkCanceller_UnableToUseMove2(void)
{
    u8 effect = 0;

    do
    {
        switch (gBattleStruct->atkCancellerTracker)
        {
        case CANCELLER_END:
            gBattleStruct->atkCancellerTracker++;
        case CANCELLER_PSYCHIC_TERRAIN:
            if (gFieldStatuses & STATUS_FIELD_PSYCHIC_TERRAIN
                && IsBattlerGrounded(gBattlerTarget)
                && GetChosenMovePriority(gBattlerAttacker) > 0
                && gMovesInfo[gCurrentMove].target != MOVE_TARGET_ALL_BATTLERS
                && gMovesInfo[gCurrentMove].target != MOVE_TARGET_OPPONENTS_FIELD
                && GetBattlerSide(gBattlerAttacker) != GetBattlerSide(gBattlerTarget))
            {
                CancelMultiTurnMoves(gBattlerAttacker);
                gBattlescriptCurrInstr = BattleScript_MoveUsedPsychicTerrainPrevents;
                gHitMarker |= HITMARKER_UNABLE_TO_USE_MOVE;
                effect = 1;
            }
            gBattleStruct->atkCancellerTracker++;
            break;
        case CANCELLER_END2:
            break;
        }

    } while (gBattleStruct->atkCancellerTracker != CANCELLER_END2 && effect == 0);

    return effect;
}

bool32 HasNoMonsToSwitch(u32 battler, u8 partyIdBattlerOn1, u8 partyIdBattlerOn2)
{
    u32 i, side, playerId, flankId;
    struct Pokemon *party;

    if (!IsDoubleBattle())
        return FALSE;

    side = GetBattlerSide(battler);

    if (BATTLE_TWO_VS_ONE_OPPONENT && side == B_SIDE_OPPONENT)
    {
        flankId = GetBattlerAtPosition(B_POSITION_OPPONENT_LEFT);
        playerId = GetBattlerAtPosition(B_POSITION_OPPONENT_RIGHT);
        party = gEnemyParty;

        if (partyIdBattlerOn1 == PARTY_SIZE)
            partyIdBattlerOn1 = gBattlerPartyIndexes[flankId];
        if (partyIdBattlerOn2 == PARTY_SIZE)
            partyIdBattlerOn2 = gBattlerPartyIndexes[playerId];

        for (i = 0; i < PARTY_SIZE; i++)
        {
            if (IsValidForBattle(&party[i])
             && i != partyIdBattlerOn1 && i != partyIdBattlerOn2
             && i != *(gBattleStruct->monToSwitchIntoId + flankId) && i != playerId[gBattleStruct->monToSwitchIntoId])
                break;
        }
        return (i == PARTY_SIZE);
    }
    else if (gBattleTypeFlags & BATTLE_TYPE_INGAME_PARTNER)
    {
        party = GetBattlerParty(battler);
        if (side == B_SIDE_OPPONENT && WILD_DOUBLE_BATTLE)
        {
            flankId = GetBattlerAtPosition(B_POSITION_OPPONENT_LEFT);
            playerId = GetBattlerAtPosition(B_POSITION_OPPONENT_RIGHT);

            if (partyIdBattlerOn1 == PARTY_SIZE)
                partyIdBattlerOn1 = gBattlerPartyIndexes[flankId];
            if (partyIdBattlerOn2 == PARTY_SIZE)
                partyIdBattlerOn2 = gBattlerPartyIndexes[playerId];

            for (i = 0; i < PARTY_SIZE; i++)
            {
                if (IsValidForBattle(&party[i])
                 && i != partyIdBattlerOn1 && i != partyIdBattlerOn2
                 && i != *(gBattleStruct->monToSwitchIntoId + flankId) && i != playerId[gBattleStruct->monToSwitchIntoId])
                    break;
            }
            return (i == PARTY_SIZE);
        }
        else
        {
            playerId = ((battler & BIT_FLANK) / 2);
            for (i = playerId * MULTI_PARTY_SIZE; i < playerId * MULTI_PARTY_SIZE + MULTI_PARTY_SIZE; i++)
            {
                if (IsValidForBattle(&party[i]))
                    break;
            }
            return (i == playerId * MULTI_PARTY_SIZE + MULTI_PARTY_SIZE);
        }
    }
    else if (gBattleTypeFlags & BATTLE_TYPE_MULTI)
    {
        if (gBattleTypeFlags & BATTLE_TYPE_TOWER_LINK_MULTI)
        {
            if (side == B_SIDE_PLAYER)
            {
                party = gPlayerParty;
                flankId = GetBattlerMultiplayerId(battler);
                playerId = GetLinkTrainerFlankId(flankId);
            }
            else
            {
                party = gEnemyParty;
                if (battler == 1)
                    playerId = 0;
                else
                    playerId = 1;
            }
        }
        else
        {
            flankId = GetBattlerMultiplayerId(battler);
            party = GetBattlerParty(battler);
            playerId = GetLinkTrainerFlankId(flankId);
        }

        for (i = playerId * MULTI_PARTY_SIZE; i < playerId * MULTI_PARTY_SIZE + MULTI_PARTY_SIZE; i++)
        {
            if (IsValidForBattle(&party[i]))
                break;
        }
        return (i == playerId * MULTI_PARTY_SIZE + MULTI_PARTY_SIZE);
    }
    else if ((gBattleTypeFlags & BATTLE_TYPE_TWO_OPPONENTS) && side == B_SIDE_OPPONENT)
    {
        party = gEnemyParty;

        if (battler == 1)
            playerId = 0;
        else
            playerId = MULTI_PARTY_SIZE;

        for (i = playerId; i < playerId + MULTI_PARTY_SIZE; i++)
        {
            if (IsValidForBattle(&party[i]))
                break;
        }
        return (i == playerId + 3);
    }
    else
    {
        if (side == B_SIDE_OPPONENT)
        {
            flankId = GetBattlerAtPosition(B_POSITION_OPPONENT_LEFT);
            playerId = GetBattlerAtPosition(B_POSITION_OPPONENT_RIGHT);
            party = gEnemyParty;
        }
        else
        {
            flankId = GetBattlerAtPosition(B_POSITION_PLAYER_LEFT);
            playerId = GetBattlerAtPosition(B_POSITION_PLAYER_RIGHT);
            party = gPlayerParty;
        }

        if (partyIdBattlerOn1 == PARTY_SIZE)
            partyIdBattlerOn1 = gBattlerPartyIndexes[flankId];
        if (partyIdBattlerOn2 == PARTY_SIZE)
            partyIdBattlerOn2 = gBattlerPartyIndexes[playerId];

        for (i = 0; i < PARTY_SIZE; i++)
        {
            if (IsValidForBattle(&party[i])
             && i != partyIdBattlerOn1 && i != partyIdBattlerOn2
             && i != *(gBattleStruct->monToSwitchIntoId + flankId) && i != playerId[gBattleStruct->monToSwitchIntoId])
                break;
        }
        return (i == PARTY_SIZE);
    }
}

static const u16 sWeatherFlagsInfo[][3] =
{
    [ENUM_WEATHER_RAIN] = {B_WEATHER_RAIN_TEMPORARY, B_WEATHER_RAIN_PERMANENT, HOLD_EFFECT_DAMP_ROCK},
    [ENUM_WEATHER_RAIN_PRIMAL] = {B_WEATHER_RAIN_PRIMAL, B_WEATHER_RAIN_PRIMAL, HOLD_EFFECT_DAMP_ROCK},
    [ENUM_WEATHER_SUN] = {B_WEATHER_SUN_TEMPORARY, B_WEATHER_SUN_PERMANENT, HOLD_EFFECT_HEAT_ROCK},
    [ENUM_WEATHER_SUN_PRIMAL] = {B_WEATHER_SUN_PRIMAL, B_WEATHER_SUN_PRIMAL, HOLD_EFFECT_HEAT_ROCK},
    [ENUM_WEATHER_SANDSTORM] = {B_WEATHER_SANDSTORM_TEMPORARY, B_WEATHER_SANDSTORM_PERMANENT, HOLD_EFFECT_SMOOTH_ROCK},
    [ENUM_WEATHER_HAIL] = {B_WEATHER_HAIL_TEMPORARY, B_WEATHER_HAIL_PERMANENT, HOLD_EFFECT_ICY_ROCK},
    [ENUM_WEATHER_STRONG_WINDS] = {B_WEATHER_STRONG_WINDS, B_WEATHER_STRONG_WINDS, HOLD_EFFECT_NONE},
    [ENUM_WEATHER_SNOW] = {B_WEATHER_SNOW_TEMPORARY, B_WEATHER_SNOW_PERMANENT, HOLD_EFFECT_ICY_ROCK},
    [ENUM_WEATHER_FOG] = {B_WEATHER_FOG_TEMPORARY, B_WEATHER_FOG_PERMANENT, HOLD_EFFECT_NONE},
};

bool32 TryChangeBattleWeather(u32 battler, u32 weatherEnumId, bool32 viaAbility)
{
    u16 battlerAbility = GetBattlerAbility(battler);
    if (gBattleWeather & B_WEATHER_PRIMAL_ANY
        && battlerAbility != ABILITY_DESOLATE_LAND
        && battlerAbility != ABILITY_PRIMORDIAL_SEA
        && battlerAbility != ABILITY_DELTA_STREAM)
    {
        return FALSE;
    }
    else if (B_ABILITY_WEATHER < GEN_6 && viaAbility && !(gBattleWeather & sWeatherFlagsInfo[weatherEnumId][1]))
    {
        gBattleWeather = (sWeatherFlagsInfo[weatherEnumId][0] | sWeatherFlagsInfo[weatherEnumId][1]);
        return TRUE;
    }
    else if (!(gBattleWeather & (sWeatherFlagsInfo[weatherEnumId][0] | sWeatherFlagsInfo[weatherEnumId][1])))
    {
        gBattleWeather = (sWeatherFlagsInfo[weatherEnumId][0]);
        if (GetBattlerHoldEffect(battler, TRUE) == sWeatherFlagsInfo[weatherEnumId][2])
            gWishFutureKnock.weatherDuration = 8;
        else
            gWishFutureKnock.weatherDuration = 5;
        return TRUE;
    }
    return FALSE;
}

static bool32 TryChangeBattleTerrain(u32 battler, u32 statusFlag, u8 *timer)
{
    if ((!(gFieldStatuses & statusFlag) && (!gBattleStruct->isSkyBattle)))
    {
        gFieldStatuses &= ~(STATUS_FIELD_TERRAIN_ANY | STATUS_FIELD_TERRAIN_PERMANENT);
        gFieldStatuses |= statusFlag;
        gDisableStructs[battler].terrainAbilityDone = FALSE;

        if (GetBattlerHoldEffect(battler, TRUE) == HOLD_EFFECT_TERRAIN_EXTENDER)
            *timer = 8;
        else
            *timer = 5;

        gBattleScripting.battler = battler;
        return TRUE;
    }

    return FALSE;
}

static void ForewarnChooseMove(u32 battler)
{
    struct Forewarn {
        u8 battler;
        u8 power;
        u16 moveId;
    };
    u32 i, j, bestId, count;
    struct Forewarn *data = Alloc(sizeof(struct Forewarn) * MAX_BATTLERS_COUNT * MAX_MON_MOVES);

    // Put all moves
    for (count = 0, i = 0; i < MAX_BATTLERS_COUNT; i++)
    {
        if (IsBattlerAlive(i) && GetBattlerSide(i) != GetBattlerSide(battler))
        {
            for (j = 0; j < MAX_MON_MOVES; j++)
            {
                if (gBattleMons[i].moves[j] == MOVE_NONE)
                    continue;
                data[count].moveId = gBattleMons[i].moves[j];
                data[count].battler = i;
                switch (gMovesInfo[data[count].moveId].effect)
                {
                case EFFECT_OHKO:
                    data[count].power = 150;
                    break;
                case EFFECT_COUNTER:
                case EFFECT_MIRROR_COAT:
                case EFFECT_METAL_BURST:
                    data[count].power = 120;
                    break;
                default:
                    if (gMovesInfo[data[count].moveId].power == 1)
                        data[count].power = 80;
                    else
                        data[count].power = gMovesInfo[data[count].moveId].power;
                    break;
                }
                count++;
            }
        }
    }

    for (bestId = 0, i = 1; i < count; i++)
    {
        if (data[i].power > data[bestId].power)
            bestId = i;
        else if (data[i].power == data[bestId].power && Random() & 1)
            bestId = i;
    }

    gBattlerTarget = data[bestId].battler;
    PREPARE_MOVE_BUFFER(gBattleTextBuff1, data[bestId].moveId)
    RecordKnownMove(gBattlerTarget, data[bestId].moveId);

    Free(data);
}

bool32 ChangeTypeBasedOnTerrain(u32 battler)
{
    u32 battlerType;

    if (gFieldStatuses & STATUS_FIELD_ELECTRIC_TERRAIN)
        battlerType = TYPE_ELECTRIC;
    else if (gFieldStatuses & STATUS_FIELD_GRASSY_TERRAIN)
        battlerType = TYPE_GRASS;
    else if (gFieldStatuses & STATUS_FIELD_MISTY_TERRAIN)
        battlerType = TYPE_FAIRY;
    else if (gFieldStatuses & STATUS_FIELD_PSYCHIC_TERRAIN)
        battlerType = TYPE_PSYCHIC;
    else // failsafe
        return FALSE;

    SET_BATTLER_TYPE(battler, battlerType);
    PREPARE_TYPE_BUFFER(gBattleTextBuff1, battlerType);
    return TRUE;
}

static inline u8 GetSideFaintCounter(u32 side)
{
    return (side == B_SIDE_PLAYER) ? gBattleResults.playerFaintCounter : gBattleResults.opponentFaintCounter;
}

static inline u8 GetBattlerSideFaintCounter(u32 battler)
{
    return GetSideFaintCounter(GetBattlerSide(battler));
}

// Supreme Overlord adds a x0.1 damage boost for each fainted ally.
static inline uq4_12_t GetSupremeOverlordModifier(u32 battler)
{
    return UQ_4_12(1.0) + (UQ_4_12(0.1) * gBattleStruct->supremeOverlordCounter[battler]);
}

static inline bool32 HadMoreThanHalfHpNowDoesnt(u32 battler)
{
    u32 cutoff = gBattleMons[battler].maxHP / 2;
    // Had more than half of hp before, now has less
     return (gBattleStruct->hpBefore[battler] > cutoff
             && gBattleMons[battler].hp <= cutoff);
}

#define ANIM_STAT_HP      0
#define ANIM_STAT_ATK     1
#define ANIM_STAT_DEF     2
#define ANIM_STAT_SPATK   3
#define ANIM_STAT_SPDEF   4
#define ANIM_STAT_SPEED   5
#define ANIM_STAT_ACC     6
#define ANIM_STAT_EVASION 7
static void ChooseStatBoostAnimation(u32 battler)
{
    u32 stat;
    bool32 statBuffMoreThan1 = FALSE;
    u32 static const statsOrder[NUM_BATTLE_STATS] =
    {
        [ANIM_STAT_HP]      = STAT_HP,
        [ANIM_STAT_ATK]     = STAT_ATK,
        [ANIM_STAT_DEF]     = STAT_DEF,
        [ANIM_STAT_SPATK]   = STAT_SPATK,
        [ANIM_STAT_SPDEF]   = STAT_SPDEF,
        [ANIM_STAT_SPEED]   = STAT_SPEED,
        [ANIM_STAT_ACC]     = STAT_ACC,
        [ANIM_STAT_EVASION] = STAT_EVASION,
    };
    gBattleScripting.animArg1 = 0;

    for (stat = 1; stat < NUM_BATTLE_STATS; stat++) // Start loop at 1 to avoid STAT_HP
    {
        if ((gQueuedStatBoosts[battler].stats & (1 << statsOrder[stat])) == 0)
            continue;

        if (!statBuffMoreThan1)
            statBuffMoreThan1 = ((gQueuedStatBoosts[battler].stats & (1 << statsOrder[stat])) > 1);

        if (gBattleScripting.animArg1 != 0) // Already set in a different stat so now boosting multiple stats
            gBattleScripting.animArg1 = (statBuffMoreThan1 ? STAT_ANIM_MULTIPLE_PLUS2 : STAT_ANIM_MULTIPLE_PLUS1);
        else
            gBattleScripting.animArg1 = GET_STAT_BUFF_ID((statsOrder[stat] + 1)) + (statBuffMoreThan1 ? STAT_ANIM_PLUS2 : STAT_ANIM_PLUS1);
    }
}
#undef ANIM_STAT_HP
#undef ANIM_STAT_ATK
#undef ANIM_STAT_DEF
#undef ANIM_STAT_SPATK
#undef ANIM_STAT_SPDEF
#undef ANIM_STAT_SPEED
#undef ANIM_STAT_ACC
#undef ANIM_STAT_EVASION

u32 CanAbilityBlockMove(u32 battlerAtk, u32 battlerDef, u32 move, u32 abilityDef)
{
    enum MoveBlocked effect = MOVE_BLOCKED_BY_NO_ABILITY;

    switch (abilityDef)
    {
    case ABILITY_SOUNDPROOF:
        if (gMovesInfo[move].soundMove && !(GetBattlerMoveTargetType(battlerAtk, move) & MOVE_TARGET_USER))
            effect = MOVE_BLOCKED_BY_SOUNDPROOF_OR_BULLETPROOF;
        break;
    case ABILITY_BULLETPROOF:
        if (gMovesInfo[move].ballisticMove)
            effect = MOVE_BLOCKED_BY_SOUNDPROOF_OR_BULLETPROOF;
        break;
    case ABILITY_DAZZLING:
    case ABILITY_QUEENLY_MAJESTY:
    case ABILITY_ARMOR_TAIL:
        if (GetBattlerSide(battlerAtk) != GetBattlerSide(battlerDef))
        {
            u32 priority = AI_DATA->aiCalcInProgress ? GetMovePriority(battlerAtk, move) : GetChosenMovePriority(battlerAtk);
            if (priority > 0)
                effect = MOVE_BLOCKED_BY_DAZZLING;
        }
        break;
    case ABILITY_GOOD_AS_GOLD:
        if (IS_MOVE_STATUS(move))
        {
            u32 moveTarget = GetBattlerMoveTargetType(battlerAtk, move);
            if (!(moveTarget & MOVE_TARGET_OPPONENTS_FIELD) && !(moveTarget & MOVE_TARGET_ALL_BATTLERS))
                effect = MOVE_BLOCKED_BY_GOOD_AS_GOLD;
        }
        break;
    }

    if (!effect)
        effect = CanPartnerAbilityBlockMove(battlerAtk, battlerDef, move, GetBattlerAbility(BATTLE_PARTNER(battlerDef)));

    return effect;
}

u32 CanPartnerAbilityBlockMove(u32 battlerAtk, u32 battlerDef, u32 move, u32 abilityDef)
{
    switch (abilityDef)
    {
    case ABILITY_DAZZLING:
    case ABILITY_QUEENLY_MAJESTY:
    case ABILITY_ARMOR_TAIL:
        if (GetBattlerSide(battlerAtk) != GetBattlerSide(battlerDef))
        {
            s32 priority = AI_DATA->aiCalcInProgress ? GetMovePriority(battlerAtk, move) : GetChosenMovePriority(battlerAtk);
            if (priority > 0)
                return MOVE_BLOCKED_BY_PARTNER_DAZZLING;
        }
        break;
    }
    return MOVE_BLOCKED_BY_NO_ABILITY;
}

u32 CanAbilityAbsorbMove(u32 battlerAtk, u32 battlerDef, u32 abilityDef, u32 move, u32 moveType)
{
    enum MoveAbsorbed effect = MOVE_ABSORBED_BY_NO_ABILITY;

    switch (abilityDef)
    {
    default:
        effect = MOVE_ABSORBED_BY_NO_ABILITY;
        break;
    case ABILITY_VOLT_ABSORB:
        if (moveType == TYPE_ELECTRIC && gMovesInfo[move].target != MOVE_TARGET_ALL_BATTLERS)
            effect = MOVE_ABSORBED_BY_DRAIN_HP_ABILITY;
        break;
    case ABILITY_WATER_ABSORB:
    case ABILITY_DRY_SKIN:
        if (moveType == TYPE_WATER)
            effect = MOVE_ABSORBED_BY_DRAIN_HP_ABILITY;
        break;
    case ABILITY_EARTH_EATER:
        if (moveType == TYPE_GROUND)
            effect = MOVE_ABSORBED_BY_DRAIN_HP_ABILITY;
        break;
    case ABILITY_MOTOR_DRIVE:
        if (moveType == TYPE_ELECTRIC && gMovesInfo[move].target != MOVE_TARGET_ALL_BATTLERS) // Potential bug in singles (might be solved with simu hp reudction)
            effect = MOVE_ABSORBED_BY_STAT_INCREASE_ABILITY;
        break;
    case ABILITY_LIGHTNING_ROD:
        if (B_REDIRECT_ABILITY_IMMUNITY >= GEN_5 && moveType == TYPE_ELECTRIC && gMovesInfo[move].target != MOVE_TARGET_ALL_BATTLERS) // Potential bug in singles (might be solved with simu hp reudction)
            effect = MOVE_ABSORBED_BY_STAT_INCREASE_ABILITY;
        break;
    case ABILITY_STORM_DRAIN:
        if (B_REDIRECT_ABILITY_IMMUNITY >= GEN_5 && moveType == TYPE_WATER)
            effect = MOVE_ABSORBED_BY_STAT_INCREASE_ABILITY;
        break;
    case ABILITY_SAP_SIPPER:
        if (moveType == TYPE_GRASS)
            effect = MOVE_ABSORBED_BY_STAT_INCREASE_ABILITY;
        break;
    case ABILITY_WELL_BAKED_BODY:
        if (moveType == TYPE_FIRE)
            effect = MOVE_ABSORBED_BY_STAT_INCREASE_ABILITY;
        break;
    case ABILITY_WIND_RIDER:
        if (gMovesInfo[move].windMove && !(GetBattlerMoveTargetType(battlerAtk, move) & MOVE_TARGET_USER))
            effect = MOVE_ABSORBED_BY_STAT_INCREASE_ABILITY;
        break;
    case ABILITY_FLASH_FIRE:
        if (moveType == TYPE_FIRE && (B_FLASH_FIRE_FROZEN >= GEN_5 || !(gBattleMons[battlerDef].status1 & STATUS1_FREEZE)))
            effect = MOVE_ABSORBED_BY_BOOST_FLASH_FIRE;
        break;
    }

    return effect;
}

u32 AbilityBattleEffects(u32 caseID, u32 battler, u32 ability, u32 special, u32 moveArg)
{
    u32 effect = 0;
    u32 moveType = 0, move = 0;
    u32 side = 0;
    u32 i = 0, j = 0;
    u32 partner = 0;
    struct Pokemon *mon;

    if (gBattleTypeFlags & BATTLE_TYPE_SAFARI)
        return 0;

    if (gBattlerAttacker >= gBattlersCount)
        gBattlerAttacker = battler;

    if (special)
        gLastUsedAbility = special;
    else
        gLastUsedAbility = GetBattlerAbility(battler);

    if (moveArg)
        move = moveArg;
    else
        move = gCurrentMove;

    moveType = GetMoveType(move);

    switch (caseID)
    {
    case ABILITYEFFECT_SWITCH_IN_STATUSES:  // starting field/side/etc statuses with a variable
        {
            u8 timerVal = gBattleStruct->startingStatusTimer;

            gBattleScripting.battler = battler;
            switch (gBattleStruct->startingStatus)
            {
            case STARTING_STATUS_ELECTRIC_TERRAIN:
                if (!(gFieldStatuses & STATUS_FIELD_ELECTRIC_TERRAIN))
                {
                    gBattleCommunication[MULTISTRING_CHOOSER] = B_MSG_TERRAIN_SET_ELECTRIC;
                    gFieldStatuses |= STATUS_FIELD_ELECTRIC_TERRAIN;
                    if (timerVal == 0)
                        gFieldStatuses |= STATUS_FIELD_TERRAIN_PERMANENT;
                    else
                        gFieldTimers.terrainTimer = timerVal;
                    effect = 2;
                }
                break;
            case STARTING_STATUS_MISTY_TERRAIN:
                if (!(gFieldStatuses & STATUS_FIELD_MISTY_TERRAIN))
                {
                    gBattleCommunication[MULTISTRING_CHOOSER] = B_MSG_TERRAIN_SET_MISTY;
                    gFieldStatuses |= STATUS_FIELD_MISTY_TERRAIN;
                    if (timerVal == 0)
                        gFieldStatuses |= STATUS_FIELD_TERRAIN_PERMANENT;
                    else
                        gFieldTimers.terrainTimer = timerVal;
                    effect = 2;
                }
                break;
            case STARTING_STATUS_GRASSY_TERRAIN:
                if (!(gFieldStatuses & STATUS_FIELD_GRASSY_TERRAIN))
                {
                    gBattleCommunication[MULTISTRING_CHOOSER] = B_MSG_TERRAIN_SET_GRASSY;
                    gFieldStatuses |= STATUS_FIELD_GRASSY_TERRAIN;
                    if (timerVal == 0)
                        gFieldStatuses |= STATUS_FIELD_TERRAIN_PERMANENT;
                    else
                        gFieldTimers.terrainTimer = timerVal;
                    effect = 2;
                }
                break;
            case STARTING_STATUS_PSYCHIC_TERRAIN:
                if (!(gFieldStatuses & STATUS_FIELD_PSYCHIC_TERRAIN))
                {
                    gBattleCommunication[MULTISTRING_CHOOSER] = B_MSG_TERRAIN_SET_PSYCHIC;
                    gFieldStatuses |= STATUS_FIELD_PSYCHIC_TERRAIN;
                    if (timerVal == 0)
                        gFieldStatuses |= STATUS_FIELD_TERRAIN_PERMANENT;
                    else
                        gFieldTimers.terrainTimer = timerVal;
                    effect = 2;
                }
                break;
            case STARTING_STATUS_TRICK_ROOM:
                if (!(gFieldStatuses & STATUS_FIELD_TRICK_ROOM))
                {
                    gBattleCommunication[MULTISTRING_CHOOSER] = B_MSG_SET_TRICK_ROOM;
                    gFieldStatuses |= STATUS_FIELD_TRICK_ROOM;
                    gBattleScripting.animArg1 = B_ANIM_TRICK_ROOM;
                    if (timerVal == 0)
                        gFieldTimers.trickRoomTimer = 0;    // infinite
                    else
                        gFieldTimers.trickRoomTimer = 5;
                    effect = 1;
                }
                break;
            case STARTING_STATUS_MAGIC_ROOM:
                if (!(gFieldStatuses & STATUS_FIELD_MAGIC_ROOM))
                {
                    gBattleCommunication[MULTISTRING_CHOOSER] = B_MSG_SET_MAGIC_ROOM;
                    gFieldStatuses |= STATUS_FIELD_MAGIC_ROOM;
                    gBattleScripting.animArg1 = B_ANIM_MAGIC_ROOM;
                    if (timerVal == 0)
                        gFieldTimers.magicRoomTimer = 0;    // infinite
                    else
                        gFieldTimers.magicRoomTimer = 5;
                    effect = 1;
                }
                break;
            case STARTING_STATUS_WONDER_ROOM:
                if (!(gFieldStatuses & STATUS_FIELD_WONDER_ROOM))
                {
                    gBattleCommunication[MULTISTRING_CHOOSER] = B_MSG_SET_WONDER_ROOM;
                    gFieldStatuses |= STATUS_FIELD_WONDER_ROOM;
                    gBattleScripting.animArg1 = B_ANIM_WONDER_ROOM;
                    if (timerVal == 0)
                        gFieldTimers.wonderRoomTimer = 0;    // infinite
                    else
                        gFieldTimers.wonderRoomTimer = 5;
                    effect = 1;
                }
                break;
            case STARTING_STATUS_TAILWIND_PLAYER:
                if (!(gSideStatuses[B_SIDE_PLAYER] & SIDE_STATUS_TAILWIND))
                {
                    gBattlerAttacker = B_POSITION_PLAYER_LEFT;
                    gBattleCommunication[MULTISTRING_CHOOSER] = B_MSG_SET_TAILWIND_PLAYER;
                    gSideStatuses[B_SIDE_PLAYER] |= SIDE_STATUS_TAILWIND;
                    gBattleScripting.animArg1 = B_ANIM_TAILWIND;
                    if (timerVal == 0)
                        gSideTimers[B_SIDE_PLAYER].tailwindTimer = 0; // infinite
                    else
                        gSideTimers[B_SIDE_PLAYER].tailwindTimer = 5;
                    effect = 1;
                }
                break;
            case STARTING_STATUS_TAILWIND_OPPONENT:
                if (!(gSideStatuses[B_SIDE_OPPONENT] & SIDE_STATUS_TAILWIND))
                {
                    gBattlerAttacker = B_POSITION_OPPONENT_LEFT;
                    gBattleCommunication[MULTISTRING_CHOOSER] = B_MSG_SET_TAILWIND_OPPONENT;
                    gSideStatuses[B_SIDE_OPPONENT] |= SIDE_STATUS_TAILWIND;
                    gBattleScripting.animArg1 = B_ANIM_TAILWIND;
                    if (timerVal == 0)
                        gSideTimers[B_SIDE_OPPONENT].tailwindTimer = 0; // infinite
                    else
                        gSideTimers[B_SIDE_OPPONENT].tailwindTimer = 5;
                    effect = 1;
                }
                break;
            }

            if (effect == 1)
                BattleScriptPushCursorAndCallback(BattleScript_OverworldStatusStarts);
            else if (effect == 2)
                BattleScriptPushCursorAndCallback(BattleScript_OverworldTerrain);
        }
        break;
    case ABILITYEFFECT_SWITCH_IN_TERRAIN:   // terrain starting from overworld weather
        if (B_THUNDERSTORM_TERRAIN == TRUE
         && !(gFieldStatuses & STATUS_FIELD_ELECTRIC_TERRAIN)
         && GetCurrentWeather() == WEATHER_RAIN_THUNDERSTORM)
        {
            // overworld weather started rain, so just do electric terrain anim
            gFieldStatuses = (STATUS_FIELD_ELECTRIC_TERRAIN | STATUS_FIELD_TERRAIN_PERMANENT);
            gBattleCommunication[MULTISTRING_CHOOSER] = B_MSG_TERRAIN_SET_ELECTRIC;
            BattleScriptPushCursorAndCallback(BattleScript_OverworldTerrain);
            effect++;
        }
        else if (B_OVERWORLD_FOG >= GEN_8
              && (GetCurrentWeather() == WEATHER_FOG_HORIZONTAL || GetCurrentWeather() == WEATHER_FOG_DIAGONAL)
              && !(gFieldStatuses & STATUS_FIELD_MISTY_TERRAIN))
        {
            gFieldStatuses = (STATUS_FIELD_MISTY_TERRAIN | STATUS_FIELD_TERRAIN_PERMANENT);
            gBattleCommunication[MULTISTRING_CHOOSER] = B_MSG_TERRAIN_SET_MISTY;
            BattleScriptPushCursorAndCallback(BattleScript_OverworldTerrain);
            effect++;
        }
        break;
    case ABILITYEFFECT_SWITCH_IN_WEATHER:
        gBattleScripting.battler = battler;
        if (!(gBattleTypeFlags & BATTLE_TYPE_RECORDED))
        {
            switch (GetCurrentWeather())
            {
            case WEATHER_RAIN:
            case WEATHER_RAIN_THUNDERSTORM:
            case WEATHER_DOWNPOUR:
                if (!(gBattleWeather & B_WEATHER_RAIN))
                {
                    gBattleWeather = (B_WEATHER_RAIN_TEMPORARY | B_WEATHER_RAIN_PERMANENT);
                    gBattleScripting.animArg1 = B_ANIM_RAIN_CONTINUES;
                    effect++;
                }
                break;
            case WEATHER_SANDSTORM:
                if (!(gBattleWeather & B_WEATHER_SANDSTORM))
                {
                    gBattleWeather = B_WEATHER_SANDSTORM;
                    gBattleScripting.animArg1 = B_ANIM_SANDSTORM_CONTINUES;
                    effect++;
                }
                break;
            case WEATHER_DROUGHT:
                if (!(gBattleWeather & B_WEATHER_SUN))
                {
                    gBattleWeather = (B_WEATHER_SUN_PERMANENT | B_WEATHER_SUN_TEMPORARY);
                    gBattleScripting.animArg1 = B_ANIM_SUN_CONTINUES;
                    effect++;
                }
                break;
            case WEATHER_SNOW:
                if (!(gBattleWeather & (B_WEATHER_HAIL | B_WEATHER_SNOW)))
                {
                    if (B_OVERWORLD_SNOW >= GEN_9)
                    {
                        gBattleWeather = B_WEATHER_SNOW;
                        gBattleScripting.animArg1 = B_ANIM_SNOW_CONTINUES;
                    }
                    else
                    {
                        gBattleWeather = B_WEATHER_HAIL;
                        gBattleScripting.animArg1 = B_ANIM_HAIL_CONTINUES;
                    }
                    effect++;
                }
                break;
            case WEATHER_FOG_DIAGONAL:
            case WEATHER_FOG_HORIZONTAL:
                if (B_OVERWORLD_FOG == GEN_4)
                {
                    if (!(gBattleWeather & B_WEATHER_FOG))
                    {
                        gBattleWeather = B_WEATHER_FOG;
                        gBattleScripting.animArg1 = B_ANIM_FOG_CONTINUES;
                        effect++;
                    }
                    break;
                }
            }
        }
        if (effect != 0)
        {
            gBattleCommunication[MULTISTRING_CHOOSER] = GetCurrentWeather();
            BattleScriptPushCursorAndCallback(BattleScript_OverworldWeatherStarts);
        }
        break;
    case ABILITYEFFECT_ON_SWITCHIN:
        gBattleScripting.battler = battler;
        switch (gLastUsedAbility)
        {
        case ABILITY_TRACE:
            {
                u32 chosenTarget;
                u32 target1;
                u32 target2;

                if (gSpecialStatuses[battler].switchInAbilityDone)
                    break;

                side = (BATTLE_OPPOSITE(GetBattlerPosition(battler))) & BIT_SIDE;
                target1 = GetBattlerAtPosition(side);
                target2 = GetBattlerAtPosition(side + BIT_FLANK);
                if (IsDoubleBattle())
                {
                    if (!gAbilitiesInfo[gBattleMons[target1].ability].cantBeTraced && gBattleMons[target1].hp != 0
                        && !gAbilitiesInfo[gBattleMons[target2].ability].cantBeTraced && gBattleMons[target2].hp != 0)
                        chosenTarget = GetBattlerAtPosition((RandomPercentage(RNG_TRACE, 50) * 2) | side), effect++;
                    else if (!gAbilitiesInfo[gBattleMons[target1].ability].cantBeTraced && gBattleMons[target1].hp != 0)
                        chosenTarget = target1, effect++;
                    else if (!gAbilitiesInfo[gBattleMons[target2].ability].cantBeTraced && gBattleMons[target2].hp != 0)
                        chosenTarget = target2, effect++;
                }
                else
                {
                    if (!gAbilitiesInfo[gBattleMons[target1].ability].cantBeTraced && gBattleMons[target1].hp != 0)
                        chosenTarget = target1, effect++;
                }

                if (effect != 0)
                {
                    BattleScriptPushCursorAndCallback(BattleScript_TraceActivates);
                    gBattleStruct->tracedAbility[battler] = gLastUsedAbility = gBattleMons[chosenTarget].ability;
                    RecordAbilityBattle(chosenTarget, gLastUsedAbility); // Record the opposing battler has this ability
                    gBattlerAbility = battler;

                    PREPARE_MON_NICK_WITH_PREFIX_BUFFER(gBattleTextBuff1, chosenTarget, gBattlerPartyIndexes[chosenTarget])
                    PREPARE_ABILITY_BUFFER(gBattleTextBuff2, gLastUsedAbility)
                }
            }
            break;
        case ABILITY_IMPOSTER:
            if (IsBattlerAlive(BATTLE_OPPOSITE(battler))
                && !(gBattleMons[BATTLE_OPPOSITE(battler)].status2 & (STATUS2_TRANSFORMED | STATUS2_SUBSTITUTE))
                && !(gBattleMons[battler].status2 & STATUS2_TRANSFORMED)
                && !(gBattleStruct->illusion[BATTLE_OPPOSITE(battler)].on)
                && !(gStatuses3[BATTLE_OPPOSITE(battler)] & STATUS3_SEMI_INVULNERABLE_NO_COMMANDER))
            {
                gBattlerAttacker = battler;
                gBattlerTarget = BATTLE_OPPOSITE(battler);
                BattleScriptPushCursorAndCallback(BattleScript_ImposterActivates);
                effect++;
            }
            break;
        case ABILITY_MOLD_BREAKER:
            if (!gSpecialStatuses[battler].switchInAbilityDone)
            {
                gBattleCommunication[MULTISTRING_CHOOSER] = B_MSG_SWITCHIN_MOLDBREAKER;
                gSpecialStatuses[battler].switchInAbilityDone = TRUE;
                BattleScriptPushCursorAndCallback(BattleScript_SwitchInAbilityMsg);
                effect++;
            }
            break;
        case ABILITY_TERAVOLT:
            if (!gSpecialStatuses[battler].switchInAbilityDone)
            {
                gBattleCommunication[MULTISTRING_CHOOSER] = B_MSG_SWITCHIN_TERAVOLT;
                gSpecialStatuses[battler].switchInAbilityDone = TRUE;
                BattleScriptPushCursorAndCallback(BattleScript_SwitchInAbilityMsg);
                effect++;
            }
            break;
        case ABILITY_TURBOBLAZE:
            if (!gSpecialStatuses[battler].switchInAbilityDone)
            {
                gBattleCommunication[MULTISTRING_CHOOSER] = B_MSG_SWITCHIN_TURBOBLAZE;
                gSpecialStatuses[battler].switchInAbilityDone = TRUE;
                BattleScriptPushCursorAndCallback(BattleScript_SwitchInAbilityMsg);
                effect++;
            }
            break;
        case ABILITY_SLOW_START:
            if (!gSpecialStatuses[battler].switchInAbilityDone)
            {
                gDisableStructs[battler].slowStartTimer = 5;
                gBattleCommunication[MULTISTRING_CHOOSER] = B_MSG_SWITCHIN_SLOWSTART;
                gSpecialStatuses[battler].switchInAbilityDone = TRUE;
                BattleScriptPushCursorAndCallback(BattleScript_SwitchInAbilityMsg);
                effect++;
            }
            break;
        case ABILITY_UNNERVE:
            if (!gSpecialStatuses[battler].switchInAbilityDone)
            {
                gBattleCommunication[MULTISTRING_CHOOSER] = B_MSG_SWITCHIN_UNNERVE;
                gSpecialStatuses[battler].switchInAbilityDone = TRUE;
                BattleScriptPushCursorAndCallback(BattleScript_SwitchInAbilityMsg);
                effect++;
            }
            break;
        case ABILITY_AS_ONE_ICE_RIDER:
        case ABILITY_AS_ONE_SHADOW_RIDER:
            if (!gSpecialStatuses[battler].switchInAbilityDone)
            {
                gBattleCommunication[MULTISTRING_CHOOSER] = B_MSG_SWITCHIN_ASONE;
                gSpecialStatuses[battler].switchInAbilityDone = TRUE;
                BattleScriptPushCursorAndCallback(BattleScript_ActivateAsOne);
                effect++;
            }
            break;
        case ABILITY_CURIOUS_MEDICINE:
            if (!gSpecialStatuses[battler].switchInAbilityDone && IsDoubleBattle()
              && IsBattlerAlive(BATTLE_PARTNER(battler)) && TryResetBattlerStatChanges(BATTLE_PARTNER(battler)))
            {
                gEffectBattler = BATTLE_PARTNER(battler);
                gBattleCommunication[MULTISTRING_CHOOSER] = B_MSG_SWITCHIN_CURIOUS_MEDICINE;
                gSpecialStatuses[battler].switchInAbilityDone = TRUE;
                BattleScriptPushCursorAndCallback(BattleScript_SwitchInAbilityMsg);
                effect++;
            }
            break;
        case ABILITY_PASTEL_VEIL:
            if (!gSpecialStatuses[battler].switchInAbilityDone)
            {
                gBattlerTarget = battler;
                gBattleCommunication[MULTISTRING_CHOOSER] = B_MSG_SWITCHIN_PASTEL_VEIL;
                BattleScriptPushCursorAndCallback(BattleScript_PastelVeilActivates);
                effect++;
                gSpecialStatuses[battler].switchInAbilityDone = TRUE;
            }
            break;
        case ABILITY_ANTICIPATION:
            if (!gSpecialStatuses[battler].switchInAbilityDone)
            {
                u32 side = GetBattlerSide(battler);

                for (i = 0; i < MAX_BATTLERS_COUNT; i++)
                {
                    if (IsBattlerAlive(i) && side != GetBattlerSide(i))
                    {
                        for (j = 0; j < MAX_MON_MOVES; j++)
                        {
                            move = gBattleMons[i].moves[j];
                            moveType = GetMoveType(move);
                            if (CalcTypeEffectivenessMultiplier(move, moveType, i, battler, ABILITY_ANTICIPATION, FALSE) >= UQ_4_12(2.0))
                            {
                                effect++;
                                break;
                            }
                        }
                    }
                }

                if (effect != 0)
                {
                    gBattleCommunication[MULTISTRING_CHOOSER] = B_MSG_SWITCHIN_ANTICIPATION;
                    gSpecialStatuses[battler].switchInAbilityDone = TRUE;
                    BattleScriptPushCursorAndCallback(BattleScript_SwitchInAbilityMsg);
                }
            }
            break;
        case ABILITY_FRISK:
            if (!gSpecialStatuses[battler].switchInAbilityDone)
            {
                gSpecialStatuses[battler].switchInAbilityDone = TRUE;
                gBattleScripting.battler = battler;
                BattleScriptPushCursorAndCallback(BattleScript_FriskActivates); // Try activate
                effect++;
            }
            return effect; // Note: It returns effect as to not record the ability if Frisk does not activate.
        case ABILITY_FOREWARN:
            if (!gSpecialStatuses[battler].switchInAbilityDone)
            {
                ForewarnChooseMove(battler);
                gBattleCommunication[MULTISTRING_CHOOSER] = B_MSG_SWITCHIN_FOREWARN;
                gSpecialStatuses[battler].switchInAbilityDone = TRUE;
                BattleScriptPushCursorAndCallback(BattleScript_SwitchInAbilityMsg);
                effect++;
            }
            break;
        case ABILITY_DOWNLOAD:
            if (!gSpecialStatuses[battler].switchInAbilityDone)
            {
                u32 statId, opposingBattler;
                u32 opposingDef = 0, opposingSpDef = 0;

                opposingBattler = BATTLE_OPPOSITE(battler);
                for (i = 0; i < 2; opposingBattler ^= BIT_FLANK, i++)
                {
                    if (IsBattlerAlive(opposingBattler))
                    {
                        opposingDef += gBattleMons[opposingBattler].defense
                                    * gStatStageRatios[gBattleMons[opposingBattler].statStages[STAT_DEF]][0]
                                    / gStatStageRatios[gBattleMons[opposingBattler].statStages[STAT_DEF]][1];
                        opposingSpDef += gBattleMons[opposingBattler].spDefense
                                      * gStatStageRatios[gBattleMons[opposingBattler].statStages[STAT_SPDEF]][0]
                                      / gStatStageRatios[gBattleMons[opposingBattler].statStages[STAT_SPDEF]][1];
                    }
                }

                if (opposingDef < opposingSpDef)
                    statId = STAT_ATK;
                else
                    statId = STAT_SPATK;

                gSpecialStatuses[battler].switchInAbilityDone = TRUE;

                if (CompareStat(battler, statId, MAX_STAT_STAGE, CMP_LESS_THAN))
                {
                    SET_STATCHANGER(statId, 1, FALSE);
                    gBattlerAttacker = battler;
                    PREPARE_STAT_BUFFER(gBattleTextBuff1, statId);
                    BattleScriptPushCursorAndCallback(BattleScript_AttackerAbilityStatRaiseEnd3);
                    effect++;
                }
            }
            break;
        case ABILITY_PRESSURE:
            if (!gSpecialStatuses[battler].switchInAbilityDone)
            {
                gBattleCommunication[MULTISTRING_CHOOSER] = B_MSG_SWITCHIN_PRESSURE;
                gSpecialStatuses[battler].switchInAbilityDone = TRUE;
                BattleScriptPushCursorAndCallback(BattleScript_SwitchInAbilityMsg);
                effect++;
            }
            break;
        case ABILITY_DARK_AURA:
            if (!gSpecialStatuses[battler].switchInAbilityDone)
            {
                gBattleCommunication[MULTISTRING_CHOOSER] = B_MSG_SWITCHIN_DARKAURA;
                gSpecialStatuses[battler].switchInAbilityDone = TRUE;
                BattleScriptPushCursorAndCallback(BattleScript_SwitchInAbilityMsg);
                effect++;
            }
            break;
        case ABILITY_FAIRY_AURA:
            if (!gSpecialStatuses[battler].switchInAbilityDone)
            {
                gBattleCommunication[MULTISTRING_CHOOSER] = B_MSG_SWITCHIN_FAIRYAURA;
                gSpecialStatuses[battler].switchInAbilityDone = TRUE;
                BattleScriptPushCursorAndCallback(BattleScript_SwitchInAbilityMsg);
                effect++;
            }
            break;
        case ABILITY_AURA_BREAK:
            if (!gSpecialStatuses[battler].switchInAbilityDone)
            {
                gBattleCommunication[MULTISTRING_CHOOSER] = B_MSG_SWITCHIN_AURABREAK;
                gSpecialStatuses[battler].switchInAbilityDone = TRUE;
                BattleScriptPushCursorAndCallback(BattleScript_SwitchInAbilityMsg);
                effect++;
            }
            break;
        case ABILITY_COMATOSE:
            if (!gSpecialStatuses[battler].switchInAbilityDone)
            {
                gBattleCommunication[MULTISTRING_CHOOSER] = B_MSG_SWITCHIN_COMATOSE;
                gSpecialStatuses[battler].switchInAbilityDone = TRUE;
                BattleScriptPushCursorAndCallback(BattleScript_SwitchInAbilityMsg);
                effect++;
            }
            break;
        case ABILITY_SCREEN_CLEANER:
            if (!gSpecialStatuses[battler].switchInAbilityDone && TryRemoveScreens(battler))
            {
                gBattleCommunication[MULTISTRING_CHOOSER] = B_MSG_SWITCHIN_SCREENCLEANER;
                gSpecialStatuses[battler].switchInAbilityDone = TRUE;
                BattleScriptPushCursorAndCallback(BattleScript_SwitchInAbilityMsg);
                effect++;
            }
            break;
        case ABILITY_DRIZZLE:
            if (TryChangeBattleWeather(battler, ENUM_WEATHER_RAIN, TRUE))
            {
                BattleScriptPushCursorAndCallback(BattleScript_DrizzleActivates);
                effect++;
            }
            else if (gBattleWeather & B_WEATHER_PRIMAL_ANY && WEATHER_HAS_EFFECT && !gSpecialStatuses[battler].switchInAbilityDone)
            {
                gSpecialStatuses[battler].switchInAbilityDone = TRUE;
                BattleScriptPushCursorAndCallback(BattleScript_BlockedByPrimalWeatherEnd3);
                effect++;
            }
            break;
        case ABILITY_SAND_STREAM:
            if (TryChangeBattleWeather(battler, ENUM_WEATHER_SANDSTORM, TRUE))
            {
                BattleScriptPushCursorAndCallback(BattleScript_SandstreamActivates);
                effect++;
            }
            else if (gBattleWeather & B_WEATHER_PRIMAL_ANY && WEATHER_HAS_EFFECT && !gSpecialStatuses[battler].switchInAbilityDone)
            {
                gSpecialStatuses[battler].switchInAbilityDone = TRUE;
                BattleScriptPushCursorAndCallback(BattleScript_BlockedByPrimalWeatherEnd3);
                effect++;
            }
            break;
        case ABILITY_DROUGHT:
            if (TryChangeBattleWeather(battler, ENUM_WEATHER_SUN, TRUE))
            {
                BattleScriptPushCursorAndCallback(BattleScript_DroughtActivates);
                effect++;
            }
            else if (gBattleWeather & B_WEATHER_PRIMAL_ANY && WEATHER_HAS_EFFECT && !gSpecialStatuses[battler].switchInAbilityDone)
            {
                gSpecialStatuses[battler].switchInAbilityDone = TRUE;
                BattleScriptPushCursorAndCallback(BattleScript_BlockedByPrimalWeatherEnd3);
                effect++;
            }
            break;
        case ABILITY_SNOW_WARNING:
            if (B_SNOW_WARNING >= GEN_9 && TryChangeBattleWeather(battler, ENUM_WEATHER_SNOW, TRUE))
            {
                BattleScriptPushCursorAndCallback(BattleScript_SnowWarningActivatesSnow);
                effect++;
            }
            else if (B_SNOW_WARNING < GEN_9 && TryChangeBattleWeather(battler, ENUM_WEATHER_HAIL, TRUE))
            {
                BattleScriptPushCursorAndCallback(BattleScript_SnowWarningActivatesHail);
                effect++;
            }
            else if (gBattleWeather & B_WEATHER_PRIMAL_ANY && WEATHER_HAS_EFFECT && !gSpecialStatuses[battler].switchInAbilityDone)
            {
                gSpecialStatuses[battler].switchInAbilityDone = TRUE;
                BattleScriptPushCursorAndCallback(BattleScript_BlockedByPrimalWeatherEnd3);
                effect++;
            }
            break;
        case ABILITY_ELECTRIC_SURGE:
        case ABILITY_HADRON_ENGINE:
            if (TryChangeBattleTerrain(battler, STATUS_FIELD_ELECTRIC_TERRAIN, &gFieldTimers.terrainTimer))
            {
                BattleScriptPushCursorAndCallback(BattleScript_ElectricSurgeActivates);
                effect++;
            }
            break;
        case ABILITY_GRASSY_SURGE:
            if (TryChangeBattleTerrain(battler, STATUS_FIELD_GRASSY_TERRAIN, &gFieldTimers.terrainTimer))
            {
                BattleScriptPushCursorAndCallback(BattleScript_GrassySurgeActivates);
                effect++;
            }
            break;
        case ABILITY_MISTY_SURGE:
            if (TryChangeBattleTerrain(battler, STATUS_FIELD_MISTY_TERRAIN, &gFieldTimers.terrainTimer))
            {
                BattleScriptPushCursorAndCallback(BattleScript_MistySurgeActivates);
                effect++;
            }
            break;
        case ABILITY_PSYCHIC_SURGE:
            if (TryChangeBattleTerrain(battler, STATUS_FIELD_PSYCHIC_TERRAIN, &gFieldTimers.terrainTimer))
            {
                BattleScriptPushCursorAndCallback(BattleScript_PsychicSurgeActivates);
                effect++;
            }
            break;
        case ABILITY_INTIMIDATE:
            if (!gSpecialStatuses[battler].switchInAbilityDone)
            {
                gBattlerAttacker = battler;
                gSpecialStatuses[battler].switchInAbilityDone = TRUE;
                SET_STATCHANGER(STAT_ATK, 1, TRUE);
                BattleScriptPushCursorAndCallback(BattleScript_IntimidateActivates);
                effect++;
            }
            break;
        case ABILITY_SUPERSWEET_SYRUP:
            if (!gSpecialStatuses[battler].switchInAbilityDone
                    && !(gBattleStruct->supersweetSyrup[GetBattlerSide(battler)] & (1u << gBattlerPartyIndexes[battler])))
            {
                gBattlerAttacker = battler;
                gSpecialStatuses[battler].switchInAbilityDone = TRUE;
                gBattleStruct->supersweetSyrup[GetBattlerSide(battler)] |= (1u << gBattlerPartyIndexes[battler]);
                BattleScriptPushCursorAndCallback(BattleScript_SupersweetSyrupActivates);
                effect++;
            }
            break;
        case ABILITY_CLOUD_NINE:
        case ABILITY_AIR_LOCK:
            if (!gSpecialStatuses[battler].switchInAbilityDone)
            {
                gSpecialStatuses[battler].switchInAbilityDone = TRUE;
                BattleScriptPushCursorAndCallback(BattleScript_AnnounceAirLockCloudNine);
                effect++;
            }
            break;
        case ABILITY_TERAFORM_ZERO:
            if (!gSpecialStatuses[battler].switchInAbilityDone
             && gBattleMons[battler].species == SPECIES_TERAPAGOS_STELLAR)
            {
                gSpecialStatuses[battler].switchInAbilityDone = TRUE;
                BattleScriptPushCursorAndCallback(BattleScript_ActivateTeraformZero);
                effect++;
            }
        case ABILITY_SCHOOLING:
            if (gBattleMons[battler].level < 20)
                break;
        // Fallthrough
        case ABILITY_ZEN_MODE:
        case ABILITY_SHIELDS_DOWN:
            if (TryBattleFormChange(battler, FORM_CHANGE_BATTLE_HP_PERCENT))
            {
                gBattlerAttacker = battler;
                BattleScriptPushCursorAndCallback(BattleScript_AttackerFormChangeEnd3);
                effect++;
            }
            break;
        case ABILITY_INTREPID_SWORD:
            if (!gSpecialStatuses[battler].switchInAbilityDone && CompareStat(battler, STAT_ATK, MAX_STAT_STAGE, CMP_LESS_THAN)
                 && !(gBattleStruct->intrepidSwordBoost[GetBattlerSide(battler)] & (1u << gBattlerPartyIndexes[battler])))
            {
                gBattleScripting.savedBattler = gBattlerAttacker;
                gBattlerAttacker = battler;
                if (B_INTREPID_SWORD == GEN_9)
                    gBattleStruct->intrepidSwordBoost[GetBattlerSide(battler)] |= 1u << gBattlerPartyIndexes[battler];
                gSpecialStatuses[battler].switchInAbilityDone = TRUE;
                SET_STATCHANGER(STAT_ATK, 1, FALSE);
                BattleScriptPushCursorAndCallback(BattleScript_BattlerAbilityStatRaiseOnSwitchIn);
                effect++;
            }
            break;
        case ABILITY_DAUNTLESS_SHIELD:
            if (!gSpecialStatuses[battler].switchInAbilityDone && CompareStat(battler, STAT_DEF, MAX_STAT_STAGE, CMP_LESS_THAN)
                 && !(gBattleStruct->dauntlessShieldBoost[GetBattlerSide(battler)] & (1u << gBattlerPartyIndexes[battler])))
            {
                gBattleScripting.savedBattler = gBattlerAttacker;
                gBattlerAttacker = battler;
                if (B_DAUNTLESS_SHIELD == GEN_9)
                    gBattleStruct->dauntlessShieldBoost[GetBattlerSide(battler)] |= 1u << gBattlerPartyIndexes[battler];
                gSpecialStatuses[battler].switchInAbilityDone = TRUE;
                SET_STATCHANGER(STAT_DEF, 1, FALSE);
                BattleScriptPushCursorAndCallback(BattleScript_BattlerAbilityStatRaiseOnSwitchIn);
                effect++;
            }
            break;
        case ABILITY_WIND_RIDER:
            if (!gSpecialStatuses[battler].switchInAbilityDone
             && CompareStat(battler, STAT_ATK, MAX_STAT_STAGE, CMP_LESS_THAN)
             && gSideStatuses[GetBattlerSide(battler)] & SIDE_STATUS_TAILWIND)
            {
                gBattleScripting.savedBattler = gBattlerAttacker;
                gBattlerAttacker = battler;
                gSpecialStatuses[battler].switchInAbilityDone = TRUE;
                SET_STATCHANGER(STAT_ATK, 1, FALSE);
                BattleScriptPushCursorAndCallback(BattleScript_BattlerAbilityStatRaiseOnSwitchIn);
                effect++;
            }
            break;
        case ABILITY_DESOLATE_LAND:
            if (TryChangeBattleWeather(battler, ENUM_WEATHER_SUN_PRIMAL, TRUE))
            {
                BattleScriptPushCursorAndCallback(BattleScript_DesolateLandActivates);
                effect++;
            }
            break;
        case ABILITY_PRIMORDIAL_SEA:
            if (TryChangeBattleWeather(battler, ENUM_WEATHER_RAIN_PRIMAL, TRUE))
            {
                BattleScriptPushCursorAndCallback(BattleScript_PrimordialSeaActivates);
                effect++;
            }
            break;
        case ABILITY_DELTA_STREAM:
            if (TryChangeBattleWeather(battler, ENUM_WEATHER_STRONG_WINDS, TRUE))
            {
                BattleScriptPushCursorAndCallback(BattleScript_DeltaStreamActivates);
                effect++;
            }
            break;
        case ABILITY_VESSEL_OF_RUIN:
            if (!gSpecialStatuses[battler].switchInAbilityDone)
            {
                PREPARE_STAT_BUFFER(gBattleTextBuff1, STAT_SPATK);
                gSpecialStatuses[battler].switchInAbilityDone = TRUE;
                BattleScriptPushCursorAndCallback(BattleScript_RuinAbilityActivates);
                effect++;
            }
            break;
        case ABILITY_SWORD_OF_RUIN:
            if (!gSpecialStatuses[battler].switchInAbilityDone)
            {
                PREPARE_STAT_BUFFER(gBattleTextBuff1, STAT_DEF);
                gSpecialStatuses[battler].switchInAbilityDone = TRUE;
                BattleScriptPushCursorAndCallback(BattleScript_RuinAbilityActivates);
                effect++;
            }
            break;
        case ABILITY_TABLETS_OF_RUIN:
            if (!gSpecialStatuses[battler].switchInAbilityDone)
            {
                PREPARE_STAT_BUFFER(gBattleTextBuff1, STAT_ATK);
                gSpecialStatuses[battler].switchInAbilityDone = TRUE;
                BattleScriptPushCursorAndCallback(BattleScript_RuinAbilityActivates);
                effect++;
            }
            break;
        case ABILITY_BEADS_OF_RUIN:
            if (!gSpecialStatuses[battler].switchInAbilityDone)
            {
                PREPARE_STAT_BUFFER(gBattleTextBuff1, STAT_SPDEF);
                gSpecialStatuses[battler].switchInAbilityDone = TRUE;
                BattleScriptPushCursorAndCallback(BattleScript_RuinAbilityActivates);
                effect++;
            }
            break;
        case ABILITY_ORICHALCUM_PULSE:
            if (TryChangeBattleWeather(battler, ENUM_WEATHER_SUN, TRUE))
            {
                BattleScriptPushCursorAndCallback(BattleScript_DroughtActivates);
                effect++;
            }
            break;
        case ABILITY_SUPREME_OVERLORD:
            if (!gSpecialStatuses[battler].switchInAbilityDone)
            {
                gSpecialStatuses[battler].switchInAbilityDone = TRUE;
                gBattleStruct->supremeOverlordCounter[battler] = min(5, GetBattlerSideFaintCounter(battler));
                if (gBattleStruct->supremeOverlordCounter[battler] > 0)
                {
                    BattleScriptPushCursorAndCallback(BattleScript_SupremeOverlordActivates);
                    effect++;
                }
            }
            break;
        case ABILITY_COSTAR:
            if (!gSpecialStatuses[battler].switchInAbilityDone
             && IsDoubleBattle()
             && IsBattlerAlive(BATTLE_PARTNER(battler))
             && CountBattlerStatIncreases(BATTLE_PARTNER(battler), FALSE))
            {
                gSpecialStatuses[battler].switchInAbilityDone = TRUE;
                gBattlerAttacker = gBattlerAbility = battler;
                for (i = 0; i < NUM_BATTLE_STATS; i++)
                    gBattleMons[battler].statStages[i] = gBattleMons[BATTLE_PARTNER(battler)].statStages[i];
                gBattleScripting.battler = BATTLE_PARTNER(battler);
                BattleScriptPushCursorAndCallback(BattleScript_CostarActivates);
                effect++;
            }
            break;
        case ABILITY_ZERO_TO_HERO:
            side = GetBattlerSide(battler);
            mon = &GetSideParty(side)[gBattlerPartyIndexes[battler]];

            if (!gSpecialStatuses[battler].switchInAbilityDone
             && GetMonData(mon, MON_DATA_SPECIES) == SPECIES_PALAFIN_HERO
             && !(gBattleStruct->transformZeroToHero[side] & (1u << gBattlerPartyIndexes[battler])))
            {
                gSpecialStatuses[battler].switchInAbilityDone = TRUE;
                gBattleStruct->transformZeroToHero[side] |= 1u << gBattlerPartyIndexes[battler];
                BattleScriptPushCursorAndCallback(BattleScript_ZeroToHeroActivates);
                effect++;
            }
            break;
        case ABILITY_HOSPITALITY:
            partner = BATTLE_PARTNER(battler);

            if (!gSpecialStatuses[battler].switchInAbilityDone
             && IsDoubleBattle()
             && gBattleMons[partner].hp < gBattleMons[partner].maxHP
             && IsBattlerAlive(partner))
            {
                gBattlerTarget = partner;
                gBattlerAttacker = battler;
                gSpecialStatuses[battler].switchInAbilityDone = TRUE;
                gBattleMoveDamage = (GetNonDynamaxMaxHP(partner) / 4) * -1;
                BattleScriptPushCursorAndCallback(BattleScript_HospitalityActivates);
                effect++;
            }
            break;
        case ABILITY_EMBODY_ASPECT_TEAL_MASK:
        case ABILITY_EMBODY_ASPECT_HEARTHFLAME_MASK:
        case ABILITY_EMBODY_ASPECT_WELLSPRING_MASK:
        case ABILITY_EMBODY_ASPECT_CORNERSTONE_MASK:
            if (!gSpecialStatuses[battler].switchInAbilityDone)
            {
                u32 stat;

                if (gLastUsedAbility == ABILITY_EMBODY_ASPECT_HEARTHFLAME_MASK)
                    stat = STAT_ATK;
                else if (gLastUsedAbility == ABILITY_EMBODY_ASPECT_WELLSPRING_MASK)
                    stat = STAT_SPDEF;
                else if (gLastUsedAbility == ABILITY_EMBODY_ASPECT_CORNERSTONE_MASK)
                    stat = STAT_DEF;
                else //ABILITY_EMBODY_ASPECT_TEAL_MASK
                    stat = STAT_SPEED;

                if (CompareStat(battler, stat, MAX_STAT_STAGE, CMP_EQUAL))
                    break;

                gBattleScripting.savedBattler = gBattlerAttacker;
                gBattlerAttacker = battler;
                gSpecialStatuses[battler].switchInAbilityDone = TRUE;
                SET_STATCHANGER(stat, 1, FALSE);
                BattleScriptPushCursorAndCallback(BattleScript_BattlerAbilityStatRaiseOnSwitchIn);
                effect++;
            }
            break;
        case ABILITY_TERA_SHIFT:
            if (!gSpecialStatuses[battler].switchInAbilityDone
             && gBattleMons[battler].species == SPECIES_TERAPAGOS_NORMAL
             && TryBattleFormChange(battler, FORM_CHANGE_BATTLE_SWITCH))
            {
                gBattlerAttacker = battler;
                gBattleScripting.abilityPopupOverwrite = gLastUsedAbility = ABILITY_TERA_SHIFT;
                gSpecialStatuses[battler].switchInAbilityDone = TRUE;
                BattleScriptPushCursorAndCallback(BattleScript_AttackerFormChangeWithStringEnd3);
                effect++;
            }
            break;
        case ABILITY_ICE_FACE:
            if (IsBattlerWeatherAffected(battler, B_WEATHER_HAIL | B_WEATHER_SNOW)
             && gBattleMons[battler].species == SPECIES_EISCUE_NOICE
             && !(gBattleMons[battler].status2 & STATUS2_TRANSFORMED))
            {
                // TODO: Convert this to a proper FORM_CHANGE type.
                gBattleMons[battler].species = SPECIES_EISCUE_ICE;
                BattleScriptPushCursorAndCallback(BattleScript_BattlerFormChangeWithStringEnd3);
                effect++;
            }
            break;
        case ABILITY_COMMANDER:
            partner = BATTLE_PARTNER(battler);
            if (!gSpecialStatuses[battler].switchInAbilityDone
             && gBattleStruct->commanderActive[partner] == SPECIES_NONE
             && gBattleMons[partner].species == SPECIES_DONDOZO
             && GET_BASE_SPECIES_ID(GetMonData(GetPartyBattlerData(battler), MON_DATA_SPECIES)) == SPECIES_TATSUGIRI)
            {
                SaveBattlerAttacker(gBattlerAttacker);
                gSpecialStatuses[battler].switchInAbilityDone = TRUE;
                gBattlerAttacker = partner;
                gBattleStruct->commandingDondozo |= 1u << battler;
                gBattleStruct->commanderActive[partner] = gBattleMons[battler].species;
                gStatuses3[battler] |= STATUS3_COMMANDER;
                if (gBattleMons[battler].status2 & STATUS2_CONFUSION
                 && !(gStatuses4[battler] & STATUS4_INFINITE_CONFUSION))
                    gBattleMons[battler].status2 -= STATUS2_CONFUSION_TURN(1);
                BtlController_EmitSpriteInvisibility(battler, BUFFER_A, TRUE);
                MarkBattlerForControllerExec(battler);
                BattleScriptPushCursorAndCallback(BattleScript_CommanderActivates);
                effect++;
            }
            break;
        }
        break;
    case ABILITYEFFECT_ENDTURN:
        if (IsBattlerAlive(battler))
        {
            gBattlerAttacker = battler;
            switch (gLastUsedAbility)
            {
            case ABILITY_PICKUP:
                if (gBattleMons[battler].item == ITEM_NONE
                 && gBattleStruct->changedItems[battler] == ITEM_NONE   // Will not inherit an item
                 && PickupHasValidTarget(battler))
                {
                    gBattlerTarget = RandomUniformExcept(RNG_PICKUP, 0, gBattlersCount - 1, CantPickupItem);
                    gLastUsedItem = GetUsedHeldItem(gBattlerTarget);
                    BattleScriptPushCursorAndCallback(BattleScript_PickupActivates);
                    effect++;
                }
                break;
            case ABILITY_HARVEST:
                if ((IsBattlerWeatherAffected(battler, B_WEATHER_SUN) || RandomPercentage(RNG_HARVEST, 50))
                 && gBattleMons[battler].item == ITEM_NONE
                 && gBattleStruct->changedItems[battler] == ITEM_NONE   // Will not inherit an item
                 && ItemId_GetPocket(GetUsedHeldItem(battler)) == POCKET_BERRIES)
                {
                    gLastUsedItem = GetUsedHeldItem(battler);
                    BattleScriptPushCursorAndCallback(BattleScript_HarvestActivates);
                    effect++;
                }
                break;
            case ABILITY_DRY_SKIN:
                if (IsBattlerWeatherAffected(battler, B_WEATHER_SUN))
                    goto SOLAR_POWER_HP_DROP;
            // Dry Skin works similarly to Rain Dish in Rain
            case ABILITY_RAIN_DISH:
                if (IsBattlerWeatherAffected(battler, B_WEATHER_RAIN)
                 && !BATTLER_MAX_HP(battler)
                 && !(gStatuses3[battler] & STATUS3_HEAL_BLOCK))
                {
                    BattleScriptPushCursorAndCallback(BattleScript_RainDishActivates);
                    gBattleMoveDamage = GetNonDynamaxMaxHP(battler) / (gLastUsedAbility == ABILITY_RAIN_DISH ? 16 : 8);
                    if (gBattleMoveDamage == 0)
                        gBattleMoveDamage = 1;
                    gBattleMoveDamage *= -1;
                    effect++;
                }
                break;
            case ABILITY_HYDRATION:
                if (IsBattlerWeatherAffected(battler, B_WEATHER_RAIN)
                 && gBattleMons[battler].status1 & STATUS1_ANY)
                {
                    goto ABILITY_HEAL_MON_STATUS;
                }
                break;
            case ABILITY_SHED_SKIN:
                if ((gBattleMons[battler].status1 & STATUS1_ANY)
                 && (B_ABILITY_TRIGGER_CHANCE >= GEN_4 ? RandomPercentage(RNG_SHED_SKIN, 30) : RandomChance(RNG_SHED_SKIN, 1, 3)))
                {
                ABILITY_HEAL_MON_STATUS:
                    if (gBattleMons[battler].status1 & (STATUS1_POISON | STATUS1_TOXIC_POISON))
                        StringCopy(gBattleTextBuff1, gStatusConditionString_PoisonJpn);
                    if (gBattleMons[battler].status1 & STATUS1_SLEEP)
                        StringCopy(gBattleTextBuff1, gStatusConditionString_SleepJpn);
                    if (gBattleMons[battler].status1 & STATUS1_PARALYSIS)
                        StringCopy(gBattleTextBuff1, gStatusConditionString_ParalysisJpn);
                    if (gBattleMons[battler].status1 & STATUS1_BURN)
                        StringCopy(gBattleTextBuff1, gStatusConditionString_BurnJpn);
                    if (gBattleMons[battler].status1 & (STATUS1_FREEZE | STATUS1_FROSTBITE))
                        StringCopy(gBattleTextBuff1, gStatusConditionString_IceJpn);

                    gBattleMons[battler].status1 = 0;
                    gBattleMons[battler].status2 &= ~STATUS2_NIGHTMARE;
                    gBattleScripting.battler = battler;
                    BattleScriptPushCursorAndCallback(BattleScript_ShedSkinActivates);
                    BtlController_EmitSetMonData(battler, BUFFER_A, REQUEST_STATUS_BATTLE, 0, 4, &gBattleMons[battler].status1);
                    MarkBattlerForControllerExec(battler);
                    effect++;
                }
                break;
            case ABILITY_SPEED_BOOST:
                if (CompareStat(battler, STAT_SPEED, MAX_STAT_STAGE, CMP_LESS_THAN) && gDisableStructs[battler].isFirstTurn != 2)
                {
                    SET_STATCHANGER(STAT_SPEED, 1, FALSE);
                    BattleScriptPushCursorAndCallback(BattleScript_SpeedBoostActivates);
                    gBattleScripting.battler = battler;
                    effect++;
                }
                break;
            case ABILITY_MOODY:
                if (gDisableStructs[battler].isFirstTurn != 2)
                {
                    u32 validToRaise = 0, validToLower = 0;
                    u32 statsNum = B_MOODY_ACC_EVASION >= GEN_8 ? NUM_STATS : NUM_BATTLE_STATS;

                    for (i = STAT_ATK; i < statsNum; i++)
                    {
                        if (CompareStat(battler, i, MIN_STAT_STAGE, CMP_GREATER_THAN))
                            validToLower |= 1u << i;
                        if (CompareStat(battler, i, MAX_STAT_STAGE, CMP_LESS_THAN))
                            validToRaise |= 1u << i;
                    }

                    if (validToLower != 0 || validToRaise != 0) // Can lower one stat, or can raise one stat
                    {
                        gBattleScripting.statChanger = gBattleScripting.savedStatChanger = 0; // for raising and lowering stat respectively
                        if (validToRaise != 0) // Find stat to raise
                        {
                            do
                            {
                                i = (Random() % statsNum) + STAT_ATK;
                            } while (!(validToRaise & (1u << i)));
                            SET_STATCHANGER(i, 2, FALSE);
                            validToLower &= ~(1u << i); // Can't lower the same stat as raising.
                        }
                        if (validToLower != 0) // Find stat to lower
                        {
                            do
                            {
                                i = (Random() % statsNum) + STAT_ATK;
                            } while (!(validToLower & (1u << i)));
                            SET_STATCHANGER2(gBattleScripting.savedStatChanger, i, 1, TRUE);
                        }
                        BattleScriptPushCursorAndCallback(BattleScript_MoodyActivates);
                        effect++;
                    }
                }
                break;
            case ABILITY_TRUANT:
                gDisableStructs[gBattlerAttacker].truantCounter ^= 1;
                break;
            case ABILITY_BAD_DREAMS:
                BattleScriptPushCursorAndCallback(BattleScript_BadDreamsActivates);
                effect++;
                break;
            case ABILITY_SOLAR_POWER:
                if (IsBattlerWeatherAffected(battler, B_WEATHER_SUN))
                {
                SOLAR_POWER_HP_DROP:
                    BattleScriptPushCursorAndCallback(BattleScript_SolarPowerActivates);
                    gBattleMoveDamage = GetNonDynamaxMaxHP(battler) / 8;
                    if (gBattleMoveDamage == 0)
                        gBattleMoveDamage = 1;
                    effect++;
                }
                break;
            case ABILITY_HEALER:
                gBattleScripting.battler = BATTLE_PARTNER(battler);
                if (IsBattlerAlive(gBattleScripting.battler)
                    && gBattleMons[gBattleScripting.battler].status1 & STATUS1_ANY
                    && (Random() % 100) < 30)
                {
                    BattleScriptPushCursorAndCallback(BattleScript_HealerActivates);
                    effect++;
                }
                break;
            case ABILITY_SCHOOLING:
                if (gBattleMons[battler].level < 20)
                    break;
            // Fallthrough
            case ABILITY_ZEN_MODE:
            case ABILITY_SHIELDS_DOWN:
            case ABILITY_POWER_CONSTRUCT:
                if (TryBattleFormChange(battler, FORM_CHANGE_BATTLE_HP_PERCENT))
                {
                    gBattlerAttacker = battler;
                    BattleScriptPushCursorAndCallback(BattleScript_AttackerFormChangeEnd3);
                    effect++;
                }
                break;
            case ABILITY_BALL_FETCH:
                if (gBattleMons[battler].item == ITEM_NONE
                    && gBattleResults.catchAttempts[gLastUsedBall - ITEM_ULTRA_BALL] >= 1
                    && !gHasFetchedBall)
                {
                    gBattleScripting.battler = battler;
                    BtlController_EmitSetMonData(battler, BUFFER_A, REQUEST_HELDITEM_BATTLE, 0, 2, &gLastUsedBall);
                    MarkBattlerForControllerExec(battler);
                    gHasFetchedBall = TRUE;
                    gLastUsedItem = gLastUsedBall;
                    BattleScriptPushCursorAndCallback(BattleScript_BallFetch);
                    effect++;
                }
                break;
            case ABILITY_HUNGER_SWITCH:
                if (TryBattleFormChange(battler, FORM_CHANGE_BATTLE_TURN_END))
                {
                    gBattlerAttacker = battler;
                    BattleScriptPushCursorAndCallback(BattleScript_AttackerFormChangeEnd3NoPopup);
                    effect++;
                }
                break;
            case ABILITY_CUD_CHEW:
                if (gDisableStructs[battler].cudChew == TRUE)
                {
                    gBattleScripting.battler = battler;
                    gDisableStructs[battler].cudChew = FALSE;
                    gLastUsedItem = gBattleStruct->usedHeldItems[gBattlerPartyIndexes[battler]][GetBattlerSide(battler)];
                    gBattleStruct->usedHeldItems[gBattlerPartyIndexes[battler]][GetBattlerSide(battler)] = ITEM_NONE;
                    BattleScriptPushCursorAndCallback(BattleScript_CudChewActivates);
                    effect++;
                }
                break;
            }
        }
        break;
    case ABILITYEFFECT_WOULD_BLOCK:
        effect = CanAbilityBlockMove(gBattlerAttacker, battler, move, gLastUsedAbility);
        if (effect && gLastUsedAbility != 0xFFFF)
            RecordAbilityBattle(battler, gLastUsedAbility);
        break;
    case ABILITYEFFECT_MOVES_BLOCK:
        {
            effect = CanAbilityBlockMove(gBattlerAttacker, battler, move, gLastUsedAbility);
            const u8 * battleScriptBlocksMove = NULL;
            switch (effect)
            {
            case MOVE_BLOCKED_BY_SOUNDPROOF_OR_BULLETPROOF:
                if (gBattleMons[gBattlerAttacker].status2 & STATUS2_MULTIPLETURNS)
                    gHitMarker |= HITMARKER_NO_PPDEDUCT;
                battleScriptBlocksMove = BattleScript_SoundproofProtected;
                break;
            case MOVE_BLOCKED_BY_DAZZLING:
            case MOVE_BLOCKED_BY_PARTNER_DAZZLING:
                if (effect == MOVE_BLOCKED_BY_PARTNER_DAZZLING)
                    gBattleScripting.battler = BATTLE_PARTNER(battler);
                else
                    gBattleScripting.battler = battler;
                if (gBattleMons[gBattlerAttacker].status2 & STATUS2_MULTIPLETURNS)
                    gHitMarker |= HITMARKER_NO_PPDEDUCT;
                battleScriptBlocksMove = BattleScript_DazzlingProtected;
                break;
            case MOVE_BLOCKED_BY_GOOD_AS_GOLD:
                battleScriptBlocksMove = BattleScript_GoodAsGoldActivates;
                break;
            default:
                if (GetChosenMovePriority(gBattlerAttacker) > 0
                 && BlocksPrankster(move, gBattlerAttacker, gBattlerTarget, TRUE)
                 && !(IS_MOVE_STATUS(move) && (gLastUsedAbility == ABILITY_MAGIC_BOUNCE || gProtectStructs[gBattlerTarget].bounceMove)))
                {
                    if (!IsDoubleBattle()
                    || !(GetBattlerMoveTargetType(gBattlerAttacker, move) & (MOVE_TARGET_BOTH | MOVE_TARGET_FOES_AND_ALLY)))
                        CancelMultiTurnMoves(gBattlerAttacker); // Don't cancel moves that can hit two targets bc one target might not be protected
                    gBattleScripting.battler = gBattlerAbility = gBattlerTarget;
                    battleScriptBlocksMove = BattleScript_DarkTypePreventsPrankster;
                    effect = 1;
                }
            }
            if (effect)
                gBattlescriptCurrInstr = battleScriptBlocksMove;
        }
        break;
    case ABILITYEFFECT_WOULD_ABSORB:
        effect = CanAbilityAbsorbMove(gBattlerAttacker, battler, gLastUsedAbility, move, moveType);
        gBattleStruct->pledgeMove = FALSE;
        if (effect && gLastUsedAbility != 0xFFFF)
            RecordAbilityBattle(battler, gLastUsedAbility);
        return effect;
    case ABILITYEFFECT_ABSORBING:
        {
            u32 statId = 0;
            u32 statAmount = 1;
            effect = CanAbilityAbsorbMove(gBattlerAttacker, battler, gLastUsedAbility, move, moveType);
            if (effect)
            {
                switch(gLastUsedAbility)
                {
                case ABILITY_MOTOR_DRIVE:
                    statId = STAT_SPEED;
                    break;
                case ABILITY_LIGHTNING_ROD:
                case ABILITY_STORM_DRAIN:
                    statId = STAT_SPATK;
                    break;
                case ABILITY_SAP_SIPPER:
                case ABILITY_WIND_RIDER:
                    statId = STAT_ATK;
                    break;
                case ABILITY_WELL_BAKED_BODY:
                    statAmount = 2;
                    statId = STAT_DEF;
                    break;
                }
            }
            switch (effect)
            {
            case MOVE_ABSORBED_BY_DRAIN_HP_ABILITY:
                gBattleStruct->pledgeMove = FALSE;
                if (BATTLER_MAX_HP(battler) || (B_HEAL_BLOCKING >= GEN_5 && gStatuses3[battler] & STATUS3_HEAL_BLOCK))
                {
                    if ((gProtectStructs[gBattlerAttacker].notFirstStrike))
                        gBattlescriptCurrInstr = BattleScript_MonMadeMoveUseless;
                    else
                        gBattlescriptCurrInstr = BattleScript_MonMadeMoveUseless_PPLoss;
                }
                else
                {
                    if (gProtectStructs[gBattlerAttacker].notFirstStrike)
                        gBattlescriptCurrInstr = BattleScript_MoveHPDrain;
                    else
                        gBattlescriptCurrInstr = BattleScript_MoveHPDrain_PPLoss;

                    gBattleMoveDamage = GetNonDynamaxMaxHP(battler) / 4;
                    if (gBattleMoveDamage == 0)
                        gBattleMoveDamage = 1;
                    gBattleMoveDamage *= -1;
                }
                break;
            case MOVE_ABSORBED_BY_STAT_INCREASE_ABILITY:
                gBattleStruct->pledgeMove = FALSE;
                if (!CompareStat(battler, statId, MAX_STAT_STAGE, CMP_LESS_THAN))
                {
                    if ((gProtectStructs[gBattlerAttacker].notFirstStrike))
                        gBattlescriptCurrInstr = BattleScript_MonMadeMoveUseless;
                    else
                        gBattlescriptCurrInstr = BattleScript_MonMadeMoveUseless_PPLoss;
                }
                else
                {
                    if (gProtectStructs[gBattlerAttacker].notFirstStrike)
                        gBattlescriptCurrInstr = BattleScript_MoveStatDrain;
                    else
                        gBattlescriptCurrInstr = BattleScript_MoveStatDrain_PPLoss;

                    SET_STATCHANGER(statId, statAmount, FALSE);
                    if (B_ABSORBING_ABILITY_STRING < GEN_5)
                        PREPARE_STAT_BUFFER(gBattleTextBuff1, statId);
                }
                break;
            case MOVE_ABSORBED_BY_BOOST_FLASH_FIRE:
                gBattleStruct->pledgeMove = FALSE;
                if (!(gBattleResources->flags->flags[battler] & RESOURCE_FLAG_FLASH_FIRE))
                {
                    gBattleCommunication[MULTISTRING_CHOOSER] = B_MSG_FLASH_FIRE_BOOST;
                    if (gProtectStructs[gBattlerAttacker].notFirstStrike)
                        gBattlescriptCurrInstr = BattleScript_FlashFireBoost;
                    else
                        gBattlescriptCurrInstr = BattleScript_FlashFireBoost_PPLoss;
                    gBattleResources->flags->flags[battler] |= RESOURCE_FLAG_FLASH_FIRE;
                }
                else
                {
                    gBattleCommunication[MULTISTRING_CHOOSER] = B_MSG_FLASH_FIRE_NO_BOOST;
                    if (gProtectStructs[gBattlerAttacker].notFirstStrike)
                        gBattlescriptCurrInstr = BattleScript_FlashFireBoost;
                    else
                        gBattlescriptCurrInstr = BattleScript_FlashFireBoost_PPLoss;
                }
                break;
            }
            if (effect)
                gMultiHitCounter = 0; // Prevent multi-hit moves from hitting more than once after move has been absorbed.

        }
        break;
    case ABILITYEFFECT_MOVE_END: // Think contact abilities.
        switch (gLastUsedAbility)
        {
        case ABILITY_JUSTIFIED:
            if (!(gMoveResultFlags & MOVE_RESULT_NO_EFFECT)
             && TARGET_TURN_DAMAGED
             && IsBattlerAlive(battler)
             && moveType == TYPE_DARK
             && CompareStat(battler, STAT_ATK, MAX_STAT_STAGE, CMP_LESS_THAN))
            {
                gEffectBattler = battler;
                SET_STATCHANGER(STAT_ATK, 1, FALSE);
                BattleScriptPushCursor();
                gBattlescriptCurrInstr = BattleScript_TargetAbilityStatRaiseRet;
                effect++;
            }
            break;
        case ABILITY_RATTLED:
            if (!(gMoveResultFlags & MOVE_RESULT_NO_EFFECT)
             && TARGET_TURN_DAMAGED
             && IsBattlerAlive(battler)
             && (moveType == TYPE_DARK || moveType == TYPE_BUG || moveType == TYPE_GHOST)
             && CompareStat(battler, STAT_SPEED, MAX_STAT_STAGE, CMP_LESS_THAN))
            {
                gEffectBattler = battler;
                SET_STATCHANGER(STAT_SPEED, 1, FALSE);
                BattleScriptPushCursor();
                gBattlescriptCurrInstr = BattleScript_TargetAbilityStatRaiseRet;
                effect++;
            }
            break;
        case ABILITY_WATER_COMPACTION:
            if (!(gMoveResultFlags & MOVE_RESULT_NO_EFFECT)
             && TARGET_TURN_DAMAGED
             && IsBattlerAlive(battler)
             && moveType == TYPE_WATER
             && CompareStat(battler, STAT_DEF, MAX_STAT_STAGE, CMP_LESS_THAN))
            {
                gEffectBattler = battler;
                SET_STATCHANGER(STAT_DEF, 2, FALSE);
                BattleScriptPushCursor();
                gBattlescriptCurrInstr = BattleScript_TargetAbilityStatRaiseRet;
                effect++;
            }
            break;
        case ABILITY_STAMINA:
            if (!(gMoveResultFlags & MOVE_RESULT_NO_EFFECT)
             && gBattlerAttacker != gBattlerTarget
             && TARGET_TURN_DAMAGED
             && IsBattlerAlive(battler)
             && CompareStat(battler, STAT_DEF, MAX_STAT_STAGE, CMP_LESS_THAN))
            {
                gEffectBattler = battler;
                SET_STATCHANGER(STAT_DEF, 1, FALSE);
                BattleScriptPushCursor();
                gBattlescriptCurrInstr = BattleScript_TargetAbilityStatRaiseRet;
                effect++;
            }
            break;
        case ABILITY_BERSERK:
            if (!(gMoveResultFlags & MOVE_RESULT_NO_EFFECT)
             && TARGET_TURN_DAMAGED
             && IsBattlerAlive(battler)
             && HadMoreThanHalfHpNowDoesnt(battler)
             && (gMultiHitCounter == 0 || gMultiHitCounter == 1)
             && !(TestIfSheerForceAffected(gBattlerAttacker, gCurrentMove))
             && CompareStat(battler, STAT_SPATK, MAX_STAT_STAGE, CMP_LESS_THAN))
            {
                gEffectBattler = battler;
                SET_STATCHANGER(STAT_SPATK, 1, FALSE);
                BattleScriptPushCursor();
                gBattlescriptCurrInstr = BattleScript_TargetAbilityStatRaiseRet;
                effect++;
            }
            break;
        case ABILITY_EMERGENCY_EXIT:
        case ABILITY_WIMP_OUT:
            if (!(gMoveResultFlags & MOVE_RESULT_NO_EFFECT)
             && TARGET_TURN_DAMAGED
             && IsBattlerAlive(battler)
            // Had more than half of hp before, now has less
             && HadMoreThanHalfHpNowDoesnt(battler)
             && (gMultiHitCounter == 0 || gMultiHitCounter == 1)
             && !(TestIfSheerForceAffected(gBattlerAttacker, gCurrentMove))
             && (CanBattlerSwitch(battler) || !(gBattleTypeFlags & BATTLE_TYPE_TRAINER))
             && !(gBattleTypeFlags & BATTLE_TYPE_ARENA)
             && CountUsablePartyMons(battler) > 0
             // Not currently held by Sky Drop
             && !(gStatuses3[battler] & STATUS3_SKY_DROPPED))
            {
                gBattleResources->flags->flags[battler] |= RESOURCE_FLAG_EMERGENCY_EXIT;
                effect++;
            }
            break;
        case ABILITY_WEAK_ARMOR:
            if (!(gMoveResultFlags & MOVE_RESULT_NO_EFFECT)
             && TARGET_TURN_DAMAGED
             && IsBattlerAlive(battler)
             && IS_MOVE_PHYSICAL(gCurrentMove)
             && (CompareStat(battler, STAT_SPEED, MAX_STAT_STAGE, CMP_LESS_THAN) // Don't activate if both Speed and Defense cannot be raised.
               || CompareStat(battler, STAT_DEF, MIN_STAT_STAGE, CMP_GREATER_THAN)))
            {
                if (gMovesInfo[gCurrentMove].effect == EFFECT_HIT_ESCAPE && CanBattlerSwitch(gBattlerAttacker))
                    gProtectStructs[battler].disableEjectPack = TRUE;  // Set flag for target

                BattleScriptPushCursor();
                gBattlescriptCurrInstr = BattleScript_WeakArmorActivates;
                effect++;
            }
            break;
        case ABILITY_CURSED_BODY:
            if (!(gMoveResultFlags & MOVE_RESULT_NO_EFFECT)
             && TARGET_TURN_DAMAGED
             && gDisableStructs[gBattlerAttacker].disabledMove == MOVE_NONE
             && IsBattlerAlive(gBattlerAttacker)
             && !IsAbilityOnSide(gBattlerAttacker, ABILITY_AROMA_VEIL)
             && gBattleMons[gBattlerAttacker].pp[gChosenMovePos] != 0
             && !(GetActiveGimmick(gBattlerAttacker) == GIMMICK_DYNAMAX) // TODO: Max Moves don't make contact, useless?
             && RandomPercentage(RNG_CURSED_BODY, 30))
            {
                gDisableStructs[gBattlerAttacker].disabledMove = gChosenMove;
                gDisableStructs[gBattlerAttacker].disableTimer = 4;
                PREPARE_MOVE_BUFFER(gBattleTextBuff1, gChosenMove);
                BattleScriptPushCursor();
                gBattlescriptCurrInstr = BattleScript_CursedBodyActivates;
                effect++;
            }
            break;
        case ABILITY_LINGERING_AROMA:
        case ABILITY_MUMMY:
            if (!(gMoveResultFlags & MOVE_RESULT_NO_EFFECT)
             && IsBattlerAlive(gBattlerAttacker)
             && TARGET_TURN_DAMAGED
             && GetBattlerHoldEffect(gBattlerAttacker, TRUE) != HOLD_EFFECT_PROTECTIVE_PADS
             && IsMoveMakingContact(move, gBattlerAttacker)
             && gBattleStruct->overwrittenAbilities[gBattlerAttacker] != GetBattlerAbility(gBattlerTarget)
             && gBattleMons[gBattlerAttacker].ability != ABILITY_MUMMY
             && gBattleMons[gBattlerAttacker].ability != ABILITY_LINGERING_AROMA
             && !gAbilitiesInfo[gBattleMons[gBattlerAttacker].ability].cantBeSuppressed)
            {
                if (GetBattlerHoldEffect(gBattlerAttacker, TRUE) == HOLD_EFFECT_ABILITY_SHIELD)
                {
                    RecordItemEffectBattle(gBattlerAttacker, HOLD_EFFECT_ABILITY_SHIELD);
                    break;
                }

                gLastUsedAbility = gBattleMons[gBattlerAttacker].ability;
                gBattleMons[gBattlerAttacker].ability = gBattleStruct->overwrittenAbilities[gBattlerAttacker] = gBattleMons[gBattlerTarget].ability;
                BattleScriptPushCursor();
                gBattlescriptCurrInstr = BattleScript_MummyActivates;
                effect++;
                break;
            }
            break;
        case ABILITY_WANDERING_SPIRIT:
            if (!(gMoveResultFlags & MOVE_RESULT_NO_EFFECT)
             && IsBattlerAlive(gBattlerAttacker)
             && TARGET_TURN_DAMAGED
             && GetBattlerHoldEffect(gBattlerAttacker, TRUE) != HOLD_EFFECT_PROTECTIVE_PADS
             && IsMoveMakingContact(move, gBattlerAttacker)
             && !(GetActiveGimmick(gBattlerTarget) == GIMMICK_DYNAMAX)
             && !gAbilitiesInfo[gBattleMons[gBattlerAttacker].ability].cantBeSwapped)
            {
                if (GetBattlerHoldEffect(gBattlerAttacker, TRUE) == HOLD_EFFECT_ABILITY_SHIELD)
                {
                    RecordItemEffectBattle(gBattlerAttacker, HOLD_EFFECT_ABILITY_SHIELD);
                    break;
                }

                gLastUsedAbility = gBattleMons[gBattlerAttacker].ability;
                gBattleMons[gBattlerAttacker].ability = gBattleStruct->overwrittenAbilities[gBattlerAttacker] = gBattleMons[gBattlerTarget].ability;
                gBattleMons[gBattlerTarget].ability = gBattleStruct->overwrittenAbilities[gBattlerTarget] = gLastUsedAbility;
                BattleScriptPushCursor();
                gBattlescriptCurrInstr = BattleScript_WanderingSpiritActivates;
                effect++;
                break;
            }
            break;
        case ABILITY_ANGER_POINT:
            if (!(gMoveResultFlags & MOVE_RESULT_NO_EFFECT)
             && gIsCriticalHit
             && TARGET_TURN_DAMAGED
             && IsBattlerAlive(battler)
             && CompareStat(battler, STAT_ATK, MAX_STAT_STAGE, CMP_LESS_THAN))
            {
                SET_STATCHANGER(STAT_ATK, MAX_STAT_STAGE - gBattleMons[battler].statStages[STAT_ATK], FALSE);
                BattleScriptPushCursor();
                gBattlescriptCurrInstr = BattleScript_TargetsStatWasMaxedOut;
                effect++;
            }
            break;
        case ABILITY_COLOR_CHANGE:
            if (!(gMoveResultFlags & MOVE_RESULT_NO_EFFECT)
             && move != MOVE_STRUGGLE
             && gMovesInfo[move].power != 0
             && TARGET_TURN_DAMAGED
             && !IS_BATTLER_OF_TYPE(battler, moveType)
             && moveType != TYPE_STELLAR
             && moveType != TYPE_MYSTERY
             && IsBattlerAlive(battler))
            {
                SET_BATTLER_TYPE(battler, moveType);
                PREPARE_TYPE_BUFFER(gBattleTextBuff1, moveType);
                BattleScriptPushCursor();
                gBattlescriptCurrInstr = BattleScript_ColorChangeActivates;
                effect++;
            }
            break;
        case ABILITY_GOOEY:
        case ABILITY_TANGLING_HAIR:
            if (!(gMoveResultFlags & MOVE_RESULT_NO_EFFECT)
             && IsBattlerAlive(gBattlerAttacker)
             && (CompareStat(gBattlerAttacker, STAT_SPEED, MIN_STAT_STAGE, CMP_GREATER_THAN) || GetBattlerAbility(gBattlerAttacker) == ABILITY_MIRROR_ARMOR)
             && !gProtectStructs[gBattlerAttacker].confusionSelfDmg
             && TARGET_TURN_DAMAGED
             && GetBattlerHoldEffect(gBattlerAttacker, TRUE) != HOLD_EFFECT_PROTECTIVE_PADS
             && IsMoveMakingContact(move, gBattlerAttacker))
            {
                SET_STATCHANGER(STAT_SPEED, 1, TRUE);
                PREPARE_ABILITY_BUFFER(gBattleTextBuff1, gLastUsedAbility);
                BattleScriptPushCursor();
                gBattlescriptCurrInstr = BattleScript_GooeyActivates;
                gHitMarker |= HITMARKER_STATUS_ABILITY_EFFECT;
                effect++;
            }
            break;
        case ABILITY_ROUGH_SKIN:
        case ABILITY_IRON_BARBS:
            if (!(gMoveResultFlags & MOVE_RESULT_NO_EFFECT)
             && IsBattlerAlive(gBattlerAttacker)
             && !gProtectStructs[gBattlerAttacker].confusionSelfDmg
             && TARGET_TURN_DAMAGED
             && GetBattlerHoldEffect(gBattlerAttacker, TRUE) != HOLD_EFFECT_PROTECTIVE_PADS
             && IsMoveMakingContact(move, gBattlerAttacker))
            {
                gBattleMoveDamage = GetNonDynamaxMaxHP(gBattlerAttacker) / (B_ROUGH_SKIN_DMG >= GEN_4 ? 8 : 16);
                if (gBattleMoveDamage == 0)
                    gBattleMoveDamage = 1;
                PREPARE_ABILITY_BUFFER(gBattleTextBuff1, gLastUsedAbility);
                BattleScriptPushCursor();
                gBattlescriptCurrInstr = BattleScript_RoughSkinActivates;
                effect++;
            }
            break;
        case ABILITY_AFTERMATH:
            if (!(gMoveResultFlags & MOVE_RESULT_NO_EFFECT)
             && !IsBattlerAlive(gBattlerTarget)
             && IsBattlerAlive(gBattlerAttacker)
             && GetBattlerHoldEffect(gBattlerAttacker, TRUE) != HOLD_EFFECT_PROTECTIVE_PADS
             && IsMoveMakingContact(move, gBattlerAttacker))
            {
                u32 battler;
                if ((battler = IsAbilityOnField(ABILITY_DAMP)))
                {
                    gBattleScripting.battler = battler - 1;
                    BattleScriptPushCursor();
                    gBattlescriptCurrInstr = BattleScript_DampPreventsAftermath;
                }
                else
                {
                    gBattleMoveDamage = GetNonDynamaxMaxHP(gBattlerAttacker) / 4;
                    if (gBattleMoveDamage == 0)
                        gBattleMoveDamage = 1;
                    BattleScriptPushCursor();
                    gBattlescriptCurrInstr = BattleScript_AftermathDmg;
                }
                effect++;
            }
            break;
        case ABILITY_INNARDS_OUT:
            if (!(gMoveResultFlags & MOVE_RESULT_NO_EFFECT)
             && !IsBattlerAlive(gBattlerTarget)
             && IsBattlerAlive(gBattlerAttacker))
            {
                gBattleMoveDamage = gSpecialStatuses[gBattlerTarget].shellBellDmg;
                BattleScriptPushCursor();
                gBattlescriptCurrInstr = BattleScript_AftermathDmg;
                effect++;
            }
            break;
        case ABILITY_EFFECT_SPORE:
        {
            u32 ability = GetBattlerAbility(gBattlerAttacker);
            if ((!IS_BATTLER_OF_TYPE(gBattlerAttacker, TYPE_GRASS) || B_POWDER_GRASS < GEN_6)
             && ability != ABILITY_OVERCOAT
             && GetBattlerHoldEffect(gBattlerAttacker, TRUE) != HOLD_EFFECT_SAFETY_GOGGLES)
            {
                u32 poison, paralysis, sleep;

                if (B_ABILITY_TRIGGER_CHANCE >= GEN_5)
                {
                    poison = 9;
                    paralysis = 19;
                }
                else
                {
                    poison = 10;
                    paralysis = 20;
                }
                sleep = 30;

                i = RandomUniform(RNG_EFFECT_SPORE, 0, B_ABILITY_TRIGGER_CHANCE >= GEN_4 ? 99 : 299);
                if (i < poison)
                    goto POISON_POINT;
                if (i < paralysis)
                    goto STATIC;
                // Sleep
                if (i < sleep
                 && !(gMoveResultFlags & MOVE_RESULT_NO_EFFECT)
                 && IsBattlerAlive(gBattlerAttacker)
                 && !gProtectStructs[gBattlerAttacker].confusionSelfDmg
                 && TARGET_TURN_DAMAGED
                 && CanBeSlept(gBattlerAttacker, ability)
                 && GetBattlerHoldEffect(gBattlerAttacker, TRUE) != HOLD_EFFECT_PROTECTIVE_PADS
                 && IsMoveMakingContact(move, gBattlerAttacker))
                {
                    gBattleScripting.moveEffect = MOVE_EFFECT_AFFECTS_USER | MOVE_EFFECT_SLEEP;
                    PREPARE_ABILITY_BUFFER(gBattleTextBuff1, gLastUsedAbility);
                    BattleScriptPushCursor();
                    gBattlescriptCurrInstr = BattleScript_AbilityStatusEffect;
                    gHitMarker |= HITMARKER_STATUS_ABILITY_EFFECT;
                    effect++;
                }
            }
        }
            break;
        case ABILITY_POISON_POINT:
            if (B_ABILITY_TRIGGER_CHANCE >= GEN_4 ? RandomPercentage(RNG_POISON_POINT, 30) : RandomChance(RNG_POISON_POINT, 1, 3))
            {
            POISON_POINT:
                if (!(gMoveResultFlags & MOVE_RESULT_NO_EFFECT)
                && IsBattlerAlive(gBattlerAttacker)
                && !gProtectStructs[gBattlerAttacker].confusionSelfDmg
                && TARGET_TURN_DAMAGED
                && CanBePoisoned(gBattlerTarget, gBattlerAttacker, GetBattlerAbility(gBattlerAttacker))
                && GetBattlerHoldEffect(gBattlerAttacker, TRUE) != HOLD_EFFECT_PROTECTIVE_PADS
                && IsMoveMakingContact(move, gBattlerAttacker))
                {
                    gBattleScripting.moveEffect = MOVE_EFFECT_AFFECTS_USER | MOVE_EFFECT_POISON;
                    PREPARE_ABILITY_BUFFER(gBattleTextBuff1, gLastUsedAbility);
                    BattleScriptPushCursor();
                    gBattlescriptCurrInstr = BattleScript_AbilityStatusEffect;
                    gHitMarker |= HITMARKER_STATUS_ABILITY_EFFECT;
                    effect++;
                }
            }
            break;
        case ABILITY_STATIC:
            if (B_ABILITY_TRIGGER_CHANCE >= GEN_4 ? RandomPercentage(RNG_STATIC, 30) : RandomChance(RNG_STATIC, 1, 3))
            {
            STATIC:
                if (!(gMoveResultFlags & MOVE_RESULT_NO_EFFECT)
                && IsBattlerAlive(gBattlerAttacker)
                && !gProtectStructs[gBattlerAttacker].confusionSelfDmg
                && TARGET_TURN_DAMAGED
                && CanBeParalyzed(gBattlerAttacker, GetBattlerAbility(gBattlerAttacker))
                && GetBattlerHoldEffect(gBattlerAttacker, TRUE) != HOLD_EFFECT_PROTECTIVE_PADS
                && IsMoveMakingContact(move, gBattlerAttacker))
                {
                    gBattleScripting.moveEffect = MOVE_EFFECT_AFFECTS_USER | MOVE_EFFECT_PARALYSIS;
                    PREPARE_ABILITY_BUFFER(gBattleTextBuff1, gLastUsedAbility);
                    BattleScriptPushCursor();
                    gBattlescriptCurrInstr = BattleScript_AbilityStatusEffect;
                    gHitMarker |= HITMARKER_STATUS_ABILITY_EFFECT;
                    effect++;
                }
            }
            break;
        case ABILITY_FLAME_BODY:
            if (!(gMoveResultFlags & MOVE_RESULT_NO_EFFECT)
             && IsBattlerAlive(gBattlerAttacker)
             && !gProtectStructs[gBattlerAttacker].confusionSelfDmg
             && GetBattlerHoldEffect(gBattlerAttacker, TRUE) != HOLD_EFFECT_PROTECTIVE_PADS
             && (IsMoveMakingContact(move, gBattlerAttacker))
             && TARGET_TURN_DAMAGED
             && CanBeBurned(gBattlerAttacker, GetBattlerAbility(gBattlerAttacker))
             && (B_ABILITY_TRIGGER_CHANCE >= GEN_4 ? RandomPercentage(RNG_FLAME_BODY, 30) : RandomChance(RNG_FLAME_BODY, 1, 3)))
            {
                gBattleScripting.moveEffect = MOVE_EFFECT_AFFECTS_USER | MOVE_EFFECT_BURN;
                PREPARE_ABILITY_BUFFER(gBattleTextBuff1, gLastUsedAbility);
                BattleScriptPushCursor();
                gBattlescriptCurrInstr = BattleScript_AbilityStatusEffect;
                gHitMarker |= HITMARKER_STATUS_ABILITY_EFFECT;
                effect++;
            }
            break;
        case ABILITY_CUTE_CHARM:
            if (!(gMoveResultFlags & MOVE_RESULT_NO_EFFECT)
             && IsBattlerAlive(gBattlerAttacker)
             && !gProtectStructs[gBattlerAttacker].confusionSelfDmg
             && TARGET_TURN_DAMAGED
             && IsBattlerAlive(gBattlerTarget)
             && (B_ABILITY_TRIGGER_CHANCE >= GEN_4 ? RandomPercentage(RNG_CUTE_CHARM, 30) : RandomChance(RNG_CUTE_CHARM, 1, 3))
             && !(gBattleMons[gBattlerAttacker].status2 & STATUS2_INFATUATION)
             && AreBattlersOfOppositeGender(gBattlerAttacker, gBattlerTarget)
             && GetBattlerAbility(gBattlerAttacker) != ABILITY_OBLIVIOUS
             && GetBattlerHoldEffect(gBattlerAttacker, TRUE) != HOLD_EFFECT_PROTECTIVE_PADS
             && IsMoveMakingContact(move, gBattlerAttacker)
             && !IsAbilityOnSide(gBattlerAttacker, ABILITY_AROMA_VEIL))
            {
                gBattleMons[gBattlerAttacker].status2 |= STATUS2_INFATUATED_WITH(gBattlerTarget);
                BattleScriptPushCursor();
                gBattlescriptCurrInstr = BattleScript_CuteCharmActivates;
                effect++;
            }
            break;
        case ABILITY_ILLUSION:
            if (gBattleStruct->illusion[gBattlerTarget].on && !gBattleStruct->illusion[gBattlerTarget].broken && TARGET_TURN_DAMAGED)
            {
                BattleScriptPushCursor();
                gBattlescriptCurrInstr = BattleScript_IllusionOff;
                effect++;
            }
            break;
        case ABILITY_COTTON_DOWN:
            if (!(gMoveResultFlags & MOVE_RESULT_NO_EFFECT)
             && IsBattlerAlive(gBattlerAttacker)
             && !gProtectStructs[gBattlerAttacker].confusionSelfDmg
             && TARGET_TURN_DAMAGED)
            {
                gEffectBattler = gBattlerTarget;
                BattleScriptPushCursor();
                gBattlescriptCurrInstr = BattleScript_CottonDownActivates;
                effect++;
            }
            break;
        case ABILITY_STEAM_ENGINE:
            if (!(gMoveResultFlags & MOVE_RESULT_NO_EFFECT)
             && TARGET_TURN_DAMAGED
             && IsBattlerAlive(battler)
             && CompareStat(battler, STAT_SPEED, MAX_STAT_STAGE, CMP_LESS_THAN)
             && (moveType == TYPE_FIRE || moveType == TYPE_WATER))
            {
                gEffectBattler = battler;
                SET_STATCHANGER(STAT_SPEED, 6, FALSE);
                BattleScriptPushCursor();
                gBattlescriptCurrInstr = BattleScript_TargetAbilityStatRaiseRet;
                effect++;
            }
            break;
        case ABILITY_SAND_SPIT:
            if (!(gMoveResultFlags & MOVE_RESULT_NO_EFFECT)
             && !gProtectStructs[gBattlerAttacker].confusionSelfDmg
             && TARGET_TURN_DAMAGED
             && !(gBattleWeather & B_WEATHER_SANDSTORM && WEATHER_HAS_EFFECT))
            {
                if (gBattleWeather & B_WEATHER_PRIMAL_ANY && WEATHER_HAS_EFFECT)
                {
                    BattleScriptPushCursor();
                    gBattlescriptCurrInstr = BattleScript_BlockedByPrimalWeatherRet;
                    effect++;
                }
                else if (TryChangeBattleWeather(battler, ENUM_WEATHER_SANDSTORM, TRUE))
                {
                    gBattleScripting.battler = battler;
                    BattleScriptPushCursor();
                    gBattlescriptCurrInstr = BattleScript_SandSpitActivates;
                    effect++;
                }
            }
            break;
        case ABILITY_PERISH_BODY:
            if (!(gMoveResultFlags & MOVE_RESULT_NO_EFFECT)
             && !gProtectStructs[gBattlerAttacker].confusionSelfDmg
             && TARGET_TURN_DAMAGED
             && IsBattlerAlive(battler)
             && GetBattlerHoldEffect(gBattlerAttacker, TRUE) != HOLD_EFFECT_PROTECTIVE_PADS
             && (IsMoveMakingContact(move, gBattlerAttacker))
             && !(gStatuses3[gBattlerAttacker] & STATUS3_PERISH_SONG))
            {
                if (!(gStatuses3[battler] & STATUS3_PERISH_SONG))
                {
                    gStatuses3[battler] |= STATUS3_PERISH_SONG;
                    gDisableStructs[battler].perishSongTimer = 3;
                }
                gStatuses3[gBattlerAttacker] |= STATUS3_PERISH_SONG;
                gDisableStructs[gBattlerAttacker].perishSongTimer = 3;
                BattleScriptPushCursor();
                gBattlescriptCurrInstr = BattleScript_PerishBodyActivates;
                effect++;
            }
            break;
        case ABILITY_GULP_MISSILE:
            if (!(gMoveResultFlags & MOVE_RESULT_NO_EFFECT)
             && !gProtectStructs[gBattlerAttacker].confusionSelfDmg
             && TARGET_TURN_DAMAGED
             && IsBattlerAlive(battler)
             && gBattleMons[gBattlerTarget].species != SPECIES_CRAMORANT)
            {
                if (GetBattlerAbility(gBattlerAttacker) != ABILITY_MAGIC_GUARD)
                {
                    gBattleMoveDamage = GetNonDynamaxMaxHP(gBattlerAttacker) / 4;
                    if (gBattleMoveDamage == 0)
                        gBattleMoveDamage = 1;
                }

                switch(gBattleMons[gBattlerTarget].species)
                {
                    case SPECIES_CRAMORANT_GORGING:
                        TryBattleFormChange(battler, FORM_CHANGE_HIT_BY_MOVE);
                        BattleScriptPushCursor();
                        gBattlescriptCurrInstr = BattleScript_GulpMissileGorging;
                        effect++;
                        break;
                    case SPECIES_CRAMORANT_GULPING:
                        TryBattleFormChange(battler, FORM_CHANGE_HIT_BY_MOVE);
                        BattleScriptPushCursor();
                        gBattlescriptCurrInstr = BattleScript_GulpMissileGulping;
                        effect++;
                        break;
                }
            }
            break;
        case ABILITY_SEED_SOWER:
            if (!(gMoveResultFlags & MOVE_RESULT_NO_EFFECT)
             && !gProtectStructs[gBattlerAttacker].confusionSelfDmg
             && TARGET_TURN_DAMAGED
             && IsBattlerAlive(gBattlerTarget)
             && TryChangeBattleTerrain(gBattlerTarget, STATUS_FIELD_GRASSY_TERRAIN, &gFieldTimers.terrainTimer))
            {
                BattleScriptPushCursor();
                gBattlescriptCurrInstr = BattleScript_SeedSowerActivates;
                effect++;
            }
            break;
        case ABILITY_THERMAL_EXCHANGE:
            if (!(gMoveResultFlags & MOVE_RESULT_NO_EFFECT)
             && TARGET_TURN_DAMAGED
             && IsBattlerAlive(gBattlerTarget)
             && CompareStat(gBattlerTarget, STAT_ATK, MAX_STAT_STAGE, CMP_LESS_THAN)
             && moveType == TYPE_FIRE)
            {
                gEffectBattler = gBattlerTarget;
                SET_STATCHANGER(STAT_ATK, 1, FALSE);
                BattleScriptPushCursor();
                gBattlescriptCurrInstr = BattleScript_TargetAbilityStatRaiseRet;
                effect++;
            }
            break;
        case ABILITY_ANGER_SHELL:
            if (!(gMoveResultFlags & MOVE_RESULT_NO_EFFECT)
             && !gProtectStructs[gBattlerAttacker].confusionSelfDmg
             && TARGET_TURN_DAMAGED
             && (gMultiHitCounter == 0 || gMultiHitCounter == 1) // Activates after all hits from a multi-hit move.
             && IsBattlerAlive(gBattlerTarget)
             && HadMoreThanHalfHpNowDoesnt(gBattlerTarget)
             && !(TestIfSheerForceAffected(gBattlerAttacker, gCurrentMove)))
            {
                BattleScriptPushCursor();
                gBattlescriptCurrInstr = BattleScript_AngerShellActivates;
                effect++;
            }
            break;
        case ABILITY_WIND_POWER:
            if (!(gMovesInfo[gCurrentMove].windMove))
                break;
            // fall through
        case ABILITY_ELECTROMORPHOSIS:
            if (!(gMoveResultFlags & MOVE_RESULT_NO_EFFECT)
             && !gProtectStructs[gBattlerAttacker].confusionSelfDmg
             && TARGET_TURN_DAMAGED
             && IsBattlerAlive(gBattlerTarget))
            {
                BattleScriptPushCursor();
                gBattlescriptCurrInstr = BattleScript_WindPowerActivates;
                effect++;
            }
            break;
        case ABILITY_TOXIC_DEBRIS:
            if (!(gMoveResultFlags & MOVE_RESULT_NO_EFFECT)
             && (!gBattleStruct->isSkyBattle)
             && !gProtectStructs[gBattlerAttacker].confusionSelfDmg
             && IS_MOVE_PHYSICAL(gCurrentMove)
             && TARGET_TURN_DAMAGED
             && (gSideTimers[GetBattlerSide(gBattlerAttacker)].toxicSpikesAmount != 2))
            {
                SWAP(gBattlerAttacker, gBattlerTarget, i);
                BattleScriptPushCursor();
                gBattlescriptCurrInstr = BattleScript_ToxicDebrisActivates;
                effect++;
            }
            break;
        }
        break;
    case ABILITYEFFECT_MOVE_END_ATTACKER: // Same as above, but for attacker
        switch (gLastUsedAbility)
        {
        case ABILITY_POISON_TOUCH:
            if (!(gMoveResultFlags & MOVE_RESULT_NO_EFFECT)
             && IsBattlerAlive(gBattlerTarget)
             && !gProtectStructs[gBattlerAttacker].confusionSelfDmg
             && CanBePoisoned(gBattlerAttacker, gBattlerTarget, GetBattlerAbility(gBattlerTarget))
             && GetBattlerHoldEffect(gBattlerAttacker, TRUE) != HOLD_EFFECT_PROTECTIVE_PADS
             && IsMoveMakingContact(move, gBattlerAttacker)
             && TARGET_TURN_DAMAGED // Need to actually hit the target
             && RandomPercentage(RNG_POISON_TOUCH, 30))
            {
                gBattleScripting.moveEffect = MOVE_EFFECT_POISON;
                PREPARE_ABILITY_BUFFER(gBattleTextBuff1, gLastUsedAbility);
                BattleScriptPushCursor();
                gBattlescriptCurrInstr = BattleScript_AbilityStatusEffect;
                gHitMarker |= HITMARKER_STATUS_ABILITY_EFFECT;
                effect++;
            }
            break;
        case ABILITY_TOXIC_CHAIN:
            if (!(gMoveResultFlags & MOVE_RESULT_NO_EFFECT)
             && IsBattlerAlive(gBattlerTarget)
             && !gProtectStructs[gBattlerAttacker].confusionSelfDmg
             && CanBePoisoned(gBattlerAttacker, gBattlerTarget, GetBattlerAbility(gBattlerTarget))
             && TARGET_TURN_DAMAGED // Need to actually hit the target
             && RandomWeighted(RNG_TOXIC_CHAIN, 7, 3))
            {
                gBattleScripting.moveEffect = MOVE_EFFECT_TOXIC;
                PREPARE_ABILITY_BUFFER(gBattleTextBuff1, gLastUsedAbility);
                BattleScriptPushCursor();
                gBattlescriptCurrInstr = BattleScript_AbilityStatusEffect;
                gHitMarker |= HITMARKER_STATUS_ABILITY_EFFECT;
                effect++;
            }
            break;
        case ABILITY_STENCH:
            if (!(gMoveResultFlags & MOVE_RESULT_NO_EFFECT)
             && IsBattlerAlive(gBattlerTarget)
             && !gProtectStructs[gBattlerAttacker].confusionSelfDmg
             && RandomChance(RNG_STENCH, 1, 10)
             && TARGET_TURN_DAMAGED
             && !MoveHasAdditionalEffect(gCurrentMove, MOVE_EFFECT_FLINCH))
            {
                gBattleScripting.moveEffect = MOVE_EFFECT_FLINCH;
                BattleScriptPushCursor();
                SetMoveEffect(FALSE, FALSE);
                BattleScriptPop();
                effect++;
            }
            break;
        case ABILITY_GULP_MISSILE:
            if ((gBattleMons[gBattlerAttacker].species == SPECIES_CRAMORANT)
             && ((gCurrentMove == MOVE_SURF && TARGET_TURN_DAMAGED) || gStatuses3[gBattlerAttacker] & STATUS3_UNDERWATER)
             && TryBattleFormChange(gBattlerAttacker, FORM_CHANGE_BATTLE_HP_PERCENT))
            {
                BattleScriptPushCursor();
                gBattlescriptCurrInstr = BattleScript_AttackerFormChange;
                effect++;
            }
            break;
        case ABILITY_POISON_PUPPETEER:
            if (gBattleMons[gBattlerAttacker].species == SPECIES_PECHARUNT
             && gBattleStruct->poisonPuppeteerConfusion == TRUE
             && CanBeConfused(gBattlerTarget))
            {
                gBattleStruct->poisonPuppeteerConfusion = FALSE;
                gBattleScripting.moveEffect = MOVE_EFFECT_CONFUSION;
                PREPARE_ABILITY_BUFFER(gBattleTextBuff1, gLastUsedAbility);
                BattleScriptPushCursor();
                gBattlescriptCurrInstr = BattleScript_AbilityStatusEffect;
                effect++;
            }
            break;
        }
        break;
    case ABILITYEFFECT_MOVE_END_OTHER: // Abilities that activate on *another* battler's moveend: Dancer, Soul-Heart, Receiver, Symbiosis
        switch (GetBattlerAbility(battler))
        {
        case ABILITY_DANCER:
            if (IsBattlerAlive(battler)
             && (gMovesInfo[gCurrentMove].danceMove)
             && !gSpecialStatuses[battler].dancerUsedMove
             && gBattlerAttacker != battler)
            {
                // Set bit and save Dancer mon's original target
                gSpecialStatuses[battler].dancerUsedMove = TRUE;
                gSpecialStatuses[battler].dancerOriginalTarget = *(gBattleStruct->moveTarget + battler) | 0x4;
                gBattleStruct->atkCancellerTracker = 0;
                gBattlerAttacker = gBattlerAbility = battler;
                gCalledMove = gCurrentMove;

                // Set the target to the original target of the mon that first used a Dance move
                gBattlerTarget = gBattleScripting.savedBattler & 0x3;

                // Edge case for dance moves that hit multiply targets
                gHitMarker &= ~HITMARKER_NO_ATTACKSTRING;
                SetTypeBeforeUsingMove(gCalledMove, battler);

                // Make sure that the target isn't an ally - if it is, target the original user
                if (GetBattlerSide(gBattlerTarget) == GetBattlerSide(gBattlerAttacker))
                    gBattlerTarget = (gBattleScripting.savedBattler & 0xF0) >> 4;
                gHitMarker &= ~HITMARKER_ATTACKSTRING_PRINTED;
                BattleScriptExecute(BattleScript_DancerActivates);
                effect++;
            }
            break;
        }
        break;
    case ABILITYEFFECT_OPPORTUNIST:
        /* Similar to ABILITYEFFECT_IMMUNITY in that it loops through all battlers.
         * Is called after ABILITYEFFECT_ON_SWITCHIN to copy any boosts
         * from switch in abilities e.g. intrepid sword, as
         */
        for (battler = 0; battler < gBattlersCount; battler++)
        {
            switch (GetBattlerAbility(battler))
            {
            case ABILITY_OPPORTUNIST:
                if (gProtectStructs[battler].activateOpportunist == 2)
                {
                    gBattleScripting.animArg1 = 0;
                    gBattleScripting.battler = battler;
                    gProtectStructs[battler].activateOpportunist--;
                    ChooseStatBoostAnimation(battler);
                    BattleScriptPushCursorAndCallback(BattleScript_OpportunistCopyStatChange);
                    effect = 1;
                }
                break;
            }
        }
        break;
    case ABILITYEFFECT_IMMUNITY:
        for (battler = 0; battler < gBattlersCount; battler++)
        {
            switch (GetBattlerAbility(battler))
            {
            case ABILITY_IMMUNITY:
            case ABILITY_PASTEL_VEIL:
                if (gBattleMons[battler].status1 & (STATUS1_POISON | STATUS1_TOXIC_POISON | STATUS1_TOXIC_COUNTER))
                {
                    StringCopy(gBattleTextBuff1, gStatusConditionString_PoisonJpn);
                    effect = 1;
                }
                break;
            case ABILITY_OWN_TEMPO:
                if (gBattleMons[battler].status2 & STATUS2_CONFUSION)
                {
                    StringCopy(gBattleTextBuff1, gStatusConditionString_ConfusionJpn);
                    effect = 2;
                }
                break;
            case ABILITY_LIMBER:
                if (gBattleMons[battler].status1 & STATUS1_PARALYSIS)
                {
                    StringCopy(gBattleTextBuff1, gStatusConditionString_ParalysisJpn);
                    effect = 1;
                }
                break;
            case ABILITY_INSOMNIA:
            case ABILITY_VITAL_SPIRIT:
                if (gBattleMons[battler].status1 & STATUS1_SLEEP)
                {
                    gBattleMons[battler].status2 &= ~STATUS2_NIGHTMARE;
                    StringCopy(gBattleTextBuff1, gStatusConditionString_SleepJpn);
                    effect = 1;
                }
                break;
            case ABILITY_WATER_VEIL:
            case ABILITY_WATER_BUBBLE:
                if (gBattleMons[battler].status1 & STATUS1_BURN)
                {
                    StringCopy(gBattleTextBuff1, gStatusConditionString_BurnJpn);
                    effect = 1;
                }
                break;
            case ABILITY_MAGMA_ARMOR:
                if (gBattleMons[battler].status1 & (STATUS1_FREEZE | STATUS1_FROSTBITE))
                {
                    StringCopy(gBattleTextBuff1, gStatusConditionString_IceJpn);
                    effect = 1;
                }
                break;
            case ABILITY_OBLIVIOUS:
                if (gBattleMons[battler].status2 & STATUS2_INFATUATION)
                    effect = 3;
                else if (gDisableStructs[battler].tauntTimer != 0)
                    effect = 4;
                break;
            }

            if (effect != 0)
            {
                switch (effect)
                {
                case 1: // status cleared
                    gBattleMons[battler].status1 = 0;
                    BattleScriptPushCursor();
                    gBattlescriptCurrInstr = BattleScript_AbilityCuredStatus;
                    break;
                case 2: // get rid of confusion
                    RemoveConfusionStatus(battler);
                    BattleScriptPushCursor();
                    gBattlescriptCurrInstr = BattleScript_AbilityCuredStatus;
                    break;
                case 3: // get rid of infatuation
                    gBattleMons[battler].status2 &= ~STATUS2_INFATUATION;
                    BattleScriptPushCursor();
                    gBattlescriptCurrInstr = BattleScript_BattlerGotOverItsInfatuation;
                    break;
                case 4: // get rid of taunt
                    gDisableStructs[battler].tauntTimer = 0;
                    BattleScriptPushCursor();
                    gBattlescriptCurrInstr = BattleScript_BattlerShookOffTaunt;
                    break;
                }

                gBattleScripting.battler = gBattlerAbility = battler;
                BtlController_EmitSetMonData(battler, BUFFER_A, REQUEST_STATUS_BATTLE, 0, 4, &gBattleMons[battler].status1);
                MarkBattlerForControllerExec(battler);
                return effect;
            }
        }
        break;
    case ABILITYEFFECT_SYNCHRONIZE:
        if (gLastUsedAbility == ABILITY_SYNCHRONIZE && (gHitMarker & HITMARKER_SYNCHRONISE_EFFECT))
        {
            gHitMarker &= ~HITMARKER_SYNCHRONISE_EFFECT;

            if (!(gBattleMons[gBattlerAttacker].status1 & STATUS1_ANY))
            {
                gBattleStruct->synchronizeMoveEffect &= ~(MOVE_EFFECT_AFFECTS_USER | MOVE_EFFECT_CERTAIN);
                if (B_SYNCHRONIZE_TOXIC < GEN_5 && gBattleStruct->synchronizeMoveEffect == MOVE_EFFECT_TOXIC)
                    gBattleStruct->synchronizeMoveEffect = MOVE_EFFECT_POISON;

                gBattleScripting.moveEffect = gBattleStruct->synchronizeMoveEffect + MOVE_EFFECT_AFFECTS_USER;
                gBattleScripting.battler = gBattlerAbility = gBattlerTarget;
                PREPARE_ABILITY_BUFFER(gBattleTextBuff1, ABILITY_SYNCHRONIZE);
                BattleScriptPushCursor();
                gBattlescriptCurrInstr = BattleScript_SynchronizeActivates;
                gHitMarker |= HITMARKER_STATUS_ABILITY_EFFECT;
                effect++;
            }
        }
        break;
    case ABILITYEFFECT_ATK_SYNCHRONIZE:
        if (gLastUsedAbility == ABILITY_SYNCHRONIZE && (gHitMarker & HITMARKER_SYNCHRONISE_EFFECT))
        {
            gHitMarker &= ~HITMARKER_SYNCHRONISE_EFFECT;

            if (!(gBattleMons[gBattlerTarget].status1 & STATUS1_ANY))
            {
                gBattleStruct->synchronizeMoveEffect &= ~(MOVE_EFFECT_AFFECTS_USER | MOVE_EFFECT_CERTAIN);
                if (gBattleStruct->synchronizeMoveEffect == MOVE_EFFECT_TOXIC)
                    gBattleStruct->synchronizeMoveEffect = MOVE_EFFECT_POISON;

                gBattleScripting.moveEffect = gBattleStruct->synchronizeMoveEffect;
                gBattleScripting.battler = gBattlerAbility = gBattlerAttacker;
                PREPARE_ABILITY_BUFFER(gBattleTextBuff1, ABILITY_SYNCHRONIZE);
                BattleScriptPushCursor();
                gBattlescriptCurrInstr = BattleScript_SynchronizeActivates;
                gHitMarker |= HITMARKER_STATUS_ABILITY_EFFECT;
                effect++;
            }
        }
        break;

    case ABILITYEFFECT_NEUTRALIZINGGAS:
        // Prints message only. separate from ABILITYEFFECT_ON_SWITCHIN bc activates before entry hazards
        for (i = 0; i < gBattlersCount; i++)
        {
            if (gBattleMons[i].ability == ABILITY_NEUTRALIZING_GAS && !(gBattleResources->flags->flags[i] & RESOURCE_FLAG_NEUTRALIZING_GAS))
            {
                gBattleResources->flags->flags[i] |= RESOURCE_FLAG_NEUTRALIZING_GAS;
                gBattlerAbility = i;
                gBattleCommunication[MULTISTRING_CHOOSER] = B_MSG_SWITCHIN_NEUTRALIZING_GAS;
                BattleScriptPushCursorAndCallback(BattleScript_SwitchInAbilityMsg);
                effect++;
            }

            if (effect != 0)
                break;
        }
        break;
    case ABILITYEFFECT_FIELD_SPORT:
        switch (gLastUsedAbility)
        {
        case ABILITYEFFECT_MUD_SPORT:
            for (i = 0; i < gBattlersCount; i++)
            {
                if (gStatuses4[i] & STATUS4_MUD_SPORT)
                    effect = i + 1;
            }
            break;
        case ABILITYEFFECT_WATER_SPORT:
            for (i = 0; i < gBattlersCount; i++)
            {
                if (gStatuses4[i] & STATUS4_WATER_SPORT)
                    effect = i + 1;
            }
            break;
        default:
            for (i = 0; i < gBattlersCount; i++)
            {
                if (gBattleMons[i].ability == ability)
                {
                    gLastUsedAbility = ability;
                    effect = i + 1;
                }
            }
            break;
        }
        break;
    case ABILITYEFFECT_ON_WEATHER: // For ability effects that activate when the battle weather changes.
        gLastUsedAbility = GetBattlerAbility(battler);
        switch (gLastUsedAbility)
        {
        case ABILITY_FORECAST:
        case ABILITY_FLOWER_GIFT:
            if ((IsBattlerWeatherAffected(battler, gBattleWeather)
             || gBattleWeather == B_WEATHER_NONE
             || !WEATHER_HAS_EFFECT) // Air Lock active
             && TryBattleFormChange(battler, FORM_CHANGE_BATTLE_WEATHER))
            {
                gBattleScripting.battler = battler;
                BattleScriptPushCursorAndCallback(BattleScript_BattlerFormChangeWithStringEnd3);
                effect++;
            }
            break;
        case ABILITY_ICE_FACE:
            if (IsBattlerWeatherAffected(battler, B_WEATHER_HAIL | B_WEATHER_SNOW)
             && gBattleMons[battler].species == SPECIES_EISCUE_NOICE
             && !(gBattleMons[battler].status2 & STATUS2_TRANSFORMED))
            {
                // TODO: Convert this to a proper FORM_CHANGE type.
                gBattleScripting.battler = battler;
                gBattleMons[battler].species = SPECIES_EISCUE_ICE;
                BattleScriptPushCursorAndCallback(BattleScript_BattlerFormChangeWithStringEnd3);
                effect++;
            }
            break;
        case ABILITY_PROTOSYNTHESIS:
            if (!gDisableStructs[battler].weatherAbilityDone
             && (gBattleWeather & B_WEATHER_SUN) && WEATHER_HAS_EFFECT
             && !(gBattleMons[battler].status2 & STATUS2_TRANSFORMED)
             && !(gBattleStruct->boosterEnergyActivates & (1u << battler)))
            {
                gDisableStructs[battler].weatherAbilityDone = TRUE;
                PREPARE_STAT_BUFFER(gBattleTextBuff1, GetHighestStatId(battler));
                gBattleScripting.battler = battler;
                BattleScriptPushCursorAndCallback(BattleScript_ProtosynthesisActivates);
                effect++;
            }
            break;
        }
        break;
    case ABILITYEFFECT_ON_TERRAIN:  // For ability effects that activate when the field terrain changes.
        gLastUsedAbility = GetBattlerAbility(battler);
        switch (gLastUsedAbility)
        {
        case ABILITY_MIMICRY:
            if (!gDisableStructs[battler].terrainAbilityDone && ChangeTypeBasedOnTerrain(battler))
            {
                gDisableStructs[battler].terrainAbilityDone = TRUE;
                ChangeTypeBasedOnTerrain(battler);
                gBattlerAbility = gBattleScripting.battler = battler;
                BattleScriptPushCursorAndCallback(BattleScript_MimicryActivates_End3);
                effect++;
            }
            break;
        case ABILITY_QUARK_DRIVE:
            if (!gDisableStructs[battler].terrainAbilityDone
             && gFieldStatuses & STATUS_FIELD_ELECTRIC_TERRAIN
             && !(gBattleMons[battler].status2 & STATUS2_TRANSFORMED)
             && !(gBattleStruct->boosterEnergyActivates & (1u << battler)))
            {
                gDisableStructs[battler].terrainAbilityDone = TRUE;
                PREPARE_STAT_BUFFER(gBattleTextBuff1, GetHighestStatId(battler));
                gBattlerAbility = gBattleScripting.battler = battler;
                BattleScriptPushCursorAndCallback(BattleScript_QuarkDriveActivates);
                effect++;
            }
            break;
        }
        break;
    }

    if (effect && gLastUsedAbility != 0xFFFF)
        RecordAbilityBattle(battler, gLastUsedAbility);
    if (effect && caseID <= ABILITYEFFECT_MOVE_END)
        gBattlerAbility = battler;

    return effect;
}

bool32 TryPrimalReversion(u32 battler)
{
    if (GetBattlerHoldEffect(battler, FALSE) == HOLD_EFFECT_PRIMAL_ORB
     && GetBattleFormChangeTargetSpecies(battler, FORM_CHANGE_BATTLE_PRIMAL_REVERSION) != SPECIES_NONE)
    {
        if (gBattlerAttacker == battler)
        {
            BattleScriptPushCursorAndCallback(BattleScript_PrimalReversion);
        }
        else
        {
            // edge case for scenarios like a switch-in after activated eject button
            gBattleScripting.savedBattler = gBattlerAttacker;
            gBattlerAttacker = battler;
            BattleScriptPushCursorAndCallback(BattleScript_PrimalReversionRestoreAttacker);
        }
        return TRUE;
    }
    return FALSE;
}

bool32 IsNeutralizingGasOnField(void)
{
    u32 i;

    for (i = 0; i < gBattlersCount; i++)
    {
        if (IsBattlerAlive(i) && gBattleMons[i].ability == ABILITY_NEUTRALIZING_GAS && !(gStatuses3[i] & STATUS3_GASTRO_ACID))
            return TRUE;
    }

    return FALSE;
}

bool32 IsMoldBreakerTypeAbility(u32 battler, u32 ability)
{
    if (gStatuses3[battler] & STATUS3_GASTRO_ACID)
        return FALSE;

    return (ability == ABILITY_MOLD_BREAKER || ability == ABILITY_TERAVOLT || ability == ABILITY_TURBOBLAZE
        || (ability == ABILITY_MYCELIUM_MIGHT && IS_MOVE_STATUS(gCurrentMove)));
}

static inline bool32 CanBreakThroughAbility(u32 battlerAtk, u32 battlerDef, u32 ability)
{
    return ((IsMoldBreakerTypeAbility(battlerAtk, ability) || gMovesInfo[gCurrentMove].ignoresTargetAbility)
         && battlerDef != battlerAtk
         && gAbilitiesInfo[gBattleMons[battlerDef].ability].breakable
         && gBattlerByTurnOrder[gCurrentTurnActionNumber] == battlerAtk
         && gActionsByTurnOrder[gCurrentTurnActionNumber] == B_ACTION_USE_MOVE
         && gCurrentTurnActionNumber < gBattlersCount);
}

u32 GetBattlerAbility(u32 battler)
{
    bool32 noAbilityShield = GetBattlerHoldEffectIgnoreAbility(battler, TRUE) != HOLD_EFFECT_ABILITY_SHIELD;
    bool32 abilityCantBeSuppressed = gAbilitiesInfo[gBattleMons[battler].ability].cantBeSuppressed;

    if (abilityCantBeSuppressed)
    {
        // Edge case: pokemon under the effect of gastro acid transforms into a pokemon with Comatose (Todo: verify how other unsuppressable abilities behave)
        if (gBattleMons[battler].status2 & STATUS2_TRANSFORMED
            && gStatuses3[battler] & STATUS3_GASTRO_ACID
            && gBattleMons[battler].ability == ABILITY_COMATOSE)
                return ABILITY_NONE;

        if (noAbilityShield && CanBreakThroughAbility(gBattlerAttacker, battler, gBattleMons[gBattlerAttacker].ability))
            return ABILITY_NONE;

        return gBattleMons[battler].ability;
    }

    if (gStatuses3[battler] & STATUS3_GASTRO_ACID)
        return ABILITY_NONE;

    if (IsNeutralizingGasOnField()
     && gBattleMons[battler].ability != ABILITY_NEUTRALIZING_GAS
     && noAbilityShield)
        return ABILITY_NONE;

    if (noAbilityShield && CanBreakThroughAbility(gBattlerAttacker, battler, gBattleMons[gBattlerAttacker].ability))
        return ABILITY_NONE;

    return gBattleMons[battler].ability;
}

u32 IsAbilityOnSide(u32 battler, u32 ability)
{
    if (IsBattlerAlive(battler) && GetBattlerAbility(battler) == ability)
        return battler + 1;
    else if (IsBattlerAlive(BATTLE_PARTNER(battler)) && GetBattlerAbility(BATTLE_PARTNER(battler)) == ability)
        return BATTLE_PARTNER(battler) + 1;
    else
        return 0;
}

u32 IsAbilityOnOpposingSide(u32 battler, u32 ability)
{
    return IsAbilityOnSide(BATTLE_OPPOSITE(battler), ability);
}

u32 IsAbilityOnField(u32 ability)
{
    u32 i;

    for (i = 0; i < gBattlersCount; i++)
    {
        if (IsBattlerAlive(i) && GetBattlerAbility(i) == ability)
            return i + 1;
    }

    return 0;
}

u32 IsAbilityOnFieldExcept(u32 battler, u32 ability)
{
    u32 i;

    for (i = 0; i < gBattlersCount; i++)
    {
        if (i != battler && IsBattlerAlive(i) && GetBattlerAbility(i) == ability)
            return i + 1;
    }

    return 0;
}

u32 IsAbilityPreventingEscape(u32 battler)
{
    u32 id;
    if (B_GHOSTS_ESCAPE >= GEN_6 && IS_BATTLER_OF_TYPE(battler, TYPE_GHOST))
        return 0;
    if ((id = IsAbilityOnOpposingSide(battler, ABILITY_SHADOW_TAG))
        && (B_SHADOW_TAG_ESCAPE >= GEN_4 && GetBattlerAbility(battler) != ABILITY_SHADOW_TAG))
        return id;
    if ((id = IsAbilityOnOpposingSide(battler, ABILITY_ARENA_TRAP)) && IsBattlerGrounded(battler))
        return id;
    if ((id = IsAbilityOnOpposingSide(battler, ABILITY_MAGNET_PULL)) && IS_BATTLER_OF_TYPE(battler, TYPE_STEEL))
        return id;

    return 0;
}

bool32 CanBattlerEscape(u32 battler) // no ability check
{
    if (gBattleStruct->commanderActive[battler] != SPECIES_NONE)
        return FALSE;
    else if (GetBattlerHoldEffect(battler, TRUE) == HOLD_EFFECT_SHED_SHELL)
        return TRUE;
    else if (B_GHOSTS_ESCAPE >= GEN_6 && IS_BATTLER_OF_TYPE(battler, TYPE_GHOST))
        return TRUE;
    else if (gBattleMons[battler].status2 & (STATUS2_ESCAPE_PREVENTION | STATUS2_WRAPPED))
        return FALSE;
    else if (gStatuses3[battler] & STATUS3_ROOTED)
        return FALSE;
    else if (gFieldStatuses & STATUS_FIELD_FAIRY_LOCK)
        return FALSE;
    else if (gStatuses3[battler] & STATUS3_SKY_DROPPED)
        return FALSE;
    else
        return TRUE;
}

void BattleScriptExecute(const u8 *BS_ptr)
{
    gBattlescriptCurrInstr = BS_ptr;
    gBattleResources->battleCallbackStack->function[gBattleResources->battleCallbackStack->size++] = gBattleMainFunc;
    gBattleMainFunc = RunBattleScriptCommands_PopCallbacksStack;
    gCurrentActionFuncId = 0;
}

void BattleScriptPushCursorAndCallback(const u8 *BS_ptr)
{
    BattleScriptPushCursor();
    gBattlescriptCurrInstr = BS_ptr;
    gBattleResources->battleCallbackStack->function[gBattleResources->battleCallbackStack->size++] = gBattleMainFunc;
    gBattleMainFunc = RunBattleScriptCommands;
}

enum
{
    ITEM_NO_EFFECT,
    ITEM_STATUS_CHANGE,
    ITEM_EFFECT_OTHER,
    ITEM_PP_CHANGE,
    ITEM_HP_CHANGE,
    ITEM_STATS_CHANGE,
};

bool32 IsBattlerTerrainAffected(u32 battler, u32 terrainFlag)
{
    if (!(gFieldStatuses & terrainFlag))
        return FALSE;
    else if (gStatuses3[battler] & STATUS3_SEMI_INVULNERABLE)
        return FALSE;

    return IsBattlerGrounded(battler);
}

bool32 CanBeSlept(u32 battler, u32 ability)
{
    if (ability == ABILITY_INSOMNIA
     || ability == ABILITY_VITAL_SPIRIT
     || ability == ABILITY_COMATOSE
     || ability == ABILITY_PURIFYING_SALT
     || gSideStatuses[GetBattlerSide(battler)] & SIDE_STATUS_SAFEGUARD
     || gBattleMons[battler].status1 & STATUS1_ANY
     || IsAbilityOnSide(battler, ABILITY_SWEET_VEIL)
     || IsAbilityStatusProtected(battler)
     || IsBattlerTerrainAffected(battler, STATUS_FIELD_ELECTRIC_TERRAIN | STATUS_FIELD_MISTY_TERRAIN))
        return FALSE;
    return TRUE;
}

bool32 CanBePoisoned(u32 battlerAtk, u32 battlerDef, u32 defAbility)
{
    if (!(CanPoisonType(battlerAtk, battlerDef))
     || gSideStatuses[GetBattlerSide(battlerDef)] & SIDE_STATUS_SAFEGUARD
     || gBattleMons[battlerDef].status1 & STATUS1_ANY
     || defAbility == ABILITY_IMMUNITY
     || defAbility == ABILITY_COMATOSE
     || defAbility == ABILITY_PURIFYING_SALT
     || IsAbilityOnSide(battlerDef, ABILITY_PASTEL_VEIL)
     || IsAbilityStatusProtected(battlerDef)
     || IsBattlerTerrainAffected(battlerDef, STATUS_FIELD_MISTY_TERRAIN))
        return FALSE;
    return TRUE;
}

bool32 CanBeBurned(u32 battler, u32 ability)
{
    if (IS_BATTLER_OF_TYPE(battler, TYPE_FIRE)
     || gSideStatuses[GetBattlerSide(battler)] & SIDE_STATUS_SAFEGUARD
     || gBattleMons[battler].status1 & STATUS1_ANY
     || ability == ABILITY_WATER_VEIL
     || ability == ABILITY_WATER_BUBBLE
     || ability == ABILITY_COMATOSE
     || ability == ABILITY_THERMAL_EXCHANGE
     || ability == ABILITY_PURIFYING_SALT
     || IsAbilityStatusProtected(battler)
     || IsBattlerTerrainAffected(battler, STATUS_FIELD_MISTY_TERRAIN))
        return FALSE;
    return TRUE;
}

bool32 CanBeParalyzed(u32 battler, u32 ability)
{
    if ((B_PARALYZE_ELECTRIC >= GEN_6 && IS_BATTLER_OF_TYPE(battler, TYPE_ELECTRIC))
      || gSideStatuses[GetBattlerSide(battler)] & SIDE_STATUS_SAFEGUARD
      || ability == ABILITY_LIMBER
      || ability == ABILITY_COMATOSE
      || ability == ABILITY_PURIFYING_SALT
      || gBattleMons[battler].status1 & STATUS1_ANY
      || IsAbilityStatusProtected(battler)
      || IsBattlerTerrainAffected(battler, STATUS_FIELD_MISTY_TERRAIN))
        return FALSE;
    return TRUE;
}

bool32 CanBeFrozen(u32 battler)
{
    u16 ability = GetBattlerAbility(battler);
    if (IS_BATTLER_OF_TYPE(battler, TYPE_ICE)
     || IsBattlerWeatherAffected(battler, B_WEATHER_SUN)
     || gSideStatuses[GetBattlerSide(battler)] & SIDE_STATUS_SAFEGUARD
     || ability == ABILITY_MAGMA_ARMOR
     || ability == ABILITY_COMATOSE
     || ability == ABILITY_PURIFYING_SALT
     || gBattleMons[battler].status1 & STATUS1_ANY
     || IsAbilityStatusProtected(battler)
     || IsBattlerTerrainAffected(battler, STATUS_FIELD_MISTY_TERRAIN))
        return FALSE;
    return TRUE;
}

bool32 CanGetFrostbite(u32 battler)
{
    u16 ability = GetBattlerAbility(battler);
    if (IS_BATTLER_OF_TYPE(battler, TYPE_ICE)
      || gSideStatuses[GetBattlerSide(battler)] & SIDE_STATUS_SAFEGUARD
      || ability == ABILITY_MAGMA_ARMOR
      || ability == ABILITY_COMATOSE
      || ability == ABILITY_PURIFYING_SALT
      || gBattleMons[battler].status1 & STATUS1_ANY
      || IsAbilityStatusProtected(battler)
      || IsBattlerTerrainAffected(battler, STATUS_FIELD_MISTY_TERRAIN))
        return FALSE;
    return TRUE;
}

bool32 CanBeConfused(u32 battler)
{
    if (GetBattlerAbility(battler) == ABILITY_OWN_TEMPO
     || gBattleMons[battler].status2 & STATUS2_CONFUSION
     || IsBattlerTerrainAffected(battler, STATUS_FIELD_MISTY_TERRAIN))
        return FALSE;
    return TRUE;
}

// second argument is 1/X of current hp compared to max hp
bool32 HasEnoughHpToEatBerry(u32 battler, u32 hpFraction, u32 itemId)
{
    bool32 isBerry = (ItemId_GetPocket(itemId) == POCKET_BERRIES);

    if (!IsBattlerAlive(battler))
        return FALSE;
    if (gBattleScripting.overrideBerryRequirements)
        return TRUE;
    // Unnerve prevents consumption of opponents' berries.
    if (isBerry && IsUnnerveAbilityOnOpposingSide(battler))
        return FALSE;
    if (gBattleMons[battler].hp <= gBattleMons[battler].maxHP / hpFraction)
        return TRUE;

    if (hpFraction <= 4 && GetBattlerAbility(battler) == ABILITY_GLUTTONY && isBerry
         && gBattleMons[battler].hp <= gBattleMons[battler].maxHP / 2)
    {
        RecordAbilityBattle(battler, ABILITY_GLUTTONY);
        return TRUE;
    }

    return FALSE;
}

static u8 HealConfuseBerry(u32 battler, u32 itemId, u32 flavorId, bool32 end2)
{
    if (HasEnoughHpToEatBerry(battler, (B_CONFUSE_BERRIES_HEAL >= GEN_7 ? 4 : 2), itemId)
     && (B_HEAL_BLOCKING < GEN_5 || !(gStatuses3[battler] & STATUS3_HEAL_BLOCK)))
    {
        PREPARE_FLAVOR_BUFFER(gBattleTextBuff1, flavorId);

        gBattleMoveDamage = GetNonDynamaxMaxHP(battler) / GetBattlerItemHoldEffectParam(battler, itemId);
        if (gBattleMoveDamage == 0)
            gBattleMoveDamage = 1;
        gBattleMoveDamage *= -1;

        if (GetBattlerAbility(battler) == ABILITY_RIPEN)
        {
            gBattleMoveDamage *= 2;
            gBattlerAbility = battler;
        }
        gBattleScripting.battler = battler;
        if (end2)
        {
            if (GetFlavorRelationByPersonality(gBattleMons[battler].personality, flavorId) < 0)
                BattleScriptExecute(BattleScript_BerryConfuseHealEnd2);
            else
                BattleScriptExecute(BattleScript_ItemHealHP_RemoveItemEnd2);
        }
        else
        {
            BattleScriptPushCursor();
            if (GetFlavorRelationByPersonality(gBattleMons[battler].personality, flavorId) < 0)
                gBattlescriptCurrInstr = BattleScript_BerryConfuseHealRet;
            else
                gBattlescriptCurrInstr = BattleScript_ItemHealHP_RemoveItemRet;
        }

        return ITEM_HP_CHANGE;
    }
    return 0;
}

static u8 StatRaiseBerry(u32 battler, u32 itemId, u32 statId, bool32 end2)
{
    if (CompareStat(battler, statId, MAX_STAT_STAGE, CMP_LESS_THAN) && HasEnoughHpToEatBerry(battler, GetBattlerItemHoldEffectParam(battler, itemId), itemId))
    {
        BufferStatChange(battler, statId, STRINGID_STATROSE);
        gEffectBattler = battler;
        if (GetBattlerAbility(battler) == ABILITY_RIPEN)
            SET_STATCHANGER(statId, 2, FALSE);
        else
            SET_STATCHANGER(statId, 1, FALSE);

        gBattleScripting.animArg1 = STAT_ANIM_PLUS1 + statId;
        gBattleScripting.animArg2 = 0;

        if (end2)
        {
            BattleScriptExecute(BattleScript_BerryStatRaiseEnd2);
        }
        else
        {
            BattleScriptPushCursor();
            gBattlescriptCurrInstr = BattleScript_BerryStatRaiseRet;
        }
        return ITEM_STATS_CHANGE;
    }
    return 0;
}

static u8 RandomStatRaiseBerry(u32 battler, u32 itemId, bool32 end2)
{
    s32 i;
    u16 stringId;

    for (i = 0; i < NUM_STATS - 1; i++)
    {
        if (CompareStat(battler, STAT_ATK + i, MAX_STAT_STAGE, CMP_LESS_THAN))
            break;
    }
    if (i != NUM_STATS - 1 && HasEnoughHpToEatBerry(battler, GetBattlerItemHoldEffectParam(battler, itemId), itemId))
    {
        u16 battlerAbility = GetBattlerAbility(battler);
        do
        {
            i = Random() % (NUM_STATS - 1);
        } while (!CompareStat(battler, STAT_ATK + i, MAX_STAT_STAGE, CMP_LESS_THAN));

        PREPARE_STAT_BUFFER(gBattleTextBuff1, i + 1);
        stringId = (battlerAbility == ABILITY_CONTRARY) ? STRINGID_STATFELL : STRINGID_STATROSE;
        gBattleTextBuff2[0] = B_BUFF_PLACEHOLDER_BEGIN;
        gBattleTextBuff2[1] = B_BUFF_STRING;
        gBattleTextBuff2[2] = STRINGID_STATSHARPLY;
        gBattleTextBuff2[3] = STRINGID_STATSHARPLY >> 8;
        gBattleTextBuff2[4] = B_BUFF_STRING;
        gBattleTextBuff2[5] = stringId;
        gBattleTextBuff2[6] = stringId >> 8;
        gBattleTextBuff2[7] = EOS;
        gEffectBattler = battler;
        if (battlerAbility == ABILITY_RIPEN)
            SET_STATCHANGER(i + 1, 4, FALSE);
        else
            SET_STATCHANGER(i + 1, 2, FALSE);

        gBattleScripting.animArg1 = STAT_ANIM_PLUS2 + i + 1;
        gBattleScripting.animArg2 = 0;
        if (end2)
        {
            BattleScriptExecute(BattleScript_BerryStatRaiseEnd2);
        }
        else
        {
            BattleScriptPushCursor();
            gBattlescriptCurrInstr = BattleScript_BerryStatRaiseRet;
        }

        return ITEM_STATS_CHANGE;
    }
    return 0;
}

static u8 TrySetMicleBerry(u32 battler, u32 itemId, bool32 end2)
{
    if (HasEnoughHpToEatBerry(battler, 4, itemId))
    {
        gBattleStruct->usedMicleBerry |= 1u << battler;
        if (end2)
        {
            BattleScriptExecute(BattleScript_MicleBerryActivateEnd2);
        }
        else
        {
            BattleScriptPushCursor();
            gBattlescriptCurrInstr = BattleScript_MicleBerryActivateRet;
        }
        return ITEM_EFFECT_OTHER;
    }
    return 0;
}

static u8 TrySetEnigmaBerry(u32 battler)
{
    if (IsBattlerAlive(battler)
     && !DoesSubstituteBlockMove(gBattlerAttacker, battler, gCurrentMove)
     && ((TARGET_TURN_DAMAGED && gMoveResultFlags & MOVE_RESULT_SUPER_EFFECTIVE) || gBattleScripting.overrideBerryRequirements)
     && !(gBattleScripting.overrideBerryRequirements && gBattleMons[battler].hp == gBattleMons[battler].maxHP)
     && (B_HEAL_BLOCKING < GEN_5 || !(gStatuses3[battler] & STATUS3_HEAL_BLOCK)))
    {
        gBattleScripting.battler = battler;
        gBattleMoveDamage = (gBattleMons[battler].maxHP * 25 / 100) * -1;
        if (GetBattlerAbility(battler) == ABILITY_RIPEN)
            gBattleMoveDamage *= 2;

        BattleScriptPushCursor();
        gBattlescriptCurrInstr = BattleScript_ItemHealHP_RemoveItemRet;
        return ITEM_HP_CHANGE;
    }
    return 0;
}

static u8 DamagedStatBoostBerryEffect(u32 battler, u8 statId, u8 category)
{
    if (IsBattlerAlive(battler)
     && CompareStat(battler, statId, MAX_STAT_STAGE, CMP_LESS_THAN)
     && (gBattleScripting.overrideBerryRequirements
         || (!DoesSubstituteBlockMove(gBattlerAttacker, battler, gCurrentMove)
             && GetBattleMoveCategory(gCurrentMove) == category
             && battler != gBattlerAttacker
             && TARGET_TURN_DAMAGED))
        )
    {
        BufferStatChange(battler, statId, STRINGID_STATROSE);

        gEffectBattler = battler;
        if (GetBattlerAbility(battler) == ABILITY_RIPEN)
            SET_STATCHANGER(statId, 2, FALSE);
        else
            SET_STATCHANGER(statId, 1, FALSE);

        gBattleScripting.battler = battler;
        gBattleScripting.animArg1 = STAT_ANIM_PLUS1 + statId;
        gBattleScripting.animArg2 = 0;
        BattleScriptPushCursor();
        gBattlescriptCurrInstr = BattleScript_BerryStatRaiseRet;
        return ITEM_STATS_CHANGE;
    }
    return 0;
}

u8 TryHandleSeed(u32 battler, u32 terrainFlag, u8 statId, u16 itemId, bool32 execute)
{
    if (gFieldStatuses & terrainFlag && CompareStat(battler, statId, MAX_STAT_STAGE, CMP_LESS_THAN))
    {
        BufferStatChange(battler, statId, STRINGID_STATROSE);
        gLastUsedItem = itemId; // For surge abilities
        gEffectBattler = gBattleScripting.battler = battler;
        SET_STATCHANGER(statId, 1, FALSE);
        gBattleScripting.animArg1 = STAT_ANIM_PLUS1 + statId;
        gBattleScripting.animArg2 = 0;
        if (execute)
        {
            BattleScriptExecute(BattleScript_BerryStatRaiseEnd2);
        }
        else
        {
            BattleScriptPushCursor();
            gBattlescriptCurrInstr = BattleScript_BerryStatRaiseRet;
        }
        return ITEM_STATS_CHANGE;
    }
    return 0;
}

static u32 ItemRestorePp(u32 battler, u32 itemId, bool32 execute)
{
    struct Pokemon *party = GetBattlerParty(battler);
    struct Pokemon *mon = &party[gBattlerPartyIndexes[battler]];
    u32 i, changedPP = 0;

    for (i = 0; i < MAX_MON_MOVES; i++)
    {
        u32 move = GetMonData(mon, MON_DATA_MOVE1 + i);
        u32 currentPP = GetMonData(mon, MON_DATA_PP1 + i);
        u32 ppBonuses = GetMonData(mon, MON_DATA_PP_BONUSES);
        u32 maxPP = CalculatePPWithBonus(move, ppBonuses, i);
        if (move && (currentPP == 0 || (gBattleScripting.overrideBerryRequirements && currentPP != maxPP)))
        {
            u32 ppRestored = GetBattlerItemHoldEffectParam(battler, itemId);

            if (GetBattlerAbility(battler) == ABILITY_RIPEN)
            {
                ppRestored *= 2;
                gBattlerAbility = battler;
            }
            if (currentPP + ppRestored > maxPP)
                changedPP = maxPP;
            else
                changedPP = currentPP + ppRestored;

            PREPARE_MOVE_BUFFER(gBattleTextBuff1, move);

            if (execute)
            {
                BattleScriptExecute(BattleScript_BerryPPHealEnd2);
            }
            else
            {
                BattleScriptPushCursor();
                gBattlescriptCurrInstr = BattleScript_BerryPPHealRet;
            }
            BtlController_EmitSetMonData(battler, BUFFER_A, i + REQUEST_PPMOVE1_BATTLE, 0, 1, &changedPP);
            MarkBattlerForControllerExec(battler);
            if (MOVE_IS_PERMANENT(battler, i))
                gBattleMons[battler].pp[i] = changedPP;
            return ITEM_PP_CHANGE;
        }
    }
    return 0;
}

static u8 ItemHealHp(u32 battler, u32 itemId, bool32 end2, bool32 percentHeal)
{
    if (!(gBattleScripting.overrideBerryRequirements && gBattleMons[battler].hp == gBattleMons[battler].maxHP)
        && (B_HEAL_BLOCKING < GEN_5 || !(gStatuses3[battler] & STATUS3_HEAL_BLOCK))
        && HasEnoughHpToEatBerry(battler, 2, itemId))
    {
        if (percentHeal)
            gBattleMoveDamage = (GetNonDynamaxMaxHP(battler) * GetBattlerItemHoldEffectParam(battler, itemId) / 100) * -1;
        else
            gBattleMoveDamage = GetBattlerItemHoldEffectParam(battler, itemId) * -1;

        // check ripen
        if (ItemId_GetPocket(itemId) == POCKET_BERRIES && GetBattlerAbility(battler) == ABILITY_RIPEN)
            gBattleMoveDamage *= 2;

        gBattlerAbility = battler;    // in SWSH, berry juice shows ability pop up but has no effect. This is mimicked here
        if (end2)
        {
            BattleScriptExecute(BattleScript_ItemHealHP_RemoveItemEnd2);
        }
        else
        {
            BattleScriptPushCursor();
            gBattlescriptCurrInstr = BattleScript_ItemHealHP_RemoveItemRet;
        }
        if (gBattleResources->flags->flags[battler] & RESOURCE_FLAG_EMERGENCY_EXIT
         && GetNonDynamaxHP(battler) >= GetNonDynamaxMaxHP(battler)  / 2)
            gBattleResources->flags->flags[battler] &= ~RESOURCE_FLAG_EMERGENCY_EXIT;

        return ITEM_HP_CHANGE;
    }
    return 0;
}

static bool32 UnnerveOn(u32 battler, u32 itemId)
{
    if (ItemId_GetPocket(itemId) == POCKET_BERRIES && IsUnnerveAbilityOnOpposingSide(battler))
        return TRUE;
    return FALSE;
}

static bool32 GetMentalHerbEffect(u32 battler)
{
    bool32 ret = FALSE;

    // Check infatuation
    if (gBattleMons[battler].status2 & STATUS2_INFATUATION)
    {
        gBattleMons[battler].status2 &= ~STATUS2_INFATUATION;
        gBattleCommunication[MULTISTRING_CHOOSER] = B_MSG_MENTALHERBCURE_INFATUATION;  // STRINGID_TARGETGOTOVERINFATUATION
        StringCopy(gBattleTextBuff1, gStatusConditionString_LoveJpn);
        ret = TRUE;
    }
    if (B_MENTAL_HERB >= GEN_5)
    {
        // Check taunt
        if (gDisableStructs[battler].tauntTimer != 0)
        {
            gDisableStructs[battler].tauntTimer = 0;
            gBattleCommunication[MULTISTRING_CHOOSER] = B_MSG_MENTALHERBCURE_TAUNT;
            PREPARE_MOVE_BUFFER(gBattleTextBuff1, MOVE_TAUNT);
            ret = TRUE;
        }
        // Check encore
        if (gDisableStructs[battler].encoreTimer != 0)
        {
            gDisableStructs[battler].encoredMove = 0;
            gDisableStructs[battler].encoreTimer = 0;
            gBattleCommunication[MULTISTRING_CHOOSER] = B_MSG_MENTALHERBCURE_ENCORE;   // STRINGID_PKMNENCOREENDED
            ret = TRUE;
        }
        // Check torment
        if (gBattleMons[battler].status2 & STATUS2_TORMENT)
        {
            gBattleMons[battler].status2 &= ~STATUS2_TORMENT;
            gBattleCommunication[MULTISTRING_CHOOSER] = B_MSG_MENTALHERBCURE_TORMENT;
            ret = TRUE;
        }
        // Check heal block
        if (gStatuses3[battler] & STATUS3_HEAL_BLOCK)
        {
            gStatuses3[battler] &= ~STATUS3_HEAL_BLOCK;
            gBattleCommunication[MULTISTRING_CHOOSER] = B_MSG_MENTALHERBCURE_HEALBLOCK;
            ret = TRUE;
        }
        // Check disable
        if (gDisableStructs[battler].disableTimer != 0)
        {
            gDisableStructs[battler].disableTimer = 0;
            gDisableStructs[battler].disabledMove = 0;
            gBattleCommunication[MULTISTRING_CHOOSER] = B_MSG_MENTALHERBCURE_DISABLE;
            ret = TRUE;
        }
    }
    return ret;
}

static u8 TryConsumeMirrorHerb(u32 battler, bool32 execute)
{
    u8 effect = 0;

    if (gProtectStructs[battler].eatMirrorHerb)
    {

        gLastUsedItem = gBattleMons[battler].item;
        gBattleScripting.battler = battler;
        gProtectStructs[battler].eatMirrorHerb = 0;
        ChooseStatBoostAnimation(battler);
        if (execute)
        {
            BattleScriptExecute(BattleScript_MirrorHerbCopyStatChangeEnd2);
        }
        else
        {
            BattleScriptPushCursor();
            gBattlescriptCurrInstr = BattleScript_MirrorHerbCopyStatChange;
        }
        effect = ITEM_STATS_CHANGE;
    }
    return effect;
}

static u32 RestoreWhiteHerbStats(u32 battler)
{
    u32 i, effect = 0;

    for (i = 0; i < NUM_BATTLE_STATS; i++)
    {
        if (gBattleMons[battler].statStages[i] < DEFAULT_STAT_STAGE)
        {
            gBattleMons[battler].statStages[i] = DEFAULT_STAT_STAGE;
            effect = ITEM_STATS_CHANGE;
        }
    }
    if (effect != 0)
    {
        gBattleScripting.battler = battler;
        gPotentialItemEffectBattler = battler;
    }
    return effect;
}

static u8 ItemEffectMoveEnd(u32 battler, u16 holdEffect)
{
    u8 effect = 0;

    switch (holdEffect)
    {
    case HOLD_EFFECT_MICLE_BERRY:
        if (B_HP_BERRIES >= GEN_4)
            effect = TrySetMicleBerry(battler, gLastUsedItem, FALSE);
        break;
    case HOLD_EFFECT_RESTORE_HP:
        if (B_HP_BERRIES >= GEN_4)
            effect = ItemHealHp(battler, gLastUsedItem, FALSE, FALSE);
        break;
    case HOLD_EFFECT_RESTORE_PCT_HP:
        if (B_BERRIES_INSTANT >= GEN_4)
            effect = ItemHealHp(battler, gLastUsedItem, FALSE, TRUE);
        break;
    case HOLD_EFFECT_RESTORE_PP:
        if (B_BERRIES_INSTANT >= GEN_4)
            effect = ItemRestorePp(battler, gLastUsedItem, FALSE);
        break;
    case HOLD_EFFECT_CONFUSE_SPICY:
        if (B_BERRIES_INSTANT >= GEN_4)
            effect = HealConfuseBerry(battler, gLastUsedItem, FLAVOR_SPICY, FALSE);
        break;
    case HOLD_EFFECT_CONFUSE_DRY:
        if (B_BERRIES_INSTANT >= GEN_4)
            effect = HealConfuseBerry(battler, gLastUsedItem, FLAVOR_DRY, FALSE);
        break;
    case HOLD_EFFECT_CONFUSE_SWEET:
        if (B_BERRIES_INSTANT >= GEN_4)
            effect = HealConfuseBerry(battler, gLastUsedItem, FLAVOR_SWEET, FALSE);
        break;
    case HOLD_EFFECT_CONFUSE_BITTER:
        if (B_BERRIES_INSTANT >= GEN_4)
            effect = HealConfuseBerry(battler, gLastUsedItem, FLAVOR_BITTER, FALSE);
        break;
    case HOLD_EFFECT_CONFUSE_SOUR:
        if (B_BERRIES_INSTANT >= GEN_4)
            effect = HealConfuseBerry(battler, gLastUsedItem, FLAVOR_SOUR, FALSE);
        break;
    case HOLD_EFFECT_ATTACK_UP:
        if (B_BERRIES_INSTANT >= GEN_4)
            effect = StatRaiseBerry(battler, gLastUsedItem, STAT_ATK, FALSE);
        break;
    case HOLD_EFFECT_DEFENSE_UP:
        if (B_BERRIES_INSTANT >= GEN_4)
            effect = StatRaiseBerry(battler, gLastUsedItem, STAT_DEF, FALSE);
        break;
    case HOLD_EFFECT_SPEED_UP:
        if (B_BERRIES_INSTANT >= GEN_4)
            effect = StatRaiseBerry(battler, gLastUsedItem, STAT_SPEED, FALSE);
        break;
    case HOLD_EFFECT_SP_ATTACK_UP:
        if (B_BERRIES_INSTANT >= GEN_4)
            effect = StatRaiseBerry(battler, gLastUsedItem, STAT_SPATK, FALSE);
        break;
    case HOLD_EFFECT_SP_DEFENSE_UP:
        if (B_BERRIES_INSTANT >= GEN_4)
            effect = StatRaiseBerry(battler, gLastUsedItem, STAT_SPDEF, FALSE);
        break;
    case HOLD_EFFECT_ENIGMA_BERRY: // consume and heal if hit by super effective move
        if (B_BERRIES_INSTANT >= GEN_4)
            effect = TrySetEnigmaBerry(battler);
        break;
    case HOLD_EFFECT_KEE_BERRY:  // consume and boost defense if used physical move
        if (B_BERRIES_INSTANT >= GEN_4)
            effect = DamagedStatBoostBerryEffect(battler, STAT_DEF, DAMAGE_CATEGORY_PHYSICAL);
        break;
    case HOLD_EFFECT_MARANGA_BERRY:  // consume and boost sp. defense if used special move
        if (B_BERRIES_INSTANT >= GEN_4)
            effect = DamagedStatBoostBerryEffect(battler, STAT_SPDEF, DAMAGE_CATEGORY_SPECIAL);
        break;
    case HOLD_EFFECT_RANDOM_STAT_UP:
        if (B_BERRIES_INSTANT >= GEN_4)
            effect = RandomStatRaiseBerry(battler, gLastUsedItem, FALSE);
        break;
    case HOLD_EFFECT_CURE_PAR:
        if (gBattleMons[battler].status1 & STATUS1_PARALYSIS && !UnnerveOn(battler, gLastUsedItem))
        {
            gBattleMons[battler].status1 &= ~STATUS1_PARALYSIS;
            BattleScriptPushCursor();
            gBattlescriptCurrInstr = BattleScript_BerryCureParRet;
            effect = ITEM_STATUS_CHANGE;
        }
        break;
    case HOLD_EFFECT_CURE_PSN:
        if (gBattleMons[battler].status1 & STATUS1_PSN_ANY && !UnnerveOn(battler, gLastUsedItem))
        {
            gBattleMons[battler].status1 &= ~(STATUS1_PSN_ANY | STATUS1_TOXIC_COUNTER);
            BattleScriptPushCursor();
            gBattlescriptCurrInstr = BattleScript_BerryCurePsnRet;
            effect = ITEM_STATUS_CHANGE;
        }
        break;
    case HOLD_EFFECT_CURE_BRN:
        if (gBattleMons[battler].status1 & STATUS1_BURN && !UnnerveOn(battler, gLastUsedItem))
        {
            gBattleMons[battler].status1 &= ~STATUS1_BURN;
            BattleScriptPushCursor();
            gBattlescriptCurrInstr = BattleScript_BerryCureBrnRet;
            effect = ITEM_STATUS_CHANGE;
        }
        break;
    case HOLD_EFFECT_CURE_FRZ:
        if (gBattleMons[battler].status1 & STATUS1_FREEZE && !UnnerveOn(battler, gLastUsedItem))
        {
            gBattleMons[battler].status1 &= ~STATUS1_FREEZE;
            BattleScriptPushCursor();
            gBattlescriptCurrInstr = BattleScript_BerryCureFrzRet;
            effect = ITEM_STATUS_CHANGE;
        }
        if (gBattleMons[battler].status1 & STATUS1_FROSTBITE && !UnnerveOn(battler, gLastUsedItem))
        {
            gBattleMons[battler].status1 &= ~STATUS1_FROSTBITE;
            BattleScriptPushCursor();
            gBattlescriptCurrInstr = BattleScript_BerryCureFrbRet;
            effect = ITEM_STATUS_CHANGE;
        }
        break;
    case HOLD_EFFECT_CURE_SLP:
        if (gBattleMons[battler].status1 & STATUS1_SLEEP && !UnnerveOn(battler, gLastUsedItem))
        {
            gBattleMons[battler].status1 &= ~STATUS1_SLEEP;
            gBattleMons[battler].status2 &= ~STATUS2_NIGHTMARE;
            BattleScriptPushCursor();
            gBattlescriptCurrInstr = BattleScript_BerryCureSlpRet;
            effect = ITEM_STATUS_CHANGE;
        }
        break;
    case HOLD_EFFECT_CURE_CONFUSION:
        if (gBattleMons[battler].status2 & STATUS2_CONFUSION && !UnnerveOn(battler, gLastUsedItem))
        {
            RemoveConfusionStatus(battler);
            BattleScriptPushCursor();
            gBattlescriptCurrInstr = BattleScript_BerryCureConfusionRet;
            effect = ITEM_EFFECT_OTHER;
        }
        break;
    case HOLD_EFFECT_MENTAL_HERB:
        if (GetMentalHerbEffect(battler))
        {
            gBattleScripting.savedBattler = gBattlerAttacker;
            gBattlerAttacker = battler;
            BattleScriptPushCursor();
            gBattlescriptCurrInstr = BattleScript_MentalHerbCureRet;
            effect = ITEM_EFFECT_OTHER;
        }
        break;
    case HOLD_EFFECT_CURE_STATUS:
        if ((gBattleMons[battler].status1 & STATUS1_ANY || gBattleMons[battler].status2 & STATUS2_CONFUSION) && !UnnerveOn(battler, gLastUsedItem))
        {
            if (gBattleMons[battler].status1 & STATUS1_PSN_ANY)
                StringCopy(gBattleTextBuff1, gStatusConditionString_PoisonJpn);

            if (gBattleMons[battler].status1 & STATUS1_SLEEP)
            {
                gBattleMons[battler].status2 &= ~STATUS2_NIGHTMARE;
                StringCopy(gBattleTextBuff1, gStatusConditionString_SleepJpn);
            }

            if (gBattleMons[battler].status1 & STATUS1_PARALYSIS)
                StringCopy(gBattleTextBuff1, gStatusConditionString_ParalysisJpn);

            if (gBattleMons[battler].status1 & STATUS1_BURN)
                StringCopy(gBattleTextBuff1, gStatusConditionString_BurnJpn);

            if (gBattleMons[battler].status1 & STATUS1_FREEZE || gBattleMons[battler].status1 & STATUS1_FROSTBITE)
                StringCopy(gBattleTextBuff1, gStatusConditionString_IceJpn);

            if (gBattleMons[battler].status2 & STATUS2_CONFUSION)
                StringCopy(gBattleTextBuff1, gStatusConditionString_ConfusionJpn);

            gBattleMons[battler].status1 = 0;
            RemoveConfusionStatus(battler);
            BattleScriptPushCursor();
            gBattleCommunication[MULTISTRING_CHOOSER] = B_MSG_CURED_PROBLEM;
            gBattlescriptCurrInstr = BattleScript_BerryCureChosenStatusRet;
            effect = ITEM_STATUS_CHANGE;
        }
        break;
    case HOLD_EFFECT_CRITICAL_UP: // lansat berry
        if (B_BERRIES_INSTANT >= GEN_4
            && !(gBattleMons[battler].status2 & STATUS2_FOCUS_ENERGY_ANY)
            && HasEnoughHpToEatBerry(battler, GetBattlerItemHoldEffectParam(battler, gLastUsedItem), gLastUsedItem))
        {
            gBattleMons[battler].status2 |= STATUS2_FOCUS_ENERGY;
            gBattleScripting.battler = battler;
            gPotentialItemEffectBattler = battler;
            BattleScriptPushCursor();
            gBattlescriptCurrInstr = BattleScript_BerryFocusEnergyRet;
            effect = ITEM_EFFECT_OTHER;
        }
        break;
    case HOLD_EFFECT_BERSERK_GENE:
        BufferStatChange(battler, STAT_ATK, STRINGID_STATROSE);
        gEffectBattler = battler;
        if (CanBeInfinitelyConfused(gEffectBattler))
        {
            gStatuses4[gEffectBattler] |= STATUS4_INFINITE_CONFUSION;
        }
        SET_STATCHANGER(STAT_ATK, 2, FALSE);

        gBattleScripting.animArg1 = STAT_ANIM_PLUS1 + STAT_ATK;
        gBattleScripting.animArg2 = 0;

        BattleScriptPushCursorAndCallback(BattleScript_BerserkGeneRet);
        effect = ITEM_STATS_CHANGE;
        break;
    case HOLD_EFFECT_MIRROR_HERB:
        effect = TryConsumeMirrorHerb(battler, FALSE);
        break;
    }

    return effect;
}

u8 ItemBattleEffects(u8 caseID, u32 battler, bool32 moveTurn)
{
    int i = 0, moveType;
    u8 effect = ITEM_NO_EFFECT;
    u32 battlerHoldEffect = 0, atkHoldEffect;
    u8 atkHoldEffectParam;
    u16 atkItem;

    if (caseID != ITEMEFFECT_USE_LAST_ITEM)
    {
        gLastUsedItem = gBattleMons[battler].item;
        battlerHoldEffect = GetBattlerHoldEffect(battler, TRUE);
    }

    atkItem = gBattleMons[gBattlerAttacker].item;
    atkHoldEffect = GetBattlerHoldEffect(gBattlerAttacker, TRUE);
    atkHoldEffectParam = GetBattlerHoldEffectParam(gBattlerAttacker);

    switch (caseID)
    {
    case ITEMEFFECT_ON_SWITCH_IN:
        if (!gSpecialStatuses[battler].switchInItemDone)
        {
            switch (battlerHoldEffect)
            {
            case HOLD_EFFECT_DOUBLE_PRIZE:
                if (GetBattlerSide(battler) == B_SIDE_PLAYER && !gBattleStruct->moneyMultiplierItem)
                {
                    gBattleStruct->moneyMultiplier *= 2;
                    gBattleStruct->moneyMultiplierItem = 1;
                }
                break;
            case HOLD_EFFECT_RESTORE_STATS:
                effect = RestoreWhiteHerbStats(battler);
                if (effect != 0)
                {
                    gBattlerAttacker = battler;
                    BattleScriptExecute(BattleScript_WhiteHerbEnd2);
                }
                break;
            case HOLD_EFFECT_CONFUSE_SPICY:
                if (B_BERRIES_INSTANT >= GEN_4)
                    effect = HealConfuseBerry(battler, gLastUsedItem, FLAVOR_SPICY, TRUE);
                break;
            case HOLD_EFFECT_CONFUSE_DRY:
                if (B_BERRIES_INSTANT >= GEN_4)
                    effect = HealConfuseBerry(battler, gLastUsedItem, FLAVOR_DRY, TRUE);
                break;
            case HOLD_EFFECT_CONFUSE_SWEET:
                if (B_BERRIES_INSTANT >= GEN_4)
                    effect = HealConfuseBerry(battler, gLastUsedItem, FLAVOR_SWEET, TRUE);
                break;
            case HOLD_EFFECT_CONFUSE_BITTER:
                if (B_BERRIES_INSTANT >= GEN_4)
                    effect = HealConfuseBerry(battler, gLastUsedItem, FLAVOR_BITTER, TRUE);
                break;
            case HOLD_EFFECT_CONFUSE_SOUR:
                if (B_BERRIES_INSTANT >= GEN_4)
                    effect = HealConfuseBerry(battler, gLastUsedItem, FLAVOR_SOUR, TRUE);
                break;
            case HOLD_EFFECT_ATTACK_UP:
                if (B_BERRIES_INSTANT >= GEN_4)
                    effect = StatRaiseBerry(battler, gLastUsedItem, STAT_ATK, TRUE);
                break;
            case HOLD_EFFECT_DEFENSE_UP:
                if (B_BERRIES_INSTANT >= GEN_4)
                    effect = StatRaiseBerry(battler, gLastUsedItem, STAT_DEF, TRUE);
                break;
            case HOLD_EFFECT_SPEED_UP:
                if (B_BERRIES_INSTANT >= GEN_4)
                    effect = StatRaiseBerry(battler, gLastUsedItem, STAT_SPEED, TRUE);
                break;
            case HOLD_EFFECT_SP_ATTACK_UP:
                if (B_BERRIES_INSTANT >= GEN_4)
                    effect = StatRaiseBerry(battler, gLastUsedItem, STAT_SPATK, TRUE);
                break;
            case HOLD_EFFECT_SP_DEFENSE_UP:
                if (B_BERRIES_INSTANT >= GEN_4)
                    effect = StatRaiseBerry(battler, gLastUsedItem, STAT_SPDEF, TRUE);
                break;
            case HOLD_EFFECT_CRITICAL_UP:
                if (B_BERRIES_INSTANT >= GEN_4
                    && !(gBattleMons[battler].status2 & STATUS2_FOCUS_ENERGY_ANY)
                    && HasEnoughHpToEatBerry(battler, GetBattlerItemHoldEffectParam(battler, gLastUsedItem), gLastUsedItem))
                {
                    gBattleMons[battler].status2 |= STATUS2_FOCUS_ENERGY;
                    gBattleScripting.battler = battler;
                    BattleScriptExecute(BattleScript_BerryFocusEnergyEnd2);
                    effect = ITEM_EFFECT_OTHER;
                }
                break;
            case HOLD_EFFECT_RANDOM_STAT_UP:
                if (B_BERRIES_INSTANT >= GEN_4)
                    effect = RandomStatRaiseBerry(battler, gLastUsedItem, TRUE);
                break;
            case HOLD_EFFECT_CURE_PAR:
                if (B_BERRIES_INSTANT >= GEN_4
                    && gBattleMons[battler].status1 & STATUS1_PARALYSIS
                    && !UnnerveOn(battler, gLastUsedItem))
                {
                    gBattleMons[battler].status1 &= ~STATUS1_PARALYSIS;
                    BattleScriptExecute(BattleScript_BerryCurePrlzEnd2);
                    effect = ITEM_STATUS_CHANGE;
                }
                break;
            case HOLD_EFFECT_CURE_PSN:
                if (B_BERRIES_INSTANT >= GEN_4
                    && (gBattleMons[battler].status1 & STATUS1_PSN_ANY)
                    && !UnnerveOn(battler, gLastUsedItem))
                {
                    gBattleMons[battler].status1 &= ~(STATUS1_PSN_ANY | STATUS1_TOXIC_COUNTER);
                    BattleScriptExecute(BattleScript_BerryCurePsnEnd2);
                    effect = ITEM_STATUS_CHANGE;
                }
                break;
            case HOLD_EFFECT_CURE_BRN:
                if (B_BERRIES_INSTANT >= GEN_4
                    && (gBattleMons[battler].status1 & STATUS1_BURN)
                    && !UnnerveOn(battler, gLastUsedItem))
                {
                    gBattleMons[battler].status1 &= ~STATUS1_BURN;
                    BattleScriptExecute(BattleScript_BerryCureBrnEnd2);
                    effect = ITEM_STATUS_CHANGE;
                }
                break;
            case HOLD_EFFECT_CURE_FRZ:
                if (B_BERRIES_INSTANT >= GEN_4
                    && (gBattleMons[battler].status1 & STATUS1_FREEZE)
                    && !UnnerveOn(battler, gLastUsedItem))
                {
                    gBattleMons[battler].status1 &= ~STATUS1_FREEZE;
                    BattleScriptExecute(BattleScript_BerryCureFrzEnd2);
                    effect = ITEM_STATUS_CHANGE;
                }
                if (B_BERRIES_INSTANT >= GEN_4
                    && (gBattleMons[battler].status1 & STATUS1_FROSTBITE)
                    && !UnnerveOn(battler, gLastUsedItem))
                {
                    gBattleMons[battler].status1 &= ~STATUS1_FROSTBITE;
                    BattleScriptExecute(BattleScript_BerryCureFrbEnd2);
                    effect = ITEM_STATUS_CHANGE;
                }
                break;
            case HOLD_EFFECT_CURE_SLP:
                if (B_BERRIES_INSTANT >= GEN_4
                    && (gBattleMons[battler].status1 & STATUS1_SLEEP)
                    && !UnnerveOn(battler, gLastUsedItem))
                {
                    gBattleMons[battler].status1 &= ~STATUS1_SLEEP;
                    gBattleMons[battler].status2 &= ~STATUS2_NIGHTMARE;
                    BattleScriptExecute(BattleScript_BerryCureSlpEnd2);
                    effect = ITEM_STATUS_CHANGE;
                }
                break;
            case HOLD_EFFECT_CURE_STATUS:
                if (B_BERRIES_INSTANT >= GEN_4
                    && (gBattleMons[battler].status1 & STATUS1_ANY || gBattleMons[battler].status2 & STATUS2_CONFUSION)
                    && !UnnerveOn(battler, gLastUsedItem))
                {
                    i = 0;
                    if (gBattleMons[battler].status1 & STATUS1_PSN_ANY)
                    {
                        StringCopy(gBattleTextBuff1, gStatusConditionString_PoisonJpn);
                        i++;
                    }
                    if (gBattleMons[battler].status1 & STATUS1_SLEEP)
                    {
                        gBattleMons[battler].status2 &= ~STATUS2_NIGHTMARE;
                        StringCopy(gBattleTextBuff1, gStatusConditionString_SleepJpn);
                        i++;
                    }
                    if (gBattleMons[battler].status1 & STATUS1_PARALYSIS)
                    {
                        StringCopy(gBattleTextBuff1, gStatusConditionString_ParalysisJpn);
                        i++;
                    }
                    if (gBattleMons[battler].status1 & STATUS1_BURN)
                    {
                        StringCopy(gBattleTextBuff1, gStatusConditionString_BurnJpn);
                        i++;
                    }
                    if (gBattleMons[battler].status1 & STATUS1_FREEZE || gBattleMons[battler].status1 & STATUS1_FROSTBITE)
                    {
                        StringCopy(gBattleTextBuff1, gStatusConditionString_IceJpn);
                        i++;
                    }
                    if (gBattleMons[battler].status2 & STATUS2_CONFUSION)
                    {
                        StringCopy(gBattleTextBuff1, gStatusConditionString_ConfusionJpn);
                        i++;
                    }
                    if (i <= 1)
                        gBattleCommunication[MULTISTRING_CHOOSER] = B_MSG_CURED_PROBLEM;
                    else
                        gBattleCommunication[MULTISTRING_CHOOSER] = B_MSG_NORMALIZED_STATUS;
                    gBattleMons[battler].status1 = 0;
                    RemoveConfusionStatus(battler);
                    BattleScriptExecute(BattleScript_BerryCureChosenStatusEnd2);
                    effect = ITEM_STATUS_CHANGE;
                }
                break;
            case HOLD_EFFECT_RESTORE_HP:
                if (B_BERRIES_INSTANT >= GEN_4)
                    effect = ItemHealHp(battler, gLastUsedItem, TRUE, FALSE);
                break;
            case HOLD_EFFECT_RESTORE_PCT_HP:
                if (B_BERRIES_INSTANT >= GEN_4)
                    effect = ItemHealHp(battler, gLastUsedItem, TRUE, TRUE);
                break;
            case HOLD_EFFECT_AIR_BALLOON:
                effect = ITEM_EFFECT_OTHER;
                gBattleScripting.battler = battler;
                BattleScriptPushCursorAndCallback(BattleScript_AirBaloonMsgIn);
                RecordItemEffectBattle(battler, HOLD_EFFECT_AIR_BALLOON);
                break;
            case HOLD_EFFECT_ROOM_SERVICE:
                if (TryRoomService(battler))
                {
                    BattleScriptExecute(BattleScript_BerryStatRaiseEnd2);
                    effect = ITEM_STATS_CHANGE;
                }
                break;
            case HOLD_EFFECT_SEEDS:
                switch (GetBattlerHoldEffectParam(battler))
                {
                case HOLD_EFFECT_PARAM_ELECTRIC_TERRAIN:
                    effect = TryHandleSeed(battler, STATUS_FIELD_ELECTRIC_TERRAIN, STAT_DEF, gLastUsedItem, TRUE);
                    break;
                case HOLD_EFFECT_PARAM_GRASSY_TERRAIN:
                    effect = TryHandleSeed(battler, STATUS_FIELD_GRASSY_TERRAIN, STAT_DEF, gLastUsedItem, TRUE);
                    break;
                case HOLD_EFFECT_PARAM_MISTY_TERRAIN:
                    effect = TryHandleSeed(battler, STATUS_FIELD_MISTY_TERRAIN, STAT_SPDEF, gLastUsedItem, TRUE);
                    break;
                case HOLD_EFFECT_PARAM_PSYCHIC_TERRAIN:
                    effect = TryHandleSeed(battler, STATUS_FIELD_PSYCHIC_TERRAIN, STAT_SPDEF, gLastUsedItem, TRUE);
                    break;
                }
                break;
            case HOLD_EFFECT_EJECT_PACK:
                if (gProtectStructs[battler].statFell
                 && gProtectStructs[battler].disableEjectPack == 0
                 && CountUsablePartyMons(battler) > 0
                 && !(gCurrentMove == MOVE_PARTING_SHOT && CanBattlerSwitch(gBattlerAttacker))) // Does not activate if attacker used Parting Shot and can switch out
                {
                    gProtectStructs[battler].statFell = FALSE;
                    gBattleScripting.battler = battler;
                    effect = ITEM_STATS_CHANGE;
                    if (moveTurn)
                    {
                        BattleScriptPushCursor();
                        gBattlescriptCurrInstr = BattleScript_EjectPackActivate_Ret;
                    }
                    else
                    {
                        BattleScriptExecute(BattleScript_EjectPackActivate_End2);
                    }
                }
                break;
            case HOLD_EFFECT_BERSERK_GENE:
                BufferStatChange(battler, STAT_ATK, STRINGID_STATROSE);
                gEffectBattler = battler;
                if (CanBeInfinitelyConfused(gEffectBattler))
                {
                    gStatuses4[gEffectBattler] |= STATUS4_INFINITE_CONFUSION;
                }
                SET_STATCHANGER(STAT_ATK, 2, FALSE);

                gBattleScripting.animArg1 = STAT_ANIM_PLUS1 + STAT_ATK;
                gBattleScripting.animArg2 = 0;

                BattleScriptPushCursorAndCallback(BattleScript_BerserkGeneRet);
                effect = ITEM_STATS_CHANGE;
                break;
            case HOLD_EFFECT_MIRROR_HERB:
                effect = TryConsumeMirrorHerb(battler, TRUE);
                break;
            case HOLD_EFFECT_BOOSTER_ENERGY:
                if (!(gBattleStruct->boosterEnergyActivates & (1u << battler))
                 && !(gBattleMons[battler].status2 & STATUS2_TRANSFORMED)
                 && (((GetBattlerAbility(battler) == ABILITY_PROTOSYNTHESIS) && !((gBattleWeather & B_WEATHER_SUN) && WEATHER_HAS_EFFECT))
                  || ((GetBattlerAbility(battler) == ABILITY_QUARK_DRIVE) && !(gFieldStatuses & STATUS_FIELD_ELECTRIC_TERRAIN))))
                {
                    PREPARE_STAT_BUFFER(gBattleTextBuff1, GetHighestStatId(battler));
                    gBattleScripting.battler = battler;
                    gBattleStruct->boosterEnergyActivates |= 1u << battler;
                    BattleScriptExecute(BattleScript_BoosterEnergyEnd2);
                    effect = ITEM_EFFECT_OTHER;
                }
                break;
            }
            if (effect != 0)
            {
                gSpecialStatuses[battler].switchInItemDone = TRUE;
                gBattlerAttacker = gPotentialItemEffectBattler = gBattleScripting.battler = battler;
                switch (effect)
                {
                case ITEM_STATUS_CHANGE:
                    BtlController_EmitSetMonData(battler, BUFFER_A, REQUEST_STATUS_BATTLE, 0, 4, &gBattleMons[battler].status1);
                    MarkBattlerForControllerExec(battler);
                    break;
                }
            }
        }
        break;
    case ITEMEFFECT_NORMAL:
        if (gBattleMons[battler].hp)
        {
            switch (battlerHoldEffect)
            {
            case HOLD_EFFECT_RESTORE_HP:
                if (!moveTurn)
                    effect = ItemHealHp(battler, gLastUsedItem, TRUE, FALSE);
                break;
            case HOLD_EFFECT_RESTORE_PCT_HP:
                if (!moveTurn)
                    effect = ItemHealHp(battler, gLastUsedItem, TRUE, TRUE);
                break;
            case HOLD_EFFECT_RESTORE_PP:
                if (!moveTurn)
                    effect = ItemRestorePp(battler, gLastUsedItem, TRUE);
                break;
            case HOLD_EFFECT_RESTORE_STATS:
                effect = RestoreWhiteHerbStats(battler);
                if (effect != 0)
                {
                    gBattlerAttacker = battler;
                    BattleScriptExecute(BattleScript_WhiteHerbEnd2);
                }
                break;
            case HOLD_EFFECT_BLACK_SLUDGE:
                if (IS_BATTLER_OF_TYPE(battler, TYPE_POISON))
                {
                    goto LEFTOVERS;
                }
                else if (GetBattlerAbility(battler) != ABILITY_MAGIC_GUARD && !moveTurn)
                {
                    gBattleMoveDamage = GetNonDynamaxMaxHP(battler) / 8;
                    if (gBattleMoveDamage == 0)
                        gBattleMoveDamage = 1;
                    BattleScriptExecute(BattleScript_ItemHurtEnd2);
                    effect = ITEM_HP_CHANGE;
                    RecordItemEffectBattle(battler, battlerHoldEffect);
                    PREPARE_ITEM_BUFFER(gBattleTextBuff1, gLastUsedItem);
                }
                break;
            case HOLD_EFFECT_LEFTOVERS:
            LEFTOVERS:
                if (gBattleMons[battler].hp < gBattleMons[battler].maxHP && !moveTurn
                  && (B_HEAL_BLOCKING < GEN_5 || !(gStatuses3[battler] & STATUS3_HEAL_BLOCK)))
                {
                    gBattleMoveDamage = GetNonDynamaxMaxHP(battler) / 16;
                    if (gBattleMoveDamage == 0)
                        gBattleMoveDamage = 1;
                    gBattleMoveDamage *= -1;
                    BattleScriptExecute(BattleScript_ItemHealHP_End2);
                    effect = ITEM_HP_CHANGE;
                    RecordItemEffectBattle(battler, battlerHoldEffect);
                }
                break;
            case HOLD_EFFECT_CONFUSE_SPICY:
                if (!moveTurn)
                    effect = HealConfuseBerry(battler, gLastUsedItem, FLAVOR_SPICY, TRUE);
                break;
            case HOLD_EFFECT_CONFUSE_DRY:
                if (!moveTurn)
                    effect = HealConfuseBerry(battler, gLastUsedItem, FLAVOR_DRY, TRUE);
                break;
            case HOLD_EFFECT_CONFUSE_SWEET:
                if (!moveTurn)
                    effect = HealConfuseBerry(battler, gLastUsedItem, FLAVOR_SWEET, TRUE);
                break;
            case HOLD_EFFECT_CONFUSE_BITTER:
                if (!moveTurn)
                    effect = HealConfuseBerry(battler, gLastUsedItem, FLAVOR_BITTER, TRUE);
                break;
            case HOLD_EFFECT_CONFUSE_SOUR:
                if (!moveTurn)
                    effect = HealConfuseBerry(battler, gLastUsedItem, FLAVOR_SOUR, TRUE);
                break;
            case HOLD_EFFECT_ATTACK_UP:
                if (!moveTurn)
                    effect = StatRaiseBerry(battler, gLastUsedItem, STAT_ATK, TRUE);
                break;
            case HOLD_EFFECT_DEFENSE_UP:
                if (!moveTurn)
                    effect = StatRaiseBerry(battler, gLastUsedItem, STAT_DEF, TRUE);
                break;
            case HOLD_EFFECT_SPEED_UP:
                if (!moveTurn)
                    effect = StatRaiseBerry(battler, gLastUsedItem, STAT_SPEED, TRUE);
                break;
            case HOLD_EFFECT_SP_ATTACK_UP:
                if (!moveTurn)
                    effect = StatRaiseBerry(battler, gLastUsedItem, STAT_SPATK, TRUE);
                break;
            case HOLD_EFFECT_SP_DEFENSE_UP:
                if (!moveTurn)
                    effect = StatRaiseBerry(battler, gLastUsedItem, STAT_SPDEF, TRUE);
                break;
            case HOLD_EFFECT_CRITICAL_UP:
                if (!moveTurn && !(gBattleMons[battler].status2 & STATUS2_FOCUS_ENERGY_ANY)
                    && HasEnoughHpToEatBerry(battler, GetBattlerItemHoldEffectParam(battler, gLastUsedItem), gLastUsedItem))
                {
                    gBattleMons[battler].status2 |= STATUS2_FOCUS_ENERGY;
                    gBattleScripting.battler = battler;
                    BattleScriptExecute(BattleScript_BerryFocusEnergyEnd2);
                    effect = ITEM_EFFECT_OTHER;
                }
                break;
            case HOLD_EFFECT_RANDOM_STAT_UP:
                if (!moveTurn)
                    effect = RandomStatRaiseBerry(battler, gLastUsedItem, TRUE);
                break;
            case HOLD_EFFECT_CURE_PAR:
                if (gBattleMons[battler].status1 & STATUS1_PARALYSIS && !UnnerveOn(battler, gLastUsedItem))
                {
                    gBattleMons[battler].status1 &= ~STATUS1_PARALYSIS;
                    BattleScriptExecute(BattleScript_BerryCurePrlzEnd2);
                    effect = ITEM_STATUS_CHANGE;
                }
                break;
            case HOLD_EFFECT_CURE_PSN:
                if (gBattleMons[battler].status1 & STATUS1_PSN_ANY && !UnnerveOn(battler, gLastUsedItem))
                {
                    gBattleMons[battler].status1 &= ~(STATUS1_PSN_ANY | STATUS1_TOXIC_COUNTER);
                    BattleScriptExecute(BattleScript_BerryCurePsnEnd2);
                    effect = ITEM_STATUS_CHANGE;
                }
                break;
            case HOLD_EFFECT_CURE_BRN:
                if (gBattleMons[battler].status1 & STATUS1_BURN && !UnnerveOn(battler, gLastUsedItem))
                {
                    gBattleMons[battler].status1 &= ~STATUS1_BURN;
                    BattleScriptExecute(BattleScript_BerryCureBrnEnd2);
                    effect = ITEM_STATUS_CHANGE;
                }
                break;
            case HOLD_EFFECT_CURE_FRZ:
                if (gBattleMons[battler].status1 & STATUS1_FREEZE && !UnnerveOn(battler, gLastUsedItem))
                {
                    gBattleMons[battler].status1 &= ~STATUS1_FREEZE;
                    BattleScriptExecute(BattleScript_BerryCureFrzEnd2);
                    effect = ITEM_STATUS_CHANGE;
                }
                if (gBattleMons[battler].status1 & STATUS1_FROSTBITE && !UnnerveOn(battler, gLastUsedItem))
                {
                    gBattleMons[battler].status1 &= ~STATUS1_FROSTBITE;
                    BattleScriptExecute(BattleScript_BerryCureFrbEnd2);
                    effect = ITEM_STATUS_CHANGE;
                }
                break;
            case HOLD_EFFECT_CURE_SLP:
                if (gBattleMons[battler].status1 & STATUS1_SLEEP && !UnnerveOn(battler, gLastUsedItem))
                {
                    gBattleMons[battler].status1 &= ~STATUS1_SLEEP;
                    gBattleMons[battler].status2 &= ~STATUS2_NIGHTMARE;
                    BattleScriptExecute(BattleScript_BerryCureSlpEnd2);
                    effect = ITEM_STATUS_CHANGE;
                }
                break;
            case HOLD_EFFECT_CURE_CONFUSION:
                if (gBattleMons[battler].status2 & STATUS2_CONFUSION && !UnnerveOn(battler, gLastUsedItem))
                {
                    RemoveConfusionStatus(battler);
                    BattleScriptExecute(BattleScript_BerryCureConfusionEnd2);
                    effect = ITEM_EFFECT_OTHER;
                }
                break;
            case HOLD_EFFECT_CURE_STATUS:
                if ((gBattleMons[battler].status1 & STATUS1_ANY || gBattleMons[battler].status2 & STATUS2_CONFUSION) && !UnnerveOn(battler, gLastUsedItem))
                {
                    i = 0;
                    if (gBattleMons[battler].status1 & STATUS1_PSN_ANY)
                    {
                        StringCopy(gBattleTextBuff1, gStatusConditionString_PoisonJpn);
                        i++;
                    }
                    if (gBattleMons[battler].status1 & STATUS1_SLEEP)
                    {
                        gBattleMons[battler].status2 &= ~STATUS2_NIGHTMARE;
                        StringCopy(gBattleTextBuff1, gStatusConditionString_SleepJpn);
                        i++;
                    }
                    if (gBattleMons[battler].status1 & STATUS1_PARALYSIS)
                    {
                        StringCopy(gBattleTextBuff1, gStatusConditionString_ParalysisJpn);
                        i++;
                    }
                    if (gBattleMons[battler].status1 & STATUS1_BURN)
                    {
                        StringCopy(gBattleTextBuff1, gStatusConditionString_BurnJpn);
                        i++;
                    }
                    if (gBattleMons[battler].status1 & STATUS1_FREEZE || gBattleMons[battler].status1 & STATUS1_FROSTBITE)
                    {
                        StringCopy(gBattleTextBuff1, gStatusConditionString_IceJpn);
                        i++;
                    }
                    if (gBattleMons[battler].status2 & STATUS2_CONFUSION)
                    {
                        StringCopy(gBattleTextBuff1, gStatusConditionString_ConfusionJpn);
                        i++;
                    }
                    if (i <= 1)
                        gBattleCommunication[MULTISTRING_CHOOSER] = B_MSG_CURED_PROBLEM;
                    else
                        gBattleCommunication[MULTISTRING_CHOOSER] = B_MSG_NORMALIZED_STATUS;
                    gBattleMons[battler].status1 = 0;
                    RemoveConfusionStatus(battler);
                    BattleScriptExecute(BattleScript_BerryCureChosenStatusEnd2);
                    effect = ITEM_STATUS_CHANGE;
                }
                break;
            case HOLD_EFFECT_MENTAL_HERB:
                if (GetMentalHerbEffect(battler))
                {
                    gBattleScripting.savedBattler = gBattlerAttacker;
                    gBattlerAttacker = battler;
                    BattleScriptExecute(BattleScript_MentalHerbCureEnd2);
                    effect = ITEM_EFFECT_OTHER;
                }
                break;
            case HOLD_EFFECT_MICLE_BERRY:
                if (!moveTurn)
                    effect = TrySetMicleBerry(battler, gLastUsedItem, TRUE);
                break;
            case HOLD_EFFECT_BERSERK_GENE:
                BufferStatChange(battler, STAT_ATK, STRINGID_STATROSE);
                gEffectBattler = battler;
                if (CanBeInfinitelyConfused(gEffectBattler))
                {
                    gStatuses4[gEffectBattler] |= STATUS4_INFINITE_CONFUSION;
                }
                SET_STATCHANGER(STAT_ATK, 2, FALSE);

                gBattleScripting.animArg1 = STAT_ANIM_PLUS1 + STAT_ATK;
                gBattleScripting.animArg2 = 0;

                BattleScriptPushCursorAndCallback(BattleScript_BerserkGeneRet);
                effect = ITEM_STATS_CHANGE;
                break;
            case HOLD_EFFECT_MIRROR_HERB:
                effect = TryConsumeMirrorHerb(battler, TRUE);
                break;
            case HOLD_EFFECT_BOOSTER_ENERGY:
                if (!(gBattleStruct->boosterEnergyActivates & (1u << battler))
                 && !(gBattleMons[battler].status2 & STATUS2_TRANSFORMED)
                 && (((GetBattlerAbility(battler) == ABILITY_PROTOSYNTHESIS) && !((gBattleWeather & B_WEATHER_SUN) && WEATHER_HAS_EFFECT))
                  || ((GetBattlerAbility(battler) == ABILITY_QUARK_DRIVE) && !(gFieldStatuses & STATUS_FIELD_ELECTRIC_TERRAIN))))
                {
                    PREPARE_STAT_BUFFER(gBattleTextBuff1, GetHighestStatId(battler));
                    gBattlerAbility = gBattleScripting.battler = battler;
                    gBattleStruct->boosterEnergyActivates |= 1u << battler;
                    BattleScriptExecute(BattleScript_BoosterEnergyEnd2);
                    effect = ITEM_EFFECT_OTHER;
                }
                break;
            }

            if (effect != 0)
            {
                gBattlerAttacker = gPotentialItemEffectBattler = gBattleScripting.battler = battler;
                switch (effect)
                {
                case ITEM_STATUS_CHANGE:
                    BtlController_EmitSetMonData(battler, BUFFER_A, REQUEST_STATUS_BATTLE, 0, 4, &gBattleMons[battler].status1);
                    MarkBattlerForControllerExec(battler);
                    break;
                }
            }
        }
        break;
    case ITEMEFFECT_USE_LAST_ITEM:
        effect = ItemEffectMoveEnd(battler, ItemId_GetHoldEffect(gLastUsedItem));
        gBattleScripting.overrideBerryRequirements = 2; // to exit VARIOUS_CONSUME_BERRIES
        if (effect)
        {
            gPotentialItemEffectBattler = gBattleScripting.battler = battler;
            if (effect == ITEM_STATUS_CHANGE)
            {
                BtlController_EmitSetMonData(battler, BUFFER_A, REQUEST_STATUS_BATTLE, 0, 4, &gBattleMons[battler].status1);
                MarkBattlerForControllerExec(battler);
            }
            break;
        }
        break;
    case ITEMEFFECT_MOVE_END:
        for (battler = 0; battler < gBattlersCount; battler++)
        {
            gLastUsedItem = gBattleMons[battler].item;
            effect = ItemEffectMoveEnd(battler, GetBattlerHoldEffect(battler, TRUE));
            if (effect)
            {
                gPotentialItemEffectBattler = gBattleScripting.battler = battler;
                if (effect == ITEM_STATUS_CHANGE)
                {
                    BtlController_EmitSetMonData(battler, BUFFER_A, REQUEST_STATUS_BATTLE, 0, 4, &gBattleMons[battler].status1);
                    MarkBattlerForControllerExec(battler);
                }
                break;
            }
        }
        break;
    case ITEMEFFECT_KINGSROCK:
        // Occur on each hit of a multi-strike move
        switch (atkHoldEffect)
        {
        case HOLD_EFFECT_FLINCH:
            {
                u16 ability = GetBattlerAbility(gBattlerAttacker);
                if (B_SERENE_GRACE_BOOST >= GEN_5 && ability == ABILITY_SERENE_GRACE)
                    atkHoldEffectParam *= 2;
                if (gSideStatuses[GetBattlerSide(battler)] & SIDE_STATUS_RAINBOW && gCurrentMove != MOVE_SECRET_POWER)
                    atkHoldEffectParam *= 2;
                if (gBattleMoveDamage != 0  // Need to have done damage
                    && !(gMoveResultFlags & MOVE_RESULT_NO_EFFECT)
                    && TARGET_TURN_DAMAGED
                    && !gMovesInfo[gCurrentMove].ignoresKingsRock
                    && gBattleMons[gBattlerTarget].hp
                    && RandomPercentage(RNG_HOLD_EFFECT_FLINCH, atkHoldEffectParam)
                    && ability != ABILITY_STENCH)
                {
                    gBattleScripting.moveEffect = MOVE_EFFECT_FLINCH;
                    BattleScriptPushCursor();
                    SetMoveEffect(FALSE, FALSE);
                    BattleScriptPop();
                }
            }
            break;
        case HOLD_EFFECT_BLUNDER_POLICY:
            if (gBattleStruct->blunderPolicy
             && IsBattlerAlive(gBattlerAttacker)
             && CompareStat(gBattlerAttacker, STAT_SPEED, MAX_STAT_STAGE, CMP_LESS_THAN))
            {
                gBattleStruct->blunderPolicy = FALSE;
                gLastUsedItem = atkItem;
                SET_STATCHANGER(STAT_SPEED, 2, FALSE);
                effect = ITEM_STATS_CHANGE;
                BattleScriptPushCursor();
                gBattlescriptCurrInstr = BattleScript_AttackerItemStatRaise;
            }
            break;
        }
        break;
    case ITEMEFFECT_LIFEORB_SHELLBELL:
        // Occur after the final hit of a multi-strike move
        switch (atkHoldEffect)
        {
        case HOLD_EFFECT_SHELL_BELL:
            if (gSpecialStatuses[gBattlerAttacker].damagedMons  // Need to have done damage
                && gBattlerAttacker != gBattlerTarget
                && gBattleMons[gBattlerAttacker].hp != gBattleMons[gBattlerAttacker].maxHP
                && IsBattlerAlive(gBattlerAttacker)
                && (B_HEAL_BLOCKING < GEN_5 || !(gStatuses3[battler] & STATUS3_HEAL_BLOCK)))
            {
                gLastUsedItem = atkItem;
                gPotentialItemEffectBattler = gBattlerAttacker;
                gBattleScripting.battler = gBattlerAttacker;
                gBattleMoveDamage = (gSpecialStatuses[gBattlerTarget].shellBellDmg / atkHoldEffectParam) * -1;
                if (gBattleMoveDamage == 0)
                    gBattleMoveDamage = -1;
                gSpecialStatuses[gBattlerTarget].shellBellDmg = 0;
                BattleScriptPushCursor();
                gBattlescriptCurrInstr = BattleScript_ItemHealHP_Ret;
                effect = ITEM_HP_CHANGE;
            }
            break;
        case HOLD_EFFECT_LIFE_ORB:
            if (IsBattlerAlive(gBattlerAttacker)
                && !(TestIfSheerForceAffected(gBattlerAttacker, gCurrentMove))
                && GetBattlerAbility(gBattlerAttacker) != ABILITY_MAGIC_GUARD
                && !gProtectStructs[gBattlerAttacker].confusionSelfDmg
                && !gSpecialStatuses[gBattlerAttacker].preventLifeOrbDamage
                && gSpecialStatuses[gBattlerAttacker].damagedMons)
            {
                gBattleMoveDamage = GetNonDynamaxMaxHP(gBattlerAttacker) / 10;
                if (gBattleMoveDamage == 0)
                    gBattleMoveDamage = 1;
                effect = ITEM_HP_CHANGE;
                BattleScriptPushCursor();
                gBattlescriptCurrInstr = BattleScript_ItemHurtRet;
                gLastUsedItem = gBattleMons[gBattlerAttacker].item;
            }
            break;
        case HOLD_EFFECT_THROAT_SPRAY:  // Does NOT need to be a damaging move
            if (gProtectStructs[gBattlerAttacker].targetAffected
             && IsBattlerAlive(gBattlerAttacker)
             && gMovesInfo[gCurrentMove].soundMove
             && CompareStat(gBattlerAttacker, STAT_SPATK, MAX_STAT_STAGE, CMP_LESS_THAN)
             && !NoAliveMonsForEitherParty())   // Don't activate if battle will end
            {
                gLastUsedItem = atkItem;
                gBattleScripting.battler = gBattlerAttacker;
                SET_STATCHANGER(STAT_SPATK, 1, FALSE);
                effect = ITEM_STATS_CHANGE;
                BattleScriptPushCursor();
                gBattlescriptCurrInstr = BattleScript_AttackerItemStatRaise;
            }
            break;
        }
        break;
    case ITEMEFFECT_TARGET:
        if (!(gMoveResultFlags & MOVE_RESULT_NO_EFFECT))
        {
            moveType = GetMoveType(gCurrentMove);
            switch (battlerHoldEffect)
            {
            case HOLD_EFFECT_AIR_BALLOON:
                if (TARGET_TURN_DAMAGED)
                {
                    effect = ITEM_EFFECT_OTHER;
                    BattleScriptPushCursor();
                    gBattlescriptCurrInstr = BattleScript_AirBaloonMsgPop;
                }
                break;
            case HOLD_EFFECT_ROCKY_HELMET:
                if (TARGET_TURN_DAMAGED
                    && GetBattlerHoldEffect(gBattlerAttacker, TRUE) != HOLD_EFFECT_PROTECTIVE_PADS
                    && IsMoveMakingContact(gCurrentMove, gBattlerAttacker)
                    && IsBattlerAlive(gBattlerAttacker)
                    && GetBattlerAbility(gBattlerAttacker) != ABILITY_MAGIC_GUARD)
                {
                    gBattleMoveDamage = GetNonDynamaxMaxHP(gBattlerAttacker) / 6;
                    if (gBattleMoveDamage == 0)
                        gBattleMoveDamage = 1;
                    effect = ITEM_HP_CHANGE;
                    BattleScriptPushCursor();
                    gBattlescriptCurrInstr = BattleScript_RockyHelmetActivates;
                    PREPARE_ITEM_BUFFER(gBattleTextBuff1, gLastUsedItem);
                    RecordItemEffectBattle(battler, HOLD_EFFECT_ROCKY_HELMET);
                }
                break;
            case HOLD_EFFECT_WEAKNESS_POLICY:
                if (IsBattlerAlive(battler)
                    && TARGET_TURN_DAMAGED
                    && gMoveResultFlags & MOVE_RESULT_SUPER_EFFECTIVE)
                {
                    effect = ITEM_STATS_CHANGE;
                    BattleScriptPushCursor();
                    gBattlescriptCurrInstr = BattleScript_WeaknessPolicy;
                }
                break;
            case HOLD_EFFECT_SNOWBALL:
                if (IsBattlerAlive(battler)
                    && TARGET_TURN_DAMAGED
                    && moveType == TYPE_ICE)
                {
                    effect = ITEM_STATS_CHANGE;
                    BattleScriptPushCursor();
                    gBattlescriptCurrInstr = BattleScript_TargetItemStatRaise;
                    SET_STATCHANGER(STAT_ATK, 1, FALSE);
                }
                break;
            case HOLD_EFFECT_LUMINOUS_MOSS:
                if (IsBattlerAlive(battler)
                    && TARGET_TURN_DAMAGED
                    && moveType == TYPE_WATER)
                {
                    effect = ITEM_STATS_CHANGE;
                    BattleScriptPushCursor();
                    gBattlescriptCurrInstr = BattleScript_TargetItemStatRaise;
                    SET_STATCHANGER(STAT_SPDEF, 1, FALSE);
                }
                break;
            case HOLD_EFFECT_CELL_BATTERY:
                if (IsBattlerAlive(battler)
                    && TARGET_TURN_DAMAGED
                    && moveType == TYPE_ELECTRIC)
                {
                    effect = ITEM_STATS_CHANGE;
                    BattleScriptPushCursor();
                    gBattlescriptCurrInstr = BattleScript_TargetItemStatRaise;
                    SET_STATCHANGER(STAT_ATK, 1, FALSE);
                }
                break;
            case HOLD_EFFECT_ABSORB_BULB:
                if (IsBattlerAlive(battler)
                    && TARGET_TURN_DAMAGED
                    && moveType == TYPE_WATER)
                {
                    effect = ITEM_STATS_CHANGE;
                    BattleScriptPushCursor();
                    gBattlescriptCurrInstr = BattleScript_TargetItemStatRaise;
                    SET_STATCHANGER(STAT_SPATK, 1, FALSE);
                }
                break;
            case HOLD_EFFECT_ENIGMA_BERRY: // consume and heal if hit by super effective move
                effect = TrySetEnigmaBerry(battler);
                break;
            case HOLD_EFFECT_JABOCA_BERRY:  // consume and damage attacker if used physical move
                if (IsBattlerAlive(battler)
                 && TARGET_TURN_DAMAGED
                 && !DoesSubstituteBlockMove(gBattlerAttacker, battler, gCurrentMove)
                 && IS_MOVE_PHYSICAL(gCurrentMove)
                 && GetBattlerAbility(gBattlerAttacker) != ABILITY_MAGIC_GUARD)
                {
                    gBattleMoveDamage = GetNonDynamaxMaxHP(gBattlerAttacker) / 8;
                    if (gBattleMoveDamage == 0)
                        gBattleMoveDamage = 1;
                    if (GetBattlerAbility(battler) == ABILITY_RIPEN)
                        gBattleMoveDamage *= 2;

                    effect = ITEM_HP_CHANGE;
                    BattleScriptPushCursor();
                    gBattlescriptCurrInstr = BattleScript_JabocaRowapBerryActivates;
                    PREPARE_ITEM_BUFFER(gBattleTextBuff1, gLastUsedItem);
                    RecordItemEffectBattle(battler, HOLD_EFFECT_JABOCA_BERRY);
                }
                break;
            case HOLD_EFFECT_ROWAP_BERRY:  // consume and damage attacker if used special move
                if (IsBattlerAlive(battler)
                 && TARGET_TURN_DAMAGED
                 && !DoesSubstituteBlockMove(gBattlerAttacker, battler, gCurrentMove)
                 && IS_MOVE_SPECIAL(gCurrentMove)
                 && GetBattlerAbility(gBattlerAttacker) != ABILITY_MAGIC_GUARD)
                {
                    gBattleMoveDamage = GetNonDynamaxMaxHP(gBattlerAttacker) / 8;
                    if (gBattleMoveDamage == 0)
                        gBattleMoveDamage = 1;
                    if (GetBattlerAbility(battler) == ABILITY_RIPEN)
                        gBattleMoveDamage *= 2;

                    effect = ITEM_HP_CHANGE;
                    BattleScriptPushCursor();
                    gBattlescriptCurrInstr = BattleScript_JabocaRowapBerryActivates;
                    PREPARE_ITEM_BUFFER(gBattleTextBuff1, gLastUsedItem);
                    RecordItemEffectBattle(battler, HOLD_EFFECT_ROWAP_BERRY);
                }
                break;
            case HOLD_EFFECT_KEE_BERRY:  // consume and boost defense if used physical move
                effect = DamagedStatBoostBerryEffect(battler, STAT_DEF, DAMAGE_CATEGORY_PHYSICAL);
                break;
            case HOLD_EFFECT_MARANGA_BERRY:  // consume and boost sp. defense if used special move
                effect = DamagedStatBoostBerryEffect(battler, STAT_SPDEF, DAMAGE_CATEGORY_SPECIAL);
                break;
            case HOLD_EFFECT_CURE_STATUS: // only Toxic Chain's interaction with Knock Off
            case HOLD_EFFECT_CURE_PSN:
                if (gBattleMons[battler].status1 & STATUS1_PSN_ANY && !UnnerveOn(battler, gLastUsedItem) && GetBattlerAbility(gBattlerAttacker) == ABILITY_TOXIC_CHAIN && gMovesInfo[gCurrentMove].effect == EFFECT_KNOCK_OFF)
                {
                    gBattleScripting.battler = battler;
                    gBattleMons[battler].status1 &= ~(STATUS1_PSN_ANY | STATUS1_TOXIC_COUNTER);
                    BattleScriptExecute(BattleScript_BerryCurePsnEnd2);
                    BtlController_EmitSetMonData(battler, 0, REQUEST_STATUS_BATTLE, 0, 4, &gBattleMons[battler].status1);
                    MarkBattlerForControllerExec(battler);
                    effect = ITEM_STATUS_CHANGE;
                }
                break;
            case HOLD_EFFECT_STICKY_BARB:
                if (TARGET_TURN_DAMAGED
                  && (!(gMoveResultFlags & MOVE_RESULT_NO_EFFECT))
                  && GetBattlerHoldEffect(gBattlerAttacker, TRUE) != HOLD_EFFECT_PROTECTIVE_PADS
                  && IsMoveMakingContact(gCurrentMove, gBattlerAttacker)
                  && !DoesSubstituteBlockMove(gBattlerAttacker, battler, gCurrentMove)
                  && IsBattlerAlive(gBattlerAttacker)
                  && CanStealItem(gBattlerAttacker, gBattlerTarget, gBattleMons[gBattlerTarget].item)
                  && gBattleMons[gBattlerAttacker].item == ITEM_NONE)
                {
                    // No sticky hold checks.
                    gEffectBattler = battler; // gEffectBattler = target
                    StealTargetItem(gBattlerAttacker, gBattlerTarget);  // Attacker takes target's barb
                    BattleScriptPushCursor();
                    gBattlescriptCurrInstr = BattleScript_StickyBarbTransfer;
                    effect = ITEM_EFFECT_OTHER;
                }
                break;
            }
        }
        break;
    case ITEMEFFECT_ORBS:
    {
        u16 battlerAbility = GetBattlerAbility(battler);
        switch (battlerHoldEffect)
        {
        case HOLD_EFFECT_TOXIC_ORB:
            if (CanBePoisoned(battler, battler, GetBattlerAbility(battler)))
            {
                effect = ITEM_STATUS_CHANGE;
                gBattleMons[battler].status1 = STATUS1_TOXIC_POISON;
                BattleScriptExecute(BattleScript_ToxicOrb);
                RecordItemEffectBattle(battler, battlerHoldEffect);
            }
            break;
        case HOLD_EFFECT_FLAME_ORB:
            if (CanBeBurned(battler, battlerAbility))
            {
                effect = ITEM_STATUS_CHANGE;
                gBattleMons[battler].status1 = STATUS1_BURN;
                BattleScriptExecute(BattleScript_FlameOrb);
                RecordItemEffectBattle(battler, battlerHoldEffect);
            }
            break;
        case HOLD_EFFECT_STICKY_BARB:   // Not an orb per se, but similar effect, and needs to NOT activate with pickpocket
            if (battlerAbility != ABILITY_MAGIC_GUARD)
            {
                gBattleMoveDamage = GetNonDynamaxMaxHP(battler) / 8;
                if (gBattleMoveDamage == 0)
                    gBattleMoveDamage = 1;
                BattleScriptExecute(BattleScript_ItemHurtEnd2);
                effect = ITEM_HP_CHANGE;
                RecordItemEffectBattle(battler, battlerHoldEffect);
                PREPARE_ITEM_BUFFER(gBattleTextBuff1, gLastUsedItem);
            }
            break;
        }

        if (effect == ITEM_STATUS_CHANGE)
        {
            BtlController_EmitSetMonData(battler, BUFFER_A, REQUEST_STATUS_BATTLE, 0, 4, &gBattleMons[battler].status1);
            MarkBattlerForControllerExec(battler);
        }
    }
        break;
    case ITEMEFFECT_STATS_CHANGED:
        switch (battlerHoldEffect)
        {
        case HOLD_EFFECT_RESTORE_STATS:
            effect = RestoreWhiteHerbStats(battler);
            if (effect != 0)
            {
                BattleScriptPushCursor();
                gBattlescriptCurrInstr = BattleScript_WhiteHerbRet;
            }
            break;
        }
        break;
    }

    // Berry was successfully used on a Pokemon.
    if (effect && (gLastUsedItem >= FIRST_BERRY_INDEX && gLastUsedItem <= LAST_BERRY_INDEX))
        gBattleStruct->ateBerry[battler & BIT_SIDE] |= 1u << gBattlerPartyIndexes[battler];

    return effect;
}

void ClearVariousBattlerFlags(u32 battler)
{
    gDisableStructs[battler].furyCutterCounter = 0;
    gBattleMons[battler].status2 &= ~STATUS2_DESTINY_BOND;
    gStatuses3[battler] &= ~STATUS3_GRUDGE;
    gStatuses4[battler] &= ~ STATUS4_GLAIVE_RUSH;
}

void HandleAction_RunBattleScript(void) // identical to RunBattleScriptCommands
{
    if (gBattleControllerExecFlags == 0)
        gBattleScriptingCommandsTable[*gBattlescriptCurrInstr]();
}

u32 SetRandomTarget(u32 battlerAtk)
{
    u32 target;
    static const u8 targets[2][2] =
    {
        [B_SIDE_PLAYER] = {B_POSITION_OPPONENT_LEFT, B_POSITION_OPPONENT_RIGHT},
        [B_SIDE_OPPONENT] = {B_POSITION_PLAYER_LEFT, B_POSITION_PLAYER_RIGHT},
    };

    if (IsDoubleBattle())
    {
        target = GetBattlerAtPosition(targets[GetBattlerSide(battlerAtk)][RandomUniform(RNG_RANDOM_TARGET, 0, 1)]);
        if (!IsBattlerAlive(target))
            target ^= BIT_FLANK;
    }
    else
    {
        target = GetBattlerAtPosition(targets[GetBattlerSide(battlerAtk)][0]);
    }

    return target;
}

u32 GetMoveTarget(u16 move, u8 setTarget)
{
    u8 targetBattler = 0;
    u32 moveTarget, side;
    u32 moveType = GetMoveType(move);

    if (setTarget != NO_TARGET_OVERRIDE)
        moveTarget = setTarget - 1;
    else
        moveTarget = GetBattlerMoveTargetType(gBattlerAttacker, move);

    switch (moveTarget)
    {
    case MOVE_TARGET_SELECTED:
        side = BATTLE_OPPOSITE(GetBattlerSide(gBattlerAttacker));
        if (IsAffectedByFollowMe(gBattlerAttacker, side, move))
        {
            targetBattler = gSideTimers[side].followmeTarget;
        }
        else
        {
            targetBattler = SetRandomTarget(gBattlerAttacker);
            if (moveType == TYPE_ELECTRIC
                && IsAbilityOnOpposingSide(gBattlerAttacker, ABILITY_LIGHTNING_ROD)
                && GetBattlerAbility(targetBattler) != ABILITY_LIGHTNING_ROD)
            {
                targetBattler ^= BIT_FLANK;
                RecordAbilityBattle(targetBattler, gBattleMons[targetBattler].ability);
                gSpecialStatuses[targetBattler].lightningRodRedirected = TRUE;
            }
            else if (moveType == TYPE_WATER
                && IsAbilityOnOpposingSide(gBattlerAttacker, ABILITY_STORM_DRAIN)
                && GetBattlerAbility(targetBattler) != ABILITY_STORM_DRAIN)
            {
                targetBattler ^= BIT_FLANK;
                RecordAbilityBattle(targetBattler, gBattleMons[targetBattler].ability);
                gSpecialStatuses[targetBattler].stormDrainRedirected = TRUE;
            }
        }
        break;
    case MOVE_TARGET_DEPENDS:
    case MOVE_TARGET_BOTH:
    case MOVE_TARGET_FOES_AND_ALLY:
        targetBattler = GetBattlerAtPosition(BATTLE_OPPOSITE(GetBattlerSide(gBattlerAttacker)));
        if (!IsBattlerAlive(targetBattler))
            targetBattler ^= BIT_FLANK;
        break;
    case MOVE_TARGET_OPPONENTS_FIELD:
        targetBattler = GetBattlerAtPosition(BATTLE_OPPOSITE(GetBattlerSide(gBattlerAttacker)));
        break;
    case MOVE_TARGET_RANDOM:
        side = BATTLE_OPPOSITE(GetBattlerSide(gBattlerAttacker));
        if (IsAffectedByFollowMe(gBattlerAttacker, side, move))
            targetBattler = gSideTimers[side].followmeTarget;
        else if (IsDoubleBattle() && moveTarget & MOVE_TARGET_RANDOM)
            targetBattler = SetRandomTarget(gBattlerAttacker);
        else
            targetBattler = GetBattlerAtPosition(BATTLE_OPPOSITE(GetBattlerSide(gBattlerAttacker)));
        break;
    case MOVE_TARGET_USER_OR_SELECTED:
    case MOVE_TARGET_USER:
    default:
        targetBattler = gBattlerAttacker;
        break;
    case MOVE_TARGET_ALLY:
        if (IsBattlerAlive(BATTLE_PARTNER(gBattlerAttacker)))
            targetBattler = BATTLE_PARTNER(gBattlerAttacker);
        else
            targetBattler = gBattlerAttacker;
        break;
    }

    *(gBattleStruct->moveTarget + gBattlerAttacker) = targetBattler;

    return targetBattler;
}

u8 GetAttackerObedienceForAction()
{
    s32 rnd;
    s32 calc;
    u8 obedienceLevel = 0;
    u8 levelReferenced;

    if (gBattleTypeFlags & (BATTLE_TYPE_LINK | BATTLE_TYPE_RECORDED_LINK))
        return OBEYS;
    if (BattlerHasAi(gBattlerAttacker))
        return OBEYS;

    if (gBattleTypeFlags & BATTLE_TYPE_INGAME_PARTNER && GetBattlerPosition(gBattlerAttacker) == B_POSITION_PLAYER_RIGHT)
        return OBEYS;
    if (gBattleTypeFlags & BATTLE_TYPE_FRONTIER)
        return OBEYS;
    if (gBattleTypeFlags & BATTLE_TYPE_RECORDED)
        return OBEYS;
    if (B_OBEDIENCE_MECHANICS < GEN_8 && !IsOtherTrainer(gBattleMons[gBattlerAttacker].otId, gBattleMons[gBattlerAttacker].otName))
        return OBEYS;
    if (FlagGet(FLAG_BADGE08_GET)) // Rain Badge, ignore obedience altogether
        return OBEYS;

    obedienceLevel = 10;

    if (FlagGet(FLAG_BADGE01_GET)) // Stone Badge
        obedienceLevel = 20;
    if (FlagGet(FLAG_BADGE02_GET)) // Knuckle Badge
        obedienceLevel = 30;
    if (FlagGet(FLAG_BADGE03_GET)) // Dynamo Badge
        obedienceLevel = 40;
    if (FlagGet(FLAG_BADGE04_GET)) // Heat Badge
        obedienceLevel = 50;
    if (FlagGet(FLAG_BADGE05_GET)) // Balance Badge
        obedienceLevel = 60;
    if (FlagGet(FLAG_BADGE06_GET)) // Feather Badge
        obedienceLevel = 70;
    if (FlagGet(FLAG_BADGE07_GET)) // Mind Badge
        obedienceLevel = 80;

    if (B_OBEDIENCE_MECHANICS >= GEN_8
     && !IsOtherTrainer(gBattleMons[gBattlerAttacker].otId, gBattleMons[gBattlerAttacker].otName))
        levelReferenced = gBattleMons[gBattlerAttacker].metLevel;
    else
        levelReferenced = gBattleMons[gBattlerAttacker].level;

    if (levelReferenced <= obedienceLevel)
        return OBEYS;

    rnd = Random();
    calc = (levelReferenced + obedienceLevel) * (rnd & 255) >> 8;
    if (calc < obedienceLevel)
        return OBEYS;

    //  Clear the Z-Move flags if the battler is disobedient as to not waste the Z-Move
    if (GetActiveGimmick(gBattlerAttacker) == GIMMICK_Z_MOVE)
    {
        gBattleStruct->gimmick.activated[gBattlerAttacker][GIMMICK_Z_MOVE] = FALSE;
        gBattleStruct->gimmick.activeGimmick[GetBattlerSide(gBattlerAttacker)][gBattlerPartyIndexes[gBattlerAttacker]] = GIMMICK_NONE;
    }

    // is not obedient
    if (gCurrentMove == MOVE_RAGE)
        gBattleMons[gBattlerAttacker].status2 &= ~STATUS2_RAGE;
    if (gBattleMons[gBattlerAttacker].status1 & STATUS1_SLEEP && (gMovesInfo[gCurrentMove].effect == EFFECT_SNORE || gMovesInfo[gCurrentMove].effect == EFFECT_SLEEP_TALK))
        return DISOBEYS_WHILE_ASLEEP;

    calc = (levelReferenced + obedienceLevel) * ((rnd >> 8) & 255) >> 8;
    if (calc < obedienceLevel)
    {
        calc = CheckMoveLimitations(gBattlerAttacker, 1u << gCurrMovePos, MOVE_LIMITATIONS_ALL);
        if (calc == ALL_MOVES_MASK) // all moves cannot be used
            return DISOBEYS_LOAFS;
        else // use a random move
            do
                gCurrMovePos = gChosenMovePos = MOD(Random(), MAX_MON_MOVES);
            while ((1u << gCurrMovePos) & calc);
        return DISOBEYS_RANDOM_MOVE;
    }
    else
    {
        obedienceLevel = levelReferenced - obedienceLevel;

        calc = ((rnd >> 16) & 255);
        if (calc < obedienceLevel && CanBeSlept(gBattlerAttacker, GetBattlerAbility(gBattlerAttacker)))
        {
            // try putting asleep
            int i;
            for (i = 0; i < gBattlersCount; i++)
                if (gBattleMons[i].status2 & STATUS2_UPROAR)
                    break;
            if (i == gBattlersCount)
                return DISOBEYS_FALL_ASLEEP;
        }
        calc -= obedienceLevel;
        if (calc < obedienceLevel)
            return DISOBEYS_HITS_SELF;
        else
            return DISOBEYS_LOAFS;
    }
}

u32 GetBattlerHoldEffect(u32 battler, bool32 checkNegating)
{
    return GetBattlerHoldEffectInternal(battler, checkNegating, TRUE);
}

u32 GetBattlerHoldEffectIgnoreAbility(u32 battler, bool32 checkNegating)
{
    return GetBattlerHoldEffectInternal(battler, checkNegating, FALSE);
}

u32 GetBattlerHoldEffectInternal(u32 battler, bool32 checkNegating, bool32 checkAbility)
{
    if (checkNegating)
    {
        if (gStatuses3[battler] & STATUS3_EMBARGO)
            return HOLD_EFFECT_NONE;
        if (gFieldStatuses & STATUS_FIELD_MAGIC_ROOM)
            return HOLD_EFFECT_NONE;
        if (checkAbility && GetBattlerAbility(battler) == ABILITY_KLUTZ)
            return HOLD_EFFECT_NONE;
    }

    gPotentialItemEffectBattler = battler;

    if (gBattleMons[battler].item == ITEM_ENIGMA_BERRY_E_READER)
        return gEnigmaBerries[battler].holdEffect;
    else
        return ItemId_GetHoldEffect(gBattleMons[battler].item);
}

static u32 GetBattlerItemHoldEffectParam(u32 battler, u32 item)
{
    if (item == ITEM_ENIGMA_BERRY_E_READER)
        return gEnigmaBerries[battler].holdEffectParam;
    else
        return ItemId_GetHoldEffectParam(item);
}

u32 GetBattlerHoldEffectParam(u32 battler)
{
    if (gBattleMons[battler].item == ITEM_ENIGMA_BERRY_E_READER)
        return gEnigmaBerries[battler].holdEffectParam;
    else
        return ItemId_GetHoldEffectParam(gBattleMons[battler].item);
}

bool32 IsMoveMakingContact(u32 move, u32 battlerAtk)
{
    u32 atkHoldEffect = GetBattlerHoldEffect(battlerAtk, TRUE);

    if (!gMovesInfo[move].makesContact)
    {
        if (gMovesInfo[move].effect == EFFECT_SHELL_SIDE_ARM && gBattleStruct->shellSideArmCategory[battlerAtk][gBattlerTarget] == DAMAGE_CATEGORY_PHYSICAL)
            return TRUE;
        else
            return FALSE;
    }
    else if ((atkHoldEffect == HOLD_EFFECT_PUNCHING_GLOVE && gMovesInfo[move].punchingMove)
           || GetBattlerAbility(battlerAtk) == ABILITY_LONG_REACH)
    {
        return FALSE;
    }
    else
    {
        return TRUE;
    }
}

bool32 IsBattlerProtected(u32 battlerAtk, u32 battlerDef, u32 move)
{
    // Decorate bypasses protect and detect, but not crafty shield
    if (move == MOVE_DECORATE)
    {
        if (gSideStatuses[GetBattlerSide(battlerDef)] & SIDE_STATUS_CRAFTY_SHIELD)
            return TRUE;
        else if (gProtectStructs[battlerDef].protected)
            return FALSE;
    }

    // Z-Moves and Max Moves bypass protection (except Max Guard).
    if ((IsZMove(move) || IsMaxMove(move))
         && (!gProtectStructs[battlerDef].maxGuarded
             || gMovesInfo[move].argument == MAX_EFFECT_BYPASS_PROTECT))
        return FALSE;

    // Max Guard is silly about the moves it blocks, including Teatime.
    if (gProtectStructs[battlerDef].maxGuarded && IsMoveBlockedByMaxGuard(move))
        return TRUE;

    if (!gProtectStructs[battlerDef].maxGuarded // Max Guard cannot be bypassed by Unseen Fist
     && IsMoveMakingContact(move, gBattlerAttacker)
     && GetBattlerAbility(gBattlerAttacker) == ABILITY_UNSEEN_FIST)
        return FALSE;
    else if (gSideStatuses[GetBattlerSide(battlerDef)] & SIDE_STATUS_CRAFTY_SHIELD
             && IS_MOVE_STATUS(move))
        return TRUE;
    else if (gMovesInfo[move].ignoresProtect)
        return FALSE;
    else if (gProtectStructs[battlerDef].protected)
        return TRUE;
    else if (gSideStatuses[GetBattlerSide(battlerDef)] & SIDE_STATUS_WIDE_GUARD
             && GetBattlerMoveTargetType(gBattlerAttacker, move) & (MOVE_TARGET_BOTH | MOVE_TARGET_FOES_AND_ALLY))
        return TRUE;
    else if (gProtectStructs[battlerDef].banefulBunkered)
        return TRUE;
    else if (gProtectStructs[battlerDef].burningBulwarked)
        return TRUE;
    else if ((gProtectStructs[battlerDef].obstructed || gProtectStructs[battlerDef].silkTrapped) && !IS_MOVE_STATUS(move))
        return TRUE;
    else if (gProtectStructs[battlerDef].spikyShielded)
        return TRUE;
    else if (gProtectStructs[battlerDef].kingsShielded && gMovesInfo[move].power != 0)
        return TRUE;
    else if (gProtectStructs[battlerDef].maxGuarded)
        return TRUE;
    else if (gSideStatuses[GetBattlerSide(battlerDef)] & SIDE_STATUS_QUICK_GUARD
             && GetChosenMovePriority(gBattlerAttacker) > 0)
        return TRUE;
    else if (gSideStatuses[GetBattlerSide(battlerDef)] & SIDE_STATUS_MAT_BLOCK
             && !IS_MOVE_STATUS(move))
        return TRUE;
    else
        return FALSE;
}

// Only called directly when calculating damage type effectiveness
static bool32 IsBattlerGroundedInverseCheck(u32 battler, bool32 considerInverse)
{
    u32 holdEffect = GetBattlerHoldEffect(battler, TRUE);

    if (holdEffect == HOLD_EFFECT_IRON_BALL)
        return TRUE;
    if (gFieldStatuses & STATUS_FIELD_GRAVITY)
        return TRUE;
    if (B_ROOTED_GROUNDING >= GEN_4 && gStatuses3[battler] & STATUS3_ROOTED)
        return TRUE;
    if (gStatuses3[battler] & STATUS3_SMACKED_DOWN)
        return TRUE;
    if (gStatuses3[battler] & STATUS3_TELEKINESIS)
        return FALSE;
    if (gStatuses3[battler] & STATUS3_MAGNET_RISE)
        return FALSE;
    if (holdEffect == HOLD_EFFECT_AIR_BALLOON)
        return FALSE;
    if ((AI_DATA->aiCalcInProgress ? AI_DATA->abilities[battler] : GetBattlerAbility(battler)) == ABILITY_LEVITATE)
        return FALSE;
    if (IS_BATTLER_OF_TYPE(battler, TYPE_FLYING) && (!considerInverse || !FlagGet(B_FLAG_INVERSE_BATTLE)))
        return FALSE;
    return TRUE;
}

bool32 IsBattlerGrounded(u32 battler)
{
    return IsBattlerGroundedInverseCheck(battler, FALSE);
}

bool32 IsBattlerAlive(u32 battler)
{
    if (gBattleMons[battler].hp == 0)
        return FALSE;
    else if (battler >= gBattlersCount)
        return FALSE;
    else if (gAbsentBattlerFlags & (1u << battler))
        return FALSE;
    else
        return TRUE;
}

u32 GetMoveSlot(u16 *moves, u32 move)
{
    u32 i;

    for (i = 0; i < MAX_MON_MOVES; i++)
    {
        if (moves[i] == move)
            break;
    }
    return i;
}

u32 GetBattlerWeight(u32 battler)
{
    u32 i;
    u32 weight = GetSpeciesWeight(gBattleMons[battler].species);
    u32 ability = GetBattlerAbility(battler);
    u32 holdEffect = GetBattlerHoldEffect(battler, TRUE);

    if (ability == ABILITY_HEAVY_METAL)
        weight *= 2;
    else if (ability == ABILITY_LIGHT_METAL)
        weight /= 2;

    if (holdEffect == HOLD_EFFECT_FLOAT_STONE)
        weight /= 2;

    for (i = 0; i < gDisableStructs[battler].autotomizeCount; i++)
    {
        if (weight > 1000)
        {
            weight -= 1000;
        }
        else if (weight <= 1000)
        {
            weight = 1;
            break;
        }
    }

    if (weight == 0)
        weight = 1;

    return weight;
}

u32 CountBattlerStatIncreases(u32 battler, bool32 countEvasionAcc)
{
    u32 i;
    u32 count = 0;

    for (i = 0; i < NUM_BATTLE_STATS; i++)
    {
        if ((i == STAT_ACC || i == STAT_EVASION) && !countEvasionAcc)
            continue;
        if (gBattleMons[battler].statStages[i] > DEFAULT_STAT_STAGE) // Stat is increased.
            count += gBattleMons[battler].statStages[i] - DEFAULT_STAT_STAGE;
    }

    return count;
}

u32 GetMoveTargetCount(u32 move, u32 battlerAtk, u32 battlerDef)
{
    switch (GetBattlerMoveTargetType(battlerAtk, move))
    {
    case MOVE_TARGET_BOTH:
        return !(gAbsentBattlerFlags & (1u << battlerDef))
             + !(gAbsentBattlerFlags & (1u << BATTLE_PARTNER(battlerDef)));
    case MOVE_TARGET_FOES_AND_ALLY:
        return !(gAbsentBattlerFlags & (1u << battlerDef))
             + !(gAbsentBattlerFlags & (1u << BATTLE_PARTNER(battlerDef)))
             + !(gAbsentBattlerFlags & (1u << BATTLE_PARTNER(battlerAtk)));
    case MOVE_TARGET_OPPONENTS_FIELD:
        return 1;
    case MOVE_TARGET_DEPENDS:
    case MOVE_TARGET_SELECTED:
    case MOVE_TARGET_RANDOM:
    case MOVE_TARGET_USER_OR_SELECTED:
        return IsBattlerAlive(battlerDef);
    case MOVE_TARGET_USER:
        return IsBattlerAlive(battlerAtk);
    default:
        return 0;
    }
}

static const u8 sFlailHpScaleToPowerTable[] =
{
    1, 200,
    4, 150,
    9, 100,
    16, 80,
    32, 40,
    48, 20
};

// format: min. weight (hectograms), base power
static const u16 sWeightToDamageTable[] =
{
    100, 20,
    250, 40,
    500, 60,
    1000, 80,
    2000, 100,
    0xFFFF, 0xFFFF
};

static const u8 sSpeedDiffPowerTable[] = {40, 60, 80, 120, 150};
static const u8 sHeatCrashPowerTable[] = {40, 40, 60, 80, 100, 120};
static const u8 sTrumpCardPowerTable[] = {200, 80, 60, 50, 40};

const struct TypePower gNaturalGiftTable[] =
{
    [ITEM_TO_BERRY(ITEM_CHERI_BERRY)] = {TYPE_FIRE, 80},
    [ITEM_TO_BERRY(ITEM_CHESTO_BERRY)] = {TYPE_WATER, 80},
    [ITEM_TO_BERRY(ITEM_PECHA_BERRY)] = {TYPE_ELECTRIC, 80},
    [ITEM_TO_BERRY(ITEM_RAWST_BERRY)] = {TYPE_GRASS, 80},
    [ITEM_TO_BERRY(ITEM_ASPEAR_BERRY)] = {TYPE_ICE, 80},
    [ITEM_TO_BERRY(ITEM_LEPPA_BERRY)] = {TYPE_FIGHTING, 80},
    [ITEM_TO_BERRY(ITEM_ORAN_BERRY)] = {TYPE_POISON, 80},
    [ITEM_TO_BERRY(ITEM_PERSIM_BERRY)] = {TYPE_GROUND, 80},
    [ITEM_TO_BERRY(ITEM_LUM_BERRY)] = {TYPE_FLYING, 80},
    [ITEM_TO_BERRY(ITEM_SITRUS_BERRY)] = {TYPE_PSYCHIC, 80},
    [ITEM_TO_BERRY(ITEM_FIGY_BERRY)] = {TYPE_BUG, 80},
    [ITEM_TO_BERRY(ITEM_WIKI_BERRY)] = {TYPE_ROCK, 80},
    [ITEM_TO_BERRY(ITEM_MAGO_BERRY)] = {TYPE_GHOST, 80},
    [ITEM_TO_BERRY(ITEM_AGUAV_BERRY)] = {TYPE_DRAGON, 80},
    [ITEM_TO_BERRY(ITEM_IAPAPA_BERRY)] = {TYPE_DARK, 80},
    [ITEM_TO_BERRY(ITEM_RAZZ_BERRY)] = {TYPE_STEEL, 80},
    [ITEM_TO_BERRY(ITEM_OCCA_BERRY)] = {TYPE_FIRE, 80},
    [ITEM_TO_BERRY(ITEM_PASSHO_BERRY)] = {TYPE_WATER, 80},
    [ITEM_TO_BERRY(ITEM_WACAN_BERRY)] = {TYPE_ELECTRIC, 80},
    [ITEM_TO_BERRY(ITEM_RINDO_BERRY)] = {TYPE_GRASS, 80},
    [ITEM_TO_BERRY(ITEM_YACHE_BERRY)] = {TYPE_ICE, 80},
    [ITEM_TO_BERRY(ITEM_CHOPLE_BERRY)] = {TYPE_FIGHTING, 80},
    [ITEM_TO_BERRY(ITEM_KEBIA_BERRY)] = {TYPE_POISON, 80},
    [ITEM_TO_BERRY(ITEM_SHUCA_BERRY)] = {TYPE_GROUND, 80},
    [ITEM_TO_BERRY(ITEM_COBA_BERRY)] = {TYPE_FLYING, 80},
    [ITEM_TO_BERRY(ITEM_PAYAPA_BERRY)] = {TYPE_PSYCHIC, 80},
    [ITEM_TO_BERRY(ITEM_TANGA_BERRY)] = {TYPE_BUG, 80},
    [ITEM_TO_BERRY(ITEM_CHARTI_BERRY)] = {TYPE_ROCK, 80},
    [ITEM_TO_BERRY(ITEM_KASIB_BERRY)] = {TYPE_GHOST, 80},
    [ITEM_TO_BERRY(ITEM_HABAN_BERRY)] = {TYPE_DRAGON, 80},
    [ITEM_TO_BERRY(ITEM_COLBUR_BERRY)] = {TYPE_DARK, 80},
    [ITEM_TO_BERRY(ITEM_BABIRI_BERRY)] = {TYPE_STEEL, 80},
    [ITEM_TO_BERRY(ITEM_CHILAN_BERRY)] = {TYPE_NORMAL, 80},
    [ITEM_TO_BERRY(ITEM_ROSELI_BERRY)] = {TYPE_FAIRY, 80},
    [ITEM_TO_BERRY(ITEM_BLUK_BERRY)] = {TYPE_FIRE, 90},
    [ITEM_TO_BERRY(ITEM_NANAB_BERRY)] = {TYPE_WATER, 90},
    [ITEM_TO_BERRY(ITEM_WEPEAR_BERRY)] = {TYPE_ELECTRIC, 90},
    [ITEM_TO_BERRY(ITEM_PINAP_BERRY)] = {TYPE_GRASS, 90},
    [ITEM_TO_BERRY(ITEM_POMEG_BERRY)] = {TYPE_ICE, 90},
    [ITEM_TO_BERRY(ITEM_KELPSY_BERRY)] = {TYPE_FIGHTING, 90},
    [ITEM_TO_BERRY(ITEM_QUALOT_BERRY)] = {TYPE_POISON, 90},
    [ITEM_TO_BERRY(ITEM_HONDEW_BERRY)] = {TYPE_GROUND, 90},
    [ITEM_TO_BERRY(ITEM_GREPA_BERRY)] = {TYPE_FLYING, 90},
    [ITEM_TO_BERRY(ITEM_TAMATO_BERRY)] = {TYPE_PSYCHIC, 90},
    [ITEM_TO_BERRY(ITEM_CORNN_BERRY)] = {TYPE_BUG, 90},
    [ITEM_TO_BERRY(ITEM_MAGOST_BERRY)] = {TYPE_ROCK, 90},
    [ITEM_TO_BERRY(ITEM_RABUTA_BERRY)] = {TYPE_GHOST, 90},
    [ITEM_TO_BERRY(ITEM_NOMEL_BERRY)] = {TYPE_DRAGON, 90},
    [ITEM_TO_BERRY(ITEM_SPELON_BERRY)] = {TYPE_DARK, 90},
    [ITEM_TO_BERRY(ITEM_PAMTRE_BERRY)] = {TYPE_STEEL, 90},
    [ITEM_TO_BERRY(ITEM_WATMEL_BERRY)] = {TYPE_FIRE, 100},
    [ITEM_TO_BERRY(ITEM_DURIN_BERRY)] = {TYPE_WATER, 100},
    [ITEM_TO_BERRY(ITEM_BELUE_BERRY)] = {TYPE_ELECTRIC, 100},
    [ITEM_TO_BERRY(ITEM_LIECHI_BERRY)] = {TYPE_GRASS, 100},
    [ITEM_TO_BERRY(ITEM_GANLON_BERRY)] = {TYPE_ICE, 100},
    [ITEM_TO_BERRY(ITEM_SALAC_BERRY)] = {TYPE_FIGHTING, 100},
    [ITEM_TO_BERRY(ITEM_PETAYA_BERRY)] = {TYPE_POISON, 100},
    [ITEM_TO_BERRY(ITEM_APICOT_BERRY)] = {TYPE_GROUND, 100},
    [ITEM_TO_BERRY(ITEM_LANSAT_BERRY)] = {TYPE_FLYING, 100},
    [ITEM_TO_BERRY(ITEM_STARF_BERRY)] = {TYPE_PSYCHIC, 100},
    [ITEM_TO_BERRY(ITEM_ENIGMA_BERRY)] = {TYPE_BUG, 100},
    [ITEM_TO_BERRY(ITEM_MICLE_BERRY)] = {TYPE_ROCK, 100},
    [ITEM_TO_BERRY(ITEM_CUSTAP_BERRY)] = {TYPE_GHOST, 100},
    [ITEM_TO_BERRY(ITEM_JABOCA_BERRY)] = {TYPE_DRAGON, 100},
    [ITEM_TO_BERRY(ITEM_ROWAP_BERRY)] = {TYPE_DARK, 100},
    [ITEM_TO_BERRY(ITEM_KEE_BERRY)] = {TYPE_FAIRY, 100},
    [ITEM_TO_BERRY(ITEM_MARANGA_BERRY)] = {TYPE_DARK, 100},
};

u32 CalcRolloutBasePower(u32 battlerAtk, u32 basePower, u32 rolloutTimer)
{
    u32 i;
    for (i = 1; i < (5 - rolloutTimer); i++)
        basePower *= 2;
    if (gBattleMons[battlerAtk].status2 & STATUS2_DEFENSE_CURL)
        basePower *= 2;
    return basePower;
}

u32 CalcFuryCutterBasePower(u32 basePower, u32 furyCutterCounter)
{
    u32 i;
    for (i = 1; i < furyCutterCounter; i++)
        basePower *= 2;
    return basePower;
}

static inline u32 CalcMoveBasePower(u32 move, u32 battlerAtk, u32 battlerDef, u32 abilityDef, u32 weather)
{
    u32 i;
    u32 basePower = gMovesInfo[move].power;
    u32 weight, hpFraction, speed;

    if (GetActiveGimmick(battlerAtk) == GIMMICK_Z_MOVE)
        return GetZMovePower(gBattleStruct->zmove.baseMoves[battlerAtk]);

    if (GetActiveGimmick(battlerAtk) == GIMMICK_DYNAMAX)
        return GetMaxMovePower(move);

    switch (gMovesInfo[move].effect)
    {
    case EFFECT_PLEDGE:
        if (gBattleStruct->pledgeMove)
            basePower = 150;
        break;
    case EFFECT_FLING:
        basePower = GetFlingPowerFromItemId(gBattleMons[battlerAtk].item);
        break;
    case EFFECT_ERUPTION:
        basePower = gBattleMons[battlerAtk].hp * basePower / gBattleMons[battlerAtk].maxHP;
        break;
    case EFFECT_FLAIL:
        hpFraction = GetScaledHPFraction(gBattleMons[battlerAtk].hp, gBattleMons[battlerAtk].maxHP, 48);
        for (i = 0; i < sizeof(sFlailHpScaleToPowerTable); i += 2)
        {
            if (hpFraction <= sFlailHpScaleToPowerTable[i])
                break;
        }
        basePower = sFlailHpScaleToPowerTable[i + 1];
        break;
    case EFFECT_RETURN:
        basePower = 10 * (gBattleMons[battlerAtk].friendship) / 25;
        break;
    case EFFECT_FRUSTRATION:
        basePower = 10 * (MAX_FRIENDSHIP - gBattleMons[battlerAtk].friendship) / 25;
        break;
    case EFFECT_FURY_CUTTER:
        basePower = CalcFuryCutterBasePower(basePower, gDisableStructs[battlerAtk].furyCutterCounter);
        break;
    case EFFECT_ROLLOUT:
        basePower = CalcRolloutBasePower(battlerAtk, basePower, gDisableStructs[battlerAtk].rolloutTimer);
        break;
    case EFFECT_MAGNITUDE:
        basePower = gBattleStruct->magnitudeBasePower;
        break;
    case EFFECT_PRESENT:
        basePower = gBattleStruct->presentBasePower;
        break;
    case EFFECT_TRIPLE_KICK:
        basePower *= 1 + gMovesInfo[move].strikeCount - gMultiHitCounter;
        break;
    case EFFECT_SPIT_UP:
        basePower = 100 * gDisableStructs[battlerAtk].stockpileCounter;
        break;
    case EFFECT_REVENGE:
        if ((gProtectStructs[battlerAtk].physicalDmg
                && gProtectStructs[battlerAtk].physicalBattlerId == battlerDef)
            || (gProtectStructs[battlerAtk].specialDmg
                && gProtectStructs[battlerAtk].specialBattlerId == battlerDef))
            basePower *= 2;
        break;
    case EFFECT_WEATHER_BALL:
        if (weather & B_WEATHER_ANY)
            basePower *= 2;
        break;
    case EFFECT_PURSUIT:
        if (gActionsByTurnOrder[GetBattlerTurnOrderNum(battlerDef)] == B_ACTION_SWITCH)
            basePower *= 2;
        break;
    case EFFECT_NATURAL_GIFT:
        basePower = gNaturalGiftTable[ITEM_TO_BERRY(gBattleMons[battlerAtk].item)].power;
        break;
    case EFFECT_DOUBLE_POWER_ON_ARG_STATUS:
        // Comatose targets treated as if asleep
        if ((gBattleMons[battlerDef].status1 | (STATUS1_SLEEP * (abilityDef == ABILITY_COMATOSE))) & gMovesInfo[move].argument
         && !((gMovesInfo[move].additionalEffects->moveEffect == MOVE_EFFECT_REMOVE_STATUS) && DoesSubstituteBlockMove(battlerAtk, battlerDef, move)))
        {
            basePower *= 2;
        }
        break;
    case EFFECT_VARY_POWER_BASED_ON_HP:
        basePower = gMovesInfo[move].argument * gBattleMons[battlerDef].hp / gBattleMons[battlerDef].maxHP;
        break;
    case EFFECT_ASSURANCE:
        if (gProtectStructs[battlerDef].physicalDmg != 0 || gProtectStructs[battlerDef].specialDmg != 0 || gProtectStructs[battlerDef].confusionSelfDmg)
            basePower *= 2;
        break;
    case EFFECT_TRUMP_CARD:
        i = GetMoveSlot(gBattleMons[battlerAtk].moves, move);
        if (i != MAX_MON_MOVES)
        {
            if (gBattleMons[battlerAtk].pp[i] >= ARRAY_COUNT(sTrumpCardPowerTable))
                basePower = sTrumpCardPowerTable[ARRAY_COUNT(sTrumpCardPowerTable) - 1];
            else
                basePower = sTrumpCardPowerTable[gBattleMons[battlerAtk].pp[i]];
        }
        break;
    case EFFECT_ACROBATICS:
        if (gBattleMons[battlerAtk].item == ITEM_NONE
            // Edge case, because removal of items happens after damage calculation.
            || (gSpecialStatuses[battlerAtk].gemBoost && GetBattlerHoldEffect(battlerAtk, FALSE) == HOLD_EFFECT_GEMS))
            basePower *= 2;
        break;
    case EFFECT_LOW_KICK:
        weight = GetBattlerWeight(battlerDef);
        for (i = 0; sWeightToDamageTable[i] != 0xFFFF; i += 2)
        {
            if (sWeightToDamageTable[i] > weight)
                break;
        }
        if (sWeightToDamageTable[i] != 0xFFFF)
            basePower = sWeightToDamageTable[i + 1];
        else
            basePower = 120;
        break;
    case EFFECT_HEAT_CRASH:
        weight = GetBattlerWeight(battlerAtk) / GetBattlerWeight(battlerDef);
        if (weight >= ARRAY_COUNT(sHeatCrashPowerTable))
            basePower = sHeatCrashPowerTable[ARRAY_COUNT(sHeatCrashPowerTable) - 1];
        else
            basePower = sHeatCrashPowerTable[weight];
        break;
    case EFFECT_PUNISHMENT:
        basePower = 60 + (CountBattlerStatIncreases(battlerDef, FALSE) * 20);
        if (basePower > 200)
            basePower = 200;
        break;
    case EFFECT_STORED_POWER:
        basePower += (CountBattlerStatIncreases(battlerAtk, TRUE) * 20);
        break;
    case EFFECT_ELECTRO_BALL:
        speed = GetBattlerTotalSpeedStat(battlerAtk) / GetBattlerTotalSpeedStat(battlerDef);
        if (speed >= ARRAY_COUNT(sSpeedDiffPowerTable))
            speed = ARRAY_COUNT(sSpeedDiffPowerTable) - 1;
        basePower = sSpeedDiffPowerTable[speed];
        break;
    case EFFECT_GYRO_BALL:
        basePower = ((25 * GetBattlerTotalSpeedStat(battlerDef)) / GetBattlerTotalSpeedStat(battlerAtk)) + 1;
        if (basePower > 150)
            basePower = 150;
        break;
    case EFFECT_ECHOED_VOICE:
        // gBattleStruct->sameMoveTurns incremented in ppreduce
        if (gBattleStruct->sameMoveTurns[battlerAtk] != 0)
        {
            basePower += (basePower * gBattleStruct->sameMoveTurns[battlerAtk]);
            if (basePower > 200)
                basePower = 200;
        }
        break;
    case EFFECT_PAYBACK:
        if (GetBattlerTurnOrderNum(battlerAtk) > GetBattlerTurnOrderNum(battlerDef)
            && (B_PAYBACK_SWITCH_BOOST < GEN_5 || gDisableStructs[battlerDef].isFirstTurn != 2))
            basePower *= 2;
        break;
    case EFFECT_BOLT_BEAK:
        if (GetBattlerTurnOrderNum(battlerAtk) < GetBattlerTurnOrderNum(battlerDef)
            || gDisableStructs[battlerDef].isFirstTurn == 2)
            basePower *= 2;
        break;
    case EFFECT_ROUND:
        for (i = 0; i < gBattlersCount; i++)
        {
            if (i != battlerAtk && IsBattlerAlive(i) && gLastMoves[i] == MOVE_ROUND)
            {
                basePower *= 2;
                break;
            }
        }
        break;
    case EFFECT_FUSION_COMBO:
        if (gMovesInfo[gLastUsedMove].effect == EFFECT_FUSION_COMBO && move != gLastUsedMove)
            basePower *= 2;
        break;
    case EFFECT_LASH_OUT:
        if (gProtectStructs[battlerAtk].statFell)
            basePower *= 2;
        break;
    case EFFECT_EXPLOSION:
        if (move == MOVE_MISTY_EXPLOSION && gFieldStatuses & STATUS_FIELD_MISTY_TERRAIN && IsBattlerGrounded(battlerAtk))
            basePower = uq4_12_multiply(basePower, UQ_4_12(1.5));
        break;
    case EFFECT_DYNAMAX_DOUBLE_DMG:
        if (GetActiveGimmick(battlerDef) == GIMMICK_DYNAMAX)
            basePower *= 2;
        break;
    case EFFECT_HIDDEN_POWER:
    {
        if (B_HIDDEN_POWER_DMG < GEN_6)
        {
            u8 powerBits = ((gBattleMons[battlerAtk].hpIV & 2) >> 1)
                         | ((gBattleMons[battlerAtk].attackIV & 2) << 0)
                         | ((gBattleMons[battlerAtk].defenseIV & 2) << 1)
                         | ((gBattleMons[battlerAtk].speedIV & 2) << 2)
                         | ((gBattleMons[battlerAtk].spAttackIV & 2) << 3)
                         | ((gBattleMons[battlerAtk].spDefenseIV & 2) << 4);

            basePower = (40 * powerBits) / 63 + 30;
        }
        break;
    }
    case EFFECT_GRAV_APPLE:
        if (gFieldStatuses & STATUS_FIELD_GRAVITY)
            basePower = uq4_12_multiply(basePower, UQ_4_12(1.5));
        break;
    case EFFECT_TERRAIN_PULSE:
        if ((gFieldStatuses & STATUS_FIELD_TERRAIN_ANY)
            && IsBattlerGrounded(battlerAtk))
            basePower *= 2;
        break;
    case EFFECT_EXPANDING_FORCE:
        if (IsBattlerTerrainAffected(battlerAtk, STATUS_FIELD_PSYCHIC_TERRAIN))
            basePower = uq4_12_multiply(basePower, UQ_4_12(1.5));
        break;
    case EFFECT_RISING_VOLTAGE:
        if (IsBattlerTerrainAffected(battlerDef, STATUS_FIELD_ELECTRIC_TERRAIN))
            basePower *= 2;
        break;
    case EFFECT_BEAT_UP:
        if (B_BEAT_UP >= GEN_5)
            basePower = CalcBeatUpPower();
        break;
    case EFFECT_PSYBLADE:
        if (IsBattlerTerrainAffected(battlerAtk, STATUS_FIELD_ELECTRIC_TERRAIN))
            basePower = uq4_12_multiply(basePower, UQ_4_12(1.5));
        break;
    case EFFECT_MAX_MOVE:
        basePower = GetMaxMovePower(gBattleMons[battlerAtk].moves[gBattleStruct->chosenMovePositions[battlerAtk]]);
        break;
    case EFFECT_RAGE_FIST:
        basePower += 50 * gBattleStruct->timesGotHit[GetBattlerSide(battlerAtk)][gBattlerPartyIndexes[battlerAtk]];
        basePower = (basePower > 350) ? 350 : basePower;
        break;
    case EFFECT_FICKLE_BEAM:
        if (gBattleStruct->fickleBeamBoosted)
            basePower *= 2;
        break;
    case EFFECT_TERA_BLAST:
        if (GetActiveGimmick(battlerAtk) == GIMMICK_TERA && GetBattlerTeraType(battlerAtk) == TYPE_STELLAR)
            basePower = 100;
        break;
    case EFFECT_LAST_RESPECTS:
        basePower += (basePower * min(100, GetBattlerSideFaintCounter(battlerAtk)));
        break;
    }

    // Move-specific base power changes
    switch (move)
    {
    case MOVE_WATER_SHURIKEN:
        if (gBattleMons[battlerAtk].species == SPECIES_GRENINJA_ASH)
            basePower = 20;
        break;
    }

    if (basePower == 0)
        basePower = 1;
    return basePower;
}

static inline u32 CalcMoveBasePowerAfterModifiers(u32 move, u32 battlerAtk, u32 battlerDef, u32 moveType, bool32 updateFlags, u32 atkAbility, u32 defAbility, u32 holdEffectAtk, u32 weather)
{
    u32 i;
    u32 holdEffectParamAtk;
    u32 basePower = CalcMoveBasePower(move, battlerAtk, battlerDef, defAbility, weather);
    uq4_12_t holdEffectModifier;
    uq4_12_t modifier = UQ_4_12(1.0);
    u32 atkSide = GetBattlerSide(battlerAtk);

    // move effect
    switch (gMovesInfo[move].effect)
    {
    case EFFECT_FACADE:
        if (gBattleMons[battlerAtk].status1 & (STATUS1_BURN | STATUS1_PSN_ANY | STATUS1_PARALYSIS | STATUS1_FROSTBITE))
            modifier = uq4_12_multiply(modifier, UQ_4_12(2.0));
        break;
    case EFFECT_BRINE:
        if (gBattleMons[battlerDef].hp <= (gBattleMons[battlerDef].maxHP / 2))
            modifier = uq4_12_multiply(modifier, UQ_4_12(2.0));
        break;
    case EFFECT_RETALIATE:
        if (gSideTimers[atkSide].retaliateTimer == 1)
            modifier = uq4_12_multiply(modifier, UQ_4_12(2.0));
        break;
    case EFFECT_SOLAR_BEAM:
        if (IsBattlerWeatherAffected(battlerAtk, (B_WEATHER_HAIL | B_WEATHER_SANDSTORM | B_WEATHER_RAIN | B_WEATHER_SNOW | B_WEATHER_FOG)))
            modifier = uq4_12_multiply(modifier, UQ_4_12(0.5));
        break;
    case EFFECT_STOMPING_TANTRUM:
        if (gBattleStruct->lastMoveFailed & (1u << battlerAtk))
            modifier = uq4_12_multiply(modifier, UQ_4_12(2.0));
        break;
    case EFFECT_MAGNITUDE:
    case EFFECT_EARTHQUAKE:
        if (gFieldStatuses & STATUS_FIELD_GRASSY_TERRAIN && !(gStatuses3[battlerDef] & STATUS3_SEMI_INVULNERABLE))
            modifier = uq4_12_multiply(modifier, UQ_4_12(0.5));
        break;
    case EFFECT_KNOCK_OFF:
        if (B_KNOCK_OFF_DMG >= GEN_6
            && gBattleMons[battlerDef].item != ITEM_NONE
            && CanBattlerGetOrLoseItem(battlerDef, gBattleMons[battlerDef].item))
            modifier = uq4_12_multiply(modifier, UQ_4_12(1.5));
        break;
    }

    // various effects
    if (gProtectStructs[battlerAtk].helpingHand)
        modifier = uq4_12_multiply(modifier, UQ_4_12(1.5));
    if (gSpecialStatuses[battlerAtk].gemBoost)
        modifier = uq4_12_multiply(modifier, UQ_4_12(1.0) + sPercentToModifier[gSpecialStatuses[battlerAtk].gemParam]);
    if (gStatuses3[battlerAtk] & STATUS3_CHARGED_UP && moveType == TYPE_ELECTRIC)
        modifier = uq4_12_multiply(modifier, UQ_4_12(2.0));
    if (gStatuses3[battlerAtk] & STATUS3_ME_FIRST)
        modifier = uq4_12_multiply(modifier, UQ_4_12(1.5));
    if (IsBattlerTerrainAffected(battlerAtk, STATUS_FIELD_GRASSY_TERRAIN) && moveType == TYPE_GRASS)
        modifier = uq4_12_multiply(modifier, (B_TERRAIN_TYPE_BOOST >= GEN_8 ? UQ_4_12(1.3) : UQ_4_12(1.5)));
    if (IsBattlerTerrainAffected(battlerDef, STATUS_FIELD_MISTY_TERRAIN) && moveType == TYPE_DRAGON)
        modifier = uq4_12_multiply(modifier, UQ_4_12(0.5));
    if (IsBattlerTerrainAffected(battlerAtk, STATUS_FIELD_ELECTRIC_TERRAIN) && moveType == TYPE_ELECTRIC)
        modifier = uq4_12_multiply(modifier, (B_TERRAIN_TYPE_BOOST >= GEN_8 ? UQ_4_12(1.3) : UQ_4_12(1.5)));
    if (IsBattlerTerrainAffected(battlerAtk, STATUS_FIELD_PSYCHIC_TERRAIN) && moveType == TYPE_PSYCHIC)
        modifier = uq4_12_multiply(modifier, (B_TERRAIN_TYPE_BOOST >= GEN_8 ? UQ_4_12(1.3) : UQ_4_12(1.5)));

    if (moveType == TYPE_ELECTRIC && ((gFieldStatuses & STATUS_FIELD_MUDSPORT)
    || AbilityBattleEffects(ABILITYEFFECT_FIELD_SPORT, 0, 0, ABILITYEFFECT_MUD_SPORT, 0)))
        modifier = uq4_12_multiply(modifier, UQ_4_12(B_SPORT_DMG_REDUCTION >= GEN_5 ? 0.33 : 0.5));
    if (moveType == TYPE_FIRE && ((gFieldStatuses & STATUS_FIELD_WATERSPORT)
    || AbilityBattleEffects(ABILITYEFFECT_FIELD_SPORT, 0, 0, ABILITYEFFECT_WATER_SPORT, 0)))
        modifier = uq4_12_multiply(modifier, UQ_4_12(B_SPORT_DMG_REDUCTION >= GEN_5 ? 0.33 : 0.5));

    // attacker's abilities
    switch (atkAbility)
    {
    case ABILITY_TECHNICIAN:
        if (basePower <= 60)
           modifier = uq4_12_multiply(modifier, UQ_4_12(1.5));
        break;
    case ABILITY_FLARE_BOOST:
        if (gBattleMons[battlerAtk].status1 & STATUS1_BURN && IS_MOVE_SPECIAL(move))
           modifier = uq4_12_multiply(modifier, UQ_4_12(1.5));
        break;
    case ABILITY_TOXIC_BOOST:
        if (gBattleMons[battlerAtk].status1 & STATUS1_PSN_ANY && IS_MOVE_PHYSICAL(move))
           modifier = uq4_12_multiply(modifier, UQ_4_12(1.5));
        break;
    case ABILITY_RECKLESS:
        if (IS_MOVE_RECOIL(move))
           modifier = uq4_12_multiply(modifier, UQ_4_12(1.2));
        break;
    case ABILITY_IRON_FIST:
        if (gMovesInfo[move].punchingMove)
           modifier = uq4_12_multiply(modifier, UQ_4_12(1.2));
        break;
    case ABILITY_SHEER_FORCE:
        if (MoveIsAffectedBySheerForce(move))
           modifier = uq4_12_multiply(modifier, UQ_4_12(1.3));
        break;
    case ABILITY_SAND_FORCE:
        if ((moveType == TYPE_STEEL || moveType == TYPE_ROCK || moveType == TYPE_GROUND)
            && weather & B_WEATHER_SANDSTORM)
           modifier = uq4_12_multiply(modifier, UQ_4_12(1.3));
        break;
    case ABILITY_RIVALRY:
        if (AreBattlersOfSameGender(battlerAtk, battlerDef))
            modifier = uq4_12_multiply(modifier, UQ_4_12(1.25));
        else if (AreBattlersOfOppositeGender(battlerAtk, battlerDef))
            modifier = uq4_12_multiply(modifier, UQ_4_12(0.75));
        break;
    case ABILITY_ANALYTIC:
        if (GetBattlerTurnOrderNum(battlerAtk) == gBattlersCount - 1 && move != MOVE_FUTURE_SIGHT && move != MOVE_DOOM_DESIRE)
           modifier = uq4_12_multiply(modifier, UQ_4_12(1.3));
        break;
    case ABILITY_TOUGH_CLAWS:
        if (IsMoveMakingContact(move, battlerAtk))
           modifier = uq4_12_multiply(modifier, UQ_4_12(1.3));
        break;
    case ABILITY_STRONG_JAW:
        if (gMovesInfo[move].bitingMove)
           modifier = uq4_12_multiply(modifier, UQ_4_12(1.5));
        break;
    case ABILITY_MEGA_LAUNCHER:
        if (gMovesInfo[move].pulseMove)
           modifier = uq4_12_multiply(modifier, UQ_4_12(1.5));
        break;
    case ABILITY_WATER_BUBBLE:
        if (moveType == TYPE_WATER)
           modifier = uq4_12_multiply(modifier, UQ_4_12(2.0));
        break;
    case ABILITY_STEELWORKER:
        if (moveType == TYPE_STEEL)
           modifier = uq4_12_multiply(modifier, UQ_4_12(1.5));
        break;
    case ABILITY_PIXILATE:
        if (moveType == TYPE_FAIRY && gBattleStruct->ateBoost[battlerAtk])
            modifier = uq4_12_multiply(modifier, UQ_4_12(1.2));
        break;
    case ABILITY_GALVANIZE:
        if (moveType == TYPE_ELECTRIC && gBattleStruct->ateBoost[battlerAtk])
            modifier = uq4_12_multiply(modifier, UQ_4_12(1.2));
        break;
    case ABILITY_REFRIGERATE:
        if (moveType == TYPE_ICE && gBattleStruct->ateBoost[battlerAtk])
            modifier = uq4_12_multiply(modifier, UQ_4_12(1.2));
        break;
    case ABILITY_AERILATE:
        if (moveType == TYPE_FLYING && gBattleStruct->ateBoost[battlerAtk])
            modifier = uq4_12_multiply(modifier, UQ_4_12(1.2));
        break;
    case ABILITY_NORMALIZE:
        if (moveType == TYPE_NORMAL && gBattleStruct->ateBoost[battlerAtk])
            modifier = uq4_12_multiply(modifier, UQ_4_12(1.2));
        break;
    case ABILITY_PUNK_ROCK:
        if (gMovesInfo[move].soundMove)
            modifier = uq4_12_multiply(modifier, UQ_4_12(1.3));
        break;
    case ABILITY_STEELY_SPIRIT:
        if (moveType == TYPE_STEEL)
            modifier = uq4_12_multiply(modifier, UQ_4_12(1.5));
        break;
    case ABILITY_TRANSISTOR:
        if (moveType == TYPE_ELECTRIC)
        {
            if (B_TRANSISTOR_BOOST >= GEN_9)
                modifier = uq4_12_multiply(modifier, UQ_4_12(5325 / 4096));
            else
                modifier = uq4_12_multiply(modifier, UQ_4_12(1.5));
        }
        break;
    case ABILITY_DRAGONS_MAW:
        if (moveType == TYPE_DRAGON)
            modifier = uq4_12_multiply(modifier, UQ_4_12(1.5));
        break;
    case ABILITY_GORILLA_TACTICS:
        if (IS_MOVE_PHYSICAL(move))
            modifier = uq4_12_multiply(modifier, UQ_4_12(1.5));
        break;
    case ABILITY_ROCKY_PAYLOAD:
        if (moveType == TYPE_ROCK)
            modifier = uq4_12_multiply(modifier, UQ_4_12(1.5));
        break;
    case ABILITY_PROTOSYNTHESIS:
        {
            u8 atkHighestStat = GetHighestStatId(battlerAtk);
            if (((weather & B_WEATHER_SUN && WEATHER_HAS_EFFECT) || gBattleStruct->boosterEnergyActivates & (1u << battlerAtk))
             && ((IS_MOVE_PHYSICAL(move) && atkHighestStat == STAT_ATK) || (IS_MOVE_SPECIAL(move) && atkHighestStat == STAT_SPATK))
             && !(gBattleMons[battlerAtk].status2 & STATUS2_TRANSFORMED))
                modifier = uq4_12_multiply(modifier, UQ_4_12(1.3));
        }
        break;
    case ABILITY_QUARK_DRIVE:
        {
            u8 atkHighestStat = GetHighestStatId(battlerAtk);
            if ((gFieldStatuses & STATUS_FIELD_ELECTRIC_TERRAIN || gBattleStruct->boosterEnergyActivates & (1u << battlerAtk))
             && ((IS_MOVE_PHYSICAL(move) && atkHighestStat == STAT_ATK) || (IS_MOVE_SPECIAL(move) && atkHighestStat == STAT_SPATK))
             && !(gBattleMons[battlerAtk].status2 & STATUS2_TRANSFORMED))
                modifier = uq4_12_multiply(modifier, UQ_4_12(1.3));
        }
        break;
    case ABILITY_ORICHALCUM_PULSE:
        if (weather & B_WEATHER_SUN && WEATHER_HAS_EFFECT && IS_MOVE_PHYSICAL(move))
           modifier = uq4_12_multiply(modifier, UQ_4_12(1.3));
        break;
    case ABILITY_HADRON_ENGINE:
        if (gFieldStatuses & STATUS_FIELD_ELECTRIC_TERRAIN && IS_MOVE_SPECIAL(move))
           modifier = uq4_12_multiply(modifier, UQ_4_12(1.3));
        break;
    case ABILITY_SHARPNESS:
        if (gMovesInfo[move].slicingMove)
           modifier = uq4_12_multiply(modifier, UQ_4_12(1.5));
        break;
    case ABILITY_SUPREME_OVERLORD:
        modifier = uq4_12_multiply(modifier, GetSupremeOverlordModifier(battlerAtk));
        break;
    }

    // field abilities
    if ((IsAbilityOnField(ABILITY_DARK_AURA) && moveType == TYPE_DARK)
     || (IsAbilityOnField(ABILITY_FAIRY_AURA) && moveType == TYPE_FAIRY))
    {
        if (IsAbilityOnField(ABILITY_AURA_BREAK))
            modifier = uq4_12_multiply(modifier, UQ_4_12(0.75));
        else
            modifier = uq4_12_multiply(modifier, UQ_4_12(1.33));
    }

    // attacker partner's abilities
    if (IsBattlerAlive(BATTLE_PARTNER(battlerAtk)))
    {
        switch (GetBattlerAbility(BATTLE_PARTNER(battlerAtk)))
        {
        case ABILITY_BATTERY:
            if (IS_MOVE_SPECIAL(move))
                modifier = uq4_12_multiply(modifier, UQ_4_12(1.3));
            break;
        case ABILITY_POWER_SPOT:
            modifier = uq4_12_multiply(modifier, UQ_4_12(1.3));
            break;
        case ABILITY_STEELY_SPIRIT:
            if (moveType == TYPE_STEEL)
                modifier = uq4_12_multiply(modifier, UQ_4_12(1.5));
            break;
        }
    }

    // target's abilities
    switch (defAbility)
    {
    case ABILITY_HEATPROOF:
    case ABILITY_WATER_BUBBLE:
        if (moveType == TYPE_FIRE)
        {
            modifier = uq4_12_multiply(modifier, UQ_4_12(0.5));
            if (updateFlags)
                RecordAbilityBattle(battlerDef, defAbility);
        }
        break;
    case ABILITY_DRY_SKIN:
        if (moveType == TYPE_FIRE)
            modifier = uq4_12_multiply(modifier, UQ_4_12(1.25));
        break;
    case ABILITY_PROTOSYNTHESIS:
        {
            u8 defHighestStat = GetHighestStatId(battlerDef);
            if (((weather & B_WEATHER_SUN && WEATHER_HAS_EFFECT) || gBattleStruct->boosterEnergyActivates & (1u << battlerDef))
             && ((IS_MOVE_PHYSICAL(move) && defHighestStat == STAT_DEF) || (IS_MOVE_SPECIAL(move) && defHighestStat == STAT_SPDEF))
             && !(gBattleMons[battlerDef].status2 & STATUS2_TRANSFORMED))
                modifier = uq4_12_multiply(modifier, UQ_4_12(0.7));
        }
        break;
    case ABILITY_QUARK_DRIVE:
        {
            u8 defHighestStat = GetHighestStatId(battlerDef);
            if ((gFieldStatuses & STATUS_FIELD_ELECTRIC_TERRAIN || gBattleStruct->boosterEnergyActivates & (1u << battlerDef))
             && ((IS_MOVE_PHYSICAL(move) && defHighestStat == STAT_DEF) || (IS_MOVE_SPECIAL(move) && defHighestStat == STAT_SPDEF))
             && !(gBattleMons[battlerDef].status2 & STATUS2_TRANSFORMED))
                modifier = uq4_12_multiply(modifier, UQ_4_12(0.7));
        }
        break;
    }

    holdEffectParamAtk = GetBattlerHoldEffectParam(battlerAtk);
    if (holdEffectParamAtk > 100)
        holdEffectParamAtk = 100;

    holdEffectModifier = UQ_4_12(1.0) + sPercentToModifier[holdEffectParamAtk];

    // attacker's hold effect
    switch (holdEffectAtk)
    {
    case HOLD_EFFECT_MUSCLE_BAND:
        if (IS_MOVE_PHYSICAL(move))
            modifier = uq4_12_multiply(modifier, holdEffectModifier);
        break;
    case HOLD_EFFECT_WISE_GLASSES:
        if (IS_MOVE_SPECIAL(move))
            modifier = uq4_12_multiply(modifier, holdEffectModifier);
        break;
    case HOLD_EFFECT_LUSTROUS_ORB:
        if (GET_BASE_SPECIES_ID(gBattleMons[battlerAtk].species) == SPECIES_PALKIA && (moveType == TYPE_WATER || moveType == TYPE_DRAGON))
            modifier = uq4_12_multiply(modifier, holdEffectModifier);
        break;
    case HOLD_EFFECT_ADAMANT_ORB:
        if (GET_BASE_SPECIES_ID(gBattleMons[battlerAtk].species) == SPECIES_DIALGA && (moveType == TYPE_STEEL || moveType == TYPE_DRAGON))
            modifier = uq4_12_multiply(modifier, holdEffectModifier);
        break;
    case HOLD_EFFECT_GRISEOUS_ORB:
        if (GET_BASE_SPECIES_ID(gBattleMons[battlerAtk].species) == SPECIES_GIRATINA && (moveType == TYPE_GHOST || moveType == TYPE_DRAGON))
            modifier = uq4_12_multiply(modifier, holdEffectModifier);
        break;
    case HOLD_EFFECT_SOUL_DEW:
        if ((gBattleMons[battlerAtk].species == SPECIES_LATIAS || gBattleMons[battlerAtk].species == SPECIES_LATIOS)
            && ((B_SOUL_DEW_BOOST >= GEN_7 && (moveType == TYPE_PSYCHIC || moveType == TYPE_DRAGON))
             || (B_SOUL_DEW_BOOST < GEN_7 && !(gBattleTypeFlags & BATTLE_TYPE_FRONTIER) && IS_MOVE_SPECIAL(move))))
            modifier = uq4_12_multiply(modifier, holdEffectModifier);
        break;
    case HOLD_EFFECT_BUG_POWER:
    case HOLD_EFFECT_STEEL_POWER:
    case HOLD_EFFECT_GROUND_POWER:
    case HOLD_EFFECT_ROCK_POWER:
    case HOLD_EFFECT_GRASS_POWER:
    case HOLD_EFFECT_DARK_POWER:
    case HOLD_EFFECT_FIGHTING_POWER:
    case HOLD_EFFECT_ELECTRIC_POWER:
    case HOLD_EFFECT_WATER_POWER:
    case HOLD_EFFECT_FLYING_POWER:
    case HOLD_EFFECT_POISON_POWER:
    case HOLD_EFFECT_ICE_POWER:
    case HOLD_EFFECT_GHOST_POWER:
    case HOLD_EFFECT_PSYCHIC_POWER:
    case HOLD_EFFECT_FIRE_POWER:
    case HOLD_EFFECT_DRAGON_POWER:
    case HOLD_EFFECT_NORMAL_POWER:
    case HOLD_EFFECT_FAIRY_POWER:
        for (i = 0; i < ARRAY_COUNT(sHoldEffectToType); i++)
        {
            if (holdEffectAtk == sHoldEffectToType[i][0])
            {
                if (moveType == sHoldEffectToType[i][1])
                    modifier = uq4_12_multiply(modifier, holdEffectModifier);
                break;
            }
        }
        break;
    case HOLD_EFFECT_PLATE:
        if (moveType == ItemId_GetSecondaryId(gBattleMons[battlerAtk].item))
            modifier = uq4_12_multiply(modifier, holdEffectModifier);
        break;
    case HOLD_EFFECT_PUNCHING_GLOVE:
        if (gMovesInfo[move].punchingMove)
           modifier = uq4_12_multiply(modifier, UQ_4_12(1.1));
        break;
    case HOLD_EFFECT_OGERPON_MASK:
        if (GET_BASE_SPECIES_ID(gBattleMons[battlerAtk].species) == SPECIES_OGERPON)
           modifier = uq4_12_multiply(modifier, UQ_4_12(1.2));
        break;
    }

    // Terastallization boosts weak, non-priority, non-multi hit moves after modifiers to 60 BP.
    if (GetActiveGimmick(battlerAtk) == GIMMICK_TERA
        && (moveType == GetBattlerTeraType(battlerAtk)
        || (GetBattlerTeraType(battlerAtk) == TYPE_STELLAR && IsTypeStellarBoosted(battlerAtk, moveType)))
        && uq4_12_multiply_by_int_half_down(modifier, basePower) < 60
        && gMovesInfo[move].strikeCount < 2
        && gMovesInfo[move].effect != EFFECT_MULTI_HIT
        && gMovesInfo[move].priority == 0)
    {
        return 60;
    }

    return uq4_12_multiply_by_int_half_down(modifier, basePower);
}

static inline u32 CalcAttackStat(u32 move, u32 battlerAtk, u32 battlerDef, u32 moveType, bool32 isCrit, bool32 updateFlags, u32 atkAbility, u32 defAbility, u32 holdEffectAtk)
{
    u8 atkStage;
    u32 atkStat;
    uq4_12_t modifier;
    u16 atkBaseSpeciesId;

    atkBaseSpeciesId = GET_BASE_SPECIES_ID(gBattleMons[battlerAtk].species);

    if (gMovesInfo[move].effect == EFFECT_FOUL_PLAY)
    {
        if (IS_MOVE_PHYSICAL(move))
        {
            atkStat = gBattleMons[battlerDef].attack;
            atkStage = gBattleMons[battlerDef].statStages[STAT_ATK];
        }
        else
        {
            atkStat = gBattleMons[battlerDef].spAttack;
            atkStage = gBattleMons[battlerDef].statStages[STAT_SPATK];
        }
    }
    else if (gMovesInfo[move].effect == EFFECT_BODY_PRESS)
    {
        if (IS_MOVE_PHYSICAL(move))
        {
            atkStat = gBattleMons[battlerAtk].defense;
            // Edge case: Body Press used during Wonder Room. For some reason, it still uses Defense over Sp.Def, but uses Sp.Def stat changes
            if (gFieldStatuses & STATUS_FIELD_WONDER_ROOM)
                atkStage = gBattleMons[battlerAtk].statStages[STAT_SPDEF];
            else
                atkStage = gBattleMons[battlerAtk].statStages[STAT_DEF];
        }
        else
        {
            atkStat = gBattleMons[battlerAtk].spDefense;
            atkStage = gBattleMons[battlerAtk].statStages[STAT_SPDEF];
        }
    }
    else
    {
        if (IS_MOVE_PHYSICAL(move))
        {
            atkStat = gBattleMons[battlerAtk].attack;
            atkStage = gBattleMons[battlerAtk].statStages[STAT_ATK];
        }
        else
        {
            atkStat = gBattleMons[battlerAtk].spAttack;
            atkStage = gBattleMons[battlerAtk].statStages[STAT_SPATK];
        }
    }

    // critical hits ignore attack stat's stage drops
    if (isCrit && atkStage < DEFAULT_STAT_STAGE)
        atkStage = DEFAULT_STAT_STAGE;
    // pokemon with unaware ignore attack stat changes while taking damage
    if (defAbility == ABILITY_UNAWARE)
        atkStage = DEFAULT_STAT_STAGE;

    atkStat *= gStatStageRatios[atkStage][0];
    atkStat /= gStatStageRatios[atkStage][1];

    // apply attack stat modifiers
    modifier = UQ_4_12(1.0);

    // attacker's abilities
    switch (atkAbility)
    {
    case ABILITY_HUGE_POWER:
    case ABILITY_PURE_POWER:
        if (IS_MOVE_PHYSICAL(move))
            modifier = uq4_12_multiply_half_down(modifier, UQ_4_12(2.0));
        break;
    case ABILITY_SLOW_START:
        if (gDisableStructs[battlerAtk].slowStartTimer != 0)
            modifier = uq4_12_multiply_half_down(modifier, UQ_4_12(0.5));
        break;
    case ABILITY_SOLAR_POWER:
        if (IS_MOVE_SPECIAL(move) && IsBattlerWeatherAffected(battlerAtk, B_WEATHER_SUN))
            modifier = uq4_12_multiply_half_down(modifier, UQ_4_12(1.5));
        break;
    case ABILITY_DEFEATIST:
        if (gBattleMons[battlerAtk].hp <= (gBattleMons[battlerAtk].maxHP / 2))
            modifier = uq4_12_multiply_half_down(modifier, UQ_4_12(0.5));
        break;
    case ABILITY_FLASH_FIRE:
        if (moveType == TYPE_FIRE && gBattleResources->flags->flags[battlerAtk] & RESOURCE_FLAG_FLASH_FIRE)
            modifier = uq4_12_multiply_half_down(modifier, UQ_4_12(1.5));
        break;
    case ABILITY_SWARM:
        if (moveType == TYPE_BUG && gBattleMons[battlerAtk].hp <= (gBattleMons[battlerAtk].maxHP / 3))
            modifier = uq4_12_multiply_half_down(modifier, UQ_4_12(1.5));
        break;
    case ABILITY_TORRENT:
        if (moveType == TYPE_WATER && gBattleMons[battlerAtk].hp <= (gBattleMons[battlerAtk].maxHP / 3))
            modifier = uq4_12_multiply_half_down(modifier, UQ_4_12(1.5));
        break;
    case ABILITY_BLAZE:
        if (moveType == TYPE_FIRE && gBattleMons[battlerAtk].hp <= (gBattleMons[battlerAtk].maxHP / 3))
            modifier = uq4_12_multiply_half_down(modifier, UQ_4_12(1.5));
        break;
    case ABILITY_OVERGROW:
        if (moveType == TYPE_GRASS && gBattleMons[battlerAtk].hp <= (gBattleMons[battlerAtk].maxHP / 3))
            modifier = uq4_12_multiply_half_down(modifier, UQ_4_12(1.5));
        break;
    case ABILITY_PLUS:
        if (IS_MOVE_SPECIAL(move) && IsBattlerAlive(BATTLE_PARTNER(battlerAtk)))
        {
            u32 partnerAbility = GetBattlerAbility(BATTLE_PARTNER(battlerAtk));
            if (partnerAbility == ABILITY_MINUS
            || (B_PLUS_MINUS_INTERACTION >= GEN_5 && partnerAbility == ABILITY_PLUS))
                modifier = uq4_12_multiply_half_down(modifier, UQ_4_12(1.5));
        }
        break;
    case ABILITY_MINUS:
        if (IS_MOVE_SPECIAL(move) && IsBattlerAlive(BATTLE_PARTNER(battlerAtk)))
        {
            u32 partnerAbility = GetBattlerAbility(BATTLE_PARTNER(battlerAtk));
            if (partnerAbility == ABILITY_PLUS
            || (B_PLUS_MINUS_INTERACTION >= GEN_5 && partnerAbility == ABILITY_MINUS))
                modifier = uq4_12_multiply_half_down(modifier, UQ_4_12(1.5));
        }
        break;
    case ABILITY_FLOWER_GIFT:
        if (gBattleMons[battlerAtk].species == SPECIES_CHERRIM_SUNSHINE && IsBattlerWeatherAffected(battlerAtk, B_WEATHER_SUN) && IS_MOVE_PHYSICAL(move))
            modifier = uq4_12_multiply_half_down(modifier, UQ_4_12(1.5));
        break;
    case ABILITY_HUSTLE:
        if (IS_MOVE_PHYSICAL(move))
            modifier = uq4_12_multiply_half_down(modifier, UQ_4_12(1.5));
        break;
    case ABILITY_STAKEOUT:
        if (gDisableStructs[battlerDef].isFirstTurn == 2) // just switched in
            modifier = uq4_12_multiply_half_down(modifier, UQ_4_12(2.0));
        break;
    case ABILITY_GUTS:
        if (gBattleMons[battlerAtk].status1 & STATUS1_ANY && IS_MOVE_PHYSICAL(move))
            modifier = uq4_12_multiply_half_down(modifier, UQ_4_12(1.5));
        break;
    }

    // target's abilities
    switch (defAbility)
    {
    case ABILITY_THICK_FAT:
        if (moveType == TYPE_FIRE || moveType == TYPE_ICE)
        {
            modifier = uq4_12_multiply_half_down(modifier, UQ_4_12(0.5));
            if (updateFlags)
                RecordAbilityBattle(battlerDef, ABILITY_THICK_FAT);
        }
        break;
    }

    // ally's abilities
    if (IsBattlerAlive(BATTLE_PARTNER(battlerAtk)))
    {
        switch (GetBattlerAbility(BATTLE_PARTNER(battlerAtk)))
        {
        case ABILITY_FLOWER_GIFT:
            if (gBattleMons[BATTLE_PARTNER(battlerAtk)].species == SPECIES_CHERRIM_SUNSHINE && IsBattlerWeatherAffected(BATTLE_PARTNER(battlerAtk), B_WEATHER_SUN) && IS_MOVE_PHYSICAL(move))
                modifier = uq4_12_multiply_half_down(modifier, UQ_4_12(1.5));
            break;
        }
    }

    // field abilities
    if (IsAbilityOnField(ABILITY_VESSEL_OF_RUIN) && atkAbility != ABILITY_VESSEL_OF_RUIN && IS_MOVE_SPECIAL(move))
        modifier = uq4_12_multiply_half_down(modifier, UQ_4_12(0.75));

    if (IsAbilityOnField(ABILITY_TABLETS_OF_RUIN) && atkAbility != ABILITY_TABLETS_OF_RUIN && IS_MOVE_PHYSICAL(move))
        modifier = uq4_12_multiply_half_down(modifier, UQ_4_12(0.75));

    // attacker's hold effect
    switch (holdEffectAtk)
    {
    case HOLD_EFFECT_THICK_CLUB:
        if ((atkBaseSpeciesId == SPECIES_CUBONE || atkBaseSpeciesId == SPECIES_MAROWAK) && IS_MOVE_PHYSICAL(move))
            modifier = uq4_12_multiply_half_down(modifier, UQ_4_12(2.0));
        break;
    case HOLD_EFFECT_DEEP_SEA_TOOTH:
        if (gBattleMons[battlerAtk].species == SPECIES_CLAMPERL && IS_MOVE_SPECIAL(move))
            modifier = uq4_12_multiply_half_down(modifier, UQ_4_12(2.0));
        break;
    case HOLD_EFFECT_LIGHT_BALL:
        if (atkBaseSpeciesId == SPECIES_PIKACHU && (B_LIGHT_BALL_ATTACK_BOOST >= GEN_4 || IS_MOVE_SPECIAL(move)))
            modifier = uq4_12_multiply_half_down(modifier, UQ_4_12(2.0));
        break;
    case HOLD_EFFECT_CHOICE_BAND:
        if (IS_MOVE_PHYSICAL(move) && GetActiveGimmick(battlerAtk) != GIMMICK_DYNAMAX)
            modifier = uq4_12_multiply_half_down(modifier, UQ_4_12(1.5));
        break;
    case HOLD_EFFECT_CHOICE_SPECS:
        if (IS_MOVE_SPECIAL(move) && GetActiveGimmick(battlerAtk) != GIMMICK_DYNAMAX)
            modifier = uq4_12_multiply_half_down(modifier, UQ_4_12(1.5));
        break;
    }

    // The offensive stats of a Player's Pokémon are boosted by x1.1 (+10%) if they have the 1st badge and 7th badges.
    // Having the 1st badge boosts physical attack while having the 7th badge boosts special attack.
    if (ShouldGetStatBadgeBoost(FLAG_BADGE01_GET, battlerAtk) && IS_MOVE_PHYSICAL(move))
        modifier = uq4_12_multiply_half_down(modifier, UQ_4_12(1.1));
    if (ShouldGetStatBadgeBoost(FLAG_BADGE07_GET, battlerAtk) && IS_MOVE_SPECIAL(move))
        modifier = uq4_12_multiply_half_down(modifier, UQ_4_12(1.1));

    return uq4_12_multiply_by_int_half_down(modifier, atkStat);
}

static bool32 CanEvolve(u32 species)
{
    u32 i;
    const struct Evolution *evolutions = GetSpeciesEvolutions(species);

    if (evolutions != NULL)
    {
        for (i = 0; evolutions[i].method != EVOLUTIONS_END; i++)
        {
            if (evolutions[i].method
             && SanitizeSpeciesId(evolutions[i].targetSpecies) != SPECIES_NONE)
                return TRUE;
        }
    }
    return FALSE;
}

static inline u32 CalcDefenseStat(u32 move, u32 battlerAtk, u32 battlerDef, u32 moveType, bool32 isCrit, bool32 updateFlags, u32 atkAbility, u32 defAbility, u32 holdEffectDef, u32 weather)
{
    bool32 usesDefStat;
    u8 defStage;
    u32 defStat, def, spDef;
    uq4_12_t modifier;

    if (gFieldStatuses & STATUS_FIELD_WONDER_ROOM) // the defense stats are swapped
    {
        def = gBattleMons[battlerDef].spDefense;
        spDef = gBattleMons[battlerDef].defense;
    }
    else
    {
        def = gBattleMons[battlerDef].defense;
        spDef = gBattleMons[battlerDef].spDefense;
    }

    if (gMovesInfo[move].effect == EFFECT_PSYSHOCK || IS_MOVE_PHYSICAL(move)) // uses defense stat instead of sp.def
    {
        defStat = def;
        defStage = gBattleMons[battlerDef].statStages[STAT_DEF];
        usesDefStat = TRUE;
    }
    else // is special
    {
        defStat = spDef;
        defStage = gBattleMons[battlerDef].statStages[STAT_SPDEF];
        usesDefStat = FALSE;
    }

    // Self-destruct / Explosion cut defense in half
    if (B_EXPLOSION_DEFENSE < GEN_5 && gMovesInfo[gCurrentMove].effect == EFFECT_EXPLOSION)
        defStat /= 2;

    // critical hits ignore positive stat changes
    if (isCrit && defStage > DEFAULT_STAT_STAGE)
        defStage = DEFAULT_STAT_STAGE;
    // pokemon with unaware ignore defense stat changes while dealing damage
    if (atkAbility == ABILITY_UNAWARE)
        defStage = DEFAULT_STAT_STAGE;
    // certain moves also ignore stat changes
    if (gMovesInfo[move].ignoresTargetDefenseEvasionStages)
        defStage = DEFAULT_STAT_STAGE;

    defStat *= gStatStageRatios[defStage][0];
    defStat /= gStatStageRatios[defStage][1];

    // apply defense stat modifiers
    modifier = UQ_4_12(1.0);

    // target's abilities
    switch (defAbility)
    {
    case ABILITY_MARVEL_SCALE:
        if (gBattleMons[battlerDef].status1 & STATUS1_ANY && usesDefStat)
        {
            modifier = uq4_12_multiply_half_down(modifier, UQ_4_12(1.5));
            if (updateFlags)
                RecordAbilityBattle(battlerDef, ABILITY_MARVEL_SCALE);
        }
        break;
    case ABILITY_FUR_COAT:
        if (usesDefStat)
        {
            modifier = uq4_12_multiply_half_down(modifier, UQ_4_12(2.0));
            if (updateFlags)
                RecordAbilityBattle(battlerDef, ABILITY_FUR_COAT);
        }
        break;
    case ABILITY_GRASS_PELT:
        if (gFieldStatuses & STATUS_FIELD_GRASSY_TERRAIN && usesDefStat)
        {
            modifier = uq4_12_multiply_half_down(modifier, UQ_4_12(1.5));
            if (updateFlags)
                RecordAbilityBattle(battlerDef, ABILITY_GRASS_PELT);
        }
        break;
    case ABILITY_FLOWER_GIFT:
        if (gBattleMons[battlerDef].species == SPECIES_CHERRIM_SUNSHINE && IsBattlerWeatherAffected(battlerDef, B_WEATHER_SUN) && !usesDefStat)
            modifier = uq4_12_multiply_half_down(modifier, UQ_4_12(1.5));
        break;
    case ABILITY_PURIFYING_SALT:
        if (moveType == TYPE_GHOST)
            modifier = uq4_12_multiply_half_down(modifier, UQ_4_12(2.0));
        break;
    }

    // ally's abilities
    if (IsBattlerAlive(BATTLE_PARTNER(battlerDef)))
    {
        switch (GetBattlerAbility(BATTLE_PARTNER(battlerDef)))
        {
        case ABILITY_FLOWER_GIFT:
            if (gBattleMons[BATTLE_PARTNER(battlerDef)].species == SPECIES_CHERRIM_SUNSHINE && IsBattlerWeatherAffected(BATTLE_PARTNER(battlerDef), B_WEATHER_SUN) && !usesDefStat)
                modifier = uq4_12_multiply_half_down(modifier, UQ_4_12(1.5));
            break;
        }
    }

    // field abilities
    if (IsAbilityOnField(ABILITY_SWORD_OF_RUIN) && defAbility != ABILITY_SWORD_OF_RUIN && usesDefStat)
        modifier = uq4_12_multiply_half_down(modifier, UQ_4_12(0.75));

    if (IsAbilityOnField(ABILITY_BEADS_OF_RUIN) && defAbility != ABILITY_BEADS_OF_RUIN && !usesDefStat)
        modifier = uq4_12_multiply_half_down(modifier, UQ_4_12(0.75));

    // target's hold effects
    switch (holdEffectDef)
    {
    case HOLD_EFFECT_DEEP_SEA_SCALE:
        if (gBattleMons[battlerDef].species == SPECIES_CLAMPERL && !usesDefStat)
            modifier = uq4_12_multiply_half_down(modifier, UQ_4_12(2.0));
        break;
    case HOLD_EFFECT_METAL_POWDER:
        if (gBattleMons[battlerDef].species == SPECIES_DITTO && usesDefStat && !(gBattleMons[battlerDef].status2 & STATUS2_TRANSFORMED))
            modifier = uq4_12_multiply_half_down(modifier, UQ_4_12(2.0));
        break;
    case HOLD_EFFECT_EVIOLITE:
        if (CanEvolve(gBattleMons[battlerDef].species))
            modifier = uq4_12_multiply_half_down(modifier, UQ_4_12(1.5));
        break;
    case HOLD_EFFECT_ASSAULT_VEST:
        if (!usesDefStat)
            modifier = uq4_12_multiply_half_down(modifier, UQ_4_12(1.5));
        break;
    case HOLD_EFFECT_SOUL_DEW:
        if (B_SOUL_DEW_BOOST < GEN_7
         && (gBattleMons[battlerDef].species == SPECIES_LATIAS || gBattleMons[battlerDef].species == SPECIES_LATIOS)
         && !(gBattleTypeFlags & BATTLE_TYPE_FRONTIER)
         && !usesDefStat)
            modifier = uq4_12_multiply_half_down(modifier, UQ_4_12(1.5));
        break;
    }

    // sandstorm sp.def boost for rock types
    if (B_SANDSTORM_SPDEF_BOOST >= GEN_4 && IS_BATTLER_OF_TYPE(battlerDef, TYPE_ROCK) && IsBattlerWeatherAffected(battlerDef, B_WEATHER_SANDSTORM) && !usesDefStat)
        modifier = uq4_12_multiply_half_down(modifier, UQ_4_12(1.5));
    // snow def boost for ice types
    if (IS_BATTLER_OF_TYPE(battlerDef, TYPE_ICE) && IsBattlerWeatherAffected(battlerDef, B_WEATHER_SNOW) && usesDefStat)
        modifier = uq4_12_multiply_half_down(modifier, UQ_4_12(1.5));

    // The defensive stats of a Player's Pokémon are boosted by x1.1 (+10%) if they have the 5th badge and 7th badges.
    // Having the 5th badge boosts physical defense while having the 7th badge boosts special defense.
    if (ShouldGetStatBadgeBoost(FLAG_BADGE05_GET, battlerDef) && IS_MOVE_PHYSICAL(move))
        modifier = uq4_12_multiply_half_down(modifier, UQ_4_12(1.1));
    if (ShouldGetStatBadgeBoost(FLAG_BADGE07_GET, battlerDef) && IS_MOVE_SPECIAL(move))
        modifier = uq4_12_multiply_half_down(modifier, UQ_4_12(1.1));

    return uq4_12_multiply_by_int_half_down(modifier, defStat);
}

// base damage formula before adding any modifiers
static inline s32 CalculateBaseDamage(u32 power, u32 userFinalAttack, u32 level, u32 targetFinalDefense)
{
    return power * userFinalAttack * (2 * level / 5 + 2) / targetFinalDefense / 50 + 2;
}

static inline uq4_12_t GetTargetDamageModifier(u32 move, u32 battlerAtk, u32 battlerDef)
{
    if (IsDoubleBattle() && GetMoveTargetCount(move, battlerAtk, battlerDef) >= 2)
        return B_MULTIPLE_TARGETS_DMG >= GEN_4 ? UQ_4_12(0.75) : UQ_4_12(0.5);
    return UQ_4_12(1.0);
}

static inline uq4_12_t GetParentalBondModifier(u32 battlerAtk)
{
    if (gSpecialStatuses[battlerAtk].parentalBondState != PARENTAL_BOND_2ND_HIT)
        return UQ_4_12(1.0);
    return B_PARENTAL_BOND_DMG >= GEN_7 ? UQ_4_12(0.25) : UQ_4_12(0.5);
}

static inline uq4_12_t GetSameTypeAttackBonusModifier(u32 battlerAtk, u32 moveType, u32 move, u32 abilityAtk)
{
    if (moveType == TYPE_MYSTERY)
        return UQ_4_12(1.0);
    else if (gBattleStruct->pledgeMove && IS_BATTLER_OF_TYPE(BATTLE_PARTNER(battlerAtk), moveType))
        return (abilityAtk == ABILITY_ADAPTABILITY) ? UQ_4_12(2.0) : UQ_4_12(1.5);
    else if (!IS_BATTLER_OF_TYPE(battlerAtk, moveType) || move == MOVE_STRUGGLE || move == MOVE_NONE)
        return UQ_4_12(1.0);
    return (abilityAtk == ABILITY_ADAPTABILITY) ? UQ_4_12(2.0) : UQ_4_12(1.5);
}

// Utility Umbrella holders take normal damage from what would be rain- and sun-weakened attacks.
static uq4_12_t GetWeatherDamageModifier(u32 battlerAtk, u32 move, u32 moveType, u32 holdEffectAtk, u32 holdEffectDef, u32 weather)
{
    if (weather == B_WEATHER_NONE)
        return UQ_4_12(1.0);
    if (gMovesInfo[move].effect == EFFECT_HYDRO_STEAM && (weather & B_WEATHER_SUN) && holdEffectAtk != HOLD_EFFECT_UTILITY_UMBRELLA)
        return UQ_4_12(1.5);
    if (holdEffectDef == HOLD_EFFECT_UTILITY_UMBRELLA)
        return UQ_4_12(1.0);

    if (weather & B_WEATHER_RAIN)
    {
        if (moveType != TYPE_FIRE && moveType != TYPE_WATER)
            return UQ_4_12(1.0);
        return (moveType == TYPE_FIRE) ? UQ_4_12(0.5) : UQ_4_12(1.5);
    }
    if (weather & B_WEATHER_SUN)
    {
        if (moveType != TYPE_FIRE && moveType != TYPE_WATER)
            return UQ_4_12(1.0);
        return (moveType == TYPE_WATER) ? UQ_4_12(0.5) : UQ_4_12(1.5);
    }
    return UQ_4_12(1.0);
}

static inline uq4_12_t GetBurnOrFrostBiteModifier(u32 battlerAtk, u32 move, u32 abilityAtk)
{
    if (gBattleMons[battlerAtk].status1 & STATUS1_BURN
        && IS_MOVE_PHYSICAL(move)
        && (B_BURN_FACADE_DMG < GEN_6 || gMovesInfo[move].effect != EFFECT_FACADE)
        && abilityAtk != ABILITY_GUTS)
        return UQ_4_12(0.5);
    if (gBattleMons[battlerAtk].status1 & STATUS1_FROSTBITE
        && IS_MOVE_SPECIAL(move)
        && (B_BURN_FACADE_DMG < GEN_6 || gMovesInfo[move].effect != EFFECT_FACADE))
        return UQ_4_12(0.5);
    return UQ_4_12(1.0);
}

static inline uq4_12_t GetCriticalModifier(bool32 isCrit)
{
    if (isCrit)
        return B_CRIT_MULTIPLIER >= GEN_6 ? UQ_4_12(1.5) : UQ_4_12(2.0);
    return UQ_4_12(1.0);
}

static inline uq4_12_t GetGlaiveRushModifier(u32 battlerDef)
{
    if (gStatuses4[battlerDef] & STATUS4_GLAIVE_RUSH)
        return UQ_4_12(2.0);
    return UQ_4_12(1.0);
}

static inline uq4_12_t GetZMaxMoveAgainstProtectionModifier(u32 battlerDef, u32 move)
{
    if ((IsZMove(move) || IsMaxMove(move)) && IS_BATTLER_PROTECTED(battlerDef))
        return UQ_4_12(0.25);
    return UQ_4_12(1.0);
}

static inline uq4_12_t GetMinimizeModifier(u32 move, u32 battlerDef)
{
    if (gMovesInfo[move].minimizeDoubleDamage && gStatuses3[battlerDef] & STATUS3_MINIMIZED)
        return UQ_4_12(2.0);
    return UQ_4_12(1.0);
}

static inline uq4_12_t GetUndergroundModifier(u32 move, u32 battlerDef)
{
    if (gMovesInfo[move].damagesUnderground && gStatuses3[battlerDef] & STATUS3_UNDERGROUND)
        return UQ_4_12(2.0);
    return UQ_4_12(1.0);
}

static inline uq4_12_t GetDiveModifier(u32 move, u32 battlerDef)
{
    if (gMovesInfo[move].damagesUnderwater && gStatuses3[battlerDef] & STATUS3_UNDERWATER)
        return UQ_4_12(2.0);
    return UQ_4_12(1.0);
}

static inline uq4_12_t GetAirborneModifier(u32 move, u32 battlerDef)
{
    if (gMovesInfo[move].damagesAirborneDoubleDamage && gStatuses3[battlerDef] & STATUS3_ON_AIR)
        return UQ_4_12(2.0);
    return UQ_4_12(1.0);
}

static inline uq4_12_t GetScreensModifier(u32 move, u32 battlerAtk, u32 battlerDef, bool32 isCrit, u32 abilityAtk)
{
    u32 sideStatus = gSideStatuses[GetBattlerSide(battlerDef)];
    bool32 lightScreen = (sideStatus & SIDE_STATUS_LIGHTSCREEN) && IS_MOVE_SPECIAL(move);
    bool32 reflect = (sideStatus & SIDE_STATUS_REFLECT) && IS_MOVE_PHYSICAL(move);
    bool32 auroraVeil = sideStatus & SIDE_STATUS_AURORA_VEIL;

    if (isCrit || abilityAtk == ABILITY_INFILTRATOR || gProtectStructs[battlerAtk].confusionSelfDmg)
        return UQ_4_12(1.0);
    if (reflect || lightScreen || auroraVeil)
        return (IsDoubleBattle()) ? UQ_4_12(0.667) : UQ_4_12(0.5);
    return UQ_4_12(1.0);
}

static inline uq4_12_t GetCollisionCourseElectroDriftModifier(u32 move, uq4_12_t typeEffectivenessModifier)
{
    if (gMovesInfo[move].effect == EFFECT_COLLISION_COURSE && typeEffectivenessModifier >= UQ_4_12(2.0))
        return UQ_4_12(1.3333);
    return UQ_4_12(1.0);
}

static inline uq4_12_t GetAttackerAbilitiesModifier(u32 battlerAtk, uq4_12_t typeEffectivenessModifier, bool32 isCrit, u32 abilityAtk)
{
    switch (abilityAtk)
    {
    case ABILITY_NEUROFORCE:
        if (typeEffectivenessModifier >= UQ_4_12(2.0))
            return UQ_4_12(1.25);
        break;
    case ABILITY_SNIPER:
        if (isCrit)
            return UQ_4_12(1.5);
        break;
    case ABILITY_TINTED_LENS:
        if (typeEffectivenessModifier <= UQ_4_12(0.5))
            return UQ_4_12(2.0);
        break;
    }
    return UQ_4_12(1.0);
}

static inline uq4_12_t GetDefenderAbilitiesModifier(u32 move, u32 moveType, u32 battlerAtk, u32 battlerDef, uq4_12_t typeEffectivenessModifier, u32 abilityDef)
{
    switch (abilityDef)
    {
    case ABILITY_MULTISCALE:
    case ABILITY_SHADOW_SHIELD:
        if (BATTLER_MAX_HP(battlerDef))
            return UQ_4_12(0.5);
        break;
    case ABILITY_FILTER:
    case ABILITY_SOLID_ROCK:
    case ABILITY_PRISM_ARMOR:
        if (typeEffectivenessModifier >= UQ_4_12(2.0))
            return UQ_4_12(0.75);
        break;
    case ABILITY_FLUFFY:
        if (!IsMoveMakingContact(move, battlerAtk) && moveType == TYPE_FIRE)
            return UQ_4_12(2.0);
        if (IsMoveMakingContact(move, battlerAtk) && moveType != TYPE_FIRE)
            return UQ_4_12(0.5);
        break;
    case ABILITY_PUNK_ROCK:
        if (gMovesInfo[move].soundMove)
            return UQ_4_12(0.5);
        break;
    case ABILITY_ICE_SCALES:
        if (IS_MOVE_SPECIAL(move))
            return UQ_4_12(0.5);
        break;
    }
    return UQ_4_12(1.0);
}

static inline uq4_12_t GetDefenderPartnerAbilitiesModifier(u32 battlerPartnerDef)
{
    if (!IsBattlerAlive(battlerPartnerDef))
        return UQ_4_12(1.0);

    switch (GetBattlerAbility(battlerPartnerDef))
    {
    case ABILITY_FRIEND_GUARD:
        return UQ_4_12(0.75);
        break;
    }
    return UQ_4_12(1.0);
}

static inline uq4_12_t GetAttackerItemsModifier(u32 battlerAtk, uq4_12_t typeEffectivenessModifier, u32 holdEffectAtk)
{
    u32 percentBoost;
    switch (holdEffectAtk)
    {
    case HOLD_EFFECT_METRONOME:
        percentBoost = min((gBattleStruct->sameMoveTurns[battlerAtk] * GetBattlerHoldEffectParam(battlerAtk)), 100);
        return uq4_12_add(sPercentToModifier[percentBoost], UQ_4_12(1.0));
        break;
    case HOLD_EFFECT_EXPERT_BELT:
        if (typeEffectivenessModifier >= UQ_4_12(2.0))
            return UQ_4_12(1.2);
        break;
    case HOLD_EFFECT_LIFE_ORB:
        return UQ_4_12(1.3);
        break;
    }
    return UQ_4_12(1.0);
}

static inline uq4_12_t GetDefenderItemsModifier(u32 moveType, u32 battlerDef, uq4_12_t typeEffectivenessModifier, bool32 updateFlags, u32 abilityDef, u32 holdEffectDef)
{
    u32 holdEffectDefParam = GetBattlerHoldEffectParam(battlerDef);
    u32 itemDef = gBattleMons[battlerDef].item;

    switch (holdEffectDef)
    {
    case HOLD_EFFECT_RESIST_BERRY:
        if (UnnerveOn(battlerDef, itemDef))
            return UQ_4_12(1.0);
        if (moveType == holdEffectDefParam && (moveType == TYPE_NORMAL || typeEffectivenessModifier >= UQ_4_12(2.0)))
        {
            if (updateFlags)
                gSpecialStatuses[battlerDef].berryReduced = TRUE;
            return (abilityDef == ABILITY_RIPEN) ? UQ_4_12(0.25) : UQ_4_12(0.5);
        }
        break;
    }
    return UQ_4_12(1.0);
}

#define DAMAGE_MULTIPLY_MODIFIER(modifier) do {                     \
    finalModifier = uq4_12_multiply_half_down(modifier, finalModifier); \
} while (0)

// Calculates the "other" modifier which accounts for held items, abilities,
// or very specific interactions of moves that are not handled in the basic
// damage calculation. It is implemented as described by bulbapedia:
// https://bulbapedia.bulbagarden.net/wiki/Damage#Generation_V_onward
// Please Note: Fixed Point Multiplication is not associative.
// The order of operations is relevant.
static inline uq4_12_t GetOtherModifiers(u32 move, u32 moveType, u32 battlerAtk, u32 battlerDef, bool32 isCrit, uq4_12_t typeEffectivenessModifier, bool32 updateFlags,
                                         u32 abilityAtk, u32 abilityDef, u32 holdEffectAtk, u32 holdEffectDef)
{
    uq4_12_t finalModifier = UQ_4_12(1.0);
    u32 battlerDefPartner = BATTLE_PARTNER(battlerDef);
    u32 unmodifiedAttackerSpeed = gBattleMons[battlerAtk].speed;
    u32 unmodifiedDefenderSpeed = gBattleMons[battlerDef].speed;
    //TODO: Behemoth Blade, Behemoth Bash, Dynamax Cannon (Dynamax)
    DAMAGE_MULTIPLY_MODIFIER(GetMinimizeModifier(move, battlerDef));
    DAMAGE_MULTIPLY_MODIFIER(GetUndergroundModifier(move, battlerDef));
    DAMAGE_MULTIPLY_MODIFIER(GetDiveModifier(move, battlerDef));
    DAMAGE_MULTIPLY_MODIFIER(GetAirborneModifier(move, battlerDef));
    DAMAGE_MULTIPLY_MODIFIER(GetScreensModifier(move, battlerAtk, battlerDef, isCrit, abilityAtk));
    DAMAGE_MULTIPLY_MODIFIER(GetCollisionCourseElectroDriftModifier(move, typeEffectivenessModifier));

    if (unmodifiedAttackerSpeed >= unmodifiedDefenderSpeed)
    {
        DAMAGE_MULTIPLY_MODIFIER(GetAttackerAbilitiesModifier(battlerAtk, typeEffectivenessModifier, isCrit, abilityAtk));
        DAMAGE_MULTIPLY_MODIFIER(GetDefenderAbilitiesModifier(move, moveType, battlerAtk, battlerDef, typeEffectivenessModifier, abilityDef));
        DAMAGE_MULTIPLY_MODIFIER(GetDefenderPartnerAbilitiesModifier(battlerDefPartner));
        DAMAGE_MULTIPLY_MODIFIER(GetAttackerItemsModifier(battlerAtk, typeEffectivenessModifier, holdEffectAtk));
        DAMAGE_MULTIPLY_MODIFIER(GetDefenderItemsModifier(moveType, battlerDef, typeEffectivenessModifier, updateFlags, abilityDef, holdEffectDef));
    }
    else
    {
        DAMAGE_MULTIPLY_MODIFIER(GetDefenderAbilitiesModifier(move, moveType, battlerAtk, battlerDef, typeEffectivenessModifier, abilityDef));
        DAMAGE_MULTIPLY_MODIFIER(GetDefenderPartnerAbilitiesModifier(battlerDefPartner));
        DAMAGE_MULTIPLY_MODIFIER(GetAttackerAbilitiesModifier(battlerAtk, typeEffectivenessModifier, isCrit, abilityAtk));
        DAMAGE_MULTIPLY_MODIFIER(GetDefenderItemsModifier(moveType, battlerDef, typeEffectivenessModifier, updateFlags, abilityDef, holdEffectDef));
        DAMAGE_MULTIPLY_MODIFIER(GetAttackerItemsModifier(battlerAtk, typeEffectivenessModifier, holdEffectAtk));
    }
    return finalModifier;
}

#undef DAMAGE_ACCUMULATE_MULTIPLIER

#define DAMAGE_APPLY_MODIFIER(modifier) do {               \
    dmg = uq4_12_multiply_by_int_half_down(modifier, dmg); \
} while (0)

static inline s32 DoMoveDamageCalcVars(u32 move, u32 battlerAtk, u32 battlerDef, u32 moveType, s32 fixedBasePower,
                            bool32 isCrit, bool32 randomFactor, bool32 updateFlags, uq4_12_t typeEffectivenessModifier, u32 weather,
                            u32 holdEffectAtk, u32 holdEffectDef, u32 abilityAtk, u32 abilityDef)
{
    s32 dmg;
    u32 userFinalAttack;
    u32 targetFinalDefense;

    if (fixedBasePower)
        gBattleMovePower = fixedBasePower;
    else
        gBattleMovePower = CalcMoveBasePowerAfterModifiers(move, battlerAtk, battlerDef, moveType, updateFlags, abilityAtk, abilityDef, holdEffectAtk, weather);

    userFinalAttack = CalcAttackStat(move, battlerAtk, battlerDef, moveType, isCrit, updateFlags, abilityAtk, abilityDef, holdEffectAtk);
    targetFinalDefense = CalcDefenseStat(move, battlerAtk, battlerDef, moveType, isCrit, updateFlags, abilityAtk, abilityDef, holdEffectDef, weather);

    dmg = CalculateBaseDamage(gBattleMovePower, userFinalAttack, gBattleMons[battlerAtk].level, targetFinalDefense);
    DAMAGE_APPLY_MODIFIER(GetTargetDamageModifier(move, battlerAtk, battlerDef));
    DAMAGE_APPLY_MODIFIER(GetParentalBondModifier(battlerAtk));
    DAMAGE_APPLY_MODIFIER(GetWeatherDamageModifier(battlerAtk, move, moveType, holdEffectAtk, holdEffectDef, weather));
    DAMAGE_APPLY_MODIFIER(GetCriticalModifier(isCrit));
    DAMAGE_APPLY_MODIFIER(GetGlaiveRushModifier(battlerDef));

    if (randomFactor)
    {
        dmg *= DMG_ROLL_PERCENT_HI - RandomUniform(RNG_DAMAGE_MODIFIER, 0, DMG_ROLL_PERCENT_HI - DMG_ROLL_PERCENT_LO);
        dmg /= 100;
    }

    if (GetActiveGimmick(battlerAtk) == GIMMICK_TERA)
        DAMAGE_APPLY_MODIFIER(GetTeraMultiplier(battlerAtk, moveType));
    else
        DAMAGE_APPLY_MODIFIER(GetSameTypeAttackBonusModifier(battlerAtk, moveType, move, abilityAtk));
    DAMAGE_APPLY_MODIFIER(typeEffectivenessModifier);
    DAMAGE_APPLY_MODIFIER(GetBurnOrFrostBiteModifier(battlerAtk, move, abilityAtk));
    DAMAGE_APPLY_MODIFIER(GetZMaxMoveAgainstProtectionModifier(battlerDef, move));
    DAMAGE_APPLY_MODIFIER(GetOtherModifiers(move, moveType, battlerAtk, battlerDef, isCrit, typeEffectivenessModifier, updateFlags, abilityAtk, abilityDef, holdEffectAtk, holdEffectDef));

    if (dmg == 0)
        dmg = 1;
    return dmg;
}

static inline s32 DoMoveDamageCalc(u32 move, u32 battlerAtk, u32 battlerDef, u32 moveType, s32 fixedBasePower,
                            bool32 isCrit, bool32 randomFactor, bool32 updateFlags, uq4_12_t typeEffectivenessModifier, u32 weather)
{
    u32 holdEffectAtk, holdEffectDef, abilityAtk, abilityDef;

    if (typeEffectivenessModifier == UQ_4_12(0.0))
        return 0;

    holdEffectAtk = GetBattlerHoldEffect(battlerAtk, TRUE);
    holdEffectDef = GetBattlerHoldEffect(battlerDef, TRUE);
    abilityAtk = GetBattlerAbility(battlerAtk);
    abilityDef = GetBattlerAbility(battlerDef);

    return DoMoveDamageCalcVars(move, battlerAtk, battlerDef, moveType, fixedBasePower, isCrit, randomFactor,
                            updateFlags, typeEffectivenessModifier, weather, holdEffectAtk, holdEffectDef, abilityAtk, abilityDef);
}

static inline s32 DoFutureSightAttackDamageCalcVars(u32 move, u32 battlerAtk, u32 battlerDef, u32 moveType,
                            bool32 isCrit, bool32 randomFactor, bool32 updateFlags, uq4_12_t typeEffectivenessModifier, u32 weather,
                            u32 holdEffectDef, u32 abilityDef)
{
    s32 dmg;
    u32 userFinalAttack;
    u32 targetFinalDefense;

    struct Pokemon *party = GetSideParty(GetBattlerSide(battlerAtk));
    struct Pokemon *partyMon = &party[gWishFutureKnock.futureSightPartyIndex[battlerDef]];
    u32 partyMonLevel = GetMonData(partyMon, MON_DATA_LEVEL, NULL);
    u32 partyMonSpecies = GetMonData(partyMon, MON_DATA_SPECIES, NULL);
    gBattleMovePower = gMovesInfo[move].power;

    if (IS_MOVE_PHYSICAL(move))
        userFinalAttack = GetMonData(partyMon, MON_DATA_ATK, NULL);
    else
        userFinalAttack = GetMonData(partyMon, MON_DATA_SPATK, NULL);

    targetFinalDefense = CalcDefenseStat(move, battlerAtk, battlerDef, moveType, isCrit, updateFlags, ABILITY_NONE, abilityDef, holdEffectDef, weather);
    dmg = CalculateBaseDamage(gBattleMovePower, userFinalAttack, partyMonLevel, targetFinalDefense);

    DAMAGE_APPLY_MODIFIER(GetCriticalModifier(isCrit));

    if (randomFactor)
    {
        dmg *= DMG_ROLL_PERCENT_HI - RandomUniform(RNG_DAMAGE_MODIFIER, 0, DMG_ROLL_PERCENT_HI - DMG_ROLL_PERCENT_LO);
        dmg /= 100;
    }

    // Same type attack bonus
    if (gSpeciesInfo[partyMonSpecies].types[0] == moveType || gSpeciesInfo[partyMonSpecies].types[1] == moveType)
        DAMAGE_APPLY_MODIFIER(UQ_4_12(1.5));
    else
        DAMAGE_APPLY_MODIFIER(UQ_4_12(1.0));
    DAMAGE_APPLY_MODIFIER(typeEffectivenessModifier);

    if (dmg == 0)
        dmg = 1;

    gSpecialStatuses[battlerAtk].preventLifeOrbDamage = TRUE;

    return dmg;
}

static inline s32 DoFutureSightAttackDamageCalc(u32 move, u32 battlerAtk, u32 battlerDef, u32 moveType,
                            bool32 isCrit, bool32 randomFactor, bool32 updateFlags, uq4_12_t typeEffectivenessModifier, u32 weather)
{
    u32 holdEffectDef, abilityDef;

    if (typeEffectivenessModifier == UQ_4_12(0.0))
        return 0;

    holdEffectDef = GetBattlerHoldEffect(battlerDef, TRUE);
    abilityDef = GetBattlerAbility(battlerDef);

    return DoFutureSightAttackDamageCalcVars(move, battlerAtk, battlerDef, moveType, isCrit, randomFactor,
                            updateFlags, typeEffectivenessModifier, weather, holdEffectDef, abilityDef);
}

#undef DAMAGE_APPLY_MODIFIER

static u32 GetWeather(void)
{
    if (gBattleWeather == B_WEATHER_NONE || !WEATHER_HAS_EFFECT)
        return B_WEATHER_NONE;
    else
        return gBattleWeather;
}

s32 CalculateMoveDamage(u32 move, u32 battlerAtk, u32 battlerDef, u32 moveType, s32 fixedBasePower, bool32 isCrit, bool32 randomFactor, bool32 updateFlags)
{
    struct Pokemon *party = GetSideParty(GetBattlerSide(gBattlerAttacker));

    if (gMovesInfo[move].effect == EFFECT_FUTURE_SIGHT
     && (&party[gWishFutureKnock.futureSightPartyIndex[battlerDef]] != &party[gBattlerPartyIndexes[battlerAtk]]) )
    {
        return DoFutureSightAttackDamageCalc(move, battlerAtk, battlerDef, moveType, isCrit, randomFactor,
                                updateFlags, CalcTypeEffectivenessMultiplier(move, moveType, battlerAtk, battlerDef, GetBattlerAbility(battlerDef), updateFlags),
                                GetWeather());
    }
    else
    {
        return DoMoveDamageCalc(move, battlerAtk, battlerDef, moveType, fixedBasePower, isCrit, randomFactor,
                            updateFlags, CalcTypeEffectivenessMultiplier(move, moveType, battlerAtk, battlerDef, GetBattlerAbility(battlerDef), updateFlags),
                            GetWeather());
    }
}

// for AI so that typeEffectivenessModifier, weather, abilities and holdEffects are calculated only once
s32 CalculateMoveDamageVars(u32 move, u32 battlerAtk, u32 battlerDef, u32 moveType, s32 fixedBasePower, uq4_12_t typeEffectivenessModifier,
                                          u32 weather, bool32 isCrit, u32 holdEffectAtk, u32 holdEffectDef, u32 abilityAtk, u32 abilityDef)
{
    return DoMoveDamageCalcVars(move, battlerAtk, battlerDef, moveType, fixedBasePower, isCrit, FALSE, FALSE,
                                typeEffectivenessModifier, weather, holdEffectAtk, holdEffectDef, abilityAtk, abilityDef);
}

static inline void MulByTypeEffectiveness(uq4_12_t *modifier, u32 move, u32 moveType, u32 battlerDef, u32 defType, u32 battlerAtk, bool32 recordAbilities)
{
    uq4_12_t mod = GetTypeModifier(moveType, defType);
    u32 abilityAtk = GetBattlerAbility(battlerAtk);

    if (mod == UQ_4_12(0.0) && GetBattlerHoldEffect(battlerDef, TRUE) == HOLD_EFFECT_RING_TARGET)
    {
        mod = UQ_4_12(1.0);
        if (recordAbilities)
            RecordItemEffectBattle(battlerDef, HOLD_EFFECT_RING_TARGET);
    }
    else if ((moveType == TYPE_FIGHTING || moveType == TYPE_NORMAL) && defType == TYPE_GHOST && gBattleMons[battlerDef].status2 & STATUS2_FORESIGHT && mod == UQ_4_12(0.0))
    {
        mod = UQ_4_12(1.0);
    }
    else if ((moveType == TYPE_FIGHTING || moveType == TYPE_NORMAL) && defType == TYPE_GHOST
        && (abilityAtk == ABILITY_SCRAPPY || abilityAtk == ABILITY_MINDS_EYE)
        && mod == UQ_4_12(0.0))
    {
        mod = UQ_4_12(1.0);
        if (recordAbilities)
            RecordAbilityBattle(battlerAtk, abilityAtk);
    }

    if (moveType == TYPE_PSYCHIC && defType == TYPE_DARK && gStatuses3[battlerDef] & STATUS3_MIRACLE_EYED && mod == UQ_4_12(0.0))
        mod = UQ_4_12(1.0);
    if (gMovesInfo[move].effect == EFFECT_SUPER_EFFECTIVE_ON_ARG && defType == gMovesInfo[move].argument)
        mod = UQ_4_12(2.0);
    if (moveType == TYPE_GROUND && defType == TYPE_FLYING && IsBattlerGrounded(battlerDef) && mod == UQ_4_12(0.0))
        mod = UQ_4_12(1.0);
    if (moveType == TYPE_STELLAR && GetActiveGimmick(battlerDef) == GIMMICK_TERA)
        mod = UQ_4_12(2.0);

    // B_WEATHER_STRONG_WINDS weakens Super Effective moves against Flying-type Pokémon
    if (gBattleWeather & B_WEATHER_STRONG_WINDS && WEATHER_HAS_EFFECT)
    {
        if (defType == TYPE_FLYING && mod >= UQ_4_12(2.0))
            mod = UQ_4_12(1.0);
    }

    if (gBattleStruct->distortedTypeMatchups & (1u << battlerDef) || (AI_DATA->aiCalcInProgress && ShouldTeraShellDistortTypeMatchups(move, battlerDef)))
    {
        mod = UQ_4_12(0.5);
        if (recordAbilities)
            RecordAbilityBattle(battlerDef, GetBattlerAbility(battlerDef));
    }

    *modifier = uq4_12_multiply(*modifier, mod);
}

static inline void TryNoticeIllusionInTypeEffectiveness(u32 move, u32 moveType, u32 battlerAtk, u32 battlerDef, uq4_12_t resultingModifier, u32 illusionSpecies)
{
    // Check if the type effectiveness would've been different if the pokemon really had the types as the disguise.
    uq4_12_t presumedModifier = UQ_4_12(1.0);
    MulByTypeEffectiveness(&presumedModifier, move, moveType, battlerDef, gSpeciesInfo[illusionSpecies].types[0], battlerAtk, FALSE);
    if (gSpeciesInfo[illusionSpecies].types[1] != gSpeciesInfo[illusionSpecies].types[0])
        MulByTypeEffectiveness(&presumedModifier, move, moveType, battlerDef, gSpeciesInfo[illusionSpecies].types[1], battlerAtk, FALSE);

    if (presumedModifier != resultingModifier)
        RecordAbilityBattle(battlerDef, ABILITY_ILLUSION);
}

static void UpdateMoveResultFlags(uq4_12_t modifier)
{
    if (modifier == UQ_4_12(0.0))
    {
        gMoveResultFlags |= MOVE_RESULT_DOESNT_AFFECT_FOE;
        gMoveResultFlags &= ~(MOVE_RESULT_NOT_VERY_EFFECTIVE | MOVE_RESULT_SUPER_EFFECTIVE);
    }
    else if (modifier == UQ_4_12(1.0))
    {
        gMoveResultFlags &= ~(MOVE_RESULT_NOT_VERY_EFFECTIVE | MOVE_RESULT_SUPER_EFFECTIVE | MOVE_RESULT_DOESNT_AFFECT_FOE);
    }
    else if (modifier > UQ_4_12(1.0))
    {
        gMoveResultFlags |= MOVE_RESULT_SUPER_EFFECTIVE;
        gMoveResultFlags &= ~(MOVE_RESULT_NOT_VERY_EFFECTIVE | MOVE_RESULT_DOESNT_AFFECT_FOE);
    }
    else //if (modifier < UQ_4_12(1.0))
    {
        gMoveResultFlags |= MOVE_RESULT_NOT_VERY_EFFECTIVE;
        gMoveResultFlags &= ~(MOVE_RESULT_SUPER_EFFECTIVE | MOVE_RESULT_DOESNT_AFFECT_FOE);
    }
}

static inline uq4_12_t CalcTypeEffectivenessMultiplierInternal(u32 move, u32 moveType, u32 battlerAtk, u32 battlerDef, bool32 recordAbilities, uq4_12_t modifier, u32 defAbility)
{
    u32 illusionSpecies;

    MulByTypeEffectiveness(&modifier, move, moveType, battlerDef, GetBattlerType(battlerDef, 0, FALSE), battlerAtk, recordAbilities);
    if (GetBattlerType(battlerDef, 1, FALSE) != GetBattlerType(battlerDef, 0, FALSE))
        MulByTypeEffectiveness(&modifier, move, moveType, battlerDef, GetBattlerType(battlerDef, 1, FALSE), battlerAtk, recordAbilities);
    if (GetBattlerType(battlerDef, 2, FALSE) != TYPE_MYSTERY && GetBattlerType(battlerDef, 2, FALSE) != GetBattlerType(battlerDef, 1, FALSE)
        && GetBattlerType(battlerDef, 2, FALSE) != GetBattlerType(battlerDef, 0, FALSE))
        MulByTypeEffectiveness(&modifier, move, moveType, battlerDef, GetBattlerType(battlerDef, 2, FALSE), battlerAtk, recordAbilities);
    if (moveType == TYPE_FIRE && gDisableStructs[battlerDef].tarShot)
        modifier = uq4_12_multiply(modifier, UQ_4_12(2.0));

    if (recordAbilities && (illusionSpecies = GetIllusionMonSpecies(battlerDef)))
        TryNoticeIllusionInTypeEffectiveness(move, moveType, battlerAtk, battlerDef, modifier, illusionSpecies);

    if (gMovesInfo[move].category == DAMAGE_CATEGORY_STATUS && move != MOVE_THUNDER_WAVE)
    {
        modifier = UQ_4_12(1.0);
        if (B_GLARE_GHOST < GEN_4 && move == MOVE_GLARE && IS_BATTLER_OF_TYPE(battlerDef, TYPE_GHOST))
            modifier = UQ_4_12(0.0);
    }
    else if (moveType == TYPE_GROUND && !IsBattlerGroundedInverseCheck(battlerDef, TRUE) && !(gMovesInfo[move].ignoreTypeIfFlyingAndUngrounded))
    {
        modifier = UQ_4_12(0.0);
        if (recordAbilities && defAbility == ABILITY_LEVITATE)
        {
            gLastUsedAbility = ABILITY_LEVITATE;
            gMoveResultFlags |= (MOVE_RESULT_MISSED | MOVE_RESULT_DOESNT_AFFECT_FOE);
            gLastLandedMoves[battlerDef] = 0;
            gBattleCommunication[MISS_TYPE] = B_MSG_GROUND_MISS;
            RecordAbilityBattle(battlerDef, ABILITY_LEVITATE);
        }
    }
    else if (B_SHEER_COLD_IMMUNITY >= GEN_7 && move == MOVE_SHEER_COLD && IS_BATTLER_OF_TYPE(battlerDef, TYPE_ICE))
    {
        modifier = UQ_4_12(0.0);
    }

    // Thousand Arrows ignores type modifiers for flying mons
    if (!IsBattlerGrounded(battlerDef) && (gMovesInfo[move].ignoreTypeIfFlyingAndUngrounded)
        && (GetBattlerType(battlerDef, 0, FALSE) == TYPE_FLYING || GetBattlerType(battlerDef, 1, FALSE) == TYPE_FLYING || GetBattlerType(battlerDef, 2, FALSE) == TYPE_FLYING))
    {
        modifier = UQ_4_12(1.0);
    }

    if (((defAbility == ABILITY_WONDER_GUARD && modifier <= UQ_4_12(1.0))
        || (defAbility == ABILITY_TELEPATHY && battlerDef == BATTLE_PARTNER(battlerAtk)))
        && gMovesInfo[move].power)
    {
        modifier = UQ_4_12(0.0);
        if (recordAbilities)
        {
            gLastUsedAbility = gBattleMons[battlerDef].ability;
            gMoveResultFlags |= MOVE_RESULT_MISSED;
            gLastLandedMoves[battlerDef] = 0;
            gBattleCommunication[MISS_TYPE] = B_MSG_AVOIDED_DMG;
            RecordAbilityBattle(battlerDef, gBattleMons[battlerDef].ability);
        }
    }

    // Signal for the trainer slide-in system.
    if (GetBattlerSide(battlerDef) != B_SIDE_PLAYER && modifier && gBattleStruct->trainerSlideFirstSTABMoveMsgState != 2)
        gBattleStruct->trainerSlideFirstSTABMoveMsgState = 1;

    return modifier;
}

uq4_12_t CalcTypeEffectivenessMultiplier(u32 move, u32 moveType, u32 battlerAtk, u32 battlerDef, u32 defAbility, bool32 recordAbilities)
{
    uq4_12_t modifier = UQ_4_12(1.0);

    if (move != MOVE_STRUGGLE && moveType != TYPE_MYSTERY)
    {
        modifier = CalcTypeEffectivenessMultiplierInternal(move, moveType, battlerAtk, battlerDef, recordAbilities, modifier, defAbility);
        if (gMovesInfo[move].effect == EFFECT_TWO_TYPED_MOVE)
            modifier = CalcTypeEffectivenessMultiplierInternal(move, gMovesInfo[move].argument, battlerAtk, battlerDef, recordAbilities, modifier, defAbility);
    }

    if (recordAbilities)
        UpdateMoveResultFlags(modifier);
    return modifier;
}

uq4_12_t CalcPartyMonTypeEffectivenessMultiplier(u16 move, u16 speciesDef, u16 abilityDef)
{
    uq4_12_t modifier = UQ_4_12(1.0);
    u32 moveType = GetMoveType(move);

    if (move != MOVE_STRUGGLE && moveType != TYPE_MYSTERY)
    {
        MulByTypeEffectiveness(&modifier, move, moveType, 0, gSpeciesInfo[speciesDef].types[0], 0, FALSE);
        if (gSpeciesInfo[speciesDef].types[1] != gSpeciesInfo[speciesDef].types[0])
            MulByTypeEffectiveness(&modifier, move, moveType, 0, gSpeciesInfo[speciesDef].types[1], 0, FALSE);

        if (moveType == TYPE_GROUND && abilityDef == ABILITY_LEVITATE && !(gFieldStatuses & STATUS_FIELD_GRAVITY))
            modifier = UQ_4_12(0.0);
        if (abilityDef == ABILITY_WONDER_GUARD && modifier <= UQ_4_12(1.0) && gMovesInfo[move].power)
            modifier = UQ_4_12(0.0);
    }

    UpdateMoveResultFlags(modifier);
    return modifier;
}

static uq4_12_t GetInverseTypeMultiplier(uq4_12_t multiplier)
{
    switch (multiplier)
    {
    case UQ_4_12(0.0):
    case UQ_4_12(0.5):
        return UQ_4_12(2.0);
    case UQ_4_12(2.0):
        return UQ_4_12(0.5);
    case UQ_4_12(1.0):
    default:
        return UQ_4_12(1.0);
    }
}

uq4_12_t GetTypeEffectiveness(struct Pokemon *mon, u8 moveType)
{
    uq4_12_t modifier = UQ_4_12(1.0);
    u16 abilityDef = GetMonAbility(mon);
    u16 speciesDef = GetMonData(mon, MON_DATA_SPECIES);
    u8 type1 = gSpeciesInfo[speciesDef].types[0];
    u8 type2 = gSpeciesInfo[speciesDef].types[1];

    if (moveType != TYPE_MYSTERY)
    {
        MulByTypeEffectiveness(&modifier, MOVE_POUND, moveType, 0, type1, 0, FALSE);
        if (type2 != type1)
            MulByTypeEffectiveness(&modifier, MOVE_POUND, moveType, 0, type2, 0, FALSE);

        if ((modifier <= UQ_4_12(1.0)  &&  abilityDef == ABILITY_WONDER_GUARD)
         || (moveType == TYPE_FIRE     &&  abilityDef == ABILITY_FLASH_FIRE)
         || (moveType == TYPE_GRASS    &&  abilityDef == ABILITY_SAP_SIPPER)
         || (moveType == TYPE_GROUND   && (abilityDef == ABILITY_LEVITATE
                                       ||  abilityDef == ABILITY_EARTH_EATER))
         || (moveType == TYPE_WATER    && (abilityDef == ABILITY_WATER_ABSORB
                                       || abilityDef == ABILITY_DRY_SKIN
                                       || abilityDef == ABILITY_STORM_DRAIN))
         || (moveType == TYPE_ELECTRIC && (abilityDef == ABILITY_LIGHTNING_ROD // TODO: Add Gen 3/4 config check
                                       || abilityDef == ABILITY_VOLT_ABSORB
                                       || abilityDef == ABILITY_MOTOR_DRIVE)))
        {
            modifier = UQ_4_12(0.0);
        }
    }
    return modifier;
}

uq4_12_t GetTypeModifier(u32 atkType, u32 defType)
{
    if (B_FLAG_INVERSE_BATTLE != 0 && FlagGet(B_FLAG_INVERSE_BATTLE))
        return GetInverseTypeMultiplier(gTypeEffectivenessTable[atkType][defType]);
    return gTypeEffectivenessTable[atkType][defType];
}

s32 GetStealthHazardDamageByTypesAndHP(u8 hazardType, u8 type1, u8 type2, u32 maxHp)
{
    s32 dmg = 0;
    uq4_12_t modifier = UQ_4_12(1.0);

    modifier = uq4_12_multiply(modifier, GetTypeModifier(hazardType, type1));
    if (type2 != type1)
        modifier = uq4_12_multiply(modifier, GetTypeModifier(hazardType, type2));

    switch (modifier)
    {
    case UQ_4_12(0.0):
        dmg = 0;
        break;
    case UQ_4_12(0.25):
        dmg = maxHp / 32;
        if (dmg == 0)
            dmg = 1;
        break;
    case UQ_4_12(0.5):
        dmg = maxHp / 16;
        if (dmg == 0)
            dmg = 1;
        break;
    case UQ_4_12(1.0):
        dmg = maxHp / 8;
        if (dmg == 0)
            dmg = 1;
        break;
    case UQ_4_12(2.0):
        dmg = maxHp / 4;
        if (dmg == 0)
            dmg = 1;
        break;
    case UQ_4_12(4.0):
        dmg = maxHp / 2;
        if (dmg == 0)
            dmg = 1;
        break;
    }

    return dmg;
}

s32 GetStealthHazardDamage(u8 hazardType, u32 battler)
{
    u8 type1 = gBattleMons[battler].types[0];
    u8 type2 = gBattleMons[battler].types[1];
    u32 maxHp = gBattleMons[battler].maxHP;

    return GetStealthHazardDamageByTypesAndHP(hazardType, type1, type2, maxHp);
}

bool32 IsPartnerMonFromSameTrainer(u32 battler)
{
    if (GetBattlerSide(battler) == B_SIDE_OPPONENT && gBattleTypeFlags & BATTLE_TYPE_TWO_OPPONENTS)
        return FALSE;
    else if (GetBattlerSide(battler) == B_SIDE_PLAYER && gBattleTypeFlags & BATTLE_TYPE_INGAME_PARTNER)
        return FALSE;
    else if (gBattleTypeFlags & BATTLE_TYPE_MULTI)
        return FALSE;
    else
        return TRUE;
}

bool32 DoesSpeciesUseHoldItemToChangeForm(u16 species, u16 heldItemId)
{
    u32 i;
    const struct FormChange *formChanges = GetSpeciesFormChanges(species);

    if (formChanges != NULL)
    {
        for (i = 0; formChanges[i].method != FORM_CHANGE_TERMINATOR; i++)
        {
            switch (formChanges[i].method)
            {
            case FORM_CHANGE_BATTLE_MEGA_EVOLUTION_ITEM:
            case FORM_CHANGE_BATTLE_PRIMAL_REVERSION:
            case FORM_CHANGE_BATTLE_ULTRA_BURST:
            case FORM_CHANGE_ITEM_HOLD:
                if (formChanges[i].param1 == heldItemId)
                    return TRUE;
                break;
            }
        }
    }
    return FALSE;
}

bool32 CanMegaEvolve(u32 battler)
{
    u32 holdEffect = GetBattlerHoldEffect(battler, FALSE);

    // Check if Player has a Mega Ring.
    if (!TESTING
        && (GetBattlerPosition(battler) == B_POSITION_PLAYER_LEFT || (!(gBattleTypeFlags & BATTLE_TYPE_MULTI) && GetBattlerPosition(battler) == B_POSITION_PLAYER_RIGHT))
        && !CheckBagHasItem(ITEM_MEGA_RING, 1))
        return FALSE;

    // Check if Trainer has already Mega Evolved.
    if (HasTrainerUsedGimmick(battler, GIMMICK_MEGA))
        return FALSE;

    // Check if battler has another gimmick active.
    if (GetActiveGimmick(battler) != GIMMICK_NONE)
        return FALSE;

    // Check if battler is currently held by Sky Drop.
    if (gStatuses3[battler] & STATUS3_SKY_DROPPED)
        return FALSE;

    // Check if battler is holding a Z-Crystal.
    if (holdEffect == HOLD_EFFECT_Z_CRYSTAL)
        return FALSE;

    // Check if there is an entry in the form change table for regular Mega Evolution and battler is holding Mega Stone.
    if (GetBattleFormChangeTargetSpecies(battler, FORM_CHANGE_BATTLE_MEGA_EVOLUTION_ITEM) != SPECIES_NONE && holdEffect == HOLD_EFFECT_MEGA_STONE)
        return TRUE;

    // Check if there is an entry in the form change table for Wish Mega Evolution.
    if (GetBattleFormChangeTargetSpecies(battler, FORM_CHANGE_BATTLE_MEGA_EVOLUTION_MOVE) != SPECIES_NONE)
        return TRUE;

    // No checks passed, the mon CAN'T mega evolve.
    return FALSE;
}

bool32 CanUltraBurst(u32 battler)
{
    u32 holdEffect = GetBattlerHoldEffect(battler, FALSE);

    // Check if Player has a Z-Ring
    if (!TESTING && (GetBattlerPosition(battler) == B_POSITION_PLAYER_LEFT
        || (!(gBattleTypeFlags & BATTLE_TYPE_MULTI) && GetBattlerPosition(battler) == B_POSITION_PLAYER_RIGHT))
        && !CheckBagHasItem(ITEM_Z_POWER_RING, 1))
        return FALSE;

    // Check if Trainer has already Ultra Bursted.
    if (HasTrainerUsedGimmick(battler, GIMMICK_ULTRA_BURST))
        return FALSE;

    // Check if battler has another gimmick active.
    if (GetActiveGimmick(battler) != GIMMICK_NONE)
        return FALSE;

    // Check if mon is currently held by Sky Drop
    if (gStatuses3[battler] & STATUS3_SKY_DROPPED)
        return FALSE;

    // Check if there is an entry in the form change table for Ultra Burst and battler is holding a Z-Crystal.
    if (GetBattleFormChangeTargetSpecies(battler, FORM_CHANGE_BATTLE_ULTRA_BURST) != SPECIES_NONE && holdEffect == HOLD_EFFECT_Z_CRYSTAL)
        return TRUE;

    // No checks passed, the mon CAN'T ultra burst.
    return FALSE;
}

void ActivateMegaEvolution(u32 battler)
{
    gLastUsedItem = gBattleMons[battler].item;
    SetActiveGimmick(battler, GIMMICK_MEGA);
    if (GetBattleFormChangeTargetSpecies(battler, FORM_CHANGE_BATTLE_MEGA_EVOLUTION_MOVE) != SPECIES_NONE)
        BattleScriptExecute(BattleScript_WishMegaEvolution);
    else
        BattleScriptExecute(BattleScript_MegaEvolution);
}

void ActivateUltraBurst(u32 battler)
{
    gLastUsedItem = gBattleMons[battler].item;
    SetActiveGimmick(battler, GIMMICK_ULTRA_BURST);
    BattleScriptExecute(BattleScript_UltraBurst);
}

bool32 IsBattlerMegaEvolved(u32 battler)
{
    // While Transform does copy stats and visuals, it shouldn't be counted as true Mega Evolution.
    if (gBattleMons[battler].status2 & STATUS2_TRANSFORMED)
        return FALSE;
    return (gSpeciesInfo[gBattleMons[battler].species].isMegaEvolution);
}

bool32 IsBattlerPrimalReverted(u32 battler)
{
    // While Transform does copy stats and visuals, it shouldn't be counted as true Primal Revesion.
    if (gBattleMons[battler].status2 & STATUS2_TRANSFORMED)
        return FALSE;
    return (gSpeciesInfo[gBattleMons[battler].species].isPrimalReversion);
}

bool32 IsBattlerUltraBursted(u32 battler)
{
    // While Transform does copy stats and visuals, it shouldn't be counted as true Ultra Burst.
    if (gBattleMons[battler].status2 & STATUS2_TRANSFORMED)
        return FALSE;
    return (gSpeciesInfo[gBattleMons[battler].species].isUltraBurst);
}

bool32 IsBattlerInTeraForm(u32 battler)
{
    // While Transform does copy stats and visuals, it shouldn't be counted as a true Tera Form.
    if (gBattleMons[battler].status2 & STATUS2_TRANSFORMED)
        return FALSE;
    return (gSpeciesInfo[gBattleMons[battler].species].isTeraForm);
}

// Returns SPECIES_NONE if no form change is possible
u16 GetBattleFormChangeTargetSpecies(u32 battler, u16 method)
{
    u32 i;
    u16 targetSpecies = SPECIES_NONE;
    u16 species = gBattleMons[battler].species;
    const struct FormChange *formChanges = GetSpeciesFormChanges(species);
    struct Pokemon *mon = &GetBattlerParty(battler)[gBattlerPartyIndexes[battler]];
    u16 heldItem;

    if (formChanges != NULL)
    {
        heldItem = gBattleMons[battler].item;

        for (i = 0; formChanges[i].method != FORM_CHANGE_TERMINATOR; i++)
        {
            if (method == formChanges[i].method && species != formChanges[i].targetSpecies)
            {
                switch (method)
                {
                case FORM_CHANGE_BATTLE_MEGA_EVOLUTION_ITEM:
                case FORM_CHANGE_BATTLE_PRIMAL_REVERSION:
                case FORM_CHANGE_BATTLE_ULTRA_BURST:
                    if (heldItem == formChanges[i].param1)
                        targetSpecies = formChanges[i].targetSpecies;
                    break;
                case FORM_CHANGE_BATTLE_MEGA_EVOLUTION_MOVE:
                    if (gBattleMons[battler].moves[0] == formChanges[i].param1
                     || gBattleMons[battler].moves[1] == formChanges[i].param1
                     || gBattleMons[battler].moves[2] == formChanges[i].param1
                     || gBattleMons[battler].moves[3] == formChanges[i].param1)
                        targetSpecies = formChanges[i].targetSpecies;
                    break;
                case FORM_CHANGE_BATTLE_SWITCH:
                    if (formChanges[i].param1 == GetBattlerAbility(battler) || formChanges[i].param1 == ABILITY_NONE)
                        targetSpecies = formChanges[i].targetSpecies;
                    break;
                case FORM_CHANGE_BATTLE_HP_PERCENT:
                    if (formChanges[i].param1 == GetBattlerAbility(battler))
                    {
                        // We multiply by 100 to make sure that integer division doesn't mess with the health check.
                        u32 hpCheck = gBattleMons[battler].hp * 100 * 100 / gBattleMons[battler].maxHP;
                        switch(formChanges[i].param2)
                        {
                        case HP_HIGHER_THAN:
                            if (hpCheck > formChanges[i].param3 * 100)
                                targetSpecies = formChanges[i].targetSpecies;
                            break;
                        case HP_LOWER_EQ_THAN:
                            if (hpCheck <= formChanges[i].param3 * 100)
                                targetSpecies = formChanges[i].targetSpecies;
                            break;
                        }
                    }
                    break;
                case FORM_CHANGE_BATTLE_GIGANTAMAX:
                    if (GetMonData(mon, MON_DATA_GIGANTAMAX_FACTOR))
                        targetSpecies = formChanges[i].targetSpecies;
                    break;
                case FORM_CHANGE_BATTLE_WEATHER:
                    // Check if there is a required ability and if the battler's ability does not match it
                    // or is suppressed. If so, revert to the no weather form.
                    if (formChanges[i].param2
                        && GetBattlerAbility(battler) != formChanges[i].param2
                        && formChanges[i].param1 == B_WEATHER_NONE)
                    {
                        targetSpecies = formChanges[i].targetSpecies;
                    }
                    // We need to revert the weather form if the field is under Air Lock, too.
                    else if (!WEATHER_HAS_EFFECT && formChanges[i].param1 == B_WEATHER_NONE)
                    {
                        targetSpecies = formChanges[i].targetSpecies;
                    }
                    // Otherwise, just check for a match between the weather and the form change table.
                    // Added a check for whether the weather is in effect to prevent end-of-turn soft locks with Cloud Nine / Air Lock
                    else if (((gBattleWeather & formChanges[i].param1) && WEATHER_HAS_EFFECT)
                        || (gBattleWeather == B_WEATHER_NONE && formChanges[i].param1 == B_WEATHER_NONE))
                    {
                        targetSpecies = formChanges[i].targetSpecies;
                    }
                    break;
                case FORM_CHANGE_BATTLE_TURN_END:
                case FORM_CHANGE_HIT_BY_MOVE:
                    if (formChanges[i].param1 == GetBattlerAbility(battler))
                        targetSpecies = formChanges[i].targetSpecies;
                    break;
                case FORM_CHANGE_STATUS:
                    if (gBattleMons[battler].status1 & formChanges[i].param1)
                        targetSpecies = formChanges[i].targetSpecies;
                    break;
                case FORM_CHANGE_BATTLE_TERASTALLIZATION:
                    if (GetBattlerTeraType(battler) == formChanges[i].param1)
                        targetSpecies = formChanges[i].targetSpecies;
                    break;
                }
            }
        }
    }

    return targetSpecies;
}

bool32 CanBattlerFormChange(u32 battler, u16 method)
{
    // Can't change form if transformed.
    if (gBattleMons[battler].status2 & STATUS2_TRANSFORMED
        && B_TRANSFORM_FORM_CHANGES >= GEN_5)
        return FALSE;
    // Mega Evolved and Ultra Bursted Pokémon should always revert to normal upon fainting or ending the battle.
    if ((IsBattlerMegaEvolved(battler) || IsBattlerUltraBursted(battler) || IsBattlerInTeraForm(battler)) && (method == FORM_CHANGE_FAINT || method == FORM_CHANGE_END_BATTLE))
        return TRUE;
    else if (IsBattlerPrimalReverted(battler) && (method == FORM_CHANGE_END_BATTLE))
        return TRUE;
    // Gigantamaxed Pokemon should revert upon fainting, switching, or ending the battle.
    else if (IsGigantamaxed(battler) && (method == FORM_CHANGE_FAINT || method == FORM_CHANGE_BATTLE_SWITCH || method == FORM_CHANGE_END_BATTLE))
        return TRUE;
    return DoesSpeciesHaveFormChangeMethod(gBattleMons[battler].species, method);
}

bool32 TryBattleFormChange(u32 battler, u32 method)
{
    u32 monId = gBattlerPartyIndexes[battler];
    u32 side = GetBattlerSide(battler);
    struct Pokemon *party = GetBattlerParty(battler);
    u32 targetSpecies;

    if (!CanBattlerFormChange(battler, method))
        return FALSE;

    targetSpecies = GetBattleFormChangeTargetSpecies(battler, method);
    if (targetSpecies == SPECIES_NONE)
        targetSpecies = GetFormChangeTargetSpecies(&party[monId], method, 0);
    if (targetSpecies != SPECIES_NONE)
    {
        // Saves the original species on the first form change.
        if (gBattleStruct->changedSpecies[side][monId] == SPECIES_NONE)
            gBattleStruct->changedSpecies[side][monId] = gBattleMons[battler].species;

        TryToSetBattleFormChangeMoves(&party[monId], method);
        SetMonData(&party[monId], MON_DATA_SPECIES, &targetSpecies);
        gBattleMons[battler].species = targetSpecies;
        RecalcBattlerStats(battler, &party[monId]);
        return TRUE;
    }
    else if (gBattleStruct->changedSpecies[side][monId] != SPECIES_NONE)
    {
        bool32 restoreSpecies = FALSE;

        // Mega Evolved and Ultra Bursted Pokémon should always revert to normal upon fainting or ending the battle, so no need to add it to the form change tables.
        if ((IsBattlerMegaEvolved(battler) || IsBattlerUltraBursted(battler) || IsBattlerInTeraForm(battler)) && (method == FORM_CHANGE_FAINT || method == FORM_CHANGE_END_BATTLE))
            restoreSpecies = TRUE;

        // Unlike Megas, Primal Reversion isn't canceled on fainting.
        else if (IsBattlerPrimalReverted(battler) && (method == FORM_CHANGE_END_BATTLE))
            restoreSpecies = TRUE;

        // Gigantamax Pokemon have their forms reverted after fainting, switching, or ending the battle.
        else if (IsGigantamaxed(battler) && (method == FORM_CHANGE_FAINT || method == FORM_CHANGE_BATTLE_SWITCH || method == FORM_CHANGE_END_BATTLE))
            restoreSpecies = TRUE;

        if (restoreSpecies)
        {
            u32 abilityForm = gBattleMons[battler].ability;
            // Reverts the original species
            TryToSetBattleFormChangeMoves(&party[monId], method);
            SetMonData(&party[monId], MON_DATA_SPECIES, &gBattleStruct->changedSpecies[side][monId]);
            RecalcBattlerStats(battler, &party[monId]);
            // Battler data is not updated with regular form's ability, not doing so could cause wrong ability activation.
            if (method == FORM_CHANGE_FAINT)
                gBattleMons[battler].ability = abilityForm;
            return TRUE;
        }
    }

    return FALSE;
}

bool32 DoBattlersShareType(u32 battler1, u32 battler2)
{
    s32 i;
    u8 types1[3] = {GetBattlerType(battler1, 0, FALSE), GetBattlerType(battler1, 1, FALSE), GetBattlerType(battler1, 2, FALSE)};
    u8 types2[3] = {GetBattlerType(battler2, 0, FALSE), GetBattlerType(battler2, 1, FALSE), GetBattlerType(battler2, 2, FALSE)};

    if (types1[2] == TYPE_MYSTERY)
        types1[2] = types1[0];
    if (types2[2] == TYPE_MYSTERY)
        types2[2] = types2[0];

    for (i = 0; i < 3; i++)
    {
        if (types1[i] == types2[0] || types1[i] == types2[1] || types1[i] == types2[2])
            return TRUE;
    }

    return FALSE;
}

bool32 CanBattlerGetOrLoseItem(u32 battler, u16 itemId)
{
    u16 species = gBattleMons[battler].species;
    u16 holdEffect = ItemId_GetHoldEffect(itemId);

    // Mail can be stolen now
    if (itemId == ITEM_ENIGMA_BERRY_E_READER)
        return FALSE;
    else if (DoesSpeciesUseHoldItemToChangeForm(species, itemId))
        return FALSE;
    else if (holdEffect == HOLD_EFFECT_Z_CRYSTAL)
        return FALSE;
    else if (holdEffect == HOLD_EFFECT_BOOSTER_ENERGY
         && (gSpeciesInfo[gBattleMons[gBattlerAttacker].species].isParadox || gSpeciesInfo[gBattleMons[gBattlerTarget].species].isParadox))
        return FALSE;
    else
        return TRUE;
}

struct Pokemon *GetIllusionMonPtr(u32 battler)
{
    if (gBattleStruct->illusion[battler].broken)
        return NULL;
    if (!gBattleStruct->illusion[battler].set)
    {
        if (GetBattlerSide(battler) == B_SIDE_PLAYER)
            SetIllusionMon(&gPlayerParty[gBattlerPartyIndexes[battler]], battler);
        else
            SetIllusionMon(&gEnemyParty[gBattlerPartyIndexes[battler]], battler);
    }
    if (!gBattleStruct->illusion[battler].on)
        return NULL;

    return gBattleStruct->illusion[battler].mon;
}

void ClearIllusionMon(u32 battler)
{
    memset(&gBattleStruct->illusion[battler], 0, sizeof(gBattleStruct->illusion[battler]));
}

u32 GetIllusionMonSpecies(u32 battler)
{
    struct Pokemon *illusionMon = GetIllusionMonPtr(battler);
    if (illusionMon != NULL)
        return GetMonData(illusionMon, MON_DATA_SPECIES);
    return SPECIES_NONE;
}

bool32 SetIllusionMon(struct Pokemon *mon, u32 battler)
{
    struct Pokemon *party, *partnerMon;
    s32 i, id;
    u8 side, partyCount;

    gBattleStruct->illusion[battler].set = 1;
    if (GetMonAbility(mon) != ABILITY_ILLUSION)
        return FALSE;

    party = GetBattlerParty(battler);
    side = GetBattlerSide(battler);
    partyCount = side == B_SIDE_PLAYER ? gPlayerPartyCount : gEnemyPartyCount;

    // If this pokemon is last in the party, ignore Illusion.
    if (&party[partyCount - 1] == mon)
        return FALSE;

    if (IsBattlerAlive(BATTLE_PARTNER(battler)))
        partnerMon = &party[gBattlerPartyIndexes[BATTLE_PARTNER(battler)]];
    else
        partnerMon = mon;

    // Find last alive non-egg pokemon.
    for (i = PARTY_SIZE - 1; i >= 0; i--)
    {
        id = i;
        if (GetMonData(&party[id], MON_DATA_SANITY_HAS_SPECIES)
            && GetMonData(&party[id], MON_DATA_HP)
            && !GetMonData(&party[id], MON_DATA_IS_EGG)
            && &party[id] != mon
            && &party[id] != partnerMon)
        {
            gBattleStruct->illusion[battler].on = 1;
            gBattleStruct->illusion[battler].broken = 0;
            gBattleStruct->illusion[battler].partyId = id;
            gBattleStruct->illusion[battler].mon = &party[id];
            return TRUE;
        }
    }

    return FALSE;
}

bool32 ShouldGetStatBadgeBoost(u16 badgeFlag, u32 battler)
{
    if (B_BADGE_BOOST == GEN_3)
    {
        if (gBattleTypeFlags & (BATTLE_TYPE_LINK | BATTLE_TYPE_EREADER_TRAINER | BATTLE_TYPE_RECORDED_LINK | BATTLE_TYPE_FRONTIER))
            return FALSE;
        else if (GetBattlerSide(battler) != B_SIDE_PLAYER)
            return FALSE;
        else if (gBattleTypeFlags & BATTLE_TYPE_TRAINER && gTrainerBattleOpponent_A == TRAINER_SECRET_BASE)
            return FALSE;
        else if (FlagGet(badgeFlag))
            return TRUE;
    }
    return FALSE;
}

static u32 SwapMoveDamageCategory(u32 move)
{
    if (gMovesInfo[move].category == DAMAGE_CATEGORY_PHYSICAL)
        return DAMAGE_CATEGORY_SPECIAL;
    return DAMAGE_CATEGORY_PHYSICAL;
}

u8 GetBattleMoveCategory(u32 moveId)
{
    if (gBattleStruct != NULL && gBattleStruct->swapDamageCategory) // Photon Geyser, Shell Side Arm, Light That Burns the Sky, Tera Blast
        return SwapMoveDamageCategory(moveId);
    if (gBattleStruct != NULL && (IsZMove(moveId) || IsMaxMove(moveId))) // TODO: Might be buggy depending on when this is called.
        return gBattleStruct->categoryOverride;
    if (B_PHYSICAL_SPECIAL_SPLIT >= GEN_4)
        return gMovesInfo[moveId].category;

    if (IS_MOVE_STATUS(moveId))
        return DAMAGE_CATEGORY_STATUS;
    return gTypesInfo[GetMoveType(gCurrentMove)].damageCategory;
}

static bool32 TryRemoveScreens(u32 battler)
{
    bool32 removed = FALSE;
    u32 battlerSide = GetBattlerSide(battler);
    u8 enemySide = GetBattlerSide(BATTLE_OPPOSITE(battler));

    // try to remove from battler's side
    if (gSideStatuses[battlerSide] & (SIDE_STATUS_REFLECT | SIDE_STATUS_LIGHTSCREEN | SIDE_STATUS_AURORA_VEIL))
    {
        gSideStatuses[battlerSide] &= ~(SIDE_STATUS_REFLECT | SIDE_STATUS_LIGHTSCREEN | SIDE_STATUS_AURORA_VEIL);
        gSideTimers[battlerSide].reflectTimer = 0;
        gSideTimers[battlerSide].lightscreenTimer = 0;
        gSideTimers[battlerSide].auroraVeilTimer = 0;
        removed = TRUE;
    }

    // try to remove from battler opponent's side
    if (gSideStatuses[enemySide] & (SIDE_STATUS_REFLECT | SIDE_STATUS_LIGHTSCREEN | SIDE_STATUS_AURORA_VEIL))
    {
        gSideStatuses[enemySide] &= ~(SIDE_STATUS_REFLECT | SIDE_STATUS_LIGHTSCREEN | SIDE_STATUS_AURORA_VEIL);
        gSideTimers[enemySide].reflectTimer = 0;
        gSideTimers[enemySide].lightscreenTimer = 0;
        gSideTimers[enemySide].auroraVeilTimer = 0;
        removed = TRUE;
    }

    return removed;
}

static bool32 IsUnnerveAbilityOnOpposingSide(u32 battler)
{
    if (IsAbilityOnOpposingSide(battler, ABILITY_UNNERVE)
      || IsAbilityOnOpposingSide(battler, ABILITY_AS_ONE_ICE_RIDER)
      || IsAbilityOnOpposingSide(battler, ABILITY_AS_ONE_SHADOW_RIDER))
        return TRUE;
    return FALSE;
}

// Photon Geyser, Light That Burns the Sky, Tera Blast
u8 GetCategoryBasedOnStats(u32 battler)
{
    u32 attack = gBattleMons[battler].attack;
    u32 spAttack = gBattleMons[battler].spAttack;

    attack = attack * gStatStageRatios[gBattleMons[battler].statStages[STAT_ATK]][0];
    attack = attack / gStatStageRatios[gBattleMons[battler].statStages[STAT_ATK]][1];

    spAttack = spAttack * gStatStageRatios[gBattleMons[battler].statStages[STAT_SPATK]][0];
    spAttack = spAttack / gStatStageRatios[gBattleMons[battler].statStages[STAT_SPATK]][1];

    if (spAttack >= attack)
        return DAMAGE_CATEGORY_SPECIAL;
    else
        return DAMAGE_CATEGORY_PHYSICAL;
}

static u32 GetFlingPowerFromItemId(u32 itemId)
{
    if (itemId >= ITEM_TM01 && itemId <= ITEM_HM08)
    {
        u32 power = gMovesInfo[ItemIdToBattleMoveId(itemId)].power;
        if (power > 1)
            return power;
        return 10; // Status moves and moves with variable power always return 10 power.
    }
    else
        return ItemId_GetFlingPower(itemId);
}

bool32 CanFling(u32 battler)
{
    u16 item = gBattleMons[battler].item;

    if (item == ITEM_NONE
      || (B_KLUTZ_FLING_INTERACTION >= GEN_5 && GetBattlerAbility(battler) == ABILITY_KLUTZ)
      || gFieldStatuses & STATUS_FIELD_MAGIC_ROOM
      || gDisableStructs[battler].embargoTimer != 0
      || GetFlingPowerFromItemId(item) == 0
      || !CanBattlerGetOrLoseItem(battler, item))
        return FALSE;

    return TRUE;
}

// Sort an array of battlers by speed
// Useful for effects like pickpocket, eject button, red card, dancer
void SortBattlersBySpeed(u8 *battlers, bool32 slowToFast)
{
    int i, j, currSpeed, currBattler;
    u16 speeds[MAX_BATTLERS_COUNT] = {0};

    for (i = 0; i < gBattlersCount; i++)
        speeds[i] = GetBattlerTotalSpeedStat(battlers[i]);

    for (i = 1; i < gBattlersCount; i++)
    {
        currBattler = battlers[i];
        currSpeed = speeds[i];
        j = i - 1;

        if (slowToFast)
        {
            while (j >= 0 && speeds[j] > currSpeed)
            {
                battlers[j + 1] = battlers[j];
                speeds[j + 1] = speeds[j];
                j = j - 1;
            }
        }
        else
        {
            while (j >= 0 && speeds[j] < currSpeed)
            {
                battlers[j + 1] = battlers[j];
                speeds[j + 1] = speeds[j];
                j = j - 1;
            }
        }

        battlers[j + 1] = currBattler;
        speeds[j + 1] = currSpeed;
    }
}

void TryRestoreHeldItems(void)
{
    u32 i;
    bool32 returnNPCItems = B_RETURN_STOLEN_NPC_ITEMS >= GEN_5 && gBattleTypeFlags & BATTLE_TYPE_TRAINER;

    for (i = 0; i < PARTY_SIZE; i++)
    {
        // Check if held items should be restored after battle based on generation
        if (B_RESTORE_HELD_BATTLE_ITEMS >= GEN_9 || gBattleStruct->itemLost[B_SIDE_PLAYER][i].stolen || returnNPCItems)
        {
            u16 lostItem = gBattleStruct->itemLost[B_SIDE_PLAYER][i].originalItem;

            // Check if the lost item is a berry and the mon is not holding it
            if (ItemId_GetPocket(lostItem) == POCKET_BERRIES && GetMonData(&gPlayerParty[i], MON_DATA_HELD_ITEM) != lostItem)
                lostItem = ITEM_NONE;

            // Check if the lost item should be restored
            if ((lostItem != ITEM_NONE || returnNPCItems) && ItemId_GetPocket(lostItem) != POCKET_BERRIES)
                SetMonData(&gPlayerParty[i], MON_DATA_HELD_ITEM, &lostItem);
        }
    }
}

bool32 CanStealItem(u32 battlerStealing, u32 battlerItem, u16 item)
{
    u8 stealerSide = GetBattlerSide(battlerStealing);

    if (gBattleTypeFlags & BATTLE_TYPE_TRAINER_HILL)
        return FALSE;

    // Check if the battler trying to steal should be able to
    if (stealerSide == B_SIDE_OPPONENT
        && !(gBattleTypeFlags &
             (BATTLE_TYPE_EREADER_TRAINER
              | BATTLE_TYPE_FRONTIER
              | BATTLE_TYPE_LINK
              | BATTLE_TYPE_RECORDED_LINK
              | BATTLE_TYPE_SECRET_BASE
              | (B_TRAINERS_KNOCK_OFF_ITEMS == TRUE ? BATTLE_TYPE_TRAINER : 0)
              )))
    {
        return FALSE;
    }
    else if (!(gBattleTypeFlags &
          (BATTLE_TYPE_EREADER_TRAINER
           | BATTLE_TYPE_FRONTIER
           | BATTLE_TYPE_LINK
           | BATTLE_TYPE_RECORDED_LINK
           | BATTLE_TYPE_SECRET_BASE))
        && (gWishFutureKnock.knockedOffMons[stealerSide] & (1u << gBattlerPartyIndexes[battlerStealing])))
    {
        return FALSE;
    }

    if (!CanBattlerGetOrLoseItem(battlerItem, item)      // Battler with item cannot have it stolen
      ||!CanBattlerGetOrLoseItem(battlerStealing, item)) // Stealer cannot take the item
        return FALSE;

    return TRUE;
}

void TrySaveExchangedItem(u32 battler, u16 stolenItem)
{
    // Because BtlController_EmitSetMonData does SetMonData, we need to save the stolen item only if it matches the battler's original
    // So, if the player steals an item during battle and has it stolen from it, it will not end the battle with it (naturally)
    if (B_TRAINERS_KNOCK_OFF_ITEMS == FALSE)
        return;
    // If regular trainer battle and mon's original item matches what is being stolen, save it to be restored at end of battle
    if (gBattleTypeFlags & BATTLE_TYPE_TRAINER
      && !(gBattleTypeFlags & BATTLE_TYPE_FRONTIER)
      && GetBattlerSide(battler) == B_SIDE_PLAYER
      && stolenItem == gBattleStruct->itemLost[B_SIDE_PLAYER][gBattlerPartyIndexes[battler]].originalItem)
        gBattleStruct->itemLost[B_SIDE_PLAYER][gBattlerPartyIndexes[battler]].stolen = TRUE;
}

bool32 IsBattlerAffectedByHazards(u32 battler, bool32 toxicSpikes)
{
    bool32 ret = TRUE;
    u32 holdEffect = GetBattlerHoldEffect(battler, TRUE);
    if (toxicSpikes && holdEffect == HOLD_EFFECT_HEAVY_DUTY_BOOTS && !IS_BATTLER_OF_TYPE(battler, TYPE_POISON))
    {
        ret = FALSE;
        RecordItemEffectBattle(battler, holdEffect);
    }
    else if (holdEffect == HOLD_EFFECT_HEAVY_DUTY_BOOTS)
    {
        ret = FALSE;
        RecordItemEffectBattle(battler, holdEffect);
    }
    return ret;
}

bool32 TestIfSheerForceAffected(u32 battler, u16 move)
{
    return GetBattlerAbility(battler) == ABILITY_SHEER_FORCE && MoveIsAffectedBySheerForce(move);
}

// This function is the body of "jumpifstat", but can be used dynamically in a function
bool32 CompareStat(u32 battler, u8 statId, u8 cmpTo, u8 cmpKind)
{
    bool32 ret = FALSE;
    u8 statValue = gBattleMons[battler].statStages[statId];

    // Because this command is used as a way of checking if a stat can be lowered/raised,
    // we need to do some modification at run-time.
    if (GetBattlerAbility(battler) == ABILITY_CONTRARY)
    {
        if (cmpKind == CMP_GREATER_THAN)
            cmpKind = CMP_LESS_THAN;
        else if (cmpKind == CMP_LESS_THAN)
            cmpKind = CMP_GREATER_THAN;

        if (cmpTo == MIN_STAT_STAGE)
            cmpTo = MAX_STAT_STAGE;
        else if (cmpTo == MAX_STAT_STAGE)
            cmpTo = MIN_STAT_STAGE;
    }

    switch (cmpKind)
    {
    case CMP_EQUAL:
        if (statValue == cmpTo)
            ret = TRUE;
        break;
    case CMP_NOT_EQUAL:
        if (statValue != cmpTo)
            ret = TRUE;
        break;
    case CMP_GREATER_THAN:
        if (statValue > cmpTo)
            ret = TRUE;
        break;
    case CMP_LESS_THAN:
        if (statValue < cmpTo)
            ret = TRUE;
        break;
    case CMP_COMMON_BITS:
        if (statValue & cmpTo)
            ret = TRUE;
        break;
    case CMP_NO_COMMON_BITS:
        if (!(statValue & cmpTo))
            ret = TRUE;
        break;
    }

    return ret;
}

void BufferStatChange(u32 battler, u8 statId, u8 stringId)
{
    bool32 hasContrary = (GetBattlerAbility(battler) == ABILITY_CONTRARY);

    PREPARE_STAT_BUFFER(gBattleTextBuff1, statId);
    if (stringId == STRINGID_STATFELL)
    {
        if (hasContrary)
            PREPARE_STRING_BUFFER(gBattleTextBuff2, STRINGID_STATROSE)
        else
            PREPARE_STRING_BUFFER(gBattleTextBuff2, STRINGID_STATFELL)
    }
    else if (stringId == STRINGID_STATROSE)
    {
        if (hasContrary)
            PREPARE_STRING_BUFFER(gBattleTextBuff2, STRINGID_STATFELL)
        else
            PREPARE_STRING_BUFFER(gBattleTextBuff2, STRINGID_STATROSE)
    }
    else
    {
        PREPARE_STRING_BUFFER(gBattleTextBuff2, stringId)
    }
}

bool32 TryRoomService(u32 battler)
{
    if (gFieldStatuses & STATUS_FIELD_TRICK_ROOM && CompareStat(battler, STAT_SPEED, MIN_STAT_STAGE, CMP_GREATER_THAN))
    {
        BufferStatChange(battler, STAT_SPEED, STRINGID_STATFELL);
        gEffectBattler = gBattleScripting.battler = battler;
        SET_STATCHANGER(STAT_SPEED, 1, TRUE);
        gBattleScripting.animArg1 = STAT_ANIM_PLUS1 + STAT_SPEED;
        gBattleScripting.animArg2 = 0;
        gLastUsedItem = gBattleMons[battler].item;
        return TRUE;
    }
    else
    {
        return FALSE;
    }
}

bool32 BlocksPrankster(u16 move, u32 battlerPrankster, u32 battlerDef, bool32 checkTarget)
{
    if (B_PRANKSTER_DARK_TYPES < GEN_7)
        return FALSE;
    if (!gProtectStructs[battlerPrankster].pranksterElevated)
        return FALSE;
    if (GetBattlerSide(battlerPrankster) == GetBattlerSide(battlerDef))
        return FALSE;
    if (checkTarget && (GetBattlerMoveTargetType(battlerPrankster, move) & (MOVE_TARGET_OPPONENTS_FIELD | MOVE_TARGET_DEPENDS)))
        return FALSE;
    if (!IS_BATTLER_OF_TYPE(battlerDef, TYPE_DARK))
        return FALSE;
    if (gStatuses3[battlerDef] & STATUS3_SEMI_INVULNERABLE)
        return FALSE;

    return TRUE;
}

u16 GetUsedHeldItem(u32 battler)
{
    return gBattleStruct->usedHeldItems[gBattlerPartyIndexes[battler]][GetBattlerSide(battler)];
}

bool32 CantPickupItem(u32 battler)
{
    // Used by RandomUniformExcept() for RNG_PICKUP
    if (battler == gBattlerAttacker && gBattleTypeFlags & (BATTLE_TYPE_TRAINER | BATTLE_TYPE_LINK))
        return TRUE;
    return !(IsBattlerAlive(battler) && GetUsedHeldItem(battler) && gBattleStruct->canPickupItem & (1u << battler));
}

bool32 PickupHasValidTarget(u32 battler)
{
    u32 i;
    for (i = 0; i < gBattlersCount; i++)
    {
        if (!CantPickupItem(i))
            return TRUE;
    }
    return FALSE;
}

bool32 IsBattlerWeatherAffected(u32 battler, u32 weatherFlags)
{
    if (gBattleWeather & weatherFlags && WEATHER_HAS_EFFECT)
    {
        // given weather is active -> check if its sun, rain against utility umbrella ( since only 1 weather can be active at once)
        if (gBattleWeather & (B_WEATHER_SUN | B_WEATHER_RAIN) && GetBattlerHoldEffect(battler, TRUE) == HOLD_EFFECT_UTILITY_UMBRELLA)
            return FALSE; // utility umbrella blocks sun, rain effects

        return TRUE;
    }
    return FALSE;
}

// Gets move target before redirection effects etc. are applied
// Possible return values are defined in battle.h following MOVE_TARGET_SELECTED
u32 GetBattlerMoveTargetType(u32 battler, u32 move)
{
    if (move == MOVE_CURSE && !IS_BATTLER_OF_TYPE(battler, TYPE_GHOST))
        return MOVE_TARGET_USER;
    if (gMovesInfo[move].effect == EFFECT_EXPANDING_FORCE && IsBattlerTerrainAffected(battler, STATUS_FIELD_PSYCHIC_TERRAIN))
        return MOVE_TARGET_BOTH;
    if (gMovesInfo[move].effect == EFFECT_TERA_STARSTORM && gBattleMons[battler].species == SPECIES_TERAPAGOS_STELLAR)
        return MOVE_TARGET_BOTH;

    return gMovesInfo[move].target;
}

bool32 CanTargetBattler(u32 battlerAtk, u32 battlerDef, u16 move)
{
    if (gMovesInfo[move].effect == EFFECT_HIT_ENEMY_HEAL_ALLY
      && GetBattlerSide(battlerAtk) == GetBattlerSide(battlerDef)
      && gStatuses3[battlerAtk] & STATUS3_HEAL_BLOCK)
        return FALSE;   // Pokémon affected by Heal Block cannot target allies with Pollen Puff
    if ((GetActiveGimmick(battlerAtk) == GIMMICK_DYNAMAX || IsGimmickSelected(battlerAtk, GIMMICK_DYNAMAX))
      && GetBattlerSide(battlerAtk) == GetBattlerSide(battlerDef))
        return FALSE;
    return TRUE;
}

static void SetRandomMultiHitCounter()
{
    if (GetBattlerHoldEffect(gBattlerAttacker, TRUE) == HOLD_EFFECT_LOADED_DICE)
        gMultiHitCounter = RandomUniform(RNG_LOADED_DICE, 4, 5);
    else if (B_MULTI_HIT_CHANCE >= GEN_5)
        gMultiHitCounter = RandomWeighted(RNG_HITS, 0, 0, 7, 7, 3, 3); // 35%: 2 hits, 35%: 3 hits, 15% 4 hits, 15% 5 hits.
    else
        gMultiHitCounter = RandomWeighted(RNG_HITS, 0, 0, 3, 3, 1, 1); // 37.5%: 2 hits, 37.5%: 3 hits, 12.5% 4 hits, 12.5% 5 hits.
}

void CopyMonLevelAndBaseStatsToBattleMon(u32 battler, struct Pokemon *mon)
{
    gBattleMons[battler].level = GetMonData(mon, MON_DATA_LEVEL);
    gBattleMons[battler].hp = GetMonData(mon, MON_DATA_HP);
    gBattleMons[battler].maxHP = GetMonData(mon, MON_DATA_MAX_HP);
    gBattleMons[battler].attack = GetMonData(mon, MON_DATA_ATK);
    gBattleMons[battler].defense = GetMonData(mon, MON_DATA_DEF);
    gBattleMons[battler].speed = GetMonData(mon, MON_DATA_SPEED);
    gBattleMons[battler].spAttack = GetMonData(mon, MON_DATA_SPATK);
    gBattleMons[battler].spDefense = GetMonData(mon, MON_DATA_SPDEF);
}

void CopyMonAbilityAndTypesToBattleMon(u32 battler, struct Pokemon *mon)
{
    gBattleMons[battler].ability = GetMonAbility(mon);
    gBattleMons[battler].types[0] = gSpeciesInfo[gBattleMons[battler].species].types[0];
    gBattleMons[battler].types[1] = gSpeciesInfo[gBattleMons[battler].species].types[1];
    gBattleMons[battler].types[2] = TYPE_MYSTERY;
}

void RecalcBattlerStats(u32 battler, struct Pokemon *mon)
{
    CalculateMonStats(mon);
    if (GetActiveGimmick(battler) == GIMMICK_DYNAMAX && gChosenActionByBattler[battler] != B_ACTION_SWITCH)
        ApplyDynamaxHPMultiplier(battler, mon);
    CopyMonLevelAndBaseStatsToBattleMon(battler, mon);
    CopyMonAbilityAndTypesToBattleMon(battler, mon);
}

void RemoveConfusionStatus(u32 battler)
{
    gBattleMons[battler].status2 &= ~STATUS2_CONFUSION;
    gStatuses4[battler] &= ~STATUS4_INFINITE_CONFUSION;
}

static bool32 CanBeInfinitelyConfused(u32 battler)
{
    if  (GetBattlerAbility(battler) == ABILITY_OWN_TEMPO
         || IsBattlerTerrainAffected(battler, STATUS_FIELD_MISTY_TERRAIN)
         || gSideStatuses[GetBattlerSide(battler)] & SIDE_STATUS_SAFEGUARD)
    {
        return FALSE;
    }
    return TRUE;
}

u8 GetBattlerGender(u32 battler)
{
    return GetGenderFromSpeciesAndPersonality(gBattleMons[battler].species,
                                              gBattleMons[battler].personality);
}

bool32 AreBattlersOfOppositeGender(u32 battler1, u32 battler2)
{
    u8 gender1 = GetBattlerGender(battler1);
    u8 gender2 = GetBattlerGender(battler2);

    return (gender1 != MON_GENDERLESS && gender2 != MON_GENDERLESS && gender1 != gender2);
}

bool32 AreBattlersOfSameGender(u32 battler1, u32 battler2)
{
    u8 gender1 = GetBattlerGender(battler1);
    u8 gender2 = GetBattlerGender(battler2);

    return (gender1 != MON_GENDERLESS && gender2 != MON_GENDERLESS && gender1 == gender2);
}

u32 CalcSecondaryEffectChance(u32 battler, u32 battlerAbility, const struct AdditionalEffect *additionalEffect)
{
    bool8 hasSereneGrace = (battlerAbility == ABILITY_SERENE_GRACE);
    bool8 hasRainbow = (gSideStatuses[GetBattlerSide(battler)] & SIDE_STATUS_RAINBOW) != 0;
    u16 secondaryEffectChance = additionalEffect->chance;

    if (hasRainbow && hasSereneGrace && additionalEffect->moveEffect == MOVE_EFFECT_FLINCH)
        return secondaryEffectChance * 2;

    if (hasSereneGrace)
        secondaryEffectChance *= 2;
    if (hasRainbow && additionalEffect->moveEffect != MOVE_EFFECT_SECRET_POWER)
        secondaryEffectChance *= 2;

    return secondaryEffectChance;
}

bool32 MoveEffectIsGuaranteed(u32 battler, u32 battlerAbility, const struct AdditionalEffect *additionalEffect)
{
    return additionalEffect->chance == 0 || CalcSecondaryEffectChance(battler, battlerAbility, additionalEffect) >= 100;
}

bool32 IsAlly(u32 battlerAtk, u32 battlerDef)
{
    return (GetBattlerSide(battlerAtk) == GetBattlerSide(battlerDef));
}

bool32 IsGen6ExpShareEnabled(void)
{
    if (I_EXP_SHARE_FLAG <= TEMP_FLAGS_END)
        return FALSE;

    return FlagGet(I_EXP_SHARE_FLAG);
}


bool32 MoveHasAdditionalEffect(u32 move, u32 moveEffect)
{
    u32 i;
    for (i = 0; i < gMovesInfo[move].numAdditionalEffects; i++)
    {
        if (gMovesInfo[move].additionalEffects[i].moveEffect == moveEffect
         && gMovesInfo[move].additionalEffects[i].self == FALSE)
            return TRUE;
    }
    return FALSE;
}

bool32 MoveHasAdditionalEffectWithChance(u32 move, u32 moveEffect, u32 chance)
{
    u32 i;
    for (i = 0; i < gMovesInfo[move].numAdditionalEffects; i++)
    {
        if (gMovesInfo[move].additionalEffects[i].moveEffect == moveEffect
         && gMovesInfo[move].additionalEffects[i].chance == chance)
            return TRUE;
    }
    return FALSE;
}

bool32 MoveHasAdditionalEffectSelf(u32 move, u32 moveEffect)
{
    u32 i;
    for (i = 0; i < gMovesInfo[move].numAdditionalEffects; i++)
    {
        if (gMovesInfo[move].additionalEffects[i].moveEffect == moveEffect
         && gMovesInfo[move].additionalEffects[i].self == TRUE)
            return TRUE;
    }
    return FALSE;
}

bool32 MoveHasAdditionalEffectSelfArg(u32 move, u32 moveEffect, u32 argument)
{
    return (gMovesInfo[move].argument == argument) && MoveHasAdditionalEffectSelf(move, moveEffect);
}

bool32 MoveHasChargeTurnAdditionalEffect(u32 move)
{
    u32 i;
    for (i = 0; i < gMovesInfo[move].numAdditionalEffects; i++)
    {
        if (gMovesInfo[move].additionalEffects[i].onChargeTurnOnly)
            return TRUE;
    }
    return FALSE;
}

bool32 MoveIsAffectedBySheerForce(u32 move)
{
    u32 i;
    for (i = 0; i < gMovesInfo[move].numAdditionalEffects; i++)
    {
        if (gMovesInfo[move].additionalEffects[i].chance > 0)
            return TRUE;
    }
    return FALSE;
}

bool8 CanMonParticipateInSkyBattle(struct Pokemon *mon)
{
    u16 species = GetMonData(mon, MON_DATA_SPECIES);
    u16 monAbilityNum = GetMonData(mon, MON_DATA_ABILITY_NUM, NULL);

    bool8 hasLevitateAbility = gSpeciesInfo[species].abilities[monAbilityNum] == ABILITY_LEVITATE;
    bool8 isFlyingType = gSpeciesInfo[species].types[0] == TYPE_FLYING || gSpeciesInfo[species].types[1] == TYPE_FLYING;
    bool8 monIsValidAndNotEgg = GetMonData(mon, MON_DATA_SANITY_HAS_SPECIES) && !GetMonData(mon, MON_DATA_IS_EGG);

    if (monIsValidAndNotEgg)
    {
        if ((hasLevitateAbility || isFlyingType) && !IsMonBannedFromSkyBattles(species))
            return TRUE;
    }
    return FALSE;
}

bool8 IsMonBannedFromSkyBattles(u16 species)
{
    switch (species)
    {
#if B_SKY_BATTLE_STRICT_ELIGIBILITY == TRUE
        case SPECIES_SPEAROW:
        case SPECIES_FARFETCHD:
        case SPECIES_DODUO:
        case SPECIES_DODRIO:
        case SPECIES_HOOTHOOT:
        case SPECIES_NATU:
        case SPECIES_MURKROW:
        case SPECIES_DELIBIRD:
        case SPECIES_TAILLOW:
        case SPECIES_STARLY:
        case SPECIES_CHATOT:
        case SPECIES_SHAYMIN:
        case SPECIES_PIDOVE:
        case SPECIES_ARCHEN:
        case SPECIES_DUCKLETT:
        case SPECIES_RUFFLET:
        case SPECIES_VULLABY:
        case SPECIES_FLETCHLING:
        case SPECIES_HAWLUCHA:
        case SPECIES_ROWLET:
        case SPECIES_PIKIPEK:
#endif
        case SPECIES_EGG:
            return TRUE;
        default:
            return FALSE;
    }
}

u8 GetBattlerType(u32 battler, u8 typeIndex, bool32 ignoreTera)
{
    u32 teraType = GetBattlerTeraType(battler);
    u16 types[3] = {0};
    types[0] = gBattleMons[battler].types[0];
    types[1] = gBattleMons[battler].types[1];
    types[2] = gBattleMons[battler].types[2];

    // Handle Terastallization
    if (GetActiveGimmick(battler) == GIMMICK_TERA && teraType != TYPE_STELLAR && !ignoreTera)
        return GetBattlerTeraType(battler);

    // Handle Roost's Flying-type suppression
    if (typeIndex == 0 || typeIndex == 1)
    {
        if (gBattleResources->flags->flags[battler] & RESOURCE_FLAG_ROOST
            && GetActiveGimmick(battler) != GIMMICK_TERA)
        {
            if (types[0] == TYPE_FLYING && types[1] == TYPE_FLYING)
                return B_ROOST_PURE_FLYING >= GEN_5 ? TYPE_NORMAL : TYPE_MYSTERY;
            else
                return types[typeIndex] == TYPE_FLYING ? TYPE_MYSTERY : types[typeIndex];
        }
    }

    return types[typeIndex];
}

void RemoveBattlerType(u32 battler, u8 type)
{
    u32 i;
    if (GetActiveGimmick(battler) == GIMMICK_TERA) // don't remove type if Terastallized
        return;
    for (i = 0; i < 3; i++)
    {
        if (*(u8 *)(&gBattleMons[battler].types[0] + i) == type)
            *(u8 *)(&gBattleMons[battler].types[0] + i) = TYPE_MYSTERY;
    }
}

void SetShellSideArmCategory(void)
{
    u32 battlerAtk, battlerDef;
    u32 attackerAtkStat;
    u32 targetDefStat;
    u32 attackerSpAtkStat;
    u32 targetSpDefStat;
    u8 statStage;
    u32 physical;
    u32 special;

    for (battlerAtk = 0; battlerAtk < gBattlersCount; battlerAtk++)
    {
        attackerAtkStat = gBattleMons[battlerAtk].attack;
        statStage = gBattleMons[battlerAtk].statStages[STAT_ATK];
        attackerAtkStat *= gStatStageRatios[statStage][0];
        attackerAtkStat /= gStatStageRatios[statStage][1];

        attackerSpAtkStat = gBattleMons[battlerAtk].spAttack;
        statStage = gBattleMons[battlerAtk].statStages[STAT_SPATK];
        attackerSpAtkStat *= gStatStageRatios[statStage][0];
        attackerSpAtkStat /= gStatStageRatios[statStage][1];

        for (battlerDef = 0; battlerDef < gBattlersCount; battlerDef++)
        {
            if (battlerAtk == battlerDef)
                continue;

            targetDefStat = gBattleMons[battlerDef].defense;
            statStage = gBattleMons[battlerDef].statStages[STAT_DEF];
            targetDefStat *= gStatStageRatios[statStage][0];
            targetDefStat /= gStatStageRatios[statStage][1];

            physical = ((((2 * gBattleMons[battlerAtk].level / 5 + 2) * gMovesInfo[MOVE_SHELL_SIDE_ARM].power * attackerAtkStat) / targetDefStat) / 50);

            targetSpDefStat = gBattleMons[battlerDef].spDefense;
            statStage = gBattleMons[battlerDef].statStages[STAT_SPDEF];
            targetSpDefStat *= gStatStageRatios[statStage][0];
            targetSpDefStat /= gStatStageRatios[statStage][1];

            special = ((((2 * gBattleMons[battlerAtk].level / 5 + 2) * gMovesInfo[MOVE_SHELL_SIDE_ARM].power * attackerSpAtkStat) / targetSpDefStat) / 50);

            if ((physical > special) || (physical == special && RandomPercentage(RNG_SHELL_SIDE_ARM, 50)))
                gBattleStruct->shellSideArmCategory[battlerAtk][battlerDef] = DAMAGE_CATEGORY_PHYSICAL;
            else
                gBattleStruct->shellSideArmCategory[battlerAtk][battlerDef] = DAMAGE_CATEGORY_SPECIAL;
        }
    }
}

bool32 CanTargetPartner(u32 battlerAtk, u32 battlerDef)
{
    return (IsDoubleBattle()
         && IsBattlerAlive(BATTLE_PARTNER(battlerDef))
         && battlerDef != BATTLE_PARTNER(battlerAtk));
}

static inline bool32 DoesBattlerHaveAbilityImmunity(u32 battlerDef)
{
    return (AbilityBattleEffects(ABILITYEFFECT_WOULD_BLOCK, battlerDef, 0, 0, 0)
         || AbilityBattleEffects(ABILITYEFFECT_WOULD_ABSORB, battlerDef, 0, 0, 0));
}

bool32 TargetFullyImmuneToCurrMove(u32 battlerAtk, u32 battlerDef)
{
    return ((CalcTypeEffectivenessMultiplier(gCurrentMove, GetMoveType(gCurrentMove), battlerAtk, battlerDef, GetBattlerAbility(battlerDef), FALSE) == UQ_4_12(0.0))
         || IsBattlerProtected(battlerAtk, battlerDef, gCurrentMove)
         || IsSemiInvulnerable(battlerDef, gCurrentMove)
         || DoesBattlerHaveAbilityImmunity(battlerDef));
}

u32 GetMoveType(u32 move)
{
    if (gMain.inBattle && gBattleStruct->dynamicMoveType)
        return gBattleStruct->dynamicMoveType & DYNAMIC_TYPE_MASK;
    else if (B_UPDATED_MOVE_TYPES < GEN_5
         && (move == MOVE_BEAT_UP
          || move == MOVE_FUTURE_SIGHT
          || move == MOVE_DOOM_DESIRE))
          return TYPE_MYSTERY;
    return gMovesInfo[move].type;
}<|MERGE_RESOLUTION|>--- conflicted
+++ resolved
@@ -287,11 +287,7 @@
             gBattlerTarget = battler;
         }
     }
-<<<<<<< HEAD
 	else if (IsDoubleBattle() && moveTarget & MOVE_TARGET_RANDOM)
-=======
-    else if (gBattleTypeFlags & BATTLE_TYPE_DOUBLE && moveTarget & MOVE_TARGET_RANDOM)
->>>>>>> 3077592e
     {
         gBattlerTarget = SetRandomTarget(gBattlerAttacker);
         if (gAbsentBattlerFlags & (1u << gBattlerTarget)
