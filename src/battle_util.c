--- conflicted
+++ resolved
@@ -3192,11 +3192,7 @@
     CANCELLER_POWDER_MOVE,
     CANCELLER_POWDER_STATUS,
     CANCELLER_THROAT_CHOP,
-<<<<<<< HEAD
-    CANCELLER_PRANKSTER,
     CANCELLER_MULTIHIT_MOVES,
-=======
->>>>>>> 4edee8f5
     CANCELLER_END,
     CANCELLER_PSYCHIC_TERRAIN,
     CANCELLER_END2,
@@ -3526,17 +3522,6 @@
             }
             gBattleStruct->atkCancellerTracker++;
             break;
-<<<<<<< HEAD
-        case CANCELLER_PRANKSTER:
-            if (BlocksPrankster(gCurrentMove, gBattlerAttacker, gBattlerTarget, TRUE)
-              && !(IS_MOVE_STATUS(gCurrentMove) && GetBattlerAbility(gBattlerTarget) == ABILITY_MAGIC_BOUNCE))
-            {
-                if (!(gBattleTypeFlags & BATTLE_TYPE_DOUBLE) || !(gBattleMoves[gCurrentMove].target & (MOVE_TARGET_BOTH | MOVE_TARGET_FOES_AND_ALLY)))
-                    CancelMultiTurnMoves(gBattlerAttacker); // Don't cancel moves that can hit two targets bc one target might not be protected
-                gBattleScripting.battler = gBattlerAbility = gBattlerTarget;
-                gBattlescriptCurrInstr = BattleScript_DarkTypePreventsPrankster;
-                effect = 1;
-            }
         case CANCELLER_MULTIHIT_MOVES:
             if (gBattleMoves[gCurrentMove].effect == EFFECT_MULTI_HIT)
             {
@@ -3626,8 +3611,6 @@
             #endif
             gBattleStruct->atkCancellerTracker++;
             break;
-=======
->>>>>>> 4edee8f5
         case CANCELLER_END:
             break;
         }
@@ -7897,17 +7880,14 @@
         #endif
         break;
     }
-<<<<<<< HEAD
+    case EFFECT_GRAV_APPLE:
+        if (gFieldStatuses & STATUS_FIELD_GRAVITY)
+            MulModifier(&basePower, UQ_4_12(1.5));
+        break;
     case EFFECT_BEAT_UP:
         #if B_BEAT_UP_DMG >= GEN_5
         basePower = CalcBeatUpPower();
         #endif
-=======
-    case EFFECT_GRAV_APPLE:
-        if (gFieldStatuses & STATUS_FIELD_GRAVITY)
-            MulModifier(&basePower, UQ_4_12(1.5));
->>>>>>> 4edee8f5
-        break;
     }
 
     // move-specific base power changes
@@ -9730,8 +9710,11 @@
     return FALSE;
 }
 
-<<<<<<< HEAD
-// Move Checks
+u16 GetUsedHeldItem(u8 battler)
+{
+    return gBattleStruct->usedHeldItems[gBattlerPartyIndexes[battler]][GetBattlerSide(battler)];
+}
+
 bool8 IsTwoStrikesMove(u16 move)
 {
     u32 i;
@@ -9742,9 +9725,4 @@
             return TRUE;
     }
     return FALSE;
-=======
-u16 GetUsedHeldItem(u8 battler)
-{
-    return gBattleStruct->usedHeldItems[gBattlerPartyIndexes[battler]][GetBattlerSide(battler)];
->>>>>>> 4edee8f5
 }