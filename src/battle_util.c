--- conflicted
+++ resolved
@@ -269,12 +269,8 @@
     gBattleStruct->atkCancellerTracker = 0;
     gMoveResultFlags = 0;
     gMultiHitCounter = 0;
-<<<<<<< HEAD
     gBattleScripting.savedDmg = 0;
-    gBattleCommunication[6] = 0;
-=======
     gBattleCommunication[MISS_TYPE] = 0;
->>>>>>> c57ab9e5
     gBattleScripting.savedMoveEffect = 0;
     gCurrMovePos = gChosenMovePos = *(gBattleStruct->chosenMovePositions + gBattlerAttacker);
 
@@ -3479,11 +3475,8 @@
     CANCELLER_POWDER_MOVE,
     CANCELLER_POWDER_STATUS,
     CANCELLER_THROAT_CHOP,
-<<<<<<< HEAD
     CANCELLER_MULTIHIT_MOVES,
-=======
     CANCELLER_Z_MOVES,
->>>>>>> c57ab9e5
     CANCELLER_END,
     CANCELLER_PSYCHIC_TERRAIN,
     CANCELLER_END2,
@@ -3831,7 +3824,33 @@
             }
             gBattleStruct->atkCancellerTracker++;
             break;
-<<<<<<< HEAD
+        case CANCELLER_Z_MOVES:
+            if (gBattleStruct->zmove.toBeUsed[gBattlerAttacker] != MOVE_NONE)
+            {
+                //attacker has a queued z move
+                gBattleStruct->zmove.active = TRUE;
+                gBattleStruct->zmove.activeSplit = gBattleStruct->zmove.splits[gBattlerAttacker];
+                RecordItemEffectBattle(gBattlerAttacker, HOLD_EFFECT_Z_CRYSTAL);
+                gBattleStruct->zmove.used[gBattlerAttacker] = TRUE;
+                if ((gBattleTypeFlags & BATTLE_TYPE_DOUBLE) && IsPartnerMonFromSameTrainer(gBattlerAttacker))
+                    gBattleStruct->zmove.used[BATTLE_PARTNER(gBattlerAttacker)] = TRUE; //if 1v1 double, set partner used flag as well
+
+                gBattleScripting.battler = gBattlerAttacker;
+                if (gBattleStruct->zmove.activeSplit == SPLIT_STATUS)
+                {
+                    gBattleStruct->zmove.effect = gBattleMoves[gBattleStruct->zmove.baseMoves[gBattlerAttacker]].zMoveEffect;
+                    BattleScriptPushCursor();
+                    gBattlescriptCurrInstr = BattleScript_ZMoveActivateStatus;
+                }
+                else
+                {
+                    BattleScriptPushCursor();
+                    gBattlescriptCurrInstr = BattleScript_ZMoveActivateDamaging;
+                }
+                effect = 1;
+            }
+            gBattleStruct->atkCancellerTracker++;
+            break;
         case CANCELLER_MULTIHIT_MOVES:
             if (gBattleMoves[gCurrentMove].effect == EFFECT_MULTI_HIT)
             {
@@ -3841,31 +3860,30 @@
                 {
                     gMultiHitCounter = 5;
                 }
-                #ifdef POKEMON_EXPANSION
                 else if (ability == ABILITY_BATTLE_BOND
                 && gCurrentMove == MOVE_WATER_SHURIKEN
                 && gBattleMons[gBattlerAttacker].species == SPECIES_GRENINJA_ASH)
                 {
                     gMultiHitCounter = 3;
                 }
-                #endif
                 else
                 {
                     if (B_MULTI_HIT_CHANCE >= GEN_5)
                     {
-                        // 2 and 3 hits: 33.3%
-                        // 4 and 5 hits: 16.7%
-                        gMultiHitCounter = Random() % 4;
-                        if (gMultiHitCounter > 2)
-                        {
-                            gMultiHitCounter = (Random() % 3);
-                            if (gMultiHitCounter < 2)
-                                gMultiHitCounter = 2;
-                            else
-                                gMultiHitCounter = 3;
-                        }
+                        // Based on Gen 5's odds
+                        // 35% for 2 hits
+                        // 35% for 3 hits
+                        // 15% for 4 hits
+                        // 15% for 5 hits
+                        gMultiHitCounter = Random() % 100;
+                        if (gMultiHitCounter < 35)
+                            gMultiHitCounter = 2;
+                        else if (gMultiHitCounter < 35 + 35)
+                            gMultiHitCounter = 3;
+                        else if (gMultiHitCounter < 35 + 35 + 15)
+                            gMultiHitCounter = 4;
                         else
-                            gMultiHitCounter += 3;
+                            gMultiHitCounter =5;
                     }
                     else
                     {
@@ -3919,33 +3937,6 @@
                 PREPARE_BYTE_NUMBER_BUFFER(gBattleScripting.multihitString, 1, 0)
             }
             #endif
-=======
-        case CANCELLER_Z_MOVES:
-            if (gBattleStruct->zmove.toBeUsed[gBattlerAttacker] != MOVE_NONE)
-            {
-                //attacker has a queued z move
-                gBattleStruct->zmove.active = TRUE;
-                gBattleStruct->zmove.activeSplit = gBattleStruct->zmove.splits[gBattlerAttacker];
-                RecordItemEffectBattle(gBattlerAttacker, HOLD_EFFECT_Z_CRYSTAL);
-                gBattleStruct->zmove.used[gBattlerAttacker] = TRUE;
-                if ((gBattleTypeFlags & BATTLE_TYPE_DOUBLE) && IsPartnerMonFromSameTrainer(gBattlerAttacker))
-                    gBattleStruct->zmove.used[BATTLE_PARTNER(gBattlerAttacker)] = TRUE; //if 1v1 double, set partner used flag as well
-
-                gBattleScripting.battler = gBattlerAttacker;
-                if (gBattleStruct->zmove.activeSplit == SPLIT_STATUS)
-                {
-                    gBattleStruct->zmove.effect = gBattleMoves[gBattleStruct->zmove.baseMoves[gBattlerAttacker]].zMoveEffect;
-                    BattleScriptPushCursor();
-                    gBattlescriptCurrInstr = BattleScript_ZMoveActivateStatus;
-                }
-                else
-                {
-                    BattleScriptPushCursor();
-                    gBattlescriptCurrInstr = BattleScript_ZMoveActivateDamaging;
-                }
-                effect = 1;
-            }
->>>>>>> c57ab9e5
             gBattleStruct->atkCancellerTracker++;
             break;
         case CANCELLER_END:
