#include "global.h"
#include "battle.h"
#include "battle_anim.h"
#include "battle_arena.h"
#include "battle_pyramid.h"
#include "battle_util.h"
#include "battle_controllers.h"
#include "battle_interface.h"
#include "battle_setup.h"
#include "battle_z_move.h"
#include "battle_gimmick.h"
#include "generational_changes.h"
#include "party_menu.h"
#include "pokemon.h"
#include "international_string_util.h"
#include "item.h"
#include "util.h"
#include "battle_scripts.h"
#include "random.h"
#include "text.h"
#include "safari_zone.h"
#include "sound.h"
#include "sprite.h"
#include "string_util.h"
#include "task.h"
#include "test_runner.h"
#include "trig.h"
#include "trainer_slide.h"
#include "window.h"
#include "battle_message.h"
#include "battle_ai_main.h"
#include "battle_ai_util.h"
#include "event_data.h"
#include "link.h"
#include "malloc.h"
#include "berry.h"
#include "pokedex.h"
#include "mail.h"
#include "field_weather.h"
#include "constants/abilities.h"
#include "constants/battle_anim.h"
#include "constants/battle_move_effects.h"
#include "constants/battle_script_commands.h"
#include "constants/battle_string_ids.h"
#include "constants/hold_effects.h"
#include "constants/items.h"
#include "constants/moves.h"
#include "constants/songs.h"
#include "constants/species.h"
#include "constants/trainers.h"
#include "constants/weather.h"
#include "constants/pokemon.h"

/*
NOTE: The data and functions in this file up until (but not including) sSoundMovesTable
are actually part of battle_main.c. They needed to be moved to this file in order to
match the ROM; this is also why sSoundMovesTable's declaration is in the middle of
functions instead of at the top of the file with the other declarations.
*/

typedef void (*MoveSuccessOrderCancellers)(u32 *effect);
static bool32 TryRemoveScreens(u32 battler);
static bool32 IsUnnerveAbilityOnOpposingSide(u32 battler);
static u32 GetFlingPowerFromItemId(u32 itemId);
static void SetRandomMultiHitCounter();
static u32 GetBattlerItemHoldEffectParam(u32 battler, u32 item);
static bool32 CanBeInfinitelyConfused(u32 battler);
static bool32 IsAnyTargetAffected(u32 battlerAtk);
static bool32 IsNonVolatileStatusBlocked(u32 battlerDef, u32 abilityDef, u32 abilityAffected, const u8 *battleScript, enum NonVolatileStatus option);
static bool32 CanSleepDueToSleepClause(u32 battlerAtk, u32 battlerDef, enum NonVolatileStatus option);

ARM_FUNC NOINLINE static uq4_12_t PercentToUQ4_12(u32 percent);
ARM_FUNC NOINLINE static uq4_12_t PercentToUQ4_12_Floored(u32 percent);

extern const u8 *const gBattlescriptsForRunningByItem[];
extern const u8 *const gBattlescriptsForUsingItem[];
extern const u8 *const gBattlescriptsForSafariActions[];

static const u8 sPkblToEscapeFactor[][3] = {
    {
        [B_MSG_MON_CURIOUS]    = 0,
        [B_MSG_MON_ENTHRALLED] = 0,
        [B_MSG_MON_IGNORED]    = 0
    },{
        [B_MSG_MON_CURIOUS]    = 3,
        [B_MSG_MON_ENTHRALLED] = 5,
        [B_MSG_MON_IGNORED]    = 0
    },{
        [B_MSG_MON_CURIOUS]    = 2,
        [B_MSG_MON_ENTHRALLED] = 3,
        [B_MSG_MON_IGNORED]    = 0
    },{
        [B_MSG_MON_CURIOUS]    = 1,
        [B_MSG_MON_ENTHRALLED] = 2,
        [B_MSG_MON_IGNORED]    = 0
    },{
        [B_MSG_MON_CURIOUS]    = 1,
        [B_MSG_MON_ENTHRALLED] = 1,
        [B_MSG_MON_IGNORED]    = 0
    }
};
static const u8 sGoNearCounterToCatchFactor[] = {4, 3, 2, 1};
static const u8 sGoNearCounterToEscapeFactor[] = {4, 4, 4, 4};

struct BattleWeatherInfo
{
    u16 flag;
    u8 rock;
    u8 endMessage;
    u8 continuesMessage;
    u8 animation;
};

static const struct BattleWeatherInfo sBattleWeatherInfo[BATTLE_WEATHER_COUNT] =
{
    [BATTLE_WEATHER_RAIN] =
    {
        .flag = B_WEATHER_RAIN_NORMAL,
        .rock = HOLD_EFFECT_DAMP_ROCK,
        .endMessage = B_MSG_WEATHER_END_RAIN,
        .continuesMessage = B_MSG_WEATHER_TURN_RAIN,
        .animation = B_ANIM_RAIN_CONTINUES,
    },

    [BATTLE_WEATHER_RAIN_PRIMAL] =
    {
        .flag = B_WEATHER_RAIN_PRIMAL,
        .rock = HOLD_EFFECT_DAMP_ROCK,
        .endMessage = B_MSG_WEATHER_END_RAIN,
        .continuesMessage = B_MSG_WEATHER_TURN_RAIN,
        .animation = B_ANIM_RAIN_CONTINUES,
    },

    [BATTLE_WEATHER_RAIN_DOWNPOUR] =
    {
        .flag = B_WEATHER_RAIN_NORMAL,
        .rock = HOLD_EFFECT_DAMP_ROCK,
        .endMessage = B_MSG_WEATHER_END_RAIN,
        .continuesMessage = B_MSG_WEATHER_TURN_DOWNPOUR,
        .animation = B_ANIM_RAIN_CONTINUES,
    },

    [BATTLE_WEATHER_SUN] =
    {
        .flag = B_WEATHER_SUN_NORMAL,
        .rock = HOLD_EFFECT_HEAT_ROCK,
        .endMessage = B_MSG_WEATHER_END_SUN,
        .continuesMessage = B_MSG_WEATHER_TURN_SUN,
        .animation = B_ANIM_SUN_CONTINUES,
    },

    [BATTLE_WEATHER_SUN_PRIMAL] =
    {
        .flag = B_WEATHER_SUN_PRIMAL,
        .rock = HOLD_EFFECT_HEAT_ROCK,
        .endMessage = B_MSG_WEATHER_END_SUN,
        .continuesMessage = B_MSG_WEATHER_TURN_SUN,
        .animation = B_ANIM_SUN_CONTINUES,
    },

    [BATTLE_WEATHER_SANDSTORM] =
    {
        .flag = B_WEATHER_SANDSTORM,
        .rock = HOLD_EFFECT_SMOOTH_ROCK,
        .endMessage = B_MSG_WEATHER_END_SANDSTORM,
        .continuesMessage = B_MSG_WEATHER_TURN_SANDSTORM,
        .animation = B_ANIM_SANDSTORM_CONTINUES,
    },

    [BATTLE_WEATHER_HAIL] =
    {
        .flag = B_WEATHER_HAIL,
        .rock = HOLD_EFFECT_ICY_ROCK,
        .endMessage = B_MSG_WEATHER_END_HAIL,
        .continuesMessage = B_MSG_WEATHER_TURN_HAIL,
        .animation = B_ANIM_HAIL_CONTINUES,
    },

    [BATTLE_WEATHER_SNOW] =
    {
        .flag = B_WEATHER_SNOW,
        .rock = HOLD_EFFECT_ICY_ROCK,
        .endMessage = B_MSG_WEATHER_END_SNOW,
        .continuesMessage = B_MSG_WEATHER_TURN_SNOW,
        .animation = B_ANIM_SNOW_CONTINUES,
    },

    [BATTLE_WEATHER_FOG] =
    {
        .flag = B_WEATHER_FOG,
        .rock = HOLD_EFFECT_NONE,
        .endMessage = B_MSG_WEATHER_END_FOG,
        .continuesMessage = B_MSG_WEATHER_TURN_FOG,
        .animation = B_ANIM_FOG_CONTINUES,
    },

    [BATTLE_WEATHER_STRONG_WINDS] =
    {
        .flag = B_WEATHER_STRONG_WINDS,
        .rock = HOLD_EFFECT_NONE,
        .endMessage = B_MSG_WEATHER_END_STRONG_WINDS,
        .continuesMessage = B_MSG_WEATHER_TURN_STRONG_WINDS,
        .animation = B_ANIM_STRONG_WINDS,
    },
};

u32 GetCurrentBattleWeather(void)
{
    u32 currBattleWeather = 0xFF;

    for (u32 weather = 0; weather < ARRAY_COUNT(sBattleWeatherInfo); weather++)
    {
        if (gBattleWeather & sBattleWeatherInfo[weather].flag)
        {
            currBattleWeather = weather;
            break;
        }
    }

    return currBattleWeather;
}

bool32 EndOrContinueWeather(void)
{
    u32 currBattleWeather = GetCurrentBattleWeather();

    if (currBattleWeather == 0xFF)
        return FALSE;

    if (gWishFutureKnock.weatherDuration > 0 && --gWishFutureKnock.weatherDuration == 0)
    {
        gBattleWeather = B_WEATHER_NONE;
        for (u32 battler = 0; battler < gBattlersCount; battler++)
            gDisableStructs[battler].weatherAbilityDone = FALSE;
        gBattleCommunication[MULTISTRING_CHOOSER] = sBattleWeatherInfo[currBattleWeather].endMessage;
        BattleScriptExecute(BattleScript_WeatherFaded);
        return TRUE;
    }
    else
    {
        gBattleCommunication[MULTISTRING_CHOOSER] = sBattleWeatherInfo[currBattleWeather].continuesMessage;
        gBattleScripting.animArg1 = sBattleWeatherInfo[currBattleWeather].animation;
        BattleScriptExecute(BattleScript_WeatherContinues);
        return TRUE;
    }

    return FALSE;
}

static u32 CalcBeatUpPower(void)
{
    u32 basePower;
    u32 species;
    struct Pokemon *party = GetBattlerParty(gBattlerAttacker);

    // Party slot is incremented by the battle script for Beat Up after this damage calculation
    species = GetMonData(&party[gBattleStruct->beatUpSlot], MON_DATA_SPECIES);
    basePower = (gSpeciesInfo[species].baseAttack / 10) + 5;

    return basePower;
}

static bool32 ShouldTeraShellDistortTypeMatchups(u32 move, u32 battlerDef, u32 abilityDef)
{
    if (!gSpecialStatuses[battlerDef].distortedTypeMatchups
     && gBattleMons[battlerDef].species == SPECIES_TERAPAGOS_TERASTAL
     && gBattleMons[battlerDef].hp == gBattleMons[battlerDef].maxHP
     && !IsBattleMoveStatus(move)
     && abilityDef == ABILITY_TERA_SHELL)
        return TRUE;

    return FALSE;
}

static inline bool32 IsDragonDartsSecondHit(u32 effect)
{
    if (effect != EFFECT_DRAGON_DARTS)
        return FALSE;

    if (gMultiHitCounter == 1)
        return TRUE;

    return FALSE;
}

bool32 IsAffectedByFollowMe(u32 battlerAtk, u32 defSide, u32 move)
{
    u32 ability = GetBattlerAbility(battlerAtk);
    enum BattleMoveEffects effect = GetMoveEffect(move);

    if (gSideTimers[defSide].followmeTimer == 0
        || (!IsBattlerAlive(gSideTimers[defSide].followmeTarget) && !IsDragonDartsSecondHit(effect))
        || effect == EFFECT_SNIPE_SHOT
        || effect == EFFECT_SKY_DROP
        || ability == ABILITY_PROPELLER_TAIL
        || ability == ABILITY_STALWART)
        return FALSE;

    if (effect == EFFECT_PURSUIT && IsPursuitTargetSet())
        return FALSE;

    if (gSideTimers[defSide].followmePowder && !IsAffectedByPowder(battlerAtk, ability, GetBattlerHoldEffect(battlerAtk, TRUE)))
        return FALSE;

    return TRUE;
}

bool32 HandleMoveTargetRedirection(void)
{
    u32 redirectorOrderNum = MAX_BATTLERS_COUNT;
    u16 moveTarget = GetBattlerMoveTargetType(gBattlerAttacker, gCurrentMove);
    u32 moveType = GetBattleMoveType(gCurrentMove);
    enum BattleMoveEffects moveEffect = GetMoveEffect(gCurrentMove);
    u32 side = BATTLE_OPPOSITE(GetBattlerSide(gBattlerAttacker));
    u32 ability = GetBattlerAbility(gBattleStruct->moveTarget[gBattlerAttacker]);

    if (IsAffectedByFollowMe(gBattlerAttacker, side, gCurrentMove)
     && moveTarget == MOVE_TARGET_SELECTED
     && !IsBattlerAlly(gBattlerAttacker, gSideTimers[side].followmeTarget))
    {
        gBattleStruct->moveTarget[gBattlerAttacker] = gBattlerTarget = gSideTimers[side].followmeTarget; // follow me moxie fix
        return TRUE;
    }
    else if (IsDoubleBattle()
           && gSideTimers[side].followmeTimer == 0
           && (!IsBattleMoveStatus(gCurrentMove) || (moveTarget != MOVE_TARGET_USER && moveTarget != MOVE_TARGET_ALL_BATTLERS))
           && ((ability != ABILITY_LIGHTNING_ROD && moveType == TYPE_ELECTRIC)
            || (ability != ABILITY_STORM_DRAIN && moveType == TYPE_WATER)))
    {
        // Find first battler that redirects the move (in turn order)
        u32 battler;
        for (battler = 0; battler < gBattlersCount; battler++)
        {
            ability = GetBattlerAbility(battler);
            if ((B_REDIRECT_ABILITY_ALLIES >= GEN_4 || !IsBattlerAlly(gBattlerAttacker, battler))
                && battler != gBattlerAttacker
                && gBattleStruct->moveTarget[gBattlerAttacker] != battler
                && ((ability == ABILITY_LIGHTNING_ROD && moveType == TYPE_ELECTRIC)
                 || (ability == ABILITY_STORM_DRAIN && moveType == TYPE_WATER))
                && GetBattlerTurnOrderNum(battler) < redirectorOrderNum
                && moveEffect != EFFECT_SNIPE_SHOT
                && moveEffect != EFFECT_PLEDGE
                && GetBattlerAbility(gBattlerAttacker) != ABILITY_PROPELLER_TAIL
                && GetBattlerAbility(gBattlerAttacker) != ABILITY_STALWART)
            {
                redirectorOrderNum = GetBattlerTurnOrderNum(battler);
            }
        }
        if (redirectorOrderNum != MAX_BATTLERS_COUNT)
        {
            u16 battlerAbility;
            battler = gBattlerByTurnOrder[redirectorOrderNum];
            battlerAbility = GetBattlerAbility(battler);

            RecordAbilityBattle(battler, gBattleMons[battler].ability);
            if (battlerAbility == ABILITY_LIGHTNING_ROD && gCurrentMove != MOVE_TEATIME)
                gSpecialStatuses[battler].lightningRodRedirected = TRUE;
            else if (battlerAbility == ABILITY_STORM_DRAIN)
                gSpecialStatuses[battler].stormDrainRedirected = TRUE;
            gBattlerTarget = battler;
            return TRUE;
        }
    }
    return FALSE;
}

// Functions
void HandleAction_UseMove(void)
{
    u32 i, moveTarget;

    gBattlerAttacker = gBattlerByTurnOrder[gCurrentTurnActionNumber];
    if (gBattleStruct->battlerState[gBattlerAttacker].absent
     || gBattleStruct->battlerState[gBattlerAttacker].commandingDondozo
     || !IsBattlerAlive(gBattlerAttacker))
    {
        gCurrentActionFuncId = B_ACTION_FINISHED;
        return;
    }

    gBattleStruct->atkCancellerTracker = 0;
    ClearDamageCalcResults();
    gMultiHitCounter = 0;
    gBattleScripting.savedDmg = 0;
    gBattleCommunication[MISS_TYPE] = 0;
    gBattleScripting.savedMoveEffect = 0;
    gCurrMovePos = gChosenMovePos = gBattleStruct->chosenMovePositions[gBattlerAttacker];

    // choose move
    if (gProtectStructs[gBattlerAttacker].noValidMoves)
    {
        gProtectStructs[gBattlerAttacker].noValidMoves = FALSE;
        gCurrentMove = gChosenMove = MOVE_STRUGGLE;
        gHitMarker |= HITMARKER_NO_PPDEDUCT;
        gBattleStruct->moveTarget[gBattlerAttacker] = GetBattleMoveTarget(MOVE_STRUGGLE, NO_TARGET_OVERRIDE);
    }
    else if (gBattleMons[gBattlerAttacker].status2 & STATUS2_MULTIPLETURNS || gBattleMons[gBattlerAttacker].status2 & STATUS2_RECHARGE)
    {
        gCurrentMove = gChosenMove = gLockedMoves[gBattlerAttacker];
    }
    // encore forces you to use the same move
    else if (GetActiveGimmick(gBattlerAttacker) != GIMMICK_Z_MOVE && gDisableStructs[gBattlerAttacker].encoredMove != MOVE_NONE
             && gDisableStructs[gBattlerAttacker].encoredMove == gBattleMons[gBattlerAttacker].moves[gDisableStructs[gBattlerAttacker].encoredMovePos])
    {
        gCurrentMove = gChosenMove = gDisableStructs[gBattlerAttacker].encoredMove;
        gCurrMovePos = gChosenMovePos = gDisableStructs[gBattlerAttacker].encoredMovePos;
        gBattleStruct->moveTarget[gBattlerAttacker] = GetBattleMoveTarget(gCurrentMove, NO_TARGET_OVERRIDE);
    }
    // check if the encored move wasn't overwritten
    else if (GetActiveGimmick(gBattlerAttacker) != GIMMICK_Z_MOVE && gDisableStructs[gBattlerAttacker].encoredMove != MOVE_NONE
          && gDisableStructs[gBattlerAttacker].encoredMove != gBattleMons[gBattlerAttacker].moves[gDisableStructs[gBattlerAttacker].encoredMovePos])
    {
        gCurrMovePos = gChosenMovePos = gDisableStructs[gBattlerAttacker].encoredMovePos;
        gCurrentMove = gChosenMove = gBattleMons[gBattlerAttacker].moves[gCurrMovePos];
        gDisableStructs[gBattlerAttacker].encoredMove = MOVE_NONE;
        gDisableStructs[gBattlerAttacker].encoredMovePos = 0;
        gDisableStructs[gBattlerAttacker].encoreTimer = 0;
        gBattleStruct->moveTarget[gBattlerAttacker] = GetBattleMoveTarget(gCurrentMove, NO_TARGET_OVERRIDE);
    }
    else if (gBattleMons[gBattlerAttacker].moves[gCurrMovePos] != gChosenMoveByBattler[gBattlerAttacker])
    {
        gCurrentMove = gChosenMove = gBattleMons[gBattlerAttacker].moves[gCurrMovePos];
        gBattleStruct->moveTarget[gBattlerAttacker] = GetBattleMoveTarget(gCurrentMove, NO_TARGET_OVERRIDE);
    }
    else
    {
        gCurrentMove = gChosenMove = gBattleMons[gBattlerAttacker].moves[gCurrMovePos];
    }

    if (IsBattlerAlive(gBattlerAttacker))
    {
        if (IsOnPlayerSide(gBattlerAttacker))
            gBattleResults.lastUsedMovePlayer = gCurrentMove;
        else
            gBattleResults.lastUsedMoveOpponent = gCurrentMove;
    }

    // Set dynamic move type.
    SetTypeBeforeUsingMove(gChosenMove, gBattlerAttacker);

    // check Z-Move used
    if (GetActiveGimmick(gBattlerAttacker) == GIMMICK_Z_MOVE && !IsBattleMoveStatus(gCurrentMove) && !IsZMove(gCurrentMove))
    {
        gBattleStruct->categoryOverride = GetMoveCategory(gCurrentMove);
        gCurrentMove = gChosenMove = GetUsableZMove(gBattlerAttacker, gCurrentMove);
    }
    // check Max Move used
    else if (GetActiveGimmick(gBattlerAttacker) == GIMMICK_DYNAMAX)
    {
        gBattleStruct->categoryOverride = GetMoveCategory(gCurrentMove);
        gCurrentMove = gChosenMove = GetMaxMove(gBattlerAttacker, gCurrentMove);
    }

    moveTarget = GetBattlerMoveTargetType(gBattlerAttacker, gCurrentMove);

    if (!HandleMoveTargetRedirection())
    {
        if (IsDoubleBattle() && moveTarget & MOVE_TARGET_RANDOM)
        {
            gBattlerTarget = SetRandomTarget(gBattlerAttacker);
            if (gAbsentBattlerFlags & (1u << gBattlerTarget)
                && !IsBattlerAlly(gBattlerAttacker, gBattlerTarget))
            {
                gBattlerTarget = GetPartnerBattler(gBattlerTarget);
            }
        }
        else if (moveTarget == MOVE_TARGET_ALLY)
        {
            if (IsBattlerAlive(BATTLE_PARTNER(gBattlerAttacker)) && !gProtectStructs[BATTLE_PARTNER(gBattlerAttacker)].usedAllySwitch)
                gBattlerTarget = BATTLE_PARTNER(gBattlerAttacker);
            else
                gBattlerTarget = gBattlerAttacker;
        }
        else if (IsDoubleBattle() && moveTarget == MOVE_TARGET_FOES_AND_ALLY)
        {
            for (gBattlerTarget = 0; gBattlerTarget < gBattlersCount; gBattlerTarget++)
            {
                if (gBattlerTarget == gBattlerAttacker)
                    continue;
                if (IsBattlerAlive(gBattlerTarget))
                    break;
            }
        }
        else if (moveTarget == MOVE_TARGET_USER)
        {
            gBattlerTarget = gBattlerAttacker;
        }
        else
        {
            gBattlerTarget = *(gBattleStruct->moveTarget + gBattlerAttacker);
            if (!IsBattlerAlive(gBattlerTarget)
            && moveTarget != MOVE_TARGET_OPPONENTS_FIELD
            && (!IsBattlerAlly(gBattlerAttacker, gBattlerTarget)))
            {
                gBattlerTarget = GetBattlerAtPosition(BATTLE_PARTNER(GetBattlerPosition(gBattlerTarget)));
            }
        }
    }

    if (gBattleTypeFlags & BATTLE_TYPE_PALACE && gProtectStructs[gBattlerAttacker].palaceUnableToUseMove)
    {
        // Battle Palace, select battle script for failure to use move
        if (!IsBattlerAlive(gBattlerAttacker))
        {
            gCurrentActionFuncId = B_ACTION_FINISHED;
            return;
        }
        else if (gPalaceSelectionBattleScripts[gBattlerAttacker] != NULL)
        {
            gBattleCommunication[MULTISTRING_CHOOSER] = B_MSG_INCAPABLE_OF_POWER;
            gBattlescriptCurrInstr = gPalaceSelectionBattleScripts[gBattlerAttacker];
            gPalaceSelectionBattleScripts[gBattlerAttacker] = NULL;
        }
        else
        {
            gBattleCommunication[MULTISTRING_CHOOSER] = B_MSG_INCAPABLE_OF_POWER;
            gBattlescriptCurrInstr = BattleScript_MoveUsedLoafingAround;
        }
    }

    if (IsBattlerAlly(gBattlerAttacker, gBattlerTarget) && !IsBattlerAlive(gBattlerTarget))
    {
        gBattlescriptCurrInstr = BattleScript_FailedFromAtkCanceler;
    }
    // If originally targetting an ally but now targetting user due to Ally Switch
    else if (moveTarget & MOVE_TARGET_ALLY && gBattlerAttacker == gBattlerTarget
          && gProtectStructs[BATTLE_PARTNER(gBattlerAttacker)].usedAllySwitch)
    {
        gBattlescriptCurrInstr = BattleScript_FailedFromAtkCanceler;
    }
    else
    {
        gBattlescriptCurrInstr = GetMoveBattleScript(gCurrentMove);
    }

    if (gBattleTypeFlags & BATTLE_TYPE_ARENA)
        BattleArena_AddMindPoints(gBattlerAttacker);

    for (i = 0; i < MAX_BATTLERS_COUNT; i++)
        gBattleStruct->hpBefore[i] = gBattleMons[i].hp;

    gCurrentActionFuncId = B_ACTION_EXEC_SCRIPT;
}

void HandleAction_Switch(void)
{
    gBattlerAttacker = gBattlerByTurnOrder[gCurrentTurnActionNumber];

    // if switching to a mon that is already on field, cancel switch
    if (!(gAbsentBattlerFlags & (1u << BATTLE_PARTNER(gBattlerAttacker)))
     && IsBattlerAlive(BATTLE_PARTNER(gBattlerAttacker))
     && gBattlerPartyIndexes[BATTLE_PARTNER(gBattlerAttacker)] == gBattleStruct->monToSwitchIntoId[gBattlerAttacker])
    {
        gCurrentActionFuncId = B_ACTION_FINISHED;
        return;
    }

    gBattle_BG0_X = 0;
    gBattle_BG0_Y = 0;
    gActionSelectionCursor[gBattlerAttacker] = 0;
    gMoveSelectionCursor[gBattlerAttacker] = 0;

    PREPARE_MON_NICK_BUFFER(gBattleTextBuff1, gBattlerAttacker, gBattleStruct->battlerPartyIndexes[gBattlerAttacker]);

    gBattleScripting.battler = gBattlerAttacker;
    gBattlescriptCurrInstr = BattleScript_ActionSwitch;
    gCurrentActionFuncId = B_ACTION_EXEC_SCRIPT;

    if (gBattleResults.playerSwitchesCounter < 255)
        gBattleResults.playerSwitchesCounter++;

    TryBattleFormChange(gBattlerAttacker, FORM_CHANGE_BATTLE_SWITCH);
}

void HandleAction_UseItem(void)
{
    gBattlerAttacker = gBattlerByTurnOrder[gCurrentTurnActionNumber];
    gBattle_BG0_X = 0;
    gBattle_BG0_Y = 0;
    ClearVariousBattlerFlags(gBattlerAttacker);

    gLastUsedItem = gBattleResources->bufferB[gBattlerAttacker][1] | (gBattleResources->bufferB[gBattlerAttacker][2] << 8);
    gBattlescriptCurrInstr = gBattlescriptsForUsingItem[GetItemBattleUsage(gLastUsedItem) - 1];
    gCurrentActionFuncId = B_ACTION_EXEC_SCRIPT;
}

bool32 TryRunFromBattle(u32 battler)
{
    bool32 effect = FALSE;
    u8 holdEffect;
    u8 pyramidMultiplier;
    u8 speedVar;

    // If this flag is set, running will never be successful under any circumstances.
    if (FlagGet(B_FLAG_NO_RUNNING))
        return effect;

    if (gBattleMons[battler].item == ITEM_ENIGMA_BERRY_E_READER)
        holdEffect = gEnigmaBerries[battler].holdEffect;
    else
        holdEffect = GetItemHoldEffect(gBattleMons[battler].item);

    gPotentialItemEffectBattler = battler;

    if (holdEffect == HOLD_EFFECT_CAN_ALWAYS_RUN)
    {
        gLastUsedItem = gBattleMons[battler].item;
        gProtectStructs[battler].fleeType = FLEE_ITEM;
        effect++;
    }
    else if (B_GHOSTS_ESCAPE >= GEN_6 && IS_BATTLER_OF_TYPE(battler, TYPE_GHOST))
    {
        effect++;
    }
    else if (GetBattlerAbility(battler) == ABILITY_RUN_AWAY)
    {
        if (CurrentBattlePyramidLocation() != PYRAMID_LOCATION_NONE)
        {
            gBattleStruct->runTries++;
            pyramidMultiplier = GetPyramidRunMultiplier();
            speedVar = (gBattleMons[battler].speed * pyramidMultiplier) / (gBattleMons[BATTLE_OPPOSITE(battler)].speed) + (gBattleStruct->runTries * 30);
            if (speedVar > (Random() & 0xFF))
            {
                gLastUsedAbility = ABILITY_RUN_AWAY;
                gProtectStructs[battler].fleeType = FLEE_ABILITY;
                effect++;
            }
        }
        else
        {
            gLastUsedAbility = ABILITY_RUN_AWAY;
            gProtectStructs[battler].fleeType = FLEE_ABILITY;
            effect++;
        }
    }
    else if (gBattleTypeFlags & (BATTLE_TYPE_FRONTIER | BATTLE_TYPE_TRAINER_HILL) && gBattleTypeFlags & BATTLE_TYPE_TRAINER)
    {
        effect++;
    }
    else if (CanPlayerForfeitNormalTrainerBattle())
    {
        effect++;
    }
    else
    {
        u8 runningFromBattler = BATTLE_OPPOSITE(battler);
        if (!IsBattlerAlive(runningFromBattler))
            runningFromBattler |= BIT_FLANK;

        if (CurrentBattlePyramidLocation() != PYRAMID_LOCATION_NONE)
        {
            pyramidMultiplier = GetPyramidRunMultiplier();
            speedVar = (gBattleMons[battler].speed * pyramidMultiplier) / (gBattleMons[runningFromBattler].speed) + (gBattleStruct->runTries * 30);
            if (speedVar > (Random() & 0xFF))
                effect++;
        }
        else if (gBattleMons[battler].speed < gBattleMons[runningFromBattler].speed)
        {
            speedVar = (gBattleMons[battler].speed * 128) / (gBattleMons[runningFromBattler].speed) + (gBattleStruct->runTries * 30);
            if (speedVar > (Random() & 0xFF))
                effect++;
        }
        else // same speed or faster
        {
            effect++;
        }

        gBattleStruct->runTries++;
    }

    if (effect != 0)
    {
        gCurrentTurnActionNumber = gBattlersCount;
        gBattleOutcome = B_OUTCOME_RAN;
    }

    return effect;
}

void HandleAction_Run(void)
{
    s32 i;

    gBattlerAttacker = gBattlerByTurnOrder[gCurrentTurnActionNumber];
    if (gBattleTypeFlags & (BATTLE_TYPE_LINK | BATTLE_TYPE_RECORDED_LINK))
    {
        gCurrentTurnActionNumber = gBattlersCount;

        for (i = 0; i < gBattlersCount; i++)
        {
            if (IsOnPlayerSide(i))
            {
                if (gChosenActionByBattler[i] == B_ACTION_RUN)
                    gBattleOutcome |= B_OUTCOME_LOST;
            }
            else
            {
                if (gChosenActionByBattler[i] == B_ACTION_RUN)
                    gBattleOutcome |= B_OUTCOME_WON;
            }
        }

        gBattleOutcome |= B_OUTCOME_LINK_BATTLE_RAN;
        gSaveBlock2Ptr->frontier.disableRecordBattle = TRUE;
    }
    else
    {
        if (IsOnPlayerSide(gBattlerAttacker))
        {
            if (!TryRunFromBattle(gBattlerAttacker)) // failed to run away
            {
                ClearVariousBattlerFlags(gBattlerAttacker);
                gBattleCommunication[MULTISTRING_CHOOSER] = B_MSG_CANT_ESCAPE_2;
                gBattlescriptCurrInstr = BattleScript_PrintFailedToRunString;
                gCurrentActionFuncId = B_ACTION_EXEC_SCRIPT;
            }
        }
        else
        {
            if (!CanBattlerEscape(gBattlerAttacker))
            {
                gBattleCommunication[MULTISTRING_CHOOSER] = B_MSG_ATTACKER_CANT_ESCAPE;
                gBattlescriptCurrInstr = BattleScript_PrintFailedToRunString;
                gCurrentActionFuncId = B_ACTION_EXEC_SCRIPT;
            }
            else
            {
                gCurrentTurnActionNumber = gBattlersCount;
                gBattleOutcome = B_OUTCOME_MON_FLED;
            }
        }
    }
}

void HandleAction_WatchesCarefully(void)
{
    gBattlerAttacker = gBattlerByTurnOrder[gCurrentTurnActionNumber];
    gBattle_BG0_X = 0;
    gBattle_BG0_Y = 0;
    gBattlescriptCurrInstr = gBattlescriptsForSafariActions[0];
    gCurrentActionFuncId = B_ACTION_EXEC_SCRIPT;
}

void HandleAction_SafariZoneBallThrow(void)
{
    gBattlerAttacker = gBattlerByTurnOrder[gCurrentTurnActionNumber];
    gBattle_BG0_X = 0;
    gBattle_BG0_Y = 0;
    gNumSafariBalls--;
    gLastUsedItem = ITEM_SAFARI_BALL;
    gBattlescriptCurrInstr = BattleScript_SafariBallThrow;
    gCurrentActionFuncId = B_ACTION_EXEC_SCRIPT;
}

void HandleAction_ThrowBall(void)
{
    gBattlerAttacker = gBattlerByTurnOrder[gCurrentTurnActionNumber];
    gBattle_BG0_X = 0;
    gBattle_BG0_Y = 0;
    gLastUsedItem = gBallToDisplay;
    if (!GetItemImportance(gLastUsedItem))
    	RemoveBagItem(gLastUsedItem, 1);
    gBattlescriptCurrInstr = BattleScript_BallThrow;
    gCurrentActionFuncId = B_ACTION_EXEC_SCRIPT;
}

void HandleAction_ThrowPokeblock(void)
{
    gBattlerAttacker = gBattlerByTurnOrder[gCurrentTurnActionNumber];
    gBattle_BG0_X = 0;
    gBattle_BG0_Y = 0;
    gBattleCommunication[MULTISTRING_CHOOSER] = gBattleResources->bufferB[gBattlerAttacker][1] - 1;
    gLastUsedItem = gBattleResources->bufferB[gBattlerAttacker][2];

    if (gBattleResults.pokeblockThrows < 255)
        gBattleResults.pokeblockThrows++;
    if (gBattleStruct->safariPkblThrowCounter < 3)
        gBattleStruct->safariPkblThrowCounter++;
    if (gBattleStruct->safariEscapeFactor > 1)
    {
        // BUG: safariEscapeFactor can become 0 below. This causes the pokeblock throw glitch.
        #ifdef BUGFIX
        if (gBattleStruct->safariEscapeFactor <= sPkblToEscapeFactor[gBattleStruct->safariPkblThrowCounter][gBattleCommunication[MULTISTRING_CHOOSER]])
        #else
        if (gBattleStruct->safariEscapeFactor < sPkblToEscapeFactor[gBattleStruct->safariPkblThrowCounter][gBattleCommunication[MULTISTRING_CHOOSER]])
        #endif
            gBattleStruct->safariEscapeFactor = 1;
        else
            gBattleStruct->safariEscapeFactor -= sPkblToEscapeFactor[gBattleStruct->safariPkblThrowCounter][gBattleCommunication[MULTISTRING_CHOOSER]];
    }

    gBattlescriptCurrInstr = gBattlescriptsForSafariActions[2];
    gCurrentActionFuncId = B_ACTION_EXEC_SCRIPT;
}

void HandleAction_GoNear(void)
{
    gBattlerAttacker = gBattlerByTurnOrder[gCurrentTurnActionNumber];
    gBattle_BG0_X = 0;
    gBattle_BG0_Y = 0;

    gBattleStruct->safariCatchFactor += sGoNearCounterToCatchFactor[gBattleStruct->safariGoNearCounter];
    if (gBattleStruct->safariCatchFactor > 20)
        gBattleStruct->safariCatchFactor = 20;

    gBattleStruct->safariEscapeFactor += sGoNearCounterToEscapeFactor[gBattleStruct->safariGoNearCounter];
    if (gBattleStruct->safariEscapeFactor > 20)
        gBattleStruct->safariEscapeFactor = 20;

    if (gBattleStruct->safariGoNearCounter < 3)
    {
        gBattleStruct->safariGoNearCounter++;
        gBattleCommunication[MULTISTRING_CHOOSER] = B_MSG_CREPT_CLOSER;
    }
    else
    {
        gBattleCommunication[MULTISTRING_CHOOSER] = B_MSG_CANT_GET_CLOSER;
    }
    gBattlescriptCurrInstr = gBattlescriptsForSafariActions[1];
    gCurrentActionFuncId = B_ACTION_EXEC_SCRIPT;
}

void HandleAction_SafariZoneRun(void)
{
    gBattlerAttacker = gBattlerByTurnOrder[gCurrentTurnActionNumber];
    PlaySE(SE_FLEE);
    gCurrentTurnActionNumber = gBattlersCount;
    gBattleOutcome = B_OUTCOME_RAN;
}

void HandleAction_WallyBallThrow(void)
{
    gBattlerAttacker = gBattlerByTurnOrder[gCurrentTurnActionNumber];
    gBattle_BG0_X = 0;
    gBattle_BG0_Y = 0;

    PREPARE_MON_NICK_BUFFER(gBattleTextBuff1, gBattlerAttacker, gBattlerPartyIndexes[gBattlerAttacker])

    gBattlescriptCurrInstr = gBattlescriptsForSafariActions[3];
    gCurrentActionFuncId = B_ACTION_EXEC_SCRIPT;
    gActionsByTurnOrder[1] = B_ACTION_FINISHED;
}

void HandleAction_TryFinish(void)
{
    if (!HandleFaintedMonActions())
    {
        gBattleStruct->faintedActionsState = 0;
        gCurrentActionFuncId = B_ACTION_FINISHED;
    }
}

void HandleAction_NothingIsFainted(void)
{
    gCurrentTurnActionNumber++;
    gCurrentActionFuncId = gActionsByTurnOrder[gCurrentTurnActionNumber];
    gHitMarker &= ~(HITMARKER_DESTINYBOND | HITMARKER_IGNORE_SUBSTITUTE | HITMARKER_ATTACKSTRING_PRINTED
<<<<<<< HEAD
                    | HITMARKER_NO_PPDEDUCT | HITMARKER_STATUS_ABILITY_EFFECT | HITMARKER_PASSIVE_DAMAGE
                    | HITMARKER_OBEYS | HITMARKER_SYNCHRONIZE_EFFECT | HITMARKER_CHARGING);
=======
                    | HITMARKER_NO_PPDEDUCT | HITMARKER_STATUS_ABILITY_EFFECT | HITMARKER_IGNORE_ON_AIR
                    | HITMARKER_IGNORE_UNDERGROUND | HITMARKER_IGNORE_UNDERWATER | HITMARKER_PASSIVE_HP_UPDATE
                    | HITMARKER_OBEYS | HITMARKER_WAKE_UP_CLEAR | HITMARKER_SYNCHRONISE_EFFECT
                    | HITMARKER_CHARGING | HITMARKER_NEVER_SET);
>>>>>>> 208f97e1
}

void HandleAction_ActionFinished(void)
{
    u32 i, j;
    bool32 afterYouActive = gSpecialStatuses[gBattlerByTurnOrder[gCurrentTurnActionNumber + 1]].afterYou;
    gBattleStruct->monToSwitchIntoId[gBattlerByTurnOrder[gCurrentTurnActionNumber]] = gSelectedMonPartyId = PARTY_SIZE;
    gCurrentTurnActionNumber++;
    gCurrentActionFuncId = gActionsByTurnOrder[gCurrentTurnActionNumber];
    SpecialStatusesClear();
    gHitMarker &= ~(HITMARKER_DESTINYBOND | HITMARKER_IGNORE_SUBSTITUTE | HITMARKER_ATTACKSTRING_PRINTED
<<<<<<< HEAD
                    | HITMARKER_NO_PPDEDUCT | HITMARKER_STATUS_ABILITY_EFFECT | HITMARKER_PASSIVE_DAMAGE
                    | HITMARKER_OBEYS | HITMARKER_SYNCHRONIZE_EFFECT
                    | HITMARKER_CHARGING | HITMARKER_IGNORE_DISGUISE);
=======
                    | HITMARKER_NO_PPDEDUCT | HITMARKER_STATUS_ABILITY_EFFECT | HITMARKER_IGNORE_ON_AIR
                    | HITMARKER_IGNORE_UNDERGROUND | HITMARKER_IGNORE_UNDERWATER | HITMARKER_PASSIVE_HP_UPDATE
                    | HITMARKER_OBEYS | HITMARKER_WAKE_UP_CLEAR | HITMARKER_SYNCHRONISE_EFFECT
                    | HITMARKER_CHARGING | HITMARKER_NEVER_SET);
>>>>>>> 208f97e1

    ClearDamageCalcResults();
    gCurrentMove = 0;
    gBattleScripting.animTurn = 0;
    gBattleScripting.animTargetsHit = 0;
    gBattleStruct->dynamicMoveType = 0;
    gBattleStruct->bouncedMoveIsUsed = FALSE;
    gBattleStruct->snatchedMoveIsUsed = FALSE;
    gBattleScripting.moveendState = 0;
    gBattleCommunication[3] = 0;
    gBattleCommunication[4] = 0;
    gBattleScripting.multihitMoveEffect = 0;
    gBattleResources->battleScriptsStack->size = 0;

    if (B_RECALC_TURN_AFTER_ACTIONS >= GEN_8 && !afterYouActive && !gBattleStruct->pledgeMove && !IsPursuitTargetSet())
    {
        // i starts at `gCurrentTurnActionNumber` because we don't want to recalculate turn order for mon that have already
        // taken action. It's been previously increased, which we want in order to not recalculate the turn of the mon that just finished its action
        for (i = gCurrentTurnActionNumber; i < gBattlersCount - 1; i++)
        {
            for (j = i + 1; j < gBattlersCount; j++)
            {
                u32 battler1 = gBattlerByTurnOrder[i];
                u32 battler2 = gBattlerByTurnOrder[j];

                if (gProtectStructs[battler1].quash || gProtectStructs[battler2].quash
                    || gProtectStructs[battler1].shellTrap || gProtectStructs[battler2].shellTrap)
                    continue;

                // We recalculate order only for action of the same priority. If any action other than switch/move has been taken, they should
                // have been executed before. The only recalculation needed is for moves/switch. Mega evolution is handled in src/battle_main.c/TryChangeOrder
                if ((gActionsByTurnOrder[i] == B_ACTION_USE_MOVE && gActionsByTurnOrder[j] == B_ACTION_USE_MOVE))
                {
                    if (GetWhichBattlerFaster(battler1, battler2, FALSE) == -1)
                        SwapTurnOrder(i, j);
                }
                else if ((gActionsByTurnOrder[i] == B_ACTION_SWITCH && gActionsByTurnOrder[j] == B_ACTION_SWITCH))
                {
                    if (GetWhichBattlerFaster(battler1, battler2, TRUE) == -1) // If the actions chosen are switching, we recalc order but ignoring the moves
                        SwapTurnOrder(i, j);
                }
            }
        }
    }
}

// code

ARM_FUNC NOINLINE static uq4_12_t PercentToUQ4_12(u32 percent)
{
    return (4096 * percent + 50) / 100;
}

ARM_FUNC NOINLINE static uq4_12_t PercentToUQ4_12_Floored(u32 percent)
{
    return (4096 * percent) / 100;
}

u8 GetBattlerForBattleScript(u8 caseId)
{
    u8 ret = 0;
    switch (caseId)
    {
    case BS_TARGET:
        ret = gBattlerTarget;
        break;
    case BS_ATTACKER:
        ret = gBattlerAttacker;
        break;
    case BS_ATTACKER_PARTNER:
        ret = BATTLE_PARTNER(gBattlerAttacker);
        break;
    case BS_EFFECT_BATTLER:
        ret = gEffectBattler;
        break;
    case BS_BATTLER_0:
        ret = 0;
        break;
    case BS_SCRIPTING:
        ret = gBattleScripting.battler;
        break;
    case BS_FAINTED:
        ret = gBattlerFainted;
        break;
    case BS_FAINTED_MULTIPLE_1:
        ret = gBattlerFainted;
        break;
    case BS_ATTACKER_WITH_PARTNER:
    case BS_FAINTED_MULTIPLE_2:
    case BS_ATTACKER_SIDE:
    case BS_TARGET_SIDE:
    case BS_PLAYER1:
        ret = GetBattlerAtPosition(B_POSITION_PLAYER_LEFT);
        break;
    case BS_OPPONENT1:
        ret = GetBattlerAtPosition(B_POSITION_OPPONENT_LEFT);
        break;
    case BS_PLAYER2:
        ret = GetBattlerAtPosition(B_POSITION_PLAYER_RIGHT);
        break;
    case BS_OPPONENT2:
        ret = GetBattlerAtPosition(B_POSITION_OPPONENT_RIGHT);
        break;
    case BS_ABILITY_BATTLER:
        ret = gBattlerAbility;
        break;
    }
    return ret;
}

static void UNUSED MarkAllBattlersForControllerExec(void)
{
    int i;

    if (gBattleTypeFlags & BATTLE_TYPE_LINK)
    {
        for (i = 0; i < gBattlersCount; i++)
            MarkBattleControllerMessageOutboundOverLink(i);
    }
    else
    {
        for (i = 0; i < gBattlersCount; i++)
            MarkBattleControllerActiveOnLocal(i);
    }
}

bool32 IsBattlerMarkedForControllerExec(u32 battler)
{
    if (gBattleTypeFlags & BATTLE_TYPE_LINK)
        return IsBattleControllerMessageSynchronizedOverLink(battler);
    else
        return IsBattleControllerActiveOnLocal(battler);
}

void MarkBattlerForControllerExec(u32 battler)
{
    if (gBattleTypeFlags & BATTLE_TYPE_LINK)
        MarkBattleControllerMessageOutboundOverLink(battler);
    else
        MarkBattleControllerActiveOnLocal(battler);
}

void MarkBattlerReceivedLinkData(u32 battler)
{
    s32 i;

    for (i = 0; i < GetLinkPlayerCount(); i++)
        MarkBattleControllerActiveForPlayer(battler, i);

    MarkBattleControllerMessageSynchronizedOverLink(battler);
}

const u8 *CheckSkyDropState(u32 battler, enum SkyDropState skyDropState)
{
    const u8 *result = NULL;

    u8 otherSkyDropper = gBattleStruct->skyDropTargets[battler];
    gStatuses3[otherSkyDropper] &= ~(STATUS3_SKY_DROPPED | STATUS3_ON_AIR);

    // Makes both attacker and target's sprites visible
    gSprites[gBattlerSpriteIds[battler]].invisible = FALSE;
    gSprites[gBattlerSpriteIds[otherSkyDropper]].invisible = FALSE;

    // If target was sky dropped in the middle of Outrage/Thrash/Petal Dance,
    // confuse them upon release and display "confused by fatigue" message & animation.
    // Don't do this if this CancelMultiTurnMoves is caused by falling asleep via Yawn.
    if (gBattleMons[otherSkyDropper].status2 & STATUS2_LOCK_CONFUSE && skyDropState != SKY_DROP_STATUS_YAWN)
    {
        gBattleMons[otherSkyDropper].status2 &= ~(STATUS2_LOCK_CONFUSE);

        // If the target can be confused, confuse them.
        // Don't use CanBeConfused, can cause issues in edge cases.
        if (!(GetBattlerAbility(otherSkyDropper) == ABILITY_OWN_TEMPO
            || gBattleMons[otherSkyDropper].status2 & STATUS2_CONFUSION
            || IsBattlerTerrainAffected(otherSkyDropper, STATUS_FIELD_MISTY_TERRAIN)))
        {
            // Set confused status
            gBattleMons[otherSkyDropper].status2 |= STATUS2_CONFUSION_TURN(((Random()) % 4) + 2);

            if (skyDropState == SKY_DROP_ATTACKCANCELLER_CHECK)
            {
                gBattleStruct->skyDropTargets[battler] = SKY_DROP_RELEASED_TARGET;
            }
            else if (skyDropState == SKY_DROP_GRAVITY_ON_AIRBORNE)
            {
                // Reapplying STATUS3_SKY_DROPPED allows for avoiding unecessary messages when Gravity is applied to the target.
                gBattleStruct->skyDropTargets[battler] = SKY_DROP_RELEASED_TARGET;
                gStatuses3[otherSkyDropper] |= STATUS3_SKY_DROPPED;
            }
            else if (skyDropState == SKY_DROP_CANCEL_MULTI_TURN_MOVES)
            {
                gBattlerAttacker = otherSkyDropper;
                result = BattleScript_ThrashConfuses;
            }
            else if (skyDropState == SKY_DROP_STATUS_FREEZE_SLEEP)
            {
                gBattlerAttacker = otherSkyDropper;
                BattleScriptPush(gBattlescriptCurrInstr + 1);
                result = BattleScript_ThrashConfuses;
            }
        }
    }

    // Clear skyDropTargets data, unless this CancelMultiTurnMoves is caused by Yawn, attackcanceler, or VARIOUS_GRAVITY_ON_AIRBORNE_MONS
    if (!(gBattleMons[otherSkyDropper].status2 & STATUS2_LOCK_CONFUSE) && gBattleStruct->skyDropTargets[battler] < 4)
    {
        gBattleStruct->skyDropTargets[battler] = SKY_DROP_NO_TARGET;
        gBattleStruct->skyDropTargets[otherSkyDropper] = SKY_DROP_NO_TARGET;
    }

    return result;
}

const u8 *CancelMultiTurnMoves(u32 battler, enum SkyDropState skyDropState)
{
    const u8 *result = NULL;
    gBattleMons[battler].status2 &= ~(STATUS2_UPROAR);
    gBattleMons[battler].status2 &= ~(STATUS2_BIDE);

    if (B_RAMPAGE_CANCELLING < GEN_5)
    {
        gBattleMons[battler].status2 &= ~(STATUS2_MULTIPLETURNS);
        gBattleMons[battler].status2 &= ~(STATUS2_LOCK_CONFUSE);
    }
    else if (!(gBattleMons[battler].status2 & STATUS2_LOCK_CONFUSE)
     || ((gBattleMons[battler].status2 & STATUS2_LOCK_CONFUSE) > STATUS2_LOCK_CONFUSE_TURN(1)))
    {
        gBattleMons[battler].status2 &= ~(STATUS2_MULTIPLETURNS);
    }

    // Clear battler's semi-invulnerable bits if they are not held by Sky Drop.
    if (!(gStatuses3[battler] & STATUS3_SKY_DROPPED))
        gStatuses3[battler] &= ~(STATUS3_SEMI_INVULNERABLE);

    if (gBattleStruct->skyDropTargets[battler] != SKY_DROP_NO_TARGET && !(gStatuses3[battler] & STATUS3_SKY_DROPPED))
        result = CheckSkyDropState(battler, skyDropState);

    gDisableStructs[battler].rolloutTimer = 0;
    gDisableStructs[battler].furyCutterCounter = 0;

    return result;
}

bool32 WasUnableToUseMove(u32 battler)
{
    if (gProtectStructs[battler].nonVolatileStatusImmobility
     || gProtectStructs[battler].unableToUseMove
     || gProtectStructs[battler].powderSelfDmg
     || gProtectStructs[battler].confusionSelfDmg)
        return TRUE;
    return FALSE;
}

void PrepareStringBattle(enum StringID stringId, u32 battler)
{
    u32 targetSide = GetBattlerSide(gBattlerTarget);
    u16 battlerAbility = GetBattlerAbility(battler);
    u16 targetAbility = GetBattlerAbility(gBattlerTarget);
    // Support for Contrary ability.
    // If a move attempted to raise stat - print "won't increase".
    // If a move attempted to lower stat - print "won't decrease".
    if (stringId == STRINGID_STATSWONTDECREASE && !(gBattleScripting.statChanger & STAT_BUFF_NEGATIVE))
        stringId = STRINGID_STATSWONTINCREASE;
    else if (stringId == STRINGID_STATSWONTINCREASE && gBattleScripting.statChanger & STAT_BUFF_NEGATIVE)
        stringId = STRINGID_STATSWONTDECREASE;

    else if (stringId == STRINGID_STATSWONTDECREASE2 && battlerAbility == ABILITY_CONTRARY)
        stringId = STRINGID_STATSWONTINCREASE2;
    else if (stringId == STRINGID_STATSWONTINCREASE2 && battlerAbility == ABILITY_CONTRARY)
        stringId = STRINGID_STATSWONTDECREASE2;

    // Check Defiant and Competitive stat raise whenever a stat is lowered.
    else if ((stringId == STRINGID_DEFENDERSSTATFELL || stringId == STRINGID_PKMNCUTSATTACKWITH)
              && ((targetAbility == ABILITY_DEFIANT && CompareStat(gBattlerTarget, STAT_ATK, MAX_STAT_STAGE, CMP_LESS_THAN))
                 || (targetAbility == ABILITY_COMPETITIVE && CompareStat(gBattlerTarget, STAT_SPATK, MAX_STAT_STAGE, CMP_LESS_THAN)))
              && gSpecialStatuses[gBattlerTarget].changedStatsBattlerId != BATTLE_PARTNER(gBattlerTarget)
              && ((gSpecialStatuses[gBattlerTarget].changedStatsBattlerId != gBattlerTarget) || gBattleScripting.stickyWebStatDrop == 1)
              && !(gBattleScripting.stickyWebStatDrop == 1 && gSideTimers[targetSide].stickyWebBattlerSide == targetSide)) // Sticky Web must have been set by the foe
    {
        gBattlerAbility = gBattlerTarget;
        BattleScriptPushCursor();
        gBattlescriptCurrInstr = BattleScript_AbilityRaisesDefenderStat;
        if (targetAbility == ABILITY_DEFIANT)
            SET_STATCHANGER(STAT_ATK, 2, FALSE);
        else
            SET_STATCHANGER(STAT_SPATK, 2, FALSE);
    }
    else if (B_UPDATED_INTIMIDATE >= GEN_8 && stringId == STRINGID_PKMNCUTSATTACKWITH && targetAbility == ABILITY_RATTLED
            && CompareStat(gBattlerTarget, STAT_SPEED, MAX_STAT_STAGE, CMP_LESS_THAN))
    {
        gBattlerAbility = gBattlerTarget;
        BattleScriptPushCursor();
        gBattlescriptCurrInstr = BattleScript_AbilityRaisesDefenderStat;
        SET_STATCHANGER(STAT_SPEED, 1, FALSE);
    }

    if ((stringId == STRINGID_ITDOESNTAFFECT || stringId == STRINGID_PKMNWASNTAFFECTED || stringId == STRINGID_PKMNUNAFFECTED))
        TryInitializeTrainerSlideEnemyMonUnaffected(gBattlerTarget);

    BtlController_EmitPrintString(battler, B_COMM_TO_CONTROLLER, stringId);
    MarkBattlerForControllerExec(battler);
}

void ResetSentPokesToOpponentValue(void)
{
    s32 i;
    u32 bits = 0;

    gSentPokesToOpponent[0] = 0;
    gSentPokesToOpponent[1] = 0;

    for (i = 0; i < gBattlersCount; i += 2)
        bits |= 1u << gBattlerPartyIndexes[i];

    for (i = 1; i < gBattlersCount; i += 2)
        gSentPokesToOpponent[(i & BIT_FLANK) >> 1] = bits;
}

void OpponentSwitchInResetSentPokesToOpponentValue(u32 battler)
{
    s32 i = 0;
    u32 bits = 0;

    if (!IsOnPlayerSide(battler))
    {
        u8 flank = ((battler & BIT_FLANK) >> 1);
        gSentPokesToOpponent[flank] = 0;

        for (i = 0; i < gBattlersCount; i += 2)
        {
            if (!(gAbsentBattlerFlags & (1u << i)))
                bits |= 1u << gBattlerPartyIndexes[i];
        }
        gSentPokesToOpponent[flank] = bits;
    }
}

void UpdateSentPokesToOpponentValue(u32 battler)
{
    if (!IsOnPlayerSide(battler))
    {
        OpponentSwitchInResetSentPokesToOpponentValue(battler);
    }
    else
    {
        s32 i;
        for (i = 1; i < gBattlersCount; i++)
            gSentPokesToOpponent[(i & BIT_FLANK) >> 1] |= 1u << gBattlerPartyIndexes[battler];
    }
}

void BattleScriptPush(const u8 *bsPtr)
{
    gBattleResources->battleScriptsStack->ptr[gBattleResources->battleScriptsStack->size++] = bsPtr;
}

void BattleScriptPushCursor(void)
{
    gBattleResources->battleScriptsStack->ptr[gBattleResources->battleScriptsStack->size++] = gBattlescriptCurrInstr;
}

void BattleScriptPop(void)
{
    if (gBattleResources->battleScriptsStack->size != 0)
        gBattlescriptCurrInstr = gBattleResources->battleScriptsStack->ptr[--gBattleResources->battleScriptsStack->size];
}

static bool32 IsGravityPreventingMove(u32 move)
{
    if (!(gFieldStatuses & STATUS_FIELD_GRAVITY))
        return FALSE;

    return IsMoveGravityBanned(move);
}

bool32 IsHealBlockPreventingMove(u32 battler, u32 move)
{
    if (!(gStatuses3[battler] & STATUS3_HEAL_BLOCK))
        return FALSE;

    return IsHealingMove(move);
}

bool32 IsBelchPreventingMove(u32 battler, u32 move)
{
    if (GetMoveEffect(move) != EFFECT_BELCH)
        return FALSE;

    return !gBattleStruct->partyState[GetBattlerSide(battler)][gBattlerPartyIndexes[battler]].ateBerry;
}

// Dynamax bypasses all selection prevention except Taunt and Assault Vest.
#define DYNAMAX_BYPASS_CHECK    (!IsGimmickSelected(battler, GIMMICK_DYNAMAX) && GetActiveGimmick(battler) != GIMMICK_DYNAMAX)

u32 TrySetCantSelectMoveBattleScript(u32 battler)
{
    u32 limitations = 0;
    u8 moveId = gBattleResources->bufferB[battler][2] & ~RET_GIMMICK;
    u32 move = gBattleMons[battler].moves[moveId];
    enum ItemHoldEffect holdEffect = GetBattlerHoldEffect(battler, TRUE);
    u16 *choicedMove = &gBattleStruct->choicedMove[battler];
    enum BattleMoveEffects moveEffect = GetMoveEffect(move);

    if (DYNAMAX_BYPASS_CHECK && GetActiveGimmick(battler) != GIMMICK_Z_MOVE && gDisableStructs[battler].disabledMove == move && move != MOVE_NONE)
    {
        gBattleScripting.battler = battler;
        gCurrentMove = move;
        if (gBattleTypeFlags & BATTLE_TYPE_PALACE)
        {
            gPalaceSelectionBattleScripts[battler] = BattleScript_SelectingDisabledMoveInPalace;
            gProtectStructs[battler].palaceUnableToUseMove = TRUE;
        }
        else
        {
            gSelectionBattleScripts[battler] = BattleScript_SelectingDisabledMove;
            limitations++;
        }
    }

    if (DYNAMAX_BYPASS_CHECK && GetActiveGimmick(battler) != GIMMICK_Z_MOVE && move == gLastMoves[battler] && move != MOVE_STRUGGLE && (gBattleMons[battler].status2 & STATUS2_TORMENT))
    {
        CancelMultiTurnMoves(battler, SKY_DROP_IGNORE);
        if (gBattleTypeFlags & BATTLE_TYPE_PALACE)
        {
            gPalaceSelectionBattleScripts[battler] = BattleScript_SelectingTormentedMoveInPalace;
            gProtectStructs[battler].palaceUnableToUseMove = TRUE;
        }
        else
        {
            gSelectionBattleScripts[battler] = BattleScript_SelectingTormentedMove;
            limitations++;
        }
    }

    if (GetActiveGimmick(battler) != GIMMICK_Z_MOVE && gDisableStructs[battler].tauntTimer != 0 && IsBattleMoveStatus(move))
    {
        if ((GetActiveGimmick(battler) == GIMMICK_DYNAMAX))
            gCurrentMove = MOVE_MAX_GUARD;
        else
            gCurrentMove = move;
        if (gBattleTypeFlags & BATTLE_TYPE_PALACE)
        {
            gPalaceSelectionBattleScripts[battler] = BattleScript_SelectingNotAllowedMoveTauntInPalace;
            gProtectStructs[battler].palaceUnableToUseMove = TRUE;
        }
        else
        {
            gSelectionBattleScripts[battler] = BattleScript_SelectingNotAllowedMoveTaunt;
            limitations++;
        }
    }

    if (DYNAMAX_BYPASS_CHECK && GetActiveGimmick(battler) != GIMMICK_Z_MOVE && gDisableStructs[battler].throatChopTimer > gBattleTurnCounter && IsSoundMove(move))
    {
        gCurrentMove = move;
        if (gBattleTypeFlags & BATTLE_TYPE_PALACE)
        {
            gPalaceSelectionBattleScripts[battler] = BattleScript_SelectingNotAllowedMoveThroatChopInPalace;
            gProtectStructs[battler].palaceUnableToUseMove = TRUE;
        }
        else
        {
            gSelectionBattleScripts[battler] = BattleScript_SelectingNotAllowedMoveThroatChop;
            limitations++;
        }
    }

    if (DYNAMAX_BYPASS_CHECK && GetActiveGimmick(battler) != GIMMICK_Z_MOVE && GetImprisonedMovesCount(battler, move))
    {
        gCurrentMove = move;
        if (gBattleTypeFlags & BATTLE_TYPE_PALACE)
        {
            gPalaceSelectionBattleScripts[battler] = BattleScript_SelectingImprisonedMoveInPalace;
            gProtectStructs[battler].palaceUnableToUseMove = TRUE;
        }
        else
        {
            gSelectionBattleScripts[battler] = BattleScript_SelectingImprisonedMove;
            limitations++;
        }
    }

    if (DYNAMAX_BYPASS_CHECK && GetActiveGimmick(battler) != GIMMICK_Z_MOVE && IsGravityPreventingMove(move))
    {
        gCurrentMove = move;
        if (gBattleTypeFlags & BATTLE_TYPE_PALACE)
        {
            gPalaceSelectionBattleScripts[battler] = BattleScript_SelectingNotAllowedMoveGravityInPalace;
            gProtectStructs[battler].palaceUnableToUseMove = TRUE;
        }
        else
        {
            gSelectionBattleScripts[battler] = BattleScript_SelectingNotAllowedMoveGravity;
            limitations++;
        }
    }

    if (DYNAMAX_BYPASS_CHECK && GetActiveGimmick(battler) != GIMMICK_Z_MOVE && IsHealBlockPreventingMove(battler, move))
    {
        gCurrentMove = move;
        if (gBattleTypeFlags & BATTLE_TYPE_PALACE)
        {
            gPalaceSelectionBattleScripts[battler] = BattleScript_SelectingNotAllowedMoveHealBlockInPalace;
            gProtectStructs[battler].palaceUnableToUseMove = TRUE;
        }
        else
        {
            gSelectionBattleScripts[battler] = BattleScript_SelectingNotAllowedMoveHealBlock;
            limitations++;
        }
    }

    if (DYNAMAX_BYPASS_CHECK && GetActiveGimmick(battler) != GIMMICK_Z_MOVE && IsBelchPreventingMove(battler, move))
    {
        gCurrentMove = move;
        if (gBattleTypeFlags & BATTLE_TYPE_PALACE)
        {
            gPalaceSelectionBattleScripts[battler] = BattleScript_SelectingNotAllowedBelchInPalace;
            gProtectStructs[battler].palaceUnableToUseMove = TRUE;
        }
        else
        {
            gSelectionBattleScripts[battler] = BattleScript_SelectingNotAllowedBelch;
            limitations++;
        }
    }

    if (DYNAMAX_BYPASS_CHECK && moveEffect == EFFECT_STUFF_CHEEKS && GetItemPocket(gBattleMons[battler].item) != POCKET_BERRIES)
    {
        gCurrentMove = move;
        if (gBattleTypeFlags & BATTLE_TYPE_PALACE)
        {
            gPalaceSelectionBattleScripts[battler] = BattleScript_SelectingNotAllowedStuffCheeksInPalace;
            gProtectStructs[battler].palaceUnableToUseMove = TRUE;
        }
        else
        {
            gSelectionBattleScripts[battler] = BattleScript_SelectingNotAllowedStuffCheeks;
            limitations++;
        }
    }

    if (MoveCantBeUsedTwice(move) && move == gLastResultingMoves[battler])
    {
        gCurrentMove = move;
        PREPARE_MOVE_BUFFER(gBattleTextBuff1, gCurrentMove);
        if (gBattleTypeFlags & BATTLE_TYPE_PALACE)
        {
            gPalaceSelectionBattleScripts[battler] = BattleScript_SelectingNotAllowedCurrentMoveInPalace;
            gProtectStructs[battler].palaceUnableToUseMove = TRUE;
        }
        else
        {
            gSelectionBattleScripts[battler] = BattleScript_SelectingNotAllowedCurrentMove;
            limitations++;
        }
    }

    gPotentialItemEffectBattler = battler;
    if (DYNAMAX_BYPASS_CHECK && HOLD_EFFECT_CHOICE(holdEffect) && *choicedMove != MOVE_NONE && *choicedMove != MOVE_UNAVAILABLE && *choicedMove != move)
    {
        gCurrentMove = *choicedMove;
        gLastUsedItem = gBattleMons[battler].item;
        if (gBattleTypeFlags & BATTLE_TYPE_PALACE)
        {
            gPalaceSelectionBattleScripts[battler] = BattleScript_SelectingNotAllowedMoveChoiceItemInPalace;
            gProtectStructs[battler].palaceUnableToUseMove = TRUE;
        }
        else
        {
            gSelectionBattleScripts[battler] = BattleScript_SelectingNotAllowedMoveChoiceItem;
            limitations++;
        }
    }
    else if (holdEffect == HOLD_EFFECT_ASSAULT_VEST && IsBattleMoveStatus(move) && moveEffect != EFFECT_ME_FIRST)
    {
        if ((GetActiveGimmick(battler) == GIMMICK_DYNAMAX))
            gCurrentMove = MOVE_MAX_GUARD;
        else
            gCurrentMove = move;
        gLastUsedItem = gBattleMons[battler].item;
        if (gBattleTypeFlags & BATTLE_TYPE_PALACE)
        {
            gPalaceSelectionBattleScripts[battler] = BattleScript_SelectingNotAllowedMoveAssaultVestInPalace;
            gProtectStructs[battler].palaceUnableToUseMove = TRUE;
        }
        else
        {
            gSelectionBattleScripts[battler] = BattleScript_SelectingNotAllowedMoveAssaultVest;
            limitations++;
        }
    }
    if (DYNAMAX_BYPASS_CHECK && (GetBattlerAbility(battler) == ABILITY_GORILLA_TACTICS) && *choicedMove != MOVE_NONE
              && *choicedMove != MOVE_UNAVAILABLE && *choicedMove != move)
    {
        gCurrentMove = *choicedMove;
        gLastUsedItem = gBattleMons[battler].item;
        if (gBattleTypeFlags & BATTLE_TYPE_PALACE)
        {
            gPalaceSelectionBattleScripts[battler] = BattleScript_SelectingNotAllowedMoveGorillaTacticsInPalace;
            gProtectStructs[battler].palaceUnableToUseMove = TRUE;
        }
        else
        {
            gSelectionBattleScripts[battler] = BattleScript_SelectingNotAllowedMoveGorillaTactics;
            limitations++;
        }
    }

    if (gBattleMons[battler].pp[moveId] == 0)
    {
        if (gBattleTypeFlags & BATTLE_TYPE_PALACE)
        {
            gProtectStructs[battler].palaceUnableToUseMove = TRUE;
        }
        else
        {
            gSelectionBattleScripts[battler] = BattleScript_SelectingMoveWithNoPP;
            limitations++;
        }
    }

    if (moveEffect == EFFECT_PLACEHOLDER)
    {
        if (gBattleTypeFlags & BATTLE_TYPE_PALACE)
        {
            gPalaceSelectionBattleScripts[battler] = BattleScript_SelectingNotAllowedPlaceholderInPalace;
            gProtectStructs[battler].palaceUnableToUseMove = TRUE;
        }
        else
        {
            gSelectionBattleScripts[battler] = BattleScript_SelectingNotAllowedPlaceholder;
            limitations++;
        }
    }

    return limitations;
}

u8 CheckMoveLimitations(u32 battler, u8 unusableMoves, u16 check)
{
    u32 move;
    enum BattleMoveEffects moveEffect;
    enum ItemHoldEffect holdEffect = GetBattlerHoldEffect(battler, TRUE);
    u16 *choicedMove = &gBattleStruct->choicedMove[battler];
    s32 i;

    gPotentialItemEffectBattler = battler;

    for (i = 0; i < MAX_MON_MOVES; i++)
    {
        move = gBattleMons[battler].moves[i];
        moveEffect = GetMoveEffect(move);
        // No move
        if (check & MOVE_LIMITATION_ZEROMOVE && move == MOVE_NONE)
            unusableMoves |= 1u << i;
        // No PP
        else if (check & MOVE_LIMITATION_PP && gBattleMons[battler].pp[i] == 0)
            unusableMoves |= 1u << i;
        // Placeholder
        else if (check & MOVE_LIMITATION_PLACEHOLDER && moveEffect == EFFECT_PLACEHOLDER)
            unusableMoves |= 1u << i;
        // Disable
        else if (check & MOVE_LIMITATION_DISABLED && move == gDisableStructs[battler].disabledMove)
            unusableMoves |= 1u << i;
        // Torment
        else if (check & MOVE_LIMITATION_TORMENTED && move == gLastMoves[battler] && gBattleMons[battler].status2 & STATUS2_TORMENT)
            unusableMoves |= 1u << i;
        // Taunt
        else if (check & MOVE_LIMITATION_TAUNT && gDisableStructs[battler].tauntTimer && IsBattleMoveStatus(move))
            unusableMoves |= 1u << i;
        // Imprison
        else if (check & MOVE_LIMITATION_IMPRISON && GetImprisonedMovesCount(battler, move))
            unusableMoves |= 1u << i;
        // Encore
        else if (check & MOVE_LIMITATION_ENCORE && gDisableStructs[battler].encoreTimer && gDisableStructs[battler].encoredMove != move)
            unusableMoves |= 1u << i;
        // Choice Items
        else if (check & MOVE_LIMITATION_CHOICE_ITEM && HOLD_EFFECT_CHOICE(holdEffect) && *choicedMove != MOVE_NONE && *choicedMove != MOVE_UNAVAILABLE && *choicedMove != move)
            unusableMoves |= 1u << i;
        // Assault Vest
        else if (check & MOVE_LIMITATION_ASSAULT_VEST && holdEffect == HOLD_EFFECT_ASSAULT_VEST && IsBattleMoveStatus(move) && moveEffect != EFFECT_ME_FIRST)
            unusableMoves |= 1u << i;
        // Gravity
        else if (check & MOVE_LIMITATION_GRAVITY && IsGravityPreventingMove(move))
            unusableMoves |= 1u << i;
        // Heal Block
        else if (check & MOVE_LIMITATION_HEAL_BLOCK && IsHealBlockPreventingMove(battler, move))
            unusableMoves |= 1u << i;
        // Belch
        else if (check & MOVE_LIMITATION_BELCH && IsBelchPreventingMove(battler, move))
            unusableMoves |= 1u << i;
        // Throat Chop
        else if (check & MOVE_LIMITATION_THROAT_CHOP && gDisableStructs[battler].throatChopTimer > gBattleTurnCounter && IsSoundMove(move))
            unusableMoves |= 1u << i;
        // Stuff Cheeks
        else if (check & MOVE_LIMITATION_STUFF_CHEEKS && moveEffect == EFFECT_STUFF_CHEEKS && GetItemPocket(gBattleMons[battler].item) != POCKET_BERRIES)
            unusableMoves |= 1u << i;
        // Gorilla Tactics
        else if (check & MOVE_LIMITATION_CHOICE_ITEM && GetBattlerAbility(battler) == ABILITY_GORILLA_TACTICS && *choicedMove != MOVE_NONE && *choicedMove != MOVE_UNAVAILABLE && *choicedMove != move)
            unusableMoves |= 1u << i;
        // Can't Use Twice flag
        else if (check & MOVE_LIMITATION_CANT_USE_TWICE && MoveCantBeUsedTwice(move) && move == gLastResultingMoves[battler])
            unusableMoves |= 1u << i;
    }
    return unusableMoves;
}

#define ALL_MOVES_MASK ((1 << MAX_MON_MOVES) - 1)
bool32 AreAllMovesUnusable(u32 battler)
{
    u8 unusable = CheckMoveLimitations(battler, 0, MOVE_LIMITATIONS_ALL);

    if (unusable == ALL_MOVES_MASK) // All moves are unusable.
    {
        gProtectStructs[battler].noValidMoves = TRUE;
        gSelectionBattleScripts[battler] = BattleScript_NoMovesLeft;
    }
    else
    {
        gProtectStructs[battler].noValidMoves = FALSE;
    }

    return (unusable == ALL_MOVES_MASK);
}

u8 GetImprisonedMovesCount(u32 battler, u16 move)
{
    s32 i;
    u8 imprisonedMoves = 0;
    u32 battlerSide = GetBattlerSide(battler);

    for (i = 0; i < gBattlersCount; i++)
    {
        if (battlerSide != GetBattlerSide(i) && gStatuses3[i] & STATUS3_IMPRISONED_OTHERS)
        {
            s32 j;
            for (j = 0; j < MAX_MON_MOVES; j++)
            {
                if (move == gBattleMons[i].moves[j])
                    break;
            }
            if (j < MAX_MON_MOVES)
                imprisonedMoves++;
        }
    }

    return imprisonedMoves;
}

u32 GetBattlerAffectionHearts(u32 battler)
{
    struct Pokemon *mon = GetBattlerMon(battler);
    u16 species = GetMonData(mon, MON_DATA_SPECIES);

    if (!IsOnPlayerSide(battler))
        return AFFECTION_NO_HEARTS;
    else if (gSpeciesInfo[species].isMegaEvolution
          || (gBattleTypeFlags & (BATTLE_TYPE_EREADER_TRAINER
                                | BATTLE_TYPE_FRONTIER
                                | BATTLE_TYPE_LINK
                                | BATTLE_TYPE_RECORDED_LINK
                                | BATTLE_TYPE_SECRET_BASE)))
        return AFFECTION_NO_HEARTS;

    return GetMonAffectionHearts(mon);
}

// gBattlerAttacker is the battler that's trying to raise their stats and due to limitations of RandomUniformExcept, cannot be an argument
bool32 MoodyCantRaiseStat(u32 stat)
{
    return CompareStat(gBattlerAttacker, stat, MAX_STAT_STAGE, CMP_EQUAL);
}

// gBattlerAttacker is the battler that's trying to lower their stats and due to limitations of RandomUniformExcept, cannot be an argument
bool32 MoodyCantLowerStat(u32 stat)
{
    return stat == GET_STAT_BUFF_ID(gBattleScripting.statChanger) || CompareStat(gBattlerAttacker, stat, MIN_STAT_STAGE, CMP_EQUAL);
}

void TryToRevertMimicryAndFlags(void)
{
    u32 i;

    for (i = 0; i < gBattlersCount; i++)
    {
        gDisableStructs[i].terrainAbilityDone = FALSE;
        if (GetBattlerAbility(i) == ABILITY_MIMICRY)
            RESTORE_BATTLER_TYPE(i);
    }
}

bool32 BattleArenaTurnEnd(void)
{
    gHitMarker |= (HITMARKER_GRUDGE | HITMARKER_IGNORE_BIDE);

    if ((gBattleTypeFlags & BATTLE_TYPE_ARENA)
     && gBattleStruct->arenaTurnCounter == 2
     && IsBattlerAlive(B_POSITION_PLAYER_LEFT) && IsBattlerAlive(B_POSITION_OPPONENT_LEFT))
    {
        for (u32 battler = 0; battler < 2; battler++)
            CancelMultiTurnMoves(battler, SKY_DROP_IGNORE);

        gBattlescriptCurrInstr = BattleScript_ArenaDoJudgment;
        BattleScriptExecute(BattleScript_ArenaDoJudgment);
        return TRUE;
    }

    gHitMarker &= ~(HITMARKER_GRUDGE | HITMARKER_IGNORE_BIDE);

    return FALSE;
}

// Ingrain, Leech Seed, Strength Sap and Aqua Ring
s32 GetDrainedBigRootHp(u32 battler, s32 hp)
{
    if (GetBattlerHoldEffect(battler, TRUE) == HOLD_EFFECT_BIG_ROOT)
        hp = (hp * 1300) / 1000;
    if (hp == 0)
        hp = 1;

    return hp * -1;
}

// This should always be the last check. Otherwise the ability might be recorded when it is not supposed to be
bool32 IsMagicGuardProtected(u32 battler, u32 ability)
{
    if (ability != ABILITY_MAGIC_GUARD)
        return FALSE;

    RecordAbilityBattle(battler, ability);
    return TRUE;
}

#define FAINTED_ACTIONS_MAX_CASE 7
bool32 HandleFaintedMonActions(void)
{
    if (gBattleTypeFlags & BATTLE_TYPE_SAFARI)
        return FALSE;
    do
    {
        s32 i;
        switch (gBattleStruct->faintedActionsState)
        {
        case 0:
            gBattleStruct->faintedActionsBattlerId = 0;
            gBattleStruct->faintedActionsState++;
            for (i = 0; i < gBattlersCount; i++)
            {
                if (gAbsentBattlerFlags & (1u << i) && !HasNoMonsToSwitch(i, PARTY_SIZE, PARTY_SIZE))
                    gAbsentBattlerFlags &= ~(1u << i);
            }
            // fall through
        case 1:
            do
            {
                gBattlerFainted = gBattlerTarget = gBattleStruct->faintedActionsBattlerId;
                if (gBattleMons[gBattleStruct->faintedActionsBattlerId].hp == 0
                 && !(gBattleStruct->givenExpMons & (1u << gBattlerPartyIndexes[gBattleStruct->faintedActionsBattlerId]))
                 && !(gAbsentBattlerFlags & (1u << gBattleStruct->faintedActionsBattlerId)))
                {
                    BattleScriptExecute(BattleScript_GiveExp);
                    gBattleStruct->faintedActionsState = 2;
                    return TRUE;
                }
            } while (++gBattleStruct->faintedActionsBattlerId != gBattlersCount);
            gBattleStruct->faintedActionsState = 3;
            break;
        case 2:
            OpponentSwitchInResetSentPokesToOpponentValue(gBattlerFainted);
            if (++gBattleStruct->faintedActionsBattlerId == gBattlersCount)
                gBattleStruct->faintedActionsState = 3;
            else
                gBattleStruct->faintedActionsState = 1;
            // Don't switch mons until all pokemon performed their actions or the battle's over.
            if (B_FAINT_SWITCH_IN >= GEN_4
                && gBattleOutcome == 0
                && !NoAliveMonsForEitherParty()
                && gCurrentTurnActionNumber != gBattlersCount)
            {
                gAbsentBattlerFlags |= 1u << gBattlerFainted;
                if (gBattleStruct->faintedActionsState != 1)
                    return FALSE;
            }
            break;
        case 3:
            // Don't switch mons until all pokemon performed their actions or the battle's over.
            if (B_FAINT_SWITCH_IN >= GEN_4
                && gBattleOutcome == 0
                && !NoAliveMonsForEitherParty()
                && gCurrentTurnActionNumber != gBattlersCount)
            {
                return FALSE;
            }
            gBattleStruct->faintedActionsBattlerId = 0;
            gBattleStruct->faintedActionsState++;
            // fall through
        case 4:
            do
            {
                gBattlerFainted = gBattlerTarget = gBattleStruct->faintedActionsBattlerId;
                if (gBattleMons[gBattleStruct->faintedActionsBattlerId].hp == 0
                 && !(gAbsentBattlerFlags & (1u << gBattleStruct->faintedActionsBattlerId)))
                {
                    BattleScriptExecute(BattleScript_HandleFaintedMon);
                    gBattleStruct->faintedActionsState = 5;
                    return TRUE;
                }
            } while (++gBattleStruct->faintedActionsBattlerId != gBattlersCount);
            gBattleStruct->faintedActionsState = 6;
            break;
        case 5:
            if (++gBattleStruct->faintedActionsBattlerId == gBattlersCount)
                gBattleStruct->faintedActionsState = 6;
            else
                gBattleStruct->faintedActionsState = 4;
            break;
        case 6:
            if (ItemBattleEffects(ITEMEFFECT_NORMAL, 0, TRUE))
                return TRUE;
            gBattleStruct->faintedActionsState++;
            break;
        case FAINTED_ACTIONS_MAX_CASE:
            break;
        }
    } while (gBattleStruct->faintedActionsState != FAINTED_ACTIONS_MAX_CASE);
    return FALSE;
}

void TryClearRageAndFuryCutter(void)
{
    s32 i;
    for (i = 0; i < gBattlersCount; i++)
    {
        if ((gBattleMons[i].status2 & STATUS2_RAGE) && gChosenMoveByBattler[i] != MOVE_RAGE)
            gBattleMons[i].status2 &= ~STATUS2_RAGE;
        if (gDisableStructs[i].furyCutterCounter != 0 && gChosenMoveByBattler[i] != MOVE_FURY_CUTTER)
            gDisableStructs[i].furyCutterCounter = 0;
    }
}

static inline bool32 TryFormChangeBeforeMove(void)
{
    bool32 result = TryBattleFormChange(gBattlerAttacker, FORM_CHANGE_BATTLE_BEFORE_MOVE);
    if (!result)
        result = TryBattleFormChange(gBattlerAttacker, FORM_CHANGE_BATTLE_BEFORE_MOVE_CATEGORY);
    if (!result)
        return FALSE;

    BattleScriptPushCursor();
    gBattleScripting.battler = gBattlerAttacker;
    gBattlescriptCurrInstr = BattleScript_BattlerFormChange;
    return TRUE;
}

static inline bool32 TryActivatePowderStatus(u32 move)
{
    u32 partnerMove = gBattleMons[BATTLE_PARTNER(gBattlerAttacker)].moves[gBattleStruct->chosenMovePositions[BATTLE_PARTNER(gBattlerAttacker)]];
    if (!(gBattleMons[gBattlerAttacker].status2 & STATUS2_POWDER))
        return FALSE;
    if (GetBattleMoveType(move) == TYPE_FIRE && !gBattleStruct->pledgeMove)
        return TRUE;
    if (move == MOVE_FIRE_PLEDGE && partnerMove == MOVE_GRASS_PLEDGE)
        return TRUE;
    if (move == MOVE_GRASS_PLEDGE && partnerMove == MOVE_FIRE_PLEDGE && gBattleStruct->pledgeMove)
        return TRUE;
    return FALSE;
}

void SetAtkCancellerForCalledMove(void)
{
    gBattleStruct->atkCancellerTracker = CANCELLER_HEAL_BLOCKED;
    gBattleStruct->isAtkCancelerForCalledMove = TRUE;
}

static void CancellerFlags(u32 *effect)
{
    gBattleMons[gBattlerAttacker].status2 &= ~STATUS2_DESTINY_BOND;
    gStatuses3[gBattlerAttacker] &= ~STATUS3_GRUDGE;
    gStatuses4[gBattlerAttacker] &= ~STATUS4_GLAIVE_RUSH;
}

static void CancellerStanceChangeOne(u32 *effect)
{
    if (B_STANCE_CHANGE_FAIL < GEN_7 && TryFormChangeBeforeMove())
        *effect = 1;
}

static void CancellerSkyDrop(u32 *effect)
{
    // If Pokemon is being held in Sky Drop
    if (gStatuses3[gBattlerAttacker] & STATUS3_SKY_DROPPED)
    {
        gBattlescriptCurrInstr = BattleScript_MoveEnd;
        gHitMarker |= HITMARKER_UNABLE_TO_USE_MOVE;
        *effect = 1;
    }
}

static void CancellerRecharge(u32 *effect)
{
    if (gBattleMons[gBattlerAttacker].status2 & STATUS2_RECHARGE)
    {
        gBattleMons[gBattlerAttacker].status2 &= ~STATUS2_RECHARGE;
        gDisableStructs[gBattlerAttacker].rechargeTimer = 0;
        CancelMultiTurnMoves(gBattlerAttacker, SKY_DROP_ATTACKCANCELLER_CHECK);
        gBattlescriptCurrInstr = BattleScript_MoveUsedMustRecharge;
        gHitMarker |= HITMARKER_UNABLE_TO_USE_MOVE;
        *effect = 1;
    }
}

static void CancellerAsleep(u32 *effect)
{
    if (gBattleMons[gBattlerAttacker].status1 & STATUS1_SLEEP)
    {
        if (UproarWakeUpCheck(gBattlerAttacker))
        {
            TryDeactivateSleepClause(GetBattlerSide(gBattlerAttacker), gBattlerPartyIndexes[gBattlerAttacker]);
            gBattleMons[gBattlerAttacker].status1 &= ~STATUS1_SLEEP;
            gBattleMons[gBattlerAttacker].status2 &= ~STATUS2_NIGHTMARE;
            BattleScriptPushCursor();
            gBattleCommunication[MULTISTRING_CHOOSER] = B_MSG_WOKE_UP_UPROAR;
            gBattlescriptCurrInstr = BattleScript_MoveUsedWokeUp;
            *effect = 2;
        }
        else
        {
            u8 toSub;
            if (GetBattlerAbility(gBattlerAttacker) == ABILITY_EARLY_BIRD)
                toSub = 2;
            else
                toSub = 1;
            if ((gBattleMons[gBattlerAttacker].status1 & STATUS1_SLEEP) < toSub)
                gBattleMons[gBattlerAttacker].status1 &= ~STATUS1_SLEEP;
            else
                gBattleMons[gBattlerAttacker].status1 -= toSub;
            if (gBattleMons[gBattlerAttacker].status1 & STATUS1_SLEEP)
            {
                enum BattleMoveEffects moveEffect = GetMoveEffect(gChosenMove);
                if (moveEffect != EFFECT_SNORE && moveEffect != EFFECT_SLEEP_TALK)
                {
                    gProtectStructs[gBattlerAttacker].nonVolatileStatusImmobility = TRUE;
                    gBattlescriptCurrInstr = BattleScript_MoveUsedIsAsleep;
                    gHitMarker |= HITMARKER_UNABLE_TO_USE_MOVE;
                    *effect = 2;
                }
            }
            else
            {
                TryDeactivateSleepClause(GetBattlerSide(gBattlerAttacker), gBattlerPartyIndexes[gBattlerAttacker]);
                gBattleMons[gBattlerAttacker].status2 &= ~STATUS2_NIGHTMARE;
                BattleScriptPushCursor();
                gBattleCommunication[MULTISTRING_CHOOSER] = B_MSG_WOKE_UP;
                gBattlescriptCurrInstr = BattleScript_MoveUsedWokeUp;
                *effect = 2;
            }
        }
    }
}

static void CancellerFrozen(u32 *effect)
{
    if (gBattleMons[gBattlerAttacker].status1 & STATUS1_FREEZE && !MoveThawsUser(gCurrentMove))
    {
        if (!RandomPercentage(RNG_FROZEN, 20))
        {
            gProtectStructs[gBattlerAttacker].nonVolatileStatusImmobility = TRUE;
            gBattlescriptCurrInstr = BattleScript_MoveUsedIsFrozen;
            gHitMarker |= (HITMARKER_NO_ATTACKSTRING | HITMARKER_UNABLE_TO_USE_MOVE);
        }
        else // unfreeze
        {
            gBattleMons[gBattlerAttacker].status1 &= ~STATUS1_FREEZE;
            BattleScriptPushCursor();
            gBattlescriptCurrInstr = BattleScript_MoveUsedUnfroze;
            gBattleCommunication[MULTISTRING_CHOOSER] = B_MSG_DEFROSTED;
        }
        *effect = 2;
    }
}

static void CancellerObedience(u32 *effect)
{
    u32 obedienceResult = GetAttackerObedienceForAction();
    if (obedienceResult != OBEYS
     && !(gHitMarker & HITMARKER_NO_PPDEDUCT) // Don't check obedience after first hit of multi target move or multi hit moves
     && !(gBattleMons[gBattlerAttacker].status2 & STATUS2_MULTIPLETURNS))
    {
        switch (obedienceResult)
        {
        case DISOBEYS_LOAFS:
            // Randomly select, then print a disobedient string
            // B_MSG_LOAFING, B_MSG_WONT_OBEY, B_MSG_TURNED_AWAY, or B_MSG_PRETEND_NOT_NOTICE
            gBattleCommunication[MULTISTRING_CHOOSER] = MOD(Random(), NUM_LOAF_STRINGS);
            gBattlescriptCurrInstr = BattleScript_MoveUsedLoafingAround;
            gBattleStruct->moveResultFlags[gBattlerTarget] |= MOVE_RESULT_MISSED;
            break;
        case DISOBEYS_HITS_SELF:
            gBattlerTarget = gBattlerAttacker;
            struct DamageCalculationData damageCalcData;
            damageCalcData.battlerAtk = damageCalcData.battlerDef = gBattlerAttacker;
            damageCalcData.move = MOVE_NONE;
            damageCalcData.moveType = TYPE_MYSTERY;
            damageCalcData.isCrit = FALSE;
            damageCalcData.randomFactor = FALSE;
            damageCalcData.updateFlags = TRUE;
            gBattleStruct->moveDamage[gBattlerAttacker] = CalculateMoveDamage(&damageCalcData, 40);
            gBattlescriptCurrInstr = BattleScript_IgnoresAndHitsItself;
            gHitMarker |= HITMARKER_UNABLE_TO_USE_MOVE;
            gHitMarker |= HITMARKER_OBEYS;
            break;
        case DISOBEYS_FALL_ASLEEP:
            if (IsSleepClauseEnabled())
                gBattleStruct->battlerState[gBattlerAttacker].sleepClauseEffectExempt = TRUE;
            gBattlescriptCurrInstr = BattleScript_IgnoresAndFallsAsleep;
            gBattleStruct->moveResultFlags[gBattlerTarget] |= MOVE_RESULT_MISSED;
            break;
        case DISOBEYS_WHILE_ASLEEP:
            gBattlescriptCurrInstr = BattleScript_IgnoresWhileAsleep;
            gBattleStruct->moveResultFlags[gBattlerTarget] |= MOVE_RESULT_MISSED;
            break;
        case DISOBEYS_RANDOM_MOVE:
            gCalledMove = gBattleMons[gBattlerAttacker].moves[gCurrMovePos];
            SetAtkCancellerForCalledMove();
            gBattlescriptCurrInstr = BattleScript_IgnoresAndUsesRandomMove;
            gBattlerTarget = GetBattleMoveTarget(gCalledMove, NO_TARGET_OVERRIDE);
            gHitMarker |= HITMARKER_OBEYS;
            break;
        }
        *effect = 1;
    }
    else
    {
        gHitMarker |= HITMARKER_OBEYS;
    }
}

static void CancellerTruant(u32 *effect)
{
    if (GetBattlerAbility(gBattlerAttacker) == ABILITY_TRUANT && gDisableStructs[gBattlerAttacker].truantCounter)
    {
        CancelMultiTurnMoves(gBattlerAttacker, SKY_DROP_ATTACKCANCELLER_CHECK);
        gHitMarker |= HITMARKER_UNABLE_TO_USE_MOVE;
        gBattleCommunication[MULTISTRING_CHOOSER] = B_MSG_LOAFING;
        gBattlerAbility = gBattlerAttacker;
        gBattlescriptCurrInstr = BattleScript_TruantLoafingAround;
        gBattleStruct->moveResultFlags[gBattlerTarget] |= MOVE_RESULT_MISSED;
        *effect = 1;
    }
}

static void CancellerFlinch(u32 *effect)
{
    if (gBattleMons[gBattlerAttacker].status2 & STATUS2_FLINCHED)
    {
        gProtectStructs[gBattlerAttacker].unableToUseMove = TRUE;
        CancelMultiTurnMoves(gBattlerAttacker, SKY_DROP_ATTACKCANCELLER_CHECK);
        gBattlescriptCurrInstr = BattleScript_MoveUsedFlinched;
        gHitMarker |= HITMARKER_UNABLE_TO_USE_MOVE;
        *effect = 1;
    }
}

static void CancellerInLove(u32 *effect)
{
    if (!gBattleStruct->isAtkCancelerForCalledMove && gBattleMons[gBattlerAttacker].status2 & STATUS2_INFATUATION)
    {
        gBattleScripting.battler = CountTrailingZeroBits((gBattleMons[gBattlerAttacker].status2 & STATUS2_INFATUATION) >> 0x10);
        if (!RandomPercentage(RNG_INFATUATION, 50))
        {
            BattleScriptPushCursor();
        }
        else
        {
            BattleScriptPush(BattleScript_MoveUsedIsInLoveCantAttack);
            gHitMarker |= HITMARKER_UNABLE_TO_USE_MOVE;
            gProtectStructs[gBattlerAttacker].unableToUseMove = TRUE;
            CancelMultiTurnMoves(gBattlerAttacker, SKY_DROP_ATTACKCANCELLER_CHECK);
        }
        gBattlescriptCurrInstr = BattleScript_MoveUsedIsInLove;
        *effect = 1;
    }
}

static void CancellerDisabled(u32 *effect)
{
    if (GetActiveGimmick(gBattlerAttacker) != GIMMICK_Z_MOVE && gDisableStructs[gBattlerAttacker].disabledMove == gCurrentMove && gDisableStructs[gBattlerAttacker].disabledMove != MOVE_NONE)
    {
        gProtectStructs[gBattlerAttacker].unableToUseMove = TRUE;
        gBattleScripting.battler = gBattlerAttacker;
        CancelMultiTurnMoves(gBattlerAttacker, SKY_DROP_ATTACKCANCELLER_CHECK);
        gBattlescriptCurrInstr = BattleScript_MoveUsedIsDisabled;
        gHitMarker |= HITMARKER_UNABLE_TO_USE_MOVE;
        *effect = 1;
    }
}

static void CancellerHealBlocked(u32 *effect)
{
    if (GetActiveGimmick(gBattlerAttacker) != GIMMICK_Z_MOVE && gStatuses3[gBattlerAttacker] & STATUS3_HEAL_BLOCK && IsHealBlockPreventingMove(gBattlerAttacker, gCurrentMove))
    {
        gProtectStructs[gBattlerAttacker].unableToUseMove = TRUE;
        gBattleScripting.battler = gBattlerAttacker;
        CancelMultiTurnMoves(gBattlerAttacker, SKY_DROP_ATTACKCANCELLER_CHECK);
        gBattlescriptCurrInstr = BattleScript_MoveUsedHealBlockPrevents;
        gHitMarker |= HITMARKER_UNABLE_TO_USE_MOVE;
        *effect = 1;
    }
}

static void CancellerGravity(u32 *effect)
{
    if (gFieldStatuses & STATUS_FIELD_GRAVITY && IsGravityPreventingMove(gCurrentMove))
    {
        gProtectStructs[gBattlerAttacker].unableToUseMove = TRUE;
        gBattleScripting.battler = gBattlerAttacker;
        CancelMultiTurnMoves(gBattlerAttacker, SKY_DROP_ATTACKCANCELLER_CHECK);
        gBattlescriptCurrInstr = BattleScript_MoveUsedGravityPrevents;
        gHitMarker |= HITMARKER_UNABLE_TO_USE_MOVE;
        *effect = 1;
    }
}

static void CancellerThroatChop(u32 *effect)
{
    if (GetActiveGimmick(gBattlerAttacker) != GIMMICK_Z_MOVE && gDisableStructs[gBattlerAttacker].throatChopTimer > gBattleTurnCounter && IsSoundMove(gCurrentMove))
    {
        gProtectStructs[gBattlerAttacker].unableToUseMove = TRUE;
        CancelMultiTurnMoves(gBattlerAttacker, SKY_DROP_ATTACKCANCELLER_CHECK);
        gBattlescriptCurrInstr = BattleScript_MoveUsedIsThroatChopPrevented;
        gHitMarker |= HITMARKER_UNABLE_TO_USE_MOVE;
        *effect = 1;
    }
}

static void CancellerTaunted(u32 *effect)
{
    if (GetActiveGimmick(gBattlerAttacker) != GIMMICK_Z_MOVE && gDisableStructs[gBattlerAttacker].tauntTimer && IsBattleMoveStatus(gCurrentMove))
    {
        gProtectStructs[gBattlerAttacker].unableToUseMove = TRUE;
        CancelMultiTurnMoves(gBattlerAttacker, SKY_DROP_ATTACKCANCELLER_CHECK);
        gBattlescriptCurrInstr = BattleScript_MoveUsedIsTaunted;
        gHitMarker |= HITMARKER_UNABLE_TO_USE_MOVE;
        *effect = 1;
    }
}

static void CancellerImprisoned(u32 *effect)
{
    if (GetActiveGimmick(gBattlerAttacker) != GIMMICK_Z_MOVE && GetImprisonedMovesCount(gBattlerAttacker, gCurrentMove))
    {
        gProtectStructs[gBattlerAttacker].unableToUseMove = TRUE;
        CancelMultiTurnMoves(gBattlerAttacker, SKY_DROP_ATTACKCANCELLER_CHECK);
        gBattlescriptCurrInstr = BattleScript_MoveUsedIsImprisoned;
        gHitMarker |= HITMARKER_UNABLE_TO_USE_MOVE;
        *effect = 1;
    }
}

static void CancellerConfused(u32 *effect)
{
    if (gBattleStruct->isAtkCancelerForCalledMove)
        return;

    if (gBattleMons[gBattlerAttacker].status2 & STATUS2_CONFUSION)
    {
        if (!(gStatuses4[gBattlerAttacker] & STATUS4_INFINITE_CONFUSION))
            gBattleMons[gBattlerAttacker].status2 -= STATUS2_CONFUSION_TURN(1);
        if (gBattleMons[gBattlerAttacker].status2 & STATUS2_CONFUSION)
        {
             // confusion dmg
            if (RandomPercentage(RNG_CONFUSION, (GetGenConfig(GEN_CONFIG_CONFUSION_SELF_DMG_CHANCE) >= GEN_7 ? 33 : 50)))
            {
                gBattleCommunication[MULTISTRING_CHOOSER] = TRUE;
                gBattlerTarget = gBattlerAttacker;
                struct DamageCalculationData damageCalcData;
                damageCalcData.battlerAtk = damageCalcData.battlerDef = gBattlerAttacker;
                damageCalcData.move = MOVE_NONE;
                damageCalcData.moveType = TYPE_MYSTERY;
                damageCalcData.isCrit = FALSE;
                damageCalcData.randomFactor = FALSE;
                damageCalcData.updateFlags = TRUE;
                gBattleStruct->moveDamage[gBattlerAttacker] = CalculateMoveDamage(&damageCalcData, 40);
                gProtectStructs[gBattlerAttacker].confusionSelfDmg = TRUE;
                gHitMarker |= HITMARKER_UNABLE_TO_USE_MOVE;
            }
            else
            {
                gBattleCommunication[MULTISTRING_CHOOSER] = FALSE;
                BattleScriptPushCursor();
            }
            gBattlescriptCurrInstr = BattleScript_MoveUsedIsConfused;
        }
        else // snapped out of confusion
        {
            BattleScriptPushCursor();
            gBattlescriptCurrInstr = BattleScript_MoveUsedIsConfusedNoMore;
        }
        *effect = 1;
    }
}

static void CancellerParalysed(u32 *effect)
{
    if (!gBattleStruct->isAtkCancelerForCalledMove
        && (gBattleMons[gBattlerAttacker].status1 & STATUS1_PARALYSIS)
        && !(B_MAGIC_GUARD == GEN_4 && GetBattlerAbility(gBattlerAttacker) == ABILITY_MAGIC_GUARD)
        && !RandomPercentage(RNG_PARALYSIS, 75))
    {
        gProtectStructs[gBattlerAttacker].nonVolatileStatusImmobility = TRUE;
        // This is removed in FRLG and Emerald for some reason
        //CancelMultiTurnMoves(gBattlerAttacker, SKY_DROP_ATTACKCANCELLER_CHECK);
        gBattlescriptCurrInstr = BattleScript_MoveUsedIsParalyzed;
        gHitMarker |= HITMARKER_UNABLE_TO_USE_MOVE;
        *effect = 1;
    }
}

static void CancellerBide(u32 *effect)
{
    if (gBattleMons[gBattlerAttacker].status2 & STATUS2_BIDE)
    {
        gBattleMons[gBattlerAttacker].status2 -= STATUS2_BIDE_TURN(1);
        if (gBattleMons[gBattlerAttacker].status2 & STATUS2_BIDE)
        {
            gBattlescriptCurrInstr = BattleScript_BideStoringEnergy;
        }
        else
        {
            // This is removed in FRLG and Emerald for some reason
            //gBattleMons[gBattlerAttacker].status2 &= ~STATUS2_MULTIPLETURNS;
            if (gBideDmg[gBattlerAttacker])
            {
                gCurrentMove = MOVE_BIDE;
                gBattlerTarget = gBideTarget[gBattlerAttacker];
                if (gAbsentBattlerFlags & (1u << gBattlerTarget))
                    gBattlerTarget = GetBattleMoveTarget(MOVE_BIDE, MOVE_TARGET_SELECTED + 1);
                gBattlescriptCurrInstr = BattleScript_BideAttack;
            }
            else
            {
                gBattlescriptCurrInstr = BattleScript_BideNoEnergyToAttack;
            }
        }
        *effect = 1;
    }
}

static void CancellerThaw(u32 *effect)
{
    if (gBattleMons[gBattlerAttacker].status1 & STATUS1_FREEZE)
    {
        if (!(IsMoveEffectRemoveSpeciesType(gCurrentMove, MOVE_EFFECT_REMOVE_ARG_TYPE, TYPE_FIRE) && !IS_BATTLER_OF_TYPE(gBattlerAttacker, TYPE_FIRE)))
        {
            gBattleMons[gBattlerAttacker].status1 &= ~STATUS1_FREEZE;
            BattleScriptPushCursor();
            gBattlescriptCurrInstr = BattleScript_MoveUsedUnfroze;
            gBattleCommunication[MULTISTRING_CHOOSER] = B_MSG_DEFROSTED_BY_MOVE;
        }
        *effect = 2;
    }
    if (gBattleMons[gBattlerAttacker].status1 & STATUS1_FROSTBITE && MoveThawsUser(gCurrentMove))
    {
        if (!(IsMoveEffectRemoveSpeciesType(gCurrentMove, MOVE_EFFECT_REMOVE_ARG_TYPE, TYPE_FIRE) && !IS_BATTLER_OF_TYPE(gBattlerAttacker, TYPE_FIRE)))
        {
            gBattleMons[gBattlerAttacker].status1 &= ~STATUS1_FROSTBITE;
            BattleScriptPushCursor();
            gBattlescriptCurrInstr = BattleScript_MoveUsedUnfrostbite;
            gBattleCommunication[MULTISTRING_CHOOSER] = B_MSG_FROSTBITE_HEALED_BY_MOVE;
        }
        *effect = 2;
    }
}

static void CancellerStanceChangeTwo(u32 *effect)
{
    if (B_STANCE_CHANGE_FAIL >= GEN_7 && !gBattleStruct->isAtkCancelerForCalledMove && TryFormChangeBeforeMove())
        *effect = 1;
}

static void CancellerWeatherPrimal(u32 *effect)
{
    if (HasWeatherEffect() && GetMovePower(gCurrentMove) > 0)
    {
        u32 moveType = GetBattleMoveType(gCurrentMove);
        if (moveType == TYPE_FIRE && (gBattleWeather & B_WEATHER_RAIN_PRIMAL) && (B_POWDER_RAIN >= GEN_7 || !TryActivatePowderStatus(gCurrentMove)))
        {
            gBattleCommunication[MULTISTRING_CHOOSER] = B_MSG_PRIMAL_WEATHER_FIZZLED_BY_RAIN;
            *effect = 1;
        }
        else if (moveType == TYPE_WATER && (gBattleWeather & B_WEATHER_SUN_PRIMAL))
        {
            gBattleCommunication[MULTISTRING_CHOOSER] = B_MSG_PRIMAL_WEATHER_EVAPORATED_IN_SUN;
            *effect = 1;
        }
        if (*effect == 1)
        {
            gBattleScripting.moveEffect = 0;
            gProtectStructs[gBattlerAttacker].chargingTurn = FALSE;
            CancelMultiTurnMoves(gBattlerAttacker, SKY_DROP_ATTACKCANCELLER_CHECK);
            gHitMarker |= HITMARKER_UNABLE_TO_USE_MOVE;
            BattleScriptPushCursor();
            gBattlescriptCurrInstr = BattleScript_PrimalWeatherBlocksMove;
        }
    }
}

static void CancellerDynamaxBlocked(u32 *effect)
{
    if ((GetActiveGimmick(gBattlerTarget) == GIMMICK_DYNAMAX) && IsMoveBlockedByDynamax(gCurrentMove))
    {
        gHitMarker |= HITMARKER_UNABLE_TO_USE_MOVE;
        BattleScriptPushCursor();
        gBattlescriptCurrInstr = BattleScript_MoveBlockedByDynamax;
        *effect = 1;
    }
}

static void CancellerPowderStatus(u32 *effect)
{
    if (TryActivatePowderStatus(gCurrentMove))
    {
        gProtectStructs[gBattlerAttacker].powderSelfDmg = TRUE;
        if (GetBattlerAbility(gBattlerAttacker) != ABILITY_MAGIC_GUARD)
            gBattleStruct->moveDamage[gBattlerAttacker] = GetNonDynamaxMaxHP(gBattlerAttacker) / 4;

        if (GetActiveGimmick(gBattlerAttacker) != GIMMICK_Z_MOVE
         || HasTrainerUsedGimmick(gBattlerAttacker, GIMMICK_Z_MOVE))
            gBattlescriptCurrInstr = BattleScript_MoveUsedPowder;
        gHitMarker |= HITMARKER_UNABLE_TO_USE_MOVE;
        *effect = 1;
    }
}

static void CancellerProtean(u32 *effect)
{
    u32 moveType = GetBattleMoveType(gCurrentMove);
    if (ProteanTryChangeType(gBattlerAttacker, GetBattlerAbility(gBattlerAttacker), gCurrentMove, moveType))
    {
        if (GetGenConfig(GEN_PROTEAN_LIBERO) >= GEN_9)
            gDisableStructs[gBattlerAttacker].usedProteanLibero = TRUE;
        PREPARE_TYPE_BUFFER(gBattleTextBuff1, moveType);
        gBattlerAbility = gBattlerAttacker;
        BattleScriptPushCursor();
        PrepareStringBattle(STRINGID_EMPTYSTRING3, gBattlerAttacker);
        gBattleCommunication[MSG_DISPLAY] = 1;
        gBattlescriptCurrInstr = BattleScript_ProteanActivates;
        *effect = 1;
    }
}

static void CancellerPsychicTerrain(u32 *effect)
{
    if (gFieldStatuses & STATUS_FIELD_PSYCHIC_TERRAIN
        && IsBattlerGrounded(gBattlerTarget)
        && GetChosenMovePriority(gBattlerAttacker, GetBattlerAbility(gBattlerAttacker)) > 0
        && GetMoveTarget(gCurrentMove) != MOVE_TARGET_ALL_BATTLERS
        && GetMoveTarget(gCurrentMove) != MOVE_TARGET_OPPONENTS_FIELD
        && !IsBattlerAlly(gBattlerAttacker, gBattlerTarget))
    {
        CancelMultiTurnMoves(gBattlerAttacker, SKY_DROP_ATTACKCANCELLER_CHECK);
        gBattlescriptCurrInstr = BattleScript_MoveUsedPsychicTerrainPrevents;
        gHitMarker |= HITMARKER_UNABLE_TO_USE_MOVE;
        *effect = 1;
    }
}

static void CancellerExplodingDamp(u32 *effect)
{
    u32 dampBattler = IsAbilityOnField(ABILITY_DAMP);
    if (dampBattler && (GetMoveEffect(gCurrentMove) == EFFECT_EXPLOSION
                     || GetMoveEffect(gCurrentMove) == EFFECT_MIND_BLOWN))
    {
        gBattleScripting.battler = dampBattler - 1;
        gBattlescriptCurrInstr = BattleScript_DampStopsExplosion;
        gHitMarker |= HITMARKER_UNABLE_TO_USE_MOVE;
        *effect = 1;
    }
}

static void CancellerMultihitMoves(u32 *effect)
{
    if (GetMoveEffect(gCurrentMove) == EFFECT_MULTI_HIT)
    {
        u32 ability = GetBattlerAbility(gBattlerAttacker);

        if (ability == ABILITY_SKILL_LINK)
        {
            gMultiHitCounter = 5;
        }
        else if (ability == ABILITY_BATTLE_BOND
              && gCurrentMove == MOVE_WATER_SHURIKEN
              && gBattleMons[gBattlerAttacker].species == SPECIES_GRENINJA_ASH)
        {
            gMultiHitCounter = 3;
        }
        else
        {
            SetRandomMultiHitCounter();
        }

        PREPARE_BYTE_NUMBER_BUFFER(gBattleScripting.multihitString, 1, 0)
    }
    else if (GetMoveStrikeCount(gCurrentMove) > 1)
    {
        if (GetMoveEffect(gCurrentMove) == EFFECT_POPULATION_BOMB && GetBattlerHoldEffect(gBattlerAttacker, TRUE) == HOLD_EFFECT_LOADED_DICE)
        {
            gMultiHitCounter = RandomUniform(RNG_LOADED_DICE, 4, 10);
        }
        else
        {
            gMultiHitCounter = GetMoveStrikeCount(gCurrentMove);

            if (GetMoveEffect(gCurrentMove) == EFFECT_DRAGON_DARTS
             && !IsAffectedByFollowMe(gBattlerAttacker, GetBattlerSide(gBattlerTarget), gCurrentMove)
             && CanTargetPartner(gBattlerAttacker, gBattlerTarget)
             && TargetFullyImmuneToCurrMove(gBattlerAttacker, gBattlerTarget))
                gBattlerTarget = BATTLE_PARTNER(gBattlerTarget);
        }

        PREPARE_BYTE_NUMBER_BUFFER(gBattleScripting.multihitString, 3, 0)
    }
    else if (B_BEAT_UP >= GEN_5 && GetMoveEffect(gCurrentMove) == EFFECT_BEAT_UP)
    {
        struct Pokemon* party = GetBattlerParty(gBattlerAttacker);
        int i;

        for (i = 0; i < PARTY_SIZE; i++)
        {
            if (GetMonData(&party[i], MON_DATA_HP)
             && GetMonData(&party[i], MON_DATA_SPECIES) != SPECIES_NONE
             && !GetMonData(&party[i], MON_DATA_IS_EGG)
             && !GetMonData(&party[i], MON_DATA_STATUS))
                gMultiHitCounter++;
        }

        gBattleStruct->beatUpSlot = 0;
        PREPARE_BYTE_NUMBER_BUFFER(gBattleScripting.multihitString, 1, 0)
    }
    else
    {
        gMultiHitCounter = 0;
    }
}

static void CancellerZMoves(u32 *effect)
{
    if (GetActiveGimmick(gBattlerAttacker) == GIMMICK_Z_MOVE)
    {
        // For Z-Mirror Move, so it doesn't play the animation twice.
        bool32 alreadyUsed = HasTrainerUsedGimmick(gBattlerAttacker, GIMMICK_Z_MOVE);

        // attacker has a queued z move
        RecordItemEffectBattle(gBattlerAttacker, HOLD_EFFECT_Z_CRYSTAL);
        SetGimmickAsActivated(gBattlerAttacker, GIMMICK_Z_MOVE);

        gBattleScripting.battler = gBattlerAttacker;
        if (gProtectStructs[gBattlerAttacker].powderSelfDmg)
        {
            if (!alreadyUsed)
            {
                BattleScriptPushCursor();
                gBattlescriptCurrInstr = BattleScript_ZMoveActivatePowder;
            }
        }
        else if (GetMoveCategory(gCurrentMove) == DAMAGE_CATEGORY_STATUS)
        {
            if (!alreadyUsed)
            {
                BattleScriptPushCursor();
                gBattlescriptCurrInstr = BattleScript_ZMoveActivateStatus;
            }
        }
        else
        {
            if (!alreadyUsed)
            {
                BattleScriptPushCursor();
                gBattlescriptCurrInstr = BattleScript_ZMoveActivateDamaging;
            }
        }
        *effect = 1;
    }
}

static void CancellerMultiTargetMoves(u32 *effect)
{
    u32 moveTarget = GetBattlerMoveTargetType(gBattlerAttacker, gCurrentMove);
    u32 abilityAtk = GetBattlerAbility(gBattlerAttacker);

    if (IsSpreadMove(moveTarget))
    {
        for (u32 battlerDef = 0; battlerDef < gBattlersCount; battlerDef++)
        {
            if (gBattleStruct->bouncedMoveIsUsed && !IsOnPlayerSide(battlerDef))
                continue;

            u32 abilityDef = GetBattlerAbility(battlerDef);

            if (gBattlerAttacker == battlerDef
             || !IsBattlerAlive(battlerDef)
             || (moveTarget == MOVE_TARGET_BOTH && gBattlerAttacker == BATTLE_PARTNER(battlerDef))
             || IsBattlerProtected(gBattlerAttacker, battlerDef, gCurrentMove)) // Missing Invulnerable check
            {
                gBattleStruct->moveResultFlags[battlerDef] = MOVE_RESULT_NO_EFFECT;
                gBattleStruct->noResultString[battlerDef] = TRUE;
            }
            else if (CanAbilityBlockMove(gBattlerAttacker, battlerDef, abilityAtk, abilityDef, gCurrentMove, ABILITY_CHECK_TRIGGER)
                  || (IsBattlerTerrainAffected(gBattlerAttacker, STATUS_FIELD_PSYCHIC_TERRAIN) && GetBattleMovePriority(gBattlerAttacker, abilityAtk, gCurrentMove) > 0))
            {
                gBattleStruct->moveResultFlags[battlerDef] = 0;
                gBattleStruct->noResultString[battlerDef] = TRUE;
            }
            else if (CanAbilityAbsorbMove(gBattlerAttacker, battlerDef, abilityDef, gCurrentMove, GetBattleMoveType(gCurrentMove), ABILITY_CHECK_TRIGGER))
            {
                gBattleStruct->moveResultFlags[battlerDef] = 0;
                gBattleStruct->noResultString[battlerDef] = DO_ACCURACY_CHECK;
            }
            else
            {
                CalcTypeEffectivenessMultiplier(gCurrentMove, GetBattleMoveType(gCurrentMove), gBattlerAttacker, battlerDef, GetBattlerAbility(battlerDef), TRUE);
            }
        }
        if (moveTarget == MOVE_TARGET_BOTH)
            gBattleStruct->numSpreadTargets = CountAliveMonsInBattle(BATTLE_ALIVE_EXCEPT_BATTLER_SIDE, gBattlerAttacker);
        else
            gBattleStruct->numSpreadTargets = CountAliveMonsInBattle(BATTLE_ALIVE_EXCEPT_BATTLER, gBattlerAttacker);
    }
}

static const MoveSuccessOrderCancellers sMoveSuccessOrderCancellers[] =
{
    [CANCELLER_FLAGS] = CancellerFlags,
    [CANCELLER_STANCE_CHANGE_1] = CancellerStanceChangeOne,
    [CANCELLER_SKY_DROP] = CancellerSkyDrop,
    [CANCELLER_RECHARGE] = CancellerRecharge,
    [CANCELLER_ASLEEP] = CancellerAsleep,
    [CANCELLER_FROZEN] = CancellerFrozen,
    [CANCELLER_OBEDIENCE] = CancellerObedience,
    [CANCELLER_TRUANT] = CancellerTruant,
    [CANCELLER_FLINCH] = CancellerFlinch,
    [CANCELLER_IN_LOVE] = CancellerInLove,
    [CANCELLER_DISABLED] = CancellerDisabled,
    [CANCELLER_HEAL_BLOCKED] = CancellerHealBlocked,
    [CANCELLER_GRAVITY] = CancellerGravity,
    [CANCELLER_THROAT_CHOP] = CancellerThroatChop,
    [CANCELLER_TAUNTED] = CancellerTaunted,
    [CANCELLER_IMPRISONED] = CancellerImprisoned,
    [CANCELLER_CONFUSED] = CancellerConfused,
    [CANCELLER_PARALYSED] = CancellerParalysed,
    [CANCELLER_BIDE] = CancellerBide,
    [CANCELLER_THAW] = CancellerThaw,
    [CANCELLER_STANCE_CHANGE_2] = CancellerStanceChangeTwo,
    [CANCELLER_WEATHER_PRIMAL] = CancellerWeatherPrimal,
    [CANCELLER_DYNAMAX_BLOCKED] = CancellerDynamaxBlocked,
    [CANCELLER_POWDER_STATUS] = CancellerPowderStatus,
    [CANCELLER_PROTEAN] = CancellerProtean,
    [CANCELLER_PSYCHIC_TERRAIN] = CancellerPsychicTerrain,
    [CANCELLER_EXPLODING_DAMP] = CancellerExplodingDamp,
    [CANCELLER_MULTIHIT_MOVES] = CancellerMultihitMoves,
    [CANCELLER_Z_MOVES] = CancellerZMoves,
    [CANCELLER_MULTI_TARGET_MOVES] = CancellerMultiTargetMoves,
};

u32 AtkCanceller_MoveSuccessOrder(void)
{
    u32 effect = 0;

    while (gBattleStruct->atkCancellerTracker < CANCELLER_END && effect == 0)
    {
        sMoveSuccessOrderCancellers[gBattleStruct->atkCancellerTracker](&effect);
        gBattleStruct->atkCancellerTracker++;
    }

    if (effect == 2)
    {
        BtlController_EmitSetMonData(gBattlerAttacker, B_COMM_TO_CONTROLLER, REQUEST_STATUS_BATTLE, 0, 4, &gBattleMons[gBattlerAttacker].status1);
        MarkBattlerForControllerExec(gBattlerAttacker);
    }

    return effect;
}

bool32 HasNoMonsToSwitch(u32 battler, u8 partyIdBattlerOn1, u8 partyIdBattlerOn2)
{
    u32 i, playerId, flankId;
    struct Pokemon *party;

    if (!IsDoubleBattle())
        return FALSE;

    bool32 isPlayerside = IsOnPlayerSide(battler);

    if (BATTLE_TWO_VS_ONE_OPPONENT && !isPlayerside)
    {
        flankId = GetBattlerAtPosition(B_POSITION_OPPONENT_LEFT);
        playerId = GetBattlerAtPosition(B_POSITION_OPPONENT_RIGHT);
        party = gEnemyParty;

        // Edge case: If both opposing Pokemon were knocked out on the same turn,
        // make sure opponent only sends out the final Pokemon once.
        if (battler == playerId
         && (gHitMarker & HITMARKER_FAINTED(flankId))
         && (gHitMarker & HITMARKER_FAINTED(playerId)))
        {
            u8 count = 0;
            for (i = 0; i < PARTY_SIZE; i++)
                if (IsValidForBattle(&party[i]))
                    count++;

            if (count < 2)
                return TRUE;
        }

        if (partyIdBattlerOn1 == PARTY_SIZE)
            partyIdBattlerOn1 = gBattlerPartyIndexes[flankId];
        if (partyIdBattlerOn2 == PARTY_SIZE)
            partyIdBattlerOn2 = gBattlerPartyIndexes[playerId];

        for (i = 0; i < PARTY_SIZE; i++)
        {
            if (IsValidForBattle(&party[i])
             && i != partyIdBattlerOn1 && i != partyIdBattlerOn2
             && i != gBattleStruct->monToSwitchIntoId[flankId] && i != playerId[gBattleStruct->monToSwitchIntoId])
                break;
        }
        return (i == PARTY_SIZE);
    }
    else if (gBattleTypeFlags & BATTLE_TYPE_INGAME_PARTNER)
    {
        party = GetBattlerParty(battler);
        if (!isPlayerside && WILD_DOUBLE_BATTLE)
        {
            flankId = GetBattlerAtPosition(B_POSITION_OPPONENT_LEFT);
            playerId = GetBattlerAtPosition(B_POSITION_OPPONENT_RIGHT);

            if (partyIdBattlerOn1 == PARTY_SIZE)
                partyIdBattlerOn1 = gBattlerPartyIndexes[flankId];
            if (partyIdBattlerOn2 == PARTY_SIZE)
                partyIdBattlerOn2 = gBattlerPartyIndexes[playerId];

            for (i = 0; i < PARTY_SIZE; i++)
            {
                if (IsValidForBattle(&party[i])
                 && i != partyIdBattlerOn1 && i != partyIdBattlerOn2
                 && i != gBattleStruct->monToSwitchIntoId[flankId] && i != playerId[gBattleStruct->monToSwitchIntoId])
                    break;
            }
            return (i == PARTY_SIZE);
        }
        else
        {
            playerId = ((battler & BIT_FLANK) / 2);
            for (i = playerId * MULTI_PARTY_SIZE; i < playerId * MULTI_PARTY_SIZE + MULTI_PARTY_SIZE; i++)
            {
                if (IsValidForBattle(&party[i]))
                    break;
            }
            return (i == playerId * MULTI_PARTY_SIZE + MULTI_PARTY_SIZE);
        }
    }
    else if (gBattleTypeFlags & BATTLE_TYPE_MULTI)
    {
        if (gBattleTypeFlags & BATTLE_TYPE_TOWER_LINK_MULTI)
        {
            if (isPlayerside)
            {
                party = gPlayerParty;
                flankId = GetBattlerMultiplayerId(battler);
                playerId = GetLinkTrainerFlankId(flankId);
            }
            else
            {
                party = gEnemyParty;
                if (battler == 1)
                    playerId = 0;
                else
                    playerId = 1;
            }
        }
        else
        {
            flankId = GetBattlerMultiplayerId(battler);
            party = GetBattlerParty(battler);
            playerId = GetLinkTrainerFlankId(flankId);
        }

        for (i = playerId * MULTI_PARTY_SIZE; i < playerId * MULTI_PARTY_SIZE + MULTI_PARTY_SIZE; i++)
        {
            if (IsValidForBattle(&party[i]))
                break;
        }
        return (i == playerId * MULTI_PARTY_SIZE + MULTI_PARTY_SIZE);
    }
    else if ((gBattleTypeFlags & BATTLE_TYPE_TWO_OPPONENTS) && !isPlayerside)
    {
        party = gEnemyParty;

        if (battler == 1)
            playerId = 0;
        else
            playerId = MULTI_PARTY_SIZE;

        for (i = playerId; i < playerId + MULTI_PARTY_SIZE; i++)
        {
            if (IsValidForBattle(&party[i]))
                break;
        }
        return (i == playerId + 3);
    }
    else
    {
        if (!isPlayerside)
        {
            flankId = GetBattlerAtPosition(B_POSITION_OPPONENT_LEFT);
            playerId = GetBattlerAtPosition(B_POSITION_OPPONENT_RIGHT);
            party = gEnemyParty;
        }
        else
        {
            flankId = GetBattlerAtPosition(B_POSITION_PLAYER_LEFT);
            playerId = GetBattlerAtPosition(B_POSITION_PLAYER_RIGHT);
            party = gPlayerParty;
        }

        if (partyIdBattlerOn1 == PARTY_SIZE)
            partyIdBattlerOn1 = gBattlerPartyIndexes[flankId];
        if (partyIdBattlerOn2 == PARTY_SIZE)
            partyIdBattlerOn2 = gBattlerPartyIndexes[playerId];

        for (i = 0; i < PARTY_SIZE; i++)
        {
            if (IsValidForBattle(&party[i])
             && i != partyIdBattlerOn1 && i != partyIdBattlerOn2
             && i != gBattleStruct->monToSwitchIntoId[flankId] && i != playerId[gBattleStruct->monToSwitchIntoId])
                break;
        }
        return (i == PARTY_SIZE);
    }
}

bool32 TryChangeBattleWeather(u32 battler, u32 battleWeatherId, bool32 viaAbility)
{
    u16 battlerAbility = GetBattlerAbility(battler);

    if (gBattleWeather & sBattleWeatherInfo[battleWeatherId].flag)
    {
        return FALSE;
    }
    else if (gBattleWeather & B_WEATHER_PRIMAL_ANY
        && battlerAbility != ABILITY_DESOLATE_LAND
        && battlerAbility != ABILITY_PRIMORDIAL_SEA
        && battlerAbility != ABILITY_DELTA_STREAM)
    {
        return FALSE;
    }
    else if (GetGenConfig(GEN_CONFIG_ABILITY_WEATHER) < GEN_6 && viaAbility)
    {
        gBattleWeather = sBattleWeatherInfo[battleWeatherId].flag;
        return TRUE;
    }
    else
    {
        u32 rock = sBattleWeatherInfo[battleWeatherId].rock;
        gBattleWeather = sBattleWeatherInfo[battleWeatherId].flag;
        if (gBattleWeather & B_WEATHER_PRIMAL_ANY)
            gWishFutureKnock.weatherDuration = 0;
        else if (rock != 0 && GetBattlerHoldEffect(battler, TRUE) == rock)
            gWishFutureKnock.weatherDuration = 8;
        else
            gWishFutureKnock.weatherDuration = 5;
        return TRUE;
    }

    return FALSE;
}

static bool32 TryChangeBattleTerrain(u32 battler, u32 statusFlag, u16 *timer)
{
    if ((!(gFieldStatuses & statusFlag) && (!gBattleStruct->isSkyBattle)))
    {
        gFieldStatuses &= ~STATUS_FIELD_TERRAIN_ANY;
        gFieldStatuses |= statusFlag;
        gDisableStructs[battler].terrainAbilityDone = FALSE;

        if (GetBattlerHoldEffect(battler, TRUE) == HOLD_EFFECT_TERRAIN_EXTENDER)
            *timer = gBattleTurnCounter + 8;
        else
            *timer = gBattleTurnCounter + 5;

        gBattleScripting.battler = battler;
        return TRUE;
    }

    return FALSE;
}

static void ForewarnChooseMove(u32 battler)
{
    struct Forewarn {
        u8 battler;
        u8 power;
        u16 moveId;
    };
    u32 i, j, bestId, count;
    struct Forewarn *data = Alloc(sizeof(struct Forewarn) * MAX_BATTLERS_COUNT * MAX_MON_MOVES);

    // Put all moves
    for (count = 0, i = 0; i < MAX_BATTLERS_COUNT; i++)
    {
        if (IsBattlerAlive(i) && !IsBattlerAlly(i, battler))
        {
            for (j = 0; j < MAX_MON_MOVES; j++)
            {
                if (gBattleMons[i].moves[j] == MOVE_NONE)
                    continue;
                data[count].moveId = gBattleMons[i].moves[j];
                data[count].battler = i;
                switch (GetMoveEffect(data[count].moveId))
                {
                case EFFECT_OHKO:
                    data[count].power = 150;
                    break;
                case EFFECT_COUNTER:
                case EFFECT_MIRROR_COAT:
                case EFFECT_METAL_BURST:
                    data[count].power = 120;
                    break;
                default:
                {
                    u32 movePower = GetMovePower(data[count].moveId);
                    if (movePower == 1)
                        data[count].power = 80;
                    else
                        data[count].power = movePower;
                    break;
                }
                }
                count++;
            }
        }
    }

    for (bestId = 0, i = 1; i < count; i++)
    {
        if (data[i].power > data[bestId].power)
            bestId = i;
        else if (data[i].power == data[bestId].power && Random() & 1)
            bestId = i;
    }

    gBattlerTarget = data[bestId].battler;
    PREPARE_MOVE_BUFFER(gBattleTextBuff1, data[bestId].moveId)
    RecordKnownMove(gBattlerTarget, data[bestId].moveId);

    Free(data);
}

bool32 ChangeTypeBasedOnTerrain(u32 battler)
{
    u32 battlerType;

    if (gFieldStatuses & STATUS_FIELD_ELECTRIC_TERRAIN)
        battlerType = TYPE_ELECTRIC;
    else if (gFieldStatuses & STATUS_FIELD_GRASSY_TERRAIN)
        battlerType = TYPE_GRASS;
    else if (gFieldStatuses & STATUS_FIELD_MISTY_TERRAIN)
        battlerType = TYPE_FAIRY;
    else if (gFieldStatuses & STATUS_FIELD_PSYCHIC_TERRAIN)
        battlerType = TYPE_PSYCHIC;
    else // failsafe
        return FALSE;

    SET_BATTLER_TYPE(battler, battlerType);
    PREPARE_TYPE_BUFFER(gBattleTextBuff1, battlerType);
    return TRUE;
}

static inline u8 GetSideFaintCounter(u32 side)
{
    return (side == B_SIDE_PLAYER) ? gBattleResults.playerFaintCounter : gBattleResults.opponentFaintCounter;
}

static inline u8 GetBattlerSideFaintCounter(u32 battler)
{
    return GetSideFaintCounter(GetBattlerSide(battler));
}

// Supreme Overlord adds a x0.1 damage boost for each fainted ally.
static inline uq4_12_t GetSupremeOverlordModifier(u32 battler)
{
    return UQ_4_12(1.0) + (PercentToUQ4_12(gBattleStruct->supremeOverlordCounter[battler] * 10));
}

bool32 HadMoreThanHalfHpNowDoesnt(u32 battler)
{
    u32 cutoff = gBattleMons[battler].maxHP / 2;
    // Had more than half of hp before, now has less
    return gBattleStruct->hpBefore[battler] > cutoff
        && gBattleMons[battler].hp <= cutoff;
}

#define ANIM_STAT_HP      0
#define ANIM_STAT_ATK     1
#define ANIM_STAT_DEF     2
#define ANIM_STAT_SPATK   3
#define ANIM_STAT_SPDEF   4
#define ANIM_STAT_SPEED   5
#define ANIM_STAT_ACC     6
#define ANIM_STAT_EVASION 7
static void ChooseStatBoostAnimation(u32 battler)
{
    u32 stat;
    bool32 statBuffMoreThan1 = FALSE;
    u32 static const statsOrder[NUM_BATTLE_STATS] =
    {
        [ANIM_STAT_HP]      = STAT_HP,
        [ANIM_STAT_ATK]     = STAT_ATK,
        [ANIM_STAT_DEF]     = STAT_DEF,
        [ANIM_STAT_SPATK]   = STAT_SPATK,
        [ANIM_STAT_SPDEF]   = STAT_SPDEF,
        [ANIM_STAT_SPEED]   = STAT_SPEED,
        [ANIM_STAT_ACC]     = STAT_ACC,
        [ANIM_STAT_EVASION] = STAT_EVASION,
    };
    gBattleScripting.animArg1 = 0;

    for (stat = 1; stat < NUM_BATTLE_STATS; stat++) // Start loop at 1 to avoid STAT_HP
    {
        if ((gQueuedStatBoosts[battler].stats & (1 << statsOrder[stat])) == 0)
            continue;

        if (!statBuffMoreThan1)
            statBuffMoreThan1 = ((gQueuedStatBoosts[battler].stats & (1 << statsOrder[stat])) > 1);

        if (gBattleScripting.animArg1 != 0) // Already set in a different stat so now boosting multiple stats
            gBattleScripting.animArg1 = (statBuffMoreThan1 ? STAT_ANIM_MULTIPLE_PLUS2 : STAT_ANIM_MULTIPLE_PLUS1);
        else
            gBattleScripting.animArg1 = GET_STAT_BUFF_ID((statsOrder[stat] + 1)) + (statBuffMoreThan1 ? STAT_ANIM_PLUS2 : STAT_ANIM_PLUS1);
    }
}
#undef ANIM_STAT_HP
#undef ANIM_STAT_ATK
#undef ANIM_STAT_DEF
#undef ANIM_STAT_SPATK
#undef ANIM_STAT_SPDEF
#undef ANIM_STAT_SPEED
#undef ANIM_STAT_ACC
#undef ANIM_STAT_EVASION

bool32 CanAbilityBlockMove(u32 battlerAtk, u32 battlerDef, u32 abilityAtk, u32 abilityDef, u32 move, enum AbilityEffectOptions option)
{
    const u8 *battleScriptBlocksMove = NULL;
    u32 battlerAbility = battlerDef;
    s32 atkPriority = 0;

    if (option == ABILITY_CHECK_TRIGGER_AI)
        atkPriority = GetBattleMovePriority(battlerAtk, abilityAtk, move);
    else
        atkPriority = GetChosenMovePriority(battlerAtk, abilityAtk);

    switch (abilityDef)
    {
    case ABILITY_SOUNDPROOF:
        if (IsSoundMove(move) && !(GetBattlerMoveTargetType(battlerAtk, move) & MOVE_TARGET_USER))
        {
            if (gBattleMons[battlerAtk].status2 & STATUS2_MULTIPLETURNS)
                gHitMarker |= HITMARKER_NO_PPDEDUCT;
            battleScriptBlocksMove = BattleScript_SoundproofProtected;
        }
        break;
    case ABILITY_BULLETPROOF:
        if (IsBallisticMove(move))
        {
            if (gBattleMons[battlerAtk].status2 & STATUS2_MULTIPLETURNS)
                gHitMarker |= HITMARKER_NO_PPDEDUCT;
            battleScriptBlocksMove = BattleScript_SoundproofProtected;
        }
        break;
    case ABILITY_DAZZLING:
    case ABILITY_QUEENLY_MAJESTY:
    case ABILITY_ARMOR_TAIL:
        if (atkPriority > 0 && !IsBattlerAlly(battlerAtk, battlerDef))
        {
            if (gBattleMons[battlerAtk].status2 & STATUS2_MULTIPLETURNS)
                gHitMarker |= HITMARKER_NO_PPDEDUCT;
            battleScriptBlocksMove = BattleScript_DazzlingProtected;
        }
        break;
    case ABILITY_GOOD_AS_GOLD:
        if (IsBattleMoveStatus(move))
        {
            if (!(GetBattlerMoveTargetType(battlerAtk, move) & (MOVE_TARGET_OPPONENTS_FIELD | MOVE_TARGET_ALL_BATTLERS)))
                battleScriptBlocksMove = BattleScript_GoodAsGoldActivates;
        }
        break;
    }

    if (atkPriority > 0)
    {
        // Prankster check
        if (battleScriptBlocksMove == NULL
         && IsBattleMoveStatus(move)
         && BlocksPrankster(move, battlerAtk, battlerDef, TRUE)
         && !(IsBattleMoveStatus(move) && (abilityDef == ABILITY_MAGIC_BOUNCE || gProtectStructs[battlerDef].bounceMove)))
        {
            if (option == ABILITY_RUN_SCRIPT && !IsSpreadMove(GetBattlerMoveTargetType(battlerAtk, move)))
                CancelMultiTurnMoves(battlerAtk, SKY_DROP_ATTACKCANCELLER_CHECK); // Don't cancel moves that can hit two targets bc one target might not be protected

            battleScriptBlocksMove = BattleScript_DarkTypePreventsPrankster;
        }

        // Check def partner ability
        u32 partnerDef = BATTLE_PARTNER(battlerDef);
        if (battleScriptBlocksMove == NULL
         && IsDoubleBattle()
         && IsBattlerAlive(partnerDef)
         && !IsBattlerAlly(battlerAtk, partnerDef))
        {
            if (option == ABILITY_CHECK_TRIGGER_AI)
                abilityDef = gAiLogicData->abilities[partnerDef];
            else
                abilityDef = GetBattlerAbility(partnerDef);

            switch (abilityDef)
            {
            case ABILITY_DAZZLING:
            case ABILITY_QUEENLY_MAJESTY:
            case ABILITY_ARMOR_TAIL:
                if (gBattleMons[battlerAtk].status2 & STATUS2_MULTIPLETURNS)
                    gHitMarker |= HITMARKER_NO_PPDEDUCT;
                battlerAbility = partnerDef;
                battleScriptBlocksMove = BattleScript_DazzlingProtected;
                break;
            }
        }
    }

    if (battleScriptBlocksMove == NULL)
        return FALSE;

    if (option == ABILITY_RUN_SCRIPT)
    {
        gMultiHitCounter = 0;   // Prevent multi-hit moves from hitting more than once after move has been absorbed.
        gLastUsedAbility = abilityDef;
        RecordAbilityBattle(battlerDef, abilityDef);
        gBattleScripting.battler = gBattlerAbility = battlerAbility;
        gBattlescriptCurrInstr = battleScriptBlocksMove;
    }

    return TRUE;
}

bool32 CanAbilityAbsorbMove(u32 battlerAtk, u32 battlerDef, u32 abilityDef, u32 move, u32 moveType, enum AbilityEffectOptions option)
{
    enum MoveAbsorbed effect = MOVE_ABSORBED_BY_NO_ABILITY;
    const u8 *battleScript = NULL;
    u32 statId = 0;
    u32 statAmount = 1;

    switch (abilityDef)
    {
    default:
        effect = MOVE_ABSORBED_BY_NO_ABILITY;
        break;
    case ABILITY_VOLT_ABSORB:
        if (moveType == TYPE_ELECTRIC && GetBattlerMoveTargetType(battlerAtk, move) != MOVE_TARGET_ALL_BATTLERS)
            effect = MOVE_ABSORBED_BY_DRAIN_HP_ABILITY;
        break;
    case ABILITY_WATER_ABSORB:
    case ABILITY_DRY_SKIN:
        if (moveType == TYPE_WATER)
            effect = MOVE_ABSORBED_BY_DRAIN_HP_ABILITY;
        break;
    case ABILITY_EARTH_EATER:
        if (moveType == TYPE_GROUND)
            effect = MOVE_ABSORBED_BY_DRAIN_HP_ABILITY;
        break;
    case ABILITY_MOTOR_DRIVE:
        if (moveType == TYPE_ELECTRIC && GetBattlerMoveTargetType(battlerAtk, move) != MOVE_TARGET_ALL_BATTLERS)
        {
            effect = MOVE_ABSORBED_BY_STAT_INCREASE_ABILITY;
            statId = STAT_SPEED;
        }
        break;
    case ABILITY_LIGHTNING_ROD:
        if (B_REDIRECT_ABILITY_IMMUNITY >= GEN_5 && moveType == TYPE_ELECTRIC && GetBattlerMoveTargetType(battlerAtk, move) != MOVE_TARGET_ALL_BATTLERS)
        {
            effect = MOVE_ABSORBED_BY_STAT_INCREASE_ABILITY;
            statId = STAT_SPATK;
        }
        break;
    case ABILITY_STORM_DRAIN:
        if (B_REDIRECT_ABILITY_IMMUNITY >= GEN_5 && moveType == TYPE_WATER)
        {
            effect = MOVE_ABSORBED_BY_STAT_INCREASE_ABILITY;
            statId = STAT_SPATK;
        }
        break;
    case ABILITY_SAP_SIPPER:
        if (moveType == TYPE_GRASS)
        {
            effect = MOVE_ABSORBED_BY_STAT_INCREASE_ABILITY;
            statId = STAT_ATK;
        }
        break;
    case ABILITY_WELL_BAKED_BODY:
        if (moveType == TYPE_FIRE)
        {
            effect = MOVE_ABSORBED_BY_STAT_INCREASE_ABILITY;
            statAmount = 2;
            statId = STAT_DEF;
        }
        break;
    case ABILITY_WIND_RIDER:
        if (IsWindMove(move) && !(GetBattlerMoveTargetType(battlerAtk, move) & MOVE_TARGET_USER))
        {
            effect = MOVE_ABSORBED_BY_STAT_INCREASE_ABILITY;
            statId = STAT_ATK;
        }
        break;
    case ABILITY_FLASH_FIRE:
        if (moveType == TYPE_FIRE && (B_FLASH_FIRE_FROZEN >= GEN_5 || !(gBattleMons[battlerDef].status1 & STATUS1_FREEZE)))
            effect = MOVE_ABSORBED_BY_BOOST_FLASH_FIRE;
        break;
    }

    if (effect == MOVE_ABSORBED_BY_NO_ABILITY || option != ABILITY_RUN_SCRIPT)
        return effect;

    switch (effect)
    {
    default:
        return FALSE;
    case MOVE_ABSORBED_BY_DRAIN_HP_ABILITY:
        gBattleStruct->pledgeMove = FALSE;
        if (IsBattlerAtMaxHp(battlerDef) || (B_HEAL_BLOCKING >= GEN_5 && gStatuses3[battlerDef] & STATUS3_HEAL_BLOCK))
        {
            if ((gProtectStructs[battlerAtk].notFirstStrike))
                battleScript = BattleScript_MonMadeMoveUseless;
            else
                battleScript = BattleScript_MonMadeMoveUseless_PPLoss;
        }
        else
        {
            if (gProtectStructs[battlerAtk].notFirstStrike)
                battleScript = BattleScript_MoveHPDrain;
            else
                battleScript = BattleScript_MoveHPDrain_PPLoss;

            gBattleStruct->moveDamage[battlerDef] = GetNonDynamaxMaxHP(battlerDef) / 4;
            if (gBattleStruct->moveDamage[battlerDef] == 0)
                gBattleStruct->moveDamage[battlerDef] = 1;
            gBattleStruct->moveDamage[battlerDef] *= -1;
        }
        break;
    case MOVE_ABSORBED_BY_STAT_INCREASE_ABILITY:
        gBattleStruct->pledgeMove = FALSE;
        if (!CompareStat(battlerDef, statId, MAX_STAT_STAGE, CMP_LESS_THAN))
        {
            if ((gProtectStructs[battlerAtk].notFirstStrike))
                battleScript = BattleScript_MonMadeMoveUseless;
            else
                battleScript = BattleScript_MonMadeMoveUseless_PPLoss;
        }
        else
        {
            if (gProtectStructs[battlerAtk].notFirstStrike)
                battleScript = BattleScript_MoveStatDrain;
            else
                battleScript = BattleScript_MoveStatDrain_PPLoss;

            SET_STATCHANGER(statId, statAmount, FALSE);
            if (B_ABSORBING_ABILITY_STRING < GEN_5)
                PREPARE_STAT_BUFFER(gBattleTextBuff1, statId);
        }
        break;
    case MOVE_ABSORBED_BY_BOOST_FLASH_FIRE:
        gBattleStruct->pledgeMove = FALSE;
        if (!gDisableStructs[battlerDef].flashFireBoosted)
        {
            gBattleCommunication[MULTISTRING_CHOOSER] = B_MSG_FLASH_FIRE_BOOST;
            if (gProtectStructs[battlerAtk].notFirstStrike)
                battleScript = BattleScript_FlashFireBoost;
            else
                battleScript = BattleScript_FlashFireBoost_PPLoss;
            gDisableStructs[battlerDef].flashFireBoosted = TRUE;
        }
        else
        {
            gBattleCommunication[MULTISTRING_CHOOSER] = B_MSG_FLASH_FIRE_NO_BOOST;
            if (gProtectStructs[battlerAtk].notFirstStrike)
                battleScript = BattleScript_FlashFireBoost;
            else
                battleScript = BattleScript_FlashFireBoost_PPLoss;
        }
        break;
    }

    if (battleScript != NULL)
    {
        gMultiHitCounter = 0;   // Prevent multi-hit moves from hitting more than once after move has been absorbed.
        gLastUsedAbility = abilityDef;
        RecordAbilityBattle(battlerDef, abilityDef);
        gBattleScripting.battler = gBattlerAbility = battlerDef;
        gBattlescriptCurrInstr = battleScript;
    }

    return effect;
}

static inline u32 SetStartingFieldStatus(u32 flag, u32 message, u32 anim, u16 *timer)
{
    if (!(gFieldStatuses & flag))
    {
        gBattleCommunication[MULTISTRING_CHOOSER] = message;
        gFieldStatuses |= flag;
        gBattleScripting.animArg1 = anim;
        if (gBattleStruct->startingStatusTimer)
            *timer = gBattleTurnCounter + gBattleStruct->startingStatusTimer;
        else
            *timer = 0; // Infinite

        return 1;
    }

    return 0;
}

static inline u32 SetStartingSideStatus(u32 flag, u32 side, u32 message, u32 anim, u16 *timer)
{
    if (!(gSideStatuses[side] & flag))
    {
        gBattlerAttacker = gBattlerTarget = side;
        gBattleCommunication[MULTISTRING_CHOOSER] = message;
        gSideStatuses[side] |= flag;
        gBattleScripting.animArg1 = anim;
        if (gBattleStruct->startingStatusTimer)
            *timer = gBattleTurnCounter + gBattleStruct->startingStatusTimer;
        else
            *timer = 0; // Infinite

        return 1;
    }

    return 0;
}

u32 AbilityBattleEffects(u32 caseID, u32 battler, u32 ability, u32 special, u32 moveArg)
{
    u32 effect = 0;
    u32 moveType = 0, move = 0;
    u32 side = 0;
    u32 i = 0, j = 0;
    u32 partner = 0;
    struct Pokemon *mon;

    if (gBattleTypeFlags & BATTLE_TYPE_SAFARI)
        return 0;

    if (gBattlerAttacker >= gBattlersCount)
        gBattlerAttacker = battler;

    if (special)
        gLastUsedAbility = special;
    else if (ability)
        gLastUsedAbility = ability;
    else
        gLastUsedAbility = GetBattlerAbility(battler);

    if (moveArg)
        move = moveArg;
    else
        move = gCurrentMove;

    moveType = GetBattleMoveType(move);

    switch (caseID)
    {
    case ABILITYEFFECT_SWITCH_IN_STATUSES:  // starting field/side/etc statuses with a variable
        {
            gBattleScripting.battler = battler;
            switch (gBattleStruct->startingStatus)
            {
            case STARTING_STATUS_ELECTRIC_TERRAIN:
                effect = SetStartingFieldStatus(STATUS_FIELD_ELECTRIC_TERRAIN,
                                                B_MSG_TERRAIN_SET_ELECTRIC,
                                                0,
                                                &gFieldTimers.terrainTimer);
                effect = (effect == 1) ? 2 : 0;
                break;
            case STARTING_STATUS_MISTY_TERRAIN:
                effect = SetStartingFieldStatus(STATUS_FIELD_MISTY_TERRAIN,
                                                B_MSG_TERRAIN_SET_MISTY,
                                                0,
                                                &gFieldTimers.terrainTimer);
                effect = (effect == 1) ? 2 : 0;
                break;
            case STARTING_STATUS_GRASSY_TERRAIN:
                effect = SetStartingFieldStatus(STATUS_FIELD_GRASSY_TERRAIN,
                                                B_MSG_TERRAIN_SET_GRASSY,
                                                0,
                                                &gFieldTimers.terrainTimer);
                effect = (effect == 1) ? 2 : 0;
                break;
            case STARTING_STATUS_PSYCHIC_TERRAIN:
                effect = SetStartingFieldStatus(STATUS_FIELD_PSYCHIC_TERRAIN,
                                                B_MSG_TERRAIN_SET_PSYCHIC,
                                                0,
                                                &gFieldTimers.terrainTimer);
                effect = (effect == 1) ? 2 : 0;
                break;
            case STARTING_STATUS_TRICK_ROOM:
                effect = SetStartingFieldStatus(STATUS_FIELD_TRICK_ROOM,
                                                B_MSG_SET_TRICK_ROOM,
                                                B_ANIM_TRICK_ROOM,
                                                &gFieldTimers.trickRoomTimer);
                break;
            case STARTING_STATUS_MAGIC_ROOM:
                effect = SetStartingFieldStatus(STATUS_FIELD_MAGIC_ROOM,
                                                B_MSG_SET_MAGIC_ROOM,
                                                B_ANIM_MAGIC_ROOM,
                                                &gFieldTimers.magicRoomTimer);
                break;
            case STARTING_STATUS_WONDER_ROOM:
                effect = SetStartingFieldStatus(STATUS_FIELD_WONDER_ROOM,
                                                B_MSG_SET_WONDER_ROOM,
                                                B_ANIM_WONDER_ROOM,
                                                &gFieldTimers.wonderRoomTimer);
                break;
            case STARTING_STATUS_TAILWIND_PLAYER:
                effect = SetStartingSideStatus(SIDE_STATUS_TAILWIND,
                                               B_SIDE_PLAYER,
                                               B_MSG_SET_TAILWIND,
                                               B_ANIM_TAILWIND,
                                               &gSideTimers[B_SIDE_PLAYER].tailwindTimer);
                break;
            case STARTING_STATUS_TAILWIND_OPPONENT:
                effect = SetStartingSideStatus(SIDE_STATUS_TAILWIND,
                                               B_SIDE_OPPONENT,
                                               B_MSG_SET_TAILWIND,
                                               B_ANIM_TAILWIND,
                                               &gSideTimers[B_SIDE_OPPONENT].tailwindTimer);
                break;
            case STARTING_STATUS_RAINBOW_PLAYER:
                effect = SetStartingSideStatus(SIDE_STATUS_RAINBOW,
                                               B_SIDE_PLAYER,
                                               B_MSG_SET_RAINBOW,
                                               B_ANIM_RAINBOW,
                                               &gSideTimers[B_SIDE_PLAYER].rainbowTimer);
                break;
            case STARTING_STATUS_RAINBOW_OPPONENT:
                effect = SetStartingSideStatus(SIDE_STATUS_RAINBOW,
                                               B_SIDE_OPPONENT,
                                               B_MSG_SET_RAINBOW,
                                               B_ANIM_RAINBOW,
                                               &gSideTimers[B_SIDE_OPPONENT].rainbowTimer);
                break;
            case STARTING_STATUS_SEA_OF_FIRE_PLAYER:
                effect = SetStartingSideStatus(SIDE_STATUS_SEA_OF_FIRE,
                                               B_SIDE_PLAYER,
                                               B_MSG_SET_SEA_OF_FIRE,
                                               B_ANIM_SEA_OF_FIRE,
                                               &gSideTimers[B_SIDE_PLAYER].seaOfFireTimer);
                break;
            case STARTING_STATUS_SEA_OF_FIRE_OPPONENT:
                effect = SetStartingSideStatus(SIDE_STATUS_SEA_OF_FIRE,
                                               B_SIDE_OPPONENT,
                                               B_MSG_SET_SEA_OF_FIRE,
                                               B_ANIM_SEA_OF_FIRE,
                                               &gSideTimers[B_SIDE_OPPONENT].seaOfFireTimer);
                break;
            case STARTING_STATUS_SWAMP_PLAYER:
                effect = SetStartingSideStatus(SIDE_STATUS_SWAMP,
                                               B_SIDE_PLAYER,
                                               B_MSG_SET_SWAMP,
                                               B_ANIM_SWAMP,
                                               &gSideTimers[B_SIDE_PLAYER].swampTimer);
                break;
            case STARTING_STATUS_SWAMP_OPPONENT:
                effect = SetStartingSideStatus(SIDE_STATUS_SWAMP,
                                               B_SIDE_OPPONENT,
                                               B_MSG_SET_SWAMP,
                                               B_ANIM_SWAMP,
                                               &gSideTimers[B_SIDE_OPPONENT].swampTimer);
                break;
            }

            if (effect == 1)
                BattleScriptPushCursorAndCallback(BattleScript_OverworldStatusStarts);
            else if (effect == 2)
                BattleScriptPushCursorAndCallback(BattleScript_OverworldTerrain);
        }
        break;
    case ABILITYEFFECT_SWITCH_IN_TERRAIN:   // terrain starting from overworld weather
        if (B_THUNDERSTORM_TERRAIN == TRUE
         && !(gFieldStatuses & STATUS_FIELD_ELECTRIC_TERRAIN)
         && GetCurrentWeather() == WEATHER_RAIN_THUNDERSTORM)
        {
            // overworld weather started rain, so just do electric terrain anim
            gFieldStatuses = STATUS_FIELD_ELECTRIC_TERRAIN;
            gFieldTimers.terrainTimer = 0;
            gBattleCommunication[MULTISTRING_CHOOSER] = B_MSG_TERRAIN_SET_ELECTRIC;
            BattleScriptPushCursorAndCallback(BattleScript_OverworldTerrain);
            effect++;
        }
        else if (B_OVERWORLD_FOG >= GEN_8
              && (GetCurrentWeather() == WEATHER_FOG_HORIZONTAL || GetCurrentWeather() == WEATHER_FOG_DIAGONAL)
              && !(gFieldStatuses & STATUS_FIELD_MISTY_TERRAIN))
        {
            gFieldStatuses = STATUS_FIELD_MISTY_TERRAIN;
            gFieldTimers.terrainTimer = 0;
            gBattleCommunication[MULTISTRING_CHOOSER] = B_MSG_TERRAIN_SET_MISTY;
            BattleScriptPushCursorAndCallback(BattleScript_OverworldTerrain);
            effect++;
        }
        break;
    case ABILITYEFFECT_SWITCH_IN_WEATHER:
        gBattleScripting.battler = battler;
        if (!(gBattleTypeFlags & BATTLE_TYPE_RECORDED))
        {
            switch (GetCurrentWeather())
            {
            case WEATHER_RAIN:
            case WEATHER_RAIN_THUNDERSTORM:
            case WEATHER_DOWNPOUR:
                if (!(gBattleWeather & B_WEATHER_RAIN))
                {
                    gBattleWeather = B_WEATHER_RAIN_NORMAL;
                    gBattleScripting.animArg1 = B_ANIM_RAIN_CONTINUES;
                    effect++;
                }
                break;
            case WEATHER_SANDSTORM:
                if (!(gBattleWeather & B_WEATHER_SANDSTORM))
                {
                    gBattleWeather = B_WEATHER_SANDSTORM;
                    gBattleScripting.animArg1 = B_ANIM_SANDSTORM_CONTINUES;
                    effect++;
                }
                break;
            case WEATHER_DROUGHT:
                if (!(gBattleWeather & B_WEATHER_SUN))
                {
                    gBattleWeather = B_WEATHER_SUN_NORMAL;
                    gBattleScripting.animArg1 = B_ANIM_SUN_CONTINUES;
                    effect++;
                }
                break;
            case WEATHER_SNOW:
                if (!(gBattleWeather & (B_WEATHER_HAIL | B_WEATHER_SNOW)))
                {
                    if (B_OVERWORLD_SNOW >= GEN_9)
                    {
                        gBattleWeather = B_WEATHER_SNOW;
                        gBattleScripting.animArg1 = B_ANIM_SNOW_CONTINUES;
                    }
                    else
                    {
                        gBattleWeather = B_WEATHER_HAIL;
                        gBattleScripting.animArg1 = B_ANIM_HAIL_CONTINUES;
                    }
                    effect++;
                }
                break;
            case WEATHER_FOG_DIAGONAL:
            case WEATHER_FOG_HORIZONTAL:
                if (B_OVERWORLD_FOG == GEN_4)
                {
                    if (!(gBattleWeather & B_WEATHER_FOG))
                    {
                        gBattleWeather = B_WEATHER_FOG;
                        gBattleScripting.animArg1 = B_ANIM_FOG_CONTINUES;
                        effect++;
                    }
                    break;
                }
            }
        }
        if (effect != 0)
        {
            gBattleCommunication[MULTISTRING_CHOOSER] = GetCurrentWeather();
            BattleScriptPushCursorAndCallback(BattleScript_OverworldWeatherStarts);
        }
        break;
    case ABILITYEFFECT_ON_SWITCHIN:
        gBattleScripting.battler = battler;
        switch (gLastUsedAbility)
        {
        case ABILITY_TRACE:
            {
                u32 chosenTarget;
                u32 target1;
                u32 target2;

                if (gSpecialStatuses[battler].switchInAbilityDone)
                    break;

                side = (BATTLE_OPPOSITE(GetBattlerPosition(battler))) & BIT_SIDE;
                target1 = GetBattlerAtPosition(side);
                target2 = GetBattlerAtPosition(side + BIT_FLANK);
                if (IsDoubleBattle())
                {
                    if (!gAbilitiesInfo[gBattleMons[target1].ability].cantBeTraced && gBattleMons[target1].hp != 0
                        && !gAbilitiesInfo[gBattleMons[target2].ability].cantBeTraced && gBattleMons[target2].hp != 0)
                        chosenTarget = GetBattlerAtPosition((RandomPercentage(RNG_TRACE, 50) * 2) | side), effect++;
                    else if (!gAbilitiesInfo[gBattleMons[target1].ability].cantBeTraced && gBattleMons[target1].hp != 0)
                        chosenTarget = target1, effect++;
                    else if (!gAbilitiesInfo[gBattleMons[target2].ability].cantBeTraced && gBattleMons[target2].hp != 0)
                        chosenTarget = target2, effect++;
                }
                else
                {
                    if (!gAbilitiesInfo[gBattleMons[target1].ability].cantBeTraced && gBattleMons[target1].hp != 0)
                        chosenTarget = target1, effect++;
                }

                if (effect != 0)
                {
                    BattleScriptPushCursorAndCallback(BattleScript_TraceActivates);
                    gBattleStruct->tracedAbility[battler] = gLastUsedAbility = gBattleMons[chosenTarget].ability;
                    RecordAbilityBattle(chosenTarget, gLastUsedAbility); // Record the opposing battler has this ability
                    gBattlerAbility = battler;

                    PREPARE_MON_NICK_WITH_PREFIX_LOWER_BUFFER(gBattleTextBuff1, chosenTarget, gBattlerPartyIndexes[chosenTarget])
                    PREPARE_ABILITY_BUFFER(gBattleTextBuff2, gLastUsedAbility)
                }
            }
            break;
        case ABILITY_IMPOSTER:
            {
                u32 diagonalBattler = BATTLE_OPPOSITE(battler);
                if (IsDoubleBattle())
                    diagonalBattler = BATTLE_PARTNER(diagonalBattler);

                // Imposter only activates when the battler first switches in
                if (gDisableStructs[battler].isFirstTurn == 2
                    && !gDisableStructs[battler].overwrittenAbility
                    && IsBattlerAlive(diagonalBattler)
                    && !(gBattleMons[diagonalBattler].status2 & (STATUS2_TRANSFORMED | STATUS2_SUBSTITUTE))
                    && !(gBattleMons[battler].status2 & STATUS2_TRANSFORMED)
                    && gBattleStruct->illusion[diagonalBattler].state != ILLUSION_ON
                    && !(gStatuses3[diagonalBattler] & STATUS3_SEMI_INVULNERABLE_NO_COMMANDER))
                {
                    SaveBattlerAttacker(gBattlerAttacker);
                    SaveBattlerTarget(gBattlerTarget);
                    gBattlerAttacker = battler;
                    gBattlerTarget = diagonalBattler;
                    BattleScriptPushCursorAndCallback(BattleScript_ImposterActivates);
                    effect++;
                }
            }
            break;
        case ABILITY_MOLD_BREAKER:
            if (!gSpecialStatuses[battler].switchInAbilityDone)
            {
                gBattleCommunication[MULTISTRING_CHOOSER] = B_MSG_SWITCHIN_MOLDBREAKER;
                gSpecialStatuses[battler].switchInAbilityDone = TRUE;
                BattleScriptPushCursorAndCallback(BattleScript_SwitchInAbilityMsg);
                effect++;
            }
            break;
        case ABILITY_TERAVOLT:
            if (!gSpecialStatuses[battler].switchInAbilityDone)
            {
                gBattleCommunication[MULTISTRING_CHOOSER] = B_MSG_SWITCHIN_TERAVOLT;
                gSpecialStatuses[battler].switchInAbilityDone = TRUE;
                BattleScriptPushCursorAndCallback(BattleScript_SwitchInAbilityMsg);
                effect++;
            }
            break;
        case ABILITY_TURBOBLAZE:
            if (!gSpecialStatuses[battler].switchInAbilityDone)
            {
                gBattleCommunication[MULTISTRING_CHOOSER] = B_MSG_SWITCHIN_TURBOBLAZE;
                gSpecialStatuses[battler].switchInAbilityDone = TRUE;
                BattleScriptPushCursorAndCallback(BattleScript_SwitchInAbilityMsg);
                effect++;
            }
            break;
        case ABILITY_SLOW_START:
            if (!gSpecialStatuses[battler].switchInAbilityDone)
            {
                gDisableStructs[battler].slowStartTimer = gBattleTurnCounter + 5;
                gBattleCommunication[MULTISTRING_CHOOSER] = B_MSG_SWITCHIN_SLOWSTART;
                gSpecialStatuses[battler].switchInAbilityDone = TRUE;
                BattleScriptPushCursorAndCallback(BattleScript_SwitchInAbilityMsg);
                effect++;
            }
            break;
        case ABILITY_UNNERVE:
            if (!gSpecialStatuses[battler].switchInAbilityDone && !gDisableStructs[battler].unnerveActivated)
            {
                gEffectBattler = GetOppositeBattler(battler);
                gBattleCommunication[MULTISTRING_CHOOSER] = B_MSG_SWITCHIN_UNNERVE;
                gDisableStructs[battler].unnerveActivated = TRUE;
                gSpecialStatuses[battler].switchInAbilityDone = TRUE;
                BattleScriptPushCursorAndCallback(BattleScript_SwitchInAbilityMsg);
                effect++;
            }
            break;
        case ABILITY_AS_ONE_ICE_RIDER:
        case ABILITY_AS_ONE_SHADOW_RIDER:
            if (!gSpecialStatuses[battler].switchInAbilityDone && !gDisableStructs[battler].unnerveActivated)
            {
                gEffectBattler = GetOppositeBattler(battler);
                gBattleCommunication[MULTISTRING_CHOOSER] = B_MSG_SWITCHIN_ASONE;
                gDisableStructs[battler].unnerveActivated = TRUE;
                gSpecialStatuses[battler].switchInAbilityDone = TRUE;
                BattleScriptPushCursorAndCallback(BattleScript_ActivateAsOne);
                effect++;
            }
            break;
        case ABILITY_CURIOUS_MEDICINE:
            if (!gSpecialStatuses[battler].switchInAbilityDone && IsDoubleBattle()
              && IsBattlerAlive(BATTLE_PARTNER(battler)) && TryResetBattlerStatChanges(BATTLE_PARTNER(battler)))
            {
                gEffectBattler = BATTLE_PARTNER(battler);
                gBattleCommunication[MULTISTRING_CHOOSER] = B_MSG_SWITCHIN_CURIOUS_MEDICINE;
                gSpecialStatuses[battler].switchInAbilityDone = TRUE;
                BattleScriptPushCursorAndCallback(BattleScript_SwitchInAbilityMsg);
                effect++;
            }
            break;
        case ABILITY_PASTEL_VEIL:
            if (!gSpecialStatuses[battler].switchInAbilityDone)
            {
                SaveBattlerTarget(gBattlerTarget);
                gBattlerTarget = battler;
                gBattleCommunication[MULTISTRING_CHOOSER] = B_MSG_SWITCHIN_PASTEL_VEIL;
                BattleScriptPushCursorAndCallback(BattleScript_PastelVeilActivates);
                effect++;
                gSpecialStatuses[battler].switchInAbilityDone = TRUE;
            }
            break;
        case ABILITY_ANTICIPATION:
            if (!gSpecialStatuses[battler].switchInAbilityDone)
            {
                for (i = 0; i < MAX_BATTLERS_COUNT; i++)
                {
                    if (IsBattlerAlive(i) && !IsBattlerAlly(i, battler))
                    {
                        for (j = 0; j < MAX_MON_MOVES; j++)
                        {
                            move = gBattleMons[i].moves[j];
                            moveType = GetBattleMoveType(move);
                            if (CalcTypeEffectivenessMultiplier(move, moveType, i, battler, ABILITY_ANTICIPATION, FALSE) >= UQ_4_12(2.0) || GetMoveEffect(move) == EFFECT_OHKO)
                            {
                                effect++;
                                break;
                            }
                        }
                    }
                }

                if (effect != 0)
                {
                    gBattleCommunication[MULTISTRING_CHOOSER] = B_MSG_SWITCHIN_ANTICIPATION;
                    gSpecialStatuses[battler].switchInAbilityDone = TRUE;
                    BattleScriptPushCursorAndCallback(BattleScript_SwitchInAbilityMsg);
                }
            }
            break;
        case ABILITY_FRISK:
            if (!gSpecialStatuses[battler].switchInAbilityDone)
            {
                gSpecialStatuses[battler].switchInAbilityDone = TRUE;
                BattleScriptPushCursorAndCallback(BattleScript_FriskActivates); // Try activate
                effect++;
            }
            return effect; // Note: It returns effect as to not record the ability if Frisk does not activate.
        case ABILITY_FOREWARN:
            if (!gSpecialStatuses[battler].switchInAbilityDone)
            {
                ForewarnChooseMove(battler);
                gBattleCommunication[MULTISTRING_CHOOSER] = B_MSG_SWITCHIN_FOREWARN;
                gSpecialStatuses[battler].switchInAbilityDone = TRUE;
                BattleScriptPushCursorAndCallback(BattleScript_SwitchInAbilityMsg);
                effect++;
            }
            break;
        case ABILITY_DOWNLOAD:
            if (!gSpecialStatuses[battler].switchInAbilityDone)
            {
                u32 statId, opposingBattler;
                u32 opposingDef = 0, opposingSpDef = 0;

                opposingBattler = BATTLE_OPPOSITE(battler);
                for (i = 0; i < 2; opposingBattler ^= BIT_FLANK, i++)
                {
                    if (IsBattlerAlive(opposingBattler))
                    {
                        opposingDef += gBattleMons[opposingBattler].defense
                                    * gStatStageRatios[gBattleMons[opposingBattler].statStages[STAT_DEF]][0]
                                    / gStatStageRatios[gBattleMons[opposingBattler].statStages[STAT_DEF]][1];
                        opposingSpDef += gBattleMons[opposingBattler].spDefense
                                      * gStatStageRatios[gBattleMons[opposingBattler].statStages[STAT_SPDEF]][0]
                                      / gStatStageRatios[gBattleMons[opposingBattler].statStages[STAT_SPDEF]][1];
                    }
                }

                if (opposingDef < opposingSpDef)
                    statId = STAT_ATK;
                else
                    statId = STAT_SPATK;

                gSpecialStatuses[battler].switchInAbilityDone = TRUE;

                if (CompareStat(battler, statId, MAX_STAT_STAGE, CMP_LESS_THAN))
                {
                    SET_STATCHANGER(statId, 1, FALSE);
                    SaveBattlerAttacker(gBattlerAttacker);
                    gBattlerAttacker = battler;
                    PREPARE_STAT_BUFFER(gBattleTextBuff1, statId);
                    BattleScriptPushCursorAndCallback(BattleScript_AttackerAbilityStatRaiseEnd3);
                    effect++;
                }
            }
            break;
        case ABILITY_PRESSURE:
            if (!gSpecialStatuses[battler].switchInAbilityDone)
            {
                gBattleCommunication[MULTISTRING_CHOOSER] = B_MSG_SWITCHIN_PRESSURE;
                gSpecialStatuses[battler].switchInAbilityDone = TRUE;
                BattleScriptPushCursorAndCallback(BattleScript_SwitchInAbilityMsg);
                effect++;
            }
            break;
        case ABILITY_DARK_AURA:
            if (!gSpecialStatuses[battler].switchInAbilityDone)
            {
                gBattleCommunication[MULTISTRING_CHOOSER] = B_MSG_SWITCHIN_DARKAURA;
                gSpecialStatuses[battler].switchInAbilityDone = TRUE;
                BattleScriptPushCursorAndCallback(BattleScript_SwitchInAbilityMsg);
                effect++;
            }
            break;
        case ABILITY_FAIRY_AURA:
            if (!gSpecialStatuses[battler].switchInAbilityDone)
            {
                gBattleCommunication[MULTISTRING_CHOOSER] = B_MSG_SWITCHIN_FAIRYAURA;
                gSpecialStatuses[battler].switchInAbilityDone = TRUE;
                BattleScriptPushCursorAndCallback(BattleScript_SwitchInAbilityMsg);
                effect++;
            }
            break;
        case ABILITY_AURA_BREAK:
            if (!gSpecialStatuses[battler].switchInAbilityDone)
            {
                gBattleCommunication[MULTISTRING_CHOOSER] = B_MSG_SWITCHIN_AURABREAK;
                gSpecialStatuses[battler].switchInAbilityDone = TRUE;
                BattleScriptPushCursorAndCallback(BattleScript_SwitchInAbilityMsg);
                effect++;
            }
            break;
        case ABILITY_COMATOSE:
            if (!gSpecialStatuses[battler].switchInAbilityDone)
            {
                gBattleCommunication[MULTISTRING_CHOOSER] = B_MSG_SWITCHIN_COMATOSE;
                gSpecialStatuses[battler].switchInAbilityDone = TRUE;
                BattleScriptPushCursorAndCallback(BattleScript_SwitchInAbilityMsg);
                effect++;
            }
            break;
        case ABILITY_SCREEN_CLEANER:
            if (!gSpecialStatuses[battler].switchInAbilityDone && TryRemoveScreens(battler))
            {
                gBattleCommunication[MULTISTRING_CHOOSER] = B_MSG_SWITCHIN_SCREENCLEANER;
                gSpecialStatuses[battler].switchInAbilityDone = TRUE;
                BattleScriptPushCursorAndCallback(BattleScript_SwitchInAbilityMsg);
                effect++;
            }
            break;
        case ABILITY_DRIZZLE:
            if (TryChangeBattleWeather(battler, BATTLE_WEATHER_RAIN, TRUE))
            {
                BattleScriptPushCursorAndCallback(BattleScript_DrizzleActivates);
                effect++;
            }
            else if (gBattleWeather & B_WEATHER_PRIMAL_ANY && HasWeatherEffect() && !gSpecialStatuses[battler].switchInAbilityDone)
            {
                gSpecialStatuses[battler].switchInAbilityDone = TRUE;
                BattleScriptPushCursorAndCallback(BattleScript_BlockedByPrimalWeatherEnd3);
                effect++;
            }
            break;
        case ABILITY_SAND_STREAM:
            if (TryChangeBattleWeather(battler, BATTLE_WEATHER_SANDSTORM, TRUE))
            {
                BattleScriptPushCursorAndCallback(BattleScript_SandstreamActivates);
                effect++;
            }
            else if (gBattleWeather & B_WEATHER_PRIMAL_ANY && HasWeatherEffect() && !gSpecialStatuses[battler].switchInAbilityDone)
            {
                gSpecialStatuses[battler].switchInAbilityDone = TRUE;
                BattleScriptPushCursorAndCallback(BattleScript_BlockedByPrimalWeatherEnd3);
                effect++;
            }
            break;
        case ABILITY_DROUGHT:
            if (TryChangeBattleWeather(battler, BATTLE_WEATHER_SUN, TRUE))
            {
                BattleScriptPushCursorAndCallback(BattleScript_DroughtActivates);
                effect++;
            }
            else if (gBattleWeather & B_WEATHER_PRIMAL_ANY && HasWeatherEffect() && !gSpecialStatuses[battler].switchInAbilityDone)
            {
                gSpecialStatuses[battler].switchInAbilityDone = TRUE;
                BattleScriptPushCursorAndCallback(BattleScript_BlockedByPrimalWeatherEnd3);
                effect++;
            }
            break;
        case ABILITY_SNOW_WARNING:
            if (GetGenConfig(GEN_SNOW_WARNING) >= GEN_9 && TryChangeBattleWeather(battler, BATTLE_WEATHER_SNOW, TRUE))
            {
                BattleScriptPushCursorAndCallback(BattleScript_SnowWarningActivatesSnow);
                effect++;
            }
            else if (GetGenConfig(GEN_SNOW_WARNING) < GEN_9 && TryChangeBattleWeather(battler, BATTLE_WEATHER_HAIL, TRUE))
            {
                BattleScriptPushCursorAndCallback(BattleScript_SnowWarningActivatesHail);
                effect++;
            }
            else if (gBattleWeather & B_WEATHER_PRIMAL_ANY && HasWeatherEffect() && !gSpecialStatuses[battler].switchInAbilityDone)
            {
                gSpecialStatuses[battler].switchInAbilityDone = TRUE;
                BattleScriptPushCursorAndCallback(BattleScript_BlockedByPrimalWeatherEnd3);
                effect++;
            }
            break;
        case ABILITY_ELECTRIC_SURGE:
        case ABILITY_HADRON_ENGINE:
            if (TryChangeBattleTerrain(battler, STATUS_FIELD_ELECTRIC_TERRAIN, &gFieldTimers.terrainTimer))
            {
                BattleScriptPushCursorAndCallback(BattleScript_ElectricSurgeActivates);
                effect++;
            }
            break;
        case ABILITY_GRASSY_SURGE:
            if (TryChangeBattleTerrain(battler, STATUS_FIELD_GRASSY_TERRAIN, &gFieldTimers.terrainTimer))
            {
                BattleScriptPushCursorAndCallback(BattleScript_GrassySurgeActivates);
                effect++;
            }
            break;
        case ABILITY_MISTY_SURGE:
            if (TryChangeBattleTerrain(battler, STATUS_FIELD_MISTY_TERRAIN, &gFieldTimers.terrainTimer))
            {
                BattleScriptPushCursorAndCallback(BattleScript_MistySurgeActivates);
                effect++;
            }
            break;
        case ABILITY_PSYCHIC_SURGE:
            if (TryChangeBattleTerrain(battler, STATUS_FIELD_PSYCHIC_TERRAIN, &gFieldTimers.terrainTimer))
            {
                BattleScriptPushCursorAndCallback(BattleScript_PsychicSurgeActivates);
                effect++;
            }
            break;
        case ABILITY_INTIMIDATE:
            if (!gSpecialStatuses[battler].switchInAbilityDone)
            {
                SaveBattlerAttacker(gBattlerAttacker);
                gBattlerAttacker = battler;
                gSpecialStatuses[battler].switchInAbilityDone = TRUE;
                SET_STATCHANGER(STAT_ATK, 1, TRUE);
                BattleScriptPushCursorAndCallback(BattleScript_IntimidateActivates);
                effect++;
            }
            break;
        case ABILITY_SUPERSWEET_SYRUP:
            if (!gSpecialStatuses[battler].switchInAbilityDone
             && !gBattleStruct->partyState[GetBattlerSide(battler)][gBattlerPartyIndexes[battler]].supersweetSyrup)
            {
                SaveBattlerAttacker(gBattlerAttacker);
                gBattlerAttacker = battler;
                gSpecialStatuses[battler].switchInAbilityDone = TRUE;
                gBattleStruct->partyState[GetBattlerSide(battler)][gBattlerPartyIndexes[battler]].supersweetSyrup = TRUE;
                BattleScriptPushCursorAndCallback(BattleScript_SupersweetSyrupActivates);
                effect++;
            }
            break;
        case ABILITY_CLOUD_NINE:
        case ABILITY_AIR_LOCK:
            if (!gSpecialStatuses[battler].switchInAbilityDone)
            {
                gSpecialStatuses[battler].switchInAbilityDone = TRUE;
                BattleScriptPushCursorAndCallback(BattleScript_AnnounceAirLockCloudNine);
                effect++;
            }
            break;
        case ABILITY_TERAFORM_ZERO:
            if (!gSpecialStatuses[battler].switchInAbilityDone
             && gBattleMons[battler].species == SPECIES_TERAPAGOS_STELLAR)
            {
                gSpecialStatuses[battler].switchInAbilityDone = TRUE;
                BattleScriptPushCursorAndCallback(BattleScript_ActivateTeraformZero);
                effect++;
            }
            break;
        case ABILITY_SCHOOLING:
            if (gBattleMons[battler].level < 20)
                break;
        // Fallthrough
        case ABILITY_ZEN_MODE:
        case ABILITY_SHIELDS_DOWN:
            if (TryBattleFormChange(battler, FORM_CHANGE_BATTLE_HP_PERCENT))
            {
                BattleScriptPushCursorAndCallback(BattleScript_BattlerFormChangeEnd3);
                effect++;
            }
            break;
        case ABILITY_INTREPID_SWORD:
            if (!gSpecialStatuses[battler].switchInAbilityDone && CompareStat(battler, STAT_ATK, MAX_STAT_STAGE, CMP_LESS_THAN)
             && !gBattleStruct->partyState[GetBattlerSide(battler)][gBattlerPartyIndexes[battler]].intrepidSwordBoost)
            {
                gBattleScripting.savedBattler = gBattlerAttacker;
                gBattlerAttacker = battler;
                if (GetGenConfig(GEN_INTREPID_SWORD) >= GEN_9)
                    gBattleStruct->partyState[GetBattlerSide(battler)][gBattlerPartyIndexes[battler]].intrepidSwordBoost = TRUE;
                gSpecialStatuses[battler].switchInAbilityDone = TRUE;
                SET_STATCHANGER(STAT_ATK, 1, FALSE);
                BattleScriptPushCursorAndCallback(BattleScript_BattlerAbilityStatRaiseOnSwitchIn);
                effect++;
            }
            break;
        case ABILITY_DAUNTLESS_SHIELD:
            if (!gSpecialStatuses[battler].switchInAbilityDone && CompareStat(battler, STAT_DEF, MAX_STAT_STAGE, CMP_LESS_THAN)
             && !gBattleStruct->partyState[GetBattlerSide(battler)][gBattlerPartyIndexes[battler]].dauntlessShieldBoost)
            {
                gBattleScripting.savedBattler = gBattlerAttacker;
                gBattlerAttacker = battler;
                if (GetGenConfig(GEN_DAUNTLESS_SHIELD) >= GEN_9)
                    gBattleStruct->partyState[GetBattlerSide(battler)][gBattlerPartyIndexes[battler]].dauntlessShieldBoost = TRUE;
                gSpecialStatuses[battler].switchInAbilityDone = TRUE;
                SET_STATCHANGER(STAT_DEF, 1, FALSE);
                BattleScriptPushCursorAndCallback(BattleScript_BattlerAbilityStatRaiseOnSwitchIn);
                effect++;
            }
            break;
        case ABILITY_WIND_RIDER:
            if (!gSpecialStatuses[battler].switchInAbilityDone
             && CompareStat(battler, STAT_ATK, MAX_STAT_STAGE, CMP_LESS_THAN)
             && gSideStatuses[GetBattlerSide(battler)] & SIDE_STATUS_TAILWIND)
            {
                gBattleScripting.savedBattler = gBattlerAttacker;
                gBattlerAttacker = battler;
                gSpecialStatuses[battler].switchInAbilityDone = TRUE;
                SET_STATCHANGER(STAT_ATK, 1, FALSE);
                BattleScriptPushCursorAndCallback(BattleScript_BattlerAbilityStatRaiseOnSwitchIn);
                effect++;
            }
            break;
        case ABILITY_DESOLATE_LAND:
            if (TryChangeBattleWeather(battler, BATTLE_WEATHER_SUN_PRIMAL, TRUE))
            {
                BattleScriptPushCursorAndCallback(BattleScript_DesolateLandActivates);
                effect++;
            }
            break;
        case ABILITY_PRIMORDIAL_SEA:
            if (TryChangeBattleWeather(battler, BATTLE_WEATHER_RAIN_PRIMAL, TRUE))
            {
                BattleScriptPushCursorAndCallback(BattleScript_PrimordialSeaActivates);
                effect++;
            }
            break;
        case ABILITY_DELTA_STREAM:
            if (TryChangeBattleWeather(battler, BATTLE_WEATHER_STRONG_WINDS, TRUE))
            {
                BattleScriptPushCursorAndCallback(BattleScript_DeltaStreamActivates);
                effect++;
            }
            break;
        case ABILITY_VESSEL_OF_RUIN:
            if (!gSpecialStatuses[battler].switchInAbilityDone)
            {
                PREPARE_STAT_BUFFER(gBattleTextBuff1, STAT_SPATK);
                gSpecialStatuses[battler].switchInAbilityDone = TRUE;
                BattleScriptPushCursorAndCallback(BattleScript_RuinAbilityActivates);
                effect++;
            }
            break;
        case ABILITY_SWORD_OF_RUIN:
            if (!gSpecialStatuses[battler].switchInAbilityDone)
            {
                PREPARE_STAT_BUFFER(gBattleTextBuff1, STAT_DEF);
                gSpecialStatuses[battler].switchInAbilityDone = TRUE;
                BattleScriptPushCursorAndCallback(BattleScript_RuinAbilityActivates);
                effect++;
            }
            break;
        case ABILITY_TABLETS_OF_RUIN:
            if (!gSpecialStatuses[battler].switchInAbilityDone)
            {
                PREPARE_STAT_BUFFER(gBattleTextBuff1, STAT_ATK);
                gSpecialStatuses[battler].switchInAbilityDone = TRUE;
                BattleScriptPushCursorAndCallback(BattleScript_RuinAbilityActivates);
                effect++;
            }
            break;
        case ABILITY_BEADS_OF_RUIN:
            if (!gSpecialStatuses[battler].switchInAbilityDone)
            {
                PREPARE_STAT_BUFFER(gBattleTextBuff1, STAT_SPDEF);
                gSpecialStatuses[battler].switchInAbilityDone = TRUE;
                BattleScriptPushCursorAndCallback(BattleScript_RuinAbilityActivates);
                effect++;
            }
            break;
        case ABILITY_ORICHALCUM_PULSE:
            if (TryChangeBattleWeather(battler, BATTLE_WEATHER_SUN, TRUE))
            {
                BattleScriptPushCursorAndCallback(BattleScript_DroughtActivates);
                effect++;
            }
            break;
        case ABILITY_SUPREME_OVERLORD:
            if (!gSpecialStatuses[battler].switchInAbilityDone)
            {
                gSpecialStatuses[battler].switchInAbilityDone = TRUE;
                gBattleStruct->supremeOverlordCounter[battler] = min(5, GetBattlerSideFaintCounter(battler));
                if (gBattleStruct->supremeOverlordCounter[battler] > 0)
                {
                    BattleScriptPushCursorAndCallback(BattleScript_SupremeOverlordActivates);
                    effect++;
                }
            }
            break;
        case ABILITY_COSTAR:
            if (!gSpecialStatuses[battler].switchInAbilityDone
             && IsDoubleBattle()
             && IsBattlerAlive(BATTLE_PARTNER(battler))
             && CountBattlerStatIncreases(BATTLE_PARTNER(battler), FALSE))
            {
                gSpecialStatuses[battler].switchInAbilityDone = TRUE;
                for (i = 0; i < NUM_BATTLE_STATS; i++)
                    gBattleMons[battler].statStages[i] = gBattleMons[BATTLE_PARTNER(battler)].statStages[i];
                gEffectBattler = BATTLE_PARTNER(battler);
                BattleScriptPushCursorAndCallback(BattleScript_CostarActivates);
                effect++;
            }
            break;
        case ABILITY_ZERO_TO_HERO:
            side = GetBattlerSide(battler);
            mon = GetBattlerMon(battler);

            if (!gSpecialStatuses[battler].switchInAbilityDone
             && GetMonData(mon, MON_DATA_SPECIES) == SPECIES_PALAFIN_HERO
             && !gBattleStruct->partyState[side][gBattlerPartyIndexes[battler]].transformZeroToHero)
            {
                gSpecialStatuses[battler].switchInAbilityDone = TRUE;
                gBattleStruct->partyState[side][gBattlerPartyIndexes[battler]].transformZeroToHero = TRUE;
                BattleScriptPushCursorAndCallback(BattleScript_ZeroToHeroActivates);
                effect++;
            }
            break;
        case ABILITY_HOSPITALITY:
            partner = BATTLE_PARTNER(battler);

            if (!gSpecialStatuses[battler].switchInAbilityDone
             && IsDoubleBattle()
             && !(gStatuses3[partner] & STATUS3_HEAL_BLOCK)
             && gBattleMons[partner].hp < gBattleMons[partner].maxHP
             && IsBattlerAlive(partner))
            {
                gEffectBattler = partner;
                gSpecialStatuses[battler].switchInAbilityDone = TRUE;
                gBattleStruct->moveDamage[partner] = (GetNonDynamaxMaxHP(partner) / 4) * -1;
                BattleScriptPushCursorAndCallback(BattleScript_HospitalityActivates);
                effect++;
            }
            break;
        case ABILITY_EMBODY_ASPECT_TEAL_MASK:
        case ABILITY_EMBODY_ASPECT_HEARTHFLAME_MASK:
        case ABILITY_EMBODY_ASPECT_WELLSPRING_MASK:
        case ABILITY_EMBODY_ASPECT_CORNERSTONE_MASK:
            if (!gSpecialStatuses[battler].switchInAbilityDone)
            {
                u32 stat;

                if (gLastUsedAbility == ABILITY_EMBODY_ASPECT_HEARTHFLAME_MASK)
                    stat = STAT_ATK;
                else if (gLastUsedAbility == ABILITY_EMBODY_ASPECT_WELLSPRING_MASK)
                    stat = STAT_SPDEF;
                else if (gLastUsedAbility == ABILITY_EMBODY_ASPECT_CORNERSTONE_MASK)
                    stat = STAT_DEF;
                else //ABILITY_EMBODY_ASPECT_TEAL_MASK
                    stat = STAT_SPEED;

                if (CompareStat(battler, stat, MAX_STAT_STAGE, CMP_EQUAL))
                    break;

                gBattleScripting.savedBattler = gBattlerAttacker;
                gBattlerAttacker = battler;
                gSpecialStatuses[battler].switchInAbilityDone = TRUE;
                SET_STATCHANGER(stat, 1, FALSE);
                BattleScriptPushCursorAndCallback(BattleScript_BattlerAbilityStatRaiseOnSwitchIn);
                effect++;
            }
            break;
        case ABILITY_TERA_SHIFT:
            if (!gSpecialStatuses[battler].switchInAbilityDone
             && gBattleMons[battler].species == SPECIES_TERAPAGOS_NORMAL
             && TryBattleFormChange(battler, FORM_CHANGE_BATTLE_SWITCH))
            {
                gBattleScripting.abilityPopupOverwrite = gLastUsedAbility = ABILITY_TERA_SHIFT;
                gSpecialStatuses[battler].switchInAbilityDone = TRUE;
                BattleScriptPushCursorAndCallback(BattleScript_BattlerFormChangeWithStringEnd3);
                effect++;
            }
            break;
        case ABILITY_ICE_FACE:
            if (IsBattlerWeatherAffected(battler, B_WEATHER_HAIL | B_WEATHER_SNOW)
             && gBattleMons[battler].species == SPECIES_EISCUE_NOICE
             && !(gBattleMons[battler].status2 & STATUS2_TRANSFORMED))
            {
                // TODO: Convert this to a proper FORM_CHANGE type.
                gBattleMons[battler].species = SPECIES_EISCUE_ICE;
                BattleScriptPushCursorAndCallback(BattleScript_BattlerFormChangeWithStringEnd3);
                effect++;
            }
            break;
        case ABILITY_COMMANDER:
            partner = BATTLE_PARTNER(battler);
            if (!gSpecialStatuses[battler].switchInAbilityDone
             && IsBattlerAlive(partner)
             && IsBattlerAlive(battler)
             && gBattleStruct->commanderActive[partner] == SPECIES_NONE
             && gBattleMons[partner].species == SPECIES_DONDOZO
             && GET_BASE_SPECIES_ID(GetMonData(GetBattlerMon(battler), MON_DATA_SPECIES)) == SPECIES_TATSUGIRI)
            {
                SaveBattlerAttacker(gBattlerAttacker);
                gSpecialStatuses[battler].switchInAbilityDone = TRUE;
                gBattlerAttacker = partner;
                gBattleStruct->battlerState[battler].commandingDondozo = TRUE;
                gBattleStruct->commanderActive[partner] = gBattleMons[battler].species;
                gStatuses3[battler] |= STATUS3_COMMANDER;
                if (gBattleMons[battler].status2 & STATUS2_CONFUSION
                 && !(gStatuses4[battler] & STATUS4_INFINITE_CONFUSION))
                    gBattleMons[battler].status2 -= STATUS2_CONFUSION_TURN(1);
                BtlController_EmitSpriteInvisibility(battler, B_COMM_TO_CONTROLLER, TRUE);
                MarkBattlerForControllerExec(battler);
                BattleScriptPushCursorAndCallback(BattleScript_CommanderActivates);
                effect++;
            }
            break;
        }
        break;
    case ABILITYEFFECT_ENDTURN:
        if (IsBattlerAlive(battler))
        {
            gBattlerAttacker = battler;
            switch (gLastUsedAbility)
            {
            case ABILITY_PICKUP:
                if (gBattleMons[battler].item == ITEM_NONE
                 && gBattleStruct->changedItems[battler] == ITEM_NONE   // Will not inherit an item
                 && PickupHasValidTarget(battler))
                {
                    gBattlerTarget = RandomUniformExcept(RNG_PICKUP, 0, gBattlersCount - 1, CantPickupItem);
                    gLastUsedItem = GetUsedHeldItem(gBattlerTarget);
                    BattleScriptPushCursorAndCallback(BattleScript_PickupActivates);
                    effect++;
                }
                break;
            case ABILITY_HARVEST:
                if ((IsBattlerWeatherAffected(battler, B_WEATHER_SUN) || RandomPercentage(RNG_HARVEST, 50))
                 && gBattleMons[battler].item == ITEM_NONE
                 && gBattleStruct->changedItems[battler] == ITEM_NONE   // Will not inherit an item
                 && GetItemPocket(GetUsedHeldItem(battler)) == POCKET_BERRIES)
                {
                    gLastUsedItem = GetUsedHeldItem(battler);
                    BattleScriptPushCursorAndCallback(BattleScript_HarvestActivates);
                    effect++;
                }
                break;
            case ABILITY_ICE_BODY:
                if (IsBattlerWeatherAffected(battler, B_WEATHER_HAIL | B_WEATHER_SNOW)
                 && !IsBattlerAtMaxHp(battler)
                 && !(gStatuses3[battler] & (STATUS3_UNDERGROUND | STATUS3_UNDERWATER))
                 && !(gStatuses3[battler] & STATUS3_HEAL_BLOCK))
                {
                    BattleScriptPushCursorAndCallback(BattleScript_IceBodyHeal);
                    gBattleStruct->moveDamage[battler] = GetNonDynamaxMaxHP(battler) / 16;
                    if (gBattleStruct->moveDamage[battler] == 0)
                        gBattleStruct->moveDamage[battler] = 1;
                    gBattleStruct->moveDamage[battler] *= -1;
                    effect++;
                }
                break;
            case ABILITY_DRY_SKIN:
                if (IsBattlerWeatherAffected(battler, B_WEATHER_SUN))
                    goto SOLAR_POWER_HP_DROP;
            // Dry Skin works similarly to Rain Dish in Rain
            case ABILITY_RAIN_DISH:
                if (IsBattlerWeatherAffected(battler, B_WEATHER_RAIN)
                 && !IsBattlerAtMaxHp(battler)
                 && !(gStatuses3[battler] & STATUS3_HEAL_BLOCK))
                {
                    BattleScriptPushCursorAndCallback(BattleScript_RainDishActivates);
                    gBattleStruct->moveDamage[battler] = GetNonDynamaxMaxHP(battler) / (gLastUsedAbility == ABILITY_RAIN_DISH ? 16 : 8);
                    if (gBattleStruct->moveDamage[battler] == 0)
                        gBattleStruct->moveDamage[battler] = 1;
                    gBattleStruct->moveDamage[battler] *= -1;
                    effect++;
                }
                break;
            case ABILITY_HYDRATION:
                if (IsBattlerWeatherAffected(battler, B_WEATHER_RAIN)
                 && gBattleMons[battler].status1 & STATUS1_ANY)
                {
                    goto ABILITY_HEAL_MON_STATUS;
                }
                break;
            case ABILITY_SHED_SKIN:
                if ((gBattleMons[battler].status1 & STATUS1_ANY)
                 && (B_ABILITY_TRIGGER_CHANCE == GEN_4 ? RandomPercentage(RNG_SHED_SKIN, 30) : RandomChance(RNG_SHED_SKIN, 1, 3)))
                {
                ABILITY_HEAL_MON_STATUS:
                    if (gBattleMons[battler].status1 & (STATUS1_POISON | STATUS1_TOXIC_POISON))
                        StringCopy(gBattleTextBuff1, gStatusConditionString_PoisonJpn);
                    if (gBattleMons[battler].status1 & STATUS1_SLEEP)
                    {
                        StringCopy(gBattleTextBuff1, gStatusConditionString_SleepJpn);
                        TryDeactivateSleepClause(GetBattlerSide(battler), gBattlerPartyIndexes[battler]);
                    }

                    if (gBattleMons[battler].status1 & STATUS1_PARALYSIS)
                        StringCopy(gBattleTextBuff1, gStatusConditionString_ParalysisJpn);
                    if (gBattleMons[battler].status1 & STATUS1_BURN)
                        StringCopy(gBattleTextBuff1, gStatusConditionString_BurnJpn);
                    if (gBattleMons[battler].status1 & (STATUS1_FREEZE | STATUS1_FROSTBITE))
                        StringCopy(gBattleTextBuff1, gStatusConditionString_IceJpn);

                    gBattleMons[battler].status1 = 0;
                    gBattleMons[battler].status2 &= ~STATUS2_NIGHTMARE;
                    gBattleScripting.battler = battler;
                    BattleScriptPushCursorAndCallback(BattleScript_ShedSkinActivates);
                    BtlController_EmitSetMonData(battler, B_COMM_TO_CONTROLLER, REQUEST_STATUS_BATTLE, 0, 4, &gBattleMons[battler].status1);
                    MarkBattlerForControllerExec(battler);
                    effect++;
                }
                break;
            case ABILITY_SPEED_BOOST:
                if (CompareStat(battler, STAT_SPEED, MAX_STAT_STAGE, CMP_LESS_THAN) && gDisableStructs[battler].isFirstTurn != 2)
                {
                    SET_STATCHANGER(STAT_SPEED, 1, FALSE);
                    BattleScriptPushCursorAndCallback(BattleScript_SpeedBoostActivates);
                    gBattleScripting.battler = battler;
                    effect++;
                }
                break;
            case ABILITY_MOODY:
                if (gDisableStructs[battler].isFirstTurn != 2)
                {
                    u32 validToRaise = 0, validToLower = 0;
                    u32 statsNum = GetGenConfig(GEN_CONFIG_MOODY_STATS) >= GEN_8 ? NUM_STATS : NUM_BATTLE_STATS;

                    for (i = STAT_ATK; i < statsNum; i++)
                    {
                        if (CompareStat(battler, i, MIN_STAT_STAGE, CMP_GREATER_THAN))
                            validToLower |= 1u << i;
                        if (CompareStat(battler, i, MAX_STAT_STAGE, CMP_LESS_THAN))
                            validToRaise |= 1u << i;
                    }

                    gBattleScripting.statChanger = gBattleScripting.savedStatChanger = 0; // for raising and lowering stat respectively
                    if (validToRaise) // Find stat to raise
                    {
                        i = RandomUniformExcept(RNG_MOODY_INCREASE, STAT_ATK, statsNum - 1, MoodyCantRaiseStat);
                        SET_STATCHANGER(i, 2, FALSE);
                        validToLower &= ~(1u << i); // Can't lower the same stat as raising.
                    }
                    if (validToLower) // Find stat to lower
                    {
                        // MoodyCantLowerStat already checks that both stats are different
                        i = RandomUniformExcept(RNG_MOODY_DECREASE, STAT_ATK, statsNum - 1, MoodyCantLowerStat);
                        SET_STATCHANGER2(gBattleScripting.savedStatChanger, i, 1, TRUE);
                    }
                    BattleScriptPushCursorAndCallback(BattleScript_MoodyActivates);
                    effect++;
                }
                break;
            case ABILITY_TRUANT:
                gDisableStructs[gBattlerAttacker].truantCounter ^= 1;
                break;
            case ABILITY_SLOW_START:
                if (gDisableStructs[battler].slowStartTimer == gBattleTurnCounter)
                {
                    BattleScriptExecute(BattleScript_SlowStartEnds);
                    effect++;
                }
                break;
            case ABILITY_BAD_DREAMS:
                BattleScriptPushCursorAndCallback(BattleScript_BadDreamsActivates);
                effect++;
                break;
            case ABILITY_SOLAR_POWER:
                if (IsBattlerWeatherAffected(battler, B_WEATHER_SUN))
                {
                SOLAR_POWER_HP_DROP:
                    BattleScriptPushCursorAndCallback(BattleScript_SolarPowerActivates);
                    gBattleStruct->moveDamage[battler] = GetNonDynamaxMaxHP(battler) / 8;
                    if (gBattleStruct->moveDamage[battler] == 0)
                        gBattleStruct->moveDamage[battler] = 1;
                    effect++;
                }
                break;
            case ABILITY_HEALER:
                gBattleScripting.battler = BATTLE_PARTNER(battler);
                if (IsBattlerAlive(gBattleScripting.battler)
                    && gBattleMons[gBattleScripting.battler].status1 & STATUS1_ANY
                    && RandomPercentage(RNG_HEALER, 30))
                {
                    BattleScriptPushCursorAndCallback(BattleScript_HealerActivates);
                    effect++;
                }
                break;
            case ABILITY_SCHOOLING:
                if (gBattleMons[battler].level < 20)
                    break;
            // Fallthrough
            case ABILITY_ZEN_MODE:
            case ABILITY_SHIELDS_DOWN:
                if (TryBattleFormChange(battler, FORM_CHANGE_BATTLE_HP_PERCENT))
                {
                    gBattleScripting.battler = battler;
                    BattleScriptPushCursorAndCallback(BattleScript_BattlerFormChangeEnd3);
                    effect++;
                }
                break;
            case ABILITY_POWER_CONSTRUCT:
                if (TryBattleFormChange(battler, FORM_CHANGE_BATTLE_HP_PERCENT))
                {
                    gBattlerAttacker = battler;
                    BattleScriptPushCursorAndCallback(BattleScript_PowerConstruct);
                    effect++;
                }
                break;
            case ABILITY_BALL_FETCH:
                if (gBattleMons[battler].item == ITEM_NONE
                    && gBattleResults.catchAttempts[gLastUsedBall - ITEM_ULTRA_BALL] >= 1
                    && !gHasFetchedBall)
                {
                    gBattleScripting.battler = battler;
                    BtlController_EmitSetMonData(battler, B_COMM_TO_CONTROLLER, REQUEST_HELDITEM_BATTLE, 0, 2, &gLastUsedBall);
                    MarkBattlerForControllerExec(battler);
                    gHasFetchedBall = TRUE;
                    gLastUsedItem = gLastUsedBall;
                    BattleScriptPushCursorAndCallback(BattleScript_BallFetch);
                    effect++;
                }
                break;
            case ABILITY_HUNGER_SWITCH:
                if (!(gBattleMons[battler].status2 & STATUS2_TRANSFORMED)
                 && GetActiveGimmick(battler) != GIMMICK_TERA
                 && TryBattleFormChange(battler, FORM_CHANGE_BATTLE_TURN_END))
                {
                    gBattleScripting.battler = battler;
                    BattleScriptPushCursorAndCallback(BattleScript_BattlerFormChangeEnd3NoPopup);
                    effect++;
                }
                break;
            case ABILITY_CUD_CHEW:
                if (gDisableStructs[battler].cudChew == TRUE)
                {
                    gBattleScripting.battler = battler;
                    gDisableStructs[battler].cudChew = FALSE;
                    gLastUsedItem = gBattleStruct->usedHeldItems[gBattlerPartyIndexes[battler]][GetBattlerSide(battler)];
                    gBattleStruct->usedHeldItems[gBattlerPartyIndexes[battler]][GetBattlerSide(battler)] = ITEM_NONE;
                    BattleScriptPushCursorAndCallback(BattleScript_CudChewActivates);
                    effect++;
                }
                else if (!gDisableStructs[battler].cudChew && GetItemPocket(GetUsedHeldItem(battler)) == POCKET_BERRIES)
                {
                    gDisableStructs[battler].cudChew = TRUE;
                }
                break;
            }
        }
        break;
    case ABILITYEFFECT_MOVE_END: // Think contact abilities.
        switch (gLastUsedAbility)
        {
        case ABILITY_STICKY_HOLD:
            if (gBattleStruct->battlerState[gBattlerTarget].itemCanBeKnockedOff && IsBattlerAlive(gBattlerTarget))
            {
                gBattleStruct->battlerState[gBattlerTarget].itemCanBeKnockedOff = FALSE;
                gBattlerAbility = gBattlerTarget;
                BattleScriptPushCursor();
                gBattlescriptCurrInstr = BattleScript_StickyHoldActivates;
                effect++;
            }
            break;
        case ABILITY_JUSTIFIED:
            if (!(gBattleStruct->moveResultFlags[battler] & MOVE_RESULT_NO_EFFECT)
             && IsBattlerTurnDamaged(gBattlerTarget)
             && IsBattlerAlive(battler)
             && moveType == TYPE_DARK
             && CompareStat(battler, STAT_ATK, MAX_STAT_STAGE, CMP_LESS_THAN))
            {
                gEffectBattler = battler;
                SET_STATCHANGER(STAT_ATK, 1, FALSE);
                BattleScriptPushCursor();
                gBattlescriptCurrInstr = BattleScript_TargetAbilityStatRaiseRet;
                effect++;
            }
            break;
        case ABILITY_RATTLED:
            if (!(gBattleStruct->moveResultFlags[battler] & MOVE_RESULT_NO_EFFECT)
             && IsBattlerTurnDamaged(gBattlerTarget)
             && IsBattlerAlive(battler)
             && (moveType == TYPE_DARK || moveType == TYPE_BUG || moveType == TYPE_GHOST)
             && CompareStat(battler, STAT_SPEED, MAX_STAT_STAGE, CMP_LESS_THAN))
            {
                gEffectBattler = battler;
                SET_STATCHANGER(STAT_SPEED, 1, FALSE);
                BattleScriptPushCursor();
                gBattlescriptCurrInstr = BattleScript_TargetAbilityStatRaiseRet;
                effect++;
            }
            break;
        case ABILITY_WATER_COMPACTION:
            if (!(gBattleStruct->moveResultFlags[battler] & MOVE_RESULT_NO_EFFECT)
             && IsBattlerTurnDamaged(gBattlerTarget)
             && IsBattlerAlive(battler)
             && moveType == TYPE_WATER
             && CompareStat(battler, STAT_DEF, MAX_STAT_STAGE, CMP_LESS_THAN))
            {
                gEffectBattler = battler;
                SET_STATCHANGER(STAT_DEF, 2, FALSE);
                BattleScriptPushCursor();
                gBattlescriptCurrInstr = BattleScript_TargetAbilityStatRaiseRet;
                effect++;
            }
            break;
        case ABILITY_STAMINA:
            if (!(gBattleStruct->moveResultFlags[battler] & MOVE_RESULT_NO_EFFECT)
             && gBattlerAttacker != gBattlerTarget
             && IsBattlerTurnDamaged(gBattlerTarget)
             && IsBattlerAlive(battler)
             && CompareStat(battler, STAT_DEF, MAX_STAT_STAGE, CMP_LESS_THAN))
            {
                gEffectBattler = battler;
                SET_STATCHANGER(STAT_DEF, 1, FALSE);
                BattleScriptPushCursor();
                gBattlescriptCurrInstr = BattleScript_TargetAbilityStatRaiseRet;
                effect++;
            }
            break;
        case ABILITY_BERSERK:
            if (!(gBattleStruct->moveResultFlags[battler] & MOVE_RESULT_NO_EFFECT)
             && IsBattlerTurnDamaged(gBattlerTarget)
             && IsBattlerAlive(battler)
             && HadMoreThanHalfHpNowDoesnt(battler)
             && (gMultiHitCounter == 0 || gMultiHitCounter == 1)
             && !(TestIfSheerForceAffected(gBattlerAttacker, gCurrentMove))
             && CompareStat(battler, STAT_SPATK, MAX_STAT_STAGE, CMP_LESS_THAN))
            {
                gEffectBattler = battler;
                SET_STATCHANGER(STAT_SPATK, 1, FALSE);
                BattleScriptPushCursor();
                gBattlescriptCurrInstr = BattleScript_TargetAbilityStatRaiseRet;
                effect++;
            }
            break;
        case ABILITY_WEAK_ARMOR:
            if (!(gBattleStruct->moveResultFlags[battler] & MOVE_RESULT_NO_EFFECT)
             && IsBattlerTurnDamaged(gBattlerTarget)
             && IsBattlerAlive(battler)
             && IsBattleMovePhysical(gCurrentMove)
             && (CompareStat(battler, STAT_SPEED, MAX_STAT_STAGE, CMP_LESS_THAN) // Don't activate if both Speed and Defense cannot be raised.
               || CompareStat(battler, STAT_DEF, MIN_STAT_STAGE, CMP_GREATER_THAN)))
            {
                if (GetMoveEffect(gCurrentMove) == EFFECT_HIT_ESCAPE && CanBattlerSwitch(gBattlerAttacker))
                    gProtectStructs[battler].disableEjectPack = TRUE;  // Set flag for target

                BattleScriptPushCursor();
                gBattlescriptCurrInstr = BattleScript_WeakArmorActivates;
                effect++;
            }
            break;
        case ABILITY_CURSED_BODY:
            if (!(gBattleStruct->moveResultFlags[battler] & MOVE_RESULT_NO_EFFECT)
             && IsBattlerTurnDamaged(gBattlerTarget)
             && gDisableStructs[gBattlerAttacker].disabledMove == MOVE_NONE
             && IsBattlerAlive(gBattlerAttacker)
             && !IsAbilityOnSide(gBattlerAttacker, ABILITY_AROMA_VEIL)
             && gBattleMons[gBattlerAttacker].pp[gChosenMovePos] != 0
             && !(GetActiveGimmick(gBattlerAttacker) == GIMMICK_DYNAMAX) // TODO: Max Moves don't make contact, useless?
             && RandomPercentage(RNG_CURSED_BODY, 30))
            {
                gDisableStructs[gBattlerAttacker].disabledMove = gChosenMove;
                gDisableStructs[gBattlerAttacker].disableTimer = 4;
                PREPARE_MOVE_BUFFER(gBattleTextBuff1, gChosenMove);
                BattleScriptPushCursor();
                gBattlescriptCurrInstr = BattleScript_CursedBodyActivates;
                effect++;
            }
            break;
        case ABILITY_LINGERING_AROMA:
        case ABILITY_MUMMY:
            if (!(gBattleStruct->moveResultFlags[battler] & MOVE_RESULT_NO_EFFECT)
             && IsBattlerAlive(gBattlerAttacker)
             && IsBattlerTurnDamaged(gBattlerTarget)
             && !CanBattlerAvoidContactEffects(gBattlerAttacker, gBattlerTarget, GetBattlerAbility(gBattlerAttacker), GetBattlerHoldEffect(gBattlerAttacker, TRUE), move)
             && gDisableStructs[gBattlerAttacker].overwrittenAbility != GetBattlerAbility(gBattlerTarget)
             && gBattleMons[gBattlerAttacker].ability != ABILITY_MUMMY
             && gBattleMons[gBattlerAttacker].ability != ABILITY_LINGERING_AROMA
             && !gAbilitiesInfo[gBattleMons[gBattlerAttacker].ability].cantBeSuppressed)
            {
                if (GetBattlerHoldEffect(gBattlerAttacker, TRUE) == HOLD_EFFECT_ABILITY_SHIELD)
                {
                    RecordItemEffectBattle(gBattlerAttacker, HOLD_EFFECT_ABILITY_SHIELD);
                    break;
                }

                gLastUsedAbility = gBattleMons[gBattlerAttacker].ability;
                gBattleMons[gBattlerAttacker].ability = gDisableStructs[gBattlerAttacker].overwrittenAbility = gBattleMons[gBattlerTarget].ability;
                BattleScriptPushCursor();
                gBattlescriptCurrInstr = BattleScript_MummyActivates;
                effect++;
                break;
            }
            break;
        case ABILITY_WANDERING_SPIRIT:
            if (!(gBattleStruct->moveResultFlags[battler] & MOVE_RESULT_NO_EFFECT)
             && IsBattlerAlive(gBattlerAttacker)
             && IsBattlerTurnDamaged(gBattlerTarget)
             && !CanBattlerAvoidContactEffects(gBattlerAttacker, gBattlerTarget, GetBattlerAbility(gBattlerAttacker), GetBattlerHoldEffect(gBattlerAttacker, TRUE), move)
             && !(GetActiveGimmick(gBattlerTarget) == GIMMICK_DYNAMAX)
             && !gAbilitiesInfo[gBattleMons[gBattlerAttacker].ability].cantBeSwapped)
            {
                if (GetBattlerHoldEffect(gBattlerAttacker, TRUE) == HOLD_EFFECT_ABILITY_SHIELD)
                {
                    RecordItemEffectBattle(gBattlerAttacker, HOLD_EFFECT_ABILITY_SHIELD);
                    break;
                }

                gLastUsedAbility = gBattleMons[gBattlerAttacker].ability;
                gBattleMons[gBattlerAttacker].ability = gDisableStructs[gBattlerAttacker].overwrittenAbility = gBattleMons[gBattlerTarget].ability;
                gBattleMons[gBattlerTarget].ability = gDisableStructs[gBattlerTarget].overwrittenAbility = gLastUsedAbility;
                BattleScriptPushCursor();
                gBattlescriptCurrInstr = BattleScript_WanderingSpiritActivates;
                effect++;
                break;
            }
            break;
        case ABILITY_ANGER_POINT:
            if (!(gBattleStruct->moveResultFlags[battler] & MOVE_RESULT_NO_EFFECT)
             && gSpecialStatuses[battler].criticalHit
             && IsBattlerTurnDamaged(gBattlerTarget)
             && IsBattlerAlive(battler)
             && CompareStat(battler, STAT_ATK, MAX_STAT_STAGE, CMP_LESS_THAN))
            {
                SET_STATCHANGER(STAT_ATK, MAX_STAT_STAGE - gBattleMons[battler].statStages[STAT_ATK], FALSE);
                BattleScriptPushCursor();
                gBattlescriptCurrInstr = BattleScript_TargetsStatWasMaxedOut;
                effect++;
            }
            break;
        case ABILITY_COLOR_CHANGE:
            if (!(gBattleStruct->moveResultFlags[battler] & MOVE_RESULT_NO_EFFECT)
             && move != MOVE_STRUGGLE
             && !IsBattleMoveStatus(move)
             && IsBattlerTurnDamaged(gBattlerTarget)
             && !IS_BATTLER_OF_TYPE(battler, moveType)
             && moveType != TYPE_STELLAR
             && moveType != TYPE_MYSTERY
             && IsBattlerAlive(battler))
            {
                SET_BATTLER_TYPE(battler, moveType);
                PREPARE_TYPE_BUFFER(gBattleTextBuff1, moveType);
                BattleScriptPushCursor();
                gBattlescriptCurrInstr = BattleScript_ColorChangeActivates;
                effect++;
            }
            break;
        case ABILITY_GOOEY:
        case ABILITY_TANGLING_HAIR:
            if (!(gBattleStruct->moveResultFlags[gBattlerTarget] & MOVE_RESULT_NO_EFFECT)
             && IsBattlerAlive(gBattlerAttacker)
             && (CompareStat(gBattlerAttacker, STAT_SPEED, MIN_STAT_STAGE, CMP_GREATER_THAN) || GetBattlerAbility(gBattlerAttacker) == ABILITY_MIRROR_ARMOR)
             && !gProtectStructs[gBattlerAttacker].confusionSelfDmg
             && IsBattlerTurnDamaged(gBattlerTarget)
             && !CanBattlerAvoidContactEffects(gBattlerAttacker, gBattlerTarget, GetBattlerAbility(gBattlerAttacker), GetBattlerHoldEffect(gBattlerAttacker, TRUE), move))
            {
                SET_STATCHANGER(STAT_SPEED, 1, TRUE);
                PREPARE_ABILITY_BUFFER(gBattleTextBuff1, gLastUsedAbility);
                BattleScriptPushCursor();
                gBattlescriptCurrInstr = BattleScript_GooeyActivates;
                gHitMarker |= HITMARKER_STATUS_ABILITY_EFFECT;
                effect++;
            }
            break;
        case ABILITY_ROUGH_SKIN:
        case ABILITY_IRON_BARBS:
            if (!(gBattleStruct->moveResultFlags[gBattlerTarget] & MOVE_RESULT_NO_EFFECT)
             && IsBattlerAlive(gBattlerAttacker)
             && !gProtectStructs[gBattlerAttacker].confusionSelfDmg
             && IsBattlerTurnDamaged(gBattlerTarget)
             && !CanBattlerAvoidContactEffects(gBattlerAttacker, gBattlerTarget, GetBattlerAbility(gBattlerAttacker), GetBattlerHoldEffect(gBattlerAttacker, TRUE), move))
            {
                gBattleStruct->moveDamage[gBattlerAttacker] = GetNonDynamaxMaxHP(gBattlerAttacker) / (B_ROUGH_SKIN_DMG >= GEN_4 ? 8 : 16);
                if (gBattleStruct->moveDamage[gBattlerAttacker] == 0)
                    gBattleStruct->moveDamage[gBattlerAttacker] = 1;
                PREPARE_ABILITY_BUFFER(gBattleTextBuff1, gLastUsedAbility);
                BattleScriptPushCursor();
                gBattlescriptCurrInstr = BattleScript_RoughSkinActivates;
                effect++;
            }
            break;
        case ABILITY_AFTERMATH:
            if (!(gBattleStruct->moveResultFlags[gBattlerTarget] & MOVE_RESULT_NO_EFFECT)
             && !IsBattlerAlive(gBattlerTarget)
             && IsBattlerAlive(gBattlerAttacker)
             && !CanBattlerAvoidContactEffects(gBattlerAttacker, gBattlerTarget, GetBattlerAbility(gBattlerAttacker), GetBattlerHoldEffect(gBattlerAttacker, TRUE), move))
            {
                if ((battler = IsAbilityOnField(ABILITY_DAMP)))
                {
                    gBattleScripting.battler = battler - 1;
                    BattleScriptPushCursor();
                    gBattlescriptCurrInstr = BattleScript_DampPreventsAftermath;
                }
                else
                {
                    gBattleScripting.battler = gBattlerTarget;
                    gBattleStruct->moveDamage[gBattlerAttacker] = GetNonDynamaxMaxHP(gBattlerAttacker) / 4;
                    if (gBattleStruct->moveDamage[gBattlerAttacker] == 0)
                        gBattleStruct->moveDamage[gBattlerAttacker] = 1;
                    BattleScriptPushCursor();
                    gBattlescriptCurrInstr = BattleScript_AftermathDmg;
                }
                effect++;
            }
            break;
        case ABILITY_INNARDS_OUT:
            if (!(gBattleStruct->moveResultFlags[gBattlerTarget] & MOVE_RESULT_NO_EFFECT)
             && !IsBattlerAlive(gBattlerTarget)
             && IsBattlerAlive(gBattlerAttacker))
            {
                // Prevent Innards Out effect if Future Sight user is currently not on field
                if (IsFutureSightAttackerInParty(gBattlerAttacker, gBattlerTarget, gCurrentMove))
                    break;

                gBattleScripting.battler = gBattlerTarget;
                gBattleStruct->moveDamage[gBattlerAttacker] = gBattleStruct->moveDamage[gBattlerTarget];
                BattleScriptPushCursor();
                gBattlescriptCurrInstr = BattleScript_AftermathDmg;
                effect++;
            }
            break;
        case ABILITY_EFFECT_SPORE:
        {
            u32 abilityAtk = GetBattlerAbility(gBattlerAttacker);
            if ((!IS_BATTLER_OF_TYPE(gBattlerAttacker, TYPE_GRASS) || B_POWDER_GRASS < GEN_6)
             && abilityAtk != ABILITY_OVERCOAT
             && GetBattlerHoldEffect(gBattlerAttacker, TRUE) != HOLD_EFFECT_SAFETY_GOGGLES)
            {
                u32 poison, paralysis, sleep;

                if (B_ABILITY_TRIGGER_CHANCE >= GEN_5)
                {
                    poison = 9;
                    paralysis = 19;
                }
                else
                {
                    poison = 10;
                    paralysis = 20;
                }
                sleep = 30;

                i = RandomUniform(RNG_EFFECT_SPORE, 0, B_ABILITY_TRIGGER_CHANCE >= GEN_4 ? 99 : 299);
                if (i < poison)
                    goto POISON_POINT;
                if (i < paralysis)
                    goto STATIC;
                // Sleep
                if (i < sleep
                 && !(gBattleStruct->moveResultFlags[gBattlerTarget] & MOVE_RESULT_NO_EFFECT)
                 && IsBattlerAlive(gBattlerAttacker)
                 && !gProtectStructs[gBattlerAttacker].confusionSelfDmg
                 && IsBattlerTurnDamaged(gBattlerTarget)
                 && CanBeSlept(gBattlerTarget, gBattlerAttacker, abilityAtk, NOT_BLOCKED_BY_SLEEP_CLAUSE)
                 && !CanBattlerAvoidContactEffects(gBattlerAttacker, gBattlerTarget, GetBattlerAbility(gBattlerAttacker), GetBattlerHoldEffect(gBattlerAttacker, TRUE), move))
                {
                    if (IsSleepClauseEnabled())
                        gBattleStruct->battlerState[gBattlerAttacker].sleepClauseEffectExempt = TRUE;
                    gBattleScripting.moveEffect = MOVE_EFFECT_AFFECTS_USER | MOVE_EFFECT_SLEEP;
                    PREPARE_ABILITY_BUFFER(gBattleTextBuff1, gLastUsedAbility);
                    BattleScriptPushCursor();
                    gBattlescriptCurrInstr = BattleScript_AbilityStatusEffect;
                    gHitMarker |= HITMARKER_STATUS_ABILITY_EFFECT;
                    effect++;
                }
            }
        }
            break;
        case ABILITY_POISON_POINT:
            if (B_ABILITY_TRIGGER_CHANCE >= GEN_4 ? RandomPercentage(RNG_POISON_POINT, 30) : RandomChance(RNG_POISON_POINT, 1, 3))
            {
            POISON_POINT:
                if (!(gBattleStruct->moveResultFlags[gBattlerTarget] & MOVE_RESULT_NO_EFFECT)
                && IsBattlerAlive(gBattlerAttacker)
                && !gProtectStructs[gBattlerAttacker].confusionSelfDmg
                && IsBattlerTurnDamaged(gBattlerTarget)
                && CanBePoisoned(gBattlerTarget, gBattlerAttacker, gLastUsedAbility, GetBattlerAbility(gBattlerAttacker))
                && !CanBattlerAvoidContactEffects(gBattlerAttacker, gBattlerTarget, GetBattlerAbility(gBattlerAttacker), GetBattlerHoldEffect(gBattlerAttacker, TRUE), move))
                {
                    gBattleScripting.moveEffect = MOVE_EFFECT_AFFECTS_USER | MOVE_EFFECT_POISON;
                    PREPARE_ABILITY_BUFFER(gBattleTextBuff1, gLastUsedAbility);
                    BattleScriptPushCursor();
                    gBattlescriptCurrInstr = BattleScript_AbilityStatusEffect;
                    gHitMarker |= HITMARKER_STATUS_ABILITY_EFFECT;
                    effect++;
                }
            }
            break;
        case ABILITY_STATIC:
            if (B_ABILITY_TRIGGER_CHANCE >= GEN_4 ? RandomPercentage(RNG_STATIC, 30) : RandomChance(RNG_STATIC, 1, 3))
            {
            STATIC:
                if (!(gBattleStruct->moveResultFlags[gBattlerTarget] & MOVE_RESULT_NO_EFFECT)
                && IsBattlerAlive(gBattlerAttacker)
                && !gProtectStructs[gBattlerAttacker].confusionSelfDmg
                && IsBattlerTurnDamaged(gBattlerTarget)
                && CanBeParalyzed(gBattlerTarget, gBattlerAttacker, GetBattlerAbility(gBattlerAttacker))
                && !CanBattlerAvoidContactEffects(gBattlerAttacker, gBattlerTarget, GetBattlerAbility(gBattlerAttacker), GetBattlerHoldEffect(gBattlerAttacker, TRUE), move))
                {
                    gBattleScripting.moveEffect = MOVE_EFFECT_AFFECTS_USER | MOVE_EFFECT_PARALYSIS;
                    PREPARE_ABILITY_BUFFER(gBattleTextBuff1, gLastUsedAbility);
                    BattleScriptPushCursor();
                    gBattlescriptCurrInstr = BattleScript_AbilityStatusEffect;
                    gHitMarker |= HITMARKER_STATUS_ABILITY_EFFECT;
                    effect++;
                }
            }
            break;
        case ABILITY_FLAME_BODY:
            if (!(gBattleStruct->moveResultFlags[gBattlerTarget] & MOVE_RESULT_NO_EFFECT)
             && IsBattlerAlive(gBattlerAttacker)
             && !gProtectStructs[gBattlerAttacker].confusionSelfDmg
             && !CanBattlerAvoidContactEffects(gBattlerAttacker, gBattlerTarget, GetBattlerAbility(gBattlerAttacker), GetBattlerHoldEffect(gBattlerAttacker, TRUE), move)
             && IsBattlerTurnDamaged(gBattlerTarget)
             && CanBeBurned(gBattlerTarget, gBattlerAttacker, GetBattlerAbility(gBattlerAttacker))
             && (B_ABILITY_TRIGGER_CHANCE >= GEN_4 ? RandomPercentage(RNG_FLAME_BODY, 30) : RandomChance(RNG_FLAME_BODY, 1, 3)))
            {
                gBattleScripting.moveEffect = MOVE_EFFECT_AFFECTS_USER | MOVE_EFFECT_BURN;
                PREPARE_ABILITY_BUFFER(gBattleTextBuff1, gLastUsedAbility);
                BattleScriptPushCursor();
                gBattlescriptCurrInstr = BattleScript_AbilityStatusEffect;
                gHitMarker |= HITMARKER_STATUS_ABILITY_EFFECT;
                effect++;
            }
            break;
        case ABILITY_CUTE_CHARM:
            if (!(gBattleStruct->moveResultFlags[gBattlerTarget] & MOVE_RESULT_NO_EFFECT)
             && IsBattlerAlive(gBattlerAttacker)
             && !gProtectStructs[gBattlerAttacker].confusionSelfDmg
             && IsBattlerTurnDamaged(gBattlerTarget)
             && IsBattlerAlive(gBattlerTarget)
             && (B_ABILITY_TRIGGER_CHANCE >= GEN_4 ? RandomPercentage(RNG_CUTE_CHARM, 30) : RandomChance(RNG_CUTE_CHARM, 1, 3))
             && !(gBattleMons[gBattlerAttacker].status2 & STATUS2_INFATUATION)
             && AreBattlersOfOppositeGender(gBattlerAttacker, gBattlerTarget)
             && GetBattlerAbility(gBattlerAttacker) != ABILITY_OBLIVIOUS
             && !CanBattlerAvoidContactEffects(gBattlerAttacker, gBattlerTarget, GetBattlerAbility(gBattlerAttacker), GetBattlerHoldEffect(gBattlerAttacker, TRUE), move)
             && !IsAbilityOnSide(gBattlerAttacker, ABILITY_AROMA_VEIL))
            {
                gBattleMons[gBattlerAttacker].status2 |= STATUS2_INFATUATED_WITH(gBattlerTarget);
                BattleScriptPushCursor();
                gBattlescriptCurrInstr = BattleScript_CuteCharmActivates;
                effect++;
            }
            break;
        case ABILITY_ILLUSION:
            if (gBattleStruct->illusion[gBattlerTarget].state == ILLUSION_ON && IsBattlerTurnDamaged(gBattlerTarget))
            {
                gBattleScripting.battler = gBattlerTarget;
                BattleScriptPushCursor();
                gBattlescriptCurrInstr = BattleScript_IllusionOff;
                effect++;
            }
            break;
        case ABILITY_COTTON_DOWN:
            if (!(gBattleStruct->moveResultFlags[gBattlerTarget] & MOVE_RESULT_NO_EFFECT)
             && IsBattlerAlive(gBattlerAttacker)
             && !gProtectStructs[gBattlerAttacker].confusionSelfDmg
             && IsBattlerTurnDamaged(gBattlerTarget))
            {
                gEffectBattler = gBattlerTarget;
                BattleScriptPushCursor();
                gBattlescriptCurrInstr = BattleScript_CottonDownActivates;
                effect++;
            }
            break;
        case ABILITY_STEAM_ENGINE:
            if (!(gBattleStruct->moveResultFlags[gBattlerTarget] & MOVE_RESULT_NO_EFFECT)
             && IsBattlerTurnDamaged(gBattlerTarget)
             && IsBattlerAlive(battler)
             && CompareStat(battler, STAT_SPEED, MAX_STAT_STAGE, CMP_LESS_THAN)
             && (moveType == TYPE_FIRE || moveType == TYPE_WATER))
            {
                gEffectBattler = battler;
                SET_STATCHANGER(STAT_SPEED, 6, FALSE);
                BattleScriptPushCursor();
                gBattlescriptCurrInstr = BattleScript_TargetAbilityStatRaiseRet;
                effect++;
            }
            break;
        case ABILITY_SAND_SPIT:
            if (!(gBattleStruct->moveResultFlags[gBattlerTarget] & MOVE_RESULT_NO_EFFECT)
             && !gProtectStructs[gBattlerAttacker].confusionSelfDmg
             && IsBattlerTurnDamaged(gBattlerTarget)
             && !(gBattleWeather & B_WEATHER_SANDSTORM && HasWeatherEffect()))
            {
                if (gBattleWeather & B_WEATHER_PRIMAL_ANY && HasWeatherEffect())
                {
                    BattleScriptPushCursor();
                    gBattlescriptCurrInstr = BattleScript_BlockedByPrimalWeatherRet;
                    effect++;
                }
                else if (TryChangeBattleWeather(battler, BATTLE_WEATHER_SANDSTORM, TRUE))
                {
                    gBattleScripting.battler = battler;
                    BattleScriptPushCursor();
                    gBattlescriptCurrInstr = BattleScript_SandSpitActivates;
                    effect++;
                }
            }
            break;
        case ABILITY_PERISH_BODY:
            if (!(gBattleStruct->moveResultFlags[gBattlerTarget] & MOVE_RESULT_NO_EFFECT)
             && !gProtectStructs[gBattlerAttacker].confusionSelfDmg
             && IsBattlerTurnDamaged(gBattlerTarget)
             && IsBattlerAlive(battler)
             && !CanBattlerAvoidContactEffects(gBattlerAttacker, gBattlerTarget, GetBattlerAbility(gBattlerAttacker), GetBattlerHoldEffect(gBattlerAttacker, TRUE), move)
             && !(gStatuses3[gBattlerAttacker] & STATUS3_PERISH_SONG))
            {
                if (!(gStatuses3[battler] & STATUS3_PERISH_SONG))
                {
                    gStatuses3[battler] |= STATUS3_PERISH_SONG;
                    gDisableStructs[battler].perishSongTimer = 3;
                }
                gStatuses3[gBattlerAttacker] |= STATUS3_PERISH_SONG;
                gDisableStructs[gBattlerAttacker].perishSongTimer = 3;
                BattleScriptPushCursor();
                gBattlescriptCurrInstr = BattleScript_PerishBodyActivates;
                effect++;
            }
            break;
        case ABILITY_GULP_MISSILE:
            if (!(gBattleStruct->moveResultFlags[gBattlerTarget] & MOVE_RESULT_NO_EFFECT)
             && !gProtectStructs[gBattlerAttacker].confusionSelfDmg
             && IsBattlerTurnDamaged(gBattlerTarget)
             && IsBattlerAlive(gBattlerAttacker)
             && gBattleMons[gBattlerTarget].species != SPECIES_CRAMORANT)
            {
                if (GetBattlerAbility(gBattlerAttacker) != ABILITY_MAGIC_GUARD)
                {
                    gBattleStruct->moveDamage[gBattlerAttacker] = GetNonDynamaxMaxHP(gBattlerAttacker) / 4;
                    if (gBattleStruct->moveDamage[gBattlerAttacker] == 0)
                        gBattleStruct->moveDamage[gBattlerAttacker] = 1;
                }

                switch(gBattleMons[gBattlerTarget].species)
                {
                    case SPECIES_CRAMORANT_GORGING:
                        TryBattleFormChange(battler, FORM_CHANGE_HIT_BY_MOVE);
                        BattleScriptPushCursor();
                        gBattlescriptCurrInstr = BattleScript_GulpMissileGorging;
                        effect++;
                        break;
                    case SPECIES_CRAMORANT_GULPING:
                        TryBattleFormChange(battler, FORM_CHANGE_HIT_BY_MOVE);
                        BattleScriptPushCursor();
                        gBattlescriptCurrInstr = BattleScript_GulpMissileGulping;
                        effect++;
                        break;
                }
            }
            break;
        case ABILITY_SEED_SOWER:
            if (!(gBattleStruct->moveResultFlags[gBattlerTarget] & MOVE_RESULT_NO_EFFECT)
             && !gProtectStructs[gBattlerAttacker].confusionSelfDmg
             && IsBattlerTurnDamaged(gBattlerTarget)
             && IsBattlerAlive(gBattlerTarget)
             && TryChangeBattleTerrain(gBattlerTarget, STATUS_FIELD_GRASSY_TERRAIN, &gFieldTimers.terrainTimer))
            {
                BattleScriptPushCursor();
                gBattlescriptCurrInstr = BattleScript_SeedSowerActivates;
                effect++;
            }
            break;
        case ABILITY_THERMAL_EXCHANGE:
            if (!(gBattleStruct->moveResultFlags[gBattlerTarget] & MOVE_RESULT_NO_EFFECT)
             && IsBattlerTurnDamaged(gBattlerTarget)
             && IsBattlerAlive(gBattlerTarget)
             && CompareStat(gBattlerTarget, STAT_ATK, MAX_STAT_STAGE, CMP_LESS_THAN)
             && moveType == TYPE_FIRE)
            {
                gEffectBattler = gBattlerTarget;
                SET_STATCHANGER(STAT_ATK, 1, FALSE);
                BattleScriptPushCursor();
                gBattlescriptCurrInstr = BattleScript_TargetAbilityStatRaiseRet;
                effect++;
            }
            break;
        case ABILITY_ANGER_SHELL:
            if (!(gBattleStruct->moveResultFlags[gBattlerTarget] & MOVE_RESULT_NO_EFFECT)
             && !gProtectStructs[gBattlerAttacker].confusionSelfDmg
             && IsBattlerTurnDamaged(gBattlerTarget)
             && (gMultiHitCounter == 0 || gMultiHitCounter == 1) // Activates after all hits from a multi-hit move.
             && IsBattlerAlive(gBattlerTarget)
             && HadMoreThanHalfHpNowDoesnt(gBattlerTarget)
             && !(TestIfSheerForceAffected(gBattlerAttacker, gCurrentMove)))
            {
                BattleScriptPushCursor();
                gBattlescriptCurrInstr = BattleScript_AngerShellActivates;
                effect++;
            }
            break;
        case ABILITY_WIND_POWER:
            if (!IsWindMove(gCurrentMove))
                break;
            // fall through
        case ABILITY_ELECTROMORPHOSIS:
            if (!(gBattleStruct->moveResultFlags[gBattlerTarget] & MOVE_RESULT_NO_EFFECT)
             && !gProtectStructs[gBattlerAttacker].confusionSelfDmg
             && IsBattlerTurnDamaged(gBattlerTarget)
             && IsBattlerAlive(gBattlerTarget))
            {
                BattleScriptPushCursor();
                gBattlescriptCurrInstr = BattleScript_WindPowerActivates;
                effect++;
            }
            break;
        case ABILITY_TOXIC_DEBRIS:
            if (!(gBattleStruct->moveResultFlags[gBattlerTarget] & MOVE_RESULT_NO_EFFECT)
             && (!gBattleStruct->isSkyBattle)
             && !gProtectStructs[gBattlerAttacker].confusionSelfDmg
             && IsBattleMovePhysical(gCurrentMove)
             && IsBattlerTurnDamaged(gBattlerTarget)
             && (gSideTimers[GetBattlerSide(gBattlerAttacker)].toxicSpikesAmount != 2))
            {
                SWAP(gBattlerAttacker, gBattlerTarget, i);
                BattleScriptPushCursor();
                gBattlescriptCurrInstr = BattleScript_ToxicDebrisActivates;
                effect++;
            }
            break;
        }
        break;
    case ABILITYEFFECT_MOVE_END_ATTACKER: // Same as above, but for attacker
        switch (gLastUsedAbility)
        {
        case ABILITY_POISON_TOUCH:
            if (!(gBattleStruct->moveResultFlags[gBattlerTarget] & MOVE_RESULT_NO_EFFECT)
             && IsBattlerAlive(gBattlerTarget)
             && !gProtectStructs[gBattlerAttacker].confusionSelfDmg
             && CanBePoisoned(gBattlerAttacker, gBattlerTarget, gLastUsedAbility, GetBattlerAbility(gBattlerTarget))
             && !CanBattlerAvoidContactEffects(gBattlerAttacker, gBattlerTarget, GetBattlerAbility(gBattlerAttacker), GetBattlerHoldEffect(gBattlerAttacker, TRUE), move)
             && IsBattlerTurnDamaged(gBattlerTarget) // Need to actually hit the target
             && RandomPercentage(RNG_POISON_TOUCH, 30))
            {
                gBattleScripting.moveEffect = MOVE_EFFECT_POISON;
                PREPARE_ABILITY_BUFFER(gBattleTextBuff1, gLastUsedAbility);
                BattleScriptPushCursor();
                gBattlescriptCurrInstr = BattleScript_AbilityStatusEffect;
                gHitMarker |= HITMARKER_STATUS_ABILITY_EFFECT;
                effect++;
            }
            break;
        case ABILITY_TOXIC_CHAIN:
            if (!(gBattleStruct->moveResultFlags[gBattlerTarget] & MOVE_RESULT_NO_EFFECT)
             && IsBattlerAlive(gBattlerTarget)
             && !gProtectStructs[gBattlerAttacker].confusionSelfDmg
             && CanBePoisoned(gBattlerAttacker, gBattlerTarget, gLastUsedAbility, GetBattlerAbility(gBattlerTarget))
             && IsBattlerTurnDamaged(gBattlerTarget) // Need to actually hit the target
             && RandomWeighted(RNG_TOXIC_CHAIN, 7, 3))
            {
                gBattleScripting.moveEffect = MOVE_EFFECT_TOXIC;
                PREPARE_ABILITY_BUFFER(gBattleTextBuff1, gLastUsedAbility);
                BattleScriptPushCursor();
                gBattlescriptCurrInstr = BattleScript_AbilityStatusEffect;
                gHitMarker |= HITMARKER_STATUS_ABILITY_EFFECT;
                effect++;
            }
            break;
        case ABILITY_STENCH:
            if (!(gBattleStruct->moveResultFlags[gBattlerTarget] & MOVE_RESULT_NO_EFFECT)
             && IsBattlerAlive(gBattlerTarget)
             && !gProtectStructs[gBattlerAttacker].confusionSelfDmg
             && RandomChance(RNG_STENCH, 1, 10)
             && IsBattlerTurnDamaged(gBattlerTarget)
             && !MoveHasAdditionalEffect(gCurrentMove, MOVE_EFFECT_FLINCH))
            {
                gBattleScripting.moveEffect = MOVE_EFFECT_FLINCH;
                BattleScriptPushCursor();
                SetMoveEffect(FALSE, FALSE);
                BattleScriptPop();
                effect++;
            }
            break;
        case ABILITY_GULP_MISSILE:
            if ((gBattleMons[gBattlerAttacker].species == SPECIES_CRAMORANT)
             && ((gCurrentMove == MOVE_SURF && IsBattlerTurnDamaged(gBattlerTarget)) || gStatuses3[gBattlerAttacker] & STATUS3_UNDERWATER)
             && TryBattleFormChange(gBattlerAttacker, FORM_CHANGE_BATTLE_HP_PERCENT))
            {
                gBattleScripting.battler = gBattlerAttacker;
                BattleScriptPushCursor();
                gBattlescriptCurrInstr = BattleScript_BattlerFormChange;
                effect++;
            }
            break;
        case ABILITY_POISON_PUPPETEER:
            if (gBattleMons[gBattlerAttacker].species == SPECIES_PECHARUNT
             && gBattleStruct->poisonPuppeteerConfusion == TRUE
             && CanBeConfused(gBattlerTarget))
            {
                gBattleStruct->poisonPuppeteerConfusion = FALSE;
                gBattleScripting.moveEffect = MOVE_EFFECT_CONFUSION;
                PREPARE_ABILITY_BUFFER(gBattleTextBuff1, gLastUsedAbility);
                BattleScriptPushCursor();
                gBattlescriptCurrInstr = BattleScript_AbilityStatusEffect;
                effect++;
            }
            break;
        }
        break;
    case ABILITYEFFECT_MOVE_END_OTHER: // Abilities that activate on *another* battler's moveend: Dancer, Soul-Heart, Receiver, Symbiosis
        switch (GetBattlerAbility(battler))
        {
        case ABILITY_DANCER:
            if (IsBattlerAlive(battler)
             && IsDanceMove(move)
             && !gSpecialStatuses[battler].dancerUsedMove
             && gBattlerAttacker != battler)
            {
                // Set bit and save Dancer mon's original target
                gSpecialStatuses[battler].dancerUsedMove = TRUE;
                gSpecialStatuses[battler].dancerOriginalTarget = gBattleStruct->moveTarget[battler] | 0x4;
                gBattlerAttacker = gBattlerAbility = battler;
                gCalledMove = move;

                // Set the target to the original target of the mon that first used a Dance move
                gBattlerTarget = gBattleScripting.savedBattler & 0x3;

                // Edge case for dance moves that hit multiply targets
                gHitMarker &= ~HITMARKER_NO_ATTACKSTRING;

                // Make sure that the target isn't an ally - if it is, target the original user
                if (IsBattlerAlly(gBattlerTarget, gBattlerAttacker))
                    gBattlerTarget = (gBattleScripting.savedBattler & 0xF0) >> 4;
                gHitMarker &= ~HITMARKER_ATTACKSTRING_PRINTED;
                BattleScriptExecute(BattleScript_DancerActivates);
                effect++;
            }
            break;
        }
        break;
    case ABILITYEFFECT_OPPORTUNIST:
        /* Similar to ABILITYEFFECT_IMMUNITY in that it loops through all battlers.
         * Is called after ABILITYEFFECT_ON_SWITCHIN to copy any boosts
         * from switch in abilities e.g. intrepid sword, as
         */
        for (battler = 0; battler < gBattlersCount; battler++)
        {
            switch (GetBattlerAbility(battler))
            {
            case ABILITY_OPPORTUNIST:
                if (gProtectStructs[battler].activateOpportunist == 2)
                {
                    gBattleScripting.battler = battler;
                    gProtectStructs[battler].activateOpportunist--;
                    ChooseStatBoostAnimation(battler);
                    BattleScriptPushCursorAndCallback(BattleScript_OpportunistCopyStatChange);
                    effect = 1;
                }
                break;
            }
        }
        break;
    case ABILITYEFFECT_IMMUNITY:
        gBattleStruct->bypassMoldBreakerChecks = TRUE;
        for (battler = 0; battler < gBattlersCount; battler++)
        {
            switch (GetBattlerAbility(battler))
            {
            case ABILITY_IMMUNITY:
            case ABILITY_PASTEL_VEIL:
                if (gBattleMons[battler].status1 & (STATUS1_POISON | STATUS1_TOXIC_POISON | STATUS1_TOXIC_COUNTER))
                {
                    StringCopy(gBattleTextBuff1, gStatusConditionString_PoisonJpn);
                    effect = 1;
                }
                break;
            case ABILITY_OWN_TEMPO:
                if (gBattleMons[battler].status2 & STATUS2_CONFUSION)
                {
                    StringCopy(gBattleTextBuff1, gStatusConditionString_ConfusionJpn);
                    effect = 2;
                }
                break;
            case ABILITY_LIMBER:
                if (gBattleMons[battler].status1 & STATUS1_PARALYSIS)
                {
                    StringCopy(gBattleTextBuff1, gStatusConditionString_ParalysisJpn);
                    effect = 1;
                }
                break;
            case ABILITY_INSOMNIA:
            case ABILITY_VITAL_SPIRIT:
                if (gBattleMons[battler].status1 & STATUS1_SLEEP)
                {
                    TryDeactivateSleepClause(GetBattlerSide(battler), gBattlerPartyIndexes[battler]);
                    gBattleMons[battler].status2 &= ~STATUS2_NIGHTMARE;
                    StringCopy(gBattleTextBuff1, gStatusConditionString_SleepJpn);
                    effect = 1;
                }
                break;
            case ABILITY_WATER_VEIL:
            case ABILITY_WATER_BUBBLE:
            case ABILITY_THERMAL_EXCHANGE:
                if (gBattleMons[battler].status1 & STATUS1_BURN)
                {
                    StringCopy(gBattleTextBuff1, gStatusConditionString_BurnJpn);
                    effect = 1;
                }
                break;
            case ABILITY_MAGMA_ARMOR:
                if (gBattleMons[battler].status1 & (STATUS1_FREEZE | STATUS1_FROSTBITE))
                {
                    StringCopy(gBattleTextBuff1, gStatusConditionString_IceJpn);
                    effect = 1;
                }
                break;
            case ABILITY_OBLIVIOUS:
                if (gBattleMons[battler].status2 & STATUS2_INFATUATION)
                    effect = 3;
                else if (gDisableStructs[battler].tauntTimer != 0)
                    effect = 4;
                break;
            }

            if (effect != 0)
            {
                switch (effect)
                {
                case 1: // status cleared
                    gBattleMons[battler].status1 = 0;
                    BattleScriptPushCursor();
                    gBattlescriptCurrInstr = BattleScript_AbilityCuredStatus;
                    break;
                case 2: // get rid of confusion
                    RemoveConfusionStatus(battler);
                    BattleScriptPushCursor();
                    gBattlescriptCurrInstr = BattleScript_AbilityCuredStatus;
                    break;
                case 3: // get rid of infatuation
                    gBattleMons[battler].status2 &= ~STATUS2_INFATUATION;
                    BattleScriptPushCursor();
                    gBattlescriptCurrInstr = BattleScript_BattlerGotOverItsInfatuation;
                    break;
                case 4: // get rid of taunt
                    gDisableStructs[battler].tauntTimer = 0;
                    BattleScriptPushCursor();
                    gBattlescriptCurrInstr = BattleScript_BattlerShookOffTaunt;
                    break;
                }

                gBattleScripting.battler = gBattlerAbility = battler;
                BtlController_EmitSetMonData(battler, B_COMM_TO_CONTROLLER, REQUEST_STATUS_BATTLE, 0, 4, &gBattleMons[battler].status1);
                MarkBattlerForControllerExec(battler);
                return effect;
            }
        }
        gBattleStruct->bypassMoldBreakerChecks = FALSE;
        break;
    case ABILITYEFFECT_SYNCHRONIZE:
        if (gLastUsedAbility == ABILITY_SYNCHRONIZE && (gHitMarker & HITMARKER_SYNCHRONIZE_EFFECT))
        {
            gHitMarker &= ~HITMARKER_SYNCHRONIZE_EFFECT;

            bool32 statusChanged = CanSetNonVolatileStatus(gBattlerTarget,
                                                           gBattlerAttacker,
                                                           gLastUsedAbility,
                                                           GetBattlerAbility(gBattlerAttacker),
                                                           gBattleStruct->synchronizeMoveEffect,
                                                           STATUS_CHECK_TRIGGER);

            BattleScriptPushCursor();
            gBattleScripting.battler = gBattlerAbility = gBattlerTarget;
            RecordAbilityBattle(gBattlerTarget, ABILITY_SYNCHRONIZE);

            if (statusChanged)
            {
                gBattleStruct->synchronizeMoveEffect &= ~(MOVE_EFFECT_AFFECTS_USER | MOVE_EFFECT_CERTAIN);
                if (B_SYNCHRONIZE_TOXIC < GEN_5 && gBattleStruct->synchronizeMoveEffect == MOVE_EFFECT_TOXIC)
                    gBattleStruct->synchronizeMoveEffect = MOVE_EFFECT_POISON;

                gBattleScripting.moveEffect = gBattleStruct->synchronizeMoveEffect + MOVE_EFFECT_AFFECTS_USER;
                PREPARE_ABILITY_BUFFER(gBattleTextBuff1, ABILITY_SYNCHRONIZE);
                gBattlescriptCurrInstr = BattleScript_SynchronizeActivates;
                gHitMarker |= HITMARKER_STATUS_ABILITY_EFFECT;
                effect++;
            }
            else // Synchronize ability pop up still shows up even if status fails
            {
                gBattlescriptCurrInstr = BattleScript_AbilityPopUp;
            }
        }
        break;
    case ABILITYEFFECT_ATK_SYNCHRONIZE:
        if (gLastUsedAbility == ABILITY_SYNCHRONIZE && (gHitMarker & HITMARKER_SYNCHRONIZE_EFFECT))
        {
            gHitMarker &= ~HITMARKER_SYNCHRONIZE_EFFECT;

            bool32 statusChanged = CanSetNonVolatileStatus(gBattlerAttacker,
                                                           gBattlerTarget,
                                                           gLastUsedAbility,
                                                           GetBattlerAbility(gBattlerAttacker),
                                                           gBattleStruct->synchronizeMoveEffect,
                                                           STATUS_CHECK_TRIGGER);

            BattleScriptPushCursor();
            gBattleScripting.battler = gBattlerAbility = gBattlerAttacker;
            RecordAbilityBattle(gBattlerAttacker, ABILITY_SYNCHRONIZE);

            if (statusChanged)
            {
                gBattleStruct->synchronizeMoveEffect &= ~(MOVE_EFFECT_AFFECTS_USER | MOVE_EFFECT_CERTAIN);
                if (gBattleStruct->synchronizeMoveEffect == MOVE_EFFECT_TOXIC)
                    gBattleStruct->synchronizeMoveEffect = MOVE_EFFECT_POISON;

                gBattleScripting.moveEffect = gBattleStruct->synchronizeMoveEffect;
                PREPARE_ABILITY_BUFFER(gBattleTextBuff1, ABILITY_SYNCHRONIZE);
                gBattlescriptCurrInstr = BattleScript_SynchronizeActivates;
                gHitMarker |= HITMARKER_STATUS_ABILITY_EFFECT;
                effect++;
            }
            else // Synchronize ability pop up still shows up even if status fails
            {
                gBattlescriptCurrInstr = BattleScript_AbilityPopUp;
            }
        }
        break;

    case ABILITYEFFECT_NEUTRALIZINGGAS:
        // Prints message only. separate from ABILITYEFFECT_ON_SWITCHIN bc activates before entry hazards
        for (i = 0; i < gBattlersCount; i++)
        {
            if (gBattleMons[i].ability == ABILITY_NEUTRALIZING_GAS && !gDisableStructs[i].neutralizingGas)
            {
                gDisableStructs[i].neutralizingGas = TRUE;
                gBattlerAbility = i;
                gBattleCommunication[MULTISTRING_CHOOSER] = B_MSG_SWITCHIN_NEUTRALIZING_GAS;
                BattleScriptPushCursorAndCallback(BattleScript_SwitchInAbilityMsg);
                effect++;
            }

            if (effect != 0)
                break;
        }
        break;
    case ABILITYEFFECT_FIELD_SPORT:
        switch (gLastUsedAbility)
        {
        case ABILITYEFFECT_MUD_SPORT:
            for (i = 0; i < gBattlersCount; i++)
            {
                if (gStatuses4[i] & STATUS4_MUD_SPORT)
                    effect = i + 1;
            }
            break;
        case ABILITYEFFECT_WATER_SPORT:
            for (i = 0; i < gBattlersCount; i++)
            {
                if (gStatuses4[i] & STATUS4_WATER_SPORT)
                    effect = i + 1;
            }
            break;
        default:
            for (i = 0; i < gBattlersCount; i++)
            {
                if (gBattleMons[i].ability == ability)
                {
                    gLastUsedAbility = ability;
                    effect = i + 1;
                }
            }
            break;
        }
        break;
    case ABILITYEFFECT_ON_WEATHER: // For ability effects that activate when the battle weather changes.
        gLastUsedAbility = GetBattlerAbility(battler);
        switch (gLastUsedAbility)
        {
        case ABILITY_FORECAST:
        case ABILITY_FLOWER_GIFT:
            if ((IsBattlerWeatherAffected(battler, gBattleWeather)
             || gBattleWeather == B_WEATHER_NONE
             || !HasWeatherEffect()) // Air Lock active
             && TryBattleFormChange(battler, FORM_CHANGE_BATTLE_WEATHER))
            {
                gBattleScripting.battler = battler;
                BattleScriptPushCursorAndCallback(BattleScript_BattlerFormChangeWithStringEnd3);
                effect++;
            }
            break;
        case ABILITY_ICE_FACE:
        {
            u32 battlerWeatherAffected = IsBattlerWeatherAffected(battler, B_WEATHER_HAIL | B_WEATHER_SNOW);
            if (battlerWeatherAffected && gBattleMons[battler].species == SPECIES_EISCUE)
            {
                // If Hail/Snow activates when in Eiscue is in base, prevent reversion when Eiscue Noice gets broken
                gDisableStructs[battler].weatherAbilityDone = TRUE;
            }
            if (!gDisableStructs[battler].weatherAbilityDone
             && battlerWeatherAffected
             && gBattleMons[battler].species == SPECIES_EISCUE_NOICE
             && !(gBattleMons[battler].status2 & STATUS2_TRANSFORMED))
            {
                // TODO: Convert this to a proper FORM_CHANGE type.
                gBattleScripting.battler = battler;
                gDisableStructs[battler].weatherAbilityDone = TRUE;
                gBattleMons[battler].species = SPECIES_EISCUE_ICE;
                BattleScriptPushCursorAndCallback(BattleScript_BattlerFormChangeWithStringEnd3);
                effect++;
            }
            break;
        }
        case ABILITY_PROTOSYNTHESIS:
            if (!gDisableStructs[battler].weatherAbilityDone
             && (gBattleWeather & B_WEATHER_SUN) && HasWeatherEffect()
             && !(gBattleMons[battler].status2 & STATUS2_TRANSFORMED)
             && !gDisableStructs[battler].boosterEnergyActivates)
            {
                gDisableStructs[battler].weatherAbilityDone = TRUE;
                PREPARE_STAT_BUFFER(gBattleTextBuff1, GetHighestStatId(battler));
                gBattleScripting.battler = battler;
                BattleScriptPushCursorAndCallback(BattleScript_ProtosynthesisActivates);
                effect++;
            }
            break;
        }
        break;
    case ABILITYEFFECT_ON_TERRAIN:  // For ability effects that activate when the field terrain changes.
        gLastUsedAbility = GetBattlerAbility(battler);
        switch (gLastUsedAbility)
        {
        case ABILITY_MIMICRY:
            if (!gDisableStructs[battler].terrainAbilityDone && ChangeTypeBasedOnTerrain(battler))
            {
                gDisableStructs[battler].terrainAbilityDone = TRUE;
                ChangeTypeBasedOnTerrain(battler);
                gBattlerAbility = gBattleScripting.battler = battler;
                BattleScriptPushCursorAndCallback(BattleScript_MimicryActivates);
                effect++;
            }
            break;
        case ABILITY_QUARK_DRIVE:
            if (!gDisableStructs[battler].terrainAbilityDone
             && gFieldStatuses & STATUS_FIELD_ELECTRIC_TERRAIN
             && !(gBattleMons[battler].status2 & STATUS2_TRANSFORMED)
             && !gDisableStructs[battler].boosterEnergyActivates)
            {
                gDisableStructs[battler].terrainAbilityDone = TRUE;
                PREPARE_STAT_BUFFER(gBattleTextBuff1, GetHighestStatId(battler));
                gBattlerAbility = gBattleScripting.battler = battler;
                BattleScriptPushCursorAndCallback(BattleScript_QuarkDriveActivates);
                effect++;
            }
            break;
        }
        break;
    }

    if (effect && gLastUsedAbility != 0xFFFF)
        RecordAbilityBattle(battler, gLastUsedAbility);
    if (effect && caseID <= ABILITYEFFECT_MOVE_END)
        gBattlerAbility = battler;

    return effect;
}

bool32 TryPrimalReversion(u32 battler)
{
    if (GetBattlerHoldEffect(battler, FALSE) == HOLD_EFFECT_PRIMAL_ORB
     && GetBattleFormChangeTargetSpecies(battler, FORM_CHANGE_BATTLE_PRIMAL_REVERSION) != gBattleMons[battler].species)
    {
        gBattleScripting.battler = battler;
        BattleScriptPushCursorAndCallback(BattleScript_PrimalReversion);
        return TRUE;
    }
    return FALSE;
}

bool32 IsNeutralizingGasOnField(void)
{
    u32 i;

    for (i = 0; i < gBattlersCount; i++)
    {
        if (IsBattlerAlive(i) && gBattleMons[i].ability == ABILITY_NEUTRALIZING_GAS && !(gStatuses3[i] & STATUS3_GASTRO_ACID))
            return TRUE;
    }

    return FALSE;
}

bool32 IsMoldBreakerTypeAbility(u32 battler, u32 ability)
{
    if (gStatuses3[battler] & STATUS3_GASTRO_ACID)
        return FALSE;

    return (ability == ABILITY_MOLD_BREAKER || ability == ABILITY_TERAVOLT || ability == ABILITY_TURBOBLAZE
        || (ability == ABILITY_MYCELIUM_MIGHT && IsBattleMoveStatus(gCurrentMove)));
}

static inline bool32 CanBreakThroughAbility(u32 battlerAtk, u32 battlerDef, u32 ability, u32 hasAbilityShield)
{
    if (hasAbilityShield || gBattleStruct->bypassMoldBreakerChecks)
        return FALSE;

    return ((IsMoldBreakerTypeAbility(battlerAtk, ability) || MoveIgnoresTargetAbility(gCurrentMove))
         && battlerDef != battlerAtk
         && gAbilitiesInfo[gBattleMons[battlerDef].ability].breakable
         && gBattlerByTurnOrder[gCurrentTurnActionNumber] == battlerAtk
         && gActionsByTurnOrder[gCurrentTurnActionNumber] == B_ACTION_USE_MOVE
         && gCurrentTurnActionNumber < gBattlersCount);
}

u32 GetBattlerAbility(u32 battler)
{
    bool32 hasAbilityShield = GetBattlerHoldEffectIgnoreAbility(battler, TRUE) == HOLD_EFFECT_ABILITY_SHIELD;
    bool32 abilityCantBeSuppressed = gAbilitiesInfo[gBattleMons[battler].ability].cantBeSuppressed;

    if (abilityCantBeSuppressed)
    {
        // Edge case: pokemon under the effect of gastro acid transforms into a pokemon with Comatose (Todo: verify how other unsuppressable abilities behave)
        if (gBattleMons[battler].status2 & STATUS2_TRANSFORMED
            && gStatuses3[battler] & STATUS3_GASTRO_ACID
            && gBattleMons[battler].ability == ABILITY_COMATOSE)
                return ABILITY_NONE;

        if (CanBreakThroughAbility(gBattlerAttacker, battler, gBattleMons[gBattlerAttacker].ability, hasAbilityShield))
            return ABILITY_NONE;

        return gBattleMons[battler].ability;
    }

    if (gStatuses3[battler] & STATUS3_GASTRO_ACID)
        return ABILITY_NONE;

    if (!hasAbilityShield
     && IsNeutralizingGasOnField()
     && gBattleMons[battler].ability != ABILITY_NEUTRALIZING_GAS)
        return ABILITY_NONE;

    if (CanBreakThroughAbility(gBattlerAttacker, battler, gBattleMons[gBattlerAttacker].ability, hasAbilityShield))
        return ABILITY_NONE;

    return gBattleMons[battler].ability;
}

u32 IsAbilityOnSide(u32 battler, u32 ability)
{
    if (IsBattlerAlive(battler) && GetBattlerAbility(battler) == ability)
        return battler + 1;
    else if (IsBattlerAlive(BATTLE_PARTNER(battler)) && GetBattlerAbility(BATTLE_PARTNER(battler)) == ability)
        return BATTLE_PARTNER(battler) + 1;
    else
        return 0;
}

u32 IsAbilityOnOpposingSide(u32 battler, u32 ability)
{
    return IsAbilityOnSide(BATTLE_OPPOSITE(battler), ability);
}

u32 IsAbilityOnField(u32 ability)
{
    u32 i;

    for (i = 0; i < gBattlersCount; i++)
    {
        if (IsBattlerAlive(i) && GetBattlerAbility(i) == ability)
            return i + 1;
    }

    return 0;
}

u32 IsAbilityOnFieldExcept(u32 battler, u32 ability)
{
    u32 i;

    for (i = 0; i < gBattlersCount; i++)
    {
        if (i != battler && IsBattlerAlive(i) && GetBattlerAbility(i) == ability)
            return i + 1;
    }

    return 0;
}

u32 IsAbilityPreventingEscape(u32 battler)
{
    if (B_GHOSTS_ESCAPE >= GEN_6 && IS_BATTLER_OF_TYPE(battler, TYPE_GHOST))
        return 0;

    for (u32 battlerDef = 0; battlerDef < gBattlersCount; battlerDef++)
    {
        if (battler == battlerDef || IsBattlerAlly(battler, battlerDef))
            continue;

        u32 ability = GetBattlerAbility(battlerDef);

        if (ability == ABILITY_SHADOW_TAG && (B_SHADOW_TAG_ESCAPE <= GEN_3 || GetBattlerAbility(battler) != ABILITY_SHADOW_TAG))
            return battlerDef + 1;

        if (ability == ABILITY_ARENA_TRAP && IsBattlerGrounded(battler))
            return battlerDef + 1;

        if (ability == ABILITY_MAGNET_PULL && IS_BATTLER_OF_TYPE(battler, TYPE_STEEL))
            return battlerDef + 1;
    }

    return 0;
}

bool32 CanBattlerEscape(u32 battler) // no ability check
{
    if (gBattleStruct->commanderActive[battler] != SPECIES_NONE)
        return FALSE;
    else if (GetBattlerHoldEffect(battler, TRUE) == HOLD_EFFECT_SHED_SHELL)
        return TRUE;
    else if (B_GHOSTS_ESCAPE >= GEN_6 && IS_BATTLER_OF_TYPE(battler, TYPE_GHOST))
        return TRUE;
    else if (gBattleMons[battler].status2 & (STATUS2_ESCAPE_PREVENTION | STATUS2_WRAPPED))
        return FALSE;
    else if (gStatuses3[battler] & STATUS3_ROOTED)
        return FALSE;
    else if (gFieldStatuses & STATUS_FIELD_FAIRY_LOCK)
        return FALSE;
    else if (gStatuses3[battler] & STATUS3_SKY_DROPPED)
        return FALSE;
    else
        return TRUE;
}

void BattleScriptExecute(const u8 *BS_ptr)
{
    gBattlescriptCurrInstr = BS_ptr;
    gBattleResources->battleCallbackStack->function[gBattleResources->battleCallbackStack->size++] = gBattleMainFunc;
    gBattleMainFunc = RunBattleScriptCommands_PopCallbacksStack;
    gCurrentActionFuncId = 0;
}

void BattleScriptPushCursorAndCallback(const u8 *BS_ptr)
{
    BattleScriptPushCursor();
    gBattlescriptCurrInstr = BS_ptr;
    gBattleResources->battleCallbackStack->function[gBattleResources->battleCallbackStack->size++] = gBattleMainFunc;
    gBattleMainFunc = RunBattleScriptCommands;
}

bool32 IsBattlerTerrainAffected(u32 battler, u32 terrainFlag)
{
    if (!(gFieldStatuses & terrainFlag))
        return FALSE;
    else if (gStatuses3[battler] & STATUS3_SEMI_INVULNERABLE)
        return FALSE;

    return IsBattlerGrounded(battler);
}

bool32 CanBeSlept(u32 battlerAtk, u32 battlerDef, u32 abilityDef, enum SleepClauseBlock isBlockedBySleepClause)
{
    if (IsSleepClauseActiveForSide(GetBattlerSide(battlerDef)) && isBlockedBySleepClause != NOT_BLOCKED_BY_SLEEP_CLAUSE)
        return FALSE;

    if (isBlockedBySleepClause == NOT_BLOCKED_BY_SLEEP_CLAUSE)
        gBattleStruct->sleepClauseNotBlocked = TRUE;

    bool32 effect = FALSE;
    if (CanSetNonVolatileStatus(battlerAtk,
                                battlerDef,
                                ABILITY_NONE, // attacker ability does not matter
                                abilityDef,
                                MOVE_EFFECT_SLEEP, // also covers yawn
                                STATUS_CHECK_TRIGGER))
        effect = TRUE;

    gBattleStruct->sleepClauseNotBlocked = FALSE;
    return effect;
}

bool32 CanBePoisoned(u32 battlerAtk, u32 battlerDef, u32 abilityAtk, u32 abilityDef)
{
    if (CanSetNonVolatileStatus(battlerAtk,
                                battlerDef,
                                abilityAtk,
                                abilityDef,
                                MOVE_EFFECT_TOXIC, // also covers poison
                                STATUS_CHECK_TRIGGER))
        return TRUE;
    return FALSE;
}

// TODO: check order of battlerAtk and battlerDef
bool32 CanBeBurned(u32 battlerAtk, u32 battlerDef, u32 abilityDef)
{
    if (CanSetNonVolatileStatus(battlerAtk,
                                battlerDef,
                                ABILITY_NONE, // attacker ability does not matter
                                abilityDef,
                                MOVE_EFFECT_BURN,
                                STATUS_CHECK_TRIGGER))
        return TRUE;
    return FALSE;
}

bool32 CanBeParalyzed(u32 battlerAtk, u32 battlerDef, u32 abilityDef)
{
    if (CanSetNonVolatileStatus(battlerAtk,
                                battlerDef,
                                ABILITY_NONE, // attacker ability does not matter
                                abilityDef,
                                MOVE_EFFECT_PARALYSIS,
                                STATUS_CHECK_TRIGGER))
        return TRUE;
    return FALSE;
}

bool32 CanBeFrozen(u32 battlerAtk, u32 battlerDef, u32 abilityDef)
{
    if (CanSetNonVolatileStatus(battlerAtk,
                                battlerDef,
                                ABILITY_NONE, // attacker ability does not matter
                                abilityDef,
                                MOVE_EFFECT_FREEZE,
                                STATUS_CHECK_TRIGGER))
        return TRUE;
    return FALSE;
}

// Unused, technically also redundant
bool32 CanGetFrostbite(u32 battlerAtk, u32 battlerDef, u32 abilityDef)
{
    if (CanSetNonVolatileStatus(battlerAtk,
                                battlerDef,
                                ABILITY_NONE, // attacker ability does not matter
                                abilityDef,
                                MOVE_EFFECT_FREEZE_OR_FROSTBITE, // also covers frostbite
                                STATUS_CHECK_TRIGGER))
        return TRUE;
    return FALSE;
}

bool32 CanSetNonVolatileStatus(u32 battlerAtk, u32 battlerDef, u32 abilityAtk, u32 abilityDef, enum MoveEffects effect, enum NonVolatileStatus option)
{
    const u8 *battleScript = NULL;
    u32 sideBattler = ABILITY_NONE;
    bool32 abilityAffected = FALSE;

    // Move specific checks
    switch (effect)
    {
    case MOVE_EFFECT_POISON:
    case MOVE_EFFECT_TOXIC:
        if (gBattleMons[battlerDef].status1 & (STATUS1_POISON | STATUS1_TOXIC_POISON))
        {
            battleScript = BattleScript_AlreadyPoisoned;
        }
        else if (abilityAtk != ABILITY_CORROSION && IS_BATTLER_ANY_TYPE(battlerDef, TYPE_POISON, TYPE_STEEL))
        {
            battleScript = BattleScript_NotAffected;
        }
        else if ((sideBattler = IsAbilityOnSide(battlerDef, ABILITY_PASTEL_VEIL)))
        {
            abilityAffected = TRUE;
            battlerDef = sideBattler - 1;
            abilityDef = ABILITY_PASTEL_VEIL;
            gBattleCommunication[MULTISTRING_CHOOSER] = B_MSG_ABILITY_PASTEL_VEIL;
            battleScript = BattleScript_ImmunityProtected;
        }
        else if (abilityDef == ABILITY_IMMUNITY)
        {
            abilityAffected = TRUE;
            gBattleCommunication[MULTISTRING_CHOOSER] = B_MSG_ABILITY_PREVENTS_MOVE_POISON;
            battleScript = BattleScript_ImmunityProtected;
        }
        break;
    case MOVE_EFFECT_PARALYSIS:
        if (gBattleMons[battlerDef].status1 & STATUS1_PARALYSIS)
        {
            battleScript = BattleScript_AlreadyParalyzed;
        }
        else if (B_PARALYZE_ELECTRIC >= GEN_6 && IS_BATTLER_OF_TYPE(battlerDef, TYPE_ELECTRIC))
        {
            battleScript = BattleScript_NotAffected;
        }
        else if (option == STATUS_RUN_SCRIPT // Check only important during battle execution for moves
              && CalcTypeEffectivenessMultiplier(gCurrentMove, GetBattleMoveType(gCurrentMove), battlerAtk, battlerDef, abilityDef, TRUE)
              && gBattleStruct->moveResultFlags[battlerDef] & MOVE_RESULT_NO_EFFECT)
        {
            battleScript = BattleScript_ButItFailed;
        }
        else if (abilityDef == ABILITY_LIMBER)
        {
            abilityAffected = TRUE;
            gBattleCommunication[MULTISTRING_CHOOSER] = B_MSG_ABILITY_PREVENTS_MOVE_PARALYSIS;
            battleScript = BattleScript_ImmunityProtected;
        }
        break;
    case MOVE_EFFECT_BURN:
        if (gBattleMons[battlerDef].status1 & STATUS1_BURN)
        {
            battleScript = BattleScript_AlreadyBurned;
        }
        else if (IS_BATTLER_OF_TYPE(battlerDef, TYPE_FIRE))
        {
            battleScript = BattleScript_NotAffected;
        }
        else if (abilityDef == ABILITY_WATER_VEIL || abilityDef == ABILITY_WATER_BUBBLE)
        {
            abilityAffected = TRUE;
            gBattleCommunication[MULTISTRING_CHOOSER] = B_MSG_ABILITY_PREVENTS_MOVE_BURN;
            battleScript = BattleScript_ImmunityProtected;
        }
        else if (abilityDef == ABILITY_THERMAL_EXCHANGE)
        {
            abilityAffected = TRUE;
            battleScript = BattleScript_AbilityProtectsDoesntAffect;
        }
        break;
    case MOVE_EFFECT_SLEEP:
        if (gBattleMons[battlerDef].status1 & STATUS1_SLEEP)
        {
            battleScript = BattleScript_AlreadyAsleep;
        }
        else if (UproarWakeUpCheck(battlerDef))
        {
            battleScript = BattleScript_CantMakeAsleep;
        }
        else if (!gBattleStruct->sleepClauseNotBlocked && CanSleepDueToSleepClause(battlerAtk, battlerDef, option))
        {
            battleScript = BattleScript_SleepClauseBlocked;
        }
        else if (IsBattlerTerrainAffected(battlerDef, STATUS_FIELD_ELECTRIC_TERRAIN))
        {
            battleScript = BattleScript_ElectricTerrainPrevents;
        }
        else if ((sideBattler = IsAbilityOnSide(battlerDef, ABILITY_SWEET_VEIL)))
        {
            abilityAffected = TRUE;
            battlerDef = sideBattler - 1;
            abilityDef = ABILITY_SWEET_VEIL;
            gBattleCommunication[MULTISTRING_CHOOSER] = B_MSG_STATUS_HAD_NO_EFFECT;
            battleScript = BattleScript_ImmunityProtected;
        }
        else if (abilityDef == ABILITY_VITAL_SPIRIT || abilityDef == ABILITY_INSOMNIA)
        {
            abilityAffected = TRUE;
            battleScript = BattleScript_PrintAbilityMadeIneffective;
        }
        break;
    case MOVE_EFFECT_FREEZE:
    case MOVE_EFFECT_FROSTBITE:
        if (gBattleMons[battlerDef].status1 & (STATUS1_FREEZE | STATUS1_FROSTBITE))
        {
            battleScript = BattleScript_AlreadyBurned;
        }
        else if (IS_BATTLER_OF_TYPE(battlerDef, TYPE_ICE) || IsBattlerWeatherAffected(battlerDef, B_WEATHER_SUN))
        {
            battleScript = BattleScript_NotAffected;
        }
        else if (abilityDef == ABILITY_MAGMA_ARMOR)
        {
            abilityAffected = TRUE;
            battleScript = BattleScript_NotAffected;
        }
        break;
    default:
        break;
    }

    if (IsNonVolatileStatusBlocked(battlerDef, abilityDef, abilityAffected, battleScript, option))
        return FALSE;

    // Checks that apply to all non volatile statuses
    if (abilityDef == ABILITY_COMATOSE
     || abilityDef == ABILITY_SHIELDS_DOWN
     || abilityDef == ABILITY_PURIFYING_SALT)
    {
        abilityAffected = TRUE;
        battleScript = BattleScript_AbilityProtectsDoesntAffect;
    }
    else if (IsBattlerTerrainAffected(battlerDef, STATUS_FIELD_MISTY_TERRAIN))
    {
        battleScript = BattleScript_MistyTerrainPrevents;
    }
    else if (IsLeafGuardProtected(battlerDef, abilityDef))
    {
        abilityAffected = TRUE;
        battleScript = BattleScript_AbilityProtectsDoesntAffect;
    }
    else if ((sideBattler = IsFlowerVeilProtected(battlerDef)))
    {
        abilityAffected = TRUE;
        battlerDef = sideBattler - 1;
        abilityDef = ABILITY_FLOWER_VEIL;
        battleScript = BattleScript_FlowerVeilProtects;
    }
    else if (gSideStatuses[GetBattlerSide(battlerDef)] & SIDE_STATUS_SAFEGUARD)
    {
        battleScript = BattleScript_SafeguardProtected;
    }
    else if (gBattleMons[battlerDef].status1 & STATUS1_ANY)
    {
        battleScript = BattleScript_ButItFailed;
    }

    if (IsNonVolatileStatusBlocked(battlerDef, abilityDef, abilityAffected, battleScript, option))
        return FALSE;

    return TRUE;
}

static bool32 IsNonVolatileStatusBlocked(u32 battlerDef, u32 abilityDef, u32 abilityAffected, const u8 *battleScript, enum NonVolatileStatus option)
{
    if (battleScript != NULL)
    {
        if (option == STATUS_RUN_SCRIPT)
        {
            if (battleScript != BattleScript_NotAffected)
                gBattleStruct->moveResultFlags[battlerDef] |= MOVE_RESULT_FAILED;

            if (abilityAffected)
            {
                gLastUsedAbility = abilityDef;
                gBattleScripting.battler = gBattlerAbility = battlerDef;
                RecordAbilityBattle(battlerDef, abilityDef);
            }

            gBattlescriptCurrInstr = battleScript;
        }

        return TRUE;
    }

    return FALSE;
}

static bool32 CanSleepDueToSleepClause(u32 battlerAtk, u32 battlerDef, enum NonVolatileStatus option)
{
    // Can freely sleep own partner
    if (IsDoubleBattle() && IsSleepClauseEnabled() && IsBattlerAlly(battlerAtk, battlerDef))
    {
        if (option == STATUS_RUN_SCRIPT)
            gBattleStruct->battlerState[battlerDef].sleepClauseEffectExempt = TRUE;
        return FALSE;
    }

    if (option == STATUS_RUN_SCRIPT)
        gBattleStruct->battlerState[battlerDef].sleepClauseEffectExempt = FALSE;
    // Can't sleep if clause is active otherwise
    if (IsSleepClauseActiveForSide(GetBattlerSide(battlerDef)))
        return TRUE;

    return FALSE;
}

bool32 CanBeConfused(u32 battler)
{
    if (GetBattlerAbility(battler) == ABILITY_OWN_TEMPO
     || gBattleMons[battler].status2 & STATUS2_CONFUSION
     || IsBattlerTerrainAffected(battler, STATUS_FIELD_MISTY_TERRAIN))
        return FALSE;
    return TRUE;
}

// second argument is 1/X of current hp compared to max hp
bool32 HasEnoughHpToEatBerry(u32 battler, u32 hpFraction, u32 itemId)
{
    bool32 isBerry = (GetItemPocket(itemId) == POCKET_BERRIES);

    if (!IsBattlerAlive(battler))
        return FALSE;
    if (gBattleScripting.overrideBerryRequirements)
        return TRUE;
    // Unnerve prevents consumption of opponents' berries.
    if (isBerry && IsUnnerveAbilityOnOpposingSide(battler))
        return FALSE;
    if (gBattleMons[battler].hp <= gBattleMons[battler].maxHP / hpFraction)
        return TRUE;

    if (hpFraction <= 4 && GetBattlerAbility(battler) == ABILITY_GLUTTONY && isBerry
         && gBattleMons[battler].hp <= gBattleMons[battler].maxHP / 2)
    {
        RecordAbilityBattle(battler, ABILITY_GLUTTONY);
        return TRUE;
    }

    return FALSE;
}

static enum ItemEffect HealConfuseBerry(u32 battler, u32 itemId, u32 flavorId, enum ItemCaseId caseID)
{
    if (HasEnoughHpToEatBerry(battler, (B_CONFUSE_BERRIES_HEAL >= GEN_7 ? 4 : 2), itemId)
     && (B_HEAL_BLOCKING < GEN_5 || !(gStatuses3[battler] & STATUS3_HEAL_BLOCK)))
    {
        PREPARE_FLAVOR_BUFFER(gBattleTextBuff1, flavorId);

        gBattleStruct->moveDamage[battler] = GetNonDynamaxMaxHP(battler) / GetBattlerItemHoldEffectParam(battler, itemId);
        if (gBattleStruct->moveDamage[battler] == 0)
            gBattleStruct->moveDamage[battler] = 1;
        gBattleStruct->moveDamage[battler] *= -1;

        if (GetBattlerAbility(battler) == ABILITY_RIPEN)
        {
            gBattleStruct->moveDamage[battler] *= 2;
            gBattlerAbility = battler;
        }
        gBattleScripting.battler = battler;
        if (caseID == ITEMEFFECT_ON_SWITCH_IN_FIRST_TURN || caseID == ITEMEFFECT_NORMAL)
        {
            if (GetFlavorRelationByPersonality(gBattleMons[battler].personality, flavorId) < 0)
                BattleScriptExecute(BattleScript_BerryConfuseHealEnd2);
            else
                BattleScriptExecute(BattleScript_ItemHealHP_RemoveItemEnd2);
        }
        else
        {
            BattleScriptPushCursor();
            if (GetFlavorRelationByPersonality(gBattleMons[battler].personality, flavorId) < 0)
                gBattlescriptCurrInstr = BattleScript_BerryConfuseHealRet;
            else
                gBattlescriptCurrInstr = BattleScript_ItemHealHP_RemoveItemRet;
        }

        return ITEM_HP_CHANGE;
    }
    return ITEM_NO_EFFECT;
}

static enum ItemEffect StatRaiseBerry(u32 battler, u32 itemId, u32 statId, enum ItemCaseId caseID)
{
    if (CompareStat(battler, statId, MAX_STAT_STAGE, CMP_LESS_THAN) && HasEnoughHpToEatBerry(battler, GetBattlerItemHoldEffectParam(battler, itemId), itemId))
    {
        BufferStatChange(battler, statId, STRINGID_STATROSE);
        gEffectBattler = gBattleScripting.battler = battler;
        if (GetBattlerAbility(battler) == ABILITY_RIPEN)
            SET_STATCHANGER(statId, 2, FALSE);
        else
            SET_STATCHANGER(statId, 1, FALSE);

        gBattleScripting.animArg1 = STAT_ANIM_PLUS1 + statId;
        gBattleScripting.animArg2 = 0;

        if (caseID == ITEMEFFECT_ON_SWITCH_IN_FIRST_TURN || caseID == ITEMEFFECT_NORMAL)
        {
            BattleScriptExecute(BattleScript_ConsumableStatRaiseEnd2);
        }
        else
        {
            BattleScriptPushCursor();
            gBattlescriptCurrInstr = BattleScript_ConsumableStatRaiseRet;
        }
        return ITEM_STATS_CHANGE;
    }
    return ITEM_NO_EFFECT;
}

static enum ItemEffect RandomStatRaiseBerry(u32 battler, u32 itemId, enum ItemCaseId caseID)
{
    s32 stat;
    enum StringID stringId;

    for (stat = STAT_ATK; stat < NUM_STATS; stat++)
    {
        if (CompareStat(battler, stat, MAX_STAT_STAGE, CMP_LESS_THAN))
            break;
    }
    if (stat != NUM_STATS && HasEnoughHpToEatBerry(battler, GetBattlerItemHoldEffectParam(battler, itemId), itemId))
    {
        u16 battlerAbility = GetBattlerAbility(battler);
        u32 savedAttacker = gBattlerAttacker;
        // MoodyCantRaiseStat requires that the battler is set to gBattlerAttacker
        gBattlerAttacker = gBattleScripting.battler = battler;
        stat = RandomUniformExcept(RNG_RANDOM_STAT_UP, STAT_ATK, NUM_STATS - 1, MoodyCantRaiseStat);
        gBattlerAttacker = savedAttacker;

        PREPARE_STAT_BUFFER(gBattleTextBuff1, stat);
        stringId = (battlerAbility == ABILITY_CONTRARY) ? STRINGID_STATFELL : STRINGID_STATROSE;
        gBattleTextBuff2[0] = B_BUFF_PLACEHOLDER_BEGIN;
        gBattleTextBuff2[1] = B_BUFF_STRING;
        gBattleTextBuff2[2] = STRINGID_STATSHARPLY;
        gBattleTextBuff2[3] = STRINGID_STATSHARPLY >> 8;
        gBattleTextBuff2[4] = B_BUFF_STRING;
        gBattleTextBuff2[5] = stringId;
        gBattleTextBuff2[6] = stringId >> 8;
        gBattleTextBuff2[7] = EOS;
        gEffectBattler = battler;
        if (battlerAbility == ABILITY_RIPEN)
            SET_STATCHANGER(stat, 4, FALSE);
        else
            SET_STATCHANGER(stat, 2, FALSE);

        gBattleScripting.animArg1 = STAT_ANIM_PLUS2 + stat;
        gBattleScripting.animArg2 = 0;
        if (caseID == ITEMEFFECT_ON_SWITCH_IN_FIRST_TURN || caseID == ITEMEFFECT_NORMAL)
        {
            BattleScriptExecute(BattleScript_ConsumableStatRaiseEnd2);
        }
        else
        {
            BattleScriptPushCursor();
            gBattlescriptCurrInstr = BattleScript_ConsumableStatRaiseRet;
        }

        return ITEM_STATS_CHANGE;
    }
    return ITEM_NO_EFFECT;
}

static enum ItemEffect TrySetMicleBerry(u32 battler, u32 itemId, enum ItemCaseId caseID)
{
    if (HasEnoughHpToEatBerry(battler, 4, itemId))
    {
        gBattleStruct->battlerState[battler].usedMicleBerry = TRUE;
        if (caseID == ITEMEFFECT_ON_SWITCH_IN_FIRST_TURN || caseID == ITEMEFFECT_NORMAL)
        {
            BattleScriptExecute(BattleScript_MicleBerryActivateEnd2);
        }
        else
        {
            BattleScriptPushCursor();
            gBattlescriptCurrInstr = BattleScript_MicleBerryActivateRet;
        }
        return ITEM_EFFECT_OTHER;
    }
    return ITEM_NO_EFFECT;
}

static enum ItemEffect TrySetEnigmaBerry(u32 battler)
{
    if (IsBattlerAlive(battler)
     && !DoesSubstituteBlockMove(gBattlerAttacker, battler, gCurrentMove)
     && ((IsBattlerTurnDamaged(battler) && gBattleStruct->moveResultFlags[battler] & MOVE_RESULT_SUPER_EFFECTIVE) || gBattleScripting.overrideBerryRequirements)
     && !(gBattleScripting.overrideBerryRequirements && gBattleMons[battler].hp == gBattleMons[battler].maxHP)
     && (B_HEAL_BLOCKING < GEN_5 || !(gStatuses3[battler] & STATUS3_HEAL_BLOCK)))
    {
        gBattleScripting.battler = battler;
        gBattleStruct->moveDamage[battler] = (gBattleMons[battler].maxHP * 25 / 100) * -1;
        if (GetBattlerAbility(battler) == ABILITY_RIPEN)
            gBattleStruct->moveDamage[battler] *= 2;

        BattleScriptPushCursor();
        gBattlescriptCurrInstr = BattleScript_ItemHealHP_RemoveItemRet;
        return ITEM_HP_CHANGE;
    }
    return ITEM_NO_EFFECT;
}

static enum ItemEffect DamagedStatBoostBerryEffect(u32 battler, u8 statId, u8 category)
{
    if (IsBattlerAlive(battler)
     && CompareStat(battler, statId, MAX_STAT_STAGE, CMP_LESS_THAN)
     && (gBattleScripting.overrideBerryRequirements
         || (!DoesSubstituteBlockMove(gBattlerAttacker, battler, gCurrentMove)
             && GetBattleMoveCategory(gCurrentMove) == category
             && battler != gBattlerAttacker
             && IsBattlerTurnDamaged(battler)))
        )
    {
        BufferStatChange(battler, statId, STRINGID_STATROSE);

        gEffectBattler = battler;
        if (GetBattlerAbility(battler) == ABILITY_RIPEN)
            SET_STATCHANGER(statId, 2, FALSE);
        else
            SET_STATCHANGER(statId, 1, FALSE);

        gBattleScripting.battler = battler;
        gBattleScripting.animArg1 = STAT_ANIM_PLUS1 + statId;
        gBattleScripting.animArg2 = 0;
        BattleScriptPushCursor();
        gBattlescriptCurrInstr = BattleScript_ConsumableStatRaiseRet;
        return ITEM_STATS_CHANGE;
    }
    return ITEM_NO_EFFECT;
}

enum ItemEffect TryHandleSeed(u32 battler, u32 terrainFlag, u32 statId, u32 itemId, enum ItemCaseId caseID)
{
    if (gFieldStatuses & terrainFlag && CompareStat(battler, statId, MAX_STAT_STAGE, CMP_LESS_THAN))
    {
        BufferStatChange(battler, statId, STRINGID_STATROSE);
        gLastUsedItem = itemId; // For surge abilities
        gEffectBattler = gBattleScripting.battler = battler;
        SET_STATCHANGER(statId, 1, FALSE);
        gBattleScripting.animArg1 = STAT_ANIM_PLUS1 + statId;
        gBattleScripting.animArg2 = 0;
        if (caseID == ITEMEFFECT_ON_SWITCH_IN_FIRST_TURN)
        {
            BattleScriptExecute(BattleScript_ConsumableStatRaiseEnd2);
        }
        else
        {
            BattleScriptPushCursor();
            gBattlescriptCurrInstr = BattleScript_ConsumableStatRaiseRet;
        }
        return ITEM_STATS_CHANGE;
    }
    return ITEM_NO_EFFECT;
}

static enum ItemEffect TryEjectPack(u32 battler, enum ItemCaseId caseID)
{
    if (gProtectStructs[battler].statFell
     && !gProtectStructs[battler].disableEjectPack
     && CountUsablePartyMons(battler) > 0
     && !(GetMoveEffect(gCurrentMove) == EFFECT_PARTING_SHOT && CanBattlerSwitch(gBattlerAttacker))) // Does not activate if attacker used Parting Shot and can switch out
    {
        gProtectStructs[battler].statFell = FALSE;
        gBattleScripting.battler = battler;
        gAiLogicData->ejectPackSwitch = TRUE;
        if (caseID == ITEMEFFECT_ON_SWITCH_IN_FIRST_TURN)
        {
            BattleScriptExecute(BattleScript_EjectPackActivate_End2);
        }
        else
        {
            BattleScriptPushCursor();
            gBattlescriptCurrInstr = BattleScript_EjectPackActivate_Ret;
        }
        return ITEM_STATS_CHANGE;
    }
    return ITEM_NO_EFFECT;
}

static enum ItemEffect ConsumeBerserkGene(u32 battler, enum ItemCaseId caseID)
{
    if (CanBeInfinitelyConfused(battler))
        gStatuses4[battler] |= STATUS4_INFINITE_CONFUSION;

    BufferStatChange(battler, STAT_ATK, STRINGID_STATROSE);
    gBattlerAttacker = gEffectBattler = battler;
    SET_STATCHANGER(STAT_ATK, 2, FALSE);
    gBattleScripting.animArg1 = STAT_ANIM_PLUS1 + STAT_ATK;
    gBattleScripting.animArg2 = 0;
    if (caseID == ITEMEFFECT_ON_SWITCH_IN_FIRST_TURN || caseID == ITEMEFFECT_NORMAL)
    {
        BattleScriptExecute(BattleScript_BerserkGeneRetEnd2);
    }
    else
    {
        BattleScriptPushCursor();
        gBattlescriptCurrInstr = BattleScript_BerserkGeneRet;
    }
    return ITEM_STATS_CHANGE;
}

static u32 ItemRestorePp(u32 battler, u32 itemId, enum ItemCaseId caseID)
{
    struct Pokemon *mon = GetBattlerMon(battler);
    u32 i, changedPP = 0;

    for (i = 0; i < MAX_MON_MOVES; i++)
    {
        u32 move = GetMonData(mon, MON_DATA_MOVE1 + i);
        u32 currentPP = GetMonData(mon, MON_DATA_PP1 + i);
        u32 ppBonuses = GetMonData(mon, MON_DATA_PP_BONUSES);
        u32 maxPP = CalculatePPWithBonus(move, ppBonuses, i);
        if (move && (currentPP == 0 || (gBattleScripting.overrideBerryRequirements && currentPP != maxPP)))
        {
            u32 ppRestored = GetBattlerItemHoldEffectParam(battler, itemId);

            if (GetBattlerAbility(battler) == ABILITY_RIPEN)
            {
                ppRestored *= 2;
                gBattlerAbility = battler;
            }
            if (currentPP + ppRestored > maxPP)
                changedPP = maxPP;
            else
                changedPP = currentPP + ppRestored;

            PREPARE_MOVE_BUFFER(gBattleTextBuff1, move);

            if (caseID == ITEMEFFECT_ON_SWITCH_IN_FIRST_TURN || caseID == ITEMEFFECT_NORMAL)
            {
                BattleScriptExecute(BattleScript_BerryPPHealEnd2);
            }
            else
            {
                BattleScriptPushCursor();
                gBattlescriptCurrInstr = BattleScript_BerryPPHealRet;
            }
            BtlController_EmitSetMonData(battler, B_COMM_TO_CONTROLLER, i + REQUEST_PPMOVE1_BATTLE, 0, 1, &changedPP);
            MarkBattlerForControllerExec(battler);
            if (MOVE_IS_PERMANENT(battler, i))
                gBattleMons[battler].pp[i] = changedPP;
            return ITEM_PP_CHANGE;
        }
    }
    return 0;
}

static u32 ItemHealHp(u32 battler, u32 itemId, enum ItemCaseId caseID, bool32 percentHeal)
{
    if (!(gBattleScripting.overrideBerryRequirements && gBattleMons[battler].hp == gBattleMons[battler].maxHP)
        && (B_HEAL_BLOCKING < GEN_5 || !(gStatuses3[battler] & STATUS3_HEAL_BLOCK))
        && HasEnoughHpToEatBerry(battler, 2, itemId))
    {
        if (percentHeal)
            gBattleStruct->moveDamage[battler] = (GetNonDynamaxMaxHP(battler) * GetBattlerItemHoldEffectParam(battler, itemId) / 100) * -1;
        else
            gBattleStruct->moveDamage[battler] = GetBattlerItemHoldEffectParam(battler, itemId) * -1;

        // check ripen
        if (GetItemPocket(itemId) == POCKET_BERRIES && GetBattlerAbility(battler) == ABILITY_RIPEN)
            gBattleStruct->moveDamage[battler] *= 2;

        gBattlerAbility = battler;    // in SWSH, berry juice shows ability pop up but has no effect. This is mimicked here
        if (caseID == ITEMEFFECT_ON_SWITCH_IN_FIRST_TURN || caseID == ITEMEFFECT_NORMAL)
        {
            BattleScriptExecute(BattleScript_ItemHealHP_RemoveItemEnd2);
        }
        else
        {
            BattleScriptPushCursor();
            gBattlescriptCurrInstr = BattleScript_ItemHealHP_RemoveItemRet;
        }

        return ITEM_HP_CHANGE;
    }
    return 0;
}

static bool32 UnnerveOn(u32 battler, u32 itemId)
{
    if (gBattleScripting.overrideBerryRequirements > 0) // Berries that aren't eaten naturally ignore unnerve
        return FALSE;

    if (GetItemPocket(itemId) == POCKET_BERRIES && IsUnnerveAbilityOnOpposingSide(battler))
        return TRUE;
    return FALSE;
}

static bool32 GetMentalHerbEffect(u32 battler)
{
    bool32 ret = FALSE;

    // Check infatuation
    if (gBattleMons[battler].status2 & STATUS2_INFATUATION)
    {
        gBattleMons[battler].status2 &= ~STATUS2_INFATUATION;
        gBattleCommunication[MULTISTRING_CHOOSER] = B_MSG_MENTALHERBCURE_INFATUATION;  // STRINGID_TARGETGOTOVERINFATUATION
        StringCopy(gBattleTextBuff1, gStatusConditionString_LoveJpn);
        ret = TRUE;
    }
    if (B_MENTAL_HERB >= GEN_5)
    {
        // Check taunt
        if (gDisableStructs[battler].tauntTimer != 0)
        {
            gDisableStructs[battler].tauntTimer = 0;
            gBattleCommunication[MULTISTRING_CHOOSER] = B_MSG_MENTALHERBCURE_TAUNT;
            PREPARE_MOVE_BUFFER(gBattleTextBuff1, MOVE_TAUNT);
            ret = TRUE;
        }
        // Check encore
        if (gDisableStructs[battler].encoreTimer != 0)
        {
            gDisableStructs[battler].encoredMove = 0;
            gDisableStructs[battler].encoreTimer = 0;
            gBattleCommunication[MULTISTRING_CHOOSER] = B_MSG_MENTALHERBCURE_ENCORE;   // STRINGID_PKMNENCOREENDED
            ret = TRUE;
        }
        // Check torment
        if (gBattleMons[battler].status2 & STATUS2_TORMENT)
        {
            gBattleMons[battler].status2 &= ~STATUS2_TORMENT;
            gBattleCommunication[MULTISTRING_CHOOSER] = B_MSG_MENTALHERBCURE_TORMENT;
            ret = TRUE;
        }
        // Check heal block
        if (gStatuses3[battler] & STATUS3_HEAL_BLOCK)
        {
            gStatuses3[battler] &= ~STATUS3_HEAL_BLOCK;
            gBattleCommunication[MULTISTRING_CHOOSER] = B_MSG_MENTALHERBCURE_HEALBLOCK;
            ret = TRUE;
        }
        // Check disable
        if (gDisableStructs[battler].disableTimer != 0)
        {
            gDisableStructs[battler].disableTimer = 0;
            gDisableStructs[battler].disabledMove = 0;
            gBattleCommunication[MULTISTRING_CHOOSER] = B_MSG_MENTALHERBCURE_DISABLE;
            ret = TRUE;
        }
    }
    return ret;
}

static u32 TryConsumeMirrorHerb(u32 battler, enum ItemCaseId caseID)
{
    u32 effect = 0;

    if (gProtectStructs[battler].eatMirrorHerb)
    {

        gLastUsedItem = gBattleMons[battler].item;
        gBattleScripting.battler = battler;
        gProtectStructs[battler].eatMirrorHerb = 0;
        ChooseStatBoostAnimation(battler);
        if (caseID == ITEMEFFECT_ON_SWITCH_IN_FIRST_TURN || caseID == ITEMEFFECT_NORMAL)
        {
            BattleScriptExecute(BattleScript_MirrorHerbCopyStatChangeEnd2);
        }
        else
        {
            BattleScriptPushCursor();
            gBattlescriptCurrInstr = BattleScript_MirrorHerbCopyStatChange;
        }
        effect = ITEM_STATS_CHANGE;
    }
    return effect;
}

static inline u32 TryBoosterEnergy(u32 battler, enum ItemCaseId caseID)
{
    if (gDisableStructs[battler].boosterEnergyActivates || gBattleMons[battler].status2 & STATUS2_TRANSFORMED)
        return ITEM_NO_EFFECT;

    if (((GetBattlerAbility(battler) == ABILITY_PROTOSYNTHESIS) && !((gBattleWeather & B_WEATHER_SUN) && HasWeatherEffect()))
     || ((GetBattlerAbility(battler) == ABILITY_QUARK_DRIVE) && !(gFieldStatuses & STATUS_FIELD_ELECTRIC_TERRAIN)))
    {
        PREPARE_STAT_BUFFER(gBattleTextBuff1, GetHighestStatId(battler));
        gBattlerAbility = gBattleScripting.battler = battler;
        gDisableStructs[battler].boosterEnergyActivates = TRUE;
        if (caseID == ITEMEFFECT_ON_SWITCH_IN_FIRST_TURN || caseID == ITEMEFFECT_NORMAL)
        {
            BattleScriptExecute(BattleScript_BoosterEnergyEnd2);
        }
        else
        {
            BattleScriptPushCursor();
            gBattlescriptCurrInstr = BattleScript_BoosterEnergyRet;
        }
        return ITEM_EFFECT_OTHER;
    }

    return ITEM_NO_EFFECT;
}

u32 RestoreWhiteHerbStats(u32 battler)
{
    u32 i, effect = 0;

    for (i = 0; i < NUM_BATTLE_STATS; i++)
    {
        if (gBattleMons[battler].statStages[i] < DEFAULT_STAT_STAGE)
        {
            gBattleMons[battler].statStages[i] = DEFAULT_STAT_STAGE;
            effect = ITEM_STATS_CHANGE;
        }
    }
    if (effect != 0)
    {
        gLastUsedItem = gBattleMons[battler].item;
        gBattleScripting.battler = battler;
        gPotentialItemEffectBattler = battler;
    }
    return effect;
}

static u8 ItemEffectMoveEnd(u32 battler, enum ItemHoldEffect holdEffect)
{
    u8 effect = 0;

    switch (holdEffect)
    {
    case HOLD_EFFECT_MICLE_BERRY:
        if (B_HP_BERRIES >= GEN_4)
            effect = TrySetMicleBerry(battler, gLastUsedItem, ITEMEFFECT_NONE);
        break;
    case HOLD_EFFECT_RESTORE_HP:
        if (B_HP_BERRIES >= GEN_4)
            effect = ItemHealHp(battler, gLastUsedItem, ITEMEFFECT_NONE, FALSE);
        break;
    case HOLD_EFFECT_RESTORE_PCT_HP:
        if (B_BERRIES_INSTANT >= GEN_4)
            effect = ItemHealHp(battler, gLastUsedItem, ITEMEFFECT_NONE, TRUE);
        break;
    case HOLD_EFFECT_RESTORE_PP:
        if (B_BERRIES_INSTANT >= GEN_4)
            effect = ItemRestorePp(battler, gLastUsedItem, ITEMEFFECT_NONE);
        break;
    case HOLD_EFFECT_CONFUSE_SPICY:
        if (B_BERRIES_INSTANT >= GEN_4)
            effect = HealConfuseBerry(battler, gLastUsedItem, FLAVOR_SPICY, ITEMEFFECT_NONE);
        break;
    case HOLD_EFFECT_CONFUSE_DRY:
        if (B_BERRIES_INSTANT >= GEN_4)
            effect = HealConfuseBerry(battler, gLastUsedItem, FLAVOR_DRY, ITEMEFFECT_NONE);
        break;
    case HOLD_EFFECT_CONFUSE_SWEET:
        if (B_BERRIES_INSTANT >= GEN_4)
            effect = HealConfuseBerry(battler, gLastUsedItem, FLAVOR_SWEET, ITEMEFFECT_NONE);
        break;
    case HOLD_EFFECT_CONFUSE_BITTER:
        if (B_BERRIES_INSTANT >= GEN_4)
            effect = HealConfuseBerry(battler, gLastUsedItem, FLAVOR_BITTER, ITEMEFFECT_NONE);
        break;
    case HOLD_EFFECT_CONFUSE_SOUR:
        if (B_BERRIES_INSTANT >= GEN_4)
            effect = HealConfuseBerry(battler, gLastUsedItem, FLAVOR_SOUR, ITEMEFFECT_NONE);
        break;
    case HOLD_EFFECT_ATTACK_UP:
        if (B_BERRIES_INSTANT >= GEN_4)
            effect = StatRaiseBerry(battler, gLastUsedItem, STAT_ATK, ITEMEFFECT_NONE);
        break;
    case HOLD_EFFECT_DEFENSE_UP:
        if (B_BERRIES_INSTANT >= GEN_4)
            effect = StatRaiseBerry(battler, gLastUsedItem, STAT_DEF, ITEMEFFECT_NONE);
        break;
    case HOLD_EFFECT_SPEED_UP:
        if (B_BERRIES_INSTANT >= GEN_4)
            effect = StatRaiseBerry(battler, gLastUsedItem, STAT_SPEED, ITEMEFFECT_NONE);
        break;
    case HOLD_EFFECT_SP_ATTACK_UP:
        if (B_BERRIES_INSTANT >= GEN_4)
            effect = StatRaiseBerry(battler, gLastUsedItem, STAT_SPATK, ITEMEFFECT_NONE);
        break;
    case HOLD_EFFECT_SP_DEFENSE_UP:
        if (B_BERRIES_INSTANT >= GEN_4)
            effect = StatRaiseBerry(battler, gLastUsedItem, STAT_SPDEF, ITEMEFFECT_NONE);
        break;
    case HOLD_EFFECT_ENIGMA_BERRY: // consume and heal if hit by super effective move
        effect = TrySetEnigmaBerry(battler);
        break;
    case HOLD_EFFECT_KEE_BERRY:  // consume and boost defense if used physical move
        effect = DamagedStatBoostBerryEffect(battler, STAT_DEF, DAMAGE_CATEGORY_PHYSICAL);
        break;
    case HOLD_EFFECT_MARANGA_BERRY:  // consume and boost sp. defense if used special move
        effect = DamagedStatBoostBerryEffect(battler, STAT_SPDEF, DAMAGE_CATEGORY_SPECIAL);
        break;
    case HOLD_EFFECT_RANDOM_STAT_UP:
        if (B_BERRIES_INSTANT >= GEN_4)
            effect = RandomStatRaiseBerry(battler, gLastUsedItem, ITEMEFFECT_NONE);
        break;
    case HOLD_EFFECT_CURE_PAR:
        if (gBattleMons[battler].status1 & STATUS1_PARALYSIS && !UnnerveOn(battler, gLastUsedItem))
        {
            gBattleMons[battler].status1 &= ~STATUS1_PARALYSIS;
            BattleScriptPushCursor();
            gBattlescriptCurrInstr = BattleScript_BerryCureParRet;
            effect = ITEM_STATUS_CHANGE;
        }
        break;
    case HOLD_EFFECT_CURE_PSN:
        if (gBattleMons[battler].status1 & STATUS1_PSN_ANY && !UnnerveOn(battler, gLastUsedItem))
        {
            gBattleMons[battler].status1 &= ~(STATUS1_PSN_ANY | STATUS1_TOXIC_COUNTER);
            BattleScriptPushCursor();
            gBattlescriptCurrInstr = BattleScript_BerryCurePsnRet;
            effect = ITEM_STATUS_CHANGE;
        }
        break;
    case HOLD_EFFECT_CURE_BRN:
        if (gBattleMons[battler].status1 & STATUS1_BURN && !UnnerveOn(battler, gLastUsedItem))
        {
            gBattleMons[battler].status1 &= ~STATUS1_BURN;
            BattleScriptPushCursor();
            gBattlescriptCurrInstr = BattleScript_BerryCureBrnRet;
            effect = ITEM_STATUS_CHANGE;
        }
        break;
    case HOLD_EFFECT_CURE_FRZ:
        if (gBattleMons[battler].status1 & STATUS1_FREEZE && !UnnerveOn(battler, gLastUsedItem))
        {
            gBattleMons[battler].status1 &= ~STATUS1_FREEZE;
            BattleScriptPushCursor();
            gBattlescriptCurrInstr = BattleScript_BerryCureFrzRet;
            effect = ITEM_STATUS_CHANGE;
        }
        if (gBattleMons[battler].status1 & STATUS1_FROSTBITE && !UnnerveOn(battler, gLastUsedItem))
        {
            gBattleMons[battler].status1 &= ~STATUS1_FROSTBITE;
            BattleScriptPushCursor();
            gBattlescriptCurrInstr = BattleScript_BerryCureFrbRet;
            effect = ITEM_STATUS_CHANGE;
        }
        break;
    case HOLD_EFFECT_CURE_SLP:
        if (gBattleMons[battler].status1 & STATUS1_SLEEP && !UnnerveOn(battler, gLastUsedItem))
        {
            gBattleMons[battler].status1 &= ~STATUS1_SLEEP;
            gBattleMons[battler].status2 &= ~STATUS2_NIGHTMARE;
            BattleScriptPushCursor();
            gBattlescriptCurrInstr = BattleScript_BerryCureSlpRet;
            effect = ITEM_STATUS_CHANGE;
            TryDeactivateSleepClause(GetBattlerSide(battler), gBattlerPartyIndexes[battler]);
        }
        break;
    case HOLD_EFFECT_CURE_CONFUSION:
        if (gBattleMons[battler].status2 & STATUS2_CONFUSION && !UnnerveOn(battler, gLastUsedItem))
        {
            RemoveConfusionStatus(battler);
            BattleScriptPushCursor();
            gBattlescriptCurrInstr = BattleScript_BerryCureConfusionRet;
            effect = ITEM_EFFECT_OTHER;
        }
        break;
    case HOLD_EFFECT_MENTAL_HERB:
        if (GetMentalHerbEffect(battler))
        {
            gBattleScripting.savedBattler = gBattlerAttacker;
            gBattlerAttacker = battler;
            BattleScriptPushCursor();
            gBattlescriptCurrInstr = BattleScript_MentalHerbCureRet;
            effect = ITEM_EFFECT_OTHER;
        }
        break;
    case HOLD_EFFECT_CURE_STATUS:
        if ((gBattleMons[battler].status1 & STATUS1_ANY || gBattleMons[battler].status2 & STATUS2_CONFUSION) && !UnnerveOn(battler, gLastUsedItem))
        {
            if (gBattleMons[battler].status1 & STATUS1_PSN_ANY)
                StringCopy(gBattleTextBuff1, gStatusConditionString_PoisonJpn);

            if (gBattleMons[battler].status1 & STATUS1_SLEEP)
            {
                gBattleMons[battler].status2 &= ~STATUS2_NIGHTMARE;
                StringCopy(gBattleTextBuff1, gStatusConditionString_SleepJpn);
                TryDeactivateSleepClause(GetBattlerSide(battler), gBattlerPartyIndexes[battler]);
            }

            if (gBattleMons[battler].status1 & STATUS1_PARALYSIS)
                StringCopy(gBattleTextBuff1, gStatusConditionString_ParalysisJpn);

            if (gBattleMons[battler].status1 & STATUS1_BURN)
                StringCopy(gBattleTextBuff1, gStatusConditionString_BurnJpn);

            if (gBattleMons[battler].status1 & STATUS1_FREEZE || gBattleMons[battler].status1 & STATUS1_FROSTBITE)
                StringCopy(gBattleTextBuff1, gStatusConditionString_IceJpn);

            if (gBattleMons[battler].status2 & STATUS2_CONFUSION)
                StringCopy(gBattleTextBuff1, gStatusConditionString_ConfusionJpn);

            gBattleMons[battler].status1 = 0;
            RemoveConfusionStatus(battler);
            BattleScriptPushCursor();
            gBattleCommunication[MULTISTRING_CHOOSER] = B_MSG_CURED_PROBLEM;
            gBattlescriptCurrInstr = BattleScript_BerryCureChosenStatusRet;
            effect = ITEM_STATUS_CHANGE;
        }
        break;
    case HOLD_EFFECT_CRITICAL_UP: // lansat berry
        if (B_BERRIES_INSTANT >= GEN_4
            && !(gBattleMons[battler].status2 & STATUS2_FOCUS_ENERGY_ANY)
            && HasEnoughHpToEatBerry(battler, GetBattlerItemHoldEffectParam(battler, gLastUsedItem), gLastUsedItem))
        {
            gBattleMons[battler].status2 |= STATUS2_FOCUS_ENERGY;
            gBattleScripting.battler = battler;
            gPotentialItemEffectBattler = battler;
            BattleScriptPushCursor();
            gBattlescriptCurrInstr = BattleScript_BerryFocusEnergyRet;
            effect = ITEM_EFFECT_OTHER;
        }
        break;
    case HOLD_EFFECT_BERSERK_GENE:
        effect = ConsumeBerserkGene(battler, ITEMEFFECT_NONE);
        break;
    case HOLD_EFFECT_MIRROR_HERB:
        effect = TryConsumeMirrorHerb(battler, ITEMEFFECT_NONE);
        break;
    default:
        break;
    }

    return effect;
}

static inline bool32 TryCureStatus(u32 battler, enum ItemCaseId caseId)
{
    u32 effect = ITEM_NO_EFFECT;
    u32 string = 0;

    if ((gBattleMons[battler].status1 & STATUS1_ANY || gBattleMons[battler].status2 & STATUS2_CONFUSION) && !UnnerveOn(battler, gLastUsedItem))
    {
        if (gBattleMons[battler].status1 & STATUS1_PSN_ANY)
        {
            StringCopy(gBattleTextBuff1, gStatusConditionString_PoisonJpn);
            string++;
        }
        if (gBattleMons[battler].status1 & STATUS1_SLEEP)
        {
            gBattleMons[battler].status2 &= ~STATUS2_NIGHTMARE;
            StringCopy(gBattleTextBuff1, gStatusConditionString_SleepJpn);
            string++;
            TryDeactivateSleepClause(GetBattlerSide(battler), gBattlerPartyIndexes[battler]);
        }
        if (gBattleMons[battler].status1 & STATUS1_PARALYSIS)
        {
            StringCopy(gBattleTextBuff1, gStatusConditionString_ParalysisJpn);
            string++;
        }
        if (gBattleMons[battler].status1 & STATUS1_BURN)
        {
            StringCopy(gBattleTextBuff1, gStatusConditionString_BurnJpn);
            string++;
        }
        if (gBattleMons[battler].status1 & STATUS1_FREEZE || gBattleMons[battler].status1 & STATUS1_FROSTBITE)
        {
            StringCopy(gBattleTextBuff1, gStatusConditionString_IceJpn);
            string++;
        }
        if (gBattleMons[battler].status2 & STATUS2_CONFUSION)
        {
            StringCopy(gBattleTextBuff1, gStatusConditionString_ConfusionJpn);
            string++;
        }
        if (string <= 1)
            gBattleCommunication[MULTISTRING_CHOOSER] = B_MSG_CURED_PROBLEM;
        else
            gBattleCommunication[MULTISTRING_CHOOSER] = B_MSG_NORMALIZED_STATUS;
        gBattleMons[battler].status1 = 0;
        RemoveConfusionStatus(battler);
        if (caseId == ITEMEFFECT_ON_SWITCH_IN_FIRST_TURN || caseId == ITEMEFFECT_NORMAL)
        {
            BattleScriptExecute(BattleScript_BerryCureChosenStatusEnd2);
        }
        else
        {
            BattleScriptPushCursor();
            gBattlescriptCurrInstr = BattleScript_BerryCureChosenStatusRet;
        }
        effect = ITEM_STATUS_CHANGE;
    }

    return effect;
}

u32 ItemBattleEffects(enum ItemCaseId caseID, u32 battler, bool32 moveTurn)
{
    u32 moveType = 0;
    enum ItemEffect effect = ITEM_NO_EFFECT;
    enum ItemHoldEffect battlerHoldEffect = 0, atkHoldEffect = 0;
    u32 atkHoldEffectParam = 0;
    u32 atkItem = 0;

    if (caseID != ITEMEFFECT_USE_LAST_ITEM)
    {
        gLastUsedItem = gBattleMons[battler].item;
        battlerHoldEffect = GetBattlerHoldEffect(battler, TRUE);
    }

    atkItem = gBattleMons[gBattlerAttacker].item;
    atkHoldEffect = GetBattlerHoldEffect(gBattlerAttacker, TRUE);
    atkHoldEffectParam = GetBattlerHoldEffectParam(gBattlerAttacker);

    switch (caseID)
    {
    case ITEMEFFECT_NONE:
        break;
    case ITEMEFFECT_ON_SWITCH_IN:
    case ITEMEFFECT_ON_SWITCH_IN_FIRST_TURN:
        if (!gSpecialStatuses[battler].switchInItemDone)
        {
            switch (battlerHoldEffect)
            {
            case HOLD_EFFECT_DOUBLE_PRIZE:
                if (IsOnPlayerSide(battler) && !gBattleStruct->moneyMultiplierItem)
                {
                    gBattleStruct->moneyMultiplier *= 2;
                    gBattleStruct->moneyMultiplierItem = 1;
                }
                break;
            case HOLD_EFFECT_WHITE_HERB:
                effect = RestoreWhiteHerbStats(battler);
                if (effect != 0)
                    BattleScriptExecute(BattleScript_WhiteHerbEnd2);
                break;
            case HOLD_EFFECT_CONFUSE_SPICY:
                if (B_BERRIES_INSTANT >= GEN_4)
                    effect = HealConfuseBerry(battler, gLastUsedItem, FLAVOR_SPICY, caseID);
                break;
            case HOLD_EFFECT_CONFUSE_DRY:
                if (B_BERRIES_INSTANT >= GEN_4)
                    effect = HealConfuseBerry(battler, gLastUsedItem, FLAVOR_DRY, caseID);
                break;
            case HOLD_EFFECT_CONFUSE_SWEET:
                if (B_BERRIES_INSTANT >= GEN_4)
                    effect = HealConfuseBerry(battler, gLastUsedItem, FLAVOR_SWEET, caseID);
                break;
            case HOLD_EFFECT_CONFUSE_BITTER:
                if (B_BERRIES_INSTANT >= GEN_4)
                    effect = HealConfuseBerry(battler, gLastUsedItem, FLAVOR_BITTER, caseID);
                break;
            case HOLD_EFFECT_CONFUSE_SOUR:
                if (B_BERRIES_INSTANT >= GEN_4)
                    effect = HealConfuseBerry(battler, gLastUsedItem, FLAVOR_SOUR, caseID);
                break;
            case HOLD_EFFECT_ATTACK_UP:
                if (B_BERRIES_INSTANT >= GEN_4)
                    effect = StatRaiseBerry(battler, gLastUsedItem, STAT_ATK, caseID);
                break;
            case HOLD_EFFECT_DEFENSE_UP:
                if (B_BERRIES_INSTANT >= GEN_4)
                    effect = StatRaiseBerry(battler, gLastUsedItem, STAT_DEF, caseID);
                break;
            case HOLD_EFFECT_SPEED_UP:
                if (B_BERRIES_INSTANT >= GEN_4)
                    effect = StatRaiseBerry(battler, gLastUsedItem, STAT_SPEED, caseID);
                break;
            case HOLD_EFFECT_SP_ATTACK_UP:
                if (B_BERRIES_INSTANT >= GEN_4)
                    effect = StatRaiseBerry(battler, gLastUsedItem, STAT_SPATK, caseID);
                break;
            case HOLD_EFFECT_SP_DEFENSE_UP:
                if (B_BERRIES_INSTANT >= GEN_4)
                    effect = StatRaiseBerry(battler, gLastUsedItem, STAT_SPDEF, caseID);
                break;
            case HOLD_EFFECT_CRITICAL_UP:
                if (B_BERRIES_INSTANT >= GEN_4
                    && !(gBattleMons[battler].status2 & STATUS2_FOCUS_ENERGY_ANY)
                    && HasEnoughHpToEatBerry(battler, GetBattlerItemHoldEffectParam(battler, gLastUsedItem), gLastUsedItem))
                {
                    gBattleMons[battler].status2 |= STATUS2_FOCUS_ENERGY;
                    gBattleScripting.battler = battler;
                    BattleScriptExecute(BattleScript_BerryFocusEnergyEnd2);
                    effect = ITEM_EFFECT_OTHER;
                }
                break;
            case HOLD_EFFECT_RANDOM_STAT_UP:
                if (B_BERRIES_INSTANT >= GEN_4)
                    effect = RandomStatRaiseBerry(battler, gLastUsedItem, caseID);
                break;
            case HOLD_EFFECT_CURE_PAR:
                if (B_BERRIES_INSTANT >= GEN_4
                    && gBattleMons[battler].status1 & STATUS1_PARALYSIS
                    && !UnnerveOn(battler, gLastUsedItem))
                {
                    gBattleMons[battler].status1 &= ~STATUS1_PARALYSIS;
                    BattleScriptExecute(BattleScript_BerryCurePrlzEnd2);
                    effect = ITEM_STATUS_CHANGE;
                }
                break;
            case HOLD_EFFECT_CURE_PSN:
                if (B_BERRIES_INSTANT >= GEN_4
                    && (gBattleMons[battler].status1 & STATUS1_PSN_ANY)
                    && !UnnerveOn(battler, gLastUsedItem))
                {
                    gBattleMons[battler].status1 &= ~(STATUS1_PSN_ANY | STATUS1_TOXIC_COUNTER);
                    BattleScriptExecute(BattleScript_BerryCurePsnEnd2);
                    effect = ITEM_STATUS_CHANGE;
                }
                break;
            case HOLD_EFFECT_CURE_BRN:
                if (B_BERRIES_INSTANT >= GEN_4
                    && (gBattleMons[battler].status1 & STATUS1_BURN)
                    && !UnnerveOn(battler, gLastUsedItem))
                {
                    gBattleMons[battler].status1 &= ~STATUS1_BURN;
                    BattleScriptExecute(BattleScript_BerryCureBrnEnd2);
                    effect = ITEM_STATUS_CHANGE;
                }
                break;
            case HOLD_EFFECT_CURE_FRZ:
                if (B_BERRIES_INSTANT >= GEN_4
                    && (gBattleMons[battler].status1 & STATUS1_FREEZE)
                    && !UnnerveOn(battler, gLastUsedItem))
                {
                    gBattleMons[battler].status1 &= ~STATUS1_FREEZE;
                    BattleScriptExecute(BattleScript_BerryCureFrzEnd2);
                    effect = ITEM_STATUS_CHANGE;
                }
                if (B_BERRIES_INSTANT >= GEN_4
                    && (gBattleMons[battler].status1 & STATUS1_FROSTBITE)
                    && !UnnerveOn(battler, gLastUsedItem))
                {
                    gBattleMons[battler].status1 &= ~STATUS1_FROSTBITE;
                    BattleScriptExecute(BattleScript_BerryCureFrbEnd2);
                    effect = ITEM_STATUS_CHANGE;
                }
                break;
            case HOLD_EFFECT_CURE_SLP:
                if (B_BERRIES_INSTANT >= GEN_4
                    && (gBattleMons[battler].status1 & STATUS1_SLEEP)
                    && !UnnerveOn(battler, gLastUsedItem))
                {
                    gBattleMons[battler].status1 &= ~STATUS1_SLEEP;
                    gBattleMons[battler].status2 &= ~STATUS2_NIGHTMARE;
                    BattleScriptExecute(BattleScript_BerryCureSlpEnd2);
                    effect = ITEM_STATUS_CHANGE;
                    TryDeactivateSleepClause(GetBattlerSide(battler), gBattlerPartyIndexes[battler]);
                }
                break;
            case HOLD_EFFECT_CURE_STATUS:
                if (B_BERRIES_INSTANT >= GEN_4)
                    effect = TryCureStatus(battler, caseID);
                break;
            case HOLD_EFFECT_RESTORE_HP:
                if (B_BERRIES_INSTANT >= GEN_4)
                    effect = ItemHealHp(battler, gLastUsedItem, caseID, FALSE);
                break;
            case HOLD_EFFECT_RESTORE_PCT_HP:
                if (B_BERRIES_INSTANT >= GEN_4)
                    effect = ItemHealHp(battler, gLastUsedItem, caseID, TRUE);
                break;
            case HOLD_EFFECT_AIR_BALLOON:
                effect = ITEM_EFFECT_OTHER;
                gBattleScripting.battler = battler;
                BattleScriptPushCursorAndCallback(BattleScript_AirBaloonMsgIn);
                RecordItemEffectBattle(battler, HOLD_EFFECT_AIR_BALLOON);
                break;
            case HOLD_EFFECT_ROOM_SERVICE:
                if (TryRoomService(battler))
                {
                    BattleScriptExecute(BattleScript_ConsumableStatRaiseEnd2);
                    effect = ITEM_STATS_CHANGE;
                }
                break;
            case HOLD_EFFECT_SEEDS:
                switch (GetBattlerHoldEffectParam(battler))
                {
                case HOLD_EFFECT_PARAM_ELECTRIC_TERRAIN:
                    effect = TryHandleSeed(battler, STATUS_FIELD_ELECTRIC_TERRAIN, STAT_DEF, gLastUsedItem, caseID);
                    break;
                case HOLD_EFFECT_PARAM_GRASSY_TERRAIN:
                    effect = TryHandleSeed(battler, STATUS_FIELD_GRASSY_TERRAIN, STAT_DEF, gLastUsedItem, caseID);
                    break;
                case HOLD_EFFECT_PARAM_MISTY_TERRAIN:
                    effect = TryHandleSeed(battler, STATUS_FIELD_MISTY_TERRAIN, STAT_SPDEF, gLastUsedItem, caseID);
                    break;
                case HOLD_EFFECT_PARAM_PSYCHIC_TERRAIN:
                    effect = TryHandleSeed(battler, STATUS_FIELD_PSYCHIC_TERRAIN, STAT_SPDEF, gLastUsedItem, caseID);
                    break;
                }
                break;
            case HOLD_EFFECT_EJECT_PACK:
                effect = TryEjectPack(battler, caseID);
                break;
            case HOLD_EFFECT_BERSERK_GENE:
                effect = ConsumeBerserkGene(battler, caseID);
                break;
            case HOLD_EFFECT_MIRROR_HERB:
                effect = TryConsumeMirrorHerb(battler, caseID);
                break;
            case HOLD_EFFECT_BOOSTER_ENERGY:
                effect = TryBoosterEnergy(battler, caseID);
                break;
            default:
                break;
            }
            if (effect != 0)
            {
                gSpecialStatuses[battler].switchInItemDone = TRUE;
                gBattlerAttacker = gPotentialItemEffectBattler = gBattleScripting.battler = battler;
                if (effect == ITEM_STATUS_CHANGE)
                {
                    BtlController_EmitSetMonData(battler, B_COMM_TO_CONTROLLER, REQUEST_STATUS_BATTLE, 0, 4, &gBattleMons[battler].status1);
                    MarkBattlerForControllerExec(battler);
                }
            }
        }
        break;
    case ITEMEFFECT_NORMAL:
    case ITEMEFFECT_TRY_HEALING:
        if (gBattleMons[battler].hp)
        {
            switch (battlerHoldEffect)
            {
            case HOLD_EFFECT_RESTORE_HP:
                if (!moveTurn)
                    effect = ItemHealHp(battler, gLastUsedItem, caseID, FALSE);
                break;
            case HOLD_EFFECT_RESTORE_PCT_HP:
                if (!moveTurn)
                    effect = ItemHealHp(battler, gLastUsedItem, caseID, TRUE);
                break;
            case HOLD_EFFECT_RESTORE_PP:
                if (!moveTurn)
                    effect = ItemRestorePp(battler, gLastUsedItem, caseID);
                break;
            case HOLD_EFFECT_WHITE_HERB:
                effect = RestoreWhiteHerbStats(battler);
                if (effect != 0)
                    BattleScriptExecute(BattleScript_WhiteHerbEnd2);
                break;
            case HOLD_EFFECT_BLACK_SLUDGE:
                if (IS_BATTLER_OF_TYPE(battler, TYPE_POISON))
                {
                    goto LEFTOVERS;
                }
                else if (GetBattlerAbility(battler) != ABILITY_MAGIC_GUARD && !moveTurn)
                {
                    gBattleStruct->moveDamage[battler] = GetNonDynamaxMaxHP(battler) / 8;
                    if (gBattleStruct->moveDamage[battler] == 0)
                        gBattleStruct->moveDamage[battler] = 1;
                    BattleScriptExecute(BattleScript_ItemHurtEnd2);
                    effect = ITEM_HP_CHANGE;
                    RecordItemEffectBattle(battler, battlerHoldEffect);
                    PREPARE_ITEM_BUFFER(gBattleTextBuff1, gLastUsedItem);
                }
                break;
            case HOLD_EFFECT_LEFTOVERS:
            LEFTOVERS:
                if (gBattleMons[battler].hp < gBattleMons[battler].maxHP && !moveTurn
                  && (B_HEAL_BLOCKING < GEN_5 || !(gStatuses3[battler] & STATUS3_HEAL_BLOCK)))
                {
                    gBattleStruct->moveDamage[battler] = GetNonDynamaxMaxHP(battler) / 16;
                    if (gBattleStruct->moveDamage[battler] == 0)
                        gBattleStruct->moveDamage[battler] = 1;
                    gBattleStruct->moveDamage[battler] *= -1;
                    BattleScriptExecute(BattleScript_ItemHealHP_End2);
                    effect = ITEM_HP_CHANGE;
                    RecordItemEffectBattle(battler, battlerHoldEffect);
                }
                break;
            case HOLD_EFFECT_CONFUSE_SPICY:
                if (!moveTurn)
                    effect = HealConfuseBerry(battler, gLastUsedItem, FLAVOR_SPICY, caseID);
                break;
            case HOLD_EFFECT_CONFUSE_DRY:
                if (!moveTurn)
                    effect = HealConfuseBerry(battler, gLastUsedItem, FLAVOR_DRY, caseID);
                break;
            case HOLD_EFFECT_CONFUSE_SWEET:
                if (!moveTurn)
                    effect = HealConfuseBerry(battler, gLastUsedItem, FLAVOR_SWEET, caseID);
                break;
            case HOLD_EFFECT_CONFUSE_BITTER:
                if (!moveTurn)
                    effect = HealConfuseBerry(battler, gLastUsedItem, FLAVOR_BITTER, caseID);
                break;
            case HOLD_EFFECT_CONFUSE_SOUR:
                if (!moveTurn)
                    effect = HealConfuseBerry(battler, gLastUsedItem, FLAVOR_SOUR, caseID);
                break;
            case HOLD_EFFECT_ATTACK_UP:
                if (!moveTurn)
                    effect = StatRaiseBerry(battler, gLastUsedItem, STAT_ATK, caseID);
                break;
            case HOLD_EFFECT_DEFENSE_UP:
                if (!moveTurn)
                    effect = StatRaiseBerry(battler, gLastUsedItem, STAT_DEF, caseID);
                break;
            case HOLD_EFFECT_SPEED_UP:
                if (!moveTurn)
                    effect = StatRaiseBerry(battler, gLastUsedItem, STAT_SPEED, caseID);
                break;
            case HOLD_EFFECT_SP_ATTACK_UP:
                if (!moveTurn)
                    effect = StatRaiseBerry(battler, gLastUsedItem, STAT_SPATK, caseID);
                break;
            case HOLD_EFFECT_SP_DEFENSE_UP:
                if (!moveTurn)
                    effect = StatRaiseBerry(battler, gLastUsedItem, STAT_SPDEF, caseID);
                break;
            case HOLD_EFFECT_CRITICAL_UP:
                if (!moveTurn && !(gBattleMons[battler].status2 & STATUS2_FOCUS_ENERGY_ANY)
                    && HasEnoughHpToEatBerry(battler, GetBattlerItemHoldEffectParam(battler, gLastUsedItem), gLastUsedItem))
                {
                    gBattleMons[battler].status2 |= STATUS2_FOCUS_ENERGY;
                    gBattleScripting.battler = battler;
                    BattleScriptExecute(BattleScript_BerryFocusEnergyEnd2);
                    effect = ITEM_EFFECT_OTHER;
                }
                break;
            case HOLD_EFFECT_RANDOM_STAT_UP:
                if (!moveTurn)
                    effect = RandomStatRaiseBerry(battler, gLastUsedItem, caseID);
                break;
            case HOLD_EFFECT_CURE_PAR:
                if (gBattleMons[battler].status1 & STATUS1_PARALYSIS && !UnnerveOn(battler, gLastUsedItem))
                {
                    gBattleMons[battler].status1 &= ~STATUS1_PARALYSIS;
                    BattleScriptExecute(BattleScript_BerryCurePrlzEnd2);
                    effect = ITEM_STATUS_CHANGE;
                }
                break;
            case HOLD_EFFECT_CURE_PSN:
                if (gBattleMons[battler].status1 & STATUS1_PSN_ANY && !UnnerveOn(battler, gLastUsedItem))
                {
                    gBattleMons[battler].status1 &= ~(STATUS1_PSN_ANY | STATUS1_TOXIC_COUNTER);
                    BattleScriptExecute(BattleScript_BerryCurePsnEnd2);
                    effect = ITEM_STATUS_CHANGE;
                }
                break;
            case HOLD_EFFECT_CURE_BRN:
                if (gBattleMons[battler].status1 & STATUS1_BURN && !UnnerveOn(battler, gLastUsedItem))
                {
                    gBattleMons[battler].status1 &= ~STATUS1_BURN;
                    BattleScriptExecute(BattleScript_BerryCureBrnEnd2);
                    effect = ITEM_STATUS_CHANGE;
                }
                break;
            case HOLD_EFFECT_CURE_FRZ:
                if (gBattleMons[battler].status1 & STATUS1_FREEZE && !UnnerveOn(battler, gLastUsedItem))
                {
                    gBattleMons[battler].status1 &= ~STATUS1_FREEZE;
                    BattleScriptExecute(BattleScript_BerryCureFrzEnd2);
                    effect = ITEM_STATUS_CHANGE;
                }
                if (gBattleMons[battler].status1 & STATUS1_FROSTBITE && !UnnerveOn(battler, gLastUsedItem))
                {
                    gBattleMons[battler].status1 &= ~STATUS1_FROSTBITE;
                    BattleScriptExecute(BattleScript_BerryCureFrbEnd2);
                    effect = ITEM_STATUS_CHANGE;
                }
                break;
            case HOLD_EFFECT_CURE_SLP:
                if (gBattleMons[battler].status1 & STATUS1_SLEEP && !UnnerveOn(battler, gLastUsedItem))
                {
                    gBattleMons[battler].status1 &= ~STATUS1_SLEEP;
                    gBattleMons[battler].status2 &= ~STATUS2_NIGHTMARE;
                    BattleScriptExecute(BattleScript_BerryCureSlpEnd2);
                    effect = ITEM_STATUS_CHANGE;
                    TryDeactivateSleepClause(GetBattlerSide(battler), gBattlerPartyIndexes[battler]);
                }
                break;
            case HOLD_EFFECT_CURE_CONFUSION:
                if (gBattleMons[battler].status2 & STATUS2_CONFUSION && !UnnerveOn(battler, gLastUsedItem))
                {
                    RemoveConfusionStatus(battler);
                    BattleScriptExecute(BattleScript_BerryCureConfusionEnd2);
                    effect = ITEM_EFFECT_OTHER;
                }
                break;
            case HOLD_EFFECT_CURE_STATUS:
                effect = TryCureStatus(battler, caseID);
                break;
            case HOLD_EFFECT_MENTAL_HERB:
                if (GetMentalHerbEffect(battler))
                {
                    gBattleScripting.savedBattler = gBattlerAttacker;
                    gBattlerAttacker = battler;
                    BattleScriptExecute(BattleScript_MentalHerbCureEnd2);
                    effect = ITEM_EFFECT_OTHER;
                }
                break;
            case HOLD_EFFECT_MICLE_BERRY:
                if (!moveTurn)
                    effect = TrySetMicleBerry(battler, gLastUsedItem, caseID);
                break;
            case HOLD_EFFECT_BERSERK_GENE:
                effect = ConsumeBerserkGene(battler, caseID);
                break;
            case HOLD_EFFECT_MIRROR_HERB:
                effect = TryConsumeMirrorHerb(battler, caseID);
                break;
            case HOLD_EFFECT_BOOSTER_ENERGY:
                effect = TryBoosterEnergy(battler, caseID);
                break;
            default:
                break;
            }

            if (effect != 0)
            {
                gBattlerAttacker = gPotentialItemEffectBattler = gBattleScripting.battler = battler;
                if (effect == ITEM_STATUS_CHANGE)
                {
                    BtlController_EmitSetMonData(battler, B_COMM_TO_CONTROLLER, REQUEST_STATUS_BATTLE, 0, 4, &gBattleMons[battler].status1);
                    MarkBattlerForControllerExec(battler);
                }
            }
        }
        break;
    case ITEMEFFECT_USE_LAST_ITEM:
        effect = ItemEffectMoveEnd(battler, GetItemHoldEffect(gLastUsedItem));
        gBattleScripting.overrideBerryRequirements = 2; // to exit VARIOUS_CONSUME_BERRIES
        if (effect)
        {
            gPotentialItemEffectBattler = gBattleScripting.battler = battler;
            if (effect == ITEM_STATUS_CHANGE)
            {
                BtlController_EmitSetMonData(battler, B_COMM_TO_CONTROLLER, REQUEST_STATUS_BATTLE, 0, 4, &gBattleMons[battler].status1);
                MarkBattlerForControllerExec(battler);
            }
            break;
        }
        break;
    case ITEMEFFECT_MOVE_END:
        for (battler = 0; battler < gBattlersCount; battler++)
        {
            // If item can be  knocked off berry activation will be blocked, but not other items
            if (gBattleStruct->battlerState[battler].itemCanBeKnockedOff
             && (GetItemPocket(gBattleMons[battler].item) == POCKET_BERRIES
              || GetBattlerHoldEffect(battler, TRUE) == HOLD_EFFECT_RESTORE_HP))
                continue;

            gLastUsedItem = gBattleMons[battler].item;
            effect = ItemEffectMoveEnd(battler, GetBattlerHoldEffect(battler, TRUE));
            if (effect)
            {
                gPotentialItemEffectBattler = gBattleScripting.battler = battler;
                if (effect == ITEM_STATUS_CHANGE)
                {
                    BtlController_EmitSetMonData(battler, B_COMM_TO_CONTROLLER, REQUEST_STATUS_BATTLE, 0, 4, &gBattleMons[battler].status1);
                    MarkBattlerForControllerExec(battler);
                }
                break;
            }
        }
        break;
    case ITEMEFFECT_KINGSROCK:
        // Occur on each hit of a multi-strike move
        switch (atkHoldEffect)
        {
        case HOLD_EFFECT_FLINCH:
            {
                u16 ability = GetBattlerAbility(gBattlerAttacker);
                if (B_SERENE_GRACE_BOOST >= GEN_5 && ability == ABILITY_SERENE_GRACE)
                    atkHoldEffectParam *= 2;
                if (gSideStatuses[GetBattlerSide(battler)] & SIDE_STATUS_RAINBOW && gCurrentMove != MOVE_SECRET_POWER)
                    atkHoldEffectParam *= 2;
                if (IsBattlerTurnDamaged(gBattlerTarget)
                    && !MoveIgnoresKingsRock(gCurrentMove)
                    && gBattleMons[gBattlerTarget].hp
                    && RandomPercentage(RNG_HOLD_EFFECT_FLINCH, atkHoldEffectParam)
                    && ability != ABILITY_STENCH)
                {
                    gBattleScripting.moveEffect = MOVE_EFFECT_FLINCH;
                    BattleScriptPushCursor();
                    SetMoveEffect(FALSE, FALSE);
                    BattleScriptPop();
                }
            }
            break;
        case HOLD_EFFECT_BLUNDER_POLICY:
            if (gBattleStruct->blunderPolicy
             && IsBattlerAlive(gBattlerAttacker)
             && CompareStat(gBattlerAttacker, STAT_SPEED, MAX_STAT_STAGE, CMP_LESS_THAN))
            {
                gBattleStruct->blunderPolicy = FALSE;
                gLastUsedItem = atkItem;
                SET_STATCHANGER(STAT_SPEED, 2, FALSE);
                effect = ITEM_STATS_CHANGE;
                BattleScriptPushCursor();
                gBattlescriptCurrInstr = BattleScript_AttackerItemStatRaise;
            }
            break;
        default:
            break;
        }
        break;
    case ITEMEFFECT_LIFEORB_SHELLBELL:
        // Occur after the final hit of a multi-strike move
        switch (atkHoldEffect)
        {
        case HOLD_EFFECT_SHELL_BELL:
            if (gBattleScripting.savedDmg > 0
                && !(gHitMarker & HITMARKER_UNABLE_TO_USE_MOVE)
                && !(gBattleStruct->moveResultFlags[gBattlerTarget] & MOVE_RESULT_NO_EFFECT)
                && gBattlerAttacker != gBattlerTarget
                && !IsBattlerAtMaxHp(gBattlerAttacker)
                && IsBattlerAlive(gBattlerAttacker)
                && GetMoveEffect(gCurrentMove) != EFFECT_FUTURE_SIGHT
                && GetMoveEffect(gCurrentMove) != EFFECT_PAIN_SPLIT
                && (B_HEAL_BLOCKING < GEN_5 || !(gStatuses3[battler] & STATUS3_HEAL_BLOCK)))
            {
                gLastUsedItem = atkItem;
                gPotentialItemEffectBattler = gBattlerAttacker;
                gBattleScripting.battler = gBattlerAttacker;
                gBattleStruct->moveDamage[gBattlerAttacker] = (gBattleScripting.savedDmg / atkHoldEffectParam) * -1;
                if (gBattleStruct->moveDamage[gBattlerAttacker] == 0)
                    gBattleStruct->moveDamage[gBattlerAttacker] = -1;
                BattleScriptPushCursor();
                gBattlescriptCurrInstr = BattleScript_ItemHealHP_Ret;
                effect = ITEM_HP_CHANGE;
            }
            break;
        case HOLD_EFFECT_LIFE_ORB:
            if (IsBattlerAlive(gBattlerAttacker)
                && !(gHitMarker & HITMARKER_UNABLE_TO_USE_MOVE)
                && (IsBattlerTurnDamaged(gBattlerTarget) || gBattleScripting.savedDmg > 0)
                && GetBattlerAbility(gBattlerAttacker) != ABILITY_MAGIC_GUARD
                && !IsFutureSightAttackerInParty(gBattlerAttacker, gBattlerTarget, gCurrentMove))
            {
                gBattleStruct->moveDamage[gBattlerAttacker] = GetNonDynamaxMaxHP(gBattlerAttacker) / 10;
                if (gBattleStruct->moveDamage[gBattlerAttacker] == 0)
                    gBattleStruct->moveDamage[gBattlerAttacker] = 1;
                effect = ITEM_HP_CHANGE;
                BattleScriptPushCursor();
                gBattlescriptCurrInstr = BattleScript_ItemHurtRet;
                gLastUsedItem = atkItem;
            }
            break;
        case HOLD_EFFECT_THROAT_SPRAY:  // Does NOT need to be a damaging move
            if (IsSoundMove(gCurrentMove)
             && IsBattlerAlive(gBattlerAttacker)
             && IsAnyTargetAffected(gBattlerAttacker)
             && CompareStat(gBattlerAttacker, STAT_SPATK, MAX_STAT_STAGE, CMP_LESS_THAN)
             && !NoAliveMonsForEitherParty())   // Don't activate if battle will end
            {
                gLastUsedItem = atkItem;
                gBattleScripting.battler = gBattlerAttacker;
                SET_STATCHANGER(STAT_SPATK, 1, FALSE);
                effect = ITEM_STATS_CHANGE;
                BattleScriptPushCursor();
                gBattlescriptCurrInstr = BattleScript_AttackerItemStatRaise;
            }
            break;
        default:
            break;
        }
        break;
    case ITEMEFFECT_TARGET:
        if (!(gBattleStruct->moveResultFlags[gBattlerTarget] & MOVE_RESULT_NO_EFFECT))
        {
            moveType = GetBattleMoveType(gCurrentMove);
            switch (battlerHoldEffect)
            {
            case HOLD_EFFECT_AIR_BALLOON:
                if (IsBattlerTurnDamaged(gBattlerTarget))
                {
                    effect = ITEM_EFFECT_OTHER;
                    BattleScriptPushCursor();
                    gBattlescriptCurrInstr = BattleScript_AirBaloonMsgPop;
                }
                break;
            case HOLD_EFFECT_ROCKY_HELMET:
                if (IsBattlerTurnDamaged(gBattlerTarget)
                    && !CanBattlerAvoidContactEffects(gBattlerAttacker, gBattlerTarget, GetBattlerAbility(gBattlerAttacker), GetBattlerHoldEffect(gBattlerAttacker, TRUE), gCurrentMove)
                    && IsBattlerAlive(gBattlerAttacker)
                    && GetBattlerAbility(gBattlerAttacker) != ABILITY_MAGIC_GUARD)
                {
                    gBattleStruct->moveDamage[gBattlerAttacker] = GetNonDynamaxMaxHP(gBattlerAttacker) / 6;
                    if (gBattleStruct->moveDamage[gBattlerAttacker] == 0)
                        gBattleStruct->moveDamage[gBattlerAttacker] = 1;
                    effect = ITEM_HP_CHANGE;
                    BattleScriptPushCursor();
                    gBattlescriptCurrInstr = BattleScript_RockyHelmetActivates;
                    PREPARE_ITEM_BUFFER(gBattleTextBuff1, gLastUsedItem);
                    RecordItemEffectBattle(battler, HOLD_EFFECT_ROCKY_HELMET);
                }
                break;
            case HOLD_EFFECT_WEAKNESS_POLICY:
                if (IsBattlerAlive(battler)
                    && IsBattlerTurnDamaged(gBattlerTarget)
                    && gBattleStruct->moveResultFlags[gBattlerTarget] & MOVE_RESULT_SUPER_EFFECTIVE)
                {
                    effect = ITEM_STATS_CHANGE;
                    BattleScriptPushCursor();
                    gBattlescriptCurrInstr = BattleScript_WeaknessPolicy;
                }
                break;
            case HOLD_EFFECT_SNOWBALL:
                if (IsBattlerAlive(battler)
                    && IsBattlerTurnDamaged(gBattlerTarget)
                    && moveType == TYPE_ICE)
                {
                    effect = ITEM_STATS_CHANGE;
                    BattleScriptPushCursor();
                    gBattlescriptCurrInstr = BattleScript_TargetItemStatRaise;
                    SET_STATCHANGER(STAT_ATK, 1, FALSE);
                }
                break;
            case HOLD_EFFECT_LUMINOUS_MOSS:
                if (IsBattlerAlive(battler)
                    && IsBattlerTurnDamaged(gBattlerTarget)
                    && moveType == TYPE_WATER)
                {
                    effect = ITEM_STATS_CHANGE;
                    BattleScriptPushCursor();
                    gBattlescriptCurrInstr = BattleScript_TargetItemStatRaise;
                    SET_STATCHANGER(STAT_SPDEF, 1, FALSE);
                }
                break;
            case HOLD_EFFECT_CELL_BATTERY:
                if (IsBattlerAlive(battler)
                    && IsBattlerTurnDamaged(gBattlerTarget)
                    && moveType == TYPE_ELECTRIC)
                {
                    effect = ITEM_STATS_CHANGE;
                    BattleScriptPushCursor();
                    gBattlescriptCurrInstr = BattleScript_TargetItemStatRaise;
                    SET_STATCHANGER(STAT_ATK, 1, FALSE);
                }
                break;
            case HOLD_EFFECT_ABSORB_BULB:
                if (IsBattlerAlive(battler)
                    && IsBattlerTurnDamaged(gBattlerTarget)
                    && moveType == TYPE_WATER)
                {
                    effect = ITEM_STATS_CHANGE;
                    BattleScriptPushCursor();
                    gBattlescriptCurrInstr = BattleScript_TargetItemStatRaise;
                    SET_STATCHANGER(STAT_SPATK, 1, FALSE);
                }
                break;
            case HOLD_EFFECT_ENIGMA_BERRY: // consume and heal if hit by super effective move
                effect = TrySetEnigmaBerry(battler);
                break;
            case HOLD_EFFECT_JABOCA_BERRY:  // consume and damage attacker if used physical move
                if (IsBattlerAlive(gBattlerAttacker)
                 && IsBattlerTurnDamaged(gBattlerTarget)
                 && !DoesSubstituteBlockMove(gBattlerAttacker, battler, gCurrentMove)
                 && IsBattleMovePhysical(gCurrentMove)
                 && GetBattlerAbility(gBattlerAttacker) != ABILITY_MAGIC_GUARD)
                {
                    gBattleStruct->moveDamage[gBattlerAttacker] = GetNonDynamaxMaxHP(gBattlerAttacker) / 8;
                    if (gBattleStruct->moveDamage[gBattlerAttacker] == 0)
                        gBattleStruct->moveDamage[gBattlerAttacker] = 1;
                    if (GetBattlerAbility(battler) == ABILITY_RIPEN)
                        gBattleStruct->moveDamage[gBattlerAttacker] *= 2;

                    effect = ITEM_HP_CHANGE;
                    BattleScriptPushCursor();
                    gBattlescriptCurrInstr = BattleScript_JabocaRowapBerryActivates;
                    PREPARE_ITEM_BUFFER(gBattleTextBuff1, gLastUsedItem);
                    RecordItemEffectBattle(battler, HOLD_EFFECT_JABOCA_BERRY);
                }
                break;
            case HOLD_EFFECT_ROWAP_BERRY:  // consume and damage attacker if used special move
                if (IsBattlerAlive(gBattlerAttacker)
                 && IsBattlerTurnDamaged(gBattlerTarget)
                 && !DoesSubstituteBlockMove(gBattlerAttacker, battler, gCurrentMove)
                 && IsBattleMoveSpecial(gCurrentMove)
                 && GetBattlerAbility(gBattlerAttacker) != ABILITY_MAGIC_GUARD)
                {
                    gBattleStruct->moveDamage[gBattlerAttacker] = GetNonDynamaxMaxHP(gBattlerAttacker) / 8;
                    if (gBattleStruct->moveDamage[gBattlerAttacker] == 0)
                        gBattleStruct->moveDamage[gBattlerAttacker] = 1;
                    if (GetBattlerAbility(battler) == ABILITY_RIPEN)
                        gBattleStruct->moveDamage[gBattlerAttacker] *= 2;

                    effect = ITEM_HP_CHANGE;
                    BattleScriptPushCursor();
                    gBattlescriptCurrInstr = BattleScript_JabocaRowapBerryActivates;
                    PREPARE_ITEM_BUFFER(gBattleTextBuff1, gLastUsedItem);
                    RecordItemEffectBattle(battler, HOLD_EFFECT_ROWAP_BERRY);
                }
                break;
            case HOLD_EFFECT_KEE_BERRY:  // consume and boost defense if used physical move
                effect = DamagedStatBoostBerryEffect(battler, STAT_DEF, DAMAGE_CATEGORY_PHYSICAL);
                break;
            case HOLD_EFFECT_MARANGA_BERRY:  // consume and boost sp. defense if used special move
                effect = DamagedStatBoostBerryEffect(battler, STAT_SPDEF, DAMAGE_CATEGORY_SPECIAL);
                break;
            case HOLD_EFFECT_CURE_STATUS: // only Toxic Chain's interaction with Knock Off
            case HOLD_EFFECT_CURE_PSN:
                if (gBattleMons[battler].status1 & STATUS1_PSN_ANY && !UnnerveOn(battler, gLastUsedItem) && GetBattlerAbility(gBattlerAttacker) == ABILITY_TOXIC_CHAIN && GetMoveEffect(gCurrentMove) == EFFECT_KNOCK_OFF)
                {
                    gBattleScripting.battler = battler;
                    gBattleMons[battler].status1 &= ~(STATUS1_PSN_ANY | STATUS1_TOXIC_COUNTER);
                    BattleScriptExecute(BattleScript_BerryCurePsnEnd2);
                    BtlController_EmitSetMonData(battler, 0, REQUEST_STATUS_BATTLE, 0, 4, &gBattleMons[battler].status1);
                    MarkBattlerForControllerExec(battler);
                    effect = ITEM_STATUS_CHANGE;
                }
                break;
            case HOLD_EFFECT_STICKY_BARB:
                if (IsBattlerTurnDamaged(gBattlerTarget)
                   && !(gBattleStruct->moveResultFlags[gBattlerTarget] & MOVE_RESULT_NO_EFFECT)
                   && !CanBattlerAvoidContactEffects(gBattlerAttacker, gBattlerTarget, GetBattlerAbility(gBattlerAttacker), GetBattlerHoldEffect(gBattlerAttacker, TRUE), gCurrentMove)
                   && !DoesSubstituteBlockMove(gBattlerAttacker, battler, gCurrentMove)
                   && IsBattlerAlive(gBattlerAttacker)
                   && CanStealItem(gBattlerAttacker, gBattlerTarget, gBattleMons[gBattlerTarget].item)
                   && gBattleMons[gBattlerAttacker].item == ITEM_NONE)
                {
                    // No sticky hold checks.
                    gEffectBattler = battler; // gEffectBattler = target
                    StealTargetItem(gBattlerAttacker, gBattlerTarget);  // Attacker takes target's barb
                    BattleScriptPushCursor();
                    gBattlescriptCurrInstr = BattleScript_StickyBarbTransfer;
                    effect = ITEM_EFFECT_OTHER;
                }
                break;
            default:
                break;
            }
        }
        break;
    case ITEMEFFECT_ORBS:
    {
        u16 battlerAbility = GetBattlerAbility(battler);
        switch (battlerHoldEffect)
        {
        case HOLD_EFFECT_TOXIC_ORB:
            if (CanBePoisoned(battler, battler, battlerAbility, battlerAbility)) // Can corrosion trigger toxic orb on itself?
            {
                effect = ITEM_STATUS_CHANGE;
                gBattleMons[battler].status1 = STATUS1_TOXIC_POISON;
                BattleScriptExecute(BattleScript_ToxicOrb);
                RecordItemEffectBattle(battler, battlerHoldEffect);
            }
            break;
        case HOLD_EFFECT_FLAME_ORB:
            if (CanBeBurned(battler, battler, battlerAbility))
            {
                effect = ITEM_STATUS_CHANGE;
                gBattleMons[battler].status1 = STATUS1_BURN;
                BattleScriptExecute(BattleScript_FlameOrb);
                RecordItemEffectBattle(battler, battlerHoldEffect);
            }
            break;
        case HOLD_EFFECT_STICKY_BARB:   // Not an orb per se, but similar effect, and needs to NOT activate with pickpocket
            if (battlerAbility != ABILITY_MAGIC_GUARD)
            {
                gBattleStruct->moveDamage[battler] = GetNonDynamaxMaxHP(battler) / 8;
                if (gBattleStruct->moveDamage[battler] == 0)
                    gBattleStruct->moveDamage[battler] = 1;
                BattleScriptExecute(BattleScript_ItemHurtEnd2);
                effect = ITEM_HP_CHANGE;
                RecordItemEffectBattle(battler, battlerHoldEffect);
                PREPARE_ITEM_BUFFER(gBattleTextBuff1, gLastUsedItem);
            }
            break;
        default:
            break;
        }

        if (effect == ITEM_STATUS_CHANGE)
        {
            BtlController_EmitSetMonData(battler, B_COMM_TO_CONTROLLER, REQUEST_STATUS_BATTLE, 0, 4, &gBattleMons[battler].status1);
            MarkBattlerForControllerExec(battler);
        }
    }
        break;
    case ITEMEFFECT_STATS_CHANGED:
        switch (battlerHoldEffect)
        {
        case HOLD_EFFECT_WHITE_HERB:
            effect = RestoreWhiteHerbStats(battler);
            if (effect != 0)
            {
                BattleScriptPushCursor();
                gBattlescriptCurrInstr = BattleScript_WhiteHerbRet;
            }
            break;
        default:
            break;
        }
        break;
    }

    // Berry was successfully used on a Pokemon.
    if (effect && (gLastUsedItem >= FIRST_BERRY_INDEX && gLastUsedItem <= LAST_BERRY_INDEX))
        gBattleStruct->partyState[GetBattlerSide(battler)][gBattlerPartyIndexes[battler]].ateBerry = TRUE;

    return effect;
}

void ClearVariousBattlerFlags(u32 battler)
{
    gDisableStructs[battler].furyCutterCounter = 0;
    gBattleMons[battler].status2 &= ~STATUS2_DESTINY_BOND;
    gStatuses3[battler] &= ~STATUS3_GRUDGE;
    gStatuses4[battler] &= ~ STATUS4_GLAIVE_RUSH;
}

void HandleAction_RunBattleScript(void) // identical to RunBattleScriptCommands
{
    if (gBattleControllerExecFlags == 0)
        gBattleScriptingCommandsTable[*gBattlescriptCurrInstr]();
}

u32 SetRandomTarget(u32 battlerAtk)
{
    u32 target;
    static const u8 targets[2][2] =
    {
        [B_SIDE_PLAYER] = {B_POSITION_OPPONENT_LEFT, B_POSITION_OPPONENT_RIGHT},
        [B_SIDE_OPPONENT] = {B_POSITION_PLAYER_LEFT, B_POSITION_PLAYER_RIGHT},
    };

    if (IsDoubleBattle())
    {
        target = GetBattlerAtPosition(targets[GetBattlerSide(battlerAtk)][RandomUniform(RNG_RANDOM_TARGET, 0, 1)]);
        if (!IsBattlerAlive(target))
            target ^= BIT_FLANK;
    }
    else
    {
        target = GetBattlerAtPosition(targets[GetBattlerSide(battlerAtk)][0]);
    }

    return target;
}

u32 GetBattleMoveTarget(u16 move, u8 setTarget)
{
    u8 targetBattler = 0;
    u32 moveTarget, side;
    u32 moveType = GetBattleMoveType(move);

    if (setTarget != NO_TARGET_OVERRIDE)
        moveTarget = setTarget - 1;
    else
        moveTarget = GetBattlerMoveTargetType(gBattlerAttacker, move);

    switch (moveTarget)
    {
    case MOVE_TARGET_SELECTED:
    case MOVE_TARGET_OPPONENT:
        side = BATTLE_OPPOSITE(GetBattlerSide(gBattlerAttacker));
        if (IsAffectedByFollowMe(gBattlerAttacker, side, move))
        {
            targetBattler = gSideTimers[side].followmeTarget;
        }
        else
        {
            u32 battlerAbilityOnField = 0;

            targetBattler = SetRandomTarget(gBattlerAttacker);
            if (moveType == TYPE_ELECTRIC && GetBattlerAbility(targetBattler) != ABILITY_LIGHTNING_ROD)
            {
                if (B_REDIRECT_ABILITY_ALLIES >= GEN_4)
                    battlerAbilityOnField = IsAbilityOnField(ABILITY_LIGHTNING_ROD);
                else
                    battlerAbilityOnField = IsAbilityOnOpposingSide(targetBattler, ABILITY_LIGHTNING_ROD);

                if (battlerAbilityOnField > 0 && (battlerAbilityOnField - 1) != gBattlerAttacker)
                {
                    targetBattler = battlerAbilityOnField - 1;
                    RecordAbilityBattle(targetBattler, gBattleMons[targetBattler].ability);
                    gSpecialStatuses[targetBattler].lightningRodRedirected = TRUE;
                }
            }
            else if (moveType == TYPE_WATER && GetBattlerAbility(targetBattler) != ABILITY_STORM_DRAIN)
            {
                if (B_REDIRECT_ABILITY_ALLIES >= GEN_4)
                    battlerAbilityOnField = IsAbilityOnField(ABILITY_STORM_DRAIN);
                else
                    battlerAbilityOnField = IsAbilityOnOpposingSide(targetBattler, ABILITY_STORM_DRAIN);

                if (battlerAbilityOnField > 0 && (battlerAbilityOnField - 1) != gBattlerAttacker)
                {
                    targetBattler = battlerAbilityOnField - 1;
                    RecordAbilityBattle(targetBattler, gBattleMons[targetBattler].ability);
                    gSpecialStatuses[targetBattler].lightningRodRedirected = TRUE;
                }
            }
        }
        break;
    case MOVE_TARGET_DEPENDS:
    case MOVE_TARGET_BOTH:
    case MOVE_TARGET_FOES_AND_ALLY:
        targetBattler = GetOpposingSideBattler(gBattlerAttacker);
        if (!IsBattlerAlive(targetBattler))
            targetBattler ^= BIT_FLANK;
        break;
    case MOVE_TARGET_OPPONENTS_FIELD:
        targetBattler = GetOpposingSideBattler(gBattlerAttacker);
        break;
    case MOVE_TARGET_RANDOM:
        side = BATTLE_OPPOSITE(GetBattlerSide(gBattlerAttacker));
        if (IsAffectedByFollowMe(gBattlerAttacker, side, move))
            targetBattler = gSideTimers[side].followmeTarget;
        else if (IsDoubleBattle() && moveTarget & MOVE_TARGET_RANDOM)
            targetBattler = SetRandomTarget(gBattlerAttacker);
        else
            targetBattler = GetOpposingSideBattler(gBattlerAttacker);
        break;
    case MOVE_TARGET_USER:
    default:
        targetBattler = gBattlerAttacker;
        break;
    case MOVE_TARGET_ALLY:
        if (IsBattlerAlive(BATTLE_PARTNER(gBattlerAttacker)))
            targetBattler = BATTLE_PARTNER(gBattlerAttacker);
        else
            targetBattler = gBattlerAttacker;
        break;
    }

    gBattleStruct->moveTarget[gBattlerAttacker] = targetBattler;

    return targetBattler;
}

u8 GetAttackerObedienceForAction()
{
    s32 rnd;
    s32 calc;
    u8 obedienceLevel = 0;
    u8 levelReferenced;

    if (gBattleTypeFlags & (BATTLE_TYPE_LINK | BATTLE_TYPE_RECORDED_LINK))
        return OBEYS;
    if (BattlerHasAi(gBattlerAttacker))
        return OBEYS;

    if (gBattleTypeFlags & BATTLE_TYPE_INGAME_PARTNER && GetBattlerPosition(gBattlerAttacker) == B_POSITION_PLAYER_RIGHT)
        return OBEYS;
    if (gBattleTypeFlags & BATTLE_TYPE_FRONTIER)
        return OBEYS;
    if (gBattleTypeFlags & BATTLE_TYPE_RECORDED)
        return OBEYS;
    if (B_OBEDIENCE_MECHANICS < GEN_8 && !IsOtherTrainer(gBattleMons[gBattlerAttacker].otId, gBattleMons[gBattlerAttacker].otName))
        return OBEYS;
    if (FlagGet(FLAG_BADGE08_GET)) // Rain Badge, ignore obedience altogether
        return OBEYS;

    obedienceLevel = 10;

    if (FlagGet(FLAG_BADGE01_GET)) // Stone Badge
        obedienceLevel = 20;
    if (FlagGet(FLAG_BADGE02_GET)) // Knuckle Badge
        obedienceLevel = 30;
    if (FlagGet(FLAG_BADGE03_GET)) // Dynamo Badge
        obedienceLevel = 40;
    if (FlagGet(FLAG_BADGE04_GET)) // Heat Badge
        obedienceLevel = 50;
    if (FlagGet(FLAG_BADGE05_GET)) // Balance Badge
        obedienceLevel = 60;
    if (FlagGet(FLAG_BADGE06_GET)) // Feather Badge
        obedienceLevel = 70;
    if (FlagGet(FLAG_BADGE07_GET)) // Mind Badge
        obedienceLevel = 80;

    if (B_OBEDIENCE_MECHANICS >= GEN_8
     && !IsOtherTrainer(gBattleMons[gBattlerAttacker].otId, gBattleMons[gBattlerAttacker].otName))
        levelReferenced = gBattleMons[gBattlerAttacker].metLevel;
    else
        levelReferenced = gBattleMons[gBattlerAttacker].level;

    if (levelReferenced <= obedienceLevel)
        return OBEYS;

    rnd = Random();
    calc = (levelReferenced + obedienceLevel) * (rnd & 255) >> 8;
    if (calc < obedienceLevel)
        return OBEYS;

    //  Clear the Z-Move flags if the battler is disobedient as to not waste the Z-Move
    if (GetActiveGimmick(gBattlerAttacker) == GIMMICK_Z_MOVE)
    {
        gBattleStruct->gimmick.activated[gBattlerAttacker][GIMMICK_Z_MOVE] = FALSE;
        gBattleStruct->gimmick.activeGimmick[GetBattlerSide(gBattlerAttacker)][gBattlerPartyIndexes[gBattlerAttacker]] = GIMMICK_NONE;
    }

    // is not obedient
    enum BattleMoveEffects moveEffect = GetMoveEffect(gCurrentMove);
    if (moveEffect == EFFECT_RAGE)
        gBattleMons[gBattlerAttacker].status2 &= ~STATUS2_RAGE;
    if (gBattleMons[gBattlerAttacker].status1 & STATUS1_SLEEP && (moveEffect == EFFECT_SNORE || moveEffect == EFFECT_SLEEP_TALK))
        return DISOBEYS_WHILE_ASLEEP;

    calc = (levelReferenced + obedienceLevel) * ((rnd >> 8) & 255) >> 8;
    if (calc < obedienceLevel)
    {
        calc = CheckMoveLimitations(gBattlerAttacker, 1u << gCurrMovePos, MOVE_LIMITATIONS_ALL);
        if (calc == ALL_MOVES_MASK) // all moves cannot be used
            return DISOBEYS_LOAFS;
        else // use a random move
            do
                gCurrMovePos = gChosenMovePos = MOD(Random(), MAX_MON_MOVES);
            while ((1u << gCurrMovePos) & calc);
        return DISOBEYS_RANDOM_MOVE;
    }
    else
    {
        obedienceLevel = levelReferenced - obedienceLevel;

        calc = ((rnd >> 16) & 255);
        if (calc < obedienceLevel && CanBeSlept(gBattlerAttacker, gBattlerAttacker, GetBattlerAbility(gBattlerAttacker), NOT_BLOCKED_BY_SLEEP_CLAUSE))
        {
            // try putting asleep
            int i;
            for (i = 0; i < gBattlersCount; i++)
                if (gBattleMons[i].status2 & STATUS2_UPROAR)
                    break;
            if (i == gBattlersCount)
                return DISOBEYS_FALL_ASLEEP;
        }
        calc -= obedienceLevel;
        if (calc < obedienceLevel)
            return DISOBEYS_HITS_SELF;
        else
            return DISOBEYS_LOAFS;
    }
}

enum ItemHoldEffect GetBattlerHoldEffect(u32 battler, bool32 checkNegating)
{
    return GetBattlerHoldEffectInternal(battler, checkNegating, TRUE);
}

enum ItemHoldEffect GetBattlerHoldEffectIgnoreAbility(u32 battler, bool32 checkNegating)
{
    return GetBattlerHoldEffectInternal(battler, checkNegating, FALSE);
}

enum ItemHoldEffect GetBattlerHoldEffectInternal(u32 battler, bool32 checkNegating, bool32 checkAbility)
{
    if (checkNegating)
    {
        if (gStatuses3[battler] & STATUS3_EMBARGO)
            return HOLD_EFFECT_NONE;
        if (gFieldStatuses & STATUS_FIELD_MAGIC_ROOM)
            return HOLD_EFFECT_NONE;
        if (checkAbility && GetBattlerAbility(battler) == ABILITY_KLUTZ && !(gStatuses3[battler] & STATUS3_GASTRO_ACID))
            return HOLD_EFFECT_NONE;
    }

    gPotentialItemEffectBattler = battler;

    if (gBattleMons[battler].item == ITEM_ENIGMA_BERRY_E_READER)
        return gEnigmaBerries[battler].holdEffect;
    else
        return GetItemHoldEffect(gBattleMons[battler].item);
}

static u32 GetBattlerItemHoldEffectParam(u32 battler, u32 item)
{
    if (item == ITEM_ENIGMA_BERRY_E_READER)
        return gEnigmaBerries[battler].holdEffectParam;
    else
        return GetItemHoldEffectParam(item);
}

u32 GetBattlerHoldEffectParam(u32 battler)
{
    if (gBattleMons[battler].item == ITEM_ENIGMA_BERRY_E_READER)
        return gEnigmaBerries[battler].holdEffectParam;
    else
        return GetItemHoldEffectParam(gBattleMons[battler].item);
}

bool32 CanBattlerAvoidContactEffects(u32 battlerAtk, u32 battlerDef, u32 abilityAtk, enum ItemHoldEffect holdEffectAtk, u32 move)
{
    if (holdEffectAtk == HOLD_EFFECT_PROTECTIVE_PADS)
    {
        RecordItemEffectBattle(battlerAtk, HOLD_EFFECT_PROTECTIVE_PADS);
        return TRUE;
    }

    return !IsMoveMakingContact(battlerAtk, battlerDef, abilityAtk, holdEffectAtk, move);
}

bool32 IsMoveMakingContact(u32 battlerAtk, u32 battlerDef, u32 abilityAtk, enum ItemHoldEffect holdEffectAtk, u32 move)
{
    if (!(MoveMakesContact(move) || (GetMoveEffect(move) == EFFECT_SHELL_SIDE_ARM
                                  && gBattleStruct->shellSideArmCategory[battlerAtk][battlerDef] == DAMAGE_CATEGORY_PHYSICAL)))
    {
        return FALSE;
    }
    else if (holdEffectAtk == HOLD_EFFECT_PUNCHING_GLOVE && IsPunchingMove(move))
    {
        RecordItemEffectBattle(battlerAtk, HOLD_EFFECT_PUNCHING_GLOVE);
        return FALSE;
    }
    else if (abilityAtk == ABILITY_LONG_REACH)
    {
        RecordAbilityBattle(battlerAtk, ABILITY_LONG_REACH);
        return FALSE;
    }
    return TRUE;
}

static inline bool32 IsSideProtected(u32 battler, enum ProtectMethod method)
{
    return gProtectStructs[battler].protected == method
        || gProtectStructs[BATTLE_PARTNER(battler)].protected == method;
}

bool32 IsBattlerProtected(u32 battlerAtk, u32 battlerDef, u32 move)
{
    if (gProtectStructs[battlerDef].protected == PROTECT_NONE
     && gProtectStructs[BATTLE_PARTNER(battlerDef)].protected == PROTECT_NONE)
        return FALSE;

    if (gProtectStructs[battlerDef].protected != PROTECT_MAX_GUARD && !MoveIgnoresProtect(move))
    {
        if (IsZMove(move) || IsMaxMove(move))
            return FALSE; // Z-Moves and Max Moves bypass protection (except Max Guard).
        if (GetBattlerAbility(battlerAtk) == ABILITY_UNSEEN_FIST
         && IsMoveMakingContact(battlerAtk, battlerDef, ABILITY_UNSEEN_FIST, GetBattlerHoldEffect(battlerAtk, TRUE), move))
            return FALSE;
    }

    bool32 isProtected = FALSE;

    if (IsSideProtected(battlerDef, PROTECT_CRAFTY_SHIELD)
     && IsBattleMoveStatus(move)
     && GetMoveEffect(move) != EFFECT_COACHING)
        isProtected = TRUE;
    else if (MoveIgnoresProtect(move))
        isProtected = FALSE;
    else if (IsSideProtected(battlerDef, PROTECT_WIDE_GUARD) && IsSpreadMove(GetBattlerMoveTargetType(battlerAtk, move)))
        isProtected = TRUE;
    else if (gProtectStructs[battlerDef].protected == PROTECT_NORMAL)
        isProtected = TRUE;
    else if (gProtectStructs[battlerDef].protected == PROTECT_SPIKY_SHIELD)
        isProtected = TRUE;
    else if (gProtectStructs[battlerDef].protected == PROTECT_MAX_GUARD)
        isProtected = TRUE;
    else if (gProtectStructs[battlerDef].protected == PROTECT_BANEFUL_BUNKER)
        isProtected = TRUE;
    else if (gProtectStructs[battlerDef].protected == PROTECT_BURNING_BULWARK)
        isProtected = TRUE;
    else if (gProtectStructs[battlerDef].protected == PROTECT_OBSTRUCT && !IsBattleMoveStatus(move))
        isProtected = TRUE;
    else if (gProtectStructs[battlerDef].protected == PROTECT_SILK_TRAP && !IsBattleMoveStatus(move))
        isProtected = TRUE;
    else if (gProtectStructs[battlerDef].protected == PROTECT_KINGS_SHIELD && !IsBattleMoveStatus(move))
        isProtected = TRUE;
    else if (IsSideProtected(battlerDef, PROTECT_QUICK_GUARD) && GetChosenMovePriority(battlerAtk, GetBattlerAbility(battlerAtk)) > 0)
        isProtected = TRUE;
    else if (IsSideProtected(battlerDef, PROTECT_MAT_BLOCK) && !IsBattleMoveStatus(move))
        isProtected = TRUE;
    else
        isProtected = FALSE;

    if (isProtected)
        gBattleStruct->missStringId[battlerDef] = gBattleCommunication[MISS_TYPE] = B_MSG_PROTECTED;

    return isProtected;
}

u32 GetProtectType(enum ProtectMethod method)
{
    switch (method)
    {
    case PROTECT_NONE:
        return PROTECT_TYPE_NONE;
    case PROTECT_NORMAL:
    case PROTECT_SPIKY_SHIELD:
    case PROTECT_KINGS_SHIELD:
    case PROTECT_BANEFUL_BUNKER:
    case PROTECT_BURNING_BULWARK:
    case PROTECT_OBSTRUCT:
    case PROTECT_SILK_TRAP:
    case PROTECT_MAX_GUARD:
        return PROTECT_TYPE_SINGLE;
    case PROTECT_WIDE_GUARD:
    case PROTECT_QUICK_GUARD:
    case PROTECT_CRAFTY_SHIELD:
    case PROTECT_MAT_BLOCK:
        return PROTECT_TYPE_SIDE;
    }

    return FALSE;
}

enum InverseBattleCheck
{
    INVERSE_BATTLE,
    NOT_INVERSE_BATTLE
};

enum IronBallCheck
{
    CHECK_IRON_BALL,
    IGNORE_IRON_BALL
};

// Only called directly when calculating damage type effectiveness, and Iron Ball's type effectiveness mechanics
static bool32 IsBattlerGroundedInverseCheck(u32 battler, enum InverseBattleCheck checkInverse, enum IronBallCheck checkIronBall)
{
    enum ItemHoldEffect holdEffect = GetBattlerHoldEffect(battler, TRUE);

    if (!(checkIronBall == IGNORE_IRON_BALL) && holdEffect == HOLD_EFFECT_IRON_BALL)
        return TRUE;
    if (gFieldStatuses & STATUS_FIELD_GRAVITY)
        return TRUE;
    if (B_ROOTED_GROUNDING >= GEN_4 && gStatuses3[battler] & STATUS3_ROOTED)
        return TRUE;
    if (gStatuses3[battler] & STATUS3_SMACKED_DOWN)
        return TRUE;
    if (gStatuses3[battler] & STATUS3_TELEKINESIS)
        return FALSE;
    if (gStatuses3[battler] & STATUS3_MAGNET_RISE)
        return FALSE;
    if (holdEffect == HOLD_EFFECT_AIR_BALLOON)
        return FALSE;
    if ((gAiLogicData->aiCalcInProgress ? gAiLogicData->abilities[battler] : GetBattlerAbility(battler)) == ABILITY_LEVITATE)
        return FALSE;
    if (IS_BATTLER_OF_TYPE(battler, TYPE_FLYING) && (!(checkInverse == INVERSE_BATTLE) || !FlagGet(B_FLAG_INVERSE_BATTLE)))
        return FALSE;
    return TRUE;
}

bool32 IsBattlerGrounded(u32 battler)
{
    return IsBattlerGroundedInverseCheck(battler, NOT_INVERSE_BATTLE, CHECK_IRON_BALL);
}

u32 GetMoveSlot(u16 *moves, u32 move)
{
    u32 i;

    for (i = 0; i < MAX_MON_MOVES; i++)
    {
        if (moves[i] == move)
            break;
    }
    return i;
}

u32 GetBattlerWeight(u32 battler)
{
    u32 i;
    u32 weight = GetSpeciesWeight(gBattleMons[battler].species);
    u32 ability = GetBattlerAbility(battler);
    enum ItemHoldEffect holdEffect = GetBattlerHoldEffect(battler, TRUE);

    if (ability == ABILITY_HEAVY_METAL)
        weight *= 2;
    else if (ability == ABILITY_LIGHT_METAL)
        weight /= 2;

    if (holdEffect == HOLD_EFFECT_FLOAT_STONE)
        weight /= 2;

    for (i = 0; i < gDisableStructs[battler].autotomizeCount; i++)
    {
        if (weight > 1000)
        {
            weight -= 1000;
        }
        else if (weight <= 1000)
        {
            weight = 1;
            break;
        }
    }

    if (weight == 0)
        weight = 1;

    return weight;
}

u32 CountBattlerStatIncreases(u32 battler, bool32 countEvasionAcc)
{
    u32 i;
    u32 count = 0;

    for (i = 0; i < NUM_BATTLE_STATS; i++)
    {
        if ((i == STAT_ACC || i == STAT_EVASION) && !countEvasionAcc)
            continue;
        if (gBattleMons[battler].statStages[i] > DEFAULT_STAT_STAGE) // Stat is increased.
            count += gBattleMons[battler].statStages[i] - DEFAULT_STAT_STAGE;
    }

    return count;
}

u32 GetMoveTargetCount(struct DamageCalculationData *damageCalcData)
{
    u32 battlerAtk = damageCalcData->battlerAtk;
    u32 battlerDef = damageCalcData->battlerDef;
    u32 move = damageCalcData->move;

    switch (GetBattlerMoveTargetType(battlerAtk, move))
    {
    case MOVE_TARGET_BOTH:
        return !(gAbsentBattlerFlags & (1u << battlerDef))
             + !(gAbsentBattlerFlags & (1u << BATTLE_PARTNER(battlerDef)));
    case MOVE_TARGET_FOES_AND_ALLY:
        return !(gAbsentBattlerFlags & (1u << battlerDef))
             + !(gAbsentBattlerFlags & (1u << BATTLE_PARTNER(battlerDef)))
             + !(gAbsentBattlerFlags & (1u << BATTLE_PARTNER(battlerAtk)));
    case MOVE_TARGET_OPPONENTS_FIELD:
        return 1;
    case MOVE_TARGET_DEPENDS:
    case MOVE_TARGET_SELECTED:
    case MOVE_TARGET_RANDOM:
    case MOVE_TARGET_OPPONENT:
        return IsBattlerAlive(battlerDef);
    case MOVE_TARGET_USER:
        return IsBattlerAlive(battlerAtk);
    default:
        return 0;
    }
}

static const u8 sFlailHpScaleToPowerTable[] =
{
    1, 200,
    4, 150,
    9, 100,
    16, 80,
    32, 40,
    48, 20
};

// format: min. weight (hectograms), base power
static const u16 sWeightToDamageTable[] =
{
    100, 20,
    250, 40,
    500, 60,
    1000, 80,
    2000, 100,
    0xFFFF, 0xFFFF
};

static const u8 sSpeedDiffPowerTable[] = {40, 60, 80, 120, 150};
static const u8 sHeatCrashPowerTable[] = {40, 40, 60, 80, 100, 120};
static const u8 sTrumpCardPowerTable[] = {200, 80, 60, 50, 40};

const struct TypePower gNaturalGiftTable[] =
{
    [ITEM_TO_BERRY(ITEM_CHERI_BERRY)] = {TYPE_FIRE, 80},
    [ITEM_TO_BERRY(ITEM_CHESTO_BERRY)] = {TYPE_WATER, 80},
    [ITEM_TO_BERRY(ITEM_PECHA_BERRY)] = {TYPE_ELECTRIC, 80},
    [ITEM_TO_BERRY(ITEM_RAWST_BERRY)] = {TYPE_GRASS, 80},
    [ITEM_TO_BERRY(ITEM_ASPEAR_BERRY)] = {TYPE_ICE, 80},
    [ITEM_TO_BERRY(ITEM_LEPPA_BERRY)] = {TYPE_FIGHTING, 80},
    [ITEM_TO_BERRY(ITEM_ORAN_BERRY)] = {TYPE_POISON, 80},
    [ITEM_TO_BERRY(ITEM_PERSIM_BERRY)] = {TYPE_GROUND, 80},
    [ITEM_TO_BERRY(ITEM_LUM_BERRY)] = {TYPE_FLYING, 80},
    [ITEM_TO_BERRY(ITEM_SITRUS_BERRY)] = {TYPE_PSYCHIC, 80},
    [ITEM_TO_BERRY(ITEM_FIGY_BERRY)] = {TYPE_BUG, 80},
    [ITEM_TO_BERRY(ITEM_WIKI_BERRY)] = {TYPE_ROCK, 80},
    [ITEM_TO_BERRY(ITEM_MAGO_BERRY)] = {TYPE_GHOST, 80},
    [ITEM_TO_BERRY(ITEM_AGUAV_BERRY)] = {TYPE_DRAGON, 80},
    [ITEM_TO_BERRY(ITEM_IAPAPA_BERRY)] = {TYPE_DARK, 80},
    [ITEM_TO_BERRY(ITEM_RAZZ_BERRY)] = {TYPE_STEEL, 80},
    [ITEM_TO_BERRY(ITEM_OCCA_BERRY)] = {TYPE_FIRE, 80},
    [ITEM_TO_BERRY(ITEM_PASSHO_BERRY)] = {TYPE_WATER, 80},
    [ITEM_TO_BERRY(ITEM_WACAN_BERRY)] = {TYPE_ELECTRIC, 80},
    [ITEM_TO_BERRY(ITEM_RINDO_BERRY)] = {TYPE_GRASS, 80},
    [ITEM_TO_BERRY(ITEM_YACHE_BERRY)] = {TYPE_ICE, 80},
    [ITEM_TO_BERRY(ITEM_CHOPLE_BERRY)] = {TYPE_FIGHTING, 80},
    [ITEM_TO_BERRY(ITEM_KEBIA_BERRY)] = {TYPE_POISON, 80},
    [ITEM_TO_BERRY(ITEM_SHUCA_BERRY)] = {TYPE_GROUND, 80},
    [ITEM_TO_BERRY(ITEM_COBA_BERRY)] = {TYPE_FLYING, 80},
    [ITEM_TO_BERRY(ITEM_PAYAPA_BERRY)] = {TYPE_PSYCHIC, 80},
    [ITEM_TO_BERRY(ITEM_TANGA_BERRY)] = {TYPE_BUG, 80},
    [ITEM_TO_BERRY(ITEM_CHARTI_BERRY)] = {TYPE_ROCK, 80},
    [ITEM_TO_BERRY(ITEM_KASIB_BERRY)] = {TYPE_GHOST, 80},
    [ITEM_TO_BERRY(ITEM_HABAN_BERRY)] = {TYPE_DRAGON, 80},
    [ITEM_TO_BERRY(ITEM_COLBUR_BERRY)] = {TYPE_DARK, 80},
    [ITEM_TO_BERRY(ITEM_BABIRI_BERRY)] = {TYPE_STEEL, 80},
    [ITEM_TO_BERRY(ITEM_CHILAN_BERRY)] = {TYPE_NORMAL, 80},
    [ITEM_TO_BERRY(ITEM_ROSELI_BERRY)] = {TYPE_FAIRY, 80},
    [ITEM_TO_BERRY(ITEM_BLUK_BERRY)] = {TYPE_FIRE, 90},
    [ITEM_TO_BERRY(ITEM_NANAB_BERRY)] = {TYPE_WATER, 90},
    [ITEM_TO_BERRY(ITEM_WEPEAR_BERRY)] = {TYPE_ELECTRIC, 90},
    [ITEM_TO_BERRY(ITEM_PINAP_BERRY)] = {TYPE_GRASS, 90},
    [ITEM_TO_BERRY(ITEM_POMEG_BERRY)] = {TYPE_ICE, 90},
    [ITEM_TO_BERRY(ITEM_KELPSY_BERRY)] = {TYPE_FIGHTING, 90},
    [ITEM_TO_BERRY(ITEM_QUALOT_BERRY)] = {TYPE_POISON, 90},
    [ITEM_TO_BERRY(ITEM_HONDEW_BERRY)] = {TYPE_GROUND, 90},
    [ITEM_TO_BERRY(ITEM_GREPA_BERRY)] = {TYPE_FLYING, 90},
    [ITEM_TO_BERRY(ITEM_TAMATO_BERRY)] = {TYPE_PSYCHIC, 90},
    [ITEM_TO_BERRY(ITEM_CORNN_BERRY)] = {TYPE_BUG, 90},
    [ITEM_TO_BERRY(ITEM_MAGOST_BERRY)] = {TYPE_ROCK, 90},
    [ITEM_TO_BERRY(ITEM_RABUTA_BERRY)] = {TYPE_GHOST, 90},
    [ITEM_TO_BERRY(ITEM_NOMEL_BERRY)] = {TYPE_DRAGON, 90},
    [ITEM_TO_BERRY(ITEM_SPELON_BERRY)] = {TYPE_DARK, 90},
    [ITEM_TO_BERRY(ITEM_PAMTRE_BERRY)] = {TYPE_STEEL, 90},
    [ITEM_TO_BERRY(ITEM_WATMEL_BERRY)] = {TYPE_FIRE, 100},
    [ITEM_TO_BERRY(ITEM_DURIN_BERRY)] = {TYPE_WATER, 100},
    [ITEM_TO_BERRY(ITEM_BELUE_BERRY)] = {TYPE_ELECTRIC, 100},
    [ITEM_TO_BERRY(ITEM_LIECHI_BERRY)] = {TYPE_GRASS, 100},
    [ITEM_TO_BERRY(ITEM_GANLON_BERRY)] = {TYPE_ICE, 100},
    [ITEM_TO_BERRY(ITEM_SALAC_BERRY)] = {TYPE_FIGHTING, 100},
    [ITEM_TO_BERRY(ITEM_PETAYA_BERRY)] = {TYPE_POISON, 100},
    [ITEM_TO_BERRY(ITEM_APICOT_BERRY)] = {TYPE_GROUND, 100},
    [ITEM_TO_BERRY(ITEM_LANSAT_BERRY)] = {TYPE_FLYING, 100},
    [ITEM_TO_BERRY(ITEM_STARF_BERRY)] = {TYPE_PSYCHIC, 100},
    [ITEM_TO_BERRY(ITEM_ENIGMA_BERRY)] = {TYPE_BUG, 100},
    [ITEM_TO_BERRY(ITEM_MICLE_BERRY)] = {TYPE_ROCK, 100},
    [ITEM_TO_BERRY(ITEM_CUSTAP_BERRY)] = {TYPE_GHOST, 100},
    [ITEM_TO_BERRY(ITEM_JABOCA_BERRY)] = {TYPE_DRAGON, 100},
    [ITEM_TO_BERRY(ITEM_ROWAP_BERRY)] = {TYPE_DARK, 100},
    [ITEM_TO_BERRY(ITEM_KEE_BERRY)] = {TYPE_FAIRY, 100},
    [ITEM_TO_BERRY(ITEM_MARANGA_BERRY)] = {TYPE_DARK, 100},
};

u32 CalcRolloutBasePower(u32 battlerAtk, u32 basePower, u32 rolloutTimer)
{
    u32 i;
    for (i = 1; i < (5 - rolloutTimer); i++)
        basePower *= 2;
    if (gBattleMons[battlerAtk].status2 & STATUS2_DEFENSE_CURL)
        basePower *= 2;
    return basePower;
}

u32 CalcFuryCutterBasePower(u32 basePower, u32 furyCutterCounter)
{
    u32 i;
    for (i = 1; i < furyCutterCounter; i++)
        basePower *= 2;
    return basePower;
}

static inline u32 CalcMoveBasePower(struct DamageCalculationData *damageCalcData, u32 abilityDef, u32 weather)
{
    u32 battlerAtk = damageCalcData->battlerAtk;
    u32 battlerDef = damageCalcData->battlerDef;
    u32 move = damageCalcData->move;
    u32 moveEffect = GetMoveEffect(move);

    u32 i;
    u32 basePower = GetMovePower(move);
    u32 weight, hpFraction, speed;

    if (GetActiveGimmick(battlerAtk) == GIMMICK_Z_MOVE)
        return GetZMovePower(gBattleStruct->zmove.baseMoves[battlerAtk]);

    if (GetActiveGimmick(battlerAtk) == GIMMICK_DYNAMAX)
        return GetMaxMovePower(move);

    switch (moveEffect)
    {
    case EFFECT_PLEDGE:
        if (gBattleStruct->pledgeMove)
            basePower = 150;
        break;
    case EFFECT_FLING:
        basePower = GetFlingPowerFromItemId(gBattleMons[battlerAtk].item);
        break;
    case EFFECT_POWER_BASED_ON_USER_HP:
        basePower = gBattleMons[battlerAtk].hp * basePower / gBattleMons[battlerAtk].maxHP;
        break;
    case EFFECT_FLAIL:
        hpFraction = GetScaledHPFraction(gBattleMons[battlerAtk].hp, gBattleMons[battlerAtk].maxHP, 48);
        for (i = 0; i < sizeof(sFlailHpScaleToPowerTable); i += 2)
        {
            if (hpFraction <= sFlailHpScaleToPowerTable[i])
                break;
        }
        basePower = sFlailHpScaleToPowerTable[i + 1];
        break;
    case EFFECT_RETURN:
        basePower = 10 * (gBattleMons[battlerAtk].friendship) / 25;
        break;
    case EFFECT_FRUSTRATION:
        basePower = 10 * (MAX_FRIENDSHIP - gBattleMons[battlerAtk].friendship) / 25;
        break;
    case EFFECT_FURY_CUTTER:
        basePower = CalcFuryCutterBasePower(basePower, gDisableStructs[battlerAtk].furyCutterCounter);
        break;
    case EFFECT_ROLLOUT:
        basePower = CalcRolloutBasePower(battlerAtk, basePower, gDisableStructs[battlerAtk].rolloutTimer);
        break;
    case EFFECT_MAGNITUDE:
        basePower = gBattleStruct->magnitudeBasePower;
        break;
    case EFFECT_PRESENT:
        basePower = gBattleStruct->presentBasePower;
        break;
    case EFFECT_TRIPLE_KICK:
        basePower *= 1 + GetMoveStrikeCount(move) - gMultiHitCounter;
        break;
    case EFFECT_SPIT_UP:
        basePower = 100 * gDisableStructs[battlerAtk].stockpileCounter;
        break;
    case EFFECT_REVENGE:
        if ((gProtectStructs[battlerAtk].physicalDmg
                && gProtectStructs[battlerAtk].physicalBattlerId == battlerDef)
            || (gProtectStructs[battlerAtk].specialDmg
                && gProtectStructs[battlerAtk].specialBattlerId == battlerDef))
            basePower *= 2;
        break;
    case EFFECT_WEATHER_BALL:
        if (weather & B_WEATHER_ANY)
            basePower *= 2;
        break;
    case EFFECT_PURSUIT:
        if (gBattleStruct->battlerState[battlerDef].pursuitTarget)
            basePower *= 2;
        break;
    case EFFECT_NATURAL_GIFT:
        basePower = gNaturalGiftTable[ITEM_TO_BERRY(gBattleMons[battlerAtk].item)].power;
        break;
    case EFFECT_DOUBLE_POWER_ON_ARG_STATUS:
        // Comatose targets treated as if asleep
        if ((gBattleMons[battlerDef].status1 | (STATUS1_SLEEP * (abilityDef == ABILITY_COMATOSE))) & GetMoveEffectArg_Status(move)
         && !((GetMoveAdditionalEffectById(move, 0)->moveEffect == MOVE_EFFECT_REMOVE_STATUS) && DoesSubstituteBlockMove(battlerAtk, battlerDef, move)))
            basePower *= 2;
        break;
    case EFFECT_POWER_BASED_ON_TARGET_HP:
        basePower = gBattleMons[battlerDef].hp * basePower / gBattleMons[battlerDef].maxHP;
        break;
    case EFFECT_ASSURANCE:
        if (gProtectStructs[battlerDef].assuranceDoubled)
            basePower *= 2;
        break;
    case EFFECT_TRUMP_CARD:
        i = GetMoveSlot(gBattleMons[battlerAtk].moves, move);
        if (i != MAX_MON_MOVES)
        {
            if (gBattleMons[battlerAtk].pp[i] >= ARRAY_COUNT(sTrumpCardPowerTable))
                basePower = sTrumpCardPowerTable[ARRAY_COUNT(sTrumpCardPowerTable) - 1];
            else
                basePower = sTrumpCardPowerTable[gBattleMons[battlerAtk].pp[i]];
        }
        break;
    case EFFECT_ACROBATICS:
        if (gBattleMons[battlerAtk].item == ITEM_NONE
            // Edge case, because removal of items happens after damage calculation.
            || (gSpecialStatuses[battlerAtk].gemBoost && GetBattlerHoldEffect(battlerAtk, FALSE) == HOLD_EFFECT_GEMS))
            basePower *= 2;
        break;
    case EFFECT_LOW_KICK:
        weight = GetBattlerWeight(battlerDef);
        for (i = 0; sWeightToDamageTable[i] != 0xFFFF; i += 2)
        {
            if (sWeightToDamageTable[i] > weight)
                break;
        }
        if (sWeightToDamageTable[i] != 0xFFFF)
            basePower = sWeightToDamageTable[i + 1];
        else
            basePower = 120;
        break;
    case EFFECT_HEAT_CRASH:
        weight = GetBattlerWeight(battlerAtk) / GetBattlerWeight(battlerDef);
        if (weight >= ARRAY_COUNT(sHeatCrashPowerTable))
            basePower = sHeatCrashPowerTable[ARRAY_COUNT(sHeatCrashPowerTable) - 1];
        else
            basePower = sHeatCrashPowerTable[weight];
        break;
    case EFFECT_PUNISHMENT:
        basePower = 60 + (CountBattlerStatIncreases(battlerDef, FALSE) * 20);
        if (basePower > 200)
            basePower = 200;
        break;
    case EFFECT_STORED_POWER:
        basePower += (CountBattlerStatIncreases(battlerAtk, TRUE) * 20);
        break;
    case EFFECT_ELECTRO_BALL:
        speed = GetBattlerTotalSpeedStat(battlerAtk) / GetBattlerTotalSpeedStat(battlerDef);
        if (speed >= ARRAY_COUNT(sSpeedDiffPowerTable))
            speed = ARRAY_COUNT(sSpeedDiffPowerTable) - 1;
        basePower = sSpeedDiffPowerTable[speed];
        break;
    case EFFECT_GYRO_BALL:
        {
            u32 attackerSpeed = GetBattlerTotalSpeedStat(battlerAtk);
            if (attackerSpeed == 0)
            {
                basePower = 1;
            }
            else
            {
                basePower = ((25 * GetBattlerTotalSpeedStat(battlerDef)) / attackerSpeed) + 1;
                if (basePower > 150)
                    basePower = 150;
            }
            break;
        }
    case EFFECT_ECHOED_VOICE:
        // gBattleStruct->sameMoveTurns incremented in ppreduce
        if (gBattleStruct->sameMoveTurns[battlerAtk] != 0 && GetMoveEffect(gLastResultingMoves[battlerAtk]) == EFFECT_ECHOED_VOICE)
        {
            basePower += (basePower * gBattleStruct->sameMoveTurns[battlerAtk]);
            if (basePower > 200)
                basePower = 200;
        }
        break;
    case EFFECT_PAYBACK:
        if (GetBattlerTurnOrderNum(battlerAtk) > GetBattlerTurnOrderNum(battlerDef)
            && (B_PAYBACK_SWITCH_BOOST < GEN_5 || gDisableStructs[battlerDef].isFirstTurn != 2))
            basePower *= 2;
        break;
    case EFFECT_BOLT_BEAK:
        if (GetBattlerTurnOrderNum(battlerAtk) < GetBattlerTurnOrderNum(battlerDef)
            || gDisableStructs[battlerDef].isFirstTurn == 2)
            basePower *= 2;
        break;
    case EFFECT_FUSION_COMBO:
        if (move == gLastUsedMove)
            break;
        // fallthrough
    case EFFECT_ROUND:
        // don't double power due to previous turn's Round/Fusion move
        if (gCurrentTurnActionNumber != 0
         && gActionsByTurnOrder[gCurrentTurnActionNumber - 1] == B_ACTION_USE_MOVE
         && GetMoveEffect(gLastUsedMove) == moveEffect)
            basePower *= 2;
        break;
    case EFFECT_LASH_OUT:
        if (gProtectStructs[battlerAtk].lashOutAffected)
            basePower *= 2;
        break;
    case EFFECT_EXPLOSION:
        if (move == MOVE_MISTY_EXPLOSION && IsBattlerTerrainAffected(battlerAtk, STATUS_FIELD_MISTY_TERRAIN))
            basePower = uq4_12_multiply(basePower, UQ_4_12(1.5));
        break;
    case EFFECT_DYNAMAX_DOUBLE_DMG:
        if (GetActiveGimmick(battlerDef) == GIMMICK_DYNAMAX)
            basePower *= 2;
        break;
    case EFFECT_HIDDEN_POWER:
    {
        if (B_HIDDEN_POWER_DMG < GEN_6)
        {
            u8 powerBits = ((gBattleMons[battlerAtk].hpIV & 2) >> 1)
                         | ((gBattleMons[battlerAtk].attackIV & 2) << 0)
                         | ((gBattleMons[battlerAtk].defenseIV & 2) << 1)
                         | ((gBattleMons[battlerAtk].speedIV & 2) << 2)
                         | ((gBattleMons[battlerAtk].spAttackIV & 2) << 3)
                         | ((gBattleMons[battlerAtk].spDefenseIV & 2) << 4);

            basePower = (40 * powerBits) / 63 + 30;
        }
        break;
    }
    case EFFECT_GRAV_APPLE:
        if (gFieldStatuses & STATUS_FIELD_GRAVITY)
            basePower = uq4_12_multiply(basePower, UQ_4_12(1.5));
        break;
    case EFFECT_TERRAIN_PULSE:
        if (IsBattlerTerrainAffected(battlerAtk, STATUS_FIELD_TERRAIN_ANY))
            basePower *= 2;
        break;
    case EFFECT_EXPANDING_FORCE:
        if (IsBattlerTerrainAffected(battlerAtk, STATUS_FIELD_PSYCHIC_TERRAIN))
            basePower = uq4_12_multiply(basePower, UQ_4_12(1.5));
        break;
    case EFFECT_RISING_VOLTAGE:
        if (IsBattlerTerrainAffected(battlerDef, STATUS_FIELD_ELECTRIC_TERRAIN))
            basePower *= 2;
        break;
    case EFFECT_BEAT_UP:
        if (B_BEAT_UP >= GEN_5)
            basePower = CalcBeatUpPower();
        break;
    case EFFECT_PSYBLADE:
        if (gFieldStatuses & STATUS_FIELD_ELECTRIC_TERRAIN)
            basePower = uq4_12_multiply(basePower, UQ_4_12(1.5));
        break;
    case EFFECT_MAX_MOVE:
        basePower = GetMaxMovePower(gBattleMons[battlerAtk].moves[gBattleStruct->chosenMovePositions[battlerAtk]]);
        break;
    case EFFECT_RAGE_FIST:
        basePower += 50 * gBattleStruct->timesGotHit[GetBattlerSide(battlerAtk)][gBattlerPartyIndexes[battlerAtk]];
        basePower = (basePower > 350) ? 350 : basePower;
        break;
    case EFFECT_FICKLE_BEAM:
        if (gBattleStruct->fickleBeamBoosted)
            basePower *= 2;
        break;
    case EFFECT_TERA_BLAST:
        if (GetActiveGimmick(battlerAtk) == GIMMICK_TERA && GetBattlerTeraType(battlerAtk) == TYPE_STELLAR)
            basePower = 100;
        break;
    case EFFECT_LAST_RESPECTS:
        basePower += (basePower * min(100, GetBattlerSideFaintCounter(battlerAtk)));
        break;
    default:
        break;
    }

    // Move-specific base power changes
    switch (move)
    {
    case MOVE_WATER_SHURIKEN:
        if (gBattleMons[battlerAtk].species == SPECIES_GRENINJA_ASH)
            basePower = 20;
        break;
    }

    if (basePower == 0)
        basePower = 1;
    return basePower;
}

static inline u32 CalcMoveBasePowerAfterModifiers(struct DamageCalculationData *damageCalcData, u32 atkAbility, u32 defAbility, enum ItemHoldEffect holdEffectAtk, u32 weather)
{
    u32 holdEffectParamAtk;
    u32 basePower = CalcMoveBasePower(damageCalcData, defAbility, weather);
    u32 battlerAtk = damageCalcData->battlerAtk;
    u32 battlerDef = damageCalcData->battlerDef;
    u32 move = damageCalcData->move;
    u32 moveType = damageCalcData->moveType;
    enum BattleMoveEffects moveEffect = GetMoveEffect(move);

    uq4_12_t holdEffectModifier;
    uq4_12_t modifier = UQ_4_12(1.0);
    u32 atkSide = GetBattlerSide(battlerAtk);

    // move effect
    switch (moveEffect)
    {
    case EFFECT_FACADE:
        if (gBattleMons[battlerAtk].status1 & (STATUS1_BURN | STATUS1_PSN_ANY | STATUS1_PARALYSIS | STATUS1_FROSTBITE))
            modifier = uq4_12_multiply(modifier, UQ_4_12(2.0));
        break;
    case EFFECT_BRINE:
        if (gBattleMons[battlerDef].hp <= (gBattleMons[battlerDef].maxHP / 2))
            modifier = uq4_12_multiply(modifier, UQ_4_12(2.0));
        break;
    case EFFECT_RETALIATE:
        if (gSideTimers[atkSide].retaliateTimer == 1)
            modifier = uq4_12_multiply(modifier, UQ_4_12(2.0));
        break;
    case EFFECT_SOLAR_BEAM:
        if (IsBattlerWeatherAffected(battlerAtk, (B_WEATHER_HAIL | B_WEATHER_SANDSTORM | B_WEATHER_RAIN | B_WEATHER_SNOW | B_WEATHER_FOG)))
            modifier = uq4_12_multiply(modifier, UQ_4_12(0.5));
        break;
    case EFFECT_STOMPING_TANTRUM:
        if (gBattleStruct->battlerState[battlerAtk].stompingTantrumTimer == 1)
            modifier = uq4_12_multiply(modifier, UQ_4_12(2.0));
        break;
    case EFFECT_MAGNITUDE:
    case EFFECT_EARTHQUAKE:
        if (gFieldStatuses & STATUS_FIELD_GRASSY_TERRAIN && !(gStatuses3[battlerDef] & STATUS3_SEMI_INVULNERABLE))
            modifier = uq4_12_multiply(modifier, UQ_4_12(0.5));
        break;
    case EFFECT_KNOCK_OFF:
        if (B_KNOCK_OFF_DMG >= GEN_6
            && gBattleMons[battlerDef].item != ITEM_NONE
            && CanBattlerGetOrLoseItem(battlerDef, gBattleMons[battlerDef].item))
            modifier = uq4_12_multiply(modifier, UQ_4_12(1.5));
        break;
    default:
        break;
    }

    // various effects
    if (gProtectStructs[battlerAtk].helpingHand)
        modifier = uq4_12_multiply(modifier, UQ_4_12(1.5));
    if (gSpecialStatuses[battlerAtk].gemBoost)
        modifier = uq4_12_multiply(modifier, uq4_12_add(UQ_4_12(1.0), PercentToUQ4_12(gSpecialStatuses[battlerAtk].gemParam)));
    if (gStatuses3[battlerAtk] & STATUS3_CHARGED_UP && moveType == TYPE_ELECTRIC)
        modifier = uq4_12_multiply(modifier, UQ_4_12(2.0));
    if (GetMoveEffect(gChosenMove) == EFFECT_ME_FIRST)
        modifier = uq4_12_multiply(modifier, UQ_4_12(1.5));
    if (IsBattlerTerrainAffected(battlerAtk, STATUS_FIELD_GRASSY_TERRAIN) && moveType == TYPE_GRASS)
        modifier = uq4_12_multiply(modifier, (B_TERRAIN_TYPE_BOOST >= GEN_8 ? UQ_4_12(1.3) : UQ_4_12(1.5)));
    if (IsBattlerTerrainAffected(battlerDef, STATUS_FIELD_MISTY_TERRAIN) && moveType == TYPE_DRAGON)
        modifier = uq4_12_multiply(modifier, UQ_4_12(0.5));
    if (IsBattlerTerrainAffected(battlerAtk, STATUS_FIELD_ELECTRIC_TERRAIN) && moveType == TYPE_ELECTRIC)
        modifier = uq4_12_multiply(modifier, (B_TERRAIN_TYPE_BOOST >= GEN_8 ? UQ_4_12(1.3) : UQ_4_12(1.5)));
    if (IsBattlerTerrainAffected(battlerAtk, STATUS_FIELD_PSYCHIC_TERRAIN) && moveType == TYPE_PSYCHIC)
        modifier = uq4_12_multiply(modifier, (B_TERRAIN_TYPE_BOOST >= GEN_8 ? UQ_4_12(1.3) : UQ_4_12(1.5)));

    if (moveType == TYPE_ELECTRIC && ((gFieldStatuses & STATUS_FIELD_MUDSPORT)
    || AbilityBattleEffects(ABILITYEFFECT_FIELD_SPORT, 0, 0, ABILITYEFFECT_MUD_SPORT, 0)))
        modifier = uq4_12_multiply(modifier, UQ_4_12(B_SPORT_DMG_REDUCTION >= GEN_5 ? 0.33 : 0.5));
    if (moveType == TYPE_FIRE && ((gFieldStatuses & STATUS_FIELD_WATERSPORT)
    || AbilityBattleEffects(ABILITYEFFECT_FIELD_SPORT, 0, 0, ABILITYEFFECT_WATER_SPORT, 0)))
        modifier = uq4_12_multiply(modifier, UQ_4_12(B_SPORT_DMG_REDUCTION >= GEN_5 ? 0.33 : 0.5));

    // attacker's abilities
    switch (atkAbility)
    {
    case ABILITY_TECHNICIAN:
        if (basePower <= 60)
           modifier = uq4_12_multiply(modifier, UQ_4_12(1.5));
        break;
    case ABILITY_FLARE_BOOST:
        if (gBattleMons[battlerAtk].status1 & STATUS1_BURN && IsBattleMoveSpecial(move))
           modifier = uq4_12_multiply(modifier, UQ_4_12(1.5));
        break;
    case ABILITY_TOXIC_BOOST:
        if (gBattleMons[battlerAtk].status1 & STATUS1_PSN_ANY && IsBattleMovePhysical(move))
           modifier = uq4_12_multiply(modifier, UQ_4_12(1.5));
        break;
    case ABILITY_RECKLESS:
        if (moveEffect == EFFECT_RECOIL || moveEffect == EFFECT_RECOIL_IF_MISS)
           modifier = uq4_12_multiply(modifier, UQ_4_12(1.2));
        break;
    case ABILITY_IRON_FIST:
        if (IsPunchingMove(move))
           modifier = uq4_12_multiply(modifier, UQ_4_12(1.2));
        break;
    case ABILITY_SHEER_FORCE:
        if (MoveIsAffectedBySheerForce(move))
           modifier = uq4_12_multiply(modifier, UQ_4_12(1.3));
        break;
    case ABILITY_SAND_FORCE:
        if ((moveType == TYPE_STEEL || moveType == TYPE_ROCK || moveType == TYPE_GROUND)
            && weather & B_WEATHER_SANDSTORM)
           modifier = uq4_12_multiply(modifier, UQ_4_12(1.3));
        break;
    case ABILITY_RIVALRY:
        if (AreBattlersOfSameGender(battlerAtk, battlerDef))
            modifier = uq4_12_multiply(modifier, UQ_4_12(1.25));
        else if (AreBattlersOfOppositeGender(battlerAtk, battlerDef))
            modifier = uq4_12_multiply(modifier, UQ_4_12(0.75));
        break;
    case ABILITY_ANALYTIC:
        if (GetBattlerTurnOrderNum(battlerAtk) == gBattlersCount - 1 && move != MOVE_FUTURE_SIGHT && move != MOVE_DOOM_DESIRE)
           modifier = uq4_12_multiply(modifier, UQ_4_12(1.3));
        break;
    case ABILITY_TOUGH_CLAWS:
        if (IsMoveMakingContact(battlerAtk, battlerDef, atkAbility, holdEffectAtk, move))
           modifier = uq4_12_multiply(modifier, UQ_4_12(1.3));
        break;
    case ABILITY_STRONG_JAW:
        if (IsBitingMove(move))
           modifier = uq4_12_multiply(modifier, UQ_4_12(1.5));
        break;
    case ABILITY_MEGA_LAUNCHER:
        if (IsPulseMove(move))
           modifier = uq4_12_multiply(modifier, UQ_4_12(1.5));
        break;
    case ABILITY_WATER_BUBBLE:
        if (moveType == TYPE_WATER)
           modifier = uq4_12_multiply(modifier, UQ_4_12(2.0));
        break;
    case ABILITY_STEELWORKER:
        if (moveType == TYPE_STEEL)
           modifier = uq4_12_multiply(modifier, UQ_4_12(1.5));
        break;
    case ABILITY_PIXILATE:
        if (moveType == TYPE_FAIRY && gBattleStruct->ateBoost[battlerAtk])
            modifier = uq4_12_multiply(modifier, UQ_4_12(GetGenConfig(GEN_CONFIG_ATE_MULTIPLIER) >= GEN_7 ? 1.2 : 1.3));
        break;
    case ABILITY_GALVANIZE:
        if (moveType == TYPE_ELECTRIC && gBattleStruct->ateBoost[battlerAtk])
            modifier = uq4_12_multiply(modifier, UQ_4_12(GetGenConfig(GEN_CONFIG_ATE_MULTIPLIER) >= GEN_7 ? 1.2 : 1.3));
        break;
    case ABILITY_REFRIGERATE:
        if (moveType == TYPE_ICE && gBattleStruct->ateBoost[battlerAtk])
            modifier = uq4_12_multiply(modifier, UQ_4_12(GetGenConfig(GEN_CONFIG_ATE_MULTIPLIER) >= GEN_7 ? 1.2 : 1.3));
        break;
    case ABILITY_AERILATE:
        if (moveType == TYPE_FLYING && gBattleStruct->ateBoost[battlerAtk])
            modifier = uq4_12_multiply(modifier, UQ_4_12(GetGenConfig(GEN_CONFIG_ATE_MULTIPLIER) >= GEN_7 ? 1.2 : 1.3));
        break;
    case ABILITY_NORMALIZE:
        if (moveType == TYPE_NORMAL && gBattleStruct->ateBoost[battlerAtk] && GetGenConfig(GEN_CONFIG_ATE_MULTIPLIER) >= GEN_7)
            modifier = uq4_12_multiply(modifier, UQ_4_12(1.2));
        break;
    case ABILITY_PUNK_ROCK:
        if (IsSoundMove(move))
            modifier = uq4_12_multiply(modifier, UQ_4_12(1.3));
        break;
    case ABILITY_STEELY_SPIRIT:
        if (moveType == TYPE_STEEL)
            modifier = uq4_12_multiply(modifier, UQ_4_12(1.5));
        break;
    case ABILITY_SHARPNESS:
        if (IsSlicingMove(move))
           modifier = uq4_12_multiply(modifier, UQ_4_12(1.5));
        break;
    case ABILITY_SUPREME_OVERLORD:
        modifier = uq4_12_multiply(modifier, GetSupremeOverlordModifier(battlerAtk));
        break;
    }

    // field abilities
    if ((IsAbilityOnField(ABILITY_DARK_AURA) && moveType == TYPE_DARK)
     || (IsAbilityOnField(ABILITY_FAIRY_AURA) && moveType == TYPE_FAIRY))
    {
        if (IsAbilityOnField(ABILITY_AURA_BREAK))
            modifier = uq4_12_multiply(modifier, UQ_4_12(0.75));
        else
            modifier = uq4_12_multiply(modifier, UQ_4_12(1.33));
    }

    // attacker partner's abilities
    if (IsBattlerAlive(BATTLE_PARTNER(battlerAtk)))
    {
        switch (GetBattlerAbility(BATTLE_PARTNER(battlerAtk)))
        {
        case ABILITY_BATTERY:
            if (IsBattleMoveSpecial(move))
                modifier = uq4_12_multiply(modifier, UQ_4_12(1.3));
            break;
        case ABILITY_POWER_SPOT:
            modifier = uq4_12_multiply(modifier, UQ_4_12(1.3));
            break;
        case ABILITY_STEELY_SPIRIT:
            if (moveType == TYPE_STEEL)
                modifier = uq4_12_multiply(modifier, UQ_4_12(1.5));
            break;
        }
    }

    // target's abilities
    switch (defAbility)
    {
    case ABILITY_HEATPROOF:
    case ABILITY_WATER_BUBBLE:
        if (moveType == TYPE_FIRE)
        {
            modifier = uq4_12_multiply(modifier, UQ_4_12(0.5));
            if (damageCalcData->updateFlags)
                RecordAbilityBattle(battlerDef, defAbility);
        }
        break;
    case ABILITY_DRY_SKIN:
        if (moveType == TYPE_FIRE)
            modifier = uq4_12_multiply(modifier, UQ_4_12(1.25));
        break;
    case ABILITY_PROTOSYNTHESIS:
        {
            u8 defHighestStat = GetHighestStatId(battlerDef);
            if (((weather & B_WEATHER_SUN && HasWeatherEffect()) || gDisableStructs[battlerDef].boosterEnergyActivates)
             && ((IsBattleMovePhysical(move) && defHighestStat == STAT_DEF) || (IsBattleMoveSpecial(move) && defHighestStat == STAT_SPDEF))
             && !(gBattleMons[battlerDef].status2 & STATUS2_TRANSFORMED))
                modifier = uq4_12_multiply(modifier, UQ_4_12(0.7));
        }
        break;
    case ABILITY_QUARK_DRIVE:
        {
            u8 defHighestStat = GetHighestStatId(battlerDef);
            if ((gFieldStatuses & STATUS_FIELD_ELECTRIC_TERRAIN || gDisableStructs[battlerDef].boosterEnergyActivates)
             && ((IsBattleMovePhysical(move) && defHighestStat == STAT_DEF) || (IsBattleMoveSpecial(move) && defHighestStat == STAT_SPDEF))
             && !(gBattleMons[battlerDef].status2 & STATUS2_TRANSFORMED))
                modifier = uq4_12_multiply(modifier, UQ_4_12(0.7));
        }
        break;
    }

    holdEffectParamAtk = GetBattlerHoldEffectParam(battlerAtk);
    if (holdEffectParamAtk > 100)
        holdEffectParamAtk = 100;

    holdEffectModifier = uq4_12_add(UQ_4_12(1.0), PercentToUQ4_12(holdEffectParamAtk));

    // attacker's hold effect
    switch (holdEffectAtk)
    {
    case HOLD_EFFECT_MUSCLE_BAND:
        if (IsBattleMovePhysical(move))
            modifier = uq4_12_multiply(modifier, uq4_12_add(UQ_4_12(1.0), PercentToUQ4_12_Floored(holdEffectParamAtk)));
        break;
    case HOLD_EFFECT_WISE_GLASSES:
        if (IsBattleMoveSpecial(move))
            modifier = uq4_12_multiply(modifier, uq4_12_add(UQ_4_12(1.0), PercentToUQ4_12_Floored(holdEffectParamAtk)));
        break;
    case HOLD_EFFECT_LUSTROUS_ORB:
        if (GET_BASE_SPECIES_ID(gBattleMons[battlerAtk].species) == SPECIES_PALKIA && (moveType == TYPE_WATER || moveType == TYPE_DRAGON))
            modifier = uq4_12_multiply(modifier, holdEffectModifier);
        break;
    case HOLD_EFFECT_ADAMANT_ORB:
        if (GET_BASE_SPECIES_ID(gBattleMons[battlerAtk].species) == SPECIES_DIALGA && (moveType == TYPE_STEEL || moveType == TYPE_DRAGON))
            modifier = uq4_12_multiply(modifier, holdEffectModifier);
        break;
    case HOLD_EFFECT_GRISEOUS_ORB:
        if (GET_BASE_SPECIES_ID(gBattleMons[battlerAtk].species) == SPECIES_GIRATINA && (moveType == TYPE_GHOST || moveType == TYPE_DRAGON))
            modifier = uq4_12_multiply(modifier, holdEffectModifier);
        break;
    case HOLD_EFFECT_SOUL_DEW:
        if ((gBattleMons[battlerAtk].species == SPECIES_LATIAS || gBattleMons[battlerAtk].species == SPECIES_LATIOS)
            && ((B_SOUL_DEW_BOOST >= GEN_7 && (moveType == TYPE_PSYCHIC || moveType == TYPE_DRAGON))
             || (B_SOUL_DEW_BOOST < GEN_7 && !(gBattleTypeFlags & BATTLE_TYPE_FRONTIER) && IsBattleMoveSpecial(move))))
            modifier = uq4_12_multiply(modifier, holdEffectModifier);
        break;
    case HOLD_EFFECT_TYPE_POWER:
    case HOLD_EFFECT_PLATE:
        if (moveType == GetItemSecondaryId(gBattleMons[battlerAtk].item))
            modifier = uq4_12_multiply(modifier, holdEffectModifier);
        break;
    case HOLD_EFFECT_PUNCHING_GLOVE:
        if (IsPunchingMove(move))
           modifier = uq4_12_multiply(modifier, UQ_4_12(1.1));
        break;
    case HOLD_EFFECT_OGERPON_MASK:
        if (GET_BASE_SPECIES_ID(gBattleMons[battlerAtk].species) == SPECIES_OGERPON)
           modifier = uq4_12_multiply(modifier, UQ_4_12(1.2));
        break;
    default:
        break;
    }

    // Terastallization boosts weak, non-priority, non-multi hit moves after modifiers to 60 BP.
    if (GetActiveGimmick(battlerAtk) == GIMMICK_TERA
        && (moveType == GetBattlerTeraType(battlerAtk)
        || (GetBattlerTeraType(battlerAtk) == TYPE_STELLAR && IsTypeStellarBoosted(battlerAtk, moveType)))
        && uq4_12_multiply_by_int_half_down(modifier, basePower) < 60
        && GetMovePower(move) > 1
        && GetMoveStrikeCount(move) < 2
        && moveEffect != EFFECT_POWER_BASED_ON_USER_HP
        && moveEffect != EFFECT_POWER_BASED_ON_TARGET_HP
        && moveEffect != EFFECT_MULTI_HIT
        && GetMovePriority(move) == 0)
    {
        return 60;
    }

    return uq4_12_multiply_by_int_half_down(modifier, basePower);
}

static inline u32 CalcAttackStat(struct DamageCalculationData *damageCalcData, u32 atkAbility, u32 defAbility, enum ItemHoldEffect holdEffectAtk, u32 weather)
{
    u8 atkStage;
    u32 atkStat;
    uq4_12_t modifier;
    u16 atkBaseSpeciesId;
    u32 battlerAtk = damageCalcData->battlerAtk;
    u32 battlerDef = damageCalcData->battlerDef;
    u32 move = damageCalcData->move;
    u32 moveType = damageCalcData->moveType;
    enum BattleMoveEffects moveEffect = GetMoveEffect(move);

    atkBaseSpeciesId = GET_BASE_SPECIES_ID(gBattleMons[battlerAtk].species);

    if (moveEffect == EFFECT_FOUL_PLAY)
    {
        if (IsBattleMovePhysical(move))
        {
            atkStat = gBattleMons[battlerDef].attack;
            atkStage = gBattleMons[battlerDef].statStages[STAT_ATK];
        }
        else
        {
            atkStat = gBattleMons[battlerDef].spAttack;
            atkStage = gBattleMons[battlerDef].statStages[STAT_SPATK];
        }
    }
    else if (moveEffect == EFFECT_BODY_PRESS)
    {
        if (IsBattleMovePhysical(move))
        {
            atkStat = gBattleMons[battlerAtk].defense;
            // Edge case: Body Press used during Wonder Room. For some reason, it still uses Defense over Sp.Def, but uses Sp.Def stat changes
            if (gFieldStatuses & STATUS_FIELD_WONDER_ROOM)
                atkStage = gBattleMons[battlerAtk].statStages[STAT_SPDEF];
            else
                atkStage = gBattleMons[battlerAtk].statStages[STAT_DEF];
        }
        else
        {
            atkStat = gBattleMons[battlerAtk].spDefense;
            atkStage = gBattleMons[battlerAtk].statStages[STAT_SPDEF];
        }
    }
    else
    {
        if (IsBattleMovePhysical(move))
        {
            atkStat = gBattleMons[battlerAtk].attack;
            atkStage = gBattleMons[battlerAtk].statStages[STAT_ATK];
        }
        else
        {
            atkStat = gBattleMons[battlerAtk].spAttack;
            atkStage = gBattleMons[battlerAtk].statStages[STAT_SPATK];
        }
    }

    // critical hits ignore attack stat's stage drops
    if (damageCalcData->isCrit && atkStage < DEFAULT_STAT_STAGE)
        atkStage = DEFAULT_STAT_STAGE;
    // pokemon with unaware ignore attack stat changes while taking damage
    if (defAbility == ABILITY_UNAWARE)
        atkStage = DEFAULT_STAT_STAGE;

    atkStat *= gStatStageRatios[atkStage][0];
    atkStat /= gStatStageRatios[atkStage][1];

    // apply attack stat modifiers
    modifier = UQ_4_12(1.0);

    // attacker's abilities
    switch (atkAbility)
    {
    case ABILITY_HUGE_POWER:
    case ABILITY_PURE_POWER:
        if (IsBattleMovePhysical(move))
            modifier = uq4_12_multiply_half_down(modifier, UQ_4_12(2.0));
        break;
    case ABILITY_SLOW_START:
        if (gDisableStructs[battlerAtk].slowStartTimer > gBattleTurnCounter)
            modifier = uq4_12_multiply_half_down(modifier, UQ_4_12(0.5));
        break;
    case ABILITY_SOLAR_POWER:
        if (IsBattleMoveSpecial(move) && IsBattlerWeatherAffected(battlerAtk, B_WEATHER_SUN))
            modifier = uq4_12_multiply_half_down(modifier, UQ_4_12(1.5));
        break;
    case ABILITY_DEFEATIST:
        if (gBattleMons[battlerAtk].hp <= (gBattleMons[battlerAtk].maxHP / 2))
            modifier = uq4_12_multiply_half_down(modifier, UQ_4_12(0.5));
        break;
    case ABILITY_FLASH_FIRE:
        if (moveType == TYPE_FIRE && gDisableStructs[battlerAtk].flashFireBoosted)
            modifier = uq4_12_multiply_half_down(modifier, UQ_4_12(1.5));
        break;
    case ABILITY_SWARM:
        if (moveType == TYPE_BUG && gBattleMons[battlerAtk].hp <= (gBattleMons[battlerAtk].maxHP / 3))
            modifier = uq4_12_multiply_half_down(modifier, UQ_4_12(1.5));
        break;
    case ABILITY_TORRENT:
        if (moveType == TYPE_WATER && gBattleMons[battlerAtk].hp <= (gBattleMons[battlerAtk].maxHP / 3))
            modifier = uq4_12_multiply_half_down(modifier, UQ_4_12(1.5));
        break;
    case ABILITY_BLAZE:
        if (moveType == TYPE_FIRE && gBattleMons[battlerAtk].hp <= (gBattleMons[battlerAtk].maxHP / 3))
            modifier = uq4_12_multiply_half_down(modifier, UQ_4_12(1.5));
        break;
    case ABILITY_OVERGROW:
        if (moveType == TYPE_GRASS && gBattleMons[battlerAtk].hp <= (gBattleMons[battlerAtk].maxHP / 3))
            modifier = uq4_12_multiply_half_down(modifier, UQ_4_12(1.5));
        break;
    case ABILITY_PLUS:
        if (IsBattleMoveSpecial(move) && IsBattlerAlive(BATTLE_PARTNER(battlerAtk)))
        {
            u32 partnerAbility = GetBattlerAbility(BATTLE_PARTNER(battlerAtk));
            if (partnerAbility == ABILITY_MINUS
            || (B_PLUS_MINUS_INTERACTION >= GEN_5 && partnerAbility == ABILITY_PLUS))
                modifier = uq4_12_multiply_half_down(modifier, UQ_4_12(1.5));
        }
        break;
    case ABILITY_MINUS:
        if (IsBattleMoveSpecial(move) && IsBattlerAlive(BATTLE_PARTNER(battlerAtk)))
        {
            u32 partnerAbility = GetBattlerAbility(BATTLE_PARTNER(battlerAtk));
            if (partnerAbility == ABILITY_PLUS
            || (B_PLUS_MINUS_INTERACTION >= GEN_5 && partnerAbility == ABILITY_MINUS))
                modifier = uq4_12_multiply_half_down(modifier, UQ_4_12(1.5));
        }
        break;
    case ABILITY_FLOWER_GIFT:
        if (gBattleMons[battlerAtk].species == SPECIES_CHERRIM_SUNSHINE && IsBattlerWeatherAffected(battlerAtk, B_WEATHER_SUN) && IsBattleMovePhysical(move))
            modifier = uq4_12_multiply_half_down(modifier, UQ_4_12(1.5));
        break;
    case ABILITY_HUSTLE:
        if (IsBattleMovePhysical(move))
            modifier = uq4_12_multiply_half_down(modifier, UQ_4_12(1.5));
        break;
    case ABILITY_STAKEOUT:
        if (gDisableStructs[battlerDef].isFirstTurn == 2) // just switched in
            modifier = uq4_12_multiply_half_down(modifier, UQ_4_12(2.0));
        break;
    case ABILITY_GUTS:
        if (gBattleMons[battlerAtk].status1 & STATUS1_ANY && IsBattleMovePhysical(move))
            modifier = uq4_12_multiply_half_down(modifier, UQ_4_12(1.5));
        break;
    case ABILITY_TRANSISTOR:
        if (moveType == TYPE_ELECTRIC)
        {
            if (B_TRANSISTOR_BOOST >= GEN_9)
                modifier = uq4_12_multiply(modifier, UQ_4_12(1.3));
            else
                modifier = uq4_12_multiply(modifier, UQ_4_12(1.5));
        }
        break;
    case ABILITY_DRAGONS_MAW:
        if (moveType == TYPE_DRAGON)
            modifier = uq4_12_multiply(modifier, UQ_4_12(1.5));
        break;
    case ABILITY_GORILLA_TACTICS:
        if (IsBattleMovePhysical(move))
            modifier = uq4_12_multiply(modifier, UQ_4_12(1.5));
        break;
    case ABILITY_ROCKY_PAYLOAD:
        if (moveType == TYPE_ROCK)
            modifier = uq4_12_multiply(modifier, UQ_4_12(1.5));
        break;
    case ABILITY_PROTOSYNTHESIS:
        if (!(gBattleMons[battlerAtk].status2 & STATUS2_TRANSFORMED))
        {
            u32 atkHighestStat = GetHighestStatId(battlerAtk);
            if (((weather & B_WEATHER_SUN) && HasWeatherEffect()) || gDisableStructs[battlerAtk].boosterEnergyActivates)
            {
                if ((IsBattleMovePhysical(move) && atkHighestStat == STAT_ATK) || (IsBattleMoveSpecial(move) && atkHighestStat == STAT_SPATK))
                    modifier = uq4_12_multiply(modifier, UQ_4_12(1.3));
            }
        }
        break;
    case ABILITY_QUARK_DRIVE:
        if (!(gBattleMons[battlerAtk].status2 & STATUS2_TRANSFORMED))
        {
            u32 atkHighestStat = GetHighestStatId(battlerAtk);
            if (gFieldStatuses & STATUS_FIELD_ELECTRIC_TERRAIN || gDisableStructs[battlerAtk].boosterEnergyActivates)
            {
                if ((IsBattleMovePhysical(move) && atkHighestStat == STAT_ATK) || (IsBattleMoveSpecial(move) && atkHighestStat == STAT_SPATK))
                    modifier = uq4_12_multiply(modifier, UQ_4_12(1.3));
            }
        }
        break;
    case ABILITY_ORICHALCUM_PULSE:
        if ((weather & B_WEATHER_SUN) && HasWeatherEffect() && IsBattleMovePhysical(move))
           modifier = uq4_12_multiply(modifier, UQ_4_12(1.3333));
        break;
    case ABILITY_HADRON_ENGINE:
        if (gFieldStatuses & STATUS_FIELD_ELECTRIC_TERRAIN && IsBattleMoveSpecial(move))
           modifier = uq4_12_multiply(modifier, UQ_4_12(1.3333));
        break;
    }

    // target's abilities
    switch (defAbility)
    {
    case ABILITY_THICK_FAT:
        if (moveType == TYPE_FIRE || moveType == TYPE_ICE)
        {
            modifier = uq4_12_multiply_half_down(modifier, UQ_4_12(0.5));
            if (damageCalcData->updateFlags)
                RecordAbilityBattle(battlerDef, ABILITY_THICK_FAT);
        }
        break;
    }

    // ally's abilities
    if (IsBattlerAlive(BATTLE_PARTNER(battlerAtk)))
    {
        switch (GetBattlerAbility(BATTLE_PARTNER(battlerAtk)))
        {
        case ABILITY_FLOWER_GIFT:
            if (gBattleMons[BATTLE_PARTNER(battlerAtk)].species == SPECIES_CHERRIM_SUNSHINE && IsBattlerWeatherAffected(BATTLE_PARTNER(battlerAtk), B_WEATHER_SUN) && IsBattleMovePhysical(move))
                modifier = uq4_12_multiply_half_down(modifier, UQ_4_12(1.5));
            break;
        }
    }

    // field abilities
    if (IsAbilityOnField(ABILITY_VESSEL_OF_RUIN) && atkAbility != ABILITY_VESSEL_OF_RUIN && IsBattleMoveSpecial(move))
        modifier = uq4_12_multiply_half_down(modifier, UQ_4_12(0.75));

    if (IsAbilityOnField(ABILITY_TABLETS_OF_RUIN) && atkAbility != ABILITY_TABLETS_OF_RUIN && IsBattleMovePhysical(move))
        modifier = uq4_12_multiply_half_down(modifier, UQ_4_12(0.75));

    // attacker's hold effect
    switch (holdEffectAtk)
    {
    case HOLD_EFFECT_THICK_CLUB:
        if ((atkBaseSpeciesId == SPECIES_CUBONE || atkBaseSpeciesId == SPECIES_MAROWAK) && IsBattleMovePhysical(move))
            modifier = uq4_12_multiply_half_down(modifier, UQ_4_12(2.0));
        break;
    case HOLD_EFFECT_DEEP_SEA_TOOTH:
        if (gBattleMons[battlerAtk].species == SPECIES_CLAMPERL && IsBattleMoveSpecial(move))
            modifier = uq4_12_multiply_half_down(modifier, UQ_4_12(2.0));
        break;
    case HOLD_EFFECT_LIGHT_BALL:
        if (atkBaseSpeciesId == SPECIES_PIKACHU && (B_LIGHT_BALL_ATTACK_BOOST >= GEN_4 || IsBattleMoveSpecial(move)))
            modifier = uq4_12_multiply_half_down(modifier, UQ_4_12(2.0));
        break;
    case HOLD_EFFECT_CHOICE_BAND:
        if (IsBattleMovePhysical(move) && GetActiveGimmick(battlerAtk) != GIMMICK_DYNAMAX)
            modifier = uq4_12_multiply_half_down(modifier, UQ_4_12(1.5));
        break;
    case HOLD_EFFECT_CHOICE_SPECS:
        if (IsBattleMoveSpecial(move) && GetActiveGimmick(battlerAtk) != GIMMICK_DYNAMAX)
            modifier = uq4_12_multiply_half_down(modifier, UQ_4_12(1.5));
        break;
    default:
        break;
    }

    // The offensive stats of a Player's Pokémon are boosted by x1.1 (+10%) if they have the corresponding flags set (eg. Badges)
    if (ShouldGetStatBadgeBoost(B_FLAG_BADGE_BOOST_ATTACK, battlerAtk) && IsBattleMovePhysical(move))
        modifier = uq4_12_multiply_half_down(modifier, UQ_4_12(1.1));
    if (ShouldGetStatBadgeBoost(B_FLAG_BADGE_BOOST_SPATK, battlerAtk) && IsBattleMoveSpecial(move))
        modifier = uq4_12_multiply_half_down(modifier, UQ_4_12(1.1));

    return uq4_12_multiply_by_int_half_down(modifier, atkStat);
}

static bool32 CanEvolve(u32 species)
{
    u32 i;
    const struct Evolution *evolutions = GetSpeciesEvolutions(species);

    if (evolutions != NULL)
    {
        for (i = 0; evolutions[i].method != EVOLUTIONS_END; i++)
        {
            if (evolutions[i].method
             && SanitizeSpeciesId(evolutions[i].targetSpecies) != SPECIES_NONE)
                return TRUE;
        }
    }
    return FALSE;
}

static inline u32 CalcDefenseStat(struct DamageCalculationData *damageCalcData, u32 atkAbility, u32 defAbility, enum ItemHoldEffect holdEffectDef, u32 weather)
{
    bool32 usesDefStat;
    u8 defStage;
    u32 defStat, def, spDef;
    uq4_12_t modifier;
    u32 battlerDef = damageCalcData->battlerDef;
    u32 move = damageCalcData->move;
    u32 moveType = damageCalcData->moveType;
    enum BattleMoveEffects moveEffect = GetMoveEffect(move);

    if (gFieldStatuses & STATUS_FIELD_WONDER_ROOM) // the defense stats are swapped
    {
        def = gBattleMons[battlerDef].spDefense;
        spDef = gBattleMons[battlerDef].defense;
    }
    else
    {
        def = gBattleMons[battlerDef].defense;
        spDef = gBattleMons[battlerDef].spDefense;
    }

    if (moveEffect == EFFECT_PSYSHOCK || IsBattleMovePhysical(move)) // uses defense stat instead of sp.def
    {
        defStat = def;
        defStage = gBattleMons[battlerDef].statStages[STAT_DEF];
        usesDefStat = TRUE;
    }
    else // is special
    {
        defStat = spDef;
        defStage = gBattleMons[battlerDef].statStages[STAT_SPDEF];
        usesDefStat = FALSE;
    }

    // Self-destruct / Explosion cut defense in half
    if (B_EXPLOSION_DEFENSE < GEN_5 && moveEffect == EFFECT_EXPLOSION)
        defStat /= 2;

    // critical hits ignore positive stat changes
    if (damageCalcData->isCrit && defStage > DEFAULT_STAT_STAGE)
        defStage = DEFAULT_STAT_STAGE;
    // pokemon with unaware ignore defense stat changes while dealing damage
    if (atkAbility == ABILITY_UNAWARE)
        defStage = DEFAULT_STAT_STAGE;
    // certain moves also ignore stat changes
    if (MoveIgnoresDefenseEvasionStages(move))
        defStage = DEFAULT_STAT_STAGE;

    defStat *= gStatStageRatios[defStage][0];
    defStat /= gStatStageRatios[defStage][1];

    // apply defense stat modifiers
    modifier = UQ_4_12(1.0);

    // target's abilities
    switch (defAbility)
    {
    case ABILITY_MARVEL_SCALE:
        if (gBattleMons[battlerDef].status1 & STATUS1_ANY && usesDefStat)
        {
            modifier = uq4_12_multiply_half_down(modifier, UQ_4_12(1.5));
            if (damageCalcData->updateFlags)
                RecordAbilityBattle(battlerDef, ABILITY_MARVEL_SCALE);
        }
        break;
    case ABILITY_FUR_COAT:
        if (usesDefStat)
        {
            modifier = uq4_12_multiply_half_down(modifier, UQ_4_12(2.0));
            if (damageCalcData->updateFlags)
                RecordAbilityBattle(battlerDef, ABILITY_FUR_COAT);
        }
        break;
    case ABILITY_GRASS_PELT:
        if (gFieldStatuses & STATUS_FIELD_GRASSY_TERRAIN && usesDefStat)
        {
            modifier = uq4_12_multiply_half_down(modifier, UQ_4_12(1.5));
            if (damageCalcData->updateFlags)
                RecordAbilityBattle(battlerDef, ABILITY_GRASS_PELT);
        }
        break;
    case ABILITY_FLOWER_GIFT:
        if (gBattleMons[battlerDef].species == SPECIES_CHERRIM_SUNSHINE && IsBattlerWeatherAffected(battlerDef, B_WEATHER_SUN) && !usesDefStat)
            modifier = uq4_12_multiply_half_down(modifier, UQ_4_12(1.5));
        break;
    case ABILITY_PURIFYING_SALT:
        if (moveType == TYPE_GHOST)
            modifier = uq4_12_multiply_half_down(modifier, UQ_4_12(2.0));
        break;
    }

    // ally's abilities
    if (IsBattlerAlive(BATTLE_PARTNER(battlerDef)))
    {
        switch (GetBattlerAbility(BATTLE_PARTNER(battlerDef)))
        {
        case ABILITY_FLOWER_GIFT:
            if (gBattleMons[BATTLE_PARTNER(battlerDef)].species == SPECIES_CHERRIM_SUNSHINE && IsBattlerWeatherAffected(BATTLE_PARTNER(battlerDef), B_WEATHER_SUN) && !usesDefStat)
                modifier = uq4_12_multiply_half_down(modifier, UQ_4_12(1.5));
            break;
        }
    }

    // field abilities
    if (IsAbilityOnField(ABILITY_SWORD_OF_RUIN) && defAbility != ABILITY_SWORD_OF_RUIN && usesDefStat)
        modifier = uq4_12_multiply_half_down(modifier, UQ_4_12(0.75));

    if (IsAbilityOnField(ABILITY_BEADS_OF_RUIN) && defAbility != ABILITY_BEADS_OF_RUIN && !usesDefStat)
        modifier = uq4_12_multiply_half_down(modifier, UQ_4_12(0.75));

    // target's hold effects
    switch (holdEffectDef)
    {
    case HOLD_EFFECT_DEEP_SEA_SCALE:
        if (gBattleMons[battlerDef].species == SPECIES_CLAMPERL && !usesDefStat)
            modifier = uq4_12_multiply_half_down(modifier, UQ_4_12(2.0));
        break;
    case HOLD_EFFECT_METAL_POWDER:
        if (gBattleMons[battlerDef].species == SPECIES_DITTO && usesDefStat && !(gBattleMons[battlerDef].status2 & STATUS2_TRANSFORMED))
            modifier = uq4_12_multiply_half_down(modifier, UQ_4_12(2.0));
        break;
    case HOLD_EFFECT_EVIOLITE:
        if (CanEvolve(gBattleMons[battlerDef].species))
            modifier = uq4_12_multiply_half_down(modifier, UQ_4_12(1.5));
        break;
    case HOLD_EFFECT_ASSAULT_VEST:
        if (!usesDefStat)
            modifier = uq4_12_multiply_half_down(modifier, UQ_4_12(1.5));
        break;
    case HOLD_EFFECT_SOUL_DEW:
        if (B_SOUL_DEW_BOOST < GEN_7
         && (gBattleMons[battlerDef].species == SPECIES_LATIAS || gBattleMons[battlerDef].species == SPECIES_LATIOS)
         && !(gBattleTypeFlags & BATTLE_TYPE_FRONTIER)
         && !usesDefStat)
            modifier = uq4_12_multiply_half_down(modifier, UQ_4_12(1.5));
        break;
    default:
        break;
    }

    // sandstorm sp.def boost for rock types
    if (B_SANDSTORM_SPDEF_BOOST >= GEN_4 && IS_BATTLER_OF_TYPE(battlerDef, TYPE_ROCK) && IsBattlerWeatherAffected(battlerDef, B_WEATHER_SANDSTORM) && !usesDefStat)
        modifier = uq4_12_multiply_half_down(modifier, UQ_4_12(1.5));
    // snow def boost for ice types
    if (IS_BATTLER_OF_TYPE(battlerDef, TYPE_ICE) && IsBattlerWeatherAffected(battlerDef, B_WEATHER_SNOW) && usesDefStat)
        modifier = uq4_12_multiply_half_down(modifier, UQ_4_12(1.5));

    // The offensive stats of a Player's Pokémon are boosted by x1.1 (+10%) if they have the corresponding flags set (eg. Badges)
    if (ShouldGetStatBadgeBoost(B_FLAG_BADGE_BOOST_DEFENSE, battlerDef) && IsBattleMovePhysical(move))
        modifier = uq4_12_multiply_half_down(modifier, UQ_4_12(1.1));
    if (ShouldGetStatBadgeBoost(B_FLAG_BADGE_BOOST_SPDEF, battlerDef) && IsBattleMoveSpecial(move))
        modifier = uq4_12_multiply_half_down(modifier, UQ_4_12(1.1));

    return uq4_12_multiply_by_int_half_down(modifier, defStat);
}

// base damage formula before adding any modifiers
static inline s32 CalculateBaseDamage(u32 power, u32 userFinalAttack, u32 level, u32 targetFinalDefense)
{
    return power * userFinalAttack * (2 * level / 5 + 2) / targetFinalDefense / 50 + 2;
}

static inline uq4_12_t GetTargetDamageModifier(struct DamageCalculationData *damageCalcData)
{
    if (IsDoubleBattle() && GetMoveTargetCount(damageCalcData) >= 2)
        return B_MULTIPLE_TARGETS_DMG >= GEN_4 ? UQ_4_12(0.75) : UQ_4_12(0.5);
    return UQ_4_12(1.0);
}

static inline uq4_12_t GetParentalBondModifier(u32 battlerAtk)
{
    if (gSpecialStatuses[battlerAtk].parentalBondState != PARENTAL_BOND_2ND_HIT)
        return UQ_4_12(1.0);
    return B_PARENTAL_BOND_DMG >= GEN_7 ? UQ_4_12(0.25) : UQ_4_12(0.5);
}

static inline uq4_12_t GetSameTypeAttackBonusModifier(struct DamageCalculationData *damageCalcData, u32 abilityAtk)
{
    u32 battlerAtk = damageCalcData->battlerAtk;
    u32 move = damageCalcData->move;
    u32 moveType = damageCalcData->moveType;

    if (moveType == TYPE_MYSTERY)
        return UQ_4_12(1.0);
    else if (gBattleStruct->pledgeMove && IS_BATTLER_OF_TYPE(BATTLE_PARTNER(battlerAtk), moveType))
        return (abilityAtk == ABILITY_ADAPTABILITY) ? UQ_4_12(2.0) : UQ_4_12(1.5);
    else if (!IS_BATTLER_OF_TYPE(battlerAtk, moveType) || move == MOVE_STRUGGLE || move == MOVE_NONE)
        return UQ_4_12(1.0);
    return (abilityAtk == ABILITY_ADAPTABILITY) ? UQ_4_12(2.0) : UQ_4_12(1.5);
}

// Utility Umbrella holders take normal damage from what would be rain- and sun-weakened attacks.
static uq4_12_t GetWeatherDamageModifier(struct DamageCalculationData *damageCalcData, enum ItemHoldEffect holdEffectAtk, enum ItemHoldEffect holdEffectDef, u32 weather)
{
    u32 move = damageCalcData->move;
    u32 moveType = damageCalcData->moveType;

    if (weather == B_WEATHER_NONE)
        return UQ_4_12(1.0);
    if (GetMoveEffect(move) == EFFECT_HYDRO_STEAM && (weather & B_WEATHER_SUN) && holdEffectAtk != HOLD_EFFECT_UTILITY_UMBRELLA)
        return UQ_4_12(1.5);
    if (holdEffectDef == HOLD_EFFECT_UTILITY_UMBRELLA)
        return UQ_4_12(1.0);

    if (weather & B_WEATHER_RAIN)
    {
        if (moveType != TYPE_FIRE && moveType != TYPE_WATER)
            return UQ_4_12(1.0);
        return (moveType == TYPE_FIRE) ? UQ_4_12(0.5) : UQ_4_12(1.5);
    }
    if (weather & B_WEATHER_SUN)
    {
        if (moveType != TYPE_FIRE && moveType != TYPE_WATER)
            return UQ_4_12(1.0);
        return (moveType == TYPE_WATER) ? UQ_4_12(0.5) : UQ_4_12(1.5);
    }
    return UQ_4_12(1.0);
}

static inline uq4_12_t GetBurnOrFrostBiteModifier(struct DamageCalculationData *damageCalcData, u32 abilityAtk)
{
    u32 battlerAtk = damageCalcData->battlerAtk;
    u32 move = damageCalcData->move;
    enum BattleMoveEffects moveEffect = GetMoveEffect(move);

    if (gBattleMons[battlerAtk].status1 & STATUS1_BURN
        && IsBattleMovePhysical(move)
        && (B_BURN_FACADE_DMG < GEN_6 || moveEffect != EFFECT_FACADE)
        && abilityAtk != ABILITY_GUTS)
        return UQ_4_12(0.5);
    if (gBattleMons[battlerAtk].status1 & STATUS1_FROSTBITE
        && IsBattleMoveSpecial(move)
        && (B_BURN_FACADE_DMG < GEN_6 || moveEffect != EFFECT_FACADE))
        return UQ_4_12(0.5);
    return UQ_4_12(1.0);
}

static inline uq4_12_t GetCriticalModifier(bool32 isCrit)
{
    if (isCrit)
        return GetGenConfig(GEN_CONFIG_CRIT_MULTIPLIER) >= GEN_6 ? UQ_4_12(1.5) : UQ_4_12(2.0);
    return UQ_4_12(1.0);
}

static inline uq4_12_t GetGlaiveRushModifier(u32 battlerDef)
{
    if (gStatuses4[battlerDef] & STATUS4_GLAIVE_RUSH)
        return UQ_4_12(2.0);
    return UQ_4_12(1.0);
}

static inline uq4_12_t GetZMaxMoveAgainstProtectionModifier(struct DamageCalculationData *damageCalcData)
{
    if (!IsZMove(damageCalcData->move) && !IsMaxMove(damageCalcData->move))
        return UQ_4_12(1.0);

    u32 protected = gProtectStructs[damageCalcData->battlerDef].protected;
    if (protected != PROTECT_NONE
     && protected != PROTECT_WIDE_GUARD
     && protected != PROTECT_QUICK_GUARD
     && protected != PROTECT_CRAFTY_SHIELD
     && protected != PROTECT_MAT_BLOCK
     && protected != PROTECT_MAX_GUARD)
        return UQ_4_12(0.25);
    return UQ_4_12(1.0);
}

static inline uq4_12_t GetMinimizeModifier(u32 move, u32 battlerDef)
{
    if (MoveIncreasesPowerToMinimizedTargets(move) && gStatuses3[battlerDef] & STATUS3_MINIMIZED)
        return UQ_4_12(2.0);
    return UQ_4_12(1.0);
}

static inline uq4_12_t GetUndergroundModifier(u32 move, u32 battlerDef)
{
    if (MoveDamagesUnderground(move) && gStatuses3[battlerDef] & STATUS3_UNDERGROUND)
        return UQ_4_12(2.0);
    return UQ_4_12(1.0);
}

static inline uq4_12_t GetDiveModifier(u32 move, u32 battlerDef)
{
    if (MoveDamagesUnderWater(move) && gStatuses3[battlerDef] & STATUS3_UNDERWATER)
        return UQ_4_12(2.0);
    return UQ_4_12(1.0);
}

static inline uq4_12_t GetAirborneModifier(u32 move, u32 battlerDef)
{
    if (MoveDamagesAirborneDoubleDamage(move) && gStatuses3[battlerDef] & STATUS3_ON_AIR)
        return UQ_4_12(2.0);
    return UQ_4_12(1.0);
}

static inline uq4_12_t GetScreensModifier(u32 move, u32 battlerAtk, u32 battlerDef, bool32 isCrit, u32 abilityAtk)
{
    u32 sideStatus = gSideStatuses[GetBattlerSide(battlerDef)];
    bool32 lightScreen = (sideStatus & SIDE_STATUS_LIGHTSCREEN) && IsBattleMoveSpecial(move);
    bool32 reflect = (sideStatus & SIDE_STATUS_REFLECT) && IsBattleMovePhysical(move);
    bool32 auroraVeil = sideStatus & SIDE_STATUS_AURORA_VEIL;

    if (isCrit || abilityAtk == ABILITY_INFILTRATOR || gProtectStructs[battlerAtk].confusionSelfDmg)
        return UQ_4_12(1.0);
    if (reflect || lightScreen || auroraVeil)
        return (IsDoubleBattle()) ? UQ_4_12(0.667) : UQ_4_12(0.5);
    return UQ_4_12(1.0);
}

static inline uq4_12_t GetCollisionCourseElectroDriftModifier(u32 move, uq4_12_t typeEffectivenessModifier)
{
    if (GetMoveEffect(move) == EFFECT_COLLISION_COURSE && typeEffectivenessModifier >= UQ_4_12(2.0))
        return UQ_4_12(1.3333);
    return UQ_4_12(1.0);
}

static inline uq4_12_t GetAttackerAbilitiesModifier(u32 battlerAtk, uq4_12_t typeEffectivenessModifier, bool32 isCrit, u32 abilityAtk)
{
    switch (abilityAtk)
    {
    case ABILITY_NEUROFORCE:
        if (typeEffectivenessModifier >= UQ_4_12(2.0))
            return UQ_4_12(1.25);
        break;
    case ABILITY_SNIPER:
        if (isCrit)
            return UQ_4_12(1.5);
        break;
    case ABILITY_TINTED_LENS:
        if (typeEffectivenessModifier <= UQ_4_12(0.5))
            return UQ_4_12(2.0);
        break;
    }
    return UQ_4_12(1.0);
}

static inline uq4_12_t GetDefenderAbilitiesModifier(u32 move, u32 moveType, u32 battlerAtk, u32 battlerDef, uq4_12_t typeEffectivenessModifier, u32 abilityDef, enum ItemHoldEffect holdEffectAtk)
{
    switch (abilityDef)
    {
    case ABILITY_MULTISCALE:
    case ABILITY_SHADOW_SHIELD:
        if (IsBattlerAtMaxHp(battlerDef))
            return UQ_4_12(0.5);
        break;
    case ABILITY_FILTER:
    case ABILITY_SOLID_ROCK:
    case ABILITY_PRISM_ARMOR:
        if (typeEffectivenessModifier >= UQ_4_12(2.0))
            return UQ_4_12(0.75);
        break;
    case ABILITY_FLUFFY:
        if (moveType == TYPE_FIRE && !IsMoveMakingContact(battlerAtk, battlerDef, ABILITY_NONE, holdEffectAtk, move))
            return UQ_4_12(2.0);
        if (moveType != TYPE_FIRE && IsMoveMakingContact(battlerAtk, battlerDef, ABILITY_NONE, holdEffectAtk, move))
            return UQ_4_12(0.5);
        break;
    case ABILITY_PUNK_ROCK:
        if (IsSoundMove(move))
            return UQ_4_12(0.5);
        break;
    case ABILITY_ICE_SCALES:
        if (IsBattleMoveSpecial(move))
            return UQ_4_12(0.5);
        break;
    }
    return UQ_4_12(1.0);
}

static inline uq4_12_t GetDefenderPartnerAbilitiesModifier(u32 battlerPartnerDef)
{
    if (!IsBattlerAlive(battlerPartnerDef))
        return UQ_4_12(1.0);

    switch (GetBattlerAbility(battlerPartnerDef))
    {
    case ABILITY_FRIEND_GUARD:
        return UQ_4_12(0.75);
        break;
    }
    return UQ_4_12(1.0);
}

static inline uq4_12_t GetAttackerItemsModifier(u32 battlerAtk, uq4_12_t typeEffectivenessModifier, enum ItemHoldEffect holdEffectAtk)
{
    u32 metronomeTurns;
    uq4_12_t metronomeBoostBase;
    switch (holdEffectAtk)
    {
    case HOLD_EFFECT_METRONOME:
        metronomeBoostBase = PercentToUQ4_12(GetBattlerHoldEffectParam(battlerAtk));
        metronomeTurns = min(gBattleStruct->sameMoveTurns[battlerAtk], 5);
        // according to bulbapedia this is the "correct" way to calculate the metronome boost
        // due to the limited domain of damage numbers it will never really matter whether this is off by one
        return uq4_12_add(UQ_4_12(1.0), metronomeBoostBase * metronomeTurns);
        break;
    case HOLD_EFFECT_EXPERT_BELT:
        if (typeEffectivenessModifier >= UQ_4_12(2.0))
            return UQ_4_12(1.2);
        break;
    case HOLD_EFFECT_LIFE_ORB:
        return UQ_4_12_FLOORED(1.3);
        break;
    default:
        break;
    }
    return UQ_4_12(1.0);
}

static inline uq4_12_t GetDefenderItemsModifier(struct DamageCalculationData *damageCalcData, uq4_12_t typeEffectivenessModifier, u32 abilityDef, enum ItemHoldEffect holdEffectDef)
{
    u32 battlerDef = damageCalcData->battlerDef;
    u32 moveType = damageCalcData->moveType;

    u32 holdEffectDefParam = GetBattlerHoldEffectParam(battlerDef);
    u32 itemDef = gBattleMons[battlerDef].item;

    switch (holdEffectDef)
    {
    case HOLD_EFFECT_RESIST_BERRY:
        if (UnnerveOn(battlerDef, itemDef))
            return UQ_4_12(1.0);
        if (moveType == holdEffectDefParam && (moveType == TYPE_NORMAL || typeEffectivenessModifier >= UQ_4_12(2.0)))
        {
            if (damageCalcData->updateFlags)
                gSpecialStatuses[battlerDef].berryReduced = TRUE;
            return (abilityDef == ABILITY_RIPEN) ? UQ_4_12(0.25) : UQ_4_12(0.5);
        }
        break;
    default:
        break;
    }
    return UQ_4_12(1.0);
}

#define DAMAGE_MULTIPLY_MODIFIER(modifier) do {                     \
    finalModifier = uq4_12_multiply_half_down(modifier, finalModifier); \
} while (0)

// Calculates the "other" modifier which accounts for held items, abilities,
// or very specific interactions of moves that are not handled in the basic
// damage calculation. It is implemented as described by bulbapedia:
// https://bulbapedia.bulbagarden.net/wiki/Damage#Generation_V_onward
// Please Note: Fixed Point Multiplication is not associative.
// The order of operations is relevant.
static inline uq4_12_t GetOtherModifiers(struct DamageCalculationData *damageCalcData, uq4_12_t typeEffectivenessModifier,
                                         u32 abilityAtk, u32 abilityDef, enum ItemHoldEffect holdEffectAtk, enum ItemHoldEffect holdEffectDef)
{
    u32 battlerAtk = damageCalcData->battlerAtk;
    u32 battlerDef = damageCalcData->battlerDef;
    u32 move = damageCalcData->move;
    u32 moveType = damageCalcData->moveType;
    u32 isCrit = damageCalcData->isCrit;

    uq4_12_t finalModifier = UQ_4_12(1.0);
    u32 battlerDefPartner = BATTLE_PARTNER(battlerDef);
    u32 unmodifiedAttackerSpeed = gBattleMons[battlerAtk].speed;
    u32 unmodifiedDefenderSpeed = gBattleMons[battlerDef].speed;
    //TODO: Behemoth Blade, Behemoth Bash, Dynamax Cannon (Dynamax)
    DAMAGE_MULTIPLY_MODIFIER(GetMinimizeModifier(move, battlerDef));
    DAMAGE_MULTIPLY_MODIFIER(GetUndergroundModifier(move, battlerDef));
    DAMAGE_MULTIPLY_MODIFIER(GetDiveModifier(move, battlerDef));
    DAMAGE_MULTIPLY_MODIFIER(GetAirborneModifier(move, battlerDef));
    DAMAGE_MULTIPLY_MODIFIER(GetScreensModifier(move, battlerAtk, battlerDef, isCrit, abilityAtk));
    DAMAGE_MULTIPLY_MODIFIER(GetCollisionCourseElectroDriftModifier(move, typeEffectivenessModifier));

    if (unmodifiedAttackerSpeed >= unmodifiedDefenderSpeed)
    {
        DAMAGE_MULTIPLY_MODIFIER(GetAttackerAbilitiesModifier(battlerAtk, typeEffectivenessModifier, isCrit, abilityAtk));
        DAMAGE_MULTIPLY_MODIFIER(GetDefenderAbilitiesModifier(move, moveType, battlerAtk, battlerDef, typeEffectivenessModifier, abilityDef, holdEffectAtk));
        DAMAGE_MULTIPLY_MODIFIER(GetDefenderPartnerAbilitiesModifier(battlerDefPartner));
        DAMAGE_MULTIPLY_MODIFIER(GetAttackerItemsModifier(battlerAtk, typeEffectivenessModifier, holdEffectAtk));
        DAMAGE_MULTIPLY_MODIFIER(GetDefenderItemsModifier(damageCalcData, typeEffectivenessModifier, abilityDef, holdEffectDef));
    }
    else
    {
        DAMAGE_MULTIPLY_MODIFIER(GetDefenderAbilitiesModifier(move, moveType, battlerAtk, battlerDef, typeEffectivenessModifier, abilityDef, holdEffectAtk));
        DAMAGE_MULTIPLY_MODIFIER(GetDefenderPartnerAbilitiesModifier(battlerDefPartner));
        DAMAGE_MULTIPLY_MODIFIER(GetAttackerAbilitiesModifier(battlerAtk, typeEffectivenessModifier, isCrit, abilityAtk));
        DAMAGE_MULTIPLY_MODIFIER(GetDefenderItemsModifier(damageCalcData, typeEffectivenessModifier, abilityDef, holdEffectDef));
        DAMAGE_MULTIPLY_MODIFIER(GetAttackerItemsModifier(battlerAtk, typeEffectivenessModifier, holdEffectAtk));
    }
    return finalModifier;
}

#undef DAMAGE_ACCUMULATE_MULTIPLIER

#define DAMAGE_APPLY_MODIFIER(modifier) do {               \
    dmg = uq4_12_multiply_by_int_half_down(modifier, dmg); \
} while (0)

static inline s32 DoMoveDamageCalcVars(struct DamageCalculationData *damageCalcData, u32 fixedBasePower, uq4_12_t typeEffectivenessModifier, u32 weather,
                                       enum ItemHoldEffect holdEffectAtk, enum ItemHoldEffect holdEffectDef, u32 abilityAtk, u32 abilityDef)
{
    s32 dmg;
    u32 userFinalAttack;
    u32 targetFinalDefense;
    u32 battlerAtk = damageCalcData->battlerAtk;
    u32 battlerDef = damageCalcData->battlerDef;

    if (fixedBasePower)
        gBattleMovePower = fixedBasePower;
    else
        gBattleMovePower = CalcMoveBasePowerAfterModifiers(damageCalcData, abilityAtk, abilityDef, holdEffectAtk, weather);

    userFinalAttack = CalcAttackStat(damageCalcData, abilityAtk, abilityDef, holdEffectAtk, weather);
    targetFinalDefense = CalcDefenseStat(damageCalcData, abilityAtk, abilityDef, holdEffectDef, weather);

    dmg = CalculateBaseDamage(gBattleMovePower, userFinalAttack, gBattleMons[battlerAtk].level, targetFinalDefense);
    DAMAGE_APPLY_MODIFIER(GetTargetDamageModifier(damageCalcData));
    DAMAGE_APPLY_MODIFIER(GetParentalBondModifier(battlerAtk));
    DAMAGE_APPLY_MODIFIER(GetWeatherDamageModifier(damageCalcData, holdEffectAtk, holdEffectDef, weather));
    DAMAGE_APPLY_MODIFIER(GetCriticalModifier(damageCalcData->isCrit));
    DAMAGE_APPLY_MODIFIER(GetGlaiveRushModifier(battlerDef));

    if (damageCalcData->randomFactor)
    {
        dmg *= DMG_ROLL_PERCENT_HI - RandomUniform(RNG_DAMAGE_MODIFIER, 0, DMG_ROLL_PERCENT_HI - DMG_ROLL_PERCENT_LO);
        dmg /= 100;
    }
    else // Apply rest of modifiers in the ai function
    {
        if (dmg == 0)
            dmg = 1;
        return dmg;
    }

    dmg = ApplyModifiersAfterDmgRoll(dmg, damageCalcData, typeEffectivenessModifier, abilityAtk, abilityDef, holdEffectAtk, holdEffectDef);

    if (dmg == 0)
        dmg = 1;
    return dmg;
}

s32 ApplyModifiersAfterDmgRoll(s32 dmg, struct DamageCalculationData *damageCalcData, uq4_12_t typeEffectivenessModifier, u32 abilityAtk, u32 abilityDef, enum ItemHoldEffect holdEffectAtk, enum ItemHoldEffect holdEffectDef)
{
    if (GetActiveGimmick(damageCalcData->battlerAtk) == GIMMICK_TERA)
        DAMAGE_APPLY_MODIFIER(GetTeraMultiplier(damageCalcData->battlerAtk, damageCalcData->moveType));
    else
        DAMAGE_APPLY_MODIFIER(GetSameTypeAttackBonusModifier(damageCalcData, abilityAtk));
    DAMAGE_APPLY_MODIFIER(typeEffectivenessModifier);
    DAMAGE_APPLY_MODIFIER(GetBurnOrFrostBiteModifier(damageCalcData, abilityAtk));
    DAMAGE_APPLY_MODIFIER(GetZMaxMoveAgainstProtectionModifier(damageCalcData));
    DAMAGE_APPLY_MODIFIER(GetOtherModifiers(damageCalcData, typeEffectivenessModifier, abilityAtk, abilityDef, holdEffectAtk, holdEffectDef));

    return dmg;
}

static inline s32 DoFixedDamageMoveCalc(struct DamageCalculationData *damageCalcData)
{
    s32 dmg = 0;
    s32 randDamage;

    switch (GetMoveEffect(damageCalcData->move))
    {
    case EFFECT_LEVEL_DAMAGE:
        dmg = gBattleMons[damageCalcData->battlerAtk].level;
        break;
    case EFFECT_PSYWAVE:
        randDamage = B_PSYWAVE_DMG >= GEN_5 ? (Random() % 101) : ((Random() % 11) * 10);
        dmg = gBattleMons[damageCalcData->battlerAtk].level * (randDamage + 50) / 100;
        break;
    case EFFECT_FIXED_DAMAGE_ARG:
        dmg = GetMoveFixedDamage(damageCalcData->move);
        break;
    case EFFECT_SUPER_FANG:
        dmg = GetNonDynamaxHP(damageCalcData->battlerDef) / 2;
        break;
    default:
        return INT32_MAX;
    }

    gBattleStruct->moveResultFlags[damageCalcData->battlerDef] &= ~(MOVE_RESULT_NOT_VERY_EFFECTIVE | MOVE_RESULT_SUPER_EFFECTIVE);

    if (dmg == 0)
        dmg = 1;

    return dmg;
}

static inline s32 DoMoveDamageCalc(struct DamageCalculationData *damageCalcData, u32 fixedBasePower, uq4_12_t typeEffectivenessModifier, u32 weather)
{
    enum ItemHoldEffect holdEffectAtk, holdEffectDef;
    u32 abilityAtk, abilityDef;

    if (typeEffectivenessModifier == UQ_4_12(0.0))
        return 0;

    s32 dmg = DoFixedDamageMoveCalc(damageCalcData);
    if (dmg != INT32_MAX)
        return dmg;

    holdEffectAtk = GetBattlerHoldEffect(damageCalcData->battlerAtk, TRUE);
    holdEffectDef = GetBattlerHoldEffect(damageCalcData->battlerDef, TRUE);
    abilityAtk = GetBattlerAbility(damageCalcData->battlerAtk);
    abilityDef = GetBattlerAbility(damageCalcData->battlerDef);

    return DoMoveDamageCalcVars(damageCalcData, fixedBasePower, typeEffectivenessModifier, weather, holdEffectAtk, holdEffectDef, abilityAtk, abilityDef);
}

static inline s32 DoFutureSightAttackDamageCalcVars(struct DamageCalculationData *damageCalcData, uq4_12_t typeEffectivenessModifier,
                                                    u32 weather, enum ItemHoldEffect holdEffectDef, u32 abilityDef)
{
    s32 dmg;
    u32 userFinalAttack;
    u32 targetFinalDefense;
    u32 battlerAtk = damageCalcData->battlerAtk;
    u32 battlerDef = damageCalcData->battlerDef;
    u32 move = damageCalcData->move;
    u32 moveType = damageCalcData->moveType;

    struct Pokemon *party = GetBattlerParty(battlerAtk);
    struct Pokemon *partyMon = &party[gWishFutureKnock.futureSightPartyIndex[battlerDef]];
    u32 partyMonLevel = GetMonData(partyMon, MON_DATA_LEVEL, NULL);
    u32 partyMonSpecies = GetMonData(partyMon, MON_DATA_SPECIES, NULL);
    gBattleMovePower = GetMovePower(move);

    if (IsBattleMovePhysical(move))
        userFinalAttack = GetMonData(partyMon, MON_DATA_ATK, NULL);
    else
        userFinalAttack = GetMonData(partyMon, MON_DATA_SPATK, NULL);

    targetFinalDefense = CalcDefenseStat(damageCalcData, ABILITY_NONE, abilityDef, holdEffectDef, weather);
    dmg = CalculateBaseDamage(gBattleMovePower, userFinalAttack, partyMonLevel, targetFinalDefense);

    DAMAGE_APPLY_MODIFIER(GetCriticalModifier(damageCalcData->isCrit));

    if (damageCalcData->randomFactor)
    {
        dmg *= DMG_ROLL_PERCENT_HI - RandomUniform(RNG_DAMAGE_MODIFIER, 0, DMG_ROLL_PERCENT_HI - DMG_ROLL_PERCENT_LO);
        dmg /= 100;
    }

    // Same type attack bonus
    if (gSpeciesInfo[partyMonSpecies].types[0] == moveType || gSpeciesInfo[partyMonSpecies].types[1] == moveType)
        DAMAGE_APPLY_MODIFIER(UQ_4_12(1.5));
    else
        DAMAGE_APPLY_MODIFIER(UQ_4_12(1.0));
    DAMAGE_APPLY_MODIFIER(typeEffectivenessModifier);

    if (dmg == 0)
        dmg = 1;

    return dmg;
}

static inline s32 DoFutureSightAttackDamageCalc(struct DamageCalculationData *damageCalcData, uq4_12_t typeEffectivenessModifier, u32 weather)
{
    enum ItemHoldEffect holdEffectDef;
    u32 abilityDef;

    if (typeEffectivenessModifier == UQ_4_12(0.0))
        return 0;

    holdEffectDef = GetBattlerHoldEffect(damageCalcData->battlerDef, TRUE);
    abilityDef = GetBattlerAbility(damageCalcData->battlerDef);

    return DoFutureSightAttackDamageCalcVars(damageCalcData, typeEffectivenessModifier, weather, holdEffectDef, abilityDef);
}

#undef DAMAGE_APPLY_MODIFIER

static u32 GetWeather(void)
{
    if (gBattleWeather == B_WEATHER_NONE || !HasWeatherEffect())
        return B_WEATHER_NONE;
    else
        return gBattleWeather;
}

bool32 IsFutureSightAttackerInParty(u32 battlerAtk, u32 battlerDef, u32 move)
{
    if (GetMoveEffect(move) != EFFECT_FUTURE_SIGHT)
        return FALSE;

    struct Pokemon *party = GetBattlerParty(battlerAtk);
    if (IsDoubleBattle())
    {
        return &party[gWishFutureKnock.futureSightPartyIndex[battlerDef]] != &party[gBattlerPartyIndexes[battlerAtk]]
            && &party[gWishFutureKnock.futureSightPartyIndex[battlerDef]] != &party[gBattlerPartyIndexes[BATTLE_PARTNER(battlerAtk)]];
    }

    return &party[gWishFutureKnock.futureSightPartyIndex[battlerDef]] != &party[gBattlerPartyIndexes[battlerAtk]];
}

s32 CalculateMoveDamage(struct DamageCalculationData *damageCalcData, u32 fixedBasePower)
{
    u32 typeEffectivenessMultiplier = CalcTypeEffectivenessMultiplier(damageCalcData->move,
                                                                      damageCalcData->moveType,
                                                                      damageCalcData->battlerAtk,
                                                                      damageCalcData->battlerDef,
                                                                      GetBattlerAbility(damageCalcData->battlerDef),
                                                                      damageCalcData->updateFlags);

    if (IsFutureSightAttackerInParty(damageCalcData->battlerAtk, damageCalcData->battlerDef, damageCalcData->move))
        return DoFutureSightAttackDamageCalc(damageCalcData, typeEffectivenessMultiplier, GetWeather());

    return DoMoveDamageCalc(damageCalcData, fixedBasePower, typeEffectivenessMultiplier, GetWeather());
}

// for AI so that typeEffectivenessModifier, weather, abilities and holdEffects are calculated only once
s32 CalculateMoveDamageVars(struct DamageCalculationData *damageCalcData, u32 fixedBasePower, uq4_12_t typeEffectivenessModifier,
                            u32 weather, enum ItemHoldEffect holdEffectAtk, enum ItemHoldEffect holdEffectDef, u32 abilityAtk, u32 abilityDef)
{
    s32 dmg = DoFixedDamageMoveCalc(damageCalcData);
    if (dmg != INT32_MAX)
        return dmg;

    return DoMoveDamageCalcVars(damageCalcData, fixedBasePower, typeEffectivenessModifier, weather,
                                holdEffectAtk, holdEffectDef, abilityAtk, abilityDef);
}

static inline void MulByTypeEffectiveness(uq4_12_t *modifier, u32 move, u32 moveType, u32 battlerDef, u32 defAbility, u32 defType, u32 battlerAtk, bool32 recordAbilities)
{
    uq4_12_t mod = GetTypeModifier(moveType, defType);
    u32 abilityAtk = GetBattlerAbility(battlerAtk);

    if (mod == UQ_4_12(0.0) && GetBattlerHoldEffect(battlerDef, TRUE) == HOLD_EFFECT_RING_TARGET)
    {
        mod = UQ_4_12(1.0);
        if (recordAbilities)
            RecordItemEffectBattle(battlerDef, HOLD_EFFECT_RING_TARGET);
    }
    else if ((moveType == TYPE_FIGHTING || moveType == TYPE_NORMAL) && defType == TYPE_GHOST && gBattleMons[battlerDef].status2 & STATUS2_FORESIGHT && mod == UQ_4_12(0.0))
    {
        mod = UQ_4_12(1.0);
    }
    else if ((moveType == TYPE_FIGHTING || moveType == TYPE_NORMAL) && defType == TYPE_GHOST
        && (abilityAtk == ABILITY_SCRAPPY || abilityAtk == ABILITY_MINDS_EYE)
        && mod == UQ_4_12(0.0))
    {
        mod = UQ_4_12(1.0);
        if (recordAbilities)
            RecordAbilityBattle(battlerAtk, abilityAtk);
    }

    if (moveType == TYPE_PSYCHIC && defType == TYPE_DARK && gStatuses3[battlerDef] & STATUS3_MIRACLE_EYED && mod == UQ_4_12(0.0))
        mod = UQ_4_12(1.0);
    if (GetMoveEffect(move) == EFFECT_SUPER_EFFECTIVE_ON_ARG && defType == GetMoveArgType(move))
        mod = UQ_4_12(2.0);
    if (moveType == TYPE_GROUND && defType == TYPE_FLYING && IsBattlerGrounded(battlerDef) && mod == UQ_4_12(0.0))
        mod = UQ_4_12(1.0);
    if (moveType == TYPE_STELLAR && GetActiveGimmick(battlerDef) == GIMMICK_TERA)
        mod = UQ_4_12(2.0);

    // B_WEATHER_STRONG_WINDS weakens Super Effective moves against Flying-type Pokémon
    if (gBattleWeather & B_WEATHER_STRONG_WINDS && HasWeatherEffect())
    {
        if (defType == TYPE_FLYING && mod >= UQ_4_12(2.0))
            mod = UQ_4_12(1.0);
    }

    if (gSpecialStatuses[battlerDef].distortedTypeMatchups || (mod > UQ_4_12(0.0) && ShouldTeraShellDistortTypeMatchups(move, battlerDef, defAbility)))
    {
        mod = UQ_4_12(0.5);
        if (recordAbilities)
        {
            RecordAbilityBattle(battlerDef, defAbility);
            gSpecialStatuses[battlerDef].distortedTypeMatchups = TRUE;
            gSpecialStatuses[battlerDef].teraShellAbilityDone = TRUE;
        }
    }

    *modifier = uq4_12_multiply(*modifier, mod);
}

static inline void TryNoticeIllusionInTypeEffectiveness(u32 move, u32 moveType, u32 battlerAtk, u32 battlerDef, uq4_12_t resultingModifier, u32 illusionSpecies)
{
    // Check if the type effectiveness would've been different if the pokemon really had the types as the disguise.
    uq4_12_t presumedModifier = UQ_4_12(1.0);
    MulByTypeEffectiveness(&presumedModifier, move, moveType, battlerDef, ABILITY_ILLUSION, gSpeciesInfo[illusionSpecies].types[0], battlerAtk, FALSE);
    if (gSpeciesInfo[illusionSpecies].types[1] != gSpeciesInfo[illusionSpecies].types[0])
        MulByTypeEffectiveness(&presumedModifier, move, moveType, battlerDef, ABILITY_ILLUSION, gSpeciesInfo[illusionSpecies].types[1], battlerAtk, FALSE);

    if (presumedModifier != resultingModifier)
        RecordAbilityBattle(battlerDef, ABILITY_ILLUSION);
}

void UpdateMoveResultFlags(uq4_12_t modifier, u16 *resultFlags)
{
    if (modifier == UQ_4_12(0.0))
    {
        *resultFlags |= MOVE_RESULT_DOESNT_AFFECT_FOE;
        *resultFlags &= ~(MOVE_RESULT_NOT_VERY_EFFECTIVE | MOVE_RESULT_SUPER_EFFECTIVE);
        gBattleStruct->blunderPolicy = FALSE; // Don't activate if missed
    }
    else if (modifier == UQ_4_12(1.0))
    {
        *resultFlags &= ~(MOVE_RESULT_NOT_VERY_EFFECTIVE | MOVE_RESULT_SUPER_EFFECTIVE | MOVE_RESULT_DOESNT_AFFECT_FOE);
    }
    else if (modifier > UQ_4_12(1.0))
    {
        *resultFlags |= MOVE_RESULT_SUPER_EFFECTIVE;
        *resultFlags &= ~(MOVE_RESULT_NOT_VERY_EFFECTIVE | MOVE_RESULT_DOESNT_AFFECT_FOE);
    }
    else //if (modifier < UQ_4_12(1.0))
    {
        *resultFlags |= MOVE_RESULT_NOT_VERY_EFFECTIVE;
        *resultFlags &= ~(MOVE_RESULT_SUPER_EFFECTIVE | MOVE_RESULT_DOESNT_AFFECT_FOE);
    }
}

static inline uq4_12_t CalcTypeEffectivenessMultiplierInternal(u32 move, u32 moveType, u32 battlerAtk, u32 battlerDef, bool32 recordAbilities, uq4_12_t modifier, u32 defAbility)
{
    u32 illusionSpecies;
    u32 types[3];
    GetBattlerTypes(battlerDef, FALSE, types);

    MulByTypeEffectiveness(&modifier, move, moveType, battlerDef, defAbility, types[0], battlerAtk, recordAbilities);
    if (types[1] != types[0])
        MulByTypeEffectiveness(&modifier, move, moveType, battlerDef, defAbility, types[1], battlerAtk, recordAbilities);
    if (types[2] != TYPE_MYSTERY && types[2] != types[1] && types[2] != types[0])
        MulByTypeEffectiveness(&modifier, move, moveType, battlerDef, defAbility, types[2], battlerAtk, recordAbilities);
    if (moveType == TYPE_FIRE && gDisableStructs[battlerDef].tarShot)
        modifier = uq4_12_multiply(modifier, UQ_4_12(2.0));

    if (recordAbilities && (illusionSpecies = GetIllusionMonSpecies(battlerDef)))
        TryNoticeIllusionInTypeEffectiveness(move, moveType, battlerAtk, battlerDef, modifier, illusionSpecies);

    if (GetMoveCategory(move) == DAMAGE_CATEGORY_STATUS && move != MOVE_THUNDER_WAVE)
    {
        modifier = UQ_4_12(1.0);
        if (B_GLARE_GHOST < GEN_4 && move == MOVE_GLARE && IS_BATTLER_OF_TYPE(battlerDef, TYPE_GHOST))
            modifier = UQ_4_12(0.0);
    }
    else if (moveType == TYPE_GROUND && !IsBattlerGroundedInverseCheck(battlerDef, INVERSE_BATTLE, CHECK_IRON_BALL) && !(MoveIgnoresTypeIfFlyingAndUngrounded(move)))
    {
        modifier = UQ_4_12(0.0);
        if (recordAbilities && defAbility == ABILITY_LEVITATE)
        {
            gBattleStruct->moveResultFlags[battlerDef] |= (MOVE_RESULT_MISSED | MOVE_RESULT_DOESNT_AFFECT_FOE);
            gLastUsedAbility = ABILITY_LEVITATE;
            gLastLandedMoves[battlerDef] = 0;
            gBattleStruct->missStringId[battlerDef] = B_MSG_GROUND_MISS;
            RecordAbilityBattle(battlerDef, ABILITY_LEVITATE);
        }
    }
    else if (B_SHEER_COLD_IMMUNITY >= GEN_7 && move == MOVE_SHEER_COLD && IS_BATTLER_OF_TYPE(battlerDef, TYPE_ICE))
    {
        modifier = UQ_4_12(0.0);
    }

    // Thousand Arrows ignores type modifiers for flying mons
    if (!IsBattlerGrounded(battlerDef)
     && MoveIgnoresTypeIfFlyingAndUngrounded(move)
     && IS_BATTLER_OF_TYPE(battlerDef, TYPE_FLYING))
    {
        modifier = UQ_4_12(1.0);
    }

    // Iron Ball ignores type modifiers for flying-type mons if it is the only source of grounding
    if (B_IRON_BALL >= GEN_5
        && moveType == TYPE_GROUND
        && IS_BATTLER_OF_TYPE(battlerDef, TYPE_FLYING)
        && GetBattlerHoldEffect(battlerDef, TRUE) == HOLD_EFFECT_IRON_BALL
        && !IsBattlerGroundedInverseCheck(battlerDef, NOT_INVERSE_BATTLE, IGNORE_IRON_BALL)
        && !FlagGet(B_FLAG_INVERSE_BATTLE))
    {
        modifier = UQ_4_12(1.0);
    }

    if (((defAbility == ABILITY_WONDER_GUARD && modifier <= UQ_4_12(1.0))
        || (defAbility == ABILITY_TELEPATHY && battlerDef == BATTLE_PARTNER(battlerAtk)))
        && GetMovePower(move) != 0)
    {
        modifier = UQ_4_12(0.0);
        if (recordAbilities)
        {
            gLastUsedAbility = gBattleMons[battlerDef].ability;
            gBattleStruct->moveResultFlags[battlerDef] |= MOVE_RESULT_MISSED;
            gLastLandedMoves[battlerDef] = 0;
            gBattleStruct->missStringId[battlerDef] = B_MSG_AVOIDED_DMG;
            RecordAbilityBattle(battlerDef, gBattleMons[battlerDef].ability);
        }
    }

    if (recordAbilities)
        TryInitializeFirstSTABMoveTrainerSlide(battlerDef, battlerAtk, moveType);

    return modifier;
}

uq4_12_t CalcTypeEffectivenessMultiplier(u32 move, u32 moveType, u32 battlerAtk, u32 battlerDef, u32 defAbility, bool32 recordAbilities)
{
    uq4_12_t modifier = UQ_4_12(1.0);

    if (move != MOVE_STRUGGLE && moveType != TYPE_MYSTERY)
    {
        modifier = CalcTypeEffectivenessMultiplierInternal(move, moveType, battlerAtk, battlerDef, recordAbilities, modifier, defAbility);
        if (GetMoveEffect(move) == EFFECT_TWO_TYPED_MOVE)
            modifier = CalcTypeEffectivenessMultiplierInternal(move, GetMoveArgType(move), battlerAtk, battlerDef, recordAbilities, modifier, defAbility);
    }

    if (recordAbilities)
        UpdateMoveResultFlags(modifier, &gBattleStruct->moveResultFlags[battlerDef]);
    return modifier;
}

uq4_12_t CalcPartyMonTypeEffectivenessMultiplier(u16 move, u16 speciesDef, u16 abilityDef)
{
    uq4_12_t modifier = UQ_4_12(1.0);
    u32 moveType = GetBattleMoveType(move);

    if (move != MOVE_STRUGGLE && moveType != TYPE_MYSTERY)
    {
        MulByTypeEffectiveness(&modifier, move, moveType, 0, 0, gSpeciesInfo[speciesDef].types[0], 0, FALSE);
        if (gSpeciesInfo[speciesDef].types[1] != gSpeciesInfo[speciesDef].types[0])
            MulByTypeEffectiveness(&modifier, move, moveType, 0, 0, gSpeciesInfo[speciesDef].types[1], 0, FALSE);

        if (moveType == TYPE_GROUND && abilityDef == ABILITY_LEVITATE && !(gFieldStatuses & STATUS_FIELD_GRAVITY))
            modifier = UQ_4_12(0.0);
        if (abilityDef == ABILITY_WONDER_GUARD && modifier <= UQ_4_12(1.0) && GetMovePower(move) != 0)
            modifier = UQ_4_12(0.0);
    }

    return modifier;
}

static uq4_12_t GetInverseTypeMultiplier(uq4_12_t multiplier)
{
    switch (multiplier)
    {
    case UQ_4_12(0.0):
    case UQ_4_12(0.5):
        return UQ_4_12(2.0);
    case UQ_4_12(2.0):
        return UQ_4_12(0.5);
    case UQ_4_12(1.0):
    default:
        return UQ_4_12(1.0);
    }
}

uq4_12_t GetOverworldTypeEffectiveness(struct Pokemon *mon, u8 moveType)
{
    uq4_12_t modifier = UQ_4_12(1.0);
    u16 abilityDef = GetMonAbility(mon);
    u16 speciesDef = GetMonData(mon, MON_DATA_SPECIES);
    u8 type1 = gSpeciesInfo[speciesDef].types[0];
    u8 type2 = gSpeciesInfo[speciesDef].types[1];

    if (moveType != TYPE_MYSTERY)
    {
        MulByTypeEffectiveness(&modifier, MOVE_POUND, moveType, 0, 0, type1, 0, FALSE);
        if (type2 != type1)
            MulByTypeEffectiveness(&modifier, MOVE_POUND, moveType, 0, 0, type2, 0, FALSE);

        if ((modifier <= UQ_4_12(1.0)  &&  abilityDef == ABILITY_WONDER_GUARD)
         || (moveType == TYPE_FIRE     &&  abilityDef == ABILITY_FLASH_FIRE)
         || (moveType == TYPE_GRASS    &&  abilityDef == ABILITY_SAP_SIPPER)
         || (moveType == TYPE_GROUND   && (abilityDef == ABILITY_LEVITATE
                                       ||  abilityDef == ABILITY_EARTH_EATER))
         || (moveType == TYPE_WATER    && (abilityDef == ABILITY_WATER_ABSORB
                                       || abilityDef == ABILITY_DRY_SKIN
                                       || abilityDef == ABILITY_STORM_DRAIN))
         || (moveType == TYPE_ELECTRIC && (abilityDef == ABILITY_LIGHTNING_ROD // TODO: Add Gen 3/4 config check
                                       || abilityDef == ABILITY_VOLT_ABSORB
                                       || abilityDef == ABILITY_MOTOR_DRIVE)))
        {
            modifier = UQ_4_12(0.0);
        }
    }
    return modifier;
}

uq4_12_t GetTypeModifier(u32 atkType, u32 defType)
{
    if (B_FLAG_INVERSE_BATTLE != 0 && FlagGet(B_FLAG_INVERSE_BATTLE))
        return GetInverseTypeMultiplier(gTypeEffectivenessTable[atkType][defType]);
    return gTypeEffectivenessTable[atkType][defType];
}

s32 GetStealthHazardDamageByTypesAndHP(enum TypeSideHazard hazardType, u8 type1, u8 type2, u32 maxHp)
{
    s32 dmg = 0;
    uq4_12_t modifier = UQ_4_12(1.0);

    modifier = uq4_12_multiply(modifier, GetTypeModifier((u8)hazardType, type1));
    if (type2 != type1)
        modifier = uq4_12_multiply(modifier, GetTypeModifier((u8)hazardType, type2));

    switch (modifier)
    {
    case UQ_4_12(0.0):
        dmg = 0;
        break;
    case UQ_4_12(0.25):
        dmg = maxHp / 32;
        if (dmg == 0)
            dmg = 1;
        break;
    case UQ_4_12(0.5):
        dmg = maxHp / 16;
        if (dmg == 0)
            dmg = 1;
        break;
    case UQ_4_12(1.0):
        dmg = maxHp / 8;
        if (dmg == 0)
            dmg = 1;
        break;
    case UQ_4_12(2.0):
        dmg = maxHp / 4;
        if (dmg == 0)
            dmg = 1;
        break;
    case UQ_4_12(4.0):
        dmg = maxHp / 2;
        if (dmg == 0)
            dmg = 1;
        break;
    }

    return dmg;
}

s32 GetStealthHazardDamage(enum TypeSideHazard hazardType, u32 battler)
{
    u32 types[3];
    GetBattlerTypes(battler, FALSE, types);
    u32 maxHp = gBattleMons[battler].maxHP;

    return GetStealthHazardDamageByTypesAndHP(hazardType, types[0], types[1], maxHp);
}

bool32 IsPartnerMonFromSameTrainer(u32 battler)
{
    if (!IsOnPlayerSide(battler) && gBattleTypeFlags & BATTLE_TYPE_TWO_OPPONENTS)
        return FALSE;
    else if (IsOnPlayerSide(battler) && gBattleTypeFlags & BATTLE_TYPE_INGAME_PARTNER)
        return FALSE;
    else if (gBattleTypeFlags & BATTLE_TYPE_MULTI)
        return FALSE;
    else
        return TRUE;
}

bool32 DoesSpeciesUseHoldItemToChangeForm(u16 species, u16 heldItemId)
{
    u32 i;
    const struct FormChange *formChanges = GetSpeciesFormChanges(species);

    for (i = 0; formChanges != NULL && formChanges[i].method != FORM_CHANGE_TERMINATOR; i++)
    {
        enum FormChanges method = formChanges[i].method;
        switch (method)
        {
        case FORM_CHANGE_BATTLE_MEGA_EVOLUTION_ITEM:
        case FORM_CHANGE_BATTLE_PRIMAL_REVERSION:
        case FORM_CHANGE_BATTLE_ULTRA_BURST:
        case FORM_CHANGE_ITEM_HOLD:
        case FORM_CHANGE_BEGIN_BATTLE:
            if (formChanges[i].param1 == heldItemId)
                return TRUE;
            break;
        default:
            break;
        }
    }
    return FALSE;
}

bool32 CanMegaEvolve(u32 battler)
{
    enum ItemHoldEffect holdEffect = GetBattlerHoldEffect(battler, FALSE);

    // Check if Player has a Mega Ring.
    if (!TESTING
        && (GetBattlerPosition(battler) == B_POSITION_PLAYER_LEFT || (!(gBattleTypeFlags & BATTLE_TYPE_MULTI) && GetBattlerPosition(battler) == B_POSITION_PLAYER_RIGHT))
        && !CheckBagHasItem(ITEM_MEGA_RING, 1))
        return FALSE;

    // Check if Trainer has already Mega Evolved.
    if (HasTrainerUsedGimmick(battler, GIMMICK_MEGA))
        return FALSE;

    // Check if battler has another gimmick active.
    if (GetActiveGimmick(battler) != GIMMICK_NONE)
        return FALSE;

    // Check if battler is currently held by Sky Drop.
    if (gStatuses3[battler] & STATUS3_SKY_DROPPED)
        return FALSE;

    // Check if battler is holding a Z-Crystal.
    if (holdEffect == HOLD_EFFECT_Z_CRYSTAL)
        return FALSE;

    // Check if there is an entry in the form change table for regular Mega Evolution and battler is holding Mega Stone.
    if (GetBattleFormChangeTargetSpecies(battler, FORM_CHANGE_BATTLE_MEGA_EVOLUTION_ITEM) != gBattleMons[battler].species && holdEffect == HOLD_EFFECT_MEGA_STONE)
        return TRUE;

    // Check if there is an entry in the form change table for Wish Mega Evolution.
    if (GetBattleFormChangeTargetSpecies(battler, FORM_CHANGE_BATTLE_MEGA_EVOLUTION_MOVE) != gBattleMons[battler].species)
        return TRUE;

    // No checks passed, the mon CAN'T mega evolve.
    return FALSE;
}

bool32 CanUltraBurst(u32 battler)
{
    enum ItemHoldEffect holdEffect = GetBattlerHoldEffect(battler, FALSE);

    // Check if Player has a Z-Ring
    if (!TESTING && (GetBattlerPosition(battler) == B_POSITION_PLAYER_LEFT
        || (!(gBattleTypeFlags & BATTLE_TYPE_MULTI) && GetBattlerPosition(battler) == B_POSITION_PLAYER_RIGHT))
        && !CheckBagHasItem(ITEM_Z_POWER_RING, 1))
        return FALSE;

    // Check if Trainer has already Ultra Bursted.
    if (HasTrainerUsedGimmick(battler, GIMMICK_ULTRA_BURST))
        return FALSE;

    // Check if battler has another gimmick active.
    if (GetActiveGimmick(battler) != GIMMICK_NONE)
        return FALSE;

    // Check if mon is currently held by Sky Drop
    if (gStatuses3[battler] & STATUS3_SKY_DROPPED)
        return FALSE;

    // Check if there is an entry in the form change table for Ultra Burst and battler is holding a Z-Crystal.
    if (GetBattleFormChangeTargetSpecies(battler, FORM_CHANGE_BATTLE_ULTRA_BURST) != gBattleMons[battler].species && holdEffect == HOLD_EFFECT_Z_CRYSTAL)
        return TRUE;

    // No checks passed, the mon CAN'T ultra burst.
    return FALSE;
}

void ActivateMegaEvolution(u32 battler)
{
    gLastUsedItem = gBattleMons[battler].item;
    SetActiveGimmick(battler, GIMMICK_MEGA);
    if (GetBattleFormChangeTargetSpecies(battler, FORM_CHANGE_BATTLE_MEGA_EVOLUTION_MOVE) != gBattleMons[battler].species)
        BattleScriptExecute(BattleScript_WishMegaEvolution);
    else
        BattleScriptExecute(BattleScript_MegaEvolution);
}

void ActivateUltraBurst(u32 battler)
{
    gLastUsedItem = gBattleMons[battler].item;
    SetActiveGimmick(battler, GIMMICK_ULTRA_BURST);
    BattleScriptExecute(BattleScript_UltraBurst);
}

bool32 IsBattlerMegaEvolved(u32 battler)
{
    // While Transform does copy stats and visuals, it shouldn't be counted as true Mega Evolution.
    if (gBattleMons[battler].status2 & STATUS2_TRANSFORMED)
        return FALSE;
    return (gSpeciesInfo[gBattleMons[battler].species].isMegaEvolution);
}

bool32 IsBattlerPrimalReverted(u32 battler)
{
    // While Transform does copy stats and visuals, it shouldn't be counted as true Primal Revesion.
    if (gBattleMons[battler].status2 & STATUS2_TRANSFORMED)
        return FALSE;
    return (gSpeciesInfo[gBattleMons[battler].species].isPrimalReversion);
}

bool32 IsBattlerUltraBursted(u32 battler)
{
    // While Transform does copy stats and visuals, it shouldn't be counted as true Ultra Burst.
    if (gBattleMons[battler].status2 & STATUS2_TRANSFORMED)
        return FALSE;
    return (gSpeciesInfo[gBattleMons[battler].species].isUltraBurst);
}

bool32 IsBattlerInTeraForm(u32 battler)
{
    // While Transform does copy stats and visuals, it shouldn't be counted as a true Tera Form.
    if (gBattleMons[battler].status2 & STATUS2_TRANSFORMED)
        return FALSE;
    return (gSpeciesInfo[gBattleMons[battler].species].isTeraForm);
}

// Returns SPECIES_NONE if no form change is possible
u16 GetBattleFormChangeTargetSpecies(u32 battler, enum FormChanges method)
{
    u32 i;
    u32 species = gBattleMons[battler].species;
    u32 targetSpecies = species;
    const struct FormChange *formChanges = GetSpeciesFormChanges(species);
    struct Pokemon *mon = GetBattlerMon(battler);
    u16 heldItem = gBattleMons[battler].item;

    for (i = 0; formChanges != NULL && formChanges[i].method != FORM_CHANGE_TERMINATOR; i++)
    {
        if (method == formChanges[i].method && species != formChanges[i].targetSpecies)
        {
            switch (method)
            {
            case FORM_CHANGE_BATTLE_MEGA_EVOLUTION_ITEM:
            case FORM_CHANGE_BATTLE_PRIMAL_REVERSION:
            case FORM_CHANGE_BATTLE_ULTRA_BURST:
                if (heldItem == formChanges[i].param1)
                    targetSpecies = formChanges[i].targetSpecies;
                break;
            case FORM_CHANGE_BATTLE_MEGA_EVOLUTION_MOVE:
                if (gBattleMons[battler].moves[0] == formChanges[i].param1
                    || gBattleMons[battler].moves[1] == formChanges[i].param1
                    || gBattleMons[battler].moves[2] == formChanges[i].param1
                    || gBattleMons[battler].moves[3] == formChanges[i].param1)
                    targetSpecies = formChanges[i].targetSpecies;
                break;
            case FORM_CHANGE_BATTLE_SWITCH:
                if (formChanges[i].param1 == GetBattlerAbility(battler) || formChanges[i].param1 == ABILITY_NONE)
                    targetSpecies = formChanges[i].targetSpecies;
                break;
            case FORM_CHANGE_BATTLE_HP_PERCENT:
                if (formChanges[i].param1 == GetBattlerAbility(battler))
                {
                    // We multiply by 100 to make sure that integer division doesn't mess with the health check.
                    u32 hpCheck = gBattleMons[battler].hp * 100 * 100 / gBattleMons[battler].maxHP;
                    switch(formChanges[i].param2)
                    {
                    case HP_HIGHER_THAN:
                        if (hpCheck > formChanges[i].param3 * 100)
                            targetSpecies = formChanges[i].targetSpecies;
                        break;
                    case HP_LOWER_EQ_THAN:
                        if (hpCheck <= formChanges[i].param3 * 100)
                            targetSpecies = formChanges[i].targetSpecies;
                        break;
                    }
                }
                break;
            case FORM_CHANGE_BATTLE_GIGANTAMAX:
                if (GetMonData(mon, MON_DATA_GIGANTAMAX_FACTOR))
                    targetSpecies = formChanges[i].targetSpecies;
                break;
            case FORM_CHANGE_BATTLE_WEATHER:
                // Check if there is a required ability and if the battler's ability does not match it
                // or is suppressed. If so, revert to the no weather form.
                if (formChanges[i].param2
                    && GetBattlerAbility(battler) != formChanges[i].param2
                    && formChanges[i].param1 == B_WEATHER_NONE)
                {
                    targetSpecies = formChanges[i].targetSpecies;
                }
                // We need to revert the weather form if the field is under Air Lock, too.
                else if (!HasWeatherEffect() && formChanges[i].param1 == B_WEATHER_NONE)
                {
                    targetSpecies = formChanges[i].targetSpecies;
                }
                // Otherwise, just check for a match between the weather and the form change table.
                // Added a check for whether the weather is in effect to prevent end-of-turn soft locks with Cloud Nine / Air Lock
                else if (((gBattleWeather & formChanges[i].param1) && HasWeatherEffect())
                    || (gBattleWeather == B_WEATHER_NONE && formChanges[i].param1 == B_WEATHER_NONE))
                {
                    targetSpecies = formChanges[i].targetSpecies;
                }
                break;
            case FORM_CHANGE_BATTLE_TURN_END:
            case FORM_CHANGE_HIT_BY_MOVE:
                if (formChanges[i].param1 == GetBattlerAbility(battler))
                    targetSpecies = formChanges[i].targetSpecies;
                break;
            case FORM_CHANGE_STATUS:
                if (gBattleMons[battler].status1 & formChanges[i].param1)
                    targetSpecies = formChanges[i].targetSpecies;
                break;
            case FORM_CHANGE_BATTLE_TERASTALLIZATION:
                if (GetBattlerTeraType(battler) == formChanges[i].param1)
                    targetSpecies = formChanges[i].targetSpecies;
                break;
            case FORM_CHANGE_BATTLE_BEFORE_MOVE:
                if (formChanges[i].param1 == gCurrentMove
                    && (formChanges[i].param2 == ABILITY_NONE || formChanges[i].param2 == GetBattlerAbility(battler)))
                    targetSpecies = formChanges[i].targetSpecies;
                break;
            case FORM_CHANGE_BATTLE_BEFORE_MOVE_CATEGORY:
                if (formChanges[i].param1 == GetBattleMoveCategory(gCurrentMove)
                    && (formChanges[i].param2 == ABILITY_NONE || formChanges[i].param2 == GetBattlerAbility(battler)))
                    targetSpecies = formChanges[i].targetSpecies;
                break;
            default:
                break;
            }
        }
    }

    return targetSpecies;
}

bool32 CanBattlerFormChange(u32 battler, enum FormChanges method)
{
    // Can't change form if transformed.
    if (gBattleMons[battler].status2 & STATUS2_TRANSFORMED
        && B_TRANSFORM_FORM_CHANGES >= GEN_5)
        return FALSE;
    // Mega Evolved and Ultra Bursted Pokémon should always revert to normal upon fainting or ending the battle.
    if ((IsBattlerMegaEvolved(battler) || IsBattlerUltraBursted(battler) || IsBattlerInTeraForm(battler)) && (method == FORM_CHANGE_FAINT || method == FORM_CHANGE_END_BATTLE))
        return TRUE;
    else if (IsBattlerPrimalReverted(battler) && (method == FORM_CHANGE_END_BATTLE))
        return TRUE;
    // Gigantamaxed Pokemon should revert upon fainting, switching, or ending the battle.
    else if (IsGigantamaxed(battler) && (method == FORM_CHANGE_FAINT || method == FORM_CHANGE_BATTLE_SWITCH || method == FORM_CHANGE_END_BATTLE))
        return TRUE;
    return DoesSpeciesHaveFormChangeMethod(gBattleMons[battler].species, method);
}

bool32 TryBattleFormChange(u32 battler, enum FormChanges method)
{
    u32 monId = gBattlerPartyIndexes[battler];
    u32 side = GetBattlerSide(battler);
    struct Pokemon *party = GetBattlerParty(battler);
    u32 currentSpecies = GetMonData(&party[monId], MON_DATA_SPECIES);
    u32 targetSpecies;

    if (!CanBattlerFormChange(battler, method))
        return FALSE;

    targetSpecies = GetBattleFormChangeTargetSpecies(battler, method);
    if (targetSpecies == currentSpecies)
        targetSpecies = GetFormChangeTargetSpecies(&party[monId], method, 0);
    if (targetSpecies != currentSpecies)
    {
        // Saves the original species on the first form change.
        if (gBattleStruct->changedSpecies[side][monId] == SPECIES_NONE)
            gBattleStruct->changedSpecies[side][monId] = gBattleMons[battler].species;

        TryToSetBattleFormChangeMoves(&party[monId], method);
        SetMonData(&party[monId], MON_DATA_SPECIES, &targetSpecies);
        gBattleMons[battler].species = targetSpecies;
        RecalcBattlerStats(battler, &party[monId], method == FORM_CHANGE_BATTLE_GIGANTAMAX);
        return TRUE;
    }
    else if (gBattleStruct->changedSpecies[side][monId] != SPECIES_NONE)
    {
        bool32 restoreSpecies = FALSE;

        // Mega Evolved and Ultra Bursted Pokémon should always revert to normal upon fainting or ending the battle, so no need to add it to the form change tables.
        if ((IsBattlerMegaEvolved(battler) || IsBattlerUltraBursted(battler) || IsBattlerInTeraForm(battler)) && (method == FORM_CHANGE_FAINT || method == FORM_CHANGE_END_BATTLE))
            restoreSpecies = TRUE;

        // Unlike Megas, Primal Reversion isn't canceled on fainting.
        else if (IsBattlerPrimalReverted(battler) && (method == FORM_CHANGE_END_BATTLE))
            restoreSpecies = TRUE;

        // Gigantamax Pokemon have their forms reverted after fainting, switching, or ending the battle.
        else if (IsGigantamaxed(battler) && (method == FORM_CHANGE_FAINT || method == FORM_CHANGE_BATTLE_SWITCH || method == FORM_CHANGE_END_BATTLE))
            restoreSpecies = TRUE;

        if (restoreSpecies)
        {
            u32 abilityForm = gBattleMons[battler].ability;
            // Reverts the original species
            TryToSetBattleFormChangeMoves(&party[monId], method);
            SetMonData(&party[monId], MON_DATA_SPECIES, &gBattleStruct->changedSpecies[side][monId]);
            RecalcBattlerStats(battler, &party[monId], method == FORM_CHANGE_BATTLE_GIGANTAMAX);
            // Battler data is not updated with regular form's ability, not doing so could cause wrong ability activation.
            if (method == FORM_CHANGE_FAINT)
                gBattleMons[battler].ability = abilityForm;
            return TRUE;
        }
    }

    return FALSE;
}

bool32 DoBattlersShareType(u32 battler1, u32 battler2)
{
    s32 i;
    u32 types1[3], types2[3];
    GetBattlerTypes(battler1, FALSE, types1);
    GetBattlerTypes(battler2, FALSE, types2);

    if (types1[2] == TYPE_MYSTERY)
        types1[2] = types1[0];
    if (types2[2] == TYPE_MYSTERY)
        types2[2] = types2[0];

    for (i = 0; i < 3; i++)
    {
        if (types1[i] == types2[0] || types1[i] == types2[1] || types1[i] == types2[2])
            return TRUE;
    }

    return FALSE;
}

bool32 CanBattlerGetOrLoseItem(u32 battler, u16 itemId)
{
    u16 species = gBattleMons[battler].species;
    enum ItemHoldEffect holdEffect = GetItemHoldEffect(itemId);

    if (ItemIsMail(itemId))
        return FALSE;
    else if (itemId == ITEM_ENIGMA_BERRY_E_READER)
        return FALSE;
    else if (DoesSpeciesUseHoldItemToChangeForm(species, itemId))
        return FALSE;
    else if (holdEffect == HOLD_EFFECT_Z_CRYSTAL)
        return FALSE;
    else if (holdEffect == HOLD_EFFECT_BOOSTER_ENERGY
         && (gSpeciesInfo[gBattleMons[battler].species].isParadox || gSpeciesInfo[gBattleMons[gBattlerTarget].species].isParadox))
        return FALSE;
    else
        return TRUE;
}

u32 GetBattlerVisualSpecies(u32 battler)
{
    u32 illusionSpecies = GetIllusionMonSpecies(battler);
    if (illusionSpecies != SPECIES_NONE)
        return illusionSpecies;
    return gBattleMons[battler].species;
}

bool32 TryClearIllusion(u32 battler, u32 caseID)
{
    if (gBattleStruct->illusion[battler].state != ILLUSION_ON)
        return FALSE;
    if (GetBattlerAbility(battler) == ABILITY_ILLUSION && IsBattlerAlive(battler))
        return FALSE;

    gBattleScripting.battler = battler;
    if (caseID == ABILITYEFFECT_ON_SWITCHIN)
    {
        BattleScriptPushCursorAndCallback(BattleScript_IllusionOffEnd3);
    }
    else
    {
        BattleScriptPushCursor();
        gBattlescriptCurrInstr = BattleScript_IllusionOff;
    }
    return TRUE;
}

struct Pokemon *GetIllusionMonPtr(u32 battler)
{
    if (gBattleStruct->illusion[battler].state == ILLUSION_NOT_SET)
    {
        if (IsOnPlayerSide(battler))
            SetIllusionMon(GetBattlerMon(battler), battler);
        else
            SetIllusionMon(GetBattlerMon(battler), battler);
    }
    if (gBattleStruct->illusion[battler].state != ILLUSION_ON)
        return NULL;

    return gBattleStruct->illusion[battler].mon;
}

void ClearIllusionMon(u32 battler)
{
    memset(&gBattleStruct->illusion[battler], 0, sizeof(gBattleStruct->illusion[battler]));
}

u32 GetIllusionMonSpecies(u32 battler)
{
    struct Pokemon *illusionMon = GetIllusionMonPtr(battler);
    if (illusionMon != NULL)
        return GetMonData(illusionMon, MON_DATA_SPECIES);
    return SPECIES_NONE;
}

u32 GetIllusionMonPartyId(struct Pokemon *party, struct Pokemon *mon, struct Pokemon *partnerMon, u32 battler)
{
    s32 partyEnd=6;
    s32 partyStart=0;

    // Adjust party search range for Multibattles and Player vs two-trainers
    if((GetBattlerSide(battler) == B_SIDE_PLAYER && (gBattleTypeFlags & BATTLE_TYPE_MULTI))
        || (GetBattlerSide(battler) == B_SIDE_OPPONENT && (gBattleTypeFlags & BATTLE_TYPE_TWO_OPPONENTS)))
        {
            if((GetBattlerPosition(battler) == B_POSITION_PLAYER_LEFT) || (GetBattlerPosition(battler) == B_POSITION_OPPONENT_LEFT))
            {
                partyEnd = 3;
                partyStart = 0;
            }
            else
            {
                partyEnd = 6;
                partyStart = 3;
            }
        }

    // Find last alive non-egg pokemon.
    for (s32 id = partyEnd - 1; id >= partyStart; id--)
    {
        if (GetMonData(&party[id], MON_DATA_SANITY_HAS_SPECIES)
            && GetMonData(&party[id], MON_DATA_HP)
            && !GetMonData(&party[id], MON_DATA_IS_EGG))
        {
            u32 species = GetMonData(&party[id], MON_DATA_SPECIES);
            if (species == SPECIES_TERAPAGOS_STELLAR || (species >= SPECIES_OGERPON_TEAL_TERA && species <= SPECIES_OGERPON_CORNERSTONE_TERA))
                continue;
            if (&party[id] != mon && &party[id] != partnerMon)
                return id;
            else // If this pokemon or its partner is last in the party, ignore Illusion.
                return PARTY_SIZE;
        }
    }
    return PARTY_SIZE;
}

bool32 SetIllusionMon(struct Pokemon *mon, u32 battler)
{
    struct Pokemon *party, *partnerMon;
    u32 id;

    gBattleStruct->illusion[battler].state = ILLUSION_OFF;
    if (GetMonAbility(mon) != ABILITY_ILLUSION)
        return FALSE;

    party = GetBattlerParty(battler);

    if (IsBattlerAlive(BATTLE_PARTNER(battler)))
        partnerMon = &party[gBattlerPartyIndexes[BATTLE_PARTNER(battler)]];
    else
        partnerMon = mon;

    id = GetIllusionMonPartyId(party, mon, partnerMon, battler);
    if (id != PARTY_SIZE)
    {
        gBattleStruct->illusion[battler].state = ILLUSION_ON;
        gBattleStruct->illusion[battler].mon = &party[id];
        return TRUE;
    }

    return FALSE;
}

bool32 ShouldGetStatBadgeBoost(u16 badgeFlag, u32 battler)
{
    if (B_BADGE_BOOST == GEN_3 && badgeFlag != 0)
    {
        if (gBattleTypeFlags & (BATTLE_TYPE_LINK | BATTLE_TYPE_EREADER_TRAINER | BATTLE_TYPE_RECORDED_LINK | BATTLE_TYPE_FRONTIER))
            return FALSE;
        else if (!IsOnPlayerSide(battler))
            return FALSE;
        else if (gBattleTypeFlags & BATTLE_TYPE_TRAINER && TRAINER_BATTLE_PARAM.opponentA == TRAINER_SECRET_BASE)
            return FALSE;
        else if (FlagGet(badgeFlag))
            return TRUE;
    }
    return FALSE;
}

static u32 SwapMoveDamageCategory(u32 move)
{
    if (GetMoveCategory(move) == DAMAGE_CATEGORY_PHYSICAL)
        return DAMAGE_CATEGORY_SPECIAL;
    return DAMAGE_CATEGORY_PHYSICAL;
}

/*
    The Global States gBattleStruct->categoryOverride and gBattleStruct->swapDamageCategory
    can be removed but a lot of function arguments (battlerAtk and battlerDef) have to be added for this, about 50+.
    This is potentially a good change because it is less likely to cause bugs in the future.
*/
u32 GetBattleMoveCategory(u32 move)
{
    if (gMain.inBattle)
    {
        if (gBattleStruct->swapDamageCategory) // Photon Geyser, Shell Side Arm, Light That Burns the Sky, Tera Blast
            return SwapMoveDamageCategory(move);
        if (IsZMove(move) || IsMaxMove(move)) // TODO: Might be buggy depending on when this is called.
            return gBattleStruct->categoryOverride;
        if (IsBattleMoveStatus(move))
            return DAMAGE_CATEGORY_STATUS;
    }

    if (B_PHYSICAL_SPECIAL_SPLIT <= GEN_4)
        return gTypesInfo[GetBattleMoveType(move)].damageCategory;

    return GetMoveCategory(move);
}

void SetDynamicMoveCategory(u32 battlerAtk, u32 battlerDef, u32 move)
{
    switch (GetMoveEffect(move))
    {
    case EFFECT_PHOTON_GEYSER:
        gBattleStruct->swapDamageCategory = (GetCategoryBasedOnStats(battlerAtk) == DAMAGE_CATEGORY_PHYSICAL);
        break;
    case EFFECT_SHELL_SIDE_ARM:
        if (gBattleStruct->shellSideArmCategory[battlerAtk][battlerDef] == DAMAGE_CATEGORY_PHYSICAL)
            gBattleStruct->swapDamageCategory = TRUE;
        break;
    case EFFECT_TERA_BLAST:
        if (GetActiveGimmick(battlerAtk) == GIMMICK_TERA)
            gBattleStruct->swapDamageCategory = GetCategoryBasedOnStats(battlerAtk) == DAMAGE_CATEGORY_PHYSICAL;
        break;
    case EFFECT_TERA_STARSTORM:
        if (GetActiveGimmick(battlerAtk) == GIMMICK_TERA && GET_BASE_SPECIES_ID(GetMonData(GetBattlerMon(battlerAtk), MON_DATA_SPECIES)) == SPECIES_TERAPAGOS)
            gBattleStruct->swapDamageCategory = GetCategoryBasedOnStats(battlerAtk) == DAMAGE_CATEGORY_PHYSICAL;
        break;
    default:
        gBattleStruct->swapDamageCategory = FALSE;
        break;
    }
}

static bool32 TryRemoveScreens(u32 battler)
{
    bool32 removed = FALSE;
    u32 battlerSide = GetBattlerSide(battler);
    u8 enemySide = GetBattlerSide(BATTLE_OPPOSITE(battler));

    // try to remove from battler's side
    if (gSideStatuses[battlerSide] & SIDE_STATUS_SCREEN_ANY)
    {
        gSideStatuses[battlerSide] &= ~SIDE_STATUS_SCREEN_ANY;
        removed = TRUE;
    }

    // try to remove from battler opponent's side
    if (gSideStatuses[enemySide] & SIDE_STATUS_SCREEN_ANY)
    {
        gSideStatuses[enemySide] &= ~SIDE_STATUS_SCREEN_ANY;
        removed = TRUE;
    }

    return removed;
}

static bool32 IsUnnerveAbilityOnOpposingSide(u32 battler)
{
    for (u32 battlerDef = 0; battlerDef < gBattlersCount; battlerDef++)
    {
        if (battler == battlerDef || IsBattlerAlly(battler, battlerDef))
            continue;

        if (!IsBattlerAlive(battlerDef))
            continue;

        u32 ability = GetBattlerAbility(battlerDef);
        switch (ability)
        {
        case ABILITY_UNNERVE:
        case ABILITY_AS_ONE_ICE_RIDER:
        case ABILITY_AS_ONE_SHADOW_RIDER:
            return TRUE;
        }
    }

    return FALSE;
}

// Photon Geyser, Light That Burns the Sky, Tera Blast
u8 GetCategoryBasedOnStats(u32 battler)
{
    u32 attack = gBattleMons[battler].attack;
    u32 spAttack = gBattleMons[battler].spAttack;

    attack = attack * gStatStageRatios[gBattleMons[battler].statStages[STAT_ATK]][0];
    attack = attack / gStatStageRatios[gBattleMons[battler].statStages[STAT_ATK]][1];

    spAttack = spAttack * gStatStageRatios[gBattleMons[battler].statStages[STAT_SPATK]][0];
    spAttack = spAttack / gStatStageRatios[gBattleMons[battler].statStages[STAT_SPATK]][1];

    if (spAttack >= attack)
        return DAMAGE_CATEGORY_SPECIAL;
    else
        return DAMAGE_CATEGORY_PHYSICAL;
}

static u32 GetFlingPowerFromItemId(u32 itemId)
{
    if (itemId >= ITEM_TM01 && itemId <= ITEM_HM08)
    {
        u32 power = GetMovePower(ItemIdToBattleMoveId(itemId));
        if (power > 1)
            return power;
        return 10; // Status moves and moves with variable power always return 10 power.
    }
    else
        return GetItemFlingPower(itemId);
}

bool32 CanFling(u32 battler)
{
    u16 item = gBattleMons[battler].item;

    if (item == ITEM_NONE
      || (B_KLUTZ_FLING_INTERACTION >= GEN_5 && GetBattlerAbility(battler) == ABILITY_KLUTZ)
      || gFieldStatuses & STATUS_FIELD_MAGIC_ROOM
      || gStatuses3[battler] & STATUS3_EMBARGO
      || GetFlingPowerFromItemId(item) == 0
      || !CanBattlerGetOrLoseItem(battler, item))
        return FALSE;

    return TRUE;
}

// Sort an array of battlers by speed
// Useful for effects like pickpocket, eject button, red card, dancer
void SortBattlersBySpeed(u8 *battlers, bool32 slowToFast)
{
    int i, j, currSpeed, currBattler;
    u16 speeds[MAX_BATTLERS_COUNT] = {0};

    for (i = 0; i < gBattlersCount; i++)
        speeds[i] = GetBattlerTotalSpeedStat(battlers[i]);

    for (i = 1; i < gBattlersCount; i++)
    {
        currBattler = battlers[i];
        currSpeed = speeds[i];
        j = i - 1;

        if (slowToFast)
        {
            while (j >= 0 && speeds[j] > currSpeed)
            {
                battlers[j + 1] = battlers[j];
                speeds[j + 1] = speeds[j];
                j = j - 1;
            }
        }
        else
        {
            while (j >= 0 && speeds[j] < currSpeed)
            {
                battlers[j + 1] = battlers[j];
                speeds[j + 1] = speeds[j];
                j = j - 1;
            }
        }

        battlers[j + 1] = currBattler;
        speeds[j + 1] = currSpeed;
    }
}

void TryRestoreHeldItems(void)
{
    u32 i;
    bool32 returnNPCItems = B_RETURN_STOLEN_NPC_ITEMS >= GEN_5 && gBattleTypeFlags & BATTLE_TYPE_TRAINER;

    for (i = 0; i < PARTY_SIZE; i++)
    {
        // Check if held items should be restored after battle based on generation
        if (B_RESTORE_HELD_BATTLE_ITEMS >= GEN_9 || gBattleStruct->itemLost[B_SIDE_PLAYER][i].stolen || returnNPCItems)
        {
            u16 lostItem = gBattleStruct->itemLost[B_SIDE_PLAYER][i].originalItem;

            // Check if the lost item is a berry and the mon is not holding it
            if (GetItemPocket(lostItem) == POCKET_BERRIES && GetMonData(&gPlayerParty[i], MON_DATA_HELD_ITEM) != lostItem)
                lostItem = ITEM_NONE;

            // Check if the lost item should be restored
            if ((lostItem != ITEM_NONE || returnNPCItems) && GetItemPocket(lostItem) != POCKET_BERRIES)
                SetMonData(&gPlayerParty[i], MON_DATA_HELD_ITEM, &lostItem);
        }
    }
}

bool32 CanStealItem(u32 battlerStealing, u32 battlerItem, u16 item)
{
    u8 stealerSide = GetBattlerSide(battlerStealing);

    if (gBattleTypeFlags & BATTLE_TYPE_TRAINER_HILL)
        return FALSE;

    // Check if the battler trying to steal should be able to
    if (stealerSide == B_SIDE_OPPONENT
        && !(gBattleTypeFlags &
             (BATTLE_TYPE_EREADER_TRAINER
              | BATTLE_TYPE_FRONTIER
              | BATTLE_TYPE_LINK
              | BATTLE_TYPE_RECORDED_LINK
              | BATTLE_TYPE_SECRET_BASE
              | (B_TRAINERS_KNOCK_OFF_ITEMS == TRUE ? BATTLE_TYPE_TRAINER : 0)
              )))
    {
        return FALSE;
    }
    else if (!(gBattleTypeFlags &
          (BATTLE_TYPE_EREADER_TRAINER
           | BATTLE_TYPE_FRONTIER
           | BATTLE_TYPE_LINK
           | BATTLE_TYPE_RECORDED_LINK
           | BATTLE_TYPE_SECRET_BASE))
        && (gWishFutureKnock.knockedOffMons[stealerSide] & (1u << gBattlerPartyIndexes[battlerStealing])))
    {
        return FALSE;
    }

    // It's supposed to pop before trying to steal but this also works
    if (GetItemHoldEffect(item) == HOLD_EFFECT_AIR_BALLOON)
        return FALSE;

    if (!CanBattlerGetOrLoseItem(battlerItem, item)      // Battler with item cannot have it stolen
     || !CanBattlerGetOrLoseItem(battlerStealing, item)) // Stealer cannot take the item
        return FALSE;

    return TRUE;
}

void TrySaveExchangedItem(u32 battler, u16 stolenItem)
{
    // Because BtlController_EmitSetMonData does SetMonData, we need to save the stolen item only if it matches the battler's original
    // So, if the player steals an item during battle and has it stolen from it, it will not end the battle with it (naturally)
    if (B_TRAINERS_KNOCK_OFF_ITEMS == FALSE)
        return;
    // If regular trainer battle and mon's original item matches what is being stolen, save it to be restored at end of battle
    if (gBattleTypeFlags & BATTLE_TYPE_TRAINER
      && !(gBattleTypeFlags & BATTLE_TYPE_FRONTIER)
      && IsOnPlayerSide(battler)
      && stolenItem == gBattleStruct->itemLost[B_SIDE_PLAYER][gBattlerPartyIndexes[battler]].originalItem)
        gBattleStruct->itemLost[B_SIDE_PLAYER][gBattlerPartyIndexes[battler]].stolen = TRUE;
}

bool32 IsBattlerAffectedByHazards(u32 battler, bool32 toxicSpikes)
{
    bool32 ret = TRUE;
    enum ItemHoldEffect holdEffect = GetBattlerHoldEffect(battler, TRUE);
    if (toxicSpikes && holdEffect == HOLD_EFFECT_HEAVY_DUTY_BOOTS && !IS_BATTLER_OF_TYPE(battler, TYPE_POISON))
    {
        ret = FALSE;
        RecordItemEffectBattle(battler, holdEffect);
    }
    else if (holdEffect == HOLD_EFFECT_HEAVY_DUTY_BOOTS)
    {
        ret = FALSE;
        RecordItemEffectBattle(battler, holdEffect);
    }
    return ret;
}

bool32 TestIfSheerForceAffected(u32 battler, u16 move)
{
    return GetBattlerAbility(battler) == ABILITY_SHEER_FORCE && MoveIsAffectedBySheerForce(move);
}

// This function is the body of "jumpifstat", but can be used dynamically in a function
bool32 CompareStat(u32 battler, u8 statId, u8 cmpTo, u8 cmpKind)
{
    bool32 ret = FALSE;
    u8 statValue = gBattleMons[battler].statStages[statId];

    // Because this command is used as a way of checking if a stat can be lowered/raised,
    // we need to do some modification at run-time.
    if (GetBattlerAbility(battler) == ABILITY_CONTRARY)
    {
        if (cmpKind == CMP_GREATER_THAN)
            cmpKind = CMP_LESS_THAN;
        else if (cmpKind == CMP_LESS_THAN)
            cmpKind = CMP_GREATER_THAN;

        if (cmpTo == MIN_STAT_STAGE)
            cmpTo = MAX_STAT_STAGE;
        else if (cmpTo == MAX_STAT_STAGE)
            cmpTo = MIN_STAT_STAGE;
    }

    switch (cmpKind)
    {
    case CMP_EQUAL:
        if (statValue == cmpTo)
            ret = TRUE;
        break;
    case CMP_NOT_EQUAL:
        if (statValue != cmpTo)
            ret = TRUE;
        break;
    case CMP_GREATER_THAN:
        if (statValue > cmpTo)
            ret = TRUE;
        break;
    case CMP_LESS_THAN:
        if (statValue < cmpTo)
            ret = TRUE;
        break;
    case CMP_COMMON_BITS:
        if (statValue & cmpTo)
            ret = TRUE;
        break;
    case CMP_NO_COMMON_BITS:
        if (!(statValue & cmpTo))
            ret = TRUE;
        break;
    }

    return ret;
}

void BufferStatChange(u32 battler, u8 statId, enum StringID stringId)
{
    bool32 hasContrary = (GetBattlerAbility(battler) == ABILITY_CONTRARY);

    PREPARE_STAT_BUFFER(gBattleTextBuff1, statId);
    if (stringId == STRINGID_STATFELL)
    {
        if (hasContrary)
            PREPARE_STRING_BUFFER(gBattleTextBuff2, STRINGID_STATROSE)
        else
            PREPARE_STRING_BUFFER(gBattleTextBuff2, STRINGID_STATFELL)
    }
    else if (stringId == STRINGID_STATROSE)
    {
        if (hasContrary)
            PREPARE_STRING_BUFFER(gBattleTextBuff2, STRINGID_STATFELL)
        else
            PREPARE_STRING_BUFFER(gBattleTextBuff2, STRINGID_STATROSE)
    }
    else
    {
        PREPARE_STRING_BUFFER(gBattleTextBuff2, stringId)
    }
}

bool32 TryRoomService(u32 battler)
{
    if (gFieldStatuses & STATUS_FIELD_TRICK_ROOM && CompareStat(battler, STAT_SPEED, MIN_STAT_STAGE, CMP_GREATER_THAN))
    {
        BufferStatChange(battler, STAT_SPEED, STRINGID_STATFELL);
        gEffectBattler = gBattleScripting.battler = battler;
        SET_STATCHANGER(STAT_SPEED, 1, TRUE);
        gBattleScripting.animArg1 = STAT_ANIM_PLUS1 + STAT_SPEED;
        gBattleScripting.animArg2 = 0;
        gLastUsedItem = gBattleMons[battler].item;
        return TRUE;
    }
    else
    {
        return FALSE;
    }
}

bool32 BlocksPrankster(u16 move, u32 battlerPrankster, u32 battlerDef, bool32 checkTarget)
{
    if (B_PRANKSTER_DARK_TYPES < GEN_7)
        return FALSE;
    if (!gProtectStructs[battlerPrankster].pranksterElevated)
        return FALSE;
    if (IsBattlerAlly(battlerPrankster, battlerDef))
        return FALSE;
    if (checkTarget && (GetBattlerMoveTargetType(battlerPrankster, move) & (MOVE_TARGET_OPPONENTS_FIELD | MOVE_TARGET_DEPENDS)))
        return FALSE;
    if (!IS_BATTLER_OF_TYPE(battlerDef, TYPE_DARK))
        return FALSE;
    if (gStatuses3[battlerDef] & STATUS3_SEMI_INVULNERABLE)
        return FALSE;

    return TRUE;
}

u16 GetUsedHeldItem(u32 battler)
{
    return gBattleStruct->usedHeldItems[gBattlerPartyIndexes[battler]][GetBattlerSide(battler)];
}

bool32 CantPickupItem(u32 battler)
{
    // Used by RandomUniformExcept() for RNG_PICKUP
    if (battler == gBattlerAttacker && (GetGenConfig(GEN_PICKUP_WILD) < GEN_9 || gBattleTypeFlags & (BATTLE_TYPE_TRAINER | BATTLE_TYPE_LINK)))
        return TRUE;
    return !(IsBattlerAlive(battler) && GetUsedHeldItem(battler) && gBattleStruct->battlerState[battler].canPickupItem);
}

bool32 PickupHasValidTarget(u32 battler)
{
    u32 i;
    for (i = 0; i < gBattlersCount; i++)
    {
        if (!CantPickupItem(i))
            return TRUE;
    }
    return FALSE;
}

bool32 IsBattlerWeatherAffected(u32 battler, u32 weatherFlags)
{
    if (gBattleWeather & weatherFlags && HasWeatherEffect())
    {
        // given weather is active -> check if its sun, rain against utility umbrella (since only 1 weather can be active at once)
        if (gBattleWeather & (B_WEATHER_SUN | B_WEATHER_RAIN) && GetBattlerHoldEffect(battler, TRUE) == HOLD_EFFECT_UTILITY_UMBRELLA)
            return FALSE; // utility umbrella blocks sun, rain effects

        return TRUE;
    }
    return FALSE;
}

// Gets move target before redirection effects etc. are applied
// Possible return values are defined in battle.h following MOVE_TARGET_SELECTED
u32 GetBattlerMoveTargetType(u32 battler, u32 move)
{
    enum BattleMoveEffects effect = GetMoveEffect(move);
    if (effect == EFFECT_CURSE && !IS_BATTLER_OF_TYPE(battler, TYPE_GHOST))
        return MOVE_TARGET_USER;
    if (effect == EFFECT_EXPANDING_FORCE && IsBattlerTerrainAffected(battler, STATUS_FIELD_PSYCHIC_TERRAIN))
        return MOVE_TARGET_BOTH;
    if (effect == EFFECT_TERA_STARSTORM && gBattleMons[battler].species == SPECIES_TERAPAGOS_STELLAR)
        return MOVE_TARGET_BOTH;

    return GetMoveTarget(move);
}

bool32 CanTargetBattler(u32 battlerAtk, u32 battlerDef, u16 move)
{
    if (GetMoveEffect(move) == EFFECT_HIT_ENEMY_HEAL_ALLY
    &&  IsBattlerAlly(battlerAtk, battlerDef)
    &&  gStatuses3[battlerAtk] & STATUS3_HEAL_BLOCK)
        return FALSE;   // Pokémon affected by Heal Block cannot target allies with Pollen Puff
    if (IsBattlerAlly(battlerAtk, battlerDef) && (GetActiveGimmick(battlerAtk) == GIMMICK_DYNAMAX
                                               || IsGimmickSelected(battlerAtk, GIMMICK_DYNAMAX)))
        return FALSE;

    return TRUE;
}

static void SetRandomMultiHitCounter()
{
    if (GetBattlerHoldEffect(gBattlerAttacker, TRUE) == HOLD_EFFECT_LOADED_DICE)
        gMultiHitCounter = RandomUniform(RNG_LOADED_DICE, 4, 5);
    else if (GetGenConfig(GEN_CONFIG_MULTI_HIT_CHANCE) >= GEN_5)
        gMultiHitCounter = RandomWeighted(RNG_HITS, 0, 0, 7, 7, 3, 3); // 35%: 2 hits, 35%: 3 hits, 15% 4 hits, 15% 5 hits.
    else
        gMultiHitCounter = RandomWeighted(RNG_HITS, 0, 0, 3, 3, 1, 1); // 37.5%: 2 hits, 37.5%: 3 hits, 12.5% 4 hits, 12.5% 5 hits.
}

void CopyMonLevelAndBaseStatsToBattleMon(u32 battler, struct Pokemon *mon)
{
    gBattleMons[battler].level = GetMonData(mon, MON_DATA_LEVEL);
    gBattleMons[battler].hp = GetMonData(mon, MON_DATA_HP);
    gBattleMons[battler].maxHP = GetMonData(mon, MON_DATA_MAX_HP);
    gBattleMons[battler].attack = GetMonData(mon, MON_DATA_ATK);
    gBattleMons[battler].defense = GetMonData(mon, MON_DATA_DEF);
    gBattleMons[battler].speed = GetMonData(mon, MON_DATA_SPEED);
    gBattleMons[battler].spAttack = GetMonData(mon, MON_DATA_SPATK);
    gBattleMons[battler].spDefense = GetMonData(mon, MON_DATA_SPDEF);
}

void CopyMonAbilityAndTypesToBattleMon(u32 battler, struct Pokemon *mon)
{
    gBattleMons[battler].ability = GetMonAbility(mon);
    gBattleMons[battler].types[0] = gSpeciesInfo[gBattleMons[battler].species].types[0];
    gBattleMons[battler].types[1] = gSpeciesInfo[gBattleMons[battler].species].types[1];
    gBattleMons[battler].types[2] = TYPE_MYSTERY;
}

void RecalcBattlerStats(u32 battler, struct Pokemon *mon, bool32 isDynamaxing)
{
    u32 hp = GetMonData(mon, MON_DATA_HP);
    u32 oldMaxHp = GetMonData(mon, MON_DATA_MAX_HP);
    CalculateMonStats(mon);
    if (GetActiveGimmick(battler) == GIMMICK_DYNAMAX && gChosenActionByBattler[battler] != B_ACTION_SWITCH)
    {
        ApplyDynamaxHPMultiplier(mon);
        u32 newMaxHp = GetMonData(mon, MON_DATA_MAX_HP);
        if (!isDynamaxing)
        {
            if (newMaxHp > oldMaxHp) // restore hp gained from changing form, without this, dynamaxed form changes are calculated incorrectly
            {
                hp += (newMaxHp - oldMaxHp);
                SetMonData(mon, MON_DATA_HP, &hp);
            }
            else
            {
                SetMonData(mon, MON_DATA_HP, &hp);
            }
        }
    }
    CopyMonLevelAndBaseStatsToBattleMon(battler, mon);
    CopyMonAbilityAndTypesToBattleMon(battler, mon);
}

void RemoveConfusionStatus(u32 battler)
{
    gBattleMons[battler].status2 &= ~STATUS2_CONFUSION;
    gStatuses4[battler] &= ~STATUS4_INFINITE_CONFUSION;
}

static bool32 CanBeInfinitelyConfused(u32 battler)
{
    if  (GetBattlerAbility(battler) == ABILITY_OWN_TEMPO
         || IsBattlerTerrainAffected(battler, STATUS_FIELD_MISTY_TERRAIN)
         || gSideStatuses[GetBattlerSide(battler)] & SIDE_STATUS_SAFEGUARD)
    {
        return FALSE;
    }
    return TRUE;
}

u8 GetBattlerGender(u32 battler)
{
    return GetGenderFromSpeciesAndPersonality(gBattleMons[battler].species,
                                              gBattleMons[battler].personality);
}

bool32 AreBattlersOfOppositeGender(u32 battler1, u32 battler2)
{
    u8 gender1 = GetBattlerGender(battler1);
    u8 gender2 = GetBattlerGender(battler2);

    return (gender1 != MON_GENDERLESS && gender2 != MON_GENDERLESS && gender1 != gender2);
}

bool32 AreBattlersOfSameGender(u32 battler1, u32 battler2)
{
    u8 gender1 = GetBattlerGender(battler1);
    u8 gender2 = GetBattlerGender(battler2);

    return (gender1 != MON_GENDERLESS && gender2 != MON_GENDERLESS && gender1 == gender2);
}

u32 CalcSecondaryEffectChance(u32 battler, u32 battlerAbility, const struct AdditionalEffect *additionalEffect)
{
    bool8 hasSereneGrace = (battlerAbility == ABILITY_SERENE_GRACE);
    bool8 hasRainbow = (gSideStatuses[GetBattlerSide(battler)] & SIDE_STATUS_RAINBOW) != 0;
    u16 secondaryEffectChance = additionalEffect->chance;

    if (hasRainbow && hasSereneGrace && additionalEffect->moveEffect == MOVE_EFFECT_FLINCH)
        return secondaryEffectChance * 2;

    if (hasSereneGrace)
        secondaryEffectChance *= 2;
    if (hasRainbow && additionalEffect->moveEffect != MOVE_EFFECT_SECRET_POWER)
        secondaryEffectChance *= 2;

    return secondaryEffectChance;
}

bool32 MoveEffectIsGuaranteed(u32 battler, u32 battlerAbility, const struct AdditionalEffect *additionalEffect)
{
    return additionalEffect->chance == 0 || CalcSecondaryEffectChance(battler, battlerAbility, additionalEffect) >= 100;
}

bool32 IsGen6ExpShareEnabled(void)
{
    if (I_EXP_SHARE_FLAG <= TEMP_FLAGS_END)
        return FALSE;

    return FlagGet(I_EXP_SHARE_FLAG);
}


bool32 MoveHasAdditionalEffect(u32 move, u32 moveEffect)
{
    u32 i;
    u32 numAdditionalEffects = GetMoveAdditionalEffectCount(move);
    for (i = 0; i < numAdditionalEffects; i++)
    {
        const struct AdditionalEffect *additionalEffect = GetMoveAdditionalEffectById(move, i);
        if (additionalEffect->moveEffect == moveEffect && additionalEffect->self == FALSE)
            return TRUE;
    }
    return FALSE;
}

bool32 MoveHasAdditionalEffectWithChance(u32 move, u32 moveEffect, u32 chance)
{
    u32 i;
    u32 numAdditionalEffects = GetMoveAdditionalEffectCount(move);
    for (i = 0; i < numAdditionalEffects; i++)
    {
        const struct AdditionalEffect *additionalEffect = GetMoveAdditionalEffectById(move, i);
        if (additionalEffect->moveEffect == moveEffect && additionalEffect->chance == chance)
            return TRUE;
    }
    return FALSE;
}

bool32 MoveHasAdditionalEffectSelf(u32 move, u32 moveEffect)
{
    u32 i;
    u32 numAdditionalEffects = GetMoveAdditionalEffectCount(move);
    for (i = 0; i < numAdditionalEffects; i++)
    {
        const struct AdditionalEffect *additionalEffect = GetMoveAdditionalEffectById(move, i);
        if (additionalEffect->moveEffect == moveEffect && additionalEffect->self == TRUE)
            return TRUE;
    }
    return FALSE;
}

bool32 IsMoveEffectRemoveSpeciesType(u32 move, u32 moveEffect, u32 argument)
{
    return (GetMoveArgType(move) == argument) && MoveHasAdditionalEffectSelf(move, moveEffect);
}

bool32 MoveHasChargeTurnAdditionalEffect(u32 move)
{
    u32 i;
    u32 numAdditionalEffects = GetMoveAdditionalEffectCount(move);
    for (i = 0; i < numAdditionalEffects; i++)
    {
        if (GetMoveAdditionalEffectById(move, i)->onChargeTurnOnly)
            return TRUE;
    }
    return FALSE;
}

bool32 MoveIsAffectedBySheerForce(u32 move)
{
    u32 i;
    u32 numAdditionalEffects = GetMoveAdditionalEffectCount(move);
    for (i = 0; i < numAdditionalEffects; i++)
    {
        const struct AdditionalEffect *additionalEffect = GetMoveAdditionalEffectById(move, i);
        if (additionalEffect->sheerForceBoost == SHEER_FORCE_NO_BOOST)
            continue;

        if (additionalEffect->chance > 0)
            return TRUE;
        if (additionalEffect->sheerForceBoost == SHEER_FORCE_BOOST)
            return TRUE;
    }
    return FALSE;
}

bool8 CanMonParticipateInSkyBattle(struct Pokemon *mon)
{
    u16 species = GetMonData(mon, MON_DATA_SPECIES);
    u16 monAbilityNum = GetMonData(mon, MON_DATA_ABILITY_NUM, NULL);

    bool8 hasLevitateAbility = gSpeciesInfo[species].abilities[monAbilityNum] == ABILITY_LEVITATE;
    bool8 isFlyingType = gSpeciesInfo[species].types[0] == TYPE_FLYING || gSpeciesInfo[species].types[1] == TYPE_FLYING;
    bool8 monIsValidAndNotEgg = GetMonData(mon, MON_DATA_SANITY_HAS_SPECIES) && !GetMonData(mon, MON_DATA_IS_EGG);

    if (monIsValidAndNotEgg)
    {
        if ((hasLevitateAbility || isFlyingType) && !IsMonBannedFromSkyBattles(species))
            return TRUE;
    }
    return FALSE;
}

bool8 IsMonBannedFromSkyBattles(u16 species)
{
    switch (species)
    {
#if B_SKY_BATTLE_STRICT_ELIGIBILITY == TRUE
        case SPECIES_SPEAROW:
        case SPECIES_FARFETCHD:
        case SPECIES_DODUO:
        case SPECIES_DODRIO:
        case SPECIES_HOOTHOOT:
        case SPECIES_NATU:
        case SPECIES_MURKROW:
        case SPECIES_DELIBIRD:
        case SPECIES_TAILLOW:
        case SPECIES_STARLY:
        case SPECIES_CHATOT:
        case SPECIES_SHAYMIN:
        case SPECIES_PIDOVE:
        case SPECIES_ARCHEN:
        case SPECIES_DUCKLETT:
        case SPECIES_RUFFLET:
        case SPECIES_VULLABY:
        case SPECIES_FLETCHLING:
        case SPECIES_HAWLUCHA:
        case SPECIES_ROWLET:
        case SPECIES_PIKIPEK:
#endif
        case SPECIES_EGG:
            return TRUE;
        default:
            return FALSE;
    }
}

void GetBattlerTypes(u32 battler, bool32 ignoreTera, u32 types[static 3])
{
    // Terastallization.
    bool32 isTera = GetActiveGimmick(battler) == GIMMICK_TERA;
    if (!ignoreTera && isTera)
    {
        u32 teraType = GetBattlerTeraType(battler);
        if (teraType != TYPE_STELLAR)
        {
            types[0] = types[1] = types[2] = teraType;
            return;
        }
    }

    types[0] = gBattleMons[battler].types[0];
    types[1] = gBattleMons[battler].types[1];
    types[2] = gBattleMons[battler].types[2];

    // Roost.
    if (!isTera && gDisableStructs[battler].roostActive)
    {
        if (types[0] == TYPE_FLYING && types[1] == TYPE_FLYING)
            types[0] = types[1] = B_ROOST_PURE_FLYING >= GEN_5 ? TYPE_NORMAL : TYPE_MYSTERY;
        else if (types[0] == TYPE_FLYING)
            types[0] = TYPE_MYSTERY;
        else if (types[1] == TYPE_FLYING)
            types[1] = TYPE_MYSTERY;
    }
}

u32 GetBattlerType(u32 battler, u32 typeIndex, bool32 ignoreTera)
{
    u32 types[3];
    GetBattlerTypes(battler, ignoreTera, types);
    return types[typeIndex];
}

void RemoveBattlerType(u32 battler, u8 type)
{
    u32 i;
    if (GetActiveGimmick(battler) == GIMMICK_TERA) // don't remove type if Terastallized
        return;
    for (i = 0; i < 3; i++)
    {
        if (*(u8 *)(&gBattleMons[battler].types[0] + i) == type)
            *(u8 *)(&gBattleMons[battler].types[0] + i) = TYPE_MYSTERY;
    }
}

void SetShellSideArmCategory(void)
{
    u32 battlerAtk, battlerDef;
    u32 attackerAtkStat;
    u32 targetDefStat;
    u32 attackerSpAtkStat;
    u32 targetSpDefStat;
    u8 statStage;
    u32 physical;
    u32 special;
    u32 power = GetMovePower(MOVE_SHELL_SIDE_ARM);

    // Don't run this check for Safari Battles. Because player's stats are zeroed out, this performs division by zero which previously would crash on certain emulators in Safari Zone.
    if (gBattleTypeFlags & BATTLE_TYPE_SAFARI)
        return;

    for (battlerAtk = 0; battlerAtk < gBattlersCount; battlerAtk++)
    {
        attackerAtkStat = gBattleMons[battlerAtk].attack;
        statStage = gBattleMons[battlerAtk].statStages[STAT_ATK];
        attackerAtkStat *= gStatStageRatios[statStage][0];
        attackerAtkStat /= gStatStageRatios[statStage][1];

        attackerSpAtkStat = gBattleMons[battlerAtk].spAttack;
        statStage = gBattleMons[battlerAtk].statStages[STAT_SPATK];
        attackerSpAtkStat *= gStatStageRatios[statStage][0];
        attackerSpAtkStat /= gStatStageRatios[statStage][1];

        for (battlerDef = 0; battlerDef < gBattlersCount; battlerDef++)
        {
            if (battlerAtk == battlerDef)
                continue;

            targetDefStat = gBattleMons[battlerDef].defense;
            statStage = gBattleMons[battlerDef].statStages[STAT_DEF];
            targetDefStat *= gStatStageRatios[statStage][0];
            targetDefStat /= gStatStageRatios[statStage][1];

            physical = ((((2 * gBattleMons[battlerAtk].level / 5 + 2) * power * attackerAtkStat) / targetDefStat) / 50);

            targetSpDefStat = gBattleMons[battlerDef].spDefense;
            statStage = gBattleMons[battlerDef].statStages[STAT_SPDEF];
            targetSpDefStat *= gStatStageRatios[statStage][0];
            targetSpDefStat /= gStatStageRatios[statStage][1];

            special = ((((2 * gBattleMons[battlerAtk].level / 5 + 2) * power * attackerSpAtkStat) / targetSpDefStat) / 50);

            if ((physical > special) || (physical == special && RandomPercentage(RNG_SHELL_SIDE_ARM, 50)))
                gBattleStruct->shellSideArmCategory[battlerAtk][battlerDef] = DAMAGE_CATEGORY_PHYSICAL;
            else
                gBattleStruct->shellSideArmCategory[battlerAtk][battlerDef] = DAMAGE_CATEGORY_SPECIAL;
        }
    }
}

bool32 CanTargetPartner(u32 battlerAtk, u32 battlerDef)
{
    return (IsDoubleBattle()
         && IsBattlerAlive(BATTLE_PARTNER(battlerDef))
         && battlerDef != BATTLE_PARTNER(battlerAtk));
}

static inline bool32 DoesBattlerHaveAbilityImmunity(u32 battlerAtk, u32 battlerDef, u32 moveType)
{
    u32 abilityDef = GetBattlerAbility(battlerDef);

    return CanAbilityBlockMove(battlerAtk, battlerDef, GetBattlerAbility(battlerAtk), abilityDef, gCurrentMove, ABILITY_CHECK_TRIGGER)
        || CanAbilityAbsorbMove(battlerAtk, battlerDef, abilityDef, gCurrentMove, moveType, ABILITY_CHECK_TRIGGER);
}

bool32 TargetFullyImmuneToCurrMove(u32 battlerAtk, u32 battlerDef)
{
    u32 moveType = GetBattleMoveType(gCurrentMove);
    return ((CalcTypeEffectivenessMultiplier(gCurrentMove, moveType, battlerAtk, battlerDef, GetBattlerAbility(battlerDef), FALSE) == UQ_4_12(0.0))
         || IsBattlerProtected(battlerAtk, battlerDef, gCurrentMove)
         || IsSemiInvulnerable(battlerDef, gCurrentMove)
         || DoesBattlerHaveAbilityImmunity(battlerAtk, battlerDef, moveType));
}

u32 GetBattleMoveType(u32 move)
{
    if (gMain.inBattle && gBattleStruct->dynamicMoveType)
        return gBattleStruct->dynamicMoveType & DYNAMIC_TYPE_MASK;
    else if (B_UPDATED_MOVE_TYPES < GEN_5
         && (move == MOVE_BEAT_UP
          || move == MOVE_FUTURE_SIGHT
          || move == MOVE_DOOM_DESIRE))
          return TYPE_MYSTERY;
    return GetMoveType(move);
}

void TryActivateSleepClause(u32 battler, u32 indexInParty)
{
    if (gBattleStruct->battlerState[battler].sleepClauseEffectExempt)
    {
        gBattleStruct->battlerState[battler].sleepClauseEffectExempt = FALSE;
        return;
    }

    if (IsSleepClauseEnabled())
        gBattleStruct->monCausingSleepClause[GetBattlerSide(battler)] = indexInParty;
}

void TryDeactivateSleepClause(u32 battlerSide, u32 indexInParty)
{
    // If the pokemon on the given side at the given index in the party is the one causing Sleep Clause to be active,
    // set monCausingSleepClause[battlerSide] = PARTY_SIZE, which means Sleep Clause is not active for the given side
    if (IsSleepClauseEnabled() && gBattleStruct->monCausingSleepClause[battlerSide] == indexInParty)
        gBattleStruct->monCausingSleepClause[battlerSide] = PARTY_SIZE;
}

bool32 IsSleepClauseActiveForSide(u32 battlerSide)
{
    // If monCausingSleepClause[battlerSide] == PARTY_SIZE, Sleep Clause is not active for the given side.
    // If monCausingSleepClause[battlerSide] < PARTY_SIZE, it means it is storing the index of the mon that is causing Sleep Clause to be active,
    // from which it follows that Sleep Clause is active.
    return (IsSleepClauseEnabled() && (gBattleStruct->monCausingSleepClause[battlerSide] < PARTY_SIZE));
}

bool32 IsSleepClauseEnabled()
{
    if (B_SLEEP_CLAUSE)
        return TRUE;
    if (FlagGet(B_FLAG_SLEEP_CLAUSE))
        return TRUE;
    return FALSE;
}

void ClearDamageCalcResults(void)
{
    for (u32 battler = 0; battler < MAX_BATTLERS_COUNT; battler++)
    {
        gBattleStruct->moveDamage[battler] = 0;
        gBattleStruct->critChance[battler] = 0;
        gBattleStruct->moveResultFlags[battler] = 0;
        gBattleStruct->noResultString[battler] = 0;
        gBattleStruct->missStringId[battler] = 0;
        gSpecialStatuses[battler].criticalHit = FALSE;
    }

    gBattleStruct->doneDoublesSpreadHit = FALSE;
    gBattleStruct->calculatedDamageDone = FALSE;
    gBattleStruct->calculatedSpreadMoveAccuracy = FALSE;
    gBattleStruct->printedStrongWindsWeakenedAttack = FALSE;
    gBattleStruct->numSpreadTargets = 0;
}

bool32 DoesDestinyBondFail(u32 battler)
{
    if (B_DESTINY_BOND_FAIL >= GEN_7
        && GetMoveEffect(gLastLandedMoves[battler]) == EFFECT_DESTINY_BOND
        && GetMoveEffect(gLastResultingMoves[battler]) == EFFECT_DESTINY_BOND)
        return TRUE;
    return FALSE;
}

// This check has always to be the last in a condtion statement because of the recording of AI data.
bool32 IsMoveEffectBlockedByTarget(u32 ability)
{
    if (ability == ABILITY_SHIELD_DUST)
    {
        RecordAbilityBattle(gBattlerTarget, ability);
        return TRUE;
    }
    else if (GetBattlerHoldEffect(gBattlerTarget, TRUE) == HOLD_EFFECT_COVERT_CLOAK)
    {
        RecordItemEffectBattle(gBattlerTarget, HOLD_EFFECT_COVERT_CLOAK);
        return TRUE;
    }

    return FALSE;
}

bool32 IsPursuitTargetSet(void)
{
    for (u32 battler = 0; battler < gBattlersCount; battler++)
    {
        if (gBattleStruct->battlerState[battler].pursuitTarget)
            return TRUE;
    }
    return FALSE;
}

void ClearPursuitValues(void)
{
    for (u32 i = 0; i < gBattlersCount; i++)
        gBattleStruct->battlerState[i].pursuitTarget = FALSE;
    gBattleStruct->pursuitStoredSwitch = PARTY_SIZE;
}

void ClearPursuitValuesIfSet(u32 battler)
{
    if (gBattleStruct->battlerState[battler].pursuitTarget)
        ClearPursuitValues();
}

bool32 HasWeatherEffect(void)
{
    for (u32 battler = 0; battler < gBattlersCount; battler++)
    {
        if (!IsBattlerAlive(battler))
            continue;

        u32 ability = GetBattlerAbility(battler);
        switch (ability)
        {
        case ABILITY_CLOUD_NINE:
        case ABILITY_AIR_LOCK:
            return FALSE;
        }
    }

    return TRUE;
}

static bool32 IsAnyTargetAffected(u32 battlerAtk)
{
    for (u32 battlerDef = 0; battlerDef < gBattlersCount; battlerDef++)
    {
        if (battlerAtk == battlerDef)
            continue;

        if (!(gBattleStruct->moveResultFlags[battlerDef] & MOVE_RESULT_NO_EFFECT))
            return TRUE;
    }
    return FALSE;
}

void UpdateStallMons(void)
{
    if (IsBattlerTurnDamaged(gBattlerTarget) || IsBattlerProtected(gBattlerAttacker, gBattlerTarget, gCurrentMove) || gMovesInfo[gCurrentMove].category == DAMAGE_CATEGORY_STATUS)
        return;
    if (!IsDoubleBattle() || gMovesInfo[gCurrentMove].target == MOVE_TARGET_SELECTED)
    {
        u32 moveType = GetBattleMoveType(gCurrentMove); //  Probably doesn't handle dynamic move types right now
        u32 abilityAtk = GetBattlerAbility(gBattlerAttacker);
        u32 abilityDef = GetBattlerAbility(gBattlerTarget);
        if (CanAbilityAbsorbMove(gBattlerAttacker, gBattlerTarget, abilityDef, gCurrentMove, moveType, ABILITY_CHECK_TRIGGER))
        {
            gAiBattleData->playerStallMons[gBattlerPartyIndexes[gBattlerTarget]]++;
        }
        else if (CanAbilityBlockMove(gBattlerAttacker, gBattlerTarget, abilityAtk, abilityDef, gCurrentMove, ABILITY_CHECK_TRIGGER))
        {
            gAiBattleData->playerStallMons[gBattlerPartyIndexes[gBattlerTarget]]++;
        }
        else if (AI_GetMoveEffectiveness(gCurrentMove, gBattlerAttacker, gBattlerTarget) == 0)
        {
            gAiBattleData->playerStallMons[gBattlerPartyIndexes[gBattlerTarget]]++;
        }
    }
    //  Handling for moves that target multiple opponents in doubles not handled currently
}

bool32 TryRestoreHPBerries(u32 battler, enum ItemCaseId caseId)
{
    if (gItemsInfo[gBattleMons[battler].item].pocket == POCKET_BERRIES
     || GetBattlerHoldEffect(battler, TRUE) == HOLD_EFFECT_RESTORE_HP)  // Edge case for Berry Juice
    {
        if (ItemBattleEffects(caseId, battler, FALSE))
            return TRUE;
    }
    return FALSE;
}<|MERGE_RESOLUTION|>--- conflicted
+++ resolved
@@ -855,15 +855,8 @@
     gCurrentTurnActionNumber++;
     gCurrentActionFuncId = gActionsByTurnOrder[gCurrentTurnActionNumber];
     gHitMarker &= ~(HITMARKER_DESTINYBOND | HITMARKER_IGNORE_SUBSTITUTE | HITMARKER_ATTACKSTRING_PRINTED
-<<<<<<< HEAD
-                    | HITMARKER_NO_PPDEDUCT | HITMARKER_STATUS_ABILITY_EFFECT | HITMARKER_PASSIVE_DAMAGE
+                    | HITMARKER_NO_PPDEDUCT | HITMARKER_STATUS_ABILITY_EFFECT | HITMARKER_PASSIVE_HP_UPDATE
                     | HITMARKER_OBEYS | HITMARKER_SYNCHRONIZE_EFFECT | HITMARKER_CHARGING);
-=======
-                    | HITMARKER_NO_PPDEDUCT | HITMARKER_STATUS_ABILITY_EFFECT | HITMARKER_IGNORE_ON_AIR
-                    | HITMARKER_IGNORE_UNDERGROUND | HITMARKER_IGNORE_UNDERWATER | HITMARKER_PASSIVE_HP_UPDATE
-                    | HITMARKER_OBEYS | HITMARKER_WAKE_UP_CLEAR | HITMARKER_SYNCHRONISE_EFFECT
-                    | HITMARKER_CHARGING | HITMARKER_NEVER_SET);
->>>>>>> 208f97e1
 }
 
 void HandleAction_ActionFinished(void)
@@ -875,16 +868,9 @@
     gCurrentActionFuncId = gActionsByTurnOrder[gCurrentTurnActionNumber];
     SpecialStatusesClear();
     gHitMarker &= ~(HITMARKER_DESTINYBOND | HITMARKER_IGNORE_SUBSTITUTE | HITMARKER_ATTACKSTRING_PRINTED
-<<<<<<< HEAD
-                    | HITMARKER_NO_PPDEDUCT | HITMARKER_STATUS_ABILITY_EFFECT | HITMARKER_PASSIVE_DAMAGE
+                    | HITMARKER_NO_PPDEDUCT | HITMARKER_STATUS_ABILITY_EFFECT | HITMARKER_PASSIVE_HP_UPDATE
                     | HITMARKER_OBEYS | HITMARKER_SYNCHRONIZE_EFFECT
                     | HITMARKER_CHARGING | HITMARKER_IGNORE_DISGUISE);
-=======
-                    | HITMARKER_NO_PPDEDUCT | HITMARKER_STATUS_ABILITY_EFFECT | HITMARKER_IGNORE_ON_AIR
-                    | HITMARKER_IGNORE_UNDERGROUND | HITMARKER_IGNORE_UNDERWATER | HITMARKER_PASSIVE_HP_UPDATE
-                    | HITMARKER_OBEYS | HITMARKER_WAKE_UP_CLEAR | HITMARKER_SYNCHRONISE_EFFECT
-                    | HITMARKER_CHARGING | HITMARKER_NEVER_SET);
->>>>>>> 208f97e1
 
     ClearDamageCalcResults();
     gCurrentMove = 0;
