--- conflicted
+++ resolved
@@ -6806,7 +6806,10 @@
         if (moveType == TYPE_NORMAL && gBattleStruct->ateBoost[battlerAtk])
             MulModifier(&modifier, UQ_4_12(1.2));
         break;
-<<<<<<< HEAD
+    case ABILITY_PUNK_ROCK:
+        if (gBattleMoves[move].flags & FLAG_SOUND)
+            MulModifier(&modifier, UQ_4_12(1.3));
+        break;
     case ABILITY_STEELY_SPIRIT:
         if (moveType == TYPE_STEEL)
             MulModifier(&modifier, UQ_4_12(1.5));
@@ -6818,11 +6821,6 @@
     case ABILITY_DRAGONS_MAW:
         if (moveType == TYPE_DRAGON)
             MulModifier(&modifier, UQ_4_12(1.5));
-=======
-    case ABILITY_PUNK_ROCK:
-        if (gBattleMoves[move].flags & FLAG_SOUND)
-            MulModifier(&modifier, UQ_4_12(1.3));
->>>>>>> b5b4efda
         break;
     }
 
@@ -6845,14 +6843,12 @@
             if (IS_MOVE_SPECIAL(move))
                 MulModifier(&modifier, UQ_4_12(1.3));
             break;
-<<<<<<< HEAD
+        case ABILITY_POWER_SPOT:
+            MulModifier(&modifier, UQ_4_12(1.3));
+            break;
         case ABILITY_STEELY_SPIRIT:
             if (moveType == TYPE_STEEL)
                 MulModifier(&modifier, UQ_4_12(1.5));
-=======
-        case ABILITY_POWER_SPOT:
-            MulModifier(&modifier, UQ_4_12(1.3));
->>>>>>> b5b4efda
             break;
         }
     }
