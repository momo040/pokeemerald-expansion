#include "global.h"
#include "battle.h"
#include "battle_anim.h"
#include "battle_controllers.h"
#include "battle_interface.h"
#include "battle_setup.h"
#include "constants/battle_script_commands.h"
#include "constants/abilities.h"
#include "constants/moves.h"
#include "constants/hold_effects.h"
#include "constants/battle_anim.h"
#include "pokemon.h"
#include "constants/species.h"
#include "item.h"
#include "constants/items.h"
#include "util.h"
#include "constants/battle_move_effects.h"
#include "battle_scripts.h"
#include "random.h"
#include "text.h"
#include "string_util.h"
#include "battle_message.h"
#include "constants/battle_string_ids.h"
#include "constants/weather.h"
#include "battle_ai_script_commands.h"
#include "event_data.h"
#include "link.h"
#include "berry.h"
#include "pokedex.h"
#include "mail.h"
#include "constants/battle_config.h"
#include "field_weather.h"

// rom const data

static const u8 sAbilitiesAffectedByMoldBreaker[] =
{
    [ABILITY_BATTLE_ARMOR] = 1,
    [ABILITY_CLEAR_BODY] = 1,
    [ABILITY_DAMP] = 1,
    [ABILITY_DRY_SKIN] = 1,
    [ABILITY_FILTER] = 1,
    [ABILITY_FLASH_FIRE] = 1,
    [ABILITY_FLOWER_GIFT] = 1,
    [ABILITY_HEATPROOF] = 1,
    [ABILITY_HYPER_CUTTER] = 1,
    [ABILITY_IMMUNITY] = 1,
    [ABILITY_INNER_FOCUS] = 1,
    [ABILITY_INSOMNIA] = 1,
    [ABILITY_KEEN_EYE] = 1,
    [ABILITY_LEAF_GUARD] = 1,
    [ABILITY_LEVITATE] = 1,
    [ABILITY_LIGHTNING_ROD] = 1,
    [ABILITY_LIMBER] = 1,
    [ABILITY_MAGMA_ARMOR] = 1,
    [ABILITY_MARVEL_SCALE] = 1,
    [ABILITY_MOTOR_DRIVE] = 1,
    [ABILITY_OBLIVIOUS] = 1,
    [ABILITY_OWN_TEMPO] = 1,
    [ABILITY_SAND_VEIL] = 1,
    [ABILITY_SHELL_ARMOR] = 1,
    [ABILITY_SHIELD_DUST] = 1,
    [ABILITY_SIMPLE] = 1,
    [ABILITY_SNOW_CLOAK] = 1,
    [ABILITY_SOLID_ROCK] = 1,
    [ABILITY_SOUNDPROOF] = 1,
    [ABILITY_STICKY_HOLD] = 1,
    [ABILITY_STORM_DRAIN] = 1,
    [ABILITY_STURDY] = 1,
    [ABILITY_SUCTION_CUPS] = 1,
    [ABILITY_TANGLED_FEET] = 1,
    [ABILITY_THICK_FAT] = 1,
    [ABILITY_UNAWARE] = 1,
    [ABILITY_VITAL_SPIRIT] = 1,
    [ABILITY_VOLT_ABSORB] = 1,
    [ABILITY_WATER_ABSORB] = 1,
    [ABILITY_WATER_VEIL] = 1,
    [ABILITY_WHITE_SMOKE] = 1,
    [ABILITY_WONDER_GUARD] = 1,
    [ABILITY_BIG_PECKS] = 1,
    [ABILITY_CONTRARY] = 1,
    [ABILITY_FRIEND_GUARD] = 1,
    [ABILITY_HEAVY_METAL] = 1,
    [ABILITY_LIGHT_METAL] = 1,
    [ABILITY_MAGIC_BOUNCE] = 1,
    [ABILITY_MULTISCALE] = 1,
    [ABILITY_SAP_SIPPER] = 1,
    [ABILITY_TELEPATHY] = 1,
    [ABILITY_WONDER_SKIN] = 1,
    [ABILITY_AROMA_VEIL] = 1,
    [ABILITY_BULLETPROOF] = 1,
    [ABILITY_FLOWER_VEIL] = 1,
    [ABILITY_FUR_COAT] = 1,
    [ABILITY_OVERCOAT] = 1,
    [ABILITY_SWEET_VEIL] = 1,
    [ABILITY_DAZZLING] = 1,
    [ABILITY_DISGUISE] = 1,
    [ABILITY_FLUFFY] = 1,
    [ABILITY_QUEENLY_MAJESTY] = 1,
    [ABILITY_WATER_BUBBLE] = 1,
};

static const u8 sHoldEffectToType[][2] =
{
    {HOLD_EFFECT_BUG_POWER, TYPE_BUG},
    {HOLD_EFFECT_STEEL_POWER, TYPE_STEEL},
    {HOLD_EFFECT_GROUND_POWER, TYPE_GROUND},
    {HOLD_EFFECT_ROCK_POWER, TYPE_ROCK},
    {HOLD_EFFECT_GRASS_POWER, TYPE_GRASS},
    {HOLD_EFFECT_DARK_POWER, TYPE_DARK},
    {HOLD_EFFECT_FIGHTING_POWER, TYPE_FIGHTING},
    {HOLD_EFFECT_ELECTRIC_POWER, TYPE_ELECTRIC},
    {HOLD_EFFECT_WATER_POWER, TYPE_WATER},
    {HOLD_EFFECT_FLYING_POWER, TYPE_FLYING},
    {HOLD_EFFECT_POISON_POWER, TYPE_POISON},
    {HOLD_EFFECT_ICE_POWER, TYPE_ICE},
    {HOLD_EFFECT_GHOST_POWER, TYPE_GHOST},
    {HOLD_EFFECT_PSYCHIC_POWER, TYPE_PSYCHIC},
    {HOLD_EFFECT_FIRE_POWER, TYPE_FIRE},
    {HOLD_EFFECT_DRAGON_POWER, TYPE_DRAGON},
    {HOLD_EFFECT_NORMAL_POWER, TYPE_NORMAL},
    {HOLD_EFFECT_FAIRY_POWER, TYPE_FAIRY},
};

// percent in UQ_4_12 format
static const u16 sPercentToModifier[] =
{
    UQ_4_12(0.00), // 0
    UQ_4_12(0.01), // 1
    UQ_4_12(0.02), // 2
    UQ_4_12(0.03), // 3
    UQ_4_12(0.04), // 4
    UQ_4_12(0.05), // 5
    UQ_4_12(0.06), // 6
    UQ_4_12(0.07), // 7
    UQ_4_12(0.08), // 8
    UQ_4_12(0.09), // 9
    UQ_4_12(0.10), // 10
    UQ_4_12(0.11), // 11
    UQ_4_12(0.12), // 12
    UQ_4_12(0.13), // 13
    UQ_4_12(0.14), // 14
    UQ_4_12(0.15), // 15
    UQ_4_12(0.16), // 16
    UQ_4_12(0.17), // 17
    UQ_4_12(0.18), // 18
    UQ_4_12(0.19), // 19
    UQ_4_12(0.20), // 20
    UQ_4_12(0.21), // 21
    UQ_4_12(0.22), // 22
    UQ_4_12(0.23), // 23
    UQ_4_12(0.24), // 24
    UQ_4_12(0.25), // 25
    UQ_4_12(0.26), // 26
    UQ_4_12(0.27), // 27
    UQ_4_12(0.28), // 28
    UQ_4_12(0.29), // 29
    UQ_4_12(0.30), // 30
    UQ_4_12(0.31), // 31
    UQ_4_12(0.32), // 32
    UQ_4_12(0.33), // 33
    UQ_4_12(0.34), // 34
    UQ_4_12(0.35), // 35
    UQ_4_12(0.36), // 36
    UQ_4_12(0.37), // 37
    UQ_4_12(0.38), // 38
    UQ_4_12(0.39), // 39
    UQ_4_12(0.40), // 40
    UQ_4_12(0.41), // 41
    UQ_4_12(0.42), // 42
    UQ_4_12(0.43), // 43
    UQ_4_12(0.44), // 44
    UQ_4_12(0.45), // 45
    UQ_4_12(0.46), // 46
    UQ_4_12(0.47), // 47
    UQ_4_12(0.48), // 48
    UQ_4_12(0.49), // 49
    UQ_4_12(0.50), // 50
    UQ_4_12(0.51), // 51
    UQ_4_12(0.52), // 52
    UQ_4_12(0.53), // 53
    UQ_4_12(0.54), // 54
    UQ_4_12(0.55), // 55
    UQ_4_12(0.56), // 56
    UQ_4_12(0.57), // 57
    UQ_4_12(0.58), // 58
    UQ_4_12(0.59), // 59
    UQ_4_12(0.60), // 60
    UQ_4_12(0.61), // 61
    UQ_4_12(0.62), // 62
    UQ_4_12(0.63), // 63
    UQ_4_12(0.64), // 64
    UQ_4_12(0.65), // 65
    UQ_4_12(0.66), // 66
    UQ_4_12(0.67), // 67
    UQ_4_12(0.68), // 68
    UQ_4_12(0.69), // 69
    UQ_4_12(0.70), // 70
    UQ_4_12(0.71), // 71
    UQ_4_12(0.72), // 72
    UQ_4_12(0.73), // 73
    UQ_4_12(0.74), // 74
    UQ_4_12(0.75), // 75
    UQ_4_12(0.76), // 76
    UQ_4_12(0.77), // 77
    UQ_4_12(0.78), // 78
    UQ_4_12(0.79), // 79
    UQ_4_12(0.80), // 80
    UQ_4_12(0.81), // 81
    UQ_4_12(0.82), // 82
    UQ_4_12(0.83), // 83
    UQ_4_12(0.84), // 84
    UQ_4_12(0.85), // 85
    UQ_4_12(0.86), // 86
    UQ_4_12(0.87), // 87
    UQ_4_12(0.88), // 88
    UQ_4_12(0.89), // 89
    UQ_4_12(0.90), // 90
    UQ_4_12(0.91), // 91
    UQ_4_12(0.92), // 92
    UQ_4_12(0.93), // 93
    UQ_4_12(0.94), // 94
    UQ_4_12(0.95), // 95
    UQ_4_12(0.96), // 96
    UQ_4_12(0.97), // 97
    UQ_4_12(0.98), // 98
    UQ_4_12(0.99), // 99
    UQ_4_12(1.00), // 100
};

#define X UQ_4_12

static const u16 sTypeEffectivenessTable[NUMBER_OF_MON_TYPES][NUMBER_OF_MON_TYPES] =
{
//   normal  fight   flying  poison  ground  rock    bug     ghost   steel   mystery fire    water   grass  electric psychic ice     dragon  dark    fairy
	{X(1.0), X(1.0), X(1.0), X(1.0), X(1.0), X(0.5), X(1.0), X(0.0), X(0.5), X(1.0), X(1.0), X(1.0), X(1.0), X(1.0), X(1.0), X(1.0), X(1.0), X(1.0), X(1.0)}, // normal
	{X(2.0), X(1.0), X(0.5), X(0.5), X(1.0), X(2.0), X(0.5), X(0.0), X(2.0), X(1.0), X(1.0), X(1.0), X(1.0), X(1.0), X(0.5), X(2.0), X(1.0), X(2.0), X(0.5)}, // fight
	{X(1.0), X(2.0), X(1.0), X(1.0), X(1.0), X(0.5), X(2.0), X(1.0), X(0.5), X(1.0), X(1.0), X(1.0), X(2.0), X(0.5), X(1.0), X(1.0), X(1.0), X(1.0), X(1.0)}, // flying
	{X(1.0), X(1.0), X(1.0), X(0.5), X(0.5), X(0.5), X(1.0), X(0.5), X(0.0), X(1.0), X(1.0), X(1.0), X(2.0), X(1.0), X(1.0), X(1.0), X(1.0), X(1.0), X(2.0)}, // poison
	{X(1.0), X(1.0), X(0.0), X(2.0), X(1.0), X(2.0), X(0.5), X(1.0), X(2.0), X(1.0), X(2.0), X(1.0), X(0.5), X(2.0), X(1.0), X(1.0), X(1.0), X(1.0), X(1.0)}, // ground
	{X(1.0), X(0.5), X(2.0), X(1.0), X(0.5), X(1.0), X(2.0), X(1.0), X(0.5), X(1.0), X(2.0), X(1.0), X(1.0), X(1.0), X(1.0), X(2.0), X(1.0), X(1.0), X(1.0)}, // rock
	{X(1.0), X(0.5), X(0.5), X(0.5), X(1.0), X(1.0), X(1.0), X(0.5), X(0.5), X(1.0), X(0.5), X(1.0), X(2.0), X(1.0), X(2.0), X(1.0), X(1.0), X(2.0), X(0.5)}, // bug
	{X(0.0), X(1.0), X(1.0), X(1.0), X(1.0), X(1.0), X(1.0), X(2.0), X(1.0), X(1.0), X(1.0), X(1.0), X(1.0), X(1.0), X(2.0), X(1.0), X(1.0), X(0.5), X(1.0)}, // ghost
	{X(1.0), X(1.0), X(1.0), X(1.0), X(1.0), X(2.0), X(1.0), X(1.0), X(0.5), X(1.0), X(0.5), X(0.5), X(1.0), X(0.5), X(1.0), X(2.0), X(1.0), X(1.0), X(2.0)}, // steel
	{X(1.0), X(1.0), X(1.0), X(1.0), X(1.0), X(1.0), X(1.0), X(1.0), X(1.0), X(1.0), X(1.0), X(1.0), X(1.0), X(1.0), X(1.0), X(1.0), X(1.0), X(1.0), X(1.0)}, // mystery
	{X(1.0), X(1.0), X(1.0), X(1.0), X(1.0), X(0.5), X(2.0), X(1.0), X(2.0), X(1.0), X(0.5), X(0.5), X(2.0), X(1.0), X(1.0), X(2.0), X(0.5), X(1.0), X(1.0)}, // fire
	{X(1.0), X(1.0), X(1.0), X(1.0), X(2.0), X(2.0), X(1.0), X(1.0), X(1.0), X(1.0), X(2.0), X(0.5), X(0.5), X(1.0), X(1.0), X(1.0), X(0.5), X(1.0), X(1.0)}, // water
	{X(1.0), X(1.0), X(0.5), X(0.5), X(2.0), X(2.0), X(0.5), X(1.0), X(0.5), X(1.0), X(0.5), X(2.0), X(0.5), X(1.0), X(1.0), X(1.0), X(0.5), X(1.0), X(1.0)}, // grass
	{X(1.0), X(1.0), X(2.0), X(1.0), X(0.0), X(1.0), X(1.0), X(1.0), X(1.0), X(1.0), X(1.0), X(2.0), X(0.5), X(0.5), X(1.0), X(1.0), X(0.5), X(1.0), X(1.0)}, // electric
	{X(1.0), X(2.0), X(1.0), X(2.0), X(1.0), X(1.0), X(1.0), X(1.0), X(0.5), X(1.0), X(1.0), X(1.0), X(1.0), X(1.0), X(0.5), X(1.0), X(1.0), X(0.0), X(1.0)}, // psychic
	{X(1.0), X(1.0), X(2.0), X(1.0), X(2.0), X(1.0), X(1.0), X(1.0), X(0.5), X(1.0), X(0.5), X(0.5), X(2.0), X(1.0), X(1.0), X(0.5), X(2.0), X(1.0), X(1.0)}, // ice
	{X(1.0), X(1.0), X(1.0), X(1.0), X(1.0), X(1.0), X(1.0), X(1.0), X(0.5), X(1.0), X(1.0), X(1.0), X(1.0), X(1.0), X(1.0), X(1.0), X(2.0), X(1.0), X(0.0)}, // dragon
	{X(1.0), X(0.5), X(1.0), X(1.0), X(1.0), X(1.0), X(1.0), X(2.0), X(1.0), X(1.0), X(1.0), X(1.0), X(1.0), X(1.0), X(2.0), X(1.0), X(1.0), X(0.5), X(0.5)}, // dark
	{X(1.0), X(2.0), X(1.0), X(0.5), X(1.0), X(1.0), X(1.0), X(1.0), X(0.5), X(1.0), X(0.5), X(1.0), X(1.0), X(1.0), X(1.0), X(1.0), X(2.0), X(2.0), X(1.0)}, // fairy
};

#undef X

// code
u8 GetBattlerForBattleScript(u8 caseId)
{
    u8 ret = 0;
    switch (caseId)
    {
    case BS_TARGET:
        ret = gBattlerTarget;
        break;
    case BS_ATTACKER:
        ret = gBattlerAttacker;
        break;
    case BS_EFFECT_BATTLER:
        ret = gEffectBattler;
        break;
    case BS_BATTLER_0:
        ret = 0;
        break;
    case BS_SCRIPTING:
        ret = gBattleScripting.battler;
        break;
    case BS_FAINTED:
        ret = gBattlerFainted;
        break;
    case 5:
        ret = gBattlerFainted;
        break;
    case 4:
    case 6:
    case 8:
    case 9:
    case BS_PLAYER1:
        ret = GetBattlerAtPosition(B_POSITION_PLAYER_LEFT);
        break;
    case BS_OPPONENT1:
        ret = GetBattlerAtPosition(B_POSITION_OPPONENT_LEFT);
        break;
    case BS_PLAYER2:
        ret = GetBattlerAtPosition(B_POSITION_PLAYER_RIGHT);
        break;
    case BS_OPPONENT2:
        ret = GetBattlerAtPosition(B_POSITION_OPPONENT_RIGHT);
        break;
    case BS_ABILITY_BATTLER:
        ret = gBattlerAbility;
    }
    return ret;
}

void PressurePPLose(u8 target, u8 attacker, u16 move)
{
    int moveIndex;

    if (gBattleMons[target].ability != ABILITY_PRESSURE)
        return;

    for (moveIndex = 0; moveIndex < MAX_MON_MOVES; moveIndex++)
    {
        if (gBattleMons[attacker].moves[moveIndex] == move)
            break;
    }

    if (moveIndex == MAX_MON_MOVES)
        return;

    if (gBattleMons[attacker].pp[moveIndex] != 0)
        gBattleMons[attacker].pp[moveIndex]--;

    if (!(gBattleMons[attacker].status2 & STATUS2_TRANSFORMED)
        && !(gDisableStructs[attacker].mimickedMoves & gBitTable[moveIndex]))
    {
        gActiveBattler = attacker;
        BtlController_EmitSetMonData(0, REQUEST_PPMOVE1_BATTLE + moveIndex, 0, 1, &gBattleMons[gActiveBattler].pp[moveIndex]);
        MarkBattlerForControllerExec(gActiveBattler);
    }
}

void PressurePPLoseOnUsingImprison(u8 attacker)
{
    int i, j;
    int imprisonPos = 4;
    u8 atkSide = GetBattlerSide(attacker);

    for (i = 0; i < gBattlersCount; i++)
    {
        if (atkSide != GetBattlerSide(i) && gBattleMons[i].ability == ABILITY_PRESSURE)
        {
            for (j = 0; j < MAX_MON_MOVES; j++)
            {
                if (gBattleMons[attacker].moves[j] == MOVE_IMPRISON)
                    break;
            }
            if (j != MAX_MON_MOVES)
            {
                imprisonPos = j;
                if (gBattleMons[attacker].pp[j] != 0)
                    gBattleMons[attacker].pp[j]--;
            }
        }
    }

    if (imprisonPos != 4
        && !(gBattleMons[attacker].status2 & STATUS2_TRANSFORMED)
        && !(gDisableStructs[attacker].mimickedMoves & gBitTable[imprisonPos]))
    {
        gActiveBattler = attacker;
        BtlController_EmitSetMonData(0, REQUEST_PPMOVE1_BATTLE + imprisonPos, 0, 1, &gBattleMons[gActiveBattler].pp[imprisonPos]);
        MarkBattlerForControllerExec(gActiveBattler);
    }
}

void PressurePPLoseOnUsingPerishSong(u8 attacker)
{
    int i, j;
    int perishSongPos = 4;

    for (i = 0; i < gBattlersCount; i++)
    {
        if (gBattleMons[i].ability == ABILITY_PRESSURE && i != attacker)
        {
            for (j = 0; j < MAX_MON_MOVES; j++)
            {
                if (gBattleMons[attacker].moves[j] == MOVE_PERISH_SONG)
                    break;
            }
            if (j != MAX_MON_MOVES)
            {
                perishSongPos = j;
                if (gBattleMons[attacker].pp[j] != 0)
                    gBattleMons[attacker].pp[j]--;
            }
        }
    }

    if (perishSongPos != MAX_MON_MOVES
        && !(gBattleMons[attacker].status2 & STATUS2_TRANSFORMED)
        && !(gDisableStructs[attacker].mimickedMoves & gBitTable[perishSongPos]))
    {
        gActiveBattler = attacker;
        BtlController_EmitSetMonData(0, REQUEST_PPMOVE1_BATTLE + perishSongPos, 0, 1, &gBattleMons[gActiveBattler].pp[perishSongPos]);
        MarkBattlerForControllerExec(gActiveBattler);
    }
}

void MarkAllBattlersForControllerExec(void) // unused
{
    int i;

    if (gBattleTypeFlags & BATTLE_TYPE_LINK)
    {
        for (i = 0; i < gBattlersCount; i++)
            gBattleControllerExecFlags |= gBitTable[i] << 0x1C;
    }
    else
    {
        for (i = 0; i < gBattlersCount; i++)
            gBattleControllerExecFlags |= gBitTable[i];
    }
}

bool32 IsBattlerMarkedForControllerExec(u8 battlerId)
{
    if (gBattleTypeFlags & BATTLE_TYPE_LINK)
        return (gBattleControllerExecFlags & (gBitTable[battlerId] << 0x1C)) != 0;
    else
        return (gBattleControllerExecFlags & (gBitTable[battlerId])) != 0;
}

void MarkBattlerForControllerExec(u8 battlerId)
{
    if (gBattleTypeFlags & BATTLE_TYPE_LINK)
        gBattleControllerExecFlags |= gBitTable[battlerId] << 0x1C;
    else
        gBattleControllerExecFlags |= gBitTable[battlerId];
}

void sub_803F850(u8 arg0)
{
    s32 i;

    for (i = 0; i < GetLinkPlayerCount(); i++)
        gBattleControllerExecFlags |= gBitTable[arg0] << (i << 2);

    gBattleControllerExecFlags &= ~(0x10000000 << arg0);
}

void CancelMultiTurnMoves(u8 battler)
{
    gBattleMons[battler].status2 &= ~(STATUS2_MULTIPLETURNS);
    gBattleMons[battler].status2 &= ~(STATUS2_LOCK_CONFUSE);
    gBattleMons[battler].status2 &= ~(STATUS2_UPROAR);
    gBattleMons[battler].status2 &= ~(STATUS2_BIDE);

    gStatuses3[battler] &= ~(STATUS3_SEMI_INVULNERABLE);

    gDisableStructs[battler].rolloutTimer = 0;
    gDisableStructs[battler].furyCutterCounter = 0;
}

bool8 WasUnableToUseMove(u8 battler)
{
    if (gProtectStructs[battler].prlzImmobility
        || gProtectStructs[battler].targetNotAffected
        || gProtectStructs[battler].usedImprisonedMove
        || gProtectStructs[battler].loveImmobility
        || gProtectStructs[battler].usedDisabledMove
        || gProtectStructs[battler].usedTauntedMove
        || gProtectStructs[battler].usedGravityPreventedMove
        || gProtectStructs[battler].usedHealBlockedMove
        || gProtectStructs[battler].flag2Unknown
        || gProtectStructs[battler].flinchImmobility
        || gProtectStructs[battler].confusionSelfDmg
        || gProtectStructs[battler].powderSelfDmg)
        return TRUE;
    else
        return FALSE;
}

void PrepareStringBattle(u16 stringId, u8 battler)
{
    // Support for Contrary ability.
    // If a move attempted to raise stat - print "won't increase".
    // If a move attempted to lower stat - print "won't decrease".
    if (stringId == STRINGID_STATSWONTDECREASE && !(gBattleScripting.statChanger & STAT_BUFF_NEGATIVE))
        stringId = STRINGID_STATSWONTINCREASE;
    else if (stringId == STRINGID_STATSWONTINCREASE && gBattleScripting.statChanger & STAT_BUFF_NEGATIVE)
        stringId = STRINGID_STATSWONTDECREASE;

    else if (stringId == STRINGID_STATSWONTDECREASE2 && GetBattlerAbility(battler) == ABILITY_CONTRARY)
        stringId = STRINGID_STATSWONTINCREASE2;
    else if (stringId == STRINGID_STATSWONTINCREASE2 && GetBattlerAbility(battler) == ABILITY_CONTRARY)
        stringId = STRINGID_STATSWONTDECREASE2;

    // Check Defiant and Competitive stat raise whenever a stat is lowered.
    else if (stringId == STRINGID_PKMNSSTATCHANGED4
              && ((GetBattlerAbility(gBattlerTarget) == ABILITY_DEFIANT && gBattleMons[gBattlerTarget].statStages[STAT_ATK] != 12)
                 || (GetBattlerAbility(gBattlerTarget) == ABILITY_COMPETITIVE && gBattleMons[gBattlerTarget].statStages[STAT_SPATK] != 12))
              && gSpecialStatuses[gBattlerTarget].changedStatsBattlerId != BATTLE_PARTNER(gBattlerTarget))
    {
        gBattlerAbility = gBattlerTarget;
        BattleScriptPushCursor();
        gBattlescriptCurrInstr = BattleScript_DefiantActivates;
        if (GetBattlerAbility(gBattlerTarget) == ABILITY_DEFIANT)
            SET_STATCHANGER(STAT_ATK, 2, FALSE);
        else
            SET_STATCHANGER(STAT_SPATK, 2, FALSE);
    }

    gActiveBattler = battler;
    BtlController_EmitPrintString(0, stringId);
    MarkBattlerForControllerExec(gActiveBattler);
}

void ResetSentPokesToOpponentValue(void)
{
    s32 i;
    u32 bits = 0;

    gSentPokesToOpponent[0] = 0;
    gSentPokesToOpponent[1] = 0;

    for (i = 0; i < gBattlersCount; i += 2)
        bits |= gBitTable[gBattlerPartyIndexes[i]];

    for (i = 1; i < gBattlersCount; i += 2)
        gSentPokesToOpponent[(i & BIT_FLANK) >> 1] = bits;
}

void sub_803F9EC(u8 battler)
{
    s32 i = 0;
    u32 bits = 0;

    if (GetBattlerSide(battler) == B_SIDE_OPPONENT)
    {
        u8 flank = ((battler & BIT_FLANK) >> 1);
        gSentPokesToOpponent[flank] = 0;

        for (i = 0; i < gBattlersCount; i += 2)
        {
            if (!(gAbsentBattlerFlags & gBitTable[i]))
                bits |= gBitTable[gBattlerPartyIndexes[i]];
        }

        gSentPokesToOpponent[flank] = bits;
    }
}

void sub_803FA70(u8 battler)
{
    if (GetBattlerSide(battler) == B_SIDE_OPPONENT)
    {
        sub_803F9EC(battler);
    }
    else
    {
        s32 i;
        for (i = 1; i < gBattlersCount; i++)
            gSentPokesToOpponent[(i & BIT_FLANK) >> 1] |= gBitTable[gBattlerPartyIndexes[battler]];
    }
}

void BattleScriptPush(const u8 *bsPtr)
{
    gBattleResources->battleScriptsStack->ptr[gBattleResources->battleScriptsStack->size++] = bsPtr;
}

void BattleScriptPushCursor(void)
{
    gBattleResources->battleScriptsStack->ptr[gBattleResources->battleScriptsStack->size++] = gBattlescriptCurrInstr;
}

void BattleScriptPop(void)
{
    gBattlescriptCurrInstr = gBattleResources->battleScriptsStack->ptr[--gBattleResources->battleScriptsStack->size];
}

static bool32 IsGravityPreventingMove(u32 move)
{
    if (!(gFieldStatuses & STATUS_FIELD_GRAVITY))
        return FALSE;

    switch (move)
    {
    case MOVE_BOUNCE:
    case MOVE_FLY:
    case MOVE_FLYING_PRESS:
    case MOVE_HI_JUMP_KICK:
    case MOVE_JUMP_KICK:
    case MOVE_MAGNET_RISE:
    case MOVE_SKY_DROP:
    case MOVE_SPLASH:
    case MOVE_TELEKINESIS:
        return TRUE;
    default:
        return FALSE;
    }
}

static bool32 IsHealBlockPreventingMove(u32 battler, u32 move)
{
    if (!(gStatuses3[battler] & STATUS3_HEAL_BLOCK))
        return FALSE;

    switch (gBattleMoves[move].effect)
    {
    case EFFECT_ABSORB:
    case EFFECT_MORNING_SUN:
    case EFFECT_MOONLIGHT:
    case EFFECT_RESTORE_HP:
    case EFFECT_REST:
    case EFFECT_ROOST:
    case EFFECT_HEALING_WISH:
    case EFFECT_WISH:
    case EFFECT_DREAM_EATER:
        return TRUE;
    default:
        return FALSE;
    }
}

static bool32 IsBelchPreventingMove(u32 battler, u32 move)
{
    if (gBattleMoves[move].effect != EFFECT_BELCH)
        return FALSE;

    return !(gBattleStruct->ateBerry[battler & BIT_SIDE] & gBitTable[gBattlerPartyIndexes[battler]]);
}

u8 TrySetCantSelectMoveBattleScript(void)
{
    u32 limitations = 0;
	u8 moveId = gBattleResources->bufferB[gActiveBattler][2] & ~(RET_MEGA_EVOLUTION);
    u32 move = gBattleMons[gActiveBattler].moves[moveId];
    u32 holdEffect = GetBattlerHoldEffect(gActiveBattler, TRUE);
    u16 *choicedMove = &gBattleStruct->choicedMove[gActiveBattler];

    if (gDisableStructs[gActiveBattler].disabledMove == move && move != MOVE_NONE)
    {
        gBattleScripting.battler = gActiveBattler;
        gCurrentMove = move;
        if (gBattleTypeFlags & BATTLE_TYPE_PALACE)
        {
            gPalaceSelectionBattleScripts[gActiveBattler] = BattleScript_SelectingDisabledMoveInPalace;
            gProtectStructs[gActiveBattler].palaceUnableToUseMove = 1;
        }
        else
        {
            gSelectionBattleScripts[gActiveBattler] = BattleScript_SelectingDisabledMove;
            limitations++;
        }
    }

    if (move == gLastMoves[gActiveBattler] && move != MOVE_STRUGGLE && (gBattleMons[gActiveBattler].status2 & STATUS2_TORMENT))
    {
        CancelMultiTurnMoves(gActiveBattler);
        if (gBattleTypeFlags & BATTLE_TYPE_PALACE)
        {
            gPalaceSelectionBattleScripts[gActiveBattler] = BattleScript_SelectingTormentedMoveInPalace;
            gProtectStructs[gActiveBattler].palaceUnableToUseMove = 1;
        }
        else
        {
            gSelectionBattleScripts[gActiveBattler] = BattleScript_SelectingTormentedMove;
            limitations++;
        }
    }

    if (gDisableStructs[gActiveBattler].tauntTimer != 0 && gBattleMoves[move].power == 0)
    {
        gCurrentMove = move;
        if (gBattleTypeFlags & BATTLE_TYPE_PALACE)
        {
            gPalaceSelectionBattleScripts[gActiveBattler] = BattleScript_SelectingNotAllowedMoveTauntInPalace;
            gProtectStructs[gActiveBattler].palaceUnableToUseMove = 1;
        }
        else
        {
            gSelectionBattleScripts[gActiveBattler] = BattleScript_SelectingNotAllowedMoveTaunt;
            limitations++;
        }
    }

    if (GetImprisonedMovesCount(gActiveBattler, move))
    {
        gCurrentMove = move;
        if (gBattleTypeFlags & BATTLE_TYPE_PALACE)
        {
            gPalaceSelectionBattleScripts[gActiveBattler] = BattleScript_SelectingImprisonedMoveInPalace;
            gProtectStructs[gActiveBattler].palaceUnableToUseMove = 1;
        }
        else
        {
            gSelectionBattleScripts[gActiveBattler] = BattleScript_SelectingImprisonedMove;
            limitations++;
        }
    }

    if (IsGravityPreventingMove(move))
    {
        gCurrentMove = move;
        if (gBattleTypeFlags & BATTLE_TYPE_PALACE)
        {
            gPalaceSelectionBattleScripts[gActiveBattler] = BattleScript_SelectingNotAllowedMoveGravityInPalace;
            gProtectStructs[gActiveBattler].palaceUnableToUseMove = 1;
        }
        else
        {
            gSelectionBattleScripts[gActiveBattler] = BattleScript_SelectingNotAllowedMoveGravity;
            limitations++;
        }
    }

    if (IsHealBlockPreventingMove(gActiveBattler, move))
    {
        gCurrentMove = move;
        if (gBattleTypeFlags & BATTLE_TYPE_PALACE)
        {
            gPalaceSelectionBattleScripts[gActiveBattler] = BattleScript_SelectingNotAllowedMoveHealBlockInPalace;
            gProtectStructs[gActiveBattler].palaceUnableToUseMove = 1;
        }
        else
        {
            gSelectionBattleScripts[gActiveBattler] = BattleScript_SelectingNotAllowedMoveHealBlock;
            limitations++;
        }
    }

    if (IsBelchPreventingMove(gActiveBattler, move))
    {
        gCurrentMove = move;
        if (gBattleTypeFlags & BATTLE_TYPE_PALACE)
        {
            gPalaceSelectionBattleScripts[gActiveBattler] = BattleScript_SelectingNotAllowedBelchInPalace;
            gProtectStructs[gActiveBattler].palaceUnableToUseMove = 1;
        }
        else
        {
            gSelectionBattleScripts[gActiveBattler] = BattleScript_SelectingNotAllowedBelch;
            limitations++;
        }
    }

    gPotentialItemEffectBattler = gActiveBattler;
    if (HOLD_EFFECT_CHOICE(holdEffect) && *choicedMove != 0 && *choicedMove != 0xFFFF && *choicedMove != move)
    {
        gCurrentMove = *choicedMove;
        gLastUsedItem = gBattleMons[gActiveBattler].item;
        if (gBattleTypeFlags & BATTLE_TYPE_PALACE)
        {
            gProtectStructs[gActiveBattler].palaceUnableToUseMove = 1;
        }
        else
        {
            gSelectionBattleScripts[gActiveBattler] = BattleScript_SelectingNotAllowedMoveChoiceItem;
            limitations++;
        }
    }
    else if (holdEffect == HOLD_EFFECT_ASSAULT_VEST && gBattleMoves[move].power == 0)
    {
        gCurrentMove = move;
        gLastUsedItem = gBattleMons[gActiveBattler].item;
        if (gBattleTypeFlags & BATTLE_TYPE_PALACE)
        {
            gProtectStructs[gActiveBattler].palaceUnableToUseMove = 1;
        }
        else
        {
            gSelectionBattleScripts[gActiveBattler] = BattleScript_SelectingNotAllowedMoveAssaultVest;
            limitations++;
        }
    }

    if (gBattleMons[gActiveBattler].pp[moveId] == 0)
    {
        if (gBattleTypeFlags & BATTLE_TYPE_PALACE)
        {
            gProtectStructs[gActiveBattler].palaceUnableToUseMove = 1;
        }
        else
        {
            gSelectionBattleScripts[gActiveBattler] = BattleScript_SelectingMoveWithNoPP;
            limitations++;
        }
    }

    return limitations;
}

u8 CheckMoveLimitations(u8 battlerId, u8 unusableMoves, u8 check)
{
    u8 holdEffect = GetBattlerHoldEffect(battlerId, TRUE);
    u16 *choicedMove = &gBattleStruct->choicedMove[battlerId];
    s32 i;

    gPotentialItemEffectBattler = battlerId;

    for (i = 0; i < MAX_MON_MOVES; i++)
    {
        if (gBattleMons[battlerId].moves[i] == 0 && check & MOVE_LIMITATION_ZEROMOVE)
            unusableMoves |= gBitTable[i];
        else if (gBattleMons[battlerId].pp[i] == 0 && check & MOVE_LIMITATION_PP)
            unusableMoves |= gBitTable[i];
        else if (gBattleMons[battlerId].moves[i] == gDisableStructs[battlerId].disabledMove && check & MOVE_LIMITATION_DISABLED)
            unusableMoves |= gBitTable[i];
        else if (gBattleMons[battlerId].moves[i] == gLastMoves[battlerId] && check & MOVE_LIMITATION_TORMENTED && gBattleMons[battlerId].status2 & STATUS2_TORMENT)
            unusableMoves |= gBitTable[i];
        else if (gDisableStructs[battlerId].tauntTimer && check & MOVE_LIMITATION_TAUNT && gBattleMoves[gBattleMons[battlerId].moves[i]].power == 0)
            unusableMoves |= gBitTable[i];
        else if (GetImprisonedMovesCount(battlerId, gBattleMons[battlerId].moves[i]) && check & MOVE_LIMITATION_IMPRISON)
            unusableMoves |= gBitTable[i];
        else if (gDisableStructs[battlerId].encoreTimer && gDisableStructs[battlerId].encoredMove != gBattleMons[battlerId].moves[i])
            unusableMoves |= gBitTable[i];
        else if (HOLD_EFFECT_CHOICE(holdEffect) && *choicedMove != 0 && *choicedMove != 0xFFFF && *choicedMove != gBattleMons[battlerId].moves[i])
            unusableMoves |= gBitTable[i];
        else if (holdEffect == HOLD_EFFECT_ASSAULT_VEST && gBattleMoves[gBattleMons[battlerId].moves[i]].power == 0)
            unusableMoves |= gBitTable[i];
        else if (IsGravityPreventingMove(gBattleMons[battlerId].moves[i]))
            unusableMoves |= gBitTable[i];
        else if (IsHealBlockPreventingMove(battlerId, gBattleMons[battlerId].moves[i]))
            unusableMoves |= gBitTable[i];
        else if (IsBelchPreventingMove(battlerId, gBattleMons[battlerId].moves[i]))
            unusableMoves |= gBitTable[i];
    }
    return unusableMoves;
}

bool8 AreAllMovesUnusable(void)
{
    u8 unusable;
    unusable = CheckMoveLimitations(gActiveBattler, 0, 0xFF);

    if (unusable == 0xF) // All moves are unusable.
    {
        gProtectStructs[gActiveBattler].noValidMoves = 1;
        gSelectionBattleScripts[gActiveBattler] = BattleScript_NoMovesLeft;
    }
    else
    {
        gProtectStructs[gActiveBattler].noValidMoves = 0;
    }

    return (unusable == 0xF);
}

u8 GetImprisonedMovesCount(u8 battlerId, u16 move)
{
    s32 i;
    u8 imprisonedMoves = 0;
    u8 battlerSide = GetBattlerSide(battlerId);

    for (i = 0; i < gBattlersCount; i++)
    {
        if (battlerSide != GetBattlerSide(i) && gStatuses3[i] & STATUS3_IMPRISONED_OTHERS)
        {
            s32 j;
            for (j = 0; j < MAX_MON_MOVES; j++)
            {
                if (move == gBattleMons[i].moves[j])
                    break;
            }
            if (j < MAX_MON_MOVES)
                imprisonedMoves++;
        }
    }

    return imprisonedMoves;
}

enum
{
	ENDTURN_ORDER,
	ENDTURN_REFLECT,
	ENDTURN_LIGHT_SCREEN,
	ENDTURN_AURORA_VEIL,
	ENDTURN_MIST,
	ENDTURN_LUCKY_CHANT,
	ENDTURN_SAFEGUARD,
	ENDTURN_TAILWIND,
	ENDTURN_WISH,
	ENDTURN_RAIN,
	ENDTURN_SANDSTORM,
	ENDTURN_SUN,
	ENDTURN_HAIL,
	ENDTURN_GRAVITY,
	ENDTURN_WATER_SPORT,
	ENDTURN_MUD_SPORT,
	ENDTURN_TRICK_ROOM,
	ENDTURN_WONDER_ROOM,
	ENDTURN_MAGIC_ROOM,
	ENDTURN_ELECTRIC_TERRAIN,
	ENDTURN_MISTY_TERRAIN,
	ENDTURN_GRASSY_TERRAIN,
	ENDTURN_PSYCHIC_TERRAIN,
	ENDTURN_ION_DELUGE,
	ENDTURN_FIELD_COUNT,
};

u8 DoFieldEndTurnEffects(void)
{
    u8 effect = 0;

    for (gBattlerAttacker = 0; gBattlerAttacker < gBattlersCount && gAbsentBattlerFlags & gBitTable[gBattlerAttacker]; gBattlerAttacker++)
    {
    }
    for (gBattlerTarget = 0; gBattlerTarget < gBattlersCount && gAbsentBattlerFlags & gBitTable[gBattlerTarget]; gBattlerTarget++)
    {
    }

    do
    {
        s32 i;
        u8 side;

        switch (gBattleStruct->turnCountersTracker)
        {
        case ENDTURN_ORDER:
            for (i = 0; i < gBattlersCount; i++)
            {
                gBattlerByTurnOrder[i] = i;
            }
            for (i = 0; i < gBattlersCount - 1; i++)
            {
                s32 j;
                for (j = i + 1; j < gBattlersCount; j++)
                {
                    if (GetWhoStrikesFirst(gBattlerByTurnOrder[i], gBattlerByTurnOrder[j], 0))
                        SwapTurnOrder(i, j);
                }
            }

            gBattleStruct->turnCountersTracker++;
            gBattleStruct->turnSideTracker = 0;
            // fall through
        case ENDTURN_REFLECT:
            while (gBattleStruct->turnSideTracker < 2)
            {
                side = gBattleStruct->turnSideTracker;
                gActiveBattler = gBattlerAttacker = gSideTimers[side].reflectBattlerId;
                if (gSideStatuses[side] & SIDE_STATUS_REFLECT)
                {
                    if (--gSideTimers[side].reflectTimer == 0)
                    {
                        gSideStatuses[side] &= ~SIDE_STATUS_REFLECT;
                        BattleScriptExecute(BattleScript_SideStatusWoreOff);
                        PREPARE_MOVE_BUFFER(gBattleTextBuff1, MOVE_REFLECT);
                        effect++;
                    }
                }
                gBattleStruct->turnSideTracker++;
                if (effect)
                    break;
            }
            if (!effect)
            {
                gBattleStruct->turnCountersTracker++;
                gBattleStruct->turnSideTracker = 0;
            }
            break;
        case ENDTURN_LIGHT_SCREEN:
            while (gBattleStruct->turnSideTracker < 2)
            {
                side = gBattleStruct->turnSideTracker;
                gActiveBattler = gBattlerAttacker = gSideTimers[side].lightscreenBattlerId;
                if (gSideStatuses[side] & SIDE_STATUS_LIGHTSCREEN)
                {
                    if (--gSideTimers[side].lightscreenTimer == 0)
                    {
                        gSideStatuses[side] &= ~SIDE_STATUS_LIGHTSCREEN;
                        BattleScriptExecute(BattleScript_SideStatusWoreOff);
                        gBattleCommunication[MULTISTRING_CHOOSER] = side;
                        PREPARE_MOVE_BUFFER(gBattleTextBuff1, MOVE_LIGHT_SCREEN);
                        effect++;
                    }
                }
                gBattleStruct->turnSideTracker++;
                if (effect)
                    break;
            }
            if (!effect)
            {
                gBattleStruct->turnCountersTracker++;
                gBattleStruct->turnSideTracker = 0;
            }
            break;
        case ENDTURN_AURORA_VEIL:
            while (gBattleStruct->turnSideTracker < 2)
            {
                side = gBattleStruct->turnSideTracker;
                gActiveBattler = gBattlerAttacker = gSideTimers[side].auroraVeilBattlerId;
                if (gSideStatuses[side] & SIDE_STATUS_AURORA_VEIL)
                {
                    if (--gSideTimers[side].auroraVeilTimer == 0)
                    {
                        gSideStatuses[side] &= ~SIDE_STATUS_AURORA_VEIL;
                        BattleScriptExecute(BattleScript_SideStatusWoreOff);
                        gBattleCommunication[MULTISTRING_CHOOSER] = side;
                        PREPARE_MOVE_BUFFER(gBattleTextBuff1, MOVE_AURORA_VEIL);
                        effect++;
                    }
                }
                gBattleStruct->turnSideTracker++;
                if (effect)
                    break;
            }
            if (!effect)
            {
                gBattleStruct->turnCountersTracker++;
                gBattleStruct->turnSideTracker = 0;
            }
            break;
        case ENDTURN_MIST:
            while (gBattleStruct->turnSideTracker < 2)
            {
                side = gBattleStruct->turnSideTracker;
                gActiveBattler = gBattlerAttacker = gSideTimers[side].mistBattlerId;
                if (gSideTimers[side].mistTimer != 0
                 && --gSideTimers[side].mistTimer == 0)
                {
                    gSideStatuses[side] &= ~SIDE_STATUS_MIST;
                    BattleScriptExecute(BattleScript_SideStatusWoreOff);
                    gBattleCommunication[MULTISTRING_CHOOSER] = side;
                    PREPARE_MOVE_BUFFER(gBattleTextBuff1, MOVE_MIST);
                    effect++;
                }
                gBattleStruct->turnSideTracker++;
                if (effect)
                    break;
            }
            if (!effect)
            {
                gBattleStruct->turnCountersTracker++;
                gBattleStruct->turnSideTracker = 0;
            }
            break;
        case ENDTURN_SAFEGUARD:
            while (gBattleStruct->turnSideTracker < 2)
            {
                side = gBattleStruct->turnSideTracker;
                gActiveBattler = gBattlerAttacker = gSideTimers[side].safeguardBattlerId;
                if (gSideStatuses[side] & SIDE_STATUS_SAFEGUARD)
                {
                    if (--gSideTimers[side].safeguardTimer == 0)
                    {
                        gSideStatuses[side] &= ~SIDE_STATUS_SAFEGUARD;
                        BattleScriptExecute(BattleScript_SafeguardEnds);
                        effect++;
                    }
                }
                gBattleStruct->turnSideTracker++;
                if (effect)
                    break;
            }
            if (!effect)
            {
                gBattleStruct->turnCountersTracker++;
                gBattleStruct->turnSideTracker = 0;
            }
            break;
        case ENDTURN_LUCKY_CHANT:
            while (gBattleStruct->turnSideTracker < 2)
            {
                side = gBattleStruct->turnSideTracker;
                gActiveBattler = gBattlerAttacker = gSideTimers[side].luckyChantBattlerId;
                if (gSideStatuses[side] & SIDE_STATUS_LUCKY_CHANT)
                {
                    if (--gSideTimers[side].luckyChantTimer == 0)
                    {
                        gSideStatuses[side] &= ~SIDE_STATUS_LUCKY_CHANT;
                        BattleScriptExecute(BattleScript_LuckyChantEnds);
                        effect++;
                    }
                }
                gBattleStruct->turnSideTracker++;
                if (effect)
                    break;
            }
            if (!effect)
            {
                gBattleStruct->turnCountersTracker++;
                gBattleStruct->turnSideTracker = 0;
            }
            break;
        case ENDTURN_TAILWIND:
            while (gBattleStruct->turnSideTracker < 2)
            {
                side = gBattleStruct->turnSideTracker;
                gActiveBattler = gBattlerAttacker = gSideTimers[side].tailwindBattlerId;
                if (gSideStatuses[side] & SIDE_STATUS_TAILWIND)
                {
                    if (--gSideTimers[side].tailwindTimer == 0)
                    {
                        gSideStatuses[side] &= ~SIDE_STATUS_TAILWIND;
                        BattleScriptExecute(BattleScript_TailwindEnds);
                        effect++;
                    }
                }
                gBattleStruct->turnSideTracker++;
                if (effect)
                    break;
            }
            if (!effect)
            {
                gBattleStruct->turnCountersTracker++;
                gBattleStruct->turnSideTracker = 0;
            }
            break;
        case ENDTURN_WISH:
            while (gBattleStruct->turnSideTracker < gBattlersCount)
            {
                gActiveBattler = gBattlerByTurnOrder[gBattleStruct->turnSideTracker];
                if (gWishFutureKnock.wishCounter[gActiveBattler] != 0
                 && --gWishFutureKnock.wishCounter[gActiveBattler] == 0
                 && gBattleMons[gActiveBattler].hp != 0)
                {
                    gBattlerTarget = gActiveBattler;
                    BattleScriptExecute(BattleScript_WishComesTrue);
                    effect++;
                }
                gBattleStruct->turnSideTracker++;
                if (effect)
                    break;
            }
            if (!effect)
            {
                gBattleStruct->turnCountersTracker++;
            }
            break;
        case ENDTURN_RAIN:
            if (gBattleWeather & WEATHER_RAIN_ANY)
            {
                if (!(gBattleWeather & WEATHER_RAIN_PERMANENT))
                {
                    if (--gWishFutureKnock.weatherDuration == 0)
                    {
                        gBattleWeather &= ~WEATHER_RAIN_TEMPORARY;
                        gBattleWeather &= ~WEATHER_RAIN_DOWNPOUR;
                        gBattleCommunication[MULTISTRING_CHOOSER] = 2;
                    }
                    else if (gBattleWeather & WEATHER_RAIN_DOWNPOUR)
                        gBattleCommunication[MULTISTRING_CHOOSER] = 1;
                    else
                        gBattleCommunication[MULTISTRING_CHOOSER] = 0;
                }
                else if (gBattleWeather & WEATHER_RAIN_DOWNPOUR)
                {
                    gBattleCommunication[MULTISTRING_CHOOSER] = 1;
                }
                else
                {
                    gBattleCommunication[MULTISTRING_CHOOSER] = 0;
                }

                BattleScriptExecute(BattleScript_RainContinuesOrEnds);
                effect++;
            }
            gBattleStruct->turnCountersTracker++;
            break;
        case ENDTURN_SANDSTORM:
            if (gBattleWeather & WEATHER_SANDSTORM_ANY)
            {
                if (!(gBattleWeather & WEATHER_SANDSTORM_PERMANENT) && --gWishFutureKnock.weatherDuration == 0)
                {
                    gBattleWeather &= ~WEATHER_SANDSTORM_TEMPORARY;
                    gBattlescriptCurrInstr = BattleScript_SandStormHailEnds;
                }
                else
                {
                    gBattlescriptCurrInstr = BattleScript_DamagingWeatherContinues;
                }

                gBattleScripting.animArg1 = B_ANIM_SANDSTORM_CONTINUES;
                gBattleCommunication[MULTISTRING_CHOOSER] = 0;
                BattleScriptExecute(gBattlescriptCurrInstr);
                effect++;
            }
            gBattleStruct->turnCountersTracker++;
            break;
        case ENDTURN_SUN:
            if (gBattleWeather & WEATHER_SUN_ANY)
            {
                if (!(gBattleWeather & WEATHER_SUN_PERMANENT) && --gWishFutureKnock.weatherDuration == 0)
                {
                    gBattleWeather &= ~WEATHER_SUN_TEMPORARY;
                    gBattlescriptCurrInstr = BattleScript_SunlightFaded;
                }
                else
                {
                    gBattlescriptCurrInstr = BattleScript_SunlightContinues;
                }

                BattleScriptExecute(gBattlescriptCurrInstr);
                effect++;
            }
            gBattleStruct->turnCountersTracker++;
            break;
        case ENDTURN_HAIL:
            if (gBattleWeather & WEATHER_HAIL_ANY)
            {
                if (!(gBattleWeather & WEATHER_HAIL_PERMANENT) && --gWishFutureKnock.weatherDuration == 0)
                {
                    gBattleWeather &= ~WEATHER_HAIL_TEMPORARY;
                    gBattlescriptCurrInstr = BattleScript_SandStormHailEnds;
                }
                else
                {
                    gBattlescriptCurrInstr = BattleScript_DamagingWeatherContinues;
                }

                gBattleScripting.animArg1 = B_ANIM_HAIL_CONTINUES;
                gBattleCommunication[MULTISTRING_CHOOSER] = 1;
                BattleScriptExecute(gBattlescriptCurrInstr);
                effect++;
            }
            gBattleStruct->turnCountersTracker++;
            break;
        case ENDTURN_TRICK_ROOM:
            if (gFieldStatuses & STATUS_FIELD_TRICK_ROOM && --gFieldTimers.trickRoomTimer == 0)
            {
                gFieldStatuses &= ~(STATUS_FIELD_TRICK_ROOM);
                BattleScriptExecute(BattleScript_TrickRoomEnds);
                effect++;
            }
            gBattleStruct->turnCountersTracker++;
            break;
        case ENDTURN_WONDER_ROOM:
            if (gFieldStatuses & STATUS_FIELD_WONDER_ROOM && --gFieldTimers.wonderRoomTimer == 0)
            {
                gFieldStatuses &= ~(STATUS_FIELD_WONDER_ROOM);
                BattleScriptExecute(BattleScript_WonderRoomEnds);
                effect++;
            }
            gBattleStruct->turnCountersTracker++;
            break;
        case ENDTURN_MAGIC_ROOM:
            if (gFieldStatuses & STATUS_FIELD_MAGIC_ROOM && --gFieldTimers.magicRoomTimer == 0)
            {
                gFieldStatuses &= ~(STATUS_FIELD_MAGIC_ROOM);
                BattleScriptExecute(BattleScript_MagicRoomEnds);
                effect++;
            }
            gBattleStruct->turnCountersTracker++;
            break;
        case ENDTURN_ELECTRIC_TERRAIN:
            if (gFieldStatuses & STATUS_FIELD_ELECTRIC_TERRAIN && --gFieldTimers.electricTerrainTimer == 0)
            {
                gFieldStatuses &= ~(STATUS_FIELD_ELECTRIC_TERRAIN);
                BattleScriptExecute(BattleScript_ElectricTerrainEnds);
                effect++;
            }
            gBattleStruct->turnCountersTracker++;
            break;
        case ENDTURN_MISTY_TERRAIN:
            if (gFieldStatuses & STATUS_FIELD_MISTY_TERRAIN && --gFieldTimers.mistyTerrainTimer == 0)
            {
                gFieldStatuses &= ~(STATUS_FIELD_MISTY_TERRAIN);
                BattleScriptExecute(BattleScript_MistyTerrainEnds);
                effect++;
            }
            gBattleStruct->turnCountersTracker++;
            break;
        case ENDTURN_GRASSY_TERRAIN:
            if (gFieldStatuses & STATUS_FIELD_GRASSY_TERRAIN)
            {
                if (gFieldTimers.grassyTerrainTimer == 0 || --gFieldTimers.grassyTerrainTimer == 0)
                    gFieldStatuses &= ~(STATUS_FIELD_GRASSY_TERRAIN);
                BattleScriptExecute(BattleScript_GrassyTerrainLoop);
                effect++;
            }
            gBattleStruct->turnCountersTracker++;
            break;
        case ENDTURN_PSYCHIC_TERRAIN:
            if (gFieldStatuses & STATUS_FIELD_PSYCHIC_TERRAIN && --gFieldTimers.psychicTerrainTimer == 0)
            {
                gFieldStatuses &= ~(STATUS_FIELD_PSYCHIC_TERRAIN);
                BattleScriptExecute(BattleScript_PsychicTerrainEnds);
                effect++;
            }
            gBattleStruct->turnCountersTracker++;
            break;
        case ENDTURN_WATER_SPORT:
            if (gFieldStatuses & STATUS_FIELD_WATERSPORT && --gFieldTimers.waterSportTimer == 0)
            {
                gFieldStatuses &= ~(STATUS_FIELD_WATERSPORT);
                BattleScriptExecute(BattleScript_WaterSportEnds);
                effect++;
            }
            gBattleStruct->turnCountersTracker++;
            break;
        case ENDTURN_MUD_SPORT:
            if (gFieldStatuses & STATUS_FIELD_MUDSPORT && --gFieldTimers.mudSportTimer == 0)
            {
                gFieldStatuses &= ~(STATUS_FIELD_MUDSPORT);
                BattleScriptExecute(BattleScript_MudSportEnds);
                effect++;
            }
            gBattleStruct->turnCountersTracker++;
            break;
        case ENDTURN_GRAVITY:
            if (gFieldStatuses & STATUS_FIELD_GRAVITY && --gFieldTimers.gravityTimer == 0)
            {
                gFieldStatuses &= ~(STATUS_FIELD_GRAVITY);
                BattleScriptExecute(BattleScript_GravityEnds);
                effect++;
            }
            gBattleStruct->turnCountersTracker++;
            break;
        case ENDTURN_ION_DELUGE:
            gFieldStatuses &= ~(STATUS_FIELD_ION_DELUGE);
            gBattleStruct->turnCountersTracker++;
            break;
        case ENDTURN_FIELD_COUNT:
            effect++;
            break;
        }
    } while (effect == 0);

    return (gBattleMainFunc != BattleTurnPassed);
}

enum
{
    ENDTURN_INGRAIN,
    ENDTURN_AQUA_RING,
    ENDTURN_ABILITIES,
	ENDTURN_ITEMS1,
	ENDTURN_LEECH_SEED,
	ENDTURN_POISON,
	ENDTURN_BAD_POISON,
	ENDTURN_BURN,
	ENDTURN_NIGHTMARES,
	ENDTURN_CURSE,
	ENDTURN_WRAP,
	ENDTURN_UPROAR,
	ENDTURN_THRASH,
	ENDTURN_DISABLE,
	ENDTURN_ENCORE,
	ENDTURN_MAGNET_RISE,
	ENDTURN_TELEKINESIS,
	ENDTURN_HEALBLOCK,
	ENDTURN_EMBARGO,
	ENDTURN_LOCK_ON,
	ENDTURN_CHARGE,
	ENDTURN_LASER_FOCUS,
	ENDTURN_TAUNT,
	ENDTURN_YAWN,
	ENDTURN_ITEMS2,
	ENDTURN_ROOST,
	ENDTURN_ELECTRIFY,
	ENDTURN_POWDER,
	ENDTURN_BATTLER_COUNT
};

u8 DoBattlerEndTurnEffects(void)
{
    u8 effect = FALSE;

    gHitMarker |= (HITMARKER_GRUDGE | HITMARKER_x20);
    while (gBattleStruct->turnEffectsBattlerId < gBattlersCount && gBattleStruct->turnEffectsTracker <= ENDTURN_BATTLER_COUNT)
    {
        gActiveBattler = gBattlerAttacker = gBattlerByTurnOrder[gBattleStruct->turnEffectsBattlerId];
        if (gAbsentBattlerFlags & gBitTable[gActiveBattler])
        {
            gBattleStruct->turnEffectsBattlerId++;
        }
        else
        {
            u8 ability = GetBattlerAbility(gActiveBattler);
            switch (gBattleStruct->turnEffectsTracker)
            {
            case ENDTURN_INGRAIN:  // ingrain
                if ((gStatuses3[gActiveBattler] & STATUS3_ROOTED)
                 && !BATTLER_MAX_HP(gActiveBattler)
                 && !(gStatuses3[gActiveBattler] & STATUS3_HEAL_BLOCK)
                 && gBattleMons[gActiveBattler].hp != 0)
                {
                    gBattleMoveDamage = gBattleMons[gActiveBattler].maxHP / 16;
                    if (gBattleMoveDamage == 0)
                        gBattleMoveDamage = 1;
                    gBattleMoveDamage *= -1;
                    BattleScriptExecute(BattleScript_IngrainTurnHeal);
                    effect++;
                }
                gBattleStruct->turnEffectsTracker++;
                break;
            case ENDTURN_AQUA_RING:  // aqua ring
                if ((gStatuses3[gActiveBattler] & STATUS3_AQUA_RING)
                 && !BATTLER_MAX_HP(gActiveBattler)
                 && !(gStatuses3[gActiveBattler] & STATUS3_HEAL_BLOCK)
                 && gBattleMons[gActiveBattler].hp != 0)
                {
                    gBattleMoveDamage = gBattleMons[gActiveBattler].maxHP / 16;
                    if (gBattleMoveDamage == 0)
                        gBattleMoveDamage = 1;
                    gBattleMoveDamage *= -1;
                    BattleScriptExecute(BattleScript_AquaRingHeal);
                    effect++;
                }
                gBattleStruct->turnEffectsTracker++;
                break;
            case ENDTURN_ABILITIES:  // end turn abilities
                if (AbilityBattleEffects(ABILITYEFFECT_ENDTURN, gActiveBattler, 0, 0, 0))
                    effect++;
                gBattleStruct->turnEffectsTracker++;
                break;
            case ENDTURN_ITEMS1:  // item effects
                if (ItemBattleEffects(1, gActiveBattler, FALSE))
                    effect++;
                gBattleStruct->turnEffectsTracker++;
                break;
            case ENDTURN_ITEMS2:  // item effects again
                if (ItemBattleEffects(1, gActiveBattler, TRUE))
                    effect++;
                gBattleStruct->turnEffectsTracker++;
                break;
            case ENDTURN_LEECH_SEED:  // leech seed
                if ((gStatuses3[gActiveBattler] & STATUS3_LEECHSEED)
                 && gBattleMons[gStatuses3[gActiveBattler] & STATUS3_LEECHSEED_BATTLER].hp != 0
                 && gBattleMons[gActiveBattler].hp != 0)
                {
                    gBattlerTarget = gStatuses3[gActiveBattler] & STATUS3_LEECHSEED_BATTLER; // Notice gBattlerTarget is actually the HP receiver.
                    gBattleMoveDamage = gBattleMons[gActiveBattler].maxHP / 8;
                    if (gBattleMoveDamage == 0)
                        gBattleMoveDamage = 1;
                    gBattleScripting.animArg1 = gBattlerTarget;
                    gBattleScripting.animArg2 = gBattlerAttacker;
                    BattleScriptExecute(BattleScript_LeechSeedTurnDrain);
                    effect++;
                }
                gBattleStruct->turnEffectsTracker++;
                break;
            case ENDTURN_POISON:  // poison
                if ((gBattleMons[gActiveBattler].status1 & STATUS1_POISON)
                    && gBattleMons[gActiveBattler].hp != 0
                    && ability != ABILITY_MAGIC_GUARD)
                {
                    if (ability == ABILITY_POISON_HEAL)
                    {
                        if (!BATTLER_MAX_HP(gActiveBattler) && !(gStatuses3[gActiveBattler] & STATUS3_HEAL_BLOCK))
                        {
                            gBattleMoveDamage = gBattleMons[gActiveBattler].maxHP / 8;
                            if (gBattleMoveDamage == 0)
                                gBattleMoveDamage = 1;
                            gBattleMoveDamage *= -1;
                            BattleScriptExecute(BattleScript_PoisonHealActivates);
                            effect++;
                        }
                    }
                    else
                    {
                        gBattleMoveDamage = gBattleMons[gActiveBattler].maxHP / 8;
                        if (gBattleMoveDamage == 0)
                            gBattleMoveDamage = 1;
                        BattleScriptExecute(BattleScript_PoisonTurnDmg);
                        effect++;
                    }
                }
                gBattleStruct->turnEffectsTracker++;
                break;
            case ENDTURN_BAD_POISON:  // toxic poison
                if ((gBattleMons[gActiveBattler].status1 & STATUS1_TOXIC_POISON)
                    && gBattleMons[gActiveBattler].hp != 0
                    && ability != ABILITY_MAGIC_GUARD)
                {
                    if (ability == ABILITY_POISON_HEAL)
                    {
                        if (!BATTLER_MAX_HP(gActiveBattler) && !(gStatuses3[gActiveBattler] & STATUS3_HEAL_BLOCK))
                        {
                            gBattleMoveDamage = gBattleMons[gActiveBattler].maxHP / 8;
                            if (gBattleMoveDamage == 0)
                                gBattleMoveDamage = 1;
                            gBattleMoveDamage *= -1;
                            BattleScriptExecute(BattleScript_PoisonHealActivates);
                            effect++;
                        }
                    }
                    else
                    {
                        gBattleMoveDamage = gBattleMons[gActiveBattler].maxHP / 16;
                        if (gBattleMoveDamage == 0)
                            gBattleMoveDamage = 1;
                        if ((gBattleMons[gActiveBattler].status1 & STATUS1_TOXIC_COUNTER) != STATUS1_TOXIC_COUNTER) // not 16 turns
                            gBattleMons[gActiveBattler].status1 += 0x100;
                        gBattleMoveDamage *= (gBattleMons[gActiveBattler].status1 & STATUS1_TOXIC_COUNTER) >> 8;
                        BattleScriptExecute(BattleScript_PoisonTurnDmg);
                        effect++;
                    }
                }
                gBattleStruct->turnEffectsTracker++;
                break;
            case ENDTURN_BURN:  // burn
                if ((gBattleMons[gActiveBattler].status1 & STATUS1_BURN)
                    && gBattleMons[gActiveBattler].hp != 0
                    && ability != ABILITY_MAGIC_GUARD)
                {
                    gBattleMoveDamage = gBattleMons[gActiveBattler].maxHP / 8;
                    if (gBattleMoveDamage == 0)
                        gBattleMoveDamage = 1;
                    BattleScriptExecute(BattleScript_BurnTurnDmg);
                    effect++;
                }
                gBattleStruct->turnEffectsTracker++;
                break;
            case ENDTURN_NIGHTMARES:  // spooky nightmares
                if ((gBattleMons[gActiveBattler].status2 & STATUS2_NIGHTMARE)
                    && gBattleMons[gActiveBattler].hp != 0
                    && ability != ABILITY_MAGIC_GUARD)
                {
                    // R/S does not perform this sleep check, which causes the nightmare effect to
                    // persist even after the affected Pokemon has been awakened by Shed Skin.
                    if (gBattleMons[gActiveBattler].status1 & STATUS1_SLEEP)
                    {
                        gBattleMoveDamage = gBattleMons[gActiveBattler].maxHP / 4;
                        if (gBattleMoveDamage == 0)
                            gBattleMoveDamage = 1;
                        BattleScriptExecute(BattleScript_NightmareTurnDmg);
                        effect++;
                    }
                    else
                    {
                        gBattleMons[gActiveBattler].status2 &= ~STATUS2_NIGHTMARE;
                    }
                }
                gBattleStruct->turnEffectsTracker++;
                break;
            case ENDTURN_CURSE:  // curse
                if ((gBattleMons[gActiveBattler].status2 & STATUS2_CURSED)
                    && gBattleMons[gActiveBattler].hp != 0
                    && ability != ABILITY_MAGIC_GUARD)
                {
                    gBattleMoveDamage = gBattleMons[gActiveBattler].maxHP / 4;
                    if (gBattleMoveDamage == 0)
                        gBattleMoveDamage = 1;
                    BattleScriptExecute(BattleScript_CurseTurnDmg);
                    effect++;
                }
                gBattleStruct->turnEffectsTracker++;
                break;
            case ENDTURN_WRAP:  // wrap
                if ((gBattleMons[gActiveBattler].status2 & STATUS2_WRAPPED) && gBattleMons[gActiveBattler].hp != 0)
                {
                    if (--gDisableStructs[gActiveBattler].wrapTurns != 0)  // damaged by wrap
                    {
                        gBattleScripting.animArg1 = gBattleStruct->wrappedMove[gActiveBattler];
                        gBattleScripting.animArg2 = gBattleStruct->wrappedMove[gActiveBattler] >> 8;
                        PREPARE_MOVE_BUFFER(gBattleTextBuff1, gBattleStruct->wrappedMove[gActiveBattler]);
                        gBattlescriptCurrInstr = BattleScript_WrapTurnDmg;
                        if (GetBattlerHoldEffect(gBattleStruct->wrappedBy[gActiveBattler], TRUE) == HOLD_EFFECT_BINDING_BAND)
                            gBattleMoveDamage = gBattleMons[gActiveBattler].maxHP / 8;
                        else
                            gBattleMoveDamage = gBattleMons[gActiveBattler].maxHP / 16;

                        if (gBattleMoveDamage == 0)
                            gBattleMoveDamage = 1;
                    }
                    else  // broke free
                    {
                        gBattleMons[gActiveBattler].status2 &= ~(STATUS2_WRAPPED);
                        PREPARE_MOVE_BUFFER(gBattleTextBuff1, gBattleStruct->wrappedMove[gActiveBattler]);
                        gBattlescriptCurrInstr = BattleScript_WrapEnds;
                    }
                    BattleScriptExecute(gBattlescriptCurrInstr);
                    effect++;
                }
                gBattleStruct->turnEffectsTracker++;
                break;
            case ENDTURN_UPROAR:  // uproar
                if (gBattleMons[gActiveBattler].status2 & STATUS2_UPROAR)
                {
                    for (gBattlerAttacker = 0; gBattlerAttacker < gBattlersCount; gBattlerAttacker++)
                    {
                        if ((gBattleMons[gBattlerAttacker].status1 & STATUS1_SLEEP)
                         && gBattleMons[gBattlerAttacker].ability != ABILITY_SOUNDPROOF)
                        {
                            gBattleMons[gBattlerAttacker].status1 &= ~(STATUS1_SLEEP);
                            gBattleMons[gBattlerAttacker].status2 &= ~(STATUS2_NIGHTMARE);
                            gBattleCommunication[MULTISTRING_CHOOSER] = 1;
                            BattleScriptExecute(BattleScript_MonWokeUpInUproar);
                            gActiveBattler = gBattlerAttacker;
                            BtlController_EmitSetMonData(0, REQUEST_STATUS_BATTLE, 0, 4, &gBattleMons[gActiveBattler].status1);
                            MarkBattlerForControllerExec(gActiveBattler);
                            break;
                        }
                    }
                    if (gBattlerAttacker != gBattlersCount)
                    {
                        effect = 2;  // a pokemon was awaken
                        break;
                    }
                    else
                    {
                        gBattlerAttacker = gActiveBattler;
                        gBattleMons[gActiveBattler].status2 -= 0x10;  // uproar timer goes down
                        if (WasUnableToUseMove(gActiveBattler))
                        {
                            CancelMultiTurnMoves(gActiveBattler);
                            gBattleCommunication[MULTISTRING_CHOOSER] = 1;
                        }
                        else if (gBattleMons[gActiveBattler].status2 & STATUS2_UPROAR)
                        {
                            gBattleCommunication[MULTISTRING_CHOOSER] = 0;
                            gBattleMons[gActiveBattler].status2 |= STATUS2_MULTIPLETURNS;
                        }
                        else
                        {
                            gBattleCommunication[MULTISTRING_CHOOSER] = 1;
                            CancelMultiTurnMoves(gActiveBattler);
                        }
                        BattleScriptExecute(BattleScript_PrintUproarOverTurns);
                        effect = 1;
                    }
                }
                if (effect != 2)
                    gBattleStruct->turnEffectsTracker++;
                break;
            case ENDTURN_THRASH:  // thrash
                if (gBattleMons[gActiveBattler].status2 & STATUS2_LOCK_CONFUSE)
                {
                    gBattleMons[gActiveBattler].status2 -= 0x400;
                    if (WasUnableToUseMove(gActiveBattler))
                        CancelMultiTurnMoves(gActiveBattler);
                    else if (!(gBattleMons[gActiveBattler].status2 & STATUS2_LOCK_CONFUSE)
                     && (gBattleMons[gActiveBattler].status2 & STATUS2_MULTIPLETURNS))
                    {
                        gBattleMons[gActiveBattler].status2 &= ~(STATUS2_MULTIPLETURNS);
                        if (!(gBattleMons[gActiveBattler].status2 & STATUS2_CONFUSION))
                        {
                            gBattleScripting.moveEffect = MOVE_EFFECT_CONFUSION | MOVE_EFFECT_AFFECTS_USER;
                            SetMoveEffect(1, 0);
                            if (gBattleMons[gActiveBattler].status2 & STATUS2_CONFUSION)
                                BattleScriptExecute(BattleScript_ThrashConfuses);
                            effect++;
                        }
                    }
                }
                gBattleStruct->turnEffectsTracker++;
                break;
            case ENDTURN_DISABLE:  // disable
                if (gDisableStructs[gActiveBattler].disableTimer != 0)
                {
                    s32 i;
                    for (i = 0; i < MAX_MON_MOVES; i++)
                    {
                        if (gDisableStructs[gActiveBattler].disabledMove == gBattleMons[gActiveBattler].moves[i])
                            break;
                    }
                    if (i == MAX_MON_MOVES)  // pokemon does not have the disabled move anymore
                    {
                        gDisableStructs[gActiveBattler].disabledMove = 0;
                        gDisableStructs[gActiveBattler].disableTimer = 0;
                    }
                    else if (--gDisableStructs[gActiveBattler].disableTimer == 0)  // disable ends
                    {
                        gDisableStructs[gActiveBattler].disabledMove = 0;
                        BattleScriptExecute(BattleScript_DisabledNoMore);
                        effect++;
                    }
                }
                gBattleStruct->turnEffectsTracker++;
                break;
            case ENDTURN_ENCORE:  // encore
                if (gDisableStructs[gActiveBattler].encoreTimer != 0)
                {
                    if (gBattleMons[gActiveBattler].moves[gDisableStructs[gActiveBattler].encoredMovePos] != gDisableStructs[gActiveBattler].encoredMove)  // pokemon does not have the encored move anymore
                    {
                        gDisableStructs[gActiveBattler].encoredMove = 0;
                        gDisableStructs[gActiveBattler].encoreTimer = 0;
                    }
                    else if (--gDisableStructs[gActiveBattler].encoreTimer == 0
                     || gBattleMons[gActiveBattler].pp[gDisableStructs[gActiveBattler].encoredMovePos] == 0)
                    {
                        gDisableStructs[gActiveBattler].encoredMove = 0;
                        gDisableStructs[gActiveBattler].encoreTimer = 0;
                        BattleScriptExecute(BattleScript_EncoredNoMore);
                        effect++;
                    }
                }
                gBattleStruct->turnEffectsTracker++;
                break;
            case ENDTURN_LOCK_ON:  // lock-on decrement
                if (gStatuses3[gActiveBattler] & STATUS3_ALWAYS_HITS)
                    gStatuses3[gActiveBattler] -= 0x8;
                gBattleStruct->turnEffectsTracker++;
                break;
            case ENDTURN_CHARGE:  // charge
                if (gDisableStructs[gActiveBattler].chargeTimer && --gDisableStructs[gActiveBattler].chargeTimer == 0)
                    gStatuses3[gActiveBattler] &= ~STATUS3_CHARGED_UP;
                gBattleStruct->turnEffectsTracker++;
                break;
            case ENDTURN_TAUNT:  // taunt
                if (gDisableStructs[gActiveBattler].tauntTimer && --gDisableStructs[gActiveBattler].tauntTimer == 0)
                {
                    BattleScriptExecute(BattleScript_BufferEndTurn);
                    PREPARE_MOVE_BUFFER(gBattleTextBuff1, MOVE_TAUNT);
                    effect++;
                }
                gBattleStruct->turnEffectsTracker++;
                break;
            case ENDTURN_YAWN:  // yawn
                if (gStatuses3[gActiveBattler] & STATUS3_YAWN)
                {
                    gStatuses3[gActiveBattler] -= 0x800;
                    if (!(gStatuses3[gActiveBattler] & STATUS3_YAWN) && !(gBattleMons[gActiveBattler].status1 & STATUS1_ANY)
                     && gBattleMons[gActiveBattler].ability != ABILITY_VITAL_SPIRIT
                     && gBattleMons[gActiveBattler].ability != ABILITY_INSOMNIA && !UproarWakeUpCheck(gActiveBattler))
                    {
                        CancelMultiTurnMoves(gActiveBattler);
                        gBattleMons[gActiveBattler].status1 |= (Random() & 3) + 2;
                        BtlController_EmitSetMonData(0, REQUEST_STATUS_BATTLE, 0, 4, &gBattleMons[gActiveBattler].status1);
                        MarkBattlerForControllerExec(gActiveBattler);
                        gEffectBattler = gActiveBattler;
                        BattleScriptExecute(BattleScript_YawnMakesAsleep);
                        effect++;
                    }
                }
                gBattleStruct->turnEffectsTracker++;
                break;
            case ENDTURN_LASER_FOCUS:
                if (gStatuses3[gActiveBattler] & STATUS3_LASER_FOCUS)
                {
                    if (gDisableStructs[gActiveBattler].laserFocusTimer == 0 || --gDisableStructs[gActiveBattler].laserFocusTimer == 0)
                        gStatuses3[gActiveBattler] &= ~(STATUS3_LASER_FOCUS);
                }
                gBattleStruct->turnEffectsTracker++;
                break;
            case ENDTURN_EMBARGO:
                if (gStatuses3[gActiveBattler] & STATUS3_EMBARGO)
                {
                    if (gDisableStructs[gActiveBattler].embargoTimer == 0 || --gDisableStructs[gActiveBattler].embargoTimer == 0)
                    {
                        gStatuses3[gActiveBattler] &= ~(STATUS3_EMBARGO);
                        BattleScriptExecute(BattleScript_EmbargoEndTurn);
                        effect++;
                    }
                }
                gBattleStruct->turnEffectsTracker++;
                break;
            case ENDTURN_MAGNET_RISE:
                if (gStatuses3[gActiveBattler] & STATUS3_MAGNET_RISE)
                {
                    if (gDisableStructs[gActiveBattler].magnetRiseTimer == 0 || --gDisableStructs[gActiveBattler].magnetRiseTimer == 0)
                    {
                        gStatuses3[gActiveBattler] &= ~(STATUS3_MAGNET_RISE);
                        BattleScriptExecute(BattleScript_BufferEndTurn);
                        PREPARE_STRING_BUFFER(gBattleTextBuff1, STRINGID_ELECTROMAGNETISM);
                        effect++;
                    }
                }
                gBattleStruct->turnEffectsTracker++;
                break;
            case ENDTURN_TELEKINESIS:
                if (gStatuses3[gActiveBattler] & STATUS3_TELEKINESIS)
                {
                    if (gDisableStructs[gActiveBattler].telekinesisTimer == 0 || --gDisableStructs[gActiveBattler].telekinesisTimer == 0)
                    {
                        gStatuses3[gActiveBattler] &= ~(STATUS3_TELEKINESIS);
                        BattleScriptExecute(BattleScript_TelekinesisEndTurn);
                        effect++;
                    }
                }
                gBattleStruct->turnEffectsTracker++;
                break;
            case ENDTURN_HEALBLOCK:
                if (gStatuses3[gActiveBattler] & STATUS3_HEAL_BLOCK)
                {
                    if (gDisableStructs[gActiveBattler].healBlockTimer == 0 || --gDisableStructs[gActiveBattler].healBlockTimer == 0)
                    {
                        gStatuses3[gActiveBattler] &= ~(STATUS3_HEAL_BLOCK);
                        BattleScriptExecute(BattleScript_BufferEndTurn);
                        PREPARE_MOVE_BUFFER(gBattleTextBuff1, MOVE_HEAL_BLOCK);
                        effect++;
                    }
                }
                gBattleStruct->turnEffectsTracker++;
                break;
            case ENDTURN_ROOST: // Return flying type.
                if (gBattleResources->flags->flags[gActiveBattler] & RESOURCE_FLAG_ROOST)
                {
                    gBattleResources->flags->flags[gActiveBattler] &= ~(RESOURCE_FLAG_ROOST);
                    gBattleMons[gActiveBattler].type1 = gBattleStruct->roostTypes[gActiveBattler][0];
                    gBattleMons[gActiveBattler].type2 = gBattleStruct->roostTypes[gActiveBattler][1];
                }
                gBattleStruct->turnEffectsTracker++;
                break;
            case ENDTURN_ELECTRIFY:
                gStatuses3[gActiveBattler] &= ~(STATUS3_ELECTRIFIED);
                gBattleStruct->turnEffectsTracker++;
            case ENDTURN_POWDER:
                gBattleMons[gActiveBattler].status2 &= ~(STATUS2_POWDER);
                gBattleStruct->turnEffectsTracker++;
            case ENDTURN_BATTLER_COUNT:  // done
                gBattleStruct->turnEffectsTracker = 0;
                gBattleStruct->turnEffectsBattlerId++;
                break;
            }
            if (effect != 0)
                return effect;
        }
    }
    gHitMarker &= ~(HITMARKER_GRUDGE | HITMARKER_x20);
    return 0;
}

bool8 HandleWishPerishSongOnTurnEnd(void)
{
    gHitMarker |= (HITMARKER_GRUDGE | HITMARKER_x20);

    switch (gBattleStruct->wishPerishSongState)
    {
    case 0:
        while (gBattleStruct->wishPerishSongBattlerId < gBattlersCount)
        {
            gActiveBattler = gBattleStruct->wishPerishSongBattlerId;
            if (gAbsentBattlerFlags & gBitTable[gActiveBattler])
            {
                gBattleStruct->wishPerishSongBattlerId++;
                continue;
            }

            gBattleStruct->wishPerishSongBattlerId++;
            if (gWishFutureKnock.futureSightCounter[gActiveBattler] != 0
             && --gWishFutureKnock.futureSightCounter[gActiveBattler] == 0
             && gBattleMons[gActiveBattler].hp != 0)
            {
                if (gWishFutureKnock.futureSightMove[gActiveBattler] == MOVE_FUTURE_SIGHT)
                    gBattleCommunication[MULTISTRING_CHOOSER] = 0;
                else
                    gBattleCommunication[MULTISTRING_CHOOSER] = 1;

                PREPARE_MOVE_BUFFER(gBattleTextBuff1, gWishFutureKnock.futureSightMove[gActiveBattler]);

                gBattlerTarget = gActiveBattler;
                gBattlerAttacker = gWishFutureKnock.futureSightAttacker[gActiveBattler];
                gSpecialStatuses[gBattlerTarget].dmg = 0xFFFF;
                gCurrentMove = gWishFutureKnock.futureSightMove[gActiveBattler];
                SetTypeBeforeUsingMove(gCurrentMove, gActiveBattler);
                BattleScriptExecute(BattleScript_MonTookFutureAttack);

                if (gWishFutureKnock.futureSightCounter[gActiveBattler] == 0
                 && gWishFutureKnock.futureSightCounter[gActiveBattler ^ BIT_FLANK] == 0)
                {
                    gSideStatuses[GET_BATTLER_SIDE(gBattlerTarget)] &= ~(SIDE_STATUS_FUTUREATTACK);
                }
                return TRUE;
            }
        }
        gBattleStruct->wishPerishSongState = 1;
        gBattleStruct->wishPerishSongBattlerId = 0;
        // fall through
    case 1:
        while (gBattleStruct->wishPerishSongBattlerId < gBattlersCount)
        {
            gActiveBattler = gBattlerAttacker = gBattlerByTurnOrder[gBattleStruct->wishPerishSongBattlerId];
            if (gAbsentBattlerFlags & gBitTable[gActiveBattler])
            {
                gBattleStruct->wishPerishSongBattlerId++;
                continue;
            }
            gBattleStruct->wishPerishSongBattlerId++;
            if (gStatuses3[gActiveBattler] & STATUS3_PERISH_SONG)
            {
                PREPARE_BYTE_NUMBER_BUFFER(gBattleTextBuff1, 1, gDisableStructs[gActiveBattler].perishSongTimer);
                if (gDisableStructs[gActiveBattler].perishSongTimer == 0)
                {
                    gStatuses3[gActiveBattler] &= ~STATUS3_PERISH_SONG;
                    gBattleMoveDamage = gBattleMons[gActiveBattler].hp;
                    gBattlescriptCurrInstr = BattleScript_PerishSongTakesLife;
                }
                else
                {
                    gDisableStructs[gActiveBattler].perishSongTimer--;
                    gBattlescriptCurrInstr = BattleScript_PerishSongCountGoesDown;
                }
                BattleScriptExecute(gBattlescriptCurrInstr);
                return TRUE;
            }
        }
        // Hm...
        {
            u8 *state = &gBattleStruct->wishPerishSongState;
            *state = 2;
            gBattleStruct->wishPerishSongBattlerId = 0;
        }
        // fall through
    case 2:
        if ((gBattleTypeFlags & BATTLE_TYPE_ARENA)
         && gBattleStruct->arenaTurnCounter == 2
         && gBattleMons[0].hp != 0 && gBattleMons[1].hp != 0)
        {
            s32 i;

            for (i = 0; i < 2; i++)
                CancelMultiTurnMoves(i);

            gBattlescriptCurrInstr = BattleScript_ArenaDoJudgment;
            BattleScriptExecute(BattleScript_ArenaDoJudgment);
            gBattleStruct->wishPerishSongState++;
            return TRUE;
        }
        break;
    }

    gHitMarker &= ~(HITMARKER_GRUDGE | HITMARKER_x20);

    return FALSE;
}

#define FAINTED_ACTIONS_MAX_CASE 7

bool8 HandleFaintedMonActions(void)
{
    if (gBattleTypeFlags & BATTLE_TYPE_SAFARI)
        return FALSE;
    do
    {
        s32 i;
        switch (gBattleStruct->faintedActionsState)
        {
        case 0:
            gBattleStruct->faintedActionsBattlerId = 0;
            gBattleStruct->faintedActionsState++;
            for (i = 0; i < gBattlersCount; i++)
            {
                if (gAbsentBattlerFlags & gBitTable[i] && !HasNoMonsToSwitch(i, 6, 6))
                    gAbsentBattlerFlags &= ~(gBitTable[i]);
            }
            // fall through
        case 1:
            do
            {
                gBattlerFainted = gBattlerTarget = gBattleStruct->faintedActionsBattlerId;
                if (gBattleMons[gBattleStruct->faintedActionsBattlerId].hp == 0
                 && !(gBattleStruct->givenExpMons & gBitTable[gBattlerPartyIndexes[gBattleStruct->faintedActionsBattlerId]])
                 && !(gAbsentBattlerFlags & gBitTable[gBattleStruct->faintedActionsBattlerId]))
                {
                    BattleScriptExecute(BattleScript_GiveExp);
                    gBattleStruct->faintedActionsState = 2;
                    return TRUE;
                }
            } while (++gBattleStruct->faintedActionsBattlerId != gBattlersCount);
            gBattleStruct->faintedActionsState = 3;
            break;
        case 2:
            sub_803F9EC(gBattlerFainted);
            if (++gBattleStruct->faintedActionsBattlerId == gBattlersCount)
                gBattleStruct->faintedActionsState = 3;
            else
                gBattleStruct->faintedActionsState = 1;
            break;
        case 3:
            gBattleStruct->faintedActionsBattlerId = 0;
            gBattleStruct->faintedActionsState++;
            // fall through
        case 4:
            do
            {
                gBattlerFainted = gBattlerTarget = gBattleStruct->faintedActionsBattlerId;
                if (gBattleMons[gBattleStruct->faintedActionsBattlerId].hp == 0
                 && !(gAbsentBattlerFlags & gBitTable[gBattleStruct->faintedActionsBattlerId]))
                {
                    BattleScriptExecute(BattleScript_HandleFaintedMon);
                    gBattleStruct->faintedActionsState = 5;
                    return TRUE;
                }
            } while (++gBattleStruct->faintedActionsBattlerId != gBattlersCount);
            gBattleStruct->faintedActionsState = 6;
            break;
        case 5:
            if (++gBattleStruct->faintedActionsBattlerId == gBattlersCount)
                gBattleStruct->faintedActionsState = 6;
            else
                gBattleStruct->faintedActionsState = 4;
            break;
        case 6:
            if (AbilityBattleEffects(ABILITYEFFECT_INTIMIDATE1, 0, 0, 0, 0) || AbilityBattleEffects(ABILITYEFFECT_TRACE, 0, 0, 0, 0) || ItemBattleEffects(1, 0, TRUE) || AbilityBattleEffects(ABILITYEFFECT_FORECAST, 0, 0, 0, 0))
                return TRUE;
            gBattleStruct->faintedActionsState++;
            break;
        case FAINTED_ACTIONS_MAX_CASE:
            break;
        }
    } while (gBattleStruct->faintedActionsState != FAINTED_ACTIONS_MAX_CASE);
    return FALSE;
}

void TryClearRageAndFuryCutter(void)
{
    s32 i;
    for (i = 0; i < gBattlersCount; i++)
    {
        if ((gBattleMons[i].status2 & STATUS2_RAGE) && gChosenMoveByBattler[i] != MOVE_RAGE)
            gBattleMons[i].status2 &= ~(STATUS2_RAGE);
        if (gDisableStructs[i].furyCutterCounter != 0 && gChosenMoveByBattler[i] != MOVE_FURY_CUTTER)
            gDisableStructs[i].furyCutterCounter = 0;
    }
}

enum
{
	CANCELLER_FLAGS,
	CANCELLER_ASLEEP,
	CANCELLER_FROZEN,
	CANCELLER_TRUANT,
	CANCELLER_RECHARGE,
	CANCELLER_FLINCH,
	CANCELLER_DISABLED,
	CANCELLER_GRAVITY,
	CANCELLER_HEAL_BLOCKED,
	CANCELLER_TAUNTED,
	CANCELLER_IMPRISONED,
	CANCELLER_CONFUSED,
	CANCELLER_PARALYSED,
	CANCELLER_IN_LOVE,
	CANCELLER_BIDE,
	CANCELLER_THAW,
	CANCELLER_POWDER_MOVE,
	CANCELLER_POWDER_STATUS,
	CANCELLER_END,
	CANCELLER_PSYCHIC_TERRAIN,
	CANCELLER_END2,
};

u8 AtkCanceller_UnableToUseMove(void)
{
    u8 effect = 0;
    s32 *bideDmg = &gBattleScripting.bideDmg;
    do
    {
        switch (gBattleStruct->atkCancellerTracker)
        {
        case CANCELLER_FLAGS: // flags clear
            gBattleMons[gBattlerAttacker].status2 &= ~(STATUS2_DESTINY_BOND);
            gStatuses3[gBattlerAttacker] &= ~(STATUS3_GRUDGE);
            gBattleStruct->atkCancellerTracker++;
            break;
        case CANCELLER_ASLEEP: // check being asleep
            if (gBattleMons[gBattlerAttacker].status1 & STATUS1_SLEEP)
            {
                if (UproarWakeUpCheck(gBattlerAttacker))
                {
                    gBattleMons[gBattlerAttacker].status1 &= ~(STATUS1_SLEEP);
                    gBattleMons[gBattlerAttacker].status2 &= ~(STATUS2_NIGHTMARE);
                    BattleScriptPushCursor();
                    gBattleCommunication[MULTISTRING_CHOOSER] = 1;
                    gBattlescriptCurrInstr = BattleScript_MoveUsedWokeUp;
                    effect = 2;
                }
                else
                {
                    u8 toSub;
                    if (gBattleMons[gBattlerAttacker].ability == ABILITY_EARLY_BIRD)
                        toSub = 2;
                    else
                        toSub = 1;
                    if ((gBattleMons[gBattlerAttacker].status1 & STATUS1_SLEEP) < toSub)
                        gBattleMons[gBattlerAttacker].status1 &= ~(STATUS1_SLEEP);
                    else
                        gBattleMons[gBattlerAttacker].status1 -= toSub;
                    if (gBattleMons[gBattlerAttacker].status1 & STATUS1_SLEEP)
                    {
                        if (gCurrentMove != MOVE_SNORE && gCurrentMove != MOVE_SLEEP_TALK)
                        {
                            gBattlescriptCurrInstr = BattleScript_MoveUsedIsAsleep;
                            gHitMarker |= HITMARKER_UNABLE_TO_USE_MOVE;
                            effect = 2;
                        }
                    }
                    else
                    {
                        gBattleMons[gBattlerAttacker].status2 &= ~(STATUS2_NIGHTMARE);
                        BattleScriptPushCursor();
                        gBattleCommunication[MULTISTRING_CHOOSER] = 0;
                        gBattlescriptCurrInstr = BattleScript_MoveUsedWokeUp;
                        effect = 2;
                    }
                }
            }
            gBattleStruct->atkCancellerTracker++;
            break;
        case CANCELLER_FROZEN: // check being frozen
            if (gBattleMons[gBattlerAttacker].status1 & STATUS1_FREEZE)
            {
                if (Random() % 5)
                {
                    if (gBattleMoves[gCurrentMove].effect != EFFECT_THAW_HIT) // unfreezing via a move effect happens in case 13
                    {
                        gBattlescriptCurrInstr = BattleScript_MoveUsedIsFrozen;
                        gHitMarker |= HITMARKER_NO_ATTACKSTRING;
                    }
                    else
                    {
                        gBattleStruct->atkCancellerTracker++;
                        break;
                    }
                }
                else // unfreeze
                {
                    gBattleMons[gBattlerAttacker].status1 &= ~(STATUS1_FREEZE);
                    BattleScriptPushCursor();
                    gBattlescriptCurrInstr = BattleScript_MoveUsedUnfroze;
                    gBattleCommunication[MULTISTRING_CHOOSER] = 0;
                }
                effect = 2;
            }
            gBattleStruct->atkCancellerTracker++;
            break;
        case CANCELLER_TRUANT: // truant
            if (gBattleMons[gBattlerAttacker].ability == ABILITY_TRUANT && gDisableStructs[gBattlerAttacker].truantCounter)
            {
                CancelMultiTurnMoves(gBattlerAttacker);
                gHitMarker |= HITMARKER_UNABLE_TO_USE_MOVE;
                gBattleCommunication[MULTISTRING_CHOOSER] = 0;
                gBattlerAbility = gBattlerAttacker;
                gBattlescriptCurrInstr = BattleScript_MoveUsedLoafingAround;
                gMoveResultFlags |= MOVE_RESULT_MISSED;
                effect = 1;
            }
            gBattleStruct->atkCancellerTracker++;
            break;
        case CANCELLER_RECHARGE: // recharge
            if (gBattleMons[gBattlerAttacker].status2 & STATUS2_RECHARGE)
            {
                gBattleMons[gBattlerAttacker].status2 &= ~(STATUS2_RECHARGE);
                gDisableStructs[gBattlerAttacker].rechargeTimer = 0;
                CancelMultiTurnMoves(gBattlerAttacker);
                gBattlescriptCurrInstr = BattleScript_MoveUsedMustRecharge;
                gHitMarker |= HITMARKER_UNABLE_TO_USE_MOVE;
                effect = 1;
            }
            gBattleStruct->atkCancellerTracker++;
            break;
        case CANCELLER_FLINCH: // flinch
            if (gBattleMons[gBattlerAttacker].status2 & STATUS2_FLINCHED)
            {
                gBattleMons[gBattlerAttacker].status2 &= ~(STATUS2_FLINCHED);
                gProtectStructs[gBattlerAttacker].flinchImmobility = 1;
                CancelMultiTurnMoves(gBattlerAttacker);
                gBattlescriptCurrInstr = BattleScript_MoveUsedFlinched;
                gHitMarker |= HITMARKER_UNABLE_TO_USE_MOVE;
                effect = 1;
            }
            gBattleStruct->atkCancellerTracker++;
            break;
        case CANCELLER_DISABLED: // disabled move
            if (gDisableStructs[gBattlerAttacker].disabledMove == gCurrentMove && gDisableStructs[gBattlerAttacker].disabledMove != 0)
            {
                gProtectStructs[gBattlerAttacker].usedDisabledMove = 1;
                gBattleScripting.battler = gBattlerAttacker;
                CancelMultiTurnMoves(gBattlerAttacker);
                gBattlescriptCurrInstr = BattleScript_MoveUsedIsDisabled;
                gHitMarker |= HITMARKER_UNABLE_TO_USE_MOVE;
                effect = 1;
            }
            gBattleStruct->atkCancellerTracker++;
            break;
        case CANCELLER_HEAL_BLOCKED:
            if (gStatuses3[gBattlerAttacker] & STATUS3_HEAL_BLOCK && IsHealBlockPreventingMove(gBattlerAttacker, gCurrentMove))
            {
                gProtectStructs[gBattlerAttacker].usedHealBlockedMove = 1;
                gBattleScripting.battler = gBattlerAttacker;
                CancelMultiTurnMoves(gBattlerAttacker);
                gBattlescriptCurrInstr = BattleScript_MoveUsedHealBlockPrevents;
                gHitMarker |= HITMARKER_UNABLE_TO_USE_MOVE;
                effect = 1;
            }
            gBattleStruct->atkCancellerTracker++;
            break;
        case CANCELLER_GRAVITY:
            if (gFieldStatuses & STATUS_FIELD_GRAVITY && IsGravityPreventingMove(gCurrentMove))
            {
                gProtectStructs[gBattlerAttacker].usedGravityPreventedMove = 1;
                gBattleScripting.battler = gBattlerAttacker;
                CancelMultiTurnMoves(gBattlerAttacker);
                gBattlescriptCurrInstr = BattleScript_MoveUsedGravityPrevents;
                gHitMarker |= HITMARKER_UNABLE_TO_USE_MOVE;
                effect = 1;
            }
            gBattleStruct->atkCancellerTracker++;
            break;
        case CANCELLER_TAUNTED: // taunt
            if (gDisableStructs[gBattlerAttacker].tauntTimer && gBattleMoves[gCurrentMove].power == 0)
            {
                gProtectStructs[gBattlerAttacker].usedTauntedMove = 1;
                CancelMultiTurnMoves(gBattlerAttacker);
                gBattlescriptCurrInstr = BattleScript_MoveUsedIsTaunted;
                gHitMarker |= HITMARKER_UNABLE_TO_USE_MOVE;
                effect = 1;
            }
            gBattleStruct->atkCancellerTracker++;
            break;
        case CANCELLER_IMPRISONED: // imprisoned
            if (GetImprisonedMovesCount(gBattlerAttacker, gCurrentMove))
            {
                gProtectStructs[gBattlerAttacker].usedImprisonedMove = 1;
                CancelMultiTurnMoves(gBattlerAttacker);
                gBattlescriptCurrInstr = BattleScript_MoveUsedIsImprisoned;
                gHitMarker |= HITMARKER_UNABLE_TO_USE_MOVE;
                effect = 1;
            }
            gBattleStruct->atkCancellerTracker++;
            break;
        case CANCELLER_CONFUSED: // confusion
            if (gBattleMons[gBattlerAttacker].status2 & STATUS2_CONFUSION)
            {
                gBattleMons[gBattlerAttacker].status2--;
                if (gBattleMons[gBattlerAttacker].status2 & STATUS2_CONFUSION)
                {
                    if (Random() & 1)
                    {
                        gBattleCommunication[MULTISTRING_CHOOSER] = 0;
                        BattleScriptPushCursor();
                    }
                    else // confusion dmg
                    {
                        gBattleCommunication[MULTISTRING_CHOOSER] = 1;
                        gBattlerTarget = gBattlerAttacker;
                        gBattleMoveDamage = CalculateMoveDamage(MOVE_NONE, gBattlerAttacker, gBattlerAttacker, TYPE_MYSTERY, 40, FALSE, FALSE, TRUE);
                        gProtectStructs[gBattlerAttacker].confusionSelfDmg = 1;
                        gHitMarker |= HITMARKER_UNABLE_TO_USE_MOVE;
                    }
                    gBattlescriptCurrInstr = BattleScript_MoveUsedIsConfused;
                }
                else // snapped out of confusion
                {
                    BattleScriptPushCursor();
                    gBattlescriptCurrInstr = BattleScript_MoveUsedIsConfusedNoMore;
                }
                effect = 1;
            }
            gBattleStruct->atkCancellerTracker++;
            break;
        case CANCELLER_PARALYSED: // paralysis
            if ((gBattleMons[gBattlerAttacker].status1 & STATUS1_PARALYSIS) && (Random() % 4) == 0)
            {
                gProtectStructs[gBattlerAttacker].prlzImmobility = 1;
                // This is removed in Emerald for some reason
                //CancelMultiTurnMoves(gBattlerAttacker);
                gBattlescriptCurrInstr = BattleScript_MoveUsedIsParalyzed;
                gHitMarker |= HITMARKER_UNABLE_TO_USE_MOVE;
                effect = 1;
            }
            gBattleStruct->atkCancellerTracker++;
            break;
        case CANCELLER_IN_LOVE: // infatuation
            if (gBattleMons[gBattlerAttacker].status2 & STATUS2_INFATUATION)
            {
                gBattleScripting.battler = CountTrailingZeroBits((gBattleMons[gBattlerAttacker].status2 & STATUS2_INFATUATION) >> 0x10);
                if (Random() & 1)
                {
                    BattleScriptPushCursor();
                }
                else
                {
                    BattleScriptPush(BattleScript_MoveUsedIsInLoveCantAttack);
                    gHitMarker |= HITMARKER_UNABLE_TO_USE_MOVE;
                    gProtectStructs[gBattlerAttacker].loveImmobility = 1;
                    CancelMultiTurnMoves(gBattlerAttacker);
                }
                gBattlescriptCurrInstr = BattleScript_MoveUsedIsInLove;
                effect = 1;
            }
            gBattleStruct->atkCancellerTracker++;
            break;
        case CANCELLER_BIDE: // bide
            if (gBattleMons[gBattlerAttacker].status2 & STATUS2_BIDE)
            {
                gBattleMons[gBattlerAttacker].status2 -= 0x100;
                if (gBattleMons[gBattlerAttacker].status2 & STATUS2_BIDE)
                {
                    gBattlescriptCurrInstr = BattleScript_BideStoringEnergy;
                }
                else
                {
                    // This is removed in Emerald for some reason
                    //gBattleMons[gBattlerAttacker].status2 &= ~(STATUS2_MULTIPLETURNS);
                    if (gTakenDmg[gBattlerAttacker])
                    {
                        gCurrentMove = MOVE_BIDE;
                        *bideDmg = gTakenDmg[gBattlerAttacker] * 2;
                        gBattlerTarget = gTakenDmgByBattler[gBattlerAttacker];
                        if (gAbsentBattlerFlags & gBitTable[gBattlerTarget])
                            gBattlerTarget = GetMoveTarget(MOVE_BIDE, 1);
                        gBattlescriptCurrInstr = BattleScript_BideAttack;
                    }
                    else
                    {
                        gBattlescriptCurrInstr = BattleScript_BideNoEnergyToAttack;
                    }
                }
                effect = 1;
            }
            gBattleStruct->atkCancellerTracker++;
            break;
        case CANCELLER_THAW: // move thawing
            if (gBattleMons[gBattlerAttacker].status1 & STATUS1_FREEZE)
            {
                if (gBattleMoves[gCurrentMove].effect == EFFECT_THAW_HIT)
                {
                    gBattleMons[gBattlerAttacker].status1 &= ~(STATUS1_FREEZE);
                    BattleScriptPushCursor();
                    gBattlescriptCurrInstr = BattleScript_MoveUsedUnfroze;
                    gBattleCommunication[MULTISTRING_CHOOSER] = 1;
                }
                effect = 2;
            }
            gBattleStruct->atkCancellerTracker++;
            break;
        case CANCELLER_POWDER_MOVE:
            if (gBattleMoves[gCurrentMove].flags & FLAG_POWDER)
            {
                if (IS_BATTLER_OF_TYPE(gBattlerTarget, TYPE_GRASS)
                    || GetBattlerAbility(gBattlerTarget) == ABILITY_OVERCOAT)
                {
                    gBattlerAbility = gBattlerTarget;
                    effect = 1;
                }
                else if (GetBattlerHoldEffect(gBattlerTarget, TRUE) == HOLD_EFFECT_SAFETY_GOOGLES)
                {
                    RecordItemEffectBattle(gBattlerTarget, HOLD_EFFECT_SAFETY_GOOGLES);
                    effect = 1;
                }

                if (effect)
                    gBattlescriptCurrInstr = BattleScript_PowderMoveNoEffect;
            }
            gBattleStruct->atkCancellerTracker++;
            break;
        case CANCELLER_POWDER_STATUS:
            if (gBattleMons[gBattlerAttacker].status2 & STATUS2_POWDER)
            {
                u32 moveType;
                GET_MOVE_TYPE(gCurrentMove, moveType);
                if (moveType == TYPE_FIRE)
                {
                    gProtectStructs[gBattlerAttacker].powderSelfDmg = 1;
                    gBattleMoveDamage = gBattleMons[gBattlerAttacker].maxHP / 4;
                    gBattlescriptCurrInstr = BattleScript_MoveUsedPowder;
                }
            }
            gBattleStruct->atkCancellerTracker++;
            break;
        case CANCELLER_END:
            break;
        }

    } while (gBattleStruct->atkCancellerTracker != CANCELLER_END && gBattleStruct->atkCancellerTracker != CANCELLER_END2 && effect == 0);

    if (effect == 2)
    {
        gActiveBattler = gBattlerAttacker;
        BtlController_EmitSetMonData(0, REQUEST_STATUS_BATTLE, 0, 4, &gBattleMons[gActiveBattler].status1);
        MarkBattlerForControllerExec(gActiveBattler);
    }
    return effect;
}

// After Protean Activation.
u8 AtkCanceller_UnableToUseMove2(void)
{
    u8 effect = 0;
    do
    {
        switch (gBattleStruct->atkCancellerTracker)
        {
        case CANCELLER_END:
            gBattleStruct->atkCancellerTracker++;
        case CANCELLER_PSYCHIC_TERRAIN:
            if (gFieldStatuses & STATUS_FIELD_PSYCHIC_TERRAIN
                && IsBattlerGrounded(gBattlerTarget)
                && GetChosenMovePriority(gBattlerAttacker) > 0
                && GetBattlerSide(gBattlerAttacker) != GetBattlerSide(gBattlerTarget))
            {
                CancelMultiTurnMoves(gBattlerAttacker);
                gBattlescriptCurrInstr = BattleScript_MoveUsedPsychicTerrainPrevents;
                gHitMarker |= HITMARKER_UNABLE_TO_USE_MOVE;
                effect = 1;
            }
            gBattleStruct->atkCancellerTracker++;
            break;
        case CANCELLER_END2:
            break;
        }

    } while (gBattleStruct->atkCancellerTracker != CANCELLER_END2 && effect == 0);

    return effect;
}

bool8 HasNoMonsToSwitch(u8 battler, u8 partyIdBattlerOn1, u8 partyIdBattlerOn2)
{
    struct Pokemon *party;
    u8 id1, id2;
    s32 i;

    if (!(gBattleTypeFlags & BATTLE_TYPE_DOUBLE))
        return FALSE;

    if (BATTLE_TWO_VS_ONE_OPPONENT && GetBattlerSide(battler) == B_SIDE_OPPONENT)
    {
        id2 = GetBattlerAtPosition(B_POSITION_OPPONENT_LEFT);
        id1 = GetBattlerAtPosition(B_POSITION_OPPONENT_RIGHT);
        party = gEnemyParty;

        if (partyIdBattlerOn1 == PARTY_SIZE)
            partyIdBattlerOn1 = gBattlerPartyIndexes[id2];
        if (partyIdBattlerOn2 == PARTY_SIZE)
            partyIdBattlerOn2 = gBattlerPartyIndexes[id1];

        for (i = 0; i < PARTY_SIZE; i++)
        {
            if (GetMonData(&party[i], MON_DATA_HP) != 0
             && GetMonData(&party[i], MON_DATA_SPECIES2) != SPECIES_NONE
             && GetMonData(&party[i], MON_DATA_SPECIES2) != SPECIES_EGG
             && i != partyIdBattlerOn1 && i != partyIdBattlerOn2
             && i != *(gBattleStruct->monToSwitchIntoId + id2) && i != id1[gBattleStruct->monToSwitchIntoId])
                break;
        }
        return (i == PARTY_SIZE);
    }
    else if (gBattleTypeFlags & BATTLE_TYPE_INGAME_PARTNER)
    {
        if (GetBattlerSide(battler) == B_SIDE_PLAYER)
            party = gPlayerParty;
        else
            party = gEnemyParty;

        id1 = ((battler & BIT_FLANK) / 2);
        for (i = id1 * 3; i < id1 * 3 + 3; i++)
        {
            if (GetMonData(&party[i], MON_DATA_HP) != 0
             && GetMonData(&party[i], MON_DATA_SPECIES2) != SPECIES_NONE
             && GetMonData(&party[i], MON_DATA_SPECIES2) != SPECIES_EGG)
                break;
        }
        return (i == id1 * 3 + 3);
    }
    else if (gBattleTypeFlags & BATTLE_TYPE_MULTI)
    {
        if (gBattleTypeFlags & BATTLE_TYPE_x800000)
        {
            if (GetBattlerSide(battler) == B_SIDE_PLAYER)
            {
                party = gPlayerParty;
                id2 = GetBattlerMultiplayerId(battler);
                id1 = GetLinkTrainerFlankId(id2);
            }
            else
            {
                // FIXME: Compiler insists on moving r4 into r1 before doing the eor.
                #ifndef NONMATCHING
                    register u32 var asm("r1");
                #else
                    u32 var;
                #endif // NONMATCHING

                party = gEnemyParty;
                var = battler ^ BIT_SIDE;
                if (var == 0)
                    id1 = 0;
                else
                    id1 = 1;
            }
        }
        else
        {
            id2 = GetBattlerMultiplayerId(battler);

            if (GetBattlerSide(battler) == B_SIDE_PLAYER)
                party = gPlayerParty;
            else
                party = gEnemyParty;

            id1 = GetLinkTrainerFlankId(id2);
        }

        for (i = id1 * 3; i < id1 * 3 + 3; i++)
        {
            if (GetMonData(&party[i], MON_DATA_HP) != 0
             && GetMonData(&party[i], MON_DATA_SPECIES2) != SPECIES_NONE
             && GetMonData(&party[i], MON_DATA_SPECIES2) != SPECIES_EGG)
                break;
        }
        return (i == id1 * 3 + 3);
    }
    else if ((gBattleTypeFlags & BATTLE_TYPE_TWO_OPPONENTS) && GetBattlerSide(battler) == B_SIDE_OPPONENT)
    {
        party = gEnemyParty;

        if (battler == 1)
            id1 = 0;
        else
            id1 = 3;

        for (i = id1; i < id1 + 3; i++)
        {
            if (GetMonData(&party[i], MON_DATA_HP) != 0
             && GetMonData(&party[i], MON_DATA_SPECIES2) != SPECIES_NONE
             && GetMonData(&party[i], MON_DATA_SPECIES2) != SPECIES_EGG)
                break;
        }
        return (i == id1 + 3);
    }
    else
    {
        if (GetBattlerSide(battler) == B_SIDE_OPPONENT)
        {
            id2 = GetBattlerAtPosition(B_POSITION_OPPONENT_LEFT);
            id1 = GetBattlerAtPosition(B_POSITION_OPPONENT_RIGHT);
            party = gEnemyParty;
        }
        else
        {
            id2 = GetBattlerAtPosition(B_POSITION_PLAYER_LEFT);
            id1 = GetBattlerAtPosition(B_POSITION_PLAYER_RIGHT);
            party = gPlayerParty;
        }

        if (partyIdBattlerOn1 == PARTY_SIZE)
            partyIdBattlerOn1 = gBattlerPartyIndexes[id2];
        if (partyIdBattlerOn2 == PARTY_SIZE)
            partyIdBattlerOn2 = gBattlerPartyIndexes[id1];

        for (i = 0; i < PARTY_SIZE; i++)
        {
            if (GetMonData(&party[i], MON_DATA_HP) != 0
             && GetMonData(&party[i], MON_DATA_SPECIES2) != SPECIES_NONE
             && GetMonData(&party[i], MON_DATA_SPECIES2) != SPECIES_EGG
             && i != partyIdBattlerOn1 && i != partyIdBattlerOn2
             && i != *(gBattleStruct->monToSwitchIntoId + id2) && i != id1[gBattleStruct->monToSwitchIntoId])
                break;
        }
        return (i == PARTY_SIZE);
    }
}

enum
{
    CASTFORM_NO_CHANGE, //0
    CASTFORM_TO_NORMAL, //1
    CASTFORM_TO_FIRE,   //2
    CASTFORM_TO_WATER,  //3
    CASTFORM_TO_ICE,    //4
};

u8 CastformDataTypeChange(u8 battler)
{
    u8 formChange = 0;
    if (gBattleMons[battler].species != SPECIES_CASTFORM || gBattleMons[battler].ability != ABILITY_FORECAST || gBattleMons[battler].hp == 0)
        return CASTFORM_NO_CHANGE;
    if (!WEATHER_HAS_EFFECT && !IS_BATTLER_OF_TYPE(battler, TYPE_NORMAL))
    {
        SET_BATTLER_TYPE(battler, TYPE_NORMAL);
        return CASTFORM_TO_NORMAL;
    }
    if (!WEATHER_HAS_EFFECT)
        return CASTFORM_NO_CHANGE;
    if (!(gBattleWeather & (WEATHER_RAIN_ANY | WEATHER_SUN_ANY | WEATHER_HAIL_ANY)) && !IS_BATTLER_OF_TYPE(battler, TYPE_NORMAL))
    {
        SET_BATTLER_TYPE(battler, TYPE_NORMAL);
        formChange = CASTFORM_TO_NORMAL;
    }
    if (gBattleWeather & WEATHER_SUN_ANY && !IS_BATTLER_OF_TYPE(battler, TYPE_FIRE))
    {
        SET_BATTLER_TYPE(battler, TYPE_FIRE);
        formChange = CASTFORM_TO_FIRE;
    }
    if (gBattleWeather & WEATHER_RAIN_ANY && !IS_BATTLER_OF_TYPE(battler, TYPE_WATER))
    {
        SET_BATTLER_TYPE(battler, TYPE_WATER);
        formChange = CASTFORM_TO_WATER;
    }
    if (gBattleWeather & WEATHER_HAIL_ANY && !IS_BATTLER_OF_TYPE(battler, TYPE_ICE))
    {
        SET_BATTLER_TYPE(battler, TYPE_ICE);
        formChange = CASTFORM_TO_ICE;
    }
    return formChange;
}

static const u16 sWeatherFlagsInfo[][3] =
{
    [ENUM_WEATHER_RAIN] = {WEATHER_RAIN_TEMPORARY, WEATHER_RAIN_PERMANENT, HOLD_EFFECT_DAMP_ROCK},
    [ENUM_WEATHER_SUN] = {WEATHER_SUN_TEMPORARY, WEATHER_SUN_PERMANENT, HOLD_EFFECT_HEAT_ROCK},
    [ENUM_WEATHER_SANDSTORM] = {WEATHER_SANDSTORM_TEMPORARY, WEATHER_SANDSTORM_PERMANENT, HOLD_EFFECT_SMOOTH_ROCK},
    [ENUM_WEATHER_HAIL] = {WEATHER_HAIL_TEMPORARY, WEATHER_HAIL_PERMANENT, HOLD_EFFECT_ICY_ROCK},
};

bool32 TryChangeBattleWeather(u8 battler, u32 weatherEnumId, bool32 viaAbility)
{
    if (viaAbility && B_ABILITY_WEATHER <= GEN_5
        && !(gBattleWeather & sWeatherFlagsInfo[weatherEnumId][1]))
    {
        gBattleWeather = (sWeatherFlagsInfo[weatherEnumId][0] | sWeatherFlagsInfo[weatherEnumId][1]);
        return TRUE;
    }
    else if (B_ABILITY_WEATHER > GEN_5
        && !(gBattleWeather & (sWeatherFlagsInfo[weatherEnumId][0] | sWeatherFlagsInfo[weatherEnumId][1])))
    {
        gBattleWeather = (sWeatherFlagsInfo[weatherEnumId][0]);
        if (GetBattlerHoldEffect(battler, TRUE) == sWeatherFlagsInfo[weatherEnumId][2])
            gWishFutureKnock.weatherDuration = 8;
        else
            gWishFutureKnock.weatherDuration = 5;

        return TRUE;
    }

    return FALSE;
}

static bool32 TryChangeBattleTerrain(u32 battler, u32 statusFlag, u8 *timer)
{
    if (!(gFieldStatuses & statusFlag))
    {
        gFieldStatuses &= ~(STATUS_FIELD_MISTY_TERRAIN | STATUS_FIELD_GRASSY_TERRAIN | EFFECT_ELECTRIC_TERRAIN | EFFECT_PSYCHIC_TERRAIN);
        gFieldStatuses |= statusFlag;

        if (GetBattlerHoldEffect(battler, TRUE) == HOLD_EFFECT_TERRAIN_EXTENDER)
            *timer = 8;
        else
            *timer = 5;

        gBattlerAttacker = gBattleScripting.battler = battler;
        return TRUE;
    }

    return FALSE;
}

u8 AbilityBattleEffects(u8 caseID, u8 battler, u8 ability, u8 special, u16 moveArg)
{
    u8 effect = 0;
    u32 speciesAtk, speciesDef;
    u32 pidAtk, pidDef;
    u32 moveType;
    u32 i;
    u32 move;
    u8 side;
    u8 target1;

    if (gBattleTypeFlags & BATTLE_TYPE_SAFARI)
        return 0;

    if (gBattlerAttacker >= gBattlersCount)
        gBattlerAttacker = battler;

    speciesAtk = gBattleMons[gBattlerAttacker].species;
    pidAtk = gBattleMons[gBattlerAttacker].personality;

    speciesDef = gBattleMons[gBattlerTarget].species;
    pidDef = gBattleMons[gBattlerTarget].personality;

    if (special)
        gLastUsedAbility = special;
    else
        gLastUsedAbility = GetBattlerAbility(battler);

    if (moveArg)
        move = moveArg;
    else
        move = gCurrentMove;

    GET_MOVE_TYPE(move, moveType);

    switch (caseID)
    {
    case ABILITYEFFECT_ON_SWITCHIN: // 0
        switch (gLastUsedAbility)
        {
        case ABILITYEFFECT_SWITCH_IN_WEATHER:
            if (!(gBattleTypeFlags & BATTLE_TYPE_RECORDED))
            {
                switch (GetCurrentWeather())
                {
                case WEATHER_RAIN_LIGHT:
                case WEATHER_RAIN_MED:
                case WEATHER_RAIN_HEAVY:
                    if (!(gBattleWeather & WEATHER_RAIN_ANY))
                    {
                        gBattleWeather = (WEATHER_RAIN_TEMPORARY | WEATHER_RAIN_PERMANENT);
                        gBattleScripting.animArg1 = B_ANIM_RAIN_CONTINUES;
                        gBattleScripting.battler = battler;
                        effect++;
                    }
                    break;
                case WEATHER_SANDSTORM:
                    if (!(gBattleWeather & WEATHER_SANDSTORM_ANY))
                    {
                        gBattleWeather = (WEATHER_SANDSTORM_PERMANENT | WEATHER_SANDSTORM_TEMPORARY);
                        gBattleScripting.animArg1 = B_ANIM_SANDSTORM_CONTINUES;
                        gBattleScripting.battler = battler;
                        effect++;
                    }
                    break;
                case WEATHER_DROUGHT:
                    if (!(gBattleWeather & WEATHER_SUN_ANY))
                    {
                        gBattleWeather = (WEATHER_SUN_PERMANENT | WEATHER_SUN_TEMPORARY);
                        gBattleScripting.animArg1 = B_ANIM_SUN_CONTINUES;
                        gBattleScripting.battler = battler;
                        effect++;
                    }
                    break;
                }
            }
            if (effect)
            {
                gBattleCommunication[MULTISTRING_CHOOSER] = GetCurrentWeather();
                BattleScriptPushCursorAndCallback(BattleScript_OverworldWeatherStarts);
            }
            break;
        case ABILITY_IMPOSTER:
            if (IsBattlerAlive(BATTLE_OPPOSITE(battler))
                && !(gBattleMons[BATTLE_OPPOSITE(battler)].status2 & (STATUS2_TRANSFORMED | STATUS2_SUBSTITUTE))
                && !(gBattleMons[battler].status2 & STATUS2_TRANSFORMED)
                && !(gStatuses3[BATTLE_OPPOSITE(battler)] & STATUS3_SEMI_INVULNERABLE))
            {
                gBattlerTarget = BATTLE_OPPOSITE(battler);
                BattleScriptPushCursorAndCallback(BattleScript_ImposterActivates);
                effect++;
            }
            break;
        case ABILITY_MOLD_BREAKER:
            if (!gSpecialStatuses[battler].switchInAbilityDone)
            {
                gBattleCommunication[MULTISTRING_CHOOSER] = 0;
                gSpecialStatuses[battler].switchInAbilityDone = 1;
                BattleScriptPushCursorAndCallback(BattleScript_SwitchInAbilityMsg);
                effect++;
            }
            break;
        case ABILITY_TERAVOLT:
            if (!gSpecialStatuses[battler].switchInAbilityDone)
            {
                gBattleCommunication[MULTISTRING_CHOOSER] = 1;
                gSpecialStatuses[battler].switchInAbilityDone = 1;
                BattleScriptPushCursorAndCallback(BattleScript_SwitchInAbilityMsg);
                effect++;
            }
            break;
        case ABILITY_TURBOBLAZE:
            if (!gSpecialStatuses[battler].switchInAbilityDone)
            {
                gBattleCommunication[MULTISTRING_CHOOSER] = 2;
                gSpecialStatuses[battler].switchInAbilityDone = 1;
                BattleScriptPushCursorAndCallback(BattleScript_SwitchInAbilityMsg);
                effect++;
            }
            break;
        case ABILITY_SLOW_START:
            if (!gSpecialStatuses[battler].switchInAbilityDone)
            {
                gBattleCommunication[MULTISTRING_CHOOSER] = 3;
                gSpecialStatuses[battler].switchInAbilityDone = 1;
                BattleScriptPushCursorAndCallback(BattleScript_SwitchInAbilityMsg);
                effect++;
            }
            break;
        case ABILITY_UNNERVE:
            if (!gSpecialStatuses[battler].switchInAbilityDone)
            {
                gBattleCommunication[MULTISTRING_CHOOSER] = 4;
                gSpecialStatuses[battler].switchInAbilityDone = 1;
                BattleScriptPushCursorAndCallback(BattleScript_SwitchInAbilityMsg);
                effect++;
            }
            break;
        case ABILITY_DOWNLOAD:
            if (!gSpecialStatuses[battler].switchInAbilityDone)
            {
                u32 statId, opposingBattler;
                u32 opposingDef = 0, opposingSpDef = 0;

                opposingBattler = BATTLE_OPPOSITE(battler);
                for (i = 0; i < 2; opposingBattler ^= BIT_SIDE, i++)
                {
                    if (IsBattlerAlive(opposingBattler))
                    {
                        opposingDef += gBattleMons[opposingBattler].defense
                                    * gStatStageRatios[gBattleMons[opposingBattler].statStages[STAT_DEF]][0]
                                    / gStatStageRatios[gBattleMons[opposingBattler].statStages[STAT_DEF]][1];
                        opposingSpDef += gBattleMons[opposingBattler].spDefense
                                      * gStatStageRatios[gBattleMons[opposingBattler].statStages[STAT_SPDEF]][0]
                                      / gStatStageRatios[gBattleMons[opposingBattler].statStages[STAT_SPDEF]][1];
                    }
                }

<<<<<<< HEAD
                if (opposingDef < opposingSpDef)
                    statId = STAT_ATK;
                else
                    statId = STAT_SPATK;

                gSpecialStatuses[battler].switchInAbilityDone = 1;
=======
                        effect = 1;
                    }
                    break;
                case ABILITY_FLASH_FIRE:
                    if (moveType == TYPE_FIRE && !(gBattleMons[battler].status1 & STATUS1_FREEZE))
                    {
                        if (!(gBattleResources->flags->flags[battler] & RESOURCE_FLAG_FLASH_FIRE))
                        {
                            gBattleCommunication[MULTISTRING_CHOOSER] = 0;
                            if (gProtectStructs[gBattlerAttacker].notFirstStrike)
                                gBattlescriptCurrInstr = BattleScript_FlashFireBoost;
                            else
                                gBattlescriptCurrInstr = BattleScript_FlashFireBoost_PPLoss;

                            gBattleResources->flags->flags[battler] |= RESOURCE_FLAG_FLASH_FIRE;
                            effect = 2;
                        }
                        else
                        {
                            gBattleCommunication[MULTISTRING_CHOOSER] = 1;
                            if (gProtectStructs[gBattlerAttacker].notFirstStrike)
                                gBattlescriptCurrInstr = BattleScript_FlashFireBoost;
                            else
                                gBattlescriptCurrInstr = BattleScript_FlashFireBoost_PPLoss;
>>>>>>> fe12f2f4

                if (gBattleMons[battler].statStages[statId] != 0xC)
                {
                    gBattleMons[battler].statStages[statId]++;
                    SET_STATCHANGER(statId, 1, FALSE);
                    PREPARE_STAT_BUFFER(gBattleTextBuff1, statId);
                    BattleScriptPushCursorAndCallback(BattleScript_AttackerAbilityStatRaiseEnd3);
                    effect++;
                }
            }
            break;
        case ABILITY_DRIZZLE:
            if (TryChangeBattleWeather(battler, ENUM_WEATHER_RAIN, TRUE))
            {
                BattleScriptPushCursorAndCallback(BattleScript_DrizzleActivates);
                gBattleScripting.battler = battler;
                effect++;
            }
            break;
        case ABILITY_SAND_STREAM:
            if (TryChangeBattleWeather(battler, ENUM_WEATHER_SANDSTORM, TRUE))
            {
                BattleScriptPushCursorAndCallback(BattleScript_SandstreamActivates);
                gBattleScripting.battler = battler;
                effect++;
            }
            break;
        case ABILITY_DROUGHT:
            if (TryChangeBattleWeather(battler, ENUM_WEATHER_SUN, TRUE))
            {
                BattleScriptPushCursorAndCallback(BattleScript_DroughtActivates);
                gBattleScripting.battler = battler;
                effect++;
            }
            break;
        case ABILITY_SNOW_WARNING:
            if (TryChangeBattleWeather(battler, ENUM_WEATHER_HAIL, TRUE))
            {
                BattleScriptPushCursorAndCallback(BattleScript_SnowWarningActivates);
                gBattleScripting.battler = battler;
                effect++;
            }
            break;
        case ABILITY_ELECTRIC_SURGE:
            if (TryChangeBattleTerrain(battler, STATUS_FIELD_ELECTRIC_TERRAIN, &gFieldTimers.electricTerrainTimer))
            {
                BattleScriptPushCursorAndCallback(BattleScript_ElectricSurgeActivates);
                effect++;
            }
            break;
        case ABILITY_GRASSY_SURGE:
            if (TryChangeBattleTerrain(battler, STATUS_FIELD_GRASSY_TERRAIN, &gFieldTimers.grassyTerrainTimer))
            {
                BattleScriptPushCursorAndCallback(BattleScript_GrassySurgeActivates);
                effect++;
            }
            break;
        case ABILITY_MISTY_SURGE:
            if (TryChangeBattleTerrain(battler, STATUS_FIELD_MISTY_TERRAIN, &gFieldTimers.mistyTerrainTimer))
            {
                BattleScriptPushCursorAndCallback(BattleScript_MistySurgeActivates);
                effect++;
            }
            break;
        case ABILITY_PSYCHIC_SURGE:
            if (TryChangeBattleTerrain(battler, STATUS_FIELD_PSYCHIC_TERRAIN, &gFieldTimers.psychicTerrainTimer))
            {
                BattleScriptPushCursorAndCallback(BattleScript_PsychicSurgeActivates);
                effect++;
            }
            break;
        case ABILITY_INTIMIDATE:
            if (!(gSpecialStatuses[battler].intimidatedMon))
            {
                gBattleResources->flags->flags[battler] |= RESOURCE_FLAG_INTIMIDATED;
                gSpecialStatuses[battler].intimidatedMon = 1;
            }
            break;
        case ABILITY_FORECAST:
            effect = CastformDataTypeChange(battler);
            if (effect != 0)
            {
                BattleScriptPushCursorAndCallback(BattleScript_CastformChange);
                gBattleScripting.battler = battler;
                *(&gBattleStruct->formToChangeInto) = effect - 1;
            }
            break;
        case ABILITY_TRACE:
            if (!(gSpecialStatuses[battler].traced))
            {
                gBattleResources->flags->flags[battler] |= RESOURCE_FLAG_TRACED;
                gSpecialStatuses[battler].traced = 1;
            }
            break;
        case ABILITY_CLOUD_NINE:
        case ABILITY_AIR_LOCK:
            // that's a weird choice for a variable, why not use i or battler?
            for (target1 = 0; target1 < gBattlersCount; target1++)
            {
                effect = CastformDataTypeChange(target1);
                if (effect != 0)
                {
                    BattleScriptPushCursorAndCallback(BattleScript_CastformChange);
                    gBattleScripting.battler = target1;
                    *(&gBattleStruct->formToChangeInto) = effect - 1;
                    break;
                }
            }
            break;
        }
        break;
    case ABILITYEFFECT_ENDTURN: // 1
        if (gBattleMons[battler].hp != 0)
        {
            gBattlerAttacker = battler;
            switch (gLastUsedAbility)
            {
            case ABILITY_HARVEST:
                if (((WEATHER_HAS_EFFECT && gBattleWeather & WEATHER_SUN_ANY) || Random() % 2 == 0)
                 && gBattleMons[battler].item == ITEM_NONE
                 && gBattleStruct->changedItems[battler] == ITEM_NONE
                 && ItemId_GetPocket(gBattleStruct->usedHeldItems[battler]) == POCKET_BERRIES)
                {
                    gLastUsedItem = gBattleStruct->changedItems[battler] = gBattleStruct->usedHeldItems[battler];
                    gBattleStruct->usedHeldItems[battler] = ITEM_NONE;
                    BattleScriptPushCursorAndCallback(BattleScript_HarvestActivates);
                    effect++;
                }
                break;
            case ABILITY_RAIN_DISH:
                if (WEATHER_HAS_EFFECT
                 && (gBattleWeather & WEATHER_RAIN_ANY)
                 && !BATTLER_MAX_HP(battler)
                 && !(gStatuses3[battler] & STATUS3_HEAL_BLOCK))
                {
                    BattleScriptPushCursorAndCallback(BattleScript_RainDishActivates);
                    gBattleMoveDamage = gBattleMons[battler].maxHP / 16;
                    if (gBattleMoveDamage == 0)
                        gBattleMoveDamage = 1;
                    gBattleMoveDamage *= -1;
                    effect++;
                }
                break;
            case ABILITY_HYDRATION:
                if (WEATHER_HAS_EFFECT
                 && (gBattleWeather & WEATHER_RAIN_ANY)
                 && gBattleMons[battler].status1 & STATUS1_ANY)
                {
                    goto ABILITY_HEAL_MON_STATUS;
                }
                break;
            case ABILITY_SHED_SKIN:
                if ((gBattleMons[battler].status1 & STATUS1_ANY) && (Random() % 3) == 0)
                {
                ABILITY_HEAL_MON_STATUS:
                    if (gBattleMons[battler].status1 & (STATUS1_POISON | STATUS1_TOXIC_POISON))
                        StringCopy(gBattleTextBuff1, gStatusConditionString_PoisonJpn);
                    if (gBattleMons[battler].status1 & STATUS1_SLEEP)
                        StringCopy(gBattleTextBuff1, gStatusConditionString_SleepJpn);
                    if (gBattleMons[battler].status1 & STATUS1_PARALYSIS)
                        StringCopy(gBattleTextBuff1, gStatusConditionString_ParalysisJpn);
                    if (gBattleMons[battler].status1 & STATUS1_BURN)
                        StringCopy(gBattleTextBuff1, gStatusConditionString_BurnJpn);
                    if (gBattleMons[battler].status1 & STATUS1_FREEZE)
                        StringCopy(gBattleTextBuff1, gStatusConditionString_IceJpn);

                    gBattleMons[battler].status1 = 0;
                    gBattleMons[battler].status2 &= ~(STATUS2_NIGHTMARE);
                    gBattleScripting.battler = gActiveBattler = battler;
                    BattleScriptPushCursorAndCallback(BattleScript_ShedSkinActivates);
                    BtlController_EmitSetMonData(0, REQUEST_STATUS_BATTLE, 0, 4, &gBattleMons[battler].status1);
                    MarkBattlerForControllerExec(gActiveBattler);
                    effect++;
                }
                break;
            case ABILITY_SPEED_BOOST:
                if (gBattleMons[battler].statStages[STAT_SPEED] < 0xC && gDisableStructs[battler].isFirstTurn != 2)
                {
                    gBattleMons[battler].statStages[STAT_SPEED]++;
                    gBattleScripting.animArg1 = 0x11;
                    gBattleScripting.animArg2 = 0;
                    BattleScriptPushCursorAndCallback(BattleScript_SpeedBoostActivates);
                    gBattleScripting.battler = battler;
                    effect++;
                }
                break;
            case ABILITY_TRUANT:
                gDisableStructs[gBattlerAttacker].truantCounter ^= 1;
                break;
            case ABILITY_BAD_DREAMS:
                if (gBattleMons[BATTLE_OPPOSITE(battler)].status1 & STATUS1_SLEEP || gBattleMons[BATTLE_OPPOSITE(battler)].status1 & STATUS1_SLEEP)
                {
                    BattleScriptPushCursorAndCallback(BattleScript_BadDreamsActivates);
                    effect++;
                }
                break;
            case ABILITY_SOLAR_POWER:
                if (WEATHER_HAS_EFFECT && gBattleWeather & WEATHER_SUN_ANY)
                {
                    BattleScriptPushCursorAndCallback(BattleScript_SolarPowerActivates);
                    gBattleMoveDamage = gBattleMons[battler].maxHP / 8;
                    if (gBattleMoveDamage == 0)
                        gBattleMoveDamage = 1;
                    effect++;
                }
                break;
            }
        }
        break;
    case ABILITYEFFECT_MOVES_BLOCK: // 2
        if ((gLastUsedAbility == ABILITY_SOUNDPROOF && gBattleMoves[move].flags & FLAG_SOUND)
            || (gLastUsedAbility == ABILITY_BULLETPROOF && gBattleMoves[move].flags & FLAG_BALLISTIC))
        {
            if (gBattleMons[gBattlerAttacker].status2 & STATUS2_MULTIPLETURNS)
                gHitMarker |= HITMARKER_NO_PPDEDUCT;
            gBattlescriptCurrInstr = BattleScript_SoundproofProtected;
            effect = 1;
        }
        else if ((gLastUsedAbility == ABILITY_DAZZLING
                   || (IsBattlerAlive(battler ^= BIT_FLANK) && GetBattlerAbility(battler) == ABILITY_DAZZLING)
                   )
                 && GetChosenMovePriority(battler) > 0
                 && GetBattlerSide(gBattlerAttacker) != GetBattlerSide(battler))
        {
            if (gBattleMons[gBattlerAttacker].status2 & STATUS2_MULTIPLETURNS)
                gHitMarker |= HITMARKER_NO_PPDEDUCT;
            gBattlescriptCurrInstr = BattleScript_DazzlingProtected;
            effect = 1;
        }
        break;
    case ABILITYEFFECT_ABSORBING: // 3
        if (move != MOVE_NONE)
        {
            u8 statId;
            switch (gLastUsedAbility)
            {
            case ABILITY_VOLT_ABSORB:
                if (moveType == TYPE_ELECTRIC)
                    effect = 1;
                break;
            case ABILITY_WATER_ABSORB:
            case ABILITY_DRY_SKIN:
                if (moveType == TYPE_WATER)
                    effect = 1;
                break;
            case ABILITY_MOTOR_DRIVE:
                if (moveType == TYPE_ELECTRIC)
                    effect = 2, statId = STAT_SPEED;
                break;
            case ABILITY_LIGHTNING_ROD:
                if (moveType == TYPE_ELECTRIC)
                    effect = 2, statId = STAT_SPATK;
                break;
            case ABILITY_STORM_DRAIN:
                if (moveType == TYPE_WATER)
                    effect = 2, statId = STAT_SPATK;
                break;
            case ABILITY_SAP_SIPPER:
                if (moveType == TYPE_GRASS)
                    effect = 2, statId = STAT_ATK;
                break;
            case ABILITY_FLASH_FIRE:
                if (moveType == TYPE_FIRE && !(gBattleMons[battler].status1 & STATUS1_FREEZE))
                {
                    if (!(gBattleResources->flags->flags[battler] & RESOURCE_FLAG_FLASH_FIRE))
                    {
                        gBattleCommunication[MULTISTRING_CHOOSER] = 0;
                        if (gProtectStructs[gBattlerAttacker].notFirstStrike)
                            gBattlescriptCurrInstr = BattleScript_FlashFireBoost;
                        else
                            gBattlescriptCurrInstr = BattleScript_FlashFireBoost_PPLoss;

                        gBattleResources->flags->flags[battler] |= RESOURCE_FLAG_FLASH_FIRE;
                        effect = 2;
                    }
                    else
                    {
                        gBattleCommunication[MULTISTRING_CHOOSER] = 1;
                        if (gProtectStructs[gBattlerAttacker].notFirstStrike)
                            gBattlescriptCurrInstr = BattleScript_FlashFireBoost;
                        else
                            gBattlescriptCurrInstr = BattleScript_FlashFireBoost_PPLoss;

                        effect = 2;
                    }
                }
                break;
            }

            if (effect == 1) // Drain Hp ability.
            {
                if (BATTLER_MAX_HP(battler) || gStatuses3[battler] & STATUS3_HEAL_BLOCK)
                {
                    if ((gProtectStructs[gBattlerAttacker].notFirstStrike))
                        gBattlescriptCurrInstr = BattleScript_MonMadeMoveUseless;
                    else
                        gBattlescriptCurrInstr = BattleScript_MonMadeMoveUseless_PPLoss;
                }
                else
                {
                    if (gProtectStructs[gBattlerAttacker].notFirstStrike)
                        gBattlescriptCurrInstr = BattleScript_MoveHPDrain;
                    else
                        gBattlescriptCurrInstr = BattleScript_MoveHPDrain_PPLoss;

                    gBattleMoveDamage = gBattleMons[battler].maxHP / 4;
                    if (gBattleMoveDamage == 0)
                        gBattleMoveDamage = 1;
                    gBattleMoveDamage *= -1;
                }
            }
            else if (effect == 2) // Boost Stat ability;
            {
                if (gBattleMons[battler].statStages[statId] == 0xC)
                {
                    if ((gProtectStructs[gBattlerAttacker].notFirstStrike))
                        gBattlescriptCurrInstr = BattleScript_MonMadeMoveUseless;
                    else
                        gBattlescriptCurrInstr = BattleScript_MonMadeMoveUseless_PPLoss;
                }
                else
                {
                    if (gProtectStructs[gBattlerAttacker].notFirstStrike)
                        gBattlescriptCurrInstr = BattleScript_MoveStatDrain;
                    else
                        gBattlescriptCurrInstr = BattleScript_MoveStatDrain_PPLoss;

                    SET_STATCHANGER(statId, 1, FALSE);
                    gBattleMons[battler].statStages[statId]++;
                    PREPARE_STAT_BUFFER(gBattleTextBuff1, statId);
                }
            }
        }
        break;
    case ABILITYEFFECT_MOVE_END: // Think contact abilities.
        switch (gLastUsedAbility)
        {
        case ABILITY_JUSTIFIED:
            if (!(gMoveResultFlags & MOVE_RESULT_NO_EFFECT)
             && TARGET_TURN_DAMAGED
             && IsBattlerAlive(battler)
             && moveType == TYPE_DARK
             && gBattleMons[battler].statStages[STAT_ATK] != 12)
            {
                SET_STATCHANGER(STAT_ATK, 1, FALSE);
                BattleScriptPushCursor();
                gBattlescriptCurrInstr = BattleScript_TargetAbilityStatRaise;
                effect++;
            }
            break;
        case ABILITY_RATTLED:
            if (!(gMoveResultFlags & MOVE_RESULT_NO_EFFECT)
             && TARGET_TURN_DAMAGED
             && IsBattlerAlive(battler)
             && (moveType == TYPE_DARK || moveType == TYPE_BUG || moveType == TYPE_GHOST)
             && gBattleMons[battler].statStages[STAT_SPEED] != 12)
            {
                SET_STATCHANGER(STAT_SPEED, 1, FALSE);
                BattleScriptPushCursor();
                gBattlescriptCurrInstr = BattleScript_TargetAbilityStatRaise;
                effect++;
            }
            break;
        case ABILITY_WEAK_ARMOR:
            if (!(gMoveResultFlags & MOVE_RESULT_NO_EFFECT)
             && TARGET_TURN_DAMAGED
             && IsBattlerAlive(battler)
             && gBattleMoves[gCurrentMove].split == SPLIT_PHYSICAL
             && (gBattleMons[battler].statStages[STAT_SPEED] != 12 || gBattleMons[battler].statStages[STAT_DEF] != 0))
            {
                BattleScriptPushCursor();
                gBattlescriptCurrInstr = BattleScript_WeakArmorActivates;
                effect++;
            }
            break;
        case ABILITY_CURSED_BODY:
            if (!(gMoveResultFlags & MOVE_RESULT_NO_EFFECT)
             && TARGET_TURN_DAMAGED
             && gDisableStructs[gBattlerAttacker].disabledMove == MOVE_NONE
             && IsBattlerAlive(gBattlerAttacker)
             && !IsAbilityOnSide(gBattlerAttacker, ABILITY_AROMA_VEIL)
             && gBattleMons[gBattlerAttacker].pp[gChosenMovePos] != 0
             && (Random() % 3) == 0)
            {
                gDisableStructs[gBattlerAttacker].disabledMove = gChosenMove;
                gDisableStructs[gBattlerAttacker].disableTimer = 4;
                PREPARE_MOVE_BUFFER(gBattleTextBuff1, gChosenMove);
                BattleScriptPushCursor();
                gBattlescriptCurrInstr = BattleScript_CursedBodyActivates;
                effect++;
            }
            break;
        case ABILITY_MUMMY:
            if (!(gMoveResultFlags & MOVE_RESULT_NO_EFFECT)
             && IsBattlerAlive(gBattlerAttacker)
             && (gBattleMoves[move].flags & FLAG_MAKES_CONTACT))
            {
                switch (gBattleMons[gBattlerAttacker].ability)
                {
                case ABILITY_MUMMY:
                case ABILITY_BATTLE_BOND:
                case ABILITY_COMATOSE:
                case ABILITY_DISGUISE:
                case ABILITY_MULTITYPE:
                case ABILITY_POWER_CONSTRUCT:
                case ABILITY_RKS_SYSTEM:
                case ABILITY_SCHOOLING:
                case ABILITY_SHIELDS_DOWN:
                case ABILITY_STANCE_CHANGE:
                    break;
                default:
                    gLastUsedAbility = gBattleMons[gBattlerAttacker].ability = ABILITY_MUMMY;
                    BattleScriptPushCursor();
                    gBattlescriptCurrInstr = BattleScript_MummyActivates;
                    effect++;
                    break;
                }
            }
            break;
        case ABILITY_ANGER_POINT:
            if (!(gMoveResultFlags & MOVE_RESULT_NO_EFFECT)
             && gIsCriticalHit
             && TARGET_TURN_DAMAGED
             && IsBattlerAlive(battler)
             && gBattleMons[battler].statStages[STAT_ATK] != 12)
            {
                SET_STATCHANGER(STAT_ATK, 12 - gBattleMons[battler].statStages[STAT_ATK], FALSE);
                BattleScriptPushCursor();
                gBattlescriptCurrInstr = BattleScript_AngryPointActivates;
                effect++;
            }
            break;
        case ABILITY_COLOR_CHANGE:
            if (!(gMoveResultFlags & MOVE_RESULT_NO_EFFECT)
             && move != MOVE_STRUGGLE
             && gBattleMoves[move].power != 0
             && TARGET_TURN_DAMAGED
             && !IS_BATTLER_OF_TYPE(battler, moveType)
             && gBattleMons[battler].hp != 0)
            {
                SET_BATTLER_TYPE(battler, moveType);
                PREPARE_TYPE_BUFFER(gBattleTextBuff1, moveType);
                BattleScriptPushCursor();
                gBattlescriptCurrInstr = BattleScript_ColorChangeActivates;
                effect++;
            }
            break;
        case ABILITY_ROUGH_SKIN:
        case ABILITY_IRON_BARBS:
            if (!(gMoveResultFlags & MOVE_RESULT_NO_EFFECT)
             && gBattleMons[gBattlerAttacker].hp != 0
             && !gProtectStructs[gBattlerAttacker].confusionSelfDmg
             && TARGET_TURN_DAMAGED
             && (gBattleMoves[move].flags & FLAG_MAKES_CONTACT))
            {
                gBattleMoveDamage = gBattleMons[gBattlerAttacker].maxHP / 8;
                if (gBattleMoveDamage == 0)
                    gBattleMoveDamage = 1;
                PREPARE_ABILITY_BUFFER(gBattleTextBuff1, gLastUsedAbility);
                BattleScriptPushCursor();
                gBattlescriptCurrInstr = BattleScript_RoughSkinActivates;
                effect++;
            }
            break;
        case ABILITY_EFFECT_SPORE:
            if (!(gMoveResultFlags & MOVE_RESULT_NO_EFFECT)
             && gBattleMons[gBattlerAttacker].hp != 0
             && !gProtectStructs[gBattlerAttacker].confusionSelfDmg
             && TARGET_TURN_DAMAGED
             && (gBattleMoves[move].flags & FLAG_MAKES_CONTACT)
             && !IS_BATTLER_OF_TYPE(gBattlerAttacker, TYPE_GRASS)
             && GetBattlerAbility(gBattlerAttacker) != ABILITY_OVERCOAT
             && GetBattlerHoldEffect(gBattlerAttacker, TRUE) != HOLD_EFFECT_SAFETY_GOOGLES
             && (Random() % 10) == 0)
            {
                do
                {
                    gBattleScripting.moveEffect = Random() & 3;
                } while (gBattleScripting.moveEffect == 0);

                if (gBattleScripting.moveEffect == MOVE_EFFECT_BURN)
                    gBattleScripting.moveEffect += 2; // 5 MOVE_EFFECT_PARALYSIS

                gBattleScripting.moveEffect += MOVE_EFFECT_AFFECTS_USER;
                BattleScriptPushCursor();
                gBattlescriptCurrInstr = BattleScript_AbilityStatusEffect;
                gHitMarker |= HITMARKER_IGNORE_SAFEGUARD;
                effect++;
            }
            break;
        case ABILITY_POISON_POINT:
            if (!(gMoveResultFlags & MOVE_RESULT_NO_EFFECT)
             && gBattleMons[gBattlerAttacker].hp != 0
             && !gProtectStructs[gBattlerAttacker].confusionSelfDmg
             && TARGET_TURN_DAMAGED
             && (gBattleMoves[move].flags & FLAG_MAKES_CONTACT)
             && (Random() % 3) == 0)
            {
                gBattleScripting.moveEffect = MOVE_EFFECT_AFFECTS_USER | MOVE_EFFECT_POISON;
                BattleScriptPushCursor();
                gBattlescriptCurrInstr = BattleScript_AbilityStatusEffect;
                gHitMarker |= HITMARKER_IGNORE_SAFEGUARD;
                effect++;
            }
            break;
        case ABILITY_STATIC:
            if (!(gMoveResultFlags & MOVE_RESULT_NO_EFFECT)
             && gBattleMons[gBattlerAttacker].hp != 0
             && !gProtectStructs[gBattlerAttacker].confusionSelfDmg
             && TARGET_TURN_DAMAGED
             && (gBattleMoves[move].flags & FLAG_MAKES_CONTACT)
             && (Random() % 3) == 0)
            {
                gBattleScripting.moveEffect = MOVE_EFFECT_AFFECTS_USER | MOVE_EFFECT_PARALYSIS;
                BattleScriptPushCursor();
                gBattlescriptCurrInstr = BattleScript_AbilityStatusEffect;
                gHitMarker |= HITMARKER_IGNORE_SAFEGUARD;
                effect++;
            }
            break;
        case ABILITY_FLAME_BODY:
            if (!(gMoveResultFlags & MOVE_RESULT_NO_EFFECT)
             && gBattleMons[gBattlerAttacker].hp != 0
             && !gProtectStructs[gBattlerAttacker].confusionSelfDmg
             && (gBattleMoves[move].flags & FLAG_MAKES_CONTACT)
             && TARGET_TURN_DAMAGED
             && (Random() % 3) == 0)
            {
                gBattleScripting.moveEffect = MOVE_EFFECT_AFFECTS_USER | MOVE_EFFECT_BURN;
                BattleScriptPushCursor();
                gBattlescriptCurrInstr = BattleScript_AbilityStatusEffect;
                gHitMarker |= HITMARKER_IGNORE_SAFEGUARD;
                effect++;
            }
            break;
        case ABILITY_CUTE_CHARM:
            if (!(gMoveResultFlags & MOVE_RESULT_NO_EFFECT)
             && gBattleMons[gBattlerAttacker].hp != 0
             && !gProtectStructs[gBattlerAttacker].confusionSelfDmg
             && (gBattleMoves[move].flags & FLAG_MAKES_CONTACT)
             && TARGET_TURN_DAMAGED
             && gBattleMons[gBattlerTarget].hp != 0
             && (Random() % 3) == 0
             && GetBattlerAbility(gBattlerAttacker) != ABILITY_OBLIVIOUS
             && !IsAbilityOnSide(gBattlerAttacker, ABILITY_AROMA_VEIL)
             && GetGenderFromSpeciesAndPersonality(speciesAtk, pidAtk) != GetGenderFromSpeciesAndPersonality(speciesDef, pidDef)
             && !(gBattleMons[gBattlerAttacker].status2 & STATUS2_INFATUATION)
             && GetGenderFromSpeciesAndPersonality(speciesAtk, pidAtk) != MON_GENDERLESS
             && GetGenderFromSpeciesAndPersonality(speciesDef, pidDef) != MON_GENDERLESS)
            {
                gBattleMons[gBattlerAttacker].status2 |= STATUS2_INFATUATED_WITH(gBattlerTarget);
                BattleScriptPushCursor();
                gBattlescriptCurrInstr = BattleScript_CuteCharmActivates;
                effect++;
            }
            break;
        }
        break;
    case ABILITYEFFECT_IMMUNITY: // 5
        for (battler = 0; battler < gBattlersCount; battler++)
        {
            switch (gBattleMons[battler].ability)
            {
            case ABILITY_IMMUNITY:
                if (gBattleMons[battler].status1 & (STATUS1_POISON | STATUS1_TOXIC_POISON | STATUS1_TOXIC_COUNTER))
                {
                    StringCopy(gBattleTextBuff1, gStatusConditionString_PoisonJpn);
                    effect = 1;
                }
                break;
            case ABILITY_OWN_TEMPO:
                if (gBattleMons[battler].status2 & STATUS2_CONFUSION)
                {
                    StringCopy(gBattleTextBuff1, gStatusConditionString_ConfusionJpn);
                    effect = 2;
                }
                break;
            case ABILITY_LIMBER:
                if (gBattleMons[battler].status1 & STATUS1_PARALYSIS)
                {
                    StringCopy(gBattleTextBuff1, gStatusConditionString_ParalysisJpn);
                    effect = 1;
                }
                break;
            case ABILITY_INSOMNIA:
            case ABILITY_VITAL_SPIRIT:
                if (gBattleMons[battler].status1 & STATUS1_SLEEP)
                {
                    gBattleMons[battler].status2 &= ~(STATUS2_NIGHTMARE);
                    StringCopy(gBattleTextBuff1, gStatusConditionString_SleepJpn);
                    effect = 1;
                }
                break;
            case ABILITY_WATER_VEIL:
                if (gBattleMons[battler].status1 & STATUS1_BURN)
                {
                    StringCopy(gBattleTextBuff1, gStatusConditionString_BurnJpn);
                    effect = 1;
                }
                break;
            case ABILITY_MAGMA_ARMOR:
                if (gBattleMons[battler].status1 & STATUS1_FREEZE)
                {
                    StringCopy(gBattleTextBuff1, gStatusConditionString_IceJpn);
                    effect = 1;
                }
                break;
            case ABILITY_OBLIVIOUS:
                if (gBattleMons[battler].status2 & STATUS2_INFATUATION)
                {
                    StringCopy(gBattleTextBuff1, gStatusConditionString_LoveJpn);
                    effect = 3;
                }
                break;
            }
            if (effect)
            {
                switch (effect)
                {
                case 1: // status cleared
                    gBattleMons[battler].status1 = 0;
                    break;
                case 2: // get rid of confusion
                    gBattleMons[battler].status2 &= ~(STATUS2_CONFUSION);
                    break;
                case 3: // get rid of infatuation
                    gBattleMons[battler].status2 &= ~(STATUS2_INFATUATION);
                    break;
                }

                BattleScriptPushCursor();
                gBattlescriptCurrInstr = BattleScript_AbilityCuredStatus;
                gBattleScripting.battler = battler;
                gActiveBattler = battler;
                BtlController_EmitSetMonData(0, REQUEST_STATUS_BATTLE, 0, 4, &gBattleMons[gActiveBattler].status1);
                MarkBattlerForControllerExec(gActiveBattler);
                return effect;
            }
        }
        break;
    case ABILITYEFFECT_FORECAST: // 6
        for (battler = 0; battler < gBattlersCount; battler++)
        {
            if (gBattleMons[battler].ability == ABILITY_FORECAST)
            {
                effect = CastformDataTypeChange(battler);
                if (effect)
                {
                    BattleScriptPushCursorAndCallback(BattleScript_CastformChange);
                    gBattleScripting.battler = battler;
                    *(&gBattleStruct->formToChangeInto) = effect - 1;
                    return effect;
                }
            }
        }
        break;
    case ABILITYEFFECT_SYNCHRONIZE: // 7
        if (gLastUsedAbility == ABILITY_SYNCHRONIZE && (gHitMarker & HITMARKER_SYNCHRONISE_EFFECT))
        {
            gHitMarker &= ~(HITMARKER_SYNCHRONISE_EFFECT);
            gBattleStruct->synchronizeMoveEffect &= ~(MOVE_EFFECT_AFFECTS_USER | MOVE_EFFECT_CERTAIN);
            if (gBattleStruct->synchronizeMoveEffect == MOVE_EFFECT_TOXIC)
                gBattleStruct->synchronizeMoveEffect = MOVE_EFFECT_POISON;

            gBattleScripting.moveEffect = gBattleStruct->synchronizeMoveEffect + MOVE_EFFECT_AFFECTS_USER;
            gBattleScripting.battler = gBattlerTarget;
            BattleScriptPushCursor();
            gBattlescriptCurrInstr = BattleScript_SynchronizeActivates;
            gHitMarker |= HITMARKER_IGNORE_SAFEGUARD;
            effect++;
        }
        break;
    case ABILITYEFFECT_ATK_SYNCHRONIZE: // 8
        if (gLastUsedAbility == ABILITY_SYNCHRONIZE && (gHitMarker & HITMARKER_SYNCHRONISE_EFFECT))
        {
            gHitMarker &= ~(HITMARKER_SYNCHRONISE_EFFECT);
            gBattleStruct->synchronizeMoveEffect &= ~(MOVE_EFFECT_AFFECTS_USER | MOVE_EFFECT_CERTAIN);
            if (gBattleStruct->synchronizeMoveEffect == MOVE_EFFECT_TOXIC)
                gBattleStruct->synchronizeMoveEffect = MOVE_EFFECT_POISON;

            gBattleScripting.moveEffect = gBattleStruct->synchronizeMoveEffect;
            gBattleScripting.battler = gBattlerAttacker;
            BattleScriptPushCursor();
            gBattlescriptCurrInstr = BattleScript_SynchronizeActivates;
            gHitMarker |= HITMARKER_IGNORE_SAFEGUARD;
            effect++;
        }
        break;
    case ABILITYEFFECT_INTIMIDATE1: // 9
        for (i = 0; i < gBattlersCount; i++)
        {
            if (gBattleMons[i].ability == ABILITY_INTIMIDATE && gBattleResources->flags->flags[i] & RESOURCE_FLAG_INTIMIDATED)
            {
                gLastUsedAbility = ABILITY_INTIMIDATE;
                gBattleResources->flags->flags[i] &= ~(RESOURCE_FLAG_INTIMIDATED);
                BattleScriptPushCursorAndCallback(BattleScript_IntimidateActivatesEnd3);
                gBattlerAbility = gBattleStruct->intimidateBattler = i;
                effect++;
                break;
            }
        }
        break;
    case ABILITYEFFECT_TRACE: // 11
        for (i = 0; i < gBattlersCount; i++)
        {
            if (gBattleMons[i].ability == ABILITY_TRACE && (gBattleResources->flags->flags[i] & RESOURCE_FLAG_TRACED))
            {
                u8 target2;
                side = (GetBattlerPosition(i) ^ BIT_SIDE) & BIT_SIDE; // side of the opposing pokemon
                target1 = GetBattlerAtPosition(side);
                target2 = GetBattlerAtPosition(side + BIT_FLANK);
                if (gBattleTypeFlags & BATTLE_TYPE_DOUBLE)
                {
                    if (gBattleMons[target1].ability != 0 && gBattleMons[target1].hp != 0
                     && gBattleMons[target2].ability != 0 && gBattleMons[target2].hp != 0)
                    {
                        gActiveBattler = GetBattlerAtPosition(((Random() & 1) * 2) | side);
                        gBattleMons[i].ability = gBattleMons[gActiveBattler].ability;
                        gLastUsedAbility = gBattleMons[gActiveBattler].ability;
                        effect++;
                    }
                    else if (gBattleMons[target1].ability != 0 && gBattleMons[target1].hp != 0)
                    {
                        gActiveBattler = target1;
                        gBattleMons[i].ability = gBattleMons[gActiveBattler].ability;
                        gLastUsedAbility = gBattleMons[gActiveBattler].ability;
                        effect++;
                    }
                    else if (gBattleMons[target2].ability != 0 && gBattleMons[target2].hp != 0)
                    {
                        gActiveBattler = target2;
                        gBattleMons[i].ability = gBattleMons[gActiveBattler].ability;
                        gLastUsedAbility = gBattleMons[gActiveBattler].ability;
                        effect++;
                    }
                }
                else
                {
                    gActiveBattler = target1;
                    if (gBattleMons[target1].ability && gBattleMons[target1].hp)
                    {
                        gBattleMons[i].ability = gBattleMons[target1].ability;
                        gLastUsedAbility = gBattleMons[target1].ability;
                        effect++;
                    }
                }
                if (effect)
                {
                    BattleScriptPushCursorAndCallback(BattleScript_TraceActivates);
                    gBattleResources->flags->flags[i] &= ~(RESOURCE_FLAG_TRACED);
                    gBattlerAbility = gBattleScripting.battler = i;

                    PREPARE_MON_NICK_WITH_PREFIX_BUFFER(gBattleTextBuff1, gActiveBattler, gBattlerPartyIndexes[gActiveBattler])
                    PREPARE_ABILITY_BUFFER(gBattleTextBuff2, gLastUsedAbility)
                    break;
                }
            }
        }
        break;
    case ABILITYEFFECT_INTIMIDATE2: // 10
        for (i = 0; i < gBattlersCount; i++)
        {
            if (gBattleMons[i].ability == ABILITY_INTIMIDATE && (gBattleResources->flags->flags[i] & RESOURCE_FLAG_INTIMIDATED))
            {
                gLastUsedAbility = ABILITY_INTIMIDATE;
                gBattleResources->flags->flags[i] &= ~(RESOURCE_FLAG_INTIMIDATED);
                BattleScriptPushCursor();
                gBattlescriptCurrInstr = BattleScript_IntimidateActivates;
                gBattleStruct->intimidateBattler = i;
                effect++;
                break;
            }
        }
        break;
    }

    if (effect && gLastUsedAbility != 0xFF)
        RecordAbilityBattle(battler, gLastUsedAbility);
    if (effect && caseID <= ABILITYEFFECT_MOVE_END)
        gBattlerAbility = battler;

    return effect;
}

u32 GetBattlerAbility(u8 battlerId)
{
    if (gStatuses3[battlerId] & STATUS3_GASTRO_ACID)
        return ABILITY_NONE;
    else if ((gBattleMons[gBattlerAttacker].ability == ABILITY_MOLD_BREAKER
            || gBattleMons[gBattlerAttacker].ability == ABILITY_TERAVOLT
            || gBattleMons[gBattlerAttacker].ability == ABILITY_TURBOBLAZE)
        && sAbilitiesAffectedByMoldBreaker[gBattleMons[battlerId].ability]
        && gBattlerByTurnOrder[gCurrentTurnActionNumber] == gBattlerAttacker
        && gActionsByTurnOrder[gBattlerByTurnOrder[gBattlerAttacker]] == B_ACTION_USE_MOVE
        && gCurrentTurnActionNumber < gBattlersCount
        && !(gStatuses3[gBattlerAttacker] & STATUS3_GASTRO_ACID))
        return ABILITY_NONE;
	else
		return gBattleMons[battlerId].ability;
}

u32 IsAbilityOnSide(u32 battlerId, u32 ability)
{
    if (IsBattlerAlive(battlerId) && GetBattlerAbility(battlerId) == ability)
        return battlerId + 1;
    else if (IsBattlerAlive(BATTLE_PARTNER(battlerId)) && GetBattlerAbility(BATTLE_PARTNER(battlerId)) == ability)
        return BATTLE_PARTNER(battlerId) + 1;
    else
        return 0;
}

u32 IsAbilityOnOpposingSide(u32 battlerId, u32 ability)
{
    return IsAbilityOnSide(BATTLE_OPPOSITE(battlerId), ability);
}

u32 IsAbilityOnField(u32 ability)
{
    u32 i;

    for (i = 0; i < gBattlersCount; i++)
    {
        if (IsBattlerAlive(i) && GetBattlerAbility(i) == ability)
            return i + 1;
    }

    return 0;
}

u32 IsAbilityOnFieldExcept(u32 battlerId, u32 ability)
{
    u32 i;

    for (i = 0; i < gBattlersCount; i++)
    {
        if (i != battlerId && IsBattlerAlive(i) && GetBattlerAbility(i) == ability)
            return i + 1;
    }

    return 0;
}

void BattleScriptExecute(const u8 *BS_ptr)
{
    gBattlescriptCurrInstr = BS_ptr;
    gBattleResources->battleCallbackStack->function[gBattleResources->battleCallbackStack->size++] = gBattleMainFunc;
    gBattleMainFunc = RunBattleScriptCommands_PopCallbacksStack;
    gCurrentActionFuncId = 0;
}

void BattleScriptPushCursorAndCallback(const u8 *BS_ptr)
{
    BattleScriptPushCursor();
    gBattlescriptCurrInstr = BS_ptr;
    gBattleResources->battleCallbackStack->function[gBattleResources->battleCallbackStack->size++] = gBattleMainFunc;
    gBattleMainFunc = RunBattleScriptCommands;
}

enum
{
    ITEM_NO_EFFECT, // 0
    ITEM_STATUS_CHANGE, // 1
    ITEM_EFFECT_OTHER, // 2
    ITEM_PP_CHANGE, // 3
    ITEM_HP_CHANGE, // 4
    ITEM_STATS_CHANGE, // 5
};

// second argument is 1/X of current hp compared to max hp
static bool32 HasEnoughHpToEatBerry(u8 battlerId, u32 hpFraction)
{
    if (gBattleMons[battlerId].hp <= gBattleMons[battlerId].maxHP / hpFraction)
    {
        return TRUE;
    }
    else if (hpFraction <= 4 && GetBattlerAbility(battlerId) == ABILITY_GLUTTONY
             && gBattleMons[battlerId].hp <= gBattleMons[battlerId].maxHP / 2)
    {
        RecordAbilityBattle(battlerId, ABILITY_GLUTTONY);
        return TRUE;
    }
    else
    {
        return FALSE;
    }
}

u8 ItemBattleEffects(u8 caseID, u8 battlerId, bool8 moveTurn)
{
    int i = 0;
    u8 effect = ITEM_NO_EFFECT;
    u8 changedPP = 0;
    u8 battlerHoldEffect, atkHoldEffect;
    u8 battlerHoldEffectParam, atkHoldEffectParam;
    u16 atkItem;

    gLastUsedItem = gBattleMons[battlerId].item;
    battlerHoldEffect = GetBattlerHoldEffect(battlerId, TRUE);
    battlerHoldEffectParam = GetBattlerHoldEffectParam(battlerId);

    atkItem = gBattleMons[gBattlerAttacker].item;
    atkHoldEffect = GetBattlerHoldEffect(gBattlerAttacker, TRUE);
    atkHoldEffectParam = GetBattlerHoldEffectParam(gBattlerAttacker);

    switch (caseID)
    {
    case ITEMEFFECT_ON_SWITCH_IN:
        switch (battlerHoldEffect)
        {
        case HOLD_EFFECT_DOUBLE_PRIZE:
            if (GetBattlerSide(battlerId) == B_SIDE_PLAYER)
                gBattleStruct->moneyMultiplier *= 2;
            break;
        case HOLD_EFFECT_RESTORE_STATS:
            for (i = 0; i < NUM_BATTLE_STATS; i++)
            {
                if (gBattleMons[battlerId].statStages[i] < 6)
                {
                    gBattleMons[battlerId].statStages[i] = 6;
                    effect = ITEM_STATS_CHANGE;
                }
            }
            if (effect)
            {
                gBattleScripting.battler = battlerId;
                gPotentialItemEffectBattler = battlerId;
                gActiveBattler = gBattlerAttacker = battlerId;
                BattleScriptExecute(BattleScript_WhiteHerbEnd2);
            }
            break;
        }
        break;
    case 1:
        if (gBattleMons[battlerId].hp)
        {
            switch (battlerHoldEffect)
            {
            case HOLD_EFFECT_RESTORE_HP:
                if (!moveTurn && HasEnoughHpToEatBerry(battlerId, 2))
                {
                    gBattleMoveDamage = battlerHoldEffectParam;
                    if (gBattleMons[battlerId].hp + battlerHoldEffectParam > gBattleMons[battlerId].maxHP)
                        gBattleMoveDamage = gBattleMons[battlerId].maxHP - gBattleMons[battlerId].hp;
                    gBattleMoveDamage *= -1;
                    BattleScriptExecute(BattleScript_ItemHealHP_RemoveItem);
                    effect = 4;
                }
                break;
            case HOLD_EFFECT_RESTORE_PP:
                if (!moveTurn)
                {
                    struct Pokemon *mon;
                    u8 ppBonuses;
                    u16 move;

                    if (GetBattlerSide(battlerId) == B_SIDE_PLAYER)
                        mon = &gPlayerParty[gBattlerPartyIndexes[battlerId]];
                    else
                        mon = &gEnemyParty[gBattlerPartyIndexes[battlerId]];
                    for (i = 0; i < MAX_MON_MOVES; i++)
                    {
                        move = GetMonData(mon, MON_DATA_MOVE1 + i);
                        changedPP = GetMonData(mon, MON_DATA_PP1 + i);
                        ppBonuses = GetMonData(mon, MON_DATA_PP_BONUSES);
                        if (move && changedPP == 0)
                            break;
                    }
                    if (i != MAX_MON_MOVES)
                    {
                        u8 maxPP = CalculatePPWithBonus(move, ppBonuses, i);
                        if (changedPP + battlerHoldEffectParam > maxPP)
                            changedPP = maxPP;
                        else
                            changedPP = changedPP + battlerHoldEffectParam;

                        PREPARE_MOVE_BUFFER(gBattleTextBuff1, move);

                        BattleScriptExecute(BattleScript_BerryPPHealEnd2);
                        BtlController_EmitSetMonData(0, i + REQUEST_PPMOVE1_BATTLE, 0, 1, &changedPP);
                        MarkBattlerForControllerExec(gActiveBattler);
                        effect = ITEM_PP_CHANGE;
                    }
                }
                break;
            case HOLD_EFFECT_RESTORE_STATS:
                for (i = 0; i < NUM_BATTLE_STATS; i++)
                {
                    if (gBattleMons[battlerId].statStages[i] < 6)
                    {
                        gBattleMons[battlerId].statStages[i] = 6;
                        effect = ITEM_STATS_CHANGE;
                    }
                }
                if (effect)
                {
                    gBattleScripting.battler = battlerId;
                    gPotentialItemEffectBattler = battlerId;
                    gActiveBattler = gBattlerAttacker = battlerId;
                    BattleScriptExecute(BattleScript_WhiteHerbEnd2);
                }
                break;
            case HOLD_EFFECT_LEFTOVERS:
                if (gBattleMons[battlerId].hp < gBattleMons[battlerId].maxHP && !moveTurn)
                {
                    gBattleMoveDamage = gBattleMons[battlerId].maxHP / 16;
                    if (gBattleMoveDamage == 0)
                        gBattleMoveDamage = 1;
                    if (gBattleMons[battlerId].hp + gBattleMoveDamage > gBattleMons[battlerId].maxHP)
                        gBattleMoveDamage = gBattleMons[battlerId].maxHP - gBattleMons[battlerId].hp;
                    gBattleMoveDamage *= -1;
                    BattleScriptExecute(BattleScript_ItemHealHP_End2);
                    effect = ITEM_HP_CHANGE;
                    RecordItemEffectBattle(battlerId, battlerHoldEffect);
                }
                break;
            // nice copy/paste there gamefreak, making a function for confuse berries was too much eh?
            case HOLD_EFFECT_CONFUSE_SPICY:
                if (!moveTurn && HasEnoughHpToEatBerry(battlerId, 2))
                {
                    PREPARE_FLAVOR_BUFFER(gBattleTextBuff1, FLAVOR_SPICY);

                    gBattleMoveDamage = gBattleMons[battlerId].maxHP / battlerHoldEffectParam;
                    if (gBattleMoveDamage == 0)
                        gBattleMoveDamage = 1;
                    if (gBattleMons[battlerId].hp + gBattleMoveDamage > gBattleMons[battlerId].maxHP)
                        gBattleMoveDamage = gBattleMons[battlerId].maxHP - gBattleMons[battlerId].hp;
                    gBattleMoveDamage *= -1;
                    if (GetFlavorRelationByPersonality(gBattleMons[battlerId].personality, FLAVOR_SPICY) < 0)
                        BattleScriptExecute(BattleScript_BerryConfuseHealEnd2);
                    else
                        BattleScriptExecute(BattleScript_ItemHealHP_RemoveItem);
                    effect = ITEM_HP_CHANGE;
                }
                break;
            case HOLD_EFFECT_CONFUSE_DRY:
                if (!moveTurn && HasEnoughHpToEatBerry(battlerId, 2))
                {
                    PREPARE_FLAVOR_BUFFER(gBattleTextBuff1, FLAVOR_DRY);

                    gBattleMoveDamage = gBattleMons[battlerId].maxHP / battlerHoldEffectParam;
                    if (gBattleMoveDamage == 0)
                        gBattleMoveDamage = 1;
                    if (gBattleMons[battlerId].hp + gBattleMoveDamage > gBattleMons[battlerId].maxHP)
                        gBattleMoveDamage = gBattleMons[battlerId].maxHP - gBattleMons[battlerId].hp;
                    gBattleMoveDamage *= -1;
                    if (GetFlavorRelationByPersonality(gBattleMons[battlerId].personality, FLAVOR_DRY) < 0)
                        BattleScriptExecute(BattleScript_BerryConfuseHealEnd2);
                    else
                        BattleScriptExecute(BattleScript_ItemHealHP_RemoveItem);
                    effect = ITEM_HP_CHANGE;
                }
                break;
            case HOLD_EFFECT_CONFUSE_SWEET:
                if (!moveTurn && HasEnoughHpToEatBerry(battlerId, 2))
                {
                    PREPARE_FLAVOR_BUFFER(gBattleTextBuff1, FLAVOR_SWEET);

                    gBattleMoveDamage = gBattleMons[battlerId].maxHP / battlerHoldEffectParam;
                    if (gBattleMoveDamage == 0)
                        gBattleMoveDamage = 1;
                    if (gBattleMons[battlerId].hp + gBattleMoveDamage > gBattleMons[battlerId].maxHP)
                        gBattleMoveDamage = gBattleMons[battlerId].maxHP - gBattleMons[battlerId].hp;
                    gBattleMoveDamage *= -1;
                    if (GetFlavorRelationByPersonality(gBattleMons[battlerId].personality, FLAVOR_SWEET) < 0)
                        BattleScriptExecute(BattleScript_BerryConfuseHealEnd2);
                    else
                        BattleScriptExecute(BattleScript_ItemHealHP_RemoveItem);
                    effect = ITEM_HP_CHANGE;
                }
                break;
            case HOLD_EFFECT_CONFUSE_BITTER:
                if (!moveTurn && HasEnoughHpToEatBerry(battlerId, 2))
                {
                    PREPARE_FLAVOR_BUFFER(gBattleTextBuff1, FLAVOR_BITTER);

                    gBattleMoveDamage = gBattleMons[battlerId].maxHP / battlerHoldEffectParam;
                    if (gBattleMoveDamage == 0)
                        gBattleMoveDamage = 1;
                    if (gBattleMons[battlerId].hp + gBattleMoveDamage > gBattleMons[battlerId].maxHP)
                        gBattleMoveDamage = gBattleMons[battlerId].maxHP - gBattleMons[battlerId].hp;
                    gBattleMoveDamage *= -1;
                    if (GetFlavorRelationByPersonality(gBattleMons[battlerId].personality, FLAVOR_BITTER) < 0)
                        BattleScriptExecute(BattleScript_BerryConfuseHealEnd2);
                    else
                        BattleScriptExecute(BattleScript_ItemHealHP_RemoveItem);
                    effect = ITEM_HP_CHANGE;
                }
                break;
            case HOLD_EFFECT_CONFUSE_SOUR:
                if (!moveTurn && HasEnoughHpToEatBerry(battlerId, 2))
                {
                    PREPARE_FLAVOR_BUFFER(gBattleTextBuff1, FLAVOR_SOUR);

                    gBattleMoveDamage = gBattleMons[battlerId].maxHP / battlerHoldEffectParam;
                    if (gBattleMoveDamage == 0)
                        gBattleMoveDamage = 1;
                    if (gBattleMons[battlerId].hp + gBattleMoveDamage > gBattleMons[battlerId].maxHP)
                        gBattleMoveDamage = gBattleMons[battlerId].maxHP - gBattleMons[battlerId].hp;
                    gBattleMoveDamage *= -1;
                    if (GetFlavorRelationByPersonality(gBattleMons[battlerId].personality, FLAVOR_SOUR) < 0)
                        BattleScriptExecute(BattleScript_BerryConfuseHealEnd2);
                    else
                        BattleScriptExecute(BattleScript_ItemHealHP_RemoveItem);
                    effect = ITEM_HP_CHANGE;
                }
                break;
            // copy/paste again, smh
            case HOLD_EFFECT_ATTACK_UP:
                if (!moveTurn && gBattleMons[battlerId].statStages[STAT_ATK] < 0xC && HasEnoughHpToEatBerry(battlerId, battlerHoldEffectParam))
                {
                    PREPARE_STAT_BUFFER(gBattleTextBuff1, STAT_ATK);
                    PREPARE_STRING_BUFFER(gBattleTextBuff2, STRINGID_STATROSE);

                    gEffectBattler = battlerId;
                    SET_STATCHANGER(STAT_ATK, 1, FALSE);
                    gBattleScripting.animArg1 = 0xE + STAT_ATK;
                    gBattleScripting.animArg2 = 0;
                    BattleScriptExecute(BattleScript_BerryStatRaiseEnd2);
                    effect = ITEM_STATS_CHANGE;
                }
                break;
            case HOLD_EFFECT_DEFENSE_UP:
                if (!moveTurn && gBattleMons[battlerId].statStages[STAT_DEF] < 0xC && HasEnoughHpToEatBerry(battlerId, battlerHoldEffectParam))
                {
                    PREPARE_STAT_BUFFER(gBattleTextBuff1, STAT_DEF);

                    gEffectBattler = battlerId;
                    SET_STATCHANGER(STAT_DEF, 1, FALSE);
                    gBattleScripting.animArg1 = 0xE + STAT_DEF;
                    gBattleScripting.animArg2 = 0;
                    BattleScriptExecute(BattleScript_BerryStatRaiseEnd2);
                    effect = ITEM_STATS_CHANGE;
                }
                break;
            case HOLD_EFFECT_SPEED_UP:
                if (!moveTurn && gBattleMons[battlerId].statStages[STAT_SPEED] < 0xC && HasEnoughHpToEatBerry(battlerId, battlerHoldEffectParam))
                {
                    PREPARE_STAT_BUFFER(gBattleTextBuff1, STAT_SPEED);

                    gEffectBattler = battlerId;
                    SET_STATCHANGER(STAT_SPEED, 1, FALSE);
                    gBattleScripting.animArg1 = 0xE + STAT_SPEED;
                    gBattleScripting.animArg2 = 0;
                    BattleScriptExecute(BattleScript_BerryStatRaiseEnd2);
                    effect = ITEM_STATS_CHANGE;
                }
                break;
            case HOLD_EFFECT_SP_ATTACK_UP:
                if (!moveTurn && gBattleMons[battlerId].statStages[STAT_SPATK] < 0xC && HasEnoughHpToEatBerry(battlerId, battlerHoldEffectParam))
                {
                    PREPARE_STAT_BUFFER(gBattleTextBuff1, STAT_SPATK);

                    gEffectBattler = battlerId;
                    SET_STATCHANGER(STAT_SPATK, 1, FALSE);
                    gBattleScripting.animArg1 = 0xE + STAT_SPATK;
                    gBattleScripting.animArg2 = 0;
                    BattleScriptExecute(BattleScript_BerryStatRaiseEnd2);
                    effect = ITEM_STATS_CHANGE;
                }
                break;
            case HOLD_EFFECT_SP_DEFENSE_UP:
                if (!moveTurn && gBattleMons[battlerId].statStages[STAT_SPDEF] < 0xC && HasEnoughHpToEatBerry(battlerId, battlerHoldEffectParam))
                {
                    PREPARE_STAT_BUFFER(gBattleTextBuff1, STAT_SPDEF);

                    gEffectBattler = battlerId;
                    SET_STATCHANGER(STAT_SPDEF, 1, FALSE);
                    gBattleScripting.animArg1 = 0xE + STAT_SPDEF;
                    gBattleScripting.animArg2 = 0;
                    BattleScriptExecute(BattleScript_BerryStatRaiseEnd2);
                    effect = ITEM_STATS_CHANGE;
                }
                break;
            case HOLD_EFFECT_CRITICAL_UP:
                if (!moveTurn && !(gBattleMons[battlerId].status2 & STATUS2_FOCUS_ENERGY) && HasEnoughHpToEatBerry(battlerId, battlerHoldEffectParam))
                {
                    gBattleMons[battlerId].status2 |= STATUS2_FOCUS_ENERGY;
                    BattleScriptExecute(BattleScript_BerryFocusEnergyEnd2);
                    effect = ITEM_EFFECT_OTHER;
                }
                break;
            case HOLD_EFFECT_RANDOM_STAT_UP:
                if (!moveTurn)
                {
                    for (i = 0; i < 5; i++)
                    {
                        if (gBattleMons[battlerId].statStages[STAT_ATK + i] < 0xC)
                            break;
                    }
                    if (i != 5 && HasEnoughHpToEatBerry(battlerId, battlerHoldEffectParam))
                    {
                        do
                        {
                            i = Random() % 5;
                        } while (gBattleMons[battlerId].statStages[STAT_ATK + i] == 0xC);

                        PREPARE_STAT_BUFFER(gBattleTextBuff1, i + 1);

                        gBattleTextBuff2[0] = B_BUFF_PLACEHOLDER_BEGIN;
                        gBattleTextBuff2[1] = B_BUFF_STRING;
                        gBattleTextBuff2[2] = STRINGID_STATSHARPLY;
                        gBattleTextBuff2[3] = STRINGID_STATSHARPLY >> 8;
                        gBattleTextBuff2[4] = B_BUFF_STRING;
                        gBattleTextBuff2[5] = STRINGID_STATROSE;
                        gBattleTextBuff2[6] = STRINGID_STATROSE >> 8;
                        gBattleTextBuff2[7] = EOS;

                        gEffectBattler = battlerId;
                        SET_STATCHANGER(i + 1, 2, FALSE);
                        gBattleScripting.animArg1 = 0x21 + i + 6;
                        gBattleScripting.animArg2 = 0;
                        BattleScriptExecute(BattleScript_BerryStatRaiseEnd2);
                        effect = ITEM_STATS_CHANGE;
                    }
                }
                break;
            case HOLD_EFFECT_CURE_PAR:
                if (gBattleMons[battlerId].status1 & STATUS1_PARALYSIS)
                {
                    gBattleMons[battlerId].status1 &= ~(STATUS1_PARALYSIS);
                    BattleScriptExecute(BattleScript_BerryCurePrlzEnd2);
                    effect = ITEM_STATUS_CHANGE;
                }
                break;
            case HOLD_EFFECT_CURE_PSN:
                if (gBattleMons[battlerId].status1 & STATUS1_PSN_ANY)
                {
                    gBattleMons[battlerId].status1 &= ~(STATUS1_PSN_ANY | STATUS1_TOXIC_COUNTER);
                    BattleScriptExecute(BattleScript_BerryCurePsnEnd2);
                    effect = ITEM_STATUS_CHANGE;
                }
                break;
            case HOLD_EFFECT_CURE_BRN:
                if (gBattleMons[battlerId].status1 & STATUS1_BURN)
                {
                    gBattleMons[battlerId].status1 &= ~(STATUS1_BURN);
                    BattleScriptExecute(BattleScript_BerryCureBrnEnd2);
                    effect = ITEM_STATUS_CHANGE;
                }
                break;
            case HOLD_EFFECT_CURE_FRZ:
                if (gBattleMons[battlerId].status1 & STATUS1_FREEZE)
                {
                    gBattleMons[battlerId].status1 &= ~(STATUS1_FREEZE);
                    BattleScriptExecute(BattleScript_BerryCureFrzEnd2);
                    effect = ITEM_STATUS_CHANGE;
                }
                break;
            case HOLD_EFFECT_CURE_SLP:
                if (gBattleMons[battlerId].status1 & STATUS1_SLEEP)
                {
                    gBattleMons[battlerId].status1 &= ~(STATUS1_SLEEP);
                    gBattleMons[battlerId].status2 &= ~(STATUS2_NIGHTMARE);
                    BattleScriptExecute(BattleScript_BerryCureSlpEnd2);
                    effect = ITEM_STATUS_CHANGE;
                }
                break;
            case HOLD_EFFECT_CURE_CONFUSION:
                if (gBattleMons[battlerId].status2 & STATUS2_CONFUSION)
                {
                    gBattleMons[battlerId].status2 &= ~(STATUS2_CONFUSION);
                    BattleScriptExecute(BattleScript_BerryCureConfusionEnd2);
                    effect = ITEM_EFFECT_OTHER;
                }
                break;
            case HOLD_EFFECT_CURE_STATUS:
                if (gBattleMons[battlerId].status1 & STATUS1_ANY || gBattleMons[battlerId].status2 & STATUS2_CONFUSION)
                {
                    i = 0;
                    if (gBattleMons[battlerId].status1 & STATUS1_PSN_ANY)
                    {
                        StringCopy(gBattleTextBuff1, gStatusConditionString_PoisonJpn);
                        i++;
                    }
                    if (gBattleMons[battlerId].status1 & STATUS1_SLEEP)
                    {
                        gBattleMons[battlerId].status2 &= ~(STATUS2_NIGHTMARE);
                        StringCopy(gBattleTextBuff1, gStatusConditionString_SleepJpn);
                        i++;
                    }
                    if (gBattleMons[battlerId].status1 & STATUS1_PARALYSIS)
                    {
                        StringCopy(gBattleTextBuff1, gStatusConditionString_ParalysisJpn);
                        i++;
                    }
                    if (gBattleMons[battlerId].status1 & STATUS1_BURN)
                    {
                        StringCopy(gBattleTextBuff1, gStatusConditionString_BurnJpn);
                        i++;
                    }
                    if (gBattleMons[battlerId].status1 & STATUS1_FREEZE)
                    {
                        StringCopy(gBattleTextBuff1, gStatusConditionString_IceJpn);
                        i++;
                    }
                    if (gBattleMons[battlerId].status2 & STATUS2_CONFUSION)
                    {
                        StringCopy(gBattleTextBuff1, gStatusConditionString_ConfusionJpn);
                        i++;
                    }
                    if (!(i > 1))
                        gBattleCommunication[MULTISTRING_CHOOSER] = 0;
                    else
                        gBattleCommunication[MULTISTRING_CHOOSER] = 1;
                    gBattleMons[battlerId].status1 = 0;
                    gBattleMons[battlerId].status2 &= ~(STATUS2_CONFUSION);
                    BattleScriptExecute(BattleScript_BerryCureChosenStatusEnd2);
                    effect = ITEM_STATUS_CHANGE;
                }
                break;
            case HOLD_EFFECT_CURE_ATTRACT:
                if (gBattleMons[battlerId].status2 & STATUS2_INFATUATION)
                {
                    gBattleMons[battlerId].status2 &= ~(STATUS2_INFATUATION);
                    StringCopy(gBattleTextBuff1, gStatusConditionString_LoveJpn);
                    BattleScriptExecute(BattleScript_BerryCureChosenStatusEnd2);
                    gBattleCommunication[MULTISTRING_CHOOSER] = 0;
                    effect = ITEM_EFFECT_OTHER;
                }
                break;
            }
            if (effect)
            {
                gBattleScripting.battler = battlerId;
                gPotentialItemEffectBattler = battlerId;
                gActiveBattler = gBattlerAttacker = battlerId;
                switch (effect)
                {
                case ITEM_STATUS_CHANGE:
                    BtlController_EmitSetMonData(0, REQUEST_STATUS_BATTLE, 0, 4, &gBattleMons[battlerId].status1);
                    MarkBattlerForControllerExec(gActiveBattler);
                    break;
                case ITEM_PP_CHANGE:
                    if (!(gBattleMons[battlerId].status2 & STATUS2_TRANSFORMED) && !(gDisableStructs[battlerId].mimickedMoves & gBitTable[i]))
                        gBattleMons[battlerId].pp[i] = changedPP;
                    break;
                }
            }
        }
        break;
    case 2:
        break;
    case ITEMEFFECT_MOVE_END:
        for (battlerId = 0; battlerId < gBattlersCount; battlerId++)
        {
            gLastUsedItem = gBattleMons[battlerId].item;
            battlerHoldEffect = GetBattlerHoldEffect(battlerId, TRUE);
            battlerHoldEffectParam = GetBattlerHoldEffectParam(battlerId);
            switch (battlerHoldEffect)
            {
            case HOLD_EFFECT_CURE_PAR:
                if (gBattleMons[battlerId].status1 & STATUS1_PARALYSIS)
                {
                    gBattleMons[battlerId].status1 &= ~(STATUS1_PARALYSIS);
                    BattleScriptPushCursor();
                    gBattlescriptCurrInstr = BattleScript_BerryCureParRet;
                    effect = ITEM_STATUS_CHANGE;
                }
                break;
            case HOLD_EFFECT_CURE_PSN:
                if (gBattleMons[battlerId].status1 & STATUS1_PSN_ANY)
                {
                    gBattleMons[battlerId].status1 &= ~(STATUS1_PSN_ANY | STATUS1_TOXIC_COUNTER);
                    BattleScriptPushCursor();
                    gBattlescriptCurrInstr = BattleScript_BerryCurePsnRet;
                    effect = ITEM_STATUS_CHANGE;
                }
                break;
            case HOLD_EFFECT_CURE_BRN:
                if (gBattleMons[battlerId].status1 & STATUS1_BURN)
                {
                    gBattleMons[battlerId].status1 &= ~(STATUS1_BURN);
                    BattleScriptPushCursor();
                    gBattlescriptCurrInstr = BattleScript_BerryCureBrnRet;
                    effect = ITEM_STATUS_CHANGE;
                }
                break;
            case HOLD_EFFECT_CURE_FRZ:
                if (gBattleMons[battlerId].status1 & STATUS1_FREEZE)
                {
                    gBattleMons[battlerId].status1 &= ~(STATUS1_FREEZE);
                    BattleScriptPushCursor();
                    gBattlescriptCurrInstr = BattleScript_BerryCureFrzRet;
                    effect = ITEM_STATUS_CHANGE;
                }
                break;
            case HOLD_EFFECT_CURE_SLP:
                if (gBattleMons[battlerId].status1 & STATUS1_SLEEP)
                {
                    gBattleMons[battlerId].status1 &= ~(STATUS1_SLEEP);
                    gBattleMons[battlerId].status2 &= ~(STATUS2_NIGHTMARE);
                    BattleScriptPushCursor();
                    gBattlescriptCurrInstr = BattleScript_BerryCureSlpRet;
                    effect = ITEM_STATUS_CHANGE;
                }
                break;
            case HOLD_EFFECT_CURE_CONFUSION:
                if (gBattleMons[battlerId].status2 & STATUS2_CONFUSION)
                {
                    gBattleMons[battlerId].status2 &= ~(STATUS2_CONFUSION);
                    BattleScriptPushCursor();
                    gBattlescriptCurrInstr = BattleScript_BerryCureConfusionRet;
                    effect = ITEM_EFFECT_OTHER;
                }
                break;
            case HOLD_EFFECT_CURE_ATTRACT:
                if (gBattleMons[battlerId].status2 & STATUS2_INFATUATION)
                {
                    gBattleMons[battlerId].status2 &= ~(STATUS2_INFATUATION);
                    StringCopy(gBattleTextBuff1, gStatusConditionString_LoveJpn);
                    BattleScriptPushCursor();
                    gBattleCommunication[MULTISTRING_CHOOSER] = 0;
                    gBattlescriptCurrInstr = BattleScript_BerryCureChosenStatusRet;
                    effect = ITEM_EFFECT_OTHER;
                }
                break;
            case HOLD_EFFECT_CURE_STATUS:
                if (gBattleMons[battlerId].status1 & STATUS1_ANY || gBattleMons[battlerId].status2 & STATUS2_CONFUSION)
                {
                    if (gBattleMons[battlerId].status1 & STATUS1_PSN_ANY)
                    {
                        StringCopy(gBattleTextBuff1, gStatusConditionString_PoisonJpn);
                    }
                    if (gBattleMons[battlerId].status1 & STATUS1_SLEEP)
                    {
                        gBattleMons[battlerId].status2 &= ~(STATUS2_NIGHTMARE);
                        StringCopy(gBattleTextBuff1, gStatusConditionString_SleepJpn);
                    }
                    if (gBattleMons[battlerId].status1 & STATUS1_PARALYSIS)
                    {
                        StringCopy(gBattleTextBuff1, gStatusConditionString_ParalysisJpn);
                    }
                    if (gBattleMons[battlerId].status1 & STATUS1_BURN)
                    {
                        StringCopy(gBattleTextBuff1, gStatusConditionString_BurnJpn);
                    }
                    if (gBattleMons[battlerId].status1 & STATUS1_FREEZE)
                    {
                        StringCopy(gBattleTextBuff1, gStatusConditionString_IceJpn);
                    }
                    if (gBattleMons[battlerId].status2 & STATUS2_CONFUSION)
                    {
                        StringCopy(gBattleTextBuff1, gStatusConditionString_ConfusionJpn);
                    }
                    gBattleMons[battlerId].status1 = 0;
                    gBattleMons[battlerId].status2 &= ~(STATUS2_CONFUSION);
                    BattleScriptPushCursor();
                    gBattleCommunication[MULTISTRING_CHOOSER] = 0;
                    gBattlescriptCurrInstr = BattleScript_BerryCureChosenStatusRet;
                    effect = ITEM_STATUS_CHANGE;
                }
                break;
            case HOLD_EFFECT_RESTORE_STATS:
                for (i = 0; i < NUM_BATTLE_STATS; i++)
                {
                    if (gBattleMons[battlerId].statStages[i] < 6)
                    {
                        gBattleMons[battlerId].statStages[i] = 6;
                        effect = ITEM_STATS_CHANGE;
                    }
                }
                if (effect)
                {
                    gBattleScripting.battler = battlerId;
                    gPotentialItemEffectBattler = battlerId;
                    BattleScriptPushCursor();
                    gBattlescriptCurrInstr = BattleScript_WhiteHerbRet;
                    return effect;
                }
                break;
            }
            if (effect)
            {
                gBattleScripting.battler = battlerId;
                gPotentialItemEffectBattler = battlerId;
                gActiveBattler = battlerId;
                BtlController_EmitSetMonData(0, REQUEST_STATUS_BATTLE, 0, 4, &gBattleMons[gActiveBattler].status1);
                MarkBattlerForControllerExec(gActiveBattler);
                break;
            }
        }
        break;
    case ITEMEFFECT_KINGSROCK_SHELLBELL:
        if (gBattleMoveDamage)
        {
            switch (atkHoldEffect)
            {
            case HOLD_EFFECT_FLINCH:
                if (!(gMoveResultFlags & MOVE_RESULT_NO_EFFECT)
                    && TARGET_TURN_DAMAGED
                    && (Random() % 100) < atkHoldEffectParam
                    && gBattleMoves[gCurrentMove].flags & FLAG_KINGSROCK_AFFECTED
                    && gBattleMons[gBattlerTarget].hp)
                {
                    gBattleScripting.moveEffect = MOVE_EFFECT_FLINCH;
                    BattleScriptPushCursor();
                    SetMoveEffect(0, 0);
                    BattleScriptPop();
                }
                break;
            case HOLD_EFFECT_SHELL_BELL:
                if (!(gMoveResultFlags & MOVE_RESULT_NO_EFFECT)
                    && gSpecialStatuses[gBattlerTarget].dmg != 0
                    && gSpecialStatuses[gBattlerTarget].dmg != 0xFFFF
                    && gBattlerAttacker != gBattlerTarget
                    && gBattleMons[gBattlerAttacker].hp != gBattleMons[gBattlerAttacker].maxHP
                    && gBattleMons[gBattlerAttacker].hp != 0)
                {
                    gLastUsedItem = atkItem;
                    gPotentialItemEffectBattler = gBattlerAttacker;
                    gBattleScripting.battler = gBattlerAttacker;
                    gBattleMoveDamage = (gSpecialStatuses[gBattlerTarget].dmg / atkHoldEffectParam) * -1;
                    if (gBattleMoveDamage == 0)
                        gBattleMoveDamage = -1;
                    gSpecialStatuses[gBattlerTarget].dmg = 0;
                    BattleScriptPushCursor();
                    gBattlescriptCurrInstr = BattleScript_ItemHealHP_Ret;
                    effect++;
                }
                break;
            }
        }
        break;
    }

    // Berry was successfully used on a Pokemon.
    if (effect && (gLastUsedItem >= FIRST_BERRY_INDEX && gLastUsedItem <= LAST_BERRY_INDEX))
        gBattleStruct->ateBerry[battlerId & BIT_SIDE] |= gBitTable[gBattlerPartyIndexes[battlerId]];

    return effect;
}

void ClearFuryCutterDestinyBondGrudge(u8 battlerId)
{
    gDisableStructs[battlerId].furyCutterCounter = 0;
    gBattleMons[battlerId].status2 &= ~(STATUS2_DESTINY_BOND);
    gStatuses3[battlerId] &= ~(STATUS3_GRUDGE);
}

void HandleAction_RunBattleScript(void) // identical to RunBattleScriptCommands
{
    if (gBattleControllerExecFlags == 0)
        gBattleScriptingCommandsTable[*gBattlescriptCurrInstr]();
}

u8 GetMoveTarget(u16 move, u8 setTarget)
{
    u8 targetBattler = 0;
    u8 moveTarget;
    u8 side;

    if (setTarget)
        moveTarget = setTarget - 1;
    else
        moveTarget = gBattleMoves[move].target;

    switch (moveTarget)
    {
    case MOVE_TARGET_SELECTED:
        side = GetBattlerSide(gBattlerAttacker) ^ BIT_SIDE;
        if (gSideTimers[side].followmeTimer && gBattleMons[gSideTimers[side].followmeTarget].hp)
            targetBattler = gSideTimers[side].followmeTarget;
        else
        {
            side = GetBattlerSide(gBattlerAttacker);
            do
            {
                targetBattler = Random() % gBattlersCount;
            } while (targetBattler == gBattlerAttacker || side == GetBattlerSide(targetBattler) || gAbsentBattlerFlags & gBitTable[targetBattler]);
            if (gBattleMoves[move].type == TYPE_ELECTRIC
                && IsAbilityOnOpposingSide(gBattlerAttacker, ABILITY_LIGHTNING_ROD)
                && gBattleMons[targetBattler].ability != ABILITY_LIGHTNING_ROD)
            {
                targetBattler ^= BIT_FLANK;
                RecordAbilityBattle(targetBattler, gBattleMons[targetBattler].ability);
                gSpecialStatuses[targetBattler].lightningRodRedirected = 1;
            }
            else if (gBattleMoves[move].type == TYPE_WATER
                && IsAbilityOnOpposingSide(gBattlerAttacker, ABILITY_STORM_DRAIN)
                && gBattleMons[targetBattler].ability != ABILITY_STORM_DRAIN)
            {
                targetBattler ^= BIT_FLANK;
                RecordAbilityBattle(targetBattler, gBattleMons[targetBattler].ability);
                gSpecialStatuses[targetBattler].stormDrainRedirected = 1;
            }
        }
        break;
    case MOVE_TARGET_DEPENDS:
    case MOVE_TARGET_BOTH:
    case MOVE_TARGET_FOES_AND_ALLY:
    case MOVE_TARGET_OPPONENTS_FIELD:
        targetBattler = GetBattlerAtPosition((GetBattlerPosition(gBattlerAttacker) & BIT_SIDE) ^ BIT_SIDE);
        if (gAbsentBattlerFlags & gBitTable[targetBattler])
            targetBattler ^= BIT_FLANK;
        break;
    case MOVE_TARGET_RANDOM:
        side = GetBattlerSide(gBattlerAttacker) ^ BIT_SIDE;
        if (gSideTimers[side].followmeTimer && gBattleMons[gSideTimers[side].followmeTarget].hp)
            targetBattler = gSideTimers[side].followmeTarget;
        else if (gBattleTypeFlags & BATTLE_TYPE_DOUBLE && moveTarget & MOVE_TARGET_RANDOM)
        {
            if (GetBattlerSide(gBattlerAttacker) == B_SIDE_PLAYER)
            {
                if (Random() & 1)
                    targetBattler = GetBattlerAtPosition(B_POSITION_OPPONENT_LEFT);
                else
                    targetBattler = GetBattlerAtPosition(B_POSITION_OPPONENT_RIGHT);
            }
            else
            {
                if (Random() & 1)
                    targetBattler = GetBattlerAtPosition(B_POSITION_PLAYER_LEFT);
                else
                    targetBattler = GetBattlerAtPosition(B_POSITION_PLAYER_RIGHT);
            }
            if (gAbsentBattlerFlags & gBitTable[targetBattler])
                targetBattler ^= BIT_FLANK;
        }
        else
            targetBattler = GetBattlerAtPosition((GetBattlerPosition(gBattlerAttacker) & BIT_SIDE) ^ BIT_SIDE);
        break;
    case MOVE_TARGET_USER_OR_SELECTED:
    case MOVE_TARGET_USER:
    default:
        targetBattler = gBattlerAttacker;
        break;
    case MOVE_TARGET_ALLY:
        if (IsBattlerAlive(BATTLE_PARTNER(gBattlerAttacker)))
            targetBattler = BATTLE_PARTNER(gBattlerAttacker);
        else
            targetBattler = gBattlerAttacker;
        break;
    }

    *(gBattleStruct->moveTarget + gBattlerAttacker) = targetBattler;

    return targetBattler;
}

static bool32 HasObedientBitSet(u8 battlerId)
{
    if (GetBattlerSide(battlerId) == B_SIDE_OPPONENT)
        return TRUE;
    if (GetMonData(&gPlayerParty[gBattlerPartyIndexes[battlerId]], MON_DATA_SPECIES, NULL) != SPECIES_DEOXYS
        && GetMonData(&gPlayerParty[gBattlerPartyIndexes[battlerId]], MON_DATA_SPECIES, NULL) != SPECIES_MEW)
            return TRUE;
    return GetMonData(&gPlayerParty[gBattlerPartyIndexes[battlerId]], MON_DATA_OBEDIENCE, NULL);
}

u8 IsMonDisobedient(void)
{
    s32 rnd;
    s32 calc;
    u8 obedienceLevel = 0;

    if (gBattleTypeFlags & (BATTLE_TYPE_LINK | BATTLE_TYPE_x2000000))
        return 0;
    if (GetBattlerSide(gBattlerAttacker) == B_SIDE_OPPONENT)
        return 0;

    if (HasObedientBitSet(gBattlerAttacker)) // only if species is Mew or Deoxys
    {
        if (gBattleTypeFlags & BATTLE_TYPE_INGAME_PARTNER && GetBattlerPosition(gBattlerAttacker) == 2)
            return 0;
        if (gBattleTypeFlags & BATTLE_TYPE_FRONTIER)
            return 0;
        if (gBattleTypeFlags & BATTLE_TYPE_RECORDED)
            return 0;
        if (!IsOtherTrainer(gBattleMons[gBattlerAttacker].otId, gBattleMons[gBattlerAttacker].otName))
            return 0;
        if (FlagGet(FLAG_BADGE08_GET))
            return 0;

        obedienceLevel = 10;

        if (FlagGet(FLAG_BADGE02_GET))
            obedienceLevel = 30;
        if (FlagGet(FLAG_BADGE04_GET))
            obedienceLevel = 50;
        if (FlagGet(FLAG_BADGE06_GET))
            obedienceLevel = 70;
    }

    if (gBattleMons[gBattlerAttacker].level <= obedienceLevel)
        return 0;
    rnd = (Random() & 255);
    calc = (gBattleMons[gBattlerAttacker].level + obedienceLevel) * rnd >> 8;
    if (calc < obedienceLevel)
        return 0;

    // is not obedient
    if (gCurrentMove == MOVE_RAGE)
        gBattleMons[gBattlerAttacker].status2 &= ~(STATUS2_RAGE);
    if (gBattleMons[gBattlerAttacker].status1 & STATUS1_SLEEP && (gCurrentMove == MOVE_SNORE || gCurrentMove == MOVE_SLEEP_TALK))
    {
        gBattlescriptCurrInstr = BattleScript_IgnoresWhileAsleep;
        return 1;
    }

    rnd = (Random() & 255);
    calc = (gBattleMons[gBattlerAttacker].level + obedienceLevel) * rnd >> 8;
    if (calc < obedienceLevel)
    {
        calc = CheckMoveLimitations(gBattlerAttacker, gBitTable[gCurrMovePos], 0xFF);
        if (calc == 0xF) // all moves cannot be used
        {
            gBattleCommunication[MULTISTRING_CHOOSER] = Random() & 3;
            gBattlescriptCurrInstr = BattleScript_MoveUsedLoafingAround;
            return 1;
        }
        else // use a random move
        {
            do
            {
                gCurrMovePos = gChosenMovePos = Random() & 3;
            } while (gBitTable[gCurrMovePos] & calc);

            gCalledMove = gBattleMons[gBattlerAttacker].moves[gCurrMovePos];
            gBattlescriptCurrInstr = BattleScript_IgnoresAndUsesRandomMove;
            gBattlerTarget = GetMoveTarget(gCalledMove, 0);
            gHitMarker |= HITMARKER_x200000;
            return 2;
        }
    }
    else
    {
        obedienceLevel = gBattleMons[gBattlerAttacker].level - obedienceLevel;

        calc = (Random() & 255);
        if (calc < obedienceLevel && !(gBattleMons[gBattlerAttacker].status1 & STATUS1_ANY) && gBattleMons[gBattlerAttacker].ability != ABILITY_VITAL_SPIRIT && gBattleMons[gBattlerAttacker].ability != ABILITY_INSOMNIA)
        {
            // try putting asleep
            int i;
            for (i = 0; i < gBattlersCount; i++)
            {
                if (gBattleMons[i].status2 & STATUS2_UPROAR)
                    break;
            }
            if (i == gBattlersCount)
            {
                gBattlescriptCurrInstr = BattleScript_IgnoresAndFallsAsleep;
                return 1;
            }
        }
        calc -= obedienceLevel;
        if (calc < obedienceLevel)
        {
            gBattleMoveDamage = CalculateMoveDamage(MOVE_NONE, gBattlerAttacker, gBattlerAttacker, TYPE_MYSTERY, 40, FALSE, FALSE, TRUE);
            gBattlerTarget = gBattlerAttacker;
            gBattlescriptCurrInstr = BattleScript_IgnoresAndHitsItself;
            gHitMarker |= HITMARKER_UNABLE_TO_USE_MOVE;
            return 2;
        }
        else
        {
            gBattleCommunication[MULTISTRING_CHOOSER] = Random() & 3;
            gBattlescriptCurrInstr = BattleScript_MoveUsedLoafingAround;
            return 1;
        }
    }
}

u32 GetBattlerHoldEffect(u8 battlerId, bool32 checkNegating)
{
    if (checkNegating)
    {
        if (gStatuses3[battlerId] & STATUS3_EMBARGO)
            return HOLD_EFFECT_NONE;
        if (gFieldStatuses & STATUS_FIELD_MAGIC_ROOM)
            return HOLD_EFFECT_NONE;
        if (gBattleMons[battlerId].ability == ABILITY_KLUTZ && !(gStatuses3[battlerId] & STATUS3_GASTRO_ACID))
            return HOLD_EFFECT_NONE;
    }

    gPotentialItemEffectBattler = battlerId;

    if (gBattleMons[battlerId].item == ITEM_ENIGMA_BERRY)
        return gEnigmaBerries[battlerId].holdEffect;
    else
        return ItemId_GetHoldEffect(gBattleMons[battlerId].item);
}

u32 GetBattlerHoldEffectParam(u8 battlerId)
{
    if (gBattleMons[battlerId].item == ITEM_ENIGMA_BERRY)
        return gEnigmaBerries[battlerId].holdEffectParam;
    else
        return ItemId_GetHoldEffectParam(gBattleMons[battlerId].item);
}

bool32 IsMoveMakingContact(u16 move, u8 battlerAtk)
{
    if (!(gBattleMoves[move].flags & FLAG_MAKES_CONTACT))
        return FALSE;
    else if (GetBattlerAbility(battlerAtk) == ABILITY_LONG_REACH)
        return FALSE;
    else if (GetBattlerHoldEffect(battlerAtk, TRUE) == HOLD_EFFECT_PROTECTIVE_PADS)
        return FALSE;
	else
		return TRUE;
}

bool32 IsBattlerGrounded(u8 battlerId)
{
    if (GetBattlerHoldEffect(battlerId, TRUE) == HOLD_EFFECT_IRON_BALL)
        return TRUE;
    else if (gFieldStatuses & STATUS_FIELD_GRAVITY)
        return TRUE;
    else if (gStatuses3[battlerId] & STATUS3_ROOTED)
        return TRUE;
    else if (gStatuses3[battlerId] & STATUS3_SMACKED_DOWN)
        return TRUE;

    else if (gStatuses3[battlerId] & STATUS3_TELEKINESIS)
        return FALSE;
    else if (gStatuses3[battlerId] & STATUS3_MAGNET_RISE)
        return FALSE;
    else if (GetBattlerAbility(battlerId) == ABILITY_LEVITATE)
        return FALSE;
    else if (IS_BATTLER_OF_TYPE(battlerId, TYPE_FLYING))
        return FALSE;

    else
		return TRUE;
}

bool32 IsBattlerAlive(u8 battlerId)
{
    if (gBattleMons[battlerId].hp == 0)
        return FALSE;
    else if (battlerId >= gBattlersCount)
        return FALSE;
    else if (gAbsentBattlerFlags & gBitTable[battlerId])
        return FALSE;
	else
		return TRUE;
}

u8 GetBattleMonMoveSlot(struct BattlePokemon *battleMon, u16 move)
{
    u8 i;

    for (i = 0; i < 4; i++)
    {
        if (battleMon->moves[i] == move)
            break;
    }
    return i;
}

u32 GetBattlerWeight(u8 battlerId)
{
    u32 i;
    u32 weight = GetPokedexHeightWeight(SpeciesToNationalPokedexNum(gBattleMons[battlerId].species), 1);
    u32 ability = GetBattlerAbility(battlerId);
    u32 holdEffect = GetBattlerHoldEffect(battlerId, TRUE);

    if (ability == ABILITY_HEAVY_METAL)
        weight *= 2;
    else if (ability == ABILITY_LIGHT_METAL)
        weight /= 2;

    if (holdEffect == HOLD_EFFECT_FLOAT_STONE)
        weight /= 2;

    for (i = 0; i < gDisableStructs[battlerId].autonomizeCount; i++)
    {
        if (weight > 1000)
        {
            weight -= 1000;
        }
        else if (weight <= 1000)
        {
            weight = 1;
            break;
        }
    }

    if (weight == 0)
        weight = 1;

    return weight;
}

u32 CountBattlerStatIncreases(u8 battlerId, bool32 countEvasionAcc)
{
    u32 i;
    u32 count = 0;

    for (i = 0; i < NUM_BATTLE_STATS; i++)
    {
        if ((i == STAT_ACC || i == STAT_EVASION) && !countEvasionAcc)
            continue;
        if (gBattleMons[battlerId].statStages[i] > 6) // Stat is increased.
            count += gBattleMons[battlerId].statStages[i] - 6;
    }

    return count;
}

u32 GetMoveTargetCount(u16 move, u8 battlerAtk, u8 battlerDef)
{
    switch (gBattleMoves[move].target)
    {
    case MOVE_TARGET_BOTH:
        return IsBattlerAlive(battlerDef)
             + IsBattlerAlive(BATTLE_PARTNER(battlerDef));
    case MOVE_TARGET_FOES_AND_ALLY:
        return IsBattlerAlive(battlerDef)
             + IsBattlerAlive(BATTLE_PARTNER(battlerDef))
             + IsBattlerAlive(BATTLE_PARTNER(battlerAtk));
    case MOVE_TARGET_OPPONENTS_FIELD:
        return 1;
    case MOVE_TARGET_DEPENDS:
    case MOVE_TARGET_SELECTED:
    case MOVE_TARGET_RANDOM:
    case MOVE_TARGET_USER_OR_SELECTED:
        return IsBattlerAlive(battlerDef);
    case MOVE_TARGET_USER:
        return IsBattlerAlive(battlerAtk);
    default:
        return 0;
    }
}

static void MulModifier(u16 *modifier, u16 val)
{
    *modifier = UQ_4_12_TO_INT((*modifier * val) + UQ_4_12_ROUND);
}

static u32 ApplyModifier(u16 modifier, u32 val)
{
    return UQ_4_12_TO_INT((modifier * val) + UQ_4_12_ROUND);
}

static const u8 sFlailHpScaleToPowerTable[] =
{
    1, 200,
    4, 150,
    9, 100,
    16, 80,
    32, 40,
    48, 20
};

// format: min. weight (hectograms), base power
static const u16 sWeightToDamageTable[] =
{
    100, 20,
    250, 40,
    500, 60,
    1000, 80,
    2000, 100,
    0xFFFF, 0xFFFF
};

static const u8 sSpeedDiffPowerTable[] = {40, 60, 80, 120, 150};
static const u8 sHeatCrushPowerTable[] = {40, 40, 60, 80, 100, 120};
static const u8 sTrumpCardPowerTable[] = {200, 80, 60, 50, 40};

static u16 CalcMoveBasePower(u16 move, u8 battlerAtk, u8 battlerDef)
{
    u32 i;
    u16 basePower = gBattleMoves[move].power;
    u32 weight, hpFraction, speed;

    switch (gBattleMoves[move].effect)
    {
    case EFFECT_PLEDGE:
        // todo
        break;
    case EFFECT_FLING:
        // todo
        break;
    case EFFECT_ERUPTION:
        basePower = gBattleMons[battlerAtk].hp * basePower / gBattleMons[battlerAtk].maxHP;
        break;
    case EFFECT_FLAIL:
        hpFraction = GetScaledHPFraction(gBattleMons[battlerAtk].hp, gBattleMons[battlerAtk].maxHP, 48);
        for (i = 0; i < sizeof(sFlailHpScaleToPowerTable); i += 2)
        {
            if (hpFraction <= sFlailHpScaleToPowerTable[i])
                break;
        }
        basePower = sFlailHpScaleToPowerTable[i + 1];
        break;
    case EFFECT_RETURN:
        basePower = 10 * (gBattleMons[battlerAtk].friendship) / 25;
        break;
    case EFFECT_FRUSTRATION:
        basePower = 10 * (255 - gBattleMons[battlerAtk].friendship) / 25;
        break;
    case EFFECT_FURY_CUTTER:
        for (i = 1; i < gDisableStructs[battlerAtk].furyCutterCounter; i++)
            basePower *= 2;
        break;
    case EFFECT_ROLLOUT:
        for (i = 1; i < (5 - gDisableStructs[battlerAtk].rolloutTimer); i++)
            basePower *= 2;
        if (gBattleMons[battlerAtk].status2 & STATUS2_DEFENSE_CURL)
            basePower *= 2;
        break;
    case EFFECT_MAGNITUDE:
        basePower = gBattleStruct->magnitudeBasePower;
        break;
    case EFFECT_PRESENT:
        basePower = gBattleStruct->presentBasePower;
        break;
    case EFFECT_TRIPLE_KICK:
        basePower += gBattleScripting.tripleKickPower;
        break;
    case EFFECT_SPIT_UP:
        basePower = 100 * gDisableStructs[battlerAtk].stockpileCounter;
        break;
    case EFFECT_REVENGE:
        if ((gProtectStructs[battlerAtk].physicalDmg
                && gProtectStructs[battlerAtk].physicalBattlerId == battlerDef)
            || (gProtectStructs[battlerAtk].specialDmg
                && gProtectStructs[battlerAtk].specialBattlerId == battlerDef))
            basePower *= 2;
        break;
    case EFFECT_WEATHER_BALL:
        if (WEATHER_HAS_EFFECT && gBattleWeather & WEATHER_ANY)
            basePower *= 2;
        break;
    case EFFECT_PURSUIT:
        if (gActionsByTurnOrder[GetBattlerTurnOrderNum(gBattlerTarget)] == B_ACTION_SWITCH)
            basePower *= 2;
        break;
    case EFFECT_NATURAL_GIFT:
        // todo
        break;
    case EFFECT_WAKE_UP_SLAP:
        if (gBattleMons[battlerDef].status1 & STATUS1_SLEEP)
            basePower *= 2;
        break;
    case EFFECT_SMELLINGSALT:
        if (gBattleMons[battlerDef].status1 & STATUS1_PARALYSIS)
            basePower *= 2;
        break;
    case EFFECT_WRING_OUT:
        basePower = 120 * gBattleMons[battlerDef].hp / gBattleMons[battlerDef].maxHP;
        break;
    case EFFECT_HEX:
        if (gBattleMons[battlerDef].status1 & STATUS1_ANY)
            basePower *= 2;
        break;
    case EFFECT_ASSURANCE:
        if (gSpecialStatuses[battlerDef].physicalDmg != 0 || gSpecialStatuses[battlerDef].specialDmg != 0)
            basePower *= 2;
        break;
    case EFFECT_TRUMP_CARD:
        i = GetBattleMonMoveSlot(&gBattleMons[battlerAtk], move);
        if (i != 4)
        {
            if (gBattleMons[battlerAtk].pp[i] >= ARRAY_COUNT(sTrumpCardPowerTable))
                basePower = sTrumpCardPowerTable[ARRAY_COUNT(sTrumpCardPowerTable) - 1];
            else
                basePower = sTrumpCardPowerTable[i];
        }
        break;
    case EFFECT_ACROBATICS:
        if (gBattleMons[battlerAtk].item == ITEM_NONE)
            basePower *= 2;
        break;
    case EFFECT_LOW_KICK:
        weight = GetBattlerWeight(battlerDef);
        for (i = 0; sWeightToDamageTable[i] != 0xFFFF; i += 2)
        {
            if (sWeightToDamageTable[i] > weight)
                break;
        }
        if (sWeightToDamageTable[i] != 0xFFFF)
            basePower = sWeightToDamageTable[i + 1];
        else
            basePower = 120;
        break;
    case EFFECT_HEAT_CRASH:
        weight = GetBattlerWeight(battlerAtk) / GetBattlerWeight(battlerDef);
        if (weight >= ARRAY_COUNT(sHeatCrushPowerTable))
            basePower = sHeatCrushPowerTable[ARRAY_COUNT(sHeatCrushPowerTable) - 1];
        else
            basePower = sHeatCrushPowerTable[i];
        break;
    case EFFECT_PUNISHMENT:
        basePower = 60 + (CountBattlerStatIncreases(battlerAtk, FALSE) * 20);
        if (basePower > 200)
            basePower = 200;
        break;
    case EFFECT_STORED_POWER:
        basePower += (CountBattlerStatIncreases(battlerAtk, TRUE) * 20);
        break;
    case EFFECT_ELECTRO_BALL:
        speed = GetBattlerTotalSpeedStat(battlerAtk) / GetBattlerTotalSpeedStat(battlerDef);
        if (speed >= ARRAY_COUNT(sSpeedDiffPowerTable))
            speed = ARRAY_COUNT(sSpeedDiffPowerTable) - 1;
        basePower = sSpeedDiffPowerTable[speed];
        break;
    case EFFECT_GYRO_BALL:
        basePower = ((25 * GetBattlerTotalSpeedStat(battlerDef)) / GetBattlerTotalSpeedStat(battlerAtk)) + 1;
        if (basePower > 150)
            basePower = 150;
        break;
    case EFFECT_ECHOED_VOICE:
        if (gFieldTimers.echoVoiceCounter != 0)
        {
            if (gFieldTimers.echoVoiceCounter >= 5)
                basePower *= 5;
            else
                basePower *= gFieldTimers.echoVoiceCounter;
        }
        break;
    case EFFECT_PAYBACK:
        if (GetBattlerTurnOrderNum(battlerAtk) > GetBattlerTurnOrderNum(battlerDef))
            basePower *= 2;
        break;
    case EFFECT_GUST:
    case EFFECT_TWISTER:
        if (gStatuses3[battlerDef] & STATUS3_ON_AIR)
            basePower *= 2;
        break;
    case EFFECT_ROUND:
        if (gChosenMoveByBattler[BATTLE_PARTNER(battlerAtk)] == MOVE_ROUND && !(gAbsentBattlerFlags & gBitTable[BATTLE_PARTNER(battlerAtk)]))
            basePower *= 2;
        break;
    case EFFECT_FUSION_COMBO:
        if (gBattleMoves[gLastUsedMove].effect == EFFECT_FUSION_COMBO && move != gLastUsedMove)
            basePower *= 2;
        break;
    }

    if (basePower == 0)
        basePower = 1;
    return basePower;
}

static u32 CalcMoveBasePowerAfterModifiers(u16 move, u8 battlerAtk, u8 battlerDef, u8 moveType)
{
    u32 i;
    u32 holdEffectAtk, holdEffectParamAtk;
    u16 basePower = CalcMoveBasePower(move, battlerAtk, battlerDef);
    u16 holdEffectModifier;
    u16 modifier = UQ_4_12(1.0);

    // attacker's abilities
    switch (GetBattlerAbility(battlerAtk))
    {
    case ABILITY_TECHNICIAN:
        if (basePower <= 60)
           MulModifier(&modifier, UQ_4_12(1.5));
        break;
    case ABILITY_FLARE_BOOST:
        if (gBattleMons[battlerAtk].status1 & STATUS1_BURN && IS_MOVE_SPECIAL(move))
           MulModifier(&modifier, UQ_4_12(1.5));
        break;
    case ABILITY_TOXIC_BOOST:
        if (gBattleMons[battlerAtk].status1 & STATUS1_PSN_ANY && IS_MOVE_PHYSICAL(move))
           MulModifier(&modifier, UQ_4_12(1.5));
        break;
    case ABILITY_RECKLESS:
        if (gBattleMoves[move].flags & FLAG_RECKLESS_BOOST)
           MulModifier(&modifier, UQ_4_12(1.2));
        break;
    case ABILITY_IRON_FIST:
        if (gBattleMoves[move].flags & FLAG_IRON_FIST_BOOST)
           MulModifier(&modifier, UQ_4_12(1.2));
        break;
    case ABILITY_SHEER_FORCE:
        if (gBattleMoves[move].flags & FLAG_SHEER_FORCE_BOOST)
           MulModifier(&modifier, UQ_4_12(1.3));
        break;
    case ABILITY_SAND_FORCE:
        if (moveType == TYPE_STEEL || moveType == TYPE_ROCK || moveType == TYPE_GROUND)
           MulModifier(&modifier, UQ_4_12(1.3));
        break;
    case ABILITY_RIVALRY:
        if (GetGenderFromSpeciesAndPersonality(gBattleMons[battlerAtk].species, gBattleMons[battlerAtk].personality) != MON_GENDERLESS
            && GetGenderFromSpeciesAndPersonality(gBattleMons[battlerDef].species, gBattleMons[battlerDef].personality) != MON_GENDERLESS)
        {
            if (GetGenderFromSpeciesAndPersonality(gBattleMons[battlerAtk].species, gBattleMons[battlerAtk].personality)
             == GetGenderFromSpeciesAndPersonality(gBattleMons[battlerDef].species, gBattleMons[battlerDef].personality))
               MulModifier(&modifier, UQ_4_12(1.25));
            else
               MulModifier(&modifier, UQ_4_12(0.75));
        }
        break;
    case ABILITY_ANALYTIC:
        if (GetBattlerTurnOrderNum(battlerAtk) == gBattlersCount - 1 && move != MOVE_FUTURE_SIGHT && move != MOVE_DOOM_DESIRE)
           MulModifier(&modifier, UQ_4_12(1.3));
        break;
    case ABILITY_TOUGH_CLAWS:
        if (gBattleMoves[move].flags & FLAG_MAKES_CONTACT)
           MulModifier(&modifier, UQ_4_12(1.3));
        break;
    case ABILITY_STRONG_JAW:
        if (gBattleMoves[move].flags & FLAG_STRONG_JAW_BOOST)
           MulModifier(&modifier, UQ_4_12(1.5));
        break;
    case ABILITY_MEGA_LAUNCHER:
        if (gBattleMoves[move].flags & FLAG_MEGA_LAUNCHER_BOOST)
           MulModifier(&modifier, UQ_4_12(1.5));
        break;
    case ABILITY_WATER_BUBBLE:
        if (moveType == TYPE_WATER)
           MulModifier(&modifier, UQ_4_12(2.0));
        break;
    case ABILITY_STEELWORKER:
        if (moveType == TYPE_STEEL)
           MulModifier(&modifier, UQ_4_12(1.5));
        break;
    case ABILITY_PIXILATE:
        if (moveType == TYPE_FAIRY && gBattleStruct->ateBoost[battlerAtk])
            MulModifier(&modifier, UQ_4_12(1.2));
        break;
    case ABILITY_GALVANIZE:
        if (moveType == TYPE_ELECTRIC && gBattleStruct->ateBoost[battlerAtk])
            MulModifier(&modifier, UQ_4_12(1.2));
        break;
    case ABILITY_REFRIGERATE:
        if (moveType == TYPE_ICE && gBattleStruct->ateBoost[battlerAtk])
            MulModifier(&modifier, UQ_4_12(1.2));
        break;
    case ABILITY_AERILATE:
        if (moveType == TYPE_FLYING && gBattleStruct->ateBoost[battlerAtk])
            MulModifier(&modifier, UQ_4_12(1.2));
        break;
    case ABILITY_NORMALIZE:
        if (moveType == TYPE_NORMAL && gBattleStruct->ateBoost[battlerAtk])
            MulModifier(&modifier, UQ_4_12(1.2));
        break;
    }

    // field abilities
    if ((IsAbilityOnField(ABILITY_DARK_AURA) && moveType == TYPE_DARK)
        || (IsAbilityOnField(ABILITY_FAIRY_AURA) && moveType == TYPE_FAIRY))
    {
        if (IsAbilityOnField(ABILITY_AURA_BREAK))
            MulModifier(&modifier, UQ_4_12(0.75));
        else
            MulModifier(&modifier, UQ_4_12(1.25));
    }

    // attacker partner's abilities
    if (IsBattlerAlive(BATTLE_PARTNER(battlerAtk)))
    {
        switch (GetBattlerAbility(BATTLE_PARTNER(battlerAtk)))
        {
        case ABILITY_BATTERY:
            if (IS_MOVE_SPECIAL(move))
                MulModifier(&modifier, UQ_4_12(1.3));
            break;
        }
    }

    // target's abilities
    switch (GetBattlerAbility(battlerDef))
    {
    case ABILITY_HEATPROOF:
    case ABILITY_WATER_BUBBLE:
        if (moveType == TYPE_FIRE)
            MulModifier(&modifier, UQ_4_12(0.5));
        break;
    case ABILITY_DRY_SKIN:
        if (moveType == TYPE_FIRE)
            MulModifier(&modifier, UQ_4_12(1.25));
        break;
    case ABILITY_FLUFFY:
        if (IsMoveMakingContact(move, battlerAtk))
            MulModifier(&modifier, UQ_4_12(0.5));
        if (moveType == TYPE_FIRE)
            MulModifier(&modifier, UQ_4_12(2.0));
        break;
    }

    holdEffectAtk = GetBattlerHoldEffect(battlerAtk, TRUE);
    holdEffectParamAtk = GetBattlerHoldEffectParam(battlerAtk);
    if (holdEffectParamAtk > 100)
        holdEffectParamAtk = 100;

    holdEffectModifier = UQ_4_12(1.0) + sPercentToModifier[holdEffectParamAtk];

    // attacker's hold effect
    switch (holdEffectAtk)
    {
    case HOLD_EFFECT_MUSCLE_BAND:
        if (IS_MOVE_PHYSICAL(move))
            MulModifier(&modifier, holdEffectModifier);
        break;
    case HOLD_EFFECT_WISE_GLASSES:
        if (IS_MOVE_SPECIAL(move))
            MulModifier(&modifier, holdEffectModifier);
        break;
    case HOLD_EFFECT_LUSTROUS_ORB:
        if (gBattleMons[battlerAtk].species == SPECIES_PALKIA && (moveType == TYPE_WATER || moveType == TYPE_DRAGON))
            MulModifier(&modifier, holdEffectModifier);
        break;
    case HOLD_EFFECT_ADAMANT_ORB:
        if (gBattleMons[battlerAtk].species == SPECIES_DIALGA && (moveType == TYPE_STEEL || moveType == TYPE_DRAGON))
            MulModifier(&modifier, holdEffectModifier);
        break;
    case HOLD_EFFECT_GRISEOUS_ORB:
        if (gBattleMons[battlerAtk].species == SPECIES_GIRATINA && (moveType == TYPE_GHOST || moveType == TYPE_DRAGON))
            MulModifier(&modifier, holdEffectModifier);
        break;
    case HOLD_EFFECT_SOUL_DEW:
        if ((gBattleMons[battlerAtk].species == SPECIES_LATIAS || gBattleMons[battlerAtk].species == SPECIES_LATIOS) && !(gBattleTypeFlags & BATTLE_TYPE_FRONTIER))
            MulModifier(&modifier, holdEffectModifier);
        break;
    case HOLD_EFFECT_BUG_POWER:
    case HOLD_EFFECT_STEEL_POWER:
    case HOLD_EFFECT_GROUND_POWER:
    case HOLD_EFFECT_ROCK_POWER:
    case HOLD_EFFECT_GRASS_POWER:
    case HOLD_EFFECT_DARK_POWER:
    case HOLD_EFFECT_FIGHTING_POWER:
    case HOLD_EFFECT_ELECTRIC_POWER:
    case HOLD_EFFECT_WATER_POWER:
    case HOLD_EFFECT_FLYING_POWER:
    case HOLD_EFFECT_POISON_POWER:
    case HOLD_EFFECT_ICE_POWER:
    case HOLD_EFFECT_GHOST_POWER:
    case HOLD_EFFECT_PSYCHIC_POWER:
    case HOLD_EFFECT_FIRE_POWER:
    case HOLD_EFFECT_DRAGON_POWER:
    case HOLD_EFFECT_NORMAL_POWER:
    case HOLD_EFFECT_FAIRY_POWER:
        for (i = 0; i < ARRAY_COUNT(sHoldEffectToType); i++)
        {
            if (holdEffectAtk == sHoldEffectToType[i][0])
            {
                if (moveType == sHoldEffectToType[i][1])
                    MulModifier(&modifier, holdEffectModifier);
                break;
            }
        }
        break;
    }

    // move effect
    switch (gBattleMoves[move].effect)
    {
    case EFFECT_FACADE:
        if (gBattleMons[battlerAtk].status1 & (STATUS1_BURN | STATUS1_PSN_ANY | STATUS1_PARALYSIS))
            MulModifier(&modifier, UQ_4_12(2.0));
        break;
    case EFFECT_BRINE:
        if (gBattleMons[battlerAtk].hp <= (gBattleMons[battlerAtk].maxHP / 2))
            MulModifier(&modifier, UQ_4_12(2.0));
        break;
    case EFFECT_VENOSHOCK:
        if (gBattleMons[battlerAtk].status1 & STATUS1_PSN_ANY)
            MulModifier(&modifier, UQ_4_12(2.0));
        break;
    case EFFECT_RETALITATE:
        // todo
        break;
    case EFFECT_SOLARBEAM:
        if (WEATHER_HAS_EFFECT && gBattleWeather & (WEATHER_HAIL_ANY | WEATHER_SANDSTORM_ANY | WEATHER_RAIN_ANY))
            MulModifier(&modifier, UQ_4_12(0.5));
        break;
    case EFFECT_BULLDOZE:
    case EFFECT_MAGNITUDE:
    case EFFECT_EARTHQUAKE:
        if (gFieldStatuses & STATUS_FIELD_GRASSY_TERRAIN && !(gStatuses3[battlerDef] & STATUS3_SEMI_INVULNERABLE))
            MulModifier(&modifier, UQ_4_12(0.5));
        break;
    case EFFECT_KNOCK_OFF:
        if (gBattleMons[battlerDef].item != ITEM_NONE && GetBattlerAbility(battlerDef) != ABILITY_STICKY_HOLD)
            MulModifier(&modifier, UQ_4_12(1.5));
        break;
    }

    // various effecs
    if (gProtectStructs[battlerAtk].helpingHand)
        MulModifier(&modifier, UQ_4_12(1.5));
    if (gStatuses3[battlerAtk] & STATUS3_CHARGED_UP && moveType == TYPE_ELECTRIC)
        MulModifier(&modifier, UQ_4_12(2.0));
    if (gStatuses3[battlerAtk] & STATUS3_ME_FIRST)
        MulModifier(&modifier, UQ_4_12(1.5));
    if (gFieldStatuses & STATUS_FIELD_GRASSY_TERRAIN && moveType == TYPE_GRASS && IsBattlerGrounded(battlerAtk) && !(gStatuses3[battlerAtk] & STATUS3_SEMI_INVULNERABLE))
        MulModifier(&modifier, UQ_4_12(1.5));
    if (gFieldStatuses & STATUS_FIELD_MISTY_TERRAIN && moveType == TYPE_DRAGON && IsBattlerGrounded(battlerDef) && !(gStatuses3[battlerDef] & STATUS3_SEMI_INVULNERABLE))
        MulModifier(&modifier, UQ_4_12(0.5));
    if (gFieldStatuses & STATUS_FIELD_ELECTRIC_TERRAIN && moveType == TYPE_ELECTRIC && IsBattlerGrounded(battlerAtk) && !(gStatuses3[battlerAtk] & STATUS3_SEMI_INVULNERABLE))
        MulModifier(&modifier, UQ_4_12(1.5));
    if (gFieldStatuses & STATUS_FIELD_PSYCHIC_TERRAIN && moveType == TYPE_PSYCHIC && IsBattlerGrounded(battlerAtk) && !(gStatuses3[battlerAtk] & STATUS3_SEMI_INVULNERABLE))
        MulModifier(&modifier, UQ_4_12(1.5));

    return ApplyModifier(modifier, basePower);
}

static u32 CalcAttackStat(u16 move, u8 battlerAtk, u8 battlerDef, u8 moveType, bool32 isCrit)
{
    u8 atkStage;
    u32 atkStat;
    u16 modifier;

    if (gBattleMoves[move].effect == EFFECT_FOUL_PLAY)
    {
        if (IS_MOVE_PHYSICAL(move))
        {
            atkStat = gBattleMons[battlerDef].attack;
            atkStage = gBattleMons[battlerDef].statStages[STAT_ATK];
        }
        else
        {
            atkStat = gBattleMons[battlerDef].spAttack;
            atkStage = gBattleMons[battlerDef].statStages[STAT_SPATK];
        }
    }
    else
    {
        if (IS_MOVE_PHYSICAL(move))
        {
            atkStat = gBattleMons[battlerAtk].attack;
            atkStage = gBattleMons[battlerAtk].statStages[STAT_ATK];
        }
        else
        {
            atkStat = gBattleMons[battlerAtk].spAttack;
            atkStage = gBattleMons[battlerAtk].statStages[STAT_SPATK];
        }
    }

    // critical hits ignore attack stat's stage drops
    if (isCrit && atkStage < 6)
        atkStage = 6;
    // pokemon with unaware ignore attack stat changes while taking damage
    if (GetBattlerAbility(battlerDef) == ABILITY_UNAWARE)
        atkStage = 6;

    atkStat *= gStatStageRatios[atkStage][0];
    atkStat /= gStatStageRatios[atkStage][1];

    // apply attack stat modifiers
    modifier = UQ_4_12(1.0);

    // attacker's abilities
    switch (GetBattlerAbility(battlerAtk))
    {
    case ABILITY_HUGE_POWER:
    case ABILITY_PURE_POWER:
        if (IS_MOVE_PHYSICAL(move))
            MulModifier(&modifier, UQ_4_12(2.0));
        break;
    case ABILITY_SLOW_START:
        if (gDisableStructs[battlerAtk].slowStartTimer != 0)
            MulModifier(&modifier, UQ_4_12(0.5));
        break;
    case ABILITY_SOLAR_POWER:
        if (IS_MOVE_SPECIAL(move) && WEATHER_HAS_EFFECT && gBattleWeather & WEATHER_SUN_ANY)
            MulModifier(&modifier, UQ_4_12(1.5));
        break;
    case ABILITY_DEFEATIST:
        if (gBattleMons[battlerAtk].hp <= (gBattleMons[battlerDef].maxHP / 2))
            MulModifier(&modifier, UQ_4_12(0.5));
        break;
    case ABILITY_FLASH_FIRE:
        if (moveType == TYPE_FIRE && gBattleResources->flags->flags[battlerAtk] & RESOURCE_FLAG_FLASH_FIRE)
            MulModifier(&modifier, UQ_4_12(1.5));
        break;
    case ABILITY_SWARM:
        if (moveType == TYPE_BUG && gBattleMons[battlerAtk].hp <= (gBattleMons[battlerAtk].maxHP / 3))
            MulModifier(&modifier, UQ_4_12(1.5));
        break;
    case ABILITY_TORRENT:
        if (moveType == TYPE_WATER && gBattleMons[battlerAtk].hp <= (gBattleMons[battlerAtk].maxHP / 3))
            MulModifier(&modifier, UQ_4_12(1.5));
        break;
    case ABILITY_BLAZE:
        if (moveType == TYPE_FIRE && gBattleMons[battlerAtk].hp <= (gBattleMons[battlerAtk].maxHP / 3))
            MulModifier(&modifier, UQ_4_12(1.5));
        break;
    case ABILITY_OVERGROW:
        if (moveType == TYPE_GRASS && gBattleMons[battlerAtk].hp <= (gBattleMons[battlerAtk].maxHP / 3))
            MulModifier(&modifier, UQ_4_12(1.5));
        break;
    case ABILITY_PLUS:
    case ABILITY_MINUS:
        if (IsBattlerAlive(BATTLE_PARTNER(battlerAtk)))
        {
            u32 partnerAbility = GetBattlerAbility(BATTLE_PARTNER(battlerAtk));
            if (partnerAbility == ABILITY_PLUS || partnerAbility == ABILITY_MINUS)
                MulModifier(&modifier, UQ_4_12(1.5));
        }
        break;
    case ABILITY_FLOWER_GIFT:
        if (gBattleMons[battlerAtk].species == SPECIES_CHERRIM && WEATHER_HAS_EFFECT && gBattleWeather & WEATHER_SUN_ANY)
            MulModifier(&modifier, UQ_4_12(1.5));
        break;
    case ABILITY_HUSTLE:
        if (IS_MOVE_PHYSICAL(move))
            MulModifier(&modifier, UQ_4_12(1.5));
        break;
    }

    // target's abilities
    switch (GetBattlerAbility(battlerDef))
    {
    case ABILITY_THICK_FAT:
        if (moveType == TYPE_FIRE || moveType == TYPE_ICE)
            MulModifier(&modifier, UQ_4_12(0.5));
        break;
    }

    // ally's abilities
    if (IsBattlerAlive(BATTLE_PARTNER(battlerAtk)))
    {
        switch (GetBattlerAbility(BATTLE_PARTNER(battlerAtk)))
        {
        case ABILITY_FLOWER_GIFT:
            if (gBattleMons[BATTLE_PARTNER(battlerAtk)].species == SPECIES_CHERRIM)
                MulModifier(&modifier, UQ_4_12(1.5));
            break;
        }
    }

    // attacker's hold effect
    switch (GetBattlerHoldEffect(battlerAtk, TRUE))
    {
    case HOLD_EFFECT_THICK_CLUB:
        if ((gBattleMons[battlerAtk].species == SPECIES_CUBONE || gBattleMons[battlerAtk].species == SPECIES_MAROWAK) && IS_MOVE_PHYSICAL(move))
            MulModifier(&modifier, UQ_4_12(2.0));
        break;
    case HOLD_EFFECT_DEEP_SEA_TOOTH:
        if (gBattleMons[battlerAtk].species == SPECIES_CLAMPERL && IS_MOVE_SPECIAL(move))
            MulModifier(&modifier, UQ_4_12(2.0));
        break;
    case HOLD_EFFECT_LIGHT_BALL:
        if (gBattleMons[battlerAtk].species == SPECIES_PIKACHU)
            MulModifier(&modifier, UQ_4_12(2.0));
        break;
    case HOLD_EFFECT_CHOICE_BAND:
        if (IS_MOVE_PHYSICAL(move))
            MulModifier(&modifier, UQ_4_12(1.5));
        break;
    case HOLD_EFFECT_CHOICE_SPECS:
        if (IS_MOVE_SPECIAL(move))
            MulModifier(&modifier, UQ_4_12(1.5));
        break;
    }

    return ApplyModifier(modifier, atkStat);
}

static u32 CalcDefenseStat(u16 move, u8 battlerAtk, u8 battlerDef, u8 moveType, bool32 isCrit)
{
    bool32 usesDefStat;
    u8 defStage;
    u32 defStat, def, spDef;
    u16 modifier;

    if (gFieldStatuses & STATUS_FIELD_WONDER_ROOM) // the defense stats are swapped
    {
        def = gBattleMons[battlerDef].spDefense;
        spDef = gBattleMons[battlerDef].defense;
    }
    else
    {
        def = gBattleMons[battlerDef].defense;
        spDef = gBattleMons[battlerDef].spDefense;
    }

    if (gBattleMoves[move].effect == EFFECT_PSYSHOCK || IS_MOVE_PHYSICAL(move)) // uses defense stat instead of sp.def
    {
        defStat = def;
        defStage = gBattleMons[battlerDef].statStages[STAT_DEF];
        usesDefStat = TRUE;
    }
    else // is special
    {
        defStat = spDef;
        defStage = gBattleMons[battlerDef].statStages[STAT_SPDEF];
        usesDefStat = FALSE;
    }

    // critical hits ignore positive stat changes
    if (isCrit && defStage > 6)
        defStage = 6;
    // pokemon with unaware ignore defense stat changes while dealing damage
    if (GetBattlerAbility(battlerAtk) == ABILITY_UNAWARE)
        defStage = 6;
    // certain moves also ignore stat changes
    if (gBattleMoves[move].flags & FLAG_STAT_STAGES_IGNORED)
        defStage = 6;

    defStat *= gStatStageRatios[defStage][0];
    defStat /= gStatStageRatios[defStage][1];

    // apply defense stat modifiers
    modifier = UQ_4_12(1.0);

    // target's abilities
    switch (GetBattlerAbility(battlerDef))
    {
    case ABILITY_MARVEL_SCALE:
        if (gBattleMons[battlerDef].status1 & STATUS1_ANY && usesDefStat)
            MulModifier(&modifier, UQ_4_12(1.5));
        break;
    case ABILITY_FUR_COAT:
        if (usesDefStat)
            MulModifier(&modifier, UQ_4_12(2.0));
        break;
    case ABILITY_GRASS_PELT:
        if (gFieldStatuses & STATUS_FIELD_GRASSY_TERRAIN && usesDefStat)
            MulModifier(&modifier, UQ_4_12(1.5));
        break;
    case ABILITY_FLOWER_GIFT:
        if (gBattleMons[battlerDef].species == SPECIES_CHERRIM && WEATHER_HAS_EFFECT && gBattleWeather & WEATHER_SUN_ANY && !usesDefStat)
            MulModifier(&modifier, UQ_4_12(1.5));
        break;
    }

    // ally's abilities
    if (IsBattlerAlive(BATTLE_PARTNER(battlerDef)))
    {
        switch (GetBattlerAbility(BATTLE_PARTNER(battlerDef)))
        {
        case ABILITY_FLOWER_GIFT:
            if (gBattleMons[BATTLE_PARTNER(battlerDef)].species == SPECIES_CHERRIM && !usesDefStat)
                MulModifier(&modifier, UQ_4_12(1.5));
            break;
        }
    }

    // target's hold effects
    switch (GetBattlerHoldEffect(battlerDef, TRUE))
    {
    case HOLD_EFFECT_DEEP_SEA_SCALE:
        if (gBattleMons[battlerDef].species == SPECIES_CLAMPERL && !usesDefStat)
            MulModifier(&modifier, UQ_4_12(2.0));
        break;
    case HOLD_EFFECT_METAL_POWDER:
        if (gBattleMons[battlerDef].species == SPECIES_DITTO && usesDefStat && !(gBattleMons[battlerDef].status2 & STATUS2_TRANSFORMED))
            MulModifier(&modifier, UQ_4_12(2.0));
        break;
    case HOLD_EFFECT_EVIOLITE:
        // todo
        break;
    case HOLD_EFFECT_ASSAULT_VEST:
        if (!usesDefStat)
            MulModifier(&modifier, UQ_4_12(1.5));
        break;
    }

    return ApplyModifier(modifier, defStat);
}

static u32 CalcFinalDmg(u32 dmg, u16 move, u8 battlerAtk, u8 battlerDef, u8 moveType, u16 typeEffectivenessModifier, bool32 isCrit)
{
    u32 abilityAtk = GetBattlerAbility(battlerAtk);
    u32 abilityDef = GetBattlerAbility(battlerDef);
    u32 defSide = GET_BATTLER_SIDE(battlerDef);
    u16 finalModifier = UQ_4_12(1.0);

    // check multiple targets in double battle
    if (GetMoveTargetCount(move, battlerAtk, battlerDef) >= 2)
        MulModifier(&finalModifier, UQ_4_12(0.75));

    // take type effectiveness
    MulModifier(&finalModifier, typeEffectivenessModifier);

    // check crit
    if (isCrit)
        dmg = ApplyModifier(UQ_4_12(1.5), dmg);

    // check burn
    if (gBattleMons[battlerAtk].status1 & STATUS1_BURN && gBattleMoves[move].effect != EFFECT_FACADE && abilityAtk != ABILITY_GUTS)
        dmg = ApplyModifier(UQ_4_12(0.5), dmg);

    // check sunny/rain weather
    if (WEATHER_HAS_EFFECT && gBattleWeather & WEATHER_RAIN_ANY)
    {
        if (moveType == TYPE_FIRE)
            dmg = ApplyModifier(UQ_4_12(0.5), dmg);
        else if (moveType == TYPE_WATER)
            dmg = ApplyModifier(UQ_4_12(1.5), dmg);
    }
    else if (WEATHER_HAS_EFFECT && gBattleWeather & WEATHER_SUN_ANY)
    {
        if (moveType == TYPE_FIRE)
            dmg = ApplyModifier(UQ_4_12(1.5), dmg);
        else if (moveType == TYPE_WATER)
            dmg = ApplyModifier(UQ_4_12(0.5), dmg);
    }

    // check stab
    if (IS_BATTLER_OF_TYPE(battlerAtk, moveType) && move != MOVE_STRUGGLE)
    {
        if (abilityAtk == ABILITY_ADAPTABILITY)
            MulModifier(&finalModifier, UQ_4_12(2.0));
        else
            MulModifier(&finalModifier, UQ_4_12(1.5));
    }

    // reflect, light screen, aurora veil
    if ((gSideStatuses[defSide] & SIDE_STATUS_REFLECT && IS_MOVE_PHYSICAL(move))
        || (gSideStatuses[defSide] & SIDE_STATUS_LIGHTSCREEN && IS_MOVE_SPECIAL(move))
        || (gSideStatuses[defSide] & SIDE_STATUS_AURORA_VEIL))
    {
        if (gBattleTypeFlags & BATTLE_TYPE_DOUBLE)
            MulModifier(&finalModifier, UQ_4_12(0.66));
        else
            MulModifier(&finalModifier, UQ_4_12(0.5));
    }

    // attacker's abilities
    switch (abilityAtk)
    {
    case ABILITY_TINTED_LENS:
        if (typeEffectivenessModifier <= UQ_4_12(0.5))
            MulModifier(&finalModifier, UQ_4_12(2.0));
        break;
    case ABILITY_SNIPER:
        if (isCrit)
            MulModifier(&finalModifier, UQ_4_12(1.5));
        break;
    }

    // target's abilities
    switch (abilityDef)
    {
    case ABILITY_MULTISCALE:
        if (BATTLER_MAX_HP(battlerDef))
            MulModifier(&finalModifier, UQ_4_12(0.5));
        break;
    case ABILITY_FILTER:
    case ABILITY_SOLID_ROCK:
    case ABILITY_PRISM_ARMOR:
        if (typeEffectivenessModifier >= UQ_4_12(2.0))
            MulModifier(&finalModifier, UQ_4_12(0.75));
        break;
    }

    // target's ally's abilities
    if (IsBattlerAlive(BATTLE_PARTNER(battlerDef)))
    {
        switch (GetBattlerAbility(BATTLE_PARTNER(battlerDef)))
        {
        case ABILITY_FRIEND_GUARD:
            MulModifier(&finalModifier, UQ_4_12(0.75));
            break;
        }
    }

    // attacker's hold effect
    switch (GetBattlerHoldEffect(battlerAtk, TRUE))
    {
    case HOLD_EFFECT_METRONOME:
        // todo
        break;
    case HOLD_EFFECT_EXPERT_BELT:
        if (typeEffectivenessModifier >= UQ_4_12(2.0))
            MulModifier(&finalModifier, UQ_4_12(1.2));
        break;
    case HOLD_EFFECT_LIFE_ORB:
        MulModifier(&finalModifier, UQ_4_12(1.3));
        break;
    }

    // target's hold effect
    switch (GetBattlerHoldEffect(battlerDef, TRUE))
    {
        // berries reducing dmg
    }

    if (gBattleMoves[move].flags & FLAG_DMG_MINIMIZE    && gStatuses3[battlerDef] & STATUS3_MINIMIZED)
        MulModifier(&finalModifier, UQ_4_12(2.0));
    if (gBattleMoves[move].flags & FLAG_DMG_UNDERGROUND && gStatuses3[battlerDef] & STATUS3_UNDERGROUND)
        MulModifier(&finalModifier, UQ_4_12(2.0));
    if (gBattleMoves[move].flags & FLAG_DMG_UNDERWATER  && gStatuses3[battlerDef] & STATUS3_UNDERWATER)
        MulModifier(&finalModifier, UQ_4_12(2.0));

    dmg = ApplyModifier(finalModifier, dmg);
    if (dmg == 0)
        dmg = 1;

    return dmg;
}

s32 CalculateMoveDamage(u16 move, u8 battlerAtk, u8 battlerDef, u8 moveType, s32 fixedBasePower, bool32 isCrit, bool32 randomFactor, bool32 updateFlags)
{
    s32 dmg;
    u16 typeEffectivenessModifier;

    typeEffectivenessModifier = CalcTypeEffectivenessMultiplier(move, moveType, battlerAtk, battlerDef, updateFlags);

    // Don't calculate damage if the move has no effect on target.
    if (typeEffectivenessModifier == UQ_4_12(0))
        return 0;

    if (fixedBasePower)
        gBattleMovePower = fixedBasePower;
    else
        gBattleMovePower = CalcMoveBasePowerAfterModifiers(move, battlerAtk, battlerDef, moveType);

    // long dmg basic formula
    dmg = ((gBattleMons[battlerAtk].level * 2) / 5) + 2;
    dmg *= gBattleMovePower;
    dmg *= CalcAttackStat(move, battlerAtk, battlerDef, moveType, isCrit);
    dmg /= CalcDefenseStat(move, battlerAtk, battlerDef, moveType, isCrit);
    dmg = (dmg / 50) + 2;

    // Calculate final modifiers.
    dmg = CalcFinalDmg(dmg, move, battlerAtk, battlerDef, moveType, typeEffectivenessModifier, isCrit);

    // Add a random factor.
    if (randomFactor)
    {
        dmg *= 100 - (Random() % 16);
        dmg /= 100;
    }

    if (dmg == 0)
        dmg = 1;

    return dmg;
}

static inline void MulByTypeEffectiveness(u16 *modifier, u16 move, u8 moveType, u8 battlerDef, u8 defType, u8 atkAblity)
{
    u16 mod = sTypeEffectivenessTable[moveType][defType];

    if ((moveType == TYPE_FIGHTING || moveType == TYPE_NORMAL) && defType == TYPE_GHOST && gBattleMons[battlerDef].status2 & STATUS2_FORESIGHT)
        mod = UQ_4_12(1.0);
    if ((moveType == TYPE_FIGHTING || moveType == TYPE_NORMAL) && defType == TYPE_GHOST && atkAblity == ABILITY_SCRAPPY)
        mod = UQ_4_12(1.0);
    if (moveType == TYPE_PSYCHIC && defType == TYPE_DARK && gStatuses3[battlerDef] & STATUS3_MIRACLE_EYED)
        mod = UQ_4_12(1.0);
    if (gBattleMoves[move].effect == EFFECT_FREEZE_DRY && defType == TYPE_WATER)
        mod = UQ_4_12(2.0);
    if (moveType == TYPE_GROUND && defType == TYPE_FLYING && IsBattlerGrounded(battlerDef))
        mod = UQ_4_12(1.0);

    MulModifier(modifier, mod);
}

static void UpdateMoveResultFlags(u16 modifier)
{
    if (modifier == UQ_4_12(0.0))
    {
        gMoveResultFlags |= MOVE_RESULT_DOESNT_AFFECT_FOE;
        gMoveResultFlags &= ~(MOVE_RESULT_NOT_VERY_EFFECTIVE | MOVE_RESULT_SUPER_EFFECTIVE);
    }
    else if (modifier == UQ_4_12(1.0))
    {
        gMoveResultFlags &= ~(MOVE_RESULT_NOT_VERY_EFFECTIVE | MOVE_RESULT_SUPER_EFFECTIVE | MOVE_RESULT_DOESNT_AFFECT_FOE);
    }
    else if (modifier > UQ_4_12(1.0))
    {
        gMoveResultFlags |= MOVE_RESULT_SUPER_EFFECTIVE;
        gMoveResultFlags &= ~(MOVE_RESULT_NOT_VERY_EFFECTIVE | MOVE_RESULT_DOESNT_AFFECT_FOE);
    }
    else //if (modifier < UQ_4_12(1.0))
    {
        gMoveResultFlags |= MOVE_RESULT_NOT_VERY_EFFECTIVE;
        gMoveResultFlags &= ~(MOVE_RESULT_SUPER_EFFECTIVE | MOVE_RESULT_DOESNT_AFFECT_FOE);
    }
}

static u16 CalcTypeEffectivenessMultiplierInternal(u16 move, u8 moveType, u8 battlerAtk, u8 battlerDef, bool32 recordAbilities, u16 modifier)
{
    u32 atkAbility = GetBattlerAbility(battlerAtk);
    MulByTypeEffectiveness(&modifier, move, moveType, battlerDef, gBattleMons[battlerDef].type1, atkAbility);
    if (gBattleMons[battlerDef].type2 != gBattleMons[battlerDef].type1)
        MulByTypeEffectiveness(&modifier, move, moveType, battlerDef, gBattleMons[battlerDef].type2, atkAbility);
    if (gBattleMons[battlerDef].type3 != TYPE_MYSTERY && gBattleMons[battlerDef].type3 != gBattleMons[battlerDef].type2
        && gBattleMons[battlerDef].type3 != gBattleMons[battlerDef].type1)
        MulByTypeEffectiveness(&modifier, move, moveType, battlerDef, gBattleMons[battlerDef].type3, atkAbility);

    if (moveType == TYPE_GROUND && !IsBattlerGrounded(battlerDef))
    {
        modifier = UQ_4_12(0.0);
        if (recordAbilities && GetBattlerAbility(battlerDef) == ABILITY_LEVITATE)
        {
            gLastUsedAbility = ABILITY_LEVITATE;
            gMoveResultFlags |= (MOVE_RESULT_MISSED | MOVE_RESULT_DOESNT_AFFECT_FOE);
            gLastLandedMoves[battlerDef] = 0;
            gBattleCommunication[6] = moveType;
            RecordAbilityBattle(battlerDef, ABILITY_LEVITATE);
        }
    }
    if (GetBattlerAbility(battlerDef) == ABILITY_WONDER_GUARD && modifier <= UQ_4_12(1.0) && gBattleMoves[move].power)
    {
        modifier = UQ_4_12(0.0);
        if (recordAbilities)
        {
            gLastUsedAbility = ABILITY_WONDER_GUARD;
            gMoveResultFlags |= MOVE_RESULT_MISSED;
            gLastLandedMoves[battlerDef] = 0;
            gBattleCommunication[6] = 3;
            RecordAbilityBattle(battlerDef, ABILITY_WONDER_GUARD);
        }
    }

    return modifier;
}

u16 CalcTypeEffectivenessMultiplier(u16 move, u8 moveType, u8 battlerAtk, u8 battlerDef, bool32 recordAbilities)
{
    u16 modifier = UQ_4_12(1.0);

    if (move != MOVE_STRUGGLE && moveType != TYPE_MYSTERY)
    {
        modifier = CalcTypeEffectivenessMultiplierInternal(move, moveType, battlerAtk, battlerDef, recordAbilities, modifier);
        if (gBattleMoves[move].effect == EFFECT_TWO_TYPED_MOVE)
            modifier = CalcTypeEffectivenessMultiplierInternal(move, gBattleMoves[move].argument, battlerAtk, battlerDef, recordAbilities, modifier);
    }

    if (recordAbilities)
        UpdateMoveResultFlags(modifier);
    return modifier;
}

u16 CalcPartyMonTypeEffectivenessMultiplier(u16 move, u16 speciesDef, u8 abilityDef)
{
    u16 modifier = UQ_4_12(1.0);
    u8 moveType = gBattleMoves[move].type;

    if (move != MOVE_STRUGGLE && moveType != TYPE_MYSTERY)
    {
        MulByTypeEffectiveness(&modifier, move, moveType, 0, gBaseStats[speciesDef].type1, ABILITY_NONE);
        if (gBaseStats[speciesDef].type2 != gBaseStats[speciesDef].type1)
            MulByTypeEffectiveness(&modifier, move, moveType, 0, gBaseStats[speciesDef].type2, ABILITY_NONE);

        if (moveType == TYPE_GROUND && abilityDef == ABILITY_LEVITATE && !(gFieldStatuses & STATUS_FIELD_GRAVITY))
            modifier = UQ_4_12(0.0);
        if (abilityDef == ABILITY_WONDER_GUARD && modifier <= UQ_4_12(1.0) && gBattleMoves[move].power)
            modifier = UQ_4_12(0.0);
    }

    UpdateMoveResultFlags(modifier);
    return modifier;
}

u16 GetTypeModifier(u8 atkType, u8 defType)
{
    return sTypeEffectivenessTable[atkType][defType];
}

s32 GetStealthHazardDamage(u8 hazardType, u8 battlerId)
{
    u8 type1 = gBattleMons[battlerId].type1;
    u8 type2 = gBattleMons[battlerId].type2;
    u32 maxHp = gBattleMons[battlerId].maxHP;
    s32 dmg = 0;
    u16 modifier = UQ_4_12(1.0);

    MulModifier(&modifier, GetTypeModifier(hazardType, type1));
    if (type2 != type1)
        MulModifier(&modifier, GetTypeModifier(hazardType, type2));

    switch (modifier)
    {
    case UQ_4_12(0.0):
        dmg = 0;
        break;
    case UQ_4_12(0.25):
        dmg = maxHp / 32;
        if (dmg == 0)
            dmg = 1;
        break;
    case UQ_4_12(0.5):
        dmg = maxHp / 16;
        if (dmg == 0)
            dmg = 1;
        break;
    case UQ_4_12(1.0):
        dmg = maxHp / 8;
        if (dmg == 0)
            dmg = 1;
        break;
    case UQ_4_12(2.0):
        dmg = maxHp / 4;
        if (dmg == 0)
            dmg = 1;
        break;
    case UQ_4_12(4.0):
        dmg = maxHp / 2;
        if (dmg == 0)
            dmg = 1;
        break;
    }

    return dmg;
}

static bool32 IsPartnerMonFromSameTrainer(u8 battlerId)
{
    if (GetBattlerSide(battlerId) == B_SIDE_OPPONENT && gBattleTypeFlags & BATTLE_TYPE_TWO_OPPONENTS)
        return FALSE;
    else if (GetBattlerSide(battlerId) == B_SIDE_PLAYER && gBattleTypeFlags & BATTLE_TYPE_INGAME_PARTNER)
        return FALSE;
    else if (gBattleTypeFlags & BATTLE_TYPE_MULTI)
        return FALSE;
    else
        return TRUE;
}

u16 GetMegaEvolutionSpecies(u16 preEvoSpecies, u16 heldItemId)
{
    u32 i;

    for (i = 0; i < EVOS_PER_MON; i++)
    {
        if (gEvolutionTable[preEvoSpecies][i].method == EVO_MEGA_EVOLUTION
            && gEvolutionTable[preEvoSpecies][i].param == heldItemId)
                return gEvolutionTable[preEvoSpecies][i].targetSpecies;
    }
    return SPECIES_NONE;
}

bool32 CanMegaEvolve(u8 battlerId)
{
    u32 itemId, holdEffect;
    struct Pokemon *mon;
    u8 battlerPosition = GetBattlerPosition(battlerId);
    u8 partnerPosition = GetBattlerPosition(BATTLE_PARTNER(battlerId));
    struct MegaEvolutionData *mega = &(((struct ChooseMoveStruct*)(&gBattleResources->bufferA[gActiveBattler][4]))->mega);

    // Check if trainer already mega evolved a pokemon.
    if (mega->alreadyEvolved[battlerPosition])
        return FALSE;
    if (gBattleTypeFlags & BATTLE_TYPE_DOUBLE)
    {
        if (IsPartnerMonFromSameTrainer(battlerId)
            && (mega->alreadyEvolved[partnerPosition] || (mega->toEvolve & gBitTable[BATTLE_PARTNER(battlerId)])))
            return FALSE;
    }

    // Check if the pokemon holds an appropriate item.
    if (GetBattlerSide(battlerId) == B_SIDE_OPPONENT)
        mon = &gEnemyParty[gBattlerPartyIndexes[battlerId]];
    else
        mon = &gPlayerParty[gBattlerPartyIndexes[battlerId]];

    itemId = GetMonData(mon, MON_DATA_HELD_ITEM);
    if (itemId != ITEM_ENIGMA_BERRY)
        holdEffect = ItemId_GetHoldEffect(itemId);
    else
        holdEffect = gEnigmaBerries[battlerId].holdEffect;

    if (holdEffect != HOLD_EFFECT_MEGA_STONE)
        return FALSE;

    // Check if there is an entry in the evolution table.
    if (GetMegaEvolutionSpecies(GetMonData(mon, MON_DATA_SPECIES), itemId) == SPECIES_NONE)
        return FALSE;

    // All checks passed, the mon CAN mega evolve.
    return TRUE;
}

void UndoMegaEvolution(u8 monId)
{
    if (gBattleStruct->mega.evolvedPartyIds[B_SIDE_PLAYER] & gBitTable[monId])
    {
        gBattleStruct->mega.evolvedPartyIds[B_SIDE_PLAYER] &= ~(gBitTable[monId]);
        SetMonData(&gPlayerParty[monId], MON_DATA_SPECIES, &gBattleStruct->mega.playerEvolvedSpecies);
        CalculateMonStats(&gPlayerParty[monId]);
    }
}

bool32 DoBattlersShareType(u32 battler1, u32 battler2)
{
    s32 i;
    u8 types1[3] = {gBattleMons[battler1].type1, gBattleMons[battler1].type2, gBattleMons[battler1].type3};
    u8 types2[3] = {gBattleMons[battler2].type1, gBattleMons[battler2].type2, gBattleMons[battler2].type3};

    if (types1[2] == TYPE_MYSTERY)
        types1[2] = types1[0];
    if (types2[2] == TYPE_MYSTERY)
        types2[2] = types2[0];

    for (i = 0; i < 3; i++)
    {
        if (types1[i] == types2[0] || types1[i] == types2[1] || types1[i] == types2[2])
            return TRUE;
    }

    return FALSE;
}

bool32 CanBattlerGetOrLoseItem(u8 battlerId, u16 itemId)
{
    u16 species = gBattleMons[battlerId].species;

    if (IS_ITEM_MAIL(itemId))
        return FALSE;
    else if (itemId == ITEM_ENIGMA_BERRY)
        return FALSE;
    else if (species == SPECIES_KYOGRE && itemId == ITEM_BLUE_ORB)
        return FALSE;
    else if (species == SPECIES_GROUDON && itemId == ITEM_RED_ORB)
        return FALSE;
    else if (ItemId_GetHoldEffect(itemId) == HOLD_EFFECT_MEGA_STONE && GetMegaEvolutionSpecies(species, itemId) != SPECIES_NONE)
        return FALSE;
    else if (species == SPECIES_GIRATINA && itemId == ITEM_GRISEOUS_ORB)
        return FALSE;
    else
        return TRUE;
}<|MERGE_RESOLUTION|>--- conflicted
+++ resolved
@@ -2783,41 +2783,14 @@
                     }
                 }
 
-<<<<<<< HEAD
                 if (opposingDef < opposingSpDef)
                     statId = STAT_ATK;
                 else
                     statId = STAT_SPATK;
 
                 gSpecialStatuses[battler].switchInAbilityDone = 1;
-=======
-                        effect = 1;
-                    }
-                    break;
-                case ABILITY_FLASH_FIRE:
-                    if (moveType == TYPE_FIRE && !(gBattleMons[battler].status1 & STATUS1_FREEZE))
-                    {
-                        if (!(gBattleResources->flags->flags[battler] & RESOURCE_FLAG_FLASH_FIRE))
-                        {
-                            gBattleCommunication[MULTISTRING_CHOOSER] = 0;
-                            if (gProtectStructs[gBattlerAttacker].notFirstStrike)
-                                gBattlescriptCurrInstr = BattleScript_FlashFireBoost;
-                            else
-                                gBattlescriptCurrInstr = BattleScript_FlashFireBoost_PPLoss;
-
-                            gBattleResources->flags->flags[battler] |= RESOURCE_FLAG_FLASH_FIRE;
-                            effect = 2;
-                        }
-                        else
-                        {
-                            gBattleCommunication[MULTISTRING_CHOOSER] = 1;
-                            if (gProtectStructs[gBattlerAttacker].notFirstStrike)
-                                gBattlescriptCurrInstr = BattleScript_FlashFireBoost;
-                            else
-                                gBattlescriptCurrInstr = BattleScript_FlashFireBoost_PPLoss;
->>>>>>> fe12f2f4
-
-                if (gBattleMons[battler].statStages[statId] != 0xC)
+
+                if (gBattleMons[battler].statStages[statId] != 12)
                 {
                     gBattleMons[battler].statStages[statId]++;
                     SET_STATCHANGER(statId, 1, FALSE);
