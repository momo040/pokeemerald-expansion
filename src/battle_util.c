--- conflicted
+++ resolved
@@ -7995,17 +7995,15 @@
         if (gFieldStatuses & STATUS_FIELD_GRAVITY)
             MulModifier(&basePower, UQ_4_12(1.5));
         break;
-<<<<<<< HEAD
+    case EFFECT_TERRAIN_PULSE:
+        if ((gFieldStatuses & STATUS_FIELD_TERRAIN_ANY)
+            && IsBattlerGrounded(gBattlerAttacker))
+            basePower *= 2;
+        break;
     case EFFECT_BEAT_UP:
         #if B_BEAT_UP_DMG >= GEN_5
         basePower = CalcBeatUpPower();
         #endif
-=======
-    case EFFECT_TERRAIN_PULSE:
-        if ((gFieldStatuses & STATUS_FIELD_TERRAIN_ANY)
-            && IsBattlerGrounded(gBattlerAttacker))
-            basePower *= 2;
->>>>>>> 45fcb50e
         break;
     }
 
