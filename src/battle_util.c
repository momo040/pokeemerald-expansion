--- conflicted
+++ resolved
@@ -872,16 +872,12 @@
 
 void HandleAction_ActionFinished(void)
 {
-<<<<<<< HEAD
     #if B_RECALC_TURN_AFTER_ACTIONS >= GEN_8
     u8 i, j;
     u8 battler1 = 0;
     u8 battler2 = 0;
     #endif
-    *(gBattleStruct->monToSwitchIntoId + gBattlerByTurnOrder[gCurrentTurnActionNumber]) = 6;
-=======
     *(gBattleStruct->monToSwitchIntoId + gBattlerByTurnOrder[gCurrentTurnActionNumber]) = PARTY_SIZE;
->>>>>>> f42c4cd6
     gCurrentTurnActionNumber++;
     gCurrentActionFuncId = gActionsByTurnOrder[gCurrentTurnActionNumber];
     SpecialStatusesClear();
