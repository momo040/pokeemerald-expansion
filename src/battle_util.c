#include "global.h"
#include "battle.h"
#include "battle_anim.h"
#include "battle_arena.h"
#include "battle_pyramid.h"
#include "battle_util.h"
#include "battle_controllers.h"
#include "battle_interface.h"
#include "battle_setup.h"
#include "battle_z_move.h"
#include "party_menu.h"
#include "pokemon.h"
#include "international_string_util.h"
#include "item.h"
#include "util.h"
#include "battle_scripts.h"
#include "random.h"
#include "text.h"
#include "safari_zone.h"
#include "sound.h"
#include "sprite.h"
#include "string_util.h"
#include "task.h"
#include "test_runner.h"
#include "trig.h"
#include "window.h"
#include "battle_message.h"
#include "battle_ai_main.h"
#include "battle_ai_util.h"
#include "event_data.h"
#include "link.h"
#include "malloc.h"
#include "berry.h"
#include "pokedex.h"
#include "mail.h"
#include "field_weather.h"
#include "constants/abilities.h"
#include "constants/battle_anim.h"
#include "constants/battle_move_effects.h"
#include "constants/battle_script_commands.h"
#include "constants/battle_string_ids.h"
#include "constants/hold_effects.h"
#include "constants/items.h"
#include "constants/moves.h"
#include "constants/songs.h"
#include "constants/species.h"
#include "constants/trainers.h"
#include "constants/weather.h"
#include "constants/pokemon.h"

extern struct Evolution gEvolutionTable[][EVOS_PER_MON];

/*
NOTE: The data and functions in this file up until (but not including) sSoundMovesTable
are actually part of battle_main.c. They needed to be moved to this file in order to
match the ROM; this is also why sSoundMovesTable's declaration is in the middle of
functions instead of at the top of the file with the other declarations.
*/

static bool32 TryRemoveScreens(u8 battler);
static bool32 IsUnnerveAbilityOnOpposingSide(u8 battler);
static u8 GetFlingPowerFromItemId(u16 itemId);
static void SetRandomMultiHitCounter();
static u32 GetBattlerItemHoldEffectParam(u8 battler, u16 item);
static uq4_12_t GetInverseTypeMultiplier(uq4_12_t multiplier);
static uq4_12_t GetSupremeOverlordModifier(u8 battler);
static bool8 CanBeInfinitelyConfused(u8 battler);

extern const u8 *const gBattleScriptsForMoveEffects[];
extern const u8 *const gBattlescriptsForRunningByItem[];
extern const u8 *const gBattlescriptsForUsingItem[];
extern const u8 *const gBattlescriptsForSafariActions[];

static const u8 sPkblToEscapeFactor[][3] = {
    {
        [B_MSG_MON_CURIOUS]    = 0,
        [B_MSG_MON_ENTHRALLED] = 0,
        [B_MSG_MON_IGNORED]    = 0
    },{
        [B_MSG_MON_CURIOUS]    = 3,
        [B_MSG_MON_ENTHRALLED] = 5,
        [B_MSG_MON_IGNORED]    = 0
    },{
        [B_MSG_MON_CURIOUS]    = 2,
        [B_MSG_MON_ENTHRALLED] = 3,
        [B_MSG_MON_IGNORED]    = 0
    },{
        [B_MSG_MON_CURIOUS]    = 1,
        [B_MSG_MON_ENTHRALLED] = 2,
        [B_MSG_MON_IGNORED]    = 0
    },{
        [B_MSG_MON_CURIOUS]    = 1,
        [B_MSG_MON_ENTHRALLED] = 1,
        [B_MSG_MON_IGNORED]    = 0
    }
};
static const u8 sGoNearCounterToCatchFactor[] = {4, 3, 2, 1};
static const u8 sGoNearCounterToEscapeFactor[] = {4, 4, 4, 4};

static const u16 sSkillSwapBannedAbilities[] =
{
    ABILITY_WONDER_GUARD,
    ABILITY_MULTITYPE,
    ABILITY_ILLUSION,
    ABILITY_STANCE_CHANGE,
    ABILITY_SCHOOLING,
    ABILITY_COMATOSE,
    ABILITY_SHIELDS_DOWN,
    ABILITY_DISGUISE,
    ABILITY_RKS_SYSTEM,
    ABILITY_BATTLE_BOND,
    ABILITY_POWER_CONSTRUCT,
    ABILITY_NEUTRALIZING_GAS,
    ABILITY_ICE_FACE,
    ABILITY_HUNGER_SWITCH,
    ABILITY_GULP_MISSILE,
};

static const u16 sRolePlayBannedAbilities[] =
{
    ABILITY_TRACE,
    ABILITY_WONDER_GUARD,
    ABILITY_FORECAST,
    ABILITY_FLOWER_GIFT,
    ABILITY_MULTITYPE,
    ABILITY_ILLUSION,
    ABILITY_ZEN_MODE,
    ABILITY_IMPOSTER,
    ABILITY_STANCE_CHANGE,
    ABILITY_POWER_OF_ALCHEMY,
    ABILITY_RECEIVER,
    ABILITY_SCHOOLING,
    ABILITY_COMATOSE,
    ABILITY_SHIELDS_DOWN,
    ABILITY_DISGUISE,
    ABILITY_RKS_SYSTEM,
    ABILITY_BATTLE_BOND,
    ABILITY_POWER_CONSTRUCT,
    ABILITY_ICE_FACE,
    ABILITY_HUNGER_SWITCH,
    ABILITY_GULP_MISSILE,
};

static const u16 sRolePlayBannedAttackerAbilities[] =
{
    ABILITY_MULTITYPE,
    ABILITY_ZEN_MODE,
    ABILITY_STANCE_CHANGE,
    ABILITY_SCHOOLING,
    ABILITY_COMATOSE,
    ABILITY_SHIELDS_DOWN,
    ABILITY_DISGUISE,
    ABILITY_RKS_SYSTEM,
    ABILITY_BATTLE_BOND,
    ABILITY_POWER_CONSTRUCT,
    ABILITY_ICE_FACE,
    ABILITY_GULP_MISSILE,
};

static const u16 sWorrySeedBannedAbilities[] =
{
    ABILITY_MULTITYPE,
    ABILITY_STANCE_CHANGE,
    ABILITY_SCHOOLING,
    ABILITY_COMATOSE,
    ABILITY_SHIELDS_DOWN,
    ABILITY_DISGUISE,
    ABILITY_RKS_SYSTEM,
    ABILITY_BATTLE_BOND,
    ABILITY_POWER_CONSTRUCT,
    ABILITY_TRUANT,
    ABILITY_ICE_FACE,
    ABILITY_GULP_MISSILE,
};

static const u16 sGastroAcidBannedAbilities[] =
{
    ABILITY_AS_ONE_ICE_RIDER,
    ABILITY_AS_ONE_SHADOW_RIDER,
    ABILITY_BATTLE_BOND,
    ABILITY_COMATOSE,
    ABILITY_DISGUISE,
    ABILITY_GULP_MISSILE,
    ABILITY_ICE_FACE,
    ABILITY_MULTITYPE,
    ABILITY_POWER_CONSTRUCT,
    ABILITY_RKS_SYSTEM,
    ABILITY_SCHOOLING,
    ABILITY_SHIELDS_DOWN,
    ABILITY_STANCE_CHANGE,
    ABILITY_ZEN_MODE,
};

static const u16 sEntrainmentBannedAttackerAbilities[] =
{
    ABILITY_TRACE,
    ABILITY_FORECAST,
    ABILITY_FLOWER_GIFT,
    ABILITY_ZEN_MODE,
    ABILITY_ILLUSION,
    ABILITY_IMPOSTER,
    ABILITY_POWER_OF_ALCHEMY,
    ABILITY_RECEIVER,
    ABILITY_DISGUISE,
    ABILITY_POWER_CONSTRUCT,
    ABILITY_NEUTRALIZING_GAS,
    ABILITY_ICE_FACE,
    ABILITY_HUNGER_SWITCH,
    ABILITY_GULP_MISSILE,
};

static const u16 sEntrainmentTargetSimpleBeamBannedAbilities[] =
{
    ABILITY_TRUANT,
    ABILITY_MULTITYPE,
    ABILITY_STANCE_CHANGE,
    ABILITY_SCHOOLING,
    ABILITY_COMATOSE,
    ABILITY_SHIELDS_DOWN,
    ABILITY_DISGUISE,
    ABILITY_RKS_SYSTEM,
    ABILITY_BATTLE_BOND,
    ABILITY_ICE_FACE,
    ABILITY_GULP_MISSILE,
};

static u8 CalcBeatUpPower(void)
{
    u8 basePower;
    u16 species;
    struct Pokemon *party = GetBattlerParty(gBattlerAttacker);

    // Party slot is incremented by the battle script for Beat Up after this damage calculation
    species = GetMonData(&party[gBattleStruct->beatUpSlot], MON_DATA_SPECIES);
    basePower = (gSpeciesInfo[species].baseAttack / 10) + 5;

    return basePower;
}

bool32 IsAffectedByFollowMe(u32 battlerAtk, u32 defSide, u32 move)
{
    u32 ability = GetBattlerAbility(battlerAtk);

    if (gSideTimers[defSide].followmeTimer == 0
        || gBattleMons[gSideTimers[defSide].followmeTarget].hp == 0
        || gBattleMoves[move].effect == EFFECT_SNIPE_SHOT
        || gBattleMoves[move].effect == EFFECT_SKY_DROP
        || ability == ABILITY_PROPELLER_TAIL || ability == ABILITY_STALWART)
        return FALSE;

    if (gSideTimers[defSide].followmePowder && !IsAffectedByPowder(battlerAtk, ability, GetBattlerHoldEffect(battlerAtk, TRUE)))
        return FALSE;

    return TRUE;
}

// Functions
void HandleAction_UseMove(void)
{
    u32 battler, i, side, moveType, var = 4;
    u16 moveTarget;

    gBattlerAttacker = gBattlerByTurnOrder[gCurrentTurnActionNumber];
    if (gBattleStruct->absentBattlerFlags & gBitTable[gBattlerAttacker] || !IsBattlerAlive(gBattlerAttacker))
    {
        gCurrentActionFuncId = B_ACTION_FINISHED;
        return;
    }

    gIsCriticalHit = FALSE;
    gBattleStruct->atkCancellerTracker = 0;
    gMoveResultFlags = 0;
    gMultiHitCounter = 0;
    gBattleScripting.savedDmg = 0;
    gBattleCommunication[MISS_TYPE] = 0;
    gBattleScripting.savedMoveEffect = 0;
    gCurrMovePos = gChosenMovePos = *(gBattleStruct->chosenMovePositions + gBattlerAttacker);

    // choose move
    if (gProtectStructs[gBattlerAttacker].noValidMoves)
    {
        gProtectStructs[gBattlerAttacker].noValidMoves = FALSE;
        gCurrentMove = gChosenMove = MOVE_STRUGGLE;
        gHitMarker |= HITMARKER_NO_PPDEDUCT;
        *(gBattleStruct->moveTarget + gBattlerAttacker) = GetMoveTarget(MOVE_STRUGGLE, NO_TARGET_OVERRIDE);
    }
    else if (gBattleMons[gBattlerAttacker].status2 & STATUS2_MULTIPLETURNS || gBattleMons[gBattlerAttacker].status2 & STATUS2_RECHARGE)
    {
        gCurrentMove = gChosenMove = gLockedMoves[gBattlerAttacker];
    }
    // encore forces you to use the same move
    else if (!gBattleStruct->zmove.active && gDisableStructs[gBattlerAttacker].encoredMove != MOVE_NONE
             && gDisableStructs[gBattlerAttacker].encoredMove == gBattleMons[gBattlerAttacker].moves[gDisableStructs[gBattlerAttacker].encoredMovePos])
    {
        gCurrentMove = gChosenMove = gDisableStructs[gBattlerAttacker].encoredMove;
        gCurrMovePos = gChosenMovePos = gDisableStructs[gBattlerAttacker].encoredMovePos;
        *(gBattleStruct->moveTarget + gBattlerAttacker) = GetMoveTarget(gCurrentMove, NO_TARGET_OVERRIDE);
    }
    // check if the encored move wasn't overwritten
    else if (!gBattleStruct->zmove.active && gDisableStructs[gBattlerAttacker].encoredMove != MOVE_NONE
          && gDisableStructs[gBattlerAttacker].encoredMove != gBattleMons[gBattlerAttacker].moves[gDisableStructs[gBattlerAttacker].encoredMovePos])
    {
        gCurrMovePos = gChosenMovePos = gDisableStructs[gBattlerAttacker].encoredMovePos;
        gCurrentMove = gChosenMove = gBattleMons[gBattlerAttacker].moves[gCurrMovePos];
        gDisableStructs[gBattlerAttacker].encoredMove = MOVE_NONE;
        gDisableStructs[gBattlerAttacker].encoredMovePos = 0;
        gDisableStructs[gBattlerAttacker].encoreTimer = 0;
        *(gBattleStruct->moveTarget + gBattlerAttacker) = GetMoveTarget(gCurrentMove, NO_TARGET_OVERRIDE);
    }
    else if (gBattleMons[gBattlerAttacker].moves[gCurrMovePos] != gChosenMoveByBattler[gBattlerAttacker])
    {
        gCurrentMove = gChosenMove = gBattleMons[gBattlerAttacker].moves[gCurrMovePos];
        *(gBattleStruct->moveTarget + gBattlerAttacker) = GetMoveTarget(gCurrentMove, NO_TARGET_OVERRIDE);
    }
    else
    {
        gCurrentMove = gChosenMove = gBattleMons[gBattlerAttacker].moves[gCurrMovePos];
    }

    // check z move used
    if (gBattleStruct->zmove.toBeUsed[gBattlerAttacker] != MOVE_NONE && !IS_MOVE_STATUS(gCurrentMove))
    {
        gCurrentMove = gBattleStruct->zmove.toBeUsed[gBattlerAttacker];
    }

    moveTarget = GetBattlerMoveTargetType(gBattlerAttacker, gCurrentMove);

    if (gBattleMons[gBattlerAttacker].hp != 0)
    {
        if (GetBattlerSide(gBattlerAttacker) == B_SIDE_PLAYER)
            gBattleResults.lastUsedMovePlayer = gCurrentMove;
        else
            gBattleResults.lastUsedMoveOpponent = gCurrentMove;
    }

    // Set dynamic move type.
    SetTypeBeforeUsingMove(gChosenMove, gBattlerAttacker);
    GET_MOVE_TYPE(gChosenMove, moveType);

    // choose target
    side = BATTLE_OPPOSITE(GetBattlerSide(gBattlerAttacker));
    if (IsAffectedByFollowMe(gBattlerAttacker, side, gCurrentMove)
        && moveTarget == MOVE_TARGET_SELECTED
        && GetBattlerSide(gBattlerAttacker) != GetBattlerSide(gSideTimers[side].followmeTarget))
    {
        gBattleStruct->moveTarget[gBattlerAttacker] = gBattlerTarget = gSideTimers[side].followmeTarget; // follow me moxie fix
    }
    else if ((gBattleTypeFlags & BATTLE_TYPE_DOUBLE)
           && gSideTimers[side].followmeTimer == 0
           && (gBattleMoves[gCurrentMove].power != 0 || (moveTarget != MOVE_TARGET_USER && moveTarget != MOVE_TARGET_ALL_BATTLERS))
           && ((GetBattlerAbility(*(gBattleStruct->moveTarget + gBattlerAttacker)) != ABILITY_LIGHTNING_ROD && moveType == TYPE_ELECTRIC)
            || (GetBattlerAbility(*(gBattleStruct->moveTarget + gBattlerAttacker)) != ABILITY_STORM_DRAIN && moveType == TYPE_WATER)))
    {
        side = GetBattlerSide(gBattlerAttacker);
        for (battler = 0; battler < gBattlersCount; battler++)
        {
            if (side != GetBattlerSide(battler)
                && *(gBattleStruct->moveTarget + gBattlerAttacker) != battler
                && ((GetBattlerAbility(battler) == ABILITY_LIGHTNING_ROD && moveType == TYPE_ELECTRIC)
                 || (GetBattlerAbility(battler) == ABILITY_STORM_DRAIN && moveType == TYPE_WATER))
                && GetBattlerTurnOrderNum(battler) < var
                && gBattleMoves[gCurrentMove].effect != EFFECT_SNIPE_SHOT
                && (GetBattlerAbility(gBattlerAttacker) != ABILITY_PROPELLER_TAIL
                 || GetBattlerAbility(gBattlerAttacker) != ABILITY_STALWART))
            {
                var = GetBattlerTurnOrderNum(battler);
            }
        }
        if (var == 4)
        {
            if (moveTarget & MOVE_TARGET_RANDOM)
            {
                if (GetBattlerSide(gBattlerAttacker) == B_SIDE_PLAYER)
                {
                    if (Random() & 1)
                        gBattlerTarget = GetBattlerAtPosition(B_POSITION_OPPONENT_LEFT);
                    else
                        gBattlerTarget = GetBattlerAtPosition(B_POSITION_OPPONENT_RIGHT);
                }
                else
                {
                    if (Random() & 1)
                        gBattlerTarget = GetBattlerAtPosition(B_POSITION_PLAYER_LEFT);
                    else
                        gBattlerTarget = GetBattlerAtPosition(B_POSITION_PLAYER_RIGHT);
                }
            }
            else if (moveTarget & MOVE_TARGET_FOES_AND_ALLY)
            {
                for (gBattlerTarget = 0; gBattlerTarget < gBattlersCount; gBattlerTarget++)
                {
                    if (gBattlerTarget == gBattlerAttacker)
                        continue;
                    if (IsBattlerAlive(gBattlerTarget))
                        break;
                }
            }
            else
            {
                gBattlerTarget = *(gBattleStruct->moveTarget + gBattlerAttacker);
            }

            if (!IsBattlerAlive(gBattlerTarget))
            {
                if (GetBattlerSide(gBattlerAttacker) != GetBattlerSide(gBattlerTarget))
                {
                    gBattlerTarget = GetBattlerAtPosition(BATTLE_PARTNER(GetBattlerPosition(gBattlerTarget)));
                }
                else
                {
                    gBattlerTarget = GetBattlerAtPosition(BATTLE_OPPOSITE(GetBattlerPosition(gBattlerAttacker)));
                    if (!IsBattlerAlive(gBattlerTarget))
                        gBattlerTarget = GetBattlerAtPosition(BATTLE_PARTNER(GetBattlerPosition(gBattlerTarget)));
                }
            }
        }
        else
        {
            u16 battlerAbility;
            battler = gBattlerByTurnOrder[var];
            battlerAbility = GetBattlerAbility(battler);

            RecordAbilityBattle(battler, gBattleMons[battler].ability);
            if (battlerAbility == ABILITY_LIGHTNING_ROD && gCurrentMove != MOVE_TEATIME)
                gSpecialStatuses[battler].lightningRodRedirected = TRUE;
            else if (battlerAbility == ABILITY_STORM_DRAIN)
                gSpecialStatuses[battler].stormDrainRedirected = TRUE;
            gBattlerTarget = battler;
        }
    }
    else if (gBattleTypeFlags & BATTLE_TYPE_DOUBLE
          && moveTarget & MOVE_TARGET_RANDOM)
    {
        if (GetBattlerSide(gBattlerAttacker) == B_SIDE_PLAYER)
        {
            if (Random() & 1)
                gBattlerTarget = GetBattlerAtPosition(B_POSITION_OPPONENT_LEFT);
            else
                gBattlerTarget = GetBattlerAtPosition(B_POSITION_OPPONENT_RIGHT);
        }
        else
        {
            if (Random() & 1)
                gBattlerTarget = GetBattlerAtPosition(B_POSITION_PLAYER_LEFT);
            else
                gBattlerTarget = GetBattlerAtPosition(B_POSITION_PLAYER_RIGHT);
        }

        if (gAbsentBattlerFlags & gBitTable[gBattlerTarget]
            && GetBattlerSide(gBattlerAttacker) != GetBattlerSide(gBattlerTarget))
        {
            gBattlerTarget = GetBattlerAtPosition(BATTLE_PARTNER(GetBattlerPosition(gBattlerTarget)));
        }
    }
    else if (moveTarget == MOVE_TARGET_ALLY)
    {
        if (IsBattlerAlive(BATTLE_PARTNER(gBattlerAttacker)))
            gBattlerTarget = BATTLE_PARTNER(gBattlerAttacker);
        else
            gBattlerTarget = gBattlerAttacker;
    }
    else if (gBattleTypeFlags & BATTLE_TYPE_DOUBLE
          && moveTarget == MOVE_TARGET_FOES_AND_ALLY)
    {
        for (gBattlerTarget = 0; gBattlerTarget < gBattlersCount; gBattlerTarget++)
        {
            if (gBattlerTarget == gBattlerAttacker)
                continue;
            if (IsBattlerAlive(gBattlerTarget))
                break;
        }
    }
    else
    {
        gBattlerTarget = *(gBattleStruct->moveTarget + gBattlerAttacker);
        if (!IsBattlerAlive(gBattlerTarget))
        {
            if (GetBattlerSide(gBattlerAttacker) != GetBattlerSide(gBattlerTarget))
            {
                gBattlerTarget = GetBattlerAtPosition(BATTLE_PARTNER(GetBattlerPosition(gBattlerTarget)));
            }
            else
            {
                gBattlerTarget = GetBattlerAtPosition(BATTLE_OPPOSITE(GetBattlerPosition(gBattlerAttacker)));
                if (!IsBattlerAlive(gBattlerTarget))
                    gBattlerTarget = GetBattlerAtPosition(BATTLE_PARTNER(GetBattlerPosition(gBattlerTarget)));
            }
        }
    }

    if (gBattleTypeFlags & BATTLE_TYPE_PALACE && gProtectStructs[gBattlerAttacker].palaceUnableToUseMove)
    {
        // Battle Palace, select battle script for failure to use move
        if (gBattleMons[gBattlerAttacker].hp == 0)
        {
            gCurrentActionFuncId = B_ACTION_FINISHED;
            return;
        }
        else if (gPalaceSelectionBattleScripts[gBattlerAttacker] != NULL)
        {
            gBattleCommunication[MULTISTRING_CHOOSER] = B_MSG_INCAPABLE_OF_POWER;
            gBattlescriptCurrInstr = gPalaceSelectionBattleScripts[gBattlerAttacker];
            gPalaceSelectionBattleScripts[gBattlerAttacker] = NULL;
        }
        else
        {
            gBattleCommunication[MULTISTRING_CHOOSER] = B_MSG_INCAPABLE_OF_POWER;
            gBattlescriptCurrInstr = BattleScript_MoveUsedLoafingAround;
        }
    }
    else
    {
        gBattlescriptCurrInstr = gBattleScriptsForMoveEffects[gBattleMoves[gCurrentMove].effect];
    }

    if (gBattleTypeFlags & BATTLE_TYPE_ARENA)
        BattleArena_AddMindPoints(gBattlerAttacker);

    for (i = 0; i < MAX_BATTLERS_COUNT; i++)
    {
        gBattleStruct->hpBefore[i] = gBattleMons[i].hp;
        gSpecialStatuses[i].emergencyExited = FALSE;
    }

    gCurrentActionFuncId = B_ACTION_EXEC_SCRIPT;
}

void HandleAction_Switch(void)
{
    gBattlerAttacker = gBattlerByTurnOrder[gCurrentTurnActionNumber];
    gBattle_BG0_X = 0;
    gBattle_BG0_Y = 0;
    gActionSelectionCursor[gBattlerAttacker] = 0;
    gMoveSelectionCursor[gBattlerAttacker] = 0;

    PREPARE_MON_NICK_BUFFER(gBattleTextBuff1, gBattlerAttacker, *(gBattleStruct->battlerPartyIndexes + gBattlerAttacker))

    gBattleScripting.battler = gBattlerAttacker;
    gBattlescriptCurrInstr = BattleScript_ActionSwitch;
    gCurrentActionFuncId = B_ACTION_EXEC_SCRIPT;

    if (gBattleResults.playerSwitchesCounter < 255)
        gBattleResults.playerSwitchesCounter++;

    TryBattleFormChange(gBattlerAttacker, FORM_CHANGE_BATTLE_SWITCH);
}

void HandleAction_UseItem(void)
{
    gBattlerAttacker = gBattlerByTurnOrder[gCurrentTurnActionNumber];
    gBattle_BG0_X = 0;
    gBattle_BG0_Y = 0;
    ClearFuryCutterDestinyBondGrudge(gBattlerAttacker);

    gLastUsedItem = gBattleResources->bufferB[gBattlerAttacker][1] | (gBattleResources->bufferB[gBattlerAttacker][2] << 8);
    gBattlescriptCurrInstr = gBattlescriptsForUsingItem[ItemId_GetBattleUsage(gLastUsedItem) - 1];
    gCurrentActionFuncId = B_ACTION_EXEC_SCRIPT;
}

bool8 TryRunFromBattle(u8 battler)
{
    bool8 effect = FALSE;
    u8 holdEffect;
    u8 pyramidMultiplier;
    u8 speedVar;

    if (gBattleMons[battler].item == ITEM_ENIGMA_BERRY_E_READER)
        holdEffect = gEnigmaBerries[battler].holdEffect;
    else
        holdEffect = ItemId_GetHoldEffect(gBattleMons[battler].item);

    gPotentialItemEffectBattler = battler;

    if (holdEffect == HOLD_EFFECT_CAN_ALWAYS_RUN)
    {
        gLastUsedItem = gBattleMons[battler].item;
        gProtectStructs[battler].fleeType = FLEE_ITEM;
        effect++;
    }
    #if B_GHOSTS_ESCAPE >= GEN_6
    else if (IS_BATTLER_OF_TYPE(battler, TYPE_GHOST))
    {
        effect++;
    }
    #endif
    else if (GetBattlerAbility(battler) == ABILITY_RUN_AWAY)
    {
        if (InBattlePyramid())
        {
            gBattleStruct->runTries++;
            pyramidMultiplier = GetPyramidRunMultiplier();
            speedVar = (gBattleMons[battler].speed * pyramidMultiplier) / (gBattleMons[BATTLE_OPPOSITE(battler)].speed) + (gBattleStruct->runTries * 30);
            if (speedVar > (Random() & 0xFF))
            {
                gLastUsedAbility = ABILITY_RUN_AWAY;
                gProtectStructs[battler].fleeType = FLEE_ABILITY;
                effect++;
            }
        }
        else
        {
            gLastUsedAbility = ABILITY_RUN_AWAY;
            gProtectStructs[battler].fleeType = FLEE_ABILITY;
            effect++;
        }
    }
    else if (gBattleTypeFlags & (BATTLE_TYPE_FRONTIER | BATTLE_TYPE_TRAINER_HILL) && gBattleTypeFlags & BATTLE_TYPE_TRAINER)
    {
        effect++;
    }
    else
    {
        u8 runningFromBattler = BATTLE_OPPOSITE(battler);
        if (!IsBattlerAlive(runningFromBattler))
            runningFromBattler |= BIT_FLANK;

        if (InBattlePyramid())
        {
            pyramidMultiplier = GetPyramidRunMultiplier();
            speedVar = (gBattleMons[battler].speed * pyramidMultiplier) / (gBattleMons[runningFromBattler].speed) + (gBattleStruct->runTries * 30);
            if (speedVar > (Random() & 0xFF))
                effect++;
        }
        else if (gBattleMons[battler].speed < gBattleMons[runningFromBattler].speed)
        {
            speedVar = (gBattleMons[battler].speed * 128) / (gBattleMons[runningFromBattler].speed) + (gBattleStruct->runTries * 30);
            if (speedVar > (Random() & 0xFF))
                effect++;
        }
        else // same speed or faster
        {
            effect++;
        }

        gBattleStruct->runTries++;
    }

    if (effect != 0)
    {
        gCurrentTurnActionNumber = gBattlersCount;
        gBattleOutcome = B_OUTCOME_RAN;
    }

    return effect;
}

void HandleAction_Run(void)
{
    s32 i;

    gBattlerAttacker = gBattlerByTurnOrder[gCurrentTurnActionNumber];
    if (gBattleTypeFlags & (BATTLE_TYPE_LINK | BATTLE_TYPE_RECORDED_LINK))
    {
        gCurrentTurnActionNumber = gBattlersCount;

        for (i = 0; i < gBattlersCount; i++)
        {
            if (GetBattlerSide(i) == B_SIDE_PLAYER)
            {
                if (gChosenActionByBattler[i] == B_ACTION_RUN)
                    gBattleOutcome |= B_OUTCOME_LOST;
            }
            else
            {
                if (gChosenActionByBattler[i] == B_ACTION_RUN)
                    gBattleOutcome |= B_OUTCOME_WON;
            }
        }

        gBattleOutcome |= B_OUTCOME_LINK_BATTLE_RAN;
        gSaveBlock2Ptr->frontier.disableRecordBattle = TRUE;
    }
    else
    {
        if (GetBattlerSide(gBattlerAttacker) == B_SIDE_PLAYER)
        {
            if (!TryRunFromBattle(gBattlerAttacker)) // failed to run away
            {
                ClearFuryCutterDestinyBondGrudge(gBattlerAttacker);
                gBattleCommunication[MULTISTRING_CHOOSER] = B_MSG_CANT_ESCAPE_2;
                gBattlescriptCurrInstr = BattleScript_PrintFailedToRunString;
                gCurrentActionFuncId = B_ACTION_EXEC_SCRIPT;
            }
        }
        else
        {
            if (!CanBattlerEscape(gBattlerAttacker))
            {
                gBattleCommunication[MULTISTRING_CHOOSER] = B_MSG_ATTACKER_CANT_ESCAPE;
                gBattlescriptCurrInstr = BattleScript_PrintFailedToRunString;
                gCurrentActionFuncId = B_ACTION_EXEC_SCRIPT;
            }
            else
            {
                gCurrentTurnActionNumber = gBattlersCount;
                gBattleOutcome = B_OUTCOME_MON_FLED;
            }
        }
    }
}

void HandleAction_WatchesCarefully(void)
{
    gBattlerAttacker = gBattlerByTurnOrder[gCurrentTurnActionNumber];
    gBattle_BG0_X = 0;
    gBattle_BG0_Y = 0;
    gBattlescriptCurrInstr = gBattlescriptsForSafariActions[0];
    gCurrentActionFuncId = B_ACTION_EXEC_SCRIPT;
}

void HandleAction_SafariZoneBallThrow(void)
{
    gBattlerAttacker = gBattlerByTurnOrder[gCurrentTurnActionNumber];
    gBattle_BG0_X = 0;
    gBattle_BG0_Y = 0;
    gNumSafariBalls--;
    gLastUsedItem = ITEM_SAFARI_BALL;
    gBattlescriptCurrInstr = BattleScript_SafariBallThrow;
    gCurrentActionFuncId = B_ACTION_EXEC_SCRIPT;
}

void HandleAction_ThrowBall(void)
{
    gBattlerAttacker = gBattlerByTurnOrder[gCurrentTurnActionNumber];
    gBattle_BG0_X = 0;
    gBattle_BG0_Y = 0;
    gLastUsedItem = gBallToDisplay;
    RemoveBagItem(gLastUsedItem, 1);
    gBattlescriptCurrInstr = BattleScript_BallThrow;
    gCurrentActionFuncId = B_ACTION_EXEC_SCRIPT;
}

void HandleAction_ThrowPokeblock(void)
{
    gBattlerAttacker = gBattlerByTurnOrder[gCurrentTurnActionNumber];
    gBattle_BG0_X = 0;
    gBattle_BG0_Y = 0;
    gBattleCommunication[MULTISTRING_CHOOSER] = gBattleResources->bufferB[gBattlerAttacker][1] - 1;
    gLastUsedItem = gBattleResources->bufferB[gBattlerAttacker][2];

    if (gBattleResults.pokeblockThrows < 255)
        gBattleResults.pokeblockThrows++;
    if (gBattleStruct->safariPkblThrowCounter < 3)
        gBattleStruct->safariPkblThrowCounter++;
    if (gBattleStruct->safariEscapeFactor > 1)
    {
        // BUG: safariEscapeFactor can become 0 below. This causes the pokeblock throw glitch.
        #ifdef BUGFIX
        if (gBattleStruct->safariEscapeFactor <= sPkblToEscapeFactor[gBattleStruct->safariPkblThrowCounter][gBattleCommunication[MULTISTRING_CHOOSER]])
        #else
        if (gBattleStruct->safariEscapeFactor < sPkblToEscapeFactor[gBattleStruct->safariPkblThrowCounter][gBattleCommunication[MULTISTRING_CHOOSER]])
        #endif
            gBattleStruct->safariEscapeFactor = 1;
        else
            gBattleStruct->safariEscapeFactor -= sPkblToEscapeFactor[gBattleStruct->safariPkblThrowCounter][gBattleCommunication[MULTISTRING_CHOOSER]];
    }

    gBattlescriptCurrInstr = gBattlescriptsForSafariActions[2];
    gCurrentActionFuncId = B_ACTION_EXEC_SCRIPT;
}

void HandleAction_GoNear(void)
{
    gBattlerAttacker = gBattlerByTurnOrder[gCurrentTurnActionNumber];
    gBattle_BG0_X = 0;
    gBattle_BG0_Y = 0;

    gBattleStruct->safariCatchFactor += sGoNearCounterToCatchFactor[gBattleStruct->safariGoNearCounter];
    if (gBattleStruct->safariCatchFactor > 20)
        gBattleStruct->safariCatchFactor = 20;

    gBattleStruct->safariEscapeFactor += sGoNearCounterToEscapeFactor[gBattleStruct->safariGoNearCounter];
    if (gBattleStruct->safariEscapeFactor > 20)
        gBattleStruct->safariEscapeFactor = 20;

    if (gBattleStruct->safariGoNearCounter < 3)
    {
        gBattleStruct->safariGoNearCounter++;
        gBattleCommunication[MULTISTRING_CHOOSER] = B_MSG_CREPT_CLOSER;
    }
    else
    {
        gBattleCommunication[MULTISTRING_CHOOSER] = B_MSG_CANT_GET_CLOSER;
    }
    gBattlescriptCurrInstr = gBattlescriptsForSafariActions[1];
    gCurrentActionFuncId = B_ACTION_EXEC_SCRIPT;
}

void HandleAction_SafariZoneRun(void)
{
    gBattlerAttacker = gBattlerByTurnOrder[gCurrentTurnActionNumber];
    PlaySE(SE_FLEE);
    gCurrentTurnActionNumber = gBattlersCount;
    gBattleOutcome = B_OUTCOME_RAN;
}

void HandleAction_WallyBallThrow(void)
{
    gBattlerAttacker = gBattlerByTurnOrder[gCurrentTurnActionNumber];
    gBattle_BG0_X = 0;
    gBattle_BG0_Y = 0;

    PREPARE_MON_NICK_BUFFER(gBattleTextBuff1, gBattlerAttacker, gBattlerPartyIndexes[gBattlerAttacker])

    gBattlescriptCurrInstr = gBattlescriptsForSafariActions[3];
    gCurrentActionFuncId = B_ACTION_EXEC_SCRIPT;
    gActionsByTurnOrder[1] = B_ACTION_FINISHED;
}

void HandleAction_TryFinish(void)
{
    if (!HandleFaintedMonActions())
    {
        gBattleStruct->faintedActionsState = 0;
        gCurrentActionFuncId = B_ACTION_FINISHED;
    }
}

void HandleAction_NothingIsFainted(void)
{
    gCurrentTurnActionNumber++;
    gCurrentActionFuncId = gActionsByTurnOrder[gCurrentTurnActionNumber];
    gHitMarker &= ~(HITMARKER_DESTINYBOND | HITMARKER_IGNORE_SUBSTITUTE | HITMARKER_ATTACKSTRING_PRINTED
                    | HITMARKER_NO_PPDEDUCT | HITMARKER_IGNORE_SAFEGUARD | HITMARKER_PASSIVE_DAMAGE
                    | HITMARKER_OBEYS | HITMARKER_WAKE_UP_CLEAR | HITMARKER_SYNCHRONISE_EFFECT
                    | HITMARKER_CHARGING | HITMARKER_NEVER_SET);
}

void HandleAction_ActionFinished(void)
{
    #if B_RECALC_TURN_AFTER_ACTIONS >= GEN_8
    u32 i, j;
    bool32 afterYouActive = gSpecialStatuses[gBattlerByTurnOrder[gCurrentTurnActionNumber + 1]].afterYou;
    #endif
    *(gBattleStruct->monToSwitchIntoId + gBattlerByTurnOrder[gCurrentTurnActionNumber]) = gSelectedMonPartyId = PARTY_SIZE;
    gCurrentTurnActionNumber++;
    gCurrentActionFuncId = gActionsByTurnOrder[gCurrentTurnActionNumber];
    SpecialStatusesClear();
    gHitMarker &= ~(HITMARKER_DESTINYBOND | HITMARKER_IGNORE_SUBSTITUTE | HITMARKER_ATTACKSTRING_PRINTED
                    | HITMARKER_NO_PPDEDUCT | HITMARKER_IGNORE_SAFEGUARD | HITMARKER_PASSIVE_DAMAGE
                    | HITMARKER_OBEYS | HITMARKER_WAKE_UP_CLEAR | HITMARKER_SYNCHRONISE_EFFECT
                    | HITMARKER_CHARGING | HITMARKER_NEVER_SET | HITMARKER_IGNORE_DISGUISE);

    gCurrentMove = 0;
    gBattleMoveDamage = 0;
    gMoveResultFlags = 0;
    gBattleScripting.animTurn = 0;
    gBattleScripting.animTargetsHit = 0;
    gLastLandedMoves[gBattlerAttacker] = 0;
    gLastHitByType[gBattlerAttacker] = 0;
    gBattleStruct->dynamicMoveType = 0;
    gBattleScripting.moveendState = 0;
    gBattleCommunication[3] = 0;
    gBattleCommunication[4] = 0;
    gBattleScripting.multihitMoveEffect = 0;
    gBattleResources->battleScriptsStack->size = 0;

    #if B_RECALC_TURN_AFTER_ACTIONS >= GEN_8
    if (!afterYouActive)
    {
        // i starts at `gCurrentTurnActionNumber` because we don't want to recalculate turn order for mon that have already
        // taken action. It's been previously increased, which we want in order to not recalculate the turn of the mon that just finished its action
        for (i = gCurrentTurnActionNumber; i < gBattlersCount - 1; i++)
        {
            for (j = i + 1; j < gBattlersCount; j++)
            {
                u8 battler1 = gBattlerByTurnOrder[i];
                u8 battler2 = gBattlerByTurnOrder[j];

                if (gProtectStructs[battler1].quash || gProtectStructs[battler2].quash
                    || gProtectStructs[battler1].shellTrap || gProtectStructs[battler2].shellTrap)
                    continue;

                // We recalculate order only for action of the same priority. If any action other than switch/move has been taken, they should
                // have been executed before. The only recalculation needed is for moves/switch. Mega evolution is handled in src/battle_main.c/TryChangeOrder
                if((gActionsByTurnOrder[i] == B_ACTION_USE_MOVE && gActionsByTurnOrder[j] == B_ACTION_USE_MOVE))
                {
                    if (GetWhoStrikesFirst(battler1, battler2, FALSE))
                        SwapTurnOrder(i, j);
                }
                else if ((gActionsByTurnOrder[i] == B_ACTION_SWITCH && gActionsByTurnOrder[j] == B_ACTION_SWITCH))
                {
                    if (GetWhoStrikesFirst(battler1, battler2, TRUE)) // If the actions chosen are switching, we recalc order but ignoring the moves
                        SwapTurnOrder(i, j);
                }
            }
        }
    }
    #endif
}

static const u8 sAbilitiesAffectedByMoldBreaker[] =
{
    [ABILITY_BATTLE_ARMOR] = 1,
    [ABILITY_CLEAR_BODY] = 1,
    [ABILITY_DAMP] = 1,
    [ABILITY_DRY_SKIN] = 1,
    [ABILITY_FILTER] = 1,
    [ABILITY_FLASH_FIRE] = 1,
    [ABILITY_FLOWER_GIFT] = 1,
    [ABILITY_HEATPROOF] = 1,
    [ABILITY_HYPER_CUTTER] = 1,
    [ABILITY_IMMUNITY] = 1,
    [ABILITY_INNER_FOCUS] = 1,
    [ABILITY_INSOMNIA] = 1,
    [ABILITY_KEEN_EYE] = 1,
    [ABILITY_LEAF_GUARD] = 1,
    [ABILITY_LEVITATE] = 1,
    [ABILITY_LIGHTNING_ROD] = 1,
    [ABILITY_LIMBER] = 1,
    [ABILITY_MAGMA_ARMOR] = 1,
    [ABILITY_MARVEL_SCALE] = 1,
    [ABILITY_MOTOR_DRIVE] = 1,
    [ABILITY_OBLIVIOUS] = 1,
    [ABILITY_OWN_TEMPO] = 1,
    [ABILITY_SAND_VEIL] = 1,
    [ABILITY_SHELL_ARMOR] = 1,
    [ABILITY_SHIELD_DUST] = 1,
    [ABILITY_SIMPLE] = 1,
    [ABILITY_SNOW_CLOAK] = 1,
    [ABILITY_SOLID_ROCK] = 1,
    [ABILITY_SOUNDPROOF] = 1,
    [ABILITY_STICKY_HOLD] = 1,
    [ABILITY_STORM_DRAIN] = 1,
    [ABILITY_STURDY] = 1,
    [ABILITY_SUCTION_CUPS] = 1,
    [ABILITY_TANGLED_FEET] = 1,
    [ABILITY_THICK_FAT] = 1,
    [ABILITY_UNAWARE] = 1,
    [ABILITY_VITAL_SPIRIT] = 1,
    [ABILITY_VOLT_ABSORB] = 1,
    [ABILITY_WATER_ABSORB] = 1,
    [ABILITY_WATER_VEIL] = 1,
    [ABILITY_WHITE_SMOKE] = 1,
    [ABILITY_WONDER_GUARD] = 1,
    [ABILITY_BIG_PECKS] = 1,
    [ABILITY_CONTRARY] = 1,
    [ABILITY_FRIEND_GUARD] = 1,
    [ABILITY_HEAVY_METAL] = 1,
    [ABILITY_LIGHT_METAL] = 1,
    [ABILITY_MAGIC_BOUNCE] = 1,
    [ABILITY_MULTISCALE] = 1,
    [ABILITY_SAP_SIPPER] = 1,
    [ABILITY_TELEPATHY] = 1,
    [ABILITY_WONDER_SKIN] = 1,
    [ABILITY_AROMA_VEIL] = 1,
    [ABILITY_BULLETPROOF] = 1,
    [ABILITY_FLOWER_VEIL] = 1,
    [ABILITY_FUR_COAT] = 1,
    [ABILITY_OVERCOAT] = 1,
    [ABILITY_SWEET_VEIL] = 1,
    [ABILITY_DAZZLING] = 1,
    [ABILITY_DISGUISE] = 1,
    [ABILITY_FLUFFY] = 1,
    [ABILITY_QUEENLY_MAJESTY] = 1,
    [ABILITY_WATER_BUBBLE] = 1,
    [ABILITY_MIRROR_ARMOR] = 1,
    [ABILITY_PUNK_ROCK] = 1,
    [ABILITY_ICE_SCALES] = 1,
    [ABILITY_ICE_FACE] = 1,
    [ABILITY_PASTEL_VEIL] = 1,
    [ABILITY_ARMOR_TAIL] = 1,
    [ABILITY_EARTH_EATER] = 1,
    [ABILITY_GOOD_AS_GOLD] = 1,
    [ABILITY_PURIFYING_SALT] = 1,
    [ABILITY_WELL_BAKED_BODY] = 1,
};

static const u8 sAbilitiesNotTraced[ABILITIES_COUNT] =
{
    [ABILITY_AS_ONE_ICE_RIDER] = 1,
    [ABILITY_AS_ONE_SHADOW_RIDER] = 1,
    [ABILITY_BATTLE_BOND] = 1,
    [ABILITY_COMATOSE] = 1,
    [ABILITY_DISGUISE] = 1,
    [ABILITY_FLOWER_GIFT] = 1,
    [ABILITY_FORECAST] = 1,
    [ABILITY_GULP_MISSILE] = 1,
    [ABILITY_HUNGER_SWITCH] = 1,
    [ABILITY_ICE_FACE] = 1,
    [ABILITY_ILLUSION] = 1,
    [ABILITY_IMPOSTER] = 1,
    [ABILITY_MULTITYPE] = 1,
    [ABILITY_NEUTRALIZING_GAS] = 1,
    [ABILITY_NONE] = 1,
    [ABILITY_POWER_CONSTRUCT] = 1,
    [ABILITY_POWER_OF_ALCHEMY] = 1,
    [ABILITY_RECEIVER] = 1,
    [ABILITY_RKS_SYSTEM] = 1,
    [ABILITY_SCHOOLING] = 1,
    [ABILITY_SHIELDS_DOWN] = 1,
    [ABILITY_STANCE_CHANGE] = 1,
    [ABILITY_TRACE] = 1,
    [ABILITY_ZEN_MODE] = 1,
};

static const u8 sHoldEffectToType[][2] =
{
    {HOLD_EFFECT_BUG_POWER, TYPE_BUG},
    {HOLD_EFFECT_STEEL_POWER, TYPE_STEEL},
    {HOLD_EFFECT_GROUND_POWER, TYPE_GROUND},
    {HOLD_EFFECT_ROCK_POWER, TYPE_ROCK},
    {HOLD_EFFECT_GRASS_POWER, TYPE_GRASS},
    {HOLD_EFFECT_DARK_POWER, TYPE_DARK},
    {HOLD_EFFECT_FIGHTING_POWER, TYPE_FIGHTING},
    {HOLD_EFFECT_ELECTRIC_POWER, TYPE_ELECTRIC},
    {HOLD_EFFECT_WATER_POWER, TYPE_WATER},
    {HOLD_EFFECT_FLYING_POWER, TYPE_FLYING},
    {HOLD_EFFECT_POISON_POWER, TYPE_POISON},
    {HOLD_EFFECT_ICE_POWER, TYPE_ICE},
    {HOLD_EFFECT_GHOST_POWER, TYPE_GHOST},
    {HOLD_EFFECT_PSYCHIC_POWER, TYPE_PSYCHIC},
    {HOLD_EFFECT_FIRE_POWER, TYPE_FIRE},
    {HOLD_EFFECT_DRAGON_POWER, TYPE_DRAGON},
    {HOLD_EFFECT_NORMAL_POWER, TYPE_NORMAL},
    {HOLD_EFFECT_FAIRY_POWER, TYPE_FAIRY},
};

// percent in UQ_4_12 format
static const uq4_12_t sPercentToModifier[] =
{
    UQ_4_12(0.00), // 0
    UQ_4_12(0.01), // 1
    UQ_4_12(0.02), // 2
    UQ_4_12(0.03), // 3
    UQ_4_12(0.04), // 4
    UQ_4_12(0.05), // 5
    UQ_4_12(0.06), // 6
    UQ_4_12(0.07), // 7
    UQ_4_12(0.08), // 8
    UQ_4_12(0.09), // 9
    UQ_4_12(0.10), // 10
    UQ_4_12(0.11), // 11
    UQ_4_12(0.12), // 12
    UQ_4_12(0.13), // 13
    UQ_4_12(0.14), // 14
    UQ_4_12(0.15), // 15
    UQ_4_12(0.16), // 16
    UQ_4_12(0.17), // 17
    UQ_4_12(0.18), // 18
    UQ_4_12(0.19), // 19
    UQ_4_12(0.20), // 20
    UQ_4_12(0.21), // 21
    UQ_4_12(0.22), // 22
    UQ_4_12(0.23), // 23
    UQ_4_12(0.24), // 24
    UQ_4_12(0.25), // 25
    UQ_4_12(0.26), // 26
    UQ_4_12(0.27), // 27
    UQ_4_12(0.28), // 28
    UQ_4_12(0.29), // 29
    UQ_4_12(0.30), // 30
    UQ_4_12(0.31), // 31
    UQ_4_12(0.32), // 32
    UQ_4_12(0.33), // 33
    UQ_4_12(0.34), // 34
    UQ_4_12(0.35), // 35
    UQ_4_12(0.36), // 36
    UQ_4_12(0.37), // 37
    UQ_4_12(0.38), // 38
    UQ_4_12(0.39), // 39
    UQ_4_12(0.40), // 40
    UQ_4_12(0.41), // 41
    UQ_4_12(0.42), // 42
    UQ_4_12(0.43), // 43
    UQ_4_12(0.44), // 44
    UQ_4_12(0.45), // 45
    UQ_4_12(0.46), // 46
    UQ_4_12(0.47), // 47
    UQ_4_12(0.48), // 48
    UQ_4_12(0.49), // 49
    UQ_4_12(0.50), // 50
    UQ_4_12(0.51), // 51
    UQ_4_12(0.52), // 52
    UQ_4_12(0.53), // 53
    UQ_4_12(0.54), // 54
    UQ_4_12(0.55), // 55
    UQ_4_12(0.56), // 56
    UQ_4_12(0.57), // 57
    UQ_4_12(0.58), // 58
    UQ_4_12(0.59), // 59
    UQ_4_12(0.60), // 60
    UQ_4_12(0.61), // 61
    UQ_4_12(0.62), // 62
    UQ_4_12(0.63), // 63
    UQ_4_12(0.64), // 64
    UQ_4_12(0.65), // 65
    UQ_4_12(0.66), // 66
    UQ_4_12(0.67), // 67
    UQ_4_12(0.68), // 68
    UQ_4_12(0.69), // 69
    UQ_4_12(0.70), // 70
    UQ_4_12(0.71), // 71
    UQ_4_12(0.72), // 72
    UQ_4_12(0.73), // 73
    UQ_4_12(0.74), // 74
    UQ_4_12(0.75), // 75
    UQ_4_12(0.76), // 76
    UQ_4_12(0.77), // 77
    UQ_4_12(0.78), // 78
    UQ_4_12(0.79), // 79
    UQ_4_12(0.80), // 80
    UQ_4_12(0.81), // 81
    UQ_4_12(0.82), // 82
    UQ_4_12(0.83), // 83
    UQ_4_12(0.84), // 84
    UQ_4_12(0.85), // 85
    UQ_4_12(0.86), // 86
    UQ_4_12(0.87), // 87
    UQ_4_12(0.88), // 88
    UQ_4_12(0.89), // 89
    UQ_4_12(0.90), // 90
    UQ_4_12(0.91), // 91
    UQ_4_12(0.92), // 92
    UQ_4_12(0.93), // 93
    UQ_4_12(0.94), // 94
    UQ_4_12(0.95), // 95
    UQ_4_12(0.96), // 96
    UQ_4_12(0.97), // 97
    UQ_4_12(0.98), // 98
    UQ_4_12(0.99), // 99
    UQ_4_12(1.00), // 100
};

#define X UQ_4_12

static const uq4_12_t sTypeEffectivenessTable[NUMBER_OF_MON_TYPES][NUMBER_OF_MON_TYPES] =
{
//   normal  fight   flying  poison  ground  rock    bug     ghost   steel   mystery fire    water   grass  electric psychic ice     dragon  dark    fairy
    {X(1.0), X(1.0), X(1.0), X(1.0), X(1.0), X(0.5), X(1.0), X(0.0), X(0.5), X(1.0), X(1.0), X(1.0), X(1.0), X(1.0), X(1.0), X(1.0), X(1.0), X(1.0), X(1.0)}, // normal
    {X(2.0), X(1.0), X(0.5), X(0.5), X(1.0), X(2.0), X(0.5), X(0.0), X(2.0), X(1.0), X(1.0), X(1.0), X(1.0), X(1.0), X(0.5), X(2.0), X(1.0), X(2.0), X(0.5)}, // fight
    {X(1.0), X(2.0), X(1.0), X(1.0), X(1.0), X(0.5), X(2.0), X(1.0), X(0.5), X(1.0), X(1.0), X(1.0), X(2.0), X(0.5), X(1.0), X(1.0), X(1.0), X(1.0), X(1.0)}, // flying
    {X(1.0), X(1.0), X(1.0), X(0.5), X(0.5), X(0.5), X(1.0), X(0.5), X(0.0), X(1.0), X(1.0), X(1.0), X(2.0), X(1.0), X(1.0), X(1.0), X(1.0), X(1.0), X(2.0)}, // poison
    {X(1.0), X(1.0), X(0.0), X(2.0), X(1.0), X(2.0), X(0.5), X(1.0), X(2.0), X(1.0), X(2.0), X(1.0), X(0.5), X(2.0), X(1.0), X(1.0), X(1.0), X(1.0), X(1.0)}, // ground
    {X(1.0), X(0.5), X(2.0), X(1.0), X(0.5), X(1.0), X(2.0), X(1.0), X(0.5), X(1.0), X(2.0), X(1.0), X(1.0), X(1.0), X(1.0), X(2.0), X(1.0), X(1.0), X(1.0)}, // rock
    {X(1.0), X(0.5), X(0.5), X(0.5), X(1.0), X(1.0), X(1.0), X(0.5), X(0.5), X(1.0), X(0.5), X(1.0), X(2.0), X(1.0), X(2.0), X(1.0), X(1.0), X(2.0), X(0.5)}, // bug
    #if B_STEEL_RESISTANCES >= GEN_6
    {X(0.0), X(1.0), X(1.0), X(1.0), X(1.0), X(1.0), X(1.0), X(2.0), X(1.0), X(1.0), X(1.0), X(1.0), X(1.0), X(1.0), X(2.0), X(1.0), X(1.0), X(0.5), X(1.0)}, // ghost
    #else
    {X(0.0), X(1.0), X(1.0), X(1.0), X(1.0), X(1.0), X(1.0), X(2.0), X(0.5), X(1.0), X(1.0), X(1.0), X(1.0), X(1.0), X(2.0), X(1.0), X(1.0), X(0.5), X(1.0)}, // ghost
    #endif
    {X(1.0), X(1.0), X(1.0), X(1.0), X(1.0), X(2.0), X(1.0), X(1.0), X(0.5), X(1.0), X(0.5), X(0.5), X(1.0), X(0.5), X(1.0), X(2.0), X(1.0), X(1.0), X(2.0)}, // steel
    {X(1.0), X(1.0), X(1.0), X(1.0), X(1.0), X(1.0), X(1.0), X(1.0), X(1.0), X(1.0), X(1.0), X(1.0), X(1.0), X(1.0), X(1.0), X(1.0), X(1.0), X(1.0), X(1.0)}, // mystery
    {X(1.0), X(1.0), X(1.0), X(1.0), X(1.0), X(0.5), X(2.0), X(1.0), X(2.0), X(1.0), X(0.5), X(0.5), X(2.0), X(1.0), X(1.0), X(2.0), X(0.5), X(1.0), X(1.0)}, // fire
    {X(1.0), X(1.0), X(1.0), X(1.0), X(2.0), X(2.0), X(1.0), X(1.0), X(1.0), X(1.0), X(2.0), X(0.5), X(0.5), X(1.0), X(1.0), X(1.0), X(0.5), X(1.0), X(1.0)}, // water
    {X(1.0), X(1.0), X(0.5), X(0.5), X(2.0), X(2.0), X(0.5), X(1.0), X(0.5), X(1.0), X(0.5), X(2.0), X(0.5), X(1.0), X(1.0), X(1.0), X(0.5), X(1.0), X(1.0)}, // grass
    {X(1.0), X(1.0), X(2.0), X(1.0), X(0.0), X(1.0), X(1.0), X(1.0), X(1.0), X(1.0), X(1.0), X(2.0), X(0.5), X(0.5), X(1.0), X(1.0), X(0.5), X(1.0), X(1.0)}, // electric
    {X(1.0), X(2.0), X(1.0), X(2.0), X(1.0), X(1.0), X(1.0), X(1.0), X(0.5), X(1.0), X(1.0), X(1.0), X(1.0), X(1.0), X(0.5), X(1.0), X(1.0), X(0.0), X(1.0)}, // psychic
    {X(1.0), X(1.0), X(2.0), X(1.0), X(2.0), X(1.0), X(1.0), X(1.0), X(0.5), X(1.0), X(0.5), X(0.5), X(2.0), X(1.0), X(1.0), X(0.5), X(2.0), X(1.0), X(1.0)}, // ice
    {X(1.0), X(1.0), X(1.0), X(1.0), X(1.0), X(1.0), X(1.0), X(1.0), X(0.5), X(1.0), X(1.0), X(1.0), X(1.0), X(1.0), X(1.0), X(1.0), X(2.0), X(1.0), X(0.0)}, // dragon
    #if B_STEEL_RESISTANCES >= GEN_6
    {X(1.0), X(0.5), X(1.0), X(1.0), X(1.0), X(1.0), X(1.0), X(2.0), X(1.0), X(1.0), X(1.0), X(1.0), X(1.0), X(1.0), X(2.0), X(1.0), X(1.0), X(0.5), X(0.5)}, // dark
    #else
    {X(1.0), X(0.5), X(1.0), X(1.0), X(1.0), X(1.0), X(1.0), X(2.0), X(0.5), X(1.0), X(1.0), X(1.0), X(1.0), X(1.0), X(2.0), X(1.0), X(1.0), X(0.5), X(0.5)}, // dark
    #endif
    {X(1.0), X(2.0), X(1.0), X(0.5), X(1.0), X(1.0), X(1.0), X(1.0), X(0.5), X(1.0), X(0.5), X(1.0), X(1.0), X(1.0), X(1.0), X(1.0), X(2.0), X(2.0), X(1.0)}, // fairy
};

#undef X

// code
u8 GetBattlerForBattleScript(u8 caseId)
{
    u8 ret = 0;
    switch (caseId)
    {
    case BS_TARGET:
        ret = gBattlerTarget;
        break;
    case BS_ATTACKER:
        ret = gBattlerAttacker;
        break;
    case BS_ATTACKER_PARTNER:
        ret = BATTLE_PARTNER(gBattlerAttacker);
        break;
    case BS_EFFECT_BATTLER:
        ret = gEffectBattler;
        break;
    case BS_BATTLER_0:
        ret = 0;
        break;
    case BS_SCRIPTING:
        ret = gBattleScripting.battler;
        break;
    case BS_FAINTED:
        ret = gBattlerFainted;
        break;
    case BS_FAINTED_LINK_MULTIPLE_1:
        ret = gBattlerFainted;
        break;
    case BS_ATTACKER_WITH_PARTNER:
    case BS_FAINTED_LINK_MULTIPLE_2:
    case BS_ATTACKER_SIDE:
    case BS_TARGET_SIDE:
    case BS_PLAYER1:
        ret = GetBattlerAtPosition(B_POSITION_PLAYER_LEFT);
        break;
    case BS_OPPONENT1:
        ret = GetBattlerAtPosition(B_POSITION_OPPONENT_LEFT);
        break;
    case BS_PLAYER2:
        ret = GetBattlerAtPosition(B_POSITION_PLAYER_RIGHT);
        break;
    case BS_OPPONENT2:
        ret = GetBattlerAtPosition(B_POSITION_OPPONENT_RIGHT);
        break;
    case BS_ABILITY_BATTLER:
        ret = gBattlerAbility;
        break;
    }
    return ret;
}

void PressurePPLose(u8 target, u8 attacker, u16 move)
{
    int moveIndex;

    if (GetBattlerAbility(target) != ABILITY_PRESSURE)
        return;

    for (moveIndex = 0; moveIndex < MAX_MON_MOVES; moveIndex++)
    {
        if (gBattleMons[attacker].moves[moveIndex] == move)
            break;
    }

    if (moveIndex == MAX_MON_MOVES)
        return;

    if (gBattleMons[attacker].pp[moveIndex] != 0)
        gBattleMons[attacker].pp[moveIndex]--;

    if (MOVE_IS_PERMANENT(attacker, moveIndex))
    {
        BtlController_EmitSetMonData(attacker, BUFFER_A, REQUEST_PPMOVE1_BATTLE + moveIndex, 0, 1, &gBattleMons[attacker].pp[moveIndex]);
        MarkBattlerForControllerExec(attacker);
    }
}

void PressurePPLoseOnUsingImprison(u8 attacker)
{
    int i, j;
    int imprisonPos = MAX_MON_MOVES;
    u8 atkSide = GetBattlerSide(attacker);

    for (i = 0; i < gBattlersCount; i++)
    {
        if (atkSide != GetBattlerSide(i) && GetBattlerAbility(i) == ABILITY_PRESSURE)
        {
            for (j = 0; j < MAX_MON_MOVES; j++)
            {
                if (gBattleMons[attacker].moves[j] == MOVE_IMPRISON)
                    break;
            }
            if (j != MAX_MON_MOVES)
            {
                imprisonPos = j;
                if (gBattleMons[attacker].pp[j] != 0)
                    gBattleMons[attacker].pp[j]--;
            }
        }
    }

    if (imprisonPos != MAX_MON_MOVES && MOVE_IS_PERMANENT(attacker, imprisonPos))
    {
        BtlController_EmitSetMonData(attacker, BUFFER_A, REQUEST_PPMOVE1_BATTLE + imprisonPos, 0, 1, &gBattleMons[attacker].pp[imprisonPos]);
        MarkBattlerForControllerExec(attacker);
    }
}

void PressurePPLoseOnUsingPerishSong(u8 attacker)
{
    int i, j;
    int perishSongPos = MAX_MON_MOVES;

    for (i = 0; i < gBattlersCount; i++)
    {
        if (GetBattlerAbility(i) == ABILITY_PRESSURE && i != attacker)
        {
            for (j = 0; j < MAX_MON_MOVES; j++)
            {
                if (gBattleMons[attacker].moves[j] == MOVE_PERISH_SONG)
                    break;
            }
            if (j != MAX_MON_MOVES)
            {
                perishSongPos = j;
                if (gBattleMons[attacker].pp[j] != 0)
                    gBattleMons[attacker].pp[j]--;
            }
        }
    }

    if (perishSongPos != MAX_MON_MOVES && MOVE_IS_PERMANENT(attacker, perishSongPos))
    {
        BtlController_EmitSetMonData(attacker, BUFFER_A, REQUEST_PPMOVE1_BATTLE + perishSongPos, 0, 1, &gBattleMons[attacker].pp[perishSongPos]);
        MarkBattlerForControllerExec(attacker);
    }
}

// Unused
static void MarkAllBattlersForControllerExec(void)
{
    int i;

    if (gBattleTypeFlags & BATTLE_TYPE_LINK)
    {
        for (i = 0; i < gBattlersCount; i++)
            gBattleControllerExecFlags |= gBitTable[i] << (32 - MAX_BATTLERS_COUNT);
    }
    else
    {
        for (i = 0; i < gBattlersCount; i++)
            gBattleControllerExecFlags |= gBitTable[i];
    }
}

bool32 IsBattlerMarkedForControllerExec(u8 battler)
{
    if (gBattleTypeFlags & BATTLE_TYPE_LINK)
        return (gBattleControllerExecFlags & (gBitTable[battler] << 0x1C)) != 0;
    else
        return (gBattleControllerExecFlags & (gBitTable[battler])) != 0;
}

void MarkBattlerForControllerExec(u8 battler)
{
    if (gBattleTypeFlags & BATTLE_TYPE_LINK)
        gBattleControllerExecFlags |= gBitTable[battler] << (32 - MAX_BATTLERS_COUNT);
    else
        gBattleControllerExecFlags |= gBitTable[battler];
}

void MarkBattlerReceivedLinkData(u8 battler)
{
    s32 i;

    for (i = 0; i < GetLinkPlayerCount(); i++)
        gBattleControllerExecFlags |= gBitTable[battler] << (i << 2);

    gBattleControllerExecFlags &= ~((1 << 28) << battler);
}

void CancelMultiTurnMoves(u8 battler)
{
    u8 i;
    gBattleMons[battler].status2 &= ~(STATUS2_MULTIPLETURNS);
    gBattleMons[battler].status2 &= ~(STATUS2_LOCK_CONFUSE);
    gBattleMons[battler].status2 &= ~(STATUS2_UPROAR);
    gBattleMons[battler].status2 &= ~(STATUS2_BIDE);

    // Clear battler's semi-invulnerable bits if they are not held by Sky Drop.
    if (!(gStatuses3[battler] & STATUS3_SKY_DROPPED))
        gStatuses3[battler] &= ~(STATUS3_SEMI_INVULNERABLE);

    // Check to see if this Pokemon was in the middle of using Sky Drop. If so, release the target.
    if (gBattleStruct->skyDropTargets[battler] != 0xFF && !(gStatuses3[battler] & STATUS3_SKY_DROPPED))
    {
        // Get the target's battler id
        u8 otherSkyDropper = gBattleStruct->skyDropTargets[battler];

        // Clears sky_dropped and on_air statuses
        gStatuses3[otherSkyDropper] &= ~(STATUS3_SKY_DROPPED | STATUS3_ON_AIR);

        // Makes both attacker and target's sprites visible
        gSprites[gBattlerSpriteIds[battler]].invisible = FALSE;
        gSprites[gBattlerSpriteIds[otherSkyDropper]].invisible = FALSE;

        // If target was sky dropped in the middle of Outrage/Thrash/Petal Dance,
        // confuse them upon release and display "confused by fatigue" message & animation.
        // Don't do this if this CancelMultiTurnMoves is caused by falling asleep via Yawn.
        if (gBattleMons[otherSkyDropper].status2 & STATUS2_LOCK_CONFUSE && gBattleStruct->turnEffectsTracker != 24)
        {
            gBattleMons[otherSkyDropper].status2 &= ~(STATUS2_LOCK_CONFUSE);

            // If the target can be confused, confuse them.
            // Don't use CanBeConfused, can cause issues in edge cases.
            if (!(GetBattlerAbility(otherSkyDropper) == ABILITY_OWN_TEMPO
                || gBattleMons[otherSkyDropper].status2 & STATUS2_CONFUSION
                || IsBattlerTerrainAffected(otherSkyDropper, STATUS_FIELD_MISTY_TERRAIN)))
            {
                // Set confused status
                gBattleMons[otherSkyDropper].status2 |= STATUS2_CONFUSION_TURN(((Random()) % 4) + 2);

                // If this CancelMultiTurnMoves is occuring due to attackcanceller
                if (gBattlescriptCurrInstr[0] == 0x0)
                {
                    gBattleStruct->skyDropTargets[battler] = 0xFE;
                }
                // If this CancelMultiTurnMoves is occuring due to VARIOUS_GRAVITY_ON_AIRBORNE_MONS
                // Reapplying STATUS3_SKY_DROPPED allows for avoiding unecessary messages when Gravity is applied to the target.
                else if (gBattlescriptCurrInstr[0] == 0x76 && gBattlescriptCurrInstr[2] == 76)
                {
                    gBattleStruct->skyDropTargets[battler] = 0xFE;
                    gStatuses3[otherSkyDropper] |= STATUS3_SKY_DROPPED;
                }
                // If this CancelMultiTurnMoves is occuring due to cancelmultiturnmoves script
                else if (gBattlescriptCurrInstr[0] == 0x76 && gBattlescriptCurrInstr[2] == 0)
                {
                    gBattlerAttacker = otherSkyDropper;
                    gBattlescriptCurrInstr = BattleScript_ThrashConfuses - 3;
                }
                // If this CancelMultiTurnMoves is occuring due to receiving Sleep/Freeze status
                else if (gBattleScripting.moveEffect <= PRIMARY_STATUS_MOVE_EFFECT)
                {
                    gBattlerAttacker = otherSkyDropper;
                    BattleScriptPush(gBattlescriptCurrInstr + 1);
                    gBattlescriptCurrInstr = BattleScript_ThrashConfuses - 1;
                }
            }
        }

        // Clear skyDropTargets data, unless this CancelMultiTurnMoves is caused by Yawn, attackcanceler, or VARIOUS_GRAVITY_ON_AIRBORNE_MONS
        if (!(gBattleMons[otherSkyDropper].status2 & STATUS2_LOCK_CONFUSE) && gBattleStruct->skyDropTargets[battler] < 4)
        {
            gBattleStruct->skyDropTargets[battler] = 0xFF;
            gBattleStruct->skyDropTargets[otherSkyDropper] = 0xFF;
        }
    }

    gDisableStructs[battler].rolloutTimer = 0;
    gDisableStructs[battler].furyCutterCounter = 0;
}

bool8 WasUnableToUseMove(u8 battler)
{
    if (gProtectStructs[battler].prlzImmobility
        || gProtectStructs[battler].usedImprisonedMove
        || gProtectStructs[battler].loveImmobility
        || gProtectStructs[battler].usedDisabledMove
        || gProtectStructs[battler].usedTauntedMove
        || gProtectStructs[battler].usedGravityPreventedMove
        || gProtectStructs[battler].usedHealBlockedMove
        || gProtectStructs[battler].flag2Unknown
        || gProtectStructs[battler].flinchImmobility
        || gProtectStructs[battler].confusionSelfDmg
        || gProtectStructs[battler].powderSelfDmg
        || gProtectStructs[battler].usedThroatChopPreventedMove)
        return TRUE;
    else
        return FALSE;
}

void PrepareStringBattle(u16 stringId, u8 battler)
{
    u32 targetSide = GetBattlerSide(gBattlerTarget);
    u16 battlerAbility = GetBattlerAbility(battler);
    u16 targetAbility = GetBattlerAbility(gBattlerTarget);
    // Support for Contrary ability.
    // If a move attempted to raise stat - print "won't increase".
    // If a move attempted to lower stat - print "won't decrease".
    if (stringId == STRINGID_STATSWONTDECREASE && !(gBattleScripting.statChanger & STAT_BUFF_NEGATIVE))
        stringId = STRINGID_STATSWONTINCREASE;
    else if (stringId == STRINGID_STATSWONTINCREASE && gBattleScripting.statChanger & STAT_BUFF_NEGATIVE)
        stringId = STRINGID_STATSWONTDECREASE;

    else if (stringId == STRINGID_STATSWONTDECREASE2 && battlerAbility == ABILITY_CONTRARY)
        stringId = STRINGID_STATSWONTINCREASE2;
    else if (stringId == STRINGID_STATSWONTINCREASE2 && battlerAbility == ABILITY_CONTRARY)
        stringId = STRINGID_STATSWONTDECREASE2;

    // Check Defiant and Competitive stat raise whenever a stat is lowered.
    else if ((stringId == STRINGID_DEFENDERSSTATFELL || stringId == STRINGID_PKMNCUTSATTACKWITH)
              && ((targetAbility == ABILITY_DEFIANT && CompareStat(gBattlerTarget, STAT_ATK, MAX_STAT_STAGE, CMP_LESS_THAN))
                 || (targetAbility == ABILITY_COMPETITIVE && CompareStat(gBattlerTarget, STAT_SPATK, MAX_STAT_STAGE, CMP_LESS_THAN)))
              && gSpecialStatuses[gBattlerTarget].changedStatsBattlerId != BATTLE_PARTNER(gBattlerTarget)
              && ((gSpecialStatuses[gBattlerTarget].changedStatsBattlerId != gBattlerTarget) || gBattleScripting.stickyWebStatDrop == 1)
              && !(gBattleScripting.stickyWebStatDrop == 1 && gSideTimers[targetSide].stickyWebBattlerSide == targetSide)) // Sticky Web must have been set by the foe
    {
        gBattleScripting.stickyWebStatDrop = 0;
        gBattlerAbility = gBattlerTarget;
        BattleScriptPushCursor();
        gBattlescriptCurrInstr = BattleScript_AbilityRaisesDefenderStat;
        if (targetAbility == ABILITY_DEFIANT)
            SET_STATCHANGER(STAT_ATK, 2, FALSE);
        else
            SET_STATCHANGER(STAT_SPATK, 2, FALSE);
    }
#if  B_UPDATED_INTIMIDATE >= GEN_8
    else if (stringId == STRINGID_PKMNCUTSATTACKWITH && targetAbility == ABILITY_RATTLED
            && CompareStat(gBattlerTarget, STAT_SPEED, MAX_STAT_STAGE, CMP_LESS_THAN))
    {
        gBattlerAbility = gBattlerTarget;
        BattleScriptPushCursor();
        gBattlescriptCurrInstr = BattleScript_AbilityRaisesDefenderStat;
        SET_STATCHANGER(STAT_SPEED, 1, FALSE);
    }
#endif

    // Signal for the trainer slide-in system.
    if ((stringId == STRINGID_ITDOESNTAFFECT || stringId == STRINGID_PKMNWASNTAFFECTED || stringId == STRINGID_PKMNUNAFFECTED)
     && GetBattlerSide(gBattlerTarget) == B_SIDE_OPPONENT
     && gBattleStruct->trainerSlidePlayerMonUnaffectedMsgState != 2)
        gBattleStruct->trainerSlidePlayerMonUnaffectedMsgState = 1;

    BtlController_EmitPrintString(battler, BUFFER_A, stringId);
    MarkBattlerForControllerExec(battler);
}

void ResetSentPokesToOpponentValue(void)
{
    s32 i;
    u32 bits = 0;

    gSentPokesToOpponent[0] = 0;
    gSentPokesToOpponent[1] = 0;

    for (i = 0; i < gBattlersCount; i += 2)
        bits |= gBitTable[gBattlerPartyIndexes[i]];

    for (i = 1; i < gBattlersCount; i += 2)
        gSentPokesToOpponent[(i & BIT_FLANK) >> 1] = bits;
}

void OpponentSwitchInResetSentPokesToOpponentValue(u8 battler)
{
    s32 i = 0;
    u32 bits = 0;

    if (GetBattlerSide(battler) == B_SIDE_OPPONENT)
    {
        u8 flank = ((battler & BIT_FLANK) >> 1);
        gSentPokesToOpponent[flank] = 0;

        for (i = 0; i < gBattlersCount; i += 2)
        {
            if (!(gAbsentBattlerFlags & gBitTable[i]))
                bits |= gBitTable[gBattlerPartyIndexes[i]];
        }
        gSentPokesToOpponent[flank] = bits;
    }
}

void UpdateSentPokesToOpponentValue(u8 battler)
{
    if (GetBattlerSide(battler) == B_SIDE_OPPONENT)
    {
        OpponentSwitchInResetSentPokesToOpponentValue(battler);
    }
    else
    {
        s32 i;
        for (i = 1; i < gBattlersCount; i++)
            gSentPokesToOpponent[(i & BIT_FLANK) >> 1] |= gBitTable[gBattlerPartyIndexes[battler]];
    }
}

void BattleScriptPush(const u8 *bsPtr)
{
    gBattleResources->battleScriptsStack->ptr[gBattleResources->battleScriptsStack->size++] = bsPtr;
}

void BattleScriptPushCursor(void)
{
    gBattleResources->battleScriptsStack->ptr[gBattleResources->battleScriptsStack->size++] = gBattlescriptCurrInstr;
}

void BattleScriptPop(void)
{
    if (gBattleResources->battleScriptsStack->size != 0)
        gBattlescriptCurrInstr = gBattleResources->battleScriptsStack->ptr[--gBattleResources->battleScriptsStack->size];
}

static bool32 IsGravityPreventingMove(u32 move)
{
    if (!(gFieldStatuses & STATUS_FIELD_GRAVITY))
        return FALSE;

    return gBattleMoves[move].gravityBanned;
}

bool32 IsHealBlockPreventingMove(u32 battler, u32 move)
{
    if (!(gStatuses3[battler] & STATUS3_HEAL_BLOCK))
        return FALSE;

    switch (gBattleMoves[move].effect)
    {
#if B_HEAL_BLOCKING >= GEN_6
    case EFFECT_ABSORB:
    case EFFECT_STRENGTH_SAP:
    case EFFECT_DREAM_EATER:
#endif
    case EFFECT_MORNING_SUN:
    case EFFECT_SYNTHESIS:
    case EFFECT_MOONLIGHT:
    case EFFECT_RESTORE_HP:
    case EFFECT_REST:
    case EFFECT_ROOST:
    case EFFECT_HEALING_WISH:
    case EFFECT_WISH:
    case EFFECT_HEAL_PULSE:
    case EFFECT_JUNGLE_HEALING:
        return TRUE;
    default:
        return FALSE;
    }
}

static bool32 IsBelchPreventingMove(u32 battler, u32 move)
{
    if (gBattleMoves[move].effect != EFFECT_BELCH)
        return FALSE;

    return !(gBattleStruct->ateBerry[battler & BIT_SIDE] & gBitTable[gBattlerPartyIndexes[battler]]);
}

u32 TrySetCantSelectMoveBattleScript(u32 battler)
{
    u32 limitations = 0;
<<<<<<< HEAD
    u8 moveId = gBattleResources->bufferB[battler][2] & ~RET_MEGA_EVOLUTION;
    u32 move = gBattleMons[battler].moves[moveId];
    u32 holdEffect = GetBattlerHoldEffect(battler, TRUE);
    u16 *choicedMove = &gBattleStruct->choicedMove[battler];
=======
    u8 moveId = gBattleResources->bufferB[gActiveBattler][2] & ~(RET_MEGA_EVOLUTION | RET_ULTRA_BURST);
    u32 move = gBattleMons[gActiveBattler].moves[moveId];
    u32 holdEffect = GetBattlerHoldEffect(gActiveBattler, TRUE);
    u16 *choicedMove = &gBattleStruct->choicedMove[gActiveBattler];
>>>>>>> deb20552

    if (gBattleStruct->zmove.toBeUsed[gBattlerAttacker] == MOVE_NONE && gDisableStructs[battler].disabledMove == move && move != MOVE_NONE)
    {
        gBattleScripting.battler = battler;
        gCurrentMove = move;
        if (gBattleTypeFlags & BATTLE_TYPE_PALACE)
        {
            gPalaceSelectionBattleScripts[battler] = BattleScript_SelectingDisabledMoveInPalace;
            gProtectStructs[battler].palaceUnableToUseMove = TRUE;
        }
        else
        {
            gSelectionBattleScripts[battler] = BattleScript_SelectingDisabledMove;
            limitations++;
        }
    }

    if (gBattleStruct->zmove.toBeUsed[gBattlerAttacker] == MOVE_NONE && move == gLastMoves[battler] && move != MOVE_STRUGGLE && (gBattleMons[battler].status2 & STATUS2_TORMENT))
    {
        CancelMultiTurnMoves(battler);
        if (gBattleTypeFlags & BATTLE_TYPE_PALACE)
        {
            gPalaceSelectionBattleScripts[battler] = BattleScript_SelectingTormentedMoveInPalace;
            gProtectStructs[battler].palaceUnableToUseMove = TRUE;
        }
        else
        {
            gSelectionBattleScripts[battler] = BattleScript_SelectingTormentedMove;
            limitations++;
        }
    }

    if (gBattleStruct->zmove.toBeUsed[gBattlerAttacker] == MOVE_NONE && gDisableStructs[battler].tauntTimer != 0 && IS_MOVE_STATUS(move))
    {
        gCurrentMove = move;
        if (gBattleTypeFlags & BATTLE_TYPE_PALACE)
        {
            gPalaceSelectionBattleScripts[battler] = BattleScript_SelectingNotAllowedMoveTauntInPalace;
            gProtectStructs[battler].palaceUnableToUseMove = TRUE;
        }
        else
        {
            gSelectionBattleScripts[battler] = BattleScript_SelectingNotAllowedMoveTaunt;
            limitations++;
        }
    }

    if (gBattleStruct->zmove.toBeUsed[gBattlerAttacker] == MOVE_NONE && gDisableStructs[battler].throatChopTimer != 0 && gBattleMoves[move].soundMove)
    {
        gCurrentMove = move;
        if (gBattleTypeFlags & BATTLE_TYPE_PALACE)
        {
            gPalaceSelectionBattleScripts[battler] = BattleScript_SelectingNotAllowedMoveThroatChopInPalace;
            gProtectStructs[battler].palaceUnableToUseMove = TRUE;
        }
        else
        {
            gSelectionBattleScripts[battler] = BattleScript_SelectingNotAllowedMoveThroatChop;
            limitations++;
        }
    }

    if (gBattleStruct->zmove.toBeUsed[gBattlerAttacker] == MOVE_NONE && GetImprisonedMovesCount(battler, move))
    {
        gCurrentMove = move;
        if (gBattleTypeFlags & BATTLE_TYPE_PALACE)
        {
            gPalaceSelectionBattleScripts[battler] = BattleScript_SelectingImprisonedMoveInPalace;
            gProtectStructs[battler].palaceUnableToUseMove = TRUE;
        }
        else
        {
            gSelectionBattleScripts[battler] = BattleScript_SelectingImprisonedMove;
            limitations++;
        }
    }

    if (gBattleStruct->zmove.toBeUsed[gBattlerAttacker] == MOVE_NONE && IsGravityPreventingMove(move))
    {
        gCurrentMove = move;
        if (gBattleTypeFlags & BATTLE_TYPE_PALACE)
        {
            gPalaceSelectionBattleScripts[battler] = BattleScript_SelectingNotAllowedMoveGravityInPalace;
            gProtectStructs[battler].palaceUnableToUseMove = TRUE;
        }
        else
        {
            gSelectionBattleScripts[battler] = BattleScript_SelectingNotAllowedMoveGravity;
            limitations++;
        }
    }

    if (gBattleStruct->zmove.toBeUsed[gBattlerAttacker] == MOVE_NONE && IsHealBlockPreventingMove(battler, move))
    {
        gCurrentMove = move;
        if (gBattleTypeFlags & BATTLE_TYPE_PALACE)
        {
            gPalaceSelectionBattleScripts[battler] = BattleScript_SelectingNotAllowedMoveHealBlockInPalace;
            gProtectStructs[battler].palaceUnableToUseMove = TRUE;
        }
        else
        {
            gSelectionBattleScripts[battler] = BattleScript_SelectingNotAllowedMoveHealBlock;
            limitations++;
        }
    }

    if (gBattleStruct->zmove.toBeUsed[gBattlerAttacker] == MOVE_NONE && IsBelchPreventingMove(battler, move))
    {
        gCurrentMove = move;
        if (gBattleTypeFlags & BATTLE_TYPE_PALACE)
        {
            gPalaceSelectionBattleScripts[battler] = BattleScript_SelectingNotAllowedBelchInPalace;
            gProtectStructs[battler].palaceUnableToUseMove = TRUE;
        }
        else
        {
            gSelectionBattleScripts[battler] = BattleScript_SelectingNotAllowedBelch;
            limitations++;
        }
    }

    if (move == MOVE_STUFF_CHEEKS && ItemId_GetPocket(gBattleMons[battler].item) != POCKET_BERRIES)
    {
        gCurrentMove = move;
        if (gBattleTypeFlags & BATTLE_TYPE_PALACE)
        {
            gPalaceSelectionBattleScripts[battler] = BattleScript_SelectingNotAllowedStuffCheeksInPalace;
            gProtectStructs[battler].palaceUnableToUseMove = TRUE;
        }
        else
        {
            gSelectionBattleScripts[battler] = BattleScript_SelectingNotAllowedStuffCheeks;
            limitations++;
        }
    }

    gPotentialItemEffectBattler = battler;
    if (HOLD_EFFECT_CHOICE(holdEffect) && *choicedMove != MOVE_NONE && *choicedMove != MOVE_UNAVAILABLE && *choicedMove != move)
    {
        gCurrentMove = *choicedMove;
        gLastUsedItem = gBattleMons[battler].item;
        if (gBattleTypeFlags & BATTLE_TYPE_PALACE)
        {
            gPalaceSelectionBattleScripts[battler] = BattleScript_SelectingNotAllowedMoveChoiceItemInPalace;
            gProtectStructs[battler].palaceUnableToUseMove = TRUE;
        }
        else
        {
            gSelectionBattleScripts[battler] = BattleScript_SelectingNotAllowedMoveChoiceItem;
            limitations++;
        }
    }
    else if (holdEffect == HOLD_EFFECT_ASSAULT_VEST && IS_MOVE_STATUS(move) && move != MOVE_ME_FIRST)
    {
        gCurrentMove = move;
        gLastUsedItem = gBattleMons[battler].item;
        if (gBattleTypeFlags & BATTLE_TYPE_PALACE)
        {
            gPalaceSelectionBattleScripts[battler] = BattleScript_SelectingNotAllowedMoveAssaultVestInPalace;
            gProtectStructs[battler].palaceUnableToUseMove = TRUE;
        }
        else
        {
            gSelectionBattleScripts[battler] = BattleScript_SelectingNotAllowedMoveAssaultVest;
            limitations++;
        }
    }
    if ((GetBattlerAbility(battler) == ABILITY_GORILLA_TACTICS) && *choicedMove != MOVE_NONE
              && *choicedMove != MOVE_UNAVAILABLE && *choicedMove != move)
    {
        gCurrentMove = *choicedMove;
        gLastUsedItem = gBattleMons[battler].item;
        if (gBattleTypeFlags & BATTLE_TYPE_PALACE)
        {
            gPalaceSelectionBattleScripts[battler] = BattleScript_SelectingNotAllowedMoveGorillaTacticsInPalace;
            gProtectStructs[battler].palaceUnableToUseMove = TRUE;
        }
        else
        {
            gSelectionBattleScripts[battler] = BattleScript_SelectingNotAllowedMoveGorillaTactics;
            limitations++;
        }
    }

    if (gBattleMons[battler].pp[moveId] == 0)
    {
        if (gBattleTypeFlags & BATTLE_TYPE_PALACE)
        {
            gProtectStructs[battler].palaceUnableToUseMove = TRUE;
        }
        else
        {
            gSelectionBattleScripts[battler] = BattleScript_SelectingMoveWithNoPP;
            limitations++;
        }
    }

    if (gBattleMoves[move].effect == EFFECT_PLACEHOLDER)
    {
        if (gBattleTypeFlags & BATTLE_TYPE_PALACE)
        {
            gPalaceSelectionBattleScripts[battler] = BattleScript_SelectingNotAllowedPlaceholderInPalace;
            gProtectStructs[battler].palaceUnableToUseMove = TRUE;
        }
        else
        {
            gSelectionBattleScripts[battler] = BattleScript_SelectingNotAllowedPlaceholder;
            limitations++;
        }
    }

    return limitations;
}

u8 CheckMoveLimitations(u8 battler, u8 unusableMoves, u16 check)
{
    u8 holdEffect = GetBattlerHoldEffect(battler, TRUE);
    u16 *choicedMove = &gBattleStruct->choicedMove[battler];
    s32 i;

    gPotentialItemEffectBattler = battler;

    for (i = 0; i < MAX_MON_MOVES; i++)
    {
        // No move
        if (check & MOVE_LIMITATION_ZEROMOVE && gBattleMons[battler].moves[i] == MOVE_NONE)
            unusableMoves |= gBitTable[i];
        // No PP
        else if (check & MOVE_LIMITATION_PP && gBattleMons[battler].pp[i] == 0)
            unusableMoves |= gBitTable[i];
        // Placeholder
        else if (check & MOVE_LIMITATION_PLACEHOLDER && gBattleMoves[gBattleMons[battler].moves[i]].effect == EFFECT_PLACEHOLDER)
            unusableMoves |= gBitTable[i];
        // Disable
        else if (check & MOVE_LIMITATION_DISABLED && gBattleMons[battler].moves[i] == gDisableStructs[battler].disabledMove)
            unusableMoves |= gBitTable[i];
        // Torment
        else if (check & MOVE_LIMITATION_TORMENTED && gBattleMons[battler].moves[i] == gLastMoves[battler] && gBattleMons[battler].status2 & STATUS2_TORMENT)
            unusableMoves |= gBitTable[i];
        // Taunt
        else if (check & MOVE_LIMITATION_TAUNT && gDisableStructs[battler].tauntTimer && IS_MOVE_STATUS(gBattleMons[battler].moves[i]))
            unusableMoves |= gBitTable[i];
        // Imprison
        else if (check & MOVE_LIMITATION_IMPRISON && GetImprisonedMovesCount(battler, gBattleMons[battler].moves[i]))
            unusableMoves |= gBitTable[i];
        // Encore
        else if (check & MOVE_LIMITATION_ENCORE && gDisableStructs[battler].encoreTimer && gDisableStructs[battler].encoredMove != gBattleMons[battler].moves[i])
            unusableMoves |= gBitTable[i];
        // Choice Items
        else if (check & MOVE_LIMITATION_CHOICE_ITEM && HOLD_EFFECT_CHOICE(holdEffect) && *choicedMove != MOVE_NONE && *choicedMove != MOVE_UNAVAILABLE && *choicedMove != gBattleMons[battler].moves[i])
            unusableMoves |= gBitTable[i];
        // Assault Vest
        else if (check & MOVE_LIMITATION_ASSAULT_VEST && holdEffect == HOLD_EFFECT_ASSAULT_VEST && IS_MOVE_STATUS(gBattleMons[battler].moves[i]) && gBattleMons[battler].moves[i] != MOVE_ME_FIRST)
            unusableMoves |= gBitTable[i];
        // Gravity
        else if (check & MOVE_LIMITATION_GRAVITY && IsGravityPreventingMove(gBattleMons[battler].moves[i]))
            unusableMoves |= gBitTable[i];
        // Heal Block
        else if (check & MOVE_LIMITATION_HEAL_BLOCK && IsHealBlockPreventingMove(battler, gBattleMons[battler].moves[i]))
            unusableMoves |= gBitTable[i];
        // Belch
        else if (check & MOVE_LIMITATION_BELCH && IsBelchPreventingMove(battler, gBattleMons[battler].moves[i]))
            unusableMoves |= gBitTable[i];
        // Throat Chop
        else if (check & MOVE_LIMITATION_THROAT_CHOP && gDisableStructs[battler].throatChopTimer && gBattleMoves[gBattleMons[battler].moves[i]].soundMove)
            unusableMoves |= gBitTable[i];
        // Stuff Cheeks
        else if (check & MOVE_LIMITATION_STUFF_CHEEKS && gBattleMons[battler].moves[i] == MOVE_STUFF_CHEEKS && ItemId_GetPocket(gBattleMons[battler].item) != POCKET_BERRIES)
            unusableMoves |= gBitTable[i];
        // Gorilla Tactics
        else if (check & MOVE_LIMITATION_CHOICE_ITEM && GetBattlerAbility(battler) == ABILITY_GORILLA_TACTICS && *choicedMove != MOVE_NONE && *choicedMove != MOVE_UNAVAILABLE && *choicedMove != gBattleMons[battler].moves[i])
            unusableMoves |= gBitTable[i];
    }
    return unusableMoves;
}

#define ALL_MOVES_MASK ((1 << MAX_MON_MOVES) - 1)
bool32 AreAllMovesUnusable(u32 battler)
{
    u8 unusable = CheckMoveLimitations(battler, 0, MOVE_LIMITATIONS_ALL);

    if (unusable == ALL_MOVES_MASK) // All moves are unusable.
    {
        gProtectStructs[battler].noValidMoves = TRUE;
        gSelectionBattleScripts[battler] = BattleScript_NoMovesLeft;
    }
    else
    {
        gProtectStructs[battler].noValidMoves = FALSE;
    }

    return (unusable == ALL_MOVES_MASK);
}
#undef ALL_MOVES_MASK

u8 GetImprisonedMovesCount(u8 battler, u16 move)
{
    s32 i;
    u8 imprisonedMoves = 0;
    u8 battlerSide = GetBattlerSide(battler);

    for (i = 0; i < gBattlersCount; i++)
    {
        if (battlerSide != GetBattlerSide(i) && gStatuses3[i] & STATUS3_IMPRISONED_OTHERS)
        {
            s32 j;
            for (j = 0; j < MAX_MON_MOVES; j++)
            {
                if (move == gBattleMons[i].moves[j])
                    break;
            }
            if (j < MAX_MON_MOVES)
                imprisonedMoves++;
        }
    }

    return imprisonedMoves;
}

u32 GetBattlerFriendshipScore(u8 battler)
{
    u8 side = GetBattlerSide(battler);
    struct Pokemon *party = GetSideParty(side);
    u16 species = GetMonData(&party[gBattlerPartyIndexes[battler]], MON_DATA_SPECIES);

    if (side != B_SIDE_PLAYER)
        return FRIENDSHIP_NONE;
    else if (gSpeciesInfo[species].flags & SPECIES_FLAG_MEGA_EVOLUTION
          || (gBattleTypeFlags & (BATTLE_TYPE_EREADER_TRAINER
                                | BATTLE_TYPE_FRONTIER
                                | BATTLE_TYPE_LINK
                                | BATTLE_TYPE_RECORDED_LINK
                                | BATTLE_TYPE_SECRET_BASE)))
        return FRIENDSHIP_NONE;

    return GetMonFriendshipScore(&party[gBattlerPartyIndexes[battler]]);
}

static void TryToRevertMimicry(void)
{
    u32 i;

    for (i = 0; i < gBattlersCount; i++)
    {
        if (GetBattlerAbility(i) == ABILITY_MIMICRY)
            RESTORE_BATTLER_TYPE(i);
    }
}

enum
{
    ENDTURN_ORDER,
    ENDTURN_REFLECT,
    ENDTURN_LIGHT_SCREEN,
    ENDTURN_AURORA_VEIL,
    ENDTURN_MIST,
    ENDTURN_LUCKY_CHANT,
    ENDTURN_SAFEGUARD,
    ENDTURN_TAILWIND,
    ENDTURN_WISH,
    ENDTURN_RAIN,
    ENDTURN_SANDSTORM,
    ENDTURN_SUN,
    ENDTURN_HAIL,
    ENDTURN_SNOW,
    ENDTURN_GRAVITY,
    ENDTURN_WATER_SPORT,
    ENDTURN_MUD_SPORT,
    ENDTURN_TRICK_ROOM,
    ENDTURN_WONDER_ROOM,
    ENDTURN_MAGIC_ROOM,
    ENDTURN_ELECTRIC_TERRAIN,
    ENDTURN_MISTY_TERRAIN,
    ENDTURN_GRASSY_TERRAIN,
    ENDTURN_PSYCHIC_TERRAIN,
    ENDTURN_ION_DELUGE,
    ENDTURN_FAIRY_LOCK,
    ENDTURN_RETALIATE,
    ENDTURN_WEATHER_FORM,
    ENDTURN_STATUS_HEAL,
    ENDTURN_FIELD_COUNT,
};

static bool32 EndTurnTerrain(u32 terrainFlag, u32 stringTableId)
{
    if (gFieldStatuses & terrainFlag)
    {
        if (terrainFlag & STATUS_FIELD_GRASSY_TERRAIN)
            BattleScriptExecute(BattleScript_GrassyTerrainHeals);
        if (!(gFieldStatuses & STATUS_FIELD_TERRAIN_PERMANENT) && --gFieldTimers.terrainTimer == 0)
        {
            gFieldStatuses &= ~terrainFlag;
            TryToRevertMimicry();
            gBattleCommunication[MULTISTRING_CHOOSER] = stringTableId;
            BattleScriptExecute(BattleScript_TerrainEnds);
            return TRUE;
        }
    }
    return FALSE;
}

u8 DoFieldEndTurnEffects(void)
{
    u8 effect = 0;

    for (gBattlerAttacker = 0; gBattlerAttacker < gBattlersCount && gAbsentBattlerFlags & gBitTable[gBattlerAttacker]; gBattlerAttacker++)
    {
    }
    for (gBattlerTarget = 0; gBattlerTarget < gBattlersCount && gAbsentBattlerFlags & gBitTable[gBattlerTarget]; gBattlerTarget++)
    {
    }

    do
    {
        s32 i;
        u8 side;

        switch (gBattleStruct->turnCountersTracker)
        {
        case ENDTURN_ORDER:
            for (i = 0; i < gBattlersCount; i++)
            {
                gBattlerByTurnOrder[i] = i;
            }
            for (i = 0; i < gBattlersCount - 1; i++)
            {
                s32 j;
                for (j = i + 1; j < gBattlersCount; j++)
                {
                    if (!gProtectStructs[i].quash
                            && !gProtectStructs[j].quash
                            && GetWhoStrikesFirst(gBattlerByTurnOrder[i], gBattlerByTurnOrder[j], FALSE))
                        SwapTurnOrder(i, j);
                }
            }

            gBattleStruct->turnCountersTracker++;
            gBattleStruct->turnSideTracker = 0;
            // fall through
        case ENDTURN_REFLECT:
            while (gBattleStruct->turnSideTracker < 2)
            {
                side = gBattleStruct->turnSideTracker;
                gBattlerAttacker = gSideTimers[side].reflectBattlerId;
                if (gSideStatuses[side] & SIDE_STATUS_REFLECT)
                {
                    if (--gSideTimers[side].reflectTimer == 0)
                    {
                        gSideStatuses[side] &= ~SIDE_STATUS_REFLECT;
                        BattleScriptExecute(BattleScript_SideStatusWoreOff);
                        PREPARE_MOVE_BUFFER(gBattleTextBuff1, MOVE_REFLECT);
                        effect++;
                    }
                }
                gBattleStruct->turnSideTracker++;
                if (effect != 0)
                    break;
            }
            if (effect == 0)
            {
                gBattleStruct->turnCountersTracker++;
                gBattleStruct->turnSideTracker = 0;
            }
            break;
        case ENDTURN_LIGHT_SCREEN:
            while (gBattleStruct->turnSideTracker < 2)
            {
                side = gBattleStruct->turnSideTracker;
                gBattlerAttacker = gSideTimers[side].lightscreenBattlerId;
                if (gSideStatuses[side] & SIDE_STATUS_LIGHTSCREEN)
                {
                    if (--gSideTimers[side].lightscreenTimer == 0)
                    {
                        gSideStatuses[side] &= ~SIDE_STATUS_LIGHTSCREEN;
                        BattleScriptExecute(BattleScript_SideStatusWoreOff);
                        gBattleCommunication[MULTISTRING_CHOOSER] = side;
                        PREPARE_MOVE_BUFFER(gBattleTextBuff1, MOVE_LIGHT_SCREEN);
                        effect++;
                    }
                }
                gBattleStruct->turnSideTracker++;
                if (effect != 0)
                    break;
            }
            if (effect == 0)
            {
                gBattleStruct->turnCountersTracker++;
                gBattleStruct->turnSideTracker = 0;
            }
            break;
        case ENDTURN_AURORA_VEIL:
            while (gBattleStruct->turnSideTracker < 2)
            {
                side = gBattleStruct->turnSideTracker;
                gBattlerAttacker = gSideTimers[side].auroraVeilBattlerId;
                if (gSideStatuses[side] & SIDE_STATUS_AURORA_VEIL)
                {
                    if (--gSideTimers[side].auroraVeilTimer == 0)
                    {
                        gSideStatuses[side] &= ~SIDE_STATUS_AURORA_VEIL;
                        BattleScriptExecute(BattleScript_SideStatusWoreOff);
                        gBattleCommunication[MULTISTRING_CHOOSER] = side;
                        PREPARE_MOVE_BUFFER(gBattleTextBuff1, MOVE_AURORA_VEIL);
                        effect++;
                    }
                }
                gBattleStruct->turnSideTracker++;
                if (effect != 0)
                    break;
            }
            if (!effect)
            {
                gBattleStruct->turnCountersTracker++;
                gBattleStruct->turnSideTracker = 0;
            }
            break;
        case ENDTURN_MIST:
            while (gBattleStruct->turnSideTracker < 2)
            {
                side = gBattleStruct->turnSideTracker;
                gBattlerAttacker = gSideTimers[side].mistBattlerId;
                if (gSideTimers[side].mistTimer != 0 && --gSideTimers[side].mistTimer == 0)
                {
                    gSideStatuses[side] &= ~SIDE_STATUS_MIST;
                    BattleScriptExecute(BattleScript_SideStatusWoreOff);
                    gBattleCommunication[MULTISTRING_CHOOSER] = side;
                    PREPARE_MOVE_BUFFER(gBattleTextBuff1, MOVE_MIST);
                    effect++;
                }
                gBattleStruct->turnSideTracker++;
                if (effect != 0)
                    break;
            }
            if (effect == 0)
            {
                gBattleStruct->turnCountersTracker++;
                gBattleStruct->turnSideTracker = 0;
            }
            break;
        case ENDTURN_SAFEGUARD:
            while (gBattleStruct->turnSideTracker < 2)
            {
                side = gBattleStruct->turnSideTracker;
                gBattlerAttacker = gSideTimers[side].safeguardBattlerId;
                if (gSideStatuses[side] & SIDE_STATUS_SAFEGUARD)
                {
                    if (--gSideTimers[side].safeguardTimer == 0)
                    {
                        gSideStatuses[side] &= ~SIDE_STATUS_SAFEGUARD;
                        BattleScriptExecute(BattleScript_SafeguardEnds);
                        effect++;
                    }
                }
                gBattleStruct->turnSideTracker++;
                if (effect != 0)
                    break;
            }
            if (effect == 0)
            {
                gBattleStruct->turnCountersTracker++;
                gBattleStruct->turnSideTracker = 0;
            }
            break;
        case ENDTURN_LUCKY_CHANT:
            while (gBattleStruct->turnSideTracker < 2)
            {
                side = gBattleStruct->turnSideTracker;
                gBattlerAttacker = gSideTimers[side].luckyChantBattlerId;
                if (gSideStatuses[side] & SIDE_STATUS_LUCKY_CHANT)
                {
                    if (--gSideTimers[side].luckyChantTimer == 0)
                    {
                        gSideStatuses[side] &= ~SIDE_STATUS_LUCKY_CHANT;
                        BattleScriptExecute(BattleScript_LuckyChantEnds);
                        effect++;
                    }
                }
                gBattleStruct->turnSideTracker++;
                if (effect != 0)
                    break;
            }
            if (!effect)
            {
                gBattleStruct->turnCountersTracker++;
                gBattleStruct->turnSideTracker = 0;
            }
            break;
        case ENDTURN_TAILWIND:
            while (gBattleStruct->turnSideTracker < 2)
            {
                side = gBattleStruct->turnSideTracker;
                gBattlerAttacker = gSideTimers[side].tailwindBattlerId;
                if (gSideStatuses[side] & SIDE_STATUS_TAILWIND)
                {
                    if (--gSideTimers[side].tailwindTimer == 0)
                    {
                        gSideStatuses[side] &= ~SIDE_STATUS_TAILWIND;
                        BattleScriptExecute(BattleScript_TailwindEnds);
                        effect++;
                    }
                }
                gBattleStruct->turnSideTracker++;
                if (effect != 0)
                    break;
            }
            if (!effect)
            {
                gBattleStruct->turnCountersTracker++;
                gBattleStruct->turnSideTracker = 0;
            }
            break;
        case ENDTURN_WISH:
            while (gBattleStruct->turnSideTracker < gBattlersCount)
            {
                u32 battler = gBattlerByTurnOrder[gBattleStruct->turnSideTracker];
                if (gWishFutureKnock.wishCounter[battler] != 0
                 && --gWishFutureKnock.wishCounter[battler] == 0
                 && gBattleMons[battler].hp != 0)
                {
                    gBattlerTarget = battler;
                    BattleScriptExecute(BattleScript_WishComesTrue);
                    effect++;
                }
                gBattleStruct->turnSideTracker++;
                if (effect != 0)
                    break;
            }
            if (effect == 0)
            {
                gBattleStruct->turnCountersTracker++;
                gBattleStruct->turnSideTracker = 0;
            }
            break;
        case ENDTURN_RAIN:
            if (gBattleWeather & B_WEATHER_RAIN)
            {
                if (!(gBattleWeather & B_WEATHER_RAIN_PERMANENT)
                 && !(gBattleWeather & B_WEATHER_RAIN_PRIMAL))
                {
                    if (--gWishFutureKnock.weatherDuration == 0)
                    {
                        gBattleWeather &= ~B_WEATHER_RAIN_TEMPORARY;
                        gBattleWeather &= ~B_WEATHER_RAIN_DOWNPOUR;
                        gBattleCommunication[MULTISTRING_CHOOSER] = B_MSG_RAIN_STOPPED;
                    }
                    else if (gBattleWeather & B_WEATHER_RAIN_DOWNPOUR)
                        gBattleCommunication[MULTISTRING_CHOOSER] = B_MSG_DOWNPOUR_CONTINUES;
                    else
                        gBattleCommunication[MULTISTRING_CHOOSER] = B_MSG_RAIN_CONTINUES;
                }
                else if (gBattleWeather & B_WEATHER_RAIN_DOWNPOUR)
                {
                    gBattleCommunication[MULTISTRING_CHOOSER] = B_MSG_DOWNPOUR_CONTINUES;
                }
                else
                {
                    gBattleCommunication[MULTISTRING_CHOOSER] = B_MSG_RAIN_CONTINUES;
                }

                BattleScriptExecute(BattleScript_RainContinuesOrEnds);
                effect++;
            }
            gBattleStruct->turnCountersTracker++;
            break;
        case ENDTURN_SANDSTORM:
            if (gBattleWeather & B_WEATHER_SANDSTORM)
            {
                if (!(gBattleWeather & B_WEATHER_SANDSTORM_PERMANENT) && --gWishFutureKnock.weatherDuration == 0)
                {
                    gBattleWeather &= ~B_WEATHER_SANDSTORM_TEMPORARY;
                    gBattlescriptCurrInstr = BattleScript_SandStormHailSnowEnds;
                }
                else
                {
                    gBattlescriptCurrInstr = BattleScript_DamagingWeatherContinues;
                }

                gBattleScripting.animArg1 = B_ANIM_SANDSTORM_CONTINUES;
                gBattleCommunication[MULTISTRING_CHOOSER] = B_MSG_SANDSTORM;
                BattleScriptExecute(gBattlescriptCurrInstr);
                effect++;
            }
            gBattleStruct->turnCountersTracker++;
            break;
        case ENDTURN_SUN:
            if (gBattleWeather & B_WEATHER_SUN)
            {
                if (!(gBattleWeather & B_WEATHER_SUN_PERMANENT)
                 && !(gBattleWeather & B_WEATHER_SUN_PRIMAL)
                 && --gWishFutureKnock.weatherDuration == 0)
                {
                    gBattleWeather &= ~B_WEATHER_SUN_TEMPORARY;
                    gBattlescriptCurrInstr = BattleScript_SunlightFaded;
                }
                else
                {
                    gBattlescriptCurrInstr = BattleScript_SunlightContinues;
                }

                BattleScriptExecute(gBattlescriptCurrInstr);
                effect++;
            }
            gBattleStruct->turnCountersTracker++;
            break;
        case ENDTURN_HAIL:
            if (gBattleWeather & B_WEATHER_HAIL)
            {
                if (!(gBattleWeather & B_WEATHER_HAIL_PERMANENT) && --gWishFutureKnock.weatherDuration == 0)
                {
                    gBattleWeather &= ~B_WEATHER_HAIL_TEMPORARY;
                    gBattlescriptCurrInstr = BattleScript_SandStormHailSnowEnds;
                }
                else
                {
                    gBattlescriptCurrInstr = BattleScript_DamagingWeatherContinues;
                }

                gBattleScripting.animArg1 = B_ANIM_HAIL_CONTINUES;
                gBattleCommunication[MULTISTRING_CHOOSER] = B_MSG_HAIL;
                BattleScriptExecute(gBattlescriptCurrInstr);
                effect++;
            }
            gBattleStruct->turnCountersTracker++;
            break;
        case ENDTURN_SNOW:
            if (gBattleWeather & B_WEATHER_SNOW)
            {
                if (!(gBattleWeather & B_WEATHER_SNOW_PERMANENT) && --gWishFutureKnock.weatherDuration == 0)
                {
                    gBattleWeather &= ~B_WEATHER_SNOW_TEMPORARY;
                    gBattlescriptCurrInstr = BattleScript_SandStormHailSnowEnds;
                }
                else
                {
                    gBattlescriptCurrInstr = BattleScript_DamagingWeatherContinues;
                }

                gBattleScripting.animArg1 = B_ANIM_SNOW_CONTINUES;
                gBattleCommunication[MULTISTRING_CHOOSER] = B_MSG_SNOW;
                BattleScriptExecute(gBattlescriptCurrInstr);
                effect++;
            }
            gBattleStruct->turnCountersTracker++;
            break;
        case ENDTURN_TRICK_ROOM:
            if (gFieldStatuses & STATUS_FIELD_TRICK_ROOM && --gFieldTimers.trickRoomTimer == 0)
            {
                gFieldStatuses &= ~STATUS_FIELD_TRICK_ROOM;
                BattleScriptExecute(BattleScript_TrickRoomEnds);
                effect++;
            }
            gBattleStruct->turnCountersTracker++;
            break;
        case ENDTURN_WONDER_ROOM:
            if (gFieldStatuses & STATUS_FIELD_WONDER_ROOM && --gFieldTimers.wonderRoomTimer == 0)
            {
                gFieldStatuses &= ~STATUS_FIELD_WONDER_ROOM;
                BattleScriptExecute(BattleScript_WonderRoomEnds);
                effect++;
            }
            gBattleStruct->turnCountersTracker++;
            break;
        case ENDTURN_MAGIC_ROOM:
            if (gFieldStatuses & STATUS_FIELD_MAGIC_ROOM && --gFieldTimers.magicRoomTimer == 0)
            {
                gFieldStatuses &= ~STATUS_FIELD_MAGIC_ROOM;
                BattleScriptExecute(BattleScript_MagicRoomEnds);
                effect++;
            }
            gBattleStruct->turnCountersTracker++;
            break;
        case ENDTURN_ELECTRIC_TERRAIN:
            effect = EndTurnTerrain(STATUS_FIELD_ELECTRIC_TERRAIN, B_MSG_TERRAINENDS_ELECTRIC);
            gBattleStruct->turnCountersTracker++;
            break;
        case ENDTURN_MISTY_TERRAIN:
            effect = EndTurnTerrain(STATUS_FIELD_MISTY_TERRAIN, B_MSG_TERRAINENDS_MISTY);
            gBattleStruct->turnCountersTracker++;
            break;
        case ENDTURN_GRASSY_TERRAIN:
            effect = EndTurnTerrain(STATUS_FIELD_GRASSY_TERRAIN, B_MSG_TERRAINENDS_GRASS);
            gBattleStruct->turnCountersTracker++;
            break;
        case ENDTURN_PSYCHIC_TERRAIN:
            effect = EndTurnTerrain(STATUS_FIELD_PSYCHIC_TERRAIN, B_MSG_TERRAINENDS_PSYCHIC);
            gBattleStruct->turnCountersTracker++;
            break;
        case ENDTURN_WATER_SPORT:
            #if B_SPORT_TURNS >= GEN_6
                if (gFieldStatuses & STATUS_FIELD_WATERSPORT && --gFieldTimers.waterSportTimer == 0)
                {
                    gFieldStatuses &= ~STATUS_FIELD_WATERSPORT;
                    BattleScriptExecute(BattleScript_WaterSportEnds);
                    effect++;
                }
            #endif
            gBattleStruct->turnCountersTracker++;
            break;
        case ENDTURN_MUD_SPORT:
            #if B_SPORT_TURNS >= GEN_6
                if (gFieldStatuses & STATUS_FIELD_MUDSPORT && --gFieldTimers.mudSportTimer == 0)
                {
                    gFieldStatuses &= ~STATUS_FIELD_MUDSPORT;
                    BattleScriptExecute(BattleScript_MudSportEnds);
                    effect++;
                }
            #endif
            gBattleStruct->turnCountersTracker++;
            break;
        case ENDTURN_GRAVITY:
            if (gFieldStatuses & STATUS_FIELD_GRAVITY && --gFieldTimers.gravityTimer == 0)
            {
                gFieldStatuses &= ~STATUS_FIELD_GRAVITY;
                BattleScriptExecute(BattleScript_GravityEnds);
                effect++;
            }
            gBattleStruct->turnCountersTracker++;
            break;
        case ENDTURN_ION_DELUGE:
            gFieldStatuses &= ~STATUS_FIELD_ION_DELUGE;
            gBattleStruct->turnCountersTracker++;
            break;
        case ENDTURN_FAIRY_LOCK:
            if (gFieldStatuses & STATUS_FIELD_FAIRY_LOCK && --gFieldTimers.fairyLockTimer == 0)
            {
                gFieldStatuses &= ~STATUS_FIELD_FAIRY_LOCK;
            }
            gBattleStruct->turnCountersTracker++;
            break;
        case ENDTURN_RETALIATE:
            if (gSideTimers[B_SIDE_PLAYER].retaliateTimer > 0)
                gSideTimers[B_SIDE_PLAYER].retaliateTimer--;
            if (gSideTimers[B_SIDE_OPPONENT].retaliateTimer > 0)
                gSideTimers[B_SIDE_OPPONENT].retaliateTimer--;
            gBattleStruct->turnCountersTracker++;
            break;
        case ENDTURN_WEATHER_FORM:
            for (i = 0; i < gBattlersCount; i++)
            {
                if (AbilityBattleEffects(ABILITYEFFECT_ON_WEATHER, i, 0, 0, 0))
                {
                    effect++;
                    break;
                }
            }
            if (effect == 0)
                gBattleStruct->turnCountersTracker++;
            break;
        case ENDTURN_STATUS_HEAL:
            for (gBattlerAttacker = 0; gBattlerAttacker < gBattlersCount; gBattlerAttacker++)
            {
            #if B_AFFECTION_MECHANICS == TRUE
                if (GetBattlerSide(gBattlerAttacker) == B_SIDE_PLAYER
                 && GetBattlerFriendshipScore(gBattlerAttacker) >= FRIENDSHIP_150_TO_199
                 && (Random() % 100 < 20))
                {
                    gBattleCommunication[MULTISTRING_CHOOSER] = 1;
                    BattleScriptExecute(BattleScript_AffectionBasedStatusHeal);
                    break;
                }
            #endif
            }
            gBattleStruct->turnCountersTracker++;
            break;
        case ENDTURN_FIELD_COUNT:
            effect++;
            break;
        }
    } while (effect == 0);

    return (gBattleMainFunc != BattleTurnPassed);
}

enum
{
    ENDTURN_INGRAIN,
    ENDTURN_AQUA_RING,
    ENDTURN_ABILITIES,
    ENDTURN_ITEMS1,
    ENDTURN_LEECH_SEED,
    ENDTURN_POISON,
    ENDTURN_BAD_POISON,
    ENDTURN_BURN,
    ENDTURN_FROSTBITE,
    ENDTURN_NIGHTMARES,
    ENDTURN_CURSE,
    ENDTURN_WRAP,
    ENDTURN_OCTOLOCK,
    ENDTURN_UPROAR,
    ENDTURN_THRASH,
    ENDTURN_FLINCH,
    ENDTURN_DISABLE,
    ENDTURN_ENCORE,
    ENDTURN_MAGNET_RISE,
    ENDTURN_TELEKINESIS,
    ENDTURN_HEALBLOCK,
    ENDTURN_EMBARGO,
    ENDTURN_LOCK_ON,
    ENDTURN_CHARGE,
    ENDTURN_LASER_FOCUS,
    ENDTURN_TAUNT,
    ENDTURN_YAWN,
    ENDTURN_ITEMS2,
    ENDTURN_ORBS,
    ENDTURN_ROOST,
    ENDTURN_ELECTRIFY,
    ENDTURN_POWDER,
    ENDTURN_THROAT_CHOP,
    ENDTURN_SLOW_START,
    ENDTURN_PLASMA_FISTS,
    ENDTURN_CUD_CHEW,
    ENDTURN_BATTLER_COUNT
};

// Ingrain, Leech Seed, Strength Sap and Aqua Ring
s32 GetDrainedBigRootHp(u32 battler, s32 hp)
{
    if (GetBattlerHoldEffect(battler, TRUE) == HOLD_EFFECT_BIG_ROOT)
        hp = (hp * 1300) / 1000;
    if (hp == 0)
        hp = 1;

    return hp * -1;
}

#define MAGIC_GUARD_CHECK \
if (ability == ABILITY_MAGIC_GUARD) \
{\
    RecordAbilityBattle(battler, ability);\
    gBattleStruct->turnEffectsTracker++;\
            break;\
}


u8 DoBattlerEndTurnEffects(void)
{
    u32 battler, ability, i, effect = 0;

    gHitMarker |= (HITMARKER_GRUDGE | HITMARKER_SKIP_DMG_TRACK);
    while (gBattleStruct->turnEffectsBattlerId < gBattlersCount && gBattleStruct->turnEffectsTracker <= ENDTURN_BATTLER_COUNT)
    {
        battler = gBattlerAttacker = gBattlerByTurnOrder[gBattleStruct->turnEffectsBattlerId];
        if (gAbsentBattlerFlags & gBitTable[battler])
        {
            gBattleStruct->turnEffectsBattlerId++;
            continue;
        }

        ability = GetBattlerAbility(battler);
        switch (gBattleStruct->turnEffectsTracker)
        {
        case ENDTURN_INGRAIN:  // ingrain
            if ((gStatuses3[battler] & STATUS3_ROOTED)
             && !BATTLER_MAX_HP(battler)
             && !(gStatuses3[battler] & STATUS3_HEAL_BLOCK)
             && gBattleMons[battler].hp != 0)
            {
                gBattleMoveDamage = GetDrainedBigRootHp(battler, gBattleMons[battler].maxHP / 16);
                BattleScriptExecute(BattleScript_IngrainTurnHeal);
                effect++;
            }
            gBattleStruct->turnEffectsTracker++;
            break;
        case ENDTURN_AQUA_RING:  // aqua ring
            if ((gStatuses3[battler] & STATUS3_AQUA_RING)
             && !BATTLER_MAX_HP(battler)
             && !(gStatuses3[battler] & STATUS3_HEAL_BLOCK)
             && gBattleMons[battler].hp != 0)
            {
                gBattleMoveDamage = GetDrainedBigRootHp(battler, gBattleMons[battler].maxHP / 16);
                BattleScriptExecute(BattleScript_AquaRingHeal);
                effect++;
            }
            gBattleStruct->turnEffectsTracker++;
            break;
        case ENDTURN_ABILITIES:  // end turn abilities
            if (AbilityBattleEffects(ABILITYEFFECT_ENDTURN, battler, 0, 0, 0))
                effect++;
            gBattleStruct->turnEffectsTracker++;
            break;
        case ENDTURN_ITEMS1:  // item effects
            if (ItemBattleEffects(ITEMEFFECT_NORMAL, battler, FALSE))
                effect++;
            gBattleStruct->turnEffectsTracker++;
            break;
        case ENDTURN_ITEMS2:  // item effects again
            if (ItemBattleEffects(ITEMEFFECT_NORMAL, battler, TRUE))
                effect++;
            gBattleStruct->turnEffectsTracker++;
            break;
        case ENDTURN_ORBS:
            if (IsBattlerAlive(battler) && ItemBattleEffects(ITEMEFFECT_ORBS, battler, FALSE))
                effect++;
            gBattleStruct->turnEffectsTracker++;
            break;
        case ENDTURN_LEECH_SEED:  // leech seed
            if ((gStatuses3[battler] & STATUS3_LEECHSEED)
             && gBattleMons[gStatuses3[battler] & STATUS3_LEECHSEED_BATTLER].hp != 0
             && gBattleMons[battler].hp != 0)
            {
                MAGIC_GUARD_CHECK;

                gBattlerTarget = gStatuses3[battler] & STATUS3_LEECHSEED_BATTLER; // Notice gBattlerTarget is actually the HP receiver.
                gBattleMoveDamage = gBattleMons[battler].maxHP / 8;
                if (gBattleMoveDamage == 0)
                    gBattleMoveDamage = 1;
                gBattleScripting.animArg1 = gBattlerTarget;
                gBattleScripting.animArg2 = gBattlerAttacker;
                BattleScriptExecute(BattleScript_LeechSeedTurnDrain);
                effect++;
            }
            gBattleStruct->turnEffectsTracker++;
            break;
        case ENDTURN_POISON:  // poison
            if ((gBattleMons[battler].status1 & STATUS1_POISON)
                && gBattleMons[battler].hp != 0)
            {
                MAGIC_GUARD_CHECK;

                if (ability == ABILITY_POISON_HEAL)
                {
                    if (!BATTLER_MAX_HP(battler) && !(gStatuses3[battler] & STATUS3_HEAL_BLOCK))
                    {
                        gBattleMoveDamage = gBattleMons[battler].maxHP / 8;
                        if (gBattleMoveDamage == 0)
                            gBattleMoveDamage = 1;
                        gBattleMoveDamage *= -1;
                        BattleScriptExecute(BattleScript_PoisonHealActivates);
                        effect++;
                    }
                }
                else
                {
                    gBattleMoveDamage = gBattleMons[battler].maxHP / 8;
                    if (gBattleMoveDamage == 0)
                        gBattleMoveDamage = 1;
                    BattleScriptExecute(BattleScript_PoisonTurnDmg);
                    effect++;
                }
            }
            gBattleStruct->turnEffectsTracker++;
            break;
        case ENDTURN_BAD_POISON:  // toxic poison
            if ((gBattleMons[battler].status1 & STATUS1_TOXIC_POISON)
                && gBattleMons[battler].hp != 0)
            {
                MAGIC_GUARD_CHECK;

                if (ability == ABILITY_POISON_HEAL)
                {
                    if (!BATTLER_MAX_HP(battler) && !(gStatuses3[battler] & STATUS3_HEAL_BLOCK))
                    {
                        gBattleMoveDamage = gBattleMons[battler].maxHP / 8;
                        if (gBattleMoveDamage == 0)
                            gBattleMoveDamage = 1;
                        gBattleMoveDamage *= -1;
                        BattleScriptExecute(BattleScript_PoisonHealActivates);
                        effect++;
                    }
                }
                else
                {
                    gBattleMoveDamage = gBattleMons[battler].maxHP / 16;
                    if (gBattleMoveDamage == 0)
                        gBattleMoveDamage = 1;
                    if ((gBattleMons[battler].status1 & STATUS1_TOXIC_COUNTER) != STATUS1_TOXIC_TURN(15)) // not 16 turns
                        gBattleMons[battler].status1 += STATUS1_TOXIC_TURN(1);
                    gBattleMoveDamage *= (gBattleMons[battler].status1 & STATUS1_TOXIC_COUNTER) >> 8;
                    BattleScriptExecute(BattleScript_PoisonTurnDmg);
                    effect++;
                }
            }
            gBattleStruct->turnEffectsTracker++;
            break;
        case ENDTURN_BURN:  // burn
            if ((gBattleMons[battler].status1 & STATUS1_BURN)
                && gBattleMons[battler].hp != 0)
            {
                MAGIC_GUARD_CHECK;
            #if B_BURN_DAMAGE >= GEN_7
                gBattleMoveDamage = gBattleMons[battler].maxHP / 16;
            #else
                gBattleMoveDamage = gBattleMons[battler].maxHP / 8;
            #endif
                if (ability == ABILITY_HEATPROOF)
                {
                    if (gBattleMoveDamage > (gBattleMoveDamage / 2) + 1) // Record ability if the burn takes less damage than it normally would.
                        RecordAbilityBattle(battler, ABILITY_HEATPROOF);
                    gBattleMoveDamage /= 2;
                }
                if (gBattleMoveDamage == 0)
                    gBattleMoveDamage = 1;
                BattleScriptExecute(BattleScript_BurnTurnDmg);
                effect++;
            }
            gBattleStruct->turnEffectsTracker++;
            break;
        case ENDTURN_FROSTBITE:  // burn
            if ((gBattleMons[battler].status1 & STATUS1_FROSTBITE)
                && gBattleMons[battler].hp != 0)
            {
                MAGIC_GUARD_CHECK;
            #if B_BURN_DAMAGE >= GEN_7
                gBattleMoveDamage = gBattleMons[battler].maxHP / 16;
            #else
                gBattleMoveDamage = gBattleMons[battler].maxHP / 8;
            #endif
                if (gBattleMoveDamage == 0)
                    gBattleMoveDamage = 1;
                BattleScriptExecute(BattleScript_FrostbiteTurnDmg);
                effect++;
            }
            gBattleStruct->turnEffectsTracker++;
            break;
        case ENDTURN_NIGHTMARES:  // spooky nightmares
            if ((gBattleMons[battler].status2 & STATUS2_NIGHTMARE)
                && gBattleMons[battler].hp != 0)
            {
                MAGIC_GUARD_CHECK;
                // R/S does not perform this sleep check, which causes the nightmare effect to
                // persist even after the affected Pokemon has been awakened by Shed Skin.
                if (gBattleMons[battler].status1 & STATUS1_SLEEP)
                {
                    gBattleMoveDamage = gBattleMons[battler].maxHP / 4;
                    if (gBattleMoveDamage == 0)
                        gBattleMoveDamage = 1;
                    BattleScriptExecute(BattleScript_NightmareTurnDmg);
                    effect++;
                }
                else
                {
                    gBattleMons[battler].status2 &= ~STATUS2_NIGHTMARE;
                }
            }
            gBattleStruct->turnEffectsTracker++;
            break;
        case ENDTURN_CURSE:  // curse
            if ((gBattleMons[battler].status2 & STATUS2_CURSED)
                && gBattleMons[battler].hp != 0)
            {
                MAGIC_GUARD_CHECK;
                gBattleMoveDamage = gBattleMons[battler].maxHP / 4;
                if (gBattleMoveDamage == 0)
                    gBattleMoveDamage = 1;
                BattleScriptExecute(BattleScript_CurseTurnDmg);
                effect++;
            }
            gBattleStruct->turnEffectsTracker++;
            break;
        case ENDTURN_WRAP:  // wrap
            if ((gBattleMons[battler].status2 & STATUS2_WRAPPED) && gBattleMons[battler].hp != 0)
            {
                if (--gDisableStructs[battler].wrapTurns != 0)  // damaged by wrap
                {
                    MAGIC_GUARD_CHECK;

                    gBattleScripting.animArg1 = gBattleStruct->wrappedMove[battler];
                    gBattleScripting.animArg2 = gBattleStruct->wrappedMove[battler] >> 8;
                    PREPARE_MOVE_BUFFER(gBattleTextBuff1, gBattleStruct->wrappedMove[battler]);
                    gBattlescriptCurrInstr = BattleScript_WrapTurnDmg;
                    if (GetBattlerHoldEffect(gBattleStruct->wrappedBy[battler], TRUE) == HOLD_EFFECT_BINDING_BAND)
                #if B_BINDING_DAMAGE >= GEN_6
                        gBattleMoveDamage = gBattleMons[battler].maxHP / 6;
                    else
                        gBattleMoveDamage = gBattleMons[battler].maxHP / 8;
                #else
                        gBattleMoveDamage = gBattleMons[battler].maxHP / 8;
                    else
                        gBattleMoveDamage = gBattleMons[battler].maxHP / 16;
                #endif

                    if (gBattleMoveDamage == 0)
                        gBattleMoveDamage = 1;
                }
                else  // broke free
                {
                    gBattleMons[battler].status2 &= ~STATUS2_WRAPPED;
                    PREPARE_MOVE_BUFFER(gBattleTextBuff1, gBattleStruct->wrappedMove[battler]);
                    gBattlescriptCurrInstr = BattleScript_WrapEnds;
                }
                BattleScriptExecute(gBattlescriptCurrInstr);
                effect++;
            }
            gBattleStruct->turnEffectsTracker++;
            break;
        case ENDTURN_OCTOLOCK:
        {
            u16 battlerAbility = GetBattlerAbility(battler);
            if (gDisableStructs[battler].octolock
             && !(GetBattlerHoldEffect(battler, TRUE) == HOLD_EFFECT_CLEAR_AMULET
                  || battlerAbility == ABILITY_CLEAR_BODY
                  || battlerAbility == ABILITY_FULL_METAL_BODY
                  || battlerAbility == ABILITY_WHITE_SMOKE))
            {
                gBattlerTarget = battler;
                BattleScriptExecute(BattleScript_OctolockEndTurn);
                effect++;
            }
            gBattleStruct->turnEffectsTracker++;
        }
            break;
        case ENDTURN_UPROAR:  // uproar
            if (gBattleMons[battler].status2 & STATUS2_UPROAR)
            {
                for (gBattlerAttacker = 0; gBattlerAttacker < gBattlersCount; gBattlerAttacker++)
                {
                    if ((gBattleMons[gBattlerAttacker].status1 & STATUS1_SLEEP)
                     && GetBattlerAbility(gBattlerAttacker) != ABILITY_SOUNDPROOF)
                    {
                        gBattleMons[gBattlerAttacker].status1 &= ~STATUS1_SLEEP;
                        gBattleMons[gBattlerAttacker].status2 &= ~STATUS2_NIGHTMARE;
                        gBattleCommunication[MULTISTRING_CHOOSER] = 1;
                        BattleScriptExecute(BattleScript_MonWokeUpInUproar);
                        BtlController_EmitSetMonData(gBattlerAttacker, BUFFER_A, REQUEST_STATUS_BATTLE, 0, 4, &gBattleMons[gBattlerAttacker].status1);
                        MarkBattlerForControllerExec(gBattlerAttacker);
                        break;
                    }
                }
                if (gBattlerAttacker != gBattlersCount)
                {
                    effect = 2;  // a pokemon was awaken
                    break;
                }
                else
                {
                    gBattlerAttacker = battler;
                    gBattleMons[battler].status2 -= STATUS2_UPROAR_TURN(1);  // uproar timer goes down
                    if (WasUnableToUseMove(battler))
                    {
                        CancelMultiTurnMoves(battler);
                        gBattleCommunication[MULTISTRING_CHOOSER] = B_MSG_UPROAR_ENDS;
                    }
                    else if (gBattleMons[battler].status2 & STATUS2_UPROAR)
                    {
                        gBattleCommunication[MULTISTRING_CHOOSER] = B_MSG_UPROAR_CONTINUES;
                        gBattleMons[battler].status2 |= STATUS2_MULTIPLETURNS;
                    }
                    else
                    {
                        gBattleCommunication[MULTISTRING_CHOOSER] = B_MSG_UPROAR_ENDS;
                        CancelMultiTurnMoves(battler);
                    }
                    BattleScriptExecute(BattleScript_PrintUproarOverTurns);
                    effect = 1;
                }
            }
            if (effect != 2)
                gBattleStruct->turnEffectsTracker++;
            break;
        case ENDTURN_THRASH:  // thrash
            // Don't decrement STATUS2_LOCK_CONFUSE if the target is held by Sky Drop
            if (gBattleMons[battler].status2 & STATUS2_LOCK_CONFUSE && !(gStatuses3[battler] & STATUS3_SKY_DROPPED))
            {
                gBattleMons[battler].status2 -= STATUS2_LOCK_CONFUSE_TURN(1);
                if (WasUnableToUseMove(battler))
                    CancelMultiTurnMoves(battler);
                else if (!(gBattleMons[battler].status2 & STATUS2_LOCK_CONFUSE)
                 && (gBattleMons[battler].status2 & STATUS2_MULTIPLETURNS))
                {
                    gBattleMons[battler].status2 &= ~STATUS2_MULTIPLETURNS;
                    if (!(gBattleMons[battler].status2 & STATUS2_CONFUSION))
                    {
                        gBattleScripting.moveEffect = MOVE_EFFECT_CONFUSION | MOVE_EFFECT_AFFECTS_USER;
                        SetMoveEffect(TRUE, 0);
                        if (gBattleMons[battler].status2 & STATUS2_CONFUSION)
                            BattleScriptExecute(BattleScript_ThrashConfuses);
                        effect++;
                    }
                }
            }
            gBattleStruct->turnEffectsTracker++;
            break;
        case ENDTURN_FLINCH:  // reset flinch
            gBattleMons[battler].status2 &= ~STATUS2_FLINCHED;
            gBattleStruct->turnEffectsTracker++;
            break;
        case ENDTURN_DISABLE:  // disable
            if (gDisableStructs[battler].disableTimer != 0)
            {
                for (i = 0; i < MAX_MON_MOVES; i++)
                {
                    if (gDisableStructs[battler].disabledMove == gBattleMons[battler].moves[i])
                        break;
                }
                if (i == MAX_MON_MOVES)  // pokemon does not have the disabled move anymore
                {
                    gDisableStructs[battler].disabledMove = 0;
                    gDisableStructs[battler].disableTimer = 0;
                }
                else if (--gDisableStructs[battler].disableTimer == 0)  // disable ends
                {
                    gDisableStructs[battler].disabledMove = 0;
                    BattleScriptExecute(BattleScript_DisabledNoMore);
                    effect++;
                }
            }
            gBattleStruct->turnEffectsTracker++;
            break;
        case ENDTURN_ENCORE:  // encore
            if (gDisableStructs[battler].encoreTimer != 0)
            {
                if (gBattleMons[battler].moves[gDisableStructs[battler].encoredMovePos] != gDisableStructs[battler].encoredMove)  // pokemon does not have the encored move anymore
                {
                    gDisableStructs[battler].encoredMove = 0;
                    gDisableStructs[battler].encoreTimer = 0;
                }
                else if (--gDisableStructs[battler].encoreTimer == 0
                 || gBattleMons[battler].pp[gDisableStructs[battler].encoredMovePos] == 0)
                {
                    gDisableStructs[battler].encoredMove = 0;
                    gDisableStructs[battler].encoreTimer = 0;
                    BattleScriptExecute(BattleScript_EncoredNoMore);
                    effect++;
                }
            }
            gBattleStruct->turnEffectsTracker++;
            break;
        case ENDTURN_LOCK_ON:  // lock-on decrement
            if (gStatuses3[battler] & STATUS3_ALWAYS_HITS)
                gStatuses3[battler] -= STATUS3_ALWAYS_HITS_TURN(1);
            gBattleStruct->turnEffectsTracker++;
            break;
        case ENDTURN_CHARGE:  // charge
            if (gDisableStructs[battler].chargeTimer && --gDisableStructs[battler].chargeTimer == 0)
                gStatuses3[battler] &= ~STATUS3_CHARGED_UP;
            gBattleStruct->turnEffectsTracker++;
            break;
        case ENDTURN_TAUNT:  // taunt
            if (gDisableStructs[battler].tauntTimer && --gDisableStructs[battler].tauntTimer == 0)
            {
                BattleScriptExecute(BattleScript_BufferEndTurn);
                PREPARE_MOVE_BUFFER(gBattleTextBuff1, MOVE_TAUNT);
                effect++;
            }
            gBattleStruct->turnEffectsTracker++;
            break;
        case ENDTURN_YAWN:  // yawn
            if (gStatuses3[battler] & STATUS3_YAWN)
            {
                u16 battlerAbility = GetBattlerAbility(battler);
                gStatuses3[battler] -= STATUS3_YAWN_TURN(1);
                if (!(gStatuses3[battler] & STATUS3_YAWN) && !(gBattleMons[battler].status1 & STATUS1_ANY)
                 && battlerAbility != ABILITY_VITAL_SPIRIT
                 && battlerAbility != ABILITY_INSOMNIA && !UproarWakeUpCheck(battler)
                 && !IsLeafGuardProtected(battler))
                {
                    CancelMultiTurnMoves(battler);
                    gEffectBattler = battler;
                    if (IsBattlerTerrainAffected(battler, STATUS_FIELD_ELECTRIC_TERRAIN))
                    {
                        gBattleCommunication[MULTISTRING_CHOOSER] = B_MSG_TERRAINPREVENTS_ELECTRIC;
                        BattleScriptExecute(BattleScript_TerrainPreventsEnd2);
                    }
                    else if (IsBattlerTerrainAffected(battler, STATUS_FIELD_MISTY_TERRAIN))
                    {
                        gBattleCommunication[MULTISTRING_CHOOSER] = B_MSG_TERRAINPREVENTS_MISTY;
                        BattleScriptExecute(BattleScript_TerrainPreventsEnd2);
                    }
                    else
                    {
                    #if B_SLEEP_TURNS >= GEN_5
                        gBattleMons[battler].status1 |= ((Random() % 3) + 2);
                    #else
                        gBattleMons[battler].status1 |= ((Random() % 4) + 3);
                    #endif
                        BtlController_EmitSetMonData(battler, BUFFER_A, REQUEST_STATUS_BATTLE, 0, 4, &gBattleMons[battler].status1);
                        MarkBattlerForControllerExec(battler);
                        BattleScriptExecute(BattleScript_YawnMakesAsleep);
                    }
                    effect++;
                }
            }
            gBattleStruct->turnEffectsTracker++;
            break;
        case ENDTURN_LASER_FOCUS:
            if (gStatuses3[battler] & STATUS3_LASER_FOCUS)
            {
                if (gDisableStructs[battler].laserFocusTimer == 0 || --gDisableStructs[battler].laserFocusTimer == 0)
                    gStatuses3[battler] &= ~STATUS3_LASER_FOCUS;
            }
            gBattleStruct->turnEffectsTracker++;
            break;
        case ENDTURN_EMBARGO:
            if (gStatuses3[battler] & STATUS3_EMBARGO)
            {
                if (gDisableStructs[battler].embargoTimer == 0 || --gDisableStructs[battler].embargoTimer == 0)
                {
                    gStatuses3[battler] &= ~STATUS3_EMBARGO;
                    BattleScriptExecute(BattleScript_EmbargoEndTurn);
                    effect++;
                }
            }
            gBattleStruct->turnEffectsTracker++;
            break;
        case ENDTURN_MAGNET_RISE:
            if (gStatuses3[battler] & STATUS3_MAGNET_RISE)
            {
                if (gDisableStructs[battler].magnetRiseTimer == 0 || --gDisableStructs[battler].magnetRiseTimer == 0)
                {
                    gStatuses3[battler] &= ~STATUS3_MAGNET_RISE;
                    BattleScriptExecute(BattleScript_BufferEndTurn);
                    PREPARE_STRING_BUFFER(gBattleTextBuff1, STRINGID_ELECTROMAGNETISM);
                    effect++;
                }
            }
            gBattleStruct->turnEffectsTracker++;
            break;
        case ENDTURN_TELEKINESIS:
            if (gStatuses3[battler] & STATUS3_TELEKINESIS)
            {
                if (gDisableStructs[battler].telekinesisTimer == 0 || --gDisableStructs[battler].telekinesisTimer == 0)
                {
                    gStatuses3[battler] &= ~STATUS3_TELEKINESIS;
                    BattleScriptExecute(BattleScript_TelekinesisEndTurn);
                    effect++;
                }
            }
            gBattleStruct->turnEffectsTracker++;
            break;
        case ENDTURN_HEALBLOCK:
            if (gStatuses3[battler] & STATUS3_HEAL_BLOCK)
            {
                if (gDisableStructs[battler].healBlockTimer == 0 || --gDisableStructs[battler].healBlockTimer == 0)
                {
                    gStatuses3[battler] &= ~STATUS3_HEAL_BLOCK;
                    BattleScriptExecute(BattleScript_BufferEndTurn);
                    PREPARE_MOVE_BUFFER(gBattleTextBuff1, MOVE_HEAL_BLOCK);
                    effect++;
                }
            }
            gBattleStruct->turnEffectsTracker++;
            break;
        case ENDTURN_ROOST: // Return flying type.
            if (gBattleResources->flags->flags[battler] & RESOURCE_FLAG_ROOST)
            {
                gBattleResources->flags->flags[battler] &= ~RESOURCE_FLAG_ROOST;
                gBattleMons[battler].type1 = gBattleStruct->roostTypes[battler][0];
                gBattleMons[battler].type2 = gBattleStruct->roostTypes[battler][1];
            }
            gBattleStruct->turnEffectsTracker++;
            break;
        case ENDTURN_ELECTRIFY:
            gStatuses4[battler] &= ~STATUS4_ELECTRIFIED;
            gBattleStruct->turnEffectsTracker++;
        case ENDTURN_POWDER:
            gBattleMons[battler].status2 &= ~STATUS2_POWDER;
            gBattleStruct->turnEffectsTracker++;
        case ENDTURN_THROAT_CHOP:
            if (gDisableStructs[battler].throatChopTimer && --gDisableStructs[battler].throatChopTimer == 0)
            {
                BattleScriptExecute(BattleScript_ThroatChopEndTurn);
                effect++;
            }
            gBattleStruct->turnEffectsTracker++;
            break;
        case ENDTURN_SLOW_START:
            if (gDisableStructs[battler].slowStartTimer
                && --gDisableStructs[battler].slowStartTimer == 0
                && ability == ABILITY_SLOW_START)
            {
                BattleScriptExecute(BattleScript_SlowStartEnds);
                effect++;
            }
            gBattleStruct->turnEffectsTracker++;
            break;
        case ENDTURN_PLASMA_FISTS:
            gStatuses4[battler] &= ~STATUS4_PLASMA_FISTS;
            gBattleStruct->turnEffectsTracker++;
            break;
        case ENDTURN_CUD_CHEW:
            if (GetBattlerAbility(battler) == ABILITY_CUD_CHEW && !gDisableStructs[battler].cudChew && ItemId_GetPocket(GetUsedHeldItem(battler)) == POCKET_BERRIES)
                gDisableStructs[battler].cudChew = TRUE;
            gBattleStruct->turnEffectsTracker++;
            break;
        case ENDTURN_BATTLER_COUNT:  // done
            gBattleStruct->turnEffectsTracker = 0;
            gBattleStruct->turnEffectsBattlerId++;
            break;
        }

        if (effect != 0)
            return effect;

    }
    gHitMarker &= ~(HITMARKER_GRUDGE | HITMARKER_SKIP_DMG_TRACK);
    return 0;
}

bool8 HandleWishPerishSongOnTurnEnd(void)
{
    u32 battler;

    gHitMarker |= (HITMARKER_GRUDGE | HITMARKER_SKIP_DMG_TRACK);
    switch (gBattleStruct->wishPerishSongState)
    {
    case 0:
        while (gBattleStruct->wishPerishSongBattlerId < gBattlersCount)
        {
            battler = gBattleStruct->wishPerishSongBattlerId;
            if (gAbsentBattlerFlags & gBitTable[battler])
            {
                gBattleStruct->wishPerishSongBattlerId++;
                continue;
            }

            gBattleStruct->wishPerishSongBattlerId++;
            if (gWishFutureKnock.futureSightCounter[battler] != 0
             && --gWishFutureKnock.futureSightCounter[battler] == 0
             && gBattleMons[battler].hp != 0)
            {
                if (gWishFutureKnock.futureSightMove[battler] == MOVE_FUTURE_SIGHT)
                    gBattleCommunication[MULTISTRING_CHOOSER] = B_MSG_FUTURE_SIGHT;
                else
                    gBattleCommunication[MULTISTRING_CHOOSER] = B_MSG_DOOM_DESIRE;

                PREPARE_MOVE_BUFFER(gBattleTextBuff1, gWishFutureKnock.futureSightMove[battler]);

                gBattlerTarget = battler;
                gBattlerAttacker = gWishFutureKnock.futureSightAttacker[battler];
                gSpecialStatuses[gBattlerTarget].dmg = 0xFFFF;
                gCurrentMove = gWishFutureKnock.futureSightMove[battler];
                SetTypeBeforeUsingMove(gCurrentMove, battler);
                BattleScriptExecute(BattleScript_MonTookFutureAttack);

                if (gWishFutureKnock.futureSightCounter[battler] == 0
                 && gWishFutureKnock.futureSightCounter[BATTLE_PARTNER(battler)] == 0)
                {
                    gSideStatuses[GET_BATTLER_SIDE(gBattlerTarget)] &= ~SIDE_STATUS_FUTUREATTACK;
                }
                return TRUE;
            }
        }
        gBattleStruct->wishPerishSongState = 1;
        gBattleStruct->wishPerishSongBattlerId = 0;
        // fall through
    case 1:
        while (gBattleStruct->wishPerishSongBattlerId < gBattlersCount)
        {
            battler = gBattlerAttacker = gBattlerByTurnOrder[gBattleStruct->wishPerishSongBattlerId];
            if (gAbsentBattlerFlags & gBitTable[battler])
            {
                gBattleStruct->wishPerishSongBattlerId++;
                continue;
            }
            gBattleStruct->wishPerishSongBattlerId++;
            if (gStatuses3[battler] & STATUS3_PERISH_SONG)
            {
                PREPARE_BYTE_NUMBER_BUFFER(gBattleTextBuff1, 1, gDisableStructs[battler].perishSongTimer);
                if (gDisableStructs[battler].perishSongTimer == 0)
                {
                    gStatuses3[battler] &= ~STATUS3_PERISH_SONG;
                    gBattleMoveDamage = gBattleMons[battler].hp;
                    gBattlescriptCurrInstr = BattleScript_PerishSongTakesLife;
                }
                else
                {
                    gDisableStructs[battler].perishSongTimer--;
                    gBattlescriptCurrInstr = BattleScript_PerishSongCountGoesDown;
                }
                BattleScriptExecute(gBattlescriptCurrInstr);
                return TRUE;
            }
        }
        gBattleStruct->wishPerishSongState = 2;
        gBattleStruct->wishPerishSongBattlerId = 0;
        // fall through
    case 2:
        if ((gBattleTypeFlags & BATTLE_TYPE_ARENA)
         && gBattleStruct->arenaTurnCounter == 2
         && gBattleMons[0].hp != 0 && gBattleMons[1].hp != 0)
        {
            s32 i;

            for (i = 0; i < 2; i++)
                CancelMultiTurnMoves(i);

            gBattlescriptCurrInstr = BattleScript_ArenaDoJudgment;
            BattleScriptExecute(BattleScript_ArenaDoJudgment);
            gBattleStruct->wishPerishSongState++;
            return TRUE;
        }
        break;
    }

    gHitMarker &= ~(HITMARKER_GRUDGE | HITMARKER_SKIP_DMG_TRACK);

    return FALSE;
}

#define FAINTED_ACTIONS_MAX_CASE 8

bool8 HandleFaintedMonActions(void)
{
    if (gBattleTypeFlags & BATTLE_TYPE_SAFARI)
        return FALSE;
    do
    {
        s32 i;
        switch (gBattleStruct->faintedActionsState)
        {
        case 0:
            gBattleStruct->faintedActionsBattlerId = 0;
            gBattleStruct->faintedActionsState++;
            for (i = 0; i < gBattlersCount; i++)
            {
                if (gAbsentBattlerFlags & gBitTable[i] && !HasNoMonsToSwitch(i, PARTY_SIZE, PARTY_SIZE))
                    gAbsentBattlerFlags &= ~(gBitTable[i]);
            }
            // fall through
        case 1:
            do
            {
                gBattlerFainted = gBattlerTarget = gBattleStruct->faintedActionsBattlerId;
                if (gBattleMons[gBattleStruct->faintedActionsBattlerId].hp == 0
                 && !(gBattleStruct->givenExpMons & gBitTable[gBattlerPartyIndexes[gBattleStruct->faintedActionsBattlerId]])
                 && !(gAbsentBattlerFlags & gBitTable[gBattleStruct->faintedActionsBattlerId]))
                {
                    BattleScriptExecute(BattleScript_GiveExp);
                    gBattleStruct->faintedActionsState = 2;
                    return TRUE;
                }
            } while (++gBattleStruct->faintedActionsBattlerId != gBattlersCount);
            gBattleStruct->faintedActionsState = 3;
            break;
        case 2:
            OpponentSwitchInResetSentPokesToOpponentValue(gBattlerFainted);
            if (++gBattleStruct->faintedActionsBattlerId == gBattlersCount)
                gBattleStruct->faintedActionsState = 3;
            else
                gBattleStruct->faintedActionsState = 1;
        #if B_FAINT_SWITCH_IN >= GEN_4
            // Don't switch mons until all pokemon performed their actions or the battle's over.
            if (gBattleOutcome == 0
                && !NoAliveMonsForEitherParty()
                && gCurrentTurnActionNumber != gBattlersCount)
            {
                gAbsentBattlerFlags |= gBitTable[gBattlerFainted];
                return FALSE;
            }
        #endif
            break;
        case 3:
        #if B_FAINT_SWITCH_IN >= GEN_4
            // Don't switch mons until all pokemon performed their actions or the battle's over.
            if (gBattleOutcome == 0
                && !NoAliveMonsForEitherParty()
                && gCurrentTurnActionNumber != gBattlersCount)
            {
                return FALSE;
            }
        #endif
            gBattleStruct->faintedActionsBattlerId = 0;
            gBattleStruct->faintedActionsState++;
            // fall through
        case 4:
            do
            {
                gBattlerFainted = gBattlerTarget = gBattleStruct->faintedActionsBattlerId;
                if (gBattleMons[gBattleStruct->faintedActionsBattlerId].hp == 0
                 && !(gAbsentBattlerFlags & gBitTable[gBattleStruct->faintedActionsBattlerId]))
                {
                    BattleScriptExecute(BattleScript_HandleFaintedMon);
                    gBattleStruct->faintedActionsState = 5;
                    return TRUE;
                }
            } while (++gBattleStruct->faintedActionsBattlerId != gBattlersCount);
            gBattleStruct->faintedActionsState = 6;
            break;
        case 5:
            if (++gBattleStruct->faintedActionsBattlerId == gBattlersCount)
                gBattleStruct->faintedActionsState = 6;
            else
                gBattleStruct->faintedActionsState = 4;
            break;
        case 6: // All battlers switch-in abilities happen here to prevent them happening against an empty field.
            for (i = 0; i < gBattlersCount; i++)
            {
                if (gBattleStruct->switchInAbilityPostponed & gBitTable[i])
                {
                    if (DoSwitchInAbilitiesItems(i))
                        return TRUE;
                    gBattleStruct->switchInAbilityPostponed &= ~(gBitTable[i]);
                }
            }
            gBattleStruct->faintedActionsState++;
            break;
        case 7:
            if (ItemBattleEffects(ITEMEFFECT_NORMAL, 0, TRUE))
                return TRUE;
            gBattleStruct->faintedActionsState++;
            break;
        case FAINTED_ACTIONS_MAX_CASE:
            break;
        }
    } while (gBattleStruct->faintedActionsState != FAINTED_ACTIONS_MAX_CASE);
    return FALSE;
}

void TryClearRageAndFuryCutter(void)
{
    s32 i;
    for (i = 0; i < gBattlersCount; i++)
    {
        if ((gBattleMons[i].status2 & STATUS2_RAGE) && gChosenMoveByBattler[i] != MOVE_RAGE)
            gBattleMons[i].status2 &= ~STATUS2_RAGE;
        if (gDisableStructs[i].furyCutterCounter != 0 && gChosenMoveByBattler[i] != MOVE_FURY_CUTTER)
            gDisableStructs[i].furyCutterCounter = 0;
    }
}

void SetAtkCancellerForCalledMove(void)
{
    gBattleStruct->atkCancellerTracker = CANCELLER_HEAL_BLOCKED;
    gBattleStruct->isAtkCancelerForCalledMove = TRUE;
}

u8 AtkCanceller_UnableToUseMove(u32 moveType)
{
    u8 effect = 0;
    do
    {
        switch (gBattleStruct->atkCancellerTracker)
        {
        case CANCELLER_FLAGS: // flags clear
            gBattleMons[gBattlerAttacker].status2 &= ~STATUS2_DESTINY_BOND;
            gStatuses3[gBattlerAttacker] &= ~STATUS3_GRUDGE;
            gBattleScripting.tripleKickPower = 0;
            gBattleStruct->atkCancellerTracker++;
            break;
        case CANCELLER_SKY_DROP:
            // If Pokemon is being held in Sky Drop
            if (gStatuses3[gBattlerAttacker] & STATUS3_SKY_DROPPED)
            {
                gBattlescriptCurrInstr = BattleScript_MoveEnd;
                gHitMarker |= HITMARKER_UNABLE_TO_USE_MOVE;
                effect = 1;
            }
            gBattleStruct->atkCancellerTracker++;
            break;
        case CANCELLER_ASLEEP: // check being asleep
            if (gBattleMons[gBattlerAttacker].status1 & STATUS1_SLEEP)
            {
                if (UproarWakeUpCheck(gBattlerAttacker))
                {
                    gBattleMons[gBattlerAttacker].status1 &= ~STATUS1_SLEEP;
                    gBattleMons[gBattlerAttacker].status2 &= ~STATUS2_NIGHTMARE;
                    BattleScriptPushCursor();
                    gBattleCommunication[MULTISTRING_CHOOSER] = B_MSG_WOKE_UP_UPROAR;
                    gBattlescriptCurrInstr = BattleScript_MoveUsedWokeUp;
                    effect = 2;
                }
                else
                {
                    u8 toSub;
                    if (GetBattlerAbility(gBattlerAttacker) == ABILITY_EARLY_BIRD)
                        toSub = 2;
                    else
                        toSub = 1;
                    if ((gBattleMons[gBattlerAttacker].status1 & STATUS1_SLEEP) < toSub)
                        gBattleMons[gBattlerAttacker].status1 &= ~STATUS1_SLEEP;
                    else
                        gBattleMons[gBattlerAttacker].status1 -= toSub;
                    if (gBattleMons[gBattlerAttacker].status1 & STATUS1_SLEEP)
                    {
                        if (gChosenMove != MOVE_SNORE && gChosenMove != MOVE_SLEEP_TALK)
                        {
                            gBattlescriptCurrInstr = BattleScript_MoveUsedIsAsleep;
                            gHitMarker |= HITMARKER_UNABLE_TO_USE_MOVE;
                            effect = 2;
                        }
                    }
                    else
                    {
                        gBattleMons[gBattlerAttacker].status2 &= ~STATUS2_NIGHTMARE;
                        BattleScriptPushCursor();
                        gBattleCommunication[MULTISTRING_CHOOSER] = B_MSG_WOKE_UP;
                        gBattlescriptCurrInstr = BattleScript_MoveUsedWokeUp;
                        effect = 2;
                    }
                }
            }
            gBattleStruct->atkCancellerTracker++;
            break;
        case CANCELLER_FROZEN: // check being frozen
            if (gBattleMons[gBattlerAttacker].status1 & STATUS1_FREEZE && !(gBattleMoves[gCurrentMove].thawsUser))
            {
                if (!RandomPercentage(RNG_FROZEN, 20))
                {
                    gBattlescriptCurrInstr = BattleScript_MoveUsedIsFrozen;
                    gHitMarker |= HITMARKER_NO_ATTACKSTRING;
                }
                else // unfreeze
                {
                    gBattleMons[gBattlerAttacker].status1 &= ~STATUS1_FREEZE;
                    BattleScriptPushCursor();
                    gBattlescriptCurrInstr = BattleScript_MoveUsedUnfroze;
                    gBattleCommunication[MULTISTRING_CHOOSER] = B_MSG_DEFROSTED;
                }
                effect = 2;
            }
            gBattleStruct->atkCancellerTracker++;
            break;
        case CANCELLER_TRUANT: // truant
            if (GetBattlerAbility(gBattlerAttacker) == ABILITY_TRUANT && gDisableStructs[gBattlerAttacker].truantCounter)
            {
                CancelMultiTurnMoves(gBattlerAttacker);
                gHitMarker |= HITMARKER_UNABLE_TO_USE_MOVE;
                gBattleCommunication[MULTISTRING_CHOOSER] = B_MSG_LOAFING;
                gBattlerAbility = gBattlerAttacker;
                gBattlescriptCurrInstr = BattleScript_TruantLoafingAround;
                gMoveResultFlags |= MOVE_RESULT_MISSED;
                effect = 1;
            }
            gBattleStruct->atkCancellerTracker++;
            break;
        case CANCELLER_RECHARGE: // recharge
            if (gBattleMons[gBattlerAttacker].status2 & STATUS2_RECHARGE)
            {
                gBattleMons[gBattlerAttacker].status2 &= ~STATUS2_RECHARGE;
                gDisableStructs[gBattlerAttacker].rechargeTimer = 0;
                CancelMultiTurnMoves(gBattlerAttacker);
                gBattlescriptCurrInstr = BattleScript_MoveUsedMustRecharge;
                gHitMarker |= HITMARKER_UNABLE_TO_USE_MOVE;
                effect = 1;
            }
            gBattleStruct->atkCancellerTracker++;
            break;
        case CANCELLER_FLINCH: // flinch
            if (gBattleMons[gBattlerAttacker].status2 & STATUS2_FLINCHED)
            {
                gProtectStructs[gBattlerAttacker].flinchImmobility = TRUE;
                CancelMultiTurnMoves(gBattlerAttacker);
                gBattlescriptCurrInstr = BattleScript_MoveUsedFlinched;
                gHitMarker |= HITMARKER_UNABLE_TO_USE_MOVE;
                effect = 1;
            }
            gBattleStruct->atkCancellerTracker++;
            break;
        case CANCELLER_DISABLED: // disabled move
            if (gBattleStruct->zmove.toBeUsed[gBattlerAttacker] == MOVE_NONE && gDisableStructs[gBattlerAttacker].disabledMove == gCurrentMove && gDisableStructs[gBattlerAttacker].disabledMove != MOVE_NONE)
            {
                gProtectStructs[gBattlerAttacker].usedDisabledMove = TRUE;
                gBattleScripting.battler = gBattlerAttacker;
                CancelMultiTurnMoves(gBattlerAttacker);
                gBattlescriptCurrInstr = BattleScript_MoveUsedIsDisabled;
                gHitMarker |= HITMARKER_UNABLE_TO_USE_MOVE;
                effect = 1;
            }
            gBattleStruct->atkCancellerTracker++;
            break;
        case CANCELLER_HEAL_BLOCKED:
            if (gBattleStruct->zmove.toBeUsed[gBattlerAttacker] == MOVE_NONE && gStatuses3[gBattlerAttacker] & STATUS3_HEAL_BLOCK && IsHealBlockPreventingMove(gBattlerAttacker, gCurrentMove))
            {
                gProtectStructs[gBattlerAttacker].usedHealBlockedMove = TRUE;
                gBattleScripting.battler = gBattlerAttacker;
                CancelMultiTurnMoves(gBattlerAttacker);
                gBattlescriptCurrInstr = BattleScript_MoveUsedHealBlockPrevents;
                gHitMarker |= HITMARKER_UNABLE_TO_USE_MOVE;
                effect = 1;
            }
            gBattleStruct->atkCancellerTracker++;
            break;
        case CANCELLER_GRAVITY:
            if (gFieldStatuses & STATUS_FIELD_GRAVITY && IsGravityPreventingMove(gCurrentMove))
            {
                gProtectStructs[gBattlerAttacker].usedGravityPreventedMove = TRUE;
                gBattleScripting.battler = gBattlerAttacker;
                CancelMultiTurnMoves(gBattlerAttacker);
                gBattlescriptCurrInstr = BattleScript_MoveUsedGravityPrevents;
                gHitMarker |= HITMARKER_UNABLE_TO_USE_MOVE;
                effect = 1;
            }
            gBattleStruct->atkCancellerTracker++;
            break;
        case CANCELLER_TAUNTED: // taunt
            if (gBattleStruct->zmove.toBeUsed[gBattlerAttacker] == MOVE_NONE && gDisableStructs[gBattlerAttacker].tauntTimer && IS_MOVE_STATUS(gCurrentMove))
            {
                gProtectStructs[gBattlerAttacker].usedTauntedMove = TRUE;
                CancelMultiTurnMoves(gBattlerAttacker);
                gBattlescriptCurrInstr = BattleScript_MoveUsedIsTaunted;
                gHitMarker |= HITMARKER_UNABLE_TO_USE_MOVE;
                effect = 1;
            }
            gBattleStruct->atkCancellerTracker++;
            break;
        case CANCELLER_IMPRISONED: // imprisoned
            if (gBattleStruct->zmove.toBeUsed[gBattlerAttacker] == MOVE_NONE && GetImprisonedMovesCount(gBattlerAttacker, gCurrentMove))
            {
                gProtectStructs[gBattlerAttacker].usedImprisonedMove = TRUE;
                CancelMultiTurnMoves(gBattlerAttacker);
                gBattlescriptCurrInstr = BattleScript_MoveUsedIsImprisoned;
                gHitMarker |= HITMARKER_UNABLE_TO_USE_MOVE;
                effect = 1;
            }
            gBattleStruct->atkCancellerTracker++;
            break;
        case CANCELLER_CONFUSED: // confusion
            if (!gBattleStruct->isAtkCancelerForCalledMove && gBattleMons[gBattlerAttacker].status2 & STATUS2_CONFUSION)
            {
                if (!(gStatuses4[gBattlerAttacker] & STATUS4_INFINITE_CONFUSION))
                    gBattleMons[gBattlerAttacker].status2 -= STATUS2_CONFUSION_TURN(1);
                if (gBattleMons[gBattlerAttacker].status2 & STATUS2_CONFUSION)
                {
                     // confusion dmg
                #if B_CONFUSION_SELF_DMG_CHANCE >= GEN_7
                    if (RandomWeighted(RNG_CONFUSION, 2, 1))
                #else
                    if (RandomWeighted(RNG_CONFUSION, 1, 1))
                #endif
                    {
                        gBattleCommunication[MULTISTRING_CHOOSER] = TRUE;
                        gBattlerTarget = gBattlerAttacker;
                        gBattleMoveDamage = CalculateMoveDamage(MOVE_NONE, gBattlerAttacker, gBattlerAttacker, TYPE_MYSTERY, 40, FALSE, FALSE, TRUE);
                        gProtectStructs[gBattlerAttacker].confusionSelfDmg = TRUE;
                        gHitMarker |= HITMARKER_UNABLE_TO_USE_MOVE;
                    }
                    else
                    {
                        gBattleCommunication[MULTISTRING_CHOOSER] = FALSE;
                        BattleScriptPushCursor();
                    }
                    gBattlescriptCurrInstr = BattleScript_MoveUsedIsConfused;
                }
                else // snapped out of confusion
                {
                    BattleScriptPushCursor();
                    gBattlescriptCurrInstr = BattleScript_MoveUsedIsConfusedNoMore;
                }
                effect = 1;
            }
            gBattleStruct->atkCancellerTracker++;
            break;
        case CANCELLER_PARALYSED: // paralysis
            if (!gBattleStruct->isAtkCancelerForCalledMove && (gBattleMons[gBattlerAttacker].status1 & STATUS1_PARALYSIS) && !RandomPercentage(RNG_PARALYSIS, 75))
            {
                gProtectStructs[gBattlerAttacker].prlzImmobility = TRUE;
                // This is removed in FRLG and Emerald for some reason
                //CancelMultiTurnMoves(gBattlerAttacker);
                gBattlescriptCurrInstr = BattleScript_MoveUsedIsParalyzed;
                gHitMarker |= HITMARKER_UNABLE_TO_USE_MOVE;
                effect = 1;
            }
            gBattleStruct->atkCancellerTracker++;
            break;
        case CANCELLER_IN_LOVE: // infatuation
            if (!gBattleStruct->isAtkCancelerForCalledMove && gBattleMons[gBattlerAttacker].status2 & STATUS2_INFATUATION)
            {
                gBattleScripting.battler = CountTrailingZeroBits((gBattleMons[gBattlerAttacker].status2 & STATUS2_INFATUATION) >> 0x10);
                if (!RandomPercentage(RNG_INFATUATION, 50))
                {
                    BattleScriptPushCursor();
                }
                else
                {
                    BattleScriptPush(BattleScript_MoveUsedIsInLoveCantAttack);
                    gHitMarker |= HITMARKER_UNABLE_TO_USE_MOVE;
                    gProtectStructs[gBattlerAttacker].loveImmobility = TRUE;
                    CancelMultiTurnMoves(gBattlerAttacker);
                }
                gBattlescriptCurrInstr = BattleScript_MoveUsedIsInLove;
                effect = 1;
            }
            gBattleStruct->atkCancellerTracker++;
            break;
        case CANCELLER_BIDE: // bide
            if (gBattleMons[gBattlerAttacker].status2 & STATUS2_BIDE)
            {
                gBattleMons[gBattlerAttacker].status2 -= STATUS2_BIDE_TURN(1);
                if (gBattleMons[gBattlerAttacker].status2 & STATUS2_BIDE)
                {
                    gBattlescriptCurrInstr = BattleScript_BideStoringEnergy;
                }
                else
                {
                    // This is removed in FRLG and Emerald for some reason
                    //gBattleMons[gBattlerAttacker].status2 &= ~STATUS2_MULTIPLETURNS;
                    if (gTakenDmg[gBattlerAttacker])
                    {
                        gCurrentMove = MOVE_BIDE;
                        gBattleScripting.bideDmg = gTakenDmg[gBattlerAttacker] * 2;
                        gBattlerTarget = gTakenDmgByBattler[gBattlerAttacker];
                        if (gAbsentBattlerFlags & gBitTable[gBattlerTarget])
                            gBattlerTarget = GetMoveTarget(MOVE_BIDE, MOVE_TARGET_SELECTED + 1);
                        gBattlescriptCurrInstr = BattleScript_BideAttack;
                    }
                    else
                    {
                        gBattlescriptCurrInstr = BattleScript_BideNoEnergyToAttack;
                    }
                }
                effect = 1;
            }
            gBattleStruct->atkCancellerTracker++;
            break;
        case CANCELLER_THAW: // move thawing
            if (gBattleMons[gBattlerAttacker].status1 & STATUS1_FREEZE)
            {
                if (!(gBattleMoves[gCurrentMove].effect == EFFECT_BURN_UP && !IS_BATTLER_OF_TYPE(gBattlerAttacker, TYPE_FIRE)))
                {
                    gBattleMons[gBattlerAttacker].status1 &= ~STATUS1_FREEZE;
                    BattleScriptPushCursor();
                    gBattlescriptCurrInstr = BattleScript_MoveUsedUnfroze;
                    gBattleCommunication[MULTISTRING_CHOOSER] = B_MSG_DEFROSTED_BY_MOVE;
                }
                effect = 2;
            }
            if (gBattleMons[gBattlerAttacker].status1 & STATUS1_FROSTBITE && gBattleMoves[gCurrentMove].thawsUser)
            {
                if (!(gBattleMoves[gCurrentMove].effect == EFFECT_BURN_UP && !IS_BATTLER_OF_TYPE(gBattlerAttacker, TYPE_FIRE)))
                {
                    gBattleMons[gBattlerAttacker].status1 &= ~STATUS1_FROSTBITE;
                    BattleScriptPushCursor();
                    gBattlescriptCurrInstr = BattleScript_MoveUsedUnfrostbite;
                    gBattleCommunication[MULTISTRING_CHOOSER] = B_MSG_FROSTBITE_HEALED_BY_MOVE;
                }
                effect = 2;
            }
            gBattleStruct->atkCancellerTracker++;
            break;
        case CANCELLER_POWDER_MOVE:
            if ((gBattleMoves[gCurrentMove].powderMove) && (gBattlerAttacker != gBattlerTarget))
            {
            #if B_POWDER_GRASS >= GEN_6
                if (IS_BATTLER_OF_TYPE(gBattlerTarget, TYPE_GRASS) || GetBattlerAbility(gBattlerTarget) == ABILITY_OVERCOAT)
            #else
                if (GetBattlerAbility(gBattlerTarget) == ABILITY_OVERCOAT)
            #endif
                {
                    gBattlerAbility = gBattlerTarget;
                    effect = 1;
                }
                else if (GetBattlerHoldEffect(gBattlerTarget, TRUE) == HOLD_EFFECT_SAFETY_GOGGLES)
                {
                    RecordItemEffectBattle(gBattlerTarget, HOLD_EFFECT_SAFETY_GOGGLES);
                    gLastUsedItem = gBattleMons[gBattlerTarget].item;
                    effect = 1;
                }

                if (effect != 0)
                    gBattlescriptCurrInstr = BattleScript_PowderMoveNoEffect;
            }
            if (gProtectStructs[gBattlerAttacker].usesBouncedMove) // Edge case for bouncing a powder move against a grass type pokemon.
                gBattleStruct->atkCancellerTracker = CANCELLER_END;
            else
                gBattleStruct->atkCancellerTracker++;
            break;
        case CANCELLER_POWDER_STATUS:
            if (gBattleMons[gBattlerAttacker].status2 & STATUS2_POWDER)
            {
                if (moveType == TYPE_FIRE)
                {
                    gProtectStructs[gBattlerAttacker].powderSelfDmg = TRUE;
                    gBattleMoveDamage = gBattleMons[gBattlerAttacker].maxHP / 4;
                    gBattlescriptCurrInstr = BattleScript_MoveUsedPowder;
                    effect = 1;
                }
            }
            gBattleStruct->atkCancellerTracker++;
            break;
        case CANCELLER_THROAT_CHOP:
            if (gBattleStruct->zmove.toBeUsed[gBattlerAttacker] == MOVE_NONE && gDisableStructs[gBattlerAttacker].throatChopTimer && gBattleMoves[gCurrentMove].soundMove)
            {
                gProtectStructs[gBattlerAttacker].usedThroatChopPreventedMove = TRUE;
                CancelMultiTurnMoves(gBattlerAttacker);
                gBattlescriptCurrInstr = BattleScript_MoveUsedIsThroatChopPrevented;
                gHitMarker |= HITMARKER_UNABLE_TO_USE_MOVE;
                effect = 1;
            }
            gBattleStruct->atkCancellerTracker++;
            break;
        case CANCELLER_Z_MOVES:
            if (gBattleStruct->zmove.toBeUsed[gBattlerAttacker] != MOVE_NONE)
            {
                //attacker has a queued z move
                gBattleStruct->zmove.active = TRUE;
                gBattleStruct->zmove.activeSplit = gBattleStruct->zmove.splits[gBattlerAttacker];
                RecordItemEffectBattle(gBattlerAttacker, HOLD_EFFECT_Z_CRYSTAL);
                gBattleStruct->zmove.used[gBattlerAttacker] = TRUE;
                if ((gBattleTypeFlags & BATTLE_TYPE_DOUBLE) && IsPartnerMonFromSameTrainer(gBattlerAttacker))
                    gBattleStruct->zmove.used[BATTLE_PARTNER(gBattlerAttacker)] = TRUE; //if 1v1 double, set partner used flag as well

                gBattleScripting.battler = gBattlerAttacker;
                if (gBattleStruct->zmove.activeSplit == SPLIT_STATUS)
                {
                    gBattleStruct->zmove.effect = gBattleMoves[gBattleStruct->zmove.baseMoves[gBattlerAttacker]].zMoveEffect;
                    BattleScriptPushCursor();
                    gBattlescriptCurrInstr = BattleScript_ZMoveActivateStatus;
                }
                else
                {
                    BattleScriptPushCursor();
                    gBattlescriptCurrInstr = BattleScript_ZMoveActivateDamaging;
                }
                effect = 1;
            }
            gBattleStruct->atkCancellerTracker++;
            break;
        case CANCELLER_MULTIHIT_MOVES:
            if (gBattleMoves[gCurrentMove].effect == EFFECT_MULTI_HIT)
            {
                u16 ability = gBattleMons[gBattlerAttacker].ability;

                if (ability == ABILITY_SKILL_LINK)
                {
                    gMultiHitCounter = 5;
                }
                else if (ability == ABILITY_BATTLE_BOND
                && gCurrentMove == MOVE_WATER_SHURIKEN
                && gBattleMons[gBattlerAttacker].species == SPECIES_GRENINJA_ASH)
                {
                    gMultiHitCounter = 3;
                }
                else
                {
                    SetRandomMultiHitCounter();
                }

                PREPARE_BYTE_NUMBER_BUFFER(gBattleScripting.multihitString, 1, 0)
            }
            else if (gBattleMoves[gCurrentMove].strikeCount > 1)
            {
                if (gBattleMoves[gCurrentMove].effect == EFFECT_POPULATION_BOMB && GetBattlerHoldEffect(gBattlerAttacker, TRUE) == HOLD_EFFECT_LOADED_DICE)
                {
                    gMultiHitCounter = RandomUniform(RNG_LOADED_DICE, 4, 10);
                }
                else
                {
                    gMultiHitCounter = gBattleMoves[gCurrentMove].strikeCount;
                    PREPARE_BYTE_NUMBER_BUFFER(gBattleScripting.multihitString, 3, 0)
                }
            }
        #if B_BEAT_UP >= GEN_5
            else if (gBattleMoves[gCurrentMove].effect == EFFECT_BEAT_UP)
            {
                struct Pokemon* party = GetBattlerParty(gBattlerAttacker);
                int i;

                for (i = 0; i < PARTY_SIZE; i++)
                {
                    if (GetMonData(&party[i], MON_DATA_HP)
                    && GetMonData(&party[i], MON_DATA_SPECIES) != SPECIES_NONE
                    && !GetMonData(&party[i], MON_DATA_IS_EGG)
                    && !GetMonData(&party[i], MON_DATA_STATUS))
                        gMultiHitCounter++;
                }

                gBattleStruct->beatUpSlot = 0;
                PREPARE_BYTE_NUMBER_BUFFER(gBattleScripting.multihitString, 1, 0)
            }
        #endif
            gBattleStruct->atkCancellerTracker++;
            break;
        case CANCELLER_END:
            break;
        }

    } while (gBattleStruct->atkCancellerTracker != CANCELLER_END && gBattleStruct->atkCancellerTracker != CANCELLER_END2 && effect == 0);

    if (effect == 2)
    {
        BtlController_EmitSetMonData(gBattlerAttacker, BUFFER_A, REQUEST_STATUS_BATTLE, 0, 4, &gBattleMons[gBattlerAttacker].status1);
        MarkBattlerForControllerExec(gBattlerAttacker);
    }
    return effect;
}

// After Protean Activation.
u8 AtkCanceller_UnableToUseMove2(void)
{
    u8 effect = 0;

    do
    {
        switch (gBattleStruct->atkCancellerTracker)
        {
        case CANCELLER_END:
            gBattleStruct->atkCancellerTracker++;
        case CANCELLER_PSYCHIC_TERRAIN:
            if (gFieldStatuses & STATUS_FIELD_PSYCHIC_TERRAIN
                && IsBattlerGrounded(gBattlerTarget)
                && GetChosenMovePriority(gBattlerAttacker) > 0
                && GetBattlerSide(gBattlerAttacker) != GetBattlerSide(gBattlerTarget))
            {
                CancelMultiTurnMoves(gBattlerAttacker);
                gBattlescriptCurrInstr = BattleScript_MoveUsedPsychicTerrainPrevents;
                gHitMarker |= HITMARKER_UNABLE_TO_USE_MOVE;
                effect = 1;
            }
            gBattleStruct->atkCancellerTracker++;
            break;
        case CANCELLER_END2:
            break;
        }

    } while (gBattleStruct->atkCancellerTracker != CANCELLER_END2 && effect == 0);

    return effect;
}

bool8 HasNoMonsToSwitch(u8 battler, u8 partyIdBattlerOn1, u8 partyIdBattlerOn2)
{
    u32 i, side, playerId, flankId;
    struct Pokemon *party;

    if (!(gBattleTypeFlags & BATTLE_TYPE_DOUBLE))
        return FALSE;

    side = GetBattlerSide(battler);

    if (BATTLE_TWO_VS_ONE_OPPONENT && side == B_SIDE_OPPONENT)
    {
        flankId = GetBattlerAtPosition(B_POSITION_OPPONENT_LEFT);
        playerId = GetBattlerAtPosition(B_POSITION_OPPONENT_RIGHT);
        party = gEnemyParty;

        if (partyIdBattlerOn1 == PARTY_SIZE)
            partyIdBattlerOn1 = gBattlerPartyIndexes[flankId];
        if (partyIdBattlerOn2 == PARTY_SIZE)
            partyIdBattlerOn2 = gBattlerPartyIndexes[playerId];

        for (i = 0; i < PARTY_SIZE; i++)
        {
            if (IsValidForBattle(&party[i])
             && i != partyIdBattlerOn1 && i != partyIdBattlerOn2
             && i != *(gBattleStruct->monToSwitchIntoId + flankId) && i != playerId[gBattleStruct->monToSwitchIntoId])
                break;
        }
        return (i == PARTY_SIZE);
    }
    else if (gBattleTypeFlags & BATTLE_TYPE_INGAME_PARTNER)
    {
        party = GetBattlerParty(battler);
        if (side == B_SIDE_OPPONENT && WILD_DOUBLE_BATTLE)
        {
            flankId = GetBattlerAtPosition(B_POSITION_OPPONENT_LEFT);
            playerId = GetBattlerAtPosition(B_POSITION_OPPONENT_RIGHT);

            if (partyIdBattlerOn1 == PARTY_SIZE)
                partyIdBattlerOn1 = gBattlerPartyIndexes[flankId];
            if (partyIdBattlerOn2 == PARTY_SIZE)
                partyIdBattlerOn2 = gBattlerPartyIndexes[playerId];

            for (i = 0; i < PARTY_SIZE; i++)
            {
                if (IsValidForBattle(&party[i])
                 && i != partyIdBattlerOn1 && i != partyIdBattlerOn2
                 && i != *(gBattleStruct->monToSwitchIntoId + flankId) && i != playerId[gBattleStruct->monToSwitchIntoId])
                    break;
            }
            return (i == PARTY_SIZE);
        }
        else
        {
            playerId = ((battler & BIT_FLANK) / 2);
            for (i = playerId * MULTI_PARTY_SIZE; i < playerId * MULTI_PARTY_SIZE + MULTI_PARTY_SIZE; i++)
            {
                if (IsValidForBattle(&party[i]))
                    break;
            }
            return (i == playerId * MULTI_PARTY_SIZE + MULTI_PARTY_SIZE);
        }
    }
    else if (gBattleTypeFlags & BATTLE_TYPE_MULTI)
    {
        if (gBattleTypeFlags & BATTLE_TYPE_TOWER_LINK_MULTI)
        {
            if (side == B_SIDE_PLAYER)
            {
                party = gPlayerParty;
                flankId = GetBattlerMultiplayerId(battler);
                playerId = GetLinkTrainerFlankId(flankId);
            }
            else
            {
                party = gEnemyParty;
                if (battler == 1)
                    playerId = 0;
                else
                    playerId = 1;
            }
        }
        else
        {
            flankId = GetBattlerMultiplayerId(battler);
            party = GetBattlerParty(battler);
            playerId = GetLinkTrainerFlankId(flankId);
        }

        for (i = playerId * MULTI_PARTY_SIZE; i < playerId * MULTI_PARTY_SIZE + MULTI_PARTY_SIZE; i++)
        {
            if (IsValidForBattle(&party[i]))
                break;
        }
        return (i == playerId * MULTI_PARTY_SIZE + MULTI_PARTY_SIZE);
    }
    else if ((gBattleTypeFlags & BATTLE_TYPE_TWO_OPPONENTS) && side == B_SIDE_OPPONENT)
    {
        party = gEnemyParty;

        if (battler == 1)
            playerId = 0;
        else
            playerId = MULTI_PARTY_SIZE;

        for (i = playerId; i < playerId + MULTI_PARTY_SIZE; i++)
        {
            if (IsValidForBattle(&party[i]))
                break;
        }
        return (i == playerId + 3);
    }
    else
    {
        if (side == B_SIDE_OPPONENT)
        {
            flankId = GetBattlerAtPosition(B_POSITION_OPPONENT_LEFT);
            playerId = GetBattlerAtPosition(B_POSITION_OPPONENT_RIGHT);
            party = gEnemyParty;
        }
        else
        {
            flankId = GetBattlerAtPosition(B_POSITION_PLAYER_LEFT);
            playerId = GetBattlerAtPosition(B_POSITION_PLAYER_RIGHT);
            party = gPlayerParty;
        }

        if (partyIdBattlerOn1 == PARTY_SIZE)
            partyIdBattlerOn1 = gBattlerPartyIndexes[flankId];
        if (partyIdBattlerOn2 == PARTY_SIZE)
            partyIdBattlerOn2 = gBattlerPartyIndexes[playerId];

        for (i = 0; i < PARTY_SIZE; i++)
        {
            if (IsValidForBattle(&party[i])
             && i != partyIdBattlerOn1 && i != partyIdBattlerOn2
             && i != *(gBattleStruct->monToSwitchIntoId + flankId) && i != playerId[gBattleStruct->monToSwitchIntoId])
                break;
        }
        return (i == PARTY_SIZE);
    }
}

static const u16 sWeatherFlagsInfo[][3] =
{
    [ENUM_WEATHER_RAIN] = {B_WEATHER_RAIN_TEMPORARY, B_WEATHER_RAIN_PERMANENT, HOLD_EFFECT_DAMP_ROCK},
    [ENUM_WEATHER_RAIN_PRIMAL] = {B_WEATHER_RAIN_PRIMAL, B_WEATHER_RAIN_PRIMAL, HOLD_EFFECT_DAMP_ROCK},
    [ENUM_WEATHER_SUN] = {B_WEATHER_SUN_TEMPORARY, B_WEATHER_SUN_PERMANENT, HOLD_EFFECT_HEAT_ROCK},
    [ENUM_WEATHER_SUN_PRIMAL] = {B_WEATHER_SUN_PRIMAL, B_WEATHER_SUN_PRIMAL, HOLD_EFFECT_HEAT_ROCK},
    [ENUM_WEATHER_SANDSTORM] = {B_WEATHER_SANDSTORM_TEMPORARY, B_WEATHER_SANDSTORM_PERMANENT, HOLD_EFFECT_SMOOTH_ROCK},
    [ENUM_WEATHER_HAIL] = {B_WEATHER_HAIL_TEMPORARY, B_WEATHER_HAIL_PERMANENT, HOLD_EFFECT_ICY_ROCK},
    [ENUM_WEATHER_STRONG_WINDS] = {B_WEATHER_STRONG_WINDS, B_WEATHER_STRONG_WINDS, HOLD_EFFECT_NONE},
    [ENUM_WEATHER_SNOW] = {B_WEATHER_SNOW_TEMPORARY, B_WEATHER_SNOW_PERMANENT, HOLD_EFFECT_ICY_ROCK},
};

static void ShouldChangeFormInWeather(u8 battler)
{
    int i;
    int side = GetBattlerSide(battler);
    struct Pokemon *party = GetSideParty(side);

    for (i = 0; i < PARTY_SIZE; i++)
    {
        if (GetMonData(&party[i], MON_DATA_SPECIES) == SPECIES_EISCUE_NOICE_FACE)
            gBattleStruct->allowedToChangeFormInWeather[i][side] = TRUE;
        else
            gBattleStruct->allowedToChangeFormInWeather[i][side] = FALSE;
    }
}

bool32 TryChangeBattleWeather(u8 battler, u32 weatherEnumId, bool32 viaAbility)
{
    u16 battlerAbility = GetBattlerAbility(battler);
    if (gBattleWeather & B_WEATHER_PRIMAL_ANY
        && battlerAbility != ABILITY_DESOLATE_LAND
        && battlerAbility != ABILITY_PRIMORDIAL_SEA
        && battlerAbility != ABILITY_DELTA_STREAM)
    {
        return FALSE;
    }
#if B_ABILITY_WEATHER <= GEN_5
    else if (viaAbility && !(gBattleWeather & sWeatherFlagsInfo[weatherEnumId][1]))
    {
        gBattleWeather = (sWeatherFlagsInfo[weatherEnumId][0] | sWeatherFlagsInfo[weatherEnumId][1]);
        ShouldChangeFormInWeather(battler);
        return TRUE;
    }
#endif
    else if (!(gBattleWeather & (sWeatherFlagsInfo[weatherEnumId][0] | sWeatherFlagsInfo[weatherEnumId][1])))
    {
        gBattleWeather = (sWeatherFlagsInfo[weatherEnumId][0]);
        if (GetBattlerHoldEffect(battler, TRUE) == sWeatherFlagsInfo[weatherEnumId][2])
            gWishFutureKnock.weatherDuration = 8;
        else
            gWishFutureKnock.weatherDuration = 5;
        ShouldChangeFormInWeather(battler);
        return TRUE;
    }
    return FALSE;
}

static bool32 TryChangeBattleTerrain(u32 battler, u32 statusFlag, u8 *timer)
{
    if (!(gFieldStatuses & statusFlag))
    {
        gFieldStatuses &= ~(STATUS_FIELD_MISTY_TERRAIN | STATUS_FIELD_GRASSY_TERRAIN | STATUS_FIELD_ELECTRIC_TERRAIN | STATUS_FIELD_PSYCHIC_TERRAIN);
        gFieldStatuses |= statusFlag;

        if (GetBattlerHoldEffect(battler, TRUE) == HOLD_EFFECT_TERRAIN_EXTENDER)
            *timer = 8;
        else
            *timer = 5;

        gBattlerAttacker = gBattleScripting.battler = battler;
        return TRUE;
    }

    return FALSE;
}

static u8 ForewarnChooseMove(u32 battler)
{
    struct Forewarn {
        u8 battler;
        u8 power;
        u16 moveId;
    };
    u32 i, j, bestId, count;
    struct Forewarn *data = Alloc(sizeof(struct Forewarn) * MAX_BATTLERS_COUNT * MAX_MON_MOVES);

    // Put all moves
    for (count = 0, i = 0; i < MAX_BATTLERS_COUNT; i++)
    {
        if (IsBattlerAlive(i) && GetBattlerSide(i) != GetBattlerSide(battler))
        {
            for (j = 0; j < MAX_MON_MOVES; j++)
            {
                if (gBattleMons[i].moves[j] == MOVE_NONE)
                    continue;
                data[count].moveId = gBattleMons[i].moves[j];
                data[count].battler = i;
                switch (gBattleMoves[data[count].moveId].effect)
                {
                case EFFECT_OHKO:
                    data[count].power = 150;
                    break;
                case EFFECT_COUNTER:
                case EFFECT_MIRROR_COAT:
                case EFFECT_METAL_BURST:
                    data[count].power = 120;
                    break;
                default:
                    if (gBattleMoves[data[count].moveId].power == 1)
                        data[count].power = 80;
                    else
                        data[count].power = gBattleMoves[data[count].moveId].power;
                    break;
                }
                count++;
            }
        }
    }

    for (bestId = 0, i = 1; i < count; i++)
    {
        if (data[i].power > data[bestId].power)
            bestId = i;
        else if (data[i].power == data[bestId].power && Random() & 1)
            bestId = i;
    }

    gBattlerTarget = data[bestId].battler;
    PREPARE_MOVE_BUFFER(gBattleTextBuff1, data[bestId].moveId)
    RecordKnownMove(gBattlerTarget, data[bestId].moveId);

    Free(data);
}

bool8 ChangeTypeBasedOnTerrain(u8 battler)
{
    u8 battlerType;

    if (gFieldStatuses & STATUS_FIELD_ELECTRIC_TERRAIN)
        battlerType = TYPE_ELECTRIC;
    else if (gFieldStatuses & STATUS_FIELD_GRASSY_TERRAIN)
        battlerType = TYPE_GRASS;
    else if (gFieldStatuses & STATUS_FIELD_MISTY_TERRAIN)
        battlerType = TYPE_FAIRY;
    else if (gFieldStatuses & STATUS_FIELD_PSYCHIC_TERRAIN)
        battlerType = TYPE_PSYCHIC;
    else // failsafe
        return FALSE;

    SET_BATTLER_TYPE(battler, battlerType);
    PREPARE_TYPE_BUFFER(gBattleTextBuff1, battlerType);
    return TRUE;
}

// Supreme Overlord adds a damage boost for each fainted ally.
// The first ally adds a x1.2 boost, and subsequent allies add an extra x0.1 boost each.
static uq4_12_t GetSupremeOverlordModifier(u8 battler)
{
    u32 i;
    struct Pokemon *party = GetBattlerParty(battler);
    uq4_12_t modifier = UQ_4_12(1.0);
    bool8 appliedFirstBoost = FALSE;

    for (i = 0; i < PARTY_SIZE; i++)
    {
        if (GetMonData(&party[i], MON_DATA_SPECIES) != SPECIES_NONE
         && !GetMonData(&party[i], MON_DATA_IS_EGG)
         && GetMonData(&party[i], MON_DATA_HP) == 0)
            modifier += (!appliedFirstBoost) ? UQ_4_12(0.2) : UQ_4_12(0.1);
        appliedFirstBoost = TRUE;
    }

    return modifier;
}

u8 AbilityBattleEffects(u8 caseID, u8 battler, u16 ability, u8 special, u16 moveArg)
{
    u8 effect = 0;
    u32 speciesAtk, speciesDef;
    u32 moveType, move;
    u32 i, j;

    if (gBattleTypeFlags & BATTLE_TYPE_SAFARI)
        return 0;

    if (gBattlerAttacker >= gBattlersCount)
        gBattlerAttacker = battler;

    speciesAtk = gBattleMons[gBattlerAttacker].species;
    speciesDef = gBattleMons[gBattlerTarget].species;

    if (special)
        gLastUsedAbility = special;
    else
        gLastUsedAbility = GetBattlerAbility(battler);

    if (moveArg)
        move = moveArg;
    else
        move = gCurrentMove;

    GET_MOVE_TYPE(move, moveType);

    switch (caseID)
    {
    case ABILITYEFFECT_SWITCH_IN_TERRAIN:
        gBattleScripting.battler = battler;
        if (VarGet(VAR_TERRAIN) & STATUS_FIELD_TERRAIN_ANY)
        {
            u16 terrainFlags = VarGet(VAR_TERRAIN) & STATUS_FIELD_TERRAIN_ANY;    // only works for status flag (1 << 15)
            gFieldStatuses = terrainFlags | STATUS_FIELD_TERRAIN_PERMANENT; // terrain is permanent
            switch (VarGet(VAR_TERRAIN) & STATUS_FIELD_TERRAIN_ANY)
            {
            case STATUS_FIELD_ELECTRIC_TERRAIN:
                gBattleCommunication[MULTISTRING_CHOOSER] = 2;
                break;
            case STATUS_FIELD_MISTY_TERRAIN:
                gBattleCommunication[MULTISTRING_CHOOSER] = 0;
                break;
            case STATUS_FIELD_GRASSY_TERRAIN:
                gBattleCommunication[MULTISTRING_CHOOSER] = 1;
                break;
            case STATUS_FIELD_PSYCHIC_TERRAIN:
                gBattleCommunication[MULTISTRING_CHOOSER] = 3;
                break;
            }

            BattleScriptPushCursorAndCallback(BattleScript_OverworldTerrain);
            effect++;
        }
    #if B_THUNDERSTORM_TERRAIN == TRUE
        else if (GetCurrentWeather() == WEATHER_RAIN_THUNDERSTORM && !(gFieldStatuses & STATUS_FIELD_ELECTRIC_TERRAIN))
        {
            // overworld weather started rain, so just do electric terrain anim
            gFieldStatuses = (STATUS_FIELD_ELECTRIC_TERRAIN | STATUS_FIELD_TERRAIN_PERMANENT);
            gBattleCommunication[MULTISTRING_CHOOSER] = 2;
            BattleScriptPushCursorAndCallback(BattleScript_OverworldTerrain);
            effect++;
        }
    #endif
        break;
    case ABILITYEFFECT_SWITCH_IN_WEATHER:
        gBattleScripting.battler = battler;
        if (!(gBattleTypeFlags & BATTLE_TYPE_RECORDED))
        {
            switch (GetCurrentWeather())
            {
            case WEATHER_RAIN:
            case WEATHER_RAIN_THUNDERSTORM:
            case WEATHER_DOWNPOUR:
                if (!(gBattleWeather & B_WEATHER_RAIN))
                {
                    gBattleWeather = (B_WEATHER_RAIN_TEMPORARY | B_WEATHER_RAIN_PERMANENT);
                    gBattleScripting.animArg1 = B_ANIM_RAIN_CONTINUES;
                    effect++;
                }
                break;
            case WEATHER_SANDSTORM:
                if (!(gBattleWeather & B_WEATHER_SANDSTORM))
                {
                    gBattleWeather = B_WEATHER_SANDSTORM;
                    gBattleScripting.animArg1 = B_ANIM_SANDSTORM_CONTINUES;
                    effect++;
                }
                break;
            case WEATHER_DROUGHT:
                if (!(gBattleWeather & B_WEATHER_SUN))
                {
                    gBattleWeather = (B_WEATHER_SUN_PERMANENT | B_WEATHER_SUN_TEMPORARY);
                    gBattleScripting.animArg1 = B_ANIM_SUN_CONTINUES;
                    effect++;
                }
                break;
            }
        }
        if (effect != 0)
        {
            gBattleCommunication[MULTISTRING_CHOOSER] = GetCurrentWeather();
            BattleScriptPushCursorAndCallback(BattleScript_OverworldWeatherStarts);
        }
        break;
    case ABILITYEFFECT_ON_SWITCHIN: // 0
        gBattleScripting.battler = battler;
        switch (gLastUsedAbility)
        {
        case ABILITY_IMPOSTER:
            if (IsBattlerAlive(BATTLE_OPPOSITE(battler))
                && !(gBattleMons[BATTLE_OPPOSITE(battler)].status2 & (STATUS2_TRANSFORMED | STATUS2_SUBSTITUTE))
                && !(gBattleMons[battler].status2 & STATUS2_TRANSFORMED)
                && !(gBattleStruct->illusion[BATTLE_OPPOSITE(battler)].on)
                && !(gStatuses3[BATTLE_OPPOSITE(battler)] & STATUS3_SEMI_INVULNERABLE))
            {
                gBattlerAttacker = battler;
                gBattlerTarget = BATTLE_OPPOSITE(battler);
                BattleScriptPushCursorAndCallback(BattleScript_ImposterActivates);
                effect++;
            }
            break;
        case ABILITY_MOLD_BREAKER:
            if (!gSpecialStatuses[battler].switchInAbilityDone)
            {
                gBattleCommunication[MULTISTRING_CHOOSER] = B_MSG_SWITCHIN_MOLDBREAKER;
                gSpecialStatuses[battler].switchInAbilityDone = TRUE;
                BattleScriptPushCursorAndCallback(BattleScript_SwitchInAbilityMsg);
                effect++;
            }
            break;
        case ABILITY_TERAVOLT:
            if (!gSpecialStatuses[battler].switchInAbilityDone)
            {
                gBattleCommunication[MULTISTRING_CHOOSER] = B_MSG_SWITCHIN_TERAVOLT;
                gSpecialStatuses[battler].switchInAbilityDone = TRUE;
                BattleScriptPushCursorAndCallback(BattleScript_SwitchInAbilityMsg);
                effect++;
            }
            break;
        case ABILITY_TURBOBLAZE:
            if (!gSpecialStatuses[battler].switchInAbilityDone)
            {
                gBattleCommunication[MULTISTRING_CHOOSER] = B_MSG_SWITCHIN_TURBOBLAZE;
                gSpecialStatuses[battler].switchInAbilityDone = TRUE;
                BattleScriptPushCursorAndCallback(BattleScript_SwitchInAbilityMsg);
                effect++;
            }
            break;
        case ABILITY_SLOW_START:
            if (!gSpecialStatuses[battler].switchInAbilityDone)
            {
                gDisableStructs[battler].slowStartTimer = 5;
                gBattleCommunication[MULTISTRING_CHOOSER] = B_MSG_SWITCHIN_SLOWSTART;
                gSpecialStatuses[battler].switchInAbilityDone = TRUE;
                BattleScriptPushCursorAndCallback(BattleScript_SwitchInAbilityMsg);
                effect++;
            }
            break;
        case ABILITY_UNNERVE:
            if (!gSpecialStatuses[battler].switchInAbilityDone)
            {
                gBattleCommunication[MULTISTRING_CHOOSER] = B_MSG_SWITCHIN_UNNERVE;
                gSpecialStatuses[battler].switchInAbilityDone = TRUE;
                BattleScriptPushCursorAndCallback(BattleScript_SwitchInAbilityMsg);
                effect++;
            }
            break;
        case ABILITY_AS_ONE_ICE_RIDER:
        case ABILITY_AS_ONE_SHADOW_RIDER:
            if (!gSpecialStatuses[battler].switchInAbilityDone)
            {
                gBattleCommunication[MULTISTRING_CHOOSER] = B_MSG_SWITCHIN_ASONE;
                gSpecialStatuses[battler].switchInAbilityDone = TRUE;
                BattleScriptPushCursorAndCallback(BattleScript_ActivateAsOne);
                effect++;
            }
            break;
        case ABILITY_CURIOUS_MEDICINE:
            if (!gSpecialStatuses[battler].switchInAbilityDone && IsDoubleBattle()
              && IsBattlerAlive(BATTLE_PARTNER(battler)) && TryResetBattlerStatChanges(BATTLE_PARTNER(battler)))
            {
                u32 i;
                gEffectBattler = BATTLE_PARTNER(battler);
                gBattleCommunication[MULTISTRING_CHOOSER] = B_MSG_SWITCHIN_CURIOUS_MEDICINE;
                gSpecialStatuses[battler].switchInAbilityDone = TRUE;
                BattleScriptPushCursorAndCallback(BattleScript_SwitchInAbilityMsg);
                effect++;
            }
            break;
        case ABILITY_PASTEL_VEIL:
            if (!gSpecialStatuses[battler].switchInAbilityDone)
            {
                gBattlerTarget = battler;
                gBattleCommunication[MULTISTRING_CHOOSER] = B_MSG_SWITCHIN_PASTEL_VEIL;
                BattleScriptPushCursorAndCallback(BattleScript_PastelVeilActivates);
                effect++;
                gSpecialStatuses[battler].switchInAbilityDone = TRUE;
            }
            break;
        case ABILITY_ANTICIPATION:
            if (!gSpecialStatuses[battler].switchInAbilityDone)
            {
                u32 side = GetBattlerSide(battler);

                for (i = 0; i < MAX_BATTLERS_COUNT; i++)
                {
                    if (IsBattlerAlive(i) && side != GetBattlerSide(i))
                    {
                        for (j = 0; j < MAX_MON_MOVES; j++)
                        {
                            move = gBattleMons[i].moves[j];
                            GET_MOVE_TYPE(move, moveType);
                            if (CalcTypeEffectivenessMultiplier(move, moveType, i, battler, FALSE) >= UQ_4_12(2.0))
                            {
                                effect++;
                                break;
                            }
                        }
                    }
                }

                if (effect != 0)
                {
                    gBattleCommunication[MULTISTRING_CHOOSER] = B_MSG_SWITCHIN_ANTICIPATION;
                    gSpecialStatuses[battler].switchInAbilityDone = TRUE;
                    BattleScriptPushCursorAndCallback(BattleScript_SwitchInAbilityMsg);
                }
            }
            break;
        case ABILITY_FRISK:
            if (!gSpecialStatuses[battler].switchInAbilityDone)
            {
                gSpecialStatuses[battler].switchInAbilityDone = TRUE;
                BattleScriptPushCursorAndCallback(BattleScript_FriskActivates); // Try activate
                effect++;
            }
            return effect; // Note: It returns effect as to not record the ability if Frisk does not activate.
        case ABILITY_FOREWARN:
            if (!gSpecialStatuses[battler].switchInAbilityDone)
            {
                ForewarnChooseMove(battler);
                gBattleCommunication[MULTISTRING_CHOOSER] = B_MSG_SWITCHIN_FOREWARN;
                gSpecialStatuses[battler].switchInAbilityDone = TRUE;
                BattleScriptPushCursorAndCallback(BattleScript_SwitchInAbilityMsg);
                effect++;
            }
            break;
        case ABILITY_DOWNLOAD:
            if (!gSpecialStatuses[battler].switchInAbilityDone)
            {
                u32 statId, opposingBattler;
                u32 opposingDef = 0, opposingSpDef = 0;

                opposingBattler = BATTLE_OPPOSITE(battler);
                for (i = 0; i < 2; opposingBattler ^= BIT_FLANK, i++)
                {
                    if (IsBattlerAlive(opposingBattler))
                    {
                        opposingDef += gBattleMons[opposingBattler].defense
                                    * gStatStageRatios[gBattleMons[opposingBattler].statStages[STAT_DEF]][0]
                                    / gStatStageRatios[gBattleMons[opposingBattler].statStages[STAT_DEF]][1];
                        opposingSpDef += gBattleMons[opposingBattler].spDefense
                                      * gStatStageRatios[gBattleMons[opposingBattler].statStages[STAT_SPDEF]][0]
                                      / gStatStageRatios[gBattleMons[opposingBattler].statStages[STAT_SPDEF]][1];
                    }
                }

                if (opposingDef < opposingSpDef)
                    statId = STAT_ATK;
                else
                    statId = STAT_SPATK;

                gSpecialStatuses[battler].switchInAbilityDone = TRUE;

                if (CompareStat(battler, statId, MAX_STAT_STAGE, CMP_LESS_THAN))
                {
                    SET_STATCHANGER(statId, 1, FALSE);
                    gBattlerAttacker = battler;
                    PREPARE_STAT_BUFFER(gBattleTextBuff1, statId);
                    BattleScriptPushCursorAndCallback(BattleScript_AttackerAbilityStatRaiseEnd3);
                    effect++;
                }
            }
            break;
        case ABILITY_PRESSURE:
            if (!gSpecialStatuses[battler].switchInAbilityDone)
            {
                gBattleCommunication[MULTISTRING_CHOOSER] = B_MSG_SWITCHIN_PRESSURE;
                gSpecialStatuses[battler].switchInAbilityDone = TRUE;
                BattleScriptPushCursorAndCallback(BattleScript_SwitchInAbilityMsg);
                effect++;
            }
            break;
        case ABILITY_DARK_AURA:
            if (!gSpecialStatuses[battler].switchInAbilityDone)
            {
                gBattleCommunication[MULTISTRING_CHOOSER] = B_MSG_SWITCHIN_DARKAURA;
                gSpecialStatuses[battler].switchInAbilityDone = TRUE;
                BattleScriptPushCursorAndCallback(BattleScript_SwitchInAbilityMsg);
                effect++;
            }
            break;
        case ABILITY_FAIRY_AURA:
            if (!gSpecialStatuses[battler].switchInAbilityDone)
            {
                gBattleCommunication[MULTISTRING_CHOOSER] = B_MSG_SWITCHIN_FAIRYAURA;
                gSpecialStatuses[battler].switchInAbilityDone = TRUE;
                BattleScriptPushCursorAndCallback(BattleScript_SwitchInAbilityMsg);
                effect++;
            }
            break;
        case ABILITY_AURA_BREAK:
            if (!gSpecialStatuses[battler].switchInAbilityDone)
            {
                gBattleCommunication[MULTISTRING_CHOOSER] = B_MSG_SWITCHIN_AURABREAK;
                gSpecialStatuses[battler].switchInAbilityDone = TRUE;
                BattleScriptPushCursorAndCallback(BattleScript_SwitchInAbilityMsg);
                effect++;
            }
            break;
        case ABILITY_COMATOSE:
            if (!gSpecialStatuses[battler].switchInAbilityDone)
            {
                gBattleCommunication[MULTISTRING_CHOOSER] = B_MSG_SWITCHIN_COMATOSE;
                gSpecialStatuses[battler].switchInAbilityDone = TRUE;
                BattleScriptPushCursorAndCallback(BattleScript_SwitchInAbilityMsg);
                effect++;
            }
            break;
        case ABILITY_SCREEN_CLEANER:
            if (!gSpecialStatuses[battler].switchInAbilityDone && TryRemoveScreens(battler))
            {
                gBattleCommunication[MULTISTRING_CHOOSER] = B_MSG_SWITCHIN_SCREENCLEANER;
                gSpecialStatuses[battler].switchInAbilityDone = TRUE;
                BattleScriptPushCursorAndCallback(BattleScript_SwitchInAbilityMsg);
                effect++;
            }
            break;
        case ABILITY_DRIZZLE:
            if (TryChangeBattleWeather(battler, ENUM_WEATHER_RAIN, TRUE))
            {
                BattleScriptPushCursorAndCallback(BattleScript_DrizzleActivates);
                effect++;
            }
            else if (gBattleWeather & B_WEATHER_PRIMAL_ANY && WEATHER_HAS_EFFECT && !gSpecialStatuses[battler].switchInAbilityDone)
            {
                gSpecialStatuses[battler].switchInAbilityDone = TRUE;
                BattleScriptPushCursorAndCallback(BattleScript_BlockedByPrimalWeatherEnd3);
                effect++;
            }
            break;
        case ABILITY_SAND_STREAM:
            if (TryChangeBattleWeather(battler, ENUM_WEATHER_SANDSTORM, TRUE))
            {
                BattleScriptPushCursorAndCallback(BattleScript_SandstreamActivates);
                effect++;
            }
            else if (gBattleWeather & B_WEATHER_PRIMAL_ANY && WEATHER_HAS_EFFECT && !gSpecialStatuses[battler].switchInAbilityDone)
            {
                gSpecialStatuses[battler].switchInAbilityDone = TRUE;
                BattleScriptPushCursorAndCallback(BattleScript_BlockedByPrimalWeatherEnd3);
                effect++;
            }
            break;
        case ABILITY_DROUGHT:
            if (TryChangeBattleWeather(battler, ENUM_WEATHER_SUN, TRUE))
            {
                BattleScriptPushCursorAndCallback(BattleScript_DroughtActivates);
                effect++;
            }
            else if (gBattleWeather & B_WEATHER_PRIMAL_ANY && WEATHER_HAS_EFFECT && !gSpecialStatuses[battler].switchInAbilityDone)
            {
                gSpecialStatuses[battler].switchInAbilityDone = TRUE;
                BattleScriptPushCursorAndCallback(BattleScript_BlockedByPrimalWeatherEnd3);
                effect++;
            }
            break;
        case ABILITY_SNOW_WARNING:
            #if B_SNOW_WARNING >= GEN_9
            if (TryChangeBattleWeather(battler, ENUM_WEATHER_SNOW, TRUE))
            {
                BattleScriptPushCursorAndCallback(BattleScript_SnowWarningActivatesSnow);
                effect++;
            }
            #else
            if (TryChangeBattleWeather(battler, ENUM_WEATHER_HAIL, TRUE))
            {
                BattleScriptPushCursorAndCallback(BattleScript_SnowWarningActivatesHail);
                effect++;
            }
            #endif
            else if (gBattleWeather & B_WEATHER_PRIMAL_ANY && WEATHER_HAS_EFFECT && !gSpecialStatuses[battler].switchInAbilityDone)
            {
                gSpecialStatuses[battler].switchInAbilityDone = TRUE;
                BattleScriptPushCursorAndCallback(BattleScript_BlockedByPrimalWeatherEnd3);
                effect++;
            }
            break;
        case ABILITY_ELECTRIC_SURGE:
        case ABILITY_HADRON_ENGINE:
            if (TryChangeBattleTerrain(battler, STATUS_FIELD_ELECTRIC_TERRAIN, &gFieldTimers.terrainTimer))
            {
                BattleScriptPushCursorAndCallback(BattleScript_ElectricSurgeActivates);
                effect++;
            }
            break;
        case ABILITY_GRASSY_SURGE:
            if (TryChangeBattleTerrain(battler, STATUS_FIELD_GRASSY_TERRAIN, &gFieldTimers.terrainTimer))
            {
                BattleScriptPushCursorAndCallback(BattleScript_GrassySurgeActivates);
                effect++;
            }
            break;
        case ABILITY_MISTY_SURGE:
            if (TryChangeBattleTerrain(battler, STATUS_FIELD_MISTY_TERRAIN, &gFieldTimers.terrainTimer))
            {
                BattleScriptPushCursorAndCallback(BattleScript_MistySurgeActivates);
                effect++;
            }
            break;
        case ABILITY_PSYCHIC_SURGE:
            if (TryChangeBattleTerrain(battler, STATUS_FIELD_PSYCHIC_TERRAIN, &gFieldTimers.terrainTimer))
            {
                BattleScriptPushCursorAndCallback(BattleScript_PsychicSurgeActivates);
                effect++;
            }
            break;
        case ABILITY_INTIMIDATE:
            if (!gSpecialStatuses[battler].switchInAbilityDone)
            {
                gBattlerAttacker = battler;
                gSpecialStatuses[battler].switchInAbilityDone = TRUE;
                SET_STATCHANGER(STAT_ATK, 1, TRUE);
                BattleScriptPushCursorAndCallback(BattleScript_IntimidateActivates);
                effect++;
            }
            break;
        case ABILITY_TRACE:
            if (!(gSpecialStatuses[battler].traced))
            {
                gBattleResources->flags->flags[battler] |= RESOURCE_FLAG_TRACED;
                gSpecialStatuses[battler].traced = TRUE;
            }
            break;
        case ABILITY_CLOUD_NINE:
        case ABILITY_AIR_LOCK:
            if (!gSpecialStatuses[battler].switchInAbilityDone)
            {
                gSpecialStatuses[battler].switchInAbilityDone = TRUE;
                BattleScriptPushCursorAndCallback(BattleScript_AnnounceAirLockCloudNine);
                effect++;
            }
            break;
        case ABILITY_SCHOOLING:
            if (gBattleMons[battler].level < 20)
                break;
        // Fallthrough
        case ABILITY_ZEN_MODE:
        case ABILITY_SHIELDS_DOWN:
            if (TryBattleFormChange(battler, FORM_CHANGE_BATTLE_HP_PERCENT))
            {
                BattleScriptPushCursorAndCallback(BattleScript_AttackerFormChangeEnd3);
                effect++;
            }
            break;
        case ABILITY_INTREPID_SWORD:
            if (!gSpecialStatuses[battler].switchInAbilityDone && CompareStat(battler, STAT_ATK, MAX_STAT_STAGE, CMP_LESS_THAN))
            {
                gBattlerAttacker = battler;
                gSpecialStatuses[battler].switchInAbilityDone = TRUE;
                SET_STATCHANGER(STAT_ATK, 1, FALSE);
                BattleScriptPushCursorAndCallback(BattleScript_BattlerAbilityStatRaiseOnSwitchIn);
                effect++;
            }
            break;
        case ABILITY_DAUNTLESS_SHIELD:
            if (!gSpecialStatuses[battler].switchInAbilityDone && CompareStat(battler, STAT_DEF, MAX_STAT_STAGE, CMP_LESS_THAN))
            {
                gBattlerAttacker = battler;
                gSpecialStatuses[battler].switchInAbilityDone = TRUE;
                SET_STATCHANGER(STAT_DEF, 1, FALSE);
                BattleScriptPushCursorAndCallback(BattleScript_BattlerAbilityStatRaiseOnSwitchIn);
                effect++;
            }
            break;
        case ABILITY_DESOLATE_LAND:
            if (TryChangeBattleWeather(battler, ENUM_WEATHER_SUN_PRIMAL, TRUE))
            {
                BattleScriptPushCursorAndCallback(BattleScript_DesolateLandActivates);
                effect++;
            }
            break;
        case ABILITY_PRIMORDIAL_SEA:
            if (TryChangeBattleWeather(battler, ENUM_WEATHER_RAIN_PRIMAL, TRUE))
            {
                BattleScriptPushCursorAndCallback(BattleScript_PrimordialSeaActivates);
                effect++;
            }
            break;
        case ABILITY_DELTA_STREAM:
            if (TryChangeBattleWeather(battler, ENUM_WEATHER_STRONG_WINDS, TRUE))
            {
                BattleScriptPushCursorAndCallback(BattleScript_DeltaStreamActivates);
                effect++;
            }
            break;
        case ABILITY_VESSEL_OF_RUIN:
            if (!gSpecialStatuses[battler].switchInAbilityDone)
            {
                PREPARE_STAT_BUFFER(gBattleTextBuff1, STAT_SPATK);
                gSpecialStatuses[battler].switchInAbilityDone = TRUE;
                BattleScriptPushCursorAndCallback(BattleScript_RuinAbilityActivates);
                effect++;
            }
            break;
        case ABILITY_SWORD_OF_RUIN:
            if (!gSpecialStatuses[battler].switchInAbilityDone)
            {
                PREPARE_STAT_BUFFER(gBattleTextBuff1, STAT_DEF);
                gSpecialStatuses[battler].switchInAbilityDone = TRUE;
                BattleScriptPushCursorAndCallback(BattleScript_RuinAbilityActivates);
                effect++;
            }
            break;
        case ABILITY_TABLETS_OF_RUIN:
            if (!gSpecialStatuses[battler].switchInAbilityDone)
            {
                PREPARE_STAT_BUFFER(gBattleTextBuff1, STAT_ATK);
                gSpecialStatuses[battler].switchInAbilityDone = TRUE;
                BattleScriptPushCursorAndCallback(BattleScript_RuinAbilityActivates);
                effect++;
            }
            break;
        case ABILITY_BEADS_OF_RUIN:
            if (!gSpecialStatuses[battler].switchInAbilityDone)
            {
                PREPARE_STAT_BUFFER(gBattleTextBuff1, STAT_SPDEF);
                gSpecialStatuses[battler].switchInAbilityDone = TRUE;
                BattleScriptPushCursorAndCallback(BattleScript_RuinAbilityActivates);
                effect++;
            }
            break;
        case ABILITY_ORICHALCUM_PULSE:
            if (TryChangeBattleWeather(battler, ENUM_WEATHER_SUN, TRUE))
            {
                BattleScriptPushCursorAndCallback(BattleScript_DroughtActivates);
                effect++;
            }
            break;
        case ABILITY_SUPREME_OVERLORD:
            if (!gSpecialStatuses[battler].switchInAbilityDone && CountUsablePartyMons(battler) < PARTY_SIZE)
            {
                gSpecialStatuses[battler].switchInAbilityDone = TRUE;
                gBattleStruct->supremeOverlordModifier[battler] = GetSupremeOverlordModifier(battler);
                BattleScriptPushCursorAndCallback(BattleScript_SupremeOverlordActivates);
                effect++;
            }
            break;
        case ABILITY_COSTAR:
            if (!gSpecialStatuses[battler].switchInAbilityDone
             && IsDoubleBattle()
             && IsBattlerAlive(BATTLE_PARTNER(battler))
             && CountBattlerStatIncreases(BATTLE_PARTNER(battler), FALSE))
            {
                gSpecialStatuses[battler].switchInAbilityDone = TRUE;
                for (i = 0; i < NUM_BATTLE_STATS; i++)
                    gBattleMons[battler].statStages[i] = gBattleMons[BATTLE_PARTNER(battler)].statStages[i];
                gBattlerTarget = BATTLE_PARTNER(battler);
                BattleScriptPushCursorAndCallback(BattleScript_CostarActivates);
                effect++;
            }
            break;
        }
        break;
    case ABILITYEFFECT_ENDTURN: // 1
        if (gBattleMons[battler].hp != 0)
        {
            gBattlerAttacker = battler;
            switch (gLastUsedAbility)
            {
            case ABILITY_HARVEST:
                if ((IsBattlerWeatherAffected(battler, B_WEATHER_SUN) || Random() % 2 == 0)
                 && gBattleMons[battler].item == ITEM_NONE
                 && gBattleStruct->changedItems[battler] == ITEM_NONE   // Will not inherit an item
                 && ItemId_GetPocket(GetUsedHeldItem(battler)) == POCKET_BERRIES)
                {
                    gLastUsedItem = GetUsedHeldItem(battler);
                    BattleScriptPushCursorAndCallback(BattleScript_HarvestActivates);
                    effect++;
                }
                break;
            case ABILITY_DRY_SKIN:
                if (IsBattlerWeatherAffected(battler, B_WEATHER_SUN))
                    goto SOLAR_POWER_HP_DROP;
            // Dry Skin works similarly to Rain Dish in Rain
            case ABILITY_RAIN_DISH:
                if (IsBattlerWeatherAffected(battler, B_WEATHER_RAIN)
                 && !BATTLER_MAX_HP(battler)
                 && !(gStatuses3[battler] & STATUS3_HEAL_BLOCK))
                {
                    BattleScriptPushCursorAndCallback(BattleScript_RainDishActivates);
                    gBattleMoveDamage = gBattleMons[battler].maxHP / (gLastUsedAbility == ABILITY_RAIN_DISH ? 16 : 8);
                    if (gBattleMoveDamage == 0)
                        gBattleMoveDamage = 1;
                    gBattleMoveDamage *= -1;
                    effect++;
                }
                break;
            case ABILITY_HYDRATION:
                if (IsBattlerWeatherAffected(battler, B_WEATHER_RAIN)
                 && gBattleMons[battler].status1 & STATUS1_ANY)
                {
                    goto ABILITY_HEAL_MON_STATUS;
                }
                break;
            case ABILITY_SHED_SKIN:
                if ((gBattleMons[battler].status1 & STATUS1_ANY) && (Random() % 3) == 0)
                {
                ABILITY_HEAL_MON_STATUS:
                    if (gBattleMons[battler].status1 & (STATUS1_POISON | STATUS1_TOXIC_POISON))
                        StringCopy(gBattleTextBuff1, gStatusConditionString_PoisonJpn);
                    if (gBattleMons[battler].status1 & STATUS1_SLEEP)
                        StringCopy(gBattleTextBuff1, gStatusConditionString_SleepJpn);
                    if (gBattleMons[battler].status1 & STATUS1_PARALYSIS)
                        StringCopy(gBattleTextBuff1, gStatusConditionString_ParalysisJpn);
                    if (gBattleMons[battler].status1 & STATUS1_BURN)
                        StringCopy(gBattleTextBuff1, gStatusConditionString_BurnJpn);
                    if (gBattleMons[battler].status1 & (STATUS1_FREEZE | STATUS1_FROSTBITE))
                        StringCopy(gBattleTextBuff1, gStatusConditionString_IceJpn);

                    gBattleMons[battler].status1 = 0;
                    gBattleMons[battler].status2 &= ~STATUS2_NIGHTMARE;
                    gBattleScripting.battler = battler;
                    BattleScriptPushCursorAndCallback(BattleScript_ShedSkinActivates);
                    BtlController_EmitSetMonData(battler, BUFFER_A, REQUEST_STATUS_BATTLE, 0, 4, &gBattleMons[battler].status1);
                    MarkBattlerForControllerExec(battler);
                    effect++;
                }
                break;
            case ABILITY_SPEED_BOOST:
                if (CompareStat(battler, STAT_SPEED, MAX_STAT_STAGE, CMP_LESS_THAN) && gDisableStructs[battler].isFirstTurn != 2)
                {
                    SET_STATCHANGER(STAT_SPEED, 1, FALSE);
                    BattleScriptPushCursorAndCallback(BattleScript_SpeedBoostActivates);
                    gBattleScripting.battler = battler;
                    effect++;
                }
                break;
            case ABILITY_MOODY:
                if (gDisableStructs[battler].isFirstTurn != 2)
                {
                    u32 validToRaise = 0, validToLower = 0;
                #if B_MOODY_ACC_EVASION < GEN_8
                    u32 statsNum = NUM_BATTLE_STATS;
                #else
                    u32 statsNum = NUM_STATS;
                #endif

                    for (i = STAT_ATK; i < statsNum; i++)
                    {
                        if (CompareStat(battler, i, MIN_STAT_STAGE, CMP_GREATER_THAN))
                            validToLower |= gBitTable[i];
                        if (CompareStat(battler, i, MAX_STAT_STAGE, CMP_LESS_THAN))
                            validToRaise |= gBitTable[i];
                    }

                    if (validToLower != 0 || validToRaise != 0) // Can lower one stat, or can raise one stat
                    {
                        gBattleScripting.statChanger = gBattleScripting.savedStatChanger = 0; // for raising and lowering stat respectively
                        if (validToRaise != 0) // Find stat to raise
                        {
                            do
                            {
                                i = (Random() % statsNum) + STAT_ATK;
                            } while (!(validToRaise & gBitTable[i]));
                            SET_STATCHANGER(i, 2, FALSE);
                            validToLower &= ~(gBitTable[i]); // Can't lower the same stat as raising.
                        }
                        if (validToLower != 0) // Find stat to lower
                        {
                            do
                            {
                                i = (Random() % statsNum) + STAT_ATK;
                            } while (!(validToLower & gBitTable[i]));
                            SET_STATCHANGER2(gBattleScripting.savedStatChanger, i, 1, TRUE);
                        }
                        BattleScriptPushCursorAndCallback(BattleScript_MoodyActivates);
                        effect++;
                    }
                }
                break;
            case ABILITY_TRUANT:
                gDisableStructs[gBattlerAttacker].truantCounter ^= 1;
                break;
            case ABILITY_BAD_DREAMS:
                BattleScriptPushCursorAndCallback(BattleScript_BadDreamsActivates);
                effect++;
                break;
            SOLAR_POWER_HP_DROP:
            case ABILITY_SOLAR_POWER:
                if (IsBattlerWeatherAffected(battler, B_WEATHER_SUN))
                {
                    BattleScriptPushCursorAndCallback(BattleScript_SolarPowerActivates);
                    gBattleMoveDamage = gBattleMons[battler].maxHP / 8;
                    if (gBattleMoveDamage == 0)
                        gBattleMoveDamage = 1;
                    effect++;
                }
                break;
            case ABILITY_HEALER:
                gBattleScripting.battler = BATTLE_PARTNER(battler);
                if (IsBattlerAlive(gBattleScripting.battler)
                    && gBattleMons[gBattleScripting.battler].status1 & STATUS1_ANY
                    && (Random() % 100) < 30)
                {
                    BattleScriptPushCursorAndCallback(BattleScript_HealerActivates);
                    effect++;
                }
                break;
            case ABILITY_SCHOOLING:
                if (gBattleMons[battler].level < 20)
                    break;
            // Fallthrough
            case ABILITY_ZEN_MODE:
            case ABILITY_SHIELDS_DOWN:
            case ABILITY_POWER_CONSTRUCT:
                if (TryBattleFormChange(battler, FORM_CHANGE_BATTLE_HP_PERCENT))
                {
                    BattleScriptPushCursorAndCallback(BattleScript_AttackerFormChangeEnd3);
                    effect++;
                }
                break;
            case ABILITY_BALL_FETCH:
                if (gBattleMons[battler].item == ITEM_NONE
                    && gBattleResults.catchAttempts[gLastUsedBall - ITEM_ULTRA_BALL] >= 1
                    && !gHasFetchedBall)
                {
                    gBattleScripting.battler = battler;
                    BtlController_EmitSetMonData(battler, BUFFER_A, REQUEST_HELDITEM_BATTLE, 0, 2, &gLastUsedBall);
                    MarkBattlerForControllerExec(battler);
                    gHasFetchedBall = TRUE;
                    gLastUsedItem = gLastUsedBall;
                    BattleScriptPushCursorAndCallback(BattleScript_BallFetch);
                    effect++;
                }
                break;
            case ABILITY_HUNGER_SWITCH:
                if (TryBattleFormChange(battler, FORM_CHANGE_BATTLE_TURN_END))
                {
                    BattleScriptPushCursorAndCallback(BattleScript_AttackerFormChangeEnd3NoPopup);
                    effect++;
                }
                break;
            case ABILITY_CUD_CHEW:
                if (ItemId_GetPocket(GetUsedHeldItem(battler)) == POCKET_BERRIES && gDisableStructs[battler].cudChew == TRUE)
                {
                    gLastUsedItem = gBattleStruct->usedHeldItems[battler][GetBattlerSide(battler)];
                    gBattleStruct->usedHeldItems[battler][GetBattlerSide(battler)] = ITEM_NONE;
                    BattleScriptPushCursorAndCallback(BattleScript_CudChewActivates);
                    effect++;
                }
                break;
            }
        }
        break;
    case ABILITYEFFECT_MOVES_BLOCK: // 2
        {
            u16 moveTarget = GetBattlerMoveTargetType(battler, move);
            u16 battlerAbility = GetBattlerAbility(battler);
            u16 targetAbility = GetBattlerAbility(gBattlerTarget);

            if ((gLastUsedAbility == ABILITY_SOUNDPROOF && gBattleMoves[move].soundMove && !(moveTarget & MOVE_TARGET_USER))
             || (gLastUsedAbility == ABILITY_BULLETPROOF && gBattleMoves[move].ballisticMove))
            {
                if (gBattleMons[gBattlerAttacker].status2 & STATUS2_MULTIPLETURNS)
                    gHitMarker |= HITMARKER_NO_PPDEDUCT;
                gBattlescriptCurrInstr = BattleScript_SoundproofProtected;
                effect = 1;
            }
            else if ((gLastUsedAbility == ABILITY_DAZZLING || gLastUsedAbility == ABILITY_QUEENLY_MAJESTY || gLastUsedAbility == ABILITY_ARMOR_TAIL || IsBattlerAlive(battler ^= BIT_FLANK))
                  && (battlerAbility == ABILITY_DAZZLING || battlerAbility == ABILITY_QUEENLY_MAJESTY || battlerAbility == ABILITY_ARMOR_TAIL)
                  && GetChosenMovePriority(gBattlerAttacker) > 0
                  && GetBattlerSide(gBattlerAttacker) != GetBattlerSide(battler))
            {
                if (gBattleMons[gBattlerAttacker].status2 & STATUS2_MULTIPLETURNS)
                    gHitMarker |= HITMARKER_NO_PPDEDUCT;
                gBattlescriptCurrInstr = BattleScript_DazzlingProtected;
                effect = 1;
            }
            else if (BlocksPrankster(move, gBattlerAttacker, gBattlerTarget, TRUE) && !(IS_MOVE_STATUS(move) && targetAbility == ABILITY_MAGIC_BOUNCE))
            {
                if (!(gBattleTypeFlags & BATTLE_TYPE_DOUBLE) || !(moveTarget & (MOVE_TARGET_BOTH | MOVE_TARGET_FOES_AND_ALLY)))
                    CancelMultiTurnMoves(gBattlerAttacker); // Don't cancel moves that can hit two targets bc one target might not be protected
                gBattleScripting.battler = gBattlerAbility = gBattlerTarget;
                gBattlescriptCurrInstr = BattleScript_DarkTypePreventsPrankster;
                effect = 1;
            }
            else if (GetBattlerAbility(gBattlerTarget) == ABILITY_GOOD_AS_GOLD
                  && IS_MOVE_STATUS(gCurrentMove)
                  && !(moveTarget & MOVE_TARGET_USER)
                  && !(moveTarget & MOVE_TARGET_OPPONENTS_FIELD)
                  && !(moveTarget & MOVE_TARGET_ALL_BATTLERS))
            {
                gBattlescriptCurrInstr = BattleScript_GoodAsGoldActivates;
                effect = 1;
            }
            else if (gLastUsedAbility == ABILITY_ICE_FACE && IS_MOVE_PHYSICAL(move) && gBattleMons[gBattlerTarget].species == SPECIES_EISCUE)
            {
                gBattleMons[gBattlerTarget].species = SPECIES_EISCUE_NOICE_FACE;
                if (gBattleMons[gBattlerAttacker].status2 & STATUS2_MULTIPLETURNS)
                    gHitMarker |= HITMARKER_NO_PPDEDUCT;
                gBattleScripting.battler = gBattlerTarget; // For STRINGID_PKMNTRANSFORMED
                gBattlescriptCurrInstr = BattleScript_IceFaceNullsDamage;
                effect = 1;
            }
            break;
        }
    case ABILITYEFFECT_ABSORBING: // 3
        if (move != MOVE_NONE)
        {
            u8 statId;
            u8 statAmount = 1;
            switch (gLastUsedAbility)
            {
            case ABILITY_VOLT_ABSORB:
                if (moveType == TYPE_ELECTRIC)
                    effect = 1;
                break;
            case ABILITY_WATER_ABSORB:
            case ABILITY_DRY_SKIN:
                if (moveType == TYPE_WATER)
                    effect = 1;
                break;
            case ABILITY_MOTOR_DRIVE:
                if (moveType == TYPE_ELECTRIC)
                    effect = 2, statId = STAT_SPEED;
                break;
            case ABILITY_LIGHTNING_ROD:
                if (moveType == TYPE_ELECTRIC)
                    effect = 2, statId = STAT_SPATK;
                break;
            case ABILITY_STORM_DRAIN:
                if (moveType == TYPE_WATER)
                    effect = 2, statId = STAT_SPATK;
                break;
            case ABILITY_SAP_SIPPER:
                if (moveType == TYPE_GRASS)
                    effect = 2, statId = STAT_ATK;
                break;
            case ABILITY_FLASH_FIRE:
                if (moveType == TYPE_FIRE
                #if B_FLASH_FIRE_FROZEN <= GEN_4
                    && !(gBattleMons[battler].status1 & STATUS1_FREEZE)
                #endif
                )
                {
                    if (!(gBattleResources->flags->flags[battler] & RESOURCE_FLAG_FLASH_FIRE))
                    {
                        gBattleCommunication[MULTISTRING_CHOOSER] = B_MSG_FLASH_FIRE_BOOST;
                        if (gProtectStructs[gBattlerAttacker].notFirstStrike)
                            gBattlescriptCurrInstr = BattleScript_FlashFireBoost;
                        else
                            gBattlescriptCurrInstr = BattleScript_FlashFireBoost_PPLoss;

                        gBattleResources->flags->flags[battler] |= RESOURCE_FLAG_FLASH_FIRE;
                        effect = 3;
                    }
                    else
                    {
                        gBattleCommunication[MULTISTRING_CHOOSER] = B_MSG_FLASH_FIRE_NO_BOOST;
                        if (gProtectStructs[gBattlerAttacker].notFirstStrike)
                            gBattlescriptCurrInstr = BattleScript_FlashFireBoost;
                        else
                            gBattlescriptCurrInstr = BattleScript_FlashFireBoost_PPLoss;

                        effect = 3;
                    }
                }
                break;
            case ABILITY_WELL_BAKED_BODY:
                if (moveType == TYPE_FIRE)
                    effect = 2, statId = STAT_DEF, statAmount = 2;
                break;
            case ABILITY_WIND_RIDER:
                if (gBattleMoves[gCurrentMove].windMove && !(GetBattlerMoveTargetType(gBattlerAttacker, gCurrentMove) & MOVE_TARGET_USER))
                    effect = 2, statId = STAT_ATK;
                break;
            case ABILITY_EARTH_EATER:
                if (moveType == TYPE_GROUND)
                    effect = 1;
                break;
            }

            if (effect == 1) // Drain Hp ability.
            {
#if B_HEAL_BLOCKING >= GEN_5
                if (BATTLER_MAX_HP(battler) || gStatuses3[battler] & STATUS3_HEAL_BLOCK)
#else
                if (BATTLER_MAX_HP(battler))
#endif
                {
                    if ((gProtectStructs[gBattlerAttacker].notFirstStrike))
                        gBattlescriptCurrInstr = BattleScript_MonMadeMoveUseless;
                    else
                        gBattlescriptCurrInstr = BattleScript_MonMadeMoveUseless_PPLoss;
                }
                else
                {
                    if (gProtectStructs[gBattlerAttacker].notFirstStrike)
                        gBattlescriptCurrInstr = BattleScript_MoveHPDrain;
                    else
                        gBattlescriptCurrInstr = BattleScript_MoveHPDrain_PPLoss;

                    gBattleMoveDamage = gBattleMons[battler].maxHP / 4;
                    if (gBattleMoveDamage == 0)
                        gBattleMoveDamage = 1;
                    gBattleMoveDamage *= -1;
                }
            }
            else if (effect == 2) // Boost Stat ability;
            {
                if (!CompareStat(battler, statId, MAX_STAT_STAGE, CMP_LESS_THAN))
                {
                    if ((gProtectStructs[gBattlerAttacker].notFirstStrike))
                        gBattlescriptCurrInstr = BattleScript_MonMadeMoveUseless;
                    else
                        gBattlescriptCurrInstr = BattleScript_MonMadeMoveUseless_PPLoss;
                }
                else
                {
                    if (gProtectStructs[gBattlerAttacker].notFirstStrike)
                        gBattlescriptCurrInstr = BattleScript_MoveStatDrain;
                    else
                        gBattlescriptCurrInstr = BattleScript_MoveStatDrain_PPLoss;

                    SET_STATCHANGER(statId, statAmount, FALSE);
                #if B_ABSORBING_ABILITY_STRING < GEN_5
                    PREPARE_STAT_BUFFER(gBattleTextBuff1, statId);
                #endif
                }
            }
        }
        break;
    case ABILITYEFFECT_MOVE_END: // Think contact abilities.
        switch (gLastUsedAbility)
        {
        case ABILITY_JUSTIFIED:
            if (!(gMoveResultFlags & MOVE_RESULT_NO_EFFECT)
             && TARGET_TURN_DAMAGED
             && IsBattlerAlive(battler)
             && moveType == TYPE_DARK
             && CompareStat(battler, STAT_ATK, MAX_STAT_STAGE, CMP_LESS_THAN))
            {
                gEffectBattler = battler;
                SET_STATCHANGER(STAT_ATK, 1, FALSE);
                BattleScriptPushCursor();
                gBattlescriptCurrInstr = BattleScript_TargetAbilityStatRaiseRet;
                effect++;
            }
            break;
        case ABILITY_RATTLED:
            if (!(gMoveResultFlags & MOVE_RESULT_NO_EFFECT)
             && TARGET_TURN_DAMAGED
             && IsBattlerAlive(battler)
             && (moveType == TYPE_DARK || moveType == TYPE_BUG || moveType == TYPE_GHOST)
             && CompareStat(battler, STAT_SPEED, MAX_STAT_STAGE, CMP_LESS_THAN))
            {
                gEffectBattler = battler;
                SET_STATCHANGER(STAT_SPEED, 1, FALSE);
                BattleScriptPushCursor();
                gBattlescriptCurrInstr = BattleScript_TargetAbilityStatRaiseRet;
                effect++;
            }
            break;
        case ABILITY_WATER_COMPACTION:
            if (!(gMoveResultFlags & MOVE_RESULT_NO_EFFECT)
             && TARGET_TURN_DAMAGED
             && IsBattlerAlive(battler)
             && moveType == TYPE_WATER
             && CompareStat(battler, STAT_DEF, MAX_STAT_STAGE, CMP_LESS_THAN))
            {
                gEffectBattler = battler;
                SET_STATCHANGER(STAT_DEF, 2, FALSE);
                BattleScriptPushCursor();
                gBattlescriptCurrInstr = BattleScript_TargetAbilityStatRaiseRet;
                effect++;
            }
            break;
        case ABILITY_STAMINA:
            if (!(gMoveResultFlags & MOVE_RESULT_NO_EFFECT)
             && TARGET_TURN_DAMAGED
             && IsBattlerAlive(battler)
             && CompareStat(battler, STAT_DEF, MAX_STAT_STAGE, CMP_LESS_THAN))
            {
                gEffectBattler = battler;
                SET_STATCHANGER(STAT_DEF, 1, FALSE);
                BattleScriptPushCursor();
                gBattlescriptCurrInstr = BattleScript_TargetAbilityStatRaiseRet;
                effect++;
            }
            break;
        case ABILITY_BERSERK:
            if (!(gMoveResultFlags & MOVE_RESULT_NO_EFFECT)
             && TARGET_TURN_DAMAGED
             && IsBattlerAlive(battler)
            // Had more than half of hp before, now has less
             && gBattleStruct->hpBefore[battler] >= gBattleMons[battler].maxHP / 2
             && gBattleMons[battler].hp < gBattleMons[battler].maxHP / 2
             && (gMultiHitCounter == 0 || gMultiHitCounter == 1)
             && !(TestSheerForceFlag(gBattlerAttacker, gCurrentMove))
             && CompareStat(battler, STAT_SPATK, MAX_STAT_STAGE, CMP_LESS_THAN))
            {
                gEffectBattler = battler;
                SET_STATCHANGER(STAT_SPATK, 1, FALSE);
                BattleScriptPushCursor();
                gBattlescriptCurrInstr = BattleScript_TargetAbilityStatRaiseRet;
                effect++;
            }
            break;
        case ABILITY_EMERGENCY_EXIT:
        case ABILITY_WIMP_OUT:
            if (!(gMoveResultFlags & MOVE_RESULT_NO_EFFECT)
             && TARGET_TURN_DAMAGED
             && IsBattlerAlive(battler)
            // Had more than half of hp before, now has less
             && gBattleStruct->hpBefore[battler] > gBattleMons[battler].maxHP / 2
             && gBattleMons[battler].hp < gBattleMons[battler].maxHP / 2
             && (gMultiHitCounter == 0 || gMultiHitCounter == 1)
             && !(TestSheerForceFlag(gBattlerAttacker, gCurrentMove))
             && (CanBattlerSwitch(battler) || !(gBattleTypeFlags & BATTLE_TYPE_TRAINER))
             && !(gBattleTypeFlags & BATTLE_TYPE_ARENA)
             && CountUsablePartyMons(battler) > 0
             // Not currently held by Sky Drop
             && !(gStatuses3[battler] & STATUS3_SKY_DROPPED))
            {
                gBattleResources->flags->flags[battler] |= RESOURCE_FLAG_EMERGENCY_EXIT;
                effect++;
            }
            break;
        case ABILITY_WEAK_ARMOR:
            if (!(gMoveResultFlags & MOVE_RESULT_NO_EFFECT)
             && TARGET_TURN_DAMAGED
             && IsBattlerAlive(battler)
             && IS_MOVE_PHYSICAL(gCurrentMove)
             && (CompareStat(battler, STAT_SPEED, MAX_STAT_STAGE, CMP_LESS_THAN) // Don't activate if speed cannot be raised
               || CompareStat(battler, STAT_DEF, MIN_STAT_STAGE, CMP_GREATER_THAN))) // Don't activate if defense cannot be lowered
            {
                if (gBattleMoves[gCurrentMove].effect == EFFECT_HIT_ESCAPE && CanBattlerSwitch(gBattlerAttacker))
                    gProtectStructs[battler].disableEjectPack = TRUE;  // Set flag for target

                BattleScriptPushCursor();
                gBattlescriptCurrInstr = BattleScript_WeakArmorActivates;
                effect++;
            }
            break;
        case ABILITY_CURSED_BODY:
            if (!(gMoveResultFlags & MOVE_RESULT_NO_EFFECT)
             && TARGET_TURN_DAMAGED
             && gDisableStructs[gBattlerAttacker].disabledMove == MOVE_NONE
             && IsBattlerAlive(gBattlerAttacker)
             && !IsAbilityOnSide(gBattlerAttacker, ABILITY_AROMA_VEIL)
             && gBattleMons[gBattlerAttacker].pp[gChosenMovePos] != 0
             && (Random() % 3) == 0)
            {
                gDisableStructs[gBattlerAttacker].disabledMove = gChosenMove;
                gDisableStructs[gBattlerAttacker].disableTimer = 4;
                PREPARE_MOVE_BUFFER(gBattleTextBuff1, gChosenMove);
                BattleScriptPushCursor();
                gBattlescriptCurrInstr = BattleScript_CursedBodyActivates;
                effect++;
            }
            break;
        case ABILITY_LINGERING_AROMA:
        case ABILITY_MUMMY:
            if (!(gMoveResultFlags & MOVE_RESULT_NO_EFFECT)
             && IsBattlerAlive(gBattlerAttacker)
             && TARGET_TURN_DAMAGED
             && IsMoveMakingContact(move, gBattlerAttacker)
             && gBattleStruct->overwrittenAbilities[gBattlerAttacker] != GetBattlerAbility(gBattlerTarget))
            {
                switch (gBattleMons[gBattlerAttacker].ability)
                {
                case ABILITY_MUMMY:
                case ABILITY_BATTLE_BOND:
                case ABILITY_COMATOSE:
                case ABILITY_DISGUISE:
                case ABILITY_MULTITYPE:
                case ABILITY_POWER_CONSTRUCT:
                case ABILITY_RKS_SYSTEM:
                case ABILITY_SCHOOLING:
                case ABILITY_SHIELDS_DOWN:
                case ABILITY_STANCE_CHANGE:
                    break;
                default:
                    if (GetBattlerHoldEffect(gBattlerAttacker, TRUE) == HOLD_EFFECT_ABILITY_SHIELD)
                    {
                        RecordItemEffectBattle(gBattlerAttacker, HOLD_EFFECT_ABILITY_SHIELD);
                        break;
                    }

                    gLastUsedAbility = gBattleMons[gBattlerAttacker].ability = gBattleStruct->overwrittenAbilities[gBattlerAttacker] = gBattleMons[gBattlerTarget].ability;
                    BattleScriptPushCursor();
                    gBattlescriptCurrInstr = BattleScript_MummyActivates;
                    effect++;
                    break;
                }
            }
            break;
        case ABILITY_WANDERING_SPIRIT:
            if (!(gMoveResultFlags & MOVE_RESULT_NO_EFFECT)
             && IsBattlerAlive(gBattlerAttacker)
             && TARGET_TURN_DAMAGED
             && IsMoveMakingContact(move, gBattlerAttacker))
            {
                switch (gBattleMons[gBattlerAttacker].ability)
                {
                case ABILITY_DISGUISE:
                case ABILITY_FLOWER_GIFT:
                case ABILITY_GULP_MISSILE:
                case ABILITY_HUNGER_SWITCH:
                case ABILITY_ICE_FACE:
                case ABILITY_ILLUSION:
                case ABILITY_IMPOSTER:
                case ABILITY_RECEIVER:
                case ABILITY_RKS_SYSTEM:
                case ABILITY_SCHOOLING:
                case ABILITY_STANCE_CHANGE:
                case ABILITY_WONDER_GUARD:
                case ABILITY_ZEN_MODE:
                    break;
                default:
                    if (GetBattlerHoldEffect(gBattlerAttacker, TRUE) == HOLD_EFFECT_ABILITY_SHIELD)
                    {
                        RecordItemEffectBattle(gBattlerAttacker, HOLD_EFFECT_ABILITY_SHIELD);
                        break;
                    }

                    gLastUsedAbility = gBattleMons[gBattlerAttacker].ability;
                    gBattleMons[gBattlerAttacker].ability = gBattleStruct->overwrittenAbilities[gBattlerAttacker] = gBattleMons[gBattlerTarget].ability;
                    gBattleMons[gBattlerTarget].ability = gBattleStruct->overwrittenAbilities[gBattlerTarget] = gLastUsedAbility;
                    BattleScriptPushCursor();
                    gBattlescriptCurrInstr = BattleScript_WanderingSpiritActivates;
                    effect++;
                    break;
                }
            }
            break;
        case ABILITY_ANGER_POINT:
            if (!(gMoveResultFlags & MOVE_RESULT_NO_EFFECT)
             && gIsCriticalHit
             && TARGET_TURN_DAMAGED
             && IsBattlerAlive(battler)
             && CompareStat(battler, STAT_ATK, MAX_STAT_STAGE, CMP_LESS_THAN))
            {
                SET_STATCHANGER(STAT_ATK, MAX_STAT_STAGE - gBattleMons[battler].statStages[STAT_ATK], FALSE);
                BattleScriptPushCursor();
                gBattlescriptCurrInstr = BattleScript_TargetsStatWasMaxedOut;
                effect++;
            }
            break;
        case ABILITY_COLOR_CHANGE:
            if (!(gMoveResultFlags & MOVE_RESULT_NO_EFFECT)
             && move != MOVE_STRUGGLE
             && gBattleMoves[move].power != 0
             && TARGET_TURN_DAMAGED
             && !IS_BATTLER_OF_TYPE(battler, moveType)
             && gBattleMons[battler].hp != 0)
            {
                SET_BATTLER_TYPE(battler, moveType);
                PREPARE_TYPE_BUFFER(gBattleTextBuff1, moveType);
                BattleScriptPushCursor();
                gBattlescriptCurrInstr = BattleScript_ColorChangeActivates;
                effect++;
            }
            break;
        case ABILITY_GOOEY:
        case ABILITY_TANGLING_HAIR:
            if (!(gMoveResultFlags & MOVE_RESULT_NO_EFFECT)
             && gBattleMons[gBattlerAttacker].hp != 0
             && (CompareStat(gBattlerAttacker, STAT_SPEED, MIN_STAT_STAGE, CMP_GREATER_THAN) || GetBattlerAbility(gBattlerAttacker) == ABILITY_MIRROR_ARMOR)
             && !gProtectStructs[gBattlerAttacker].confusionSelfDmg
             && TARGET_TURN_DAMAGED
             && IsMoveMakingContact(move, gBattlerAttacker))
            {
                SET_STATCHANGER(STAT_SPEED, 1, TRUE);
                gBattleScripting.moveEffect = MOVE_EFFECT_SPD_MINUS_1;
                PREPARE_ABILITY_BUFFER(gBattleTextBuff1, gLastUsedAbility);
                BattleScriptPushCursor();
                gBattlescriptCurrInstr = BattleScript_GooeyActivates;
                gHitMarker |= HITMARKER_IGNORE_SAFEGUARD;
                effect++;
            }
            break;
        case ABILITY_ROUGH_SKIN:
        case ABILITY_IRON_BARBS:
            if (!(gMoveResultFlags & MOVE_RESULT_NO_EFFECT)
             && gBattleMons[gBattlerAttacker].hp != 0
             && !gProtectStructs[gBattlerAttacker].confusionSelfDmg
             && TARGET_TURN_DAMAGED
             && IsMoveMakingContact(move, gBattlerAttacker))
            {
                #if B_ROUGH_SKIN_DMG >= GEN_4
                    gBattleMoveDamage = gBattleMons[gBattlerAttacker].maxHP / 8;
                #else
                    gBattleMoveDamage = gBattleMons[gBattlerAttacker].maxHP / 16;
                #endif
                if (gBattleMoveDamage == 0)
                    gBattleMoveDamage = 1;
                PREPARE_ABILITY_BUFFER(gBattleTextBuff1, gLastUsedAbility);
                BattleScriptPushCursor();
                gBattlescriptCurrInstr = BattleScript_RoughSkinActivates;
                effect++;
            }
            break;
        case ABILITY_AFTERMATH:
            if (!(gMoveResultFlags & MOVE_RESULT_NO_EFFECT)
             && gBattleMons[gBattlerTarget].hp == 0
             && IsBattlerAlive(gBattlerAttacker)
             && IsMoveMakingContact(move, gBattlerAttacker))
            {
                u8 battler;
                if ((battler = IsAbilityOnField(ABILITY_DAMP)))
                {
                    gBattleScripting.battler = battler - 1;
                    BattleScriptPushCursor();
                    gBattlescriptCurrInstr = BattleScript_DampPreventsAftermath;
                }
                else
                {
                    gBattleMoveDamage = gBattleMons[gBattlerAttacker].maxHP / 4;
                    if (gBattleMoveDamage == 0)
                        gBattleMoveDamage = 1;
                    BattleScriptPushCursor();
                    gBattlescriptCurrInstr = BattleScript_AftermathDmg;
                }
                effect++;
            }
            break;
        case ABILITY_INNARDS_OUT:
            if (!(gMoveResultFlags & MOVE_RESULT_NO_EFFECT)
             && gBattleMons[gBattlerTarget].hp == 0
             && IsBattlerAlive(gBattlerAttacker))
            {
                gBattleMoveDamage = gSpecialStatuses[gBattlerTarget].dmg;
                BattleScriptPushCursor();
                gBattlescriptCurrInstr = BattleScript_AftermathDmg;
                effect++;
            }
            break;
        case ABILITY_EFFECT_SPORE:
            if (!IS_BATTLER_OF_TYPE(gBattlerAttacker, TYPE_GRASS)
             && GetBattlerAbility(gBattlerAttacker) != ABILITY_OVERCOAT
             && GetBattlerHoldEffect(gBattlerAttacker, TRUE) != HOLD_EFFECT_SAFETY_GOGGLES)
            {
                i = Random() % 3;
                if (i == 0)
                    goto POISON_POINT;
                if (i == 1)
                    goto STATIC;
                // Sleep
                if (!(gMoveResultFlags & MOVE_RESULT_NO_EFFECT)
                 && gBattleMons[gBattlerAttacker].hp != 0
                 && !gProtectStructs[gBattlerAttacker].confusionSelfDmg
                 && TARGET_TURN_DAMAGED
                 && CanSleep(gBattlerAttacker)
                 && IsMoveMakingContact(move, gBattlerAttacker)
                 && (Random() % 3) == 0)
                {
                    gBattleScripting.moveEffect = MOVE_EFFECT_AFFECTS_USER | MOVE_EFFECT_SLEEP;
                    PREPARE_ABILITY_BUFFER(gBattleTextBuff1, gLastUsedAbility);
                    BattleScriptPushCursor();
                    gBattlescriptCurrInstr = BattleScript_AbilityStatusEffect;
                    gHitMarker |= HITMARKER_IGNORE_SAFEGUARD;
                    effect++;
                }
            }
            break;
        POISON_POINT:
        case ABILITY_POISON_POINT:
            if (!(gMoveResultFlags & MOVE_RESULT_NO_EFFECT)
             && gBattleMons[gBattlerAttacker].hp != 0
             && !gProtectStructs[gBattlerAttacker].confusionSelfDmg
             && TARGET_TURN_DAMAGED
             && CanBePoisoned(gBattlerTarget, gBattlerAttacker)
             && IsMoveMakingContact(move, gBattlerAttacker)
             && RandomWeighted(RNG_POISON_POINT, 2, 1))
            {
                gBattleScripting.moveEffect = MOVE_EFFECT_AFFECTS_USER | MOVE_EFFECT_POISON;
                PREPARE_ABILITY_BUFFER(gBattleTextBuff1, gLastUsedAbility);
                BattleScriptPushCursor();
                gBattlescriptCurrInstr = BattleScript_AbilityStatusEffect;
                gHitMarker |= HITMARKER_IGNORE_SAFEGUARD;
                effect++;
            }
            break;
        STATIC:
        case ABILITY_STATIC:
            if (!(gMoveResultFlags & MOVE_RESULT_NO_EFFECT)
             && gBattleMons[gBattlerAttacker].hp != 0
             && !gProtectStructs[gBattlerAttacker].confusionSelfDmg
             && TARGET_TURN_DAMAGED
             && CanBeParalyzed(gBattlerAttacker)
             && IsMoveMakingContact(move, gBattlerAttacker)
             && RandomWeighted(RNG_STATIC, 2, 1))
            {
                gBattleScripting.moveEffect = MOVE_EFFECT_AFFECTS_USER | MOVE_EFFECT_PARALYSIS;
                BattleScriptPushCursor();
                gBattlescriptCurrInstr = BattleScript_AbilityStatusEffect;
                gHitMarker |= HITMARKER_IGNORE_SAFEGUARD;
                effect++;
            }
            break;
        case ABILITY_FLAME_BODY:
            if (!(gMoveResultFlags & MOVE_RESULT_NO_EFFECT)
             && gBattleMons[gBattlerAttacker].hp != 0
             && !gProtectStructs[gBattlerAttacker].confusionSelfDmg
             && (IsMoveMakingContact(move, gBattlerAttacker))
             && TARGET_TURN_DAMAGED
             && CanBeBurned(gBattlerAttacker)
             && RandomWeighted(RNG_FLAME_BODY, 2, 1))
            {
                gBattleScripting.moveEffect = MOVE_EFFECT_AFFECTS_USER | MOVE_EFFECT_BURN;
                BattleScriptPushCursor();
                gBattlescriptCurrInstr = BattleScript_AbilityStatusEffect;
                gHitMarker |= HITMARKER_IGNORE_SAFEGUARD;
                effect++;
            }
            break;
        case ABILITY_CUTE_CHARM:
            if (!(gMoveResultFlags & MOVE_RESULT_NO_EFFECT)
             && gBattleMons[gBattlerAttacker].hp != 0
             && !gProtectStructs[gBattlerAttacker].confusionSelfDmg
             && TARGET_TURN_DAMAGED
             && gBattleMons[gBattlerTarget].hp != 0
             && RandomWeighted(RNG_CUTE_CHARM, 2, 1)
             && !(gBattleMons[gBattlerAttacker].status2 & STATUS2_INFATUATION)
             && AreBattlersOfOppositeGender(gBattlerAttacker, gBattlerTarget)
             && GetBattlerAbility(gBattlerAttacker) != ABILITY_OBLIVIOUS
             && IsMoveMakingContact(move, gBattlerAttacker)
             && !IsAbilityOnSide(gBattlerAttacker, ABILITY_AROMA_VEIL))
            {
                gBattleMons[gBattlerAttacker].status2 |= STATUS2_INFATUATED_WITH(gBattlerTarget);
                BattleScriptPushCursor();
                gBattlescriptCurrInstr = BattleScript_CuteCharmActivates;
                effect++;
            }
            break;
        case ABILITY_ILLUSION:
            if (gBattleStruct->illusion[gBattlerTarget].on && !gBattleStruct->illusion[gBattlerTarget].broken && TARGET_TURN_DAMAGED)
            {
                BattleScriptPushCursor();
                gBattlescriptCurrInstr = BattleScript_IllusionOff;
                effect++;
            }
            break;
        case ABILITY_COTTON_DOWN:
            if (!(gMoveResultFlags & MOVE_RESULT_NO_EFFECT)
             && gBattleMons[gBattlerAttacker].hp != 0
             && !gProtectStructs[gBattlerAttacker].confusionSelfDmg
             && TARGET_TURN_DAMAGED)
            {
                gEffectBattler = gBattlerTarget;
                BattleScriptPushCursor();
                gBattlescriptCurrInstr = BattleScript_CottonDownActivates;
                effect++;
            }
            break;
        case ABILITY_STEAM_ENGINE:
            if (!(gMoveResultFlags & MOVE_RESULT_NO_EFFECT)
             && TARGET_TURN_DAMAGED
             && IsBattlerAlive(battler)
             && CompareStat(battler, STAT_SPEED, MAX_STAT_STAGE, CMP_LESS_THAN)
             && (moveType == TYPE_FIRE || moveType == TYPE_WATER))
            {
                gEffectBattler = battler;
                SET_STATCHANGER(STAT_SPEED, 6, FALSE);
                BattleScriptPushCursor();
                gBattlescriptCurrInstr = BattleScript_TargetAbilityStatRaiseRet;
                effect++;
            }
            break;
        case ABILITY_SAND_SPIT:
            if (!(gMoveResultFlags & MOVE_RESULT_NO_EFFECT)
             && !gProtectStructs[gBattlerAttacker].confusionSelfDmg
             && TARGET_TURN_DAMAGED
             && !(gBattleWeather & B_WEATHER_SANDSTORM && WEATHER_HAS_EFFECT))
            {
                if (gBattleWeather & B_WEATHER_PRIMAL_ANY && WEATHER_HAS_EFFECT)
                {
                    BattleScriptPushCursor();
                    gBattlescriptCurrInstr = BattleScript_BlockedByPrimalWeatherRet;
                    effect++;
                }
                else if (TryChangeBattleWeather(battler, ENUM_WEATHER_SANDSTORM, TRUE))
                {
                    gBattleScripting.battler = battler;
                    BattleScriptPushCursor();
                    gBattlescriptCurrInstr = BattleScript_SandSpitActivates;
                    effect++;
                }
            }
            break;
        case ABILITY_PERISH_BODY:
            if (!(gMoveResultFlags & MOVE_RESULT_NO_EFFECT)
             && !gProtectStructs[gBattlerAttacker].confusionSelfDmg
             && TARGET_TURN_DAMAGED
             && IsBattlerAlive(battler)
             && (IsMoveMakingContact(move, gBattlerAttacker))
             && !(gStatuses3[gBattlerAttacker] & STATUS3_PERISH_SONG))
            {
                if (!(gStatuses3[battler] & STATUS3_PERISH_SONG))
                {
                    gStatuses3[battler] |= STATUS3_PERISH_SONG;
                    gDisableStructs[battler].perishSongTimer = 3;
                }
                gStatuses3[gBattlerAttacker] |= STATUS3_PERISH_SONG;
                gDisableStructs[gBattlerAttacker].perishSongTimer = 3;
                BattleScriptPushCursor();
                gBattlescriptCurrInstr = BattleScript_PerishBodyActivates;
                effect++;
            }
            break;
        case ABILITY_GULP_MISSILE:
            if (!(gMoveResultFlags & MOVE_RESULT_NO_EFFECT)
             && !gProtectStructs[gBattlerAttacker].confusionSelfDmg
             && TARGET_TURN_DAMAGED
             && IsBattlerAlive(battler))
            {
                if (gBattleMons[gBattlerTarget].species == SPECIES_CRAMORANT_GORGING)
                {
                    gBattleMons[gBattlerTarget].species = SPECIES_CRAMORANT;
                    if (GetBattlerAbility(gBattlerAttacker) != ABILITY_MAGIC_GUARD)
                    {
                        gBattleMoveDamage = gBattleMons[gBattlerAttacker].maxHP / 4;
                        if (gBattleMoveDamage == 0)
                            gBattleMoveDamage = 1;
                    }
                    BattleScriptPushCursor();
                    gBattlescriptCurrInstr = BattleScript_GulpMissileGorging;
                    effect++;
                }
                else if (gBattleMons[gBattlerTarget].species == SPECIES_CRAMORANT_GULPING)
                {
                    gBattleMons[gBattlerTarget].species = SPECIES_CRAMORANT;
                    if (GetBattlerAbility(gBattlerAttacker) != ABILITY_MAGIC_GUARD)
                    {
                        gBattleMoveDamage = gBattleMons[gBattlerAttacker].maxHP / 4;
                        if (gBattleMoveDamage == 0)
                            gBattleMoveDamage = 1;
                    }
                    BattleScriptPushCursor();
                    gBattlescriptCurrInstr = BattleScript_GulpMissileGulping;
                    effect++;
                }
            }
            break;
        case ABILITY_SEED_SOWER:
            if (!(gMoveResultFlags & MOVE_RESULT_NO_EFFECT)
             && !gProtectStructs[gBattlerAttacker].confusionSelfDmg
             && TARGET_TURN_DAMAGED
             && IsBattlerAlive(gBattlerTarget)
             && TryChangeBattleTerrain(gBattlerTarget, STATUS_FIELD_GRASSY_TERRAIN, &gFieldTimers.terrainTimer))
            {
                BattleScriptPushCursor();
                gBattlescriptCurrInstr = BattleScript_SeedSowerActivates;
                effect++;
            }
            break;
        case ABILITY_THERMAL_EXCHANGE:
            if (!(gMoveResultFlags & MOVE_RESULT_NO_EFFECT)
             && TARGET_TURN_DAMAGED
             && IsBattlerAlive(gBattlerTarget)
             && CompareStat(gBattlerTarget, STAT_ATK, MAX_STAT_STAGE, CMP_LESS_THAN)
             && moveType == TYPE_FIRE)
            {
                gEffectBattler = gBattlerTarget;
                SET_STATCHANGER(STAT_ATK, 1, FALSE);
                BattleScriptPushCursor();
                gBattlescriptCurrInstr = BattleScript_TargetAbilityStatRaiseRet;
                effect++;
            }
            break;
        case ABILITY_ANGER_SHELL:
            if (!(gMoveResultFlags & MOVE_RESULT_NO_EFFECT)
             && !gProtectStructs[gBattlerAttacker].confusionSelfDmg
             && TARGET_TURN_DAMAGED
             && IsBattlerAlive(gBattlerTarget)
             && (gBattleMons[gBattlerTarget].hp <= gBattleMons[gBattlerTarget].maxHP / 2)
             && !(TestSheerForceFlag(gBattlerAttacker, gCurrentMove)))
            {
                gBattlerAttacker = gBattlerTarget;
                BattleScriptPushCursor();
                gBattlescriptCurrInstr = BattleScript_AngerShellActivates;
                effect++;
            }
            break;
        case ABILITY_WIND_POWER:
            if (!(gBattleMoves[gCurrentMove].windMove))
                break;
            // fall through
        case ABILITY_ELECTROMORPHOSIS:
            if (!(gMoveResultFlags & MOVE_RESULT_NO_EFFECT)
             && !gProtectStructs[gBattlerAttacker].confusionSelfDmg
             && TARGET_TURN_DAMAGED
             && IsBattlerAlive(gBattlerTarget))
            {
                BattleScriptPushCursor();
                gBattlescriptCurrInstr = BattleScript_WindPowerActivates;
                effect++;
            }
            break;
        case ABILITY_TOXIC_DEBRIS:
            if (!(gMoveResultFlags & MOVE_RESULT_NO_EFFECT)
             && !gProtectStructs[gBattlerAttacker].confusionSelfDmg
             && IS_MOVE_PHYSICAL(gCurrentMove)
             && TARGET_TURN_DAMAGED
             && !(gSideStatuses[GetBattlerSide(gBattlerAttacker)] & SIDE_STATUS_TOXIC_SPIKES)
             && IsBattlerAlive(gBattlerTarget))
            {
                gBattlerTarget = gBattlerAttacker;
                BattleScriptPushCursor();
                gBattlescriptCurrInstr = BattleScript_ToxicDebrisActivates;
                effect++;
            }
            break;
        }
        break;
    case ABILITYEFFECT_MOVE_END_ATTACKER: // Same as above, but for attacker
        switch (gLastUsedAbility)
        {
        case ABILITY_POISON_TOUCH:
            if (!(gMoveResultFlags & MOVE_RESULT_NO_EFFECT)
             && gBattleMons[gBattlerTarget].hp != 0
             && !gProtectStructs[gBattlerAttacker].confusionSelfDmg
             && CanBePoisoned(gBattlerAttacker, gBattlerTarget)
             && IsMoveMakingContact(move, gBattlerAttacker)
             && TARGET_TURN_DAMAGED // Need to actually hit the target
             && (Random() % 3) == 0)
            {
                gBattleScripting.moveEffect = MOVE_EFFECT_POISON;
                PREPARE_ABILITY_BUFFER(gBattleTextBuff1, gLastUsedAbility);
                BattleScriptPushCursor();
                gBattlescriptCurrInstr = BattleScript_AbilityStatusEffect;
                gHitMarker |= HITMARKER_IGNORE_SAFEGUARD;
                effect++;
            }
            break;
        case ABILITY_STENCH:
            if (!(gMoveResultFlags & MOVE_RESULT_NO_EFFECT)
             && gBattleMons[gBattlerTarget].hp != 0
             && !gProtectStructs[gBattlerAttacker].confusionSelfDmg
             && RandomWeighted(RNG_STENCH, 9, 1)
             && !IS_MOVE_STATUS(move)
             && !gBattleMoves[gCurrentMove].effect != EFFECT_FLINCH_HIT
             && !gBattleMoves[gCurrentMove].effect != EFFECT_FLINCH_STATUS
             && !gBattleMoves[gCurrentMove].effect != EFFECT_TRIPLE_ARROWS)
            {
                gBattleScripting.moveEffect = MOVE_EFFECT_FLINCH;
                BattleScriptPushCursor();
                SetMoveEffect(FALSE, 0);
                BattleScriptPop();
                effect++;
            }
            break;
        case ABILITY_GULP_MISSILE:
            if (((gCurrentMove == MOVE_SURF && TARGET_TURN_DAMAGED) || gStatuses3[gBattlerAttacker] & STATUS3_UNDERWATER)
             && TryBattleFormChange(gBattlerAttacker, FORM_CHANGE_BATTLE_HP_PERCENT))
            {
                BattleScriptPushCursor();
                gBattlescriptCurrInstr = BattleScript_AttackerFormChange;
                effect++;
            }
            break;
        }
        break;
    case ABILITYEFFECT_MOVE_END_OTHER: // Abilities that activate on *another* battler's moveend: Dancer, Soul-Heart, Receiver, Symbiosis
        switch (GetBattlerAbility(battler))
        {
        case ABILITY_DANCER:
            if (IsBattlerAlive(battler)
             && (gBattleMoves[gCurrentMove].danceMove)
             && !gSpecialStatuses[battler].dancerUsedMove
             && gBattlerAttacker != battler)
            {
                // Set bit and save Dancer mon's original target
                gSpecialStatuses[battler].dancerUsedMove = TRUE;
                gSpecialStatuses[battler].dancerOriginalTarget = *(gBattleStruct->moveTarget + battler) | 0x4;
                gBattleStruct->atkCancellerTracker = 0;
                gBattlerAttacker = gBattlerAbility = battler;
                gCalledMove = gCurrentMove;

                // Set the target to the original target of the mon that first used a Dance move
                gBattlerTarget = gBattleScripting.savedBattler & 0x3;

                // Make sure that the target isn't an ally - if it is, target the original user
                if (GetBattlerSide(gBattlerTarget) == GetBattlerSide(gBattlerAttacker))
                    gBattlerTarget = (gBattleScripting.savedBattler & 0xF0) >> 4;
                gHitMarker &= ~HITMARKER_ATTACKSTRING_PRINTED;
                BattleScriptExecute(BattleScript_DancerActivates);
                effect++;
            }
            break;
        }
        break;
    case ABILITYEFFECT_IMMUNITY: // 5
        for (battler = 0; battler < gBattlersCount; battler++)
        {
            switch (GetBattlerAbility(battler))
            {
            case ABILITY_IMMUNITY:
            case ABILITY_PASTEL_VEIL:
                if (gBattleMons[battler].status1 & (STATUS1_POISON | STATUS1_TOXIC_POISON | STATUS1_TOXIC_COUNTER))
                {
                    StringCopy(gBattleTextBuff1, gStatusConditionString_PoisonJpn);
                    effect = 1;
                }
                break;
            case ABILITY_OWN_TEMPO:
                if (gBattleMons[battler].status2 & STATUS2_CONFUSION)
                {
                    StringCopy(gBattleTextBuff1, gStatusConditionString_ConfusionJpn);
                    effect = 2;
                }
                break;
            case ABILITY_LIMBER:
                if (gBattleMons[battler].status1 & STATUS1_PARALYSIS)
                {
                    StringCopy(gBattleTextBuff1, gStatusConditionString_ParalysisJpn);
                    effect = 1;
                }
                break;
            case ABILITY_INSOMNIA:
            case ABILITY_VITAL_SPIRIT:
                if (gBattleMons[battler].status1 & STATUS1_SLEEP)
                {
                    gBattleMons[battler].status2 &= ~STATUS2_NIGHTMARE;
                    StringCopy(gBattleTextBuff1, gStatusConditionString_SleepJpn);
                    effect = 1;
                }
                break;
            case ABILITY_WATER_VEIL:
            case ABILITY_WATER_BUBBLE:
                if (gBattleMons[battler].status1 & STATUS1_BURN)
                {
                    StringCopy(gBattleTextBuff1, gStatusConditionString_BurnJpn);
                    effect = 1;
                }
                break;
            case ABILITY_MAGMA_ARMOR:
                if (gBattleMons[battler].status1 & (STATUS1_FREEZE | STATUS1_FROSTBITE))
                {
                    StringCopy(gBattleTextBuff1, gStatusConditionString_IceJpn);
                    effect = 1;
                }
                break;
            case ABILITY_OBLIVIOUS:
                if (gBattleMons[battler].status2 & STATUS2_INFATUATION)
                    effect = 3;
                else if (gDisableStructs[battler].tauntTimer != 0)
                    effect = 4;
                break;
            }
            if (effect != 0)
            {
                switch (effect)
                {
                case 1: // status cleared
                    gBattleMons[battler].status1 = 0;
                    BattleScriptPushCursor();
                    gBattlescriptCurrInstr = BattleScript_AbilityCuredStatus;
                    break;
                case 2: // get rid of confusion
                    RemoveConfusionStatus(battler);
                    BattleScriptPushCursor();
                    gBattlescriptCurrInstr = BattleScript_AbilityCuredStatus;
                    break;
                case 3: // get rid of infatuation
                    gBattleMons[battler].status2 &= ~STATUS2_INFATUATION;
                    BattleScriptPushCursor();
                    gBattlescriptCurrInstr = BattleScript_BattlerGotOverItsInfatuation;
                    break;
                case 4: // get rid of taunt
                    gDisableStructs[battler].tauntTimer = 0;
                    BattleScriptPushCursor();
                    gBattlescriptCurrInstr = BattleScript_BattlerShookOffTaunt;
                    break;
                }

                gBattleScripting.battler = gBattlerAbility = battler;
                BtlController_EmitSetMonData(battler, BUFFER_A, REQUEST_STATUS_BATTLE, 0, 4, &gBattleMons[battler].status1);
                MarkBattlerForControllerExec(battler);
                return effect;
            }
        }
        break;
    case ABILITYEFFECT_SYNCHRONIZE:
        if (gLastUsedAbility == ABILITY_SYNCHRONIZE && (gHitMarker & HITMARKER_SYNCHRONISE_EFFECT))
        {
            gHitMarker &= ~HITMARKER_SYNCHRONISE_EFFECT;

            if (!(gBattleMons[gBattlerAttacker].status1 & STATUS1_ANY))
            {
                gBattleStruct->synchronizeMoveEffect &= ~(MOVE_EFFECT_AFFECTS_USER | MOVE_EFFECT_CERTAIN);
                #if B_SYNCHRONIZE_TOXIC < GEN_5
                    if (gBattleStruct->synchronizeMoveEffect == MOVE_EFFECT_TOXIC)
                        gBattleStruct->synchronizeMoveEffect = MOVE_EFFECT_POISON;
                #endif

                gBattleScripting.moveEffect = gBattleStruct->synchronizeMoveEffect + MOVE_EFFECT_AFFECTS_USER;
                gBattleScripting.battler = gBattlerAbility = gBattlerTarget;
                PREPARE_ABILITY_BUFFER(gBattleTextBuff1, ABILITY_SYNCHRONIZE);
                BattleScriptPushCursor();
                gBattlescriptCurrInstr = BattleScript_SynchronizeActivates;
                gHitMarker |= HITMARKER_IGNORE_SAFEGUARD;
                effect++;
            }
        }
        break;
    case ABILITYEFFECT_ATK_SYNCHRONIZE: // 8
        if (gLastUsedAbility == ABILITY_SYNCHRONIZE && (gHitMarker & HITMARKER_SYNCHRONISE_EFFECT))
        {
            gHitMarker &= ~HITMARKER_SYNCHRONISE_EFFECT;

            if (!(gBattleMons[gBattlerTarget].status1 & STATUS1_ANY))
            {
                gBattleStruct->synchronizeMoveEffect &= ~(MOVE_EFFECT_AFFECTS_USER | MOVE_EFFECT_CERTAIN);
                if (gBattleStruct->synchronizeMoveEffect == MOVE_EFFECT_TOXIC)
                    gBattleStruct->synchronizeMoveEffect = MOVE_EFFECT_POISON;

                gBattleScripting.moveEffect = gBattleStruct->synchronizeMoveEffect;
                gBattleScripting.battler = gBattlerAbility = gBattlerAttacker;
                PREPARE_ABILITY_BUFFER(gBattleTextBuff1, ABILITY_SYNCHRONIZE);
                BattleScriptPushCursor();
                gBattlescriptCurrInstr = BattleScript_SynchronizeActivates;
                gHitMarker |= HITMARKER_IGNORE_SAFEGUARD;
                effect++;
            }
        }
        break;
    case ABILITYEFFECT_TRACE1:
    case ABILITYEFFECT_TRACE2:
        for (i = 0; i < gBattlersCount; i++)
        {
            if (gBattleMons[i].ability == ABILITY_TRACE && (gBattleResources->flags->flags[i] & RESOURCE_FLAG_TRACED))
            {
                u32 chosenTarget;
                u32 side = (BATTLE_OPPOSITE(GetBattlerPosition(i))) & BIT_SIDE; // side of the opposing pokemon
                u32 target1 = GetBattlerAtPosition(side);
                u32 target2 = GetBattlerAtPosition(side + BIT_FLANK);

                if (gBattleTypeFlags & BATTLE_TYPE_DOUBLE)
                {
                    if (!sAbilitiesNotTraced[gBattleMons[target1].ability] && gBattleMons[target1].hp != 0
                     && !sAbilitiesNotTraced[gBattleMons[target2].ability] && gBattleMons[target2].hp != 0)
                        chosenTarget = GetBattlerAtPosition(((Random() & 1) * 2) | side), effect++;
                    else if (!sAbilitiesNotTraced[gBattleMons[target1].ability] && gBattleMons[target1].hp != 0)
                        chosenTarget = target1, effect++;
                    else if (!sAbilitiesNotTraced[gBattleMons[target2].ability] && gBattleMons[target2].hp != 0)
                        chosenTarget = target2, effect++;
                }
                else
                {
                    if (!sAbilitiesNotTraced[gBattleMons[target1].ability] && gBattleMons[target1].hp != 0)
                        chosenTarget = target1, effect++;
                }

                if (effect != 0)
                {
                    if (caseID == ABILITYEFFECT_TRACE1)
                    {
                        BattleScriptPushCursorAndCallback(BattleScript_TraceActivatesEnd3);
                    }
                    else
                    {
                        BattleScriptPushCursor();
                        gBattlescriptCurrInstr = BattleScript_TraceActivates;
                    }
                    gBattleResources->flags->flags[i] &= ~RESOURCE_FLAG_TRACED;
                    gBattleStruct->tracedAbility[i] = gLastUsedAbility = gBattleMons[chosenTarget].ability;
                    RecordAbilityBattle(chosenTarget, gLastUsedAbility); // Record the opposing battler has this ability
                    battler = gBattlerAbility = gBattleScripting.battler = i;

                    PREPARE_MON_NICK_WITH_PREFIX_BUFFER(gBattleTextBuff1, chosenTarget, gBattlerPartyIndexes[chosenTarget])
                    PREPARE_ABILITY_BUFFER(gBattleTextBuff2, gLastUsedAbility)
                    break;
                }
            }
        }
        break;
    case ABILITYEFFECT_NEUTRALIZINGGAS:
        // Prints message only. separate from ABILITYEFFECT_ON_SWITCHIN bc activates before entry hazards
        for (i = 0; i < gBattlersCount; i++)
        {
            if (gBattleMons[i].ability == ABILITY_NEUTRALIZING_GAS && !(gBattleResources->flags->flags[i] & RESOURCE_FLAG_NEUTRALIZING_GAS))
            {
                gBattleResources->flags->flags[i] |= RESOURCE_FLAG_NEUTRALIZING_GAS;
                gBattlerAbility = i;
                gBattleCommunication[MULTISTRING_CHOOSER] = B_MSG_SWITCHIN_NEUTRALIZING_GAS;
                BattleScriptPushCursorAndCallback(BattleScript_SwitchInAbilityMsg);
                effect++;
            }

            if (effect != 0)
                break;
        }
        break;
    case ABILITYEFFECT_FIELD_SPORT:
        switch (gLastUsedAbility)
        {
        case ABILITYEFFECT_MUD_SPORT:
            for (i = 0; i < gBattlersCount; i++)
            {
                if (gStatuses4[i] & STATUS4_MUD_SPORT)
                    effect = i + 1;
            }
            break;
        case ABILITYEFFECT_WATER_SPORT:
            for (i = 0; i < gBattlersCount; i++)
            {
                if (gStatuses4[i] & STATUS4_WATER_SPORT)
                    effect = i + 1;
            }
            break;
        default:
            for (i = 0; i < gBattlersCount; i++)
            {
                if (gBattleMons[i].ability == ability)
                {
                    gLastUsedAbility = ability;
                    effect = i + 1;
                }
            }
            break;
        }
        break;
    case ABILITYEFFECT_ON_WEATHER: // For ability effects that activate when the battle weather changes.
        battler = gBattlerAbility = gBattleScripting.battler;
        gLastUsedAbility = GetBattlerAbility(battler);
        switch (gLastUsedAbility)
        {
        case ABILITY_FORECAST:
        case ABILITY_FLOWER_GIFT:
            if ((IsBattlerWeatherAffected(battler, gBattleWeather)
                 || gBattleWeather == B_WEATHER_NONE
                 || !WEATHER_HAS_EFFECT) // Air Lock active
                 && TryBattleFormChange(battler, FORM_CHANGE_BATTLE_WEATHER))
            {
                BattleScriptPushCursorAndCallback(BattleScript_BattlerFormChangeWithStringEnd3);
                effect++;
            }
            break;
        case ABILITY_ICE_FACE:
            if (IsBattlerWeatherAffected(battler, B_WEATHER_HAIL | B_WEATHER_SNOW)
             && gBattleMons[battler].species == SPECIES_EISCUE_NOICE_FACE
             && !(gBattleMons[battler].status2 & STATUS2_TRANSFORMED)
             && gBattleStruct->allowedToChangeFormInWeather[gBattlerPartyIndexes[battler]][GetBattlerSide(battler)])
            {
                gBattleStruct->allowedToChangeFormInWeather[gBattlerPartyIndexes[battler]][GetBattlerSide(battler)] = FALSE;
                gBattleMons[battler].species = SPECIES_EISCUE;
                BattleScriptPushCursorAndCallback(BattleScript_BattlerFormChangeWithStringEnd3);
                effect++;
            }
            break;
        case ABILITY_PROTOSYNTHESIS:
            if (!gSpecialStatuses[battler].weatherAbilityDone && IsBattlerWeatherAffected(battler, B_WEATHER_SUN))
            {
                gSpecialStatuses[battler].weatherAbilityDone = TRUE;
                PREPARE_STAT_BUFFER(gBattleTextBuff1, GetHighestStatId(battler));
                BattleScriptPushCursorAndCallback(BattleScript_ProtosynthesisActivates);
                effect++;
            }
            break;
        }
        break;
    case ABILITYEFFECT_ON_TERRAIN:  // For ability effects that activate when the field terrain changes.
        battler = gBattlerAbility = gBattleScripting.battler;
        gLastUsedAbility = GetBattlerAbility(battler);
        switch (gLastUsedAbility)
        {
        case ABILITY_MIMICRY:
            if (!gSpecialStatuses[battler].terrainAbilityDone && ChangeTypeBasedOnTerrain(battler))
            {
                gSpecialStatuses[battler].terrainAbilityDone = TRUE;
                ChangeTypeBasedOnTerrain(battler);
                BattleScriptPushCursorAndCallback(BattleScript_MimicryActivates_End3);
                effect++;
            }
            break;
        case ABILITY_QUARK_DRIVE:
            if (!gSpecialStatuses[battler].terrainAbilityDone && IsBattlerTerrainAffected(battler, STATUS_FIELD_ELECTRIC_TERRAIN))
            {
                gSpecialStatuses[battler].terrainAbilityDone = TRUE;
                PREPARE_STAT_BUFFER(gBattleTextBuff1, GetHighestStatId(battler));
                BattleScriptPushCursorAndCallback(BattleScript_QuarkDriveActivates);
                effect++;
            }
            break;
        }
        break;
    }

    if (effect && gLastUsedAbility != 0xFF)
        RecordAbilityBattle(battler, gLastUsedAbility);
    if (effect && caseID <= ABILITYEFFECT_MOVE_END)
        gBattlerAbility = battler;

    return effect;
}

bool32 TryPrimalReversion(u8 battler)
{
    if (GetBattlerHoldEffect(battler, FALSE) == HOLD_EFFECT_PRIMAL_ORB
     && GetBattleFormChangeTargetSpecies(battler, FORM_CHANGE_BATTLE_PRIMAL_REVERSION) != SPECIES_NONE)
    {
        if (gBattlerAttacker == battler)
        {
            BattleScriptExecute(BattleScript_PrimalReversion);
        }
        else
        {
            // edge case for scenarios like a switch-in after activated eject button
            gBattleScripting.savedBattler = gBattlerAttacker;
            gBattlerAttacker = battler;
            BattleScriptExecute(BattleScript_PrimalReversionRestoreAttacker);
        }
        return TRUE;
    }
    return FALSE;
}

bool32 IsNeutralizingGasBannedAbility(u32 ability)
{
    switch (ability)
    {
    case ABILITY_MULTITYPE:
    case ABILITY_ZEN_MODE:
    case ABILITY_STANCE_CHANGE:
    case ABILITY_POWER_CONSTRUCT:
    case ABILITY_SCHOOLING:
    case ABILITY_RKS_SYSTEM:
    case ABILITY_SHIELDS_DOWN:
    case ABILITY_COMATOSE:
    case ABILITY_DISGUISE:
    case ABILITY_GULP_MISSILE:
    case ABILITY_ICE_FACE:
    case ABILITY_AS_ONE_ICE_RIDER:
    case ABILITY_AS_ONE_SHADOW_RIDER:
        return TRUE;
    default:
        return FALSE;
    }
}

bool32 IsNeutralizingGasOnField(void)
{
    u32 i;

    for (i = 0; i < gBattlersCount; i++)
    {
        if (IsBattlerAlive(i) && gBattleMons[i].ability == ABILITY_NEUTRALIZING_GAS && !(gStatuses3[i] & STATUS3_GASTRO_ACID))
            return TRUE;
    }

    return FALSE;
}

bool32 IsMyceliumMightOnField(void)
{
    u32 i;

    for (i = 0; i < gBattlersCount; i++)
    {
        if (IsBattlerAlive(i) && gBattleMons[i].ability == ABILITY_MYCELIUM_MIGHT && IS_MOVE_STATUS(gCurrentMove))
            return TRUE;
    }

    return FALSE;
}

u32 GetBattlerAbility(u8 battler)
{
    if (gStatuses3[battler] & STATUS3_GASTRO_ACID)
        return ABILITY_NONE;

    if (IsNeutralizingGasOnField() && !IsNeutralizingGasBannedAbility(gBattleMons[battler].ability))
        return ABILITY_NONE;

    if (IsMyceliumMightOnField())
        return ABILITY_NONE;

    if ((((gBattleMons[gBattlerAttacker].ability == ABILITY_MOLD_BREAKER
            || gBattleMons[gBattlerAttacker].ability == ABILITY_TERAVOLT
            || gBattleMons[gBattlerAttacker].ability == ABILITY_TURBOBLAZE)
            && !(gStatuses3[gBattlerAttacker] & STATUS3_GASTRO_ACID))
            || gBattleMoves[gCurrentMove].ignoresTargetAbility)
            && sAbilitiesAffectedByMoldBreaker[gBattleMons[battler].ability]
            && gBattlerByTurnOrder[gCurrentTurnActionNumber] == gBattlerAttacker
            && gActionsByTurnOrder[gBattlerByTurnOrder[gBattlerAttacker]] == B_ACTION_USE_MOVE
            && gCurrentTurnActionNumber < gBattlersCount)
        return ABILITY_NONE;

    return gBattleMons[battler].ability;
}

u32 IsAbilityOnSide(u32 battler, u32 ability)
{
    if (IsBattlerAlive(battler) && GetBattlerAbility(battler) == ability)
        return battler + 1;
    else if (IsBattlerAlive(BATTLE_PARTNER(battler)) && GetBattlerAbility(BATTLE_PARTNER(battler)) == ability)
        return BATTLE_PARTNER(battler) + 1;
    else
        return 0;
}

u32 IsAbilityOnOpposingSide(u32 battler, u32 ability)
{
    return IsAbilityOnSide(BATTLE_OPPOSITE(battler), ability);
}

u32 IsAbilityOnField(u32 ability)
{
    u32 i;

    for (i = 0; i < gBattlersCount; i++)
    {
        if (IsBattlerAlive(i) && GetBattlerAbility(i) == ability)
            return i + 1;
    }

    return 0;
}

u32 IsAbilityOnFieldExcept(u32 battler, u32 ability)
{
    u32 i;

    for (i = 0; i < gBattlersCount; i++)
    {
        if (i != battler && IsBattlerAlive(i) && GetBattlerAbility(i) == ability)
            return i + 1;
    }

    return 0;
}

u32 IsAbilityPreventingEscape(u32 battler)
{
    u32 id;
#if B_GHOSTS_ESCAPE >= GEN_6
    if (IS_BATTLER_OF_TYPE(battler, TYPE_GHOST))
        return 0;
#endif
#if B_SHADOW_TAG_ESCAPE >= GEN_4
    if ((id = IsAbilityOnOpposingSide(battler, ABILITY_SHADOW_TAG)) && GetBattlerAbility(battler) != ABILITY_SHADOW_TAG)
#else
    if ((id = IsAbilityOnOpposingSide(battler, ABILITY_SHADOW_TAG)))
#endif
        return id;
    if ((id = IsAbilityOnOpposingSide(battler, ABILITY_ARENA_TRAP)) && IsBattlerGrounded(battler))
        return id;
    if ((id = IsAbilityOnOpposingSide(battler, ABILITY_MAGNET_PULL)) && IS_BATTLER_OF_TYPE(battler, TYPE_STEEL))
        return id;

    return 0;
}

bool32 CanBattlerEscape(u32 battler) // no ability check
{
    if (GetBattlerHoldEffect(battler, TRUE) == HOLD_EFFECT_SHED_SHELL)
        return TRUE;
#if B_GHOSTS_ESCAPE >= GEN_6
    else if (IS_BATTLER_OF_TYPE(battler, TYPE_GHOST))
        return TRUE;
#endif
    else if (gBattleMons[battler].status2 & (STATUS2_ESCAPE_PREVENTION | STATUS2_WRAPPED))
        return FALSE;
    else if (gStatuses3[battler] & STATUS3_ROOTED)
        return FALSE;
    else if (gFieldStatuses & STATUS_FIELD_FAIRY_LOCK)
        return FALSE;
    else if (gStatuses3[battler] & STATUS3_SKY_DROPPED)
        return FALSE;
    else
        return TRUE;
}

void BattleScriptExecute(const u8 *BS_ptr)
{
    gBattlescriptCurrInstr = BS_ptr;
    gBattleResources->battleCallbackStack->function[gBattleResources->battleCallbackStack->size++] = gBattleMainFunc;
    gBattleMainFunc = RunBattleScriptCommands_PopCallbacksStack;
    gCurrentActionFuncId = 0;
}

void BattleScriptPushCursorAndCallback(const u8 *BS_ptr)
{
    BattleScriptPushCursor();
    gBattlescriptCurrInstr = BS_ptr;
    gBattleResources->battleCallbackStack->function[gBattleResources->battleCallbackStack->size++] = gBattleMainFunc;
    gBattleMainFunc = RunBattleScriptCommands;
}

enum
{
    ITEM_NO_EFFECT,
    ITEM_STATUS_CHANGE,
    ITEM_EFFECT_OTHER,
    ITEM_PP_CHANGE,
    ITEM_HP_CHANGE,
    ITEM_STATS_CHANGE,
};

bool32 IsBattlerTerrainAffected(u8 battler, u32 terrainFlag)
{
    if (!(gFieldStatuses & terrainFlag))
        return FALSE;
    else if (gStatuses3[battler] & STATUS3_SEMI_INVULNERABLE)
        return FALSE;

    return IsBattlerGrounded(battler);
}

bool32 CanSleep(u8 battler)
{
    u16 ability = GetBattlerAbility(battler);
    if (ability == ABILITY_INSOMNIA
      || ability == ABILITY_VITAL_SPIRIT
      || ability == ABILITY_COMATOSE
      || gSideStatuses[GetBattlerSide(battler)] & SIDE_STATUS_SAFEGUARD
      || gBattleMons[battler].status1 & STATUS1_ANY
      || IsAbilityOnSide(battler, ABILITY_SWEET_VEIL)
      || IsAbilityStatusProtected(battler)
      || IsBattlerTerrainAffected(battler, STATUS_FIELD_ELECTRIC_TERRAIN | STATUS_FIELD_MISTY_TERRAIN))
        return FALSE;
    return TRUE;
}

bool32 CanBePoisoned(u8 battlerAttacker, u8 battlerTarget)
{
    u16 ability = GetBattlerAbility(battlerTarget);

    if (!(CanPoisonType(battlerAttacker, battlerTarget))
     || gSideStatuses[GetBattlerSide(battlerTarget)] & SIDE_STATUS_SAFEGUARD
     || gBattleMons[battlerTarget].status1 & STATUS1_ANY
     || ability == ABILITY_IMMUNITY
     || ability == ABILITY_COMATOSE
     || IsAbilityOnSide(battlerTarget, ABILITY_PASTEL_VEIL)
     || IsAbilityStatusProtected(battlerTarget)
     || IsBattlerTerrainAffected(battlerTarget, STATUS_FIELD_MISTY_TERRAIN))
        return FALSE;
    return TRUE;
}

bool32 CanBeBurned(u8 battler)
{
    u16 ability = GetBattlerAbility(battler);
    if (IS_BATTLER_OF_TYPE(battler, TYPE_FIRE)
      || gSideStatuses[GetBattlerSide(battler)] & SIDE_STATUS_SAFEGUARD
      || gBattleMons[battler].status1 & STATUS1_ANY
      || ability == ABILITY_WATER_VEIL
      || ability == ABILITY_WATER_BUBBLE
      || ability == ABILITY_COMATOSE
      || ability == ABILITY_THERMAL_EXCHANGE
      || IsAbilityStatusProtected(battler)
      || IsBattlerTerrainAffected(battler, STATUS_FIELD_MISTY_TERRAIN))
        return FALSE;
    return TRUE;
}

bool32 CanBeParalyzed(u8 battler)
{
    u16 ability = GetBattlerAbility(battler);
    if (
    #if B_PARALYZE_ELECTRIC >= GEN_6
        IS_BATTLER_OF_TYPE(battler, TYPE_ELECTRIC) ||
    #endif
        gSideStatuses[GetBattlerSide(battler)] & SIDE_STATUS_SAFEGUARD
        || ability == ABILITY_LIMBER
        || ability == ABILITY_COMATOSE
        || gBattleMons[battler].status1 & STATUS1_ANY
        || IsAbilityStatusProtected(battler)
        || IsBattlerTerrainAffected(battler, STATUS_FIELD_MISTY_TERRAIN))
        return FALSE;
    return TRUE;
}

bool32 CanBeFrozen(u8 battler)
{
    u16 ability = GetBattlerAbility(battler);
    if (IS_BATTLER_OF_TYPE(battler, TYPE_ICE)
      || IsBattlerWeatherAffected(battler, B_WEATHER_SUN)
      || gSideStatuses[GetBattlerSide(battler)] & SIDE_STATUS_SAFEGUARD
      || ability == ABILITY_MAGMA_ARMOR
      || ability == ABILITY_COMATOSE
      || gBattleMons[battler].status1 & STATUS1_ANY
      || IsAbilityStatusProtected(battler)
      || IsBattlerTerrainAffected(battler, STATUS_FIELD_MISTY_TERRAIN))
        return FALSE;
    return TRUE;
}

bool32 CanGetFrostbite(u8 battler)
{
    u16 ability = GetBattlerAbility(battler);
    if (IS_BATTLER_OF_TYPE(battler, TYPE_ICE)
      || gSideStatuses[GetBattlerSide(battler)] & SIDE_STATUS_SAFEGUARD
      || ability == ABILITY_MAGMA_ARMOR
      || ability == ABILITY_COMATOSE
      || gBattleMons[battler].status1 & STATUS1_ANY
      || IsAbilityStatusProtected(battler)
      || IsBattlerTerrainAffected(battler, STATUS_FIELD_MISTY_TERRAIN))
        return FALSE;
    return TRUE;
}

bool32 CanBeConfused(u8 battler)
{
    if (GetBattlerAbility(battler) == ABILITY_OWN_TEMPO
      || gBattleMons[battler].status2 & STATUS2_CONFUSION
      || IsBattlerTerrainAffected(battler, STATUS_FIELD_MISTY_TERRAIN))
        return FALSE;
    return TRUE;
}

// second argument is 1/X of current hp compared to max hp
bool32 HasEnoughHpToEatBerry(u32 battler, u32 hpFraction, u32 itemId)
{
    bool32 isBerry = (ItemId_GetPocket(itemId) == POCKET_BERRIES);

    if (gBattleMons[battler].hp == 0)
        return FALSE;
    if (gBattleScripting.overrideBerryRequirements)
        return TRUE;
    // Unnerve prevents consumption of opponents' berries.
    if (isBerry && IsUnnerveAbilityOnOpposingSide(battler))
        return FALSE;
    if (gBattleMons[battler].hp <= gBattleMons[battler].maxHP / hpFraction)
        return TRUE;

    if (hpFraction <= 4 && GetBattlerAbility(battler) == ABILITY_GLUTTONY && isBerry
         && gBattleMons[battler].hp <= gBattleMons[battler].maxHP / 2)
    {
        RecordAbilityBattle(battler, ABILITY_GLUTTONY);
        return TRUE;
    }

    return FALSE;
}

#if B_CONFUSE_BERRIES_HEAL >= GEN_7
    #define CONFUSE_BERRY_HP_FRACTION 4
#else
    #define CONFUSE_BERRY_HP_FRACTION 2
#endif

static u8 HealConfuseBerry(u32 battler, u32 itemId, u8 flavorId, bool32 end2)
{
    if (HasEnoughHpToEatBerry(battler, CONFUSE_BERRY_HP_FRACTION, itemId)
#if B_HEAL_BLOCKING >= GEN_5
     && !(gStatuses3[battler] & STATUS3_HEAL_BLOCK)
#endif
    )
    {
        PREPARE_FLAVOR_BUFFER(gBattleTextBuff1, flavorId);

        gBattleMoveDamage = gBattleMons[battler].maxHP / GetBattlerItemHoldEffectParam(battler, itemId);
        if (gBattleMoveDamage == 0)
            gBattleMoveDamage = 1;
        gBattleMoveDamage *= -1;

        if (GetBattlerAbility(battler) == ABILITY_RIPEN)
        {
            gBattleMoveDamage *= 2;
            gBattlerAbility = battler;
        }
        gBattleScripting.battler = battler;
        if (end2)
        {
            if (GetFlavorRelationByPersonality(gBattleMons[battler].personality, flavorId) < 0)
                BattleScriptExecute(BattleScript_BerryConfuseHealEnd2);
            else
                BattleScriptExecute(BattleScript_ItemHealHP_RemoveItemEnd2);
        }
        else
        {
            BattleScriptPushCursor();
            if (GetFlavorRelationByPersonality(gBattleMons[battler].personality, flavorId) < 0)
                gBattlescriptCurrInstr = BattleScript_BerryConfuseHealRet;
            else
                gBattlescriptCurrInstr = BattleScript_ItemHealHP_RemoveItemRet;
        }

        return ITEM_HP_CHANGE;
    }
    return 0;
}

#undef CONFUSE_BERRY_HP_FRACTION

static u8 StatRaiseBerry(u32 battler, u32 itemId, u32 statId, bool32 end2)
{
    if (CompareStat(battler, statId, MAX_STAT_STAGE, CMP_LESS_THAN) && HasEnoughHpToEatBerry(battler, GetBattlerItemHoldEffectParam(battler, itemId), itemId))
    {
        BufferStatChange(battler, statId, STRINGID_STATROSE);
        gEffectBattler = battler;
        if (GetBattlerAbility(battler) == ABILITY_RIPEN)
            SET_STATCHANGER(statId, 2, FALSE);
        else
            SET_STATCHANGER(statId, 1, FALSE);

        gBattleScripting.animArg1 = 14 + statId;
        gBattleScripting.animArg2 = 0;

        if (end2)
        {
            BattleScriptExecute(BattleScript_BerryStatRaiseEnd2);
        }
        else
        {
            BattleScriptPushCursor();
            gBattlescriptCurrInstr = BattleScript_BerryStatRaiseRet;
        }
        return ITEM_STATS_CHANGE;
    }
    return 0;
}

static u8 RandomStatRaiseBerry(u32 battler, u32 itemId, bool32 end2)
{
    s32 i;
    u16 stringId;

    for (i = 0; i < NUM_STATS - 1; i++)
    {
        if (CompareStat(battler, STAT_ATK + i, MAX_STAT_STAGE, CMP_LESS_THAN))
            break;
    }
    if (i != NUM_STATS - 1 && HasEnoughHpToEatBerry(battler, GetBattlerItemHoldEffectParam(battler, itemId), itemId))
    {
        u16 battlerAbility = GetBattlerAbility(battler);
        do
        {
            i = Random() % (NUM_STATS - 1);
        } while (!CompareStat(battler, STAT_ATK + i, MAX_STAT_STAGE, CMP_LESS_THAN));

        PREPARE_STAT_BUFFER(gBattleTextBuff1, i + 1);
        stringId = (battlerAbility == ABILITY_CONTRARY) ? STRINGID_STATFELL : STRINGID_STATROSE;
        gBattleTextBuff2[0] = B_BUFF_PLACEHOLDER_BEGIN;
        gBattleTextBuff2[1] = B_BUFF_STRING;
        gBattleTextBuff2[2] = STRINGID_STATSHARPLY;
        gBattleTextBuff2[3] = STRINGID_STATSHARPLY >> 8;
        gBattleTextBuff2[4] = B_BUFF_STRING;
        gBattleTextBuff2[5] = stringId;
        gBattleTextBuff2[6] = stringId >> 8;
        gBattleTextBuff2[7] = EOS;
        gEffectBattler = battler;
        if (battlerAbility == ABILITY_RIPEN)
            SET_STATCHANGER(i + 1, 4, FALSE);
        else
            SET_STATCHANGER(i + 1, 2, FALSE);

        gBattleScripting.animArg1 = 0x21 + i + 6;
        gBattleScripting.animArg2 = 0;
        if (end2)
        {
            BattleScriptExecute(BattleScript_BerryStatRaiseEnd2);
        }
        else
        {
            BattleScriptPushCursor();
            gBattlescriptCurrInstr = BattleScript_BerryStatRaiseRet;
        }

        return ITEM_STATS_CHANGE;
    }
    return 0;
}

static u8 TrySetMicleBerry(u32 battler, u32 itemId, bool32 end2)
{
    if (HasEnoughHpToEatBerry(battler, 4, itemId))
    {
        gProtectStructs[battler].usedMicleBerry = TRUE;  // battler's next attack has increased accuracy

        if (end2)
        {
            BattleScriptExecute(BattleScript_MicleBerryActivateEnd2);
        }
        else
        {
            BattleScriptPushCursor();
            gBattlescriptCurrInstr = BattleScript_MicleBerryActivateRet;
        }
        return ITEM_EFFECT_OTHER;
    }
    return 0;
}

static u8 DamagedStatBoostBerryEffect(u8 battler, u8 statId, u8 split)
{
    if (IsBattlerAlive(battler)
     && TARGET_TURN_DAMAGED
     && CompareStat(battler, statId, MAX_STAT_STAGE, CMP_LESS_THAN)
     && !DoesSubstituteBlockMove(gBattlerAttacker, battler, gCurrentMove)
     && GetBattleMoveSplit(gCurrentMove) == split)
    {
        BufferStatChange(battler, statId, STRINGID_STATROSE);

        gEffectBattler = battler;
        if (GetBattlerAbility(battler) == ABILITY_RIPEN)
            SET_STATCHANGER(statId, 2, FALSE);
        else
            SET_STATCHANGER(statId, 1, FALSE);

        gBattleScripting.animArg1 = 14 + statId;
        gBattleScripting.animArg2 = 0;
        BattleScriptPushCursor();
        gBattlescriptCurrInstr = BattleScript_BerryStatRaiseRet;
        return ITEM_STATS_CHANGE;
    }
    return 0;
}

u8 TryHandleSeed(u8 battler, u32 terrainFlag, u8 statId, u16 itemId, bool32 execute)
{
    if (gFieldStatuses & terrainFlag && CompareStat(battler, statId, MAX_STAT_STAGE, CMP_LESS_THAN))
    {
        BufferStatChange(battler, statId, STRINGID_STATROSE);
        gLastUsedItem = itemId; // For surge abilities
        gEffectBattler = gBattleScripting.battler = battler;
        SET_STATCHANGER(statId, 1, FALSE);
        gBattleScripting.animArg1 = 14 + statId;
        gBattleScripting.animArg2 = 0;
        if (execute)
        {
            BattleScriptExecute(BattleScript_BerryStatRaiseEnd2);
        }
        else
        {
            BattleScriptPushCursor();
            gBattlescriptCurrInstr = BattleScript_BerryStatRaiseRet;
        }
        return ITEM_STATS_CHANGE;
    }
    return 0;
}

static u8 ItemHealHp(u32 battler, u32 itemId, bool32 end2, bool32 percentHeal)
{
    if (!(gBattleScripting.overrideBerryRequirements && gBattleMons[battler].hp == gBattleMons[battler].maxHP)
    #if B_HEAL_BLOCKING >= GEN_5
        && !(gStatuses3[battler] & STATUS3_HEAL_BLOCK)
    #endif
        && HasEnoughHpToEatBerry(battler, 2, itemId))
    {
        if (percentHeal)
            gBattleMoveDamage = (gBattleMons[battler].maxHP * GetBattlerItemHoldEffectParam(battler, itemId) / 100) * -1;
        else
            gBattleMoveDamage = GetBattlerItemHoldEffectParam(battler, itemId) * -1;

        // check ripen
        if (ItemId_GetPocket(itemId) == POCKET_BERRIES && GetBattlerAbility(battler) == ABILITY_RIPEN)
            gBattleMoveDamage *= 2;

        gBattlerAbility = battler;    // in SWSH, berry juice shows ability pop up but has no effect. This is mimicked here
        if (end2)
        {
            BattleScriptExecute(BattleScript_ItemHealHP_RemoveItemEnd2);
        }
        else
        {
            BattleScriptPushCursor();
            gBattlescriptCurrInstr = BattleScript_ItemHealHP_RemoveItemRet;
        }
        return ITEM_HP_CHANGE;
    }
    return 0;
}

static bool32 UnnerveOn(u32 battler, u32 itemId)
{
    if (ItemId_GetPocket(itemId) == POCKET_BERRIES && IsUnnerveAbilityOnOpposingSide(battler))
        return TRUE;
    return FALSE;
}

static bool32 GetMentalHerbEffect(u8 battler)
{
    bool32 ret = FALSE;

    // Check infatuation
    if (gBattleMons[battler].status2 & STATUS2_INFATUATION)
    {
        gBattleMons[battler].status2 &= ~STATUS2_INFATUATION;
        gBattleCommunication[MULTISTRING_CHOOSER] = B_MSG_MENTALHERBCURE_INFATUATION;  // STRINGID_TARGETGOTOVERINFATUATION
        StringCopy(gBattleTextBuff1, gStatusConditionString_LoveJpn);
        ret = TRUE;
    }
#if B_MENTAL_HERB >= GEN_5
    // Check taunt
    if (gDisableStructs[battler].tauntTimer != 0)
    {
        gDisableStructs[battler].tauntTimer = 0;
        gBattleCommunication[MULTISTRING_CHOOSER] = B_MSG_MENTALHERBCURE_TAUNT;
        PREPARE_MOVE_BUFFER(gBattleTextBuff1, MOVE_TAUNT);
        ret = TRUE;
    }
    // Check encore
    if (gDisableStructs[battler].encoreTimer != 0)
    {
        gDisableStructs[battler].encoredMove = 0;
        gDisableStructs[battler].encoreTimer = 0;
        gBattleCommunication[MULTISTRING_CHOOSER] = B_MSG_MENTALHERBCURE_ENCORE;   // STRINGID_PKMNENCOREENDED
        ret = TRUE;
    }
    // Check torment
    if (gBattleMons[battler].status2 & STATUS2_TORMENT)
    {
        gBattleMons[battler].status2 &= ~STATUS2_TORMENT;
        gBattleCommunication[MULTISTRING_CHOOSER] = B_MSG_MENTALHERBCURE_TORMENT;
        ret = TRUE;
    }
    // Check heal block
    if (gStatuses3[battler] & STATUS3_HEAL_BLOCK)
    {
        gStatuses3[battler] &= ~STATUS3_HEAL_BLOCK;
        gBattleCommunication[MULTISTRING_CHOOSER] = B_MSG_MENTALHERBCURE_HEALBLOCK;
        ret = TRUE;
    }
    // Check disable
    if (gDisableStructs[battler].disableTimer != 0)
    {
        gDisableStructs[battler].disableTimer = 0;
        gDisableStructs[battler].disabledMove = 0;
        gBattleCommunication[MULTISTRING_CHOOSER] = B_MSG_MENTALHERBCURE_DISABLE;
        ret = TRUE;
    }
#endif
    return ret;
}

static u8 TryConsumeMirrorHerb(u8 battler, bool32 execute)
{
    u8 effect = 0;

    if (gProtectStructs[battler].eatMirrorHerb) {
        gLastUsedItem = gBattleMons[battler].item;
        gBattleScripting.savedBattler = gBattlerAttacker;
        gBattleScripting.battler = gBattlerAttacker = battler;
        gProtectStructs[battler].eatMirrorHerb = 0;
        if (execute) {
            BattleScriptExecute(BattleScript_MirrorHerbCopyStatChangeEnd2);
        } else {
            BattleScriptPushCursor();
            gBattlescriptCurrInstr = BattleScript_MirrorHerbCopyStatChange;
        }
        effect = ITEM_STATS_CHANGE;
    }
    return effect;
}

static u8 ItemEffectMoveEnd(u32 battler, u16 holdEffect)
{
    u8 effect = 0;
    u32 i;

    switch (holdEffect)
    {
#if B_HP_BERRIES >= GEN_4
    case HOLD_EFFECT_MICLE_BERRY:
        effect = TrySetMicleBerry(battler, gLastUsedItem, FALSE);
        break;
    case HOLD_EFFECT_RESTORE_HP:
        effect = ItemHealHp(battler, gLastUsedItem, FALSE, FALSE);
        break;
#endif
#if B_BERRIES_INSTANT >= GEN_4
    case HOLD_EFFECT_RESTORE_PCT_HP:
        effect = ItemHealHp(battler, gLastUsedItem, FALSE, TRUE);
        break;
    case HOLD_EFFECT_CONFUSE_SPICY:
        effect = HealConfuseBerry(battler, gLastUsedItem, FLAVOR_SPICY, FALSE);
        break;
    case HOLD_EFFECT_CONFUSE_DRY:
        effect = HealConfuseBerry(battler, gLastUsedItem, FLAVOR_DRY, FALSE);
        break;
    case HOLD_EFFECT_CONFUSE_SWEET:
        effect = HealConfuseBerry(battler, gLastUsedItem, FLAVOR_SWEET, FALSE);
        break;
    case HOLD_EFFECT_CONFUSE_BITTER:
        effect = HealConfuseBerry(battler, gLastUsedItem, FLAVOR_BITTER, FALSE);
        break;
    case HOLD_EFFECT_CONFUSE_SOUR:
        effect = HealConfuseBerry(battler, gLastUsedItem, FLAVOR_SOUR, FALSE);
        break;
    case HOLD_EFFECT_ATTACK_UP:
        effect = StatRaiseBerry(battler, gLastUsedItem, STAT_ATK, FALSE);
        break;
    case HOLD_EFFECT_DEFENSE_UP:
        effect = StatRaiseBerry(battler, gLastUsedItem, STAT_DEF, FALSE);
        break;
    case HOLD_EFFECT_SPEED_UP:
        effect = StatRaiseBerry(battler, gLastUsedItem, STAT_SPEED, FALSE);
        break;
    case HOLD_EFFECT_SP_ATTACK_UP:
        effect = StatRaiseBerry(battler, gLastUsedItem, STAT_SPATK, FALSE);
        break;
    case HOLD_EFFECT_SP_DEFENSE_UP:
        effect = StatRaiseBerry(battler, gLastUsedItem, STAT_SPDEF, FALSE);
        break;
    case HOLD_EFFECT_RANDOM_STAT_UP:
        effect = RandomStatRaiseBerry(battler, gLastUsedItem, FALSE);
        break;
#endif
    case HOLD_EFFECT_CURE_PAR:
        if (gBattleMons[battler].status1 & STATUS1_PARALYSIS && !UnnerveOn(battler, gLastUsedItem))
        {
            gBattleMons[battler].status1 &= ~STATUS1_PARALYSIS;
            BattleScriptPushCursor();
            gBattlescriptCurrInstr = BattleScript_BerryCureParRet;
            effect = ITEM_STATUS_CHANGE;
        }
        break;
    case HOLD_EFFECT_CURE_PSN:
        if (gBattleMons[battler].status1 & STATUS1_PSN_ANY && !UnnerveOn(battler, gLastUsedItem))
        {
            gBattleMons[battler].status1 &= ~(STATUS1_PSN_ANY | STATUS1_TOXIC_COUNTER);
            BattleScriptPushCursor();
            gBattlescriptCurrInstr = BattleScript_BerryCurePsnRet;
            effect = ITEM_STATUS_CHANGE;
        }
        break;
    case HOLD_EFFECT_CURE_BRN:
        if (gBattleMons[battler].status1 & STATUS1_BURN && !UnnerveOn(battler, gLastUsedItem))
        {
            gBattleMons[battler].status1 &= ~STATUS1_BURN;
            BattleScriptPushCursor();
            gBattlescriptCurrInstr = BattleScript_BerryCureBrnRet;
            effect = ITEM_STATUS_CHANGE;
        }
        break;
    case HOLD_EFFECT_CURE_FRZ:
        if (gBattleMons[battler].status1 & STATUS1_FREEZE && !UnnerveOn(battler, gLastUsedItem))
        {
            gBattleMons[battler].status1 &= ~STATUS1_FREEZE;
            BattleScriptPushCursor();
            gBattlescriptCurrInstr = BattleScript_BerryCureFrzRet;
            effect = ITEM_STATUS_CHANGE;
        }
        if (gBattleMons[battler].status1 & STATUS1_FROSTBITE && !UnnerveOn(battler, gLastUsedItem))
        {
            gBattleMons[battler].status1 &= ~STATUS1_FROSTBITE;
            BattleScriptPushCursor();
            gBattlescriptCurrInstr = BattleScript_BerryCureFsbRet;
            effect = ITEM_STATUS_CHANGE;
        }
        break;
    case HOLD_EFFECT_CURE_SLP:
        if (gBattleMons[battler].status1 & STATUS1_SLEEP && !UnnerveOn(battler, gLastUsedItem))
        {
            gBattleMons[battler].status1 &= ~STATUS1_SLEEP;
            gBattleMons[battler].status2 &= ~STATUS2_NIGHTMARE;
            BattleScriptPushCursor();
            gBattlescriptCurrInstr = BattleScript_BerryCureSlpRet;
            effect = ITEM_STATUS_CHANGE;
        }
        break;
    case HOLD_EFFECT_CURE_CONFUSION:
        if (gBattleMons[battler].status2 & STATUS2_CONFUSION && !UnnerveOn(battler, gLastUsedItem))
        {
            RemoveConfusionStatus(battler);
            BattleScriptPushCursor();
            gBattlescriptCurrInstr = BattleScript_BerryCureConfusionRet;
            effect = ITEM_EFFECT_OTHER;
        }
        break;
    case HOLD_EFFECT_MENTAL_HERB:
        if (GetMentalHerbEffect(battler))
        {
            gBattleScripting.savedBattler = gBattlerAttacker;
            gBattlerAttacker = battler;
            BattleScriptPushCursor();
            gBattlescriptCurrInstr = BattleScript_MentalHerbCureRet;
            effect = ITEM_EFFECT_OTHER;
        }
        break;
    case HOLD_EFFECT_CURE_STATUS:
        if ((gBattleMons[battler].status1 & STATUS1_ANY || gBattleMons[battler].status2 & STATUS2_CONFUSION) && !UnnerveOn(battler, gLastUsedItem))
        {
            if (gBattleMons[battler].status1 & STATUS1_PSN_ANY)
                StringCopy(gBattleTextBuff1, gStatusConditionString_PoisonJpn);

            if (gBattleMons[battler].status1 & STATUS1_SLEEP)
            {
                gBattleMons[battler].status2 &= ~STATUS2_NIGHTMARE;
                StringCopy(gBattleTextBuff1, gStatusConditionString_SleepJpn);
            }

            if (gBattleMons[battler].status1 & STATUS1_PARALYSIS)
                StringCopy(gBattleTextBuff1, gStatusConditionString_ParalysisJpn);

            if (gBattleMons[battler].status1 & STATUS1_BURN)
                StringCopy(gBattleTextBuff1, gStatusConditionString_BurnJpn);

            if (gBattleMons[battler].status1 & STATUS1_FREEZE || gBattleMons[battler].status1 & STATUS1_FROSTBITE)
                StringCopy(gBattleTextBuff1, gStatusConditionString_IceJpn);

            if (gBattleMons[battler].status2 & STATUS2_CONFUSION)
                StringCopy(gBattleTextBuff1, gStatusConditionString_ConfusionJpn);

            gBattleMons[battler].status1 = 0;
            RemoveConfusionStatus(battler);
            BattleScriptPushCursor();
            gBattleCommunication[MULTISTRING_CHOOSER] = B_MSG_CURED_PROBLEM;
            gBattlescriptCurrInstr = BattleScript_BerryCureChosenStatusRet;
            effect = ITEM_STATUS_CHANGE;
        }
        break;
    case HOLD_EFFECT_RESTORE_STATS:
        for (i = 0; i < NUM_BATTLE_STATS; i++)
        {
            if (gBattleMons[battler].statStages[i] < DEFAULT_STAT_STAGE)
            {
                gBattleMons[battler].statStages[i] = DEFAULT_STAT_STAGE;
                effect = ITEM_STATS_CHANGE;
            }
        }
        if (effect != 0)
        {
            gBattleScripting.battler = battler;
            gPotentialItemEffectBattler = battler;
            BattleScriptPushCursor();
            gBattlescriptCurrInstr = BattleScript_WhiteHerbRet;
            return effect;
        }
        break;
    case HOLD_EFFECT_CRITICAL_UP: // lansat berry
        if (B_BERRIES_INSTANT >= GEN_4
            && !(gBattleMons[battler].status2 & STATUS2_FOCUS_ENERGY)
            && HasEnoughHpToEatBerry(battler, GetBattlerItemHoldEffectParam(battler, gLastUsedItem), gLastUsedItem))
        {
            gBattleMons[battler].status2 |= STATUS2_FOCUS_ENERGY;
            gBattleScripting.battler = battler;
            gPotentialItemEffectBattler = battler;
            BattleScriptPushCursor();
            gBattlescriptCurrInstr = BattleScript_BerryFocusEnergyRet;
            effect = ITEM_EFFECT_OTHER;
        }
        break;
    case HOLD_EFFECT_BERSERK_GENE:
        BufferStatChange(battler, STAT_ATK, STRINGID_STATROSE);
        gEffectBattler = battler;
        if (CanBeInfinitelyConfused(gEffectBattler))
        {
            gStatuses4[gEffectBattler] |= STATUS4_INFINITE_CONFUSION;
        }
        SET_STATCHANGER(STAT_ATK, 2, FALSE);

        gBattleScripting.animArg1 = 14 + STAT_ATK;
        gBattleScripting.animArg2 = 0;

        BattleScriptPushCursorAndCallback(BattleScript_BerserkGeneRet);
        effect = ITEM_STATS_CHANGE;
        break;
    case HOLD_EFFECT_MIRROR_HERB:
        effect = TryConsumeMirrorHerb(battler, FALSE);
        break;
    }

    return effect;
}

u8 ItemBattleEffects(u8 caseID, u8 battler, bool8 moveTurn)
{
    int i = 0, moveType;
    u8 effect = ITEM_NO_EFFECT;
    u8 changedPP = 0;
    u8 battlerHoldEffect, atkHoldEffect;
    u8 atkHoldEffectParam;
    u16 atkItem;

    if (caseID != ITEMEFFECT_USE_LAST_ITEM) {
        gLastUsedItem = gBattleMons[battler].item;
        battlerHoldEffect = GetBattlerHoldEffect(battler, TRUE);
    }

    atkItem = gBattleMons[gBattlerAttacker].item;
    atkHoldEffect = GetBattlerHoldEffect(gBattlerAttacker, TRUE);
    atkHoldEffectParam = GetBattlerHoldEffectParam(gBattlerAttacker);

    switch (caseID)
    {
    case ITEMEFFECT_ON_SWITCH_IN:
        if (!gSpecialStatuses[battler].switchInItemDone)
        {
            switch (battlerHoldEffect)
            {
            case HOLD_EFFECT_DOUBLE_PRIZE:
                if (GetBattlerSide(battler) == B_SIDE_PLAYER && !gBattleStruct->moneyMultiplierItem)
                {
                    gBattleStruct->moneyMultiplier *= 2;
                    gBattleStruct->moneyMultiplierItem = 1;
                }
                break;
            case HOLD_EFFECT_RESTORE_STATS:
                for (i = 0; i < NUM_BATTLE_STATS; i++)
                {
                    if (gBattleMons[battler].statStages[i] < DEFAULT_STAT_STAGE)
                    {
                        gBattleMons[battler].statStages[i] = DEFAULT_STAT_STAGE;
                        effect = ITEM_STATS_CHANGE;
                    }
                }
                if (effect != 0)
                {
                    gBattleScripting.battler = battler;
                    gPotentialItemEffectBattler = battler;
                    gBattlerAttacker = battler;
                    BattleScriptExecute(BattleScript_WhiteHerbEnd2);
                }
                break;
        #if B_BERRIES_INSTANT >= GEN_4
            case HOLD_EFFECT_CONFUSE_SPICY:
                effect = HealConfuseBerry(battler, gLastUsedItem, FLAVOR_SPICY, TRUE);
                break;
            case HOLD_EFFECT_CONFUSE_DRY:
                effect = HealConfuseBerry(battler, gLastUsedItem, FLAVOR_DRY, TRUE);
                break;
            case HOLD_EFFECT_CONFUSE_SWEET:
                effect = HealConfuseBerry(battler, gLastUsedItem, FLAVOR_SWEET, TRUE);
                break;
            case HOLD_EFFECT_CONFUSE_BITTER:
                effect = HealConfuseBerry(battler, gLastUsedItem, FLAVOR_BITTER, TRUE);
                break;
            case HOLD_EFFECT_CONFUSE_SOUR:
                effect = HealConfuseBerry(battler, gLastUsedItem, FLAVOR_SOUR, TRUE);
                break;
            case HOLD_EFFECT_ATTACK_UP:
                effect = StatRaiseBerry(battler, gLastUsedItem, STAT_ATK, TRUE);
                break;
            case HOLD_EFFECT_DEFENSE_UP:
                effect = StatRaiseBerry(battler, gLastUsedItem, STAT_DEF, TRUE);
                break;
            case HOLD_EFFECT_SPEED_UP:
                effect = StatRaiseBerry(battler, gLastUsedItem, STAT_SPEED, TRUE);
                break;
            case HOLD_EFFECT_SP_ATTACK_UP:
                effect = StatRaiseBerry(battler, gLastUsedItem, STAT_SPATK, TRUE);
                break;
            case HOLD_EFFECT_SP_DEFENSE_UP:
                effect = StatRaiseBerry(battler, gLastUsedItem, STAT_SPDEF, TRUE);
                break;
            case HOLD_EFFECT_CRITICAL_UP:
                if (!(gBattleMons[battler].status2 & STATUS2_FOCUS_ENERGY) && HasEnoughHpToEatBerry(battler, GetBattlerItemHoldEffectParam(battler, gLastUsedItem), gLastUsedItem))
                {
                    gBattleMons[battler].status2 |= STATUS2_FOCUS_ENERGY;
                    gBattleScripting.battler = battler;
                    BattleScriptExecute(BattleScript_BerryFocusEnergyEnd2);
                    effect = ITEM_EFFECT_OTHER;
                }
                break;
            case HOLD_EFFECT_RANDOM_STAT_UP:
                effect = RandomStatRaiseBerry(battler, gLastUsedItem, TRUE);
                break;
            case HOLD_EFFECT_CURE_PAR:
                if (gBattleMons[battler].status1 & STATUS1_PARALYSIS && !UnnerveOn(battler, gLastUsedItem))
                {
                    gBattleMons[battler].status1 &= ~STATUS1_PARALYSIS;
                    BattleScriptExecute(BattleScript_BerryCurePrlzEnd2);
                    effect = ITEM_STATUS_CHANGE;
                }
                break;
            case HOLD_EFFECT_CURE_PSN:
                if (gBattleMons[battler].status1 & STATUS1_PSN_ANY && !UnnerveOn(battler, gLastUsedItem))
                {
                    gBattleMons[battler].status1 &= ~(STATUS1_PSN_ANY | STATUS1_TOXIC_COUNTER);
                    BattleScriptExecute(BattleScript_BerryCurePsnEnd2);
                    effect = ITEM_STATUS_CHANGE;
                }
                break;
            case HOLD_EFFECT_CURE_BRN:
                if (gBattleMons[battler].status1 & STATUS1_BURN && !UnnerveOn(battler, gLastUsedItem))
                {
                    gBattleMons[battler].status1 &= ~STATUS1_BURN;
                    BattleScriptExecute(BattleScript_BerryCureBrnEnd2);
                    effect = ITEM_STATUS_CHANGE;
                }
                break;
            case HOLD_EFFECT_CURE_FRZ:
                if (gBattleMons[battler].status1 & STATUS1_FREEZE && !UnnerveOn(battler, gLastUsedItem))
                {
                    gBattleMons[battler].status1 &= ~STATUS1_FREEZE;
                    BattleScriptExecute(BattleScript_BerryCureFrzEnd2);
                    effect = ITEM_STATUS_CHANGE;
                }
                if (gBattleMons[battler].status1 & STATUS1_FROSTBITE && !UnnerveOn(battler, gLastUsedItem))
                {
                    gBattleMons[battler].status1 &= ~STATUS1_FROSTBITE;
                    BattleScriptExecute(BattleScript_BerryCureFsbEnd2);
                    effect = ITEM_STATUS_CHANGE;
                }
                break;
            case HOLD_EFFECT_CURE_SLP:
                if (gBattleMons[battler].status1 & STATUS1_SLEEP && !UnnerveOn(battler, gLastUsedItem))
                {
                    gBattleMons[battler].status1 &= ~STATUS1_SLEEP;
                    gBattleMons[battler].status2 &= ~STATUS2_NIGHTMARE;
                    BattleScriptExecute(BattleScript_BerryCureSlpEnd2);
                    effect = ITEM_STATUS_CHANGE;
                }
                break;
            case HOLD_EFFECT_CURE_STATUS:
                if ((gBattleMons[battler].status1 & STATUS1_ANY || gBattleMons[battler].status2 & STATUS2_CONFUSION) && !UnnerveOn(battler, gLastUsedItem))
                {
                    i = 0;
                    if (gBattleMons[battler].status1 & STATUS1_PSN_ANY)
                    {
                        StringCopy(gBattleTextBuff1, gStatusConditionString_PoisonJpn);
                        i++;
                    }
                    if (gBattleMons[battler].status1 & STATUS1_SLEEP)
                    {
                        gBattleMons[battler].status2 &= ~STATUS2_NIGHTMARE;
                        StringCopy(gBattleTextBuff1, gStatusConditionString_SleepJpn);
                        i++;
                    }
                    if (gBattleMons[battler].status1 & STATUS1_PARALYSIS)
                    {
                        StringCopy(gBattleTextBuff1, gStatusConditionString_ParalysisJpn);
                        i++;
                    }
                    if (gBattleMons[battler].status1 & STATUS1_BURN)
                    {
                        StringCopy(gBattleTextBuff1, gStatusConditionString_BurnJpn);
                        i++;
                    }
                    if (gBattleMons[battler].status1 & STATUS1_FREEZE || gBattleMons[battler].status1 & STATUS1_FROSTBITE)
                    {
                        StringCopy(gBattleTextBuff1, gStatusConditionString_IceJpn);
                        i++;
                    }
                    if (gBattleMons[battler].status2 & STATUS2_CONFUSION)
                    {
                        StringCopy(gBattleTextBuff1, gStatusConditionString_ConfusionJpn);
                        i++;
                    }
                    if (i <= 1)
                        gBattleCommunication[MULTISTRING_CHOOSER] = B_MSG_CURED_PROBLEM;
                    else
                        gBattleCommunication[MULTISTRING_CHOOSER] = B_MSG_NORMALIZED_STATUS;
                    gBattleMons[battler].status1 = 0;
                    RemoveConfusionStatus(battler);
                    BattleScriptExecute(BattleScript_BerryCureChosenStatusEnd2);
                    effect = ITEM_STATUS_CHANGE;
                }
                break;
            case HOLD_EFFECT_RESTORE_HP:
                effect = ItemHealHp(battler, gLastUsedItem, TRUE, FALSE);
                break;
            case HOLD_EFFECT_RESTORE_PCT_HP:
                effect = ItemHealHp(battler, gLastUsedItem, TRUE, TRUE);
                break;
        #endif
            case HOLD_EFFECT_AIR_BALLOON:
                effect = ITEM_EFFECT_OTHER;
                gBattleScripting.battler = battler;
                BattleScriptPushCursorAndCallback(BattleScript_AirBaloonMsgIn);
                RecordItemEffectBattle(battler, HOLD_EFFECT_AIR_BALLOON);
                break;
            case HOLD_EFFECT_ROOM_SERVICE:
                if (TryRoomService(battler))
                {
                    BattleScriptExecute(BattleScript_BerryStatRaiseEnd2);
                    effect = ITEM_STATS_CHANGE;
                }
                break;
            case HOLD_EFFECT_SEEDS:
                switch (GetBattlerHoldEffectParam(battler))
                {
                case HOLD_EFFECT_PARAM_ELECTRIC_TERRAIN:
                    effect = TryHandleSeed(battler, STATUS_FIELD_ELECTRIC_TERRAIN, STAT_DEF, gLastUsedItem, TRUE);
                    break;
                case HOLD_EFFECT_PARAM_GRASSY_TERRAIN:
                    effect = TryHandleSeed(battler, STATUS_FIELD_GRASSY_TERRAIN, STAT_DEF, gLastUsedItem, TRUE);
                    break;
                case HOLD_EFFECT_PARAM_MISTY_TERRAIN:
                    effect = TryHandleSeed(battler, STATUS_FIELD_MISTY_TERRAIN, STAT_SPDEF, gLastUsedItem, TRUE);
                    break;
                case HOLD_EFFECT_PARAM_PSYCHIC_TERRAIN:
                    effect = TryHandleSeed(battler, STATUS_FIELD_PSYCHIC_TERRAIN, STAT_SPDEF, gLastUsedItem, TRUE);
                    break;
                }
                break;
            case HOLD_EFFECT_EJECT_PACK:
                if (gProtectStructs[battler].statFell
                 && gProtectStructs[battler].disableEjectPack == 0
                 && !(gCurrentMove == MOVE_PARTING_SHOT && CanBattlerSwitch(gBattlerAttacker))) // Does not activate if attacker used Parting Shot and can switch out
                {
                    gProtectStructs[battler].statFell = FALSE;
                    gBattleScripting.battler = battler;
                    effect = ITEM_STATS_CHANGE;
                    if (moveTurn)
                    {
                        BattleScriptPushCursor();
                        gBattlescriptCurrInstr = BattleScript_EjectPackActivate_Ret;
                    }
                    else
                    {
                        BattleScriptExecute(BattleScript_EjectPackActivate_End2);
                    }
                }
                break;
            case HOLD_EFFECT_BERSERK_GENE:
                BufferStatChange(battler, STAT_ATK, STRINGID_STATROSE);
                gEffectBattler = battler;
                if (CanBeInfinitelyConfused(gEffectBattler))
                {
                    gStatuses4[gEffectBattler] |= STATUS4_INFINITE_CONFUSION;
                }
                SET_STATCHANGER(STAT_ATK, 2, FALSE);

                gBattleScripting.animArg1 = 14 + STAT_ATK;
                gBattleScripting.animArg2 = 0;

                BattleScriptPushCursorAndCallback(BattleScript_BerserkGeneRet);
                effect = ITEM_STATS_CHANGE;
                break;
            }
            if (effect != 0)
            {
                gSpecialStatuses[battler].switchInItemDone = TRUE;
                gBattlerAttacker = gPotentialItemEffectBattler = gBattleScripting.battler = battler;
                switch (effect)
                {
                case ITEM_STATUS_CHANGE:
                    BtlController_EmitSetMonData(battler, BUFFER_A, REQUEST_STATUS_BATTLE, 0, 4, &gBattleMons[battler].status1);
                    MarkBattlerForControllerExec(battler);
                    break;
                case ITEM_PP_CHANGE:
                    if (MOVE_IS_PERMANENT(battler, i))
                        gBattleMons[battler].pp[i] = changedPP;
                    break;
                }
            }
        }
        break;
    case ITEMEFFECT_NORMAL:
        if (gBattleMons[battler].hp)
        {
            switch (battlerHoldEffect)
            {
            case HOLD_EFFECT_RESTORE_HP:
                if (!moveTurn)
                    effect = ItemHealHp(battler, gLastUsedItem, TRUE, FALSE);
                break;
            case HOLD_EFFECT_RESTORE_PCT_HP:
                if (!moveTurn)
                    effect = ItemHealHp(battler, gLastUsedItem, TRUE, TRUE);
                break;
            case HOLD_EFFECT_RESTORE_PP:
                if (!moveTurn)
                {
                    struct Pokemon *party = GetBattlerParty(battler);
                    struct Pokemon *mon = &party[gBattlerPartyIndexes[battler]];
                    u8 ppBonuses;
                    u16 move;

                    for (i = 0; i < MAX_MON_MOVES; i++)
                    {
                        move = GetMonData(mon, MON_DATA_MOVE1 + i);
                        changedPP = GetMonData(mon, MON_DATA_PP1 + i);
                        ppBonuses = GetMonData(mon, MON_DATA_PP_BONUSES);
                        if (move && changedPP == 0)
                            break;
                    }
                    if (i != MAX_MON_MOVES)
                    {
                        u8 maxPP = CalculatePPWithBonus(move, ppBonuses, i);
                        u8 ppRestored = GetBattlerHoldEffectParam(battler);

                        if (GetBattlerAbility(battler) == ABILITY_RIPEN)
                        {
                            ppRestored *= 2;
                            gBattlerAbility = battler;
                        }
                        if (changedPP + ppRestored > maxPP)
                            changedPP = maxPP;
                        else
                            changedPP = changedPP + ppRestored;

                        PREPARE_MOVE_BUFFER(gBattleTextBuff1, move);

                        BattleScriptExecute(BattleScript_BerryPPHealEnd2);
                        BtlController_EmitSetMonData(battler, BUFFER_A, i + REQUEST_PPMOVE1_BATTLE, 0, 1, &changedPP);
                        MarkBattlerForControllerExec(battler);
                        effect = ITEM_PP_CHANGE;
                    }
                }
                break;
            case HOLD_EFFECT_RESTORE_STATS:
                for (i = 0; i < NUM_BATTLE_STATS; i++)
                {
                    if (gBattleMons[battler].statStages[i] < DEFAULT_STAT_STAGE)
                    {
                        gBattleMons[battler].statStages[i] = DEFAULT_STAT_STAGE;
                        effect = ITEM_STATS_CHANGE;
                    }
                }
                if (effect != 0)
                {
                    gBattleScripting.battler = battler;
                    gPotentialItemEffectBattler = battler;
                    gBattlerAttacker = battler;
                    BattleScriptExecute(BattleScript_WhiteHerbEnd2);
                }
                break;
            case HOLD_EFFECT_BLACK_SLUDGE:
                if (IS_BATTLER_OF_TYPE(battler, TYPE_POISON))
                {
                    goto LEFTOVERS;
                }
                else if (GetBattlerAbility(battler) != ABILITY_MAGIC_GUARD && !moveTurn)
                {
                    gBattleMoveDamage = gBattleMons[battler].maxHP / 8;
                    if (gBattleMoveDamage == 0)
                        gBattleMoveDamage = 1;
                    BattleScriptExecute(BattleScript_ItemHurtEnd2);
                    effect = ITEM_HP_CHANGE;
                    RecordItemEffectBattle(battler, battlerHoldEffect);
                    PREPARE_ITEM_BUFFER(gBattleTextBuff1, gLastUsedItem);
                }
                break;
            case HOLD_EFFECT_LEFTOVERS:
            LEFTOVERS:
#if B_HEAL_BLOCKING >= GEN_5
                if (gBattleMons[battler].hp < gBattleMons[battler].maxHP && !moveTurn && !(gStatuses3[battler] & STATUS3_HEAL_BLOCK))
#else
                if (gBattleMons[battler].hp < gBattleMons[battler].maxHP && !moveTurn)
#endif
                {
                    gBattleMoveDamage = gBattleMons[battler].maxHP / 16;
                    if (gBattleMoveDamage == 0)
                        gBattleMoveDamage = 1;
                    gBattleMoveDamage *= -1;
                    BattleScriptExecute(BattleScript_ItemHealHP_End2);
                    effect = ITEM_HP_CHANGE;
                    RecordItemEffectBattle(battler, battlerHoldEffect);
                }
                break;
            case HOLD_EFFECT_CONFUSE_SPICY:
                if (!moveTurn)
                    effect = HealConfuseBerry(battler, gLastUsedItem, FLAVOR_SPICY, TRUE);
                break;
            case HOLD_EFFECT_CONFUSE_DRY:
                if (!moveTurn)
                    effect = HealConfuseBerry(battler, gLastUsedItem, FLAVOR_DRY, TRUE);
                break;
            case HOLD_EFFECT_CONFUSE_SWEET:
                if (!moveTurn)
                    effect = HealConfuseBerry(battler, gLastUsedItem, FLAVOR_SWEET, TRUE);
                break;
            case HOLD_EFFECT_CONFUSE_BITTER:
                if (!moveTurn)
                    effect = HealConfuseBerry(battler, gLastUsedItem, FLAVOR_BITTER, TRUE);
                break;
            case HOLD_EFFECT_CONFUSE_SOUR:
                if (!moveTurn)
                    effect = HealConfuseBerry(battler, gLastUsedItem, FLAVOR_SOUR, TRUE);
                break;
            case HOLD_EFFECT_ATTACK_UP:
                if (!moveTurn)
                    effect = StatRaiseBerry(battler, gLastUsedItem, STAT_ATK, TRUE);
                break;
            case HOLD_EFFECT_DEFENSE_UP:
                if (!moveTurn)
                    effect = StatRaiseBerry(battler, gLastUsedItem, STAT_DEF, TRUE);
                break;
            case HOLD_EFFECT_SPEED_UP:
                if (!moveTurn)
                    effect = StatRaiseBerry(battler, gLastUsedItem, STAT_SPEED, TRUE);
                break;
            case HOLD_EFFECT_SP_ATTACK_UP:
                if (!moveTurn)
                    effect = StatRaiseBerry(battler, gLastUsedItem, STAT_SPATK, TRUE);
                break;
            case HOLD_EFFECT_SP_DEFENSE_UP:
                if (!moveTurn)
                    effect = StatRaiseBerry(battler, gLastUsedItem, STAT_SPDEF, TRUE);
                break;
            case HOLD_EFFECT_CRITICAL_UP:
                if (!moveTurn && !(gBattleMons[battler].status2 & STATUS2_FOCUS_ENERGY)
                    && HasEnoughHpToEatBerry(battler, GetBattlerItemHoldEffectParam(battler, gLastUsedItem), gLastUsedItem))
                {
                    gBattleMons[battler].status2 |= STATUS2_FOCUS_ENERGY;
                    gBattleScripting.battler = battler;
                    BattleScriptExecute(BattleScript_BerryFocusEnergyEnd2);
                    effect = ITEM_EFFECT_OTHER;
                }
                break;
            case HOLD_EFFECT_RANDOM_STAT_UP:
                if (!moveTurn)
                    effect = RandomStatRaiseBerry(battler, gLastUsedItem, TRUE);
                break;
            case HOLD_EFFECT_CURE_PAR:
                if (gBattleMons[battler].status1 & STATUS1_PARALYSIS && !UnnerveOn(battler, gLastUsedItem))
                {
                    gBattleMons[battler].status1 &= ~STATUS1_PARALYSIS;
                    BattleScriptExecute(BattleScript_BerryCurePrlzEnd2);
                    effect = ITEM_STATUS_CHANGE;
                }
                break;
            case HOLD_EFFECT_CURE_PSN:
                if (gBattleMons[battler].status1 & STATUS1_PSN_ANY && !UnnerveOn(battler, gLastUsedItem))
                {
                    gBattleMons[battler].status1 &= ~(STATUS1_PSN_ANY | STATUS1_TOXIC_COUNTER);
                    BattleScriptExecute(BattleScript_BerryCurePsnEnd2);
                    effect = ITEM_STATUS_CHANGE;
                }
                break;
            case HOLD_EFFECT_CURE_BRN:
                if (gBattleMons[battler].status1 & STATUS1_BURN && !UnnerveOn(battler, gLastUsedItem))
                {
                    gBattleMons[battler].status1 &= ~STATUS1_BURN;
                    BattleScriptExecute(BattleScript_BerryCureBrnEnd2);
                    effect = ITEM_STATUS_CHANGE;
                }
                break;
            case HOLD_EFFECT_CURE_FRZ:
                if (gBattleMons[battler].status1 & STATUS1_FREEZE && !UnnerveOn(battler, gLastUsedItem))
                {
                    gBattleMons[battler].status1 &= ~STATUS1_FREEZE;
                    BattleScriptExecute(BattleScript_BerryCureFrzEnd2);
                    effect = ITEM_STATUS_CHANGE;
                }
                if (gBattleMons[battler].status1 & STATUS1_FROSTBITE && !UnnerveOn(battler, gLastUsedItem))
                {
                    gBattleMons[battler].status1 &= ~STATUS1_FROSTBITE;
                    BattleScriptExecute(BattleScript_BerryCureFsbEnd2);
                    effect = ITEM_STATUS_CHANGE;
                }
                break;
            case HOLD_EFFECT_CURE_SLP:
                if (gBattleMons[battler].status1 & STATUS1_SLEEP && !UnnerveOn(battler, gLastUsedItem))
                {
                    gBattleMons[battler].status1 &= ~STATUS1_SLEEP;
                    gBattleMons[battler].status2 &= ~STATUS2_NIGHTMARE;
                    BattleScriptExecute(BattleScript_BerryCureSlpEnd2);
                    effect = ITEM_STATUS_CHANGE;
                }
                break;
            case HOLD_EFFECT_CURE_CONFUSION:
                if (gBattleMons[battler].status2 & STATUS2_CONFUSION && !UnnerveOn(battler, gLastUsedItem))
                {
                    RemoveConfusionStatus(battler);
                    BattleScriptExecute(BattleScript_BerryCureConfusionEnd2);
                    effect = ITEM_EFFECT_OTHER;
                }
                break;
            case HOLD_EFFECT_CURE_STATUS:
                if ((gBattleMons[battler].status1 & STATUS1_ANY || gBattleMons[battler].status2 & STATUS2_CONFUSION) && !UnnerveOn(battler, gLastUsedItem))
                {
                    i = 0;
                    if (gBattleMons[battler].status1 & STATUS1_PSN_ANY)
                    {
                        StringCopy(gBattleTextBuff1, gStatusConditionString_PoisonJpn);
                        i++;
                    }
                    if (gBattleMons[battler].status1 & STATUS1_SLEEP)
                    {
                        gBattleMons[battler].status2 &= ~STATUS2_NIGHTMARE;
                        StringCopy(gBattleTextBuff1, gStatusConditionString_SleepJpn);
                        i++;
                    }
                    if (gBattleMons[battler].status1 & STATUS1_PARALYSIS)
                    {
                        StringCopy(gBattleTextBuff1, gStatusConditionString_ParalysisJpn);
                        i++;
                    }
                    if (gBattleMons[battler].status1 & STATUS1_BURN)
                    {
                        StringCopy(gBattleTextBuff1, gStatusConditionString_BurnJpn);
                        i++;
                    }
                    if (gBattleMons[battler].status1 & STATUS1_FREEZE || gBattleMons[battler].status1 & STATUS1_FROSTBITE)
                    {
                        StringCopy(gBattleTextBuff1, gStatusConditionString_IceJpn);
                        i++;
                    }
                    if (gBattleMons[battler].status2 & STATUS2_CONFUSION)
                    {
                        StringCopy(gBattleTextBuff1, gStatusConditionString_ConfusionJpn);
                        i++;
                    }
                    if (i <= 1)
                        gBattleCommunication[MULTISTRING_CHOOSER] = B_MSG_CURED_PROBLEM;
                    else
                        gBattleCommunication[MULTISTRING_CHOOSER] = B_MSG_NORMALIZED_STATUS;
                    gBattleMons[battler].status1 = 0;
                    RemoveConfusionStatus(battler);
                    BattleScriptExecute(BattleScript_BerryCureChosenStatusEnd2);
                    effect = ITEM_STATUS_CHANGE;
                }
                break;
            case HOLD_EFFECT_MENTAL_HERB:
                if (GetMentalHerbEffect(battler))
                {
                    gBattleScripting.savedBattler = gBattlerAttacker;
                    gBattlerAttacker = battler;
                    BattleScriptExecute(BattleScript_MentalHerbCureEnd2);
                    effect = ITEM_EFFECT_OTHER;
                }
                break;
            case HOLD_EFFECT_MICLE_BERRY:
                if (!moveTurn)
                    effect = TrySetMicleBerry(battler, gLastUsedItem, TRUE);
                break;
            case HOLD_EFFECT_BERSERK_GENE:
                BufferStatChange(battler, STAT_ATK, STRINGID_STATROSE);
                gEffectBattler = battler;
                if (CanBeInfinitelyConfused(gEffectBattler))
                {
                    gStatuses4[gEffectBattler] |= STATUS4_INFINITE_CONFUSION;
                }
                SET_STATCHANGER(STAT_ATK, 2, FALSE);

                gBattleScripting.animArg1 = 14 + STAT_ATK;
                gBattleScripting.animArg2 = 0;

                BattleScriptPushCursorAndCallback(BattleScript_BerserkGeneRet);
                effect = ITEM_STATS_CHANGE;
                break;
            case HOLD_EFFECT_MIRROR_HERB:
                effect = TryConsumeMirrorHerb(battler, TRUE);
                break;
            }

            if (effect != 0)
            {
                gBattlerAttacker = gPotentialItemEffectBattler = gBattleScripting.battler = battler;
                switch (effect)
                {
                case ITEM_STATUS_CHANGE:
                    BtlController_EmitSetMonData(battler, BUFFER_A, REQUEST_STATUS_BATTLE, 0, 4, &gBattleMons[battler].status1);
                    MarkBattlerForControllerExec(battler);
                    break;
                case ITEM_PP_CHANGE:
                    if (MOVE_IS_PERMANENT(battler, i))
                        gBattleMons[battler].pp[i] = changedPP;
                    break;
                }
            }
        }
        break;
    case ITEMEFFECT_USE_LAST_ITEM:
        effect = ItemEffectMoveEnd(battler, ItemId_GetHoldEffect(gLastUsedItem));
        gBattleScripting.overrideBerryRequirements = 2; // to exit VARIOUS_CONSUME_BERRIES
        if (effect)
        {
            gPotentialItemEffectBattler = gBattleScripting.battler = battler;
            if (effect == ITEM_STATUS_CHANGE)
            {
                BtlController_EmitSetMonData(battler, BUFFER_A, REQUEST_STATUS_BATTLE, 0, 4, &gBattleMons[battler].status1);
                MarkBattlerForControllerExec(battler);
            }
            break;
        }
        break;
    case ITEMEFFECT_MOVE_END:
        for (battler = 0; battler < gBattlersCount; battler++)
        {
            gLastUsedItem = gBattleMons[battler].item;
            effect = ItemEffectMoveEnd(battler, GetBattlerHoldEffect(battler, TRUE));
            if (effect)
            {
                gPotentialItemEffectBattler = gBattleScripting.battler = battler;
                if (effect == ITEM_STATUS_CHANGE)
                {
                    BtlController_EmitSetMonData(battler, BUFFER_A, REQUEST_STATUS_BATTLE, 0, 4, &gBattleMons[battler].status1);
                    MarkBattlerForControllerExec(battler);
                }
                break;
            }
        }
        break;
    case ITEMEFFECT_KINGSROCK:
        // Occur on each hit of a multi-strike move
        switch (atkHoldEffect)
        {
        case HOLD_EFFECT_FLINCH:
            {
                u16 ability = GetBattlerAbility(gBattlerAttacker);
            #if B_SERENE_GRACE_BOOST >= GEN_5
                if (ability == ABILITY_SERENE_GRACE)
                    atkHoldEffectParam *= 2;
            #endif
                if (gBattleMoveDamage != 0  // Need to have done damage
                    && !(gMoveResultFlags & MOVE_RESULT_NO_EFFECT)
                    && TARGET_TURN_DAMAGED
                    && !gBattleMoves[gCurrentMove].ignoresKingsRock
                    && gBattleMons[gBattlerTarget].hp
                    && RandomPercentage(RNG_HOLD_EFFECT_FLINCH, atkHoldEffectParam)
                    && ability != ABILITY_STENCH)
                {
                    gBattleScripting.moveEffect = MOVE_EFFECT_FLINCH;
                    BattleScriptPushCursor();
                    SetMoveEffect(FALSE, 0);
                    BattleScriptPop();
                }
            }
            break;
        case HOLD_EFFECT_BLUNDER_POLICY:
            if (gBattleStruct->blunderPolicy
             && gBattleMons[gBattlerAttacker].hp != 0
             && CompareStat(gBattlerAttacker, STAT_SPEED, MAX_STAT_STAGE, CMP_LESS_THAN))
            {
                gBattleStruct->blunderPolicy = FALSE;
                gLastUsedItem = atkItem;
                gBattleScripting.statChanger = SET_STATCHANGER(STAT_SPEED, 2, FALSE);
                effect = ITEM_STATS_CHANGE;
                BattleScriptPushCursor();
                gBattlescriptCurrInstr = BattleScript_AttackerItemStatRaise;
            }
            break;
        }
        break;
    case ITEMEFFECT_LIFEORB_SHELLBELL:
        // Occur after the final hit of a multi-strike move
        switch (atkHoldEffect)
        {
        case HOLD_EFFECT_SHELL_BELL:
            if (gSpecialStatuses[gBattlerAttacker].damagedMons  // Need to have done damage
                && gBattlerAttacker != gBattlerTarget
                && gBattleMons[gBattlerAttacker].hp != gBattleMons[gBattlerAttacker].maxHP
#if B_HEAL_BLOCKING >= GEN_5
                && gBattleMons[gBattlerAttacker].hp != 0 && !(gStatuses3[battler] & STATUS3_HEAL_BLOCK))
#else
                && gBattleMons[gBattlerAttacker].hp != 0)
#endif
            {
                gLastUsedItem = atkItem;
                gPotentialItemEffectBattler = gBattlerAttacker;
                gBattleScripting.battler = gBattlerAttacker;
                gBattleMoveDamage = (gSpecialStatuses[gBattlerTarget].dmg / atkHoldEffectParam) * -1;
                if (gBattleMoveDamage == 0)
                    gBattleMoveDamage = -1;
                gSpecialStatuses[gBattlerTarget].dmg = 0;
                BattleScriptPushCursor();
                gBattlescriptCurrInstr = BattleScript_ItemHealHP_Ret;
                effect = ITEM_HP_CHANGE;
            }
            break;
        case HOLD_EFFECT_LIFE_ORB:
            if (IsBattlerAlive(gBattlerAttacker)
                && !(TestSheerForceFlag(gBattlerAttacker, gCurrentMove))
                && GetBattlerAbility(gBattlerAttacker) != ABILITY_MAGIC_GUARD
                && gSpecialStatuses[gBattlerAttacker].damagedMons)
            {
                gBattleMoveDamage = gBattleMons[gBattlerAttacker].maxHP / 10;
                if (gBattleMoveDamage == 0)
                    gBattleMoveDamage = 1;
                effect = ITEM_HP_CHANGE;
                BattleScriptPushCursor();
                gBattlescriptCurrInstr = BattleScript_ItemHurtRet;
                gLastUsedItem = gBattleMons[gBattlerAttacker].item;
            }
            break;
        case HOLD_EFFECT_THROAT_SPRAY:  // Does NOT need to be a damaging move
            if (gProtectStructs[gBattlerAttacker].targetAffected
             && gBattleMons[gBattlerAttacker].hp != 0
             && gBattleMoves[gCurrentMove].soundMove
             && CompareStat(gBattlerAttacker, STAT_SPATK, MAX_STAT_STAGE, CMP_LESS_THAN)
             && !NoAliveMonsForEitherParty())   // Don't activate if battle will end
            {
                gLastUsedItem = atkItem;
                gBattleScripting.battler = gBattlerAttacker;
                gBattleScripting.statChanger = SET_STATCHANGER(STAT_SPATK, 1, FALSE);
                effect = ITEM_STATS_CHANGE;
                BattleScriptPushCursor();
                gBattlescriptCurrInstr = BattleScript_AttackerItemStatRaise;
            }
            break;
        }
        break;
    case ITEMEFFECT_TARGET:
        if (!(gMoveResultFlags & MOVE_RESULT_NO_EFFECT))
        {
            GET_MOVE_TYPE(gCurrentMove, moveType);
            switch (battlerHoldEffect)
            {
            case HOLD_EFFECT_AIR_BALLOON:
                if (TARGET_TURN_DAMAGED)
                {
                    effect = ITEM_EFFECT_OTHER;
                    BattleScriptPushCursor();
                    gBattlescriptCurrInstr = BattleScript_AirBaloonMsgPop;
                }
                break;
            case HOLD_EFFECT_ROCKY_HELMET:
                if (TARGET_TURN_DAMAGED
                    && IsMoveMakingContact(gCurrentMove, gBattlerAttacker)
                    && IsBattlerAlive(gBattlerAttacker)
                    && GetBattlerAbility(gBattlerAttacker) != ABILITY_MAGIC_GUARD)
                {
                    gBattleMoveDamage = gBattleMons[gBattlerAttacker].maxHP / 6;
                    if (gBattleMoveDamage == 0)
                        gBattleMoveDamage = 1;
                    effect = ITEM_HP_CHANGE;
                    BattleScriptPushCursor();
                    gBattlescriptCurrInstr = BattleScript_RockyHelmetActivates;
                    PREPARE_ITEM_BUFFER(gBattleTextBuff1, gLastUsedItem);
                    RecordItemEffectBattle(battler, HOLD_EFFECT_ROCKY_HELMET);
                }
                break;
            case HOLD_EFFECT_WEAKNESS_POLICY:
                if (IsBattlerAlive(battler)
                    && TARGET_TURN_DAMAGED
                    && gMoveResultFlags & MOVE_RESULT_SUPER_EFFECTIVE)
                {
                    effect = ITEM_STATS_CHANGE;
                    BattleScriptPushCursor();
                    gBattlescriptCurrInstr = BattleScript_WeaknessPolicy;
                }
                break;
            case HOLD_EFFECT_SNOWBALL:
                if (IsBattlerAlive(battler)
                    && TARGET_TURN_DAMAGED
                    && moveType == TYPE_ICE)
                {
                    effect = ITEM_STATS_CHANGE;
                    BattleScriptPushCursor();
                    gBattlescriptCurrInstr = BattleScript_TargetItemStatRaise;
                    gBattleScripting.statChanger = SET_STATCHANGER(STAT_ATK, 1, FALSE);
                }
                break;
            case HOLD_EFFECT_LUMINOUS_MOSS:
                if (IsBattlerAlive(battler)
                    && TARGET_TURN_DAMAGED
                    && moveType == TYPE_WATER)
                {
                    effect = ITEM_STATS_CHANGE;
                    BattleScriptPushCursor();
                    gBattlescriptCurrInstr = BattleScript_TargetItemStatRaise;
                    gBattleScripting.statChanger = SET_STATCHANGER(STAT_SPDEF, 1, FALSE);
                }
                break;
            case HOLD_EFFECT_CELL_BATTERY:
                if (IsBattlerAlive(battler)
                    && TARGET_TURN_DAMAGED
                    && moveType == TYPE_ELECTRIC)
                {
                    effect = ITEM_STATS_CHANGE;
                    BattleScriptPushCursor();
                    gBattlescriptCurrInstr = BattleScript_TargetItemStatRaise;
                    gBattleScripting.statChanger = SET_STATCHANGER(STAT_ATK, 1, FALSE);
                }
                break;
            case HOLD_EFFECT_ABSORB_BULB:
                if (IsBattlerAlive(battler)
                    && TARGET_TURN_DAMAGED
                    && moveType == TYPE_WATER)
                {
                    effect = ITEM_STATS_CHANGE;
                    BattleScriptPushCursor();
                    gBattlescriptCurrInstr = BattleScript_TargetItemStatRaise;
                    gBattleScripting.statChanger = SET_STATCHANGER(STAT_SPATK, 1, FALSE);
                }
                break;
            case HOLD_EFFECT_JABOCA_BERRY:  // consume and damage attacker if used physical move
                if (IsBattlerAlive(battler)
                 && TARGET_TURN_DAMAGED
                 && !DoesSubstituteBlockMove(gBattlerAttacker, battler, gCurrentMove)
                 && IS_MOVE_PHYSICAL(gCurrentMove)
                 && GetBattlerAbility(gBattlerAttacker) != ABILITY_MAGIC_GUARD)
                {
                    gBattleMoveDamage = gBattleMons[gBattlerAttacker].maxHP / 8;
                    if (gBattleMoveDamage == 0)
                        gBattleMoveDamage = 1;
                    if (GetBattlerAbility(battler) == ABILITY_RIPEN)
                        gBattleMoveDamage *= 2;

                    effect = ITEM_HP_CHANGE;
                    BattleScriptPushCursor();
                    gBattlescriptCurrInstr = BattleScript_JabocaRowapBerryActivates;
                    PREPARE_ITEM_BUFFER(gBattleTextBuff1, gLastUsedItem);
                    RecordItemEffectBattle(battler, HOLD_EFFECT_ROCKY_HELMET);
                }
                break;
            case HOLD_EFFECT_ROWAP_BERRY:  // consume and damage attacker if used special move
                if (IsBattlerAlive(battler)
                 && TARGET_TURN_DAMAGED
                 && !DoesSubstituteBlockMove(gBattlerAttacker, battler, gCurrentMove)
                 && IS_MOVE_SPECIAL(gCurrentMove)
                 && GetBattlerAbility(gBattlerAttacker) != ABILITY_MAGIC_GUARD)
                {
                    gBattleMoveDamage = gBattleMons[gBattlerAttacker].maxHP / 8;
                    if (gBattleMoveDamage == 0)
                        gBattleMoveDamage = 1;
                    if (GetBattlerAbility(battler) == ABILITY_RIPEN)
                        gBattleMoveDamage *= 2;

                    effect = ITEM_HP_CHANGE;
                    BattleScriptPushCursor();
                    gBattlescriptCurrInstr = BattleScript_JabocaRowapBerryActivates;
                    PREPARE_ITEM_BUFFER(gBattleTextBuff1, gLastUsedItem);
                    RecordItemEffectBattle(battler, HOLD_EFFECT_ROCKY_HELMET);
                }
                break;
            case HOLD_EFFECT_KEE_BERRY:  // consume and boost defense if used physical move
                effect = DamagedStatBoostBerryEffect(battler, STAT_DEF, SPLIT_PHYSICAL);
                break;
            case HOLD_EFFECT_MARANGA_BERRY:  // consume and boost sp. defense if used special move
                effect = DamagedStatBoostBerryEffect(battler, STAT_SPDEF, SPLIT_SPECIAL);
                break;
            case HOLD_EFFECT_STICKY_BARB:
                if (TARGET_TURN_DAMAGED
                  && (!(gMoveResultFlags & MOVE_RESULT_NO_EFFECT))
                  && IsMoveMakingContact(gCurrentMove, gBattlerAttacker)
                  && !DoesSubstituteBlockMove(gBattlerAttacker, battler, gCurrentMove)
                  && IsBattlerAlive(gBattlerAttacker)
                  && CanStealItem(gBattlerAttacker, gBattlerTarget, gBattleMons[gBattlerTarget].item)
                  && gBattleMons[gBattlerAttacker].item == ITEM_NONE)
                {
                    // No sticky hold checks.
                    gEffectBattler = battler; // gEffectBattler = target
                    StealTargetItem(gBattlerAttacker, gBattlerTarget);  // Attacker takes target's barb
                    BattleScriptPushCursor();
                    gBattlescriptCurrInstr = BattleScript_StickyBarbTransfer;
                    effect = ITEM_EFFECT_OTHER;
                }
                break;
            }
        }
        break;
    case ITEMEFFECT_ORBS:
    {
        u16 battlerAbility = GetBattlerAbility(battler);
        switch (battlerHoldEffect)
        {
        case HOLD_EFFECT_TOXIC_ORB:
            if (CanBePoisoned(battler, battler))
            {
                effect = ITEM_STATUS_CHANGE;
                gBattleMons[battler].status1 = STATUS1_TOXIC_POISON;
                BattleScriptExecute(BattleScript_ToxicOrb);
                RecordItemEffectBattle(battler, battlerHoldEffect);
            }
            break;
        case HOLD_EFFECT_FLAME_ORB:
            if (CanBeBurned(battler))
            {
                effect = ITEM_STATUS_CHANGE;
                gBattleMons[battler].status1 = STATUS1_BURN;
                BattleScriptExecute(BattleScript_FlameOrb);
                RecordItemEffectBattle(battler, battlerHoldEffect);
            }
            break;
        case HOLD_EFFECT_STICKY_BARB:   // Not an orb per se, but similar effect, and needs to NOT activate with pickpocket
            if (battlerAbility != ABILITY_MAGIC_GUARD)
            {
                gBattleMoveDamage = gBattleMons[battler].maxHP / 8;
                if (gBattleMoveDamage == 0)
                    gBattleMoveDamage = 1;
                BattleScriptExecute(BattleScript_ItemHurtEnd2);
                effect = ITEM_HP_CHANGE;
                RecordItemEffectBattle(battler, battlerHoldEffect);
                PREPARE_ITEM_BUFFER(gBattleTextBuff1, gLastUsedItem);
            }
            break;
        }

        if (effect == ITEM_STATUS_CHANGE)
        {
            BtlController_EmitSetMonData(battler, BUFFER_A, REQUEST_STATUS_BATTLE, 0, 4, &gBattleMons[battler].status1);
            MarkBattlerForControllerExec(battler);
        }
    }
        break;
    }

    // Berry was successfully used on a Pokemon.
    if (effect && (gLastUsedItem >= FIRST_BERRY_INDEX && gLastUsedItem <= LAST_BERRY_INDEX))
        gBattleStruct->ateBerry[battler & BIT_SIDE] |= gBitTable[gBattlerPartyIndexes[battler]];

    return effect;
}

void ClearFuryCutterDestinyBondGrudge(u8 battler)
{
    gDisableStructs[battler].furyCutterCounter = 0;
    gBattleMons[battler].status2 &= ~STATUS2_DESTINY_BOND;
    gStatuses3[battler] &= ~STATUS3_GRUDGE;
}

void HandleAction_RunBattleScript(void) // identical to RunBattleScriptCommands
{
    if (gBattleControllerExecFlags == 0)
        gBattleScriptingCommandsTable[*gBattlescriptCurrInstr]();
}

u32 SetRandomTarget(u32 battler)
{
    u32 target;
    static const u8 targets[2][2] =
    {
        [B_SIDE_PLAYER] = {B_POSITION_OPPONENT_LEFT, B_POSITION_OPPONENT_RIGHT},
        [B_SIDE_OPPONENT] = {B_POSITION_PLAYER_LEFT, B_POSITION_PLAYER_RIGHT},
    };

    if (gBattleTypeFlags & BATTLE_TYPE_DOUBLE)
    {
        target = GetBattlerAtPosition(targets[GetBattlerSide(battler)][Random() % 2]);
        if (!IsBattlerAlive(target))
            target ^= BIT_FLANK;
    }
    else
    {
        target = GetBattlerAtPosition(targets[GetBattlerSide(battler)][0]);
    }

    return target;
}

u32 GetMoveTarget(u16 move, u8 setTarget)
{
    u8 targetBattler = 0;
    u32 i, moveTarget, side;

    if (setTarget != NO_TARGET_OVERRIDE)
        moveTarget = setTarget - 1;
    else
        moveTarget = GetBattlerMoveTargetType(gBattlerAttacker, move);

    // Special cases
    if (move == MOVE_CURSE && !IS_BATTLER_OF_TYPE(gBattlerAttacker, TYPE_GHOST))
        moveTarget = MOVE_TARGET_USER;

    switch (moveTarget)
    {
    case MOVE_TARGET_SELECTED:
        side = BATTLE_OPPOSITE(GetBattlerSide(gBattlerAttacker));
        if (IsAffectedByFollowMe(gBattlerAttacker, side, move))
        {
            targetBattler = gSideTimers[side].followmeTarget;
        }
        else
        {
            targetBattler = SetRandomTarget(gBattlerAttacker);
            if (gBattleMoves[move].type == TYPE_ELECTRIC
                && IsAbilityOnOpposingSide(gBattlerAttacker, ABILITY_LIGHTNING_ROD)
                && GetBattlerAbility(targetBattler) != ABILITY_LIGHTNING_ROD)
            {
                targetBattler ^= BIT_FLANK;
                RecordAbilityBattle(targetBattler, gBattleMons[targetBattler].ability);
                gSpecialStatuses[targetBattler].lightningRodRedirected = TRUE;
            }
            else if (gBattleMoves[move].type == TYPE_WATER
                && IsAbilityOnOpposingSide(gBattlerAttacker, ABILITY_STORM_DRAIN)
                && GetBattlerAbility(targetBattler) != ABILITY_STORM_DRAIN)
            {
                targetBattler ^= BIT_FLANK;
                RecordAbilityBattle(targetBattler, gBattleMons[targetBattler].ability);
                gSpecialStatuses[targetBattler].stormDrainRedirected = TRUE;
            }
        }
        break;
    case MOVE_TARGET_DEPENDS:
    case MOVE_TARGET_BOTH:
    case MOVE_TARGET_FOES_AND_ALLY:
    case MOVE_TARGET_OPPONENTS_FIELD:
        targetBattler = GetBattlerAtPosition(BATTLE_OPPOSITE(GET_BATTLER_SIDE(gBattlerAttacker)));
        if (!IsBattlerAlive(targetBattler))
            targetBattler ^= BIT_FLANK;
        break;
    case MOVE_TARGET_RANDOM:
        side = BATTLE_OPPOSITE(GetBattlerSide(gBattlerAttacker));
        if (IsAffectedByFollowMe(gBattlerAttacker, side, move))
            targetBattler = gSideTimers[side].followmeTarget;
        else if (gBattleTypeFlags & BATTLE_TYPE_DOUBLE && moveTarget & MOVE_TARGET_RANDOM)
            targetBattler = SetRandomTarget(gBattlerAttacker);
        else
            targetBattler = GetBattlerAtPosition(BATTLE_OPPOSITE(GET_BATTLER_SIDE(gBattlerAttacker)));
        break;
    case MOVE_TARGET_USER_OR_SELECTED:
    case MOVE_TARGET_USER:
    default:
        targetBattler = gBattlerAttacker;
        break;
    case MOVE_TARGET_ALLY:
        if (IsBattlerAlive(BATTLE_PARTNER(gBattlerAttacker)))
            targetBattler = BATTLE_PARTNER(gBattlerAttacker);
        else
            targetBattler = gBattlerAttacker;
        break;
    }

    *(gBattleStruct->moveTarget + gBattlerAttacker) = targetBattler;

    return targetBattler;
}

static bool32 IsBattlerModernFatefulEncounter(u8 battler)
{
    if (GetBattlerSide(battler) == B_SIDE_OPPONENT)
        return TRUE;
    if (GetMonData(&gPlayerParty[gBattlerPartyIndexes[battler]], MON_DATA_SPECIES, NULL) != SPECIES_DEOXYS
        && GetMonData(&gPlayerParty[gBattlerPartyIndexes[battler]], MON_DATA_SPECIES, NULL) != SPECIES_MEW)
            return TRUE;
    return GetMonData(&gPlayerParty[gBattlerPartyIndexes[battler]], MON_DATA_MODERN_FATEFUL_ENCOUNTER, NULL);
}

u8 IsMonDisobedient(void)
{
    s32 rnd;
    s32 calc;
    u8 obedienceLevel = 0;
    u8 levelReferenced;

    if (gBattleTypeFlags & (BATTLE_TYPE_LINK | BATTLE_TYPE_RECORDED_LINK))
        return 0;
    if (GetBattlerSide(gBattlerAttacker) == B_SIDE_OPPONENT)
        return 0;

    if (IsBattlerModernFatefulEncounter(gBattlerAttacker)) // only false if illegal Mew or Deoxys
    {
        if (gBattleTypeFlags & BATTLE_TYPE_INGAME_PARTNER && GetBattlerPosition(gBattlerAttacker) == B_POSITION_PLAYER_RIGHT)
            return 0;
        if (gBattleTypeFlags & BATTLE_TYPE_FRONTIER)
            return 0;
        if (gBattleTypeFlags & BATTLE_TYPE_RECORDED)
            return 0;
    #if B_OBEDIENCE_MECHANICS < GEN_8
        if (!IsOtherTrainer(gBattleMons[gBattlerAttacker].otId, gBattleMons[gBattlerAttacker].otName))
            return 0;
    #endif
        if (FlagGet(FLAG_BADGE08_GET))
            return 0;

        obedienceLevel = 10;

        if (FlagGet(FLAG_BADGE02_GET))
            obedienceLevel = 30;
        if (FlagGet(FLAG_BADGE04_GET))
            obedienceLevel = 50;
        if (FlagGet(FLAG_BADGE06_GET))
            obedienceLevel = 70;
    }

#if B_OBEDIENCE_MECHANICS >= GEN_8
    if (!IsOtherTrainer(gBattleMons[gBattlerAttacker].otId, gBattleMons[gBattlerAttacker].otName))
        levelReferenced = gBattleMons[gBattlerAttacker].metLevel;
    else
#endif
        levelReferenced = gBattleMons[gBattlerAttacker].level;

    if (levelReferenced <= obedienceLevel)
        return 0;
    rnd = (Random() & 255);
    calc = (levelReferenced + obedienceLevel) * rnd >> 8;
    if (calc < obedienceLevel)
        return 0;

    // is not obedient
    if (gCurrentMove == MOVE_RAGE)
        gBattleMons[gBattlerAttacker].status2 &= ~STATUS2_RAGE;
    if (gBattleMons[gBattlerAttacker].status1 & STATUS1_SLEEP && (gCurrentMove == MOVE_SNORE || gCurrentMove == MOVE_SLEEP_TALK))
    {
        gBattlescriptCurrInstr = BattleScript_IgnoresWhileAsleep;
        return 1;
    }

    rnd = (Random() & 255);
    calc = (levelReferenced + obedienceLevel) * rnd >> 8;
    if (calc < obedienceLevel)
    {
        calc = CheckMoveLimitations(gBattlerAttacker, gBitTable[gCurrMovePos], MOVE_LIMITATIONS_ALL);
        if (calc == 0xF) // all moves cannot be used
        {
            // Randomly select, then print a disobedient string
            // B_MSG_LOAFING, B_MSG_WONT_OBEY, B_MSG_TURNED_AWAY, or B_MSG_PRETEND_NOT_NOTICE
            gBattleCommunication[MULTISTRING_CHOOSER] = Random() & (NUM_LOAF_STRINGS - 1);
            gBattlescriptCurrInstr = BattleScript_MoveUsedLoafingAround;
            return 1;
        }
        else // use a random move
        {
            do
            {
                gCurrMovePos = gChosenMovePos = Random() & (MAX_MON_MOVES - 1);
            } while (gBitTable[gCurrMovePos] & calc);

            gCalledMove = gBattleMons[gBattlerAttacker].moves[gCurrMovePos];
            gBattlescriptCurrInstr = BattleScript_IgnoresAndUsesRandomMove;
            gBattlerTarget = GetMoveTarget(gCalledMove, NO_TARGET_OVERRIDE);
            gHitMarker |= HITMARKER_DISOBEDIENT_MOVE;
            return 2;
        }
    }
    else
    {
        obedienceLevel = levelReferenced - obedienceLevel;

        calc = (Random() & 255);
        if (calc < obedienceLevel && CanSleep(gBattlerAttacker))
        {
            // try putting asleep
            int i;
            for (i = 0; i < gBattlersCount; i++)
            {
                if (gBattleMons[i].status2 & STATUS2_UPROAR)
                    break;
            }
            if (i == gBattlersCount)
            {
                gBattlescriptCurrInstr = BattleScript_IgnoresAndFallsAsleep;
                return 1;
            }
        }
        calc -= obedienceLevel;
        if (calc < obedienceLevel)
        {
            gBattleMoveDamage = CalculateMoveDamage(MOVE_NONE, gBattlerAttacker, gBattlerAttacker, TYPE_MYSTERY, 40, FALSE, FALSE, TRUE);
            gBattlerTarget = gBattlerAttacker;
            gBattlescriptCurrInstr = BattleScript_IgnoresAndHitsItself;
            gHitMarker |= HITMARKER_UNABLE_TO_USE_MOVE;
            return 2;
        }
        else
        {
            // Randomly select, then print a disobedient string
            // B_MSG_LOAFING, B_MSG_WONT_OBEY, B_MSG_TURNED_AWAY, or B_MSG_PRETEND_NOT_NOTICE
            gBattleCommunication[MULTISTRING_CHOOSER] = Random() & (NUM_LOAF_STRINGS - 1);
            gBattlescriptCurrInstr = BattleScript_MoveUsedLoafingAround;
            return 1;
        }
    }
}

u32 GetBattlerHoldEffect(u8 battler, bool32 checkNegating)
{
    if (checkNegating)
    {
        if (gStatuses3[battler] & STATUS3_EMBARGO)
            return HOLD_EFFECT_NONE;
        if (gFieldStatuses & STATUS_FIELD_MAGIC_ROOM)
            return HOLD_EFFECT_NONE;
        if (GetBattlerAbility(battler) == ABILITY_KLUTZ)
            return HOLD_EFFECT_NONE;
    }

    gPotentialItemEffectBattler = battler;

    if (gBattleMons[battler].item == ITEM_ENIGMA_BERRY_E_READER)
        return gEnigmaBerries[battler].holdEffect;
    else
        return ItemId_GetHoldEffect(gBattleMons[battler].item);
}

static u32 GetBattlerItemHoldEffectParam(u8 battler, u16 item)
{
    if (item == ITEM_ENIGMA_BERRY_E_READER)
        return gEnigmaBerries[battler].holdEffectParam;
    else
        return ItemId_GetHoldEffectParam(item);
}

u32 GetBattlerHoldEffectParam(u8 battler)
{
    if (gBattleMons[battler].item == ITEM_ENIGMA_BERRY_E_READER)
        return gEnigmaBerries[battler].holdEffectParam;
    else
        return ItemId_GetHoldEffectParam(gBattleMons[battler].item);
}

bool32 IsMoveMakingContact(u16 move, u8 battlerAtk)
{
    u16 atkHoldEffect = GetBattlerHoldEffect(battlerAtk, TRUE);

    if (!gBattleMoves[move].makesContact)
    {
        if (gBattleMoves[move].effect == EFFECT_SHELL_SIDE_ARM && gBattleStruct->swapDamageCategory)
            return TRUE;
        else
            return FALSE;
    }
    else if ((atkHoldEffect == HOLD_EFFECT_PUNCHING_GLOVE && gBattleMoves[move].punchingMove)
           || atkHoldEffect == HOLD_EFFECT_PROTECTIVE_PADS
           || GetBattlerAbility(battlerAtk) == ABILITY_LONG_REACH)
    {
        return FALSE;
    }
    else
    {
        return TRUE;
    }
}

bool32 IsBattlerProtected(u8 battler, u16 move)
{
    // Decorate bypasses protect and detect, but not crafty shield
    if (move == MOVE_DECORATE)
    {
        if (gSideStatuses[GetBattlerSide(battler)] & SIDE_STATUS_CRAFTY_SHIELD)
            return TRUE;
        else if (gProtectStructs[battler].protected)
            return FALSE;
    }

    if (move == MOVE_TEATIME)
    {
        return FALSE;
    }

    // Z-Moves and Max Moves bypass protection
    if (gBattleStruct->zmove.active)
    {
        return FALSE;
    }

    // Protective Pads doesn't stop Unseen Fist from bypassing Protect effects, so IsMoveMakingContact() isn't used here.
    // This means extra logic is needed to handle Shell Side Arm.
    if (GetBattlerAbility(gBattlerAttacker) == ABILITY_UNSEEN_FIST
        && (gBattleMoves[move].makesContact || (gBattleMoves[move].effect == EFFECT_SHELL_SIDE_ARM && gBattleStruct->swapDamageCategory)))
        return FALSE;
    else if (gBattleMoves[move].ignoresProtect)
        return FALSE;
    else if (gBattleMoves[move].effect == EFFECT_FEINT)
        return FALSE;
    else if (gProtectStructs[battler].protected)
        return TRUE;
    else if (gSideStatuses[GetBattlerSide(battler)] & SIDE_STATUS_WIDE_GUARD
             && GetBattlerMoveTargetType(gBattlerAttacker, move) & (MOVE_TARGET_BOTH | MOVE_TARGET_FOES_AND_ALLY))
        return TRUE;
    else if (gProtectStructs[battler].banefulBunkered)
        return TRUE;
    else if ((gProtectStructs[battler].obstructed || gProtectStructs[battler].silkTrapped) && !IS_MOVE_STATUS(move))
        return TRUE;
    else if (gProtectStructs[battler].spikyShielded)
        return TRUE;
    else if (gProtectStructs[battler].kingsShielded && gBattleMoves[move].power != 0)
        return TRUE;
    else if (gSideStatuses[GetBattlerSide(battler)] & SIDE_STATUS_QUICK_GUARD
             && GetChosenMovePriority(gBattlerAttacker) > 0)
        return TRUE;
    else if (gSideStatuses[GetBattlerSide(battler)] & SIDE_STATUS_CRAFTY_SHIELD
      && IS_MOVE_STATUS(move))
        return TRUE;
    else if (gSideStatuses[GetBattlerSide(battler)] & SIDE_STATUS_MAT_BLOCK
      && !IS_MOVE_STATUS(move))
        return TRUE;
    else
        return FALSE;
}

// Only called directly when calculating damage type effectiveness
static bool32 IsBattlerGrounded2(u8 battler, bool32 considerInverse)
{
    if (GetBattlerHoldEffect(battler, TRUE) == HOLD_EFFECT_IRON_BALL)
        return TRUE;
    if (gFieldStatuses & STATUS_FIELD_GRAVITY)
        return TRUE;
#if B_ROOTED_GROUNDING >= GEN_4
    if (gStatuses3[battler] & STATUS3_ROOTED)
        return TRUE;
#endif
    if (gStatuses3[battler] & STATUS3_SMACKED_DOWN)
        return TRUE;
    if (gStatuses3[battler] & STATUS3_TELEKINESIS)
        return FALSE;
    if (gStatuses3[battler] & STATUS3_MAGNET_RISE)
        return FALSE;
    if (GetBattlerHoldEffect(battler, TRUE) == HOLD_EFFECT_AIR_BALLOON)
        return FALSE;
    if (GetBattlerAbility(battler) == ABILITY_LEVITATE)
        return FALSE;
    if (IS_BATTLER_OF_TYPE(battler, TYPE_FLYING) && (!considerInverse || !FlagGet(B_FLAG_INVERSE_BATTLE)))
        return FALSE;
    return TRUE;
}

bool32 IsBattlerGrounded(u8 battler)
{
    IsBattlerGrounded2(battler, FALSE);
}

bool32 IsBattlerAlive(u8 battler)
{
    if (gBattleMons[battler].hp == 0)
        return FALSE;
    else if (battler >= gBattlersCount)
        return FALSE;
    else if (gAbsentBattlerFlags & gBitTable[battler])
        return FALSE;
    else
        return TRUE;
}

u8 GetBattleMonMoveSlot(struct BattlePokemon *battleMon, u16 move)
{
    u8 i;

    for (i = 0; i < MAX_MON_MOVES; i++)
    {
        if (battleMon->moves[i] == move)
            break;
    }
    return i;
}

u32 GetBattlerWeight(u8 battler)
{
    u32 i;
    u32 weight = GetPokedexHeightWeight(SpeciesToNationalPokedexNum(gBattleMons[battler].species), 1);
    u32 ability = GetBattlerAbility(battler);
    u32 holdEffect = GetBattlerHoldEffect(battler, TRUE);

    if (ability == ABILITY_HEAVY_METAL)
        weight *= 2;
    else if (ability == ABILITY_LIGHT_METAL)
        weight /= 2;

    if (holdEffect == HOLD_EFFECT_FLOAT_STONE)
        weight /= 2;

    for (i = 0; i < gDisableStructs[battler].autotomizeCount; i++)
    {
        if (weight > 1000)
        {
            weight -= 1000;
        }
        else if (weight <= 1000)
        {
            weight = 1;
            break;
        }
    }

    if (weight == 0)
        weight = 1;

    return weight;
}

u32 CountBattlerStatIncreases(u8 battler, bool32 countEvasionAcc)
{
    u32 i;
    u32 count = 0;

    for (i = 0; i < NUM_BATTLE_STATS; i++)
    {
        if ((i == STAT_ACC || i == STAT_EVASION) && !countEvasionAcc)
            continue;
        if (gBattleMons[battler].statStages[i] > DEFAULT_STAT_STAGE) // Stat is increased.
            count += gBattleMons[battler].statStages[i] - DEFAULT_STAT_STAGE;
    }

    return count;
}

u32 GetMoveTargetCount(u16 move, u8 battlerAtk, u8 battlerDef)
{
    switch (GetBattlerMoveTargetType(gBattlerAttacker, move))
    {
    case MOVE_TARGET_BOTH:
        return IsBattlerAlive(battlerDef)
             + IsBattlerAlive(BATTLE_PARTNER(battlerDef));
    case MOVE_TARGET_FOES_AND_ALLY:
        return IsBattlerAlive(battlerDef)
             + IsBattlerAlive(BATTLE_PARTNER(battlerDef))
             + IsBattlerAlive(BATTLE_PARTNER(battlerAtk));
    case MOVE_TARGET_OPPONENTS_FIELD:
        return 1;
    case MOVE_TARGET_DEPENDS:
    case MOVE_TARGET_SELECTED:
    case MOVE_TARGET_RANDOM:
    case MOVE_TARGET_USER_OR_SELECTED:
        return IsBattlerAlive(battlerDef);
    case MOVE_TARGET_USER:
        return IsBattlerAlive(battlerAtk);
    default:
        return 0;
    }
}

static const u8 sFlailHpScaleToPowerTable[] =
{
    1, 200,
    4, 150,
    9, 100,
    16, 80,
    32, 40,
    48, 20
};

// format: min. weight (hectograms), base power
static const u16 sWeightToDamageTable[] =
{
    100, 20,
    250, 40,
    500, 60,
    1000, 80,
    2000, 100,
    0xFFFF, 0xFFFF
};

static const u8 sSpeedDiffPowerTable[] = {40, 60, 80, 120, 150};
static const u8 sHeatCrashPowerTable[] = {40, 40, 60, 80, 100, 120};
static const u8 sTrumpCardPowerTable[] = {200, 80, 60, 50, 40};

const struct TypePower gNaturalGiftTable[] =
{
    [ITEM_TO_BERRY(ITEM_CHERI_BERRY)] = {TYPE_FIRE, 80},
    [ITEM_TO_BERRY(ITEM_CHESTO_BERRY)] = {TYPE_WATER, 80},
    [ITEM_TO_BERRY(ITEM_PECHA_BERRY)] = {TYPE_ELECTRIC, 80},
    [ITEM_TO_BERRY(ITEM_RAWST_BERRY)] = {TYPE_GRASS, 80},
    [ITEM_TO_BERRY(ITEM_ASPEAR_BERRY)] = {TYPE_ICE, 80},
    [ITEM_TO_BERRY(ITEM_LEPPA_BERRY)] = {TYPE_FIGHTING, 80},
    [ITEM_TO_BERRY(ITEM_ORAN_BERRY)] = {TYPE_POISON, 80},
    [ITEM_TO_BERRY(ITEM_PERSIM_BERRY)] = {TYPE_GROUND, 80},
    [ITEM_TO_BERRY(ITEM_LUM_BERRY)] = {TYPE_FLYING, 80},
    [ITEM_TO_BERRY(ITEM_SITRUS_BERRY)] = {TYPE_PSYCHIC, 80},
    [ITEM_TO_BERRY(ITEM_FIGY_BERRY)] = {TYPE_BUG, 80},
    [ITEM_TO_BERRY(ITEM_WIKI_BERRY)] = {TYPE_ROCK, 80},
    [ITEM_TO_BERRY(ITEM_MAGO_BERRY)] = {TYPE_GHOST, 80},
    [ITEM_TO_BERRY(ITEM_AGUAV_BERRY)] = {TYPE_DRAGON, 80},
    [ITEM_TO_BERRY(ITEM_IAPAPA_BERRY)] = {TYPE_DARK, 80},
    [ITEM_TO_BERRY(ITEM_RAZZ_BERRY)] = {TYPE_STEEL, 80},
    [ITEM_TO_BERRY(ITEM_OCCA_BERRY)] = {TYPE_FIRE, 80},
    [ITEM_TO_BERRY(ITEM_PASSHO_BERRY)] = {TYPE_WATER, 80},
    [ITEM_TO_BERRY(ITEM_WACAN_BERRY)] = {TYPE_ELECTRIC, 80},
    [ITEM_TO_BERRY(ITEM_RINDO_BERRY)] = {TYPE_GRASS, 80},
    [ITEM_TO_BERRY(ITEM_YACHE_BERRY)] = {TYPE_ICE, 80},
    [ITEM_TO_BERRY(ITEM_CHOPLE_BERRY)] = {TYPE_FIGHTING, 80},
    [ITEM_TO_BERRY(ITEM_KEBIA_BERRY)] = {TYPE_POISON, 80},
    [ITEM_TO_BERRY(ITEM_SHUCA_BERRY)] = {TYPE_GROUND, 80},
    [ITEM_TO_BERRY(ITEM_COBA_BERRY)] = {TYPE_FLYING, 80},
    [ITEM_TO_BERRY(ITEM_PAYAPA_BERRY)] = {TYPE_PSYCHIC, 80},
    [ITEM_TO_BERRY(ITEM_TANGA_BERRY)] = {TYPE_BUG, 80},
    [ITEM_TO_BERRY(ITEM_CHARTI_BERRY)] = {TYPE_ROCK, 80},
    [ITEM_TO_BERRY(ITEM_KASIB_BERRY)] = {TYPE_GHOST, 80},
    [ITEM_TO_BERRY(ITEM_HABAN_BERRY)] = {TYPE_DRAGON, 80},
    [ITEM_TO_BERRY(ITEM_COLBUR_BERRY)] = {TYPE_DARK, 80},
    [ITEM_TO_BERRY(ITEM_BABIRI_BERRY)] = {TYPE_STEEL, 80},
    [ITEM_TO_BERRY(ITEM_CHILAN_BERRY)] = {TYPE_NORMAL, 80},
    [ITEM_TO_BERRY(ITEM_ROSELI_BERRY)] = {TYPE_FAIRY, 80},
    [ITEM_TO_BERRY(ITEM_BLUK_BERRY)] = {TYPE_FIRE, 90},
    [ITEM_TO_BERRY(ITEM_NANAB_BERRY)] = {TYPE_WATER, 90},
    [ITEM_TO_BERRY(ITEM_WEPEAR_BERRY)] = {TYPE_ELECTRIC, 90},
    [ITEM_TO_BERRY(ITEM_PINAP_BERRY)] = {TYPE_GRASS, 90},
    [ITEM_TO_BERRY(ITEM_POMEG_BERRY)] = {TYPE_ICE, 90},
    [ITEM_TO_BERRY(ITEM_KELPSY_BERRY)] = {TYPE_FIGHTING, 90},
    [ITEM_TO_BERRY(ITEM_QUALOT_BERRY)] = {TYPE_POISON, 90},
    [ITEM_TO_BERRY(ITEM_HONDEW_BERRY)] = {TYPE_GROUND, 90},
    [ITEM_TO_BERRY(ITEM_GREPA_BERRY)] = {TYPE_FLYING, 90},
    [ITEM_TO_BERRY(ITEM_TAMATO_BERRY)] = {TYPE_PSYCHIC, 90},
    [ITEM_TO_BERRY(ITEM_CORNN_BERRY)] = {TYPE_BUG, 90},
    [ITEM_TO_BERRY(ITEM_MAGOST_BERRY)] = {TYPE_ROCK, 90},
    [ITEM_TO_BERRY(ITEM_RABUTA_BERRY)] = {TYPE_GHOST, 90},
    [ITEM_TO_BERRY(ITEM_NOMEL_BERRY)] = {TYPE_DRAGON, 90},
    [ITEM_TO_BERRY(ITEM_SPELON_BERRY)] = {TYPE_DARK, 90},
    [ITEM_TO_BERRY(ITEM_PAMTRE_BERRY)] = {TYPE_STEEL, 90},
    [ITEM_TO_BERRY(ITEM_WATMEL_BERRY)] = {TYPE_FIRE, 100},
    [ITEM_TO_BERRY(ITEM_DURIN_BERRY)] = {TYPE_WATER, 100},
    [ITEM_TO_BERRY(ITEM_BELUE_BERRY)] = {TYPE_ELECTRIC, 100},
    [ITEM_TO_BERRY(ITEM_LIECHI_BERRY)] = {TYPE_GRASS, 100},
    [ITEM_TO_BERRY(ITEM_GANLON_BERRY)] = {TYPE_ICE, 100},
    [ITEM_TO_BERRY(ITEM_SALAC_BERRY)] = {TYPE_FIGHTING, 100},
    [ITEM_TO_BERRY(ITEM_PETAYA_BERRY)] = {TYPE_POISON, 100},
    [ITEM_TO_BERRY(ITEM_APICOT_BERRY)] = {TYPE_GROUND, 100},
    [ITEM_TO_BERRY(ITEM_LANSAT_BERRY)] = {TYPE_FLYING, 100},
    [ITEM_TO_BERRY(ITEM_STARF_BERRY)] = {TYPE_PSYCHIC, 100},
    [ITEM_TO_BERRY(ITEM_ENIGMA_BERRY)] = {TYPE_BUG, 100},
    [ITEM_TO_BERRY(ITEM_MICLE_BERRY)] = {TYPE_ROCK, 100},
    [ITEM_TO_BERRY(ITEM_CUSTAP_BERRY)] = {TYPE_GHOST, 100},
    [ITEM_TO_BERRY(ITEM_JABOCA_BERRY)] = {TYPE_DRAGON, 100},
    [ITEM_TO_BERRY(ITEM_ROWAP_BERRY)] = {TYPE_DARK, 100},
    [ITEM_TO_BERRY(ITEM_KEE_BERRY)] = {TYPE_FAIRY, 100},
    [ITEM_TO_BERRY(ITEM_MARANGA_BERRY)] = {TYPE_DARK, 100},
};

u32 CalcRolloutBasePower(u32 battlerAtk, u32 basePower, u32 rolloutTimer)
{
    u32 i;
    for (i = 1; i < (5 - rolloutTimer); i++)
        basePower *= 2;
    if (gBattleMons[battlerAtk].status2 & STATUS2_DEFENSE_CURL)
        basePower *= 2;
    return basePower;
}

u32 CalcFuryCutterBasePower(u32 basePower, u32 furyCutterCounter)
{
    u32 i;
    for (i = 1; i < furyCutterCounter; i++)
        basePower *= 2;
    return basePower;
}

static u16 CalcMoveBasePower(u16 move, u8 battlerAtk, u8 battlerDef)
{
    u32 i;
    u16 basePower = gBattleMoves[move].power;
    u32 weight, hpFraction, speed;

    if (gBattleStruct->zmove.active)
        return GetZMovePower(gBattleStruct->zmove.baseMoves[battlerAtk]);

    switch (gBattleMoves[move].effect)
    {
    case EFFECT_PLEDGE:
        // todo
        break;
    case EFFECT_FLING:
        basePower = GetFlingPowerFromItemId(gBattleMons[battlerAtk].item);
        break;
    case EFFECT_ERUPTION:
        basePower = gBattleMons[battlerAtk].hp * basePower / gBattleMons[battlerAtk].maxHP;
        break;
    case EFFECT_FLAIL:
        hpFraction = GetScaledHPFraction(gBattleMons[battlerAtk].hp, gBattleMons[battlerAtk].maxHP, 48);
        for (i = 0; i < sizeof(sFlailHpScaleToPowerTable); i += 2)
        {
            if (hpFraction <= sFlailHpScaleToPowerTable[i])
                break;
        }
        basePower = sFlailHpScaleToPowerTable[i + 1];
        break;
    case EFFECT_RETURN:
        basePower = 10 * (gBattleMons[battlerAtk].friendship) / 25;
        break;
    case EFFECT_FRUSTRATION:
        basePower = 10 * (MAX_FRIENDSHIP - gBattleMons[battlerAtk].friendship) / 25;
        break;
    case EFFECT_FURY_CUTTER:
        basePower = CalcFuryCutterBasePower(basePower, gDisableStructs[battlerAtk].furyCutterCounter);
        break;
    case EFFECT_ROLLOUT:
        basePower = CalcRolloutBasePower(battlerAtk, basePower, gDisableStructs[battlerAtk].rolloutTimer);
        break;
    case EFFECT_MAGNITUDE:
        basePower = gBattleStruct->magnitudeBasePower;
        break;
    case EFFECT_PRESENT:
        basePower = gBattleStruct->presentBasePower;
        break;
    case EFFECT_TRIPLE_KICK:
        if (gMultiHitCounter == 0) // Calc damage with max BP for move consideration
            basePower *= 6;
        else
            basePower *= (4 - gMultiHitCounter);
        break;
    case EFFECT_SPIT_UP:
        basePower = 100 * gDisableStructs[battlerAtk].stockpileCounter;
        break;
    case EFFECT_REVENGE:
        if ((gProtectStructs[battlerAtk].physicalDmg
                && gProtectStructs[battlerAtk].physicalBattlerId == battlerDef)
            || (gProtectStructs[battlerAtk].specialDmg
                && gProtectStructs[battlerAtk].specialBattlerId == battlerDef))
            basePower *= 2;
        break;
    case EFFECT_WEATHER_BALL:
        if (gBattleWeather & B_WEATHER_ANY && WEATHER_HAS_EFFECT)
            basePower *= 2;
        break;
    case EFFECT_PURSUIT:
        if (gActionsByTurnOrder[GetBattlerTurnOrderNum(battlerDef)] == B_ACTION_SWITCH)
            basePower *= 2;
        break;
    case EFFECT_NATURAL_GIFT:
        basePower = gNaturalGiftTable[ITEM_TO_BERRY(gBattleMons[battlerAtk].item)].power;
        break;
    case EFFECT_WAKE_UP_SLAP:
        if (gBattleMons[battlerDef].status1 & STATUS1_SLEEP || GetBattlerAbility(battlerDef) == ABILITY_COMATOSE)
            basePower *= 2;
        break;
    case EFFECT_SMELLINGSALT:
        if (gBattleMons[battlerDef].status1 & STATUS1_PARALYSIS)
            basePower *= 2;
        break;
    case EFFECT_WRING_OUT:
        basePower = 120 * gBattleMons[battlerDef].hp / gBattleMons[battlerDef].maxHP;
        break;
    case EFFECT_HEX:
    case EFFECT_INFERNAL_PARADE:
        if (gBattleMons[battlerDef].status1 & STATUS1_ANY || GetBattlerAbility(battlerDef) == ABILITY_COMATOSE)
            basePower *= 2;
        break;
    case EFFECT_ASSURANCE:
        if (gProtectStructs[battlerDef].physicalDmg != 0 || gProtectStructs[battlerDef].specialDmg != 0 || gProtectStructs[battlerDef].confusionSelfDmg)
            basePower *= 2;
        break;
    case EFFECT_TRUMP_CARD:
        i = GetBattleMonMoveSlot(&gBattleMons[battlerAtk], move);
        if (i != 4)
        {
            if (gBattleMons[battlerAtk].pp[i] >= ARRAY_COUNT(sTrumpCardPowerTable))
                basePower = sTrumpCardPowerTable[ARRAY_COUNT(sTrumpCardPowerTable) - 1];
            else
                basePower = sTrumpCardPowerTable[gBattleMons[battlerAtk].pp[i]];
        }
        break;
    case EFFECT_ACROBATICS:
        if (gBattleMons[battlerAtk].item == ITEM_NONE
            // Edge case, because removal of items happens after damage calculation.
            || (gSpecialStatuses[battlerAtk].gemBoost && GetBattlerHoldEffect(battlerAtk, FALSE) == HOLD_EFFECT_GEMS))
            basePower *= 2;
        break;
    case EFFECT_LOW_KICK:
        weight = GetBattlerWeight(battlerDef);
        for (i = 0; sWeightToDamageTable[i] != 0xFFFF; i += 2)
        {
            if (sWeightToDamageTable[i] > weight)
                break;
        }
        if (sWeightToDamageTable[i] != 0xFFFF)
            basePower = sWeightToDamageTable[i + 1];
        else
            basePower = 120;
        break;
    case EFFECT_HEAT_CRASH:
        weight = GetBattlerWeight(battlerAtk) / GetBattlerWeight(battlerDef);
        if (weight >= ARRAY_COUNT(sHeatCrashPowerTable))
            basePower = sHeatCrashPowerTable[ARRAY_COUNT(sHeatCrashPowerTable) - 1];
        else
            basePower = sHeatCrashPowerTable[weight];
        break;
    case EFFECT_PUNISHMENT:
        basePower = 60 + (CountBattlerStatIncreases(battlerDef, FALSE) * 20);
        if (basePower > 200)
            basePower = 200;
        break;
    case EFFECT_STORED_POWER:
        basePower += (CountBattlerStatIncreases(battlerAtk, TRUE) * 20);
        break;
    case EFFECT_ELECTRO_BALL:
        speed = GetBattlerTotalSpeedStat(battlerAtk) / GetBattlerTotalSpeedStat(battlerDef);
        if (speed >= ARRAY_COUNT(sSpeedDiffPowerTable))
            speed = ARRAY_COUNT(sSpeedDiffPowerTable) - 1;
        basePower = sSpeedDiffPowerTable[speed];
        break;
    case EFFECT_GYRO_BALL:
        basePower = ((25 * GetBattlerTotalSpeedStat(battlerDef)) / GetBattlerTotalSpeedStat(battlerAtk)) + 1;
        if (basePower > 150)
            basePower = 150;
        break;
    case EFFECT_ECHOED_VOICE:
        // gBattleStruct->sameMoveTurns incremented in ppreduce
        if (gBattleStruct->sameMoveTurns[battlerAtk] != 0)
        {
            basePower += (basePower * gBattleStruct->sameMoveTurns[battlerAtk]);
            if (basePower > 200)
                basePower = 200;
        }
        break;
    case EFFECT_PAYBACK:
        if (GetBattlerTurnOrderNum(battlerAtk) > GetBattlerTurnOrderNum(battlerDef)
        #if B_PAYBACK_SWITCH_BOOST >= GEN_5
            && (gDisableStructs[battlerDef].isFirstTurn != 2)
        #endif
        )
            basePower *= 2;
        break;
    case EFFECT_BOLT_BEAK:
        if (GetBattlerTurnOrderNum(battlerAtk) < GetBattlerTurnOrderNum(battlerDef)
            || gDisableStructs[battlerDef].isFirstTurn == 2)
            basePower *= 2;
        break;
    case EFFECT_ROUND:
        for (i = 0; i < gBattlersCount; i++)
        {
            if (i != battlerAtk && IsBattlerAlive(i) && gLastMoves[i] == MOVE_ROUND)
            {
                basePower *= 2;
                break;
            }
        }
        break;
    case EFFECT_FUSION_COMBO:
        if (gBattleMoves[gLastUsedMove].effect == EFFECT_FUSION_COMBO && move != gLastUsedMove)
            basePower *= 2;
        break;
    case EFFECT_LASH_OUT:
        if (gProtectStructs[battlerAtk].statFell)
            basePower *= 2;
        break;
    case EFFECT_EXPLOSION:
        if (move == MOVE_MISTY_EXPLOSION && gFieldStatuses & STATUS_FIELD_MISTY_TERRAIN && IsBattlerGrounded(battlerAtk))
            basePower = uq4_12_multiply(basePower, UQ_4_12(1.5));
        break;
    case EFFECT_DYNAMAX_DOUBLE_DMG:
        #ifdef B_DYNAMAX
        if (IsDynamaxed(battlerDef))
            basePower *= 2;
        #endif
        break;
    case EFFECT_HIDDEN_POWER:
    {
        #if B_HIDDEN_POWER_DMG < GEN_6
        u8 powerBits;

        powerBits = ((gBattleMons[battlerAtk].hpIV & 2) >> 1)
                | ((gBattleMons[battlerAtk].attackIV & 2) << 0)
                | ((gBattleMons[battlerAtk].defenseIV & 2) << 1)
                | ((gBattleMons[battlerAtk].speedIV & 2) << 2)
                | ((gBattleMons[battlerAtk].spAttackIV & 2) << 3)
                | ((gBattleMons[battlerAtk].spDefenseIV & 2) << 4);

        basePower = (40 * powerBits) / 63 + 30;
        #endif
        break;
    }
    case EFFECT_GRAV_APPLE:
        if (gFieldStatuses & STATUS_FIELD_GRAVITY)
            basePower = uq4_12_multiply(basePower, UQ_4_12(1.5));
        break;
    case EFFECT_TERRAIN_PULSE:
        if ((gFieldStatuses & STATUS_FIELD_TERRAIN_ANY)
            && IsBattlerGrounded(battlerAtk))
            basePower *= 2;
        break;
    case EFFECT_EXPANDING_FORCE:
        if (IsBattlerTerrainAffected(battlerAtk, STATUS_FIELD_PSYCHIC_TERRAIN))
            basePower = uq4_12_multiply(basePower, UQ_4_12(1.5));
        break;
    case EFFECT_RISING_VOLTAGE:
        if (IsBattlerTerrainAffected(battlerDef, STATUS_FIELD_ELECTRIC_TERRAIN))
            basePower *= 2;
        break;
    case EFFECT_BEAT_UP:
        #if B_BEAT_UP >= GEN_5
        basePower = CalcBeatUpPower();
        #endif
        break;
    case EFFECT_PSYBLADE:
        if (IsBattlerTerrainAffected(battlerAtk, STATUS_FIELD_ELECTRIC_TERRAIN))
            basePower = uq4_12_multiply(basePower, UQ_4_12(1.5));
        break;
    }

    // Move-specific base power changes
    switch (move)
    {
    case MOVE_WATER_SHURIKEN:
        if (gBattleMons[battlerAtk].species == SPECIES_GRENINJA_ASH)
            basePower = 20;
        break;
    }

    if (basePower == 0)
        basePower = 1;
    return basePower;
}

static u32 CalcMoveBasePowerAfterModifiers(u16 move, u8 battlerAtk, u8 battlerDef, u8 moveType, bool32 updateFlags)
{
    u32 i;
    u32 holdEffectAtk, holdEffectParamAtk;
    u16 basePower = CalcMoveBasePower(move, battlerAtk, battlerDef);
    uq4_12_t holdEffectModifier;
    uq4_12_t modifier = UQ_4_12(1.0);
    u32 atkSide = GET_BATTLER_SIDE(battlerAtk);
    u16 atkAbility = GetBattlerAbility(battlerAtk);
    u16 defAbility = GetBattlerAbility(battlerDef);

    // move effect
    switch (gBattleMoves[move].effect)
    {
    case EFFECT_FACADE:
        if (gBattleMons[battlerAtk].status1 & (STATUS1_BURN | STATUS1_PSN_ANY | STATUS1_PARALYSIS | STATUS1_FROSTBITE))
            modifier = uq4_12_multiply(modifier, UQ_4_12(2.0));
        break;
    case EFFECT_BRINE:
        if (gBattleMons[battlerDef].hp <= (gBattleMons[battlerDef].maxHP / 2))
            modifier = uq4_12_multiply(modifier, UQ_4_12(2.0));
        break;
    case EFFECT_BARB_BARRAGE:
    case EFFECT_VENOSHOCK:
        if (gBattleMons[battlerDef].status1 & STATUS1_PSN_ANY)
            modifier = uq4_12_multiply(modifier, UQ_4_12(2.0));
        break;
    case EFFECT_RETALIATE:
        if (gSideTimers[atkSide].retaliateTimer == 1)
            modifier = uq4_12_multiply(modifier, UQ_4_12(2.0));
        break;
    case EFFECT_SOLAR_BEAM:
        if (IsBattlerWeatherAffected(battlerAtk, (B_WEATHER_HAIL | B_WEATHER_SANDSTORM | B_WEATHER_RAIN | B_WEATHER_SNOW)))
            modifier = uq4_12_multiply(modifier, UQ_4_12(0.5));
        break;
    case EFFECT_STOMPING_TANTRUM:
        if (gBattleStruct->lastMoveFailed & gBitTable[battlerAtk])
            modifier = uq4_12_multiply(modifier, UQ_4_12(2.0));
        break;
    case EFFECT_BULLDOZE:
    case EFFECT_MAGNITUDE:
    case EFFECT_EARTHQUAKE:
        if (gFieldStatuses & STATUS_FIELD_GRASSY_TERRAIN && !(gStatuses3[battlerDef] & STATUS3_SEMI_INVULNERABLE))
            modifier = uq4_12_multiply(modifier, UQ_4_12(0.5));
        break;
    case EFFECT_KNOCK_OFF:
        #if B_KNOCK_OFF_DMG >= GEN_6
        if (gBattleMons[battlerDef].item != ITEM_NONE
            && CanBattlerGetOrLoseItem(battlerDef, gBattleMons[battlerDef].item))
            modifier = uq4_12_multiply(modifier, UQ_4_12(1.5));
        #endif
        break;
    }

#if B_TERRAIN_TYPE_BOOST >= GEN_8
    #define TERRAIN_TYPE_BOOST UQ_4_12(1.3)
#else
    #define TERRAIN_TYPE_BOOST UQ_4_12(1.5)
#endif

    // various effects
    if (gProtectStructs[battlerAtk].helpingHand)
        modifier = uq4_12_multiply(modifier, UQ_4_12(1.5));
    if (gSpecialStatuses[battlerAtk].gemBoost)
        modifier = uq4_12_multiply(modifier, UQ_4_12(1.0) + sPercentToModifier[gSpecialStatuses[battlerAtk].gemParam]);
    if (gStatuses3[battlerAtk] & STATUS3_CHARGED_UP && moveType == TYPE_ELECTRIC)
        modifier = uq4_12_multiply(modifier, UQ_4_12(2.0));
    if (gStatuses3[battlerAtk] & STATUS3_ME_FIRST)
        modifier = uq4_12_multiply(modifier, UQ_4_12(1.5));
    if (IsBattlerTerrainAffected(battlerAtk, STATUS_FIELD_GRASSY_TERRAIN) && moveType == TYPE_GRASS)
        modifier = uq4_12_multiply(modifier, TERRAIN_TYPE_BOOST);
    if (IsBattlerTerrainAffected(battlerDef, STATUS_FIELD_MISTY_TERRAIN) && moveType == TYPE_DRAGON)
        modifier = uq4_12_multiply(modifier, UQ_4_12(0.5));
    if (IsBattlerTerrainAffected(battlerAtk, STATUS_FIELD_ELECTRIC_TERRAIN) && moveType == TYPE_ELECTRIC)
        modifier = uq4_12_multiply(modifier, TERRAIN_TYPE_BOOST);
    if (IsBattlerTerrainAffected(battlerAtk, STATUS_FIELD_PSYCHIC_TERRAIN) && moveType == TYPE_PSYCHIC)
        modifier = uq4_12_multiply(modifier, TERRAIN_TYPE_BOOST);
    #if B_SPORT_TURNS >= GEN_6
        if ((moveType == TYPE_ELECTRIC && gFieldStatuses & STATUS_FIELD_MUDSPORT)
            || (moveType == TYPE_FIRE && gFieldStatuses & STATUS_FIELD_WATERSPORT))
    #else
        if ((moveType == TYPE_ELECTRIC && AbilityBattleEffects(ABILITYEFFECT_FIELD_SPORT, 0, 0, ABILITYEFFECT_MUD_SPORT, 0))
            || (moveType == TYPE_FIRE && AbilityBattleEffects(ABILITYEFFECT_FIELD_SPORT, 0, 0, ABILITYEFFECT_WATER_SPORT, 0)))
    #endif
    #if B_SPORT_DMG_REDUCTION >= GEN_5
            modifier = uq4_12_multiply(modifier, UQ_4_12(0.23));
    #else
            modifier = uq4_12_multiply(modifier, UQ_4_12(0.5));
    #endif

    // attacker's abilities
    switch (atkAbility)
    {
    case ABILITY_TECHNICIAN:
        if (basePower <= 60)
           modifier = uq4_12_multiply(modifier, UQ_4_12(1.5));
        break;
    case ABILITY_FLARE_BOOST:
        if (gBattleMons[battlerAtk].status1 & STATUS1_BURN && IS_MOVE_SPECIAL(move))
           modifier = uq4_12_multiply(modifier, UQ_4_12(1.5));
        break;
    case ABILITY_TOXIC_BOOST:
        if (gBattleMons[battlerAtk].status1 & STATUS1_PSN_ANY && IS_MOVE_PHYSICAL(move))
           modifier = uq4_12_multiply(modifier, UQ_4_12(1.5));
        break;
    case ABILITY_RECKLESS:
        if (IS_MOVE_RECOIL(move))
           modifier = uq4_12_multiply(modifier, UQ_4_12(1.2));
        break;
    case ABILITY_IRON_FIST:
        if (gBattleMoves[move].punchingMove)
           modifier = uq4_12_multiply(modifier, UQ_4_12(1.2));
        break;
    case ABILITY_SHEER_FORCE:
        if (gBattleMoves[move].sheerForceBoost)
           modifier = uq4_12_multiply(modifier, UQ_4_12(1.3));
        break;
    case ABILITY_SAND_FORCE:
        if ((moveType == TYPE_STEEL || moveType == TYPE_ROCK || moveType == TYPE_GROUND)
            && gBattleWeather & B_WEATHER_SANDSTORM && WEATHER_HAS_EFFECT)
           modifier = uq4_12_multiply(modifier, UQ_4_12(1.3));
        break;
    case ABILITY_RIVALRY:
        if (AreBattlersOfOppositeGender(battlerAtk, battlerDef))
            modifier = uq4_12_multiply(modifier, UQ_4_12(1.25));
        else
            modifier = uq4_12_multiply(modifier, UQ_4_12(0.75));
        break;
    case ABILITY_ANALYTIC:
        if (GetBattlerTurnOrderNum(battlerAtk) == gBattlersCount - 1 && move != MOVE_FUTURE_SIGHT && move != MOVE_DOOM_DESIRE)
           modifier = uq4_12_multiply(modifier, UQ_4_12(1.3));
        break;
    case ABILITY_TOUGH_CLAWS:
        if (IsMoveMakingContact(move, battlerAtk))
           modifier = uq4_12_multiply(modifier, UQ_4_12(1.3));
        break;
    case ABILITY_STRONG_JAW:
        if (gBattleMoves[move].bitingMove)
           modifier = uq4_12_multiply(modifier, UQ_4_12(1.5));
        break;
    case ABILITY_MEGA_LAUNCHER:
        if (gBattleMoves[move].pulseMove)
           modifier = uq4_12_multiply(modifier, UQ_4_12(1.5));
        break;
    case ABILITY_WATER_BUBBLE:
        if (moveType == TYPE_WATER)
           modifier = uq4_12_multiply(modifier, UQ_4_12(2.0));
        break;
    case ABILITY_STEELWORKER:
        if (moveType == TYPE_STEEL)
           modifier = uq4_12_multiply(modifier, UQ_4_12(1.5));
        break;
    case ABILITY_PIXILATE:
        if (moveType == TYPE_FAIRY && gBattleStruct->ateBoost[battlerAtk])
            modifier = uq4_12_multiply(modifier, UQ_4_12(1.2));
        break;
    case ABILITY_GALVANIZE:
        if (moveType == TYPE_ELECTRIC && gBattleStruct->ateBoost[battlerAtk])
            modifier = uq4_12_multiply(modifier, UQ_4_12(1.2));
        break;
    case ABILITY_REFRIGERATE:
        if (moveType == TYPE_ICE && gBattleStruct->ateBoost[battlerAtk])
            modifier = uq4_12_multiply(modifier, UQ_4_12(1.2));
        break;
    case ABILITY_AERILATE:
        if (moveType == TYPE_FLYING && gBattleStruct->ateBoost[battlerAtk])
            modifier = uq4_12_multiply(modifier, UQ_4_12(1.2));
        break;
    case ABILITY_NORMALIZE:
        if (moveType == TYPE_NORMAL && gBattleStruct->ateBoost[battlerAtk])
            modifier = uq4_12_multiply(modifier, UQ_4_12(1.2));
        break;
    case ABILITY_PUNK_ROCK:
        if (gBattleMoves[move].soundMove)
            modifier = uq4_12_multiply(modifier, UQ_4_12(1.3));
        break;
    case ABILITY_STEELY_SPIRIT:
        if (moveType == TYPE_STEEL)
            modifier = uq4_12_multiply(modifier, UQ_4_12(1.5));
        break;
    case ABILITY_TRANSISTOR:
        if (moveType == TYPE_ELECTRIC)
            modifier = uq4_12_multiply(modifier, UQ_4_12(1.5));
        break;
    case ABILITY_DRAGONS_MAW:
        if (moveType == TYPE_DRAGON)
            modifier = uq4_12_multiply(modifier, UQ_4_12(1.5));
        break;
    case ABILITY_GORILLA_TACTICS:
        if (IS_MOVE_PHYSICAL(move))
            modifier = uq4_12_multiply(modifier, UQ_4_12(1.5));
        break;
    case ABILITY_ROCKY_PAYLOAD:
        if (moveType == TYPE_ROCK)
            modifier = uq4_12_multiply(modifier, UQ_4_12(1.5));
        break;
    case ABILITY_PROTOSYNTHESIS:
        {
            u8 atkHighestStat = GetHighestStatId(battlerAtk);
            if (gBattleWeather & B_WEATHER_SUN && WEATHER_HAS_EFFECT
            && ((IS_MOVE_PHYSICAL(move) && atkHighestStat == STAT_ATK) || (IS_MOVE_SPECIAL(move) && atkHighestStat == STAT_SPATK)))
                modifier = uq4_12_multiply(modifier, UQ_4_12(1.3));
        }
        break;
    case ABILITY_QUARK_DRIVE:
        {
            u8 atkHighestStat = GetHighestStatId(battlerAtk);
            if (gFieldStatuses & STATUS_FIELD_ELECTRIC_TERRAIN
            && ((IS_MOVE_PHYSICAL(move) && atkHighestStat == STAT_ATK) || (IS_MOVE_SPECIAL(move) && atkHighestStat == STAT_SPATK)))
                modifier = uq4_12_multiply(modifier, UQ_4_12(1.3));
        }
        break;
    case ABILITY_ORICHALCUM_PULSE:
        if (gBattleWeather & B_WEATHER_SUN && WEATHER_HAS_EFFECT)
           modifier = uq4_12_multiply(modifier, UQ_4_12(1.3));
        break;
    case ABILITY_HADRON_ENGINE:
        if (gFieldStatuses & STATUS_FIELD_ELECTRIC_TERRAIN)
           modifier = uq4_12_multiply(modifier, UQ_4_12(1.3));
        break;
    case ABILITY_SHARPNESS:
        if (gBattleMoves[move].slicingMove)
           modifier = uq4_12_multiply(modifier, UQ_4_12(1.5));
        break;
    case ABILITY_SUPREME_OVERLORD:
        modifier = uq4_12_multiply(modifier, gBattleStruct->supremeOverlordModifier[battlerAtk]);
        break;
    }

    // field abilities
    if ((IsAbilityOnField(ABILITY_DARK_AURA) && moveType == TYPE_DARK)
     || (IsAbilityOnField(ABILITY_FAIRY_AURA) && moveType == TYPE_FAIRY))
    {
        if (IsAbilityOnField(ABILITY_AURA_BREAK))
            modifier = uq4_12_multiply(modifier, UQ_4_12(0.75));
        else
            modifier = uq4_12_multiply(modifier, UQ_4_12(1.33));
    }

    if (IsAbilityOnField(ABILITY_VESSEL_OF_RUIN) && atkAbility != ABILITY_VESSEL_OF_RUIN && IS_MOVE_SPECIAL(gCurrentMove))
        modifier = uq4_12_multiply(modifier, UQ_4_12(0.75));

    if (IsAbilityOnField(ABILITY_SWORD_OF_RUIN) && defAbility != ABILITY_SWORD_OF_RUIN && IS_MOVE_PHYSICAL(gCurrentMove))
        modifier = uq4_12_multiply(modifier, UQ_4_12(1.25));

    if (IsAbilityOnField(ABILITY_TABLETS_OF_RUIN) && atkAbility != ABILITY_TABLETS_OF_RUIN && IS_MOVE_PHYSICAL(gCurrentMove))
        modifier = uq4_12_multiply(modifier, UQ_4_12(0.75));

    if (IsAbilityOnField(ABILITY_BEADS_OF_RUIN) && defAbility != ABILITY_BEADS_OF_RUIN && IS_MOVE_SPECIAL(gCurrentMove))
        modifier = uq4_12_multiply(modifier, UQ_4_12(1.25));

    // attacker partner's abilities
    if (IsBattlerAlive(BATTLE_PARTNER(battlerAtk)))
    {
        switch (GetBattlerAbility(BATTLE_PARTNER(battlerAtk)))
        {
        case ABILITY_BATTERY:
            if (IS_MOVE_SPECIAL(move))
                modifier = uq4_12_multiply(modifier, UQ_4_12(1.3));
            break;
        case ABILITY_POWER_SPOT:
            modifier = uq4_12_multiply(modifier, UQ_4_12(1.3));
            break;
        case ABILITY_STEELY_SPIRIT:
            if (moveType == TYPE_STEEL)
                modifier = uq4_12_multiply(modifier, UQ_4_12(1.5));
            break;
        }
    }

    // target's abilities
    switch (defAbility)
    {
    case ABILITY_HEATPROOF:
    case ABILITY_WATER_BUBBLE:
        if (moveType == TYPE_FIRE)
        {
            modifier = uq4_12_multiply(modifier, UQ_4_12(0.5));
            if (updateFlags)
                RecordAbilityBattle(battlerDef, defAbility);
        }
        break;
    case ABILITY_DRY_SKIN:
        if (moveType == TYPE_FIRE)
            modifier = uq4_12_multiply(modifier, UQ_4_12(1.25));
        break;
    case ABILITY_PROTOSYNTHESIS:
        {
            u8 defHighestStat = GetHighestStatId(battlerDef);
            if (gBattleWeather & B_WEATHER_SUN && WEATHER_HAS_EFFECT
            && ((IS_MOVE_PHYSICAL(move) && defHighestStat == STAT_DEF) || (IS_MOVE_SPECIAL(move) && defHighestStat == STAT_SPDEF)))
                modifier = uq4_12_multiply(modifier, UQ_4_12(0.7));
        }
        break;
    case ABILITY_QUARK_DRIVE:
        {
            u8 defHighestStat = GetHighestStatId(battlerDef);
            if (gFieldStatuses & STATUS_FIELD_ELECTRIC_TERRAIN
            && ((IS_MOVE_PHYSICAL(move) && defHighestStat == STAT_DEF) || (IS_MOVE_SPECIAL(move) && defHighestStat == STAT_SPDEF)))
                modifier = uq4_12_multiply(modifier, UQ_4_12(0.7));
        }
        break;
    }

    holdEffectAtk = GetBattlerHoldEffect(battlerAtk, TRUE);
    holdEffectParamAtk = GetBattlerHoldEffectParam(battlerAtk);
    if (holdEffectParamAtk > 100)
        holdEffectParamAtk = 100;

    holdEffectModifier = UQ_4_12(1.0) + sPercentToModifier[holdEffectParamAtk];

    // attacker's hold effect
    switch (holdEffectAtk)
    {
    case HOLD_EFFECT_MUSCLE_BAND:
        if (IS_MOVE_PHYSICAL(move))
            modifier = uq4_12_multiply(modifier, holdEffectModifier);
        break;
    case HOLD_EFFECT_WISE_GLASSES:
        if (IS_MOVE_SPECIAL(move))
            modifier = uq4_12_multiply(modifier, holdEffectModifier);
        break;
    case HOLD_EFFECT_LUSTROUS_ORB:
        if (GET_BASE_SPECIES_ID(gBattleMons[battlerAtk].species) == SPECIES_PALKIA && (moveType == TYPE_WATER || moveType == TYPE_DRAGON))
            modifier = uq4_12_multiply(modifier, holdEffectModifier);
        break;
    case HOLD_EFFECT_ADAMANT_ORB:
        if (GET_BASE_SPECIES_ID(gBattleMons[battlerAtk].species) == SPECIES_DIALGA && (moveType == TYPE_STEEL || moveType == TYPE_DRAGON))
            modifier = uq4_12_multiply(modifier, holdEffectModifier);
        break;
    case HOLD_EFFECT_GRISEOUS_ORB:
        if (GET_BASE_SPECIES_ID(gBattleMons[battlerAtk].species) == SPECIES_GIRATINA && (moveType == TYPE_GHOST || moveType == TYPE_DRAGON))
            modifier = uq4_12_multiply(modifier, holdEffectModifier);
        break;
    case HOLD_EFFECT_SOUL_DEW:
    #if B_SOUL_DEW_BOOST >= GEN_7
        if ((gBattleMons[battlerAtk].species == SPECIES_LATIAS || gBattleMons[battlerAtk].species == SPECIES_LATIOS) && (moveType == TYPE_PSYCHIC || moveType == TYPE_DRAGON))
    #else
        if ((gBattleMons[battlerAtk].species == SPECIES_LATIAS || gBattleMons[battlerAtk].species == SPECIES_LATIOS) && !(gBattleTypeFlags & BATTLE_TYPE_FRONTIER) && IS_MOVE_SPECIAL(move))
    #endif
            modifier = uq4_12_multiply(modifier, holdEffectModifier);
        break;
    case HOLD_EFFECT_BUG_POWER:
    case HOLD_EFFECT_STEEL_POWER:
    case HOLD_EFFECT_GROUND_POWER:
    case HOLD_EFFECT_ROCK_POWER:
    case HOLD_EFFECT_GRASS_POWER:
    case HOLD_EFFECT_DARK_POWER:
    case HOLD_EFFECT_FIGHTING_POWER:
    case HOLD_EFFECT_ELECTRIC_POWER:
    case HOLD_EFFECT_WATER_POWER:
    case HOLD_EFFECT_FLYING_POWER:
    case HOLD_EFFECT_POISON_POWER:
    case HOLD_EFFECT_ICE_POWER:
    case HOLD_EFFECT_GHOST_POWER:
    case HOLD_EFFECT_PSYCHIC_POWER:
    case HOLD_EFFECT_FIRE_POWER:
    case HOLD_EFFECT_DRAGON_POWER:
    case HOLD_EFFECT_NORMAL_POWER:
    case HOLD_EFFECT_FAIRY_POWER:
        for (i = 0; i < ARRAY_COUNT(sHoldEffectToType); i++)
        {
            if (holdEffectAtk == sHoldEffectToType[i][0])
            {
                if (moveType == sHoldEffectToType[i][1])
                    modifier = uq4_12_multiply(modifier, holdEffectModifier);
                break;
            }
        }
        break;
    case HOLD_EFFECT_PLATE:
        if (moveType == ItemId_GetSecondaryId(gBattleMons[battlerAtk].item))
            modifier = uq4_12_multiply(modifier, holdEffectModifier);
        break;
    case HOLD_EFFECT_PUNCHING_GLOVE:
        if (gBattleMoves[move].punchingMove)
           modifier = uq4_12_multiply(modifier, UQ_4_12(1.1));
        break;
    }
    return uq4_12_multiply_by_int_half_down(modifier, basePower);
}
#undef TERRAIN_TYPE_BOOST

static u32 CalcAttackStat(u16 move, u8 battlerAtk, u8 battlerDef, u8 moveType, bool32 isCrit, bool32 updateFlags)
{
    u8 atkStage;
    u32 atkStat;
    uq4_12_t modifier;
    u16 atkBaseSpeciesId;

    atkBaseSpeciesId = GET_BASE_SPECIES_ID(gBattleMons[battlerAtk].species);

    if (gBattleMoves[move].effect == EFFECT_FOUL_PLAY)
    {
        if (IS_MOVE_PHYSICAL(move))
        {
            atkStat = gBattleMons[battlerDef].attack;
            atkStage = gBattleMons[battlerDef].statStages[STAT_ATK];
        }
        else
        {
            atkStat = gBattleMons[battlerDef].spAttack;
            atkStage = gBattleMons[battlerDef].statStages[STAT_SPATK];
        }
    }
    else if (gBattleMoves[move].effect == EFFECT_BODY_PRESS)
    {
        atkStat = gBattleMons[battlerAtk].defense;
        atkStage = gBattleMons[battlerAtk].statStages[STAT_DEF];
    }
    else
    {
        if (IS_MOVE_PHYSICAL(move))
        {
            atkStat = gBattleMons[battlerAtk].attack;
            atkStage = gBattleMons[battlerAtk].statStages[STAT_ATK];
        }
        else
        {
            atkStat = gBattleMons[battlerAtk].spAttack;
            atkStage = gBattleMons[battlerAtk].statStages[STAT_SPATK];
        }
    }

    // critical hits ignore attack stat's stage drops
    if (isCrit && atkStage < DEFAULT_STAT_STAGE)
        atkStage = DEFAULT_STAT_STAGE;
    // pokemon with unaware ignore attack stat changes while taking damage
    if (GetBattlerAbility(battlerDef) == ABILITY_UNAWARE)
        atkStage = DEFAULT_STAT_STAGE;

    atkStat *= gStatStageRatios[atkStage][0];
    atkStat /= gStatStageRatios[atkStage][1];

    // apply attack stat modifiers
    modifier = UQ_4_12(1.0);

    // attacker's abilities
    switch (GetBattlerAbility(battlerAtk))
    {
    case ABILITY_HUGE_POWER:
    case ABILITY_PURE_POWER:
        if (IS_MOVE_PHYSICAL(move))
            modifier = uq4_12_multiply_half_down(modifier, UQ_4_12(2.0));
        break;
    case ABILITY_SLOW_START:
        if (gDisableStructs[battlerAtk].slowStartTimer != 0)
            modifier = uq4_12_multiply_half_down(modifier, UQ_4_12(0.5));
        break;
    case ABILITY_SOLAR_POWER:
        if (IS_MOVE_SPECIAL(move) && IsBattlerWeatherAffected(battlerAtk, B_WEATHER_SUN))
            modifier = uq4_12_multiply_half_down(modifier, UQ_4_12(1.5));
        break;
    case ABILITY_DEFEATIST:
        if (gBattleMons[battlerAtk].hp <= (gBattleMons[battlerAtk].maxHP / 2))
            modifier = uq4_12_multiply_half_down(modifier, UQ_4_12(0.5));
        break;
    case ABILITY_FLASH_FIRE:
        if (moveType == TYPE_FIRE && gBattleResources->flags->flags[battlerAtk] & RESOURCE_FLAG_FLASH_FIRE)
            modifier = uq4_12_multiply_half_down(modifier, UQ_4_12(1.5));
        break;
    case ABILITY_SWARM:
        if (moveType == TYPE_BUG && gBattleMons[battlerAtk].hp <= (gBattleMons[battlerAtk].maxHP / 3))
            modifier = uq4_12_multiply_half_down(modifier, UQ_4_12(1.5));
        break;
    case ABILITY_TORRENT:
        if (moveType == TYPE_WATER && gBattleMons[battlerAtk].hp <= (gBattleMons[battlerAtk].maxHP / 3))
            modifier = uq4_12_multiply_half_down(modifier, UQ_4_12(1.5));
        break;
    case ABILITY_BLAZE:
        if (moveType == TYPE_FIRE && gBattleMons[battlerAtk].hp <= (gBattleMons[battlerAtk].maxHP / 3))
            modifier = uq4_12_multiply_half_down(modifier, UQ_4_12(1.5));
        break;
    case ABILITY_OVERGROW:
        if (moveType == TYPE_GRASS && gBattleMons[battlerAtk].hp <= (gBattleMons[battlerAtk].maxHP / 3))
            modifier = uq4_12_multiply_half_down(modifier, UQ_4_12(1.5));
        break;
    #if B_PLUS_MINUS_INTERACTION >= GEN_5
    case ABILITY_PLUS:
    case ABILITY_MINUS:
        if (IS_MOVE_SPECIAL(move) && IsBattlerAlive(BATTLE_PARTNER(battlerAtk)))
        {
            u32 partnerAbility = GetBattlerAbility(BATTLE_PARTNER(battlerAtk));
            if (partnerAbility == ABILITY_PLUS || partnerAbility == ABILITY_MINUS)
                modifier = uq4_12_multiply_half_down(modifier, UQ_4_12(1.5));
        }
        break;
    #else
    case ABILITY_PLUS:
        if (IS_MOVE_SPECIAL(move) && IsBattlerAlive(BATTLE_PARTNER(battlerAtk)) && GetBattlerAbility(BATTLE_PARTNER(battlerAtk)) == ABILITY_MINUS)
            modifier = uq4_12_multiply_half_down(modifier, UQ_4_12(1.5));
        break;
    case ABILITY_MINUS:
        if (IS_MOVE_SPECIAL(move) && IsBattlerAlive(BATTLE_PARTNER(battlerAtk)) && GetBattlerAbility(BATTLE_PARTNER(battlerAtk)) == ABILITY_PLUS)
            modifier = uq4_12_multiply_half_down(modifier, UQ_4_12(1.5));
        break;
    #endif
    case ABILITY_FLOWER_GIFT:
        if (gBattleMons[battlerAtk].species == SPECIES_CHERRIM_SUNSHINE && IsBattlerWeatherAffected(battlerAtk, B_WEATHER_SUN) && IS_MOVE_PHYSICAL(move))
            modifier = uq4_12_multiply_half_down(modifier, UQ_4_12(1.5));
        break;
    case ABILITY_HUSTLE:
        if (IS_MOVE_PHYSICAL(move))
            modifier = uq4_12_multiply_half_down(modifier, UQ_4_12(1.5));
        break;
    case ABILITY_STAKEOUT:
        if (gDisableStructs[battlerDef].isFirstTurn == 2) // just switched in
            modifier = uq4_12_multiply_half_down(modifier, UQ_4_12(2.0));
        break;
    case ABILITY_GUTS:
        if (gBattleMons[battlerAtk].status1 & STATUS1_ANY && IS_MOVE_PHYSICAL(move))
            modifier = uq4_12_multiply_half_down(modifier, UQ_4_12(1.5));
        break;
    }

    // target's abilities
    switch (GetBattlerAbility(battlerDef))
    {
    case ABILITY_THICK_FAT:
        if (moveType == TYPE_FIRE || moveType == TYPE_ICE)
        {
            modifier = uq4_12_multiply_half_down(modifier, UQ_4_12(0.5));
            if (updateFlags)
                RecordAbilityBattle(battlerDef, ABILITY_THICK_FAT);
        }
        break;
    }

    // ally's abilities
    if (IsBattlerAlive(BATTLE_PARTNER(battlerAtk)))
    {
        switch (GetBattlerAbility(BATTLE_PARTNER(battlerAtk)))
        {
        case ABILITY_FLOWER_GIFT:
            if (gBattleMons[BATTLE_PARTNER(battlerAtk)].species == SPECIES_CHERRIM_SUNSHINE && IsBattlerWeatherAffected(BATTLE_PARTNER(battlerAtk), B_WEATHER_SUN) && IS_MOVE_PHYSICAL(move))
                modifier = uq4_12_multiply_half_down(modifier, UQ_4_12(1.5));
            break;
        }
    }

    // attacker's hold effect
    switch (GetBattlerHoldEffect(battlerAtk, TRUE))
    {
    case HOLD_EFFECT_THICK_CLUB:
        if ((atkBaseSpeciesId == SPECIES_CUBONE || atkBaseSpeciesId == SPECIES_MAROWAK) && IS_MOVE_PHYSICAL(move))
            modifier = uq4_12_multiply_half_down(modifier, UQ_4_12(2.0));
        break;
    case HOLD_EFFECT_DEEP_SEA_TOOTH:
        if (gBattleMons[battlerAtk].species == SPECIES_CLAMPERL && IS_MOVE_SPECIAL(move))
            modifier = uq4_12_multiply_half_down(modifier, UQ_4_12(2.0));
        break;
    case HOLD_EFFECT_LIGHT_BALL:
        if (atkBaseSpeciesId == SPECIES_PIKACHU)
            modifier = uq4_12_multiply_half_down(modifier, UQ_4_12(2.0));
        break;
    case HOLD_EFFECT_CHOICE_BAND:
        if (IS_MOVE_PHYSICAL(move))
            modifier = uq4_12_multiply_half_down(modifier, UQ_4_12(1.5));
        break;
    case HOLD_EFFECT_CHOICE_SPECS:
        if (IS_MOVE_SPECIAL(move))
            modifier = uq4_12_multiply_half_down(modifier, UQ_4_12(1.5));
        break;
    }

    // The offensive stats of a Player's Pokémon are boosted by x1.1 (+10%) if they have the 1st badge and 7th badges.
    // Having the 1st badge boosts physical attack while having the 7th badge boosts special attack.
    if (ShouldGetStatBadgeBoost(FLAG_BADGE01_GET, battlerAtk) && IS_MOVE_PHYSICAL(move))
        modifier = uq4_12_multiply_half_down(modifier, UQ_4_12(1.1));
    if (ShouldGetStatBadgeBoost(FLAG_BADGE07_GET, battlerAtk) && IS_MOVE_SPECIAL(move))
        modifier = uq4_12_multiply_half_down(modifier, UQ_4_12(1.1));

    return uq4_12_multiply_by_int_half_down(modifier, atkStat);
}

static bool32 CanEvolve(u32 species)
{
    u32 i;

    for (i = 0; i < EVOS_PER_MON; i++)
    {
        if (gEvolutionTable[species][i].method)
            return TRUE;
    }
    return FALSE;
}

static u32 CalcDefenseStat(u16 move, u8 battlerAtk, u8 battlerDef, u8 moveType, bool32 isCrit, bool32 updateFlags)
{
    bool32 usesDefStat;
    u8 defStage;
    u32 defStat, def, spDef;
    uq4_12_t modifier;

    if (gFieldStatuses & STATUS_FIELD_WONDER_ROOM) // the defense stats are swapped
    {
        def = gBattleMons[battlerDef].spDefense;
        spDef = gBattleMons[battlerDef].defense;
    }
    else
    {
        def = gBattleMons[battlerDef].defense;
        spDef = gBattleMons[battlerDef].spDefense;
    }

    if (gBattleMoves[move].effect == EFFECT_PSYSHOCK || IS_MOVE_PHYSICAL(move)) // uses defense stat instead of sp.def
    {
        defStat = def;
        defStage = gBattleMons[battlerDef].statStages[STAT_DEF];
        usesDefStat = TRUE;
    }
    else // is special
    {
        defStat = spDef;
        defStage = gBattleMons[battlerDef].statStages[STAT_SPDEF];
        usesDefStat = FALSE;
    }

    #if B_EXPLOSION_DEFENSE <= GEN_4
    // Self-destruct / Explosion cut defense in half
    if (gBattleMoves[gCurrentMove].effect == EFFECT_EXPLOSION)
        defStat /= 2;
    #endif

    // critical hits ignore positive stat changes
    if (isCrit && defStage > DEFAULT_STAT_STAGE)
        defStage = DEFAULT_STAT_STAGE;
    // pokemon with unaware ignore defense stat changes while dealing damage
    if (GetBattlerAbility(battlerAtk) == ABILITY_UNAWARE)
        defStage = DEFAULT_STAT_STAGE;
    // certain moves also ignore stat changes
    if (gBattleMoves[move].ignoresTargetDefenseEvasionStages)
        defStage = DEFAULT_STAT_STAGE;

    defStat *= gStatStageRatios[defStage][0];
    defStat /= gStatStageRatios[defStage][1];

    // apply defense stat modifiers
    modifier = UQ_4_12(1.0);

    // target's abilities
    switch (GetBattlerAbility(battlerDef))
    {
    case ABILITY_MARVEL_SCALE:
        if (gBattleMons[battlerDef].status1 & STATUS1_ANY && usesDefStat)
        {
            modifier = uq4_12_multiply_half_down(modifier, UQ_4_12(1.5));
            if (updateFlags)
                RecordAbilityBattle(battlerDef, ABILITY_MARVEL_SCALE);
        }
        break;
    case ABILITY_FUR_COAT:
        if (usesDefStat)
        {
            modifier = uq4_12_multiply_half_down(modifier, UQ_4_12(2.0));
            if (updateFlags)
                RecordAbilityBattle(battlerDef, ABILITY_FUR_COAT);
        }
        break;
    case ABILITY_GRASS_PELT:
        if (gFieldStatuses & STATUS_FIELD_GRASSY_TERRAIN && usesDefStat)
        {
            modifier = uq4_12_multiply_half_down(modifier, UQ_4_12(1.5));
            if (updateFlags)
                RecordAbilityBattle(battlerDef, ABILITY_GRASS_PELT);
        }
        break;
    case ABILITY_FLOWER_GIFT:
        if (gBattleMons[battlerDef].species == SPECIES_CHERRIM_SUNSHINE && IsBattlerWeatherAffected(battlerDef, B_WEATHER_SUN) && !usesDefStat)
            modifier = uq4_12_multiply_half_down(modifier, UQ_4_12(1.5));
        break;
    case ABILITY_PURIFYING_SALT:
        if (gBattleMoves[move].type == TYPE_GHOST)
            modifier = uq4_12_multiply_half_down(modifier, UQ_4_12(2.0));
        break;
    }

    // ally's abilities
    if (IsBattlerAlive(BATTLE_PARTNER(battlerDef)))
    {
        switch (GetBattlerAbility(BATTLE_PARTNER(battlerDef)))
        {
        case ABILITY_FLOWER_GIFT:
            if (gBattleMons[BATTLE_PARTNER(battlerDef)].species == SPECIES_CHERRIM_SUNSHINE && IsBattlerWeatherAffected(BATTLE_PARTNER(battlerDef), B_WEATHER_SUN) && !usesDefStat)
                modifier = uq4_12_multiply_half_down(modifier, UQ_4_12(1.5));
            break;
        }
    }

    // target's hold effects
    switch (GetBattlerHoldEffect(battlerDef, TRUE))
    {
    case HOLD_EFFECT_DEEP_SEA_SCALE:
        if (gBattleMons[battlerDef].species == SPECIES_CLAMPERL && !usesDefStat)
            modifier = uq4_12_multiply_half_down(modifier, UQ_4_12(2.0));
        break;
    case HOLD_EFFECT_METAL_POWDER:
        if (gBattleMons[battlerDef].species == SPECIES_DITTO && usesDefStat && !(gBattleMons[battlerDef].status2 & STATUS2_TRANSFORMED))
            modifier = uq4_12_multiply_half_down(modifier, UQ_4_12(2.0));
        break;
    case HOLD_EFFECT_EVIOLITE:
        if (CanEvolve(gBattleMons[battlerDef].species))
            modifier = uq4_12_multiply_half_down(modifier, UQ_4_12(1.5));
        break;
    case HOLD_EFFECT_ASSAULT_VEST:
        if (!usesDefStat)
            modifier = uq4_12_multiply_half_down(modifier, UQ_4_12(1.5));
        break;
#if B_SOUL_DEW_BOOST <= GEN_6
    case HOLD_EFFECT_SOUL_DEW:
        if ((gBattleMons[battlerDef].species == SPECIES_LATIAS || gBattleMons[battlerDef].species == SPECIES_LATIOS)
         && !(gBattleTypeFlags & BATTLE_TYPE_FRONTIER)
         && !usesDefStat)
            modifier = uq4_12_multiply_half_down(modifier, UQ_4_12(1.5));
        break;
#endif
    }

    // sandstorm sp.def boost for rock types
    if (IS_BATTLER_OF_TYPE(battlerDef, TYPE_ROCK) && gBattleWeather & B_WEATHER_SANDSTORM && WEATHER_HAS_EFFECT && !usesDefStat)
        modifier = uq4_12_multiply_half_down(modifier, UQ_4_12(1.5));
    // snow def boost for ice types
    if (IS_BATTLER_OF_TYPE(battlerDef, TYPE_ICE) && gBattleWeather & B_WEATHER_SNOW && WEATHER_HAS_EFFECT && usesDefStat)
        modifier = uq4_12_multiply_half_down(modifier, UQ_4_12(1.5));

    // The defensive stats of a Player's Pokémon are boosted by x1.1 (+10%) if they have the 5th badge and 7th badges.
    // Having the 5th badge boosts physical defense while having the 7th badge boosts special defense.
    if (ShouldGetStatBadgeBoost(FLAG_BADGE05_GET, battlerDef) && IS_MOVE_PHYSICAL(move))
        modifier = uq4_12_multiply_half_down(modifier, UQ_4_12(1.1));
    if (ShouldGetStatBadgeBoost(FLAG_BADGE07_GET, battlerDef) && IS_MOVE_SPECIAL(move))
        modifier = uq4_12_multiply_half_down(modifier, UQ_4_12(1.1));

    return uq4_12_multiply_by_int_half_down(modifier, defStat);
}

// base damage formula before adding any modifiers
static inline s32 CalculateBaseDamage(u32 power, u32 userFinalAttack, u32 level, u32 targetFinalDefense)
{
    return power * userFinalAttack * (2 * level / 5 + 2) / targetFinalDefense / 50 + 2;
}

#if B_MULTIPLE_TARGETS_DMG >= GEN_4
    #define V_MULTIPLE_TARGETS_DMG UQ_4_12(0.75)
#else
    #define V_MULTIPLE_TARGETS_DMG UQ_4_12(0.5)
#endif

#if B_CRIT_MULTIPLIER >= GEN_6
    #define V_CRIT_MULTIPLIER UQ_4_12(1.5)
#else
    #define V_CRIT_MULTIPLIER UQ_4_12(2.0)
#endif

#if B_BURN_FACADE_DMG >= GEN_6
    #define FACADE_PREVENTS_BURN_MALUS(move) (gBattleMoves[move].effect == EFFECT_FACADE)
#else
    #define FACADE_PREVENTS_BURN_MALUS(move) (FALSE)
#endif

#if B_PARENTAL_BOND_DMG < GEN_7
    #define V_PARENTAL_BOND_DMG UQ_4_12(0.5)
#else
    #define V_PARENTAL_BOND_DMG UQ_4_12(0.25)
#endif

static inline uq4_12_t GetTargetDamageModifier(u32 move, u32 battlerAtk, u32 battlerDef)
{
    if (GetMoveTargetCount(move, battlerAtk, battlerDef) >= 2)
        return V_MULTIPLE_TARGETS_DMG;
    return UQ_4_12(1.0);
}

static inline uq4_12_t GetParentalBondModifier(u32 battlerAtk)
{
    if (gSpecialStatuses[battlerAtk].parentalBondState != PARENTAL_BOND_2ND_HIT)
        return UQ_4_12(1.0);
    return V_PARENTAL_BOND_DMG;
}

static inline uq4_12_t GetSameTypeAttackBonusModifier(u32 battlerAtk, u32 moveType, u32 move, u32 abilityAtk)
{
    if (!IS_BATTLER_OF_TYPE(battlerAtk, moveType) || move == MOVE_STRUGGLE || move == MOVE_NONE)
        return UQ_4_12(1.0);
    return (abilityAtk == ABILITY_ADAPTABILITY) ? UQ_4_12(2.0) : UQ_4_12(1.5);
}

// Utility Umbrella holders take normal damage from what would be rain- and sun-weakened attacks.
static uq4_12_t GetWeatherDamageModifier(u32 battlerAtk, u32 move, u32 moveType, u32 holdEffectAtk, u32 holdEffectDef)
{
    if (!WEATHER_HAS_EFFECT)
        return UQ_4_12(1.0);
    if (gBattleMoves[move].effect == EFFECT_HYDRO_STEAM && (gBattleWeather & B_WEATHER_SUN) && holdEffectAtk != HOLD_EFFECT_UTILITY_UMBRELLA)
        return UQ_4_12(1.5);
    if (holdEffectDef == HOLD_EFFECT_UTILITY_UMBRELLA)
        return UQ_4_12(1.0);

    if (gBattleWeather & B_WEATHER_RAIN)
    {
        if (moveType != TYPE_FIRE && moveType != TYPE_WATER)
            return UQ_4_12(1.0);
        return (moveType == TYPE_FIRE) ? UQ_4_12(0.5) : UQ_4_12(1.5);
    }
    if (gBattleWeather & B_WEATHER_SUN)
    {
        if (moveType != TYPE_FIRE && moveType != TYPE_WATER)
            return UQ_4_12(1.0);
        return (moveType == TYPE_WATER) ? UQ_4_12(0.5) : UQ_4_12(1.5);
    }
    return UQ_4_12(1.0);
}

static inline uq4_12_t GetBurnOrFrostBiteModifier(u32 battlerAtk, u32 move, u32 abilityAtk)
{
    if (gBattleMons[battlerAtk].status1 & STATUS1_BURN
        && IS_MOVE_PHYSICAL(move)
        && !FACADE_PREVENTS_BURN_MALUS(move)
        && abilityAtk != ABILITY_GUTS)
        return UQ_4_12(0.5);
    if (gBattleMons[battlerAtk].status1 & STATUS1_FROSTBITE
        && IS_MOVE_SPECIAL(move)
        && !FACADE_PREVENTS_BURN_MALUS(move)
        && abilityAtk != ABILITY_GUTS)
        return UQ_4_12(0.5);
    return UQ_4_12(1.0);
}

static inline uq4_12_t GetCriticalModifier(bool32 isCrit)
{
    return isCrit ? V_CRIT_MULTIPLIER : UQ_4_12(1.0);
}

static inline uq4_12_t GetZMoveAgainstProtectionModifier(u32 battlerDef)
{
    if (gBattleStruct->zmove.active && IS_BATTLER_PROTECTED(battlerDef))
        return UQ_4_12(0.25);
    return UQ_4_12(1.0);
}

static inline uq4_12_t GetMinimizeModifier(u32 move, u32 battlerDef)
{
    if (gBattleMoves[move].minimizeDoubleDamage && gStatuses3[battlerDef] & STATUS3_MINIMIZED)
        return UQ_4_12(2.0);
    return UQ_4_12(1.0);
}

static inline uq4_12_t GetUndergroundModifier(u32 move, u32 battlerDef)
{
    if (gBattleMoves[move].damagesUnderground && gStatuses3[battlerDef] & STATUS3_UNDERGROUND)
        return UQ_4_12(2.0);
    return UQ_4_12(1.0);
}

static inline uq4_12_t GetDiveModifier(u32 move, u32 battlerDef)
{
    if (gBattleMoves[move].damagesUnderwater && gStatuses3[battlerDef] & STATUS3_UNDERWATER)
        return UQ_4_12(2.0);
    return UQ_4_12(1.0);
}

static inline uq4_12_t GetAirborneModifier(u32 move, u32 battlerDef)
{
    if (gBattleMoves[move].damagesAirborneDoubleDamage && gStatuses3[battlerDef] & STATUS3_ON_AIR)
        return UQ_4_12(2.0);
    return UQ_4_12(1.0);
}

static inline uq4_12_t GetScreensModifier(u32 move, u32 battlerAtk, u32 battlerDef, bool32 isCrit)
{
    u32 sideStatus = gSideStatuses[GET_BATTLER_SIDE(battlerDef)];
    bool32 lightScreen = (sideStatus & SIDE_STATUS_LIGHTSCREEN) && IS_MOVE_SPECIAL(move);
    bool32 reflect = (sideStatus & SIDE_STATUS_REFLECT) && IS_MOVE_PHYSICAL(move);
    bool32 auroraVeil = sideStatus & SIDE_STATUS_AURORA_VEIL;
    u32 abilityAtk = GetBattlerAbility(battlerAtk);

    if (isCrit || abilityAtk == ABILITY_INFILTRATOR || gProtectStructs[battlerAtk].confusionSelfDmg)
        return UQ_4_12(1.0);
    if (reflect || lightScreen || auroraVeil)
        return (gBattleTypeFlags & BATTLE_TYPE_DOUBLE) ? UQ_4_12(0.667) : UQ_4_12(0.5);
    return UQ_4_12(1.0);
}

static inline uq4_12_t GetCollisionCourseElectroDriftModifier(u32 move, uq4_12_t typeEffectivenessModifier)
{
    if (gBattleMoves[move].effect == EFFECT_COLLISION_COURSE && typeEffectivenessModifier >= UQ_4_12(2.0))
        return UQ_4_12(1.3333);
    return UQ_4_12(1.0);
}

static inline uq4_12_t GetAttackerAbilitiesModifier(u32 battlerAtk, uq4_12_t typeEffectivenessModifier, bool32 isCrit)
{
    u32 abilityAtk = GetBattlerAbility(battlerAtk);
    switch (abilityAtk)
    {
    case ABILITY_NEUROFORCE:
        if (typeEffectivenessModifier >= UQ_4_12(2.0))
            return UQ_4_12(1.25);
        break;
    case ABILITY_SNIPER:
        if (isCrit)
            return UQ_4_12(1.5);
        break;
    case ABILITY_TINTED_LENS:
        if (typeEffectivenessModifier <= UQ_4_12(0.5))
            return UQ_4_12(2.0);
        break;
    }
    return UQ_4_12(1.0);
}

static inline uq4_12_t GetDefenderAbilitiesModifier(u32 move, u32 moveType, u32 battlerAtk, u32 battlerDef, uq4_12_t typeEffectivenessModifier)
{
    u32 abilityDef = GetBattlerAbility(battlerDef);
    switch (abilityDef)
    {
    case ABILITY_MULTISCALE:
    case ABILITY_SHADOW_SHIELD:
        if (BATTLER_MAX_HP(battlerDef))
            return UQ_4_12(0.5);
        break;
    case ABILITY_FILTER:
    case ABILITY_SOLID_ROCK:
    case ABILITY_PRISM_ARMOR:
        if (typeEffectivenessModifier >= UQ_4_12(2.0))
            return UQ_4_12(0.75);
        break;
    case ABILITY_FLUFFY:
        if (!IsMoveMakingContact(move, battlerAtk) && moveType == TYPE_FIRE)
            return UQ_4_12(2.0);
        if (IsMoveMakingContact(move, battlerAtk) && moveType != TYPE_FIRE)
            return UQ_4_12(0.5);
        break;
    case ABILITY_PUNK_ROCK:
        if (gBattleMoves[move].soundMove)
            return UQ_4_12(0.5);
        break;
    case ABILITY_ICE_SCALES:
        if (IS_MOVE_SPECIAL(move))
            return UQ_4_12(0.5);
        break;
    }
    return UQ_4_12(1.0);
}

static inline uq4_12_t GetDefenderPartnerAbilitiesModifier(u32 battlerPartnerDef)
{
    if (!IsBattlerAlive(battlerPartnerDef))
        return UQ_4_12(1.0);

    switch (GetBattlerAbility(battlerPartnerDef))
    {
    case ABILITY_FRIEND_GUARD:
        return UQ_4_12(0.75);
        break;
    }
    return UQ_4_12(1.0);
}

static inline uq4_12_t GetAttackerItemsModifier(u32 battlerAtk, uq4_12_t typeEffectivenessModifier)
{
    u32 holdEffectAtk = GetBattlerHoldEffect(battlerAtk, TRUE);
    u32 percentBoost;
    switch (holdEffectAtk)
    {
    case HOLD_EFFECT_METRONOME:
        percentBoost = min((gBattleStruct->sameMoveTurns[battlerAtk] * GetBattlerHoldEffectParam(battlerAtk)), 100);
        return uq4_12_add(sPercentToModifier[percentBoost], UQ_4_12(1.0));
        break;
    case HOLD_EFFECT_EXPERT_BELT:
        if (typeEffectivenessModifier >= UQ_4_12(2.0))
            return UQ_4_12(1.2);
        break;
    case HOLD_EFFECT_LIFE_ORB:
        return UQ_4_12(1.3);
        break;
    }
    return UQ_4_12(1.0);
}

static inline uq4_12_t GetDefenderItemsModifier(u32 moveType, u32 battlerDef, uq4_12_t typeEffectivenessModifier, bool32 updateFlags)
{
    u32 holdEffectDef = GetBattlerHoldEffect(battlerDef, TRUE);
    u32 holdEffectDefParam = GetBattlerHoldEffectParam(battlerDef);
    u32 itemDef = gBattleMons[battlerDef].item;
    u32 abilityDef = GetBattlerAbility(battlerDef);

    switch (holdEffectDef)
    {
    case HOLD_EFFECT_RESIST_BERRY:
        if (UnnerveOn(battlerDef, itemDef))
            return UQ_4_12(1.0);
        if (moveType == holdEffectDefParam && (moveType == TYPE_NORMAL || typeEffectivenessModifier >= UQ_4_12(2.0)))
        {
            if (updateFlags)
                gSpecialStatuses[battlerDef].berryReduced = TRUE;
            return (abilityDef == ABILITY_RIPEN) ? UQ_4_12(0.25) : UQ_4_12(0.5);
        }
        break;
    }
    return UQ_4_12(1.0);
}

#define DAMAGE_MULTIPLY_MODIFIER(modifier) do {                     \
    finalModifier = uq4_12_multiply_half_down(modifier, finalModifier); \
} while (0)

// Calculates the "other" modifier which accounts for held items, abilities,
// or very specific interactions of moves that are not handled in the basic
// damage calculation. It is implemented as described by bulbapedia:
// https://bulbapedia.bulbagarden.net/wiki/Damage#Generation_V_onward
// Please Note: Fixed Point Multiplication is not associative.
// The order of operations is relevant.
static uq4_12_t GetOtherModifiers(u32 move, u32 moveType, u32 battlerAtk, u32 battlerDef, bool32 isCrit, uq4_12_t typeEffectivenessModifier, bool32 updateFlags)
{
    u32 abilityAtk = GetBattlerAbility(battlerAtk);
    uq4_12_t finalModifier = UQ_4_12(1.0);
    u32 battlerDefPartner = BATTLE_PARTNER(battlerDef);
    u32 unmodifiedAttackerSpeed = gBattleMons[battlerAtk].speed;
    u32 unmodifiedDefenderSpeed = gBattleMons[battlerDef].speed;
    //TODO: Behemoth Blade, Behemoth Bash, Dynamax Cannon (Dynamax)
    DAMAGE_MULTIPLY_MODIFIER(GetMinimizeModifier(move, battlerDef));
    DAMAGE_MULTIPLY_MODIFIER(GetUndergroundModifier(move, battlerDef));
    DAMAGE_MULTIPLY_MODIFIER(GetDiveModifier(move, battlerDef));
    DAMAGE_MULTIPLY_MODIFIER(GetAirborneModifier(move, battlerDef));
    DAMAGE_MULTIPLY_MODIFIER(GetScreensModifier(move, battlerAtk, battlerDef, isCrit));
    DAMAGE_MULTIPLY_MODIFIER(GetCollisionCourseElectroDriftModifier(move, typeEffectivenessModifier));

    if (unmodifiedAttackerSpeed >= unmodifiedDefenderSpeed)
    {
        DAMAGE_MULTIPLY_MODIFIER(GetAttackerAbilitiesModifier(battlerAtk, typeEffectivenessModifier, isCrit));
        DAMAGE_MULTIPLY_MODIFIER(GetDefenderAbilitiesModifier(move, moveType, battlerAtk, battlerDef, typeEffectivenessModifier));
        DAMAGE_MULTIPLY_MODIFIER(GetDefenderPartnerAbilitiesModifier(battlerDefPartner));
        DAMAGE_MULTIPLY_MODIFIER(GetAttackerItemsModifier(battlerAtk, typeEffectivenessModifier));
        DAMAGE_MULTIPLY_MODIFIER(GetDefenderItemsModifier(moveType, battlerDef, typeEffectivenessModifier, updateFlags));
    }
    else
    {
        DAMAGE_MULTIPLY_MODIFIER(GetDefenderAbilitiesModifier(move, moveType, battlerAtk, battlerDef, typeEffectivenessModifier));
        DAMAGE_MULTIPLY_MODIFIER(GetDefenderPartnerAbilitiesModifier(battlerDefPartner));
        DAMAGE_MULTIPLY_MODIFIER(GetAttackerAbilitiesModifier(battlerAtk, typeEffectivenessModifier, isCrit));
        DAMAGE_MULTIPLY_MODIFIER(GetDefenderItemsModifier(moveType, battlerDef, typeEffectivenessModifier, updateFlags));
        DAMAGE_MULTIPLY_MODIFIER(GetAttackerItemsModifier(battlerAtk, typeEffectivenessModifier));
    }
    return finalModifier;
}

#undef DAMAGE_ACCUMULATE_MULTIPLIER

#define DAMAGE_APPLY_MODIFIER(modifier) do {               \
    dmg = uq4_12_multiply_by_int_half_down(modifier, dmg); \
} while (0)

static s32 DoMoveDamageCalc(u32 move, u32 battlerAtk, u32 battlerDef, u32 moveType, s32 fixedBasePower,
                            bool32 isCrit, bool32 randomFactor, bool32 updateFlags, uq4_12_t typeEffectivenessModifier)
{
    s32 dmg;
    u32 userFinalAttack;
    u32 targetFinalDefense;
    u32 holdEffectAtk = GetBattlerHoldEffect(battlerAtk, TRUE);
    u32 holdEffectDef = GetBattlerHoldEffect(battlerDef, TRUE);
    u32 abilityAtk = GetBattlerAbility(battlerAtk);

    if (typeEffectivenessModifier == UQ_4_12(0.0))
        return 0;

    if (fixedBasePower)
        gBattleMovePower = fixedBasePower;
    else
        gBattleMovePower = CalcMoveBasePowerAfterModifiers(move, battlerAtk, battlerDef, moveType, updateFlags);

    userFinalAttack = CalcAttackStat(move, battlerAtk, battlerDef, moveType, isCrit, updateFlags);
    targetFinalDefense = CalcDefenseStat(move, battlerAtk, battlerDef, moveType, isCrit, updateFlags);

    dmg = CalculateBaseDamage(gBattleMovePower, userFinalAttack, gBattleMons[battlerAtk].level, targetFinalDefense);
    DAMAGE_APPLY_MODIFIER(GetTargetDamageModifier(move, battlerAtk, battlerDef));
    DAMAGE_APPLY_MODIFIER(GetParentalBondModifier(battlerAtk));
    DAMAGE_APPLY_MODIFIER(GetWeatherDamageModifier(battlerAtk, move, moveType, holdEffectAtk, holdEffectDef));
    DAMAGE_APPLY_MODIFIER(GetCriticalModifier(isCrit));
    // TODO: Glaive Rush (Gen IX effect)
    if (randomFactor)
    {
        dmg *= 100 - RandomUniform(RNG_DAMAGE_MODIFIER, 0, 15);
        dmg /= 100;
    }

    DAMAGE_APPLY_MODIFIER(GetSameTypeAttackBonusModifier(battlerAtk, moveType, move, abilityAtk));
    DAMAGE_APPLY_MODIFIER(typeEffectivenessModifier);
    DAMAGE_APPLY_MODIFIER(GetBurnOrFrostBiteModifier(battlerAtk, move, abilityAtk));
    DAMAGE_APPLY_MODIFIER(GetZMoveAgainstProtectionModifier(battlerDef));
    DAMAGE_APPLY_MODIFIER(GetOtherModifiers(move, moveType, battlerAtk, battlerDef, isCrit, typeEffectivenessModifier, updateFlags));

    if (dmg == 0)
        dmg = 1;
    return dmg;
}

#undef DAMAGE_APPLY_MODIFIER

s32 CalculateMoveDamage(u16 move, u8 battlerAtk, u8 battlerDef, u8 moveType, s32 fixedBasePower, bool32 isCrit, bool32 randomFactor, bool32 updateFlags)
{
    return DoMoveDamageCalc(move, battlerAtk, battlerDef, moveType, fixedBasePower, isCrit, randomFactor,
                            updateFlags, CalcTypeEffectivenessMultiplier(move, moveType, battlerAtk, battlerDef, updateFlags));
}

// for AI - get move damage and effectiveness with one function call
s32 CalculateMoveDamageAndEffectiveness(u16 move, u8 battlerAtk, u8 battlerDef, u8 moveType, s32 fixedBasePower, uq4_12_t *typeEffectivenessModifier)
{
    *typeEffectivenessModifier = CalcTypeEffectivenessMultiplier(move, moveType, battlerAtk, battlerDef, FALSE);
    return DoMoveDamageCalc(move, battlerAtk, battlerDef, moveType, fixedBasePower, FALSE, FALSE, FALSE, *typeEffectivenessModifier);
}

static void MulByTypeEffectiveness(uq4_12_t *modifier, u16 move, u8 moveType, u8 battlerDef, u8 defType, u8 battlerAtk, bool32 recordAbilities)
{
    uq4_12_t mod = GetTypeModifier(moveType, defType);

    if (mod == UQ_4_12(0.0) && GetBattlerHoldEffect(battlerDef, TRUE) == HOLD_EFFECT_RING_TARGET)
    {
        mod = UQ_4_12(1.0);
        if (recordAbilities)
            RecordItemEffectBattle(battlerDef, HOLD_EFFECT_RING_TARGET);
    }
    else if ((moveType == TYPE_FIGHTING || moveType == TYPE_NORMAL) && defType == TYPE_GHOST && gBattleMons[battlerDef].status2 & STATUS2_FORESIGHT && mod == UQ_4_12(0.0))
    {
        mod = UQ_4_12(1.0);
    }
    else if ((moveType == TYPE_FIGHTING || moveType == TYPE_NORMAL) && defType == TYPE_GHOST && GetBattlerAbility(battlerAtk) == ABILITY_SCRAPPY && mod == UQ_4_12(0.0))
    {
        mod = UQ_4_12(1.0);
        if (recordAbilities)
            RecordAbilityBattle(battlerAtk, ABILITY_SCRAPPY);
    }

    if (moveType == TYPE_PSYCHIC && defType == TYPE_DARK && gStatuses3[battlerDef] & STATUS3_MIRACLE_EYED && mod == UQ_4_12(0.0))
        mod = UQ_4_12(1.0);
    if (gBattleMoves[move].effect == EFFECT_FREEZE_DRY && defType == TYPE_WATER)
        mod = UQ_4_12(2.0);
    if (moveType == TYPE_GROUND && defType == TYPE_FLYING && IsBattlerGrounded(battlerDef) && mod == UQ_4_12(0.0))
        mod = UQ_4_12(1.0);
    if (moveType == TYPE_FIRE && gDisableStructs[battlerDef].tarShot)
        mod = UQ_4_12(2.0);

    // B_WEATHER_STRONG_WINDS weakens Super Effective moves against Flying-type Pokémon
    if (gBattleWeather & B_WEATHER_STRONG_WINDS && WEATHER_HAS_EFFECT)
    {
        if (defType == TYPE_FLYING && mod >= UQ_4_12(2.0))
            mod = UQ_4_12(1.0);
    }

    *modifier = uq4_12_multiply(*modifier, mod);
}

static void TryNoticeIllusionInTypeEffectiveness(u32 move, u32 moveType, u32 battlerAtk, u32 battlerDef, uq4_12_t resultingModifier, u32 illusionSpecies)
{
    // Check if the type effectiveness would've been different if the pokemon really had the types as the disguise.
    uq4_12_t presumedModifier = UQ_4_12(1.0);
    MulByTypeEffectiveness(&presumedModifier, move, moveType, battlerDef, gSpeciesInfo[illusionSpecies].types[0], battlerAtk, FALSE);
    if (gSpeciesInfo[illusionSpecies].types[1] != gSpeciesInfo[illusionSpecies].types[0])
        MulByTypeEffectiveness(&presumedModifier, move, moveType, battlerDef, gSpeciesInfo[illusionSpecies].types[1], battlerAtk, FALSE);

    if (presumedModifier != resultingModifier)
        RecordAbilityBattle(battlerDef, ABILITY_ILLUSION);
}

static void UpdateMoveResultFlags(uq4_12_t modifier)
{
    if (modifier == UQ_4_12(0.0))
    {
        gMoveResultFlags |= MOVE_RESULT_DOESNT_AFFECT_FOE;
        gMoveResultFlags &= ~(MOVE_RESULT_NOT_VERY_EFFECTIVE | MOVE_RESULT_SUPER_EFFECTIVE);
    }
    else if (modifier == UQ_4_12(1.0))
    {
        gMoveResultFlags &= ~(MOVE_RESULT_NOT_VERY_EFFECTIVE | MOVE_RESULT_SUPER_EFFECTIVE | MOVE_RESULT_DOESNT_AFFECT_FOE);
    }
    else if (modifier > UQ_4_12(1.0))
    {
        gMoveResultFlags |= MOVE_RESULT_SUPER_EFFECTIVE;
        gMoveResultFlags &= ~(MOVE_RESULT_NOT_VERY_EFFECTIVE | MOVE_RESULT_DOESNT_AFFECT_FOE);
    }
    else //if (modifier < UQ_4_12(1.0))
    {
        gMoveResultFlags |= MOVE_RESULT_NOT_VERY_EFFECTIVE;
        gMoveResultFlags &= ~(MOVE_RESULT_SUPER_EFFECTIVE | MOVE_RESULT_DOESNT_AFFECT_FOE);
    }
}

static u16 CalcTypeEffectivenessMultiplierInternal(u16 move, u8 moveType, u8 battlerAtk, u8 battlerDef, bool32 recordAbilities, uq4_12_t modifier)
{
    u32 illusionSpecies;
    u16 defAbility = GetBattlerAbility(battlerDef);

    MulByTypeEffectiveness(&modifier, move, moveType, battlerDef, gBattleMons[battlerDef].type1, battlerAtk, recordAbilities);
    if (gBattleMons[battlerDef].type2 != gBattleMons[battlerDef].type1)
        MulByTypeEffectiveness(&modifier, move, moveType, battlerDef, gBattleMons[battlerDef].type2, battlerAtk, recordAbilities);
    if (gBattleMons[battlerDef].type3 != TYPE_MYSTERY && gBattleMons[battlerDef].type3 != gBattleMons[battlerDef].type2
        && gBattleMons[battlerDef].type3 != gBattleMons[battlerDef].type1)
        MulByTypeEffectiveness(&modifier, move, moveType, battlerDef, gBattleMons[battlerDef].type3, battlerAtk, recordAbilities);

    if (recordAbilities && (illusionSpecies = GetIllusionMonSpecies(battlerDef)))
        TryNoticeIllusionInTypeEffectiveness(move, moveType, battlerAtk, battlerDef, modifier, illusionSpecies);

    if (gBattleMoves[move].split == SPLIT_STATUS && move != MOVE_THUNDER_WAVE)
    {
        modifier = UQ_4_12(1.0);
    #if B_GLARE_GHOST <= GEN_3
        if (move == MOVE_GLARE && IS_BATTLER_OF_TYPE(battlerDef, TYPE_GHOST))
        {
            modifier = UQ_4_12(0.0);
        }
    #endif
    }
    else if (moveType == TYPE_GROUND && !IsBattlerGrounded2(battlerDef, TRUE) && !(gBattleMoves[move].ignoreTypeIfFlyingAndUngrounded))
    {
        modifier = UQ_4_12(0.0);
        if (recordAbilities && defAbility == ABILITY_LEVITATE)
        {
            gLastUsedAbility = ABILITY_LEVITATE;
            gMoveResultFlags |= (MOVE_RESULT_MISSED | MOVE_RESULT_DOESNT_AFFECT_FOE);
            gLastLandedMoves[battlerDef] = 0;
            gBattleCommunication[MISS_TYPE] = B_MSG_GROUND_MISS;
            RecordAbilityBattle(battlerDef, ABILITY_LEVITATE);
        }
    }
#if B_SHEER_COLD_IMMUNITY >= GEN_7
    else if (move == MOVE_SHEER_COLD && IS_BATTLER_OF_TYPE(battlerDef, TYPE_ICE))
    {
        modifier = UQ_4_12(0.0);
    }
#endif

    // Thousand Arrows ignores type modifiers for flying mons
    if (!IsBattlerGrounded(battlerDef) && (gBattleMoves[move].ignoreTypeIfFlyingAndUngrounded)
        && (gBattleMons[battlerDef].type1 == TYPE_FLYING || gBattleMons[battlerDef].type2 == TYPE_FLYING || gBattleMons[battlerDef].type3 == TYPE_FLYING))
    {
        modifier = UQ_4_12(1.0);
    }

    if (((defAbility == ABILITY_WONDER_GUARD && modifier <= UQ_4_12(1.0))
        || (defAbility == ABILITY_TELEPATHY && battlerDef == BATTLE_PARTNER(battlerAtk)))
        && gBattleMoves[move].power)
    {
        modifier = UQ_4_12(0.0);
        if (recordAbilities)
        {
            gLastUsedAbility = gBattleMons[battlerDef].ability;
            gMoveResultFlags |= MOVE_RESULT_MISSED;
            gLastLandedMoves[battlerDef] = 0;
            gBattleCommunication[MISS_TYPE] = B_MSG_AVOIDED_DMG;
            RecordAbilityBattle(battlerDef, gBattleMons[battlerDef].ability);
        }
    }

    // Signal for the trainer slide-in system.
    if (GetBattlerSide(battlerDef) != B_SIDE_PLAYER && modifier && gBattleStruct->trainerSlideFirstSTABMoveMsgState != 2)
        gBattleStruct->trainerSlideFirstSTABMoveMsgState = 1;

    return modifier;
}

uq4_12_t CalcTypeEffectivenessMultiplier(u16 move, u8 moveType, u8 battlerAtk, u8 battlerDef, bool32 recordAbilities)
{
    uq4_12_t modifier = UQ_4_12(1.0);

    if (move != MOVE_STRUGGLE && moveType != TYPE_MYSTERY)
    {
        modifier = CalcTypeEffectivenessMultiplierInternal(move, moveType, battlerAtk, battlerDef, recordAbilities, modifier);
        if (gBattleMoves[move].effect == EFFECT_TWO_TYPED_MOVE)
            modifier = CalcTypeEffectivenessMultiplierInternal(move, gBattleMoves[move].argument, battlerAtk, battlerDef, recordAbilities, modifier);
    }

    if (recordAbilities)
        UpdateMoveResultFlags(modifier);
    return modifier;
}

uq4_12_t CalcPartyMonTypeEffectivenessMultiplier(u16 move, u16 speciesDef, u16 abilityDef)
{
    uq4_12_t modifier = UQ_4_12(1.0);
    u8 moveType = gBattleMoves[move].type;

    if (move != MOVE_STRUGGLE && moveType != TYPE_MYSTERY)
    {
        MulByTypeEffectiveness(&modifier, move, moveType, 0, gSpeciesInfo[speciesDef].types[0], 0, FALSE);
        if (gSpeciesInfo[speciesDef].types[1] != gSpeciesInfo[speciesDef].types[0])
            MulByTypeEffectiveness(&modifier, move, moveType, 0, gSpeciesInfo[speciesDef].types[1], 0, FALSE);

        if (moveType == TYPE_GROUND && abilityDef == ABILITY_LEVITATE && !(gFieldStatuses & STATUS_FIELD_GRAVITY))
            modifier = UQ_4_12(0.0);
        if (abilityDef == ABILITY_WONDER_GUARD && modifier <= UQ_4_12(1.0) && gBattleMoves[move].power)
            modifier = UQ_4_12(0.0);
    }

    UpdateMoveResultFlags(modifier);
    return modifier;
}

static uq4_12_t GetInverseTypeMultiplier(uq4_12_t multiplier)
{
    switch (multiplier)
    {
    case UQ_4_12(0.0):
    case UQ_4_12(0.5):
        return UQ_4_12(2.0);
    case UQ_4_12(2.0):
        return UQ_4_12(0.5);
    case UQ_4_12(1.0):
    default:
        return UQ_4_12(1.0);
    }
}

uq4_12_t GetTypeModifier(u8 atkType, u8 defType)
{
#if B_FLAG_INVERSE_BATTLE != 0
    if (FlagGet(B_FLAG_INVERSE_BATTLE))
        return GetInverseTypeMultiplier(sTypeEffectivenessTable[atkType][defType]);
#endif
    return sTypeEffectivenessTable[atkType][defType];
}

s32 GetStealthHazardDamageByTypesAndHP(u8 hazardType, u8 type1, u8 type2, u32 maxHp)
{
    s32 dmg = 0;
    uq4_12_t modifier = UQ_4_12(1.0);

    modifier = uq4_12_multiply(modifier, GetTypeModifier(hazardType, type1));
    if (type2 != type1)
        modifier = uq4_12_multiply(modifier, GetTypeModifier(hazardType, type2));

    switch (modifier)
    {
    case UQ_4_12(0.0):
        dmg = 0;
        break;
    case UQ_4_12(0.25):
        dmg = maxHp / 32;
        if (dmg == 0)
            dmg = 1;
        break;
    case UQ_4_12(0.5):
        dmg = maxHp / 16;
        if (dmg == 0)
            dmg = 1;
        break;
    case UQ_4_12(1.0):
        dmg = maxHp / 8;
        if (dmg == 0)
            dmg = 1;
        break;
    case UQ_4_12(2.0):
        dmg = maxHp / 4;
        if (dmg == 0)
            dmg = 1;
        break;
    case UQ_4_12(4.0):
        dmg = maxHp / 2;
        if (dmg == 0)
            dmg = 1;
        break;
    }

    return dmg;
}

s32 GetStealthHazardDamage(u8 hazardType, u8 battler)
{
    u8 type1 = gBattleMons[battler].type1;
    u8 type2 = gBattleMons[battler].type2;
    u32 maxHp = gBattleMons[battler].maxHP;

    return GetStealthHazardDamageByTypesAndHP(hazardType, type1, type2, maxHp);
}

bool32 IsPartnerMonFromSameTrainer(u8 battler)
{
    if (GetBattlerSide(battler) == B_SIDE_OPPONENT && gBattleTypeFlags & BATTLE_TYPE_TWO_OPPONENTS)
        return FALSE;
    else if (GetBattlerSide(battler) == B_SIDE_PLAYER && gBattleTypeFlags & BATTLE_TYPE_INGAME_PARTNER)
        return FALSE;
    else if (gBattleTypeFlags & BATTLE_TYPE_MULTI)
        return FALSE;
    else
        return TRUE;
}

bool32 DoesSpeciesUseHoldItemToChangeForm(u16 species, u16 heldItemId)
{
    u32 i;
    const struct FormChange *formChanges = gFormChangeTablePointers[species];

    if (formChanges != NULL)
    {
        for (i = 0; formChanges[i].method != FORM_CHANGE_TERMINATOR; i++)
        {
            switch (formChanges[i].method)
            {
            case FORM_CHANGE_BATTLE_MEGA_EVOLUTION_ITEM:
            case FORM_CHANGE_BATTLE_PRIMAL_REVERSION:
            case FORM_CHANGE_BATTLE_ULTRA_BURST:
            case FORM_CHANGE_ITEM_HOLD:
                if (formChanges[i].param1 == heldItemId)
                    return TRUE;
                break;
            }
        }
    }
    return FALSE;
}

bool32 CanMegaEvolve(u8 battler)
{
    u32 itemId, holdEffect, species;
    struct Pokemon *mon;
    u8 battlerPosition = GetBattlerPosition(battler);
    u8 partnerPosition = GetBattlerPosition(BATTLE_PARTNER(battler));
    struct MegaEvolutionData *mega = &(((struct ChooseMoveStruct *)(&gBattleResources->bufferA[battler][4]))->mega);

    // Check if Player has a Mega Ring
    if ((GetBattlerPosition(battler) == B_POSITION_PLAYER_LEFT || (!(gBattleTypeFlags & BATTLE_TYPE_MULTI) && GetBattlerPosition(battler) == B_POSITION_PLAYER_RIGHT))
     && !CheckBagHasItem(ITEM_MEGA_RING, 1))
        return FALSE;

    // Check if trainer already mega evolved a pokemon.
    if (mega->alreadyEvolved[battlerPosition])
        return FALSE;

    // Cannot use z move and mega evolve on same turn
    if (gBattleStruct->zmove.toBeUsed[battler])
        return FALSE;

    if (gBattleTypeFlags & BATTLE_TYPE_DOUBLE
     && IsPartnerMonFromSameTrainer(battler)
     && (mega->alreadyEvolved[partnerPosition] || (mega->toEvolve & gBitTable[BATTLE_PARTNER(battler)])))
        return FALSE;

    // Check if mon is currently held by Sky Drop
    if (gStatuses3[battler] & STATUS3_SKY_DROPPED)
        return FALSE;

    // Gets mon data.
    if (GetBattlerSide(battler) == B_SIDE_OPPONENT)
        mon = &gEnemyParty[gBattlerPartyIndexes[battler]];
    else
        mon = &gPlayerParty[gBattlerPartyIndexes[battler]];

    species = GetMonData(mon, MON_DATA_SPECIES);
    itemId = GetMonData(mon, MON_DATA_HELD_ITEM);

    if (itemId == ITEM_ENIGMA_BERRY_E_READER)
        holdEffect = gEnigmaBerries[battler].holdEffect;
    else
        holdEffect = ItemId_GetHoldEffect(itemId);

    // Check if there is an entry in the evolution table for regular Mega Evolution.
    if (GetBattleFormChangeTargetSpecies(battler, FORM_CHANGE_BATTLE_MEGA_EVOLUTION_ITEM) != SPECIES_NONE)
    {
        // Can Mega Evolve via Mega Stone.
        if (holdEffect == HOLD_EFFECT_MEGA_STONE)
            return TRUE;
    }

    // Check if there is an entry in the evolution table for Wish Mega Evolution.
    if (GetBattleFormChangeTargetSpecies(battler, FORM_CHANGE_BATTLE_MEGA_EVOLUTION_MOVE) != SPECIES_NONE)
    {
        // Can't Wish Mega Evolve if holding a Z Crystal.
        if (holdEffect != HOLD_EFFECT_Z_CRYSTAL)
            return TRUE;
    }

    // No checks passed, the mon CAN'T mega evolve.
    return FALSE;
}

<<<<<<< HEAD
bool32 IsBattlerMegaEvolved(u8 battler)
=======
bool32 CanUltraBurst(u8 battlerId)
{
    u32 itemId, holdEffect, species;
    struct Pokemon *mon;
    u8 battlerPosition = GetBattlerPosition(battlerId);
    u8 partnerPosition = GetBattlerPosition(BATTLE_PARTNER(battlerId));

    // Check if Player has a Z Ring
    if ((GetBattlerPosition(battlerId) == B_POSITION_PLAYER_LEFT || (!(gBattleTypeFlags & BATTLE_TYPE_MULTI) && GetBattlerPosition(battlerId) == B_POSITION_PLAYER_RIGHT))
     && !CheckBagHasItem(ITEM_Z_POWER_RING, 1))
        return FALSE;

    // Check if trainer already ultra bursted a pokemon.
    if (gBattleStruct->burst.alreadyBursted[battlerPosition])
        return FALSE;

    // Cannot use z move and ultra burst on same turn
    if (gBattleStruct->zmove.toBeUsed[battlerId])
        return FALSE;

    if (gBattleTypeFlags & BATTLE_TYPE_DOUBLE
     && IsPartnerMonFromSameTrainer(battlerId)
     && (gBattleStruct->burst.alreadyBursted[partnerPosition] || (gBattleStruct->burst.toBurst & gBitTable[BATTLE_PARTNER(battlerId)])))
        return FALSE;

    // Check if mon is currently held by Sky Drop
    if (gStatuses3[battlerId] & STATUS3_SKY_DROPPED)
        return FALSE;
    
    // Gets mon data.
    if (GetBattlerSide(battlerId) == B_SIDE_OPPONENT)
        mon = &gEnemyParty[gBattlerPartyIndexes[battlerId]];
    else
        mon = &gPlayerParty[gBattlerPartyIndexes[battlerId]];

    species = GetMonData(mon, MON_DATA_SPECIES);
    itemId = GetMonData(mon, MON_DATA_HELD_ITEM);

    // Check if there is an entry in the evolution table for Ultra Burst.
    if (GetBattleFormChangeTargetSpecies(battlerId, FORM_CHANGE_BATTLE_ULTRA_BURST) != SPECIES_NONE)
    {
        if (itemId == ITEM_ENIGMA_BERRY_E_READER)
            holdEffect = gEnigmaBerries[battlerId].holdEffect;
        else
            holdEffect = ItemId_GetHoldEffect(itemId);

        // Can Ultra Burst via Z Crystal.
        if (holdEffect == HOLD_EFFECT_Z_CRYSTAL)
            return TRUE;
    }

    // No checks passed, the mon CAN'T ultra burst.
    return FALSE;
}

bool32 IsBattlerMegaEvolved(u8 battlerId)
>>>>>>> deb20552
{
    // While Transform does copy stats and visuals, it shouldn't be counted as true Mega Evolution.
    if (gBattleMons[battler].status2 & STATUS2_TRANSFORMED)
        return FALSE;
    return (gSpeciesInfo[gBattleMons[battler].species].flags & SPECIES_FLAG_MEGA_EVOLUTION);
}

bool32 IsBattlerPrimalReverted(u8 battler)
{
    // While Transform does copy stats and visuals, it shouldn't be counted as true Primal Revesion.
    if (gBattleMons[battler].status2 & STATUS2_TRANSFORMED)
        return FALSE;
    return (gSpeciesInfo[gBattleMons[battler].species].flags & SPECIES_FLAG_PRIMAL_REVERSION);
}

bool32 IsBattlerUltraBursted(u8 battlerId)
{
    // While Transform does copy stats and visuals, it shouldn't be counted as true Ultra Burst.
    if (gBattleMons[battlerId].status2 & STATUS2_TRANSFORMED)
        return FALSE;
    return (gSpeciesInfo[gBattleMons[battlerId].species].flags & SPECIES_FLAG_ULTRA_BURST);
}

// Returns SPECIES_NONE if no form change is possible
u16 GetBattleFormChangeTargetSpecies(u8 battler, u16 method)
{
    u32 i, j;
    u16 targetSpecies = SPECIES_NONE;
    u16 species = gBattleMons[battler].species;
    const struct FormChange *formChanges = gFormChangeTablePointers[species];
    u16 heldItem;
    u32 ability;

    if (formChanges != NULL)
    {
        heldItem = gBattleMons[battler].item;
        ability = GetBattlerAbility(battler);

        for (i = 0; formChanges[i].method != FORM_CHANGE_TERMINATOR; i++)
        {
            if (method == formChanges[i].method && species != formChanges[i].targetSpecies)
            {
                switch (method)
                {
                case FORM_CHANGE_BATTLE_MEGA_EVOLUTION_ITEM:
                case FORM_CHANGE_BATTLE_PRIMAL_REVERSION:
                case FORM_CHANGE_BATTLE_ULTRA_BURST:
                    if (heldItem == formChanges[i].param1)
                        targetSpecies = formChanges[i].targetSpecies;
                    break;
                case FORM_CHANGE_BATTLE_MEGA_EVOLUTION_MOVE:
                    if (gBattleMons[battler].moves[0] == formChanges[i].param1
                     || gBattleMons[battler].moves[1] == formChanges[i].param1
                     || gBattleMons[battler].moves[2] == formChanges[i].param1
                     || gBattleMons[battler].moves[3] == formChanges[i].param1)
                        targetSpecies = formChanges[i].targetSpecies;
                    break;
                case FORM_CHANGE_BATTLE_SWITCH:
                    targetSpecies = formChanges[i].targetSpecies;
                    break;
                case FORM_CHANGE_BATTLE_HP_PERCENT:
                    if (formChanges[i].param1 == GetBattlerAbility(battler))
                    {
                        // We multiply by 100 to make sure that integer division doesn't mess with the health check.
                        u32 hpCheck = gBattleMons[battler].hp * 100 * 100 / gBattleMons[battler].maxHP;
                        switch(formChanges[i].param2)
                        {
                        case HP_HIGHER_THAN:
                            if (hpCheck > formChanges[i].param3 * 100)
                                targetSpecies = formChanges[i].targetSpecies;
                            break;
                        case HP_LOWER_EQ_THAN:
                            if (hpCheck <= formChanges[i].param3 * 100)
                                targetSpecies = formChanges[i].targetSpecies;
                            break;
                        }
                    }
                    break;
                case FORM_CHANGE_BATTLE_WEATHER:
                    // Check if there is a required ability and if the battler's ability does not match it
                    // or is suppressed. If so, revert to the no weather form.
                    if (formChanges[i].param2
                        && GetBattlerAbility(battler) != formChanges[i].param2
                        && formChanges[i].param1 == B_WEATHER_NONE)
                    {
                        targetSpecies = formChanges[i].targetSpecies;
                    }
                    // We need to revert the weather form if the field is under Air Lock, too.
                    else if (!WEATHER_HAS_EFFECT && formChanges[i].param1 == B_WEATHER_NONE)
                    {
                        targetSpecies = formChanges[i].targetSpecies;
                    }
                    // Otherwise, just check for a match between the weather and the form change table.
                    else if (gBattleWeather & formChanges[i].param1
                        || (gBattleWeather == B_WEATHER_NONE && formChanges[i].param1 == B_WEATHER_NONE))
                    {
                        targetSpecies = formChanges[i].targetSpecies;
                    }
                    break;
                case FORM_CHANGE_BATTLE_TURN_END:
                    if (formChanges[i].param1 == GetBattlerAbility(battler))
                        targetSpecies = formChanges[i].targetSpecies;
                    break;
                }
            }
        }
    }

    return targetSpecies;
}

bool32 CanBattlerFormChange(u8 battler, u16 method)
{
    // Can't change form if transformed.
    if (gBattleMons[battler].status2 & STATUS2_TRANSFORMED
        && B_TRANSFORM_FORM_CHANGES >= GEN_5)
        return FALSE;
<<<<<<< HEAD
    // Mega Evolved Pokémon should always revert to normal upon fainting or ending the battle.
    if (IsBattlerMegaEvolved(battler) && (method == FORM_CHANGE_FAINT || method == FORM_CHANGE_END_BATTLE))
=======
    // Mega Evolved and Ultra Bursted Pokémon should always revert to normal upon fainting or ending the battle.
    if ((IsBattlerMegaEvolved(battlerId) || IsBattlerUltraBursted(battlerId)) && (method == FORM_CHANGE_FAINT || method == FORM_CHANGE_END_BATTLE))
>>>>>>> deb20552
        return TRUE;
    else if (IsBattlerPrimalReverted(battler) && (method == FORM_CHANGE_END_BATTLE))
        return TRUE;
    return DoesSpeciesHaveFormChangeMethod(gBattleMons[battler].species, method);
}

bool32 TryBattleFormChange(u8 battler, u16 method)
{
    u8 monId = gBattlerPartyIndexes[battler];
    u8 side = GET_BATTLER_SIDE(battler);
    struct Pokemon *party = GetBattlerParty(battler);
    u16 targetSpecies;

    if (!CanBattlerFormChange(battler, method))
        return FALSE;

    targetSpecies = GetBattleFormChangeTargetSpecies(battler, method);
    if (targetSpecies == SPECIES_NONE)
        targetSpecies = GetFormChangeTargetSpecies(&party[monId], method, 0);
    if (targetSpecies != SPECIES_NONE)
    {
        // Saves the original species on the first form change for the player.
        if (gBattleStruct->changedSpecies[side][monId] == SPECIES_NONE)
            gBattleStruct->changedSpecies[side][monId] = gBattleMons[battler].species;

        TryToSetBattleFormChangeMoves(&party[monId], method);
        SetMonData(&party[monId], MON_DATA_SPECIES, &targetSpecies);
        gBattleMons[battler].species = targetSpecies;
        RecalcBattlerStats(battler, &party[monId]);
        return TRUE;
    }
    else if (gBattleStruct->changedSpecies[side][monId] != SPECIES_NONE)
    {
        bool8 restoreSpecies = FALSE;

<<<<<<< HEAD
        // Mega Evolved Pokémon should always revert to normal upon fainting or ending the battle, so no need to add it to the form change tables.
        if (IsBattlerMegaEvolved(battler) && (method == FORM_CHANGE_FAINT || method == FORM_CHANGE_END_BATTLE))
=======
        // Mega Evolved and Ultra Bursted Pokémon should always revert to normal upon fainting or ending the battle, so no need to add it to the form change tables.
        if ((IsBattlerMegaEvolved(battlerId) || IsBattlerUltraBursted(battlerId)) && (method == FORM_CHANGE_FAINT || method == FORM_CHANGE_END_BATTLE))
>>>>>>> deb20552
            restoreSpecies = TRUE;

        // Unlike Megas, Primal Reversion isn't canceled on fainting.
        else if (IsBattlerPrimalReverted(battler) && (method == FORM_CHANGE_END_BATTLE))
            restoreSpecies = TRUE;

        if (restoreSpecies)
        {
            // Reverts the original species
            TryToSetBattleFormChangeMoves(&party[monId], method);
            SetMonData(&party[monId], MON_DATA_SPECIES, &gBattleStruct->changedSpecies[side][monId]);
            RecalcBattlerStats(battler, &party[monId]);
            return TRUE;
        }
    }

    return FALSE;
}

bool32 DoBattlersShareType(u32 battler1, u32 battler2)
{
    s32 i;
    u8 types1[3] = {gBattleMons[battler1].type1, gBattleMons[battler1].type2, gBattleMons[battler1].type3};
    u8 types2[3] = {gBattleMons[battler2].type1, gBattleMons[battler2].type2, gBattleMons[battler2].type3};

    if (types1[2] == TYPE_MYSTERY)
        types1[2] = types1[0];
    if (types2[2] == TYPE_MYSTERY)
        types2[2] = types2[0];

    for (i = 0; i < 3; i++)
    {
        if (types1[i] == types2[0] || types1[i] == types2[1] || types1[i] == types2[2])
            return TRUE;
    }

    return FALSE;
}

bool32 CanBattlerGetOrLoseItem(u8 battler, u16 itemId)
{
    u16 species = gBattleMons[battler].species;
    u16 holdEffect = ItemId_GetHoldEffect(itemId);

    // Mail can be stolen now
    if (itemId == ITEM_ENIGMA_BERRY_E_READER)
        return FALSE;
    else if (DoesSpeciesUseHoldItemToChangeForm(species, itemId))
        return FALSE;
    else if (holdEffect == HOLD_EFFECT_Z_CRYSTAL)
        return FALSE;
    else
        return TRUE;
}

struct Pokemon *GetIllusionMonPtr(u32 battler)
{
    if (gBattleStruct->illusion[battler].broken)
        return NULL;
    if (!gBattleStruct->illusion[battler].set)
    {
        if (GetBattlerSide(battler) == B_SIDE_PLAYER)
            SetIllusionMon(&gPlayerParty[gBattlerPartyIndexes[battler]], battler);
        else
            SetIllusionMon(&gEnemyParty[gBattlerPartyIndexes[battler]], battler);
    }
    if (!gBattleStruct->illusion[battler].on)
        return NULL;

    return gBattleStruct->illusion[battler].mon;
}

void ClearIllusionMon(u32 battler)
{
    memset(&gBattleStruct->illusion[battler], 0, sizeof(gBattleStruct->illusion[battler]));
}

u32 GetIllusionMonSpecies(u32 battler)
{
    struct Pokemon *illusionMon = GetIllusionMonPtr(battler);
    if (illusionMon != NULL)
        return GetMonData(illusionMon, MON_DATA_SPECIES);
    return SPECIES_NONE;
}

bool32 SetIllusionMon(struct Pokemon *mon, u32 battler)
{
    struct Pokemon *party, *partnerMon;
    s32 i, id;
    u8 side, partyCount;

    gBattleStruct->illusion[battler].set = 1;
    if (GetMonAbility(mon) != ABILITY_ILLUSION)
        return FALSE;

    party = GetBattlerParty(battler);
    side = GetBattlerSide(battler);
    partyCount = side == B_SIDE_PLAYER ? gPlayerPartyCount : gEnemyPartyCount;

    // If this pokemon is last in the party, ignore Illusion.
    if (&party[partyCount - 1] == mon)
        return FALSE;

    if (IsBattlerAlive(BATTLE_PARTNER(battler)))
        partnerMon = &party[gBattlerPartyIndexes[BATTLE_PARTNER(battler)]];
    else
        partnerMon = mon;

    // Find last alive non-egg pokemon.
    for (i = PARTY_SIZE - 1; i >= 0; i--)
    {
        id = i;
        if (GetMonData(&party[id], MON_DATA_SANITY_HAS_SPECIES)
            && GetMonData(&party[id], MON_DATA_HP)
            && !GetMonData(&party[id], MON_DATA_IS_EGG)
            && &party[id] != mon
            && &party[id] != partnerMon)
        {
            gBattleStruct->illusion[battler].on = 1;
            gBattleStruct->illusion[battler].broken = 0;
            gBattleStruct->illusion[battler].partyId = id;
            gBattleStruct->illusion[battler].mon = &party[id];
            return TRUE;
        }
    }

    return FALSE;
}

bool8 ShouldGetStatBadgeBoost(u16 badgeFlag, u8 battler)
{
#if B_BADGE_BOOST == GEN_3
    if (gBattleTypeFlags & (BATTLE_TYPE_LINK | BATTLE_TYPE_EREADER_TRAINER | BATTLE_TYPE_RECORDED_LINK | BATTLE_TYPE_FRONTIER))
        return FALSE;
    else if (GetBattlerSide(battler) != B_SIDE_PLAYER)
        return FALSE;
    else if (gBattleTypeFlags & BATTLE_TYPE_TRAINER && gTrainerBattleOpponent_A == TRAINER_SECRET_BASE)
        return FALSE;
    else if (FlagGet(badgeFlag))
        return TRUE;
#endif
    return FALSE;
}

u8 GetBattleMoveSplit(u32 moveId)
{
    if (gBattleStruct != NULL && gBattleStruct->zmove.active && !IS_MOVE_STATUS(moveId))
        return gBattleStruct->zmove.activeSplit;
    if (gBattleStruct != NULL && gBattleStruct->swapDamageCategory) // Photon Geyser, Shell Side Arm, Light That Burns the Sky
        return SPLIT_PHYSICAL;

#if B_PHYSICAL_SPECIAL_SPLIT >= GEN_4
    return gBattleMoves[moveId].split;
#else
    if (IS_MOVE_STATUS(moveId))
        return SPLIT_STATUS;
    else if (gBattleMoves[moveId].type < TYPE_MYSTERY)
        return SPLIT_PHYSICAL;
    else
        return SPLIT_SPECIAL;
#endif
}

static bool32 TryRemoveScreens(u8 battler)
{
    bool32 removed = FALSE;
    u8 battlerSide = GetBattlerSide(battler);
    u8 enemySide = GetBattlerSide(BATTLE_OPPOSITE(battler));

    // try to remove from battler's side
    if (gSideStatuses[battlerSide] & (SIDE_STATUS_REFLECT | SIDE_STATUS_LIGHTSCREEN | SIDE_STATUS_AURORA_VEIL))
    {
        gSideStatuses[battlerSide] &= ~(SIDE_STATUS_REFLECT | SIDE_STATUS_LIGHTSCREEN | SIDE_STATUS_AURORA_VEIL);
        gSideTimers[battlerSide].reflectTimer = 0;
        gSideTimers[battlerSide].lightscreenTimer = 0;
        gSideTimers[battlerSide].auroraVeilTimer = 0;
        removed = TRUE;
    }

    // try to remove from battler opponent's side
    if (gSideStatuses[enemySide] & (SIDE_STATUS_REFLECT | SIDE_STATUS_LIGHTSCREEN | SIDE_STATUS_AURORA_VEIL))
    {
        gSideStatuses[enemySide] &= ~(SIDE_STATUS_REFLECT | SIDE_STATUS_LIGHTSCREEN | SIDE_STATUS_AURORA_VEIL);
        gSideTimers[enemySide].reflectTimer = 0;
        gSideTimers[enemySide].lightscreenTimer = 0;
        gSideTimers[enemySide].auroraVeilTimer = 0;
        removed = TRUE;
    }

    return removed;
}

static bool32 IsUnnerveAbilityOnOpposingSide(u8 battler)
{
    if (IsAbilityOnOpposingSide(battler, ABILITY_UNNERVE)
      || IsAbilityOnOpposingSide(battler, ABILITY_AS_ONE_ICE_RIDER)
      || IsAbilityOnOpposingSide(battler, ABILITY_AS_ONE_SHADOW_RIDER))
        return TRUE;
    return FALSE;
}

// Photon geyser & light that burns the sky
u8 GetSplitBasedOnStats(u8 battler)
{
    u32 attack = gBattleMons[battler].attack;
    u32 spAttack = gBattleMons[battler].spAttack;

    attack = attack * gStatStageRatios[gBattleMons[battler].statStages[STAT_ATK]][0];
    attack = attack / gStatStageRatios[gBattleMons[battler].statStages[STAT_ATK]][1];

    spAttack = spAttack * gStatStageRatios[gBattleMons[battler].statStages[STAT_SPATK]][0];
    spAttack = spAttack / gStatStageRatios[gBattleMons[battler].statStages[STAT_SPATK]][1];

    if (spAttack >= attack)
        return SPLIT_SPECIAL;
    else
        return SPLIT_PHYSICAL;
}

static u8 GetFlingPowerFromItemId(u16 itemId)
{
    if (itemId >= ITEM_TM01 && itemId <= ITEM_HM08)
    {
        u8 power = gBattleMoves[ItemIdToBattleMoveId(itemId)].power;
        if (power > 1)
            return power;
        return 10; // Status moves and moves with variable power always return 10 power.
    }
    else
        return ItemId_GetFlingPower(itemId);
}

// Make sure the input bank is any bank on the specific mon's side
bool32 CanFling(u8 battler)
{
    u16 item = gBattleMons[battler].item;
    u16 itemEffect = ItemId_GetHoldEffect(item);

    if (item == ITEM_NONE
      #if B_KLUTZ_FLING_INTERACTION >= GEN_5
      || GetBattlerAbility(battler) == ABILITY_KLUTZ
      #endif
      || gFieldStatuses & STATUS_FIELD_MAGIC_ROOM
      || gDisableStructs[battler].embargoTimer != 0
      || GetFlingPowerFromItemId(item) == 0
      || !CanBattlerGetOrLoseItem(battler, item))
        return FALSE;

    return TRUE;
}

// Ability checks
bool32 IsRolePlayBannedAbilityAtk(u16 ability)
{
    u32 i;
    for (i = 0; i < ARRAY_COUNT(sRolePlayBannedAttackerAbilities); i++)
    {
        if (ability == sRolePlayBannedAttackerAbilities[i])
            return TRUE;
    }
    return FALSE;
}

bool32 IsRolePlayBannedAbility(u16 ability)
{
    u32 i;
    for (i = 0; i < ARRAY_COUNT(sRolePlayBannedAbilities); i++)
    {
        if (ability == sRolePlayBannedAbilities[i])
            return TRUE;
    }
    return FALSE;
}

bool32 IsSkillSwapBannedAbility(u16 ability)
{
    u32 i;
    for (i = 0; i < ARRAY_COUNT(sSkillSwapBannedAbilities); i++)
    {
        if (ability == sSkillSwapBannedAbilities[i])
            return TRUE;
    }
    return FALSE;
}

bool32 IsWorrySeedBannedAbility(u16 ability)
{
    u32 i;
    for (i = 0; i < ARRAY_COUNT(sWorrySeedBannedAbilities); i++)
    {
        if (ability == sWorrySeedBannedAbilities[i])
            return TRUE;
    }
    return FALSE;
}

bool32 IsGastroAcidBannedAbility(u16 ability)
{
    u32 i;
    for (i = 0; i < ARRAY_COUNT(sGastroAcidBannedAbilities); i++)
    {
        if (ability == sGastroAcidBannedAbilities[i])
            return TRUE;
    }
    return FALSE;
}

bool32 IsEntrainmentBannedAbilityAttacker(u16 ability)
{
    u32 i;
    for (i = 0; i < ARRAY_COUNT(sEntrainmentBannedAttackerAbilities); i++)
    {
        if (ability == sEntrainmentBannedAttackerAbilities[i])
            return TRUE;
    }
    return FALSE;
}

bool32 IsEntrainmentTargetOrSimpleBeamBannedAbility(u16 ability)
{
    u32 i;
    for (i = 0; i < ARRAY_COUNT(sEntrainmentTargetSimpleBeamBannedAbilities); i++)
    {
        if (ability == sEntrainmentTargetSimpleBeamBannedAbilities[i])
            return TRUE;
    }
    return FALSE;
}

// Sort an array of battlers by speed
// Useful for effects like pickpocket, eject button, red card, dancer
void SortBattlersBySpeed(u8 *battlers, bool8 slowToFast)
{
    int i, j, currSpeed, currBattler;
    u16 speeds[MAX_BATTLERS_COUNT] = {0};

    for (i = 0; i < gBattlersCount; i++)
        speeds[i] = GetBattlerTotalSpeedStat(battlers[i]);

    for (i = 1; i < gBattlersCount; i++)
    {
        currBattler = battlers[i];
        currSpeed = speeds[i];
        j = i - 1;

        if (slowToFast)
        {
            while (j >= 0 && speeds[j] > currSpeed)
            {
                battlers[j + 1] = battlers[j];
                speeds[j + 1] = speeds[j];
                j = j - 1;
            }
        }
        else
        {
            while (j >= 0 && speeds[j] < currSpeed)
            {
                battlers[j + 1] = battlers[j];
                speeds[j + 1] = speeds[j];
                j = j - 1;
            }
        }

        battlers[j + 1] = currBattler;
        speeds[j + 1] = currSpeed;
    }
}

void TryRestoreHeldItems(void)
{
    u32 i;
    u16 lostItem = ITEM_NONE;

    for (i = 0; i < PARTY_SIZE; i++)
    {
    #if B_RESTORE_HELD_BATTLE_ITEMS == FALSE
        if (gBattleStruct->itemLost[i].stolen)
    #endif
        {
            lostItem = gBattleStruct->itemLost[i].originalItem;
            if (lostItem != ITEM_NONE && ItemId_GetPocket(lostItem) != POCKET_BERRIES)
                SetMonData(&gPlayerParty[i], MON_DATA_HELD_ITEM, &lostItem);  // Restore stolen non-berry items
        }
    }
}

bool32 CanStealItem(u8 battlerStealing, u8 battlerItem, u16 item)
{
    u8 stealerSide = GetBattlerSide(battlerStealing);

    if (gBattleTypeFlags & BATTLE_TYPE_TRAINER_HILL)
        return FALSE;

    // Check if the battler trying to steal should be able to
    if (stealerSide == B_SIDE_OPPONENT
        && !(gBattleTypeFlags &
             (BATTLE_TYPE_EREADER_TRAINER
              | BATTLE_TYPE_FRONTIER
              | BATTLE_TYPE_LINK
              | BATTLE_TYPE_RECORDED_LINK
              | BATTLE_TYPE_SECRET_BASE
              #if B_TRAINERS_KNOCK_OFF_ITEMS == TRUE
              | BATTLE_TYPE_TRAINER
              #endif
              )))
    {
        return FALSE;
    }
    else if (!(gBattleTypeFlags &
          (BATTLE_TYPE_EREADER_TRAINER
           | BATTLE_TYPE_FRONTIER
           | BATTLE_TYPE_LINK
           | BATTLE_TYPE_RECORDED_LINK
           | BATTLE_TYPE_SECRET_BASE))
        && (gWishFutureKnock.knockedOffMons[stealerSide] & gBitTable[gBattlerPartyIndexes[battlerStealing]]))
    {
        return FALSE;
    }

    if (!CanBattlerGetOrLoseItem(battlerItem, item)      // Battler with item cannot have it stolen
      ||!CanBattlerGetOrLoseItem(battlerStealing, item)) // Stealer cannot take the item
        return FALSE;

    return TRUE;
}

void TrySaveExchangedItem(u8 battler, u16 stolenItem)
{
    // Because BtlController_EmitSetMonData does SetMonData, we need to save the stolen item only if it matches the battler's original
    // So, if the player steals an item during battle and has it stolen from it, it will not end the battle with it (naturally)
#if B_TRAINERS_KNOCK_OFF_ITEMS == TRUE
    // If regular trainer battle and mon's original item matches what is being stolen, save it to be restored at end of battle
    if (gBattleTypeFlags & BATTLE_TYPE_TRAINER
      && !(gBattleTypeFlags & BATTLE_TYPE_FRONTIER)
      && GetBattlerSide(battler) == B_SIDE_PLAYER
      && stolenItem == gBattleStruct->itemLost[gBattlerPartyIndexes[battler]].originalItem)
        gBattleStruct->itemLost[gBattlerPartyIndexes[battler]].stolen = TRUE;
#endif
}

bool32 IsBattlerAffectedByHazards(u8 battler, bool32 toxicSpikes)
{
    bool32 ret = TRUE;
    u32 holdEffect = GetBattlerHoldEffect(battler, TRUE);
    if (toxicSpikes && holdEffect == HOLD_EFFECT_HEAVY_DUTY_BOOTS && !IS_BATTLER_OF_TYPE(battler, TYPE_POISON))
    {
        ret = FALSE;
        RecordItemEffectBattle(battler, holdEffect);
    }
    else if (holdEffect == HOLD_EFFECT_HEAVY_DUTY_BOOTS)
    {
        ret = FALSE;
        RecordItemEffectBattle(battler, holdEffect);
    }
    return ret;
}

bool32 TestSheerForceFlag(u8 battler, u16 move)
{
    if (GetBattlerAbility(battler) == ABILITY_SHEER_FORCE && gBattleMoves[move].sheerForceBoost)
        return TRUE;
    else
        return FALSE;
}

// This function is the body of "jumpifstat", but can be used dynamically in a function
bool32 CompareStat(u8 battler, u8 statId, u8 cmpTo, u8 cmpKind)
{
    bool8 ret = FALSE;
    u8 statValue = gBattleMons[battler].statStages[statId];

    // Because this command is used as a way of checking if a stat can be lowered/raised,
    // we need to do some modification at run-time.
    if (GetBattlerAbility(battler) == ABILITY_CONTRARY)
    {
        if (cmpKind == CMP_GREATER_THAN)
            cmpKind = CMP_LESS_THAN;
        else if (cmpKind == CMP_LESS_THAN)
            cmpKind = CMP_GREATER_THAN;

        if (cmpTo == MIN_STAT_STAGE)
            cmpTo = MAX_STAT_STAGE;
        else if (cmpTo == MAX_STAT_STAGE)
            cmpTo = MIN_STAT_STAGE;
    }

    switch (cmpKind)
    {
    case CMP_EQUAL:
        if (statValue == cmpTo)
            ret = TRUE;
        break;
    case CMP_NOT_EQUAL:
        if (statValue != cmpTo)
            ret = TRUE;
        break;
    case CMP_GREATER_THAN:
        if (statValue > cmpTo)
            ret = TRUE;
        break;
    case CMP_LESS_THAN:
        if (statValue < cmpTo)
            ret = TRUE;
        break;
    case CMP_COMMON_BITS:
        if (statValue & cmpTo)
            ret = TRUE;
        break;
    case CMP_NO_COMMON_BITS:
        if (!(statValue & cmpTo))
            ret = TRUE;
        break;
    }

    return ret;
}

void BufferStatChange(u8 battler, u8 statId, u8 stringId)
{
    bool8 hasContrary = (GetBattlerAbility(battler) == ABILITY_CONTRARY);

    PREPARE_STAT_BUFFER(gBattleTextBuff1, statId);
    if (stringId == STRINGID_STATFELL)
    {
        if (hasContrary)
            PREPARE_STRING_BUFFER(gBattleTextBuff2, STRINGID_STATROSE)
        else
            PREPARE_STRING_BUFFER(gBattleTextBuff2, STRINGID_STATFELL)
    }
    else if (stringId == STRINGID_STATROSE)
    {
        if (hasContrary)
            PREPARE_STRING_BUFFER(gBattleTextBuff2, STRINGID_STATFELL)
        else
            PREPARE_STRING_BUFFER(gBattleTextBuff2, STRINGID_STATROSE)
    }
    else
    {
        PREPARE_STRING_BUFFER(gBattleTextBuff2, stringId)
    }
}

bool32 TryRoomService(u8 battler)
{
    if (gFieldStatuses & STATUS_FIELD_TRICK_ROOM && CompareStat(battler, STAT_SPEED, MIN_STAT_STAGE, CMP_GREATER_THAN))
    {
        BufferStatChange(battler, STAT_SPEED, STRINGID_STATFELL);
        gEffectBattler = gBattleScripting.battler = battler;
        SET_STATCHANGER(STAT_SPEED, 1, TRUE);
        gBattleScripting.animArg1 = 14 + STAT_SPEED;
        gBattleScripting.animArg2 = 0;
        gLastUsedItem = gBattleMons[battler].item;
        return TRUE;
    }
    else
    {
        return FALSE;
    }
}

bool32 BlocksPrankster(u16 move, u8 battlerPrankster, u8 battlerDef, bool32 checkTarget)
{
    #if B_PRANKSTER_DARK_TYPES >= GEN_7
    if (!gProtectStructs[battlerPrankster].pranksterElevated)
        return FALSE;
    if (GetBattlerSide(battlerPrankster) == GetBattlerSide(battlerDef))
        return FALSE;
    if (checkTarget && (GetBattlerMoveTargetType(battlerPrankster, move) & (MOVE_TARGET_OPPONENTS_FIELD | MOVE_TARGET_DEPENDS)))
        return FALSE;
    if (!IS_BATTLER_OF_TYPE(battlerDef, TYPE_DARK))
        return FALSE;
    if (gStatuses3[battlerDef] & STATUS3_SEMI_INVULNERABLE)
        return FALSE;

    return TRUE;
    #endif
    return FALSE;
}

u16 GetUsedHeldItem(u8 battler)
{
    return gBattleStruct->usedHeldItems[gBattlerPartyIndexes[battler]][GetBattlerSide(battler)];
}

bool32 IsBattlerWeatherAffected(u8 battler, u32 weatherFlags)
{
    if (gBattleWeather & weatherFlags && WEATHER_HAS_EFFECT)
    {
        // given weather is active -> check if its sun, rain against utility umbrella ( since only 1 weather can be active at once)
        if (gBattleWeather & (B_WEATHER_SUN | B_WEATHER_RAIN) && GetBattlerHoldEffect(battler, TRUE) == HOLD_EFFECT_UTILITY_UMBRELLA)
            return FALSE; // utility umbrella blocks sun, rain effects

        return TRUE;
    }
    return FALSE;
}

// Gets move target before redirection effects etc. are applied
// Possible return values are defined in battle.h following MOVE_TARGET_SELECTED
u32 GetBattlerMoveTargetType(u8 battler, u16 move)
{
    u32 target;

    if (gBattleMoves[move].effect == EFFECT_EXPANDING_FORCE
        && IsBattlerTerrainAffected(battler, STATUS_FIELD_PSYCHIC_TERRAIN))
        return MOVE_TARGET_BOTH;
    else
        return gBattleMoves[move].target;
}

bool32 CanTargetBattler(u8 battlerAtk, u8 battlerDef, u16 move)
{
    if (gBattleMoves[move].effect == EFFECT_HIT_ENEMY_HEAL_ALLY
      && GetBattlerSide(battlerAtk) == GetBattlerSide(battlerDef)
      && gStatuses3[battlerAtk] & STATUS3_HEAL_BLOCK)
        return FALSE;   // Pokémon affected by Heal Block cannot target allies with Pollen Puff
    return TRUE;
}

static void SetRandomMultiHitCounter()
{
    if (GetBattlerHoldEffect(gBattlerAttacker, TRUE) == HOLD_EFFECT_LOADED_DICE)
    {
        gMultiHitCounter = RandomUniform(RNG_LOADED_DICE, 4, 5);
    }
    else
    {
#if B_MULTI_HIT_CHANCE >= GEN_5
        // 35%: 2 hits, 35%: 3 hits, 15% 4 hits, 15% 5 hits.
        gMultiHitCounter = RandomWeighted(RNG_HITS, 0, 0, 7, 7, 3, 3);
#else
        // 37.5%: 2 hits, 37.5%: 3 hits, 12.5% 4 hits, 12.5% 5 hits.
        gMultiHitCounter = RandomWeighted(RNG_HITS, 0, 0, 3, 3, 1, 1);
#endif
    }
}

void CopyMonLevelAndBaseStatsToBattleMon(u32 battler, struct Pokemon *mon)
{
    gBattleMons[battler].level = GetMonData(mon, MON_DATA_LEVEL);
    gBattleMons[battler].hp = GetMonData(mon, MON_DATA_HP);
    gBattleMons[battler].maxHP = GetMonData(mon, MON_DATA_MAX_HP);
    gBattleMons[battler].attack = GetMonData(mon, MON_DATA_ATK);
    gBattleMons[battler].defense = GetMonData(mon, MON_DATA_DEF);
    gBattleMons[battler].speed = GetMonData(mon, MON_DATA_SPEED);
    gBattleMons[battler].spAttack = GetMonData(mon, MON_DATA_SPATK);
    gBattleMons[battler].spDefense = GetMonData(mon, MON_DATA_SPDEF);
}

void CopyMonAbilityAndTypesToBattleMon(u32 battler, struct Pokemon *mon)
{
    gBattleMons[battler].ability = GetMonAbility(mon);
    gBattleMons[battler].type1 = gSpeciesInfo[gBattleMons[battler].species].types[0];
    gBattleMons[battler].type2 = gSpeciesInfo[gBattleMons[battler].species].types[1];
    gBattleMons[battler].type3 = TYPE_MYSTERY;
}

void RecalcBattlerStats(u32 battler, struct Pokemon *mon)
{
    CalculateMonStats(mon);
    CopyMonLevelAndBaseStatsToBattleMon(battler, mon);
    CopyMonAbilityAndTypesToBattleMon(battler, mon);
}

void RemoveConfusionStatus(u8 battler)
{
    gBattleMons[battler].status2 &= ~STATUS2_CONFUSION;
    gStatuses4[battler] &= ~STATUS4_INFINITE_CONFUSION;
}

static bool8 CanBeInfinitelyConfused(u8 battler)
{
    if  (gBattleMons[battler].ability == ABILITY_OWN_TEMPO
         || IsBattlerTerrainAffected(battler, STATUS_FIELD_MISTY_TERRAIN)
         || gSideStatuses[GetBattlerSide(battler)] & SIDE_STATUS_SAFEGUARD)
    {
        return FALSE;
    }
    return TRUE;
}

u8 GetBattlerGender(u8 battler)
{
    return GetGenderFromSpeciesAndPersonality(gBattleMons[battler].species,
                                              gBattleMons[battler].personality);
}

bool8 AreBattlersOfOppositeGender(u8 battler1, u8 battler2)
{
    u8 gender1 = GetBattlerGender(battler1);
    u8 gender2 = GetBattlerGender(battler2);

    return (gender1 != MON_GENDERLESS && gender2 != MON_GENDERLESS && gender1 != gender2);
}

u32 CalcSecondaryEffectChance(u8 battler, u8 secondaryEffectChance)
{
    if (GetBattlerAbility(battler) == ABILITY_SERENE_GRACE)
        secondaryEffectChance *= 2;

    return secondaryEffectChance;
}

bool32 IsAlly(u32 battlerAtk, u32 battlerDef)
{
    return (GetBattlerSide(battlerAtk) == GetBattlerSide(battlerDef));
}<|MERGE_RESOLUTION|>--- conflicted
+++ resolved
@@ -1608,17 +1608,10 @@
 u32 TrySetCantSelectMoveBattleScript(u32 battler)
 {
     u32 limitations = 0;
-<<<<<<< HEAD
-    u8 moveId = gBattleResources->bufferB[battler][2] & ~RET_MEGA_EVOLUTION;
+    u8 moveId = gBattleResources->bufferB[battler][2] & ~(RET_MEGA_EVOLUTION | RET_ULTRA_BURST);
     u32 move = gBattleMons[battler].moves[moveId];
     u32 holdEffect = GetBattlerHoldEffect(battler, TRUE);
     u16 *choicedMove = &gBattleStruct->choicedMove[battler];
-=======
-    u8 moveId = gBattleResources->bufferB[gActiveBattler][2] & ~(RET_MEGA_EVOLUTION | RET_ULTRA_BURST);
-    u32 move = gBattleMons[gActiveBattler].moves[moveId];
-    u32 holdEffect = GetBattlerHoldEffect(gActiveBattler, TRUE);
-    u16 *choicedMove = &gBattleStruct->choicedMove[gActiveBattler];
->>>>>>> deb20552
 
     if (gBattleStruct->zmove.toBeUsed[gBattlerAttacker] == MOVE_NONE && gDisableStructs[battler].disabledMove == move && move != MOVE_NONE)
     {
@@ -10165,18 +10158,15 @@
     return FALSE;
 }
 
-<<<<<<< HEAD
-bool32 IsBattlerMegaEvolved(u8 battler)
-=======
-bool32 CanUltraBurst(u8 battlerId)
+bool32 CanUltraBurst(u8 battler)
 {
     u32 itemId, holdEffect, species;
     struct Pokemon *mon;
-    u8 battlerPosition = GetBattlerPosition(battlerId);
-    u8 partnerPosition = GetBattlerPosition(BATTLE_PARTNER(battlerId));
+    u8 battlerPosition = GetBattlerPosition(battler);
+    u8 partnerPosition = GetBattlerPosition(BATTLE_PARTNER(battler));
 
     // Check if Player has a Z Ring
-    if ((GetBattlerPosition(battlerId) == B_POSITION_PLAYER_LEFT || (!(gBattleTypeFlags & BATTLE_TYPE_MULTI) && GetBattlerPosition(battlerId) == B_POSITION_PLAYER_RIGHT))
+    if ((GetBattlerPosition(battler) == B_POSITION_PLAYER_LEFT || (!(gBattleTypeFlags & BATTLE_TYPE_MULTI) && GetBattlerPosition(battler) == B_POSITION_PLAYER_RIGHT))
      && !CheckBagHasItem(ITEM_Z_POWER_RING, 1))
         return FALSE;
 
@@ -10185,32 +10175,32 @@
         return FALSE;
 
     // Cannot use z move and ultra burst on same turn
-    if (gBattleStruct->zmove.toBeUsed[battlerId])
+    if (gBattleStruct->zmove.toBeUsed[battler])
         return FALSE;
 
     if (gBattleTypeFlags & BATTLE_TYPE_DOUBLE
-     && IsPartnerMonFromSameTrainer(battlerId)
-     && (gBattleStruct->burst.alreadyBursted[partnerPosition] || (gBattleStruct->burst.toBurst & gBitTable[BATTLE_PARTNER(battlerId)])))
+     && IsPartnerMonFromSameTrainer(battler)
+     && (gBattleStruct->burst.alreadyBursted[partnerPosition] || (gBattleStruct->burst.toBurst & gBitTable[BATTLE_PARTNER(battler)])))
         return FALSE;
 
     // Check if mon is currently held by Sky Drop
-    if (gStatuses3[battlerId] & STATUS3_SKY_DROPPED)
+    if (gStatuses3[battler] & STATUS3_SKY_DROPPED)
         return FALSE;
-    
+
     // Gets mon data.
-    if (GetBattlerSide(battlerId) == B_SIDE_OPPONENT)
-        mon = &gEnemyParty[gBattlerPartyIndexes[battlerId]];
+    if (GetBattlerSide(battler) == B_SIDE_OPPONENT)
+        mon = &gEnemyParty[gBattlerPartyIndexes[battler]];
     else
-        mon = &gPlayerParty[gBattlerPartyIndexes[battlerId]];
+        mon = &gPlayerParty[gBattlerPartyIndexes[battler]];
 
     species = GetMonData(mon, MON_DATA_SPECIES);
     itemId = GetMonData(mon, MON_DATA_HELD_ITEM);
 
     // Check if there is an entry in the evolution table for Ultra Burst.
-    if (GetBattleFormChangeTargetSpecies(battlerId, FORM_CHANGE_BATTLE_ULTRA_BURST) != SPECIES_NONE)
+    if (GetBattleFormChangeTargetSpecies(battler, FORM_CHANGE_BATTLE_ULTRA_BURST) != SPECIES_NONE)
     {
         if (itemId == ITEM_ENIGMA_BERRY_E_READER)
-            holdEffect = gEnigmaBerries[battlerId].holdEffect;
+            holdEffect = gEnigmaBerries[battler].holdEffect;
         else
             holdEffect = ItemId_GetHoldEffect(itemId);
 
@@ -10223,8 +10213,7 @@
     return FALSE;
 }
 
-bool32 IsBattlerMegaEvolved(u8 battlerId)
->>>>>>> deb20552
+bool32 IsBattlerMegaEvolved(u8 battler)
 {
     // While Transform does copy stats and visuals, it shouldn't be counted as true Mega Evolution.
     if (gBattleMons[battler].status2 & STATUS2_TRANSFORMED)
@@ -10240,12 +10229,12 @@
     return (gSpeciesInfo[gBattleMons[battler].species].flags & SPECIES_FLAG_PRIMAL_REVERSION);
 }
 
-bool32 IsBattlerUltraBursted(u8 battlerId)
+bool32 IsBattlerUltraBursted(u8 battler)
 {
     // While Transform does copy stats and visuals, it shouldn't be counted as true Ultra Burst.
-    if (gBattleMons[battlerId].status2 & STATUS2_TRANSFORMED)
+    if (gBattleMons[battler].status2 & STATUS2_TRANSFORMED)
         return FALSE;
-    return (gSpeciesInfo[gBattleMons[battlerId].species].flags & SPECIES_FLAG_ULTRA_BURST);
+    return (gSpeciesInfo[gBattleMons[battler].species].flags & SPECIES_FLAG_ULTRA_BURST);
 }
 
 // Returns SPECIES_NONE if no form change is possible
@@ -10342,13 +10331,8 @@
     if (gBattleMons[battler].status2 & STATUS2_TRANSFORMED
         && B_TRANSFORM_FORM_CHANGES >= GEN_5)
         return FALSE;
-<<<<<<< HEAD
-    // Mega Evolved Pokémon should always revert to normal upon fainting or ending the battle.
-    if (IsBattlerMegaEvolved(battler) && (method == FORM_CHANGE_FAINT || method == FORM_CHANGE_END_BATTLE))
-=======
     // Mega Evolved and Ultra Bursted Pokémon should always revert to normal upon fainting or ending the battle.
-    if ((IsBattlerMegaEvolved(battlerId) || IsBattlerUltraBursted(battlerId)) && (method == FORM_CHANGE_FAINT || method == FORM_CHANGE_END_BATTLE))
->>>>>>> deb20552
+    if ((IsBattlerMegaEvolved(battler) || IsBattlerUltraBursted(battler)) && (method == FORM_CHANGE_FAINT || method == FORM_CHANGE_END_BATTLE))
         return TRUE;
     else if (IsBattlerPrimalReverted(battler) && (method == FORM_CHANGE_END_BATTLE))
         return TRUE;
@@ -10384,13 +10368,8 @@
     {
         bool8 restoreSpecies = FALSE;
 
-<<<<<<< HEAD
-        // Mega Evolved Pokémon should always revert to normal upon fainting or ending the battle, so no need to add it to the form change tables.
-        if (IsBattlerMegaEvolved(battler) && (method == FORM_CHANGE_FAINT || method == FORM_CHANGE_END_BATTLE))
-=======
         // Mega Evolved and Ultra Bursted Pokémon should always revert to normal upon fainting or ending the battle, so no need to add it to the form change tables.
-        if ((IsBattlerMegaEvolved(battlerId) || IsBattlerUltraBursted(battlerId)) && (method == FORM_CHANGE_FAINT || method == FORM_CHANGE_END_BATTLE))
->>>>>>> deb20552
+        if ((IsBattlerMegaEvolved(battler) || IsBattlerUltraBursted(battler)) && (method == FORM_CHANGE_FAINT || method == FORM_CHANGE_END_BATTLE))
             restoreSpecies = TRUE;
 
         // Unlike Megas, Primal Reversion isn't canceled on fainting.
