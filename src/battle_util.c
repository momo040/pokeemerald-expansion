--- conflicted
+++ resolved
@@ -10872,14 +10872,6 @@
     }
 }
 
-<<<<<<< HEAD
-u32 GetMoveSecondaryEffectChance(u8 battlerId, u8 secondaryEffectChance)
-{
-    if (GetBattlerAbility(battlerId) == ABILITY_SERENE_GRACE)
-        return (secondaryEffectChance * 2);
-
-    return secondaryEffectChance;
-=======
 void CopyMonLevelAndBaseStatsToBattleMon(u32 battler, struct Pokemon *mon)
 {
     gBattleMons[battler].level = GetMonData(mon, MON_DATA_LEVEL);
@@ -10936,5 +10928,12 @@
     u8 gender2 = GetBattlerGender(battler2);
 
     return (gender1 != MON_GENDERLESS && gender2 != MON_GENDERLESS && gender1 != gender2);
->>>>>>> 8efbe825
+}
+
+u32 GetMoveSecondaryEffectChance(u8 battlerId, u8 secondaryEffectChance)
+{
+    if (GetBattlerAbility(battlerId) == ABILITY_SERENE_GRACE)
+        return (secondaryEffectChance * 2);
+
+    return secondaryEffectChance;
 }