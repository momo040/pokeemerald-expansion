#include "global.h"
#include "battle.h"
#include "battle_anim.h"
#include "battle_arena.h"
#include "battle_pyramid.h"
#include "battle_util.h"
#include "battle_controllers.h"
#include "battle_interface.h"
#include "battle_setup.h"
#include "party_menu.h"
#include "pokemon.h"
#include "international_string_util.h"
#include "item.h"
#include "util.h"
#include "battle_scripts.h"
#include "random.h"
#include "text.h"
#include "safari_zone.h"
#include "sound.h"
#include "sprite.h"
#include "string_util.h"
#include "task.h"
#include "trig.h"
#include "window.h"
#include "battle_message.h"
#include "battle_ai_main.h"
#include "battle_ai_util.h"
#include "event_data.h"
#include "link.h"
#include "malloc.h"
#include "berry.h"
#include "pokedex.h"
#include "mail.h"
#include "field_weather.h"
#include "constants/abilities.h"
#include "constants/battle_anim.h"
#include "constants/battle_config.h"
#include "constants/battle_move_effects.h"
#include "constants/battle_script_commands.h"
#include "constants/battle_string_ids.h"
#include "constants/hold_effects.h"
#include "constants/items.h"
#include "constants/moves.h"
#include "constants/songs.h"
#include "constants/species.h"
#include "constants/trainers.h"
#include "constants/weather.h"

extern struct Evolution gEvolutionTable[][EVOS_PER_MON];

/*
NOTE: The data and functions in this file up until (but not including) sSoundMovesTable
are actually part of battle_main.c. They needed to be moved to this file in order to
match the ROM; this is also why sSoundMovesTable's declaration is in the middle of
functions instead of at the top of the file with the other declarations.
*/

static bool32 TryRemoveScreens(u8 battler);
static bool32 IsUnnerveAbilityOnOpposingSide(u8 battlerId);

extern const u8 *const gBattleScriptsForMoveEffects[];
extern const u8 *const gBattlescriptsForBallThrow[];
extern const u8 *const gBattlescriptsForRunningByItem[];
extern const u8 *const gBattlescriptsForUsingItem[];
extern const u8 *const gBattlescriptsForSafariActions[];

static const u8 sPkblToEscapeFactor[][3] = {
    {
        [B_MSG_MON_CURIOUS]    = 0,
        [B_MSG_MON_ENTHRALLED] = 0,
        [B_MSG_MON_IGNORED]    = 0
    },{
        [B_MSG_MON_CURIOUS]    = 3,
        [B_MSG_MON_ENTHRALLED] = 5,
        [B_MSG_MON_IGNORED]    = 0
    },{
        [B_MSG_MON_CURIOUS]    = 2,
        [B_MSG_MON_ENTHRALLED] = 3,
        [B_MSG_MON_IGNORED]    = 0
    },{
        [B_MSG_MON_CURIOUS]    = 1,
        [B_MSG_MON_ENTHRALLED] = 2,
        [B_MSG_MON_IGNORED]    = 0
    },{
        [B_MSG_MON_CURIOUS]    = 1,
        [B_MSG_MON_ENTHRALLED] = 1,
        [B_MSG_MON_IGNORED]    = 0
    }
};
static const u8 sGoNearCounterToCatchFactor[] = {4, 3, 2, 1};
static const u8 sGoNearCounterToEscapeFactor[] = {4, 4, 4, 4};

static const u16 sSkillSwapBannedAbilities[] =
{
    ABILITY_WONDER_GUARD,
    ABILITY_MULTITYPE,
    ABILITY_ILLUSION,
    ABILITY_STANCE_CHANGE,
    ABILITY_SCHOOLING,
    ABILITY_COMATOSE,
    ABILITY_SHIELDS_DOWN,
    ABILITY_DISGUISE,
    ABILITY_RKS_SYSTEM,
    ABILITY_BATTLE_BOND,
    ABILITY_POWER_CONSTRUCT,
    ABILITY_NEUTRALIZING_GAS,
    ABILITY_ICE_FACE,
    ABILITY_HUNGER_SWITCH,
    ABILITY_GULP_MISSILE,
};

static const u16 sRolePlayBannedAbilities[] =
{
    ABILITY_TRACE,
    ABILITY_WONDER_GUARD,
    ABILITY_FORECAST,
    ABILITY_FLOWER_GIFT,
    ABILITY_MULTITYPE,
    ABILITY_ILLUSION,
    ABILITY_ZEN_MODE,
    ABILITY_IMPOSTER,
    ABILITY_STANCE_CHANGE,
    ABILITY_POWER_OF_ALCHEMY,
    ABILITY_RECEIVER,
    ABILITY_SCHOOLING,
    ABILITY_COMATOSE,
    ABILITY_SHIELDS_DOWN,
    ABILITY_DISGUISE,
    ABILITY_RKS_SYSTEM,
    ABILITY_BATTLE_BOND,
    ABILITY_POWER_CONSTRUCT,
    ABILITY_ICE_FACE,
    ABILITY_HUNGER_SWITCH,
    ABILITY_GULP_MISSILE,
};

static const u16 sRolePlayBannedAttackerAbilities[] =
{
    ABILITY_MULTITYPE,
    ABILITY_ZEN_MODE,
    ABILITY_STANCE_CHANGE,
    ABILITY_SCHOOLING,
    ABILITY_COMATOSE,
    ABILITY_SHIELDS_DOWN,
    ABILITY_DISGUISE,
    ABILITY_RKS_SYSTEM,
    ABILITY_BATTLE_BOND,
    ABILITY_POWER_CONSTRUCT,
    ABILITY_ICE_FACE,
    ABILITY_GULP_MISSILE,
};

static const u16 sWorrySeedBannedAbilities[] =
{
    ABILITY_MULTITYPE,
    ABILITY_STANCE_CHANGE,
    ABILITY_SCHOOLING,
    ABILITY_COMATOSE,
    ABILITY_SHIELDS_DOWN,
    ABILITY_DISGUISE,
    ABILITY_RKS_SYSTEM,
    ABILITY_BATTLE_BOND,
    ABILITY_POWER_CONSTRUCT,
    ABILITY_TRUANT,
    ABILITY_ICE_FACE,
    ABILITY_GULP_MISSILE,
};

static const u16 sGastroAcidBannedAbilities[] =
{
    ABILITY_AS_ONE_ICE_RIDER,
    ABILITY_AS_ONE_SHADOW_RIDER,
    ABILITY_BATTLE_BOND,
    ABILITY_COMATOSE,
    ABILITY_DISGUISE,
    ABILITY_GULP_MISSILE,
    ABILITY_ICE_FACE,
    ABILITY_MULTITYPE,
    ABILITY_POWER_CONSTRUCT,
    ABILITY_RKS_SYSTEM,
    ABILITY_SCHOOLING,
    ABILITY_SHIELDS_DOWN,
    ABILITY_STANCE_CHANGE,
    ABILITY_ZEN_MODE,
};

static const u16 sEntrainmentBannedAttackerAbilities[] =
{
    ABILITY_TRACE,
    ABILITY_FORECAST,
    ABILITY_FLOWER_GIFT,
    ABILITY_ZEN_MODE,
    ABILITY_ILLUSION,
    ABILITY_IMPOSTER,
    ABILITY_POWER_OF_ALCHEMY,
    ABILITY_RECEIVER,
    ABILITY_DISGUISE,
    ABILITY_POWER_CONSTRUCT,
    ABILITY_NEUTRALIZING_GAS,
    ABILITY_ICE_FACE,
    ABILITY_HUNGER_SWITCH,
    ABILITY_GULP_MISSILE,
};

static const u16 sEntrainmentTargetSimpleBeamBannedAbilities[] =
{
    ABILITY_TRUANT,
    ABILITY_MULTITYPE,
    ABILITY_STANCE_CHANGE,
    ABILITY_SCHOOLING,
    ABILITY_COMATOSE,
    ABILITY_SHIELDS_DOWN,
    ABILITY_DISGUISE,
    ABILITY_RKS_SYSTEM,
    ABILITY_BATTLE_BOND,
    ABILITY_ICE_FACE,
    ABILITY_GULP_MISSILE,
};

bool32 IsAffectedByFollowMe(u32 battlerAtk, u32 defSide, u32 move)
{
    u32 ability = GetBattlerAbility(battlerAtk);

    if (gSideTimers[defSide].followmeTimer == 0
        || gBattleMons[gSideTimers[defSide].followmeTarget].hp == 0
        || gBattleMoves[move].effect == EFFECT_SNIPE_SHOT
        || ability == ABILITY_PROPELLER_TAIL || ability == ABILITY_STALWART)
        return FALSE;

    if (gSideTimers[defSide].followmePowder && !IsAffectedByPowder(battlerAtk, ability, GetBattlerHoldEffect(battlerAtk, TRUE)))
        return FALSE;

    return TRUE;
}

// Functions
void HandleAction_UseMove(void)
{
    u32 i, side, moveType, var = 4;

    gBattlerAttacker = gBattlerByTurnOrder[gCurrentTurnActionNumber];
    if (gBattleStruct->field_91 & gBitTable[gBattlerAttacker] || !IsBattlerAlive(gBattlerAttacker))
    {
        gCurrentActionFuncId = B_ACTION_FINISHED;
        return;
    }

    gIsCriticalHit = FALSE;
    gBattleStruct->atkCancellerTracker = 0;
    gMoveResultFlags = 0;
    gMultiHitCounter = 0;
    gBattleCommunication[6] = 0;
    gBattleScripting.savedMoveEffect = 0;
    gCurrMovePos = gChosenMovePos = *(gBattleStruct->chosenMovePositions + gBattlerAttacker);

    // choose move
    if (gProtectStructs[gBattlerAttacker].noValidMoves)
    {
        gProtectStructs[gBattlerAttacker].noValidMoves = FALSE;
        gCurrentMove = gChosenMove = MOVE_STRUGGLE;
        gHitMarker |= HITMARKER_NO_PPDEDUCT;
        *(gBattleStruct->moveTarget + gBattlerAttacker) = GetMoveTarget(MOVE_STRUGGLE, 0);
    }
    else if (gBattleMons[gBattlerAttacker].status2 & STATUS2_MULTIPLETURNS || gBattleMons[gBattlerAttacker].status2 & STATUS2_RECHARGE)
    {
        gCurrentMove = gChosenMove = gLockedMoves[gBattlerAttacker];
    }
    // encore forces you to use the same move
    else if (gDisableStructs[gBattlerAttacker].encoredMove != MOVE_NONE
          && gDisableStructs[gBattlerAttacker].encoredMove == gBattleMons[gBattlerAttacker].moves[gDisableStructs[gBattlerAttacker].encoredMovePos])
    {
        gCurrentMove = gChosenMove = gDisableStructs[gBattlerAttacker].encoredMove;
        gCurrMovePos = gChosenMovePos = gDisableStructs[gBattlerAttacker].encoredMovePos;
        *(gBattleStruct->moveTarget + gBattlerAttacker) = GetMoveTarget(gCurrentMove, 0);
    }
    // check if the encored move wasn't overwritten
    else if (gDisableStructs[gBattlerAttacker].encoredMove != MOVE_NONE
          && gDisableStructs[gBattlerAttacker].encoredMove != gBattleMons[gBattlerAttacker].moves[gDisableStructs[gBattlerAttacker].encoredMovePos])
    {
        gCurrMovePos = gChosenMovePos = gDisableStructs[gBattlerAttacker].encoredMovePos;
        gCurrentMove = gChosenMove = gBattleMons[gBattlerAttacker].moves[gCurrMovePos];
        gDisableStructs[gBattlerAttacker].encoredMove = MOVE_NONE;
        gDisableStructs[gBattlerAttacker].encoredMovePos = 0;
        gDisableStructs[gBattlerAttacker].encoreTimer = 0;
        *(gBattleStruct->moveTarget + gBattlerAttacker) = GetMoveTarget(gCurrentMove, 0);
    }
    else if (gBattleMons[gBattlerAttacker].moves[gCurrMovePos] != gChosenMoveByBattler[gBattlerAttacker])
    {
        gCurrentMove = gChosenMove = gBattleMons[gBattlerAttacker].moves[gCurrMovePos];
        *(gBattleStruct->moveTarget + gBattlerAttacker) = GetMoveTarget(gCurrentMove, 0);
    }
    else
    {
        gCurrentMove = gChosenMove = gBattleMons[gBattlerAttacker].moves[gCurrMovePos];
    }

    if (gBattleMons[gBattlerAttacker].hp != 0)
    {
        if (GetBattlerSide(gBattlerAttacker) == B_SIDE_PLAYER)
            gBattleResults.lastUsedMovePlayer = gCurrentMove;
        else
            gBattleResults.lastUsedMoveOpponent = gCurrentMove;
    }

    // Set dynamic move type.
    SetTypeBeforeUsingMove(gChosenMove, gBattlerAttacker);
    GET_MOVE_TYPE(gChosenMove, moveType);

    // choose target
    side = GetBattlerSide(gBattlerAttacker) ^ BIT_SIDE;
    if (IsAffectedByFollowMe(gBattlerAttacker, side, gCurrentMove)
        && gBattleMoves[gCurrentMove].target == MOVE_TARGET_SELECTED
        && GetBattlerSide(gBattlerAttacker) != GetBattlerSide(gSideTimers[side].followmeTarget))
    {
        gBattlerTarget = gSideTimers[side].followmeTarget;
    }
    else if ((gBattleTypeFlags & BATTLE_TYPE_DOUBLE)
           && gSideTimers[side].followmeTimer == 0
           && (gBattleMoves[gCurrentMove].power != 0 || gBattleMoves[gCurrentMove].target != MOVE_TARGET_USER)
           && ((gBattleMons[*(gBattleStruct->moveTarget + gBattlerAttacker)].ability != ABILITY_LIGHTNING_ROD && moveType == TYPE_ELECTRIC)
            || (gBattleMons[*(gBattleStruct->moveTarget + gBattlerAttacker)].ability != ABILITY_STORM_DRAIN && moveType == TYPE_WATER)))
    {
        side = GetBattlerSide(gBattlerAttacker);
        for (gActiveBattler = 0; gActiveBattler < gBattlersCount; gActiveBattler++)
        {
            if (side != GetBattlerSide(gActiveBattler)
                && *(gBattleStruct->moveTarget + gBattlerAttacker) != gActiveBattler
                && ((GetBattlerAbility(gActiveBattler) == ABILITY_LIGHTNING_ROD && moveType == TYPE_ELECTRIC)
                 || (GetBattlerAbility(gActiveBattler) == ABILITY_STORM_DRAIN && moveType == TYPE_WATER))
                && GetBattlerTurnOrderNum(gActiveBattler) < var
                && gBattleMoves[gCurrentMove].effect != EFFECT_SNIPE_SHOT
                && (GetBattlerAbility(gBattlerAttacker) != ABILITY_PROPELLER_TAIL
                 || GetBattlerAbility(gBattlerAttacker) != ABILITY_STALWART))
            {
                var = GetBattlerTurnOrderNum(gActiveBattler);
            }
        }
        if (var == 4)
        {
            if (gBattleMoves[gChosenMove].target & MOVE_TARGET_RANDOM)
            {
                if (GetBattlerSide(gBattlerAttacker) == B_SIDE_PLAYER)
                {
                    if (Random() & 1)
                        gBattlerTarget = GetBattlerAtPosition(B_POSITION_OPPONENT_LEFT);
                    else
                        gBattlerTarget = GetBattlerAtPosition(B_POSITION_OPPONENT_RIGHT);
                }
                else
                {
                    if (Random() & 1)
                        gBattlerTarget = GetBattlerAtPosition(B_POSITION_PLAYER_LEFT);
                    else
                        gBattlerTarget = GetBattlerAtPosition(B_POSITION_PLAYER_RIGHT);
                }
            }
            else if (gBattleMoves[gChosenMove].target & MOVE_TARGET_FOES_AND_ALLY)
            {
                for (gBattlerTarget = 0; gBattlerTarget < gBattlersCount; gBattlerTarget++)
                {
                    if (gBattlerTarget == gBattlerAttacker)
                        continue;
                    if (IsBattlerAlive(gBattlerTarget))
                        break;
                }
            }
            else
            {
                gBattlerTarget = *(gBattleStruct->moveTarget + gBattlerAttacker);
            }

            if (!IsBattlerAlive(gBattlerTarget))
            {
                if (GetBattlerSide(gBattlerAttacker) != GetBattlerSide(gBattlerTarget))
                {
                    gBattlerTarget = GetBattlerAtPosition(GetBattlerPosition(gBattlerTarget) ^ BIT_FLANK);
                }
                else
                {
                    gBattlerTarget = GetBattlerAtPosition(GetBattlerPosition(gBattlerAttacker) ^ BIT_SIDE);
                    if (!IsBattlerAlive(gBattlerTarget))
                        gBattlerTarget = GetBattlerAtPosition(GetBattlerPosition(gBattlerTarget) ^ BIT_FLANK);
                }
            }
        }
        else
        {
            gActiveBattler = gBattlerByTurnOrder[var];
            RecordAbilityBattle(gActiveBattler, gBattleMons[gActiveBattler].ability);
            if (gBattleMons[gActiveBattler].ability == ABILITY_LIGHTNING_ROD)
                gSpecialStatuses[gActiveBattler].lightningRodRedirected = TRUE;
            else if (gBattleMons[gActiveBattler].ability == ABILITY_STORM_DRAIN)
                gSpecialStatuses[gActiveBattler].stormDrainRedirected = TRUE;
            gBattlerTarget = gActiveBattler;
        }
    }
    else if (gBattleTypeFlags & BATTLE_TYPE_DOUBLE
          && gBattleMoves[gChosenMove].target & MOVE_TARGET_RANDOM)
    {
        if (GetBattlerSide(gBattlerAttacker) == B_SIDE_PLAYER)
        {
            if (Random() & 1)
                gBattlerTarget = GetBattlerAtPosition(B_POSITION_OPPONENT_LEFT);
            else
                gBattlerTarget = GetBattlerAtPosition(B_POSITION_OPPONENT_RIGHT);
        }
        else
        {
            if (Random() & 1)
                gBattlerTarget = GetBattlerAtPosition(B_POSITION_PLAYER_LEFT);
            else
                gBattlerTarget = GetBattlerAtPosition(B_POSITION_PLAYER_RIGHT);
        }

        if (gAbsentBattlerFlags & gBitTable[gBattlerTarget]
            && GetBattlerSide(gBattlerAttacker) != GetBattlerSide(gBattlerTarget))
        {
            gBattlerTarget = GetBattlerAtPosition(GetBattlerPosition(gBattlerTarget) ^ BIT_FLANK);
        }
    }
    else if (gBattleMoves[gChosenMove].target == MOVE_TARGET_ALLY)
    {
        if (IsBattlerAlive(BATTLE_PARTNER(gBattlerAttacker)))
            gBattlerTarget = BATTLE_PARTNER(gBattlerAttacker);
        else
            gBattlerTarget = gBattlerAttacker;
    }
    else if (gBattleTypeFlags & BATTLE_TYPE_DOUBLE
          && gBattleMoves[gChosenMove].target == MOVE_TARGET_FOES_AND_ALLY)
    {
        for (gBattlerTarget = 0; gBattlerTarget < gBattlersCount; gBattlerTarget++)
        {
            if (gBattlerTarget == gBattlerAttacker)
                continue;
            if (IsBattlerAlive(gBattlerTarget))
                break;
        }
    }
    else
    {
        gBattlerTarget = *(gBattleStruct->moveTarget + gBattlerAttacker);
        if (!IsBattlerAlive(gBattlerTarget))
        {
            if (GetBattlerSide(gBattlerAttacker) != GetBattlerSide(gBattlerTarget))
            {
                gBattlerTarget = GetBattlerAtPosition(GetBattlerPosition(gBattlerTarget) ^ BIT_FLANK);
            }
            else
            {
                gBattlerTarget = GetBattlerAtPosition(GetBattlerPosition(gBattlerAttacker) ^ BIT_SIDE);
                if (!IsBattlerAlive(gBattlerTarget))
                    gBattlerTarget = GetBattlerAtPosition(GetBattlerPosition(gBattlerTarget) ^ BIT_FLANK);
            }
        }
    }

    if (gBattleTypeFlags & BATTLE_TYPE_PALACE && gProtectStructs[gBattlerAttacker].palaceUnableToUseMove)
    {
        // Battle Palace, select battle script for failure to use move
        if (gBattleMons[gBattlerAttacker].hp == 0)
        {
            gCurrentActionFuncId = B_ACTION_FINISHED;
            return;
        }
        else if (gPalaceSelectionBattleScripts[gBattlerAttacker] != NULL)
        {
            gBattleCommunication[MULTISTRING_CHOOSER] = B_MSG_INCAPABLE_OF_POWER;
            gBattlescriptCurrInstr = gPalaceSelectionBattleScripts[gBattlerAttacker];
            gPalaceSelectionBattleScripts[gBattlerAttacker] = NULL;
        }
        else
        {
            gBattleCommunication[MULTISTRING_CHOOSER] = B_MSG_INCAPABLE_OF_POWER;
            gBattlescriptCurrInstr = BattleScript_MoveUsedLoafingAround;
        }
    }
    else
    {
        gBattlescriptCurrInstr = gBattleScriptsForMoveEffects[gBattleMoves[gCurrentMove].effect];
    }

    if (gBattleTypeFlags & BATTLE_TYPE_ARENA)
        BattleArena_AddMindPoints(gBattlerAttacker);

    // Record HP of each battler
    for (i = 0; i < MAX_BATTLERS_COUNT; i++)
        gBattleStruct->hpBefore[i] = gBattleMons[i].hp;

    gCurrentActionFuncId = B_ACTION_EXEC_SCRIPT;
}

void HandleAction_Switch(void)
{
    gBattlerAttacker = gBattlerByTurnOrder[gCurrentTurnActionNumber];
    gBattle_BG0_X = 0;
    gBattle_BG0_Y = 0;
    gActionSelectionCursor[gBattlerAttacker] = 0;
    gMoveSelectionCursor[gBattlerAttacker] = 0;

    PREPARE_MON_NICK_BUFFER(gBattleTextBuff1, gBattlerAttacker, *(gBattleStruct->field_58 + gBattlerAttacker))

    gBattleScripting.battler = gBattlerAttacker;
    gBattlescriptCurrInstr = BattleScript_ActionSwitch;
    gCurrentActionFuncId = B_ACTION_EXEC_SCRIPT;

    if (gBattleResults.playerSwitchesCounter < 255)
        gBattleResults.playerSwitchesCounter++;

    UndoFormChange(gBattlerPartyIndexes[gBattlerAttacker], GetBattlerSide(gBattlerAttacker), TRUE);
}

void HandleAction_UseItem(void)
{
    gBattlerAttacker = gBattlerTarget = gBattlerByTurnOrder[gCurrentTurnActionNumber];
    gBattle_BG0_X = 0;
    gBattle_BG0_Y = 0;
    ClearFuryCutterDestinyBondGrudge(gBattlerAttacker);

    gLastUsedItem = gBattleResources->bufferB[gBattlerAttacker][1] | (gBattleResources->bufferB[gBattlerAttacker][2] << 8);

    if (gLastUsedItem <= LAST_BALL) // is ball
    {
        gBattlescriptCurrInstr = gBattlescriptsForBallThrow[gLastUsedItem];
    }
    else if (gLastUsedItem == ITEM_POKE_DOLL || gLastUsedItem == ITEM_FLUFFY_TAIL)
    {
        gBattlescriptCurrInstr = gBattlescriptsForRunningByItem[0];
    }
    else if (GetBattlerSide(gBattlerAttacker) == B_SIDE_PLAYER)
    {
        gBattlescriptCurrInstr = gBattlescriptsForUsingItem[0];
    }
    else
    {
        gBattleScripting.battler = gBattlerAttacker;

        switch (*(gBattleStruct->AI_itemType + (gBattlerAttacker >> 1)))
        {
        case AI_ITEM_FULL_RESTORE:
        case AI_ITEM_HEAL_HP:
            break;
        case AI_ITEM_CURE_CONDITION:
            gBattleCommunication[MULTISTRING_CHOOSER] = AI_HEAL_CONFUSION;
            if (*(gBattleStruct->AI_itemFlags + gBattlerAttacker / 2) & (1 << AI_HEAL_CONFUSION))
            {
                if (*(gBattleStruct->AI_itemFlags + gBattlerAttacker / 2) & 0x3E)
                    gBattleCommunication[MULTISTRING_CHOOSER] = AI_HEAL_SLEEP;
            }
            else
            {
                // Check for other statuses, stopping at first (shouldn't be more than one)
                while (!(*(gBattleStruct->AI_itemFlags + gBattlerAttacker / 2) & 1))
                {
                    *(gBattleStruct->AI_itemFlags + gBattlerAttacker / 2) >>= 1;
                    gBattleCommunication[MULTISTRING_CHOOSER]++;
                    // MULTISTRING_CHOOSER will be either AI_HEAL_PARALYSIS, AI_HEAL_FREEZE,
                    // AI_HEAL_BURN, AI_HEAL_POISON, or AI_HEAL_SLEEP
                }
            }
            break;
        case AI_ITEM_X_STAT:
            gBattleCommunication[MULTISTRING_CHOOSER] = B_MSG_STAT_ROSE_ITEM;
            if (*(gBattleStruct->AI_itemFlags + (gBattlerAttacker >> 1)) & (1 << AI_DIRE_HIT))
            {
                gBattleCommunication[MULTISTRING_CHOOSER] = B_MSG_USED_DIRE_HIT;
            }
            else
            {
                PREPARE_STAT_BUFFER(gBattleTextBuff1, STAT_ATK)
                PREPARE_STRING_BUFFER(gBattleTextBuff2, CHAR_X)

                while (!((*(gBattleStruct->AI_itemFlags + (gBattlerAttacker >> 1))) & 1))
                {
                    *(gBattleStruct->AI_itemFlags + gBattlerAttacker / 2) >>= 1;
                    gBattleTextBuff1[2]++;
                }

                gBattleScripting.animArg1 = gBattleTextBuff1[2] + 14;
                gBattleScripting.animArg2 = 0;
            }
            break;
        case AI_ITEM_GUARD_SPEC:
            // It seems probable that at some point there was a special message for
            // an AI trainer using Guard Spec in a double battle.
            // There isn't now however, and the assignment to 2 below goes out of
            // bounds for gMistUsedStringIds and instead prints "{mon} is getting pumped"
            // from the next table, gFocusEnergyUsedStringIds.
            // In any case this isn't an issue in the retail version, as no trainers
            // are ever given any Guard Spec to use.
#ifndef UBFIX
            if (gBattleTypeFlags & BATTLE_TYPE_DOUBLE)
                gBattleCommunication[MULTISTRING_CHOOSER] = 2;
            else
#endif
                gBattleCommunication[MULTISTRING_CHOOSER] = B_MSG_SET_MIST;
            break;
        }

        gBattlescriptCurrInstr = gBattlescriptsForUsingItem[*(gBattleStruct->AI_itemType + gBattlerAttacker / 2)];
    }
    gCurrentActionFuncId = B_ACTION_EXEC_SCRIPT;
}

bool8 TryRunFromBattle(u8 battler)
{
    bool8 effect = FALSE;
    u8 holdEffect;
    u8 pyramidMultiplier;
    u8 speedVar;

    if (gBattleMons[battler].item == ITEM_ENIGMA_BERRY)
        holdEffect = gEnigmaBerries[battler].holdEffect;
    else
        holdEffect = ItemId_GetHoldEffect(gBattleMons[battler].item);

    gPotentialItemEffectBattler = battler;

    if (holdEffect == HOLD_EFFECT_CAN_ALWAYS_RUN)
    {
        gLastUsedItem = gBattleMons[battler].item;
        gProtectStructs[battler].fleeFlag = 1;
        effect++;
    }
    #if B_GHOSTS_ESCAPE >= GEN_6
    else if (IS_BATTLER_OF_TYPE(battler, TYPE_GHOST))
    {
        effect++;
    }
    #endif
    else if (gBattleMons[battler].ability == ABILITY_RUN_AWAY)
    {
        if (InBattlePyramid())
        {
            gBattleStruct->runTries++;
            pyramidMultiplier = GetPyramidRunMultiplier();
            speedVar = (gBattleMons[battler].speed * pyramidMultiplier) / (gBattleMons[BATTLE_OPPOSITE(battler)].speed) + (gBattleStruct->runTries * 30);
            if (speedVar > (Random() & 0xFF))
            {
                gLastUsedAbility = ABILITY_RUN_AWAY;
                gProtectStructs[battler].fleeFlag = 2;
                effect++;
            }
        }
        else
        {
            gLastUsedAbility = ABILITY_RUN_AWAY;
            gProtectStructs[battler].fleeFlag = 2;
            effect++;
        }
    }
    else if (gBattleTypeFlags & (BATTLE_TYPE_FRONTIER | BATTLE_TYPE_TRAINER_HILL) && gBattleTypeFlags & BATTLE_TYPE_TRAINER)
    {
        effect++;
    }
    else
    {
        u8 runningFromBattler = BATTLE_OPPOSITE(battler);
        if (!IsBattlerAlive(runningFromBattler))
            runningFromBattler |= BIT_FLANK;

        if (InBattlePyramid())
        {
            pyramidMultiplier = GetPyramidRunMultiplier();
            speedVar = (gBattleMons[battler].speed * pyramidMultiplier) / (gBattleMons[runningFromBattler].speed) + (gBattleStruct->runTries * 30);
            if (speedVar > (Random() & 0xFF))
                effect++;
        }
        else if (gBattleMons[battler].speed < gBattleMons[runningFromBattler].speed)
        {
            speedVar = (gBattleMons[battler].speed * 128) / (gBattleMons[runningFromBattler].speed) + (gBattleStruct->runTries * 30);
            if (speedVar > (Random() & 0xFF))
                effect++;
        }
        else // same speed or faster
        {
            effect++;
        }

        gBattleStruct->runTries++;
    }

    if (effect)
    {
        gCurrentTurnActionNumber = gBattlersCount;
        gBattleOutcome = B_OUTCOME_RAN;
    }

    return effect;
}

void HandleAction_Run(void)
{
    gBattlerAttacker = gBattlerByTurnOrder[gCurrentTurnActionNumber];

    if (gBattleTypeFlags & (BATTLE_TYPE_LINK | BATTLE_TYPE_RECORDED_LINK))
    {
        gCurrentTurnActionNumber = gBattlersCount;

        for (gActiveBattler = 0; gActiveBattler < gBattlersCount; gActiveBattler++)
        {
            if (GetBattlerSide(gActiveBattler) == B_SIDE_PLAYER)
            {
                if (gChosenActionByBattler[gActiveBattler] == B_ACTION_RUN)
                    gBattleOutcome |= B_OUTCOME_LOST;
            }
            else
            {
                if (gChosenActionByBattler[gActiveBattler] == B_ACTION_RUN)
                    gBattleOutcome |= B_OUTCOME_WON;
            }
        }

        gBattleOutcome |= B_OUTCOME_LINK_BATTLE_RAN;
        gSaveBlock2Ptr->frontier.disableRecordBattle = TRUE;
    }
    else
    {
        if (GetBattlerSide(gBattlerAttacker) == B_SIDE_PLAYER)
        {
            if (!TryRunFromBattle(gBattlerAttacker)) // failed to run away
            {
                ClearFuryCutterDestinyBondGrudge(gBattlerAttacker);
                gBattleCommunication[MULTISTRING_CHOOSER] = B_MSG_CANT_ESCAPE_2;
                gBattlescriptCurrInstr = BattleScript_PrintFailedToRunString;
                gCurrentActionFuncId = B_ACTION_EXEC_SCRIPT;
            }
        }
        else
        {
            if (!CanBattlerEscape(gBattlerAttacker))
            {
                gBattleCommunication[MULTISTRING_CHOOSER] = B_MSG_ATTACKER_CANT_ESCAPE;
                gBattlescriptCurrInstr = BattleScript_PrintFailedToRunString;
                gCurrentActionFuncId = B_ACTION_EXEC_SCRIPT;
            }
            else
            {
                gCurrentTurnActionNumber = gBattlersCount;
                gBattleOutcome = B_OUTCOME_MON_FLED;
            }
        }
    }
}

void HandleAction_WatchesCarefully(void)
{
    gBattlerAttacker = gBattlerByTurnOrder[gCurrentTurnActionNumber];
    gBattle_BG0_X = 0;
    gBattle_BG0_Y = 0;
    gBattlescriptCurrInstr = gBattlescriptsForSafariActions[0];
    gCurrentActionFuncId = B_ACTION_EXEC_SCRIPT;
}

void HandleAction_SafariZoneBallThrow(void)
{
    gBattlerAttacker = gBattlerByTurnOrder[gCurrentTurnActionNumber];
    gBattle_BG0_X = 0;
    gBattle_BG0_Y = 0;
    gNumSafariBalls--;
    gLastUsedItem = ITEM_SAFARI_BALL;
    gBattlescriptCurrInstr = gBattlescriptsForBallThrow[ITEM_SAFARI_BALL];
    gCurrentActionFuncId = B_ACTION_EXEC_SCRIPT;
}

void HandleAction_ThrowBall(void)
{
    gBattlerAttacker = gBattlerByTurnOrder[gCurrentTurnActionNumber];
    gBattle_BG0_X = 0;
    gBattle_BG0_Y = 0;
    gLastUsedItem = gLastThrownBall;
    RemoveBagItem(gLastUsedItem, 1);
    gBattlescriptCurrInstr = BattleScript_BallThrow;
    gCurrentActionFuncId = B_ACTION_EXEC_SCRIPT;
}

void HandleAction_ThrowPokeblock(void)
{
    gBattlerAttacker = gBattlerByTurnOrder[gCurrentTurnActionNumber];
    gBattle_BG0_X = 0;
    gBattle_BG0_Y = 0;
    gBattleCommunication[MULTISTRING_CHOOSER] = gBattleResources->bufferB[gBattlerAttacker][1] - 1;
    gLastUsedItem = gBattleResources->bufferB[gBattlerAttacker][2];

    if (gBattleResults.pokeblockThrows < 0xFF)
        gBattleResults.pokeblockThrows++;
    if (gBattleStruct->safariPkblThrowCounter < 3)
        gBattleStruct->safariPkblThrowCounter++;
    if (gBattleStruct->safariEscapeFactor > 1)
    {
        // BUG: safariEscapeFactor can become 0 below. This causes the pokeblock throw glitch.
        #ifdef BUGFIX
        if (gBattleStruct->safariEscapeFactor <= sPkblToEscapeFactor[gBattleStruct->safariPkblThrowCounter][gBattleCommunication[MULTISTRING_CHOOSER]])
        #else
        if (gBattleStruct->safariEscapeFactor < sPkblToEscapeFactor[gBattleStruct->safariPkblThrowCounter][gBattleCommunication[MULTISTRING_CHOOSER]])
        #endif
            gBattleStruct->safariEscapeFactor = 1;
        else
            gBattleStruct->safariEscapeFactor -= sPkblToEscapeFactor[gBattleStruct->safariPkblThrowCounter][gBattleCommunication[MULTISTRING_CHOOSER]];
    }

    gBattlescriptCurrInstr = gBattlescriptsForSafariActions[2];
    gCurrentActionFuncId = B_ACTION_EXEC_SCRIPT;
}

void HandleAction_GoNear(void)
{
    gBattlerAttacker = gBattlerByTurnOrder[gCurrentTurnActionNumber];
    gBattle_BG0_X = 0;
    gBattle_BG0_Y = 0;

    gBattleStruct->safariCatchFactor += sGoNearCounterToCatchFactor[gBattleStruct->safariGoNearCounter];
    if (gBattleStruct->safariCatchFactor > 20)
        gBattleStruct->safariCatchFactor = 20;

    gBattleStruct->safariEscapeFactor += sGoNearCounterToEscapeFactor[gBattleStruct->safariGoNearCounter];
    if (gBattleStruct->safariEscapeFactor > 20)
        gBattleStruct->safariEscapeFactor = 20;

    if (gBattleStruct->safariGoNearCounter < 3)
    {
        gBattleStruct->safariGoNearCounter++;
        gBattleCommunication[MULTISTRING_CHOOSER] = B_MSG_CREPT_CLOSER;
    }
    else
    {
        gBattleCommunication[MULTISTRING_CHOOSER] = B_MSG_CANT_GET_CLOSER;
    }
    gBattlescriptCurrInstr = gBattlescriptsForSafariActions[1];
    gCurrentActionFuncId = B_ACTION_EXEC_SCRIPT;
}

void HandleAction_SafariZoneRun(void)
{
    gBattlerAttacker = gBattlerByTurnOrder[gCurrentTurnActionNumber];
    PlaySE(SE_FLEE);
    gCurrentTurnActionNumber = gBattlersCount;
    gBattleOutcome = B_OUTCOME_RAN;
}

void HandleAction_WallyBallThrow(void)
{
    gBattlerAttacker = gBattlerByTurnOrder[gCurrentTurnActionNumber];
    gBattle_BG0_X = 0;
    gBattle_BG0_Y = 0;

    PREPARE_MON_NICK_BUFFER(gBattleTextBuff1, gBattlerAttacker, gBattlerPartyIndexes[gBattlerAttacker])

    gBattlescriptCurrInstr = gBattlescriptsForSafariActions[3];
    gCurrentActionFuncId = B_ACTION_EXEC_SCRIPT;
    gActionsByTurnOrder[1] = B_ACTION_FINISHED;
}

void HandleAction_TryFinish(void)
{
    if (!HandleFaintedMonActions())
    {
        gBattleStruct->faintedActionsState = 0;
        gCurrentActionFuncId = B_ACTION_FINISHED;
    }
}

void HandleAction_NothingIsFainted(void)
{
    gCurrentTurnActionNumber++;
    gCurrentActionFuncId = gActionsByTurnOrder[gCurrentTurnActionNumber];
    gHitMarker &= ~(HITMARKER_DESTINYBOND | HITMARKER_IGNORE_SUBSTITUTE | HITMARKER_ATTACKSTRING_PRINTED
                    | HITMARKER_NO_PPDEDUCT | HITMARKER_IGNORE_SAFEGUARD | HITMARKER_PASSIVE_DAMAGE
                    | HITMARKER_OBEYS | HITMARKER_x10 | HITMARKER_SYNCHRONISE_EFFECT
                    | HITMARKER_CHARGING | HITMARKER_x4000000);
}

void HandleAction_ActionFinished(void)
{
    *(gBattleStruct->monToSwitchIntoId + gBattlerByTurnOrder[gCurrentTurnActionNumber]) = 6;
    gCurrentTurnActionNumber++;
    gCurrentActionFuncId = gActionsByTurnOrder[gCurrentTurnActionNumber];
    SpecialStatusesClear();
    gHitMarker &= ~(HITMARKER_DESTINYBOND | HITMARKER_IGNORE_SUBSTITUTE | HITMARKER_ATTACKSTRING_PRINTED
                    | HITMARKER_NO_PPDEDUCT | HITMARKER_IGNORE_SAFEGUARD | HITMARKER_PASSIVE_DAMAGE
                    | HITMARKER_OBEYS | HITMARKER_x10 | HITMARKER_SYNCHRONISE_EFFECT
                    | HITMARKER_CHARGING | HITMARKER_x4000000 | HITMARKER_IGNORE_DISGUISE);

    gCurrentMove = 0;
    gBattleMoveDamage = 0;
    gMoveResultFlags = 0;
    gBattleScripting.animTurn = 0;
    gBattleScripting.animTargetsHit = 0;
    gLastLandedMoves[gBattlerAttacker] = 0;
    gLastHitByType[gBattlerAttacker] = 0;
    gBattleStruct->dynamicMoveType = 0;
    gBattleScripting.moveendState = 0;
    gBattleScripting.moveendState = 0;
    gBattleCommunication[3] = 0;
    gBattleCommunication[4] = 0;
    gBattleScripting.multihitMoveEffect = 0;
    gBattleResources->battleScriptsStack->size = 0;
}

// rom const data

static const u8 sMovesNotAffectedByStench[] =
{
    [MOVE_AIR_SLASH] = 1,
    [MOVE_ASTONISH] = 1,
    [MOVE_BITE] = 1,
    [MOVE_BONE_CLUB] = 1,
    [MOVE_DARK_PULSE] = 1,
    [MOVE_DOUBLE_IRON_BASH] = 1,
    [MOVE_DRAGON_RUSH] = 1,
    [MOVE_EXTRASENSORY] = 1,
    [MOVE_FAKE_OUT] = 1,
    [MOVE_FIERY_WRATH] = 1,
    [MOVE_FIRE_FANG] = 1,
    [MOVE_FLING] = 1,
    [MOVE_FLOATY_FALL] = 1,
    [MOVE_HEADBUTT] = 1,
    [MOVE_HEART_STAMP] = 1,
    [MOVE_HYPER_FANG] = 1,
    [MOVE_ICE_FANG] = 1,
    [MOVE_ICICLE_CRASH] = 1,
    [MOVE_IRON_HEAD] = 1,
    [MOVE_NEEDLE_ARM] = 1,
    [MOVE_NONE] = 1,
    [MOVE_ROCK_SLIDE] = 1,
    [MOVE_ROLLING_KICK] = 1,
    [MOVE_SECRET_POWER] = 1,
    [MOVE_SKY_ATTACK] = 1,
    [MOVE_SNORE] = 1,
    [MOVE_STEAMROLLER] = 1,
    [MOVE_STOMP] = 1,
    [MOVE_THUNDER_FANG] = 1,
    [MOVE_TWISTER] = 1,
    [MOVE_WATERFALL] = 1,
    [MOVE_ZEN_HEADBUTT] = 1,
    [MOVE_ZING_ZAP] = 1,
};

static const u8 sAbilitiesAffectedByMoldBreaker[] =
{
    [ABILITY_BATTLE_ARMOR] = 1,
    [ABILITY_CLEAR_BODY] = 1,
    [ABILITY_DAMP] = 1,
    [ABILITY_DRY_SKIN] = 1,
    [ABILITY_FILTER] = 1,
    [ABILITY_FLASH_FIRE] = 1,
    [ABILITY_FLOWER_GIFT] = 1,
    [ABILITY_HEATPROOF] = 1,
    [ABILITY_HYPER_CUTTER] = 1,
    [ABILITY_IMMUNITY] = 1,
    [ABILITY_INNER_FOCUS] = 1,
    [ABILITY_INSOMNIA] = 1,
    [ABILITY_KEEN_EYE] = 1,
    [ABILITY_LEAF_GUARD] = 1,
    [ABILITY_LEVITATE] = 1,
    [ABILITY_LIGHTNING_ROD] = 1,
    [ABILITY_LIMBER] = 1,
    [ABILITY_MAGMA_ARMOR] = 1,
    [ABILITY_MARVEL_SCALE] = 1,
    [ABILITY_MOTOR_DRIVE] = 1,
    [ABILITY_OBLIVIOUS] = 1,
    [ABILITY_OWN_TEMPO] = 1,
    [ABILITY_SAND_VEIL] = 1,
    [ABILITY_SHELL_ARMOR] = 1,
    [ABILITY_SHIELD_DUST] = 1,
    [ABILITY_SIMPLE] = 1,
    [ABILITY_SNOW_CLOAK] = 1,
    [ABILITY_SOLID_ROCK] = 1,
    [ABILITY_SOUNDPROOF] = 1,
    [ABILITY_STICKY_HOLD] = 1,
    [ABILITY_STORM_DRAIN] = 1,
    [ABILITY_STURDY] = 1,
    [ABILITY_SUCTION_CUPS] = 1,
    [ABILITY_TANGLED_FEET] = 1,
    [ABILITY_THICK_FAT] = 1,
    [ABILITY_UNAWARE] = 1,
    [ABILITY_VITAL_SPIRIT] = 1,
    [ABILITY_VOLT_ABSORB] = 1,
    [ABILITY_WATER_ABSORB] = 1,
    [ABILITY_WATER_VEIL] = 1,
    [ABILITY_WHITE_SMOKE] = 1,
    [ABILITY_WONDER_GUARD] = 1,
    [ABILITY_BIG_PECKS] = 1,
    [ABILITY_CONTRARY] = 1,
    [ABILITY_FRIEND_GUARD] = 1,
    [ABILITY_HEAVY_METAL] = 1,
    [ABILITY_LIGHT_METAL] = 1,
    [ABILITY_MAGIC_BOUNCE] = 1,
    [ABILITY_MULTISCALE] = 1,
    [ABILITY_SAP_SIPPER] = 1,
    [ABILITY_TELEPATHY] = 1,
    [ABILITY_WONDER_SKIN] = 1,
    [ABILITY_AROMA_VEIL] = 1,
    [ABILITY_BULLETPROOF] = 1,
    [ABILITY_FLOWER_VEIL] = 1,
    [ABILITY_FUR_COAT] = 1,
    [ABILITY_OVERCOAT] = 1,
    [ABILITY_SWEET_VEIL] = 1,
    [ABILITY_DAZZLING] = 1,
    [ABILITY_DISGUISE] = 1,
    [ABILITY_FLUFFY] = 1,
    [ABILITY_QUEENLY_MAJESTY] = 1,
    [ABILITY_WATER_BUBBLE] = 1,
    [ABILITY_MIRROR_ARMOR] = 1,
    [ABILITY_PUNK_ROCK] = 1,
    [ABILITY_ICE_SCALES] = 1,
    [ABILITY_ICE_FACE] = 1,
    [ABILITY_PASTEL_VEIL] = 1,
};

static const u8 sAbilitiesNotTraced[ABILITIES_COUNT] =
{
    [ABILITY_AS_ONE_ICE_RIDER] = 1,
    [ABILITY_AS_ONE_SHADOW_RIDER] = 1,
    [ABILITY_BATTLE_BOND] = 1,
    [ABILITY_COMATOSE] = 1,
    [ABILITY_DISGUISE] = 1,
    [ABILITY_FLOWER_GIFT] = 1,
    [ABILITY_FORECAST] = 1,
    [ABILITY_GULP_MISSILE] = 1,
    [ABILITY_HUNGER_SWITCH] = 1,
    [ABILITY_ICE_FACE] = 1,
    [ABILITY_ILLUSION] = 1,
    [ABILITY_IMPOSTER] = 1,
    [ABILITY_MULTITYPE] = 1,
    [ABILITY_NEUTRALIZING_GAS] = 1,
    [ABILITY_NONE] = 1,
    [ABILITY_POWER_CONSTRUCT] = 1,
    [ABILITY_POWER_OF_ALCHEMY] = 1,
    [ABILITY_RECEIVER] = 1,
    [ABILITY_RKS_SYSTEM] = 1,
    [ABILITY_SCHOOLING] = 1,
    [ABILITY_SHIELDS_DOWN] = 1,
    [ABILITY_STANCE_CHANGE] = 1,
    [ABILITY_TRACE] = 1,
    [ABILITY_ZEN_MODE] = 1,
};

static const u8 sHoldEffectToType[][2] =
{
    {HOLD_EFFECT_BUG_POWER, TYPE_BUG},
    {HOLD_EFFECT_STEEL_POWER, TYPE_STEEL},
    {HOLD_EFFECT_GROUND_POWER, TYPE_GROUND},
    {HOLD_EFFECT_ROCK_POWER, TYPE_ROCK},
    {HOLD_EFFECT_GRASS_POWER, TYPE_GRASS},
    {HOLD_EFFECT_DARK_POWER, TYPE_DARK},
    {HOLD_EFFECT_FIGHTING_POWER, TYPE_FIGHTING},
    {HOLD_EFFECT_ELECTRIC_POWER, TYPE_ELECTRIC},
    {HOLD_EFFECT_WATER_POWER, TYPE_WATER},
    {HOLD_EFFECT_FLYING_POWER, TYPE_FLYING},
    {HOLD_EFFECT_POISON_POWER, TYPE_POISON},
    {HOLD_EFFECT_ICE_POWER, TYPE_ICE},
    {HOLD_EFFECT_GHOST_POWER, TYPE_GHOST},
    {HOLD_EFFECT_PSYCHIC_POWER, TYPE_PSYCHIC},
    {HOLD_EFFECT_FIRE_POWER, TYPE_FIRE},
    {HOLD_EFFECT_DRAGON_POWER, TYPE_DRAGON},
    {HOLD_EFFECT_NORMAL_POWER, TYPE_NORMAL},
    {HOLD_EFFECT_FAIRY_POWER, TYPE_FAIRY},
};

// percent in UQ_4_12 format
static const u16 sPercentToModifier[] =
{
    UQ_4_12(0.00), // 0
    UQ_4_12(0.01), // 1
    UQ_4_12(0.02), // 2
    UQ_4_12(0.03), // 3
    UQ_4_12(0.04), // 4
    UQ_4_12(0.05), // 5
    UQ_4_12(0.06), // 6
    UQ_4_12(0.07), // 7
    UQ_4_12(0.08), // 8
    UQ_4_12(0.09), // 9
    UQ_4_12(0.10), // 10
    UQ_4_12(0.11), // 11
    UQ_4_12(0.12), // 12
    UQ_4_12(0.13), // 13
    UQ_4_12(0.14), // 14
    UQ_4_12(0.15), // 15
    UQ_4_12(0.16), // 16
    UQ_4_12(0.17), // 17
    UQ_4_12(0.18), // 18
    UQ_4_12(0.19), // 19
    UQ_4_12(0.20), // 20
    UQ_4_12(0.21), // 21
    UQ_4_12(0.22), // 22
    UQ_4_12(0.23), // 23
    UQ_4_12(0.24), // 24
    UQ_4_12(0.25), // 25
    UQ_4_12(0.26), // 26
    UQ_4_12(0.27), // 27
    UQ_4_12(0.28), // 28
    UQ_4_12(0.29), // 29
    UQ_4_12(0.30), // 30
    UQ_4_12(0.31), // 31
    UQ_4_12(0.32), // 32
    UQ_4_12(0.33), // 33
    UQ_4_12(0.34), // 34
    UQ_4_12(0.35), // 35
    UQ_4_12(0.36), // 36
    UQ_4_12(0.37), // 37
    UQ_4_12(0.38), // 38
    UQ_4_12(0.39), // 39
    UQ_4_12(0.40), // 40
    UQ_4_12(0.41), // 41
    UQ_4_12(0.42), // 42
    UQ_4_12(0.43), // 43
    UQ_4_12(0.44), // 44
    UQ_4_12(0.45), // 45
    UQ_4_12(0.46), // 46
    UQ_4_12(0.47), // 47
    UQ_4_12(0.48), // 48
    UQ_4_12(0.49), // 49
    UQ_4_12(0.50), // 50
    UQ_4_12(0.51), // 51
    UQ_4_12(0.52), // 52
    UQ_4_12(0.53), // 53
    UQ_4_12(0.54), // 54
    UQ_4_12(0.55), // 55
    UQ_4_12(0.56), // 56
    UQ_4_12(0.57), // 57
    UQ_4_12(0.58), // 58
    UQ_4_12(0.59), // 59
    UQ_4_12(0.60), // 60
    UQ_4_12(0.61), // 61
    UQ_4_12(0.62), // 62
    UQ_4_12(0.63), // 63
    UQ_4_12(0.64), // 64
    UQ_4_12(0.65), // 65
    UQ_4_12(0.66), // 66
    UQ_4_12(0.67), // 67
    UQ_4_12(0.68), // 68
    UQ_4_12(0.69), // 69
    UQ_4_12(0.70), // 70
    UQ_4_12(0.71), // 71
    UQ_4_12(0.72), // 72
    UQ_4_12(0.73), // 73
    UQ_4_12(0.74), // 74
    UQ_4_12(0.75), // 75
    UQ_4_12(0.76), // 76
    UQ_4_12(0.77), // 77
    UQ_4_12(0.78), // 78
    UQ_4_12(0.79), // 79
    UQ_4_12(0.80), // 80
    UQ_4_12(0.81), // 81
    UQ_4_12(0.82), // 82
    UQ_4_12(0.83), // 83
    UQ_4_12(0.84), // 84
    UQ_4_12(0.85), // 85
    UQ_4_12(0.86), // 86
    UQ_4_12(0.87), // 87
    UQ_4_12(0.88), // 88
    UQ_4_12(0.89), // 89
    UQ_4_12(0.90), // 90
    UQ_4_12(0.91), // 91
    UQ_4_12(0.92), // 92
    UQ_4_12(0.93), // 93
    UQ_4_12(0.94), // 94
    UQ_4_12(0.95), // 95
    UQ_4_12(0.96), // 96
    UQ_4_12(0.97), // 97
    UQ_4_12(0.98), // 98
    UQ_4_12(0.99), // 99
    UQ_4_12(1.00), // 100
};

#define X UQ_4_12

static const u16 sTypeEffectivenessTable[NUMBER_OF_MON_TYPES][NUMBER_OF_MON_TYPES] =
{
//   normal  fight   flying  poison  ground  rock    bug     ghost   steel   mystery fire    water   grass  electric psychic ice     dragon  dark    fairy
    {X(1.0), X(1.0), X(1.0), X(1.0), X(1.0), X(0.5), X(1.0), X(0.0), X(0.5), X(1.0), X(1.0), X(1.0), X(1.0), X(1.0), X(1.0), X(1.0), X(1.0), X(1.0), X(1.0)}, // normal
    {X(2.0), X(1.0), X(0.5), X(0.5), X(1.0), X(2.0), X(0.5), X(0.0), X(2.0), X(1.0), X(1.0), X(1.0), X(1.0), X(1.0), X(0.5), X(2.0), X(1.0), X(2.0), X(0.5)}, // fight
    {X(1.0), X(2.0), X(1.0), X(1.0), X(1.0), X(0.5), X(2.0), X(1.0), X(0.5), X(1.0), X(1.0), X(1.0), X(2.0), X(0.5), X(1.0), X(1.0), X(1.0), X(1.0), X(1.0)}, // flying
    {X(1.0), X(1.0), X(1.0), X(0.5), X(0.5), X(0.5), X(1.0), X(0.5), X(0.0), X(1.0), X(1.0), X(1.0), X(2.0), X(1.0), X(1.0), X(1.0), X(1.0), X(1.0), X(2.0)}, // poison
    {X(1.0), X(1.0), X(0.0), X(2.0), X(1.0), X(2.0), X(0.5), X(1.0), X(2.0), X(1.0), X(2.0), X(1.0), X(0.5), X(2.0), X(1.0), X(1.0), X(1.0), X(1.0), X(1.0)}, // ground
    {X(1.0), X(0.5), X(2.0), X(1.0), X(0.5), X(1.0), X(2.0), X(1.0), X(0.5), X(1.0), X(2.0), X(1.0), X(1.0), X(1.0), X(1.0), X(2.0), X(1.0), X(1.0), X(1.0)}, // rock
    {X(1.0), X(0.5), X(0.5), X(0.5), X(1.0), X(1.0), X(1.0), X(0.5), X(0.5), X(1.0), X(0.5), X(1.0), X(2.0), X(1.0), X(2.0), X(1.0), X(1.0), X(2.0), X(0.5)}, // bug
    #if B_STEEL_RESISTANCES >= GEN_6
    {X(0.0), X(1.0), X(1.0), X(1.0), X(1.0), X(1.0), X(1.0), X(2.0), X(1.0), X(1.0), X(1.0), X(1.0), X(1.0), X(1.0), X(2.0), X(1.0), X(1.0), X(0.5), X(1.0)}, // ghost
    #else
    {X(0.0), X(1.0), X(1.0), X(1.0), X(1.0), X(1.0), X(1.0), X(2.0), X(0.5), X(1.0), X(1.0), X(1.0), X(1.0), X(1.0), X(2.0), X(1.0), X(1.0), X(0.5), X(1.0)}, // ghost
    #endif
    {X(1.0), X(1.0), X(1.0), X(1.0), X(1.0), X(2.0), X(1.0), X(1.0), X(0.5), X(1.0), X(0.5), X(0.5), X(1.0), X(0.5), X(1.0), X(2.0), X(1.0), X(1.0), X(2.0)}, // steel
    {X(1.0), X(1.0), X(1.0), X(1.0), X(1.0), X(1.0), X(1.0), X(1.0), X(1.0), X(1.0), X(1.0), X(1.0), X(1.0), X(1.0), X(1.0), X(1.0), X(1.0), X(1.0), X(1.0)}, // mystery
    {X(1.0), X(1.0), X(1.0), X(1.0), X(1.0), X(0.5), X(2.0), X(1.0), X(2.0), X(1.0), X(0.5), X(0.5), X(2.0), X(1.0), X(1.0), X(2.0), X(0.5), X(1.0), X(1.0)}, // fire
    {X(1.0), X(1.0), X(1.0), X(1.0), X(2.0), X(2.0), X(1.0), X(1.0), X(1.0), X(1.0), X(2.0), X(0.5), X(0.5), X(1.0), X(1.0), X(1.0), X(0.5), X(1.0), X(1.0)}, // water
    {X(1.0), X(1.0), X(0.5), X(0.5), X(2.0), X(2.0), X(0.5), X(1.0), X(0.5), X(1.0), X(0.5), X(2.0), X(0.5), X(1.0), X(1.0), X(1.0), X(0.5), X(1.0), X(1.0)}, // grass
    {X(1.0), X(1.0), X(2.0), X(1.0), X(0.0), X(1.0), X(1.0), X(1.0), X(1.0), X(1.0), X(1.0), X(2.0), X(0.5), X(0.5), X(1.0), X(1.0), X(0.5), X(1.0), X(1.0)}, // electric
    {X(1.0), X(2.0), X(1.0), X(2.0), X(1.0), X(1.0), X(1.0), X(1.0), X(0.5), X(1.0), X(1.0), X(1.0), X(1.0), X(1.0), X(0.5), X(1.0), X(1.0), X(0.0), X(1.0)}, // psychic
    {X(1.0), X(1.0), X(2.0), X(1.0), X(2.0), X(1.0), X(1.0), X(1.0), X(0.5), X(1.0), X(0.5), X(0.5), X(2.0), X(1.0), X(1.0), X(0.5), X(2.0), X(1.0), X(1.0)}, // ice
    {X(1.0), X(1.0), X(1.0), X(1.0), X(1.0), X(1.0), X(1.0), X(1.0), X(0.5), X(1.0), X(1.0), X(1.0), X(1.0), X(1.0), X(1.0), X(1.0), X(2.0), X(1.0), X(0.0)}, // dragon
    #if B_STEEL_RESISTANCES >= GEN_6
    {X(1.0), X(0.5), X(1.0), X(1.0), X(1.0), X(1.0), X(1.0), X(2.0), X(1.0), X(1.0), X(1.0), X(1.0), X(1.0), X(1.0), X(2.0), X(1.0), X(1.0), X(0.5), X(0.5)}, // dark
    #else
    {X(1.0), X(0.5), X(1.0), X(1.0), X(1.0), X(1.0), X(1.0), X(2.0), X(0.5), X(1.0), X(1.0), X(1.0), X(1.0), X(1.0), X(2.0), X(1.0), X(1.0), X(0.5), X(0.5)}, // dark
    #endif
    {X(1.0), X(2.0), X(1.0), X(0.5), X(1.0), X(1.0), X(1.0), X(1.0), X(0.5), X(1.0), X(0.5), X(1.0), X(1.0), X(1.0), X(1.0), X(1.0), X(2.0), X(2.0), X(1.0)}, // fairy
};

static const u16 sInverseTypeEffectivenessTable[NUMBER_OF_MON_TYPES][NUMBER_OF_MON_TYPES] =
{
//   normal  fight   flying  poison  ground  rock    bug     ghost   steel   mystery fire    water   grass  electric psychic ice     dragon  dark    fairy
    {X(1.0), X(1.0), X(1.0), X(1.0), X(1.0), X(2.0), X(1.0), X(2.0), X(2.0), X(1.0), X(1.0), X(1.0), X(1.0), X(1.0), X(1.0), X(1.0), X(1.0), X(1.0), X(1.0)}, // normal
    {X(0.5), X(1.0), X(2.0), X(2.0), X(1.0), X(0.5), X(2.0), X(2.0), X(0.5), X(1.0), X(1.0), X(1.0), X(1.0), X(1.0), X(2.0), X(0.5), X(1.0), X(0.5), X(2.0)}, // fight
    {X(1.0), X(0.5), X(1.0), X(1.0), X(1.0), X(2.0), X(0.5), X(1.0), X(2.0), X(1.0), X(1.0), X(1.0), X(0.5), X(2.0), X(1.0), X(1.0), X(1.0), X(1.0), X(1.0)}, // flying
    {X(1.0), X(1.0), X(1.0), X(2.0), X(2.0), X(2.0), X(1.0), X(2.0), X(2.0), X(1.0), X(1.0), X(1.0), X(0.5), X(1.0), X(1.0), X(1.0), X(1.0), X(1.0), X(0.5)}, // poison
    {X(1.0), X(1.0), X(2.0), X(0.5), X(1.0), X(0.5), X(2.0), X(1.0), X(0.5), X(1.0), X(0.5), X(1.0), X(2.0), X(0.5), X(1.0), X(1.0), X(1.0), X(1.0), X(1.0)}, // ground
    {X(1.0), X(2.0), X(0.5), X(1.0), X(2.0), X(1.0), X(0.5), X(1.0), X(2.0), X(1.0), X(0.5), X(1.0), X(1.0), X(1.0), X(1.0), X(0.5), X(1.0), X(1.0), X(1.0)}, // rock
    {X(1.0), X(2.0), X(2.0), X(2.0), X(1.0), X(1.0), X(1.0), X(2.0), X(2.0), X(1.0), X(2.0), X(1.0), X(0.5), X(1.0), X(0.5), X(1.0), X(1.0), X(0.5), X(2.0)}, // bug
    #if B_STEEL_RESISTANCES >= GEN_6
    {X(2.0), X(1.0), X(1.0), X(1.0), X(1.0), X(1.0), X(1.0), X(0.5), X(1.0), X(1.0), X(1.0), X(1.0), X(1.0), X(1.0), X(0.5), X(1.0), X(1.0), X(2.0), X(1.0)}, // ghost
    #else
    {X(2.0), X(1.0), X(1.0), X(1.0), X(1.0), X(1.0), X(1.0), X(0.5), X(2.0), X(1.0), X(1.0), X(1.0), X(1.0), X(1.0), X(0.5), X(1.0), X(1.0), X(2.0), X(1.0)}, // ghost
    #endif
    {X(1.0), X(1.0), X(1.0), X(1.0), X(1.0), X(0.5), X(1.0), X(1.0), X(2.0), X(1.0), X(2.0), X(2.0), X(1.0), X(2.0), X(1.0), X(0.5), X(1.0), X(1.0), X(0.5)}, // steel
    {X(1.0), X(1.0), X(1.0), X(1.0), X(1.0), X(1.0), X(1.0), X(1.0), X(1.0), X(1.0), X(1.0), X(1.0), X(1.0), X(1.0), X(1.0), X(1.0), X(1.0), X(1.0), X(1.0)}, // mystery
    {X(1.0), X(1.0), X(1.0), X(1.0), X(1.0), X(2.0), X(0.5), X(1.0), X(0.5), X(1.0), X(2.0), X(2.0), X(0.5), X(1.0), X(1.0), X(0.5), X(2.0), X(1.0), X(1.0)}, // fire
    {X(1.0), X(1.0), X(1.0), X(1.0), X(0.5), X(0.5), X(1.0), X(1.0), X(1.0), X(1.0), X(0.5), X(2.0), X(2.0), X(1.0), X(1.0), X(1.0), X(2.0), X(1.0), X(1.0)}, // water
    {X(1.0), X(1.0), X(2.0), X(2.0), X(0.5), X(0.5), X(2.0), X(1.0), X(2.0), X(1.0), X(2.0), X(0.5), X(2.0), X(1.0), X(1.0), X(1.0), X(2.0), X(1.0), X(1.0)}, // grass
    {X(1.0), X(1.0), X(0.5), X(1.0), X(2.0), X(1.0), X(1.0), X(1.0), X(1.0), X(1.0), X(1.0), X(0.5), X(2.0), X(2.0), X(1.0), X(1.0), X(2.0), X(1.0), X(1.0)}, // electric
    {X(1.0), X(0.5), X(1.0), X(0.5), X(1.0), X(1.0), X(1.0), X(1.0), X(2.0), X(1.0), X(1.0), X(1.0), X(1.0), X(1.0), X(2.0), X(1.0), X(1.0), X(2.0), X(1.0)}, // psychic
    {X(1.0), X(1.0), X(0.5), X(1.0), X(0.5), X(1.0), X(1.0), X(1.0), X(2.0), X(1.0), X(2.0), X(2.0), X(0.5), X(1.0), X(1.0), X(2.0), X(0.5), X(1.0), X(1.0)}, // ice
    {X(1.0), X(1.0), X(1.0), X(1.0), X(1.0), X(1.0), X(1.0), X(1.0), X(2.0), X(1.0), X(1.0), X(1.0), X(1.0), X(1.0), X(1.0), X(1.0), X(0.5), X(1.0), X(2.0)}, // dragon
    #if B_STEEL_RESISTANCES >= GEN_6
    {X(1.0), X(2.0), X(1.0), X(1.0), X(1.0), X(1.0), X(1.0), X(0.5), X(1.0), X(1.0), X(1.0), X(1.0), X(1.0), X(1.0), X(0.5), X(1.0), X(1.0), X(2.0), X(2.0)}, // dark
    #else
    {X(1.0), X(2.0), X(1.0), X(1.0), X(1.0), X(1.0), X(1.0), X(0.5), X(2.0), X(1.0), X(1.0), X(1.0), X(1.0), X(1.0), X(0.5), X(1.0), X(1.0), X(2.0), X(2.0)}, // dark
    #endif
    {X(1.0), X(0.5), X(1.0), X(2.0), X(1.0), X(1.0), X(1.0), X(1.0), X(2.0), X(1.0), X(2.0), X(1.0), X(1.0), X(1.0), X(1.0), X(1.0), X(0.5), X(0.5), X(1.0)}, // fairy
};

#undef X

// code
u8 GetBattlerForBattleScript(u8 caseId)
{
    u8 ret = 0;
    switch (caseId)
    {
    case BS_TARGET:
        ret = gBattlerTarget;
        break;
    case BS_ATTACKER:
        ret = gBattlerAttacker;
        break;
    case BS_EFFECT_BATTLER:
        ret = gEffectBattler;
        break;
    case BS_BATTLER_0:
        ret = 0;
        break;
    case BS_SCRIPTING:
        ret = gBattleScripting.battler;
        break;
    case BS_FAINTED:
        ret = gBattlerFainted;
        break;
    case 5:
        ret = gBattlerFainted;
        break;
    case 4:
    case 6:
    case 8:
    case 9:
    case BS_PLAYER1:
        ret = GetBattlerAtPosition(B_POSITION_PLAYER_LEFT);
        break;
    case BS_OPPONENT1:
        ret = GetBattlerAtPosition(B_POSITION_OPPONENT_LEFT);
        break;
    case BS_PLAYER2:
        ret = GetBattlerAtPosition(B_POSITION_PLAYER_RIGHT);
        break;
    case BS_OPPONENT2:
        ret = GetBattlerAtPosition(B_POSITION_OPPONENT_RIGHT);
        break;
    case BS_ABILITY_BATTLER:
        ret = gBattlerAbility;
        break;
    }
    return ret;
}

void PressurePPLose(u8 target, u8 attacker, u16 move)
{
    int moveIndex;

    if (GetBattlerAbility(target) != ABILITY_PRESSURE)
        return;

    for (moveIndex = 0; moveIndex < MAX_MON_MOVES; moveIndex++)
    {
        if (gBattleMons[attacker].moves[moveIndex] == move)
            break;
    }

    if (moveIndex == MAX_MON_MOVES)
        return;

    if (gBattleMons[attacker].pp[moveIndex] != 0)
        gBattleMons[attacker].pp[moveIndex]--;

    if (!(gBattleMons[attacker].status2 & STATUS2_TRANSFORMED)
        && !(gDisableStructs[attacker].mimickedMoves & gBitTable[moveIndex]))
    {
        gActiveBattler = attacker;
        BtlController_EmitSetMonData(0, REQUEST_PPMOVE1_BATTLE + moveIndex, 0, 1, &gBattleMons[gActiveBattler].pp[moveIndex]);
        MarkBattlerForControllerExec(gActiveBattler);
    }
}

void PressurePPLoseOnUsingImprison(u8 attacker)
{
    int i, j;
    int imprisonPos = 4;
    u8 atkSide = GetBattlerSide(attacker);

    for (i = 0; i < gBattlersCount; i++)
    {
        if (atkSide != GetBattlerSide(i) && GetBattlerAbility(i) == ABILITY_PRESSURE)
        {
            for (j = 0; j < MAX_MON_MOVES; j++)
            {
                if (gBattleMons[attacker].moves[j] == MOVE_IMPRISON)
                    break;
            }
            if (j != MAX_MON_MOVES)
            {
                imprisonPos = j;
                if (gBattleMons[attacker].pp[j] != 0)
                    gBattleMons[attacker].pp[j]--;
            }
        }
    }

    if (imprisonPos != 4
        && !(gBattleMons[attacker].status2 & STATUS2_TRANSFORMED)
        && !(gDisableStructs[attacker].mimickedMoves & gBitTable[imprisonPos]))
    {
        gActiveBattler = attacker;
        BtlController_EmitSetMonData(0, REQUEST_PPMOVE1_BATTLE + imprisonPos, 0, 1, &gBattleMons[gActiveBattler].pp[imprisonPos]);
        MarkBattlerForControllerExec(gActiveBattler);
    }
}

void PressurePPLoseOnUsingPerishSong(u8 attacker)
{
    int i, j;
    int perishSongPos = 4;

    for (i = 0; i < gBattlersCount; i++)
    {
        if (GetBattlerAbility(i) == ABILITY_PRESSURE && i != attacker)
        {
            for (j = 0; j < MAX_MON_MOVES; j++)
            {
                if (gBattleMons[attacker].moves[j] == MOVE_PERISH_SONG)
                    break;
            }
            if (j != MAX_MON_MOVES)
            {
                perishSongPos = j;
                if (gBattleMons[attacker].pp[j] != 0)
                    gBattleMons[attacker].pp[j]--;
            }
        }
    }

    if (perishSongPos != MAX_MON_MOVES
        && !(gBattleMons[attacker].status2 & STATUS2_TRANSFORMED)
        && !(gDisableStructs[attacker].mimickedMoves & gBitTable[perishSongPos]))
    {
        gActiveBattler = attacker;
        BtlController_EmitSetMonData(0, REQUEST_PPMOVE1_BATTLE + perishSongPos, 0, 1, &gBattleMons[gActiveBattler].pp[perishSongPos]);
        MarkBattlerForControllerExec(gActiveBattler);
    }
}

void MarkAllBattlersForControllerExec(void) // unused
{
    int i;

    if (gBattleTypeFlags & BATTLE_TYPE_LINK)
    {
        for (i = 0; i < gBattlersCount; i++)
            gBattleControllerExecFlags |= gBitTable[i] << (32 - MAX_BATTLERS_COUNT);
    }
    else
    {
        for (i = 0; i < gBattlersCount; i++)
            gBattleControllerExecFlags |= gBitTable[i];
    }
}

bool32 IsBattlerMarkedForControllerExec(u8 battlerId)
{
    if (gBattleTypeFlags & BATTLE_TYPE_LINK)
        return (gBattleControllerExecFlags & (gBitTable[battlerId] << 0x1C)) != 0;
    else
        return (gBattleControllerExecFlags & (gBitTable[battlerId])) != 0;
}

void MarkBattlerForControllerExec(u8 battlerId)
{
    if (gBattleTypeFlags & BATTLE_TYPE_LINK)
        gBattleControllerExecFlags |= gBitTable[battlerId] << (32 - MAX_BATTLERS_COUNT);
    else
        gBattleControllerExecFlags |= gBitTable[battlerId];
}

void MarkBattlerReceivedLinkData(u8 battlerId)
{
    s32 i;

    for (i = 0; i < GetLinkPlayerCount(); i++)
        gBattleControllerExecFlags |= gBitTable[battlerId] << (i << 2);

    gBattleControllerExecFlags &= ~(0x10000000 << battlerId);
}

void CancelMultiTurnMoves(u8 battler)
{
    gBattleMons[battler].status2 &= ~(STATUS2_MULTIPLETURNS);
    gBattleMons[battler].status2 &= ~(STATUS2_LOCK_CONFUSE);
    gBattleMons[battler].status2 &= ~(STATUS2_UPROAR);
    gBattleMons[battler].status2 &= ~(STATUS2_BIDE);

    gStatuses3[battler] &= ~(STATUS3_SEMI_INVULNERABLE);

    gDisableStructs[battler].rolloutTimer = 0;
    gDisableStructs[battler].furyCutterCounter = 0;
}

bool8 WasUnableToUseMove(u8 battler)
{
    if (gProtectStructs[battler].prlzImmobility
        || gProtectStructs[battler].usedImprisonedMove
        || gProtectStructs[battler].loveImmobility
        || gProtectStructs[battler].usedDisabledMove
        || gProtectStructs[battler].usedTauntedMove
        || gProtectStructs[battler].usedGravityPreventedMove
        || gProtectStructs[battler].usedHealBlockedMove
        || gProtectStructs[battler].flag2Unknown
        || gProtectStructs[battler].flinchImmobility
        || gProtectStructs[battler].confusionSelfDmg
        || gProtectStructs[battler].powderSelfDmg
        || gProtectStructs[battler].usedThroatChopPreventedMove)
        return TRUE;
    else
        return FALSE;
}

void PrepareStringBattle(u16 stringId, u8 battler)
{
    // Support for Contrary ability.
    // If a move attempted to raise stat - print "won't increase".
    // If a move attempted to lower stat - print "won't decrease".
    if (stringId == STRINGID_STATSWONTDECREASE && !(gBattleScripting.statChanger & STAT_BUFF_NEGATIVE))
        stringId = STRINGID_STATSWONTINCREASE;
    else if (stringId == STRINGID_STATSWONTINCREASE && gBattleScripting.statChanger & STAT_BUFF_NEGATIVE)
        stringId = STRINGID_STATSWONTDECREASE;

    else if (stringId == STRINGID_STATSWONTDECREASE2 && GetBattlerAbility(battler) == ABILITY_CONTRARY)
        stringId = STRINGID_STATSWONTINCREASE2;
    else if (stringId == STRINGID_STATSWONTINCREASE2 && GetBattlerAbility(battler) == ABILITY_CONTRARY)
        stringId = STRINGID_STATSWONTDECREASE2;

    // Check Defiant and Competitive stat raise whenever a stat is lowered.
    else if ((stringId == STRINGID_DEFENDERSSTATFELL || stringId == STRINGID_PKMNCUTSATTACKWITH)
              && ((GetBattlerAbility(gBattlerTarget) == ABILITY_DEFIANT && CompareStat(gBattlerTarget, STAT_ATK, MAX_STAT_STAGE, CMP_LESS_THAN))
                 || (GetBattlerAbility(gBattlerTarget) == ABILITY_COMPETITIVE && CompareStat(gBattlerTarget, STAT_SPATK, MAX_STAT_STAGE, CMP_LESS_THAN)))
              && gSpecialStatuses[gBattlerTarget].changedStatsBattlerId != BATTLE_PARTNER(gBattlerTarget)
              && gSpecialStatuses[gBattlerTarget].changedStatsBattlerId != gBattlerTarget)
    {
        gBattlerAbility = gBattlerTarget;
        BattleScriptPushCursor();
        gBattlescriptCurrInstr = BattleScript_DefiantActivates;
        if (GetBattlerAbility(gBattlerTarget) == ABILITY_DEFIANT)
            SET_STATCHANGER(STAT_ATK, 2, FALSE);
        else
            SET_STATCHANGER(STAT_SPATK, 2, FALSE);
    }

    gActiveBattler = battler;
    BtlController_EmitPrintString(0, stringId);
    MarkBattlerForControllerExec(gActiveBattler);
}

void ResetSentPokesToOpponentValue(void)
{
    s32 i;
    u32 bits = 0;

    gSentPokesToOpponent[0] = 0;
    gSentPokesToOpponent[1] = 0;

    for (i = 0; i < gBattlersCount; i += 2)
        bits |= gBitTable[gBattlerPartyIndexes[i]];

    for (i = 1; i < gBattlersCount; i += 2)
        gSentPokesToOpponent[(i & BIT_FLANK) >> 1] = bits;
}

void OpponentSwitchInResetSentPokesToOpponentValue(u8 battler)
{
    s32 i = 0;
    u32 bits = 0;

    if (GetBattlerSide(battler) == B_SIDE_OPPONENT)
    {
        u8 flank = ((battler & BIT_FLANK) >> 1);
        gSentPokesToOpponent[flank] = 0;

        for (i = 0; i < gBattlersCount; i += 2)
        {
            if (!(gAbsentBattlerFlags & gBitTable[i]))
                bits |= gBitTable[gBattlerPartyIndexes[i]];
        }

        gSentPokesToOpponent[flank] = bits;
    }
}

void UpdateSentPokesToOpponentValue(u8 battler)
{
    if (GetBattlerSide(battler) == B_SIDE_OPPONENT)
    {
        OpponentSwitchInResetSentPokesToOpponentValue(battler);
    }
    else
    {
        s32 i;
        for (i = 1; i < gBattlersCount; i++)
            gSentPokesToOpponent[(i & BIT_FLANK) >> 1] |= gBitTable[gBattlerPartyIndexes[battler]];
    }
}

void BattleScriptPush(const u8 *bsPtr)
{
    gBattleResources->battleScriptsStack->ptr[gBattleResources->battleScriptsStack->size++] = bsPtr;
}

void BattleScriptPushCursor(void)
{
    gBattleResources->battleScriptsStack->ptr[gBattleResources->battleScriptsStack->size++] = gBattlescriptCurrInstr;
}

void BattleScriptPop(void)
{
    gBattlescriptCurrInstr = gBattleResources->battleScriptsStack->ptr[--gBattleResources->battleScriptsStack->size];
}

static bool32 IsGravityPreventingMove(u32 move)
{
    if (!(gFieldStatuses & STATUS_FIELD_GRAVITY))
        return FALSE;

    switch (move)
    {
    case MOVE_BOUNCE:
    case MOVE_FLY:
    case MOVE_FLYING_PRESS:
    case MOVE_HIGH_JUMP_KICK:
    case MOVE_JUMP_KICK:
    case MOVE_MAGNET_RISE:
    case MOVE_SKY_DROP:
    case MOVE_SPLASH:
    case MOVE_TELEKINESIS:
    case MOVE_FLOATY_FALL:
        return TRUE;
    default:
        return FALSE;
    }
}

bool32 IsHealBlockPreventingMove(u32 battler, u32 move)
{
    if (!(gStatuses3[battler] & STATUS3_HEAL_BLOCK))
        return FALSE;

    switch (gBattleMoves[move].effect)
    {
    case EFFECT_ABSORB:
    case EFFECT_MORNING_SUN:
    case EFFECT_MOONLIGHT:
    case EFFECT_RESTORE_HP:
    case EFFECT_REST:
    case EFFECT_ROOST:
    case EFFECT_HEALING_WISH:
    case EFFECT_WISH:
    case EFFECT_DREAM_EATER:
        return TRUE;
    default:
        return FALSE;
    }
}

static bool32 IsBelchPreventingMove(u32 battler, u32 move)
{
    if (gBattleMoves[move].effect != EFFECT_BELCH)
        return FALSE;

    return !(gBattleStruct->ateBerry[battler & BIT_SIDE] & gBitTable[gBattlerPartyIndexes[battler]]);
}

u8 TrySetCantSelectMoveBattleScript(void)
{
    u32 limitations = 0;
    u8 moveId = gBattleResources->bufferB[gActiveBattler][2] & ~(RET_MEGA_EVOLUTION);
    u32 move = gBattleMons[gActiveBattler].moves[moveId];
    u32 holdEffect = GetBattlerHoldEffect(gActiveBattler, TRUE);
    u16 *choicedMove = &gBattleStruct->choicedMove[gActiveBattler];

    if (gDisableStructs[gActiveBattler].disabledMove == move && move != MOVE_NONE)
    {
        gBattleScripting.battler = gActiveBattler;
        gCurrentMove = move;
        if (gBattleTypeFlags & BATTLE_TYPE_PALACE)
        {
            gPalaceSelectionBattleScripts[gActiveBattler] = BattleScript_SelectingDisabledMoveInPalace;
            gProtectStructs[gActiveBattler].palaceUnableToUseMove = TRUE;
        }
        else
        {
            gSelectionBattleScripts[gActiveBattler] = BattleScript_SelectingDisabledMove;
            limitations++;
        }
    }

    if (move == gLastMoves[gActiveBattler] && move != MOVE_STRUGGLE && (gBattleMons[gActiveBattler].status2 & STATUS2_TORMENT))
    {
        CancelMultiTurnMoves(gActiveBattler);
        if (gBattleTypeFlags & BATTLE_TYPE_PALACE)
        {
            gPalaceSelectionBattleScripts[gActiveBattler] = BattleScript_SelectingTormentedMoveInPalace;
            gProtectStructs[gActiveBattler].palaceUnableToUseMove = TRUE;
        }
        else
        {
            gSelectionBattleScripts[gActiveBattler] = BattleScript_SelectingTormentedMove;
            limitations++;
        }
    }

    if (gDisableStructs[gActiveBattler].tauntTimer != 0 && gBattleMoves[move].power == 0)
    {
        gCurrentMove = move;
        if (gBattleTypeFlags & BATTLE_TYPE_PALACE)
        {
            gPalaceSelectionBattleScripts[gActiveBattler] = BattleScript_SelectingNotAllowedMoveTauntInPalace;
            gProtectStructs[gActiveBattler].palaceUnableToUseMove = TRUE;
        }
        else
        {
            gSelectionBattleScripts[gActiveBattler] = BattleScript_SelectingNotAllowedMoveTaunt;
            limitations++;
        }
    }

    if (gDisableStructs[gActiveBattler].throatChopTimer != 0 && gBattleMoves[move].flags & FLAG_SOUND)
    {
        gCurrentMove = move;
        if (gBattleTypeFlags & BATTLE_TYPE_PALACE)
        {
            gPalaceSelectionBattleScripts[gActiveBattler] = BattleScript_SelectingNotAllowedMoveThroatChopInPalace;
            gProtectStructs[gActiveBattler].palaceUnableToUseMove = TRUE;
        }
        else
        {
            gSelectionBattleScripts[gActiveBattler] = BattleScript_SelectingNotAllowedMoveThroatChop;
            limitations++;
        }
    }

    if (GetImprisonedMovesCount(gActiveBattler, move))
    {
        gCurrentMove = move;
        if (gBattleTypeFlags & BATTLE_TYPE_PALACE)
        {
            gPalaceSelectionBattleScripts[gActiveBattler] = BattleScript_SelectingImprisonedMoveInPalace;
            gProtectStructs[gActiveBattler].palaceUnableToUseMove = TRUE;
        }
        else
        {
            gSelectionBattleScripts[gActiveBattler] = BattleScript_SelectingImprisonedMove;
            limitations++;
        }
    }

    if (IsGravityPreventingMove(move))
    {
        gCurrentMove = move;
        if (gBattleTypeFlags & BATTLE_TYPE_PALACE)
        {
            gPalaceSelectionBattleScripts[gActiveBattler] = BattleScript_SelectingNotAllowedMoveGravityInPalace;
            gProtectStructs[gActiveBattler].palaceUnableToUseMove = TRUE;
        }
        else
        {
            gSelectionBattleScripts[gActiveBattler] = BattleScript_SelectingNotAllowedMoveGravity;
            limitations++;
        }
    }

    if (IsHealBlockPreventingMove(gActiveBattler, move))
    {
        gCurrentMove = move;
        if (gBattleTypeFlags & BATTLE_TYPE_PALACE)
        {
            gPalaceSelectionBattleScripts[gActiveBattler] = BattleScript_SelectingNotAllowedMoveHealBlockInPalace;
            gProtectStructs[gActiveBattler].palaceUnableToUseMove = TRUE;
        }
        else
        {
            gSelectionBattleScripts[gActiveBattler] = BattleScript_SelectingNotAllowedMoveHealBlock;
            limitations++;
        }
    }

    if (IsBelchPreventingMove(gActiveBattler, move))
    {
        gCurrentMove = move;
        if (gBattleTypeFlags & BATTLE_TYPE_PALACE)
        {
            gPalaceSelectionBattleScripts[gActiveBattler] = BattleScript_SelectingNotAllowedBelchInPalace;
            gProtectStructs[gActiveBattler].palaceUnableToUseMove = TRUE;
        }
        else
        {
            gSelectionBattleScripts[gActiveBattler] = BattleScript_SelectingNotAllowedBelch;
            limitations++;
        }
    }
    
    if (move == MOVE_STUFF_CHEEKS && ItemId_GetPocket(gBattleMons[gActiveBattler].item) != POCKET_BERRIES)
    {
        gCurrentMove = move;
        if (gBattleTypeFlags & BATTLE_TYPE_PALACE)
        {
            gPalaceSelectionBattleScripts[gActiveBattler] = BattleScript_SelectingNotAllowedBelchInPalace;
            gProtectStructs[gActiveBattler].palaceUnableToUseMove = 1;
        }
        else
        {
            gSelectionBattleScripts[gActiveBattler] = BattleScript_SelectingNotAllowedStuffCheeks;
            limitations++;
        }
    }

    gPotentialItemEffectBattler = gActiveBattler;
    if (HOLD_EFFECT_CHOICE(holdEffect) && *choicedMove != 0 && *choicedMove != 0xFFFF && *choicedMove != move)
    {
        gCurrentMove = *choicedMove;
        gLastUsedItem = gBattleMons[gActiveBattler].item;
        if (gBattleTypeFlags & BATTLE_TYPE_PALACE)
        {
            gProtectStructs[gActiveBattler].palaceUnableToUseMove = TRUE;
        }
        else
        {
            gSelectionBattleScripts[gActiveBattler] = BattleScript_SelectingNotAllowedMoveChoiceItem;
            limitations++;
        }
    }
    else if (holdEffect == HOLD_EFFECT_ASSAULT_VEST && gBattleMoves[move].power == 0)
    {
        gCurrentMove = move;
        gLastUsedItem = gBattleMons[gActiveBattler].item;
        if (gBattleTypeFlags & BATTLE_TYPE_PALACE)
        {
            gProtectStructs[gActiveBattler].palaceUnableToUseMove = TRUE;
        }
        else
        {
            gSelectionBattleScripts[gActiveBattler] = BattleScript_SelectingNotAllowedMoveAssaultVest;
            limitations++;
        }
    }
    if ((GetBattlerAbility(gActiveBattler) == ABILITY_GORILLA_TACTICS) && *choicedMove != 0 
              && *choicedMove != 0xFFFF && *choicedMove != move)
    {
        gCurrentMove = *choicedMove;
        gLastUsedItem = gBattleMons[gActiveBattler].item;
        if (gBattleTypeFlags & BATTLE_TYPE_PALACE)
        {
            gProtectStructs[gActiveBattler].palaceUnableToUseMove = 1;
        }
        else
        {
            gSelectionBattleScripts[gActiveBattler] = BattleScript_SelectingNotAllowedMoveGorillaTactics;
            limitations++;
        }
    }

    if (gBattleMons[gActiveBattler].pp[moveId] == 0)
    {
        if (gBattleTypeFlags & BATTLE_TYPE_PALACE)
        {
            gProtectStructs[gActiveBattler].palaceUnableToUseMove = TRUE;
        }
        else
        {
            gSelectionBattleScripts[gActiveBattler] = BattleScript_SelectingMoveWithNoPP;
            limitations++;
        }
    }

    return limitations;
}

u8 CheckMoveLimitations(u8 battlerId, u8 unusableMoves, u8 check)
{
    u8 holdEffect = GetBattlerHoldEffect(battlerId, TRUE);
    u16 *choicedMove = &gBattleStruct->choicedMove[battlerId];
    s32 i;

    gPotentialItemEffectBattler = battlerId;

    for (i = 0; i < MAX_MON_MOVES; i++)
    {
        if (gBattleMons[battlerId].moves[i] == 0 && check & MOVE_LIMITATION_ZEROMOVE)
            unusableMoves |= gBitTable[i];
        else if (gBattleMons[battlerId].pp[i] == 0 && check & MOVE_LIMITATION_PP)
            unusableMoves |= gBitTable[i];
        else if (gBattleMons[battlerId].moves[i] == gDisableStructs[battlerId].disabledMove && check & MOVE_LIMITATION_DISABLED)
            unusableMoves |= gBitTable[i];
        else if (gBattleMons[battlerId].moves[i] == gLastMoves[battlerId] && check & MOVE_LIMITATION_TORMENTED && gBattleMons[battlerId].status2 & STATUS2_TORMENT)
            unusableMoves |= gBitTable[i];
        else if (gDisableStructs[battlerId].tauntTimer && check & MOVE_LIMITATION_TAUNT && gBattleMoves[gBattleMons[battlerId].moves[i]].power == 0)
            unusableMoves |= gBitTable[i];
        else if (GetImprisonedMovesCount(battlerId, gBattleMons[battlerId].moves[i]) && check & MOVE_LIMITATION_IMPRISON)
            unusableMoves |= gBitTable[i];
        else if (gDisableStructs[battlerId].encoreTimer && gDisableStructs[battlerId].encoredMove != gBattleMons[battlerId].moves[i])
            unusableMoves |= gBitTable[i];
        else if (HOLD_EFFECT_CHOICE(holdEffect) && *choicedMove != 0 && *choicedMove != 0xFFFF && *choicedMove != gBattleMons[battlerId].moves[i])
            unusableMoves |= gBitTable[i];
        else if (holdEffect == HOLD_EFFECT_ASSAULT_VEST && gBattleMoves[gBattleMons[battlerId].moves[i]].power == 0)
            unusableMoves |= gBitTable[i];
        else if (IsGravityPreventingMove(gBattleMons[battlerId].moves[i]))
            unusableMoves |= gBitTable[i];
        else if (IsHealBlockPreventingMove(battlerId, gBattleMons[battlerId].moves[i]))
            unusableMoves |= gBitTable[i];
        else if (IsBelchPreventingMove(battlerId, gBattleMons[battlerId].moves[i]))
            unusableMoves |= gBitTable[i];
        else if (gDisableStructs[battlerId].throatChopTimer && gBattleMoves[gBattleMons[battlerId].moves[i]].flags & FLAG_SOUND)
            unusableMoves |= gBitTable[i];
        else if (gBattleMons[battlerId].moves[i] == MOVE_STUFF_CHEEKS && ItemId_GetPocket(gBattleMons[gActiveBattler].item) != POCKET_BERRIES)
            unusableMoves |= gBitTable[i];
        else if (GetBattlerAbility(battlerId) == ABILITY_GORILLA_TACTICS && *choicedMove != 0 && *choicedMove != 0xFFFF && *choicedMove != gBattleMons[battlerId].moves[i])
            unusableMoves |= gBitTable[i];
    }
    return unusableMoves;
}

bool8 AreAllMovesUnusable(void)
{
    u8 unusable;
    unusable = CheckMoveLimitations(gActiveBattler, 0, 0xFF);

    if (unusable == 0xF) // All moves are unusable.
    {
        gProtectStructs[gActiveBattler].noValidMoves = TRUE;
        gSelectionBattleScripts[gActiveBattler] = BattleScript_NoMovesLeft;
    }
    else
    {
        gProtectStructs[gActiveBattler].noValidMoves = FALSE;
    }

    return (unusable == 0xF);
}

u8 GetImprisonedMovesCount(u8 battlerId, u16 move)
{
    s32 i;
    u8 imprisonedMoves = 0;
    u8 battlerSide = GetBattlerSide(battlerId);

    for (i = 0; i < gBattlersCount; i++)
    {
        if (battlerSide != GetBattlerSide(i) && gStatuses3[i] & STATUS3_IMPRISONED_OTHERS)
        {
            s32 j;
            for (j = 0; j < MAX_MON_MOVES; j++)
            {
                if (move == gBattleMons[i].moves[j])
                    break;
            }
            if (j < MAX_MON_MOVES)
                imprisonedMoves++;
        }
    }

    return imprisonedMoves;
}

void RestoreBattlerOriginalTypes(u8 battlerId)
{
    gBattleMons[battlerId].type1 = gBaseStats[gBattleMons[battlerId].species].type1;
    gBattleMons[battlerId].type2 = gBaseStats[gBattleMons[battlerId].species].type2;
}

void TryToApplyMimicry(u8 battlerId, bool8 various)
{
    u32 moveType, move;

    GET_MOVE_TYPE(move, moveType);
    switch (gFieldStatuses)
    {
    case STATUS_FIELD_ELECTRIC_TERRAIN:
        moveType = TYPE_ELECTRIC;
        break;
    case STATUS_FIELD_MISTY_TERRAIN:
        moveType = TYPE_FAIRY;
        break;
    case STATUS_FIELD_GRASSY_TERRAIN:
        moveType = TYPE_GRASS;
        break;
    case STATUS_FIELD_PSYCHIC_TERRAIN:
        moveType = TYPE_PSYCHIC;
        break;
    default:
        moveType = 0;
        break;
    }

    if (moveType != 0 && !IS_BATTLER_OF_TYPE(battlerId, moveType))
    {
        SET_BATTLER_TYPE(battlerId, moveType);
        PREPARE_MON_NICK_WITH_PREFIX_BUFFER(gBattleTextBuff1, battlerId, gBattlerPartyIndexes[battlerId])
        PREPARE_TYPE_BUFFER(gBattleTextBuff2, moveType);
        if (!various)
            BattleScriptPushCursorAndCallback(BattleScript_MimicryActivatesEnd3);
    }
}

void TryToRevertMimicry(void)
{
    s32 i;

    for (i = 0; i < MAX_BATTLERS_COUNT; i++)
    {
        if (GetBattlerAbility(i) == ABILITY_MIMICRY)
            RestoreBattlerOriginalTypes(i);
    }
}

enum
{
    ENDTURN_ORDER,
    ENDTURN_REFLECT,
    ENDTURN_LIGHT_SCREEN,
    ENDTURN_AURORA_VEIL,
    ENDTURN_MIST,
    ENDTURN_LUCKY_CHANT,
    ENDTURN_SAFEGUARD,
    ENDTURN_TAILWIND,
    ENDTURN_WISH,
    ENDTURN_RAIN,
    ENDTURN_SANDSTORM,
    ENDTURN_SUN,
    ENDTURN_HAIL,
    ENDTURN_GRAVITY,
    ENDTURN_WATER_SPORT,
    ENDTURN_MUD_SPORT,
    ENDTURN_TRICK_ROOM,
    ENDTURN_WONDER_ROOM,
    ENDTURN_MAGIC_ROOM,
    ENDTURN_ELECTRIC_TERRAIN,
    ENDTURN_MISTY_TERRAIN,
    ENDTURN_GRASSY_TERRAIN,
    ENDTURN_PSYCHIC_TERRAIN,
    ENDTURN_ION_DELUGE,
    ENDTURN_FAIRY_LOCK,
    ENDTURN_RETALIATE,
    ENDTURN_FIELD_COUNT,
};

u8 DoFieldEndTurnEffects(void)
{
    u8 effect = 0;

    for (gBattlerAttacker = 0; gBattlerAttacker < gBattlersCount && gAbsentBattlerFlags & gBitTable[gBattlerAttacker]; gBattlerAttacker++)
    {
    }
    for (gBattlerTarget = 0; gBattlerTarget < gBattlersCount && gAbsentBattlerFlags & gBitTable[gBattlerTarget]; gBattlerTarget++)
    {
    }

    do
    {
        s32 i;
        u8 side;

        switch (gBattleStruct->turnCountersTracker)
        {
        case ENDTURN_ORDER:
            for (i = 0; i < gBattlersCount; i++)
            {
                gBattlerByTurnOrder[i] = i;
            }
            for (i = 0; i < gBattlersCount - 1; i++)
            {
                s32 j;
                for (j = i + 1; j < gBattlersCount; j++)
                {
                    if (GetWhoStrikesFirst(gBattlerByTurnOrder[i], gBattlerByTurnOrder[j], 0))
                        SwapTurnOrder(i, j);
                }
            }

            gBattleStruct->turnCountersTracker++;
            gBattleStruct->turnSideTracker = 0;
            // fall through
        case ENDTURN_REFLECT:
            while (gBattleStruct->turnSideTracker < 2)
            {
                side = gBattleStruct->turnSideTracker;
                gActiveBattler = gBattlerAttacker = gSideTimers[side].reflectBattlerId;
                if (gSideStatuses[side] & SIDE_STATUS_REFLECT)
                {
                    if (--gSideTimers[side].reflectTimer == 0)
                    {
                        gSideStatuses[side] &= ~SIDE_STATUS_REFLECT;
                        BattleScriptExecute(BattleScript_SideStatusWoreOff);
                        PREPARE_MOVE_BUFFER(gBattleTextBuff1, MOVE_REFLECT);
                        effect++;
                    }
                }
                gBattleStruct->turnSideTracker++;
                if (effect)
                    break;
            }
            if (!effect)
            {
                gBattleStruct->turnCountersTracker++;
                gBattleStruct->turnSideTracker = 0;
            }
            break;
        case ENDTURN_LIGHT_SCREEN:
            while (gBattleStruct->turnSideTracker < 2)
            {
                side = gBattleStruct->turnSideTracker;
                gActiveBattler = gBattlerAttacker = gSideTimers[side].lightscreenBattlerId;
                if (gSideStatuses[side] & SIDE_STATUS_LIGHTSCREEN)
                {
                    if (--gSideTimers[side].lightscreenTimer == 0)
                    {
                        gSideStatuses[side] &= ~SIDE_STATUS_LIGHTSCREEN;
                        BattleScriptExecute(BattleScript_SideStatusWoreOff);
                        gBattleCommunication[MULTISTRING_CHOOSER] = side;
                        PREPARE_MOVE_BUFFER(gBattleTextBuff1, MOVE_LIGHT_SCREEN);
                        effect++;
                    }
                }
                gBattleStruct->turnSideTracker++;
                if (effect)
                    break;
            }
            if (!effect)
            {
                gBattleStruct->turnCountersTracker++;
                gBattleStruct->turnSideTracker = 0;
            }
            break;
        case ENDTURN_AURORA_VEIL:
            while (gBattleStruct->turnSideTracker < 2)
            {
                side = gBattleStruct->turnSideTracker;
                gActiveBattler = gBattlerAttacker = gSideTimers[side].auroraVeilBattlerId;
                if (gSideStatuses[side] & SIDE_STATUS_AURORA_VEIL)
                {
                    if (--gSideTimers[side].auroraVeilTimer == 0)
                    {
                        gSideStatuses[side] &= ~SIDE_STATUS_AURORA_VEIL;
                        BattleScriptExecute(BattleScript_SideStatusWoreOff);
                        gBattleCommunication[MULTISTRING_CHOOSER] = side;
                        PREPARE_MOVE_BUFFER(gBattleTextBuff1, MOVE_AURORA_VEIL);
                        effect++;
                    }
                }
                gBattleStruct->turnSideTracker++;
                if (effect)
                    break;
            }
            if (!effect)
            {
                gBattleStruct->turnCountersTracker++;
                gBattleStruct->turnSideTracker = 0;
            }
            break;
        case ENDTURN_MIST:
            while (gBattleStruct->turnSideTracker < 2)
            {
                side = gBattleStruct->turnSideTracker;
                gActiveBattler = gBattlerAttacker = gSideTimers[side].mistBattlerId;
                if (gSideTimers[side].mistTimer != 0
                 && --gSideTimers[side].mistTimer == 0)
                {
                    gSideStatuses[side] &= ~SIDE_STATUS_MIST;
                    BattleScriptExecute(BattleScript_SideStatusWoreOff);
                    gBattleCommunication[MULTISTRING_CHOOSER] = side;
                    PREPARE_MOVE_BUFFER(gBattleTextBuff1, MOVE_MIST);
                    effect++;
                }
                gBattleStruct->turnSideTracker++;
                if (effect)
                    break;
            }
            if (!effect)
            {
                gBattleStruct->turnCountersTracker++;
                gBattleStruct->turnSideTracker = 0;
            }
            break;
        case ENDTURN_SAFEGUARD:
            while (gBattleStruct->turnSideTracker < 2)
            {
                side = gBattleStruct->turnSideTracker;
                gActiveBattler = gBattlerAttacker = gSideTimers[side].safeguardBattlerId;
                if (gSideStatuses[side] & SIDE_STATUS_SAFEGUARD)
                {
                    if (--gSideTimers[side].safeguardTimer == 0)
                    {
                        gSideStatuses[side] &= ~SIDE_STATUS_SAFEGUARD;
                        BattleScriptExecute(BattleScript_SafeguardEnds);
                        effect++;
                    }
                }
                gBattleStruct->turnSideTracker++;
                if (effect)
                    break;
            }
            if (!effect)
            {
                gBattleStruct->turnCountersTracker++;
                gBattleStruct->turnSideTracker = 0;
            }
            break;
        case ENDTURN_LUCKY_CHANT:
            while (gBattleStruct->turnSideTracker < 2)
            {
                side = gBattleStruct->turnSideTracker;
                gActiveBattler = gBattlerAttacker = gSideTimers[side].luckyChantBattlerId;
                if (gSideStatuses[side] & SIDE_STATUS_LUCKY_CHANT)
                {
                    if (--gSideTimers[side].luckyChantTimer == 0)
                    {
                        gSideStatuses[side] &= ~SIDE_STATUS_LUCKY_CHANT;
                        BattleScriptExecute(BattleScript_LuckyChantEnds);
                        effect++;
                    }
                }
                gBattleStruct->turnSideTracker++;
                if (effect)
                    break;
            }
            if (!effect)
            {
                gBattleStruct->turnCountersTracker++;
                gBattleStruct->turnSideTracker = 0;
            }
            break;
        case ENDTURN_TAILWIND:
            while (gBattleStruct->turnSideTracker < 2)
            {
                side = gBattleStruct->turnSideTracker;
                gActiveBattler = gBattlerAttacker = gSideTimers[side].tailwindBattlerId;
                if (gSideStatuses[side] & SIDE_STATUS_TAILWIND)
                {
                    if (--gSideTimers[side].tailwindTimer == 0)
                    {
                        gSideStatuses[side] &= ~SIDE_STATUS_TAILWIND;
                        BattleScriptExecute(BattleScript_TailwindEnds);
                        effect++;
                    }
                }
                gBattleStruct->turnSideTracker++;
                if (effect)
                    break;
            }
            if (!effect)
            {
                gBattleStruct->turnCountersTracker++;
                gBattleStruct->turnSideTracker = 0;
            }
            break;
        case ENDTURN_WISH:
            while (gBattleStruct->turnSideTracker < gBattlersCount)
            {
                gActiveBattler = gBattlerByTurnOrder[gBattleStruct->turnSideTracker];
                if (gWishFutureKnock.wishCounter[gActiveBattler] != 0
                 && --gWishFutureKnock.wishCounter[gActiveBattler] == 0
                 && gBattleMons[gActiveBattler].hp != 0)
                {
                    gBattlerTarget = gActiveBattler;
                    BattleScriptExecute(BattleScript_WishComesTrue);
                    effect++;
                }
                gBattleStruct->turnSideTracker++;
                if (effect)
                    break;
            }
            if (!effect)
            {
                gBattleStruct->turnCountersTracker++;
            }
            break;
        case ENDTURN_RAIN:
            if (gBattleWeather & WEATHER_RAIN_ANY)
            {
                if (!(gBattleWeather & WEATHER_RAIN_PERMANENT)
                 && !(gBattleWeather & WEATHER_RAIN_PRIMAL))
                {
                    if (--gWishFutureKnock.weatherDuration == 0)
                    {
                        gBattleWeather &= ~WEATHER_RAIN_TEMPORARY;
                        gBattleWeather &= ~WEATHER_RAIN_DOWNPOUR;
                        gBattleCommunication[MULTISTRING_CHOOSER] = B_MSG_RAIN_STOPPED;
                    }
                    else if (gBattleWeather & WEATHER_RAIN_DOWNPOUR)
                        gBattleCommunication[MULTISTRING_CHOOSER] = B_MSG_DOWNPOUR_CONTINUES;
                    else
                        gBattleCommunication[MULTISTRING_CHOOSER] = B_MSG_RAIN_CONTINUES;
                }
                else if (gBattleWeather & WEATHER_RAIN_DOWNPOUR)
                {
                    gBattleCommunication[MULTISTRING_CHOOSER] = B_MSG_DOWNPOUR_CONTINUES;
                }
                else
                {
                    gBattleCommunication[MULTISTRING_CHOOSER] = B_MSG_RAIN_CONTINUES;
                }

                BattleScriptExecute(BattleScript_RainContinuesOrEnds);
                effect++;
            }
            gBattleStruct->turnCountersTracker++;
            break;
        case ENDTURN_SANDSTORM:
            if (gBattleWeather & WEATHER_SANDSTORM_ANY)
            {
                if (!(gBattleWeather & WEATHER_SANDSTORM_PERMANENT) && --gWishFutureKnock.weatherDuration == 0)
                {
                    gBattleWeather &= ~WEATHER_SANDSTORM_TEMPORARY;
                    gBattlescriptCurrInstr = BattleScript_SandStormHailEnds;
                }
                else
                {
                    gBattlescriptCurrInstr = BattleScript_DamagingWeatherContinues;
                }

                gBattleScripting.animArg1 = B_ANIM_SANDSTORM_CONTINUES;
                gBattleCommunication[MULTISTRING_CHOOSER] = B_MSG_SANDSTORM;
                BattleScriptExecute(gBattlescriptCurrInstr);
                effect++;
            }
            gBattleStruct->turnCountersTracker++;
            break;
        case ENDTURN_SUN:
            if (gBattleWeather & WEATHER_SUN_ANY)
            {
                if (!(gBattleWeather & WEATHER_SUN_PERMANENT)
                 && !(gBattleWeather & WEATHER_SUN_PRIMAL)
                 && --gWishFutureKnock.weatherDuration == 0)
                {
                    gBattleWeather &= ~WEATHER_SUN_TEMPORARY;
                    gBattlescriptCurrInstr = BattleScript_SunlightFaded;
                }
                else
                {
                    gBattlescriptCurrInstr = BattleScript_SunlightContinues;
                }

                BattleScriptExecute(gBattlescriptCurrInstr);
                effect++;
            }
            gBattleStruct->turnCountersTracker++;
            break;
        case ENDTURN_HAIL:
            if (gBattleWeather & WEATHER_HAIL_ANY)
            {
                if (!(gBattleWeather & WEATHER_HAIL_PERMANENT) && --gWishFutureKnock.weatherDuration == 0)
                {
                    gBattleWeather &= ~WEATHER_HAIL_TEMPORARY;
                    gBattlescriptCurrInstr = BattleScript_SandStormHailEnds;
                }
                else
                {
                    gBattlescriptCurrInstr = BattleScript_DamagingWeatherContinues;
                }

                gBattleScripting.animArg1 = B_ANIM_HAIL_CONTINUES;
                gBattleCommunication[MULTISTRING_CHOOSER] = B_MSG_HAIL;
                BattleScriptExecute(gBattlescriptCurrInstr);
                effect++;
            }
            gBattleStruct->turnCountersTracker++;
            break;
        case ENDTURN_TRICK_ROOM:
            if (gFieldStatuses & STATUS_FIELD_TRICK_ROOM && --gFieldTimers.trickRoomTimer == 0)
            {
                gFieldStatuses &= ~(STATUS_FIELD_TRICK_ROOM);
                BattleScriptExecute(BattleScript_TrickRoomEnds);
                effect++;
            }
            gBattleStruct->turnCountersTracker++;
            break;
        case ENDTURN_WONDER_ROOM:
            if (gFieldStatuses & STATUS_FIELD_WONDER_ROOM && --gFieldTimers.wonderRoomTimer == 0)
            {
                gFieldStatuses &= ~(STATUS_FIELD_WONDER_ROOM);
                BattleScriptExecute(BattleScript_WonderRoomEnds);
                effect++;
            }
            gBattleStruct->turnCountersTracker++;
            break;
        case ENDTURN_MAGIC_ROOM:
            if (gFieldStatuses & STATUS_FIELD_MAGIC_ROOM && --gFieldTimers.magicRoomTimer == 0)
            {
                gFieldStatuses &= ~(STATUS_FIELD_MAGIC_ROOM);
                BattleScriptExecute(BattleScript_MagicRoomEnds);
                effect++;
            }
            gBattleStruct->turnCountersTracker++;
            break;
        case ENDTURN_ELECTRIC_TERRAIN:
            if (gFieldStatuses & STATUS_FIELD_ELECTRIC_TERRAIN
              && (!(gFieldStatuses & STATUS_FIELD_TERRAIN_PERMANENT) && --gFieldTimers.electricTerrainTimer == 0))
            {
                gFieldStatuses &= ~(STATUS_FIELD_ELECTRIC_TERRAIN | STATUS_FIELD_TERRAIN_PERMANENT);
                TryToRevertMimicry();
                BattleScriptExecute(BattleScript_ElectricTerrainEnds);
                effect++;
            }
            gBattleStruct->turnCountersTracker++;
            break;
        case ENDTURN_MISTY_TERRAIN:
            if (gFieldStatuses & STATUS_FIELD_MISTY_TERRAIN
              && (!(gFieldStatuses & STATUS_FIELD_TERRAIN_PERMANENT) && --gFieldTimers.mistyTerrainTimer == 0))
            {
                gFieldStatuses &= ~(STATUS_FIELD_MISTY_TERRAIN);
                TryToRevertMimicry();
                BattleScriptExecute(BattleScript_MistyTerrainEnds);
                effect++;
            }
            gBattleStruct->turnCountersTracker++;
            break;
        case ENDTURN_GRASSY_TERRAIN:
            if (gFieldStatuses & STATUS_FIELD_GRASSY_TERRAIN)
            {
                if (!(gFieldStatuses & STATUS_FIELD_TERRAIN_PERMANENT)
                  && (gFieldTimers.grassyTerrainTimer == 0 || --gFieldTimers.grassyTerrainTimer == 0))
                {
                    gFieldStatuses &= ~(STATUS_FIELD_GRASSY_TERRAIN);
                    TryToRevertMimicry();
                }
                BattleScriptExecute(BattleScript_GrassyTerrainHeals);
                effect++;
            }
            gBattleStruct->turnCountersTracker++;
            break;
        case ENDTURN_PSYCHIC_TERRAIN:
            if (gFieldStatuses & STATUS_FIELD_PSYCHIC_TERRAIN
              && (!(gFieldStatuses & STATUS_FIELD_TERRAIN_PERMANENT) && --gFieldTimers.psychicTerrainTimer == 0))
            {
                gFieldStatuses &= ~(STATUS_FIELD_PSYCHIC_TERRAIN);
                TryToRevertMimicry();
                BattleScriptExecute(BattleScript_PsychicTerrainEnds);
                effect++;
            }
            gBattleStruct->turnCountersTracker++;
            break;
        case ENDTURN_WATER_SPORT:
            if (gFieldStatuses & STATUS_FIELD_WATERSPORT && --gFieldTimers.waterSportTimer == 0)
            {
                gFieldStatuses &= ~(STATUS_FIELD_WATERSPORT);
                BattleScriptExecute(BattleScript_WaterSportEnds);
                effect++;
            }
            gBattleStruct->turnCountersTracker++;
            break;
        case ENDTURN_MUD_SPORT:
            if (gFieldStatuses & STATUS_FIELD_MUDSPORT && --gFieldTimers.mudSportTimer == 0)
            {
                gFieldStatuses &= ~(STATUS_FIELD_MUDSPORT);
                BattleScriptExecute(BattleScript_MudSportEnds);
                effect++;
            }
            gBattleStruct->turnCountersTracker++;
            break;
        case ENDTURN_GRAVITY:
            if (gFieldStatuses & STATUS_FIELD_GRAVITY && --gFieldTimers.gravityTimer == 0)
            {
                gFieldStatuses &= ~(STATUS_FIELD_GRAVITY);
                BattleScriptExecute(BattleScript_GravityEnds);
                effect++;
            }
            gBattleStruct->turnCountersTracker++;
            break;
        case ENDTURN_ION_DELUGE:
            gFieldStatuses &= ~(STATUS_FIELD_ION_DELUGE);
            gBattleStruct->turnCountersTracker++;
            break;
        case ENDTURN_FAIRY_LOCK:
            if (gFieldStatuses & STATUS_FIELD_FAIRY_LOCK && --gFieldTimers.fairyLockTimer == 0)
            {
                gFieldStatuses &= ~(STATUS_FIELD_FAIRY_LOCK);
            }
            gBattleStruct->turnCountersTracker++;
            break;
        case ENDTURN_RETALIATE:
            if (gSideTimers[B_SIDE_PLAYER].retaliateTimer > 0)
                gSideTimers[B_SIDE_PLAYER].retaliateTimer--;
            if (gSideTimers[B_SIDE_OPPONENT].retaliateTimer > 0)
                gSideTimers[B_SIDE_OPPONENT].retaliateTimer--;
            gBattleStruct->turnCountersTracker++;
            break;
        case ENDTURN_FIELD_COUNT:
            effect++;
            break;
        }
    } while (effect == 0);

    return (gBattleMainFunc != BattleTurnPassed);
}

enum
{
    ENDTURN_INGRAIN,
    ENDTURN_AQUA_RING,
    ENDTURN_ABILITIES,
    ENDTURN_ITEMS1,
    ENDTURN_LEECH_SEED,
    ENDTURN_POISON,
    ENDTURN_BAD_POISON,
    ENDTURN_BURN,
    ENDTURN_NIGHTMARES,
    ENDTURN_CURSE,
    ENDTURN_WRAP,
    ENDTURN_UPROAR,
    ENDTURN_THRASH,
    ENDTURN_FLINCH,
    ENDTURN_DISABLE,
    ENDTURN_ENCORE,
    ENDTURN_MAGNET_RISE,
    ENDTURN_TELEKINESIS,
    ENDTURN_HEALBLOCK,
    ENDTURN_EMBARGO,
    ENDTURN_LOCK_ON,
    ENDTURN_CHARGE,
    ENDTURN_LASER_FOCUS,
    ENDTURN_TAUNT,
    ENDTURN_YAWN,
    ENDTURN_ITEMS2,
    ENDTURN_ORBS,
    ENDTURN_ROOST,
    ENDTURN_ELECTRIFY,
    ENDTURN_POWDER,
    ENDTURN_THROAT_CHOP,
    ENDTURN_SLOW_START,
    ENDTURN_PLASMA_FISTS,
    ENDTURN_BATTLER_COUNT
};

// Ingrain, Leech Seed, Strength Sap and Aqua Ring
s32 GetDrainedBigRootHp(u32 battler, s32 hp)
{
    if (GetBattlerHoldEffect(battler, TRUE) == HOLD_EFFECT_BIG_ROOT)
        hp = (hp * 1300) / 1000;
    if (hp == 0)
        hp = 1;

    return hp * -1;
}

#define MAGIC_GUARD_CHECK \
if (ability == ABILITY_MAGIC_GUARD) \
{\
    RecordAbilityBattle(gActiveBattler, ability);\
    gBattleStruct->turnEffectsTracker++;\
            break;\
}


u8 DoBattlerEndTurnEffects(void)
{
    u32 ability, i, effect = 0;

    gHitMarker |= (HITMARKER_GRUDGE | HITMARKER_SKIP_DMG_TRACK);
    while (gBattleStruct->turnEffectsBattlerId < gBattlersCount && gBattleStruct->turnEffectsTracker <= ENDTURN_BATTLER_COUNT)
    {
        gActiveBattler = gBattlerAttacker = gBattlerByTurnOrder[gBattleStruct->turnEffectsBattlerId];
        if (gAbsentBattlerFlags & gBitTable[gActiveBattler])
        {
            gBattleStruct->turnEffectsBattlerId++;
            continue;
        }

        ability = GetBattlerAbility(gActiveBattler);
        switch (gBattleStruct->turnEffectsTracker)
        {
        case ENDTURN_INGRAIN:  // ingrain
            if ((gStatuses3[gActiveBattler] & STATUS3_ROOTED)
             && !BATTLER_MAX_HP(gActiveBattler)
             && !(gStatuses3[gActiveBattler] & STATUS3_HEAL_BLOCK)
             && gBattleMons[gActiveBattler].hp != 0)
            {
                gBattleMoveDamage = GetDrainedBigRootHp(gActiveBattler, gBattleMons[gActiveBattler].maxHP / 16);
                BattleScriptExecute(BattleScript_IngrainTurnHeal);
                effect++;
            }
            gBattleStruct->turnEffectsTracker++;
            break;
        case ENDTURN_AQUA_RING:  // aqua ring
            if ((gStatuses3[gActiveBattler] & STATUS3_AQUA_RING)
             && !BATTLER_MAX_HP(gActiveBattler)
             && !(gStatuses3[gActiveBattler] & STATUS3_HEAL_BLOCK)
             && gBattleMons[gActiveBattler].hp != 0)
            {
                gBattleMoveDamage = GetDrainedBigRootHp(gActiveBattler, gBattleMons[gActiveBattler].maxHP / 16);
                BattleScriptExecute(BattleScript_AquaRingHeal);
                effect++;
            }
            gBattleStruct->turnEffectsTracker++;
            break;
        case ENDTURN_ABILITIES:  // end turn abilities
            if (AbilityBattleEffects(ABILITYEFFECT_ENDTURN, gActiveBattler, 0, 0, 0))
                effect++;
            gBattleStruct->turnEffectsTracker++;
            break;
        case ENDTURN_ITEMS1:  // item effects
            if (ItemBattleEffects(1, gActiveBattler, FALSE))
                effect++;
            gBattleStruct->turnEffectsTracker++;
            break;
        case ENDTURN_ITEMS2:  // item effects again
            if (ItemBattleEffects(1, gActiveBattler, TRUE))
                effect++;
            gBattleStruct->turnEffectsTracker++;
            break;
        case ENDTURN_ORBS:
            if (ItemBattleEffects(ITEMEFFECT_ORBS, gActiveBattler, FALSE))
                effect++;
            gBattleStruct->turnEffectsTracker++;
            break;
        case ENDTURN_LEECH_SEED:  // leech seed
            if ((gStatuses3[gActiveBattler] & STATUS3_LEECHSEED)
             && gBattleMons[gStatuses3[gActiveBattler] & STATUS3_LEECHSEED_BATTLER].hp != 0
             && gBattleMons[gActiveBattler].hp != 0)
            {
                MAGIC_GUARD_CHECK;

                gBattlerTarget = gStatuses3[gActiveBattler] & STATUS3_LEECHSEED_BATTLER; // Notice gBattlerTarget is actually the HP receiver.
                gBattleMoveDamage = gBattleMons[gActiveBattler].maxHP / 8;
                if (gBattleMoveDamage == 0)
                    gBattleMoveDamage = 1;
                gBattleScripting.animArg1 = gBattlerTarget;
                gBattleScripting.animArg2 = gBattlerAttacker;
                BattleScriptExecute(BattleScript_LeechSeedTurnDrain);
                effect++;
            }
            gBattleStruct->turnEffectsTracker++;
            break;
        case ENDTURN_POISON:  // poison
            if ((gBattleMons[gActiveBattler].status1 & STATUS1_POISON)
                && gBattleMons[gActiveBattler].hp != 0)
            {
                MAGIC_GUARD_CHECK;

                if (ability == ABILITY_POISON_HEAL)
                {
                    if (!BATTLER_MAX_HP(gActiveBattler) && !(gStatuses3[gActiveBattler] & STATUS3_HEAL_BLOCK))
                    {
                        gBattleMoveDamage = gBattleMons[gActiveBattler].maxHP / 8;
                        if (gBattleMoveDamage == 0)
                            gBattleMoveDamage = 1;
                        gBattleMoveDamage *= -1;
                        BattleScriptExecute(BattleScript_PoisonHealActivates);
                        effect++;
                    }
                }
                else
                {
                    gBattleMoveDamage = gBattleMons[gActiveBattler].maxHP / 8;
                    if (gBattleMoveDamage == 0)
                        gBattleMoveDamage = 1;
                    BattleScriptExecute(BattleScript_PoisonTurnDmg);
                    effect++;
                }
            }
            gBattleStruct->turnEffectsTracker++;
            break;
        case ENDTURN_BAD_POISON:  // toxic poison
            if ((gBattleMons[gActiveBattler].status1 & STATUS1_TOXIC_POISON)
                && gBattleMons[gActiveBattler].hp != 0)
            {
                MAGIC_GUARD_CHECK;

                if (ability == ABILITY_POISON_HEAL)
                {
                    if (!BATTLER_MAX_HP(gActiveBattler) && !(gStatuses3[gActiveBattler] & STATUS3_HEAL_BLOCK))
                    {
                        gBattleMoveDamage = gBattleMons[gActiveBattler].maxHP / 8;
                        if (gBattleMoveDamage == 0)
                            gBattleMoveDamage = 1;
                        gBattleMoveDamage *= -1;
                        BattleScriptExecute(BattleScript_PoisonHealActivates);
                        effect++;
                    }
                }
                else
                {
                    gBattleMoveDamage = gBattleMons[gActiveBattler].maxHP / 16;
                    if (gBattleMoveDamage == 0)
                        gBattleMoveDamage = 1;
                    if ((gBattleMons[gActiveBattler].status1 & STATUS1_TOXIC_COUNTER) != STATUS1_TOXIC_TURN(15)) // not 16 turns
                        gBattleMons[gActiveBattler].status1 += STATUS1_TOXIC_TURN(1);
                    gBattleMoveDamage *= (gBattleMons[gActiveBattler].status1 & STATUS1_TOXIC_COUNTER) >> 8;
                    BattleScriptExecute(BattleScript_PoisonTurnDmg);
                    effect++;
                }
            }
            gBattleStruct->turnEffectsTracker++;
            break;
        case ENDTURN_BURN:  // burn
            if ((gBattleMons[gActiveBattler].status1 & STATUS1_BURN)
                && gBattleMons[gActiveBattler].hp != 0)
            {
                MAGIC_GUARD_CHECK;

                gBattleMoveDamage = gBattleMons[gActiveBattler].maxHP / (B_BURN_DAMAGE >= GEN_7 ? 16 : 8);
                if (ability == ABILITY_HEATPROOF)
                {
                    if (gBattleMoveDamage > (gBattleMoveDamage / 2) + 1) // Record ability if the burn takes less damage than it normally would.
                        RecordAbilityBattle(gActiveBattler, ABILITY_HEATPROOF);
                    gBattleMoveDamage /= 2;
                }
                if (gBattleMoveDamage == 0)
                    gBattleMoveDamage = 1;
                BattleScriptExecute(BattleScript_BurnTurnDmg);
                effect++;
            }
            gBattleStruct->turnEffectsTracker++;
            break;
        case ENDTURN_NIGHTMARES:  // spooky nightmares
            if ((gBattleMons[gActiveBattler].status2 & STATUS2_NIGHTMARE)
                && gBattleMons[gActiveBattler].hp != 0)
            {
                MAGIC_GUARD_CHECK;
                // R/S does not perform this sleep check, which causes the nightmare effect to
                // persist even after the affected Pokemon has been awakened by Shed Skin.
                if (gBattleMons[gActiveBattler].status1 & STATUS1_SLEEP)
                {
                    gBattleMoveDamage = gBattleMons[gActiveBattler].maxHP / 4;
                    if (gBattleMoveDamage == 0)
                        gBattleMoveDamage = 1;
                    BattleScriptExecute(BattleScript_NightmareTurnDmg);
                    effect++;
                }
                else
                {
                    gBattleMons[gActiveBattler].status2 &= ~STATUS2_NIGHTMARE;
                }
            }
            gBattleStruct->turnEffectsTracker++;
            break;
        case ENDTURN_CURSE:  // curse
            if ((gBattleMons[gActiveBattler].status2 & STATUS2_CURSED)
                && gBattleMons[gActiveBattler].hp != 0)
            {
                MAGIC_GUARD_CHECK;
                gBattleMoveDamage = gBattleMons[gActiveBattler].maxHP / 4;
                if (gBattleMoveDamage == 0)
                    gBattleMoveDamage = 1;
                BattleScriptExecute(BattleScript_CurseTurnDmg);
                effect++;
            }
            gBattleStruct->turnEffectsTracker++;
            break;
        case ENDTURN_WRAP:  // wrap
            if ((gBattleMons[gActiveBattler].status2 & STATUS2_WRAPPED) && gBattleMons[gActiveBattler].hp != 0)
            {
                if (--gDisableStructs[gActiveBattler].wrapTurns != 0)  // damaged by wrap
                {
                    MAGIC_GUARD_CHECK;

                    gBattleScripting.animArg1 = gBattleStruct->wrappedMove[gActiveBattler];
                    gBattleScripting.animArg2 = gBattleStruct->wrappedMove[gActiveBattler] >> 8;
                    PREPARE_MOVE_BUFFER(gBattleTextBuff1, gBattleStruct->wrappedMove[gActiveBattler]);
                    gBattlescriptCurrInstr = BattleScript_WrapTurnDmg;
                    if (GetBattlerHoldEffect(gBattleStruct->wrappedBy[gActiveBattler], TRUE) == HOLD_EFFECT_BINDING_BAND)
                        gBattleMoveDamage = gBattleMons[gActiveBattler].maxHP / ((B_BINDING_DAMAGE >= GEN_6) ? 6 : 8);
                    else
                        gBattleMoveDamage = gBattleMons[gActiveBattler].maxHP / ((B_BINDING_DAMAGE >= GEN_6) ? 8 : 16);

                    if (gBattleMoveDamage == 0)
                        gBattleMoveDamage = 1;
                }
                else  // broke free
                {
                    gBattleMons[gActiveBattler].status2 &= ~(STATUS2_WRAPPED);
                    PREPARE_MOVE_BUFFER(gBattleTextBuff1, gBattleStruct->wrappedMove[gActiveBattler]);
                    gBattlescriptCurrInstr = BattleScript_WrapEnds;
                }
                BattleScriptExecute(gBattlescriptCurrInstr);
                effect++;
            }
            gBattleStruct->turnEffectsTracker++;
            break;
        case ENDTURN_UPROAR:  // uproar
            if (gBattleMons[gActiveBattler].status2 & STATUS2_UPROAR)
            {
                for (gBattlerAttacker = 0; gBattlerAttacker < gBattlersCount; gBattlerAttacker++)
                {
                    if ((gBattleMons[gBattlerAttacker].status1 & STATUS1_SLEEP)
                     && gBattleMons[gBattlerAttacker].ability != ABILITY_SOUNDPROOF)
                    {
                        gBattleMons[gBattlerAttacker].status1 &= ~(STATUS1_SLEEP);
                        gBattleMons[gBattlerAttacker].status2 &= ~(STATUS2_NIGHTMARE);
                        gBattleCommunication[MULTISTRING_CHOOSER] = 1;
                        BattleScriptExecute(BattleScript_MonWokeUpInUproar);
                        gActiveBattler = gBattlerAttacker;
                        BtlController_EmitSetMonData(0, REQUEST_STATUS_BATTLE, 0, 4, &gBattleMons[gActiveBattler].status1);
                        MarkBattlerForControllerExec(gActiveBattler);
                        break;
                    }
                }
                if (gBattlerAttacker != gBattlersCount)
                {
                    effect = 2;  // a pokemon was awaken
                    break;
                }
                else
                {
                    gBattlerAttacker = gActiveBattler;
                    gBattleMons[gActiveBattler].status2 -= STATUS2_UPROAR_TURN(1);  // uproar timer goes down
                    if (WasUnableToUseMove(gActiveBattler))
                    {
                        CancelMultiTurnMoves(gActiveBattler);
                        gBattleCommunication[MULTISTRING_CHOOSER] = B_MSG_UPROAR_ENDS;
                    }
                    else if (gBattleMons[gActiveBattler].status2 & STATUS2_UPROAR)
                    {
                        gBattleCommunication[MULTISTRING_CHOOSER] = B_MSG_UPROAR_CONTINUES;
                        gBattleMons[gActiveBattler].status2 |= STATUS2_MULTIPLETURNS;
                    }
                    else
                    {
                        gBattleCommunication[MULTISTRING_CHOOSER] = B_MSG_UPROAR_ENDS;
                        CancelMultiTurnMoves(gActiveBattler);
                    }
                    BattleScriptExecute(BattleScript_PrintUproarOverTurns);
                    effect = 1;
                }
            }
            if (effect != 2)
                gBattleStruct->turnEffectsTracker++;
            break;
        case ENDTURN_THRASH:  // thrash
            if (gBattleMons[gActiveBattler].status2 & STATUS2_LOCK_CONFUSE)
            {
                gBattleMons[gActiveBattler].status2 -= STATUS2_LOCK_CONFUSE_TURN(1);
                if (WasUnableToUseMove(gActiveBattler))
                    CancelMultiTurnMoves(gActiveBattler);
                else if (!(gBattleMons[gActiveBattler].status2 & STATUS2_LOCK_CONFUSE)
                 && (gBattleMons[gActiveBattler].status2 & STATUS2_MULTIPLETURNS))
                {
                    gBattleMons[gActiveBattler].status2 &= ~(STATUS2_MULTIPLETURNS);
                    if (!(gBattleMons[gActiveBattler].status2 & STATUS2_CONFUSION))
                    {
                        gBattleScripting.moveEffect = MOVE_EFFECT_CONFUSION | MOVE_EFFECT_AFFECTS_USER;
                        SetMoveEffect(TRUE, 0);
                        if (gBattleMons[gActiveBattler].status2 & STATUS2_CONFUSION)
                            BattleScriptExecute(BattleScript_ThrashConfuses);
                        effect++;
                    }
                }
            }
            gBattleStruct->turnEffectsTracker++;
            break;
        case ENDTURN_FLINCH:  // reset flinch
            gBattleMons[gActiveBattler].status2 &= ~(STATUS2_FLINCHED);
            gBattleStruct->turnEffectsTracker++;
        case ENDTURN_DISABLE:  // disable
            if (gDisableStructs[gActiveBattler].disableTimer != 0)
            {
                for (i = 0; i < MAX_MON_MOVES; i++)
                {
                    if (gDisableStructs[gActiveBattler].disabledMove == gBattleMons[gActiveBattler].moves[i])
                        break;
                }
                if (i == MAX_MON_MOVES)  // pokemon does not have the disabled move anymore
                {
                    gDisableStructs[gActiveBattler].disabledMove = 0;
                    gDisableStructs[gActiveBattler].disableTimer = 0;
                }
                else if (--gDisableStructs[gActiveBattler].disableTimer == 0)  // disable ends
                {
                    gDisableStructs[gActiveBattler].disabledMove = 0;
                    BattleScriptExecute(BattleScript_DisabledNoMore);
                    effect++;
                }
            }
            gBattleStruct->turnEffectsTracker++;
            break;
        case ENDTURN_ENCORE:  // encore
            if (gDisableStructs[gActiveBattler].encoreTimer != 0)
            {
                if (gBattleMons[gActiveBattler].moves[gDisableStructs[gActiveBattler].encoredMovePos] != gDisableStructs[gActiveBattler].encoredMove)  // pokemon does not have the encored move anymore
                {
                    gDisableStructs[gActiveBattler].encoredMove = 0;
                    gDisableStructs[gActiveBattler].encoreTimer = 0;
                }
                else if (--gDisableStructs[gActiveBattler].encoreTimer == 0
                 || gBattleMons[gActiveBattler].pp[gDisableStructs[gActiveBattler].encoredMovePos] == 0)
                {
                    gDisableStructs[gActiveBattler].encoredMove = 0;
                    gDisableStructs[gActiveBattler].encoreTimer = 0;
                    BattleScriptExecute(BattleScript_EncoredNoMore);
                    effect++;
                }
            }
            gBattleStruct->turnEffectsTracker++;
            break;
        case ENDTURN_LOCK_ON:  // lock-on decrement
            if (gStatuses3[gActiveBattler] & STATUS3_ALWAYS_HITS)
                gStatuses3[gActiveBattler] -= STATUS3_ALWAYS_HITS_TURN(1);
            gBattleStruct->turnEffectsTracker++;
            break;
        case ENDTURN_CHARGE:  // charge
            if (gDisableStructs[gActiveBattler].chargeTimer && --gDisableStructs[gActiveBattler].chargeTimer == 0)
                gStatuses3[gActiveBattler] &= ~STATUS3_CHARGED_UP;
            gBattleStruct->turnEffectsTracker++;
            break;
        case ENDTURN_TAUNT:  // taunt
            if (gDisableStructs[gActiveBattler].tauntTimer && --gDisableStructs[gActiveBattler].tauntTimer == 0)
            {
                BattleScriptExecute(BattleScript_BufferEndTurn);
                PREPARE_MOVE_BUFFER(gBattleTextBuff1, MOVE_TAUNT);
                effect++;
            }
            gBattleStruct->turnEffectsTracker++;
            break;
        case ENDTURN_YAWN:  // yawn
            if (gStatuses3[gActiveBattler] & STATUS3_YAWN)
            {
                gStatuses3[gActiveBattler] -= STATUS3_YAWN_TURN(1);
                if (!(gStatuses3[gActiveBattler] & STATUS3_YAWN) && !(gBattleMons[gActiveBattler].status1 & STATUS1_ANY)
                 && GetBattlerAbility(gActiveBattler) != ABILITY_VITAL_SPIRIT
                 && GetBattlerAbility(gActiveBattler) != ABILITY_INSOMNIA && !UproarWakeUpCheck(gActiveBattler)
                 && !IsLeafGuardProtected(gActiveBattler))
                {
                    CancelMultiTurnMoves(gActiveBattler);
                    gEffectBattler = gActiveBattler;
                    if (IsBattlerTerrainAffected(gActiveBattler, STATUS_FIELD_ELECTRIC_TERRAIN))
                    {
                        gBattleCommunication[MULTISTRING_CHOOSER] = B_MSG_TERRAINPREVENTS_ELECTRIC;
                        BattleScriptExecute(BattleScript_TerrainPreventsEnd2);
                    }
                    else if (IsBattlerTerrainAffected(gActiveBattler, STATUS_FIELD_MISTY_TERRAIN))
                    {
                        gBattleCommunication[MULTISTRING_CHOOSER] = B_MSG_TERRAINPREVENTS_MISTY;
                        BattleScriptExecute(BattleScript_TerrainPreventsEnd2);
                    }
                    else
                    {
                        gBattleMons[gActiveBattler].status1 |= (Random() & 3) + 2;
                        BtlController_EmitSetMonData(0, REQUEST_STATUS_BATTLE, 0, 4, &gBattleMons[gActiveBattler].status1);
                        MarkBattlerForControllerExec(gActiveBattler);
                        BattleScriptExecute(BattleScript_YawnMakesAsleep);
                    }
                    effect++;
                }
            }
            gBattleStruct->turnEffectsTracker++;
            break;
        case ENDTURN_LASER_FOCUS:
            if (gStatuses3[gActiveBattler] & STATUS3_LASER_FOCUS)
            {
                if (gDisableStructs[gActiveBattler].laserFocusTimer == 0 || --gDisableStructs[gActiveBattler].laserFocusTimer == 0)
                    gStatuses3[gActiveBattler] &= ~(STATUS3_LASER_FOCUS);
            }
            gBattleStruct->turnEffectsTracker++;
            break;
        case ENDTURN_EMBARGO:
            if (gStatuses3[gActiveBattler] & STATUS3_EMBARGO)
            {
                if (gDisableStructs[gActiveBattler].embargoTimer == 0 || --gDisableStructs[gActiveBattler].embargoTimer == 0)
                {
                    gStatuses3[gActiveBattler] &= ~(STATUS3_EMBARGO);
                    BattleScriptExecute(BattleScript_EmbargoEndTurn);
                    effect++;
                }
            }
            gBattleStruct->turnEffectsTracker++;
            break;
        case ENDTURN_MAGNET_RISE:
            if (gStatuses3[gActiveBattler] & STATUS3_MAGNET_RISE)
            {
                if (gDisableStructs[gActiveBattler].magnetRiseTimer == 0 || --gDisableStructs[gActiveBattler].magnetRiseTimer == 0)
                {
                    gStatuses3[gActiveBattler] &= ~(STATUS3_MAGNET_RISE);
                    BattleScriptExecute(BattleScript_BufferEndTurn);
                    PREPARE_STRING_BUFFER(gBattleTextBuff1, STRINGID_ELECTROMAGNETISM);
                    effect++;
                }
            }
            gBattleStruct->turnEffectsTracker++;
            break;
        case ENDTURN_TELEKINESIS:
            if (gStatuses3[gActiveBattler] & STATUS3_TELEKINESIS)
            {
                if (gDisableStructs[gActiveBattler].telekinesisTimer == 0 || --gDisableStructs[gActiveBattler].telekinesisTimer == 0)
                {
                    gStatuses3[gActiveBattler] &= ~(STATUS3_TELEKINESIS);
                    BattleScriptExecute(BattleScript_TelekinesisEndTurn);
                    effect++;
                }
            }
            gBattleStruct->turnEffectsTracker++;
            break;
        case ENDTURN_HEALBLOCK:
            if (gStatuses3[gActiveBattler] & STATUS3_HEAL_BLOCK)
            {
                if (gDisableStructs[gActiveBattler].healBlockTimer == 0 || --gDisableStructs[gActiveBattler].healBlockTimer == 0)
                {
                    gStatuses3[gActiveBattler] &= ~(STATUS3_HEAL_BLOCK);
                    BattleScriptExecute(BattleScript_BufferEndTurn);
                    PREPARE_MOVE_BUFFER(gBattleTextBuff1, MOVE_HEAL_BLOCK);
                    effect++;
                }
            }
            gBattleStruct->turnEffectsTracker++;
            break;
        case ENDTURN_ROOST: // Return flying type.
            if (gBattleResources->flags->flags[gActiveBattler] & RESOURCE_FLAG_ROOST)
            {
                gBattleResources->flags->flags[gActiveBattler] &= ~(RESOURCE_FLAG_ROOST);
                gBattleMons[gActiveBattler].type1 = gBattleStruct->roostTypes[gActiveBattler][0];
                gBattleMons[gActiveBattler].type2 = gBattleStruct->roostTypes[gActiveBattler][1];
            }
            gBattleStruct->turnEffectsTracker++;
            break;
        case ENDTURN_ELECTRIFY:
            gStatuses4[gActiveBattler] &= ~(STATUS4_ELECTRIFIED);
            gBattleStruct->turnEffectsTracker++;
        case ENDTURN_POWDER:
            gBattleMons[gActiveBattler].status2 &= ~(STATUS2_POWDER);
            gBattleStruct->turnEffectsTracker++;
        case ENDTURN_THROAT_CHOP:
            if (gDisableStructs[gActiveBattler].throatChopTimer && --gDisableStructs[gActiveBattler].throatChopTimer == 0)
            {
                BattleScriptExecute(BattleScript_ThroatChopEndTurn);
                effect++;
            }
            gBattleStruct->turnEffectsTracker++;
            break;
        case ENDTURN_SLOW_START:
            if (gDisableStructs[gActiveBattler].slowStartTimer
                && --gDisableStructs[gActiveBattler].slowStartTimer == 0
                && ability == ABILITY_SLOW_START)
            {
                BattleScriptExecute(BattleScript_SlowStartEnds);
                effect++;
            }
            gBattleStruct->turnEffectsTracker++;
            break;
        case ENDTURN_PLASMA_FISTS:
            for (i = 0; i < gBattlersCount; i++)
                gStatuses4[i] &= ~(STATUS4_PLASMA_FISTS);
            gBattleStruct->turnEffectsTracker++;
            break;
        case ENDTURN_BATTLER_COUNT:  // done
            gBattleStruct->turnEffectsTracker = 0;
            gBattleStruct->turnEffectsBattlerId++;
            break;
        }

        if (effect != 0)
            return effect;

    }
    gHitMarker &= ~(HITMARKER_GRUDGE | HITMARKER_SKIP_DMG_TRACK);
    return 0;
}

bool8 HandleWishPerishSongOnTurnEnd(void)
{
    gHitMarker |= (HITMARKER_GRUDGE | HITMARKER_SKIP_DMG_TRACK);

    switch (gBattleStruct->wishPerishSongState)
    {
    case 0:
        while (gBattleStruct->wishPerishSongBattlerId < gBattlersCount)
        {
            gActiveBattler = gBattleStruct->wishPerishSongBattlerId;
            if (gAbsentBattlerFlags & gBitTable[gActiveBattler])
            {
                gBattleStruct->wishPerishSongBattlerId++;
                continue;
            }

            gBattleStruct->wishPerishSongBattlerId++;
            if (gWishFutureKnock.futureSightCounter[gActiveBattler] != 0
             && --gWishFutureKnock.futureSightCounter[gActiveBattler] == 0
             && gBattleMons[gActiveBattler].hp != 0)
            {
                if (gWishFutureKnock.futureSightMove[gActiveBattler] == MOVE_FUTURE_SIGHT)
                    gBattleCommunication[MULTISTRING_CHOOSER] = B_MSG_FUTURE_SIGHT;
                else
                    gBattleCommunication[MULTISTRING_CHOOSER] = B_MSG_DOOM_DESIRE;

                PREPARE_MOVE_BUFFER(gBattleTextBuff1, gWishFutureKnock.futureSightMove[gActiveBattler]);

                gBattlerTarget = gActiveBattler;
                gBattlerAttacker = gWishFutureKnock.futureSightAttacker[gActiveBattler];
                gSpecialStatuses[gBattlerTarget].dmg = 0xFFFF;
                gCurrentMove = gWishFutureKnock.futureSightMove[gActiveBattler];
                SetTypeBeforeUsingMove(gCurrentMove, gActiveBattler);
                BattleScriptExecute(BattleScript_MonTookFutureAttack);

                if (gWishFutureKnock.futureSightCounter[gActiveBattler] == 0
                 && gWishFutureKnock.futureSightCounter[gActiveBattler ^ BIT_FLANK] == 0)
                {
                    gSideStatuses[GET_BATTLER_SIDE(gBattlerTarget)] &= ~(SIDE_STATUS_FUTUREATTACK);
                }
                return TRUE;
            }
        }
        gBattleStruct->wishPerishSongState = 1;
        gBattleStruct->wishPerishSongBattlerId = 0;
        // fall through
    case 1:
        while (gBattleStruct->wishPerishSongBattlerId < gBattlersCount)
        {
            gActiveBattler = gBattlerAttacker = gBattlerByTurnOrder[gBattleStruct->wishPerishSongBattlerId];
            if (gAbsentBattlerFlags & gBitTable[gActiveBattler])
            {
                gBattleStruct->wishPerishSongBattlerId++;
                continue;
            }
            gBattleStruct->wishPerishSongBattlerId++;
            if (gStatuses3[gActiveBattler] & STATUS3_PERISH_SONG)
            {
                PREPARE_BYTE_NUMBER_BUFFER(gBattleTextBuff1, 1, gDisableStructs[gActiveBattler].perishSongTimer);
                if (gDisableStructs[gActiveBattler].perishSongTimer == 0)
                {
                    gStatuses3[gActiveBattler] &= ~STATUS3_PERISH_SONG;
                    gBattleMoveDamage = gBattleMons[gActiveBattler].hp;
                    gBattlescriptCurrInstr = BattleScript_PerishSongTakesLife;
                }
                else
                {
                    gDisableStructs[gActiveBattler].perishSongTimer--;
                    gBattlescriptCurrInstr = BattleScript_PerishSongCountGoesDown;
                }
                BattleScriptExecute(gBattlescriptCurrInstr);
                return TRUE;
            }
        }
        // Hm...
        {
            u8 *state = &gBattleStruct->wishPerishSongState;
            *state = 2;
            gBattleStruct->wishPerishSongBattlerId = 0;
        }
        // fall through
    case 2:
        if ((gBattleTypeFlags & BATTLE_TYPE_ARENA)
         && gBattleStruct->arenaTurnCounter == 2
         && gBattleMons[0].hp != 0 && gBattleMons[1].hp != 0)
        {
            s32 i;

            for (i = 0; i < 2; i++)
                CancelMultiTurnMoves(i);

            gBattlescriptCurrInstr = BattleScript_ArenaDoJudgment;
            BattleScriptExecute(BattleScript_ArenaDoJudgment);
            gBattleStruct->wishPerishSongState++;
            return TRUE;
        }
        break;
    }

    gHitMarker &= ~(HITMARKER_GRUDGE | HITMARKER_SKIP_DMG_TRACK);

    return FALSE;
}

#define FAINTED_ACTIONS_MAX_CASE 7

bool8 HandleFaintedMonActions(void)
{
    if (gBattleTypeFlags & BATTLE_TYPE_SAFARI)
        return FALSE;
    do
    {
        s32 i;
        switch (gBattleStruct->faintedActionsState)
        {
        case 0:
            gBattleStruct->faintedActionsBattlerId = 0;
            gBattleStruct->faintedActionsState++;
            for (i = 0; i < gBattlersCount; i++)
            {
                if (gAbsentBattlerFlags & gBitTable[i] && !HasNoMonsToSwitch(i, PARTY_SIZE, PARTY_SIZE))
                    gAbsentBattlerFlags &= ~(gBitTable[i]);
            }
            // fall through
        case 1:
            do
            {
                gBattlerFainted = gBattlerTarget = gBattleStruct->faintedActionsBattlerId;
                if (gBattleMons[gBattleStruct->faintedActionsBattlerId].hp == 0
                 && !(gBattleStruct->givenExpMons & gBitTable[gBattlerPartyIndexes[gBattleStruct->faintedActionsBattlerId]])
                 && !(gAbsentBattlerFlags & gBitTable[gBattleStruct->faintedActionsBattlerId]))
                {
                    BattleScriptExecute(BattleScript_GiveExp);
                    gBattleStruct->faintedActionsState = 2;
                    return TRUE;
                }
            } while (++gBattleStruct->faintedActionsBattlerId != gBattlersCount);
            gBattleStruct->faintedActionsState = 3;
            break;
        case 2:
            OpponentSwitchInResetSentPokesToOpponentValue(gBattlerFainted);
            if (++gBattleStruct->faintedActionsBattlerId == gBattlersCount)
                gBattleStruct->faintedActionsState = 3;
            else
                gBattleStruct->faintedActionsState = 1;

            // Don't switch mons until all pokemon performed their actions or the battle's over.
            if (gBattleOutcome == 0
                && !NoAliveMonsForEitherParty()
                && gCurrentTurnActionNumber != gBattlersCount)
            {
                gAbsentBattlerFlags |= gBitTable[gBattlerFainted];
                return FALSE;
            }
            break;
        case 3:
            // Don't switch mons until all pokemon performed their actions or the battle's over.
            if (gBattleOutcome == 0
                && !NoAliveMonsForEitherParty()
                && gCurrentTurnActionNumber != gBattlersCount)
            {
                return FALSE;
            }
            gBattleStruct->faintedActionsBattlerId = 0;
            gBattleStruct->faintedActionsState++;
            // fall through
        case 4:
            do
            {
                gBattlerFainted = gBattlerTarget = gBattleStruct->faintedActionsBattlerId;
                if (gBattleMons[gBattleStruct->faintedActionsBattlerId].hp == 0
                 && !(gAbsentBattlerFlags & gBitTable[gBattleStruct->faintedActionsBattlerId]))
                {
                    BattleScriptExecute(BattleScript_HandleFaintedMon);
                    gBattleStruct->faintedActionsState = 5;
                    return TRUE;
                }
            } while (++gBattleStruct->faintedActionsBattlerId != gBattlersCount);
            gBattleStruct->faintedActionsState = 6;
            break;
        case 5:
            if (++gBattleStruct->faintedActionsBattlerId == gBattlersCount)
                gBattleStruct->faintedActionsState = 6;
            else
                gBattleStruct->faintedActionsState = 4;
            break;
        case 6:
            if (ItemBattleEffects(1, 0, TRUE))
                return TRUE;
            gBattleStruct->faintedActionsState++;
            break;
        case FAINTED_ACTIONS_MAX_CASE:
            break;
        }
    } while (gBattleStruct->faintedActionsState != FAINTED_ACTIONS_MAX_CASE);
    return FALSE;
}

void TryClearRageAndFuryCutter(void)
{
    s32 i;
    for (i = 0; i < gBattlersCount; i++)
    {
        if ((gBattleMons[i].status2 & STATUS2_RAGE) && gChosenMoveByBattler[i] != MOVE_RAGE)
            gBattleMons[i].status2 &= ~(STATUS2_RAGE);
        if (gDisableStructs[i].furyCutterCounter != 0 && gChosenMoveByBattler[i] != MOVE_FURY_CUTTER)
            gDisableStructs[i].furyCutterCounter = 0;
    }
}

enum
{
    CANCELLER_FLAGS,
    CANCELLER_ASLEEP,
    CANCELLER_FROZEN,
    CANCELLER_TRUANT,
    CANCELLER_RECHARGE,
    CANCELLER_FLINCH,
    CANCELLER_DISABLED,
    CANCELLER_GRAVITY,
    CANCELLER_HEAL_BLOCKED,
    CANCELLER_TAUNTED,
    CANCELLER_IMPRISONED,
    CANCELLER_CONFUSED,
    CANCELLER_PARALYSED,
    CANCELLER_IN_LOVE,
    CANCELLER_BIDE,
    CANCELLER_THAW,
    CANCELLER_POWDER_MOVE,
    CANCELLER_POWDER_STATUS,
    CANCELLER_THROAT_CHOP,
    CANCELLER_END,
    CANCELLER_PSYCHIC_TERRAIN,
    CANCELLER_END2,
};

u8 AtkCanceller_UnableToUseMove(void)
{
    u8 effect = 0;
    s32 *bideDmg = &gBattleScripting.bideDmg;
    do
    {
        switch (gBattleStruct->atkCancellerTracker)
        {
        case CANCELLER_FLAGS: // flags clear
            gBattleMons[gBattlerAttacker].status2 &= ~(STATUS2_DESTINY_BOND);
            gStatuses3[gBattlerAttacker] &= ~(STATUS3_GRUDGE);
            gBattleStruct->atkCancellerTracker++;
            break;
        case CANCELLER_ASLEEP: // check being asleep
            if (gBattleMons[gBattlerAttacker].status1 & STATUS1_SLEEP)
            {
                if (UproarWakeUpCheck(gBattlerAttacker))
                {
                    gBattleMons[gBattlerAttacker].status1 &= ~(STATUS1_SLEEP);
                    gBattleMons[gBattlerAttacker].status2 &= ~(STATUS2_NIGHTMARE);
                    BattleScriptPushCursor();
                    gBattleCommunication[MULTISTRING_CHOOSER] = B_MSG_WOKE_UP_UPROAR;
                    gBattlescriptCurrInstr = BattleScript_MoveUsedWokeUp;
                    effect = 2;
                }
                else
                {
                    u8 toSub;
                    if (GetBattlerAbility(gBattlerAttacker) == ABILITY_EARLY_BIRD)
                        toSub = 2;
                    else
                        toSub = 1;
                    if ((gBattleMons[gBattlerAttacker].status1 & STATUS1_SLEEP) < toSub)
                        gBattleMons[gBattlerAttacker].status1 &= ~(STATUS1_SLEEP);
                    else
                        gBattleMons[gBattlerAttacker].status1 -= toSub;
                    if (gBattleMons[gBattlerAttacker].status1 & STATUS1_SLEEP)
                    {
                        if (gChosenMove != MOVE_SNORE && gChosenMove != MOVE_SLEEP_TALK)
                        {
                            gBattlescriptCurrInstr = BattleScript_MoveUsedIsAsleep;
                            gHitMarker |= HITMARKER_UNABLE_TO_USE_MOVE;
                            effect = 2;
                        }
                    }
                    else
                    {
                        gBattleMons[gBattlerAttacker].status2 &= ~(STATUS2_NIGHTMARE);
                        BattleScriptPushCursor();
                        gBattleCommunication[MULTISTRING_CHOOSER] = B_MSG_WOKE_UP;
                        gBattlescriptCurrInstr = BattleScript_MoveUsedWokeUp;
                        effect = 2;
                    }
                }
            }
            gBattleStruct->atkCancellerTracker++;
            break;
        case CANCELLER_FROZEN: // check being frozen
            if (gBattleMons[gBattlerAttacker].status1 & STATUS1_FREEZE && !(gBattleMoves[gCurrentMove].flags & FLAG_THAW_USER))
            {
                if (Random() % 5)
                {
                    gBattlescriptCurrInstr = BattleScript_MoveUsedIsFrozen;
                    gHitMarker |= HITMARKER_NO_ATTACKSTRING;
                }
                else // unfreeze
                {
                    gBattleMons[gBattlerAttacker].status1 &= ~(STATUS1_FREEZE);
                    BattleScriptPushCursor();
                    gBattlescriptCurrInstr = BattleScript_MoveUsedUnfroze;
                    gBattleCommunication[MULTISTRING_CHOOSER] = B_MSG_DEFROSTED;
                }
                effect = 2;
            }
            gBattleStruct->atkCancellerTracker++;
            break;
        case CANCELLER_TRUANT: // truant
            if (gBattleMons[gBattlerAttacker].ability == ABILITY_TRUANT && gDisableStructs[gBattlerAttacker].truantCounter)
            {
                CancelMultiTurnMoves(gBattlerAttacker);
                gHitMarker |= HITMARKER_UNABLE_TO_USE_MOVE;
                gBattleCommunication[MULTISTRING_CHOOSER] = B_MSG_LOAFING;
                gBattlerAbility = gBattlerAttacker;
                gBattlescriptCurrInstr = BattleScript_TruantLoafingAround;
                gMoveResultFlags |= MOVE_RESULT_MISSED;
                effect = 1;
            }
            gBattleStruct->atkCancellerTracker++;
            break;
        case CANCELLER_RECHARGE: // recharge
            if (gBattleMons[gBattlerAttacker].status2 & STATUS2_RECHARGE)
            {
                gBattleMons[gBattlerAttacker].status2 &= ~(STATUS2_RECHARGE);
                gDisableStructs[gBattlerAttacker].rechargeTimer = 0;
                CancelMultiTurnMoves(gBattlerAttacker);
                gBattlescriptCurrInstr = BattleScript_MoveUsedMustRecharge;
                gHitMarker |= HITMARKER_UNABLE_TO_USE_MOVE;
                effect = 1;
            }
            gBattleStruct->atkCancellerTracker++;
            break;
        case CANCELLER_FLINCH: // flinch
            if (gBattleMons[gBattlerAttacker].status2 & STATUS2_FLINCHED)
            {
                gProtectStructs[gBattlerAttacker].flinchImmobility = TRUE;
                CancelMultiTurnMoves(gBattlerAttacker);
                gBattlescriptCurrInstr = BattleScript_MoveUsedFlinched;
                gHitMarker |= HITMARKER_UNABLE_TO_USE_MOVE;
                effect = 1;
            }
            gBattleStruct->atkCancellerTracker++;
            break;
        case CANCELLER_DISABLED: // disabled move
            if (gDisableStructs[gBattlerAttacker].disabledMove == gCurrentMove && gDisableStructs[gBattlerAttacker].disabledMove != 0)
            {
                gProtectStructs[gBattlerAttacker].usedDisabledMove = TRUE;
                gBattleScripting.battler = gBattlerAttacker;
                CancelMultiTurnMoves(gBattlerAttacker);
                gBattlescriptCurrInstr = BattleScript_MoveUsedIsDisabled;
                gHitMarker |= HITMARKER_UNABLE_TO_USE_MOVE;
                effect = 1;
            }
            gBattleStruct->atkCancellerTracker++;
            break;
        case CANCELLER_HEAL_BLOCKED:
            if (gStatuses3[gBattlerAttacker] & STATUS3_HEAL_BLOCK && IsHealBlockPreventingMove(gBattlerAttacker, gCurrentMove))
            {
                gProtectStructs[gBattlerAttacker].usedHealBlockedMove = TRUE;
                gBattleScripting.battler = gBattlerAttacker;
                CancelMultiTurnMoves(gBattlerAttacker);
                gBattlescriptCurrInstr = BattleScript_MoveUsedHealBlockPrevents;
                gHitMarker |= HITMARKER_UNABLE_TO_USE_MOVE;
                effect = 1;
            }
            gBattleStruct->atkCancellerTracker++;
            break;
        case CANCELLER_GRAVITY:
            if (gFieldStatuses & STATUS_FIELD_GRAVITY && IsGravityPreventingMove(gCurrentMove))
            {
                gProtectStructs[gBattlerAttacker].usedGravityPreventedMove = TRUE;
                gBattleScripting.battler = gBattlerAttacker;
                CancelMultiTurnMoves(gBattlerAttacker);
                gBattlescriptCurrInstr = BattleScript_MoveUsedGravityPrevents;
                gHitMarker |= HITMARKER_UNABLE_TO_USE_MOVE;
                effect = 1;
            }
            gBattleStruct->atkCancellerTracker++;
            break;
        case CANCELLER_TAUNTED: // taunt
            if (gDisableStructs[gBattlerAttacker].tauntTimer && gBattleMoves[gCurrentMove].power == 0)
            {
                gProtectStructs[gBattlerAttacker].usedTauntedMove = TRUE;
                CancelMultiTurnMoves(gBattlerAttacker);
                gBattlescriptCurrInstr = BattleScript_MoveUsedIsTaunted;
                gHitMarker |= HITMARKER_UNABLE_TO_USE_MOVE;
                effect = 1;
            }
            gBattleStruct->atkCancellerTracker++;
            break;
        case CANCELLER_IMPRISONED: // imprisoned
            if (GetImprisonedMovesCount(gBattlerAttacker, gCurrentMove))
            {
                gProtectStructs[gBattlerAttacker].usedImprisonedMove = TRUE;
                CancelMultiTurnMoves(gBattlerAttacker);
                gBattlescriptCurrInstr = BattleScript_MoveUsedIsImprisoned;
                gHitMarker |= HITMARKER_UNABLE_TO_USE_MOVE;
                effect = 1;
            }
            gBattleStruct->atkCancellerTracker++;
            break;
        case CANCELLER_CONFUSED: // confusion
            if (gBattleMons[gBattlerAttacker].status2 & STATUS2_CONFUSION)
            {
                gBattleMons[gBattlerAttacker].status2 -= STATUS2_CONFUSION_TURN(1);
                if (gBattleMons[gBattlerAttacker].status2 & STATUS2_CONFUSION)
                {
                    if (Random() % ((B_CONFUSION_SELF_DMG_CHANCE >= GEN_7) ? 3 : 2) == 0) // confusion dmg
                    {
                        gBattleCommunication[MULTISTRING_CHOOSER] = TRUE;
                        gBattlerTarget = gBattlerAttacker;
                        gBattleMoveDamage = CalculateMoveDamage(MOVE_NONE, gBattlerAttacker, gBattlerAttacker, TYPE_MYSTERY, 40, FALSE, FALSE, TRUE);
                        gProtectStructs[gBattlerAttacker].confusionSelfDmg = TRUE;
                        gHitMarker |= HITMARKER_UNABLE_TO_USE_MOVE;
                    }
                    else
                    {
                        gBattleCommunication[MULTISTRING_CHOOSER] = FALSE;
                        BattleScriptPushCursor();
                    }
                    gBattlescriptCurrInstr = BattleScript_MoveUsedIsConfused;
                }
                else // snapped out of confusion
                {
                    BattleScriptPushCursor();
                    gBattlescriptCurrInstr = BattleScript_MoveUsedIsConfusedNoMore;
                }
                effect = 1;
            }
            gBattleStruct->atkCancellerTracker++;
            break;
        case CANCELLER_PARALYSED: // paralysis
            if ((gBattleMons[gBattlerAttacker].status1 & STATUS1_PARALYSIS) && (Random() % 4) == 0)
            {
                gProtectStructs[gBattlerAttacker].prlzImmobility = TRUE;
                // This is removed in Emerald for some reason
                //CancelMultiTurnMoves(gBattlerAttacker);
                gBattlescriptCurrInstr = BattleScript_MoveUsedIsParalyzed;
                gHitMarker |= HITMARKER_UNABLE_TO_USE_MOVE;
                effect = 1;
            }
            gBattleStruct->atkCancellerTracker++;
            break;
        case CANCELLER_IN_LOVE: // infatuation
            if (gBattleMons[gBattlerAttacker].status2 & STATUS2_INFATUATION)
            {
                gBattleScripting.battler = CountTrailingZeroBits((gBattleMons[gBattlerAttacker].status2 & STATUS2_INFATUATION) >> 0x10);
                if (Random() & 1)
                {
                    BattleScriptPushCursor();
                }
                else
                {
                    BattleScriptPush(BattleScript_MoveUsedIsInLoveCantAttack);
                    gHitMarker |= HITMARKER_UNABLE_TO_USE_MOVE;
                    gProtectStructs[gBattlerAttacker].loveImmobility = TRUE;
                    CancelMultiTurnMoves(gBattlerAttacker);
                }
                gBattlescriptCurrInstr = BattleScript_MoveUsedIsInLove;
                effect = 1;
            }
            gBattleStruct->atkCancellerTracker++;
            break;
        case CANCELLER_BIDE: // bide
            if (gBattleMons[gBattlerAttacker].status2 & STATUS2_BIDE)
            {
                gBattleMons[gBattlerAttacker].status2 -= STATUS2_BIDE_TURN(1);
                if (gBattleMons[gBattlerAttacker].status2 & STATUS2_BIDE)
                {
                    gBattlescriptCurrInstr = BattleScript_BideStoringEnergy;
                }
                else
                {
                    // This is removed in Emerald for some reason
                    //gBattleMons[gBattlerAttacker].status2 &= ~(STATUS2_MULTIPLETURNS);
                    if (gTakenDmg[gBattlerAttacker])
                    {
                        gCurrentMove = MOVE_BIDE;
                        *bideDmg = gTakenDmg[gBattlerAttacker] * 2;
                        gBattlerTarget = gTakenDmgByBattler[gBattlerAttacker];
                        if (gAbsentBattlerFlags & gBitTable[gBattlerTarget])
                            gBattlerTarget = GetMoveTarget(MOVE_BIDE, 1);
                        gBattlescriptCurrInstr = BattleScript_BideAttack;
                    }
                    else
                    {
                        gBattlescriptCurrInstr = BattleScript_BideNoEnergyToAttack;
                    }
                }
                effect = 1;
            }
            gBattleStruct->atkCancellerTracker++;
            break;
        case CANCELLER_THAW: // move thawing
            if (gBattleMons[gBattlerAttacker].status1 & STATUS1_FREEZE)
            {
                if (!(gBattleMoves[gCurrentMove].effect == EFFECT_BURN_UP && !IS_BATTLER_OF_TYPE(gBattlerAttacker, TYPE_FIRE)))
                {
                    gBattleMons[gBattlerAttacker].status1 &= ~(STATUS1_FREEZE);
                    BattleScriptPushCursor();
                    gBattlescriptCurrInstr = BattleScript_MoveUsedUnfroze;
                    gBattleCommunication[MULTISTRING_CHOOSER] = B_MSG_DEFROSTED_BY_MOVE;
                }
                effect = 2;
            }
            gBattleStruct->atkCancellerTracker++;
            break;
        case CANCELLER_POWDER_MOVE:
            if ((gBattleMoves[gCurrentMove].flags & FLAG_POWDER) && (gBattlerAttacker != gBattlerTarget))
            {
                if ((B_POWDER_GRASS >= GEN_6 && IS_BATTLER_OF_TYPE(gBattlerTarget, TYPE_GRASS))
                    || GetBattlerAbility(gBattlerTarget) == ABILITY_OVERCOAT)
                {
                    gBattlerAbility = gBattlerTarget;
                    effect = 1;
                }
                else if (GetBattlerHoldEffect(gBattlerTarget, TRUE) == HOLD_EFFECT_SAFETY_GOGGLES)
                {
                    RecordItemEffectBattle(gBattlerTarget, HOLD_EFFECT_SAFETY_GOGGLES);
                    gLastUsedItem = gBattleMons[gBattlerTarget].item;
                    effect = 1;
                }

                if (effect)
                    gBattlescriptCurrInstr = BattleScript_PowderMoveNoEffect;
            }
            gBattleStruct->atkCancellerTracker++;
            break;
        case CANCELLER_POWDER_STATUS:
            if (gBattleMons[gBattlerAttacker].status2 & STATUS2_POWDER)
            {
                u32 moveType;
                GET_MOVE_TYPE(gCurrentMove, moveType);
                if (moveType == TYPE_FIRE)
                {
                    gProtectStructs[gBattlerAttacker].powderSelfDmg = TRUE;
                    gBattleMoveDamage = gBattleMons[gBattlerAttacker].maxHP / 4;
                    gBattlescriptCurrInstr = BattleScript_MoveUsedPowder;
                    effect = 1;
                }
            }
            gBattleStruct->atkCancellerTracker++;
            break;
        case CANCELLER_THROAT_CHOP:
            if (gDisableStructs[gBattlerAttacker].throatChopTimer && gBattleMoves[gCurrentMove].flags & FLAG_SOUND)
            {
                gProtectStructs[gBattlerAttacker].usedThroatChopPreventedMove = TRUE;
                CancelMultiTurnMoves(gBattlerAttacker);
                gBattlescriptCurrInstr = BattleScript_MoveUsedIsThroatChopPrevented;
                gHitMarker |= HITMARKER_UNABLE_TO_USE_MOVE;
                effect = 1;
            }
            gBattleStruct->atkCancellerTracker++;
            break;
        case CANCELLER_END:
            break;
        }

    } while (gBattleStruct->atkCancellerTracker != CANCELLER_END && gBattleStruct->atkCancellerTracker != CANCELLER_END2 && effect == 0);

    if (effect == 2)
    {
        gActiveBattler = gBattlerAttacker;
        BtlController_EmitSetMonData(0, REQUEST_STATUS_BATTLE, 0, 4, &gBattleMons[gActiveBattler].status1);
        MarkBattlerForControllerExec(gActiveBattler);
    }
    return effect;
}

// After Protean Activation.
u8 AtkCanceller_UnableToUseMove2(void)
{
    u8 effect = 0;

    do
    {
        switch (gBattleStruct->atkCancellerTracker)
        {
        case CANCELLER_END:
            gBattleStruct->atkCancellerTracker++;
        case CANCELLER_PSYCHIC_TERRAIN:
            if (gFieldStatuses & STATUS_FIELD_PSYCHIC_TERRAIN
                && IsBattlerGrounded(gBattlerTarget)
                && GetChosenMovePriority(gBattlerAttacker) > 0
                && GetBattlerSide(gBattlerAttacker) != GetBattlerSide(gBattlerTarget))
            {
                CancelMultiTurnMoves(gBattlerAttacker);
                gBattlescriptCurrInstr = BattleScript_MoveUsedPsychicTerrainPrevents;
                gHitMarker |= HITMARKER_UNABLE_TO_USE_MOVE;
                effect = 1;
            }
            gBattleStruct->atkCancellerTracker++;
            break;
        case CANCELLER_END2:
            break;
        }

    } while (gBattleStruct->atkCancellerTracker != CANCELLER_END2 && effect == 0);

    return effect;
}

bool8 HasNoMonsToSwitch(u8 battler, u8 partyIdBattlerOn1, u8 partyIdBattlerOn2)
{
    struct Pokemon *party;
    u8 id1, id2;
    s32 i;

    if (!(gBattleTypeFlags & BATTLE_TYPE_DOUBLE))
        return FALSE;

    if (BATTLE_TWO_VS_ONE_OPPONENT && GetBattlerSide(battler) == B_SIDE_OPPONENT)
    {
        id2 = GetBattlerAtPosition(B_POSITION_OPPONENT_LEFT);
        id1 = GetBattlerAtPosition(B_POSITION_OPPONENT_RIGHT);
        party = gEnemyParty;

        if (partyIdBattlerOn1 == PARTY_SIZE)
            partyIdBattlerOn1 = gBattlerPartyIndexes[id2];
        if (partyIdBattlerOn2 == PARTY_SIZE)
            partyIdBattlerOn2 = gBattlerPartyIndexes[id1];

        for (i = 0; i < PARTY_SIZE; i++)
        {
            if (GetMonData(&party[i], MON_DATA_HP) != 0
             && GetMonData(&party[i], MON_DATA_SPECIES2) != SPECIES_NONE
             && GetMonData(&party[i], MON_DATA_SPECIES2) != SPECIES_EGG
             && i != partyIdBattlerOn1 && i != partyIdBattlerOn2
             && i != *(gBattleStruct->monToSwitchIntoId + id2) && i != id1[gBattleStruct->monToSwitchIntoId])
                break;
        }
        return (i == PARTY_SIZE);
    }
    else if (gBattleTypeFlags & BATTLE_TYPE_INGAME_PARTNER)
    {
        if (GetBattlerSide(battler) == B_SIDE_PLAYER)
            party = gPlayerParty;
        else
            party = gEnemyParty;

        id1 = ((battler & BIT_FLANK) / 2);
        for (i = id1 * 3; i < id1 * 3 + 3; i++)
        {
            if (GetMonData(&party[i], MON_DATA_HP) != 0
             && GetMonData(&party[i], MON_DATA_SPECIES2) != SPECIES_NONE
             && GetMonData(&party[i], MON_DATA_SPECIES2) != SPECIES_EGG)
                break;
        }
        return (i == id1 * 3 + 3);
    }
    else if (gBattleTypeFlags & BATTLE_TYPE_MULTI)
    {
        if (gBattleTypeFlags & BATTLE_TYPE_TOWER_LINK_MULTI)
        {
            if (GetBattlerSide(battler) == B_SIDE_PLAYER)
            {
                party = gPlayerParty;
                id2 = GetBattlerMultiplayerId(battler);
                id1 = GetLinkTrainerFlankId(id2);
            }
            else
            {
                party = gEnemyParty;
                if (battler == 1)
                    id1 = 0;
                else
                    id1 = 1;
            }
        }
        else
        {
            id2 = GetBattlerMultiplayerId(battler);

            if (GetBattlerSide(battler) == B_SIDE_PLAYER)
                party = gPlayerParty;
            else
                party = gEnemyParty;

            id1 = GetLinkTrainerFlankId(id2);
        }

        for (i = id1 * 3; i < id1 * 3 + 3; i++)
        {
            if (GetMonData(&party[i], MON_DATA_HP) != 0
             && GetMonData(&party[i], MON_DATA_SPECIES2) != SPECIES_NONE
             && GetMonData(&party[i], MON_DATA_SPECIES2) != SPECIES_EGG)
                break;
        }
        return (i == id1 * 3 + 3);
    }
    else if ((gBattleTypeFlags & BATTLE_TYPE_TWO_OPPONENTS) && GetBattlerSide(battler) == B_SIDE_OPPONENT)
    {
        party = gEnemyParty;

        if (battler == 1)
            id1 = 0;
        else
            id1 = 3;

        for (i = id1; i < id1 + 3; i++)
        {
            if (GetMonData(&party[i], MON_DATA_HP) != 0
             && GetMonData(&party[i], MON_DATA_SPECIES2) != SPECIES_NONE
             && GetMonData(&party[i], MON_DATA_SPECIES2) != SPECIES_EGG)
                break;
        }
        return (i == id1 + 3);
    }
    else
    {
        if (GetBattlerSide(battler) == B_SIDE_OPPONENT)
        {
            id2 = GetBattlerAtPosition(B_POSITION_OPPONENT_LEFT);
            id1 = GetBattlerAtPosition(B_POSITION_OPPONENT_RIGHT);
            party = gEnemyParty;
        }
        else
        {
            id2 = GetBattlerAtPosition(B_POSITION_PLAYER_LEFT);
            id1 = GetBattlerAtPosition(B_POSITION_PLAYER_RIGHT);
            party = gPlayerParty;
        }

        if (partyIdBattlerOn1 == PARTY_SIZE)
            partyIdBattlerOn1 = gBattlerPartyIndexes[id2];
        if (partyIdBattlerOn2 == PARTY_SIZE)
            partyIdBattlerOn2 = gBattlerPartyIndexes[id1];

        for (i = 0; i < PARTY_SIZE; i++)
        {
            if (GetMonData(&party[i], MON_DATA_HP) != 0
             && GetMonData(&party[i], MON_DATA_SPECIES2) != SPECIES_NONE
             && GetMonData(&party[i], MON_DATA_SPECIES2) != SPECIES_EGG
             && i != partyIdBattlerOn1 && i != partyIdBattlerOn2
             && i != *(gBattleStruct->monToSwitchIntoId + id2) && i != id1[gBattleStruct->monToSwitchIntoId])
                break;
        }
        return (i == PARTY_SIZE);
    }
}

u8 TryWeatherFormChange(u8 battler)
{
    u8 ret = 0;
    bool32 weatherEffect = WEATHER_HAS_EFFECT;
    u16 holdEffect = GetBattlerHoldEffect(battler, TRUE);
    
    if (gBattleMons[battler].species == SPECIES_CASTFORM)
    {
        if (gBattleMons[battler].ability != ABILITY_FORECAST || gBattleMons[battler].hp == 0)
        {
            ret = 0;
        }
        else if (!weatherEffect && !IS_BATTLER_OF_TYPE(battler, TYPE_NORMAL))
        {
            SET_BATTLER_TYPE(battler, TYPE_NORMAL);
            ret = 1;
        }
        else if (!weatherEffect)
        {
            ret = 0;
        }
        else if (holdEffect == HOLD_EFFECT_UTILITY_UMBRELLA || (!(gBattleWeather & (WEATHER_RAIN_ANY | WEATHER_SUN_ANY | WEATHER_HAIL_ANY)) && !IS_BATTLER_OF_TYPE(battler, TYPE_NORMAL)))
        {
            SET_BATTLER_TYPE(battler, TYPE_NORMAL);
            ret = 1;
        }
        else if (gBattleWeather & WEATHER_SUN_ANY && holdEffect != HOLD_EFFECT_UTILITY_UMBRELLA && !IS_BATTLER_OF_TYPE(battler, TYPE_FIRE))
        {
            SET_BATTLER_TYPE(battler, TYPE_FIRE);
            ret = 2;
        }
        else if (gBattleWeather & WEATHER_RAIN_ANY && holdEffect != HOLD_EFFECT_UTILITY_UMBRELLA && !IS_BATTLER_OF_TYPE(battler, TYPE_WATER))
        {
            SET_BATTLER_TYPE(battler, TYPE_WATER);
            ret = 3;
        }
        else if (gBattleWeather & WEATHER_HAIL_ANY && !IS_BATTLER_OF_TYPE(battler, TYPE_ICE))
        {
            SET_BATTLER_TYPE(battler, TYPE_ICE);
            ret = 4;
        }
    }
    else if (gBattleMons[battler].species == SPECIES_CHERRIM)
    {
        if (gBattleMons[battler].ability != ABILITY_FLOWER_GIFT || gBattleMons[battler].hp == 0)
            ret = 0;
        else if (gBattleMonForms[battler] == 0 && weatherEffect && holdEffect != HOLD_EFFECT_UTILITY_UMBRELLA && gBattleWeather & WEATHER_SUN_ANY)
            ret = 2;
        else if (gBattleMonForms[battler] != 0 && (!weatherEffect || holdEffect != HOLD_EFFECT_UTILITY_UMBRELLA || !(gBattleWeather & WEATHER_SUN_ANY)))
            ret = 1;
    }

    return ret;
}
static const u16 sWeatherFlagsInfo[][3] =
{
    [ENUM_WEATHER_RAIN] = {WEATHER_RAIN_TEMPORARY, WEATHER_RAIN_PERMANENT, HOLD_EFFECT_DAMP_ROCK},
    [ENUM_WEATHER_RAIN_PRIMAL] = {WEATHER_RAIN_PRIMAL, WEATHER_RAIN_PRIMAL, HOLD_EFFECT_DAMP_ROCK},
    [ENUM_WEATHER_SUN] = {WEATHER_SUN_TEMPORARY, WEATHER_SUN_PERMANENT, HOLD_EFFECT_HEAT_ROCK},
    [ENUM_WEATHER_SUN_PRIMAL] = {WEATHER_SUN_PRIMAL, WEATHER_SUN_PRIMAL, HOLD_EFFECT_HEAT_ROCK},
    [ENUM_WEATHER_SANDSTORM] = {WEATHER_SANDSTORM_TEMPORARY, WEATHER_SANDSTORM_PERMANENT, HOLD_EFFECT_SMOOTH_ROCK},
    [ENUM_WEATHER_HAIL] = {WEATHER_HAIL_TEMPORARY, WEATHER_HAIL_PERMANENT, HOLD_EFFECT_ICY_ROCK},
    [ENUM_WEATHER_STRONG_WINDS] = {WEATHER_STRONG_WINDS, WEATHER_STRONG_WINDS, HOLD_EFFECT_NONE},
};

bool32 TryChangeBattleWeather(u8 battler, u32 weatherEnumId, bool32 viaAbility)
{
    if (viaAbility && B_ABILITY_WEATHER <= GEN_5
        && !(gBattleWeather & sWeatherFlagsInfo[weatherEnumId][1]))
    {
        gBattleWeather = (sWeatherFlagsInfo[weatherEnumId][0] | sWeatherFlagsInfo[weatherEnumId][1]);
        return TRUE;
    }
    else if (gBattleWeather & WEATHER_PRIMAL_ANY
          && GetBattlerAbility(battler) != ABILITY_DESOLATE_LAND
          && GetBattlerAbility(battler) != ABILITY_PRIMORDIAL_SEA
          && GetBattlerAbility(battler) != ABILITY_DELTA_STREAM)
    {
        return FALSE;
    }
    else if (!(gBattleWeather & (sWeatherFlagsInfo[weatherEnumId][0] | sWeatherFlagsInfo[weatherEnumId][1])))
    {
        gBattleWeather = (sWeatherFlagsInfo[weatherEnumId][0]);
        if (GetBattlerHoldEffect(battler, TRUE) == sWeatherFlagsInfo[weatherEnumId][2])
            gWishFutureKnock.weatherDuration = 8;
        else
            gWishFutureKnock.weatherDuration = 5;

        return TRUE;
    }

    return FALSE;
}

static bool32 TryChangeBattleTerrain(u32 battler, u32 statusFlag, u8 *timer)
{
    if (!(gFieldStatuses & statusFlag))
    {
        gFieldStatuses &= ~(STATUS_FIELD_MISTY_TERRAIN | STATUS_FIELD_GRASSY_TERRAIN | EFFECT_ELECTRIC_TERRAIN | EFFECT_PSYCHIC_TERRAIN);
        gFieldStatuses |= statusFlag;

        if (GetBattlerHoldEffect(battler, TRUE) == HOLD_EFFECT_TERRAIN_EXTENDER)
            *timer = 8;
        else
            *timer = 5;

        gBattlerAttacker = gBattleScripting.battler = battler;
        return TRUE;
    }

    return FALSE;
}

static bool32 ShouldChangeFormHpBased(u32 battler)
{
    // Ability,     form >, form <=, hp divided
    static const u16 forms[][4] =
    {
        {ABILITY_ZEN_MODE, SPECIES_DARMANITAN, SPECIES_DARMANITAN_ZEN_MODE, 2},
        {ABILITY_SHIELDS_DOWN, SPECIES_MINIOR, SPECIES_MINIOR_CORE_RED, 2},
        {ABILITY_SHIELDS_DOWN, SPECIES_MINIOR_METEOR_BLUE, SPECIES_MINIOR_CORE_BLUE, 2},
        {ABILITY_SHIELDS_DOWN, SPECIES_MINIOR_METEOR_GREEN, SPECIES_MINIOR_CORE_GREEN, 2},
        {ABILITY_SHIELDS_DOWN, SPECIES_MINIOR_METEOR_INDIGO, SPECIES_MINIOR_CORE_INDIGO, 2},
        {ABILITY_SHIELDS_DOWN, SPECIES_MINIOR_METEOR_ORANGE, SPECIES_MINIOR_CORE_ORANGE, 2},
        {ABILITY_SHIELDS_DOWN, SPECIES_MINIOR_METEOR_VIOLET, SPECIES_MINIOR_CORE_VIOLET, 2},
        {ABILITY_SHIELDS_DOWN, SPECIES_MINIOR_METEOR_YELLOW, SPECIES_MINIOR_CORE_YELLOW, 2},
        {ABILITY_SCHOOLING, SPECIES_WISHIWASHI_SCHOOL, SPECIES_WISHIWASHI, 4},
        {ABILITY_GULP_MISSILE, SPECIES_CRAMORANT, SPECIES_CRAMORANT_GORGING, 2},
        {ABILITY_GULP_MISSILE, SPECIES_CRAMORANT, SPECIES_CRAMORANT_GULPING, 1},
    };
    u32 i;

    for (i = 0; i < ARRAY_COUNT(forms); i++)
    {
        if (gBattleMons[battler].ability == forms[i][0])
        {
            if (gBattleMons[battler].species == forms[i][2]
                && gBattleMons[battler].hp > gBattleMons[battler].maxHP / forms[i][3])
            {
                gBattleMons[battler].species = forms[i][1];
                return TRUE;
            }
            if (gBattleMons[battler].species == forms[i][1]
                && gBattleMons[battler].hp <= gBattleMons[battler].maxHP / forms[i][3])
            {
                gBattleMons[battler].species = forms[i][2];
                return TRUE;
            }
        }
    }
    return FALSE;
}

static u8 ForewarnChooseMove(u32 battler)
{
    struct Forewarn {
        u8 battlerId;
        u8 power;
        u16 moveId;
    };
    u32 i, j, bestId, count;
    struct Forewarn *data = malloc(sizeof(struct Forewarn) * MAX_BATTLERS_COUNT * MAX_MON_MOVES);

    // Put all moves
    for (count = 0, i = 0; i < MAX_BATTLERS_COUNT; i++)
    {
        if (IsBattlerAlive(i) && GetBattlerSide(i) != GetBattlerSide(battler))
        {
            for (j = 0; j < MAX_MON_MOVES; j++)
            {
                if (gBattleMons[i].moves[j] == MOVE_NONE)
                    continue;
                data[count].moveId = gBattleMons[i].moves[j];
                data[count].battlerId = i;
                switch (gBattleMoves[data[count].moveId].effect)
                {
                case EFFECT_OHKO:
                    data[count].power = 150;
                    break;
                case EFFECT_COUNTER:
                case EFFECT_MIRROR_COAT:
                case EFFECT_METAL_BURST:
                    data[count].power = 120;
                    break;
                default:
                    if (gBattleMoves[data[count].moveId].power == 1)
                        data[count].power = 80;
                    else
                        data[count].power = gBattleMoves[data[count].moveId].power;
                    break;
                }
                count++;
            }
        }
    }

    for (bestId = 0, i = 1; i < count; i++)
    {
        if (data[i].power > data[bestId].power)
            bestId = i;
        else if (data[i].power == data[bestId].power && Random() & 1)
            bestId = i;
    }

    gBattlerTarget = data[bestId].battlerId;
    PREPARE_MOVE_BUFFER(gBattleTextBuff1, data[bestId].moveId)
    RecordKnownMove(gBattlerTarget, data[bestId].moveId);

    free(data);
}

u8 AbilityBattleEffects(u8 caseID, u8 battler, u16 ability, u8 special, u16 moveArg)
{
    u8 effect = 0;
    u32 speciesAtk, speciesDef;
    u32 pidAtk, pidDef;
    u32 moveType, move;
    u32 i, j;

    if (gBattleTypeFlags & BATTLE_TYPE_SAFARI)
        return 0;

    if (gBattlerAttacker >= gBattlersCount)
        gBattlerAttacker = battler;

    speciesAtk = gBattleMons[gBattlerAttacker].species;
    pidAtk = gBattleMons[gBattlerAttacker].personality;

    speciesDef = gBattleMons[gBattlerTarget].species;
    pidDef = gBattleMons[gBattlerTarget].personality;

    if (special)
        gLastUsedAbility = special;
    else
        gLastUsedAbility = GetBattlerAbility(battler);

    if (moveArg)
        move = moveArg;
    else
        move = gCurrentMove;

    GET_MOVE_TYPE(move, moveType);

    switch (caseID)
    {
    case ABILITYEFFECT_ON_SWITCHIN: // 0
        gBattleScripting.battler = battler;
        switch (gLastUsedAbility)
        {
        case ABILITYEFFECT_SWITCH_IN_TERRAIN:
            if (VarGet(VAR_TERRAIN) & STATUS_FIELD_TERRAIN_ANY)
            {
                u16 terrainFlags = VarGet(VAR_TERRAIN) & STATUS_FIELD_TERRAIN_ANY;    // only works for status flag (1 << 15)
                gFieldStatuses = terrainFlags | STATUS_FIELD_TERRAIN_PERMANENT; // terrain is permanent
                switch (VarGet(VAR_TERRAIN) & STATUS_FIELD_TERRAIN_ANY)
                {
                case STATUS_FIELD_ELECTRIC_TERRAIN:
                    gBattleCommunication[MULTISTRING_CHOOSER] = 2;
                    break;
                case STATUS_FIELD_MISTY_TERRAIN:
                    gBattleCommunication[MULTISTRING_CHOOSER] = 0;
                    break;
                case STATUS_FIELD_GRASSY_TERRAIN:
                    gBattleCommunication[MULTISTRING_CHOOSER] = 1;
                    break;
                case STATUS_FIELD_PSYCHIC_TERRAIN:
                    gBattleCommunication[MULTISTRING_CHOOSER] = 3;
                    break;
                }

                BattleScriptPushCursorAndCallback(BattleScript_OverworldTerrain);
                effect++;
            }
            #if B_THUNDERSTORM_TERRAIN == TRUE
            else if (GetCurrentWeather() == WEATHER_RAIN_THUNDERSTORM && !(gFieldStatuses & STATUS_FIELD_ELECTRIC_TERRAIN))
            {
                // overworld weather started rain, so just do electric terrain anim
                gFieldStatuses = (STATUS_FIELD_ELECTRIC_TERRAIN | STATUS_FIELD_TERRAIN_PERMANENT);
                gBattleCommunication[MULTISTRING_CHOOSER] = 2;
                BattleScriptPushCursorAndCallback(BattleScript_OverworldTerrain);
                effect++;
            }
            #endif
            break;
        case ABILITYEFFECT_SWITCH_IN_WEATHER:
            if (!(gBattleTypeFlags & BATTLE_TYPE_RECORDED))
            {
                switch (GetCurrentWeather())
                {
                case WEATHER_RAIN:
                case WEATHER_RAIN_THUNDERSTORM:
                case WEATHER_DOWNPOUR:
                    if (!(gBattleWeather & WEATHER_RAIN_ANY))
                    {
                        gBattleWeather = (WEATHER_RAIN_TEMPORARY | WEATHER_RAIN_PERMANENT);
                        gBattleScripting.animArg1 = B_ANIM_RAIN_CONTINUES;
                        effect++;
                    }
                    break;
                case WEATHER_SANDSTORM:
                    if (!(gBattleWeather & WEATHER_SANDSTORM_ANY))
                    {
                        gBattleWeather = (WEATHER_SANDSTORM_PERMANENT | WEATHER_SANDSTORM_TEMPORARY);
                        gBattleScripting.animArg1 = B_ANIM_SANDSTORM_CONTINUES;
                        effect++;
                    }
                    break;
                case WEATHER_DROUGHT:
                    if (!(gBattleWeather & WEATHER_SUN_ANY))
                    {
                        gBattleWeather = (WEATHER_SUN_PERMANENT | WEATHER_SUN_TEMPORARY);
                        gBattleScripting.animArg1 = B_ANIM_SUN_CONTINUES;
                        effect++;
                    }
                    break;
                }
            }
            if (effect)
            {
                gBattleCommunication[MULTISTRING_CHOOSER] = GetCurrentWeather();
                BattleScriptPushCursorAndCallback(BattleScript_OverworldWeatherStarts);
            }
            break;
        case ABILITY_IMPOSTER:
            if (IsBattlerAlive(BATTLE_OPPOSITE(battler))
                && !(gBattleMons[BATTLE_OPPOSITE(battler)].status2 & (STATUS2_TRANSFORMED | STATUS2_SUBSTITUTE))
                && !(gBattleMons[battler].status2 & STATUS2_TRANSFORMED)
                && !(gBattleStruct->illusion[BATTLE_OPPOSITE(battler)].on)
                && !(gStatuses3[BATTLE_OPPOSITE(battler)] & STATUS3_SEMI_INVULNERABLE))
            {
                gBattlerAttacker = battler;
                gBattlerTarget = BATTLE_OPPOSITE(battler);
                BattleScriptPushCursorAndCallback(BattleScript_ImposterActivates);
                effect++;
            }
            break;
        case ABILITY_MOLD_BREAKER:
            if (!gSpecialStatuses[battler].switchInAbilityDone)
            {
                gBattleCommunication[MULTISTRING_CHOOSER] = B_MSG_SWITCHIN_MOLDBREAKER;
                gSpecialStatuses[battler].switchInAbilityDone = TRUE;
                BattleScriptPushCursorAndCallback(BattleScript_SwitchInAbilityMsg);
                effect++;
            }
            break;
        case ABILITY_TERAVOLT:
            if (!gSpecialStatuses[battler].switchInAbilityDone)
            {
                gBattleCommunication[MULTISTRING_CHOOSER] = B_MSG_SWITCHIN_TERAVOLT;
                gSpecialStatuses[battler].switchInAbilityDone = TRUE;
                BattleScriptPushCursorAndCallback(BattleScript_SwitchInAbilityMsg);
                effect++;
            }
            break;
        case ABILITY_TURBOBLAZE:
            if (!gSpecialStatuses[battler].switchInAbilityDone)
            {
                gBattleCommunication[MULTISTRING_CHOOSER] = B_MSG_SWITCHIN_TURBOBLAZE;
                gSpecialStatuses[battler].switchInAbilityDone = TRUE;
                BattleScriptPushCursorAndCallback(BattleScript_SwitchInAbilityMsg);
                effect++;
            }
            break;
        case ABILITY_SLOW_START:
            if (!gSpecialStatuses[battler].switchInAbilityDone)
            {
                gDisableStructs[battler].slowStartTimer = 5;
                gBattleCommunication[MULTISTRING_CHOOSER] = B_MSG_SWITCHIN_SLOWSTART;
                gSpecialStatuses[battler].switchInAbilityDone = TRUE;
                BattleScriptPushCursorAndCallback(BattleScript_SwitchInAbilityMsg);
                effect++;
            }
            break;
        case ABILITY_UNNERVE:
            if (!gSpecialStatuses[battler].switchInAbilityDone)
            {
                gBattleCommunication[MULTISTRING_CHOOSER] = B_MSG_SWITCHIN_UNNERVE;
                gSpecialStatuses[battler].switchInAbilityDone = TRUE;
                BattleScriptPushCursorAndCallback(BattleScript_SwitchInAbilityMsg);
                effect++;
            }
            break;
        case ABILITY_AS_ONE_ICE_RIDER:
        case ABILITY_AS_ONE_SHADOW_RIDER:
            if (!gSpecialStatuses[battler].switchInAbilityDone)
            {
                gBattleCommunication[MULTISTRING_CHOOSER] = B_MSG_SWITCHIN_ASONE;
                gSpecialStatuses[battler].switchInAbilityDone = TRUE;
                BattleScriptPushCursorAndCallback(BattleScript_ActivateAsOne);
                effect++;
            }
            break;
        case ABILITY_CURIOUS_MEDICINE:
            if (!gSpecialStatuses[battler].switchInAbilityDone && IsDoubleBattle()
              && IsBattlerAlive(BATTLE_PARTNER(battler)) && TryResetBattlerStatChanges(BATTLE_PARTNER(battler)))
            {
                u32 i;
                gEffectBattler = BATTLE_PARTNER(battler);
                gBattleCommunication[MULTISTRING_CHOOSER] = B_MSG_SWITCHIN_CURIOUS_MEDICINE;
                gSpecialStatuses[battler].switchInAbilityDone = TRUE;
                BattleScriptPushCursorAndCallback(BattleScript_SwitchInAbilityMsg);
                effect++;
            }
            break;
        case ABILITY_PASTEL_VEIL:
            if (!gSpecialStatuses[battler].switchInAbilityDone)
            {
                gBattlerTarget = battler;
                gBattleCommunication[MULTISTRING_CHOOSER] = B_MSG_SWITCHIN_PASTEL_VEIL;
                BattleScriptPushCursorAndCallback(BattleScript_PastelVeilActivates);
                effect++;
                gSpecialStatuses[battler].switchInAbilityDone = 1;
            }
            break;
        case ABILITY_ANTICIPATION:
            if (!gSpecialStatuses[battler].switchInAbilityDone)
            {
                u32 side = GetBattlerSide(battler);

                for (i = 0; i < MAX_BATTLERS_COUNT; i++)
                {
                    if (IsBattlerAlive(i) && side != GetBattlerSide(i))
                    {
                        for (j = 0; j < MAX_MON_MOVES; j++)
                        {
                            move = gBattleMons[i].moves[j];
                            GET_MOVE_TYPE(move, moveType);
                            if (CalcTypeEffectivenessMultiplier(move, moveType, i, battler, FALSE) >= UQ_4_12(2.0))
                            {
                                effect++;
                                break;
                            }
                        }
                    }
                }

                if (effect)
                {
                    gBattleCommunication[MULTISTRING_CHOOSER] = B_MSG_SWITCHIN_ANTICIPATION;
                    gSpecialStatuses[battler].switchInAbilityDone = TRUE;
                    BattleScriptPushCursorAndCallback(BattleScript_SwitchInAbilityMsg);
                }
            }
            break;
        case ABILITY_FRISK:
            if (!gSpecialStatuses[battler].switchInAbilityDone)
            {
                gSpecialStatuses[battler].switchInAbilityDone = TRUE;
                BattleScriptPushCursorAndCallback(BattleScript_FriskActivates); // Try activate
                effect++;
            }
            return effect; // Note: It returns effect as to not record the ability if Frisk does not activate.
        case ABILITY_FOREWARN:
            if (!gSpecialStatuses[battler].switchInAbilityDone)
            {
                ForewarnChooseMove(battler);
                gBattleCommunication[MULTISTRING_CHOOSER] = B_MSG_SWITCHIN_FOREWARN;
                gSpecialStatuses[battler].switchInAbilityDone = TRUE;
                BattleScriptPushCursorAndCallback(BattleScript_SwitchInAbilityMsg);
                effect++;
            }
            break;
        case ABILITY_DOWNLOAD:
            if (!gSpecialStatuses[battler].switchInAbilityDone)
            {
                u32 statId, opposingBattler;
                u32 opposingDef = 0, opposingSpDef = 0;

                opposingBattler = BATTLE_OPPOSITE(battler);
                for (i = 0; i < 2; opposingBattler ^= BIT_FLANK, i++)
                {
                    if (IsBattlerAlive(opposingBattler))
                    {
                        opposingDef += gBattleMons[opposingBattler].defense
                                    * gStatStageRatios[gBattleMons[opposingBattler].statStages[STAT_DEF]][0]
                                    / gStatStageRatios[gBattleMons[opposingBattler].statStages[STAT_DEF]][1];
                        opposingSpDef += gBattleMons[opposingBattler].spDefense
                                      * gStatStageRatios[gBattleMons[opposingBattler].statStages[STAT_SPDEF]][0]
                                      / gStatStageRatios[gBattleMons[opposingBattler].statStages[STAT_SPDEF]][1];
                    }
                }

                if (opposingDef < opposingSpDef)
                    statId = STAT_ATK;
                else
                    statId = STAT_SPATK;

                gSpecialStatuses[battler].switchInAbilityDone = TRUE;

                if (CompareStat(battler, statId, MAX_STAT_STAGE, CMP_LESS_THAN))
                {
                    gBattleMons[battler].statStages[statId]++;
                    SET_STATCHANGER(statId, 1, FALSE);
                    gBattlerAttacker = battler;
                    PREPARE_STAT_BUFFER(gBattleTextBuff1, statId);
                    BattleScriptPushCursorAndCallback(BattleScript_AttackerAbilityStatRaiseEnd3);
                    effect++;
                }
            }
            break;
        case ABILITY_PRESSURE:
            if (!gSpecialStatuses[battler].switchInAbilityDone)
            {
                gBattleCommunication[MULTISTRING_CHOOSER] = B_MSG_SWITCHIN_PRESSURE;
                gSpecialStatuses[battler].switchInAbilityDone = TRUE;
                BattleScriptPushCursorAndCallback(BattleScript_SwitchInAbilityMsg);
                effect++;
            }
            break;
        case ABILITY_DARK_AURA:
            if (!gSpecialStatuses[battler].switchInAbilityDone)
            {
                gBattleCommunication[MULTISTRING_CHOOSER] = B_MSG_SWITCHIN_DARKAURA;
                gSpecialStatuses[battler].switchInAbilityDone = TRUE;
                BattleScriptPushCursorAndCallback(BattleScript_SwitchInAbilityMsg);
                effect++;
            }
            break;
        case ABILITY_FAIRY_AURA:
            if (!gSpecialStatuses[battler].switchInAbilityDone)
            {
                gBattleCommunication[MULTISTRING_CHOOSER] = B_MSG_SWITCHIN_FAIRYAURA;
                gSpecialStatuses[battler].switchInAbilityDone = TRUE;
                BattleScriptPushCursorAndCallback(BattleScript_SwitchInAbilityMsg);
                effect++;
            }
            break;
        case ABILITY_AURA_BREAK:
            if (!gSpecialStatuses[battler].switchInAbilityDone)
            {
                gBattleCommunication[MULTISTRING_CHOOSER] = B_MSG_SWITCHIN_AURABREAK;
                gSpecialStatuses[battler].switchInAbilityDone = TRUE;
                BattleScriptPushCursorAndCallback(BattleScript_SwitchInAbilityMsg);
                effect++;
            }
            break;
        case ABILITY_COMATOSE:
            if (!gSpecialStatuses[battler].switchInAbilityDone)
            {
                gBattleCommunication[MULTISTRING_CHOOSER] = B_MSG_SWITCHIN_COMATOSE;
                gSpecialStatuses[battler].switchInAbilityDone = TRUE;
                BattleScriptPushCursorAndCallback(BattleScript_SwitchInAbilityMsg);
                effect++;
            }
            break;
        case ABILITY_SCREEN_CLEANER:
            if (!gSpecialStatuses[battler].switchInAbilityDone && TryRemoveScreens(battler))
            {
                gBattleCommunication[MULTISTRING_CHOOSER] = B_MSG_SWITCHIN_SCREENCLEANER;
                gSpecialStatuses[battler].switchInAbilityDone = TRUE;
                BattleScriptPushCursorAndCallback(BattleScript_SwitchInAbilityMsg);
                effect++;
            }
            break;
        case ABILITY_DRIZZLE:
            if (TryChangeBattleWeather(battler, ENUM_WEATHER_RAIN, TRUE))
            {
                BattleScriptPushCursorAndCallback(BattleScript_DrizzleActivates);
                effect++;
            }
            else if (WEATHER_HAS_EFFECT && gBattleWeather & WEATHER_PRIMAL_ANY && !gSpecialStatuses[battler].switchInAbilityDone)
            {
                gSpecialStatuses[battler].switchInAbilityDone = 1;
                BattleScriptPushCursorAndCallback(BattleScript_BlockedByPrimalWeatherEnd3);
                effect++;
            }
            break;
        case ABILITY_SAND_STREAM:
            if (TryChangeBattleWeather(battler, ENUM_WEATHER_SANDSTORM, TRUE))
            {
                BattleScriptPushCursorAndCallback(BattleScript_SandstreamActivates);
                effect++;
            }
            else if (WEATHER_HAS_EFFECT && gBattleWeather & WEATHER_PRIMAL_ANY && !gSpecialStatuses[battler].switchInAbilityDone)
            {
                gSpecialStatuses[battler].switchInAbilityDone = 1;
                BattleScriptPushCursorAndCallback(BattleScript_BlockedByPrimalWeatherEnd3);
                effect++;
            }
            break;
        case ABILITY_DROUGHT:
            if (TryChangeBattleWeather(battler, ENUM_WEATHER_SUN, TRUE))
            {
                BattleScriptPushCursorAndCallback(BattleScript_DroughtActivates);
                effect++;
            }
            else if (WEATHER_HAS_EFFECT && gBattleWeather & WEATHER_PRIMAL_ANY && !gSpecialStatuses[battler].switchInAbilityDone)
            {
                gSpecialStatuses[battler].switchInAbilityDone = 1;
                BattleScriptPushCursorAndCallback(BattleScript_BlockedByPrimalWeatherEnd3);
                effect++;
            }
            break;
        case ABILITY_SNOW_WARNING:
            if (TryChangeBattleWeather(battler, ENUM_WEATHER_HAIL, TRUE))
            {
                BattleScriptPushCursorAndCallback(BattleScript_SnowWarningActivates);
                effect++;
            }
            else if (WEATHER_HAS_EFFECT && gBattleWeather & WEATHER_PRIMAL_ANY && !gSpecialStatuses[battler].switchInAbilityDone)
            {
                gSpecialStatuses[battler].switchInAbilityDone = 1;
                BattleScriptPushCursorAndCallback(BattleScript_BlockedByPrimalWeatherEnd3);
                effect++;
            }
            break;
        case ABILITY_ELECTRIC_SURGE:
            if (TryChangeBattleTerrain(battler, STATUS_FIELD_ELECTRIC_TERRAIN, &gFieldTimers.electricTerrainTimer))
            {
                BattleScriptPushCursorAndCallback(BattleScript_ElectricSurgeActivates);
                effect++;
            }
            break;
        case ABILITY_GRASSY_SURGE:
            if (TryChangeBattleTerrain(battler, STATUS_FIELD_GRASSY_TERRAIN, &gFieldTimers.grassyTerrainTimer))
            {
                BattleScriptPushCursorAndCallback(BattleScript_GrassySurgeActivates);
                effect++;
            }
            break;
        case ABILITY_MISTY_SURGE:
            if (TryChangeBattleTerrain(battler, STATUS_FIELD_MISTY_TERRAIN, &gFieldTimers.mistyTerrainTimer))
            {
                BattleScriptPushCursorAndCallback(BattleScript_MistySurgeActivates);
                effect++;
            }
            break;
        case ABILITY_PSYCHIC_SURGE:
            if (TryChangeBattleTerrain(battler, STATUS_FIELD_PSYCHIC_TERRAIN, &gFieldTimers.psychicTerrainTimer))
            {
                BattleScriptPushCursorAndCallback(BattleScript_PsychicSurgeActivates);
                effect++;
            }
            break;
        case ABILITY_INTIMIDATE:
            if (!(gSpecialStatuses[battler].intimidatedMon))
            {
                gBattleResources->flags->flags[battler] |= RESOURCE_FLAG_INTIMIDATED;
                gSpecialStatuses[battler].intimidatedMon = TRUE;
            }
            break;
        case ABILITY_FORECAST:
        case ABILITY_FLOWER_GIFT:
            effect = TryWeatherFormChange(battler);
            if (effect != 0)
            {
                BattleScriptPushCursorAndCallback(BattleScript_CastformChange);
                *(&gBattleStruct->formToChangeInto) = effect - 1;
            }
            break;
        case ABILITY_TRACE:
            if (!(gSpecialStatuses[battler].traced))
            {
                gBattleResources->flags->flags[battler] |= RESOURCE_FLAG_TRACED;
                gSpecialStatuses[battler].traced = TRUE;
            }
            break;
        case ABILITY_CLOUD_NINE:
        case ABILITY_AIR_LOCK:
            if (!gSpecialStatuses[battler].switchInAbilityDone)
            {
                gSpecialStatuses[battler].switchInAbilityDone = TRUE;
                BattleScriptPushCursorAndCallback(BattleScript_AnnounceAirLockCloudNine);
                effect++;
            }
            break;
        case ABILITY_SCHOOLING:
            if (gBattleMons[battler].level < 20)
                break;
        case ABILITY_SHIELDS_DOWN:
            if (ShouldChangeFormHpBased(battler))
            {
                BattleScriptPushCursorAndCallback(BattleScript_AttackerFormChangeEnd3);
                effect++;
            }
            break;
        case ABILITY_INTREPID_SWORD:
            if (!gSpecialStatuses[battler].switchInAbilityDone)
            {
                gSpecialStatuses[battler].switchInAbilityDone = TRUE;
                SET_STATCHANGER(STAT_ATK, 1, FALSE);
                BattleScriptPushCursorAndCallback(BattleScript_BattlerAbilityStatRaiseOnSwitchIn);
                effect++;
            }
            break;
        case ABILITY_DAUNTLESS_SHIELD:
            if (!gSpecialStatuses[battler].switchInAbilityDone)
            {
                gSpecialStatuses[battler].switchInAbilityDone = TRUE;
                SET_STATCHANGER(STAT_DEF, 1, FALSE);
                BattleScriptPushCursorAndCallback(BattleScript_BattlerAbilityStatRaiseOnSwitchIn);
                effect++;
            }
            break;
        case ABILITY_DESOLATE_LAND:
            if (TryChangeBattleWeather(battler, ENUM_WEATHER_SUN_PRIMAL, TRUE))
            {
                BattleScriptPushCursorAndCallback(BattleScript_DesolateLandActivates);
                effect++;
            }
            break;
        case ABILITY_PRIMORDIAL_SEA:
            if (TryChangeBattleWeather(battler, ENUM_WEATHER_RAIN_PRIMAL, TRUE))
            {
                BattleScriptPushCursorAndCallback(BattleScript_PrimordialSeaActivates);
                effect++;
            }
            break;
        case ABILITY_DELTA_STREAM:
            if (TryChangeBattleWeather(battler, ENUM_WEATHER_STRONG_WINDS, TRUE))
            {
                BattleScriptPushCursorAndCallback(BattleScript_DeltaStreamActivates);
                effect++;
            }
            break;
        case ABILITY_MIMICRY:
            if (gBattleMons[battler].hp != 0 && gFieldStatuses & STATUS_FIELD_TERRAIN_ANY)
            {
                TryToApplyMimicry(battler, FALSE);
                effect++;
            }
            break;
        }
        break;
    case ABILITYEFFECT_ENDTURN: // 1
        if (gBattleMons[battler].hp != 0)
        {
            gBattlerAttacker = battler;
            switch (gLastUsedAbility)
            {
            case ABILITY_HARVEST:
                if ((IsBattlerWeatherAffected(battler, WEATHER_SUN_ANY) || Random() % 2 == 0)
                 && gBattleMons[battler].item == ITEM_NONE
                 && gBattleStruct->changedItems[battler] == ITEM_NONE   // Will not inherit an item
                 && ItemId_GetPocket(GetUsedHeldItem(battler)) == POCKET_BERRIES)
                {
                    BattleScriptPushCursorAndCallback(BattleScript_HarvestActivates);
                    effect++;
                }
                break;
            case ABILITY_DRY_SKIN:
                if (IsBattlerWeatherAffected(battler, WEATHER_SUN_ANY))
                    goto SOLAR_POWER_HP_DROP;
            // Dry Skin works similarly to Rain Dish in Rain
            case ABILITY_RAIN_DISH:
                if (IsBattlerWeatherAffected(battler, WEATHER_RAIN_ANY)
                 && !BATTLER_MAX_HP(battler)
                 && !(gStatuses3[battler] & STATUS3_HEAL_BLOCK))
                {
                    BattleScriptPushCursorAndCallback(BattleScript_RainDishActivates);
                    gBattleMoveDamage = gBattleMons[battler].maxHP / (gLastUsedAbility == ABILITY_RAIN_DISH ? 16 : 8);
                    if (gBattleMoveDamage == 0)
                        gBattleMoveDamage = 1;
                    gBattleMoveDamage *= -1;
                    effect++;
                }
                break;
            case ABILITY_HYDRATION:
                if (IsBattlerWeatherAffected(battler, WEATHER_RAIN_ANY)
                 && gBattleMons[battler].status1 & STATUS1_ANY)
                {
                    goto ABILITY_HEAL_MON_STATUS;
                }
                break;
            case ABILITY_SHED_SKIN:
                if ((gBattleMons[battler].status1 & STATUS1_ANY) && (Random() % 3) == 0)
                {
                ABILITY_HEAL_MON_STATUS:
                    if (gBattleMons[battler].status1 & (STATUS1_POISON | STATUS1_TOXIC_POISON))
                        StringCopy(gBattleTextBuff1, gStatusConditionString_PoisonJpn);
                    if (gBattleMons[battler].status1 & STATUS1_SLEEP)
                        StringCopy(gBattleTextBuff1, gStatusConditionString_SleepJpn);
                    if (gBattleMons[battler].status1 & STATUS1_PARALYSIS)
                        StringCopy(gBattleTextBuff1, gStatusConditionString_ParalysisJpn);
                    if (gBattleMons[battler].status1 & STATUS1_BURN)
                        StringCopy(gBattleTextBuff1, gStatusConditionString_BurnJpn);
                    if (gBattleMons[battler].status1 & STATUS1_FREEZE)
                        StringCopy(gBattleTextBuff1, gStatusConditionString_IceJpn);

                    gBattleMons[battler].status1 = 0;
                    gBattleMons[battler].status2 &= ~(STATUS2_NIGHTMARE);
                    gBattleScripting.battler = gActiveBattler = battler;
                    BattleScriptPushCursorAndCallback(BattleScript_ShedSkinActivates);
                    BtlController_EmitSetMonData(0, REQUEST_STATUS_BATTLE, 0, 4, &gBattleMons[battler].status1);
                    MarkBattlerForControllerExec(gActiveBattler);
                    effect++;
                }
                break;
            case ABILITY_SPEED_BOOST:
                if (CompareStat(battler, STAT_SPEED, MAX_STAT_STAGE, CMP_LESS_THAN) && gDisableStructs[battler].isFirstTurn != 2)
                {
                    gBattleMons[battler].statStages[STAT_SPEED]++;
                    gBattleScripting.animArg1 = 14 + STAT_SPEED;
                    gBattleScripting.animArg2 = 0;
                    BattleScriptPushCursorAndCallback(BattleScript_SpeedBoostActivates);
                    gBattleScripting.battler = battler;
                    effect++;
                }
                break;
            case ABILITY_MOODY:
                if (gDisableStructs[battler].isFirstTurn != 2)
                {
                    u32 validToRaise = 0, validToLower = 0;
                    u32 statsNum = (B_MOODY_ACC_EVASION != GEN_8) ? NUM_BATTLE_STATS : NUM_STATS;

                    for (i = STAT_ATK; i < statsNum; i++)
                    {
                        if (CompareStat(battler, i, MIN_STAT_STAGE, CMP_GREATER_THAN))
                            validToLower |= gBitTable[i];
                        if (CompareStat(battler, i, MAX_STAT_STAGE, CMP_LESS_THAN))
                            validToRaise |= gBitTable[i];
                    }

                    if (validToLower != 0 || validToRaise != 0) // Can lower one stat, or can raise one stat
                    {
                        gBattleScripting.statChanger = gBattleScripting.savedStatChanger = 0; // for raising and lowering stat respectively
                        if (validToRaise != 0) // Find stat to raise
                        {
                            do
                            {
                                i = (Random() % statsNum) + STAT_ATK;
                            } while (!(validToRaise & gBitTable[i]));
                            SET_STATCHANGER(i, 2, FALSE);
                            validToLower &= ~(gBitTable[i]); // Can't lower the same stat as raising.
                        }
                        if (validToLower != 0) // Find stat to lower
                        {
                            do
                            {
                                i = (Random() % statsNum) + STAT_ATK;
                            } while (!(validToLower & gBitTable[i]));
                            SET_STATCHANGER2(gBattleScripting.savedStatChanger, i, 1, TRUE);
                        }
                        BattleScriptPushCursorAndCallback(BattleScript_MoodyActivates);
                        effect++;
                    }
                }
                break;
            case ABILITY_TRUANT:
                gDisableStructs[gBattlerAttacker].truantCounter ^= 1;
                break;
            case ABILITY_BAD_DREAMS:
                if (gBattleMons[battler].status1 & STATUS1_SLEEP
                    || gBattleMons[BATTLE_OPPOSITE(battler)].status1 & STATUS1_SLEEP
                    || GetBattlerAbility(battler) == ABILITY_COMATOSE
                    || GetBattlerAbility(BATTLE_OPPOSITE(battler)) == ABILITY_COMATOSE)
                {
                    BattleScriptPushCursorAndCallback(BattleScript_BadDreamsActivates);
                    effect++;
                }
                break;
            SOLAR_POWER_HP_DROP:
            case ABILITY_SOLAR_POWER:
                if (IsBattlerWeatherAffected(battler, WEATHER_SUN_ANY))
                {
                    BattleScriptPushCursorAndCallback(BattleScript_SolarPowerActivates);
                    gBattleMoveDamage = gBattleMons[battler].maxHP / 8;
                    if (gBattleMoveDamage == 0)
                        gBattleMoveDamage = 1;
                    effect++;
                }
                break;
            case ABILITY_HEALER:
                gBattleScripting.battler = BATTLE_PARTNER(battler);
                if (IsBattlerAlive(gBattleScripting.battler)
                    && gBattleMons[gBattleScripting.battler].status1 & STATUS1_ANY
                    && (Random() % 100) < 30)
                {
                    BattleScriptPushCursorAndCallback(BattleScript_HealerActivates);
                    effect++;
                }
                break;
            case ABILITY_SCHOOLING:
                if (gBattleMons[battler].level < 20)
                    break;
            case ABILITY_ZEN_MODE:
            case ABILITY_SHIELDS_DOWN:
                if ((effect = ShouldChangeFormHpBased(battler)))
                    BattleScriptPushCursorAndCallback(BattleScript_AttackerFormChangeEnd3);
                break;
            case ABILITY_POWER_CONSTRUCT:
                if ((gBattleMons[battler].species == SPECIES_ZYGARDE || gBattleMons[battler].species == SPECIES_ZYGARDE_10)
                    && gBattleMons[battler].hp <= gBattleMons[battler].maxHP / 2)
                {
                    gBattleStruct->changedSpecies[gBattlerPartyIndexes[battler]] = gBattleMons[battler].species;
                    gBattleMons[battler].species = SPECIES_ZYGARDE_COMPLETE;
                    BattleScriptPushCursorAndCallback(BattleScript_AttackerFormChangeEnd3);
                    effect++;
                }
                break;
            case ABILITY_BALL_FETCH:
                if (gBattleMons[battler].item == ITEM_NONE
                    && gBattleResults.catchAttempts[gLastUsedBall - ITEM_ULTRA_BALL] >= 1
                    && !gHasFetchedBall)
                {
                    gBattleScripting.battler = battler;
                    BtlController_EmitSetMonData(0, REQUEST_HELDITEM_BATTLE, 0, 2, &gLastUsedBall);
                    MarkBattlerForControllerExec(battler);
                    gHasFetchedBall = TRUE;
                    gLastUsedItem = gLastUsedBall;
                    BattleScriptPushCursorAndCallback(BattleScript_BallFetch);
                    effect++;
                }
                break;
            case ABILITY_HUNGER_SWITCH:
                if (!(gBattleMons[battler].status2 & STATUS2_TRANSFORMED))
                {
                    if (gBattleMons[battler].species == SPECIES_MORPEKO)
                    {
                        gBattleMons[battler].species = SPECIES_MORPEKO_HANGRY;
                        BattleScriptPushCursorAndCallback(BattleScript_AttackerFormChangeEnd3NoPopup);
                    }
                    else if (gBattleMons[battler].species == SPECIES_MORPEKO_HANGRY)
                    {
                        gBattleMons[battler].species = SPECIES_MORPEKO;
                        BattleScriptPushCursorAndCallback(BattleScript_AttackerFormChangeEnd3NoPopup);
                    }
                    effect++;
                }
                break;
            }
        }
        break;
    case ABILITYEFFECT_MOVES_BLOCK: // 2
        if ((gLastUsedAbility == ABILITY_SOUNDPROOF && gBattleMoves[move].flags & FLAG_SOUND && !(gBattleMoves[move].target & MOVE_TARGET_USER))
            || (gLastUsedAbility == ABILITY_BULLETPROOF && gBattleMoves[move].flags & FLAG_BALLISTIC))
        {
            if (gBattleMons[gBattlerAttacker].status2 & STATUS2_MULTIPLETURNS)
                gHitMarker |= HITMARKER_NO_PPDEDUCT;
            gBattlescriptCurrInstr = BattleScript_SoundproofProtected;
            effect = 1;
        }
        else if ((((gLastUsedAbility == ABILITY_DAZZLING || gLastUsedAbility == ABILITY_QUEENLY_MAJESTY
                   || (IsBattlerAlive(battler ^= BIT_FLANK)
                       && ((GetBattlerAbility(battler) == ABILITY_DAZZLING) || GetBattlerAbility(battler) == ABILITY_QUEENLY_MAJESTY)))
                   ))
                 && GetChosenMovePriority(gBattlerAttacker) > 0
                 && GetBattlerSide(gBattlerAttacker) != GetBattlerSide(battler))
        {
            if (gBattleMons[gBattlerAttacker].status2 & STATUS2_MULTIPLETURNS)
                gHitMarker |= HITMARKER_NO_PPDEDUCT;
            gBattlescriptCurrInstr = BattleScript_DazzlingProtected;
            effect = 1;
        }
        else if (BlocksPrankster(move, gBattlerAttacker, gBattlerTarget, TRUE)
          && !(IS_MOVE_STATUS(move) && GetBattlerAbility(gBattlerTarget) == ABILITY_MAGIC_BOUNCE))
        {
            if (!(gBattleTypeFlags & BATTLE_TYPE_DOUBLE) || !(gBattleMoves[move].target & (MOVE_TARGET_BOTH | MOVE_TARGET_FOES_AND_ALLY)))
                CancelMultiTurnMoves(gBattlerAttacker); // Don't cancel moves that can hit two targets bc one target might not be protected
            gBattleScripting.battler = gBattlerAbility = gBattlerTarget;
            gBattlescriptCurrInstr = BattleScript_DarkTypePreventsPrankster;
            effect = 1;
        }
        
        break;
    case ABILITYEFFECT_ABSORBING: // 3
        if (move != MOVE_NONE)
        {
            u8 statId;
            switch (gLastUsedAbility)
            {
            case ABILITY_VOLT_ABSORB:
                if (moveType == TYPE_ELECTRIC)
                    effect = 1;
                break;
            case ABILITY_WATER_ABSORB:
            case ABILITY_DRY_SKIN:
                if (moveType == TYPE_WATER)
                    effect = 1;
                break;
            case ABILITY_MOTOR_DRIVE:
                if (moveType == TYPE_ELECTRIC)
                    effect = 2, statId = STAT_SPEED;
                break;
            case ABILITY_LIGHTNING_ROD:
                if (moveType == TYPE_ELECTRIC)
                    effect = 2, statId = STAT_SPATK;
                break;
            case ABILITY_STORM_DRAIN:
                if (moveType == TYPE_WATER)
                    effect = 2, statId = STAT_SPATK;
                break;
            case ABILITY_SAP_SIPPER:
                if (moveType == TYPE_GRASS)
                    effect = 2, statId = STAT_ATK;
                break;
            case ABILITY_FLASH_FIRE:
                if (moveType == TYPE_FIRE && !((gBattleMons[battler].status1 & STATUS1_FREEZE) && B_FLASH_FIRE_FROZEN <= GEN_4))
                {
                    if (!(gBattleResources->flags->flags[battler] & RESOURCE_FLAG_FLASH_FIRE))
                    {
                        gBattleCommunication[MULTISTRING_CHOOSER] = B_MSG_FLASH_FIRE_BOOST;
                        if (gProtectStructs[gBattlerAttacker].notFirstStrike)
                            gBattlescriptCurrInstr = BattleScript_FlashFireBoost;
                        else
                            gBattlescriptCurrInstr = BattleScript_FlashFireBoost_PPLoss;

                        gBattleResources->flags->flags[battler] |= RESOURCE_FLAG_FLASH_FIRE;
                        effect = 3;
                    }
                    else
                    {
                        gBattleCommunication[MULTISTRING_CHOOSER] = B_MSG_FLASH_FIRE_NO_BOOST;
                        if (gProtectStructs[gBattlerAttacker].notFirstStrike)
                            gBattlescriptCurrInstr = BattleScript_FlashFireBoost;
                        else
                            gBattlescriptCurrInstr = BattleScript_FlashFireBoost_PPLoss;

                        effect = 3;
                    }
                }
                break;
            }

            if (effect == 1) // Drain Hp ability.
            {
                if (BATTLER_MAX_HP(battler) || gStatuses3[battler] & STATUS3_HEAL_BLOCK)
                {
                    if ((gProtectStructs[gBattlerAttacker].notFirstStrike))
                        gBattlescriptCurrInstr = BattleScript_MonMadeMoveUseless;
                    else
                        gBattlescriptCurrInstr = BattleScript_MonMadeMoveUseless_PPLoss;
                }
                else
                {
                    if (gProtectStructs[gBattlerAttacker].notFirstStrike)
                        gBattlescriptCurrInstr = BattleScript_MoveHPDrain;
                    else
                        gBattlescriptCurrInstr = BattleScript_MoveHPDrain_PPLoss;

                    gBattleMoveDamage = gBattleMons[battler].maxHP / 4;
                    if (gBattleMoveDamage == 0)
                        gBattleMoveDamage = 1;
                    gBattleMoveDamage *= -1;
                }
            }
            else if (effect == 2) // Boost Stat ability;
            {
                if (!CompareStat(battler, statId, MAX_STAT_STAGE, CMP_LESS_THAN))
                {
                    if ((gProtectStructs[gBattlerAttacker].notFirstStrike))
                        gBattlescriptCurrInstr = BattleScript_MonMadeMoveUseless;
                    else
                        gBattlescriptCurrInstr = BattleScript_MonMadeMoveUseless_PPLoss;
                }
                else
                {
                    if (gProtectStructs[gBattlerAttacker].notFirstStrike)
                        gBattlescriptCurrInstr = BattleScript_MoveStatDrain;
                    else
                        gBattlescriptCurrInstr = BattleScript_MoveStatDrain_PPLoss;

                    SET_STATCHANGER(statId, 1, FALSE);
                    gBattleMons[battler].statStages[statId]++;
                    PREPARE_STAT_BUFFER(gBattleTextBuff1, statId);
                }
            }
        }
        break;
    case ABILITYEFFECT_MOVE_END: // Think contact abilities.
        switch (gLastUsedAbility)
        {
        case ABILITY_JUSTIFIED:
            if (!(gMoveResultFlags & MOVE_RESULT_NO_EFFECT)
             && TARGET_TURN_DAMAGED
             && IsBattlerAlive(battler)
             && moveType == TYPE_DARK
             && CompareStat(battler, STAT_ATK, MAX_STAT_STAGE, CMP_LESS_THAN))
            {
                SET_STATCHANGER(STAT_ATK, 1, FALSE);
                BattleScriptPushCursor();
                gBattlescriptCurrInstr = BattleScript_TargetAbilityStatRaiseOnMoveEnd;
                effect++;
            }
            break;
        case ABILITY_RATTLED:
            if (!(gMoveResultFlags & MOVE_RESULT_NO_EFFECT)
             && TARGET_TURN_DAMAGED
             && IsBattlerAlive(battler)
             && (moveType == TYPE_DARK || moveType == TYPE_BUG || moveType == TYPE_GHOST)
             && CompareStat(battler, STAT_SPEED, MAX_STAT_STAGE, CMP_LESS_THAN))
            {
                SET_STATCHANGER(STAT_SPEED, 1, FALSE);
                BattleScriptPushCursor();
                gBattlescriptCurrInstr = BattleScript_TargetAbilityStatRaiseOnMoveEnd;
                effect++;
            }
            break;
        case ABILITY_WATER_COMPACTION:
            if (!(gMoveResultFlags & MOVE_RESULT_NO_EFFECT)
             && TARGET_TURN_DAMAGED
             && IsBattlerAlive(battler)
             && moveType == TYPE_WATER
             && CompareStat(battler, STAT_DEF, MAX_STAT_STAGE, CMP_LESS_THAN))
            {
                SET_STATCHANGER(STAT_DEF, 2, FALSE);
                BattleScriptPushCursor();
                gBattlescriptCurrInstr = BattleScript_TargetAbilityStatRaiseOnMoveEnd;
                effect++;
            }
            break;
        case ABILITY_STAMINA:
            if (!(gMoveResultFlags & MOVE_RESULT_NO_EFFECT)
             && TARGET_TURN_DAMAGED
             && IsBattlerAlive(battler)
             && CompareStat(battler, STAT_DEF, MAX_STAT_STAGE, CMP_LESS_THAN))
            {
                SET_STATCHANGER(STAT_DEF, 1, FALSE);
                BattleScriptPushCursor();
                gBattlescriptCurrInstr = BattleScript_TargetAbilityStatRaiseOnMoveEnd;
                effect++;
            }
            break;
        case ABILITY_BERSERK:
            if (!(gMoveResultFlags & MOVE_RESULT_NO_EFFECT)
             && TARGET_TURN_DAMAGED
             && IsBattlerAlive(battler)
            // Had more than half of hp before, now has less
             && gBattleStruct->hpBefore[battler] > gBattleMons[battler].maxHP / 2
             && gBattleMons[battler].hp < gBattleMons[battler].maxHP / 2
             && (gMultiHitCounter == 0 || gMultiHitCounter == 1)
             && !(TestSheerForceFlag(gBattlerAttacker, gCurrentMove))
             && CompareStat(battler, STAT_SPATK, MAX_STAT_STAGE, CMP_LESS_THAN))
            {
                SET_STATCHANGER(STAT_SPATK, 1, FALSE);
                BattleScriptPushCursor();
                gBattlescriptCurrInstr = BattleScript_TargetAbilityStatRaiseOnMoveEnd;
                effect++;
            }
            break;
        case ABILITY_EMERGENCY_EXIT:
        case ABILITY_WIMP_OUT:
            if (!(gMoveResultFlags & MOVE_RESULT_NO_EFFECT)
             && TARGET_TURN_DAMAGED
             && IsBattlerAlive(battler)
            // Had more than half of hp before, now has less
             && gBattleStruct->hpBefore[battler] > gBattleMons[battler].maxHP / 2
             && gBattleMons[battler].hp < gBattleMons[battler].maxHP / 2
             && (gMultiHitCounter == 0 || gMultiHitCounter == 1)
             && !(TestSheerForceFlag(gBattlerAttacker, gCurrentMove))
             && (CanBattlerSwitch(battler) || !(gBattleTypeFlags & BATTLE_TYPE_TRAINER))
             && !(gBattleTypeFlags & BATTLE_TYPE_ARENA)
             && CountUsablePartyMons(battler) > 0)
            {
                gBattleResources->flags->flags[battler] |= RESOURCE_FLAG_EMERGENCY_EXIT;
                effect++;
            }
            break;
        case ABILITY_WEAK_ARMOR:
            if (!(gMoveResultFlags & MOVE_RESULT_NO_EFFECT)
             && TARGET_TURN_DAMAGED
             && IsBattlerAlive(battler)
             && IS_MOVE_PHYSICAL(gCurrentMove)
             && (CompareStat(battler, STAT_SPEED, MAX_STAT_STAGE, CMP_LESS_THAN) // Don't activate if speed cannot be raised
               || CompareStat(battler, STAT_DEF, MIN_STAT_STAGE, CMP_GREATER_THAN))) // Don't activate if defense cannot be lowered
            {
                if (gBattleMoves[gCurrentMove].effect == EFFECT_HIT_ESCAPE && CanBattlerSwitch(gBattlerAttacker))
                    gProtectStructs[battler].disableEjectPack = TRUE;  // Set flag for target

                BattleScriptPushCursor();
                gBattlescriptCurrInstr = BattleScript_WeakArmorActivates;
                effect++;
            }
            break;
        case ABILITY_CURSED_BODY:
            if (!(gMoveResultFlags & MOVE_RESULT_NO_EFFECT)
             && TARGET_TURN_DAMAGED
             && gDisableStructs[gBattlerAttacker].disabledMove == MOVE_NONE
             && IsBattlerAlive(gBattlerAttacker)
             && !IsAbilityOnSide(gBattlerAttacker, ABILITY_AROMA_VEIL)
             && gBattleMons[gBattlerAttacker].pp[gChosenMovePos] != 0
             && (Random() % 3) == 0)
            {
                gDisableStructs[gBattlerAttacker].disabledMove = gChosenMove;
                gDisableStructs[gBattlerAttacker].disableTimer = 4;
                PREPARE_MOVE_BUFFER(gBattleTextBuff1, gChosenMove);
                BattleScriptPushCursor();
                gBattlescriptCurrInstr = BattleScript_CursedBodyActivates;
                effect++;
            }
            break;
        case ABILITY_MUMMY:
            if (!(gMoveResultFlags & MOVE_RESULT_NO_EFFECT)
             && IsBattlerAlive(gBattlerAttacker)
             && TARGET_TURN_DAMAGED
             && (gBattleMoves[move].flags & FLAG_MAKES_CONTACT))
            {
                switch (gBattleMons[gBattlerAttacker].ability)
                {
                case ABILITY_MUMMY:
                case ABILITY_BATTLE_BOND:
                case ABILITY_COMATOSE:
                case ABILITY_DISGUISE:
                case ABILITY_MULTITYPE:
                case ABILITY_POWER_CONSTRUCT:
                case ABILITY_RKS_SYSTEM:
                case ABILITY_SCHOOLING:
                case ABILITY_SHIELDS_DOWN:
                case ABILITY_STANCE_CHANGE:
                    break;
                default:
                    gLastUsedAbility = gBattleMons[gBattlerAttacker].ability = ABILITY_MUMMY;
                    BattleScriptPushCursor();
                    gBattlescriptCurrInstr = BattleScript_MummyActivates;
                    effect++;
                    break;
                }
            }
            break;
        case ABILITY_WANDERING_SPIRIT:
            if (!(gMoveResultFlags & MOVE_RESULT_NO_EFFECT)
             && IsBattlerAlive(gBattlerAttacker)
             && TARGET_TURN_DAMAGED
             && (gBattleMoves[move].flags & FLAG_MAKES_CONTACT))
            {
                switch (gBattleMons[gBattlerAttacker].ability)
                {
                case ABILITY_DISGUISE:
                case ABILITY_FLOWER_GIFT:
                case ABILITY_GULP_MISSILE:
                case ABILITY_HUNGER_SWITCH:
                case ABILITY_ICE_FACE:
                case ABILITY_ILLUSION:
                case ABILITY_IMPOSTER:
                case ABILITY_RECEIVER:
                case ABILITY_RKS_SYSTEM:
                case ABILITY_SCHOOLING:
                case ABILITY_STANCE_CHANGE:
                case ABILITY_WONDER_GUARD:
                case ABILITY_ZEN_MODE:
                    break;
                default:
                    gLastUsedAbility = gBattleMons[gBattlerAttacker].ability;
                    gBattleMons[gBattlerAttacker].ability = gBattleMons[gBattlerTarget].ability;
                    gBattleMons[gBattlerTarget].ability = gLastUsedAbility;
                    RecordAbilityBattle(gBattlerAttacker, gBattleMons[gBattlerAttacker].ability);
                    RecordAbilityBattle(gBattlerTarget, gBattleMons[gBattlerTarget].ability);
                    BattleScriptPushCursor();
                    gBattlescriptCurrInstr = BattleScript_WanderingSpiritActivates;
                    effect++;
                    break;
                }
            }
            break;
        case ABILITY_ANGER_POINT:
            if (!(gMoveResultFlags & MOVE_RESULT_NO_EFFECT)
             && gIsCriticalHit
             && TARGET_TURN_DAMAGED
             && IsBattlerAlive(battler)
             && CompareStat(battler, STAT_ATK, MAX_STAT_STAGE, CMP_LESS_THAN))
            {
                SET_STATCHANGER(STAT_ATK, MAX_STAT_STAGE - gBattleMons[battler].statStages[STAT_ATK], FALSE);
                BattleScriptPushCursor();
                gBattlescriptCurrInstr = BattleScript_TargetsStatWasMaxedOut;
                effect++;
            }
            break;
        case ABILITY_COLOR_CHANGE:
            if (!(gMoveResultFlags & MOVE_RESULT_NO_EFFECT)
             && move != MOVE_STRUGGLE
             && gBattleMoves[move].power != 0
             && TARGET_TURN_DAMAGED
             && !IS_BATTLER_OF_TYPE(battler, moveType)
             && gBattleMons[battler].hp != 0)
            {
                SET_BATTLER_TYPE(battler, moveType);
                PREPARE_TYPE_BUFFER(gBattleTextBuff1, moveType);
                BattleScriptPushCursor();
                gBattlescriptCurrInstr = BattleScript_ColorChangeActivates;
                effect++;
            }
            break;
        case ABILITY_GOOEY:
        case ABILITY_TANGLING_HAIR:
            if (!(gMoveResultFlags & MOVE_RESULT_NO_EFFECT)
             && gBattleMons[gBattlerAttacker].hp != 0
             && (CompareStat(gBattlerAttacker, STAT_SPEED, MIN_STAT_STAGE, CMP_GREATER_THAN) || GetBattlerAbility(gBattlerAttacker) == ABILITY_MIRROR_ARMOR)
             && !gProtectStructs[gBattlerAttacker].confusionSelfDmg
             && TARGET_TURN_DAMAGED
             && IsMoveMakingContact(move, gBattlerAttacker))
            {
                SET_STATCHANGER(STAT_SPEED, 1, TRUE);
                gBattleScripting.moveEffect = MOVE_EFFECT_SPD_MINUS_1;
                PREPARE_ABILITY_BUFFER(gBattleTextBuff1, gLastUsedAbility);
                BattleScriptPushCursor();
                gBattlescriptCurrInstr = BattleScript_GooeyActivates;
                gHitMarker |= HITMARKER_IGNORE_SAFEGUARD;
                effect++;
            }
            break;
        case ABILITY_ROUGH_SKIN:
        case ABILITY_IRON_BARBS:
            if (!(gMoveResultFlags & MOVE_RESULT_NO_EFFECT)
             && gBattleMons[gBattlerAttacker].hp != 0
             && !gProtectStructs[gBattlerAttacker].confusionSelfDmg
             && TARGET_TURN_DAMAGED
             && IsMoveMakingContact(move, gBattlerAttacker))
            {
                #if B_ROUGH_SKIN_DMG >= GEN_4
                    gBattleMoveDamage = gBattleMons[gBattlerAttacker].maxHP / 8;
                #else
                    gBattleMoveDamage = gBattleMons[gBattlerAttacker].maxHP / 16;
                #endif
                if (gBattleMoveDamage == 0)
                    gBattleMoveDamage = 1;
                PREPARE_ABILITY_BUFFER(gBattleTextBuff1, gLastUsedAbility);
                BattleScriptPushCursor();
                gBattlescriptCurrInstr = BattleScript_RoughSkinActivates;
                effect++;
            }
            break;
        case ABILITY_AFTERMATH:
            if (!IsAbilityOnField(ABILITY_DAMP)
             && !(gMoveResultFlags & MOVE_RESULT_NO_EFFECT)
             && gBattleMons[gBattlerTarget].hp == 0
             && IsBattlerAlive(gBattlerAttacker)
             && IsMoveMakingContact(move, gBattlerAttacker))
            {
                gBattleMoveDamage = gBattleMons[gBattlerAttacker].maxHP / 4;
                if (gBattleMoveDamage == 0)
                    gBattleMoveDamage = 1;
                BattleScriptPushCursor();
                gBattlescriptCurrInstr = BattleScript_AftermathDmg;
                effect++;
            }
            break;
        case ABILITY_INNARDS_OUT:
            if (!(gMoveResultFlags & MOVE_RESULT_NO_EFFECT)
             && gBattleMons[gBattlerTarget].hp == 0
             && IsBattlerAlive(gBattlerAttacker))
            {
                gBattleMoveDamage = gSpecialStatuses[gBattlerTarget].dmg;
                BattleScriptPushCursor();
                gBattlescriptCurrInstr = BattleScript_AftermathDmg;
                effect++;
            }
            break;
        case ABILITY_EFFECT_SPORE:
            if (!IS_BATTLER_OF_TYPE(gBattlerAttacker, TYPE_GRASS)
             && GetBattlerAbility(gBattlerAttacker) != ABILITY_OVERCOAT
             && GetBattlerHoldEffect(gBattlerAttacker, TRUE) != HOLD_EFFECT_SAFETY_GOGGLES)
            {
                i = Random() % 3;
                if (i == 0)
                    goto POISON_POINT;
                if (i == 1)
                    goto STATIC;
                // Sleep
                if (!(gMoveResultFlags & MOVE_RESULT_NO_EFFECT)
                 && gBattleMons[gBattlerAttacker].hp != 0
                 && !gProtectStructs[gBattlerAttacker].confusionSelfDmg
                 && TARGET_TURN_DAMAGED
                 && CanSleep(gBattlerAttacker)
                 && IsMoveMakingContact(move, gBattlerAttacker)
                 && (Random() % 3) == 0)
                {
                    gBattleScripting.moveEffect = MOVE_EFFECT_AFFECTS_USER | MOVE_EFFECT_SLEEP;
                    PREPARE_ABILITY_BUFFER(gBattleTextBuff1, gLastUsedAbility);
                    BattleScriptPushCursor();
                    gBattlescriptCurrInstr = BattleScript_AbilityStatusEffect;
                    gHitMarker |= HITMARKER_IGNORE_SAFEGUARD;
                    effect++;
                }
            }
            break;
        POISON_POINT:
        case ABILITY_POISON_POINT:
            if (!(gMoveResultFlags & MOVE_RESULT_NO_EFFECT)
             && gBattleMons[gBattlerAttacker].hp != 0
             && !gProtectStructs[gBattlerAttacker].confusionSelfDmg
             && TARGET_TURN_DAMAGED
             && CanBePoisoned(gBattlerAttacker, gBattlerTarget)
             && IsMoveMakingContact(move, gBattlerAttacker)
             && (Random() % 3) == 0)
            {
                gBattleScripting.moveEffect = MOVE_EFFECT_AFFECTS_USER | MOVE_EFFECT_POISON;
                PREPARE_ABILITY_BUFFER(gBattleTextBuff1, gLastUsedAbility);
                BattleScriptPushCursor();
                gBattlescriptCurrInstr = BattleScript_AbilityStatusEffect;
                gHitMarker |= HITMARKER_IGNORE_SAFEGUARD;
                effect++;
            }
            break;
        STATIC:
        case ABILITY_STATIC:
            if (!(gMoveResultFlags & MOVE_RESULT_NO_EFFECT)
             && gBattleMons[gBattlerAttacker].hp != 0
             && !gProtectStructs[gBattlerAttacker].confusionSelfDmg
             && TARGET_TURN_DAMAGED
             && CanBeParalyzed(gBattlerAttacker)
             && IsMoveMakingContact(move, gBattlerAttacker)
             && (Random() % 3) == 0)
            {
                gBattleScripting.moveEffect = MOVE_EFFECT_AFFECTS_USER | MOVE_EFFECT_PARALYSIS;
                BattleScriptPushCursor();
                gBattlescriptCurrInstr = BattleScript_AbilityStatusEffect;
                gHitMarker |= HITMARKER_IGNORE_SAFEGUARD;
                effect++;
            }
            break;
        case ABILITY_FLAME_BODY:
            if (!(gMoveResultFlags & MOVE_RESULT_NO_EFFECT)
             && gBattleMons[gBattlerAttacker].hp != 0
             && !gProtectStructs[gBattlerAttacker].confusionSelfDmg
             && (gBattleMoves[move].flags & FLAG_MAKES_CONTACT)
             && TARGET_TURN_DAMAGED
             && CanBeBurned(gBattlerAttacker)
             && (Random() % 3) == 0)
            {
                gBattleScripting.moveEffect = MOVE_EFFECT_AFFECTS_USER | MOVE_EFFECT_BURN;
                BattleScriptPushCursor();
                gBattlescriptCurrInstr = BattleScript_AbilityStatusEffect;
                gHitMarker |= HITMARKER_IGNORE_SAFEGUARD;
                effect++;
            }
            break;
        case ABILITY_CUTE_CHARM:
            if (!(gMoveResultFlags & MOVE_RESULT_NO_EFFECT)
             && gBattleMons[gBattlerAttacker].hp != 0
             && !gProtectStructs[gBattlerAttacker].confusionSelfDmg
             && (gBattleMoves[move].flags & FLAG_MAKES_CONTACT)
             && TARGET_TURN_DAMAGED
             && gBattleMons[gBattlerTarget].hp != 0
             && (Random() % 3) == 0
             && GetBattlerAbility(gBattlerAttacker) != ABILITY_OBLIVIOUS
             && !IsAbilityOnSide(gBattlerAttacker, ABILITY_AROMA_VEIL)
             && GetGenderFromSpeciesAndPersonality(speciesAtk, pidAtk) != GetGenderFromSpeciesAndPersonality(speciesDef, pidDef)
             && !(gBattleMons[gBattlerAttacker].status2 & STATUS2_INFATUATION)
             && GetGenderFromSpeciesAndPersonality(speciesAtk, pidAtk) != MON_GENDERLESS
             && GetGenderFromSpeciesAndPersonality(speciesDef, pidDef) != MON_GENDERLESS)
            {
                gBattleMons[gBattlerAttacker].status2 |= STATUS2_INFATUATED_WITH(gBattlerTarget);
                BattleScriptPushCursor();
                gBattlescriptCurrInstr = BattleScript_CuteCharmActivates;
                effect++;
            }
            break;
        case ABILITY_ILLUSION:
            if (gBattleStruct->illusion[gBattlerTarget].on && !gBattleStruct->illusion[gBattlerTarget].broken && TARGET_TURN_DAMAGED)
            {
                BattleScriptPushCursor();
                gBattlescriptCurrInstr = BattleScript_IllusionOff;
                effect++;
            }
            break;
        case ABILITY_COTTON_DOWN:
            if (!(gMoveResultFlags & MOVE_RESULT_NO_EFFECT)
             && gBattleMons[gBattlerAttacker].hp != 0
             && !gProtectStructs[gBattlerAttacker].confusionSelfDmg
             && TARGET_TURN_DAMAGED)
            {
                gEffectBattler = gBattlerTarget;
                BattleScriptPushCursor();
                gBattlescriptCurrInstr = BattleScript_CottonDownActivates;
                effect++;
            }
            break;
        case ABILITY_STEAM_ENGINE:
            if (!(gMoveResultFlags & MOVE_RESULT_NO_EFFECT)
             && TARGET_TURN_DAMAGED
             && IsBattlerAlive(battler)
             && CompareStat(battler, STAT_SPEED, MAX_STAT_STAGE, CMP_LESS_THAN)
             && (moveType == TYPE_FIRE || moveType == TYPE_WATER))
            {
                SET_STATCHANGER(STAT_SPEED, 6, FALSE);
                BattleScriptPushCursor();
                gBattlescriptCurrInstr = BattleScript_TargetAbilityStatRaiseOnMoveEnd;
                effect++;
            }
            break;
        case ABILITY_SAND_SPIT:
            if (!(gMoveResultFlags & MOVE_RESULT_NO_EFFECT)
             && !gProtectStructs[gBattlerAttacker].confusionSelfDmg
             && TARGET_TURN_DAMAGED
             && !(WEATHER_HAS_EFFECT && gBattleWeather & WEATHER_SANDSTORM_ANY))
            {
                if (WEATHER_HAS_EFFECT && gBattleWeather & WEATHER_PRIMAL_ANY)
                {
                    BattleScriptPushCursor();
                    gBattlescriptCurrInstr = BattleScript_BlockedByPrimalWeatherRet;
                    effect++;
                }
                else if (TryChangeBattleWeather(battler, ENUM_WEATHER_SANDSTORM, TRUE))
                {
                    gBattleScripting.battler = gActiveBattler = battler;
                    BattleScriptPushCursor();
                    gBattlescriptCurrInstr = BattleScript_SandSpitActivates;
                    effect++;
                }
            }
            break;
        case ABILITY_PERISH_BODY:
            if (!(gMoveResultFlags & MOVE_RESULT_NO_EFFECT)
             && !gProtectStructs[gBattlerAttacker].confusionSelfDmg
             && TARGET_TURN_DAMAGED
             && IsBattlerAlive(battler)
             && (gBattleMoves[move].flags & FLAG_MAKES_CONTACT)
             && !(gStatuses3[gBattlerAttacker] & STATUS3_PERISH_SONG))
            {
                if (!(gStatuses3[battler] & STATUS3_PERISH_SONG))
                {
                    gStatuses3[battler] |= STATUS3_PERISH_SONG;
                    gDisableStructs[battler].perishSongTimer = 3;
                    gDisableStructs[battler].perishSongTimerStartValue = 3;
                }
                gStatuses3[gBattlerAttacker] |= STATUS3_PERISH_SONG;
                gDisableStructs[gBattlerAttacker].perishSongTimer = 3;
                gDisableStructs[gBattlerAttacker].perishSongTimerStartValue = 3;
                BattleScriptPushCursor();
                gBattlescriptCurrInstr = BattleScript_PerishBodyActivates;
                effect++;
            }
            break;
        case ABILITY_GULP_MISSILE:
            if (!(gMoveResultFlags & MOVE_RESULT_NO_EFFECT)
             && !gProtectStructs[gBattlerAttacker].confusionSelfDmg
             && TARGET_TURN_DAMAGED
             && IsBattlerAlive(battler))
            {
                if (gBattleMons[gBattlerTarget].species == SPECIES_CRAMORANT_GORGING)
                {
                    gBattleStruct->changedSpecies[gBattlerPartyIndexes[gBattlerTarget]] = gBattleMons[gBattlerTarget].species;
                    gBattleMons[gBattlerTarget].species = SPECIES_CRAMORANT;
                    if (GetBattlerAbility(gBattlerAttacker) != ABILITY_MAGIC_GUARD)
                    {
                        gBattleMoveDamage = gBattleMons[gBattlerAttacker].maxHP / 4;
                        if (gBattleMoveDamage == 0)
                            gBattleMoveDamage = 1;
                    }
                    BattleScriptPushCursor();
                    gBattlescriptCurrInstr = BattleScript_GulpMissileGorging;
                    effect++;
                }
                else if (gBattleMons[gBattlerTarget].species == SPECIES_CRAMORANT_GULPING)
                {
                    gBattleStruct->changedSpecies[gBattlerPartyIndexes[gBattlerTarget]] = gBattleMons[gBattlerTarget].species;
                    gBattleMons[gBattlerTarget].species = SPECIES_CRAMORANT;
                    if (GetBattlerAbility(gBattlerAttacker) != ABILITY_MAGIC_GUARD)
                    {
                        gBattleMoveDamage = gBattleMons[gBattlerAttacker].maxHP / 4;
                        if (gBattleMoveDamage == 0)
                            gBattleMoveDamage = 1;
                    }
                    BattleScriptPushCursor();
                    gBattlescriptCurrInstr = BattleScript_GulpMissileGulping;
                    effect++;
                }
            }
            break;
        }
        break;
    case ABILITYEFFECT_MOVE_END_ATTACKER: // Same as above, but for attacker
        switch (gLastUsedAbility)
        {
        case ABILITY_POISON_TOUCH:
            if (!(gMoveResultFlags & MOVE_RESULT_NO_EFFECT)
             && gBattleMons[gBattlerTarget].hp != 0
             && !gProtectStructs[gBattlerAttacker].confusionSelfDmg
             && CanBePoisoned(gBattlerAttacker, gBattlerTarget)
             && IsMoveMakingContact(move, gBattlerAttacker)
             && TARGET_TURN_DAMAGED // Need to actually hit the target
             && (Random() % 3) == 0)
            {
                gBattleScripting.moveEffect = MOVE_EFFECT_POISON;
                PREPARE_ABILITY_BUFFER(gBattleTextBuff1, gLastUsedAbility);
                BattleScriptPushCursor();
                gBattlescriptCurrInstr = BattleScript_AbilityStatusEffect;
                gHitMarker |= HITMARKER_IGNORE_SAFEGUARD;
                effect++;
            }
            break;
        case ABILITY_STENCH:
            if (!(gMoveResultFlags & MOVE_RESULT_NO_EFFECT)
             && gBattleMons[gBattlerTarget].hp != 0
             && !gProtectStructs[gBattlerAttacker].confusionSelfDmg
             && (Random() % 10) == 0
             && !IS_MOVE_STATUS(move)
             && !sMovesNotAffectedByStench[gCurrentMove])
            {
                gBattleScripting.moveEffect = MOVE_EFFECT_FLINCH;
                BattleScriptPushCursor();
                SetMoveEffect(FALSE, 0);
                BattleScriptPop();
                effect++;
            }
            break;
        case ABILITY_GULP_MISSILE:
            if (((gCurrentMove == MOVE_SURF && TARGET_TURN_DAMAGED) || gStatuses3[gBattlerAttacker] & STATUS3_UNDERWATER)
             && (effect = ShouldChangeFormHpBased(gBattlerAttacker)))
            {
                BattleScriptPushCursor();
                gBattlescriptCurrInstr = BattleScript_AttackerFormChange;
                effect++;
            }
            break;
        }
        break;
    case ABILITYEFFECT_MOVE_END_OTHER: // Abilities that activate on *another* battler's moveend: Dancer, Soul-Heart, Receiver, Symbiosis
        switch (GetBattlerAbility(battler))
        {
        case ABILITY_DANCER:
            if (IsBattlerAlive(battler)
             && (gBattleMoves[gCurrentMove].flags & FLAG_DANCE)
             && !gSpecialStatuses[battler].dancerUsedMove
             && gBattlerAttacker != battler)
            {
                // Set bit and save Dancer mon's original target
                gSpecialStatuses[battler].dancerUsedMove = TRUE;
                gSpecialStatuses[battler].dancerOriginalTarget = *(gBattleStruct->moveTarget + battler) | 0x4;
                gBattleStruct->atkCancellerTracker = 0;
                gBattlerAttacker = gBattlerAbility = battler;
                gCalledMove = gCurrentMove;

                // Set the target to the original target of the mon that first used a Dance move
                gBattlerTarget = gBattleScripting.savedBattler & 0x3;

                // Make sure that the target isn't an ally - if it is, target the original user
                if (GetBattlerSide(gBattlerTarget) == GetBattlerSide(gBattlerAttacker))
                    gBattlerTarget = (gBattleScripting.savedBattler & 0xF0) >> 4;
                gHitMarker &= ~(HITMARKER_ATTACKSTRING_PRINTED);
                BattleScriptExecute(BattleScript_DancerActivates);
                effect++;
            }
            break;
        }
        break;
    case ABILITYEFFECT_IMMUNITY: // 5
        for (battler = 0; battler < gBattlersCount; battler++)
        {
            switch (gBattleMons[battler].ability)
            {
            case ABILITY_IMMUNITY:
                if (gBattleMons[battler].status1 & (STATUS1_POISON | STATUS1_TOXIC_POISON | STATUS1_TOXIC_COUNTER))
                {
                    StringCopy(gBattleTextBuff1, gStatusConditionString_PoisonJpn);
                    effect = 1;
                }
                break;
            case ABILITY_OWN_TEMPO:
                if (gBattleMons[battler].status2 & STATUS2_CONFUSION)
                {
                    StringCopy(gBattleTextBuff1, gStatusConditionString_ConfusionJpn);
                    effect = 2;
                }
                break;
            case ABILITY_LIMBER:
                if (gBattleMons[battler].status1 & STATUS1_PARALYSIS)
                {
                    StringCopy(gBattleTextBuff1, gStatusConditionString_ParalysisJpn);
                    effect = 1;
                }
                break;
            case ABILITY_INSOMNIA:
            case ABILITY_VITAL_SPIRIT:
                if (gBattleMons[battler].status1 & STATUS1_SLEEP)
                {
                    gBattleMons[battler].status2 &= ~(STATUS2_NIGHTMARE);
                    StringCopy(gBattleTextBuff1, gStatusConditionString_SleepJpn);
                    effect = 1;
                }
                break;
            case ABILITY_WATER_VEIL:
            case ABILITY_WATER_BUBBLE:
                if (gBattleMons[battler].status1 & STATUS1_BURN)
                {
                    StringCopy(gBattleTextBuff1, gStatusConditionString_BurnJpn);
                    effect = 1;
                }
                break;
            case ABILITY_MAGMA_ARMOR:
                if (gBattleMons[battler].status1 & STATUS1_FREEZE)
                {
                    StringCopy(gBattleTextBuff1, gStatusConditionString_IceJpn);
                    effect = 1;
                }
                break;
            case ABILITY_OBLIVIOUS:
                if (gBattleMons[battler].status2 & STATUS2_INFATUATION)
                    effect = 3;
                else if (gDisableStructs[battler].tauntTimer != 0)
                    effect = 4;
                break;
            }
            if (effect)
            {
                switch (effect)
                {
                case 1: // status cleared
                    gBattleMons[battler].status1 = 0;
                    BattleScriptPushCursor();
                    gBattlescriptCurrInstr = BattleScript_AbilityCuredStatus;
                    break;
                case 2: // get rid of confusion
                    gBattleMons[battler].status2 &= ~(STATUS2_CONFUSION);
                    BattleScriptPushCursor();
                    gBattlescriptCurrInstr = BattleScript_AbilityCuredStatus;
                    break;
                case 3: // get rid of infatuation
                    gBattleMons[battler].status2 &= ~(STATUS2_INFATUATION);
                    BattleScriptPushCursor();
                    gBattlescriptCurrInstr = BattleScript_BattlerGotOverItsInfatuation;
                    break;
                case 4: // get rid of taunt
                    gDisableStructs[battler].tauntTimer = 0;
                    BattleScriptPushCursor();
                    gBattlescriptCurrInstr = BattleScript_BattlerShookOffTaunt;
                    break;
                }

                gBattleScripting.battler = gActiveBattler = gBattlerAbility = battler;
                BtlController_EmitSetMonData(0, REQUEST_STATUS_BATTLE, 0, 4, &gBattleMons[gActiveBattler].status1);
                MarkBattlerForControllerExec(gActiveBattler);
                return effect;
            }
        }
        break;
    case ABILITYEFFECT_FORECAST: // 6
        for (battler = 0; battler < gBattlersCount; battler++)
        {
            if (gBattleMons[battler].ability == ABILITY_FORECAST || gBattleMons[battler].ability == ABILITY_FLOWER_GIFT)
            {
                effect = TryWeatherFormChange(battler);
                if (effect)
                {
                    BattleScriptPushCursorAndCallback(BattleScript_CastformChange);
                    gBattleScripting.battler = battler;
                    gBattleStruct->formToChangeInto = effect - 1;
                    return effect;
                }
            }
        }
        break;
    case ABILITYEFFECT_SYNCHRONIZE:
        if (gLastUsedAbility == ABILITY_SYNCHRONIZE && (gHitMarker & HITMARKER_SYNCHRONISE_EFFECT))
        {
            gHitMarker &= ~(HITMARKER_SYNCHRONISE_EFFECT);

            if (!(gBattleMons[gBattlerAttacker].status1 & STATUS1_ANY))
            {
                gBattleStruct->synchronizeMoveEffect &= ~(MOVE_EFFECT_AFFECTS_USER | MOVE_EFFECT_CERTAIN);
                if (gBattleStruct->synchronizeMoveEffect == MOVE_EFFECT_TOXIC)
                    gBattleStruct->synchronizeMoveEffect = MOVE_EFFECT_POISON;

                gBattleScripting.moveEffect = gBattleStruct->synchronizeMoveEffect + MOVE_EFFECT_AFFECTS_USER;
                gBattleScripting.battler = gBattlerAbility = gBattlerTarget;
                PREPARE_ABILITY_BUFFER(gBattleTextBuff1, ABILITY_SYNCHRONIZE);
                BattleScriptPushCursor();
                gBattlescriptCurrInstr = BattleScript_SynchronizeActivates;
                gHitMarker |= HITMARKER_IGNORE_SAFEGUARD;
                effect++;
            }
        }
        break;
    case ABILITYEFFECT_ATK_SYNCHRONIZE: // 8
        if (gLastUsedAbility == ABILITY_SYNCHRONIZE && (gHitMarker & HITMARKER_SYNCHRONISE_EFFECT))
        {
            gHitMarker &= ~(HITMARKER_SYNCHRONISE_EFFECT);

            if (!(gBattleMons[gBattlerTarget].status1 & STATUS1_ANY))
            {
                gBattleStruct->synchronizeMoveEffect &= ~(MOVE_EFFECT_AFFECTS_USER | MOVE_EFFECT_CERTAIN);
                if (gBattleStruct->synchronizeMoveEffect == MOVE_EFFECT_TOXIC)
                    gBattleStruct->synchronizeMoveEffect = MOVE_EFFECT_POISON;

                gBattleScripting.moveEffect = gBattleStruct->synchronizeMoveEffect;
                gBattleScripting.battler = gBattlerAbility = gBattlerAttacker;
                PREPARE_ABILITY_BUFFER(gBattleTextBuff1, ABILITY_SYNCHRONIZE);
                BattleScriptPushCursor();
                gBattlescriptCurrInstr = BattleScript_SynchronizeActivates;
                gHitMarker |= HITMARKER_IGNORE_SAFEGUARD;
                effect++;
            }
        }
        break;
    case ABILITYEFFECT_INTIMIDATE1:
    case ABILITYEFFECT_INTIMIDATE2:
        for (i = 0; i < gBattlersCount; i++)
        {
            if (gBattleMons[i].ability == ABILITY_INTIMIDATE && gBattleResources->flags->flags[i] & RESOURCE_FLAG_INTIMIDATED)
            {
                gLastUsedAbility = ABILITY_INTIMIDATE;
                gBattleResources->flags->flags[i] &= ~(RESOURCE_FLAG_INTIMIDATED);
                if (caseID == ABILITYEFFECT_INTIMIDATE1)
                {
                    BattleScriptPushCursorAndCallback(BattleScript_IntimidateActivatesEnd3);
                }
                else
                {
                    BattleScriptPushCursor();
                    gBattlescriptCurrInstr = BattleScript_IntimidateActivates;
                }
                battler = gBattlerAbility = gBattleStruct->intimidateBattler = i;
                effect++;
                break;
            }
        }
        break;
    case ABILITYEFFECT_TRACE1:
    case ABILITYEFFECT_TRACE2:
        for (i = 0; i < gBattlersCount; i++)
        {
            if (gBattleMons[i].ability == ABILITY_TRACE && (gBattleResources->flags->flags[i] & RESOURCE_FLAG_TRACED))
            {
                u8 side = (GetBattlerPosition(i) ^ BIT_SIDE) & BIT_SIDE; // side of the opposing pokemon
                u8 target1 = GetBattlerAtPosition(side);
                u8 target2 = GetBattlerAtPosition(side + BIT_FLANK);

                if (gBattleTypeFlags & BATTLE_TYPE_DOUBLE)
                {
                    if (!sAbilitiesNotTraced[gBattleMons[target1].ability] && gBattleMons[target1].hp != 0
                     && !sAbilitiesNotTraced[gBattleMons[target2].ability] && gBattleMons[target2].hp != 0)
                        gActiveBattler = GetBattlerAtPosition(((Random() & 1) * 2) | side), effect++;
                    else if (!sAbilitiesNotTraced[gBattleMons[target1].ability] && gBattleMons[target1].hp != 0)
                        gActiveBattler = target1, effect++;
                    else if (!sAbilitiesNotTraced[gBattleMons[target2].ability] && gBattleMons[target2].hp != 0)
                        gActiveBattler = target2, effect++;
                }
                else
                {
                    if (!sAbilitiesNotTraced[gBattleMons[target1].ability] && gBattleMons[target1].hp != 0)
                        gActiveBattler = target1, effect++;
                }

                if (effect)
                {
                    if (caseID == ABILITYEFFECT_TRACE1)
                    {
                        BattleScriptPushCursorAndCallback(BattleScript_TraceActivatesEnd3);
                    }
                    else
                    {
                        BattleScriptPushCursor();
                        gBattlescriptCurrInstr = BattleScript_TraceActivates;
                    }
                    gBattleResources->flags->flags[i] &= ~(RESOURCE_FLAG_TRACED);
                    gBattleStruct->tracedAbility[i] = gLastUsedAbility = gBattleMons[gActiveBattler].ability;
                    battler = gBattlerAbility = gBattleScripting.battler = i;

                    PREPARE_MON_NICK_WITH_PREFIX_BUFFER(gBattleTextBuff1, gActiveBattler, gBattlerPartyIndexes[gActiveBattler])
                    PREPARE_ABILITY_BUFFER(gBattleTextBuff2, gLastUsedAbility)
                    break;
                }
            }
        }
        break;
    }

    if (effect && gLastUsedAbility != 0xFF)
        RecordAbilityBattle(battler, gLastUsedAbility);
    if (effect && caseID <= ABILITYEFFECT_MOVE_END)
        gBattlerAbility = battler;

    return effect;
}

u32 GetBattlerAbility(u8 battlerId)
{
    if (gStatuses3[battlerId] & STATUS3_GASTRO_ACID)
        return ABILITY_NONE;
    else if ((((gBattleMons[gBattlerAttacker].ability == ABILITY_MOLD_BREAKER
            || gBattleMons[gBattlerAttacker].ability == ABILITY_TERAVOLT
            || gBattleMons[gBattlerAttacker].ability == ABILITY_TURBOBLAZE)
            && !(gStatuses3[gBattlerAttacker] & STATUS3_GASTRO_ACID))
            || gBattleMoves[gCurrentMove].flags & FLAG_TARGET_ABILITY_IGNORED)
            && sAbilitiesAffectedByMoldBreaker[gBattleMons[battlerId].ability]
            && gBattlerByTurnOrder[gCurrentTurnActionNumber] == gBattlerAttacker
            && gActionsByTurnOrder[gBattlerByTurnOrder[gBattlerAttacker]] == B_ACTION_USE_MOVE
            && gCurrentTurnActionNumber < gBattlersCount)
        return ABILITY_NONE;
    else
        return gBattleMons[battlerId].ability;
}

u32 IsAbilityOnSide(u32 battlerId, u32 ability)
{
    if (IsBattlerAlive(battlerId) && GetBattlerAbility(battlerId) == ability)
        return battlerId + 1;
    else if (IsBattlerAlive(BATTLE_PARTNER(battlerId)) && GetBattlerAbility(BATTLE_PARTNER(battlerId)) == ability)
        return BATTLE_PARTNER(battlerId) + 1;
    else
        return 0;
}

u32 IsAbilityOnOpposingSide(u32 battlerId, u32 ability)
{
    return IsAbilityOnSide(BATTLE_OPPOSITE(battlerId), ability);
}

u32 IsAbilityOnField(u32 ability)
{
    u32 i;

    for (i = 0; i < gBattlersCount; i++)
    {
        if (IsBattlerAlive(i) && GetBattlerAbility(i) == ability)
            return i + 1;
    }

    return 0;
}

u32 IsAbilityOnFieldExcept(u32 battlerId, u32 ability)
{
    u32 i;

    for (i = 0; i < gBattlersCount; i++)
    {
        if (i != battlerId && IsBattlerAlive(i) && GetBattlerAbility(i) == ability)
            return i + 1;
    }

    return 0;
}

u32 IsAbilityPreventingEscape(u32 battlerId)
{
    u32 id;
    #if B_GHOSTS_ESCAPE >= GEN_6
        if (IS_BATTLER_OF_TYPE(battlerId, TYPE_GHOST))
            return 0;
    #endif
    #if B_SHADOW_TAG_ESCAPE >= GEN_4
        if ((id = IsAbilityOnOpposingSide(battlerId, ABILITY_SHADOW_TAG)) && gBattleMons[battlerId].ability != ABILITY_SHADOW_TAG)
    #else
        if (id = IsAbilityOnOpposingSide(battlerId, ABILITY_SHADOW_TAG))
    #endif
        return id;
    if ((id = IsAbilityOnOpposingSide(battlerId, ABILITY_ARENA_TRAP)) && IsBattlerGrounded(battlerId))
        return id;
    if ((id = IsAbilityOnOpposingSide(battlerId, ABILITY_MAGNET_PULL)) && IS_BATTLER_OF_TYPE(battlerId, TYPE_STEEL))
        return id;

    return 0;
}

bool32 CanBattlerEscape(u32 battlerId) // no ability check
{
    if (GetBattlerHoldEffect(battlerId, TRUE) == HOLD_EFFECT_SHED_SHELL)
        return TRUE;
    else if ((B_GHOSTS_ESCAPE >= GEN_6 && !IS_BATTLER_OF_TYPE(battlerId, TYPE_GHOST)) && gBattleMons[battlerId].status2 & (STATUS2_ESCAPE_PREVENTION | STATUS2_WRAPPED))
        return FALSE;
    else if (gStatuses3[battlerId] & STATUS3_ROOTED)
        return FALSE;
    else if (gFieldStatuses & STATUS_FIELD_FAIRY_LOCK)
        return FALSE;
    else
        return TRUE;
}

void BattleScriptExecute(const u8 *BS_ptr)
{
    gBattlescriptCurrInstr = BS_ptr;
    gBattleResources->battleCallbackStack->function[gBattleResources->battleCallbackStack->size++] = gBattleMainFunc;
    gBattleMainFunc = RunBattleScriptCommands_PopCallbacksStack;
    gCurrentActionFuncId = 0;
}

void BattleScriptPushCursorAndCallback(const u8 *BS_ptr)
{
    BattleScriptPushCursor();
    gBattlescriptCurrInstr = BS_ptr;
    gBattleResources->battleCallbackStack->function[gBattleResources->battleCallbackStack->size++] = gBattleMainFunc;
    gBattleMainFunc = RunBattleScriptCommands;
}

enum
{
    ITEM_NO_EFFECT, // 0
    ITEM_STATUS_CHANGE, // 1
    ITEM_EFFECT_OTHER, // 2
    ITEM_PP_CHANGE, // 3
    ITEM_HP_CHANGE, // 4
    ITEM_STATS_CHANGE, // 5
};

bool32 IsBattlerTerrainAffected(u8 battlerId, u32 terrainFlag)
{
    if (!(gFieldStatuses & terrainFlag))
        return FALSE;
    else if (gStatuses3[battlerId] & STATUS3_SEMI_INVULNERABLE)
        return FALSE;
    
    return IsBattlerGrounded(battlerId);
}

bool32 CanSleep(u8 battlerId)
{
    u16 ability = GetBattlerAbility(battlerId);
    if (ability == ABILITY_INSOMNIA
      || ability == ABILITY_VITAL_SPIRIT
      || ability == ABILITY_COMATOSE
      || gSideStatuses[GetBattlerSide(battlerId)] & SIDE_STATUS_SAFEGUARD
      || gBattleMons[battlerId].status1 & STATUS1_ANY
      || IsAbilityOnSide(battlerId, ABILITY_SWEET_VEIL)
      || IsAbilityStatusProtected(battlerId)
      || IsBattlerTerrainAffected(battlerId, STATUS_FIELD_ELECTRIC_TERRAIN | STATUS_FIELD_MISTY_TERRAIN))
        return FALSE;
    return TRUE;
}

bool32 CanBePoisoned(u8 battlerAttacker, u8 battlerTarget)
{
    u16 ability = GetBattlerAbility(battlerTarget);
    
    if (!(CanPoisonType(battlerAttacker, battlerTarget))
     || gSideStatuses[GetBattlerSide(battlerTarget)] & SIDE_STATUS_SAFEGUARD
     || gBattleMons[battlerTarget].status1 & STATUS1_ANY
     || ability == ABILITY_IMMUNITY
     || ability == ABILITY_COMATOSE
     || IsAbilityOnSide(battlerTarget, ABILITY_PASTEL_VEIL)
     || gBattleMons[battlerTarget].status1 & STATUS1_ANY
     || IsAbilityStatusProtected(battlerTarget)
     || IsBattlerTerrainAffected(battlerTarget, STATUS_FIELD_MISTY_TERRAIN))
        return FALSE;
    return TRUE;
}

bool32 CanBeBurned(u8 battlerId)
{
    u16 ability = GetBattlerAbility(battlerId);
    if (IS_BATTLER_OF_TYPE(battlerId, TYPE_FIRE)
      || gSideStatuses[GetBattlerSide(battlerId)] & SIDE_STATUS_SAFEGUARD
      || gBattleMons[battlerId].status1 & STATUS1_ANY
      || ability == ABILITY_WATER_VEIL
      || ability == ABILITY_WATER_BUBBLE
      || ability == ABILITY_COMATOSE
      || IsAbilityStatusProtected(battlerId)
      || IsBattlerTerrainAffected(battlerId, STATUS_FIELD_MISTY_TERRAIN))
        return FALSE;
    return TRUE;
}

bool32 CanBeParalyzed(u8 battlerId)
{
    u16 ability = GetBattlerAbility(battlerId);
    if ((B_PARALYZE_ELECTRIC >= GEN_6 && IS_BATTLER_OF_TYPE(battlerId, TYPE_ELECTRIC))
      || gSideStatuses[GetBattlerSide(battlerId)] & SIDE_STATUS_SAFEGUARD
      || ability == ABILITY_LIMBER
      || ability == ABILITY_COMATOSE
      || gBattleMons[battlerId].status1 & STATUS1_ANY
      || IsAbilityStatusProtected(battlerId)
      || IsBattlerTerrainAffected(battlerId, STATUS_FIELD_MISTY_TERRAIN))
        return FALSE;
    return TRUE;
}

bool32 CanBeFrozen(u8 battlerId)
{
    u16 ability = GetBattlerAbility(battlerId);
    if (IS_BATTLER_OF_TYPE(battlerId, TYPE_ICE)
      || IsBattlerWeatherAffected(battlerId, WEATHER_SUN_ANY)
      || gSideStatuses[GetBattlerSide(battlerId)] & SIDE_STATUS_SAFEGUARD
      || ability == ABILITY_MAGMA_ARMOR
      || ability == ABILITY_COMATOSE
      || gBattleMons[battlerId].status1 & STATUS1_ANY
      || IsAbilityStatusProtected(battlerId)
      || IsBattlerTerrainAffected(battlerId, STATUS_FIELD_MISTY_TERRAIN))
        return FALSE;
    return TRUE;
}

bool32 CanBeConfused(u8 battlerId)
{
    if (GetBattlerAbility(gEffectBattler) == ABILITY_OWN_TEMPO
      || gBattleMons[gEffectBattler].status2 & STATUS2_CONFUSION
      || IsBattlerTerrainAffected(battlerId, STATUS_FIELD_MISTY_TERRAIN))
        return FALSE;
    return TRUE;
}

// second argument is 1/X of current hp compared to max hp
bool32 HasEnoughHpToEatBerry(u32 battlerId, u32 hpFraction, u32 itemId)
{
    bool32 isBerry = (ItemId_GetPocket(itemId) == POCKET_BERRIES);

    if (gBattleMons[battlerId].hp == 0)
        return FALSE;
    if (gBattleScripting.overrideBerryRequirements)
        return TRUE;
    // Unnerve prevents consumption of opponents' berries.
    if (isBerry && IsUnnerveAbilityOnOpposingSide(battlerId))
        return FALSE;
    if (gBattleMons[battlerId].hp <= gBattleMons[battlerId].maxHP / hpFraction)
        return TRUE;

    if (hpFraction <= 4 && GetBattlerAbility(battlerId) == ABILITY_GLUTTONY && isBerry
         && gBattleMons[battlerId].hp <= gBattleMons[battlerId].maxHP / 2)
    {
        RecordAbilityBattle(battlerId, ABILITY_GLUTTONY);
        return TRUE;
    }

    return FALSE;
}

static u8 HealConfuseBerry(u32 battlerId, u32 itemId, u8 flavorId, bool32 end2)
{
    if (HasEnoughHpToEatBerry(battlerId, 2, itemId))
    {
        PREPARE_FLAVOR_BUFFER(gBattleTextBuff1, flavorId);

        gBattleMoveDamage = gBattleMons[battlerId].maxHP / GetBattlerHoldEffectParam(battlerId);
        if (gBattleMoveDamage == 0)
            gBattleMoveDamage = 1;
        gBattleMoveDamage *= -1;

        if (GetBattlerAbility(battlerId) == ABILITY_RIPEN)
        {
            gBattleMoveDamage *= 2;
            gBattlerAbility = battlerId;
        }
        gBattleScripting.battler = battlerId;
        if (end2)
        {
            if (GetFlavorRelationByPersonality(gBattleMons[battlerId].personality, flavorId) < 0)
                BattleScriptExecute(BattleScript_BerryConfuseHealEnd2);
            else
                BattleScriptExecute(BattleScript_ItemHealHP_RemoveItemEnd2);
        }
        else
        {
            BattleScriptPushCursor();
            if (GetFlavorRelationByPersonality(gBattleMons[battlerId].personality, flavorId) < 0)
                gBattlescriptCurrInstr = BattleScript_BerryConfuseHealRet;
            else
                gBattlescriptCurrInstr = BattleScript_ItemHealHP_RemoveItemRet;
        }

        return ITEM_HP_CHANGE;
    }
    return 0;
}

static u8 StatRaiseBerry(u32 battlerId, u32 itemId, u32 statId, bool32 end2)
{
    if (CompareStat(battlerId, statId, MAX_STAT_STAGE, CMP_LESS_THAN) && HasEnoughHpToEatBerry(battlerId, GetBattlerHoldEffectParam(battlerId), itemId))
    {
        BufferStatChange(battlerId, statId, STRINGID_STATROSE);
        gEffectBattler = battlerId;
        if (GetBattlerAbility(battlerId) == ABILITY_RIPEN)
            SET_STATCHANGER(statId, 2, FALSE);
        else
            SET_STATCHANGER(statId, 1, FALSE);

        gBattleScripting.animArg1 = 14 + statId;
        gBattleScripting.animArg2 = 0;

        if (end2)
        {
            BattleScriptExecute(BattleScript_BerryStatRaiseEnd2);
        }
        else
        {
            BattleScriptPushCursor();
            gBattlescriptCurrInstr = BattleScript_BerryStatRaiseRet;
        }
        return ITEM_STATS_CHANGE;
    }
    return 0;
}

static u8 RandomStatRaiseBerry(u32 battlerId, u32 itemId, bool32 end2)
{
    s32 i;
    u16 stringId;

    for (i = 0; i < 5; i++)
    {
        if (CompareStat(battlerId, STAT_ATK + i, MAX_STAT_STAGE, CMP_LESS_THAN))
            break;
    }
    if (i != 5 && HasEnoughHpToEatBerry(battlerId, GetBattlerHoldEffectParam(battlerId), itemId))
    {
        do
        {
            i = Random() % 5;
        } while (!CompareStat(battlerId, STAT_ATK + i, MAX_STAT_STAGE, CMP_LESS_THAN));

        PREPARE_STAT_BUFFER(gBattleTextBuff1, i + 1);
        stringId = (GetBattlerAbility(battlerId) == ABILITY_CONTRARY) ? STRINGID_STATFELL : STRINGID_STATROSE;
        gBattleTextBuff2[0] = B_BUFF_PLACEHOLDER_BEGIN;
        gBattleTextBuff2[1] = B_BUFF_STRING;
        gBattleTextBuff2[2] = STRINGID_STATSHARPLY;
        gBattleTextBuff2[3] = STRINGID_STATSHARPLY >> 8;
        gBattleTextBuff2[4] = B_BUFF_STRING;
        gBattleTextBuff2[5] = stringId;
        gBattleTextBuff2[6] = stringId >> 8;
        gBattleTextBuff2[7] = EOS;
        gEffectBattler = battlerId;
        if (GetBattlerAbility(battlerId) == ABILITY_RIPEN)
            SET_STATCHANGER(i + 1, 4, FALSE);
        else
            SET_STATCHANGER(i + 1, 2, FALSE);

        gBattleScripting.animArg1 = 0x21 + i + 6;
        gBattleScripting.animArg2 = 0;
        if (end2)
        {
            BattleScriptExecute(BattleScript_BerryStatRaiseEnd2);
        }
        else
        {
            BattleScriptPushCursor();
            gBattlescriptCurrInstr = BattleScript_BerryStatRaiseRet;
        }
        
        return ITEM_STATS_CHANGE;
    }
    return 0;
}

static u8 TrySetMicleBerry(u32 battlerId, u32 itemId, bool32 end2)
{
    if (HasEnoughHpToEatBerry(battlerId, 4, itemId))
    {
        gProtectStructs[battlerId].usedMicleBerry = TRUE;  // battler's next attack has increased accuracy

        if (end2)
        {
            BattleScriptExecute(BattleScript_MicleBerryActivateEnd2);
        }
        else
        {
            BattleScriptPushCursor();
            gBattlescriptCurrInstr = BattleScript_MicleBerryActivateRet;
        }
        return ITEM_EFFECT_OTHER;
    }
    return 0;
}

static u8 DamagedStatBoostBerryEffect(u8 battlerId, u8 statId, u8 split)
{
    if (IsBattlerAlive(battlerId)
     && TARGET_TURN_DAMAGED
     && CompareStat(battlerId, statId, MAX_STAT_STAGE, CMP_LESS_THAN)
     && !DoesSubstituteBlockMove(gBattlerAttacker, battlerId, gCurrentMove)
     && GetBattleMoveSplit(gCurrentMove) == split)
    {
        BufferStatChange(battlerId, statId, STRINGID_STATROSE);

        gEffectBattler = battlerId;
        if (GetBattlerAbility(battlerId) == ABILITY_RIPEN)
            SET_STATCHANGER(statId, 2, FALSE);
        else
            SET_STATCHANGER(statId, 1, FALSE);

        gBattleScripting.animArg1 = 14 + statId;
        gBattleScripting.animArg2 = 0;
        BattleScriptPushCursor();
        gBattlescriptCurrInstr = BattleScript_BerryStatRaiseRet;
        return ITEM_STATS_CHANGE;
    }
    return 0;
}

u8 TryHandleSeed(u8 battler, u32 terrainFlag, u8 statId, u16 itemId, bool32 execute)
{
    if (gFieldStatuses & terrainFlag && CompareStat(battler, statId, MAX_STAT_STAGE, CMP_LESS_THAN))
    {
        BufferStatChange(battler, statId, STRINGID_STATROSE);
        gLastUsedItem = itemId; // For surge abilities
        gEffectBattler = gBattleScripting.battler = battler;
        SET_STATCHANGER(statId, 1, FALSE);
        gBattleScripting.animArg1 = 0xE + statId;
        gBattleScripting.animArg2 = 0;
        if (execute)
        {
            BattleScriptExecute(BattleScript_BerryStatRaiseEnd2);
        }
        else
        {
            BattleScriptPushCursor();
            gBattlescriptCurrInstr = BattleScript_BerryStatRaiseRet;
        }
        return ITEM_STATS_CHANGE;
    }
    return 0;
}

static u8 ItemHealHp(u32 battlerId, u32 itemId, bool32 end2, bool32 percentHeal)
{
    if (HasEnoughHpToEatBerry(battlerId, 2, itemId)
      && !(gBattleScripting.overrideBerryRequirements && gBattleMons[battlerId].hp == gBattleMons[battlerId].maxHP))
    {
        if (percentHeal)
            gBattleMoveDamage = (gBattleMons[battlerId].maxHP * GetBattlerHoldEffectParam(battlerId) / 100) * -1;
        else
            gBattleMoveDamage = GetBattlerHoldEffectParam(battlerId) * -1;

        // check ripen
        if (ItemId_GetPocket(itemId) == POCKET_BERRIES && GetBattlerAbility(battlerId) == ABILITY_RIPEN)
            gBattleMoveDamage *= 2;

        gBattlerAbility = battlerId;    // in SWSH, berry juice shows ability pop up but has no effect. This is mimicked here
        if (end2)
        {
            BattleScriptExecute(BattleScript_ItemHealHP_RemoveItemEnd2);
        }
        else
        {
            BattleScriptPushCursor();
            gBattlescriptCurrInstr = BattleScript_ItemHealHP_RemoveItemRet;
        }
        return ITEM_HP_CHANGE;
    }
    return 0;
}

static bool32 UnnerveOn(u32 battlerId, u32 itemId)
{
    if (ItemId_GetPocket(itemId) == POCKET_BERRIES && IsUnnerveAbilityOnOpposingSide(battlerId))
        return TRUE;
    return FALSE;
}

static bool32 GetMentalHerbEffect(u8 battlerId)
{
    bool32 ret = FALSE;
    
    // Check infatuation
    if (gBattleMons[battlerId].status2 & STATUS2_INFATUATION)
    {
        gBattleMons[battlerId].status2 &= ~(STATUS2_INFATUATION);
        gBattleCommunication[MULTISTRING_CHOOSER] = B_MSG_MENTALHERBCURE_INFATUATION;  // STRINGID_TARGETGOTOVERINFATUATION
        StringCopy(gBattleTextBuff1, gStatusConditionString_LoveJpn);
        ret = TRUE;
    }
    #if B_MENTAL_HERB >= GEN_5
        // Check taunt
        if (gDisableStructs[battlerId].tauntTimer != 0)
        {
            gDisableStructs[battlerId].tauntTimer = gDisableStructs[battlerId].tauntTimer2 = 0;
            gBattleCommunication[MULTISTRING_CHOOSER] = B_MSG_MENTALHERBCURE_TAUNT;
            PREPARE_MOVE_BUFFER(gBattleTextBuff1, MOVE_TAUNT);
            ret = TRUE;
        }
        // Check encore
        if (gDisableStructs[battlerId].encoreTimer != 0)
        {
            gDisableStructs[battlerId].encoredMove = 0;
            gDisableStructs[battlerId].encoreTimerStartValue = gDisableStructs[battlerId].encoreTimer = 0;
            gBattleCommunication[MULTISTRING_CHOOSER] = B_MSG_MENTALHERBCURE_ENCORE;   // STRINGID_PKMNENCOREENDED
            ret = TRUE;
        }
        // Check torment
        if (gBattleMons[battlerId].status2 & STATUS2_TORMENT)
        {
            gBattleMons[battlerId].status2 &= ~(STATUS2_TORMENT);
            gBattleCommunication[MULTISTRING_CHOOSER] = B_MSG_MENTALHERBCURE_TORMENT;
            ret = TRUE;
        }
        // Check heal block
        if (gStatuses3[battlerId] & STATUS3_HEAL_BLOCK)
        {
            gStatuses3[battlerId] &= ~(STATUS3_HEAL_BLOCK);
            gBattleCommunication[MULTISTRING_CHOOSER] = B_MSG_MENTALHERBCURE_HEALBLOCK;
            ret = TRUE;
        }
        // Check disable
        if (gDisableStructs[battlerId].disableTimer != 0)
        {
            gDisableStructs[battlerId].disableTimer = gDisableStructs[battlerId].disableTimerStartValue = 0;
            gDisableStructs[battlerId].disabledMove = 0;
            gBattleCommunication[MULTISTRING_CHOOSER] = B_MSG_MENTALHERBCURE_DISABLE;
            ret = TRUE;
        }
    #endif
    return ret;
}

u8 ItemBattleEffects(u8 caseID, u8 battlerId, bool8 moveTurn)
{
    int i = 0, moveType;
    u8 effect = ITEM_NO_EFFECT;
    u8 changedPP = 0;
    u8 battlerHoldEffect, atkHoldEffect;
    u8 atkHoldEffectParam;
    u16 atkItem;

    gLastUsedItem = gBattleMons[battlerId].item;
    battlerHoldEffect = GetBattlerHoldEffect(battlerId, TRUE);

    atkItem = gBattleMons[gBattlerAttacker].item;
    atkHoldEffect = GetBattlerHoldEffect(gBattlerAttacker, TRUE);
    atkHoldEffectParam = GetBattlerHoldEffectParam(gBattlerAttacker);

    switch (caseID)
    {
    case ITEMEFFECT_ON_SWITCH_IN:
        if (!gSpecialStatuses[battlerId].switchInItemDone)
        {
            switch (battlerHoldEffect)
            {
            case HOLD_EFFECT_DOUBLE_PRIZE:
                if (GetBattlerSide(battlerId) == B_SIDE_PLAYER && !gBattleStruct->moneyMultiplierItem)
                {
                    gBattleStruct->moneyMultiplier *= 2;
                    gBattleStruct->moneyMultiplierItem = 1;
                }
                break;
            case HOLD_EFFECT_RESTORE_STATS:
                for (i = 0; i < NUM_BATTLE_STATS; i++)
                {
                    if (gBattleMons[battlerId].statStages[i] < DEFAULT_STAT_STAGE)
                    {
                        gBattleMons[battlerId].statStages[i] = DEFAULT_STAT_STAGE;
                        effect = ITEM_STATS_CHANGE;
                    }
                }
                if (effect)
                {
                    gBattleScripting.battler = battlerId;
                    gPotentialItemEffectBattler = battlerId;
                    gActiveBattler = gBattlerAttacker = battlerId;
                    BattleScriptExecute(BattleScript_WhiteHerbEnd2);
                }
                break;
            case HOLD_EFFECT_CONFUSE_SPICY:
                if (B_BERRIES_INSTANT >= GEN_4)
                    effect = HealConfuseBerry(battlerId, gLastUsedItem, FLAVOR_SPICY, TRUE);
                break;
            case HOLD_EFFECT_CONFUSE_DRY:
                if (B_BERRIES_INSTANT >= GEN_4)
                    effect = HealConfuseBerry(battlerId, gLastUsedItem, FLAVOR_DRY, TRUE);
                break;
            case HOLD_EFFECT_CONFUSE_SWEET:
                if (B_BERRIES_INSTANT >= GEN_4)
                    effect = HealConfuseBerry(battlerId, gLastUsedItem, FLAVOR_SWEET, TRUE);
                break;
            case HOLD_EFFECT_CONFUSE_BITTER:
                if (B_BERRIES_INSTANT >= GEN_4)
                    effect = HealConfuseBerry(battlerId, gLastUsedItem, FLAVOR_BITTER, TRUE);
                break;
            case HOLD_EFFECT_CONFUSE_SOUR:
                if (B_BERRIES_INSTANT >= GEN_4)
                    effect = HealConfuseBerry(battlerId, gLastUsedItem, FLAVOR_SOUR, TRUE);
                break;
            case HOLD_EFFECT_ATTACK_UP:
                if (B_BERRIES_INSTANT >= GEN_4)
                    effect = StatRaiseBerry(battlerId, gLastUsedItem, STAT_ATK, TRUE);
                break;
            case HOLD_EFFECT_DEFENSE_UP:
                if (B_BERRIES_INSTANT >= GEN_4)
                    effect = StatRaiseBerry(battlerId, gLastUsedItem, STAT_DEF, TRUE);
                break;
            case HOLD_EFFECT_SPEED_UP:
                if (B_BERRIES_INSTANT >= GEN_4)
                    effect = StatRaiseBerry(battlerId, gLastUsedItem, STAT_SPEED, TRUE);
                break;
            case HOLD_EFFECT_SP_ATTACK_UP:
                if (B_BERRIES_INSTANT >= GEN_4)
                    effect = StatRaiseBerry(battlerId, gLastUsedItem, STAT_SPATK, TRUE);
                break;
            case HOLD_EFFECT_SP_DEFENSE_UP:
                if (B_BERRIES_INSTANT >= GEN_4)
                    effect = StatRaiseBerry(battlerId, gLastUsedItem, STAT_SPDEF, TRUE);
                break;
            case HOLD_EFFECT_CRITICAL_UP:
                if (B_BERRIES_INSTANT >= GEN_4 && !(gBattleMons[battlerId].status2 & STATUS2_FOCUS_ENERGY) && HasEnoughHpToEatBerry(battlerId, GetBattlerHoldEffectParam(battlerId), gLastUsedItem))
                {
                    gBattleMons[battlerId].status2 |= STATUS2_FOCUS_ENERGY;
                    BattleScriptExecute(BattleScript_BerryFocusEnergyEnd2);
                    effect = ITEM_EFFECT_OTHER;
                }
                break;
            case HOLD_EFFECT_RANDOM_STAT_UP:
                if (B_BERRIES_INSTANT >= GEN_4)
                    effect = RandomStatRaiseBerry(battlerId, gLastUsedItem, TRUE);
                break;
            case HOLD_EFFECT_CURE_PAR:
                if (B_BERRIES_INSTANT >= GEN_4 && gBattleMons[battlerId].status1 & STATUS1_PARALYSIS && !UnnerveOn(battlerId, gLastUsedItem))
                {
                    gBattleMons[battlerId].status1 &= ~(STATUS1_PARALYSIS);
                    BattleScriptExecute(BattleScript_BerryCurePrlzEnd2);
                    effect = ITEM_STATUS_CHANGE;
                }
                break;
            case HOLD_EFFECT_CURE_PSN:
                if (B_BERRIES_INSTANT >= GEN_4 && gBattleMons[battlerId].status1 & STATUS1_PSN_ANY && !UnnerveOn(battlerId, gLastUsedItem))
                {
                    gBattleMons[battlerId].status1 &= ~(STATUS1_PSN_ANY | STATUS1_TOXIC_COUNTER);
                    BattleScriptExecute(BattleScript_BerryCurePsnEnd2);
                    effect = ITEM_STATUS_CHANGE;
                }
                break;
            case HOLD_EFFECT_CURE_BRN:
                if (B_BERRIES_INSTANT >= GEN_4 && gBattleMons[battlerId].status1 & STATUS1_BURN && !UnnerveOn(battlerId, gLastUsedItem))
                {
                    gBattleMons[battlerId].status1 &= ~(STATUS1_BURN);
                    BattleScriptExecute(BattleScript_BerryCureBrnEnd2);
                    effect = ITEM_STATUS_CHANGE;
                }
                break;
            case HOLD_EFFECT_CURE_FRZ:
                if (B_BERRIES_INSTANT >= GEN_4 && gBattleMons[battlerId].status1 & STATUS1_FREEZE && !UnnerveOn(battlerId, gLastUsedItem))
                {
                    gBattleMons[battlerId].status1 &= ~(STATUS1_FREEZE);
                    BattleScriptExecute(BattleScript_BerryCureFrzEnd2);
                    effect = ITEM_STATUS_CHANGE;
                }
                break;
            case HOLD_EFFECT_CURE_SLP:
                if (B_BERRIES_INSTANT >= GEN_4 && gBattleMons[battlerId].status1 & STATUS1_SLEEP && !UnnerveOn(battlerId, gLastUsedItem))
                {
                    gBattleMons[battlerId].status1 &= ~(STATUS1_SLEEP);
                    gBattleMons[battlerId].status2 &= ~(STATUS2_NIGHTMARE);
                    BattleScriptExecute(BattleScript_BerryCureSlpEnd2);
                    effect = ITEM_STATUS_CHANGE;
                }
                break;
            case HOLD_EFFECT_CURE_STATUS:
                if (B_BERRIES_INSTANT >= GEN_4 && (gBattleMons[battlerId].status1 & STATUS1_ANY || gBattleMons[battlerId].status2 & STATUS2_CONFUSION) && !UnnerveOn(battlerId, gLastUsedItem))
                {
                    i = 0;
                    if (gBattleMons[battlerId].status1 & STATUS1_PSN_ANY)
                    {
                        StringCopy(gBattleTextBuff1, gStatusConditionString_PoisonJpn);
                        i++;
                    }
                    if (gBattleMons[battlerId].status1 & STATUS1_SLEEP)
                    {
                        gBattleMons[battlerId].status2 &= ~(STATUS2_NIGHTMARE);
                        StringCopy(gBattleTextBuff1, gStatusConditionString_SleepJpn);
                        i++;
                    }
                    if (gBattleMons[battlerId].status1 & STATUS1_PARALYSIS)
                    {
                        StringCopy(gBattleTextBuff1, gStatusConditionString_ParalysisJpn);
                        i++;
                    }
                    if (gBattleMons[battlerId].status1 & STATUS1_BURN)
                    {
                        StringCopy(gBattleTextBuff1, gStatusConditionString_BurnJpn);
                        i++;
                    }
                    if (gBattleMons[battlerId].status1 & STATUS1_FREEZE)
                    {
                        StringCopy(gBattleTextBuff1, gStatusConditionString_IceJpn);
                        i++;
                    }
                    if (gBattleMons[battlerId].status2 & STATUS2_CONFUSION)
                    {
                        StringCopy(gBattleTextBuff1, gStatusConditionString_ConfusionJpn);
                        i++;
                    }
                    if (!(i > 1))
                        gBattleCommunication[MULTISTRING_CHOOSER] = B_MSG_CURED_PROBLEM;
                    else
                        gBattleCommunication[MULTISTRING_CHOOSER] = B_MSG_NORMALIZED_STATUS;
                    gBattleMons[battlerId].status1 = 0;
                    gBattleMons[battlerId].status2 &= ~(STATUS2_CONFUSION);
                    BattleScriptExecute(BattleScript_BerryCureChosenStatusEnd2);
                    effect = ITEM_STATUS_CHANGE;
                }
                break;
            case HOLD_EFFECT_RESTORE_HP:
                if (B_BERRIES_INSTANT >= GEN_4)
                    effect = ItemHealHp(battlerId, gLastUsedItem, TRUE, FALSE);
                break;
            case HOLD_EFFECT_RESTORE_PCT_HP:
                if (B_BERRIES_INSTANT >= GEN_4)
                    effect = ItemHealHp(battlerId, gLastUsedItem, TRUE, TRUE);
                break;
            case HOLD_EFFECT_AIR_BALLOON:
                effect = ITEM_EFFECT_OTHER;
                gBattleScripting.battler = battlerId;
                BattleScriptPushCursorAndCallback(BattleScript_AirBaloonMsgIn);
                RecordItemEffectBattle(battlerId, HOLD_EFFECT_AIR_BALLOON);
                break;
            case HOLD_EFFECT_ROOM_SERVICE:
                if (TryRoomService(battlerId))
                {
                    BattleScriptExecute(BattleScript_BerryStatRaiseEnd2);
                    effect = ITEM_STATS_CHANGE;
                }
                break;
            case HOLD_EFFECT_SEEDS:
                switch (GetBattlerHoldEffectParam(battlerId))
                {
                case HOLD_EFFECT_PARAM_ELECTRIC_TERRAIN:
                    effect = TryHandleSeed(battlerId, STATUS_FIELD_ELECTRIC_TERRAIN, STAT_DEF, gLastUsedItem, TRUE);
                    break;
                case HOLD_EFFECT_PARAM_GRASSY_TERRAIN:
                    effect = TryHandleSeed(battlerId, STATUS_FIELD_GRASSY_TERRAIN, STAT_DEF, gLastUsedItem, TRUE);
                    break;
                case HOLD_EFFECT_PARAM_MISTY_TERRAIN:
                    effect = TryHandleSeed(battlerId, STATUS_FIELD_MISTY_TERRAIN, STAT_SPDEF, gLastUsedItem, TRUE);
                    break;
                case HOLD_EFFECT_PARAM_PSYCHIC_TERRAIN:
                    effect = TryHandleSeed(battlerId, STATUS_FIELD_PSYCHIC_TERRAIN, STAT_SPDEF, gLastUsedItem, TRUE);
                    break;
                }
                break;
            case HOLD_EFFECT_EJECT_PACK:
                if (gProtectStructs[battlerId].statFell
                 && gProtectStructs[battlerId].disableEjectPack == 0
                 && !(gCurrentMove == MOVE_PARTING_SHOT && CanBattlerSwitch(gBattlerAttacker))) // Does not activate if attacker used Parting Shot and can switch out
                {
                    gProtectStructs[battlerId].statFell = FALSE;
                    gActiveBattler = gBattleScripting.battler = battlerId;
                    effect = ITEM_STATS_CHANGE;
                    if (moveTurn)
                    {
                        BattleScriptPushCursor();
                        gBattlescriptCurrInstr = BattleScript_EjectPackActivate_Ret;
                    }
                    else
                    {
                        BattleScriptExecute(BattleScript_EjectPackActivate_End2);
                    }
                }
                break;
            }

            if (effect)
            {
                gSpecialStatuses[battlerId].switchInItemDone = TRUE;
                gActiveBattler = gBattlerAttacker = gPotentialItemEffectBattler = gBattleScripting.battler = battlerId;
                switch (effect)
                {
                case ITEM_STATUS_CHANGE:
                    BtlController_EmitSetMonData(0, REQUEST_STATUS_BATTLE, 0, 4, &gBattleMons[battlerId].status1);
                    MarkBattlerForControllerExec(gActiveBattler);
                    break;
                case ITEM_PP_CHANGE:
                    if (!(gBattleMons[battlerId].status2 & STATUS2_TRANSFORMED) && !(gDisableStructs[battlerId].mimickedMoves & gBitTable[i]))
                        gBattleMons[battlerId].pp[i] = changedPP;
                    break;
                }
            }
        }
        break;
    case 1:
        if (gBattleMons[battlerId].hp)
        {
            switch (battlerHoldEffect)
            {
            case HOLD_EFFECT_RESTORE_HP:
                if (!moveTurn)
                    effect = ItemHealHp(battlerId, gLastUsedItem, TRUE, FALSE);
                break;
            case HOLD_EFFECT_RESTORE_PCT_HP:
                if (!moveTurn)
                    effect = ItemHealHp(battlerId, gLastUsedItem, TRUE, TRUE);
                break;
            case HOLD_EFFECT_RESTORE_PP:
                if (!moveTurn)
                {
                    struct Pokemon *mon;
                    u8 ppBonuses;
                    u16 move;

                    mon = GetBattlerPartyData(battlerId);
                    for (i = 0; i < MAX_MON_MOVES; i++)
                    {
                        move = GetMonData(mon, MON_DATA_MOVE1 + i);
                        changedPP = GetMonData(mon, MON_DATA_PP1 + i);
                        ppBonuses = GetMonData(mon, MON_DATA_PP_BONUSES);
                        if (move && changedPP == 0)
                            break;
                    }
                    if (i != MAX_MON_MOVES)
                    {
                        u8 maxPP = CalculatePPWithBonus(move, ppBonuses, i);
                        u8 ppRestored = GetBattlerHoldEffectParam(battlerId);

                        if (GetBattlerAbility(battlerId) == ABILITY_RIPEN)
                        {
                            ppRestored *= 2;
                            gBattlerAbility = battlerId;
                        }
                        if (changedPP + ppRestored > maxPP)
                            changedPP = maxPP;
                        else
                            changedPP = changedPP + ppRestored;

                        PREPARE_MOVE_BUFFER(gBattleTextBuff1, move);

                        BattleScriptExecute(BattleScript_BerryPPHealEnd2);
                        BtlController_EmitSetMonData(0, i + REQUEST_PPMOVE1_BATTLE, 0, 1, &changedPP);
                        MarkBattlerForControllerExec(gActiveBattler);
                        effect = ITEM_PP_CHANGE;
                    }
                }
                break;
            case HOLD_EFFECT_RESTORE_STATS:
                for (i = 0; i < NUM_BATTLE_STATS; i++)
                {
                    if (gBattleMons[battlerId].statStages[i] < DEFAULT_STAT_STAGE)
                    {
                        gBattleMons[battlerId].statStages[i] = DEFAULT_STAT_STAGE;
                        effect = ITEM_STATS_CHANGE;
                    }
                }
                if (effect)
                {
                    gBattleScripting.battler = battlerId;
                    gPotentialItemEffectBattler = battlerId;
                    gActiveBattler = gBattlerAttacker = battlerId;
                    BattleScriptExecute(BattleScript_WhiteHerbEnd2);
                }
                break;
            case HOLD_EFFECT_BLACK_SLUDGE:
                if (IS_BATTLER_OF_TYPE(battlerId, TYPE_POISON))
                {
                    goto LEFTOVERS;
                }
                else if (GetBattlerAbility(battlerId) != ABILITY_MAGIC_GUARD && !moveTurn)
                {
                    gBattleMoveDamage = gBattleMons[battlerId].maxHP / 8;
                    if (gBattleMoveDamage == 0)
                        gBattleMoveDamage = 1;
                    BattleScriptExecute(BattleScript_ItemHurtEnd2);
                    effect = ITEM_HP_CHANGE;
                    RecordItemEffectBattle(battlerId, battlerHoldEffect);
                    PREPARE_ITEM_BUFFER(gBattleTextBuff1, gLastUsedItem);
                }
                break;
            case HOLD_EFFECT_LEFTOVERS:
            LEFTOVERS:
                if (gBattleMons[battlerId].hp < gBattleMons[battlerId].maxHP && !moveTurn)
                {
                    gBattleMoveDamage = gBattleMons[battlerId].maxHP / 16;
                    if (gBattleMoveDamage == 0)
                        gBattleMoveDamage = 1;
                    gBattleMoveDamage *= -1;
                    BattleScriptExecute(BattleScript_ItemHealHP_End2);
                    effect = ITEM_HP_CHANGE;
                    RecordItemEffectBattle(battlerId, battlerHoldEffect);
                }
                break;
            case HOLD_EFFECT_CONFUSE_SPICY:
                if (!moveTurn)
                    effect = HealConfuseBerry(battlerId, gLastUsedItem, FLAVOR_SPICY, TRUE);
                break;
            case HOLD_EFFECT_CONFUSE_DRY:
                if (!moveTurn)
                    effect = HealConfuseBerry(battlerId, gLastUsedItem, FLAVOR_DRY, TRUE);
                break;
            case HOLD_EFFECT_CONFUSE_SWEET:
                if (!moveTurn)
                    effect = HealConfuseBerry(battlerId, gLastUsedItem, FLAVOR_SWEET, TRUE);
                break;
            case HOLD_EFFECT_CONFUSE_BITTER:
                if (!moveTurn)
                    effect = HealConfuseBerry(battlerId, gLastUsedItem, FLAVOR_BITTER, TRUE);
                break;
            case HOLD_EFFECT_CONFUSE_SOUR:
                if (!moveTurn)
                    effect = HealConfuseBerry(battlerId, gLastUsedItem, FLAVOR_SOUR, TRUE);
                break;
            case HOLD_EFFECT_ATTACK_UP:
                if (!moveTurn)
                    effect = StatRaiseBerry(battlerId, gLastUsedItem, STAT_ATK, TRUE);
                break;
            case HOLD_EFFECT_DEFENSE_UP:
                if (!moveTurn)
                    effect = StatRaiseBerry(battlerId, gLastUsedItem, STAT_DEF, TRUE);
                break;
            case HOLD_EFFECT_SPEED_UP:
                if (!moveTurn)
                    effect = StatRaiseBerry(battlerId, gLastUsedItem, STAT_SPEED, TRUE);
                break;
            case HOLD_EFFECT_SP_ATTACK_UP:
                if (!moveTurn)
                    effect = StatRaiseBerry(battlerId, gLastUsedItem, STAT_SPATK, TRUE);
                break;
            case HOLD_EFFECT_SP_DEFENSE_UP:
                if (!moveTurn)
                    effect = StatRaiseBerry(battlerId, gLastUsedItem, STAT_SPDEF, TRUE);
                break;
            case HOLD_EFFECT_CRITICAL_UP:
                if (!moveTurn && !(gBattleMons[battlerId].status2 & STATUS2_FOCUS_ENERGY) && HasEnoughHpToEatBerry(battlerId, GetBattlerHoldEffectParam(battlerId), gLastUsedItem))
                {
                    gBattleMons[battlerId].status2 |= STATUS2_FOCUS_ENERGY;
                    BattleScriptExecute(BattleScript_BerryFocusEnergyEnd2);
                    effect = ITEM_EFFECT_OTHER;
                }
                break;
            case HOLD_EFFECT_RANDOM_STAT_UP:
                if (!moveTurn)
                    effect = RandomStatRaiseBerry(battlerId, gLastUsedItem, TRUE);
                break;
            case HOLD_EFFECT_CURE_PAR:
                if (gBattleMons[battlerId].status1 & STATUS1_PARALYSIS && !UnnerveOn(battlerId, gLastUsedItem))
                {
                    gBattleMons[battlerId].status1 &= ~(STATUS1_PARALYSIS);
                    BattleScriptExecute(BattleScript_BerryCurePrlzEnd2);
                    effect = ITEM_STATUS_CHANGE;
                }
                break;
            case HOLD_EFFECT_CURE_PSN:
                if (gBattleMons[battlerId].status1 & STATUS1_PSN_ANY && !UnnerveOn(battlerId, gLastUsedItem))
                {
                    gBattleMons[battlerId].status1 &= ~(STATUS1_PSN_ANY | STATUS1_TOXIC_COUNTER);
                    BattleScriptExecute(BattleScript_BerryCurePsnEnd2);
                    effect = ITEM_STATUS_CHANGE;
                }
                break;
            case HOLD_EFFECT_CURE_BRN:
                if (gBattleMons[battlerId].status1 & STATUS1_BURN && !UnnerveOn(battlerId, gLastUsedItem))
                {
                    gBattleMons[battlerId].status1 &= ~(STATUS1_BURN);
                    BattleScriptExecute(BattleScript_BerryCureBrnEnd2);
                    effect = ITEM_STATUS_CHANGE;
                }
                break;
            case HOLD_EFFECT_CURE_FRZ:
                if (gBattleMons[battlerId].status1 & STATUS1_FREEZE && !UnnerveOn(battlerId, gLastUsedItem))
                {
                    gBattleMons[battlerId].status1 &= ~(STATUS1_FREEZE);
                    BattleScriptExecute(BattleScript_BerryCureFrzEnd2);
                    effect = ITEM_STATUS_CHANGE;
                }
                break;
            case HOLD_EFFECT_CURE_SLP:
                if (gBattleMons[battlerId].status1 & STATUS1_SLEEP && !UnnerveOn(battlerId, gLastUsedItem))
                {
                    gBattleMons[battlerId].status1 &= ~(STATUS1_SLEEP);
                    gBattleMons[battlerId].status2 &= ~(STATUS2_NIGHTMARE);
                    BattleScriptExecute(BattleScript_BerryCureSlpEnd2);
                    effect = ITEM_STATUS_CHANGE;
                }
                break;
            case HOLD_EFFECT_CURE_CONFUSION:
                if (gBattleMons[battlerId].status2 & STATUS2_CONFUSION && !UnnerveOn(battlerId, gLastUsedItem))
                {
                    gBattleMons[battlerId].status2 &= ~(STATUS2_CONFUSION);
                    BattleScriptExecute(BattleScript_BerryCureConfusionEnd2);
                    effect = ITEM_EFFECT_OTHER;
                }
                break;
            case HOLD_EFFECT_CURE_STATUS:
                if ((gBattleMons[battlerId].status1 & STATUS1_ANY || gBattleMons[battlerId].status2 & STATUS2_CONFUSION) && !UnnerveOn(battlerId, gLastUsedItem))
                {
                    i = 0;
                    if (gBattleMons[battlerId].status1 & STATUS1_PSN_ANY)
                    {
                        StringCopy(gBattleTextBuff1, gStatusConditionString_PoisonJpn);
                        i++;
                    }
                    if (gBattleMons[battlerId].status1 & STATUS1_SLEEP)
                    {
                        gBattleMons[battlerId].status2 &= ~(STATUS2_NIGHTMARE);
                        StringCopy(gBattleTextBuff1, gStatusConditionString_SleepJpn);
                        i++;
                    }
                    if (gBattleMons[battlerId].status1 & STATUS1_PARALYSIS)
                    {
                        StringCopy(gBattleTextBuff1, gStatusConditionString_ParalysisJpn);
                        i++;
                    }
                    if (gBattleMons[battlerId].status1 & STATUS1_BURN)
                    {
                        StringCopy(gBattleTextBuff1, gStatusConditionString_BurnJpn);
                        i++;
                    }
                    if (gBattleMons[battlerId].status1 & STATUS1_FREEZE)
                    {
                        StringCopy(gBattleTextBuff1, gStatusConditionString_IceJpn);
                        i++;
                    }
                    if (gBattleMons[battlerId].status2 & STATUS2_CONFUSION)
                    {
                        StringCopy(gBattleTextBuff1, gStatusConditionString_ConfusionJpn);
                        i++;
                    }
                    if (!(i > 1))
                        gBattleCommunication[MULTISTRING_CHOOSER] = B_MSG_CURED_PROBLEM;
                    else
                        gBattleCommunication[MULTISTRING_CHOOSER] = B_MSG_NORMALIZED_STATUS;
                    gBattleMons[battlerId].status1 = 0;
                    gBattleMons[battlerId].status2 &= ~(STATUS2_CONFUSION);
                    BattleScriptExecute(BattleScript_BerryCureChosenStatusEnd2);
                    effect = ITEM_STATUS_CHANGE;
                }
                break;
            case HOLD_EFFECT_MENTAL_HERB:
                if (GetMentalHerbEffect(battlerId))
                {
                    gBattleScripting.savedBattler = gBattlerAttacker;
                    gBattlerAttacker = battlerId;
                    BattleScriptExecute(BattleScript_MentalHerbCureEnd2);
                    effect = ITEM_EFFECT_OTHER;
                }
                break;
            case HOLD_EFFECT_MICLE_BERRY:
                if (!moveTurn)
                    effect = TrySetMicleBerry(battlerId, gLastUsedItem, TRUE);
                break;
            }

            if (effect)
            {
                gActiveBattler = gBattlerAttacker = gPotentialItemEffectBattler = gBattleScripting.battler = battlerId;
                switch (effect)
                {
                case ITEM_STATUS_CHANGE:
                    BtlController_EmitSetMonData(0, REQUEST_STATUS_BATTLE, 0, 4, &gBattleMons[battlerId].status1);
                    MarkBattlerForControllerExec(gActiveBattler);
                    break;
                case ITEM_PP_CHANGE:
                    if (!(gBattleMons[battlerId].status2 & STATUS2_TRANSFORMED) && !(gDisableStructs[battlerId].mimickedMoves & gBitTable[i]))
                        gBattleMons[battlerId].pp[i] = changedPP;
                    break;
                }
            }
        }
        break;
    case ITEMEFFECT_BATTLER_MOVE_END:
        goto DO_ITEMEFFECT_MOVE_END;    // this hurts a bit to do, but is an easy solution
    case ITEMEFFECT_MOVE_END:
        for (battlerId = 0; battlerId < gBattlersCount; battlerId++)
        {
            gLastUsedItem = gBattleMons[battlerId].item;
            battlerHoldEffect = GetBattlerHoldEffect(battlerId, TRUE);
        DO_ITEMEFFECT_MOVE_END:
            switch (battlerHoldEffect)
            {
            case HOLD_EFFECT_MICLE_BERRY:
                if (B_HP_BERRIES >= GEN_4)
                    effect = TrySetMicleBerry(battlerId, gLastUsedItem, FALSE);
                break;
            case HOLD_EFFECT_RESTORE_HP:
                if (B_HP_BERRIES >= GEN_4)
                    effect = ItemHealHp(battlerId, gLastUsedItem, FALSE, FALSE);
                break;
            case HOLD_EFFECT_RESTORE_PCT_HP:
                if (B_BERRIES_INSTANT >= GEN_4)
                    effect = ItemHealHp(battlerId, gLastUsedItem, FALSE, TRUE);
                break;
            case HOLD_EFFECT_CONFUSE_SPICY:
                if (B_BERRIES_INSTANT >= GEN_4)
                    effect = HealConfuseBerry(battlerId, gLastUsedItem, FLAVOR_SPICY, FALSE);
                break;
            case HOLD_EFFECT_CONFUSE_DRY:
                if (B_BERRIES_INSTANT >= GEN_4)
                    effect = HealConfuseBerry(battlerId, gLastUsedItem, FLAVOR_DRY, FALSE);
                break;
            case HOLD_EFFECT_CONFUSE_SWEET:
                if (B_BERRIES_INSTANT >= GEN_4)
                    effect = HealConfuseBerry(battlerId, gLastUsedItem, FLAVOR_SWEET, FALSE);
                break;
            case HOLD_EFFECT_CONFUSE_BITTER:
                if (B_BERRIES_INSTANT >= GEN_4)
                    effect = HealConfuseBerry(battlerId, gLastUsedItem, FLAVOR_BITTER, FALSE);
                break;
            case HOLD_EFFECT_CONFUSE_SOUR:
                if (B_BERRIES_INSTANT >= GEN_4)
                    effect = HealConfuseBerry(battlerId, gLastUsedItem, FLAVOR_SOUR, FALSE);
                break;
            case HOLD_EFFECT_ATTACK_UP:
                if (B_BERRIES_INSTANT >= GEN_4)
                    effect = StatRaiseBerry(battlerId, gLastUsedItem, STAT_ATK, FALSE);
                break;
            case HOLD_EFFECT_DEFENSE_UP:
                if (B_BERRIES_INSTANT >= GEN_4)
                    effect = StatRaiseBerry(battlerId, gLastUsedItem, STAT_DEF, FALSE);
                break;
            case HOLD_EFFECT_SPEED_UP:
                if (B_BERRIES_INSTANT >= GEN_4)
                    effect = StatRaiseBerry(battlerId, gLastUsedItem, STAT_SPEED, FALSE);
                break;
            case HOLD_EFFECT_SP_ATTACK_UP:
                if (B_BERRIES_INSTANT >= GEN_4)
                    effect = StatRaiseBerry(battlerId, gLastUsedItem, STAT_SPATK, FALSE);
                break;
            case HOLD_EFFECT_SP_DEFENSE_UP:
                if (B_BERRIES_INSTANT >= GEN_4)
                    effect = StatRaiseBerry(battlerId, gLastUsedItem, STAT_SPDEF, FALSE);
                break;
            case HOLD_EFFECT_RANDOM_STAT_UP:
                if (B_BERRIES_INSTANT >= GEN_4)
                    effect = RandomStatRaiseBerry(battlerId, gLastUsedItem, FALSE);
                break;
            case HOLD_EFFECT_CURE_PAR:
                if (gBattleMons[battlerId].status1 & STATUS1_PARALYSIS && !UnnerveOn(battlerId, gLastUsedItem))
                {
                    gBattleMons[battlerId].status1 &= ~(STATUS1_PARALYSIS);
                    BattleScriptPushCursor();
                    gBattlescriptCurrInstr = BattleScript_BerryCureParRet;
                    effect = ITEM_STATUS_CHANGE;
                }
                break;
            case HOLD_EFFECT_CURE_PSN:
                if (gBattleMons[battlerId].status1 & STATUS1_PSN_ANY && !UnnerveOn(battlerId, gLastUsedItem))
                {
                    gBattleMons[battlerId].status1 &= ~(STATUS1_PSN_ANY | STATUS1_TOXIC_COUNTER);
                    BattleScriptPushCursor();
                    gBattlescriptCurrInstr = BattleScript_BerryCurePsnRet;
                    effect = ITEM_STATUS_CHANGE;
                }
                break;
            case HOLD_EFFECT_CURE_BRN:
                if (gBattleMons[battlerId].status1 & STATUS1_BURN && !UnnerveOn(battlerId, gLastUsedItem))
                {
                    gBattleMons[battlerId].status1 &= ~(STATUS1_BURN);
                    BattleScriptPushCursor();
                    gBattlescriptCurrInstr = BattleScript_BerryCureBrnRet;
                    effect = ITEM_STATUS_CHANGE;
                }
                break;
            case HOLD_EFFECT_CURE_FRZ:
                if (gBattleMons[battlerId].status1 & STATUS1_FREEZE && !UnnerveOn(battlerId, gLastUsedItem))
                {
                    gBattleMons[battlerId].status1 &= ~(STATUS1_FREEZE);
                    BattleScriptPushCursor();
                    gBattlescriptCurrInstr = BattleScript_BerryCureFrzRet;
                    effect = ITEM_STATUS_CHANGE;
                }
                break;
            case HOLD_EFFECT_CURE_SLP:
                if (gBattleMons[battlerId].status1 & STATUS1_SLEEP && !UnnerveOn(battlerId, gLastUsedItem))
                {
                    gBattleMons[battlerId].status1 &= ~(STATUS1_SLEEP);
                    gBattleMons[battlerId].status2 &= ~(STATUS2_NIGHTMARE);
                    BattleScriptPushCursor();
                    gBattlescriptCurrInstr = BattleScript_BerryCureSlpRet;
                    effect = ITEM_STATUS_CHANGE;
                }
                break;
            case HOLD_EFFECT_CURE_CONFUSION:
                if (gBattleMons[battlerId].status2 & STATUS2_CONFUSION && !UnnerveOn(battlerId, gLastUsedItem))
                {
                    gBattleMons[battlerId].status2 &= ~(STATUS2_CONFUSION);
                    BattleScriptPushCursor();
                    gBattlescriptCurrInstr = BattleScript_BerryCureConfusionRet;
                    effect = ITEM_EFFECT_OTHER;
                }
                break;
            case HOLD_EFFECT_MENTAL_HERB:
                if (GetMentalHerbEffect(battlerId))
                {
                    gBattleScripting.savedBattler = gBattlerAttacker;
                    gBattlerAttacker = battlerId;
                    BattleScriptPushCursor();
                    gBattlescriptCurrInstr = BattleScript_MentalHerbCureRet;
                    effect = ITEM_EFFECT_OTHER;
                }
                break;
            case HOLD_EFFECT_CURE_STATUS:
                if ((gBattleMons[battlerId].status1 & STATUS1_ANY || gBattleMons[battlerId].status2 & STATUS2_CONFUSION) && !UnnerveOn(battlerId, gLastUsedItem))
                {
                    if (gBattleMons[battlerId].status1 & STATUS1_PSN_ANY)
                    {
                        StringCopy(gBattleTextBuff1, gStatusConditionString_PoisonJpn);
                    }
                    if (gBattleMons[battlerId].status1 & STATUS1_SLEEP)
                    {
                        gBattleMons[battlerId].status2 &= ~(STATUS2_NIGHTMARE);
                        StringCopy(gBattleTextBuff1, gStatusConditionString_SleepJpn);
                    }
                    if (gBattleMons[battlerId].status1 & STATUS1_PARALYSIS)
                    {
                        StringCopy(gBattleTextBuff1, gStatusConditionString_ParalysisJpn);
                    }
                    if (gBattleMons[battlerId].status1 & STATUS1_BURN)
                    {
                        StringCopy(gBattleTextBuff1, gStatusConditionString_BurnJpn);
                    }
                    if (gBattleMons[battlerId].status1 & STATUS1_FREEZE)
                    {
                        StringCopy(gBattleTextBuff1, gStatusConditionString_IceJpn);
                    }
                    if (gBattleMons[battlerId].status2 & STATUS2_CONFUSION)
                    {
                        StringCopy(gBattleTextBuff1, gStatusConditionString_ConfusionJpn);
                    }
                    gBattleMons[battlerId].status1 = 0;
                    gBattleMons[battlerId].status2 &= ~(STATUS2_CONFUSION);
                    BattleScriptPushCursor();
                    gBattleCommunication[MULTISTRING_CHOOSER] = B_MSG_CURED_PROBLEM;
                    gBattlescriptCurrInstr = BattleScript_BerryCureChosenStatusRet;
                    effect = ITEM_STATUS_CHANGE;
                }
                break;
            case HOLD_EFFECT_RESTORE_STATS:
                for (i = 0; i < NUM_BATTLE_STATS; i++)
                {
                    if (gBattleMons[battlerId].statStages[i] < DEFAULT_STAT_STAGE)
                    {
                        gBattleMons[battlerId].statStages[i] = DEFAULT_STAT_STAGE;
                        effect = ITEM_STATS_CHANGE;
                    }
                }
                if (effect)
                {
                    gBattleScripting.battler = battlerId;
                    gPotentialItemEffectBattler = battlerId;
                    BattleScriptPushCursor();
                    gBattlescriptCurrInstr = BattleScript_WhiteHerbRet;
                    return effect;
                }
                break;
            }

            if (effect)
            {
                gActiveBattler = gPotentialItemEffectBattler = gBattleScripting.battler = battlerId;
                if (effect == ITEM_STATUS_CHANGE)
                {
                    BtlController_EmitSetMonData(0, REQUEST_STATUS_BATTLE, 0, 4, &gBattleMons[gActiveBattler].status1);
                    MarkBattlerForControllerExec(gActiveBattler);
                }
                break;
            }
        }
        break;
    case ITEMEFFECT_KINGSROCK:
        // Occur on each hit of a multi-strike move
        switch (atkHoldEffect)
        {
        case HOLD_EFFECT_FLINCH:
            if (gBattleMoveDamage != 0  // Need to have done damage
                && !(gMoveResultFlags & MOVE_RESULT_NO_EFFECT)
                && TARGET_TURN_DAMAGED
                && (Random() % 100) < atkHoldEffectParam
                && gBattleMoves[gCurrentMove].flags & FLAG_KINGS_ROCK_AFFECTED
                && gBattleMons[gBattlerTarget].hp)
            {
                gBattleScripting.moveEffect = MOVE_EFFECT_FLINCH;
                BattleScriptPushCursor();
                SetMoveEffect(FALSE, 0);
                BattleScriptPop();
            }
            break;
        case HOLD_EFFECT_BLUNDER_POLICY:
            if (gBattleStruct->blunderPolicy
             && gBattleMons[gBattlerAttacker].hp != 0
             && CompareStat(gBattlerAttacker, STAT_SPEED, MAX_STAT_STAGE, CMP_LESS_THAN))
            {
                gBattleStruct->blunderPolicy = FALSE;
                gLastUsedItem = atkItem;
                gBattleScripting.statChanger = SET_STATCHANGER(STAT_SPEED, 2, FALSE);
                effect = ITEM_STATS_CHANGE;
                BattleScriptPushCursor();
                gBattlescriptCurrInstr = BattleScript_AttackerItemStatRaise;
            }
            break;
        }
        break;
    case ITEMEFFECT_LIFEORB_SHELLBELL:
        // Occur after the final hit of a multi-strike move
        switch (atkHoldEffect)
        {
        case HOLD_EFFECT_SHELL_BELL:
            if (gSpecialStatuses[gBattlerAttacker].damagedMons  // Need to have done damage
                && gBattlerAttacker != gBattlerTarget
                && gBattleMons[gBattlerAttacker].hp != gBattleMons[gBattlerAttacker].maxHP
                && gBattleMons[gBattlerAttacker].hp != 0)
            {
                gLastUsedItem = atkItem;
                gPotentialItemEffectBattler = gBattlerAttacker;
                gBattleScripting.battler = gBattlerAttacker;
                gBattleMoveDamage = (gSpecialStatuses[gBattlerTarget].dmg / atkHoldEffectParam) * -1;
                if (gBattleMoveDamage == 0)
                    gBattleMoveDamage = -1;
                gSpecialStatuses[gBattlerTarget].dmg = 0;
                BattleScriptPushCursor();
                gBattlescriptCurrInstr = BattleScript_ItemHealHP_Ret;
                effect = ITEM_HP_CHANGE;
            }
            break;
        case HOLD_EFFECT_LIFE_ORB:
            if (IsBattlerAlive(gBattlerAttacker)
                && !(TestSheerForceFlag(gBattlerAttacker, gCurrentMove))
                && GetBattlerAbility(gBattlerAttacker) != ABILITY_MAGIC_GUARD
                && gSpecialStatuses[gBattlerAttacker].damagedMons)
            {
                gBattleMoveDamage = gBattleMons[gBattlerAttacker].maxHP / 10;
                if (gBattleMoveDamage == 0)
                    gBattleMoveDamage = 1;
                effect = ITEM_HP_CHANGE;
                BattleScriptPushCursor();
                gBattlescriptCurrInstr = BattleScript_ItemHurtRet;
                gLastUsedItem = gBattleMons[gBattlerAttacker].item;
            }
            break;
        case HOLD_EFFECT_THROAT_SPRAY:  // Does NOT need to be a damaging move
            if (gProtectStructs[gBattlerAttacker].targetAffected
             && gBattleMons[gBattlerAttacker].hp != 0
             && gBattleMoves[gCurrentMove].flags & FLAG_SOUND
             && CompareStat(gBattlerAttacker, STAT_SPATK, MAX_STAT_STAGE, CMP_LESS_THAN)
             && !NoAliveMonsForEitherParty())   // Don't activate if battle will end
            {
                gLastUsedItem = atkItem;
                gBattleScripting.battler = gBattlerAttacker;
                gBattleScripting.statChanger = SET_STATCHANGER(STAT_SPATK, 1, FALSE);
                effect = ITEM_STATS_CHANGE;
                BattleScriptPushCursor();
                gBattlescriptCurrInstr = BattleScript_AttackerItemStatRaise;
            }
            break;
        }
        break;
    case ITEMEFFECT_TARGET:
        if (!(gMoveResultFlags & MOVE_RESULT_NO_EFFECT))
        {
            GET_MOVE_TYPE(gCurrentMove, moveType);
            switch (battlerHoldEffect)
            {
            case HOLD_EFFECT_AIR_BALLOON:
                if (TARGET_TURN_DAMAGED)
                {
                    effect = ITEM_EFFECT_OTHER;
                    BattleScriptPushCursor();
                    gBattlescriptCurrInstr = BattleScript_AirBaloonMsgPop;
                }
                break;
            case HOLD_EFFECT_ROCKY_HELMET:
                if (TARGET_TURN_DAMAGED
                    && IsMoveMakingContact(gCurrentMove, gBattlerAttacker)
                    && IsBattlerAlive(gBattlerAttacker)
                    && GetBattlerAbility(gBattlerAttacker) != ABILITY_MAGIC_GUARD)
                {
                    gBattleMoveDamage = gBattleMons[gBattlerAttacker].maxHP / 6;
                    if (gBattleMoveDamage == 0)
                        gBattleMoveDamage = 1;
                    effect = ITEM_HP_CHANGE;
                    BattleScriptPushCursor();
                    gBattlescriptCurrInstr = BattleScript_RockyHelmetActivates;
                    PREPARE_ITEM_BUFFER(gBattleTextBuff1, gLastUsedItem);
                    RecordItemEffectBattle(battlerId, HOLD_EFFECT_ROCKY_HELMET);
                }
                break;
            case HOLD_EFFECT_WEAKNESS_POLICY:
                if (IsBattlerAlive(battlerId)
                    && TARGET_TURN_DAMAGED
                    && gMoveResultFlags & MOVE_RESULT_SUPER_EFFECTIVE)
                {
                    effect = ITEM_STATS_CHANGE;
                    BattleScriptPushCursor();
                    gBattlescriptCurrInstr = BattleScript_WeaknessPolicy;
                }
                break;
            case HOLD_EFFECT_SNOWBALL:
                if (IsBattlerAlive(battlerId)
                    && TARGET_TURN_DAMAGED
                    && moveType == TYPE_ICE)
                {
                    effect = ITEM_STATS_CHANGE;
                    BattleScriptPushCursor();
                    gBattlescriptCurrInstr = BattleScript_TargetItemStatRaise;
                    gBattleScripting.statChanger = SET_STATCHANGER(STAT_ATK, 1, FALSE);
                }
                break;
            case HOLD_EFFECT_LUMINOUS_MOSS:
                if (IsBattlerAlive(battlerId)
                    && TARGET_TURN_DAMAGED
                    && moveType == TYPE_WATER)
                {
                    effect = ITEM_STATS_CHANGE;
                    BattleScriptPushCursor();
                    gBattlescriptCurrInstr = BattleScript_TargetItemStatRaise;
                    gBattleScripting.statChanger = SET_STATCHANGER(STAT_SPDEF, 1, FALSE);
                }
                break;
            case HOLD_EFFECT_CELL_BATTERY:
                if (IsBattlerAlive(battlerId)
                    && TARGET_TURN_DAMAGED
                    && moveType == TYPE_ELECTRIC)
                {
                    effect = ITEM_STATS_CHANGE;
                    BattleScriptPushCursor();
                    gBattlescriptCurrInstr = BattleScript_TargetItemStatRaise;
                    gBattleScripting.statChanger = SET_STATCHANGER(STAT_ATK, 1, FALSE);
                }
                break;
            case HOLD_EFFECT_ABSORB_BULB:
                if (IsBattlerAlive(battlerId)
                    && TARGET_TURN_DAMAGED
                    && moveType == TYPE_WATER)
                {
                    effect = ITEM_STATS_CHANGE;
                    BattleScriptPushCursor();
                    gBattlescriptCurrInstr = BattleScript_TargetItemStatRaise;
                    gBattleScripting.statChanger = SET_STATCHANGER(STAT_SPATK, 1, FALSE);
                }
                break;
            case HOLD_EFFECT_JABOCA_BERRY:  // consume and damage attacker if used physical move
                if (IsBattlerAlive(battlerId)
                 && TARGET_TURN_DAMAGED
                 && !DoesSubstituteBlockMove(gBattlerAttacker, battlerId, gCurrentMove)
                 && IS_MOVE_PHYSICAL(gCurrentMove)
                 && GetBattlerAbility(gBattlerAttacker) != ABILITY_MAGIC_GUARD)
                {
                    gBattleMoveDamage = gBattleMons[gBattlerAttacker].maxHP / 8;
                    if (gBattleMoveDamage == 0)
                        gBattleMoveDamage = 1;
                    if (GetBattlerAbility(battlerId) == ABILITY_RIPEN)
                        gBattleMoveDamage *= 2;

                    effect = ITEM_HP_CHANGE;
                    BattleScriptPushCursor();
                    gBattlescriptCurrInstr = BattleScript_JabocaRowapBerryActivates;
                    PREPARE_ITEM_BUFFER(gBattleTextBuff1, gLastUsedItem);
                    RecordItemEffectBattle(battlerId, HOLD_EFFECT_ROCKY_HELMET);
                }
                break;
            case HOLD_EFFECT_ROWAP_BERRY:  // consume and damage attacker if used special move
                if (IsBattlerAlive(battlerId)
                 && TARGET_TURN_DAMAGED
                 && !DoesSubstituteBlockMove(gBattlerAttacker, battlerId, gCurrentMove)
                 && IS_MOVE_SPECIAL(gCurrentMove)
                 && GetBattlerAbility(gBattlerAttacker) != ABILITY_MAGIC_GUARD)
                {
                    gBattleMoveDamage = gBattleMons[gBattlerAttacker].maxHP / 8;
                    if (gBattleMoveDamage == 0)
                        gBattleMoveDamage = 1;
                    if (GetBattlerAbility(battlerId) == ABILITY_RIPEN)
                        gBattleMoveDamage *= 2;

                    effect = ITEM_HP_CHANGE;
                    BattleScriptPushCursor();
                    gBattlescriptCurrInstr = BattleScript_JabocaRowapBerryActivates;
                    PREPARE_ITEM_BUFFER(gBattleTextBuff1, gLastUsedItem);
                    RecordItemEffectBattle(battlerId, HOLD_EFFECT_ROCKY_HELMET);
                }
                break;
            case HOLD_EFFECT_KEE_BERRY:  // consume and boost defense if used physical move
                effect = DamagedStatBoostBerryEffect(battlerId, STAT_DEF, SPLIT_PHYSICAL);
                break;
            case HOLD_EFFECT_MARANGA_BERRY:  // consume and boost sp. defense if used special move
                effect = DamagedStatBoostBerryEffect(battlerId, STAT_SPDEF, SPLIT_SPECIAL);
                break;
            case HOLD_EFFECT_STICKY_BARB:
                if (TARGET_TURN_DAMAGED
                  && (!(gMoveResultFlags & MOVE_RESULT_NO_EFFECT))
                  && IsMoveMakingContact(gCurrentMove, gBattlerAttacker)
                  && !DoesSubstituteBlockMove(gBattlerAttacker, battlerId, gCurrentMove)
                  && IsBattlerAlive(gBattlerAttacker)
                  && CanStealItem(gBattlerAttacker, gBattlerTarget, gBattleMons[gBattlerTarget].item)
                  && gBattleMons[gBattlerAttacker].item == ITEM_NONE)
                {
                    // No sticky hold checks.
                    gEffectBattler = battlerId; // gEffectBattler = target
                    StealTargetItem(gBattlerAttacker, gBattlerTarget);  // Attacker takes target's barb
                    BattleScriptPushCursor();
                    gBattlescriptCurrInstr = BattleScript_StickyBarbTransfer;
                    effect = ITEM_EFFECT_OTHER;
                }
                break;
            }
        }
        break;
    case ITEMEFFECT_ORBS:
        switch (battlerHoldEffect)
        {
        case HOLD_EFFECT_TOXIC_ORB:
            if (!gBattleMons[battlerId].status1
                && CanPoisonType(battlerId, battlerId)
                && GetBattlerAbility(battlerId) != ABILITY_IMMUNITY
                && GetBattlerAbility(battlerId) != ABILITY_COMATOSE
                && IsBattlerAlive)
            {
                effect = ITEM_STATUS_CHANGE;
                gBattleMons[battlerId].status1 = STATUS1_TOXIC_POISON;
                BattleScriptExecute(BattleScript_ToxicOrb);
                RecordItemEffectBattle(battlerId, battlerHoldEffect);
            }
            break;
        case HOLD_EFFECT_FLAME_ORB:
            if (!gBattleMons[battlerId].status1
                && !IS_BATTLER_OF_TYPE(battlerId, TYPE_FIRE)
                && GetBattlerAbility(battlerId) != ABILITY_WATER_VEIL
                && GetBattlerAbility(battlerId) != ABILITY_WATER_BUBBLE
                && GetBattlerAbility(battlerId) != ABILITY_COMATOSE
                && IsBattlerAlive)
            {
                effect = ITEM_STATUS_CHANGE;
                gBattleMons[battlerId].status1 = STATUS1_BURN;
                BattleScriptExecute(BattleScript_FlameOrb);
                RecordItemEffectBattle(battlerId, battlerHoldEffect);
            }
            break;
        case HOLD_EFFECT_STICKY_BARB:   // Not an orb per se, but similar effect, and needs to NOT activate with pickpocket
            if (GetBattlerAbility(battlerId) != ABILITY_MAGIC_GUARD)
            {
                gBattleMoveDamage = gBattleMons[battlerId].maxHP / 8;
                if (gBattleMoveDamage == 0)
                    gBattleMoveDamage = 1;
                BattleScriptExecute(BattleScript_ItemHurtEnd2);
                effect = ITEM_HP_CHANGE;
                RecordItemEffectBattle(battlerId, battlerHoldEffect);
                PREPARE_ITEM_BUFFER(gBattleTextBuff1, gLastUsedItem);
            }
            break;
        }

        if (effect == ITEM_STATUS_CHANGE)
        {
            gActiveBattler = battlerId;
            BtlController_EmitSetMonData(0, REQUEST_STATUS_BATTLE, 0, 4, &gBattleMons[battlerId].status1);
            MarkBattlerForControllerExec(gActiveBattler);
        }
        break;
    }

    // Berry was successfully used on a Pokemon.
    if (effect && (gLastUsedItem >= FIRST_BERRY_INDEX && gLastUsedItem <= LAST_BERRY_INDEX))
        gBattleStruct->ateBerry[battlerId & BIT_SIDE] |= gBitTable[gBattlerPartyIndexes[battlerId]];

    return effect;
}

void ClearFuryCutterDestinyBondGrudge(u8 battlerId)
{
    gDisableStructs[battlerId].furyCutterCounter = 0;
    gBattleMons[battlerId].status2 &= ~(STATUS2_DESTINY_BOND);
    gStatuses3[battlerId] &= ~(STATUS3_GRUDGE);
}

void HandleAction_RunBattleScript(void) // identical to RunBattleScriptCommands
{
    if (gBattleControllerExecFlags == 0)
        gBattleScriptingCommandsTable[*gBattlescriptCurrInstr]();
}

u32 SetRandomTarget(u32 battlerId)
{
    u32 target;
    static const u8 targets[2][2] =
    {
        [B_SIDE_PLAYER] = {B_POSITION_OPPONENT_LEFT, B_POSITION_OPPONENT_RIGHT},
        [B_SIDE_OPPONENT] = {B_POSITION_PLAYER_LEFT, B_POSITION_PLAYER_RIGHT},
    };

    if (gBattleTypeFlags & BATTLE_TYPE_DOUBLE)
    {
        target = GetBattlerAtPosition(targets[GetBattlerSide(battlerId)][Random() % 2]);
        if (!IsBattlerAlive(target))
            target ^= BIT_FLANK;
    }
    else
    {
        target = GetBattlerAtPosition(targets[GetBattlerSide(battlerId)][0]);
    }

    return target;
}

u32 GetMoveTarget(u16 move, u8 setTarget)
{
    u8 targetBattler = 0;
    u32 i, moveTarget, side;

    if (setTarget)
        moveTarget = setTarget - 1;
    else
        moveTarget = gBattleMoves[move].target;
    
    // Special cases
    if (move == MOVE_CURSE && !IS_BATTLER_OF_TYPE(gBattlerAttacker, TYPE_GHOST))
        moveTarget = MOVE_TARGET_USER;
    
    switch (moveTarget)
    {
    case MOVE_TARGET_SELECTED:
        side = GetBattlerSide(gBattlerAttacker) ^ BIT_SIDE;
        if (IsAffectedByFollowMe(gBattlerAttacker, side, move))
        {
            targetBattler = gSideTimers[side].followmeTarget;
        }
        else
        {
            targetBattler = SetRandomTarget(gBattlerAttacker);
            if (gBattleMoves[move].type == TYPE_ELECTRIC
                && IsAbilityOnOpposingSide(gBattlerAttacker, ABILITY_LIGHTNING_ROD)
                && gBattleMons[targetBattler].ability != ABILITY_LIGHTNING_ROD)
            {
                targetBattler ^= BIT_FLANK;
                RecordAbilityBattle(targetBattler, gBattleMons[targetBattler].ability);
                gSpecialStatuses[targetBattler].lightningRodRedirected = TRUE;
            }
            else if (gBattleMoves[move].type == TYPE_WATER
                && IsAbilityOnOpposingSide(gBattlerAttacker, ABILITY_STORM_DRAIN)
                && gBattleMons[targetBattler].ability != ABILITY_STORM_DRAIN)
            {
                targetBattler ^= BIT_FLANK;
                RecordAbilityBattle(targetBattler, gBattleMons[targetBattler].ability);
                gSpecialStatuses[targetBattler].stormDrainRedirected = TRUE;
            }
        }
        break;
    case MOVE_TARGET_DEPENDS:
    case MOVE_TARGET_BOTH:
    case MOVE_TARGET_FOES_AND_ALLY:
    case MOVE_TARGET_OPPONENTS_FIELD:
        targetBattler = GetBattlerAtPosition((GetBattlerPosition(gBattlerAttacker) & BIT_SIDE) ^ BIT_SIDE);
        if (!IsBattlerAlive(targetBattler))
            targetBattler ^= BIT_FLANK;
        break;
    case MOVE_TARGET_RANDOM:
        side = GetBattlerSide(gBattlerAttacker) ^ BIT_SIDE;
        if (IsAffectedByFollowMe(gBattlerAttacker, side, move))
            targetBattler = gSideTimers[side].followmeTarget;
        else if (gBattleTypeFlags & BATTLE_TYPE_DOUBLE && moveTarget & MOVE_TARGET_RANDOM)
            targetBattler = SetRandomTarget(gBattlerAttacker);
        else
            targetBattler = GetBattlerAtPosition((GetBattlerPosition(gBattlerAttacker) & BIT_SIDE) ^ BIT_SIDE);
        break;
    case MOVE_TARGET_USER_OR_SELECTED:
    case MOVE_TARGET_USER:
    default:
        targetBattler = gBattlerAttacker;
        break;
    case MOVE_TARGET_ALLY:
        if (IsBattlerAlive(BATTLE_PARTNER(gBattlerAttacker)))
            targetBattler = BATTLE_PARTNER(gBattlerAttacker);
        else
            targetBattler = gBattlerAttacker;
        break;
    }

    *(gBattleStruct->moveTarget + gBattlerAttacker) = targetBattler;

    return targetBattler;
}

static bool32 IsMonEventLegal(u8 battlerId)
{
    if (GetBattlerSide(battlerId) == B_SIDE_OPPONENT)
        return TRUE;
    if (GetMonData(&gPlayerParty[gBattlerPartyIndexes[battlerId]], MON_DATA_SPECIES, NULL) != SPECIES_DEOXYS
        && GetMonData(&gPlayerParty[gBattlerPartyIndexes[battlerId]], MON_DATA_SPECIES, NULL) != SPECIES_MEW)
            return TRUE;
    return GetMonData(&gPlayerParty[gBattlerPartyIndexes[battlerId]], MON_DATA_EVENT_LEGAL, NULL);
}

u8 IsMonDisobedient(void)
{
    s32 rnd;
    s32 calc;
    u8 obedienceLevel = 0;

    if (gBattleTypeFlags & (BATTLE_TYPE_LINK | BATTLE_TYPE_RECORDED_LINK))
        return 0;
    if (GetBattlerSide(gBattlerAttacker) == B_SIDE_OPPONENT)
        return 0;

    if (IsMonEventLegal(gBattlerAttacker)) // only false if illegal Mew or Deoxys
    {
        if (gBattleTypeFlags & BATTLE_TYPE_INGAME_PARTNER && GetBattlerPosition(gBattlerAttacker) == 2)
            return 0;
        if (gBattleTypeFlags & BATTLE_TYPE_FRONTIER)
            return 0;
        if (gBattleTypeFlags & BATTLE_TYPE_RECORDED)
            return 0;
        if (!IsOtherTrainer(gBattleMons[gBattlerAttacker].otId, gBattleMons[gBattlerAttacker].otName))
            return 0;
        if (FlagGet(FLAG_BADGE08_GET))
            return 0;

        obedienceLevel = 10;

        if (FlagGet(FLAG_BADGE02_GET))
            obedienceLevel = 30;
        if (FlagGet(FLAG_BADGE04_GET))
            obedienceLevel = 50;
        if (FlagGet(FLAG_BADGE06_GET))
            obedienceLevel = 70;
    }

    if (gBattleMons[gBattlerAttacker].level <= obedienceLevel)
        return 0;
    rnd = (Random() & 255);
    calc = (gBattleMons[gBattlerAttacker].level + obedienceLevel) * rnd >> 8;
    if (calc < obedienceLevel)
        return 0;

    // is not obedient
    if (gCurrentMove == MOVE_RAGE)
        gBattleMons[gBattlerAttacker].status2 &= ~(STATUS2_RAGE);
    if (gBattleMons[gBattlerAttacker].status1 & STATUS1_SLEEP && (gCurrentMove == MOVE_SNORE || gCurrentMove == MOVE_SLEEP_TALK))
    {
        gBattlescriptCurrInstr = BattleScript_IgnoresWhileAsleep;
        return 1;
    }

    rnd = (Random() & 255);
    calc = (gBattleMons[gBattlerAttacker].level + obedienceLevel) * rnd >> 8;
    if (calc < obedienceLevel)
    {
        calc = CheckMoveLimitations(gBattlerAttacker, gBitTable[gCurrMovePos], 0xFF);
        if (calc == 0xF) // all moves cannot be used
        {
            // Randomly select, then print a disobedient string
            // B_MSG_LOAFING, B_MSG_WONT_OBEY, B_MSG_TURNED_AWAY, or B_MSG_PRETEND_NOT_NOTICE
            gBattleCommunication[MULTISTRING_CHOOSER] = Random() & (NUM_LOAF_STRINGS - 1);
            gBattlescriptCurrInstr = BattleScript_MoveUsedLoafingAround;
            return 1;
        }
        else // use a random move
        {
            do
            {
                gCurrMovePos = gChosenMovePos = Random() & (MAX_MON_MOVES - 1);
            } while (gBitTable[gCurrMovePos] & calc);

            gCalledMove = gBattleMons[gBattlerAttacker].moves[gCurrMovePos];
            gBattlescriptCurrInstr = BattleScript_IgnoresAndUsesRandomMove;
            gBattlerTarget = GetMoveTarget(gCalledMove, 0);
            gHitMarker |= HITMARKER_x200000;
            return 2;
        }
    }
    else
    {
        obedienceLevel = gBattleMons[gBattlerAttacker].level - obedienceLevel;

        calc = (Random() & 255);
        if (calc < obedienceLevel && CanSleep(gBattlerAttacker))
        {
            // try putting asleep
            int i;
            for (i = 0; i < gBattlersCount; i++)
            {
                if (gBattleMons[i].status2 & STATUS2_UPROAR)
                    break;
            }
            if (i == gBattlersCount)
            {
                gBattlescriptCurrInstr = BattleScript_IgnoresAndFallsAsleep;
                return 1;
            }
        }
        calc -= obedienceLevel;
        if (calc < obedienceLevel)
        {
            gBattleMoveDamage = CalculateMoveDamage(MOVE_NONE, gBattlerAttacker, gBattlerAttacker, TYPE_MYSTERY, 40, FALSE, FALSE, TRUE);
            gBattlerTarget = gBattlerAttacker;
            gBattlescriptCurrInstr = BattleScript_IgnoresAndHitsItself;
            gHitMarker |= HITMARKER_UNABLE_TO_USE_MOVE;
            return 2;
        }
        else
        {
            // Randomly select, then print a disobedient string
            // B_MSG_LOAFING, B_MSG_WONT_OBEY, B_MSG_TURNED_AWAY, or B_MSG_PRETEND_NOT_NOTICE
            gBattleCommunication[MULTISTRING_CHOOSER] = Random() & (NUM_LOAF_STRINGS - 1);
            gBattlescriptCurrInstr = BattleScript_MoveUsedLoafingAround;
            return 1;
        }
    }
}

u32 GetBattlerHoldEffect(u8 battlerId, bool32 checkNegating)
{
    if (checkNegating)
    {
        if (gStatuses3[battlerId] & STATUS3_EMBARGO)
            return HOLD_EFFECT_NONE;
        if (gFieldStatuses & STATUS_FIELD_MAGIC_ROOM)
            return HOLD_EFFECT_NONE;
        if (gBattleMons[battlerId].ability == ABILITY_KLUTZ && !(gStatuses3[battlerId] & STATUS3_GASTRO_ACID))
            return HOLD_EFFECT_NONE;
    }

    gPotentialItemEffectBattler = battlerId;

    if (B_ENABLE_DEBUG && gBattleStruct->debugHoldEffects[battlerId] != 0 && gBattleMons[battlerId].item)
        return gBattleStruct->debugHoldEffects[battlerId];
    else if (gBattleMons[battlerId].item == ITEM_ENIGMA_BERRY)
        return gEnigmaBerries[battlerId].holdEffect;
    else
        return ItemId_GetHoldEffect(gBattleMons[battlerId].item);
}

u32 GetBattlerHoldEffectParam(u8 battlerId)
{
    if (gBattleMons[battlerId].item == ITEM_ENIGMA_BERRY)
        return gEnigmaBerries[battlerId].holdEffectParam;
    else
        return ItemId_GetHoldEffectParam(gBattleMons[battlerId].item);
}

bool32 IsMoveMakingContact(u16 move, u8 battlerAtk)
{
    if (!(gBattleMoves[move].flags & FLAG_MAKES_CONTACT))
        return FALSE;
    else if (GetBattlerAbility(battlerAtk) == ABILITY_LONG_REACH)
        return FALSE;
    else if (GetBattlerHoldEffect(battlerAtk, TRUE) == HOLD_EFFECT_PROTECTIVE_PADS)
        return FALSE;
    else
        return TRUE;
}

bool32 IsBattlerGrounded(u8 battlerId)
{
    if (GetBattlerHoldEffect(battlerId, TRUE) == HOLD_EFFECT_IRON_BALL)
        return TRUE;
    else if (gFieldStatuses & STATUS_FIELD_GRAVITY)
        return TRUE;
    else if (gStatuses3[battlerId] & STATUS3_ROOTED)
        return TRUE;
    else if (gStatuses3[battlerId] & STATUS3_SMACKED_DOWN)
        return TRUE;

    else if (gStatuses3[battlerId] & STATUS3_TELEKINESIS)
        return FALSE;
    else if (gStatuses3[battlerId] & STATUS3_MAGNET_RISE)
        return FALSE;
    else if (GetBattlerHoldEffect(battlerId, TRUE) == HOLD_EFFECT_AIR_BALLOON)
        return FALSE;
    else if (GetBattlerAbility(battlerId) == ABILITY_LEVITATE)
        return FALSE;
    else if (IS_BATTLER_OF_TYPE(battlerId, TYPE_FLYING))
        return FALSE;

    else
        return TRUE;
}

bool32 IsBattlerAlive(u8 battlerId)
{
    if (gBattleMons[battlerId].hp == 0)
        return FALSE;
    else if (battlerId >= gBattlersCount)
        return FALSE;
    else if (gAbsentBattlerFlags & gBitTable[battlerId])
        return FALSE;
    else
        return TRUE;
}

u8 GetBattleMonMoveSlot(struct BattlePokemon *battleMon, u16 move)
{
    u8 i;

    for (i = 0; i < 4; i++)
    {
        if (battleMon->moves[i] == move)
            break;
    }
    return i;
}

u32 GetBattlerWeight(u8 battlerId)
{
    u32 i;
    u32 weight = GetPokedexHeightWeight(SpeciesToNationalPokedexNum(gBattleMons[battlerId].species), 1);
    u32 ability = GetBattlerAbility(battlerId);
    u32 holdEffect = GetBattlerHoldEffect(battlerId, TRUE);

    if (ability == ABILITY_HEAVY_METAL)
        weight *= 2;
    else if (ability == ABILITY_LIGHT_METAL)
        weight /= 2;

    if (holdEffect == HOLD_EFFECT_FLOAT_STONE)
        weight /= 2;

    for (i = 0; i < gDisableStructs[battlerId].autotomizeCount; i++)
    {
        if (weight > 1000)
        {
            weight -= 1000;
        }
        else if (weight <= 1000)
        {
            weight = 1;
            break;
        }
    }

    if (weight == 0)
        weight = 1;

    return weight;
}

u32 CountBattlerStatIncreases(u8 battlerId, bool32 countEvasionAcc)
{
    u32 i;
    u32 count = 0;

    for (i = 0; i < NUM_BATTLE_STATS; i++)
    {
        if ((i == STAT_ACC || i == STAT_EVASION) && !countEvasionAcc)
            continue;
        if (gBattleMons[battlerId].statStages[i] > DEFAULT_STAT_STAGE) // Stat is increased.
            count += gBattleMons[battlerId].statStages[i] - DEFAULT_STAT_STAGE;
    }

    return count;
}

u32 GetMoveTargetCount(u16 move, u8 battlerAtk, u8 battlerDef)
{
    switch (gBattleMoves[move].target)
    {
    case MOVE_TARGET_BOTH:
        return IsBattlerAlive(battlerDef)
             + IsBattlerAlive(BATTLE_PARTNER(battlerDef));
    case MOVE_TARGET_FOES_AND_ALLY:
        return IsBattlerAlive(battlerDef)
             + IsBattlerAlive(BATTLE_PARTNER(battlerDef))
             + IsBattlerAlive(BATTLE_PARTNER(battlerAtk));
    case MOVE_TARGET_OPPONENTS_FIELD:
        return 1;
    case MOVE_TARGET_DEPENDS:
    case MOVE_TARGET_SELECTED:
    case MOVE_TARGET_RANDOM:
    case MOVE_TARGET_USER_OR_SELECTED:
        return IsBattlerAlive(battlerDef);
    case MOVE_TARGET_USER:
        return IsBattlerAlive(battlerAtk);
    default:
        return 0;
    }
}

static void MulModifier(u16 *modifier, u16 val)
{
    *modifier = UQ_4_12_TO_INT((*modifier * val) + UQ_4_12_ROUND);
}

static u32 ApplyModifier(u16 modifier, u32 val)
{
    return UQ_4_12_TO_INT((modifier * val) + UQ_4_12_ROUND);
}

static const u8 sFlailHpScaleToPowerTable[] =
{
    1, 200,
    4, 150,
    9, 100,
    16, 80,
    32, 40,
    48, 20
};

// format: min. weight (hectograms), base power
static const u16 sWeightToDamageTable[] =
{
    100, 20,
    250, 40,
    500, 60,
    1000, 80,
    2000, 100,
    0xFFFF, 0xFFFF
};

static const u8 sSpeedDiffPowerTable[] = {40, 60, 80, 120, 150};
static const u8 sHeatCrashPowerTable[] = {40, 40, 60, 80, 100, 120};
static const u8 sTrumpCardPowerTable[] = {200, 80, 60, 50, 40};

const struct TypePower gNaturalGiftTable[] =
{
    [ITEM_TO_BERRY(ITEM_CHERI_BERRY)] = {TYPE_FIRE, 80},
    [ITEM_TO_BERRY(ITEM_CHESTO_BERRY)] = {TYPE_WATER, 80},
    [ITEM_TO_BERRY(ITEM_PECHA_BERRY)] = {TYPE_ELECTRIC, 80},
    [ITEM_TO_BERRY(ITEM_RAWST_BERRY)] = {TYPE_GRASS, 80},
    [ITEM_TO_BERRY(ITEM_ASPEAR_BERRY)] = {TYPE_ICE, 80},
    [ITEM_TO_BERRY(ITEM_LEPPA_BERRY)] = {TYPE_FIGHTING, 80},
    [ITEM_TO_BERRY(ITEM_ORAN_BERRY)] = {TYPE_POISON, 80},
    [ITEM_TO_BERRY(ITEM_PERSIM_BERRY)] = {TYPE_GROUND, 80},
    [ITEM_TO_BERRY(ITEM_LUM_BERRY)] = {TYPE_FLYING, 80},
    [ITEM_TO_BERRY(ITEM_SITRUS_BERRY)] = {TYPE_PSYCHIC, 80},
    [ITEM_TO_BERRY(ITEM_FIGY_BERRY)] = {TYPE_BUG, 80},
    [ITEM_TO_BERRY(ITEM_WIKI_BERRY)] = {TYPE_ROCK, 80},
    [ITEM_TO_BERRY(ITEM_MAGO_BERRY)] = {TYPE_GHOST, 80},
    [ITEM_TO_BERRY(ITEM_AGUAV_BERRY)] = {TYPE_DRAGON, 80},
    [ITEM_TO_BERRY(ITEM_IAPAPA_BERRY)] = {TYPE_DARK, 80},
    [ITEM_TO_BERRY(ITEM_RAZZ_BERRY)] = {TYPE_STEEL, 80},
    [ITEM_TO_BERRY(ITEM_OCCA_BERRY)] = {TYPE_FIRE, 80},
    [ITEM_TO_BERRY(ITEM_PASSHO_BERRY)] = {TYPE_WATER, 80},
    [ITEM_TO_BERRY(ITEM_WACAN_BERRY)] = {TYPE_ELECTRIC, 80},
    [ITEM_TO_BERRY(ITEM_RINDO_BERRY)] = {TYPE_GRASS, 80},
    [ITEM_TO_BERRY(ITEM_YACHE_BERRY)] = {TYPE_ICE, 80},
    [ITEM_TO_BERRY(ITEM_CHOPLE_BERRY)] = {TYPE_FIGHTING, 80},
    [ITEM_TO_BERRY(ITEM_KEBIA_BERRY)] = {TYPE_POISON, 80},
    [ITEM_TO_BERRY(ITEM_SHUCA_BERRY)] = {TYPE_GROUND, 80},
    [ITEM_TO_BERRY(ITEM_COBA_BERRY)] = {TYPE_FLYING, 80},
    [ITEM_TO_BERRY(ITEM_PAYAPA_BERRY)] = {TYPE_PSYCHIC, 80},
    [ITEM_TO_BERRY(ITEM_TANGA_BERRY)] = {TYPE_BUG, 80},
    [ITEM_TO_BERRY(ITEM_CHARTI_BERRY)] = {TYPE_ROCK, 80},
    [ITEM_TO_BERRY(ITEM_KASIB_BERRY)] = {TYPE_GHOST, 80},
    [ITEM_TO_BERRY(ITEM_HABAN_BERRY)] = {TYPE_DRAGON, 80},
    [ITEM_TO_BERRY(ITEM_COLBUR_BERRY)] = {TYPE_DARK, 80},
    [ITEM_TO_BERRY(ITEM_BABIRI_BERRY)] = {TYPE_STEEL, 80},
    [ITEM_TO_BERRY(ITEM_CHILAN_BERRY)] = {TYPE_NORMAL, 80},
    [ITEM_TO_BERRY(ITEM_ROSELI_BERRY)] = {TYPE_FAIRY, 80},
    [ITEM_TO_BERRY(ITEM_BLUK_BERRY)] = {TYPE_FIRE, 90},
    [ITEM_TO_BERRY(ITEM_NANAB_BERRY)] = {TYPE_WATER, 90},
    [ITEM_TO_BERRY(ITEM_WEPEAR_BERRY)] = {TYPE_ELECTRIC, 90},
    [ITEM_TO_BERRY(ITEM_PINAP_BERRY)] = {TYPE_GRASS, 90},
    [ITEM_TO_BERRY(ITEM_POMEG_BERRY)] = {TYPE_ICE, 90},
    [ITEM_TO_BERRY(ITEM_KELPSY_BERRY)] = {TYPE_FIGHTING, 90},
    [ITEM_TO_BERRY(ITEM_QUALOT_BERRY)] = {TYPE_POISON, 90},
    [ITEM_TO_BERRY(ITEM_HONDEW_BERRY)] = {TYPE_GROUND, 90},
    [ITEM_TO_BERRY(ITEM_GREPA_BERRY)] = {TYPE_FLYING, 90},
    [ITEM_TO_BERRY(ITEM_TAMATO_BERRY)] = {TYPE_PSYCHIC, 90},
    [ITEM_TO_BERRY(ITEM_CORNN_BERRY)] = {TYPE_BUG, 90},
    [ITEM_TO_BERRY(ITEM_MAGOST_BERRY)] = {TYPE_ROCK, 90},
    [ITEM_TO_BERRY(ITEM_RABUTA_BERRY)] = {TYPE_GHOST, 90},
    [ITEM_TO_BERRY(ITEM_NOMEL_BERRY)] = {TYPE_DRAGON, 90},
    [ITEM_TO_BERRY(ITEM_SPELON_BERRY)] = {TYPE_DARK, 90},
    [ITEM_TO_BERRY(ITEM_PAMTRE_BERRY)] = {TYPE_STEEL, 90},
    [ITEM_TO_BERRY(ITEM_WATMEL_BERRY)] = {TYPE_FIRE, 100},
    [ITEM_TO_BERRY(ITEM_DURIN_BERRY)] = {TYPE_WATER, 100},
    [ITEM_TO_BERRY(ITEM_BELUE_BERRY)] = {TYPE_ELECTRIC, 100},
    [ITEM_TO_BERRY(ITEM_LIECHI_BERRY)] = {TYPE_GRASS, 100},
    [ITEM_TO_BERRY(ITEM_GANLON_BERRY)] = {TYPE_ICE, 100},
    [ITEM_TO_BERRY(ITEM_SALAC_BERRY)] = {TYPE_FIGHTING, 100},
    [ITEM_TO_BERRY(ITEM_PETAYA_BERRY)] = {TYPE_POISON, 100},
    [ITEM_TO_BERRY(ITEM_APICOT_BERRY)] = {TYPE_GROUND, 100},
    [ITEM_TO_BERRY(ITEM_LANSAT_BERRY)] = {TYPE_FLYING, 100},
    [ITEM_TO_BERRY(ITEM_STARF_BERRY)] = {TYPE_PSYCHIC, 100},
    [ITEM_TO_BERRY(ITEM_ENIGMA_BERRY)] = {TYPE_BUG, 100},
    [ITEM_TO_BERRY(ITEM_MICLE_BERRY)] = {TYPE_ROCK, 100},
    [ITEM_TO_BERRY(ITEM_CUSTAP_BERRY)] = {TYPE_GHOST, 100},
    [ITEM_TO_BERRY(ITEM_JABOCA_BERRY)] = {TYPE_DRAGON, 100},
    [ITEM_TO_BERRY(ITEM_ROWAP_BERRY)] = {TYPE_DARK, 100},
    [ITEM_TO_BERRY(ITEM_KEE_BERRY)] = {TYPE_FAIRY, 100},
    [ITEM_TO_BERRY(ITEM_MARANGA_BERRY)] = {TYPE_DARK, 100},
};

static u16 CalcMoveBasePower(u16 move, u8 battlerAtk, u8 battlerDef)
{
    u32 i;
    u16 basePower = gBattleMoves[move].power;
    u32 weight, hpFraction, speed;

    switch (gBattleMoves[move].effect)
    {
    case EFFECT_PLEDGE:
        // todo
        break;
    case EFFECT_FLING:
        // todo: program Fling + Unburden interaction
        break;
    case EFFECT_ERUPTION:
        basePower = gBattleMons[battlerAtk].hp * basePower / gBattleMons[battlerAtk].maxHP;
        break;
    case EFFECT_FLAIL:
        hpFraction = GetScaledHPFraction(gBattleMons[battlerAtk].hp, gBattleMons[battlerAtk].maxHP, 48);
        for (i = 0; i < sizeof(sFlailHpScaleToPowerTable); i += 2)
        {
            if (hpFraction <= sFlailHpScaleToPowerTable[i])
                break;
        }
        basePower = sFlailHpScaleToPowerTable[i + 1];
        break;
    case EFFECT_RETURN:
        basePower = 10 * (gBattleMons[battlerAtk].friendship) / 25;
        break;
    case EFFECT_FRUSTRATION:
        basePower = 10 * (255 - gBattleMons[battlerAtk].friendship) / 25;
        break;
    case EFFECT_FURY_CUTTER:
        for (i = 1; i < gDisableStructs[battlerAtk].furyCutterCounter; i++)
            basePower *= 2;
        break;
    case EFFECT_ROLLOUT:
        for (i = 1; i < (5 - gDisableStructs[battlerAtk].rolloutTimer); i++)
            basePower *= 2;
        if (gBattleMons[battlerAtk].status2 & STATUS2_DEFENSE_CURL)
            basePower *= 2;
        break;
    case EFFECT_MAGNITUDE:
        basePower = gBattleStruct->magnitudeBasePower;
        break;
    case EFFECT_PRESENT:
        basePower = gBattleStruct->presentBasePower;
        break;
    case EFFECT_TRIPLE_KICK:
        basePower += gBattleScripting.tripleKickPower;
        break;
    case EFFECT_SPIT_UP:
        basePower = 100 * gDisableStructs[battlerAtk].stockpileCounter;
        break;
    case EFFECT_REVENGE:
        if ((gProtectStructs[battlerAtk].physicalDmg
                && gProtectStructs[battlerAtk].physicalBattlerId == battlerDef)
            || (gProtectStructs[battlerAtk].specialDmg
                && gProtectStructs[battlerAtk].specialBattlerId == battlerDef))
            basePower *= 2;
        break;
    case EFFECT_WEATHER_BALL:
        if (WEATHER_HAS_EFFECT && gBattleWeather & WEATHER_ANY)
            basePower *= 2;
        break;
    case EFFECT_PURSUIT:
        if (gActionsByTurnOrder[GetBattlerTurnOrderNum(gBattlerTarget)] == B_ACTION_SWITCH)
            basePower *= 2;
        break;
    case EFFECT_NATURAL_GIFT:
        basePower = gNaturalGiftTable[ITEM_TO_BERRY(gBattleMons[battlerAtk].item)].power;
        break;
    case EFFECT_WAKE_UP_SLAP:
        if (gBattleMons[battlerDef].status1 & STATUS1_SLEEP || GetBattlerAbility(battlerDef) == ABILITY_COMATOSE)
            basePower *= 2;
        break;
    case EFFECT_SMELLINGSALT:
        if (gBattleMons[battlerDef].status1 & STATUS1_PARALYSIS)
            basePower *= 2;
        break;
    case EFFECT_WRING_OUT:
        basePower = 120 * gBattleMons[battlerDef].hp / gBattleMons[battlerDef].maxHP;
        break;
    case EFFECT_HEX:
        if (gBattleMons[battlerDef].status1 & STATUS1_ANY || GetBattlerAbility(battlerDef) == ABILITY_COMATOSE)
            basePower *= 2;
        break;
    case EFFECT_ASSURANCE:
        if (gProtectStructs[battlerDef].physicalDmg != 0 || gProtectStructs[battlerDef].specialDmg != 0 || gProtectStructs[battlerDef].confusionSelfDmg)
            basePower *= 2;
        break;
    case EFFECT_TRUMP_CARD:
        i = GetBattleMonMoveSlot(&gBattleMons[battlerAtk], move);
        if (i != 4)
        {
            if (gBattleMons[battlerAtk].pp[i] >= ARRAY_COUNT(sTrumpCardPowerTable))
                basePower = sTrumpCardPowerTable[ARRAY_COUNT(sTrumpCardPowerTable) - 1];
            else
                basePower = sTrumpCardPowerTable[gBattleMons[battlerAtk].pp[i]];
        }
        break;
    case EFFECT_ACROBATICS:
        if (gBattleMons[battlerAtk].item == ITEM_NONE
            // Edge case, because removal of items happens after damage calculation.
            || (gSpecialStatuses[battlerAtk].gemBoost && GetBattlerHoldEffect(battlerAtk, FALSE) == HOLD_EFFECT_GEMS))
            basePower *= 2;
        break;
    case EFFECT_LOW_KICK:
        weight = GetBattlerWeight(battlerDef);
        for (i = 0; sWeightToDamageTable[i] != 0xFFFF; i += 2)
        {
            if (sWeightToDamageTable[i] > weight)
                break;
        }
        if (sWeightToDamageTable[i] != 0xFFFF)
            basePower = sWeightToDamageTable[i + 1];
        else
            basePower = 120;
        break;
    case EFFECT_HEAT_CRASH:
        weight = GetBattlerWeight(battlerAtk) / GetBattlerWeight(battlerDef);
        if (weight >= ARRAY_COUNT(sHeatCrashPowerTable))
            basePower = sHeatCrashPowerTable[ARRAY_COUNT(sHeatCrashPowerTable) - 1];
        else
            basePower = sHeatCrashPowerTable[i];
        break;
    case EFFECT_PUNISHMENT:
        basePower = 60 + (CountBattlerStatIncreases(battlerDef, FALSE) * 20);
        if (basePower > 200)
            basePower = 200;
        break;
    case EFFECT_STORED_POWER:
        basePower += (CountBattlerStatIncreases(battlerAtk, TRUE) * 20);
        break;
    case EFFECT_ELECTRO_BALL:
        speed = GetBattlerTotalSpeedStat(battlerAtk) / GetBattlerTotalSpeedStat(battlerDef);
        if (speed >= ARRAY_COUNT(sSpeedDiffPowerTable))
            speed = ARRAY_COUNT(sSpeedDiffPowerTable) - 1;
        basePower = sSpeedDiffPowerTable[speed];
        break;
    case EFFECT_GYRO_BALL:
        basePower = ((25 * GetBattlerTotalSpeedStat(battlerDef)) / GetBattlerTotalSpeedStat(battlerAtk)) + 1;
        if (basePower > 150)
            basePower = 150;
        break;
    case EFFECT_ECHOED_VOICE:
        // gBattleStruct->sameMoveTurns incremented in ppreduce
        if (gBattleStruct->sameMoveTurns[battlerAtk] != 0)
        {
            basePower += (basePower * gBattleStruct->sameMoveTurns[battlerAtk]);
            if (basePower > 200)
                basePower = 200;
        }
        break;
    case EFFECT_PAYBACK:
        if (GetBattlerTurnOrderNum(battlerAtk) > GetBattlerTurnOrderNum(battlerDef)
            && (gDisableStructs[battlerDef].isFirstTurn != 2 || B_PAYBACK_SWITCH_BOOST < GEN_5))
            basePower *= 2;
        break;
    case EFFECT_ROUND:
        if (gChosenMoveByBattler[BATTLE_PARTNER(battlerAtk)] == MOVE_ROUND && !(gAbsentBattlerFlags & gBitTable[BATTLE_PARTNER(battlerAtk)]))
            basePower *= 2;
        break;
    case EFFECT_FUSION_COMBO:
        if (gBattleMoves[gLastUsedMove].effect == EFFECT_FUSION_COMBO && move != gLastUsedMove)
            basePower *= 2;
        break;
    case EFFECT_LASH_OUT:
        if (gProtectStructs[battlerAtk].statFell)
            basePower *= 2;
        break;
    case EFFECT_EXPLOSION:
        if (move == MOVE_MISTY_EXPLOSION && gFieldStatuses & STATUS_FIELD_MISTY_TERRAIN && IsBattlerGrounded(battlerAtk))
            MulModifier(&basePower, UQ_4_12(1.5));
        break;
    case EFFECT_DYNAMAX_DOUBLE_DMG:
        #ifdef B_DYNAMAX
        if (IsDynamaxed(battlerDef))
            basePower *= 2;
        #endif
        break;
    case EFFECT_HIDDEN_POWER:
    {
        #if B_HIDDEN_POWER_DMG < GEN_6
        u8 powerBits;

        powerBits = ((gBattleMons[gBattlerAttacker].hpIV & 2) >> 1)
                | ((gBattleMons[gBattlerAttacker].attackIV & 2) << 0)
                | ((gBattleMons[gBattlerAttacker].defenseIV & 2) << 1)
                | ((gBattleMons[gBattlerAttacker].speedIV & 2) << 2)
                | ((gBattleMons[gBattlerAttacker].spAttackIV & 2) << 3)
                | ((gBattleMons[gBattlerAttacker].spDefenseIV & 2) << 4);

        basePower = (40 * powerBits) / 63 + 30;
        #endif
        break;
    }
    case EFFECT_GRAV_APPLE:
        if (gFieldStatuses & STATUS_FIELD_GRAVITY)
            MulModifier(&basePower, UQ_4_12(1.5));
        break;
    }

    // move-specific base power changes
    switch (move)
    {
    case MOVE_WATER_SHURIKEN:
        if (gBattleMons[battlerAtk].species == SPECIES_GRENINJA_ASH)
            basePower = 20;
        break;
    }

    if (basePower == 0)
        basePower = 1;
    return basePower;
}

static u32 CalcMoveBasePowerAfterModifiers(u16 move, u8 battlerAtk, u8 battlerDef, u8 moveType, bool32 updateFlags)
{
    u32 i, ability;
    u32 holdEffectAtk, holdEffectParamAtk;
    u16 basePower = CalcMoveBasePower(move, battlerAtk, battlerDef);
    u16 holdEffectModifier;
    u16 modifier = UQ_4_12(1.0);
    u32 atkSide = GET_BATTLER_SIDE(battlerAtk);

    // attacker's abilities
    switch (GetBattlerAbility(battlerAtk))
    {
    case ABILITY_TECHNICIAN:
        if (basePower <= 60)
           MulModifier(&modifier, UQ_4_12(1.5));
        break;
    case ABILITY_FLARE_BOOST:
        if (gBattleMons[battlerAtk].status1 & STATUS1_BURN && IS_MOVE_SPECIAL(move))
           MulModifier(&modifier, UQ_4_12(1.5));
        break;
    case ABILITY_TOXIC_BOOST:
        if (gBattleMons[battlerAtk].status1 & STATUS1_PSN_ANY && IS_MOVE_PHYSICAL(move))
           MulModifier(&modifier, UQ_4_12(1.5));
        break;
    case ABILITY_RECKLESS:
        if (gBattleMoves[move].flags & FLAG_RECKLESS_BOOST)
           MulModifier(&modifier, UQ_4_12(1.2));
        break;
    case ABILITY_IRON_FIST:
        if (gBattleMoves[move].flags & FLAG_IRON_FIST_BOOST)
           MulModifier(&modifier, UQ_4_12(1.2));
        break;
    case ABILITY_SHEER_FORCE:
        if (gBattleMoves[move].flags & FLAG_SHEER_FORCE_BOOST)
           MulModifier(&modifier, UQ_4_12(1.3));
        break;
    case ABILITY_SAND_FORCE:
        if ((moveType == TYPE_STEEL || moveType == TYPE_ROCK || moveType == TYPE_GROUND)
            && WEATHER_HAS_EFFECT && gBattleWeather & WEATHER_SANDSTORM_ANY)
           MulModifier(&modifier, UQ_4_12(1.3));
        break;
    case ABILITY_RIVALRY:
        if (GetGenderFromSpeciesAndPersonality(gBattleMons[battlerAtk].species, gBattleMons[battlerAtk].personality) != MON_GENDERLESS
            && GetGenderFromSpeciesAndPersonality(gBattleMons[battlerDef].species, gBattleMons[battlerDef].personality) != MON_GENDERLESS)
        {
            if (GetGenderFromSpeciesAndPersonality(gBattleMons[battlerAtk].species, gBattleMons[battlerAtk].personality)
             == GetGenderFromSpeciesAndPersonality(gBattleMons[battlerDef].species, gBattleMons[battlerDef].personality))
               MulModifier(&modifier, UQ_4_12(1.25));
            else
               MulModifier(&modifier, UQ_4_12(0.75));
        }
        break;
    case ABILITY_ANALYTIC:
        if (GetBattlerTurnOrderNum(battlerAtk) == gBattlersCount - 1 && move != MOVE_FUTURE_SIGHT && move != MOVE_DOOM_DESIRE)
           MulModifier(&modifier, UQ_4_12(1.3));
        break;
    case ABILITY_TOUGH_CLAWS:
        if (gBattleMoves[move].flags & FLAG_MAKES_CONTACT)
           MulModifier(&modifier, UQ_4_12(1.3));
        break;
    case ABILITY_STRONG_JAW:
        if (gBattleMoves[move].flags & FLAG_STRONG_JAW_BOOST)
           MulModifier(&modifier, UQ_4_12(1.5));
        break;
    case ABILITY_MEGA_LAUNCHER:
        if (gBattleMoves[move].flags & FLAG_MEGA_LAUNCHER_BOOST)
           MulModifier(&modifier, UQ_4_12(1.5));
        break;
    case ABILITY_WATER_BUBBLE:
        if (moveType == TYPE_WATER)
           MulModifier(&modifier, UQ_4_12(2.0));
        break;
    case ABILITY_STEELWORKER:
        if (moveType == TYPE_STEEL)
           MulModifier(&modifier, UQ_4_12(1.5));
        break;
    case ABILITY_PIXILATE:
        if (moveType == TYPE_FAIRY && gBattleStruct->ateBoost[battlerAtk])
            MulModifier(&modifier, UQ_4_12(1.2));
        break;
    case ABILITY_GALVANIZE:
        if (moveType == TYPE_ELECTRIC && gBattleStruct->ateBoost[battlerAtk])
            MulModifier(&modifier, UQ_4_12(1.2));
        break;
    case ABILITY_REFRIGERATE:
        if (moveType == TYPE_ICE && gBattleStruct->ateBoost[battlerAtk])
            MulModifier(&modifier, UQ_4_12(1.2));
        break;
    case ABILITY_AERILATE:
        if (moveType == TYPE_FLYING && gBattleStruct->ateBoost[battlerAtk])
            MulModifier(&modifier, UQ_4_12(1.2));
        break;
    case ABILITY_NORMALIZE:
        if (moveType == TYPE_NORMAL && gBattleStruct->ateBoost[battlerAtk])
            MulModifier(&modifier, UQ_4_12(1.2));
        break;
    case ABILITY_PUNK_ROCK:
        if (gBattleMoves[move].flags & FLAG_SOUND)
            MulModifier(&modifier, UQ_4_12(1.3));
        break;
    case ABILITY_STEELY_SPIRIT:
        if (moveType == TYPE_STEEL)
            MulModifier(&modifier, UQ_4_12(1.5));
        break;
    case ABILITY_TRANSISTOR:
        if (moveType == TYPE_ELECTRIC)
            MulModifier(&modifier, UQ_4_12(1.5));
        break;
    case ABILITY_DRAGONS_MAW:
        if (moveType == TYPE_DRAGON)
            MulModifier(&modifier, UQ_4_12(1.5));
        break;
    case ABILITY_GORILLA_TACTICS:
        if (IS_MOVE_PHYSICAL(move))
            MulModifier(&modifier, UQ_4_12(1.5));
        break;
    }

    // field abilities
    if ((IsAbilityOnField(ABILITY_DARK_AURA) && moveType == TYPE_DARK)
        || (IsAbilityOnField(ABILITY_FAIRY_AURA) && moveType == TYPE_FAIRY))
    {
        if (IsAbilityOnField(ABILITY_AURA_BREAK))
            MulModifier(&modifier, UQ_4_12(0.75));
        else
            MulModifier(&modifier, UQ_4_12(1.25));
    }

    // attacker partner's abilities
    if (IsBattlerAlive(BATTLE_PARTNER(battlerAtk)))
    {
        switch (GetBattlerAbility(BATTLE_PARTNER(battlerAtk)))
        {
        case ABILITY_BATTERY:
            if (IS_MOVE_SPECIAL(move))
                MulModifier(&modifier, UQ_4_12(1.3));
            break;
        case ABILITY_POWER_SPOT:
            MulModifier(&modifier, UQ_4_12(1.3));
            break;
        case ABILITY_STEELY_SPIRIT:
            if (moveType == TYPE_STEEL)
                MulModifier(&modifier, UQ_4_12(1.5));
            break;
        }
    }

    // target's abilities
    ability = GetBattlerAbility(battlerDef);
    switch (ability)
    {
    case ABILITY_HEATPROOF:
    case ABILITY_WATER_BUBBLE:
        if (moveType == TYPE_FIRE)
        {
            MulModifier(&modifier, UQ_4_12(0.5));
            if (updateFlags)
                RecordAbilityBattle(battlerDef, ability);
        }
        break;
    case ABILITY_DRY_SKIN:
        if (moveType == TYPE_FIRE)
            MulModifier(&modifier, UQ_4_12(1.25));
        break;
    case ABILITY_FLUFFY:
        if (IsMoveMakingContact(move, battlerAtk))
        {
            MulModifier(&modifier, UQ_4_12(0.5));
            if (updateFlags)
                RecordAbilityBattle(battlerDef, ability);
        }
        if (moveType == TYPE_FIRE)
            MulModifier(&modifier, UQ_4_12(2.0));
        break;
    }

    holdEffectAtk = GetBattlerHoldEffect(battlerAtk, TRUE);
    holdEffectParamAtk = GetBattlerHoldEffectParam(battlerAtk);
    if (holdEffectParamAtk > 100)
        holdEffectParamAtk = 100;

    holdEffectModifier = UQ_4_12(1.0) + sPercentToModifier[holdEffectParamAtk];

    // attacker's hold effect
    switch (holdEffectAtk)
    {
    case HOLD_EFFECT_MUSCLE_BAND:
        if (IS_MOVE_PHYSICAL(move))
            MulModifier(&modifier, holdEffectModifier);
        break;
    case HOLD_EFFECT_WISE_GLASSES:
        if (IS_MOVE_SPECIAL(move))
            MulModifier(&modifier, holdEffectModifier);
        break;
    case HOLD_EFFECT_LUSTROUS_ORB:
        if (gBattleMons[battlerAtk].species == SPECIES_PALKIA && (moveType == TYPE_WATER || moveType == TYPE_DRAGON))
            MulModifier(&modifier, holdEffectModifier);
        break;
    case HOLD_EFFECT_ADAMANT_ORB:
        if (gBattleMons[battlerAtk].species == SPECIES_DIALGA && (moveType == TYPE_STEEL || moveType == TYPE_DRAGON))
            MulModifier(&modifier, holdEffectModifier);
        break;
    case HOLD_EFFECT_GRISEOUS_ORB:
        if (gBattleMons[battlerAtk].species == SPECIES_GIRATINA && (moveType == TYPE_GHOST || moveType == TYPE_DRAGON))
            MulModifier(&modifier, holdEffectModifier);
        break;
    case HOLD_EFFECT_SOUL_DEW:
        #if B_SOUL_DEW_BOOST >= GEN_7
        if ((gBattleMons[battlerAtk].species == SPECIES_LATIAS || gBattleMons[battlerAtk].species == SPECIES_LATIOS) && (moveType == TYPE_PSYCHIC || moveType == TYPE_DRAGON))
        #else
        if ((gBattleMons[battlerAtk].species == SPECIES_LATIAS || gBattleMons[battlerAtk].species == SPECIES_LATIOS) && !(gBattleTypeFlags & BATTLE_TYPE_FRONTIER))
        #endif
            MulModifier(&modifier, holdEffectModifier);
        break;
    case HOLD_EFFECT_GEMS:
        if (gSpecialStatuses[battlerAtk].gemBoost && gBattleMons[battlerAtk].item)
            MulModifier(&modifier, UQ_4_12(1.0) + sPercentToModifier[gSpecialStatuses[battlerAtk].gemParam]);
        break;
    case HOLD_EFFECT_BUG_POWER:
    case HOLD_EFFECT_STEEL_POWER:
    case HOLD_EFFECT_GROUND_POWER:
    case HOLD_EFFECT_ROCK_POWER:
    case HOLD_EFFECT_GRASS_POWER:
    case HOLD_EFFECT_DARK_POWER:
    case HOLD_EFFECT_FIGHTING_POWER:
    case HOLD_EFFECT_ELECTRIC_POWER:
    case HOLD_EFFECT_WATER_POWER:
    case HOLD_EFFECT_FLYING_POWER:
    case HOLD_EFFECT_POISON_POWER:
    case HOLD_EFFECT_ICE_POWER:
    case HOLD_EFFECT_GHOST_POWER:
    case HOLD_EFFECT_PSYCHIC_POWER:
    case HOLD_EFFECT_FIRE_POWER:
    case HOLD_EFFECT_DRAGON_POWER:
    case HOLD_EFFECT_NORMAL_POWER:
    case HOLD_EFFECT_FAIRY_POWER:
        for (i = 0; i < ARRAY_COUNT(sHoldEffectToType); i++)
        {
            if (holdEffectAtk == sHoldEffectToType[i][0])
            {
                if (moveType == sHoldEffectToType[i][1])
                    MulModifier(&modifier, holdEffectModifier);
                break;
            }
        }
        break;
    case HOLD_EFFECT_PLATE:
        if (moveType == ItemId_GetSecondaryId(gBattleMons[battlerAtk].item))
            MulModifier(&modifier, holdEffectModifier);
        break;
    }

    // move effect
    switch (gBattleMoves[move].effect)
    {
    case EFFECT_FACADE:
        if (gBattleMons[battlerAtk].status1 & (STATUS1_BURN | STATUS1_PSN_ANY | STATUS1_PARALYSIS))
            MulModifier(&modifier, UQ_4_12(2.0));
        break;
    case EFFECT_BRINE:
        if (gBattleMons[battlerDef].hp <= (gBattleMons[battlerDef].maxHP / 2))
            MulModifier(&modifier, UQ_4_12(2.0));
        break;
    case EFFECT_VENOSHOCK:
        if (gBattleMons[battlerDef].status1 & STATUS1_PSN_ANY)
            MulModifier(&modifier, UQ_4_12(2.0));
        break;
    case EFFECT_RETALIATE:
        if (gSideTimers[atkSide].retaliateTimer == 1)
            MulModifier(&modifier, UQ_4_12(2.0));
        break;
    case EFFECT_SOLARBEAM:
        if (IsBattlerWeatherAffected(battlerAtk, (WEATHER_HAIL_ANY | WEATHER_SANDSTORM_ANY | WEATHER_RAIN_ANY)))
            MulModifier(&modifier, UQ_4_12(0.5));
        break;
    case EFFECT_STOMPING_TANTRUM:
        if (gBattleStruct->lastMoveFailed & gBitTable[battlerAtk])
            MulModifier(&modifier, UQ_4_12(2.0));
        break;
    case EFFECT_BULLDOZE:
    case EFFECT_MAGNITUDE:
    case EFFECT_EARTHQUAKE:
        if (gFieldStatuses & STATUS_FIELD_GRASSY_TERRAIN && !(gStatuses3[battlerDef] & STATUS3_SEMI_INVULNERABLE))
            MulModifier(&modifier, UQ_4_12(0.5));
        break;
    case EFFECT_KNOCK_OFF:
        if (gBattleMons[battlerDef].item != ITEM_NONE && GetBattlerAbility(battlerDef) != ABILITY_STICKY_HOLD)
            MulModifier(&modifier, UQ_4_12(1.5));
        break;
    }

    // various effecs
    if (gProtectStructs[battlerAtk].helpingHand)
        MulModifier(&modifier, UQ_4_12(1.5));
    if (gStatuses3[battlerAtk] & STATUS3_CHARGED_UP && moveType == TYPE_ELECTRIC)
        MulModifier(&modifier, UQ_4_12(2.0));
    if (gStatuses3[battlerAtk] & STATUS3_ME_FIRST)
        MulModifier(&modifier, UQ_4_12(1.5));
    if (gFieldStatuses & STATUS_FIELD_GRASSY_TERRAIN && moveType == TYPE_GRASS && IsBattlerGrounded(battlerAtk) && !(gStatuses3[battlerAtk] & STATUS3_SEMI_INVULNERABLE))
        MulModifier(&modifier, (B_TERRAIN_TYPE_BOOST >= GEN_8) ? UQ_4_12(1.3) : UQ_4_12(1.5));
    if (gFieldStatuses & STATUS_FIELD_MISTY_TERRAIN && moveType == TYPE_DRAGON && IsBattlerGrounded(battlerDef) && !(gStatuses3[battlerDef] & STATUS3_SEMI_INVULNERABLE))
        MulModifier(&modifier, UQ_4_12(0.5));
    if (gFieldStatuses & STATUS_FIELD_ELECTRIC_TERRAIN && moveType == TYPE_ELECTRIC && IsBattlerGrounded(battlerAtk) && !(gStatuses3[battlerAtk] & STATUS3_SEMI_INVULNERABLE))
        MulModifier(&modifier, (B_TERRAIN_TYPE_BOOST >= GEN_8) ? UQ_4_12(1.3) : UQ_4_12(1.5));
    if (gFieldStatuses & STATUS_FIELD_PSYCHIC_TERRAIN && moveType == TYPE_PSYCHIC && IsBattlerGrounded(battlerAtk) && !(gStatuses3[battlerAtk] & STATUS3_SEMI_INVULNERABLE))
        MulModifier(&modifier, (B_TERRAIN_TYPE_BOOST >= GEN_8) ? UQ_4_12(1.3) : UQ_4_12(1.5));

    return ApplyModifier(modifier, basePower);
}

static u32 CalcAttackStat(u16 move, u8 battlerAtk, u8 battlerDef, u8 moveType, bool32 isCrit, bool32 updateFlags)
{
    u8 atkStage;
    u32 atkStat;
    u16 modifier;

    if (gBattleMoves[move].effect == EFFECT_FOUL_PLAY)
    {
        if (IS_MOVE_PHYSICAL(move))
        {
            atkStat = gBattleMons[battlerDef].attack;
            atkStage = gBattleMons[battlerDef].statStages[STAT_ATK];
        }
        else
        {
            atkStat = gBattleMons[battlerDef].spAttack;
            atkStage = gBattleMons[battlerDef].statStages[STAT_SPATK];
        }
    }
    else if (gBattleMoves[move].effect == EFFECT_BODY_PRESS)
    {
        atkStat = gBattleMons[battlerAtk].defense;
        atkStage = gBattleMons[battlerAtk].statStages[STAT_DEF];
    }
    else
    {
        if (IS_MOVE_PHYSICAL(move))
        {
            atkStat = gBattleMons[battlerAtk].attack;
            atkStage = gBattleMons[battlerAtk].statStages[STAT_ATK];
        }
        else
        {
            atkStat = gBattleMons[battlerAtk].spAttack;
            atkStage = gBattleMons[battlerAtk].statStages[STAT_SPATK];
        }
    }

    // critical hits ignore attack stat's stage drops
    if (isCrit && atkStage < DEFAULT_STAT_STAGE)
        atkStage = DEFAULT_STAT_STAGE;
    // pokemon with unaware ignore attack stat changes while taking damage
    if (GetBattlerAbility(battlerDef) == ABILITY_UNAWARE)
        atkStage = DEFAULT_STAT_STAGE;

    atkStat *= gStatStageRatios[atkStage][0];
    atkStat /= gStatStageRatios[atkStage][1];

    // apply attack stat modifiers
    modifier = UQ_4_12(1.0);

    // attacker's abilities
    switch (GetBattlerAbility(battlerAtk))
    {
    case ABILITY_HUGE_POWER:
    case ABILITY_PURE_POWER:
        if (IS_MOVE_PHYSICAL(move))
            MulModifier(&modifier, UQ_4_12(2.0));
        break;
    case ABILITY_SLOW_START:
        if (gDisableStructs[battlerAtk].slowStartTimer != 0)
            MulModifier(&modifier, UQ_4_12(0.5));
        break;
    case ABILITY_SOLAR_POWER:
        if (IS_MOVE_SPECIAL(move) && IsBattlerWeatherAffected(battlerAtk, WEATHER_SUN_ANY))
            MulModifier(&modifier, UQ_4_12(1.5));
        break;
    case ABILITY_DEFEATIST:
        if (gBattleMons[battlerAtk].hp <= (gBattleMons[battlerAtk].maxHP / 2))
            MulModifier(&modifier, UQ_4_12(0.5));
        break;
    case ABILITY_FLASH_FIRE:
        if (moveType == TYPE_FIRE && gBattleResources->flags->flags[battlerAtk] & RESOURCE_FLAG_FLASH_FIRE)
            MulModifier(&modifier, UQ_4_12(1.5));
        break;
    case ABILITY_SWARM:
        if (moveType == TYPE_BUG && gBattleMons[battlerAtk].hp <= (gBattleMons[battlerAtk].maxHP / 3))
            MulModifier(&modifier, UQ_4_12(1.5));
        break;
    case ABILITY_TORRENT:
        if (moveType == TYPE_WATER && gBattleMons[battlerAtk].hp <= (gBattleMons[battlerAtk].maxHP / 3))
            MulModifier(&modifier, UQ_4_12(1.5));
        break;
    case ABILITY_BLAZE:
        if (moveType == TYPE_FIRE && gBattleMons[battlerAtk].hp <= (gBattleMons[battlerAtk].maxHP / 3))
            MulModifier(&modifier, UQ_4_12(1.5));
        break;
    case ABILITY_OVERGROW:
        if (moveType == TYPE_GRASS && gBattleMons[battlerAtk].hp <= (gBattleMons[battlerAtk].maxHP / 3))
            MulModifier(&modifier, UQ_4_12(1.5));
        break;
    case ABILITY_PLUS:
    case ABILITY_MINUS:
        if (IsBattlerAlive(BATTLE_PARTNER(battlerAtk)))
        {
            u32 partnerAbility = GetBattlerAbility(BATTLE_PARTNER(battlerAtk));
            if (partnerAbility == ABILITY_PLUS || partnerAbility == ABILITY_MINUS)
                MulModifier(&modifier, UQ_4_12(1.5));
        }
        break;
    case ABILITY_FLOWER_GIFT:
        if (gBattleMons[battlerAtk].species == SPECIES_CHERRIM && IsBattlerWeatherAffected(battlerAtk, WEATHER_SUN_ANY) && IS_MOVE_PHYSICAL(move))
            MulModifier(&modifier, UQ_4_12(1.5));
        break;
    case ABILITY_HUSTLE:
        if (IS_MOVE_PHYSICAL(move))
            MulModifier(&modifier, UQ_4_12(1.5));
        break;
    case ABILITY_STAKEOUT:
        if (gDisableStructs[battlerDef].isFirstTurn == 2) // just switched in
            MulModifier(&modifier, UQ_4_12(2.0));
        break;
    case ABILITY_GUTS:
        if (gBattleMons[battlerAtk].status1 & STATUS1_ANY && IS_MOVE_PHYSICAL(move))
            MulModifier(&modifier, UQ_4_12(1.5));
        break;
    }

    // target's abilities
    switch (GetBattlerAbility(battlerDef))
    {
    case ABILITY_THICK_FAT:
        if (moveType == TYPE_FIRE || moveType == TYPE_ICE)
        {
            MulModifier(&modifier, UQ_4_12(0.5));
            if (updateFlags)
                RecordAbilityBattle(battlerDef, ABILITY_THICK_FAT);
        }
        break;
    case ABILITY_ICE_SCALES:
        if (IS_MOVE_SPECIAL(move))
            MulModifier(&modifier, UQ_4_12(0.5));
        break;
    }

    // ally's abilities
    if (IsBattlerAlive(BATTLE_PARTNER(battlerAtk)))
    {
        switch (GetBattlerAbility(BATTLE_PARTNER(battlerAtk)))
        {
        case ABILITY_FLOWER_GIFT:
            if (gBattleMons[BATTLE_PARTNER(battlerAtk)].species == SPECIES_CHERRIM && IsBattlerWeatherAffected(BATTLE_PARTNER(battlerAtk), WEATHER_SUN_ANY) && IS_MOVE_PHYSICAL(move))
                MulModifier(&modifier, UQ_4_12(1.5));
            break;
        }
    }

    // attacker's hold effect
    switch (GetBattlerHoldEffect(battlerAtk, TRUE))
    {
    case HOLD_EFFECT_THICK_CLUB:
        if ((GET_BASE_SPECIES_ID(gBattleMons[battlerAtk].species) == SPECIES_CUBONE
         || GET_BASE_SPECIES_ID(gBattleMons[battlerAtk].species) == SPECIES_MAROWAK)
         && IS_MOVE_PHYSICAL(move))
            MulModifier(&modifier, UQ_4_12(2.0));
        break;
    case HOLD_EFFECT_DEEP_SEA_TOOTH:
        if (gBattleMons[battlerAtk].species == SPECIES_CLAMPERL && IS_MOVE_SPECIAL(move))
            MulModifier(&modifier, UQ_4_12(2.0));
        break;
    case HOLD_EFFECT_LIGHT_BALL:
        if (gBattleMons[battlerAtk].species == SPECIES_PIKACHU)
            MulModifier(&modifier, UQ_4_12(2.0));
        break;
    case HOLD_EFFECT_CHOICE_BAND:
        if (IS_MOVE_PHYSICAL(move))
            MulModifier(&modifier, UQ_4_12(1.5));
        break;
    case HOLD_EFFECT_CHOICE_SPECS:
        if (IS_MOVE_SPECIAL(move))
            MulModifier(&modifier, UQ_4_12(1.5));
        break;
    }

    // The offensive stats of a Player's Pokémon are boosted by x1.1 (+10%) if they have the 1st badge and 7th badges.
    // Having the 1st badge boosts physical attack while having the 7th badge boosts special attack.
    if (ShouldGetStatBadgeBoost(FLAG_BADGE01_GET, battlerAtk) && IS_MOVE_PHYSICAL(move))
        MulModifier(&modifier, UQ_4_12(1.1));
    if (ShouldGetStatBadgeBoost(FLAG_BADGE07_GET, battlerAtk) && IS_MOVE_SPECIAL(move))
        MulModifier(&modifier, UQ_4_12(1.1));

    return ApplyModifier(modifier, atkStat);
}

static bool32 CanEvolve(u32 species)
{
    u32 i;

    for (i = 0; i < EVOS_PER_MON; i++)
    {
        if (gEvolutionTable[species][i].method
         && gEvolutionTable[species][i].method != EVO_MEGA_EVOLUTION
         && gEvolutionTable[species][i].method != EVO_MOVE_MEGA_EVOLUTION
         && gEvolutionTable[species][i].method != EVO_PRIMAL_REVERSION)
            return TRUE;
    }
    return FALSE;
}

static u32 CalcDefenseStat(u16 move, u8 battlerAtk, u8 battlerDef, u8 moveType, bool32 isCrit, bool32 updateFlags)
{
    bool32 usesDefStat;
    u8 defStage;
    u32 defStat, def, spDef;
    u16 modifier;

    if (gFieldStatuses & STATUS_FIELD_WONDER_ROOM) // the defense stats are swapped
    {
        def = gBattleMons[battlerDef].spDefense;
        spDef = gBattleMons[battlerDef].defense;
    }
    else
    {
        def = gBattleMons[battlerDef].defense;
        spDef = gBattleMons[battlerDef].spDefense;
    }

    if (gBattleMoves[move].effect == EFFECT_PSYSHOCK || IS_MOVE_PHYSICAL(move)) // uses defense stat instead of sp.def
    {
        defStat = def;
        defStage = gBattleMons[battlerDef].statStages[STAT_DEF];
        usesDefStat = TRUE;
    }
    else // is special
    {
        defStat = spDef;
        defStage = gBattleMons[battlerDef].statStages[STAT_SPDEF];
        usesDefStat = FALSE;
    }

    // critical hits ignore positive stat changes
    if (isCrit && defStage > DEFAULT_STAT_STAGE)
        defStage = DEFAULT_STAT_STAGE;
    // pokemon with unaware ignore defense stat changes while dealing damage
    if (GetBattlerAbility(battlerAtk) == ABILITY_UNAWARE)
        defStage = DEFAULT_STAT_STAGE;
    // certain moves also ignore stat changes
    if (gBattleMoves[move].flags & FLAG_STAT_STAGES_IGNORED)
        defStage = DEFAULT_STAT_STAGE;

    defStat *= gStatStageRatios[defStage][0];
    defStat /= gStatStageRatios[defStage][1];

    // apply defense stat modifiers
    modifier = UQ_4_12(1.0);

    // target's abilities
    switch (GetBattlerAbility(battlerDef))
    {
    case ABILITY_MARVEL_SCALE:
        if (gBattleMons[battlerDef].status1 & STATUS1_ANY && usesDefStat)
        {
            MulModifier(&modifier, UQ_4_12(1.5));
            if (updateFlags)
                RecordAbilityBattle(battlerDef, ABILITY_MARVEL_SCALE);
        }
        break;
    case ABILITY_FUR_COAT:
        if (usesDefStat)
        {
            MulModifier(&modifier, UQ_4_12(2.0));
            if (updateFlags)
                RecordAbilityBattle(battlerDef, ABILITY_FUR_COAT);
        }
        break;
    case ABILITY_GRASS_PELT:
        if (gFieldStatuses & STATUS_FIELD_GRASSY_TERRAIN && usesDefStat)
        {
            MulModifier(&modifier, UQ_4_12(1.5));
            if (updateFlags)
                RecordAbilityBattle(battlerDef, ABILITY_GRASS_PELT);
        }
        break;
    case ABILITY_FLOWER_GIFT:
        if (gBattleMons[battlerDef].species == SPECIES_CHERRIM && IsBattlerWeatherAffected(battlerDef, WEATHER_SUN_ANY) && !usesDefStat)
            MulModifier(&modifier, UQ_4_12(1.5));
        break;
    case ABILITY_PUNK_ROCK:
        if (gBattleMoves[move].flags & FLAG_SOUND)
            MulModifier(&modifier, UQ_4_12(2.0));
        break;
    }

    // ally's abilities
    if (IsBattlerAlive(BATTLE_PARTNER(battlerDef)))
    {
        switch (GetBattlerAbility(BATTLE_PARTNER(battlerDef)))
        {
        case ABILITY_FLOWER_GIFT:
            if (gBattleMons[BATTLE_PARTNER(battlerDef)].species == SPECIES_CHERRIM && IsBattlerWeatherAffected(BATTLE_PARTNER(battlerDef), WEATHER_SUN_ANY) && !usesDefStat)
                MulModifier(&modifier, UQ_4_12(1.5));
            break;
        }
    }

    // target's hold effects
    switch (GetBattlerHoldEffect(battlerDef, TRUE))
    {
    case HOLD_EFFECT_DEEP_SEA_SCALE:
        if (gBattleMons[battlerDef].species == SPECIES_CLAMPERL && !usesDefStat)
            MulModifier(&modifier, UQ_4_12(2.0));
        break;
    case HOLD_EFFECT_METAL_POWDER:
        if (gBattleMons[battlerDef].species == SPECIES_DITTO && usesDefStat && !(gBattleMons[battlerDef].status2 & STATUS2_TRANSFORMED))
            MulModifier(&modifier, UQ_4_12(2.0));
        break;
    case HOLD_EFFECT_EVIOLITE:
        if (CanEvolve(gBattleMons[battlerDef].species))
            MulModifier(&modifier, UQ_4_12(1.5));
        break;
    case HOLD_EFFECT_ASSAULT_VEST:
        if (!usesDefStat)
            MulModifier(&modifier, UQ_4_12(1.5));
        break;
#if B_SOUL_DEW_BOOST <= GEN_6
    case HOLD_EFFECT_SOUL_DEW:
        if ((gBattleMons[battlerDef].species == SPECIES_LATIAS || gBattleMons[battlerDef].species == SPECIES_LATIOS)
         && !(gBattleTypeFlags & BATTLE_TYPE_FRONTIER)
         && !usesDefStat)
            MulModifier(&modifier, UQ_4_12(1.5));
        break;
#endif
    }

    // sandstorm sp.def boost for rock types
    if (IS_BATTLER_OF_TYPE(battlerDef, TYPE_ROCK) && WEATHER_HAS_EFFECT && gBattleWeather & WEATHER_SANDSTORM_ANY && !usesDefStat)
        MulModifier(&modifier, UQ_4_12(1.5));

    // The defensive stats of a Player's Pokémon are boosted by x1.1 (+10%) if they have the 5th badge and 7th badges.
    // Having the 5th badge boosts physical defense while having the 7th badge boosts special defense.
    if (ShouldGetStatBadgeBoost(FLAG_BADGE05_GET, battlerDef) && IS_MOVE_PHYSICAL(move))
        MulModifier(&modifier, UQ_4_12(1.1));
    if (ShouldGetStatBadgeBoost(FLAG_BADGE07_GET, battlerDef) && IS_MOVE_SPECIAL(move))
        MulModifier(&modifier, UQ_4_12(1.1));

    return ApplyModifier(modifier, defStat);
}

static u32 CalcFinalDmg(u32 dmg, u16 move, u8 battlerAtk, u8 battlerDef, u8 moveType, u16 typeEffectivenessModifier, bool32 isCrit, bool32 updateFlags)
{
    u32 percentBoost;
    u32 abilityAtk = GetBattlerAbility(battlerAtk);
    u32 abilityDef = GetBattlerAbility(battlerDef);
    u32 defSide = GET_BATTLER_SIDE(battlerDef);
    u16 finalModifier = UQ_4_12(1.0);
    u16 itemDef = gBattleMons[battlerDef].item;

    // check multiple targets in double battle
    if (GetMoveTargetCount(move, battlerAtk, battlerDef) >= 2)
        MulModifier(&finalModifier, UQ_4_12(0.75));

    // take type effectiveness
    MulModifier(&finalModifier, typeEffectivenessModifier);

    // check crit
    if (isCrit)
        dmg = ApplyModifier((B_CRIT_MULTIPLIER >= GEN_6 ? UQ_4_12(1.5) : UQ_4_12(2.0)), dmg);

    // check burn
    if (gBattleMons[battlerAtk].status1 & STATUS1_BURN && IS_MOVE_PHYSICAL(move)
        && gBattleMoves[move].effect != EFFECT_FACADE && abilityAtk != ABILITY_GUTS)
        dmg = ApplyModifier(UQ_4_12(0.5), dmg);

    // check sunny/rain weather
    if (IsBattlerWeatherAffected(battlerAtk, WEATHER_RAIN_ANY))
    {
        if (moveType == TYPE_FIRE)
            dmg = ApplyModifier(UQ_4_12(0.5), dmg);
        else if (moveType == TYPE_WATER)
            dmg = ApplyModifier(UQ_4_12(1.5), dmg);
    }
    else if (IsBattlerWeatherAffected(battlerAtk, WEATHER_SUN_ANY))
    {
        if (moveType == TYPE_FIRE)
            dmg = ApplyModifier(UQ_4_12(1.5), dmg);
        else if (moveType == TYPE_WATER)
            dmg = ApplyModifier(UQ_4_12(0.5), dmg);
    }

    // check stab
    if (IS_BATTLER_OF_TYPE(battlerAtk, moveType) && move != MOVE_STRUGGLE)
    {
        if (abilityAtk == ABILITY_ADAPTABILITY)
            MulModifier(&finalModifier, UQ_4_12(2.0));
        else
            MulModifier(&finalModifier, UQ_4_12(1.5));
    }

    // reflect, light screen, aurora veil
    if (((gSideStatuses[defSide] & SIDE_STATUS_REFLECT && IS_MOVE_PHYSICAL(move))
            || (gSideStatuses[defSide] & SIDE_STATUS_LIGHTSCREEN && IS_MOVE_SPECIAL(move))
            || (gSideStatuses[defSide] & SIDE_STATUS_AURORA_VEIL))
        && abilityAtk != ABILITY_INFILTRATOR)
    {
        if (gBattleTypeFlags & BATTLE_TYPE_DOUBLE)
            MulModifier(&finalModifier, UQ_4_12(0.66));
        else
            MulModifier(&finalModifier, UQ_4_12(0.5));
    }

    // attacker's abilities
    switch (abilityAtk)
    {
    case ABILITY_TINTED_LENS:
        if (typeEffectivenessModifier <= UQ_4_12(0.5))
            MulModifier(&finalModifier, UQ_4_12(2.0));
        break;
    case ABILITY_SNIPER:
        if (isCrit)
            MulModifier(&finalModifier, UQ_4_12(1.5));
        break;
    case ABILITY_NEUROFORCE:
        if (typeEffectivenessModifier >= UQ_4_12(2.0))
            MulModifier(&finalModifier, UQ_4_12(1.25));
        break;
    }

    // target's abilities
    switch (abilityDef)
    {
    case ABILITY_MULTISCALE:
    case ABILITY_SHADOW_SHIELD:
        if (BATTLER_MAX_HP(battlerDef))
            MulModifier(&finalModifier, UQ_4_12(0.5));
        break;
    case ABILITY_FILTER:
    case ABILITY_SOLID_ROCK:
    case ABILITY_PRISM_ARMOR:
        if (typeEffectivenessModifier >= UQ_4_12(2.0))
            MulModifier(&finalModifier, UQ_4_12(0.75));
        break;
    }

    // target's ally's abilities
    if (IsBattlerAlive(BATTLE_PARTNER(battlerDef)))
    {
        switch (GetBattlerAbility(BATTLE_PARTNER(battlerDef)))
        {
        case ABILITY_FRIEND_GUARD:
            MulModifier(&finalModifier, UQ_4_12(0.75));
            break;
        }
    }

    // attacker's hold effect
    switch (GetBattlerHoldEffect(battlerAtk, TRUE))
    {
    case HOLD_EFFECT_METRONOME:
        percentBoost = min((gBattleStruct->sameMoveTurns[battlerAtk] * GetBattlerHoldEffectParam(battlerAtk)), 100);
        MulModifier(&finalModifier, UQ_4_12(1.0) + sPercentToModifier[percentBoost]);
        break;
    case HOLD_EFFECT_EXPERT_BELT:
        if (typeEffectivenessModifier >= UQ_4_12(2.0))
            MulModifier(&finalModifier, UQ_4_12(1.2));
        break;
    case HOLD_EFFECT_LIFE_ORB:
        MulModifier(&finalModifier, UQ_4_12(1.3));
        break;
    }

    // target's hold effect
    switch (GetBattlerHoldEffect(battlerDef, TRUE))
    {
    // berries reducing dmg
    case HOLD_EFFECT_RESIST_BERRY:
        if (moveType == GetBattlerHoldEffectParam(battlerDef)
            && (moveType == TYPE_NORMAL || typeEffectivenessModifier >= UQ_4_12(2.0))
            && !UnnerveOn(battlerDef, itemDef))
        {
            if (abilityDef == ABILITY_RIPEN)
                MulModifier(&finalModifier, UQ_4_12(0.25));
            else
                MulModifier(&finalModifier, UQ_4_12(0.5));
            if (updateFlags)
                gSpecialStatuses[battlerDef].berryReduced = TRUE;
        }
        break;
    }

    if (gBattleMoves[move].flags & FLAG_DMG_MINIMIZE    && gStatuses3[battlerDef] & STATUS3_MINIMIZED)
        MulModifier(&finalModifier, UQ_4_12(2.0));
    if (gBattleMoves[move].flags & FLAG_DMG_UNDERGROUND && gStatuses3[battlerDef] & STATUS3_UNDERGROUND)
        MulModifier(&finalModifier, UQ_4_12(2.0));
    if (gBattleMoves[move].flags & FLAG_DMG_UNDERWATER  && gStatuses3[battlerDef] & STATUS3_UNDERWATER)
        MulModifier(&finalModifier, UQ_4_12(2.0));
    if (gBattleMoves[move].flags & FLAG_DMG_2X_IN_AIR   && gStatuses3[battlerDef] & STATUS3_ON_AIR)
        MulModifier(&finalModifier, UQ_4_12(2.0));

    dmg = ApplyModifier(finalModifier, dmg);
    if (dmg == 0)
        dmg = 1;

    return dmg;
}

s32 CalculateMoveDamage(u16 move, u8 battlerAtk, u8 battlerDef, u8 moveType, s32 fixedBasePower, bool32 isCrit, bool32 randomFactor, bool32 updateFlags)
{
    s32 dmg;
    u16 typeEffectivenessModifier;

    typeEffectivenessModifier = CalcTypeEffectivenessMultiplier(move, moveType, battlerAtk, battlerDef, updateFlags);

    // Don't calculate damage if the move has no effect on target.
    if (typeEffectivenessModifier == UQ_4_12(0))
        return 0;

    if (fixedBasePower)
        gBattleMovePower = fixedBasePower;
    else
        gBattleMovePower = CalcMoveBasePowerAfterModifiers(move, battlerAtk, battlerDef, moveType, updateFlags);

    // long dmg basic formula
    dmg = ((gBattleMons[battlerAtk].level * 2) / 5) + 2;
    dmg *= gBattleMovePower;
    dmg *= CalcAttackStat(move, battlerAtk, battlerDef, moveType, isCrit, updateFlags);
    dmg /= CalcDefenseStat(move, battlerAtk, battlerDef, moveType, isCrit, updateFlags);
    dmg = (dmg / 50) + 2;

    // Calculate final modifiers.
    dmg = CalcFinalDmg(dmg, move, battlerAtk, battlerDef, moveType, typeEffectivenessModifier, isCrit, updateFlags);

    // Add a random factor.
    if (randomFactor)
    {
        dmg *= 100 - (Random() % 16);
        dmg /= 100;
    }

    if (dmg == 0)
        dmg = 1;

    return dmg;
}

static void MulByTypeEffectiveness(u16 *modifier, u16 move, u8 moveType, u8 battlerDef, u8 defType, u8 battlerAtk, bool32 recordAbilities)
{
    u16 mod = GetTypeModifier(moveType, defType);

    if (mod == UQ_4_12(0.0) && GetBattlerHoldEffect(battlerDef, TRUE) == HOLD_EFFECT_RING_TARGET)
    {
        mod = UQ_4_12(1.0);
        if (recordAbilities)
            RecordItemEffectBattle(battlerDef, HOLD_EFFECT_RING_TARGET);
    }
    else if ((moveType == TYPE_FIGHTING || moveType == TYPE_NORMAL) && defType == TYPE_GHOST && gBattleMons[battlerDef].status2 & STATUS2_FORESIGHT && mod == UQ_4_12(0.0))
    {
        mod = UQ_4_12(1.0);
    }
    else if ((moveType == TYPE_FIGHTING || moveType == TYPE_NORMAL) && defType == TYPE_GHOST && GetBattlerAbility(battlerAtk) == ABILITY_SCRAPPY && mod == UQ_4_12(0.0))
    {
        mod = UQ_4_12(1.0);
        if (recordAbilities)
            RecordAbilityBattle(battlerAtk, ABILITY_SCRAPPY);
    }

    if (moveType == TYPE_PSYCHIC && defType == TYPE_DARK && gStatuses3[battlerDef] & STATUS3_MIRACLE_EYED && mod == UQ_4_12(0.0))
        mod = UQ_4_12(1.0);
    if (gBattleMoves[move].effect == EFFECT_FREEZE_DRY && defType == TYPE_WATER)
        mod = UQ_4_12(2.0);
    if (moveType == TYPE_GROUND && defType == TYPE_FLYING && IsBattlerGrounded(battlerDef) && mod == UQ_4_12(0.0))
        mod = UQ_4_12(1.0);

    if (gProtectStructs[battlerDef].kingsShielded && gBattleMoves[move].effect != EFFECT_FEINT)
        mod = UQ_4_12(1.0);

    // WEATHER_STRONG_WINDS weakens Super Effective moves against Flying-type Pokémon
    if (WEATHER_HAS_EFFECT && gBattleWeather & WEATHER_STRONG_WINDS)
    {
        if (defType == TYPE_FLYING && mod >= UQ_4_12(2.0))
            mod = UQ_4_12(1.0);
    }

    MulModifier(modifier, mod);
}

static void UpdateMoveResultFlags(u16 modifier)
{
    if (modifier == UQ_4_12(0.0))
    {
        gMoveResultFlags |= MOVE_RESULT_DOESNT_AFFECT_FOE;
        gMoveResultFlags &= ~(MOVE_RESULT_NOT_VERY_EFFECTIVE | MOVE_RESULT_SUPER_EFFECTIVE);
    }
    else if (modifier == UQ_4_12(1.0))
    {
        gMoveResultFlags &= ~(MOVE_RESULT_NOT_VERY_EFFECTIVE | MOVE_RESULT_SUPER_EFFECTIVE | MOVE_RESULT_DOESNT_AFFECT_FOE);
    }
    else if (modifier > UQ_4_12(1.0))
    {
        gMoveResultFlags |= MOVE_RESULT_SUPER_EFFECTIVE;
        gMoveResultFlags &= ~(MOVE_RESULT_NOT_VERY_EFFECTIVE | MOVE_RESULT_DOESNT_AFFECT_FOE);
    }
    else //if (modifier < UQ_4_12(1.0))
    {
        gMoveResultFlags |= MOVE_RESULT_NOT_VERY_EFFECTIVE;
        gMoveResultFlags &= ~(MOVE_RESULT_SUPER_EFFECTIVE | MOVE_RESULT_DOESNT_AFFECT_FOE);
    }
}

static u16 CalcTypeEffectivenessMultiplierInternal(u16 move, u8 moveType, u8 battlerAtk, u8 battlerDef, bool32 recordAbilities, u16 modifier)
{
    MulByTypeEffectiveness(&modifier, move, moveType, battlerDef, gBattleMons[battlerDef].type1, battlerAtk, recordAbilities);
    if (gBattleMons[battlerDef].type2 != gBattleMons[battlerDef].type1)
        MulByTypeEffectiveness(&modifier, move, moveType, battlerDef, gBattleMons[battlerDef].type2, battlerAtk, recordAbilities);
    if (gBattleMons[battlerDef].type3 != TYPE_MYSTERY && gBattleMons[battlerDef].type3 != gBattleMons[battlerDef].type2
        && gBattleMons[battlerDef].type3 != gBattleMons[battlerDef].type1)
        MulByTypeEffectiveness(&modifier, move, moveType, battlerDef, gBattleMons[battlerDef].type3, battlerAtk, recordAbilities);

    if (moveType == TYPE_GROUND && !IsBattlerGrounded(battlerDef) && !(gBattleMoves[move].flags & FLAG_DMG_UNGROUNDED_IGNORE_TYPE_IF_FLYING))
    {
        modifier = UQ_4_12(0.0);
        if (recordAbilities && GetBattlerAbility(battlerDef) == ABILITY_LEVITATE)
        {
            gLastUsedAbility = ABILITY_LEVITATE;
            gMoveResultFlags |= (MOVE_RESULT_MISSED | MOVE_RESULT_DOESNT_AFFECT_FOE);
            gLastLandedMoves[battlerDef] = 0;
            gBattleCommunication[MISS_TYPE] = B_MSG_GROUND_MISS;
            RecordAbilityBattle(battlerDef, ABILITY_LEVITATE);
        }
    }

    // Thousand Arrows ignores type modifiers for flying mons
    if (!IsBattlerGrounded(battlerDef) && (gBattleMoves[move].flags & FLAG_DMG_UNGROUNDED_IGNORE_TYPE_IF_FLYING)
        && (gBattleMons[battlerDef].type1 == TYPE_FLYING || gBattleMons[battlerDef].type2 == TYPE_FLYING || gBattleMons[battlerDef].type3 == TYPE_FLYING))
    {
        modifier = UQ_4_12(1.0);
    }

    if (((GetBattlerAbility(battlerDef) == ABILITY_WONDER_GUARD && modifier <= UQ_4_12(1.0))
        || (GetBattlerAbility(battlerDef) == ABILITY_TELEPATHY && battlerDef == BATTLE_PARTNER(battlerAtk)))
        && gBattleMoves[move].power)
    {
        modifier = UQ_4_12(0.0);
        if (recordAbilities)
        {
            gLastUsedAbility = gBattleMons[battlerDef].ability;
            gMoveResultFlags |= MOVE_RESULT_MISSED;
            gLastLandedMoves[battlerDef] = 0;
            gBattleCommunication[MISS_TYPE] = B_MSG_AVOIDED_DMG;
            RecordAbilityBattle(battlerDef, gBattleMons[battlerDef].ability);
        }
    }

    return modifier;
}

u16 CalcTypeEffectivenessMultiplier(u16 move, u8 moveType, u8 battlerAtk, u8 battlerDef, bool32 recordAbilities)
{
    u16 modifier = UQ_4_12(1.0);

    if (move != MOVE_STRUGGLE && moveType != TYPE_MYSTERY)
    {
        modifier = CalcTypeEffectivenessMultiplierInternal(move, moveType, battlerAtk, battlerDef, recordAbilities, modifier);
        if (gBattleMoves[move].effect == EFFECT_TWO_TYPED_MOVE)
            modifier = CalcTypeEffectivenessMultiplierInternal(move, gBattleMoves[move].argument, battlerAtk, battlerDef, recordAbilities, modifier);
    }

    if (recordAbilities)
        UpdateMoveResultFlags(modifier);
    return modifier;
}

u16 CalcPartyMonTypeEffectivenessMultiplier(u16 move, u16 speciesDef, u16 abilityDef)
{
    u16 modifier = UQ_4_12(1.0);
    u8 moveType = gBattleMoves[move].type;

    if (move != MOVE_STRUGGLE && moveType != TYPE_MYSTERY)
    {
        MulByTypeEffectiveness(&modifier, move, moveType, 0, gBaseStats[speciesDef].type1, 0, FALSE);
        if (gBaseStats[speciesDef].type2 != gBaseStats[speciesDef].type1)
            MulByTypeEffectiveness(&modifier, move, moveType, 0, gBaseStats[speciesDef].type2, 0, FALSE);

        if (moveType == TYPE_GROUND && abilityDef == ABILITY_LEVITATE && !(gFieldStatuses & STATUS_FIELD_GRAVITY))
            modifier = UQ_4_12(0.0);
        if (abilityDef == ABILITY_WONDER_GUARD && modifier <= UQ_4_12(1.0) && gBattleMoves[move].power)
            modifier = UQ_4_12(0.0);
    }

    UpdateMoveResultFlags(modifier);
    return modifier;
}

u16 GetTypeModifier(u8 atkType, u8 defType)
{
    if (B_FLAG_INVERSE_BATTLE != 0 && FlagGet(B_FLAG_INVERSE_BATTLE))
        return sInverseTypeEffectivenessTable[atkType][defType];
    else
        return sTypeEffectivenessTable[atkType][defType];
}

s32 GetStealthHazardDamage(u8 hazardType, u8 battlerId)
{
    u8 type1 = gBattleMons[battlerId].type1;
    u8 type2 = gBattleMons[battlerId].type2;
    u32 maxHp = gBattleMons[battlerId].maxHP;
    s32 dmg = 0;
    u16 modifier = UQ_4_12(1.0);

    MulModifier(&modifier, GetTypeModifier(hazardType, type1));
    if (type2 != type1)
        MulModifier(&modifier, GetTypeModifier(hazardType, type2));

    switch (modifier)
    {
    case UQ_4_12(0.0):
        dmg = 0;
        break;
    case UQ_4_12(0.25):
        dmg = maxHp / 32;
        if (dmg == 0)
            dmg = 1;
        break;
    case UQ_4_12(0.5):
        dmg = maxHp / 16;
        if (dmg == 0)
            dmg = 1;
        break;
    case UQ_4_12(1.0):
        dmg = maxHp / 8;
        if (dmg == 0)
            dmg = 1;
        break;
    case UQ_4_12(2.0):
        dmg = maxHp / 4;
        if (dmg == 0)
            dmg = 1;
        break;
    case UQ_4_12(4.0):
        dmg = maxHp / 2;
        if (dmg == 0)
            dmg = 1;
        break;
    }

    return dmg;
}

bool32 IsPartnerMonFromSameTrainer(u8 battlerId)
{
    if (GetBattlerSide(battlerId) == B_SIDE_OPPONENT && gBattleTypeFlags & BATTLE_TYPE_TWO_OPPONENTS)
        return FALSE;
    else if (GetBattlerSide(battlerId) == B_SIDE_PLAYER && gBattleTypeFlags & BATTLE_TYPE_INGAME_PARTNER)
        return FALSE;
    else if (gBattleTypeFlags & BATTLE_TYPE_MULTI)
        return FALSE;
    else
        return TRUE;
}

u16 GetMegaEvolutionSpecies(u16 preEvoSpecies, u16 heldItemId)
{
    u32 i;

    for (i = 0; i < EVOS_PER_MON; i++)
    {
        if ((gEvolutionTable[preEvoSpecies][i].method == EVO_MEGA_EVOLUTION
         || gEvolutionTable[preEvoSpecies][i].method == EVO_PRIMAL_REVERSION)
         && gEvolutionTable[preEvoSpecies][i].param == heldItemId)
            return gEvolutionTable[preEvoSpecies][i].targetSpecies;
    }
    return SPECIES_NONE;
}

u16 GetWishMegaEvolutionSpecies(u16 preEvoSpecies, u16 moveId1, u16 moveId2, u16 moveId3, u16 moveId4)
{
    u32 i, par;

    for (i = 0; i < EVOS_PER_MON; i++)
    {
        if (gEvolutionTable[preEvoSpecies][i].method == EVO_MOVE_MEGA_EVOLUTION)
        {
            par = gEvolutionTable[preEvoSpecies][i].param;
            if (par == moveId1 || par == moveId2 || par == moveId3 || par == moveId4)
                return gEvolutionTable[preEvoSpecies][i].targetSpecies;
        }
    }
    return SPECIES_NONE;
}

bool32 CanMegaEvolve(u8 battlerId)
{
    u32 itemId, holdEffect, species;
    struct Pokemon *mon;
    u8 battlerPosition = GetBattlerPosition(battlerId);
    u8 partnerPosition = GetBattlerPosition(BATTLE_PARTNER(battlerId));
    struct MegaEvolutionData *mega = &(((struct ChooseMoveStruct*)(&gBattleResources->bufferA[gActiveBattler][4]))->mega);

#ifdef ITEM_EXPANSION
    // Check if Player has a Mega Bracelet
    if ((GetBattlerPosition(battlerId) == B_POSITION_PLAYER_LEFT || (!(gBattleTypeFlags & BATTLE_TYPE_MULTI) && GetBattlerPosition(battlerId) == B_POSITION_PLAYER_RIGHT))
     && !CheckBagHasItem(ITEM_MEGA_BRACELET, 1))
        return FALSE;
#endif

    // Check if trainer already mega evolved a pokemon.
    if (mega->alreadyEvolved[battlerPosition])
        return FALSE;
    if (gBattleTypeFlags & BATTLE_TYPE_DOUBLE)
    {
        if (IsPartnerMonFromSameTrainer(battlerId)
            && (mega->alreadyEvolved[partnerPosition] || (mega->toEvolve & gBitTable[BATTLE_PARTNER(battlerId)])))
            return FALSE;
    }

    // Gets mon data.
    if (GetBattlerSide(battlerId) == B_SIDE_OPPONENT)
        mon = &gEnemyParty[gBattlerPartyIndexes[battlerId]];
    else
        mon = &gPlayerParty[gBattlerPartyIndexes[battlerId]];

    species = GetMonData(mon, MON_DATA_SPECIES);
    itemId = GetMonData(mon, MON_DATA_HELD_ITEM);

    // Check if there is an entry in the evolution table for regular Mega Evolution.
    if (GetMegaEvolutionSpecies(species, itemId) != SPECIES_NONE)
    {
        if (B_ENABLE_DEBUG && gBattleStruct->debugHoldEffects[battlerId])
            holdEffect = gBattleStruct->debugHoldEffects[battlerId];
        else if (itemId == ITEM_ENIGMA_BERRY)
            holdEffect = gEnigmaBerries[battlerId].holdEffect;
        else
            holdEffect = ItemId_GetHoldEffect(itemId);

        // Can Mega Evolve via Mega Stone.
        if (holdEffect == HOLD_EFFECT_MEGA_STONE)
        {
            gBattleStruct->mega.isWishMegaEvo = FALSE;
            return TRUE;
        }

        // Can undergo Primal Reversion.
        if (holdEffect == HOLD_EFFECT_PRIMAL_ORB)
        {
            gBattleStruct->mega.isWishMegaEvo = FALSE;
            gBattleStruct->mega.isPrimalReversion = TRUE;
            return TRUE;
        }
    }

    // Check if there is an entry in the evolution table for Wish Mega Evolution.
    if (GetWishMegaEvolutionSpecies(species, GetMonData(mon, MON_DATA_MOVE1), GetMonData(mon, MON_DATA_MOVE2), GetMonData(mon, MON_DATA_MOVE3), GetMonData(mon, MON_DATA_MOVE4)))
    {
        gBattleStruct->mega.isWishMegaEvo = TRUE;
        return TRUE;
    }

    // No checks passed, the mon CAN'T mega evolve.
    return FALSE;
}

void UndoMegaEvolution(u32 monId)
{
    u16 baseSpecies = GET_BASE_SPECIES_ID(GetMonData(&gPlayerParty[monId], MON_DATA_SPECIES));

    if (gBattleStruct->mega.evolvedPartyIds[B_SIDE_PLAYER] & gBitTable[monId])
    {
        gBattleStruct->mega.evolvedPartyIds[B_SIDE_PLAYER] &= ~(gBitTable[monId]);
        SetMonData(&gPlayerParty[monId], MON_DATA_SPECIES, &gBattleStruct->mega.playerEvolvedSpecies);
        CalculateMonStats(&gPlayerParty[monId]);
    }
    else if (gBattleStruct->mega.primalRevertedPartyIds[B_SIDE_PLAYER] & gBitTable[monId])
    {
        gBattleStruct->mega.primalRevertedPartyIds[B_SIDE_PLAYER] &= ~(gBitTable[monId]);
        SetMonData(&gPlayerParty[monId], MON_DATA_SPECIES, &baseSpecies);
        CalculateMonStats(&gPlayerParty[monId]);
    }
    // While not exactly a mega evolution, Zygarde follows the same rules.
    else if (GetMonData(&gPlayerParty[monId], MON_DATA_SPECIES, NULL) == SPECIES_ZYGARDE_COMPLETE)
    {
        SetMonData(&gPlayerParty[monId], MON_DATA_SPECIES, &gBattleStruct->changedSpecies[monId]);
        gBattleStruct->changedSpecies[monId] = 0;
        CalculateMonStats(&gPlayerParty[monId]);
    }
}

void UndoFormChange(u32 monId, u32 side, bool32 isSwitchingOut)
{
    u32 i, currSpecies;
    struct Pokemon *party = (side == B_SIDE_PLAYER) ? gPlayerParty : gEnemyParty;
<<<<<<< HEAD
    static const u16 species[][2] = // changed form id, default form id
    {
        {SPECIES_MIMIKYU_BUSTED, SPECIES_MIMIKYU},
        {SPECIES_GRENINJA_ASH, SPECIES_GRENINJA_BATTLE_BOND},
        {SPECIES_MELOETTA_PIROUETTE, SPECIES_MELOETTA},
        {SPECIES_AEGISLASH_BLADE, SPECIES_AEGISLASH},
        {SPECIES_DARMANITAN_ZEN_MODE, SPECIES_DARMANITAN},
        {SPECIES_MINIOR, SPECIES_MINIOR_CORE_RED},
        {SPECIES_MINIOR_METEOR_BLUE, SPECIES_MINIOR_CORE_BLUE},
        {SPECIES_MINIOR_METEOR_GREEN, SPECIES_MINIOR_CORE_GREEN},
        {SPECIES_MINIOR_METEOR_INDIGO, SPECIES_MINIOR_CORE_INDIGO},
        {SPECIES_MINIOR_METEOR_ORANGE, SPECIES_MINIOR_CORE_ORANGE},
        {SPECIES_MINIOR_METEOR_VIOLET, SPECIES_MINIOR_CORE_VIOLET},
        {SPECIES_MINIOR_METEOR_YELLOW, SPECIES_MINIOR_CORE_YELLOW},
        {SPECIES_WISHIWASHI_SCHOOL, SPECIES_WISHIWASHI},
        {SPECIES_CRAMORANT_GORGING, SPECIES_CRAMORANT},
        {SPECIES_CRAMORANT_GULPING, SPECIES_CRAMORANT},
    };

    if (isSwitchingOut) // Don't revert Mimikyu, Greninja, Meloetta when switching out
        i = 3;
    else
        i = 0;

=======
    static const u16 species[][3] =
    {
        // Changed Form ID             Default Form ID               Should change on switch
        {SPECIES_MIMIKYU_BUSTED,       SPECIES_MIMIKYU,              FALSE},
        {SPECIES_GRENINJA_ASH,         SPECIES_GRENINJA_BATTLE_BOND, FALSE},
        {SPECIES_AEGISLASH_BLADE,      SPECIES_AEGISLASH,            TRUE},
        {SPECIES_DARMANITAN_ZEN_MODE,  SPECIES_DARMANITAN,           TRUE},
        {SPECIES_MINIOR,               SPECIES_MINIOR_CORE_RED,      TRUE},
        {SPECIES_MINIOR_METEOR_BLUE,   SPECIES_MINIOR_CORE_BLUE,     TRUE},
        {SPECIES_MINIOR_METEOR_GREEN,  SPECIES_MINIOR_CORE_GREEN,    TRUE},
        {SPECIES_MINIOR_METEOR_INDIGO, SPECIES_MINIOR_CORE_INDIGO,   TRUE},
        {SPECIES_MINIOR_METEOR_ORANGE, SPECIES_MINIOR_CORE_ORANGE,   TRUE},
        {SPECIES_MINIOR_METEOR_VIOLET, SPECIES_MINIOR_CORE_VIOLET,   TRUE},
        {SPECIES_MINIOR_METEOR_YELLOW, SPECIES_MINIOR_CORE_YELLOW,   TRUE},
        {SPECIES_WISHIWASHI_SCHOOL,    SPECIES_WISHIWASHI,           TRUE},
        {SPECIES_CRAMORANT_GORGING,    SPECIES_CRAMORANT,            TRUE},
        {SPECIES_CRAMORANT_GULPING,    SPECIES_CRAMORANT,            TRUE},
        {SPECIES_MORPEKO_HANGRY,       SPECIES_MORPEKO,              TRUE},
    };

>>>>>>> 6c70a6b8
    currSpecies = GetMonData(&party[monId], MON_DATA_SPECIES, NULL);
    for (i = 0; i < ARRAY_COUNT(species); i++)
    {
        if (currSpecies == species[i][0] && (!isSwitchingOut || species[i][2] == TRUE))
        {
            SetMonData(&party[monId], MON_DATA_SPECIES, &species[i][1]);
            CalculateMonStats(&party[monId]);
            break;
        }
    }
}

bool32 DoBattlersShareType(u32 battler1, u32 battler2)
{
    s32 i;
    u8 types1[3] = {gBattleMons[battler1].type1, gBattleMons[battler1].type2, gBattleMons[battler1].type3};
    u8 types2[3] = {gBattleMons[battler2].type1, gBattleMons[battler2].type2, gBattleMons[battler2].type3};

    if (types1[2] == TYPE_MYSTERY)
        types1[2] = types1[0];
    if (types2[2] == TYPE_MYSTERY)
        types2[2] = types2[0];

    for (i = 0; i < 3; i++)
    {
        if (types1[i] == types2[0] || types1[i] == types2[1] || types1[i] == types2[2])
            return TRUE;
    }

    return FALSE;
}

bool32 CanBattlerGetOrLoseItem(u8 battlerId, u16 itemId)
{
    u16 species = gBattleMons[battlerId].species;
    u16 holdEffect = ItemId_GetHoldEffect(itemId);
    
    // Mail can be stolen now
    if (itemId == ITEM_ENIGMA_BERRY)
        return FALSE;
    else if (GET_BASE_SPECIES_ID(species) == SPECIES_KYOGRE && itemId == ITEM_BLUE_ORB) // includes primal
        return FALSE;
    else if (GET_BASE_SPECIES_ID(species) == SPECIES_GROUDON && itemId == ITEM_RED_ORB) // includes primal
        return FALSE;
    // Mega stone cannot be lost if pokemon's base species can mega evolve with it.
    else if (holdEffect == HOLD_EFFECT_MEGA_STONE && (GetMegaEvolutionSpecies(GET_BASE_SPECIES_ID(species), itemId) != SPECIES_NONE))
        return FALSE;
    else if (GET_BASE_SPECIES_ID(species) == SPECIES_GIRATINA && itemId == ITEM_GRISEOUS_ORB)
        return FALSE;
    else if (GET_BASE_SPECIES_ID(species) == SPECIES_GENESECT && holdEffect == HOLD_EFFECT_DRIVE)
        return FALSE;
    else if (GET_BASE_SPECIES_ID(species) == SPECIES_SILVALLY && holdEffect == HOLD_EFFECT_MEMORY)
        return FALSE;
    else if (GET_BASE_SPECIES_ID(species) == SPECIES_ARCEUS && holdEffect == HOLD_EFFECT_PLATE)
        return FALSE;
#ifdef HOLD_EFFECT_Z_CRYSTAL
    else if (holdEffect == HOLD_EFFECT_Z_CRYSTAL)
        return FALSE;
#endif
    else
        return TRUE;
}

struct Pokemon *GetIllusionMonPtr(u32 battlerId)
{
    if (gBattleStruct->illusion[battlerId].broken)
        return NULL;
    if (!gBattleStruct->illusion[battlerId].set)
    {
        if (GetBattlerSide(battlerId) == B_SIDE_PLAYER)
            SetIllusionMon(&gPlayerParty[gBattlerPartyIndexes[battlerId]], battlerId);
        else
            SetIllusionMon(&gEnemyParty[gBattlerPartyIndexes[battlerId]], battlerId);
    }
    if (!gBattleStruct->illusion[battlerId].on)
        return NULL;

    return gBattleStruct->illusion[battlerId].mon;
}

void ClearIllusionMon(u32 battlerId)
{
    memset(&gBattleStruct->illusion[battlerId], 0, sizeof(gBattleStruct->illusion[battlerId]));
}

bool32 SetIllusionMon(struct Pokemon *mon, u32 battlerId)
{
    struct Pokemon *party, *partnerMon;
    s32 i, id;

    gBattleStruct->illusion[battlerId].set = 1;
    if (GetMonAbility(mon) != ABILITY_ILLUSION)
        return FALSE;

    if (GetBattlerSide(battlerId) == B_SIDE_PLAYER)
        party = gPlayerParty;
    else
        party = gEnemyParty;

    if (IsBattlerAlive(BATTLE_PARTNER(battlerId)))
        partnerMon = &party[gBattlerPartyIndexes[BATTLE_PARTNER(battlerId)]];
    else
        partnerMon = mon;

    // Find last alive non-egg pokemon.
    for (i = PARTY_SIZE - 1; i >= 0; i--)
    {
        id = i;
        if (GetMonData(&party[id], MON_DATA_SANITY_HAS_SPECIES)
            && GetMonData(&party[id], MON_DATA_HP)
            && !GetMonData(&party[id], MON_DATA_IS_EGG)
            && &party[id] != mon
            && &party[id] != partnerMon)
        {
            gBattleStruct->illusion[battlerId].on = 1;
            gBattleStruct->illusion[battlerId].broken = 0;
            gBattleStruct->illusion[battlerId].partyId = id;
            gBattleStruct->illusion[battlerId].mon = &party[id];
            return TRUE;
        }
    }

    return FALSE;
}

bool8 ShouldGetStatBadgeBoost(u16 badgeFlag, u8 battlerId)
{
    if (B_BADGE_BOOST != GEN_3)
        return FALSE;
    else if (gBattleTypeFlags & (BATTLE_TYPE_LINK | BATTLE_TYPE_EREADER_TRAINER | BATTLE_TYPE_RECORDED_LINK | BATTLE_TYPE_FRONTIER))
        return FALSE;
    else if (GetBattlerSide(battlerId) != B_SIDE_PLAYER)
        return FALSE;
    else if (gBattleTypeFlags & BATTLE_TYPE_TRAINER && gTrainerBattleOpponent_A == TRAINER_SECRET_BASE)
        return FALSE;
    else if (FlagGet(badgeFlag))
        return TRUE;
    else
        return FALSE;
}

u8 GetBattleMoveSplit(u32 moveId)
{
    if (IS_MOVE_STATUS(moveId) || B_PHYSICAL_SPECIAL_SPLIT >= GEN_4)
        return gBattleMoves[moveId].split;
    else if (gBattleMoves[moveId].type < TYPE_MYSTERY)
        return SPLIT_PHYSICAL;
    else
        return SPLIT_SPECIAL;
}

static bool32 TryRemoveScreens(u8 battler)
{
    bool32 removed = FALSE;
    u8 battlerSide = GetBattlerSide(battler);
    u8 enemySide = GetBattlerSide(BATTLE_OPPOSITE(battler));

    // try to remove from battler's side
    if (gSideStatuses[battlerSide] & (SIDE_STATUS_REFLECT | SIDE_STATUS_LIGHTSCREEN | SIDE_STATUS_AURORA_VEIL))
    {
        gSideStatuses[battlerSide] &= ~(SIDE_STATUS_REFLECT | SIDE_STATUS_LIGHTSCREEN | SIDE_STATUS_AURORA_VEIL);
        gSideTimers[battlerSide].reflectTimer = 0;
        gSideTimers[battlerSide].lightscreenTimer = 0;
        gSideTimers[battlerSide].auroraVeilTimer = 0;
        removed = TRUE;
    }

    // try to remove from battler opponent's side
    if (gSideStatuses[enemySide] & (SIDE_STATUS_REFLECT | SIDE_STATUS_LIGHTSCREEN | SIDE_STATUS_AURORA_VEIL))
    {
        gSideStatuses[enemySide] &= ~(SIDE_STATUS_REFLECT | SIDE_STATUS_LIGHTSCREEN | SIDE_STATUS_AURORA_VEIL);
        gSideTimers[enemySide].reflectTimer = 0;
        gSideTimers[enemySide].lightscreenTimer = 0;
        gSideTimers[enemySide].auroraVeilTimer = 0;
        removed = TRUE;
    }

    return removed;
}

static bool32 IsUnnerveAbilityOnOpposingSide(u8 battlerId)
{
    if (IsAbilityOnOpposingSide(battlerId, ABILITY_UNNERVE)
      || IsAbilityOnOpposingSide(battlerId, ABILITY_AS_ONE_ICE_RIDER)
      || IsAbilityOnOpposingSide(battlerId, ABILITY_AS_ONE_SHADOW_RIDER))
        return TRUE;
    return FALSE;
}

bool32 TestMoveFlags(u16 move, u32 flag)
{
    if (gBattleMoves[move].flags & flag)
        return TRUE;
    return FALSE;
}

struct Pokemon *GetBattlerPartyData(u8 battlerId)
{
    struct Pokemon *mon;
    if (GetBattlerSide(battlerId) == B_SIDE_PLAYER)
        mon = &gPlayerParty[gBattlerPartyIndexes[battlerId]];
    else
        mon = &gEnemyParty[gBattlerPartyIndexes[battlerId]];

    return mon;
}

//Make sure the input bank is any bank on the specific mon's side
bool32 CanFling(u8 battlerId)
{
    u16 item = gBattleMons[battlerId].item;
    u16 itemEffect = ItemId_GetHoldEffect(item);

    if (item == ITEM_NONE
      || GetBattlerAbility(battlerId) == ABILITY_KLUTZ
      || gFieldStatuses & STATUS_FIELD_MAGIC_ROOM
      || gDisableStructs[battlerId].embargoTimer != 0
      || !CanBattlerGetOrLoseItem(battlerId, item)
      //|| itemEffect == HOLD_EFFECT_PRIMAL_ORB
      || itemEffect == HOLD_EFFECT_GEMS
      #ifdef ITEM_ABILITY_CAPSULE
      || item == ITEM_ABILITY_CAPSULE
      #endif
      || (ItemId_GetPocket(item) == POCKET_BERRIES && IsAbilityOnSide(battlerId, ABILITY_UNNERVE))
      || GetPocketByItemId(item) == POCKET_POKE_BALLS)
        return FALSE;

    return TRUE;
}

// ability checks
bool32 IsRolePlayBannedAbilityAtk(u16 ability)
{
    u32 i;
    for (i = 0; i < ARRAY_COUNT(sRolePlayBannedAttackerAbilities); i++)
    {
        if (ability == sRolePlayBannedAttackerAbilities[i])
            return TRUE;
    }
    return FALSE;
}

bool32 IsRolePlayBannedAbility(u16 ability)
{
    u32 i;
    for (i = 0; i < ARRAY_COUNT(sRolePlayBannedAbilities); i++)
    {
        if (ability == sRolePlayBannedAbilities[i])
            return TRUE;
    }
    return FALSE;
}

bool32 IsSkillSwapBannedAbility(u16 ability)
{
    u32 i;
    for (i = 0; i < ARRAY_COUNT(sSkillSwapBannedAbilities); i++)
    {
        if (ability == sSkillSwapBannedAbilities[i])
            return TRUE;
    }
    return FALSE;
}

bool32 IsWorrySeedBannedAbility(u16 ability)
{
    u32 i;
    for (i = 0; i < ARRAY_COUNT(sWorrySeedBannedAbilities); i++)
    {
        if (ability == sWorrySeedBannedAbilities[i])
            return TRUE;
    }
    return FALSE;
}

bool32 IsGastroAcidBannedAbility(u16 ability)
{
    u32 i;
    for (i = 0; i < ARRAY_COUNT(sGastroAcidBannedAbilities); i++)
    {
        if (ability == sGastroAcidBannedAbilities[i])
            return TRUE;
    }
    return FALSE;
}

bool32 IsEntrainmentBannedAbilityAttacker(u16 ability)
{
    u32 i;
    for (i = 0; i < ARRAY_COUNT(sEntrainmentBannedAttackerAbilities); i++)
    {
        if (ability == sEntrainmentBannedAttackerAbilities[i])
            return TRUE;
    }
    return FALSE;
}

bool32 IsEntrainmentTargetOrSimpleBeamBannedAbility(u16 ability)
{
    u32 i;
    for (i = 0; i < ARRAY_COUNT(sEntrainmentTargetSimpleBeamBannedAbilities); i++)
    {
        if (ability == sEntrainmentTargetSimpleBeamBannedAbilities[i])
            return TRUE;
    }
    return FALSE;
}

// Sort an array of battlers by speed
// Useful for effects like pickpocket, eject button, red card, dancer
void SortBattlersBySpeed(u8 *battlers, bool8 slowToFast)
{
    int i, j, currSpeed, currBattler;
    u16 speeds[4] = {0};
    
    for (i = 0; i < gBattlersCount; i++)
        speeds[i] = GetBattlerTotalSpeedStat(battlers[i]);

    for (i = 1; i < gBattlersCount; i++)
    {
        currBattler = battlers[i];
        currSpeed = speeds[i];
        j = i - 1;

        if (slowToFast)
        {
            while (j >= 0 && speeds[j] > currSpeed)
            {
                battlers[j + 1] = battlers[j];
                speeds[j + 1] = speeds[j];
                j = j - 1;
            }
        }
        else
        {
            while (j >= 0 && speeds[j] < currSpeed)
            {
                battlers[j + 1] = battlers[j];
                speeds[j + 1] = speeds[j];
                j = j - 1;
            }
        }

        battlers[j + 1] = currBattler;
        speeds[j + 1] = currSpeed;
    }
}

void TryRestoreStolenItems(void)
{
    u32 i;
    u16 stolenItem = ITEM_NONE;
    
    for (i = 0; i < PARTY_SIZE; i++)
    {
        if (gBattleStruct->itemStolen[i].stolen)
        {
            stolenItem = gBattleStruct->itemStolen[i].originalItem;
            if (stolenItem != ITEM_NONE && ItemId_GetPocket(stolenItem) != POCKET_BERRIES)
                SetMonData(&gPlayerParty[i], MON_DATA_HELD_ITEM, &stolenItem);  // Restore stolen non-berry items
        }
    }
}

bool32 CanStealItem(u8 battlerStealing, u8 battlerItem, u16 item)
{
    u8 stealerSide = GetBattlerSide(battlerStealing);
    
    if (gBattleTypeFlags & BATTLE_TYPE_TRAINER_HILL)
        return FALSE;
    
    // Check if the battler trying to steal should be able to
    if (stealerSide == B_SIDE_OPPONENT
        && !(gBattleTypeFlags &
             (BATTLE_TYPE_EREADER_TRAINER
              | BATTLE_TYPE_FRONTIER
              | BATTLE_TYPE_LINK
              | BATTLE_TYPE_RECORDED_LINK
              | BATTLE_TYPE_SECRET_BASE
              #if B_TRAINERS_KNOCK_OFF_ITEMS
              | BATTLE_TYPE_TRAINER
              #endif
              )))
    {
        return FALSE;
    }
    else if (!(gBattleTypeFlags &
          (BATTLE_TYPE_EREADER_TRAINER
           | BATTLE_TYPE_FRONTIER
           | BATTLE_TYPE_LINK
           | BATTLE_TYPE_RECORDED_LINK
           | BATTLE_TYPE_SECRET_BASE))
        && (gWishFutureKnock.knockedOffMons[stealerSide] & gBitTable[gBattlerPartyIndexes[battlerStealing]]))
    {
        return FALSE;
    }
    
    if (!CanBattlerGetOrLoseItem(battlerItem, item)      // Battler with item cannot have it stolen
      ||!CanBattlerGetOrLoseItem(battlerStealing, item)) // Stealer cannot take the item
        return FALSE;
    
    return TRUE;
}

void TrySaveExchangedItem(u8 battlerId, u16 stolenItem)
{
    // Because BtlController_EmitSetMonData does SetMonData, we need to save the stolen item only if it matches the battler's original
    // So, if the player steals an item during battle and has it stolen from it, it will not end the battle with it (naturally)
    #if B_TRAINERS_KNOCK_OFF_ITEMS == TRUE
    // If regular trainer battle and mon's original item matches what is being stolen, save it to be restored at end of battle
    if (gBattleTypeFlags & BATTLE_TYPE_TRAINER
      && !(gBattleTypeFlags & BATTLE_TYPE_FRONTIER)
      && GetBattlerSide(battlerId) == B_SIDE_PLAYER
      && stolenItem == gBattleStruct->itemStolen[gBattlerPartyIndexes[battlerId]].originalItem)
        gBattleStruct->itemStolen[gBattlerPartyIndexes[battlerId]].stolen = TRUE;
    #endif
}

bool32 IsBattlerAffectedByHazards(u8 battlerId, bool32 toxicSpikes)
{
    bool32 ret = TRUE;
    u32 holdEffect = GetBattlerHoldEffect(gActiveBattler, TRUE);
    if (toxicSpikes && holdEffect == HOLD_EFFECT_HEAVY_DUTY_BOOTS && !IS_BATTLER_OF_TYPE(battlerId, TYPE_POISON))
    {
        ret = FALSE;
        RecordItemEffectBattle(battlerId, holdEffect);
    }
    else if (holdEffect == HOLD_EFFECT_HEAVY_DUTY_BOOTS)
    {
        ret = FALSE;
        RecordItemEffectBattle(battlerId, holdEffect);
    }
    return ret;
}

bool32 TestSheerForceFlag(u8 battler, u16 move)
{
    if (GetBattlerAbility(battler) == ABILITY_SHEER_FORCE && gBattleMoves[move].flags & FLAG_SHEER_FORCE_BOOST)
        return TRUE;
    else
        return FALSE;
}

// This function is the body of "jumpifstat", but can be used dynamically in a function
bool32 CompareStat(u8 battlerId, u8 statId, u8 cmpTo, u8 cmpKind)
{
    bool8 ret = FALSE;
    u8 statValue = gBattleMons[battlerId].statStages[statId];
    
    // Because this command is used as a way of checking if a stat can be lowered/raised,
    // we need to do some modification at run-time.
    if (GetBattlerAbility(battlerId) == ABILITY_CONTRARY)
    {
        if (cmpKind == CMP_GREATER_THAN)
            cmpKind = CMP_LESS_THAN;
        else if (cmpKind == CMP_LESS_THAN)
            cmpKind = CMP_GREATER_THAN;

        if (cmpTo == MIN_STAT_STAGE)
            cmpTo = MAX_STAT_STAGE;
        else if (cmpTo == MAX_STAT_STAGE)
            cmpTo = MIN_STAT_STAGE;
    }

    switch (cmpKind)
    {
    case CMP_EQUAL:
        if (statValue == cmpTo)
            ret = TRUE;
        break;
    case CMP_NOT_EQUAL:
        if (statValue != cmpTo)
            ret = TRUE;
        break;
    case CMP_GREATER_THAN:
        if (statValue > cmpTo)
            ret = TRUE;
        break;
    case CMP_LESS_THAN:
        if (statValue < cmpTo)
            ret = TRUE;
        break;
    case CMP_COMMON_BITS:
        if (statValue & cmpTo)
            ret = TRUE;
        break;
    case CMP_NO_COMMON_BITS:
        if (!(statValue & cmpTo))
            ret = TRUE;
        break;
    }
    
    return ret;
}

void BufferStatChange(u8 battlerId, u8 statId, u8 stringId)
{
    bool8 hasContrary = (GetBattlerAbility(battlerId) == ABILITY_CONTRARY);

    PREPARE_STAT_BUFFER(gBattleTextBuff1, statId);
    if (stringId == STRINGID_STATFELL)
    {
        if (hasContrary)
            PREPARE_STRING_BUFFER(gBattleTextBuff2, STRINGID_STATROSE)
        else
            PREPARE_STRING_BUFFER(gBattleTextBuff2, STRINGID_STATFELL)
    }
    else if (stringId == STRINGID_STATROSE)
    {
        if (hasContrary)
            PREPARE_STRING_BUFFER(gBattleTextBuff2, STRINGID_STATFELL)
        else
            PREPARE_STRING_BUFFER(gBattleTextBuff2, STRINGID_STATROSE)
    }
    else
    {
        PREPARE_STRING_BUFFER(gBattleTextBuff2, stringId)
    }
}

bool32 TryRoomService(u8 battlerId)
{
    if (gFieldStatuses & STATUS_FIELD_TRICK_ROOM && CompareStat(battlerId, STAT_SPEED, MIN_STAT_STAGE, CMP_GREATER_THAN))
    {
        BufferStatChange(battlerId, STAT_SPEED, STRINGID_STATFELL);
        gEffectBattler = gBattleScripting.battler = battlerId;
        SET_STATCHANGER(STAT_SPEED, 1, TRUE);
        gBattleScripting.animArg1 = 0xE + STAT_SPEED;
        gBattleScripting.animArg2 = 0;
        gLastUsedItem = gBattleMons[battlerId].item;
        return TRUE;
    }
    else
    {
        return FALSE;
    }
}

void DoBurmyFormChange(u32 monId)
{
    u16 newSpecies, currSpecies;
    s32 sentIn;
    struct Pokemon *party = gPlayerParty;

    sentIn = gSentPokesToOpponent[(gBattlerFainted & 2) >> 1];
    currSpecies = GetMonData(&party[monId], MON_DATA_SPECIES, NULL);

    if ((GET_BASE_SPECIES_ID(currSpecies) == SPECIES_BURMY) && (gBitTable[monId] & sentIn))
    {
        switch (gBattleTerrain)
        {  
            case BATTLE_TERRAIN_GRASS:
            case BATTLE_TERRAIN_LONG_GRASS:
            case BATTLE_TERRAIN_POND:
            case BATTLE_TERRAIN_MOUNTAIN:
            case BATTLE_TERRAIN_PLAIN:
                newSpecies = SPECIES_BURMY;
                break;
            case BATTLE_TERRAIN_CAVE:
            case BATTLE_TERRAIN_SAND:
                newSpecies = SPECIES_BURMY_SANDY_CLOAK;
                break;
            case BATTLE_TERRAIN_BUILDING:
                newSpecies = SPECIES_BURMY_TRASH_CLOAK;
                break;
            default: // Don't change form if last battle was water-related
                newSpecies = SPECIES_NONE;
                break;
        }

        if (newSpecies != SPECIES_NONE)
        {
            SetMonData(&party[monId], MON_DATA_SPECIES, &newSpecies);
            CalculateMonStats(&party[monId]);
        }
    }
}

bool32 BlocksPrankster(u16 move, u8 battlerPrankster, u8 battlerDef, bool32 checkTarget)
{
    #if B_PRANKSTER_DARK_TYPES >= GEN_7
    if (!gProtectStructs[battlerPrankster].pranksterElevated)
        return FALSE;
    if (GetBattlerSide(battlerPrankster) == GetBattlerSide(battlerDef))
        return FALSE;
    if (checkTarget && (gBattleMoves[move].target & (MOVE_TARGET_OPPONENTS_FIELD | MOVE_TARGET_DEPENDS)))
        return FALSE;
    if (!IS_BATTLER_OF_TYPE(battlerDef, TYPE_DARK))
        return FALSE;
    if (gStatuses3[battlerDef] & STATUS3_SEMI_INVULNERABLE)
        return FALSE;
    
    return TRUE;
    #endif
    return FALSE;
}

u16 GetUsedHeldItem(u8 battler)
{
    return gBattleStruct->usedHeldItems[gBattlerPartyIndexes[battler]][GetBattlerSide(battler)];
}

bool32 IsBattlerWeatherAffected(u8 battlerId, u32 weatherFlags)
{
    if (!WEATHER_HAS_EFFECT)
        return FALSE;
        
    if (gBattleWeather & weatherFlags)
    {
        // given weather is active -> check if its sun, rain against utility umbrella ( since only 1 weather can be active at once)
        if (gBattleWeather & (WEATHER_SUN_ANY | WEATHER_RAIN_ANY) && GetBattlerHoldEffect(battlerId, TRUE) == HOLD_EFFECT_UTILITY_UMBRELLA)
            return FALSE; // utility umbrella blocks sun, rain effects
    
        return TRUE;
    }
    return FALSE;
}<|MERGE_RESOLUTION|>--- conflicted
+++ resolved
@@ -9057,37 +9057,12 @@
 {
     u32 i, currSpecies;
     struct Pokemon *party = (side == B_SIDE_PLAYER) ? gPlayerParty : gEnemyParty;
-<<<<<<< HEAD
-    static const u16 species[][2] = // changed form id, default form id
-    {
-        {SPECIES_MIMIKYU_BUSTED, SPECIES_MIMIKYU},
-        {SPECIES_GRENINJA_ASH, SPECIES_GRENINJA_BATTLE_BOND},
-        {SPECIES_MELOETTA_PIROUETTE, SPECIES_MELOETTA},
-        {SPECIES_AEGISLASH_BLADE, SPECIES_AEGISLASH},
-        {SPECIES_DARMANITAN_ZEN_MODE, SPECIES_DARMANITAN},
-        {SPECIES_MINIOR, SPECIES_MINIOR_CORE_RED},
-        {SPECIES_MINIOR_METEOR_BLUE, SPECIES_MINIOR_CORE_BLUE},
-        {SPECIES_MINIOR_METEOR_GREEN, SPECIES_MINIOR_CORE_GREEN},
-        {SPECIES_MINIOR_METEOR_INDIGO, SPECIES_MINIOR_CORE_INDIGO},
-        {SPECIES_MINIOR_METEOR_ORANGE, SPECIES_MINIOR_CORE_ORANGE},
-        {SPECIES_MINIOR_METEOR_VIOLET, SPECIES_MINIOR_CORE_VIOLET},
-        {SPECIES_MINIOR_METEOR_YELLOW, SPECIES_MINIOR_CORE_YELLOW},
-        {SPECIES_WISHIWASHI_SCHOOL, SPECIES_WISHIWASHI},
-        {SPECIES_CRAMORANT_GORGING, SPECIES_CRAMORANT},
-        {SPECIES_CRAMORANT_GULPING, SPECIES_CRAMORANT},
-    };
-
-    if (isSwitchingOut) // Don't revert Mimikyu, Greninja, Meloetta when switching out
-        i = 3;
-    else
-        i = 0;
-
-=======
     static const u16 species[][3] =
     {
         // Changed Form ID             Default Form ID               Should change on switch
         {SPECIES_MIMIKYU_BUSTED,       SPECIES_MIMIKYU,              FALSE},
         {SPECIES_GRENINJA_ASH,         SPECIES_GRENINJA_BATTLE_BOND, FALSE},
+        {SPECIES_MELOETTA_PIROUETTE,   SPECIES_MELOETTA,             FALSE},
         {SPECIES_AEGISLASH_BLADE,      SPECIES_AEGISLASH,            TRUE},
         {SPECIES_DARMANITAN_ZEN_MODE,  SPECIES_DARMANITAN,           TRUE},
         {SPECIES_MINIOR,               SPECIES_MINIOR_CORE_RED,      TRUE},
@@ -9103,7 +9078,6 @@
         {SPECIES_MORPEKO_HANGRY,       SPECIES_MORPEKO,              TRUE},
     };
 
->>>>>>> 6c70a6b8
     currSpecies = GetMonData(&party[monId], MON_DATA_SPECIES, NULL);
     for (i = 0; i < ARRAY_COUNT(species); i++)
     {
