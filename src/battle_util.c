#include "global.h"
#include "battle.h"
#include "battle_anim.h"
#include "battle_arena.h"
#include "battle_pyramid.h"
#include "battle_util.h"
#include "battle_controllers.h"
#include "battle_interface.h"
#include "battle_setup.h"
#include "party_menu.h"
#include "pokemon.h"
#include "international_string_util.h"
#include "item.h"
#include "util.h"
#include "battle_scripts.h"
#include "random.h"
#include "text.h"
#include "safari_zone.h"
#include "sound.h"
#include "sprite.h"
#include "string_util.h"
#include "task.h"
#include "trig.h"
#include "window.h"
#include "battle_message.h"
#include "battle_ai_main.h"
#include "battle_ai_util.h"
#include "event_data.h"
#include "link.h"
#include "malloc.h"
#include "berry.h"
#include "pokedex.h"
#include "mail.h"
#include "field_weather.h"
#include "constants/abilities.h"
#include "constants/battle_anim.h"
#include "constants/battle_config.h"
#include "constants/battle_move_effects.h"
#include "constants/battle_script_commands.h"
#include "constants/battle_string_ids.h"
#include "constants/hold_effects.h"
#include "constants/items.h"
#include "constants/moves.h"
#include "constants/songs.h"
#include "constants/species.h"
#include "constants/trainers.h"
#include "constants/weather.h"

extern struct Evolution gEvolutionTable[][EVOS_PER_MON];

/*
NOTE: The data and functions in this file up until (but not including) sSoundMovesTable
are actually part of battle_main.c. They needed to be moved to this file in order to
match the ROM; this is also why sSoundMovesTable's declaration is in the middle of
functions instead of at the top of the file with the other declarations.
*/

static bool32 TryRemoveScreens(u8 battler);
static bool32 IsUnnerveAbilityOnOpposingSide(u8 battlerId);

extern const u8 *const gBattleScriptsForMoveEffects[];
extern const u8 *const gBattlescriptsForBallThrow[];
extern const u8 *const gBattlescriptsForRunningByItem[];
extern const u8 *const gBattlescriptsForUsingItem[];
extern const u8 *const gBattlescriptsForSafariActions[];

static const u8 sPkblToEscapeFactor[][3] = {
    {
        [B_MSG_MON_CURIOUS]    = 0,
        [B_MSG_MON_ENTHRALLED] = 0,
        [B_MSG_MON_IGNORED]    = 0
    },{
        [B_MSG_MON_CURIOUS]    = 3,
        [B_MSG_MON_ENTHRALLED] = 5,
        [B_MSG_MON_IGNORED]    = 0
    },{
        [B_MSG_MON_CURIOUS]    = 2,
        [B_MSG_MON_ENTHRALLED] = 3,
        [B_MSG_MON_IGNORED]    = 0
    },{
        [B_MSG_MON_CURIOUS]    = 1,
        [B_MSG_MON_ENTHRALLED] = 2,
        [B_MSG_MON_IGNORED]    = 0
    },{
        [B_MSG_MON_CURIOUS]    = 1,
        [B_MSG_MON_ENTHRALLED] = 1,
        [B_MSG_MON_IGNORED]    = 0
    }
};
static const u8 sGoNearCounterToCatchFactor[] = {4, 3, 2, 1};
static const u8 sGoNearCounterToEscapeFactor[] = {4, 4, 4, 4};

static const u16 sSkillSwapBannedAbilities[] =
{
    ABILITY_WONDER_GUARD,
    ABILITY_MULTITYPE,
    ABILITY_ILLUSION,
    ABILITY_STANCE_CHANGE,
    ABILITY_SCHOOLING,
    ABILITY_COMATOSE,
    ABILITY_SHIELDS_DOWN,
    ABILITY_DISGUISE,
    ABILITY_RKS_SYSTEM,
    ABILITY_BATTLE_BOND,
    ABILITY_POWER_CONSTRUCT,
    ABILITY_NEUTRALIZING_GAS,
    ABILITY_ICE_FACE,
    ABILITY_HUNGER_SWITCH,
    ABILITY_GULP_MISSILE,
};

static const u16 sRolePlayBannedAbilities[] =
{
    ABILITY_TRACE,
    ABILITY_WONDER_GUARD,
    ABILITY_FORECAST,
    ABILITY_FLOWER_GIFT,
    ABILITY_MULTITYPE,
    ABILITY_ILLUSION,
    ABILITY_ZEN_MODE,
    ABILITY_IMPOSTER,
    ABILITY_STANCE_CHANGE,
    ABILITY_POWER_OF_ALCHEMY,
    ABILITY_RECEIVER,
    ABILITY_SCHOOLING,
    ABILITY_COMATOSE,
    ABILITY_SHIELDS_DOWN,
    ABILITY_DISGUISE,
    ABILITY_RKS_SYSTEM,
    ABILITY_BATTLE_BOND,
    ABILITY_POWER_CONSTRUCT,
    ABILITY_ICE_FACE,
    ABILITY_HUNGER_SWITCH,
    ABILITY_GULP_MISSILE,
};

static const u16 sRolePlayBannedAttackerAbilities[] =
{
    ABILITY_MULTITYPE,
    ABILITY_ZEN_MODE,
    ABILITY_STANCE_CHANGE,
    ABILITY_SCHOOLING,
    ABILITY_COMATOSE,
    ABILITY_SHIELDS_DOWN,
    ABILITY_DISGUISE,
    ABILITY_RKS_SYSTEM,
    ABILITY_BATTLE_BOND,
    ABILITY_POWER_CONSTRUCT,
    ABILITY_ICE_FACE,
    ABILITY_GULP_MISSILE,
};

static const u16 sWorrySeedBannedAbilities[] =
{
    ABILITY_MULTITYPE,
    ABILITY_STANCE_CHANGE,
    ABILITY_SCHOOLING,
    ABILITY_COMATOSE,
    ABILITY_SHIELDS_DOWN,
    ABILITY_DISGUISE,
    ABILITY_RKS_SYSTEM,
    ABILITY_BATTLE_BOND,
    ABILITY_POWER_CONSTRUCT,
    ABILITY_TRUANT,
    ABILITY_ICE_FACE,
    ABILITY_GULP_MISSILE,
};

static const u16 sGastroAcidBannedAbilities[] =
{
    ABILITY_AS_ONE_ICE_RIDER,
    ABILITY_AS_ONE_SHADOW_RIDER,
    ABILITY_BATTLE_BOND,
    ABILITY_COMATOSE,
    ABILITY_DISGUISE,
    ABILITY_GULP_MISSILE,
    ABILITY_ICE_FACE,
    ABILITY_MULTITYPE,
    ABILITY_POWER_CONSTRUCT,
    ABILITY_RKS_SYSTEM,
    ABILITY_SCHOOLING,
    ABILITY_SHIELDS_DOWN,
    ABILITY_STANCE_CHANGE,
    ABILITY_ZEN_MODE,
};

static const u16 sEntrainmentBannedAttackerAbilities[] =
{
    ABILITY_TRACE,
    ABILITY_FORECAST,
    ABILITY_FLOWER_GIFT,
    ABILITY_ZEN_MODE,
    ABILITY_ILLUSION,
    ABILITY_IMPOSTER,
    ABILITY_POWER_OF_ALCHEMY,
    ABILITY_RECEIVER,
    ABILITY_DISGUISE,
    ABILITY_POWER_CONSTRUCT,
    ABILITY_NEUTRALIZING_GAS,
    ABILITY_ICE_FACE,
    ABILITY_HUNGER_SWITCH,
    ABILITY_GULP_MISSILE,
};

static const u16 sEntrainmentTargetSimpleBeamBannedAbilities[] =
{
    ABILITY_TRUANT,
    ABILITY_MULTITYPE,
    ABILITY_STANCE_CHANGE,
    ABILITY_SCHOOLING,
    ABILITY_COMATOSE,
    ABILITY_SHIELDS_DOWN,
    ABILITY_DISGUISE,
    ABILITY_RKS_SYSTEM,
    ABILITY_BATTLE_BOND,
    ABILITY_ICE_FACE,
    ABILITY_GULP_MISSILE,
};

bool32 IsAffectedByFollowMe(u32 battlerAtk, u32 defSide, u32 move)
{
    u32 ability = GetBattlerAbility(battlerAtk);

    if (gSideTimers[defSide].followmeTimer == 0
        || gBattleMons[gSideTimers[defSide].followmeTarget].hp == 0
        || gBattleMoves[move].effect == EFFECT_SNIPE_SHOT
        || ability == ABILITY_PROPELLER_TAIL || ability == ABILITY_STALWART)
        return FALSE;

    if (gSideTimers[defSide].followmePowder && !IsAffectedByPowder(battlerAtk, ability, GetBattlerHoldEffect(battlerAtk, TRUE)))
        return FALSE;

    return TRUE;
}

// Functions
void HandleAction_UseMove(void)
{
    u32 i, side, moveType, var = 4;

    gBattlerAttacker = gBattlerByTurnOrder[gCurrentTurnActionNumber];
    if (gBattleStruct->absentBattlerFlags & gBitTable[gBattlerAttacker] || !IsBattlerAlive(gBattlerAttacker))
    {
        gCurrentActionFuncId = B_ACTION_FINISHED;
        return;
    }

    gIsCriticalHit = FALSE;
    gBattleStruct->atkCancellerTracker = 0;
    gMoveResultFlags = 0;
    gMultiHitCounter = 0;
    gBattleCommunication[6] = 0;
    gBattleScripting.savedMoveEffect = 0;
    gCurrMovePos = gChosenMovePos = *(gBattleStruct->chosenMovePositions + gBattlerAttacker);

    // choose move
    if (gProtectStructs[gBattlerAttacker].noValidMoves)
    {
        gProtectStructs[gBattlerAttacker].noValidMoves = FALSE;
        gCurrentMove = gChosenMove = MOVE_STRUGGLE;
        gHitMarker |= HITMARKER_NO_PPDEDUCT;
        *(gBattleStruct->moveTarget + gBattlerAttacker) = GetMoveTarget(MOVE_STRUGGLE, NO_TARGET_OVERRIDE);
    }
    else if (gBattleMons[gBattlerAttacker].status2 & STATUS2_MULTIPLETURNS || gBattleMons[gBattlerAttacker].status2 & STATUS2_RECHARGE)
    {
        gCurrentMove = gChosenMove = gLockedMoves[gBattlerAttacker];
    }
    // encore forces you to use the same move
    else if (gDisableStructs[gBattlerAttacker].encoredMove != MOVE_NONE
          && gDisableStructs[gBattlerAttacker].encoredMove == gBattleMons[gBattlerAttacker].moves[gDisableStructs[gBattlerAttacker].encoredMovePos])
    {
        gCurrentMove = gChosenMove = gDisableStructs[gBattlerAttacker].encoredMove;
        gCurrMovePos = gChosenMovePos = gDisableStructs[gBattlerAttacker].encoredMovePos;
        *(gBattleStruct->moveTarget + gBattlerAttacker) = GetMoveTarget(gCurrentMove, NO_TARGET_OVERRIDE);
    }
    // check if the encored move wasn't overwritten
    else if (gDisableStructs[gBattlerAttacker].encoredMove != MOVE_NONE
          && gDisableStructs[gBattlerAttacker].encoredMove != gBattleMons[gBattlerAttacker].moves[gDisableStructs[gBattlerAttacker].encoredMovePos])
    {
        gCurrMovePos = gChosenMovePos = gDisableStructs[gBattlerAttacker].encoredMovePos;
        gCurrentMove = gChosenMove = gBattleMons[gBattlerAttacker].moves[gCurrMovePos];
        gDisableStructs[gBattlerAttacker].encoredMove = MOVE_NONE;
        gDisableStructs[gBattlerAttacker].encoredMovePos = 0;
        gDisableStructs[gBattlerAttacker].encoreTimer = 0;
        *(gBattleStruct->moveTarget + gBattlerAttacker) = GetMoveTarget(gCurrentMove, NO_TARGET_OVERRIDE);
    }
    else if (gBattleMons[gBattlerAttacker].moves[gCurrMovePos] != gChosenMoveByBattler[gBattlerAttacker])
    {
        gCurrentMove = gChosenMove = gBattleMons[gBattlerAttacker].moves[gCurrMovePos];
        *(gBattleStruct->moveTarget + gBattlerAttacker) = GetMoveTarget(gCurrentMove, NO_TARGET_OVERRIDE);
    }
    else
    {
        gCurrentMove = gChosenMove = gBattleMons[gBattlerAttacker].moves[gCurrMovePos];
    }

    if (gBattleMons[gBattlerAttacker].hp != 0)
    {
        if (GetBattlerSide(gBattlerAttacker) == B_SIDE_PLAYER)
            gBattleResults.lastUsedMovePlayer = gCurrentMove;
        else
            gBattleResults.lastUsedMoveOpponent = gCurrentMove;
    }

    // Set dynamic move type.
    SetTypeBeforeUsingMove(gChosenMove, gBattlerAttacker);
    GET_MOVE_TYPE(gChosenMove, moveType);

    // choose target
    side = GetBattlerSide(gBattlerAttacker) ^ BIT_SIDE;
    if (IsAffectedByFollowMe(gBattlerAttacker, side, gCurrentMove)
        && gBattleMoves[gCurrentMove].target == MOVE_TARGET_SELECTED
        && GetBattlerSide(gBattlerAttacker) != GetBattlerSide(gSideTimers[side].followmeTarget))
    {
        gBattlerTarget = gSideTimers[side].followmeTarget;
    }
    else if ((gBattleTypeFlags & BATTLE_TYPE_DOUBLE)
           && gSideTimers[side].followmeTimer == 0
           && (gBattleMoves[gCurrentMove].power != 0 || gBattleMoves[gCurrentMove].target != MOVE_TARGET_USER)
           && ((GetBattlerAbility(*(gBattleStruct->moveTarget + gBattlerAttacker)) != ABILITY_LIGHTNING_ROD && moveType == TYPE_ELECTRIC)
            || (GetBattlerAbility(*(gBattleStruct->moveTarget + gBattlerAttacker)) != ABILITY_STORM_DRAIN && moveType == TYPE_WATER)))
    {
        side = GetBattlerSide(gBattlerAttacker);
        for (gActiveBattler = 0; gActiveBattler < gBattlersCount; gActiveBattler++)
        {
            if (side != GetBattlerSide(gActiveBattler)
                && *(gBattleStruct->moveTarget + gBattlerAttacker) != gActiveBattler
                && ((GetBattlerAbility(gActiveBattler) == ABILITY_LIGHTNING_ROD && moveType == TYPE_ELECTRIC)
                 || (GetBattlerAbility(gActiveBattler) == ABILITY_STORM_DRAIN && moveType == TYPE_WATER))
                && GetBattlerTurnOrderNum(gActiveBattler) < var
                && gBattleMoves[gCurrentMove].effect != EFFECT_SNIPE_SHOT
                && (GetBattlerAbility(gBattlerAttacker) != ABILITY_PROPELLER_TAIL
                 || GetBattlerAbility(gBattlerAttacker) != ABILITY_STALWART))
            {
                var = GetBattlerTurnOrderNum(gActiveBattler);
            }
        }
        if (var == 4)
        {
            if (gBattleMoves[gChosenMove].target & MOVE_TARGET_RANDOM)
            {
                if (GetBattlerSide(gBattlerAttacker) == B_SIDE_PLAYER)
                {
                    if (Random() & 1)
                        gBattlerTarget = GetBattlerAtPosition(B_POSITION_OPPONENT_LEFT);
                    else
                        gBattlerTarget = GetBattlerAtPosition(B_POSITION_OPPONENT_RIGHT);
                }
                else
                {
                    if (Random() & 1)
                        gBattlerTarget = GetBattlerAtPosition(B_POSITION_PLAYER_LEFT);
                    else
                        gBattlerTarget = GetBattlerAtPosition(B_POSITION_PLAYER_RIGHT);
                }
            }
            else if (gBattleMoves[gChosenMove].target & MOVE_TARGET_FOES_AND_ALLY)
            {
                for (gBattlerTarget = 0; gBattlerTarget < gBattlersCount; gBattlerTarget++)
                {
                    if (gBattlerTarget == gBattlerAttacker)
                        continue;
                    if (IsBattlerAlive(gBattlerTarget))
                        break;
                }
            }
            else
            {
                gBattlerTarget = *(gBattleStruct->moveTarget + gBattlerAttacker);
            }

            if (!IsBattlerAlive(gBattlerTarget))
            {
                if (GetBattlerSide(gBattlerAttacker) != GetBattlerSide(gBattlerTarget))
                {
                    gBattlerTarget = GetBattlerAtPosition(GetBattlerPosition(gBattlerTarget) ^ BIT_FLANK);
                }
                else
                {
                    gBattlerTarget = GetBattlerAtPosition(GetBattlerPosition(gBattlerAttacker) ^ BIT_SIDE);
                    if (!IsBattlerAlive(gBattlerTarget))
                        gBattlerTarget = GetBattlerAtPosition(GetBattlerPosition(gBattlerTarget) ^ BIT_FLANK);
                }
            }
        }
        else
        {
            gActiveBattler = gBattlerByTurnOrder[var];
            RecordAbilityBattle(gActiveBattler, gBattleMons[gActiveBattler].ability);
            if (GetBattlerAbility(gActiveBattler) == ABILITY_LIGHTNING_ROD)
                gSpecialStatuses[gActiveBattler].lightningRodRedirected = TRUE;
            else if (GetBattlerAbility(gActiveBattler) == ABILITY_STORM_DRAIN)
                gSpecialStatuses[gActiveBattler].stormDrainRedirected = TRUE;
            gBattlerTarget = gActiveBattler;
        }
    }
    else if (gBattleTypeFlags & BATTLE_TYPE_DOUBLE
          && gBattleMoves[gChosenMove].target & MOVE_TARGET_RANDOM)
    {
        if (GetBattlerSide(gBattlerAttacker) == B_SIDE_PLAYER)
        {
            if (Random() & 1)
                gBattlerTarget = GetBattlerAtPosition(B_POSITION_OPPONENT_LEFT);
            else
                gBattlerTarget = GetBattlerAtPosition(B_POSITION_OPPONENT_RIGHT);
        }
        else
        {
            if (Random() & 1)
                gBattlerTarget = GetBattlerAtPosition(B_POSITION_PLAYER_LEFT);
            else
                gBattlerTarget = GetBattlerAtPosition(B_POSITION_PLAYER_RIGHT);
        }

        if (gAbsentBattlerFlags & gBitTable[gBattlerTarget]
            && GetBattlerSide(gBattlerAttacker) != GetBattlerSide(gBattlerTarget))
        {
            gBattlerTarget = GetBattlerAtPosition(GetBattlerPosition(gBattlerTarget) ^ BIT_FLANK);
        }
    }
    else if (gBattleMoves[gChosenMove].target == MOVE_TARGET_ALLY)
    {
        if (IsBattlerAlive(BATTLE_PARTNER(gBattlerAttacker)))
            gBattlerTarget = BATTLE_PARTNER(gBattlerAttacker);
        else
            gBattlerTarget = gBattlerAttacker;
    }
    else if (gBattleTypeFlags & BATTLE_TYPE_DOUBLE
          && gBattleMoves[gChosenMove].target == MOVE_TARGET_FOES_AND_ALLY)
    {
        for (gBattlerTarget = 0; gBattlerTarget < gBattlersCount; gBattlerTarget++)
        {
            if (gBattlerTarget == gBattlerAttacker)
                continue;
            if (IsBattlerAlive(gBattlerTarget))
                break;
        }
    }
    else
    {
        gBattlerTarget = *(gBattleStruct->moveTarget + gBattlerAttacker);
        if (!IsBattlerAlive(gBattlerTarget))
        {
            if (GetBattlerSide(gBattlerAttacker) != GetBattlerSide(gBattlerTarget))
            {
                gBattlerTarget = GetBattlerAtPosition(GetBattlerPosition(gBattlerTarget) ^ BIT_FLANK);
            }
            else
            {
                gBattlerTarget = GetBattlerAtPosition(GetBattlerPosition(gBattlerAttacker) ^ BIT_SIDE);
                if (!IsBattlerAlive(gBattlerTarget))
                    gBattlerTarget = GetBattlerAtPosition(GetBattlerPosition(gBattlerTarget) ^ BIT_FLANK);
            }
        }
    }

    if (gBattleTypeFlags & BATTLE_TYPE_PALACE && gProtectStructs[gBattlerAttacker].palaceUnableToUseMove)
    {
        // Battle Palace, select battle script for failure to use move
        if (gBattleMons[gBattlerAttacker].hp == 0)
        {
            gCurrentActionFuncId = B_ACTION_FINISHED;
            return;
        }
        else if (gPalaceSelectionBattleScripts[gBattlerAttacker] != NULL)
        {
            gBattleCommunication[MULTISTRING_CHOOSER] = B_MSG_INCAPABLE_OF_POWER;
            gBattlescriptCurrInstr = gPalaceSelectionBattleScripts[gBattlerAttacker];
            gPalaceSelectionBattleScripts[gBattlerAttacker] = NULL;
        }
        else
        {
            gBattleCommunication[MULTISTRING_CHOOSER] = B_MSG_INCAPABLE_OF_POWER;
            gBattlescriptCurrInstr = BattleScript_MoveUsedLoafingAround;
        }
    }
    else
    {
        gBattlescriptCurrInstr = gBattleScriptsForMoveEffects[gBattleMoves[gCurrentMove].effect];
    }

    if (gBattleTypeFlags & BATTLE_TYPE_ARENA)
        BattleArena_AddMindPoints(gBattlerAttacker);

    // Record HP of each battler
    for (i = 0; i < MAX_BATTLERS_COUNT; i++)
        gBattleStruct->hpBefore[i] = gBattleMons[i].hp;

    gCurrentActionFuncId = B_ACTION_EXEC_SCRIPT;
}

void HandleAction_Switch(void)
{
    gBattlerAttacker = gBattlerByTurnOrder[gCurrentTurnActionNumber];
    gBattle_BG0_X = 0;
    gBattle_BG0_Y = 0;
    gActionSelectionCursor[gBattlerAttacker] = 0;
    gMoveSelectionCursor[gBattlerAttacker] = 0;

    PREPARE_MON_NICK_BUFFER(gBattleTextBuff1, gBattlerAttacker, *(gBattleStruct->battlerPartyIndexes + gBattlerAttacker))

    gBattleScripting.battler = gBattlerAttacker;
    gBattlescriptCurrInstr = BattleScript_ActionSwitch;
    gCurrentActionFuncId = B_ACTION_EXEC_SCRIPT;

    if (gBattleResults.playerSwitchesCounter < 255)
        gBattleResults.playerSwitchesCounter++;

    UndoFormChange(gBattlerPartyIndexes[gBattlerAttacker], GetBattlerSide(gBattlerAttacker), TRUE);
}

void HandleAction_UseItem(void)
{
    gBattlerAttacker = gBattlerTarget = gBattlerByTurnOrder[gCurrentTurnActionNumber];
    gBattle_BG0_X = 0;
    gBattle_BG0_Y = 0;
    ClearFuryCutterDestinyBondGrudge(gBattlerAttacker);

    gLastUsedItem = gBattleResources->bufferB[gBattlerAttacker][1] | (gBattleResources->bufferB[gBattlerAttacker][2] << 8);

    if (gLastUsedItem <= LAST_BALL) // is ball
    {
        gBattlescriptCurrInstr = gBattlescriptsForBallThrow[gLastUsedItem];
    }
    else if (gLastUsedItem == ITEM_POKE_DOLL || gLastUsedItem == ITEM_FLUFFY_TAIL)
    {
        gBattlescriptCurrInstr = gBattlescriptsForRunningByItem[0]; // BattleScript_RunByUsingItem
    }
    else if (GetBattlerSide(gBattlerAttacker) == B_SIDE_PLAYER)
    {
        gBattlescriptCurrInstr = gBattlescriptsForUsingItem[0]; // BattleScript_PlayerUsesItem
    }
    else
    {
        gBattleScripting.battler = gBattlerAttacker;

        switch (*(gBattleStruct->AI_itemType + (gBattlerAttacker >> 1)))
        {
        case AI_ITEM_FULL_RESTORE:
        case AI_ITEM_HEAL_HP:
            break;
        case AI_ITEM_CURE_CONDITION:
            gBattleCommunication[MULTISTRING_CHOOSER] = AI_HEAL_CONFUSION;
            if (*(gBattleStruct->AI_itemFlags + gBattlerAttacker / 2) & (1 << AI_HEAL_CONFUSION))
            {
                if (*(gBattleStruct->AI_itemFlags + gBattlerAttacker / 2) & 0x3E)
                    gBattleCommunication[MULTISTRING_CHOOSER] = AI_HEAL_SLEEP;
            }
            else
            {
                // Check for other statuses, stopping at first (shouldn't be more than one)
                while (!(*(gBattleStruct->AI_itemFlags + gBattlerAttacker / 2) & 1))
                {
                    *(gBattleStruct->AI_itemFlags + gBattlerAttacker / 2) >>= 1;
                    gBattleCommunication[MULTISTRING_CHOOSER]++;
                    // MULTISTRING_CHOOSER will be either AI_HEAL_PARALYSIS, AI_HEAL_FREEZE,
                    // AI_HEAL_BURN, AI_HEAL_POISON, or AI_HEAL_SLEEP
                }
            }
            break;
        case AI_ITEM_X_STAT:
            gBattleCommunication[MULTISTRING_CHOOSER] = B_MSG_STAT_ROSE_ITEM;
            if (*(gBattleStruct->AI_itemFlags + (gBattlerAttacker >> 1)) & (1 << AI_DIRE_HIT))
            {
                gBattleCommunication[MULTISTRING_CHOOSER] = B_MSG_USED_DIRE_HIT;
            }
            else
            {
                PREPARE_STAT_BUFFER(gBattleTextBuff1, STAT_ATK)
                PREPARE_STRING_BUFFER(gBattleTextBuff2, CHAR_X)

                while (!((*(gBattleStruct->AI_itemFlags + (gBattlerAttacker >> 1))) & 1))
                {
                    *(gBattleStruct->AI_itemFlags + gBattlerAttacker / 2) >>= 1;
                    gBattleTextBuff1[2]++;
                }

                gBattleScripting.animArg1 = gBattleTextBuff1[2] + 14;
                gBattleScripting.animArg2 = 0;
            }
            break;
        case AI_ITEM_GUARD_SPEC:
            // It seems probable that at some point there was a special message for
            // an AI trainer using Guard Spec in a double battle.
            // There isn't now however, and the assignment to 2 below goes out of
            // bounds for gMistUsedStringIds and instead prints "{mon} is getting pumped"
            // from the next table, gFocusEnergyUsedStringIds.
            // In any case this isn't an issue in the retail version, as no trainers
            // are ever given any Guard Spec to use.
#ifndef UBFIX
            if (gBattleTypeFlags & BATTLE_TYPE_DOUBLE)
                gBattleCommunication[MULTISTRING_CHOOSER] = 2;
            else
#endif
                gBattleCommunication[MULTISTRING_CHOOSER] = B_MSG_SET_MIST;
            break;
        }

        gBattlescriptCurrInstr = gBattlescriptsForUsingItem[*(gBattleStruct->AI_itemType + gBattlerAttacker / 2)];
    }
    gCurrentActionFuncId = B_ACTION_EXEC_SCRIPT;
}

bool8 TryRunFromBattle(u8 battler)
{
    bool8 effect = FALSE;
    u8 holdEffect;
    u8 pyramidMultiplier;
    u8 speedVar;

    if (gBattleMons[battler].item == ITEM_ENIGMA_BERRY)
        holdEffect = gEnigmaBerries[battler].holdEffect;
    else
        holdEffect = ItemId_GetHoldEffect(gBattleMons[battler].item);

    gPotentialItemEffectBattler = battler;

    if (holdEffect == HOLD_EFFECT_CAN_ALWAYS_RUN)
    {
        gLastUsedItem = gBattleMons[battler].item;
        gProtectStructs[battler].fleeType = FLEE_ITEM;
        effect++;
    }
    #if B_GHOSTS_ESCAPE >= GEN_6
    else if (IS_BATTLER_OF_TYPE(battler, TYPE_GHOST))
    {
        effect++;
    }
    #endif
    else if (GetBattlerAbility(battler) == ABILITY_RUN_AWAY)
    {
        if (InBattlePyramid())
        {
            gBattleStruct->runTries++;
            pyramidMultiplier = GetPyramidRunMultiplier();
            speedVar = (gBattleMons[battler].speed * pyramidMultiplier) / (gBattleMons[BATTLE_OPPOSITE(battler)].speed) + (gBattleStruct->runTries * 30);
            if (speedVar > (Random() & 0xFF))
            {
                gLastUsedAbility = ABILITY_RUN_AWAY;
                gProtectStructs[battler].fleeType = FLEE_ABILITY;
                effect++;
            }
        }
        else
        {
            gLastUsedAbility = ABILITY_RUN_AWAY;
            gProtectStructs[battler].fleeType = FLEE_ABILITY;
            effect++;
        }
    }
    else if (gBattleTypeFlags & (BATTLE_TYPE_FRONTIER | BATTLE_TYPE_TRAINER_HILL) && gBattleTypeFlags & BATTLE_TYPE_TRAINER)
    {
        effect++;
    }
    else
    {
        u8 runningFromBattler = BATTLE_OPPOSITE(battler);
        if (!IsBattlerAlive(runningFromBattler))
            runningFromBattler |= BIT_FLANK;

        if (InBattlePyramid())
        {
            pyramidMultiplier = GetPyramidRunMultiplier();
            speedVar = (gBattleMons[battler].speed * pyramidMultiplier) / (gBattleMons[runningFromBattler].speed) + (gBattleStruct->runTries * 30);
            if (speedVar > (Random() & 0xFF))
                effect++;
        }
        else if (gBattleMons[battler].speed < gBattleMons[runningFromBattler].speed)
        {
            speedVar = (gBattleMons[battler].speed * 128) / (gBattleMons[runningFromBattler].speed) + (gBattleStruct->runTries * 30);
            if (speedVar > (Random() & 0xFF))
                effect++;
        }
        else // same speed or faster
        {
            effect++;
        }

        gBattleStruct->runTries++;
    }

    if (effect)
    {
        gCurrentTurnActionNumber = gBattlersCount;
        gBattleOutcome = B_OUTCOME_RAN;
    }

    return effect;
}

void HandleAction_Run(void)
{
    gBattlerAttacker = gBattlerByTurnOrder[gCurrentTurnActionNumber];

    if (gBattleTypeFlags & (BATTLE_TYPE_LINK | BATTLE_TYPE_RECORDED_LINK))
    {
        gCurrentTurnActionNumber = gBattlersCount;

        for (gActiveBattler = 0; gActiveBattler < gBattlersCount; gActiveBattler++)
        {
            if (GetBattlerSide(gActiveBattler) == B_SIDE_PLAYER)
            {
                if (gChosenActionByBattler[gActiveBattler] == B_ACTION_RUN)
                    gBattleOutcome |= B_OUTCOME_LOST;
            }
            else
            {
                if (gChosenActionByBattler[gActiveBattler] == B_ACTION_RUN)
                    gBattleOutcome |= B_OUTCOME_WON;
            }
        }

        gBattleOutcome |= B_OUTCOME_LINK_BATTLE_RAN;
        gSaveBlock2Ptr->frontier.disableRecordBattle = TRUE;
    }
    else
    {
        if (GetBattlerSide(gBattlerAttacker) == B_SIDE_PLAYER)
        {
            if (!TryRunFromBattle(gBattlerAttacker)) // failed to run away
            {
                ClearFuryCutterDestinyBondGrudge(gBattlerAttacker);
                gBattleCommunication[MULTISTRING_CHOOSER] = B_MSG_CANT_ESCAPE_2;
                gBattlescriptCurrInstr = BattleScript_PrintFailedToRunString;
                gCurrentActionFuncId = B_ACTION_EXEC_SCRIPT;
            }
        }
        else
        {
            if (!CanBattlerEscape(gBattlerAttacker))
            {
                gBattleCommunication[MULTISTRING_CHOOSER] = B_MSG_ATTACKER_CANT_ESCAPE;
                gBattlescriptCurrInstr = BattleScript_PrintFailedToRunString;
                gCurrentActionFuncId = B_ACTION_EXEC_SCRIPT;
            }
            else
            {
                gCurrentTurnActionNumber = gBattlersCount;
                gBattleOutcome = B_OUTCOME_MON_FLED;
            }
        }
    }
}

void HandleAction_WatchesCarefully(void)
{
    gBattlerAttacker = gBattlerByTurnOrder[gCurrentTurnActionNumber];
    gBattle_BG0_X = 0;
    gBattle_BG0_Y = 0;
    gBattlescriptCurrInstr = gBattlescriptsForSafariActions[0];
    gCurrentActionFuncId = B_ACTION_EXEC_SCRIPT;
}

void HandleAction_SafariZoneBallThrow(void)
{
    gBattlerAttacker = gBattlerByTurnOrder[gCurrentTurnActionNumber];
    gBattle_BG0_X = 0;
    gBattle_BG0_Y = 0;
    gNumSafariBalls--;
    gLastUsedItem = ITEM_SAFARI_BALL;
    gBattlescriptCurrInstr = gBattlescriptsForBallThrow[ITEM_SAFARI_BALL];
    gCurrentActionFuncId = B_ACTION_EXEC_SCRIPT;
}

void HandleAction_ThrowBall(void)
{
    gBattlerAttacker = gBattlerByTurnOrder[gCurrentTurnActionNumber];
    gBattle_BG0_X = 0;
    gBattle_BG0_Y = 0;
    gLastUsedItem = gLastThrownBall;
    RemoveBagItem(gLastUsedItem, 1);
    gBattlescriptCurrInstr = BattleScript_BallThrow;
    gCurrentActionFuncId = B_ACTION_EXEC_SCRIPT;
}

void HandleAction_ThrowPokeblock(void)
{
    gBattlerAttacker = gBattlerByTurnOrder[gCurrentTurnActionNumber];
    gBattle_BG0_X = 0;
    gBattle_BG0_Y = 0;
    gBattleCommunication[MULTISTRING_CHOOSER] = gBattleResources->bufferB[gBattlerAttacker][1] - 1;
    gLastUsedItem = gBattleResources->bufferB[gBattlerAttacker][2];

    if (gBattleResults.pokeblockThrows < 255)
        gBattleResults.pokeblockThrows++;
    if (gBattleStruct->safariPkblThrowCounter < 3)
        gBattleStruct->safariPkblThrowCounter++;
    if (gBattleStruct->safariEscapeFactor > 1)
    {
        // BUG: safariEscapeFactor can become 0 below. This causes the pokeblock throw glitch.
        #ifdef BUGFIX
        if (gBattleStruct->safariEscapeFactor <= sPkblToEscapeFactor[gBattleStruct->safariPkblThrowCounter][gBattleCommunication[MULTISTRING_CHOOSER]])
        #else
        if (gBattleStruct->safariEscapeFactor < sPkblToEscapeFactor[gBattleStruct->safariPkblThrowCounter][gBattleCommunication[MULTISTRING_CHOOSER]])
        #endif
            gBattleStruct->safariEscapeFactor = 1;
        else
            gBattleStruct->safariEscapeFactor -= sPkblToEscapeFactor[gBattleStruct->safariPkblThrowCounter][gBattleCommunication[MULTISTRING_CHOOSER]];
    }

    gBattlescriptCurrInstr = gBattlescriptsForSafariActions[2];
    gCurrentActionFuncId = B_ACTION_EXEC_SCRIPT;
}

void HandleAction_GoNear(void)
{
    gBattlerAttacker = gBattlerByTurnOrder[gCurrentTurnActionNumber];
    gBattle_BG0_X = 0;
    gBattle_BG0_Y = 0;

    gBattleStruct->safariCatchFactor += sGoNearCounterToCatchFactor[gBattleStruct->safariGoNearCounter];
    if (gBattleStruct->safariCatchFactor > 20)
        gBattleStruct->safariCatchFactor = 20;

    gBattleStruct->safariEscapeFactor += sGoNearCounterToEscapeFactor[gBattleStruct->safariGoNearCounter];
    if (gBattleStruct->safariEscapeFactor > 20)
        gBattleStruct->safariEscapeFactor = 20;

    if (gBattleStruct->safariGoNearCounter < 3)
    {
        gBattleStruct->safariGoNearCounter++;
        gBattleCommunication[MULTISTRING_CHOOSER] = B_MSG_CREPT_CLOSER;
    }
    else
    {
        gBattleCommunication[MULTISTRING_CHOOSER] = B_MSG_CANT_GET_CLOSER;
    }
    gBattlescriptCurrInstr = gBattlescriptsForSafariActions[1];
    gCurrentActionFuncId = B_ACTION_EXEC_SCRIPT;
}

void HandleAction_SafariZoneRun(void)
{
    gBattlerAttacker = gBattlerByTurnOrder[gCurrentTurnActionNumber];
    PlaySE(SE_FLEE);
    gCurrentTurnActionNumber = gBattlersCount;
    gBattleOutcome = B_OUTCOME_RAN;
}

void HandleAction_WallyBallThrow(void)
{
    gBattlerAttacker = gBattlerByTurnOrder[gCurrentTurnActionNumber];
    gBattle_BG0_X = 0;
    gBattle_BG0_Y = 0;

    PREPARE_MON_NICK_BUFFER(gBattleTextBuff1, gBattlerAttacker, gBattlerPartyIndexes[gBattlerAttacker])

    gBattlescriptCurrInstr = gBattlescriptsForSafariActions[3];
    gCurrentActionFuncId = B_ACTION_EXEC_SCRIPT;
    gActionsByTurnOrder[1] = B_ACTION_FINISHED;
}

void HandleAction_TryFinish(void)
{
    if (!HandleFaintedMonActions())
    {
        gBattleStruct->faintedActionsState = 0;
        gCurrentActionFuncId = B_ACTION_FINISHED;
    }
}

void HandleAction_NothingIsFainted(void)
{
    gCurrentTurnActionNumber++;
    gCurrentActionFuncId = gActionsByTurnOrder[gCurrentTurnActionNumber];
    gHitMarker &= ~(HITMARKER_DESTINYBOND | HITMARKER_IGNORE_SUBSTITUTE | HITMARKER_ATTACKSTRING_PRINTED
                    | HITMARKER_NO_PPDEDUCT | HITMARKER_IGNORE_SAFEGUARD | HITMARKER_PASSIVE_DAMAGE
                    | HITMARKER_OBEYS | HITMARKER_WAKE_UP_CLEAR | HITMARKER_SYNCHRONISE_EFFECT
                    | HITMARKER_CHARGING | HITMARKER_NEVER_SET);
}

void HandleAction_ActionFinished(void)
{
    *(gBattleStruct->monToSwitchIntoId + gBattlerByTurnOrder[gCurrentTurnActionNumber]) = PARTY_SIZE;
    gCurrentTurnActionNumber++;
    gCurrentActionFuncId = gActionsByTurnOrder[gCurrentTurnActionNumber];
    SpecialStatusesClear();
    gHitMarker &= ~(HITMARKER_DESTINYBOND | HITMARKER_IGNORE_SUBSTITUTE | HITMARKER_ATTACKSTRING_PRINTED
                    | HITMARKER_NO_PPDEDUCT | HITMARKER_IGNORE_SAFEGUARD | HITMARKER_PASSIVE_DAMAGE
                    | HITMARKER_OBEYS | HITMARKER_WAKE_UP_CLEAR | HITMARKER_SYNCHRONISE_EFFECT
                    | HITMARKER_CHARGING | HITMARKER_NEVER_SET | HITMARKER_IGNORE_DISGUISE);

    gCurrentMove = 0;
    gBattleMoveDamage = 0;
    gMoveResultFlags = 0;
    gBattleScripting.animTurn = 0;
    gBattleScripting.animTargetsHit = 0;
    gLastLandedMoves[gBattlerAttacker] = 0;
    gLastHitByType[gBattlerAttacker] = 0;
    gBattleStruct->dynamicMoveType = 0;
    gBattleScripting.moveendState = 0;
    gBattleScripting.moveendState = 0;
    gBattleCommunication[3] = 0;
    gBattleCommunication[4] = 0;
    gBattleScripting.multihitMoveEffect = 0;
    gBattleResources->battleScriptsStack->size = 0;
}

static const u8 sMovesNotAffectedByStench[] =
{
    [MOVE_AIR_SLASH] = 1,
    [MOVE_ASTONISH] = 1,
    [MOVE_BITE] = 1,
    [MOVE_BONE_CLUB] = 1,
    [MOVE_DARK_PULSE] = 1,
    [MOVE_DOUBLE_IRON_BASH] = 1,
    [MOVE_DRAGON_RUSH] = 1,
    [MOVE_EXTRASENSORY] = 1,
    [MOVE_FAKE_OUT] = 1,
    [MOVE_FIERY_WRATH] = 1,
    [MOVE_FIRE_FANG] = 1,
    [MOVE_FLING] = 1,
    [MOVE_FLOATY_FALL] = 1,
    [MOVE_HEADBUTT] = 1,
    [MOVE_HEART_STAMP] = 1,
    [MOVE_HYPER_FANG] = 1,
    [MOVE_ICE_FANG] = 1,
    [MOVE_ICICLE_CRASH] = 1,
    [MOVE_IRON_HEAD] = 1,
    [MOVE_NEEDLE_ARM] = 1,
    [MOVE_NONE] = 1,
    [MOVE_ROCK_SLIDE] = 1,
    [MOVE_ROLLING_KICK] = 1,
    [MOVE_SECRET_POWER] = 1,
    [MOVE_SKY_ATTACK] = 1,
    [MOVE_SNORE] = 1,
    [MOVE_STEAMROLLER] = 1,
    [MOVE_STOMP] = 1,
    [MOVE_THUNDER_FANG] = 1,
    [MOVE_TWISTER] = 1,
    [MOVE_WATERFALL] = 1,
    [MOVE_ZEN_HEADBUTT] = 1,
    [MOVE_ZING_ZAP] = 1,
};

static const u8 sAbilitiesAffectedByMoldBreaker[] =
{
    [ABILITY_BATTLE_ARMOR] = 1,
    [ABILITY_CLEAR_BODY] = 1,
    [ABILITY_DAMP] = 1,
    [ABILITY_DRY_SKIN] = 1,
    [ABILITY_FILTER] = 1,
    [ABILITY_FLASH_FIRE] = 1,
    [ABILITY_FLOWER_GIFT] = 1,
    [ABILITY_HEATPROOF] = 1,
    [ABILITY_HYPER_CUTTER] = 1,
    [ABILITY_IMMUNITY] = 1,
    [ABILITY_INNER_FOCUS] = 1,
    [ABILITY_INSOMNIA] = 1,
    [ABILITY_KEEN_EYE] = 1,
    [ABILITY_LEAF_GUARD] = 1,
    [ABILITY_LEVITATE] = 1,
    [ABILITY_LIGHTNING_ROD] = 1,
    [ABILITY_LIMBER] = 1,
    [ABILITY_MAGMA_ARMOR] = 1,
    [ABILITY_MARVEL_SCALE] = 1,
    [ABILITY_MOTOR_DRIVE] = 1,
    [ABILITY_OBLIVIOUS] = 1,
    [ABILITY_OWN_TEMPO] = 1,
    [ABILITY_SAND_VEIL] = 1,
    [ABILITY_SHELL_ARMOR] = 1,
    [ABILITY_SHIELD_DUST] = 1,
    [ABILITY_SIMPLE] = 1,
    [ABILITY_SNOW_CLOAK] = 1,
    [ABILITY_SOLID_ROCK] = 1,
    [ABILITY_SOUNDPROOF] = 1,
    [ABILITY_STICKY_HOLD] = 1,
    [ABILITY_STORM_DRAIN] = 1,
    [ABILITY_STURDY] = 1,
    [ABILITY_SUCTION_CUPS] = 1,
    [ABILITY_TANGLED_FEET] = 1,
    [ABILITY_THICK_FAT] = 1,
    [ABILITY_UNAWARE] = 1,
    [ABILITY_VITAL_SPIRIT] = 1,
    [ABILITY_VOLT_ABSORB] = 1,
    [ABILITY_WATER_ABSORB] = 1,
    [ABILITY_WATER_VEIL] = 1,
    [ABILITY_WHITE_SMOKE] = 1,
    [ABILITY_WONDER_GUARD] = 1,
    [ABILITY_BIG_PECKS] = 1,
    [ABILITY_CONTRARY] = 1,
    [ABILITY_FRIEND_GUARD] = 1,
    [ABILITY_HEAVY_METAL] = 1,
    [ABILITY_LIGHT_METAL] = 1,
    [ABILITY_MAGIC_BOUNCE] = 1,
    [ABILITY_MULTISCALE] = 1,
    [ABILITY_SAP_SIPPER] = 1,
    [ABILITY_TELEPATHY] = 1,
    [ABILITY_WONDER_SKIN] = 1,
    [ABILITY_AROMA_VEIL] = 1,
    [ABILITY_BULLETPROOF] = 1,
    [ABILITY_FLOWER_VEIL] = 1,
    [ABILITY_FUR_COAT] = 1,
    [ABILITY_OVERCOAT] = 1,
    [ABILITY_SWEET_VEIL] = 1,
    [ABILITY_DAZZLING] = 1,
    [ABILITY_DISGUISE] = 1,
    [ABILITY_FLUFFY] = 1,
    [ABILITY_QUEENLY_MAJESTY] = 1,
    [ABILITY_WATER_BUBBLE] = 1,
    [ABILITY_MIRROR_ARMOR] = 1,
    [ABILITY_PUNK_ROCK] = 1,
    [ABILITY_ICE_SCALES] = 1,
    [ABILITY_ICE_FACE] = 1,
    [ABILITY_PASTEL_VEIL] = 1,
};

static const u8 sAbilitiesNotTraced[ABILITIES_COUNT] =
{
    [ABILITY_AS_ONE_ICE_RIDER] = 1,
    [ABILITY_AS_ONE_SHADOW_RIDER] = 1,
    [ABILITY_BATTLE_BOND] = 1,
    [ABILITY_COMATOSE] = 1,
    [ABILITY_DISGUISE] = 1,
    [ABILITY_FLOWER_GIFT] = 1,
    [ABILITY_FORECAST] = 1,
    [ABILITY_GULP_MISSILE] = 1,
    [ABILITY_HUNGER_SWITCH] = 1,
    [ABILITY_ICE_FACE] = 1,
    [ABILITY_ILLUSION] = 1,
    [ABILITY_IMPOSTER] = 1,
    [ABILITY_MULTITYPE] = 1,
    [ABILITY_NEUTRALIZING_GAS] = 1,
    [ABILITY_NONE] = 1,
    [ABILITY_POWER_CONSTRUCT] = 1,
    [ABILITY_POWER_OF_ALCHEMY] = 1,
    [ABILITY_RECEIVER] = 1,
    [ABILITY_RKS_SYSTEM] = 1,
    [ABILITY_SCHOOLING] = 1,
    [ABILITY_SHIELDS_DOWN] = 1,
    [ABILITY_STANCE_CHANGE] = 1,
    [ABILITY_TRACE] = 1,
    [ABILITY_ZEN_MODE] = 1,
};

static const u8 sHoldEffectToType[][2] =
{
    {HOLD_EFFECT_BUG_POWER, TYPE_BUG},
    {HOLD_EFFECT_STEEL_POWER, TYPE_STEEL},
    {HOLD_EFFECT_GROUND_POWER, TYPE_GROUND},
    {HOLD_EFFECT_ROCK_POWER, TYPE_ROCK},
    {HOLD_EFFECT_GRASS_POWER, TYPE_GRASS},
    {HOLD_EFFECT_DARK_POWER, TYPE_DARK},
    {HOLD_EFFECT_FIGHTING_POWER, TYPE_FIGHTING},
    {HOLD_EFFECT_ELECTRIC_POWER, TYPE_ELECTRIC},
    {HOLD_EFFECT_WATER_POWER, TYPE_WATER},
    {HOLD_EFFECT_FLYING_POWER, TYPE_FLYING},
    {HOLD_EFFECT_POISON_POWER, TYPE_POISON},
    {HOLD_EFFECT_ICE_POWER, TYPE_ICE},
    {HOLD_EFFECT_GHOST_POWER, TYPE_GHOST},
    {HOLD_EFFECT_PSYCHIC_POWER, TYPE_PSYCHIC},
    {HOLD_EFFECT_FIRE_POWER, TYPE_FIRE},
    {HOLD_EFFECT_DRAGON_POWER, TYPE_DRAGON},
    {HOLD_EFFECT_NORMAL_POWER, TYPE_NORMAL},
    {HOLD_EFFECT_FAIRY_POWER, TYPE_FAIRY},
};

// percent in UQ_4_12 format
static const u16 sPercentToModifier[] =
{
    UQ_4_12(0.00), // 0
    UQ_4_12(0.01), // 1
    UQ_4_12(0.02), // 2
    UQ_4_12(0.03), // 3
    UQ_4_12(0.04), // 4
    UQ_4_12(0.05), // 5
    UQ_4_12(0.06), // 6
    UQ_4_12(0.07), // 7
    UQ_4_12(0.08), // 8
    UQ_4_12(0.09), // 9
    UQ_4_12(0.10), // 10
    UQ_4_12(0.11), // 11
    UQ_4_12(0.12), // 12
    UQ_4_12(0.13), // 13
    UQ_4_12(0.14), // 14
    UQ_4_12(0.15), // 15
    UQ_4_12(0.16), // 16
    UQ_4_12(0.17), // 17
    UQ_4_12(0.18), // 18
    UQ_4_12(0.19), // 19
    UQ_4_12(0.20), // 20
    UQ_4_12(0.21), // 21
    UQ_4_12(0.22), // 22
    UQ_4_12(0.23), // 23
    UQ_4_12(0.24), // 24
    UQ_4_12(0.25), // 25
    UQ_4_12(0.26), // 26
    UQ_4_12(0.27), // 27
    UQ_4_12(0.28), // 28
    UQ_4_12(0.29), // 29
    UQ_4_12(0.30), // 30
    UQ_4_12(0.31), // 31
    UQ_4_12(0.32), // 32
    UQ_4_12(0.33), // 33
    UQ_4_12(0.34), // 34
    UQ_4_12(0.35), // 35
    UQ_4_12(0.36), // 36
    UQ_4_12(0.37), // 37
    UQ_4_12(0.38), // 38
    UQ_4_12(0.39), // 39
    UQ_4_12(0.40), // 40
    UQ_4_12(0.41), // 41
    UQ_4_12(0.42), // 42
    UQ_4_12(0.43), // 43
    UQ_4_12(0.44), // 44
    UQ_4_12(0.45), // 45
    UQ_4_12(0.46), // 46
    UQ_4_12(0.47), // 47
    UQ_4_12(0.48), // 48
    UQ_4_12(0.49), // 49
    UQ_4_12(0.50), // 50
    UQ_4_12(0.51), // 51
    UQ_4_12(0.52), // 52
    UQ_4_12(0.53), // 53
    UQ_4_12(0.54), // 54
    UQ_4_12(0.55), // 55
    UQ_4_12(0.56), // 56
    UQ_4_12(0.57), // 57
    UQ_4_12(0.58), // 58
    UQ_4_12(0.59), // 59
    UQ_4_12(0.60), // 60
    UQ_4_12(0.61), // 61
    UQ_4_12(0.62), // 62
    UQ_4_12(0.63), // 63
    UQ_4_12(0.64), // 64
    UQ_4_12(0.65), // 65
    UQ_4_12(0.66), // 66
    UQ_4_12(0.67), // 67
    UQ_4_12(0.68), // 68
    UQ_4_12(0.69), // 69
    UQ_4_12(0.70), // 70
    UQ_4_12(0.71), // 71
    UQ_4_12(0.72), // 72
    UQ_4_12(0.73), // 73
    UQ_4_12(0.74), // 74
    UQ_4_12(0.75), // 75
    UQ_4_12(0.76), // 76
    UQ_4_12(0.77), // 77
    UQ_4_12(0.78), // 78
    UQ_4_12(0.79), // 79
    UQ_4_12(0.80), // 80
    UQ_4_12(0.81), // 81
    UQ_4_12(0.82), // 82
    UQ_4_12(0.83), // 83
    UQ_4_12(0.84), // 84
    UQ_4_12(0.85), // 85
    UQ_4_12(0.86), // 86
    UQ_4_12(0.87), // 87
    UQ_4_12(0.88), // 88
    UQ_4_12(0.89), // 89
    UQ_4_12(0.90), // 90
    UQ_4_12(0.91), // 91
    UQ_4_12(0.92), // 92
    UQ_4_12(0.93), // 93
    UQ_4_12(0.94), // 94
    UQ_4_12(0.95), // 95
    UQ_4_12(0.96), // 96
    UQ_4_12(0.97), // 97
    UQ_4_12(0.98), // 98
    UQ_4_12(0.99), // 99
    UQ_4_12(1.00), // 100
};

#define X UQ_4_12

static const u16 sTypeEffectivenessTable[NUMBER_OF_MON_TYPES][NUMBER_OF_MON_TYPES] =
{
//   normal  fight   flying  poison  ground  rock    bug     ghost   steel   mystery fire    water   grass  electric psychic ice     dragon  dark    fairy
    {X(1.0), X(1.0), X(1.0), X(1.0), X(1.0), X(0.5), X(1.0), X(0.0), X(0.5), X(1.0), X(1.0), X(1.0), X(1.0), X(1.0), X(1.0), X(1.0), X(1.0), X(1.0), X(1.0)}, // normal
    {X(2.0), X(1.0), X(0.5), X(0.5), X(1.0), X(2.0), X(0.5), X(0.0), X(2.0), X(1.0), X(1.0), X(1.0), X(1.0), X(1.0), X(0.5), X(2.0), X(1.0), X(2.0), X(0.5)}, // fight
    {X(1.0), X(2.0), X(1.0), X(1.0), X(1.0), X(0.5), X(2.0), X(1.0), X(0.5), X(1.0), X(1.0), X(1.0), X(2.0), X(0.5), X(1.0), X(1.0), X(1.0), X(1.0), X(1.0)}, // flying
    {X(1.0), X(1.0), X(1.0), X(0.5), X(0.5), X(0.5), X(1.0), X(0.5), X(0.0), X(1.0), X(1.0), X(1.0), X(2.0), X(1.0), X(1.0), X(1.0), X(1.0), X(1.0), X(2.0)}, // poison
    {X(1.0), X(1.0), X(0.0), X(2.0), X(1.0), X(2.0), X(0.5), X(1.0), X(2.0), X(1.0), X(2.0), X(1.0), X(0.5), X(2.0), X(1.0), X(1.0), X(1.0), X(1.0), X(1.0)}, // ground
    {X(1.0), X(0.5), X(2.0), X(1.0), X(0.5), X(1.0), X(2.0), X(1.0), X(0.5), X(1.0), X(2.0), X(1.0), X(1.0), X(1.0), X(1.0), X(2.0), X(1.0), X(1.0), X(1.0)}, // rock
    {X(1.0), X(0.5), X(0.5), X(0.5), X(1.0), X(1.0), X(1.0), X(0.5), X(0.5), X(1.0), X(0.5), X(1.0), X(2.0), X(1.0), X(2.0), X(1.0), X(1.0), X(2.0), X(0.5)}, // bug
    #if B_STEEL_RESISTANCES >= GEN_6
    {X(0.0), X(1.0), X(1.0), X(1.0), X(1.0), X(1.0), X(1.0), X(2.0), X(1.0), X(1.0), X(1.0), X(1.0), X(1.0), X(1.0), X(2.0), X(1.0), X(1.0), X(0.5), X(1.0)}, // ghost
    #else
    {X(0.0), X(1.0), X(1.0), X(1.0), X(1.0), X(1.0), X(1.0), X(2.0), X(0.5), X(1.0), X(1.0), X(1.0), X(1.0), X(1.0), X(2.0), X(1.0), X(1.0), X(0.5), X(1.0)}, // ghost
    #endif
    {X(1.0), X(1.0), X(1.0), X(1.0), X(1.0), X(2.0), X(1.0), X(1.0), X(0.5), X(1.0), X(0.5), X(0.5), X(1.0), X(0.5), X(1.0), X(2.0), X(1.0), X(1.0), X(2.0)}, // steel
    {X(1.0), X(1.0), X(1.0), X(1.0), X(1.0), X(1.0), X(1.0), X(1.0), X(1.0), X(1.0), X(1.0), X(1.0), X(1.0), X(1.0), X(1.0), X(1.0), X(1.0), X(1.0), X(1.0)}, // mystery
    {X(1.0), X(1.0), X(1.0), X(1.0), X(1.0), X(0.5), X(2.0), X(1.0), X(2.0), X(1.0), X(0.5), X(0.5), X(2.0), X(1.0), X(1.0), X(2.0), X(0.5), X(1.0), X(1.0)}, // fire
    {X(1.0), X(1.0), X(1.0), X(1.0), X(2.0), X(2.0), X(1.0), X(1.0), X(1.0), X(1.0), X(2.0), X(0.5), X(0.5), X(1.0), X(1.0), X(1.0), X(0.5), X(1.0), X(1.0)}, // water
    {X(1.0), X(1.0), X(0.5), X(0.5), X(2.0), X(2.0), X(0.5), X(1.0), X(0.5), X(1.0), X(0.5), X(2.0), X(0.5), X(1.0), X(1.0), X(1.0), X(0.5), X(1.0), X(1.0)}, // grass
    {X(1.0), X(1.0), X(2.0), X(1.0), X(0.0), X(1.0), X(1.0), X(1.0), X(1.0), X(1.0), X(1.0), X(2.0), X(0.5), X(0.5), X(1.0), X(1.0), X(0.5), X(1.0), X(1.0)}, // electric
    {X(1.0), X(2.0), X(1.0), X(2.0), X(1.0), X(1.0), X(1.0), X(1.0), X(0.5), X(1.0), X(1.0), X(1.0), X(1.0), X(1.0), X(0.5), X(1.0), X(1.0), X(0.0), X(1.0)}, // psychic
    {X(1.0), X(1.0), X(2.0), X(1.0), X(2.0), X(1.0), X(1.0), X(1.0), X(0.5), X(1.0), X(0.5), X(0.5), X(2.0), X(1.0), X(1.0), X(0.5), X(2.0), X(1.0), X(1.0)}, // ice
    {X(1.0), X(1.0), X(1.0), X(1.0), X(1.0), X(1.0), X(1.0), X(1.0), X(0.5), X(1.0), X(1.0), X(1.0), X(1.0), X(1.0), X(1.0), X(1.0), X(2.0), X(1.0), X(0.0)}, // dragon
    #if B_STEEL_RESISTANCES >= GEN_6
    {X(1.0), X(0.5), X(1.0), X(1.0), X(1.0), X(1.0), X(1.0), X(2.0), X(1.0), X(1.0), X(1.0), X(1.0), X(1.0), X(1.0), X(2.0), X(1.0), X(1.0), X(0.5), X(0.5)}, // dark
    #else
    {X(1.0), X(0.5), X(1.0), X(1.0), X(1.0), X(1.0), X(1.0), X(2.0), X(0.5), X(1.0), X(1.0), X(1.0), X(1.0), X(1.0), X(2.0), X(1.0), X(1.0), X(0.5), X(0.5)}, // dark
    #endif
    {X(1.0), X(2.0), X(1.0), X(0.5), X(1.0), X(1.0), X(1.0), X(1.0), X(0.5), X(1.0), X(0.5), X(1.0), X(1.0), X(1.0), X(1.0), X(1.0), X(2.0), X(2.0), X(1.0)}, // fairy
};

static const u16 sInverseTypeEffectivenessTable[NUMBER_OF_MON_TYPES][NUMBER_OF_MON_TYPES] =
{
//   normal  fight   flying  poison  ground  rock    bug     ghost   steel   mystery fire    water   grass  electric psychic ice     dragon  dark    fairy
    {X(1.0), X(1.0), X(1.0), X(1.0), X(1.0), X(2.0), X(1.0), X(2.0), X(2.0), X(1.0), X(1.0), X(1.0), X(1.0), X(1.0), X(1.0), X(1.0), X(1.0), X(1.0), X(1.0)}, // normal
    {X(0.5), X(1.0), X(2.0), X(2.0), X(1.0), X(0.5), X(2.0), X(2.0), X(0.5), X(1.0), X(1.0), X(1.0), X(1.0), X(1.0), X(2.0), X(0.5), X(1.0), X(0.5), X(2.0)}, // fight
    {X(1.0), X(0.5), X(1.0), X(1.0), X(1.0), X(2.0), X(0.5), X(1.0), X(2.0), X(1.0), X(1.0), X(1.0), X(0.5), X(2.0), X(1.0), X(1.0), X(1.0), X(1.0), X(1.0)}, // flying
    {X(1.0), X(1.0), X(1.0), X(2.0), X(2.0), X(2.0), X(1.0), X(2.0), X(2.0), X(1.0), X(1.0), X(1.0), X(0.5), X(1.0), X(1.0), X(1.0), X(1.0), X(1.0), X(0.5)}, // poison
    {X(1.0), X(1.0), X(2.0), X(0.5), X(1.0), X(0.5), X(2.0), X(1.0), X(0.5), X(1.0), X(0.5), X(1.0), X(2.0), X(0.5), X(1.0), X(1.0), X(1.0), X(1.0), X(1.0)}, // ground
    {X(1.0), X(2.0), X(0.5), X(1.0), X(2.0), X(1.0), X(0.5), X(1.0), X(2.0), X(1.0), X(0.5), X(1.0), X(1.0), X(1.0), X(1.0), X(0.5), X(1.0), X(1.0), X(1.0)}, // rock
    {X(1.0), X(2.0), X(2.0), X(2.0), X(1.0), X(1.0), X(1.0), X(2.0), X(2.0), X(1.0), X(2.0), X(1.0), X(0.5), X(1.0), X(0.5), X(1.0), X(1.0), X(0.5), X(2.0)}, // bug
    #if B_STEEL_RESISTANCES >= GEN_6
    {X(2.0), X(1.0), X(1.0), X(1.0), X(1.0), X(1.0), X(1.0), X(0.5), X(1.0), X(1.0), X(1.0), X(1.0), X(1.0), X(1.0), X(0.5), X(1.0), X(1.0), X(2.0), X(1.0)}, // ghost
    #else
    {X(2.0), X(1.0), X(1.0), X(1.0), X(1.0), X(1.0), X(1.0), X(0.5), X(2.0), X(1.0), X(1.0), X(1.0), X(1.0), X(1.0), X(0.5), X(1.0), X(1.0), X(2.0), X(1.0)}, // ghost
    #endif
    {X(1.0), X(1.0), X(1.0), X(1.0), X(1.0), X(0.5), X(1.0), X(1.0), X(2.0), X(1.0), X(2.0), X(2.0), X(1.0), X(2.0), X(1.0), X(0.5), X(1.0), X(1.0), X(0.5)}, // steel
    {X(1.0), X(1.0), X(1.0), X(1.0), X(1.0), X(1.0), X(1.0), X(1.0), X(1.0), X(1.0), X(1.0), X(1.0), X(1.0), X(1.0), X(1.0), X(1.0), X(1.0), X(1.0), X(1.0)}, // mystery
    {X(1.0), X(1.0), X(1.0), X(1.0), X(1.0), X(2.0), X(0.5), X(1.0), X(0.5), X(1.0), X(2.0), X(2.0), X(0.5), X(1.0), X(1.0), X(0.5), X(2.0), X(1.0), X(1.0)}, // fire
    {X(1.0), X(1.0), X(1.0), X(1.0), X(0.5), X(0.5), X(1.0), X(1.0), X(1.0), X(1.0), X(0.5), X(2.0), X(2.0), X(1.0), X(1.0), X(1.0), X(2.0), X(1.0), X(1.0)}, // water
    {X(1.0), X(1.0), X(2.0), X(2.0), X(0.5), X(0.5), X(2.0), X(1.0), X(2.0), X(1.0), X(2.0), X(0.5), X(2.0), X(1.0), X(1.0), X(1.0), X(2.0), X(1.0), X(1.0)}, // grass
    {X(1.0), X(1.0), X(0.5), X(1.0), X(2.0), X(1.0), X(1.0), X(1.0), X(1.0), X(1.0), X(1.0), X(0.5), X(2.0), X(2.0), X(1.0), X(1.0), X(2.0), X(1.0), X(1.0)}, // electric
    {X(1.0), X(0.5), X(1.0), X(0.5), X(1.0), X(1.0), X(1.0), X(1.0), X(2.0), X(1.0), X(1.0), X(1.0), X(1.0), X(1.0), X(2.0), X(1.0), X(1.0), X(2.0), X(1.0)}, // psychic
    {X(1.0), X(1.0), X(0.5), X(1.0), X(0.5), X(1.0), X(1.0), X(1.0), X(2.0), X(1.0), X(2.0), X(2.0), X(0.5), X(1.0), X(1.0), X(2.0), X(0.5), X(1.0), X(1.0)}, // ice
    {X(1.0), X(1.0), X(1.0), X(1.0), X(1.0), X(1.0), X(1.0), X(1.0), X(2.0), X(1.0), X(1.0), X(1.0), X(1.0), X(1.0), X(1.0), X(1.0), X(0.5), X(1.0), X(2.0)}, // dragon
    #if B_STEEL_RESISTANCES >= GEN_6
    {X(1.0), X(2.0), X(1.0), X(1.0), X(1.0), X(1.0), X(1.0), X(0.5), X(1.0), X(1.0), X(1.0), X(1.0), X(1.0), X(1.0), X(0.5), X(1.0), X(1.0), X(2.0), X(2.0)}, // dark
    #else
    {X(1.0), X(2.0), X(1.0), X(1.0), X(1.0), X(1.0), X(1.0), X(0.5), X(2.0), X(1.0), X(1.0), X(1.0), X(1.0), X(1.0), X(0.5), X(1.0), X(1.0), X(2.0), X(2.0)}, // dark
    #endif
    {X(1.0), X(0.5), X(1.0), X(2.0), X(1.0), X(1.0), X(1.0), X(1.0), X(2.0), X(1.0), X(2.0), X(1.0), X(1.0), X(1.0), X(1.0), X(1.0), X(0.5), X(0.5), X(1.0)}, // fairy
};

#undef X

// code
u8 GetBattlerForBattleScript(u8 caseId)
{
    u8 ret = 0;
    switch (caseId)
    {
    case BS_TARGET:
        ret = gBattlerTarget;
        break;
    case BS_ATTACKER:
        ret = gBattlerAttacker;
        break;
    case BS_EFFECT_BATTLER:
        ret = gEffectBattler;
        break;
    case BS_BATTLER_0:
        ret = 0;
        break;
    case BS_SCRIPTING:
        ret = gBattleScripting.battler;
        break;
    case BS_FAINTED:
        ret = gBattlerFainted;
        break;
    case BS_FAINTED_LINK_MULTIPLE_1:
        ret = gBattlerFainted;
        break;
    case BS_ATTACKER_WITH_PARTNER:
    case BS_FAINTED_LINK_MULTIPLE_2:
    case BS_ATTACKER_SIDE:
    case BS_TARGET_SIDE:
    case BS_PLAYER1:
        ret = GetBattlerAtPosition(B_POSITION_PLAYER_LEFT);
        break;
    case BS_OPPONENT1:
        ret = GetBattlerAtPosition(B_POSITION_OPPONENT_LEFT);
        break;
    case BS_PLAYER2:
        ret = GetBattlerAtPosition(B_POSITION_PLAYER_RIGHT);
        break;
    case BS_OPPONENT2:
        ret = GetBattlerAtPosition(B_POSITION_OPPONENT_RIGHT);
        break;
    case BS_ABILITY_BATTLER:
        ret = gBattlerAbility;
        break;
    }
    return ret;
}

void PressurePPLose(u8 target, u8 attacker, u16 move)
{
    int moveIndex;

    if (GetBattlerAbility(target) != ABILITY_PRESSURE)
        return;

    for (moveIndex = 0; moveIndex < MAX_MON_MOVES; moveIndex++)
    {
        if (gBattleMons[attacker].moves[moveIndex] == move)
            break;
    }

    if (moveIndex == MAX_MON_MOVES)
        return;

    if (gBattleMons[attacker].pp[moveIndex] != 0)
        gBattleMons[attacker].pp[moveIndex]--;

    if (MOVE_IS_PERMANENT(attacker, moveIndex))
    {
        gActiveBattler = attacker;
        BtlController_EmitSetMonData(BUFFER_A, REQUEST_PPMOVE1_BATTLE + moveIndex, 0, 1, &gBattleMons[gActiveBattler].pp[moveIndex]);
        MarkBattlerForControllerExec(gActiveBattler);
    }
}

void PressurePPLoseOnUsingImprison(u8 attacker)
{
    int i, j;
    int imprisonPos = MAX_MON_MOVES;
    u8 atkSide = GetBattlerSide(attacker);

    for (i = 0; i < gBattlersCount; i++)
    {
        if (atkSide != GetBattlerSide(i) && GetBattlerAbility(i) == ABILITY_PRESSURE)
        {
            for (j = 0; j < MAX_MON_MOVES; j++)
            {
                if (gBattleMons[attacker].moves[j] == MOVE_IMPRISON)
                    break;
            }
            if (j != MAX_MON_MOVES)
            {
                imprisonPos = j;
                if (gBattleMons[attacker].pp[j] != 0)
                    gBattleMons[attacker].pp[j]--;
            }
        }
    }

    if (imprisonPos != MAX_MON_MOVES && MOVE_IS_PERMANENT(attacker, imprisonPos))
    {
        gActiveBattler = attacker;
        BtlController_EmitSetMonData(BUFFER_A, REQUEST_PPMOVE1_BATTLE + imprisonPos, 0, 1, &gBattleMons[gActiveBattler].pp[imprisonPos]);
        MarkBattlerForControllerExec(gActiveBattler);
    }
}

void PressurePPLoseOnUsingPerishSong(u8 attacker)
{
    int i, j;
    int perishSongPos = MAX_MON_MOVES;

    for (i = 0; i < gBattlersCount; i++)
    {
        if (GetBattlerAbility(i) == ABILITY_PRESSURE && i != attacker)
        {
            for (j = 0; j < MAX_MON_MOVES; j++)
            {
                if (gBattleMons[attacker].moves[j] == MOVE_PERISH_SONG)
                    break;
            }
            if (j != MAX_MON_MOVES)
            {
                perishSongPos = j;
                if (gBattleMons[attacker].pp[j] != 0)
                    gBattleMons[attacker].pp[j]--;
            }
        }
    }

    if (perishSongPos != MAX_MON_MOVES && MOVE_IS_PERMANENT(attacker, perishSongPos))
    {
        gActiveBattler = attacker;
        BtlController_EmitSetMonData(BUFFER_A, REQUEST_PPMOVE1_BATTLE + perishSongPos, 0, 1, &gBattleMons[gActiveBattler].pp[perishSongPos]);
        MarkBattlerForControllerExec(gActiveBattler);
    }
}

void MarkAllBattlersForControllerExec(void) // unused
{
    int i;

    if (gBattleTypeFlags & BATTLE_TYPE_LINK)
    {
        for (i = 0; i < gBattlersCount; i++)
            gBattleControllerExecFlags |= gBitTable[i] << (32 - MAX_BATTLERS_COUNT);
    }
    else
    {
        for (i = 0; i < gBattlersCount; i++)
            gBattleControllerExecFlags |= gBitTable[i];
    }
}

bool32 IsBattlerMarkedForControllerExec(u8 battlerId)
{
    if (gBattleTypeFlags & BATTLE_TYPE_LINK)
        return (gBattleControllerExecFlags & (gBitTable[battlerId] << 0x1C)) != 0;
    else
        return (gBattleControllerExecFlags & (gBitTable[battlerId])) != 0;
}

void MarkBattlerForControllerExec(u8 battlerId)
{
    if (gBattleTypeFlags & BATTLE_TYPE_LINK)
        gBattleControllerExecFlags |= gBitTable[battlerId] << (32 - MAX_BATTLERS_COUNT);
    else
        gBattleControllerExecFlags |= gBitTable[battlerId];
}

void MarkBattlerReceivedLinkData(u8 battlerId)
{
    s32 i;

    for (i = 0; i < GetLinkPlayerCount(); i++)
        gBattleControllerExecFlags |= gBitTable[battlerId] << (i << 2);

    gBattleControllerExecFlags &= ~((1 << 28) << battlerId);
}

void CancelMultiTurnMoves(u8 battler)
{
    gBattleMons[battler].status2 &= ~STATUS2_MULTIPLETURNS;
    gBattleMons[battler].status2 &= ~STATUS2_LOCK_CONFUSE;
    gBattleMons[battler].status2 &= ~STATUS2_UPROAR;
    gBattleMons[battler].status2 &= ~STATUS2_BIDE;

    gStatuses3[battler] &= ~STATUS3_SEMI_INVULNERABLE;

    gDisableStructs[battler].rolloutTimer = 0;
    gDisableStructs[battler].furyCutterCounter = 0;
}

bool8 WasUnableToUseMove(u8 battler)
{
    if (gProtectStructs[battler].prlzImmobility
        || gProtectStructs[battler].usedImprisonedMove
        || gProtectStructs[battler].loveImmobility
        || gProtectStructs[battler].usedDisabledMove
        || gProtectStructs[battler].usedTauntedMove
        || gProtectStructs[battler].usedGravityPreventedMove
        || gProtectStructs[battler].usedHealBlockedMove
        || gProtectStructs[battler].flag2Unknown
        || gProtectStructs[battler].flinchImmobility
        || gProtectStructs[battler].confusionSelfDmg
        || gProtectStructs[battler].powderSelfDmg
        || gProtectStructs[battler].usedThroatChopPreventedMove)
        return TRUE;
    else
        return FALSE;
}

void PrepareStringBattle(u16 stringId, u8 battler)
{
    // Support for Contrary ability.
    // If a move attempted to raise stat - print "won't increase".
    // If a move attempted to lower stat - print "won't decrease".
    if (stringId == STRINGID_STATSWONTDECREASE && !(gBattleScripting.statChanger & STAT_BUFF_NEGATIVE))
        stringId = STRINGID_STATSWONTINCREASE;
    else if (stringId == STRINGID_STATSWONTINCREASE && gBattleScripting.statChanger & STAT_BUFF_NEGATIVE)
        stringId = STRINGID_STATSWONTDECREASE;

    else if (stringId == STRINGID_STATSWONTDECREASE2 && GetBattlerAbility(battler) == ABILITY_CONTRARY)
        stringId = STRINGID_STATSWONTINCREASE2;
    else if (stringId == STRINGID_STATSWONTINCREASE2 && GetBattlerAbility(battler) == ABILITY_CONTRARY)
        stringId = STRINGID_STATSWONTDECREASE2;

    // Check Defiant and Competitive stat raise whenever a stat is lowered.
    else if ((stringId == STRINGID_DEFENDERSSTATFELL || stringId == STRINGID_PKMNCUTSATTACKWITH)
              && ((GetBattlerAbility(gBattlerTarget) == ABILITY_DEFIANT && CompareStat(gBattlerTarget, STAT_ATK, MAX_STAT_STAGE, CMP_LESS_THAN))
                 || (GetBattlerAbility(gBattlerTarget) == ABILITY_COMPETITIVE && CompareStat(gBattlerTarget, STAT_SPATK, MAX_STAT_STAGE, CMP_LESS_THAN)))
              && gSpecialStatuses[gBattlerTarget].changedStatsBattlerId != BATTLE_PARTNER(gBattlerTarget)
              && gSpecialStatuses[gBattlerTarget].changedStatsBattlerId != gBattlerTarget)
    {
        gBattlerAbility = gBattlerTarget;
        BattleScriptPushCursor();
        gBattlescriptCurrInstr = BattleScript_DefiantActivates;
        if (GetBattlerAbility(gBattlerTarget) == ABILITY_DEFIANT)
            SET_STATCHANGER(STAT_ATK, 2, FALSE);
        else
            SET_STATCHANGER(STAT_SPATK, 2, FALSE);
    }

    gActiveBattler = battler;
    BtlController_EmitPrintString(BUFFER_A, stringId);
    MarkBattlerForControllerExec(gActiveBattler);
}

void ResetSentPokesToOpponentValue(void)
{
    s32 i;
    u32 bits = 0;

    gSentPokesToOpponent[0] = 0;
    gSentPokesToOpponent[1] = 0;

    for (i = 0; i < gBattlersCount; i += 2)
        bits |= gBitTable[gBattlerPartyIndexes[i]];

    for (i = 1; i < gBattlersCount; i += 2)
        gSentPokesToOpponent[(i & BIT_FLANK) >> 1] = bits;
}

void OpponentSwitchInResetSentPokesToOpponentValue(u8 battler)
{
    s32 i = 0;
    u32 bits = 0;

    if (GetBattlerSide(battler) == B_SIDE_OPPONENT)
    {
        u8 flank = ((battler & BIT_FLANK) >> 1);
        gSentPokesToOpponent[flank] = 0;

        for (i = 0; i < gBattlersCount; i += 2)
        {
            if (!(gAbsentBattlerFlags & gBitTable[i]))
                bits |= gBitTable[gBattlerPartyIndexes[i]];
        }
        gSentPokesToOpponent[flank] = bits;
    }
}

void UpdateSentPokesToOpponentValue(u8 battler)
{
    if (GetBattlerSide(battler) == B_SIDE_OPPONENT)
    {
        OpponentSwitchInResetSentPokesToOpponentValue(battler);
    }
    else
    {
        s32 i;
        for (i = 1; i < gBattlersCount; i++)
            gSentPokesToOpponent[(i & BIT_FLANK) >> 1] |= gBitTable[gBattlerPartyIndexes[battler]];
    }
}

void BattleScriptPush(const u8 *bsPtr)
{
    gBattleResources->battleScriptsStack->ptr[gBattleResources->battleScriptsStack->size++] = bsPtr;
}

void BattleScriptPushCursor(void)
{
    gBattleResources->battleScriptsStack->ptr[gBattleResources->battleScriptsStack->size++] = gBattlescriptCurrInstr;
}

void BattleScriptPop(void)
{
    gBattlescriptCurrInstr = gBattleResources->battleScriptsStack->ptr[--gBattleResources->battleScriptsStack->size];
}

static bool32 IsGravityPreventingMove(u32 move)
{
    if (!(gFieldStatuses & STATUS_FIELD_GRAVITY))
        return FALSE;

    switch (move)
    {
    case MOVE_BOUNCE:
    case MOVE_FLY:
    case MOVE_FLYING_PRESS:
    case MOVE_HIGH_JUMP_KICK:
    case MOVE_JUMP_KICK:
    case MOVE_MAGNET_RISE:
    case MOVE_SKY_DROP:
    case MOVE_SPLASH:
    case MOVE_TELEKINESIS:
    case MOVE_FLOATY_FALL:
        return TRUE;
    default:
        return FALSE;
    }
}

bool32 IsHealBlockPreventingMove(u32 battler, u32 move)
{
    if (!(gStatuses3[battler] & STATUS3_HEAL_BLOCK))
        return FALSE;

    switch (gBattleMoves[move].effect)
    {
    case EFFECT_ABSORB:
    case EFFECT_MORNING_SUN:
    case EFFECT_MOONLIGHT:
    case EFFECT_RESTORE_HP:
    case EFFECT_REST:
    case EFFECT_ROOST:
    case EFFECT_HEALING_WISH:
    case EFFECT_WISH:
    case EFFECT_DREAM_EATER:
        return TRUE;
    default:
        return FALSE;
    }
}

static bool32 IsBelchPreventingMove(u32 battler, u32 move)
{
    if (gBattleMoves[move].effect != EFFECT_BELCH)
        return FALSE;

    return !(gBattleStruct->ateBerry[battler & BIT_SIDE] & gBitTable[gBattlerPartyIndexes[battler]]);
}

u8 TrySetCantSelectMoveBattleScript(void)
{
    u32 limitations = 0;
    u8 moveId = gBattleResources->bufferB[gActiveBattler][2] & ~RET_MEGA_EVOLUTION;
    u32 move = gBattleMons[gActiveBattler].moves[moveId];
    u32 holdEffect = GetBattlerHoldEffect(gActiveBattler, TRUE);
    u16 *choicedMove = &gBattleStruct->choicedMove[gActiveBattler];

    if (gDisableStructs[gActiveBattler].disabledMove == move && move != MOVE_NONE)
    {
        gBattleScripting.battler = gActiveBattler;
        gCurrentMove = move;
        if (gBattleTypeFlags & BATTLE_TYPE_PALACE)
        {
            gPalaceSelectionBattleScripts[gActiveBattler] = BattleScript_SelectingDisabledMoveInPalace;
            gProtectStructs[gActiveBattler].palaceUnableToUseMove = TRUE;
        }
        else
        {
            gSelectionBattleScripts[gActiveBattler] = BattleScript_SelectingDisabledMove;
            limitations++;
        }
    }

    if (move == gLastMoves[gActiveBattler] && move != MOVE_STRUGGLE && (gBattleMons[gActiveBattler].status2 & STATUS2_TORMENT))
    {
        CancelMultiTurnMoves(gActiveBattler);
        if (gBattleTypeFlags & BATTLE_TYPE_PALACE)
        {
            gPalaceSelectionBattleScripts[gActiveBattler] = BattleScript_SelectingTormentedMoveInPalace;
            gProtectStructs[gActiveBattler].palaceUnableToUseMove = TRUE;
        }
        else
        {
            gSelectionBattleScripts[gActiveBattler] = BattleScript_SelectingTormentedMove;
            limitations++;
        }
    }

    if (gDisableStructs[gActiveBattler].tauntTimer != 0 && gBattleMoves[move].power == 0)
    {
        gCurrentMove = move;
        if (gBattleTypeFlags & BATTLE_TYPE_PALACE)
        {
            gPalaceSelectionBattleScripts[gActiveBattler] = BattleScript_SelectingNotAllowedMoveTauntInPalace;
            gProtectStructs[gActiveBattler].palaceUnableToUseMove = TRUE;
        }
        else
        {
            gSelectionBattleScripts[gActiveBattler] = BattleScript_SelectingNotAllowedMoveTaunt;
            limitations++;
        }
    }

    if (gDisableStructs[gActiveBattler].throatChopTimer != 0 && gBattleMoves[move].flags & FLAG_SOUND)
    {
        gCurrentMove = move;
        if (gBattleTypeFlags & BATTLE_TYPE_PALACE)
        {
            gPalaceSelectionBattleScripts[gActiveBattler] = BattleScript_SelectingNotAllowedMoveThroatChopInPalace;
            gProtectStructs[gActiveBattler].palaceUnableToUseMove = TRUE;
        }
        else
        {
            gSelectionBattleScripts[gActiveBattler] = BattleScript_SelectingNotAllowedMoveThroatChop;
            limitations++;
        }
    }

    if (GetImprisonedMovesCount(gActiveBattler, move))
    {
        gCurrentMove = move;
        if (gBattleTypeFlags & BATTLE_TYPE_PALACE)
        {
            gPalaceSelectionBattleScripts[gActiveBattler] = BattleScript_SelectingImprisonedMoveInPalace;
            gProtectStructs[gActiveBattler].palaceUnableToUseMove = TRUE;
        }
        else
        {
            gSelectionBattleScripts[gActiveBattler] = BattleScript_SelectingImprisonedMove;
            limitations++;
        }
    }

    if (IsGravityPreventingMove(move))
    {
        gCurrentMove = move;
        if (gBattleTypeFlags & BATTLE_TYPE_PALACE)
        {
            gPalaceSelectionBattleScripts[gActiveBattler] = BattleScript_SelectingNotAllowedMoveGravityInPalace;
            gProtectStructs[gActiveBattler].palaceUnableToUseMove = TRUE;
        }
        else
        {
            gSelectionBattleScripts[gActiveBattler] = BattleScript_SelectingNotAllowedMoveGravity;
            limitations++;
        }
    }

    if (IsHealBlockPreventingMove(gActiveBattler, move))
    {
        gCurrentMove = move;
        if (gBattleTypeFlags & BATTLE_TYPE_PALACE)
        {
            gPalaceSelectionBattleScripts[gActiveBattler] = BattleScript_SelectingNotAllowedMoveHealBlockInPalace;
            gProtectStructs[gActiveBattler].palaceUnableToUseMove = TRUE;
        }
        else
        {
            gSelectionBattleScripts[gActiveBattler] = BattleScript_SelectingNotAllowedMoveHealBlock;
            limitations++;
        }
    }

    if (IsBelchPreventingMove(gActiveBattler, move))
    {
        gCurrentMove = move;
        if (gBattleTypeFlags & BATTLE_TYPE_PALACE)
        {
            gPalaceSelectionBattleScripts[gActiveBattler] = BattleScript_SelectingNotAllowedBelchInPalace;
            gProtectStructs[gActiveBattler].palaceUnableToUseMove = TRUE;
        }
        else
        {
            gSelectionBattleScripts[gActiveBattler] = BattleScript_SelectingNotAllowedBelch;
            limitations++;
        }
    }
    
    if (move == MOVE_STUFF_CHEEKS && ItemId_GetPocket(gBattleMons[gActiveBattler].item) != POCKET_BERRIES)
    {
        gCurrentMove = move;
        if (gBattleTypeFlags & BATTLE_TYPE_PALACE)
        {
            gPalaceSelectionBattleScripts[gActiveBattler] = BattleScript_SelectingNotAllowedBelchInPalace;
            gProtectStructs[gActiveBattler].palaceUnableToUseMove = TRUE;
        }
        else
        {
            gSelectionBattleScripts[gActiveBattler] = BattleScript_SelectingNotAllowedStuffCheeks;
            limitations++;
        }
    }

    gPotentialItemEffectBattler = gActiveBattler;
    if (HOLD_EFFECT_CHOICE(holdEffect) && *choicedMove != MOVE_NONE && *choicedMove != 0xFFFF && *choicedMove != move)
    {
        gCurrentMove = *choicedMove;
        gLastUsedItem = gBattleMons[gActiveBattler].item;
        if (gBattleTypeFlags & BATTLE_TYPE_PALACE)
        {
            gProtectStructs[gActiveBattler].palaceUnableToUseMove = TRUE;
        }
        else
        {
            gSelectionBattleScripts[gActiveBattler] = BattleScript_SelectingNotAllowedMoveChoiceItem;
            limitations++;
        }
    }
    else if (holdEffect == HOLD_EFFECT_ASSAULT_VEST && gBattleMoves[move].power == 0 && move != MOVE_ME_FIRST)
    {
        gCurrentMove = move;
        gLastUsedItem = gBattleMons[gActiveBattler].item;
        if (gBattleTypeFlags & BATTLE_TYPE_PALACE)
        {
            gProtectStructs[gActiveBattler].palaceUnableToUseMove = TRUE;
        }
        else
        {
            gSelectionBattleScripts[gActiveBattler] = BattleScript_SelectingNotAllowedMoveAssaultVest;
            limitations++;
        }
    }
    if ((GetBattlerAbility(gActiveBattler) == ABILITY_GORILLA_TACTICS) && *choicedMove != MOVE_NONE 
              && *choicedMove != 0xFFFF && *choicedMove != move)
    {
        gCurrentMove = *choicedMove;
        gLastUsedItem = gBattleMons[gActiveBattler].item;
        if (gBattleTypeFlags & BATTLE_TYPE_PALACE)
        {
            gProtectStructs[gActiveBattler].palaceUnableToUseMove = TRUE;
        }
        else
        {
            gSelectionBattleScripts[gActiveBattler] = BattleScript_SelectingNotAllowedMoveGorillaTactics;
            limitations++;
        }
    }

    if (gBattleMons[gActiveBattler].pp[moveId] == 0)
    {
        if (gBattleTypeFlags & BATTLE_TYPE_PALACE)
        {
            gProtectStructs[gActiveBattler].palaceUnableToUseMove = TRUE;
        }
        else
        {
            gSelectionBattleScripts[gActiveBattler] = BattleScript_SelectingMoveWithNoPP;
            limitations++;
        }
    }

    return limitations;
}

u8 CheckMoveLimitations(u8 battlerId, u8 unusableMoves, u8 check)
{
    u8 holdEffect = GetBattlerHoldEffect(battlerId, TRUE);
    u16 *choicedMove = &gBattleStruct->choicedMove[battlerId];
    s32 i;

    gPotentialItemEffectBattler = battlerId;

    for (i = 0; i < MAX_MON_MOVES; i++)
    {
        // No move
        if (gBattleMons[battlerId].moves[i] == MOVE_NONE && check & MOVE_LIMITATION_ZEROMOVE)
            unusableMoves |= gBitTable[i];
        // No PP
        else if (gBattleMons[battlerId].pp[i] == 0 && check & MOVE_LIMITATION_PP)
            unusableMoves |= gBitTable[i];
        // Disable
        else if (gBattleMons[battlerId].moves[i] == gDisableStructs[battlerId].disabledMove && check & MOVE_LIMITATION_DISABLED)
            unusableMoves |= gBitTable[i];
        // Torment
        else if (gBattleMons[battlerId].moves[i] == gLastMoves[battlerId] && check & MOVE_LIMITATION_TORMENTED && gBattleMons[battlerId].status2 & STATUS2_TORMENT)
            unusableMoves |= gBitTable[i];
        // Taunt
        else if (gDisableStructs[battlerId].tauntTimer && check & MOVE_LIMITATION_TAUNT && gBattleMoves[gBattleMons[battlerId].moves[i]].power == 0)
            unusableMoves |= gBitTable[i];
        // Imprison
        else if (GetImprisonedMovesCount(battlerId, gBattleMons[battlerId].moves[i]) && check & MOVE_LIMITATION_IMPRISON)
            unusableMoves |= gBitTable[i];
        // Encore
        else if (gDisableStructs[battlerId].encoreTimer && gDisableStructs[battlerId].encoredMove != gBattleMons[battlerId].moves[i])
            unusableMoves |= gBitTable[i];
        // Choice Items
        else if (HOLD_EFFECT_CHOICE(holdEffect) && *choicedMove != MOVE_NONE && *choicedMove != 0xFFFF && *choicedMove != gBattleMons[battlerId].moves[i])
            unusableMoves |= gBitTable[i];
        // Assault Vest
        else if (holdEffect == HOLD_EFFECT_ASSAULT_VEST && gBattleMoves[gBattleMons[battlerId].moves[i]].power == 0 && gBattleMons[battlerId].moves[i] != MOVE_ME_FIRST)
            unusableMoves |= gBitTable[i];
        // Gravity
        else if (IsGravityPreventingMove(gBattleMons[battlerId].moves[i]))
            unusableMoves |= gBitTable[i];
        // Heal Block
        else if (IsHealBlockPreventingMove(battlerId, gBattleMons[battlerId].moves[i]))
            unusableMoves |= gBitTable[i];
        // Belch
        else if (IsBelchPreventingMove(battlerId, gBattleMons[battlerId].moves[i]))
            unusableMoves |= gBitTable[i];
        // Throat Chop
        else if (gDisableStructs[battlerId].throatChopTimer && gBattleMoves[gBattleMons[battlerId].moves[i]].flags & FLAG_SOUND)
            unusableMoves |= gBitTable[i];
        // Stuff Cheeks
        else if (gBattleMons[battlerId].moves[i] == MOVE_STUFF_CHEEKS && ItemId_GetPocket(gBattleMons[gActiveBattler].item) != POCKET_BERRIES)
            unusableMoves |= gBitTable[i];
        // Gorilla Tactics
        else if (GetBattlerAbility(battlerId) == ABILITY_GORILLA_TACTICS && *choicedMove != MOVE_NONE && *choicedMove != 0xFFFF && *choicedMove != gBattleMons[battlerId].moves[i])
            unusableMoves |= gBitTable[i];
    }
    return unusableMoves;
}

#define ALL_MOVES_MASK ((1 << MAX_MON_MOVES) - 1)
bool8 AreAllMovesUnusable(void)
{
    u8 unusable;
    unusable = CheckMoveLimitations(gActiveBattler, 0, MOVE_LIMITATIONS_ALL);

    if (unusable == ALL_MOVES_MASK) // All moves are unusable.
    {
        gProtectStructs[gActiveBattler].noValidMoves = TRUE;
        gSelectionBattleScripts[gActiveBattler] = BattleScript_NoMovesLeft;
    }
    else
    {
        gProtectStructs[gActiveBattler].noValidMoves = FALSE;
    }

    return (unusable == ALL_MOVES_MASK);
}
#undef ALL_MOVES_MASK

u8 GetImprisonedMovesCount(u8 battlerId, u16 move)
{
    s32 i;
    u8 imprisonedMoves = 0;
    u8 battlerSide = GetBattlerSide(battlerId);

    for (i = 0; i < gBattlersCount; i++)
    {
        if (battlerSide != GetBattlerSide(i) && gStatuses3[i] & STATUS3_IMPRISONED_OTHERS)
        {
            s32 j;
            for (j = 0; j < MAX_MON_MOVES; j++)
            {
                if (move == gBattleMons[i].moves[j])
                    break;
            }
            if (j < MAX_MON_MOVES)
                imprisonedMoves++;
        }
    }

    return imprisonedMoves;
}

void RestoreBattlerOriginalTypes(u8 battlerId)
{
    gBattleMons[battlerId].type1 = gBaseStats[gBattleMons[battlerId].species].type1;
    gBattleMons[battlerId].type2 = gBaseStats[gBattleMons[battlerId].species].type2;
}

void TryToApplyMimicry(u8 battlerId, bool8 various)
{
    u32 moveType, move;

    GET_MOVE_TYPE(move, moveType);
    switch (gFieldStatuses)
    {
    case STATUS_FIELD_ELECTRIC_TERRAIN:
        moveType = TYPE_ELECTRIC;
        break;
    case STATUS_FIELD_MISTY_TERRAIN:
        moveType = TYPE_FAIRY;
        break;
    case STATUS_FIELD_GRASSY_TERRAIN:
        moveType = TYPE_GRASS;
        break;
    case STATUS_FIELD_PSYCHIC_TERRAIN:
        moveType = TYPE_PSYCHIC;
        break;
    default:
        moveType = 0;
        break;
    }

    if (moveType != 0 && !IS_BATTLER_OF_TYPE(battlerId, moveType))
    {
        SET_BATTLER_TYPE(battlerId, moveType);
        PREPARE_MON_NICK_WITH_PREFIX_BUFFER(gBattleTextBuff1, battlerId, gBattlerPartyIndexes[battlerId])
        PREPARE_TYPE_BUFFER(gBattleTextBuff2, moveType);
        if (!various)
            BattleScriptPushCursorAndCallback(BattleScript_MimicryActivatesEnd3);
    }
}

void TryToRevertMimicry(void)
{
    s32 i;

    for (i = 0; i < MAX_BATTLERS_COUNT; i++)
    {
        if (GetBattlerAbility(i) == ABILITY_MIMICRY)
            RestoreBattlerOriginalTypes(i);
    }
}

enum
{
    ENDTURN_ORDER,
    ENDTURN_REFLECT,
    ENDTURN_LIGHT_SCREEN,
    ENDTURN_AURORA_VEIL,
    ENDTURN_MIST,
    ENDTURN_LUCKY_CHANT,
    ENDTURN_SAFEGUARD,
    ENDTURN_TAILWIND,
    ENDTURN_WISH,
    ENDTURN_RAIN,
    ENDTURN_SANDSTORM,
    ENDTURN_SUN,
    ENDTURN_HAIL,
    ENDTURN_GRAVITY,
    ENDTURN_WATER_SPORT,
    ENDTURN_MUD_SPORT,
    ENDTURN_TRICK_ROOM,
    ENDTURN_WONDER_ROOM,
    ENDTURN_MAGIC_ROOM,
    ENDTURN_ELECTRIC_TERRAIN,
    ENDTURN_MISTY_TERRAIN,
    ENDTURN_GRASSY_TERRAIN,
    ENDTURN_PSYCHIC_TERRAIN,
    ENDTURN_ION_DELUGE,
    ENDTURN_FAIRY_LOCK,
    ENDTURN_RETALIATE,
    ENDTURN_FIELD_COUNT,
};

u8 DoFieldEndTurnEffects(void)
{
    u8 effect = 0;

    for (gBattlerAttacker = 0; gBattlerAttacker < gBattlersCount && gAbsentBattlerFlags & gBitTable[gBattlerAttacker]; gBattlerAttacker++)
    {
    }
    for (gBattlerTarget = 0; gBattlerTarget < gBattlersCount && gAbsentBattlerFlags & gBitTable[gBattlerTarget]; gBattlerTarget++)
    {
    }

    do
    {
        s32 i;
        u8 side;

        switch (gBattleStruct->turnCountersTracker)
        {
        case ENDTURN_ORDER:
            for (i = 0; i < gBattlersCount; i++)
            {
                gBattlerByTurnOrder[i] = i;
            }
            for (i = 0; i < gBattlersCount - 1; i++)
            {
                s32 j;
                for (j = i + 1; j < gBattlersCount; j++)
                {
                    if (GetWhoStrikesFirst(gBattlerByTurnOrder[i], gBattlerByTurnOrder[j], 0))
                        SwapTurnOrder(i, j);
                }
            }

            gBattleStruct->turnCountersTracker++;
            gBattleStruct->turnSideTracker = 0;
            // fall through
        case ENDTURN_REFLECT:
            while (gBattleStruct->turnSideTracker < 2)
            {
                side = gBattleStruct->turnSideTracker;
                gActiveBattler = gBattlerAttacker = gSideTimers[side].reflectBattlerId;
                if (gSideStatuses[side] & SIDE_STATUS_REFLECT)
                {
                    if (--gSideTimers[side].reflectTimer == 0)
                    {
                        gSideStatuses[side] &= ~SIDE_STATUS_REFLECT;
                        BattleScriptExecute(BattleScript_SideStatusWoreOff);
                        PREPARE_MOVE_BUFFER(gBattleTextBuff1, MOVE_REFLECT);
                        effect++;
                    }
                }
                gBattleStruct->turnSideTracker++;
                if (effect)
                    break;
            }
            if (!effect)
            {
                gBattleStruct->turnCountersTracker++;
                gBattleStruct->turnSideTracker = 0;
            }
            break;
        case ENDTURN_LIGHT_SCREEN:
            while (gBattleStruct->turnSideTracker < 2)
            {
                side = gBattleStruct->turnSideTracker;
                gActiveBattler = gBattlerAttacker = gSideTimers[side].lightscreenBattlerId;
                if (gSideStatuses[side] & SIDE_STATUS_LIGHTSCREEN)
                {
                    if (--gSideTimers[side].lightscreenTimer == 0)
                    {
                        gSideStatuses[side] &= ~SIDE_STATUS_LIGHTSCREEN;
                        BattleScriptExecute(BattleScript_SideStatusWoreOff);
                        gBattleCommunication[MULTISTRING_CHOOSER] = side;
                        PREPARE_MOVE_BUFFER(gBattleTextBuff1, MOVE_LIGHT_SCREEN);
                        effect++;
                    }
                }
                gBattleStruct->turnSideTracker++;
                if (effect)
                    break;
            }
            if (!effect)
            {
                gBattleStruct->turnCountersTracker++;
                gBattleStruct->turnSideTracker = 0;
            }
            break;
        case ENDTURN_AURORA_VEIL:
            while (gBattleStruct->turnSideTracker < 2)
            {
                side = gBattleStruct->turnSideTracker;
                gActiveBattler = gBattlerAttacker = gSideTimers[side].auroraVeilBattlerId;
                if (gSideStatuses[side] & SIDE_STATUS_AURORA_VEIL)
                {
                    if (--gSideTimers[side].auroraVeilTimer == 0)
                    {
                        gSideStatuses[side] &= ~SIDE_STATUS_AURORA_VEIL;
                        BattleScriptExecute(BattleScript_SideStatusWoreOff);
                        gBattleCommunication[MULTISTRING_CHOOSER] = side;
                        PREPARE_MOVE_BUFFER(gBattleTextBuff1, MOVE_AURORA_VEIL);
                        effect++;
                    }
                }
                gBattleStruct->turnSideTracker++;
                if (effect)
                    break;
            }
            if (!effect)
            {
                gBattleStruct->turnCountersTracker++;
                gBattleStruct->turnSideTracker = 0;
            }
            break;
        case ENDTURN_MIST:
            while (gBattleStruct->turnSideTracker < 2)
            {
                side = gBattleStruct->turnSideTracker;
                gActiveBattler = gBattlerAttacker = gSideTimers[side].mistBattlerId;
                if (gSideTimers[side].mistTimer != 0
                 && --gSideTimers[side].mistTimer == 0)
                {
                    gSideStatuses[side] &= ~SIDE_STATUS_MIST;
                    BattleScriptExecute(BattleScript_SideStatusWoreOff);
                    gBattleCommunication[MULTISTRING_CHOOSER] = side;
                    PREPARE_MOVE_BUFFER(gBattleTextBuff1, MOVE_MIST);
                    effect++;
                }
                gBattleStruct->turnSideTracker++;
                if (effect)
                    break;
            }
            if (!effect)
            {
                gBattleStruct->turnCountersTracker++;
                gBattleStruct->turnSideTracker = 0;
            }
            break;
        case ENDTURN_SAFEGUARD:
            while (gBattleStruct->turnSideTracker < 2)
            {
                side = gBattleStruct->turnSideTracker;
                gActiveBattler = gBattlerAttacker = gSideTimers[side].safeguardBattlerId;
                if (gSideStatuses[side] & SIDE_STATUS_SAFEGUARD)
                {
                    if (--gSideTimers[side].safeguardTimer == 0)
                    {
                        gSideStatuses[side] &= ~SIDE_STATUS_SAFEGUARD;
                        BattleScriptExecute(BattleScript_SafeguardEnds);
                        effect++;
                    }
                }
                gBattleStruct->turnSideTracker++;
                if (effect)
                    break;
            }
            if (!effect)
            {
                gBattleStruct->turnCountersTracker++;
                gBattleStruct->turnSideTracker = 0;
            }
            break;
        case ENDTURN_LUCKY_CHANT:
            while (gBattleStruct->turnSideTracker < 2)
            {
                side = gBattleStruct->turnSideTracker;
                gActiveBattler = gBattlerAttacker = gSideTimers[side].luckyChantBattlerId;
                if (gSideStatuses[side] & SIDE_STATUS_LUCKY_CHANT)
                {
                    if (--gSideTimers[side].luckyChantTimer == 0)
                    {
                        gSideStatuses[side] &= ~SIDE_STATUS_LUCKY_CHANT;
                        BattleScriptExecute(BattleScript_LuckyChantEnds);
                        effect++;
                    }
                }
                gBattleStruct->turnSideTracker++;
                if (effect)
                    break;
            }
            if (!effect)
            {
                gBattleStruct->turnCountersTracker++;
                gBattleStruct->turnSideTracker = 0;
            }
            break;
        case ENDTURN_TAILWIND:
            while (gBattleStruct->turnSideTracker < 2)
            {
                side = gBattleStruct->turnSideTracker;
                gActiveBattler = gBattlerAttacker = gSideTimers[side].tailwindBattlerId;
                if (gSideStatuses[side] & SIDE_STATUS_TAILWIND)
                {
                    if (--gSideTimers[side].tailwindTimer == 0)
                    {
                        gSideStatuses[side] &= ~SIDE_STATUS_TAILWIND;
                        BattleScriptExecute(BattleScript_TailwindEnds);
                        effect++;
                    }
                }
                gBattleStruct->turnSideTracker++;
                if (effect)
                    break;
            }
            if (!effect)
            {
                gBattleStruct->turnCountersTracker++;
                gBattleStruct->turnSideTracker = 0;
            }
            break;
        case ENDTURN_WISH:
            while (gBattleStruct->turnSideTracker < gBattlersCount)
            {
                gActiveBattler = gBattlerByTurnOrder[gBattleStruct->turnSideTracker];
                if (gWishFutureKnock.wishCounter[gActiveBattler] != 0
                 && --gWishFutureKnock.wishCounter[gActiveBattler] == 0
                 && gBattleMons[gActiveBattler].hp != 0)
                {
                    gBattlerTarget = gActiveBattler;
                    BattleScriptExecute(BattleScript_WishComesTrue);
                    effect++;
                }
                gBattleStruct->turnSideTracker++;
                if (effect)
                    break;
            }
            if (!effect)
            {
                gBattleStruct->turnCountersTracker++;
            }
            break;
        case ENDTURN_RAIN:
            if (gBattleWeather & B_WEATHER_RAIN)
            {
                if (!(gBattleWeather & B_WEATHER_RAIN_PERMANENT)
                 && !(gBattleWeather & B_WEATHER_RAIN_PRIMAL))
                {
                    if (--gWishFutureKnock.weatherDuration == 0)
                    {
                        gBattleWeather &= ~B_WEATHER_RAIN_TEMPORARY;
                        gBattleWeather &= ~B_WEATHER_RAIN_DOWNPOUR;
                        gBattleCommunication[MULTISTRING_CHOOSER] = B_MSG_RAIN_STOPPED;
                    }
                    else if (gBattleWeather & B_WEATHER_RAIN_DOWNPOUR)
                        gBattleCommunication[MULTISTRING_CHOOSER] = B_MSG_DOWNPOUR_CONTINUES;
                    else
                        gBattleCommunication[MULTISTRING_CHOOSER] = B_MSG_RAIN_CONTINUES;
                }
                else if (gBattleWeather & B_WEATHER_RAIN_DOWNPOUR)
                {
                    gBattleCommunication[MULTISTRING_CHOOSER] = B_MSG_DOWNPOUR_CONTINUES;
                }
                else
                {
                    gBattleCommunication[MULTISTRING_CHOOSER] = B_MSG_RAIN_CONTINUES;
                }

                BattleScriptExecute(BattleScript_RainContinuesOrEnds);
                effect++;
            }
            gBattleStruct->turnCountersTracker++;
            break;
        case ENDTURN_SANDSTORM:
            if (gBattleWeather & B_WEATHER_SANDSTORM)
            {
                if (!(gBattleWeather & B_WEATHER_SANDSTORM_PERMANENT) && --gWishFutureKnock.weatherDuration == 0)
                {
                    gBattleWeather &= ~B_WEATHER_SANDSTORM_TEMPORARY;
                    gBattlescriptCurrInstr = BattleScript_SandStormHailEnds;
                }
                else
                {
                    gBattlescriptCurrInstr = BattleScript_DamagingWeatherContinues;
                }

                gBattleScripting.animArg1 = B_ANIM_SANDSTORM_CONTINUES;
                gBattleCommunication[MULTISTRING_CHOOSER] = B_MSG_SANDSTORM;
                BattleScriptExecute(gBattlescriptCurrInstr);
                effect++;
            }
            gBattleStruct->turnCountersTracker++;
            break;
        case ENDTURN_SUN:
            if (gBattleWeather & B_WEATHER_SUN)
            {
                if (!(gBattleWeather & B_WEATHER_SUN_PERMANENT)
                 && !(gBattleWeather & B_WEATHER_SUN_PRIMAL)
                 && --gWishFutureKnock.weatherDuration == 0)
                {
                    gBattleWeather &= ~B_WEATHER_SUN_TEMPORARY;
                    gBattlescriptCurrInstr = BattleScript_SunlightFaded;
                }
                else
                {
                    gBattlescriptCurrInstr = BattleScript_SunlightContinues;
                }

                BattleScriptExecute(gBattlescriptCurrInstr);
                effect++;
            }
            gBattleStruct->turnCountersTracker++;
            break;
        case ENDTURN_HAIL:
            if (gBattleWeather & B_WEATHER_HAIL)
            {
                if (!(gBattleWeather & B_WEATHER_HAIL_PERMANENT) && --gWishFutureKnock.weatherDuration == 0)
                {
                    gBattleWeather &= ~B_WEATHER_HAIL_TEMPORARY;
                    gBattlescriptCurrInstr = BattleScript_SandStormHailEnds;
                }
                else
                {
                    gBattlescriptCurrInstr = BattleScript_DamagingWeatherContinues;
                }

                gBattleScripting.animArg1 = B_ANIM_HAIL_CONTINUES;
                gBattleCommunication[MULTISTRING_CHOOSER] = B_MSG_HAIL;
                BattleScriptExecute(gBattlescriptCurrInstr);
                effect++;
            }
            gBattleStruct->turnCountersTracker++;
            break;
        case ENDTURN_TRICK_ROOM:
            if (gFieldStatuses & STATUS_FIELD_TRICK_ROOM && --gFieldTimers.trickRoomTimer == 0)
            {
                gFieldStatuses &= ~STATUS_FIELD_TRICK_ROOM;
                BattleScriptExecute(BattleScript_TrickRoomEnds);
                effect++;
            }
            gBattleStruct->turnCountersTracker++;
            break;
        case ENDTURN_WONDER_ROOM:
            if (gFieldStatuses & STATUS_FIELD_WONDER_ROOM && --gFieldTimers.wonderRoomTimer == 0)
            {
                gFieldStatuses &= ~STATUS_FIELD_WONDER_ROOM;
                BattleScriptExecute(BattleScript_WonderRoomEnds);
                effect++;
            }
            gBattleStruct->turnCountersTracker++;
            break;
        case ENDTURN_MAGIC_ROOM:
            if (gFieldStatuses & STATUS_FIELD_MAGIC_ROOM && --gFieldTimers.magicRoomTimer == 0)
            {
                gFieldStatuses &= ~STATUS_FIELD_MAGIC_ROOM;
                BattleScriptExecute(BattleScript_MagicRoomEnds);
                effect++;
            }
            gBattleStruct->turnCountersTracker++;
            break;
        case ENDTURN_ELECTRIC_TERRAIN:
            if (gFieldStatuses & STATUS_FIELD_ELECTRIC_TERRAIN
              && (!(gFieldStatuses & STATUS_FIELD_TERRAIN_PERMANENT) && --gFieldTimers.terrainTimer == 0))
            {
                gFieldStatuses &= ~(STATUS_FIELD_ELECTRIC_TERRAIN | STATUS_FIELD_TERRAIN_PERMANENT);
                TryToRevertMimicry();
                BattleScriptExecute(BattleScript_ElectricTerrainEnds);
                effect++;
            }
            gBattleStruct->turnCountersTracker++;
            break;
        case ENDTURN_MISTY_TERRAIN:
            if (gFieldStatuses & STATUS_FIELD_MISTY_TERRAIN
              && (!(gFieldStatuses & STATUS_FIELD_TERRAIN_PERMANENT) && --gFieldTimers.terrainTimer == 0))
            {
                gFieldStatuses &= ~STATUS_FIELD_MISTY_TERRAIN;
                TryToRevertMimicry();
                BattleScriptExecute(BattleScript_MistyTerrainEnds);
                effect++;
            }
            gBattleStruct->turnCountersTracker++;
            break;
        case ENDTURN_GRASSY_TERRAIN:
            if (gFieldStatuses & STATUS_FIELD_GRASSY_TERRAIN)
            {
                if (!(gFieldStatuses & STATUS_FIELD_TERRAIN_PERMANENT)
                  && (gFieldTimers.terrainTimer == 0 || --gFieldTimers.terrainTimer == 0))
                {
                    gFieldStatuses &= ~STATUS_FIELD_GRASSY_TERRAIN;
                    TryToRevertMimicry();
                }
                BattleScriptExecute(BattleScript_GrassyTerrainHeals);
                effect++;
            }
            gBattleStruct->turnCountersTracker++;
            break;
        case ENDTURN_PSYCHIC_TERRAIN:
            if (gFieldStatuses & STATUS_FIELD_PSYCHIC_TERRAIN
              && (!(gFieldStatuses & STATUS_FIELD_TERRAIN_PERMANENT) && --gFieldTimers.terrainTimer == 0))
            {
                gFieldStatuses &= ~STATUS_FIELD_PSYCHIC_TERRAIN;
                TryToRevertMimicry();
                BattleScriptExecute(BattleScript_PsychicTerrainEnds);
                effect++;
            }
            gBattleStruct->turnCountersTracker++;
            break;
        case ENDTURN_WATER_SPORT:
            if (gFieldStatuses & STATUS_FIELD_WATERSPORT && --gFieldTimers.waterSportTimer == 0)
            {
                gFieldStatuses &= ~STATUS_FIELD_WATERSPORT;
                BattleScriptExecute(BattleScript_WaterSportEnds);
                effect++;
            }
            gBattleStruct->turnCountersTracker++;
            break;
        case ENDTURN_MUD_SPORT:
            if (gFieldStatuses & STATUS_FIELD_MUDSPORT && --gFieldTimers.mudSportTimer == 0)
            {
                gFieldStatuses &= ~STATUS_FIELD_MUDSPORT;
                BattleScriptExecute(BattleScript_MudSportEnds);
                effect++;
            }
            gBattleStruct->turnCountersTracker++;
            break;
        case ENDTURN_GRAVITY:
            if (gFieldStatuses & STATUS_FIELD_GRAVITY && --gFieldTimers.gravityTimer == 0)
            {
                gFieldStatuses &= ~STATUS_FIELD_GRAVITY;
                BattleScriptExecute(BattleScript_GravityEnds);
                effect++;
            }
            gBattleStruct->turnCountersTracker++;
            break;
        case ENDTURN_ION_DELUGE:
            gFieldStatuses &= ~STATUS_FIELD_ION_DELUGE;
            gBattleStruct->turnCountersTracker++;
            break;
        case ENDTURN_FAIRY_LOCK:
            if (gFieldStatuses & STATUS_FIELD_FAIRY_LOCK && --gFieldTimers.fairyLockTimer == 0)
            {
                gFieldStatuses &= ~STATUS_FIELD_FAIRY_LOCK;
            }
            gBattleStruct->turnCountersTracker++;
            break;
        case ENDTURN_RETALIATE:
            if (gSideTimers[B_SIDE_PLAYER].retaliateTimer > 0)
                gSideTimers[B_SIDE_PLAYER].retaliateTimer--;
            if (gSideTimers[B_SIDE_OPPONENT].retaliateTimer > 0)
                gSideTimers[B_SIDE_OPPONENT].retaliateTimer--;
            gBattleStruct->turnCountersTracker++;
            break;
        case ENDTURN_FIELD_COUNT:
            effect++;
            break;
        }
    } while (effect == 0);

    return (gBattleMainFunc != BattleTurnPassed);
}

enum
{
    ENDTURN_INGRAIN,
    ENDTURN_AQUA_RING,
    ENDTURN_ABILITIES,
    ENDTURN_ITEMS1,
    ENDTURN_LEECH_SEED,
    ENDTURN_POISON,
    ENDTURN_BAD_POISON,
    ENDTURN_BURN,
    ENDTURN_NIGHTMARES,
    ENDTURN_CURSE,
    ENDTURN_WRAP,
    ENDTURN_OCTOLOCK,
    ENDTURN_UPROAR,
    ENDTURN_THRASH,
    ENDTURN_FLINCH,
    ENDTURN_DISABLE,
    ENDTURN_ENCORE,
    ENDTURN_MAGNET_RISE,
    ENDTURN_TELEKINESIS,
    ENDTURN_HEALBLOCK,
    ENDTURN_EMBARGO,
    ENDTURN_LOCK_ON,
    ENDTURN_CHARGE,
    ENDTURN_LASER_FOCUS,
    ENDTURN_TAUNT,
    ENDTURN_YAWN,
    ENDTURN_ITEMS2,
    ENDTURN_ORBS,
    ENDTURN_ROOST,
    ENDTURN_ELECTRIFY,
    ENDTURN_POWDER,
    ENDTURN_THROAT_CHOP,
    ENDTURN_SLOW_START,
    ENDTURN_PLASMA_FISTS,
    ENDTURN_BATTLER_COUNT
};

// Ingrain, Leech Seed, Strength Sap and Aqua Ring
s32 GetDrainedBigRootHp(u32 battler, s32 hp)
{
    if (GetBattlerHoldEffect(battler, TRUE) == HOLD_EFFECT_BIG_ROOT)
        hp = (hp * 1300) / 1000;
    if (hp == 0)
        hp = 1;

    return hp * -1;
}

#define MAGIC_GUARD_CHECK \
if (ability == ABILITY_MAGIC_GUARD) \
{\
    RecordAbilityBattle(gActiveBattler, ability);\
    gBattleStruct->turnEffectsTracker++;\
            break;\
}


u8 DoBattlerEndTurnEffects(void)
{
    u32 ability, i, effect = 0;

    gHitMarker |= (HITMARKER_GRUDGE | HITMARKER_SKIP_DMG_TRACK);
    while (gBattleStruct->turnEffectsBattlerId < gBattlersCount && gBattleStruct->turnEffectsTracker <= ENDTURN_BATTLER_COUNT)
    {
        gActiveBattler = gBattlerAttacker = gBattlerByTurnOrder[gBattleStruct->turnEffectsBattlerId];
        if (gAbsentBattlerFlags & gBitTable[gActiveBattler])
        {
            gBattleStruct->turnEffectsBattlerId++;
            continue;
        }

        ability = GetBattlerAbility(gActiveBattler);
        switch (gBattleStruct->turnEffectsTracker)
        {
        case ENDTURN_INGRAIN:  // ingrain
            if ((gStatuses3[gActiveBattler] & STATUS3_ROOTED)
             && !BATTLER_MAX_HP(gActiveBattler)
             && !(gStatuses3[gActiveBattler] & STATUS3_HEAL_BLOCK)
             && gBattleMons[gActiveBattler].hp != 0)
            {
                gBattleMoveDamage = GetDrainedBigRootHp(gActiveBattler, gBattleMons[gActiveBattler].maxHP / 16);
                BattleScriptExecute(BattleScript_IngrainTurnHeal);
                effect++;
            }
            gBattleStruct->turnEffectsTracker++;
            break;
        case ENDTURN_AQUA_RING:  // aqua ring
            if ((gStatuses3[gActiveBattler] & STATUS3_AQUA_RING)
             && !BATTLER_MAX_HP(gActiveBattler)
             && !(gStatuses3[gActiveBattler] & STATUS3_HEAL_BLOCK)
             && gBattleMons[gActiveBattler].hp != 0)
            {
                gBattleMoveDamage = GetDrainedBigRootHp(gActiveBattler, gBattleMons[gActiveBattler].maxHP / 16);
                BattleScriptExecute(BattleScript_AquaRingHeal);
                effect++;
            }
            gBattleStruct->turnEffectsTracker++;
            break;
        case ENDTURN_ABILITIES:  // end turn abilities
            if (AbilityBattleEffects(ABILITYEFFECT_ENDTURN, gActiveBattler, 0, 0, 0))
                effect++;
            gBattleStruct->turnEffectsTracker++;
            break;
        case ENDTURN_ITEMS1:  // item effects
            if (ItemBattleEffects(ITEMEFFECT_NORMAL, gActiveBattler, FALSE))
                effect++;
            gBattleStruct->turnEffectsTracker++;
            break;
        case ENDTURN_ITEMS2:  // item effects again
            if (ItemBattleEffects(ITEMEFFECT_NORMAL, gActiveBattler, TRUE))
                effect++;
            gBattleStruct->turnEffectsTracker++;
            break;
        case ENDTURN_ORBS:
            if (ItemBattleEffects(ITEMEFFECT_ORBS, gActiveBattler, FALSE))
                effect++;
            gBattleStruct->turnEffectsTracker++;
            break;
        case ENDTURN_LEECH_SEED:  // leech seed
            if ((gStatuses3[gActiveBattler] & STATUS3_LEECHSEED)
             && gBattleMons[gStatuses3[gActiveBattler] & STATUS3_LEECHSEED_BATTLER].hp != 0
             && gBattleMons[gActiveBattler].hp != 0)
            {
                MAGIC_GUARD_CHECK;

                gBattlerTarget = gStatuses3[gActiveBattler] & STATUS3_LEECHSEED_BATTLER; // Notice gBattlerTarget is actually the HP receiver.
                gBattleMoveDamage = gBattleMons[gActiveBattler].maxHP / 8;
                if (gBattleMoveDamage == 0)
                    gBattleMoveDamage = 1;
                gBattleScripting.animArg1 = gBattlerTarget;
                gBattleScripting.animArg2 = gBattlerAttacker;
                BattleScriptExecute(BattleScript_LeechSeedTurnDrain);
                effect++;
            }
            gBattleStruct->turnEffectsTracker++;
            break;
        case ENDTURN_POISON:  // poison
            if ((gBattleMons[gActiveBattler].status1 & STATUS1_POISON)
                && gBattleMons[gActiveBattler].hp != 0)
            {
                MAGIC_GUARD_CHECK;

                if (ability == ABILITY_POISON_HEAL)
                {
                    if (!BATTLER_MAX_HP(gActiveBattler) && !(gStatuses3[gActiveBattler] & STATUS3_HEAL_BLOCK))
                    {
                        gBattleMoveDamage = gBattleMons[gActiveBattler].maxHP / 8;
                        if (gBattleMoveDamage == 0)
                            gBattleMoveDamage = 1;
                        gBattleMoveDamage *= -1;
                        BattleScriptExecute(BattleScript_PoisonHealActivates);
                        effect++;
                    }
                }
                else
                {
                    gBattleMoveDamage = gBattleMons[gActiveBattler].maxHP / 8;
                    if (gBattleMoveDamage == 0)
                        gBattleMoveDamage = 1;
                    BattleScriptExecute(BattleScript_PoisonTurnDmg);
                    effect++;
                }
            }
            gBattleStruct->turnEffectsTracker++;
            break;
        case ENDTURN_BAD_POISON:  // toxic poison
            if ((gBattleMons[gActiveBattler].status1 & STATUS1_TOXIC_POISON)
                && gBattleMons[gActiveBattler].hp != 0)
            {
                MAGIC_GUARD_CHECK;

                if (ability == ABILITY_POISON_HEAL)
                {
                    if (!BATTLER_MAX_HP(gActiveBattler) && !(gStatuses3[gActiveBattler] & STATUS3_HEAL_BLOCK))
                    {
                        gBattleMoveDamage = gBattleMons[gActiveBattler].maxHP / 8;
                        if (gBattleMoveDamage == 0)
                            gBattleMoveDamage = 1;
                        gBattleMoveDamage *= -1;
                        BattleScriptExecute(BattleScript_PoisonHealActivates);
                        effect++;
                    }
                }
                else
                {
                    gBattleMoveDamage = gBattleMons[gActiveBattler].maxHP / 16;
                    if (gBattleMoveDamage == 0)
                        gBattleMoveDamage = 1;
                    if ((gBattleMons[gActiveBattler].status1 & STATUS1_TOXIC_COUNTER) != STATUS1_TOXIC_TURN(15)) // not 16 turns
                        gBattleMons[gActiveBattler].status1 += STATUS1_TOXIC_TURN(1);
                    gBattleMoveDamage *= (gBattleMons[gActiveBattler].status1 & STATUS1_TOXIC_COUNTER) >> 8;
                    BattleScriptExecute(BattleScript_PoisonTurnDmg);
                    effect++;
                }
            }
            gBattleStruct->turnEffectsTracker++;
            break;
        case ENDTURN_BURN:  // burn
            if ((gBattleMons[gActiveBattler].status1 & STATUS1_BURN)
                && gBattleMons[gActiveBattler].hp != 0)
            {
                MAGIC_GUARD_CHECK;

                gBattleMoveDamage = gBattleMons[gActiveBattler].maxHP / (B_BURN_DAMAGE >= GEN_7 ? 16 : 8);
                if (ability == ABILITY_HEATPROOF)
                {
                    if (gBattleMoveDamage > (gBattleMoveDamage / 2) + 1) // Record ability if the burn takes less damage than it normally would.
                        RecordAbilityBattle(gActiveBattler, ABILITY_HEATPROOF);
                    gBattleMoveDamage /= 2;
                }
                if (gBattleMoveDamage == 0)
                    gBattleMoveDamage = 1;
                BattleScriptExecute(BattleScript_BurnTurnDmg);
                effect++;
            }
            gBattleStruct->turnEffectsTracker++;
            break;
        case ENDTURN_NIGHTMARES:  // spooky nightmares
            if ((gBattleMons[gActiveBattler].status2 & STATUS2_NIGHTMARE)
                && gBattleMons[gActiveBattler].hp != 0)
            {
                MAGIC_GUARD_CHECK;
                // R/S does not perform this sleep check, which causes the nightmare effect to
                // persist even after the affected Pokemon has been awakened by Shed Skin.
                if (gBattleMons[gActiveBattler].status1 & STATUS1_SLEEP)
                {
                    gBattleMoveDamage = gBattleMons[gActiveBattler].maxHP / 4;
                    if (gBattleMoveDamage == 0)
                        gBattleMoveDamage = 1;
                    BattleScriptExecute(BattleScript_NightmareTurnDmg);
                    effect++;
                }
                else
                {
                    gBattleMons[gActiveBattler].status2 &= ~STATUS2_NIGHTMARE;
                }
            }
            gBattleStruct->turnEffectsTracker++;
            break;
        case ENDTURN_CURSE:  // curse
            if ((gBattleMons[gActiveBattler].status2 & STATUS2_CURSED)
                && gBattleMons[gActiveBattler].hp != 0)
            {
                MAGIC_GUARD_CHECK;
                gBattleMoveDamage = gBattleMons[gActiveBattler].maxHP / 4;
                if (gBattleMoveDamage == 0)
                    gBattleMoveDamage = 1;
                BattleScriptExecute(BattleScript_CurseTurnDmg);
                effect++;
            }
            gBattleStruct->turnEffectsTracker++;
            break;
        case ENDTURN_WRAP:  // wrap
            if ((gBattleMons[gActiveBattler].status2 & STATUS2_WRAPPED) && gBattleMons[gActiveBattler].hp != 0)
            {
                if (--gDisableStructs[gActiveBattler].wrapTurns != 0)  // damaged by wrap
                {
                    MAGIC_GUARD_CHECK;

                    gBattleScripting.animArg1 = gBattleStruct->wrappedMove[gActiveBattler];
                    gBattleScripting.animArg2 = gBattleStruct->wrappedMove[gActiveBattler] >> 8;
                    PREPARE_MOVE_BUFFER(gBattleTextBuff1, gBattleStruct->wrappedMove[gActiveBattler]);
                    gBattlescriptCurrInstr = BattleScript_WrapTurnDmg;
                    if (GetBattlerHoldEffect(gBattleStruct->wrappedBy[gActiveBattler], TRUE) == HOLD_EFFECT_BINDING_BAND)
                        gBattleMoveDamage = gBattleMons[gActiveBattler].maxHP / ((B_BINDING_DAMAGE >= GEN_6) ? 6 : 8);
                    else
                        gBattleMoveDamage = gBattleMons[gActiveBattler].maxHP / ((B_BINDING_DAMAGE >= GEN_6) ? 8 : 16);

                    if (gBattleMoveDamage == 0)
                        gBattleMoveDamage = 1;
                }
                else  // broke free
                {
                    gBattleMons[gActiveBattler].status2 &= ~STATUS2_WRAPPED;
                    PREPARE_MOVE_BUFFER(gBattleTextBuff1, gBattleStruct->wrappedMove[gActiveBattler]);
                    gBattlescriptCurrInstr = BattleScript_WrapEnds;
                }
                BattleScriptExecute(gBattlescriptCurrInstr);
                effect++;
            }
            gBattleStruct->turnEffectsTracker++;
            break;
        case ENDTURN_OCTOLOCK:
            if (gDisableStructs[gActiveBattler].octolock 
             && !(GetBattlerAbility(gActiveBattler) == ABILITY_CLEAR_BODY 
                  || GetBattlerAbility(gActiveBattler) == ABILITY_FULL_METAL_BODY 
                  || GetBattlerAbility(gActiveBattler) == ABILITY_WHITE_SMOKE))
            {
                gBattlerTarget = gActiveBattler;
                BattleScriptExecute(BattleScript_OctolockEndTurn);
                effect++;
            }
            gBattleStruct->turnEffectsTracker++;
            break;
        case ENDTURN_UPROAR:  // uproar
            if (gBattleMons[gActiveBattler].status2 & STATUS2_UPROAR)
            {
                for (gBattlerAttacker = 0; gBattlerAttacker < gBattlersCount; gBattlerAttacker++)
                {
                    if ((gBattleMons[gBattlerAttacker].status1 & STATUS1_SLEEP)
                     && GetBattlerAbility(gBattlerAttacker) != ABILITY_SOUNDPROOF)
                    {
                        gBattleMons[gBattlerAttacker].status1 &= ~STATUS1_SLEEP;
                        gBattleMons[gBattlerAttacker].status2 &= ~STATUS2_NIGHTMARE;
                        gBattleCommunication[MULTISTRING_CHOOSER] = 1;
                        BattleScriptExecute(BattleScript_MonWokeUpInUproar);
                        gActiveBattler = gBattlerAttacker;
                        BtlController_EmitSetMonData(BUFFER_A, REQUEST_STATUS_BATTLE, 0, 4, &gBattleMons[gActiveBattler].status1);
                        MarkBattlerForControllerExec(gActiveBattler);
                        break;
                    }
                }
                if (gBattlerAttacker != gBattlersCount)
                {
                    effect = 2;  // a pokemon was awaken
                    break;
                }
                else
                {
                    gBattlerAttacker = gActiveBattler;
                    gBattleMons[gActiveBattler].status2 -= STATUS2_UPROAR_TURN(1);  // uproar timer goes down
                    if (WasUnableToUseMove(gActiveBattler))
                    {
                        CancelMultiTurnMoves(gActiveBattler);
                        gBattleCommunication[MULTISTRING_CHOOSER] = B_MSG_UPROAR_ENDS;
                    }
                    else if (gBattleMons[gActiveBattler].status2 & STATUS2_UPROAR)
                    {
                        gBattleCommunication[MULTISTRING_CHOOSER] = B_MSG_UPROAR_CONTINUES;
                        gBattleMons[gActiveBattler].status2 |= STATUS2_MULTIPLETURNS;
                    }
                    else
                    {
                        gBattleCommunication[MULTISTRING_CHOOSER] = B_MSG_UPROAR_ENDS;
                        CancelMultiTurnMoves(gActiveBattler);
                    }
                    BattleScriptExecute(BattleScript_PrintUproarOverTurns);
                    effect = 1;
                }
            }
            if (effect != 2)
                gBattleStruct->turnEffectsTracker++;
            break;
        case ENDTURN_THRASH:  // thrash
            if (gBattleMons[gActiveBattler].status2 & STATUS2_LOCK_CONFUSE)
            {
                gBattleMons[gActiveBattler].status2 -= STATUS2_LOCK_CONFUSE_TURN(1);
                if (WasUnableToUseMove(gActiveBattler))
                    CancelMultiTurnMoves(gActiveBattler);
                else if (!(gBattleMons[gActiveBattler].status2 & STATUS2_LOCK_CONFUSE)
                 && (gBattleMons[gActiveBattler].status2 & STATUS2_MULTIPLETURNS))
                {
                    gBattleMons[gActiveBattler].status2 &= ~STATUS2_MULTIPLETURNS;
                    if (!(gBattleMons[gActiveBattler].status2 & STATUS2_CONFUSION))
                    {
                        gBattleScripting.moveEffect = MOVE_EFFECT_CONFUSION | MOVE_EFFECT_AFFECTS_USER;
                        SetMoveEffect(TRUE, 0);
                        if (gBattleMons[gActiveBattler].status2 & STATUS2_CONFUSION)
                            BattleScriptExecute(BattleScript_ThrashConfuses);
                        effect++;
                    }
                }
            }
            gBattleStruct->turnEffectsTracker++;
            break;
        case ENDTURN_FLINCH:  // reset flinch
            gBattleMons[gActiveBattler].status2 &= ~STATUS2_FLINCHED;
            gBattleStruct->turnEffectsTracker++;
            break;
        case ENDTURN_DISABLE:  // disable
            if (gDisableStructs[gActiveBattler].disableTimer != 0)
            {
                for (i = 0; i < MAX_MON_MOVES; i++)
                {
                    if (gDisableStructs[gActiveBattler].disabledMove == gBattleMons[gActiveBattler].moves[i])
                        break;
                }
                if (i == MAX_MON_MOVES)  // pokemon does not have the disabled move anymore
                {
                    gDisableStructs[gActiveBattler].disabledMove = 0;
                    gDisableStructs[gActiveBattler].disableTimer = 0;
                }
                else if (--gDisableStructs[gActiveBattler].disableTimer == 0)  // disable ends
                {
                    gDisableStructs[gActiveBattler].disabledMove = 0;
                    BattleScriptExecute(BattleScript_DisabledNoMore);
                    effect++;
                }
            }
            gBattleStruct->turnEffectsTracker++;
            break;
        case ENDTURN_ENCORE:  // encore
            if (gDisableStructs[gActiveBattler].encoreTimer != 0)
            {
                if (gBattleMons[gActiveBattler].moves[gDisableStructs[gActiveBattler].encoredMovePos] != gDisableStructs[gActiveBattler].encoredMove)  // pokemon does not have the encored move anymore
                {
                    gDisableStructs[gActiveBattler].encoredMove = 0;
                    gDisableStructs[gActiveBattler].encoreTimer = 0;
                }
                else if (--gDisableStructs[gActiveBattler].encoreTimer == 0
                 || gBattleMons[gActiveBattler].pp[gDisableStructs[gActiveBattler].encoredMovePos] == 0)
                {
                    gDisableStructs[gActiveBattler].encoredMove = 0;
                    gDisableStructs[gActiveBattler].encoreTimer = 0;
                    BattleScriptExecute(BattleScript_EncoredNoMore);
                    effect++;
                }
            }
            gBattleStruct->turnEffectsTracker++;
            break;
        case ENDTURN_LOCK_ON:  // lock-on decrement
            if (gStatuses3[gActiveBattler] & STATUS3_ALWAYS_HITS)
                gStatuses3[gActiveBattler] -= STATUS3_ALWAYS_HITS_TURN(1);
            gBattleStruct->turnEffectsTracker++;
            break;
        case ENDTURN_CHARGE:  // charge
            if (gDisableStructs[gActiveBattler].chargeTimer && --gDisableStructs[gActiveBattler].chargeTimer == 0)
                gStatuses3[gActiveBattler] &= ~STATUS3_CHARGED_UP;
            gBattleStruct->turnEffectsTracker++;
            break;
        case ENDTURN_TAUNT:  // taunt
            if (gDisableStructs[gActiveBattler].tauntTimer && --gDisableStructs[gActiveBattler].tauntTimer == 0)
            {
                BattleScriptExecute(BattleScript_BufferEndTurn);
                PREPARE_MOVE_BUFFER(gBattleTextBuff1, MOVE_TAUNT);
                effect++;
            }
            gBattleStruct->turnEffectsTracker++;
            break;
        case ENDTURN_YAWN:  // yawn
            if (gStatuses3[gActiveBattler] & STATUS3_YAWN)
            {
                gStatuses3[gActiveBattler] -= STATUS3_YAWN_TURN(1);
                if (!(gStatuses3[gActiveBattler] & STATUS3_YAWN) && !(gBattleMons[gActiveBattler].status1 & STATUS1_ANY)
                 && GetBattlerAbility(gActiveBattler) != ABILITY_VITAL_SPIRIT
                 && GetBattlerAbility(gActiveBattler) != ABILITY_INSOMNIA && !UproarWakeUpCheck(gActiveBattler)
                 && !IsLeafGuardProtected(gActiveBattler))
                {
                    CancelMultiTurnMoves(gActiveBattler);
                    gEffectBattler = gActiveBattler;
                    if (IsBattlerTerrainAffected(gActiveBattler, STATUS_FIELD_ELECTRIC_TERRAIN))
                    {
                        gBattleCommunication[MULTISTRING_CHOOSER] = B_MSG_TERRAINPREVENTS_ELECTRIC;
                        BattleScriptExecute(BattleScript_TerrainPreventsEnd2);
                    }
                    else if (IsBattlerTerrainAffected(gActiveBattler, STATUS_FIELD_MISTY_TERRAIN))
                    {
                        gBattleCommunication[MULTISTRING_CHOOSER] = B_MSG_TERRAINPREVENTS_MISTY;
                        BattleScriptExecute(BattleScript_TerrainPreventsEnd2);
                    }
                    else
                    {
                        gBattleMons[gActiveBattler].status1 |= (Random() & 3) + 2;
                        BtlController_EmitSetMonData(BUFFER_A, REQUEST_STATUS_BATTLE, 0, 4, &gBattleMons[gActiveBattler].status1);
                        MarkBattlerForControllerExec(gActiveBattler);
                        BattleScriptExecute(BattleScript_YawnMakesAsleep);
                    }
                    effect++;
                }
            }
            gBattleStruct->turnEffectsTracker++;
            break;
        case ENDTURN_LASER_FOCUS:
            if (gStatuses3[gActiveBattler] & STATUS3_LASER_FOCUS)
            {
                if (gDisableStructs[gActiveBattler].laserFocusTimer == 0 || --gDisableStructs[gActiveBattler].laserFocusTimer == 0)
                    gStatuses3[gActiveBattler] &= ~STATUS3_LASER_FOCUS;
            }
            gBattleStruct->turnEffectsTracker++;
            break;
        case ENDTURN_EMBARGO:
            if (gStatuses3[gActiveBattler] & STATUS3_EMBARGO)
            {
                if (gDisableStructs[gActiveBattler].embargoTimer == 0 || --gDisableStructs[gActiveBattler].embargoTimer == 0)
                {
                    gStatuses3[gActiveBattler] &= ~STATUS3_EMBARGO;
                    BattleScriptExecute(BattleScript_EmbargoEndTurn);
                    effect++;
                }
            }
            gBattleStruct->turnEffectsTracker++;
            break;
        case ENDTURN_MAGNET_RISE:
            if (gStatuses3[gActiveBattler] & STATUS3_MAGNET_RISE)
            {
                if (gDisableStructs[gActiveBattler].magnetRiseTimer == 0 || --gDisableStructs[gActiveBattler].magnetRiseTimer == 0)
                {
                    gStatuses3[gActiveBattler] &= ~STATUS3_MAGNET_RISE;
                    BattleScriptExecute(BattleScript_BufferEndTurn);
                    PREPARE_STRING_BUFFER(gBattleTextBuff1, STRINGID_ELECTROMAGNETISM);
                    effect++;
                }
            }
            gBattleStruct->turnEffectsTracker++;
            break;
        case ENDTURN_TELEKINESIS:
            if (gStatuses3[gActiveBattler] & STATUS3_TELEKINESIS)
            {
                if (gDisableStructs[gActiveBattler].telekinesisTimer == 0 || --gDisableStructs[gActiveBattler].telekinesisTimer == 0)
                {
                    gStatuses3[gActiveBattler] &= ~STATUS3_TELEKINESIS;
                    BattleScriptExecute(BattleScript_TelekinesisEndTurn);
                    effect++;
                }
            }
            gBattleStruct->turnEffectsTracker++;
            break;
        case ENDTURN_HEALBLOCK:
            if (gStatuses3[gActiveBattler] & STATUS3_HEAL_BLOCK)
            {
                if (gDisableStructs[gActiveBattler].healBlockTimer == 0 || --gDisableStructs[gActiveBattler].healBlockTimer == 0)
                {
                    gStatuses3[gActiveBattler] &= ~STATUS3_HEAL_BLOCK;
                    BattleScriptExecute(BattleScript_BufferEndTurn);
                    PREPARE_MOVE_BUFFER(gBattleTextBuff1, MOVE_HEAL_BLOCK);
                    effect++;
                }
            }
            gBattleStruct->turnEffectsTracker++;
            break;
        case ENDTURN_ROOST: // Return flying type.
            if (gBattleResources->flags->flags[gActiveBattler] & RESOURCE_FLAG_ROOST)
            {
                gBattleResources->flags->flags[gActiveBattler] &= ~RESOURCE_FLAG_ROOST;
                gBattleMons[gActiveBattler].type1 = gBattleStruct->roostTypes[gActiveBattler][0];
                gBattleMons[gActiveBattler].type2 = gBattleStruct->roostTypes[gActiveBattler][1];
            }
            gBattleStruct->turnEffectsTracker++;
            break;
        case ENDTURN_ELECTRIFY:
            gStatuses4[gActiveBattler] &= ~STATUS4_ELECTRIFIED;
            gBattleStruct->turnEffectsTracker++;
        case ENDTURN_POWDER:
            gBattleMons[gActiveBattler].status2 &= ~STATUS2_POWDER;
            gBattleStruct->turnEffectsTracker++;
        case ENDTURN_THROAT_CHOP:
            if (gDisableStructs[gActiveBattler].throatChopTimer && --gDisableStructs[gActiveBattler].throatChopTimer == 0)
            {
                BattleScriptExecute(BattleScript_ThroatChopEndTurn);
                effect++;
            }
            gBattleStruct->turnEffectsTracker++;
            break;
        case ENDTURN_SLOW_START:
            if (gDisableStructs[gActiveBattler].slowStartTimer
                && --gDisableStructs[gActiveBattler].slowStartTimer == 0
                && ability == ABILITY_SLOW_START)
            {
                BattleScriptExecute(BattleScript_SlowStartEnds);
                effect++;
            }
            gBattleStruct->turnEffectsTracker++;
            break;
        case ENDTURN_PLASMA_FISTS:
            for (i = 0; i < gBattlersCount; i++)
                gStatuses4[i] &= ~STATUS4_PLASMA_FISTS;
            gBattleStruct->turnEffectsTracker++;
            break;
        case ENDTURN_BATTLER_COUNT:  // done
            gBattleStruct->turnEffectsTracker = 0;
            gBattleStruct->turnEffectsBattlerId++;
            break;
        }

        if (effect != 0)
            return effect;

    }
    gHitMarker &= ~(HITMARKER_GRUDGE | HITMARKER_SKIP_DMG_TRACK);
    return 0;
}

bool8 HandleWishPerishSongOnTurnEnd(void)
{
    gHitMarker |= (HITMARKER_GRUDGE | HITMARKER_SKIP_DMG_TRACK);

    switch (gBattleStruct->wishPerishSongState)
    {
    case 0:
        while (gBattleStruct->wishPerishSongBattlerId < gBattlersCount)
        {
            gActiveBattler = gBattleStruct->wishPerishSongBattlerId;
            if (gAbsentBattlerFlags & gBitTable[gActiveBattler])
            {
                gBattleStruct->wishPerishSongBattlerId++;
                continue;
            }

            gBattleStruct->wishPerishSongBattlerId++;
            if (gWishFutureKnock.futureSightCounter[gActiveBattler] != 0
             && --gWishFutureKnock.futureSightCounter[gActiveBattler] == 0
             && gBattleMons[gActiveBattler].hp != 0)
            {
                if (gWishFutureKnock.futureSightMove[gActiveBattler] == MOVE_FUTURE_SIGHT)
                    gBattleCommunication[MULTISTRING_CHOOSER] = B_MSG_FUTURE_SIGHT;
                else
                    gBattleCommunication[MULTISTRING_CHOOSER] = B_MSG_DOOM_DESIRE;

                PREPARE_MOVE_BUFFER(gBattleTextBuff1, gWishFutureKnock.futureSightMove[gActiveBattler]);

                gBattlerTarget = gActiveBattler;
                gBattlerAttacker = gWishFutureKnock.futureSightAttacker[gActiveBattler];
                gSpecialStatuses[gBattlerTarget].dmg = 0xFFFF;
                gCurrentMove = gWishFutureKnock.futureSightMove[gActiveBattler];
                SetTypeBeforeUsingMove(gCurrentMove, gActiveBattler);
                BattleScriptExecute(BattleScript_MonTookFutureAttack);

                if (gWishFutureKnock.futureSightCounter[gActiveBattler] == 0
                 && gWishFutureKnock.futureSightCounter[gActiveBattler ^ BIT_FLANK] == 0)
                {
                    gSideStatuses[GET_BATTLER_SIDE(gBattlerTarget)] &= ~SIDE_STATUS_FUTUREATTACK;
                }
                return TRUE;
            }
        }
        gBattleStruct->wishPerishSongState = 1;
        gBattleStruct->wishPerishSongBattlerId = 0;
        // fall through
    case 1:
        while (gBattleStruct->wishPerishSongBattlerId < gBattlersCount)
        {
            gActiveBattler = gBattlerAttacker = gBattlerByTurnOrder[gBattleStruct->wishPerishSongBattlerId];
            if (gAbsentBattlerFlags & gBitTable[gActiveBattler])
            {
                gBattleStruct->wishPerishSongBattlerId++;
                continue;
            }
            gBattleStruct->wishPerishSongBattlerId++;
            if (gStatuses3[gActiveBattler] & STATUS3_PERISH_SONG)
            {
                PREPARE_BYTE_NUMBER_BUFFER(gBattleTextBuff1, 1, gDisableStructs[gActiveBattler].perishSongTimer);
                if (gDisableStructs[gActiveBattler].perishSongTimer == 0)
                {
                    gStatuses3[gActiveBattler] &= ~STATUS3_PERISH_SONG;
                    gBattleMoveDamage = gBattleMons[gActiveBattler].hp;
                    gBattlescriptCurrInstr = BattleScript_PerishSongTakesLife;
                }
                else
                {
                    gDisableStructs[gActiveBattler].perishSongTimer--;
                    gBattlescriptCurrInstr = BattleScript_PerishSongCountGoesDown;
                }
                BattleScriptExecute(gBattlescriptCurrInstr);
                return TRUE;
            }
        }
        // Hm...
        {
            u8 *state = &gBattleStruct->wishPerishSongState;
            *state = 2;
            gBattleStruct->wishPerishSongBattlerId = 0;
        }
        // fall through
    case 2:
        if ((gBattleTypeFlags & BATTLE_TYPE_ARENA)
         && gBattleStruct->arenaTurnCounter == 2
         && gBattleMons[0].hp != 0 && gBattleMons[1].hp != 0)
        {
            s32 i;

            for (i = 0; i < 2; i++)
                CancelMultiTurnMoves(i);

            gBattlescriptCurrInstr = BattleScript_ArenaDoJudgment;
            BattleScriptExecute(BattleScript_ArenaDoJudgment);
            gBattleStruct->wishPerishSongState++;
            return TRUE;
        }
        break;
    }

    gHitMarker &= ~(HITMARKER_GRUDGE | HITMARKER_SKIP_DMG_TRACK);

    return FALSE;
}

#define FAINTED_ACTIONS_MAX_CASE 7

bool8 HandleFaintedMonActions(void)
{
    if (gBattleTypeFlags & BATTLE_TYPE_SAFARI)
        return FALSE;
    do
    {
        s32 i;
        switch (gBattleStruct->faintedActionsState)
        {
        case 0:
            gBattleStruct->faintedActionsBattlerId = 0;
            gBattleStruct->faintedActionsState++;
            for (i = 0; i < gBattlersCount; i++)
            {
                if (gAbsentBattlerFlags & gBitTable[i] && !HasNoMonsToSwitch(i, PARTY_SIZE, PARTY_SIZE))
                    gAbsentBattlerFlags &= ~(gBitTable[i]);
            }
            // fall through
        case 1:
            do
            {
                gBattlerFainted = gBattlerTarget = gBattleStruct->faintedActionsBattlerId;
                if (gBattleMons[gBattleStruct->faintedActionsBattlerId].hp == 0
                 && !(gBattleStruct->givenExpMons & gBitTable[gBattlerPartyIndexes[gBattleStruct->faintedActionsBattlerId]])
                 && !(gAbsentBattlerFlags & gBitTable[gBattleStruct->faintedActionsBattlerId]))
                {
                    BattleScriptExecute(BattleScript_GiveExp);
                    gBattleStruct->faintedActionsState = 2;
                    return TRUE;
                }
            } while (++gBattleStruct->faintedActionsBattlerId != gBattlersCount);
            gBattleStruct->faintedActionsState = 3;
            break;
        case 2:
            OpponentSwitchInResetSentPokesToOpponentValue(gBattlerFainted);
            if (++gBattleStruct->faintedActionsBattlerId == gBattlersCount)
                gBattleStruct->faintedActionsState = 3;
            else
                gBattleStruct->faintedActionsState = 1;

            // Don't switch mons until all pokemon performed their actions or the battle's over.
            if (gBattleOutcome == 0
                && !NoAliveMonsForEitherParty()
                && gCurrentTurnActionNumber != gBattlersCount)
            {
                gAbsentBattlerFlags |= gBitTable[gBattlerFainted];
                return FALSE;
            }
            break;
        case 3:
            // Don't switch mons until all pokemon performed their actions or the battle's over.
            if (gBattleOutcome == 0
                && !NoAliveMonsForEitherParty()
                && gCurrentTurnActionNumber != gBattlersCount)
            {
                return FALSE;
            }
            gBattleStruct->faintedActionsBattlerId = 0;
            gBattleStruct->faintedActionsState++;
            // fall through
        case 4:
            do
            {
                gBattlerFainted = gBattlerTarget = gBattleStruct->faintedActionsBattlerId;
                if (gBattleMons[gBattleStruct->faintedActionsBattlerId].hp == 0
                 && !(gAbsentBattlerFlags & gBitTable[gBattleStruct->faintedActionsBattlerId]))
                {
                    BattleScriptExecute(BattleScript_HandleFaintedMon);
                    gBattleStruct->faintedActionsState = 5;
                    return TRUE;
                }
            } while (++gBattleStruct->faintedActionsBattlerId != gBattlersCount);
            gBattleStruct->faintedActionsState = 6;
            break;
        case 5:
            if (++gBattleStruct->faintedActionsBattlerId == gBattlersCount)
                gBattleStruct->faintedActionsState = 6;
            else
                gBattleStruct->faintedActionsState = 4;
            break;
        case 6:
            if (ItemBattleEffects(ITEMEFFECT_NORMAL, 0, TRUE))
                return TRUE;
            gBattleStruct->faintedActionsState++;
            break;
        case FAINTED_ACTIONS_MAX_CASE:
            break;
        }
    } while (gBattleStruct->faintedActionsState != FAINTED_ACTIONS_MAX_CASE);
    return FALSE;
}

void TryClearRageAndFuryCutter(void)
{
    s32 i;
    for (i = 0; i < gBattlersCount; i++)
    {
        if ((gBattleMons[i].status2 & STATUS2_RAGE) && gChosenMoveByBattler[i] != MOVE_RAGE)
            gBattleMons[i].status2 &= ~STATUS2_RAGE;
        if (gDisableStructs[i].furyCutterCounter != 0 && gChosenMoveByBattler[i] != MOVE_FURY_CUTTER)
            gDisableStructs[i].furyCutterCounter = 0;
    }
}

enum
{
    CANCELLER_FLAGS,
    CANCELLER_ASLEEP,
    CANCELLER_FROZEN,
    CANCELLER_TRUANT,
    CANCELLER_RECHARGE,
    CANCELLER_FLINCH,
    CANCELLER_DISABLED,
    CANCELLER_GRAVITY,
    CANCELLER_HEAL_BLOCKED,
    CANCELLER_TAUNTED,
    CANCELLER_IMPRISONED,
    CANCELLER_CONFUSED,
    CANCELLER_PARALYSED,
    CANCELLER_IN_LOVE,
    CANCELLER_BIDE,
    CANCELLER_THAW,
    CANCELLER_POWDER_MOVE,
    CANCELLER_POWDER_STATUS,
    CANCELLER_THROAT_CHOP,
    CANCELLER_END,
    CANCELLER_PSYCHIC_TERRAIN,
    CANCELLER_END2,
};

u8 AtkCanceller_UnableToUseMove(void)
{
    u8 effect = 0;
    s32 *bideDmg = &gBattleScripting.bideDmg;
    do
    {
        switch (gBattleStruct->atkCancellerTracker)
        {
        case CANCELLER_FLAGS: // flags clear
            gBattleMons[gBattlerAttacker].status2 &= ~STATUS2_DESTINY_BOND;
            gStatuses3[gBattlerAttacker] &= ~STATUS3_GRUDGE;
            gBattleStruct->atkCancellerTracker++;
            break;
        case CANCELLER_ASLEEP: // check being asleep
            if (gBattleMons[gBattlerAttacker].status1 & STATUS1_SLEEP)
            {
                if (UproarWakeUpCheck(gBattlerAttacker))
                {
                    gBattleMons[gBattlerAttacker].status1 &= ~STATUS1_SLEEP;
                    gBattleMons[gBattlerAttacker].status2 &= ~STATUS2_NIGHTMARE;
                    BattleScriptPushCursor();
                    gBattleCommunication[MULTISTRING_CHOOSER] = B_MSG_WOKE_UP_UPROAR;
                    gBattlescriptCurrInstr = BattleScript_MoveUsedWokeUp;
                    effect = 2;
                }
                else
                {
                    u8 toSub;
                    if (GetBattlerAbility(gBattlerAttacker) == ABILITY_EARLY_BIRD)
                        toSub = 2;
                    else
                        toSub = 1;
                    if ((gBattleMons[gBattlerAttacker].status1 & STATUS1_SLEEP) < toSub)
                        gBattleMons[gBattlerAttacker].status1 &= ~STATUS1_SLEEP;
                    else
                        gBattleMons[gBattlerAttacker].status1 -= toSub;
                    if (gBattleMons[gBattlerAttacker].status1 & STATUS1_SLEEP)
                    {
                        if (gChosenMove != MOVE_SNORE && gChosenMove != MOVE_SLEEP_TALK)
                        {
                            gBattlescriptCurrInstr = BattleScript_MoveUsedIsAsleep;
                            gHitMarker |= HITMARKER_UNABLE_TO_USE_MOVE;
                            effect = 2;
                        }
                    }
                    else
                    {
                        gBattleMons[gBattlerAttacker].status2 &= ~STATUS2_NIGHTMARE;
                        BattleScriptPushCursor();
                        gBattleCommunication[MULTISTRING_CHOOSER] = B_MSG_WOKE_UP;
                        gBattlescriptCurrInstr = BattleScript_MoveUsedWokeUp;
                        effect = 2;
                    }
                }
            }
            gBattleStruct->atkCancellerTracker++;
            break;
        case CANCELLER_FROZEN: // check being frozen
            if (gBattleMons[gBattlerAttacker].status1 & STATUS1_FREEZE && !(gBattleMoves[gCurrentMove].flags & FLAG_THAW_USER))
            {
                if (Random() % 5)
                {
                    gBattlescriptCurrInstr = BattleScript_MoveUsedIsFrozen;
                    gHitMarker |= HITMARKER_NO_ATTACKSTRING;
                }
                else // unfreeze
                {
                    gBattleMons[gBattlerAttacker].status1 &= ~STATUS1_FREEZE;
                    BattleScriptPushCursor();
                    gBattlescriptCurrInstr = BattleScript_MoveUsedUnfroze;
                    gBattleCommunication[MULTISTRING_CHOOSER] = B_MSG_DEFROSTED;
                }
                effect = 2;
            }
            gBattleStruct->atkCancellerTracker++;
            break;
        case CANCELLER_TRUANT: // truant
            if (GetBattlerAbility(gBattlerAttacker) == ABILITY_TRUANT && gDisableStructs[gBattlerAttacker].truantCounter)
            {
                CancelMultiTurnMoves(gBattlerAttacker);
                gHitMarker |= HITMARKER_UNABLE_TO_USE_MOVE;
                gBattleCommunication[MULTISTRING_CHOOSER] = B_MSG_LOAFING;
                gBattlerAbility = gBattlerAttacker;
                gBattlescriptCurrInstr = BattleScript_TruantLoafingAround;
                gMoveResultFlags |= MOVE_RESULT_MISSED;
                effect = 1;
            }
            gBattleStruct->atkCancellerTracker++;
            break;
        case CANCELLER_RECHARGE: // recharge
            if (gBattleMons[gBattlerAttacker].status2 & STATUS2_RECHARGE)
            {
                gBattleMons[gBattlerAttacker].status2 &= ~STATUS2_RECHARGE;
                gDisableStructs[gBattlerAttacker].rechargeTimer = 0;
                CancelMultiTurnMoves(gBattlerAttacker);
                gBattlescriptCurrInstr = BattleScript_MoveUsedMustRecharge;
                gHitMarker |= HITMARKER_UNABLE_TO_USE_MOVE;
                effect = 1;
            }
            gBattleStruct->atkCancellerTracker++;
            break;
        case CANCELLER_FLINCH: // flinch
            if (gBattleMons[gBattlerAttacker].status2 & STATUS2_FLINCHED)
            {
                gProtectStructs[gBattlerAttacker].flinchImmobility = TRUE;
                CancelMultiTurnMoves(gBattlerAttacker);
                gBattlescriptCurrInstr = BattleScript_MoveUsedFlinched;
                gHitMarker |= HITMARKER_UNABLE_TO_USE_MOVE;
                effect = 1;
            }
            gBattleStruct->atkCancellerTracker++;
            break;
        case CANCELLER_DISABLED: // disabled move
            if (gDisableStructs[gBattlerAttacker].disabledMove == gCurrentMove && gDisableStructs[gBattlerAttacker].disabledMove != 0)
            {
                gProtectStructs[gBattlerAttacker].usedDisabledMove = TRUE;
                gBattleScripting.battler = gBattlerAttacker;
                CancelMultiTurnMoves(gBattlerAttacker);
                gBattlescriptCurrInstr = BattleScript_MoveUsedIsDisabled;
                gHitMarker |= HITMARKER_UNABLE_TO_USE_MOVE;
                effect = 1;
            }
            gBattleStruct->atkCancellerTracker++;
            break;
        case CANCELLER_HEAL_BLOCKED:
            if (gStatuses3[gBattlerAttacker] & STATUS3_HEAL_BLOCK && IsHealBlockPreventingMove(gBattlerAttacker, gCurrentMove))
            {
                gProtectStructs[gBattlerAttacker].usedHealBlockedMove = TRUE;
                gBattleScripting.battler = gBattlerAttacker;
                CancelMultiTurnMoves(gBattlerAttacker);
                gBattlescriptCurrInstr = BattleScript_MoveUsedHealBlockPrevents;
                gHitMarker |= HITMARKER_UNABLE_TO_USE_MOVE;
                effect = 1;
            }
            gBattleStruct->atkCancellerTracker++;
            break;
        case CANCELLER_GRAVITY:
            if (gFieldStatuses & STATUS_FIELD_GRAVITY && IsGravityPreventingMove(gCurrentMove))
            {
                gProtectStructs[gBattlerAttacker].usedGravityPreventedMove = TRUE;
                gBattleScripting.battler = gBattlerAttacker;
                CancelMultiTurnMoves(gBattlerAttacker);
                gBattlescriptCurrInstr = BattleScript_MoveUsedGravityPrevents;
                gHitMarker |= HITMARKER_UNABLE_TO_USE_MOVE;
                effect = 1;
            }
            gBattleStruct->atkCancellerTracker++;
            break;
        case CANCELLER_TAUNTED: // taunt
            if (gDisableStructs[gBattlerAttacker].tauntTimer && gBattleMoves[gCurrentMove].power == 0)
            {
                gProtectStructs[gBattlerAttacker].usedTauntedMove = TRUE;
                CancelMultiTurnMoves(gBattlerAttacker);
                gBattlescriptCurrInstr = BattleScript_MoveUsedIsTaunted;
                gHitMarker |= HITMARKER_UNABLE_TO_USE_MOVE;
                effect = 1;
            }
            gBattleStruct->atkCancellerTracker++;
            break;
        case CANCELLER_IMPRISONED: // imprisoned
            if (GetImprisonedMovesCount(gBattlerAttacker, gCurrentMove))
            {
                gProtectStructs[gBattlerAttacker].usedImprisonedMove = TRUE;
                CancelMultiTurnMoves(gBattlerAttacker);
                gBattlescriptCurrInstr = BattleScript_MoveUsedIsImprisoned;
                gHitMarker |= HITMARKER_UNABLE_TO_USE_MOVE;
                effect = 1;
            }
            gBattleStruct->atkCancellerTracker++;
            break;
        case CANCELLER_CONFUSED: // confusion
            if (gBattleMons[gBattlerAttacker].status2 & STATUS2_CONFUSION)
            {
                gBattleMons[gBattlerAttacker].status2 -= STATUS2_CONFUSION_TURN(1);
                if (gBattleMons[gBattlerAttacker].status2 & STATUS2_CONFUSION)
                {
                    if (Random() % ((B_CONFUSION_SELF_DMG_CHANCE >= GEN_7) ? 3 : 2) == 0) // confusion dmg
                    {
                        gBattleCommunication[MULTISTRING_CHOOSER] = TRUE;
                        gBattlerTarget = gBattlerAttacker;
                        gBattleMoveDamage = CalculateMoveDamage(MOVE_NONE, gBattlerAttacker, gBattlerAttacker, TYPE_MYSTERY, 40, FALSE, FALSE, TRUE);
                        gProtectStructs[gBattlerAttacker].confusionSelfDmg = TRUE;
                        gHitMarker |= HITMARKER_UNABLE_TO_USE_MOVE;
                    }
                    else
                    {
                        gBattleCommunication[MULTISTRING_CHOOSER] = FALSE;
                        BattleScriptPushCursor();
                    }
                    gBattlescriptCurrInstr = BattleScript_MoveUsedIsConfused;
                }
                else // snapped out of confusion
                {
                    BattleScriptPushCursor();
                    gBattlescriptCurrInstr = BattleScript_MoveUsedIsConfusedNoMore;
                }
                effect = 1;
            }
            gBattleStruct->atkCancellerTracker++;
            break;
        case CANCELLER_PARALYSED: // paralysis
            if ((gBattleMons[gBattlerAttacker].status1 & STATUS1_PARALYSIS) && (Random() % 4) == 0)
            {
                gProtectStructs[gBattlerAttacker].prlzImmobility = TRUE;
                // This is removed in Emerald for some reason
                //CancelMultiTurnMoves(gBattlerAttacker);
                gBattlescriptCurrInstr = BattleScript_MoveUsedIsParalyzed;
                gHitMarker |= HITMARKER_UNABLE_TO_USE_MOVE;
                effect = 1;
            }
            gBattleStruct->atkCancellerTracker++;
            break;
        case CANCELLER_IN_LOVE: // infatuation
            if (gBattleMons[gBattlerAttacker].status2 & STATUS2_INFATUATION)
            {
                gBattleScripting.battler = CountTrailingZeroBits((gBattleMons[gBattlerAttacker].status2 & STATUS2_INFATUATION) >> 0x10);
                if (Random() & 1)
                {
                    BattleScriptPushCursor();
                }
                else
                {
                    BattleScriptPush(BattleScript_MoveUsedIsInLoveCantAttack);
                    gHitMarker |= HITMARKER_UNABLE_TO_USE_MOVE;
                    gProtectStructs[gBattlerAttacker].loveImmobility = TRUE;
                    CancelMultiTurnMoves(gBattlerAttacker);
                }
                gBattlescriptCurrInstr = BattleScript_MoveUsedIsInLove;
                effect = 1;
            }
            gBattleStruct->atkCancellerTracker++;
            break;
        case CANCELLER_BIDE: // bide
            if (gBattleMons[gBattlerAttacker].status2 & STATUS2_BIDE)
            {
                gBattleMons[gBattlerAttacker].status2 -= STATUS2_BIDE_TURN(1);
                if (gBattleMons[gBattlerAttacker].status2 & STATUS2_BIDE)
                {
                    gBattlescriptCurrInstr = BattleScript_BideStoringEnergy;
                }
                else
                {
                    // This is removed in Emerald for some reason
                    //gBattleMons[gBattlerAttacker].status2 &= ~STATUS2_MULTIPLETURNS;
                    if (gTakenDmg[gBattlerAttacker])
                    {
                        gCurrentMove = MOVE_BIDE;
                        *bideDmg = gTakenDmg[gBattlerAttacker] * 2;
                        gBattlerTarget = gTakenDmgByBattler[gBattlerAttacker];
                        if (gAbsentBattlerFlags & gBitTable[gBattlerTarget])
                            gBattlerTarget = GetMoveTarget(MOVE_BIDE, MOVE_TARGET_SELECTED + 1);
                        gBattlescriptCurrInstr = BattleScript_BideAttack;
                    }
                    else
                    {
                        gBattlescriptCurrInstr = BattleScript_BideNoEnergyToAttack;
                    }
                }
                effect = 1;
            }
            gBattleStruct->atkCancellerTracker++;
            break;
        case CANCELLER_THAW: // move thawing
            if (gBattleMons[gBattlerAttacker].status1 & STATUS1_FREEZE)
            {
                if (!(gBattleMoves[gCurrentMove].effect == EFFECT_BURN_UP && !IS_BATTLER_OF_TYPE(gBattlerAttacker, TYPE_FIRE)))
                {
                    gBattleMons[gBattlerAttacker].status1 &= ~STATUS1_FREEZE;
                    BattleScriptPushCursor();
                    gBattlescriptCurrInstr = BattleScript_MoveUsedUnfroze;
                    gBattleCommunication[MULTISTRING_CHOOSER] = B_MSG_DEFROSTED_BY_MOVE;
                }
                effect = 2;
            }
            gBattleStruct->atkCancellerTracker++;
            break;
        case CANCELLER_POWDER_MOVE:
            if ((gBattleMoves[gCurrentMove].flags & FLAG_POWDER) && (gBattlerAttacker != gBattlerTarget))
            {
                if ((B_POWDER_GRASS >= GEN_6 && IS_BATTLER_OF_TYPE(gBattlerTarget, TYPE_GRASS))
                    || GetBattlerAbility(gBattlerTarget) == ABILITY_OVERCOAT)
                {
                    gBattlerAbility = gBattlerTarget;
                    effect = 1;
                }
                else if (GetBattlerHoldEffect(gBattlerTarget, TRUE) == HOLD_EFFECT_SAFETY_GOGGLES)
                {
                    RecordItemEffectBattle(gBattlerTarget, HOLD_EFFECT_SAFETY_GOGGLES);
                    gLastUsedItem = gBattleMons[gBattlerTarget].item;
                    effect = 1;
                }

                if (effect)
                    gBattlescriptCurrInstr = BattleScript_PowderMoveNoEffect;
            }
            gBattleStruct->atkCancellerTracker++;
            break;
        case CANCELLER_POWDER_STATUS:
            if (gBattleMons[gBattlerAttacker].status2 & STATUS2_POWDER)
            {
                u32 moveType;
                GET_MOVE_TYPE(gCurrentMove, moveType);
                if (moveType == TYPE_FIRE)
                {
                    gProtectStructs[gBattlerAttacker].powderSelfDmg = TRUE;
                    gBattleMoveDamage = gBattleMons[gBattlerAttacker].maxHP / 4;
                    gBattlescriptCurrInstr = BattleScript_MoveUsedPowder;
                    effect = 1;
                }
            }
            gBattleStruct->atkCancellerTracker++;
            break;
        case CANCELLER_THROAT_CHOP:
            if (gDisableStructs[gBattlerAttacker].throatChopTimer && gBattleMoves[gCurrentMove].flags & FLAG_SOUND)
            {
                gProtectStructs[gBattlerAttacker].usedThroatChopPreventedMove = TRUE;
                CancelMultiTurnMoves(gBattlerAttacker);
                gBattlescriptCurrInstr = BattleScript_MoveUsedIsThroatChopPrevented;
                gHitMarker |= HITMARKER_UNABLE_TO_USE_MOVE;
                effect = 1;
            }
            gBattleStruct->atkCancellerTracker++;
            break;
        case CANCELLER_END:
            break;
        }

    } while (gBattleStruct->atkCancellerTracker != CANCELLER_END && gBattleStruct->atkCancellerTracker != CANCELLER_END2 && effect == 0);

    if (effect == 2)
    {
        gActiveBattler = gBattlerAttacker;
        BtlController_EmitSetMonData(BUFFER_A, REQUEST_STATUS_BATTLE, 0, 4, &gBattleMons[gActiveBattler].status1);
        MarkBattlerForControllerExec(gActiveBattler);
    }
    return effect;
}

// After Protean Activation.
u8 AtkCanceller_UnableToUseMove2(void)
{
    u8 effect = 0;

    do
    {
        switch (gBattleStruct->atkCancellerTracker)
        {
        case CANCELLER_END:
            gBattleStruct->atkCancellerTracker++;
        case CANCELLER_PSYCHIC_TERRAIN:
            if (gFieldStatuses & STATUS_FIELD_PSYCHIC_TERRAIN
                && IsBattlerGrounded(gBattlerTarget)
                && GetChosenMovePriority(gBattlerAttacker) > 0
                && GetBattlerSide(gBattlerAttacker) != GetBattlerSide(gBattlerTarget))
            {
                CancelMultiTurnMoves(gBattlerAttacker);
                gBattlescriptCurrInstr = BattleScript_MoveUsedPsychicTerrainPrevents;
                gHitMarker |= HITMARKER_UNABLE_TO_USE_MOVE;
                effect = 1;
            }
            gBattleStruct->atkCancellerTracker++;
            break;
        case CANCELLER_END2:
            break;
        }

    } while (gBattleStruct->atkCancellerTracker != CANCELLER_END2 && effect == 0);

    return effect;
}

bool8 HasNoMonsToSwitch(u8 battler, u8 partyIdBattlerOn1, u8 partyIdBattlerOn2)
{
    struct Pokemon *party;
    u8 id1, id2;
    s32 i;

    if (!(gBattleTypeFlags & BATTLE_TYPE_DOUBLE))
        return FALSE;

    if (BATTLE_TWO_VS_ONE_OPPONENT && GetBattlerSide(battler) == B_SIDE_OPPONENT)
    {
        id2 = GetBattlerAtPosition(B_POSITION_OPPONENT_LEFT);
        id1 = GetBattlerAtPosition(B_POSITION_OPPONENT_RIGHT);
        party = gEnemyParty;

        if (partyIdBattlerOn1 == PARTY_SIZE)
            partyIdBattlerOn1 = gBattlerPartyIndexes[id2];
        if (partyIdBattlerOn2 == PARTY_SIZE)
            partyIdBattlerOn2 = gBattlerPartyIndexes[id1];

        for (i = 0; i < PARTY_SIZE; i++)
        {
            if (GetMonData(&party[i], MON_DATA_HP) != 0
             && GetMonData(&party[i], MON_DATA_SPECIES2) != SPECIES_NONE
             && GetMonData(&party[i], MON_DATA_SPECIES2) != SPECIES_EGG
             && i != partyIdBattlerOn1 && i != partyIdBattlerOn2
             && i != *(gBattleStruct->monToSwitchIntoId + id2) && i != id1[gBattleStruct->monToSwitchIntoId])
                break;
        }
        return (i == PARTY_SIZE);
    }
    else if (gBattleTypeFlags & BATTLE_TYPE_INGAME_PARTNER)
    {
        if (GetBattlerSide(battler) == B_SIDE_PLAYER)
            party = gPlayerParty;
        else
            party = gEnemyParty;

        id1 = ((battler & BIT_FLANK) / 2);
        for (i = id1 * MULTI_PARTY_SIZE; i < id1 * MULTI_PARTY_SIZE + MULTI_PARTY_SIZE; i++)
        {
            if (GetMonData(&party[i], MON_DATA_HP) != 0
             && GetMonData(&party[i], MON_DATA_SPECIES2) != SPECIES_NONE
             && GetMonData(&party[i], MON_DATA_SPECIES2) != SPECIES_EGG)
                break;
        }
        return (i == id1 * MULTI_PARTY_SIZE + MULTI_PARTY_SIZE);
    }
    else if (gBattleTypeFlags & BATTLE_TYPE_MULTI)
    {
        if (gBattleTypeFlags & BATTLE_TYPE_TOWER_LINK_MULTI)
        {
            if (GetBattlerSide(battler) == B_SIDE_PLAYER)
            {
                party = gPlayerParty;
                id2 = GetBattlerMultiplayerId(battler);
                id1 = GetLinkTrainerFlankId(id2);
            }
            else
            {
                party = gEnemyParty;
                if (battler == 1)
                    id1 = 0;
                else
                    id1 = 1;
            }
        }
        else
        {
            id2 = GetBattlerMultiplayerId(battler);

            if (GetBattlerSide(battler) == B_SIDE_PLAYER)
                party = gPlayerParty;
            else
                party = gEnemyParty;

            id1 = GetLinkTrainerFlankId(id2);
        }

        for (i = id1 * MULTI_PARTY_SIZE; i < id1 * MULTI_PARTY_SIZE + MULTI_PARTY_SIZE; i++)
        {
            if (GetMonData(&party[i], MON_DATA_HP) != 0
             && GetMonData(&party[i], MON_DATA_SPECIES2) != SPECIES_NONE
             && GetMonData(&party[i], MON_DATA_SPECIES2) != SPECIES_EGG)
                break;
        }
        return (i == id1 * MULTI_PARTY_SIZE + MULTI_PARTY_SIZE);
    }
    else if ((gBattleTypeFlags & BATTLE_TYPE_TWO_OPPONENTS) && GetBattlerSide(battler) == B_SIDE_OPPONENT)
    {
        party = gEnemyParty;

        if (battler == 1)
            id1 = 0;
        else
            id1 = MULTI_PARTY_SIZE;

        for (i = id1; i < id1 + MULTI_PARTY_SIZE; i++)
        {
            if (GetMonData(&party[i], MON_DATA_HP) != 0
             && GetMonData(&party[i], MON_DATA_SPECIES2) != SPECIES_NONE
             && GetMonData(&party[i], MON_DATA_SPECIES2) != SPECIES_EGG)
                break;
        }
        return (i == id1 + 3);
    }
    else
    {
        if (GetBattlerSide(battler) == B_SIDE_OPPONENT)
        {
            id2 = GetBattlerAtPosition(B_POSITION_OPPONENT_LEFT);
            id1 = GetBattlerAtPosition(B_POSITION_OPPONENT_RIGHT);
            party = gEnemyParty;
        }
        else
        {
            id2 = GetBattlerAtPosition(B_POSITION_PLAYER_LEFT);
            id1 = GetBattlerAtPosition(B_POSITION_PLAYER_RIGHT);
            party = gPlayerParty;
        }

        if (partyIdBattlerOn1 == PARTY_SIZE)
            partyIdBattlerOn1 = gBattlerPartyIndexes[id2];
        if (partyIdBattlerOn2 == PARTY_SIZE)
            partyIdBattlerOn2 = gBattlerPartyIndexes[id1];

        for (i = 0; i < PARTY_SIZE; i++)
        {
            if (GetMonData(&party[i], MON_DATA_HP) != 0
             && GetMonData(&party[i], MON_DATA_SPECIES2) != SPECIES_NONE
             && GetMonData(&party[i], MON_DATA_SPECIES2) != SPECIES_EGG
             && i != partyIdBattlerOn1 && i != partyIdBattlerOn2
             && i != *(gBattleStruct->monToSwitchIntoId + id2) && i != id1[gBattleStruct->monToSwitchIntoId])
                break;
        }
        return (i == PARTY_SIZE);
    }
}

u8 TryWeatherFormChange(u8 battler)
{
    u8 ret = 0;
    bool32 weatherEffect = WEATHER_HAS_EFFECT;
    u16 holdEffect = GetBattlerHoldEffect(battler, TRUE);
    
    if (gBattleMons[battler].species == SPECIES_CASTFORM)
    {
        if (GetBattlerAbility(battler) != ABILITY_FORECAST || gBattleMons[battler].hp == 0)
        {
            ret = 0;
        }
        else if (!weatherEffect && !IS_BATTLER_OF_TYPE(battler, TYPE_NORMAL))
        {
            SET_BATTLER_TYPE(battler, TYPE_NORMAL);
            ret = 1;
        }
        else if (!weatherEffect)
        {
            ret = 0;
        }
        else if (holdEffect == HOLD_EFFECT_UTILITY_UMBRELLA || (!(gBattleWeather & (B_WEATHER_RAIN | B_WEATHER_SUN | B_WEATHER_HAIL)) && !IS_BATTLER_OF_TYPE(battler, TYPE_NORMAL)))
        {
            SET_BATTLER_TYPE(battler, TYPE_NORMAL);
            ret = 1;
        }
        else if (gBattleWeather & B_WEATHER_SUN && holdEffect != HOLD_EFFECT_UTILITY_UMBRELLA && !IS_BATTLER_OF_TYPE(battler, TYPE_FIRE))
        {
            SET_BATTLER_TYPE(battler, TYPE_FIRE);
            ret = 2;
        }
        else if (gBattleWeather & B_WEATHER_RAIN && holdEffect != HOLD_EFFECT_UTILITY_UMBRELLA && !IS_BATTLER_OF_TYPE(battler, TYPE_WATER))
        {
            SET_BATTLER_TYPE(battler, TYPE_WATER);
            ret = 3;
        }
        else if (gBattleWeather & B_WEATHER_HAIL && !IS_BATTLER_OF_TYPE(battler, TYPE_ICE))
        {
            SET_BATTLER_TYPE(battler, TYPE_ICE);
            ret = 4;
        }
    }
    else if (gBattleMons[battler].species == SPECIES_CHERRIM)
    {
        if (GetBattlerAbility(battler) != ABILITY_FLOWER_GIFT || gBattleMons[battler].hp == 0)
            ret = 0;
        else if (gBattleMonForms[battler] == 0 && weatherEffect && holdEffect != HOLD_EFFECT_UTILITY_UMBRELLA && gBattleWeather & B_WEATHER_SUN)
            ret = 2;
<<<<<<< HEAD
        else if (gBattleMonForms[battler] != 0 && (!weatherEffect || holdEffect != HOLD_EFFECT_UTILITY_UMBRELLA || !(gBattleWeather & B_WEATHER_SUN)))
=======
        else if (gBattleMonForms[battler] != 0 && (!weatherEffect || holdEffect == HOLD_EFFECT_UTILITY_UMBRELLA || !(gBattleWeather & WEATHER_SUN_ANY)))
>>>>>>> 14f974c9
            ret = 1;
    }

    return ret;
}

static const u16 sWeatherFlagsInfo[][3] =
{
    [ENUM_WEATHER_RAIN] = {B_WEATHER_RAIN_TEMPORARY, B_WEATHER_RAIN_PERMANENT, HOLD_EFFECT_DAMP_ROCK},
    [ENUM_WEATHER_RAIN_PRIMAL] = {B_WEATHER_RAIN_PRIMAL, B_WEATHER_RAIN_PRIMAL, HOLD_EFFECT_DAMP_ROCK},
    [ENUM_WEATHER_SUN] = {B_WEATHER_SUN_TEMPORARY, B_WEATHER_SUN_PERMANENT, HOLD_EFFECT_HEAT_ROCK},
    [ENUM_WEATHER_SUN_PRIMAL] = {B_WEATHER_SUN_PRIMAL, B_WEATHER_SUN_PRIMAL, HOLD_EFFECT_HEAT_ROCK},
    [ENUM_WEATHER_SANDSTORM] = {B_WEATHER_SANDSTORM_TEMPORARY, B_WEATHER_SANDSTORM_PERMANENT, HOLD_EFFECT_SMOOTH_ROCK},
    [ENUM_WEATHER_HAIL] = {B_WEATHER_HAIL_TEMPORARY, B_WEATHER_HAIL_PERMANENT, HOLD_EFFECT_ICY_ROCK},
    [ENUM_WEATHER_STRONG_WINDS] = {B_WEATHER_STRONG_WINDS, B_WEATHER_STRONG_WINDS, HOLD_EFFECT_NONE},
};

bool32 TryChangeBattleWeather(u8 battler, u32 weatherEnumId, bool32 viaAbility)
{
    if (viaAbility && B_ABILITY_WEATHER <= GEN_5
        && !(gBattleWeather & sWeatherFlagsInfo[weatherEnumId][1]))
    {
        gBattleWeather = (sWeatherFlagsInfo[weatherEnumId][0] | sWeatherFlagsInfo[weatherEnumId][1]);
        return TRUE;
    }
    else if (gBattleWeather & B_WEATHER_PRIMAL_ANY
          && GetBattlerAbility(battler) != ABILITY_DESOLATE_LAND
          && GetBattlerAbility(battler) != ABILITY_PRIMORDIAL_SEA
          && GetBattlerAbility(battler) != ABILITY_DELTA_STREAM)
    {
        return FALSE;
    }
    else if (!(gBattleWeather & (sWeatherFlagsInfo[weatherEnumId][0] | sWeatherFlagsInfo[weatherEnumId][1])))
    {
        gBattleWeather = (sWeatherFlagsInfo[weatherEnumId][0]);
        if (GetBattlerHoldEffect(battler, TRUE) == sWeatherFlagsInfo[weatherEnumId][2])
            gWishFutureKnock.weatherDuration = 8;
        else
            gWishFutureKnock.weatherDuration = 5;

        return TRUE;
    }

    return FALSE;
}

static bool32 TryChangeBattleTerrain(u32 battler, u32 statusFlag, u8 *timer)
{
    if (!(gFieldStatuses & statusFlag))
    {
        gFieldStatuses &= ~(STATUS_FIELD_MISTY_TERRAIN | STATUS_FIELD_GRASSY_TERRAIN | EFFECT_ELECTRIC_TERRAIN | EFFECT_PSYCHIC_TERRAIN);
        gFieldStatuses |= statusFlag;

        if (GetBattlerHoldEffect(battler, TRUE) == HOLD_EFFECT_TERRAIN_EXTENDER)
            *timer = 8;
        else
            *timer = 5;

        gBattlerAttacker = gBattleScripting.battler = battler;
        return TRUE;
    }

    return FALSE;
}

static bool32 ShouldChangeFormHpBased(u32 battler)
{
    // Ability,     form >, form <=, hp divided
    static const u16 forms[][4] =
    {
        {ABILITY_ZEN_MODE, SPECIES_DARMANITAN, SPECIES_DARMANITAN_ZEN_MODE, 2},
        {ABILITY_SHIELDS_DOWN, SPECIES_MINIOR, SPECIES_MINIOR_CORE_RED, 2},
        {ABILITY_SHIELDS_DOWN, SPECIES_MINIOR_METEOR_BLUE, SPECIES_MINIOR_CORE_BLUE, 2},
        {ABILITY_SHIELDS_DOWN, SPECIES_MINIOR_METEOR_GREEN, SPECIES_MINIOR_CORE_GREEN, 2},
        {ABILITY_SHIELDS_DOWN, SPECIES_MINIOR_METEOR_INDIGO, SPECIES_MINIOR_CORE_INDIGO, 2},
        {ABILITY_SHIELDS_DOWN, SPECIES_MINIOR_METEOR_ORANGE, SPECIES_MINIOR_CORE_ORANGE, 2},
        {ABILITY_SHIELDS_DOWN, SPECIES_MINIOR_METEOR_VIOLET, SPECIES_MINIOR_CORE_VIOLET, 2},
        {ABILITY_SHIELDS_DOWN, SPECIES_MINIOR_METEOR_YELLOW, SPECIES_MINIOR_CORE_YELLOW, 2},
        {ABILITY_SCHOOLING, SPECIES_WISHIWASHI_SCHOOL, SPECIES_WISHIWASHI, 4},
        {ABILITY_GULP_MISSILE, SPECIES_CRAMORANT, SPECIES_CRAMORANT_GORGING, 2},
        {ABILITY_GULP_MISSILE, SPECIES_CRAMORANT, SPECIES_CRAMORANT_GULPING, 1},
    };
    u32 i;

    for (i = 0; i < ARRAY_COUNT(forms); i++)
    {
        if (GetBattlerAbility(battler) == forms[i][0])
        {
            if (gBattleMons[battler].species == forms[i][2]
                && gBattleMons[battler].hp > gBattleMons[battler].maxHP / forms[i][3])
            {
                gBattleMons[battler].species = forms[i][1];
                return TRUE;
            }
            if (gBattleMons[battler].species == forms[i][1]
                && gBattleMons[battler].hp <= gBattleMons[battler].maxHP / forms[i][3])
            {
                gBattleMons[battler].species = forms[i][2];
                return TRUE;
            }
        }
    }
    return FALSE;
}

static u8 ForewarnChooseMove(u32 battler)
{
    struct Forewarn {
        u8 battlerId;
        u8 power;
        u16 moveId;
    };
    u32 i, j, bestId, count;
    struct Forewarn *data = malloc(sizeof(struct Forewarn) * MAX_BATTLERS_COUNT * MAX_MON_MOVES);

    // Put all moves
    for (count = 0, i = 0; i < MAX_BATTLERS_COUNT; i++)
    {
        if (IsBattlerAlive(i) && GetBattlerSide(i) != GetBattlerSide(battler))
        {
            for (j = 0; j < MAX_MON_MOVES; j++)
            {
                if (gBattleMons[i].moves[j] == MOVE_NONE)
                    continue;
                data[count].moveId = gBattleMons[i].moves[j];
                data[count].battlerId = i;
                switch (gBattleMoves[data[count].moveId].effect)
                {
                case EFFECT_OHKO:
                    data[count].power = 150;
                    break;
                case EFFECT_COUNTER:
                case EFFECT_MIRROR_COAT:
                case EFFECT_METAL_BURST:
                    data[count].power = 120;
                    break;
                default:
                    if (gBattleMoves[data[count].moveId].power == 1)
                        data[count].power = 80;
                    else
                        data[count].power = gBattleMoves[data[count].moveId].power;
                    break;
                }
                count++;
            }
        }
    }

    for (bestId = 0, i = 1; i < count; i++)
    {
        if (data[i].power > data[bestId].power)
            bestId = i;
        else if (data[i].power == data[bestId].power && Random() & 1)
            bestId = i;
    }

    gBattlerTarget = data[bestId].battlerId;
    PREPARE_MOVE_BUFFER(gBattleTextBuff1, data[bestId].moveId)
    RecordKnownMove(gBattlerTarget, data[bestId].moveId);

    free(data);
}

u8 AbilityBattleEffects(u8 caseID, u8 battler, u16 ability, u8 special, u16 moveArg)
{
    u8 effect = 0;
    u32 speciesAtk, speciesDef;
    u32 pidAtk, pidDef;
    u32 moveType, move;
    u32 i, j;

    if (gBattleTypeFlags & BATTLE_TYPE_SAFARI)
        return 0;

    if (gBattlerAttacker >= gBattlersCount)
        gBattlerAttacker = battler;

    speciesAtk = gBattleMons[gBattlerAttacker].species;
    pidAtk = gBattleMons[gBattlerAttacker].personality;

    speciesDef = gBattleMons[gBattlerTarget].species;
    pidDef = gBattleMons[gBattlerTarget].personality;

    if (special)
        gLastUsedAbility = special;
    else
        gLastUsedAbility = GetBattlerAbility(battler);

    if (moveArg)
        move = moveArg;
    else
        move = gCurrentMove;

    GET_MOVE_TYPE(move, moveType);

    switch (caseID)
    {
    case ABILITYEFFECT_ON_SWITCHIN: // 0
        gBattleScripting.battler = battler;
        switch (gLastUsedAbility)
        {
        case ABILITYEFFECT_SWITCH_IN_TERRAIN:
            if (VarGet(VAR_TERRAIN) & STATUS_FIELD_TERRAIN_ANY)
            {
                u16 terrainFlags = VarGet(VAR_TERRAIN) & STATUS_FIELD_TERRAIN_ANY;    // only works for status flag (1 << 15)
                gFieldStatuses = terrainFlags | STATUS_FIELD_TERRAIN_PERMANENT; // terrain is permanent
                switch (VarGet(VAR_TERRAIN) & STATUS_FIELD_TERRAIN_ANY)
                {
                case STATUS_FIELD_ELECTRIC_TERRAIN:
                    gBattleCommunication[MULTISTRING_CHOOSER] = 2;
                    break;
                case STATUS_FIELD_MISTY_TERRAIN:
                    gBattleCommunication[MULTISTRING_CHOOSER] = 0;
                    break;
                case STATUS_FIELD_GRASSY_TERRAIN:
                    gBattleCommunication[MULTISTRING_CHOOSER] = 1;
                    break;
                case STATUS_FIELD_PSYCHIC_TERRAIN:
                    gBattleCommunication[MULTISTRING_CHOOSER] = 3;
                    break;
                }

                BattleScriptPushCursorAndCallback(BattleScript_OverworldTerrain);
                effect++;
            }
            #if B_THUNDERSTORM_TERRAIN == TRUE
            else if (GetCurrentWeather() == WEATHER_RAIN_THUNDERSTORM && !(gFieldStatuses & STATUS_FIELD_ELECTRIC_TERRAIN))
            {
                // overworld weather started rain, so just do electric terrain anim
                gFieldStatuses = (STATUS_FIELD_ELECTRIC_TERRAIN | STATUS_FIELD_TERRAIN_PERMANENT);
                gBattleCommunication[MULTISTRING_CHOOSER] = 2;
                BattleScriptPushCursorAndCallback(BattleScript_OverworldTerrain);
                effect++;
            }
            #endif
            break;
        case ABILITYEFFECT_SWITCH_IN_WEATHER:
            if (!(gBattleTypeFlags & BATTLE_TYPE_RECORDED))
            {
                switch (GetCurrentWeather())
                {
                case WEATHER_RAIN:
                case WEATHER_RAIN_THUNDERSTORM:
                case WEATHER_DOWNPOUR:
                    if (!(gBattleWeather & B_WEATHER_RAIN))
                    {
                        gBattleWeather = (B_WEATHER_RAIN_TEMPORARY | B_WEATHER_RAIN_PERMANENT);
                        gBattleScripting.animArg1 = B_ANIM_RAIN_CONTINUES;
                        effect++;
                    }
                    break;
                case WEATHER_SANDSTORM:
                    if (!(gBattleWeather & B_WEATHER_SANDSTORM))
                    {
                        gBattleWeather = B_WEATHER_SANDSTORM;
                        gBattleScripting.animArg1 = B_ANIM_SANDSTORM_CONTINUES;
                        effect++;
                    }
                    break;
                case WEATHER_DROUGHT:
                    if (!(gBattleWeather & B_WEATHER_SUN))
                    {
                        gBattleWeather = (B_WEATHER_SUN_PERMANENT | B_WEATHER_SUN_TEMPORARY);
                        gBattleScripting.animArg1 = B_ANIM_SUN_CONTINUES;
                        effect++;
                    }
                    break;
                }
            }
            if (effect)
            {
                gBattleCommunication[MULTISTRING_CHOOSER] = GetCurrentWeather();
                BattleScriptPushCursorAndCallback(BattleScript_OverworldWeatherStarts);
            }
            break;
        case ABILITY_IMPOSTER:
            if (IsBattlerAlive(BATTLE_OPPOSITE(battler))
                && !(gBattleMons[BATTLE_OPPOSITE(battler)].status2 & (STATUS2_TRANSFORMED | STATUS2_SUBSTITUTE))
                && !(gBattleMons[battler].status2 & STATUS2_TRANSFORMED)
                && !(gBattleStruct->illusion[BATTLE_OPPOSITE(battler)].on)
                && !(gStatuses3[BATTLE_OPPOSITE(battler)] & STATUS3_SEMI_INVULNERABLE))
            {
                gBattlerAttacker = battler;
                gBattlerTarget = BATTLE_OPPOSITE(battler);
                BattleScriptPushCursorAndCallback(BattleScript_ImposterActivates);
                effect++;
            }
            break;
        case ABILITY_MOLD_BREAKER:
            if (!gSpecialStatuses[battler].switchInAbilityDone)
            {
                gBattleCommunication[MULTISTRING_CHOOSER] = B_MSG_SWITCHIN_MOLDBREAKER;
                gSpecialStatuses[battler].switchInAbilityDone = TRUE;
                BattleScriptPushCursorAndCallback(BattleScript_SwitchInAbilityMsg);
                effect++;
            }
            break;
        case ABILITY_TERAVOLT:
            if (!gSpecialStatuses[battler].switchInAbilityDone)
            {
                gBattleCommunication[MULTISTRING_CHOOSER] = B_MSG_SWITCHIN_TERAVOLT;
                gSpecialStatuses[battler].switchInAbilityDone = TRUE;
                BattleScriptPushCursorAndCallback(BattleScript_SwitchInAbilityMsg);
                effect++;
            }
            break;
        case ABILITY_TURBOBLAZE:
            if (!gSpecialStatuses[battler].switchInAbilityDone)
            {
                gBattleCommunication[MULTISTRING_CHOOSER] = B_MSG_SWITCHIN_TURBOBLAZE;
                gSpecialStatuses[battler].switchInAbilityDone = TRUE;
                BattleScriptPushCursorAndCallback(BattleScript_SwitchInAbilityMsg);
                effect++;
            }
            break;
        case ABILITY_SLOW_START:
            if (!gSpecialStatuses[battler].switchInAbilityDone)
            {
                gDisableStructs[battler].slowStartTimer = 5;
                gBattleCommunication[MULTISTRING_CHOOSER] = B_MSG_SWITCHIN_SLOWSTART;
                gSpecialStatuses[battler].switchInAbilityDone = TRUE;
                BattleScriptPushCursorAndCallback(BattleScript_SwitchInAbilityMsg);
                effect++;
            }
            break;
        case ABILITY_UNNERVE:
            if (!gSpecialStatuses[battler].switchInAbilityDone)
            {
                gBattleCommunication[MULTISTRING_CHOOSER] = B_MSG_SWITCHIN_UNNERVE;
                gSpecialStatuses[battler].switchInAbilityDone = TRUE;
                BattleScriptPushCursorAndCallback(BattleScript_SwitchInAbilityMsg);
                effect++;
            }
            break;
        case ABILITY_AS_ONE_ICE_RIDER:
        case ABILITY_AS_ONE_SHADOW_RIDER:
            if (!gSpecialStatuses[battler].switchInAbilityDone)
            {
                gBattleCommunication[MULTISTRING_CHOOSER] = B_MSG_SWITCHIN_ASONE;
                gSpecialStatuses[battler].switchInAbilityDone = TRUE;
                BattleScriptPushCursorAndCallback(BattleScript_ActivateAsOne);
                effect++;
            }
            break;
        case ABILITY_CURIOUS_MEDICINE:
            if (!gSpecialStatuses[battler].switchInAbilityDone && IsDoubleBattle()
              && IsBattlerAlive(BATTLE_PARTNER(battler)) && TryResetBattlerStatChanges(BATTLE_PARTNER(battler)))
            {
                u32 i;
                gEffectBattler = BATTLE_PARTNER(battler);
                gBattleCommunication[MULTISTRING_CHOOSER] = B_MSG_SWITCHIN_CURIOUS_MEDICINE;
                gSpecialStatuses[battler].switchInAbilityDone = TRUE;
                BattleScriptPushCursorAndCallback(BattleScript_SwitchInAbilityMsg);
                effect++;
            }
            break;
        case ABILITY_PASTEL_VEIL:
            if (!gSpecialStatuses[battler].switchInAbilityDone)
            {
                gBattlerTarget = battler;
                gBattleCommunication[MULTISTRING_CHOOSER] = B_MSG_SWITCHIN_PASTEL_VEIL;
                BattleScriptPushCursorAndCallback(BattleScript_PastelVeilActivates);
                effect++;
                gSpecialStatuses[battler].switchInAbilityDone = 1;
            }
            break;
        case ABILITY_ANTICIPATION:
            if (!gSpecialStatuses[battler].switchInAbilityDone)
            {
                u32 side = GetBattlerSide(battler);

                for (i = 0; i < MAX_BATTLERS_COUNT; i++)
                {
                    if (IsBattlerAlive(i) && side != GetBattlerSide(i))
                    {
                        for (j = 0; j < MAX_MON_MOVES; j++)
                        {
                            move = gBattleMons[i].moves[j];
                            GET_MOVE_TYPE(move, moveType);
                            if (CalcTypeEffectivenessMultiplier(move, moveType, i, battler, FALSE) >= UQ_4_12(2.0))
                            {
                                effect++;
                                break;
                            }
                        }
                    }
                }

                if (effect)
                {
                    gBattleCommunication[MULTISTRING_CHOOSER] = B_MSG_SWITCHIN_ANTICIPATION;
                    gSpecialStatuses[battler].switchInAbilityDone = TRUE;
                    BattleScriptPushCursorAndCallback(BattleScript_SwitchInAbilityMsg);
                }
            }
            break;
        case ABILITY_FRISK:
            if (!gSpecialStatuses[battler].switchInAbilityDone)
            {
                gSpecialStatuses[battler].switchInAbilityDone = TRUE;
                BattleScriptPushCursorAndCallback(BattleScript_FriskActivates); // Try activate
                effect++;
            }
            return effect; // Note: It returns effect as to not record the ability if Frisk does not activate.
        case ABILITY_FOREWARN:
            if (!gSpecialStatuses[battler].switchInAbilityDone)
            {
                ForewarnChooseMove(battler);
                gBattleCommunication[MULTISTRING_CHOOSER] = B_MSG_SWITCHIN_FOREWARN;
                gSpecialStatuses[battler].switchInAbilityDone = TRUE;
                BattleScriptPushCursorAndCallback(BattleScript_SwitchInAbilityMsg);
                effect++;
            }
            break;
        case ABILITY_DOWNLOAD:
            if (!gSpecialStatuses[battler].switchInAbilityDone)
            {
                u32 statId, opposingBattler;
                u32 opposingDef = 0, opposingSpDef = 0;

                opposingBattler = BATTLE_OPPOSITE(battler);
                for (i = 0; i < 2; opposingBattler ^= BIT_FLANK, i++)
                {
                    if (IsBattlerAlive(opposingBattler))
                    {
                        opposingDef += gBattleMons[opposingBattler].defense
                                    * gStatStageRatios[gBattleMons[opposingBattler].statStages[STAT_DEF]][0]
                                    / gStatStageRatios[gBattleMons[opposingBattler].statStages[STAT_DEF]][1];
                        opposingSpDef += gBattleMons[opposingBattler].spDefense
                                      * gStatStageRatios[gBattleMons[opposingBattler].statStages[STAT_SPDEF]][0]
                                      / gStatStageRatios[gBattleMons[opposingBattler].statStages[STAT_SPDEF]][1];
                    }
                }

                if (opposingDef < opposingSpDef)
                    statId = STAT_ATK;
                else
                    statId = STAT_SPATK;

                gSpecialStatuses[battler].switchInAbilityDone = TRUE;

                if (CompareStat(battler, statId, MAX_STAT_STAGE, CMP_LESS_THAN))
                {
                    gBattleMons[battler].statStages[statId]++;
                    SET_STATCHANGER(statId, 1, FALSE);
                    gBattlerAttacker = battler;
                    PREPARE_STAT_BUFFER(gBattleTextBuff1, statId);
                    BattleScriptPushCursorAndCallback(BattleScript_AttackerAbilityStatRaiseEnd3);
                    effect++;
                }
            }
            break;
        case ABILITY_PRESSURE:
            if (!gSpecialStatuses[battler].switchInAbilityDone)
            {
                gBattleCommunication[MULTISTRING_CHOOSER] = B_MSG_SWITCHIN_PRESSURE;
                gSpecialStatuses[battler].switchInAbilityDone = TRUE;
                BattleScriptPushCursorAndCallback(BattleScript_SwitchInAbilityMsg);
                effect++;
            }
            break;
        case ABILITY_DARK_AURA:
            if (!gSpecialStatuses[battler].switchInAbilityDone)
            {
                gBattleCommunication[MULTISTRING_CHOOSER] = B_MSG_SWITCHIN_DARKAURA;
                gSpecialStatuses[battler].switchInAbilityDone = TRUE;
                BattleScriptPushCursorAndCallback(BattleScript_SwitchInAbilityMsg);
                effect++;
            }
            break;
        case ABILITY_FAIRY_AURA:
            if (!gSpecialStatuses[battler].switchInAbilityDone)
            {
                gBattleCommunication[MULTISTRING_CHOOSER] = B_MSG_SWITCHIN_FAIRYAURA;
                gSpecialStatuses[battler].switchInAbilityDone = TRUE;
                BattleScriptPushCursorAndCallback(BattleScript_SwitchInAbilityMsg);
                effect++;
            }
            break;
        case ABILITY_AURA_BREAK:
            if (!gSpecialStatuses[battler].switchInAbilityDone)
            {
                gBattleCommunication[MULTISTRING_CHOOSER] = B_MSG_SWITCHIN_AURABREAK;
                gSpecialStatuses[battler].switchInAbilityDone = TRUE;
                BattleScriptPushCursorAndCallback(BattleScript_SwitchInAbilityMsg);
                effect++;
            }
            break;
        case ABILITY_COMATOSE:
            if (!gSpecialStatuses[battler].switchInAbilityDone)
            {
                gBattleCommunication[MULTISTRING_CHOOSER] = B_MSG_SWITCHIN_COMATOSE;
                gSpecialStatuses[battler].switchInAbilityDone = TRUE;
                BattleScriptPushCursorAndCallback(BattleScript_SwitchInAbilityMsg);
                effect++;
            }
            break;
        case ABILITY_SCREEN_CLEANER:
            if (!gSpecialStatuses[battler].switchInAbilityDone && TryRemoveScreens(battler))
            {
                gBattleCommunication[MULTISTRING_CHOOSER] = B_MSG_SWITCHIN_SCREENCLEANER;
                gSpecialStatuses[battler].switchInAbilityDone = TRUE;
                BattleScriptPushCursorAndCallback(BattleScript_SwitchInAbilityMsg);
                effect++;
            }
            break;
        case ABILITY_DRIZZLE:
            if (TryChangeBattleWeather(battler, ENUM_WEATHER_RAIN, TRUE))
            {
                BattleScriptPushCursorAndCallback(BattleScript_DrizzleActivates);
                effect++;
            }
            else if (WEATHER_HAS_EFFECT && gBattleWeather & B_WEATHER_PRIMAL_ANY && !gSpecialStatuses[battler].switchInAbilityDone)
            {
                gSpecialStatuses[battler].switchInAbilityDone = TRUE;
                BattleScriptPushCursorAndCallback(BattleScript_BlockedByPrimalWeatherEnd3);
                effect++;
            }
            break;
        case ABILITY_SAND_STREAM:
            if (TryChangeBattleWeather(battler, ENUM_WEATHER_SANDSTORM, TRUE))
            {
                BattleScriptPushCursorAndCallback(BattleScript_SandstreamActivates);
                effect++;
            }
            else if (WEATHER_HAS_EFFECT && gBattleWeather & B_WEATHER_PRIMAL_ANY && !gSpecialStatuses[battler].switchInAbilityDone)
            {
                gSpecialStatuses[battler].switchInAbilityDone = TRUE;
                BattleScriptPushCursorAndCallback(BattleScript_BlockedByPrimalWeatherEnd3);
                effect++;
            }
            break;
        case ABILITY_DROUGHT:
            if (TryChangeBattleWeather(battler, ENUM_WEATHER_SUN, TRUE))
            {
                BattleScriptPushCursorAndCallback(BattleScript_DroughtActivates);
                effect++;
            }
            else if (WEATHER_HAS_EFFECT && gBattleWeather & B_WEATHER_PRIMAL_ANY && !gSpecialStatuses[battler].switchInAbilityDone)
            {
                gSpecialStatuses[battler].switchInAbilityDone = TRUE;
                BattleScriptPushCursorAndCallback(BattleScript_BlockedByPrimalWeatherEnd3);
                effect++;
            }
            break;
        case ABILITY_SNOW_WARNING:
            if (TryChangeBattleWeather(battler, ENUM_WEATHER_HAIL, TRUE))
            {
                BattleScriptPushCursorAndCallback(BattleScript_SnowWarningActivates);
                effect++;
            }
            else if (WEATHER_HAS_EFFECT && gBattleWeather & B_WEATHER_PRIMAL_ANY && !gSpecialStatuses[battler].switchInAbilityDone)
            {
                gSpecialStatuses[battler].switchInAbilityDone = TRUE;
                BattleScriptPushCursorAndCallback(BattleScript_BlockedByPrimalWeatherEnd3);
                effect++;
            }
            break;
        case ABILITY_ELECTRIC_SURGE:
            if (TryChangeBattleTerrain(battler, STATUS_FIELD_ELECTRIC_TERRAIN, &gFieldTimers.terrainTimer))
            {
                BattleScriptPushCursorAndCallback(BattleScript_ElectricSurgeActivates);
                effect++;
            }
            break;
        case ABILITY_GRASSY_SURGE:
            if (TryChangeBattleTerrain(battler, STATUS_FIELD_GRASSY_TERRAIN, &gFieldTimers.terrainTimer))
            {
                BattleScriptPushCursorAndCallback(BattleScript_GrassySurgeActivates);
                effect++;
            }
            break;
        case ABILITY_MISTY_SURGE:
            if (TryChangeBattleTerrain(battler, STATUS_FIELD_MISTY_TERRAIN, &gFieldTimers.terrainTimer))
            {
                BattleScriptPushCursorAndCallback(BattleScript_MistySurgeActivates);
                effect++;
            }
            break;
        case ABILITY_PSYCHIC_SURGE:
            if (TryChangeBattleTerrain(battler, STATUS_FIELD_PSYCHIC_TERRAIN, &gFieldTimers.terrainTimer))
            {
                BattleScriptPushCursorAndCallback(BattleScript_PsychicSurgeActivates);
                effect++;
            }
            break;
        case ABILITY_INTIMIDATE:
            if (!(gSpecialStatuses[battler].intimidatedMon))
            {
                gBattleResources->flags->flags[battler] |= RESOURCE_FLAG_INTIMIDATED;
                gSpecialStatuses[battler].intimidatedMon = TRUE;
            }
            break;
        case ABILITY_FORECAST:
        case ABILITY_FLOWER_GIFT:
            effect = TryWeatherFormChange(battler);
            if (effect)
            {
                BattleScriptPushCursorAndCallback(BattleScript_CastformChange);
                *(&gBattleStruct->formToChangeInto) = effect - 1;
            }
            break;
        case ABILITY_TRACE:
            if (!(gSpecialStatuses[battler].traced))
            {
                gBattleResources->flags->flags[battler] |= RESOURCE_FLAG_TRACED;
                gSpecialStatuses[battler].traced = TRUE;
            }
            break;
        case ABILITY_CLOUD_NINE:
        case ABILITY_AIR_LOCK:
            if (!gSpecialStatuses[battler].switchInAbilityDone)
            {
                gSpecialStatuses[battler].switchInAbilityDone = TRUE;
                BattleScriptPushCursorAndCallback(BattleScript_AnnounceAirLockCloudNine);
                effect++;
            }
            break;
        case ABILITY_SCHOOLING:
            if (gBattleMons[battler].level < 20)
                break;
        case ABILITY_SHIELDS_DOWN:
            if (ShouldChangeFormHpBased(battler))
            {
                BattleScriptPushCursorAndCallback(BattleScript_AttackerFormChangeEnd3);
                effect++;
            }
            break;
        case ABILITY_INTREPID_SWORD:
            if (!gSpecialStatuses[battler].switchInAbilityDone)
            {
                gSpecialStatuses[battler].switchInAbilityDone = TRUE;
                SET_STATCHANGER(STAT_ATK, 1, FALSE);
                BattleScriptPushCursorAndCallback(BattleScript_BattlerAbilityStatRaiseOnSwitchIn);
                effect++;
            }
            break;
        case ABILITY_DAUNTLESS_SHIELD:
            if (!gSpecialStatuses[battler].switchInAbilityDone)
            {
                gSpecialStatuses[battler].switchInAbilityDone = TRUE;
                SET_STATCHANGER(STAT_DEF, 1, FALSE);
                BattleScriptPushCursorAndCallback(BattleScript_BattlerAbilityStatRaiseOnSwitchIn);
                effect++;
            }
            break;
        case ABILITY_DESOLATE_LAND:
            if (TryChangeBattleWeather(battler, ENUM_WEATHER_SUN_PRIMAL, TRUE))
            {
                BattleScriptPushCursorAndCallback(BattleScript_DesolateLandActivates);
                effect++;
            }
            break;
        case ABILITY_PRIMORDIAL_SEA:
            if (TryChangeBattleWeather(battler, ENUM_WEATHER_RAIN_PRIMAL, TRUE))
            {
                BattleScriptPushCursorAndCallback(BattleScript_PrimordialSeaActivates);
                effect++;
            }
            break;
        case ABILITY_DELTA_STREAM:
            if (TryChangeBattleWeather(battler, ENUM_WEATHER_STRONG_WINDS, TRUE))
            {
                BattleScriptPushCursorAndCallback(BattleScript_DeltaStreamActivates);
                effect++;
            }
            break;
        case ABILITY_MIMICRY:
            if (gBattleMons[battler].hp != 0 && gFieldStatuses & STATUS_FIELD_TERRAIN_ANY)
            {
                TryToApplyMimicry(battler, FALSE);
                effect++;
            }
            break;
        }
        break;
    case ABILITYEFFECT_ENDTURN: // 1
        if (gBattleMons[battler].hp != 0)
        {
            gBattlerAttacker = battler;
            switch (gLastUsedAbility)
            {
            case ABILITY_HARVEST:
                if ((IsBattlerWeatherAffected(battler, B_WEATHER_SUN) || Random() % 2 == 0)
                 && gBattleMons[battler].item == ITEM_NONE
                 && gBattleStruct->changedItems[battler] == ITEM_NONE   // Will not inherit an item
                 && ItemId_GetPocket(GetUsedHeldItem(battler)) == POCKET_BERRIES)
                {
                    BattleScriptPushCursorAndCallback(BattleScript_HarvestActivates);
                    effect++;
                }
                break;
            case ABILITY_DRY_SKIN:
                if (IsBattlerWeatherAffected(battler, B_WEATHER_SUN))
                    goto SOLAR_POWER_HP_DROP;
            // Dry Skin works similarly to Rain Dish in Rain
            case ABILITY_RAIN_DISH:
                if (IsBattlerWeatherAffected(battler, B_WEATHER_RAIN)
                 && !BATTLER_MAX_HP(battler)
                 && !(gStatuses3[battler] & STATUS3_HEAL_BLOCK))
                {
                    BattleScriptPushCursorAndCallback(BattleScript_RainDishActivates);
                    gBattleMoveDamage = gBattleMons[battler].maxHP / (gLastUsedAbility == ABILITY_RAIN_DISH ? 16 : 8);
                    if (gBattleMoveDamage == 0)
                        gBattleMoveDamage = 1;
                    gBattleMoveDamage *= -1;
                    effect++;
                }
                break;
            case ABILITY_HYDRATION:
                if (IsBattlerWeatherAffected(battler, B_WEATHER_RAIN)
                 && gBattleMons[battler].status1 & STATUS1_ANY)
                {
                    goto ABILITY_HEAL_MON_STATUS;
                }
                break;
            case ABILITY_SHED_SKIN:
                if ((gBattleMons[battler].status1 & STATUS1_ANY) && (Random() % 3) == 0)
                {
                ABILITY_HEAL_MON_STATUS:
                    if (gBattleMons[battler].status1 & (STATUS1_POISON | STATUS1_TOXIC_POISON))
                        StringCopy(gBattleTextBuff1, gStatusConditionString_PoisonJpn);
                    if (gBattleMons[battler].status1 & STATUS1_SLEEP)
                        StringCopy(gBattleTextBuff1, gStatusConditionString_SleepJpn);
                    if (gBattleMons[battler].status1 & STATUS1_PARALYSIS)
                        StringCopy(gBattleTextBuff1, gStatusConditionString_ParalysisJpn);
                    if (gBattleMons[battler].status1 & STATUS1_BURN)
                        StringCopy(gBattleTextBuff1, gStatusConditionString_BurnJpn);
                    if (gBattleMons[battler].status1 & STATUS1_FREEZE)
                        StringCopy(gBattleTextBuff1, gStatusConditionString_IceJpn);

                    gBattleMons[battler].status1 = 0;
                    gBattleMons[battler].status2 &= ~STATUS2_NIGHTMARE;
                    gBattleScripting.battler = gActiveBattler = battler;
                    BattleScriptPushCursorAndCallback(BattleScript_ShedSkinActivates);
                    BtlController_EmitSetMonData(BUFFER_A, REQUEST_STATUS_BATTLE, 0, 4, &gBattleMons[battler].status1);
                    MarkBattlerForControllerExec(gActiveBattler);
                    effect++;
                }
                break;
            case ABILITY_SPEED_BOOST:
                if (CompareStat(battler, STAT_SPEED, MAX_STAT_STAGE, CMP_LESS_THAN) && gDisableStructs[battler].isFirstTurn != 2)
                {
                    gBattleMons[battler].statStages[STAT_SPEED]++;
                    gBattleScripting.animArg1 = 14 + STAT_SPEED;
                    gBattleScripting.animArg2 = 0;
                    BattleScriptPushCursorAndCallback(BattleScript_SpeedBoostActivates);
                    gBattleScripting.battler = battler;
                    effect++;
                }
                break;
            case ABILITY_MOODY:
                if (gDisableStructs[battler].isFirstTurn != 2)
                {
                    u32 validToRaise = 0, validToLower = 0;
                    u32 statsNum = (B_MOODY_ACC_EVASION != GEN_8) ? NUM_BATTLE_STATS : NUM_STATS;

                    for (i = STAT_ATK; i < statsNum; i++)
                    {
                        if (CompareStat(battler, i, MIN_STAT_STAGE, CMP_GREATER_THAN))
                            validToLower |= gBitTable[i];
                        if (CompareStat(battler, i, MAX_STAT_STAGE, CMP_LESS_THAN))
                            validToRaise |= gBitTable[i];
                    }

                    if (validToLower != 0 || validToRaise != 0) // Can lower one stat, or can raise one stat
                    {
                        gBattleScripting.statChanger = gBattleScripting.savedStatChanger = 0; // for raising and lowering stat respectively
                        if (validToRaise != 0) // Find stat to raise
                        {
                            do
                            {
                                i = (Random() % statsNum) + STAT_ATK;
                            } while (!(validToRaise & gBitTable[i]));
                            SET_STATCHANGER(i, 2, FALSE);
                            validToLower &= ~(gBitTable[i]); // Can't lower the same stat as raising.
                        }
                        if (validToLower != 0) // Find stat to lower
                        {
                            do
                            {
                                i = (Random() % statsNum) + STAT_ATK;
                            } while (!(validToLower & gBitTable[i]));
                            SET_STATCHANGER2(gBattleScripting.savedStatChanger, i, 1, TRUE);
                        }
                        BattleScriptPushCursorAndCallback(BattleScript_MoodyActivates);
                        effect++;
                    }
                }
                break;
            case ABILITY_TRUANT:
                gDisableStructs[gBattlerAttacker].truantCounter ^= 1;
                break;
            case ABILITY_BAD_DREAMS:
                if (gBattleMons[battler].status1 & STATUS1_SLEEP
                    || gBattleMons[BATTLE_OPPOSITE(battler)].status1 & STATUS1_SLEEP
                    || GetBattlerAbility(battler) == ABILITY_COMATOSE
                    || GetBattlerAbility(BATTLE_OPPOSITE(battler)) == ABILITY_COMATOSE)
                {
                    BattleScriptPushCursorAndCallback(BattleScript_BadDreamsActivates);
                    effect++;
                }
                break;
            SOLAR_POWER_HP_DROP:
            case ABILITY_SOLAR_POWER:
                if (IsBattlerWeatherAffected(battler, B_WEATHER_SUN))
                {
                    BattleScriptPushCursorAndCallback(BattleScript_SolarPowerActivates);
                    gBattleMoveDamage = gBattleMons[battler].maxHP / 8;
                    if (gBattleMoveDamage == 0)
                        gBattleMoveDamage = 1;
                    effect++;
                }
                break;
            case ABILITY_HEALER:
                gBattleScripting.battler = BATTLE_PARTNER(battler);
                if (IsBattlerAlive(gBattleScripting.battler)
                    && gBattleMons[gBattleScripting.battler].status1 & STATUS1_ANY
                    && (Random() % 100) < 30)
                {
                    BattleScriptPushCursorAndCallback(BattleScript_HealerActivates);
                    effect++;
                }
                break;
            case ABILITY_SCHOOLING:
                if (gBattleMons[battler].level < 20)
                    break;
            case ABILITY_ZEN_MODE:
            case ABILITY_SHIELDS_DOWN:
                if ((effect = ShouldChangeFormHpBased(battler)))
                    BattleScriptPushCursorAndCallback(BattleScript_AttackerFormChangeEnd3);
                break;
            case ABILITY_POWER_CONSTRUCT:
                if ((gBattleMons[battler].species == SPECIES_ZYGARDE || gBattleMons[battler].species == SPECIES_ZYGARDE_10)
                    && gBattleMons[battler].hp <= gBattleMons[battler].maxHP / 2)
                {
                    gBattleStruct->changedSpecies[gBattlerPartyIndexes[battler]] = gBattleMons[battler].species;
                    gBattleMons[battler].species = SPECIES_ZYGARDE_COMPLETE;
                    BattleScriptPushCursorAndCallback(BattleScript_AttackerFormChangeEnd3);
                    effect++;
                }
                break;
            case ABILITY_BALL_FETCH:
                if (gBattleMons[battler].item == ITEM_NONE
                    && gBattleResults.catchAttempts[gLastUsedBall - ITEM_ULTRA_BALL] >= 1
                    && !gHasFetchedBall)
                {
                    gBattleScripting.battler = battler;
                    BtlController_EmitSetMonData(BUFFER_A, REQUEST_HELDITEM_BATTLE, 0, 2, &gLastUsedBall);
                    MarkBattlerForControllerExec(battler);
                    gHasFetchedBall = TRUE;
                    gLastUsedItem = gLastUsedBall;
                    BattleScriptPushCursorAndCallback(BattleScript_BallFetch);
                    effect++;
                }
                break;
            case ABILITY_HUNGER_SWITCH:
                if (!(gBattleMons[battler].status2 & STATUS2_TRANSFORMED))
                {
                    if (gBattleMons[battler].species == SPECIES_MORPEKO)
                    {
                        gBattleMons[battler].species = SPECIES_MORPEKO_HANGRY;
                        BattleScriptPushCursorAndCallback(BattleScript_AttackerFormChangeEnd3NoPopup);
                    }
                    else if (gBattleMons[battler].species == SPECIES_MORPEKO_HANGRY)
                    {
                        gBattleMons[battler].species = SPECIES_MORPEKO;
                        BattleScriptPushCursorAndCallback(BattleScript_AttackerFormChangeEnd3NoPopup);
                    }
                    effect++;
                }
                break;
            }
        }
        break;
    case ABILITYEFFECT_MOVES_BLOCK: // 2
        if ((gLastUsedAbility == ABILITY_SOUNDPROOF && gBattleMoves[move].flags & FLAG_SOUND && !(gBattleMoves[move].target & MOVE_TARGET_USER))
            || (gLastUsedAbility == ABILITY_BULLETPROOF && gBattleMoves[move].flags & FLAG_BALLISTIC))
        {
            if (gBattleMons[gBattlerAttacker].status2 & STATUS2_MULTIPLETURNS)
                gHitMarker |= HITMARKER_NO_PPDEDUCT;
            gBattlescriptCurrInstr = BattleScript_SoundproofProtected;
            effect = 1;
        }
        else if ((((gLastUsedAbility == ABILITY_DAZZLING || gLastUsedAbility == ABILITY_QUEENLY_MAJESTY
                   || (IsBattlerAlive(battler ^= BIT_FLANK)
                       && ((GetBattlerAbility(battler) == ABILITY_DAZZLING) || GetBattlerAbility(battler) == ABILITY_QUEENLY_MAJESTY)))
                   ))
                 && GetChosenMovePriority(gBattlerAttacker) > 0
                 && GetBattlerSide(gBattlerAttacker) != GetBattlerSide(battler))
        {
            if (gBattleMons[gBattlerAttacker].status2 & STATUS2_MULTIPLETURNS)
                gHitMarker |= HITMARKER_NO_PPDEDUCT;
            gBattlescriptCurrInstr = BattleScript_DazzlingProtected;
            effect = 1;
        }
        else if (BlocksPrankster(move, gBattlerAttacker, gBattlerTarget, TRUE)
          && !(IS_MOVE_STATUS(move) && GetBattlerAbility(gBattlerTarget) == ABILITY_MAGIC_BOUNCE))
        {
            if (!(gBattleTypeFlags & BATTLE_TYPE_DOUBLE) || !(gBattleMoves[move].target & (MOVE_TARGET_BOTH | MOVE_TARGET_FOES_AND_ALLY)))
                CancelMultiTurnMoves(gBattlerAttacker); // Don't cancel moves that can hit two targets bc one target might not be protected
            gBattleScripting.battler = gBattlerAbility = gBattlerTarget;
            gBattlescriptCurrInstr = BattleScript_DarkTypePreventsPrankster;
            effect = 1;
        }
        
        break;
    case ABILITYEFFECT_ABSORBING: // 3
        if (move != MOVE_NONE)
        {
            u8 statId;
            switch (gLastUsedAbility)
            {
            case ABILITY_VOLT_ABSORB:
                if (moveType == TYPE_ELECTRIC)
                    effect = 1;
                break;
            case ABILITY_WATER_ABSORB:
            case ABILITY_DRY_SKIN:
                if (moveType == TYPE_WATER)
                    effect = 1;
                break;
            case ABILITY_MOTOR_DRIVE:
                if (moveType == TYPE_ELECTRIC)
                    effect = 2, statId = STAT_SPEED;
                break;
            case ABILITY_LIGHTNING_ROD:
                if (moveType == TYPE_ELECTRIC)
                    effect = 2, statId = STAT_SPATK;
                break;
            case ABILITY_STORM_DRAIN:
                if (moveType == TYPE_WATER)
                    effect = 2, statId = STAT_SPATK;
                break;
            case ABILITY_SAP_SIPPER:
                if (moveType == TYPE_GRASS)
                    effect = 2, statId = STAT_ATK;
                break;
            case ABILITY_FLASH_FIRE:
                if (moveType == TYPE_FIRE && !((gBattleMons[battler].status1 & STATUS1_FREEZE) && B_FLASH_FIRE_FROZEN <= GEN_4))
                {
                    if (!(gBattleResources->flags->flags[battler] & RESOURCE_FLAG_FLASH_FIRE))
                    {
                        gBattleCommunication[MULTISTRING_CHOOSER] = B_MSG_FLASH_FIRE_BOOST;
                        if (gProtectStructs[gBattlerAttacker].notFirstStrike)
                            gBattlescriptCurrInstr = BattleScript_FlashFireBoost;
                        else
                            gBattlescriptCurrInstr = BattleScript_FlashFireBoost_PPLoss;

                        gBattleResources->flags->flags[battler] |= RESOURCE_FLAG_FLASH_FIRE;
                        effect = 3;
                    }
                    else
                    {
                        gBattleCommunication[MULTISTRING_CHOOSER] = B_MSG_FLASH_FIRE_NO_BOOST;
                        if (gProtectStructs[gBattlerAttacker].notFirstStrike)
                            gBattlescriptCurrInstr = BattleScript_FlashFireBoost;
                        else
                            gBattlescriptCurrInstr = BattleScript_FlashFireBoost_PPLoss;

                        effect = 3;
                    }
                }
                break;
            }

            if (effect == 1) // Drain Hp ability.
            {
                if (BATTLER_MAX_HP(battler) || gStatuses3[battler] & STATUS3_HEAL_BLOCK)
                {
                    if ((gProtectStructs[gBattlerAttacker].notFirstStrike))
                        gBattlescriptCurrInstr = BattleScript_MonMadeMoveUseless;
                    else
                        gBattlescriptCurrInstr = BattleScript_MonMadeMoveUseless_PPLoss;
                }
                else
                {
                    if (gProtectStructs[gBattlerAttacker].notFirstStrike)
                        gBattlescriptCurrInstr = BattleScript_MoveHPDrain;
                    else
                        gBattlescriptCurrInstr = BattleScript_MoveHPDrain_PPLoss;

                    gBattleMoveDamage = gBattleMons[battler].maxHP / 4;
                    if (gBattleMoveDamage == 0)
                        gBattleMoveDamage = 1;
                    gBattleMoveDamage *= -1;
                }
            }
            else if (effect == 2) // Boost Stat ability;
            {
                if (!CompareStat(battler, statId, MAX_STAT_STAGE, CMP_LESS_THAN))
                {
                    if ((gProtectStructs[gBattlerAttacker].notFirstStrike))
                        gBattlescriptCurrInstr = BattleScript_MonMadeMoveUseless;
                    else
                        gBattlescriptCurrInstr = BattleScript_MonMadeMoveUseless_PPLoss;
                }
                else
                {
                    if (gProtectStructs[gBattlerAttacker].notFirstStrike)
                        gBattlescriptCurrInstr = BattleScript_MoveStatDrain;
                    else
                        gBattlescriptCurrInstr = BattleScript_MoveStatDrain_PPLoss;

                    SET_STATCHANGER(statId, 1, FALSE);
                    gBattleMons[battler].statStages[statId]++;
                    PREPARE_STAT_BUFFER(gBattleTextBuff1, statId);
                }
            }
        }
        break;
    case ABILITYEFFECT_MOVE_END: // Think contact abilities.
        switch (gLastUsedAbility)
        {
        case ABILITY_JUSTIFIED:
            if (!(gMoveResultFlags & MOVE_RESULT_NO_EFFECT)
             && TARGET_TURN_DAMAGED
             && IsBattlerAlive(battler)
             && moveType == TYPE_DARK
             && CompareStat(battler, STAT_ATK, MAX_STAT_STAGE, CMP_LESS_THAN))
            {
                SET_STATCHANGER(STAT_ATK, 1, FALSE);
                BattleScriptPushCursor();
                gBattlescriptCurrInstr = BattleScript_TargetAbilityStatRaiseOnMoveEnd;
                effect++;
            }
            break;
        case ABILITY_RATTLED:
            if (!(gMoveResultFlags & MOVE_RESULT_NO_EFFECT)
             && TARGET_TURN_DAMAGED
             && IsBattlerAlive(battler)
             && (moveType == TYPE_DARK || moveType == TYPE_BUG || moveType == TYPE_GHOST)
             && CompareStat(battler, STAT_SPEED, MAX_STAT_STAGE, CMP_LESS_THAN))
            {
                SET_STATCHANGER(STAT_SPEED, 1, FALSE);
                BattleScriptPushCursor();
                gBattlescriptCurrInstr = BattleScript_TargetAbilityStatRaiseOnMoveEnd;
                effect++;
            }
            break;
        case ABILITY_WATER_COMPACTION:
            if (!(gMoveResultFlags & MOVE_RESULT_NO_EFFECT)
             && TARGET_TURN_DAMAGED
             && IsBattlerAlive(battler)
             && moveType == TYPE_WATER
             && CompareStat(battler, STAT_DEF, MAX_STAT_STAGE, CMP_LESS_THAN))
            {
                SET_STATCHANGER(STAT_DEF, 2, FALSE);
                BattleScriptPushCursor();
                gBattlescriptCurrInstr = BattleScript_TargetAbilityStatRaiseOnMoveEnd;
                effect++;
            }
            break;
        case ABILITY_STAMINA:
            if (!(gMoveResultFlags & MOVE_RESULT_NO_EFFECT)
             && TARGET_TURN_DAMAGED
             && IsBattlerAlive(battler)
             && CompareStat(battler, STAT_DEF, MAX_STAT_STAGE, CMP_LESS_THAN))
            {
                SET_STATCHANGER(STAT_DEF, 1, FALSE);
                BattleScriptPushCursor();
                gBattlescriptCurrInstr = BattleScript_TargetAbilityStatRaiseOnMoveEnd;
                effect++;
            }
            break;
        case ABILITY_BERSERK:
            if (!(gMoveResultFlags & MOVE_RESULT_NO_EFFECT)
             && TARGET_TURN_DAMAGED
             && IsBattlerAlive(battler)
            // Had more than half of hp before, now has less
             && gBattleStruct->hpBefore[battler] > gBattleMons[battler].maxHP / 2
             && gBattleMons[battler].hp < gBattleMons[battler].maxHP / 2
             && (gMultiHitCounter == 0 || gMultiHitCounter == 1)
             && !(TestSheerForceFlag(gBattlerAttacker, gCurrentMove))
             && CompareStat(battler, STAT_SPATK, MAX_STAT_STAGE, CMP_LESS_THAN))
            {
                SET_STATCHANGER(STAT_SPATK, 1, FALSE);
                BattleScriptPushCursor();
                gBattlescriptCurrInstr = BattleScript_TargetAbilityStatRaiseOnMoveEnd;
                effect++;
            }
            break;
        case ABILITY_EMERGENCY_EXIT:
        case ABILITY_WIMP_OUT:
            if (!(gMoveResultFlags & MOVE_RESULT_NO_EFFECT)
             && TARGET_TURN_DAMAGED
             && IsBattlerAlive(battler)
            // Had more than half of hp before, now has less
             && gBattleStruct->hpBefore[battler] > gBattleMons[battler].maxHP / 2
             && gBattleMons[battler].hp < gBattleMons[battler].maxHP / 2
             && (gMultiHitCounter == 0 || gMultiHitCounter == 1)
             && !(TestSheerForceFlag(gBattlerAttacker, gCurrentMove))
             && (CanBattlerSwitch(battler) || !(gBattleTypeFlags & BATTLE_TYPE_TRAINER))
             && !(gBattleTypeFlags & BATTLE_TYPE_ARENA)
             && CountUsablePartyMons(battler) > 0)
            {
                gBattleResources->flags->flags[battler] |= RESOURCE_FLAG_EMERGENCY_EXIT;
                effect++;
            }
            break;
        case ABILITY_WEAK_ARMOR:
            if (!(gMoveResultFlags & MOVE_RESULT_NO_EFFECT)
             && TARGET_TURN_DAMAGED
             && IsBattlerAlive(battler)
             && IS_MOVE_PHYSICAL(gCurrentMove)
             && (CompareStat(battler, STAT_SPEED, MAX_STAT_STAGE, CMP_LESS_THAN) // Don't activate if speed cannot be raised
               || CompareStat(battler, STAT_DEF, MIN_STAT_STAGE, CMP_GREATER_THAN))) // Don't activate if defense cannot be lowered
            {
                if (gBattleMoves[gCurrentMove].effect == EFFECT_HIT_ESCAPE && CanBattlerSwitch(gBattlerAttacker))
                    gProtectStructs[battler].disableEjectPack = TRUE;  // Set flag for target

                BattleScriptPushCursor();
                gBattlescriptCurrInstr = BattleScript_WeakArmorActivates;
                effect++;
            }
            break;
        case ABILITY_CURSED_BODY:
            if (!(gMoveResultFlags & MOVE_RESULT_NO_EFFECT)
             && TARGET_TURN_DAMAGED
             && gDisableStructs[gBattlerAttacker].disabledMove == MOVE_NONE
             && IsBattlerAlive(gBattlerAttacker)
             && !IsAbilityOnSide(gBattlerAttacker, ABILITY_AROMA_VEIL)
             && gBattleMons[gBattlerAttacker].pp[gChosenMovePos] != 0
             && (Random() % 3) == 0)
            {
                gDisableStructs[gBattlerAttacker].disabledMove = gChosenMove;
                gDisableStructs[gBattlerAttacker].disableTimer = 4;
                PREPARE_MOVE_BUFFER(gBattleTextBuff1, gChosenMove);
                BattleScriptPushCursor();
                gBattlescriptCurrInstr = BattleScript_CursedBodyActivates;
                effect++;
            }
            break;
        case ABILITY_MUMMY:
            if (!(gMoveResultFlags & MOVE_RESULT_NO_EFFECT)
             && IsBattlerAlive(gBattlerAttacker)
             && TARGET_TURN_DAMAGED
             && (IsMoveMakingContact(move, gBattlerAttacker)))
            {
                switch (gBattleMons[gBattlerAttacker].ability)
                {
                case ABILITY_MUMMY:
                case ABILITY_BATTLE_BOND:
                case ABILITY_COMATOSE:
                case ABILITY_DISGUISE:
                case ABILITY_MULTITYPE:
                case ABILITY_POWER_CONSTRUCT:
                case ABILITY_RKS_SYSTEM:
                case ABILITY_SCHOOLING:
                case ABILITY_SHIELDS_DOWN:
                case ABILITY_STANCE_CHANGE:
                    break;
                default:
                    gLastUsedAbility = gBattleMons[gBattlerAttacker].ability = ABILITY_MUMMY;
                    BattleScriptPushCursor();
                    gBattlescriptCurrInstr = BattleScript_MummyActivates;
                    effect++;
                    break;
                }
            }
            break;
        case ABILITY_WANDERING_SPIRIT:
            if (!(gMoveResultFlags & MOVE_RESULT_NO_EFFECT)
             && IsBattlerAlive(gBattlerAttacker)
             && TARGET_TURN_DAMAGED
             && (gBattleMoves[move].flags & FLAG_MAKES_CONTACT))
            {
                switch (gBattleMons[gBattlerAttacker].ability)
                {
                case ABILITY_DISGUISE:
                case ABILITY_FLOWER_GIFT:
                case ABILITY_GULP_MISSILE:
                case ABILITY_HUNGER_SWITCH:
                case ABILITY_ICE_FACE:
                case ABILITY_ILLUSION:
                case ABILITY_IMPOSTER:
                case ABILITY_RECEIVER:
                case ABILITY_RKS_SYSTEM:
                case ABILITY_SCHOOLING:
                case ABILITY_STANCE_CHANGE:
                case ABILITY_WONDER_GUARD:
                case ABILITY_ZEN_MODE:
                    break;
                default:
                    gLastUsedAbility = gBattleMons[gBattlerAttacker].ability;
                    gBattleMons[gBattlerAttacker].ability = gBattleMons[gBattlerTarget].ability;
                    gBattleMons[gBattlerTarget].ability = gLastUsedAbility;
                    RecordAbilityBattle(gBattlerAttacker, gBattleMons[gBattlerAttacker].ability);
                    RecordAbilityBattle(gBattlerTarget, gBattleMons[gBattlerTarget].ability);
                    BattleScriptPushCursor();
                    gBattlescriptCurrInstr = BattleScript_WanderingSpiritActivates;
                    effect++;
                    break;
                }
            }
            break;
        case ABILITY_ANGER_POINT:
            if (!(gMoveResultFlags & MOVE_RESULT_NO_EFFECT)
             && gIsCriticalHit
             && TARGET_TURN_DAMAGED
             && IsBattlerAlive(battler)
             && CompareStat(battler, STAT_ATK, MAX_STAT_STAGE, CMP_LESS_THAN))
            {
                SET_STATCHANGER(STAT_ATK, MAX_STAT_STAGE - gBattleMons[battler].statStages[STAT_ATK], FALSE);
                BattleScriptPushCursor();
                gBattlescriptCurrInstr = BattleScript_TargetsStatWasMaxedOut;
                effect++;
            }
            break;
        case ABILITY_COLOR_CHANGE:
            if (!(gMoveResultFlags & MOVE_RESULT_NO_EFFECT)
             && move != MOVE_STRUGGLE
             && gBattleMoves[move].power != 0
             && TARGET_TURN_DAMAGED
             && !IS_BATTLER_OF_TYPE(battler, moveType)
             && gBattleMons[battler].hp != 0)
            {
                SET_BATTLER_TYPE(battler, moveType);
                PREPARE_TYPE_BUFFER(gBattleTextBuff1, moveType);
                BattleScriptPushCursor();
                gBattlescriptCurrInstr = BattleScript_ColorChangeActivates;
                effect++;
            }
            break;
        case ABILITY_GOOEY:
        case ABILITY_TANGLING_HAIR:
            if (!(gMoveResultFlags & MOVE_RESULT_NO_EFFECT)
             && gBattleMons[gBattlerAttacker].hp != 0
             && (CompareStat(gBattlerAttacker, STAT_SPEED, MIN_STAT_STAGE, CMP_GREATER_THAN) || GetBattlerAbility(gBattlerAttacker) == ABILITY_MIRROR_ARMOR)
             && !gProtectStructs[gBattlerAttacker].confusionSelfDmg
             && TARGET_TURN_DAMAGED
             && IsMoveMakingContact(move, gBattlerAttacker))
            {
                SET_STATCHANGER(STAT_SPEED, 1, TRUE);
                gBattleScripting.moveEffect = MOVE_EFFECT_SPD_MINUS_1;
                PREPARE_ABILITY_BUFFER(gBattleTextBuff1, gLastUsedAbility);
                BattleScriptPushCursor();
                gBattlescriptCurrInstr = BattleScript_GooeyActivates;
                gHitMarker |= HITMARKER_IGNORE_SAFEGUARD;
                effect++;
            }
            break;
        case ABILITY_ROUGH_SKIN:
        case ABILITY_IRON_BARBS:
            if (!(gMoveResultFlags & MOVE_RESULT_NO_EFFECT)
             && gBattleMons[gBattlerAttacker].hp != 0
             && !gProtectStructs[gBattlerAttacker].confusionSelfDmg
             && TARGET_TURN_DAMAGED
             && IsMoveMakingContact(move, gBattlerAttacker))
            {
                #if B_ROUGH_SKIN_DMG >= GEN_4
                    gBattleMoveDamage = gBattleMons[gBattlerAttacker].maxHP / 8;
                #else
                    gBattleMoveDamage = gBattleMons[gBattlerAttacker].maxHP / 16;
                #endif
                if (gBattleMoveDamage == 0)
                    gBattleMoveDamage = 1;
                PREPARE_ABILITY_BUFFER(gBattleTextBuff1, gLastUsedAbility);
                BattleScriptPushCursor();
                gBattlescriptCurrInstr = BattleScript_RoughSkinActivates;
                effect++;
            }
            break;
        case ABILITY_AFTERMATH:
            if (!IsAbilityOnField(ABILITY_DAMP)
             && !(gMoveResultFlags & MOVE_RESULT_NO_EFFECT)
             && gBattleMons[gBattlerTarget].hp == 0
             && IsBattlerAlive(gBattlerAttacker)
             && IsMoveMakingContact(move, gBattlerAttacker))
            {
                gBattleMoveDamage = gBattleMons[gBattlerAttacker].maxHP / 4;
                if (gBattleMoveDamage == 0)
                    gBattleMoveDamage = 1;
                BattleScriptPushCursor();
                gBattlescriptCurrInstr = BattleScript_AftermathDmg;
                effect++;
            }
            break;
        case ABILITY_INNARDS_OUT:
            if (!(gMoveResultFlags & MOVE_RESULT_NO_EFFECT)
             && gBattleMons[gBattlerTarget].hp == 0
             && IsBattlerAlive(gBattlerAttacker))
            {
                gBattleMoveDamage = gSpecialStatuses[gBattlerTarget].dmg;
                BattleScriptPushCursor();
                gBattlescriptCurrInstr = BattleScript_AftermathDmg;
                effect++;
            }
            break;
        case ABILITY_EFFECT_SPORE:
            if (!IS_BATTLER_OF_TYPE(gBattlerAttacker, TYPE_GRASS)
             && GetBattlerAbility(gBattlerAttacker) != ABILITY_OVERCOAT
             && GetBattlerHoldEffect(gBattlerAttacker, TRUE) != HOLD_EFFECT_SAFETY_GOGGLES)
            {
                i = Random() % 3;
                if (i == 0)
                    goto POISON_POINT;
                if (i == 1)
                    goto STATIC;
                // Sleep
                if (!(gMoveResultFlags & MOVE_RESULT_NO_EFFECT)
                 && gBattleMons[gBattlerAttacker].hp != 0
                 && !gProtectStructs[gBattlerAttacker].confusionSelfDmg
                 && TARGET_TURN_DAMAGED
                 && CanSleep(gBattlerAttacker)
                 && IsMoveMakingContact(move, gBattlerAttacker)
                 && (Random() % 3) == 0)
                {
                    gBattleScripting.moveEffect = MOVE_EFFECT_AFFECTS_USER | MOVE_EFFECT_SLEEP;
                    PREPARE_ABILITY_BUFFER(gBattleTextBuff1, gLastUsedAbility);
                    BattleScriptPushCursor();
                    gBattlescriptCurrInstr = BattleScript_AbilityStatusEffect;
                    gHitMarker |= HITMARKER_IGNORE_SAFEGUARD;
                    effect++;
                }
            }
            break;
        POISON_POINT:
        case ABILITY_POISON_POINT:
            if (!(gMoveResultFlags & MOVE_RESULT_NO_EFFECT)
             && gBattleMons[gBattlerAttacker].hp != 0
             && !gProtectStructs[gBattlerAttacker].confusionSelfDmg
             && TARGET_TURN_DAMAGED
             && CanBePoisoned(gBattlerAttacker, gBattlerTarget)
             && IsMoveMakingContact(move, gBattlerAttacker)
             && (Random() % 3) == 0)
            {
                gBattleScripting.moveEffect = MOVE_EFFECT_AFFECTS_USER | MOVE_EFFECT_POISON;
                PREPARE_ABILITY_BUFFER(gBattleTextBuff1, gLastUsedAbility);
                BattleScriptPushCursor();
                gBattlescriptCurrInstr = BattleScript_AbilityStatusEffect;
                gHitMarker |= HITMARKER_IGNORE_SAFEGUARD;
                effect++;
            }
            break;
        STATIC:
        case ABILITY_STATIC:
            if (!(gMoveResultFlags & MOVE_RESULT_NO_EFFECT)
             && gBattleMons[gBattlerAttacker].hp != 0
             && !gProtectStructs[gBattlerAttacker].confusionSelfDmg
             && TARGET_TURN_DAMAGED
             && CanBeParalyzed(gBattlerAttacker)
             && IsMoveMakingContact(move, gBattlerAttacker)
             && (Random() % 3) == 0)
            {
                gBattleScripting.moveEffect = MOVE_EFFECT_AFFECTS_USER | MOVE_EFFECT_PARALYSIS;
                BattleScriptPushCursor();
                gBattlescriptCurrInstr = BattleScript_AbilityStatusEffect;
                gHitMarker |= HITMARKER_IGNORE_SAFEGUARD;
                effect++;
            }
            break;
        case ABILITY_FLAME_BODY:
            if (!(gMoveResultFlags & MOVE_RESULT_NO_EFFECT)
             && gBattleMons[gBattlerAttacker].hp != 0
             && !gProtectStructs[gBattlerAttacker].confusionSelfDmg
             && (IsMoveMakingContact(move, gBattlerAttacker))
             && TARGET_TURN_DAMAGED
             && CanBeBurned(gBattlerAttacker)
             && (Random() % 3) == 0)
            {
                gBattleScripting.moveEffect = MOVE_EFFECT_AFFECTS_USER | MOVE_EFFECT_BURN;
                BattleScriptPushCursor();
                gBattlescriptCurrInstr = BattleScript_AbilityStatusEffect;
                gHitMarker |= HITMARKER_IGNORE_SAFEGUARD;
                effect++;
            }
            break;
        case ABILITY_CUTE_CHARM:
            if (!(gMoveResultFlags & MOVE_RESULT_NO_EFFECT)
             && gBattleMons[gBattlerAttacker].hp != 0
             && !gProtectStructs[gBattlerAttacker].confusionSelfDmg
             && (IsMoveMakingContact(move, gBattlerAttacker))
             && TARGET_TURN_DAMAGED
             && gBattleMons[gBattlerTarget].hp != 0
             && (Random() % 3) == 0
             && GetBattlerAbility(gBattlerAttacker) != ABILITY_OBLIVIOUS
             && !IsAbilityOnSide(gBattlerAttacker, ABILITY_AROMA_VEIL)
             && GetGenderFromSpeciesAndPersonality(speciesAtk, pidAtk) != GetGenderFromSpeciesAndPersonality(speciesDef, pidDef)
             && !(gBattleMons[gBattlerAttacker].status2 & STATUS2_INFATUATION)
             && GetGenderFromSpeciesAndPersonality(speciesAtk, pidAtk) != MON_GENDERLESS
             && GetGenderFromSpeciesAndPersonality(speciesDef, pidDef) != MON_GENDERLESS)
            {
                gBattleMons[gBattlerAttacker].status2 |= STATUS2_INFATUATED_WITH(gBattlerTarget);
                BattleScriptPushCursor();
                gBattlescriptCurrInstr = BattleScript_CuteCharmActivates;
                effect++;
            }
            break;
        case ABILITY_ILLUSION:
            if (gBattleStruct->illusion[gBattlerTarget].on && !gBattleStruct->illusion[gBattlerTarget].broken && TARGET_TURN_DAMAGED)
            {
                BattleScriptPushCursor();
                gBattlescriptCurrInstr = BattleScript_IllusionOff;
                effect++;
            }
            break;
        case ABILITY_COTTON_DOWN:
            if (!(gMoveResultFlags & MOVE_RESULT_NO_EFFECT)
             && gBattleMons[gBattlerAttacker].hp != 0
             && !gProtectStructs[gBattlerAttacker].confusionSelfDmg
             && TARGET_TURN_DAMAGED)
            {
                gEffectBattler = gBattlerTarget;
                BattleScriptPushCursor();
                gBattlescriptCurrInstr = BattleScript_CottonDownActivates;
                effect++;
            }
            break;
        case ABILITY_STEAM_ENGINE:
            if (!(gMoveResultFlags & MOVE_RESULT_NO_EFFECT)
             && TARGET_TURN_DAMAGED
             && IsBattlerAlive(battler)
             && CompareStat(battler, STAT_SPEED, MAX_STAT_STAGE, CMP_LESS_THAN)
             && (moveType == TYPE_FIRE || moveType == TYPE_WATER))
            {
                SET_STATCHANGER(STAT_SPEED, 6, FALSE);
                BattleScriptPushCursor();
                gBattlescriptCurrInstr = BattleScript_TargetAbilityStatRaiseOnMoveEnd;
                effect++;
            }
            break;
        case ABILITY_SAND_SPIT:
            if (!(gMoveResultFlags & MOVE_RESULT_NO_EFFECT)
             && !gProtectStructs[gBattlerAttacker].confusionSelfDmg
             && TARGET_TURN_DAMAGED
             && !(WEATHER_HAS_EFFECT && gBattleWeather & B_WEATHER_SANDSTORM))
            {
                if (WEATHER_HAS_EFFECT && gBattleWeather & B_WEATHER_PRIMAL_ANY)
                {
                    BattleScriptPushCursor();
                    gBattlescriptCurrInstr = BattleScript_BlockedByPrimalWeatherRet;
                    effect++;
                }
                else if (TryChangeBattleWeather(battler, ENUM_WEATHER_SANDSTORM, TRUE))
                {
                    gBattleScripting.battler = gActiveBattler = battler;
                    BattleScriptPushCursor();
                    gBattlescriptCurrInstr = BattleScript_SandSpitActivates;
                    effect++;
                }
            }
            break;
        case ABILITY_PERISH_BODY:
            if (!(gMoveResultFlags & MOVE_RESULT_NO_EFFECT)
             && !gProtectStructs[gBattlerAttacker].confusionSelfDmg
             && TARGET_TURN_DAMAGED
             && IsBattlerAlive(battler)
             && (IsMoveMakingContact(move, gBattlerAttacker))
             && !(gStatuses3[gBattlerAttacker] & STATUS3_PERISH_SONG))
            {
                if (!(gStatuses3[battler] & STATUS3_PERISH_SONG))
                {
                    gStatuses3[battler] |= STATUS3_PERISH_SONG;
                    gDisableStructs[battler].perishSongTimer = 3;
                    gDisableStructs[battler].perishSongTimerStartValue = 3;
                }
                gStatuses3[gBattlerAttacker] |= STATUS3_PERISH_SONG;
                gDisableStructs[gBattlerAttacker].perishSongTimer = 3;
                gDisableStructs[gBattlerAttacker].perishSongTimerStartValue = 3;
                BattleScriptPushCursor();
                gBattlescriptCurrInstr = BattleScript_PerishBodyActivates;
                effect++;
            }
            break;
        case ABILITY_GULP_MISSILE:
            if (!(gMoveResultFlags & MOVE_RESULT_NO_EFFECT)
             && !gProtectStructs[gBattlerAttacker].confusionSelfDmg
             && TARGET_TURN_DAMAGED
             && IsBattlerAlive(battler))
            {
                if (gBattleMons[gBattlerTarget].species == SPECIES_CRAMORANT_GORGING)
                {
                    gBattleStruct->changedSpecies[gBattlerPartyIndexes[gBattlerTarget]] = gBattleMons[gBattlerTarget].species;
                    gBattleMons[gBattlerTarget].species = SPECIES_CRAMORANT;
                    if (GetBattlerAbility(gBattlerAttacker) != ABILITY_MAGIC_GUARD)
                    {
                        gBattleMoveDamage = gBattleMons[gBattlerAttacker].maxHP / 4;
                        if (gBattleMoveDamage == 0)
                            gBattleMoveDamage = 1;
                    }
                    BattleScriptPushCursor();
                    gBattlescriptCurrInstr = BattleScript_GulpMissileGorging;
                    effect++;
                }
                else if (gBattleMons[gBattlerTarget].species == SPECIES_CRAMORANT_GULPING)
                {
                    gBattleStruct->changedSpecies[gBattlerPartyIndexes[gBattlerTarget]] = gBattleMons[gBattlerTarget].species;
                    gBattleMons[gBattlerTarget].species = SPECIES_CRAMORANT;
                    if (GetBattlerAbility(gBattlerAttacker) != ABILITY_MAGIC_GUARD)
                    {
                        gBattleMoveDamage = gBattleMons[gBattlerAttacker].maxHP / 4;
                        if (gBattleMoveDamage == 0)
                            gBattleMoveDamage = 1;
                    }
                    BattleScriptPushCursor();
                    gBattlescriptCurrInstr = BattleScript_GulpMissileGulping;
                    effect++;
                }
            }
            break;
        }
        break;
    case ABILITYEFFECT_MOVE_END_ATTACKER: // Same as above, but for attacker
        switch (gLastUsedAbility)
        {
        case ABILITY_POISON_TOUCH:
            if (!(gMoveResultFlags & MOVE_RESULT_NO_EFFECT)
             && gBattleMons[gBattlerTarget].hp != 0
             && !gProtectStructs[gBattlerAttacker].confusionSelfDmg
             && CanBePoisoned(gBattlerAttacker, gBattlerTarget)
             && IsMoveMakingContact(move, gBattlerAttacker)
             && TARGET_TURN_DAMAGED // Need to actually hit the target
             && (Random() % 3) == 0)
            {
                gBattleScripting.moveEffect = MOVE_EFFECT_POISON;
                PREPARE_ABILITY_BUFFER(gBattleTextBuff1, gLastUsedAbility);
                BattleScriptPushCursor();
                gBattlescriptCurrInstr = BattleScript_AbilityStatusEffect;
                gHitMarker |= HITMARKER_IGNORE_SAFEGUARD;
                effect++;
            }
            break;
        case ABILITY_STENCH:
            if (!(gMoveResultFlags & MOVE_RESULT_NO_EFFECT)
             && gBattleMons[gBattlerTarget].hp != 0
             && !gProtectStructs[gBattlerAttacker].confusionSelfDmg
             && (Random() % 10) == 0
             && !IS_MOVE_STATUS(move)
             && !sMovesNotAffectedByStench[gCurrentMove])
            {
                gBattleScripting.moveEffect = MOVE_EFFECT_FLINCH;
                BattleScriptPushCursor();
                SetMoveEffect(FALSE, 0);
                BattleScriptPop();
                effect++;
            }
            break;
        case ABILITY_GULP_MISSILE:
            if (((gCurrentMove == MOVE_SURF && TARGET_TURN_DAMAGED) || gStatuses3[gBattlerAttacker] & STATUS3_UNDERWATER)
             && (effect = ShouldChangeFormHpBased(gBattlerAttacker)))
            {
                BattleScriptPushCursor();
                gBattlescriptCurrInstr = BattleScript_AttackerFormChange;
                effect++;
            }
            break;
        }
        break;
    case ABILITYEFFECT_MOVE_END_OTHER: // Abilities that activate on *another* battler's moveend: Dancer, Soul-Heart, Receiver, Symbiosis
        switch (GetBattlerAbility(battler))
        {
        case ABILITY_DANCER:
            if (IsBattlerAlive(battler)
             && (gBattleMoves[gCurrentMove].flags & FLAG_DANCE)
             && !gSpecialStatuses[battler].dancerUsedMove
             && gBattlerAttacker != battler)
            {
                // Set bit and save Dancer mon's original target
                gSpecialStatuses[battler].dancerUsedMove = TRUE;
                gSpecialStatuses[battler].dancerOriginalTarget = *(gBattleStruct->moveTarget + battler) | 0x4;
                gBattleStruct->atkCancellerTracker = 0;
                gBattlerAttacker = gBattlerAbility = battler;
                gCalledMove = gCurrentMove;

                // Set the target to the original target of the mon that first used a Dance move
                gBattlerTarget = gBattleScripting.savedBattler & 0x3;

                // Make sure that the target isn't an ally - if it is, target the original user
                if (GetBattlerSide(gBattlerTarget) == GetBattlerSide(gBattlerAttacker))
                    gBattlerTarget = (gBattleScripting.savedBattler & 0xF0) >> 4;
                gHitMarker &= ~HITMARKER_ATTACKSTRING_PRINTED;
                BattleScriptExecute(BattleScript_DancerActivates);
                effect++;
            }
            break;
        }
        break;
    case ABILITYEFFECT_IMMUNITY: // 5
        for (battler = 0; battler < gBattlersCount; battler++)
        {
            switch (GetBattlerAbility(battler))
            {
            case ABILITY_IMMUNITY:
                if (gBattleMons[battler].status1 & (STATUS1_POISON | STATUS1_TOXIC_POISON | STATUS1_TOXIC_COUNTER))
                {
                    StringCopy(gBattleTextBuff1, gStatusConditionString_PoisonJpn);
                    effect = 1;
                }
                break;
            case ABILITY_OWN_TEMPO:
                if (gBattleMons[battler].status2 & STATUS2_CONFUSION)
                {
                    StringCopy(gBattleTextBuff1, gStatusConditionString_ConfusionJpn);
                    effect = 2;
                }
                break;
            case ABILITY_LIMBER:
                if (gBattleMons[battler].status1 & STATUS1_PARALYSIS)
                {
                    StringCopy(gBattleTextBuff1, gStatusConditionString_ParalysisJpn);
                    effect = 1;
                }
                break;
            case ABILITY_INSOMNIA:
            case ABILITY_VITAL_SPIRIT:
                if (gBattleMons[battler].status1 & STATUS1_SLEEP)
                {
                    gBattleMons[battler].status2 &= ~STATUS2_NIGHTMARE;
                    StringCopy(gBattleTextBuff1, gStatusConditionString_SleepJpn);
                    effect = 1;
                }
                break;
            case ABILITY_WATER_VEIL:
            case ABILITY_WATER_BUBBLE:
                if (gBattleMons[battler].status1 & STATUS1_BURN)
                {
                    StringCopy(gBattleTextBuff1, gStatusConditionString_BurnJpn);
                    effect = 1;
                }
                break;
            case ABILITY_MAGMA_ARMOR:
                if (gBattleMons[battler].status1 & STATUS1_FREEZE)
                {
                    StringCopy(gBattleTextBuff1, gStatusConditionString_IceJpn);
                    effect = 1;
                }
                break;
            case ABILITY_OBLIVIOUS:
                if (gBattleMons[battler].status2 & STATUS2_INFATUATION)
                    effect = 3;
                else if (gDisableStructs[battler].tauntTimer != 0)
                    effect = 4;
                break;
            }
            if (effect)
            {
                switch (effect)
                {
                case 1: // status cleared
                    gBattleMons[battler].status1 = 0;
                    BattleScriptPushCursor();
                    gBattlescriptCurrInstr = BattleScript_AbilityCuredStatus;
                    break;
                case 2: // get rid of confusion
                    gBattleMons[battler].status2 &= ~STATUS2_CONFUSION;
                    BattleScriptPushCursor();
                    gBattlescriptCurrInstr = BattleScript_AbilityCuredStatus;
                    break;
                case 3: // get rid of infatuation
                    gBattleMons[battler].status2 &= ~STATUS2_INFATUATION;
                    BattleScriptPushCursor();
                    gBattlescriptCurrInstr = BattleScript_BattlerGotOverItsInfatuation;
                    break;
                case 4: // get rid of taunt
                    gDisableStructs[battler].tauntTimer = 0;
                    BattleScriptPushCursor();
                    gBattlescriptCurrInstr = BattleScript_BattlerShookOffTaunt;
                    break;
                }

                gBattleScripting.battler = gActiveBattler = gBattlerAbility = battler;
                BtlController_EmitSetMonData(BUFFER_A, REQUEST_STATUS_BATTLE, 0, 4, &gBattleMons[gActiveBattler].status1);
                MarkBattlerForControllerExec(gActiveBattler);
                return effect;
            }
        }
        break;
    case ABILITYEFFECT_FORECAST: // 6
        for (battler = 0; battler < gBattlersCount; battler++)
        {
            if (GetBattlerAbility(battler) == ABILITY_FORECAST || GetBattlerAbility(battler) == ABILITY_FLOWER_GIFT)
            {
                effect = TryWeatherFormChange(battler);
                if (effect)
                {
                    BattleScriptPushCursorAndCallback(BattleScript_CastformChange);
                    gBattleScripting.battler = battler;
                    gBattleStruct->formToChangeInto = effect - 1;
                    return effect;
                }
            }
        }
        break;
    case ABILITYEFFECT_SYNCHRONIZE:
        if (gLastUsedAbility == ABILITY_SYNCHRONIZE && (gHitMarker & HITMARKER_SYNCHRONISE_EFFECT))
        {
            gHitMarker &= ~HITMARKER_SYNCHRONISE_EFFECT;

            if (!(gBattleMons[gBattlerAttacker].status1 & STATUS1_ANY))
            {
                gBattleStruct->synchronizeMoveEffect &= ~(MOVE_EFFECT_AFFECTS_USER | MOVE_EFFECT_CERTAIN);
                #if B_SYNCHRONIZE_TOXIC < GEN_5
                    if (gBattleStruct->synchronizeMoveEffect == MOVE_EFFECT_TOXIC)
                        gBattleStruct->synchronizeMoveEffect = MOVE_EFFECT_POISON;
                #endif

                gBattleScripting.moveEffect = gBattleStruct->synchronizeMoveEffect + MOVE_EFFECT_AFFECTS_USER;
                gBattleScripting.battler = gBattlerAbility = gBattlerTarget;
                PREPARE_ABILITY_BUFFER(gBattleTextBuff1, ABILITY_SYNCHRONIZE);
                BattleScriptPushCursor();
                gBattlescriptCurrInstr = BattleScript_SynchronizeActivates;
                gHitMarker |= HITMARKER_IGNORE_SAFEGUARD;
                effect++;
            }
        }
        break;
    case ABILITYEFFECT_ATK_SYNCHRONIZE: // 8
        if (gLastUsedAbility == ABILITY_SYNCHRONIZE && (gHitMarker & HITMARKER_SYNCHRONISE_EFFECT))
        {
            gHitMarker &= ~HITMARKER_SYNCHRONISE_EFFECT;

            if (!(gBattleMons[gBattlerTarget].status1 & STATUS1_ANY))
            {
                gBattleStruct->synchronizeMoveEffect &= ~(MOVE_EFFECT_AFFECTS_USER | MOVE_EFFECT_CERTAIN);
                if (gBattleStruct->synchronizeMoveEffect == MOVE_EFFECT_TOXIC)
                    gBattleStruct->synchronizeMoveEffect = MOVE_EFFECT_POISON;

                gBattleScripting.moveEffect = gBattleStruct->synchronizeMoveEffect;
                gBattleScripting.battler = gBattlerAbility = gBattlerAttacker;
                PREPARE_ABILITY_BUFFER(gBattleTextBuff1, ABILITY_SYNCHRONIZE);
                BattleScriptPushCursor();
                gBattlescriptCurrInstr = BattleScript_SynchronizeActivates;
                gHitMarker |= HITMARKER_IGNORE_SAFEGUARD;
                effect++;
            }
        }
        break;
    case ABILITYEFFECT_INTIMIDATE1:
    case ABILITYEFFECT_INTIMIDATE2:
        for (i = 0; i < gBattlersCount; i++)
        {
            if (GetBattlerAbility(i) == ABILITY_INTIMIDATE && gBattleResources->flags->flags[i] & RESOURCE_FLAG_INTIMIDATED)
            {
                gLastUsedAbility = ABILITY_INTIMIDATE;
                gBattleResources->flags->flags[i] &= ~RESOURCE_FLAG_INTIMIDATED;
                if (caseID == ABILITYEFFECT_INTIMIDATE1)
                {
                    BattleScriptPushCursorAndCallback(BattleScript_IntimidateActivatesEnd3);
                }
                else
                {
                    BattleScriptPushCursor();
                    gBattlescriptCurrInstr = BattleScript_IntimidateActivates;
                }
                battler = gBattlerAbility = gBattleStruct->intimidateBattler = i;
                effect++;
                break;
            }
        }
        break;
    case ABILITYEFFECT_TRACE1:
    case ABILITYEFFECT_TRACE2:
        for (i = 0; i < gBattlersCount; i++)
        {
            if (gBattleMons[i].ability == ABILITY_TRACE && (gBattleResources->flags->flags[i] & RESOURCE_FLAG_TRACED))
            {
                u8 side = (GetBattlerPosition(i) ^ BIT_SIDE) & BIT_SIDE; // side of the opposing pokemon
                u8 target1 = GetBattlerAtPosition(side);
                u8 target2 = GetBattlerAtPosition(side + BIT_FLANK);

                if (gBattleTypeFlags & BATTLE_TYPE_DOUBLE)
                {
                    if (!sAbilitiesNotTraced[gBattleMons[target1].ability] && gBattleMons[target1].hp != 0
                     && !sAbilitiesNotTraced[gBattleMons[target2].ability] && gBattleMons[target2].hp != 0)
                        gActiveBattler = GetBattlerAtPosition(((Random() & 1) * 2) | side), effect++;
                    else if (!sAbilitiesNotTraced[gBattleMons[target1].ability] && gBattleMons[target1].hp != 0)
                        gActiveBattler = target1, effect++;
                    else if (!sAbilitiesNotTraced[gBattleMons[target2].ability] && gBattleMons[target2].hp != 0)
                        gActiveBattler = target2, effect++;
                }
                else
                {
                    if (!sAbilitiesNotTraced[gBattleMons[target1].ability] && gBattleMons[target1].hp != 0)
                        gActiveBattler = target1, effect++;
                }

                if (effect)
                {
                    if (caseID == ABILITYEFFECT_TRACE1)
                    {
                        BattleScriptPushCursorAndCallback(BattleScript_TraceActivatesEnd3);
                    }
                    else
                    {
                        BattleScriptPushCursor();
                        gBattlescriptCurrInstr = BattleScript_TraceActivates;
                    }
                    gBattleResources->flags->flags[i] &= ~RESOURCE_FLAG_TRACED;
                    gBattleStruct->tracedAbility[i] = gLastUsedAbility = gBattleMons[gActiveBattler].ability;
                    battler = gBattlerAbility = gBattleScripting.battler = i;

                    PREPARE_MON_NICK_WITH_PREFIX_BUFFER(gBattleTextBuff1, gActiveBattler, gBattlerPartyIndexes[gActiveBattler])
                    PREPARE_ABILITY_BUFFER(gBattleTextBuff2, gLastUsedAbility)
                    break;
                }
            }
        }
        break;
    case ABILITYEFFECT_NEUTRALIZINGGAS:
        // Prints message only. separate from ABILITYEFFECT_ON_SWITCHIN bc activates before entry hazards
        for (i = 0; i < gBattlersCount; i++)
        {
            if (gBattleMons[i].ability == ABILITY_NEUTRALIZING_GAS && !(gBattleResources->flags->flags[i] & RESOURCE_FLAG_NEUTRALIZING_GAS))
            {
                gBattleResources->flags->flags[i] |= RESOURCE_FLAG_NEUTRALIZING_GAS;
                gBattlerAbility = i;
                gBattleCommunication[MULTISTRING_CHOOSER] = B_MSG_SWITCHIN_NEUTRALIZING_GAS;
                BattleScriptPushCursorAndCallback(BattleScript_SwitchInAbilityMsg);
                effect++;
            }
            
            if (effect)
                break;
        }
        break;
    }

    if (effect && gLastUsedAbility != 0xFF)
        RecordAbilityBattle(battler, gLastUsedAbility);
    if (effect && caseID <= ABILITYEFFECT_MOVE_END)
        gBattlerAbility = battler;

    return effect;
}

bool32 IsNeutralizingGasBannedAbility(u32 ability)
{
    switch (ability)
    {
    case ABILITY_MULTITYPE:
    case ABILITY_ZEN_MODE:
    case ABILITY_STANCE_CHANGE:
    case ABILITY_POWER_CONSTRUCT:
    case ABILITY_SCHOOLING:
    case ABILITY_RKS_SYSTEM:
    case ABILITY_SHIELDS_DOWN:
    case ABILITY_COMATOSE:
    case ABILITY_DISGUISE:
    case ABILITY_GULP_MISSILE:
    case ABILITY_ICE_FACE:
    case ABILITY_AS_ONE_ICE_RIDER:
    case ABILITY_AS_ONE_SHADOW_RIDER:
        return TRUE;
    default:
        return FALSE;
    }
}

bool32 IsNeutralizingGasOnField(void)
{
    u32 i;

    for (i = 0; i < gBattlersCount; i++)
    {
        if (IsBattlerAlive(i) && gBattleMons[i].ability == ABILITY_NEUTRALIZING_GAS && !(gStatuses3[i] & STATUS3_GASTRO_ACID))
            return TRUE;
    }

    return FALSE;
}

u32 GetBattlerAbility(u8 battlerId)
{
    if (gStatuses3[battlerId] & STATUS3_GASTRO_ACID)
        return ABILITY_NONE;
    
    if (IsNeutralizingGasOnField() && !IsNeutralizingGasBannedAbility(gBattleMons[battlerId].ability))
        return ABILITY_NONE;
    
    if ((((gBattleMons[gBattlerAttacker].ability == ABILITY_MOLD_BREAKER
            || gBattleMons[gBattlerAttacker].ability == ABILITY_TERAVOLT
            || gBattleMons[gBattlerAttacker].ability == ABILITY_TURBOBLAZE)
            && !(gStatuses3[gBattlerAttacker] & STATUS3_GASTRO_ACID))
            || gBattleMoves[gCurrentMove].flags & FLAG_TARGET_ABILITY_IGNORED)
            && sAbilitiesAffectedByMoldBreaker[gBattleMons[battlerId].ability]
            && gBattlerByTurnOrder[gCurrentTurnActionNumber] == gBattlerAttacker
            && gActionsByTurnOrder[gBattlerByTurnOrder[gBattlerAttacker]] == B_ACTION_USE_MOVE
            && gCurrentTurnActionNumber < gBattlersCount)
        return ABILITY_NONE;
    
    return gBattleMons[battlerId].ability;
}

u32 IsAbilityOnSide(u32 battlerId, u32 ability)
{
    if (IsBattlerAlive(battlerId) && GetBattlerAbility(battlerId) == ability)
        return battlerId + 1;
    else if (IsBattlerAlive(BATTLE_PARTNER(battlerId)) && GetBattlerAbility(BATTLE_PARTNER(battlerId)) == ability)
        return BATTLE_PARTNER(battlerId) + 1;
    else
        return 0;
}

u32 IsAbilityOnOpposingSide(u32 battlerId, u32 ability)
{
    return IsAbilityOnSide(BATTLE_OPPOSITE(battlerId), ability);
}

u32 IsAbilityOnField(u32 ability)
{
    u32 i;

    for (i = 0; i < gBattlersCount; i++)
    {
        if (IsBattlerAlive(i) && GetBattlerAbility(i) == ability)
            return i + 1;
    }

    return 0;
}

u32 IsAbilityOnFieldExcept(u32 battlerId, u32 ability)
{
    u32 i;

    for (i = 0; i < gBattlersCount; i++)
    {
        if (i != battlerId && IsBattlerAlive(i) && GetBattlerAbility(i) == ability)
            return i + 1;
    }

    return 0;
}

u32 IsAbilityPreventingEscape(u32 battlerId)
{
    u32 id;
    #if B_GHOSTS_ESCAPE >= GEN_6
        if (IS_BATTLER_OF_TYPE(battlerId, TYPE_GHOST))
            return 0;
    #endif
    #if B_SHADOW_TAG_ESCAPE >= GEN_4
        if ((id = IsAbilityOnOpposingSide(battlerId, ABILITY_SHADOW_TAG)) && GetBattlerAbility(battlerId) != ABILITY_SHADOW_TAG)
    #else
        if (id = IsAbilityOnOpposingSide(battlerId, ABILITY_SHADOW_TAG))
    #endif
        return id;
    if ((id = IsAbilityOnOpposingSide(battlerId, ABILITY_ARENA_TRAP)) && IsBattlerGrounded(battlerId))
        return id;
    if ((id = IsAbilityOnOpposingSide(battlerId, ABILITY_MAGNET_PULL)) && IS_BATTLER_OF_TYPE(battlerId, TYPE_STEEL))
        return id;

    return 0;
}

bool32 CanBattlerEscape(u32 battlerId) // no ability check
{
    if (GetBattlerHoldEffect(battlerId, TRUE) == HOLD_EFFECT_SHED_SHELL)
        return TRUE;
    else if ((B_GHOSTS_ESCAPE >= GEN_6 && !IS_BATTLER_OF_TYPE(battlerId, TYPE_GHOST)) && gBattleMons[battlerId].status2 & (STATUS2_ESCAPE_PREVENTION | STATUS2_WRAPPED))
        return FALSE;
    else if (gStatuses3[battlerId] & STATUS3_ROOTED)
        return FALSE;
    else if (gFieldStatuses & STATUS_FIELD_FAIRY_LOCK)
        return FALSE;
    else
        return TRUE;
}

void BattleScriptExecute(const u8 *BS_ptr)
{
    gBattlescriptCurrInstr = BS_ptr;
    gBattleResources->battleCallbackStack->function[gBattleResources->battleCallbackStack->size++] = gBattleMainFunc;
    gBattleMainFunc = RunBattleScriptCommands_PopCallbacksStack;
    gCurrentActionFuncId = 0;
}

void BattleScriptPushCursorAndCallback(const u8 *BS_ptr)
{
    BattleScriptPushCursor();
    gBattlescriptCurrInstr = BS_ptr;
    gBattleResources->battleCallbackStack->function[gBattleResources->battleCallbackStack->size++] = gBattleMainFunc;
    gBattleMainFunc = RunBattleScriptCommands;
}

enum
{
    ITEM_NO_EFFECT,
    ITEM_STATUS_CHANGE,
    ITEM_EFFECT_OTHER,
    ITEM_PP_CHANGE,
    ITEM_HP_CHANGE,
    ITEM_STATS_CHANGE,
};

bool32 IsBattlerTerrainAffected(u8 battlerId, u32 terrainFlag)
{
    if (!(gFieldStatuses & terrainFlag))
        return FALSE;
    else if (gStatuses3[battlerId] & STATUS3_SEMI_INVULNERABLE)
        return FALSE;
    
    return IsBattlerGrounded(battlerId);
}

bool32 CanSleep(u8 battlerId)
{
    u16 ability = GetBattlerAbility(battlerId);
    if (ability == ABILITY_INSOMNIA
      || ability == ABILITY_VITAL_SPIRIT
      || ability == ABILITY_COMATOSE
      || gSideStatuses[GetBattlerSide(battlerId)] & SIDE_STATUS_SAFEGUARD
      || gBattleMons[battlerId].status1 & STATUS1_ANY
      || IsAbilityOnSide(battlerId, ABILITY_SWEET_VEIL)
      || IsAbilityStatusProtected(battlerId)
      || IsBattlerTerrainAffected(battlerId, STATUS_FIELD_ELECTRIC_TERRAIN | STATUS_FIELD_MISTY_TERRAIN))
        return FALSE;
    return TRUE;
}

bool32 CanBePoisoned(u8 battlerAttacker, u8 battlerTarget)
{
    u16 ability = GetBattlerAbility(battlerTarget);
    
    if (!(CanPoisonType(battlerAttacker, battlerTarget))
     || gSideStatuses[GetBattlerSide(battlerTarget)] & SIDE_STATUS_SAFEGUARD
     || gBattleMons[battlerTarget].status1 & STATUS1_ANY
     || ability == ABILITY_IMMUNITY
     || ability == ABILITY_COMATOSE
     || IsAbilityOnSide(battlerTarget, ABILITY_PASTEL_VEIL)
     || gBattleMons[battlerTarget].status1 & STATUS1_ANY
     || IsAbilityStatusProtected(battlerTarget)
     || IsBattlerTerrainAffected(battlerTarget, STATUS_FIELD_MISTY_TERRAIN))
        return FALSE;
    return TRUE;
}

bool32 CanBeBurned(u8 battlerId)
{
    u16 ability = GetBattlerAbility(battlerId);
    if (IS_BATTLER_OF_TYPE(battlerId, TYPE_FIRE)
      || gSideStatuses[GetBattlerSide(battlerId)] & SIDE_STATUS_SAFEGUARD
      || gBattleMons[battlerId].status1 & STATUS1_ANY
      || ability == ABILITY_WATER_VEIL
      || ability == ABILITY_WATER_BUBBLE
      || ability == ABILITY_COMATOSE
      || IsAbilityStatusProtected(battlerId)
      || IsBattlerTerrainAffected(battlerId, STATUS_FIELD_MISTY_TERRAIN))
        return FALSE;
    return TRUE;
}

bool32 CanBeParalyzed(u8 battlerId)
{
    u16 ability = GetBattlerAbility(battlerId);
    if ((B_PARALYZE_ELECTRIC >= GEN_6 && IS_BATTLER_OF_TYPE(battlerId, TYPE_ELECTRIC))
      || gSideStatuses[GetBattlerSide(battlerId)] & SIDE_STATUS_SAFEGUARD
      || ability == ABILITY_LIMBER
      || ability == ABILITY_COMATOSE
      || gBattleMons[battlerId].status1 & STATUS1_ANY
      || IsAbilityStatusProtected(battlerId)
      || IsBattlerTerrainAffected(battlerId, STATUS_FIELD_MISTY_TERRAIN))
        return FALSE;
    return TRUE;
}

bool32 CanBeFrozen(u8 battlerId)
{
    u16 ability = GetBattlerAbility(battlerId);
    if (IS_BATTLER_OF_TYPE(battlerId, TYPE_ICE)
      || IsBattlerWeatherAffected(battlerId, B_WEATHER_SUN)
      || gSideStatuses[GetBattlerSide(battlerId)] & SIDE_STATUS_SAFEGUARD
      || ability == ABILITY_MAGMA_ARMOR
      || ability == ABILITY_COMATOSE
      || gBattleMons[battlerId].status1 & STATUS1_ANY
      || IsAbilityStatusProtected(battlerId)
      || IsBattlerTerrainAffected(battlerId, STATUS_FIELD_MISTY_TERRAIN))
        return FALSE;
    return TRUE;
}

bool32 CanBeConfused(u8 battlerId)
{
    if (GetBattlerAbility(gEffectBattler) == ABILITY_OWN_TEMPO
      || gBattleMons[gEffectBattler].status2 & STATUS2_CONFUSION
      || IsBattlerTerrainAffected(battlerId, STATUS_FIELD_MISTY_TERRAIN))
        return FALSE;
    return TRUE;
}

// second argument is 1/X of current hp compared to max hp
bool32 HasEnoughHpToEatBerry(u32 battlerId, u32 hpFraction, u32 itemId)
{
    bool32 isBerry = (ItemId_GetPocket(itemId) == POCKET_BERRIES);

    if (gBattleMons[battlerId].hp == 0)
        return FALSE;
    if (gBattleScripting.overrideBerryRequirements)
        return TRUE;
    // Unnerve prevents consumption of opponents' berries.
    if (isBerry && IsUnnerveAbilityOnOpposingSide(battlerId))
        return FALSE;
    if (gBattleMons[battlerId].hp <= gBattleMons[battlerId].maxHP / hpFraction)
        return TRUE;

    if (hpFraction <= 4 && GetBattlerAbility(battlerId) == ABILITY_GLUTTONY && isBerry
         && gBattleMons[battlerId].hp <= gBattleMons[battlerId].maxHP / 2)
    {
        RecordAbilityBattle(battlerId, ABILITY_GLUTTONY);
        return TRUE;
    }

    return FALSE;
}

static u8 HealConfuseBerry(u32 battlerId, u32 itemId, u8 flavorId, bool32 end2)
{
    if (HasEnoughHpToEatBerry(battlerId, 2, itemId))
    {
        PREPARE_FLAVOR_BUFFER(gBattleTextBuff1, flavorId);

        gBattleMoveDamage = gBattleMons[battlerId].maxHP / GetBattlerHoldEffectParam(battlerId);
        if (gBattleMoveDamage == 0)
            gBattleMoveDamage = 1;
        gBattleMoveDamage *= -1;

        if (GetBattlerAbility(battlerId) == ABILITY_RIPEN)
        {
            gBattleMoveDamage *= 2;
            gBattlerAbility = battlerId;
        }
        gBattleScripting.battler = battlerId;
        if (end2)
        {
            if (GetFlavorRelationByPersonality(gBattleMons[battlerId].personality, flavorId) < 0)
                BattleScriptExecute(BattleScript_BerryConfuseHealEnd2);
            else
                BattleScriptExecute(BattleScript_ItemHealHP_RemoveItemEnd2);
        }
        else
        {
            BattleScriptPushCursor();
            if (GetFlavorRelationByPersonality(gBattleMons[battlerId].personality, flavorId) < 0)
                gBattlescriptCurrInstr = BattleScript_BerryConfuseHealRet;
            else
                gBattlescriptCurrInstr = BattleScript_ItemHealHP_RemoveItemRet;
        }

        return ITEM_HP_CHANGE;
    }
    return 0;
}

static u8 StatRaiseBerry(u32 battlerId, u32 itemId, u32 statId, bool32 end2)
{
    if (CompareStat(battlerId, statId, MAX_STAT_STAGE, CMP_LESS_THAN) && HasEnoughHpToEatBerry(battlerId, GetBattlerHoldEffectParam(battlerId), itemId))
    {
        BufferStatChange(battlerId, statId, STRINGID_STATROSE);
        gEffectBattler = battlerId;
        if (GetBattlerAbility(battlerId) == ABILITY_RIPEN)
            SET_STATCHANGER(statId, 2, FALSE);
        else
            SET_STATCHANGER(statId, 1, FALSE);

        gBattleScripting.animArg1 = 14 + statId;
        gBattleScripting.animArg2 = 0;

        if (end2)
        {
            BattleScriptExecute(BattleScript_BerryStatRaiseEnd2);
        }
        else
        {
            BattleScriptPushCursor();
            gBattlescriptCurrInstr = BattleScript_BerryStatRaiseRet;
        }
        return ITEM_STATS_CHANGE;
    }
    return 0;
}

static u8 RandomStatRaiseBerry(u32 battlerId, u32 itemId, bool32 end2)
{
    s32 i;
    u16 stringId;

    for (i = 0; i < NUM_STATS - 1; i++)
    {
        if (CompareStat(battlerId, STAT_ATK + i, MAX_STAT_STAGE, CMP_LESS_THAN))
            break;
    }
    if (i != NUM_STATS - 1 && HasEnoughHpToEatBerry(battlerId, GetBattlerHoldEffectParam(battlerId), itemId))
    {
        do
        {
            i = Random() % (NUM_STATS - 1);
        } while (!CompareStat(battlerId, STAT_ATK + i, MAX_STAT_STAGE, CMP_LESS_THAN));

        PREPARE_STAT_BUFFER(gBattleTextBuff1, i + 1);
        stringId = (GetBattlerAbility(battlerId) == ABILITY_CONTRARY) ? STRINGID_STATFELL : STRINGID_STATROSE;
        gBattleTextBuff2[0] = B_BUFF_PLACEHOLDER_BEGIN;
        gBattleTextBuff2[1] = B_BUFF_STRING;
        gBattleTextBuff2[2] = STRINGID_STATSHARPLY;
        gBattleTextBuff2[3] = STRINGID_STATSHARPLY >> 8;
        gBattleTextBuff2[4] = B_BUFF_STRING;
        gBattleTextBuff2[5] = stringId;
        gBattleTextBuff2[6] = stringId >> 8;
        gBattleTextBuff2[7] = EOS;
        gEffectBattler = battlerId;
        if (GetBattlerAbility(battlerId) == ABILITY_RIPEN)
            SET_STATCHANGER(i + 1, 4, FALSE);
        else
            SET_STATCHANGER(i + 1, 2, FALSE);

        gBattleScripting.animArg1 = 0x21 + i + 6;
        gBattleScripting.animArg2 = 0;
        if (end2)
        {
            BattleScriptExecute(BattleScript_BerryStatRaiseEnd2);
        }
        else
        {
            BattleScriptPushCursor();
            gBattlescriptCurrInstr = BattleScript_BerryStatRaiseRet;
        }
        
        return ITEM_STATS_CHANGE;
    }
    return 0;
}

static u8 TrySetMicleBerry(u32 battlerId, u32 itemId, bool32 end2)
{
    if (HasEnoughHpToEatBerry(battlerId, 4, itemId))
    {
        gProtectStructs[battlerId].usedMicleBerry = TRUE;  // battler's next attack has increased accuracy

        if (end2)
        {
            BattleScriptExecute(BattleScript_MicleBerryActivateEnd2);
        }
        else
        {
            BattleScriptPushCursor();
            gBattlescriptCurrInstr = BattleScript_MicleBerryActivateRet;
        }
        return ITEM_EFFECT_OTHER;
    }
    return 0;
}

static u8 DamagedStatBoostBerryEffect(u8 battlerId, u8 statId, u8 split)
{
    if (IsBattlerAlive(battlerId)
     && TARGET_TURN_DAMAGED
     && CompareStat(battlerId, statId, MAX_STAT_STAGE, CMP_LESS_THAN)
     && !DoesSubstituteBlockMove(gBattlerAttacker, battlerId, gCurrentMove)
     && GetBattleMoveSplit(gCurrentMove) == split)
    {
        BufferStatChange(battlerId, statId, STRINGID_STATROSE);

        gEffectBattler = battlerId;
        if (GetBattlerAbility(battlerId) == ABILITY_RIPEN)
            SET_STATCHANGER(statId, 2, FALSE);
        else
            SET_STATCHANGER(statId, 1, FALSE);

        gBattleScripting.animArg1 = 14 + statId;
        gBattleScripting.animArg2 = 0;
        BattleScriptPushCursor();
        gBattlescriptCurrInstr = BattleScript_BerryStatRaiseRet;
        return ITEM_STATS_CHANGE;
    }
    return 0;
}

u8 TryHandleSeed(u8 battler, u32 terrainFlag, u8 statId, u16 itemId, bool32 execute)
{
    if (gFieldStatuses & terrainFlag && CompareStat(battler, statId, MAX_STAT_STAGE, CMP_LESS_THAN))
    {
        BufferStatChange(battler, statId, STRINGID_STATROSE);
        gLastUsedItem = itemId; // For surge abilities
        gEffectBattler = gBattleScripting.battler = battler;
        SET_STATCHANGER(statId, 1, FALSE);
        gBattleScripting.animArg1 = 14 + statId;
        gBattleScripting.animArg2 = 0;
        if (execute)
        {
            BattleScriptExecute(BattleScript_BerryStatRaiseEnd2);
        }
        else
        {
            BattleScriptPushCursor();
            gBattlescriptCurrInstr = BattleScript_BerryStatRaiseRet;
        }
        return ITEM_STATS_CHANGE;
    }
    return 0;
}

static u8 ItemHealHp(u32 battlerId, u32 itemId, bool32 end2, bool32 percentHeal)
{
    if (HasEnoughHpToEatBerry(battlerId, 2, itemId)
      && !(gBattleScripting.overrideBerryRequirements && gBattleMons[battlerId].hp == gBattleMons[battlerId].maxHP))
    {
        if (percentHeal)
            gBattleMoveDamage = (gBattleMons[battlerId].maxHP * GetBattlerHoldEffectParam(battlerId) / 100) * -1;
        else
            gBattleMoveDamage = GetBattlerHoldEffectParam(battlerId) * -1;

        // check ripen
        if (ItemId_GetPocket(itemId) == POCKET_BERRIES && GetBattlerAbility(battlerId) == ABILITY_RIPEN)
            gBattleMoveDamage *= 2;

        gBattlerAbility = battlerId;    // in SWSH, berry juice shows ability pop up but has no effect. This is mimicked here
        if (end2)
        {
            BattleScriptExecute(BattleScript_ItemHealHP_RemoveItemEnd2);
        }
        else
        {
            BattleScriptPushCursor();
            gBattlescriptCurrInstr = BattleScript_ItemHealHP_RemoveItemRet;
        }
        return ITEM_HP_CHANGE;
    }
    return 0;
}

static bool32 UnnerveOn(u32 battlerId, u32 itemId)
{
    if (ItemId_GetPocket(itemId) == POCKET_BERRIES && IsUnnerveAbilityOnOpposingSide(battlerId))
        return TRUE;
    return FALSE;
}

static bool32 GetMentalHerbEffect(u8 battlerId)
{
    bool32 ret = FALSE;
    
    // Check infatuation
    if (gBattleMons[battlerId].status2 & STATUS2_INFATUATION)
    {
        gBattleMons[battlerId].status2 &= ~STATUS2_INFATUATION;
        gBattleCommunication[MULTISTRING_CHOOSER] = B_MSG_MENTALHERBCURE_INFATUATION;  // STRINGID_TARGETGOTOVERINFATUATION
        StringCopy(gBattleTextBuff1, gStatusConditionString_LoveJpn);
        ret = TRUE;
    }
    #if B_MENTAL_HERB >= GEN_5
        // Check taunt
        if (gDisableStructs[battlerId].tauntTimer != 0)
        {
            gDisableStructs[battlerId].tauntTimer = gDisableStructs[battlerId].tauntTimer2 = 0;
            gBattleCommunication[MULTISTRING_CHOOSER] = B_MSG_MENTALHERBCURE_TAUNT;
            PREPARE_MOVE_BUFFER(gBattleTextBuff1, MOVE_TAUNT);
            ret = TRUE;
        }
        // Check encore
        if (gDisableStructs[battlerId].encoreTimer != 0)
        {
            gDisableStructs[battlerId].encoredMove = 0;
            gDisableStructs[battlerId].encoreTimerStartValue = gDisableStructs[battlerId].encoreTimer = 0;
            gBattleCommunication[MULTISTRING_CHOOSER] = B_MSG_MENTALHERBCURE_ENCORE;   // STRINGID_PKMNENCOREENDED
            ret = TRUE;
        }
        // Check torment
        if (gBattleMons[battlerId].status2 & STATUS2_TORMENT)
        {
            gBattleMons[battlerId].status2 &= ~STATUS2_TORMENT;
            gBattleCommunication[MULTISTRING_CHOOSER] = B_MSG_MENTALHERBCURE_TORMENT;
            ret = TRUE;
        }
        // Check heal block
        if (gStatuses3[battlerId] & STATUS3_HEAL_BLOCK)
        {
            gStatuses3[battlerId] &= ~STATUS3_HEAL_BLOCK;
            gBattleCommunication[MULTISTRING_CHOOSER] = B_MSG_MENTALHERBCURE_HEALBLOCK;
            ret = TRUE;
        }
        // Check disable
        if (gDisableStructs[battlerId].disableTimer != 0)
        {
            gDisableStructs[battlerId].disableTimer = gDisableStructs[battlerId].disableTimerStartValue = 0;
            gDisableStructs[battlerId].disabledMove = 0;
            gBattleCommunication[MULTISTRING_CHOOSER] = B_MSG_MENTALHERBCURE_DISABLE;
            ret = TRUE;
        }
    #endif
    return ret;
}

u8 ItemBattleEffects(u8 caseID, u8 battlerId, bool8 moveTurn)
{
    int i = 0, moveType;
    u8 effect = ITEM_NO_EFFECT;
    u8 changedPP = 0;
    u8 battlerHoldEffect, atkHoldEffect;
    u8 atkHoldEffectParam;
    u16 atkItem;

    gLastUsedItem = gBattleMons[battlerId].item;
    battlerHoldEffect = GetBattlerHoldEffect(battlerId, TRUE);

    atkItem = gBattleMons[gBattlerAttacker].item;
    atkHoldEffect = GetBattlerHoldEffect(gBattlerAttacker, TRUE);
    atkHoldEffectParam = GetBattlerHoldEffectParam(gBattlerAttacker);

    switch (caseID)
    {
    case ITEMEFFECT_ON_SWITCH_IN:
        if (!gSpecialStatuses[battlerId].switchInItemDone)
        {
            switch (battlerHoldEffect)
            {
            case HOLD_EFFECT_DOUBLE_PRIZE:
                if (GetBattlerSide(battlerId) == B_SIDE_PLAYER && !gBattleStruct->moneyMultiplierItem)
                {
                    gBattleStruct->moneyMultiplier *= 2;
                    gBattleStruct->moneyMultiplierItem = 1;
                }
                break;
            case HOLD_EFFECT_RESTORE_STATS:
                for (i = 0; i < NUM_BATTLE_STATS; i++)
                {
                    if (gBattleMons[battlerId].statStages[i] < DEFAULT_STAT_STAGE)
                    {
                        gBattleMons[battlerId].statStages[i] = DEFAULT_STAT_STAGE;
                        effect = ITEM_STATS_CHANGE;
                    }
                }
                if (effect)
                {
                    gBattleScripting.battler = battlerId;
                    gPotentialItemEffectBattler = battlerId;
                    gActiveBattler = gBattlerAttacker = battlerId;
                    BattleScriptExecute(BattleScript_WhiteHerbEnd2);
                }
                break;
            case HOLD_EFFECT_CONFUSE_SPICY:
                if (B_BERRIES_INSTANT >= GEN_4)
                    effect = HealConfuseBerry(battlerId, gLastUsedItem, FLAVOR_SPICY, TRUE);
                break;
            case HOLD_EFFECT_CONFUSE_DRY:
                if (B_BERRIES_INSTANT >= GEN_4)
                    effect = HealConfuseBerry(battlerId, gLastUsedItem, FLAVOR_DRY, TRUE);
                break;
            case HOLD_EFFECT_CONFUSE_SWEET:
                if (B_BERRIES_INSTANT >= GEN_4)
                    effect = HealConfuseBerry(battlerId, gLastUsedItem, FLAVOR_SWEET, TRUE);
                break;
            case HOLD_EFFECT_CONFUSE_BITTER:
                if (B_BERRIES_INSTANT >= GEN_4)
                    effect = HealConfuseBerry(battlerId, gLastUsedItem, FLAVOR_BITTER, TRUE);
                break;
            case HOLD_EFFECT_CONFUSE_SOUR:
                if (B_BERRIES_INSTANT >= GEN_4)
                    effect = HealConfuseBerry(battlerId, gLastUsedItem, FLAVOR_SOUR, TRUE);
                break;
            case HOLD_EFFECT_ATTACK_UP:
                if (B_BERRIES_INSTANT >= GEN_4)
                    effect = StatRaiseBerry(battlerId, gLastUsedItem, STAT_ATK, TRUE);
                break;
            case HOLD_EFFECT_DEFENSE_UP:
                if (B_BERRIES_INSTANT >= GEN_4)
                    effect = StatRaiseBerry(battlerId, gLastUsedItem, STAT_DEF, TRUE);
                break;
            case HOLD_EFFECT_SPEED_UP:
                if (B_BERRIES_INSTANT >= GEN_4)
                    effect = StatRaiseBerry(battlerId, gLastUsedItem, STAT_SPEED, TRUE);
                break;
            case HOLD_EFFECT_SP_ATTACK_UP:
                if (B_BERRIES_INSTANT >= GEN_4)
                    effect = StatRaiseBerry(battlerId, gLastUsedItem, STAT_SPATK, TRUE);
                break;
            case HOLD_EFFECT_SP_DEFENSE_UP:
                if (B_BERRIES_INSTANT >= GEN_4)
                    effect = StatRaiseBerry(battlerId, gLastUsedItem, STAT_SPDEF, TRUE);
                break;
            case HOLD_EFFECT_CRITICAL_UP:
                if (B_BERRIES_INSTANT >= GEN_4 && !(gBattleMons[battlerId].status2 & STATUS2_FOCUS_ENERGY) && HasEnoughHpToEatBerry(battlerId, GetBattlerHoldEffectParam(battlerId), gLastUsedItem))
                {
                    gBattleMons[battlerId].status2 |= STATUS2_FOCUS_ENERGY;
                    BattleScriptExecute(BattleScript_BerryFocusEnergyEnd2);
                    effect = ITEM_EFFECT_OTHER;
                }
                break;
            case HOLD_EFFECT_RANDOM_STAT_UP:
                if (B_BERRIES_INSTANT >= GEN_4)
                    effect = RandomStatRaiseBerry(battlerId, gLastUsedItem, TRUE);
                break;
            case HOLD_EFFECT_CURE_PAR:
                if (B_BERRIES_INSTANT >= GEN_4 && gBattleMons[battlerId].status1 & STATUS1_PARALYSIS && !UnnerveOn(battlerId, gLastUsedItem))
                {
                    gBattleMons[battlerId].status1 &= ~STATUS1_PARALYSIS;
                    BattleScriptExecute(BattleScript_BerryCurePrlzEnd2);
                    effect = ITEM_STATUS_CHANGE;
                }
                break;
            case HOLD_EFFECT_CURE_PSN:
                if (B_BERRIES_INSTANT >= GEN_4 && gBattleMons[battlerId].status1 & STATUS1_PSN_ANY && !UnnerveOn(battlerId, gLastUsedItem))
                {
                    gBattleMons[battlerId].status1 &= ~(STATUS1_PSN_ANY | STATUS1_TOXIC_COUNTER);
                    BattleScriptExecute(BattleScript_BerryCurePsnEnd2);
                    effect = ITEM_STATUS_CHANGE;
                }
                break;
            case HOLD_EFFECT_CURE_BRN:
                if (B_BERRIES_INSTANT >= GEN_4 && gBattleMons[battlerId].status1 & STATUS1_BURN && !UnnerveOn(battlerId, gLastUsedItem))
                {
                    gBattleMons[battlerId].status1 &= ~STATUS1_BURN;
                    BattleScriptExecute(BattleScript_BerryCureBrnEnd2);
                    effect = ITEM_STATUS_CHANGE;
                }
                break;
            case HOLD_EFFECT_CURE_FRZ:
                if (B_BERRIES_INSTANT >= GEN_4 && gBattleMons[battlerId].status1 & STATUS1_FREEZE && !UnnerveOn(battlerId, gLastUsedItem))
                {
                    gBattleMons[battlerId].status1 &= ~STATUS1_FREEZE;
                    BattleScriptExecute(BattleScript_BerryCureFrzEnd2);
                    effect = ITEM_STATUS_CHANGE;
                }
                break;
            case HOLD_EFFECT_CURE_SLP:
                if (B_BERRIES_INSTANT >= GEN_4 && gBattleMons[battlerId].status1 & STATUS1_SLEEP && !UnnerveOn(battlerId, gLastUsedItem))
                {
                    gBattleMons[battlerId].status1 &= ~STATUS1_SLEEP;
                    gBattleMons[battlerId].status2 &= ~STATUS2_NIGHTMARE;
                    BattleScriptExecute(BattleScript_BerryCureSlpEnd2);
                    effect = ITEM_STATUS_CHANGE;
                }
                break;
            case HOLD_EFFECT_CURE_STATUS:
                if (B_BERRIES_INSTANT >= GEN_4 && (gBattleMons[battlerId].status1 & STATUS1_ANY || gBattleMons[battlerId].status2 & STATUS2_CONFUSION) && !UnnerveOn(battlerId, gLastUsedItem))
                {
                    i = 0;
                    if (gBattleMons[battlerId].status1 & STATUS1_PSN_ANY)
                    {
                        StringCopy(gBattleTextBuff1, gStatusConditionString_PoisonJpn);
                        i++;
                    }
                    if (gBattleMons[battlerId].status1 & STATUS1_SLEEP)
                    {
                        gBattleMons[battlerId].status2 &= ~STATUS2_NIGHTMARE;
                        StringCopy(gBattleTextBuff1, gStatusConditionString_SleepJpn);
                        i++;
                    }
                    if (gBattleMons[battlerId].status1 & STATUS1_PARALYSIS)
                    {
                        StringCopy(gBattleTextBuff1, gStatusConditionString_ParalysisJpn);
                        i++;
                    }
                    if (gBattleMons[battlerId].status1 & STATUS1_BURN)
                    {
                        StringCopy(gBattleTextBuff1, gStatusConditionString_BurnJpn);
                        i++;
                    }
                    if (gBattleMons[battlerId].status1 & STATUS1_FREEZE)
                    {
                        StringCopy(gBattleTextBuff1, gStatusConditionString_IceJpn);
                        i++;
                    }
                    if (gBattleMons[battlerId].status2 & STATUS2_CONFUSION)
                    {
                        StringCopy(gBattleTextBuff1, gStatusConditionString_ConfusionJpn);
                        i++;
                    }
                    if (i <= 1)
                        gBattleCommunication[MULTISTRING_CHOOSER] = B_MSG_CURED_PROBLEM;
                    else
                        gBattleCommunication[MULTISTRING_CHOOSER] = B_MSG_NORMALIZED_STATUS;
                    gBattleMons[battlerId].status1 = 0;
                    gBattleMons[battlerId].status2 &= ~STATUS2_CONFUSION;
                    BattleScriptExecute(BattleScript_BerryCureChosenStatusEnd2);
                    effect = ITEM_STATUS_CHANGE;
                }
                break;
            case HOLD_EFFECT_RESTORE_HP:
                if (B_BERRIES_INSTANT >= GEN_4)
                    effect = ItemHealHp(battlerId, gLastUsedItem, TRUE, FALSE);
                break;
            case HOLD_EFFECT_RESTORE_PCT_HP:
                if (B_BERRIES_INSTANT >= GEN_4)
                    effect = ItemHealHp(battlerId, gLastUsedItem, TRUE, TRUE);
                break;
            case HOLD_EFFECT_AIR_BALLOON:
                effect = ITEM_EFFECT_OTHER;
                gBattleScripting.battler = battlerId;
                BattleScriptPushCursorAndCallback(BattleScript_AirBaloonMsgIn);
                RecordItemEffectBattle(battlerId, HOLD_EFFECT_AIR_BALLOON);
                break;
            case HOLD_EFFECT_ROOM_SERVICE:
                if (TryRoomService(battlerId))
                {
                    BattleScriptExecute(BattleScript_BerryStatRaiseEnd2);
                    effect = ITEM_STATS_CHANGE;
                }
                break;
            case HOLD_EFFECT_SEEDS:
                switch (GetBattlerHoldEffectParam(battlerId))
                {
                case HOLD_EFFECT_PARAM_ELECTRIC_TERRAIN:
                    effect = TryHandleSeed(battlerId, STATUS_FIELD_ELECTRIC_TERRAIN, STAT_DEF, gLastUsedItem, TRUE);
                    break;
                case HOLD_EFFECT_PARAM_GRASSY_TERRAIN:
                    effect = TryHandleSeed(battlerId, STATUS_FIELD_GRASSY_TERRAIN, STAT_DEF, gLastUsedItem, TRUE);
                    break;
                case HOLD_EFFECT_PARAM_MISTY_TERRAIN:
                    effect = TryHandleSeed(battlerId, STATUS_FIELD_MISTY_TERRAIN, STAT_SPDEF, gLastUsedItem, TRUE);
                    break;
                case HOLD_EFFECT_PARAM_PSYCHIC_TERRAIN:
                    effect = TryHandleSeed(battlerId, STATUS_FIELD_PSYCHIC_TERRAIN, STAT_SPDEF, gLastUsedItem, TRUE);
                    break;
                }
                break;
            case HOLD_EFFECT_EJECT_PACK:
                if (gProtectStructs[battlerId].statFell
                 && gProtectStructs[battlerId].disableEjectPack == 0
                 && !(gCurrentMove == MOVE_PARTING_SHOT && CanBattlerSwitch(gBattlerAttacker))) // Does not activate if attacker used Parting Shot and can switch out
                {
                    gProtectStructs[battlerId].statFell = FALSE;
                    gActiveBattler = gBattleScripting.battler = battlerId;
                    effect = ITEM_STATS_CHANGE;
                    if (moveTurn)
                    {
                        BattleScriptPushCursor();
                        gBattlescriptCurrInstr = BattleScript_EjectPackActivate_Ret;
                    }
                    else
                    {
                        BattleScriptExecute(BattleScript_EjectPackActivate_End2);
                    }
                }
                break;
            }

            if (effect)
            {
                gSpecialStatuses[battlerId].switchInItemDone = TRUE;
                gActiveBattler = gBattlerAttacker = gPotentialItemEffectBattler = gBattleScripting.battler = battlerId;
                switch (effect)
                {
                case ITEM_STATUS_CHANGE:
                    BtlController_EmitSetMonData(BUFFER_A, REQUEST_STATUS_BATTLE, 0, 4, &gBattleMons[battlerId].status1);
                    MarkBattlerForControllerExec(gActiveBattler);
                    break;
                case ITEM_PP_CHANGE:
                    if (MOVE_IS_PERMANENT(battlerId, i))
                        gBattleMons[battlerId].pp[i] = changedPP;
                    break;
                }
            }
        }
        break;
    case ITEMEFFECT_NORMAL:
        if (gBattleMons[battlerId].hp)
        {
            switch (battlerHoldEffect)
            {
            case HOLD_EFFECT_RESTORE_HP:
                if (!moveTurn)
                    effect = ItemHealHp(battlerId, gLastUsedItem, TRUE, FALSE);
                break;
            case HOLD_EFFECT_RESTORE_PCT_HP:
                if (!moveTurn)
                    effect = ItemHealHp(battlerId, gLastUsedItem, TRUE, TRUE);
                break;
            case HOLD_EFFECT_RESTORE_PP:
                if (!moveTurn)
                {
                    struct Pokemon *mon;
                    u8 ppBonuses;
                    u16 move;

                    mon = GetBattlerPartyData(battlerId);
                    for (i = 0; i < MAX_MON_MOVES; i++)
                    {
                        move = GetMonData(mon, MON_DATA_MOVE1 + i);
                        changedPP = GetMonData(mon, MON_DATA_PP1 + i);
                        ppBonuses = GetMonData(mon, MON_DATA_PP_BONUSES);
                        if (move && changedPP == 0)
                            break;
                    }
                    if (i != MAX_MON_MOVES)
                    {
                        u8 maxPP = CalculatePPWithBonus(move, ppBonuses, i);
                        u8 ppRestored = GetBattlerHoldEffectParam(battlerId);

                        if (GetBattlerAbility(battlerId) == ABILITY_RIPEN)
                        {
                            ppRestored *= 2;
                            gBattlerAbility = battlerId;
                        }
                        if (changedPP + ppRestored > maxPP)
                            changedPP = maxPP;
                        else
                            changedPP = changedPP + ppRestored;

                        PREPARE_MOVE_BUFFER(gBattleTextBuff1, move);

                        BattleScriptExecute(BattleScript_BerryPPHealEnd2);
                        BtlController_EmitSetMonData(BUFFER_A, i + REQUEST_PPMOVE1_BATTLE, 0, 1, &changedPP);
                        MarkBattlerForControllerExec(gActiveBattler);
                        effect = ITEM_PP_CHANGE;
                    }
                }
                break;
            case HOLD_EFFECT_RESTORE_STATS:
                for (i = 0; i < NUM_BATTLE_STATS; i++)
                {
                    if (gBattleMons[battlerId].statStages[i] < DEFAULT_STAT_STAGE)
                    {
                        gBattleMons[battlerId].statStages[i] = DEFAULT_STAT_STAGE;
                        effect = ITEM_STATS_CHANGE;
                    }
                }
                if (effect)
                {
                    gBattleScripting.battler = battlerId;
                    gPotentialItemEffectBattler = battlerId;
                    gActiveBattler = gBattlerAttacker = battlerId;
                    BattleScriptExecute(BattleScript_WhiteHerbEnd2);
                }
                break;
            case HOLD_EFFECT_BLACK_SLUDGE:
                if (IS_BATTLER_OF_TYPE(battlerId, TYPE_POISON))
                {
                    goto LEFTOVERS;
                }
                else if (GetBattlerAbility(battlerId) != ABILITY_MAGIC_GUARD && !moveTurn)
                {
                    gBattleMoveDamage = gBattleMons[battlerId].maxHP / 8;
                    if (gBattleMoveDamage == 0)
                        gBattleMoveDamage = 1;
                    BattleScriptExecute(BattleScript_ItemHurtEnd2);
                    effect = ITEM_HP_CHANGE;
                    RecordItemEffectBattle(battlerId, battlerHoldEffect);
                    PREPARE_ITEM_BUFFER(gBattleTextBuff1, gLastUsedItem);
                }
                break;
            case HOLD_EFFECT_LEFTOVERS:
            LEFTOVERS:
                if (gBattleMons[battlerId].hp < gBattleMons[battlerId].maxHP && !moveTurn)
                {
                    gBattleMoveDamage = gBattleMons[battlerId].maxHP / 16;
                    if (gBattleMoveDamage == 0)
                        gBattleMoveDamage = 1;
                    gBattleMoveDamage *= -1;
                    BattleScriptExecute(BattleScript_ItemHealHP_End2);
                    effect = ITEM_HP_CHANGE;
                    RecordItemEffectBattle(battlerId, battlerHoldEffect);
                }
                break;
            case HOLD_EFFECT_CONFUSE_SPICY:
                if (!moveTurn)
                    effect = HealConfuseBerry(battlerId, gLastUsedItem, FLAVOR_SPICY, TRUE);
                break;
            case HOLD_EFFECT_CONFUSE_DRY:
                if (!moveTurn)
                    effect = HealConfuseBerry(battlerId, gLastUsedItem, FLAVOR_DRY, TRUE);
                break;
            case HOLD_EFFECT_CONFUSE_SWEET:
                if (!moveTurn)
                    effect = HealConfuseBerry(battlerId, gLastUsedItem, FLAVOR_SWEET, TRUE);
                break;
            case HOLD_EFFECT_CONFUSE_BITTER:
                if (!moveTurn)
                    effect = HealConfuseBerry(battlerId, gLastUsedItem, FLAVOR_BITTER, TRUE);
                break;
            case HOLD_EFFECT_CONFUSE_SOUR:
                if (!moveTurn)
                    effect = HealConfuseBerry(battlerId, gLastUsedItem, FLAVOR_SOUR, TRUE);
                break;
            case HOLD_EFFECT_ATTACK_UP:
                if (!moveTurn)
                    effect = StatRaiseBerry(battlerId, gLastUsedItem, STAT_ATK, TRUE);
                break;
            case HOLD_EFFECT_DEFENSE_UP:
                if (!moveTurn)
                    effect = StatRaiseBerry(battlerId, gLastUsedItem, STAT_DEF, TRUE);
                break;
            case HOLD_EFFECT_SPEED_UP:
                if (!moveTurn)
                    effect = StatRaiseBerry(battlerId, gLastUsedItem, STAT_SPEED, TRUE);
                break;
            case HOLD_EFFECT_SP_ATTACK_UP:
                if (!moveTurn)
                    effect = StatRaiseBerry(battlerId, gLastUsedItem, STAT_SPATK, TRUE);
                break;
            case HOLD_EFFECT_SP_DEFENSE_UP:
                if (!moveTurn)
                    effect = StatRaiseBerry(battlerId, gLastUsedItem, STAT_SPDEF, TRUE);
                break;
            case HOLD_EFFECT_CRITICAL_UP:
                if (!moveTurn && !(gBattleMons[battlerId].status2 & STATUS2_FOCUS_ENERGY)
                    && HasEnoughHpToEatBerry(battlerId, GetBattlerHoldEffectParam(battlerId), gLastUsedItem))
                {
                    gBattleMons[battlerId].status2 |= STATUS2_FOCUS_ENERGY;
                    BattleScriptExecute(BattleScript_BerryFocusEnergyEnd2);
                    effect = ITEM_EFFECT_OTHER;
                }
                break;
            case HOLD_EFFECT_RANDOM_STAT_UP:
                if (!moveTurn)
                    effect = RandomStatRaiseBerry(battlerId, gLastUsedItem, TRUE);
                break;
            case HOLD_EFFECT_CURE_PAR:
                if (gBattleMons[battlerId].status1 & STATUS1_PARALYSIS && !UnnerveOn(battlerId, gLastUsedItem))
                {
                    gBattleMons[battlerId].status1 &= ~STATUS1_PARALYSIS;
                    BattleScriptExecute(BattleScript_BerryCurePrlzEnd2);
                    effect = ITEM_STATUS_CHANGE;
                }
                break;
            case HOLD_EFFECT_CURE_PSN:
                if (gBattleMons[battlerId].status1 & STATUS1_PSN_ANY && !UnnerveOn(battlerId, gLastUsedItem))
                {
                    gBattleMons[battlerId].status1 &= ~(STATUS1_PSN_ANY | STATUS1_TOXIC_COUNTER);
                    BattleScriptExecute(BattleScript_BerryCurePsnEnd2);
                    effect = ITEM_STATUS_CHANGE;
                }
                break;
            case HOLD_EFFECT_CURE_BRN:
                if (gBattleMons[battlerId].status1 & STATUS1_BURN && !UnnerveOn(battlerId, gLastUsedItem))
                {
                    gBattleMons[battlerId].status1 &= ~STATUS1_BURN;
                    BattleScriptExecute(BattleScript_BerryCureBrnEnd2);
                    effect = ITEM_STATUS_CHANGE;
                }
                break;
            case HOLD_EFFECT_CURE_FRZ:
                if (gBattleMons[battlerId].status1 & STATUS1_FREEZE && !UnnerveOn(battlerId, gLastUsedItem))
                {
                    gBattleMons[battlerId].status1 &= ~STATUS1_FREEZE;
                    BattleScriptExecute(BattleScript_BerryCureFrzEnd2);
                    effect = ITEM_STATUS_CHANGE;
                }
                break;
            case HOLD_EFFECT_CURE_SLP:
                if (gBattleMons[battlerId].status1 & STATUS1_SLEEP && !UnnerveOn(battlerId, gLastUsedItem))
                {
                    gBattleMons[battlerId].status1 &= ~STATUS1_SLEEP;
                    gBattleMons[battlerId].status2 &= ~STATUS2_NIGHTMARE;
                    BattleScriptExecute(BattleScript_BerryCureSlpEnd2);
                    effect = ITEM_STATUS_CHANGE;
                }
                break;
            case HOLD_EFFECT_CURE_CONFUSION:
                if (gBattleMons[battlerId].status2 & STATUS2_CONFUSION && !UnnerveOn(battlerId, gLastUsedItem))
                {
                    gBattleMons[battlerId].status2 &= ~STATUS2_CONFUSION;
                    BattleScriptExecute(BattleScript_BerryCureConfusionEnd2);
                    effect = ITEM_EFFECT_OTHER;
                }
                break;
            case HOLD_EFFECT_CURE_STATUS:
                if ((gBattleMons[battlerId].status1 & STATUS1_ANY || gBattleMons[battlerId].status2 & STATUS2_CONFUSION) && !UnnerveOn(battlerId, gLastUsedItem))
                {
                    i = 0;
                    if (gBattleMons[battlerId].status1 & STATUS1_PSN_ANY)
                    {
                        StringCopy(gBattleTextBuff1, gStatusConditionString_PoisonJpn);
                        i++;
                    }
                    if (gBattleMons[battlerId].status1 & STATUS1_SLEEP)
                    {
                        gBattleMons[battlerId].status2 &= ~STATUS2_NIGHTMARE;
                        StringCopy(gBattleTextBuff1, gStatusConditionString_SleepJpn);
                        i++;
                    }
                    if (gBattleMons[battlerId].status1 & STATUS1_PARALYSIS)
                    {
                        StringCopy(gBattleTextBuff1, gStatusConditionString_ParalysisJpn);
                        i++;
                    }
                    if (gBattleMons[battlerId].status1 & STATUS1_BURN)
                    {
                        StringCopy(gBattleTextBuff1, gStatusConditionString_BurnJpn);
                        i++;
                    }
                    if (gBattleMons[battlerId].status1 & STATUS1_FREEZE)
                    {
                        StringCopy(gBattleTextBuff1, gStatusConditionString_IceJpn);
                        i++;
                    }
                    if (gBattleMons[battlerId].status2 & STATUS2_CONFUSION)
                    {
                        StringCopy(gBattleTextBuff1, gStatusConditionString_ConfusionJpn);
                        i++;
                    }
                    if (i <= 1)
                        gBattleCommunication[MULTISTRING_CHOOSER] = B_MSG_CURED_PROBLEM;
                    else
                        gBattleCommunication[MULTISTRING_CHOOSER] = B_MSG_NORMALIZED_STATUS;
                    gBattleMons[battlerId].status1 = 0;
                    gBattleMons[battlerId].status2 &= ~STATUS2_CONFUSION;
                    BattleScriptExecute(BattleScript_BerryCureChosenStatusEnd2);
                    effect = ITEM_STATUS_CHANGE;
                }
                break;
            case HOLD_EFFECT_MENTAL_HERB:
                if (GetMentalHerbEffect(battlerId))
                {
                    gBattleScripting.savedBattler = gBattlerAttacker;
                    gBattlerAttacker = battlerId;
                    BattleScriptExecute(BattleScript_MentalHerbCureEnd2);
                    effect = ITEM_EFFECT_OTHER;
                }
                break;
            case HOLD_EFFECT_MICLE_BERRY:
                if (!moveTurn)
                    effect = TrySetMicleBerry(battlerId, gLastUsedItem, TRUE);
                break;
            }

            if (effect)
            {
                gActiveBattler = gBattlerAttacker = gPotentialItemEffectBattler = gBattleScripting.battler = battlerId;
                switch (effect)
                {
                case ITEM_STATUS_CHANGE:
                    BtlController_EmitSetMonData(BUFFER_A, REQUEST_STATUS_BATTLE, 0, 4, &gBattleMons[battlerId].status1);
                    MarkBattlerForControllerExec(gActiveBattler);
                    break;
                case ITEM_PP_CHANGE:
                    if (MOVE_IS_PERMANENT(battlerId, i))
                        gBattleMons[battlerId].pp[i] = changedPP;
                    break;
                }
            }
        }
        break;
    case ITEMEFFECT_BATTLER_MOVE_END:
        goto DO_ITEMEFFECT_MOVE_END;    // this hurts a bit to do, but is an easy solution
    case ITEMEFFECT_MOVE_END:
        for (battlerId = 0; battlerId < gBattlersCount; battlerId++)
        {
            gLastUsedItem = gBattleMons[battlerId].item;
            battlerHoldEffect = GetBattlerHoldEffect(battlerId, TRUE);
        DO_ITEMEFFECT_MOVE_END:
            switch (battlerHoldEffect)
            {
            case HOLD_EFFECT_MICLE_BERRY:
                if (B_HP_BERRIES >= GEN_4)
                    effect = TrySetMicleBerry(battlerId, gLastUsedItem, FALSE);
                break;
            case HOLD_EFFECT_RESTORE_HP:
                if (B_HP_BERRIES >= GEN_4)
                    effect = ItemHealHp(battlerId, gLastUsedItem, FALSE, FALSE);
                break;
            case HOLD_EFFECT_RESTORE_PCT_HP:
                if (B_BERRIES_INSTANT >= GEN_4)
                    effect = ItemHealHp(battlerId, gLastUsedItem, FALSE, TRUE);
                break;
            case HOLD_EFFECT_CONFUSE_SPICY:
                if (B_BERRIES_INSTANT >= GEN_4)
                    effect = HealConfuseBerry(battlerId, gLastUsedItem, FLAVOR_SPICY, FALSE);
                break;
            case HOLD_EFFECT_CONFUSE_DRY:
                if (B_BERRIES_INSTANT >= GEN_4)
                    effect = HealConfuseBerry(battlerId, gLastUsedItem, FLAVOR_DRY, FALSE);
                break;
            case HOLD_EFFECT_CONFUSE_SWEET:
                if (B_BERRIES_INSTANT >= GEN_4)
                    effect = HealConfuseBerry(battlerId, gLastUsedItem, FLAVOR_SWEET, FALSE);
                break;
            case HOLD_EFFECT_CONFUSE_BITTER:
                if (B_BERRIES_INSTANT >= GEN_4)
                    effect = HealConfuseBerry(battlerId, gLastUsedItem, FLAVOR_BITTER, FALSE);
                break;
            case HOLD_EFFECT_CONFUSE_SOUR:
                if (B_BERRIES_INSTANT >= GEN_4)
                    effect = HealConfuseBerry(battlerId, gLastUsedItem, FLAVOR_SOUR, FALSE);
                break;
            case HOLD_EFFECT_ATTACK_UP:
                if (B_BERRIES_INSTANT >= GEN_4)
                    effect = StatRaiseBerry(battlerId, gLastUsedItem, STAT_ATK, FALSE);
                break;
            case HOLD_EFFECT_DEFENSE_UP:
                if (B_BERRIES_INSTANT >= GEN_4)
                    effect = StatRaiseBerry(battlerId, gLastUsedItem, STAT_DEF, FALSE);
                break;
            case HOLD_EFFECT_SPEED_UP:
                if (B_BERRIES_INSTANT >= GEN_4)
                    effect = StatRaiseBerry(battlerId, gLastUsedItem, STAT_SPEED, FALSE);
                break;
            case HOLD_EFFECT_SP_ATTACK_UP:
                if (B_BERRIES_INSTANT >= GEN_4)
                    effect = StatRaiseBerry(battlerId, gLastUsedItem, STAT_SPATK, FALSE);
                break;
            case HOLD_EFFECT_SP_DEFENSE_UP:
                if (B_BERRIES_INSTANT >= GEN_4)
                    effect = StatRaiseBerry(battlerId, gLastUsedItem, STAT_SPDEF, FALSE);
                break;
            case HOLD_EFFECT_RANDOM_STAT_UP:
                if (B_BERRIES_INSTANT >= GEN_4)
                    effect = RandomStatRaiseBerry(battlerId, gLastUsedItem, FALSE);
                break;
            case HOLD_EFFECT_CURE_PAR:
                if (gBattleMons[battlerId].status1 & STATUS1_PARALYSIS && !UnnerveOn(battlerId, gLastUsedItem))
                {
                    gBattleMons[battlerId].status1 &= ~STATUS1_PARALYSIS;
                    BattleScriptPushCursor();
                    gBattlescriptCurrInstr = BattleScript_BerryCureParRet;
                    effect = ITEM_STATUS_CHANGE;
                }
                break;
            case HOLD_EFFECT_CURE_PSN:
                if (gBattleMons[battlerId].status1 & STATUS1_PSN_ANY && !UnnerveOn(battlerId, gLastUsedItem))
                {
                    gBattleMons[battlerId].status1 &= ~(STATUS1_PSN_ANY | STATUS1_TOXIC_COUNTER);
                    BattleScriptPushCursor();
                    gBattlescriptCurrInstr = BattleScript_BerryCurePsnRet;
                    effect = ITEM_STATUS_CHANGE;
                }
                break;
            case HOLD_EFFECT_CURE_BRN:
                if (gBattleMons[battlerId].status1 & STATUS1_BURN && !UnnerveOn(battlerId, gLastUsedItem))
                {
                    gBattleMons[battlerId].status1 &= ~STATUS1_BURN;
                    BattleScriptPushCursor();
                    gBattlescriptCurrInstr = BattleScript_BerryCureBrnRet;
                    effect = ITEM_STATUS_CHANGE;
                }
                break;
            case HOLD_EFFECT_CURE_FRZ:
                if (gBattleMons[battlerId].status1 & STATUS1_FREEZE && !UnnerveOn(battlerId, gLastUsedItem))
                {
                    gBattleMons[battlerId].status1 &= ~STATUS1_FREEZE;
                    BattleScriptPushCursor();
                    gBattlescriptCurrInstr = BattleScript_BerryCureFrzRet;
                    effect = ITEM_STATUS_CHANGE;
                }
                break;
            case HOLD_EFFECT_CURE_SLP:
                if (gBattleMons[battlerId].status1 & STATUS1_SLEEP && !UnnerveOn(battlerId, gLastUsedItem))
                {
                    gBattleMons[battlerId].status1 &= ~STATUS1_SLEEP;
                    gBattleMons[battlerId].status2 &= ~STATUS2_NIGHTMARE;
                    BattleScriptPushCursor();
                    gBattlescriptCurrInstr = BattleScript_BerryCureSlpRet;
                    effect = ITEM_STATUS_CHANGE;
                }
                break;
            case HOLD_EFFECT_CURE_CONFUSION:
                if (gBattleMons[battlerId].status2 & STATUS2_CONFUSION && !UnnerveOn(battlerId, gLastUsedItem))
                {
                    gBattleMons[battlerId].status2 &= ~STATUS2_CONFUSION;
                    BattleScriptPushCursor();
                    gBattlescriptCurrInstr = BattleScript_BerryCureConfusionRet;
                    effect = ITEM_EFFECT_OTHER;
                }
                break;
            case HOLD_EFFECT_MENTAL_HERB:
                if (GetMentalHerbEffect(battlerId))
                {
                    gBattleScripting.savedBattler = gBattlerAttacker;
                    gBattlerAttacker = battlerId;
                    BattleScriptPushCursor();
                    gBattlescriptCurrInstr = BattleScript_MentalHerbCureRet;
                    effect = ITEM_EFFECT_OTHER;
                }
                break;
            case HOLD_EFFECT_CURE_STATUS:
                if ((gBattleMons[battlerId].status1 & STATUS1_ANY || gBattleMons[battlerId].status2 & STATUS2_CONFUSION) && !UnnerveOn(battlerId, gLastUsedItem))
                {
                    if (gBattleMons[battlerId].status1 & STATUS1_PSN_ANY)
                        StringCopy(gBattleTextBuff1, gStatusConditionString_PoisonJpn);

                    if (gBattleMons[battlerId].status1 & STATUS1_SLEEP)
                    {
                        gBattleMons[battlerId].status2 &= ~STATUS2_NIGHTMARE;
                        StringCopy(gBattleTextBuff1, gStatusConditionString_SleepJpn);
                    }

                    if (gBattleMons[battlerId].status1 & STATUS1_PARALYSIS)
                        StringCopy(gBattleTextBuff1, gStatusConditionString_ParalysisJpn);

                    if (gBattleMons[battlerId].status1 & STATUS1_BURN)
                        StringCopy(gBattleTextBuff1, gStatusConditionString_BurnJpn);

                    if (gBattleMons[battlerId].status1 & STATUS1_FREEZE)
                        StringCopy(gBattleTextBuff1, gStatusConditionString_IceJpn);

                    if (gBattleMons[battlerId].status2 & STATUS2_CONFUSION)
                        StringCopy(gBattleTextBuff1, gStatusConditionString_ConfusionJpn);

                    gBattleMons[battlerId].status1 = 0;
                    gBattleMons[battlerId].status2 &= ~STATUS2_CONFUSION;
                    BattleScriptPushCursor();
                    gBattleCommunication[MULTISTRING_CHOOSER] = B_MSG_CURED_PROBLEM;
                    gBattlescriptCurrInstr = BattleScript_BerryCureChosenStatusRet;
                    effect = ITEM_STATUS_CHANGE;
                }
                break;
            case HOLD_EFFECT_RESTORE_STATS:
                for (i = 0; i < NUM_BATTLE_STATS; i++)
                {
                    if (gBattleMons[battlerId].statStages[i] < DEFAULT_STAT_STAGE)
                    {
                        gBattleMons[battlerId].statStages[i] = DEFAULT_STAT_STAGE;
                        effect = ITEM_STATS_CHANGE;
                    }
                }
                if (effect)
                {
                    gBattleScripting.battler = battlerId;
                    gPotentialItemEffectBattler = battlerId;
                    BattleScriptPushCursor();
                    gBattlescriptCurrInstr = BattleScript_WhiteHerbRet;
                    return effect;
                }
                break;
            }

            if (effect)
            {
                gActiveBattler = gPotentialItemEffectBattler = gBattleScripting.battler = battlerId;
                if (effect == ITEM_STATUS_CHANGE)
                {
                    BtlController_EmitSetMonData(BUFFER_A, REQUEST_STATUS_BATTLE, 0, 4, &gBattleMons[gActiveBattler].status1);
                    MarkBattlerForControllerExec(gActiveBattler);
                }
                break;
            }
        }
        break;
    case ITEMEFFECT_KINGSROCK:
        // Occur on each hit of a multi-strike move
        switch (atkHoldEffect)
        {
        case HOLD_EFFECT_FLINCH:
            #if B_SERENE_GRACE_BOOST >= GEN_5
                if (GetBattlerAbility(gBattlerAttacker) == ABILITY_SERENE_GRACE)
                    atkHoldEffectParam *= 2;
            #endif
            if (gBattleMoveDamage != 0  // Need to have done damage
                && !(gMoveResultFlags & MOVE_RESULT_NO_EFFECT)
                && TARGET_TURN_DAMAGED
                && (Random() % 100) < atkHoldEffectParam
                && gBattleMoves[gCurrentMove].flags & FLAG_KINGS_ROCK_AFFECTED
                && gBattleMons[gBattlerTarget].hp)
            {
                gBattleScripting.moveEffect = MOVE_EFFECT_FLINCH;
                BattleScriptPushCursor();
                SetMoveEffect(FALSE, 0);
                BattleScriptPop();
            }
            break;
        case HOLD_EFFECT_BLUNDER_POLICY:
            if (gBattleStruct->blunderPolicy
             && gBattleMons[gBattlerAttacker].hp != 0
             && CompareStat(gBattlerAttacker, STAT_SPEED, MAX_STAT_STAGE, CMP_LESS_THAN))
            {
                gBattleStruct->blunderPolicy = FALSE;
                gLastUsedItem = atkItem;
                gBattleScripting.statChanger = SET_STATCHANGER(STAT_SPEED, 2, FALSE);
                effect = ITEM_STATS_CHANGE;
                BattleScriptPushCursor();
                gBattlescriptCurrInstr = BattleScript_AttackerItemStatRaise;
            }
            break;
        }
        break;
    case ITEMEFFECT_LIFEORB_SHELLBELL:
        // Occur after the final hit of a multi-strike move
        switch (atkHoldEffect)
        {
        case HOLD_EFFECT_SHELL_BELL:
            if (gSpecialStatuses[gBattlerAttacker].damagedMons  // Need to have done damage
                && gBattlerAttacker != gBattlerTarget
                && gBattleMons[gBattlerAttacker].hp != gBattleMons[gBattlerAttacker].maxHP
                && gBattleMons[gBattlerAttacker].hp != 0)
            {
                gLastUsedItem = atkItem;
                gPotentialItemEffectBattler = gBattlerAttacker;
                gBattleScripting.battler = gBattlerAttacker;
                gBattleMoveDamage = (gSpecialStatuses[gBattlerTarget].dmg / atkHoldEffectParam) * -1;
                if (gBattleMoveDamage == 0)
                    gBattleMoveDamage = -1;
                gSpecialStatuses[gBattlerTarget].dmg = 0;
                BattleScriptPushCursor();
                gBattlescriptCurrInstr = BattleScript_ItemHealHP_Ret;
                effect = ITEM_HP_CHANGE;
            }
            break;
        case HOLD_EFFECT_LIFE_ORB:
            if (IsBattlerAlive(gBattlerAttacker)
                && !(TestSheerForceFlag(gBattlerAttacker, gCurrentMove))
                && GetBattlerAbility(gBattlerAttacker) != ABILITY_MAGIC_GUARD
                && gSpecialStatuses[gBattlerAttacker].damagedMons)
            {
                gBattleMoveDamage = gBattleMons[gBattlerAttacker].maxHP / 10;
                if (gBattleMoveDamage == 0)
                    gBattleMoveDamage = 1;
                effect = ITEM_HP_CHANGE;
                BattleScriptPushCursor();
                gBattlescriptCurrInstr = BattleScript_ItemHurtRet;
                gLastUsedItem = gBattleMons[gBattlerAttacker].item;
            }
            break;
        case HOLD_EFFECT_THROAT_SPRAY:  // Does NOT need to be a damaging move
            if (gProtectStructs[gBattlerAttacker].targetAffected
             && gBattleMons[gBattlerAttacker].hp != 0
             && gBattleMoves[gCurrentMove].flags & FLAG_SOUND
             && CompareStat(gBattlerAttacker, STAT_SPATK, MAX_STAT_STAGE, CMP_LESS_THAN)
             && !NoAliveMonsForEitherParty())   // Don't activate if battle will end
            {
                gLastUsedItem = atkItem;
                gBattleScripting.battler = gBattlerAttacker;
                gBattleScripting.statChanger = SET_STATCHANGER(STAT_SPATK, 1, FALSE);
                effect = ITEM_STATS_CHANGE;
                BattleScriptPushCursor();
                gBattlescriptCurrInstr = BattleScript_AttackerItemStatRaise;
            }
            break;
        }
        break;
    case ITEMEFFECT_TARGET:
        if (!(gMoveResultFlags & MOVE_RESULT_NO_EFFECT))
        {
            GET_MOVE_TYPE(gCurrentMove, moveType);
            switch (battlerHoldEffect)
            {
            case HOLD_EFFECT_AIR_BALLOON:
                if (TARGET_TURN_DAMAGED)
                {
                    effect = ITEM_EFFECT_OTHER;
                    BattleScriptPushCursor();
                    gBattlescriptCurrInstr = BattleScript_AirBaloonMsgPop;
                }
                break;
            case HOLD_EFFECT_ROCKY_HELMET:
                if (TARGET_TURN_DAMAGED
                    && IsMoveMakingContact(gCurrentMove, gBattlerAttacker)
                    && IsBattlerAlive(gBattlerAttacker)
                    && GetBattlerAbility(gBattlerAttacker) != ABILITY_MAGIC_GUARD)
                {
                    gBattleMoveDamage = gBattleMons[gBattlerAttacker].maxHP / 6;
                    if (gBattleMoveDamage == 0)
                        gBattleMoveDamage = 1;
                    effect = ITEM_HP_CHANGE;
                    BattleScriptPushCursor();
                    gBattlescriptCurrInstr = BattleScript_RockyHelmetActivates;
                    PREPARE_ITEM_BUFFER(gBattleTextBuff1, gLastUsedItem);
                    RecordItemEffectBattle(battlerId, HOLD_EFFECT_ROCKY_HELMET);
                }
                break;
            case HOLD_EFFECT_WEAKNESS_POLICY:
                if (IsBattlerAlive(battlerId)
                    && TARGET_TURN_DAMAGED
                    && gMoveResultFlags & MOVE_RESULT_SUPER_EFFECTIVE)
                {
                    effect = ITEM_STATS_CHANGE;
                    BattleScriptPushCursor();
                    gBattlescriptCurrInstr = BattleScript_WeaknessPolicy;
                }
                break;
            case HOLD_EFFECT_SNOWBALL:
                if (IsBattlerAlive(battlerId)
                    && TARGET_TURN_DAMAGED
                    && moveType == TYPE_ICE)
                {
                    effect = ITEM_STATS_CHANGE;
                    BattleScriptPushCursor();
                    gBattlescriptCurrInstr = BattleScript_TargetItemStatRaise;
                    gBattleScripting.statChanger = SET_STATCHANGER(STAT_ATK, 1, FALSE);
                }
                break;
            case HOLD_EFFECT_LUMINOUS_MOSS:
                if (IsBattlerAlive(battlerId)
                    && TARGET_TURN_DAMAGED
                    && moveType == TYPE_WATER)
                {
                    effect = ITEM_STATS_CHANGE;
                    BattleScriptPushCursor();
                    gBattlescriptCurrInstr = BattleScript_TargetItemStatRaise;
                    gBattleScripting.statChanger = SET_STATCHANGER(STAT_SPDEF, 1, FALSE);
                }
                break;
            case HOLD_EFFECT_CELL_BATTERY:
                if (IsBattlerAlive(battlerId)
                    && TARGET_TURN_DAMAGED
                    && moveType == TYPE_ELECTRIC)
                {
                    effect = ITEM_STATS_CHANGE;
                    BattleScriptPushCursor();
                    gBattlescriptCurrInstr = BattleScript_TargetItemStatRaise;
                    gBattleScripting.statChanger = SET_STATCHANGER(STAT_ATK, 1, FALSE);
                }
                break;
            case HOLD_EFFECT_ABSORB_BULB:
                if (IsBattlerAlive(battlerId)
                    && TARGET_TURN_DAMAGED
                    && moveType == TYPE_WATER)
                {
                    effect = ITEM_STATS_CHANGE;
                    BattleScriptPushCursor();
                    gBattlescriptCurrInstr = BattleScript_TargetItemStatRaise;
                    gBattleScripting.statChanger = SET_STATCHANGER(STAT_SPATK, 1, FALSE);
                }
                break;
            case HOLD_EFFECT_JABOCA_BERRY:  // consume and damage attacker if used physical move
                if (IsBattlerAlive(battlerId)
                 && TARGET_TURN_DAMAGED
                 && !DoesSubstituteBlockMove(gBattlerAttacker, battlerId, gCurrentMove)
                 && IS_MOVE_PHYSICAL(gCurrentMove)
                 && GetBattlerAbility(gBattlerAttacker) != ABILITY_MAGIC_GUARD)
                {
                    gBattleMoveDamage = gBattleMons[gBattlerAttacker].maxHP / 8;
                    if (gBattleMoveDamage == 0)
                        gBattleMoveDamage = 1;
                    if (GetBattlerAbility(battlerId) == ABILITY_RIPEN)
                        gBattleMoveDamage *= 2;

                    effect = ITEM_HP_CHANGE;
                    BattleScriptPushCursor();
                    gBattlescriptCurrInstr = BattleScript_JabocaRowapBerryActivates;
                    PREPARE_ITEM_BUFFER(gBattleTextBuff1, gLastUsedItem);
                    RecordItemEffectBattle(battlerId, HOLD_EFFECT_ROCKY_HELMET);
                }
                break;
            case HOLD_EFFECT_ROWAP_BERRY:  // consume and damage attacker if used special move
                if (IsBattlerAlive(battlerId)
                 && TARGET_TURN_DAMAGED
                 && !DoesSubstituteBlockMove(gBattlerAttacker, battlerId, gCurrentMove)
                 && IS_MOVE_SPECIAL(gCurrentMove)
                 && GetBattlerAbility(gBattlerAttacker) != ABILITY_MAGIC_GUARD)
                {
                    gBattleMoveDamage = gBattleMons[gBattlerAttacker].maxHP / 8;
                    if (gBattleMoveDamage == 0)
                        gBattleMoveDamage = 1;
                    if (GetBattlerAbility(battlerId) == ABILITY_RIPEN)
                        gBattleMoveDamage *= 2;

                    effect = ITEM_HP_CHANGE;
                    BattleScriptPushCursor();
                    gBattlescriptCurrInstr = BattleScript_JabocaRowapBerryActivates;
                    PREPARE_ITEM_BUFFER(gBattleTextBuff1, gLastUsedItem);
                    RecordItemEffectBattle(battlerId, HOLD_EFFECT_ROCKY_HELMET);
                }
                break;
            case HOLD_EFFECT_KEE_BERRY:  // consume and boost defense if used physical move
                effect = DamagedStatBoostBerryEffect(battlerId, STAT_DEF, SPLIT_PHYSICAL);
                break;
            case HOLD_EFFECT_MARANGA_BERRY:  // consume and boost sp. defense if used special move
                effect = DamagedStatBoostBerryEffect(battlerId, STAT_SPDEF, SPLIT_SPECIAL);
                break;
            case HOLD_EFFECT_STICKY_BARB:
                if (TARGET_TURN_DAMAGED
                  && (!(gMoveResultFlags & MOVE_RESULT_NO_EFFECT))
                  && IsMoveMakingContact(gCurrentMove, gBattlerAttacker)
                  && !DoesSubstituteBlockMove(gBattlerAttacker, battlerId, gCurrentMove)
                  && IsBattlerAlive(gBattlerAttacker)
                  && CanStealItem(gBattlerAttacker, gBattlerTarget, gBattleMons[gBattlerTarget].item)
                  && gBattleMons[gBattlerAttacker].item == ITEM_NONE)
                {
                    // No sticky hold checks.
                    gEffectBattler = battlerId; // gEffectBattler = target
                    StealTargetItem(gBattlerAttacker, gBattlerTarget);  // Attacker takes target's barb
                    BattleScriptPushCursor();
                    gBattlescriptCurrInstr = BattleScript_StickyBarbTransfer;
                    effect = ITEM_EFFECT_OTHER;
                }
                break;
            }
        }
        break;
    case ITEMEFFECT_ORBS:
        switch (battlerHoldEffect)
        {
        case HOLD_EFFECT_TOXIC_ORB:
            if (!gBattleMons[battlerId].status1
                && CanPoisonType(battlerId, battlerId)
                && GetBattlerAbility(battlerId) != ABILITY_IMMUNITY
                && GetBattlerAbility(battlerId) != ABILITY_COMATOSE
                && IsBattlerAlive)
            {
                effect = ITEM_STATUS_CHANGE;
                gBattleMons[battlerId].status1 = STATUS1_TOXIC_POISON;
                BattleScriptExecute(BattleScript_ToxicOrb);
                RecordItemEffectBattle(battlerId, battlerHoldEffect);
            }
            break;
        case HOLD_EFFECT_FLAME_ORB:
            if (!gBattleMons[battlerId].status1
                && !IS_BATTLER_OF_TYPE(battlerId, TYPE_FIRE)
                && GetBattlerAbility(battlerId) != ABILITY_WATER_VEIL
                && GetBattlerAbility(battlerId) != ABILITY_WATER_BUBBLE
                && GetBattlerAbility(battlerId) != ABILITY_COMATOSE
                && IsBattlerAlive)
            {
                effect = ITEM_STATUS_CHANGE;
                gBattleMons[battlerId].status1 = STATUS1_BURN;
                BattleScriptExecute(BattleScript_FlameOrb);
                RecordItemEffectBattle(battlerId, battlerHoldEffect);
            }
            break;
        case HOLD_EFFECT_STICKY_BARB:   // Not an orb per se, but similar effect, and needs to NOT activate with pickpocket
            if (GetBattlerAbility(battlerId) != ABILITY_MAGIC_GUARD)
            {
                gBattleMoveDamage = gBattleMons[battlerId].maxHP / 8;
                if (gBattleMoveDamage == 0)
                    gBattleMoveDamage = 1;
                BattleScriptExecute(BattleScript_ItemHurtEnd2);
                effect = ITEM_HP_CHANGE;
                RecordItemEffectBattle(battlerId, battlerHoldEffect);
                PREPARE_ITEM_BUFFER(gBattleTextBuff1, gLastUsedItem);
            }
            break;
        }

        if (effect == ITEM_STATUS_CHANGE)
        {
            gActiveBattler = battlerId;
            BtlController_EmitSetMonData(BUFFER_A, REQUEST_STATUS_BATTLE, 0, 4, &gBattleMons[battlerId].status1);
            MarkBattlerForControllerExec(gActiveBattler);
        }
        break;
    }

    // Berry was successfully used on a Pokemon.
    if (effect && (gLastUsedItem >= FIRST_BERRY_INDEX && gLastUsedItem <= LAST_BERRY_INDEX))
        gBattleStruct->ateBerry[battlerId & BIT_SIDE] |= gBitTable[gBattlerPartyIndexes[battlerId]];

    return effect;
}

void ClearFuryCutterDestinyBondGrudge(u8 battlerId)
{
    gDisableStructs[battlerId].furyCutterCounter = 0;
    gBattleMons[battlerId].status2 &= ~STATUS2_DESTINY_BOND;
    gStatuses3[battlerId] &= ~STATUS3_GRUDGE;
}

void HandleAction_RunBattleScript(void) // identical to RunBattleScriptCommands
{
    if (gBattleControllerExecFlags == 0)
        gBattleScriptingCommandsTable[*gBattlescriptCurrInstr]();
}

u32 SetRandomTarget(u32 battlerId)
{
    u32 target;
    static const u8 targets[2][2] =
    {
        [B_SIDE_PLAYER] = {B_POSITION_OPPONENT_LEFT, B_POSITION_OPPONENT_RIGHT},
        [B_SIDE_OPPONENT] = {B_POSITION_PLAYER_LEFT, B_POSITION_PLAYER_RIGHT},
    };

    if (gBattleTypeFlags & BATTLE_TYPE_DOUBLE)
    {
        target = GetBattlerAtPosition(targets[GetBattlerSide(battlerId)][Random() % 2]);
        if (!IsBattlerAlive(target))
            target ^= BIT_FLANK;
    }
    else
    {
        target = GetBattlerAtPosition(targets[GetBattlerSide(battlerId)][0]);
    }

    return target;
}

u32 GetMoveTarget(u16 move, u8 setTarget)
{
    u8 targetBattler = 0;
    u32 i, moveTarget, side;

    if (setTarget != NO_TARGET_OVERRIDE)
        moveTarget = setTarget - 1;
    else
        moveTarget = gBattleMoves[move].target;
    
    // Special cases
    if (move == MOVE_CURSE && !IS_BATTLER_OF_TYPE(gBattlerAttacker, TYPE_GHOST))
        moveTarget = MOVE_TARGET_USER;
    
    switch (moveTarget)
    {
    case MOVE_TARGET_SELECTED:
        side = GetBattlerSide(gBattlerAttacker) ^ BIT_SIDE;
        if (IsAffectedByFollowMe(gBattlerAttacker, side, move))
        {
            targetBattler = gSideTimers[side].followmeTarget;
        }
        else
        {
            targetBattler = SetRandomTarget(gBattlerAttacker);
            if (gBattleMoves[move].type == TYPE_ELECTRIC
                && IsAbilityOnOpposingSide(gBattlerAttacker, ABILITY_LIGHTNING_ROD)
                && GetBattlerAbility(targetBattler) != ABILITY_LIGHTNING_ROD)
            {
                targetBattler ^= BIT_FLANK;
                RecordAbilityBattle(targetBattler, gBattleMons[targetBattler].ability);
                gSpecialStatuses[targetBattler].lightningRodRedirected = TRUE;
            }
            else if (gBattleMoves[move].type == TYPE_WATER
                && IsAbilityOnOpposingSide(gBattlerAttacker, ABILITY_STORM_DRAIN)
                && GetBattlerAbility(targetBattler) != ABILITY_STORM_DRAIN)
            {
                targetBattler ^= BIT_FLANK;
                RecordAbilityBattle(targetBattler, gBattleMons[targetBattler].ability);
                gSpecialStatuses[targetBattler].stormDrainRedirected = TRUE;
            }
        }
        break;
    case MOVE_TARGET_DEPENDS:
    case MOVE_TARGET_BOTH:
    case MOVE_TARGET_FOES_AND_ALLY:
    case MOVE_TARGET_OPPONENTS_FIELD:
        targetBattler = GetBattlerAtPosition((GetBattlerPosition(gBattlerAttacker) & BIT_SIDE) ^ BIT_SIDE);
        if (!IsBattlerAlive(targetBattler))
            targetBattler ^= BIT_FLANK;
        break;
    case MOVE_TARGET_RANDOM:
        side = GetBattlerSide(gBattlerAttacker) ^ BIT_SIDE;
        if (IsAffectedByFollowMe(gBattlerAttacker, side, move))
            targetBattler = gSideTimers[side].followmeTarget;
        else if (gBattleTypeFlags & BATTLE_TYPE_DOUBLE && moveTarget & MOVE_TARGET_RANDOM)
            targetBattler = SetRandomTarget(gBattlerAttacker);
        else
            targetBattler = GetBattlerAtPosition((GetBattlerPosition(gBattlerAttacker) & BIT_SIDE) ^ BIT_SIDE);
        break;
    case MOVE_TARGET_USER_OR_SELECTED:
    case MOVE_TARGET_USER:
    default:
        targetBattler = gBattlerAttacker;
        break;
    case MOVE_TARGET_ALLY:
        if (IsBattlerAlive(BATTLE_PARTNER(gBattlerAttacker)))
            targetBattler = BATTLE_PARTNER(gBattlerAttacker);
        else
            targetBattler = gBattlerAttacker;
        break;
    }

    *(gBattleStruct->moveTarget + gBattlerAttacker) = targetBattler;

    return targetBattler;
}

static bool32 IsMonEventLegal(u8 battlerId)
{
    if (GetBattlerSide(battlerId) == B_SIDE_OPPONENT)
        return TRUE;
    if (GetMonData(&gPlayerParty[gBattlerPartyIndexes[battlerId]], MON_DATA_SPECIES, NULL) != SPECIES_DEOXYS
        && GetMonData(&gPlayerParty[gBattlerPartyIndexes[battlerId]], MON_DATA_SPECIES, NULL) != SPECIES_MEW)
            return TRUE;
    return GetMonData(&gPlayerParty[gBattlerPartyIndexes[battlerId]], MON_DATA_EVENT_LEGAL, NULL);
}

u8 IsMonDisobedient(void)
{
    s32 rnd;
    s32 calc;
    u8 obedienceLevel = 0;

    if (gBattleTypeFlags & (BATTLE_TYPE_LINK | BATTLE_TYPE_RECORDED_LINK))
        return 0;
    if (GetBattlerSide(gBattlerAttacker) == B_SIDE_OPPONENT)
        return 0;

    if (IsMonEventLegal(gBattlerAttacker)) // only false if illegal Mew or Deoxys
    {
        if (gBattleTypeFlags & BATTLE_TYPE_INGAME_PARTNER && GetBattlerPosition(gBattlerAttacker) == 2)
            return 0;
        if (gBattleTypeFlags & BATTLE_TYPE_FRONTIER)
            return 0;
        if (gBattleTypeFlags & BATTLE_TYPE_RECORDED)
            return 0;
        if (!IsOtherTrainer(gBattleMons[gBattlerAttacker].otId, gBattleMons[gBattlerAttacker].otName))
            return 0;
        if (FlagGet(FLAG_BADGE08_GET))
            return 0;

        obedienceLevel = 10;

        if (FlagGet(FLAG_BADGE02_GET))
            obedienceLevel = 30;
        if (FlagGet(FLAG_BADGE04_GET))
            obedienceLevel = 50;
        if (FlagGet(FLAG_BADGE06_GET))
            obedienceLevel = 70;
    }

    if (gBattleMons[gBattlerAttacker].level <= obedienceLevel)
        return 0;
    rnd = (Random() & 255);
    calc = (gBattleMons[gBattlerAttacker].level + obedienceLevel) * rnd >> 8;
    if (calc < obedienceLevel)
        return 0;

    // is not obedient
    if (gCurrentMove == MOVE_RAGE)
        gBattleMons[gBattlerAttacker].status2 &= ~STATUS2_RAGE;
    if (gBattleMons[gBattlerAttacker].status1 & STATUS1_SLEEP && (gCurrentMove == MOVE_SNORE || gCurrentMove == MOVE_SLEEP_TALK))
    {
        gBattlescriptCurrInstr = BattleScript_IgnoresWhileAsleep;
        return 1;
    }

    rnd = (Random() & 255);
    calc = (gBattleMons[gBattlerAttacker].level + obedienceLevel) * rnd >> 8;
    if (calc < obedienceLevel)
    {
        calc = CheckMoveLimitations(gBattlerAttacker, gBitTable[gCurrMovePos], MOVE_LIMITATIONS_ALL);
        if (calc == 0xF) // all moves cannot be used
        {
            // Randomly select, then print a disobedient string
            // B_MSG_LOAFING, B_MSG_WONT_OBEY, B_MSG_TURNED_AWAY, or B_MSG_PRETEND_NOT_NOTICE
            gBattleCommunication[MULTISTRING_CHOOSER] = Random() & (NUM_LOAF_STRINGS - 1);
            gBattlescriptCurrInstr = BattleScript_MoveUsedLoafingAround;
            return 1;
        }
        else // use a random move
        {
            do
            {
                gCurrMovePos = gChosenMovePos = Random() & (MAX_MON_MOVES - 1);
            } while (gBitTable[gCurrMovePos] & calc);

            gCalledMove = gBattleMons[gBattlerAttacker].moves[gCurrMovePos];
            gBattlescriptCurrInstr = BattleScript_IgnoresAndUsesRandomMove;
            gBattlerTarget = GetMoveTarget(gCalledMove, NO_TARGET_OVERRIDE);
            gHitMarker |= HITMARKER_DISOBEDIENT_MOVE;
            return 2;
        }
    }
    else
    {
        obedienceLevel = gBattleMons[gBattlerAttacker].level - obedienceLevel;

        calc = (Random() & 255);
        if (calc < obedienceLevel && CanSleep(gBattlerAttacker))
        {
            // try putting asleep
            int i;
            for (i = 0; i < gBattlersCount; i++)
            {
                if (gBattleMons[i].status2 & STATUS2_UPROAR)
                    break;
            }
            if (i == gBattlersCount)
            {
                gBattlescriptCurrInstr = BattleScript_IgnoresAndFallsAsleep;
                return 1;
            }
        }
        calc -= obedienceLevel;
        if (calc < obedienceLevel)
        {
            gBattleMoveDamage = CalculateMoveDamage(MOVE_NONE, gBattlerAttacker, gBattlerAttacker, TYPE_MYSTERY, 40, FALSE, FALSE, TRUE);
            gBattlerTarget = gBattlerAttacker;
            gBattlescriptCurrInstr = BattleScript_IgnoresAndHitsItself;
            gHitMarker |= HITMARKER_UNABLE_TO_USE_MOVE;
            return 2;
        }
        else
        {
            // Randomly select, then print a disobedient string
            // B_MSG_LOAFING, B_MSG_WONT_OBEY, B_MSG_TURNED_AWAY, or B_MSG_PRETEND_NOT_NOTICE
            gBattleCommunication[MULTISTRING_CHOOSER] = Random() & (NUM_LOAF_STRINGS - 1);
            gBattlescriptCurrInstr = BattleScript_MoveUsedLoafingAround;
            return 1;
        }
    }
}

u32 GetBattlerHoldEffect(u8 battlerId, bool32 checkNegating)
{
    if (checkNegating)
    {
        if (gStatuses3[battlerId] & STATUS3_EMBARGO)
            return HOLD_EFFECT_NONE;
        if (gFieldStatuses & STATUS_FIELD_MAGIC_ROOM)
            return HOLD_EFFECT_NONE;
        if (GetBattlerAbility(battlerId) == ABILITY_KLUTZ)
            return HOLD_EFFECT_NONE;
    }

    gPotentialItemEffectBattler = battlerId;

    if (B_ENABLE_DEBUG && gBattleStruct->debugHoldEffects[battlerId] != 0 && gBattleMons[battlerId].item)
        return gBattleStruct->debugHoldEffects[battlerId];
    else if (gBattleMons[battlerId].item == ITEM_ENIGMA_BERRY)
        return gEnigmaBerries[battlerId].holdEffect;
    else
        return ItemId_GetHoldEffect(gBattleMons[battlerId].item);
}

u32 GetBattlerHoldEffectParam(u8 battlerId)
{
    if (gBattleMons[battlerId].item == ITEM_ENIGMA_BERRY)
        return gEnigmaBerries[battlerId].holdEffectParam;
    else
        return ItemId_GetHoldEffectParam(gBattleMons[battlerId].item);
}

bool32 IsMoveMakingContact(u16 move, u8 battlerAtk)
{
    if (!(gBattleMoves[move].flags & FLAG_MAKES_CONTACT))
    {
        if (gBattleMoves[move].effect == EFFECT_SHELL_SIDE_ARM && gSwapDamageCategory)
            return TRUE;
        else
            return FALSE;
    }
    else if (GetBattlerAbility(battlerAtk) == ABILITY_LONG_REACH)
    {
        return FALSE;
    }
    else if (GetBattlerHoldEffect(battlerAtk, TRUE) == HOLD_EFFECT_PROTECTIVE_PADS)
    {
        return FALSE;
    }
    else
    {
        return TRUE;
    }
}

bool32 IsBattlerProtected(u8 battlerId, u16 move)
{
    // Decorate bypasses protect and detect, but not crafty shield
    if (move == MOVE_DECORATE)
    {
        if (gSideStatuses[GetBattlerSide(battlerId)] & SIDE_STATUS_CRAFTY_SHIELD)
            return TRUE;
        else if (gProtectStructs[battlerId].protected)
            return FALSE;
    }

    // Protective Pads doesn't stop Unseen Fist from bypassing Protect effects, so IsMoveMakingContact() isn't used here.
    // This means extra logic is needed to handle Shell Side Arm.
    if (GetBattlerAbility(gBattlerAttacker) == ABILITY_UNSEEN_FIST
        && (gBattleMoves[move].flags & FLAG_MAKES_CONTACT || (gBattleMoves[move].effect == EFFECT_SHELL_SIDE_ARM && gSwapDamageCategory)))
        return FALSE;
    else if (!(gBattleMoves[move].flags & FLAG_PROTECT_AFFECTED))
        return FALSE;
    else if (gBattleMoves[move].effect == MOVE_EFFECT_FEINT)
        return FALSE;
    else if (gProtectStructs[battlerId].protected)
        return TRUE;
    else if (gSideStatuses[GetBattlerSide(battlerId)] & SIDE_STATUS_WIDE_GUARD
             && gBattleMoves[move].target & (MOVE_TARGET_BOTH | MOVE_TARGET_FOES_AND_ALLY))
        return TRUE;
    else if (gProtectStructs[battlerId].banefulBunkered)
        return TRUE;
    else if (gProtectStructs[battlerId].obstructed && !IS_MOVE_STATUS(move))
        return TRUE;
    else if (gProtectStructs[battlerId].spikyShielded)
        return TRUE;
    else if (gProtectStructs[battlerId].kingsShielded && gBattleMoves[move].power != 0)
        return TRUE;
    else if (gSideStatuses[GetBattlerSide(battlerId)] & SIDE_STATUS_QUICK_GUARD
             && GetChosenMovePriority(gBattlerAttacker) > 0)
        return TRUE;
    else if (gSideStatuses[GetBattlerSide(battlerId)] & SIDE_STATUS_CRAFTY_SHIELD
      && IS_MOVE_STATUS(move))
        return TRUE;
    else if (gSideStatuses[GetBattlerSide(battlerId)] & SIDE_STATUS_MAT_BLOCK
      && !IS_MOVE_STATUS(move))
        return TRUE;
    else
        return FALSE;
}


bool32 IsBattlerGrounded(u8 battlerId)
{
    if (GetBattlerHoldEffect(battlerId, TRUE) == HOLD_EFFECT_IRON_BALL)
        return TRUE;
    else if (gFieldStatuses & STATUS_FIELD_GRAVITY)
        return TRUE;
    else if (gStatuses3[battlerId] & STATUS3_ROOTED)
        return TRUE;
    else if (gStatuses3[battlerId] & STATUS3_SMACKED_DOWN)
        return TRUE;

    else if (gStatuses3[battlerId] & STATUS3_TELEKINESIS)
        return FALSE;
    else if (gStatuses3[battlerId] & STATUS3_MAGNET_RISE)
        return FALSE;
    else if (GetBattlerHoldEffect(battlerId, TRUE) == HOLD_EFFECT_AIR_BALLOON)
        return FALSE;
    else if (GetBattlerAbility(battlerId) == ABILITY_LEVITATE)
        return FALSE;
    else if (IS_BATTLER_OF_TYPE(battlerId, TYPE_FLYING))
        return FALSE;

    else
        return TRUE;
}

bool32 IsBattlerAlive(u8 battlerId)
{
    if (gBattleMons[battlerId].hp == 0)
        return FALSE;
    else if (battlerId >= gBattlersCount)
        return FALSE;
    else if (gAbsentBattlerFlags & gBitTable[battlerId])
        return FALSE;
    else
        return TRUE;
}

u8 GetBattleMonMoveSlot(struct BattlePokemon *battleMon, u16 move)
{
    u8 i;

    for (i = 0; i < 4; i++)
    {
        if (battleMon->moves[i] == move)
            break;
    }
    return i;
}

u32 GetBattlerWeight(u8 battlerId)
{
    u32 i;
    u32 weight = GetPokedexHeightWeight(SpeciesToNationalPokedexNum(gBattleMons[battlerId].species), 1);
    u32 ability = GetBattlerAbility(battlerId);
    u32 holdEffect = GetBattlerHoldEffect(battlerId, TRUE);

    if (ability == ABILITY_HEAVY_METAL)
        weight *= 2;
    else if (ability == ABILITY_LIGHT_METAL)
        weight /= 2;

    if (holdEffect == HOLD_EFFECT_FLOAT_STONE)
        weight /= 2;

    for (i = 0; i < gDisableStructs[battlerId].autotomizeCount; i++)
    {
        if (weight > 1000)
        {
            weight -= 1000;
        }
        else if (weight <= 1000)
        {
            weight = 1;
            break;
        }
    }

    if (weight == 0)
        weight = 1;

    return weight;
}

u32 CountBattlerStatIncreases(u8 battlerId, bool32 countEvasionAcc)
{
    u32 i;
    u32 count = 0;

    for (i = 0; i < NUM_BATTLE_STATS; i++)
    {
        if ((i == STAT_ACC || i == STAT_EVASION) && !countEvasionAcc)
            continue;
        if (gBattleMons[battlerId].statStages[i] > DEFAULT_STAT_STAGE) // Stat is increased.
            count += gBattleMons[battlerId].statStages[i] - DEFAULT_STAT_STAGE;
    }

    return count;
}

u32 GetMoveTargetCount(u16 move, u8 battlerAtk, u8 battlerDef)
{
    switch (gBattleMoves[move].target)
    {
    case MOVE_TARGET_BOTH:
        return IsBattlerAlive(battlerDef)
             + IsBattlerAlive(BATTLE_PARTNER(battlerDef));
    case MOVE_TARGET_FOES_AND_ALLY:
        return IsBattlerAlive(battlerDef)
             + IsBattlerAlive(BATTLE_PARTNER(battlerDef))
             + IsBattlerAlive(BATTLE_PARTNER(battlerAtk));
    case MOVE_TARGET_OPPONENTS_FIELD:
        return 1;
    case MOVE_TARGET_DEPENDS:
    case MOVE_TARGET_SELECTED:
    case MOVE_TARGET_RANDOM:
    case MOVE_TARGET_USER_OR_SELECTED:
        return IsBattlerAlive(battlerDef);
    case MOVE_TARGET_USER:
        return IsBattlerAlive(battlerAtk);
    default:
        return 0;
    }
}

static void MulModifier(u16 *modifier, u16 val)
{
    *modifier = UQ_4_12_TO_INT((*modifier * val) + UQ_4_12_ROUND);
}

static u32 ApplyModifier(u16 modifier, u32 val)
{
    return UQ_4_12_TO_INT((modifier * val) + UQ_4_12_ROUND);
}

static const u8 sFlailHpScaleToPowerTable[] =
{
    1, 200,
    4, 150,
    9, 100,
    16, 80,
    32, 40,
    48, 20
};

// format: min. weight (hectograms), base power
static const u16 sWeightToDamageTable[] =
{
    100, 20,
    250, 40,
    500, 60,
    1000, 80,
    2000, 100,
    0xFFFF, 0xFFFF
};

static const u8 sSpeedDiffPowerTable[] = {40, 60, 80, 120, 150};
static const u8 sHeatCrashPowerTable[] = {40, 40, 60, 80, 100, 120};
static const u8 sTrumpCardPowerTable[] = {200, 80, 60, 50, 40};

const struct TypePower gNaturalGiftTable[] =
{
    [ITEM_TO_BERRY(ITEM_CHERI_BERRY)] = {TYPE_FIRE, 80},
    [ITEM_TO_BERRY(ITEM_CHESTO_BERRY)] = {TYPE_WATER, 80},
    [ITEM_TO_BERRY(ITEM_PECHA_BERRY)] = {TYPE_ELECTRIC, 80},
    [ITEM_TO_BERRY(ITEM_RAWST_BERRY)] = {TYPE_GRASS, 80},
    [ITEM_TO_BERRY(ITEM_ASPEAR_BERRY)] = {TYPE_ICE, 80},
    [ITEM_TO_BERRY(ITEM_LEPPA_BERRY)] = {TYPE_FIGHTING, 80},
    [ITEM_TO_BERRY(ITEM_ORAN_BERRY)] = {TYPE_POISON, 80},
    [ITEM_TO_BERRY(ITEM_PERSIM_BERRY)] = {TYPE_GROUND, 80},
    [ITEM_TO_BERRY(ITEM_LUM_BERRY)] = {TYPE_FLYING, 80},
    [ITEM_TO_BERRY(ITEM_SITRUS_BERRY)] = {TYPE_PSYCHIC, 80},
    [ITEM_TO_BERRY(ITEM_FIGY_BERRY)] = {TYPE_BUG, 80},
    [ITEM_TO_BERRY(ITEM_WIKI_BERRY)] = {TYPE_ROCK, 80},
    [ITEM_TO_BERRY(ITEM_MAGO_BERRY)] = {TYPE_GHOST, 80},
    [ITEM_TO_BERRY(ITEM_AGUAV_BERRY)] = {TYPE_DRAGON, 80},
    [ITEM_TO_BERRY(ITEM_IAPAPA_BERRY)] = {TYPE_DARK, 80},
    [ITEM_TO_BERRY(ITEM_RAZZ_BERRY)] = {TYPE_STEEL, 80},
    [ITEM_TO_BERRY(ITEM_OCCA_BERRY)] = {TYPE_FIRE, 80},
    [ITEM_TO_BERRY(ITEM_PASSHO_BERRY)] = {TYPE_WATER, 80},
    [ITEM_TO_BERRY(ITEM_WACAN_BERRY)] = {TYPE_ELECTRIC, 80},
    [ITEM_TO_BERRY(ITEM_RINDO_BERRY)] = {TYPE_GRASS, 80},
    [ITEM_TO_BERRY(ITEM_YACHE_BERRY)] = {TYPE_ICE, 80},
    [ITEM_TO_BERRY(ITEM_CHOPLE_BERRY)] = {TYPE_FIGHTING, 80},
    [ITEM_TO_BERRY(ITEM_KEBIA_BERRY)] = {TYPE_POISON, 80},
    [ITEM_TO_BERRY(ITEM_SHUCA_BERRY)] = {TYPE_GROUND, 80},
    [ITEM_TO_BERRY(ITEM_COBA_BERRY)] = {TYPE_FLYING, 80},
    [ITEM_TO_BERRY(ITEM_PAYAPA_BERRY)] = {TYPE_PSYCHIC, 80},
    [ITEM_TO_BERRY(ITEM_TANGA_BERRY)] = {TYPE_BUG, 80},
    [ITEM_TO_BERRY(ITEM_CHARTI_BERRY)] = {TYPE_ROCK, 80},
    [ITEM_TO_BERRY(ITEM_KASIB_BERRY)] = {TYPE_GHOST, 80},
    [ITEM_TO_BERRY(ITEM_HABAN_BERRY)] = {TYPE_DRAGON, 80},
    [ITEM_TO_BERRY(ITEM_COLBUR_BERRY)] = {TYPE_DARK, 80},
    [ITEM_TO_BERRY(ITEM_BABIRI_BERRY)] = {TYPE_STEEL, 80},
    [ITEM_TO_BERRY(ITEM_CHILAN_BERRY)] = {TYPE_NORMAL, 80},
    [ITEM_TO_BERRY(ITEM_ROSELI_BERRY)] = {TYPE_FAIRY, 80},
    [ITEM_TO_BERRY(ITEM_BLUK_BERRY)] = {TYPE_FIRE, 90},
    [ITEM_TO_BERRY(ITEM_NANAB_BERRY)] = {TYPE_WATER, 90},
    [ITEM_TO_BERRY(ITEM_WEPEAR_BERRY)] = {TYPE_ELECTRIC, 90},
    [ITEM_TO_BERRY(ITEM_PINAP_BERRY)] = {TYPE_GRASS, 90},
    [ITEM_TO_BERRY(ITEM_POMEG_BERRY)] = {TYPE_ICE, 90},
    [ITEM_TO_BERRY(ITEM_KELPSY_BERRY)] = {TYPE_FIGHTING, 90},
    [ITEM_TO_BERRY(ITEM_QUALOT_BERRY)] = {TYPE_POISON, 90},
    [ITEM_TO_BERRY(ITEM_HONDEW_BERRY)] = {TYPE_GROUND, 90},
    [ITEM_TO_BERRY(ITEM_GREPA_BERRY)] = {TYPE_FLYING, 90},
    [ITEM_TO_BERRY(ITEM_TAMATO_BERRY)] = {TYPE_PSYCHIC, 90},
    [ITEM_TO_BERRY(ITEM_CORNN_BERRY)] = {TYPE_BUG, 90},
    [ITEM_TO_BERRY(ITEM_MAGOST_BERRY)] = {TYPE_ROCK, 90},
    [ITEM_TO_BERRY(ITEM_RABUTA_BERRY)] = {TYPE_GHOST, 90},
    [ITEM_TO_BERRY(ITEM_NOMEL_BERRY)] = {TYPE_DRAGON, 90},
    [ITEM_TO_BERRY(ITEM_SPELON_BERRY)] = {TYPE_DARK, 90},
    [ITEM_TO_BERRY(ITEM_PAMTRE_BERRY)] = {TYPE_STEEL, 90},
    [ITEM_TO_BERRY(ITEM_WATMEL_BERRY)] = {TYPE_FIRE, 100},
    [ITEM_TO_BERRY(ITEM_DURIN_BERRY)] = {TYPE_WATER, 100},
    [ITEM_TO_BERRY(ITEM_BELUE_BERRY)] = {TYPE_ELECTRIC, 100},
    [ITEM_TO_BERRY(ITEM_LIECHI_BERRY)] = {TYPE_GRASS, 100},
    [ITEM_TO_BERRY(ITEM_GANLON_BERRY)] = {TYPE_ICE, 100},
    [ITEM_TO_BERRY(ITEM_SALAC_BERRY)] = {TYPE_FIGHTING, 100},
    [ITEM_TO_BERRY(ITEM_PETAYA_BERRY)] = {TYPE_POISON, 100},
    [ITEM_TO_BERRY(ITEM_APICOT_BERRY)] = {TYPE_GROUND, 100},
    [ITEM_TO_BERRY(ITEM_LANSAT_BERRY)] = {TYPE_FLYING, 100},
    [ITEM_TO_BERRY(ITEM_STARF_BERRY)] = {TYPE_PSYCHIC, 100},
    [ITEM_TO_BERRY(ITEM_ENIGMA_BERRY)] = {TYPE_BUG, 100},
    [ITEM_TO_BERRY(ITEM_MICLE_BERRY)] = {TYPE_ROCK, 100},
    [ITEM_TO_BERRY(ITEM_CUSTAP_BERRY)] = {TYPE_GHOST, 100},
    [ITEM_TO_BERRY(ITEM_JABOCA_BERRY)] = {TYPE_DRAGON, 100},
    [ITEM_TO_BERRY(ITEM_ROWAP_BERRY)] = {TYPE_DARK, 100},
    [ITEM_TO_BERRY(ITEM_KEE_BERRY)] = {TYPE_FAIRY, 100},
    [ITEM_TO_BERRY(ITEM_MARANGA_BERRY)] = {TYPE_DARK, 100},
};

static u16 CalcMoveBasePower(u16 move, u8 battlerAtk, u8 battlerDef)
{
    u32 i;
    u16 basePower = gBattleMoves[move].power;
    u32 weight, hpFraction, speed;

    switch (gBattleMoves[move].effect)
    {
    case EFFECT_PLEDGE:
        // todo
        break;
    case EFFECT_FLING:
        // todo: program Fling + Unburden interaction
        break;
    case EFFECT_ERUPTION:
        basePower = gBattleMons[battlerAtk].hp * basePower / gBattleMons[battlerAtk].maxHP;
        break;
    case EFFECT_FLAIL:
        hpFraction = GetScaledHPFraction(gBattleMons[battlerAtk].hp, gBattleMons[battlerAtk].maxHP, 48);
        for (i = 0; i < sizeof(sFlailHpScaleToPowerTable); i += 2)
        {
            if (hpFraction <= sFlailHpScaleToPowerTable[i])
                break;
        }
        basePower = sFlailHpScaleToPowerTable[i + 1];
        break;
    case EFFECT_RETURN:
        basePower = 10 * (gBattleMons[battlerAtk].friendship) / 25;
        break;
    case EFFECT_FRUSTRATION:
        basePower = 10 * (255 - gBattleMons[battlerAtk].friendship) / 25;
        break;
    case EFFECT_FURY_CUTTER:
        for (i = 1; i < gDisableStructs[battlerAtk].furyCutterCounter; i++)
            basePower *= 2;
        break;
    case EFFECT_ROLLOUT:
        for (i = 1; i < (5 - gDisableStructs[battlerAtk].rolloutTimer); i++)
            basePower *= 2;
        if (gBattleMons[battlerAtk].status2 & STATUS2_DEFENSE_CURL)
            basePower *= 2;
        break;
    case EFFECT_MAGNITUDE:
        basePower = gBattleStruct->magnitudeBasePower;
        break;
    case EFFECT_PRESENT:
        basePower = gBattleStruct->presentBasePower;
        break;
    case EFFECT_TRIPLE_KICK:
        basePower += gBattleScripting.tripleKickPower;
        break;
    case EFFECT_SPIT_UP:
        basePower = 100 * gDisableStructs[battlerAtk].stockpileCounter;
        break;
    case EFFECT_REVENGE:
        if ((gProtectStructs[battlerAtk].physicalDmg
                && gProtectStructs[battlerAtk].physicalBattlerId == battlerDef)
            || (gProtectStructs[battlerAtk].specialDmg
                && gProtectStructs[battlerAtk].specialBattlerId == battlerDef))
            basePower *= 2;
        break;
    case EFFECT_WEATHER_BALL:
        if (WEATHER_HAS_EFFECT && gBattleWeather & B_WEATHER_ANY)
            basePower *= 2;
        break;
    case EFFECT_PURSUIT:
        if (gActionsByTurnOrder[GetBattlerTurnOrderNum(gBattlerTarget)] == B_ACTION_SWITCH)
            basePower *= 2;
        break;
    case EFFECT_NATURAL_GIFT:
        basePower = gNaturalGiftTable[ITEM_TO_BERRY(gBattleMons[battlerAtk].item)].power;
        break;
    case EFFECT_WAKE_UP_SLAP:
        if (gBattleMons[battlerDef].status1 & STATUS1_SLEEP || GetBattlerAbility(battlerDef) == ABILITY_COMATOSE)
            basePower *= 2;
        break;
    case EFFECT_SMELLINGSALT:
        if (gBattleMons[battlerDef].status1 & STATUS1_PARALYSIS)
            basePower *= 2;
        break;
    case EFFECT_WRING_OUT:
        basePower = 120 * gBattleMons[battlerDef].hp / gBattleMons[battlerDef].maxHP;
        break;
    case EFFECT_HEX:
        if (gBattleMons[battlerDef].status1 & STATUS1_ANY || GetBattlerAbility(battlerDef) == ABILITY_COMATOSE)
            basePower *= 2;
        break;
    case EFFECT_ASSURANCE:
        if (gProtectStructs[battlerDef].physicalDmg != 0 || gProtectStructs[battlerDef].specialDmg != 0 || gProtectStructs[battlerDef].confusionSelfDmg)
            basePower *= 2;
        break;
    case EFFECT_TRUMP_CARD:
        i = GetBattleMonMoveSlot(&gBattleMons[battlerAtk], move);
        if (i != 4)
        {
            if (gBattleMons[battlerAtk].pp[i] >= ARRAY_COUNT(sTrumpCardPowerTable))
                basePower = sTrumpCardPowerTable[ARRAY_COUNT(sTrumpCardPowerTable) - 1];
            else
                basePower = sTrumpCardPowerTable[gBattleMons[battlerAtk].pp[i]];
        }
        break;
    case EFFECT_ACROBATICS:
        if (gBattleMons[battlerAtk].item == ITEM_NONE
            // Edge case, because removal of items happens after damage calculation.
            || (gSpecialStatuses[battlerAtk].gemBoost && GetBattlerHoldEffect(battlerAtk, FALSE) == HOLD_EFFECT_GEMS))
            basePower *= 2;
        break;
    case EFFECT_LOW_KICK:
        weight = GetBattlerWeight(battlerDef);
        for (i = 0; sWeightToDamageTable[i] != 0xFFFF; i += 2)
        {
            if (sWeightToDamageTable[i] > weight)
                break;
        }
        if (sWeightToDamageTable[i] != 0xFFFF)
            basePower = sWeightToDamageTable[i + 1];
        else
            basePower = 120;
        break;
    case EFFECT_HEAT_CRASH:
        weight = GetBattlerWeight(battlerAtk) / GetBattlerWeight(battlerDef);
        if (weight >= ARRAY_COUNT(sHeatCrashPowerTable))
            basePower = sHeatCrashPowerTable[ARRAY_COUNT(sHeatCrashPowerTable) - 1];
        else
            basePower = sHeatCrashPowerTable[weight];
        break;
    case EFFECT_PUNISHMENT:
        basePower = 60 + (CountBattlerStatIncreases(battlerDef, FALSE) * 20);
        if (basePower > 200)
            basePower = 200;
        break;
    case EFFECT_STORED_POWER:
        basePower += (CountBattlerStatIncreases(battlerAtk, TRUE) * 20);
        break;
    case EFFECT_ELECTRO_BALL:
        speed = GetBattlerTotalSpeedStat(battlerAtk) / GetBattlerTotalSpeedStat(battlerDef);
        if (speed >= ARRAY_COUNT(sSpeedDiffPowerTable))
            speed = ARRAY_COUNT(sSpeedDiffPowerTable) - 1;
        basePower = sSpeedDiffPowerTable[speed];
        break;
    case EFFECT_GYRO_BALL:
        basePower = ((25 * GetBattlerTotalSpeedStat(battlerDef)) / GetBattlerTotalSpeedStat(battlerAtk)) + 1;
        if (basePower > 150)
            basePower = 150;
        break;
    case EFFECT_ECHOED_VOICE:
        // gBattleStruct->sameMoveTurns incremented in ppreduce
        if (gBattleStruct->sameMoveTurns[battlerAtk] != 0)
        {
            basePower += (basePower * gBattleStruct->sameMoveTurns[battlerAtk]);
            if (basePower > 200)
                basePower = 200;
        }
        break;
    case EFFECT_PAYBACK:
        if (GetBattlerTurnOrderNum(battlerAtk) > GetBattlerTurnOrderNum(battlerDef)
            && (gDisableStructs[battlerDef].isFirstTurn != 2 || B_PAYBACK_SWITCH_BOOST < GEN_5))
            basePower *= 2;
        break;
    case EFFECT_BOLT_BEAK:
        if (GetBattlerTurnOrderNum(battlerAtk) < GetBattlerTurnOrderNum(battlerDef))
            basePower *= 2;
        break;
    case EFFECT_ROUND:
        if (gChosenMoveByBattler[BATTLE_PARTNER(battlerAtk)] == MOVE_ROUND && !(gAbsentBattlerFlags & gBitTable[BATTLE_PARTNER(battlerAtk)]))
            basePower *= 2;
        break;
    case EFFECT_FUSION_COMBO:
        if (gBattleMoves[gLastUsedMove].effect == EFFECT_FUSION_COMBO && move != gLastUsedMove)
            basePower *= 2;
        break;
    case EFFECT_LASH_OUT:
        if (gProtectStructs[battlerAtk].statFell)
            basePower *= 2;
        break;
    case EFFECT_EXPLOSION:
        if (move == MOVE_MISTY_EXPLOSION && gFieldStatuses & STATUS_FIELD_MISTY_TERRAIN && IsBattlerGrounded(battlerAtk))
            MulModifier(&basePower, UQ_4_12(1.5));
        break;
    case EFFECT_DYNAMAX_DOUBLE_DMG:
        #ifdef B_DYNAMAX
        if (IsDynamaxed(battlerDef))
            basePower *= 2;
        #endif
        break;
    case EFFECT_HIDDEN_POWER:
    {
        #if B_HIDDEN_POWER_DMG < GEN_6
        u8 powerBits;

        powerBits = ((gBattleMons[gBattlerAttacker].hpIV & 2) >> 1)
                | ((gBattleMons[gBattlerAttacker].attackIV & 2) << 0)
                | ((gBattleMons[gBattlerAttacker].defenseIV & 2) << 1)
                | ((gBattleMons[gBattlerAttacker].speedIV & 2) << 2)
                | ((gBattleMons[gBattlerAttacker].spAttackIV & 2) << 3)
                | ((gBattleMons[gBattlerAttacker].spDefenseIV & 2) << 4);

        basePower = (40 * powerBits) / 63 + 30;
        #endif
        break;
    }
    case EFFECT_GRAV_APPLE:
        if (gFieldStatuses & STATUS_FIELD_GRAVITY)
            MulModifier(&basePower, UQ_4_12(1.5));
        break;
    case EFFECT_TERRAIN_PULSE:
        if ((gFieldStatuses & STATUS_FIELD_TERRAIN_ANY)
            && IsBattlerGrounded(gBattlerAttacker))
            basePower *= 2;
        break;
    }

    // move-specific base power changes
    switch (move)
    {
    case MOVE_WATER_SHURIKEN:
        if (gBattleMons[battlerAtk].species == SPECIES_GRENINJA_ASH)
            basePower = 20;
        break;
    }

    if (basePower == 0)
        basePower = 1;
    return basePower;
}

static u32 CalcMoveBasePowerAfterModifiers(u16 move, u8 battlerAtk, u8 battlerDef, u8 moveType, bool32 updateFlags)
{
    u32 i, ability;
    u32 holdEffectAtk, holdEffectParamAtk;
    u16 basePower = CalcMoveBasePower(move, battlerAtk, battlerDef);
    u16 holdEffectModifier;
    u16 modifier = UQ_4_12(1.0);
    u32 atkSide = GET_BATTLER_SIDE(battlerAtk);

    // attacker's abilities
    switch (GetBattlerAbility(battlerAtk))
    {
    case ABILITY_TECHNICIAN:
        if (basePower <= 60)
           MulModifier(&modifier, UQ_4_12(1.5));
        break;
    case ABILITY_FLARE_BOOST:
        if (gBattleMons[battlerAtk].status1 & STATUS1_BURN && IS_MOVE_SPECIAL(move))
           MulModifier(&modifier, UQ_4_12(1.5));
        break;
    case ABILITY_TOXIC_BOOST:
        if (gBattleMons[battlerAtk].status1 & STATUS1_PSN_ANY && IS_MOVE_PHYSICAL(move))
           MulModifier(&modifier, UQ_4_12(1.5));
        break;
    case ABILITY_RECKLESS:
        if (gBattleMoves[move].flags & FLAG_RECKLESS_BOOST)
           MulModifier(&modifier, UQ_4_12(1.2));
        break;
    case ABILITY_IRON_FIST:
        if (gBattleMoves[move].flags & FLAG_IRON_FIST_BOOST)
           MulModifier(&modifier, UQ_4_12(1.2));
        break;
    case ABILITY_SHEER_FORCE:
        if (gBattleMoves[move].flags & FLAG_SHEER_FORCE_BOOST)
           MulModifier(&modifier, UQ_4_12(1.3));
        break;
    case ABILITY_SAND_FORCE:
        if ((moveType == TYPE_STEEL || moveType == TYPE_ROCK || moveType == TYPE_GROUND)
            && WEATHER_HAS_EFFECT && gBattleWeather & B_WEATHER_SANDSTORM)
           MulModifier(&modifier, UQ_4_12(1.3));
        break;
    case ABILITY_RIVALRY:
        if (GetGenderFromSpeciesAndPersonality(gBattleMons[battlerAtk].species, gBattleMons[battlerAtk].personality) != MON_GENDERLESS
            && GetGenderFromSpeciesAndPersonality(gBattleMons[battlerDef].species, gBattleMons[battlerDef].personality) != MON_GENDERLESS)
        {
            if (GetGenderFromSpeciesAndPersonality(gBattleMons[battlerAtk].species, gBattleMons[battlerAtk].personality)
             == GetGenderFromSpeciesAndPersonality(gBattleMons[battlerDef].species, gBattleMons[battlerDef].personality))
               MulModifier(&modifier, UQ_4_12(1.25));
            else
               MulModifier(&modifier, UQ_4_12(0.75));
        }
        break;
    case ABILITY_ANALYTIC:
        if (GetBattlerTurnOrderNum(battlerAtk) == gBattlersCount - 1 && move != MOVE_FUTURE_SIGHT && move != MOVE_DOOM_DESIRE)
           MulModifier(&modifier, UQ_4_12(1.3));
        break;
    case ABILITY_TOUGH_CLAWS:
        if (IsMoveMakingContact(move, battlerAtk))
           MulModifier(&modifier, UQ_4_12(1.3));
        break;
    case ABILITY_STRONG_JAW:
        if (gBattleMoves[move].flags & FLAG_STRONG_JAW_BOOST)
           MulModifier(&modifier, UQ_4_12(1.5));
        break;
    case ABILITY_MEGA_LAUNCHER:
        if (gBattleMoves[move].flags & FLAG_MEGA_LAUNCHER_BOOST)
           MulModifier(&modifier, UQ_4_12(1.5));
        break;
    case ABILITY_WATER_BUBBLE:
        if (moveType == TYPE_WATER)
           MulModifier(&modifier, UQ_4_12(2.0));
        break;
    case ABILITY_STEELWORKER:
        if (moveType == TYPE_STEEL)
           MulModifier(&modifier, UQ_4_12(1.5));
        break;
    case ABILITY_PIXILATE:
        if (moveType == TYPE_FAIRY && gBattleStruct->ateBoost[battlerAtk])
            MulModifier(&modifier, UQ_4_12(1.2));
        break;
    case ABILITY_GALVANIZE:
        if (moveType == TYPE_ELECTRIC && gBattleStruct->ateBoost[battlerAtk])
            MulModifier(&modifier, UQ_4_12(1.2));
        break;
    case ABILITY_REFRIGERATE:
        if (moveType == TYPE_ICE && gBattleStruct->ateBoost[battlerAtk])
            MulModifier(&modifier, UQ_4_12(1.2));
        break;
    case ABILITY_AERILATE:
        if (moveType == TYPE_FLYING && gBattleStruct->ateBoost[battlerAtk])
            MulModifier(&modifier, UQ_4_12(1.2));
        break;
    case ABILITY_NORMALIZE:
        if (moveType == TYPE_NORMAL && gBattleStruct->ateBoost[battlerAtk])
            MulModifier(&modifier, UQ_4_12(1.2));
        break;
    case ABILITY_PUNK_ROCK:
        if (gBattleMoves[move].flags & FLAG_SOUND)
            MulModifier(&modifier, UQ_4_12(1.3));
        break;
    case ABILITY_STEELY_SPIRIT:
        if (moveType == TYPE_STEEL)
            MulModifier(&modifier, UQ_4_12(1.5));
        break;
    case ABILITY_TRANSISTOR:
        if (moveType == TYPE_ELECTRIC)
            MulModifier(&modifier, UQ_4_12(1.5));
        break;
    case ABILITY_DRAGONS_MAW:
        if (moveType == TYPE_DRAGON)
            MulModifier(&modifier, UQ_4_12(1.5));
        break;
    case ABILITY_GORILLA_TACTICS:
        if (IS_MOVE_PHYSICAL(move))
            MulModifier(&modifier, UQ_4_12(1.5));
        break;
    }

    // field abilities
    if ((IsAbilityOnField(ABILITY_DARK_AURA) && moveType == TYPE_DARK)
        || (IsAbilityOnField(ABILITY_FAIRY_AURA) && moveType == TYPE_FAIRY))
    {
        if (IsAbilityOnField(ABILITY_AURA_BREAK))
            MulModifier(&modifier, UQ_4_12(0.75));
        else
            MulModifier(&modifier, UQ_4_12(1.33));
    }

    // attacker partner's abilities
    if (IsBattlerAlive(BATTLE_PARTNER(battlerAtk)))
    {
        switch (GetBattlerAbility(BATTLE_PARTNER(battlerAtk)))
        {
        case ABILITY_BATTERY:
            if (IS_MOVE_SPECIAL(move))
                MulModifier(&modifier, UQ_4_12(1.3));
            break;
        case ABILITY_POWER_SPOT:
            MulModifier(&modifier, UQ_4_12(1.3));
            break;
        case ABILITY_STEELY_SPIRIT:
            if (moveType == TYPE_STEEL)
                MulModifier(&modifier, UQ_4_12(1.5));
            break;
        }
    }

    // target's abilities
    ability = GetBattlerAbility(battlerDef);
    switch (ability)
    {
    case ABILITY_HEATPROOF:
    case ABILITY_WATER_BUBBLE:
        if (moveType == TYPE_FIRE)
        {
            MulModifier(&modifier, UQ_4_12(0.5));
            if (updateFlags)
                RecordAbilityBattle(battlerDef, ability);
        }
        break;
    case ABILITY_DRY_SKIN:
        if (moveType == TYPE_FIRE)
            MulModifier(&modifier, UQ_4_12(1.25));
        break;
    case ABILITY_FLUFFY:
        if (IsMoveMakingContact(move, battlerAtk))
        {
            MulModifier(&modifier, UQ_4_12(0.5));
            if (updateFlags)
                RecordAbilityBattle(battlerDef, ability);
        }
        if (moveType == TYPE_FIRE)
            MulModifier(&modifier, UQ_4_12(2.0));
        break;
    }

    holdEffectAtk = GetBattlerHoldEffect(battlerAtk, TRUE);
    holdEffectParamAtk = GetBattlerHoldEffectParam(battlerAtk);
    if (holdEffectParamAtk > 100)
        holdEffectParamAtk = 100;

    holdEffectModifier = UQ_4_12(1.0) + sPercentToModifier[holdEffectParamAtk];

    // attacker's hold effect
    switch (holdEffectAtk)
    {
    case HOLD_EFFECT_MUSCLE_BAND:
        if (IS_MOVE_PHYSICAL(move))
            MulModifier(&modifier, holdEffectModifier);
        break;
    case HOLD_EFFECT_WISE_GLASSES:
        if (IS_MOVE_SPECIAL(move))
            MulModifier(&modifier, holdEffectModifier);
        break;
    case HOLD_EFFECT_LUSTROUS_ORB:
        if (gBattleMons[battlerAtk].species == SPECIES_PALKIA && (moveType == TYPE_WATER || moveType == TYPE_DRAGON))
            MulModifier(&modifier, holdEffectModifier);
        break;
    case HOLD_EFFECT_ADAMANT_ORB:
        if (gBattleMons[battlerAtk].species == SPECIES_DIALGA && (moveType == TYPE_STEEL || moveType == TYPE_DRAGON))
            MulModifier(&modifier, holdEffectModifier);
        break;
    case HOLD_EFFECT_GRISEOUS_ORB:
        if (gBattleMons[battlerAtk].species == SPECIES_GIRATINA && (moveType == TYPE_GHOST || moveType == TYPE_DRAGON))
            MulModifier(&modifier, holdEffectModifier);
        break;
    case HOLD_EFFECT_SOUL_DEW:
        #if B_SOUL_DEW_BOOST >= GEN_7
        if ((gBattleMons[battlerAtk].species == SPECIES_LATIAS || gBattleMons[battlerAtk].species == SPECIES_LATIOS) && (moveType == TYPE_PSYCHIC || moveType == TYPE_DRAGON))
        #else
        if ((gBattleMons[battlerAtk].species == SPECIES_LATIAS || gBattleMons[battlerAtk].species == SPECIES_LATIOS) && !(gBattleTypeFlags & BATTLE_TYPE_FRONTIER) && IS_MOVE_SPECIAL(move))
        #endif
            MulModifier(&modifier, holdEffectModifier);
        break;
    case HOLD_EFFECT_GEMS:
        if (gSpecialStatuses[battlerAtk].gemBoost && gBattleMons[battlerAtk].item)
            MulModifier(&modifier, UQ_4_12(1.0) + sPercentToModifier[gSpecialStatuses[battlerAtk].gemParam]);
        break;
    case HOLD_EFFECT_BUG_POWER:
    case HOLD_EFFECT_STEEL_POWER:
    case HOLD_EFFECT_GROUND_POWER:
    case HOLD_EFFECT_ROCK_POWER:
    case HOLD_EFFECT_GRASS_POWER:
    case HOLD_EFFECT_DARK_POWER:
    case HOLD_EFFECT_FIGHTING_POWER:
    case HOLD_EFFECT_ELECTRIC_POWER:
    case HOLD_EFFECT_WATER_POWER:
    case HOLD_EFFECT_FLYING_POWER:
    case HOLD_EFFECT_POISON_POWER:
    case HOLD_EFFECT_ICE_POWER:
    case HOLD_EFFECT_GHOST_POWER:
    case HOLD_EFFECT_PSYCHIC_POWER:
    case HOLD_EFFECT_FIRE_POWER:
    case HOLD_EFFECT_DRAGON_POWER:
    case HOLD_EFFECT_NORMAL_POWER:
    case HOLD_EFFECT_FAIRY_POWER:
        for (i = 0; i < ARRAY_COUNT(sHoldEffectToType); i++)
        {
            if (holdEffectAtk == sHoldEffectToType[i][0])
            {
                if (moveType == sHoldEffectToType[i][1])
                    MulModifier(&modifier, holdEffectModifier);
                break;
            }
        }
        break;
    case HOLD_EFFECT_PLATE:
        if (moveType == ItemId_GetSecondaryId(gBattleMons[battlerAtk].item))
            MulModifier(&modifier, holdEffectModifier);
        break;
    }

    // move effect
    switch (gBattleMoves[move].effect)
    {
    case EFFECT_FACADE:
        if (gBattleMons[battlerAtk].status1 & (STATUS1_BURN | STATUS1_PSN_ANY | STATUS1_PARALYSIS))
            MulModifier(&modifier, UQ_4_12(2.0));
        break;
    case EFFECT_BRINE:
        if (gBattleMons[battlerDef].hp <= (gBattleMons[battlerDef].maxHP / 2))
            MulModifier(&modifier, UQ_4_12(2.0));
        break;
    case EFFECT_VENOSHOCK:
        if (gBattleMons[battlerDef].status1 & STATUS1_PSN_ANY)
            MulModifier(&modifier, UQ_4_12(2.0));
        break;
    case EFFECT_RETALIATE:
        if (gSideTimers[atkSide].retaliateTimer == 1)
            MulModifier(&modifier, UQ_4_12(2.0));
        break;
    case EFFECT_SOLAR_BEAM:
        if (IsBattlerWeatherAffected(battlerAtk, (B_WEATHER_HAIL | B_WEATHER_SANDSTORM | B_WEATHER_RAIN)))
            MulModifier(&modifier, UQ_4_12(0.5));
        break;
    case EFFECT_STOMPING_TANTRUM:
        if (gBattleStruct->lastMoveFailed & gBitTable[battlerAtk])
            MulModifier(&modifier, UQ_4_12(2.0));
        break;
    case EFFECT_BULLDOZE:
    case EFFECT_MAGNITUDE:
    case EFFECT_EARTHQUAKE:
        if (gFieldStatuses & STATUS_FIELD_GRASSY_TERRAIN && !(gStatuses3[battlerDef] & STATUS3_SEMI_INVULNERABLE))
            MulModifier(&modifier, UQ_4_12(0.5));
        break;
    case EFFECT_KNOCK_OFF:
        #if B_KNOCK_OFF_DMG >= GEN_6
        if (gBattleMons[battlerDef].item != ITEM_NONE
            && CanBattlerGetOrLoseItem(battlerDef, gBattleMons[battlerDef].item))
            MulModifier(&modifier, UQ_4_12(1.5));
        #endif
        break;
    }

    // various effecs
    if (gProtectStructs[battlerAtk].helpingHand)
        MulModifier(&modifier, UQ_4_12(1.5));
    if (gStatuses3[battlerAtk] & STATUS3_CHARGED_UP && moveType == TYPE_ELECTRIC)
        MulModifier(&modifier, UQ_4_12(2.0));
    if (gStatuses3[battlerAtk] & STATUS3_ME_FIRST)
        MulModifier(&modifier, UQ_4_12(1.5));
    if (gFieldStatuses & STATUS_FIELD_GRASSY_TERRAIN && moveType == TYPE_GRASS && IsBattlerGrounded(battlerAtk) && !(gStatuses3[battlerAtk] & STATUS3_SEMI_INVULNERABLE))
        MulModifier(&modifier, (B_TERRAIN_TYPE_BOOST >= GEN_8) ? UQ_4_12(1.3) : UQ_4_12(1.5));
    if (gFieldStatuses & STATUS_FIELD_MISTY_TERRAIN && moveType == TYPE_DRAGON && IsBattlerGrounded(battlerDef) && !(gStatuses3[battlerDef] & STATUS3_SEMI_INVULNERABLE))
        MulModifier(&modifier, UQ_4_12(0.5));
    if (gFieldStatuses & STATUS_FIELD_ELECTRIC_TERRAIN && moveType == TYPE_ELECTRIC && IsBattlerGrounded(battlerAtk) && !(gStatuses3[battlerAtk] & STATUS3_SEMI_INVULNERABLE))
        MulModifier(&modifier, (B_TERRAIN_TYPE_BOOST >= GEN_8) ? UQ_4_12(1.3) : UQ_4_12(1.5));
    if (gFieldStatuses & STATUS_FIELD_PSYCHIC_TERRAIN && moveType == TYPE_PSYCHIC && IsBattlerGrounded(battlerAtk) && !(gStatuses3[battlerAtk] & STATUS3_SEMI_INVULNERABLE))
        MulModifier(&modifier, (B_TERRAIN_TYPE_BOOST >= GEN_8) ? UQ_4_12(1.3) : UQ_4_12(1.5));

    return ApplyModifier(modifier, basePower);
}

static u32 CalcAttackStat(u16 move, u8 battlerAtk, u8 battlerDef, u8 moveType, bool32 isCrit, bool32 updateFlags)
{
    u8 atkStage;
    u32 atkStat;
    u16 modifier;

    if (gBattleMoves[move].effect == EFFECT_FOUL_PLAY)
    {
        if (IS_MOVE_PHYSICAL(move))
        {
            atkStat = gBattleMons[battlerDef].attack;
            atkStage = gBattleMons[battlerDef].statStages[STAT_ATK];
        }
        else
        {
            atkStat = gBattleMons[battlerDef].spAttack;
            atkStage = gBattleMons[battlerDef].statStages[STAT_SPATK];
        }
    }
    else if (gBattleMoves[move].effect == EFFECT_BODY_PRESS)
    {
        atkStat = gBattleMons[battlerAtk].defense;
        atkStage = gBattleMons[battlerAtk].statStages[STAT_DEF];
    }
    else
    {
        if (IS_MOVE_PHYSICAL(move))
        {
            atkStat = gBattleMons[battlerAtk].attack;
            atkStage = gBattleMons[battlerAtk].statStages[STAT_ATK];
        }
        else
        {
            atkStat = gBattleMons[battlerAtk].spAttack;
            atkStage = gBattleMons[battlerAtk].statStages[STAT_SPATK];
        }
    }

    // critical hits ignore attack stat's stage drops
    if (isCrit && atkStage < DEFAULT_STAT_STAGE)
        atkStage = DEFAULT_STAT_STAGE;
    // pokemon with unaware ignore attack stat changes while taking damage
    if (GetBattlerAbility(battlerDef) == ABILITY_UNAWARE)
        atkStage = DEFAULT_STAT_STAGE;

    atkStat *= gStatStageRatios[atkStage][0];
    atkStat /= gStatStageRatios[atkStage][1];

    // apply attack stat modifiers
    modifier = UQ_4_12(1.0);

    // attacker's abilities
    switch (GetBattlerAbility(battlerAtk))
    {
    case ABILITY_HUGE_POWER:
    case ABILITY_PURE_POWER:
        if (IS_MOVE_PHYSICAL(move))
            MulModifier(&modifier, UQ_4_12(2.0));
        break;
    case ABILITY_SLOW_START:
        if (gDisableStructs[battlerAtk].slowStartTimer != 0)
            MulModifier(&modifier, UQ_4_12(0.5));
        break;
    case ABILITY_SOLAR_POWER:
        if (IS_MOVE_SPECIAL(move) && IsBattlerWeatherAffected(battlerAtk, B_WEATHER_SUN))
            MulModifier(&modifier, UQ_4_12(1.5));
        break;
    case ABILITY_DEFEATIST:
        if (gBattleMons[battlerAtk].hp <= (gBattleMons[battlerAtk].maxHP / 2))
            MulModifier(&modifier, UQ_4_12(0.5));
        break;
    case ABILITY_FLASH_FIRE:
        if (moveType == TYPE_FIRE && gBattleResources->flags->flags[battlerAtk] & RESOURCE_FLAG_FLASH_FIRE)
            MulModifier(&modifier, UQ_4_12(1.5));
        break;
    case ABILITY_SWARM:
        if (moveType == TYPE_BUG && gBattleMons[battlerAtk].hp <= (gBattleMons[battlerAtk].maxHP / 3))
            MulModifier(&modifier, UQ_4_12(1.5));
        break;
    case ABILITY_TORRENT:
        if (moveType == TYPE_WATER && gBattleMons[battlerAtk].hp <= (gBattleMons[battlerAtk].maxHP / 3))
            MulModifier(&modifier, UQ_4_12(1.5));
        break;
    case ABILITY_BLAZE:
        if (moveType == TYPE_FIRE && gBattleMons[battlerAtk].hp <= (gBattleMons[battlerAtk].maxHP / 3))
            MulModifier(&modifier, UQ_4_12(1.5));
        break;
    case ABILITY_OVERGROW:
        if (moveType == TYPE_GRASS && gBattleMons[battlerAtk].hp <= (gBattleMons[battlerAtk].maxHP / 3))
            MulModifier(&modifier, UQ_4_12(1.5));
        break;
    case ABILITY_PLUS:
    case ABILITY_MINUS:
        if (IsBattlerAlive(BATTLE_PARTNER(battlerAtk)))
        {
            u32 partnerAbility = GetBattlerAbility(BATTLE_PARTNER(battlerAtk));
            if (partnerAbility == ABILITY_PLUS || partnerAbility == ABILITY_MINUS)
                MulModifier(&modifier, UQ_4_12(1.5));
        }
        break;
    case ABILITY_FLOWER_GIFT:
        if (gBattleMons[battlerAtk].species == SPECIES_CHERRIM && IsBattlerWeatherAffected(battlerAtk, B_WEATHER_SUN) && IS_MOVE_PHYSICAL(move))
            MulModifier(&modifier, UQ_4_12(1.5));
        break;
    case ABILITY_HUSTLE:
        if (IS_MOVE_PHYSICAL(move))
            MulModifier(&modifier, UQ_4_12(1.5));
        break;
    case ABILITY_STAKEOUT:
        if (gDisableStructs[battlerDef].isFirstTurn == 2) // just switched in
            MulModifier(&modifier, UQ_4_12(2.0));
        break;
    case ABILITY_GUTS:
        if (gBattleMons[battlerAtk].status1 & STATUS1_ANY && IS_MOVE_PHYSICAL(move))
            MulModifier(&modifier, UQ_4_12(1.5));
        break;
    }

    // target's abilities
    switch (GetBattlerAbility(battlerDef))
    {
    case ABILITY_THICK_FAT:
        if (moveType == TYPE_FIRE || moveType == TYPE_ICE)
        {
            MulModifier(&modifier, UQ_4_12(0.5));
            if (updateFlags)
                RecordAbilityBattle(battlerDef, ABILITY_THICK_FAT);
        }
        break;
    case ABILITY_ICE_SCALES:
        if (IS_MOVE_SPECIAL(move))
            MulModifier(&modifier, UQ_4_12(0.5));
        break;
    }

    // ally's abilities
    if (IsBattlerAlive(BATTLE_PARTNER(battlerAtk)))
    {
        switch (GetBattlerAbility(BATTLE_PARTNER(battlerAtk)))
        {
        case ABILITY_FLOWER_GIFT:
            if (gBattleMons[BATTLE_PARTNER(battlerAtk)].species == SPECIES_CHERRIM && IsBattlerWeatherAffected(BATTLE_PARTNER(battlerAtk), B_WEATHER_SUN) && IS_MOVE_PHYSICAL(move))
                MulModifier(&modifier, UQ_4_12(1.5));
            break;
        }
    }

    // attacker's hold effect
    switch (GetBattlerHoldEffect(battlerAtk, TRUE))
    {
    case HOLD_EFFECT_THICK_CLUB:
        if ((GET_BASE_SPECIES_ID(gBattleMons[battlerAtk].species) == SPECIES_CUBONE
         || GET_BASE_SPECIES_ID(gBattleMons[battlerAtk].species) == SPECIES_MAROWAK)
         && IS_MOVE_PHYSICAL(move))
            MulModifier(&modifier, UQ_4_12(2.0));
        break;
    case HOLD_EFFECT_DEEP_SEA_TOOTH:
        if (gBattleMons[battlerAtk].species == SPECIES_CLAMPERL && IS_MOVE_SPECIAL(move))
            MulModifier(&modifier, UQ_4_12(2.0));
        break;
    case HOLD_EFFECT_LIGHT_BALL:
        if (gBattleMons[battlerAtk].species == SPECIES_PIKACHU)
            MulModifier(&modifier, UQ_4_12(2.0));
        break;
    case HOLD_EFFECT_CHOICE_BAND:
        if (IS_MOVE_PHYSICAL(move))
            MulModifier(&modifier, UQ_4_12(1.5));
        break;
    case HOLD_EFFECT_CHOICE_SPECS:
        if (IS_MOVE_SPECIAL(move))
            MulModifier(&modifier, UQ_4_12(1.5));
        break;
    }

    // The offensive stats of a Player's Pokémon are boosted by x1.1 (+10%) if they have the 1st badge and 7th badges.
    // Having the 1st badge boosts physical attack while having the 7th badge boosts special attack.
    if (ShouldGetStatBadgeBoost(FLAG_BADGE01_GET, battlerAtk) && IS_MOVE_PHYSICAL(move))
        MulModifier(&modifier, UQ_4_12(1.1));
    if (ShouldGetStatBadgeBoost(FLAG_BADGE07_GET, battlerAtk) && IS_MOVE_SPECIAL(move))
        MulModifier(&modifier, UQ_4_12(1.1));

    return ApplyModifier(modifier, atkStat);
}

static bool32 CanEvolve(u32 species)
{
    u32 i;

    for (i = 0; i < EVOS_PER_MON; i++)
    {
        if (gEvolutionTable[species][i].method
         && gEvolutionTable[species][i].method != EVO_MEGA_EVOLUTION
         && gEvolutionTable[species][i].method != EVO_MOVE_MEGA_EVOLUTION
         && gEvolutionTable[species][i].method != EVO_PRIMAL_REVERSION)
            return TRUE;
    }
    return FALSE;
}

static u32 CalcDefenseStat(u16 move, u8 battlerAtk, u8 battlerDef, u8 moveType, bool32 isCrit, bool32 updateFlags)
{
    bool32 usesDefStat;
    u8 defStage;
    u32 defStat, def, spDef;
    u16 modifier;

    if (gFieldStatuses & STATUS_FIELD_WONDER_ROOM) // the defense stats are swapped
    {
        def = gBattleMons[battlerDef].spDefense;
        spDef = gBattleMons[battlerDef].defense;
    }
    else
    {
        def = gBattleMons[battlerDef].defense;
        spDef = gBattleMons[battlerDef].spDefense;
    }

    if (gBattleMoves[move].effect == EFFECT_PSYSHOCK || IS_MOVE_PHYSICAL(move)) // uses defense stat instead of sp.def
    {
        defStat = def;
        defStage = gBattleMons[battlerDef].statStages[STAT_DEF];
        usesDefStat = TRUE;
    }
    else // is special
    {
        defStat = spDef;
        defStage = gBattleMons[battlerDef].statStages[STAT_SPDEF];
        usesDefStat = FALSE;
    }

    // critical hits ignore positive stat changes
    if (isCrit && defStage > DEFAULT_STAT_STAGE)
        defStage = DEFAULT_STAT_STAGE;
    // pokemon with unaware ignore defense stat changes while dealing damage
    if (GetBattlerAbility(battlerAtk) == ABILITY_UNAWARE)
        defStage = DEFAULT_STAT_STAGE;
    // certain moves also ignore stat changes
    if (gBattleMoves[move].flags & FLAG_STAT_STAGES_IGNORED)
        defStage = DEFAULT_STAT_STAGE;

    defStat *= gStatStageRatios[defStage][0];
    defStat /= gStatStageRatios[defStage][1];

    // apply defense stat modifiers
    modifier = UQ_4_12(1.0);

    // target's abilities
    switch (GetBattlerAbility(battlerDef))
    {
    case ABILITY_MARVEL_SCALE:
        if (gBattleMons[battlerDef].status1 & STATUS1_ANY && usesDefStat)
        {
            MulModifier(&modifier, UQ_4_12(1.5));
            if (updateFlags)
                RecordAbilityBattle(battlerDef, ABILITY_MARVEL_SCALE);
        }
        break;
    case ABILITY_FUR_COAT:
        if (usesDefStat)
        {
            MulModifier(&modifier, UQ_4_12(2.0));
            if (updateFlags)
                RecordAbilityBattle(battlerDef, ABILITY_FUR_COAT);
        }
        break;
    case ABILITY_GRASS_PELT:
        if (gFieldStatuses & STATUS_FIELD_GRASSY_TERRAIN && usesDefStat)
        {
            MulModifier(&modifier, UQ_4_12(1.5));
            if (updateFlags)
                RecordAbilityBattle(battlerDef, ABILITY_GRASS_PELT);
        }
        break;
    case ABILITY_FLOWER_GIFT:
        if (gBattleMons[battlerDef].species == SPECIES_CHERRIM && IsBattlerWeatherAffected(battlerDef, B_WEATHER_SUN) && !usesDefStat)
            MulModifier(&modifier, UQ_4_12(1.5));
        break;
    case ABILITY_PUNK_ROCK:
        if (gBattleMoves[move].flags & FLAG_SOUND)
            MulModifier(&modifier, UQ_4_12(2.0));
        break;
    }

    // ally's abilities
    if (IsBattlerAlive(BATTLE_PARTNER(battlerDef)))
    {
        switch (GetBattlerAbility(BATTLE_PARTNER(battlerDef)))
        {
        case ABILITY_FLOWER_GIFT:
            if (gBattleMons[BATTLE_PARTNER(battlerDef)].species == SPECIES_CHERRIM && IsBattlerWeatherAffected(BATTLE_PARTNER(battlerDef), B_WEATHER_SUN) && !usesDefStat)
                MulModifier(&modifier, UQ_4_12(1.5));
            break;
        }
    }

    // target's hold effects
    switch (GetBattlerHoldEffect(battlerDef, TRUE))
    {
    case HOLD_EFFECT_DEEP_SEA_SCALE:
        if (gBattleMons[battlerDef].species == SPECIES_CLAMPERL && !usesDefStat)
            MulModifier(&modifier, UQ_4_12(2.0));
        break;
    case HOLD_EFFECT_METAL_POWDER:
        if (gBattleMons[battlerDef].species == SPECIES_DITTO && usesDefStat && !(gBattleMons[battlerDef].status2 & STATUS2_TRANSFORMED))
            MulModifier(&modifier, UQ_4_12(2.0));
        break;
    case HOLD_EFFECT_EVIOLITE:
        if (CanEvolve(gBattleMons[battlerDef].species))
            MulModifier(&modifier, UQ_4_12(1.5));
        break;
    case HOLD_EFFECT_ASSAULT_VEST:
        if (!usesDefStat)
            MulModifier(&modifier, UQ_4_12(1.5));
        break;
#if B_SOUL_DEW_BOOST <= GEN_6
    case HOLD_EFFECT_SOUL_DEW:
        if ((gBattleMons[battlerDef].species == SPECIES_LATIAS || gBattleMons[battlerDef].species == SPECIES_LATIOS)
         && !(gBattleTypeFlags & BATTLE_TYPE_FRONTIER)
         && !usesDefStat)
            MulModifier(&modifier, UQ_4_12(1.5));
        break;
#endif
    }

    // sandstorm sp.def boost for rock types
    if (IS_BATTLER_OF_TYPE(battlerDef, TYPE_ROCK) && WEATHER_HAS_EFFECT && gBattleWeather & B_WEATHER_SANDSTORM && !usesDefStat)
        MulModifier(&modifier, UQ_4_12(1.5));

    // The defensive stats of a Player's Pokémon are boosted by x1.1 (+10%) if they have the 5th badge and 7th badges.
    // Having the 5th badge boosts physical defense while having the 7th badge boosts special defense.
    if (ShouldGetStatBadgeBoost(FLAG_BADGE05_GET, battlerDef) && IS_MOVE_PHYSICAL(move))
        MulModifier(&modifier, UQ_4_12(1.1));
    if (ShouldGetStatBadgeBoost(FLAG_BADGE07_GET, battlerDef) && IS_MOVE_SPECIAL(move))
        MulModifier(&modifier, UQ_4_12(1.1));

    return ApplyModifier(modifier, defStat);
}

static u32 CalcFinalDmg(u32 dmg, u16 move, u8 battlerAtk, u8 battlerDef, u8 moveType, u16 typeEffectivenessModifier, bool32 isCrit, bool32 updateFlags)
{
    u32 percentBoost;
    u32 abilityAtk = GetBattlerAbility(battlerAtk);
    u32 abilityDef = GetBattlerAbility(battlerDef);
    u32 defSide = GET_BATTLER_SIDE(battlerDef);
    u16 finalModifier = UQ_4_12(1.0);
    u16 itemDef = gBattleMons[battlerDef].item;

    // check multiple targets in double battle
    if (GetMoveTargetCount(move, battlerAtk, battlerDef) >= 2)
        MulModifier(&finalModifier, UQ_4_12(0.75));

    // take type effectiveness
    MulModifier(&finalModifier, typeEffectivenessModifier);

    // check crit
    if (isCrit)
        dmg = ApplyModifier((B_CRIT_MULTIPLIER >= GEN_6 ? UQ_4_12(1.5) : UQ_4_12(2.0)), dmg);

    // check burn
    if (gBattleMons[battlerAtk].status1 & STATUS1_BURN && IS_MOVE_PHYSICAL(move)
        && gBattleMoves[move].effect != EFFECT_FACADE && abilityAtk != ABILITY_GUTS)
        dmg = ApplyModifier(UQ_4_12(0.5), dmg);

    // check sunny/rain weather
    if (IsBattlerWeatherAffected(battlerAtk, B_WEATHER_RAIN))
    {
        if (moveType == TYPE_FIRE)
            dmg = ApplyModifier(UQ_4_12(0.5), dmg);
        else if (moveType == TYPE_WATER)
            dmg = ApplyModifier(UQ_4_12(1.5), dmg);
    }
    else if (IsBattlerWeatherAffected(battlerAtk, B_WEATHER_SUN))
    {
        if (moveType == TYPE_FIRE)
            dmg = ApplyModifier(UQ_4_12(1.5), dmg);
        else if (moveType == TYPE_WATER)
            dmg = ApplyModifier(UQ_4_12(0.5), dmg);
    }

    // check stab
    if (IS_BATTLER_OF_TYPE(battlerAtk, moveType) && move != MOVE_STRUGGLE)
    {
        if (abilityAtk == ABILITY_ADAPTABILITY)
            MulModifier(&finalModifier, UQ_4_12(2.0));
        else
            MulModifier(&finalModifier, UQ_4_12(1.5));
    }

    // reflect, light screen, aurora veil
    if (((gSideStatuses[defSide] & SIDE_STATUS_REFLECT && IS_MOVE_PHYSICAL(move))
            || (gSideStatuses[defSide] & SIDE_STATUS_LIGHTSCREEN && IS_MOVE_SPECIAL(move))
            || (gSideStatuses[defSide] & SIDE_STATUS_AURORA_VEIL))
        && abilityAtk != ABILITY_INFILTRATOR
        && !(isCrit)
        && !gProtectStructs[gBattlerAttacker].confusionSelfDmg)
    {
        if (gBattleTypeFlags & BATTLE_TYPE_DOUBLE)
            MulModifier(&finalModifier, UQ_4_12(0.66));
        else
            MulModifier(&finalModifier, UQ_4_12(0.5));
    }

    // attacker's abilities
    switch (abilityAtk)
    {
    case ABILITY_TINTED_LENS:
        if (typeEffectivenessModifier <= UQ_4_12(0.5))
            MulModifier(&finalModifier, UQ_4_12(2.0));
        break;
    case ABILITY_SNIPER:
        if (isCrit)
            MulModifier(&finalModifier, UQ_4_12(1.5));
        break;
    case ABILITY_NEUROFORCE:
        if (typeEffectivenessModifier >= UQ_4_12(2.0))
            MulModifier(&finalModifier, UQ_4_12(1.25));
        break;
    }

    // target's abilities
    switch (abilityDef)
    {
    case ABILITY_MULTISCALE:
    case ABILITY_SHADOW_SHIELD:
        if (BATTLER_MAX_HP(battlerDef))
            MulModifier(&finalModifier, UQ_4_12(0.5));
        break;
    case ABILITY_FILTER:
    case ABILITY_SOLID_ROCK:
    case ABILITY_PRISM_ARMOR:
        if (typeEffectivenessModifier >= UQ_4_12(2.0))
            MulModifier(&finalModifier, UQ_4_12(0.75));
        break;
    }

    // target's ally's abilities
    if (IsBattlerAlive(BATTLE_PARTNER(battlerDef)))
    {
        switch (GetBattlerAbility(BATTLE_PARTNER(battlerDef)))
        {
        case ABILITY_FRIEND_GUARD:
            MulModifier(&finalModifier, UQ_4_12(0.75));
            break;
        }
    }

    // attacker's hold effect
    switch (GetBattlerHoldEffect(battlerAtk, TRUE))
    {
    case HOLD_EFFECT_METRONOME:
        percentBoost = min((gBattleStruct->sameMoveTurns[battlerAtk] * GetBattlerHoldEffectParam(battlerAtk)), 100);
        MulModifier(&finalModifier, UQ_4_12(1.0) + sPercentToModifier[percentBoost]);
        break;
    case HOLD_EFFECT_EXPERT_BELT:
        if (typeEffectivenessModifier >= UQ_4_12(2.0))
            MulModifier(&finalModifier, UQ_4_12(1.2));
        break;
    case HOLD_EFFECT_LIFE_ORB:
        MulModifier(&finalModifier, UQ_4_12(1.3));
        break;
    }

    // target's hold effect
    switch (GetBattlerHoldEffect(battlerDef, TRUE))
    {
    // berries reducing dmg
    case HOLD_EFFECT_RESIST_BERRY:
        if (moveType == GetBattlerHoldEffectParam(battlerDef)
            && (moveType == TYPE_NORMAL || typeEffectivenessModifier >= UQ_4_12(2.0))
            && !UnnerveOn(battlerDef, itemDef))
        {
            if (abilityDef == ABILITY_RIPEN)
                MulModifier(&finalModifier, UQ_4_12(0.25));
            else
                MulModifier(&finalModifier, UQ_4_12(0.5));
            if (updateFlags)
                gSpecialStatuses[battlerDef].berryReduced = TRUE;
        }
        break;
    }

    if (gBattleMoves[move].flags & FLAG_DMG_MINIMIZE    && gStatuses3[battlerDef] & STATUS3_MINIMIZED)
        MulModifier(&finalModifier, UQ_4_12(2.0));
    if (gBattleMoves[move].flags & FLAG_DMG_UNDERGROUND && gStatuses3[battlerDef] & STATUS3_UNDERGROUND)
        MulModifier(&finalModifier, UQ_4_12(2.0));
    if (gBattleMoves[move].flags & FLAG_DMG_UNDERWATER  && gStatuses3[battlerDef] & STATUS3_UNDERWATER)
        MulModifier(&finalModifier, UQ_4_12(2.0));
    if (gBattleMoves[move].flags & FLAG_DMG_2X_IN_AIR   && gStatuses3[battlerDef] & STATUS3_ON_AIR)
        MulModifier(&finalModifier, UQ_4_12(2.0));

    dmg = ApplyModifier(finalModifier, dmg);
    if (dmg == 0)
        dmg = 1;

    return dmg;
}

s32 CalculateMoveDamage(u16 move, u8 battlerAtk, u8 battlerDef, u8 moveType, s32 fixedBasePower, bool32 isCrit, bool32 randomFactor, bool32 updateFlags)
{
    s32 dmg;
    u16 typeEffectivenessModifier;

    typeEffectivenessModifier = CalcTypeEffectivenessMultiplier(move, moveType, battlerAtk, battlerDef, updateFlags);

    // Don't calculate damage if the move has no effect on target.
    if (typeEffectivenessModifier == UQ_4_12(0))
        return 0;

    if (fixedBasePower)
        gBattleMovePower = fixedBasePower;
    else
        gBattleMovePower = CalcMoveBasePowerAfterModifiers(move, battlerAtk, battlerDef, moveType, updateFlags);

    // long dmg basic formula
    dmg = ((gBattleMons[battlerAtk].level * 2) / 5) + 2;
    dmg *= gBattleMovePower;
    dmg *= CalcAttackStat(move, battlerAtk, battlerDef, moveType, isCrit, updateFlags);
    dmg /= CalcDefenseStat(move, battlerAtk, battlerDef, moveType, isCrit, updateFlags);
    dmg = (dmg / 50) + 2;

    // Calculate final modifiers.
    dmg = CalcFinalDmg(dmg, move, battlerAtk, battlerDef, moveType, typeEffectivenessModifier, isCrit, updateFlags);

    // Add a random factor.
    if (randomFactor)
    {
        dmg *= 100 - (Random() % 16);
        dmg /= 100;
    }

    if (dmg == 0)
        dmg = 1;

    return dmg;
}

static void MulByTypeEffectiveness(u16 *modifier, u16 move, u8 moveType, u8 battlerDef, u8 defType, u8 battlerAtk, bool32 recordAbilities)
{
    u16 mod = GetTypeModifier(moveType, defType);

    if (mod == UQ_4_12(0.0) && GetBattlerHoldEffect(battlerDef, TRUE) == HOLD_EFFECT_RING_TARGET)
    {
        mod = UQ_4_12(1.0);
        if (recordAbilities)
            RecordItemEffectBattle(battlerDef, HOLD_EFFECT_RING_TARGET);
    }
    else if ((moveType == TYPE_FIGHTING || moveType == TYPE_NORMAL) && defType == TYPE_GHOST && gBattleMons[battlerDef].status2 & STATUS2_FORESIGHT && mod == UQ_4_12(0.0))
    {
        mod = UQ_4_12(1.0);
    }
    else if ((moveType == TYPE_FIGHTING || moveType == TYPE_NORMAL) && defType == TYPE_GHOST && GetBattlerAbility(battlerAtk) == ABILITY_SCRAPPY && mod == UQ_4_12(0.0))
    {
        mod = UQ_4_12(1.0);
        if (recordAbilities)
            RecordAbilityBattle(battlerAtk, ABILITY_SCRAPPY);
    }

    if (moveType == TYPE_PSYCHIC && defType == TYPE_DARK && gStatuses3[battlerDef] & STATUS3_MIRACLE_EYED && mod == UQ_4_12(0.0))
        mod = UQ_4_12(1.0);
    if (gBattleMoves[move].effect == EFFECT_FREEZE_DRY && defType == TYPE_WATER)
        mod = UQ_4_12(2.0);
    if (moveType == TYPE_GROUND && defType == TYPE_FLYING && IsBattlerGrounded(battlerDef) && mod == UQ_4_12(0.0))
        mod = UQ_4_12(1.0);
    if (moveType == TYPE_FIRE && gDisableStructs[battlerDef].tarShot)
        mod = UQ_4_12(2.0);

    // B_WEATHER_STRONG_WINDS weakens Super Effective moves against Flying-type Pokémon
    if (WEATHER_HAS_EFFECT && gBattleWeather & B_WEATHER_STRONG_WINDS)
    {
        if (defType == TYPE_FLYING && mod >= UQ_4_12(2.0))
            mod = UQ_4_12(1.0);
    }

    MulModifier(modifier, mod);
}

static void UpdateMoveResultFlags(u16 modifier)
{
    if (modifier == UQ_4_12(0.0))
    {
        gMoveResultFlags |= MOVE_RESULT_DOESNT_AFFECT_FOE;
        gMoveResultFlags &= ~(MOVE_RESULT_NOT_VERY_EFFECTIVE | MOVE_RESULT_SUPER_EFFECTIVE);
    }
    else if (modifier == UQ_4_12(1.0))
    {
        gMoveResultFlags &= ~(MOVE_RESULT_NOT_VERY_EFFECTIVE | MOVE_RESULT_SUPER_EFFECTIVE | MOVE_RESULT_DOESNT_AFFECT_FOE);
    }
    else if (modifier > UQ_4_12(1.0))
    {
        gMoveResultFlags |= MOVE_RESULT_SUPER_EFFECTIVE;
        gMoveResultFlags &= ~(MOVE_RESULT_NOT_VERY_EFFECTIVE | MOVE_RESULT_DOESNT_AFFECT_FOE);
    }
    else //if (modifier < UQ_4_12(1.0))
    {
        gMoveResultFlags |= MOVE_RESULT_NOT_VERY_EFFECTIVE;
        gMoveResultFlags &= ~(MOVE_RESULT_SUPER_EFFECTIVE | MOVE_RESULT_DOESNT_AFFECT_FOE);
    }
}

static u16 CalcTypeEffectivenessMultiplierInternal(u16 move, u8 moveType, u8 battlerAtk, u8 battlerDef, bool32 recordAbilities, u16 modifier)
{
    MulByTypeEffectiveness(&modifier, move, moveType, battlerDef, gBattleMons[battlerDef].type1, battlerAtk, recordAbilities);
    if (gBattleMons[battlerDef].type2 != gBattleMons[battlerDef].type1)
        MulByTypeEffectiveness(&modifier, move, moveType, battlerDef, gBattleMons[battlerDef].type2, battlerAtk, recordAbilities);
    if (gBattleMons[battlerDef].type3 != TYPE_MYSTERY && gBattleMons[battlerDef].type3 != gBattleMons[battlerDef].type2
        && gBattleMons[battlerDef].type3 != gBattleMons[battlerDef].type1)
        MulByTypeEffectiveness(&modifier, move, moveType, battlerDef, gBattleMons[battlerDef].type3, battlerAtk, recordAbilities);

    if (moveType == TYPE_GROUND && !IsBattlerGrounded(battlerDef) && !(gBattleMoves[move].flags & FLAG_DMG_UNGROUNDED_IGNORE_TYPE_IF_FLYING))
    {
        modifier = UQ_4_12(0.0);
        if (recordAbilities && GetBattlerAbility(battlerDef) == ABILITY_LEVITATE)
        {
            gLastUsedAbility = ABILITY_LEVITATE;
            gMoveResultFlags |= (MOVE_RESULT_MISSED | MOVE_RESULT_DOESNT_AFFECT_FOE);
            gLastLandedMoves[battlerDef] = 0;
            gBattleCommunication[MISS_TYPE] = B_MSG_GROUND_MISS;
            RecordAbilityBattle(battlerDef, ABILITY_LEVITATE);
        }
    }

    // Thousand Arrows ignores type modifiers for flying mons
    if (!IsBattlerGrounded(battlerDef) && (gBattleMoves[move].flags & FLAG_DMG_UNGROUNDED_IGNORE_TYPE_IF_FLYING)
        && (gBattleMons[battlerDef].type1 == TYPE_FLYING || gBattleMons[battlerDef].type2 == TYPE_FLYING || gBattleMons[battlerDef].type3 == TYPE_FLYING))
    {
        modifier = UQ_4_12(1.0);
    }

    if (((GetBattlerAbility(battlerDef) == ABILITY_WONDER_GUARD && modifier <= UQ_4_12(1.0))
        || (GetBattlerAbility(battlerDef) == ABILITY_TELEPATHY && battlerDef == BATTLE_PARTNER(battlerAtk)))
        && gBattleMoves[move].power)
    {
        modifier = UQ_4_12(0.0);
        if (recordAbilities)
        {
            gLastUsedAbility = gBattleMons[battlerDef].ability;
            gMoveResultFlags |= MOVE_RESULT_MISSED;
            gLastLandedMoves[battlerDef] = 0;
            gBattleCommunication[MISS_TYPE] = B_MSG_AVOIDED_DMG;
            RecordAbilityBattle(battlerDef, gBattleMons[battlerDef].ability);
        }
    }

    return modifier;
}

u16 CalcTypeEffectivenessMultiplier(u16 move, u8 moveType, u8 battlerAtk, u8 battlerDef, bool32 recordAbilities)
{
    u16 modifier = UQ_4_12(1.0);

    if (move != MOVE_STRUGGLE && moveType != TYPE_MYSTERY)
    {
        modifier = CalcTypeEffectivenessMultiplierInternal(move, moveType, battlerAtk, battlerDef, recordAbilities, modifier);
        if (gBattleMoves[move].effect == EFFECT_TWO_TYPED_MOVE)
            modifier = CalcTypeEffectivenessMultiplierInternal(move, gBattleMoves[move].argument, battlerAtk, battlerDef, recordAbilities, modifier);
    }

    if (recordAbilities)
        UpdateMoveResultFlags(modifier);
    return modifier;
}

u16 CalcPartyMonTypeEffectivenessMultiplier(u16 move, u16 speciesDef, u16 abilityDef)
{
    u16 modifier = UQ_4_12(1.0);
    u8 moveType = gBattleMoves[move].type;

    if (move != MOVE_STRUGGLE && moveType != TYPE_MYSTERY)
    {
        MulByTypeEffectiveness(&modifier, move, moveType, 0, gBaseStats[speciesDef].type1, 0, FALSE);
        if (gBaseStats[speciesDef].type2 != gBaseStats[speciesDef].type1)
            MulByTypeEffectiveness(&modifier, move, moveType, 0, gBaseStats[speciesDef].type2, 0, FALSE);

        if (moveType == TYPE_GROUND && abilityDef == ABILITY_LEVITATE && !(gFieldStatuses & STATUS_FIELD_GRAVITY))
            modifier = UQ_4_12(0.0);
        if (abilityDef == ABILITY_WONDER_GUARD && modifier <= UQ_4_12(1.0) && gBattleMoves[move].power)
            modifier = UQ_4_12(0.0);
    }

    UpdateMoveResultFlags(modifier);
    return modifier;
}

u16 GetTypeModifier(u8 atkType, u8 defType)
{
    if (B_FLAG_INVERSE_BATTLE != 0 && FlagGet(B_FLAG_INVERSE_BATTLE))
        return sInverseTypeEffectivenessTable[atkType][defType];
    else
        return sTypeEffectivenessTable[atkType][defType];
}

s32 GetStealthHazardDamage(u8 hazardType, u8 battlerId)
{
    u8 type1 = gBattleMons[battlerId].type1;
    u8 type2 = gBattleMons[battlerId].type2;
    u32 maxHp = gBattleMons[battlerId].maxHP;
    s32 dmg = 0;
    u16 modifier = UQ_4_12(1.0);

    MulModifier(&modifier, GetTypeModifier(hazardType, type1));
    if (type2 != type1)
        MulModifier(&modifier, GetTypeModifier(hazardType, type2));

    switch (modifier)
    {
    case UQ_4_12(0.0):
        dmg = 0;
        break;
    case UQ_4_12(0.25):
        dmg = maxHp / 32;
        if (dmg == 0)
            dmg = 1;
        break;
    case UQ_4_12(0.5):
        dmg = maxHp / 16;
        if (dmg == 0)
            dmg = 1;
        break;
    case UQ_4_12(1.0):
        dmg = maxHp / 8;
        if (dmg == 0)
            dmg = 1;
        break;
    case UQ_4_12(2.0):
        dmg = maxHp / 4;
        if (dmg == 0)
            dmg = 1;
        break;
    case UQ_4_12(4.0):
        dmg = maxHp / 2;
        if (dmg == 0)
            dmg = 1;
        break;
    }

    return dmg;
}

bool32 IsPartnerMonFromSameTrainer(u8 battlerId)
{
    if (GetBattlerSide(battlerId) == B_SIDE_OPPONENT && gBattleTypeFlags & BATTLE_TYPE_TWO_OPPONENTS)
        return FALSE;
    else if (GetBattlerSide(battlerId) == B_SIDE_PLAYER && gBattleTypeFlags & BATTLE_TYPE_INGAME_PARTNER)
        return FALSE;
    else if (gBattleTypeFlags & BATTLE_TYPE_MULTI)
        return FALSE;
    else
        return TRUE;
}

u16 GetMegaEvolutionSpecies(u16 preEvoSpecies, u16 heldItemId)
{
    u32 i;

    for (i = 0; i < EVOS_PER_MON; i++)
    {
        if ((gEvolutionTable[preEvoSpecies][i].method == EVO_MEGA_EVOLUTION
         || gEvolutionTable[preEvoSpecies][i].method == EVO_PRIMAL_REVERSION)
         && gEvolutionTable[preEvoSpecies][i].param == heldItemId)
            return gEvolutionTable[preEvoSpecies][i].targetSpecies;
    }
    return SPECIES_NONE;
}

u16 GetWishMegaEvolutionSpecies(u16 preEvoSpecies, u16 moveId1, u16 moveId2, u16 moveId3, u16 moveId4)
{
    u32 i, par;

    for (i = 0; i < EVOS_PER_MON; i++)
    {
        if (gEvolutionTable[preEvoSpecies][i].method == EVO_MOVE_MEGA_EVOLUTION)
        {
            par = gEvolutionTable[preEvoSpecies][i].param;
            if (par == moveId1 || par == moveId2 || par == moveId3 || par == moveId4)
                return gEvolutionTable[preEvoSpecies][i].targetSpecies;
        }
    }
    return SPECIES_NONE;
}

bool32 CanMegaEvolve(u8 battlerId)
{
    u32 itemId, holdEffect, species;
    struct Pokemon *mon;
    u8 battlerPosition = GetBattlerPosition(battlerId);
    u8 partnerPosition = GetBattlerPosition(BATTLE_PARTNER(battlerId));
    struct MegaEvolutionData *mega = &(((struct ChooseMoveStruct*)(&gBattleResources->bufferA[gActiveBattler][4]))->mega);

#ifdef ITEM_EXPANSION
    // Check if Player has a Mega Ring
    if ((GetBattlerPosition(battlerId) == B_POSITION_PLAYER_LEFT || (!(gBattleTypeFlags & BATTLE_TYPE_MULTI) && GetBattlerPosition(battlerId) == B_POSITION_PLAYER_RIGHT))
     && !CheckBagHasItem(ITEM_MEGA_RING, 1))
        return FALSE;
#endif

    // Check if trainer already mega evolved a pokemon.
    if (mega->alreadyEvolved[battlerPosition])
        return FALSE;
    if (gBattleTypeFlags & BATTLE_TYPE_DOUBLE)
    {
        if (IsPartnerMonFromSameTrainer(battlerId)
            && (mega->alreadyEvolved[partnerPosition] || (mega->toEvolve & gBitTable[BATTLE_PARTNER(battlerId)])))
            return FALSE;
    }

    // Gets mon data.
    if (GetBattlerSide(battlerId) == B_SIDE_OPPONENT)
        mon = &gEnemyParty[gBattlerPartyIndexes[battlerId]];
    else
        mon = &gPlayerParty[gBattlerPartyIndexes[battlerId]];

    species = GetMonData(mon, MON_DATA_SPECIES);
    itemId = GetMonData(mon, MON_DATA_HELD_ITEM);

    // Check if there is an entry in the evolution table for regular Mega Evolution.
    if (GetMegaEvolutionSpecies(species, itemId) != SPECIES_NONE)
    {
        if (B_ENABLE_DEBUG && gBattleStruct->debugHoldEffects[battlerId])
            holdEffect = gBattleStruct->debugHoldEffects[battlerId];
        else if (itemId == ITEM_ENIGMA_BERRY)
            holdEffect = gEnigmaBerries[battlerId].holdEffect;
        else
            holdEffect = ItemId_GetHoldEffect(itemId);

        // Can Mega Evolve via Mega Stone.
        if (holdEffect == HOLD_EFFECT_MEGA_STONE)
        {
            gBattleStruct->mega.isWishMegaEvo = FALSE;
            return TRUE;
        }

        // Can undergo Primal Reversion.
        if (holdEffect == HOLD_EFFECT_PRIMAL_ORB)
        {
            gBattleStruct->mega.isWishMegaEvo = FALSE;
            gBattleStruct->mega.isPrimalReversion = TRUE;
            return TRUE;
        }
    }

    // Check if there is an entry in the evolution table for Wish Mega Evolution.
    if (GetWishMegaEvolutionSpecies(species, GetMonData(mon, MON_DATA_MOVE1), GetMonData(mon, MON_DATA_MOVE2), GetMonData(mon, MON_DATA_MOVE3), GetMonData(mon, MON_DATA_MOVE4)))
    {
        gBattleStruct->mega.isWishMegaEvo = TRUE;
        return TRUE;
    }

    // No checks passed, the mon CAN'T mega evolve.
    return FALSE;
}

void UndoMegaEvolution(u32 monId)
{
    u16 baseSpecies = GET_BASE_SPECIES_ID(GetMonData(&gPlayerParty[monId], MON_DATA_SPECIES));

    if (gBattleStruct->mega.evolvedPartyIds[B_SIDE_PLAYER] & gBitTable[monId])
    {
        gBattleStruct->mega.evolvedPartyIds[B_SIDE_PLAYER] &= ~(gBitTable[monId]);
        SetMonData(&gPlayerParty[monId], MON_DATA_SPECIES, &gBattleStruct->mega.playerEvolvedSpecies);
        CalculateMonStats(&gPlayerParty[monId]);
    }
    else if (gBattleStruct->mega.primalRevertedPartyIds[B_SIDE_PLAYER] & gBitTable[monId])
    {
        gBattleStruct->mega.primalRevertedPartyIds[B_SIDE_PLAYER] &= ~(gBitTable[monId]);
        SetMonData(&gPlayerParty[monId], MON_DATA_SPECIES, &baseSpecies);
        CalculateMonStats(&gPlayerParty[monId]);
    }
    // While not exactly a mega evolution, Zygarde follows the same rules.
    else if (GetMonData(&gPlayerParty[monId], MON_DATA_SPECIES, NULL) == SPECIES_ZYGARDE_COMPLETE)
    {
        SetMonData(&gPlayerParty[monId], MON_DATA_SPECIES, &gBattleStruct->changedSpecies[monId]);
        gBattleStruct->changedSpecies[monId] = 0;
        CalculateMonStats(&gPlayerParty[monId]);
    }
}

void UndoFormChange(u32 monId, u32 side, bool32 isSwitchingOut)
{
    u32 i, currSpecies;
    struct Pokemon *party = (side == B_SIDE_PLAYER) ? gPlayerParty : gEnemyParty;
    static const u16 species[][3] =
    {
        // Changed Form ID             Default Form ID               Should change on switch
        {SPECIES_MIMIKYU_BUSTED,       SPECIES_MIMIKYU,              FALSE},
        {SPECIES_GRENINJA_ASH,         SPECIES_GRENINJA_BATTLE_BOND, FALSE},
        {SPECIES_MELOETTA_PIROUETTE,   SPECIES_MELOETTA,             FALSE},
        {SPECIES_AEGISLASH_BLADE,      SPECIES_AEGISLASH,            TRUE},
        {SPECIES_DARMANITAN_ZEN_MODE,  SPECIES_DARMANITAN,           TRUE},
        {SPECIES_MINIOR,               SPECIES_MINIOR_CORE_RED,      TRUE},
        {SPECIES_MINIOR_METEOR_BLUE,   SPECIES_MINIOR_CORE_BLUE,     TRUE},
        {SPECIES_MINIOR_METEOR_GREEN,  SPECIES_MINIOR_CORE_GREEN,    TRUE},
        {SPECIES_MINIOR_METEOR_INDIGO, SPECIES_MINIOR_CORE_INDIGO,   TRUE},
        {SPECIES_MINIOR_METEOR_ORANGE, SPECIES_MINIOR_CORE_ORANGE,   TRUE},
        {SPECIES_MINIOR_METEOR_VIOLET, SPECIES_MINIOR_CORE_VIOLET,   TRUE},
        {SPECIES_MINIOR_METEOR_YELLOW, SPECIES_MINIOR_CORE_YELLOW,   TRUE},
        {SPECIES_WISHIWASHI_SCHOOL,    SPECIES_WISHIWASHI,           TRUE},
        {SPECIES_CRAMORANT_GORGING,    SPECIES_CRAMORANT,            TRUE},
        {SPECIES_CRAMORANT_GULPING,    SPECIES_CRAMORANT,            TRUE},
        {SPECIES_MORPEKO_HANGRY,       SPECIES_MORPEKO,              TRUE},
    };

    currSpecies = GetMonData(&party[monId], MON_DATA_SPECIES, NULL);
    for (i = 0; i < ARRAY_COUNT(species); i++)
    {
        if (currSpecies == species[i][0] && (!isSwitchingOut || species[i][2] == TRUE))
        {
            SetMonData(&party[monId], MON_DATA_SPECIES, &species[i][1]);
            CalculateMonStats(&party[monId]);
            break;
        }
    }
}

bool32 DoBattlersShareType(u32 battler1, u32 battler2)
{
    s32 i;
    u8 types1[3] = {gBattleMons[battler1].type1, gBattleMons[battler1].type2, gBattleMons[battler1].type3};
    u8 types2[3] = {gBattleMons[battler2].type1, gBattleMons[battler2].type2, gBattleMons[battler2].type3};

    if (types1[2] == TYPE_MYSTERY)
        types1[2] = types1[0];
    if (types2[2] == TYPE_MYSTERY)
        types2[2] = types2[0];

    for (i = 0; i < 3; i++)
    {
        if (types1[i] == types2[0] || types1[i] == types2[1] || types1[i] == types2[2])
            return TRUE;
    }

    return FALSE;
}

bool32 CanBattlerGetOrLoseItem(u8 battlerId, u16 itemId)
{
    u16 species = gBattleMons[battlerId].species;
    u16 holdEffect = ItemId_GetHoldEffect(itemId);
    
    // Mail can be stolen now
    if (itemId == ITEM_ENIGMA_BERRY)
        return FALSE;
    else if (GET_BASE_SPECIES_ID(species) == SPECIES_KYOGRE && itemId == ITEM_BLUE_ORB) // includes primal
        return FALSE;
    else if (GET_BASE_SPECIES_ID(species) == SPECIES_GROUDON && itemId == ITEM_RED_ORB) // includes primal
        return FALSE;
    // Mega stone cannot be lost if pokemon's base species can mega evolve with it.
    else if (holdEffect == HOLD_EFFECT_MEGA_STONE && (GetMegaEvolutionSpecies(GET_BASE_SPECIES_ID(species), itemId) != SPECIES_NONE))
        return FALSE;
    else if (GET_BASE_SPECIES_ID(species) == SPECIES_GIRATINA && itemId == ITEM_GRISEOUS_ORB)
        return FALSE;
    else if (GET_BASE_SPECIES_ID(species) == SPECIES_GENESECT && holdEffect == HOLD_EFFECT_DRIVE)
        return FALSE;
    else if (GET_BASE_SPECIES_ID(species) == SPECIES_SILVALLY && holdEffect == HOLD_EFFECT_MEMORY)
        return FALSE;
    else if (GET_BASE_SPECIES_ID(species) == SPECIES_ARCEUS && holdEffect == HOLD_EFFECT_PLATE)
        return FALSE;
#ifdef HOLD_EFFECT_Z_CRYSTAL
    else if (holdEffect == HOLD_EFFECT_Z_CRYSTAL)
        return FALSE;
#endif
    else
        return TRUE;
}

struct Pokemon *GetIllusionMonPtr(u32 battlerId)
{
    if (gBattleStruct->illusion[battlerId].broken)
        return NULL;
    if (!gBattleStruct->illusion[battlerId].set)
    {
        if (GetBattlerSide(battlerId) == B_SIDE_PLAYER)
            SetIllusionMon(&gPlayerParty[gBattlerPartyIndexes[battlerId]], battlerId);
        else
            SetIllusionMon(&gEnemyParty[gBattlerPartyIndexes[battlerId]], battlerId);
    }
    if (!gBattleStruct->illusion[battlerId].on)
        return NULL;

    return gBattleStruct->illusion[battlerId].mon;
}

void ClearIllusionMon(u32 battlerId)
{
    memset(&gBattleStruct->illusion[battlerId], 0, sizeof(gBattleStruct->illusion[battlerId]));
}

bool32 SetIllusionMon(struct Pokemon *mon, u32 battlerId)
{
    struct Pokemon *party, *partnerMon;
    s32 i, id;

    gBattleStruct->illusion[battlerId].set = 1;
    if (GetMonAbility(mon) != ABILITY_ILLUSION)
        return FALSE;

    if (GetBattlerSide(battlerId) == B_SIDE_PLAYER)
        party = gPlayerParty;
    else
        party = gEnemyParty;

    if (IsBattlerAlive(BATTLE_PARTNER(battlerId)))
        partnerMon = &party[gBattlerPartyIndexes[BATTLE_PARTNER(battlerId)]];
    else
        partnerMon = mon;

    // Find last alive non-egg pokemon.
    for (i = PARTY_SIZE - 1; i >= 0; i--)
    {
        id = i;
        if (GetMonData(&party[id], MON_DATA_SANITY_HAS_SPECIES)
            && GetMonData(&party[id], MON_DATA_HP)
            && !GetMonData(&party[id], MON_DATA_IS_EGG)
            && &party[id] != mon
            && &party[id] != partnerMon)
        {
            gBattleStruct->illusion[battlerId].on = 1;
            gBattleStruct->illusion[battlerId].broken = 0;
            gBattleStruct->illusion[battlerId].partyId = id;
            gBattleStruct->illusion[battlerId].mon = &party[id];
            return TRUE;
        }
    }

    return FALSE;
}

bool8 ShouldGetStatBadgeBoost(u16 badgeFlag, u8 battlerId)
{
    if (B_BADGE_BOOST != GEN_3)
        return FALSE;
    else if (gBattleTypeFlags & (BATTLE_TYPE_LINK | BATTLE_TYPE_EREADER_TRAINER | BATTLE_TYPE_RECORDED_LINK | BATTLE_TYPE_FRONTIER))
        return FALSE;
    else if (GetBattlerSide(battlerId) != B_SIDE_PLAYER)
        return FALSE;
    else if (gBattleTypeFlags & BATTLE_TYPE_TRAINER && gTrainerBattleOpponent_A == TRAINER_SECRET_BASE)
        return FALSE;
    else if (FlagGet(badgeFlag))
        return TRUE;
    else
        return FALSE;
}

u8 GetBattleMoveSplit(u32 moveId)
{
    if (gSwapDamageCategory) // Photon Geyser, Shell Side Arm, Light That Burns the Sky
        return SPLIT_PHYSICAL;
    else if (IS_MOVE_STATUS(moveId) || B_PHYSICAL_SPECIAL_SPLIT >= GEN_4)
        return gBattleMoves[moveId].split;
    else if (gBattleMoves[moveId].type < TYPE_MYSTERY)
        return SPLIT_PHYSICAL;
    else
        return SPLIT_SPECIAL;
}

static bool32 TryRemoveScreens(u8 battler)
{
    bool32 removed = FALSE;
    u8 battlerSide = GetBattlerSide(battler);
    u8 enemySide = GetBattlerSide(BATTLE_OPPOSITE(battler));

    // try to remove from battler's side
    if (gSideStatuses[battlerSide] & (SIDE_STATUS_REFLECT | SIDE_STATUS_LIGHTSCREEN | SIDE_STATUS_AURORA_VEIL))
    {
        gSideStatuses[battlerSide] &= ~(SIDE_STATUS_REFLECT | SIDE_STATUS_LIGHTSCREEN | SIDE_STATUS_AURORA_VEIL);
        gSideTimers[battlerSide].reflectTimer = 0;
        gSideTimers[battlerSide].lightscreenTimer = 0;
        gSideTimers[battlerSide].auroraVeilTimer = 0;
        removed = TRUE;
    }

    // try to remove from battler opponent's side
    if (gSideStatuses[enemySide] & (SIDE_STATUS_REFLECT | SIDE_STATUS_LIGHTSCREEN | SIDE_STATUS_AURORA_VEIL))
    {
        gSideStatuses[enemySide] &= ~(SIDE_STATUS_REFLECT | SIDE_STATUS_LIGHTSCREEN | SIDE_STATUS_AURORA_VEIL);
        gSideTimers[enemySide].reflectTimer = 0;
        gSideTimers[enemySide].lightscreenTimer = 0;
        gSideTimers[enemySide].auroraVeilTimer = 0;
        removed = TRUE;
    }

    return removed;
}

static bool32 IsUnnerveAbilityOnOpposingSide(u8 battlerId)
{
    if (IsAbilityOnOpposingSide(battlerId, ABILITY_UNNERVE)
      || IsAbilityOnOpposingSide(battlerId, ABILITY_AS_ONE_ICE_RIDER)
      || IsAbilityOnOpposingSide(battlerId, ABILITY_AS_ONE_SHADOW_RIDER))
        return TRUE;
    return FALSE;
}

bool32 TestMoveFlags(u16 move, u32 flag)
{
    if (gBattleMoves[move].flags & flag)
        return TRUE;
    return FALSE;
}

struct Pokemon *GetBattlerPartyData(u8 battlerId)
{
    struct Pokemon *mon;
    if (GetBattlerSide(battlerId) == B_SIDE_PLAYER)
        mon = &gPlayerParty[gBattlerPartyIndexes[battlerId]];
    else
        mon = &gEnemyParty[gBattlerPartyIndexes[battlerId]];

    return mon;
}

//Make sure the input bank is any bank on the specific mon's side
bool32 CanFling(u8 battlerId)
{
    u16 item = gBattleMons[battlerId].item;
    u16 itemEffect = ItemId_GetHoldEffect(item);

    if (item == ITEM_NONE
      || GetBattlerAbility(battlerId) == ABILITY_KLUTZ
      || gFieldStatuses & STATUS_FIELD_MAGIC_ROOM
      || gDisableStructs[battlerId].embargoTimer != 0
      || !CanBattlerGetOrLoseItem(battlerId, item)
      //|| itemEffect == HOLD_EFFECT_PRIMAL_ORB
      || itemEffect == HOLD_EFFECT_GEMS
      #ifdef ITEM_ABILITY_CAPSULE
      || item == ITEM_ABILITY_CAPSULE
      #endif
      || (ItemId_GetPocket(item) == POCKET_BERRIES && IsAbilityOnSide(battlerId, ABILITY_UNNERVE))
      || GetPocketByItemId(item) == POCKET_POKE_BALLS)
        return FALSE;

    return TRUE;
}

// ability checks
bool32 IsRolePlayBannedAbilityAtk(u16 ability)
{
    u32 i;
    for (i = 0; i < ARRAY_COUNT(sRolePlayBannedAttackerAbilities); i++)
    {
        if (ability == sRolePlayBannedAttackerAbilities[i])
            return TRUE;
    }
    return FALSE;
}

bool32 IsRolePlayBannedAbility(u16 ability)
{
    u32 i;
    for (i = 0; i < ARRAY_COUNT(sRolePlayBannedAbilities); i++)
    {
        if (ability == sRolePlayBannedAbilities[i])
            return TRUE;
    }
    return FALSE;
}

bool32 IsSkillSwapBannedAbility(u16 ability)
{
    u32 i;
    for (i = 0; i < ARRAY_COUNT(sSkillSwapBannedAbilities); i++)
    {
        if (ability == sSkillSwapBannedAbilities[i])
            return TRUE;
    }
    return FALSE;
}

bool32 IsWorrySeedBannedAbility(u16 ability)
{
    u32 i;
    for (i = 0; i < ARRAY_COUNT(sWorrySeedBannedAbilities); i++)
    {
        if (ability == sWorrySeedBannedAbilities[i])
            return TRUE;
    }
    return FALSE;
}

bool32 IsGastroAcidBannedAbility(u16 ability)
{
    u32 i;
    for (i = 0; i < ARRAY_COUNT(sGastroAcidBannedAbilities); i++)
    {
        if (ability == sGastroAcidBannedAbilities[i])
            return TRUE;
    }
    return FALSE;
}

bool32 IsEntrainmentBannedAbilityAttacker(u16 ability)
{
    u32 i;
    for (i = 0; i < ARRAY_COUNT(sEntrainmentBannedAttackerAbilities); i++)
    {
        if (ability == sEntrainmentBannedAttackerAbilities[i])
            return TRUE;
    }
    return FALSE;
}

bool32 IsEntrainmentTargetOrSimpleBeamBannedAbility(u16 ability)
{
    u32 i;
    for (i = 0; i < ARRAY_COUNT(sEntrainmentTargetSimpleBeamBannedAbilities); i++)
    {
        if (ability == sEntrainmentTargetSimpleBeamBannedAbilities[i])
            return TRUE;
    }
    return FALSE;
}

// Sort an array of battlers by speed
// Useful for effects like pickpocket, eject button, red card, dancer
void SortBattlersBySpeed(u8 *battlers, bool8 slowToFast)
{
    int i, j, currSpeed, currBattler;
    u16 speeds[4] = {0};
    
    for (i = 0; i < gBattlersCount; i++)
        speeds[i] = GetBattlerTotalSpeedStat(battlers[i]);

    for (i = 1; i < gBattlersCount; i++)
    {
        currBattler = battlers[i];
        currSpeed = speeds[i];
        j = i - 1;

        if (slowToFast)
        {
            while (j >= 0 && speeds[j] > currSpeed)
            {
                battlers[j + 1] = battlers[j];
                speeds[j + 1] = speeds[j];
                j = j - 1;
            }
        }
        else
        {
            while (j >= 0 && speeds[j] < currSpeed)
            {
                battlers[j + 1] = battlers[j];
                speeds[j + 1] = speeds[j];
                j = j - 1;
            }
        }

        battlers[j + 1] = currBattler;
        speeds[j + 1] = currSpeed;
    }
}

void TryRestoreStolenItems(void)
{
    u32 i;
    u16 stolenItem = ITEM_NONE;
    
    for (i = 0; i < PARTY_SIZE; i++)
    {
        if (gBattleStruct->itemStolen[i].stolen)
        {
            stolenItem = gBattleStruct->itemStolen[i].originalItem;
            if (stolenItem != ITEM_NONE && ItemId_GetPocket(stolenItem) != POCKET_BERRIES)
                SetMonData(&gPlayerParty[i], MON_DATA_HELD_ITEM, &stolenItem);  // Restore stolen non-berry items
        }
    }
}

bool32 CanStealItem(u8 battlerStealing, u8 battlerItem, u16 item)
{
    u8 stealerSide = GetBattlerSide(battlerStealing);
    
    if (gBattleTypeFlags & BATTLE_TYPE_TRAINER_HILL)
        return FALSE;
    
    // Check if the battler trying to steal should be able to
    if (stealerSide == B_SIDE_OPPONENT
        && !(gBattleTypeFlags &
             (BATTLE_TYPE_EREADER_TRAINER
              | BATTLE_TYPE_FRONTIER
              | BATTLE_TYPE_LINK
              | BATTLE_TYPE_RECORDED_LINK
              | BATTLE_TYPE_SECRET_BASE
              #if B_TRAINERS_KNOCK_OFF_ITEMS
              | BATTLE_TYPE_TRAINER
              #endif
              )))
    {
        return FALSE;
    }
    else if (!(gBattleTypeFlags &
          (BATTLE_TYPE_EREADER_TRAINER
           | BATTLE_TYPE_FRONTIER
           | BATTLE_TYPE_LINK
           | BATTLE_TYPE_RECORDED_LINK
           | BATTLE_TYPE_SECRET_BASE))
        && (gWishFutureKnock.knockedOffMons[stealerSide] & gBitTable[gBattlerPartyIndexes[battlerStealing]]))
    {
        return FALSE;
    }
    
    if (!CanBattlerGetOrLoseItem(battlerItem, item)      // Battler with item cannot have it stolen
      ||!CanBattlerGetOrLoseItem(battlerStealing, item)) // Stealer cannot take the item
        return FALSE;
    
    return TRUE;
}

void TrySaveExchangedItem(u8 battlerId, u16 stolenItem)
{
    // Because BtlController_EmitSetMonData does SetMonData, we need to save the stolen item only if it matches the battler's original
    // So, if the player steals an item during battle and has it stolen from it, it will not end the battle with it (naturally)
    #if B_TRAINERS_KNOCK_OFF_ITEMS == TRUE
    // If regular trainer battle and mon's original item matches what is being stolen, save it to be restored at end of battle
    if (gBattleTypeFlags & BATTLE_TYPE_TRAINER
      && !(gBattleTypeFlags & BATTLE_TYPE_FRONTIER)
      && GetBattlerSide(battlerId) == B_SIDE_PLAYER
      && stolenItem == gBattleStruct->itemStolen[gBattlerPartyIndexes[battlerId]].originalItem)
        gBattleStruct->itemStolen[gBattlerPartyIndexes[battlerId]].stolen = TRUE;
    #endif
}

bool32 IsBattlerAffectedByHazards(u8 battlerId, bool32 toxicSpikes)
{
    bool32 ret = TRUE;
    u32 holdEffect = GetBattlerHoldEffect(gActiveBattler, TRUE);
    if (toxicSpikes && holdEffect == HOLD_EFFECT_HEAVY_DUTY_BOOTS && !IS_BATTLER_OF_TYPE(battlerId, TYPE_POISON))
    {
        ret = FALSE;
        RecordItemEffectBattle(battlerId, holdEffect);
    }
    else if (holdEffect == HOLD_EFFECT_HEAVY_DUTY_BOOTS)
    {
        ret = FALSE;
        RecordItemEffectBattle(battlerId, holdEffect);
    }
    return ret;
}

bool32 TestSheerForceFlag(u8 battler, u16 move)
{
    if (GetBattlerAbility(battler) == ABILITY_SHEER_FORCE && gBattleMoves[move].flags & FLAG_SHEER_FORCE_BOOST)
        return TRUE;
    else
        return FALSE;
}

// This function is the body of "jumpifstat", but can be used dynamically in a function
bool32 CompareStat(u8 battlerId, u8 statId, u8 cmpTo, u8 cmpKind)
{
    bool8 ret = FALSE;
    u8 statValue = gBattleMons[battlerId].statStages[statId];
    
    // Because this command is used as a way of checking if a stat can be lowered/raised,
    // we need to do some modification at run-time.
    if (GetBattlerAbility(battlerId) == ABILITY_CONTRARY)
    {
        if (cmpKind == CMP_GREATER_THAN)
            cmpKind = CMP_LESS_THAN;
        else if (cmpKind == CMP_LESS_THAN)
            cmpKind = CMP_GREATER_THAN;

        if (cmpTo == MIN_STAT_STAGE)
            cmpTo = MAX_STAT_STAGE;
        else if (cmpTo == MAX_STAT_STAGE)
            cmpTo = MIN_STAT_STAGE;
    }

    switch (cmpKind)
    {
    case CMP_EQUAL:
        if (statValue == cmpTo)
            ret = TRUE;
        break;
    case CMP_NOT_EQUAL:
        if (statValue != cmpTo)
            ret = TRUE;
        break;
    case CMP_GREATER_THAN:
        if (statValue > cmpTo)
            ret = TRUE;
        break;
    case CMP_LESS_THAN:
        if (statValue < cmpTo)
            ret = TRUE;
        break;
    case CMP_COMMON_BITS:
        if (statValue & cmpTo)
            ret = TRUE;
        break;
    case CMP_NO_COMMON_BITS:
        if (!(statValue & cmpTo))
            ret = TRUE;
        break;
    }
    
    return ret;
}

void BufferStatChange(u8 battlerId, u8 statId, u8 stringId)
{
    bool8 hasContrary = (GetBattlerAbility(battlerId) == ABILITY_CONTRARY);

    PREPARE_STAT_BUFFER(gBattleTextBuff1, statId);
    if (stringId == STRINGID_STATFELL)
    {
        if (hasContrary)
            PREPARE_STRING_BUFFER(gBattleTextBuff2, STRINGID_STATROSE)
        else
            PREPARE_STRING_BUFFER(gBattleTextBuff2, STRINGID_STATFELL)
    }
    else if (stringId == STRINGID_STATROSE)
    {
        if (hasContrary)
            PREPARE_STRING_BUFFER(gBattleTextBuff2, STRINGID_STATFELL)
        else
            PREPARE_STRING_BUFFER(gBattleTextBuff2, STRINGID_STATROSE)
    }
    else
    {
        PREPARE_STRING_BUFFER(gBattleTextBuff2, stringId)
    }
}

bool32 TryRoomService(u8 battlerId)
{
    if (gFieldStatuses & STATUS_FIELD_TRICK_ROOM && CompareStat(battlerId, STAT_SPEED, MIN_STAT_STAGE, CMP_GREATER_THAN))
    {
        BufferStatChange(battlerId, STAT_SPEED, STRINGID_STATFELL);
        gEffectBattler = gBattleScripting.battler = battlerId;
        SET_STATCHANGER(STAT_SPEED, 1, TRUE);
        gBattleScripting.animArg1 = 14 + STAT_SPEED;
        gBattleScripting.animArg2 = 0;
        gLastUsedItem = gBattleMons[battlerId].item;
        return TRUE;
    }
    else
    {
        return FALSE;
    }
}

void DoBurmyFormChange(u32 monId)
{
    u16 newSpecies, currSpecies;
    s32 sentIn;
    struct Pokemon *party = gPlayerParty;

    sentIn = gSentPokesToOpponent[(gBattlerFainted & 2) >> 1];
    currSpecies = GetMonData(&party[monId], MON_DATA_SPECIES, NULL);

    if ((GET_BASE_SPECIES_ID(currSpecies) == SPECIES_BURMY) && (gBitTable[monId] & sentIn))
    {
        switch (gBattleTerrain)
        {  
            case BATTLE_TERRAIN_GRASS:
            case BATTLE_TERRAIN_LONG_GRASS:
            case BATTLE_TERRAIN_POND:
            case BATTLE_TERRAIN_MOUNTAIN:
            case BATTLE_TERRAIN_PLAIN:
                newSpecies = SPECIES_BURMY;
                break;
            case BATTLE_TERRAIN_CAVE:
            case BATTLE_TERRAIN_SAND:
                newSpecies = SPECIES_BURMY_SANDY_CLOAK;
                break;
            case BATTLE_TERRAIN_BUILDING:
                newSpecies = SPECIES_BURMY_TRASH_CLOAK;
                break;
            default: // Don't change form if last battle was water-related
                newSpecies = SPECIES_NONE;
                break;
        }

        if (newSpecies != SPECIES_NONE)
        {
            SetMonData(&party[monId], MON_DATA_SPECIES, &newSpecies);
            CalculateMonStats(&party[monId]);
        }
    }
}

bool32 BlocksPrankster(u16 move, u8 battlerPrankster, u8 battlerDef, bool32 checkTarget)
{
    #if B_PRANKSTER_DARK_TYPES >= GEN_7
    if (!gProtectStructs[battlerPrankster].pranksterElevated)
        return FALSE;
    if (GetBattlerSide(battlerPrankster) == GetBattlerSide(battlerDef))
        return FALSE;
    if (checkTarget && (gBattleMoves[move].target & (MOVE_TARGET_OPPONENTS_FIELD | MOVE_TARGET_DEPENDS)))
        return FALSE;
    if (!IS_BATTLER_OF_TYPE(battlerDef, TYPE_DARK))
        return FALSE;
    if (gStatuses3[battlerDef] & STATUS3_SEMI_INVULNERABLE)
        return FALSE;
    
    return TRUE;
    #endif
    return FALSE;
}

u16 GetUsedHeldItem(u8 battler)
{
    return gBattleStruct->usedHeldItems[gBattlerPartyIndexes[battler]][GetBattlerSide(battler)];
}

bool32 IsBattlerWeatherAffected(u8 battlerId, u32 weatherFlags)
{
    if (!WEATHER_HAS_EFFECT)
        return FALSE;
        
    if (gBattleWeather & weatherFlags)
    {
        // given weather is active -> check if its sun, rain against utility umbrella ( since only 1 weather can be active at once)
        if (gBattleWeather & (B_WEATHER_SUN | B_WEATHER_RAIN) && GetBattlerHoldEffect(battlerId, TRUE) == HOLD_EFFECT_UTILITY_UMBRELLA)
            return FALSE; // utility umbrella blocks sun, rain effects
    
        return TRUE;
    }
    return FALSE;
}<|MERGE_RESOLUTION|>--- conflicted
+++ resolved
@@ -3802,11 +3802,7 @@
             ret = 0;
         else if (gBattleMonForms[battler] == 0 && weatherEffect && holdEffect != HOLD_EFFECT_UTILITY_UMBRELLA && gBattleWeather & B_WEATHER_SUN)
             ret = 2;
-<<<<<<< HEAD
-        else if (gBattleMonForms[battler] != 0 && (!weatherEffect || holdEffect != HOLD_EFFECT_UTILITY_UMBRELLA || !(gBattleWeather & B_WEATHER_SUN)))
-=======
-        else if (gBattleMonForms[battler] != 0 && (!weatherEffect || holdEffect == HOLD_EFFECT_UTILITY_UMBRELLA || !(gBattleWeather & WEATHER_SUN_ANY)))
->>>>>>> 14f974c9
+        else if (gBattleMonForms[battler] != 0 && (!weatherEffect || holdEffect == HOLD_EFFECT_UTILITY_UMBRELLA || !(gBattleWeather & B_WEATHER_SUN)))
             ret = 1;
     }
 
@@ -5618,7 +5614,7 @@
                 BattleScriptPushCursorAndCallback(BattleScript_SwitchInAbilityMsg);
                 effect++;
             }
-            
+
             if (effect)
                 break;
         }
@@ -5673,10 +5669,10 @@
 {
     if (gStatuses3[battlerId] & STATUS3_GASTRO_ACID)
         return ABILITY_NONE;
-    
+
     if (IsNeutralizingGasOnField() && !IsNeutralizingGasBannedAbility(gBattleMons[battlerId].ability))
         return ABILITY_NONE;
-    
+
     if ((((gBattleMons[gBattlerAttacker].ability == ABILITY_MOLD_BREAKER
             || gBattleMons[gBattlerAttacker].ability == ABILITY_TERAVOLT
             || gBattleMons[gBattlerAttacker].ability == ABILITY_TURBOBLAZE)
@@ -5687,7 +5683,7 @@
             && gActionsByTurnOrder[gBattlerByTurnOrder[gBattlerAttacker]] == B_ACTION_USE_MOVE
             && gCurrentTurnActionNumber < gBattlersCount)
         return ABILITY_NONE;
-    
+
     return gBattleMons[battlerId].ability;
 }
 
